package mtoshipment

import (
	"errors"
	"fmt"
	"math"
	"strings"
	"time"

	"github.com/gofrs/uuid"
	"github.com/stretchr/testify/mock"

	"github.com/transcom/mymove/pkg/apperror"
	"github.com/transcom/mymove/pkg/auth"
	"github.com/transcom/mymove/pkg/etag"
	"github.com/transcom/mymove/pkg/factory"
	"github.com/transcom/mymove/pkg/handlers"
	"github.com/transcom/mymove/pkg/models"
	"github.com/transcom/mymove/pkg/models/roles"
	"github.com/transcom/mymove/pkg/notifications"
	notificationMocks "github.com/transcom/mymove/pkg/notifications/mocks"
	"github.com/transcom/mymove/pkg/route/mocks"
	"github.com/transcom/mymove/pkg/services"
	"github.com/transcom/mymove/pkg/services/address"
	"github.com/transcom/mymove/pkg/services/entitlements"
	"github.com/transcom/mymove/pkg/services/fetch"
	"github.com/transcom/mymove/pkg/services/ghcrateengine"
	mockservices "github.com/transcom/mymove/pkg/services/mocks"
	moveservices "github.com/transcom/mymove/pkg/services/move"
	mtoserviceitem "github.com/transcom/mymove/pkg/services/mto_service_item"
	"github.com/transcom/mymove/pkg/services/query"
	transportationoffice "github.com/transcom/mymove/pkg/services/transportation_office"
	"github.com/transcom/mymove/pkg/testdatagen"
	"github.com/transcom/mymove/pkg/unit"
)

func setUpMockNotificationSender() notifications.NotificationSender {
	// The NewMTOShipmentUpdater needs a NotificationSender for sending notification emails to the customer.
	// This function allows us to set up a fresh mock for each test so we can check the number of calls it has.
	mockSender := notificationMocks.NotificationSender{}
	mockSender.On("SendNotification",
		mock.AnythingOfType("*appcontext.appContext"),
		mock.AnythingOfType("*notifications.ReweighRequested"),
	).Return(nil)

	return &mockSender
}

func (suite *MTOShipmentServiceSuite) TestMTOShipmentUpdater() {
	now := time.Now().UTC().Truncate(time.Hour * 24)
	builder := query.NewQueryBuilder()
	fetcher := fetch.NewFetcher(builder)
	planner := &mocks.Planner{}
	planner.On("ZipTransitDistance",
		mock.AnythingOfType("*appcontext.appContext"),
		mock.Anything,
		mock.Anything,
	).Return(1000, nil)
	moveRouter := moveservices.NewMoveRouter(transportationoffice.NewTransportationOfficesFetcher())
	waf := entitlements.NewWeightAllotmentFetcher()
	mockSender := setUpMockNotificationSender()
	moveWeights := moveservices.NewMoveWeights(NewShipmentReweighRequester(mockSender), waf)
	mockShipmentRecalculator := mockservices.PaymentRequestShipmentRecalculator{}
	mockShipmentRecalculator.On("ShipmentRecalculatePaymentRequest",
		mock.AnythingOfType("*appcontext.appContext"),
		mock.AnythingOfType("uuid.UUID"),
	).Return(&models.PaymentRequests{}, nil)
	addressCreator := address.NewAddressCreator()
	addressUpdater := address.NewAddressUpdater()

	mtoShipmentUpdaterOffice := NewOfficeMTOShipmentUpdater(builder, fetcher, planner, moveRouter, moveWeights, mockSender, &mockShipmentRecalculator, addressUpdater, addressCreator)
	mtoShipmentUpdaterCustomer := NewCustomerMTOShipmentUpdater(builder, fetcher, planner, moveRouter, moveWeights, mockSender, &mockShipmentRecalculator, addressUpdater, addressCreator)
	mtoShipmentUpdaterPrime := NewPrimeMTOShipmentUpdater(builder, fetcher, planner, moveRouter, moveWeights, mockSender, &mockShipmentRecalculator, addressUpdater, addressCreator)
	scheduledPickupDate := now.Add(time.Hour * 24 * 3)
	firstAvailableDeliveryDate := now.Add(time.Hour * 24 * 4)
	actualPickupDate := now.Add(time.Hour * 24 * 3)
	scheduledDeliveryDate := now.Add(time.Hour * 24 * 4)
	actualDeliveryDate := now.Add(time.Hour * 24 * 4)
	primeActualWeight := unit.Pound(1234)
	primeEstimatedWeight := unit.Pound(1234)

	var mtoShipment models.MTOShipment
	var oldMTOShipment models.MTOShipment
	var secondaryPickupAddress models.Address
	var secondaryDeliveryAddress models.Address
	var tertiaryPickupAddress models.Address
	var tertiaryDeliveryAddress models.Address
	var newDestinationAddress models.Address
	var newPickupAddress models.Address

	setupTestData := func() {
		oldMTOShipment = factory.BuildMTOShipment(suite.DB(), []factory.Customization{
			{
				Model: models.MTOShipment{
					FirstAvailableDeliveryDate: &firstAvailableDeliveryDate,
					ScheduledPickupDate:        &scheduledPickupDate,
					ApprovedDate:               &firstAvailableDeliveryDate,
				},
			},
		}, nil)

		requestedPickupDate := *oldMTOShipment.RequestedPickupDate
		secondaryDeliveryAddress = factory.BuildAddress(suite.DB(), nil, []factory.Trait{factory.GetTraitAddress4})
		secondaryPickupAddress = factory.BuildAddress(suite.DB(), nil, []factory.Trait{factory.GetTraitAddress3})
		tertiaryPickupAddress = factory.BuildAddress(suite.DB(), nil, []factory.Trait{factory.GetTraitAddress3})
		tertiaryDeliveryAddress = factory.BuildAddress(suite.DB(), nil, []factory.Trait{factory.GetTraitAddress4})
		newDestinationAddress = factory.BuildAddress(suite.DB(), []factory.Customization{
			{
				Model: models.Address{
					StreetAddress1: "987 Other Avenue",
					StreetAddress2: models.StringPointer("P.O. Box 1234"),
					StreetAddress3: models.StringPointer("c/o Another Person"),
					City:           "Des Moines",
					State:          "IA",
					PostalCode:     "50309",
					County:         models.StringPointer("POLK"),
				},
			},
		}, nil)

		newPickupAddress = factory.BuildAddress(suite.DB(), []factory.Customization{
			{
				Model: models.Address{
					StreetAddress1: "987 Over There Avenue",
					StreetAddress2: models.StringPointer("P.O. Box 1234"),
					StreetAddress3: models.StringPointer("c/o Another Person"),
					City:           "Houston",
					State:          "TX",
					PostalCode:     "77083",
				},
			},
		}, []factory.Trait{factory.GetTraitAddress4})

		mtoShipment = models.MTOShipment{
			ID:                         oldMTOShipment.ID,
			MoveTaskOrderID:            oldMTOShipment.MoveTaskOrderID,
			MoveTaskOrder:              oldMTOShipment.MoveTaskOrder,
			DestinationAddress:         oldMTOShipment.DestinationAddress,
			DestinationAddressID:       oldMTOShipment.DestinationAddressID,
			PickupAddress:              oldMTOShipment.PickupAddress,
			PickupAddressID:            oldMTOShipment.PickupAddressID,
			RequestedPickupDate:        &requestedPickupDate,
			ScheduledPickupDate:        &scheduledPickupDate,
			ShipmentType:               models.MTOShipmentTypeHHG,
			PrimeActualWeight:          &primeActualWeight,
			PrimeEstimatedWeight:       &primeEstimatedWeight,
			FirstAvailableDeliveryDate: &firstAvailableDeliveryDate,
			Status:                     oldMTOShipment.Status,
			ActualPickupDate:           &actualPickupDate,
			ApprovedDate:               &firstAvailableDeliveryDate,
			MarketCode:                 oldMTOShipment.MarketCode,
		}

		primeEstimatedWeight = unit.Pound(9000)
	}

	suite.Run("Etag is stale", func() {
		setupTestData()

		eTag := etag.GenerateEtag(time.Now())

		var testScheduledPickupDate time.Time
		mtoShipment.ScheduledPickupDate = &testScheduledPickupDate

		session := auth.Session{}
		_, err := mtoShipmentUpdaterCustomer.UpdateMTOShipment(suite.AppContextWithSessionForTest(&session), &mtoShipment, eTag, "test")
		suite.Error(err)
		suite.IsType(apperror.PreconditionFailedError{}, err)
		// Verify that shipment recalculate was handled correctly
		mockShipmentRecalculator.AssertNotCalled(suite.T(), "ShipmentRecalculatePaymentRequest", mock.AnythingOfType("*appcontext.appContext"), mock.AnythingOfType("uuid.UUID"))
	})

	suite.Run("404 Not Found Error - shipment can only be created for service member associated with the current session", func() {
		setupTestData()

		session := suite.AppContextWithSessionForTest(&auth.Session{
			ApplicationName: auth.MilApp,
			ServiceMemberID: mtoShipment.MoveTaskOrder.Orders.ServiceMemberID,
		})

		eTag := etag.GenerateEtag(oldMTOShipment.UpdatedAt)
		move := factory.BuildMove(suite.DB(), nil, nil)

		shipment := factory.BuildMTOShipment(nil, []factory.Customization{
			{
				Model:    move,
				LinkOnly: true,
			},
		}, nil)
		updatedShipment, err := mtoShipmentUpdaterCustomer.UpdateMTOShipment(session, &shipment, eTag, "test")
		suite.Error(err)
		suite.Nil(updatedShipment)
		suite.IsType(apperror.NotFoundError{}, err)
	})

	suite.Run("If-Unmodified-Since is equal to the updated_at date", func() {
		oldMTOShipment := factory.BuildMTOShipment(suite.DB(), []factory.Customization{
			{
				Model: models.MTOShipment{
					FirstAvailableDeliveryDate: &firstAvailableDeliveryDate,
					ScheduledPickupDate:        &scheduledPickupDate,
					ApprovedDate:               &firstAvailableDeliveryDate,
					Status:                     models.MTOShipmentStatusApproved,
				},
			},
		}, nil)

		requestedPickupDate := *oldMTOShipment.RequestedPickupDate
		secondaryDeliveryAddress = factory.BuildAddress(suite.DB(), nil, []factory.Trait{factory.GetTraitAddress4})
		secondaryPickupAddress = factory.BuildAddress(suite.DB(), nil, []factory.Trait{factory.GetTraitAddress3})
		tertiaryPickupAddress = factory.BuildAddress(suite.DB(), nil, []factory.Trait{factory.GetTraitAddress3})
		tertiaryDeliveryAddress = factory.BuildAddress(suite.DB(), nil, []factory.Trait{factory.GetTraitAddress4})
		newDestinationAddress = factory.BuildAddress(suite.DB(), []factory.Customization{
			{
				Model: models.Address{
					StreetAddress1: "987 Other Avenue",
					StreetAddress2: models.StringPointer("P.O. Box 1234"),
					StreetAddress3: models.StringPointer("c/o Another Person"),
					City:           "Des Moines",
					State:          "IA",
					PostalCode:     "50309",
					County:         models.StringPointer("POLK"),
				},
			},
		}, nil)

		newPickupAddress = factory.BuildAddress(suite.DB(), []factory.Customization{
			{
				Model: models.Address{
					StreetAddress1: "987 Over There Avenue",
					StreetAddress2: models.StringPointer("P.O. Box 1234"),
					StreetAddress3: models.StringPointer("c/o Another Person"),
					City:           "Houston",
					State:          "TX",
					PostalCode:     "77083",
				},
			},
		}, []factory.Trait{factory.GetTraitAddress4})

		mtoShipment = models.MTOShipment{
			ID:                         oldMTOShipment.ID,
			MoveTaskOrderID:            oldMTOShipment.MoveTaskOrderID,
			MoveTaskOrder:              oldMTOShipment.MoveTaskOrder,
			DestinationAddress:         oldMTOShipment.DestinationAddress,
			DestinationAddressID:       oldMTOShipment.DestinationAddressID,
			PickupAddress:              oldMTOShipment.PickupAddress,
			PickupAddressID:            oldMTOShipment.PickupAddressID,
			RequestedPickupDate:        &requestedPickupDate,
			ScheduledPickupDate:        &scheduledPickupDate,
			ShipmentType:               models.MTOShipmentTypeHHG,
			PrimeActualWeight:          &primeActualWeight,
			PrimeEstimatedWeight:       &primeEstimatedWeight,
			FirstAvailableDeliveryDate: &firstAvailableDeliveryDate,
			ActualPickupDate:           &actualPickupDate,
			ApprovedDate:               &firstAvailableDeliveryDate,
			MarketCode:                 oldMTOShipment.MarketCode,
		}

		primeEstimatedWeight = unit.Pound(9000)

		eTag := etag.GenerateEtag(oldMTOShipment.UpdatedAt)
		var testScheduledPickupDate time.Time
		mtoShipment.ScheduledPickupDate = &testScheduledPickupDate

		session := auth.Session{}
		updatedMTOShipment, err := mtoShipmentUpdaterCustomer.UpdateMTOShipment(suite.AppContextWithSessionForTest(&session), &mtoShipment, eTag, "test")

		suite.Require().NoError(err)
		suite.Equal(updatedMTOShipment.ID, oldMTOShipment.ID)
		suite.Equal(updatedMTOShipment.MoveTaskOrder.ID, oldMTOShipment.MoveTaskOrder.ID)
		suite.Equal(updatedMTOShipment.ShipmentType, models.MTOShipmentTypeHHG)

		suite.Equal(updatedMTOShipment.PickupAddressID, oldMTOShipment.PickupAddressID)

		suite.Equal(updatedMTOShipment.PrimeActualWeight, &primeActualWeight)
		suite.True(actualPickupDate.Equal(*updatedMTOShipment.ActualPickupDate))
		suite.True(firstAvailableDeliveryDate.Equal(*updatedMTOShipment.FirstAvailableDeliveryDate))
		// Verify that shipment recalculate was handled correctly
		mockShipmentRecalculator.AssertNotCalled(suite.T(), "ShipmentRecalculatePaymentRequest", mock.AnythingOfType("*appcontext.appContext"), mock.AnythingOfType("uuid.UUID"))
	})

	suite.Run("Updater can handle optional queries set as nil", func() {
		setupTestData()
		var testScheduledPickupDate time.Time

		oldMTOShipment2 := factory.BuildMTOShipment(suite.DB(), nil, nil)
		mtoShipment2 := models.MTOShipment{
			ID:                  oldMTOShipment2.ID,
			ShipmentType:        models.MTOShipmentTypeHHG,
			ScheduledPickupDate: &testScheduledPickupDate,
		}

		eTag := etag.GenerateEtag(oldMTOShipment2.UpdatedAt)
		session := auth.Session{}
		updatedMTOShipment, err := mtoShipmentUpdaterCustomer.UpdateMTOShipment(suite.AppContextWithSessionForTest(&session), &mtoShipment2, eTag, "test")

		suite.Require().NoError(err)
		suite.Equal(updatedMTOShipment.ID, oldMTOShipment2.ID)
		suite.Equal(updatedMTOShipment.MoveTaskOrder.ID, oldMTOShipment2.MoveTaskOrder.ID)
		suite.Equal(updatedMTOShipment.ShipmentType, models.MTOShipmentTypeHHG)
		// Verify that shipment recalculate was handled correctly
		mockShipmentRecalculator.AssertNotCalled(suite.T(), "ShipmentRecalculatePaymentRequest", mock.AnythingOfType("*appcontext.appContext"), mock.AnythingOfType("uuid.UUID"))
	})

	suite.Run("Successfully remove a secondary pickup address", func() {
		setupTestData()

		oldShipment := factory.BuildMTOShipment(suite.DB(), []factory.Customization{
			{
				Model: models.MTOShipment{
					ShipmentType: models.MTOShipmentTypeHHG,
				},
			},
			{
				Model:    secondaryPickupAddress,
				LinkOnly: true,
				Type:     &factory.Addresses.SecondaryPickupAddress,
			},
		}, nil)
		suite.FatalNotNil(oldShipment.SecondaryPickupAddress)
		suite.FatalNotNil(oldShipment.SecondaryPickupAddressID)
		suite.FatalNotNil(oldShipment.HasSecondaryPickupAddress)
		suite.True(*oldShipment.HasSecondaryPickupAddress)

		eTag := etag.GenerateEtag(oldShipment.UpdatedAt)

		no := false
		updatedShipment := models.MTOShipment{
			ID:                        oldShipment.ID,
			HasSecondaryPickupAddress: &no,
		}

		session := auth.Session{}
		newShipment, err := mtoShipmentUpdaterCustomer.UpdateMTOShipment(suite.AppContextWithSessionForTest(&session), &updatedShipment, eTag, "test")

		suite.Require().NoError(err)
		suite.FatalNotNil(newShipment.HasSecondaryPickupAddress)
		suite.False(*newShipment.HasSecondaryPickupAddress)
		suite.Nil(newShipment.SecondaryPickupAddress)
	})
	suite.Run("Successfully remove a secondary delivery address", func() {
		setupTestData()

		oldShipment := factory.BuildMTOShipment(suite.DB(), []factory.Customization{
			{
				Model: models.MTOShipment{
					ShipmentType: models.MTOShipmentTypeHHG,
				},
			},
			{
				Model:    secondaryDeliveryAddress,
				LinkOnly: true,
				Type:     &factory.Addresses.SecondaryDeliveryAddress,
			},
		}, nil)
		suite.FatalNotNil(oldShipment.SecondaryDeliveryAddress)
		suite.FatalNotNil(oldShipment.SecondaryDeliveryAddressID)
		suite.FatalNotNil(oldShipment.HasSecondaryDeliveryAddress)
		suite.True(*oldShipment.HasSecondaryDeliveryAddress)

		eTag := etag.GenerateEtag(oldShipment.UpdatedAt)

		no := false
		updatedShipment := models.MTOShipment{
			ID:                          oldShipment.ID,
			HasSecondaryDeliveryAddress: &no,
		}

		session := auth.Session{}
		newShipment, err := mtoShipmentUpdaterCustomer.UpdateMTOShipment(suite.AppContextWithSessionForTest(&session), &updatedShipment, eTag, "test")

		suite.Require().NoError(err)
		suite.FatalNotNil(newShipment.HasSecondaryDeliveryAddress)
		suite.False(*newShipment.HasSecondaryDeliveryAddress)
		suite.Nil(newShipment.SecondaryDeliveryAddress)
	})

	suite.Run("Successfully remove a tertiary pickup address", func() {
		setupTestData()

		oldShipment := factory.BuildMTOShipment(suite.DB(), []factory.Customization{
			{
				Model: models.MTOShipment{
					ShipmentType: models.MTOShipmentTypeHHG,
				},
			},
			{
				Model:    secondaryPickupAddress,
				LinkOnly: true,
				Type:     &factory.Addresses.SecondaryPickupAddress,
			},
			{
				Model:    tertiaryPickupAddress,
				LinkOnly: true,
				Type:     &factory.Addresses.TertiaryPickupAddress,
			},
		}, nil)
		suite.FatalNotNil(oldShipment.TertiaryPickupAddress)
		suite.FatalNotNil(oldShipment.TertiaryPickupAddressID)
		suite.FatalNotNil(oldShipment.HasTertiaryPickupAddress)
		suite.True(*oldShipment.HasTertiaryPickupAddress)

		eTag := etag.GenerateEtag(oldShipment.UpdatedAt)

		no := false
		updatedShipment := models.MTOShipment{
			ID:                       oldShipment.ID,
			HasTertiaryPickupAddress: &no,
		}

		session := auth.Session{}
		newShipment, err := mtoShipmentUpdaterCustomer.UpdateMTOShipment(suite.AppContextWithSessionForTest(&session), &updatedShipment, eTag, "test")

		suite.Require().NoError(err)
		suite.FatalNotNil(newShipment.HasTertiaryPickupAddress)
		suite.False(*newShipment.HasTertiaryPickupAddress)
		suite.Nil(newShipment.TertiaryPickupAddress)
	})
	suite.Run("Successfully remove a tertiary delivery address", func() {
		setupTestData()

		oldShipment := factory.BuildMTOShipment(suite.DB(), []factory.Customization{
			{
				Model: models.MTOShipment{
					ShipmentType: models.MTOShipmentTypeHHG,
				},
			},
			{
				Model:    tertiaryDeliveryAddress,
				LinkOnly: true,
				Type:     &factory.Addresses.TertiaryDeliveryAddress,
			},
		}, nil)
		suite.FatalNotNil(oldShipment.TertiaryDeliveryAddress)
		suite.FatalNotNil(oldShipment.TertiaryDeliveryAddressID)
		suite.FatalNotNil(oldShipment.HasTertiaryDeliveryAddress)
		suite.True(*oldShipment.HasTertiaryDeliveryAddress)

		eTag := etag.GenerateEtag(oldShipment.UpdatedAt)

		no := false
		updatedShipment := models.MTOShipment{
			ID:                         oldShipment.ID,
			HasTertiaryDeliveryAddress: &no,
		}

		session := auth.Session{}
		newShipment, err := mtoShipmentUpdaterCustomer.UpdateMTOShipment(suite.AppContextWithSessionForTest(&session), &updatedShipment, eTag, "test")

		suite.Require().NoError(err)
		suite.FatalNotNil(newShipment.HasTertiaryDeliveryAddress)
		suite.False(*newShipment.HasTertiaryDeliveryAddress)
		suite.Nil(newShipment.TertiaryDeliveryAddress)
	})

	suite.Run("Successful update to all address fields for domestic shipment", func() {
		setupTestData()

		// Ensure we can update every address field on the shipment
		// Create an mtoShipment to update that has every address populated
		oldMTOShipment3 := factory.BuildMTOShipment(suite.DB(), nil, nil)

		eTag := etag.GenerateEtag(oldMTOShipment3.UpdatedAt)

		updatedShipment := &models.MTOShipment{
			ID:                          oldMTOShipment3.ID,
			DestinationAddress:          &newDestinationAddress,
			DestinationAddressID:        &newDestinationAddress.ID,
			PickupAddress:               &newPickupAddress,
			PickupAddressID:             &newPickupAddress.ID,
			HasSecondaryPickupAddress:   models.BoolPointer(true),
			SecondaryPickupAddress:      &secondaryPickupAddress,
			SecondaryPickupAddressID:    &secondaryDeliveryAddress.ID,
			HasSecondaryDeliveryAddress: models.BoolPointer(true),
			SecondaryDeliveryAddress:    &secondaryDeliveryAddress,
			SecondaryDeliveryAddressID:  &secondaryDeliveryAddress.ID,
			HasTertiaryPickupAddress:    models.BoolPointer(true),
			TertiaryPickupAddress:       &tertiaryPickupAddress,
			TertiaryPickupAddressID:     &tertiaryPickupAddress.ID,
			HasTertiaryDeliveryAddress:  models.BoolPointer(true),
			TertiaryDeliveryAddress:     &tertiaryDeliveryAddress,
			TertiaryDeliveryAddressID:   &tertiaryDeliveryAddress.ID,
		}
		session := auth.Session{}
		updatedShipment, err := mtoShipmentUpdaterCustomer.UpdateMTOShipment(suite.AppContextWithSessionForTest(&session), updatedShipment, eTag, "test")

		suite.Require().NoError(err)
		suite.Equal(newDestinationAddress.ID, *updatedShipment.DestinationAddressID)
		suite.Equal(newDestinationAddress.StreetAddress1, updatedShipment.DestinationAddress.StreetAddress1)
		suite.Equal(newPickupAddress.ID, *updatedShipment.PickupAddressID)
		suite.Equal(newPickupAddress.StreetAddress1, updatedShipment.PickupAddress.StreetAddress1)
		suite.Equal(secondaryPickupAddress.ID, *updatedShipment.SecondaryPickupAddressID)
		suite.Equal(secondaryPickupAddress.StreetAddress1, updatedShipment.SecondaryPickupAddress.StreetAddress1)
		suite.Equal(secondaryDeliveryAddress.ID, *updatedShipment.SecondaryDeliveryAddressID)
		suite.Equal(secondaryDeliveryAddress.StreetAddress1, updatedShipment.SecondaryDeliveryAddress.StreetAddress1)

		suite.Equal(tertiaryPickupAddress.ID, *updatedShipment.TertiaryPickupAddressID)
		suite.Equal(tertiaryPickupAddress.StreetAddress1, updatedShipment.TertiaryPickupAddress.StreetAddress1)
		suite.Equal(tertiaryDeliveryAddress.ID, *updatedShipment.TertiaryDeliveryAddressID)
		suite.Equal(tertiaryDeliveryAddress.StreetAddress1, updatedShipment.TertiaryDeliveryAddress.StreetAddress1)
		suite.Equal(updatedShipment.MarketCode, models.MarketCodeDomestic)
		// Verify that shipment recalculate was handled correctly
		mockShipmentRecalculator.AssertNotCalled(suite.T(), "ShipmentRecalculatePaymentRequest", mock.AnythingOfType("*appcontext.appContext"), mock.AnythingOfType("uuid.UUID"))
	})

	suite.Run("Successful update to all address fields resulting in change of market code", func() {
		setupTestData()

		previousShipment := factory.BuildMTOShipment(suite.DB(), nil, nil)
		newDestinationAddress.State = "AK"
		newPickupAddress.State = "HI"
		// this should be "d" since it is default
		suite.Equal(previousShipment.MarketCode, models.MarketCodeDomestic)

		eTag := etag.GenerateEtag(previousShipment.UpdatedAt)

		updatedShipment := &models.MTOShipment{
			ID:                   previousShipment.ID,
			DestinationAddress:   &newDestinationAddress,
			DestinationAddressID: &newDestinationAddress.ID,
			PickupAddress:        &newPickupAddress,
			PickupAddressID:      &newPickupAddress.ID,
		}
		session := auth.Session{}
		updatedShipment, err := mtoShipmentUpdaterCustomer.UpdateMTOShipment(suite.AppContextWithSessionForTest(&session), updatedShipment, eTag, "test")

		suite.NoError(err)
		suite.Equal(newDestinationAddress.ID, *updatedShipment.DestinationAddressID)
		suite.True(*updatedShipment.DestinationAddress.IsOconus)
		suite.Equal(newPickupAddress.ID, *updatedShipment.PickupAddressID)
		suite.True(*updatedShipment.PickupAddress.IsOconus)
		suite.Equal(updatedShipment.MarketCode, models.MarketCodeInternational)
	})

	suite.Run("Successful update on international shipment with estimated weight results in the update of estimated pricing for basic service items", func() {
		setupTestData()
		planner.On("ZipTransitDistance",
			mock.AnythingOfType("*appcontext.appContext"),
			"50314",
			"99505",
		).Return(1000, nil)
		planner.On("ZipTransitDistance",
			mock.AnythingOfType("*appcontext.appContext"),
			"97220",
			"99505",
		).Return(1000, nil)

		ghcDomesticTransitTime := models.GHCDomesticTransitTime{
			MaxDaysTransitTime: 12,
			WeightLbsLower:     0,
			WeightLbsUpper:     10000,
			DistanceMilesLower: 0,
			DistanceMilesUpper: 10000,
		}
		_, _ = suite.DB().ValidateAndCreate(&ghcDomesticTransitTime)

		move := factory.BuildAvailableToPrimeMove(suite.DB(), nil, nil)

		pickupUSPRC, err := models.FindByZipCode(suite.AppContextForTest().DB(), "50314")
		suite.FatalNoError(err)
		pickupAddress := factory.BuildAddress(suite.DB(), []factory.Customization{
			{
				Model: models.Address{
					StreetAddress1:     "Tester Address",
					City:               "Des Moines",
					State:              "IA",
					PostalCode:         "50314",
					IsOconus:           models.BoolPointer(false),
					UsPostRegionCityID: &pickupUSPRC.ID,
				},
			},
		}, nil)

		destUSPRC, err := models.FindByZipCode(suite.AppContextForTest().DB(), "99505")
		suite.FatalNoError(err)
		destinationAddress := factory.BuildAddress(suite.DB(), []factory.Customization{
			{
				Model: models.Address{
					StreetAddress1:     "JBER",
					City:               "Anchorage",
					State:              "AK",
					PostalCode:         "99505",
					IsOconus:           models.BoolPointer(true),
					UsPostRegionCityID: &destUSPRC.ID,
				},
			},
		}, nil)

		pickupDate := now.AddDate(0, 0, 10)
		requestedPickup := time.Now()
		oldShipment := factory.BuildMTOShipment(suite.DB(), []factory.Customization{
			{
				Model: models.MTOShipment{
					Status:               models.MTOShipmentStatusApproved,
					PrimeEstimatedWeight: nil,
					PickupAddressID:      &pickupAddress.ID,
					DestinationAddressID: &destinationAddress.ID,
					ScheduledPickupDate:  &pickupDate,
					RequestedPickupDate:  &requestedPickup,
					MarketCode:           models.MarketCodeInternational,
				},
			},
			{
				Model:    move,
				LinkOnly: true,
			},
		}, nil)

		factory.BuildMTOServiceItem(suite.DB(), []factory.Customization{
			{
				Model:    move,
				LinkOnly: true,
			},
			{
				Model:    oldShipment,
				LinkOnly: true,
			},
			{
				Model: models.ReService{
					Code: models.ReServiceCodeISLH,
				},
			},
			{
				Model: models.MTOServiceItem{
					Status:          models.MTOServiceItemStatusApproved,
					PricingEstimate: nil,
				},
			},
		}, nil)
		factory.BuildMTOServiceItem(suite.DB(), []factory.Customization{
			{
				Model:    move,
				LinkOnly: true,
			},
			{
				Model:    oldShipment,
				LinkOnly: true,
			},
			{
				Model: models.ReService{
					Code: models.ReServiceCodeIHPK,
				},
			},
			{
				Model: models.MTOServiceItem{
					Status:          models.MTOServiceItemStatusApproved,
					PricingEstimate: nil,
				},
			},
		}, nil)
		factory.BuildMTOServiceItem(suite.DB(), []factory.Customization{
			{
				Model:    move,
				LinkOnly: true,
			},
			{
				Model:    oldShipment,
				LinkOnly: true,
			},
			{
				Model: models.ReService{
					Code: models.ReServiceCodeIHUPK,
				},
			},
			{
				Model: models.MTOServiceItem{
					Status:          models.MTOServiceItemStatusApproved,
					PricingEstimate: nil,
				},
			},
		}, nil)
		portLocation := factory.FetchPortLocation(suite.DB(), []factory.Customization{
			{
				Model: models.Port{
					PortCode: "PDX",
				},
			},
		}, nil)
		factory.BuildMTOServiceItem(suite.DB(), []factory.Customization{
			{
				Model:    move,
				LinkOnly: true,
			},
			{
				Model:    oldShipment,
				LinkOnly: true,
			},
			{
				Model: models.ReService{
					Code: models.ReServiceCodePOEFSC,
				},
			},
			{
				Model: models.MTOServiceItem{
					Status:          models.MTOServiceItemStatusApproved,
					PricingEstimate: nil,
				},
			},
			{
				Model:    portLocation,
				LinkOnly: true,
				Type:     &factory.PortLocations.PortOfDebarkation,
			},
		}, nil)

		eTag := etag.GenerateEtag(oldShipment.UpdatedAt)

		updatedShipment := models.MTOShipment{
			ID:                   oldShipment.ID,
			PrimeEstimatedWeight: &primeEstimatedWeight,
		}

		session := auth.Session{}
		_, err = mtoShipmentUpdaterPrime.UpdateMTOShipment(suite.AppContextWithSessionForTest(&session), &updatedShipment, eTag, "test")
		suite.NoError(err)

		// checking the service item data
		var serviceItems []models.MTOServiceItem
		err = suite.AppContextForTest().DB().EagerPreload("ReService").Where("mto_shipment_id = ?", oldShipment.ID).Order("created_at asc").All(&serviceItems)
		suite.NoError(err)

		suite.Equal(4, len(serviceItems))
		for i := 0; i < len(serviceItems); i++ {
			// because the estimated weight is provided & POEFSC has a port location, estimated pricing should be updated
			suite.NotNil(serviceItems[i].PricingEstimate)
		}
	})

	suite.Run("Successful update on international shipment with estimated weight results in the update of estimated pricing for basic service items except for port fuel surcharge", func() {
		setupTestData()
		planner.On("ZipTransitDistance",
			mock.AnythingOfType("*appcontext.appContext"),
			"50314",
			"99505",
		).Return(1000, nil)
		planner.On("ZipTransitDistance",
			mock.AnythingOfType("*appcontext.appContext"),
			"50314",
			"97220",
		).Return(1000, nil)

		ghcDomesticTransitTime := models.GHCDomesticTransitTime{
			MaxDaysTransitTime: 12,
			WeightLbsLower:     0,
			WeightLbsUpper:     10000,
			DistanceMilesLower: 0,
			DistanceMilesUpper: 10000,
		}
		_, _ = suite.DB().ValidateAndCreate(&ghcDomesticTransitTime)

		move := factory.BuildAvailableToPrimeMove(suite.DB(), nil, nil)

		pickupUSPRC, err := models.FindByZipCode(suite.AppContextForTest().DB(), "50314")
		suite.FatalNoError(err)
		pickupAddress := factory.BuildAddress(suite.DB(), []factory.Customization{
			{
				Model: models.Address{
					StreetAddress1:     "Tester Address",
					City:               "Des Moines",
					State:              "IA",
					PostalCode:         "50314",
					IsOconus:           models.BoolPointer(false),
					UsPostRegionCityID: &pickupUSPRC.ID,
				},
			},
		}, nil)

		destUSPRC, err := models.FindByZipCode(suite.AppContextForTest().DB(), "99505")
		suite.FatalNoError(err)
		destinationAddress := factory.BuildAddress(suite.DB(), []factory.Customization{
			{
				Model: models.Address{
					StreetAddress1:     "JBER",
					City:               "Anchorage",
					State:              "AK",
					PostalCode:         "99505",
					IsOconus:           models.BoolPointer(true),
					UsPostRegionCityID: &destUSPRC.ID,
				},
			},
		}, nil)

		pickupDate := now.AddDate(0, 0, 10)
		requestedPickup := time.Now()
		dbShipment := factory.BuildMTOShipment(suite.DB(), []factory.Customization{
			{
				Model: models.MTOShipment{
					Status:               models.MTOShipmentStatusApproved,
					PrimeEstimatedWeight: nil,
					PickupAddressID:      &pickupAddress.ID,
					DestinationAddressID: &destinationAddress.ID,
					ScheduledPickupDate:  &pickupDate,
					RequestedPickupDate:  &requestedPickup,
					MarketCode:           models.MarketCodeInternational,
				},
			},
			{
				Model:    move,
				LinkOnly: true,
			},
		}, nil)

		factory.BuildMTOServiceItem(suite.DB(), []factory.Customization{
			{
				Model:    move,
				LinkOnly: true,
			},
			{
				Model:    dbShipment,
				LinkOnly: true,
			},
			{
				Model: models.ReService{
					Code: models.ReServiceCodeISLH,
				},
			},
			{
				Model: models.MTOServiceItem{
					Status:          models.MTOServiceItemStatusApproved,
					PricingEstimate: nil,
				},
			},
		}, nil)
		factory.BuildMTOServiceItem(suite.DB(), []factory.Customization{
			{
				Model:    move,
				LinkOnly: true,
			},
			{
				Model:    dbShipment,
				LinkOnly: true,
			},
			{
				Model: models.ReService{
					Code: models.ReServiceCodeIHPK,
				},
			},
			{
				Model: models.MTOServiceItem{
					Status:          models.MTOServiceItemStatusApproved,
					PricingEstimate: nil,
				},
			},
		}, nil)
		factory.BuildMTOServiceItem(suite.DB(), []factory.Customization{
			{
				Model:    move,
				LinkOnly: true,
			},
			{
				Model:    dbShipment,
				LinkOnly: true,
			},
			{
				Model: models.ReService{
					Code: models.ReServiceCodeIHUPK,
				},
			},
			{
				Model: models.MTOServiceItem{
					Status:          models.MTOServiceItemStatusApproved,
					PricingEstimate: nil,
				},
			},
		}, nil)

		// this will not have a port location and pricing shouldn't be updated
		factory.BuildMTOServiceItem(suite.DB(), []factory.Customization{
			{
				Model:    move,
				LinkOnly: true,
			},
			{
				Model:    dbShipment,
				LinkOnly: true,
			},
			{
				Model: models.ReService{
					Code: models.ReServiceCodePODFSC,
				},
			},
			{
				Model: models.MTOServiceItem{
					Status:          models.MTOServiceItemStatusApproved,
					PricingEstimate: nil,
				},
			},
		}, nil)

		eTag := etag.GenerateEtag(dbShipment.UpdatedAt)

		shipment := models.MTOShipment{
			ID:                   dbShipment.ID,
			PrimeEstimatedWeight: &primeEstimatedWeight,
		}

		session := auth.Session{}
		_, err = mtoShipmentUpdaterPrime.UpdateMTOShipment(suite.AppContextWithSessionForTest(&session), &shipment, eTag, "test")
		suite.NoError(err)

		// checking the service item data
		var serviceItems []models.MTOServiceItem
		err = suite.AppContextForTest().DB().EagerPreload("ReService").Where("mto_shipment_id = ?", dbShipment.ID).Order("created_at asc").All(&serviceItems)
		suite.NoError(err)

		suite.Equal(4, len(serviceItems))
		for i := 0; i < len(serviceItems); i++ {
			if serviceItems[i].ReService.Code != models.ReServiceCodePODFSC {
				suite.NotNil(serviceItems[i].PricingEstimate)
			} else if serviceItems[i].ReService.Code == models.ReServiceCodePODFSC {
				suite.Nil(serviceItems[i].PricingEstimate)
			}
		}
	})

	suite.Run("Successful update to a minimal MTO shipment", func() {
		setupTestData()

		// Minimal MTO Shipment has no associated addresses created by default.
		// Part of this test ensures that if an address doesn't exist on a shipment,
		// the updater can successfully create it.
		oldShipment := factory.BuildMTOShipmentMinimal(suite.DB(), []factory.Customization{
			{
				Model: models.MTOShipment{
					Status: models.MTOShipmentStatusApproved,
				},
			},
		}, nil)

		eTag := etag.GenerateEtag(oldShipment.UpdatedAt)

		requestedPickupDate := now.Add(time.Hour * 24 * 3)
		scheduledPickupDate := now.Add(time.Hour * 24 * 3)
		requestedDeliveryDate := now.Add(time.Hour * 24 * 4)
		primeEstimatedWeightRecordedDate := now.Add(time.Hour * 24 * 3)
		customerRemarks := "I have a grandfather clock"
		counselorRemarks := "Counselor approved"
		actualProGearWeight := unit.Pound(400)
		actualSpouseProGearWeight := unit.Pound(125)
		updatedShipment := models.MTOShipment{
			ID:                               oldShipment.ID,
			DestinationAddress:               &newDestinationAddress,
			DestinationAddressID:             &newDestinationAddress.ID,
			PickupAddress:                    &newPickupAddress,
			PickupAddressID:                  &newPickupAddress.ID,
			SecondaryPickupAddress:           &secondaryPickupAddress,
			HasSecondaryPickupAddress:        handlers.FmtBool(true),
			SecondaryDeliveryAddress:         &secondaryDeliveryAddress,
			HasSecondaryDeliveryAddress:      handlers.FmtBool(true),
			TertiaryPickupAddress:            &tertiaryPickupAddress,
			HasTertiaryPickupAddress:         handlers.FmtBool(true),
			TertiaryDeliveryAddress:          &tertiaryDeliveryAddress,
			HasTertiaryDeliveryAddress:       handlers.FmtBool(true),
			RequestedPickupDate:              &requestedPickupDate,
			ScheduledPickupDate:              &scheduledPickupDate,
			RequestedDeliveryDate:            &requestedDeliveryDate,
			ActualPickupDate:                 &actualPickupDate,
			ActualDeliveryDate:               &actualDeliveryDate,
			ScheduledDeliveryDate:            &scheduledDeliveryDate,
			PrimeActualWeight:                &primeActualWeight,
			PrimeEstimatedWeight:             &primeEstimatedWeight,
			FirstAvailableDeliveryDate:       &firstAvailableDeliveryDate,
			PrimeEstimatedWeightRecordedDate: &primeEstimatedWeightRecordedDate,
			Status:                           models.MTOShipmentStatusSubmitted,
			CustomerRemarks:                  &customerRemarks,
			CounselorRemarks:                 &counselorRemarks,
			ActualProGearWeight:              &actualProGearWeight,
			ActualSpouseProGearWeight:        &actualSpouseProGearWeight,
		}

		session := auth.Session{}
		newShipment, err := mtoShipmentUpdaterCustomer.UpdateMTOShipment(suite.AppContextWithSessionForTest(&session), &updatedShipment, eTag, "test")

		suite.Require().NoError(err)
		suite.True(requestedPickupDate.Equal(*newShipment.RequestedPickupDate))
		suite.True(scheduledPickupDate.Equal(*newShipment.ScheduledPickupDate))
		suite.True(requestedDeliveryDate.Equal(*newShipment.RequestedDeliveryDate))
		suite.True(actualPickupDate.Equal(*newShipment.ActualPickupDate))
		suite.True(actualDeliveryDate.Equal(*newShipment.ActualDeliveryDate))
		suite.True(scheduledDeliveryDate.Equal(*newShipment.ScheduledDeliveryDate))
		suite.True(firstAvailableDeliveryDate.Equal(*newShipment.FirstAvailableDeliveryDate))
		suite.True(primeEstimatedWeightRecordedDate.Equal(*newShipment.PrimeEstimatedWeightRecordedDate))
		suite.Equal(primeEstimatedWeight, *newShipment.PrimeEstimatedWeight)
		suite.Equal(primeActualWeight, *newShipment.PrimeActualWeight)
		suite.Equal(customerRemarks, *newShipment.CustomerRemarks)
		suite.Equal(counselorRemarks, *newShipment.CounselorRemarks)
		suite.Equal(models.MTOShipmentStatusSubmitted, newShipment.Status)
		suite.Equal(newDestinationAddress.ID, *newShipment.DestinationAddressID)
		suite.Equal(newPickupAddress.ID, *newShipment.PickupAddressID)
		suite.Equal(secondaryPickupAddress.ID, *newShipment.SecondaryPickupAddressID)
		suite.Equal(secondaryDeliveryAddress.ID, *newShipment.SecondaryDeliveryAddressID)
		suite.Equal(tertiaryPickupAddress.ID, *newShipment.TertiaryPickupAddressID)
		suite.Equal(tertiaryDeliveryAddress.ID, *newShipment.TertiaryDeliveryAddressID)
		suite.Equal(actualProGearWeight, *newShipment.ActualProGearWeight)
		suite.Equal(actualSpouseProGearWeight, *newShipment.ActualSpouseProGearWeight)

		// Verify that shipment recalculate was handled correctly
		mockShipmentRecalculator.AssertNotCalled(suite.T(), "ShipmentRecalculatePaymentRequest", mock.Anything, mock.Anything)
	})

	suite.Run("Returns error if updated UB shipment addresses are both CONUS", func() {
		setupTestData()

		conusAddress := factory.BuildAddress(suite.DB(), nil, nil)

		oconusAddress := factory.BuildAddress(suite.DB(), []factory.Customization{
			{
				Model: models.Address{
					StreetAddress1: "1 some street",
					StreetAddress2: models.StringPointer("P.O. Box 1234"),
					StreetAddress3: models.StringPointer("c/o Another Person"),
					City:           "Cordova",
					State:          "AK",
					PostalCode:     "99677",
					IsOconus:       models.BoolPointer(true),
				},
			}}, nil)

		// UB shipment with an OCONUS pickup & a CONUS destination
		oldShipment := factory.BuildMTOShipment(suite.DB(), []factory.Customization{
			{
				Model: models.MTOShipment{
					ShipmentType: models.MTOShipmentTypeUnaccompaniedBaggage,
				},
			},
			{
				Model:    oconusAddress,
				LinkOnly: true,
				Type:     &factory.Addresses.PickupAddress,
			},
			{
				Model:    conusAddress,
				LinkOnly: true,
				Type:     &factory.Addresses.DeliveryAddress,
			},
		}, nil)

		eTag := etag.GenerateEtag(oldShipment.UpdatedAt)

		// updating pickup to be CONUS which should return an error because
		// UBs must have an OCONUS address
		updatedShipment := models.MTOShipment{
			ID:            oldShipment.ID,
			PickupAddress: &conusAddress,
		}

		session := auth.Session{}
		newShipment, err := mtoShipmentUpdaterCustomer.UpdateMTOShipment(suite.AppContextWithSessionForTest(&session), &updatedShipment, eTag, "test")

		suite.Error(err)
		suite.Nil(newShipment)

		var invalidErr apperror.InvalidInputError
		suite.True(errors.As(err, &invalidErr), "error should be of type InvalidInputError")

		if invalidErr.ValidationErrors == nil {
			suite.Fail("ValidationErrors is nil")
		}

		ve := *invalidErr.ValidationErrors
		fieldErrors, exists := ve.Errors["UB shipment error"]
		suite.True(exists, "expected validation error for 'UB shipment error'")
		joinedErrors := strings.Join(fieldErrors, " ")
		suite.Contains(joinedErrors, "At least one address for a UB shipment must be OCONUS")

	})

	suite.Run("Updating a shipment does not nullify ApprovedDate", func() {
		setupTestData()

		// This test was added because of a bug that nullified the ApprovedDate
		// when ScheduledPickupDate was included in the payload. See PR #6919.
		// ApprovedDate affects shipment diversions, so we want to make sure it
		// never gets nullified, regardless of which fields are being updated.
		oldShipment := factory.BuildMTOShipmentMinimal(suite.DB(), []factory.Customization{
			{
				Model: models.MTOShipment{
					Status: models.MTOShipmentStatusApproved,
				},
			},
		}, nil)

		suite.NotNil(oldShipment.ApprovedDate)

		eTag := etag.GenerateEtag(oldShipment.UpdatedAt)

		requestedPickupDate := now.Add(time.Hour * 24 * 3)
		requestedDeliveryDate := now.Add(time.Hour * 24 * 4)
		customerRemarks := "I have a grandfather clock"
		counselorRemarks := "Counselor approved"
		updatedShipment := models.MTOShipment{
			ID:                       oldShipment.ID,
			DestinationAddress:       &newDestinationAddress,
			DestinationAddressID:     &newDestinationAddress.ID,
			PickupAddress:            &newPickupAddress,
			PickupAddressID:          &newPickupAddress.ID,
			SecondaryPickupAddress:   &secondaryPickupAddress,
			SecondaryDeliveryAddress: &secondaryDeliveryAddress,
			TertiaryPickupAddress:    &tertiaryPickupAddress,
			TertiaryDeliveryAddress:  &tertiaryDeliveryAddress,
			RequestedPickupDate:      &requestedPickupDate,
			RequestedDeliveryDate:    &requestedDeliveryDate,
			CustomerRemarks:          &customerRemarks,
			CounselorRemarks:         &counselorRemarks,
		}
		session := auth.Session{}
		newShipment, err := mtoShipmentUpdaterCustomer.UpdateMTOShipment(suite.AppContextWithSessionForTest(&session), &updatedShipment, eTag, "test")

		suite.Require().NoError(err)
		suite.NotEmpty(newShipment.ApprovedDate)

		// Verify that shipment recalculate was handled correctly
		mockShipmentRecalculator.AssertNotCalled(suite.T(), "ShipmentRecalculatePaymentRequest", mock.Anything, mock.Anything)
	})

	suite.Run("Can update destination address type on shipment", func() {
		setupTestData()

		// This test was added because of a bug that nullified the ApprovedDate
		// when ScheduledPickupDate was included in the payload. See PR #6919.
		// ApprovedDate affects shipment diversions, so we want to make sure it
		// never gets nullified, regardless of which fields are being updated.
		oldShipment := factory.BuildMTOShipmentMinimal(suite.DB(), []factory.Customization{
			{
				Model: models.MTOShipment{
					Status: models.MTOShipmentStatusApproved,
				},
			},
		}, nil)

		suite.NotNil(oldShipment.ApprovedDate)

		eTag := etag.GenerateEtag(oldShipment.UpdatedAt)

		requestedPickupDate := now.Add(time.Hour * 24 * 3)
		requestedDeliveryDate := now.Add(time.Hour * 24 * 4)
		customerRemarks := "I have a grandfather clock"
		counselorRemarks := "Counselor approved"
		destinationType := models.DestinationTypeHomeOfRecord
		updatedShipment := models.MTOShipment{
			ID:                       oldShipment.ID,
			DestinationAddress:       &newDestinationAddress,
			DestinationAddressID:     &newDestinationAddress.ID,
			DestinationType:          &destinationType,
			PickupAddress:            &newPickupAddress,
			PickupAddressID:          &newPickupAddress.ID,
			SecondaryPickupAddress:   &secondaryPickupAddress,
			SecondaryDeliveryAddress: &secondaryDeliveryAddress,
			TertiaryPickupAddress:    &tertiaryPickupAddress,
			TertiaryDeliveryAddress:  &tertiaryDeliveryAddress,
			RequestedPickupDate:      &requestedPickupDate,
			RequestedDeliveryDate:    &requestedDeliveryDate,
			CustomerRemarks:          &customerRemarks,
			CounselorRemarks:         &counselorRemarks,
		}
		too := factory.BuildOfficeUserWithRoles(suite.DB(), nil, []roles.RoleType{roles.RoleTypeTOO})
		session := auth.Session{
			ApplicationName: auth.OfficeApp,
			UserID:          *too.UserID,
			OfficeUserID:    too.ID,
		}
		session.Roles = append(session.Roles, too.User.Roles...)
		newShipment, err := mtoShipmentUpdaterOffice.UpdateMTOShipment(suite.AppContextWithSessionForTest(&session), &updatedShipment, eTag, "test")

		suite.Require().NoError(err)
		suite.Equal(destinationType, *newShipment.DestinationType)
	})

	suite.Run("Successfully update MTO Agents", func() {
		setupTestData()

		shipment := factory.BuildMTOShipment(suite.DB(), nil, nil)
		mtoAgent1 := factory.BuildMTOAgent(suite.DB(), []factory.Customization{
			{
				Model:    shipment,
				LinkOnly: true,
			},
			{
				Model: models.MTOAgent{
					FirstName:    models.StringPointer("Test"),
					LastName:     models.StringPointer("Agent"),
					Email:        models.StringPointer("test@test.email.com"),
					MTOAgentType: models.MTOAgentReleasing,
				},
			},
		}, nil)
		mtoAgent2 := factory.BuildMTOAgent(suite.DB(), []factory.Customization{
			{
				Model:    shipment,
				LinkOnly: true,
			},
			{
				Model: models.MTOAgent{
					FirstName:    models.StringPointer("Test2"),
					LastName:     models.StringPointer("Agent2"),
					Email:        models.StringPointer("test2@test.email.com"),
					MTOAgentType: models.MTOAgentReceiving,
				},
			},
		}, nil)
		eTag := etag.GenerateEtag(shipment.UpdatedAt)

		updatedAgents := make(models.MTOAgents, 2)
		updatedAgents[0] = mtoAgent1
		updatedAgents[1] = mtoAgent2
		newFirstName := "hey this is new"
		newLastName := "new thing"
		phone := "555-666-7777"
		email := "updatedemail@test.email.com"
		updatedAgents[0].FirstName = &newFirstName
		updatedAgents[0].Phone = &phone
		updatedAgents[1].LastName = &newLastName
		updatedAgents[1].Email = &email

		updatedShipment := models.MTOShipment{
			ID:        shipment.ID,
			MTOAgents: updatedAgents,
		}

		session := auth.Session{}
		updatedMTOShipment, err := mtoShipmentUpdaterCustomer.UpdateMTOShipment(suite.AppContextWithSessionForTest(&session), &updatedShipment, eTag, "test")

		suite.Require().NoError(err)
		suite.NotZero(updatedMTOShipment.ID, oldMTOShipment.ID)
		suite.Equal(phone, *updatedMTOShipment.MTOAgents[0].Phone)
		suite.Equal(newFirstName, *updatedMTOShipment.MTOAgents[0].FirstName)
		suite.Equal(email, *updatedMTOShipment.MTOAgents[1].Email)
		suite.Equal(newLastName, *updatedMTOShipment.MTOAgents[1].LastName)

		// Verify that shipment recalculate was handled correctly
		mockShipmentRecalculator.AssertNotCalled(suite.T(), "ShipmentRecalculatePaymentRequest", mock.Anything, mock.Anything)
	})

	suite.Run("Successfully add new MTO Agent and edit another", func() {
		setupTestData()

		shipment := factory.BuildMTOShipment(suite.DB(), nil, nil)
		existingAgent := factory.BuildMTOAgent(suite.DB(), []factory.Customization{
			{
				Model:    shipment,
				LinkOnly: true,
			},
			{
				Model: models.MTOAgent{
					FirstName:    models.StringPointer("Test"),
					LastName:     models.StringPointer("Agent"),
					Email:        models.StringPointer("test@test.email.com"),
					MTOAgentType: models.MTOAgentReleasing,
				},
			},
		}, nil)
		mtoAgentToCreate := models.MTOAgent{
			MTOShipment:   shipment,
			MTOShipmentID: shipment.ID,
			FirstName:     models.StringPointer("Ima"),
			LastName:      models.StringPointer("Newagent"),
			Email:         models.StringPointer("test2@test.email.com"),
			MTOAgentType:  models.MTOAgentReceiving,
		}
		eTag := etag.GenerateEtag(shipment.UpdatedAt)

		updatedAgents := make(models.MTOAgents, 2)
		phone := "555-555-5555"
		existingAgent.Phone = &phone
		updatedAgents[1] = existingAgent
		updatedAgents[0] = mtoAgentToCreate

		updatedShipment := models.MTOShipment{
			ID:        shipment.ID,
			MTOAgents: updatedAgents,
		}

		session := auth.Session{}
		updatedMTOShipment, err := mtoShipmentUpdaterCustomer.UpdateMTOShipment(suite.AppContextWithSessionForTest(&session), &updatedShipment, eTag, "test")

		suite.Require().NoError(err)
		suite.NotZero(updatedMTOShipment.ID, oldMTOShipment.ID)
		// the returned updatedMTOShipment does not guarantee the same
		// order of MTOAgents
		suite.Equal(len(updatedAgents), len(updatedMTOShipment.MTOAgents))
		for i := range updatedMTOShipment.MTOAgents {
			agent := updatedMTOShipment.MTOAgents[i]
			if agent.ID == existingAgent.ID {
				suite.Equal(phone, *agent.Phone)
			} else {
				// this must be the newly created agent
				suite.Equal(*mtoAgentToCreate.FirstName, *agent.FirstName)
				suite.Equal(*mtoAgentToCreate.LastName, *agent.LastName)
				suite.Equal(*mtoAgentToCreate.Email, *agent.Email)
			}
		}

		// Verify that shipment recalculate was handled correctly
		mockShipmentRecalculator.AssertNotCalled(suite.T(), "ShipmentRecalculatePaymentRequest", mock.Anything, mock.Anything)
	})

	suite.Run("Successfully remove MTO Agent", func() {
		setupTestData()

		shipment := factory.BuildMTOShipment(suite.DB(), nil, nil)
		existingAgent := factory.BuildMTOAgent(suite.DB(), []factory.Customization{
			{
				Model:    shipment,
				LinkOnly: true,
			},
			{
				Model: models.MTOAgent{
					FirstName:    models.StringPointer("Test"),
					LastName:     models.StringPointer("Agent"),
					Email:        models.StringPointer("test@test.email.com"),
					MTOAgentType: models.MTOAgentReleasing,
				},
			},
		}, nil)
		eTag := etag.GenerateEtag(shipment.UpdatedAt)

		updatedAgents := make(models.MTOAgents, 1)
		blankFirstName := ""
		blankLastName := ""
		blankPhone := ""
		blankEmail := ""
		existingAgent.FirstName = &blankFirstName
		existingAgent.LastName = &blankLastName
		existingAgent.Email = &blankEmail
		existingAgent.Phone = &blankPhone
		updatedAgents[0] = existingAgent

		updatedShipment := models.MTOShipment{
			ID:        shipment.ID,
			MTOAgents: updatedAgents,
		}

		session := auth.Session{}
		updatedMTOShipment, err := mtoShipmentUpdaterCustomer.UpdateMTOShipment(suite.AppContextWithSessionForTest(&session), &updatedShipment, eTag, "test")

		suite.Require().NoError(err)
		suite.NotZero(updatedMTOShipment.ID, oldMTOShipment.ID)
		// Verify that there are no returned MTO Agents
		suite.Equal(0, len(updatedMTOShipment.MTOAgents))

		// Verify that shipment recalculate was handled correctly
		mockShipmentRecalculator.AssertNotCalled(suite.T(), "ShipmentRecalculatePaymentRequest", mock.Anything, mock.Anything)
	})

	suite.Run("Successfully add storage facility to shipment", func() {
		setupTestData()

		shipment := factory.BuildMTOShipment(suite.DB(), []factory.Customization{
			{
				Model: models.MTOShipment{
					Status: models.MTOShipmentStatusSubmitted,
				},
			},
		}, nil)

		factory.BuildMTOShipment(suite.DB(), []factory.Customization{
			{
				Model: models.MTOShipment{
					Status: models.MTOShipmentStatusSubmitted,
				},
			},
		}, nil)
		storageFacility := factory.BuildStorageFacility(suite.DB(), nil, nil)

		updatedShipment := models.MTOShipment{
			ID:              shipment.ID,
			StorageFacility: &storageFacility,
		}
		eTag := etag.GenerateEtag(shipment.UpdatedAt)

		too := factory.BuildOfficeUserWithRoles(suite.DB(), nil, []roles.RoleType{roles.RoleTypeTOO})
		session := auth.Session{
			ApplicationName: auth.OfficeApp,
			UserID:          *too.UserID,
			OfficeUserID:    too.ID,
		}
		session.Roles = append(session.Roles, too.User.Roles...)
		updatedMTOShipment, err := mtoShipmentUpdaterOffice.UpdateMTOShipment(suite.AppContextWithSessionForTest(&session), &updatedShipment, eTag, "test")

		suite.Require().NoError(err)
		suite.NotZero(updatedMTOShipment.ID, oldMTOShipment.ID)
		suite.NotNil(updatedMTOShipment.StorageFacility)
	})

	suite.Run("Successfully edit storage facility on shipment", func() {
		setupTestData()

		// Create initial shipment data
		storageFacility := factory.BuildStorageFacility(suite.DB(), []factory.Customization{
			{
				Model: models.StorageFacility{
					Email: models.StringPointer("old@email.com"),
				},
			},
			{
				Model: models.Address{
					StreetAddress1: "1234 Over Here Street",
					City:           "Houston",
					State:          "TX",
					PostalCode:     "77083",
				},
			},
		}, nil)
		shipment := factory.BuildMTOShipment(suite.DB(), []factory.Customization{
			{
				Model: models.MTOShipment{
					Status: models.MTOShipmentStatusSubmitted,
				},
			},
			{
				Model:    storageFacility,
				LinkOnly: true,
			},
		}, nil)

		// Make updates to previously persisted data (don't need to create these in the DB first)
		newStorageFacilityAddress := models.Address{
			StreetAddress1: "987 Over There Avenue",
			City:           "Houston",
			State:          "TX",
			PostalCode:     "77083",
		}

		newEmail := "new@email.com"
		newStorageFacility := models.StorageFacility{
			Address: newStorageFacilityAddress,
			Email:   &newEmail,
		}

		newShipment := models.MTOShipment{
			ID:              shipment.ID,
			StorageFacility: &newStorageFacility,
		}

		eTag := etag.GenerateEtag(shipment.UpdatedAt)
		too := factory.BuildOfficeUserWithRoles(suite.DB(), nil, []roles.RoleType{roles.RoleTypeTOO})
		session := auth.Session{
			ApplicationName: auth.OfficeApp,
			UserID:          *too.UserID,
			OfficeUserID:    too.ID,
		}
		session.Roles = append(session.Roles, too.User.Roles...)
		updatedShipment, err := mtoShipmentUpdaterOffice.UpdateMTOShipment(suite.AppContextWithSessionForTest(&session), &newShipment, eTag, "test")
		suite.Require().NoError(err)
		suite.NotEqual(uuid.Nil, updatedShipment.ID)
		suite.Equal(&newEmail, updatedShipment.StorageFacility.Email)
		suite.Equal(newStorageFacilityAddress.StreetAddress1, updatedShipment.StorageFacility.Address.StreetAddress1)
	})

	suite.Run("Successfully update NTS previously recorded weight to shipment", func() {
		setupTestData()

		shipment := factory.BuildMTOShipment(suite.DB(), []factory.Customization{
			{
				Model: models.MTOShipment{
					Status: models.MTOShipmentStatusSubmitted,
				},
			},
		}, nil)

		ntsRecorededWeight := unit.Pound(980)
		updatedShipment := models.MTOShipment{
			ShipmentType:      models.MTOShipmentTypeHHGOutOfNTS,
			ID:                shipment.ID,
			NTSRecordedWeight: &ntsRecorededWeight,
		}
		eTag := etag.GenerateEtag(shipment.UpdatedAt)
		too := factory.BuildOfficeUserWithRoles(suite.DB(), nil, []roles.RoleType{roles.RoleTypeTOO})
		session := auth.Session{
			ApplicationName: auth.OfficeApp,
			UserID:          *too.UserID,
			OfficeUserID:    too.ID,
		}
		session.Roles = append(session.Roles, too.User.Roles...)
		updatedMTOShipment, err := mtoShipmentUpdaterOffice.UpdateMTOShipment(suite.AppContextWithSessionForTest(&session), &updatedShipment, eTag, "test")

		suite.Require().NoError(err)
		suite.NotZero(updatedMTOShipment.ID, oldMTOShipment.ID)
		suite.Equal(ntsRecorededWeight, *updatedMTOShipment.NTSRecordedWeight)

	})

	suite.Run("Unable to update NTS previously recorded weight due to shipment type", func() {
		setupTestData()

		shipment := factory.BuildMTOShipment(suite.DB(), []factory.Customization{
			{
				Model: models.MTOShipment{
					Status: models.MTOShipmentStatusSubmitted,
				},
			},
		}, nil)

		ntsRecorededWeight := unit.Pound(980)
		updatedShipment := models.MTOShipment{
			ID:                shipment.ID,
			NTSRecordedWeight: &ntsRecorededWeight,
		}
		eTag := etag.GenerateEtag(shipment.UpdatedAt)
		too := factory.BuildOfficeUserWithRoles(suite.DB(), nil, []roles.RoleType{roles.RoleTypeTOO})
		session := auth.Session{
			ApplicationName: auth.OfficeApp,
			UserID:          *too.UserID,
			OfficeUserID:    too.ID,
		}
		session.Roles = append(session.Roles, too.User.Roles...)
		updatedMTOShipment, err := mtoShipmentUpdaterOffice.UpdateMTOShipment(suite.AppContextWithSessionForTest(&session), &updatedShipment, eTag, "test")

		suite.Require().Error(err)
		suite.Nil(updatedMTOShipment)
		suite.Equal("Invalid input found while updating the shipment", err.Error())

		var invalidErr apperror.InvalidInputError
		suite.True(errors.As(err, &invalidErr), "error should be of type InvalidInputError")

		if invalidErr.ValidationErrors == nil {
			suite.Fail("ValidationErrors is nil")
		}

		ve := *invalidErr.ValidationErrors
		fieldErrors, exists := ve.Errors["NTSRecordedWeight error"]
		suite.True(exists, "expected validation error for 'NTSRecordedWeight error'")
		joinedErrors := strings.Join(fieldErrors, " ")
		suite.Contains(joinedErrors, "field NTSRecordedWeight cannot be set for shipment type HHG")
	})

	suite.Run("Successfully divert a shipment and transition statuses", func() {
		setupTestData()

		// A diverted shipment should transition to the SUBMITTED status.
		// If the move it is connected to is APPROVED, that move should transition to APPROVALS REQUESTED
		move := factory.BuildMove(suite.DB(), []factory.Customization{
			{
				Model: models.Move{
					Status: models.MoveStatusAPPROVED,
				},
			},
		}, nil)
		shipment := factory.BuildMTOShipment(suite.DB(), []factory.Customization{
			{
				Model:    move,
				LinkOnly: true,
			},
			{
				Model: models.MTOShipment{
					Status:    models.MTOShipmentStatusApproved,
					Diversion: false,
				},
			},
		}, nil)
		eTag := etag.GenerateEtag(shipment.UpdatedAt)

		shipmentInput := models.MTOShipment{
			ID:        shipment.ID,
			Diversion: true,
		}
		session := auth.Session{}
		updatedShipment, err := mtoShipmentUpdaterCustomer.UpdateMTOShipment(suite.AppContextWithSessionForTest(&session), &shipmentInput, eTag, "test")

		suite.Require().NotNil(updatedShipment)
		suite.NoError(err)
		suite.Equal(shipment.ID, updatedShipment.ID)
		suite.Equal(move.ID, updatedShipment.MoveTaskOrderID)
		suite.Equal(true, updatedShipment.Diversion)
		suite.Equal(models.MTOShipmentStatusSubmitted, updatedShipment.Status)

		var updatedMove models.Move
		err = suite.DB().Find(&updatedMove, move.ID)
		suite.NoError(err)
		suite.Equal(models.MoveStatusAPPROVALSREQUESTED, updatedMove.Status)

		// Verify that shipment recalculate was handled correctly
		mockShipmentRecalculator.AssertNotCalled(suite.T(), "ShipmentRecalculatePaymentRequest", mock.AnythingOfType("*appcontext.appContext"), mock.AnythingOfType("uuid.UUID"))
	})

	// Test UpdateMTOShipmentPrime
	// TODO: Add more tests, such as making sure this function fails if the
	// move is not available to the prime.
	suite.Run("Updating a shipment does not nullify ApprovedDate", func() {
		setupTestData()

		// This test was added because of a bug that nullified the ApprovedDate
		// when ScheduledPickupDate was included in the payload. See PR #6919.
		// ApprovedDate affects shipment diversions, so we want to make sure it
		// never gets nullified, regardless of which fields are being updated.
		move := factory.BuildAvailableToPrimeMove(suite.DB(), nil, nil)
		oldShipment := factory.BuildMTOShipmentMinimal(suite.DB(), []factory.Customization{
			{
				Model: models.MTOShipment{
					Status: models.MTOShipmentStatusApproved,
				},
			},
			{
				Model:    move,
				LinkOnly: true,
			},
		}, nil)

		suite.NotNil(oldShipment.ApprovedDate)

		eTag := etag.GenerateEtag(oldShipment.UpdatedAt)

		requestedPickupDate := now.Add(time.Hour * 24 * 3)
		scheduledPickupDate := now.Add(time.Hour * 24 * 3)
		requestedDeliveryDate := now.Add(time.Hour * 24 * 4)
		updatedShipment := models.MTOShipment{
			ID:                          oldShipment.ID,
			DestinationAddress:          &newDestinationAddress,
			DestinationAddressID:        &newDestinationAddress.ID,
			PickupAddress:               &newPickupAddress,
			PickupAddressID:             &newPickupAddress.ID,
			SecondaryPickupAddress:      &secondaryPickupAddress,
			HasSecondaryPickupAddress:   handlers.FmtBool(true),
			SecondaryDeliveryAddress:    &secondaryDeliveryAddress,
			HasSecondaryDeliveryAddress: handlers.FmtBool(true),
			TertiaryPickupAddress:       &tertiaryPickupAddress,
			HasTertiaryPickupAddress:    handlers.FmtBool(true),
			TertiaryDeliveryAddress:     &tertiaryDeliveryAddress,
			HasTertiaryDeliveryAddress:  handlers.FmtBool(true),
			RequestedPickupDate:         &requestedPickupDate,
			ScheduledPickupDate:         &scheduledPickupDate,
			RequestedDeliveryDate:       &requestedDeliveryDate,
			ActualPickupDate:            &actualPickupDate,
			PrimeActualWeight:           &primeActualWeight,
			PrimeEstimatedWeight:        &primeEstimatedWeight,
			FirstAvailableDeliveryDate:  &firstAvailableDeliveryDate,
		}

		ghcDomesticTransitTime := models.GHCDomesticTransitTime{
			MaxDaysTransitTime: 12,
			WeightLbsLower:     0,
			WeightLbsUpper:     10000,
			DistanceMilesLower: 0,
			DistanceMilesUpper: 10000,
		}
		verrs, err := suite.DB().ValidateAndCreate(&ghcDomesticTransitTime)
		suite.False(verrs.HasAny())
		suite.FatalNoError(err)

		session := auth.Session{}
		newShipment, err := mtoShipmentUpdaterPrime.UpdateMTOShipment(suite.AppContextWithSessionForTest(&session), &updatedShipment, eTag, "test")

		suite.Require().NoError(err)
		suite.NotEmpty(newShipment.ApprovedDate)
		suite.True(requestedPickupDate.Equal(*newShipment.RequestedPickupDate))
		suite.True(scheduledPickupDate.Equal(*newShipment.ScheduledPickupDate))
		suite.True(requestedDeliveryDate.Equal(*newShipment.RequestedDeliveryDate))
		suite.True(actualPickupDate.Equal(*newShipment.ActualPickupDate))
		suite.True(firstAvailableDeliveryDate.Equal(*newShipment.FirstAvailableDeliveryDate))
		suite.Equal(primeEstimatedWeight, *newShipment.PrimeEstimatedWeight)
		suite.Equal(primeActualWeight, *newShipment.PrimeActualWeight)
		suite.Equal(newDestinationAddress.ID, *newShipment.DestinationAddressID)
		suite.Equal(newPickupAddress.ID, *newShipment.PickupAddressID)
		suite.Equal(secondaryPickupAddress.ID, *newShipment.SecondaryPickupAddressID)
		suite.Equal(secondaryDeliveryAddress.ID, *newShipment.SecondaryDeliveryAddressID)
		suite.Equal(tertiaryPickupAddress.ID, *newShipment.TertiaryPickupAddressID)
		suite.Equal(tertiaryDeliveryAddress.ID, *newShipment.TertiaryDeliveryAddressID)

		// Verify that shipment recalculate was handled correctly
		mockShipmentRecalculator.AssertNotCalled(suite.T(), "ShipmentRecalculatePaymentRequest", mock.Anything, mock.Anything)
	})

	suite.Run("Prime not able to update an existing prime estimated weight", func() {
		setupTestData()

		move := factory.BuildAvailableToPrimeMove(suite.DB(), nil, nil)
		oldShipment := factory.BuildMTOShipmentMinimal(suite.DB(), []factory.Customization{
			{
				Model: models.MTOShipment{
					Status:               models.MTOShipmentStatusApproved,
					PrimeEstimatedWeight: &primeEstimatedWeight,
				},
			},
			{
				Model:    move,
				LinkOnly: true,
			},
		}, nil)

		suite.NotNil(oldShipment.ApprovedDate)

		eTag := etag.GenerateEtag(oldShipment.UpdatedAt)

		requestedPickupDate := now.Add(time.Hour * 24 * 3)
		scheduledPickupDate := now.Add(time.Hour * 24 * 3)
		requestedDeliveryDate := now.Add(time.Hour * 24 * 4)
		updatedShipment := models.MTOShipment{
			ID:                          oldShipment.ID,
			DestinationAddress:          &newDestinationAddress,
			DestinationAddressID:        &newDestinationAddress.ID,
			PickupAddress:               &newPickupAddress,
			PickupAddressID:             &newPickupAddress.ID,
			SecondaryPickupAddress:      &secondaryPickupAddress,
			HasSecondaryPickupAddress:   handlers.FmtBool(true),
			SecondaryDeliveryAddress:    &secondaryDeliveryAddress,
			HasSecondaryDeliveryAddress: handlers.FmtBool(true),
			RequestedPickupDate:         &requestedPickupDate,
			ScheduledPickupDate:         &scheduledPickupDate,
			RequestedDeliveryDate:       &requestedDeliveryDate,
			ActualPickupDate:            &actualPickupDate,
			PrimeActualWeight:           &primeActualWeight,
			PrimeEstimatedWeight:        &primeEstimatedWeight,
			FirstAvailableDeliveryDate:  &firstAvailableDeliveryDate,
		}

		ghcDomesticTransitTime := models.GHCDomesticTransitTime{
			MaxDaysTransitTime: 12,
			WeightLbsLower:     0,
			WeightLbsUpper:     10000,
			DistanceMilesLower: 0,
			DistanceMilesUpper: 10000,
		}
		verrs, err := suite.DB().ValidateAndCreate(&ghcDomesticTransitTime)
		suite.False(verrs.HasAny())
		suite.FatalNoError(err)

		session := auth.Session{}
		_, err = mtoShipmentUpdaterPrime.UpdateMTOShipment(suite.AppContextWithSessionForTest(&session), &updatedShipment, eTag, "test")

		suite.Error(err)
		suite.Contains(err.Error(), "cannot be updated after initial estimation")
		// Verify that shipment recalculate was handled correctly
		mockShipmentRecalculator.AssertNotCalled(suite.T(), "ShipmentRecalculatePaymentRequest", mock.Anything, mock.Anything)
	})

	suite.Run("Updating a shipment with a Reweigh returns the Reweigh", func() {
		setupTestData()

		move := factory.BuildAvailableToPrimeMove(suite.DB(), nil, nil)
		oldShipment := factory.BuildMTOShipmentMinimal(suite.DB(), []factory.Customization{
			{
				Model: models.MTOShipment{
					Status: models.MTOShipmentStatusApproved,
				},
			},
			{
				Model:    move,
				LinkOnly: true,
			},
		}, nil)
		reweigh := testdatagen.MakeReweighForShipment(suite.DB(), testdatagen.Assertions{}, oldShipment, unit.Pound(3000))

		eTag := etag.GenerateEtag(oldShipment.UpdatedAt)

		updatedShipment := models.MTOShipment{
			ID:                oldShipment.ID,
			PrimeActualWeight: &primeActualWeight,
		}

		session := auth.Session{}
		newShipment, err := mtoShipmentUpdaterPrime.UpdateMTOShipment(suite.AppContextWithSessionForTest(&session), &updatedShipment, eTag, "test")

		suite.Require().NoError(err)
		suite.NotEmpty(newShipment.Reweigh)
		suite.Equal(newShipment.Reweigh.ID, reweigh.ID)
	})

	suite.Run("Prime cannot update estimated weights outside of required timeframe", func() {
		setupTestData()

		// This test was added because of a bug that nullified the ApprovedDate
		// when ScheduledPickupDate was included in the payload. See PR #6919.
		// ApprovedDate affects shipment diversions, so we want to make sure it
		// never gets nullified, regardless of which fields are being updated.
		move := factory.BuildAvailableToPrimeMove(suite.DB(), nil, nil)
		oldShipment := factory.BuildMTOShipmentMinimal(suite.DB(), []factory.Customization{
			{
				Model: models.MTOShipment{
					Status: models.MTOShipmentStatusApproved,
				},
			},
			{
				Model:    move,
				LinkOnly: true,
			},
		}, nil)

		suite.NotNil(oldShipment.ApprovedDate)

		eTag := etag.GenerateEtag(oldShipment.UpdatedAt)

		requestedPickupDate := now.Add(time.Hour * 24 * 3)
		scheduledPickupDate := now.Add(-time.Hour * 24 * 3)
		requestedDeliveryDate := now.Add(time.Hour * 24 * 4)
		updatedShipment := models.MTOShipment{
			ID:                          oldShipment.ID,
			DestinationAddress:          &newDestinationAddress,
			DestinationAddressID:        &newDestinationAddress.ID,
			PickupAddress:               &newPickupAddress,
			PickupAddressID:             &newPickupAddress.ID,
			SecondaryPickupAddress:      &secondaryPickupAddress,
			HasSecondaryPickupAddress:   handlers.FmtBool(true),
			SecondaryDeliveryAddress:    &secondaryDeliveryAddress,
			HasSecondaryDeliveryAddress: handlers.FmtBool(true),
			TertiaryPickupAddress:       &tertiaryPickupAddress,
			HasTertiaryPickupAddress:    handlers.FmtBool(true),
			TertiaryDeliveryAddress:     &tertiaryDeliveryAddress,
			HasTertiaryDeliveryAddress:  handlers.FmtBool(true),
			RequestedPickupDate:         &requestedPickupDate,
			ScheduledPickupDate:         &scheduledPickupDate,
			RequestedDeliveryDate:       &requestedDeliveryDate,
			ActualPickupDate:            &actualPickupDate,
			PrimeActualWeight:           &primeActualWeight,
			PrimeEstimatedWeight:        &primeEstimatedWeight,
			FirstAvailableDeliveryDate:  &firstAvailableDeliveryDate,
		}

		ghcDomesticTransitTime := models.GHCDomesticTransitTime{
			MaxDaysTransitTime: 12,
			WeightLbsLower:     0,
			WeightLbsUpper:     10000,
			DistanceMilesLower: 0,
			DistanceMilesUpper: 10000,
		}
		verrs, err := suite.DB().ValidateAndCreate(&ghcDomesticTransitTime)
		suite.False(verrs.HasAny())
		suite.FatalNoError(err)

		session := auth.Session{}
		_, err = mtoShipmentUpdaterPrime.UpdateMTOShipment(suite.AppContextWithSessionForTest(&session), &updatedShipment, eTag, "test")

		suite.Error(err)
		suite.Contains(err.Error(), "the time period for updating the estimated weight for a shipment has expired, please contact the TOO directly to request updates to this shipment’s estimated weight")
		// Verify that shipment recalculate was handled correctly
		mockShipmentRecalculator.AssertNotCalled(suite.T(), "ShipmentRecalculatePaymentRequest", mock.Anything, mock.Anything)
	})

	suite.Run("Prime cannot add MTO agents", func() {
		setupTestData()

		// This test was added because of a bug that nullified the ApprovedDate
		// when ScheduledPickupDate was included in the payload. See PR #6919.
		// ApprovedDate affects shipment diversions, so we want to make sure it
		// never gets nullified, regardless of which fields are being updated.
		move := factory.BuildAvailableToPrimeMove(suite.DB(), nil, nil)
		oldShipment := factory.BuildMTOShipmentMinimal(suite.DB(), []factory.Customization{
			{
				Model: models.MTOShipment{
					Status: models.MTOShipmentStatusApproved,
				},
			},
			{
				Model:    move,
				LinkOnly: true,
			},
		}, nil)

		suite.NotNil(oldShipment.ApprovedDate)

		eTag := etag.GenerateEtag(oldShipment.UpdatedAt)

		requestedPickupDate := now.Add(time.Hour * 24 * 3)
		scheduledPickupDate := now.Add(time.Hour * 24 * 3)
		requestedDeliveryDate := now.Add(time.Hour * 24 * 4)
		firstName := "John"
		lastName := "Ash"
		updatedShipment := models.MTOShipment{
			ID:                          oldShipment.ID,
			DestinationAddress:          &newDestinationAddress,
			DestinationAddressID:        &newDestinationAddress.ID,
			PickupAddress:               &newPickupAddress,
			PickupAddressID:             &newPickupAddress.ID,
			SecondaryPickupAddress:      &secondaryPickupAddress,
			HasSecondaryPickupAddress:   handlers.FmtBool(true),
			SecondaryDeliveryAddress:    &secondaryDeliveryAddress,
			HasSecondaryDeliveryAddress: handlers.FmtBool(true),
			TertiaryPickupAddress:       &tertiaryPickupAddress,
			HasTertiaryPickupAddress:    handlers.FmtBool(true),
			TertiaryDeliveryAddress:     &tertiaryDeliveryAddress,
			HasTertiaryDeliveryAddress:  handlers.FmtBool(true),
			RequestedPickupDate:         &requestedPickupDate,
			ScheduledPickupDate:         &scheduledPickupDate,
			RequestedDeliveryDate:       &requestedDeliveryDate,
			ActualPickupDate:            &actualPickupDate,
			PrimeActualWeight:           &primeActualWeight,
			PrimeEstimatedWeight:        &primeEstimatedWeight,
			FirstAvailableDeliveryDate:  &firstAvailableDeliveryDate,
			MTOAgents: models.MTOAgents{
				models.MTOAgent{
					FirstName: &firstName,
					LastName:  &lastName,
				},
			},
		}

		ghcDomesticTransitTime := models.GHCDomesticTransitTime{
			MaxDaysTransitTime: 12,
			WeightLbsLower:     0,
			WeightLbsUpper:     10000,
			DistanceMilesLower: 0,
			DistanceMilesUpper: 10000,
		}
		verrs, err := suite.DB().ValidateAndCreate(&ghcDomesticTransitTime)
		suite.False(verrs.HasAny())
		suite.FatalNoError(err)

		session := auth.Session{}
		_, err = mtoShipmentUpdaterPrime.UpdateMTOShipment(suite.AppContextWithSessionForTest(&session), &updatedShipment, eTag, "test")

		suite.Error(err)
		suite.Contains(err.Error(), "cannot add or update MTO agents to a shipment")
	})

	suite.Run("Prime cannot update existing pickup or destination address", func() {
		setupTestData()

		// This test was added because of a bug that nullified the ApprovedDate
		// when ScheduledPickupDate was included in the payload. See PR #6919.
		// ApprovedDate affects shipment diversions, so we want to make sure it
		// never gets nullified, regardless of which fields are being updated.
		move := factory.BuildAvailableToPrimeMove(suite.DB(), nil, nil)
		oldShipment := factory.BuildMTOShipment(suite.DB(), []factory.Customization{
			{
				Model: models.MTOShipment{
					Status: models.MTOShipmentStatusApproved,
				},
			},
			{
				Model:    move,
				LinkOnly: true,
			},
		}, nil)

		suite.NotNil(oldShipment.ApprovedDate)

		eTag := etag.GenerateEtag(oldShipment.UpdatedAt)

		requestedPickupDate := now.Add(time.Hour * 24 * 3)
		scheduledPickupDate := now.Add(time.Hour * 24 * 7)
		requestedDeliveryDate := now.Add(time.Hour * 24 * 4)
		updatedShipment := models.MTOShipment{
			ID:                          oldShipment.ID,
			DestinationAddress:          &newDestinationAddress,
			DestinationAddressID:        &newDestinationAddress.ID,
			PickupAddress:               &newPickupAddress,
			PickupAddressID:             &newPickupAddress.ID,
			SecondaryPickupAddress:      &secondaryPickupAddress,
			HasSecondaryPickupAddress:   handlers.FmtBool(true),
			SecondaryDeliveryAddress:    &secondaryDeliveryAddress,
			HasSecondaryDeliveryAddress: handlers.FmtBool(true),
			TertiaryPickupAddress:       &secondaryPickupAddress,
			HasTertiaryPickupAddress:    handlers.FmtBool(true),
			TertiaryDeliveryAddress:     &secondaryDeliveryAddress,
			HasTertiaryDeliveryAddress:  handlers.FmtBool(true),
			RequestedPickupDate:         &requestedPickupDate,
			ScheduledPickupDate:         &scheduledPickupDate,
			RequestedDeliveryDate:       &requestedDeliveryDate,
			ActualPickupDate:            &actualPickupDate,
			PrimeActualWeight:           &primeActualWeight,
			PrimeEstimatedWeight:        &primeEstimatedWeight,
			FirstAvailableDeliveryDate:  &firstAvailableDeliveryDate,
		}

		ghcDomesticTransitTime := models.GHCDomesticTransitTime{
			MaxDaysTransitTime: 12,
			WeightLbsLower:     0,
			WeightLbsUpper:     10000,
			DistanceMilesLower: 0,
			DistanceMilesUpper: 10000,
		}
		verrs, err := suite.DB().ValidateAndCreate(&ghcDomesticTransitTime)
		suite.False(verrs.HasAny())
		suite.FatalNoError(err)

		session := auth.Session{}
		_, err = mtoShipmentUpdaterPrime.UpdateMTOShipment(suite.AppContextWithSessionForTest(&session), &updatedShipment, eTag, "test")

		suite.Error(err)
		suite.Contains(err.Error(), "the pickup address already exists and cannot be updated with this endpoint")
		suite.Contains(err.Error(), "the destination address already exists and cannot be updated with this endpoint")
	})

	suite.Run("Prime cannot update shipment if parameters are outside of transit data", func() {
		setupTestData()

		// This test was added because of a bug that nullified the ApprovedDate
		// when ScheduledPickupDate was included in the payload. See PR #6919.
		// ApprovedDate affects shipment diversions, so we want to make sure it
		// never gets nullified, regardless of which fields are being updated.
		move := factory.BuildAvailableToPrimeMove(suite.DB(), nil, nil)
		oldShipment := factory.BuildMTOShipmentMinimal(suite.DB(), []factory.Customization{
			{
				Model: models.MTOShipment{
					Status: models.MTOShipmentStatusApproved,
				},
			},
			{
				Model:    move,
				LinkOnly: true,
			},
		}, nil)

		suite.NotNil(oldShipment.ApprovedDate)

		eTag := etag.GenerateEtag(oldShipment.UpdatedAt)

		requestedPickupDate := now.Add(time.Hour * 24 * 3)
		scheduledPickupDate := now.Add(time.Hour * 24 * 7)
		requestedDeliveryDate := now.Add(time.Hour * 24 * 4)
		updatedShipment := models.MTOShipment{
			ID:                          oldShipment.ID,
			DestinationAddress:          &newDestinationAddress,
			DestinationAddressID:        &newDestinationAddress.ID,
			PickupAddress:               &newPickupAddress,
			PickupAddressID:             &newPickupAddress.ID,
			SecondaryPickupAddress:      &secondaryPickupAddress,
			HasSecondaryPickupAddress:   handlers.FmtBool(true),
			SecondaryDeliveryAddress:    &secondaryDeliveryAddress,
			HasSecondaryDeliveryAddress: handlers.FmtBool(true),
			TertiaryPickupAddress:       &tertiaryPickupAddress,
			HasTertiaryPickupAddress:    handlers.FmtBool(true),
			TertiaryDeliveryAddress:     &tertiaryDeliveryAddress,
			HasTertiaryDeliveryAddress:  handlers.FmtBool(true),
			RequestedPickupDate:         &requestedPickupDate,
			ScheduledPickupDate:         &scheduledPickupDate,
			RequestedDeliveryDate:       &requestedDeliveryDate,
			ActualPickupDate:            &actualPickupDate,
			PrimeActualWeight:           &primeActualWeight,
			PrimeEstimatedWeight:        &primeEstimatedWeight,
			FirstAvailableDeliveryDate:  &firstAvailableDeliveryDate,
		}

		session := auth.Session{}
		_, err := mtoShipmentUpdaterPrime.UpdateMTOShipment(suite.AppContextWithSessionForTest(&session), &updatedShipment, eTag, "test")

		suite.Error(err)
		suite.Contains(err.Error(), "failed to find transit time for shipment of 9000 lbs weight and 1000 mile distance")
	})

	suite.Run("Prime can add an estimated weight up to the same date as the scheduled pickup", func() {
		setupTestData()

		// This test was added because of a bug that nullified the ApprovedDate
		// when ScheduledPickupDate was included in the payload. See PR #6919.
		// ApprovedDate affects shipment diversions, so we want to make sure it
		// never gets nullified, regardless of which fields are being updated.
		move := factory.BuildAvailableToPrimeMove(suite.DB(), nil, nil)
		oldShipment := factory.BuildMTOShipmentMinimal(suite.DB(), []factory.Customization{
			{
				Model: models.MTOShipment{
					Status: models.MTOShipmentStatusApproved,
				},
			},
			{
				Model:    move,
				LinkOnly: true,
			},
		}, nil)

		suite.NotNil(oldShipment.ApprovedDate)

		eTag := etag.GenerateEtag(oldShipment.UpdatedAt)

		requestedPickupDate := now.Add(time.Hour * 24 * 3)
		scheduledPickupDate := now.Add(time.Hour * 24 * 3)
		requestedDeliveryDate := now.Add(time.Hour * 24 * 4)
		updatedShipment := models.MTOShipment{
			ID:                          oldShipment.ID,
			DestinationAddress:          &newDestinationAddress,
			DestinationAddressID:        &newDestinationAddress.ID,
			PickupAddress:               &newPickupAddress,
			PickupAddressID:             &newPickupAddress.ID,
			SecondaryPickupAddress:      &secondaryPickupAddress,
			HasSecondaryPickupAddress:   handlers.FmtBool(true),
			SecondaryDeliveryAddress:    &secondaryDeliveryAddress,
			ScheduledPickupDate:         &scheduledPickupDate,
			HasSecondaryDeliveryAddress: handlers.FmtBool(true),
			TertiaryPickupAddress:       &tertiaryPickupAddress,
			HasTertiaryPickupAddress:    handlers.FmtBool(true),
			TertiaryDeliveryAddress:     &tertiaryDeliveryAddress,
			HasTertiaryDeliveryAddress:  handlers.FmtBool(true),
			RequestedPickupDate:         &requestedPickupDate,
			RequestedDeliveryDate:       &requestedDeliveryDate,
			ActualPickupDate:            &actualPickupDate,
			PrimeActualWeight:           &primeActualWeight,
			PrimeEstimatedWeight:        &primeEstimatedWeight,
			FirstAvailableDeliveryDate:  &firstAvailableDeliveryDate,
		}

		ghcDomesticTransitTime := models.GHCDomesticTransitTime{
			MaxDaysTransitTime: 12,
			WeightLbsLower:     0,
			WeightLbsUpper:     10000,
			DistanceMilesLower: 0,
			DistanceMilesUpper: 10000,
		}
		verrs, err := suite.DB().ValidateAndCreate(&ghcDomesticTransitTime)
		suite.False(verrs.HasAny())
		suite.FatalNoError(err)

		session := auth.Session{}
		newShipment, err := mtoShipmentUpdaterPrime.UpdateMTOShipment(suite.AppContextWithSessionForTest(&session), &updatedShipment, eTag, "test")

		suite.Require().NoError(err)
		suite.NotEmpty(newShipment.ApprovedDate)
		suite.True(requestedPickupDate.Equal(*newShipment.RequestedPickupDate))
		suite.True(scheduledPickupDate.Equal(*newShipment.ScheduledPickupDate))
		suite.True(requestedDeliveryDate.Equal(*newShipment.RequestedDeliveryDate))
		suite.True(actualPickupDate.Equal(*newShipment.ActualPickupDate))
		suite.True(firstAvailableDeliveryDate.Equal(*newShipment.FirstAvailableDeliveryDate))
		suite.Equal(primeEstimatedWeight, *newShipment.PrimeEstimatedWeight)
		suite.Equal(primeActualWeight, *newShipment.PrimeActualWeight)
		suite.Equal(newDestinationAddress.ID, *newShipment.DestinationAddressID)
		suite.Equal(newPickupAddress.ID, *newShipment.PickupAddressID)
		suite.Equal(secondaryPickupAddress.ID, *newShipment.SecondaryPickupAddressID)
		suite.Equal(secondaryDeliveryAddress.ID, *newShipment.SecondaryDeliveryAddressID)
		suite.Equal(tertiaryPickupAddress.ID, *newShipment.TertiaryPickupAddressID)
		suite.Equal(tertiaryDeliveryAddress.ID, *newShipment.TertiaryDeliveryAddressID)
	})

	suite.Run("Prime can update the weight estimate if scheduled pickup date in nil", func() {
		setupTestData()

		// This test was added because of a bug that nullified the ApprovedDate
		// when ScheduledPickupDate was included in the payload. See PR #6919.
		// ApprovedDate affects shipment diversions, so we want to make sure it
		// never gets nullified, regardless of which fields are being updated.
		move := factory.BuildAvailableToPrimeMove(suite.DB(), nil, nil)
		oldShipment := factory.BuildMTOShipmentMinimal(suite.DB(), []factory.Customization{
			{
				Model: models.MTOShipment{
					Status:              models.MTOShipmentStatusApproved,
					ScheduledPickupDate: nil,
				},
			},
			{
				Model:    move,
				LinkOnly: true,
			},
		}, nil)

		suite.NotNil(oldShipment.ApprovedDate)

		eTag := etag.GenerateEtag(oldShipment.UpdatedAt)

		requestedPickupDate := now.Add(time.Hour * 24 * 3)
		requestedDeliveryDate := now.Add(time.Hour * 24 * 4)
		updatedShipment := models.MTOShipment{
			ID:                          oldShipment.ID,
			DestinationAddress:          &newDestinationAddress,
			DestinationAddressID:        &newDestinationAddress.ID,
			PickupAddress:               &newPickupAddress,
			PickupAddressID:             &newPickupAddress.ID,
			SecondaryPickupAddress:      &secondaryPickupAddress,
			HasSecondaryPickupAddress:   handlers.FmtBool(true),
			SecondaryDeliveryAddress:    &secondaryDeliveryAddress,
			HasSecondaryDeliveryAddress: handlers.FmtBool(true),
			TertiaryPickupAddress:       &tertiaryPickupAddress,
			HasTertiaryPickupAddress:    handlers.FmtBool(true),
			TertiaryDeliveryAddress:     &tertiaryDeliveryAddress,
			HasTertiaryDeliveryAddress:  handlers.FmtBool(true),
			RequestedPickupDate:         &requestedPickupDate,
			RequestedDeliveryDate:       &requestedDeliveryDate,
			ActualPickupDate:            &actualPickupDate,
			PrimeActualWeight:           &primeActualWeight,
			PrimeEstimatedWeight:        &primeEstimatedWeight,
			FirstAvailableDeliveryDate:  &firstAvailableDeliveryDate,
		}
		ghcDomesticTransitTime := models.GHCDomesticTransitTime{
			MaxDaysTransitTime: 12,
			WeightLbsLower:     0,
			WeightLbsUpper:     10000,
			DistanceMilesLower: 0,
			DistanceMilesUpper: 10000,
		}
		verrs, err := suite.DB().ValidateAndCreate(&ghcDomesticTransitTime)
		suite.False(verrs.HasAny())
		suite.FatalNoError(err)

		session := auth.Session{}
		newShipment, err := mtoShipmentUpdaterPrime.UpdateMTOShipment(suite.AppContextWithSessionForTest(&session), &updatedShipment, eTag, "test")
		suite.Require().NoError(err)
		suite.NotEmpty(newShipment.ApprovedDate)
		suite.True(requestedPickupDate.Equal(*newShipment.RequestedPickupDate))
		suite.True(requestedDeliveryDate.Equal(*newShipment.RequestedDeliveryDate))
		suite.True(actualPickupDate.Equal(*newShipment.ActualPickupDate))
		suite.True(firstAvailableDeliveryDate.Equal(*newShipment.FirstAvailableDeliveryDate))
		suite.Equal(primeEstimatedWeight, *newShipment.PrimeEstimatedWeight)
		suite.Equal(primeActualWeight, *newShipment.PrimeActualWeight)
		suite.Equal(newDestinationAddress.ID, *newShipment.DestinationAddressID)
		suite.Equal(newPickupAddress.ID, *newShipment.PickupAddressID)
		suite.Equal(secondaryPickupAddress.ID, *newShipment.SecondaryPickupAddressID)
		suite.Equal(secondaryDeliveryAddress.ID, *newShipment.SecondaryDeliveryAddressID)
		suite.Equal(tertiaryPickupAddress.ID, *newShipment.TertiaryPickupAddressID)
		suite.Equal(tertiaryDeliveryAddress.ID, *newShipment.TertiaryDeliveryAddressID)
	})

	suite.Run("Successful Office/TOO UpdateShipment - CONUS Pickup, OCONUS Destination - mileage is recalculated and pricing estimates refreshed for International FSC SIT service items", func() {
		setupTestData()

		move := factory.BuildAvailableToPrimeMove(suite.DB(), nil, nil)

		ghcDomesticTransitTime := models.GHCDomesticTransitTime{
			MaxDaysTransitTime: 12,
			WeightLbsLower:     0,
			WeightLbsUpper:     10000,
			DistanceMilesLower: 0,
			DistanceMilesUpper: 10000,
		}
		_, _ = suite.DB().ValidateAndCreate(&ghcDomesticTransitTime)

		testdatagen.FetchOrMakeReContractYear(suite.DB(), testdatagen.Assertions{
			ReContractYear: models.ReContractYear{
				StartDate: time.Now().Add(-24 * time.Hour),
				EndDate:   time.Now().Add(24 * time.Hour),
			},
		})

		pickupAddress := factory.BuildAddress(suite.DB(), []factory.Customization{
			{
				Model: models.Address{
					StreetAddress1: "Tester Address",
					City:           "Des Moines",
					State:          "IA",
					PostalCode:     "50314",
					IsOconus:       models.BoolPointer(false),
				},
			},
		}, nil)

		destinationAddress := factory.BuildAddress(suite.DB(), []factory.Customization{
			{
				Model: models.Address{
					StreetAddress1: "JBER1",
					City:           "Anchorage1",
					State:          "AK",
					PostalCode:     "99505",
					IsOconus:       models.BoolPointer(true),
				},
			},
		}, nil)

		pickupDate := now.AddDate(0, 0, 10)
		requestedPickup := time.Now()
		oldShipment := factory.BuildMTOShipment(suite.DB(), []factory.Customization{
			{
				Model: models.MTOShipment{
					Status:               models.MTOShipmentStatusApproved,
					PrimeEstimatedWeight: nil,
					PickupAddressID:      &pickupAddress.ID,
					DestinationAddressID: &destinationAddress.ID,
					ScheduledPickupDate:  &pickupDate,
					RequestedPickupDate:  &requestedPickup,
					MarketCode:           models.MarketCodeInternational,
				},
			},
			{
				Model:    move,
				LinkOnly: true,
			},
		}, nil)

		// setup IOSFSC service item with SITOriginHHGOriginalAddress
		factory.BuildMTOServiceItem(suite.DB(), []factory.Customization{
			{
				Model:    move,
				LinkOnly: true,
			},
			{
				Model:    oldShipment,
				LinkOnly: true,
			},
			{
				Model: models.ReService{
					Code: models.ReServiceCodeIOSFSC,
				},
			},
			{
				Model:    pickupAddress,
				Type:     &factory.Addresses.SITOriginHHGOriginalAddress,
				LinkOnly: true,
			},
			{
				Model:    pickupAddress,
				Type:     &factory.Addresses.SITOriginHHGActualAddress,
				LinkOnly: true,
			},
			{
				Model: models.MTOServiceItem{
					Status:          models.MTOServiceItemStatusApproved,
					PricingEstimate: nil,
				},
			},
		}, nil)

		// setup IDSFSC service item with SITDestinationOriginalAddress
		factory.BuildMTOServiceItem(suite.DB(), []factory.Customization{
			{
				Model:    move,
				LinkOnly: true,
			},
			{
				Model:    oldShipment,
				LinkOnly: true,
			},
			{
				Model: models.ReService{
					Code: models.ReServiceCodeIDSFSC,
				},
			},
			{
				Model:    destinationAddress,
				Type:     &factory.Addresses.SITDestinationOriginalAddress,
				LinkOnly: true,
			},
			{
				Model:    destinationAddress,
				Type:     &factory.Addresses.SITDestinationFinalAddress,
				LinkOnly: true,
			},
		}, nil)

		eTag := etag.GenerateEtag(oldShipment.UpdatedAt)

		updatedShipment := models.MTOShipment{
			ID:                   oldShipment.ID,
			PrimeEstimatedWeight: &primeEstimatedWeight,
		}

		var serviceItems []models.MTOServiceItem
		// verify pre-update mto service items for both origin/destination FSC SITs have not been set
		err := suite.AppContextForTest().DB().EagerPreload("ReService").Where("mto_shipment_id = ?", oldShipment.ID).Order("created_at asc").All(&serviceItems)
		suite.NoError(err)
		// expecting only IOSFSC and IDSFSC created for tests
		suite.Equal(2, len(serviceItems))
		for i := 0; i < len(serviceItems); i++ {
			suite.Nil(serviceItems[i].PricingEstimate)
			suite.True(serviceItems[i].SITDeliveryMiles == (*int)(nil))
		}

		// As TOO
		too := factory.BuildOfficeUserWithRoles(suite.DB(), nil, []roles.RoleType{roles.RoleTypeTOO})
		session := auth.Session{
			ApplicationName: auth.OfficeApp,
			UserID:          *too.UserID,
			OfficeUserID:    too.ID,
		}
		session.Roles = append(session.Roles, too.User.Roles...)
		expectedMileage := 314
		plannerSITFSC := &mocks.Planner{}
		// expecting 50314/50314 for IOSFSC mileage lookup for source, destination
		plannerSITFSC.On("ZipTransitDistance",
			mock.AnythingOfType("*appcontext.appContext"),
			// 99505/99505, 50314/50314
			mock.MatchedBy(func(source string) bool {
				return source == "50314" || source == "99505"
			}),
			mock.MatchedBy(func(destination string) bool {
				return destination == "50314" || destination == "99505"
			}),
		).Return(expectedMileage, nil)

		mtoShipmentUpdater := NewOfficeMTOShipmentUpdater(builder, fetcher, plannerSITFSC, moveRouter, moveWeights, mockSender, &mockShipmentRecalculator, addressUpdater, addressCreator)

		_, err = mtoShipmentUpdater.UpdateMTOShipment(suite.AppContextWithSessionForTest(&session), &updatedShipment, eTag, "test")
		suite.NoError(err)

		// verify post-update mto service items for both origin/destination FSC SITs have been set.
		// if set we know stored procedure update_service_item_pricing was executed sucessfully
		err = suite.AppContextForTest().DB().EagerPreload("ReService").Where("mto_shipment_id = ?", oldShipment.ID).Order("created_at asc").All(&serviceItems)
		suite.NoError(err)
		suite.Equal(2, len(serviceItems))
		for i := 0; i < len(serviceItems); i++ {
			suite.True(serviceItems[i].ReService.Code == models.ReServiceCodeIOSFSC || serviceItems[i].ReService.Code == models.ReServiceCodeIDSFSC)

			if serviceItems[i].ReService.Code == models.ReServiceCodeIOSFSC {
				suite.NotNil(*serviceItems[i].PricingEstimate)
				suite.Equal(*serviceItems[i].SITDeliveryMiles, expectedMileage)
			}
			// verify IDSFSC SIT with OCONUS destination does not calculate pricing resulting in 0.
			if serviceItems[i].ReService.Code == models.ReServiceCodeIDSFSC {
				suite.Equal(*serviceItems[i].SITDeliveryMiles, expectedMileage)
				suite.Equal(*serviceItems[i].PricingEstimate, unit.Cents(0))
			}
		}
	})

	suite.Run("Successful Office/TOO UpdateShipment - OCONUS Pickup, CONUS Destination - mileage is recalculated and pricing estimates refreshed for International FSC SIT service items", func() {
		setupTestData()

		move := factory.BuildAvailableToPrimeMove(suite.DB(), nil, nil)

		ghcDomesticTransitTime := models.GHCDomesticTransitTime{
			MaxDaysTransitTime: 12,
			WeightLbsLower:     0,
			WeightLbsUpper:     10000,
			DistanceMilesLower: 0,
			DistanceMilesUpper: 10000,
		}
		_, _ = suite.DB().ValidateAndCreate(&ghcDomesticTransitTime)

		testdatagen.FetchOrMakeReContractYear(suite.DB(), testdatagen.Assertions{
			ReContractYear: models.ReContractYear{
				StartDate: time.Now().Add(-24 * time.Hour),
				EndDate:   time.Now().Add(24 * time.Hour),
			},
		})

		destinationAddress := factory.BuildAddress(suite.DB(), []factory.Customization{
			{
				Model: models.Address{
					StreetAddress1: "Tester Address",
					City:           "Des Moines",
					State:          "IA",
					PostalCode:     "50314",
					IsOconus:       models.BoolPointer(false),
				},
			},
		}, nil)

		pickupAddress := factory.BuildAddress(suite.DB(), []factory.Customization{
			{
				Model: models.Address{
					StreetAddress1: "JBER1",
					City:           "Anchorage1",
					State:          "AK",
					PostalCode:     "99505",
					IsOconus:       models.BoolPointer(true),
				},
			},
		}, nil)

		pickupDate := now.AddDate(0, 0, 10)
		requestedPickup := time.Now()
		oldShipment := factory.BuildMTOShipment(suite.DB(), []factory.Customization{
			{
				Model: models.MTOShipment{
					Status:               models.MTOShipmentStatusApproved,
					PrimeEstimatedWeight: nil,
					PickupAddressID:      &pickupAddress.ID,
					DestinationAddressID: &destinationAddress.ID,
					ScheduledPickupDate:  &pickupDate,
					RequestedPickupDate:  &requestedPickup,
					MarketCode:           models.MarketCodeInternational,
				},
			},
			{
				Model:    move,
				LinkOnly: true,
			},
		}, nil)

		// setup IOSFSC service item with SITOriginHHGOriginalAddress
		factory.BuildMTOServiceItem(suite.DB(), []factory.Customization{
			{
				Model:    move,
				LinkOnly: true,
			},
			{
				Model:    oldShipment,
				LinkOnly: true,
			},
			{
				Model: models.ReService{
					Code: models.ReServiceCodeIOSFSC,
				},
			},
			{
				Model:    pickupAddress,
				Type:     &factory.Addresses.SITOriginHHGOriginalAddress,
				LinkOnly: true,
			},
			{
				Model:    pickupAddress,
				Type:     &factory.Addresses.SITOriginHHGActualAddress,
				LinkOnly: true,
			},
			{
				Model: models.MTOServiceItem{
					Status:          models.MTOServiceItemStatusApproved,
					PricingEstimate: nil,
				},
			},
		}, nil)

		// setup IDSFSC service item with SITDestinationOriginalAddress
		factory.BuildMTOServiceItem(suite.DB(), []factory.Customization{
			{
				Model:    move,
				LinkOnly: true,
			},
			{
				Model:    oldShipment,
				LinkOnly: true,
			},
			{
				Model: models.ReService{
					Code: models.ReServiceCodeIDSFSC,
				},
			},
			{
				Model:    destinationAddress,
				Type:     &factory.Addresses.SITDestinationOriginalAddress,
				LinkOnly: true,
			},
			{
				Model:    destinationAddress,
				Type:     &factory.Addresses.SITDestinationFinalAddress,
				LinkOnly: true,
			},
		}, nil)

		eTag := etag.GenerateEtag(oldShipment.UpdatedAt)

		updatedShipment := models.MTOShipment{
			ID:                   oldShipment.ID,
			PrimeEstimatedWeight: &primeEstimatedWeight,
		}

		var serviceItems []models.MTOServiceItem
		// verify pre-update mto service items for both origin/destination FSC SITs have not been set
		err := suite.AppContextForTest().DB().EagerPreload("ReService").Where("mto_shipment_id = ?", oldShipment.ID).Order("created_at asc").All(&serviceItems)
		suite.NoError(err)
		// expecting only IOSFSC and IDSFSC created for tests
		suite.Equal(2, len(serviceItems))
		for i := 0; i < len(serviceItems); i++ {
			suite.Nil(serviceItems[i].PricingEstimate)
			suite.True(serviceItems[i].SITDeliveryMiles == (*int)(nil))
		}

		// As TOO
		too := factory.BuildOfficeUserWithRoles(suite.DB(), nil, []roles.RoleType{roles.RoleTypeTOO})
		session := auth.Session{
			ApplicationName: auth.OfficeApp,
			UserID:          *too.UserID,
			OfficeUserID:    too.ID,
		}
		session.Roles = append(session.Roles, too.User.Roles...)
		expectedMileage := 314
		plannerSITFSC := &mocks.Planner{}
		// expecting 99505/99505, 50314/50314 for IOSFSC mileage lookup for source, destination
		plannerSITFSC.On("ZipTransitDistance",
			mock.AnythingOfType("*appcontext.appContext"),
			mock.MatchedBy(func(source string) bool {
				return source == "50314" || source == "99505"
			}),
			mock.MatchedBy(func(destination string) bool {
				return destination == "50314" || destination == "99505"
			}),
		).Return(expectedMileage, nil)

		mtoShipmentUpdater := NewOfficeMTOShipmentUpdater(builder, fetcher, plannerSITFSC, moveRouter, moveWeights, mockSender, &mockShipmentRecalculator, addressUpdater, addressCreator)

		_, err = mtoShipmentUpdater.UpdateMTOShipment(suite.AppContextWithSessionForTest(&session), &updatedShipment, eTag, "test")
		suite.NoError(err)

		// verify post-update mto service items for both origin/destination FSC SITs have been set.
		// if set we know stored procedure update_service_item_pricing was executed sucessfully
		err = suite.AppContextForTest().DB().EagerPreload("ReService").Where("mto_shipment_id = ?", oldShipment.ID).Order("created_at asc").All(&serviceItems)
		suite.NoError(err)
		suite.Equal(2, len(serviceItems))
		for i := 0; i < len(serviceItems); i++ {
			suite.True(serviceItems[i].ReService.Code == models.ReServiceCodeIOSFSC || serviceItems[i].ReService.Code == models.ReServiceCodeIDSFSC)

			if serviceItems[i].ReService.Code == models.ReServiceCodeIDSFSC {
				suite.NotNil(*serviceItems[i].PricingEstimate)
				suite.Equal(*serviceItems[i].SITDeliveryMiles, expectedMileage)
			}
			// verify IOSFSC SIT with OCONUS destination does not calculate mileage and pricing resulting in 0 for both.
			if serviceItems[i].ReService.Code == models.ReServiceCodeIOSFSC {
				suite.Equal(*serviceItems[i].SITDeliveryMiles, expectedMileage)
				suite.Equal(*serviceItems[i].PricingEstimate, unit.Cents(0))
			}
		}
	})

	suite.Run("Successful Office/TOO UpdateShipment - Pricing estimates calculated for Intl First Day SIT Service Items (IOFSIT, IDFSIT)", func() {
		setupTestData()

		move := factory.BuildAvailableToPrimeMove(suite.DB(), nil, nil)

		ghcDomesticTransitTime := models.GHCDomesticTransitTime{
			MaxDaysTransitTime: 12,
			WeightLbsLower:     0,
			WeightLbsUpper:     10000,
			DistanceMilesLower: 0,
			DistanceMilesUpper: 10000,
		}
		_, _ = suite.DB().ValidateAndCreate(&ghcDomesticTransitTime)

		testdatagen.FetchOrMakeReContractYear(suite.DB(), testdatagen.Assertions{
			ReContractYear: models.ReContractYear{
				StartDate: time.Now().Add(-24 * time.Hour),
				EndDate:   time.Now().Add(24 * time.Hour),
			},
		})

		pickupAddress := factory.BuildAddress(suite.DB(), []factory.Customization{
			{
				Model: models.Address{
					StreetAddress1: "450 Street Dr",
					City:           "Charleston",
					State:          "SC",
					PostalCode:     "29404",
					IsOconus:       models.BoolPointer(false),
				},
			},
		}, nil)

		destinationAddress := factory.BuildAddress(suite.DB(), []factory.Customization{
			{
				Model: models.Address{
					StreetAddress1: "JB Snowtown",
					City:           "Juneau",
					State:          "AK",
					PostalCode:     "99801",
					IsOconus:       models.BoolPointer(true),
				},
			},
		}, nil)

		pickupDate := now.AddDate(0, 0, 10)
		requestedPickup := time.Now()
		shipment := factory.BuildMTOShipment(suite.DB(), []factory.Customization{
			{
				Model: models.MTOShipment{
					Status:               models.MTOShipmentStatusApproved,
					PrimeEstimatedWeight: nil,
					PickupAddressID:      &pickupAddress.ID,
					DestinationAddressID: &destinationAddress.ID,
					ScheduledPickupDate:  &pickupDate,
					RequestedPickupDate:  &requestedPickup,
					MarketCode:           models.MarketCodeInternational,
				},
			},
			{
				Model:    move,
				LinkOnly: true,
			},
		}, nil)

		// setup IOFSIT service item with SITOriginHHGOriginalAddress
		factory.BuildMTOServiceItem(suite.DB(), []factory.Customization{
			{
				Model:    move,
				LinkOnly: true,
			},
			{
				Model:    shipment,
				LinkOnly: true,
			},
			{
				Model: models.ReService{
					Code: models.ReServiceCodeIOFSIT,
				},
			},
			{
				Model:    pickupAddress,
				Type:     &factory.Addresses.SITOriginHHGOriginalAddress,
				LinkOnly: true,
			},
			{
				Model:    pickupAddress,
				Type:     &factory.Addresses.SITOriginHHGActualAddress,
				LinkOnly: true,
			},
			{
				Model: models.MTOServiceItem{
					Status:          models.MTOServiceItemStatusApproved,
					PricingEstimate: nil,
				},
			},
		}, nil)

		// setup IDFSIT service item
		factory.BuildMTOServiceItem(suite.DB(), []factory.Customization{
			{
				Model:    move,
				LinkOnly: true,
			},
			{
				Model:    shipment,
				LinkOnly: true,
			},
			{
				Model: models.ReService{
					Code: models.ReServiceCodeIDFSIT,
				},
			},
			{
				Model:    destinationAddress,
				Type:     &factory.Addresses.SITDestinationOriginalAddress,
				LinkOnly: true,
			},
			{
				Model:    destinationAddress,
				Type:     &factory.Addresses.SITDestinationFinalAddress,
				LinkOnly: true,
			},
		}, nil)

		eTag := etag.GenerateEtag(shipment.UpdatedAt)

		updatedShipment := models.MTOShipment{
			ID:                   shipment.ID,
			PrimeEstimatedWeight: &primeEstimatedWeight,
		}

		var serviceItems []models.MTOServiceItem
		// verify pre-update mto service items for both origin/destination First Day SITs have not been set
		err := suite.AppContextForTest().DB().EagerPreload("ReService").Where("mto_shipment_id = ?", shipment.ID).Order("created_at asc").All(&serviceItems)
		suite.NoError(err)
		// expecting only IOFSIT and IDFSIT created for tests
		suite.Equal(2, len(serviceItems))
		for i := 0; i < len(serviceItems); i++ {
			suite.Nil(serviceItems[i].PricingEstimate)
		}

		// As TOO
		too := factory.BuildOfficeUserWithRoles(suite.DB(), nil, []roles.RoleType{roles.RoleTypeTOO})
		session := auth.Session{
			ApplicationName: auth.OfficeApp,
			UserID:          *too.UserID,
			OfficeUserID:    too.ID,
		}
		session.Roles = append(session.Roles, too.User.Roles...)
		plannerSITFSC := &mocks.Planner{}
		plannerSITFSC.On("ZipTransitDistance",
			mock.AnythingOfType("*appcontext.appContext"),
			mock.Anything,
			mock.Anything,
		).Return(1, nil)

		mtoShipmentUpdater := NewOfficeMTOShipmentUpdater(builder, fetcher, plannerSITFSC, moveRouter, moveWeights, mockSender, &mockShipmentRecalculator, addressUpdater, addressCreator)

		_, err = mtoShipmentUpdater.UpdateMTOShipment(suite.AppContextWithSessionForTest(&session), &updatedShipment, eTag, "test")
		suite.NoError(err)

		// verify post-update mto service items for both origin/destination First Day SITs have been set.
		// if set we know stored procedure update_service_item_pricing was executed sucessfully
		err = suite.AppContextForTest().DB().EagerPreload("ReService").Where("mto_shipment_id = ?", shipment.ID).Order("created_at asc").All(&serviceItems)
		suite.NoError(err)
		suite.Equal(2, len(serviceItems))
		for i := 0; i < len(serviceItems); i++ {
			suite.True(serviceItems[i].ReService.Code == models.ReServiceCodeIOFSIT || serviceItems[i].ReService.Code == models.ReServiceCodeIDFSIT)
			suite.True(*serviceItems[i].PricingEstimate > 0)
		}
	})
<<<<<<< HEAD
=======

	suite.Run("Successful Office/TOO UpdateShipment - no sit departure date - pricing estimates refreshed using MAX days for International Additional Days SIT service item", func() {
		parameter := models.ApplicationParameters{
			ParameterName:  models.StringPointer("maxSitDaysAllowance"),
			ParameterValue: models.StringPointer("90"),
		}
		suite.MustCreate(&parameter)

		testdatagen.FetchOrMakeReContractYear(suite.DB(),
			testdatagen.Assertions{
				ReContractYear: models.ReContractYear{
					StartDate: testdatagen.ContractStartDate,
					EndDate:   testdatagen.ContractEndDate,
				},
			})

		usprc, err := models.FindByZipCode(suite.AppContextForTest().DB(), "99801")
		suite.NotNil(usprc)
		suite.FatalNoError(err)
		pickupAddress := factory.BuildAddress(suite.DB(), []factory.Customization{
			{
				Model: models.Address{
					IsOconus:           models.BoolPointer(true),
					UsPostRegionCityID: &usprc.ID,
					City:               usprc.USPostRegionCityNm,
					State:              usprc.State,
					PostalCode:         usprc.UsprZipID,
				},
			},
		}, nil)

		move := factory.BuildAvailableToPrimeMove(suite.DB(), nil, nil)
		destinationAddress := factory.BuildAddress(suite.DB(), []factory.Customization{
			{
				Model: models.Address{
					StreetAddress1: "Tester Address",
					City:           "Des Moines",
					State:          "IA",
					PostalCode:     "50314",
					IsOconus:       models.BoolPointer(false),
				},
			},
		}, nil)

		pickupDate := now.AddDate(0, 0, 10)
		requestedPickup := time.Now()
		oldShipment := factory.BuildMTOShipment(suite.DB(), []factory.Customization{
			{
				Model: models.MTOShipment{
					Status:               models.MTOShipmentStatusApproved,
					PrimeEstimatedWeight: nil,
					PickupAddressID:      &pickupAddress.ID,
					DestinationAddressID: &destinationAddress.ID,
					ScheduledPickupDate:  &pickupDate,
					RequestedPickupDate:  &requestedPickup,
					MarketCode:           models.MarketCodeInternational,
				},
			},
			{
				Model:    move,
				LinkOnly: true,
			},
		}, nil)

		nowDate := time.Date(now.Year(), now.Month(), now.Day(), 0, 0, 0, 0, time.UTC)
		factory.BuildMTOServiceItem(suite.DB(), []factory.Customization{
			{
				Model:    move,
				LinkOnly: true,
			},
			{
				Model:    oldShipment,
				LinkOnly: true,
			},
			{
				Model: models.ReService{
					Code: models.ReServiceCodeIOASIT,
				},
			},
			{
				Model: models.MTOServiceItem{
					Status:          models.MTOServiceItemStatusApproved,
					PricingEstimate: nil,
					SITEntryDate:    &nowDate,
				},
			},
		}, nil)

		eTag := etag.GenerateEtag(oldShipment.UpdatedAt)

		updatedShipment := models.MTOShipment{
			ID:                   oldShipment.ID,
			PrimeEstimatedWeight: &primeEstimatedWeight,
		}

		// As TOO
		too := factory.BuildOfficeUserWithRoles(suite.DB(), nil, []roles.RoleType{roles.RoleTypeTOO})
		session := auth.Session{
			ApplicationName: auth.OfficeApp,
			UserID:          *too.UserID,
			OfficeUserID:    too.ID,
		}

		var serviceItems []models.MTOServiceItem
		err = suite.AppContextForTest().DB().EagerPreload("ReService").Where("mto_shipment_id = ?", oldShipment.ID).Order("created_at asc").All(&serviceItems)
		suite.NoError(err)
		suite.Equal(1, len(serviceItems))
		for i := 0; i < len(serviceItems); i++ {
			suite.True(serviceItems[i].ReService.Code == models.ReServiceCodeIOASIT)
			suite.NotNil(serviceItems[i].SITEntryDate)
			suite.Nil(serviceItems[i].SITDepartureDate)
			suite.Nil(serviceItems[i].PricingEstimate)
		}

		session.Roles = append(session.Roles, too.User.Roles...)
		mtoShipmentUpdater := NewOfficeMTOShipmentUpdater(builder, fetcher, &mocks.Planner{}, moveRouter, moveWeights, mockSender, &mockShipmentRecalculator, addressUpdater, addressCreator)

		updateShipment2, err := mtoShipmentUpdater.UpdateMTOShipment(suite.AppContextWithSessionForTest(&session), &updatedShipment, eTag, "test")
		suite.NoError(err)

		err = suite.AppContextForTest().DB().EagerPreload("ReService").Where("mto_shipment_id = ?", oldShipment.ID).Order("created_at asc").All(&serviceItems)
		suite.NoError(err)
		suite.Equal(1, len(serviceItems))
		for i := 0; i < len(serviceItems); i++ {
			suite.True(serviceItems[i].ReService.Code == models.ReServiceCodeIOASIT)
			suite.NotNil(serviceItems[i].SITEntryDate)
			suite.Nil(serviceItems[i].SITDepartureDate)
			suite.NotNil(*serviceItems[i].PricingEstimate)
		}

		var pricingEstimateWithMaxSitDays *unit.Cents
		// Set SIT Departure date
		serviceItems[0].SITDepartureDate = models.TimePointer(serviceItems[0].SITEntryDate.Add(time.Hour * 48))
		err = suite.AppContextForTest().DB().Update(&serviceItems[0])
		suite.NoError(err)
		err = suite.AppContextForTest().DB().EagerPreload("ReService").Where("mto_shipment_id = ?", oldShipment.ID).Order("created_at asc").All(&serviceItems)
		suite.NoError(err)
		suite.Equal(1, len(serviceItems))
		for i := 0; i < len(serviceItems); i++ {
			suite.True(serviceItems[i].ReService.Code == models.ReServiceCodeIOASIT)
			suite.NotNil(serviceItems[i].SITEntryDate)
			suite.NotNil(serviceItems[i].SITDepartureDate)
			suite.NotNil(*serviceItems[i].PricingEstimate)
			pricingEstimateWithMaxSitDays = serviceItems[i].PricingEstimate
		}

		eTag = etag.GenerateEtag(updateShipment2.UpdatedAt)
		updatedShipment = models.MTOShipment{
			ID:                   updateShipment2.ID,
			PrimeEstimatedWeight: &primeEstimatedWeight,
		}
		var pricingEstimateWithOutMaxSitDays *unit.Cents
		_, err = mtoShipmentUpdater.UpdateMTOShipment(suite.AppContextWithSessionForTest(&session), &updatedShipment, eTag, "test")
		suite.NoError(err)
		err = suite.AppContextForTest().DB().EagerPreload("ReService").Where("mto_shipment_id = ?", oldShipment.ID).Order("created_at asc").All(&serviceItems)
		suite.NoError(err)
		suite.Equal(1, len(serviceItems))
		for i := 0; i < len(serviceItems); i++ {
			suite.True(serviceItems[i].ReService.Code == models.ReServiceCodeIOASIT)
			suite.NotNil(serviceItems[i].SITEntryDate)
			suite.NotNil(serviceItems[i].SITDepartureDate)
			suite.NotNil(*serviceItems[i].PricingEstimate)
			pricingEstimateWithOutMaxSitDays = serviceItems[i].PricingEstimate
		}

		// verify pricing is larger for smaller sit in days calculation versus one with default of 89
		suite.True(pricingEstimateWithMaxSitDays.Int() > pricingEstimateWithOutMaxSitDays.Int())
	})
>>>>>>> ac9ecf7b
}

func (suite *MTOShipmentServiceSuite) TestUpdateMTOShipmentStatus() {
	estimatedWeight := unit.Pound(2000)
	status := models.MTOShipmentStatusApproved
	// need the re service codes to update status
	expectedReServiceCodes := []models.ReServiceCode{
		models.ReServiceCodeDLH,
		models.ReServiceCodeFSC,
		models.ReServiceCodeDOP,
		models.ReServiceCodeDDP,
		models.ReServiceCodeDPK,
		models.ReServiceCodeDUPK,
	}

	var shipmentForAutoApprove models.MTOShipment
	var draftShipment models.MTOShipment
	var shipment2 models.MTOShipment
	var shipment3 models.MTOShipment
	var shipment4 models.MTOShipment
	var approvedShipment models.MTOShipment
	var rejectedShipment models.MTOShipment
	var eTag string
	var mto models.Move

	setupTestData := func() {
		for i := range expectedReServiceCodes {
			factory.FetchReServiceByCode(suite.DB(), expectedReServiceCodes[i])
		}

		mto = factory.BuildMove(suite.DB(), []factory.Customization{
			{
				Model: models.Move{
					Status: models.MoveStatusAPPROVED,
				},
			},
		}, nil)
		shipment := factory.BuildMTOShipment(suite.DB(), []factory.Customization{
			{
				Model:    mto,
				LinkOnly: true,
			},
			{
				Model: models.MTOShipment{
					ShipmentType:         models.MTOShipmentTypeHHG,
					ScheduledPickupDate:  &testdatagen.DateInsidePeakRateCycle,
					PrimeEstimatedWeight: &estimatedWeight,
					Status:               models.MTOShipmentStatusSubmitted,
				},
			},
		}, nil)
		draftShipment = factory.BuildMTOShipment(suite.DB(), []factory.Customization{
			{
				Model:    mto,
				LinkOnly: true,
			},
			{
				Model: models.MTOShipment{
					Status: models.MTOShipmentStatusDraft,
				},
			},
		}, nil)
		shipment2 = factory.BuildMTOShipment(suite.DB(), []factory.Customization{
			{
				Model:    mto,
				LinkOnly: true,
			},
			{
				Model: models.MTOShipment{
					Status: models.MTOShipmentStatusSubmitted,
				},
			},
		}, nil)
		shipment3 = factory.BuildMTOShipment(suite.DB(), []factory.Customization{
			{
				Model:    mto,
				LinkOnly: true,
			},
			{
				Model: models.MTOShipment{
					Status: models.MTOShipmentStatusSubmitted,
				},
			},
		}, nil)
		shipment4 = factory.BuildMTOShipment(suite.DB(), []factory.Customization{
			{
				Model:    mto,
				LinkOnly: true,
			},
			{
				Model: models.MTOShipment{
					Status: models.MTOShipmentStatusSubmitted,
				},
			},
		}, nil)
		shipmentForAutoApprove = factory.BuildMTOShipment(suite.DB(), []factory.Customization{
			{
				Model:    mto,
				LinkOnly: true,
			},
			{
				Model: models.MTOShipment{
					Status: models.MTOShipmentStatusSubmitted,
				},
			},
		}, nil)
		approvedShipment = factory.BuildMTOShipment(suite.DB(), []factory.Customization{
			{
				Model:    mto,
				LinkOnly: true,
			},
			{
				Model: models.MTOShipment{
					Status: models.MTOShipmentStatusApproved,
				},
			},
		}, nil)
		rejectionReason := "exotic animals are banned"
		rejectedShipment = factory.BuildMTOShipment(suite.DB(), []factory.Customization{
			{
				Model:    mto,
				LinkOnly: true,
			},
			{
				Model: models.MTOShipment{
					Status:          models.MTOShipmentStatusRejected,
					RejectionReason: &rejectionReason,
				},
			},
		}, nil)
		shipment.Status = models.MTOShipmentStatusSubmitted
		eTag = etag.GenerateEtag(shipment.UpdatedAt)
	}

	builder := query.NewQueryBuilder()
	moveRouter := moveservices.NewMoveRouter(transportationoffice.NewTransportationOfficesFetcher())
	planner := &mocks.Planner{}
	var TransitDistancePickupArg string
	var TransitDistanceDestinationArg string
	planner.On("ZipTransitDistance",
		mock.AnythingOfType("*appcontext.appContext"),
		mock.AnythingOfType("string"),
		mock.AnythingOfType("string"),
	).Return(500, nil).Run(func(args mock.Arguments) {
		TransitDistancePickupArg = args.Get(1).(string)
		TransitDistanceDestinationArg = args.Get(2).(string)
	})
	siCreator := mtoserviceitem.NewMTOServiceItemCreator(planner, builder, moveRouter, ghcrateengine.NewDomesticUnpackPricer(), ghcrateengine.NewDomesticPackPricer(), ghcrateengine.NewDomesticLinehaulPricer(), ghcrateengine.NewDomesticShorthaulPricer(), ghcrateengine.NewDomesticOriginPricer(), ghcrateengine.NewDomesticDestinationPricer(), ghcrateengine.NewFuelSurchargePricer())

	updater := NewMTOShipmentStatusUpdater(builder, siCreator, planner)

	suite.Run("If the mtoShipment is approved successfully it should create approved mtoServiceItems", func() {
		setupTestData()

		appCtx := suite.AppContextForTest()
		shipmentForAutoApproveEtag := etag.GenerateEtag(shipmentForAutoApprove.UpdatedAt)
		serviceItems := models.MTOServiceItems{}

		preApprovalTime := time.Now()
		approvedShipment, err := updater.UpdateMTOShipmentStatus(appCtx, shipmentForAutoApprove.ID, status, nil, nil, shipmentForAutoApproveEtag)
		suite.NoError(err)
		// Let's make sure the status is approved
		suite.Equal(models.MTOShipmentStatusApproved, approvedShipment.Status)

		err = appCtx.DB().EagerPreload("ReService").Where("mto_shipment_id = ?", shipmentForAutoApprove.ID).All(&serviceItems)
		suite.NoError(err)

		suite.Equal(6, len(serviceItems))

		// All ApprovedAt times for service items should be the same, so just get the first one
		// Test that service item was approved within a few seconds of the current time
		suite.Assertions.WithinDuration(preApprovalTime, *serviceItems[0].ApprovedAt, 2*time.Second)

		// If we've gotten the shipment updated and fetched it without error then we can inspect the
		// service items created as a side effect to see if they are
		// approved.
		missingReServiceCodes := make([]models.ReServiceCode, len(expectedReServiceCodes))
		copy(missingReServiceCodes, expectedReServiceCodes)
		for _, serviceItem := range serviceItems {
			suite.Equal(models.MTOServiceItemStatusApproved, serviceItem.Status)

			// Want to make sure each of the expected service codes is included at some point.
			codeFound := false
			for i, reServiceCodeToCheck := range missingReServiceCodes {
				if reServiceCodeToCheck == serviceItem.ReService.Code {
					missingReServiceCodes[i] = missingReServiceCodes[len(missingReServiceCodes)-1]
					missingReServiceCodes = missingReServiceCodes[:len(missingReServiceCodes)-1]
					codeFound = true
					break
				}
			}

			if !codeFound {
				suite.Fail("Unexpected service code", "unexpected ReService code: %s", string(serviceItem.ReService.Code))
			}
		}

		suite.Empty(missingReServiceCodes)
	})

	suite.Run("If we act on a shipment with a weight that has a 0 upper weight it should still work", func() {
		setupTestData()

		ghcDomesticTransitTime := models.GHCDomesticTransitTime{
			MaxDaysTransitTime: 12,
			WeightLbsLower:     0,
			WeightLbsUpper:     10000,
			DistanceMilesLower: 0,
			DistanceMilesUpper: 10000,
		}
		verrs, err := suite.DB().ValidateAndCreate(&ghcDomesticTransitTime)
		suite.Assert().False(verrs.HasAny())
		suite.NoError(err)

		// Let's also create a transit time object with a zero upper bound for weight (this can happen in the table).
		ghcDomesticTransitTime0LbsUpper := models.GHCDomesticTransitTime{
			MaxDaysTransitTime: 12,
			WeightLbsLower:     10001,
			WeightLbsUpper:     0,
			DistanceMilesLower: 0,
			DistanceMilesUpper: 10000,
		}
		verrs, err = suite.DB().ValidateAndCreate(&ghcDomesticTransitTime0LbsUpper)
		suite.Assert().False(verrs.HasAny())
		suite.NoError(err)

		// This is testing that the Required Delivery Date is calculated correctly.
		// In order for the Required Delivery Date to be calculated, the following conditions must be true:
		// 1. The shipment is moving to the APPROVED status
		// 2. The shipment must already have the following fields present:
		// ScheduledPickupDate, PrimeEstimatedWeight, PickupAddress, DestinationAddress
		// 3. The shipment must not already have a Required Delivery Date
		// Note that MakeMTOShipment will automatically add a Required Delivery Date if the ScheduledPickupDate
		// is present, therefore we need to use MakeMTOShipmentMinimal and add the Pickup and Destination addresses
		estimatedWeight := unit.Pound(11000)
		destinationAddress := factory.BuildAddress(suite.DB(), nil, []factory.Trait{factory.GetTraitAddress2})
		pickupAddress := factory.BuildAddress(suite.DB(), nil, nil)
		shipmentHeavy := factory.BuildMTOShipmentMinimal(suite.DB(), []factory.Customization{
			{
				Model:    mto,
				LinkOnly: true,
			},
			{
				Model: models.MTOShipment{
					ShipmentType:         models.MTOShipmentTypeHHG,
					ScheduledPickupDate:  &testdatagen.DateInsidePeakRateCycle,
					PrimeEstimatedWeight: &estimatedWeight,
					Status:               models.MTOShipmentStatusSubmitted,
				},
			},
			{
				Model:    pickupAddress,
				Type:     &factory.Addresses.PickupAddress,
				LinkOnly: true,
			},
			{
				Model:    destinationAddress,
				Type:     &factory.Addresses.DeliveryAddress,
				LinkOnly: true,
			},
		}, nil)
		shipmentHeavyEtag := etag.GenerateEtag(shipmentHeavy.UpdatedAt)

		_, err = updater.UpdateMTOShipmentStatus(suite.AppContextForTest(), shipmentHeavy.ID, status, nil, nil, shipmentHeavyEtag)
		suite.NoError(err)
		serviceItems := models.MTOServiceItems{}
		_ = suite.DB().All(&serviceItems)
		fetchedShipment := models.MTOShipment{}
		err = suite.DB().Find(&fetchedShipment, shipmentHeavy.ID)
		suite.NoError(err)
		// We also should have a required delivery date
		suite.NotNil(fetchedShipment.RequiredDeliveryDate)
	})

	suite.Run("Test that correct addresses are being used to calculate required delivery date", func() {
		setupTestData()
		appCtx := suite.AppContextForTest()

		ghcDomesticTransitTime0LbsUpper := models.GHCDomesticTransitTime{
			MaxDaysTransitTime: 12,
			WeightLbsLower:     10001,
			WeightLbsUpper:     0,
			DistanceMilesLower: 0,
			DistanceMilesUpper: 10000,
		}
		verrs, err := suite.DB().ValidateAndCreate(&ghcDomesticTransitTime0LbsUpper)
		suite.Assert().False(verrs.HasAny())
		suite.NoError(err)

		factory.FetchReServiceByCode(appCtx.DB(), models.ReServiceCodeDNPK)

		// This is testing that the Required Delivery Date is calculated correctly.
		// In order for the Required Delivery Date to be calculated, the following conditions must be true:
		// 1. The shipment is moving to the APPROVED status
		// 2. The shipment must already have the following fields present:
		// MTOShipmentTypeHHG: ScheduledPickupDate, PrimeEstimatedWeight, PickupAddress, DestinationAddress
		// MTOShipmentTypeHHGIntoNTS: ScheduledPickupDate, PrimeEstimatedWeight, PickupAddress, StorageFacility
		// MTOShipmentTypeHHGOutOfNTS: ScheduledPickupDate, NTSRecordedWeight, StorageFacility, DestinationAddress
		// 3. The shipment must not already have a Required Delivery Date
		// Note that MakeMTOShipment will automatically add a Required Delivery Date if the ScheduledPickupDate
		// is present, therefore we need to use MakeMTOShipmentMinimal and add the Pickup and Destination addresses
		estimatedWeight := unit.Pound(11000)

		destinationAddress := factory.BuildAddress(suite.DB(), nil, []factory.Trait{factory.GetTraitAddress4})
		pickupAddress := factory.BuildAddress(suite.DB(), nil, []factory.Trait{factory.GetTraitAddress3})
		storageFacility := factory.BuildStorageFacility(suite.DB(), nil, nil)

		hhgShipment := factory.BuildMTOShipmentMinimal(suite.DB(), []factory.Customization{
			{
				Model:    mto,
				LinkOnly: true,
			},
			{
				Model: models.MTOShipment{
					ShipmentType:         models.MTOShipmentTypeHHG,
					ScheduledPickupDate:  &testdatagen.DateInsidePeakRateCycle,
					PrimeEstimatedWeight: &estimatedWeight,
					Status:               models.MTOShipmentStatusSubmitted,
				},
			},
			{
				Model:    pickupAddress,
				Type:     &factory.Addresses.PickupAddress,
				LinkOnly: true,
			},
			{
				Model:    destinationAddress,
				Type:     &factory.Addresses.DeliveryAddress,
				LinkOnly: true,
			},
		}, nil)

		ntsShipment := factory.BuildMTOShipmentMinimal(suite.DB(), []factory.Customization{
			{
				Model:    mto,
				LinkOnly: true,
			},
			{
				Model: models.MTOShipment{
					ShipmentType:         models.MTOShipmentTypeHHGIntoNTS,
					ScheduledPickupDate:  &testdatagen.DateInsidePeakRateCycle,
					PrimeEstimatedWeight: &estimatedWeight,
					Status:               models.MTOShipmentStatusSubmitted,
				},
			},
			{
				Model:    storageFacility,
				LinkOnly: true,
			},
			{
				Model:    pickupAddress,
				Type:     &factory.Addresses.PickupAddress,
				LinkOnly: true,
			},
		}, nil)

		ntsrShipment := factory.BuildMTOShipmentMinimal(suite.DB(), []factory.Customization{
			{
				Model:    mto,
				LinkOnly: true,
			},
			{
				Model: models.MTOShipment{
					ShipmentType:        models.MTOShipmentTypeHHGOutOfNTS,
					ScheduledPickupDate: &testdatagen.DateInsidePeakRateCycle,
					NTSRecordedWeight:   &estimatedWeight,
					Status:              models.MTOShipmentStatusSubmitted,
				},
			},
			{
				Model:    storageFacility,
				LinkOnly: true,
			},
			{
				Model:    destinationAddress,
				Type:     &factory.Addresses.DeliveryAddress,
				LinkOnly: true,
			},
		}, nil)

		testCases := []struct {
			shipment            models.MTOShipment
			pickupLocation      *models.Address
			destinationLocation *models.Address
		}{
			{hhgShipment, hhgShipment.PickupAddress, hhgShipment.DestinationAddress},
			{ntsShipment, ntsShipment.PickupAddress, &ntsShipment.StorageFacility.Address},
			{ntsrShipment, &ntsrShipment.StorageFacility.Address, ntsrShipment.DestinationAddress},
		}

		for _, testCase := range testCases {
			shipmentEtag := etag.GenerateEtag(testCase.shipment.UpdatedAt)
			_, err = updater.UpdateMTOShipmentStatus(appCtx, testCase.shipment.ID, status, nil, nil, shipmentEtag)
			suite.NoError(err)

			fetchedShipment := models.MTOShipment{}
			err = suite.DB().Find(&fetchedShipment, testCase.shipment.ID)
			suite.NoError(err)
			// We also should have a required delivery date
			suite.NotNil(fetchedShipment.RequiredDeliveryDate)
			// Check that TransitDistance was called with the correct addresses
			suite.Equal(testCase.pickupLocation.PostalCode, TransitDistancePickupArg)
			suite.Equal(testCase.destinationLocation.PostalCode, TransitDistanceDestinationArg)
		}
	})

	suite.Run("Test that we are properly adding days to Alaska shipments", func() {
		reContract := testdatagen.FetchOrMakeReContract(suite.DB(), testdatagen.Assertions{})
		testdatagen.FetchOrMakeReContractYear(suite.DB(), testdatagen.Assertions{
			ReContractYear: models.ReContractYear{
				Contract:             reContract,
				ContractID:           reContract.ID,
				StartDate:            time.Now(),
				EndDate:              time.Now().Add(time.Hour * 12),
				Escalation:           1.0,
				EscalationCompounded: 1.0,
			},
		})
		move := factory.BuildAvailableToPrimeMove(suite.DB(), nil, nil)
		appCtx := suite.AppContextForTest()

		ghcDomesticTransitTime0LbsUpper := models.GHCDomesticTransitTime{
			MaxDaysTransitTime: 12,
			WeightLbsLower:     10001,
			WeightLbsUpper:     0,
			DistanceMilesLower: 0,
			DistanceMilesUpper: 10000,
		}
		verrs, err := suite.DB().ValidateAndCreate(&ghcDomesticTransitTime0LbsUpper)
		suite.Assert().False(verrs.HasAny())
		suite.NoError(err)

		conusAddress := factory.BuildAddress(suite.DB(), nil, []factory.Trait{factory.GetTraitAddress2})
		zone1Address := factory.BuildAddress(suite.DB(), nil, []factory.Trait{factory.GetTraitAddressAKZone1})
		zone2Address := factory.BuildAddress(suite.DB(), nil, []factory.Trait{factory.GetTraitAddressAKZone2})
		zone3Address := factory.BuildAddress(suite.DB(), nil, []factory.Trait{factory.GetTraitAddressAKZone3})
		zone4Address := factory.BuildAddress(suite.DB(), nil, []factory.Trait{factory.GetTraitAddressAKZone4})
		zone5Address := factory.BuildAddress(suite.DB(), nil, []factory.Trait{factory.GetTraitAddressAKZone5})

		estimatedWeight := unit.Pound(11000)

		testCases10Days := []struct {
			pickupLocation      models.Address
			destinationLocation models.Address
		}{
			{conusAddress, zone1Address},
			{conusAddress, zone2Address},
			{zone1Address, conusAddress},
			{zone2Address, conusAddress},
		}
		// adding 22 days; ghcDomesticTransitTime0LbsUpper.MaxDaysTransitTime is 12, plus 10 for Zones 1 and 2
		rdd10DaysDate := testdatagen.DateInsidePeakRateCycle.AddDate(0, 0, 22)
		for _, testCase := range testCases10Days {
			shipment := factory.BuildMTOShipmentMinimal(suite.DB(), []factory.Customization{
				{
					Model:    move,
					LinkOnly: true,
				},
				{
					Model: models.MTOShipment{
						ShipmentType:         models.MTOShipmentTypeHHG,
						ScheduledPickupDate:  &testdatagen.DateInsidePeakRateCycle,
						PrimeEstimatedWeight: &estimatedWeight,
						Status:               models.MTOShipmentStatusSubmitted,
					},
				},
				{
					Model:    testCase.pickupLocation,
					Type:     &factory.Addresses.PickupAddress,
					LinkOnly: true,
				},
				{
					Model:    testCase.destinationLocation,
					Type:     &factory.Addresses.DeliveryAddress,
					LinkOnly: true,
				},
			}, nil)
			shipmentEtag := etag.GenerateEtag(shipment.UpdatedAt)
			_, err = updater.UpdateMTOShipmentStatus(appCtx, shipment.ID, status, nil, nil, shipmentEtag)
			suite.NoError(err)

			fetchedShipment := models.MTOShipment{}
			err = suite.DB().Find(&fetchedShipment, shipment.ID)
			suite.NoError(err)
			suite.NotNil(fetchedShipment.RequiredDeliveryDate)
			suite.Equal(rdd10DaysDate.Format(time.RFC3339), fetchedShipment.RequiredDeliveryDate.Format(time.RFC3339))
		}

		testCases20Days := []struct {
			pickupLocation      models.Address
			destinationLocation models.Address
		}{
			{conusAddress, zone3Address},
			{conusAddress, zone4Address},
			{zone3Address, conusAddress},
			{zone4Address, conusAddress},
		}
		// adding 32 days; ghcDomesticTransitTime0LbsUpper.MaxDaysTransitTime is 12, plus 20 for Zones 3 and 4
		rdd20DaysDate := testdatagen.DateInsidePeakRateCycle.AddDate(0, 0, 32)
		for _, testCase := range testCases20Days {
			shipment := factory.BuildMTOShipmentMinimal(suite.DB(), []factory.Customization{
				{
					Model:    move,
					LinkOnly: true,
				},
				{
					Model: models.MTOShipment{
						ShipmentType:         models.MTOShipmentTypeHHG,
						ScheduledPickupDate:  &testdatagen.DateInsidePeakRateCycle,
						PrimeEstimatedWeight: &estimatedWeight,
						Status:               models.MTOShipmentStatusSubmitted,
					},
				},
				{
					Model:    testCase.pickupLocation,
					Type:     &factory.Addresses.PickupAddress,
					LinkOnly: true,
				},
				{
					Model:    testCase.destinationLocation,
					Type:     &factory.Addresses.DeliveryAddress,
					LinkOnly: true,
				},
			}, nil)
			shipmentEtag := etag.GenerateEtag(shipment.UpdatedAt)
			_, err = updater.UpdateMTOShipmentStatus(appCtx, shipment.ID, status, nil, nil, shipmentEtag)
			suite.NoError(err)

			fetchedShipment := models.MTOShipment{}
			err = suite.DB().Find(&fetchedShipment, shipment.ID)
			suite.NoError(err)
			suite.NotNil(fetchedShipment.RequiredDeliveryDate)
			suite.Equal(rdd20DaysDate.Format(time.RFC3339), fetchedShipment.RequiredDeliveryDate.Format(time.RFC3339))
		}
		testCases60Days := []struct {
			pickupLocation      models.Address
			destinationLocation models.Address
		}{
			{conusAddress, zone5Address},
			{zone5Address, conusAddress},
		}

		// adding 72 days; ghcDomesticTransitTime0LbsUpper.MaxDaysTransitTime is 12, plus 60 for Zone 5 HHG
		rdd60DaysDate := testdatagen.DateInsidePeakRateCycle.AddDate(0, 0, 72)
		for _, testCase := range testCases60Days {
			shipment := factory.BuildMTOShipmentMinimal(suite.DB(), []factory.Customization{
				{
					Model:    move,
					LinkOnly: true,
				},
				{
					Model: models.MTOShipment{
						ShipmentType:         models.MTOShipmentTypeHHG,
						ScheduledPickupDate:  &testdatagen.DateInsidePeakRateCycle,
						PrimeEstimatedWeight: &estimatedWeight,
						Status:               models.MTOShipmentStatusSubmitted,
					},
				},
				{
					Model:    testCase.pickupLocation,
					Type:     &factory.Addresses.PickupAddress,
					LinkOnly: true,
				},
				{
					Model:    testCase.destinationLocation,
					Type:     &factory.Addresses.DeliveryAddress,
					LinkOnly: true,
				},
			}, nil)
			shipmentEtag := etag.GenerateEtag(shipment.UpdatedAt)
			_, err = updater.UpdateMTOShipmentStatus(appCtx, shipment.ID, status, nil, nil, shipmentEtag)
			suite.NoError(err)

			fetchedShipment := models.MTOShipment{}
			err = suite.DB().Find(&fetchedShipment, shipment.ID)
			suite.NoError(err)
			suite.NotNil(fetchedShipment.RequiredDeliveryDate)
			suite.Equal(rdd60DaysDate.Format(time.RFC3339), fetchedShipment.RequiredDeliveryDate.Format(time.RFC3339))
		}

		conusAddress = factory.BuildAddress(suite.DB(), []factory.Customization{
			{
				Model: models.Address{
					StreetAddress1: "1 some street",
					City:           "Charlotte",
					State:          "NC",
					PostalCode:     "28290",
					IsOconus:       models.BoolPointer(false),
				},
			}}, nil)
		zone5Address = factory.BuildAddress(suite.DB(), []factory.Customization{
			{
				Model: models.Address{
					StreetAddress1: "1 some street",
					StreetAddress2: models.StringPointer("P.O. Box 1234"),
					StreetAddress3: models.StringPointer("c/o Another Person"),
					City:           "Cordova",
					State:          "AK",
					PostalCode:     "99677",
					IsOconus:       models.BoolPointer(true),
				},
			}}, nil)

		testCases60Days = []struct {
			pickupLocation      models.Address
			destinationLocation models.Address
		}{
			{conusAddress, zone5Address},
			{zone5Address, conusAddress},
		}

		for _, testCase := range testCases60Days {
			shipment := factory.BuildMTOShipmentMinimal(suite.DB(), []factory.Customization{
				{
					Model:    move,
					LinkOnly: true,
				},
				{
					Model: models.MTOShipment{
						ShipmentType:         models.MTOShipmentTypeUnaccompaniedBaggage,
						ScheduledPickupDate:  &testdatagen.DateInsidePeakRateCycle,
						PrimeEstimatedWeight: &estimatedWeight,
						Status:               models.MTOShipmentStatusSubmitted,
					},
				},
				{
					Model:    testCase.pickupLocation,
					Type:     &factory.Addresses.PickupAddress,
					LinkOnly: true,
				},
				{
					Model:    testCase.destinationLocation,
					Type:     &factory.Addresses.DeliveryAddress,
					LinkOnly: true,
				},
			}, nil)
			// adding 42 days; ghcDomesticTransitTime0LbsUpper.MaxDaysTransitTime is 12, plus 30 for Zone 5 UB
			pickUpDate := shipment.ScheduledPickupDate
			rdd60DaysDateUB := pickUpDate.AddDate(0, 0, 27)
			shipmentEtag := etag.GenerateEtag(shipment.UpdatedAt)
			_, err = updater.UpdateMTOShipmentStatus(appCtx, shipment.ID, status, nil, nil, shipmentEtag)
			suite.NoError(err)

			fetchedShipment := models.MTOShipment{}
			err = suite.DB().Find(&fetchedShipment, shipment.ID)
			suite.NoError(err)
			suite.NotNil(fetchedShipment.RequiredDeliveryDate)
			suite.Equal(rdd60DaysDateUB.Format(time.RFC3339), fetchedShipment.RequiredDeliveryDate.Format(time.RFC3339))
		}
	})

	suite.Run("Update RDD on UB Shipment on status change", func() {
		reContract := testdatagen.FetchOrMakeReContract(suite.DB(), testdatagen.Assertions{})
		testdatagen.FetchOrMakeReContractYear(suite.DB(), testdatagen.Assertions{
			ReContractYear: models.ReContractYear{
				Contract:             reContract,
				ContractID:           reContract.ID,
				StartDate:            time.Now(),
				EndDate:              time.Now().AddDate(1, 0, 0),
				Escalation:           1.0,
				EscalationCompounded: 1.0,
			},
		})
		move := factory.BuildAvailableToPrimeMove(suite.DB(), nil, nil)
		appCtx := suite.AppContextForTest()

		ghcDomesticTransitTime := models.GHCDomesticTransitTime{
			MaxDaysTransitTime: 12,
			WeightLbsLower:     0,
			WeightLbsUpper:     10000,
			DistanceMilesLower: 0,
			DistanceMilesUpper: 10000,
		}
		verrs, err := suite.DB().ValidateAndCreate(&ghcDomesticTransitTime)
		suite.Assert().False(verrs.HasAny())
		suite.NoError(err)

		conusAddress := factory.BuildAddress(suite.DB(), []factory.Customization{
			{
				Model: models.Address{
					StreetAddress1: "1 some street",
					City:           "Charlotte",
					State:          "NC",
					PostalCode:     "28290",
					IsOconus:       models.BoolPointer(false),
				},
			}}, nil)
		zone5Address := factory.BuildAddress(suite.DB(), []factory.Customization{
			{
				Model: models.Address{
					StreetAddress1: "1 some street",
					StreetAddress2: models.StringPointer("P.O. Box 1234"),
					StreetAddress3: models.StringPointer("c/o Another Person"),
					City:           "Cordova",
					State:          "AK",
					PostalCode:     "99677",
					IsOconus:       models.BoolPointer(true),
				},
			}}, nil)
		estimatedWeight := unit.Pound(4000)
		shipment := factory.BuildMTOShipmentMinimal(suite.DB(), []factory.Customization{
			{
				Model:    move,
				LinkOnly: true,
			},
			{
				Model: models.MTOShipment{
					ShipmentType:         models.MTOShipmentTypeUnaccompaniedBaggage,
					ScheduledPickupDate:  &testdatagen.DateInsidePeakRateCycle,
					PrimeEstimatedWeight: &estimatedWeight,
					Status:               models.MTOShipmentStatusSubmitted,
				},
			},
			{
				Model:    conusAddress,
				Type:     &factory.Addresses.PickupAddress,
				LinkOnly: true,
			},
			{
				Model:    zone5Address,
				Type:     &factory.Addresses.DeliveryAddress,
				LinkOnly: true,
			},
		}, nil)

		shipmentEtag := etag.GenerateEtag(shipment.UpdatedAt)
		mtoShipment, err := updater.UpdateMTOShipmentStatus(appCtx, shipment.ID, status, nil, nil, shipmentEtag)
		suite.NoError(err)
		suite.NotNil(mtoShipment.RequiredDeliveryDate)
		suite.False(mtoShipment.RequiredDeliveryDate.IsZero())
	})

	suite.Run("Cannot set SUBMITTED status on shipment via UpdateMTOShipmentStatus", func() {
		setupTestData()

		// The only time a shipment gets set to the SUBMITTED status is when it is created, whether by the customer
		// or the Prime. This happens in the internal and prime API in the CreateMTOShipmentHandler. In that case,
		// the handlers will call ShipmentRouter.Submit().
		eTag = etag.GenerateEtag(draftShipment.UpdatedAt)
		_, err := updater.UpdateMTOShipmentStatus(suite.AppContextForTest(), draftShipment.ID, "SUBMITTED", nil, nil, eTag)

		suite.Error(err)
		suite.IsType(ConflictStatusError{}, err)

		err = suite.DB().Find(&draftShipment, draftShipment.ID)

		suite.NoError(err)
		suite.EqualValues(models.MTOShipmentStatusDraft, draftShipment.Status)
	})

	suite.Run("Rejecting a shipment in SUBMITTED status with a rejection reason should return no error", func() {
		setupTestData()

		eTag = etag.GenerateEtag(shipment2.UpdatedAt)
		rejectionReason := "Rejection reason"
		returnedShipment, err := updater.UpdateMTOShipmentStatus(suite.AppContextForTest(), shipment2.ID, "REJECTED", &rejectionReason, nil, eTag)

		suite.NoError(err)
		suite.NotNil(returnedShipment)

		err = suite.DB().Find(&shipment2, shipment2.ID)

		suite.NoError(err)
		suite.EqualValues(models.MTOShipmentStatusRejected, shipment2.Status)
		suite.Equal(&rejectionReason, shipment2.RejectionReason)
	})

	suite.Run("Rejecting a shipment with no rejection reason returns an InvalidInputError", func() {
		setupTestData()

		eTag = etag.GenerateEtag(shipment3.UpdatedAt)
		_, err := updater.UpdateMTOShipmentStatus(suite.AppContextForTest(), shipment3.ID, "REJECTED", nil, nil, eTag)

		suite.Error(err)
		suite.IsType(apperror.InvalidInputError{}, err)
	})

	suite.Run("Rejecting a shipment in APPROVED status returns a ConflictStatusError", func() {
		setupTestData()

		eTag = etag.GenerateEtag(approvedShipment.UpdatedAt)
		rejectionReason := "Rejection reason"
		_, err := updater.UpdateMTOShipmentStatus(suite.AppContextForTest(), approvedShipment.ID, "REJECTED", &rejectionReason, nil, eTag)

		suite.Error(err)
		suite.IsType(ConflictStatusError{}, err)
	})

	suite.Run("Approving a shipment in REJECTED status returns a ConflictStatusError", func() {
		setupTestData()

		eTag = etag.GenerateEtag(rejectedShipment.UpdatedAt)
		_, err := updater.UpdateMTOShipmentStatus(suite.AppContextForTest(), rejectedShipment.ID, "APPROVED", nil, nil, eTag)

		suite.Error(err)
		suite.IsType(ConflictStatusError{}, err)
	})

	suite.Run("Passing in a stale identifier returns a PreconditionFailedError", func() {
		setupTestData()

		staleETag := etag.GenerateEtag(time.Now())

		_, err := updater.UpdateMTOShipmentStatus(suite.AppContextForTest(), shipment4.ID, "APPROVED", nil, nil, staleETag)

		suite.Error(err)
		suite.IsType(apperror.PreconditionFailedError{}, err)
	})

	suite.Run("Passing in an invalid status returns a ConflictStatus error", func() {
		setupTestData()

		eTag = etag.GenerateEtag(shipment4.UpdatedAt)

		_, err := updater.UpdateMTOShipmentStatus(suite.AppContextForTest(), shipment4.ID, "invalid", nil, nil, eTag)

		suite.Error(err)
		suite.IsType(ConflictStatusError{}, err)
	})

	suite.Run("Passing in a bad shipment id returns a Not Found error", func() {
		setupTestData()

		badShipmentID := uuid.FromStringOrNil("424d930b-cf8d-4c10-8059-be8a25ba952a")

		_, err := updater.UpdateMTOShipmentStatus(suite.AppContextForTest(), badShipmentID, "APPROVED", nil, nil, eTag)

		suite.Error(err)
		suite.IsType(apperror.NotFoundError{}, err)
	})

	suite.Run("Changing to APPROVED status records approved_date", func() {
		setupTestData()

		shipment5 := factory.BuildMTOShipment(suite.DB(), []factory.Customization{
			{
				Model:    mto,
				LinkOnly: true,
			},
			{
				Model: models.MTOShipment{
					Status: models.MTOShipmentStatusSubmitted,
				},
			},
		}, nil)
		eTag = etag.GenerateEtag(shipment5.UpdatedAt)

		suite.Nil(shipment5.ApprovedDate)

		approvedShipment, err := updater.UpdateMTOShipmentStatus(suite.AppContextForTest(), shipment5.ID, models.MTOShipmentStatusApproved, nil, nil, eTag)
		suite.NoError(err)
		suite.Equal(models.MTOShipmentStatusApproved, approvedShipment.Status)
		suite.NotNil(approvedShipment.ApprovedDate)
	})

	suite.Run("Changing to a non-APPROVED status does not record approved_date", func() {
		setupTestData()

		shipment6 := factory.BuildMTOShipment(suite.DB(), []factory.Customization{
			{
				Model:    mto,
				LinkOnly: true,
			},
			{
				Model: models.MTOShipment{
					Status: models.MTOShipmentStatusSubmitted,
				},
			},
		}, nil)

		eTag = etag.GenerateEtag(shipment6.UpdatedAt)
		rejectionReason := "reason"

		suite.Nil(shipment6.ApprovedDate)

		_, err := updater.UpdateMTOShipmentStatus(suite.AppContextForTest(), shipment6.ID, models.MTOShipmentStatusRejected, &rejectionReason, nil, eTag)

		suite.NoError(err)
		suite.NoError(suite.DB().Find(&shipment6, shipment6.ID))
		suite.Equal(models.MTOShipmentStatusRejected, shipment6.Status)
		suite.Nil(shipment6.ApprovedDate)
	})

	suite.Run("When move is not yet approved, cannot approve shipment", func() {
		setupTestData()

		submittedMTO := factory.BuildMoveWithShipment(suite.DB(), nil, nil)
		mtoShipment := submittedMTO.MTOShipments[0]
		eTag = etag.GenerateEtag(mtoShipment.UpdatedAt)

		updatedShipment, err := updater.UpdateMTOShipmentStatus(suite.AppContextForTest(), mtoShipment.ID, models.MTOShipmentStatusApproved, nil, nil, eTag)
		suite.NoError(suite.DB().Find(&mtoShipment, mtoShipment.ID))

		suite.Nil(updatedShipment)
		suite.Equal(models.MTOShipmentStatusSubmitted, mtoShipment.Status)
		suite.Error(err)
		suite.IsType(apperror.ConflictError{}, err)
		suite.Contains(
			err.Error(),
			fmt.Sprintf(
				"Cannot approve a shipment if the move status isn't %s or %s, or if it isn't a PPM shipment with a move status of %s. The current status for the move with ID %s is %s",
				models.MoveStatusAPPROVED,
				models.MoveStatusAPPROVALSREQUESTED,
				models.MoveStatusNeedsServiceCounseling,
				submittedMTO.ID,
				submittedMTO.Status,
			),
		)
	})

	suite.Run("An approved shipment can change to CANCELLATION_REQUESTED", func() {
		setupTestData()

		approvedShipment2 := factory.BuildMTOShipment(suite.DB(), []factory.Customization{
			{
				Model:    factory.BuildAvailableToPrimeMove(suite.DB(), nil, nil),
				LinkOnly: true,
			},
			{
				Model: models.MTOShipment{
					Status: models.MTOShipmentStatusApproved,
				},
			},
		}, nil)
		eTag = etag.GenerateEtag(approvedShipment2.UpdatedAt)

		updatedShipment, err := updater.UpdateMTOShipmentStatus(
			suite.AppContextForTest(), approvedShipment2.ID, models.MTOShipmentStatusCancellationRequested, nil, nil, eTag)
		suite.NoError(suite.DB().Find(&approvedShipment2, approvedShipment2.ID))

		suite.NoError(err)
		suite.NotNil(updatedShipment)
		suite.Equal(models.MTOShipmentStatusCancellationRequested, updatedShipment.Status)
		suite.Equal(models.MTOShipmentStatusCancellationRequested, approvedShipment2.Status)
	})

	suite.Run("A CANCELLATION_REQUESTED shipment can change to CANCELED", func() {
		setupTestData()

		cancellationRequestedShipment := factory.BuildMTOShipment(suite.DB(), []factory.Customization{
			{
				Model:    factory.BuildAvailableToPrimeMove(suite.DB(), nil, nil),
				LinkOnly: true,
			},
			{
				Model: models.MTOShipment{
					Status: models.MTOShipmentStatusCancellationRequested,
				},
			},
		}, nil)
		eTag = etag.GenerateEtag(cancellationRequestedShipment.UpdatedAt)

		updatedShipment, err := updater.UpdateMTOShipmentStatus(
			suite.AppContextForTest(), cancellationRequestedShipment.ID, models.MTOShipmentStatusCanceled, nil, nil, eTag)
		suite.NoError(suite.DB().Find(&cancellationRequestedShipment, cancellationRequestedShipment.ID))

		suite.NoError(err)
		suite.NotNil(updatedShipment)
		suite.Equal(models.MTOShipmentStatusCanceled, updatedShipment.Status)
		suite.Equal(models.MTOShipmentStatusCanceled, cancellationRequestedShipment.Status)
	})

	suite.Run("An APPROVED shipment CANNOT change to CANCELED - ERROR", func() {
		setupTestData()

		eTag = etag.GenerateEtag(approvedShipment.UpdatedAt)

		updatedShipment, err := updater.UpdateMTOShipmentStatus(
			suite.AppContextForTest(), approvedShipment.ID, models.MTOShipmentStatusCanceled, nil, nil, eTag)
		suite.NoError(suite.DB().Find(&approvedShipment, approvedShipment.ID))

		suite.Error(err)
		suite.Nil(updatedShipment)
		suite.IsType(ConflictStatusError{}, err)
		suite.Equal(models.MTOShipmentStatusApproved, approvedShipment.Status)
	})

	suite.Run("An APPROVALS_REQUESTED shipment CANNOT change to CANCELED - ERROR", func() {
		setupTestData()

		testShipment := factory.BuildMTOShipment(suite.DB(), []factory.Customization{
			{
				Model:    mto,
				LinkOnly: true,
			},
		}, []factory.Trait{factory.GetTraitApprovalsRequestedShipment})
		eTag = etag.GenerateEtag(testShipment.UpdatedAt)

		updatedShipment, err := updater.UpdateMTOShipmentStatus(
			suite.AppContextForTest(), testShipment.ID, models.MTOShipmentStatusCanceled, nil, nil, eTag)
		suite.NoError(suite.DB().Find(&testShipment, testShipment.ID))

		suite.Error(err)
		suite.Nil(updatedShipment)
		suite.IsType(ConflictStatusError{}, err)
		suite.Equal(models.MTOShipmentStatusApprovalsRequested, testShipment.Status)
	})

	suite.Run("An APPROVED shipment CAN change to Diversion Requested", func() {
		setupTestData()

		shipmentToDivert := factory.BuildMTOShipment(suite.DB(), []factory.Customization{
			{
				Model:    mto,
				LinkOnly: true,
			},
			{
				Model: models.MTOShipment{
					Status: models.MTOShipmentStatusApproved,
				},
			},
		}, nil)
		eTag = etag.GenerateEtag(shipmentToDivert.UpdatedAt)

		diversionReason := "Test reason"
		_, err := updater.UpdateMTOShipmentStatus(
			suite.AppContextForTest(), shipmentToDivert.ID, models.MTOShipmentStatusDiversionRequested, nil, &diversionReason, eTag)
		suite.NoError(suite.DB().Find(&shipmentToDivert, shipmentToDivert.ID))

		suite.NoError(err)
		suite.Equal(models.MTOShipmentStatusDiversionRequested, shipmentToDivert.Status)
	})

	suite.Run("A diversion or diverted shipment can change to APPROVED", func() {
		setupTestData()
		diversionReason := "Test reason"

		// a diversion or diverted shipment is when the PRIME sets the diversion field to true
		// the status must also be in diversion requested status to be approvable as well
		diversionRequestedShipment := factory.BuildMTOShipment(suite.DB(), []factory.Customization{
			{
				Model:    factory.BuildAvailableToPrimeMove(suite.DB(), nil, nil),
				LinkOnly: true,
			},
			{
				Model: models.MTOShipment{
					Status:          models.MTOShipmentStatusDiversionRequested,
					Diversion:       true,
					DiversionReason: &diversionReason,
				},
			},
		}, nil)
		eTag = etag.GenerateEtag(diversionRequestedShipment.UpdatedAt)

		updatedShipment, err := updater.UpdateMTOShipmentStatus(
			suite.AppContextForTest(), diversionRequestedShipment.ID, models.MTOShipmentStatusApproved, nil, nil, eTag)

		suite.NoError(err)
		suite.NotNil(updatedShipment)
		suite.Equal(models.MTOShipmentStatusApproved, updatedShipment.Status)

		var shipmentServiceItems models.MTOServiceItems
		err = suite.DB().Where("mto_shipment_id = $1", updatedShipment.ID).All(&shipmentServiceItems)
		suite.NoError(err)
		suite.Len(shipmentServiceItems, 0, "should not have created shipment level service items for diversion shipment after approving")
	})
}

func (suite *MTOShipmentServiceSuite) TestMTOShipmentsMTOAvailableToPrime() {
	now := time.Now()
	waf := entitlements.NewWeightAllotmentFetcher()

	hide := false
	var primeShipment models.MTOShipment
	var nonPrimeShipment models.MTOShipment
	var hiddenPrimeShipment models.MTOShipment

	setupTestData := func() {
		primeShipment = factory.BuildMTOShipment(suite.DB(), []factory.Customization{
			{
				Model: models.Move{
					AvailableToPrimeAt: &now,
					ApprovedAt:         &now,
				},
			},
		}, nil)
		nonPrimeShipment = factory.BuildMTOShipmentMinimal(suite.DB(), nil, nil)
		hiddenPrimeShipment = factory.BuildMTOShipment(suite.DB(), []factory.Customization{
			{
				Model: models.Move{
					AvailableToPrimeAt: &now,
					ApprovedAt:         &now,
					Show:               &hide,
				},
			},
		}, nil)
	}

	builder := query.NewQueryBuilder()
	fetcher := fetch.NewFetcher(builder)
	planner := &mocks.Planner{}
	moveRouter := moveservices.NewMoveRouter(transportationoffice.NewTransportationOfficesFetcher())
	mockSender := setUpMockNotificationSender()
	moveWeights := moveservices.NewMoveWeights(NewShipmentReweighRequester(mockSender), waf)
	mockShipmentRecalculator := mockservices.PaymentRequestShipmentRecalculator{}
	mockShipmentRecalculator.On("ShipmentRecalculatePaymentRequest",
		mock.AnythingOfType("*appcontext.appContext"),
		mock.AnythingOfType("uuid.UUID"),
	).Return(&models.PaymentRequests{}, nil)
	addressUpdater := address.NewAddressUpdater()
	addressCreator := address.NewAddressCreator()

	updater := NewMTOShipmentUpdater(builder, fetcher, planner, moveRouter, moveWeights, mockSender, &mockShipmentRecalculator, addressUpdater, addressCreator)

	suite.Run("Shipment exists and is available to Prime - success", func() {
		setupTestData()

		isAvailable, err := updater.MTOShipmentsMTOAvailableToPrime(suite.AppContextForTest(), primeShipment.ID)
		suite.True(isAvailable)
		suite.NoError(err)

		// Verify that shipment recalculate was handled correctly
		mockShipmentRecalculator.AssertNotCalled(suite.T(), "ShipmentRecalculatePaymentRequest", mock.Anything, mock.Anything)
	})

	suite.Run("Shipment exists but is not available to Prime - failure", func() {
		setupTestData()

		isAvailable, err := updater.MTOShipmentsMTOAvailableToPrime(suite.AppContextForTest(), nonPrimeShipment.ID)
		suite.False(isAvailable)
		suite.Error(err)
		suite.IsType(apperror.NotFoundError{}, err)
		suite.Contains(err.Error(), nonPrimeShipment.ID.String())

		// Verify that shipment recalculate was handled correctly
		mockShipmentRecalculator.AssertNotCalled(suite.T(), "ShipmentRecalculatePaymentRequest", mock.Anything, mock.Anything)
	})

	suite.Run("Shipment exists, is available, but move is disabled - failure", func() {
		setupTestData()

		isAvailable, err := updater.MTOShipmentsMTOAvailableToPrime(suite.AppContextForTest(), hiddenPrimeShipment.ID)
		suite.False(isAvailable)
		suite.Error(err)
		suite.IsType(apperror.NotFoundError{}, err)
		suite.Contains(err.Error(), hiddenPrimeShipment.ID.String())

		// Verify that shipment recalculate was handled correctly
		mockShipmentRecalculator.AssertNotCalled(suite.T(), "ShipmentRecalculatePaymentRequest", mock.Anything, mock.Anything)
	})

	suite.Run("Shipment does not exist - failure", func() {
		setupTestData()

		badUUID := uuid.FromStringOrNil("00000000-0000-0000-0000-000000000001")
		isAvailable, err := updater.MTOShipmentsMTOAvailableToPrime(suite.AppContextForTest(), badUUID)
		suite.False(isAvailable)
		suite.Error(err)
		suite.IsType(apperror.NotFoundError{}, err)
		suite.Contains(err.Error(), badUUID.String())

		// Verify that shipment recalculate was handled correctly
		mockShipmentRecalculator.AssertNotCalled(suite.T(), "ShipmentRecalculatePaymentRequest", mock.Anything, mock.Anything)
	})
}

func (suite *MTOShipmentServiceSuite) TestUpdateShipmentEstimatedWeightMoveExcessWeight() {
	builder := query.NewQueryBuilder()
	fetcher := fetch.NewFetcher(builder)
	planner := &mocks.Planner{}
	waf := entitlements.NewWeightAllotmentFetcher()

	moveRouter := moveservices.NewMoveRouter(transportationoffice.NewTransportationOfficesFetcher())
	mockSender := setUpMockNotificationSender()
	moveWeights := moveservices.NewMoveWeights(NewShipmentReweighRequester(mockSender), waf)
	mockShipmentRecalculator := mockservices.PaymentRequestShipmentRecalculator{}
	mockShipmentRecalculator.On("ShipmentRecalculatePaymentRequest",
		mock.AnythingOfType("*appcontext.appContext"),
		mock.AnythingOfType("uuid.UUID"),
	).Return(&models.PaymentRequests{}, nil)
	addressUpdater := address.NewAddressUpdater()
	addressCreator := address.NewAddressCreator()
	mtoShipmentUpdaterPrime := NewPrimeMTOShipmentUpdater(builder, fetcher, planner, moveRouter, moveWeights, mockSender, &mockShipmentRecalculator, addressUpdater, addressCreator)

	suite.Run("Updates to estimated weight change max billable weight", func() {
		now := time.Now()
		pickupDate := now.AddDate(0, 0, 10)

		primeShipment := factory.BuildMTOShipmentMinimal(suite.DB(), []factory.Customization{
			{
				Model: models.MTOShipment{
					Status:              models.MTOShipmentStatusApproved,
					ApprovedDate:        &now,
					ScheduledPickupDate: &pickupDate,
				},
			},
			{
				Model: models.Move{
					AvailableToPrimeAt: &now,
					ApprovedAt:         &now,
					Status:             models.MoveStatusAPPROVED,
				},
			},
		}, nil)

		suite.Equal(8000, *primeShipment.MoveTaskOrder.Orders.Entitlement.AuthorizedWeight())

		estimatedWeight := unit.Pound(1234)
		primeShipment.Status = ""
		primeShipment.PrimeEstimatedWeight = &estimatedWeight

		session := auth.Session{}
		_, err := mtoShipmentUpdaterPrime.UpdateMTOShipment(suite.AppContextWithSessionForTest(&session), &primeShipment, etag.GenerateEtag(primeShipment.UpdatedAt), "test")
		suite.NoError(err)

		err = suite.DB().Reload(primeShipment.MoveTaskOrder.Orders.Entitlement)
		suite.NoError(err)

		estimatedWeight110 := int(math.Round(float64(*primeShipment.PrimeEstimatedWeight) * 1.10))
		suite.Equal(estimatedWeight110, *primeShipment.MoveTaskOrder.Orders.Entitlement.AuthorizedWeight())
	})

	suite.Run("Updating the shipment estimated weight will flag excess weight on the move and transitions move status", func() {
		now := time.Now()
		pickupDate := now.AddDate(0, 0, 10)

		primeShipment := factory.BuildMTOShipmentMinimal(suite.DB(), []factory.Customization{
			{
				Model: models.MTOShipment{
					Status:              models.MTOShipmentStatusApproved,
					ApprovedDate:        &now,
					ScheduledPickupDate: &pickupDate,
				},
			},
			{
				Model: models.Move{
					AvailableToPrimeAt: &now,
					ApprovedAt:         &now,
					Status:             models.MoveStatusAPPROVED,
				},
			},
		}, nil)
		estimatedWeight := unit.Pound(7200)
		// there is a validator check about updating the status
		primeShipment.Status = ""
		primeShipment.PrimeEstimatedWeight = &estimatedWeight

		suite.Nil(primeShipment.MoveTaskOrder.ExcessWeightQualifiedAt)
		suite.Equal(models.MoveStatusAPPROVED, primeShipment.MoveTaskOrder.Status)

		session := auth.Session{}
		_, err := mtoShipmentUpdaterPrime.UpdateMTOShipment(suite.AppContextWithSessionForTest(&session), &primeShipment, etag.GenerateEtag(primeShipment.UpdatedAt), "test")
		suite.NoError(err)

		err = suite.DB().Reload(&primeShipment.MoveTaskOrder)
		suite.NoError(err)

		suite.NotNil(primeShipment.MoveTaskOrder.ExcessWeightQualifiedAt)
		suite.Equal(models.MoveStatusAPPROVALSREQUESTED, primeShipment.MoveTaskOrder.Status)

		// Verify that shipment recalculate was handled correctly
		mockShipmentRecalculator.AssertNotCalled(suite.T(), "ShipmentRecalculatePaymentRequest", mock.Anything, mock.Anything)
	})

	suite.Run("Skips calling check excess weight if estimated weight was not provided in request", func() {
		moveWeights := &mockservices.MoveWeights{}
		mockSender := setUpMockNotificationSender()
		addressUpdater := address.NewAddressUpdater()

		mockedUpdater := NewPrimeMTOShipmentUpdater(builder, fetcher, planner, moveRouter, moveWeights, mockSender, &mockShipmentRecalculator, addressUpdater, addressCreator)

		now := time.Now()
		pickupDate := now.AddDate(0, 0, 10)
		primeShipment := factory.BuildMTOShipmentMinimal(suite.DB(), []factory.Customization{
			{
				Model: models.MTOShipment{
					Status:              models.MTOShipmentStatusApproved,
					ApprovedDate:        &now,
					ScheduledPickupDate: &pickupDate,
				},
			},
			{
				Model: models.Move{
					AvailableToPrimeAt: &now,
					ApprovedAt:         &now,
				},
			},
		}, nil)
		// there is a validator check about updating the status
		primeShipment.Status = ""
		actualWeight := unit.Pound(7200)
		primeShipment.PrimeActualWeight = &actualWeight

		moveWeights.On("CheckAutoReweigh", mock.AnythingOfType("*appcontext.appContext"), primeShipment.MoveTaskOrderID, mock.AnythingOfType("*models.MTOShipment")).Return(nil)

		suite.Nil(primeShipment.MoveTaskOrder.ExcessWeightQualifiedAt)

		session := auth.Session{}
		_, err := mockedUpdater.UpdateMTOShipment(suite.AppContextWithSessionForTest(&session), &primeShipment, etag.GenerateEtag(primeShipment.UpdatedAt), "test")
		suite.NoError(err)

		moveWeights.AssertNotCalled(suite.T(), "CheckExcessWeight")

		// Verify that shipment recalculate was handled correctly
		mockShipmentRecalculator.AssertNotCalled(suite.T(), "ShipmentRecalculatePaymentRequest", mock.Anything, mock.Anything)
	})

	suite.Run("Skips calling check excess weight if the updated estimated weight matches the db value", func() {
		moveWeights := &mockservices.MoveWeights{}
		mockSender := setUpMockNotificationSender()
		addressUpdater := address.NewAddressUpdater()

		mockedUpdater := NewPrimeMTOShipmentUpdater(builder, fetcher, planner, moveRouter, moveWeights, mockSender, &mockShipmentRecalculator, addressUpdater, addressCreator)

		now := time.Now()
		pickupDate := now.AddDate(0, 0, 10)
		estimatedWeight := unit.Pound(7200)
		primeShipment := factory.BuildMTOShipmentMinimal(suite.DB(), []factory.Customization{
			{
				Model: models.MTOShipment{
					Status:               models.MTOShipmentStatusApproved,
					ApprovedDate:         &now,
					ScheduledPickupDate:  &pickupDate,
					PrimeEstimatedWeight: &estimatedWeight,
				},
			},
			{
				Model: models.Move{
					AvailableToPrimeAt: &now,
					ApprovedAt:         &now,
				},
			},
		}, nil)
		// there is a validator check about updating the status
		primeShipment.Status = ""
		primeShipment.PrimeEstimatedWeight = &estimatedWeight

		suite.Nil(primeShipment.MoveTaskOrder.ExcessWeightQualifiedAt)

		session := auth.Session{}
		_, err := mockedUpdater.UpdateMTOShipment(suite.AppContextWithSessionForTest(&session), &primeShipment, etag.GenerateEtag(primeShipment.UpdatedAt), "test")
		suite.Error(err)
		suite.Contains(err.Error(), "cannot be updated after initial estimation")

		moveWeights.AssertNotCalled(suite.T(), "CheckExcessWeight")

		// Verify that shipment recalculate was handled correctly
		mockShipmentRecalculator.AssertNotCalled(suite.T(), "ShipmentRecalculatePaymentRequest", mock.Anything, mock.Anything)
	})
}

func (suite *MTOShipmentServiceSuite) TestUpdateShipmentActualWeightAutoReweigh() {
	builder := query.NewQueryBuilder()
	waf := entitlements.NewWeightAllotmentFetcher()

	fetcher := fetch.NewFetcher(builder)
	planner := &mocks.Planner{}
	moveRouter := moveservices.NewMoveRouter(transportationoffice.NewTransportationOfficesFetcher())
	mockSender := setUpMockNotificationSender()
	moveWeights := moveservices.NewMoveWeights(NewShipmentReweighRequester(mockSender), waf)
	mockShipmentRecalculator := mockservices.PaymentRequestShipmentRecalculator{}
	mockShipmentRecalculator.On("ShipmentRecalculatePaymentRequest",
		mock.AnythingOfType("*appcontext.appContext"),
		mock.AnythingOfType("uuid.UUID"),
	).Return(&models.PaymentRequests{}, nil)
	addressUpdater := address.NewAddressUpdater()
	addressCreator := address.NewAddressCreator()
	mtoShipmentUpdaterPrime := NewPrimeMTOShipmentUpdater(builder, fetcher, planner, moveRouter, moveWeights, mockSender, &mockShipmentRecalculator, addressUpdater, addressCreator)

	suite.Run("Updating the shipment actual weight within weight allowance creates reweigh requests for", func() {
		now := time.Now()
		pickupDate := now.AddDate(0, 0, 10)
		primeShipment := factory.BuildMTOShipmentMinimal(suite.DB(), []factory.Customization{
			{
				Model: models.MTOShipment{
					Status:              models.MTOShipmentStatusApproved,
					ApprovedDate:        &now,
					ScheduledPickupDate: &pickupDate,
				},
			},
			{
				Model: models.Move{
					AvailableToPrimeAt: &now,
					ApprovedAt:         &now,
					Status:             models.MoveStatusAPPROVED,
				},
			},
		}, nil)
		actualWeight := unit.Pound(7200)
		// there is a validator check about updating the status
		primeShipment.Status = ""
		primeShipment.PrimeActualWeight = &actualWeight

		session := auth.Session{}
		_, err := mtoShipmentUpdaterPrime.UpdateMTOShipment(suite.AppContextWithSessionForTest(&session), &primeShipment, etag.GenerateEtag(primeShipment.UpdatedAt), "test")
		suite.NoError(err)

		err = suite.DB().Eager("Reweigh").Reload(&primeShipment)
		suite.NoError(err)

		suite.NotNil(primeShipment.Reweigh)
		suite.Equal(primeShipment.ID.String(), primeShipment.Reweigh.ShipmentID.String())
		suite.NotNil(primeShipment.Reweigh.RequestedAt)
		suite.Equal(models.ReweighRequesterSystem, primeShipment.Reweigh.RequestedBy)

		// Verify that shipment recalculate was handled correctly
		mockShipmentRecalculator.AssertNotCalled(suite.T(), "ShipmentRecalculatePaymentRequest", mock.Anything, mock.Anything)
	})

	suite.Run("Skips calling check auto reweigh if actual weight was not provided in request", func() {
		moveWeights := &mockservices.MoveWeights{}
		moveWeights.On("CheckAutoReweigh",
			mock.AnythingOfType("*appcontext.appContext"),
			mock.AnythingOfType("uuid.UUID"),
			mock.AnythingOfType("*models.MTOShipment"),
		).Return(nil)
		mockSender := setUpMockNotificationSender()
		addressUpdater := address.NewAddressUpdater()

		mockedUpdater := NewPrimeMTOShipmentUpdater(builder, fetcher, planner, moveRouter, moveWeights, mockSender, &mockShipmentRecalculator, addressUpdater, addressCreator)

		now := time.Now()
		pickupDate := now.AddDate(0, 0, 10)
		primeShipment := factory.BuildMTOShipmentMinimal(suite.DB(), []factory.Customization{
			{
				Model: models.MTOShipment{
					Status:              models.MTOShipmentStatusApproved,
					ApprovedDate:        &now,
					ScheduledPickupDate: &pickupDate,
				},
			},
			{
				Model: models.Move{
					AvailableToPrimeAt: &now,
					ApprovedAt:         &now,
				},
			},
		}, nil)

		moveWeights.On("CheckExcessWeight",
			mock.AnythingOfType("*appcontext.appContext"),
			mock.AnythingOfType("uuid.UUID"),
			mock.AnythingOfType("models.MTOShipment"),
		).Return(&primeShipment.MoveTaskOrder, nil, nil)

		// there is a validator check about updating the status
		primeShipment.Status = ""

		session := auth.Session{}
		_, err := mockedUpdater.UpdateMTOShipment(suite.AppContextWithSessionForTest(&session), &primeShipment, etag.GenerateEtag(primeShipment.UpdatedAt), "test")
		suite.NoError(err)

		moveWeights.AssertNotCalled(suite.T(), "CheckAutoReweigh")

		// Verify that shipment recalculate was handled correctly
		mockShipmentRecalculator.AssertNotCalled(suite.T(), "ShipmentRecalculatePaymentRequest", mock.Anything, mock.Anything)
	})

	suite.Run("Skips calling check auto reweigh if the updated actual weight matches the db value", func() {
		moveWeights := &mockservices.MoveWeights{}
		mockSender := setUpMockNotificationSender()
		addressUpdater := address.NewAddressUpdater()

		mockedUpdater := NewPrimeMTOShipmentUpdater(builder, fetcher, planner, moveRouter, moveWeights, mockSender, &mockShipmentRecalculator, addressUpdater, addressCreator)

		now := time.Now()
		pickupDate := now.AddDate(0, 0, 10)
		weight := unit.Pound(7200)
		oldPrimeShipment := factory.BuildMTOShipmentMinimal(suite.DB(), []factory.Customization{
			{
				Model: models.MTOShipment{
					Status:               models.MTOShipmentStatusApproved,
					ApprovedDate:         &now,
					ScheduledPickupDate:  &pickupDate,
					PrimeActualWeight:    &weight,
					PrimeEstimatedWeight: &weight,
				},
			},
			{
				Model: models.Move{
					AvailableToPrimeAt: &now,
					ApprovedAt:         &now,
				},
			},
		}, nil)

		moveWeights.On("CheckExcessWeight",
			mock.AnythingOfType("*appcontext.appContext"),
			mock.AnythingOfType("uuid.UUID"),
			mock.AnythingOfType("models.MTOShipment"),
		).Return(&oldPrimeShipment.MoveTaskOrder, nil, nil)

		newPrimeShipment := models.MTOShipment{
			ID:                oldPrimeShipment.ID,
			PrimeActualWeight: &weight,
		}

		eTag := etag.GenerateEtag(oldPrimeShipment.UpdatedAt)

		session := auth.Session{}
		_, err := mockedUpdater.UpdateMTOShipment(suite.AppContextWithSessionForTest(&session), &newPrimeShipment, eTag, "test")
		suite.NoError(err)

		moveWeights.AssertNotCalled(suite.T(), "CheckAutoReweigh")

		// Verify that shipment recalculate was handled correctly
		mockShipmentRecalculator.AssertNotCalled(suite.T(), "ShipmentRecalculatePaymentRequest", mock.Anything, mock.Anything)
	})
}

func (suite *MTOShipmentServiceSuite) TestUpdateShipmentNullableFields() {
	builder := query.NewQueryBuilder()
	fetcher := fetch.NewFetcher(builder)
	planner := &mocks.Planner{}
	moveRouter := moveservices.NewMoveRouter(transportationoffice.NewTransportationOfficesFetcher())
	mockShipmentRecalculator := mockservices.PaymentRequestShipmentRecalculator{}
	mockShipmentRecalculator.On("ShipmentRecalculatePaymentRequest",
		mock.AnythingOfType("*appcontext.appContext"),
		mock.AnythingOfType("uuid.UUID"),
	).Return(&models.PaymentRequests{}, nil)

	suite.Run("tacType and sacType are set to null when empty string is passed in", func() {
		moveWeights := &mockservices.MoveWeights{}
		moveWeights.On("CheckAutoReweigh",
			mock.AnythingOfType("*appcontext.appContext"),
			mock.AnythingOfType("uuid.UUID"),
			mock.AnythingOfType("*models.MTOShipment"),
		).Return(nil)

		mockSender := setUpMockNotificationSender()
		addressUpdater := address.NewAddressUpdater()
		addressCreator := address.NewAddressCreator()
		mockedUpdater := NewOfficeMTOShipmentUpdater(builder, fetcher, planner, moveRouter, moveWeights, mockSender, &mockShipmentRecalculator, addressUpdater, addressCreator)

		ntsLOAType := models.LOATypeNTS
		ntsMove := factory.BuildMoveWithShipment(suite.DB(), []factory.Customization{
			{
				Model: models.MTOShipment{
					ShipmentType: models.MTOShipmentTypeHHGIntoNTS,
					TACType:      &ntsLOAType,
					SACType:      &ntsLOAType,
				},
			},
		}, nil)

		nullLOAType := models.LOAType("")
		requestedUpdate := &models.MTOShipment{
			ID:      ntsMove.MTOShipments[0].ID,
			TACType: &nullLOAType,
			SACType: &nullLOAType,
		}

		too := factory.BuildOfficeUserWithRoles(suite.DB(), nil, []roles.RoleType{roles.RoleTypeTOO})
		session := auth.Session{
			ApplicationName: auth.OfficeApp,
			UserID:          *too.UserID,
			OfficeUserID:    too.ID,
		}
		session.Roles = append(session.Roles, too.User.Roles...)
		_, err := mockedUpdater.UpdateMTOShipment(suite.AppContextWithSessionForTest(&session), requestedUpdate, etag.GenerateEtag(ntsMove.MTOShipments[0].UpdatedAt), "test")
		suite.NoError(err)
		suite.Equal(nil, nil)
		suite.Equal(nil, nil)
	})

	suite.Run("tacType and sacType are updated when passed in", func() {
		moveWeights := &mockservices.MoveWeights{}
		moveWeights.On("CheckAutoReweigh",
			mock.AnythingOfType("*appcontext.appContext"),
			mock.AnythingOfType("uuid.UUID"),
			mock.AnythingOfType("*models.MTOShipment"),
		).Return(nil)
		mockSender := setUpMockNotificationSender()

		addressUpdater := address.NewAddressUpdater()
		addressCreator := address.NewAddressCreator()
		mockedUpdater := NewOfficeMTOShipmentUpdater(builder, fetcher, planner, moveRouter, moveWeights, mockSender, &mockShipmentRecalculator, addressUpdater, addressCreator)

		ntsLOAType := models.LOATypeNTS
		hhgLOAType := models.LOATypeHHG

		ntsMove := factory.BuildMoveWithShipment(suite.DB(), []factory.Customization{
			{
				Model: models.MTOShipment{
					ShipmentType: models.MTOShipmentTypeHHGIntoNTS,
					TACType:      &ntsLOAType,
					SACType:      &ntsLOAType,
				},
			},
		}, nil)
		shipment := ntsMove.MTOShipments[0]

		requestedUpdate := &models.MTOShipment{
			ID:      shipment.ID,
			TACType: &hhgLOAType,
		}

		too := factory.BuildOfficeUserWithRoles(suite.DB(), nil, []roles.RoleType{roles.RoleTypeTOO})
		session := auth.Session{
			ApplicationName: auth.OfficeApp,
			UserID:          *too.UserID,
			OfficeUserID:    too.ID,
		}
		session.Roles = append(session.Roles, too.User.Roles...)
		updatedMtoShipment, err := mockedUpdater.UpdateMTOShipment(suite.AppContextWithSessionForTest(&session), requestedUpdate, etag.GenerateEtag(shipment.UpdatedAt), "test")
		suite.NoError(err)
		suite.Equal(*requestedUpdate.TACType, *updatedMtoShipment.TACType)
		suite.Equal(*shipment.SACType, *updatedMtoShipment.SACType)
	})
}

func (suite *MTOShipmentServiceSuite) TestUpdateStatusServiceItems() {

	expectedReServiceCodes := []models.ReServiceCode{
		models.ReServiceCodeDLH,
		models.ReServiceCodeDSH,
		models.ReServiceCodeFSC,
		models.ReServiceCodeDOP,
		models.ReServiceCodeDDP,
		models.ReServiceCodeDPK,
		models.ReServiceCodeDUPK,
	}

	var pickupAddress models.Address
	var longhaulDestinationAddress models.Address
	var shorthaulDestinationAddress models.Address
	var mto models.Move

	setupTestData := func() {
		for i := range expectedReServiceCodes {
			factory.FetchReServiceByCode(suite.DB(), expectedReServiceCodes[i])
		}

		pickupAddress = factory.BuildAddress(suite.DB(), []factory.Customization{
			{
				Model: models.Address{
					StreetAddress1: "7 Q St",
					City:           "Twentynine Palms",
					State:          "CA",
					PostalCode:     "92277",
				},
			},
		}, nil)

		longhaulDestinationAddress = factory.BuildAddress(suite.DB(), []factory.Customization{
			{
				Model: models.Address{
					StreetAddress1: "278 E Maple Drive",
					City:           "San Diego",
					State:          "CA",
					PostalCode:     "92114",
				},
			},
		}, nil)

		shorthaulDestinationAddress = factory.BuildAddress(suite.DB(), []factory.Customization{
			{
				Model: models.Address{
					StreetAddress1: "448 Washington Boulevard NE",
					City:           "Winterhaven",
					State:          "CA",
					PostalCode:     "92283",
				},
			},
		}, nil)

		mto = factory.BuildMove(suite.DB(), []factory.Customization{
			{
				Model: models.Move{
					Status: models.MoveStatusAPPROVED,
				},
			},
		}, nil)
	}

	builder := query.NewQueryBuilder()
	moveRouter := moveservices.NewMoveRouter(transportationoffice.NewTransportationOfficesFetcher())
	planner := &mocks.Planner{}
	planner.On("ZipTransitDistance",
		mock.AnythingOfType("*appcontext.appContext"),
		mock.Anything,
		mock.Anything,
	).Return(400, nil)
	siCreator := mtoserviceitem.NewMTOServiceItemCreator(planner, builder, moveRouter, ghcrateengine.NewDomesticUnpackPricer(), ghcrateengine.NewDomesticPackPricer(), ghcrateengine.NewDomesticLinehaulPricer(), ghcrateengine.NewDomesticShorthaulPricer(), ghcrateengine.NewDomesticOriginPricer(), ghcrateengine.NewDomesticDestinationPricer(), ghcrateengine.NewFuelSurchargePricer())
	updater := NewMTOShipmentStatusUpdater(builder, siCreator, planner)

	suite.Run("Shipments with different origin/destination ZIP3 have longhaul service item", func() {
		setupTestData()

		shipment := factory.BuildMTOShipment(suite.DB(), []factory.Customization{
			{
				Model:    mto,
				LinkOnly: true,
			},
			{
				Model:    pickupAddress,
				Type:     &factory.Addresses.PickupAddress,
				LinkOnly: true,
			},
			{
				Model:    longhaulDestinationAddress,
				Type:     &factory.Addresses.DeliveryAddress,
				LinkOnly: true,
			},
			{
				Model: models.MTOShipment{
					ShipmentType: models.MTOShipmentTypeHHG,
					Status:       models.MTOShipmentStatusSubmitted,
				},
			},
		}, nil)

		appCtx := suite.AppContextForTest()
		eTag := etag.GenerateEtag(shipment.UpdatedAt)

		updatedShipment, err := updater.UpdateMTOShipmentStatus(appCtx, shipment.ID, models.MTOShipmentStatusApproved, nil, nil, eTag)
		suite.NoError(err)

		serviceItems := models.MTOServiceItems{}
		err = appCtx.DB().EagerPreload("ReService").Where("mto_shipment_id = ?", updatedShipment.ID).All(&serviceItems)
		suite.NoError(err)

		foundDLH := false
		for _, serviceItem := range serviceItems {
			if serviceItem.ReService.Code == models.ReServiceCodeDLH {
				foundDLH = true
				break
			}
		}

		// at least one service item should have the DLH code
		suite.True(foundDLH, "Expected to find at least one service item with ReService code DLH")
	})

	suite.Run("Shipments with same origin/destination ZIP3 have shorthaul service item", func() {
		setupTestData()

		shipment := factory.BuildMTOShipment(suite.DB(), []factory.Customization{
			{
				Model:    mto,
				LinkOnly: true,
			},
			{
				Model:    pickupAddress,
				Type:     &factory.Addresses.PickupAddress,
				LinkOnly: true,
			},
			{
				Model:    shorthaulDestinationAddress,
				Type:     &factory.Addresses.DeliveryAddress,
				LinkOnly: true,
			},
			{
				Model: models.MTOShipment{
					ShipmentType: models.MTOShipmentTypeHHG,
					Status:       models.MTOShipmentStatusSubmitted,
				},
			},
		}, nil)

		appCtx := suite.AppContextForTest()
		eTag := etag.GenerateEtag(shipment.UpdatedAt)

		updatedShipment, err := updater.UpdateMTOShipmentStatus(appCtx, shipment.ID, models.MTOShipmentStatusApproved, nil, nil, eTag)
		suite.NoError(err)

		serviceItems := models.MTOServiceItems{}
		err = appCtx.DB().EagerPreload("ReService").Where("mto_shipment_id = ?", updatedShipment.ID).All(&serviceItems)
		suite.NoError(err)

		isTestMatch := false
		for _, serviceItem := range serviceItems {
			if serviceItem.ReService.Code == models.ReServiceCodeDSH {
				isTestMatch = true
			}
		}
		suite.True(isTestMatch)
	})
}

func (suite *MTOShipmentServiceSuite) TestUpdateDomesticServiceItems() {

	expectedReServiceCodes := []models.ReServiceCode{
		models.ReServiceCodeDLH,
		models.ReServiceCodeFSC,
		models.ReServiceCodeDOP,
		models.ReServiceCodeDDP,
		models.ReServiceCodeDNPK,
	}

	var pickupAddress models.Address
	var storageFacility models.StorageFacility
	var mto models.Move

	setupTestData := func() {
		pickupAddress = factory.BuildAddress(suite.DB(), []factory.Customization{
			{
				Model: models.Address{
					StreetAddress1: "Test Street 1",
					City:           "Des moines",
					State:          "IA",
					PostalCode:     "50309",
					IsOconus:       models.BoolPointer(false),
				},
			},
		}, nil)

		storageFacility = factory.BuildStorageFacility(suite.DB(), []factory.Customization{
			{
				Model: models.Address{
					StreetAddress1: "Test Street Adress 2",
					City:           "Des moines",
					State:          "IA",
					PostalCode:     "50314",
					IsOconus:       models.BoolPointer(false),
				},
			},
		}, nil)

		mto = factory.BuildMove(suite.DB(), []factory.Customization{
			{
				Model: models.Move{
					Status: models.MoveStatusAPPROVED,
				},
			},
		}, nil)
	}

	builder := query.NewQueryBuilder()
	moveRouter := moveservices.NewMoveRouter(transportationoffice.NewTransportationOfficesFetcher())
	planner := &mocks.Planner{}
	planner.On("ZipTransitDistance",
		mock.AnythingOfType("*appcontext.appContext"),
		mock.Anything,
		mock.Anything,
		false,
	).Return(400, nil)
	siCreator := mtoserviceitem.NewMTOServiceItemCreator(planner, builder, moveRouter, ghcrateengine.NewDomesticUnpackPricer(), ghcrateengine.NewDomesticPackPricer(), ghcrateengine.NewDomesticLinehaulPricer(), ghcrateengine.NewDomesticShorthaulPricer(), ghcrateengine.NewDomesticOriginPricer(), ghcrateengine.NewDomesticDestinationPricer(), ghcrateengine.NewFuelSurchargePricer())
	updater := NewMTOShipmentStatusUpdater(builder, siCreator, planner)

	suite.Run("Preapproved service items successfully added to domestic nts shipments", func() {
		setupTestData()

		shipment := factory.BuildMTOShipment(suite.DB(), []factory.Customization{
			{
				Model:    mto,
				LinkOnly: true,
			},
			{
				Model:    pickupAddress,
				Type:     &factory.Addresses.PickupAddress,
				LinkOnly: true,
			},
			{
				Model:    storageFacility,
				Type:     &factory.StorageFacility,
				LinkOnly: true,
			},
			{
				Model: models.MTOShipment{
					ShipmentType: models.MTOShipmentTypeHHGIntoNTS,
					Status:       models.MTOShipmentStatusSubmitted,
				},
			},
		}, nil)

		appCtx := suite.AppContextForTest()
		eTag := etag.GenerateEtag(shipment.UpdatedAt)

		updatedShipment, err := updater.UpdateMTOShipmentStatus(appCtx, shipment.ID, models.MTOShipmentStatusApproved, nil, nil, eTag)
		suite.NoError(err)

		serviceItems := models.MTOServiceItems{}
		err = appCtx.DB().EagerPreload("ReService").Where("mto_shipment_id = ?", updatedShipment.ID).All(&serviceItems)
		suite.NoError(err)

		actualReServiceCodes := []models.ReServiceCode{}
		for _, item := range serviceItems {
			actualReServiceCodes = append(actualReServiceCodes, item.ReService.Code)
		}

		suite.ElementsMatch(expectedReServiceCodes, actualReServiceCodes)
	})
}

func (suite *MTOShipmentServiceSuite) TestUpdateRequiredDeliveryDateUpdate() {

	builder := query.NewQueryBuilder()
	fetcher := fetch.NewFetcher(builder)
	moveRouter := moveservices.NewMoveRouter(transportationoffice.NewTransportationOfficesFetcher())
	waf := entitlements.NewWeightAllotmentFetcher()
	mockSender := setUpMockNotificationSender()
	moveWeights := moveservices.NewMoveWeights(NewShipmentReweighRequester(mockSender), waf)
	mockShipmentRecalculator := mockservices.PaymentRequestShipmentRecalculator{}
	addressCreator := address.NewAddressCreator()
	addressUpdater := address.NewAddressUpdater()

	suite.Run("should update requiredDeliveryDate when scheduledPickupDate is updated", func() {
		planner := &mocks.Planner{}
		planner.On("ZipTransitDistance",
			mock.AnythingOfType("*appcontext.appContext"),
			mock.AnythingOfType("string"),
			mock.AnythingOfType("string"),
		).Return(500, nil)
		mtoShipmentUpdaterPrime := NewPrimeMTOShipmentUpdater(builder, fetcher, planner, moveRouter, moveWeights, mockSender, &mockShipmentRecalculator, addressUpdater, addressCreator)

		reContract := testdatagen.FetchOrMakeReContract(suite.DB(), testdatagen.Assertions{})
		testdatagen.FetchOrMakeReContractYear(suite.DB(), testdatagen.Assertions{
			ReContractYear: models.ReContractYear{
				Contract:             reContract,
				ContractID:           reContract.ID,
				StartDate:            time.Now(),
				EndDate:              time.Now().AddDate(1, 0, 0),
				Escalation:           1.0,
				EscalationCompounded: 1.0,
			},
		})
		move := factory.BuildAvailableToPrimeMove(suite.DB(), nil, nil)
		appCtx := suite.AppContextForTest()

		ghcDomesticTransitTime := models.GHCDomesticTransitTime{
			MaxDaysTransitTime: 12,
			WeightLbsLower:     0,
			WeightLbsUpper:     10000,
			DistanceMilesLower: 0,
			DistanceMilesUpper: 10000,
		}
		verrs, err := suite.DB().ValidateAndCreate(&ghcDomesticTransitTime)
		suite.Assert().False(verrs.HasAny())
		suite.NoError(err)

		conusAddress := factory.BuildAddress(suite.DB(), []factory.Customization{
			{
				Model: models.Address{
					StreetAddress1: "1 some street",
					City:           "Charlotte",
					State:          "NC",
					PostalCode:     "28290",
					IsOconus:       models.BoolPointer(false),
				},
			}}, nil)
		zone5Address := factory.BuildAddress(suite.DB(), []factory.Customization{
			{
				Model: models.Address{
					StreetAddress1: "1 some street",
					StreetAddress2: models.StringPointer("P.O. Box 1234"),
					StreetAddress3: models.StringPointer("c/o Another Person"),
					City:           "Cordova",
					State:          "AK",
					PostalCode:     "99677",
					IsOconus:       models.BoolPointer(true),
				},
			}}, nil)
		estimatedWeight := unit.Pound(4000)
		oldUbShipment := factory.BuildMTOShipmentMinimal(suite.DB(), []factory.Customization{
			{
				Model:    move,
				LinkOnly: true,
			},
			{
				Model: models.MTOShipment{
					ShipmentType:         models.MTOShipmentTypeUnaccompaniedBaggage,
					ScheduledPickupDate:  &testdatagen.DateInsidePeakRateCycle,
					PrimeEstimatedWeight: &estimatedWeight,
					Status:               models.MTOShipmentStatusApproved,
					PrimeActualWeight:    &estimatedWeight,
				},
			},
			{
				Model:    conusAddress,
				Type:     &factory.Addresses.PickupAddress,
				LinkOnly: true,
			},
			{
				Model:    zone5Address,
				Type:     &factory.Addresses.DeliveryAddress,
				LinkOnly: true,
			},
		}, nil)

		suite.Nil(oldUbShipment.RequiredDeliveryDate)

		pickUpDate := time.Now()
		expectedRequiredDeiliveryDate := pickUpDate.AddDate(0, 0, 27)
		newUbShipment := models.MTOShipment{
			ID:                  oldUbShipment.ID,
			ShipmentType:        models.MTOShipmentTypeUnaccompaniedBaggage,
			ScheduledPickupDate: &pickUpDate,
		}

		eTag := etag.GenerateEtag(oldUbShipment.UpdatedAt)
		updatedMTOShipment, err := mtoShipmentUpdaterPrime.UpdateMTOShipment(appCtx, &newUbShipment, eTag, "test")

		suite.Nil(err)
		suite.NotNil(updatedMTOShipment)
		suite.NotNil(updatedMTOShipment.RequiredDeliveryDate)
		suite.False(updatedMTOShipment.RequiredDeliveryDate.IsZero())
		suite.Equal(expectedRequiredDeiliveryDate.Day(), updatedMTOShipment.RequiredDeliveryDate.Day())
		suite.Equal(expectedRequiredDeiliveryDate.Month(), updatedMTOShipment.RequiredDeliveryDate.Month())
		suite.Equal(expectedRequiredDeiliveryDate.Year(), updatedMTOShipment.RequiredDeliveryDate.Year())
	})

	suite.Run("errors when rate area for the pickup address is not found", func() {
		planner := &mocks.Planner{}
		planner.On("ZipTransitDistance",
			mock.AnythingOfType("*appcontext.appContext"),
			mock.AnythingOfType("string"),
			mock.AnythingOfType("string"),
		).Return(500, nil)
		mtoShipmentUpdaterPrime := NewPrimeMTOShipmentUpdater(builder, fetcher, planner, moveRouter, moveWeights, mockSender, &mockShipmentRecalculator, addressUpdater, addressCreator)

		reContract := testdatagen.FetchOrMakeReContract(suite.DB(), testdatagen.Assertions{})
		testdatagen.FetchOrMakeReContractYear(suite.DB(), testdatagen.Assertions{
			ReContractYear: models.ReContractYear{
				Contract:             reContract,
				ContractID:           reContract.ID,
				StartDate:            time.Now(),
				EndDate:              time.Now().AddDate(1, 0, 0),
				Escalation:           1.0,
				EscalationCompounded: 1.0,
			},
		})
		move := factory.BuildAvailableToPrimeMove(suite.DB(), nil, nil)
		appCtx := suite.AppContextForTest()

		ghcDomesticTransitTime := models.GHCDomesticTransitTime{
			MaxDaysTransitTime: 12,
			WeightLbsLower:     0,
			WeightLbsUpper:     10000,
			DistanceMilesLower: 0,
			DistanceMilesUpper: 10000,
		}
		verrs, err := suite.DB().ValidateAndCreate(&ghcDomesticTransitTime)
		suite.Assert().False(verrs.HasAny())
		suite.NoError(err)

		pickupAddress := factory.BuildAddress(suite.DB(), []factory.Customization{
			{
				Model: models.Address{
					StreetAddress1: "1 some street",
					City:           "Charlotte",
					State:          "NC",
					PostalCode:     "282903443",
					IsOconus:       models.BoolPointer(false),
				},
			}}, nil)
		zone5Address := factory.BuildAddress(suite.DB(), []factory.Customization{
			{
				Model: models.Address{
					StreetAddress1: "1 some street",
					StreetAddress2: models.StringPointer("P.O. Box 1234"),
					StreetAddress3: models.StringPointer("c/o Another Person"),
					City:           "Cordova",
					State:          "AK",
					PostalCode:     "99677",
					IsOconus:       models.BoolPointer(true),
				},
			}}, nil)
		estimatedWeight := unit.Pound(4000)
		oldUbShipment := factory.BuildMTOShipmentMinimal(suite.DB(), []factory.Customization{
			{
				Model:    move,
				LinkOnly: true,
			},
			{
				Model: models.MTOShipment{
					ShipmentType:         models.MTOShipmentTypeUnaccompaniedBaggage,
					ScheduledPickupDate:  &testdatagen.DateInsidePeakRateCycle,
					PrimeEstimatedWeight: &estimatedWeight,
					Status:               models.MTOShipmentStatusApproved,
					PrimeActualWeight:    &estimatedWeight,
				},
			},
			{
				Model:    pickupAddress,
				Type:     &factory.Addresses.PickupAddress,
				LinkOnly: true,
			},
			{
				Model:    zone5Address,
				Type:     &factory.Addresses.DeliveryAddress,
				LinkOnly: true,
			},
		}, nil)

		suite.Nil(oldUbShipment.RequiredDeliveryDate)

		pickUpDate := time.Now()
		newUbShipment := models.MTOShipment{
			ID:                  oldUbShipment.ID,
			ShipmentType:        models.MTOShipmentTypeUnaccompaniedBaggage,
			ScheduledPickupDate: &pickUpDate,
		}

		eTag := etag.GenerateEtag(oldUbShipment.UpdatedAt)
		updatedMTOShipment, err := mtoShipmentUpdaterPrime.UpdateMTOShipment(appCtx, &newUbShipment, eTag, "test")

		suite.Error(err)
		suite.Nil(updatedMTOShipment)
		suite.Equal("Could not complete query related to object of type: mtoShipment.", err.Error())
		suite.IsType(apperror.QueryError{}, err)
		queryErr := err.(apperror.QueryError)
		wrappedErr := queryErr.Unwrap()
		suite.Equal(fmt.Sprintf("error fetching pickup rate area id for address ID: %s", pickupAddress.ID), wrappedErr.Error())
	})

	suite.Run("errors when rate area for the destination address is not found", func() {
		planner := &mocks.Planner{}
		planner.On("ZipTransitDistance",
			mock.AnythingOfType("*appcontext.appContext"),
			mock.AnythingOfType("string"),
			mock.AnythingOfType("string"),
		).Return(500, nil)
		mtoShipmentUpdaterPrime := NewPrimeMTOShipmentUpdater(builder, fetcher, planner, moveRouter, moveWeights, mockSender, &mockShipmentRecalculator, addressUpdater, addressCreator)

		reContract := testdatagen.FetchOrMakeReContract(suite.DB(), testdatagen.Assertions{})
		testdatagen.FetchOrMakeReContractYear(suite.DB(), testdatagen.Assertions{
			ReContractYear: models.ReContractYear{
				Contract:             reContract,
				ContractID:           reContract.ID,
				StartDate:            time.Now(),
				EndDate:              time.Now().AddDate(1, 0, 0),
				Escalation:           1.0,
				EscalationCompounded: 1.0,
			},
		})
		move := factory.BuildAvailableToPrimeMove(suite.DB(), nil, nil)
		appCtx := suite.AppContextForTest()

		ghcDomesticTransitTime := models.GHCDomesticTransitTime{
			MaxDaysTransitTime: 12,
			WeightLbsLower:     0,
			WeightLbsUpper:     10000,
			DistanceMilesLower: 0,
			DistanceMilesUpper: 10000,
		}
		verrs, err := suite.DB().ValidateAndCreate(&ghcDomesticTransitTime)
		suite.Assert().False(verrs.HasAny())
		suite.NoError(err)

		pickupAddress := factory.BuildAddress(suite.DB(), []factory.Customization{
			{
				Model: models.Address{
					StreetAddress1: "1 some street",
					City:           "Charlotte",
					State:          "NC",
					PostalCode:     "28290",
					IsOconus:       models.BoolPointer(false),
				},
			}}, nil)
		destinationAddress := factory.BuildAddress(suite.DB(), []factory.Customization{
			{
				Model: models.Address{
					StreetAddress1: "1 some street",
					StreetAddress2: models.StringPointer("P.O. Box 1234"),
					StreetAddress3: models.StringPointer("c/o Another Person"),
					City:           "Cordova",
					State:          "AK",
					PostalCode:     "99677898",
					IsOconus:       models.BoolPointer(true),
				},
			}}, nil)
		estimatedWeight := unit.Pound(4000)
		oldUbShipment := factory.BuildMTOShipmentMinimal(suite.DB(), []factory.Customization{
			{
				Model:    move,
				LinkOnly: true,
			},
			{
				Model: models.MTOShipment{
					ShipmentType:         models.MTOShipmentTypeUnaccompaniedBaggage,
					ScheduledPickupDate:  &testdatagen.DateInsidePeakRateCycle,
					PrimeEstimatedWeight: &estimatedWeight,
					Status:               models.MTOShipmentStatusApproved,
					PrimeActualWeight:    &estimatedWeight,
				},
			},
			{
				Model:    pickupAddress,
				Type:     &factory.Addresses.PickupAddress,
				LinkOnly: true,
			},
			{
				Model:    destinationAddress,
				Type:     &factory.Addresses.DeliveryAddress,
				LinkOnly: true,
			},
		}, nil)

		suite.Nil(oldUbShipment.RequiredDeliveryDate)

		pickUpDate := time.Now()
		newUbShipment := models.MTOShipment{
			ID:                  oldUbShipment.ID,
			ShipmentType:        models.MTOShipmentTypeUnaccompaniedBaggage,
			ScheduledPickupDate: &pickUpDate,
		}

		eTag := etag.GenerateEtag(oldUbShipment.UpdatedAt)
		updatedMTOShipment, err := mtoShipmentUpdaterPrime.UpdateMTOShipment(appCtx, &newUbShipment, eTag, "test")

		suite.Error(err)
		suite.Nil(updatedMTOShipment)
		suite.Equal("Could not complete query related to object of type: mtoShipment.", err.Error())
		suite.IsType(apperror.QueryError{}, err)
		queryErr := err.(apperror.QueryError)
		wrappedErr := queryErr.Unwrap()
		suite.Equal(fmt.Sprintf("error fetching destination rate area id for address ID: %s", destinationAddress.ID), wrappedErr.Error())
	})
}

<<<<<<< HEAD
=======
func (suite *MTOShipmentServiceSuite) TestUpdateRequestedPickupDate() {

	builder := query.NewQueryBuilder()
	fetcher := fetch.NewFetcher(builder)
	moveRouter := moveservices.NewMoveRouter(transportationoffice.NewTransportationOfficesFetcher())
	waf := entitlements.NewWeightAllotmentFetcher()
	mockSender := setUpMockNotificationSender()
	moveWeights := moveservices.NewMoveWeights(NewShipmentReweighRequester(mockSender), waf)
	mockShipmentRecalculator := mockservices.PaymentRequestShipmentRecalculator{}
	addressCreator := address.NewAddressCreator()
	addressUpdater := address.NewAddressUpdater()

	createSubtestData := func() (services.MTOShipmentUpdater, models.Move) {
		planner := &mocks.Planner{}
		planner.On("ZipTransitDistance",
			mock.AnythingOfType("*appcontext.appContext"),
			mock.AnythingOfType("string"),
			mock.AnythingOfType("string"),
		).Return(500, nil)
		mtoShipmentUpdaterPrime := NewOfficeMTOShipmentUpdater(builder, fetcher, planner, moveRouter, moveWeights, mockSender, &mockShipmentRecalculator, addressUpdater, addressCreator)

		reContract := testdatagen.FetchOrMakeReContract(suite.DB(), testdatagen.Assertions{})
		testdatagen.FetchOrMakeReContractYear(suite.DB(), testdatagen.Assertions{
			ReContractYear: models.ReContractYear{
				Contract:             reContract,
				ContractID:           reContract.ID,
				StartDate:            time.Now(),
				EndDate:              time.Now().AddDate(1, 0, 0),
				Escalation:           1.0,
				EscalationCompounded: 1.0,
			},
		})
		move := factory.BuildAvailableToPrimeMove(suite.DB(), nil, nil)

		return mtoShipmentUpdaterPrime, move
	}

	suite.Run("RequestedPickupDate validation check - must be in the future for shipment types other than PPM", func() {
		shipmentUpdater, move := createSubtestData()

		now := time.Now()
		yesterday := now.AddDate(0, 0, -1)
		tomorrow := now.AddDate(0, 0, 1)

		testCases := []struct {
			input        *time.Time
			shipmentType models.MTOShipmentType
			shouldError  bool
		}{
			// HHG
			{nil, models.MTOShipmentTypeHHG, false},
			{&time.Time{}, models.MTOShipmentTypeHHG, false},
			{&yesterday, models.MTOShipmentTypeHHG, true},
			{&now, models.MTOShipmentTypeHHG, true},
			{&tomorrow, models.MTOShipmentTypeHHG, false},
			// NTS
			{nil, models.MTOShipmentTypeHHGIntoNTS, false},
			{&time.Time{}, models.MTOShipmentTypeHHGIntoNTS, false},
			{&yesterday, models.MTOShipmentTypeHHGIntoNTS, true},
			{&now, models.MTOShipmentTypeHHGIntoNTS, true},
			{&tomorrow, models.MTOShipmentTypeHHGIntoNTS, false},
			// NTSR
			{nil, models.MTOShipmentTypeHHGOutOfNTS, false},
			{&time.Time{}, models.MTOShipmentTypeHHGOutOfNTS, false},
			{&yesterday, models.MTOShipmentTypeHHGOutOfNTS, true},
			{&now, models.MTOShipmentTypeHHGOutOfNTS, true},
			{&tomorrow, models.MTOShipmentTypeHHGOutOfNTS, false},
			// BOAT HAUL AWAY
			{nil, models.MTOShipmentTypeBoatHaulAway, false},
			{&time.Time{}, models.MTOShipmentTypeBoatHaulAway, false},
			{&yesterday, models.MTOShipmentTypeBoatHaulAway, true},
			{&now, models.MTOShipmentTypeBoatHaulAway, true},
			{&tomorrow, models.MTOShipmentTypeBoatHaulAway, false},
			// BOAT TOW AWAY
			{nil, models.MTOShipmentTypeBoatTowAway, false},
			{&time.Time{}, models.MTOShipmentTypeBoatTowAway, false},
			{&yesterday, models.MTOShipmentTypeBoatTowAway, true},
			{&now, models.MTOShipmentTypeBoatTowAway, true},
			{&tomorrow, models.MTOShipmentTypeBoatTowAway, false},
			// MOBILE HOME
			{nil, models.MTOShipmentTypeMobileHome, false},
			{&time.Time{}, models.MTOShipmentTypeMobileHome, false},
			{&yesterday, models.MTOShipmentTypeMobileHome, true},
			{&now, models.MTOShipmentTypeMobileHome, true},
			{&tomorrow, models.MTOShipmentTypeMobileHome, false},
			// UB
			{nil, models.MTOShipmentTypeUnaccompaniedBaggage, false},
			{&time.Time{}, models.MTOShipmentTypeUnaccompaniedBaggage, false},
			{&yesterday, models.MTOShipmentTypeUnaccompaniedBaggage, true},
			{&now, models.MTOShipmentTypeUnaccompaniedBaggage, true},
			{&tomorrow, models.MTOShipmentTypeUnaccompaniedBaggage, false},
			// PPM - should always pass validation
			{nil, models.MTOShipmentTypePPM, false},
			{&time.Time{}, models.MTOShipmentTypePPM, false},
			{&yesterday, models.MTOShipmentTypePPM, false},
			{&now, models.MTOShipmentTypePPM, false},
			{&tomorrow, models.MTOShipmentTypePPM, false},
		}

		for _, testCase := range testCases {
			// Default is HHG, but we set it explicitly below via the test cases
			var oldShipment models.MTOShipment
			if testCase.shipmentType == models.MTOShipmentTypeUnaccompaniedBaggage {
				ghcDomesticTransitTime := models.GHCDomesticTransitTime{
					MaxDaysTransitTime: 12,
					WeightLbsLower:     0,
					WeightLbsUpper:     10000,
					DistanceMilesLower: 0,
					DistanceMilesUpper: 10000,
				}
				verrs, err := suite.DB().ValidateAndCreate(&ghcDomesticTransitTime)
				suite.Assert().False(verrs.HasAny())
				suite.NoError(err)
				moveForPrime := factory.BuildAvailableToPrimeMove(suite.DB(), nil, nil)
				oldShipment = factory.BuildUBShipment(suite.DB(), []factory.Customization{
					{
						Model:    moveForPrime,
						LinkOnly: true,
					},
					{
						Model: models.MTOShipment{
							ShipmentType:         testCase.shipmentType,
							RequestedPickupDate:  &tomorrow,
							ScheduledPickupDate:  &testdatagen.DateInsidePeakRateCycle,
							PrimeEstimatedWeight: models.PoundPointer(unit.Pound(4000)),
							Status:               models.MTOShipmentStatusSubmitted,
						},
					},
				}, nil)
			} else {
				oldShipment = factory.BuildMTOShipment(suite.DB(), []factory.Customization{
					{
						Model:    move,
						LinkOnly: true,
					},
					{
						Model: models.MTOShipment{
							ShipmentType:        testCase.shipmentType,
							Status:              models.MTOShipmentStatusSubmitted,
							RequestedPickupDate: &tomorrow,
						},
					},
				}, nil)
			}

			updatedShipment := models.MTOShipment{
				ID:                  oldShipment.ID,
				RequestedPickupDate: testCase.input,
			}

			eTag := etag.GenerateEtag(oldShipment.UpdatedAt)
			too := factory.BuildOfficeUserWithRoles(suite.DB(), nil, []roles.RoleType{roles.RoleTypeTOO})
			session := auth.Session{
				ApplicationName: auth.OfficeApp,
				UserID:          *too.UserID,
				OfficeUserID:    too.ID,
			}
			session.Roles = append(session.Roles, too.User.Roles...)
			shipment, err := shipmentUpdater.UpdateMTOShipment(suite.AppContextWithSessionForTest(&session), &updatedShipment, eTag, "test")

			testCaseInputString := ""
			if testCase.input == nil {
				testCaseInputString = "nil"
			} else {
				testCaseInputString = (*testCase.input).String()
			}

			if testCase.shouldError {
				suite.Nil(shipment, "Should error for %s | %s", testCase.shipmentType, testCaseInputString)
				suite.Error(err)
				if testCase.input != nil && !(*testCase.input).IsZero() {
					suite.Equal("RequestedPickupDate must be greater than or equal to tomorrow's date.", err.Error())
				} else {
					suite.Contains(err.Error(), fmt.Sprintf("RequestedPickupDate is required to create or modify %s %s shipment", GetAorAnByShipmentType(testCase.shipmentType), testCase.shipmentType))
				}
			} else {
				suite.NoError(err, "Should not error for %s | %s", testCase.shipmentType, testCaseInputString)
				suite.NotNil(shipment)
			}
		}
	})
}

>>>>>>> ac9ecf7b
func (suite *MTOShipmentServiceSuite) TestUpdateSITServiceItemsSITIfPostalCodeChanged() {

	setupData := func(isPickupAddressTest bool, isOConus bool) (models.MTOShipment, models.Address, models.Address) {
		move := factory.BuildAvailableToPrimeMove(suite.DB(), nil, nil)

		isPickupAddressOconus := false
		isDestinatonaAddressOconus := false

		if isPickupAddressTest {
			isPickupAddressOconus = isOConus
		} else {
			isDestinatonaAddressOconus = isOConus
		}

		pickupAddress := factory.BuildAddress(suite.DB(), []factory.Customization{
			{
				Model: models.Address{
					StreetAddress1: "Tester Address",
					City:           "Des Moines",
					State:          "IA",
					PostalCode:     "50314",
					IsOconus:       models.BoolPointer(isPickupAddressOconus),
				},
			},
		}, nil)

		destinationAddress := factory.BuildAddress(suite.DB(), []factory.Customization{
			{
				Model: models.Address{
					StreetAddress1: "JBER1",
					City:           "Anchorage1",
					State:          "AK",
					PostalCode:     "99505",
					IsOconus:       models.BoolPointer(isDestinatonaAddressOconus),
				},
			},
		}, nil)

		shipment := factory.BuildMTOShipment(suite.DB(), []factory.Customization{
			{
				Model:    move,
				LinkOnly: true,
			},
			{
				Model: models.MTOShipment{
					ShipmentType:       models.MTOShipmentTypeHHG,
					UsesExternalVendor: true,
					Status:             models.MTOShipmentStatusApproved,
					MarketCode:         models.MarketCodeInternational,
				},
			},
			{
				Model:    destinationAddress,
				Type:     &factory.Addresses.DeliveryAddress,
				LinkOnly: true,
			},
			{
				Model:    pickupAddress,
				Type:     &factory.Addresses.PickupAddress,
				LinkOnly: true,
			},
		}, nil)

		customization := make([]factory.Customization, 0)
		customization = append(customization,
			factory.Customization{
				Model:    move,
				LinkOnly: true,
			},
			factory.Customization{
				Model:    shipment,
				LinkOnly: true,
			},
			factory.Customization{
				Model: models.MTOServiceItem{
					Status:          models.MTOServiceItemStatusApproved,
					PricingEstimate: nil,
				},
			})
		if isPickupAddressTest {
			customization = append(customization,
				factory.Customization{
					Model: models.ReService{
						Code: models.ReServiceCodeIOSFSC,
					},
				},
				factory.Customization{
					Model:    pickupAddress,
					Type:     &factory.Addresses.SITOriginHHGOriginalAddress,
					LinkOnly: true,
				},
				factory.Customization{
					Model:    pickupAddress,
					Type:     &factory.Addresses.SITOriginHHGActualAddress,
					LinkOnly: true,
				},
			)
		} else {
			customization = append(customization,
				factory.Customization{
					Model: models.ReService{
						Code: models.ReServiceCodeIDSFSC,
					},
				},
				factory.Customization{
					Model:    destinationAddress,
					Type:     &factory.Addresses.SITDestinationOriginalAddress,
					LinkOnly: true,
				},
				factory.Customization{
					Model:    destinationAddress,
					Type:     &factory.Addresses.SITDestinationFinalAddress,
					LinkOnly: true,
				})
		}

		serviceItem := factory.BuildMTOServiceItem(suite.DB(), customization, nil)

		shipment.MTOServiceItems = append(shipment.MTOServiceItems, serviceItem)

		return shipment, pickupAddress, destinationAddress
	}

	suite.Run("IOSFSC - success", func() {
		shipment, pickupAddress, _ := setupData(true, false)

		expectedMileage := 23
		planner := &mocks.Planner{}
		planner.On("ZipTransitDistance",
			mock.AnythingOfType("*appcontext.appContext"),
			pickupAddress.PostalCode,
			pickupAddress.PostalCode,
			mock.Anything,
		).Return(expectedMileage, nil)

		var serviceItems []models.MTOServiceItem
		err := suite.AppContextForTest().DB().EagerPreload("ReService", "SITOriginHHGOriginalAddress", "SITOriginHHGActualAddress").Where("mto_shipment_id = ?", shipment.ID).Order("created_at asc").All(&serviceItems)
		suite.NoError(err)
		suite.Equal(1, len(serviceItems))
		for i := 0; i < len(serviceItems); i++ {
			suite.True(serviceItems[i].SITDeliveryMiles == (*int)(nil))
			suite.Equal(serviceItems[i].SITOriginHHGOriginalAddress.PostalCode, pickupAddress.PostalCode)
			suite.Equal(serviceItems[i].SITOriginHHGActualAddress.PostalCode, pickupAddress.PostalCode)
		}

		addressCreator := address.NewAddressCreator()
		err = UpdateSITServiceItemsSITIfPostalCodeChanged(planner, suite.AppContextForTest(), addressCreator, &shipment)
		suite.Nil(err)

		err = suite.AppContextForTest().DB().EagerPreload("ReService", "SITOriginHHGOriginalAddress", "SITOriginHHGActualAddress").Where("mto_shipment_id = ?", shipment.ID).Order("created_at asc").All(&serviceItems)
		suite.NoError(err)
		suite.Equal(1, len(serviceItems))
		for i := 0; i < len(serviceItems); i++ {
			suite.True(serviceItems[i].ReService.Code == models.ReServiceCodeIOSFSC)
			suite.Equal(*serviceItems[i].SITDeliveryMiles, expectedMileage)
			suite.Equal(serviceItems[i].SITOriginHHGOriginalAddress.PostalCode, pickupAddress.PostalCode)
			suite.Equal(serviceItems[i].SITOriginHHGActualAddress.PostalCode, pickupAddress.PostalCode)
		}
	})

	suite.Run("IDSFSC - success", func() {
		shipment, _, destinationAddress := setupData(false, false)

		expectedMileage := 23
		planner := &mocks.Planner{}
		planner.On("ZipTransitDistance",
			mock.AnythingOfType("*appcontext.appContext"),
			destinationAddress.PostalCode,
			destinationAddress.PostalCode,
			mock.Anything,
		).Return(expectedMileage, nil)

		var serviceItems []models.MTOServiceItem
		err := suite.AppContextForTest().DB().EagerPreload("ReService", "SITDestinationOriginalAddress", "SITDestinationFinalAddress").Where("mto_shipment_id = ?", shipment.ID).Order("created_at asc").All(&serviceItems)
		suite.NoError(err)
		suite.Equal(1, len(serviceItems))
		for i := 0; i < len(serviceItems); i++ {
			suite.True(serviceItems[i].SITDeliveryMiles == (*int)(nil))
			suite.Equal(serviceItems[i].SITDestinationOriginalAddress.PostalCode, destinationAddress.PostalCode)
			suite.Equal(serviceItems[i].SITDestinationFinalAddress.PostalCode, destinationAddress.PostalCode)
		}

		addressCreator := address.NewAddressCreator()
		err = UpdateSITServiceItemsSITIfPostalCodeChanged(planner, suite.AppContextForTest(), addressCreator, &shipment)
		suite.Nil(err)

		err = suite.AppContextForTest().DB().EagerPreload("ReService", "SITDestinationOriginalAddress", "SITDestinationFinalAddress").Where("mto_shipment_id = ?", shipment.ID).Order("created_at asc").All(&serviceItems)
		suite.NoError(err)
		suite.Equal(1, len(serviceItems))
		for i := 0; i < len(serviceItems); i++ {
			suite.True(serviceItems[i].ReService.Code == models.ReServiceCodeIDSFSC)
			suite.Equal(*serviceItems[i].SITDeliveryMiles, expectedMileage)
			suite.Equal(serviceItems[i].SITDestinationOriginalAddress.PostalCode, destinationAddress.PostalCode)
			suite.Equal(serviceItems[i].SITDestinationFinalAddress.PostalCode, destinationAddress.PostalCode)
		}
	})
}<|MERGE_RESOLUTION|>--- conflicted
+++ resolved
@@ -2736,8 +2736,6 @@
 			suite.True(*serviceItems[i].PricingEstimate > 0)
 		}
 	})
-<<<<<<< HEAD
-=======
 
 	suite.Run("Successful Office/TOO UpdateShipment - no sit departure date - pricing estimates refreshed using MAX days for International Additional Days SIT service item", func() {
 		parameter := models.ApplicationParameters{
@@ -2906,7 +2904,6 @@
 		// verify pricing is larger for smaller sit in days calculation versus one with default of 89
 		suite.True(pricingEstimateWithMaxSitDays.Int() > pricingEstimateWithOutMaxSitDays.Int())
 	})
->>>>>>> ac9ecf7b
 }
 
 func (suite *MTOShipmentServiceSuite) TestUpdateMTOShipmentStatus() {
@@ -5108,8 +5105,6 @@
 	})
 }
 
-<<<<<<< HEAD
-=======
 func (suite *MTOShipmentServiceSuite) TestUpdateRequestedPickupDate() {
 
 	builder := query.NewQueryBuilder()
@@ -5293,7 +5288,6 @@
 	})
 }
 
->>>>>>> ac9ecf7b
 func (suite *MTOShipmentServiceSuite) TestUpdateSITServiceItemsSITIfPostalCodeChanged() {
 
 	setupData := func(isPickupAddressTest bool, isOConus bool) (models.MTOShipment, models.Address, models.Address) {
