package mtoshipment

import (
	"errors"
	"fmt"
	"math"
	"strings"
	"time"

	"github.com/gofrs/uuid"
	"github.com/stretchr/testify/mock"

	"github.com/transcom/mymove/pkg/apperror"
	"github.com/transcom/mymove/pkg/auth"
	"github.com/transcom/mymove/pkg/etag"
	"github.com/transcom/mymove/pkg/factory"
	"github.com/transcom/mymove/pkg/handlers"
	"github.com/transcom/mymove/pkg/models"
	"github.com/transcom/mymove/pkg/models/roles"
	"github.com/transcom/mymove/pkg/notifications"
	notificationMocks "github.com/transcom/mymove/pkg/notifications/mocks"
	"github.com/transcom/mymove/pkg/route/mocks"
	"github.com/transcom/mymove/pkg/services"
	"github.com/transcom/mymove/pkg/services/address"
	"github.com/transcom/mymove/pkg/services/entitlements"
	"github.com/transcom/mymove/pkg/services/fetch"
	"github.com/transcom/mymove/pkg/services/ghcrateengine"
	mockservices "github.com/transcom/mymove/pkg/services/mocks"
	moveservices "github.com/transcom/mymove/pkg/services/move"
	mtoserviceitem "github.com/transcom/mymove/pkg/services/mto_service_item"
	"github.com/transcom/mymove/pkg/services/query"
	transportationoffice "github.com/transcom/mymove/pkg/services/transportation_office"
	"github.com/transcom/mymove/pkg/testdatagen"
	"github.com/transcom/mymove/pkg/unit"
)

func setUpMockNotificationSender() notifications.NotificationSender {
	// The NewMTOShipmentUpdater needs a NotificationSender for sending notification emails to the customer.
	// This function allows us to set up a fresh mock for each test so we can check the number of calls it has.
	mockSender := notificationMocks.NotificationSender{}
	mockSender.On("SendNotification",
		mock.AnythingOfType("*appcontext.appContext"),
		mock.AnythingOfType("*notifications.ReweighRequested"),
	).Return(nil)

	return &mockSender
}

func (suite *MTOShipmentServiceSuite) TestMTOShipmentUpdater() {
	now := time.Now().UTC().Truncate(time.Hour * 24)
	builder := query.NewQueryBuilder()
	fetcher := fetch.NewFetcher(builder)
	planner := &mocks.Planner{}
	planner.On("ZipTransitDistance",
		mock.AnythingOfType("*appcontext.appContext"),
		mock.Anything,
		mock.Anything,
	).Return(1000, nil)
	moveRouter := moveservices.NewMoveRouter(transportationoffice.NewTransportationOfficesFetcher())
	waf := entitlements.NewWeightAllotmentFetcher()
	mockSender := setUpMockNotificationSender()
	moveWeights := moveservices.NewMoveWeights(NewShipmentReweighRequester(mockSender), waf)
	mockShipmentRecalculator := mockservices.PaymentRequestShipmentRecalculator{}
	mockShipmentRecalculator.On("ShipmentRecalculatePaymentRequest",
		mock.AnythingOfType("*appcontext.appContext"),
		mock.AnythingOfType("uuid.UUID"),
	).Return(&models.PaymentRequests{}, nil)
	addressCreator := address.NewAddressCreator()
	addressUpdater := address.NewAddressUpdater()

	mtoShipmentUpdaterOffice := NewOfficeMTOShipmentUpdater(builder, fetcher, planner, moveRouter, moveWeights, mockSender, &mockShipmentRecalculator, addressUpdater, addressCreator)
	mtoShipmentUpdaterCustomer := NewCustomerMTOShipmentUpdater(builder, fetcher, planner, moveRouter, moveWeights, mockSender, &mockShipmentRecalculator, addressUpdater, addressCreator)
	mtoShipmentUpdaterPrime := NewPrimeMTOShipmentUpdater(builder, fetcher, planner, moveRouter, moveWeights, mockSender, &mockShipmentRecalculator, addressUpdater, addressCreator)
	scheduledPickupDate := now.Add(time.Hour * 24 * 3)
	firstAvailableDeliveryDate := now.Add(time.Hour * 24 * 4)
	actualPickupDate := now.Add(time.Hour * 24 * 3)
	primeActualWeight := unit.Pound(1234)
	primeEstimatedWeight := unit.Pound(1234)

	var mtoShipment models.MTOShipment
	var oldMTOShipment models.MTOShipment
	var secondaryPickupAddress models.Address
	var secondaryDeliveryAddress models.Address
	var tertiaryPickupAddress models.Address
	var tertiaryDeliveryAddress models.Address
	var newDestinationAddress models.Address
	var newPickupAddress models.Address

	suite.PreloadData(func() {
		oldMTOShipment = factory.BuildMTOShipment(suite.DB(), []factory.Customization{
			{
				Model: models.MTOShipment{
					FirstAvailableDeliveryDate: &firstAvailableDeliveryDate,
					ScheduledPickupDate:        &scheduledPickupDate,
					ApprovedDate:               &firstAvailableDeliveryDate,
				},
			},
		}, nil)

		requestedPickupDate := *oldMTOShipment.RequestedPickupDate
		secondaryDeliveryAddress = factory.BuildAddress(suite.DB(), nil, []factory.Trait{factory.GetTraitAddress4})
		secondaryPickupAddress = factory.BuildAddress(suite.DB(), nil, []factory.Trait{factory.GetTraitAddress3})
		tertiaryPickupAddress = factory.BuildAddress(suite.DB(), nil, []factory.Trait{factory.GetTraitAddress3})
		tertiaryDeliveryAddress = factory.BuildAddress(suite.DB(), nil, []factory.Trait{factory.GetTraitAddress4})
		newDestinationAddress = factory.BuildAddress(suite.DB(), []factory.Customization{
			{
				Model: models.Address{
					StreetAddress1: "987 Other Avenue",
					StreetAddress2: models.StringPointer("P.O. Box 1234"),
					StreetAddress3: models.StringPointer("c/o Another Person"),
					City:           "Des Moines",
					State:          "IA",
					PostalCode:     "50309",
					County:         models.StringPointer("POLK"),
				},
			},
		}, nil)

		newPickupAddress = factory.BuildAddress(suite.DB(), []factory.Customization{
			{
				Model: models.Address{
					StreetAddress1: "987 Over There Avenue",
					StreetAddress2: models.StringPointer("P.O. Box 1234"),
					StreetAddress3: models.StringPointer("c/o Another Person"),
					City:           "Houston",
					State:          "TX",
					PostalCode:     "77083",
				},
			},
		}, []factory.Trait{factory.GetTraitAddress4})

		mtoShipment = models.MTOShipment{
			ID:                         oldMTOShipment.ID,
			MoveTaskOrderID:            oldMTOShipment.MoveTaskOrderID,
			MoveTaskOrder:              oldMTOShipment.MoveTaskOrder,
			DestinationAddress:         oldMTOShipment.DestinationAddress,
			DestinationAddressID:       oldMTOShipment.DestinationAddressID,
			PickupAddress:              oldMTOShipment.PickupAddress,
			PickupAddressID:            oldMTOShipment.PickupAddressID,
			RequestedPickupDate:        &requestedPickupDate,
			ScheduledPickupDate:        &scheduledPickupDate,
			ShipmentType:               models.MTOShipmentTypeHHG,
			PrimeActualWeight:          &primeActualWeight,
			PrimeEstimatedWeight:       &primeEstimatedWeight,
			FirstAvailableDeliveryDate: &firstAvailableDeliveryDate,
			Status:                     oldMTOShipment.Status,
			ActualPickupDate:           &actualPickupDate,
			ApprovedDate:               &firstAvailableDeliveryDate,
			MarketCode:                 oldMTOShipment.MarketCode,
		}

		primeEstimatedWeight = unit.Pound(9000)
	})

	setupAllAddressData := func() {
		secondaryDeliveryAddress = factory.BuildAddress(suite.DB(), nil, []factory.Trait{factory.GetTraitAddress4})
		secondaryPickupAddress = factory.BuildAddress(suite.DB(), nil, []factory.Trait{factory.GetTraitAddress3})
		tertiaryPickupAddress = factory.BuildAddress(suite.DB(), nil, []factory.Trait{factory.GetTraitAddress3})
		tertiaryDeliveryAddress = factory.BuildAddress(suite.DB(), nil, []factory.Trait{factory.GetTraitAddress4})
		newDestinationAddress = factory.BuildAddress(suite.DB(), []factory.Customization{
			{
				Model: models.Address{
					StreetAddress1: "987 Other Avenue",
					StreetAddress2: models.StringPointer("P.O. Box 1234"),
					StreetAddress3: models.StringPointer("c/o Another Person"),
					City:           "Des Moines",
					State:          "IA",
					PostalCode:     "50309",
					County:         models.StringPointer("POLK"),
				},
			},
		}, nil)

		newPickupAddress = factory.BuildAddress(suite.DB(), []factory.Customization{
			{
				Model: models.Address{
					StreetAddress1: "987 Over There Avenue",
					StreetAddress2: models.StringPointer("P.O. Box 1234"),
					StreetAddress3: models.StringPointer("c/o Another Person"),
					City:           "Houston",
					State:          "TX",
					PostalCode:     "77083",
				},
			},
		}, []factory.Trait{factory.GetTraitAddress4})
	}

	suite.Run("Etag is stale", func() {
		eTag := etag.GenerateEtag(time.Now())

		var testScheduledPickupDate time.Time
		mtoShipment.ScheduledPickupDate = &testScheduledPickupDate

		session := auth.Session{}
		_, err := mtoShipmentUpdaterCustomer.UpdateMTOShipment(suite.AppContextWithSessionForTest(&session), &mtoShipment, eTag, "test")
		suite.Error(err)
		suite.IsType(apperror.PreconditionFailedError{}, err)
		// Verify that shipment recalculate was handled correctly
		mockShipmentRecalculator.AssertNotCalled(suite.T(), "ShipmentRecalculatePaymentRequest", mock.AnythingOfType("*appcontext.appContext"), mock.AnythingOfType("uuid.UUID"))
	})

	suite.Run("404 Not Found Error - shipment can only be created for service member associated with the current session", func() {
		session := suite.AppContextWithSessionForTest(&auth.Session{
			ApplicationName: auth.MilApp,
			ServiceMemberID: mtoShipment.MoveTaskOrder.Orders.ServiceMemberID,
		})

		eTag := etag.GenerateEtag(oldMTOShipment.UpdatedAt)
		move := factory.BuildMove(suite.DB(), nil, nil)

		shipment := factory.BuildMTOShipment(nil, []factory.Customization{
			{
				Model:    move,
				LinkOnly: true,
			},
		}, nil)
		updatedShipment, err := mtoShipmentUpdaterCustomer.UpdateMTOShipment(session, &shipment, eTag, "test")
		suite.Error(err)
		suite.Nil(updatedShipment)
		suite.IsType(apperror.NotFoundError{}, err)
	})

	suite.Run("If-Unmodified-Since is equal to the updated_at date", func() {
		eTag := etag.GenerateEtag(oldMTOShipment.UpdatedAt)
		var testScheduledPickupDate time.Time
		mtoShipment.ScheduledPickupDate = &testScheduledPickupDate

		session := auth.Session{}
		updatedMTOShipment, err := mtoShipmentUpdaterCustomer.UpdateMTOShipment(suite.AppContextWithSessionForTest(&session), &mtoShipment, eTag, "test")

		suite.Require().NoError(err)
		suite.Equal(updatedMTOShipment.ID, oldMTOShipment.ID)
		suite.Equal(updatedMTOShipment.MoveTaskOrder.ID, oldMTOShipment.MoveTaskOrder.ID)
		suite.Equal(updatedMTOShipment.ShipmentType, models.MTOShipmentTypeHHG)

		suite.Equal(updatedMTOShipment.PickupAddressID, oldMTOShipment.PickupAddressID)

		suite.Equal(updatedMTOShipment.PrimeActualWeight, &primeActualWeight)
		suite.True(actualPickupDate.Equal(*updatedMTOShipment.ActualPickupDate))
		suite.True(firstAvailableDeliveryDate.Equal(*updatedMTOShipment.FirstAvailableDeliveryDate))
		// Verify that shipment recalculate was handled correctly
		mockShipmentRecalculator.AssertNotCalled(suite.T(), "ShipmentRecalculatePaymentRequest", mock.AnythingOfType("*appcontext.appContext"), mock.AnythingOfType("uuid.UUID"))
	})

	suite.Run("Updater can handle optional queries set as nil", func() {
		var testScheduledPickupDate time.Time

		oldMTOShipment2 := factory.BuildMTOShipment(suite.DB(), nil, nil)
		mtoShipment2 := models.MTOShipment{
			ID:                  oldMTOShipment2.ID,
			ShipmentType:        models.MTOShipmentTypeHHG,
			ScheduledPickupDate: &testScheduledPickupDate,
		}

		eTag := etag.GenerateEtag(oldMTOShipment2.UpdatedAt)
		session := auth.Session{}
		updatedMTOShipment, err := mtoShipmentUpdaterCustomer.UpdateMTOShipment(suite.AppContextWithSessionForTest(&session), &mtoShipment2, eTag, "test")

		suite.Require().NoError(err)
		suite.Equal(updatedMTOShipment.ID, oldMTOShipment2.ID)
		suite.Equal(updatedMTOShipment.MoveTaskOrder.ID, oldMTOShipment2.MoveTaskOrder.ID)
		suite.Equal(updatedMTOShipment.ShipmentType, models.MTOShipmentTypeHHG)
		// Verify that shipment recalculate was handled correctly
		mockShipmentRecalculator.AssertNotCalled(suite.T(), "ShipmentRecalculatePaymentRequest", mock.AnythingOfType("*appcontext.appContext"), mock.AnythingOfType("uuid.UUID"))
	})

	suite.Run("Successfully remove a secondary pickup address", func() {
		secondaryPickupAddress = factory.BuildAddress(suite.DB(), nil, []factory.Trait{factory.GetTraitAddress3})

		oldShipment := factory.BuildMTOShipment(suite.DB(), []factory.Customization{
			{
				Model: models.MTOShipment{
					ShipmentType: models.MTOShipmentTypeHHG,
				},
			},
			{
				Model:    secondaryPickupAddress,
				LinkOnly: true,
				Type:     &factory.Addresses.SecondaryPickupAddress,
			},
		}, nil)
		suite.FatalNotNil(oldShipment.SecondaryPickupAddress)
		suite.FatalNotNil(oldShipment.SecondaryPickupAddressID)
		suite.FatalNotNil(oldShipment.HasSecondaryPickupAddress)
		suite.True(*oldShipment.HasSecondaryPickupAddress)

		eTag := etag.GenerateEtag(oldShipment.UpdatedAt)

		no := false
		updatedShipment := models.MTOShipment{
			ID:                        oldShipment.ID,
			HasSecondaryPickupAddress: &no,
		}

		session := auth.Session{}
		newShipment, err := mtoShipmentUpdaterCustomer.UpdateMTOShipment(suite.AppContextWithSessionForTest(&session), &updatedShipment, eTag, "test")

		suite.Require().NoError(err)
		suite.FatalNotNil(newShipment.HasSecondaryPickupAddress)
		suite.False(*newShipment.HasSecondaryPickupAddress)
		suite.Nil(newShipment.SecondaryPickupAddress)
	})
	suite.Run("Successfully remove a secondary delivery address", func() {
		secondaryDeliveryAddress = factory.BuildAddress(suite.DB(), nil, []factory.Trait{factory.GetTraitAddress4})
		oldShipment := factory.BuildMTOShipment(suite.DB(), []factory.Customization{
			{
				Model: models.MTOShipment{
					ShipmentType: models.MTOShipmentTypeHHG,
				},
			},
			{
				Model:    secondaryDeliveryAddress,
				LinkOnly: true,
				Type:     &factory.Addresses.SecondaryDeliveryAddress,
			},
		}, nil)
		suite.FatalNotNil(oldShipment.SecondaryDeliveryAddress)
		suite.FatalNotNil(oldShipment.SecondaryDeliveryAddressID)
		suite.FatalNotNil(oldShipment.HasSecondaryDeliveryAddress)
		suite.True(*oldShipment.HasSecondaryDeliveryAddress)

		eTag := etag.GenerateEtag(oldShipment.UpdatedAt)

		no := false
		updatedShipment := models.MTOShipment{
			ID:                          oldShipment.ID,
			HasSecondaryDeliveryAddress: &no,
		}

		session := auth.Session{}
		newShipment, err := mtoShipmentUpdaterCustomer.UpdateMTOShipment(suite.AppContextWithSessionForTest(&session), &updatedShipment, eTag, "test")

		suite.Require().NoError(err)
		suite.FatalNotNil(newShipment.HasSecondaryDeliveryAddress)
		suite.False(*newShipment.HasSecondaryDeliveryAddress)
		suite.Nil(newShipment.SecondaryDeliveryAddress)
	})

	suite.Run("Successfully remove a tertiary pickup address", func() {
		secondaryPickupAddress = factory.BuildAddress(suite.DB(), nil, []factory.Trait{factory.GetTraitAddress3})
		tertiaryPickupAddress = factory.BuildAddress(suite.DB(), nil, []factory.Trait{factory.GetTraitAddress3})
		oldShipment := factory.BuildMTOShipment(suite.DB(), []factory.Customization{
			{
				Model: models.MTOShipment{
					ShipmentType: models.MTOShipmentTypeHHG,
				},
			},
			{
				Model:    secondaryPickupAddress,
				LinkOnly: true,
				Type:     &factory.Addresses.SecondaryPickupAddress,
			},
			{
				Model:    tertiaryPickupAddress,
				LinkOnly: true,
				Type:     &factory.Addresses.TertiaryPickupAddress,
			},
		}, nil)
		suite.FatalNotNil(oldShipment.TertiaryPickupAddress)
		suite.FatalNotNil(oldShipment.TertiaryPickupAddressID)
		suite.FatalNotNil(oldShipment.HasTertiaryPickupAddress)
		suite.True(*oldShipment.HasTertiaryPickupAddress)

		eTag := etag.GenerateEtag(oldShipment.UpdatedAt)

		no := false
		updatedShipment := models.MTOShipment{
			ID:                       oldShipment.ID,
			HasTertiaryPickupAddress: &no,
		}

		session := auth.Session{}
		newShipment, err := mtoShipmentUpdaterCustomer.UpdateMTOShipment(suite.AppContextWithSessionForTest(&session), &updatedShipment, eTag, "test")

		suite.Require().NoError(err)
		suite.FatalNotNil(newShipment.HasTertiaryPickupAddress)
		suite.False(*newShipment.HasTertiaryPickupAddress)
		suite.Nil(newShipment.TertiaryPickupAddress)
	})
	suite.Run("Successfully remove a tertiary delivery address", func() {
		tertiaryDeliveryAddress = factory.BuildAddress(suite.DB(), nil, []factory.Trait{factory.GetTraitAddress4})
		oldShipment := factory.BuildMTOShipment(suite.DB(), []factory.Customization{
			{
				Model: models.MTOShipment{
					ShipmentType: models.MTOShipmentTypeHHG,
				},
			},
			{
				Model:    tertiaryDeliveryAddress,
				LinkOnly: true,
				Type:     &factory.Addresses.TertiaryDeliveryAddress,
			},
		}, nil)
		suite.FatalNotNil(oldShipment.TertiaryDeliveryAddress)
		suite.FatalNotNil(oldShipment.TertiaryDeliveryAddressID)
		suite.FatalNotNil(oldShipment.HasTertiaryDeliveryAddress)
		suite.True(*oldShipment.HasTertiaryDeliveryAddress)

		eTag := etag.GenerateEtag(oldShipment.UpdatedAt)

		no := false
		updatedShipment := models.MTOShipment{
			ID:                         oldShipment.ID,
			HasTertiaryDeliveryAddress: &no,
		}

		session := auth.Session{}
		newShipment, err := mtoShipmentUpdaterCustomer.UpdateMTOShipment(suite.AppContextWithSessionForTest(&session), &updatedShipment, eTag, "test")

		suite.Require().NoError(err)
		suite.FatalNotNil(newShipment.HasTertiaryDeliveryAddress)
		suite.False(*newShipment.HasTertiaryDeliveryAddress)
		suite.Nil(newShipment.TertiaryDeliveryAddress)
	})

	suite.Run("Successful update to all address fields for domestic shipment", func() {
		// Ensure we can update every address field on the shipment
		// Create an mtoShipment to update that has every address populated
		setupAllAddressData()

		oldMTOShipment3 := factory.BuildMTOShipment(suite.DB(), nil, nil)

		eTag := etag.GenerateEtag(oldMTOShipment3.UpdatedAt)

		updatedShipment := &models.MTOShipment{
			ID:                          oldMTOShipment3.ID,
			DestinationAddress:          &newDestinationAddress,
			DestinationAddressID:        &newDestinationAddress.ID,
			PickupAddress:               &newPickupAddress,
			PickupAddressID:             &newPickupAddress.ID,
			HasSecondaryPickupAddress:   models.BoolPointer(true),
			SecondaryPickupAddress:      &secondaryPickupAddress,
			SecondaryPickupAddressID:    &secondaryDeliveryAddress.ID,
			HasSecondaryDeliveryAddress: models.BoolPointer(true),
			SecondaryDeliveryAddress:    &secondaryDeliveryAddress,
			SecondaryDeliveryAddressID:  &secondaryDeliveryAddress.ID,
			HasTertiaryPickupAddress:    models.BoolPointer(true),
			TertiaryPickupAddress:       &tertiaryPickupAddress,
			TertiaryPickupAddressID:     &tertiaryPickupAddress.ID,
			HasTertiaryDeliveryAddress:  models.BoolPointer(true),
			TertiaryDeliveryAddress:     &tertiaryDeliveryAddress,
			TertiaryDeliveryAddressID:   &tertiaryDeliveryAddress.ID,
		}
		session := auth.Session{}
		updatedShipment, err := mtoShipmentUpdaterCustomer.UpdateMTOShipment(suite.AppContextWithSessionForTest(&session), updatedShipment, eTag, "test")

		suite.Require().NoError(err)
		suite.Equal(newDestinationAddress.ID, *updatedShipment.DestinationAddressID)
		suite.Equal(newDestinationAddress.StreetAddress1, updatedShipment.DestinationAddress.StreetAddress1)
		suite.Equal(newPickupAddress.ID, *updatedShipment.PickupAddressID)
		suite.Equal(newPickupAddress.StreetAddress1, updatedShipment.PickupAddress.StreetAddress1)
		suite.Equal(secondaryPickupAddress.ID, *updatedShipment.SecondaryPickupAddressID)
		suite.Equal(secondaryPickupAddress.StreetAddress1, updatedShipment.SecondaryPickupAddress.StreetAddress1)
		suite.Equal(secondaryDeliveryAddress.ID, *updatedShipment.SecondaryDeliveryAddressID)
		suite.Equal(secondaryDeliveryAddress.StreetAddress1, updatedShipment.SecondaryDeliveryAddress.StreetAddress1)

		suite.Equal(tertiaryPickupAddress.ID, *updatedShipment.TertiaryPickupAddressID)
		suite.Equal(tertiaryPickupAddress.StreetAddress1, updatedShipment.TertiaryPickupAddress.StreetAddress1)
		suite.Equal(tertiaryDeliveryAddress.ID, *updatedShipment.TertiaryDeliveryAddressID)
		suite.Equal(tertiaryDeliveryAddress.StreetAddress1, updatedShipment.TertiaryDeliveryAddress.StreetAddress1)
		suite.Equal(updatedShipment.MarketCode, models.MarketCodeDomestic)
		// Verify that shipment recalculate was handled correctly
		mockShipmentRecalculator.AssertNotCalled(suite.T(), "ShipmentRecalculatePaymentRequest", mock.AnythingOfType("*appcontext.appContext"), mock.AnythingOfType("uuid.UUID"))
	})

<<<<<<< HEAD
	suite.Run("Successful update to all address fields also populates us_post_region_city and us_post_region_cites_id on a domestic shipment", func() {
		setupAllAddressData()
		oldMTOShipment3 := factory.BuildMTOShipment(suite.DB(), nil, nil)

		eTag := etag.GenerateEtag(oldMTOShipment3.UpdatedAt)

		updatedShipment := &models.MTOShipment{
			ID:                          oldMTOShipment3.ID,
			DestinationAddress:          &newDestinationAddress,
			DestinationAddressID:        &newDestinationAddress.ID,
			PickupAddress:               &newPickupAddress,
			PickupAddressID:             &newPickupAddress.ID,
			HasSecondaryPickupAddress:   models.BoolPointer(true),
			SecondaryPickupAddress:      &secondaryPickupAddress,
			SecondaryPickupAddressID:    &secondaryDeliveryAddress.ID,
			HasSecondaryDeliveryAddress: models.BoolPointer(true),
			SecondaryDeliveryAddress:    &secondaryDeliveryAddress,
			SecondaryDeliveryAddressID:  &secondaryDeliveryAddress.ID,
			HasTertiaryPickupAddress:    models.BoolPointer(true),
			TertiaryPickupAddress:       &tertiaryPickupAddress,
			TertiaryPickupAddressID:     &tertiaryPickupAddress.ID,
			HasTertiaryDeliveryAddress:  models.BoolPointer(true),
			TertiaryDeliveryAddress:     &tertiaryDeliveryAddress,
			TertiaryDeliveryAddressID:   &tertiaryDeliveryAddress.ID,
		}

		session := auth.Session{}
		updatedShipment, err := mtoShipmentUpdaterCustomer.UpdateMTOShipment(suite.AppContextWithSessionForTest(&session), updatedShipment, eTag, "test")

		suite.Require().NoError(err)
		suite.NotNil(updatedShipment.PickupAddress.UsPostRegionCityID)
		suite.NotNil(updatedShipment.PickupAddress.UsPostRegionCity)
		suite.NotNil(updatedShipment.SecondaryPickupAddress.UsPostRegionCityID)
		suite.NotNil(updatedShipment.SecondaryPickupAddress.UsPostRegionCity)
		suite.NotNil(updatedShipment.TertiaryPickupAddress.UsPostRegionCityID)
		suite.NotNil(updatedShipment.TertiaryPickupAddress.UsPostRegionCity)
		suite.NotNil(updatedShipment.DestinationAddress.UsPostRegionCityID)
		suite.NotNil(updatedShipment.DestinationAddress.UsPostRegionCity)
		suite.NotNil(updatedShipment.SecondaryDeliveryAddress.UsPostRegionCityID)
		suite.NotNil(updatedShipment.SecondaryDeliveryAddress.UsPostRegionCity)
		suite.NotNil(updatedShipment.TertiaryDeliveryAddress.UsPostRegionCityID)
		suite.NotNil(updatedShipment.TertiaryDeliveryAddress.UsPostRegionCity)
	})

=======
>>>>>>> 960f56da
	suite.Run("Successful update to all address fields resulting in change of market code", func() {
		previousShipment := factory.BuildMTOShipment(suite.DB(), nil, nil)
		newDestinationAddress.State = "AK"
		newPickupAddress.State = "HI"
		// this should be "d" since it is default
		suite.Equal(previousShipment.MarketCode, models.MarketCodeDomestic)

		eTag := etag.GenerateEtag(previousShipment.UpdatedAt)

		updatedShipment := &models.MTOShipment{
			ID:                   previousShipment.ID,
			DestinationAddress:   &newDestinationAddress,
			DestinationAddressID: &newDestinationAddress.ID,
			PickupAddress:        &newPickupAddress,
			PickupAddressID:      &newPickupAddress.ID,
		}
		session := auth.Session{}
		updatedShipment, err := mtoShipmentUpdaterCustomer.UpdateMTOShipment(suite.AppContextWithSessionForTest(&session), updatedShipment, eTag, "test")

		suite.NoError(err)
		suite.Equal(newDestinationAddress.ID, *updatedShipment.DestinationAddressID)
		suite.True(*updatedShipment.DestinationAddress.IsOconus)
		suite.Equal(newPickupAddress.ID, *updatedShipment.PickupAddressID)
		suite.True(*updatedShipment.PickupAddress.IsOconus)
		suite.Equal(updatedShipment.MarketCode, models.MarketCodeInternational)
	})

	suite.Run("Successful update on international shipment with estimated weight results in the update of estimated pricing for basic service items", func() {
		planner.On("ZipTransitDistance",
			mock.AnythingOfType("*appcontext.appContext"),
			"50314",
			"99505",
		).Return(1000, nil)
		planner.On("ZipTransitDistance",
			mock.AnythingOfType("*appcontext.appContext"),
			"97220",
			"99505",
		).Return(1000, nil)

		ghcDomesticTransitTime := models.GHCDomesticTransitTime{
			MaxDaysTransitTime: 12,
			WeightLbsLower:     0,
			WeightLbsUpper:     10000,
			DistanceMilesLower: 0,
			DistanceMilesUpper: 10000,
		}
		_, _ = suite.DB().ValidateAndCreate(&ghcDomesticTransitTime)

		move := factory.BuildAvailableToPrimeMove(suite.DB(), nil, nil)

		pickupUSPRC, err := models.FindByZipCode(suite.AppContextForTest().DB(), "50314")
		suite.FatalNoError(err)
		pickupAddress := factory.BuildAddress(suite.DB(), []factory.Customization{
			{
				Model: models.Address{
					StreetAddress1:     "Tester Address",
					City:               "Des Moines",
					State:              "IA",
					PostalCode:         "50314",
					IsOconus:           models.BoolPointer(false),
					UsPostRegionCityID: &pickupUSPRC.ID,
				},
			},
		}, nil)

		destUSPRC, err := models.FindByZipCode(suite.AppContextForTest().DB(), "99505")
		suite.FatalNoError(err)
		destinationAddress := factory.BuildAddress(suite.DB(), []factory.Customization{
			{
				Model: models.Address{
					StreetAddress1:     "JBER",
					City:               "Anchorage",
					State:              "AK",
					PostalCode:         "99505",
					IsOconus:           models.BoolPointer(true),
					UsPostRegionCityID: &destUSPRC.ID,
				},
			},
		}, nil)

		pickupDate := now.AddDate(0, 0, 10)
		requestedPickup := time.Now()
		oldShipment := factory.BuildMTOShipment(suite.DB(), []factory.Customization{
			{
				Model: models.MTOShipment{
					Status:               models.MTOShipmentStatusApproved,
					PrimeEstimatedWeight: nil,
					PickupAddressID:      &pickupAddress.ID,
					DestinationAddressID: &destinationAddress.ID,
					ScheduledPickupDate:  &pickupDate,
					RequestedPickupDate:  &requestedPickup,
					MarketCode:           models.MarketCodeInternational,
				},
			},
			{
				Model:    move,
				LinkOnly: true,
			},
		}, nil)

		factory.BuildMTOServiceItem(suite.DB(), []factory.Customization{
			{
				Model:    move,
				LinkOnly: true,
			},
			{
				Model:    oldShipment,
				LinkOnly: true,
			},
			{
				Model: models.ReService{
					Code: models.ReServiceCodeISLH,
				},
			},
			{
				Model: models.MTOServiceItem{
					Status:          models.MTOServiceItemStatusApproved,
					PricingEstimate: nil,
				},
			},
		}, nil)
		factory.BuildMTOServiceItem(suite.DB(), []factory.Customization{
			{
				Model:    move,
				LinkOnly: true,
			},
			{
				Model:    oldShipment,
				LinkOnly: true,
			},
			{
				Model: models.ReService{
					Code: models.ReServiceCodeIHPK,
				},
			},
			{
				Model: models.MTOServiceItem{
					Status:          models.MTOServiceItemStatusApproved,
					PricingEstimate: nil,
				},
			},
		}, nil)
		factory.BuildMTOServiceItem(suite.DB(), []factory.Customization{
			{
				Model:    move,
				LinkOnly: true,
			},
			{
				Model:    oldShipment,
				LinkOnly: true,
			},
			{
				Model: models.ReService{
					Code: models.ReServiceCodeIHUPK,
				},
			},
			{
				Model: models.MTOServiceItem{
					Status:          models.MTOServiceItemStatusApproved,
					PricingEstimate: nil,
				},
			},
		}, nil)
		portLocation := factory.FetchPortLocation(suite.DB(), []factory.Customization{
			{
				Model: models.Port{
					PortCode: "PDX",
				},
			},
		}, nil)
		factory.BuildMTOServiceItem(suite.DB(), []factory.Customization{
			{
				Model:    move,
				LinkOnly: true,
			},
			{
				Model:    oldShipment,
				LinkOnly: true,
			},
			{
				Model: models.ReService{
					Code: models.ReServiceCodePOEFSC,
				},
			},
			{
				Model: models.MTOServiceItem{
					Status:          models.MTOServiceItemStatusApproved,
					PricingEstimate: nil,
				},
			},
			{
				Model:    portLocation,
				LinkOnly: true,
				Type:     &factory.PortLocations.PortOfDebarkation,
			},
		}, nil)

		eTag := etag.GenerateEtag(oldShipment.UpdatedAt)

		updatedShipment := models.MTOShipment{
			ID:                   oldShipment.ID,
			PrimeEstimatedWeight: &primeEstimatedWeight,
		}

		session := auth.Session{}
		_, err = mtoShipmentUpdaterPrime.UpdateMTOShipment(suite.AppContextWithSessionForTest(&session), &updatedShipment, eTag, "test")
		suite.NoError(err)

		// checking the service item data
		var serviceItems []models.MTOServiceItem
		err = suite.AppContextForTest().DB().EagerPreload("ReService").Where("mto_shipment_id = ?", oldShipment.ID).Order("created_at asc").All(&serviceItems)
		suite.NoError(err)

		suite.Equal(4, len(serviceItems))
		for i := 0; i < len(serviceItems); i++ {
			// because the estimated weight is provided & POEFSC has a port location, estimated pricing should be updated
			suite.NotNil(serviceItems[i].PricingEstimate)
		}
	})

	suite.Run("Successful update on international shipment with estimated weight results in the update of estimated pricing for basic service items except for port fuel surcharge", func() {
		planner.On("ZipTransitDistance",
			mock.AnythingOfType("*appcontext.appContext"),
			"50314",
			"99505",
		).Return(1000, nil)
		planner.On("ZipTransitDistance",
			mock.AnythingOfType("*appcontext.appContext"),
			"50314",
			"97220",
		).Return(1000, nil)

		ghcDomesticTransitTime := models.GHCDomesticTransitTime{
			MaxDaysTransitTime: 12,
			WeightLbsLower:     0,
			WeightLbsUpper:     10000,
			DistanceMilesLower: 0,
			DistanceMilesUpper: 10000,
		}
		_, _ = suite.DB().ValidateAndCreate(&ghcDomesticTransitTime)

		move := factory.BuildAvailableToPrimeMove(suite.DB(), nil, nil)

		pickupUSPRC, err := models.FindByZipCode(suite.AppContextForTest().DB(), "50314")
		suite.FatalNoError(err)
		pickupAddress := factory.BuildAddress(suite.DB(), []factory.Customization{
			{
				Model: models.Address{
					StreetAddress1:     "Tester Address",
					City:               "Des Moines",
					State:              "IA",
					PostalCode:         "50314",
					IsOconus:           models.BoolPointer(false),
					UsPostRegionCityID: &pickupUSPRC.ID,
				},
			},
		}, nil)

		destUSPRC, err := models.FindByZipCode(suite.AppContextForTest().DB(), "99505")
		suite.FatalNoError(err)
		destinationAddress := factory.BuildAddress(suite.DB(), []factory.Customization{
			{
				Model: models.Address{
					StreetAddress1:     "JBER",
					City:               "Anchorage",
					State:              "AK",
					PostalCode:         "99505",
					IsOconus:           models.BoolPointer(true),
					UsPostRegionCityID: &destUSPRC.ID,
				},
			},
		}, nil)

		pickupDate := now.AddDate(0, 0, 10)
		requestedPickup := time.Now()
		dbShipment := factory.BuildMTOShipment(suite.DB(), []factory.Customization{
			{
				Model: models.MTOShipment{
					Status:               models.MTOShipmentStatusApproved,
					PrimeEstimatedWeight: nil,
					PickupAddressID:      &pickupAddress.ID,
					DestinationAddressID: &destinationAddress.ID,
					ScheduledPickupDate:  &pickupDate,
					RequestedPickupDate:  &requestedPickup,
					MarketCode:           models.MarketCodeInternational,
				},
			},
			{
				Model:    move,
				LinkOnly: true,
			},
		}, nil)

		factory.BuildMTOServiceItem(suite.DB(), []factory.Customization{
			{
				Model:    move,
				LinkOnly: true,
			},
			{
				Model:    dbShipment,
				LinkOnly: true,
			},
			{
				Model: models.ReService{
					Code: models.ReServiceCodeISLH,
				},
			},
			{
				Model: models.MTOServiceItem{
					Status:          models.MTOServiceItemStatusApproved,
					PricingEstimate: nil,
				},
			},
		}, nil)
		factory.BuildMTOServiceItem(suite.DB(), []factory.Customization{
			{
				Model:    move,
				LinkOnly: true,
			},
			{
				Model:    dbShipment,
				LinkOnly: true,
			},
			{
				Model: models.ReService{
					Code: models.ReServiceCodeIHPK,
				},
			},
			{
				Model: models.MTOServiceItem{
					Status:          models.MTOServiceItemStatusApproved,
					PricingEstimate: nil,
				},
			},
		}, nil)
		factory.BuildMTOServiceItem(suite.DB(), []factory.Customization{
			{
				Model:    move,
				LinkOnly: true,
			},
			{
				Model:    dbShipment,
				LinkOnly: true,
			},
			{
				Model: models.ReService{
					Code: models.ReServiceCodeIHUPK,
				},
			},
			{
				Model: models.MTOServiceItem{
					Status:          models.MTOServiceItemStatusApproved,
					PricingEstimate: nil,
				},
			},
		}, nil)

		// this will not have a port location and pricing shouldn't be updated
		factory.BuildMTOServiceItem(suite.DB(), []factory.Customization{
			{
				Model:    move,
				LinkOnly: true,
			},
			{
				Model:    dbShipment,
				LinkOnly: true,
			},
			{
				Model: models.ReService{
					Code: models.ReServiceCodePODFSC,
				},
			},
			{
				Model: models.MTOServiceItem{
					Status:          models.MTOServiceItemStatusApproved,
					PricingEstimate: nil,
				},
			},
		}, nil)

		eTag := etag.GenerateEtag(dbShipment.UpdatedAt)

		shipment := models.MTOShipment{
			ID:                   dbShipment.ID,
			PrimeEstimatedWeight: &primeEstimatedWeight,
		}

		session := auth.Session{}
		_, err = mtoShipmentUpdaterPrime.UpdateMTOShipment(suite.AppContextWithSessionForTest(&session), &shipment, eTag, "test")
		suite.NoError(err)

		// checking the service item data
		var serviceItems []models.MTOServiceItem
		err = suite.AppContextForTest().DB().EagerPreload("ReService").Where("mto_shipment_id = ?", dbShipment.ID).Order("created_at asc").All(&serviceItems)
		suite.NoError(err)

		suite.Equal(4, len(serviceItems))
		for i := 0; i < len(serviceItems); i++ {
			if serviceItems[i].ReService.Code != models.ReServiceCodePODFSC {
				suite.NotNil(serviceItems[i].PricingEstimate)
			} else if serviceItems[i].ReService.Code == models.ReServiceCodePODFSC {
				suite.Nil(serviceItems[i].PricingEstimate)
			}
		}
	})

	suite.Run("Successful update to a minimal MTO shipment", func() {
		// Minimal MTO Shipment has no associated addresses created by default.
		// Part of this test ensures that if an address doesn't exist on a shipment,
		// the updater can successfully create it.
		setupAllAddressData()
		oldShipment := factory.BuildMTOShipmentMinimal(suite.DB(), []factory.Customization{
			{
				Model: models.MTOShipment{
					Status: models.MTOShipmentStatusApproved,
				},
			},
		}, nil)

		eTag := etag.GenerateEtag(oldShipment.UpdatedAt)

		scheduledDeliveryDate := now.Add(time.Hour * 24 * 4)
		actualDeliveryDate := now.Add(time.Hour * 24 * 4)
		requestedPickupDate := now.Add(time.Hour * 24 * 3)
		scheduledPickupDate := now.Add(time.Hour * 24 * 3)
		requestedDeliveryDate := now.Add(time.Hour * 24 * 4)
		primeEstimatedWeightRecordedDate := now.Add(time.Hour * 24 * 3)
		customerRemarks := "I have a grandfather clock"
		counselorRemarks := "Counselor approved"
		actualProGearWeight := unit.Pound(400)
		actualSpouseProGearWeight := unit.Pound(125)
		updatedShipment := models.MTOShipment{
			ID:                               oldShipment.ID,
			DestinationAddress:               &newDestinationAddress,
			DestinationAddressID:             &newDestinationAddress.ID,
			PickupAddress:                    &newPickupAddress,
			PickupAddressID:                  &newPickupAddress.ID,
			SecondaryPickupAddress:           &secondaryPickupAddress,
			HasSecondaryPickupAddress:        handlers.FmtBool(true),
			SecondaryDeliveryAddress:         &secondaryDeliveryAddress,
			HasSecondaryDeliveryAddress:      handlers.FmtBool(true),
			TertiaryPickupAddress:            &tertiaryPickupAddress,
			HasTertiaryPickupAddress:         handlers.FmtBool(true),
			TertiaryDeliveryAddress:          &tertiaryDeliveryAddress,
			HasTertiaryDeliveryAddress:       handlers.FmtBool(true),
			RequestedPickupDate:              &requestedPickupDate,
			ScheduledPickupDate:              &scheduledPickupDate,
			RequestedDeliveryDate:            &requestedDeliveryDate,
			ActualPickupDate:                 &actualPickupDate,
			ActualDeliveryDate:               &actualDeliveryDate,
			ScheduledDeliveryDate:            &scheduledDeliveryDate,
			PrimeActualWeight:                &primeActualWeight,
			PrimeEstimatedWeight:             &primeEstimatedWeight,
			FirstAvailableDeliveryDate:       &firstAvailableDeliveryDate,
			PrimeEstimatedWeightRecordedDate: &primeEstimatedWeightRecordedDate,
			Status:                           models.MTOShipmentStatusSubmitted,
			CustomerRemarks:                  &customerRemarks,
			CounselorRemarks:                 &counselorRemarks,
			ActualProGearWeight:              &actualProGearWeight,
			ActualSpouseProGearWeight:        &actualSpouseProGearWeight,
		}

		session := auth.Session{}
		newShipment, err := mtoShipmentUpdaterCustomer.UpdateMTOShipment(suite.AppContextWithSessionForTest(&session), &updatedShipment, eTag, "test")

		suite.Require().NoError(err)
		suite.True(requestedPickupDate.Equal(*newShipment.RequestedPickupDate))
		suite.True(scheduledPickupDate.Equal(*newShipment.ScheduledPickupDate))
		suite.True(requestedDeliveryDate.Equal(*newShipment.RequestedDeliveryDate))
		suite.True(actualPickupDate.Equal(*newShipment.ActualPickupDate))
		suite.True(actualDeliveryDate.Equal(*newShipment.ActualDeliveryDate))
		suite.True(scheduledDeliveryDate.Equal(*newShipment.ScheduledDeliveryDate))
		suite.True(firstAvailableDeliveryDate.Equal(*newShipment.FirstAvailableDeliveryDate))
		suite.True(primeEstimatedWeightRecordedDate.Equal(*newShipment.PrimeEstimatedWeightRecordedDate))
		suite.Equal(primeEstimatedWeight, *newShipment.PrimeEstimatedWeight)
		suite.Equal(primeActualWeight, *newShipment.PrimeActualWeight)
		suite.Equal(customerRemarks, *newShipment.CustomerRemarks)
		suite.Equal(counselorRemarks, *newShipment.CounselorRemarks)
		suite.Equal(models.MTOShipmentStatusSubmitted, newShipment.Status)
		suite.Equal(newDestinationAddress.ID, *newShipment.DestinationAddressID)
		suite.Equal(newPickupAddress.ID, *newShipment.PickupAddressID)
		suite.Equal(secondaryPickupAddress.ID, *newShipment.SecondaryPickupAddressID)
		suite.Equal(secondaryDeliveryAddress.ID, *newShipment.SecondaryDeliveryAddressID)
		suite.Equal(tertiaryPickupAddress.ID, *newShipment.TertiaryPickupAddressID)
		suite.Equal(tertiaryDeliveryAddress.ID, *newShipment.TertiaryDeliveryAddressID)
		suite.Equal(actualProGearWeight, *newShipment.ActualProGearWeight)
		suite.Equal(actualSpouseProGearWeight, *newShipment.ActualSpouseProGearWeight)

		// Verify that shipment recalculate was handled correctly
		mockShipmentRecalculator.AssertNotCalled(suite.T(), "ShipmentRecalculatePaymentRequest", mock.Anything, mock.Anything)
	})

	suite.Run("Returns error if updated UB shipment addresses are both CONUS", func() {
		conusAddress := factory.BuildAddress(suite.DB(), nil, nil)

		oconusAddress := factory.BuildAddress(suite.DB(), []factory.Customization{
			{
				Model: models.Address{
					StreetAddress1: "1 some street",
					StreetAddress2: models.StringPointer("P.O. Box 1234"),
					StreetAddress3: models.StringPointer("c/o Another Person"),
					City:           "Cordova",
					State:          "AK",
					PostalCode:     "99677",
					IsOconus:       models.BoolPointer(true),
				},
			}}, nil)

		// UB shipment with an OCONUS pickup & a CONUS destination
		oldShipment := factory.BuildMTOShipment(suite.DB(), []factory.Customization{
			{
				Model: models.MTOShipment{
					ShipmentType: models.MTOShipmentTypeUnaccompaniedBaggage,
				},
			},
			{
				Model:    oconusAddress,
				LinkOnly: true,
				Type:     &factory.Addresses.PickupAddress,
			},
			{
				Model:    conusAddress,
				LinkOnly: true,
				Type:     &factory.Addresses.DeliveryAddress,
			},
		}, nil)

		eTag := etag.GenerateEtag(oldShipment.UpdatedAt)

		// updating pickup to be CONUS which should return an error because
		// UBs must have an OCONUS address
		updatedShipment := models.MTOShipment{
			ID:            oldShipment.ID,
			PickupAddress: &conusAddress,
		}

		session := auth.Session{}
		newShipment, err := mtoShipmentUpdaterCustomer.UpdateMTOShipment(suite.AppContextWithSessionForTest(&session), &updatedShipment, eTag, "test")

		suite.Error(err)
		suite.Nil(newShipment)

		var invalidErr apperror.InvalidInputError
		suite.True(errors.As(err, &invalidErr), "error should be of type InvalidInputError")

		if invalidErr.ValidationErrors == nil {
			suite.Fail("ValidationErrors is nil")
		}

		ve := *invalidErr.ValidationErrors
		fieldErrors, exists := ve.Errors["UB shipment error"]
		suite.True(exists, "expected validation error for 'UB shipment error'")
		joinedErrors := strings.Join(fieldErrors, " ")
		suite.Contains(joinedErrors, "At least one address for a UB shipment must be OCONUS")

	})

	suite.Run("Updating a shipment does not nullify ApprovedDate", func() {
		// This test was added because of a bug that nullified the ApprovedDate
		// when ScheduledPickupDate was included in the payload. See PR #6919.
		// ApprovedDate affects shipment diversions, so we want to make sure it
		// never gets nullified, regardless of which fields are being updated.
		setupAllAddressData()
		oldShipment := factory.BuildMTOShipmentMinimal(suite.DB(), []factory.Customization{
			{
				Model: models.MTOShipment{
					Status: models.MTOShipmentStatusApproved,
				},
			},
		}, nil)

		suite.NotNil(oldShipment.ApprovedDate)

		eTag := etag.GenerateEtag(oldShipment.UpdatedAt)

		requestedPickupDate := now.Add(time.Hour * 24 * 3)
		requestedDeliveryDate := now.Add(time.Hour * 24 * 4)
		customerRemarks := "I have a grandfather clock"
		counselorRemarks := "Counselor approved"
		updatedShipment := models.MTOShipment{
			ID:                       oldShipment.ID,
			DestinationAddress:       &newDestinationAddress,
			DestinationAddressID:     &newDestinationAddress.ID,
			PickupAddress:            &newPickupAddress,
			PickupAddressID:          &newPickupAddress.ID,
			SecondaryPickupAddress:   &secondaryPickupAddress,
			SecondaryDeliveryAddress: &secondaryDeliveryAddress,
			TertiaryPickupAddress:    &tertiaryPickupAddress,
			TertiaryDeliveryAddress:  &tertiaryDeliveryAddress,
			RequestedPickupDate:      &requestedPickupDate,
			RequestedDeliveryDate:    &requestedDeliveryDate,
			CustomerRemarks:          &customerRemarks,
			CounselorRemarks:         &counselorRemarks,
		}
		session := auth.Session{}
		newShipment, err := mtoShipmentUpdaterCustomer.UpdateMTOShipment(suite.AppContextWithSessionForTest(&session), &updatedShipment, eTag, "test")

		suite.Require().NoError(err)
		suite.NotEmpty(newShipment.ApprovedDate)

		// Verify that shipment recalculate was handled correctly
		mockShipmentRecalculator.AssertNotCalled(suite.T(), "ShipmentRecalculatePaymentRequest", mock.Anything, mock.Anything)
	})

	suite.Run("Can update destination address type on shipment", func() {
		// This test was added because of a bug that nullified the ApprovedDate
		// when ScheduledPickupDate was included in the payload. See PR #6919.
		// ApprovedDate affects shipment diversions, so we want to make sure it
		// never gets nullified, regardless of which fields are being updated.
		setupAllAddressData()
		oldShipment := factory.BuildMTOShipmentMinimal(suite.DB(), []factory.Customization{
			{
				Model: models.MTOShipment{
					Status: models.MTOShipmentStatusApproved,
				},
			},
		}, nil)

		suite.NotNil(oldShipment.ApprovedDate)

		eTag := etag.GenerateEtag(oldShipment.UpdatedAt)

		requestedPickupDate := now.Add(time.Hour * 24 * 3)
		requestedDeliveryDate := now.Add(time.Hour * 24 * 4)
		customerRemarks := "I have a grandfather clock"
		counselorRemarks := "Counselor approved"
		destinationType := models.DestinationTypeHomeOfRecord
		updatedShipment := models.MTOShipment{
			ID:                       oldShipment.ID,
			DestinationAddress:       &newDestinationAddress,
			DestinationAddressID:     &newDestinationAddress.ID,
			DestinationType:          &destinationType,
			PickupAddress:            &newPickupAddress,
			PickupAddressID:          &newPickupAddress.ID,
			SecondaryPickupAddress:   &secondaryPickupAddress,
			SecondaryDeliveryAddress: &secondaryDeliveryAddress,
			TertiaryPickupAddress:    &tertiaryPickupAddress,
			TertiaryDeliveryAddress:  &tertiaryDeliveryAddress,
			RequestedPickupDate:      &requestedPickupDate,
			RequestedDeliveryDate:    &requestedDeliveryDate,
			CustomerRemarks:          &customerRemarks,
			CounselorRemarks:         &counselorRemarks,
		}
		too := factory.BuildOfficeUserWithRoles(suite.DB(), nil, []roles.RoleType{roles.RoleTypeTOO})
		session := auth.Session{
			ApplicationName: auth.OfficeApp,
			UserID:          *too.UserID,
			OfficeUserID:    too.ID,
		}
		defaultRole, err := too.User.Roles.Default()
		suite.FatalNoError(err)
		session.ActiveRole = *defaultRole
		newShipment, err := mtoShipmentUpdaterOffice.UpdateMTOShipment(suite.AppContextWithSessionForTest(&session), &updatedShipment, eTag, "test")

		suite.Require().NoError(err)
		suite.Equal(destinationType, *newShipment.DestinationType)
	})

	suite.Run("Successfully update MTO Agents", func() {
		shipment := factory.BuildMTOShipment(suite.DB(), nil, nil)
		mtoAgent1 := factory.BuildMTOAgent(suite.DB(), []factory.Customization{
			{
				Model:    shipment,
				LinkOnly: true,
			},
			{
				Model: models.MTOAgent{
					FirstName:    models.StringPointer("Test"),
					LastName:     models.StringPointer("Agent"),
					Email:        models.StringPointer("test@test.email.com"),
					MTOAgentType: models.MTOAgentReleasing,
				},
			},
		}, nil)
		mtoAgent2 := factory.BuildMTOAgent(suite.DB(), []factory.Customization{
			{
				Model:    shipment,
				LinkOnly: true,
			},
			{
				Model: models.MTOAgent{
					FirstName:    models.StringPointer("Test2"),
					LastName:     models.StringPointer("Agent2"),
					Email:        models.StringPointer("test2@test.email.com"),
					MTOAgentType: models.MTOAgentReceiving,
				},
			},
		}, nil)
		eTag := etag.GenerateEtag(shipment.UpdatedAt)

		updatedAgents := make(models.MTOAgents, 2)
		updatedAgents[0] = mtoAgent1
		updatedAgents[1] = mtoAgent2
		newFirstName := "hey this is new"
		newLastName := "new thing"
		phone := "555-666-7777"
		email := "updatedemail@test.email.com"
		updatedAgents[0].FirstName = &newFirstName
		updatedAgents[0].Phone = &phone
		updatedAgents[1].LastName = &newLastName
		updatedAgents[1].Email = &email

		updatedShipment := models.MTOShipment{
			ID:        shipment.ID,
			MTOAgents: updatedAgents,
		}

		session := auth.Session{}
		updatedMTOShipment, err := mtoShipmentUpdaterCustomer.UpdateMTOShipment(suite.AppContextWithSessionForTest(&session), &updatedShipment, eTag, "test")

		suite.Require().NoError(err)
		suite.NotZero(updatedMTOShipment.ID, oldMTOShipment.ID)
		suite.Equal(phone, *updatedMTOShipment.MTOAgents[0].Phone)
		suite.Equal(newFirstName, *updatedMTOShipment.MTOAgents[0].FirstName)
		suite.Equal(email, *updatedMTOShipment.MTOAgents[1].Email)
		suite.Equal(newLastName, *updatedMTOShipment.MTOAgents[1].LastName)

		// Verify that shipment recalculate was handled correctly
		mockShipmentRecalculator.AssertNotCalled(suite.T(), "ShipmentRecalculatePaymentRequest", mock.Anything, mock.Anything)
	})

	suite.Run("Successfully add new MTO Agent and edit another", func() {
		shipment := factory.BuildMTOShipment(suite.DB(), nil, nil)
		existingAgent := factory.BuildMTOAgent(suite.DB(), []factory.Customization{
			{
				Model:    shipment,
				LinkOnly: true,
			},
			{
				Model: models.MTOAgent{
					FirstName:    models.StringPointer("Test"),
					LastName:     models.StringPointer("Agent"),
					Email:        models.StringPointer("test@test.email.com"),
					MTOAgentType: models.MTOAgentReleasing,
				},
			},
		}, nil)
		mtoAgentToCreate := models.MTOAgent{
			MTOShipment:   shipment,
			MTOShipmentID: shipment.ID,
			FirstName:     models.StringPointer("Ima"),
			LastName:      models.StringPointer("Newagent"),
			Email:         models.StringPointer("test2@test.email.com"),
			MTOAgentType:  models.MTOAgentReceiving,
		}
		eTag := etag.GenerateEtag(shipment.UpdatedAt)

		updatedAgents := make(models.MTOAgents, 2)
		phone := "555-555-5555"
		existingAgent.Phone = &phone
		updatedAgents[1] = existingAgent
		updatedAgents[0] = mtoAgentToCreate

		updatedShipment := models.MTOShipment{
			ID:        shipment.ID,
			MTOAgents: updatedAgents,
		}

		session := auth.Session{}
		updatedMTOShipment, err := mtoShipmentUpdaterCustomer.UpdateMTOShipment(suite.AppContextWithSessionForTest(&session), &updatedShipment, eTag, "test")

		suite.Require().NoError(err)
		suite.NotZero(updatedMTOShipment.ID, oldMTOShipment.ID)
		// the returned updatedMTOShipment does not guarantee the same
		// order of MTOAgents
		suite.Equal(len(updatedAgents), len(updatedMTOShipment.MTOAgents))
		for i := range updatedMTOShipment.MTOAgents {
			agent := updatedMTOShipment.MTOAgents[i]
			if agent.ID == existingAgent.ID {
				suite.Equal(phone, *agent.Phone)
			} else {
				// this must be the newly created agent
				suite.Equal(*mtoAgentToCreate.FirstName, *agent.FirstName)
				suite.Equal(*mtoAgentToCreate.LastName, *agent.LastName)
				suite.Equal(*mtoAgentToCreate.Email, *agent.Email)
			}
		}

		// Verify that shipment recalculate was handled correctly
		mockShipmentRecalculator.AssertNotCalled(suite.T(), "ShipmentRecalculatePaymentRequest", mock.Anything, mock.Anything)
	})

	suite.Run("Successfully remove MTO Agent", func() {
		shipment := factory.BuildMTOShipment(suite.DB(), nil, nil)
		existingAgent := factory.BuildMTOAgent(suite.DB(), []factory.Customization{
			{
				Model:    shipment,
				LinkOnly: true,
			},
			{
				Model: models.MTOAgent{
					FirstName:    models.StringPointer("Test"),
					LastName:     models.StringPointer("Agent"),
					Email:        models.StringPointer("test@test.email.com"),
					MTOAgentType: models.MTOAgentReleasing,
				},
			},
		}, nil)
		eTag := etag.GenerateEtag(shipment.UpdatedAt)

		updatedAgents := make(models.MTOAgents, 1)
		blankFirstName := ""
		blankLastName := ""
		blankPhone := ""
		blankEmail := ""
		existingAgent.FirstName = &blankFirstName
		existingAgent.LastName = &blankLastName
		existingAgent.Email = &blankEmail
		existingAgent.Phone = &blankPhone
		updatedAgents[0] = existingAgent

		updatedShipment := models.MTOShipment{
			ID:        shipment.ID,
			MTOAgents: updatedAgents,
		}

		session := auth.Session{}
		updatedMTOShipment, err := mtoShipmentUpdaterCustomer.UpdateMTOShipment(suite.AppContextWithSessionForTest(&session), &updatedShipment, eTag, "test")

		suite.Require().NoError(err)
		suite.NotZero(updatedMTOShipment.ID, oldMTOShipment.ID)
		// Verify that there are no returned MTO Agents
		suite.Equal(0, len(updatedMTOShipment.MTOAgents))

		// Verify that shipment recalculate was handled correctly
		mockShipmentRecalculator.AssertNotCalled(suite.T(), "ShipmentRecalculatePaymentRequest", mock.Anything, mock.Anything)
	})

	suite.Run("Successfully add storage facility to shipment", func() {
		shipment := factory.BuildMTOShipment(suite.DB(), []factory.Customization{
			{
				Model: models.MTOShipment{
					Status: models.MTOShipmentStatusSubmitted,
				},
			},
		}, nil)

		factory.BuildMTOShipment(suite.DB(), []factory.Customization{
			{
				Model: models.MTOShipment{
					Status: models.MTOShipmentStatusSubmitted,
				},
			},
		}, nil)
		storageFacility := factory.BuildStorageFacility(suite.DB(), nil, nil)

		updatedShipment := models.MTOShipment{
			ID:              shipment.ID,
			StorageFacility: &storageFacility,
		}
		eTag := etag.GenerateEtag(shipment.UpdatedAt)

		too := factory.BuildOfficeUserWithRoles(suite.DB(), nil, []roles.RoleType{roles.RoleTypeTOO})
		session := auth.Session{
			ApplicationName: auth.OfficeApp,
			UserID:          *too.UserID,
			OfficeUserID:    too.ID,
		}
		defaultRole, err := too.User.Roles.Default()
		suite.FatalNoError(err)
		session.ActiveRole = *defaultRole
		updatedMTOShipment, err := mtoShipmentUpdaterOffice.UpdateMTOShipment(suite.AppContextWithSessionForTest(&session), &updatedShipment, eTag, "test")

		suite.Require().NoError(err)
		suite.NotZero(updatedMTOShipment.ID, oldMTOShipment.ID)
		suite.NotNil(updatedMTOShipment.StorageFacility)
	})

	suite.Run("Successfully edit storage facility on shipment", func() {
		// Create initial shipment data
		storageFacility := factory.BuildStorageFacility(suite.DB(), []factory.Customization{
			{
				Model: models.StorageFacility{
					Email: models.StringPointer("old@email.com"),
				},
			},
			{
				Model: models.Address{
					StreetAddress1: "1234 Over Here Street",
					City:           "Houston",
					State:          "TX",
					PostalCode:     "77083",
				},
			},
		}, nil)
		shipment := factory.BuildMTOShipment(suite.DB(), []factory.Customization{
			{
				Model: models.MTOShipment{
					Status: models.MTOShipmentStatusSubmitted,
				},
			},
			{
				Model:    storageFacility,
				LinkOnly: true,
			},
		}, nil)

		// Make updates to previously persisted data (don't need to create these in the DB first)
		newStorageFacilityAddress := models.Address{
			StreetAddress1: "987 Over There Avenue",
			City:           "Houston",
			State:          "TX",
			PostalCode:     "77083",
		}

		newEmail := "new@email.com"
		newStorageFacility := models.StorageFacility{
			Address: newStorageFacilityAddress,
			Email:   &newEmail,
		}

		newShipment := models.MTOShipment{
			ID:              shipment.ID,
			StorageFacility: &newStorageFacility,
		}

		eTag := etag.GenerateEtag(shipment.UpdatedAt)
		too := factory.BuildOfficeUserWithRoles(suite.DB(), nil, []roles.RoleType{roles.RoleTypeTOO})
		session := auth.Session{
			ApplicationName: auth.OfficeApp,
			UserID:          *too.UserID,
			OfficeUserID:    too.ID,
		}
		defaultRole, err := too.User.Roles.Default()
		suite.FatalNoError(err)
		session.ActiveRole = *defaultRole
		updatedShipment, err := mtoShipmentUpdaterOffice.UpdateMTOShipment(suite.AppContextWithSessionForTest(&session), &newShipment, eTag, "test")
		suite.Require().NoError(err)
		suite.NotEqual(uuid.Nil, updatedShipment.ID)
		suite.Equal(&newEmail, updatedShipment.StorageFacility.Email)
		suite.Equal(newStorageFacilityAddress.StreetAddress1, updatedShipment.StorageFacility.Address.StreetAddress1)
	})

	suite.Run("Successfully update NTS previously recorded weight to shipment", func() {
		shipment := factory.BuildMTOShipment(suite.DB(), []factory.Customization{
			{
				Model: models.MTOShipment{
					Status: models.MTOShipmentStatusSubmitted,
				},
			},
		}, nil)

		ntsRecorededWeight := unit.Pound(980)
		updatedShipment := models.MTOShipment{
			ShipmentType:      models.MTOShipmentTypeHHGOutOfNTS,
			ID:                shipment.ID,
			NTSRecordedWeight: &ntsRecorededWeight,
		}
		eTag := etag.GenerateEtag(shipment.UpdatedAt)
		too := factory.BuildOfficeUserWithRoles(suite.DB(), nil, []roles.RoleType{roles.RoleTypeTOO})
		session := auth.Session{
			ApplicationName: auth.OfficeApp,
			UserID:          *too.UserID,
			OfficeUserID:    too.ID,
		}
		defaultRole, err := too.User.Roles.Default()
		suite.FatalNoError(err)
		session.ActiveRole = *defaultRole
		updatedMTOShipment, err := mtoShipmentUpdaterOffice.UpdateMTOShipment(suite.AppContextWithSessionForTest(&session), &updatedShipment, eTag, "test")

		suite.Require().NoError(err)
		suite.NotZero(updatedMTOShipment.ID, oldMTOShipment.ID)
		suite.Equal(ntsRecorededWeight, *updatedMTOShipment.NTSRecordedWeight)

	})

	suite.Run("Unable to update NTS previously recorded weight due to shipment type", func() {
		shipment := factory.BuildMTOShipment(suite.DB(), []factory.Customization{
			{
				Model: models.MTOShipment{
					Status: models.MTOShipmentStatusSubmitted,
				},
			},
		}, nil)

		ntsRecorededWeight := unit.Pound(980)
		updatedShipment := models.MTOShipment{
			ID:                shipment.ID,
			NTSRecordedWeight: &ntsRecorededWeight,
		}
		eTag := etag.GenerateEtag(shipment.UpdatedAt)
		too := factory.BuildOfficeUserWithRoles(suite.DB(), nil, []roles.RoleType{roles.RoleTypeTOO})
		session := auth.Session{
			ApplicationName: auth.OfficeApp,
			UserID:          *too.UserID,
			OfficeUserID:    too.ID,
		}
		defaultRole, err := too.User.Roles.Default()
		suite.FatalNoError(err)
		session.ActiveRole = *defaultRole
		updatedMTOShipment, err := mtoShipmentUpdaterOffice.UpdateMTOShipment(suite.AppContextWithSessionForTest(&session), &updatedShipment, eTag, "test")

		suite.Require().Error(err)
		suite.Nil(updatedMTOShipment)
		suite.Equal("Invalid input found while updating the shipment", err.Error())

		var invalidErr apperror.InvalidInputError
		suite.True(errors.As(err, &invalidErr), "error should be of type InvalidInputError")

		if invalidErr.ValidationErrors == nil {
			suite.Fail("ValidationErrors is nil")
		}

		ve := *invalidErr.ValidationErrors
		fieldErrors, exists := ve.Errors["NTSRecordedWeight error"]
		suite.True(exists, "expected validation error for 'NTSRecordedWeight error'")
		joinedErrors := strings.Join(fieldErrors, " ")
		suite.Contains(joinedErrors, "field NTSRecordedWeight cannot be set for shipment type HHG")
	})

	suite.Run("Successfully divert a shipment and transition statuses", func() {
		// A diverted shipment should transition to the SUBMITTED status.
		// If the move it is connected to is APPROVED, that move should transition to APPROVALS REQUESTED
		move := factory.BuildMove(suite.DB(), []factory.Customization{
			{
				Model: models.Move{
					Status: models.MoveStatusAPPROVED,
				},
			},
		}, nil)
		shipment := factory.BuildMTOShipment(suite.DB(), []factory.Customization{
			{
				Model:    move,
				LinkOnly: true,
			},
			{
				Model: models.MTOShipment{
					Status:    models.MTOShipmentStatusApproved,
					Diversion: false,
				},
			},
		}, nil)
		eTag := etag.GenerateEtag(shipment.UpdatedAt)

		shipmentInput := models.MTOShipment{
			ID:        shipment.ID,
			Diversion: true,
		}
		session := auth.Session{}
		updatedShipment, err := mtoShipmentUpdaterCustomer.UpdateMTOShipment(suite.AppContextWithSessionForTest(&session), &shipmentInput, eTag, "test")

		suite.Require().NotNil(updatedShipment)
		suite.NoError(err)
		suite.Equal(shipment.ID, updatedShipment.ID)
		suite.Equal(move.ID, updatedShipment.MoveTaskOrderID)
		suite.Equal(true, updatedShipment.Diversion)
		suite.Equal(models.MTOShipmentStatusSubmitted, updatedShipment.Status)

		var updatedMove models.Move
		err = suite.DB().Find(&updatedMove, move.ID)
		suite.NoError(err)
		suite.Equal(models.MoveStatusAPPROVALSREQUESTED, updatedMove.Status)

		// Verify that shipment recalculate was handled correctly
		mockShipmentRecalculator.AssertNotCalled(suite.T(), "ShipmentRecalculatePaymentRequest", mock.AnythingOfType("*appcontext.appContext"), mock.AnythingOfType("uuid.UUID"))
	})

	// Test UpdateMTOShipmentPrime
	// TODO: Add more tests, such as making sure this function fails if the
	// move is not available to the prime.
	suite.Run("Updating a shipment does not nullify ApprovedDate", func() {
		// This test was added because of a bug that nullified the ApprovedDate
		// when ScheduledPickupDate was included in the payload. See PR #6919.
		// ApprovedDate affects shipment diversions, so we want to make sure it
		// never gets nullified, regardless of which fields are being updated.
		setupAllAddressData()
		move := factory.BuildAvailableToPrimeMove(suite.DB(), nil, nil)
		oldShipment := factory.BuildMTOShipmentMinimal(suite.DB(), []factory.Customization{
			{
				Model: models.MTOShipment{
					Status: models.MTOShipmentStatusApproved,
				},
			},
			{
				Model:    move,
				LinkOnly: true,
			},
		}, nil)

		suite.NotNil(oldShipment.ApprovedDate)

		eTag := etag.GenerateEtag(oldShipment.UpdatedAt)

		requestedPickupDate := now.Add(time.Hour * 24 * 3)
		scheduledPickupDate := now.Add(time.Hour * 24 * 3)
		requestedDeliveryDate := now.Add(time.Hour * 24 * 4)
		updatedShipment := models.MTOShipment{
			ID:                          oldShipment.ID,
			DestinationAddress:          &newDestinationAddress,
			DestinationAddressID:        &newDestinationAddress.ID,
			PickupAddress:               &newPickupAddress,
			PickupAddressID:             &newPickupAddress.ID,
			SecondaryPickupAddress:      &secondaryPickupAddress,
			HasSecondaryPickupAddress:   handlers.FmtBool(true),
			SecondaryDeliveryAddress:    &secondaryDeliveryAddress,
			HasSecondaryDeliveryAddress: handlers.FmtBool(true),
			TertiaryPickupAddress:       &tertiaryPickupAddress,
			HasTertiaryPickupAddress:    handlers.FmtBool(true),
			TertiaryDeliveryAddress:     &tertiaryDeliveryAddress,
			HasTertiaryDeliveryAddress:  handlers.FmtBool(true),
			RequestedPickupDate:         &requestedPickupDate,
			ScheduledPickupDate:         &scheduledPickupDate,
			RequestedDeliveryDate:       &requestedDeliveryDate,
			ActualPickupDate:            &actualPickupDate,
			PrimeActualWeight:           &primeActualWeight,
			PrimeEstimatedWeight:        &primeEstimatedWeight,
			FirstAvailableDeliveryDate:  &firstAvailableDeliveryDate,
		}

		ghcDomesticTransitTime := models.GHCDomesticTransitTime{
			MaxDaysTransitTime: 12,
			WeightLbsLower:     0,
			WeightLbsUpper:     10000,
			DistanceMilesLower: 0,
			DistanceMilesUpper: 10000,
		}
		verrs, err := suite.DB().ValidateAndCreate(&ghcDomesticTransitTime)
		suite.False(verrs.HasAny())
		suite.FatalNoError(err)

		session := auth.Session{}
		newShipment, err := mtoShipmentUpdaterPrime.UpdateMTOShipment(suite.AppContextWithSessionForTest(&session), &updatedShipment, eTag, "test")

		suite.Require().NoError(err)
		suite.NotEmpty(newShipment.ApprovedDate)
		suite.True(requestedPickupDate.Equal(*newShipment.RequestedPickupDate))
		suite.True(scheduledPickupDate.Equal(*newShipment.ScheduledPickupDate))
		suite.True(requestedDeliveryDate.Equal(*newShipment.RequestedDeliveryDate))
		suite.True(actualPickupDate.Equal(*newShipment.ActualPickupDate))
		suite.True(firstAvailableDeliveryDate.Equal(*newShipment.FirstAvailableDeliveryDate))
		suite.Equal(primeEstimatedWeight, *newShipment.PrimeEstimatedWeight)
		suite.Equal(primeActualWeight, *newShipment.PrimeActualWeight)
		suite.Equal(newDestinationAddress.ID, *newShipment.DestinationAddressID)
		suite.Equal(newPickupAddress.ID, *newShipment.PickupAddressID)
		suite.Equal(secondaryPickupAddress.ID, *newShipment.SecondaryPickupAddressID)
		suite.Equal(secondaryDeliveryAddress.ID, *newShipment.SecondaryDeliveryAddressID)
		suite.Equal(tertiaryPickupAddress.ID, *newShipment.TertiaryPickupAddressID)
		suite.Equal(tertiaryDeliveryAddress.ID, *newShipment.TertiaryDeliveryAddressID)

		// Verify that shipment recalculate was handled correctly
		mockShipmentRecalculator.AssertNotCalled(suite.T(), "ShipmentRecalculatePaymentRequest", mock.Anything, mock.Anything)
	})

	suite.Run("Prime not able to update an existing prime estimated weight", func() {
		move := factory.BuildAvailableToPrimeMove(suite.DB(), nil, nil)
		oldShipment := factory.BuildMTOShipmentMinimal(suite.DB(), []factory.Customization{
			{
				Model: models.MTOShipment{
					Status:               models.MTOShipmentStatusApproved,
					PrimeEstimatedWeight: &primeEstimatedWeight,
				},
			},
			{
				Model:    move,
				LinkOnly: true,
			},
		}, nil)

		suite.NotNil(oldShipment.ApprovedDate)

		eTag := etag.GenerateEtag(oldShipment.UpdatedAt)

		requestedPickupDate := now.Add(time.Hour * 24 * 3)
		scheduledPickupDate := now.Add(time.Hour * 24 * 3)
		requestedDeliveryDate := now.Add(time.Hour * 24 * 4)
		updatedShipment := models.MTOShipment{
			ID:                          oldShipment.ID,
			DestinationAddress:          &newDestinationAddress,
			DestinationAddressID:        &newDestinationAddress.ID,
			PickupAddress:               &newPickupAddress,
			PickupAddressID:             &newPickupAddress.ID,
			SecondaryPickupAddress:      &secondaryPickupAddress,
			HasSecondaryPickupAddress:   handlers.FmtBool(true),
			SecondaryDeliveryAddress:    &secondaryDeliveryAddress,
			HasSecondaryDeliveryAddress: handlers.FmtBool(true),
			RequestedPickupDate:         &requestedPickupDate,
			ScheduledPickupDate:         &scheduledPickupDate,
			RequestedDeliveryDate:       &requestedDeliveryDate,
			ActualPickupDate:            &actualPickupDate,
			PrimeActualWeight:           &primeActualWeight,
			PrimeEstimatedWeight:        &primeEstimatedWeight,
			FirstAvailableDeliveryDate:  &firstAvailableDeliveryDate,
		}

		ghcDomesticTransitTime := models.GHCDomesticTransitTime{
			MaxDaysTransitTime: 12,
			WeightLbsLower:     0,
			WeightLbsUpper:     10000,
			DistanceMilesLower: 0,
			DistanceMilesUpper: 10000,
		}
		verrs, err := suite.DB().ValidateAndCreate(&ghcDomesticTransitTime)
		suite.False(verrs.HasAny())
		suite.FatalNoError(err)

		session := auth.Session{}
		_, err = mtoShipmentUpdaterPrime.UpdateMTOShipment(suite.AppContextWithSessionForTest(&session), &updatedShipment, eTag, "test")

		suite.Error(err)
		suite.Contains(err.Error(), "cannot be updated after initial estimation")
		// Verify that shipment recalculate was handled correctly
		mockShipmentRecalculator.AssertNotCalled(suite.T(), "ShipmentRecalculatePaymentRequest", mock.Anything, mock.Anything)
	})

	suite.Run("Updating a shipment with a Reweigh returns the Reweigh", func() {
		move := factory.BuildAvailableToPrimeMove(suite.DB(), nil, nil)
		oldShipment := factory.BuildMTOShipmentMinimal(suite.DB(), []factory.Customization{
			{
				Model: models.MTOShipment{
					Status: models.MTOShipmentStatusApproved,
				},
			},
			{
				Model:    move,
				LinkOnly: true,
			},
		}, nil)
		reweigh := testdatagen.MakeReweighForShipment(suite.DB(), testdatagen.Assertions{}, oldShipment, unit.Pound(3000))

		eTag := etag.GenerateEtag(oldShipment.UpdatedAt)

		updatedShipment := models.MTOShipment{
			ID:                oldShipment.ID,
			PrimeActualWeight: &primeActualWeight,
		}

		session := auth.Session{}
		newShipment, err := mtoShipmentUpdaterPrime.UpdateMTOShipment(suite.AppContextWithSessionForTest(&session), &updatedShipment, eTag, "test")

		suite.Require().NoError(err)
		suite.NotEmpty(newShipment.Reweigh)
		suite.Equal(newShipment.Reweigh.ID, reweigh.ID)
	})

	suite.Run("Prime cannot update estimated weights outside of required timeframe", func() {
		// This test was added because of a bug that nullified the ApprovedDate
		// when ScheduledPickupDate was included in the payload. See PR #6919.
		// ApprovedDate affects shipment diversions, so we want to make sure it
		// never gets nullified, regardless of which fields are being updated.
		move := factory.BuildAvailableToPrimeMove(suite.DB(), nil, nil)
		oldShipment := factory.BuildMTOShipmentMinimal(suite.DB(), []factory.Customization{
			{
				Model: models.MTOShipment{
					Status: models.MTOShipmentStatusApproved,
				},
			},
			{
				Model:    move,
				LinkOnly: true,
			},
		}, nil)

		suite.NotNil(oldShipment.ApprovedDate)

		eTag := etag.GenerateEtag(oldShipment.UpdatedAt)

		requestedPickupDate := now.Add(time.Hour * 24 * 3)
		scheduledPickupDate := now.Add(-time.Hour * 24 * 3)
		requestedDeliveryDate := now.Add(time.Hour * 24 * 4)
		updatedShipment := models.MTOShipment{
			ID:                          oldShipment.ID,
			DestinationAddress:          &newDestinationAddress,
			DestinationAddressID:        &newDestinationAddress.ID,
			PickupAddress:               &newPickupAddress,
			PickupAddressID:             &newPickupAddress.ID,
			SecondaryPickupAddress:      &secondaryPickupAddress,
			HasSecondaryPickupAddress:   handlers.FmtBool(true),
			SecondaryDeliveryAddress:    &secondaryDeliveryAddress,
			HasSecondaryDeliveryAddress: handlers.FmtBool(true),
			TertiaryPickupAddress:       &tertiaryPickupAddress,
			HasTertiaryPickupAddress:    handlers.FmtBool(true),
			TertiaryDeliveryAddress:     &tertiaryDeliveryAddress,
			HasTertiaryDeliveryAddress:  handlers.FmtBool(true),
			RequestedPickupDate:         &requestedPickupDate,
			ScheduledPickupDate:         &scheduledPickupDate,
			RequestedDeliveryDate:       &requestedDeliveryDate,
			ActualPickupDate:            &actualPickupDate,
			PrimeActualWeight:           &primeActualWeight,
			PrimeEstimatedWeight:        &primeEstimatedWeight,
			FirstAvailableDeliveryDate:  &firstAvailableDeliveryDate,
		}

		ghcDomesticTransitTime := models.GHCDomesticTransitTime{
			MaxDaysTransitTime: 12,
			WeightLbsLower:     0,
			WeightLbsUpper:     10000,
			DistanceMilesLower: 0,
			DistanceMilesUpper: 10000,
		}
		verrs, err := suite.DB().ValidateAndCreate(&ghcDomesticTransitTime)
		suite.False(verrs.HasAny())
		suite.FatalNoError(err)

		session := auth.Session{}
		_, err = mtoShipmentUpdaterPrime.UpdateMTOShipment(suite.AppContextWithSessionForTest(&session), &updatedShipment, eTag, "test")

		suite.Error(err)
		suite.Contains(err.Error(), "the time period for updating the estimated weight for a shipment has expired, please contact the TOO directly to request updates to this shipment’s estimated weight")
		// Verify that shipment recalculate was handled correctly
		mockShipmentRecalculator.AssertNotCalled(suite.T(), "ShipmentRecalculatePaymentRequest", mock.Anything, mock.Anything)
	})

	suite.Run("Prime cannot add MTO agents", func() {
		// This test was added because of a bug that nullified the ApprovedDate
		// when ScheduledPickupDate was included in the payload. See PR #6919.
		// ApprovedDate affects shipment diversions, so we want to make sure it
		// never gets nullified, regardless of which fields are being updated.
		move := factory.BuildAvailableToPrimeMove(suite.DB(), nil, nil)
		oldShipment := factory.BuildMTOShipmentMinimal(suite.DB(), []factory.Customization{
			{
				Model: models.MTOShipment{
					Status: models.MTOShipmentStatusApproved,
				},
			},
			{
				Model:    move,
				LinkOnly: true,
			},
		}, nil)

		suite.NotNil(oldShipment.ApprovedDate)

		eTag := etag.GenerateEtag(oldShipment.UpdatedAt)

		requestedPickupDate := now.Add(time.Hour * 24 * 3)
		scheduledPickupDate := now.Add(time.Hour * 24 * 3)
		requestedDeliveryDate := now.Add(time.Hour * 24 * 4)
		firstName := "John"
		lastName := "Ash"
		updatedShipment := models.MTOShipment{
			ID:                          oldShipment.ID,
			DestinationAddress:          &newDestinationAddress,
			DestinationAddressID:        &newDestinationAddress.ID,
			PickupAddress:               &newPickupAddress,
			PickupAddressID:             &newPickupAddress.ID,
			SecondaryPickupAddress:      &secondaryPickupAddress,
			HasSecondaryPickupAddress:   handlers.FmtBool(true),
			SecondaryDeliveryAddress:    &secondaryDeliveryAddress,
			HasSecondaryDeliveryAddress: handlers.FmtBool(true),
			TertiaryPickupAddress:       &tertiaryPickupAddress,
			HasTertiaryPickupAddress:    handlers.FmtBool(true),
			TertiaryDeliveryAddress:     &tertiaryDeliveryAddress,
			HasTertiaryDeliveryAddress:  handlers.FmtBool(true),
			RequestedPickupDate:         &requestedPickupDate,
			ScheduledPickupDate:         &scheduledPickupDate,
			RequestedDeliveryDate:       &requestedDeliveryDate,
			ActualPickupDate:            &actualPickupDate,
			PrimeActualWeight:           &primeActualWeight,
			PrimeEstimatedWeight:        &primeEstimatedWeight,
			FirstAvailableDeliveryDate:  &firstAvailableDeliveryDate,
			MTOAgents: models.MTOAgents{
				models.MTOAgent{
					FirstName: &firstName,
					LastName:  &lastName,
				},
			},
		}

		ghcDomesticTransitTime := models.GHCDomesticTransitTime{
			MaxDaysTransitTime: 12,
			WeightLbsLower:     0,
			WeightLbsUpper:     10000,
			DistanceMilesLower: 0,
			DistanceMilesUpper: 10000,
		}
		verrs, err := suite.DB().ValidateAndCreate(&ghcDomesticTransitTime)
		suite.False(verrs.HasAny())
		suite.FatalNoError(err)

		session := auth.Session{}
		_, err = mtoShipmentUpdaterPrime.UpdateMTOShipment(suite.AppContextWithSessionForTest(&session), &updatedShipment, eTag, "test")

		suite.Error(err)
		suite.Contains(err.Error(), "cannot add or update MTO agents to a shipment")
	})

	suite.Run("Prime cannot update existing pickup or destination address", func() {
		// This test was added because of a bug that nullified the ApprovedDate
		// when ScheduledPickupDate was included in the payload. See PR #6919.
		// ApprovedDate affects shipment diversions, so we want to make sure it
		// never gets nullified, regardless of which fields are being updated.
		move := factory.BuildAvailableToPrimeMove(suite.DB(), nil, nil)
		oldShipment := factory.BuildMTOShipment(suite.DB(), []factory.Customization{
			{
				Model: models.MTOShipment{
					Status: models.MTOShipmentStatusApproved,
				},
			},
			{
				Model:    move,
				LinkOnly: true,
			},
		}, nil)

		suite.NotNil(oldShipment.ApprovedDate)

		eTag := etag.GenerateEtag(oldShipment.UpdatedAt)

		requestedPickupDate := now.Add(time.Hour * 24 * 3)
		scheduledPickupDate := now.Add(time.Hour * 24 * 7)
		requestedDeliveryDate := now.Add(time.Hour * 24 * 4)
		updatedShipment := models.MTOShipment{
			ID:                          oldShipment.ID,
			DestinationAddress:          &newDestinationAddress,
			DestinationAddressID:        &newDestinationAddress.ID,
			PickupAddress:               &newPickupAddress,
			PickupAddressID:             &newPickupAddress.ID,
			SecondaryPickupAddress:      &secondaryPickupAddress,
			HasSecondaryPickupAddress:   handlers.FmtBool(true),
			SecondaryDeliveryAddress:    &secondaryDeliveryAddress,
			HasSecondaryDeliveryAddress: handlers.FmtBool(true),
			TertiaryPickupAddress:       &secondaryPickupAddress,
			HasTertiaryPickupAddress:    handlers.FmtBool(true),
			TertiaryDeliveryAddress:     &secondaryDeliveryAddress,
			HasTertiaryDeliveryAddress:  handlers.FmtBool(true),
			RequestedPickupDate:         &requestedPickupDate,
			ScheduledPickupDate:         &scheduledPickupDate,
			RequestedDeliveryDate:       &requestedDeliveryDate,
			ActualPickupDate:            &actualPickupDate,
			PrimeActualWeight:           &primeActualWeight,
			PrimeEstimatedWeight:        &primeEstimatedWeight,
			FirstAvailableDeliveryDate:  &firstAvailableDeliveryDate,
		}

		ghcDomesticTransitTime := models.GHCDomesticTransitTime{
			MaxDaysTransitTime: 12,
			WeightLbsLower:     0,
			WeightLbsUpper:     10000,
			DistanceMilesLower: 0,
			DistanceMilesUpper: 10000,
		}
		verrs, err := suite.DB().ValidateAndCreate(&ghcDomesticTransitTime)
		suite.False(verrs.HasAny())
		suite.FatalNoError(err)

		session := auth.Session{}
		_, err = mtoShipmentUpdaterPrime.UpdateMTOShipment(suite.AppContextWithSessionForTest(&session), &updatedShipment, eTag, "test")

		suite.Error(err)
		suite.Contains(err.Error(), "the pickup address already exists and cannot be updated with this endpoint")
		suite.Contains(err.Error(), "the destination address already exists and cannot be updated with this endpoint")
	})

	suite.Run("Prime cannot update shipment if parameters are outside of transit data", func() {
		// This test was added because of a bug that nullified the ApprovedDate
		// when ScheduledPickupDate was included in the payload. See PR #6919.
		// ApprovedDate affects shipment diversions, so we want to make sure it
		// never gets nullified, regardless of which fields are being updated.
		move := factory.BuildAvailableToPrimeMove(suite.DB(), nil, nil)
		oldShipment := factory.BuildMTOShipmentMinimal(suite.DB(), []factory.Customization{
			{
				Model: models.MTOShipment{
					Status: models.MTOShipmentStatusApproved,
				},
			},
			{
				Model:    move,
				LinkOnly: true,
			},
		}, nil)

		suite.NotNil(oldShipment.ApprovedDate)

		eTag := etag.GenerateEtag(oldShipment.UpdatedAt)

		requestedPickupDate := now.Add(time.Hour * 24 * 3)
		scheduledPickupDate := now.Add(time.Hour * 24 * 7)
		requestedDeliveryDate := now.Add(time.Hour * 24 * 4)
		updatedShipment := models.MTOShipment{
			ID:                          oldShipment.ID,
			DestinationAddress:          &newDestinationAddress,
			DestinationAddressID:        &newDestinationAddress.ID,
			PickupAddress:               &newPickupAddress,
			PickupAddressID:             &newPickupAddress.ID,
			SecondaryPickupAddress:      &secondaryPickupAddress,
			HasSecondaryPickupAddress:   handlers.FmtBool(true),
			SecondaryDeliveryAddress:    &secondaryDeliveryAddress,
			HasSecondaryDeliveryAddress: handlers.FmtBool(true),
			TertiaryPickupAddress:       &tertiaryPickupAddress,
			HasTertiaryPickupAddress:    handlers.FmtBool(true),
			TertiaryDeliveryAddress:     &tertiaryDeliveryAddress,
			HasTertiaryDeliveryAddress:  handlers.FmtBool(true),
			RequestedPickupDate:         &requestedPickupDate,
			ScheduledPickupDate:         &scheduledPickupDate,
			RequestedDeliveryDate:       &requestedDeliveryDate,
			ActualPickupDate:            &actualPickupDate,
			PrimeActualWeight:           &primeActualWeight,
			PrimeEstimatedWeight:        &primeEstimatedWeight,
			FirstAvailableDeliveryDate:  &firstAvailableDeliveryDate,
		}

		session := auth.Session{}
		_, err := mtoShipmentUpdaterPrime.UpdateMTOShipment(suite.AppContextWithSessionForTest(&session), &updatedShipment, eTag, "test")

		suite.Error(err)
		suite.Contains(err.Error(), "failed to find transit time for shipment of 9000 lbs weight and 1000 mile distance")
	})

	suite.Run("Prime can add an estimated weight up to the same date as the scheduled pickup", func() {
		// This test was added because of a bug that nullified the ApprovedDate
		// when ScheduledPickupDate was included in the payload. See PR #6919.
		// ApprovedDate affects shipment diversions, so we want to make sure it
		// never gets nullified, regardless of which fields are being updated.
		setupAllAddressData()
		move := factory.BuildAvailableToPrimeMove(suite.DB(), nil, nil)
		oldShipment := factory.BuildMTOShipmentMinimal(suite.DB(), []factory.Customization{
			{
				Model: models.MTOShipment{
					Status: models.MTOShipmentStatusApproved,
				},
			},
			{
				Model:    move,
				LinkOnly: true,
			},
		}, nil)

		suite.NotNil(oldShipment.ApprovedDate)

		eTag := etag.GenerateEtag(oldShipment.UpdatedAt)

		requestedPickupDate := now.Add(time.Hour * 24 * 3)
		scheduledPickupDate := now.Add(time.Hour * 24 * 3)
		requestedDeliveryDate := now.Add(time.Hour * 24 * 4)
		updatedShipment := models.MTOShipment{
			ID:                          oldShipment.ID,
			DestinationAddress:          &newDestinationAddress,
			DestinationAddressID:        &newDestinationAddress.ID,
			PickupAddress:               &newPickupAddress,
			PickupAddressID:             &newPickupAddress.ID,
			SecondaryPickupAddress:      &secondaryPickupAddress,
			HasSecondaryPickupAddress:   handlers.FmtBool(true),
			SecondaryDeliveryAddress:    &secondaryDeliveryAddress,
			ScheduledPickupDate:         &scheduledPickupDate,
			HasSecondaryDeliveryAddress: handlers.FmtBool(true),
			TertiaryPickupAddress:       &tertiaryPickupAddress,
			HasTertiaryPickupAddress:    handlers.FmtBool(true),
			TertiaryDeliveryAddress:     &tertiaryDeliveryAddress,
			HasTertiaryDeliveryAddress:  handlers.FmtBool(true),
			RequestedPickupDate:         &requestedPickupDate,
			RequestedDeliveryDate:       &requestedDeliveryDate,
			ActualPickupDate:            &actualPickupDate,
			PrimeActualWeight:           &primeActualWeight,
			PrimeEstimatedWeight:        &primeEstimatedWeight,
			FirstAvailableDeliveryDate:  &firstAvailableDeliveryDate,
		}

		ghcDomesticTransitTime := models.GHCDomesticTransitTime{
			MaxDaysTransitTime: 12,
			WeightLbsLower:     0,
			WeightLbsUpper:     10000,
			DistanceMilesLower: 0,
			DistanceMilesUpper: 10000,
		}
		verrs, err := suite.DB().ValidateAndCreate(&ghcDomesticTransitTime)
		suite.False(verrs.HasAny())
		suite.FatalNoError(err)

		session := auth.Session{}
		newShipment, err := mtoShipmentUpdaterPrime.UpdateMTOShipment(suite.AppContextWithSessionForTest(&session), &updatedShipment, eTag, "test")

		suite.Require().NoError(err)
		suite.NotEmpty(newShipment.ApprovedDate)
		suite.True(requestedPickupDate.Equal(*newShipment.RequestedPickupDate))
		suite.True(scheduledPickupDate.Equal(*newShipment.ScheduledPickupDate))
		suite.True(requestedDeliveryDate.Equal(*newShipment.RequestedDeliveryDate))
		suite.True(actualPickupDate.Equal(*newShipment.ActualPickupDate))
		suite.True(firstAvailableDeliveryDate.Equal(*newShipment.FirstAvailableDeliveryDate))
		suite.Equal(primeEstimatedWeight, *newShipment.PrimeEstimatedWeight)
		suite.Equal(primeActualWeight, *newShipment.PrimeActualWeight)
		suite.Equal(newDestinationAddress.ID, *newShipment.DestinationAddressID)
		suite.Equal(newPickupAddress.ID, *newShipment.PickupAddressID)
		suite.Equal(secondaryPickupAddress.ID, *newShipment.SecondaryPickupAddressID)
		suite.Equal(secondaryDeliveryAddress.ID, *newShipment.SecondaryDeliveryAddressID)
		suite.Equal(tertiaryPickupAddress.ID, *newShipment.TertiaryPickupAddressID)
		suite.Equal(tertiaryDeliveryAddress.ID, *newShipment.TertiaryDeliveryAddressID)
	})

	suite.Run("Prime can update the weight estimate if scheduled pickup date in nil", func() {
		// This test was added because of a bug that nullified the ApprovedDate
		// when ScheduledPickupDate was included in the payload. See PR #6919.
		// ApprovedDate affects shipment diversions, so we want to make sure it
		// never gets nullified, regardless of which fields are being updated.
		setupAllAddressData()
		move := factory.BuildAvailableToPrimeMove(suite.DB(), nil, nil)
		oldShipment := factory.BuildMTOShipmentMinimal(suite.DB(), []factory.Customization{
			{
				Model: models.MTOShipment{
					Status:              models.MTOShipmentStatusApproved,
					ScheduledPickupDate: nil,
				},
			},
			{
				Model:    move,
				LinkOnly: true,
			},
		}, nil)

		suite.NotNil(oldShipment.ApprovedDate)

		eTag := etag.GenerateEtag(oldShipment.UpdatedAt)

		requestedPickupDate := now.Add(time.Hour * 24 * 3)
		requestedDeliveryDate := now.Add(time.Hour * 24 * 4)
		updatedShipment := models.MTOShipment{
			ID:                          oldShipment.ID,
			DestinationAddress:          &newDestinationAddress,
			DestinationAddressID:        &newDestinationAddress.ID,
			PickupAddress:               &newPickupAddress,
			PickupAddressID:             &newPickupAddress.ID,
			SecondaryPickupAddress:      &secondaryPickupAddress,
			HasSecondaryPickupAddress:   handlers.FmtBool(true),
			SecondaryDeliveryAddress:    &secondaryDeliveryAddress,
			HasSecondaryDeliveryAddress: handlers.FmtBool(true),
			TertiaryPickupAddress:       &tertiaryPickupAddress,
			HasTertiaryPickupAddress:    handlers.FmtBool(true),
			TertiaryDeliveryAddress:     &tertiaryDeliveryAddress,
			HasTertiaryDeliveryAddress:  handlers.FmtBool(true),
			RequestedPickupDate:         &requestedPickupDate,
			RequestedDeliveryDate:       &requestedDeliveryDate,
			ActualPickupDate:            &actualPickupDate,
			PrimeActualWeight:           &primeActualWeight,
			PrimeEstimatedWeight:        &primeEstimatedWeight,
			FirstAvailableDeliveryDate:  &firstAvailableDeliveryDate,
		}
		ghcDomesticTransitTime := models.GHCDomesticTransitTime{
			MaxDaysTransitTime: 12,
			WeightLbsLower:     0,
			WeightLbsUpper:     10000,
			DistanceMilesLower: 0,
			DistanceMilesUpper: 10000,
		}
		verrs, err := suite.DB().ValidateAndCreate(&ghcDomesticTransitTime)
		suite.False(verrs.HasAny())
		suite.FatalNoError(err)

		session := auth.Session{}
		newShipment, err := mtoShipmentUpdaterPrime.UpdateMTOShipment(suite.AppContextWithSessionForTest(&session), &updatedShipment, eTag, "test")
		suite.Require().NoError(err)
		suite.NotEmpty(newShipment.ApprovedDate)
		suite.True(requestedPickupDate.Equal(*newShipment.RequestedPickupDate))
		suite.True(requestedDeliveryDate.Equal(*newShipment.RequestedDeliveryDate))
		suite.True(actualPickupDate.Equal(*newShipment.ActualPickupDate))
		suite.True(firstAvailableDeliveryDate.Equal(*newShipment.FirstAvailableDeliveryDate))
		suite.Equal(primeEstimatedWeight, *newShipment.PrimeEstimatedWeight)
		suite.Equal(primeActualWeight, *newShipment.PrimeActualWeight)
		suite.Equal(newDestinationAddress.ID, *newShipment.DestinationAddressID)
		suite.Equal(newPickupAddress.ID, *newShipment.PickupAddressID)
		suite.Equal(secondaryPickupAddress.ID, *newShipment.SecondaryPickupAddressID)
		suite.Equal(secondaryDeliveryAddress.ID, *newShipment.SecondaryDeliveryAddressID)
		suite.Equal(tertiaryPickupAddress.ID, *newShipment.TertiaryPickupAddressID)
		suite.Equal(tertiaryDeliveryAddress.ID, *newShipment.TertiaryDeliveryAddressID)
	})

	suite.Run("Successful Office/TOO UpdateShipment - CONUS Pickup, OCONUS Destination - mileage is recalculated and pricing estimates refreshed for International FSC SIT service items", func() {
<<<<<<< HEAD
=======

>>>>>>> 960f56da
		move := factory.BuildAvailableToPrimeMove(suite.DB(), nil, nil)

		ghcDomesticTransitTime := models.GHCDomesticTransitTime{
			MaxDaysTransitTime: 12,
			WeightLbsLower:     0,
			WeightLbsUpper:     10000,
			DistanceMilesLower: 0,
			DistanceMilesUpper: 10000,
		}
		_, _ = suite.DB().ValidateAndCreate(&ghcDomesticTransitTime)

		testdatagen.FetchOrMakeReContractYear(suite.DB(), testdatagen.Assertions{
			ReContractYear: models.ReContractYear{
				StartDate: time.Now().Add(-24 * time.Hour),
				EndDate:   time.Now().Add(24 * time.Hour),
			},
		})

		pickupAddress := factory.BuildAddress(suite.DB(), []factory.Customization{
			{
				Model: models.Address{
					StreetAddress1: "Tester Address",
					City:           "Des Moines",
					State:          "IA",
					PostalCode:     "50314",
					IsOconus:       models.BoolPointer(false),
				},
			},
		}, nil)

		destinationAddress := factory.BuildAddress(suite.DB(), []factory.Customization{
			{
				Model: models.Address{
					StreetAddress1: "JBER1",
					City:           "Anchorage",
					State:          "AK",
					PostalCode:     "99505",
					IsOconus:       models.BoolPointer(true),
				},
			},
		}, nil)

		pickupDate := now.AddDate(0, 0, 10)
		requestedPickup := time.Now()
		oldShipment := factory.BuildMTOShipment(suite.DB(), []factory.Customization{
			{
				Model: models.MTOShipment{
					Status:               models.MTOShipmentStatusApproved,
					PrimeEstimatedWeight: nil,
					PickupAddressID:      &pickupAddress.ID,
					DestinationAddressID: &destinationAddress.ID,
					ScheduledPickupDate:  &pickupDate,
					RequestedPickupDate:  &requestedPickup,
					MarketCode:           models.MarketCodeInternational,
				},
			},
			{
				Model:    move,
				LinkOnly: true,
			},
		}, nil)

		// setup IOSFSC service item with SITOriginHHGOriginalAddress
		factory.BuildMTOServiceItem(suite.DB(), []factory.Customization{
			{
				Model:    move,
				LinkOnly: true,
			},
			{
				Model:    oldShipment,
				LinkOnly: true,
			},
			{
				Model: models.ReService{
					Code: models.ReServiceCodeIOSFSC,
				},
			},
			{
				Model:    pickupAddress,
				Type:     &factory.Addresses.SITOriginHHGOriginalAddress,
				LinkOnly: true,
			},
			{
				Model:    pickupAddress,
				Type:     &factory.Addresses.SITOriginHHGActualAddress,
				LinkOnly: true,
			},
			{
				Model: models.MTOServiceItem{
					Status:          models.MTOServiceItemStatusApproved,
					PricingEstimate: nil,
				},
			},
		}, nil)

		// setup IDSFSC service item with SITDestinationOriginalAddress
		factory.BuildMTOServiceItem(suite.DB(), []factory.Customization{
			{
				Model:    move,
				LinkOnly: true,
			},
			{
				Model:    oldShipment,
				LinkOnly: true,
			},
			{
				Model: models.ReService{
					Code: models.ReServiceCodeIDSFSC,
				},
			},
			{
				Model:    destinationAddress,
				Type:     &factory.Addresses.SITDestinationOriginalAddress,
				LinkOnly: true,
			},
			{
				Model:    destinationAddress,
				Type:     &factory.Addresses.SITDestinationFinalAddress,
				LinkOnly: true,
			},
		}, nil)

		eTag := etag.GenerateEtag(oldShipment.UpdatedAt)

		updatedShipment := models.MTOShipment{
			ID:                   oldShipment.ID,
			PrimeEstimatedWeight: &primeEstimatedWeight,
		}

		var serviceItems []models.MTOServiceItem
		// verify pre-update mto service items for both origin/destination FSC SITs have not been set
		err := suite.AppContextForTest().DB().EagerPreload("ReService").Where("mto_shipment_id = ?", oldShipment.ID).Order("created_at asc").All(&serviceItems)
		suite.NoError(err)
		// expecting only IOSFSC and IDSFSC created for tests
		suite.Equal(2, len(serviceItems))
		for i := 0; i < len(serviceItems); i++ {
			suite.Nil(serviceItems[i].PricingEstimate)
			suite.True(serviceItems[i].SITDeliveryMiles == (*int)(nil))
		}

		// As TOO
		too := factory.BuildOfficeUserWithRoles(suite.DB(), nil, []roles.RoleType{roles.RoleTypeTOO})
		suite.NotEmpty(too.User.Roles)
		session := auth.Session{
			ApplicationName: auth.OfficeApp,
			UserID:          *too.UserID,
			OfficeUserID:    too.ID,
			ActiveRole:      too.User.Roles[0],
		}
		expectedMileage := 314
		plannerSITFSC := &mocks.Planner{}
		// expecting 50314/50314 for IOSFSC mileage lookup for source, destination
		plannerSITFSC.On("ZipTransitDistance",
			mock.AnythingOfType("*appcontext.appContext"),
			// 99505/99505, 50314/50314
			mock.MatchedBy(func(source string) bool {
				return source == "50314" || source == "99505"
			}),
			mock.MatchedBy(func(destination string) bool {
				return destination == "50314" || destination == "99505"
			}),
		).Return(expectedMileage, nil)

		mtoShipmentUpdater := NewOfficeMTOShipmentUpdater(builder, fetcher, plannerSITFSC, moveRouter, moveWeights, mockSender, &mockShipmentRecalculator, addressUpdater, addressCreator)

		_, err = mtoShipmentUpdater.UpdateMTOShipment(suite.AppContextWithSessionForTest(&session), &updatedShipment, eTag, "test")
		suite.NoError(err)

		// verify post-update mto service items for both origin/destination FSC SITs have been set.
		// if set we know stored procedure update_service_item_pricing was executed sucessfully
		err = suite.AppContextForTest().DB().EagerPreload("ReService").Where("mto_shipment_id = ?", oldShipment.ID).Order("created_at asc").All(&serviceItems)
		suite.NoError(err)
		suite.Equal(2, len(serviceItems))
		for i := 0; i < len(serviceItems); i++ {
			suite.True(serviceItems[i].ReService.Code == models.ReServiceCodeIOSFSC || serviceItems[i].ReService.Code == models.ReServiceCodeIDSFSC)

			if serviceItems[i].ReService.Code == models.ReServiceCodeIOSFSC {
				suite.NotNil(*serviceItems[i].PricingEstimate)
				suite.Equal(*serviceItems[i].SITDeliveryMiles, expectedMileage)
			}
			// verify IDSFSC SIT with OCONUS destination does not calculate pricing resulting in 0.
			if serviceItems[i].ReService.Code == models.ReServiceCodeIDSFSC {
				suite.Equal(*serviceItems[i].SITDeliveryMiles, expectedMileage)
				suite.Equal(*serviceItems[i].PricingEstimate, unit.Cents(0))
			}
		}
	})

	suite.Run("Successful Office/TOO UpdateShipment - OCONUS Pickup, CONUS Destination - mileage is recalculated and pricing estimates refreshed for International FSC SIT service items", func() {
<<<<<<< HEAD
		setupAllAddressData()
=======

>>>>>>> 960f56da
		move := factory.BuildAvailableToPrimeMove(suite.DB(), nil, nil)

		ghcDomesticTransitTime := models.GHCDomesticTransitTime{
			MaxDaysTransitTime: 12,
			WeightLbsLower:     0,
			WeightLbsUpper:     10000,
			DistanceMilesLower: 0,
			DistanceMilesUpper: 10000,
		}
		_, _ = suite.DB().ValidateAndCreate(&ghcDomesticTransitTime)

		testdatagen.FetchOrMakeReContractYear(suite.DB(), testdatagen.Assertions{
			ReContractYear: models.ReContractYear{
				StartDate: time.Now().Add(-24 * time.Hour),
				EndDate:   time.Now().Add(24 * time.Hour),
			},
		})

		destinationAddress := factory.BuildAddress(suite.DB(), []factory.Customization{
			{
				Model: models.Address{
					StreetAddress1: "Tester Address",
					City:           "Des Moines",
					State:          "IA",
					PostalCode:     "50314",
					IsOconus:       models.BoolPointer(false),
				},
			},
		}, nil)

		pickupAddress := factory.BuildAddress(suite.DB(), []factory.Customization{
			{
				Model: models.Address{
					StreetAddress1: "JBER1",
					City:           "Anchorage",
					State:          "AK",
					PostalCode:     "99505",
					IsOconus:       models.BoolPointer(true),
				},
			},
		}, nil)

		pickupDate := now.AddDate(0, 0, 10)
		requestedPickup := time.Now()
		oldShipment := factory.BuildMTOShipment(suite.DB(), []factory.Customization{
			{
				Model: models.MTOShipment{
					Status:               models.MTOShipmentStatusApproved,
					PrimeEstimatedWeight: nil,
					PickupAddressID:      &pickupAddress.ID,
					DestinationAddressID: &destinationAddress.ID,
					ScheduledPickupDate:  &pickupDate,
					RequestedPickupDate:  &requestedPickup,
					MarketCode:           models.MarketCodeInternational,
				},
			},
			{
				Model:    move,
				LinkOnly: true,
			},
		}, nil)

		// setup IOSFSC service item with SITOriginHHGOriginalAddress
		factory.BuildMTOServiceItem(suite.DB(), []factory.Customization{
			{
				Model:    move,
				LinkOnly: true,
			},
			{
				Model:    oldShipment,
				LinkOnly: true,
			},
			{
				Model: models.ReService{
					Code: models.ReServiceCodeIOSFSC,
				},
			},
			{
				Model:    pickupAddress,
				Type:     &factory.Addresses.SITOriginHHGOriginalAddress,
				LinkOnly: true,
			},
			{
				Model:    pickupAddress,
				Type:     &factory.Addresses.SITOriginHHGActualAddress,
				LinkOnly: true,
			},
			{
				Model: models.MTOServiceItem{
					Status:          models.MTOServiceItemStatusApproved,
					PricingEstimate: nil,
				},
			},
		}, nil)

		// setup IDSFSC service item with SITDestinationOriginalAddress
		factory.BuildMTOServiceItem(suite.DB(), []factory.Customization{
			{
				Model:    move,
				LinkOnly: true,
			},
			{
				Model:    oldShipment,
				LinkOnly: true,
			},
			{
				Model: models.ReService{
					Code: models.ReServiceCodeIDSFSC,
				},
			},
			{
				Model:    destinationAddress,
				Type:     &factory.Addresses.SITDestinationOriginalAddress,
				LinkOnly: true,
			},
			{
				Model:    destinationAddress,
				Type:     &factory.Addresses.SITDestinationFinalAddress,
				LinkOnly: true,
			},
		}, nil)

		eTag := etag.GenerateEtag(oldShipment.UpdatedAt)

		updatedShipment := models.MTOShipment{
			ID:                   oldShipment.ID,
			PrimeEstimatedWeight: &primeEstimatedWeight,
		}

		var serviceItems []models.MTOServiceItem
		// verify pre-update mto service items for both origin/destination FSC SITs have not been set
		err := suite.AppContextForTest().DB().EagerPreload("ReService").Where("mto_shipment_id = ?", oldShipment.ID).Order("created_at asc").All(&serviceItems)
		suite.NoError(err)
		// expecting only IOSFSC and IDSFSC created for tests
		suite.Equal(2, len(serviceItems))
		for i := 0; i < len(serviceItems); i++ {
			suite.Nil(serviceItems[i].PricingEstimate)
			suite.True(serviceItems[i].SITDeliveryMiles == (*int)(nil))
		}

		// As TOO
		too := factory.BuildOfficeUserWithRoles(suite.DB(), nil, []roles.RoleType{roles.RoleTypeTOO})
		suite.NotEmpty(too.User.Roles)
		session := auth.Session{
			ApplicationName: auth.OfficeApp,
			UserID:          *too.UserID,
			OfficeUserID:    too.ID,
			ActiveRole:      too.User.Roles[0],
		}
		expectedMileage := 314
		plannerSITFSC := &mocks.Planner{}
		// expecting 99505/99505, 50314/50314 for IOSFSC mileage lookup for source, destination
		plannerSITFSC.On("ZipTransitDistance",
			mock.AnythingOfType("*appcontext.appContext"),
			mock.MatchedBy(func(source string) bool {
				return source == "50314" || source == "99505"
			}),
			mock.MatchedBy(func(destination string) bool {
				return destination == "50314" || destination == "99505"
			}),
		).Return(expectedMileage, nil)

		mtoShipmentUpdater := NewOfficeMTOShipmentUpdater(builder, fetcher, plannerSITFSC, moveRouter, moveWeights, mockSender, &mockShipmentRecalculator, addressUpdater, addressCreator)

		_, err = mtoShipmentUpdater.UpdateMTOShipment(suite.AppContextWithSessionForTest(&session), &updatedShipment, eTag, "test")
		suite.NoError(err)

		// verify post-update mto service items for both origin/destination FSC SITs have been set.
		// if set we know stored procedure update_service_item_pricing was executed sucessfully
		err = suite.AppContextForTest().DB().EagerPreload("ReService").Where("mto_shipment_id = ?", oldShipment.ID).Order("created_at asc").All(&serviceItems)
		suite.NoError(err)
		suite.Equal(2, len(serviceItems))
		for i := 0; i < len(serviceItems); i++ {
			suite.True(serviceItems[i].ReService.Code == models.ReServiceCodeIOSFSC || serviceItems[i].ReService.Code == models.ReServiceCodeIDSFSC)

			if serviceItems[i].ReService.Code == models.ReServiceCodeIDSFSC {
				suite.NotNil(*serviceItems[i].PricingEstimate)
				suite.Equal(*serviceItems[i].SITDeliveryMiles, expectedMileage)
			}
			// verify IOSFSC SIT with OCONUS destination does not calculate mileage and pricing resulting in 0 for both.
			if serviceItems[i].ReService.Code == models.ReServiceCodeIOSFSC {
				suite.Equal(*serviceItems[i].SITDeliveryMiles, expectedMileage)
				suite.Equal(*serviceItems[i].PricingEstimate, unit.Cents(0))
			}
		}
	})

	suite.Run("Successful Office/TOO UpdateShipment - Pricing estimates calculated for Intl First Day SIT Service Items (IOFSIT, IDFSIT)", func() {
<<<<<<< HEAD
=======

>>>>>>> 960f56da
		move := factory.BuildAvailableToPrimeMove(suite.DB(), nil, nil)

		ghcDomesticTransitTime := models.GHCDomesticTransitTime{
			MaxDaysTransitTime: 12,
			WeightLbsLower:     0,
			WeightLbsUpper:     10000,
			DistanceMilesLower: 0,
			DistanceMilesUpper: 10000,
		}
		_, _ = suite.DB().ValidateAndCreate(&ghcDomesticTransitTime)

		parameter := models.ApplicationParameters{
			ParameterName:  models.StringPointer("maxSitDaysAllowance"),
			ParameterValue: models.StringPointer("90"),
		}
		suite.MustCreate(&parameter)

		testdatagen.FetchOrMakeReContractYear(suite.DB(), testdatagen.Assertions{
			ReContractYear: models.ReContractYear{
				StartDate: time.Now().Add(-24 * time.Hour),
				EndDate:   time.Now().Add(24 * time.Hour),
			},
		})

		pickupAddress := factory.BuildAddress(suite.DB(), []factory.Customization{
			{
				Model: models.Address{
					StreetAddress1: "450 Street Dr",
					City:           "Charleston",
					State:          "SC",
					PostalCode:     "29404",
					IsOconus:       models.BoolPointer(false),
				},
			},
		}, nil)

		destinationAddress := factory.BuildAddress(suite.DB(), []factory.Customization{
			{
				Model: models.Address{
					StreetAddress1: "JB Snowtown",
					City:           "Juneau",
					State:          "AK",
					PostalCode:     "99801",
					IsOconus:       models.BoolPointer(true),
				},
			},
		}, nil)

		pickupDate := now.AddDate(0, 0, 10)
		requestedPickup := time.Now()
		shipment := factory.BuildMTOShipment(suite.DB(), []factory.Customization{
			{
				Model: models.MTOShipment{
					Status:               models.MTOShipmentStatusApproved,
					PrimeEstimatedWeight: nil,
					PickupAddressID:      &pickupAddress.ID,
					DestinationAddressID: &destinationAddress.ID,
					ScheduledPickupDate:  &pickupDate,
					RequestedPickupDate:  &requestedPickup,
					MarketCode:           models.MarketCodeInternational,
				},
			},
			{
				Model:    move,
				LinkOnly: true,
			},
		}, nil)

		// setup IOFSIT service item with SITOriginHHGOriginalAddress
		factory.BuildMTOServiceItem(suite.DB(), []factory.Customization{
			{
				Model:    move,
				LinkOnly: true,
			},
			{
				Model:    shipment,
				LinkOnly: true,
			},
			{
				Model: models.ReService{
					Code: models.ReServiceCodeIOFSIT,
				},
			},
			{
				Model:    pickupAddress,
				Type:     &factory.Addresses.SITOriginHHGOriginalAddress,
				LinkOnly: true,
			},
			{
				Model:    pickupAddress,
				Type:     &factory.Addresses.SITOriginHHGActualAddress,
				LinkOnly: true,
			},
			{
				Model: models.MTOServiceItem{
					Status:          models.MTOServiceItemStatusApproved,
					PricingEstimate: nil,
				},
			},
		}, nil)

		// setup IDFSIT service item
		factory.BuildMTOServiceItem(suite.DB(), []factory.Customization{
			{
				Model:    move,
				LinkOnly: true,
			},
			{
				Model:    shipment,
				LinkOnly: true,
			},
			{
				Model: models.ReService{
					Code: models.ReServiceCodeIDFSIT,
				},
			},
			{
				Model:    destinationAddress,
				Type:     &factory.Addresses.SITDestinationOriginalAddress,
				LinkOnly: true,
			},
			{
				Model:    destinationAddress,
				Type:     &factory.Addresses.SITDestinationFinalAddress,
				LinkOnly: true,
			},
		}, nil)

		eTag := etag.GenerateEtag(shipment.UpdatedAt)

		updatedShipment := models.MTOShipment{
			ID:                   shipment.ID,
			PrimeEstimatedWeight: &primeEstimatedWeight,
		}

		var serviceItems []models.MTOServiceItem
		// verify pre-update mto service items for both origin/destination First Day SITs have not been set
		err := suite.AppContextForTest().DB().EagerPreload("ReService").Where("mto_shipment_id = ?", shipment.ID).Order("created_at asc").All(&serviceItems)
		suite.NoError(err)
		// expecting only IOFSIT and IDFSIT created for tests
		suite.Equal(2, len(serviceItems))
		for i := 0; i < len(serviceItems); i++ {
			suite.Nil(serviceItems[i].PricingEstimate)
		}

		// As TOO
		too := factory.BuildOfficeUserWithRoles(suite.DB(), nil, []roles.RoleType{roles.RoleTypeTOO})
		suite.NotEmpty(too.User.Roles)
		session := auth.Session{
			ApplicationName: auth.OfficeApp,
			UserID:          *too.UserID,
			OfficeUserID:    too.ID,
			ActiveRole:      too.User.Roles[0],
		}
		plannerSITFSC := &mocks.Planner{}
		plannerSITFSC.On("ZipTransitDistance",
			mock.AnythingOfType("*appcontext.appContext"),
			mock.Anything,
			mock.Anything,
		).Return(1, nil)

		mtoShipmentUpdater := NewOfficeMTOShipmentUpdater(builder, fetcher, plannerSITFSC, moveRouter, moveWeights, mockSender, &mockShipmentRecalculator, addressUpdater, addressCreator)

		_, err = mtoShipmentUpdater.UpdateMTOShipment(suite.AppContextWithSessionForTest(&session), &updatedShipment, eTag, "test")
		suite.NoError(err)

		// verify post-update mto service items for both origin/destination First Day SITs have been set.
		// if set we know stored procedure update_service_item_pricing was executed sucessfully
		err = suite.AppContextForTest().DB().EagerPreload("ReService").Where("mto_shipment_id = ?", shipment.ID).Order("created_at asc").All(&serviceItems)
		suite.NoError(err)
		suite.Equal(2, len(serviceItems))
		for i := 0; i < len(serviceItems); i++ {
			suite.True(serviceItems[i].ReService.Code == models.ReServiceCodeIOFSIT || serviceItems[i].ReService.Code == models.ReServiceCodeIDFSIT)
			suite.True(*serviceItems[i].PricingEstimate > 0)
		}
	})

	suite.Run("Successful Office/TOO UpdateShipment - no sit departure date - pricing estimates refreshed using MAX days for International Additional Days SIT service item", func() {
		parameter := models.ApplicationParameters{
			ParameterName:  models.StringPointer("maxSitDaysAllowance"),
			ParameterValue: models.StringPointer("90"),
		}
		suite.MustCreate(&parameter)

		testdatagen.FetchOrMakeReContractYear(suite.DB(),
			testdatagen.Assertions{
				ReContractYear: models.ReContractYear{
					StartDate: testdatagen.ContractStartDate,
					EndDate:   testdatagen.ContractEndDate,
				},
			})

		usprc, err := models.FindByZipCode(suite.AppContextForTest().DB(), "99801")
		suite.NotNil(usprc)
		suite.FatalNoError(err)
		pickupAddress := factory.BuildAddress(suite.DB(), []factory.Customization{
			{
				Model: models.Address{
					IsOconus:           models.BoolPointer(true),
					UsPostRegionCityID: &usprc.ID,
					City:               usprc.USPostRegionCityNm,
					State:              usprc.State,
					PostalCode:         usprc.UsprZipID,
				},
			},
		}, nil)

		move := factory.BuildAvailableToPrimeMove(suite.DB(), nil, nil)
		destinationAddress := factory.BuildAddress(suite.DB(), []factory.Customization{
			{
				Model: models.Address{
					StreetAddress1: "Tester Address",
					City:           "Des Moines",
					State:          "IA",
					PostalCode:     "50314",
					IsOconus:       models.BoolPointer(false),
				},
			},
		}, nil)

		pickupDate := now.AddDate(0, 0, 10)
		requestedPickup := time.Now()
		oldShipment := factory.BuildMTOShipment(suite.DB(), []factory.Customization{
			{
				Model: models.MTOShipment{
					Status:               models.MTOShipmentStatusApproved,
					PrimeEstimatedWeight: nil,
					PickupAddressID:      &pickupAddress.ID,
					DestinationAddressID: &destinationAddress.ID,
					ScheduledPickupDate:  &pickupDate,
					RequestedPickupDate:  &requestedPickup,
					MarketCode:           models.MarketCodeInternational,
				},
			},
			{
				Model:    move,
				LinkOnly: true,
			},
		}, nil)

		nowDate := time.Date(now.Year(), now.Month(), now.Day(), 0, 0, 0, 0, time.UTC)
		factory.BuildMTOServiceItem(suite.DB(), []factory.Customization{
			{
				Model:    move,
				LinkOnly: true,
			},
			{
				Model:    oldShipment,
				LinkOnly: true,
			},
			{
				Model: models.ReService{
					Code: models.ReServiceCodeIOASIT,
				},
			},
			{
				Model: models.MTOServiceItem{
					Status:          models.MTOServiceItemStatusApproved,
					PricingEstimate: nil,
					SITEntryDate:    &nowDate,
				},
			},
		}, nil)

		eTag := etag.GenerateEtag(oldShipment.UpdatedAt)

		updatedShipment := models.MTOShipment{
			ID:                   oldShipment.ID,
			PrimeEstimatedWeight: &primeEstimatedWeight,
		}

		// As TOO
		too := factory.BuildOfficeUserWithRoles(suite.DB(), nil, []roles.RoleType{roles.RoleTypeTOO})
		suite.NotEmpty(too.User.Roles)
		session := auth.Session{
			ApplicationName: auth.OfficeApp,
			UserID:          *too.UserID,
			OfficeUserID:    too.ID,
			ActiveRole:      too.User.Roles[0],
		}

		var serviceItems []models.MTOServiceItem
		err = suite.AppContextForTest().DB().EagerPreload("ReService").Where("mto_shipment_id = ?", oldShipment.ID).Order("created_at asc").All(&serviceItems)
		suite.NoError(err)
		suite.Equal(1, len(serviceItems))
		for i := 0; i < len(serviceItems); i++ {
			suite.True(serviceItems[i].ReService.Code == models.ReServiceCodeIOASIT)
			suite.NotNil(serviceItems[i].SITEntryDate)
			suite.Nil(serviceItems[i].SITDepartureDate)
			suite.Nil(serviceItems[i].PricingEstimate)
		}

		mtoShipmentUpdater := NewOfficeMTOShipmentUpdater(builder, fetcher, &mocks.Planner{}, moveRouter, moveWeights, mockSender, &mockShipmentRecalculator, addressUpdater, addressCreator)

		updateShipment2, err := mtoShipmentUpdater.UpdateMTOShipment(suite.AppContextWithSessionForTest(&session), &updatedShipment, eTag, "test")
		suite.NoError(err)

		err = suite.AppContextForTest().DB().EagerPreload("ReService").Where("mto_shipment_id = ?", oldShipment.ID).Order("created_at asc").All(&serviceItems)
		suite.NoError(err)
		suite.Equal(1, len(serviceItems))
		for i := 0; i < len(serviceItems); i++ {
			suite.True(serviceItems[i].ReService.Code == models.ReServiceCodeIOASIT)
			suite.NotNil(serviceItems[i].SITEntryDate)
			suite.Nil(serviceItems[i].SITDepartureDate)
			suite.NotNil(*serviceItems[i].PricingEstimate)
		}

		var pricingEstimateWithMaxSitDays *unit.Cents
		// Set SIT Departure date
		serviceItems[0].SITDepartureDate = models.TimePointer(serviceItems[0].SITEntryDate.Add(time.Hour * 48))
		err = suite.AppContextForTest().DB().Update(&serviceItems[0])
		suite.NoError(err)
		err = suite.AppContextForTest().DB().EagerPreload("ReService").Where("mto_shipment_id = ?", oldShipment.ID).Order("created_at asc").All(&serviceItems)
		suite.NoError(err)
		suite.Equal(1, len(serviceItems))
		for i := 0; i < len(serviceItems); i++ {
			suite.True(serviceItems[i].ReService.Code == models.ReServiceCodeIOASIT)
			suite.NotNil(serviceItems[i].SITEntryDate)
			suite.NotNil(serviceItems[i].SITDepartureDate)
			suite.NotNil(*serviceItems[i].PricingEstimate)
			pricingEstimateWithMaxSitDays = serviceItems[i].PricingEstimate
		}

		eTag = etag.GenerateEtag(updateShipment2.UpdatedAt)
		updatedShipment = models.MTOShipment{
			ID:                   updateShipment2.ID,
			PrimeEstimatedWeight: &primeEstimatedWeight,
		}
		var pricingEstimateWithOutMaxSitDays *unit.Cents
		_, err = mtoShipmentUpdater.UpdateMTOShipment(suite.AppContextWithSessionForTest(&session), &updatedShipment, eTag, "test")
		suite.NoError(err)
		err = suite.AppContextForTest().DB().EagerPreload("ReService").Where("mto_shipment_id = ?", oldShipment.ID).Order("created_at asc").All(&serviceItems)
		suite.NoError(err)
		suite.Equal(1, len(serviceItems))
		for i := 0; i < len(serviceItems); i++ {
			suite.True(serviceItems[i].ReService.Code == models.ReServiceCodeIOASIT)
			suite.NotNil(serviceItems[i].SITEntryDate)
			suite.NotNil(serviceItems[i].SITDepartureDate)
			suite.NotNil(*serviceItems[i].PricingEstimate)
			pricingEstimateWithOutMaxSitDays = serviceItems[i].PricingEstimate
		}

		// verify pricing is larger for smaller sit in days calculation versus one with default of 89
		suite.True(pricingEstimateWithMaxSitDays.Int() > pricingEstimateWithOutMaxSitDays.Int())
	})
}

func (suite *MTOShipmentServiceSuite) TestUpdateMTOShipmentStatus() {
	estimatedWeight := unit.Pound(2000)
	status := models.MTOShipmentStatusApproved
	// need the re service codes to update status
	expectedReServiceCodes := []models.ReServiceCode{
		models.ReServiceCodeDLH,
		models.ReServiceCodeFSC,
		models.ReServiceCodeDOP,
		models.ReServiceCodeDDP,
		models.ReServiceCodeDPK,
		models.ReServiceCodeDUPK,
	}

	var shipmentForAutoApprove models.MTOShipment
	var draftShipment models.MTOShipment
	var shipment2 models.MTOShipment
	var shipment3 models.MTOShipment
	var shipment4 models.MTOShipment
	var approvedShipment models.MTOShipment
	var rejectedShipment models.MTOShipment
	var eTag string
	var mto models.Move

	suite.PreloadData(func() {
		for i := range expectedReServiceCodes {
			factory.FetchReServiceByCode(suite.DB(), expectedReServiceCodes[i])
		}

		mto = factory.BuildMove(suite.DB(), []factory.Customization{
			{
				Model: models.Move{
					Status: models.MoveStatusAPPROVED,
				},
			},
		}, nil)
		shipment := factory.BuildMTOShipment(suite.DB(), []factory.Customization{
			{
				Model:    mto,
				LinkOnly: true,
			},
			{
				Model: models.MTOShipment{
					ShipmentType:         models.MTOShipmentTypeHHG,
					ScheduledPickupDate:  &testdatagen.DateInsidePeakRateCycle,
					PrimeEstimatedWeight: &estimatedWeight,
					Status:               models.MTOShipmentStatusSubmitted,
				},
			},
		}, nil)
		draftShipment = factory.BuildMTOShipment(suite.DB(), []factory.Customization{
			{
				Model:    mto,
				LinkOnly: true,
			},
			{
				Model: models.MTOShipment{
					Status: models.MTOShipmentStatusDraft,
				},
			},
		}, nil)
		shipment2 = factory.BuildMTOShipment(suite.DB(), []factory.Customization{
			{
				Model:    mto,
				LinkOnly: true,
			},
			{
				Model: models.MTOShipment{
					Status: models.MTOShipmentStatusSubmitted,
				},
			},
		}, nil)
		shipment3 = factory.BuildMTOShipment(suite.DB(), []factory.Customization{
			{
				Model:    mto,
				LinkOnly: true,
			},
			{
				Model: models.MTOShipment{
					Status: models.MTOShipmentStatusSubmitted,
				},
			},
		}, nil)
		shipment4 = factory.BuildMTOShipment(suite.DB(), []factory.Customization{
			{
				Model:    mto,
				LinkOnly: true,
			},
			{
				Model: models.MTOShipment{
					Status: models.MTOShipmentStatusSubmitted,
				},
			},
		}, nil)
		shipmentForAutoApprove = factory.BuildMTOShipment(suite.DB(), []factory.Customization{
			{
				Model:    mto,
				LinkOnly: true,
			},
			{
				Model: models.MTOShipment{
					Status: models.MTOShipmentStatusSubmitted,
				},
			},
		}, nil)
		approvedShipment = factory.BuildMTOShipment(suite.DB(), []factory.Customization{
			{
				Model:    mto,
				LinkOnly: true,
			},
			{
				Model: models.MTOShipment{
					Status: models.MTOShipmentStatusApproved,
				},
			},
		}, nil)
		rejectionReason := "exotic animals are banned"
		rejectedShipment = factory.BuildMTOShipment(suite.DB(), []factory.Customization{
			{
				Model:    mto,
				LinkOnly: true,
			},
			{
				Model: models.MTOShipment{
					Status:          models.MTOShipmentStatusRejected,
					RejectionReason: &rejectionReason,
				},
			},
		}, nil)
		shipment.Status = models.MTOShipmentStatusSubmitted
		eTag = etag.GenerateEtag(shipment.UpdatedAt)
	})

	builder := query.NewQueryBuilder()
	moveRouter := moveservices.NewMoveRouter(transportationoffice.NewTransportationOfficesFetcher())
	planner := &mocks.Planner{}
	var TransitDistancePickupArg string
	var TransitDistanceDestinationArg string
	planner.On("ZipTransitDistance",
		mock.AnythingOfType("*appcontext.appContext"),
		mock.AnythingOfType("string"),
		mock.AnythingOfType("string"),
	).Return(500, nil).Run(func(args mock.Arguments) {
		TransitDistancePickupArg = args.Get(1).(string)
		TransitDistanceDestinationArg = args.Get(2).(string)
	})
	siCreator := mtoserviceitem.NewMTOServiceItemCreator(
		planner,
		builder,
		moveRouter,
		ghcrateengine.NewDomesticUnpackPricer(),
		ghcrateengine.NewDomesticPackPricer(),
		ghcrateengine.NewDomesticLinehaulPricer(),
		ghcrateengine.NewDomesticShorthaulPricer(),
		ghcrateengine.NewDomesticOriginPricer(),
		ghcrateengine.NewDomesticDestinationPricer(),
		ghcrateengine.NewFuelSurchargePricer(),
		ghcrateengine.NewDomesticDestinationFirstDaySITPricer(),
		ghcrateengine.NewDomesticDestinationSITDeliveryPricer(),
		ghcrateengine.NewDomesticDestinationAdditionalDaysSITPricer(),
		ghcrateengine.NewDomesticDestinationSITFuelSurchargePricer(),
		ghcrateengine.NewDomesticOriginFirstDaySITPricer(),
		ghcrateengine.NewDomesticOriginSITPickupPricer(),
		ghcrateengine.NewDomesticOriginAdditionalDaysSITPricer(),
		ghcrateengine.NewDomesticOriginSITFuelSurchargePricer())

	updater := NewMTOShipmentStatusUpdater(builder, siCreator, planner)

	suite.Run("If the mtoShipment is approved successfully it should create approved mtoServiceItems", func() {

		appCtx := suite.AppContextForTest()
		shipmentForAutoApproveEtag := etag.GenerateEtag(shipmentForAutoApprove.UpdatedAt)
		serviceItems := models.MTOServiceItems{}

		preApprovalTime := time.Now()
		approvedShipment, err := updater.UpdateMTOShipmentStatus(appCtx, shipmentForAutoApprove.ID, status, nil, nil, shipmentForAutoApproveEtag)
		suite.NoError(err)
		// Let's make sure the status is approved
		suite.Equal(models.MTOShipmentStatusApproved, approvedShipment.Status)

		err = appCtx.DB().EagerPreload("ReService").Where("mto_shipment_id = ?", shipmentForAutoApprove.ID).All(&serviceItems)
		suite.NoError(err)

		suite.Equal(6, len(serviceItems))

		// All ApprovedAt times for service items should be the same, so just get the first one
		// Test that service item was approved within a few seconds of the current time
		suite.Assertions.WithinDuration(preApprovalTime, *serviceItems[0].ApprovedAt, 2*time.Second)

		// If we've gotten the shipment updated and fetched it without error then we can inspect the
		// service items created as a side effect to see if they are
		// approved.
		missingReServiceCodes := make([]models.ReServiceCode, len(expectedReServiceCodes))
		copy(missingReServiceCodes, expectedReServiceCodes)
		for _, serviceItem := range serviceItems {
			suite.Equal(models.MTOServiceItemStatusApproved, serviceItem.Status)

			// Want to make sure each of the expected service codes is included at some point.
			codeFound := false
			for i, reServiceCodeToCheck := range missingReServiceCodes {
				if reServiceCodeToCheck == serviceItem.ReService.Code {
					missingReServiceCodes[i] = missingReServiceCodes[len(missingReServiceCodes)-1]
					missingReServiceCodes = missingReServiceCodes[:len(missingReServiceCodes)-1]
					codeFound = true
					break
				}
			}

			if !codeFound {
				suite.Fail("Unexpected service code", "unexpected ReService code: %s", string(serviceItem.ReService.Code))
			}
		}

		suite.Empty(missingReServiceCodes)
	})

	suite.Run("If we act on a shipment with a weight that has a 0 upper weight it should still work", func() {

		ghcDomesticTransitTime := models.GHCDomesticTransitTime{
			MaxDaysTransitTime: 12,
			WeightLbsLower:     0,
			WeightLbsUpper:     10000,
			DistanceMilesLower: 0,
			DistanceMilesUpper: 10000,
		}
		verrs, err := suite.DB().ValidateAndCreate(&ghcDomesticTransitTime)
		suite.Assert().False(verrs.HasAny())
		suite.NoError(err)

		// Let's also create a transit time object with a zero upper bound for weight (this can happen in the table).
		ghcDomesticTransitTime0LbsUpper := models.GHCDomesticTransitTime{
			MaxDaysTransitTime: 12,
			WeightLbsLower:     10001,
			WeightLbsUpper:     0,
			DistanceMilesLower: 0,
			DistanceMilesUpper: 10000,
		}
		verrs, err = suite.DB().ValidateAndCreate(&ghcDomesticTransitTime0LbsUpper)
		suite.Assert().False(verrs.HasAny())
		suite.NoError(err)

		// This is testing that the Required Delivery Date is calculated correctly.
		// In order for the Required Delivery Date to be calculated, the following conditions must be true:
		// 1. The shipment is moving to the APPROVED status
		// 2. The shipment must already have the following fields present:
		// ScheduledPickupDate, PrimeEstimatedWeight, PickupAddress, DestinationAddress
		// 3. The shipment must not already have a Required Delivery Date
		// Note that MakeMTOShipment will automatically add a Required Delivery Date if the ScheduledPickupDate
		// is present, therefore we need to use MakeMTOShipmentMinimal and add the Pickup and Destination addresses
		estimatedWeight := unit.Pound(11000)
		destinationAddress := factory.BuildAddress(suite.DB(), nil, []factory.Trait{factory.GetTraitAddress2})
		pickupAddress := factory.BuildAddress(suite.DB(), nil, nil)
		shipmentHeavy := factory.BuildMTOShipmentMinimal(suite.DB(), []factory.Customization{
			{
				Model:    mto,
				LinkOnly: true,
			},
			{
				Model: models.MTOShipment{
					ShipmentType:         models.MTOShipmentTypeHHG,
					ScheduledPickupDate:  &testdatagen.DateInsidePeakRateCycle,
					PrimeEstimatedWeight: &estimatedWeight,
					Status:               models.MTOShipmentStatusSubmitted,
				},
			},
			{
				Model:    pickupAddress,
				Type:     &factory.Addresses.PickupAddress,
				LinkOnly: true,
			},
			{
				Model:    destinationAddress,
				Type:     &factory.Addresses.DeliveryAddress,
				LinkOnly: true,
			},
		}, nil)
		shipmentHeavyEtag := etag.GenerateEtag(shipmentHeavy.UpdatedAt)

		_, err = updater.UpdateMTOShipmentStatus(suite.AppContextForTest(), shipmentHeavy.ID, status, nil, nil, shipmentHeavyEtag)
		suite.NoError(err)
		serviceItems := models.MTOServiceItems{}
		_ = suite.DB().All(&serviceItems)
		fetchedShipment := models.MTOShipment{}
		err = suite.DB().Find(&fetchedShipment, shipmentHeavy.ID)
		suite.NoError(err)
		// We also should have a required delivery date
		suite.NotNil(fetchedShipment.RequiredDeliveryDate)
	})

	suite.Run("Test that correct addresses are being used to calculate required delivery date", func() {
		appCtx := suite.AppContextForTest()

		ghcDomesticTransitTime0LbsUpper := models.GHCDomesticTransitTime{
			MaxDaysTransitTime: 12,
			WeightLbsLower:     10001,
			WeightLbsUpper:     0,
			DistanceMilesLower: 0,
			DistanceMilesUpper: 10000,
		}
		verrs, err := suite.DB().ValidateAndCreate(&ghcDomesticTransitTime0LbsUpper)
		suite.Assert().False(verrs.HasAny())
		suite.NoError(err)

		factory.FetchReServiceByCode(appCtx.DB(), models.ReServiceCodeDNPK)

		// This is testing that the Required Delivery Date is calculated correctly.
		// In order for the Required Delivery Date to be calculated, the following conditions must be true:
		// 1. The shipment is moving to the APPROVED status
		// 2. The shipment must already have the following fields present:
		// MTOShipmentTypeHHG: ScheduledPickupDate, PrimeEstimatedWeight, PickupAddress, DestinationAddress
		// MTOShipmentTypeHHGIntoNTS: ScheduledPickupDate, PrimeEstimatedWeight, PickupAddress, StorageFacility
		// MTOShipmentTypeHHGOutOfNTS: ScheduledPickupDate, NTSRecordedWeight, StorageFacility, DestinationAddress
		// 3. The shipment must not already have a Required Delivery Date
		// Note that MakeMTOShipment will automatically add a Required Delivery Date if the ScheduledPickupDate
		// is present, therefore we need to use MakeMTOShipmentMinimal and add the Pickup and Destination addresses
		estimatedWeight := unit.Pound(11000)

		destinationAddress := factory.BuildAddress(suite.DB(), nil, []factory.Trait{factory.GetTraitAddress4})
		pickupAddress := factory.BuildAddress(suite.DB(), nil, []factory.Trait{factory.GetTraitAddress3})
		storageFacility := factory.BuildStorageFacility(suite.DB(), nil, nil)

		hhgShipment := factory.BuildMTOShipmentMinimal(suite.DB(), []factory.Customization{
			{
				Model:    mto,
				LinkOnly: true,
			},
			{
				Model: models.MTOShipment{
					ShipmentType:         models.MTOShipmentTypeHHG,
					ScheduledPickupDate:  &testdatagen.DateInsidePeakRateCycle,
					PrimeEstimatedWeight: &estimatedWeight,
					Status:               models.MTOShipmentStatusSubmitted,
				},
			},
			{
				Model:    pickupAddress,
				Type:     &factory.Addresses.PickupAddress,
				LinkOnly: true,
			},
			{
				Model:    destinationAddress,
				Type:     &factory.Addresses.DeliveryAddress,
				LinkOnly: true,
			},
		}, nil)

		ntsShipment := factory.BuildMTOShipmentMinimal(suite.DB(), []factory.Customization{
			{
				Model:    mto,
				LinkOnly: true,
			},
			{
				Model: models.MTOShipment{
					ShipmentType:         models.MTOShipmentTypeHHGIntoNTS,
					ScheduledPickupDate:  &testdatagen.DateInsidePeakRateCycle,
					PrimeEstimatedWeight: &estimatedWeight,
					Status:               models.MTOShipmentStatusSubmitted,
				},
			},
			{
				Model:    storageFacility,
				LinkOnly: true,
			},
			{
				Model:    pickupAddress,
				Type:     &factory.Addresses.PickupAddress,
				LinkOnly: true,
			},
		}, nil)

		ntsrShipment := factory.BuildMTOShipmentMinimal(suite.DB(), []factory.Customization{
			{
				Model:    mto,
				LinkOnly: true,
			},
			{
				Model: models.MTOShipment{
					ShipmentType:        models.MTOShipmentTypeHHGOutOfNTS,
					ScheduledPickupDate: &testdatagen.DateInsidePeakRateCycle,
					NTSRecordedWeight:   &estimatedWeight,
					Status:              models.MTOShipmentStatusSubmitted,
				},
			},
			{
				Model:    storageFacility,
				LinkOnly: true,
			},
			{
				Model:    destinationAddress,
				Type:     &factory.Addresses.DeliveryAddress,
				LinkOnly: true,
			},
		}, nil)

		testCases := []struct {
			shipment            models.MTOShipment
			pickupLocation      *models.Address
			destinationLocation *models.Address
		}{
			{hhgShipment, hhgShipment.PickupAddress, hhgShipment.DestinationAddress},
			{ntsShipment, ntsShipment.PickupAddress, &ntsShipment.StorageFacility.Address},
			{ntsrShipment, &ntsrShipment.StorageFacility.Address, ntsrShipment.DestinationAddress},
		}

		for _, testCase := range testCases {
			shipmentEtag := etag.GenerateEtag(testCase.shipment.UpdatedAt)
			_, err = updater.UpdateMTOShipmentStatus(appCtx, testCase.shipment.ID, status, nil, nil, shipmentEtag)
			suite.NoError(err)

			fetchedShipment := models.MTOShipment{}
			err = suite.DB().Find(&fetchedShipment, testCase.shipment.ID)
			suite.NoError(err)
			// We also should have a required delivery date
			suite.NotNil(fetchedShipment.RequiredDeliveryDate)
			// Check that TransitDistance was called with the correct addresses
			suite.Equal(testCase.pickupLocation.PostalCode, TransitDistancePickupArg)
			suite.Equal(testCase.destinationLocation.PostalCode, TransitDistanceDestinationArg)
		}
	})

	suite.Run("Test that we are properly adding days to Alaska shipments", func() {
		reContract := testdatagen.FetchOrMakeReContract(suite.DB(), testdatagen.Assertions{})
		testdatagen.FetchOrMakeReContractYear(suite.DB(), testdatagen.Assertions{
			ReContractYear: models.ReContractYear{
				Contract:             reContract,
				ContractID:           reContract.ID,
				StartDate:            time.Now(),
				EndDate:              time.Now().Add(time.Hour * 12),
				Escalation:           1.0,
				EscalationCompounded: 1.0,
			},
		})
		move := factory.BuildAvailableToPrimeMove(suite.DB(), nil, nil)
		appCtx := suite.AppContextForTest()

		ghcDomesticTransitTime0LbsUpper := models.GHCDomesticTransitTime{
			MaxDaysTransitTime: 12,
			WeightLbsLower:     10001,
			WeightLbsUpper:     0,
			DistanceMilesLower: 0,
			DistanceMilesUpper: 10000,
		}
		verrs, err := suite.DB().ValidateAndCreate(&ghcDomesticTransitTime0LbsUpper)
		suite.Assert().False(verrs.HasAny())
		suite.NoError(err)

		conusAddress := factory.BuildAddress(suite.DB(), nil, []factory.Trait{factory.GetTraitAddress2})
		zone1Address := factory.BuildAddress(suite.DB(), nil, []factory.Trait{factory.GetTraitAddressAKZone1})
		zone2Address := factory.BuildAddress(suite.DB(), nil, []factory.Trait{factory.GetTraitAddressAKZone2})
		zone3Address := factory.BuildAddress(suite.DB(), nil, []factory.Trait{factory.GetTraitAddressAKZone3})
		zone4Address := factory.BuildAddress(suite.DB(), nil, []factory.Trait{factory.GetTraitAddressAKZone4})
		zone5Address := factory.BuildAddress(suite.DB(), nil, []factory.Trait{factory.GetTraitAddressAKZone5})

		estimatedWeight := unit.Pound(11000)

		testCases10Days := []struct {
			pickupLocation      models.Address
			destinationLocation models.Address
		}{
			{conusAddress, zone1Address},
			{conusAddress, zone2Address},
			{zone1Address, conusAddress},
			{zone2Address, conusAddress},
		}
		// adding 22 days; ghcDomesticTransitTime0LbsUpper.MaxDaysTransitTime is 12, plus 10 for Zones 1 and 2
		rdd10DaysDate := testdatagen.DateInsidePeakRateCycle.AddDate(0, 0, 22)
		for _, testCase := range testCases10Days {
			shipment := factory.BuildMTOShipmentMinimal(suite.DB(), []factory.Customization{
				{
					Model:    move,
					LinkOnly: true,
				},
				{
					Model: models.MTOShipment{
						ShipmentType:         models.MTOShipmentTypeHHG,
						ScheduledPickupDate:  &testdatagen.DateInsidePeakRateCycle,
						PrimeEstimatedWeight: &estimatedWeight,
						Status:               models.MTOShipmentStatusSubmitted,
					},
				},
				{
					Model:    testCase.pickupLocation,
					Type:     &factory.Addresses.PickupAddress,
					LinkOnly: true,
				},
				{
					Model:    testCase.destinationLocation,
					Type:     &factory.Addresses.DeliveryAddress,
					LinkOnly: true,
				},
			}, nil)
			shipmentEtag := etag.GenerateEtag(shipment.UpdatedAt)
			_, err = updater.UpdateMTOShipmentStatus(appCtx, shipment.ID, status, nil, nil, shipmentEtag)
			suite.NoError(err)

			fetchedShipment := models.MTOShipment{}
			err = suite.DB().Find(&fetchedShipment, shipment.ID)
			suite.NoError(err)
			suite.NotNil(fetchedShipment.RequiredDeliveryDate)
			suite.Equal(rdd10DaysDate.Format(time.RFC3339), fetchedShipment.RequiredDeliveryDate.Format(time.RFC3339))
		}

		testCases20Days := []struct {
			pickupLocation      models.Address
			destinationLocation models.Address
		}{
			{conusAddress, zone3Address},
			{conusAddress, zone4Address},
			{zone3Address, conusAddress},
			{zone4Address, conusAddress},
		}
		// adding 32 days; ghcDomesticTransitTime0LbsUpper.MaxDaysTransitTime is 12, plus 20 for Zones 3 and 4
		rdd20DaysDate := testdatagen.DateInsidePeakRateCycle.AddDate(0, 0, 32)
		for _, testCase := range testCases20Days {
			shipment := factory.BuildMTOShipmentMinimal(suite.DB(), []factory.Customization{
				{
					Model:    move,
					LinkOnly: true,
				},
				{
					Model: models.MTOShipment{
						ShipmentType:         models.MTOShipmentTypeHHG,
						ScheduledPickupDate:  &testdatagen.DateInsidePeakRateCycle,
						PrimeEstimatedWeight: &estimatedWeight,
						Status:               models.MTOShipmentStatusSubmitted,
					},
				},
				{
					Model:    testCase.pickupLocation,
					Type:     &factory.Addresses.PickupAddress,
					LinkOnly: true,
				},
				{
					Model:    testCase.destinationLocation,
					Type:     &factory.Addresses.DeliveryAddress,
					LinkOnly: true,
				},
			}, nil)
			shipmentEtag := etag.GenerateEtag(shipment.UpdatedAt)
			_, err = updater.UpdateMTOShipmentStatus(appCtx, shipment.ID, status, nil, nil, shipmentEtag)
			suite.NoError(err)

			fetchedShipment := models.MTOShipment{}
			err = suite.DB().Find(&fetchedShipment, shipment.ID)
			suite.NoError(err)
			suite.NotNil(fetchedShipment.RequiredDeliveryDate)
			suite.Equal(rdd20DaysDate.Format(time.RFC3339), fetchedShipment.RequiredDeliveryDate.Format(time.RFC3339))
		}
		testCases60Days := []struct {
			pickupLocation      models.Address
			destinationLocation models.Address
		}{
			{conusAddress, zone5Address},
			{zone5Address, conusAddress},
		}

		// adding 72 days; ghcDomesticTransitTime0LbsUpper.MaxDaysTransitTime is 12, plus 60 for Zone 5 HHG
		rdd60DaysDate := testdatagen.DateInsidePeakRateCycle.AddDate(0, 0, 72)
		for _, testCase := range testCases60Days {
			shipment := factory.BuildMTOShipmentMinimal(suite.DB(), []factory.Customization{
				{
					Model:    move,
					LinkOnly: true,
				},
				{
					Model: models.MTOShipment{
						ShipmentType:         models.MTOShipmentTypeHHG,
						ScheduledPickupDate:  &testdatagen.DateInsidePeakRateCycle,
						PrimeEstimatedWeight: &estimatedWeight,
						Status:               models.MTOShipmentStatusSubmitted,
					},
				},
				{
					Model:    testCase.pickupLocation,
					Type:     &factory.Addresses.PickupAddress,
					LinkOnly: true,
				},
				{
					Model:    testCase.destinationLocation,
					Type:     &factory.Addresses.DeliveryAddress,
					LinkOnly: true,
				},
			}, nil)
			shipmentEtag := etag.GenerateEtag(shipment.UpdatedAt)
			_, err = updater.UpdateMTOShipmentStatus(appCtx, shipment.ID, status, nil, nil, shipmentEtag)
			suite.NoError(err)

			fetchedShipment := models.MTOShipment{}
			err = suite.DB().Find(&fetchedShipment, shipment.ID)
			suite.NoError(err)
			suite.NotNil(fetchedShipment.RequiredDeliveryDate)
			suite.Equal(rdd60DaysDate.Format(time.RFC3339), fetchedShipment.RequiredDeliveryDate.Format(time.RFC3339))
		}

		conusAddress = factory.BuildAddress(suite.DB(), []factory.Customization{
			{
				Model: models.Address{
					StreetAddress1: "1 some street",
					City:           "Charlotte",
					State:          "NC",
					PostalCode:     "28290",
					IsOconus:       models.BoolPointer(false),
				},
			}}, nil)
		zone5Address = factory.BuildAddress(suite.DB(), []factory.Customization{
			{
				Model: models.Address{
					StreetAddress1: "1 some street",
					StreetAddress2: models.StringPointer("P.O. Box 1234"),
					StreetAddress3: models.StringPointer("c/o Another Person"),
					City:           "Cordova",
					State:          "AK",
					PostalCode:     "99677",
					IsOconus:       models.BoolPointer(true),
				},
			}}, nil)

		testCases60Days = []struct {
			pickupLocation      models.Address
			destinationLocation models.Address
		}{
			{conusAddress, zone5Address},
			{zone5Address, conusAddress},
		}

		for _, testCase := range testCases60Days {
			shipment := factory.BuildMTOShipmentMinimal(suite.DB(), []factory.Customization{
				{
					Model:    move,
					LinkOnly: true,
				},
				{
					Model: models.MTOShipment{
						ShipmentType:         models.MTOShipmentTypeUnaccompaniedBaggage,
						ScheduledPickupDate:  &testdatagen.DateInsidePeakRateCycle,
						PrimeEstimatedWeight: &estimatedWeight,
						Status:               models.MTOShipmentStatusSubmitted,
					},
				},
				{
					Model:    testCase.pickupLocation,
					Type:     &factory.Addresses.PickupAddress,
					LinkOnly: true,
				},
				{
					Model:    testCase.destinationLocation,
					Type:     &factory.Addresses.DeliveryAddress,
					LinkOnly: true,
				},
			}, nil)
			// adding 42 days; ghcDomesticTransitTime0LbsUpper.MaxDaysTransitTime is 12, plus 30 for Zone 5 UB
			pickUpDate := shipment.ScheduledPickupDate
			rdd60DaysDateUB := pickUpDate.AddDate(0, 0, 27)
			shipmentEtag := etag.GenerateEtag(shipment.UpdatedAt)
			_, err = updater.UpdateMTOShipmentStatus(appCtx, shipment.ID, status, nil, nil, shipmentEtag)
			suite.NoError(err)

			fetchedShipment := models.MTOShipment{}
			err = suite.DB().Find(&fetchedShipment, shipment.ID)
			suite.NoError(err)
			suite.NotNil(fetchedShipment.RequiredDeliveryDate)
			suite.Equal(rdd60DaysDateUB.Format(time.RFC3339), fetchedShipment.RequiredDeliveryDate.Format(time.RFC3339))
		}
	})

	suite.Run("Update RDD on UB Shipment on status change", func() {
		reContract := testdatagen.FetchOrMakeReContract(suite.DB(), testdatagen.Assertions{})
		testdatagen.FetchOrMakeReContractYear(suite.DB(), testdatagen.Assertions{
			ReContractYear: models.ReContractYear{
				Contract:             reContract,
				ContractID:           reContract.ID,
				StartDate:            time.Now(),
				EndDate:              time.Now().AddDate(1, 0, 0),
				Escalation:           1.0,
				EscalationCompounded: 1.0,
			},
		})
		move := factory.BuildAvailableToPrimeMove(suite.DB(), nil, nil)
		appCtx := suite.AppContextForTest()

		ghcDomesticTransitTime := models.GHCDomesticTransitTime{
			MaxDaysTransitTime: 12,
			WeightLbsLower:     0,
			WeightLbsUpper:     10000,
			DistanceMilesLower: 0,
			DistanceMilesUpper: 10000,
		}
		verrs, err := suite.DB().ValidateAndCreate(&ghcDomesticTransitTime)
		suite.Assert().False(verrs.HasAny())
		suite.NoError(err)

		conusAddress := factory.BuildAddress(suite.DB(), []factory.Customization{
			{
				Model: models.Address{
					StreetAddress1: "1 some street",
					City:           "Charlotte",
					State:          "NC",
					PostalCode:     "28290",
					IsOconus:       models.BoolPointer(false),
				},
			}}, nil)
		zone5Address := factory.BuildAddress(suite.DB(), []factory.Customization{
			{
				Model: models.Address{
					StreetAddress1: "1 some street",
					StreetAddress2: models.StringPointer("P.O. Box 1234"),
					StreetAddress3: models.StringPointer("c/o Another Person"),
					City:           "Cordova",
					State:          "AK",
					PostalCode:     "99677",
					IsOconus:       models.BoolPointer(true),
				},
			}}, nil)
		estimatedWeight := unit.Pound(4000)
		shipment := factory.BuildMTOShipmentMinimal(suite.DB(), []factory.Customization{
			{
				Model:    move,
				LinkOnly: true,
			},
			{
				Model: models.MTOShipment{
					ShipmentType:         models.MTOShipmentTypeUnaccompaniedBaggage,
					ScheduledPickupDate:  &testdatagen.DateInsidePeakRateCycle,
					PrimeEstimatedWeight: &estimatedWeight,
					Status:               models.MTOShipmentStatusSubmitted,
				},
			},
			{
				Model:    conusAddress,
				Type:     &factory.Addresses.PickupAddress,
				LinkOnly: true,
			},
			{
				Model:    zone5Address,
				Type:     &factory.Addresses.DeliveryAddress,
				LinkOnly: true,
			},
		}, nil)

		shipmentEtag := etag.GenerateEtag(shipment.UpdatedAt)
		mtoShipment, err := updater.UpdateMTOShipmentStatus(appCtx, shipment.ID, status, nil, nil, shipmentEtag)
		suite.NoError(err)
		suite.NotNil(mtoShipment.RequiredDeliveryDate)
		suite.False(mtoShipment.RequiredDeliveryDate.IsZero())
	})

	suite.Run("Cannot set SUBMITTED status on shipment via UpdateMTOShipmentStatus", func() {
		// The only time a shipment gets set to the SUBMITTED status is when it is created, whether by the customer
		// or the Prime. This happens in the internal and prime API in the CreateMTOShipmentHandler. In that case,
		// the handlers will call ShipmentRouter.Submit().
		eTag = etag.GenerateEtag(draftShipment.UpdatedAt)
		_, err := updater.UpdateMTOShipmentStatus(suite.AppContextForTest(), draftShipment.ID, "SUBMITTED", nil, nil, eTag)

		suite.Error(err)
		suite.IsType(ConflictStatusError{}, err)

		err = suite.DB().Find(&draftShipment, draftShipment.ID)

		suite.NoError(err)
		suite.EqualValues(models.MTOShipmentStatusDraft, draftShipment.Status)
	})

	suite.Run("Rejecting a shipment in SUBMITTED status with a rejection reason should return no error", func() {
		eTag = etag.GenerateEtag(shipment2.UpdatedAt)
		rejectionReason := "Rejection reason"
		returnedShipment, err := updater.UpdateMTOShipmentStatus(suite.AppContextForTest(), shipment2.ID, "REJECTED", &rejectionReason, nil, eTag)

		suite.NoError(err)
		suite.NotNil(returnedShipment)

		err = suite.DB().Find(&shipment2, shipment2.ID)

		suite.NoError(err)
		suite.EqualValues(models.MTOShipmentStatusRejected, shipment2.Status)
		suite.Equal(&rejectionReason, shipment2.RejectionReason)
	})

	suite.Run("Rejecting a shipment with no rejection reason returns an InvalidInputError", func() {
		eTag = etag.GenerateEtag(shipment3.UpdatedAt)
		_, err := updater.UpdateMTOShipmentStatus(suite.AppContextForTest(), shipment3.ID, "REJECTED", nil, nil, eTag)

		suite.Error(err)
		suite.IsType(apperror.InvalidInputError{}, err)
	})

	suite.Run("Rejecting a shipment in APPROVED status returns a ConflictStatusError", func() {
		eTag = etag.GenerateEtag(approvedShipment.UpdatedAt)
		rejectionReason := "Rejection reason"
		_, err := updater.UpdateMTOShipmentStatus(suite.AppContextForTest(), approvedShipment.ID, "REJECTED", &rejectionReason, nil, eTag)

		suite.Error(err)
		suite.IsType(ConflictStatusError{}, err)
	})

	suite.Run("Approving a shipment in REJECTED status returns a ConflictStatusError", func() {
		eTag = etag.GenerateEtag(rejectedShipment.UpdatedAt)
		_, err := updater.UpdateMTOShipmentStatus(suite.AppContextForTest(), rejectedShipment.ID, "APPROVED", nil, nil, eTag)

		suite.Error(err)
		suite.IsType(ConflictStatusError{}, err)
	})

	suite.Run("Passing in a stale identifier returns a PreconditionFailedError", func() {
		staleETag := etag.GenerateEtag(time.Now())

		_, err := updater.UpdateMTOShipmentStatus(suite.AppContextForTest(), shipment4.ID, "APPROVED", nil, nil, staleETag)

		suite.Error(err)
		suite.IsType(apperror.PreconditionFailedError{}, err)
	})

	suite.Run("Passing in an invalid status returns a ConflictStatus error", func() {
		eTag = etag.GenerateEtag(shipment4.UpdatedAt)

		_, err := updater.UpdateMTOShipmentStatus(suite.AppContextForTest(), shipment4.ID, "invalid", nil, nil, eTag)

		suite.Error(err)
		suite.IsType(ConflictStatusError{}, err)
	})

	suite.Run("Passing in a bad shipment id returns a Not Found error", func() {
		badShipmentID := uuid.FromStringOrNil("424d930b-cf8d-4c10-8059-be8a25ba952a")

		_, err := updater.UpdateMTOShipmentStatus(suite.AppContextForTest(), badShipmentID, "APPROVED", nil, nil, eTag)

		suite.Error(err)
		suite.IsType(apperror.NotFoundError{}, err)
	})

	suite.Run("Changing to APPROVED status records approved_date", func() {
		shipment5 := factory.BuildMTOShipment(suite.DB(), []factory.Customization{
			{
				Model:    mto,
				LinkOnly: true,
			},
			{
				Model: models.MTOShipment{
					Status: models.MTOShipmentStatusSubmitted,
				},
			},
		}, nil)
		eTag = etag.GenerateEtag(shipment5.UpdatedAt)

		suite.Nil(shipment5.ApprovedDate)

		approvedShipment, err := updater.UpdateMTOShipmentStatus(suite.AppContextForTest(), shipment5.ID, models.MTOShipmentStatusApproved, nil, nil, eTag)
		suite.NoError(err)
		suite.Equal(models.MTOShipmentStatusApproved, approvedShipment.Status)
		suite.NotNil(approvedShipment.ApprovedDate)
	})

	suite.Run("Changing to a non-APPROVED status does not record approved_date", func() {
		shipment6 := factory.BuildMTOShipment(suite.DB(), []factory.Customization{
			{
				Model:    mto,
				LinkOnly: true,
			},
			{
				Model: models.MTOShipment{
					Status: models.MTOShipmentStatusSubmitted,
				},
			},
		}, nil)

		eTag = etag.GenerateEtag(shipment6.UpdatedAt)
		rejectionReason := "reason"

		suite.Nil(shipment6.ApprovedDate)

		_, err := updater.UpdateMTOShipmentStatus(suite.AppContextForTest(), shipment6.ID, models.MTOShipmentStatusRejected, &rejectionReason, nil, eTag)

		suite.NoError(err)
		suite.NoError(suite.DB().Find(&shipment6, shipment6.ID))
		suite.Equal(models.MTOShipmentStatusRejected, shipment6.Status)
		suite.Nil(shipment6.ApprovedDate)
	})

	suite.Run("When move is not yet approved, cannot approve shipment", func() {
		submittedMTO := factory.BuildMoveWithShipment(suite.DB(), nil, nil)
		mtoShipment := submittedMTO.MTOShipments[0]
		eTag = etag.GenerateEtag(mtoShipment.UpdatedAt)

		updatedShipment, err := updater.UpdateMTOShipmentStatus(suite.AppContextForTest(), mtoShipment.ID, models.MTOShipmentStatusApproved, nil, nil, eTag)
		suite.NoError(suite.DB().Find(&mtoShipment, mtoShipment.ID))

		suite.Nil(updatedShipment)
		suite.Equal(models.MTOShipmentStatusSubmitted, mtoShipment.Status)
		suite.Error(err)
		suite.IsType(apperror.ConflictError{}, err)
		suite.Contains(
			err.Error(),
			fmt.Sprintf(
				"Cannot approve a shipment if the move status isn't %s or %s, or if it isn't a PPM shipment with a move status of %s. The current status for the move with ID %s is %s",
				models.MoveStatusAPPROVED,
				models.MoveStatusAPPROVALSREQUESTED,
				models.MoveStatusNeedsServiceCounseling,
				submittedMTO.ID,
				submittedMTO.Status,
			),
		)
	})

	suite.Run("An approved shipment can change to CANCELLATION_REQUESTED", func() {
		approvedShipment2 := factory.BuildMTOShipment(suite.DB(), []factory.Customization{
			{
				Model:    factory.BuildAvailableToPrimeMove(suite.DB(), nil, nil),
				LinkOnly: true,
			},
			{
				Model: models.MTOShipment{
					Status: models.MTOShipmentStatusApproved,
				},
			},
		}, nil)
		eTag = etag.GenerateEtag(approvedShipment2.UpdatedAt)

		updatedShipment, err := updater.UpdateMTOShipmentStatus(
			suite.AppContextForTest(), approvedShipment2.ID, models.MTOShipmentStatusCancellationRequested, nil, nil, eTag)
		suite.NoError(suite.DB().Find(&approvedShipment2, approvedShipment2.ID))

		suite.NoError(err)
		suite.NotNil(updatedShipment)
		suite.Equal(models.MTOShipmentStatusCancellationRequested, updatedShipment.Status)
		suite.Equal(models.MTOShipmentStatusCancellationRequested, approvedShipment2.Status)
	})

	suite.Run("A CANCELLATION_REQUESTED shipment can change to CANCELED", func() {
		cancellationRequestedShipment := factory.BuildMTOShipment(suite.DB(), []factory.Customization{
			{
				Model:    factory.BuildAvailableToPrimeMove(suite.DB(), nil, nil),
				LinkOnly: true,
			},
			{
				Model: models.MTOShipment{
					Status: models.MTOShipmentStatusCancellationRequested,
				},
			},
		}, nil)
		eTag = etag.GenerateEtag(cancellationRequestedShipment.UpdatedAt)

		updatedShipment, err := updater.UpdateMTOShipmentStatus(
			suite.AppContextForTest(), cancellationRequestedShipment.ID, models.MTOShipmentStatusCanceled, nil, nil, eTag)
		suite.NoError(suite.DB().Find(&cancellationRequestedShipment, cancellationRequestedShipment.ID))

		suite.NoError(err)
		suite.NotNil(updatedShipment)
		suite.Equal(models.MTOShipmentStatusCanceled, updatedShipment.Status)
		suite.Equal(models.MTOShipmentStatusCanceled, cancellationRequestedShipment.Status)
	})

	suite.Run("An APPROVED shipment CANNOT change to CANCELED - ERROR", func() {
		eTag = etag.GenerateEtag(approvedShipment.UpdatedAt)

		updatedShipment, err := updater.UpdateMTOShipmentStatus(
			suite.AppContextForTest(), approvedShipment.ID, models.MTOShipmentStatusCanceled, nil, nil, eTag)
		suite.NoError(suite.DB().Find(&approvedShipment, approvedShipment.ID))

		suite.Error(err)
		suite.Nil(updatedShipment)
		suite.IsType(ConflictStatusError{}, err)
		suite.Equal(models.MTOShipmentStatusApproved, approvedShipment.Status)
	})

	suite.Run("An APPROVALS_REQUESTED shipment CANNOT change to CANCELED - ERROR", func() {
		testShipment := factory.BuildMTOShipment(suite.DB(), []factory.Customization{
			{
				Model:    mto,
				LinkOnly: true,
			},
		}, []factory.Trait{factory.GetTraitApprovalsRequestedShipment})
		eTag = etag.GenerateEtag(testShipment.UpdatedAt)

		updatedShipment, err := updater.UpdateMTOShipmentStatus(
			suite.AppContextForTest(), testShipment.ID, models.MTOShipmentStatusCanceled, nil, nil, eTag)
		suite.NoError(suite.DB().Find(&testShipment, testShipment.ID))

		suite.Error(err)
		suite.Nil(updatedShipment)
		suite.IsType(ConflictStatusError{}, err)
		suite.Equal(models.MTOShipmentStatusApprovalsRequested, testShipment.Status)
	})

	suite.Run("An APPROVED shipment CAN change to Diversion Requested", func() {
		shipmentToDivert := factory.BuildMTOShipment(suite.DB(), []factory.Customization{
			{
				Model:    mto,
				LinkOnly: true,
			},
			{
				Model: models.MTOShipment{
					Status: models.MTOShipmentStatusApproved,
				},
			},
		}, nil)
		eTag = etag.GenerateEtag(shipmentToDivert.UpdatedAt)

		diversionReason := "Test reason"
		_, err := updater.UpdateMTOShipmentStatus(
			suite.AppContextForTest(), shipmentToDivert.ID, models.MTOShipmentStatusDiversionRequested, nil, &diversionReason, eTag)
		suite.NoError(suite.DB().Find(&shipmentToDivert, shipmentToDivert.ID))

		suite.NoError(err)
		suite.Equal(models.MTOShipmentStatusDiversionRequested, shipmentToDivert.Status)
	})

	suite.Run("A diversion or diverted shipment can change to APPROVED", func() {
		diversionReason := "Test reason"

		// a diversion or diverted shipment is when the PRIME sets the diversion field to true
		// the status must also be in diversion requested status to be approvable as well
		diversionRequestedShipment := factory.BuildMTOShipment(suite.DB(), []factory.Customization{
			{
				Model:    factory.BuildAvailableToPrimeMove(suite.DB(), nil, nil),
				LinkOnly: true,
			},
			{
				Model: models.MTOShipment{
					Status:          models.MTOShipmentStatusDiversionRequested,
					Diversion:       true,
					DiversionReason: &diversionReason,
				},
			},
		}, nil)
		eTag = etag.GenerateEtag(diversionRequestedShipment.UpdatedAt)

		updatedShipment, err := updater.UpdateMTOShipmentStatus(
			suite.AppContextForTest(), diversionRequestedShipment.ID, models.MTOShipmentStatusApproved, nil, nil, eTag)

		suite.NoError(err)
		suite.NotNil(updatedShipment)
		suite.Equal(models.MTOShipmentStatusApproved, updatedShipment.Status)

		var shipmentServiceItems models.MTOServiceItems
		err = suite.DB().Where("mto_shipment_id = $1", updatedShipment.ID).All(&shipmentServiceItems)
		suite.NoError(err)
		suite.Len(shipmentServiceItems, 0, "should not have created shipment level service items for diversion shipment after approving")
	})
}

func (suite *MTOShipmentServiceSuite) TestMTOShipmentsMTOAvailableToPrime() {
	now := time.Now()
	waf := entitlements.NewWeightAllotmentFetcher()

	hide := false
	var primeShipment models.MTOShipment
	var nonPrimeShipment models.MTOShipment
	var hiddenPrimeShipment models.MTOShipment

	setupTestData := func() {
		primeShipment = factory.BuildMTOShipment(suite.DB(), []factory.Customization{
			{
				Model: models.Move{
					AvailableToPrimeAt: &now,
					ApprovedAt:         &now,
				},
			},
		}, nil)
		nonPrimeShipment = factory.BuildMTOShipmentMinimal(suite.DB(), nil, nil)
		hiddenPrimeShipment = factory.BuildMTOShipment(suite.DB(), []factory.Customization{
			{
				Model: models.Move{
					AvailableToPrimeAt: &now,
					ApprovedAt:         &now,
					Show:               &hide,
				},
			},
		}, nil)
	}

	builder := query.NewQueryBuilder()
	fetcher := fetch.NewFetcher(builder)
	planner := &mocks.Planner{}
	moveRouter := moveservices.NewMoveRouter(transportationoffice.NewTransportationOfficesFetcher())
	mockSender := setUpMockNotificationSender()
	moveWeights := moveservices.NewMoveWeights(NewShipmentReweighRequester(mockSender), waf)
	mockShipmentRecalculator := mockservices.PaymentRequestShipmentRecalculator{}
	mockShipmentRecalculator.On("ShipmentRecalculatePaymentRequest",
		mock.AnythingOfType("*appcontext.appContext"),
		mock.AnythingOfType("uuid.UUID"),
	).Return(&models.PaymentRequests{}, nil)
	addressUpdater := address.NewAddressUpdater()
	addressCreator := address.NewAddressCreator()

	updater := NewMTOShipmentUpdater(builder, fetcher, planner, moveRouter, moveWeights, mockSender, &mockShipmentRecalculator, addressUpdater, addressCreator)

	suite.Run("Shipment exists and is available to Prime - success", func() {
		setupTestData()

		isAvailable, err := updater.MTOShipmentsMTOAvailableToPrime(suite.AppContextForTest(), primeShipment.ID)
		suite.True(isAvailable)
		suite.NoError(err)

		// Verify that shipment recalculate was handled correctly
		mockShipmentRecalculator.AssertNotCalled(suite.T(), "ShipmentRecalculatePaymentRequest", mock.Anything, mock.Anything)
	})

	suite.Run("Shipment exists but is not available to Prime - failure", func() {
		setupTestData()

		isAvailable, err := updater.MTOShipmentsMTOAvailableToPrime(suite.AppContextForTest(), nonPrimeShipment.ID)
		suite.False(isAvailable)
		suite.Error(err)
		suite.IsType(apperror.NotFoundError{}, err)
		suite.Contains(err.Error(), nonPrimeShipment.ID.String())

		// Verify that shipment recalculate was handled correctly
		mockShipmentRecalculator.AssertNotCalled(suite.T(), "ShipmentRecalculatePaymentRequest", mock.Anything, mock.Anything)
	})

	suite.Run("Shipment exists, is available, but move is disabled - failure", func() {
		setupTestData()

		isAvailable, err := updater.MTOShipmentsMTOAvailableToPrime(suite.AppContextForTest(), hiddenPrimeShipment.ID)
		suite.False(isAvailable)
		suite.Error(err)
		suite.IsType(apperror.NotFoundError{}, err)
		suite.Contains(err.Error(), hiddenPrimeShipment.ID.String())

		// Verify that shipment recalculate was handled correctly
		mockShipmentRecalculator.AssertNotCalled(suite.T(), "ShipmentRecalculatePaymentRequest", mock.Anything, mock.Anything)
	})

	suite.Run("Shipment does not exist - failure", func() {
		setupTestData()

		badUUID := uuid.FromStringOrNil("00000000-0000-0000-0000-000000000001")
		isAvailable, err := updater.MTOShipmentsMTOAvailableToPrime(suite.AppContextForTest(), badUUID)
		suite.False(isAvailable)
		suite.Error(err)
		suite.IsType(apperror.NotFoundError{}, err)
		suite.Contains(err.Error(), badUUID.String())

		// Verify that shipment recalculate was handled correctly
		mockShipmentRecalculator.AssertNotCalled(suite.T(), "ShipmentRecalculatePaymentRequest", mock.Anything, mock.Anything)
	})
}

func (suite *MTOShipmentServiceSuite) TestUpdateShipmentEstimatedWeightMoveExcessWeight() {
	builder := query.NewQueryBuilder()
	fetcher := fetch.NewFetcher(builder)
	planner := &mocks.Planner{}
	waf := entitlements.NewWeightAllotmentFetcher()

	moveRouter := moveservices.NewMoveRouter(transportationoffice.NewTransportationOfficesFetcher())
	mockSender := setUpMockNotificationSender()
	moveWeights := moveservices.NewMoveWeights(NewShipmentReweighRequester(mockSender), waf)
	mockShipmentRecalculator := mockservices.PaymentRequestShipmentRecalculator{}
	mockShipmentRecalculator.On("ShipmentRecalculatePaymentRequest",
		mock.AnythingOfType("*appcontext.appContext"),
		mock.AnythingOfType("uuid.UUID"),
	).Return(&models.PaymentRequests{}, nil)
	addressUpdater := address.NewAddressUpdater()
	addressCreator := address.NewAddressCreator()
	mtoShipmentUpdaterPrime := NewPrimeMTOShipmentUpdater(builder, fetcher, planner, moveRouter, moveWeights, mockSender, &mockShipmentRecalculator, addressUpdater, addressCreator)

	suite.Run("Updates to estimated weight change max billable weight", func() {
		now := time.Now()
		pickupDate := now.AddDate(0, 0, 10)

		primeShipment := factory.BuildMTOShipmentMinimal(suite.DB(), []factory.Customization{
			{
				Model: models.MTOShipment{
					Status:              models.MTOShipmentStatusApproved,
					ApprovedDate:        &now,
					ScheduledPickupDate: &pickupDate,
				},
			},
			{
				Model: models.Move{
					AvailableToPrimeAt: &now,
					ApprovedAt:         &now,
					Status:             models.MoveStatusAPPROVED,
				},
			},
		}, nil)

		suite.Equal(8000, *primeShipment.MoveTaskOrder.Orders.Entitlement.AuthorizedWeight())

		estimatedWeight := unit.Pound(1234)
		primeShipment.Status = ""
		primeShipment.PrimeEstimatedWeight = &estimatedWeight

		session := auth.Session{}
		_, err := mtoShipmentUpdaterPrime.UpdateMTOShipment(suite.AppContextWithSessionForTest(&session), &primeShipment, etag.GenerateEtag(primeShipment.UpdatedAt), "test")
		suite.NoError(err)

		err = suite.DB().Reload(primeShipment.MoveTaskOrder.Orders.Entitlement)
		suite.NoError(err)

		estimatedWeight110 := int(math.Round(float64(*primeShipment.PrimeEstimatedWeight) * 1.10))
		suite.Equal(estimatedWeight110, *primeShipment.MoveTaskOrder.Orders.Entitlement.AuthorizedWeight())
	})

	suite.Run("Updating the shipment estimated weight will flag excess weight on the move and transitions move status", func() {
		now := time.Now()
		pickupDate := now.AddDate(0, 0, 10)

		primeShipment := factory.BuildMTOShipmentMinimal(suite.DB(), []factory.Customization{
			{
				Model: models.MTOShipment{
					Status:              models.MTOShipmentStatusApproved,
					ApprovedDate:        &now,
					ScheduledPickupDate: &pickupDate,
				},
			},
			{
				Model: models.Move{
					AvailableToPrimeAt: &now,
					ApprovedAt:         &now,
					Status:             models.MoveStatusAPPROVED,
				},
			},
		}, nil)
		estimatedWeight := unit.Pound(7200)
		// there is a validator check about updating the status
		primeShipment.Status = ""
		primeShipment.PrimeEstimatedWeight = &estimatedWeight

		suite.Nil(primeShipment.MoveTaskOrder.ExcessWeightQualifiedAt)
		suite.Equal(models.MoveStatusAPPROVED, primeShipment.MoveTaskOrder.Status)

		session := auth.Session{}
		_, err := mtoShipmentUpdaterPrime.UpdateMTOShipment(suite.AppContextWithSessionForTest(&session), &primeShipment, etag.GenerateEtag(primeShipment.UpdatedAt), "test")
		suite.NoError(err)

		err = suite.DB().Reload(&primeShipment.MoveTaskOrder)
		suite.NoError(err)

		suite.NotNil(primeShipment.MoveTaskOrder.ExcessWeightQualifiedAt)
		suite.Equal(models.MoveStatusAPPROVALSREQUESTED, primeShipment.MoveTaskOrder.Status)

		// Verify that shipment recalculate was handled correctly
		mockShipmentRecalculator.AssertNotCalled(suite.T(), "ShipmentRecalculatePaymentRequest", mock.Anything, mock.Anything)
	})

	suite.Run("Skips calling check excess weight if estimated weight was not provided in request", func() {
		moveWeights := &mockservices.MoveWeights{}
		mockSender := setUpMockNotificationSender()
		addressUpdater := address.NewAddressUpdater()

		mockedUpdater := NewPrimeMTOShipmentUpdater(builder, fetcher, planner, moveRouter, moveWeights, mockSender, &mockShipmentRecalculator, addressUpdater, addressCreator)

		now := time.Now()
		pickupDate := now.AddDate(0, 0, 10)
		primeShipment := factory.BuildMTOShipmentMinimal(suite.DB(), []factory.Customization{
			{
				Model: models.MTOShipment{
					Status:              models.MTOShipmentStatusApproved,
					ApprovedDate:        &now,
					ScheduledPickupDate: &pickupDate,
				},
			},
			{
				Model: models.Move{
					AvailableToPrimeAt: &now,
					ApprovedAt:         &now,
				},
			},
		}, nil)
		// there is a validator check about updating the status
		primeShipment.Status = ""
		actualWeight := unit.Pound(7200)
		primeShipment.PrimeActualWeight = &actualWeight

		moveWeights.On("CheckAutoReweigh", mock.AnythingOfType("*appcontext.appContext"), primeShipment.MoveTaskOrderID, mock.AnythingOfType("*models.MTOShipment")).Return(nil)

		suite.Nil(primeShipment.MoveTaskOrder.ExcessWeightQualifiedAt)

		session := auth.Session{}
		_, err := mockedUpdater.UpdateMTOShipment(suite.AppContextWithSessionForTest(&session), &primeShipment, etag.GenerateEtag(primeShipment.UpdatedAt), "test")
		suite.NoError(err)

		moveWeights.AssertNotCalled(suite.T(), "CheckExcessWeight")

		// Verify that shipment recalculate was handled correctly
		mockShipmentRecalculator.AssertNotCalled(suite.T(), "ShipmentRecalculatePaymentRequest", mock.Anything, mock.Anything)
	})

	suite.Run("Skips calling check excess weight if the updated estimated weight matches the db value", func() {
		moveWeights := &mockservices.MoveWeights{}
		mockSender := setUpMockNotificationSender()
		addressUpdater := address.NewAddressUpdater()

		mockedUpdater := NewPrimeMTOShipmentUpdater(builder, fetcher, planner, moveRouter, moveWeights, mockSender, &mockShipmentRecalculator, addressUpdater, addressCreator)

		now := time.Now()
		pickupDate := now.AddDate(0, 0, 10)
		estimatedWeight := unit.Pound(7200)
		primeShipment := factory.BuildMTOShipmentMinimal(suite.DB(), []factory.Customization{
			{
				Model: models.MTOShipment{
					Status:               models.MTOShipmentStatusApproved,
					ApprovedDate:         &now,
					ScheduledPickupDate:  &pickupDate,
					PrimeEstimatedWeight: &estimatedWeight,
				},
			},
			{
				Model: models.Move{
					AvailableToPrimeAt: &now,
					ApprovedAt:         &now,
				},
			},
		}, nil)
		// there is a validator check about updating the status
		primeShipment.Status = ""
		primeShipment.PrimeEstimatedWeight = &estimatedWeight

		suite.Nil(primeShipment.MoveTaskOrder.ExcessWeightQualifiedAt)

		session := auth.Session{}
		_, err := mockedUpdater.UpdateMTOShipment(suite.AppContextWithSessionForTest(&session), &primeShipment, etag.GenerateEtag(primeShipment.UpdatedAt), "test")
		suite.Error(err)
		suite.Contains(err.Error(), "cannot be updated after initial estimation")

		moveWeights.AssertNotCalled(suite.T(), "CheckExcessWeight")

		// Verify that shipment recalculate was handled correctly
		mockShipmentRecalculator.AssertNotCalled(suite.T(), "ShipmentRecalculatePaymentRequest", mock.Anything, mock.Anything)
	})
}

func (suite *MTOShipmentServiceSuite) TestUpdateShipmentActualWeightAutoReweigh() {
	builder := query.NewQueryBuilder()
	waf := entitlements.NewWeightAllotmentFetcher()

	fetcher := fetch.NewFetcher(builder)
	planner := &mocks.Planner{}
	moveRouter := moveservices.NewMoveRouter(transportationoffice.NewTransportationOfficesFetcher())
	mockSender := setUpMockNotificationSender()
	moveWeights := moveservices.NewMoveWeights(NewShipmentReweighRequester(mockSender), waf)
	mockShipmentRecalculator := mockservices.PaymentRequestShipmentRecalculator{}
	mockShipmentRecalculator.On("ShipmentRecalculatePaymentRequest",
		mock.AnythingOfType("*appcontext.appContext"),
		mock.AnythingOfType("uuid.UUID"),
	).Return(&models.PaymentRequests{}, nil)
	addressUpdater := address.NewAddressUpdater()
	addressCreator := address.NewAddressCreator()
	mtoShipmentUpdaterPrime := NewPrimeMTOShipmentUpdater(builder, fetcher, planner, moveRouter, moveWeights, mockSender, &mockShipmentRecalculator, addressUpdater, addressCreator)

	suite.Run("Updating the shipment actual weight within weight allowance creates reweigh requests for", func() {
		now := time.Now()
		pickupDate := now.AddDate(0, 0, 10)

		primeShipment := factory.BuildMTOShipmentMinimal(suite.DB(), []factory.Customization{
			{
				Model: models.MTOShipment{
					Status:              models.MTOShipmentStatusApproved,
					ApprovedDate:        &now,
					ScheduledPickupDate: &pickupDate,
				},
			},
			{
				Model: models.Move{
					AvailableToPrimeAt: &now,
					ApprovedAt:         &now,
					Status:             models.MoveStatusAPPROVED,
				},
			},
		}, nil)
		actualWeight := unit.Pound(7200)
		// there is a validator check about updating the status
		primeShipment.Status = ""
		primeShipment.PrimeActualWeight = &actualWeight

		session := auth.Session{}
		_, err := mtoShipmentUpdaterPrime.UpdateMTOShipment(suite.AppContextWithSessionForTest(&session), &primeShipment, etag.GenerateEtag(primeShipment.UpdatedAt), "test")
		suite.NoError(err)

		err = suite.DB().Eager("Reweigh").Reload(&primeShipment)
		suite.NoError(err)

		suite.NotNil(primeShipment.Reweigh)
		suite.Equal(primeShipment.ID.String(), primeShipment.Reweigh.ShipmentID.String())
		suite.NotNil(primeShipment.Reweigh.RequestedAt)
		suite.Equal(models.ReweighRequesterSystem, primeShipment.Reweigh.RequestedBy)

		// Verify that shipment recalculate was handled correctly
		mockShipmentRecalculator.AssertNotCalled(suite.T(), "ShipmentRecalculatePaymentRequest", mock.Anything, mock.Anything)
	})

	suite.Run("Skips calling check auto reweigh if actual weight was not provided in request", func() {
		moveWeights := &mockservices.MoveWeights{}
		moveWeights.On("CheckAutoReweigh",
			mock.AnythingOfType("*appcontext.appContext"),
			mock.AnythingOfType("uuid.UUID"),
			mock.AnythingOfType("*models.MTOShipment"),
		).Return(nil)
		mockSender := setUpMockNotificationSender()
		addressUpdater := address.NewAddressUpdater()

		mockedUpdater := NewPrimeMTOShipmentUpdater(builder, fetcher, planner, moveRouter, moveWeights, mockSender, &mockShipmentRecalculator, addressUpdater, addressCreator)

		now := time.Now()
		pickupDate := now.AddDate(0, 0, 10)
		primeShipment := factory.BuildMTOShipmentMinimal(suite.DB(), []factory.Customization{
			{
				Model: models.MTOShipment{
					Status:              models.MTOShipmentStatusApproved,
					ApprovedDate:        &now,
					ScheduledPickupDate: &pickupDate,
				},
			},
			{
				Model: models.Move{
					AvailableToPrimeAt: &now,
					ApprovedAt:         &now,
				},
			},
		}, nil)
		// there is a validator check about updating the status
		primeShipment.Status = ""

		moveWeights.On("CheckExcessWeight", mock.AnythingOfType("*appcontext.appContext"), primeShipment.MoveTaskOrderID, mock.AnythingOfType("models.MTOShipment")).Return(&primeShipment.MoveTaskOrder, nil, nil)

		session := auth.Session{}
		_, err := mockedUpdater.UpdateMTOShipment(suite.AppContextWithSessionForTest(&session), &primeShipment, etag.GenerateEtag(primeShipment.UpdatedAt), "test")
		suite.NoError(err)

		moveWeights.AssertNotCalled(suite.T(), "CheckAutoReweigh")

		// Verify that shipment recalculate was handled correctly
		mockShipmentRecalculator.AssertNotCalled(suite.T(), "ShipmentRecalculatePaymentRequest", mock.Anything, mock.Anything)
	})

	suite.Run("Skips calling check auto reweigh if the updated actual weight matches the db value", func() {
		moveWeights := &mockservices.MoveWeights{}
		mockSender := setUpMockNotificationSender()
		addressUpdater := address.NewAddressUpdater()

		mockedUpdater := NewPrimeMTOShipmentUpdater(builder, fetcher, planner, moveRouter, moveWeights, mockSender, &mockShipmentRecalculator, addressUpdater, addressCreator)

		now := time.Now()
		pickupDate := now.AddDate(0, 0, 10)
		weight := unit.Pound(7200)
		oldPrimeShipment := factory.BuildMTOShipmentMinimal(suite.DB(), []factory.Customization{
			{
				Model: models.MTOShipment{
					Status:               models.MTOShipmentStatusApproved,
					ApprovedDate:         &now,
					ScheduledPickupDate:  &pickupDate,
					PrimeActualWeight:    &weight,
					PrimeEstimatedWeight: &weight,
				},
			},
			{
				Model: models.Move{
					AvailableToPrimeAt: &now,
					ApprovedAt:         &now,
				},
			},
		}, nil)

		moveWeights.On("CheckExcessWeight",
			mock.AnythingOfType("*appcontext.appContext"),
			mock.AnythingOfType("uuid.UUID"),
			mock.AnythingOfType("models.MTOShipment"),
		).Return(&oldPrimeShipment.MoveTaskOrder, nil, nil)

		newPrimeShipment := models.MTOShipment{
			ID:                oldPrimeShipment.ID,
			PrimeActualWeight: &weight,
		}

		eTag := etag.GenerateEtag(oldPrimeShipment.UpdatedAt)

		session := auth.Session{}
		_, err := mockedUpdater.UpdateMTOShipment(suite.AppContextWithSessionForTest(&session), &newPrimeShipment, eTag, "test")
		suite.NoError(err)

		moveWeights.AssertNotCalled(suite.T(), "CheckAutoReweigh")

		// Verify that shipment recalculate was handled correctly
		mockShipmentRecalculator.AssertNotCalled(suite.T(), "ShipmentRecalculatePaymentRequest", mock.Anything, mock.Anything)
	})
}

func (suite *MTOShipmentServiceSuite) TestUpdateShipmentNullableFields() {
	builder := query.NewQueryBuilder()
	fetcher := fetch.NewFetcher(builder)
	planner := &mocks.Planner{}
	moveRouter := moveservices.NewMoveRouter(transportationoffice.NewTransportationOfficesFetcher())
	mockShipmentRecalculator := mockservices.PaymentRequestShipmentRecalculator{}
	mockShipmentRecalculator.On("ShipmentRecalculatePaymentRequest",
		mock.AnythingOfType("*appcontext.appContext"),
		mock.AnythingOfType("uuid.UUID"),
	).Return(&models.PaymentRequests{}, nil)

	suite.Run("tacType and sacType are set to null when empty string is passed in", func() {
		moveWeights := &mockservices.MoveWeights{}
		moveWeights.On("CheckAutoReweigh",
			mock.AnythingOfType("*appcontext.appContext"),
			mock.AnythingOfType("uuid.UUID"),
			mock.AnythingOfType("*models.MTOShipment"),
		).Return(nil)

		mockSender := setUpMockNotificationSender()
		addressUpdater := address.NewAddressUpdater()
		addressCreator := address.NewAddressCreator()
		mockedUpdater := NewOfficeMTOShipmentUpdater(builder, fetcher, planner, moveRouter, moveWeights, mockSender, &mockShipmentRecalculator, addressUpdater, addressCreator)

		ntsLOAType := models.LOATypeNTS
		ntsMove := factory.BuildMoveWithShipment(suite.DB(), []factory.Customization{
			{
				Model: models.MTOShipment{
					ShipmentType: models.MTOShipmentTypeHHGIntoNTS,
					TACType:      &ntsLOAType,
					SACType:      &ntsLOAType,
				},
			},
		}, nil)

		nullLOAType := models.LOAType("")
		requestedUpdate := &models.MTOShipment{
			ID:      ntsMove.MTOShipments[0].ID,
			TACType: &nullLOAType,
			SACType: &nullLOAType,
		}

		too := factory.BuildOfficeUserWithRoles(suite.DB(), nil, []roles.RoleType{roles.RoleTypeTOO})
		session := auth.Session{
			ApplicationName: auth.OfficeApp,
			UserID:          *too.UserID,
			OfficeUserID:    too.ID,
		}
		defaultRole, err := too.User.Roles.Default()
		suite.FatalNoError(err)
		session.ActiveRole = *defaultRole
		_, err = mockedUpdater.UpdateMTOShipment(suite.AppContextWithSessionForTest(&session), requestedUpdate, etag.GenerateEtag(ntsMove.MTOShipments[0].UpdatedAt), "test")
		suite.NoError(err)
		suite.Equal(nil, nil)
		suite.Equal(nil, nil)
	})

	suite.Run("tacType and sacType are updated when passed in", func() {
		moveWeights := &mockservices.MoveWeights{}
		moveWeights.On("CheckAutoReweigh",
			mock.AnythingOfType("*appcontext.appContext"),
			mock.AnythingOfType("uuid.UUID"),
			mock.AnythingOfType("*models.MTOShipment"),
		).Return(nil)
		mockSender := setUpMockNotificationSender()

		addressUpdater := address.NewAddressUpdater()
		addressCreator := address.NewAddressCreator()
		mockedUpdater := NewOfficeMTOShipmentUpdater(builder, fetcher, planner, moveRouter, moveWeights, mockSender, &mockShipmentRecalculator, addressUpdater, addressCreator)

		ntsLOAType := models.LOATypeNTS
		hhgLOAType := models.LOATypeHHG

		ntsMove := factory.BuildMoveWithShipment(suite.DB(), []factory.Customization{
			{
				Model: models.MTOShipment{
					ShipmentType: models.MTOShipmentTypeHHGIntoNTS,
					TACType:      &ntsLOAType,
					SACType:      &ntsLOAType,
				},
			},
		}, nil)
		shipment := ntsMove.MTOShipments[0]

		requestedUpdate := &models.MTOShipment{
			ID:      shipment.ID,
			TACType: &hhgLOAType,
		}

		too := factory.BuildOfficeUserWithRoles(suite.DB(), nil, []roles.RoleType{roles.RoleTypeTOO})
		session := auth.Session{
			ApplicationName: auth.OfficeApp,
			UserID:          *too.UserID,
			OfficeUserID:    too.ID,
		}
		defaultRole, err := too.User.Roles.Default()
		suite.FatalNoError(err)
		session.ActiveRole = *defaultRole
		updatedMtoShipment, err := mockedUpdater.UpdateMTOShipment(suite.AppContextWithSessionForTest(&session), requestedUpdate, etag.GenerateEtag(shipment.UpdatedAt), "test")
		suite.NoError(err)
		suite.Equal(*requestedUpdate.TACType, *updatedMtoShipment.TACType)
		suite.Equal(*shipment.SACType, *updatedMtoShipment.SACType)
	})
}

func (suite *MTOShipmentServiceSuite) TestUpdateStatusServiceItems() {

	expectedReServiceCodes := []models.ReServiceCode{
		models.ReServiceCodeDLH,
		models.ReServiceCodeDSH,
		models.ReServiceCodeFSC,
		models.ReServiceCodeDOP,
		models.ReServiceCodeDDP,
		models.ReServiceCodeDPK,
		models.ReServiceCodeDUPK,
	}

	var pickupAddress models.Address
	var longhaulDestinationAddress models.Address
	var shorthaulDestinationAddress models.Address
	var mto models.Move

	setupTestData := func() {
		for i := range expectedReServiceCodes {
			factory.FetchReServiceByCode(suite.DB(), expectedReServiceCodes[i])
		}

		pickupAddress = factory.BuildAddress(suite.DB(), []factory.Customization{
			{
				Model: models.Address{
					StreetAddress1: "7 Q St",
					City:           "Twentynine Palms",
					State:          "CA",
					PostalCode:     "92277",
				},
			},
		}, nil)

		longhaulDestinationAddress = factory.BuildAddress(suite.DB(), []factory.Customization{
			{
				Model: models.Address{
					StreetAddress1: "278 E Maple Drive",
					City:           "San Diego",
					State:          "CA",
					PostalCode:     "92114",
				},
			},
		}, nil)

		shorthaulDestinationAddress = factory.BuildAddress(suite.DB(), []factory.Customization{
			{
				Model: models.Address{
					StreetAddress1: "448 Washington Boulevard NE",
					City:           "Winterhaven",
					State:          "CA",
					PostalCode:     "92283",
				},
			},
		}, nil)

		mto = factory.BuildMove(suite.DB(), []factory.Customization{
			{
				Model: models.Move{
					Status: models.MoveStatusAPPROVED,
				},
			},
		}, nil)
	}

	builder := query.NewQueryBuilder()
	moveRouter := moveservices.NewMoveRouter(transportationoffice.NewTransportationOfficesFetcher())
	planner := &mocks.Planner{}
	planner.On("ZipTransitDistance",
		mock.AnythingOfType("*appcontext.appContext"),
		mock.Anything,
		mock.Anything,
	).Return(400, nil)
	siCreator := mtoserviceitem.NewMTOServiceItemCreator(
		planner,
		builder,
		moveRouter,
		ghcrateengine.NewDomesticUnpackPricer(),
		ghcrateengine.NewDomesticPackPricer(),
		ghcrateengine.NewDomesticLinehaulPricer(),
		ghcrateengine.NewDomesticShorthaulPricer(),
		ghcrateengine.NewDomesticOriginPricer(),
		ghcrateengine.NewDomesticDestinationPricer(),
		ghcrateengine.NewFuelSurchargePricer(),
		ghcrateengine.NewDomesticDestinationFirstDaySITPricer(),
		ghcrateengine.NewDomesticDestinationSITDeliveryPricer(),
		ghcrateengine.NewDomesticDestinationAdditionalDaysSITPricer(),
		ghcrateengine.NewDomesticDestinationSITFuelSurchargePricer(),
		ghcrateengine.NewDomesticOriginFirstDaySITPricer(),
		ghcrateengine.NewDomesticOriginSITPickupPricer(),
		ghcrateengine.NewDomesticOriginAdditionalDaysSITPricer(),
		ghcrateengine.NewDomesticOriginSITFuelSurchargePricer())
	updater := NewMTOShipmentStatusUpdater(builder, siCreator, planner)

	suite.Run("Shipments with different origin/destination ZIP3 have longhaul service item", func() {
		setupTestData()

		shipment := factory.BuildMTOShipment(suite.DB(), []factory.Customization{
			{
				Model:    mto,
				LinkOnly: true,
			},
			{
				Model:    pickupAddress,
				Type:     &factory.Addresses.PickupAddress,
				LinkOnly: true,
			},
			{
				Model:    longhaulDestinationAddress,
				Type:     &factory.Addresses.DeliveryAddress,
				LinkOnly: true,
			},
			{
				Model: models.MTOShipment{
					ShipmentType: models.MTOShipmentTypeHHG,
					Status:       models.MTOShipmentStatusSubmitted,
				},
			},
		}, nil)

		appCtx := suite.AppContextForTest()
		eTag := etag.GenerateEtag(shipment.UpdatedAt)

		updatedShipment, err := updater.UpdateMTOShipmentStatus(appCtx, shipment.ID, models.MTOShipmentStatusApproved, nil, nil, eTag)
		suite.NoError(err)

		serviceItems := models.MTOServiceItems{}
		err = appCtx.DB().EagerPreload("ReService").Where("mto_shipment_id = ?", updatedShipment.ID).All(&serviceItems)
		suite.NoError(err)

		foundDLH := false
		for _, serviceItem := range serviceItems {
			if serviceItem.ReService.Code == models.ReServiceCodeDLH {
				foundDLH = true
				break
			}
		}

		// at least one service item should have the DLH code
		suite.True(foundDLH, "Expected to find at least one service item with ReService code DLH")
	})

	suite.Run("Shipments with same origin/destination ZIP3 have shorthaul service item", func() {
		setupTestData()

		shipment := factory.BuildMTOShipment(suite.DB(), []factory.Customization{
			{
				Model:    mto,
				LinkOnly: true,
			},
			{
				Model:    pickupAddress,
				Type:     &factory.Addresses.PickupAddress,
				LinkOnly: true,
			},
			{
				Model:    shorthaulDestinationAddress,
				Type:     &factory.Addresses.DeliveryAddress,
				LinkOnly: true,
			},
			{
				Model: models.MTOShipment{
					ShipmentType: models.MTOShipmentTypeHHG,
					Status:       models.MTOShipmentStatusSubmitted,
				},
			},
		}, nil)

		appCtx := suite.AppContextForTest()
		eTag := etag.GenerateEtag(shipment.UpdatedAt)

		updatedShipment, err := updater.UpdateMTOShipmentStatus(appCtx, shipment.ID, models.MTOShipmentStatusApproved, nil, nil, eTag)
		suite.NoError(err)

		serviceItems := models.MTOServiceItems{}
		err = appCtx.DB().EagerPreload("ReService").Where("mto_shipment_id = ?", updatedShipment.ID).All(&serviceItems)
		suite.NoError(err)

		isTestMatch := false
		for _, serviceItem := range serviceItems {
			if serviceItem.ReService.Code == models.ReServiceCodeDSH {
				isTestMatch = true
			}
		}
		suite.True(isTestMatch)
	})
}

func (suite *MTOShipmentServiceSuite) TestUpdateDomesticServiceItems() {

	expectedReServiceCodes := []models.ReServiceCode{
		models.ReServiceCodeDLH,
		models.ReServiceCodeFSC,
		models.ReServiceCodeDOP,
		models.ReServiceCodeDDP,
		models.ReServiceCodeDNPK,
	}

	var pickupAddress models.Address
	var storageFacility models.StorageFacility
	var mto models.Move

	setupTestData := func() {
		pickupAddress = factory.BuildAddress(suite.DB(), []factory.Customization{
			{
				Model: models.Address{
					StreetAddress1: "Test Street 1",
					City:           "Des moines",
					State:          "IA",
					PostalCode:     "50309",
					IsOconus:       models.BoolPointer(false),
				},
			},
		}, nil)

		storageFacility = factory.BuildStorageFacility(suite.DB(), []factory.Customization{
			{
				Model: models.Address{
					StreetAddress1: "Test Street Adress 2",
					City:           "Des moines",
					State:          "IA",
					PostalCode:     "50314",
					IsOconus:       models.BoolPointer(false),
				},
			},
		}, nil)

		mto = factory.BuildMove(suite.DB(), []factory.Customization{
			{
				Model: models.Move{
					Status: models.MoveStatusAPPROVED,
				},
			},
		}, nil)
	}

	builder := query.NewQueryBuilder()
	moveRouter := moveservices.NewMoveRouter(transportationoffice.NewTransportationOfficesFetcher())
	planner := &mocks.Planner{}
	planner.On("ZipTransitDistance",
		mock.AnythingOfType("*appcontext.appContext"),
		mock.Anything,
		mock.Anything,
		false,
	).Return(400, nil)
	siCreator := mtoserviceitem.NewMTOServiceItemCreator(
		planner,
		builder,
		moveRouter,
		ghcrateengine.NewDomesticUnpackPricer(),
		ghcrateengine.NewDomesticPackPricer(),
		ghcrateengine.NewDomesticLinehaulPricer(),
		ghcrateengine.NewDomesticShorthaulPricer(),
		ghcrateengine.NewDomesticOriginPricer(),
		ghcrateengine.NewDomesticDestinationPricer(),
		ghcrateengine.NewFuelSurchargePricer(),
		ghcrateengine.NewDomesticDestinationFirstDaySITPricer(),
		ghcrateengine.NewDomesticDestinationSITDeliveryPricer(),
		ghcrateengine.NewDomesticDestinationAdditionalDaysSITPricer(),
		ghcrateengine.NewDomesticDestinationSITFuelSurchargePricer(),
		ghcrateengine.NewDomesticOriginFirstDaySITPricer(),
		ghcrateengine.NewDomesticOriginSITPickupPricer(),
		ghcrateengine.NewDomesticOriginAdditionalDaysSITPricer(),
		ghcrateengine.NewDomesticOriginSITFuelSurchargePricer())
	updater := NewMTOShipmentStatusUpdater(builder, siCreator, planner)

	suite.Run("Preapproved service items successfully added to domestic nts shipments", func() {
		setupTestData()

		shipment := factory.BuildMTOShipment(suite.DB(), []factory.Customization{
			{
				Model:    mto,
				LinkOnly: true,
			},
			{
				Model:    pickupAddress,
				Type:     &factory.Addresses.PickupAddress,
				LinkOnly: true,
			},
			{
				Model:    storageFacility,
				Type:     &factory.StorageFacility,
				LinkOnly: true,
			},
			{
				Model: models.MTOShipment{
					ShipmentType: models.MTOShipmentTypeHHGIntoNTS,
					Status:       models.MTOShipmentStatusSubmitted,
				},
			},
		}, nil)

		appCtx := suite.AppContextForTest()
		eTag := etag.GenerateEtag(shipment.UpdatedAt)

		updatedShipment, err := updater.UpdateMTOShipmentStatus(appCtx, shipment.ID, models.MTOShipmentStatusApproved, nil, nil, eTag)
		suite.NoError(err)

		serviceItems := models.MTOServiceItems{}
		err = appCtx.DB().EagerPreload("ReService").Where("mto_shipment_id = ?", updatedShipment.ID).All(&serviceItems)
		suite.NoError(err)

		actualReServiceCodes := []models.ReServiceCode{}
		for _, item := range serviceItems {
			actualReServiceCodes = append(actualReServiceCodes, item.ReService.Code)
		}

		suite.ElementsMatch(expectedReServiceCodes, actualReServiceCodes)
	})
}

func (suite *MTOShipmentServiceSuite) TestUpdateShipmentBasicServiceItemEstimatePricing() {
	now := time.Now()
	tomorrow := now.AddDate(0, 0, 1)

	setupOconusToConusNtsShipment := func(estimatedWeight *unit.Pound) (models.StorageFacility, models.Address, models.Address, models.MTOShipment) {
		storageFacility := factory.BuildStorageFacility(suite.DB(), []factory.Customization{
			{
				Model: models.StorageFacility{
					FacilityName: *models.StringPointer("Test Storage Name"),
					Email:        models.StringPointer("old@email.com"),
					LotNumber:    models.StringPointer("Test lot number"),
					Phone:        models.StringPointer("555-555-5555"),
				},
			},
			{
				Model: models.Address{
					StreetAddress1: "Tester Address",
					City:           "Des Moines",
					State:          "IA",
					PostalCode:     "50314",
					IsOconus:       models.BoolPointer(false),
				},
			},
		}, nil)

		pickupAddress := factory.BuildAddress(suite.DB(), []factory.Customization{
			{
				Model: models.Address{
					StreetAddress1: "JBER",
					City:           "Anchorage",
					State:          "AK",
					PostalCode:     "99507",
					IsOconus:       models.BoolPointer(true),
				},
			},
		}, nil)
		destinationAddress := factory.BuildAddress(suite.DB(), []factory.Customization{
			{
				Model: models.Address{
					StreetAddress1: "148 S East St",
					City:           "Miami",
					State:          "FL",
					PostalCode:     "94535",
				},
			},
		}, nil)
		shipment := factory.BuildNTSShipment(suite.DB(), []factory.Customization{
			{
				Model: models.Move{
					Status:             models.MoveStatusAPPROVED,
					AvailableToPrimeAt: &now,
				},
			},
			{
				Model:    pickupAddress,
				Type:     &factory.Addresses.PickupAddress,
				LinkOnly: true,
			},
			{
				Model:    destinationAddress,
				Type:     &factory.Addresses.DeliveryAddress,
				LinkOnly: true,
			},
			{
				Model: models.MTOShipment{
					MarketCode:           models.MarketCodeInternational,
					Status:               models.MTOShipmentStatusSubmitted,
					ShipmentType:         models.MTOShipmentTypeHHGIntoNTS,
					RequestedPickupDate:  &tomorrow,
					PrimeEstimatedWeight: estimatedWeight,
					ScheduledPickupDate:  &tomorrow,
				},
			},
			{
				Model:    storageFacility,
				LinkOnly: true,
			},
		}, nil)
		return storageFacility, pickupAddress, destinationAddress, shipment
	}
	builder := query.NewQueryBuilder()
	fetcher := fetch.NewFetcher(builder)
	planner := &mocks.Planner{}
	planner.On("ZipTransitDistance",
		mock.AnythingOfType("*appcontext.appContext"),
		mock.Anything,
		mock.Anything,
	).Return(1000, nil)
	moveRouter := moveservices.NewMoveRouter(transportationoffice.NewTransportationOfficesFetcher())
	waf := entitlements.NewWeightAllotmentFetcher()
	mockSender := setUpMockNotificationSender()
	moveWeights := moveservices.NewMoveWeights(NewShipmentReweighRequester(mockSender), waf)
	mockShipmentRecalculator := mockservices.PaymentRequestShipmentRecalculator{}
	mockShipmentRecalculator.On("ShipmentRecalculatePaymentRequest",
		mock.AnythingOfType("*appcontext.appContext"),
		mock.AnythingOfType("uuid.UUID"),
	).Return(&models.PaymentRequests{}, nil)
	addressCreator := address.NewAddressCreator()
	addressUpdater := address.NewAddressUpdater()
	mtoShipmentUpdaterPrime := NewPrimeMTOShipmentUpdater(builder, fetcher, planner, moveRouter, moveWeights, mockSender, &mockShipmentRecalculator, addressUpdater, addressCreator)

	// Start as nil when approved, then update with actual values once an estimated weight is set
	suite.Run("NTS OCONUS to CONUS INPK estimate prices on update", func() {
		var subtestData approveShipmentSubtestData

		subtestData.appCtx = suite.AppContextWithSessionForTest(&auth.Session{
			ApplicationName: auth.OfficeApp,
			OfficeUserID:    uuid.Must(uuid.NewV4()),
		})
		appCtx := subtestData.appCtx
		subtestData.planner = &mocks.Planner{}
		planner := subtestData.planner
		router := NewShipmentRouter()
		siCreator := mtoserviceitem.NewMTOServiceItemCreator(
			planner,
			builder,
			moveRouter,
			ghcrateengine.NewDomesticUnpackPricer(),
			ghcrateengine.NewDomesticPackPricer(),
			ghcrateengine.NewDomesticLinehaulPricer(),
			ghcrateengine.NewDomesticShorthaulPricer(),
			ghcrateengine.NewDomesticOriginPricer(),
			ghcrateengine.NewDomesticDestinationPricer(),
			ghcrateengine.NewFuelSurchargePricer(),
			ghcrateengine.NewDomesticDestinationFirstDaySITPricer(),
			ghcrateengine.NewDomesticDestinationSITDeliveryPricer(),
			ghcrateengine.NewDomesticDestinationAdditionalDaysSITPricer(),
			ghcrateengine.NewDomesticDestinationSITFuelSurchargePricer(),
			ghcrateengine.NewDomesticOriginFirstDaySITPricer(),
			ghcrateengine.NewDomesticOriginSITPickupPricer(),
			ghcrateengine.NewDomesticOriginAdditionalDaysSITPricer(),
			ghcrateengine.NewDomesticOriginSITFuelSurchargePricer())
		subtestData.shipmentApprover = NewShipmentApprover(router, siCreator, subtestData.planner, subtestData.moveWeights, subtestData.mtoUpdater, moveRouter)
		approver := subtestData.shipmentApprover
		ghcDomesticTransitTime := models.GHCDomesticTransitTime{
			MaxDaysTransitTime: 12,
			WeightLbsLower:     0,
			WeightLbsUpper:     10000,
			DistanceMilesLower: 0,
			DistanceMilesUpper: 10000,
		}
		_, _ = suite.DB().ValidateAndCreate(&ghcDomesticTransitTime)

		// Setup shipment with no estimated weight
		_, _, _, shipment := setupOconusToConusNtsShipment(nil)
		contract, err := models.FetchContractForMove(suite.AppContextForTest(), shipment.MoveTaskOrderID)
		suite.FatalNoError(err)

		planner.On("ZipTransitDistance",
			mock.AnythingOfType("*appcontext.appContext"),
			mock.AnythingOfType("string"),
			mock.AnythingOfType("string"),
		).Return(500, nil)

		// Approve the shipment to trigger the estimate pricing proc on INPK
		shipmentEtag := etag.GenerateEtag(shipment.UpdatedAt)
		_, approverErr := approver.ApproveShipment(appCtx, shipment.ID, shipmentEtag)
		suite.FatalNoError(approverErr)

		// Get created pre approved service items
		var serviceItems []models.MTOServiceItem
		err = suite.AppContextForTest().DB().EagerPreload("ReService").Where("mto_shipment_id = ?", shipment.ID).Order("created_at asc").All(&serviceItems)
		suite.NoError(err)

		// Assert basic service items nil
		// Basic = created immediately on their own, not requested
		// Accessorial = created at a later date if requested
		expectedServiceItems := map[models.ReServiceCode]*unit.Cents{
			models.ReServiceCodeISLH:   nil,
			models.ReServiceCodePODFSC: nil,
			models.ReServiceCodeINPK:   nil,
		}
		suite.Equal(len(expectedServiceItems), len(serviceItems))

		// Look for INPK and assert its expected price matches the actual price the proc sets
		var foundINPKAfterApproval bool
		for _, serviceItem := range serviceItems {
			actualReServiceCode := serviceItem.ReService.Code
			suite.Contains(expectedServiceItems, actualReServiceCode, "Unexpected service code found: %s", actualReServiceCode)

			expectedPrice, found := expectedServiceItems[actualReServiceCode]
			suite.True(found, "Expected price for service code %s not found", actualReServiceCode)
			if actualReServiceCode == models.ReServiceCodeINPK {
				foundINPKAfterApproval = true
				suite.Nil(expectedPrice, "Expected price should be nil for service code %s", actualReServiceCode)
				suite.Nil(serviceItem.PricingEstimate, "Pricing estimate should be nil for service code %s", actualReServiceCode)
			}
		}
		suite.FatalTrue(foundINPKAfterApproval)

		// Now let's update it so it gets a non-nil value
		// Get the eTAG
		var oldUpdatedShipment = models.MTOShipment{
			ID: shipment.ID,
		}
		err = suite.DB().First(&oldUpdatedShipment)
		suite.FatalNoError(err)
		eTag := etag.GenerateEtag(oldUpdatedShipment.UpdatedAt)

		session := auth.Session{}
		primeEstimatedWeight := unit.Pound(1234)
		newUpdatedShipment := models.MTOShipment{
			ID:                   shipment.ID,
			PrimeEstimatedWeight: &primeEstimatedWeight,
		}
		_, err = mtoShipmentUpdaterPrime.UpdateMTOShipment(suite.AppContextWithSessionForTest(&session), &newUpdatedShipment, eTag, "test")
		suite.FatalNoError(err)

		// Get the contract escalation factor
		var escalationFactor float64
		err = suite.DB().RawQuery(`
			SELECT calculate_escalation_factor($1, $2)
		`, contract.ID, shipment.RequestedPickupDate).First(&escalationFactor)
		suite.FatalNoError(err)

		// Verify our non-truncated escalation factor db value is as expected
		// this also tests the calculate_escalation_factor proc
		// This information was pulled from the migration scripts (Or just run db fresh and perform the lookups
		// manually, whichever is your cup of tea)
		suite.Equal(escalationFactor, 1.11)

		// Fetch the INPK market factor from the DB
		inpkReService := factory.FetchReServiceByCode(suite.DB(), models.ReServiceCodeINPK)
		ntsMarketFactor, err := models.FetchMarketFactor(suite.AppContextForTest(), contract.ID, inpkReService.ID, "O")
		suite.FatalNoError(err)

		// Assert basic service items
		// Basic = created immediately on their own, not requested
		// Accessorial = created at a later date if requested
		expectedServiceItems = map[models.ReServiceCode]*unit.Cents{
			// Not testing ISLH or PODFSC so their prices will be nil
			models.ReServiceCodeISLH:   nil,
			models.ReServiceCodePODFSC: nil,
			// Remember that we pass in IHPK base price, not INPK base price. INPK doesn't have a base price
			// because it uses IHPK for iHHG -> iNTS packing
			models.ReServiceCodeINPK: func() *unit.Cents {
				ihpkService, err := models.FetchReServiceByCode(suite.DB(), models.ReServiceCodeIHPK)
				suite.FatalNoError(err)

				ihpkRIOP, err := models.FetchReIntlOtherPrice(suite.DB(), *shipment.PickupAddressID, ihpkService.ID, contract.ID, shipment.RequestedPickupDate)
				suite.FatalNoError(err)
				suite.NotEmpty(ihpkRIOP)

				return models.CentPointer(computeINPKExpectedPriceCents(ihpkRIOP.PerUnitCents.Int(), escalationFactor, ntsMarketFactor, primeEstimatedWeight.Int()))
			}(),
		}
		// Get updated service items
		err = suite.AppContextForTest().DB().EagerPreload("ReService").Where("mto_shipment_id = ?", shipment.ID).Order("created_at asc").All(&serviceItems)
		suite.FatalNoError(err)
		suite.Equal(len(expectedServiceItems), len(serviceItems))

		// Look for INPK and assert its expected price matches the actual price the proc sets
		var foundINPK bool
		for _, serviceItem := range serviceItems {
			actualReServiceCode := serviceItem.ReService.Code
			suite.Contains(expectedServiceItems, actualReServiceCode, "Unexpected service code found: %s", actualReServiceCode)

			expectedPrice, found := expectedServiceItems[actualReServiceCode]
			suite.True(found, "Expected price for service code %s not found", actualReServiceCode)
			if actualReServiceCode == models.ReServiceCodeINPK {
				foundINPK = true
				suite.FatalNotNil(expectedPrice)
				suite.FatalNotNil(serviceItem.PricingEstimate)
				suite.Equal(*expectedPrice, *serviceItem.PricingEstimate, "Pricing estimate mismatch for service code %s", actualReServiceCode)

			}
		}
		suite.FatalTrue(foundINPK)
	})
}

func (suite *MTOShipmentServiceSuite) TestUpdateRequiredDeliveryDateUpdate() {

	builder := query.NewQueryBuilder()
	fetcher := fetch.NewFetcher(builder)
	moveRouter := moveservices.NewMoveRouter(transportationoffice.NewTransportationOfficesFetcher())
	waf := entitlements.NewWeightAllotmentFetcher()
	mockSender := setUpMockNotificationSender()
	moveWeights := moveservices.NewMoveWeights(NewShipmentReweighRequester(mockSender), waf)
	mockShipmentRecalculator := mockservices.PaymentRequestShipmentRecalculator{}
	addressCreator := address.NewAddressCreator()
	addressUpdater := address.NewAddressUpdater()

	suite.Run("should update requiredDeliveryDate when scheduledPickupDate is updated", func() {
		planner := &mocks.Planner{}
		planner.On("ZipTransitDistance",
			mock.AnythingOfType("*appcontext.appContext"),
			mock.AnythingOfType("string"),
			mock.AnythingOfType("string"),
		).Return(500, nil)
		mtoShipmentUpdaterPrime := NewPrimeMTOShipmentUpdater(builder, fetcher, planner, moveRouter, moveWeights, mockSender, &mockShipmentRecalculator, addressUpdater, addressCreator)

		reContract := testdatagen.FetchOrMakeReContract(suite.DB(), testdatagen.Assertions{})
		testdatagen.FetchOrMakeReContractYear(suite.DB(), testdatagen.Assertions{
			ReContractYear: models.ReContractYear{
				Contract:             reContract,
				ContractID:           reContract.ID,
				StartDate:            time.Now(),
				EndDate:              time.Now().AddDate(1, 0, 0),
				Escalation:           1.0,
				EscalationCompounded: 1.0,
			},
		})
		move := factory.BuildAvailableToPrimeMove(suite.DB(), nil, nil)
		appCtx := suite.AppContextForTest()

		ghcDomesticTransitTime := models.GHCDomesticTransitTime{
			MaxDaysTransitTime: 12,
			WeightLbsLower:     0,
			WeightLbsUpper:     10000,
			DistanceMilesLower: 0,
			DistanceMilesUpper: 10000,
		}
		verrs, err := suite.DB().ValidateAndCreate(&ghcDomesticTransitTime)
		suite.Assert().False(verrs.HasAny())
		suite.NoError(err)

		conusAddress := factory.BuildAddress(suite.DB(), []factory.Customization{
			{
				Model: models.Address{
					StreetAddress1: "1 some street",
					City:           "Charlotte",
					State:          "NC",
					PostalCode:     "28290",
					IsOconus:       models.BoolPointer(false),
				},
			}}, nil)
		zone5Address := factory.BuildAddress(suite.DB(), []factory.Customization{
			{
				Model: models.Address{
					StreetAddress1: "1 some street",
					StreetAddress2: models.StringPointer("P.O. Box 1234"),
					StreetAddress3: models.StringPointer("c/o Another Person"),
					City:           "Cordova",
					State:          "AK",
					PostalCode:     "99677",
					IsOconus:       models.BoolPointer(true),
				},
			}}, nil)
		estimatedWeight := unit.Pound(4000)
		oldUbShipment := factory.BuildMTOShipmentMinimal(suite.DB(), []factory.Customization{
			{
				Model:    move,
				LinkOnly: true,
			},
			{
				Model: models.MTOShipment{
					ShipmentType:         models.MTOShipmentTypeUnaccompaniedBaggage,
					ScheduledPickupDate:  &testdatagen.DateInsidePeakRateCycle,
					PrimeEstimatedWeight: &estimatedWeight,
					Status:               models.MTOShipmentStatusApproved,
					PrimeActualWeight:    &estimatedWeight,
				},
			},
			{
				Model:    conusAddress,
				Type:     &factory.Addresses.PickupAddress,
				LinkOnly: true,
			},
			{
				Model:    zone5Address,
				Type:     &factory.Addresses.DeliveryAddress,
				LinkOnly: true,
			},
		}, nil)

		suite.Nil(oldUbShipment.RequiredDeliveryDate)

		pickUpDate := time.Now()
		expectedRequiredDeiliveryDate := pickUpDate.AddDate(0, 0, 27)
		newUbShipment := models.MTOShipment{
			ID:                  oldUbShipment.ID,
			ShipmentType:        models.MTOShipmentTypeUnaccompaniedBaggage,
			ScheduledPickupDate: &pickUpDate,
		}

		eTag := etag.GenerateEtag(oldUbShipment.UpdatedAt)
		updatedMTOShipment, err := mtoShipmentUpdaterPrime.UpdateMTOShipment(appCtx, &newUbShipment, eTag, "test")

		suite.Nil(err)
		suite.NotNil(updatedMTOShipment)
		suite.NotNil(updatedMTOShipment.RequiredDeliveryDate)
		suite.False(updatedMTOShipment.RequiredDeliveryDate.IsZero())
		suite.Equal(expectedRequiredDeiliveryDate.Day(), updatedMTOShipment.RequiredDeliveryDate.Day())
		suite.Equal(expectedRequiredDeiliveryDate.Month(), updatedMTOShipment.RequiredDeliveryDate.Month())
		suite.Equal(expectedRequiredDeiliveryDate.Year(), updatedMTOShipment.RequiredDeliveryDate.Year())
	})

	suite.Run("AK -> AK - should update requiredDeliveryDate when scheduledPickupDate is updated", func() {
		planner := &mocks.Planner{}
		planner.On("ZipTransitDistance",
			mock.AnythingOfType("*appcontext.appContext"),
			mock.AnythingOfType("string"),
			mock.AnythingOfType("string"),
		).Return(500, nil)
		mtoShipmentUpdaterPrime := NewPrimeMTOShipmentUpdater(builder, fetcher, planner, moveRouter, moveWeights, mockSender, &mockShipmentRecalculator, addressUpdater, addressCreator)

		reContract := testdatagen.FetchOrMakeReContract(suite.DB(), testdatagen.Assertions{})
		testdatagen.FetchOrMakeReContractYear(suite.DB(), testdatagen.Assertions{
			ReContractYear: models.ReContractYear{
				Contract:             reContract,
				ContractID:           reContract.ID,
				StartDate:            time.Now(),
				EndDate:              time.Now().AddDate(1, 0, 0),
				Escalation:           1.0,
				EscalationCompounded: 1.0,
			},
		})
		move := factory.BuildAvailableToPrimeMove(suite.DB(), nil, nil)
		appCtx := suite.AppContextForTest()

		zone1Address := factory.BuildAddress(suite.DB(), []factory.Customization{
			{
				Model: models.Address{
					StreetAddress1: "24850 Gratiot Dr,",
					City:           "JBER",
					State:          "AK",
					PostalCode:     "99505",
					IsOconus:       models.BoolPointer(true),
				},
			}}, nil)
		zone4Address := factory.BuildAddress(suite.DB(), []factory.Customization{
			{
				Model: models.Address{
					StreetAddress1: "1 some street",
					StreetAddress2: models.StringPointer("P.O. Box 1234"),
					StreetAddress3: models.StringPointer("c/o Another Person"),
					City:           "Cordova",
					State:          "AK",
					PostalCode:     "99677",
					IsOconus:       models.BoolPointer(true),
				},
			}}, nil)
		estimatedWeight := unit.Pound(400)

		oldUbShipment := factory.BuildMTOShipmentMinimal(suite.DB(), []factory.Customization{
			{
				Model:    move,
				LinkOnly: true,
			},
			{
				Model: models.MTOShipment{
					ShipmentType:         models.MTOShipmentTypeUnaccompaniedBaggage,
					ScheduledPickupDate:  &testdatagen.DateInsidePeakRateCycle,
					PrimeEstimatedWeight: &estimatedWeight,
					Status:               models.MTOShipmentStatusApproved,
					PrimeActualWeight:    &estimatedWeight,
				},
			},
			{
				Model:    zone1Address,
				Type:     &factory.Addresses.PickupAddress,
				LinkOnly: true,
			},
			{
				Model:    zone4Address,
				Type:     &factory.Addresses.DeliveryAddress,
				LinkOnly: true,
			},
		}, nil)
		suite.Nil(oldUbShipment.RequiredDeliveryDate)

		pickUpDate := time.Now()
		expectedRequiredDeiliveryDateUB := pickUpDate.AddDate(0, 0, 30)
		newUbShipment := models.MTOShipment{
			ID:                  oldUbShipment.ID,
			ShipmentType:        models.MTOShipmentTypeUnaccompaniedBaggage,
			ScheduledPickupDate: &pickUpDate,
		}

		eTag := etag.GenerateEtag(oldUbShipment.UpdatedAt)
		updatedUBMTOShipment, err := mtoShipmentUpdaterPrime.UpdateMTOShipment(appCtx, &newUbShipment, eTag, "test")

		suite.Nil(err)
		suite.NotNil(updatedUBMTOShipment)
		suite.NotNil(updatedUBMTOShipment.RequiredDeliveryDate)
		suite.False(updatedUBMTOShipment.RequiredDeliveryDate.IsZero())
		suite.Equal(expectedRequiredDeiliveryDateUB.Day(), updatedUBMTOShipment.RequiredDeliveryDate.Day())
		suite.Equal(expectedRequiredDeiliveryDateUB.Month(), updatedUBMTOShipment.RequiredDeliveryDate.Month())
		suite.Equal(expectedRequiredDeiliveryDateUB.Year(), updatedUBMTOShipment.RequiredDeliveryDate.Year())
	})
}

func (suite *MTOShipmentServiceSuite) TestCalculateRequiredDeliveryDate() {
	planner := &mocks.Planner{}
	planner.On("ZipTransitDistance",
		mock.AnythingOfType("*appcontext.appContext"),
		mock.AnythingOfType("string"),
		mock.AnythingOfType("string"),
	).Return(500, nil)

	suite.Run("CONUS -> AK - errors when rate area for the pickup address is not found", func() {
		ghcDomesticTransitTime := models.GHCDomesticTransitTime{
			MaxDaysTransitTime: 12,
			WeightLbsLower:     0,
			WeightLbsUpper:     10000,
			DistanceMilesLower: 0,
			DistanceMilesUpper: 10000,
		}
		verrs, err := suite.DB().ValidateAndCreate(&ghcDomesticTransitTime)
		suite.Assert().False(verrs.HasAny())
		suite.NoError(err)

		reContract := testdatagen.FetchOrMakeReContract(suite.DB(), testdatagen.Assertions{})
		testdatagen.FetchOrMakeReContractYear(suite.DB(), testdatagen.Assertions{
			ReContractYear: models.ReContractYear{
				Contract:             reContract,
				ContractID:           reContract.ID,
				StartDate:            time.Now(),
				EndDate:              time.Now().AddDate(1, 0, 0),
				Escalation:           1.0,
				EscalationCompounded: 1.0,
			},
		})

		conusAddressId := uuid.Must(uuid.NewV4())
		conusAddress := models.Address{
			ID:             conusAddressId,
			StreetAddress1: "1 some street",
			City:           "Charlotte",
			State:          "NC",
			PostalCode:     "28290",
			IsOconus:       models.BoolPointer(false),
		}

		zone5Address := factory.BuildAddress(suite.DB(), []factory.Customization{
			{
				Model: models.Address{
					StreetAddress1: "1 some street",
					StreetAddress2: models.StringPointer("P.O. Box 1234"),
					StreetAddress3: models.StringPointer("c/o Another Person"),
					City:           "Cordova",
					State:          "AK",
					PostalCode:     "99677",
					IsOconus:       models.BoolPointer(true),
				},
			}}, nil)

		move := factory.BuildAvailableToPrimeMove(suite.DB(), nil, nil)

		RDD, err := CalculateRequiredDeliveryDate(suite.AppContextForTest(), planner, conusAddress, zone5Address, time.Now(), models.IntPointer(500), move.ID, models.MTOShipmentTypeUnaccompaniedBaggage)
		suite.NotNil(err)
		suite.Nil(RDD)
		suite.Equal(fmt.Sprintf("error fetching pickup rate area id for address ID: %s", conusAddress.ID), err.Error())
	})

	suite.Run("CONUS -> AK - errors when rate area for the destination address is not found", func() {
		ghcDomesticTransitTime := models.GHCDomesticTransitTime{
			MaxDaysTransitTime: 12,
			WeightLbsLower:     0,
			WeightLbsUpper:     10000,
			DistanceMilesLower: 0,
			DistanceMilesUpper: 10000,
		}
		verrs, err := suite.DB().ValidateAndCreate(&ghcDomesticTransitTime)
		suite.Assert().False(verrs.HasAny())
		suite.NoError(err)

		reContract := testdatagen.FetchOrMakeReContract(suite.DB(), testdatagen.Assertions{})
		testdatagen.FetchOrMakeReContractYear(suite.DB(), testdatagen.Assertions{
			ReContractYear: models.ReContractYear{
				Contract:             reContract,
				ContractID:           reContract.ID,
				StartDate:            time.Now(),
				EndDate:              time.Now().AddDate(1, 0, 0),
				Escalation:           1.0,
				EscalationCompounded: 1.0,
			},
		})

		conusAddress := factory.BuildAddress(suite.DB(), []factory.Customization{
			{
				Model: models.Address{
					StreetAddress1: "1 some street",
					City:           "Charlotte",
					State:          "NC",
					PostalCode:     "28290",
					IsOconus:       models.BoolPointer(false),
				},
			}}, nil)
<<<<<<< HEAD

		zone5AddressId := uuid.Must(uuid.NewV4())
		zone5Address := models.Address{
			ID:             zone5AddressId,
			StreetAddress1: "1 some street",
			StreetAddress2: models.StringPointer("P.O. Box 1234"),
			StreetAddress3: models.StringPointer("c/o Another Person"),
			City:           "Cordova",
			State:          "AK",
			PostalCode:     "99677",
			IsOconus:       models.BoolPointer(true),
		}

		move := factory.BuildAvailableToPrimeMove(suite.DB(), nil, nil)

		RDD, err := CalculateRequiredDeliveryDate(suite.AppContextForTest(), planner, conusAddress, zone5Address, time.Now(), models.IntPointer(500), move.ID, models.MTOShipmentTypeUnaccompaniedBaggage)
		suite.NotNil(err)
		suite.Nil(RDD)
		suite.Equal(fmt.Sprintf("error fetching destination rate area id for address ID: %s", zone5Address.ID), err.Error())
=======

		zone5AddressId := uuid.Must(uuid.NewV4())
		zone5Address := models.Address{
			ID:             zone5AddressId,
			StreetAddress1: "1 some street",
			StreetAddress2: models.StringPointer("P.O. Box 1234"),
			StreetAddress3: models.StringPointer("c/o Another Person"),
			City:           "Cordova",
			State:          "AK",
			PostalCode:     "99677",
			IsOconus:       models.BoolPointer(true),
		}

		move := factory.BuildAvailableToPrimeMove(suite.DB(), nil, nil)

		RDD, err := CalculateRequiredDeliveryDate(suite.AppContextForTest(), planner, conusAddress, zone5Address, time.Now(), models.IntPointer(500), move.ID, models.MTOShipmentTypeUnaccompaniedBaggage)
		suite.NotNil(err)
		suite.Nil(RDD)
		suite.Equal(fmt.Sprintf("error fetching destination rate area id for address ID: %s", zone5Address.ID), err.Error())
	})

	suite.Run("AK -> CONUS - correctly errors when weight is missing for HHG with one CONUS address", func() {
		reContract := testdatagen.FetchOrMakeReContract(suite.DB(), testdatagen.Assertions{})
		testdatagen.FetchOrMakeReContractYear(suite.DB(), testdatagen.Assertions{
			ReContractYear: models.ReContractYear{
				Contract:             reContract,
				ContractID:           reContract.ID,
				StartDate:            time.Now(),
				EndDate:              time.Now().AddDate(1, 0, 0),
				Escalation:           1.0,
				EscalationCompounded: 1.0,
			},
		})

		conusAddress := factory.BuildAddress(suite.DB(), []factory.Customization{
			{
				Model: models.Address{
					StreetAddress1: "1 some street",
					City:           "Charlotte",
					State:          "NC",
					PostalCode:     "28290",
				},
			}}, nil)

		zone2Address := factory.BuildAddress(suite.DB(), []factory.Customization{
			{
				Model: models.Address{
					StreetAddress1: "200 Sitka Spruce St",
					City:           "Eielson AFB",
					State:          "AK",
					PostalCode:     "99702",
					IsOconus:       models.BoolPointer(true),
				},
			}}, nil)

		move := factory.BuildAvailableToPrimeMove(suite.DB(), nil, nil)

		RDD, err := CalculateRequiredDeliveryDate(suite.AppContextForTest(), planner, zone2Address, conusAddress, time.Now(), nil, move.ID, models.MTOShipmentTypeHHG)
		suite.NotNil(err)
		suite.Nil(RDD)
		suite.Equal(fmt.Sprintf("unable to calculate domestic transit time due to missing weight for move ID: %s", move.ID), err.Error())
	})

	suite.Run("AK -> AK - successfully calculates RDD for intra-Alaska shipments", func() {
		pickupDate := time.Now()
		IntraAlaskaUBTransitTime := 30
		AlaskaZone1ToZone4HHGTransitTime := 15
		AlaskaZone2ToZone4HHGTransitTime := 60

		reContract := testdatagen.FetchOrMakeReContract(suite.DB(), testdatagen.Assertions{})
		testdatagen.FetchOrMakeReContractYear(suite.DB(), testdatagen.Assertions{
			ReContractYear: models.ReContractYear{
				Contract:             reContract,
				ContractID:           reContract.ID,
				StartDate:            time.Now(),
				EndDate:              time.Now().AddDate(1, 0, 0),
				Escalation:           1.0,
				EscalationCompounded: 1.0,
			},
		})

		zone1Address := factory.BuildAddress(suite.DB(), []factory.Customization{
			{
				Model: models.Address{
					StreetAddress1: "100 Mountain Hemlock St",
					City:           "Anchorage",
					State:          "AK",
					PostalCode:     "99504",
					IsOconus:       models.BoolPointer(true),
				},
			}}, nil)

		zone2Address := factory.BuildAddress(suite.DB(), []factory.Customization{
			{
				Model: models.Address{
					StreetAddress1: "200 Sitka Spruce St",
					City:           "FORT WAINWRIGHT",
					State:          "AK",
					PostalCode:     "99703",
					IsOconus:       models.BoolPointer(true),
				},
			}}, nil)

		zone4Address := factory.BuildAddress(suite.DB(), []factory.Customization{
			{
				Model: models.Address{
					StreetAddress1: "400 Tamarack St",
					City:           "Cordova",
					State:          "AK",
					PostalCode:     "99677",
					IsOconus:       models.BoolPointer(true),
				},
			}}, nil)

		move := factory.BuildAvailableToPrimeMove(suite.DB(), nil, nil)

		// Zone 1 -> Zone 4 UB
		RDD, err := CalculateRequiredDeliveryDate(suite.AppContextForTest(), planner, zone1Address, zone4Address, time.Now(), models.IntPointer(500), move.ID, models.MTOShipmentTypeUnaccompaniedBaggage)
		suite.Nil(err)
		suite.NotNil(RDD)
		suite.Equal(pickupDate.AddDate(0, 0, IntraAlaskaUBTransitTime).Day(), RDD.Day())

		// Zone 1 -> Zone 4 HHG
		RDD, err = CalculateRequiredDeliveryDate(suite.AppContextForTest(), planner, zone1Address, zone4Address, time.Now(), models.IntPointer(500), move.ID, models.MTOShipmentTypeHHG)
		suite.Nil(err)
		suite.NotNil(RDD)
		suite.Equal(pickupDate.AddDate(0, 0, AlaskaZone1ToZone4HHGTransitTime).Day(), RDD.Day())

		// Zone 1 -> Zone 4 NTS-Release
		RDD, err = CalculateRequiredDeliveryDate(suite.AppContextForTest(), planner, zone1Address, zone4Address, time.Now(), models.IntPointer(500), move.ID, models.MTOShipmentTypeHHGOutOfNTS)
		suite.Nil(err)
		suite.NotNil(RDD)
		suite.Equal(pickupDate.AddDate(0, 0, AlaskaZone1ToZone4HHGTransitTime).Day(), RDD.Day())

		// Zone 2 -> Zone 4 UB - Also tests that a nil weight is accepted for UBs
		RDD, err = CalculateRequiredDeliveryDate(suite.AppContextForTest(), planner, zone2Address, zone4Address, time.Now(), nil, move.ID, models.MTOShipmentTypeUnaccompaniedBaggage)
		suite.Nil(err)
		suite.NotNil(RDD)
		suite.Equal(pickupDate.AddDate(0, 0, IntraAlaskaUBTransitTime).Day(), RDD.Day())

		// Zone 2 -> Zone 4 HHG - Also tests that a nil weight is accepted for Intra-Alaska HHG
		RDD, err = CalculateRequiredDeliveryDate(suite.AppContextForTest(), planner, zone2Address, zone4Address, time.Now(), nil, move.ID, models.MTOShipmentTypeHHG)
		suite.Nil(err)
		suite.NotNil(RDD)
		suite.Equal(pickupDate.AddDate(0, 0, AlaskaZone2ToZone4HHGTransitTime).Day(), RDD.Day())
	})

	suite.Run("AK -> AK - correctly errors when rate area for pickup address is not found", func() {
		reContract := testdatagen.FetchOrMakeReContract(suite.DB(), testdatagen.Assertions{})
		testdatagen.FetchOrMakeReContractYear(suite.DB(), testdatagen.Assertions{
			ReContractYear: models.ReContractYear{
				Contract:             reContract,
				ContractID:           reContract.ID,
				StartDate:            time.Now().AddDate(0, 0, -1),
				EndDate:              time.Now().AddDate(1, 0, 0),
				Escalation:           1.0,
				EscalationCompounded: 1.0,
			},
		})

		unsavedZone1AddressId := uuid.Must(uuid.NewV4())
		unsavedZone1Address := models.Address{
			ID:             unsavedZone1AddressId,
			StreetAddress1: "101 Mountain Hemlock St",
			City:           "JB Elmendorf-Richardson",
			State:          "AK",
			PostalCode:     "99506",
			IsOconus:       models.BoolPointer(true),
		}

		savedZone2Address := factory.BuildAddress(suite.DB(), []factory.Customization{
			{
				Model: models.Address{
					StreetAddress1: "200 Sitka Spruce St",
					City:           "Eielson AFB",
					State:          "AK",
					PostalCode:     "99702",
					IsOconus:       models.BoolPointer(true),
				},
			}}, nil)

		move := factory.BuildAvailableToPrimeMove(suite.DB(), nil, nil)

		RDD, err := CalculateRequiredDeliveryDate(suite.AppContextForTest(), planner, unsavedZone1Address, savedZone2Address, time.Now(), models.IntPointer(500), move.ID, models.MTOShipmentTypeUnaccompaniedBaggage)
		suite.NotNil(err)
		suite.Nil(RDD)
		suite.Equal(fmt.Sprintf("error fetching pickup rate area id for address ID: %s", unsavedZone1Address.ID), err.Error())
	})

	suite.Run("AK -> AK - correctly errors when rate area for destination address is not found", func() {
		reContract := testdatagen.FetchOrMakeReContract(suite.DB(), testdatagen.Assertions{})
		testdatagen.FetchOrMakeReContractYear(suite.DB(), testdatagen.Assertions{
			ReContractYear: models.ReContractYear{
				Contract:             reContract,
				ContractID:           reContract.ID,
				StartDate:            time.Now().AddDate(0, 0, -1),
				EndDate:              time.Now().AddDate(1, 0, 0),
				Escalation:           1.0,
				EscalationCompounded: 1.0,
			},
		})

		unsavedZone1AddressId := uuid.Must(uuid.NewV4())
		unsavedZone1Address := models.Address{
			ID:             unsavedZone1AddressId,
			StreetAddress1: "101 Mountain Hemlock St",
			City:           "JB Elmendorf-Richardson",
			State:          "AK",
			PostalCode:     "99506",
			IsOconus:       models.BoolPointer(true),
		}

		savedZone2Address := factory.BuildAddress(suite.DB(), []factory.Customization{
			{
				Model: models.Address{
					StreetAddress1: "200 Sitka Spruce St",
					City:           "Eielson AFB",
					State:          "AK",
					PostalCode:     "99702",
					IsOconus:       models.BoolPointer(true),
				},
			}}, nil)

		move := factory.BuildAvailableToPrimeMove(suite.DB(), nil, nil)

		RDD, err := CalculateRequiredDeliveryDate(suite.AppContextForTest(), planner, savedZone2Address, unsavedZone1Address, time.Now(), models.IntPointer(500), move.ID, models.MTOShipmentTypeUnaccompaniedBaggage)
		suite.NotNil(err)
		suite.Nil(RDD)
		suite.Equal(fmt.Sprintf("error fetching destination rate area id for address ID: %s", unsavedZone1Address.ID), err.Error())
>>>>>>> 960f56da
	})

	suite.Run("AK -> CONUS - correctly errors when weight is missing for HHG with one CONUS address", func() {
		reContract := testdatagen.FetchOrMakeReContract(suite.DB(), testdatagen.Assertions{})
		testdatagen.FetchOrMakeReContractYear(suite.DB(), testdatagen.Assertions{
			ReContractYear: models.ReContractYear{
				Contract:             reContract,
				ContractID:           reContract.ID,
				StartDate:            time.Now(),
				EndDate:              time.Now().AddDate(1, 0, 0),
				Escalation:           1.0,
				EscalationCompounded: 1.0,
			},
		})

		conusAddress := factory.BuildAddress(suite.DB(), []factory.Customization{
			{
				Model: models.Address{
					StreetAddress1: "1 some street",
					City:           "Charlotte",
					State:          "NC",
					PostalCode:     "28290",
				},
			}}, nil)

		zone2Address := factory.BuildAddress(suite.DB(), []factory.Customization{
			{
				Model: models.Address{
					StreetAddress1: "200 Sitka Spruce St",
					City:           "Eielson AFB",
					State:          "AK",
					PostalCode:     "99702",
					IsOconus:       models.BoolPointer(true),
				},
			}}, nil)

		move := factory.BuildAvailableToPrimeMove(suite.DB(), nil, nil)

		RDD, err := CalculateRequiredDeliveryDate(suite.AppContextForTest(), planner, zone2Address, conusAddress, time.Now(), nil, move.ID, models.MTOShipmentTypeHHG)
		suite.NotNil(err)
		suite.Nil(RDD)
		suite.Equal(fmt.Sprintf("unable to calculate domestic transit time due to missing weight for move ID: %s", move.ID), err.Error())
	})

	suite.Run("AK -> AK - successfully calculates RDD for intra-Alaska shipments", func() {
		pickupDate := time.Now()
		IntraAlaskaUBTransitTime := 30
		AlaskaZone1ToZone4HHGTransitTime := 15
		AlaskaZone2ToZone4HHGTransitTime := 60

		reContract := testdatagen.FetchOrMakeReContract(suite.DB(), testdatagen.Assertions{})
		testdatagen.FetchOrMakeReContractYear(suite.DB(), testdatagen.Assertions{
			ReContractYear: models.ReContractYear{
				Contract:             reContract,
				ContractID:           reContract.ID,
				StartDate:            time.Now(),
				EndDate:              time.Now().AddDate(1, 0, 0),
				Escalation:           1.0,
				EscalationCompounded: 1.0,
			},
		})

		zone1Address := factory.BuildAddress(suite.DB(), []factory.Customization{
			{
				Model: models.Address{
					StreetAddress1: "100 Mountain Hemlock St",
					City:           "Anchorage",
					State:          "AK",
					PostalCode:     "99504",
					IsOconus:       models.BoolPointer(true),
				},
			}}, nil)

		zone2Address := factory.BuildAddress(suite.DB(), []factory.Customization{
			{
				Model: models.Address{
					StreetAddress1: "200 Sitka Spruce St",
					City:           "FORT WAINWRIGHT",
					State:          "AK",
					PostalCode:     "99703",
					IsOconus:       models.BoolPointer(true),
				},
			}}, nil)

		zone4Address := factory.BuildAddress(suite.DB(), []factory.Customization{
			{
				Model: models.Address{
					StreetAddress1: "400 Tamarack St",
					City:           "Cordova",
					State:          "AK",
					PostalCode:     "99677",
					IsOconus:       models.BoolPointer(true),
				},
			}}, nil)

		move := factory.BuildAvailableToPrimeMove(suite.DB(), nil, nil)

		// Zone 1 -> Zone 4 UB
		RDD, err := CalculateRequiredDeliveryDate(suite.AppContextForTest(), planner, zone1Address, zone4Address, time.Now(), models.IntPointer(500), move.ID, models.MTOShipmentTypeUnaccompaniedBaggage)
		suite.Nil(err)
		suite.NotNil(RDD)
		suite.Equal(pickupDate.AddDate(0, 0, IntraAlaskaUBTransitTime).Day(), RDD.Day())

		// Zone 1 -> Zone 4 HHG
		RDD, err = CalculateRequiredDeliveryDate(suite.AppContextForTest(), planner, zone1Address, zone4Address, time.Now(), models.IntPointer(500), move.ID, models.MTOShipmentTypeHHG)
		suite.Nil(err)
		suite.NotNil(RDD)
		suite.Equal(pickupDate.AddDate(0, 0, AlaskaZone1ToZone4HHGTransitTime).Day(), RDD.Day())

		// Zone 1 -> Zone 4 NTS-Release
		RDD, err = CalculateRequiredDeliveryDate(suite.AppContextForTest(), planner, zone1Address, zone4Address, time.Now(), models.IntPointer(500), move.ID, models.MTOShipmentTypeHHGOutOfNTS)
		suite.Nil(err)
		suite.NotNil(RDD)
		suite.Equal(pickupDate.AddDate(0, 0, AlaskaZone1ToZone4HHGTransitTime).Day(), RDD.Day())

		// Zone 2 -> Zone 4 UB - Also tests that a nil weight is accepted for UBs
		RDD, err = CalculateRequiredDeliveryDate(suite.AppContextForTest(), planner, zone2Address, zone4Address, time.Now(), nil, move.ID, models.MTOShipmentTypeUnaccompaniedBaggage)
		suite.Nil(err)
		suite.NotNil(RDD)
		suite.Equal(pickupDate.AddDate(0, 0, IntraAlaskaUBTransitTime).Day(), RDD.Day())

		// Zone 2 -> Zone 4 HHG - Also tests that a nil weight is accepted for Intra-Alaska HHG
		RDD, err = CalculateRequiredDeliveryDate(suite.AppContextForTest(), planner, zone2Address, zone4Address, time.Now(), nil, move.ID, models.MTOShipmentTypeHHG)
		suite.Nil(err)
		suite.NotNil(RDD)
		suite.Equal(pickupDate.AddDate(0, 0, AlaskaZone2ToZone4HHGTransitTime).Day(), RDD.Day())
	})

	suite.Run("AK -> AK - correctly errors when rate area for pickup address is not found", func() {
		reContract := testdatagen.FetchOrMakeReContract(suite.DB(), testdatagen.Assertions{})
		testdatagen.FetchOrMakeReContractYear(suite.DB(), testdatagen.Assertions{
			ReContractYear: models.ReContractYear{
				Contract:             reContract,
				ContractID:           reContract.ID,
				StartDate:            time.Now().AddDate(0, 0, -1),
				EndDate:              time.Now().AddDate(1, 0, 0),
				Escalation:           1.0,
				EscalationCompounded: 1.0,
			},
		})

		unsavedZone1AddressId := uuid.Must(uuid.NewV4())
		unsavedZone1Address := models.Address{
			ID:             unsavedZone1AddressId,
			StreetAddress1: "101 Mountain Hemlock St",
			City:           "JB Elmendorf-Richardson",
			State:          "AK",
			PostalCode:     "99506",
			IsOconus:       models.BoolPointer(true),
		}

		savedZone2Address := factory.BuildAddress(suite.DB(), []factory.Customization{
			{
				Model: models.Address{
					StreetAddress1: "200 Sitka Spruce St",
					City:           "Eielson AFB",
					State:          "AK",
					PostalCode:     "99702",
					IsOconus:       models.BoolPointer(true),
				},
			}}, nil)

		move := factory.BuildAvailableToPrimeMove(suite.DB(), nil, nil)

		RDD, err := CalculateRequiredDeliveryDate(suite.AppContextForTest(), planner, unsavedZone1Address, savedZone2Address, time.Now(), models.IntPointer(500), move.ID, models.MTOShipmentTypeUnaccompaniedBaggage)
		suite.NotNil(err)
		suite.Nil(RDD)
		suite.Equal(fmt.Sprintf("error fetching pickup rate area id for address ID: %s", unsavedZone1Address.ID), err.Error())
	})

	suite.Run("AK -> AK - correctly errors when rate area for destination address is not found", func() {
		reContract := testdatagen.FetchOrMakeReContract(suite.DB(), testdatagen.Assertions{})
		testdatagen.FetchOrMakeReContractYear(suite.DB(), testdatagen.Assertions{
			ReContractYear: models.ReContractYear{
				Contract:             reContract,
				ContractID:           reContract.ID,
				StartDate:            time.Now().AddDate(0, 0, -1),
				EndDate:              time.Now().AddDate(1, 0, 0),
				Escalation:           1.0,
				EscalationCompounded: 1.0,
			},
		})

		unsavedZone1AddressId := uuid.Must(uuid.NewV4())
		unsavedZone1Address := models.Address{
			ID:             unsavedZone1AddressId,
			StreetAddress1: "101 Mountain Hemlock St",
			City:           "JB Elmendorf-Richardson",
			State:          "AK",
			PostalCode:     "99506",
			IsOconus:       models.BoolPointer(true),
		}

		savedZone2Address := factory.BuildAddress(suite.DB(), []factory.Customization{
			{
				Model: models.Address{
					StreetAddress1: "200 Sitka Spruce St",
					City:           "Eielson AFB",
					State:          "AK",
					PostalCode:     "99702",
					IsOconus:       models.BoolPointer(true),
				},
			}}, nil)

		move := factory.BuildAvailableToPrimeMove(suite.DB(), nil, nil)

		RDD, err := CalculateRequiredDeliveryDate(suite.AppContextForTest(), planner, savedZone2Address, unsavedZone1Address, time.Now(), models.IntPointer(500), move.ID, models.MTOShipmentTypeUnaccompaniedBaggage)
		suite.NotNil(err)
		suite.Nil(RDD)
		suite.Equal(fmt.Sprintf("error fetching destination rate area id for address ID: %s", unsavedZone1Address.ID), err.Error())
	})
}

func (suite *MTOShipmentServiceSuite) TestUpdateSITServiceItemsSITIfPostalCodeChanged() {

	setupData := func(isPickupAddressTest bool, isOConus bool) (models.MTOShipment, models.Address, models.Address) {
		move := factory.BuildAvailableToPrimeMove(suite.DB(), nil, nil)

		isPickupAddressOconus := false
		isDestinatonaAddressOconus := false

		if isPickupAddressTest {
			isPickupAddressOconus = isOConus
		} else {
			isDestinatonaAddressOconus = isOConus
		}

		pickupAddress := factory.BuildAddress(suite.DB(), []factory.Customization{
			{
				Model: models.Address{
					StreetAddress1: "Tester Address",
					City:           "Des Moines",
					State:          "IA",
					PostalCode:     "50314",
					IsOconus:       models.BoolPointer(isPickupAddressOconus),
				},
			},
		}, nil)

		destinationAddress := factory.BuildAddress(suite.DB(), []factory.Customization{
			{
				Model: models.Address{
					StreetAddress1: "JBER1",
					City:           "Anchorage",
					State:          "AK",
					PostalCode:     "99505",
					IsOconus:       models.BoolPointer(isDestinatonaAddressOconus),
				},
			},
		}, nil)

		shipment := factory.BuildMTOShipment(suite.DB(), []factory.Customization{
			{
				Model:    move,
				LinkOnly: true,
			},
			{
				Model: models.MTOShipment{
					ShipmentType:       models.MTOShipmentTypeHHG,
					UsesExternalVendor: true,
					Status:             models.MTOShipmentStatusApproved,
					MarketCode:         models.MarketCodeInternational,
				},
			},
			{
				Model:    destinationAddress,
				Type:     &factory.Addresses.DeliveryAddress,
				LinkOnly: true,
			},
			{
				Model:    pickupAddress,
				Type:     &factory.Addresses.PickupAddress,
				LinkOnly: true,
			},
		}, nil)

		customization := make([]factory.Customization, 0)
		customization = append(customization,
			factory.Customization{
				Model:    move,
				LinkOnly: true,
			},
			factory.Customization{
				Model:    shipment,
				LinkOnly: true,
			},
			factory.Customization{
				Model: models.MTOServiceItem{
					Status:          models.MTOServiceItemStatusApproved,
					PricingEstimate: nil,
				},
			})
		if isPickupAddressTest {
			customization = append(customization,
				factory.Customization{
					Model: models.ReService{
						Code: models.ReServiceCodeIOSFSC,
					},
				},
				factory.Customization{
					Model:    pickupAddress,
					Type:     &factory.Addresses.SITOriginHHGOriginalAddress,
					LinkOnly: true,
				},
				factory.Customization{
					Model:    pickupAddress,
					Type:     &factory.Addresses.SITOriginHHGActualAddress,
					LinkOnly: true,
				},
			)
		} else {
			customization = append(customization,
				factory.Customization{
					Model: models.ReService{
						Code: models.ReServiceCodeIDSFSC,
					},
				},
				factory.Customization{
					Model:    destinationAddress,
					Type:     &factory.Addresses.SITDestinationOriginalAddress,
					LinkOnly: true,
				},
				factory.Customization{
					Model:    destinationAddress,
					Type:     &factory.Addresses.SITDestinationFinalAddress,
					LinkOnly: true,
				})
		}

		serviceItem := factory.BuildMTOServiceItem(suite.DB(), customization, nil)

		shipment.MTOServiceItems = append(shipment.MTOServiceItems, serviceItem)

		return shipment, pickupAddress, destinationAddress
	}

	planner := &mocks.Planner{}
	planner.On("ZipTransitDistance",
		mock.AnythingOfType("*appcontext.appContext"),
		mock.Anything,
		mock.Anything,
	).Return(1000, nil)
	mockShipmentRecalculator := mockservices.PaymentRequestShipmentRecalculator{}
	mockShipmentRecalculator.On("ShipmentRecalculatePaymentRequest",
		mock.AnythingOfType("*appcontext.appContext"),
		mock.AnythingOfType("uuid.UUID"),
	).Return(&models.PaymentRequests{}, nil)

	suite.Run("IOSFSC - success", func() {
		shipment, pickupAddress, _ := setupData(true, false)

		expectedMileage := 23
		planner := &mocks.Planner{}
		planner.On("ZipTransitDistance",
			mock.AnythingOfType("*appcontext.appContext"),
			pickupAddress.PostalCode,
			pickupAddress.PostalCode,
			mock.Anything,
		).Return(expectedMileage, nil)

		var serviceItems []models.MTOServiceItem
		err := suite.AppContextForTest().DB().EagerPreload("ReService", "SITOriginHHGOriginalAddress", "SITOriginHHGActualAddress").Where("mto_shipment_id = ?", shipment.ID).Order("created_at asc").All(&serviceItems)
		suite.NoError(err)
		suite.Equal(1, len(serviceItems))
		for i := 0; i < len(serviceItems); i++ {
			suite.True(serviceItems[i].SITDeliveryMiles == (*int)(nil))
			suite.Equal(serviceItems[i].SITOriginHHGOriginalAddress.PostalCode, pickupAddress.PostalCode)
			suite.Equal(serviceItems[i].SITOriginHHGActualAddress.PostalCode, pickupAddress.PostalCode)
		}

		addressCreator := address.NewAddressCreator()
		err = UpdateSITServiceItemsSITIfPostalCodeChanged(planner, suite.AppContextForTest(), addressCreator, &shipment)
		suite.Nil(err)

		err = suite.AppContextForTest().DB().EagerPreload("ReService", "SITOriginHHGOriginalAddress", "SITOriginHHGActualAddress").Where("mto_shipment_id = ?", shipment.ID).Order("created_at asc").All(&serviceItems)
		suite.NoError(err)
		suite.Equal(1, len(serviceItems))
		for i := 0; i < len(serviceItems); i++ {
			suite.True(serviceItems[i].ReService.Code == models.ReServiceCodeIOSFSC)
			suite.Equal(*serviceItems[i].SITDeliveryMiles, expectedMileage)
			suite.Equal(serviceItems[i].SITOriginHHGOriginalAddress.PostalCode, pickupAddress.PostalCode)
			suite.Equal(serviceItems[i].SITOriginHHGActualAddress.PostalCode, pickupAddress.PostalCode)
		}
	})

	suite.Run("IDSFSC - success", func() {
		shipment, _, destinationAddress := setupData(false, false)

		expectedMileage := 23
		planner := &mocks.Planner{}
		planner.On("ZipTransitDistance",
			mock.AnythingOfType("*appcontext.appContext"),
			destinationAddress.PostalCode,
			destinationAddress.PostalCode,
			mock.Anything,
		).Return(expectedMileage, nil)

		var serviceItems []models.MTOServiceItem
		err := suite.AppContextForTest().DB().EagerPreload("ReService", "SITDestinationOriginalAddress", "SITDestinationFinalAddress").Where("mto_shipment_id = ?", shipment.ID).Order("created_at asc").All(&serviceItems)
		suite.NoError(err)
		suite.Equal(1, len(serviceItems))
		for i := 0; i < len(serviceItems); i++ {
			suite.True(serviceItems[i].SITDeliveryMiles == (*int)(nil))
			suite.Equal(serviceItems[i].SITDestinationOriginalAddress.PostalCode, destinationAddress.PostalCode)
			suite.Equal(serviceItems[i].SITDestinationFinalAddress.PostalCode, destinationAddress.PostalCode)
		}

		addressCreator := address.NewAddressCreator()
		err = UpdateSITServiceItemsSITIfPostalCodeChanged(planner, suite.AppContextForTest(), addressCreator, &shipment)
		suite.Nil(err)

		err = suite.AppContextForTest().DB().EagerPreload("ReService", "SITDestinationOriginalAddress", "SITDestinationFinalAddress").Where("mto_shipment_id = ?", shipment.ID).Order("created_at asc").All(&serviceItems)
		suite.NoError(err)
		suite.Equal(1, len(serviceItems))
		for i := 0; i < len(serviceItems); i++ {
			suite.True(serviceItems[i].ReService.Code == models.ReServiceCodeIDSFSC)
			suite.Equal(*serviceItems[i].SITDeliveryMiles, expectedMileage)
			suite.Equal(serviceItems[i].SITDestinationOriginalAddress.PostalCode, destinationAddress.PostalCode)
			suite.Equal(serviceItems[i].SITDestinationFinalAddress.PostalCode, destinationAddress.PostalCode)
		}
	})
}

func (suite *MTOShipmentServiceSuite) TestUpdateRequestedPickupDate() {

	builder := query.NewQueryBuilder()
	fetcher := fetch.NewFetcher(builder)
	moveRouter := moveservices.NewMoveRouter(transportationoffice.NewTransportationOfficesFetcher())
	waf := entitlements.NewWeightAllotmentFetcher()
	mockSender := setUpMockNotificationSender()
	moveWeights := moveservices.NewMoveWeights(NewShipmentReweighRequester(mockSender), waf)
	mockShipmentRecalculator := mockservices.PaymentRequestShipmentRecalculator{}
	addressCreator := address.NewAddressCreator()
	addressUpdater := address.NewAddressUpdater()

	createSubtestData := func() (services.MTOShipmentUpdater, models.Move) {
		planner := &mocks.Planner{}
		planner.On("ZipTransitDistance",
			mock.AnythingOfType("*appcontext.appContext"),
			mock.AnythingOfType("string"),
			mock.AnythingOfType("string"),
		).Return(500, nil)
		mtoShipmentUpdaterPrime := NewOfficeMTOShipmentUpdater(builder, fetcher, planner, moveRouter, moveWeights, mockSender, &mockShipmentRecalculator, addressUpdater, addressCreator)

		reContract := testdatagen.FetchOrMakeReContract(suite.DB(), testdatagen.Assertions{})
		testdatagen.FetchOrMakeReContractYear(suite.DB(), testdatagen.Assertions{
			ReContractYear: models.ReContractYear{
				Contract:             reContract,
				ContractID:           reContract.ID,
				StartDate:            time.Now(),
				EndDate:              time.Now().AddDate(1, 0, 0),
				Escalation:           1.0,
				EscalationCompounded: 1.0,
			},
		})
		move := factory.BuildAvailableToPrimeMove(suite.DB(), nil, nil)

		return mtoShipmentUpdaterPrime, move
	}

	suite.Run("RequestedPickupDate validation check - must be in the future for shipment types other than PPM", func() {
		shipmentUpdater, move := createSubtestData()

		now := time.Now()
		yesterday := now.AddDate(0, 0, -1)
		tomorrow := now.AddDate(0, 0, 1)

		testCases := []struct {
			input        *time.Time
			shipmentType models.MTOShipmentType
			shouldError  bool
		}{
			// HHG
			{nil, models.MTOShipmentTypeHHG, false},
			{&time.Time{}, models.MTOShipmentTypeHHG, false},
			{&yesterday, models.MTOShipmentTypeHHG, true},
			{&now, models.MTOShipmentTypeHHG, true},
			{&tomorrow, models.MTOShipmentTypeHHG, false},
			// NTS
			{nil, models.MTOShipmentTypeHHGIntoNTS, false},
			{&time.Time{}, models.MTOShipmentTypeHHGIntoNTS, false},
			{&yesterday, models.MTOShipmentTypeHHGIntoNTS, true},
			{&now, models.MTOShipmentTypeHHGIntoNTS, true},
			{&tomorrow, models.MTOShipmentTypeHHGIntoNTS, false},
			// NTSR
			{nil, models.MTOShipmentTypeHHGOutOfNTS, false},
			{&time.Time{}, models.MTOShipmentTypeHHGOutOfNTS, false},
			{&yesterday, models.MTOShipmentTypeHHGOutOfNTS, true},
			{&now, models.MTOShipmentTypeHHGOutOfNTS, true},
			{&tomorrow, models.MTOShipmentTypeHHGOutOfNTS, false},
			// BOAT HAUL AWAY
			{nil, models.MTOShipmentTypeBoatHaulAway, false},
			{&time.Time{}, models.MTOShipmentTypeBoatHaulAway, false},
			{&yesterday, models.MTOShipmentTypeBoatHaulAway, true},
			{&now, models.MTOShipmentTypeBoatHaulAway, true},
			{&tomorrow, models.MTOShipmentTypeBoatHaulAway, false},
			// BOAT TOW AWAY
			{nil, models.MTOShipmentTypeBoatTowAway, false},
			{&time.Time{}, models.MTOShipmentTypeBoatTowAway, false},
			{&yesterday, models.MTOShipmentTypeBoatTowAway, true},
			{&now, models.MTOShipmentTypeBoatTowAway, true},
			{&tomorrow, models.MTOShipmentTypeBoatTowAway, false},
			// MOBILE HOME
			{nil, models.MTOShipmentTypeMobileHome, false},
			{&time.Time{}, models.MTOShipmentTypeMobileHome, false},
			{&yesterday, models.MTOShipmentTypeMobileHome, true},
			{&now, models.MTOShipmentTypeMobileHome, true},
			{&tomorrow, models.MTOShipmentTypeMobileHome, false},
			// UB
			{nil, models.MTOShipmentTypeUnaccompaniedBaggage, false},
			{&time.Time{}, models.MTOShipmentTypeUnaccompaniedBaggage, false},
			{&yesterday, models.MTOShipmentTypeUnaccompaniedBaggage, true},
			{&now, models.MTOShipmentTypeUnaccompaniedBaggage, true},
			{&tomorrow, models.MTOShipmentTypeUnaccompaniedBaggage, false},
			// PPM - should always pass validation
			{nil, models.MTOShipmentTypePPM, false},
			{&time.Time{}, models.MTOShipmentTypePPM, false},
			{&yesterday, models.MTOShipmentTypePPM, false},
			{&now, models.MTOShipmentTypePPM, false},
			{&tomorrow, models.MTOShipmentTypePPM, false},
		}

		for _, testCase := range testCases {
			// Default is HHG, but we set it explicitly below via the test cases
			var oldShipment models.MTOShipment
			if testCase.shipmentType == models.MTOShipmentTypeUnaccompaniedBaggage {
				ghcDomesticTransitTime := models.GHCDomesticTransitTime{
					MaxDaysTransitTime: 12,
					WeightLbsLower:     0,
					WeightLbsUpper:     10000,
					DistanceMilesLower: 0,
					DistanceMilesUpper: 10000,
				}
				verrs, err := suite.DB().ValidateAndCreate(&ghcDomesticTransitTime)
				suite.Assert().False(verrs.HasAny())
				suite.NoError(err)
				moveForPrime := factory.BuildAvailableToPrimeMove(suite.DB(), nil, nil)
				oldShipment = factory.BuildUBShipment(suite.DB(), []factory.Customization{
					{
						Model:    moveForPrime,
						LinkOnly: true,
					},
					{
						Model: models.MTOShipment{
							ShipmentType:         testCase.shipmentType,
							RequestedPickupDate:  &tomorrow,
							ScheduledPickupDate:  &testdatagen.DateInsidePeakRateCycle,
							PrimeEstimatedWeight: models.PoundPointer(unit.Pound(4000)),
							Status:               models.MTOShipmentStatusSubmitted,
						},
					},
				}, nil)
			} else {
				oldShipment = factory.BuildMTOShipment(suite.DB(), []factory.Customization{
					{
						Model:    move,
						LinkOnly: true,
					},
					{
						Model: models.MTOShipment{
							ShipmentType:        testCase.shipmentType,
							Status:              models.MTOShipmentStatusSubmitted,
							RequestedPickupDate: &tomorrow,
						},
					},
				}, nil)
			}

			updatedShipment := models.MTOShipment{
				ID:                  oldShipment.ID,
				RequestedPickupDate: testCase.input,
			}

			eTag := etag.GenerateEtag(oldShipment.UpdatedAt)
			too := factory.BuildOfficeUserWithRoles(suite.DB(), nil, []roles.RoleType{roles.RoleTypeTOO})
			suite.NotEmpty(too.User.Roles)
			session := auth.Session{
				ApplicationName: auth.OfficeApp,
				UserID:          *too.UserID,
				OfficeUserID:    too.ID,
				ActiveRole:      too.User.Roles[0],
			}
			shipment, err := shipmentUpdater.UpdateMTOShipment(suite.AppContextWithSessionForTest(&session), &updatedShipment, eTag, "test")

			testCaseInputString := ""
			if testCase.input == nil {
				testCaseInputString = "nil"
			} else {
				testCaseInputString = (*testCase.input).String()
			}

			if testCase.shouldError {
				suite.Nil(shipment, "Should error for %s | %s", testCase.shipmentType, testCaseInputString)
				suite.Error(err)
				if testCase.input != nil && !(*testCase.input).IsZero() {
					suite.Equal("RequestedPickupDate must be greater than or equal to tomorrow's date.", err.Error())
				} else {
					suite.Contains(err.Error(), fmt.Sprintf("RequestedPickupDate is required to create or modify %s %s shipment", GetAorAnByShipmentType(testCase.shipmentType), testCase.shipmentType))
				}
			} else {
				suite.NoError(err, "Should not error for %s | %s", testCase.shipmentType, testCaseInputString)
				suite.NotNil(shipment)
			}
		}
	})
}<|MERGE_RESOLUTION|>--- conflicted
+++ resolved
@@ -463,7 +463,6 @@
 		mockShipmentRecalculator.AssertNotCalled(suite.T(), "ShipmentRecalculatePaymentRequest", mock.AnythingOfType("*appcontext.appContext"), mock.AnythingOfType("uuid.UUID"))
 	})
 
-<<<<<<< HEAD
 	suite.Run("Successful update to all address fields also populates us_post_region_city and us_post_region_cites_id on a domestic shipment", func() {
 		setupAllAddressData()
 		oldMTOShipment3 := factory.BuildMTOShipment(suite.DB(), nil, nil)
@@ -508,8 +507,6 @@
 		suite.NotNil(updatedShipment.TertiaryDeliveryAddress.UsPostRegionCity)
 	})
 
-=======
->>>>>>> 960f56da
 	suite.Run("Successful update to all address fields resulting in change of market code", func() {
 		previousShipment := factory.BuildMTOShipment(suite.DB(), nil, nil)
 		newDestinationAddress.State = "AK"
@@ -2165,10 +2162,6 @@
 	})
 
 	suite.Run("Successful Office/TOO UpdateShipment - CONUS Pickup, OCONUS Destination - mileage is recalculated and pricing estimates refreshed for International FSC SIT service items", func() {
-<<<<<<< HEAD
-=======
-
->>>>>>> 960f56da
 		move := factory.BuildAvailableToPrimeMove(suite.DB(), nil, nil)
 
 		ghcDomesticTransitTime := models.GHCDomesticTransitTime{
@@ -2358,11 +2351,7 @@
 	})
 
 	suite.Run("Successful Office/TOO UpdateShipment - OCONUS Pickup, CONUS Destination - mileage is recalculated and pricing estimates refreshed for International FSC SIT service items", func() {
-<<<<<<< HEAD
-		setupAllAddressData()
-=======
-
->>>>>>> 960f56da
+
 		move := factory.BuildAvailableToPrimeMove(suite.DB(), nil, nil)
 
 		ghcDomesticTransitTime := models.GHCDomesticTransitTime{
@@ -2551,10 +2540,7 @@
 	})
 
 	suite.Run("Successful Office/TOO UpdateShipment - Pricing estimates calculated for Intl First Day SIT Service Items (IOFSIT, IDFSIT)", func() {
-<<<<<<< HEAD
-=======
-
->>>>>>> 960f56da
+
 		move := factory.BuildAvailableToPrimeMove(suite.DB(), nil, nil)
 
 		ghcDomesticTransitTime := models.GHCDomesticTransitTime{
@@ -5373,7 +5359,6 @@
 					IsOconus:       models.BoolPointer(false),
 				},
 			}}, nil)
-<<<<<<< HEAD
 
 		zone5AddressId := uuid.Must(uuid.NewV4())
 		zone5Address := models.Address{
@@ -5393,237 +5378,6 @@
 		suite.NotNil(err)
 		suite.Nil(RDD)
 		suite.Equal(fmt.Sprintf("error fetching destination rate area id for address ID: %s", zone5Address.ID), err.Error())
-=======
-
-		zone5AddressId := uuid.Must(uuid.NewV4())
-		zone5Address := models.Address{
-			ID:             zone5AddressId,
-			StreetAddress1: "1 some street",
-			StreetAddress2: models.StringPointer("P.O. Box 1234"),
-			StreetAddress3: models.StringPointer("c/o Another Person"),
-			City:           "Cordova",
-			State:          "AK",
-			PostalCode:     "99677",
-			IsOconus:       models.BoolPointer(true),
-		}
-
-		move := factory.BuildAvailableToPrimeMove(suite.DB(), nil, nil)
-
-		RDD, err := CalculateRequiredDeliveryDate(suite.AppContextForTest(), planner, conusAddress, zone5Address, time.Now(), models.IntPointer(500), move.ID, models.MTOShipmentTypeUnaccompaniedBaggage)
-		suite.NotNil(err)
-		suite.Nil(RDD)
-		suite.Equal(fmt.Sprintf("error fetching destination rate area id for address ID: %s", zone5Address.ID), err.Error())
-	})
-
-	suite.Run("AK -> CONUS - correctly errors when weight is missing for HHG with one CONUS address", func() {
-		reContract := testdatagen.FetchOrMakeReContract(suite.DB(), testdatagen.Assertions{})
-		testdatagen.FetchOrMakeReContractYear(suite.DB(), testdatagen.Assertions{
-			ReContractYear: models.ReContractYear{
-				Contract:             reContract,
-				ContractID:           reContract.ID,
-				StartDate:            time.Now(),
-				EndDate:              time.Now().AddDate(1, 0, 0),
-				Escalation:           1.0,
-				EscalationCompounded: 1.0,
-			},
-		})
-
-		conusAddress := factory.BuildAddress(suite.DB(), []factory.Customization{
-			{
-				Model: models.Address{
-					StreetAddress1: "1 some street",
-					City:           "Charlotte",
-					State:          "NC",
-					PostalCode:     "28290",
-				},
-			}}, nil)
-
-		zone2Address := factory.BuildAddress(suite.DB(), []factory.Customization{
-			{
-				Model: models.Address{
-					StreetAddress1: "200 Sitka Spruce St",
-					City:           "Eielson AFB",
-					State:          "AK",
-					PostalCode:     "99702",
-					IsOconus:       models.BoolPointer(true),
-				},
-			}}, nil)
-
-		move := factory.BuildAvailableToPrimeMove(suite.DB(), nil, nil)
-
-		RDD, err := CalculateRequiredDeliveryDate(suite.AppContextForTest(), planner, zone2Address, conusAddress, time.Now(), nil, move.ID, models.MTOShipmentTypeHHG)
-		suite.NotNil(err)
-		suite.Nil(RDD)
-		suite.Equal(fmt.Sprintf("unable to calculate domestic transit time due to missing weight for move ID: %s", move.ID), err.Error())
-	})
-
-	suite.Run("AK -> AK - successfully calculates RDD for intra-Alaska shipments", func() {
-		pickupDate := time.Now()
-		IntraAlaskaUBTransitTime := 30
-		AlaskaZone1ToZone4HHGTransitTime := 15
-		AlaskaZone2ToZone4HHGTransitTime := 60
-
-		reContract := testdatagen.FetchOrMakeReContract(suite.DB(), testdatagen.Assertions{})
-		testdatagen.FetchOrMakeReContractYear(suite.DB(), testdatagen.Assertions{
-			ReContractYear: models.ReContractYear{
-				Contract:             reContract,
-				ContractID:           reContract.ID,
-				StartDate:            time.Now(),
-				EndDate:              time.Now().AddDate(1, 0, 0),
-				Escalation:           1.0,
-				EscalationCompounded: 1.0,
-			},
-		})
-
-		zone1Address := factory.BuildAddress(suite.DB(), []factory.Customization{
-			{
-				Model: models.Address{
-					StreetAddress1: "100 Mountain Hemlock St",
-					City:           "Anchorage",
-					State:          "AK",
-					PostalCode:     "99504",
-					IsOconus:       models.BoolPointer(true),
-				},
-			}}, nil)
-
-		zone2Address := factory.BuildAddress(suite.DB(), []factory.Customization{
-			{
-				Model: models.Address{
-					StreetAddress1: "200 Sitka Spruce St",
-					City:           "FORT WAINWRIGHT",
-					State:          "AK",
-					PostalCode:     "99703",
-					IsOconus:       models.BoolPointer(true),
-				},
-			}}, nil)
-
-		zone4Address := factory.BuildAddress(suite.DB(), []factory.Customization{
-			{
-				Model: models.Address{
-					StreetAddress1: "400 Tamarack St",
-					City:           "Cordova",
-					State:          "AK",
-					PostalCode:     "99677",
-					IsOconus:       models.BoolPointer(true),
-				},
-			}}, nil)
-
-		move := factory.BuildAvailableToPrimeMove(suite.DB(), nil, nil)
-
-		// Zone 1 -> Zone 4 UB
-		RDD, err := CalculateRequiredDeliveryDate(suite.AppContextForTest(), planner, zone1Address, zone4Address, time.Now(), models.IntPointer(500), move.ID, models.MTOShipmentTypeUnaccompaniedBaggage)
-		suite.Nil(err)
-		suite.NotNil(RDD)
-		suite.Equal(pickupDate.AddDate(0, 0, IntraAlaskaUBTransitTime).Day(), RDD.Day())
-
-		// Zone 1 -> Zone 4 HHG
-		RDD, err = CalculateRequiredDeliveryDate(suite.AppContextForTest(), planner, zone1Address, zone4Address, time.Now(), models.IntPointer(500), move.ID, models.MTOShipmentTypeHHG)
-		suite.Nil(err)
-		suite.NotNil(RDD)
-		suite.Equal(pickupDate.AddDate(0, 0, AlaskaZone1ToZone4HHGTransitTime).Day(), RDD.Day())
-
-		// Zone 1 -> Zone 4 NTS-Release
-		RDD, err = CalculateRequiredDeliveryDate(suite.AppContextForTest(), planner, zone1Address, zone4Address, time.Now(), models.IntPointer(500), move.ID, models.MTOShipmentTypeHHGOutOfNTS)
-		suite.Nil(err)
-		suite.NotNil(RDD)
-		suite.Equal(pickupDate.AddDate(0, 0, AlaskaZone1ToZone4HHGTransitTime).Day(), RDD.Day())
-
-		// Zone 2 -> Zone 4 UB - Also tests that a nil weight is accepted for UBs
-		RDD, err = CalculateRequiredDeliveryDate(suite.AppContextForTest(), planner, zone2Address, zone4Address, time.Now(), nil, move.ID, models.MTOShipmentTypeUnaccompaniedBaggage)
-		suite.Nil(err)
-		suite.NotNil(RDD)
-		suite.Equal(pickupDate.AddDate(0, 0, IntraAlaskaUBTransitTime).Day(), RDD.Day())
-
-		// Zone 2 -> Zone 4 HHG - Also tests that a nil weight is accepted for Intra-Alaska HHG
-		RDD, err = CalculateRequiredDeliveryDate(suite.AppContextForTest(), planner, zone2Address, zone4Address, time.Now(), nil, move.ID, models.MTOShipmentTypeHHG)
-		suite.Nil(err)
-		suite.NotNil(RDD)
-		suite.Equal(pickupDate.AddDate(0, 0, AlaskaZone2ToZone4HHGTransitTime).Day(), RDD.Day())
-	})
-
-	suite.Run("AK -> AK - correctly errors when rate area for pickup address is not found", func() {
-		reContract := testdatagen.FetchOrMakeReContract(suite.DB(), testdatagen.Assertions{})
-		testdatagen.FetchOrMakeReContractYear(suite.DB(), testdatagen.Assertions{
-			ReContractYear: models.ReContractYear{
-				Contract:             reContract,
-				ContractID:           reContract.ID,
-				StartDate:            time.Now().AddDate(0, 0, -1),
-				EndDate:              time.Now().AddDate(1, 0, 0),
-				Escalation:           1.0,
-				EscalationCompounded: 1.0,
-			},
-		})
-
-		unsavedZone1AddressId := uuid.Must(uuid.NewV4())
-		unsavedZone1Address := models.Address{
-			ID:             unsavedZone1AddressId,
-			StreetAddress1: "101 Mountain Hemlock St",
-			City:           "JB Elmendorf-Richardson",
-			State:          "AK",
-			PostalCode:     "99506",
-			IsOconus:       models.BoolPointer(true),
-		}
-
-		savedZone2Address := factory.BuildAddress(suite.DB(), []factory.Customization{
-			{
-				Model: models.Address{
-					StreetAddress1: "200 Sitka Spruce St",
-					City:           "Eielson AFB",
-					State:          "AK",
-					PostalCode:     "99702",
-					IsOconus:       models.BoolPointer(true),
-				},
-			}}, nil)
-
-		move := factory.BuildAvailableToPrimeMove(suite.DB(), nil, nil)
-
-		RDD, err := CalculateRequiredDeliveryDate(suite.AppContextForTest(), planner, unsavedZone1Address, savedZone2Address, time.Now(), models.IntPointer(500), move.ID, models.MTOShipmentTypeUnaccompaniedBaggage)
-		suite.NotNil(err)
-		suite.Nil(RDD)
-		suite.Equal(fmt.Sprintf("error fetching pickup rate area id for address ID: %s", unsavedZone1Address.ID), err.Error())
-	})
-
-	suite.Run("AK -> AK - correctly errors when rate area for destination address is not found", func() {
-		reContract := testdatagen.FetchOrMakeReContract(suite.DB(), testdatagen.Assertions{})
-		testdatagen.FetchOrMakeReContractYear(suite.DB(), testdatagen.Assertions{
-			ReContractYear: models.ReContractYear{
-				Contract:             reContract,
-				ContractID:           reContract.ID,
-				StartDate:            time.Now().AddDate(0, 0, -1),
-				EndDate:              time.Now().AddDate(1, 0, 0),
-				Escalation:           1.0,
-				EscalationCompounded: 1.0,
-			},
-		})
-
-		unsavedZone1AddressId := uuid.Must(uuid.NewV4())
-		unsavedZone1Address := models.Address{
-			ID:             unsavedZone1AddressId,
-			StreetAddress1: "101 Mountain Hemlock St",
-			City:           "JB Elmendorf-Richardson",
-			State:          "AK",
-			PostalCode:     "99506",
-			IsOconus:       models.BoolPointer(true),
-		}
-
-		savedZone2Address := factory.BuildAddress(suite.DB(), []factory.Customization{
-			{
-				Model: models.Address{
-					StreetAddress1: "200 Sitka Spruce St",
-					City:           "Eielson AFB",
-					State:          "AK",
-					PostalCode:     "99702",
-					IsOconus:       models.BoolPointer(true),
-				},
-			}}, nil)
-
-		move := factory.BuildAvailableToPrimeMove(suite.DB(), nil, nil)
-
-		RDD, err := CalculateRequiredDeliveryDate(suite.AppContextForTest(), planner, savedZone2Address, unsavedZone1Address, time.Now(), models.IntPointer(500), move.ID, models.MTOShipmentTypeUnaccompaniedBaggage)
-		suite.NotNil(err)
-		suite.Nil(RDD)
-		suite.Equal(fmt.Sprintf("error fetching destination rate area id for address ID: %s", unsavedZone1Address.ID), err.Error())
->>>>>>> 960f56da
 	})
 
 	suite.Run("AK -> CONUS - correctly errors when weight is missing for HHG with one CONUS address", func() {
