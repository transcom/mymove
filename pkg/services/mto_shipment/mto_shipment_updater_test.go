--- conflicted
+++ resolved
@@ -5,11 +5,9 @@
 	"testing"
 	"time"
 
-<<<<<<< HEAD
+	"github.com/go-openapi/swag"
+
 	"github.com/transcom/mymove/pkg/route"
-=======
-	"github.com/go-openapi/swag"
->>>>>>> 2a62df66
 
 	"github.com/transcom/mymove/pkg/services"
 
@@ -196,8 +194,8 @@
 			MTOShipment: models.MTOShipment{
 				Status:               "APPROVED",
 				ApprovedDate:         &now,
-				DestinationAddress:   akAddress,
-				DestinationAddressID: akAddress.ID,
+				DestinationAddress:   &akAddress,
+				DestinationAddressID: &akAddress.ID,
 			},
 		})
 		eTag := etag.GenerateEtag(oldShipment.UpdatedAt)
@@ -205,8 +203,8 @@
 			ID:                   oldShipment.ID,
 			PrimeEstimatedWeight: &primeEstimatedWeight,
 			ScheduledPickupDate:  &tenDaysFromNow,
-			DestinationAddress:   akAddress,
-			DestinationAddressID: akAddress.ID,
+			DestinationAddress:   &akAddress,
+			DestinationAddressID: &akAddress.ID,
 		}
 		updatedMTOShipment, err := mtoShipmentUpdater.UpdateMTOShipment(&updatedShipment, eTag)
 		suite.NoError(err)
@@ -235,8 +233,8 @@
 			MTOShipment: models.MTOShipment{
 				Status:               "APPROVED",
 				ApprovedDate:         &now,
-				DestinationAddress:   adakAddress,
-				DestinationAddressID: adakAddress.ID,
+				DestinationAddress:   &adakAddress,
+				DestinationAddressID: &adakAddress.ID,
 			},
 		})
 		eTag := etag.GenerateEtag(oldShipment.UpdatedAt)
@@ -244,8 +242,8 @@
 			ID:                   oldShipment.ID,
 			PrimeEstimatedWeight: &primeEstimatedWeight,
 			ScheduledPickupDate:  &tenDaysFromNow,
-			DestinationAddress:   adakAddress,
-			DestinationAddressID: adakAddress.ID,
+			DestinationAddress:   &adakAddress,
+			DestinationAddressID: &adakAddress.ID,
 		}
 		updatedMTOShipment, err := mtoShipmentUpdater.UpdateMTOShipment(&updatedShipment, eTag)
 		suite.NoError(err)
