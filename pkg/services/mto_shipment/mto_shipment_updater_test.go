package mtoshipment

import (
	"fmt"
	"math"
	"time"

	"github.com/gofrs/uuid"
	"github.com/stretchr/testify/mock"

	"github.com/transcom/mymove/pkg/apperror"
	"github.com/transcom/mymove/pkg/auth"
	"github.com/transcom/mymove/pkg/etag"
	"github.com/transcom/mymove/pkg/factory"
	"github.com/transcom/mymove/pkg/handlers"
	"github.com/transcom/mymove/pkg/models"
	"github.com/transcom/mymove/pkg/models/roles"
	"github.com/transcom/mymove/pkg/notifications"
	notificationMocks "github.com/transcom/mymove/pkg/notifications/mocks"
	"github.com/transcom/mymove/pkg/route/mocks"
	"github.com/transcom/mymove/pkg/services/address"
	"github.com/transcom/mymove/pkg/services/fetch"
	"github.com/transcom/mymove/pkg/services/ghcrateengine"
	mockservices "github.com/transcom/mymove/pkg/services/mocks"
	moveservices "github.com/transcom/mymove/pkg/services/move"
	mtoserviceitem "github.com/transcom/mymove/pkg/services/mto_service_item"
	"github.com/transcom/mymove/pkg/services/query"
	"github.com/transcom/mymove/pkg/testdatagen"
	"github.com/transcom/mymove/pkg/unit"
)

func setUpMockNotificationSender() notifications.NotificationSender {
	// The NewMTOShipmentUpdater needs a NotificationSender for sending notification emails to the customer.
	// This function allows us to set up a fresh mock for each test so we can check the number of calls it has.
	mockSender := notificationMocks.NotificationSender{}
	mockSender.On("SendNotification",
		mock.AnythingOfType("*appcontext.appContext"),
		mock.AnythingOfType("*notifications.ReweighRequested"),
	).Return(nil)

	return &mockSender
}

func (suite *MTOShipmentServiceSuite) TestMTOShipmentUpdater() {
	now := time.Now().UTC().Truncate(time.Hour * 24)
	builder := query.NewQueryBuilder()
	fetcher := fetch.NewFetcher(builder)
	planner := &mocks.Planner{}
	planner.On("ZipTransitDistance",
		mock.AnythingOfType("*appcontext.appContext"),
		mock.Anything,
		mock.Anything,
	).Return(1000, nil)
	moveRouter := moveservices.NewMoveRouter()
	moveWeights := moveservices.NewMoveWeights(NewShipmentReweighRequester())
	mockShipmentRecalculator := mockservices.PaymentRequestShipmentRecalculator{}
	mockShipmentRecalculator.On("ShipmentRecalculatePaymentRequest",
		mock.AnythingOfType("*appcontext.appContext"),
		mock.AnythingOfType("uuid.UUID"),
	).Return(&models.PaymentRequests{}, nil)
	mockSender := setUpMockNotificationSender()
	addressCreator := address.NewAddressCreator()
	addressUpdater := address.NewAddressUpdater()

	mtoShipmentUpdaterOffice := NewOfficeMTOShipmentUpdater(builder, fetcher, planner, moveRouter, moveWeights, mockSender, &mockShipmentRecalculator, addressUpdater, addressCreator)
	mtoShipmentUpdaterCustomer := NewCustomerMTOShipmentUpdater(builder, fetcher, planner, moveRouter, moveWeights, mockSender, &mockShipmentRecalculator, addressUpdater, addressCreator)
	mtoShipmentUpdaterPrime := NewPrimeMTOShipmentUpdater(builder, fetcher, planner, moveRouter, moveWeights, mockSender, &mockShipmentRecalculator, addressUpdater, addressCreator)
	scheduledPickupDate := now.Add(time.Hour * 24 * 3)
	firstAvailableDeliveryDate := now.Add(time.Hour * 24 * 4)
	actualPickupDate := now.Add(time.Hour * 24 * 3)
	scheduledDeliveryDate := now.Add(time.Hour * 24 * 4)
	actualDeliveryDate := now.Add(time.Hour * 24 * 4)
	primeActualWeight := unit.Pound(1234)
	primeEstimatedWeight := unit.Pound(1234)

	var mtoShipment models.MTOShipment
	var oldMTOShipment models.MTOShipment
	var secondaryPickupAddress models.Address
	var secondaryDeliveryAddress models.Address
	var tertiaryPickupAddress models.Address
	var tertiaryDeliveryAddress models.Address
	var newDestinationAddress models.Address
	var newPickupAddress models.Address

	setupTestData := func() {
		oldMTOShipment = factory.BuildMTOShipment(suite.DB(), []factory.Customization{
			{
				Model: models.MTOShipment{
					FirstAvailableDeliveryDate: &firstAvailableDeliveryDate,
					ScheduledPickupDate:        &scheduledPickupDate,
					ApprovedDate:               &firstAvailableDeliveryDate,
				},
			},
		}, nil)

		requestedPickupDate := *oldMTOShipment.RequestedPickupDate
		secondaryDeliveryAddress = factory.BuildAddress(suite.DB(), nil, []factory.Trait{factory.GetTraitAddress4})
		secondaryPickupAddress = factory.BuildAddress(suite.DB(), nil, []factory.Trait{factory.GetTraitAddress3})
		tertiaryPickupAddress = factory.BuildAddress(suite.DB(), nil, []factory.Trait{factory.GetTraitAddress3})
		tertiaryDeliveryAddress = factory.BuildAddress(suite.DB(), nil, []factory.Trait{factory.GetTraitAddress4})
		newDestinationAddress = factory.BuildAddress(suite.DB(), []factory.Customization{
			{
				Model: models.Address{
					StreetAddress1: "987 Other Avenue",
					StreetAddress2: models.StringPointer("P.O. Box 1234"),
					StreetAddress3: models.StringPointer("c/o Another Person"),
					City:           "Des Moines",
					State:          "IA",
					PostalCode:     "50309",
<<<<<<< HEAD
=======
					County:         "POLK",
>>>>>>> cd89a56b
				},
			},
		}, nil)

		newPickupAddress = factory.BuildAddress(suite.DB(), []factory.Customization{
			{
				Model: models.Address{
					StreetAddress1: "987 Over There Avenue",
					StreetAddress2: models.StringPointer("P.O. Box 1234"),
					StreetAddress3: models.StringPointer("c/o Another Person"),
					City:           "Houston",
					State:          "TX",
					PostalCode:     "77083",
				},
			},
		}, []factory.Trait{factory.GetTraitAddress4})

		mtoShipment = models.MTOShipment{
			ID:                         oldMTOShipment.ID,
			MoveTaskOrderID:            oldMTOShipment.MoveTaskOrderID,
			MoveTaskOrder:              oldMTOShipment.MoveTaskOrder,
			DestinationAddress:         oldMTOShipment.DestinationAddress,
			DestinationAddressID:       oldMTOShipment.DestinationAddressID,
			PickupAddress:              oldMTOShipment.PickupAddress,
			PickupAddressID:            oldMTOShipment.PickupAddressID,
			RequestedPickupDate:        &requestedPickupDate,
			ScheduledPickupDate:        &scheduledPickupDate,
			ShipmentType:               "UNACCOMPANIED_BAGGAGE",
			PrimeActualWeight:          &primeActualWeight,
			PrimeEstimatedWeight:       &primeEstimatedWeight,
			FirstAvailableDeliveryDate: &firstAvailableDeliveryDate,
			Status:                     oldMTOShipment.Status,
			ActualPickupDate:           &actualPickupDate,
			ApprovedDate:               &firstAvailableDeliveryDate,
			MarketCode:                 oldMTOShipment.MarketCode,
		}

		primeEstimatedWeight = unit.Pound(9000)
	}

	suite.Run("Etag is stale", func() {
		setupTestData()

		eTag := etag.GenerateEtag(time.Now())

		session := auth.Session{}
		_, err := mtoShipmentUpdaterCustomer.UpdateMTOShipment(suite.AppContextWithSessionForTest(&session), &mtoShipment, eTag, "test")
		suite.Error(err)
		suite.IsType(apperror.PreconditionFailedError{}, err)
		// Verify that shipment recalculate was handled correctly
		mockShipmentRecalculator.AssertNotCalled(suite.T(), "ShipmentRecalculatePaymentRequest", mock.AnythingOfType("*appcontext.appContext"), mock.AnythingOfType("uuid.UUID"))
	})

	suite.Run("404 Not Found Error - shipment can only be created for service member associated with the current session", func() {
		setupTestData()

		session := suite.AppContextWithSessionForTest(&auth.Session{
			ApplicationName: auth.MilApp,
			ServiceMemberID: mtoShipment.MoveTaskOrder.Orders.ServiceMemberID,
		})

		eTag := etag.GenerateEtag(oldMTOShipment.UpdatedAt)
		move := factory.BuildMove(suite.DB(), nil, nil)

		shipment := factory.BuildMTOShipment(nil, []factory.Customization{
			{
				Model:    move,
				LinkOnly: true,
			},
		}, nil)
		updatedShipment, err := mtoShipmentUpdaterCustomer.UpdateMTOShipment(session, &shipment, eTag, "test")
		suite.Error(err)
		suite.Nil(updatedShipment)
		suite.IsType(apperror.NotFoundError{}, err)
	})

	suite.Run("If-Unmodified-Since is equal to the updated_at date", func() {
		setupTestData()

		eTag := etag.GenerateEtag(oldMTOShipment.UpdatedAt)

		session := auth.Session{}
		updatedMTOShipment, err := mtoShipmentUpdaterCustomer.UpdateMTOShipment(suite.AppContextWithSessionForTest(&session), &mtoShipment, eTag, "test")

		suite.Require().NoError(err)
		suite.Equal(updatedMTOShipment.ID, oldMTOShipment.ID)
		suite.Equal(updatedMTOShipment.MoveTaskOrder.ID, oldMTOShipment.MoveTaskOrder.ID)
		suite.Equal(updatedMTOShipment.ShipmentType, models.MTOShipmentTypeUnaccompaniedBaggage)

		suite.Equal(updatedMTOShipment.PickupAddressID, oldMTOShipment.PickupAddressID)

		suite.Equal(updatedMTOShipment.PrimeActualWeight, &primeActualWeight)
		suite.True(actualPickupDate.Equal(*updatedMTOShipment.ActualPickupDate))
		suite.True(firstAvailableDeliveryDate.Equal(*updatedMTOShipment.FirstAvailableDeliveryDate))
		// Verify that shipment recalculate was handled correctly
		mockShipmentRecalculator.AssertNotCalled(suite.T(), "ShipmentRecalculatePaymentRequest", mock.AnythingOfType("*appcontext.appContext"), mock.AnythingOfType("uuid.UUID"))
	})

	suite.Run("Updater can handle optional queries set as nil", func() {
		setupTestData()

		oldMTOShipment2 := factory.BuildMTOShipment(suite.DB(), nil, nil)
		mtoShipment2 := models.MTOShipment{
			ID:           oldMTOShipment2.ID,
			ShipmentType: "UNACCOMPANIED_BAGGAGE",
		}

		eTag := etag.GenerateEtag(oldMTOShipment2.UpdatedAt)
		session := auth.Session{}
		updatedMTOShipment, err := mtoShipmentUpdaterCustomer.UpdateMTOShipment(suite.AppContextWithSessionForTest(&session), &mtoShipment2, eTag, "test")

		suite.Require().NoError(err)
		suite.Equal(updatedMTOShipment.ID, oldMTOShipment2.ID)
		suite.Equal(updatedMTOShipment.MoveTaskOrder.ID, oldMTOShipment2.MoveTaskOrder.ID)
		suite.Equal(updatedMTOShipment.ShipmentType, models.MTOShipmentTypeUnaccompaniedBaggage)
		// Verify that shipment recalculate was handled correctly
		mockShipmentRecalculator.AssertNotCalled(suite.T(), "ShipmentRecalculatePaymentRequest", mock.AnythingOfType("*appcontext.appContext"), mock.AnythingOfType("uuid.UUID"))
	})

	suite.Run("Successfully remove a secondary pickup address", func() {
		setupTestData()

		oldShipment := factory.BuildMTOShipment(suite.DB(), []factory.Customization{
			{
				Model: models.MTOShipment{
					ShipmentType: models.MTOShipmentTypeHHG,
				},
			},
			{
				Model:    secondaryPickupAddress,
				LinkOnly: true,
				Type:     &factory.Addresses.SecondaryPickupAddress,
			},
		}, nil)
		suite.FatalNotNil(oldShipment.SecondaryPickupAddress)
		suite.FatalNotNil(oldShipment.SecondaryPickupAddressID)
		suite.FatalNotNil(oldShipment.HasSecondaryPickupAddress)
		suite.True(*oldShipment.HasSecondaryPickupAddress)

		eTag := etag.GenerateEtag(oldShipment.UpdatedAt)

		no := false
		updatedShipment := models.MTOShipment{
			ID:                        oldShipment.ID,
			HasSecondaryPickupAddress: &no,
		}

		session := auth.Session{}
		newShipment, err := mtoShipmentUpdaterCustomer.UpdateMTOShipment(suite.AppContextWithSessionForTest(&session), &updatedShipment, eTag, "test")

		suite.Require().NoError(err)
		suite.FatalNotNil(newShipment.HasSecondaryPickupAddress)
		suite.False(*newShipment.HasSecondaryPickupAddress)
		suite.Nil(newShipment.SecondaryPickupAddress)
	})
	suite.Run("Successfully remove a secondary delivery address", func() {
		setupTestData()

		oldShipment := factory.BuildMTOShipment(suite.DB(), []factory.Customization{
			{
				Model: models.MTOShipment{
					ShipmentType: models.MTOShipmentTypeHHG,
				},
			},
			{
				Model:    secondaryDeliveryAddress,
				LinkOnly: true,
				Type:     &factory.Addresses.SecondaryDeliveryAddress,
			},
		}, nil)
		suite.FatalNotNil(oldShipment.SecondaryDeliveryAddress)
		suite.FatalNotNil(oldShipment.SecondaryDeliveryAddressID)
		suite.FatalNotNil(oldShipment.HasSecondaryDeliveryAddress)
		suite.True(*oldShipment.HasSecondaryDeliveryAddress)

		eTag := etag.GenerateEtag(oldShipment.UpdatedAt)

		no := false
		updatedShipment := models.MTOShipment{
			ID:                          oldShipment.ID,
			HasSecondaryDeliveryAddress: &no,
		}

		session := auth.Session{}
		newShipment, err := mtoShipmentUpdaterCustomer.UpdateMTOShipment(suite.AppContextWithSessionForTest(&session), &updatedShipment, eTag, "test")

		suite.Require().NoError(err)
		suite.FatalNotNil(newShipment.HasSecondaryDeliveryAddress)
		suite.False(*newShipment.HasSecondaryDeliveryAddress)
		suite.Nil(newShipment.SecondaryDeliveryAddress)
	})

	suite.Run("Successfully remove a tertiary pickup address", func() {
		setupTestData()

		oldShipment := factory.BuildMTOShipment(suite.DB(), []factory.Customization{
			{
				Model: models.MTOShipment{
					ShipmentType: models.MTOShipmentTypeHHG,
				},
			},
			{
				Model:    tertiaryPickupAddress,
				LinkOnly: true,
				Type:     &factory.Addresses.TertiaryPickupAddress,
			},
		}, nil)
		suite.FatalNotNil(oldShipment.TertiaryPickupAddress)
		suite.FatalNotNil(oldShipment.TertiaryPickupAddressID)
		suite.FatalNotNil(oldShipment.HasTertiaryPickupAddress)
		suite.True(*oldShipment.HasTertiaryPickupAddress)

		eTag := etag.GenerateEtag(oldShipment.UpdatedAt)

		no := false
		updatedShipment := models.MTOShipment{
			ID:                       oldShipment.ID,
			HasTertiaryPickupAddress: &no,
		}

		session := auth.Session{}
		newShipment, err := mtoShipmentUpdaterCustomer.UpdateMTOShipment(suite.AppContextWithSessionForTest(&session), &updatedShipment, eTag, "test")

		suite.Require().NoError(err)
		suite.FatalNotNil(newShipment.HasTertiaryPickupAddress)
		suite.False(*newShipment.HasTertiaryPickupAddress)
		suite.Nil(newShipment.TertiaryPickupAddress)
	})
	suite.Run("Successfully remove a tertiary delivery address", func() {
		setupTestData()

		oldShipment := factory.BuildMTOShipment(suite.DB(), []factory.Customization{
			{
				Model: models.MTOShipment{
					ShipmentType: models.MTOShipmentTypeHHG,
				},
			},
			{
				Model:    tertiaryDeliveryAddress,
				LinkOnly: true,
				Type:     &factory.Addresses.TertiaryDeliveryAddress,
			},
		}, nil)
		suite.FatalNotNil(oldShipment.TertiaryDeliveryAddress)
		suite.FatalNotNil(oldShipment.TertiaryDeliveryAddressID)
		suite.FatalNotNil(oldShipment.HasTertiaryDeliveryAddress)
		suite.True(*oldShipment.HasTertiaryDeliveryAddress)

		eTag := etag.GenerateEtag(oldShipment.UpdatedAt)

		no := false
		updatedShipment := models.MTOShipment{
			ID:                         oldShipment.ID,
			HasTertiaryDeliveryAddress: &no,
		}

		session := auth.Session{}
		newShipment, err := mtoShipmentUpdaterCustomer.UpdateMTOShipment(suite.AppContextWithSessionForTest(&session), &updatedShipment, eTag, "test")

		suite.Require().NoError(err)
		suite.FatalNotNil(newShipment.HasTertiaryDeliveryAddress)
		suite.False(*newShipment.HasTertiaryDeliveryAddress)
		suite.Nil(newShipment.TertiaryDeliveryAddress)
	})

	suite.Run("Successful update to all address fields for domestic shipment", func() {
		setupTestData()

		// Ensure we can update every address field on the shipment
		// Create an mtoShipment to update that has every address populated
		oldMTOShipment3 := factory.BuildMTOShipment(suite.DB(), nil, nil)

		eTag := etag.GenerateEtag(oldMTOShipment3.UpdatedAt)

		updatedShipment := &models.MTOShipment{
			ID:                          oldMTOShipment3.ID,
			DestinationAddress:          &newDestinationAddress,
			DestinationAddressID:        &newDestinationAddress.ID,
			PickupAddress:               &newPickupAddress,
			PickupAddressID:             &newPickupAddress.ID,
			HasSecondaryPickupAddress:   models.BoolPointer(true),
			SecondaryPickupAddress:      &secondaryPickupAddress,
			SecondaryPickupAddressID:    &secondaryDeliveryAddress.ID,
			HasSecondaryDeliveryAddress: models.BoolPointer(true),
			SecondaryDeliveryAddress:    &secondaryDeliveryAddress,
			SecondaryDeliveryAddressID:  &secondaryDeliveryAddress.ID,
			HasTertiaryPickupAddress:    models.BoolPointer(true),
			TertiaryPickupAddress:       &tertiaryPickupAddress,
			TertiaryPickupAddressID:     &tertiaryPickupAddress.ID,
			HasTertiaryDeliveryAddress:  models.BoolPointer(true),
			TertiaryDeliveryAddress:     &tertiaryDeliveryAddress,
			TertiaryDeliveryAddressID:   &tertiaryDeliveryAddress.ID,
		}
		session := auth.Session{}
		updatedShipment, err := mtoShipmentUpdaterCustomer.UpdateMTOShipment(suite.AppContextWithSessionForTest(&session), updatedShipment, eTag, "test")

		suite.Require().NoError(err)
		suite.Equal(newDestinationAddress.ID, *updatedShipment.DestinationAddressID)
		suite.Equal(newDestinationAddress.StreetAddress1, updatedShipment.DestinationAddress.StreetAddress1)
		suite.Equal(newPickupAddress.ID, *updatedShipment.PickupAddressID)
		suite.Equal(newPickupAddress.StreetAddress1, updatedShipment.PickupAddress.StreetAddress1)
		suite.Equal(secondaryPickupAddress.ID, *updatedShipment.SecondaryPickupAddressID)
		suite.Equal(secondaryPickupAddress.StreetAddress1, updatedShipment.SecondaryPickupAddress.StreetAddress1)
		suite.Equal(secondaryDeliveryAddress.ID, *updatedShipment.SecondaryDeliveryAddressID)
		suite.Equal(secondaryDeliveryAddress.StreetAddress1, updatedShipment.SecondaryDeliveryAddress.StreetAddress1)

		suite.Equal(tertiaryPickupAddress.ID, *updatedShipment.TertiaryPickupAddressID)
		suite.Equal(tertiaryPickupAddress.StreetAddress1, updatedShipment.TertiaryPickupAddress.StreetAddress1)
		suite.Equal(tertiaryDeliveryAddress.ID, *updatedShipment.TertiaryDeliveryAddressID)
		suite.Equal(tertiaryDeliveryAddress.StreetAddress1, updatedShipment.TertiaryDeliveryAddress.StreetAddress1)
		suite.Equal(updatedShipment.MarketCode, models.MarketCodeDomestic)
		// Verify that shipment recalculate was handled correctly
		mockShipmentRecalculator.AssertNotCalled(suite.T(), "ShipmentRecalculatePaymentRequest", mock.AnythingOfType("*appcontext.appContext"), mock.AnythingOfType("uuid.UUID"))
	})

	suite.Run("Successful update to all address fields resulting in change of market code", func() {
		setupTestData()

		previousShipment := factory.BuildMTOShipment(suite.DB(), nil, nil)
		newDestinationAddress.State = "AK"
		newPickupAddress.State = "HI"
		// this should be "d" since it is default
		suite.Equal(previousShipment.MarketCode, models.MarketCodeDomestic)

		eTag := etag.GenerateEtag(previousShipment.UpdatedAt)

		updatedShipment := &models.MTOShipment{
			ID:                   previousShipment.ID,
			DestinationAddress:   &newDestinationAddress,
			DestinationAddressID: &newDestinationAddress.ID,
			PickupAddress:        &newPickupAddress,
			PickupAddressID:      &newPickupAddress.ID,
		}
		session := auth.Session{}
		updatedShipment, err := mtoShipmentUpdaterCustomer.UpdateMTOShipment(suite.AppContextWithSessionForTest(&session), updatedShipment, eTag, "test")

		suite.NoError(err)
		suite.Equal(newDestinationAddress.ID, *updatedShipment.DestinationAddressID)
		suite.True(*updatedShipment.DestinationAddress.IsOconus)
		suite.Equal(newPickupAddress.ID, *updatedShipment.PickupAddressID)
		suite.True(*updatedShipment.PickupAddress.IsOconus)
		suite.Equal(updatedShipment.MarketCode, models.MarketCodeInternational)
	})

	suite.Run("Successful update to a minimal MTO shipment", func() {
		setupTestData()

		// Minimal MTO Shipment has no associated addresses created by default.
		// Part of this test ensures that if an address doesn't exist on a shipment,
		// the updater can successfully create it.
		oldShipment := factory.BuildMTOShipmentMinimal(suite.DB(), nil, nil)

		eTag := etag.GenerateEtag(oldShipment.UpdatedAt)

		requestedPickupDate := now.Add(time.Hour * 24 * 3)
		scheduledPickupDate := now.Add(time.Hour * 24 * 3)
		requestedDeliveryDate := now.Add(time.Hour * 24 * 4)
		primeEstimatedWeightRecordedDate := now.Add(time.Hour * 24 * 3)
		customerRemarks := "I have a grandfather clock"
		counselorRemarks := "Counselor approved"
		actualProGearWeight := unit.Pound(400)
		actualSpouseProGearWeight := unit.Pound(125)
		updatedShipment := models.MTOShipment{
			ID:                               oldShipment.ID,
			DestinationAddress:               &newDestinationAddress,
			DestinationAddressID:             &newDestinationAddress.ID,
			PickupAddress:                    &newPickupAddress,
			PickupAddressID:                  &newPickupAddress.ID,
			SecondaryPickupAddress:           &secondaryPickupAddress,
			HasSecondaryPickupAddress:        handlers.FmtBool(true),
			SecondaryDeliveryAddress:         &secondaryDeliveryAddress,
			HasSecondaryDeliveryAddress:      handlers.FmtBool(true),
			TertiaryPickupAddress:            &tertiaryPickupAddress,
			HasTertiaryPickupAddress:         handlers.FmtBool(true),
			TertiaryDeliveryAddress:          &tertiaryDeliveryAddress,
			HasTertiaryDeliveryAddress:       handlers.FmtBool(true),
			RequestedPickupDate:              &requestedPickupDate,
			ScheduledPickupDate:              &scheduledPickupDate,
			RequestedDeliveryDate:            &requestedDeliveryDate,
			ActualPickupDate:                 &actualPickupDate,
			ActualDeliveryDate:               &actualDeliveryDate,
			ScheduledDeliveryDate:            &scheduledDeliveryDate,
			PrimeActualWeight:                &primeActualWeight,
			PrimeEstimatedWeight:             &primeEstimatedWeight,
			FirstAvailableDeliveryDate:       &firstAvailableDeliveryDate,
			PrimeEstimatedWeightRecordedDate: &primeEstimatedWeightRecordedDate,
			Status:                           models.MTOShipmentStatusSubmitted,
			CustomerRemarks:                  &customerRemarks,
			CounselorRemarks:                 &counselorRemarks,
			ActualProGearWeight:              &actualProGearWeight,
			ActualSpouseProGearWeight:        &actualSpouseProGearWeight,
		}

		session := auth.Session{}
		newShipment, err := mtoShipmentUpdaterCustomer.UpdateMTOShipment(suite.AppContextWithSessionForTest(&session), &updatedShipment, eTag, "test")

		suite.Require().NoError(err)
		suite.True(requestedPickupDate.Equal(*newShipment.RequestedPickupDate))
		suite.True(scheduledPickupDate.Equal(*newShipment.ScheduledPickupDate))
		suite.True(requestedDeliveryDate.Equal(*newShipment.RequestedDeliveryDate))
		suite.True(actualPickupDate.Equal(*newShipment.ActualPickupDate))
		suite.True(actualDeliveryDate.Equal(*newShipment.ActualDeliveryDate))
		suite.True(scheduledDeliveryDate.Equal(*newShipment.ScheduledDeliveryDate))
		suite.True(firstAvailableDeliveryDate.Equal(*newShipment.FirstAvailableDeliveryDate))
		suite.True(primeEstimatedWeightRecordedDate.Equal(*newShipment.PrimeEstimatedWeightRecordedDate))
		suite.Equal(primeEstimatedWeight, *newShipment.PrimeEstimatedWeight)
		suite.Equal(primeActualWeight, *newShipment.PrimeActualWeight)
		suite.Equal(customerRemarks, *newShipment.CustomerRemarks)
		suite.Equal(counselorRemarks, *newShipment.CounselorRemarks)
		suite.Equal(models.MTOShipmentStatusSubmitted, newShipment.Status)
		suite.Equal(newDestinationAddress.ID, *newShipment.DestinationAddressID)
		suite.Equal(newPickupAddress.ID, *newShipment.PickupAddressID)
		suite.Equal(secondaryPickupAddress.ID, *newShipment.SecondaryPickupAddressID)
		suite.Equal(secondaryDeliveryAddress.ID, *newShipment.SecondaryDeliveryAddressID)
		suite.Equal(tertiaryPickupAddress.ID, *newShipment.TertiaryPickupAddressID)
		suite.Equal(tertiaryDeliveryAddress.ID, *newShipment.TertiaryDeliveryAddressID)
		suite.Equal(actualProGearWeight, *newShipment.ActualProGearWeight)
		suite.Equal(actualSpouseProGearWeight, *newShipment.ActualSpouseProGearWeight)

		// Verify that shipment recalculate was handled correctly
		mockShipmentRecalculator.AssertNotCalled(suite.T(), "ShipmentRecalculatePaymentRequest", mock.Anything, mock.Anything)
	})

	suite.Run("Updating a shipment does not nullify ApprovedDate", func() {
		setupTestData()

		// This test was added because of a bug that nullified the ApprovedDate
		// when ScheduledPickupDate was included in the payload. See PR #6919.
		// ApprovedDate affects shipment diversions, so we want to make sure it
		// never gets nullified, regardless of which fields are being updated.
		oldShipment := factory.BuildMTOShipmentMinimal(suite.DB(), []factory.Customization{
			{
				Model: models.MTOShipment{
					Status: models.MTOShipmentStatusApproved,
				},
			},
		}, nil)

		suite.NotNil(oldShipment.ApprovedDate)

		eTag := etag.GenerateEtag(oldShipment.UpdatedAt)

		requestedPickupDate := now.Add(time.Hour * 24 * 3)
		requestedDeliveryDate := now.Add(time.Hour * 24 * 4)
		customerRemarks := "I have a grandfather clock"
		counselorRemarks := "Counselor approved"
		updatedShipment := models.MTOShipment{
			ID:                       oldShipment.ID,
			DestinationAddress:       &newDestinationAddress,
			DestinationAddressID:     &newDestinationAddress.ID,
			PickupAddress:            &newPickupAddress,
			PickupAddressID:          &newPickupAddress.ID,
			SecondaryPickupAddress:   &secondaryPickupAddress,
			SecondaryDeliveryAddress: &secondaryDeliveryAddress,
			TertiaryPickupAddress:    &tertiaryPickupAddress,
			TertiaryDeliveryAddress:  &tertiaryDeliveryAddress,
			RequestedPickupDate:      &requestedPickupDate,
			RequestedDeliveryDate:    &requestedDeliveryDate,
			CustomerRemarks:          &customerRemarks,
			CounselorRemarks:         &counselorRemarks,
		}
		session := auth.Session{}
		newShipment, err := mtoShipmentUpdaterCustomer.UpdateMTOShipment(suite.AppContextWithSessionForTest(&session), &updatedShipment, eTag, "test")

		suite.Require().NoError(err)
		suite.NotEmpty(newShipment.ApprovedDate)

		// Verify that shipment recalculate was handled correctly
		mockShipmentRecalculator.AssertNotCalled(suite.T(), "ShipmentRecalculatePaymentRequest", mock.Anything, mock.Anything)
	})

	suite.Run("Can update destination address type on shipment", func() {
		setupTestData()

		// This test was added because of a bug that nullified the ApprovedDate
		// when ScheduledPickupDate was included in the payload. See PR #6919.
		// ApprovedDate affects shipment diversions, so we want to make sure it
		// never gets nullified, regardless of which fields are being updated.
		oldShipment := factory.BuildMTOShipmentMinimal(suite.DB(), []factory.Customization{
			{
				Model: models.MTOShipment{
					Status: models.MTOShipmentStatusApproved,
				},
			},
		}, nil)

		suite.NotNil(oldShipment.ApprovedDate)

		eTag := etag.GenerateEtag(oldShipment.UpdatedAt)

		requestedPickupDate := now.Add(time.Hour * 24 * 3)
		requestedDeliveryDate := now.Add(time.Hour * 24 * 4)
		customerRemarks := "I have a grandfather clock"
		counselorRemarks := "Counselor approved"
		destinationType := models.DestinationTypeHomeOfRecord
		updatedShipment := models.MTOShipment{
			ID:                       oldShipment.ID,
			DestinationAddress:       &newDestinationAddress,
			DestinationAddressID:     &newDestinationAddress.ID,
			DestinationType:          &destinationType,
			PickupAddress:            &newPickupAddress,
			PickupAddressID:          &newPickupAddress.ID,
			SecondaryPickupAddress:   &secondaryPickupAddress,
			SecondaryDeliveryAddress: &secondaryDeliveryAddress,
			TertiaryPickupAddress:    &tertiaryPickupAddress,
			TertiaryDeliveryAddress:  &tertiaryDeliveryAddress,
			RequestedPickupDate:      &requestedPickupDate,
			RequestedDeliveryDate:    &requestedDeliveryDate,
			CustomerRemarks:          &customerRemarks,
			CounselorRemarks:         &counselorRemarks,
		}
		too := factory.BuildOfficeUserWithRoles(suite.DB(), nil, []roles.RoleType{roles.RoleTypeTOO})
		session := auth.Session{
			ApplicationName: auth.OfficeApp,
			UserID:          *too.UserID,
			OfficeUserID:    too.ID,
		}
		session.Roles = append(session.Roles, too.User.Roles...)
		newShipment, err := mtoShipmentUpdaterOffice.UpdateMTOShipment(suite.AppContextWithSessionForTest(&session), &updatedShipment, eTag, "test")

		suite.Require().NoError(err)
		suite.Equal(destinationType, *newShipment.DestinationType)
	})

	suite.Run("Successfully update MTO Agents", func() {
		setupTestData()

		shipment := factory.BuildMTOShipment(suite.DB(), nil, nil)
		mtoAgent1 := factory.BuildMTOAgent(suite.DB(), []factory.Customization{
			{
				Model:    shipment,
				LinkOnly: true,
			},
			{
				Model: models.MTOAgent{
					FirstName:    models.StringPointer("Test"),
					LastName:     models.StringPointer("Agent"),
					Email:        models.StringPointer("test@test.email.com"),
					MTOAgentType: models.MTOAgentReleasing,
				},
			},
		}, nil)
		mtoAgent2 := factory.BuildMTOAgent(suite.DB(), []factory.Customization{
			{
				Model:    shipment,
				LinkOnly: true,
			},
			{
				Model: models.MTOAgent{
					FirstName:    models.StringPointer("Test2"),
					LastName:     models.StringPointer("Agent2"),
					Email:        models.StringPointer("test2@test.email.com"),
					MTOAgentType: models.MTOAgentReceiving,
				},
			},
		}, nil)
		eTag := etag.GenerateEtag(shipment.UpdatedAt)

		updatedAgents := make(models.MTOAgents, 2)
		updatedAgents[0] = mtoAgent1
		updatedAgents[1] = mtoAgent2
		newFirstName := "hey this is new"
		newLastName := "new thing"
		phone := "555-666-7777"
		email := "updatedemail@test.email.com"
		updatedAgents[0].FirstName = &newFirstName
		updatedAgents[0].Phone = &phone
		updatedAgents[1].LastName = &newLastName
		updatedAgents[1].Email = &email

		updatedShipment := models.MTOShipment{
			ID:        shipment.ID,
			MTOAgents: updatedAgents,
		}

		session := auth.Session{}
		updatedMTOShipment, err := mtoShipmentUpdaterCustomer.UpdateMTOShipment(suite.AppContextWithSessionForTest(&session), &updatedShipment, eTag, "test")

		suite.Require().NoError(err)
		suite.NotZero(updatedMTOShipment.ID, oldMTOShipment.ID)
		suite.Equal(phone, *updatedMTOShipment.MTOAgents[0].Phone)
		suite.Equal(newFirstName, *updatedMTOShipment.MTOAgents[0].FirstName)
		suite.Equal(email, *updatedMTOShipment.MTOAgents[1].Email)
		suite.Equal(newLastName, *updatedMTOShipment.MTOAgents[1].LastName)

		// Verify that shipment recalculate was handled correctly
		mockShipmentRecalculator.AssertNotCalled(suite.T(), "ShipmentRecalculatePaymentRequest", mock.Anything, mock.Anything)
	})

	suite.Run("Successfully add new MTO Agent and edit another", func() {
		setupTestData()

		shipment := factory.BuildMTOShipment(suite.DB(), nil, nil)
		existingAgent := factory.BuildMTOAgent(suite.DB(), []factory.Customization{
			{
				Model:    shipment,
				LinkOnly: true,
			},
			{
				Model: models.MTOAgent{
					FirstName:    models.StringPointer("Test"),
					LastName:     models.StringPointer("Agent"),
					Email:        models.StringPointer("test@test.email.com"),
					MTOAgentType: models.MTOAgentReleasing,
				},
			},
		}, nil)
		mtoAgentToCreate := models.MTOAgent{
			MTOShipment:   shipment,
			MTOShipmentID: shipment.ID,
			FirstName:     models.StringPointer("Ima"),
			LastName:      models.StringPointer("Newagent"),
			Email:         models.StringPointer("test2@test.email.com"),
			MTOAgentType:  models.MTOAgentReceiving,
		}
		eTag := etag.GenerateEtag(shipment.UpdatedAt)

		updatedAgents := make(models.MTOAgents, 2)
		phone := "555-555-5555"
		existingAgent.Phone = &phone
		updatedAgents[1] = existingAgent
		updatedAgents[0] = mtoAgentToCreate

		updatedShipment := models.MTOShipment{
			ID:        shipment.ID,
			MTOAgents: updatedAgents,
		}

		session := auth.Session{}
		updatedMTOShipment, err := mtoShipmentUpdaterCustomer.UpdateMTOShipment(suite.AppContextWithSessionForTest(&session), &updatedShipment, eTag, "test")

		suite.Require().NoError(err)
		suite.NotZero(updatedMTOShipment.ID, oldMTOShipment.ID)
		// the returned updatedMTOShipment does not guarantee the same
		// order of MTOAgents
		suite.Equal(len(updatedAgents), len(updatedMTOShipment.MTOAgents))
		for i := range updatedMTOShipment.MTOAgents {
			agent := updatedMTOShipment.MTOAgents[i]
			if agent.ID == existingAgent.ID {
				suite.Equal(phone, *agent.Phone)
			} else {
				// this must be the newly created agent
				suite.Equal(*mtoAgentToCreate.FirstName, *agent.FirstName)
				suite.Equal(*mtoAgentToCreate.LastName, *agent.LastName)
				suite.Equal(*mtoAgentToCreate.Email, *agent.Email)
			}
		}

		// Verify that shipment recalculate was handled correctly
		mockShipmentRecalculator.AssertNotCalled(suite.T(), "ShipmentRecalculatePaymentRequest", mock.Anything, mock.Anything)
	})

	suite.Run("Successfully remove MTO Agent", func() {
		setupTestData()

		shipment := factory.BuildMTOShipment(suite.DB(), nil, nil)
		existingAgent := factory.BuildMTOAgent(suite.DB(), []factory.Customization{
			{
				Model:    shipment,
				LinkOnly: true,
			},
			{
				Model: models.MTOAgent{
					FirstName:    models.StringPointer("Test"),
					LastName:     models.StringPointer("Agent"),
					Email:        models.StringPointer("test@test.email.com"),
					MTOAgentType: models.MTOAgentReleasing,
				},
			},
		}, nil)
		eTag := etag.GenerateEtag(shipment.UpdatedAt)

		updatedAgents := make(models.MTOAgents, 1)
		blankFirstName := ""
		blankLastName := ""
		blankPhone := ""
		blankEmail := ""
		existingAgent.FirstName = &blankFirstName
		existingAgent.LastName = &blankLastName
		existingAgent.Email = &blankEmail
		existingAgent.Phone = &blankPhone
		updatedAgents[0] = existingAgent

		updatedShipment := models.MTOShipment{
			ID:        shipment.ID,
			MTOAgents: updatedAgents,
		}

		session := auth.Session{}
		updatedMTOShipment, err := mtoShipmentUpdaterCustomer.UpdateMTOShipment(suite.AppContextWithSessionForTest(&session), &updatedShipment, eTag, "test")

		suite.Require().NoError(err)
		suite.NotZero(updatedMTOShipment.ID, oldMTOShipment.ID)
		// Verify that there are no returned MTO Agents
		suite.Equal(0, len(updatedMTOShipment.MTOAgents))

		// Verify that shipment recalculate was handled correctly
		mockShipmentRecalculator.AssertNotCalled(suite.T(), "ShipmentRecalculatePaymentRequest", mock.Anything, mock.Anything)
	})

	suite.Run("Successfully add storage facility to shipment", func() {
		setupTestData()

		shipment := factory.BuildMTOShipment(suite.DB(), []factory.Customization{
			{
				Model: models.MTOShipment{
					Status: models.MTOShipmentStatusSubmitted,
				},
			},
		}, nil)

		factory.BuildMTOShipment(suite.DB(), []factory.Customization{
			{
				Model: models.MTOShipment{
					Status: models.MTOShipmentStatusSubmitted,
				},
			},
		}, nil)
		storageFacility := factory.BuildStorageFacility(suite.DB(), nil, nil)

		updatedShipment := models.MTOShipment{
			ID:              shipment.ID,
			StorageFacility: &storageFacility,
		}
		eTag := etag.GenerateEtag(shipment.UpdatedAt)

		too := factory.BuildOfficeUserWithRoles(suite.DB(), nil, []roles.RoleType{roles.RoleTypeTOO})
		session := auth.Session{
			ApplicationName: auth.OfficeApp,
			UserID:          *too.UserID,
			OfficeUserID:    too.ID,
		}
		session.Roles = append(session.Roles, too.User.Roles...)
		updatedMTOShipment, err := mtoShipmentUpdaterOffice.UpdateMTOShipment(suite.AppContextWithSessionForTest(&session), &updatedShipment, eTag, "test")

		suite.Require().NoError(err)
		suite.NotZero(updatedMTOShipment.ID, oldMTOShipment.ID)
		suite.NotNil(updatedMTOShipment.StorageFacility)
	})

	suite.Run("Successfully edit storage facility on shipment", func() {
		setupTestData()

		// Create initial shipment data
		storageFacility := factory.BuildStorageFacility(suite.DB(), []factory.Customization{
			{
				Model: models.StorageFacility{
					Email: models.StringPointer("old@email.com"),
				},
			},
			{
				Model: models.Address{
					StreetAddress1: "1234 Over Here Street",
					City:           "Houston",
					State:          "TX",
					PostalCode:     "77083",
				},
			},
		}, nil)
		shipment := factory.BuildMTOShipment(suite.DB(), []factory.Customization{
			{
				Model: models.MTOShipment{
					Status: models.MTOShipmentStatusSubmitted,
				},
			},
			{
				Model:    storageFacility,
				LinkOnly: true,
			},
		}, nil)

		// Make updates to previously persisted data (don't need to create these in the DB first)
		newStorageFacilityAddress := models.Address{
			StreetAddress1: "987 Over There Avenue",
			City:           "Houston",
			State:          "TX",
			PostalCode:     "77083",
		}

		newEmail := "new@email.com"
		newStorageFacility := models.StorageFacility{
			Address: newStorageFacilityAddress,
			Email:   &newEmail,
		}

		newShipment := models.MTOShipment{
			ID:              shipment.ID,
			StorageFacility: &newStorageFacility,
		}

		eTag := etag.GenerateEtag(shipment.UpdatedAt)
		too := factory.BuildOfficeUserWithRoles(suite.DB(), nil, []roles.RoleType{roles.RoleTypeTOO})
		session := auth.Session{
			ApplicationName: auth.OfficeApp,
			UserID:          *too.UserID,
			OfficeUserID:    too.ID,
		}
		session.Roles = append(session.Roles, too.User.Roles...)
		updatedShipment, err := mtoShipmentUpdaterOffice.UpdateMTOShipment(suite.AppContextWithSessionForTest(&session), &newShipment, eTag, "test")
		suite.Require().NoError(err)
		suite.NotEqual(uuid.Nil, updatedShipment.ID)
		suite.Equal(&newEmail, updatedShipment.StorageFacility.Email)
		suite.Equal(newStorageFacilityAddress.StreetAddress1, updatedShipment.StorageFacility.Address.StreetAddress1)
	})

	suite.Run("Successfully update NTS previously recorded weight to shipment", func() {
		setupTestData()

		shipment := factory.BuildMTOShipment(suite.DB(), []factory.Customization{
			{
				Model: models.MTOShipment{
					Status: models.MTOShipmentStatusSubmitted,
				},
			},
		}, nil)

		ntsRecorededWeight := unit.Pound(980)
		updatedShipment := models.MTOShipment{
			ShipmentType:      models.MTOShipmentTypeHHGOutOfNTSDom,
			ID:                shipment.ID,
			NTSRecordedWeight: &ntsRecorededWeight,
		}
		eTag := etag.GenerateEtag(shipment.UpdatedAt)
		too := factory.BuildOfficeUserWithRoles(suite.DB(), nil, []roles.RoleType{roles.RoleTypeTOO})
		session := auth.Session{
			ApplicationName: auth.OfficeApp,
			UserID:          *too.UserID,
			OfficeUserID:    too.ID,
		}
		session.Roles = append(session.Roles, too.User.Roles...)
		updatedMTOShipment, err := mtoShipmentUpdaterOffice.UpdateMTOShipment(suite.AppContextWithSessionForTest(&session), &updatedShipment, eTag, "test")

		suite.Require().NoError(err)
		suite.NotZero(updatedMTOShipment.ID, oldMTOShipment.ID)
		suite.Equal(ntsRecorededWeight, *updatedMTOShipment.NTSRecordedWeight)

	})

	suite.Run("Unable to update NTS previously recorded weight due to shipment type", func() {
		setupTestData()

		shipment := factory.BuildMTOShipment(suite.DB(), []factory.Customization{
			{
				Model: models.MTOShipment{
					Status: models.MTOShipmentStatusSubmitted,
				},
			},
		}, nil)

		ntsRecorededWeight := unit.Pound(980)
		updatedShipment := models.MTOShipment{
			ID:                shipment.ID,
			NTSRecordedWeight: &ntsRecorededWeight,
		}
		eTag := etag.GenerateEtag(shipment.UpdatedAt)
		too := factory.BuildOfficeUserWithRoles(suite.DB(), nil, []roles.RoleType{roles.RoleTypeTOO})
		session := auth.Session{
			ApplicationName: auth.OfficeApp,
			UserID:          *too.UserID,
			OfficeUserID:    too.ID,
		}
		session.Roles = append(session.Roles, too.User.Roles...)
		updatedMTOShipment, err := mtoShipmentUpdaterOffice.UpdateMTOShipment(suite.AppContextWithSessionForTest(&session), &updatedShipment, eTag, "test")

		suite.Require().Error(err)
		suite.Nil(updatedMTOShipment)
		suite.Equal("Could not complete query related to object of type: mtoShipment.", err.Error())

		suite.IsType(apperror.QueryError{}, err)
		queryErr := err.(apperror.QueryError)
		wrappedErr := queryErr.Unwrap()
		suite.IsType(apperror.InvalidInputError{}, wrappedErr)
		suite.Equal("field NTSRecordedWeight cannot be set for shipment type HHG", wrappedErr.Error())
	})

	suite.Run("Successfully divert a shipment and transition statuses", func() {
		setupTestData()

		// A diverted shipment should transition to the SUBMITTED status.
		// If the move it is connected to is APPROVED, that move should transition to APPROVALS REQUESTED
		move := factory.BuildMove(suite.DB(), []factory.Customization{
			{
				Model: models.Move{
					Status: models.MoveStatusAPPROVED,
				},
			},
		}, nil)
		shipment := factory.BuildMTOShipment(suite.DB(), []factory.Customization{
			{
				Model:    move,
				LinkOnly: true,
			},
			{
				Model: models.MTOShipment{
					Status:    models.MTOShipmentStatusApproved,
					Diversion: false,
				},
			},
		}, nil)
		eTag := etag.GenerateEtag(shipment.UpdatedAt)

		shipmentInput := models.MTOShipment{
			ID:        shipment.ID,
			Diversion: true,
		}
		session := auth.Session{}
		updatedShipment, err := mtoShipmentUpdaterCustomer.UpdateMTOShipment(suite.AppContextWithSessionForTest(&session), &shipmentInput, eTag, "test")

		suite.Require().NotNil(updatedShipment)
		suite.NoError(err)
		suite.Equal(shipment.ID, updatedShipment.ID)
		suite.Equal(move.ID, updatedShipment.MoveTaskOrderID)
		suite.Equal(true, updatedShipment.Diversion)
		suite.Equal(models.MTOShipmentStatusSubmitted, updatedShipment.Status)

		var updatedMove models.Move
		err = suite.DB().Find(&updatedMove, move.ID)
		suite.NoError(err)
		suite.Equal(models.MoveStatusAPPROVALSREQUESTED, updatedMove.Status)

		// Verify that shipment recalculate was handled correctly
		mockShipmentRecalculator.AssertNotCalled(suite.T(), "ShipmentRecalculatePaymentRequest", mock.AnythingOfType("*appcontext.appContext"), mock.AnythingOfType("uuid.UUID"))
	})

	// Test UpdateMTOShipmentPrime
	// TODO: Add more tests, such as making sure this function fails if the
	// move is not available to the prime.
	suite.Run("Updating a shipment does not nullify ApprovedDate", func() {
		setupTestData()

		// This test was added because of a bug that nullified the ApprovedDate
		// when ScheduledPickupDate was included in the payload. See PR #6919.
		// ApprovedDate affects shipment diversions, so we want to make sure it
		// never gets nullified, regardless of which fields are being updated.
		move := factory.BuildAvailableToPrimeMove(suite.DB(), nil, nil)
		oldShipment := factory.BuildMTOShipmentMinimal(suite.DB(), []factory.Customization{
			{
				Model: models.MTOShipment{
					Status: models.MTOShipmentStatusApproved,
				},
			},
			{
				Model:    move,
				LinkOnly: true,
			},
		}, nil)

		suite.NotNil(oldShipment.ApprovedDate)

		eTag := etag.GenerateEtag(oldShipment.UpdatedAt)

		requestedPickupDate := now.Add(time.Hour * 24 * 3)
		scheduledPickupDate := now.Add(time.Hour * 24 * 3)
		requestedDeliveryDate := now.Add(time.Hour * 24 * 4)
		updatedShipment := models.MTOShipment{
			ID:                          oldShipment.ID,
			DestinationAddress:          &newDestinationAddress,
			DestinationAddressID:        &newDestinationAddress.ID,
			PickupAddress:               &newPickupAddress,
			PickupAddressID:             &newPickupAddress.ID,
			SecondaryPickupAddress:      &secondaryPickupAddress,
			HasSecondaryPickupAddress:   handlers.FmtBool(true),
			SecondaryDeliveryAddress:    &secondaryDeliveryAddress,
			HasSecondaryDeliveryAddress: handlers.FmtBool(true),
			TertiaryPickupAddress:       &tertiaryPickupAddress,
			HasTertiaryPickupAddress:    handlers.FmtBool(true),
			TertiaryDeliveryAddress:     &tertiaryDeliveryAddress,
			HasTertiaryDeliveryAddress:  handlers.FmtBool(true),
			RequestedPickupDate:         &requestedPickupDate,
			ScheduledPickupDate:         &scheduledPickupDate,
			RequestedDeliveryDate:       &requestedDeliveryDate,
			ActualPickupDate:            &actualPickupDate,
			PrimeActualWeight:           &primeActualWeight,
			PrimeEstimatedWeight:        &primeEstimatedWeight,
			FirstAvailableDeliveryDate:  &firstAvailableDeliveryDate,
		}

		ghcDomesticTransitTime := models.GHCDomesticTransitTime{
			MaxDaysTransitTime: 12,
			WeightLbsLower:     0,
			WeightLbsUpper:     10000,
			DistanceMilesLower: 0,
			DistanceMilesUpper: 10000,
		}
		verrs, err := suite.DB().ValidateAndCreate(&ghcDomesticTransitTime)
		suite.False(verrs.HasAny())
		suite.FatalNoError(err)

		session := auth.Session{}
		newShipment, err := mtoShipmentUpdaterPrime.UpdateMTOShipment(suite.AppContextWithSessionForTest(&session), &updatedShipment, eTag, "test")

		suite.Require().NoError(err)
		suite.NotEmpty(newShipment.ApprovedDate)
		suite.True(requestedPickupDate.Equal(*newShipment.RequestedPickupDate))
		suite.True(scheduledPickupDate.Equal(*newShipment.ScheduledPickupDate))
		suite.True(requestedDeliveryDate.Equal(*newShipment.RequestedDeliveryDate))
		suite.True(actualPickupDate.Equal(*newShipment.ActualPickupDate))
		suite.True(firstAvailableDeliveryDate.Equal(*newShipment.FirstAvailableDeliveryDate))
		suite.Equal(primeEstimatedWeight, *newShipment.PrimeEstimatedWeight)
		suite.Equal(primeActualWeight, *newShipment.PrimeActualWeight)
		suite.Equal(newDestinationAddress.ID, *newShipment.DestinationAddressID)
		suite.Equal(newPickupAddress.ID, *newShipment.PickupAddressID)
		suite.Equal(secondaryPickupAddress.ID, *newShipment.SecondaryPickupAddressID)
		suite.Equal(secondaryDeliveryAddress.ID, *newShipment.SecondaryDeliveryAddressID)
		suite.Equal(tertiaryPickupAddress.ID, *newShipment.TertiaryPickupAddressID)
		suite.Equal(tertiaryDeliveryAddress.ID, *newShipment.TertiaryDeliveryAddressID)

		// Verify that shipment recalculate was handled correctly
		mockShipmentRecalculator.AssertNotCalled(suite.T(), "ShipmentRecalculatePaymentRequest", mock.Anything, mock.Anything)
	})

	suite.Run("Prime not able to update an existing prime estimated weight", func() {
		setupTestData()

		// This test was added because of a bug that nullified the ApprovedDate
		// when ScheduledPickupDate was included in the payload. See PR #6919.
		// ApprovedDate affects shipment diversions, so we want to make sure it
		// never gets nullified, regardless of which fields are being updated.
		move := factory.BuildAvailableToPrimeMove(suite.DB(), nil, nil)
		oldShipment := factory.BuildMTOShipmentMinimal(suite.DB(), []factory.Customization{
			{
				Model: models.MTOShipment{
					Status:               models.MTOShipmentStatusApproved,
					PrimeEstimatedWeight: &primeEstimatedWeight,
				},
			},
			{
				Model:    move,
				LinkOnly: true,
			},
		}, nil)

		suite.NotNil(oldShipment.ApprovedDate)

		eTag := etag.GenerateEtag(oldShipment.UpdatedAt)

		requestedPickupDate := now.Add(time.Hour * 24 * 3)
		scheduledPickupDate := now.Add(time.Hour * 24 * 3)
		requestedDeliveryDate := now.Add(time.Hour * 24 * 4)
		updatedShipment := models.MTOShipment{
			ID:                          oldShipment.ID,
			DestinationAddress:          &newDestinationAddress,
			DestinationAddressID:        &newDestinationAddress.ID,
			PickupAddress:               &newPickupAddress,
			PickupAddressID:             &newPickupAddress.ID,
			SecondaryPickupAddress:      &secondaryPickupAddress,
			HasSecondaryPickupAddress:   handlers.FmtBool(true),
			SecondaryDeliveryAddress:    &secondaryDeliveryAddress,
			HasSecondaryDeliveryAddress: handlers.FmtBool(true),
			RequestedPickupDate:         &requestedPickupDate,
			ScheduledPickupDate:         &scheduledPickupDate,
			RequestedDeliveryDate:       &requestedDeliveryDate,
			ActualPickupDate:            &actualPickupDate,
			PrimeActualWeight:           &primeActualWeight,
			PrimeEstimatedWeight:        &primeEstimatedWeight,
			FirstAvailableDeliveryDate:  &firstAvailableDeliveryDate,
		}

		ghcDomesticTransitTime := models.GHCDomesticTransitTime{
			MaxDaysTransitTime: 12,
			WeightLbsLower:     0,
			WeightLbsUpper:     10000,
			DistanceMilesLower: 0,
			DistanceMilesUpper: 10000,
		}
		verrs, err := suite.DB().ValidateAndCreate(&ghcDomesticTransitTime)
		suite.False(verrs.HasAny())
		suite.FatalNoError(err)

		session := auth.Session{}
		_, err = mtoShipmentUpdaterPrime.UpdateMTOShipment(suite.AppContextWithSessionForTest(&session), &updatedShipment, eTag, "test")

		suite.Error(err)
		suite.Contains(err.Error(), "cannot be updated after initial estimation")
		// Verify that shipment recalculate was handled correctly
		mockShipmentRecalculator.AssertNotCalled(suite.T(), "ShipmentRecalculatePaymentRequest", mock.Anything, mock.Anything)
	})

	suite.Run("Updating a shipment with a Reweigh returns the Reweigh", func() {
		setupTestData()

		move := factory.BuildAvailableToPrimeMove(suite.DB(), nil, nil)
		oldShipment := factory.BuildMTOShipmentMinimal(suite.DB(), []factory.Customization{
			{
				Model: models.MTOShipment{
					Status: models.MTOShipmentStatusApproved,
				},
			},
			{
				Model:    move,
				LinkOnly: true,
			},
		}, nil)
		reweigh := testdatagen.MakeReweighForShipment(suite.DB(), testdatagen.Assertions{}, oldShipment, unit.Pound(3000))

		eTag := etag.GenerateEtag(oldShipment.UpdatedAt)

		updatedShipment := models.MTOShipment{
			ID:                oldShipment.ID,
			PrimeActualWeight: &primeActualWeight,
		}

		session := auth.Session{}
		newShipment, err := mtoShipmentUpdaterPrime.UpdateMTOShipment(suite.AppContextWithSessionForTest(&session), &updatedShipment, eTag, "test")

		suite.Require().NoError(err)
		suite.NotEmpty(newShipment.Reweigh)
		suite.Equal(newShipment.Reweigh.ID, reweigh.ID)
	})

	suite.Run("Prime cannot update estimated weights outside of required timeframe", func() {
		setupTestData()

		// This test was added because of a bug that nullified the ApprovedDate
		// when ScheduledPickupDate was included in the payload. See PR #6919.
		// ApprovedDate affects shipment diversions, so we want to make sure it
		// never gets nullified, regardless of which fields are being updated.
		move := factory.BuildAvailableToPrimeMove(suite.DB(), nil, nil)
		oldShipment := factory.BuildMTOShipmentMinimal(suite.DB(), []factory.Customization{
			{
				Model: models.MTOShipment{
					Status: models.MTOShipmentStatusApproved,
				},
			},
			{
				Model:    move,
				LinkOnly: true,
			},
		}, nil)

		suite.NotNil(oldShipment.ApprovedDate)

		eTag := etag.GenerateEtag(oldShipment.UpdatedAt)

		requestedPickupDate := now.Add(time.Hour * 24 * 3)
		scheduledPickupDate := now.Add(-time.Hour * 24 * 3)
		requestedDeliveryDate := now.Add(time.Hour * 24 * 4)
		updatedShipment := models.MTOShipment{
			ID:                          oldShipment.ID,
			DestinationAddress:          &newDestinationAddress,
			DestinationAddressID:        &newDestinationAddress.ID,
			PickupAddress:               &newPickupAddress,
			PickupAddressID:             &newPickupAddress.ID,
			SecondaryPickupAddress:      &secondaryPickupAddress,
			HasSecondaryPickupAddress:   handlers.FmtBool(true),
			SecondaryDeliveryAddress:    &secondaryDeliveryAddress,
			HasSecondaryDeliveryAddress: handlers.FmtBool(true),
			TertiaryPickupAddress:       &tertiaryPickupAddress,
			HasTertiaryPickupAddress:    handlers.FmtBool(true),
			TertiaryDeliveryAddress:     &tertiaryDeliveryAddress,
			HasTertiaryDeliveryAddress:  handlers.FmtBool(true),
			RequestedPickupDate:         &requestedPickupDate,
			ScheduledPickupDate:         &scheduledPickupDate,
			RequestedDeliveryDate:       &requestedDeliveryDate,
			ActualPickupDate:            &actualPickupDate,
			PrimeActualWeight:           &primeActualWeight,
			PrimeEstimatedWeight:        &primeEstimatedWeight,
			FirstAvailableDeliveryDate:  &firstAvailableDeliveryDate,
		}

		ghcDomesticTransitTime := models.GHCDomesticTransitTime{
			MaxDaysTransitTime: 12,
			WeightLbsLower:     0,
			WeightLbsUpper:     10000,
			DistanceMilesLower: 0,
			DistanceMilesUpper: 10000,
		}
		verrs, err := suite.DB().ValidateAndCreate(&ghcDomesticTransitTime)
		suite.False(verrs.HasAny())
		suite.FatalNoError(err)

		session := auth.Session{}
		_, err = mtoShipmentUpdaterPrime.UpdateMTOShipment(suite.AppContextWithSessionForTest(&session), &updatedShipment, eTag, "test")

		suite.Error(err)
		suite.Contains(err.Error(), "the time period for updating the estimated weight for a shipment has expired, please contact the TOO directly to request updates to this shipment’s estimated weight")
		// Verify that shipment recalculate was handled correctly
		mockShipmentRecalculator.AssertNotCalled(suite.T(), "ShipmentRecalculatePaymentRequest", mock.Anything, mock.Anything)
	})

	suite.Run("Prime cannot add MTO agents", func() {
		setupTestData()

		// This test was added because of a bug that nullified the ApprovedDate
		// when ScheduledPickupDate was included in the payload. See PR #6919.
		// ApprovedDate affects shipment diversions, so we want to make sure it
		// never gets nullified, regardless of which fields are being updated.
		move := factory.BuildAvailableToPrimeMove(suite.DB(), nil, nil)
		oldShipment := factory.BuildMTOShipmentMinimal(suite.DB(), []factory.Customization{
			{
				Model: models.MTOShipment{
					Status: models.MTOShipmentStatusApproved,
				},
			},
			{
				Model:    move,
				LinkOnly: true,
			},
		}, nil)

		suite.NotNil(oldShipment.ApprovedDate)

		eTag := etag.GenerateEtag(oldShipment.UpdatedAt)

		requestedPickupDate := now.Add(time.Hour * 24 * 3)
		scheduledPickupDate := now.Add(time.Hour * 24 * 3)
		requestedDeliveryDate := now.Add(time.Hour * 24 * 4)
		firstName := "John"
		lastName := "Ash"
		updatedShipment := models.MTOShipment{
			ID:                          oldShipment.ID,
			DestinationAddress:          &newDestinationAddress,
			DestinationAddressID:        &newDestinationAddress.ID,
			PickupAddress:               &newPickupAddress,
			PickupAddressID:             &newPickupAddress.ID,
			SecondaryPickupAddress:      &secondaryPickupAddress,
			HasSecondaryPickupAddress:   handlers.FmtBool(true),
			SecondaryDeliveryAddress:    &secondaryDeliveryAddress,
			HasSecondaryDeliveryAddress: handlers.FmtBool(true),
			TertiaryPickupAddress:       &tertiaryPickupAddress,
			HasTertiaryPickupAddress:    handlers.FmtBool(true),
			TertiaryDeliveryAddress:     &tertiaryDeliveryAddress,
			HasTertiaryDeliveryAddress:  handlers.FmtBool(true),
			RequestedPickupDate:         &requestedPickupDate,
			ScheduledPickupDate:         &scheduledPickupDate,
			RequestedDeliveryDate:       &requestedDeliveryDate,
			ActualPickupDate:            &actualPickupDate,
			PrimeActualWeight:           &primeActualWeight,
			PrimeEstimatedWeight:        &primeEstimatedWeight,
			FirstAvailableDeliveryDate:  &firstAvailableDeliveryDate,
			MTOAgents: models.MTOAgents{
				models.MTOAgent{
					FirstName: &firstName,
					LastName:  &lastName,
				},
			},
		}

		ghcDomesticTransitTime := models.GHCDomesticTransitTime{
			MaxDaysTransitTime: 12,
			WeightLbsLower:     0,
			WeightLbsUpper:     10000,
			DistanceMilesLower: 0,
			DistanceMilesUpper: 10000,
		}
		verrs, err := suite.DB().ValidateAndCreate(&ghcDomesticTransitTime)
		suite.False(verrs.HasAny())
		suite.FatalNoError(err)

		session := auth.Session{}
		_, err = mtoShipmentUpdaterPrime.UpdateMTOShipment(suite.AppContextWithSessionForTest(&session), &updatedShipment, eTag, "test")

		suite.Error(err)
		suite.Contains(err.Error(), "cannot add or update MTO agents to a shipment")
	})

	suite.Run("Prime cannot update existing pickup or destination address", func() {
		setupTestData()

		// This test was added because of a bug that nullified the ApprovedDate
		// when ScheduledPickupDate was included in the payload. See PR #6919.
		// ApprovedDate affects shipment diversions, so we want to make sure it
		// never gets nullified, regardless of which fields are being updated.
		move := factory.BuildAvailableToPrimeMove(suite.DB(), nil, nil)
		oldShipment := factory.BuildMTOShipment(suite.DB(), []factory.Customization{
			{
				Model: models.MTOShipment{
					Status: models.MTOShipmentStatusApproved,
				},
			},
			{
				Model:    move,
				LinkOnly: true,
			},
		}, nil)

		suite.NotNil(oldShipment.ApprovedDate)

		eTag := etag.GenerateEtag(oldShipment.UpdatedAt)

		requestedPickupDate := now.Add(time.Hour * 24 * 3)
		scheduledPickupDate := now.Add(time.Hour * 24 * 7)
		requestedDeliveryDate := now.Add(time.Hour * 24 * 4)
		updatedShipment := models.MTOShipment{
			ID:                          oldShipment.ID,
			DestinationAddress:          &newDestinationAddress,
			DestinationAddressID:        &newDestinationAddress.ID,
			PickupAddress:               &newPickupAddress,
			PickupAddressID:             &newPickupAddress.ID,
			SecondaryPickupAddress:      &secondaryPickupAddress,
			HasSecondaryPickupAddress:   handlers.FmtBool(true),
			SecondaryDeliveryAddress:    &secondaryDeliveryAddress,
			HasSecondaryDeliveryAddress: handlers.FmtBool(true),
			TertiaryPickupAddress:       &secondaryPickupAddress,
			HasTertiaryPickupAddress:    handlers.FmtBool(true),
			TertiaryDeliveryAddress:     &secondaryDeliveryAddress,
			HasTertiaryDeliveryAddress:  handlers.FmtBool(true),
			RequestedPickupDate:         &requestedPickupDate,
			ScheduledPickupDate:         &scheduledPickupDate,
			RequestedDeliveryDate:       &requestedDeliveryDate,
			ActualPickupDate:            &actualPickupDate,
			PrimeActualWeight:           &primeActualWeight,
			PrimeEstimatedWeight:        &primeEstimatedWeight,
			FirstAvailableDeliveryDate:  &firstAvailableDeliveryDate,
		}

		ghcDomesticTransitTime := models.GHCDomesticTransitTime{
			MaxDaysTransitTime: 12,
			WeightLbsLower:     0,
			WeightLbsUpper:     10000,
			DistanceMilesLower: 0,
			DistanceMilesUpper: 10000,
		}
		verrs, err := suite.DB().ValidateAndCreate(&ghcDomesticTransitTime)
		suite.False(verrs.HasAny())
		suite.FatalNoError(err)

		session := auth.Session{}
		_, err = mtoShipmentUpdaterPrime.UpdateMTOShipment(suite.AppContextWithSessionForTest(&session), &updatedShipment, eTag, "test")

		suite.Error(err)
		suite.Contains(err.Error(), "the pickup address already exists and cannot be updated with this endpoint")
		suite.Contains(err.Error(), "the destination address already exists and cannot be updated with this endpoint")
	})

	suite.Run("Prime cannot update shipment if parameters are outside of transit data", func() {
		setupTestData()

		// This test was added because of a bug that nullified the ApprovedDate
		// when ScheduledPickupDate was included in the payload. See PR #6919.
		// ApprovedDate affects shipment diversions, so we want to make sure it
		// never gets nullified, regardless of which fields are being updated.
		move := factory.BuildAvailableToPrimeMove(suite.DB(), nil, nil)
		oldShipment := factory.BuildMTOShipmentMinimal(suite.DB(), []factory.Customization{
			{
				Model: models.MTOShipment{
					Status: models.MTOShipmentStatusApproved,
				},
			},
			{
				Model:    move,
				LinkOnly: true,
			},
		}, nil)

		suite.NotNil(oldShipment.ApprovedDate)

		eTag := etag.GenerateEtag(oldShipment.UpdatedAt)

		requestedPickupDate := now.Add(time.Hour * 24 * 3)
		scheduledPickupDate := now.Add(time.Hour * 24 * 7)
		requestedDeliveryDate := now.Add(time.Hour * 24 * 4)
		updatedShipment := models.MTOShipment{
			ID:                          oldShipment.ID,
			DestinationAddress:          &newDestinationAddress,
			DestinationAddressID:        &newDestinationAddress.ID,
			PickupAddress:               &newPickupAddress,
			PickupAddressID:             &newPickupAddress.ID,
			SecondaryPickupAddress:      &secondaryPickupAddress,
			HasSecondaryPickupAddress:   handlers.FmtBool(true),
			SecondaryDeliveryAddress:    &secondaryDeliveryAddress,
			HasSecondaryDeliveryAddress: handlers.FmtBool(true),
			TertiaryPickupAddress:       &tertiaryPickupAddress,
			HasTertiaryPickupAddress:    handlers.FmtBool(true),
			TertiaryDeliveryAddress:     &tertiaryDeliveryAddress,
			HasTertiaryDeliveryAddress:  handlers.FmtBool(true),
			RequestedPickupDate:         &requestedPickupDate,
			ScheduledPickupDate:         &scheduledPickupDate,
			RequestedDeliveryDate:       &requestedDeliveryDate,
			ActualPickupDate:            &actualPickupDate,
			PrimeActualWeight:           &primeActualWeight,
			PrimeEstimatedWeight:        &primeEstimatedWeight,
			FirstAvailableDeliveryDate:  &firstAvailableDeliveryDate,
		}

		session := auth.Session{}
		_, err := mtoShipmentUpdaterPrime.UpdateMTOShipment(suite.AppContextWithSessionForTest(&session), &updatedShipment, eTag, "test")

		suite.Error(err)
		suite.Contains(err.Error(), "failed to find transit time for shipment of 9000 lbs weight and 1000 mile distance")
	})

	suite.Run("Prime can add an estimated weight up to the same date as the scheduled pickup", func() {
		setupTestData()

		// This test was added because of a bug that nullified the ApprovedDate
		// when ScheduledPickupDate was included in the payload. See PR #6919.
		// ApprovedDate affects shipment diversions, so we want to make sure it
		// never gets nullified, regardless of which fields are being updated.
		move := factory.BuildAvailableToPrimeMove(suite.DB(), nil, nil)
		oldShipment := factory.BuildMTOShipmentMinimal(suite.DB(), []factory.Customization{
			{
				Model: models.MTOShipment{
					Status: models.MTOShipmentStatusApproved,
				},
			},
			{
				Model:    move,
				LinkOnly: true,
			},
		}, nil)

		suite.NotNil(oldShipment.ApprovedDate)

		eTag := etag.GenerateEtag(oldShipment.UpdatedAt)

		requestedPickupDate := now.Add(time.Hour * 24 * 3)
		scheduledPickupDate := now.Add(time.Hour * 24 * 3)
		requestedDeliveryDate := now.Add(time.Hour * 24 * 4)
		updatedShipment := models.MTOShipment{
			ID:                          oldShipment.ID,
			DestinationAddress:          &newDestinationAddress,
			DestinationAddressID:        &newDestinationAddress.ID,
			PickupAddress:               &newPickupAddress,
			PickupAddressID:             &newPickupAddress.ID,
			SecondaryPickupAddress:      &secondaryPickupAddress,
			HasSecondaryPickupAddress:   handlers.FmtBool(true),
			SecondaryDeliveryAddress:    &secondaryDeliveryAddress,
			ScheduledPickupDate:         &scheduledPickupDate,
			HasSecondaryDeliveryAddress: handlers.FmtBool(true),
			TertiaryPickupAddress:       &tertiaryPickupAddress,
			HasTertiaryPickupAddress:    handlers.FmtBool(true),
			TertiaryDeliveryAddress:     &tertiaryDeliveryAddress,
			HasTertiaryDeliveryAddress:  handlers.FmtBool(true),
			RequestedPickupDate:         &requestedPickupDate,
			RequestedDeliveryDate:       &requestedDeliveryDate,
			ActualPickupDate:            &actualPickupDate,
			PrimeActualWeight:           &primeActualWeight,
			PrimeEstimatedWeight:        &primeEstimatedWeight,
			FirstAvailableDeliveryDate:  &firstAvailableDeliveryDate,
		}

		ghcDomesticTransitTime := models.GHCDomesticTransitTime{
			MaxDaysTransitTime: 12,
			WeightLbsLower:     0,
			WeightLbsUpper:     10000,
			DistanceMilesLower: 0,
			DistanceMilesUpper: 10000,
		}
		verrs, err := suite.DB().ValidateAndCreate(&ghcDomesticTransitTime)
		suite.False(verrs.HasAny())
		suite.FatalNoError(err)

		session := auth.Session{}
		newShipment, err := mtoShipmentUpdaterPrime.UpdateMTOShipment(suite.AppContextWithSessionForTest(&session), &updatedShipment, eTag, "test")

		suite.Require().NoError(err)
		suite.NotEmpty(newShipment.ApprovedDate)
		suite.True(requestedPickupDate.Equal(*newShipment.RequestedPickupDate))
		suite.True(scheduledPickupDate.Equal(*newShipment.ScheduledPickupDate))
		suite.True(requestedDeliveryDate.Equal(*newShipment.RequestedDeliveryDate))
		suite.True(actualPickupDate.Equal(*newShipment.ActualPickupDate))
		suite.True(firstAvailableDeliveryDate.Equal(*newShipment.FirstAvailableDeliveryDate))
		suite.Equal(primeEstimatedWeight, *newShipment.PrimeEstimatedWeight)
		suite.Equal(primeActualWeight, *newShipment.PrimeActualWeight)
		suite.Equal(newDestinationAddress.ID, *newShipment.DestinationAddressID)
		suite.Equal(newPickupAddress.ID, *newShipment.PickupAddressID)
		suite.Equal(secondaryPickupAddress.ID, *newShipment.SecondaryPickupAddressID)
		suite.Equal(secondaryDeliveryAddress.ID, *newShipment.SecondaryDeliveryAddressID)
		suite.Equal(tertiaryPickupAddress.ID, *newShipment.TertiaryPickupAddressID)
		suite.Equal(tertiaryDeliveryAddress.ID, *newShipment.TertiaryDeliveryAddressID)
	})

	suite.Run("Prime can update the weight estimate if scheduled pickup date in nil", func() {
		setupTestData()

		// This test was added because of a bug that nullified the ApprovedDate
		// when ScheduledPickupDate was included in the payload. See PR #6919.
		// ApprovedDate affects shipment diversions, so we want to make sure it
		// never gets nullified, regardless of which fields are being updated.
		move := factory.BuildAvailableToPrimeMove(suite.DB(), nil, nil)
		oldShipment := factory.BuildMTOShipmentMinimal(suite.DB(), []factory.Customization{
			{
				Model: models.MTOShipment{
					Status:              models.MTOShipmentStatusApproved,
					ScheduledPickupDate: nil,
				},
			},
			{
				Model:    move,
				LinkOnly: true,
			},
		}, nil)

		suite.NotNil(oldShipment.ApprovedDate)

		eTag := etag.GenerateEtag(oldShipment.UpdatedAt)

		requestedPickupDate := now.Add(time.Hour * 24 * 3)
		requestedDeliveryDate := now.Add(time.Hour * 24 * 4)
		updatedShipment := models.MTOShipment{
			ID:                          oldShipment.ID,
			DestinationAddress:          &newDestinationAddress,
			DestinationAddressID:        &newDestinationAddress.ID,
			PickupAddress:               &newPickupAddress,
			PickupAddressID:             &newPickupAddress.ID,
			SecondaryPickupAddress:      &secondaryPickupAddress,
			HasSecondaryPickupAddress:   handlers.FmtBool(true),
			SecondaryDeliveryAddress:    &secondaryDeliveryAddress,
			HasSecondaryDeliveryAddress: handlers.FmtBool(true),
			TertiaryPickupAddress:       &tertiaryPickupAddress,
			HasTertiaryPickupAddress:    handlers.FmtBool(true),
			TertiaryDeliveryAddress:     &tertiaryDeliveryAddress,
			HasTertiaryDeliveryAddress:  handlers.FmtBool(true),
			RequestedPickupDate:         &requestedPickupDate,
			RequestedDeliveryDate:       &requestedDeliveryDate,
			ActualPickupDate:            &actualPickupDate,
			PrimeActualWeight:           &primeActualWeight,
			PrimeEstimatedWeight:        &primeEstimatedWeight,
			FirstAvailableDeliveryDate:  &firstAvailableDeliveryDate,
		}
		ghcDomesticTransitTime := models.GHCDomesticTransitTime{
			MaxDaysTransitTime: 12,
			WeightLbsLower:     0,
			WeightLbsUpper:     10000,
			DistanceMilesLower: 0,
			DistanceMilesUpper: 10000,
		}
		verrs, err := suite.DB().ValidateAndCreate(&ghcDomesticTransitTime)
		suite.False(verrs.HasAny())
		suite.FatalNoError(err)

		session := auth.Session{}
		newShipment, err := mtoShipmentUpdaterPrime.UpdateMTOShipment(suite.AppContextWithSessionForTest(&session), &updatedShipment, eTag, "test")
		suite.Require().NoError(err)
		suite.NotEmpty(newShipment.ApprovedDate)
		suite.True(requestedPickupDate.Equal(*newShipment.RequestedPickupDate))
		suite.True(requestedDeliveryDate.Equal(*newShipment.RequestedDeliveryDate))
		suite.True(actualPickupDate.Equal(*newShipment.ActualPickupDate))
		suite.True(firstAvailableDeliveryDate.Equal(*newShipment.FirstAvailableDeliveryDate))
		suite.Equal(primeEstimatedWeight, *newShipment.PrimeEstimatedWeight)
		suite.Equal(primeActualWeight, *newShipment.PrimeActualWeight)
		suite.Equal(newDestinationAddress.ID, *newShipment.DestinationAddressID)
		suite.Equal(newPickupAddress.ID, *newShipment.PickupAddressID)
		suite.Equal(secondaryPickupAddress.ID, *newShipment.SecondaryPickupAddressID)
		suite.Equal(secondaryDeliveryAddress.ID, *newShipment.SecondaryDeliveryAddressID)
		suite.Equal(tertiaryPickupAddress.ID, *newShipment.TertiaryPickupAddressID)
		suite.Equal(tertiaryDeliveryAddress.ID, *newShipment.TertiaryDeliveryAddressID)
	})
}

func (suite *MTOShipmentServiceSuite) TestUpdateMTOShipmentStatus() {
	estimatedWeight := unit.Pound(2000)
	status := models.MTOShipmentStatusApproved
	// need the re service codes to update status
	expectedReServiceCodes := []models.ReServiceCode{
		models.ReServiceCodeDLH,
		models.ReServiceCodeFSC,
		models.ReServiceCodeDOP,
		models.ReServiceCodeDDP,
		models.ReServiceCodeDPK,
		models.ReServiceCodeDUPK,
	}

	var shipmentForAutoApprove models.MTOShipment
	var draftShipment models.MTOShipment
	var shipment2 models.MTOShipment
	var shipment3 models.MTOShipment
	var shipment4 models.MTOShipment
	var approvedShipment models.MTOShipment
	var rejectedShipment models.MTOShipment
	var eTag string
	var mto models.Move

	setupTestData := func() {
		for i := range expectedReServiceCodes {
			factory.BuildReServiceByCode(suite.DB(), expectedReServiceCodes[i])
		}

		mto = factory.BuildMove(suite.DB(), []factory.Customization{
			{
				Model: models.Move{
					Status: models.MoveStatusAPPROVED,
				},
			},
		}, nil)
		shipment := factory.BuildMTOShipment(suite.DB(), []factory.Customization{
			{
				Model:    mto,
				LinkOnly: true,
			},
			{
				Model: models.MTOShipment{
					ShipmentType:         models.MTOShipmentTypeHHG,
					ScheduledPickupDate:  &testdatagen.DateInsidePeakRateCycle,
					PrimeEstimatedWeight: &estimatedWeight,
					Status:               models.MTOShipmentStatusSubmitted,
				},
			},
		}, nil)
		draftShipment = factory.BuildMTOShipment(suite.DB(), []factory.Customization{
			{
				Model:    mto,
				LinkOnly: true,
			},
			{
				Model: models.MTOShipment{
					Status: models.MTOShipmentStatusDraft,
				},
			},
		}, nil)
		shipment2 = factory.BuildMTOShipment(suite.DB(), []factory.Customization{
			{
				Model:    mto,
				LinkOnly: true,
			},
			{
				Model: models.MTOShipment{
					Status: models.MTOShipmentStatusSubmitted,
				},
			},
		}, nil)
		shipment3 = factory.BuildMTOShipment(suite.DB(), []factory.Customization{
			{
				Model:    mto,
				LinkOnly: true,
			},
			{
				Model: models.MTOShipment{
					Status: models.MTOShipmentStatusSubmitted,
				},
			},
		}, nil)
		shipment4 = factory.BuildMTOShipment(suite.DB(), []factory.Customization{
			{
				Model:    mto,
				LinkOnly: true,
			},
			{
				Model: models.MTOShipment{
					Status: models.MTOShipmentStatusSubmitted,
				},
			},
		}, nil)
		shipmentForAutoApprove = factory.BuildMTOShipment(suite.DB(), []factory.Customization{
			{
				Model:    mto,
				LinkOnly: true,
			},
			{
				Model: models.MTOShipment{
					Status: models.MTOShipmentStatusSubmitted,
				},
			},
		}, nil)
		approvedShipment = factory.BuildMTOShipment(suite.DB(), []factory.Customization{
			{
				Model:    mto,
				LinkOnly: true,
			},
			{
				Model: models.MTOShipment{
					Status: models.MTOShipmentStatusApproved,
				},
			},
		}, nil)
		rejectionReason := "exotic animals are banned"
		rejectedShipment = factory.BuildMTOShipment(suite.DB(), []factory.Customization{
			{
				Model:    mto,
				LinkOnly: true,
			},
			{
				Model: models.MTOShipment{
					Status:          models.MTOShipmentStatusRejected,
					RejectionReason: &rejectionReason,
				},
			},
		}, nil)
		shipment.Status = models.MTOShipmentStatusSubmitted
		eTag = etag.GenerateEtag(shipment.UpdatedAt)
	}

	builder := query.NewQueryBuilder()
	moveRouter := moveservices.NewMoveRouter()
	planner := &mocks.Planner{}
	var TransitDistancePickupArg string
	var TransitDistanceDestinationArg string
	planner.On("ZipTransitDistance",
		mock.AnythingOfType("*appcontext.appContext"),
		mock.AnythingOfType("string"),
		mock.AnythingOfType("string"),
	).Return(500, nil).Run(func(args mock.Arguments) {
		TransitDistancePickupArg = args.Get(1).(string)
		TransitDistanceDestinationArg = args.Get(2).(string)
	})
	siCreator := mtoserviceitem.NewMTOServiceItemCreator(planner, builder, moveRouter, ghcrateengine.NewDomesticUnpackPricer(), ghcrateengine.NewDomesticPackPricer(), ghcrateengine.NewDomesticLinehaulPricer(), ghcrateengine.NewDomesticShorthaulPricer(), ghcrateengine.NewDomesticOriginPricer(), ghcrateengine.NewDomesticDestinationPricer(), ghcrateengine.NewFuelSurchargePricer())

	updater := NewMTOShipmentStatusUpdater(builder, siCreator, planner)

	suite.Run("If the mtoShipment is approved successfully it should create approved mtoServiceItems", func() {
		setupTestData()

		appCtx := suite.AppContextForTest()
		shipmentForAutoApproveEtag := etag.GenerateEtag(shipmentForAutoApprove.UpdatedAt)
		fetchedShipment := models.MTOShipment{}
		serviceItems := models.MTOServiceItems{}

		preApprovalTime := time.Now()
		_, err := updater.UpdateMTOShipmentStatus(appCtx, shipmentForAutoApprove.ID, status, nil, nil, shipmentForAutoApproveEtag)
		suite.NoError(err)

		err = appCtx.DB().Find(&fetchedShipment, shipmentForAutoApprove.ID)
		suite.NoError(err)

		// Let's make sure the status is approved
		suite.Equal(models.MTOShipmentStatusApproved, fetchedShipment.Status)

		err = appCtx.DB().EagerPreload("ReService").Where("mto_shipment_id = ?", shipmentForAutoApprove.ID).All(&serviceItems)
		suite.NoError(err)

		suite.Equal(6, len(serviceItems))

		// All ApprovedAt times for service items should be the same, so just get the first one
		// Test that service item was approved within a few seconds of the current time
		suite.Assertions.WithinDuration(preApprovalTime, *serviceItems[0].ApprovedAt, 2*time.Second)

		// If we've gotten the shipment updated and fetched it without error then we can inspect the
		// service items created as a side effect to see if they are
		// approved.
		missingReServiceCodes := make([]models.ReServiceCode, len(expectedReServiceCodes))
		copy(missingReServiceCodes, expectedReServiceCodes)
		for _, serviceItem := range serviceItems {
			suite.Equal(models.MTOServiceItemStatusApproved, serviceItem.Status)

			// Want to make sure each of the expected service codes is included at some point.
			codeFound := false
			for i, reServiceCodeToCheck := range missingReServiceCodes {
				if reServiceCodeToCheck == serviceItem.ReService.Code {
					missingReServiceCodes[i] = missingReServiceCodes[len(missingReServiceCodes)-1]
					missingReServiceCodes = missingReServiceCodes[:len(missingReServiceCodes)-1]
					codeFound = true
					break
				}
			}

			if !codeFound {
				suite.Fail("Unexpected service code", "unexpected ReService code: %s", string(serviceItem.ReService.Code))
			}
		}

		suite.Empty(missingReServiceCodes)
	})

	suite.Run("If we act on a shipment with a weight that has a 0 upper weight it should still work", func() {
		setupTestData()

		ghcDomesticTransitTime := models.GHCDomesticTransitTime{
			MaxDaysTransitTime: 12,
			WeightLbsLower:     0,
			WeightLbsUpper:     10000,
			DistanceMilesLower: 0,
			DistanceMilesUpper: 10000,
		}
		verrs, err := suite.DB().ValidateAndCreate(&ghcDomesticTransitTime)
		suite.Assert().False(verrs.HasAny())
		suite.NoError(err)

		// Let's also create a transit time object with a zero upper bound for weight (this can happen in the table).
		ghcDomesticTransitTime0LbsUpper := models.GHCDomesticTransitTime{
			MaxDaysTransitTime: 12,
			WeightLbsLower:     10001,
			WeightLbsUpper:     0,
			DistanceMilesLower: 0,
			DistanceMilesUpper: 10000,
		}
		verrs, err = suite.DB().ValidateAndCreate(&ghcDomesticTransitTime0LbsUpper)
		suite.Assert().False(verrs.HasAny())
		suite.NoError(err)

		// This is testing that the Required Delivery Date is calculated correctly.
		// In order for the Required Delivery Date to be calculated, the following conditions must be true:
		// 1. The shipment is moving to the APPROVED status
		// 2. The shipment must already have the following fields present:
		// ScheduledPickupDate, PrimeEstimatedWeight, PickupAddress, DestinationAddress
		// 3. The shipment must not already have a Required Delivery Date
		// Note that MakeMTOShipment will automatically add a Required Delivery Date if the ScheduledPickupDate
		// is present, therefore we need to use MakeMTOShipmentMinimal and add the Pickup and Destination addresses
		estimatedWeight := unit.Pound(11000)
		destinationAddress := factory.BuildAddress(suite.DB(), nil, []factory.Trait{factory.GetTraitAddress2})
		pickupAddress := factory.BuildAddress(suite.DB(), nil, nil)
		shipmentHeavy := factory.BuildMTOShipmentMinimal(suite.DB(), []factory.Customization{
			{
				Model:    mto,
				LinkOnly: true,
			},
			{
				Model: models.MTOShipment{
					ShipmentType:         models.MTOShipmentTypeHHG,
					ScheduledPickupDate:  &testdatagen.DateInsidePeakRateCycle,
					PrimeEstimatedWeight: &estimatedWeight,
					Status:               models.MTOShipmentStatusSubmitted,
				},
			},
			{
				Model:    pickupAddress,
				Type:     &factory.Addresses.PickupAddress,
				LinkOnly: true,
			},
			{
				Model:    destinationAddress,
				Type:     &factory.Addresses.DeliveryAddress,
				LinkOnly: true,
			},
		}, nil)
		shipmentHeavyEtag := etag.GenerateEtag(shipmentHeavy.UpdatedAt)

		_, err = updater.UpdateMTOShipmentStatus(suite.AppContextForTest(), shipmentHeavy.ID, status, nil, nil, shipmentHeavyEtag)
		suite.NoError(err)
		serviceItems := models.MTOServiceItems{}
		_ = suite.DB().All(&serviceItems)
		fetchedShipment := models.MTOShipment{}
		err = suite.DB().Find(&fetchedShipment, shipmentHeavy.ID)
		suite.NoError(err)
		// We also should have a required delivery date
		suite.NotNil(fetchedShipment.RequiredDeliveryDate)
	})

	suite.Run("Test that correct addresses are being used to calculate required delivery date", func() {
		setupTestData()
		appCtx := suite.AppContextForTest()

		ghcDomesticTransitTime0LbsUpper := models.GHCDomesticTransitTime{
			MaxDaysTransitTime: 12,
			WeightLbsLower:     10001,
			WeightLbsUpper:     0,
			DistanceMilesLower: 0,
			DistanceMilesUpper: 10000,
		}
		verrs, err := suite.DB().ValidateAndCreate(&ghcDomesticTransitTime0LbsUpper)
		suite.Assert().False(verrs.HasAny())
		suite.NoError(err)

		factory.BuildReServiceByCode(appCtx.DB(), models.ReServiceCodeDNPK)

		// This is testing that the Required Delivery Date is calculated correctly.
		// In order for the Required Delivery Date to be calculated, the following conditions must be true:
		// 1. The shipment is moving to the APPROVED status
		// 2. The shipment must already have the following fields present:
		// MTOShipmentTypeHHG: ScheduledPickupDate, PrimeEstimatedWeight, PickupAddress, DestinationAddress
		// MTOShipmentTypeHHGIntoNTSDom: ScheduledPickupDate, PrimeEstimatedWeight, PickupAddress, StorageFacility
		// MTOShipmentTypeHHGOutOfNTSDom: ScheduledPickupDate, NTSRecordedWeight, StorageFacility, DestinationAddress
		// 3. The shipment must not already have a Required Delivery Date
		// Note that MakeMTOShipment will automatically add a Required Delivery Date if the ScheduledPickupDate
		// is present, therefore we need to use MakeMTOShipmentMinimal and add the Pickup and Destination addresses
		estimatedWeight := unit.Pound(11000)

		destinationAddress := factory.BuildAddress(suite.DB(), nil, []factory.Trait{factory.GetTraitAddress4})
		pickupAddress := factory.BuildAddress(suite.DB(), nil, []factory.Trait{factory.GetTraitAddress3})
		storageFacility := factory.BuildStorageFacility(suite.DB(), nil, nil)

		hhgShipment := factory.BuildMTOShipmentMinimal(suite.DB(), []factory.Customization{
			{
				Model:    mto,
				LinkOnly: true,
			},
			{
				Model: models.MTOShipment{
					ShipmentType:         models.MTOShipmentTypeHHG,
					ScheduledPickupDate:  &testdatagen.DateInsidePeakRateCycle,
					PrimeEstimatedWeight: &estimatedWeight,
					Status:               models.MTOShipmentStatusSubmitted,
				},
			},
			{
				Model:    pickupAddress,
				Type:     &factory.Addresses.PickupAddress,
				LinkOnly: true,
			},
			{
				Model:    destinationAddress,
				Type:     &factory.Addresses.DeliveryAddress,
				LinkOnly: true,
			},
		}, nil)

		ntsShipment := factory.BuildMTOShipmentMinimal(suite.DB(), []factory.Customization{
			{
				Model:    mto,
				LinkOnly: true,
			},
			{
				Model: models.MTOShipment{
					ShipmentType:         models.MTOShipmentTypeHHGIntoNTSDom,
					ScheduledPickupDate:  &testdatagen.DateInsidePeakRateCycle,
					PrimeEstimatedWeight: &estimatedWeight,
					Status:               models.MTOShipmentStatusSubmitted,
				},
			},
			{
				Model:    storageFacility,
				LinkOnly: true,
			},
			{
				Model:    pickupAddress,
				Type:     &factory.Addresses.PickupAddress,
				LinkOnly: true,
			},
		}, nil)

		ntsrShipment := factory.BuildMTOShipmentMinimal(suite.DB(), []factory.Customization{
			{
				Model:    mto,
				LinkOnly: true,
			},
			{
				Model: models.MTOShipment{
					ShipmentType:        models.MTOShipmentTypeHHGOutOfNTSDom,
					ScheduledPickupDate: &testdatagen.DateInsidePeakRateCycle,
					NTSRecordedWeight:   &estimatedWeight,
					Status:              models.MTOShipmentStatusSubmitted,
				},
			},
			{
				Model:    storageFacility,
				LinkOnly: true,
			},
			{
				Model:    destinationAddress,
				Type:     &factory.Addresses.DeliveryAddress,
				LinkOnly: true,
			},
		}, nil)

		testCases := []struct {
			shipment            models.MTOShipment
			pickupLocation      *models.Address
			destinationLocation *models.Address
		}{
			{hhgShipment, hhgShipment.PickupAddress, hhgShipment.DestinationAddress},
			{ntsShipment, ntsShipment.PickupAddress, &ntsShipment.StorageFacility.Address},
			{ntsrShipment, &ntsrShipment.StorageFacility.Address, ntsrShipment.DestinationAddress},
		}

		for _, testCase := range testCases {
			shipmentEtag := etag.GenerateEtag(testCase.shipment.UpdatedAt)
			_, err = updater.UpdateMTOShipmentStatus(appCtx, testCase.shipment.ID, status, nil, nil, shipmentEtag)
			suite.NoError(err)

			fetchedShipment := models.MTOShipment{}
			err = suite.DB().Find(&fetchedShipment, testCase.shipment.ID)
			suite.NoError(err)
			// We also should have a required delivery date
			suite.NotNil(fetchedShipment.RequiredDeliveryDate)
			// Check that TransitDistance was called with the correct addresses
			suite.Equal(testCase.pickupLocation.PostalCode, TransitDistancePickupArg)
			suite.Equal(testCase.destinationLocation.PostalCode, TransitDistanceDestinationArg)
		}
	})

	suite.Run("Cannot set SUBMITTED status on shipment via UpdateMTOShipmentStatus", func() {
		setupTestData()

		// The only time a shipment gets set to the SUBMITTED status is when it is created, whether by the customer
		// or the Prime. This happens in the internal and prime API in the CreateMTOShipmentHandler. In that case,
		// the handlers will call ShipmentRouter.Submit().
		eTag = etag.GenerateEtag(draftShipment.UpdatedAt)
		_, err := updater.UpdateMTOShipmentStatus(suite.AppContextForTest(), draftShipment.ID, "SUBMITTED", nil, nil, eTag)

		suite.Error(err)
		suite.IsType(ConflictStatusError{}, err)

		err = suite.DB().Find(&draftShipment, draftShipment.ID)

		suite.NoError(err)
		suite.EqualValues(models.MTOShipmentStatusDraft, draftShipment.Status)
	})

	suite.Run("Rejecting a shipment in SUBMITTED status with a rejection reason should return no error", func() {
		setupTestData()

		eTag = etag.GenerateEtag(shipment2.UpdatedAt)
		rejectionReason := "Rejection reason"
		returnedShipment, err := updater.UpdateMTOShipmentStatus(suite.AppContextForTest(), shipment2.ID, "REJECTED", &rejectionReason, nil, eTag)

		suite.NoError(err)
		suite.NotNil(returnedShipment)

		err = suite.DB().Find(&shipment2, shipment2.ID)

		suite.NoError(err)
		suite.EqualValues(models.MTOShipmentStatusRejected, shipment2.Status)
		suite.Equal(&rejectionReason, shipment2.RejectionReason)
	})

	suite.Run("Rejecting a shipment with no rejection reason returns an InvalidInputError", func() {
		setupTestData()

		eTag = etag.GenerateEtag(shipment3.UpdatedAt)
		_, err := updater.UpdateMTOShipmentStatus(suite.AppContextForTest(), shipment3.ID, "REJECTED", nil, nil, eTag)

		suite.Error(err)
		suite.IsType(apperror.InvalidInputError{}, err)
	})

	suite.Run("Rejecting a shipment in APPROVED status returns a ConflictStatusError", func() {
		setupTestData()

		eTag = etag.GenerateEtag(approvedShipment.UpdatedAt)
		rejectionReason := "Rejection reason"
		_, err := updater.UpdateMTOShipmentStatus(suite.AppContextForTest(), approvedShipment.ID, "REJECTED", &rejectionReason, nil, eTag)

		suite.Error(err)
		suite.IsType(ConflictStatusError{}, err)
	})

	suite.Run("Approving a shipment in REJECTED status returns a ConflictStatusError", func() {
		setupTestData()

		eTag = etag.GenerateEtag(rejectedShipment.UpdatedAt)
		_, err := updater.UpdateMTOShipmentStatus(suite.AppContextForTest(), rejectedShipment.ID, "APPROVED", nil, nil, eTag)

		suite.Error(err)
		suite.IsType(ConflictStatusError{}, err)
	})

	suite.Run("Passing in a stale identifier returns a PreconditionFailedError", func() {
		setupTestData()

		staleETag := etag.GenerateEtag(time.Now())

		_, err := updater.UpdateMTOShipmentStatus(suite.AppContextForTest(), shipment4.ID, "APPROVED", nil, nil, staleETag)

		suite.Error(err)
		suite.IsType(apperror.PreconditionFailedError{}, err)
	})

	suite.Run("Passing in an invalid status returns a ConflictStatus error", func() {
		setupTestData()

		eTag = etag.GenerateEtag(shipment4.UpdatedAt)

		_, err := updater.UpdateMTOShipmentStatus(suite.AppContextForTest(), shipment4.ID, "invalid", nil, nil, eTag)

		suite.Error(err)
		suite.IsType(ConflictStatusError{}, err)
	})

	suite.Run("Passing in a bad shipment id returns a Not Found error", func() {
		setupTestData()

		badShipmentID := uuid.FromStringOrNil("424d930b-cf8d-4c10-8059-be8a25ba952a")

		_, err := updater.UpdateMTOShipmentStatus(suite.AppContextForTest(), badShipmentID, "APPROVED", nil, nil, eTag)

		suite.Error(err)
		suite.IsType(apperror.NotFoundError{}, err)
	})

	suite.Run("Changing to APPROVED status records approved_date", func() {
		setupTestData()

		shipment5 := factory.BuildMTOShipment(suite.DB(), []factory.Customization{
			{
				Model:    mto,
				LinkOnly: true,
			},
			{
				Model: models.MTOShipment{
					Status: models.MTOShipmentStatusSubmitted,
				},
			},
		}, nil)
		eTag = etag.GenerateEtag(shipment5.UpdatedAt)

		suite.Nil(shipment5.ApprovedDate)

		_, err := updater.UpdateMTOShipmentStatus(suite.AppContextForTest(), shipment5.ID, models.MTOShipmentStatusApproved, nil, nil, eTag)

		suite.NoError(err)
		suite.NoError(suite.DB().Find(&shipment5, shipment5.ID))
		suite.Equal(models.MTOShipmentStatusApproved, shipment5.Status)
		suite.NotNil(shipment5.ApprovedDate)
	})

	suite.Run("Changing to a non-APPROVED status does not record approved_date", func() {
		setupTestData()

		shipment6 := factory.BuildMTOShipment(suite.DB(), []factory.Customization{
			{
				Model:    mto,
				LinkOnly: true,
			},
			{
				Model: models.MTOShipment{
					Status: models.MTOShipmentStatusSubmitted,
				},
			},
		}, nil)

		eTag = etag.GenerateEtag(shipment6.UpdatedAt)
		rejectionReason := "reason"

		suite.Nil(shipment6.ApprovedDate)

		_, err := updater.UpdateMTOShipmentStatus(suite.AppContextForTest(), shipment6.ID, models.MTOShipmentStatusRejected, &rejectionReason, nil, eTag)

		suite.NoError(err)
		suite.NoError(suite.DB().Find(&shipment6, shipment6.ID))
		suite.Equal(models.MTOShipmentStatusRejected, shipment6.Status)
		suite.Nil(shipment6.ApprovedDate)
	})

	suite.Run("When move is not yet approved, cannot approve shipment", func() {
		setupTestData()

		submittedMTO := factory.BuildMoveWithShipment(suite.DB(), nil, nil)
		mtoShipment := submittedMTO.MTOShipments[0]
		eTag = etag.GenerateEtag(mtoShipment.UpdatedAt)

		updatedShipment, err := updater.UpdateMTOShipmentStatus(suite.AppContextForTest(), mtoShipment.ID, models.MTOShipmentStatusApproved, nil, nil, eTag)
		suite.NoError(suite.DB().Find(&mtoShipment, mtoShipment.ID))

		suite.Nil(updatedShipment)
		suite.Equal(models.MTOShipmentStatusSubmitted, mtoShipment.Status)
		suite.Error(err)
		suite.IsType(apperror.ConflictError{}, err)
		suite.Contains(
			err.Error(),
			fmt.Sprintf(
				"Cannot approve a shipment if the move status isn't %s or %s, or if it isn't a PPM shipment with a move status of %s. The current status for the move with ID %s is %s",
				models.MoveStatusAPPROVED,
				models.MoveStatusAPPROVALSREQUESTED,
				models.MoveStatusNeedsServiceCounseling,
				submittedMTO.ID,
				submittedMTO.Status,
			),
		)
	})

	suite.Run("An approved shipment can change to CANCELLATION_REQUESTED", func() {
		setupTestData()

		approvedShipment2 := factory.BuildMTOShipment(suite.DB(), []factory.Customization{
			{
				Model:    factory.BuildAvailableToPrimeMove(suite.DB(), nil, nil),
				LinkOnly: true,
			},
			{
				Model: models.MTOShipment{
					Status: models.MTOShipmentStatusApproved,
				},
			},
		}, nil)
		eTag = etag.GenerateEtag(approvedShipment2.UpdatedAt)

		updatedShipment, err := updater.UpdateMTOShipmentStatus(
			suite.AppContextForTest(), approvedShipment2.ID, models.MTOShipmentStatusCancellationRequested, nil, nil, eTag)
		suite.NoError(suite.DB().Find(&approvedShipment2, approvedShipment2.ID))

		suite.NoError(err)
		suite.NotNil(updatedShipment)
		suite.Equal(models.MTOShipmentStatusCancellationRequested, updatedShipment.Status)
		suite.Equal(models.MTOShipmentStatusCancellationRequested, approvedShipment2.Status)
	})

	suite.Run("A CANCELLATION_REQUESTED shipment can change to CANCELED", func() {
		setupTestData()

		cancellationRequestedShipment := factory.BuildMTOShipment(suite.DB(), []factory.Customization{
			{
				Model:    factory.BuildAvailableToPrimeMove(suite.DB(), nil, nil),
				LinkOnly: true,
			},
			{
				Model: models.MTOShipment{
					Status: models.MTOShipmentStatusCancellationRequested,
				},
			},
		}, nil)
		eTag = etag.GenerateEtag(cancellationRequestedShipment.UpdatedAt)

		updatedShipment, err := updater.UpdateMTOShipmentStatus(
			suite.AppContextForTest(), cancellationRequestedShipment.ID, models.MTOShipmentStatusCanceled, nil, nil, eTag)
		suite.NoError(suite.DB().Find(&cancellationRequestedShipment, cancellationRequestedShipment.ID))

		suite.NoError(err)
		suite.NotNil(updatedShipment)
		suite.Equal(models.MTOShipmentStatusCanceled, updatedShipment.Status)
		suite.Equal(models.MTOShipmentStatusCanceled, cancellationRequestedShipment.Status)
	})

	suite.Run("An APPROVED shipment CANNOT change to CANCELED - ERROR", func() {
		setupTestData()

		eTag = etag.GenerateEtag(approvedShipment.UpdatedAt)

		updatedShipment, err := updater.UpdateMTOShipmentStatus(
			suite.AppContextForTest(), approvedShipment.ID, models.MTOShipmentStatusCanceled, nil, nil, eTag)
		suite.NoError(suite.DB().Find(&approvedShipment, approvedShipment.ID))

		suite.Error(err)
		suite.Nil(updatedShipment)
		suite.IsType(ConflictStatusError{}, err)
		suite.Equal(models.MTOShipmentStatusApproved, approvedShipment.Status)
	})

	suite.Run("An APPROVED shipment CAN change to Diversion Requested", func() {
		setupTestData()

		shipmentToDivert := factory.BuildMTOShipment(suite.DB(), []factory.Customization{
			{
				Model:    mto,
				LinkOnly: true,
			},
			{
				Model: models.MTOShipment{
					Status: models.MTOShipmentStatusApproved,
				},
			},
		}, nil)
		eTag = etag.GenerateEtag(shipmentToDivert.UpdatedAt)

		diversionReason := "Test reason"
		_, err := updater.UpdateMTOShipmentStatus(
			suite.AppContextForTest(), shipmentToDivert.ID, models.MTOShipmentStatusDiversionRequested, nil, &diversionReason, eTag)
		suite.NoError(suite.DB().Find(&shipmentToDivert, shipmentToDivert.ID))

		suite.NoError(err)
		suite.Equal(models.MTOShipmentStatusDiversionRequested, shipmentToDivert.Status)
	})

	suite.Run("A diversion or diverted shipment can change to APPROVED", func() {
		setupTestData()
		diversionReason := "Test reason"

		// a diversion or diverted shipment is when the PRIME sets the diversion field to true
		// the status must also be in diversion requested status to be approvable as well
		diversionRequestedShipment := factory.BuildMTOShipment(suite.DB(), []factory.Customization{
			{
				Model:    factory.BuildAvailableToPrimeMove(suite.DB(), nil, nil),
				LinkOnly: true,
			},
			{
				Model: models.MTOShipment{
					Status:          models.MTOShipmentStatusDiversionRequested,
					Diversion:       true,
					DiversionReason: &diversionReason,
				},
			},
		}, nil)
		eTag = etag.GenerateEtag(diversionRequestedShipment.UpdatedAt)

		updatedShipment, err := updater.UpdateMTOShipmentStatus(
			suite.AppContextForTest(), diversionRequestedShipment.ID, models.MTOShipmentStatusApproved, nil, nil, eTag)

		suite.NoError(err)
		suite.NotNil(updatedShipment)
		suite.Equal(models.MTOShipmentStatusApproved, updatedShipment.Status)

		var shipmentServiceItems models.MTOServiceItems
		err = suite.DB().Where("mto_shipment_id = $1", updatedShipment.ID).All(&shipmentServiceItems)
		suite.NoError(err)
		suite.Len(shipmentServiceItems, 0, "should not have created shipment level service items for diversion shipment after approving")
	})
}

func (suite *MTOShipmentServiceSuite) TestMTOShipmentsMTOAvailableToPrime() {
	now := time.Now()
	hide := false
	var primeShipment models.MTOShipment
	var nonPrimeShipment models.MTOShipment
	var hiddenPrimeShipment models.MTOShipment

	setupTestData := func() {
		primeShipment = factory.BuildMTOShipment(suite.DB(), []factory.Customization{
			{
				Model: models.Move{
					AvailableToPrimeAt: &now,
					ApprovedAt:         &now,
				},
			},
		}, nil)
		nonPrimeShipment = factory.BuildMTOShipmentMinimal(suite.DB(), nil, nil)
		hiddenPrimeShipment = factory.BuildMTOShipment(suite.DB(), []factory.Customization{
			{
				Model: models.Move{
					AvailableToPrimeAt: &now,
					ApprovedAt:         &now,
					Show:               &hide,
				},
			},
		}, nil)
	}

	builder := query.NewQueryBuilder()
	fetcher := fetch.NewFetcher(builder)
	planner := &mocks.Planner{}
	moveRouter := moveservices.NewMoveRouter()
	moveWeights := moveservices.NewMoveWeights(NewShipmentReweighRequester())
	mockShipmentRecalculator := mockservices.PaymentRequestShipmentRecalculator{}
	mockShipmentRecalculator.On("ShipmentRecalculatePaymentRequest",
		mock.AnythingOfType("*appcontext.appContext"),
		mock.AnythingOfType("uuid.UUID"),
	).Return(&models.PaymentRequests{}, nil)
	mockSender := setUpMockNotificationSender()
	addressUpdater := address.NewAddressUpdater()
	addressCreator := address.NewAddressCreator()

	updater := NewMTOShipmentUpdater(builder, fetcher, planner, moveRouter, moveWeights, mockSender, &mockShipmentRecalculator, addressUpdater, addressCreator)

	suite.Run("Shipment exists and is available to Prime - success", func() {
		setupTestData()

		isAvailable, err := updater.MTOShipmentsMTOAvailableToPrime(suite.AppContextForTest(), primeShipment.ID)
		suite.True(isAvailable)
		suite.NoError(err)

		// Verify that shipment recalculate was handled correctly
		mockShipmentRecalculator.AssertNotCalled(suite.T(), "ShipmentRecalculatePaymentRequest", mock.Anything, mock.Anything)
	})

	suite.Run("Shipment exists but is not available to Prime - failure", func() {
		setupTestData()

		isAvailable, err := updater.MTOShipmentsMTOAvailableToPrime(suite.AppContextForTest(), nonPrimeShipment.ID)
		suite.False(isAvailable)
		suite.Error(err)
		suite.IsType(apperror.NotFoundError{}, err)
		suite.Contains(err.Error(), nonPrimeShipment.ID.String())

		// Verify that shipment recalculate was handled correctly
		mockShipmentRecalculator.AssertNotCalled(suite.T(), "ShipmentRecalculatePaymentRequest", mock.Anything, mock.Anything)
	})

	suite.Run("Shipment exists, is available, but move is disabled - failure", func() {
		setupTestData()

		isAvailable, err := updater.MTOShipmentsMTOAvailableToPrime(suite.AppContextForTest(), hiddenPrimeShipment.ID)
		suite.False(isAvailable)
		suite.Error(err)
		suite.IsType(apperror.NotFoundError{}, err)
		suite.Contains(err.Error(), hiddenPrimeShipment.ID.String())

		// Verify that shipment recalculate was handled correctly
		mockShipmentRecalculator.AssertNotCalled(suite.T(), "ShipmentRecalculatePaymentRequest", mock.Anything, mock.Anything)
	})

	suite.Run("Shipment does not exist - failure", func() {
		setupTestData()

		badUUID := uuid.FromStringOrNil("00000000-0000-0000-0000-000000000001")
		isAvailable, err := updater.MTOShipmentsMTOAvailableToPrime(suite.AppContextForTest(), badUUID)
		suite.False(isAvailable)
		suite.Error(err)
		suite.IsType(apperror.NotFoundError{}, err)
		suite.Contains(err.Error(), badUUID.String())

		// Verify that shipment recalculate was handled correctly
		mockShipmentRecalculator.AssertNotCalled(suite.T(), "ShipmentRecalculatePaymentRequest", mock.Anything, mock.Anything)
	})
}

func (suite *MTOShipmentServiceSuite) TestUpdateShipmentEstimatedWeightMoveExcessWeight() {
	builder := query.NewQueryBuilder()
	fetcher := fetch.NewFetcher(builder)
	planner := &mocks.Planner{}
	moveRouter := moveservices.NewMoveRouter()
	moveWeights := moveservices.NewMoveWeights(NewShipmentReweighRequester())
	mockShipmentRecalculator := mockservices.PaymentRequestShipmentRecalculator{}
	mockShipmentRecalculator.On("ShipmentRecalculatePaymentRequest",
		mock.AnythingOfType("*appcontext.appContext"),
		mock.AnythingOfType("uuid.UUID"),
	).Return(&models.PaymentRequests{}, nil)
	mockSender := setUpMockNotificationSender()
	addressUpdater := address.NewAddressUpdater()
	addressCreator := address.NewAddressCreator()
	mtoShipmentUpdaterPrime := NewPrimeMTOShipmentUpdater(builder, fetcher, planner, moveRouter, moveWeights, mockSender, &mockShipmentRecalculator, addressUpdater, addressCreator)

	suite.Run("Updates to estimated weight change max billable weight", func() {
		now := time.Now()
		pickupDate := now.AddDate(0, 0, 10)

		primeShipment := factory.BuildMTOShipmentMinimal(suite.DB(), []factory.Customization{
			{
				Model: models.MTOShipment{
					Status:              models.MTOShipmentStatusApproved,
					ApprovedDate:        &now,
					ScheduledPickupDate: &pickupDate,
				},
			},
			{
				Model: models.Move{
					AvailableToPrimeAt: &now,
					ApprovedAt:         &now,
					Status:             models.MoveStatusAPPROVED,
				},
			},
		}, nil)

		suite.Equal(8000, *primeShipment.MoveTaskOrder.Orders.Entitlement.AuthorizedWeight())

		estimatedWeight := unit.Pound(1234)
		primeShipment.Status = ""
		primeShipment.PrimeEstimatedWeight = &estimatedWeight

		session := auth.Session{}
		_, err := mtoShipmentUpdaterPrime.UpdateMTOShipment(suite.AppContextWithSessionForTest(&session), &primeShipment, etag.GenerateEtag(primeShipment.UpdatedAt), "test")
		suite.NoError(err)

		err = suite.DB().Reload(primeShipment.MoveTaskOrder.Orders.Entitlement)
		suite.NoError(err)

		estimatedWeight110 := int(math.Round(float64(*primeShipment.PrimeEstimatedWeight) * 1.10))
		suite.Equal(estimatedWeight110, *primeShipment.MoveTaskOrder.Orders.Entitlement.AuthorizedWeight())
	})

	suite.Run("Updating the shipment estimated weight will flag excess weight on the move and transitions move status", func() {
		now := time.Now()
		pickupDate := now.AddDate(0, 0, 10)

		primeShipment := factory.BuildMTOShipmentMinimal(suite.DB(), []factory.Customization{
			{
				Model: models.MTOShipment{
					Status:              models.MTOShipmentStatusApproved,
					ApprovedDate:        &now,
					ScheduledPickupDate: &pickupDate,
				},
			},
			{
				Model: models.Move{
					AvailableToPrimeAt: &now,
					ApprovedAt:         &now,
					Status:             models.MoveStatusAPPROVED,
				},
			},
		}, nil)
		estimatedWeight := unit.Pound(7200)
		// there is a validator check about updating the status
		primeShipment.Status = ""
		primeShipment.PrimeEstimatedWeight = &estimatedWeight

		suite.Nil(primeShipment.MoveTaskOrder.ExcessWeightQualifiedAt)
		suite.Equal(models.MoveStatusAPPROVED, primeShipment.MoveTaskOrder.Status)

		session := auth.Session{}
		_, err := mtoShipmentUpdaterPrime.UpdateMTOShipment(suite.AppContextWithSessionForTest(&session), &primeShipment, etag.GenerateEtag(primeShipment.UpdatedAt), "test")
		suite.NoError(err)

		err = suite.DB().Reload(&primeShipment.MoveTaskOrder)
		suite.NoError(err)

		suite.NotNil(primeShipment.MoveTaskOrder.ExcessWeightQualifiedAt)
		suite.Equal(models.MoveStatusAPPROVALSREQUESTED, primeShipment.MoveTaskOrder.Status)

		// Verify that shipment recalculate was handled correctly
		mockShipmentRecalculator.AssertNotCalled(suite.T(), "ShipmentRecalculatePaymentRequest", mock.Anything, mock.Anything)
	})

	suite.Run("Skips calling check excess weight if estimated weight was not provided in request", func() {
		moveWeights := &mockservices.MoveWeights{}
		mockSender := setUpMockNotificationSender()
		addressUpdater := address.NewAddressUpdater()

		mockedUpdater := NewPrimeMTOShipmentUpdater(builder, fetcher, planner, moveRouter, moveWeights, mockSender, &mockShipmentRecalculator, addressUpdater, addressCreator)

		now := time.Now()
		pickupDate := now.AddDate(0, 0, 10)
		primeShipment := factory.BuildMTOShipmentMinimal(suite.DB(), []factory.Customization{
			{
				Model: models.MTOShipment{
					Status:              models.MTOShipmentStatusApproved,
					ApprovedDate:        &now,
					ScheduledPickupDate: &pickupDate,
				},
			},
			{
				Model: models.Move{
					AvailableToPrimeAt: &now,
					ApprovedAt:         &now,
				},
			},
		}, nil)
		// there is a validator check about updating the status
		primeShipment.Status = ""
		actualWeight := unit.Pound(7200)
		primeShipment.PrimeActualWeight = &actualWeight

		moveWeights.On("CheckAutoReweigh", mock.AnythingOfType("*appcontext.appContext"), primeShipment.MoveTaskOrderID, mock.AnythingOfType("*models.MTOShipment")).Return(models.MTOShipments{}, nil)

		suite.Nil(primeShipment.MoveTaskOrder.ExcessWeightQualifiedAt)

		session := auth.Session{}
		_, err := mockedUpdater.UpdateMTOShipment(suite.AppContextWithSessionForTest(&session), &primeShipment, etag.GenerateEtag(primeShipment.UpdatedAt), "test")
		suite.NoError(err)

		moveWeights.AssertNotCalled(suite.T(), "CheckExcessWeight")

		// Verify that shipment recalculate was handled correctly
		mockShipmentRecalculator.AssertNotCalled(suite.T(), "ShipmentRecalculatePaymentRequest", mock.Anything, mock.Anything)
	})

	suite.Run("Skips calling check excess weight if the updated estimated weight matches the db value", func() {
		moveWeights := &mockservices.MoveWeights{}
		mockSender := setUpMockNotificationSender()
		addressUpdater := address.NewAddressUpdater()

		mockedUpdater := NewPrimeMTOShipmentUpdater(builder, fetcher, planner, moveRouter, moveWeights, mockSender, &mockShipmentRecalculator, addressUpdater, addressCreator)

		now := time.Now()
		pickupDate := now.AddDate(0, 0, 10)
		estimatedWeight := unit.Pound(7200)
		primeShipment := factory.BuildMTOShipmentMinimal(suite.DB(), []factory.Customization{
			{
				Model: models.MTOShipment{
					Status:               models.MTOShipmentStatusApproved,
					ApprovedDate:         &now,
					ScheduledPickupDate:  &pickupDate,
					PrimeEstimatedWeight: &estimatedWeight,
				},
			},
			{
				Model: models.Move{
					AvailableToPrimeAt: &now,
					ApprovedAt:         &now,
				},
			},
		}, nil)
		// there is a validator check about updating the status
		primeShipment.Status = ""
		primeShipment.PrimeEstimatedWeight = &estimatedWeight

		suite.Nil(primeShipment.MoveTaskOrder.ExcessWeightQualifiedAt)

		session := auth.Session{}
		_, err := mockedUpdater.UpdateMTOShipment(suite.AppContextWithSessionForTest(&session), &primeShipment, etag.GenerateEtag(primeShipment.UpdatedAt), "test")
		suite.Error(err)
		suite.Contains(err.Error(), "cannot be updated after initial estimation")

		moveWeights.AssertNotCalled(suite.T(), "CheckExcessWeight")

		// Verify that shipment recalculate was handled correctly
		mockShipmentRecalculator.AssertNotCalled(suite.T(), "ShipmentRecalculatePaymentRequest", mock.Anything, mock.Anything)
	})
}

func (suite *MTOShipmentServiceSuite) TestUpdateShipmentActualWeightAutoReweigh() {
	builder := query.NewQueryBuilder()
	fetcher := fetch.NewFetcher(builder)
	planner := &mocks.Planner{}
	moveRouter := moveservices.NewMoveRouter()
	moveWeights := moveservices.NewMoveWeights(NewShipmentReweighRequester())
	mockShipmentRecalculator := mockservices.PaymentRequestShipmentRecalculator{}
	mockShipmentRecalculator.On("ShipmentRecalculatePaymentRequest",
		mock.AnythingOfType("*appcontext.appContext"),
		mock.AnythingOfType("uuid.UUID"),
	).Return(&models.PaymentRequests{}, nil)
	mockSender := setUpMockNotificationSender()
	addressUpdater := address.NewAddressUpdater()
	addressCreator := address.NewAddressCreator()
	mtoShipmentUpdaterPrime := NewPrimeMTOShipmentUpdater(builder, fetcher, planner, moveRouter, moveWeights, mockSender, &mockShipmentRecalculator, addressUpdater, addressCreator)

	suite.Run("Updating the shipment actual weight within weight allowance creates reweigh requests for", func() {
		now := time.Now()
		pickupDate := now.AddDate(0, 0, 10)

		primeShipment := factory.BuildMTOShipmentMinimal(suite.DB(), []factory.Customization{
			{
				Model: models.MTOShipment{
					Status:              models.MTOShipmentStatusApproved,
					ApprovedDate:        &now,
					ScheduledPickupDate: &pickupDate,
				},
			},
			{
				Model: models.Move{
					AvailableToPrimeAt: &now,
					ApprovedAt:         &now,
					Status:             models.MoveStatusAPPROVED,
				},
			},
		}, nil)
		actualWeight := unit.Pound(7200)
		// there is a validator check about updating the status
		primeShipment.Status = ""
		primeShipment.PrimeActualWeight = &actualWeight

		session := auth.Session{}
		_, err := mtoShipmentUpdaterPrime.UpdateMTOShipment(suite.AppContextWithSessionForTest(&session), &primeShipment, etag.GenerateEtag(primeShipment.UpdatedAt), "test")
		suite.NoError(err)

		err = suite.DB().Eager("Reweigh").Reload(&primeShipment)
		suite.NoError(err)

		suite.NotNil(primeShipment.Reweigh)
		suite.Equal(primeShipment.ID.String(), primeShipment.Reweigh.ShipmentID.String())
		suite.NotNil(primeShipment.Reweigh.RequestedAt)
		suite.Equal(models.ReweighRequesterSystem, primeShipment.Reweigh.RequestedBy)

		// Verify that shipment recalculate was handled correctly
		mockShipmentRecalculator.AssertNotCalled(suite.T(), "ShipmentRecalculatePaymentRequest", mock.Anything, mock.Anything)
	})

	suite.Run("Skips calling check auto reweigh if actual weight was not provided in request", func() {
		moveWeights := &mockservices.MoveWeights{}
		mockSender := setUpMockNotificationSender()
		addressUpdater := address.NewAddressUpdater()

		mockedUpdater := NewPrimeMTOShipmentUpdater(builder, fetcher, planner, moveRouter, moveWeights, mockSender, &mockShipmentRecalculator, addressUpdater, addressCreator)

		now := time.Now()
		pickupDate := now.AddDate(0, 0, 10)
		primeShipment := factory.BuildMTOShipmentMinimal(suite.DB(), []factory.Customization{
			{
				Model: models.MTOShipment{
					Status:              models.MTOShipmentStatusApproved,
					ApprovedDate:        &now,
					ScheduledPickupDate: &pickupDate,
				},
			},
			{
				Model: models.Move{
					AvailableToPrimeAt: &now,
					ApprovedAt:         &now,
				},
			},
		}, nil)
		// there is a validator check about updating the status
		primeShipment.Status = ""
		estimatedWeight := unit.Pound(7200)
		primeShipment.PrimeEstimatedWeight = &estimatedWeight

		moveWeights.On("CheckExcessWeight", mock.AnythingOfType("*appcontext.appContext"), primeShipment.MoveTaskOrderID, mock.AnythingOfType("models.MTOShipment")).Return(&primeShipment.MoveTaskOrder, nil, nil)

		session := auth.Session{}
		_, err := mockedUpdater.UpdateMTOShipment(suite.AppContextWithSessionForTest(&session), &primeShipment, etag.GenerateEtag(primeShipment.UpdatedAt), "test")
		suite.NoError(err)

		moveWeights.AssertNotCalled(suite.T(), "CheckAutoReweigh")

		// Verify that shipment recalculate was handled correctly
		mockShipmentRecalculator.AssertNotCalled(suite.T(), "ShipmentRecalculatePaymentRequest", mock.Anything, mock.Anything)
	})

	suite.Run("Skips calling check auto reweigh if the updated actual weight matches the db value", func() {
		moveWeights := &mockservices.MoveWeights{}
		mockSender := setUpMockNotificationSender()
		addressUpdater := address.NewAddressUpdater()

		mockedUpdater := NewPrimeMTOShipmentUpdater(builder, fetcher, planner, moveRouter, moveWeights, mockSender, &mockShipmentRecalculator, addressUpdater, addressCreator)

		now := time.Now()
		pickupDate := now.AddDate(0, 0, 10)
		actualWeight := unit.Pound(7200)
		primeShipment := factory.BuildMTOShipmentMinimal(suite.DB(), []factory.Customization{
			{
				Model: models.MTOShipment{
					Status:              models.MTOShipmentStatusApproved,
					ApprovedDate:        &now,
					ScheduledPickupDate: &pickupDate,
					PrimeActualWeight:   &actualWeight,
				},
			},
			{
				Model: models.Move{
					AvailableToPrimeAt: &now,
					ApprovedAt:         &now,
				},
			},
		}, nil)
		// there is a validator check about updating the status
		primeShipment.Status = ""
		primeShipment.PrimeActualWeight = &actualWeight

		session := auth.Session{}
		_, err := mockedUpdater.UpdateMTOShipment(suite.AppContextWithSessionForTest(&session), &primeShipment, etag.GenerateEtag(primeShipment.UpdatedAt), "test")
		suite.NoError(err)

		moveWeights.AssertNotCalled(suite.T(), "CheckAutoReweigh")

		// Verify that shipment recalculate was handled correctly
		mockShipmentRecalculator.AssertNotCalled(suite.T(), "ShipmentRecalculatePaymentRequest", mock.Anything, mock.Anything)
	})
}

func (suite *MTOShipmentServiceSuite) TestUpdateShipmentNullableFields() {
	builder := query.NewQueryBuilder()
	fetcher := fetch.NewFetcher(builder)
	planner := &mocks.Planner{}
	moveRouter := moveservices.NewMoveRouter()
	mockShipmentRecalculator := mockservices.PaymentRequestShipmentRecalculator{}
	mockShipmentRecalculator.On("ShipmentRecalculatePaymentRequest",
		mock.AnythingOfType("*appcontext.appContext"),
		mock.AnythingOfType("uuid.UUID"),
	).Return(&models.PaymentRequests{}, nil)

	suite.Run("tacType and sacType are set to null when empty string is passed in", func() {
		moveWeights := &mockservices.MoveWeights{}
		mockSender := setUpMockNotificationSender()
		addressUpdater := address.NewAddressUpdater()
		addressCreator := address.NewAddressCreator()
		mockedUpdater := NewOfficeMTOShipmentUpdater(builder, fetcher, planner, moveRouter, moveWeights, mockSender, &mockShipmentRecalculator, addressUpdater, addressCreator)

		ntsLOAType := models.LOATypeNTS
		ntsMove := factory.BuildMoveWithShipment(suite.DB(), []factory.Customization{
			{
				Model: models.MTOShipment{
					ShipmentType: models.MTOShipmentTypeHHGIntoNTSDom,
					TACType:      &ntsLOAType,
					SACType:      &ntsLOAType,
				},
			},
		}, nil)

		nullLOAType := models.LOAType("")
		requestedUpdate := &models.MTOShipment{
			ID:      ntsMove.MTOShipments[0].ID,
			TACType: &nullLOAType,
			SACType: &nullLOAType,
		}

		too := factory.BuildOfficeUserWithRoles(suite.DB(), nil, []roles.RoleType{roles.RoleTypeTOO})
		session := auth.Session{
			ApplicationName: auth.OfficeApp,
			UserID:          *too.UserID,
			OfficeUserID:    too.ID,
		}
		session.Roles = append(session.Roles, too.User.Roles...)
		_, err := mockedUpdater.UpdateMTOShipment(suite.AppContextWithSessionForTest(&session), requestedUpdate, etag.GenerateEtag(ntsMove.MTOShipments[0].UpdatedAt), "test")
		suite.NoError(err)
		suite.Equal(nil, nil)
		suite.Equal(nil, nil)
	})

	suite.Run("tacType and sacType are updated when passed in", func() {
		moveWeights := &mockservices.MoveWeights{}
		mockSender := setUpMockNotificationSender()

		addressUpdater := address.NewAddressUpdater()
		addressCreator := address.NewAddressCreator()
		mockedUpdater := NewOfficeMTOShipmentUpdater(builder, fetcher, planner, moveRouter, moveWeights, mockSender, &mockShipmentRecalculator, addressUpdater, addressCreator)

		ntsLOAType := models.LOATypeNTS
		hhgLOAType := models.LOATypeHHG

		ntsMove := factory.BuildMoveWithShipment(suite.DB(), []factory.Customization{
			{
				Model: models.MTOShipment{
					ShipmentType: models.MTOShipmentTypeHHGIntoNTSDom,
					TACType:      &ntsLOAType,
					SACType:      &ntsLOAType,
				},
			},
		}, nil)
		shipment := ntsMove.MTOShipments[0]

		requestedUpdate := &models.MTOShipment{
			ID:      shipment.ID,
			TACType: &hhgLOAType,
		}

		too := factory.BuildOfficeUserWithRoles(suite.DB(), nil, []roles.RoleType{roles.RoleTypeTOO})
		session := auth.Session{
			ApplicationName: auth.OfficeApp,
			UserID:          *too.UserID,
			OfficeUserID:    too.ID,
		}
		session.Roles = append(session.Roles, too.User.Roles...)
		updatedMtoShipment, err := mockedUpdater.UpdateMTOShipment(suite.AppContextWithSessionForTest(&session), requestedUpdate, etag.GenerateEtag(shipment.UpdatedAt), "test")
		suite.NoError(err)
		suite.Equal(*requestedUpdate.TACType, *updatedMtoShipment.TACType)
		suite.Equal(*shipment.SACType, *updatedMtoShipment.SACType)
	})
}

func (suite *MTOShipmentServiceSuite) TestUpdateStatusServiceItems() {

	expectedReServiceCodes := []models.ReServiceCode{
		models.ReServiceCodeDLH,
		models.ReServiceCodeDSH,
		models.ReServiceCodeFSC,
		models.ReServiceCodeDOP,
		models.ReServiceCodeDDP,
		models.ReServiceCodeDPK,
		models.ReServiceCodeDUPK,
	}

	var pickupAddress models.Address
	var longhaulDestinationAddress models.Address
	var shorthaulDestinationAddress models.Address
	var mto models.Move

	setupTestData := func() {
		for i := range expectedReServiceCodes {
			factory.BuildReServiceByCode(suite.DB(), expectedReServiceCodes[i])
		}

		pickupAddress = factory.BuildAddress(suite.DB(), []factory.Customization{
			{
				Model: models.Address{
					StreetAddress1: "7 Q St",
					City:           "Twentynine Palms",
					State:          "CA",
					PostalCode:     "92277",
				},
			},
		}, nil)

		longhaulDestinationAddress = factory.BuildAddress(suite.DB(), []factory.Customization{
			{
				Model: models.Address{
					StreetAddress1: "278 E Maple Drive",
					City:           "San Diego",
					State:          "CA",
					PostalCode:     "92114",
				},
			},
		}, nil)

		shorthaulDestinationAddress = factory.BuildAddress(suite.DB(), []factory.Customization{
			{
				Model: models.Address{
					StreetAddress1: "448 Washington Boulevard NE",
					City:           "Winterhaven",
					State:          "CA",
					PostalCode:     "92283",
				},
			},
		}, nil)

		mto = factory.BuildMove(suite.DB(), []factory.Customization{
			{
				Model: models.Move{
					Status: models.MoveStatusAPPROVED,
				},
			},
		}, nil)
	}

	builder := query.NewQueryBuilder()
	moveRouter := moveservices.NewMoveRouter()
	planner := &mocks.Planner{}
	planner.On("ZipTransitDistance",
		mock.AnythingOfType("*appcontext.appContext"),
		mock.Anything,
		mock.Anything,
	).Return(400, nil)
	siCreator := mtoserviceitem.NewMTOServiceItemCreator(planner, builder, moveRouter, ghcrateengine.NewDomesticUnpackPricer(), ghcrateengine.NewDomesticPackPricer(), ghcrateengine.NewDomesticLinehaulPricer(), ghcrateengine.NewDomesticShorthaulPricer(), ghcrateengine.NewDomesticOriginPricer(), ghcrateengine.NewDomesticDestinationPricer(), ghcrateengine.NewFuelSurchargePricer())
	updater := NewMTOShipmentStatusUpdater(builder, siCreator, planner)

	suite.Run("Shipments with different origin/destination ZIP3 have longhaul service item", func() {
		setupTestData()

		shipment := factory.BuildMTOShipment(suite.DB(), []factory.Customization{
			{
				Model:    mto,
				LinkOnly: true,
			},
			{
				Model:    pickupAddress,
				Type:     &factory.Addresses.PickupAddress,
				LinkOnly: true,
			},
			{
				Model:    longhaulDestinationAddress,
				Type:     &factory.Addresses.DeliveryAddress,
				LinkOnly: true,
			},
			{
				Model: models.MTOShipment{
					ShipmentType: models.MTOShipmentTypeHHG,
					Status:       models.MTOShipmentStatusSubmitted,
				},
			},
		}, nil)

		appCtx := suite.AppContextForTest()
		eTag := etag.GenerateEtag(shipment.UpdatedAt)

		updatedShipment, err := updater.UpdateMTOShipmentStatus(appCtx, shipment.ID, models.MTOShipmentStatusApproved, nil, nil, eTag)
		suite.NoError(err)

		serviceItems := models.MTOServiceItems{}
		err = appCtx.DB().EagerPreload("ReService").Where("mto_shipment_id = ?", updatedShipment.ID).All(&serviceItems)
		suite.NoError(err)

		suite.Equal(models.ReServiceCodeDLH, serviceItems[0].ReService.Code)
	})

	suite.Run("Shipments with same origin/destination ZIP3 have shorthaul service item", func() {
		setupTestData()

		shipment := factory.BuildMTOShipment(suite.DB(), []factory.Customization{
			{
				Model:    mto,
				LinkOnly: true,
			},
			{
				Model:    pickupAddress,
				Type:     &factory.Addresses.PickupAddress,
				LinkOnly: true,
			},
			{
				Model:    shorthaulDestinationAddress,
				Type:     &factory.Addresses.DeliveryAddress,
				LinkOnly: true,
			},
			{
				Model: models.MTOShipment{
					ShipmentType: models.MTOShipmentTypeHHG,
					Status:       models.MTOShipmentStatusSubmitted,
				},
			},
		}, nil)

		appCtx := suite.AppContextForTest()
		eTag := etag.GenerateEtag(shipment.UpdatedAt)

		updatedShipment, err := updater.UpdateMTOShipmentStatus(appCtx, shipment.ID, models.MTOShipmentStatusApproved, nil, nil, eTag)
		suite.NoError(err)

		serviceItems := models.MTOServiceItems{}
		err = appCtx.DB().EagerPreload("ReService").Where("mto_shipment_id = ?", updatedShipment.ID).All(&serviceItems)
		suite.NoError(err)

		suite.Equal(models.ReServiceCodeDSH, serviceItems[0].ReService.Code)
	})
}<|MERGE_RESOLUTION|>--- conflicted
+++ resolved
@@ -107,10 +107,7 @@
 					City:           "Des Moines",
 					State:          "IA",
 					PostalCode:     "50309",
-<<<<<<< HEAD
-=======
 					County:         "POLK",
->>>>>>> cd89a56b
 				},
 			},
 		}, nil)
