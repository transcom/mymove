--- conflicted
+++ resolved
@@ -2706,8 +2706,6 @@
 			suite.Equal(rdd60DaysDate.Format(time.RFC3339), fetchedShipment.RequiredDeliveryDate.Format(time.RFC3339))
 		}
 
-<<<<<<< HEAD
-=======
 		conusAddress = factory.BuildAddress(suite.DB(), []factory.Customization{
 			{
 				Model: models.Address{
@@ -2739,7 +2737,6 @@
 			{zone5Address, conusAddress},
 		}
 
->>>>>>> 9dbe4621
 		for _, testCase := range testCases60Days {
 			shipment := factory.BuildMTOShipmentMinimal(suite.DB(), []factory.Customization{
 				{
@@ -2767,11 +2764,7 @@
 			}, nil)
 			// adding 42 days; ghcDomesticTransitTime0LbsUpper.MaxDaysTransitTime is 12, plus 30 for Zone 5 UB
 			pickUpDate := shipment.ScheduledPickupDate
-<<<<<<< HEAD
-			rdd60DaysDateUB := pickUpDate.AddDate(0, 0, 31)
-=======
 			rdd60DaysDateUB := pickUpDate.AddDate(0, 0, 28)
->>>>>>> 9dbe4621
 			shipmentEtag := etag.GenerateEtag(shipment.UpdatedAt)
 			_, err = updater.UpdateMTOShipmentStatus(appCtx, shipment.ID, status, nil, nil, shipmentEtag)
 			suite.NoError(err)
@@ -2791,11 +2784,7 @@
 				Contract:             reContract,
 				ContractID:           reContract.ID,
 				StartDate:            time.Now(),
-<<<<<<< HEAD
-				EndDate:              time.Now().Add(time.Hour * 12),
-=======
 				EndDate:              time.Now().AddDate(1, 0, 0),
->>>>>>> 9dbe4621
 				Escalation:           1.0,
 				EscalationCompounded: 1.0,
 			},
@@ -2803,22 +2792,6 @@
 		move := factory.BuildAvailableToPrimeMove(suite.DB(), nil, nil)
 		appCtx := suite.AppContextForTest()
 
-<<<<<<< HEAD
-		ghcDomesticTransitTime0LbsUpper := models.GHCDomesticTransitTime{
-			MaxDaysTransitTime: 12,
-			WeightLbsLower:     10001,
-			WeightLbsUpper:     0,
-			DistanceMilesLower: 0,
-			DistanceMilesUpper: 10000,
-		}
-		verrs, err := suite.DB().ValidateAndCreate(&ghcDomesticTransitTime0LbsUpper)
-		suite.Assert().False(verrs.HasAny())
-		suite.NoError(err)
-
-		conusAddress := factory.BuildAddress(suite.DB(), nil, []factory.Trait{factory.GetTraitAddress2})
-		zone1Address := factory.BuildAddress(suite.DB(), nil, []factory.Trait{factory.GetTraitAddressAKZone1})
-		estimatedWeight := unit.Pound(11000)
-=======
 		ghcDomesticTransitTime := models.GHCDomesticTransitTime{
 			MaxDaysTransitTime: 12,
 			WeightLbsLower:     0,
@@ -2853,7 +2826,6 @@
 				},
 			}}, nil)
 		estimatedWeight := unit.Pound(4000)
->>>>>>> 9dbe4621
 		shipment := factory.BuildMTOShipmentMinimal(suite.DB(), []factory.Customization{
 			{
 				Model:    move,
@@ -2873,19 +2845,12 @@
 				LinkOnly: true,
 			},
 			{
-<<<<<<< HEAD
-				Model:    zone1Address,
-=======
 				Model:    zone5Address,
->>>>>>> 9dbe4621
 				Type:     &factory.Addresses.DeliveryAddress,
 				LinkOnly: true,
 			},
 		}, nil)
-<<<<<<< HEAD
-=======
-
->>>>>>> 9dbe4621
+
 		shipmentEtag := etag.GenerateEtag(shipment.UpdatedAt)
 		mtoShipment, err := updater.UpdateMTOShipmentStatus(appCtx, shipment.ID, status, nil, nil, shipmentEtag)
 		suite.NoError(err)
@@ -4006,16 +3971,6 @@
 
 	builder := query.NewQueryBuilder()
 	fetcher := fetch.NewFetcher(builder)
-<<<<<<< HEAD
-	planner := &mocks.Planner{}
-	planner.On("ZipTransitDistance",
-		mock.AnythingOfType("*appcontext.appContext"),
-		mock.AnythingOfType("string"),
-		mock.AnythingOfType("string"),
-		true,
-	).Return(500, nil)
-=======
->>>>>>> 9dbe4621
 	moveRouter := moveservices.NewMoveRouter(transportationoffice.NewTransportationOfficesFetcher())
 	waf := entitlements.NewWeightAllotmentFetcher()
 	moveWeights := moveservices.NewMoveWeights(NewShipmentReweighRequester(), waf)
@@ -4024,11 +3979,6 @@
 	addressCreator := address.NewAddressCreator()
 	addressUpdater := address.NewAddressUpdater()
 
-<<<<<<< HEAD
-	mtoShipmentUpdaterPrime := NewPrimeMTOShipmentUpdater(builder, fetcher, planner, moveRouter, moveWeights, mockSender, &mockShipmentRecalculator, addressUpdater, addressCreator)
-
-	suite.Run("should update requiredDeliveryDate when scheduledPickupDate is updated", func() {
-=======
 	suite.Run("should update requiredDeliveryDate when scheduledPickupDate is updated", func() {
 		planner := &mocks.Planner{}
 		planner.On("ZipTransitDistance",
@@ -4038,7 +3988,6 @@
 		).Return(500, nil)
 		mtoShipmentUpdaterPrime := NewPrimeMTOShipmentUpdater(builder, fetcher, planner, moveRouter, moveWeights, mockSender, &mockShipmentRecalculator, addressUpdater, addressCreator)
 
->>>>>>> 9dbe4621
 		reContract := testdatagen.FetchOrMakeReContract(suite.DB(), testdatagen.Assertions{})
 		testdatagen.FetchOrMakeReContractYear(suite.DB(), testdatagen.Assertions{
 			ReContractYear: models.ReContractYear{
@@ -4064,10 +4013,6 @@
 		suite.Assert().False(verrs.HasAny())
 		suite.NoError(err)
 
-<<<<<<< HEAD
-		conusAddress := factory.BuildAddress(suite.DB(), nil, []factory.Trait{factory.GetTraitAddress2})
-		zone1Address := factory.BuildAddress(suite.DB(), nil, []factory.Trait{factory.GetTraitAddressAKZone1})
-=======
 		conusAddress := factory.BuildAddress(suite.DB(), []factory.Customization{
 			{
 				Model: models.Address{
@@ -4090,7 +4035,6 @@
 					IsOconus:       models.BoolPointer(true),
 				},
 			}}, nil)
->>>>>>> 9dbe4621
 		estimatedWeight := unit.Pound(4000)
 		oldUbShipment := factory.BuildMTOShipmentMinimal(suite.DB(), []factory.Customization{
 			{
@@ -4112,11 +4056,7 @@
 				LinkOnly: true,
 			},
 			{
-<<<<<<< HEAD
-				Model:    zone1Address,
-=======
 				Model:    zone5Address,
->>>>>>> 9dbe4621
 				Type:     &factory.Addresses.DeliveryAddress,
 				LinkOnly: true,
 			},
@@ -4125,12 +4065,8 @@
 		suite.Nil(oldUbShipment.RequiredDeliveryDate)
 
 		pickUpDate := time.Now()
-<<<<<<< HEAD
-		expectedRequiredDeiliveryDate := pickUpDate.AddDate(0, 0, 24)
-=======
 		dayAfterPickupDay := pickUpDate.AddDate(0, 0, 1)
 		expectedRequiredDeiliveryDate := dayAfterPickupDay.AddDate(0, 0, 27)
->>>>>>> 9dbe4621
 		newUbShipment := models.MTOShipment{
 			ID:                  oldUbShipment.ID,
 			ShipmentType:        models.MTOShipmentTypeUnaccompaniedBaggage,
@@ -4148,8 +4084,6 @@
 		suite.Equal(expectedRequiredDeiliveryDate.Month(), updatedMTOShipment.RequiredDeliveryDate.Month())
 		suite.Equal(expectedRequiredDeiliveryDate.Year(), updatedMTOShipment.RequiredDeliveryDate.Year())
 	})
-<<<<<<< HEAD
-=======
 
 	suite.Run("errors when rate area for the pickup address is not found", func() {
 		planner := &mocks.Planner{}
@@ -4358,5 +4292,4 @@
 		wrappedErr := queryErr.Unwrap()
 		suite.Equal(fmt.Sprintf("error fetching destination rate area id for address ID: %s", destinationAddress.ID), wrappedErr.Error())
 	})
->>>>>>> 9dbe4621
 }