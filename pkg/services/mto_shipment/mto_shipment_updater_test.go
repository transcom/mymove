--- conflicted
+++ resolved
@@ -5124,7 +5124,6 @@
 			},
 		}, nil)
 
-<<<<<<< HEAD
 		customization := make([]factory.Customization, 0)
 		customization = append(customization,
 			factory.Customization{
@@ -5257,26 +5256,6 @@
 			suite.Equal(serviceItems[i].SITDestinationOriginalAddress.PostalCode, destinationAddress.PostalCode)
 			suite.Equal(serviceItems[i].SITDestinationFinalAddress.PostalCode, destinationAddress.PostalCode)
 		}
-=======
-		suite.Nil(oldUbShipment.RequiredDeliveryDate)
-
-		pickUpDate := time.Now()
-		newUbShipment := models.MTOShipment{
-			ID:                  oldUbShipment.ID,
-			ShipmentType:        models.MTOShipmentTypeUnaccompaniedBaggage,
-			ScheduledPickupDate: &pickUpDate,
-		}
-
-		eTag := etag.GenerateEtag(oldUbShipment.UpdatedAt)
-		updatedMTOShipment, err := mtoShipmentUpdaterPrime.UpdateMTOShipment(appCtx, &newUbShipment, eTag, "test")
-
-		suite.Error(err)
-		suite.Nil(updatedMTOShipment)
-		suite.Equal("Could not complete query related to object of type: mtoShipment.", err.Error())
-		suite.IsType(apperror.QueryError{}, err)
-		queryErr := err.(apperror.QueryError)
-		wrappedErr := queryErr.Unwrap()
-		suite.Equal(fmt.Sprintf("error fetching destination rate area id for address ID: %s", destinationAddress.ID), wrappedErr.Error())
 	})
 }
 
@@ -5530,7 +5509,6 @@
 			}
 		}
 		suite.FatalTrue(foundINPK)
->>>>>>> f2d257bb
 	})
 }
 
