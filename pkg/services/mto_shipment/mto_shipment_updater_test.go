--- conflicted
+++ resolved
@@ -110,10 +110,7 @@
 					City:           "Des Moines",
 					State:          "IA",
 					PostalCode:     "50309",
-<<<<<<< HEAD
-=======
 					County:         "POLK",
->>>>>>> 189bf4c4
 				},
 			},
 		}, nil)
