package mtoshipment

import (
	"errors"
	"fmt"
	"math"
	"strings"
	"time"

	"github.com/gofrs/uuid"
	"github.com/stretchr/testify/mock"

	"github.com/transcom/mymove/pkg/apperror"
	"github.com/transcom/mymove/pkg/auth"
	"github.com/transcom/mymove/pkg/etag"
	"github.com/transcom/mymove/pkg/factory"
	"github.com/transcom/mymove/pkg/handlers"
	"github.com/transcom/mymove/pkg/models"
	"github.com/transcom/mymove/pkg/models/roles"
	"github.com/transcom/mymove/pkg/notifications"
	notificationMocks "github.com/transcom/mymove/pkg/notifications/mocks"
	"github.com/transcom/mymove/pkg/route/mocks"
	"github.com/transcom/mymove/pkg/services"
	"github.com/transcom/mymove/pkg/services/address"
	"github.com/transcom/mymove/pkg/services/entitlements"
	"github.com/transcom/mymove/pkg/services/fetch"
	"github.com/transcom/mymove/pkg/services/ghcrateengine"
	mockservices "github.com/transcom/mymove/pkg/services/mocks"
	moveservices "github.com/transcom/mymove/pkg/services/move"
	mtoserviceitem "github.com/transcom/mymove/pkg/services/mto_service_item"
	"github.com/transcom/mymove/pkg/services/query"
	transportationoffice "github.com/transcom/mymove/pkg/services/transportation_office"
	"github.com/transcom/mymove/pkg/testdatagen"
	"github.com/transcom/mymove/pkg/unit"
)

func setUpMockNotificationSender() notifications.NotificationSender {
	// The NewMTOShipmentUpdater needs a NotificationSender for sending notification emails to the customer.
	// This function allows us to set up a fresh mock for each test so we can check the number of calls it has.
	mockSender := notificationMocks.NotificationSender{}
	mockSender.On("SendNotification",
		mock.AnythingOfType("*appcontext.appContext"),
		mock.AnythingOfType("*notifications.ReweighRequested"),
	).Return(nil)

	return &mockSender
}

func (suite *MTOShipmentServiceSuite) TestMTOShipmentUpdater() {
	now := time.Now().UTC().Truncate(time.Hour * 24)
	builder := query.NewQueryBuilder()
	fetcher := fetch.NewFetcher(builder)
	planner := &mocks.Planner{}
	planner.On("ZipTransitDistance",
		mock.AnythingOfType("*appcontext.appContext"),
		mock.Anything,
		mock.Anything,
	).Return(1000, nil)
	moveRouter := moveservices.NewMoveRouter(transportationoffice.NewTransportationOfficesFetcher())
	waf := entitlements.NewWeightAllotmentFetcher()
	mockSender := setUpMockNotificationSender()
	moveWeights := moveservices.NewMoveWeights(NewShipmentReweighRequester(), waf, mockSender)
	mockShipmentRecalculator := mockservices.PaymentRequestShipmentRecalculator{}
	mockShipmentRecalculator.On("ShipmentRecalculatePaymentRequest",
		mock.AnythingOfType("*appcontext.appContext"),
		mock.AnythingOfType("uuid.UUID"),
	).Return(&models.PaymentRequests{}, nil)
	addressCreator := address.NewAddressCreator()
	addressUpdater := address.NewAddressUpdater()

	mtoShipmentUpdaterOffice := NewOfficeMTOShipmentUpdater(builder, fetcher, planner, moveRouter, moveWeights, mockSender, &mockShipmentRecalculator, addressUpdater, addressCreator)
	mtoShipmentUpdaterCustomer := NewCustomerMTOShipmentUpdater(builder, fetcher, planner, moveRouter, moveWeights, mockSender, &mockShipmentRecalculator, addressUpdater, addressCreator)
	mtoShipmentUpdaterPrime := NewPrimeMTOShipmentUpdater(builder, fetcher, planner, moveRouter, moveWeights, mockSender, &mockShipmentRecalculator, addressUpdater, addressCreator)
	scheduledPickupDate := now.Add(time.Hour * 24 * 3)
	firstAvailableDeliveryDate := now.Add(time.Hour * 24 * 4)
	actualPickupDate := now.Add(time.Hour * 24 * 3)
	scheduledDeliveryDate := now.Add(time.Hour * 24 * 4)
	actualDeliveryDate := now.Add(time.Hour * 24 * 4)
	primeActualWeight := unit.Pound(1234)
	primeEstimatedWeight := unit.Pound(1234)

	var mtoShipment models.MTOShipment
	var oldMTOShipment models.MTOShipment
	var secondaryPickupAddress models.Address
	var secondaryDeliveryAddress models.Address
	var tertiaryPickupAddress models.Address
	var tertiaryDeliveryAddress models.Address
	var newDestinationAddress models.Address
	var newPickupAddress models.Address

	setupTestData := func() {
		oldMTOShipment = factory.BuildMTOShipment(suite.DB(), []factory.Customization{
			{
				Model: models.MTOShipment{
					FirstAvailableDeliveryDate: &firstAvailableDeliveryDate,
					ScheduledPickupDate:        &scheduledPickupDate,
					ApprovedDate:               &firstAvailableDeliveryDate,
				},
			},
		}, nil)

		requestedPickupDate := *oldMTOShipment.RequestedPickupDate
		secondaryDeliveryAddress = factory.BuildAddress(suite.DB(), nil, []factory.Trait{factory.GetTraitAddress4})
		secondaryPickupAddress = factory.BuildAddress(suite.DB(), nil, []factory.Trait{factory.GetTraitAddress3})
		tertiaryPickupAddress = factory.BuildAddress(suite.DB(), nil, []factory.Trait{factory.GetTraitAddress3})
		tertiaryDeliveryAddress = factory.BuildAddress(suite.DB(), nil, []factory.Trait{factory.GetTraitAddress4})
		newDestinationAddress = factory.BuildAddress(suite.DB(), []factory.Customization{
			{
				Model: models.Address{
					StreetAddress1: "987 Other Avenue",
					StreetAddress2: models.StringPointer("P.O. Box 1234"),
					StreetAddress3: models.StringPointer("c/o Another Person"),
					City:           "Des Moines",
					State:          "IA",
					PostalCode:     "50309",
					County:         models.StringPointer("POLK"),
				},
			},
		}, nil)

		newPickupAddress = factory.BuildAddress(suite.DB(), []factory.Customization{
			{
				Model: models.Address{
					StreetAddress1: "987 Over There Avenue",
					StreetAddress2: models.StringPointer("P.O. Box 1234"),
					StreetAddress3: models.StringPointer("c/o Another Person"),
					City:           "Houston",
					State:          "TX",
					PostalCode:     "77083",
				},
			},
		}, []factory.Trait{factory.GetTraitAddress4})

		mtoShipment = models.MTOShipment{
			ID:                         oldMTOShipment.ID,
			MoveTaskOrderID:            oldMTOShipment.MoveTaskOrderID,
			MoveTaskOrder:              oldMTOShipment.MoveTaskOrder,
			DestinationAddress:         oldMTOShipment.DestinationAddress,
			DestinationAddressID:       oldMTOShipment.DestinationAddressID,
			PickupAddress:              oldMTOShipment.PickupAddress,
			PickupAddressID:            oldMTOShipment.PickupAddressID,
			RequestedPickupDate:        &requestedPickupDate,
			ScheduledPickupDate:        &scheduledPickupDate,
			ShipmentType:               models.MTOShipmentTypeHHG,
			PrimeActualWeight:          &primeActualWeight,
			PrimeEstimatedWeight:       &primeEstimatedWeight,
			FirstAvailableDeliveryDate: &firstAvailableDeliveryDate,
			Status:                     oldMTOShipment.Status,
			ActualPickupDate:           &actualPickupDate,
			ApprovedDate:               &firstAvailableDeliveryDate,
			MarketCode:                 oldMTOShipment.MarketCode,
		}

		primeEstimatedWeight = unit.Pound(9000)
	}

	suite.Run("Etag is stale", func() {
		setupTestData()

		eTag := etag.GenerateEtag(time.Now())

		var testScheduledPickupDate time.Time
		mtoShipment.ScheduledPickupDate = &testScheduledPickupDate

		session := auth.Session{}
		_, err := mtoShipmentUpdaterCustomer.UpdateMTOShipment(suite.AppContextWithSessionForTest(&session), &mtoShipment, eTag, "test")
		suite.Error(err)
		suite.IsType(apperror.PreconditionFailedError{}, err)
		// Verify that shipment recalculate was handled correctly
		mockShipmentRecalculator.AssertNotCalled(suite.T(), "ShipmentRecalculatePaymentRequest", mock.AnythingOfType("*appcontext.appContext"), mock.AnythingOfType("uuid.UUID"))
	})

	suite.Run("404 Not Found Error - shipment can only be created for service member associated with the current session", func() {
		setupTestData()

		session := suite.AppContextWithSessionForTest(&auth.Session{
			ApplicationName: auth.MilApp,
			ServiceMemberID: mtoShipment.MoveTaskOrder.Orders.ServiceMemberID,
		})

		eTag := etag.GenerateEtag(oldMTOShipment.UpdatedAt)
		move := factory.BuildMove(suite.DB(), nil, nil)

		shipment := factory.BuildMTOShipment(nil, []factory.Customization{
			{
				Model:    move,
				LinkOnly: true,
			},
		}, nil)
		updatedShipment, err := mtoShipmentUpdaterCustomer.UpdateMTOShipment(session, &shipment, eTag, "test")
		suite.Error(err)
		suite.Nil(updatedShipment)
		suite.IsType(apperror.NotFoundError{}, err)
	})

	suite.Run("If-Unmodified-Since is equal to the updated_at date", func() {
		oldMTOShipment := factory.BuildMTOShipment(suite.DB(), []factory.Customization{
			{
				Model: models.MTOShipment{
					FirstAvailableDeliveryDate: &firstAvailableDeliveryDate,
					ScheduledPickupDate:        &scheduledPickupDate,
					ApprovedDate:               &firstAvailableDeliveryDate,
					Status:                     models.MTOShipmentStatusApproved,
				},
			},
		}, nil)

		requestedPickupDate := *oldMTOShipment.RequestedPickupDate
		secondaryDeliveryAddress = factory.BuildAddress(suite.DB(), nil, []factory.Trait{factory.GetTraitAddress4})
		secondaryPickupAddress = factory.BuildAddress(suite.DB(), nil, []factory.Trait{factory.GetTraitAddress3})
		tertiaryPickupAddress = factory.BuildAddress(suite.DB(), nil, []factory.Trait{factory.GetTraitAddress3})
		tertiaryDeliveryAddress = factory.BuildAddress(suite.DB(), nil, []factory.Trait{factory.GetTraitAddress4})
		newDestinationAddress = factory.BuildAddress(suite.DB(), []factory.Customization{
			{
				Model: models.Address{
					StreetAddress1: "987 Other Avenue",
					StreetAddress2: models.StringPointer("P.O. Box 1234"),
					StreetAddress3: models.StringPointer("c/o Another Person"),
					City:           "Des Moines",
					State:          "IA",
					PostalCode:     "50309",
					County:         models.StringPointer("POLK"),
				},
			},
		}, nil)

		newPickupAddress = factory.BuildAddress(suite.DB(), []factory.Customization{
			{
				Model: models.Address{
					StreetAddress1: "987 Over There Avenue",
					StreetAddress2: models.StringPointer("P.O. Box 1234"),
					StreetAddress3: models.StringPointer("c/o Another Person"),
					City:           "Houston",
					State:          "TX",
					PostalCode:     "77083",
				},
			},
		}, []factory.Trait{factory.GetTraitAddress4})

		mtoShipment = models.MTOShipment{
			ID:                         oldMTOShipment.ID,
			MoveTaskOrderID:            oldMTOShipment.MoveTaskOrderID,
			MoveTaskOrder:              oldMTOShipment.MoveTaskOrder,
			DestinationAddress:         oldMTOShipment.DestinationAddress,
			DestinationAddressID:       oldMTOShipment.DestinationAddressID,
			PickupAddress:              oldMTOShipment.PickupAddress,
			PickupAddressID:            oldMTOShipment.PickupAddressID,
			RequestedPickupDate:        &requestedPickupDate,
			ScheduledPickupDate:        &scheduledPickupDate,
			ShipmentType:               models.MTOShipmentTypeHHG,
			PrimeActualWeight:          &primeActualWeight,
			PrimeEstimatedWeight:       &primeEstimatedWeight,
			FirstAvailableDeliveryDate: &firstAvailableDeliveryDate,
			ActualPickupDate:           &actualPickupDate,
			ApprovedDate:               &firstAvailableDeliveryDate,
			MarketCode:                 oldMTOShipment.MarketCode,
		}

		primeEstimatedWeight = unit.Pound(9000)

		eTag := etag.GenerateEtag(oldMTOShipment.UpdatedAt)
		var testScheduledPickupDate time.Time
		mtoShipment.ScheduledPickupDate = &testScheduledPickupDate

		session := auth.Session{}
		updatedMTOShipment, err := mtoShipmentUpdaterCustomer.UpdateMTOShipment(suite.AppContextWithSessionForTest(&session), &mtoShipment, eTag, "test")

		suite.Require().NoError(err)
		suite.Equal(updatedMTOShipment.ID, oldMTOShipment.ID)
		suite.Equal(updatedMTOShipment.MoveTaskOrder.ID, oldMTOShipment.MoveTaskOrder.ID)
		suite.Equal(updatedMTOShipment.ShipmentType, models.MTOShipmentTypeHHG)

		suite.Equal(updatedMTOShipment.PickupAddressID, oldMTOShipment.PickupAddressID)

		suite.Equal(updatedMTOShipment.PrimeActualWeight, &primeActualWeight)
		suite.True(actualPickupDate.Equal(*updatedMTOShipment.ActualPickupDate))
		suite.True(firstAvailableDeliveryDate.Equal(*updatedMTOShipment.FirstAvailableDeliveryDate))
		// Verify that shipment recalculate was handled correctly
		mockShipmentRecalculator.AssertNotCalled(suite.T(), "ShipmentRecalculatePaymentRequest", mock.AnythingOfType("*appcontext.appContext"), mock.AnythingOfType("uuid.UUID"))
	})

	suite.Run("Updater can handle optional queries set as nil", func() {
		setupTestData()
		var testScheduledPickupDate time.Time

		oldMTOShipment2 := factory.BuildMTOShipment(suite.DB(), nil, nil)
		mtoShipment2 := models.MTOShipment{
			ID:                  oldMTOShipment2.ID,
			ShipmentType:        models.MTOShipmentTypeHHG,
			ScheduledPickupDate: &testScheduledPickupDate,
		}

		eTag := etag.GenerateEtag(oldMTOShipment2.UpdatedAt)
		session := auth.Session{}
		updatedMTOShipment, err := mtoShipmentUpdaterCustomer.UpdateMTOShipment(suite.AppContextWithSessionForTest(&session), &mtoShipment2, eTag, "test")

		suite.Require().NoError(err)
		suite.Equal(updatedMTOShipment.ID, oldMTOShipment2.ID)
		suite.Equal(updatedMTOShipment.MoveTaskOrder.ID, oldMTOShipment2.MoveTaskOrder.ID)
		suite.Equal(updatedMTOShipment.ShipmentType, models.MTOShipmentTypeHHG)
		// Verify that shipment recalculate was handled correctly
		mockShipmentRecalculator.AssertNotCalled(suite.T(), "ShipmentRecalculatePaymentRequest", mock.AnythingOfType("*appcontext.appContext"), mock.AnythingOfType("uuid.UUID"))
	})

	suite.Run("Successfully remove a secondary pickup address", func() {
		setupTestData()

		oldShipment := factory.BuildMTOShipment(suite.DB(), []factory.Customization{
			{
				Model: models.MTOShipment{
					ShipmentType: models.MTOShipmentTypeHHG,
				},
			},
			{
				Model:    secondaryPickupAddress,
				LinkOnly: true,
				Type:     &factory.Addresses.SecondaryPickupAddress,
			},
		}, nil)
		suite.FatalNotNil(oldShipment.SecondaryPickupAddress)
		suite.FatalNotNil(oldShipment.SecondaryPickupAddressID)
		suite.FatalNotNil(oldShipment.HasSecondaryPickupAddress)
		suite.True(*oldShipment.HasSecondaryPickupAddress)

		eTag := etag.GenerateEtag(oldShipment.UpdatedAt)

		no := false
		updatedShipment := models.MTOShipment{
			ID:                        oldShipment.ID,
			HasSecondaryPickupAddress: &no,
		}

		session := auth.Session{}
		newShipment, err := mtoShipmentUpdaterCustomer.UpdateMTOShipment(suite.AppContextWithSessionForTest(&session), &updatedShipment, eTag, "test")

		suite.Require().NoError(err)
		suite.FatalNotNil(newShipment.HasSecondaryPickupAddress)
		suite.False(*newShipment.HasSecondaryPickupAddress)
		suite.Nil(newShipment.SecondaryPickupAddress)
	})
	suite.Run("Successfully remove a secondary delivery address", func() {
		setupTestData()

		oldShipment := factory.BuildMTOShipment(suite.DB(), []factory.Customization{
			{
				Model: models.MTOShipment{
					ShipmentType: models.MTOShipmentTypeHHG,
				},
			},
			{
				Model:    secondaryDeliveryAddress,
				LinkOnly: true,
				Type:     &factory.Addresses.SecondaryDeliveryAddress,
			},
		}, nil)
		suite.FatalNotNil(oldShipment.SecondaryDeliveryAddress)
		suite.FatalNotNil(oldShipment.SecondaryDeliveryAddressID)
		suite.FatalNotNil(oldShipment.HasSecondaryDeliveryAddress)
		suite.True(*oldShipment.HasSecondaryDeliveryAddress)

		eTag := etag.GenerateEtag(oldShipment.UpdatedAt)

		no := false
		updatedShipment := models.MTOShipment{
			ID:                          oldShipment.ID,
			HasSecondaryDeliveryAddress: &no,
		}

		session := auth.Session{}
		newShipment, err := mtoShipmentUpdaterCustomer.UpdateMTOShipment(suite.AppContextWithSessionForTest(&session), &updatedShipment, eTag, "test")

		suite.Require().NoError(err)
		suite.FatalNotNil(newShipment.HasSecondaryDeliveryAddress)
		suite.False(*newShipment.HasSecondaryDeliveryAddress)
		suite.Nil(newShipment.SecondaryDeliveryAddress)
	})

	suite.Run("Successfully remove a tertiary pickup address", func() {
		setupTestData()

		oldShipment := factory.BuildMTOShipment(suite.DB(), []factory.Customization{
			{
				Model: models.MTOShipment{
					ShipmentType: models.MTOShipmentTypeHHG,
				},
			},
			{
				Model:    secondaryPickupAddress,
				LinkOnly: true,
				Type:     &factory.Addresses.SecondaryPickupAddress,
			},
			{
				Model:    tertiaryPickupAddress,
				LinkOnly: true,
				Type:     &factory.Addresses.TertiaryPickupAddress,
			},
		}, nil)
		suite.FatalNotNil(oldShipment.TertiaryPickupAddress)
		suite.FatalNotNil(oldShipment.TertiaryPickupAddressID)
		suite.FatalNotNil(oldShipment.HasTertiaryPickupAddress)
		suite.True(*oldShipment.HasTertiaryPickupAddress)

		eTag := etag.GenerateEtag(oldShipment.UpdatedAt)

		no := false
		updatedShipment := models.MTOShipment{
			ID:                       oldShipment.ID,
			HasTertiaryPickupAddress: &no,
		}

		session := auth.Session{}
		newShipment, err := mtoShipmentUpdaterCustomer.UpdateMTOShipment(suite.AppContextWithSessionForTest(&session), &updatedShipment, eTag, "test")

		suite.Require().NoError(err)
		suite.FatalNotNil(newShipment.HasTertiaryPickupAddress)
		suite.False(*newShipment.HasTertiaryPickupAddress)
		suite.Nil(newShipment.TertiaryPickupAddress)
	})
	suite.Run("Successfully remove a tertiary delivery address", func() {
		setupTestData()

		oldShipment := factory.BuildMTOShipment(suite.DB(), []factory.Customization{
			{
				Model: models.MTOShipment{
					ShipmentType: models.MTOShipmentTypeHHG,
				},
			},
			{
				Model:    tertiaryDeliveryAddress,
				LinkOnly: true,
				Type:     &factory.Addresses.TertiaryDeliveryAddress,
			},
		}, nil)
		suite.FatalNotNil(oldShipment.TertiaryDeliveryAddress)
		suite.FatalNotNil(oldShipment.TertiaryDeliveryAddressID)
		suite.FatalNotNil(oldShipment.HasTertiaryDeliveryAddress)
		suite.True(*oldShipment.HasTertiaryDeliveryAddress)

		eTag := etag.GenerateEtag(oldShipment.UpdatedAt)

		no := false
		updatedShipment := models.MTOShipment{
			ID:                         oldShipment.ID,
			HasTertiaryDeliveryAddress: &no,
		}

		session := auth.Session{}
		newShipment, err := mtoShipmentUpdaterCustomer.UpdateMTOShipment(suite.AppContextWithSessionForTest(&session), &updatedShipment, eTag, "test")

		suite.Require().NoError(err)
		suite.FatalNotNil(newShipment.HasTertiaryDeliveryAddress)
		suite.False(*newShipment.HasTertiaryDeliveryAddress)
		suite.Nil(newShipment.TertiaryDeliveryAddress)
	})

	suite.Run("Successful update to all address fields for domestic shipment", func() {
		setupTestData()

		// Ensure we can update every address field on the shipment
		// Create an mtoShipment to update that has every address populated
		oldMTOShipment3 := factory.BuildMTOShipment(suite.DB(), nil, nil)

		eTag := etag.GenerateEtag(oldMTOShipment3.UpdatedAt)

		updatedShipment := &models.MTOShipment{
			ID:                          oldMTOShipment3.ID,
			DestinationAddress:          &newDestinationAddress,
			DestinationAddressID:        &newDestinationAddress.ID,
			PickupAddress:               &newPickupAddress,
			PickupAddressID:             &newPickupAddress.ID,
			HasSecondaryPickupAddress:   models.BoolPointer(true),
			SecondaryPickupAddress:      &secondaryPickupAddress,
			SecondaryPickupAddressID:    &secondaryDeliveryAddress.ID,
			HasSecondaryDeliveryAddress: models.BoolPointer(true),
			SecondaryDeliveryAddress:    &secondaryDeliveryAddress,
			SecondaryDeliveryAddressID:  &secondaryDeliveryAddress.ID,
			HasTertiaryPickupAddress:    models.BoolPointer(true),
			TertiaryPickupAddress:       &tertiaryPickupAddress,
			TertiaryPickupAddressID:     &tertiaryPickupAddress.ID,
			HasTertiaryDeliveryAddress:  models.BoolPointer(true),
			TertiaryDeliveryAddress:     &tertiaryDeliveryAddress,
			TertiaryDeliveryAddressID:   &tertiaryDeliveryAddress.ID,
		}
		session := auth.Session{}
		updatedShipment, err := mtoShipmentUpdaterCustomer.UpdateMTOShipment(suite.AppContextWithSessionForTest(&session), updatedShipment, eTag, "test")

		suite.Require().NoError(err)
		suite.Equal(newDestinationAddress.ID, *updatedShipment.DestinationAddressID)
		suite.Equal(newDestinationAddress.StreetAddress1, updatedShipment.DestinationAddress.StreetAddress1)
		suite.Equal(newPickupAddress.ID, *updatedShipment.PickupAddressID)
		suite.Equal(newPickupAddress.StreetAddress1, updatedShipment.PickupAddress.StreetAddress1)
		suite.Equal(secondaryPickupAddress.ID, *updatedShipment.SecondaryPickupAddressID)
		suite.Equal(secondaryPickupAddress.StreetAddress1, updatedShipment.SecondaryPickupAddress.StreetAddress1)
		suite.Equal(secondaryDeliveryAddress.ID, *updatedShipment.SecondaryDeliveryAddressID)
		suite.Equal(secondaryDeliveryAddress.StreetAddress1, updatedShipment.SecondaryDeliveryAddress.StreetAddress1)

		suite.Equal(tertiaryPickupAddress.ID, *updatedShipment.TertiaryPickupAddressID)
		suite.Equal(tertiaryPickupAddress.StreetAddress1, updatedShipment.TertiaryPickupAddress.StreetAddress1)
		suite.Equal(tertiaryDeliveryAddress.ID, *updatedShipment.TertiaryDeliveryAddressID)
		suite.Equal(tertiaryDeliveryAddress.StreetAddress1, updatedShipment.TertiaryDeliveryAddress.StreetAddress1)
		suite.Equal(updatedShipment.MarketCode, models.MarketCodeDomestic)
		// Verify that shipment recalculate was handled correctly
		mockShipmentRecalculator.AssertNotCalled(suite.T(), "ShipmentRecalculatePaymentRequest", mock.AnythingOfType("*appcontext.appContext"), mock.AnythingOfType("uuid.UUID"))
	})

	suite.Run("Successful update to all address fields also populates us_post_region_city and us_post_region_cites_id on a domestic shipment", func() {
		setupTestData()

		oldMTOShipment3 := factory.BuildMTOShipment(suite.DB(), nil, nil)

		eTag := etag.GenerateEtag(oldMTOShipment3.UpdatedAt)

		updatedShipment := &models.MTOShipment{
			ID:                          oldMTOShipment3.ID,
			DestinationAddress:          &newDestinationAddress,
			DestinationAddressID:        &newDestinationAddress.ID,
			PickupAddress:               &newPickupAddress,
			PickupAddressID:             &newPickupAddress.ID,
			HasSecondaryPickupAddress:   models.BoolPointer(true),
			SecondaryPickupAddress:      &secondaryPickupAddress,
			SecondaryPickupAddressID:    &secondaryDeliveryAddress.ID,
			HasSecondaryDeliveryAddress: models.BoolPointer(true),
			SecondaryDeliveryAddress:    &secondaryDeliveryAddress,
			SecondaryDeliveryAddressID:  &secondaryDeliveryAddress.ID,
			HasTertiaryPickupAddress:    models.BoolPointer(true),
			TertiaryPickupAddress:       &tertiaryPickupAddress,
			TertiaryPickupAddressID:     &tertiaryPickupAddress.ID,
			HasTertiaryDeliveryAddress:  models.BoolPointer(true),
			TertiaryDeliveryAddress:     &tertiaryDeliveryAddress,
			TertiaryDeliveryAddressID:   &tertiaryDeliveryAddress.ID,
		}

		session := auth.Session{}
		updatedShipment, err := mtoShipmentUpdaterCustomer.UpdateMTOShipment(suite.AppContextWithSessionForTest(&session), updatedShipment, eTag, "test")

		suite.Require().NoError(err)
		suite.NotNil(updatedShipment.PickupAddress.UsPostRegionCityID)
		suite.NotNil(updatedShipment.PickupAddress.UsPostRegionCity)
		suite.NotNil(updatedShipment.SecondaryPickupAddress.UsPostRegionCityID)
		suite.NotNil(updatedShipment.SecondaryPickupAddress.UsPostRegionCity)
		suite.NotNil(updatedShipment.TertiaryPickupAddress.UsPostRegionCityID)
		suite.NotNil(updatedShipment.TertiaryPickupAddress.UsPostRegionCity)
		suite.NotNil(updatedShipment.DestinationAddress.UsPostRegionCityID)
		suite.NotNil(updatedShipment.DestinationAddress.UsPostRegionCity)
		suite.NotNil(updatedShipment.SecondaryDeliveryAddress.UsPostRegionCityID)
		suite.NotNil(updatedShipment.SecondaryDeliveryAddress.UsPostRegionCity)
		suite.NotNil(updatedShipment.TertiaryDeliveryAddress.UsPostRegionCityID)
		suite.NotNil(updatedShipment.TertiaryDeliveryAddress.UsPostRegionCity)
	})

	suite.Run("Successful update to all address fields resulting in change of market code", func() {
		setupTestData()

		previousShipment := factory.BuildMTOShipment(suite.DB(), nil, nil)
		newDestinationAddress.State = "AK"
		newPickupAddress.State = "HI"
		// this should be "d" since it is default
		suite.Equal(previousShipment.MarketCode, models.MarketCodeDomestic)

		eTag := etag.GenerateEtag(previousShipment.UpdatedAt)

		updatedShipment := &models.MTOShipment{
			ID:                   previousShipment.ID,
			DestinationAddress:   &newDestinationAddress,
			DestinationAddressID: &newDestinationAddress.ID,
			PickupAddress:        &newPickupAddress,
			PickupAddressID:      &newPickupAddress.ID,
		}
		session := auth.Session{}
		updatedShipment, err := mtoShipmentUpdaterCustomer.UpdateMTOShipment(suite.AppContextWithSessionForTest(&session), updatedShipment, eTag, "test")

		suite.NoError(err)
		suite.Equal(newDestinationAddress.ID, *updatedShipment.DestinationAddressID)
		suite.True(*updatedShipment.DestinationAddress.IsOconus)
		suite.Equal(newPickupAddress.ID, *updatedShipment.PickupAddressID)
		suite.True(*updatedShipment.PickupAddress.IsOconus)
		suite.Equal(updatedShipment.MarketCode, models.MarketCodeInternational)
	})

	suite.Run("Successful update on international shipment with estimated weight results in the update of estimated pricing for basic service items", func() {
		setupTestData()
		planner.On("ZipTransitDistance",
			mock.AnythingOfType("*appcontext.appContext"),
			"50314",
			"99505",
		).Return(1000, nil)
		planner.On("ZipTransitDistance",
			mock.AnythingOfType("*appcontext.appContext"),
			"97220",
			"99505",
		).Return(1000, nil)

		ghcDomesticTransitTime := models.GHCDomesticTransitTime{
			MaxDaysTransitTime: 12,
			WeightLbsLower:     0,
			WeightLbsUpper:     10000,
			DistanceMilesLower: 0,
			DistanceMilesUpper: 10000,
		}
		_, _ = suite.DB().ValidateAndCreate(&ghcDomesticTransitTime)

		move := factory.BuildAvailableToPrimeMove(suite.DB(), nil, nil)

		pickupUSPRC, err := models.FindByZipCode(suite.AppContextForTest().DB(), "50314")
		suite.FatalNoError(err)
		pickupAddress := factory.BuildAddress(suite.DB(), []factory.Customization{
			{
				Model: models.Address{
					StreetAddress1:     "Tester Address",
					City:               "Des Moines",
					State:              "IA",
					PostalCode:         "50314",
					IsOconus:           models.BoolPointer(false),
					UsPostRegionCityID: &pickupUSPRC.ID,
				},
			},
		}, nil)

		destUSPRC, err := models.FindByZipCode(suite.AppContextForTest().DB(), "99505")
		suite.FatalNoError(err)
		destinationAddress := factory.BuildAddress(suite.DB(), []factory.Customization{
			{
				Model: models.Address{
					StreetAddress1:     "JBER",
					City:               "Anchorage",
					State:              "AK",
					PostalCode:         "99505",
					IsOconus:           models.BoolPointer(true),
					UsPostRegionCityID: &destUSPRC.ID,
				},
			},
		}, nil)

		pickupDate := now.AddDate(0, 0, 10)
		requestedPickup := time.Now()
		oldShipment := factory.BuildMTOShipment(suite.DB(), []factory.Customization{
			{
				Model: models.MTOShipment{
					Status:               models.MTOShipmentStatusApproved,
					PrimeEstimatedWeight: nil,
					PickupAddressID:      &pickupAddress.ID,
					DestinationAddressID: &destinationAddress.ID,
					ScheduledPickupDate:  &pickupDate,
					RequestedPickupDate:  &requestedPickup,
					MarketCode:           models.MarketCodeInternational,
				},
			},
			{
				Model:    move,
				LinkOnly: true,
			},
		}, nil)

		factory.BuildMTOServiceItem(suite.DB(), []factory.Customization{
			{
				Model:    move,
				LinkOnly: true,
			},
			{
				Model:    oldShipment,
				LinkOnly: true,
			},
			{
				Model: models.ReService{
					Code: models.ReServiceCodeISLH,
				},
			},
			{
				Model: models.MTOServiceItem{
					Status:          models.MTOServiceItemStatusApproved,
					PricingEstimate: nil,
				},
			},
		}, nil)
		factory.BuildMTOServiceItem(suite.DB(), []factory.Customization{
			{
				Model:    move,
				LinkOnly: true,
			},
			{
				Model:    oldShipment,
				LinkOnly: true,
			},
			{
				Model: models.ReService{
					Code: models.ReServiceCodeIHPK,
				},
			},
			{
				Model: models.MTOServiceItem{
					Status:          models.MTOServiceItemStatusApproved,
					PricingEstimate: nil,
				},
			},
		}, nil)
		factory.BuildMTOServiceItem(suite.DB(), []factory.Customization{
			{
				Model:    move,
				LinkOnly: true,
			},
			{
				Model:    oldShipment,
				LinkOnly: true,
			},
			{
				Model: models.ReService{
					Code: models.ReServiceCodeIHUPK,
				},
			},
			{
				Model: models.MTOServiceItem{
					Status:          models.MTOServiceItemStatusApproved,
					PricingEstimate: nil,
				},
			},
		}, nil)
		portLocation := factory.FetchPortLocation(suite.DB(), []factory.Customization{
			{
				Model: models.Port{
					PortCode: "PDX",
				},
			},
		}, nil)
		factory.BuildMTOServiceItem(suite.DB(), []factory.Customization{
			{
				Model:    move,
				LinkOnly: true,
			},
			{
				Model:    oldShipment,
				LinkOnly: true,
			},
			{
				Model: models.ReService{
					Code: models.ReServiceCodePOEFSC,
				},
			},
			{
				Model: models.MTOServiceItem{
					Status:          models.MTOServiceItemStatusApproved,
					PricingEstimate: nil,
				},
			},
			{
				Model:    portLocation,
				LinkOnly: true,
				Type:     &factory.PortLocations.PortOfDebarkation,
			},
		}, nil)

		eTag := etag.GenerateEtag(oldShipment.UpdatedAt)

		updatedShipment := models.MTOShipment{
			ID:                   oldShipment.ID,
			PrimeEstimatedWeight: &primeEstimatedWeight,
		}

		session := auth.Session{}
		_, err = mtoShipmentUpdaterPrime.UpdateMTOShipment(suite.AppContextWithSessionForTest(&session), &updatedShipment, eTag, "test")
		suite.NoError(err)

		// checking the service item data
		var serviceItems []models.MTOServiceItem
		err = suite.AppContextForTest().DB().EagerPreload("ReService").Where("mto_shipment_id = ?", oldShipment.ID).Order("created_at asc").All(&serviceItems)
		suite.NoError(err)

		suite.Equal(4, len(serviceItems))
		for i := 0; i < len(serviceItems); i++ {
			// because the estimated weight is provided & POEFSC has a port location, estimated pricing should be updated
			suite.NotNil(serviceItems[i].PricingEstimate)
		}
	})

	suite.Run("Successful update on international shipment with estimated weight results in the update of estimated pricing for basic service items except for port fuel surcharge", func() {
		setupTestData()
		planner.On("ZipTransitDistance",
			mock.AnythingOfType("*appcontext.appContext"),
			"50314",
			"99505",
		).Return(1000, nil)
		planner.On("ZipTransitDistance",
			mock.AnythingOfType("*appcontext.appContext"),
			"50314",
			"97220",
		).Return(1000, nil)

		ghcDomesticTransitTime := models.GHCDomesticTransitTime{
			MaxDaysTransitTime: 12,
			WeightLbsLower:     0,
			WeightLbsUpper:     10000,
			DistanceMilesLower: 0,
			DistanceMilesUpper: 10000,
		}
		_, _ = suite.DB().ValidateAndCreate(&ghcDomesticTransitTime)

		move := factory.BuildAvailableToPrimeMove(suite.DB(), nil, nil)

		pickupUSPRC, err := models.FindByZipCode(suite.AppContextForTest().DB(), "50314")
		suite.FatalNoError(err)
		pickupAddress := factory.BuildAddress(suite.DB(), []factory.Customization{
			{
				Model: models.Address{
					StreetAddress1:     "Tester Address",
					City:               "Des Moines",
					State:              "IA",
					PostalCode:         "50314",
					IsOconus:           models.BoolPointer(false),
					UsPostRegionCityID: &pickupUSPRC.ID,
				},
			},
		}, nil)

		destUSPRC, err := models.FindByZipCode(suite.AppContextForTest().DB(), "99505")
		suite.FatalNoError(err)
		destinationAddress := factory.BuildAddress(suite.DB(), []factory.Customization{
			{
				Model: models.Address{
					StreetAddress1:     "JBER",
					City:               "Anchorage",
					State:              "AK",
					PostalCode:         "99505",
					IsOconus:           models.BoolPointer(true),
					UsPostRegionCityID: &destUSPRC.ID,
				},
			},
		}, nil)

		pickupDate := now.AddDate(0, 0, 10)
		requestedPickup := time.Now()
		dbShipment := factory.BuildMTOShipment(suite.DB(), []factory.Customization{
			{
				Model: models.MTOShipment{
					Status:               models.MTOShipmentStatusApproved,
					PrimeEstimatedWeight: nil,
					PickupAddressID:      &pickupAddress.ID,
					DestinationAddressID: &destinationAddress.ID,
					ScheduledPickupDate:  &pickupDate,
					RequestedPickupDate:  &requestedPickup,
					MarketCode:           models.MarketCodeInternational,
				},
			},
			{
				Model:    move,
				LinkOnly: true,
			},
		}, nil)

		factory.BuildMTOServiceItem(suite.DB(), []factory.Customization{
			{
				Model:    move,
				LinkOnly: true,
			},
			{
				Model:    dbShipment,
				LinkOnly: true,
			},
			{
				Model: models.ReService{
					Code: models.ReServiceCodeISLH,
				},
			},
			{
				Model: models.MTOServiceItem{
					Status:          models.MTOServiceItemStatusApproved,
					PricingEstimate: nil,
				},
			},
		}, nil)
		factory.BuildMTOServiceItem(suite.DB(), []factory.Customization{
			{
				Model:    move,
				LinkOnly: true,
			},
			{
				Model:    dbShipment,
				LinkOnly: true,
			},
			{
				Model: models.ReService{
					Code: models.ReServiceCodeIHPK,
				},
			},
			{
				Model: models.MTOServiceItem{
					Status:          models.MTOServiceItemStatusApproved,
					PricingEstimate: nil,
				},
			},
		}, nil)
		factory.BuildMTOServiceItem(suite.DB(), []factory.Customization{
			{
				Model:    move,
				LinkOnly: true,
			},
			{
				Model:    dbShipment,
				LinkOnly: true,
			},
			{
				Model: models.ReService{
					Code: models.ReServiceCodeIHUPK,
				},
			},
			{
				Model: models.MTOServiceItem{
					Status:          models.MTOServiceItemStatusApproved,
					PricingEstimate: nil,
				},
			},
		}, nil)

		// this will not have a port location and pricing shouldn't be updated
		factory.BuildMTOServiceItem(suite.DB(), []factory.Customization{
			{
				Model:    move,
				LinkOnly: true,
			},
			{
				Model:    dbShipment,
				LinkOnly: true,
			},
			{
				Model: models.ReService{
					Code: models.ReServiceCodePODFSC,
				},
			},
			{
				Model: models.MTOServiceItem{
					Status:          models.MTOServiceItemStatusApproved,
					PricingEstimate: nil,
				},
			},
		}, nil)

		eTag := etag.GenerateEtag(dbShipment.UpdatedAt)

		shipment := models.MTOShipment{
			ID:                   dbShipment.ID,
			PrimeEstimatedWeight: &primeEstimatedWeight,
		}

		session := auth.Session{}
		_, err = mtoShipmentUpdaterPrime.UpdateMTOShipment(suite.AppContextWithSessionForTest(&session), &shipment, eTag, "test")
		suite.NoError(err)

		// checking the service item data
		var serviceItems []models.MTOServiceItem
		err = suite.AppContextForTest().DB().EagerPreload("ReService").Where("mto_shipment_id = ?", dbShipment.ID).Order("created_at asc").All(&serviceItems)
		suite.NoError(err)

		suite.Equal(4, len(serviceItems))
		for i := 0; i < len(serviceItems); i++ {
			if serviceItems[i].ReService.Code != models.ReServiceCodePODFSC {
				suite.NotNil(serviceItems[i].PricingEstimate)
			} else if serviceItems[i].ReService.Code == models.ReServiceCodePODFSC {
				suite.Nil(serviceItems[i].PricingEstimate)
			}
		}
	})

	suite.Run("Successful update to a minimal MTO shipment", func() {
		setupTestData()

		// Minimal MTO Shipment has no associated addresses created by default.
		// Part of this test ensures that if an address doesn't exist on a shipment,
		// the updater can successfully create it.
		oldShipment := factory.BuildMTOShipmentMinimal(suite.DB(), []factory.Customization{
			{
				Model: models.MTOShipment{
					Status: models.MTOShipmentStatusApproved,
				},
			},
		}, nil)

		eTag := etag.GenerateEtag(oldShipment.UpdatedAt)

		requestedPickupDate := now.Add(time.Hour * 24 * 3)
		scheduledPickupDate := now.Add(time.Hour * 24 * 3)
		requestedDeliveryDate := now.Add(time.Hour * 24 * 4)
		primeEstimatedWeightRecordedDate := now.Add(time.Hour * 24 * 3)
		customerRemarks := "I have a grandfather clock"
		counselorRemarks := "Counselor approved"
		actualProGearWeight := unit.Pound(400)
		actualSpouseProGearWeight := unit.Pound(125)
		updatedShipment := models.MTOShipment{
			ID:                               oldShipment.ID,
			DestinationAddress:               &newDestinationAddress,
			DestinationAddressID:             &newDestinationAddress.ID,
			PickupAddress:                    &newPickupAddress,
			PickupAddressID:                  &newPickupAddress.ID,
			SecondaryPickupAddress:           &secondaryPickupAddress,
			HasSecondaryPickupAddress:        handlers.FmtBool(true),
			SecondaryDeliveryAddress:         &secondaryDeliveryAddress,
			HasSecondaryDeliveryAddress:      handlers.FmtBool(true),
			TertiaryPickupAddress:            &tertiaryPickupAddress,
			HasTertiaryPickupAddress:         handlers.FmtBool(true),
			TertiaryDeliveryAddress:          &tertiaryDeliveryAddress,
			HasTertiaryDeliveryAddress:       handlers.FmtBool(true),
			RequestedPickupDate:              &requestedPickupDate,
			ScheduledPickupDate:              &scheduledPickupDate,
			RequestedDeliveryDate:            &requestedDeliveryDate,
			ActualPickupDate:                 &actualPickupDate,
			ActualDeliveryDate:               &actualDeliveryDate,
			ScheduledDeliveryDate:            &scheduledDeliveryDate,
			PrimeActualWeight:                &primeActualWeight,
			PrimeEstimatedWeight:             &primeEstimatedWeight,
			FirstAvailableDeliveryDate:       &firstAvailableDeliveryDate,
			PrimeEstimatedWeightRecordedDate: &primeEstimatedWeightRecordedDate,
			Status:                           models.MTOShipmentStatusSubmitted,
			CustomerRemarks:                  &customerRemarks,
			CounselorRemarks:                 &counselorRemarks,
			ActualProGearWeight:              &actualProGearWeight,
			ActualSpouseProGearWeight:        &actualSpouseProGearWeight,
		}

		session := auth.Session{}
		newShipment, err := mtoShipmentUpdaterCustomer.UpdateMTOShipment(suite.AppContextWithSessionForTest(&session), &updatedShipment, eTag, "test")

		suite.Require().NoError(err)
		suite.True(requestedPickupDate.Equal(*newShipment.RequestedPickupDate))
		suite.True(scheduledPickupDate.Equal(*newShipment.ScheduledPickupDate))
		suite.True(requestedDeliveryDate.Equal(*newShipment.RequestedDeliveryDate))
		suite.True(actualPickupDate.Equal(*newShipment.ActualPickupDate))
		suite.True(actualDeliveryDate.Equal(*newShipment.ActualDeliveryDate))
		suite.True(scheduledDeliveryDate.Equal(*newShipment.ScheduledDeliveryDate))
		suite.True(firstAvailableDeliveryDate.Equal(*newShipment.FirstAvailableDeliveryDate))
		suite.True(primeEstimatedWeightRecordedDate.Equal(*newShipment.PrimeEstimatedWeightRecordedDate))
		suite.Equal(primeEstimatedWeight, *newShipment.PrimeEstimatedWeight)
		suite.Equal(primeActualWeight, *newShipment.PrimeActualWeight)
		suite.Equal(customerRemarks, *newShipment.CustomerRemarks)
		suite.Equal(counselorRemarks, *newShipment.CounselorRemarks)
		suite.Equal(models.MTOShipmentStatusSubmitted, newShipment.Status)
		suite.Equal(newDestinationAddress.ID, *newShipment.DestinationAddressID)
		suite.Equal(newPickupAddress.ID, *newShipment.PickupAddressID)
		suite.Equal(secondaryPickupAddress.ID, *newShipment.SecondaryPickupAddressID)
		suite.Equal(secondaryDeliveryAddress.ID, *newShipment.SecondaryDeliveryAddressID)
		suite.Equal(tertiaryPickupAddress.ID, *newShipment.TertiaryPickupAddressID)
		suite.Equal(tertiaryDeliveryAddress.ID, *newShipment.TertiaryDeliveryAddressID)
		suite.Equal(actualProGearWeight, *newShipment.ActualProGearWeight)
		suite.Equal(actualSpouseProGearWeight, *newShipment.ActualSpouseProGearWeight)

		// Verify that shipment recalculate was handled correctly
		mockShipmentRecalculator.AssertNotCalled(suite.T(), "ShipmentRecalculatePaymentRequest", mock.Anything, mock.Anything)
	})

	suite.Run("Returns error if updated UB shipment addresses are both CONUS", func() {
		setupTestData()

		conusAddress := factory.BuildAddress(suite.DB(), nil, nil)

		oconusAddress := factory.BuildAddress(suite.DB(), []factory.Customization{
			{
				Model: models.Address{
					StreetAddress1: "1 some street",
					StreetAddress2: models.StringPointer("P.O. Box 1234"),
					StreetAddress3: models.StringPointer("c/o Another Person"),
					City:           "Cordova",
					State:          "AK",
					PostalCode:     "99677",
					IsOconus:       models.BoolPointer(true),
				},
			}}, nil)

		// UB shipment with an OCONUS pickup & a CONUS destination
		oldShipment := factory.BuildMTOShipment(suite.DB(), []factory.Customization{
			{
				Model: models.MTOShipment{
					ShipmentType: models.MTOShipmentTypeUnaccompaniedBaggage,
				},
			},
			{
				Model:    oconusAddress,
				LinkOnly: true,
				Type:     &factory.Addresses.PickupAddress,
			},
			{
				Model:    conusAddress,
				LinkOnly: true,
				Type:     &factory.Addresses.DeliveryAddress,
			},
		}, nil)

		eTag := etag.GenerateEtag(oldShipment.UpdatedAt)

		// updating pickup to be CONUS which should return an error because
		// UBs must have an OCONUS address
		updatedShipment := models.MTOShipment{
			ID:            oldShipment.ID,
			PickupAddress: &conusAddress,
		}

		session := auth.Session{}
		newShipment, err := mtoShipmentUpdaterCustomer.UpdateMTOShipment(suite.AppContextWithSessionForTest(&session), &updatedShipment, eTag, "test")

		suite.Error(err)
		suite.Nil(newShipment)

		var invalidErr apperror.InvalidInputError
		suite.True(errors.As(err, &invalidErr), "error should be of type InvalidInputError")

		if invalidErr.ValidationErrors == nil {
			suite.Fail("ValidationErrors is nil")
		}

		ve := *invalidErr.ValidationErrors
		fieldErrors, exists := ve.Errors["UB shipment error"]
		suite.True(exists, "expected validation error for 'UB shipment error'")
		joinedErrors := strings.Join(fieldErrors, " ")
		suite.Contains(joinedErrors, "At least one address for a UB shipment must be OCONUS")

	})

	suite.Run("Updating a shipment does not nullify ApprovedDate", func() {
		setupTestData()

		// This test was added because of a bug that nullified the ApprovedDate
		// when ScheduledPickupDate was included in the payload. See PR #6919.
		// ApprovedDate affects shipment diversions, so we want to make sure it
		// never gets nullified, regardless of which fields are being updated.
		oldShipment := factory.BuildMTOShipmentMinimal(suite.DB(), []factory.Customization{
			{
				Model: models.MTOShipment{
					Status: models.MTOShipmentStatusApproved,
				},
			},
		}, nil)

		suite.NotNil(oldShipment.ApprovedDate)

		eTag := etag.GenerateEtag(oldShipment.UpdatedAt)

		requestedPickupDate := now.Add(time.Hour * 24 * 3)
		requestedDeliveryDate := now.Add(time.Hour * 24 * 4)
		customerRemarks := "I have a grandfather clock"
		counselorRemarks := "Counselor approved"
		updatedShipment := models.MTOShipment{
			ID:                       oldShipment.ID,
			DestinationAddress:       &newDestinationAddress,
			DestinationAddressID:     &newDestinationAddress.ID,
			PickupAddress:            &newPickupAddress,
			PickupAddressID:          &newPickupAddress.ID,
			SecondaryPickupAddress:   &secondaryPickupAddress,
			SecondaryDeliveryAddress: &secondaryDeliveryAddress,
			TertiaryPickupAddress:    &tertiaryPickupAddress,
			TertiaryDeliveryAddress:  &tertiaryDeliveryAddress,
			RequestedPickupDate:      &requestedPickupDate,
			RequestedDeliveryDate:    &requestedDeliveryDate,
			CustomerRemarks:          &customerRemarks,
			CounselorRemarks:         &counselorRemarks,
		}
		session := auth.Session{}
		newShipment, err := mtoShipmentUpdaterCustomer.UpdateMTOShipment(suite.AppContextWithSessionForTest(&session), &updatedShipment, eTag, "test")

		suite.Require().NoError(err)
		suite.NotEmpty(newShipment.ApprovedDate)

		// Verify that shipment recalculate was handled correctly
		mockShipmentRecalculator.AssertNotCalled(suite.T(), "ShipmentRecalculatePaymentRequest", mock.Anything, mock.Anything)
	})

	suite.Run("Can update destination address type on shipment", func() {
		setupTestData()

		// This test was added because of a bug that nullified the ApprovedDate
		// when ScheduledPickupDate was included in the payload. See PR #6919.
		// ApprovedDate affects shipment diversions, so we want to make sure it
		// never gets nullified, regardless of which fields are being updated.
		oldShipment := factory.BuildMTOShipmentMinimal(suite.DB(), []factory.Customization{
			{
				Model: models.MTOShipment{
					Status: models.MTOShipmentStatusApproved,
				},
			},
		}, nil)

		suite.NotNil(oldShipment.ApprovedDate)

		eTag := etag.GenerateEtag(oldShipment.UpdatedAt)

		requestedPickupDate := now.Add(time.Hour * 24 * 3)
		requestedDeliveryDate := now.Add(time.Hour * 24 * 4)
		customerRemarks := "I have a grandfather clock"
		counselorRemarks := "Counselor approved"
		destinationType := models.DestinationTypeHomeOfRecord
		updatedShipment := models.MTOShipment{
			ID:                       oldShipment.ID,
			DestinationAddress:       &newDestinationAddress,
			DestinationAddressID:     &newDestinationAddress.ID,
			DestinationType:          &destinationType,
			PickupAddress:            &newPickupAddress,
			PickupAddressID:          &newPickupAddress.ID,
			SecondaryPickupAddress:   &secondaryPickupAddress,
			SecondaryDeliveryAddress: &secondaryDeliveryAddress,
			TertiaryPickupAddress:    &tertiaryPickupAddress,
			TertiaryDeliveryAddress:  &tertiaryDeliveryAddress,
			RequestedPickupDate:      &requestedPickupDate,
			RequestedDeliveryDate:    &requestedDeliveryDate,
			CustomerRemarks:          &customerRemarks,
			CounselorRemarks:         &counselorRemarks,
		}
		too := factory.BuildOfficeUserWithRoles(suite.DB(), nil, []roles.RoleType{roles.RoleTypeTOO})
		session := auth.Session{
			ApplicationName: auth.OfficeApp,
			UserID:          *too.UserID,
			OfficeUserID:    too.ID,
		}
		session.Roles = append(session.Roles, too.User.Roles...)
		newShipment, err := mtoShipmentUpdaterOffice.UpdateMTOShipment(suite.AppContextWithSessionForTest(&session), &updatedShipment, eTag, "test")

		suite.Require().NoError(err)
		suite.Equal(destinationType, *newShipment.DestinationType)
	})

	suite.Run("Successfully update MTO Agents", func() {
		setupTestData()

		shipment := factory.BuildMTOShipment(suite.DB(), nil, nil)
		mtoAgent1 := factory.BuildMTOAgent(suite.DB(), []factory.Customization{
			{
				Model:    shipment,
				LinkOnly: true,
			},
			{
				Model: models.MTOAgent{
					FirstName:    models.StringPointer("Test"),
					LastName:     models.StringPointer("Agent"),
					Email:        models.StringPointer("test@test.email.com"),
					MTOAgentType: models.MTOAgentReleasing,
				},
			},
		}, nil)
		mtoAgent2 := factory.BuildMTOAgent(suite.DB(), []factory.Customization{
			{
				Model:    shipment,
				LinkOnly: true,
			},
			{
				Model: models.MTOAgent{
					FirstName:    models.StringPointer("Test2"),
					LastName:     models.StringPointer("Agent2"),
					Email:        models.StringPointer("test2@test.email.com"),
					MTOAgentType: models.MTOAgentReceiving,
				},
			},
		}, nil)
		eTag := etag.GenerateEtag(shipment.UpdatedAt)

		updatedAgents := make(models.MTOAgents, 2)
		updatedAgents[0] = mtoAgent1
		updatedAgents[1] = mtoAgent2
		newFirstName := "hey this is new"
		newLastName := "new thing"
		phone := "555-666-7777"
		email := "updatedemail@test.email.com"
		updatedAgents[0].FirstName = &newFirstName
		updatedAgents[0].Phone = &phone
		updatedAgents[1].LastName = &newLastName
		updatedAgents[1].Email = &email

		updatedShipment := models.MTOShipment{
			ID:        shipment.ID,
			MTOAgents: updatedAgents,
		}

		session := auth.Session{}
		updatedMTOShipment, err := mtoShipmentUpdaterCustomer.UpdateMTOShipment(suite.AppContextWithSessionForTest(&session), &updatedShipment, eTag, "test")

		suite.Require().NoError(err)
		suite.NotZero(updatedMTOShipment.ID, oldMTOShipment.ID)
		suite.Equal(phone, *updatedMTOShipment.MTOAgents[0].Phone)
		suite.Equal(newFirstName, *updatedMTOShipment.MTOAgents[0].FirstName)
		suite.Equal(email, *updatedMTOShipment.MTOAgents[1].Email)
		suite.Equal(newLastName, *updatedMTOShipment.MTOAgents[1].LastName)

		// Verify that shipment recalculate was handled correctly
		mockShipmentRecalculator.AssertNotCalled(suite.T(), "ShipmentRecalculatePaymentRequest", mock.Anything, mock.Anything)
	})

	suite.Run("Successfully add new MTO Agent and edit another", func() {
		setupTestData()

		shipment := factory.BuildMTOShipment(suite.DB(), nil, nil)
		existingAgent := factory.BuildMTOAgent(suite.DB(), []factory.Customization{
			{
				Model:    shipment,
				LinkOnly: true,
			},
			{
				Model: models.MTOAgent{
					FirstName:    models.StringPointer("Test"),
					LastName:     models.StringPointer("Agent"),
					Email:        models.StringPointer("test@test.email.com"),
					MTOAgentType: models.MTOAgentReleasing,
				},
			},
		}, nil)
		mtoAgentToCreate := models.MTOAgent{
			MTOShipment:   shipment,
			MTOShipmentID: shipment.ID,
			FirstName:     models.StringPointer("Ima"),
			LastName:      models.StringPointer("Newagent"),
			Email:         models.StringPointer("test2@test.email.com"),
			MTOAgentType:  models.MTOAgentReceiving,
		}
		eTag := etag.GenerateEtag(shipment.UpdatedAt)

		updatedAgents := make(models.MTOAgents, 2)
		phone := "555-555-5555"
		existingAgent.Phone = &phone
		updatedAgents[1] = existingAgent
		updatedAgents[0] = mtoAgentToCreate

		updatedShipment := models.MTOShipment{
			ID:        shipment.ID,
			MTOAgents: updatedAgents,
		}

		session := auth.Session{}
		updatedMTOShipment, err := mtoShipmentUpdaterCustomer.UpdateMTOShipment(suite.AppContextWithSessionForTest(&session), &updatedShipment, eTag, "test")

		suite.Require().NoError(err)
		suite.NotZero(updatedMTOShipment.ID, oldMTOShipment.ID)
		// the returned updatedMTOShipment does not guarantee the same
		// order of MTOAgents
		suite.Equal(len(updatedAgents), len(updatedMTOShipment.MTOAgents))
		for i := range updatedMTOShipment.MTOAgents {
			agent := updatedMTOShipment.MTOAgents[i]
			if agent.ID == existingAgent.ID {
				suite.Equal(phone, *agent.Phone)
			} else {
				// this must be the newly created agent
				suite.Equal(*mtoAgentToCreate.FirstName, *agent.FirstName)
				suite.Equal(*mtoAgentToCreate.LastName, *agent.LastName)
				suite.Equal(*mtoAgentToCreate.Email, *agent.Email)
			}
		}

		// Verify that shipment recalculate was handled correctly
		mockShipmentRecalculator.AssertNotCalled(suite.T(), "ShipmentRecalculatePaymentRequest", mock.Anything, mock.Anything)
	})

	suite.Run("Successfully remove MTO Agent", func() {
		setupTestData()

		shipment := factory.BuildMTOShipment(suite.DB(), nil, nil)
		existingAgent := factory.BuildMTOAgent(suite.DB(), []factory.Customization{
			{
				Model:    shipment,
				LinkOnly: true,
			},
			{
				Model: models.MTOAgent{
					FirstName:    models.StringPointer("Test"),
					LastName:     models.StringPointer("Agent"),
					Email:        models.StringPointer("test@test.email.com"),
					MTOAgentType: models.MTOAgentReleasing,
				},
			},
		}, nil)
		eTag := etag.GenerateEtag(shipment.UpdatedAt)

		updatedAgents := make(models.MTOAgents, 1)
		blankFirstName := ""
		blankLastName := ""
		blankPhone := ""
		blankEmail := ""
		existingAgent.FirstName = &blankFirstName
		existingAgent.LastName = &blankLastName
		existingAgent.Email = &blankEmail
		existingAgent.Phone = &blankPhone
		updatedAgents[0] = existingAgent

		updatedShipment := models.MTOShipment{
			ID:        shipment.ID,
			MTOAgents: updatedAgents,
		}

		session := auth.Session{}
		updatedMTOShipment, err := mtoShipmentUpdaterCustomer.UpdateMTOShipment(suite.AppContextWithSessionForTest(&session), &updatedShipment, eTag, "test")

		suite.Require().NoError(err)
		suite.NotZero(updatedMTOShipment.ID, oldMTOShipment.ID)
		// Verify that there are no returned MTO Agents
		suite.Equal(0, len(updatedMTOShipment.MTOAgents))

		// Verify that shipment recalculate was handled correctly
		mockShipmentRecalculator.AssertNotCalled(suite.T(), "ShipmentRecalculatePaymentRequest", mock.Anything, mock.Anything)
	})

	suite.Run("Successfully add storage facility to shipment", func() {
		setupTestData()

		shipment := factory.BuildMTOShipment(suite.DB(), []factory.Customization{
			{
				Model: models.MTOShipment{
					Status: models.MTOShipmentStatusSubmitted,
				},
			},
		}, nil)

		factory.BuildMTOShipment(suite.DB(), []factory.Customization{
			{
				Model: models.MTOShipment{
					Status: models.MTOShipmentStatusSubmitted,
				},
			},
		}, nil)
		storageFacility := factory.BuildStorageFacility(suite.DB(), nil, nil)

		updatedShipment := models.MTOShipment{
			ID:              shipment.ID,
			StorageFacility: &storageFacility,
		}
		eTag := etag.GenerateEtag(shipment.UpdatedAt)

		too := factory.BuildOfficeUserWithRoles(suite.DB(), nil, []roles.RoleType{roles.RoleTypeTOO})
		session := auth.Session{
			ApplicationName: auth.OfficeApp,
			UserID:          *too.UserID,
			OfficeUserID:    too.ID,
		}
		session.Roles = append(session.Roles, too.User.Roles...)
		updatedMTOShipment, err := mtoShipmentUpdaterOffice.UpdateMTOShipment(suite.AppContextWithSessionForTest(&session), &updatedShipment, eTag, "test")

		suite.Require().NoError(err)
		suite.NotZero(updatedMTOShipment.ID, oldMTOShipment.ID)
		suite.NotNil(updatedMTOShipment.StorageFacility)
	})

	suite.Run("Successfully edit storage facility on shipment", func() {
		setupTestData()

		// Create initial shipment data
		storageFacility := factory.BuildStorageFacility(suite.DB(), []factory.Customization{
			{
				Model: models.StorageFacility{
					Email: models.StringPointer("old@email.com"),
				},
			},
			{
				Model: models.Address{
					StreetAddress1: "1234 Over Here Street",
					City:           "Houston",
					State:          "TX",
					PostalCode:     "77083",
				},
			},
		}, nil)
		shipment := factory.BuildMTOShipment(suite.DB(), []factory.Customization{
			{
				Model: models.MTOShipment{
					Status: models.MTOShipmentStatusSubmitted,
				},
			},
			{
				Model:    storageFacility,
				LinkOnly: true,
			},
		}, nil)

		// Make updates to previously persisted data (don't need to create these in the DB first)
		newStorageFacilityAddress := models.Address{
			StreetAddress1: "987 Over There Avenue",
			City:           "Houston",
			State:          "TX",
			PostalCode:     "77083",
		}

		newEmail := "new@email.com"
		newStorageFacility := models.StorageFacility{
			Address: newStorageFacilityAddress,
			Email:   &newEmail,
		}

		newShipment := models.MTOShipment{
			ID:              shipment.ID,
			StorageFacility: &newStorageFacility,
		}

		eTag := etag.GenerateEtag(shipment.UpdatedAt)
		too := factory.BuildOfficeUserWithRoles(suite.DB(), nil, []roles.RoleType{roles.RoleTypeTOO})
		session := auth.Session{
			ApplicationName: auth.OfficeApp,
			UserID:          *too.UserID,
			OfficeUserID:    too.ID,
		}
		session.Roles = append(session.Roles, too.User.Roles...)
		updatedShipment, err := mtoShipmentUpdaterOffice.UpdateMTOShipment(suite.AppContextWithSessionForTest(&session), &newShipment, eTag, "test")
		suite.Require().NoError(err)
		suite.NotEqual(uuid.Nil, updatedShipment.ID)
		suite.Equal(&newEmail, updatedShipment.StorageFacility.Email)
		suite.Equal(newStorageFacilityAddress.StreetAddress1, updatedShipment.StorageFacility.Address.StreetAddress1)
	})

	suite.Run("Successfully update NTS previously recorded weight to shipment", func() {
		setupTestData()

		shipment := factory.BuildMTOShipment(suite.DB(), []factory.Customization{
			{
				Model: models.MTOShipment{
					Status: models.MTOShipmentStatusSubmitted,
				},
			},
		}, nil)

		ntsRecorededWeight := unit.Pound(980)
		updatedShipment := models.MTOShipment{
			ShipmentType:      models.MTOShipmentTypeHHGOutOfNTS,
			ID:                shipment.ID,
			NTSRecordedWeight: &ntsRecorededWeight,
		}
		eTag := etag.GenerateEtag(shipment.UpdatedAt)
		too := factory.BuildOfficeUserWithRoles(suite.DB(), nil, []roles.RoleType{roles.RoleTypeTOO})
		session := auth.Session{
			ApplicationName: auth.OfficeApp,
			UserID:          *too.UserID,
			OfficeUserID:    too.ID,
		}
		session.Roles = append(session.Roles, too.User.Roles...)
		updatedMTOShipment, err := mtoShipmentUpdaterOffice.UpdateMTOShipment(suite.AppContextWithSessionForTest(&session), &updatedShipment, eTag, "test")

		suite.Require().NoError(err)
		suite.NotZero(updatedMTOShipment.ID, oldMTOShipment.ID)
		suite.Equal(ntsRecorededWeight, *updatedMTOShipment.NTSRecordedWeight)

	})

	suite.Run("Unable to update NTS previously recorded weight due to shipment type", func() {
		setupTestData()

		shipment := factory.BuildMTOShipment(suite.DB(), []factory.Customization{
			{
				Model: models.MTOShipment{
					Status: models.MTOShipmentStatusSubmitted,
				},
			},
		}, nil)

		ntsRecorededWeight := unit.Pound(980)
		updatedShipment := models.MTOShipment{
			ID:                shipment.ID,
			NTSRecordedWeight: &ntsRecorededWeight,
		}
		eTag := etag.GenerateEtag(shipment.UpdatedAt)
		too := factory.BuildOfficeUserWithRoles(suite.DB(), nil, []roles.RoleType{roles.RoleTypeTOO})
		session := auth.Session{
			ApplicationName: auth.OfficeApp,
			UserID:          *too.UserID,
			OfficeUserID:    too.ID,
		}
		session.Roles = append(session.Roles, too.User.Roles...)
		updatedMTOShipment, err := mtoShipmentUpdaterOffice.UpdateMTOShipment(suite.AppContextWithSessionForTest(&session), &updatedShipment, eTag, "test")

		suite.Require().Error(err)
		suite.Nil(updatedMTOShipment)
		suite.Equal("Invalid input found while updating the shipment", err.Error())

		var invalidErr apperror.InvalidInputError
		suite.True(errors.As(err, &invalidErr), "error should be of type InvalidInputError")

		if invalidErr.ValidationErrors == nil {
			suite.Fail("ValidationErrors is nil")
		}

		ve := *invalidErr.ValidationErrors
		fieldErrors, exists := ve.Errors["NTSRecordedWeight error"]
		suite.True(exists, "expected validation error for 'NTSRecordedWeight error'")
		joinedErrors := strings.Join(fieldErrors, " ")
		suite.Contains(joinedErrors, "field NTSRecordedWeight cannot be set for shipment type HHG")
	})

	suite.Run("Successfully divert a shipment and transition statuses", func() {
		setupTestData()

		// A diverted shipment should transition to the SUBMITTED status.
		// If the move it is connected to is APPROVED, that move should transition to APPROVALS REQUESTED
		move := factory.BuildMove(suite.DB(), []factory.Customization{
			{
				Model: models.Move{
					Status: models.MoveStatusAPPROVED,
				},
			},
		}, nil)
		shipment := factory.BuildMTOShipment(suite.DB(), []factory.Customization{
			{
				Model:    move,
				LinkOnly: true,
			},
			{
				Model: models.MTOShipment{
					Status:    models.MTOShipmentStatusApproved,
					Diversion: false,
				},
			},
		}, nil)
		eTag := etag.GenerateEtag(shipment.UpdatedAt)

		shipmentInput := models.MTOShipment{
			ID:        shipment.ID,
			Diversion: true,
		}
		session := auth.Session{}
		updatedShipment, err := mtoShipmentUpdaterCustomer.UpdateMTOShipment(suite.AppContextWithSessionForTest(&session), &shipmentInput, eTag, "test")

		suite.Require().NotNil(updatedShipment)
		suite.NoError(err)
		suite.Equal(shipment.ID, updatedShipment.ID)
		suite.Equal(move.ID, updatedShipment.MoveTaskOrderID)
		suite.Equal(true, updatedShipment.Diversion)
		suite.Equal(models.MTOShipmentStatusSubmitted, updatedShipment.Status)

		var updatedMove models.Move
		err = suite.DB().Find(&updatedMove, move.ID)
		suite.NoError(err)
		suite.Equal(models.MoveStatusAPPROVALSREQUESTED, updatedMove.Status)

		// Verify that shipment recalculate was handled correctly
		mockShipmentRecalculator.AssertNotCalled(suite.T(), "ShipmentRecalculatePaymentRequest", mock.AnythingOfType("*appcontext.appContext"), mock.AnythingOfType("uuid.UUID"))
	})

	// Test UpdateMTOShipmentPrime
	// TODO: Add more tests, such as making sure this function fails if the
	// move is not available to the prime.
	suite.Run("Updating a shipment does not nullify ApprovedDate", func() {
		setupTestData()

		// This test was added because of a bug that nullified the ApprovedDate
		// when ScheduledPickupDate was included in the payload. See PR #6919.
		// ApprovedDate affects shipment diversions, so we want to make sure it
		// never gets nullified, regardless of which fields are being updated.
		move := factory.BuildAvailableToPrimeMove(suite.DB(), nil, nil)
		oldShipment := factory.BuildMTOShipmentMinimal(suite.DB(), []factory.Customization{
			{
				Model: models.MTOShipment{
					Status: models.MTOShipmentStatusApproved,
				},
			},
			{
				Model:    move,
				LinkOnly: true,
			},
		}, nil)

		suite.NotNil(oldShipment.ApprovedDate)

		eTag := etag.GenerateEtag(oldShipment.UpdatedAt)

		requestedPickupDate := now.Add(time.Hour * 24 * 3)
		scheduledPickupDate := now.Add(time.Hour * 24 * 3)
		requestedDeliveryDate := now.Add(time.Hour * 24 * 4)
		updatedShipment := models.MTOShipment{
			ID:                          oldShipment.ID,
			DestinationAddress:          &newDestinationAddress,
			DestinationAddressID:        &newDestinationAddress.ID,
			PickupAddress:               &newPickupAddress,
			PickupAddressID:             &newPickupAddress.ID,
			SecondaryPickupAddress:      &secondaryPickupAddress,
			HasSecondaryPickupAddress:   handlers.FmtBool(true),
			SecondaryDeliveryAddress:    &secondaryDeliveryAddress,
			HasSecondaryDeliveryAddress: handlers.FmtBool(true),
			TertiaryPickupAddress:       &tertiaryPickupAddress,
			HasTertiaryPickupAddress:    handlers.FmtBool(true),
			TertiaryDeliveryAddress:     &tertiaryDeliveryAddress,
			HasTertiaryDeliveryAddress:  handlers.FmtBool(true),
			RequestedPickupDate:         &requestedPickupDate,
			ScheduledPickupDate:         &scheduledPickupDate,
			RequestedDeliveryDate:       &requestedDeliveryDate,
			ActualPickupDate:            &actualPickupDate,
			PrimeActualWeight:           &primeActualWeight,
			PrimeEstimatedWeight:        &primeEstimatedWeight,
			FirstAvailableDeliveryDate:  &firstAvailableDeliveryDate,
		}

		ghcDomesticTransitTime := models.GHCDomesticTransitTime{
			MaxDaysTransitTime: 12,
			WeightLbsLower:     0,
			WeightLbsUpper:     10000,
			DistanceMilesLower: 0,
			DistanceMilesUpper: 10000,
		}
		verrs, err := suite.DB().ValidateAndCreate(&ghcDomesticTransitTime)
		suite.False(verrs.HasAny())
		suite.FatalNoError(err)

		session := auth.Session{}
		newShipment, err := mtoShipmentUpdaterPrime.UpdateMTOShipment(suite.AppContextWithSessionForTest(&session), &updatedShipment, eTag, "test")

		suite.Require().NoError(err)
		suite.NotEmpty(newShipment.ApprovedDate)
		suite.True(requestedPickupDate.Equal(*newShipment.RequestedPickupDate))
		suite.True(scheduledPickupDate.Equal(*newShipment.ScheduledPickupDate))
		suite.True(requestedDeliveryDate.Equal(*newShipment.RequestedDeliveryDate))
		suite.True(actualPickupDate.Equal(*newShipment.ActualPickupDate))
		suite.True(firstAvailableDeliveryDate.Equal(*newShipment.FirstAvailableDeliveryDate))
		suite.Equal(primeEstimatedWeight, *newShipment.PrimeEstimatedWeight)
		suite.Equal(primeActualWeight, *newShipment.PrimeActualWeight)
		suite.Equal(newDestinationAddress.ID, *newShipment.DestinationAddressID)
		suite.Equal(newPickupAddress.ID, *newShipment.PickupAddressID)
		suite.Equal(secondaryPickupAddress.ID, *newShipment.SecondaryPickupAddressID)
		suite.Equal(secondaryDeliveryAddress.ID, *newShipment.SecondaryDeliveryAddressID)
		suite.Equal(tertiaryPickupAddress.ID, *newShipment.TertiaryPickupAddressID)
		suite.Equal(tertiaryDeliveryAddress.ID, *newShipment.TertiaryDeliveryAddressID)

		// Verify that shipment recalculate was handled correctly
		mockShipmentRecalculator.AssertNotCalled(suite.T(), "ShipmentRecalculatePaymentRequest", mock.Anything, mock.Anything)
	})

	suite.Run("Prime not able to update an existing prime estimated weight", func() {
		setupTestData()

		move := factory.BuildAvailableToPrimeMove(suite.DB(), nil, nil)
		oldShipment := factory.BuildMTOShipmentMinimal(suite.DB(), []factory.Customization{
			{
				Model: models.MTOShipment{
					Status:               models.MTOShipmentStatusApproved,
					PrimeEstimatedWeight: &primeEstimatedWeight,
				},
			},
			{
				Model:    move,
				LinkOnly: true,
			},
		}, nil)

		suite.NotNil(oldShipment.ApprovedDate)

		eTag := etag.GenerateEtag(oldShipment.UpdatedAt)

		requestedPickupDate := now.Add(time.Hour * 24 * 3)
		scheduledPickupDate := now.Add(time.Hour * 24 * 3)
		requestedDeliveryDate := now.Add(time.Hour * 24 * 4)
		updatedShipment := models.MTOShipment{
			ID:                          oldShipment.ID,
			DestinationAddress:          &newDestinationAddress,
			DestinationAddressID:        &newDestinationAddress.ID,
			PickupAddress:               &newPickupAddress,
			PickupAddressID:             &newPickupAddress.ID,
			SecondaryPickupAddress:      &secondaryPickupAddress,
			HasSecondaryPickupAddress:   handlers.FmtBool(true),
			SecondaryDeliveryAddress:    &secondaryDeliveryAddress,
			HasSecondaryDeliveryAddress: handlers.FmtBool(true),
			RequestedPickupDate:         &requestedPickupDate,
			ScheduledPickupDate:         &scheduledPickupDate,
			RequestedDeliveryDate:       &requestedDeliveryDate,
			ActualPickupDate:            &actualPickupDate,
			PrimeActualWeight:           &primeActualWeight,
			PrimeEstimatedWeight:        &primeEstimatedWeight,
			FirstAvailableDeliveryDate:  &firstAvailableDeliveryDate,
		}

		ghcDomesticTransitTime := models.GHCDomesticTransitTime{
			MaxDaysTransitTime: 12,
			WeightLbsLower:     0,
			WeightLbsUpper:     10000,
			DistanceMilesLower: 0,
			DistanceMilesUpper: 10000,
		}
		verrs, err := suite.DB().ValidateAndCreate(&ghcDomesticTransitTime)
		suite.False(verrs.HasAny())
		suite.FatalNoError(err)

		session := auth.Session{}
		_, err = mtoShipmentUpdaterPrime.UpdateMTOShipment(suite.AppContextWithSessionForTest(&session), &updatedShipment, eTag, "test")

		suite.Error(err)
		suite.Contains(err.Error(), "cannot be updated after initial estimation")
		// Verify that shipment recalculate was handled correctly
		mockShipmentRecalculator.AssertNotCalled(suite.T(), "ShipmentRecalculatePaymentRequest", mock.Anything, mock.Anything)
	})

	suite.Run("Updating a shipment with a Reweigh returns the Reweigh", func() {
		setupTestData()

		move := factory.BuildAvailableToPrimeMove(suite.DB(), nil, nil)
		oldShipment := factory.BuildMTOShipmentMinimal(suite.DB(), []factory.Customization{
			{
				Model: models.MTOShipment{
					Status: models.MTOShipmentStatusApproved,
				},
			},
			{
				Model:    move,
				LinkOnly: true,
			},
		}, nil)
		reweigh := testdatagen.MakeReweighForShipment(suite.DB(), testdatagen.Assertions{}, oldShipment, unit.Pound(3000))

		eTag := etag.GenerateEtag(oldShipment.UpdatedAt)

		updatedShipment := models.MTOShipment{
			ID:                oldShipment.ID,
			PrimeActualWeight: &primeActualWeight,
		}

		session := auth.Session{}
		newShipment, err := mtoShipmentUpdaterPrime.UpdateMTOShipment(suite.AppContextWithSessionForTest(&session), &updatedShipment, eTag, "test")

		suite.Require().NoError(err)
		suite.NotEmpty(newShipment.Reweigh)
		suite.Equal(newShipment.Reweigh.ID, reweigh.ID)
	})

	suite.Run("Prime cannot update estimated weights outside of required timeframe", func() {
		setupTestData()

		// This test was added because of a bug that nullified the ApprovedDate
		// when ScheduledPickupDate was included in the payload. See PR #6919.
		// ApprovedDate affects shipment diversions, so we want to make sure it
		// never gets nullified, regardless of which fields are being updated.
		move := factory.BuildAvailableToPrimeMove(suite.DB(), nil, nil)
		oldShipment := factory.BuildMTOShipmentMinimal(suite.DB(), []factory.Customization{
			{
				Model: models.MTOShipment{
					Status: models.MTOShipmentStatusApproved,
				},
			},
			{
				Model:    move,
				LinkOnly: true,
			},
		}, nil)

		suite.NotNil(oldShipment.ApprovedDate)

		eTag := etag.GenerateEtag(oldShipment.UpdatedAt)

		requestedPickupDate := now.Add(time.Hour * 24 * 3)
		scheduledPickupDate := now.Add(-time.Hour * 24 * 3)
		requestedDeliveryDate := now.Add(time.Hour * 24 * 4)
		updatedShipment := models.MTOShipment{
			ID:                          oldShipment.ID,
			DestinationAddress:          &newDestinationAddress,
			DestinationAddressID:        &newDestinationAddress.ID,
			PickupAddress:               &newPickupAddress,
			PickupAddressID:             &newPickupAddress.ID,
			SecondaryPickupAddress:      &secondaryPickupAddress,
			HasSecondaryPickupAddress:   handlers.FmtBool(true),
			SecondaryDeliveryAddress:    &secondaryDeliveryAddress,
			HasSecondaryDeliveryAddress: handlers.FmtBool(true),
			TertiaryPickupAddress:       &tertiaryPickupAddress,
			HasTertiaryPickupAddress:    handlers.FmtBool(true),
			TertiaryDeliveryAddress:     &tertiaryDeliveryAddress,
			HasTertiaryDeliveryAddress:  handlers.FmtBool(true),
			RequestedPickupDate:         &requestedPickupDate,
			ScheduledPickupDate:         &scheduledPickupDate,
			RequestedDeliveryDate:       &requestedDeliveryDate,
			ActualPickupDate:            &actualPickupDate,
			PrimeActualWeight:           &primeActualWeight,
			PrimeEstimatedWeight:        &primeEstimatedWeight,
			FirstAvailableDeliveryDate:  &firstAvailableDeliveryDate,
		}

		ghcDomesticTransitTime := models.GHCDomesticTransitTime{
			MaxDaysTransitTime: 12,
			WeightLbsLower:     0,
			WeightLbsUpper:     10000,
			DistanceMilesLower: 0,
			DistanceMilesUpper: 10000,
		}
		verrs, err := suite.DB().ValidateAndCreate(&ghcDomesticTransitTime)
		suite.False(verrs.HasAny())
		suite.FatalNoError(err)

		session := auth.Session{}
		_, err = mtoShipmentUpdaterPrime.UpdateMTOShipment(suite.AppContextWithSessionForTest(&session), &updatedShipment, eTag, "test")

		suite.Error(err)
		suite.Contains(err.Error(), "the time period for updating the estimated weight for a shipment has expired, please contact the TOO directly to request updates to this shipment’s estimated weight")
		// Verify that shipment recalculate was handled correctly
		mockShipmentRecalculator.AssertNotCalled(suite.T(), "ShipmentRecalculatePaymentRequest", mock.Anything, mock.Anything)
	})

	suite.Run("Prime cannot add MTO agents", func() {
		setupTestData()

		// This test was added because of a bug that nullified the ApprovedDate
		// when ScheduledPickupDate was included in the payload. See PR #6919.
		// ApprovedDate affects shipment diversions, so we want to make sure it
		// never gets nullified, regardless of which fields are being updated.
		move := factory.BuildAvailableToPrimeMove(suite.DB(), nil, nil)
		oldShipment := factory.BuildMTOShipmentMinimal(suite.DB(), []factory.Customization{
			{
				Model: models.MTOShipment{
					Status: models.MTOShipmentStatusApproved,
				},
			},
			{
				Model:    move,
				LinkOnly: true,
			},
		}, nil)

		suite.NotNil(oldShipment.ApprovedDate)

		eTag := etag.GenerateEtag(oldShipment.UpdatedAt)

		requestedPickupDate := now.Add(time.Hour * 24 * 3)
		scheduledPickupDate := now.Add(time.Hour * 24 * 3)
		requestedDeliveryDate := now.Add(time.Hour * 24 * 4)
		firstName := "John"
		lastName := "Ash"
		updatedShipment := models.MTOShipment{
			ID:                          oldShipment.ID,
			DestinationAddress:          &newDestinationAddress,
			DestinationAddressID:        &newDestinationAddress.ID,
			PickupAddress:               &newPickupAddress,
			PickupAddressID:             &newPickupAddress.ID,
			SecondaryPickupAddress:      &secondaryPickupAddress,
			HasSecondaryPickupAddress:   handlers.FmtBool(true),
			SecondaryDeliveryAddress:    &secondaryDeliveryAddress,
			HasSecondaryDeliveryAddress: handlers.FmtBool(true),
			TertiaryPickupAddress:       &tertiaryPickupAddress,
			HasTertiaryPickupAddress:    handlers.FmtBool(true),
			TertiaryDeliveryAddress:     &tertiaryDeliveryAddress,
			HasTertiaryDeliveryAddress:  handlers.FmtBool(true),
			RequestedPickupDate:         &requestedPickupDate,
			ScheduledPickupDate:         &scheduledPickupDate,
			RequestedDeliveryDate:       &requestedDeliveryDate,
			ActualPickupDate:            &actualPickupDate,
			PrimeActualWeight:           &primeActualWeight,
			PrimeEstimatedWeight:        &primeEstimatedWeight,
			FirstAvailableDeliveryDate:  &firstAvailableDeliveryDate,
			MTOAgents: models.MTOAgents{
				models.MTOAgent{
					FirstName: &firstName,
					LastName:  &lastName,
				},
			},
		}

		ghcDomesticTransitTime := models.GHCDomesticTransitTime{
			MaxDaysTransitTime: 12,
			WeightLbsLower:     0,
			WeightLbsUpper:     10000,
			DistanceMilesLower: 0,
			DistanceMilesUpper: 10000,
		}
		verrs, err := suite.DB().ValidateAndCreate(&ghcDomesticTransitTime)
		suite.False(verrs.HasAny())
		suite.FatalNoError(err)

		session := auth.Session{}
		_, err = mtoShipmentUpdaterPrime.UpdateMTOShipment(suite.AppContextWithSessionForTest(&session), &updatedShipment, eTag, "test")

		suite.Error(err)
		suite.Contains(err.Error(), "cannot add or update MTO agents to a shipment")
	})

	suite.Run("Prime cannot update existing pickup or destination address", func() {
		setupTestData()

		// This test was added because of a bug that nullified the ApprovedDate
		// when ScheduledPickupDate was included in the payload. See PR #6919.
		// ApprovedDate affects shipment diversions, so we want to make sure it
		// never gets nullified, regardless of which fields are being updated.
		move := factory.BuildAvailableToPrimeMove(suite.DB(), nil, nil)
		oldShipment := factory.BuildMTOShipment(suite.DB(), []factory.Customization{
			{
				Model: models.MTOShipment{
					Status: models.MTOShipmentStatusApproved,
				},
			},
			{
				Model:    move,
				LinkOnly: true,
			},
		}, nil)

		suite.NotNil(oldShipment.ApprovedDate)

		eTag := etag.GenerateEtag(oldShipment.UpdatedAt)

		requestedPickupDate := now.Add(time.Hour * 24 * 3)
		scheduledPickupDate := now.Add(time.Hour * 24 * 7)
		requestedDeliveryDate := now.Add(time.Hour * 24 * 4)
		updatedShipment := models.MTOShipment{
			ID:                          oldShipment.ID,
			DestinationAddress:          &newDestinationAddress,
			DestinationAddressID:        &newDestinationAddress.ID,
			PickupAddress:               &newPickupAddress,
			PickupAddressID:             &newPickupAddress.ID,
			SecondaryPickupAddress:      &secondaryPickupAddress,
			HasSecondaryPickupAddress:   handlers.FmtBool(true),
			SecondaryDeliveryAddress:    &secondaryDeliveryAddress,
			HasSecondaryDeliveryAddress: handlers.FmtBool(true),
			TertiaryPickupAddress:       &secondaryPickupAddress,
			HasTertiaryPickupAddress:    handlers.FmtBool(true),
			TertiaryDeliveryAddress:     &secondaryDeliveryAddress,
			HasTertiaryDeliveryAddress:  handlers.FmtBool(true),
			RequestedPickupDate:         &requestedPickupDate,
			ScheduledPickupDate:         &scheduledPickupDate,
			RequestedDeliveryDate:       &requestedDeliveryDate,
			ActualPickupDate:            &actualPickupDate,
			PrimeActualWeight:           &primeActualWeight,
			PrimeEstimatedWeight:        &primeEstimatedWeight,
			FirstAvailableDeliveryDate:  &firstAvailableDeliveryDate,
		}

		ghcDomesticTransitTime := models.GHCDomesticTransitTime{
			MaxDaysTransitTime: 12,
			WeightLbsLower:     0,
			WeightLbsUpper:     10000,
			DistanceMilesLower: 0,
			DistanceMilesUpper: 10000,
		}
		verrs, err := suite.DB().ValidateAndCreate(&ghcDomesticTransitTime)
		suite.False(verrs.HasAny())
		suite.FatalNoError(err)

		session := auth.Session{}
		_, err = mtoShipmentUpdaterPrime.UpdateMTOShipment(suite.AppContextWithSessionForTest(&session), &updatedShipment, eTag, "test")

		suite.Error(err)
		suite.Contains(err.Error(), "the pickup address already exists and cannot be updated with this endpoint")
		suite.Contains(err.Error(), "the destination address already exists and cannot be updated with this endpoint")
	})

	suite.Run("Prime cannot update shipment if parameters are outside of transit data", func() {
		setupTestData()

		// This test was added because of a bug that nullified the ApprovedDate
		// when ScheduledPickupDate was included in the payload. See PR #6919.
		// ApprovedDate affects shipment diversions, so we want to make sure it
		// never gets nullified, regardless of which fields are being updated.
		move := factory.BuildAvailableToPrimeMove(suite.DB(), nil, nil)
		oldShipment := factory.BuildMTOShipmentMinimal(suite.DB(), []factory.Customization{
			{
				Model: models.MTOShipment{
					Status: models.MTOShipmentStatusApproved,
				},
			},
			{
				Model:    move,
				LinkOnly: true,
			},
		}, nil)

		suite.NotNil(oldShipment.ApprovedDate)

		eTag := etag.GenerateEtag(oldShipment.UpdatedAt)

		requestedPickupDate := now.Add(time.Hour * 24 * 3)
		scheduledPickupDate := now.Add(time.Hour * 24 * 7)
		requestedDeliveryDate := now.Add(time.Hour * 24 * 4)
		updatedShipment := models.MTOShipment{
			ID:                          oldShipment.ID,
			DestinationAddress:          &newDestinationAddress,
			DestinationAddressID:        &newDestinationAddress.ID,
			PickupAddress:               &newPickupAddress,
			PickupAddressID:             &newPickupAddress.ID,
			SecondaryPickupAddress:      &secondaryPickupAddress,
			HasSecondaryPickupAddress:   handlers.FmtBool(true),
			SecondaryDeliveryAddress:    &secondaryDeliveryAddress,
			HasSecondaryDeliveryAddress: handlers.FmtBool(true),
			TertiaryPickupAddress:       &tertiaryPickupAddress,
			HasTertiaryPickupAddress:    handlers.FmtBool(true),
			TertiaryDeliveryAddress:     &tertiaryDeliveryAddress,
			HasTertiaryDeliveryAddress:  handlers.FmtBool(true),
			RequestedPickupDate:         &requestedPickupDate,
			ScheduledPickupDate:         &scheduledPickupDate,
			RequestedDeliveryDate:       &requestedDeliveryDate,
			ActualPickupDate:            &actualPickupDate,
			PrimeActualWeight:           &primeActualWeight,
			PrimeEstimatedWeight:        &primeEstimatedWeight,
			FirstAvailableDeliveryDate:  &firstAvailableDeliveryDate,
		}

		session := auth.Session{}
		_, err := mtoShipmentUpdaterPrime.UpdateMTOShipment(suite.AppContextWithSessionForTest(&session), &updatedShipment, eTag, "test")

		suite.Error(err)
		suite.Contains(err.Error(), "failed to find transit time for shipment of 9000 lbs weight and 1000 mile distance")
	})

	suite.Run("Prime can add an estimated weight up to the same date as the scheduled pickup", func() {
		setupTestData()

		// This test was added because of a bug that nullified the ApprovedDate
		// when ScheduledPickupDate was included in the payload. See PR #6919.
		// ApprovedDate affects shipment diversions, so we want to make sure it
		// never gets nullified, regardless of which fields are being updated.
		move := factory.BuildAvailableToPrimeMove(suite.DB(), nil, nil)
		oldShipment := factory.BuildMTOShipmentMinimal(suite.DB(), []factory.Customization{
			{
				Model: models.MTOShipment{
					Status: models.MTOShipmentStatusApproved,
				},
			},
			{
				Model:    move,
				LinkOnly: true,
			},
		}, nil)

		suite.NotNil(oldShipment.ApprovedDate)

		eTag := etag.GenerateEtag(oldShipment.UpdatedAt)

		requestedPickupDate := now.Add(time.Hour * 24 * 3)
		scheduledPickupDate := now.Add(time.Hour * 24 * 3)
		requestedDeliveryDate := now.Add(time.Hour * 24 * 4)
		updatedShipment := models.MTOShipment{
			ID:                          oldShipment.ID,
			DestinationAddress:          &newDestinationAddress,
			DestinationAddressID:        &newDestinationAddress.ID,
			PickupAddress:               &newPickupAddress,
			PickupAddressID:             &newPickupAddress.ID,
			SecondaryPickupAddress:      &secondaryPickupAddress,
			HasSecondaryPickupAddress:   handlers.FmtBool(true),
			SecondaryDeliveryAddress:    &secondaryDeliveryAddress,
			ScheduledPickupDate:         &scheduledPickupDate,
			HasSecondaryDeliveryAddress: handlers.FmtBool(true),
			TertiaryPickupAddress:       &tertiaryPickupAddress,
			HasTertiaryPickupAddress:    handlers.FmtBool(true),
			TertiaryDeliveryAddress:     &tertiaryDeliveryAddress,
			HasTertiaryDeliveryAddress:  handlers.FmtBool(true),
			RequestedPickupDate:         &requestedPickupDate,
			RequestedDeliveryDate:       &requestedDeliveryDate,
			ActualPickupDate:            &actualPickupDate,
			PrimeActualWeight:           &primeActualWeight,
			PrimeEstimatedWeight:        &primeEstimatedWeight,
			FirstAvailableDeliveryDate:  &firstAvailableDeliveryDate,
		}

		ghcDomesticTransitTime := models.GHCDomesticTransitTime{
			MaxDaysTransitTime: 12,
			WeightLbsLower:     0,
			WeightLbsUpper:     10000,
			DistanceMilesLower: 0,
			DistanceMilesUpper: 10000,
		}
		verrs, err := suite.DB().ValidateAndCreate(&ghcDomesticTransitTime)
		suite.False(verrs.HasAny())
		suite.FatalNoError(err)

		session := auth.Session{}
		newShipment, err := mtoShipmentUpdaterPrime.UpdateMTOShipment(suite.AppContextWithSessionForTest(&session), &updatedShipment, eTag, "test")

		suite.Require().NoError(err)
		suite.NotEmpty(newShipment.ApprovedDate)
		suite.True(requestedPickupDate.Equal(*newShipment.RequestedPickupDate))
		suite.True(scheduledPickupDate.Equal(*newShipment.ScheduledPickupDate))
		suite.True(requestedDeliveryDate.Equal(*newShipment.RequestedDeliveryDate))
		suite.True(actualPickupDate.Equal(*newShipment.ActualPickupDate))
		suite.True(firstAvailableDeliveryDate.Equal(*newShipment.FirstAvailableDeliveryDate))
		suite.Equal(primeEstimatedWeight, *newShipment.PrimeEstimatedWeight)
		suite.Equal(primeActualWeight, *newShipment.PrimeActualWeight)
		suite.Equal(newDestinationAddress.ID, *newShipment.DestinationAddressID)
		suite.Equal(newPickupAddress.ID, *newShipment.PickupAddressID)
		suite.Equal(secondaryPickupAddress.ID, *newShipment.SecondaryPickupAddressID)
		suite.Equal(secondaryDeliveryAddress.ID, *newShipment.SecondaryDeliveryAddressID)
		suite.Equal(tertiaryPickupAddress.ID, *newShipment.TertiaryPickupAddressID)
		suite.Equal(tertiaryDeliveryAddress.ID, *newShipment.TertiaryDeliveryAddressID)
	})

	suite.Run("Prime can update the weight estimate if scheduled pickup date in nil", func() {
		setupTestData()

		// This test was added because of a bug that nullified the ApprovedDate
		// when ScheduledPickupDate was included in the payload. See PR #6919.
		// ApprovedDate affects shipment diversions, so we want to make sure it
		// never gets nullified, regardless of which fields are being updated.
		move := factory.BuildAvailableToPrimeMove(suite.DB(), nil, nil)
		oldShipment := factory.BuildMTOShipmentMinimal(suite.DB(), []factory.Customization{
			{
				Model: models.MTOShipment{
					Status:              models.MTOShipmentStatusApproved,
					ScheduledPickupDate: nil,
				},
			},
			{
				Model:    move,
				LinkOnly: true,
			},
		}, nil)

		suite.NotNil(oldShipment.ApprovedDate)

		eTag := etag.GenerateEtag(oldShipment.UpdatedAt)

		requestedPickupDate := now.Add(time.Hour * 24 * 3)
		requestedDeliveryDate := now.Add(time.Hour * 24 * 4)
		updatedShipment := models.MTOShipment{
			ID:                          oldShipment.ID,
			DestinationAddress:          &newDestinationAddress,
			DestinationAddressID:        &newDestinationAddress.ID,
			PickupAddress:               &newPickupAddress,
			PickupAddressID:             &newPickupAddress.ID,
			SecondaryPickupAddress:      &secondaryPickupAddress,
			HasSecondaryPickupAddress:   handlers.FmtBool(true),
			SecondaryDeliveryAddress:    &secondaryDeliveryAddress,
			HasSecondaryDeliveryAddress: handlers.FmtBool(true),
			TertiaryPickupAddress:       &tertiaryPickupAddress,
			HasTertiaryPickupAddress:    handlers.FmtBool(true),
			TertiaryDeliveryAddress:     &tertiaryDeliveryAddress,
			HasTertiaryDeliveryAddress:  handlers.FmtBool(true),
			RequestedPickupDate:         &requestedPickupDate,
			RequestedDeliveryDate:       &requestedDeliveryDate,
			ActualPickupDate:            &actualPickupDate,
			PrimeActualWeight:           &primeActualWeight,
			PrimeEstimatedWeight:        &primeEstimatedWeight,
			FirstAvailableDeliveryDate:  &firstAvailableDeliveryDate,
		}
		ghcDomesticTransitTime := models.GHCDomesticTransitTime{
			MaxDaysTransitTime: 12,
			WeightLbsLower:     0,
			WeightLbsUpper:     10000,
			DistanceMilesLower: 0,
			DistanceMilesUpper: 10000,
		}
		verrs, err := suite.DB().ValidateAndCreate(&ghcDomesticTransitTime)
		suite.False(verrs.HasAny())
		suite.FatalNoError(err)

		session := auth.Session{}
		newShipment, err := mtoShipmentUpdaterPrime.UpdateMTOShipment(suite.AppContextWithSessionForTest(&session), &updatedShipment, eTag, "test")
		suite.Require().NoError(err)
		suite.NotEmpty(newShipment.ApprovedDate)
		suite.True(requestedPickupDate.Equal(*newShipment.RequestedPickupDate))
		suite.True(requestedDeliveryDate.Equal(*newShipment.RequestedDeliveryDate))
		suite.True(actualPickupDate.Equal(*newShipment.ActualPickupDate))
		suite.True(firstAvailableDeliveryDate.Equal(*newShipment.FirstAvailableDeliveryDate))
		suite.Equal(primeEstimatedWeight, *newShipment.PrimeEstimatedWeight)
		suite.Equal(primeActualWeight, *newShipment.PrimeActualWeight)
		suite.Equal(newDestinationAddress.ID, *newShipment.DestinationAddressID)
		suite.Equal(newPickupAddress.ID, *newShipment.PickupAddressID)
		suite.Equal(secondaryPickupAddress.ID, *newShipment.SecondaryPickupAddressID)
		suite.Equal(secondaryDeliveryAddress.ID, *newShipment.SecondaryDeliveryAddressID)
		suite.Equal(tertiaryPickupAddress.ID, *newShipment.TertiaryPickupAddressID)
		suite.Equal(tertiaryDeliveryAddress.ID, *newShipment.TertiaryDeliveryAddressID)
	})
<<<<<<< HEAD
=======

	suite.Run("Successfully delete pending SIT extension", func() {
		setupTestData()

		move := factory.BuildAvailableToPrimeMove(suite.DB(), nil, nil)
		oldShipment := factory.BuildMTOShipmentMinimal(suite.DB(), []factory.Customization{
			{
				Model: models.MTOShipment{
					Status:               models.MTOShipmentStatusApproved,
					ScheduledPickupDate:  nil,
					OriginSITAuthEndDate: &now,
				},
			},
			{
				Model:    move,
				LinkOnly: true,
			},
		}, nil)
		eTag := etag.GenerateEtag(oldShipment.UpdatedAt)

		factory.BuildSITDurationUpdate(suite.DB(), []factory.Customization{
			{
				Model:    oldShipment,
				LinkOnly: true,
			},
		}, nil)

		var rowCount int
		// check if sitExtension was successfully added
		err := suite.AppContextForTest().DB().RawQuery("SELECT COUNT(*) FROM sit_extensions WHERE mto_shipment_id = ?", oldShipment.ID).First(&rowCount)
		suite.NoError(err)
		suite.Equal(rowCount, 1)

		requestedPickupDate := now.Add(time.Hour * 24 * 3)
		requestedDeliveryDate := now.Add(time.Hour * 24 * 4)
		updatedShipment := models.MTOShipment{
			ID:                    oldShipment.ID,
			DestinationAddress:    &newDestinationAddress,
			DestinationAddressID:  &newDestinationAddress.ID,
			PickupAddress:         &newPickupAddress,
			PickupAddressID:       &newPickupAddress.ID,
			RequestedPickupDate:   &requestedPickupDate,
			RequestedDeliveryDate: &requestedDeliveryDate,
			ActualPickupDate:      &actualPickupDate,
			ActualDeliveryDate:    &now,
		}

		session := auth.Session{}
		newShipment, err := mtoShipmentUpdaterPrime.UpdateMTOShipment(suite.AppContextWithSessionForTest(&session), &updatedShipment, eTag, "test")
		suite.Require().NoError(err)

		// check if sitExtension was successfully removed
		err = suite.AppContextForTest().DB().RawQuery("SELECT COUNT(*) FROM sit_extensions WHERE mto_shipment_id = ?", newShipment.ID).First(&rowCount)
		suite.NoError(err)
		suite.Equal(rowCount, 0)
	})
}
>>>>>>> 2f32c4f0

	suite.Run("Successful Office/TOO UpdateShipment - CONUS Pickup, OCONUS Destination - mileage is recalculated and pricing estimates refreshed for International FSC SIT service items", func() {
		setupTestData()

		move := factory.BuildAvailableToPrimeMove(suite.DB(), nil, nil)

		ghcDomesticTransitTime := models.GHCDomesticTransitTime{
			MaxDaysTransitTime: 12,
			WeightLbsLower:     0,
			WeightLbsUpper:     10000,
			DistanceMilesLower: 0,
			DistanceMilesUpper: 10000,
		}
		_, _ = suite.DB().ValidateAndCreate(&ghcDomesticTransitTime)

		testdatagen.FetchOrMakeReContractYear(suite.DB(), testdatagen.Assertions{
			ReContractYear: models.ReContractYear{
				StartDate: time.Now().Add(-24 * time.Hour),
				EndDate:   time.Now().Add(24 * time.Hour),
			},
		})

		pickupAddress := factory.BuildAddress(suite.DB(), []factory.Customization{
			{
				Model: models.Address{
					StreetAddress1: "Tester Address",
					City:           "Des Moines",
					State:          "IA",
					PostalCode:     "50314",
					IsOconus:       models.BoolPointer(false),
				},
			},
		}, nil)

		destinationAddress := factory.BuildAddress(suite.DB(), []factory.Customization{
			{
				Model: models.Address{
					StreetAddress1: "JBER1",
					City:           "Anchorage",
					State:          "AK",
					PostalCode:     "99505",
					IsOconus:       models.BoolPointer(true),
				},
			},
		}, nil)

		pickupDate := now.AddDate(0, 0, 10)
		requestedPickup := time.Now()
		oldShipment := factory.BuildMTOShipment(suite.DB(), []factory.Customization{
			{
				Model: models.MTOShipment{
					Status:               models.MTOShipmentStatusApproved,
					PrimeEstimatedWeight: nil,
					PickupAddressID:      &pickupAddress.ID,
					DestinationAddressID: &destinationAddress.ID,
					ScheduledPickupDate:  &pickupDate,
					RequestedPickupDate:  &requestedPickup,
					MarketCode:           models.MarketCodeInternational,
				},
			},
			{
				Model:    move,
				LinkOnly: true,
			},
		}, nil)

		// setup IOSFSC service item with SITOriginHHGOriginalAddress
		factory.BuildMTOServiceItem(suite.DB(), []factory.Customization{
			{
				Model:    move,
				LinkOnly: true,
			},
			{
				Model:    oldShipment,
				LinkOnly: true,
			},
			{
				Model: models.ReService{
					Code: models.ReServiceCodeIOSFSC,
				},
			},
			{
				Model:    pickupAddress,
				Type:     &factory.Addresses.SITOriginHHGOriginalAddress,
				LinkOnly: true,
			},
			{
				Model:    pickupAddress,
				Type:     &factory.Addresses.SITOriginHHGActualAddress,
				LinkOnly: true,
			},
			{
				Model: models.MTOServiceItem{
					Status:          models.MTOServiceItemStatusApproved,
					PricingEstimate: nil,
				},
			},
		}, nil)

		// setup IDSFSC service item with SITDestinationOriginalAddress
		factory.BuildMTOServiceItem(suite.DB(), []factory.Customization{
			{
				Model:    move,
				LinkOnly: true,
			},
			{
				Model:    oldShipment,
				LinkOnly: true,
			},
			{
				Model: models.ReService{
					Code: models.ReServiceCodeIDSFSC,
				},
			},
			{
				Model:    destinationAddress,
				Type:     &factory.Addresses.SITDestinationOriginalAddress,
				LinkOnly: true,
			},
			{
				Model:    destinationAddress,
				Type:     &factory.Addresses.SITDestinationFinalAddress,
				LinkOnly: true,
			},
		}, nil)

		eTag := etag.GenerateEtag(oldShipment.UpdatedAt)

		updatedShipment := models.MTOShipment{
			ID:                   oldShipment.ID,
			PrimeEstimatedWeight: &primeEstimatedWeight,
		}

		var serviceItems []models.MTOServiceItem
		// verify pre-update mto service items for both origin/destination FSC SITs have not been set
		err := suite.AppContextForTest().DB().EagerPreload("ReService").Where("mto_shipment_id = ?", oldShipment.ID).Order("created_at asc").All(&serviceItems)
		suite.NoError(err)
		// expecting only IOSFSC and IDSFSC created for tests
		suite.Equal(2, len(serviceItems))
		for i := 0; i < len(serviceItems); i++ {
			suite.Nil(serviceItems[i].PricingEstimate)
			suite.True(serviceItems[i].SITDeliveryMiles == (*int)(nil))
		}

		// As TOO
		too := factory.BuildOfficeUserWithRoles(suite.DB(), nil, []roles.RoleType{roles.RoleTypeTOO})
		session := auth.Session{
			ApplicationName: auth.OfficeApp,
			UserID:          *too.UserID,
			OfficeUserID:    too.ID,
		}
		session.Roles = append(session.Roles, too.User.Roles...)
		expectedMileage := 314
		plannerSITFSC := &mocks.Planner{}
		// expecting 50314/50314 for IOSFSC mileage lookup for source, destination
		plannerSITFSC.On("ZipTransitDistance",
			mock.AnythingOfType("*appcontext.appContext"),
			// 99505/99505, 50314/50314
			mock.MatchedBy(func(source string) bool {
				return source == "50314" || source == "99505"
			}),
			mock.MatchedBy(func(destination string) bool {
				return destination == "50314" || destination == "99505"
			}),
		).Return(expectedMileage, nil)

		mtoShipmentUpdater := NewOfficeMTOShipmentUpdater(builder, fetcher, plannerSITFSC, moveRouter, moveWeights, mockSender, &mockShipmentRecalculator, addressUpdater, addressCreator)

		_, err = mtoShipmentUpdater.UpdateMTOShipment(suite.AppContextWithSessionForTest(&session), &updatedShipment, eTag, "test")
		suite.NoError(err)

		// verify post-update mto service items for both origin/destination FSC SITs have been set.
		// if set we know stored procedure update_service_item_pricing was executed sucessfully
		err = suite.AppContextForTest().DB().EagerPreload("ReService").Where("mto_shipment_id = ?", oldShipment.ID).Order("created_at asc").All(&serviceItems)
		suite.NoError(err)
		suite.Equal(2, len(serviceItems))
		for i := 0; i < len(serviceItems); i++ {
			suite.True(serviceItems[i].ReService.Code == models.ReServiceCodeIOSFSC || serviceItems[i].ReService.Code == models.ReServiceCodeIDSFSC)

			if serviceItems[i].ReService.Code == models.ReServiceCodeIOSFSC {
				suite.NotNil(*serviceItems[i].PricingEstimate)
				suite.Equal(*serviceItems[i].SITDeliveryMiles, expectedMileage)
			}
			// verify IDSFSC SIT with OCONUS destination does not calculate pricing resulting in 0.
			if serviceItems[i].ReService.Code == models.ReServiceCodeIDSFSC {
				suite.Equal(*serviceItems[i].SITDeliveryMiles, expectedMileage)
				suite.Equal(*serviceItems[i].PricingEstimate, unit.Cents(0))
			}
		}
	})

	suite.Run("Successful Office/TOO UpdateShipment - OCONUS Pickup, CONUS Destination - mileage is recalculated and pricing estimates refreshed for International FSC SIT service items", func() {
		setupTestData()

		move := factory.BuildAvailableToPrimeMove(suite.DB(), nil, nil)

		ghcDomesticTransitTime := models.GHCDomesticTransitTime{
			MaxDaysTransitTime: 12,
			WeightLbsLower:     0,
			WeightLbsUpper:     10000,
			DistanceMilesLower: 0,
			DistanceMilesUpper: 10000,
		}
		_, _ = suite.DB().ValidateAndCreate(&ghcDomesticTransitTime)

		testdatagen.FetchOrMakeReContractYear(suite.DB(), testdatagen.Assertions{
			ReContractYear: models.ReContractYear{
				StartDate: time.Now().Add(-24 * time.Hour),
				EndDate:   time.Now().Add(24 * time.Hour),
			},
		})

		destinationAddress := factory.BuildAddress(suite.DB(), []factory.Customization{
			{
				Model: models.Address{
					StreetAddress1: "Tester Address",
					City:           "Des Moines",
					State:          "IA",
					PostalCode:     "50314",
					IsOconus:       models.BoolPointer(false),
				},
			},
		}, nil)

		pickupAddress := factory.BuildAddress(suite.DB(), []factory.Customization{
			{
				Model: models.Address{
					StreetAddress1: "JBER1",
					City:           "Anchorage",
					State:          "AK",
					PostalCode:     "99505",
					IsOconus:       models.BoolPointer(true),
				},
			},
		}, nil)

		pickupDate := now.AddDate(0, 0, 10)
		requestedPickup := time.Now()
		oldShipment := factory.BuildMTOShipment(suite.DB(), []factory.Customization{
			{
				Model: models.MTOShipment{
					Status:               models.MTOShipmentStatusApproved,
					PrimeEstimatedWeight: nil,
					PickupAddressID:      &pickupAddress.ID,
					DestinationAddressID: &destinationAddress.ID,
					ScheduledPickupDate:  &pickupDate,
					RequestedPickupDate:  &requestedPickup,
					MarketCode:           models.MarketCodeInternational,
				},
			},
			{
				Model:    move,
				LinkOnly: true,
			},
		}, nil)

		// setup IOSFSC service item with SITOriginHHGOriginalAddress
		factory.BuildMTOServiceItem(suite.DB(), []factory.Customization{
			{
				Model:    move,
				LinkOnly: true,
			},
			{
				Model:    oldShipment,
				LinkOnly: true,
			},
			{
				Model: models.ReService{
					Code: models.ReServiceCodeIOSFSC,
				},
			},
			{
				Model:    pickupAddress,
				Type:     &factory.Addresses.SITOriginHHGOriginalAddress,
				LinkOnly: true,
			},
			{
				Model:    pickupAddress,
				Type:     &factory.Addresses.SITOriginHHGActualAddress,
				LinkOnly: true,
			},
			{
				Model: models.MTOServiceItem{
					Status:          models.MTOServiceItemStatusApproved,
					PricingEstimate: nil,
				},
			},
		}, nil)

		// setup IDSFSC service item with SITDestinationOriginalAddress
		factory.BuildMTOServiceItem(suite.DB(), []factory.Customization{
			{
				Model:    move,
				LinkOnly: true,
			},
			{
				Model:    oldShipment,
				LinkOnly: true,
			},
			{
				Model: models.ReService{
					Code: models.ReServiceCodeIDSFSC,
				},
			},
			{
				Model:    destinationAddress,
				Type:     &factory.Addresses.SITDestinationOriginalAddress,
				LinkOnly: true,
			},
			{
				Model:    destinationAddress,
				Type:     &factory.Addresses.SITDestinationFinalAddress,
				LinkOnly: true,
			},
		}, nil)

		eTag := etag.GenerateEtag(oldShipment.UpdatedAt)

		updatedShipment := models.MTOShipment{
			ID:                   oldShipment.ID,
			PrimeEstimatedWeight: &primeEstimatedWeight,
		}

		var serviceItems []models.MTOServiceItem
		// verify pre-update mto service items for both origin/destination FSC SITs have not been set
		err := suite.AppContextForTest().DB().EagerPreload("ReService").Where("mto_shipment_id = ?", oldShipment.ID).Order("created_at asc").All(&serviceItems)
		suite.NoError(err)
		// expecting only IOSFSC and IDSFSC created for tests
		suite.Equal(2, len(serviceItems))
		for i := 0; i < len(serviceItems); i++ {
			suite.Nil(serviceItems[i].PricingEstimate)
			suite.True(serviceItems[i].SITDeliveryMiles == (*int)(nil))
		}

		// As TOO
		too := factory.BuildOfficeUserWithRoles(suite.DB(), nil, []roles.RoleType{roles.RoleTypeTOO})
		session := auth.Session{
			ApplicationName: auth.OfficeApp,
			UserID:          *too.UserID,
			OfficeUserID:    too.ID,
		}
		session.Roles = append(session.Roles, too.User.Roles...)
		expectedMileage := 314
		plannerSITFSC := &mocks.Planner{}
		// expecting 99505/99505, 50314/50314 for IOSFSC mileage lookup for source, destination
		plannerSITFSC.On("ZipTransitDistance",
			mock.AnythingOfType("*appcontext.appContext"),
			mock.MatchedBy(func(source string) bool {
				return source == "50314" || source == "99505"
			}),
			mock.MatchedBy(func(destination string) bool {
				return destination == "50314" || destination == "99505"
			}),
		).Return(expectedMileage, nil)

		mtoShipmentUpdater := NewOfficeMTOShipmentUpdater(builder, fetcher, plannerSITFSC, moveRouter, moveWeights, mockSender, &mockShipmentRecalculator, addressUpdater, addressCreator)

		_, err = mtoShipmentUpdater.UpdateMTOShipment(suite.AppContextWithSessionForTest(&session), &updatedShipment, eTag, "test")
		suite.NoError(err)

		// verify post-update mto service items for both origin/destination FSC SITs have been set.
		// if set we know stored procedure update_service_item_pricing was executed sucessfully
		err = suite.AppContextForTest().DB().EagerPreload("ReService").Where("mto_shipment_id = ?", oldShipment.ID).Order("created_at asc").All(&serviceItems)
		suite.NoError(err)
		suite.Equal(2, len(serviceItems))
		for i := 0; i < len(serviceItems); i++ {
			suite.True(serviceItems[i].ReService.Code == models.ReServiceCodeIOSFSC || serviceItems[i].ReService.Code == models.ReServiceCodeIDSFSC)

			if serviceItems[i].ReService.Code == models.ReServiceCodeIDSFSC {
				suite.NotNil(*serviceItems[i].PricingEstimate)
				suite.Equal(*serviceItems[i].SITDeliveryMiles, expectedMileage)
			}
			// verify IOSFSC SIT with OCONUS destination does not calculate mileage and pricing resulting in 0 for both.
			if serviceItems[i].ReService.Code == models.ReServiceCodeIOSFSC {
				suite.Equal(*serviceItems[i].SITDeliveryMiles, expectedMileage)
				suite.Equal(*serviceItems[i].PricingEstimate, unit.Cents(0))
			}
		}
	})

	suite.Run("Successful Office/TOO UpdateShipment - Pricing estimates calculated for Intl First Day SIT Service Items (IOFSIT, IDFSIT)", func() {
		setupTestData()

		move := factory.BuildAvailableToPrimeMove(suite.DB(), nil, nil)

		ghcDomesticTransitTime := models.GHCDomesticTransitTime{
			MaxDaysTransitTime: 12,
			WeightLbsLower:     0,
			WeightLbsUpper:     10000,
			DistanceMilesLower: 0,
			DistanceMilesUpper: 10000,
		}
		_, _ = suite.DB().ValidateAndCreate(&ghcDomesticTransitTime)

		parameter := models.ApplicationParameters{
			ParameterName:  models.StringPointer("maxSitDaysAllowance"),
			ParameterValue: models.StringPointer("90"),
		}
		suite.MustCreate(&parameter)

		testdatagen.FetchOrMakeReContractYear(suite.DB(), testdatagen.Assertions{
			ReContractYear: models.ReContractYear{
				StartDate: time.Now().Add(-24 * time.Hour),
				EndDate:   time.Now().Add(24 * time.Hour),
			},
		})

		pickupAddress := factory.BuildAddress(suite.DB(), []factory.Customization{
			{
				Model: models.Address{
					StreetAddress1: "450 Street Dr",
					City:           "Charleston",
					State:          "SC",
					PostalCode:     "29404",
					IsOconus:       models.BoolPointer(false),
				},
			},
		}, nil)

		destinationAddress := factory.BuildAddress(suite.DB(), []factory.Customization{
			{
				Model: models.Address{
					StreetAddress1: "JB Snowtown",
					City:           "Juneau",
					State:          "AK",
					PostalCode:     "99801",
					IsOconus:       models.BoolPointer(true),
				},
			},
		}, nil)

		pickupDate := now.AddDate(0, 0, 10)
		requestedPickup := time.Now()
		shipment := factory.BuildMTOShipment(suite.DB(), []factory.Customization{
			{
				Model: models.MTOShipment{
					Status:               models.MTOShipmentStatusApproved,
					PrimeEstimatedWeight: nil,
					PickupAddressID:      &pickupAddress.ID,
					DestinationAddressID: &destinationAddress.ID,
					ScheduledPickupDate:  &pickupDate,
					RequestedPickupDate:  &requestedPickup,
					MarketCode:           models.MarketCodeInternational,
				},
			},
			{
				Model:    move,
				LinkOnly: true,
			},
		}, nil)

		// setup IOFSIT service item with SITOriginHHGOriginalAddress
		factory.BuildMTOServiceItem(suite.DB(), []factory.Customization{
			{
				Model:    move,
				LinkOnly: true,
			},
			{
				Model:    shipment,
				LinkOnly: true,
			},
			{
				Model: models.ReService{
					Code: models.ReServiceCodeIOFSIT,
				},
			},
			{
				Model:    pickupAddress,
				Type:     &factory.Addresses.SITOriginHHGOriginalAddress,
				LinkOnly: true,
			},
			{
				Model:    pickupAddress,
				Type:     &factory.Addresses.SITOriginHHGActualAddress,
				LinkOnly: true,
			},
			{
				Model: models.MTOServiceItem{
					Status:          models.MTOServiceItemStatusApproved,
					PricingEstimate: nil,
				},
			},
		}, nil)

		// setup IDFSIT service item
		factory.BuildMTOServiceItem(suite.DB(), []factory.Customization{
			{
				Model:    move,
				LinkOnly: true,
			},
			{
				Model:    shipment,
				LinkOnly: true,
			},
			{
				Model: models.ReService{
					Code: models.ReServiceCodeIDFSIT,
				},
			},
			{
				Model:    destinationAddress,
				Type:     &factory.Addresses.SITDestinationOriginalAddress,
				LinkOnly: true,
			},
			{
				Model:    destinationAddress,
				Type:     &factory.Addresses.SITDestinationFinalAddress,
				LinkOnly: true,
			},
		}, nil)

		eTag := etag.GenerateEtag(shipment.UpdatedAt)

		updatedShipment := models.MTOShipment{
			ID:                   shipment.ID,
			PrimeEstimatedWeight: &primeEstimatedWeight,
		}

		var serviceItems []models.MTOServiceItem
		// verify pre-update mto service items for both origin/destination First Day SITs have not been set
		err := suite.AppContextForTest().DB().EagerPreload("ReService").Where("mto_shipment_id = ?", shipment.ID).Order("created_at asc").All(&serviceItems)
		suite.NoError(err)
		// expecting only IOFSIT and IDFSIT created for tests
		suite.Equal(2, len(serviceItems))
		for i := 0; i < len(serviceItems); i++ {
			suite.Nil(serviceItems[i].PricingEstimate)
		}

		// As TOO
		too := factory.BuildOfficeUserWithRoles(suite.DB(), nil, []roles.RoleType{roles.RoleTypeTOO})
		session := auth.Session{
			ApplicationName: auth.OfficeApp,
			UserID:          *too.UserID,
			OfficeUserID:    too.ID,
		}
		session.Roles = append(session.Roles, too.User.Roles...)
		plannerSITFSC := &mocks.Planner{}
		plannerSITFSC.On("ZipTransitDistance",
			mock.AnythingOfType("*appcontext.appContext"),
			mock.Anything,
			mock.Anything,
		).Return(1, nil)

		mtoShipmentUpdater := NewOfficeMTOShipmentUpdater(builder, fetcher, plannerSITFSC, moveRouter, moveWeights, mockSender, &mockShipmentRecalculator, addressUpdater, addressCreator)

		_, err = mtoShipmentUpdater.UpdateMTOShipment(suite.AppContextWithSessionForTest(&session), &updatedShipment, eTag, "test")
		suite.NoError(err)

		// verify post-update mto service items for both origin/destination First Day SITs have been set.
		// if set we know stored procedure update_service_item_pricing was executed sucessfully
		err = suite.AppContextForTest().DB().EagerPreload("ReService").Where("mto_shipment_id = ?", shipment.ID).Order("created_at asc").All(&serviceItems)
		suite.NoError(err)
		suite.Equal(2, len(serviceItems))
		for i := 0; i < len(serviceItems); i++ {
			suite.True(serviceItems[i].ReService.Code == models.ReServiceCodeIOFSIT || serviceItems[i].ReService.Code == models.ReServiceCodeIDFSIT)
			suite.True(*serviceItems[i].PricingEstimate > 0)
		}
	})

	suite.Run("Successful Office/TOO UpdateShipment - no sit departure date - pricing estimates refreshed using MAX days for International Additional Days SIT service item", func() {
		parameter := models.ApplicationParameters{
			ParameterName:  models.StringPointer("maxSitDaysAllowance"),
			ParameterValue: models.StringPointer("90"),
		}
		suite.MustCreate(&parameter)

		testdatagen.FetchOrMakeReContractYear(suite.DB(),
			testdatagen.Assertions{
				ReContractYear: models.ReContractYear{
					StartDate: testdatagen.ContractStartDate,
					EndDate:   testdatagen.ContractEndDate,
				},
			})

		usprc, err := models.FindByZipCode(suite.AppContextForTest().DB(), "99801")
		suite.NotNil(usprc)
		suite.FatalNoError(err)
		pickupAddress := factory.BuildAddress(suite.DB(), []factory.Customization{
			{
				Model: models.Address{
					IsOconus:           models.BoolPointer(true),
					UsPostRegionCityID: &usprc.ID,
					City:               usprc.USPostRegionCityNm,
					State:              usprc.State,
					PostalCode:         usprc.UsprZipID,
				},
			},
		}, nil)

		move := factory.BuildAvailableToPrimeMove(suite.DB(), nil, nil)
		destinationAddress := factory.BuildAddress(suite.DB(), []factory.Customization{
			{
				Model: models.Address{
					StreetAddress1: "Tester Address",
					City:           "Des Moines",
					State:          "IA",
					PostalCode:     "50314",
					IsOconus:       models.BoolPointer(false),
				},
			},
		}, nil)

		pickupDate := now.AddDate(0, 0, 10)
		requestedPickup := time.Now()
		oldShipment := factory.BuildMTOShipment(suite.DB(), []factory.Customization{
			{
				Model: models.MTOShipment{
					Status:               models.MTOShipmentStatusApproved,
					PrimeEstimatedWeight: nil,
					PickupAddressID:      &pickupAddress.ID,
					DestinationAddressID: &destinationAddress.ID,
					ScheduledPickupDate:  &pickupDate,
					RequestedPickupDate:  &requestedPickup,
					MarketCode:           models.MarketCodeInternational,
				},
			},
			{
				Model:    move,
				LinkOnly: true,
			},
		}, nil)

		nowDate := time.Date(now.Year(), now.Month(), now.Day(), 0, 0, 0, 0, time.UTC)
		factory.BuildMTOServiceItem(suite.DB(), []factory.Customization{
			{
				Model:    move,
				LinkOnly: true,
			},
			{
				Model:    oldShipment,
				LinkOnly: true,
			},
			{
				Model: models.ReService{
					Code: models.ReServiceCodeIOASIT,
				},
			},
			{
				Model: models.MTOServiceItem{
					Status:          models.MTOServiceItemStatusApproved,
					PricingEstimate: nil,
					SITEntryDate:    &nowDate,
				},
			},
		}, nil)

		eTag := etag.GenerateEtag(oldShipment.UpdatedAt)

		updatedShipment := models.MTOShipment{
			ID:                   oldShipment.ID,
			PrimeEstimatedWeight: &primeEstimatedWeight,
		}

		// As TOO
		too := factory.BuildOfficeUserWithRoles(suite.DB(), nil, []roles.RoleType{roles.RoleTypeTOO})
		session := auth.Session{
			ApplicationName: auth.OfficeApp,
			UserID:          *too.UserID,
			OfficeUserID:    too.ID,
		}

		var serviceItems []models.MTOServiceItem
		err = suite.AppContextForTest().DB().EagerPreload("ReService").Where("mto_shipment_id = ?", oldShipment.ID).Order("created_at asc").All(&serviceItems)
		suite.NoError(err)
		suite.Equal(1, len(serviceItems))
		for i := 0; i < len(serviceItems); i++ {
			suite.True(serviceItems[i].ReService.Code == models.ReServiceCodeIOASIT)
			suite.NotNil(serviceItems[i].SITEntryDate)
			suite.Nil(serviceItems[i].SITDepartureDate)
			suite.Nil(serviceItems[i].PricingEstimate)
		}

		session.Roles = append(session.Roles, too.User.Roles...)
		mtoShipmentUpdater := NewOfficeMTOShipmentUpdater(builder, fetcher, &mocks.Planner{}, moveRouter, moveWeights, mockSender, &mockShipmentRecalculator, addressUpdater, addressCreator)

		updateShipment2, err := mtoShipmentUpdater.UpdateMTOShipment(suite.AppContextWithSessionForTest(&session), &updatedShipment, eTag, "test")
		suite.NoError(err)

		err = suite.AppContextForTest().DB().EagerPreload("ReService").Where("mto_shipment_id = ?", oldShipment.ID).Order("created_at asc").All(&serviceItems)
		suite.NoError(err)
		suite.Equal(1, len(serviceItems))
		for i := 0; i < len(serviceItems); i++ {
			suite.True(serviceItems[i].ReService.Code == models.ReServiceCodeIOASIT)
			suite.NotNil(serviceItems[i].SITEntryDate)
			suite.Nil(serviceItems[i].SITDepartureDate)
			suite.NotNil(*serviceItems[i].PricingEstimate)
		}

		var pricingEstimateWithMaxSitDays *unit.Cents
		// Set SIT Departure date
		serviceItems[0].SITDepartureDate = models.TimePointer(serviceItems[0].SITEntryDate.Add(time.Hour * 48))
		err = suite.AppContextForTest().DB().Update(&serviceItems[0])
		suite.NoError(err)
		err = suite.AppContextForTest().DB().EagerPreload("ReService").Where("mto_shipment_id = ?", oldShipment.ID).Order("created_at asc").All(&serviceItems)
		suite.NoError(err)
		suite.Equal(1, len(serviceItems))
		for i := 0; i < len(serviceItems); i++ {
			suite.True(serviceItems[i].ReService.Code == models.ReServiceCodeIOASIT)
			suite.NotNil(serviceItems[i].SITEntryDate)
			suite.NotNil(serviceItems[i].SITDepartureDate)
			suite.NotNil(*serviceItems[i].PricingEstimate)
			pricingEstimateWithMaxSitDays = serviceItems[i].PricingEstimate
		}

		eTag = etag.GenerateEtag(updateShipment2.UpdatedAt)
		updatedShipment = models.MTOShipment{
			ID:                   updateShipment2.ID,
			PrimeEstimatedWeight: &primeEstimatedWeight,
		}
		var pricingEstimateWithOutMaxSitDays *unit.Cents
		_, err = mtoShipmentUpdater.UpdateMTOShipment(suite.AppContextWithSessionForTest(&session), &updatedShipment, eTag, "test")
		suite.NoError(err)
		err = suite.AppContextForTest().DB().EagerPreload("ReService").Where("mto_shipment_id = ?", oldShipment.ID).Order("created_at asc").All(&serviceItems)
		suite.NoError(err)
		suite.Equal(1, len(serviceItems))
		for i := 0; i < len(serviceItems); i++ {
			suite.True(serviceItems[i].ReService.Code == models.ReServiceCodeIOASIT)
			suite.NotNil(serviceItems[i].SITEntryDate)
			suite.NotNil(serviceItems[i].SITDepartureDate)
			suite.NotNil(*serviceItems[i].PricingEstimate)
			pricingEstimateWithOutMaxSitDays = serviceItems[i].PricingEstimate
		}

		// verify pricing is larger for smaller sit in days calculation versus one with default of 89
		suite.True(pricingEstimateWithMaxSitDays.Int() > pricingEstimateWithOutMaxSitDays.Int())
	})
}

func (suite *MTOShipmentServiceSuite) TestUpdateMTOShipmentStatus() {
	estimatedWeight := unit.Pound(2000)
	status := models.MTOShipmentStatusApproved
	// need the re service codes to update status
	expectedReServiceCodes := []models.ReServiceCode{
		models.ReServiceCodeDLH,
		models.ReServiceCodeFSC,
		models.ReServiceCodeDOP,
		models.ReServiceCodeDDP,
		models.ReServiceCodeDPK,
		models.ReServiceCodeDUPK,
	}

	var shipmentForAutoApprove models.MTOShipment
	var draftShipment models.MTOShipment
	var shipment2 models.MTOShipment
	var shipment3 models.MTOShipment
	var shipment4 models.MTOShipment
	var approvedShipment models.MTOShipment
	var rejectedShipment models.MTOShipment
	var eTag string
	var mto models.Move

	setupTestData := func() {
		for i := range expectedReServiceCodes {
			factory.FetchReServiceByCode(suite.DB(), expectedReServiceCodes[i])
		}

		mto = factory.BuildMove(suite.DB(), []factory.Customization{
			{
				Model: models.Move{
					Status: models.MoveStatusAPPROVED,
				},
			},
		}, nil)
		shipment := factory.BuildMTOShipment(suite.DB(), []factory.Customization{
			{
				Model:    mto,
				LinkOnly: true,
			},
			{
				Model: models.MTOShipment{
					ShipmentType:         models.MTOShipmentTypeHHG,
					ScheduledPickupDate:  &testdatagen.DateInsidePeakRateCycle,
					PrimeEstimatedWeight: &estimatedWeight,
					Status:               models.MTOShipmentStatusSubmitted,
				},
			},
		}, nil)
		draftShipment = factory.BuildMTOShipment(suite.DB(), []factory.Customization{
			{
				Model:    mto,
				LinkOnly: true,
			},
			{
				Model: models.MTOShipment{
					Status: models.MTOShipmentStatusDraft,
				},
			},
		}, nil)
		shipment2 = factory.BuildMTOShipment(suite.DB(), []factory.Customization{
			{
				Model:    mto,
				LinkOnly: true,
			},
			{
				Model: models.MTOShipment{
					Status: models.MTOShipmentStatusSubmitted,
				},
			},
		}, nil)
		shipment3 = factory.BuildMTOShipment(suite.DB(), []factory.Customization{
			{
				Model:    mto,
				LinkOnly: true,
			},
			{
				Model: models.MTOShipment{
					Status: models.MTOShipmentStatusSubmitted,
				},
			},
		}, nil)
		shipment4 = factory.BuildMTOShipment(suite.DB(), []factory.Customization{
			{
				Model:    mto,
				LinkOnly: true,
			},
			{
				Model: models.MTOShipment{
					Status: models.MTOShipmentStatusSubmitted,
				},
			},
		}, nil)
		shipmentForAutoApprove = factory.BuildMTOShipment(suite.DB(), []factory.Customization{
			{
				Model:    mto,
				LinkOnly: true,
			},
			{
				Model: models.MTOShipment{
					Status: models.MTOShipmentStatusSubmitted,
				},
			},
		}, nil)
		approvedShipment = factory.BuildMTOShipment(suite.DB(), []factory.Customization{
			{
				Model:    mto,
				LinkOnly: true,
			},
			{
				Model: models.MTOShipment{
					Status: models.MTOShipmentStatusApproved,
				},
			},
		}, nil)
		rejectionReason := "exotic animals are banned"
		rejectedShipment = factory.BuildMTOShipment(suite.DB(), []factory.Customization{
			{
				Model:    mto,
				LinkOnly: true,
			},
			{
				Model: models.MTOShipment{
					Status:          models.MTOShipmentStatusRejected,
					RejectionReason: &rejectionReason,
				},
			},
		}, nil)
		shipment.Status = models.MTOShipmentStatusSubmitted
		eTag = etag.GenerateEtag(shipment.UpdatedAt)
	}

	builder := query.NewQueryBuilder()
	moveRouter := moveservices.NewMoveRouter(transportationoffice.NewTransportationOfficesFetcher())
	planner := &mocks.Planner{}
	var TransitDistancePickupArg string
	var TransitDistanceDestinationArg string
	planner.On("ZipTransitDistance",
		mock.AnythingOfType("*appcontext.appContext"),
		mock.AnythingOfType("string"),
		mock.AnythingOfType("string"),
	).Return(500, nil).Run(func(args mock.Arguments) {
		TransitDistancePickupArg = args.Get(1).(string)
		TransitDistanceDestinationArg = args.Get(2).(string)
	})
	siCreator := mtoserviceitem.NewMTOServiceItemCreator(
		planner,
		builder,
		moveRouter,
		ghcrateengine.NewDomesticUnpackPricer(),
		ghcrateengine.NewDomesticPackPricer(),
		ghcrateengine.NewDomesticLinehaulPricer(),
		ghcrateengine.NewDomesticShorthaulPricer(),
		ghcrateengine.NewDomesticOriginPricer(),
		ghcrateengine.NewDomesticDestinationPricer(),
		ghcrateengine.NewFuelSurchargePricer(),
		ghcrateengine.NewDomesticDestinationFirstDaySITPricer(),
		ghcrateengine.NewDomesticDestinationSITDeliveryPricer(),
		ghcrateengine.NewDomesticDestinationAdditionalDaysSITPricer(),
		ghcrateengine.NewDomesticDestinationSITFuelSurchargePricer(),
		ghcrateengine.NewDomesticOriginFirstDaySITPricer(),
		ghcrateengine.NewDomesticOriginSITPickupPricer(),
		ghcrateengine.NewDomesticOriginAdditionalDaysSITPricer(),
		ghcrateengine.NewDomesticOriginSITFuelSurchargePricer())

	updater := NewMTOShipmentStatusUpdater(builder, siCreator, planner)

	suite.Run("If the mtoShipment is approved successfully it should create approved mtoServiceItems", func() {
		setupTestData()

		appCtx := suite.AppContextForTest()
		shipmentForAutoApproveEtag := etag.GenerateEtag(shipmentForAutoApprove.UpdatedAt)
		fetchedShipment := models.MTOShipment{}
		serviceItems := models.MTOServiceItems{}

		preApprovalTime := time.Now()
		_, err := updater.UpdateMTOShipmentStatus(appCtx, shipmentForAutoApprove.ID, status, nil, nil, shipmentForAutoApproveEtag)
		suite.NoError(err)

		err = appCtx.DB().Find(&fetchedShipment, shipmentForAutoApprove.ID)
		suite.NoError(err)

		// Let's make sure the status is approved
		suite.Equal(models.MTOShipmentStatusApproved, fetchedShipment.Status)

		err = appCtx.DB().EagerPreload("ReService").Where("mto_shipment_id = ?", shipmentForAutoApprove.ID).All(&serviceItems)
		suite.NoError(err)

		suite.Equal(6, len(serviceItems))

		// All ApprovedAt times for service items should be the same, so just get the first one
		// Test that service item was approved within a few seconds of the current time
		suite.Assertions.WithinDuration(preApprovalTime, *serviceItems[0].ApprovedAt, 2*time.Second)

		// If we've gotten the shipment updated and fetched it without error then we can inspect the
		// service items created as a side effect to see if they are
		// approved.
		missingReServiceCodes := make([]models.ReServiceCode, len(expectedReServiceCodes))
		copy(missingReServiceCodes, expectedReServiceCodes)
		for _, serviceItem := range serviceItems {
			suite.Equal(models.MTOServiceItemStatusApproved, serviceItem.Status)

			// Want to make sure each of the expected service codes is included at some point.
			codeFound := false
			for i, reServiceCodeToCheck := range missingReServiceCodes {
				if reServiceCodeToCheck == serviceItem.ReService.Code {
					missingReServiceCodes[i] = missingReServiceCodes[len(missingReServiceCodes)-1]
					missingReServiceCodes = missingReServiceCodes[:len(missingReServiceCodes)-1]
					codeFound = true
					break
				}
			}

			if !codeFound {
				suite.Fail("Unexpected service code", "unexpected ReService code: %s", string(serviceItem.ReService.Code))
			}
		}

		suite.Empty(missingReServiceCodes)
	})

	suite.Run("If we act on a shipment with a weight that has a 0 upper weight it should still work", func() {
		setupTestData()

		ghcDomesticTransitTime := models.GHCDomesticTransitTime{
			MaxDaysTransitTime: 12,
			WeightLbsLower:     0,
			WeightLbsUpper:     10000,
			DistanceMilesLower: 0,
			DistanceMilesUpper: 10000,
		}
		verrs, err := suite.DB().ValidateAndCreate(&ghcDomesticTransitTime)
		suite.Assert().False(verrs.HasAny())
		suite.NoError(err)

		// Let's also create a transit time object with a zero upper bound for weight (this can happen in the table).
		ghcDomesticTransitTime0LbsUpper := models.GHCDomesticTransitTime{
			MaxDaysTransitTime: 12,
			WeightLbsLower:     10001,
			WeightLbsUpper:     0,
			DistanceMilesLower: 0,
			DistanceMilesUpper: 10000,
		}
		verrs, err = suite.DB().ValidateAndCreate(&ghcDomesticTransitTime0LbsUpper)
		suite.Assert().False(verrs.HasAny())
		suite.NoError(err)

		// This is testing that the Required Delivery Date is calculated correctly.
		// In order for the Required Delivery Date to be calculated, the following conditions must be true:
		// 1. The shipment is moving to the APPROVED status
		// 2. The shipment must already have the following fields present:
		// ScheduledPickupDate, PrimeEstimatedWeight, PickupAddress, DestinationAddress
		// 3. The shipment must not already have a Required Delivery Date
		// Note that MakeMTOShipment will automatically add a Required Delivery Date if the ScheduledPickupDate
		// is present, therefore we need to use MakeMTOShipmentMinimal and add the Pickup and Destination addresses
		estimatedWeight := unit.Pound(11000)
		destinationAddress := factory.BuildAddress(suite.DB(), nil, []factory.Trait{factory.GetTraitAddress2})
		pickupAddress := factory.BuildAddress(suite.DB(), nil, nil)
		shipmentHeavy := factory.BuildMTOShipmentMinimal(suite.DB(), []factory.Customization{
			{
				Model:    mto,
				LinkOnly: true,
			},
			{
				Model: models.MTOShipment{
					ShipmentType:         models.MTOShipmentTypeHHG,
					ScheduledPickupDate:  &testdatagen.DateInsidePeakRateCycle,
					PrimeEstimatedWeight: &estimatedWeight,
					Status:               models.MTOShipmentStatusSubmitted,
				},
			},
			{
				Model:    pickupAddress,
				Type:     &factory.Addresses.PickupAddress,
				LinkOnly: true,
			},
			{
				Model:    destinationAddress,
				Type:     &factory.Addresses.DeliveryAddress,
				LinkOnly: true,
			},
		}, nil)
		shipmentHeavyEtag := etag.GenerateEtag(shipmentHeavy.UpdatedAt)

		_, err = updater.UpdateMTOShipmentStatus(suite.AppContextForTest(), shipmentHeavy.ID, status, nil, nil, shipmentHeavyEtag)
		suite.NoError(err)
		serviceItems := models.MTOServiceItems{}
		_ = suite.DB().All(&serviceItems)
		fetchedShipment := models.MTOShipment{}
		err = suite.DB().Find(&fetchedShipment, shipmentHeavy.ID)
		suite.NoError(err)
		// We also should have a required delivery date
		suite.NotNil(fetchedShipment.RequiredDeliveryDate)
	})

	suite.Run("Test that correct addresses are being used to calculate required delivery date", func() {
		setupTestData()
		appCtx := suite.AppContextForTest()

		ghcDomesticTransitTime0LbsUpper := models.GHCDomesticTransitTime{
			MaxDaysTransitTime: 12,
			WeightLbsLower:     10001,
			WeightLbsUpper:     0,
			DistanceMilesLower: 0,
			DistanceMilesUpper: 10000,
		}
		verrs, err := suite.DB().ValidateAndCreate(&ghcDomesticTransitTime0LbsUpper)
		suite.Assert().False(verrs.HasAny())
		suite.NoError(err)

		factory.FetchReServiceByCode(appCtx.DB(), models.ReServiceCodeDNPK)

		// This is testing that the Required Delivery Date is calculated correctly.
		// In order for the Required Delivery Date to be calculated, the following conditions must be true:
		// 1. The shipment is moving to the APPROVED status
		// 2. The shipment must already have the following fields present:
		// MTOShipmentTypeHHG: ScheduledPickupDate, PrimeEstimatedWeight, PickupAddress, DestinationAddress
		// MTOShipmentTypeHHGIntoNTS: ScheduledPickupDate, PrimeEstimatedWeight, PickupAddress, StorageFacility
		// MTOShipmentTypeHHGOutOfNTS: ScheduledPickupDate, NTSRecordedWeight, StorageFacility, DestinationAddress
		// 3. The shipment must not already have a Required Delivery Date
		// Note that MakeMTOShipment will automatically add a Required Delivery Date if the ScheduledPickupDate
		// is present, therefore we need to use MakeMTOShipmentMinimal and add the Pickup and Destination addresses
		estimatedWeight := unit.Pound(11000)

		destinationAddress := factory.BuildAddress(suite.DB(), nil, []factory.Trait{factory.GetTraitAddress4})
		pickupAddress := factory.BuildAddress(suite.DB(), nil, []factory.Trait{factory.GetTraitAddress3})
		storageFacility := factory.BuildStorageFacility(suite.DB(), nil, nil)

		hhgShipment := factory.BuildMTOShipmentMinimal(suite.DB(), []factory.Customization{
			{
				Model:    mto,
				LinkOnly: true,
			},
			{
				Model: models.MTOShipment{
					ShipmentType:         models.MTOShipmentTypeHHG,
					ScheduledPickupDate:  &testdatagen.DateInsidePeakRateCycle,
					PrimeEstimatedWeight: &estimatedWeight,
					Status:               models.MTOShipmentStatusSubmitted,
				},
			},
			{
				Model:    pickupAddress,
				Type:     &factory.Addresses.PickupAddress,
				LinkOnly: true,
			},
			{
				Model:    destinationAddress,
				Type:     &factory.Addresses.DeliveryAddress,
				LinkOnly: true,
			},
		}, nil)

		ntsShipment := factory.BuildMTOShipmentMinimal(suite.DB(), []factory.Customization{
			{
				Model:    mto,
				LinkOnly: true,
			},
			{
				Model: models.MTOShipment{
					ShipmentType:         models.MTOShipmentTypeHHGIntoNTS,
					ScheduledPickupDate:  &testdatagen.DateInsidePeakRateCycle,
					PrimeEstimatedWeight: &estimatedWeight,
					Status:               models.MTOShipmentStatusSubmitted,
				},
			},
			{
				Model:    storageFacility,
				LinkOnly: true,
			},
			{
				Model:    pickupAddress,
				Type:     &factory.Addresses.PickupAddress,
				LinkOnly: true,
			},
		}, nil)

		ntsrShipment := factory.BuildMTOShipmentMinimal(suite.DB(), []factory.Customization{
			{
				Model:    mto,
				LinkOnly: true,
			},
			{
				Model: models.MTOShipment{
					ShipmentType:        models.MTOShipmentTypeHHGOutOfNTS,
					ScheduledPickupDate: &testdatagen.DateInsidePeakRateCycle,
					NTSRecordedWeight:   &estimatedWeight,
					Status:              models.MTOShipmentStatusSubmitted,
				},
			},
			{
				Model:    storageFacility,
				LinkOnly: true,
			},
			{
				Model:    destinationAddress,
				Type:     &factory.Addresses.DeliveryAddress,
				LinkOnly: true,
			},
		}, nil)

		testCases := []struct {
			shipment            models.MTOShipment
			pickupLocation      *models.Address
			destinationLocation *models.Address
		}{
			{hhgShipment, hhgShipment.PickupAddress, hhgShipment.DestinationAddress},
			{ntsShipment, ntsShipment.PickupAddress, &ntsShipment.StorageFacility.Address},
			{ntsrShipment, &ntsrShipment.StorageFacility.Address, ntsrShipment.DestinationAddress},
		}

		for _, testCase := range testCases {
			shipmentEtag := etag.GenerateEtag(testCase.shipment.UpdatedAt)
			_, err = updater.UpdateMTOShipmentStatus(appCtx, testCase.shipment.ID, status, nil, nil, shipmentEtag)
			suite.NoError(err)

			fetchedShipment := models.MTOShipment{}
			err = suite.DB().Find(&fetchedShipment, testCase.shipment.ID)
			suite.NoError(err)
			// We also should have a required delivery date
			suite.NotNil(fetchedShipment.RequiredDeliveryDate)
			// Check that TransitDistance was called with the correct addresses
			suite.Equal(testCase.pickupLocation.PostalCode, TransitDistancePickupArg)
			suite.Equal(testCase.destinationLocation.PostalCode, TransitDistanceDestinationArg)
		}
	})

	suite.Run("Test that we are properly adding days to Alaska shipments", func() {
		reContract := testdatagen.FetchOrMakeReContract(suite.DB(), testdatagen.Assertions{})
		testdatagen.FetchOrMakeReContractYear(suite.DB(), testdatagen.Assertions{
			ReContractYear: models.ReContractYear{
				Contract:             reContract,
				ContractID:           reContract.ID,
				StartDate:            time.Now(),
				EndDate:              time.Now().Add(time.Hour * 12),
				Escalation:           1.0,
				EscalationCompounded: 1.0,
			},
		})
		move := factory.BuildAvailableToPrimeMove(suite.DB(), nil, nil)
		appCtx := suite.AppContextForTest()

		ghcDomesticTransitTime0LbsUpper := models.GHCDomesticTransitTime{
			MaxDaysTransitTime: 12,
			WeightLbsLower:     10001,
			WeightLbsUpper:     0,
			DistanceMilesLower: 0,
			DistanceMilesUpper: 10000,
		}
		verrs, err := suite.DB().ValidateAndCreate(&ghcDomesticTransitTime0LbsUpper)
		suite.Assert().False(verrs.HasAny())
		suite.NoError(err)

		conusAddress := factory.BuildAddress(suite.DB(), nil, []factory.Trait{factory.GetTraitAddress2})
		zone1Address := factory.BuildAddress(suite.DB(), nil, []factory.Trait{factory.GetTraitAddressAKZone1})
		zone2Address := factory.BuildAddress(suite.DB(), nil, []factory.Trait{factory.GetTraitAddressAKZone2})
		zone3Address := factory.BuildAddress(suite.DB(), nil, []factory.Trait{factory.GetTraitAddressAKZone3})
		zone4Address := factory.BuildAddress(suite.DB(), nil, []factory.Trait{factory.GetTraitAddressAKZone4})
		zone5Address := factory.BuildAddress(suite.DB(), nil, []factory.Trait{factory.GetTraitAddressAKZone5})

		estimatedWeight := unit.Pound(11000)

		testCases10Days := []struct {
			pickupLocation      models.Address
			destinationLocation models.Address
		}{
			{conusAddress, zone1Address},
			{conusAddress, zone2Address},
			{zone1Address, conusAddress},
			{zone2Address, conusAddress},
		}
		// adding 22 days; ghcDomesticTransitTime0LbsUpper.MaxDaysTransitTime is 12, plus 10 for Zones 1 and 2
		rdd10DaysDate := testdatagen.DateInsidePeakRateCycle.AddDate(0, 0, 22)
		for _, testCase := range testCases10Days {
			shipment := factory.BuildMTOShipmentMinimal(suite.DB(), []factory.Customization{
				{
					Model:    move,
					LinkOnly: true,
				},
				{
					Model: models.MTOShipment{
						ShipmentType:         models.MTOShipmentTypeHHG,
						ScheduledPickupDate:  &testdatagen.DateInsidePeakRateCycle,
						PrimeEstimatedWeight: &estimatedWeight,
						Status:               models.MTOShipmentStatusSubmitted,
					},
				},
				{
					Model:    testCase.pickupLocation,
					Type:     &factory.Addresses.PickupAddress,
					LinkOnly: true,
				},
				{
					Model:    testCase.destinationLocation,
					Type:     &factory.Addresses.DeliveryAddress,
					LinkOnly: true,
				},
			}, nil)
			shipmentEtag := etag.GenerateEtag(shipment.UpdatedAt)
			_, err = updater.UpdateMTOShipmentStatus(appCtx, shipment.ID, status, nil, nil, shipmentEtag)
			suite.NoError(err)

			fetchedShipment := models.MTOShipment{}
			err = suite.DB().Find(&fetchedShipment, shipment.ID)
			suite.NoError(err)
			suite.NotNil(fetchedShipment.RequiredDeliveryDate)
			suite.Equal(rdd10DaysDate.Format(time.RFC3339), fetchedShipment.RequiredDeliveryDate.Format(time.RFC3339))
		}

		testCases20Days := []struct {
			pickupLocation      models.Address
			destinationLocation models.Address
		}{
			{conusAddress, zone3Address},
			{conusAddress, zone4Address},
			{zone3Address, conusAddress},
			{zone4Address, conusAddress},
		}
		// adding 32 days; ghcDomesticTransitTime0LbsUpper.MaxDaysTransitTime is 12, plus 20 for Zones 3 and 4
		rdd20DaysDate := testdatagen.DateInsidePeakRateCycle.AddDate(0, 0, 32)
		for _, testCase := range testCases20Days {
			shipment := factory.BuildMTOShipmentMinimal(suite.DB(), []factory.Customization{
				{
					Model:    move,
					LinkOnly: true,
				},
				{
					Model: models.MTOShipment{
						ShipmentType:         models.MTOShipmentTypeHHG,
						ScheduledPickupDate:  &testdatagen.DateInsidePeakRateCycle,
						PrimeEstimatedWeight: &estimatedWeight,
						Status:               models.MTOShipmentStatusSubmitted,
					},
				},
				{
					Model:    testCase.pickupLocation,
					Type:     &factory.Addresses.PickupAddress,
					LinkOnly: true,
				},
				{
					Model:    testCase.destinationLocation,
					Type:     &factory.Addresses.DeliveryAddress,
					LinkOnly: true,
				},
			}, nil)
			shipmentEtag := etag.GenerateEtag(shipment.UpdatedAt)
			_, err = updater.UpdateMTOShipmentStatus(appCtx, shipment.ID, status, nil, nil, shipmentEtag)
			suite.NoError(err)

			fetchedShipment := models.MTOShipment{}
			err = suite.DB().Find(&fetchedShipment, shipment.ID)
			suite.NoError(err)
			suite.NotNil(fetchedShipment.RequiredDeliveryDate)
			suite.Equal(rdd20DaysDate.Format(time.RFC3339), fetchedShipment.RequiredDeliveryDate.Format(time.RFC3339))
		}
		testCases60Days := []struct {
			pickupLocation      models.Address
			destinationLocation models.Address
		}{
			{conusAddress, zone5Address},
			{zone5Address, conusAddress},
		}

		// adding 72 days; ghcDomesticTransitTime0LbsUpper.MaxDaysTransitTime is 12, plus 60 for Zone 5 HHG
		rdd60DaysDate := testdatagen.DateInsidePeakRateCycle.AddDate(0, 0, 72)
		for _, testCase := range testCases60Days {
			shipment := factory.BuildMTOShipmentMinimal(suite.DB(), []factory.Customization{
				{
					Model:    move,
					LinkOnly: true,
				},
				{
					Model: models.MTOShipment{
						ShipmentType:         models.MTOShipmentTypeHHG,
						ScheduledPickupDate:  &testdatagen.DateInsidePeakRateCycle,
						PrimeEstimatedWeight: &estimatedWeight,
						Status:               models.MTOShipmentStatusSubmitted,
					},
				},
				{
					Model:    testCase.pickupLocation,
					Type:     &factory.Addresses.PickupAddress,
					LinkOnly: true,
				},
				{
					Model:    testCase.destinationLocation,
					Type:     &factory.Addresses.DeliveryAddress,
					LinkOnly: true,
				},
			}, nil)
			shipmentEtag := etag.GenerateEtag(shipment.UpdatedAt)
			_, err = updater.UpdateMTOShipmentStatus(appCtx, shipment.ID, status, nil, nil, shipmentEtag)
			suite.NoError(err)

			fetchedShipment := models.MTOShipment{}
			err = suite.DB().Find(&fetchedShipment, shipment.ID)
			suite.NoError(err)
			suite.NotNil(fetchedShipment.RequiredDeliveryDate)
			suite.Equal(rdd60DaysDate.Format(time.RFC3339), fetchedShipment.RequiredDeliveryDate.Format(time.RFC3339))
		}

		conusAddress = factory.BuildAddress(suite.DB(), []factory.Customization{
			{
				Model: models.Address{
					StreetAddress1: "1 some street",
					City:           "Charlotte",
					State:          "NC",
					PostalCode:     "28290",
					IsOconus:       models.BoolPointer(false),
				},
			}}, nil)
		zone5Address = factory.BuildAddress(suite.DB(), []factory.Customization{
			{
				Model: models.Address{
					StreetAddress1: "1 some street",
					StreetAddress2: models.StringPointer("P.O. Box 1234"),
					StreetAddress3: models.StringPointer("c/o Another Person"),
					City:           "Cordova",
					State:          "AK",
					PostalCode:     "99677",
					IsOconus:       models.BoolPointer(true),
				},
			}}, nil)

		testCases60Days = []struct {
			pickupLocation      models.Address
			destinationLocation models.Address
		}{
			{conusAddress, zone5Address},
			{zone5Address, conusAddress},
		}

		for _, testCase := range testCases60Days {
			shipment := factory.BuildMTOShipmentMinimal(suite.DB(), []factory.Customization{
				{
					Model:    move,
					LinkOnly: true,
				},
				{
					Model: models.MTOShipment{
						ShipmentType:         models.MTOShipmentTypeUnaccompaniedBaggage,
						ScheduledPickupDate:  &testdatagen.DateInsidePeakRateCycle,
						PrimeEstimatedWeight: &estimatedWeight,
						Status:               models.MTOShipmentStatusSubmitted,
					},
				},
				{
					Model:    testCase.pickupLocation,
					Type:     &factory.Addresses.PickupAddress,
					LinkOnly: true,
				},
				{
					Model:    testCase.destinationLocation,
					Type:     &factory.Addresses.DeliveryAddress,
					LinkOnly: true,
				},
			}, nil)
			// adding 42 days; ghcDomesticTransitTime0LbsUpper.MaxDaysTransitTime is 12, plus 30 for Zone 5 UB
			pickUpDate := shipment.ScheduledPickupDate
			rdd60DaysDateUB := pickUpDate.AddDate(0, 0, 27)
			shipmentEtag := etag.GenerateEtag(shipment.UpdatedAt)
			_, err = updater.UpdateMTOShipmentStatus(appCtx, shipment.ID, status, nil, nil, shipmentEtag)
			suite.NoError(err)

			fetchedShipment := models.MTOShipment{}
			err = suite.DB().Find(&fetchedShipment, shipment.ID)
			suite.NoError(err)
			suite.NotNil(fetchedShipment.RequiredDeliveryDate)
			suite.Equal(rdd60DaysDateUB.Format(time.RFC3339), fetchedShipment.RequiredDeliveryDate.Format(time.RFC3339))
		}
	})

	suite.Run("Update RDD on UB Shipment on status change", func() {
		reContract := testdatagen.FetchOrMakeReContract(suite.DB(), testdatagen.Assertions{})
		testdatagen.FetchOrMakeReContractYear(suite.DB(), testdatagen.Assertions{
			ReContractYear: models.ReContractYear{
				Contract:             reContract,
				ContractID:           reContract.ID,
				StartDate:            time.Now(),
				EndDate:              time.Now().AddDate(1, 0, 0),
				Escalation:           1.0,
				EscalationCompounded: 1.0,
			},
		})
		move := factory.BuildAvailableToPrimeMove(suite.DB(), nil, nil)
		appCtx := suite.AppContextForTest()

		ghcDomesticTransitTime := models.GHCDomesticTransitTime{
			MaxDaysTransitTime: 12,
			WeightLbsLower:     0,
			WeightLbsUpper:     10000,
			DistanceMilesLower: 0,
			DistanceMilesUpper: 10000,
		}
		verrs, err := suite.DB().ValidateAndCreate(&ghcDomesticTransitTime)
		suite.Assert().False(verrs.HasAny())
		suite.NoError(err)

		conusAddress := factory.BuildAddress(suite.DB(), []factory.Customization{
			{
				Model: models.Address{
					StreetAddress1: "1 some street",
					City:           "Charlotte",
					State:          "NC",
					PostalCode:     "28290",
					IsOconus:       models.BoolPointer(false),
				},
			}}, nil)
		zone5Address := factory.BuildAddress(suite.DB(), []factory.Customization{
			{
				Model: models.Address{
					StreetAddress1: "1 some street",
					StreetAddress2: models.StringPointer("P.O. Box 1234"),
					StreetAddress3: models.StringPointer("c/o Another Person"),
					City:           "Cordova",
					State:          "AK",
					PostalCode:     "99677",
					IsOconus:       models.BoolPointer(true),
				},
			}}, nil)
		estimatedWeight := unit.Pound(4000)
		shipment := factory.BuildMTOShipmentMinimal(suite.DB(), []factory.Customization{
			{
				Model:    move,
				LinkOnly: true,
			},
			{
				Model: models.MTOShipment{
					ShipmentType:         models.MTOShipmentTypeUnaccompaniedBaggage,
					ScheduledPickupDate:  &testdatagen.DateInsidePeakRateCycle,
					PrimeEstimatedWeight: &estimatedWeight,
					Status:               models.MTOShipmentStatusSubmitted,
				},
			},
			{
				Model:    conusAddress,
				Type:     &factory.Addresses.PickupAddress,
				LinkOnly: true,
			},
			{
				Model:    zone5Address,
				Type:     &factory.Addresses.DeliveryAddress,
				LinkOnly: true,
			},
		}, nil)

		shipmentEtag := etag.GenerateEtag(shipment.UpdatedAt)
		mtoShipment, err := updater.UpdateMTOShipmentStatus(appCtx, shipment.ID, status, nil, nil, shipmentEtag)
		suite.NoError(err)
		suite.NotNil(mtoShipment.RequiredDeliveryDate)
		suite.False(mtoShipment.RequiredDeliveryDate.IsZero())
	})

	suite.Run("Cannot set SUBMITTED status on shipment via UpdateMTOShipmentStatus", func() {
		setupTestData()

		// The only time a shipment gets set to the SUBMITTED status is when it is created, whether by the customer
		// or the Prime. This happens in the internal and prime API in the CreateMTOShipmentHandler. In that case,
		// the handlers will call ShipmentRouter.Submit().
		eTag = etag.GenerateEtag(draftShipment.UpdatedAt)
		_, err := updater.UpdateMTOShipmentStatus(suite.AppContextForTest(), draftShipment.ID, "SUBMITTED", nil, nil, eTag)

		suite.Error(err)
		suite.IsType(ConflictStatusError{}, err)

		err = suite.DB().Find(&draftShipment, draftShipment.ID)

		suite.NoError(err)
		suite.EqualValues(models.MTOShipmentStatusDraft, draftShipment.Status)
	})

	suite.Run("Rejecting a shipment in SUBMITTED status with a rejection reason should return no error", func() {
		setupTestData()

		eTag = etag.GenerateEtag(shipment2.UpdatedAt)
		rejectionReason := "Rejection reason"
		returnedShipment, err := updater.UpdateMTOShipmentStatus(suite.AppContextForTest(), shipment2.ID, "REJECTED", &rejectionReason, nil, eTag)

		suite.NoError(err)
		suite.NotNil(returnedShipment)

		err = suite.DB().Find(&shipment2, shipment2.ID)

		suite.NoError(err)
		suite.EqualValues(models.MTOShipmentStatusRejected, shipment2.Status)
		suite.Equal(&rejectionReason, shipment2.RejectionReason)
	})

	suite.Run("Rejecting a shipment with no rejection reason returns an InvalidInputError", func() {
		setupTestData()

		eTag = etag.GenerateEtag(shipment3.UpdatedAt)
		_, err := updater.UpdateMTOShipmentStatus(suite.AppContextForTest(), shipment3.ID, "REJECTED", nil, nil, eTag)

		suite.Error(err)
		suite.IsType(apperror.InvalidInputError{}, err)
	})

	suite.Run("Rejecting a shipment in APPROVED status returns a ConflictStatusError", func() {
		setupTestData()

		eTag = etag.GenerateEtag(approvedShipment.UpdatedAt)
		rejectionReason := "Rejection reason"
		_, err := updater.UpdateMTOShipmentStatus(suite.AppContextForTest(), approvedShipment.ID, "REJECTED", &rejectionReason, nil, eTag)

		suite.Error(err)
		suite.IsType(ConflictStatusError{}, err)
	})

	suite.Run("Approving a shipment in REJECTED status returns a ConflictStatusError", func() {
		setupTestData()

		eTag = etag.GenerateEtag(rejectedShipment.UpdatedAt)
		_, err := updater.UpdateMTOShipmentStatus(suite.AppContextForTest(), rejectedShipment.ID, "APPROVED", nil, nil, eTag)

		suite.Error(err)
		suite.IsType(ConflictStatusError{}, err)
	})

	suite.Run("Passing in a stale identifier returns a PreconditionFailedError", func() {
		setupTestData()

		staleETag := etag.GenerateEtag(time.Now())

		_, err := updater.UpdateMTOShipmentStatus(suite.AppContextForTest(), shipment4.ID, "APPROVED", nil, nil, staleETag)

		suite.Error(err)
		suite.IsType(apperror.PreconditionFailedError{}, err)
	})

	suite.Run("Passing in an invalid status returns a ConflictStatus error", func() {
		setupTestData()

		eTag = etag.GenerateEtag(shipment4.UpdatedAt)

		_, err := updater.UpdateMTOShipmentStatus(suite.AppContextForTest(), shipment4.ID, "invalid", nil, nil, eTag)

		suite.Error(err)
		suite.IsType(ConflictStatusError{}, err)
	})

	suite.Run("Passing in a bad shipment id returns a Not Found error", func() {
		setupTestData()

		badShipmentID := uuid.FromStringOrNil("424d930b-cf8d-4c10-8059-be8a25ba952a")

		_, err := updater.UpdateMTOShipmentStatus(suite.AppContextForTest(), badShipmentID, "APPROVED", nil, nil, eTag)

		suite.Error(err)
		suite.IsType(apperror.NotFoundError{}, err)
	})

	suite.Run("Changing to APPROVED status records approved_date", func() {
		setupTestData()

		shipment5 := factory.BuildMTOShipment(suite.DB(), []factory.Customization{
			{
				Model:    mto,
				LinkOnly: true,
			},
			{
				Model: models.MTOShipment{
					Status: models.MTOShipmentStatusSubmitted,
				},
			},
		}, nil)
		eTag = etag.GenerateEtag(shipment5.UpdatedAt)

		suite.Nil(shipment5.ApprovedDate)

		_, err := updater.UpdateMTOShipmentStatus(suite.AppContextForTest(), shipment5.ID, models.MTOShipmentStatusApproved, nil, nil, eTag)

		suite.NoError(err)
		suite.NoError(suite.DB().Find(&shipment5, shipment5.ID))
		suite.Equal(models.MTOShipmentStatusApproved, shipment5.Status)
		suite.NotNil(shipment5.ApprovedDate)
	})

	suite.Run("Changing to a non-APPROVED status does not record approved_date", func() {
		setupTestData()

		shipment6 := factory.BuildMTOShipment(suite.DB(), []factory.Customization{
			{
				Model:    mto,
				LinkOnly: true,
			},
			{
				Model: models.MTOShipment{
					Status: models.MTOShipmentStatusSubmitted,
				},
			},
		}, nil)

		eTag = etag.GenerateEtag(shipment6.UpdatedAt)
		rejectionReason := "reason"

		suite.Nil(shipment6.ApprovedDate)

		_, err := updater.UpdateMTOShipmentStatus(suite.AppContextForTest(), shipment6.ID, models.MTOShipmentStatusRejected, &rejectionReason, nil, eTag)

		suite.NoError(err)
		suite.NoError(suite.DB().Find(&shipment6, shipment6.ID))
		suite.Equal(models.MTOShipmentStatusRejected, shipment6.Status)
		suite.Nil(shipment6.ApprovedDate)
	})

	suite.Run("When move is not yet approved, cannot approve shipment", func() {
		setupTestData()

		submittedMTO := factory.BuildMoveWithShipment(suite.DB(), nil, nil)
		mtoShipment := submittedMTO.MTOShipments[0]
		eTag = etag.GenerateEtag(mtoShipment.UpdatedAt)

		updatedShipment, err := updater.UpdateMTOShipmentStatus(suite.AppContextForTest(), mtoShipment.ID, models.MTOShipmentStatusApproved, nil, nil, eTag)
		suite.NoError(suite.DB().Find(&mtoShipment, mtoShipment.ID))

		suite.Nil(updatedShipment)
		suite.Equal(models.MTOShipmentStatusSubmitted, mtoShipment.Status)
		suite.Error(err)
		suite.IsType(apperror.ConflictError{}, err)
		suite.Contains(
			err.Error(),
			fmt.Sprintf(
				"Cannot approve a shipment if the move status isn't %s or %s, or if it isn't a PPM shipment with a move status of %s. The current status for the move with ID %s is %s",
				models.MoveStatusAPPROVED,
				models.MoveStatusAPPROVALSREQUESTED,
				models.MoveStatusNeedsServiceCounseling,
				submittedMTO.ID,
				submittedMTO.Status,
			),
		)
	})

	suite.Run("An approved shipment can change to CANCELLATION_REQUESTED", func() {
		setupTestData()

		approvedShipment2 := factory.BuildMTOShipment(suite.DB(), []factory.Customization{
			{
				Model:    factory.BuildAvailableToPrimeMove(suite.DB(), nil, nil),
				LinkOnly: true,
			},
			{
				Model: models.MTOShipment{
					Status: models.MTOShipmentStatusApproved,
				},
			},
		}, nil)
		eTag = etag.GenerateEtag(approvedShipment2.UpdatedAt)

		updatedShipment, err := updater.UpdateMTOShipmentStatus(
			suite.AppContextForTest(), approvedShipment2.ID, models.MTOShipmentStatusCancellationRequested, nil, nil, eTag)
		suite.NoError(suite.DB().Find(&approvedShipment2, approvedShipment2.ID))

		suite.NoError(err)
		suite.NotNil(updatedShipment)
		suite.Equal(models.MTOShipmentStatusCancellationRequested, updatedShipment.Status)
		suite.Equal(models.MTOShipmentStatusCancellationRequested, approvedShipment2.Status)
	})

	suite.Run("A CANCELLATION_REQUESTED shipment can change to CANCELED", func() {
		setupTestData()

		cancellationRequestedShipment := factory.BuildMTOShipment(suite.DB(), []factory.Customization{
			{
				Model:    factory.BuildAvailableToPrimeMove(suite.DB(), nil, nil),
				LinkOnly: true,
			},
			{
				Model: models.MTOShipment{
					Status: models.MTOShipmentStatusCancellationRequested,
				},
			},
		}, nil)
		eTag = etag.GenerateEtag(cancellationRequestedShipment.UpdatedAt)

		updatedShipment, err := updater.UpdateMTOShipmentStatus(
			suite.AppContextForTest(), cancellationRequestedShipment.ID, models.MTOShipmentStatusCanceled, nil, nil, eTag)
		suite.NoError(suite.DB().Find(&cancellationRequestedShipment, cancellationRequestedShipment.ID))

		suite.NoError(err)
		suite.NotNil(updatedShipment)
		suite.Equal(models.MTOShipmentStatusCanceled, updatedShipment.Status)
		suite.Equal(models.MTOShipmentStatusCanceled, cancellationRequestedShipment.Status)
	})

	suite.Run("An APPROVED shipment CANNOT change to CANCELED - ERROR", func() {
		setupTestData()

		eTag = etag.GenerateEtag(approvedShipment.UpdatedAt)

		updatedShipment, err := updater.UpdateMTOShipmentStatus(
			suite.AppContextForTest(), approvedShipment.ID, models.MTOShipmentStatusCanceled, nil, nil, eTag)
		suite.NoError(suite.DB().Find(&approvedShipment, approvedShipment.ID))

		suite.Error(err)
		suite.Nil(updatedShipment)
		suite.IsType(ConflictStatusError{}, err)
		suite.Equal(models.MTOShipmentStatusApproved, approvedShipment.Status)
	})

	suite.Run("An APPROVED shipment CAN change to Diversion Requested", func() {
		setupTestData()

		shipmentToDivert := factory.BuildMTOShipment(suite.DB(), []factory.Customization{
			{
				Model:    mto,
				LinkOnly: true,
			},
			{
				Model: models.MTOShipment{
					Status: models.MTOShipmentStatusApproved,
				},
			},
		}, nil)
		eTag = etag.GenerateEtag(shipmentToDivert.UpdatedAt)

		diversionReason := "Test reason"
		_, err := updater.UpdateMTOShipmentStatus(
			suite.AppContextForTest(), shipmentToDivert.ID, models.MTOShipmentStatusDiversionRequested, nil, &diversionReason, eTag)
		suite.NoError(suite.DB().Find(&shipmentToDivert, shipmentToDivert.ID))

		suite.NoError(err)
		suite.Equal(models.MTOShipmentStatusDiversionRequested, shipmentToDivert.Status)
	})

	suite.Run("A diversion or diverted shipment can change to APPROVED", func() {
		setupTestData()
		diversionReason := "Test reason"

		// a diversion or diverted shipment is when the PRIME sets the diversion field to true
		// the status must also be in diversion requested status to be approvable as well
		diversionRequestedShipment := factory.BuildMTOShipment(suite.DB(), []factory.Customization{
			{
				Model:    factory.BuildAvailableToPrimeMove(suite.DB(), nil, nil),
				LinkOnly: true,
			},
			{
				Model: models.MTOShipment{
					Status:          models.MTOShipmentStatusDiversionRequested,
					Diversion:       true,
					DiversionReason: &diversionReason,
				},
			},
		}, nil)
		eTag = etag.GenerateEtag(diversionRequestedShipment.UpdatedAt)

		updatedShipment, err := updater.UpdateMTOShipmentStatus(
			suite.AppContextForTest(), diversionRequestedShipment.ID, models.MTOShipmentStatusApproved, nil, nil, eTag)

		suite.NoError(err)
		suite.NotNil(updatedShipment)
		suite.Equal(models.MTOShipmentStatusApproved, updatedShipment.Status)

		var shipmentServiceItems models.MTOServiceItems
		err = suite.DB().Where("mto_shipment_id = $1", updatedShipment.ID).All(&shipmentServiceItems)
		suite.NoError(err)
		suite.Len(shipmentServiceItems, 0, "should not have created shipment level service items for diversion shipment after approving")
	})
}

func (suite *MTOShipmentServiceSuite) TestMTOShipmentsMTOAvailableToPrime() {
	now := time.Now()
	waf := entitlements.NewWeightAllotmentFetcher()

	hide := false
	var primeShipment models.MTOShipment
	var nonPrimeShipment models.MTOShipment
	var hiddenPrimeShipment models.MTOShipment

	setupTestData := func() {
		primeShipment = factory.BuildMTOShipment(suite.DB(), []factory.Customization{
			{
				Model: models.Move{
					AvailableToPrimeAt: &now,
					ApprovedAt:         &now,
				},
			},
		}, nil)
		nonPrimeShipment = factory.BuildMTOShipmentMinimal(suite.DB(), nil, nil)
		hiddenPrimeShipment = factory.BuildMTOShipment(suite.DB(), []factory.Customization{
			{
				Model: models.Move{
					AvailableToPrimeAt: &now,
					ApprovedAt:         &now,
					Show:               &hide,
				},
			},
		}, nil)
	}

	builder := query.NewQueryBuilder()
	fetcher := fetch.NewFetcher(builder)
	planner := &mocks.Planner{}
	moveRouter := moveservices.NewMoveRouter(transportationoffice.NewTransportationOfficesFetcher())
	mockSender := setUpMockNotificationSender()
	moveWeights := moveservices.NewMoveWeights(NewShipmentReweighRequester(), waf, mockSender)
	mockShipmentRecalculator := mockservices.PaymentRequestShipmentRecalculator{}
	mockShipmentRecalculator.On("ShipmentRecalculatePaymentRequest",
		mock.AnythingOfType("*appcontext.appContext"),
		mock.AnythingOfType("uuid.UUID"),
	).Return(&models.PaymentRequests{}, nil)
	addressUpdater := address.NewAddressUpdater()
	addressCreator := address.NewAddressCreator()

	updater := NewMTOShipmentUpdater(builder, fetcher, planner, moveRouter, moveWeights, mockSender, &mockShipmentRecalculator, addressUpdater, addressCreator)

	suite.Run("Shipment exists and is available to Prime - success", func() {
		setupTestData()

		isAvailable, err := updater.MTOShipmentsMTOAvailableToPrime(suite.AppContextForTest(), primeShipment.ID)
		suite.True(isAvailable)
		suite.NoError(err)

		// Verify that shipment recalculate was handled correctly
		mockShipmentRecalculator.AssertNotCalled(suite.T(), "ShipmentRecalculatePaymentRequest", mock.Anything, mock.Anything)
	})

	suite.Run("Shipment exists but is not available to Prime - failure", func() {
		setupTestData()

		isAvailable, err := updater.MTOShipmentsMTOAvailableToPrime(suite.AppContextForTest(), nonPrimeShipment.ID)
		suite.False(isAvailable)
		suite.Error(err)
		suite.IsType(apperror.NotFoundError{}, err)
		suite.Contains(err.Error(), nonPrimeShipment.ID.String())

		// Verify that shipment recalculate was handled correctly
		mockShipmentRecalculator.AssertNotCalled(suite.T(), "ShipmentRecalculatePaymentRequest", mock.Anything, mock.Anything)
	})

	suite.Run("Shipment exists, is available, but move is disabled - failure", func() {
		setupTestData()

		isAvailable, err := updater.MTOShipmentsMTOAvailableToPrime(suite.AppContextForTest(), hiddenPrimeShipment.ID)
		suite.False(isAvailable)
		suite.Error(err)
		suite.IsType(apperror.NotFoundError{}, err)
		suite.Contains(err.Error(), hiddenPrimeShipment.ID.String())

		// Verify that shipment recalculate was handled correctly
		mockShipmentRecalculator.AssertNotCalled(suite.T(), "ShipmentRecalculatePaymentRequest", mock.Anything, mock.Anything)
	})

	suite.Run("Shipment does not exist - failure", func() {
		setupTestData()

		badUUID := uuid.FromStringOrNil("00000000-0000-0000-0000-000000000001")
		isAvailable, err := updater.MTOShipmentsMTOAvailableToPrime(suite.AppContextForTest(), badUUID)
		suite.False(isAvailable)
		suite.Error(err)
		suite.IsType(apperror.NotFoundError{}, err)
		suite.Contains(err.Error(), badUUID.String())

		// Verify that shipment recalculate was handled correctly
		mockShipmentRecalculator.AssertNotCalled(suite.T(), "ShipmentRecalculatePaymentRequest", mock.Anything, mock.Anything)
	})
}

func (suite *MTOShipmentServiceSuite) TestUpdateShipmentEstimatedWeightMoveExcessWeight() {
	builder := query.NewQueryBuilder()
	fetcher := fetch.NewFetcher(builder)
	planner := &mocks.Planner{}
	waf := entitlements.NewWeightAllotmentFetcher()

	moveRouter := moveservices.NewMoveRouter(transportationoffice.NewTransportationOfficesFetcher())
	mockSender := setUpMockNotificationSender()
	moveWeights := moveservices.NewMoveWeights(NewShipmentReweighRequester(), waf, mockSender)
	mockShipmentRecalculator := mockservices.PaymentRequestShipmentRecalculator{}
	mockShipmentRecalculator.On("ShipmentRecalculatePaymentRequest",
		mock.AnythingOfType("*appcontext.appContext"),
		mock.AnythingOfType("uuid.UUID"),
	).Return(&models.PaymentRequests{}, nil)
	addressUpdater := address.NewAddressUpdater()
	addressCreator := address.NewAddressCreator()
	mtoShipmentUpdaterPrime := NewPrimeMTOShipmentUpdater(builder, fetcher, planner, moveRouter, moveWeights, mockSender, &mockShipmentRecalculator, addressUpdater, addressCreator)

	suite.Run("Updates to estimated weight change max billable weight", func() {
		now := time.Now()
		pickupDate := now.AddDate(0, 0, 10)

		primeShipment := factory.BuildMTOShipmentMinimal(suite.DB(), []factory.Customization{
			{
				Model: models.MTOShipment{
					Status:              models.MTOShipmentStatusApproved,
					ApprovedDate:        &now,
					ScheduledPickupDate: &pickupDate,
				},
			},
			{
				Model: models.Move{
					AvailableToPrimeAt: &now,
					ApprovedAt:         &now,
					Status:             models.MoveStatusAPPROVED,
				},
			},
		}, nil)

		suite.Equal(8000, *primeShipment.MoveTaskOrder.Orders.Entitlement.AuthorizedWeight())

		estimatedWeight := unit.Pound(1234)
		primeShipment.Status = ""
		primeShipment.PrimeEstimatedWeight = &estimatedWeight

		session := auth.Session{}
		_, err := mtoShipmentUpdaterPrime.UpdateMTOShipment(suite.AppContextWithSessionForTest(&session), &primeShipment, etag.GenerateEtag(primeShipment.UpdatedAt), "test")
		suite.NoError(err)

		err = suite.DB().Reload(primeShipment.MoveTaskOrder.Orders.Entitlement)
		suite.NoError(err)

		estimatedWeight110 := int(math.Round(float64(*primeShipment.PrimeEstimatedWeight) * 1.10))
		suite.Equal(estimatedWeight110, *primeShipment.MoveTaskOrder.Orders.Entitlement.AuthorizedWeight())
	})

	suite.Run("Updating the shipment estimated weight will flag excess weight on the move and transitions move status", func() {
		now := time.Now()
		pickupDate := now.AddDate(0, 0, 10)

		primeShipment := factory.BuildMTOShipmentMinimal(suite.DB(), []factory.Customization{
			{
				Model: models.MTOShipment{
					Status:              models.MTOShipmentStatusApproved,
					ApprovedDate:        &now,
					ScheduledPickupDate: &pickupDate,
				},
			},
			{
				Model: models.Move{
					AvailableToPrimeAt: &now,
					ApprovedAt:         &now,
					Status:             models.MoveStatusAPPROVED,
				},
			},
		}, nil)
		estimatedWeight := unit.Pound(7200)
		// there is a validator check about updating the status
		primeShipment.Status = ""
		primeShipment.PrimeEstimatedWeight = &estimatedWeight

		suite.Nil(primeShipment.MoveTaskOrder.ExcessWeightQualifiedAt)
		suite.Equal(models.MoveStatusAPPROVED, primeShipment.MoveTaskOrder.Status)

		session := auth.Session{}
		_, err := mtoShipmentUpdaterPrime.UpdateMTOShipment(suite.AppContextWithSessionForTest(&session), &primeShipment, etag.GenerateEtag(primeShipment.UpdatedAt), "test")
		suite.NoError(err)

		err = suite.DB().Reload(&primeShipment.MoveTaskOrder)
		suite.NoError(err)

		suite.NotNil(primeShipment.MoveTaskOrder.ExcessWeightQualifiedAt)
		suite.Equal(models.MoveStatusAPPROVALSREQUESTED, primeShipment.MoveTaskOrder.Status)

		// Verify that shipment recalculate was handled correctly
		mockShipmentRecalculator.AssertNotCalled(suite.T(), "ShipmentRecalculatePaymentRequest", mock.Anything, mock.Anything)
	})

	suite.Run("Skips calling check excess weight if estimated weight was not provided in request", func() {
		moveWeights := &mockservices.MoveWeights{}
		mockSender := setUpMockNotificationSender()
		addressUpdater := address.NewAddressUpdater()

		mockedUpdater := NewPrimeMTOShipmentUpdater(builder, fetcher, planner, moveRouter, moveWeights, mockSender, &mockShipmentRecalculator, addressUpdater, addressCreator)

		now := time.Now()
		pickupDate := now.AddDate(0, 0, 10)
		primeShipment := factory.BuildMTOShipmentMinimal(suite.DB(), []factory.Customization{
			{
				Model: models.MTOShipment{
					Status:              models.MTOShipmentStatusApproved,
					ApprovedDate:        &now,
					ScheduledPickupDate: &pickupDate,
				},
			},
			{
				Model: models.Move{
					AvailableToPrimeAt: &now,
					ApprovedAt:         &now,
				},
			},
		}, nil)
		// there is a validator check about updating the status
		primeShipment.Status = ""
		actualWeight := unit.Pound(7200)
		primeShipment.PrimeActualWeight = &actualWeight

		moveWeights.On("CheckAutoReweigh", mock.AnythingOfType("*appcontext.appContext"), primeShipment.MoveTaskOrderID, mock.AnythingOfType("*models.MTOShipment")).Return(nil)

		suite.Nil(primeShipment.MoveTaskOrder.ExcessWeightQualifiedAt)

		session := auth.Session{}
		_, err := mockedUpdater.UpdateMTOShipment(suite.AppContextWithSessionForTest(&session), &primeShipment, etag.GenerateEtag(primeShipment.UpdatedAt), "test")
		suite.NoError(err)

		moveWeights.AssertNotCalled(suite.T(), "CheckExcessWeight")

		// Verify that shipment recalculate was handled correctly
		mockShipmentRecalculator.AssertNotCalled(suite.T(), "ShipmentRecalculatePaymentRequest", mock.Anything, mock.Anything)
	})

	suite.Run("Skips calling check excess weight if the updated estimated weight matches the db value", func() {
		moveWeights := &mockservices.MoveWeights{}
		mockSender := setUpMockNotificationSender()
		addressUpdater := address.NewAddressUpdater()

		mockedUpdater := NewPrimeMTOShipmentUpdater(builder, fetcher, planner, moveRouter, moveWeights, mockSender, &mockShipmentRecalculator, addressUpdater, addressCreator)

		now := time.Now()
		pickupDate := now.AddDate(0, 0, 10)
		estimatedWeight := unit.Pound(7200)
		primeShipment := factory.BuildMTOShipmentMinimal(suite.DB(), []factory.Customization{
			{
				Model: models.MTOShipment{
					Status:               models.MTOShipmentStatusApproved,
					ApprovedDate:         &now,
					ScheduledPickupDate:  &pickupDate,
					PrimeEstimatedWeight: &estimatedWeight,
				},
			},
			{
				Model: models.Move{
					AvailableToPrimeAt: &now,
					ApprovedAt:         &now,
				},
			},
		}, nil)
		// there is a validator check about updating the status
		primeShipment.Status = ""
		primeShipment.PrimeEstimatedWeight = &estimatedWeight

		suite.Nil(primeShipment.MoveTaskOrder.ExcessWeightQualifiedAt)

		session := auth.Session{}
		_, err := mockedUpdater.UpdateMTOShipment(suite.AppContextWithSessionForTest(&session), &primeShipment, etag.GenerateEtag(primeShipment.UpdatedAt), "test")
		suite.Error(err)
		suite.Contains(err.Error(), "cannot be updated after initial estimation")

		moveWeights.AssertNotCalled(suite.T(), "CheckExcessWeight")

		// Verify that shipment recalculate was handled correctly
		mockShipmentRecalculator.AssertNotCalled(suite.T(), "ShipmentRecalculatePaymentRequest", mock.Anything, mock.Anything)
	})
}

func (suite *MTOShipmentServiceSuite) TestUpdateShipmentActualWeightAutoReweigh() {
	builder := query.NewQueryBuilder()
	waf := entitlements.NewWeightAllotmentFetcher()

	fetcher := fetch.NewFetcher(builder)
	planner := &mocks.Planner{}
	moveRouter := moveservices.NewMoveRouter(transportationoffice.NewTransportationOfficesFetcher())
	mockSender := setUpMockNotificationSender()
	moveWeights := moveservices.NewMoveWeights(NewShipmentReweighRequester(), waf, mockSender)
	mockShipmentRecalculator := mockservices.PaymentRequestShipmentRecalculator{}
	mockShipmentRecalculator.On("ShipmentRecalculatePaymentRequest",
		mock.AnythingOfType("*appcontext.appContext"),
		mock.AnythingOfType("uuid.UUID"),
	).Return(&models.PaymentRequests{}, nil)
	addressUpdater := address.NewAddressUpdater()
	addressCreator := address.NewAddressCreator()
	mtoShipmentUpdaterPrime := NewPrimeMTOShipmentUpdater(builder, fetcher, planner, moveRouter, moveWeights, mockSender, &mockShipmentRecalculator, addressUpdater, addressCreator)

	suite.Run("Updating the shipment actual weight within weight allowance creates reweigh requests for", func() {
		now := time.Now()
		pickupDate := now.AddDate(0, 0, 10)

		primeShipment := factory.BuildMTOShipmentMinimal(suite.DB(), []factory.Customization{
			{
				Model: models.MTOShipment{
					Status:              models.MTOShipmentStatusApproved,
					ApprovedDate:        &now,
					ScheduledPickupDate: &pickupDate,
				},
			},
			{
				Model: models.Move{
					AvailableToPrimeAt: &now,
					ApprovedAt:         &now,
					Status:             models.MoveStatusAPPROVED,
				},
			},
		}, nil)
		actualWeight := unit.Pound(7200)
		// there is a validator check about updating the status
		primeShipment.Status = ""
		primeShipment.PrimeActualWeight = &actualWeight

		session := auth.Session{}
		_, err := mtoShipmentUpdaterPrime.UpdateMTOShipment(suite.AppContextWithSessionForTest(&session), &primeShipment, etag.GenerateEtag(primeShipment.UpdatedAt), "test")
		suite.NoError(err)

		err = suite.DB().Eager("Reweigh").Reload(&primeShipment)
		suite.NoError(err)

		suite.NotNil(primeShipment.Reweigh)
		suite.Equal(primeShipment.ID.String(), primeShipment.Reweigh.ShipmentID.String())
		suite.NotNil(primeShipment.Reweigh.RequestedAt)
		suite.Equal(models.ReweighRequesterSystem, primeShipment.Reweigh.RequestedBy)

		// Verify that shipment recalculate was handled correctly
		mockShipmentRecalculator.AssertNotCalled(suite.T(), "ShipmentRecalculatePaymentRequest", mock.Anything, mock.Anything)
	})

	suite.Run("Skips calling check auto reweigh if actual weight was not provided in request", func() {
		moveWeights := &mockservices.MoveWeights{}
		moveWeights.On("CheckAutoReweigh",
			mock.AnythingOfType("*appcontext.appContext"),
			mock.AnythingOfType("uuid.UUID"),
			mock.AnythingOfType("*models.MTOShipment"),
		).Return(nil)
		mockSender := setUpMockNotificationSender()
		addressUpdater := address.NewAddressUpdater()

		mockedUpdater := NewPrimeMTOShipmentUpdater(builder, fetcher, planner, moveRouter, moveWeights, mockSender, &mockShipmentRecalculator, addressUpdater, addressCreator)

		now := time.Now()
		pickupDate := now.AddDate(0, 0, 10)
		primeShipment := factory.BuildMTOShipmentMinimal(suite.DB(), []factory.Customization{
			{
				Model: models.MTOShipment{
					Status:              models.MTOShipmentStatusApproved,
					ApprovedDate:        &now,
					ScheduledPickupDate: &pickupDate,
				},
			},
			{
				Model: models.Move{
					AvailableToPrimeAt: &now,
					ApprovedAt:         &now,
				},
			},
		}, nil)
		// there is a validator check about updating the status
		primeShipment.Status = ""

		moveWeights.On("CheckExcessWeight", mock.AnythingOfType("*appcontext.appContext"), primeShipment.MoveTaskOrderID, mock.AnythingOfType("models.MTOShipment")).Return(&primeShipment.MoveTaskOrder, nil, nil)

		session := auth.Session{}
		_, err := mockedUpdater.UpdateMTOShipment(suite.AppContextWithSessionForTest(&session), &primeShipment, etag.GenerateEtag(primeShipment.UpdatedAt), "test")
		suite.NoError(err)

		moveWeights.AssertNotCalled(suite.T(), "CheckAutoReweigh")

		// Verify that shipment recalculate was handled correctly
		mockShipmentRecalculator.AssertNotCalled(suite.T(), "ShipmentRecalculatePaymentRequest", mock.Anything, mock.Anything)
	})

	suite.Run("Skips calling check auto reweigh if the updated actual weight matches the db value", func() {
		moveWeights := &mockservices.MoveWeights{}
		mockSender := setUpMockNotificationSender()
		addressUpdater := address.NewAddressUpdater()

		mockedUpdater := NewPrimeMTOShipmentUpdater(builder, fetcher, planner, moveRouter, moveWeights, mockSender, &mockShipmentRecalculator, addressUpdater, addressCreator)

		now := time.Now()
		pickupDate := now.AddDate(0, 0, 10)
		weight := unit.Pound(7200)
		oldPrimeShipment := factory.BuildMTOShipmentMinimal(suite.DB(), []factory.Customization{
			{
				Model: models.MTOShipment{
					Status:               models.MTOShipmentStatusApproved,
					ApprovedDate:         &now,
					ScheduledPickupDate:  &pickupDate,
					PrimeActualWeight:    &weight,
					PrimeEstimatedWeight: &weight,
				},
			},
			{
				Model: models.Move{
					AvailableToPrimeAt: &now,
					ApprovedAt:         &now,
				},
			},
		}, nil)

		moveWeights.On("CheckExcessWeight",
			mock.AnythingOfType("*appcontext.appContext"),
			mock.AnythingOfType("uuid.UUID"),
			mock.AnythingOfType("models.MTOShipment"),
		).Return(&oldPrimeShipment.MoveTaskOrder, nil, nil)

		newPrimeShipment := models.MTOShipment{
			ID:                oldPrimeShipment.ID,
			PrimeActualWeight: &weight,
		}

		eTag := etag.GenerateEtag(oldPrimeShipment.UpdatedAt)

		session := auth.Session{}
		_, err := mockedUpdater.UpdateMTOShipment(suite.AppContextWithSessionForTest(&session), &newPrimeShipment, eTag, "test")
		suite.NoError(err)

		moveWeights.AssertNotCalled(suite.T(), "CheckAutoReweigh")

		// Verify that shipment recalculate was handled correctly
		mockShipmentRecalculator.AssertNotCalled(suite.T(), "ShipmentRecalculatePaymentRequest", mock.Anything, mock.Anything)
	})
}

func (suite *MTOShipmentServiceSuite) TestUpdateShipmentNullableFields() {
	builder := query.NewQueryBuilder()
	fetcher := fetch.NewFetcher(builder)
	planner := &mocks.Planner{}
	moveRouter := moveservices.NewMoveRouter(transportationoffice.NewTransportationOfficesFetcher())
	mockShipmentRecalculator := mockservices.PaymentRequestShipmentRecalculator{}
	mockShipmentRecalculator.On("ShipmentRecalculatePaymentRequest",
		mock.AnythingOfType("*appcontext.appContext"),
		mock.AnythingOfType("uuid.UUID"),
	).Return(&models.PaymentRequests{}, nil)

	suite.Run("tacType and sacType are set to null when empty string is passed in", func() {
		moveWeights := &mockservices.MoveWeights{}
		moveWeights.On("CheckAutoReweigh",
			mock.AnythingOfType("*appcontext.appContext"),
			mock.AnythingOfType("uuid.UUID"),
			mock.AnythingOfType("*models.MTOShipment"),
		).Return(nil)

		mockSender := setUpMockNotificationSender()
		addressUpdater := address.NewAddressUpdater()
		addressCreator := address.NewAddressCreator()
		mockedUpdater := NewOfficeMTOShipmentUpdater(builder, fetcher, planner, moveRouter, moveWeights, mockSender, &mockShipmentRecalculator, addressUpdater, addressCreator)

		ntsLOAType := models.LOATypeNTS
		ntsMove := factory.BuildMoveWithShipment(suite.DB(), []factory.Customization{
			{
				Model: models.MTOShipment{
					ShipmentType: models.MTOShipmentTypeHHGIntoNTS,
					TACType:      &ntsLOAType,
					SACType:      &ntsLOAType,
				},
			},
		}, nil)

		nullLOAType := models.LOAType("")
		requestedUpdate := &models.MTOShipment{
			ID:      ntsMove.MTOShipments[0].ID,
			TACType: &nullLOAType,
			SACType: &nullLOAType,
		}

		too := factory.BuildOfficeUserWithRoles(suite.DB(), nil, []roles.RoleType{roles.RoleTypeTOO})
		session := auth.Session{
			ApplicationName: auth.OfficeApp,
			UserID:          *too.UserID,
			OfficeUserID:    too.ID,
		}
		session.Roles = append(session.Roles, too.User.Roles...)
		_, err := mockedUpdater.UpdateMTOShipment(suite.AppContextWithSessionForTest(&session), requestedUpdate, etag.GenerateEtag(ntsMove.MTOShipments[0].UpdatedAt), "test")
		suite.NoError(err)
		suite.Equal(nil, nil)
		suite.Equal(nil, nil)
	})

	suite.Run("tacType and sacType are updated when passed in", func() {
		moveWeights := &mockservices.MoveWeights{}
		moveWeights.On("CheckAutoReweigh",
			mock.AnythingOfType("*appcontext.appContext"),
			mock.AnythingOfType("uuid.UUID"),
			mock.AnythingOfType("*models.MTOShipment"),
		).Return(nil)
		mockSender := setUpMockNotificationSender()

		addressUpdater := address.NewAddressUpdater()
		addressCreator := address.NewAddressCreator()
		mockedUpdater := NewOfficeMTOShipmentUpdater(builder, fetcher, planner, moveRouter, moveWeights, mockSender, &mockShipmentRecalculator, addressUpdater, addressCreator)

		ntsLOAType := models.LOATypeNTS
		hhgLOAType := models.LOATypeHHG

		ntsMove := factory.BuildMoveWithShipment(suite.DB(), []factory.Customization{
			{
				Model: models.MTOShipment{
					ShipmentType: models.MTOShipmentTypeHHGIntoNTS,
					TACType:      &ntsLOAType,
					SACType:      &ntsLOAType,
				},
			},
		}, nil)
		shipment := ntsMove.MTOShipments[0]

		requestedUpdate := &models.MTOShipment{
			ID:      shipment.ID,
			TACType: &hhgLOAType,
		}

		too := factory.BuildOfficeUserWithRoles(suite.DB(), nil, []roles.RoleType{roles.RoleTypeTOO})
		session := auth.Session{
			ApplicationName: auth.OfficeApp,
			UserID:          *too.UserID,
			OfficeUserID:    too.ID,
		}
		session.Roles = append(session.Roles, too.User.Roles...)
		updatedMtoShipment, err := mockedUpdater.UpdateMTOShipment(suite.AppContextWithSessionForTest(&session), requestedUpdate, etag.GenerateEtag(shipment.UpdatedAt), "test")
		suite.NoError(err)
		suite.Equal(*requestedUpdate.TACType, *updatedMtoShipment.TACType)
		suite.Equal(*shipment.SACType, *updatedMtoShipment.SACType)
	})
}

func (suite *MTOShipmentServiceSuite) TestUpdateStatusServiceItems() {

	expectedReServiceCodes := []models.ReServiceCode{
		models.ReServiceCodeDLH,
		models.ReServiceCodeDSH,
		models.ReServiceCodeFSC,
		models.ReServiceCodeDOP,
		models.ReServiceCodeDDP,
		models.ReServiceCodeDPK,
		models.ReServiceCodeDUPK,
	}

	var pickupAddress models.Address
	var longhaulDestinationAddress models.Address
	var shorthaulDestinationAddress models.Address
	var mto models.Move

	setupTestData := func() {
		for i := range expectedReServiceCodes {
			factory.FetchReServiceByCode(suite.DB(), expectedReServiceCodes[i])
		}

		pickupAddress = factory.BuildAddress(suite.DB(), []factory.Customization{
			{
				Model: models.Address{
					StreetAddress1: "7 Q St",
					City:           "Twentynine Palms",
					State:          "CA",
					PostalCode:     "92277",
				},
			},
		}, nil)

		longhaulDestinationAddress = factory.BuildAddress(suite.DB(), []factory.Customization{
			{
				Model: models.Address{
					StreetAddress1: "278 E Maple Drive",
					City:           "San Diego",
					State:          "CA",
					PostalCode:     "92114",
				},
			},
		}, nil)

		shorthaulDestinationAddress = factory.BuildAddress(suite.DB(), []factory.Customization{
			{
				Model: models.Address{
					StreetAddress1: "448 Washington Boulevard NE",
					City:           "Winterhaven",
					State:          "CA",
					PostalCode:     "92283",
				},
			},
		}, nil)

		mto = factory.BuildMove(suite.DB(), []factory.Customization{
			{
				Model: models.Move{
					Status: models.MoveStatusAPPROVED,
				},
			},
		}, nil)
	}

	builder := query.NewQueryBuilder()
	moveRouter := moveservices.NewMoveRouter(transportationoffice.NewTransportationOfficesFetcher())
	planner := &mocks.Planner{}
	planner.On("ZipTransitDistance",
		mock.AnythingOfType("*appcontext.appContext"),
		mock.Anything,
		mock.Anything,
	).Return(400, nil)
	siCreator := mtoserviceitem.NewMTOServiceItemCreator(
		planner,
		builder,
		moveRouter,
		ghcrateengine.NewDomesticUnpackPricer(),
		ghcrateengine.NewDomesticPackPricer(),
		ghcrateengine.NewDomesticLinehaulPricer(),
		ghcrateengine.NewDomesticShorthaulPricer(),
		ghcrateengine.NewDomesticOriginPricer(),
		ghcrateengine.NewDomesticDestinationPricer(),
		ghcrateengine.NewFuelSurchargePricer(),
		ghcrateengine.NewDomesticDestinationFirstDaySITPricer(),
		ghcrateengine.NewDomesticDestinationSITDeliveryPricer(),
		ghcrateengine.NewDomesticDestinationAdditionalDaysSITPricer(),
		ghcrateengine.NewDomesticDestinationSITFuelSurchargePricer(),
		ghcrateengine.NewDomesticOriginFirstDaySITPricer(),
		ghcrateengine.NewDomesticOriginSITPickupPricer(),
		ghcrateengine.NewDomesticOriginAdditionalDaysSITPricer(),
		ghcrateengine.NewDomesticOriginSITFuelSurchargePricer())
	updater := NewMTOShipmentStatusUpdater(builder, siCreator, planner)

	suite.Run("Shipments with different origin/destination ZIP3 have longhaul service item", func() {
		setupTestData()

		shipment := factory.BuildMTOShipment(suite.DB(), []factory.Customization{
			{
				Model:    mto,
				LinkOnly: true,
			},
			{
				Model:    pickupAddress,
				Type:     &factory.Addresses.PickupAddress,
				LinkOnly: true,
			},
			{
				Model:    longhaulDestinationAddress,
				Type:     &factory.Addresses.DeliveryAddress,
				LinkOnly: true,
			},
			{
				Model: models.MTOShipment{
					ShipmentType: models.MTOShipmentTypeHHG,
					Status:       models.MTOShipmentStatusSubmitted,
				},
			},
		}, nil)

		appCtx := suite.AppContextForTest()
		eTag := etag.GenerateEtag(shipment.UpdatedAt)

		updatedShipment, err := updater.UpdateMTOShipmentStatus(appCtx, shipment.ID, models.MTOShipmentStatusApproved, nil, nil, eTag)
		suite.NoError(err)

		serviceItems := models.MTOServiceItems{}
		err = appCtx.DB().EagerPreload("ReService").Where("mto_shipment_id = ?", updatedShipment.ID).All(&serviceItems)
		suite.NoError(err)

		foundDLH := false
		for _, serviceItem := range serviceItems {
			if serviceItem.ReService.Code == models.ReServiceCodeDLH {
				foundDLH = true
				break
			}
		}

		// at least one service item should have the DLH code
		suite.True(foundDLH, "Expected to find at least one service item with ReService code DLH")
	})

	suite.Run("Shipments with same origin/destination ZIP3 have shorthaul service item", func() {
		setupTestData()

		shipment := factory.BuildMTOShipment(suite.DB(), []factory.Customization{
			{
				Model:    mto,
				LinkOnly: true,
			},
			{
				Model:    pickupAddress,
				Type:     &factory.Addresses.PickupAddress,
				LinkOnly: true,
			},
			{
				Model:    shorthaulDestinationAddress,
				Type:     &factory.Addresses.DeliveryAddress,
				LinkOnly: true,
			},
			{
				Model: models.MTOShipment{
					ShipmentType: models.MTOShipmentTypeHHG,
					Status:       models.MTOShipmentStatusSubmitted,
				},
			},
		}, nil)

		appCtx := suite.AppContextForTest()
		eTag := etag.GenerateEtag(shipment.UpdatedAt)

		updatedShipment, err := updater.UpdateMTOShipmentStatus(appCtx, shipment.ID, models.MTOShipmentStatusApproved, nil, nil, eTag)
		suite.NoError(err)

		serviceItems := models.MTOServiceItems{}
		err = appCtx.DB().EagerPreload("ReService").Where("mto_shipment_id = ?", updatedShipment.ID).All(&serviceItems)
		suite.NoError(err)

		isTestMatch := false
		for _, serviceItem := range serviceItems {
			if serviceItem.ReService.Code == models.ReServiceCodeDSH {
				isTestMatch = true
			}
		}
		suite.True(isTestMatch)
	})
}

func (suite *MTOShipmentServiceSuite) TestUpdateDomesticServiceItems() {

	expectedReServiceCodes := []models.ReServiceCode{
		models.ReServiceCodeDLH,
		models.ReServiceCodeFSC,
		models.ReServiceCodeDOP,
		models.ReServiceCodeDDP,
		models.ReServiceCodeDNPK,
	}

	var pickupAddress models.Address
	var storageFacility models.StorageFacility
	var mto models.Move

	setupTestData := func() {
		pickupAddress = factory.BuildAddress(suite.DB(), []factory.Customization{
			{
				Model: models.Address{
					StreetAddress1: "Test Street 1",
					City:           "Des moines",
					State:          "IA",
					PostalCode:     "50309",
					IsOconus:       models.BoolPointer(false),
				},
			},
		}, nil)

		storageFacility = factory.BuildStorageFacility(suite.DB(), []factory.Customization{
			{
				Model: models.Address{
					StreetAddress1: "Test Street Adress 2",
					City:           "Des moines",
					State:          "IA",
					PostalCode:     "50314",
					IsOconus:       models.BoolPointer(false),
				},
			},
		}, nil)

		mto = factory.BuildMove(suite.DB(), []factory.Customization{
			{
				Model: models.Move{
					Status: models.MoveStatusAPPROVED,
				},
			},
		}, nil)
	}

	builder := query.NewQueryBuilder()
	moveRouter := moveservices.NewMoveRouter(transportationoffice.NewTransportationOfficesFetcher())
	planner := &mocks.Planner{}
	planner.On("ZipTransitDistance",
		mock.AnythingOfType("*appcontext.appContext"),
		mock.Anything,
		mock.Anything,
		false,
	).Return(400, nil)
	siCreator := mtoserviceitem.NewMTOServiceItemCreator(
		planner,
		builder,
		moveRouter,
		ghcrateengine.NewDomesticUnpackPricer(),
		ghcrateengine.NewDomesticPackPricer(),
		ghcrateengine.NewDomesticLinehaulPricer(),
		ghcrateengine.NewDomesticShorthaulPricer(),
		ghcrateengine.NewDomesticOriginPricer(),
		ghcrateengine.NewDomesticDestinationPricer(),
		ghcrateengine.NewFuelSurchargePricer(),
		ghcrateengine.NewDomesticDestinationFirstDaySITPricer(),
		ghcrateengine.NewDomesticDestinationSITDeliveryPricer(),
		ghcrateengine.NewDomesticDestinationAdditionalDaysSITPricer(),
		ghcrateengine.NewDomesticDestinationSITFuelSurchargePricer(),
		ghcrateengine.NewDomesticOriginFirstDaySITPricer(),
		ghcrateengine.NewDomesticOriginSITPickupPricer(),
		ghcrateengine.NewDomesticOriginAdditionalDaysSITPricer(),
		ghcrateengine.NewDomesticOriginSITFuelSurchargePricer())
	updater := NewMTOShipmentStatusUpdater(builder, siCreator, planner)

	suite.Run("Preapproved service items successfully added to domestic nts shipments", func() {
		setupTestData()

		shipment := factory.BuildMTOShipment(suite.DB(), []factory.Customization{
			{
				Model:    mto,
				LinkOnly: true,
			},
			{
				Model:    pickupAddress,
				Type:     &factory.Addresses.PickupAddress,
				LinkOnly: true,
			},
			{
				Model:    storageFacility,
				Type:     &factory.StorageFacility,
				LinkOnly: true,
			},
			{
				Model: models.MTOShipment{
					ShipmentType: models.MTOShipmentTypeHHGIntoNTS,
					Status:       models.MTOShipmentStatusSubmitted,
				},
			},
		}, nil)

		appCtx := suite.AppContextForTest()
		eTag := etag.GenerateEtag(shipment.UpdatedAt)

		updatedShipment, err := updater.UpdateMTOShipmentStatus(appCtx, shipment.ID, models.MTOShipmentStatusApproved, nil, nil, eTag)
		suite.NoError(err)

		serviceItems := models.MTOServiceItems{}
		err = appCtx.DB().EagerPreload("ReService").Where("mto_shipment_id = ?", updatedShipment.ID).All(&serviceItems)
		suite.NoError(err)

		actualReServiceCodes := []models.ReServiceCode{}
		for _, item := range serviceItems {
			actualReServiceCodes = append(actualReServiceCodes, item.ReService.Code)
		}

		suite.ElementsMatch(expectedReServiceCodes, actualReServiceCodes)
	})
}

func (suite *MTOShipmentServiceSuite) TestUpdateShipmentBasicServiceItemEstimatePricing() {
	now := time.Now()
	tomorrow := now.AddDate(0, 0, 1)

	setupOconusToConusNtsShipment := func(estimatedWeight *unit.Pound) (models.StorageFacility, models.Address, models.Address, models.MTOShipment) {
		storageFacility := factory.BuildStorageFacility(suite.DB(), []factory.Customization{
			{
				Model: models.StorageFacility{
					FacilityName: *models.StringPointer("Test Storage Name"),
					Email:        models.StringPointer("old@email.com"),
					LotNumber:    models.StringPointer("Test lot number"),
					Phone:        models.StringPointer("555-555-5555"),
				},
			},
			{
				Model: models.Address{
					StreetAddress1: "Tester Address",
					City:           "Des Moines",
					State:          "IA",
					PostalCode:     "50314",
					IsOconus:       models.BoolPointer(false),
				},
			},
		}, nil)

		pickupAddress := factory.BuildAddress(suite.DB(), []factory.Customization{
			{
				Model: models.Address{
					StreetAddress1: "JBER",
					City:           "Anchorage",
					State:          "AK",
					PostalCode:     "99507",
					IsOconus:       models.BoolPointer(true),
				},
			},
		}, nil)
		destinationAddress := factory.BuildAddress(suite.DB(), []factory.Customization{
			{
				Model: models.Address{
					StreetAddress1: "148 S East St",
					City:           "Miami",
					State:          "FL",
					PostalCode:     "94535",
				},
			},
		}, nil)
		shipment := factory.BuildNTSShipment(suite.DB(), []factory.Customization{
			{
				Model: models.Move{
					Status:             models.MoveStatusAPPROVED,
					AvailableToPrimeAt: &now,
				},
			},
			{
				Model:    pickupAddress,
				Type:     &factory.Addresses.PickupAddress,
				LinkOnly: true,
			},
			{
				Model:    destinationAddress,
				Type:     &factory.Addresses.DeliveryAddress,
				LinkOnly: true,
			},
			{
				Model: models.MTOShipment{
					MarketCode:           models.MarketCodeInternational,
					Status:               models.MTOShipmentStatusSubmitted,
					ShipmentType:         models.MTOShipmentTypeHHGIntoNTS,
					RequestedPickupDate:  &tomorrow,
					PrimeEstimatedWeight: estimatedWeight,
					ScheduledPickupDate:  &tomorrow,
				},
			},
			{
				Model:    storageFacility,
				LinkOnly: true,
			},
		}, nil)
		return storageFacility, pickupAddress, destinationAddress, shipment
	}
	builder := query.NewQueryBuilder()
	fetcher := fetch.NewFetcher(builder)
	planner := &mocks.Planner{}
	planner.On("ZipTransitDistance",
		mock.AnythingOfType("*appcontext.appContext"),
		mock.Anything,
		mock.Anything,
	).Return(1000, nil)
	moveRouter := moveservices.NewMoveRouter(transportationoffice.NewTransportationOfficesFetcher())
	waf := entitlements.NewWeightAllotmentFetcher()
	mockSender := setUpMockNotificationSender()
	moveWeights := moveservices.NewMoveWeights(NewShipmentReweighRequester(), waf, mockSender)
	mockShipmentRecalculator := mockservices.PaymentRequestShipmentRecalculator{}
	mockShipmentRecalculator.On("ShipmentRecalculatePaymentRequest",
		mock.AnythingOfType("*appcontext.appContext"),
		mock.AnythingOfType("uuid.UUID"),
	).Return(&models.PaymentRequests{}, nil)
	addressCreator := address.NewAddressCreator()
	addressUpdater := address.NewAddressUpdater()
	mtoShipmentUpdaterPrime := NewPrimeMTOShipmentUpdater(builder, fetcher, planner, moveRouter, moveWeights, mockSender, &mockShipmentRecalculator, addressUpdater, addressCreator)

	// Start as nil when approved, then update with actual values once an estimated weight is set
	suite.Run("NTS OCONUS to CONUS INPK estimate prices on update", func() {
		var subtestData approveShipmentSubtestData

		subtestData.appCtx = suite.AppContextWithSessionForTest(&auth.Session{
			ApplicationName: auth.OfficeApp,
			OfficeUserID:    uuid.Must(uuid.NewV4()),
		})
		appCtx := subtestData.appCtx
		subtestData.planner = &mocks.Planner{}
		planner := subtestData.planner
		router := NewShipmentRouter()
		siCreator := mtoserviceitem.NewMTOServiceItemCreator(
			planner,
			builder,
			moveRouter,
			ghcrateengine.NewDomesticUnpackPricer(),
			ghcrateengine.NewDomesticPackPricer(),
			ghcrateengine.NewDomesticLinehaulPricer(),
			ghcrateengine.NewDomesticShorthaulPricer(),
			ghcrateengine.NewDomesticOriginPricer(),
			ghcrateengine.NewDomesticDestinationPricer(),
			ghcrateengine.NewFuelSurchargePricer(),
			ghcrateengine.NewDomesticDestinationFirstDaySITPricer(),
			ghcrateengine.NewDomesticDestinationSITDeliveryPricer(),
			ghcrateengine.NewDomesticDestinationAdditionalDaysSITPricer(),
			ghcrateengine.NewDomesticDestinationSITFuelSurchargePricer(),
			ghcrateengine.NewDomesticOriginFirstDaySITPricer(),
			ghcrateengine.NewDomesticOriginSITPickupPricer(),
			ghcrateengine.NewDomesticOriginAdditionalDaysSITPricer(),
			ghcrateengine.NewDomesticOriginSITFuelSurchargePricer())
		subtestData.shipmentApprover = NewShipmentApprover(router, siCreator, subtestData.planner, subtestData.moveWeights, subtestData.mtoUpdater, moveRouter)
		approver := subtestData.shipmentApprover
		ghcDomesticTransitTime := models.GHCDomesticTransitTime{
			MaxDaysTransitTime: 12,
			WeightLbsLower:     0,
			WeightLbsUpper:     10000,
			DistanceMilesLower: 0,
			DistanceMilesUpper: 10000,
		}
		_, _ = suite.DB().ValidateAndCreate(&ghcDomesticTransitTime)

		contractYear, _, _, _ := testdatagen.SetupServiceAreaRateArea(suite.DB(), testdatagen.Assertions{
			ReDomesticServiceArea: models.ReDomesticServiceArea{
				ServiceArea: "321",
			},
			ReRateArea: models.ReRateArea{
				Name: "Alaska",
			},
		})
		subtestData.contractID = contractYear.ContractID

		// Setup shipment with no estimated weight
		_, _, _, shipment := setupOconusToConusNtsShipment(nil)

		planner.On("ZipTransitDistance",
			mock.AnythingOfType("*appcontext.appContext"),
			mock.AnythingOfType("string"),
			mock.AnythingOfType("string"),
		).Return(500, nil)

		// Approve the shipment to trigger the estimate pricing proc on INPK
		shipmentEtag := etag.GenerateEtag(shipment.UpdatedAt)
		_, approverErr := approver.ApproveShipment(appCtx, shipment.ID, shipmentEtag)
		suite.FatalNoError(approverErr)

		// Get created pre approved service items
		var serviceItems []models.MTOServiceItem
		err := suite.AppContextForTest().DB().EagerPreload("ReService").Where("mto_shipment_id = ?", shipment.ID).Order("created_at asc").All(&serviceItems)
		suite.NoError(err)

		// Assert basic service items nil
		// Basic = created immediately on their own, not requested
		// Accessorial = created at a later date if requested
		expectedServiceItems := map[models.ReServiceCode]*unit.Cents{
			models.ReServiceCodeISLH:   nil,
			models.ReServiceCodePODFSC: nil,
			models.ReServiceCodeINPK:   nil,
		}
		suite.Equal(len(expectedServiceItems), len(serviceItems))

		// Look for INPK and assert its expected price matches the actual price the proc sets
		var foundINPKAfterApproval bool
		for _, serviceItem := range serviceItems {
			actualReServiceCode := serviceItem.ReService.Code
			suite.Contains(expectedServiceItems, actualReServiceCode, "Unexpected service code found: %s", actualReServiceCode)

			expectedPrice, found := expectedServiceItems[actualReServiceCode]
			suite.True(found, "Expected price for service code %s not found", actualReServiceCode)
			if actualReServiceCode == models.ReServiceCodeINPK {
				foundINPKAfterApproval = true
				suite.Nil(expectedPrice, "Expected price should be nil for service code %s", actualReServiceCode)
				suite.Nil(serviceItem.PricingEstimate, "Pricing estimate should be nil for service code %s", actualReServiceCode)
			}
		}
		suite.FatalTrue(foundINPKAfterApproval)

		// Now let's update it so it gets a non-nil value
		// Get the eTAG
		var oldUpdatedShipment = models.MTOShipment{
			ID: shipment.ID,
		}
		err = suite.DB().First(&oldUpdatedShipment)
		suite.FatalNoError(err)
		eTag := etag.GenerateEtag(oldUpdatedShipment.UpdatedAt)

		session := auth.Session{}
		primeEstimatedWeight := unit.Pound(1234)
		newUpdatedShipment := models.MTOShipment{
			ID:                   shipment.ID,
			PrimeEstimatedWeight: &primeEstimatedWeight,
		}
		_, err = mtoShipmentUpdaterPrime.UpdateMTOShipment(suite.AppContextWithSessionForTest(&session), &newUpdatedShipment, eTag, "test")
		suite.FatalNoError(err)

		// Get the contract escalation factor
		var escalationFactor float64
		err = suite.DB().RawQuery(`
			SELECT calculate_escalation_factor($1, $2)
		`, subtestData.contractID, shipment.RequestedPickupDate).First(&escalationFactor)
		suite.FatalNoError(err)

		// Verify our non-truncated escalation factor db value is as expected
		// this also tests the calculate_escalation_factor proc
		// This information was pulled from the migration scripts (Or just run db fresh and perform the lookups
		// manually, whichever is your cup of tea)
		suite.Equal(escalationFactor, 1.11)

		// Fetch the INPK market factor from the DB
		inpkReService := factory.FetchReServiceByCode(suite.DB(), models.ReServiceCodeINPK)
		ntsMarketFactor, err := models.FetchMarketFactor(suite.AppContextForTest(), subtestData.contractID, inpkReService.ID, "O")
		suite.FatalNoError(err)

		// Assert basic service items
		// Basic = created immediately on their own, not requested
		// Accessorial = created at a later date if requested
		expectedServiceItems = map[models.ReServiceCode]*unit.Cents{
			// Not testing ISLH or PODFSC so their prices will be nil
			models.ReServiceCodeISLH:   nil,
			models.ReServiceCodePODFSC: nil,
			// Remember that we pass in IHPK base price, not INPK base price. INPK doesn't have a base price
			// because it uses IHPK for iHHG -> iNTS packing
			models.ReServiceCodeINPK: func() *unit.Cents {
				return models.CentPointer(computeINPKExpectedPriceCents(6105, escalationFactor, ntsMarketFactor, primeEstimatedWeight.Int()))
			}(),
		}
		// Get updated service items
		err = suite.AppContextForTest().DB().EagerPreload("ReService").Where("mto_shipment_id = ?", shipment.ID).Order("created_at asc").All(&serviceItems)
		suite.FatalNoError(err)
		suite.Equal(len(expectedServiceItems), len(serviceItems))

		// Look for INPK and assert its expected price matches the actual price the proc sets
		var foundINPK bool
		for _, serviceItem := range serviceItems {
			actualReServiceCode := serviceItem.ReService.Code
			suite.Contains(expectedServiceItems, actualReServiceCode, "Unexpected service code found: %s", actualReServiceCode)

			expectedPrice, found := expectedServiceItems[actualReServiceCode]
			suite.True(found, "Expected price for service code %s not found", actualReServiceCode)
			if actualReServiceCode == models.ReServiceCodeINPK {
				foundINPK = true
				suite.FatalNotNil(expectedPrice)
				suite.FatalNotNil(serviceItem.PricingEstimate)
				suite.Equal(*expectedPrice, *serviceItem.PricingEstimate, "Pricing estimate mismatch for service code %s", actualReServiceCode)

			}
		}
		suite.FatalTrue(foundINPK)
	})
}

func (suite *MTOShipmentServiceSuite) TestUpdateRequiredDeliveryDateUpdate() {

	builder := query.NewQueryBuilder()
	fetcher := fetch.NewFetcher(builder)
	moveRouter := moveservices.NewMoveRouter(transportationoffice.NewTransportationOfficesFetcher())
	waf := entitlements.NewWeightAllotmentFetcher()
	mockSender := setUpMockNotificationSender()
	moveWeights := moveservices.NewMoveWeights(NewShipmentReweighRequester(), waf, mockSender)
	mockShipmentRecalculator := mockservices.PaymentRequestShipmentRecalculator{}
	addressCreator := address.NewAddressCreator()
	addressUpdater := address.NewAddressUpdater()

	suite.Run("should update requiredDeliveryDate when scheduledPickupDate is updated", func() {
		planner := &mocks.Planner{}
		planner.On("ZipTransitDistance",
			mock.AnythingOfType("*appcontext.appContext"),
			mock.AnythingOfType("string"),
			mock.AnythingOfType("string"),
		).Return(500, nil)
		mtoShipmentUpdaterPrime := NewPrimeMTOShipmentUpdater(builder, fetcher, planner, moveRouter, moveWeights, mockSender, &mockShipmentRecalculator, addressUpdater, addressCreator)

		reContract := testdatagen.FetchOrMakeReContract(suite.DB(), testdatagen.Assertions{})
		testdatagen.FetchOrMakeReContractYear(suite.DB(), testdatagen.Assertions{
			ReContractYear: models.ReContractYear{
				Contract:             reContract,
				ContractID:           reContract.ID,
				StartDate:            time.Now(),
				EndDate:              time.Now().AddDate(1, 0, 0),
				Escalation:           1.0,
				EscalationCompounded: 1.0,
			},
		})
		move := factory.BuildAvailableToPrimeMove(suite.DB(), nil, nil)
		appCtx := suite.AppContextForTest()

		ghcDomesticTransitTime := models.GHCDomesticTransitTime{
			MaxDaysTransitTime: 12,
			WeightLbsLower:     0,
			WeightLbsUpper:     10000,
			DistanceMilesLower: 0,
			DistanceMilesUpper: 10000,
		}
		verrs, err := suite.DB().ValidateAndCreate(&ghcDomesticTransitTime)
		suite.Assert().False(verrs.HasAny())
		suite.NoError(err)

		conusAddress := factory.BuildAddress(suite.DB(), []factory.Customization{
			{
				Model: models.Address{
					StreetAddress1: "1 some street",
					City:           "Charlotte",
					State:          "NC",
					PostalCode:     "28290",
					IsOconus:       models.BoolPointer(false),
				},
			}}, nil)
		zone5Address := factory.BuildAddress(suite.DB(), []factory.Customization{
			{
				Model: models.Address{
					StreetAddress1: "1 some street",
					StreetAddress2: models.StringPointer("P.O. Box 1234"),
					StreetAddress3: models.StringPointer("c/o Another Person"),
					City:           "Cordova",
					State:          "AK",
					PostalCode:     "99677",
					IsOconus:       models.BoolPointer(true),
				},
			}}, nil)
		estimatedWeight := unit.Pound(4000)
		oldUbShipment := factory.BuildMTOShipmentMinimal(suite.DB(), []factory.Customization{
			{
				Model:    move,
				LinkOnly: true,
			},
			{
				Model: models.MTOShipment{
					ShipmentType:         models.MTOShipmentTypeUnaccompaniedBaggage,
					ScheduledPickupDate:  &testdatagen.DateInsidePeakRateCycle,
					PrimeEstimatedWeight: &estimatedWeight,
					Status:               models.MTOShipmentStatusApproved,
					PrimeActualWeight:    &estimatedWeight,
				},
			},
			{
				Model:    conusAddress,
				Type:     &factory.Addresses.PickupAddress,
				LinkOnly: true,
			},
			{
				Model:    zone5Address,
				Type:     &factory.Addresses.DeliveryAddress,
				LinkOnly: true,
			},
		}, nil)

		suite.Nil(oldUbShipment.RequiredDeliveryDate)

		pickUpDate := time.Now()
		expectedRequiredDeiliveryDate := pickUpDate.AddDate(0, 0, 27)
		newUbShipment := models.MTOShipment{
			ID:                  oldUbShipment.ID,
			ShipmentType:        models.MTOShipmentTypeUnaccompaniedBaggage,
			ScheduledPickupDate: &pickUpDate,
		}

		eTag := etag.GenerateEtag(oldUbShipment.UpdatedAt)
		updatedMTOShipment, err := mtoShipmentUpdaterPrime.UpdateMTOShipment(appCtx, &newUbShipment, eTag, "test")

		suite.Nil(err)
		suite.NotNil(updatedMTOShipment)
		suite.NotNil(updatedMTOShipment.RequiredDeliveryDate)
		suite.False(updatedMTOShipment.RequiredDeliveryDate.IsZero())
		suite.Equal(expectedRequiredDeiliveryDate.Day(), updatedMTOShipment.RequiredDeliveryDate.Day())
		suite.Equal(expectedRequiredDeiliveryDate.Month(), updatedMTOShipment.RequiredDeliveryDate.Month())
		suite.Equal(expectedRequiredDeiliveryDate.Year(), updatedMTOShipment.RequiredDeliveryDate.Year())
	})
}

func (suite *MTOShipmentServiceSuite) TestCalculateRequiredDeliveryDate() {
	planner := &mocks.Planner{}
	planner.On("ZipTransitDistance",
		mock.AnythingOfType("*appcontext.appContext"),
		mock.AnythingOfType("string"),
		mock.AnythingOfType("string"),
	).Return(500, nil)

	suite.Run("errors when rate area for the pickup address is not found", func() {
		ghcDomesticTransitTime := models.GHCDomesticTransitTime{
			MaxDaysTransitTime: 12,
			WeightLbsLower:     0,
			WeightLbsUpper:     10000,
			DistanceMilesLower: 0,
			DistanceMilesUpper: 10000,
		}
		verrs, err := suite.DB().ValidateAndCreate(&ghcDomesticTransitTime)
		suite.Assert().False(verrs.HasAny())
		suite.NoError(err)

		reContract := testdatagen.FetchOrMakeReContract(suite.DB(), testdatagen.Assertions{})
		testdatagen.FetchOrMakeReContractYear(suite.DB(), testdatagen.Assertions{
			ReContractYear: models.ReContractYear{
				Contract:             reContract,
				ContractID:           reContract.ID,
				StartDate:            time.Now(),
				EndDate:              time.Now().AddDate(1, 0, 0),
				Escalation:           1.0,
				EscalationCompounded: 1.0,
			},
		})

		conusAddressId := uuid.Must(uuid.NewV4())
		conusAddress := models.Address{
			ID:             conusAddressId,
			StreetAddress1: "1 some street",
			City:           "Charlotte",
			State:          "NC",
			PostalCode:     "28290",
			IsOconus:       models.BoolPointer(false),
		}

		zone5Address := factory.BuildAddress(suite.DB(), []factory.Customization{
			{
				Model: models.Address{
					StreetAddress1: "1 some street",
					StreetAddress2: models.StringPointer("P.O. Box 1234"),
					StreetAddress3: models.StringPointer("c/o Another Person"),
					City:           "Cordova",
					State:          "AK",
					PostalCode:     "99677",
					IsOconus:       models.BoolPointer(true),
				},
			}}, nil)

		move := factory.BuildAvailableToPrimeMove(suite.DB(), nil, nil)

		RDD, err := CalculateRequiredDeliveryDate(suite.AppContextForTest(), planner, conusAddress, zone5Address, time.Now(), 500, "i", move.ID, models.MTOShipmentTypeUnaccompaniedBaggage)
		suite.NotNil(err)
		suite.Nil(RDD)
		suite.Equal(fmt.Sprintf("error fetching pickup rate area id for address ID: %s", conusAddress.ID), err.Error())
	})

	suite.Run("errors when rate area for the destination address is not found", func() {
		ghcDomesticTransitTime := models.GHCDomesticTransitTime{
			MaxDaysTransitTime: 12,
			WeightLbsLower:     0,
			WeightLbsUpper:     10000,
			DistanceMilesLower: 0,
			DistanceMilesUpper: 10000,
		}
		verrs, err := suite.DB().ValidateAndCreate(&ghcDomesticTransitTime)
		suite.Assert().False(verrs.HasAny())
		suite.NoError(err)

		reContract := testdatagen.FetchOrMakeReContract(suite.DB(), testdatagen.Assertions{})
		testdatagen.FetchOrMakeReContractYear(suite.DB(), testdatagen.Assertions{
			ReContractYear: models.ReContractYear{
				Contract:             reContract,
				ContractID:           reContract.ID,
				StartDate:            time.Now(),
				EndDate:              time.Now().AddDate(1, 0, 0),
				Escalation:           1.0,
				EscalationCompounded: 1.0,
			},
		})

		conusAddress := factory.BuildAddress(suite.DB(), []factory.Customization{
			{
				Model: models.Address{
					StreetAddress1: "1 some street",
					City:           "Charlotte",
					State:          "NC",
					PostalCode:     "28290",
					IsOconus:       models.BoolPointer(false),
				},
			}}, nil)

		zone5AddressId := uuid.Must(uuid.NewV4())
		zone5Address := models.Address{
			ID:             zone5AddressId,
			StreetAddress1: "1 some street",
			StreetAddress2: models.StringPointer("P.O. Box 1234"),
			StreetAddress3: models.StringPointer("c/o Another Person"),
			City:           "Cordova",
			State:          "AK",
			PostalCode:     "99677",
			IsOconus:       models.BoolPointer(true),
		}

		move := factory.BuildAvailableToPrimeMove(suite.DB(), nil, nil)

		RDD, err := CalculateRequiredDeliveryDate(suite.AppContextForTest(), planner, conusAddress, zone5Address, time.Now(), 500, "i", move.ID, models.MTOShipmentTypeUnaccompaniedBaggage)
		suite.NotNil(err)
		suite.Nil(RDD)
		suite.Equal(fmt.Sprintf("error fetching destination rate area id for address ID: %s", zone5Address.ID), err.Error())
	})
}

func (suite *MTOShipmentServiceSuite) TestUpdateSITServiceItemsSITIfPostalCodeChanged() {

	setupData := func(isPickupAddressTest bool, isOConus bool) (models.MTOShipment, models.Address, models.Address) {
		move := factory.BuildAvailableToPrimeMove(suite.DB(), nil, nil)

		isPickupAddressOconus := false
		isDestinatonaAddressOconus := false

		if isPickupAddressTest {
			isPickupAddressOconus = isOConus
		} else {
			isDestinatonaAddressOconus = isOConus
		}

		pickupAddress := factory.BuildAddress(suite.DB(), []factory.Customization{
			{
				Model: models.Address{
					StreetAddress1: "Tester Address",
					City:           "Des Moines",
					State:          "IA",
					PostalCode:     "50314",
					IsOconus:       models.BoolPointer(isPickupAddressOconus),
				},
			},
		}, nil)

		destinationAddress := factory.BuildAddress(suite.DB(), []factory.Customization{
			{
				Model: models.Address{
					StreetAddress1: "JBER1",
					City:           "Anchorage",
					State:          "AK",
					PostalCode:     "99505",
					IsOconus:       models.BoolPointer(isDestinatonaAddressOconus),
				},
			},
		}, nil)

		shipment := factory.BuildMTOShipment(suite.DB(), []factory.Customization{
			{
				Model:    move,
				LinkOnly: true,
			},
			{
				Model: models.MTOShipment{
					ShipmentType:       models.MTOShipmentTypeHHG,
					UsesExternalVendor: true,
					Status:             models.MTOShipmentStatusApproved,
					MarketCode:         models.MarketCodeInternational,
				},
			},
			{
				Model:    destinationAddress,
				Type:     &factory.Addresses.DeliveryAddress,
				LinkOnly: true,
			},
			{
				Model:    pickupAddress,
				Type:     &factory.Addresses.PickupAddress,
				LinkOnly: true,
			},
		}, nil)

		customization := make([]factory.Customization, 0)
		customization = append(customization,
			factory.Customization{
				Model:    move,
				LinkOnly: true,
			},
			factory.Customization{
				Model:    shipment,
				LinkOnly: true,
			},
			factory.Customization{
				Model: models.MTOServiceItem{
					Status:          models.MTOServiceItemStatusApproved,
					PricingEstimate: nil,
				},
			})
		if isPickupAddressTest {
			customization = append(customization,
				factory.Customization{
					Model: models.ReService{
						Code: models.ReServiceCodeIOSFSC,
					},
				},
				factory.Customization{
					Model:    pickupAddress,
					Type:     &factory.Addresses.SITOriginHHGOriginalAddress,
					LinkOnly: true,
				},
				factory.Customization{
					Model:    pickupAddress,
					Type:     &factory.Addresses.SITOriginHHGActualAddress,
					LinkOnly: true,
				},
			)
		} else {
			customization = append(customization,
				factory.Customization{
					Model: models.ReService{
						Code: models.ReServiceCodeIDSFSC,
					},
				},
				factory.Customization{
					Model:    destinationAddress,
					Type:     &factory.Addresses.SITDestinationOriginalAddress,
					LinkOnly: true,
				},
				factory.Customization{
					Model:    destinationAddress,
					Type:     &factory.Addresses.SITDestinationFinalAddress,
					LinkOnly: true,
				})
		}

		serviceItem := factory.BuildMTOServiceItem(suite.DB(), customization, nil)

		shipment.MTOServiceItems = append(shipment.MTOServiceItems, serviceItem)

		return shipment, pickupAddress, destinationAddress
	}

	planner := &mocks.Planner{}
	planner.On("ZipTransitDistance",
		mock.AnythingOfType("*appcontext.appContext"),
		mock.Anything,
		mock.Anything,
	).Return(1000, nil)
	mockShipmentRecalculator := mockservices.PaymentRequestShipmentRecalculator{}
	mockShipmentRecalculator.On("ShipmentRecalculatePaymentRequest",
		mock.AnythingOfType("*appcontext.appContext"),
		mock.AnythingOfType("uuid.UUID"),
	).Return(&models.PaymentRequests{}, nil)

	suite.Run("IOSFSC - success", func() {
		shipment, pickupAddress, _ := setupData(true, false)

		expectedMileage := 23
		planner := &mocks.Planner{}
		planner.On("ZipTransitDistance",
			mock.AnythingOfType("*appcontext.appContext"),
			pickupAddress.PostalCode,
			pickupAddress.PostalCode,
			mock.Anything,
		).Return(expectedMileage, nil)

		var serviceItems []models.MTOServiceItem
		err := suite.AppContextForTest().DB().EagerPreload("ReService", "SITOriginHHGOriginalAddress", "SITOriginHHGActualAddress").Where("mto_shipment_id = ?", shipment.ID).Order("created_at asc").All(&serviceItems)
		suite.NoError(err)
		suite.Equal(1, len(serviceItems))
		for i := 0; i < len(serviceItems); i++ {
			suite.True(serviceItems[i].SITDeliveryMiles == (*int)(nil))
			suite.Equal(serviceItems[i].SITOriginHHGOriginalAddress.PostalCode, pickupAddress.PostalCode)
			suite.Equal(serviceItems[i].SITOriginHHGActualAddress.PostalCode, pickupAddress.PostalCode)
		}

		addressCreator := address.NewAddressCreator()
		err = UpdateSITServiceItemsSITIfPostalCodeChanged(planner, suite.AppContextForTest(), addressCreator, &shipment)
		suite.Nil(err)

		err = suite.AppContextForTest().DB().EagerPreload("ReService", "SITOriginHHGOriginalAddress", "SITOriginHHGActualAddress").Where("mto_shipment_id = ?", shipment.ID).Order("created_at asc").All(&serviceItems)
		suite.NoError(err)
		suite.Equal(1, len(serviceItems))
		for i := 0; i < len(serviceItems); i++ {
			suite.True(serviceItems[i].ReService.Code == models.ReServiceCodeIOSFSC)
			suite.Equal(*serviceItems[i].SITDeliveryMiles, expectedMileage)
			suite.Equal(serviceItems[i].SITOriginHHGOriginalAddress.PostalCode, pickupAddress.PostalCode)
			suite.Equal(serviceItems[i].SITOriginHHGActualAddress.PostalCode, pickupAddress.PostalCode)
		}
	})

	suite.Run("IDSFSC - success", func() {
		shipment, _, destinationAddress := setupData(false, false)

		expectedMileage := 23
		planner := &mocks.Planner{}
		planner.On("ZipTransitDistance",
			mock.AnythingOfType("*appcontext.appContext"),
			destinationAddress.PostalCode,
			destinationAddress.PostalCode,
			mock.Anything,
		).Return(expectedMileage, nil)

		var serviceItems []models.MTOServiceItem
		err := suite.AppContextForTest().DB().EagerPreload("ReService", "SITDestinationOriginalAddress", "SITDestinationFinalAddress").Where("mto_shipment_id = ?", shipment.ID).Order("created_at asc").All(&serviceItems)
		suite.NoError(err)
		suite.Equal(1, len(serviceItems))
		for i := 0; i < len(serviceItems); i++ {
			suite.True(serviceItems[i].SITDeliveryMiles == (*int)(nil))
			suite.Equal(serviceItems[i].SITDestinationOriginalAddress.PostalCode, destinationAddress.PostalCode)
			suite.Equal(serviceItems[i].SITDestinationFinalAddress.PostalCode, destinationAddress.PostalCode)
		}

		addressCreator := address.NewAddressCreator()
		err = UpdateSITServiceItemsSITIfPostalCodeChanged(planner, suite.AppContextForTest(), addressCreator, &shipment)
		suite.Nil(err)

		err = suite.AppContextForTest().DB().EagerPreload("ReService", "SITDestinationOriginalAddress", "SITDestinationFinalAddress").Where("mto_shipment_id = ?", shipment.ID).Order("created_at asc").All(&serviceItems)
		suite.NoError(err)
		suite.Equal(1, len(serviceItems))
		for i := 0; i < len(serviceItems); i++ {
			suite.True(serviceItems[i].ReService.Code == models.ReServiceCodeIDSFSC)
			suite.Equal(*serviceItems[i].SITDeliveryMiles, expectedMileage)
			suite.Equal(serviceItems[i].SITDestinationOriginalAddress.PostalCode, destinationAddress.PostalCode)
			suite.Equal(serviceItems[i].SITDestinationFinalAddress.PostalCode, destinationAddress.PostalCode)
		}
	})
}

func (suite *MTOShipmentServiceSuite) TestUpdateRequestedPickupDate() {

	builder := query.NewQueryBuilder()
	fetcher := fetch.NewFetcher(builder)
	moveRouter := moveservices.NewMoveRouter(transportationoffice.NewTransportationOfficesFetcher())
	waf := entitlements.NewWeightAllotmentFetcher()
	mockSender := setUpMockNotificationSender()
	moveWeights := moveservices.NewMoveWeights(NewShipmentReweighRequester(), waf, mockSender)
	mockShipmentRecalculator := mockservices.PaymentRequestShipmentRecalculator{}
	addressCreator := address.NewAddressCreator()
	addressUpdater := address.NewAddressUpdater()

	createSubtestData := func() (services.MTOShipmentUpdater, models.Move) {
		planner := &mocks.Planner{}
		planner.On("ZipTransitDistance",
			mock.AnythingOfType("*appcontext.appContext"),
			mock.AnythingOfType("string"),
			mock.AnythingOfType("string"),
		).Return(500, nil)
		mtoShipmentUpdaterPrime := NewOfficeMTOShipmentUpdater(builder, fetcher, planner, moveRouter, moveWeights, mockSender, &mockShipmentRecalculator, addressUpdater, addressCreator)

		reContract := testdatagen.FetchOrMakeReContract(suite.DB(), testdatagen.Assertions{})
		testdatagen.FetchOrMakeReContractYear(suite.DB(), testdatagen.Assertions{
			ReContractYear: models.ReContractYear{
				Contract:             reContract,
				ContractID:           reContract.ID,
				StartDate:            time.Now(),
				EndDate:              time.Now().AddDate(1, 0, 0),
				Escalation:           1.0,
				EscalationCompounded: 1.0,
			},
		})
		move := factory.BuildAvailableToPrimeMove(suite.DB(), nil, nil)

		return mtoShipmentUpdaterPrime, move
	}

	suite.Run("RequestedPickupDate validation check - must be in the future for shipment types other than PPM", func() {
		shipmentUpdater, move := createSubtestData()

		now := time.Now()
		yesterday := now.AddDate(0, 0, -1)
		tomorrow := now.AddDate(0, 0, 1)

		testCases := []struct {
			input        *time.Time
			shipmentType models.MTOShipmentType
			shouldError  bool
		}{
			// HHG
			{nil, models.MTOShipmentTypeHHG, false},
			{&time.Time{}, models.MTOShipmentTypeHHG, false},
			{&yesterday, models.MTOShipmentTypeHHG, true},
			{&now, models.MTOShipmentTypeHHG, true},
			{&tomorrow, models.MTOShipmentTypeHHG, false},
			// NTS
			{nil, models.MTOShipmentTypeHHGIntoNTS, false},
			{&time.Time{}, models.MTOShipmentTypeHHGIntoNTS, false},
			{&yesterday, models.MTOShipmentTypeHHGIntoNTS, true},
			{&now, models.MTOShipmentTypeHHGIntoNTS, true},
			{&tomorrow, models.MTOShipmentTypeHHGIntoNTS, false},
			// NTSR
			{nil, models.MTOShipmentTypeHHGOutOfNTS, false},
			{&time.Time{}, models.MTOShipmentTypeHHGOutOfNTS, false},
			{&yesterday, models.MTOShipmentTypeHHGOutOfNTS, true},
			{&now, models.MTOShipmentTypeHHGOutOfNTS, true},
			{&tomorrow, models.MTOShipmentTypeHHGOutOfNTS, false},
			// BOAT HAUL AWAY
			{nil, models.MTOShipmentTypeBoatHaulAway, false},
			{&time.Time{}, models.MTOShipmentTypeBoatHaulAway, false},
			{&yesterday, models.MTOShipmentTypeBoatHaulAway, true},
			{&now, models.MTOShipmentTypeBoatHaulAway, true},
			{&tomorrow, models.MTOShipmentTypeBoatHaulAway, false},
			// BOAT TOW AWAY
			{nil, models.MTOShipmentTypeBoatTowAway, false},
			{&time.Time{}, models.MTOShipmentTypeBoatTowAway, false},
			{&yesterday, models.MTOShipmentTypeBoatTowAway, true},
			{&now, models.MTOShipmentTypeBoatTowAway, true},
			{&tomorrow, models.MTOShipmentTypeBoatTowAway, false},
			// MOBILE HOME
			{nil, models.MTOShipmentTypeMobileHome, false},
			{&time.Time{}, models.MTOShipmentTypeMobileHome, false},
			{&yesterday, models.MTOShipmentTypeMobileHome, true},
			{&now, models.MTOShipmentTypeMobileHome, true},
			{&tomorrow, models.MTOShipmentTypeMobileHome, false},
			// UB
			{nil, models.MTOShipmentTypeUnaccompaniedBaggage, false},
			{&time.Time{}, models.MTOShipmentTypeUnaccompaniedBaggage, false},
			{&yesterday, models.MTOShipmentTypeUnaccompaniedBaggage, true},
			{&now, models.MTOShipmentTypeUnaccompaniedBaggage, true},
			{&tomorrow, models.MTOShipmentTypeUnaccompaniedBaggage, false},
			// PPM - should always pass validation
			{nil, models.MTOShipmentTypePPM, false},
			{&time.Time{}, models.MTOShipmentTypePPM, false},
			{&yesterday, models.MTOShipmentTypePPM, false},
			{&now, models.MTOShipmentTypePPM, false},
			{&tomorrow, models.MTOShipmentTypePPM, false},
		}

		for _, testCase := range testCases {
			// Default is HHG, but we set it explicitly below via the test cases
			var oldShipment models.MTOShipment
			if testCase.shipmentType == models.MTOShipmentTypeUnaccompaniedBaggage {
				ghcDomesticTransitTime := models.GHCDomesticTransitTime{
					MaxDaysTransitTime: 12,
					WeightLbsLower:     0,
					WeightLbsUpper:     10000,
					DistanceMilesLower: 0,
					DistanceMilesUpper: 10000,
				}
				verrs, err := suite.DB().ValidateAndCreate(&ghcDomesticTransitTime)
				suite.Assert().False(verrs.HasAny())
				suite.NoError(err)
				moveForPrime := factory.BuildAvailableToPrimeMove(suite.DB(), nil, nil)
				oldShipment = factory.BuildUBShipment(suite.DB(), []factory.Customization{
					{
						Model:    moveForPrime,
						LinkOnly: true,
					},
					{
						Model: models.MTOShipment{
							ShipmentType:         testCase.shipmentType,
							RequestedPickupDate:  &tomorrow,
							ScheduledPickupDate:  &testdatagen.DateInsidePeakRateCycle,
							PrimeEstimatedWeight: models.PoundPointer(unit.Pound(4000)),
							Status:               models.MTOShipmentStatusSubmitted,
						},
					},
				}, nil)
			} else {
				oldShipment = factory.BuildMTOShipment(suite.DB(), []factory.Customization{
					{
						Model:    move,
						LinkOnly: true,
					},
					{
						Model: models.MTOShipment{
							ShipmentType:        testCase.shipmentType,
							Status:              models.MTOShipmentStatusSubmitted,
							RequestedPickupDate: &tomorrow,
						},
					},
				}, nil)
			}

			updatedShipment := models.MTOShipment{
				ID:                  oldShipment.ID,
				RequestedPickupDate: testCase.input,
			}

			eTag := etag.GenerateEtag(oldShipment.UpdatedAt)
			too := factory.BuildOfficeUserWithRoles(suite.DB(), nil, []roles.RoleType{roles.RoleTypeTOO})
			session := auth.Session{
				ApplicationName: auth.OfficeApp,
				UserID:          *too.UserID,
				OfficeUserID:    too.ID,
			}
			session.Roles = append(session.Roles, too.User.Roles...)
			shipment, err := shipmentUpdater.UpdateMTOShipment(suite.AppContextWithSessionForTest(&session), &updatedShipment, eTag, "test")

			testCaseInputString := ""
			if testCase.input == nil {
				testCaseInputString = "nil"
			} else {
				testCaseInputString = (*testCase.input).String()
			}

			if testCase.shouldError {
				suite.Nil(shipment, "Should error for %s | %s", testCase.shipmentType, testCaseInputString)
				suite.Error(err)
				if testCase.input != nil && !(*testCase.input).IsZero() {
					suite.Equal("RequestedPickupDate must be greater than or equal to tomorrow's date.", err.Error())
				} else {
					suite.Contains(err.Error(), fmt.Sprintf("RequestedPickupDate is required to create or modify %s %s shipment", GetAorAnByShipmentType(testCase.shipmentType), testCase.shipmentType))
				}
			} else {
				suite.NoError(err, "Should not error for %s | %s", testCase.shipmentType, testCaseInputString)
				suite.NotNil(shipment)
			}
		}
	})
}<|MERGE_RESOLUTION|>--- conflicted
+++ resolved
@@ -2229,8 +2229,6 @@
 		suite.Equal(tertiaryPickupAddress.ID, *newShipment.TertiaryPickupAddressID)
 		suite.Equal(tertiaryDeliveryAddress.ID, *newShipment.TertiaryDeliveryAddressID)
 	})
-<<<<<<< HEAD
-=======
 
 	suite.Run("Successfully delete pending SIT extension", func() {
 		setupTestData()
@@ -2287,8 +2285,6 @@
 		suite.NoError(err)
 		suite.Equal(rowCount, 0)
 	})
-}
->>>>>>> 2f32c4f0
 
 	suite.Run("Successful Office/TOO UpdateShipment - CONUS Pickup, OCONUS Destination - mileage is recalculated and pricing estimates refreshed for International FSC SIT service items", func() {
 		setupTestData()
