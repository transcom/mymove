--- conflicted
+++ resolved
@@ -119,59 +119,6 @@
 		suite.Equal(updatedMTOShipment.PrimeActualWeight, *&actualWeight)
 	})
 
-<<<<<<< HEAD
-	now := time.Now()
-
-	suite.T().Run("Failed case if not both approved date and estimated weight recorded date is more than ten days prior to scheduled move date", func(t *testing.T) {
-		eightDaysFromNow := now.AddDate(0, 0, 8)
-		threeDaysBefore := now.AddDate(0, 0, -3)
-		oldMTOShipment2 := testdatagen.MakeMTOShipment(suite.DB(), testdatagen.Assertions{
-			MTOShipment: models.MTOShipment{
-				Status:              "APPROVED",
-				ScheduledPickupDate: &eightDaysFromNow,
-				ApprovedDate:        &threeDaysBefore,
-			},
-		})
-		payload2 := payload
-		payload2.ID = strfmt.UUID(oldMTOShipment2.ID.String())
-		unmodifiedSince := oldMTOShipment2.UpdatedAt
-		payload2.PrimeEstimatedWeight = 4500
-
-		//remove this when remove required fields
-		scheduledPickupDate = strfmt.Date(eightDaysFromNow)
-		payload2.ScheduledPickupDate = &scheduledPickupDate
-
-		params := mtoshipmentops.UpdateMTOShipmentParams{
-			Body:              &payload2,
-			MoveTaskOrderID:   strfmt.UUID(oldMTOShipment2.MoveTaskOrderID.String()),
-			IfUnmodifiedSince: strfmt.DateTime(unmodifiedSince),
-		}
-		_, err := mtoShipmentUpdater.UpdateMTOShipment(params)
-		suite.Error(err)
-	})
-
-	suite.T().Run("Successful case if both approved date and estimated weight recorded date is more than ten days prior to scheduled move date", func(t *testing.T) {
-		tenDaysFromNow := now.AddDate(0, 0, 11)
-		oldMTOShipment2 := testdatagen.MakeMTOShipment(suite.DB(), testdatagen.Assertions{
-			MTOShipment: models.MTOShipment{
-				Status:              "APPROVED",
-				ScheduledPickupDate: &tenDaysFromNow,
-				ApprovedDate:        &now,
-			},
-		})
-		payload2 := payload
-		payload2.ID = strfmt.UUID(oldMTOShipment2.ID.String())
-		unmodifiedSince := oldMTOShipment2.UpdatedAt
-		payload2.PrimeEstimatedWeight = 4500
-
-		//remove this when remove required fields
-		scheduledPickupDate = strfmt.Date(tenDaysFromNow)
-		payload2.ScheduledPickupDate = &scheduledPickupDate
-
-		params := mtoshipmentops.UpdateMTOShipmentParams{
-			Body:              &payload2,
-			MoveTaskOrderID:   strfmt.UUID(oldMTOShipment2.MoveTaskOrderID.String()),
-=======
 	payload2 := primemessages.MTOShipment{
 		ID:                       strfmt.UUID(oldMTOShipment.ID.String()),
 		DestinationAddress:       &destinationAddress,
@@ -192,131 +139,12 @@
 
 		params := mtoshipmentops.UpdateMTOShipmentParams{
 			Body:              &payload2,
->>>>>>> 5e0c77a3
-			IfUnmodifiedSince: strfmt.DateTime(unmodifiedSince),
-		}
-		updatedMTOShipment, err := mtoShipmentUpdater.UpdateMTOShipment(params)
-		suite.NoError(err)
-
-		suite.NotZero(updatedMTOShipment.ID, oldMTOShipment.ID)
-<<<<<<< HEAD
-		suite.NotNil(updatedMTOShipment.PrimeEstimatedWeightRecordedDate)
-	})
-
-	suite.T().Run("Failed case if approved date is 3-9 days from scheduled move date but estimated weight recorded date isn't at least 3 days prior to scheduled move date", func(t *testing.T) {
-		twoDaysFromNow := now.AddDate(0, 0, 2)
-		twoDaysBefore := now.AddDate(0, 0, -2)
-		oldMTOShipment4 := testdatagen.MakeMTOShipment(suite.DB(), testdatagen.Assertions{
-			MTOShipment: models.MTOShipment{
-				Status:              "APPROVED",
-				ScheduledPickupDate: &twoDaysFromNow,
-				ApprovedDate:        &twoDaysBefore,
-			},
-		})
-		payload4 := payload
-		payload4.ID = strfmt.UUID(oldMTOShipment4.ID.String())
-		unmodifiedSince := oldMTOShipment4.UpdatedAt
-		payload4.PrimeEstimatedWeight = 4500
-
-		//remove this when remove required fields
-		scheduledPickupDate = strfmt.Date(twoDaysFromNow)
-		payload4.ScheduledPickupDate = &scheduledPickupDate
-
-		params := mtoshipmentops.UpdateMTOShipmentParams{
-			Body:              &payload4,
-			IfUnmodifiedSince: strfmt.DateTime(unmodifiedSince),
-		}
-		_, err := mtoShipmentUpdater.UpdateMTOShipment(params)
-		suite.Error(err)
-	})
-
-	suite.T().Run("Successful case if approved date is 3-9 days from scheduled move date and estimated weight recorded date is at least 3 days prior to scheduled move date", func(t *testing.T) {
-		sixDaysFromNow := now.AddDate(0, 0, 6)
-		twoDaysBefore := now.AddDate(0, 0, -2)
-		oldMTOShipment3 := testdatagen.MakeMTOShipment(suite.DB(), testdatagen.Assertions{
-			MTOShipment: models.MTOShipment{
-				Status:              "APPROVED",
-				ScheduledPickupDate: &sixDaysFromNow,
-				ApprovedDate:        &twoDaysBefore,
-			},
-		})
-		payload3 := payload
-		payload3.ID = strfmt.UUID(oldMTOShipment3.ID.String())
-		unmodifiedSince := oldMTOShipment3.UpdatedAt
-		payload3.PrimeEstimatedWeight = 4500
-
-		//remove this when remove required fields
-		scheduledPickupDate = strfmt.Date(sixDaysFromNow)
-		payload3.ScheduledPickupDate = &scheduledPickupDate
-
-		params := mtoshipmentops.UpdateMTOShipmentParams{
-			Body:              &payload3,
-			IfUnmodifiedSince: strfmt.DateTime(unmodifiedSince),
-		}
-		updatedMTOShipment, err := mtoShipmentUpdater.UpdateMTOShipment(params)
-		suite.NoError(err)
-
-		suite.NotZero(updatedMTOShipment.ID, oldMTOShipment.ID)
-		suite.NotNil(updatedMTOShipment.PrimeEstimatedWeightRecordedDate)
-	})
-
-	suite.T().Run("Failed case if approved date is less than 3 days from scheduled move date but estimated weight recorded date isn't at least 1 day prior to scheduled move date", func(t *testing.T) {
-		oneDayFromNow := now.AddDate(0, 0, 1)
-		oneDayBefore := now.AddDate(0, 0, -1)
-		oldMTOShipment4 := testdatagen.MakeMTOShipment(suite.DB(), testdatagen.Assertions{
-			MTOShipment: models.MTOShipment{
-				Status:              "APPROVED",
-				ScheduledPickupDate: &oneDayFromNow,
-				ApprovedDate:        &oneDayBefore,
-			},
-		})
-		payload4 := payload
-		payload4.ID = strfmt.UUID(oldMTOShipment4.ID.String())
-		unmodifiedSince := oldMTOShipment4.UpdatedAt
-		payload4.PrimeEstimatedWeight = 4500
-
-		//remove this when remove required fields
-		scheduledPickupDate = strfmt.Date(oneDayFromNow)
-		payload4.ScheduledPickupDate = &scheduledPickupDate
-
-		params := mtoshipmentops.UpdateMTOShipmentParams{
-			Body:              &payload4,
-			IfUnmodifiedSince: strfmt.DateTime(unmodifiedSince),
-		}
-		_, err := mtoShipmentUpdater.UpdateMTOShipment(params)
-		suite.Error(err)
-	})
-
-	suite.T().Run("Successful case if approved date is less than 3 days from scheduled move date and estimated weight recorded date is at least 1 day prior to scheduled move date", func(t *testing.T) {
-		twoDaysFromNow := now.AddDate(0, 0, 2)
-		oldMTOShipment4 := testdatagen.MakeMTOShipment(suite.DB(), testdatagen.Assertions{
-			MTOShipment: models.MTOShipment{
-				Status:              "APPROVED",
-				ScheduledPickupDate: &twoDaysFromNow,
-				ApprovedDate:        &now,
-			},
-		})
-		payload4 := payload
-		payload4.ID = strfmt.UUID(oldMTOShipment4.ID.String())
-		unmodifiedSince := oldMTOShipment4.UpdatedAt
-		payload4.PrimeEstimatedWeight = 4500
-
-		//remove this when remove required fields
-		scheduledPickupDate = strfmt.Date(twoDaysFromNow)
-		payload4.ScheduledPickupDate = &scheduledPickupDate
-
-		params := mtoshipmentops.UpdateMTOShipmentParams{
-			Body:              &payload4,
-			IfUnmodifiedSince: strfmt.DateTime(unmodifiedSince),
-		}
-		updatedMTOShipment, err := mtoShipmentUpdater.UpdateMTOShipment(params)
-		suite.NoError(err)
-
-		suite.NotZero(updatedMTOShipment.ID, oldMTOShipment.ID)
-		suite.NotNil(updatedMTOShipment.PrimeEstimatedWeightRecordedDate)
-	})
-
-=======
+			IfUnmodifiedSince: strfmt.DateTime(unmodifiedSince),
+		}
+		updatedMTOShipment, err := mtoShipmentUpdater.UpdateMTOShipment(params)
+		suite.NoError(err)
+
+		suite.NotZero(updatedMTOShipment.ID, oldMTOShipment.ID)
 		suite.Equal(updatedMTOShipment.MoveTaskOrder.ID, oldMTOShipment.MoveTaskOrder.ID)
 		suite.Equal(updatedMTOShipment.ShipmentType, models.MTOShipmentTypeInternationalUB)
 
@@ -331,5 +159,177 @@
 		suite.Equal(updatedMTOShipment.SecondaryDeliveryAddress.StreetAddress1, *secondaryDeliveryAddress.StreetAddress1)
 		suite.Equal(updatedMTOShipment.PrimeActualWeight, *&actualWeight)
 	})
->>>>>>> 5e0c77a3
+
+	now := time.Now()
+
+	suite.T().Run("Failed case if not both approved date and estimated weight recorded date is more than ten days prior to scheduled move date", func(t *testing.T) {
+		eightDaysFromNow := now.AddDate(0, 0, 8)
+		threeDaysBefore := now.AddDate(0, 0, -3)
+		oldMTOShipment2 := testdatagen.MakeMTOShipment(suite.DB(), testdatagen.Assertions{
+			MTOShipment: models.MTOShipment{
+				Status:              "APPROVED",
+				ScheduledPickupDate: &eightDaysFromNow,
+				ApprovedDate:        &threeDaysBefore,
+			},
+		})
+		payload3 := payload
+		payload3.ID = strfmt.UUID(oldMTOShipment2.ID.String())
+		unmodifiedSince := oldMTOShipment2.UpdatedAt
+		payload3.PrimeEstimatedWeight = 4500
+
+		//remove this when remove required fields
+		scheduledPickupDate = strfmt.Date(eightDaysFromNow)
+		payload3.ScheduledPickupDate = &scheduledPickupDate
+
+		params := mtoshipmentops.UpdateMTOShipmentParams{
+			Body:              &payload3,
+			MoveTaskOrderID:   strfmt.UUID(oldMTOShipment2.MoveTaskOrderID.String()),
+			IfUnmodifiedSince: strfmt.DateTime(unmodifiedSince),
+		}
+		_, err := mtoShipmentUpdater.UpdateMTOShipment(params)
+		suite.Error(err)
+	})
+
+	suite.T().Run("Successful case if both approved date and estimated weight recorded date is more than ten days prior to scheduled move date", func(t *testing.T) {
+		tenDaysFromNow := now.AddDate(0, 0, 11)
+		oldMTOShipment2 := testdatagen.MakeMTOShipment(suite.DB(), testdatagen.Assertions{
+			MTOShipment: models.MTOShipment{
+				Status:              "APPROVED",
+				ScheduledPickupDate: &tenDaysFromNow,
+				ApprovedDate:        &now,
+			},
+		})
+		payload3 := payload
+		payload3.ID = strfmt.UUID(oldMTOShipment2.ID.String())
+		unmodifiedSince := oldMTOShipment2.UpdatedAt
+		payload3.PrimeEstimatedWeight = 4500
+
+		//remove this when remove required fields
+		scheduledPickupDate = strfmt.Date(tenDaysFromNow)
+		payload2.ScheduledPickupDate = &scheduledPickupDate
+
+		params := mtoshipmentops.UpdateMTOShipmentParams{
+			Body:              &payload3,
+			MoveTaskOrderID:   strfmt.UUID(oldMTOShipment2.MoveTaskOrderID.String()),
+			IfUnmodifiedSince: strfmt.DateTime(unmodifiedSince),
+		}
+		updatedMTOShipment, err := mtoShipmentUpdater.UpdateMTOShipment(params)
+		suite.NoError(err)
+
+		suite.NotZero(updatedMTOShipment.ID, oldMTOShipment.ID)
+		suite.NotNil(updatedMTOShipment.PrimeEstimatedWeightRecordedDate)
+	})
+
+	suite.T().Run("Failed case if approved date is 3-9 days from scheduled move date but estimated weight recorded date isn't at least 3 days prior to scheduled move date", func(t *testing.T) {
+		twoDaysFromNow := now.AddDate(0, 0, 2)
+		twoDaysBefore := now.AddDate(0, 0, -2)
+		oldMTOShipment4 := testdatagen.MakeMTOShipment(suite.DB(), testdatagen.Assertions{
+			MTOShipment: models.MTOShipment{
+				Status:              "APPROVED",
+				ScheduledPickupDate: &twoDaysFromNow,
+				ApprovedDate:        &twoDaysBefore,
+			},
+		})
+		payload4 := payload
+		payload4.ID = strfmt.UUID(oldMTOShipment4.ID.String())
+		unmodifiedSince := oldMTOShipment4.UpdatedAt
+		payload4.PrimeEstimatedWeight = 4500
+
+		//remove this when remove required fields
+		scheduledPickupDate = strfmt.Date(twoDaysFromNow)
+		payload4.ScheduledPickupDate = &scheduledPickupDate
+
+		params := mtoshipmentops.UpdateMTOShipmentParams{
+			Body:              &payload4,
+			IfUnmodifiedSince: strfmt.DateTime(unmodifiedSince),
+		}
+		_, err := mtoShipmentUpdater.UpdateMTOShipment(params)
+		suite.Error(err)
+	})
+
+	suite.T().Run("Successful case if approved date is 3-9 days from scheduled move date and estimated weight recorded date is at least 3 days prior to scheduled move date", func(t *testing.T) {
+		sixDaysFromNow := now.AddDate(0, 0, 6)
+		twoDaysBefore := now.AddDate(0, 0, -2)
+		oldMTOShipment3 := testdatagen.MakeMTOShipment(suite.DB(), testdatagen.Assertions{
+			MTOShipment: models.MTOShipment{
+				Status:              "APPROVED",
+				ScheduledPickupDate: &sixDaysFromNow,
+				ApprovedDate:        &twoDaysBefore,
+			},
+		})
+		payload4 := payload
+		payload4.ID = strfmt.UUID(oldMTOShipment3.ID.String())
+		unmodifiedSince := oldMTOShipment3.UpdatedAt
+		payload4.PrimeEstimatedWeight = 4500
+
+		//remove this when remove required fields
+		scheduledPickupDate = strfmt.Date(sixDaysFromNow)
+		payload4.ScheduledPickupDate = &scheduledPickupDate
+
+		params := mtoshipmentops.UpdateMTOShipmentParams{
+			Body:              &payload4,
+			IfUnmodifiedSince: strfmt.DateTime(unmodifiedSince),
+		}
+		updatedMTOShipment, err := mtoShipmentUpdater.UpdateMTOShipment(params)
+		suite.NoError(err)
+
+		suite.NotZero(updatedMTOShipment.ID, oldMTOShipment.ID)
+		suite.NotNil(updatedMTOShipment.PrimeEstimatedWeightRecordedDate)
+	})
+
+	suite.T().Run("Failed case if approved date is less than 3 days from scheduled move date but estimated weight recorded date isn't at least 1 day prior to scheduled move date", func(t *testing.T) {
+		oneDayFromNow := now.AddDate(0, 0, 1)
+		oneDayBefore := now.AddDate(0, 0, -1)
+		oldMTOShipment4 := testdatagen.MakeMTOShipment(suite.DB(), testdatagen.Assertions{
+			MTOShipment: models.MTOShipment{
+				Status:              "APPROVED",
+				ScheduledPickupDate: &oneDayFromNow,
+				ApprovedDate:        &oneDayBefore,
+			},
+		})
+		payload5 := payload
+		payload5.ID = strfmt.UUID(oldMTOShipment4.ID.String())
+		unmodifiedSince := oldMTOShipment4.UpdatedAt
+		payload5.PrimeEstimatedWeight = 4500
+
+		//remove this when remove required fields
+		scheduledPickupDate = strfmt.Date(oneDayFromNow)
+		payload5.ScheduledPickupDate = &scheduledPickupDate
+
+		params := mtoshipmentops.UpdateMTOShipmentParams{
+			Body:              &payload5,
+			IfUnmodifiedSince: strfmt.DateTime(unmodifiedSince),
+		}
+		_, err := mtoShipmentUpdater.UpdateMTOShipment(params)
+		suite.Error(err)
+	})
+
+	suite.T().Run("Successful case if approved date is less than 3 days from scheduled move date and estimated weight recorded date is at least 1 day prior to scheduled move date", func(t *testing.T) {
+		twoDaysFromNow := now.AddDate(0, 0, 2)
+		oldMTOShipment4 := testdatagen.MakeMTOShipment(suite.DB(), testdatagen.Assertions{
+			MTOShipment: models.MTOShipment{
+				Status:              "APPROVED",
+				ScheduledPickupDate: &twoDaysFromNow,
+				ApprovedDate:        &now,
+			},
+		})
+		payload5 := payload
+		payload5.ID = strfmt.UUID(oldMTOShipment4.ID.String())
+		unmodifiedSince := oldMTOShipment4.UpdatedAt
+		payload5.PrimeEstimatedWeight = 4500
+
+		//remove this when remove required fields
+		scheduledPickupDate = strfmt.Date(twoDaysFromNow)
+		payload5.ScheduledPickupDate = &scheduledPickupDate
+
+		params := mtoshipmentops.UpdateMTOShipmentParams{
+			Body:              &payload5,
+			IfUnmodifiedSince: strfmt.DateTime(unmodifiedSince),
+		}
+		updatedMTOShipment, err := mtoShipmentUpdater.UpdateMTOShipment(params)
+		suite.NoError(err)
+
+		suite.NotZero(updatedMTOShipment.ID, oldMTOShipment.ID)
+		suite.NotNil(updatedMTOShipment.PrimeEstimatedWeightRecordedDate)
+	})
 }