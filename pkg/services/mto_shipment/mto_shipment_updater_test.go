--- conflicted
+++ resolved
@@ -45,11 +45,8 @@
 		SecondaryDeliveryAddress:   &secondaryDeliveryAddress,
 		PrimeActualWeight:          &primeActualWeight,
 		FirstAvailableDeliveryDate: &firstAvailableDeliveryDate,
-<<<<<<< HEAD
 		Status:                     oldMTOShipment.Status,
-=======
 		ActualPickupDate:           &actualPickupDate,
->>>>>>> f5641250
 	}
 
 	suite.T().Run("Etag is stale", func(t *testing.T) {
