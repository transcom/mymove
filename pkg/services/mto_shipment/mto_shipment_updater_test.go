package mtoshipment

import (
	"fmt"
	"math"
	"time"

	"github.com/gofrs/uuid"
	"github.com/stretchr/testify/mock"

	"github.com/transcom/mymove/pkg/apperror"
	"github.com/transcom/mymove/pkg/auth"
	"github.com/transcom/mymove/pkg/etag"
	"github.com/transcom/mymove/pkg/factory"
	"github.com/transcom/mymove/pkg/handlers"
	"github.com/transcom/mymove/pkg/models"
	"github.com/transcom/mymove/pkg/models/roles"
	"github.com/transcom/mymove/pkg/notifications"
	notificationMocks "github.com/transcom/mymove/pkg/notifications/mocks"
	"github.com/transcom/mymove/pkg/route/mocks"
	"github.com/transcom/mymove/pkg/services/address"
	"github.com/transcom/mymove/pkg/services/entitlements"
	"github.com/transcom/mymove/pkg/services/fetch"
	"github.com/transcom/mymove/pkg/services/ghcrateengine"
	mockservices "github.com/transcom/mymove/pkg/services/mocks"
	moveservices "github.com/transcom/mymove/pkg/services/move"
	mtoserviceitem "github.com/transcom/mymove/pkg/services/mto_service_item"
	"github.com/transcom/mymove/pkg/services/query"
	transportationoffice "github.com/transcom/mymove/pkg/services/transportation_office"
	"github.com/transcom/mymove/pkg/testdatagen"
	"github.com/transcom/mymove/pkg/unit"
)

func setUpMockNotificationSender() notifications.NotificationSender {
	// The NewMTOShipmentUpdater needs a NotificationSender for sending notification emails to the customer.
	// This function allows us to set up a fresh mock for each test so we can check the number of calls it has.
	mockSender := notificationMocks.NotificationSender{}
	mockSender.On("SendNotification",
		mock.AnythingOfType("*appcontext.appContext"),
		mock.AnythingOfType("*notifications.ReweighRequested"),
	).Return(nil)

	return &mockSender
}

func (suite *MTOShipmentServiceSuite) TestMTOShipmentUpdater() {
	now := time.Now().UTC().Truncate(time.Hour * 24)
	builder := query.NewQueryBuilder()
	fetcher := fetch.NewFetcher(builder)
	planner := &mocks.Planner{}
	planner.On("ZipTransitDistance",
		mock.AnythingOfType("*appcontext.appContext"),
		mock.Anything,
		mock.Anything,
		false,
	).Return(1000, nil)
	moveRouter := moveservices.NewMoveRouter(transportationoffice.NewTransportationOfficesFetcher())
	waf := entitlements.NewWeightAllotmentFetcher()
	moveWeights := moveservices.NewMoveWeights(NewShipmentReweighRequester(), waf)
	mockShipmentRecalculator := mockservices.PaymentRequestShipmentRecalculator{}
	mockShipmentRecalculator.On("ShipmentRecalculatePaymentRequest",
		mock.AnythingOfType("*appcontext.appContext"),
		mock.AnythingOfType("uuid.UUID"),
	).Return(&models.PaymentRequests{}, nil)
	mockSender := setUpMockNotificationSender()
	addressCreator := address.NewAddressCreator()
	addressUpdater := address.NewAddressUpdater()

	mtoShipmentUpdaterOffice := NewOfficeMTOShipmentUpdater(builder, fetcher, planner, moveRouter, moveWeights, mockSender, &mockShipmentRecalculator, addressUpdater, addressCreator)
	mtoShipmentUpdaterCustomer := NewCustomerMTOShipmentUpdater(builder, fetcher, planner, moveRouter, moveWeights, mockSender, &mockShipmentRecalculator, addressUpdater, addressCreator)
	mtoShipmentUpdaterPrime := NewPrimeMTOShipmentUpdater(builder, fetcher, planner, moveRouter, moveWeights, mockSender, &mockShipmentRecalculator, addressUpdater, addressCreator)
	scheduledPickupDate := now.Add(time.Hour * 24 * 3)
	firstAvailableDeliveryDate := now.Add(time.Hour * 24 * 4)
	actualPickupDate := now.Add(time.Hour * 24 * 3)
	scheduledDeliveryDate := now.Add(time.Hour * 24 * 4)
	actualDeliveryDate := now.Add(time.Hour * 24 * 4)
	primeActualWeight := unit.Pound(1234)
	primeEstimatedWeight := unit.Pound(1234)

	var mtoShipment models.MTOShipment
	var oldMTOShipment models.MTOShipment
	var secondaryPickupAddress models.Address
	var secondaryDeliveryAddress models.Address
	var tertiaryPickupAddress models.Address
	var tertiaryDeliveryAddress models.Address
	var newDestinationAddress models.Address
	var newPickupAddress models.Address

	setupTestData := func() {
		oldMTOShipment = factory.BuildMTOShipment(suite.DB(), []factory.Customization{
			{
				Model: models.MTOShipment{
					FirstAvailableDeliveryDate: &firstAvailableDeliveryDate,
					ScheduledPickupDate:        &scheduledPickupDate,
					ApprovedDate:               &firstAvailableDeliveryDate,
				},
			},
		}, nil)

		requestedPickupDate := *oldMTOShipment.RequestedPickupDate
		secondaryDeliveryAddress = factory.BuildAddress(suite.DB(), nil, []factory.Trait{factory.GetTraitAddress4})
		secondaryPickupAddress = factory.BuildAddress(suite.DB(), nil, []factory.Trait{factory.GetTraitAddress3})
		tertiaryPickupAddress = factory.BuildAddress(suite.DB(), nil, []factory.Trait{factory.GetTraitAddress3})
		tertiaryDeliveryAddress = factory.BuildAddress(suite.DB(), nil, []factory.Trait{factory.GetTraitAddress4})
		newDestinationAddress = factory.BuildAddress(suite.DB(), []factory.Customization{
			{
				Model: models.Address{
					StreetAddress1: "987 Other Avenue",
					StreetAddress2: models.StringPointer("P.O. Box 1234"),
					StreetAddress3: models.StringPointer("c/o Another Person"),
					City:           "Des Moines",
					State:          "IA",
					PostalCode:     "50309",
					County:         models.StringPointer("POLK"),
				},
			},
		}, nil)

		newPickupAddress = factory.BuildAddress(suite.DB(), []factory.Customization{
			{
				Model: models.Address{
					StreetAddress1: "987 Over There Avenue",
					StreetAddress2: models.StringPointer("P.O. Box 1234"),
					StreetAddress3: models.StringPointer("c/o Another Person"),
					City:           "Houston",
					State:          "TX",
					PostalCode:     "77083",
				},
			},
		}, []factory.Trait{factory.GetTraitAddress4})

		mtoShipment = models.MTOShipment{
			ID:                         oldMTOShipment.ID,
			MoveTaskOrderID:            oldMTOShipment.MoveTaskOrderID,
			MoveTaskOrder:              oldMTOShipment.MoveTaskOrder,
			DestinationAddress:         oldMTOShipment.DestinationAddress,
			DestinationAddressID:       oldMTOShipment.DestinationAddressID,
			PickupAddress:              oldMTOShipment.PickupAddress,
			PickupAddressID:            oldMTOShipment.PickupAddressID,
			RequestedPickupDate:        &requestedPickupDate,
			ScheduledPickupDate:        &scheduledPickupDate,
			ShipmentType:               "UNACCOMPANIED_BAGGAGE",
			PrimeActualWeight:          &primeActualWeight,
			PrimeEstimatedWeight:       &primeEstimatedWeight,
			FirstAvailableDeliveryDate: &firstAvailableDeliveryDate,
			Status:                     oldMTOShipment.Status,
			ActualPickupDate:           &actualPickupDate,
			ApprovedDate:               &firstAvailableDeliveryDate,
			MarketCode:                 oldMTOShipment.MarketCode,
		}

		primeEstimatedWeight = unit.Pound(9000)
	}

	suite.Run("Etag is stale", func() {
		setupTestData()

		eTag := etag.GenerateEtag(time.Now())

		var testScheduledPickupDate time.Time
		mtoShipment.ScheduledPickupDate = &testScheduledPickupDate

		session := auth.Session{}
		_, err := mtoShipmentUpdaterCustomer.UpdateMTOShipment(suite.AppContextWithSessionForTest(&session), &mtoShipment, eTag, "test")
		suite.Error(err)
		suite.IsType(apperror.PreconditionFailedError{}, err)
		// Verify that shipment recalculate was handled correctly
		mockShipmentRecalculator.AssertNotCalled(suite.T(), "ShipmentRecalculatePaymentRequest", mock.AnythingOfType("*appcontext.appContext"), mock.AnythingOfType("uuid.UUID"))
	})

	suite.Run("404 Not Found Error - shipment can only be created for service member associated with the current session", func() {
		setupTestData()

		session := suite.AppContextWithSessionForTest(&auth.Session{
			ApplicationName: auth.MilApp,
			ServiceMemberID: mtoShipment.MoveTaskOrder.Orders.ServiceMemberID,
		})

		eTag := etag.GenerateEtag(oldMTOShipment.UpdatedAt)
		move := factory.BuildMove(suite.DB(), nil, nil)

		shipment := factory.BuildMTOShipment(nil, []factory.Customization{
			{
				Model:    move,
				LinkOnly: true,
			},
		}, nil)
		updatedShipment, err := mtoShipmentUpdaterCustomer.UpdateMTOShipment(session, &shipment, eTag, "test")
		suite.Error(err)
		suite.Nil(updatedShipment)
		suite.IsType(apperror.NotFoundError{}, err)
	})

	suite.Run("If-Unmodified-Since is equal to the updated_at date", func() {
		setupTestData()

		eTag := etag.GenerateEtag(oldMTOShipment.UpdatedAt)
		var testScheduledPickupDate time.Time
		mtoShipment.ScheduledPickupDate = &testScheduledPickupDate

		session := auth.Session{}
		updatedMTOShipment, err := mtoShipmentUpdaterCustomer.UpdateMTOShipment(suite.AppContextWithSessionForTest(&session), &mtoShipment, eTag, "test")

		suite.Require().NoError(err)
		suite.Equal(updatedMTOShipment.ID, oldMTOShipment.ID)
		suite.Equal(updatedMTOShipment.MoveTaskOrder.ID, oldMTOShipment.MoveTaskOrder.ID)
		suite.Equal(updatedMTOShipment.ShipmentType, models.MTOShipmentTypeUnaccompaniedBaggage)

		suite.Equal(updatedMTOShipment.PickupAddressID, oldMTOShipment.PickupAddressID)

		suite.Equal(updatedMTOShipment.PrimeActualWeight, &primeActualWeight)
		suite.True(actualPickupDate.Equal(*updatedMTOShipment.ActualPickupDate))
		suite.True(firstAvailableDeliveryDate.Equal(*updatedMTOShipment.FirstAvailableDeliveryDate))
		// Verify that shipment recalculate was handled correctly
		mockShipmentRecalculator.AssertNotCalled(suite.T(), "ShipmentRecalculatePaymentRequest", mock.AnythingOfType("*appcontext.appContext"), mock.AnythingOfType("uuid.UUID"))
	})

	suite.Run("Updater can handle optional queries set as nil", func() {
		setupTestData()
		var testScheduledPickupDate time.Time

		oldMTOShipment2 := factory.BuildMTOShipment(suite.DB(), nil, nil)
		mtoShipment2 := models.MTOShipment{
			ID:                  oldMTOShipment2.ID,
			ShipmentType:        "UNACCOMPANIED_BAGGAGE",
			ScheduledPickupDate: &testScheduledPickupDate,
		}

		eTag := etag.GenerateEtag(oldMTOShipment2.UpdatedAt)
		session := auth.Session{}
		updatedMTOShipment, err := mtoShipmentUpdaterCustomer.UpdateMTOShipment(suite.AppContextWithSessionForTest(&session), &mtoShipment2, eTag, "test")

		suite.Require().NoError(err)
		suite.Equal(updatedMTOShipment.ID, oldMTOShipment2.ID)
		suite.Equal(updatedMTOShipment.MoveTaskOrder.ID, oldMTOShipment2.MoveTaskOrder.ID)
		suite.Equal(updatedMTOShipment.ShipmentType, models.MTOShipmentTypeUnaccompaniedBaggage)
		// Verify that shipment recalculate was handled correctly
		mockShipmentRecalculator.AssertNotCalled(suite.T(), "ShipmentRecalculatePaymentRequest", mock.AnythingOfType("*appcontext.appContext"), mock.AnythingOfType("uuid.UUID"))
	})

	suite.Run("Successfully remove a secondary pickup address", func() {
		setupTestData()

		oldShipment := factory.BuildMTOShipment(suite.DB(), []factory.Customization{
			{
				Model: models.MTOShipment{
					ShipmentType: models.MTOShipmentTypeHHG,
				},
			},
			{
				Model:    secondaryPickupAddress,
				LinkOnly: true,
				Type:     &factory.Addresses.SecondaryPickupAddress,
			},
		}, nil)
		suite.FatalNotNil(oldShipment.SecondaryPickupAddress)
		suite.FatalNotNil(oldShipment.SecondaryPickupAddressID)
		suite.FatalNotNil(oldShipment.HasSecondaryPickupAddress)
		suite.True(*oldShipment.HasSecondaryPickupAddress)

		eTag := etag.GenerateEtag(oldShipment.UpdatedAt)

		no := false
		updatedShipment := models.MTOShipment{
			ID:                        oldShipment.ID,
			HasSecondaryPickupAddress: &no,
		}

		session := auth.Session{}
		newShipment, err := mtoShipmentUpdaterCustomer.UpdateMTOShipment(suite.AppContextWithSessionForTest(&session), &updatedShipment, eTag, "test")

		suite.Require().NoError(err)
		suite.FatalNotNil(newShipment.HasSecondaryPickupAddress)
		suite.False(*newShipment.HasSecondaryPickupAddress)
		suite.Nil(newShipment.SecondaryPickupAddress)
	})
	suite.Run("Successfully remove a secondary delivery address", func() {
		setupTestData()

		oldShipment := factory.BuildMTOShipment(suite.DB(), []factory.Customization{
			{
				Model: models.MTOShipment{
					ShipmentType: models.MTOShipmentTypeHHG,
				},
			},
			{
				Model:    secondaryDeliveryAddress,
				LinkOnly: true,
				Type:     &factory.Addresses.SecondaryDeliveryAddress,
			},
		}, nil)
		suite.FatalNotNil(oldShipment.SecondaryDeliveryAddress)
		suite.FatalNotNil(oldShipment.SecondaryDeliveryAddressID)
		suite.FatalNotNil(oldShipment.HasSecondaryDeliveryAddress)
		suite.True(*oldShipment.HasSecondaryDeliveryAddress)

		eTag := etag.GenerateEtag(oldShipment.UpdatedAt)

		no := false
		updatedShipment := models.MTOShipment{
			ID:                          oldShipment.ID,
			HasSecondaryDeliveryAddress: &no,
		}

		session := auth.Session{}
		newShipment, err := mtoShipmentUpdaterCustomer.UpdateMTOShipment(suite.AppContextWithSessionForTest(&session), &updatedShipment, eTag, "test")

		suite.Require().NoError(err)
		suite.FatalNotNil(newShipment.HasSecondaryDeliveryAddress)
		suite.False(*newShipment.HasSecondaryDeliveryAddress)
		suite.Nil(newShipment.SecondaryDeliveryAddress)
	})

	suite.Run("Successfully remove a tertiary pickup address", func() {
		setupTestData()

		oldShipment := factory.BuildMTOShipment(suite.DB(), []factory.Customization{
			{
				Model: models.MTOShipment{
					ShipmentType: models.MTOShipmentTypeHHG,
				},
			},
			{
				Model:    secondaryPickupAddress,
				LinkOnly: true,
				Type:     &factory.Addresses.SecondaryPickupAddress,
			},
			{
				Model:    tertiaryPickupAddress,
				LinkOnly: true,
				Type:     &factory.Addresses.TertiaryPickupAddress,
			},
		}, nil)
		suite.FatalNotNil(oldShipment.TertiaryPickupAddress)
		suite.FatalNotNil(oldShipment.TertiaryPickupAddressID)
		suite.FatalNotNil(oldShipment.HasTertiaryPickupAddress)
		suite.True(*oldShipment.HasTertiaryPickupAddress)

		eTag := etag.GenerateEtag(oldShipment.UpdatedAt)

		no := false
		updatedShipment := models.MTOShipment{
			ID:                       oldShipment.ID,
			HasTertiaryPickupAddress: &no,
		}

		session := auth.Session{}
		newShipment, err := mtoShipmentUpdaterCustomer.UpdateMTOShipment(suite.AppContextWithSessionForTest(&session), &updatedShipment, eTag, "test")

		suite.Require().NoError(err)
		suite.FatalNotNil(newShipment.HasTertiaryPickupAddress)
		suite.False(*newShipment.HasTertiaryPickupAddress)
		suite.Nil(newShipment.TertiaryPickupAddress)
	})
	suite.Run("Successfully remove a tertiary delivery address", func() {
		setupTestData()

		oldShipment := factory.BuildMTOShipment(suite.DB(), []factory.Customization{
			{
				Model: models.MTOShipment{
					ShipmentType: models.MTOShipmentTypeHHG,
				},
			},
			{
				Model:    tertiaryDeliveryAddress,
				LinkOnly: true,
				Type:     &factory.Addresses.TertiaryDeliveryAddress,
			},
		}, nil)
		suite.FatalNotNil(oldShipment.TertiaryDeliveryAddress)
		suite.FatalNotNil(oldShipment.TertiaryDeliveryAddressID)
		suite.FatalNotNil(oldShipment.HasTertiaryDeliveryAddress)
		suite.True(*oldShipment.HasTertiaryDeliveryAddress)

		eTag := etag.GenerateEtag(oldShipment.UpdatedAt)

		no := false
		updatedShipment := models.MTOShipment{
			ID:                         oldShipment.ID,
			HasTertiaryDeliveryAddress: &no,
		}

		session := auth.Session{}
		newShipment, err := mtoShipmentUpdaterCustomer.UpdateMTOShipment(suite.AppContextWithSessionForTest(&session), &updatedShipment, eTag, "test")

		suite.Require().NoError(err)
		suite.FatalNotNil(newShipment.HasTertiaryDeliveryAddress)
		suite.False(*newShipment.HasTertiaryDeliveryAddress)
		suite.Nil(newShipment.TertiaryDeliveryAddress)
	})

	suite.Run("Successful update to all address fields for domestic shipment", func() {
		setupTestData()

		// Ensure we can update every address field on the shipment
		// Create an mtoShipment to update that has every address populated
		oldMTOShipment3 := factory.BuildMTOShipment(suite.DB(), nil, nil)

		eTag := etag.GenerateEtag(oldMTOShipment3.UpdatedAt)

		updatedShipment := &models.MTOShipment{
			ID:                          oldMTOShipment3.ID,
			DestinationAddress:          &newDestinationAddress,
			DestinationAddressID:        &newDestinationAddress.ID,
			PickupAddress:               &newPickupAddress,
			PickupAddressID:             &newPickupAddress.ID,
			HasSecondaryPickupAddress:   models.BoolPointer(true),
			SecondaryPickupAddress:      &secondaryPickupAddress,
			SecondaryPickupAddressID:    &secondaryDeliveryAddress.ID,
			HasSecondaryDeliveryAddress: models.BoolPointer(true),
			SecondaryDeliveryAddress:    &secondaryDeliveryAddress,
			SecondaryDeliveryAddressID:  &secondaryDeliveryAddress.ID,
			HasTertiaryPickupAddress:    models.BoolPointer(true),
			TertiaryPickupAddress:       &tertiaryPickupAddress,
			TertiaryPickupAddressID:     &tertiaryPickupAddress.ID,
			HasTertiaryDeliveryAddress:  models.BoolPointer(true),
			TertiaryDeliveryAddress:     &tertiaryDeliveryAddress,
			TertiaryDeliveryAddressID:   &tertiaryDeliveryAddress.ID,
		}
		session := auth.Session{}
		updatedShipment, err := mtoShipmentUpdaterCustomer.UpdateMTOShipment(suite.AppContextWithSessionForTest(&session), updatedShipment, eTag, "test")

		suite.Require().NoError(err)
		suite.Equal(newDestinationAddress.ID, *updatedShipment.DestinationAddressID)
		suite.Equal(newDestinationAddress.StreetAddress1, updatedShipment.DestinationAddress.StreetAddress1)
		suite.Equal(newPickupAddress.ID, *updatedShipment.PickupAddressID)
		suite.Equal(newPickupAddress.StreetAddress1, updatedShipment.PickupAddress.StreetAddress1)
		suite.Equal(secondaryPickupAddress.ID, *updatedShipment.SecondaryPickupAddressID)
		suite.Equal(secondaryPickupAddress.StreetAddress1, updatedShipment.SecondaryPickupAddress.StreetAddress1)
		suite.Equal(secondaryDeliveryAddress.ID, *updatedShipment.SecondaryDeliveryAddressID)
		suite.Equal(secondaryDeliveryAddress.StreetAddress1, updatedShipment.SecondaryDeliveryAddress.StreetAddress1)

		suite.Equal(tertiaryPickupAddress.ID, *updatedShipment.TertiaryPickupAddressID)
		suite.Equal(tertiaryPickupAddress.StreetAddress1, updatedShipment.TertiaryPickupAddress.StreetAddress1)
		suite.Equal(tertiaryDeliveryAddress.ID, *updatedShipment.TertiaryDeliveryAddressID)
		suite.Equal(tertiaryDeliveryAddress.StreetAddress1, updatedShipment.TertiaryDeliveryAddress.StreetAddress1)
		suite.Equal(updatedShipment.MarketCode, models.MarketCodeDomestic)
		// Verify that shipment recalculate was handled correctly
		mockShipmentRecalculator.AssertNotCalled(suite.T(), "ShipmentRecalculatePaymentRequest", mock.AnythingOfType("*appcontext.appContext"), mock.AnythingOfType("uuid.UUID"))
	})

	suite.Run("Successful update to all address fields resulting in change of market code", func() {
		setupTestData()

		previousShipment := factory.BuildMTOShipment(suite.DB(), nil, nil)
		newDestinationAddress.State = "AK"
		newPickupAddress.State = "HI"
		// this should be "d" since it is default
		suite.Equal(previousShipment.MarketCode, models.MarketCodeDomestic)

		eTag := etag.GenerateEtag(previousShipment.UpdatedAt)

		updatedShipment := &models.MTOShipment{
			ID:                   previousShipment.ID,
			DestinationAddress:   &newDestinationAddress,
			DestinationAddressID: &newDestinationAddress.ID,
			PickupAddress:        &newPickupAddress,
			PickupAddressID:      &newPickupAddress.ID,
		}
		session := auth.Session{}
		updatedShipment, err := mtoShipmentUpdaterCustomer.UpdateMTOShipment(suite.AppContextWithSessionForTest(&session), updatedShipment, eTag, "test")

		suite.NoError(err)
		suite.Equal(newDestinationAddress.ID, *updatedShipment.DestinationAddressID)
		suite.True(*updatedShipment.DestinationAddress.IsOconus)
		suite.Equal(newPickupAddress.ID, *updatedShipment.PickupAddressID)
		suite.True(*updatedShipment.PickupAddress.IsOconus)
		suite.Equal(updatedShipment.MarketCode, models.MarketCodeInternational)
	})

	suite.Run("Successful update on international shipment with estimated weight results in the update of estimated pricing for basic service items", func() {
		setupTestData()
		planner.On("ZipTransitDistance",
			mock.AnythingOfType("*appcontext.appContext"),
			"50314",
			"99505",
			true,
		).Return(1000, nil)
		planner.On("ZipTransitDistance",
			mock.AnythingOfType("*appcontext.appContext"),
			"97220",
			"99505",
			true,
		).Return(1000, nil)

		ghcDomesticTransitTime := models.GHCDomesticTransitTime{
			MaxDaysTransitTime: 12,
			WeightLbsLower:     0,
			WeightLbsUpper:     10000,
			DistanceMilesLower: 0,
			DistanceMilesUpper: 10000,
		}
		_, _ = suite.DB().ValidateAndCreate(&ghcDomesticTransitTime)

		testdatagen.FetchOrMakeReContractYear(suite.DB(), testdatagen.Assertions{
			ReContractYear: models.ReContractYear{
				StartDate: time.Now().Add(-24 * time.Hour),
				EndDate:   time.Now().Add(24 * time.Hour),
			},
		})

		move := factory.BuildAvailableToPrimeMove(suite.DB(), nil, nil)

		pickupUSPRC, err := models.FindByZipCode(suite.AppContextForTest().DB(), "50314")
		suite.FatalNoError(err)
		pickupAddress := factory.BuildAddress(suite.DB(), []factory.Customization{
			{
				Model: models.Address{
					StreetAddress1:     "Tester Address",
					City:               "Des Moines",
					State:              "IA",
					PostalCode:         "50314",
					IsOconus:           models.BoolPointer(false),
					UsPostRegionCityID: &pickupUSPRC.ID,
				},
			},
		}, nil)

		destUSPRC, err := models.FindByZipCode(suite.AppContextForTest().DB(), "99505")
		suite.FatalNoError(err)
		destinationAddress := factory.BuildAddress(suite.DB(), []factory.Customization{
			{
				Model: models.Address{
					StreetAddress1:     "JBER",
					City:               "Anchorage",
					State:              "AK",
					PostalCode:         "99505",
					IsOconus:           models.BoolPointer(true),
					UsPostRegionCityID: &destUSPRC.ID,
				},
			},
		}, nil)

		pickupDate := now.AddDate(0, 0, 10)
		requestedPickup := time.Now()
		oldShipment := factory.BuildMTOShipment(suite.DB(), []factory.Customization{
			{
				Model: models.MTOShipment{
					Status:               models.MTOShipmentStatusApproved,
					PrimeEstimatedWeight: nil,
					PickupAddressID:      &pickupAddress.ID,
					DestinationAddressID: &destinationAddress.ID,
					ScheduledPickupDate:  &pickupDate,
					RequestedPickupDate:  &requestedPickup,
					MarketCode:           models.MarketCodeInternational,
				},
			},
			{
				Model:    move,
				LinkOnly: true,
			},
		}, nil)

		factory.BuildMTOServiceItem(suite.DB(), []factory.Customization{
			{
				Model:    move,
				LinkOnly: true,
			},
			{
				Model:    oldShipment,
				LinkOnly: true,
			},
			{
				Model: models.ReService{
					Code: models.ReServiceCodeISLH,
				},
			},
			{
				Model: models.MTOServiceItem{
					Status:          models.MTOServiceItemStatusApproved,
					PricingEstimate: nil,
				},
			},
		}, nil)
		factory.BuildMTOServiceItem(suite.DB(), []factory.Customization{
			{
				Model:    move,
				LinkOnly: true,
			},
			{
				Model:    oldShipment,
				LinkOnly: true,
			},
			{
				Model: models.ReService{
					Code: models.ReServiceCodeIHPK,
				},
			},
			{
				Model: models.MTOServiceItem{
					Status:          models.MTOServiceItemStatusApproved,
					PricingEstimate: nil,
				},
			},
		}, nil)
		factory.BuildMTOServiceItem(suite.DB(), []factory.Customization{
			{
				Model:    move,
				LinkOnly: true,
			},
			{
				Model:    oldShipment,
				LinkOnly: true,
			},
			{
				Model: models.ReService{
					Code: models.ReServiceCodeIHUPK,
				},
			},
			{
				Model: models.MTOServiceItem{
					Status:          models.MTOServiceItemStatusApproved,
					PricingEstimate: nil,
				},
			},
		}, nil)
		portLocation := factory.FetchPortLocation(suite.DB(), []factory.Customization{
			{
				Model: models.Port{
					PortCode: "PDX",
				},
			},
		}, nil)
		factory.BuildMTOServiceItem(suite.DB(), []factory.Customization{
			{
				Model:    move,
				LinkOnly: true,
			},
			{
				Model:    oldShipment,
				LinkOnly: true,
			},
			{
				Model: models.ReService{
					Code: models.ReServiceCodePOEFSC,
				},
			},
			{
				Model: models.MTOServiceItem{
					Status:          models.MTOServiceItemStatusApproved,
					PricingEstimate: nil,
				},
			},
			{
				Model:    portLocation,
				LinkOnly: true,
				Type:     &factory.PortLocations.PortOfDebarkation,
			},
		}, nil)

		eTag := etag.GenerateEtag(oldShipment.UpdatedAt)

		updatedShipment := models.MTOShipment{
			ID:                   oldShipment.ID,
			PrimeEstimatedWeight: &primeEstimatedWeight,
		}

		session := auth.Session{}
		_, err = mtoShipmentUpdaterPrime.UpdateMTOShipment(suite.AppContextWithSessionForTest(&session), &updatedShipment, eTag, "test")
		suite.NoError(err)

		// checking the service item data
		var serviceItems []models.MTOServiceItem
		err = suite.AppContextForTest().DB().EagerPreload("ReService").Where("mto_shipment_id = ?", oldShipment.ID).Order("created_at asc").All(&serviceItems)
		suite.NoError(err)

		suite.Equal(4, len(serviceItems))
		for i := 0; i < len(serviceItems); i++ {
			// because the estimated weight is provided & POEFSC has a port location, estimated pricing should be updated
			suite.NotNil(serviceItems[i].PricingEstimate)
		}
	})

	suite.Run("Successful update on international shipment with estimated weight results in the update of estimated pricing for basic service items except for port fuel surcharge", func() {
		setupTestData()
		planner.On("ZipTransitDistance",
			mock.AnythingOfType("*appcontext.appContext"),
			"50314",
			"99505",
			true,
		).Return(1000, nil)
		planner.On("ZipTransitDistance",
			mock.AnythingOfType("*appcontext.appContext"),
			"50314",
			"97220",
			true,
		).Return(1000, nil)

		ghcDomesticTransitTime := models.GHCDomesticTransitTime{
			MaxDaysTransitTime: 12,
			WeightLbsLower:     0,
			WeightLbsUpper:     10000,
			DistanceMilesLower: 0,
			DistanceMilesUpper: 10000,
		}
		_, _ = suite.DB().ValidateAndCreate(&ghcDomesticTransitTime)

		testdatagen.FetchOrMakeReContractYear(suite.DB(), testdatagen.Assertions{
			ReContractYear: models.ReContractYear{
				StartDate: time.Now().Add(-24 * time.Hour),
				EndDate:   time.Now().Add(24 * time.Hour),
			},
		})

		move := factory.BuildAvailableToPrimeMove(suite.DB(), nil, nil)

		pickupUSPRC, err := models.FindByZipCode(suite.AppContextForTest().DB(), "50314")
		suite.FatalNoError(err)
		pickupAddress := factory.BuildAddress(suite.DB(), []factory.Customization{
			{
				Model: models.Address{
					StreetAddress1:     "Tester Address",
					City:               "Des Moines",
					State:              "IA",
					PostalCode:         "50314",
					IsOconus:           models.BoolPointer(false),
					UsPostRegionCityID: &pickupUSPRC.ID,
				},
			},
		}, nil)

		destUSPRC, err := models.FindByZipCode(suite.AppContextForTest().DB(), "99505")
		suite.FatalNoError(err)
		destinationAddress := factory.BuildAddress(suite.DB(), []factory.Customization{
			{
				Model: models.Address{
					StreetAddress1:     "JBER",
					City:               "Anchorage",
					State:              "AK",
					PostalCode:         "99505",
					IsOconus:           models.BoolPointer(true),
					UsPostRegionCityID: &destUSPRC.ID,
				},
			},
		}, nil)

		pickupDate := now.AddDate(0, 0, 10)
		requestedPickup := time.Now()
		dbShipment := factory.BuildMTOShipment(suite.DB(), []factory.Customization{
			{
				Model: models.MTOShipment{
					Status:               models.MTOShipmentStatusApproved,
					PrimeEstimatedWeight: nil,
					PickupAddressID:      &pickupAddress.ID,
					DestinationAddressID: &destinationAddress.ID,
					ScheduledPickupDate:  &pickupDate,
					RequestedPickupDate:  &requestedPickup,
					MarketCode:           models.MarketCodeInternational,
				},
			},
			{
				Model:    move,
				LinkOnly: true,
			},
		}, nil)

		factory.BuildMTOServiceItem(suite.DB(), []factory.Customization{
			{
				Model:    move,
				LinkOnly: true,
			},
			{
				Model:    dbShipment,
				LinkOnly: true,
			},
			{
				Model: models.ReService{
					Code: models.ReServiceCodeISLH,
				},
			},
			{
				Model: models.MTOServiceItem{
					Status:          models.MTOServiceItemStatusApproved,
					PricingEstimate: nil,
				},
			},
		}, nil)
		factory.BuildMTOServiceItem(suite.DB(), []factory.Customization{
			{
				Model:    move,
				LinkOnly: true,
			},
			{
				Model:    dbShipment,
				LinkOnly: true,
			},
			{
				Model: models.ReService{
					Code: models.ReServiceCodeIHPK,
				},
			},
			{
				Model: models.MTOServiceItem{
					Status:          models.MTOServiceItemStatusApproved,
					PricingEstimate: nil,
				},
			},
		}, nil)
		factory.BuildMTOServiceItem(suite.DB(), []factory.Customization{
			{
				Model:    move,
				LinkOnly: true,
			},
			{
				Model:    dbShipment,
				LinkOnly: true,
			},
			{
				Model: models.ReService{
					Code: models.ReServiceCodeIHUPK,
				},
			},
			{
				Model: models.MTOServiceItem{
					Status:          models.MTOServiceItemStatusApproved,
					PricingEstimate: nil,
				},
			},
		}, nil)

		// this will not have a port location and pricing shouldn't be updated
		factory.BuildMTOServiceItem(suite.DB(), []factory.Customization{
			{
				Model:    move,
				LinkOnly: true,
			},
			{
				Model:    dbShipment,
				LinkOnly: true,
			},
			{
				Model: models.ReService{
					Code: models.ReServiceCodePODFSC,
				},
			},
			{
				Model: models.MTOServiceItem{
					Status:          models.MTOServiceItemStatusApproved,
					PricingEstimate: nil,
				},
			},
		}, nil)

		eTag := etag.GenerateEtag(dbShipment.UpdatedAt)

		shipment := models.MTOShipment{
			ID:                   dbShipment.ID,
			PrimeEstimatedWeight: &primeEstimatedWeight,
		}

		session := auth.Session{}
		_, err = mtoShipmentUpdaterPrime.UpdateMTOShipment(suite.AppContextWithSessionForTest(&session), &shipment, eTag, "test")
		suite.NoError(err)

		// checking the service item data
		var serviceItems []models.MTOServiceItem
		err = suite.AppContextForTest().DB().EagerPreload("ReService").Where("mto_shipment_id = ?", dbShipment.ID).Order("created_at asc").All(&serviceItems)
		suite.NoError(err)

		suite.Equal(4, len(serviceItems))
		for i := 0; i < len(serviceItems); i++ {
			if serviceItems[i].ReService.Code != models.ReServiceCodePODFSC {
				suite.NotNil(serviceItems[i].PricingEstimate)
			} else if serviceItems[i].ReService.Code == models.ReServiceCodePODFSC {
				suite.Nil(serviceItems[i].PricingEstimate)
			}
		}
	})

	suite.Run("Successful update to a minimal MTO shipment", func() {
		setupTestData()

		// Minimal MTO Shipment has no associated addresses created by default.
		// Part of this test ensures that if an address doesn't exist on a shipment,
		// the updater can successfully create it.
		oldShipment := factory.BuildMTOShipmentMinimal(suite.DB(), nil, nil)

		eTag := etag.GenerateEtag(oldShipment.UpdatedAt)

		requestedPickupDate := now.Add(time.Hour * 24 * 3)
		scheduledPickupDate := now.Add(time.Hour * 24 * 3)
		requestedDeliveryDate := now.Add(time.Hour * 24 * 4)
		primeEstimatedWeightRecordedDate := now.Add(time.Hour * 24 * 3)
		customerRemarks := "I have a grandfather clock"
		counselorRemarks := "Counselor approved"
		actualProGearWeight := unit.Pound(400)
		actualSpouseProGearWeight := unit.Pound(125)
		updatedShipment := models.MTOShipment{
			ID:                               oldShipment.ID,
			DestinationAddress:               &newDestinationAddress,
			DestinationAddressID:             &newDestinationAddress.ID,
			PickupAddress:                    &newPickupAddress,
			PickupAddressID:                  &newPickupAddress.ID,
			SecondaryPickupAddress:           &secondaryPickupAddress,
			HasSecondaryPickupAddress:        handlers.FmtBool(true),
			SecondaryDeliveryAddress:         &secondaryDeliveryAddress,
			HasSecondaryDeliveryAddress:      handlers.FmtBool(true),
			TertiaryPickupAddress:            &tertiaryPickupAddress,
			HasTertiaryPickupAddress:         handlers.FmtBool(true),
			TertiaryDeliveryAddress:          &tertiaryDeliveryAddress,
			HasTertiaryDeliveryAddress:       handlers.FmtBool(true),
			RequestedPickupDate:              &requestedPickupDate,
			ScheduledPickupDate:              &scheduledPickupDate,
			RequestedDeliveryDate:            &requestedDeliveryDate,
			ActualPickupDate:                 &actualPickupDate,
			ActualDeliveryDate:               &actualDeliveryDate,
			ScheduledDeliveryDate:            &scheduledDeliveryDate,
			PrimeActualWeight:                &primeActualWeight,
			PrimeEstimatedWeight:             &primeEstimatedWeight,
			FirstAvailableDeliveryDate:       &firstAvailableDeliveryDate,
			PrimeEstimatedWeightRecordedDate: &primeEstimatedWeightRecordedDate,
			Status:                           models.MTOShipmentStatusSubmitted,
			CustomerRemarks:                  &customerRemarks,
			CounselorRemarks:                 &counselorRemarks,
			ActualProGearWeight:              &actualProGearWeight,
			ActualSpouseProGearWeight:        &actualSpouseProGearWeight,
		}

		session := auth.Session{}
		newShipment, err := mtoShipmentUpdaterCustomer.UpdateMTOShipment(suite.AppContextWithSessionForTest(&session), &updatedShipment, eTag, "test")

		suite.Require().NoError(err)
		suite.True(requestedPickupDate.Equal(*newShipment.RequestedPickupDate))
		suite.True(scheduledPickupDate.Equal(*newShipment.ScheduledPickupDate))
		suite.True(requestedDeliveryDate.Equal(*newShipment.RequestedDeliveryDate))
		suite.True(actualPickupDate.Equal(*newShipment.ActualPickupDate))
		suite.True(actualDeliveryDate.Equal(*newShipment.ActualDeliveryDate))
		suite.True(scheduledDeliveryDate.Equal(*newShipment.ScheduledDeliveryDate))
		suite.True(firstAvailableDeliveryDate.Equal(*newShipment.FirstAvailableDeliveryDate))
		suite.True(primeEstimatedWeightRecordedDate.Equal(*newShipment.PrimeEstimatedWeightRecordedDate))
		suite.Equal(primeEstimatedWeight, *newShipment.PrimeEstimatedWeight)
		suite.Equal(primeActualWeight, *newShipment.PrimeActualWeight)
		suite.Equal(customerRemarks, *newShipment.CustomerRemarks)
		suite.Equal(counselorRemarks, *newShipment.CounselorRemarks)
		suite.Equal(models.MTOShipmentStatusSubmitted, newShipment.Status)
		suite.Equal(newDestinationAddress.ID, *newShipment.DestinationAddressID)
		suite.Equal(newPickupAddress.ID, *newShipment.PickupAddressID)
		suite.Equal(secondaryPickupAddress.ID, *newShipment.SecondaryPickupAddressID)
		suite.Equal(secondaryDeliveryAddress.ID, *newShipment.SecondaryDeliveryAddressID)
		suite.Equal(tertiaryPickupAddress.ID, *newShipment.TertiaryPickupAddressID)
		suite.Equal(tertiaryDeliveryAddress.ID, *newShipment.TertiaryDeliveryAddressID)
		suite.Equal(actualProGearWeight, *newShipment.ActualProGearWeight)
		suite.Equal(actualSpouseProGearWeight, *newShipment.ActualSpouseProGearWeight)

		// Verify that shipment recalculate was handled correctly
		mockShipmentRecalculator.AssertNotCalled(suite.T(), "ShipmentRecalculatePaymentRequest", mock.Anything, mock.Anything)
	})

	suite.Run("Updating a shipment does not nullify ApprovedDate", func() {
		setupTestData()

		// This test was added because of a bug that nullified the ApprovedDate
		// when ScheduledPickupDate was included in the payload. See PR #6919.
		// ApprovedDate affects shipment diversions, so we want to make sure it
		// never gets nullified, regardless of which fields are being updated.
		oldShipment := factory.BuildMTOShipmentMinimal(suite.DB(), []factory.Customization{
			{
				Model: models.MTOShipment{
					Status: models.MTOShipmentStatusApproved,
				},
			},
		}, nil)

		suite.NotNil(oldShipment.ApprovedDate)

		eTag := etag.GenerateEtag(oldShipment.UpdatedAt)

		requestedPickupDate := now.Add(time.Hour * 24 * 3)
		requestedDeliveryDate := now.Add(time.Hour * 24 * 4)
		customerRemarks := "I have a grandfather clock"
		counselorRemarks := "Counselor approved"
		updatedShipment := models.MTOShipment{
			ID:                       oldShipment.ID,
			DestinationAddress:       &newDestinationAddress,
			DestinationAddressID:     &newDestinationAddress.ID,
			PickupAddress:            &newPickupAddress,
			PickupAddressID:          &newPickupAddress.ID,
			SecondaryPickupAddress:   &secondaryPickupAddress,
			SecondaryDeliveryAddress: &secondaryDeliveryAddress,
			TertiaryPickupAddress:    &tertiaryPickupAddress,
			TertiaryDeliveryAddress:  &tertiaryDeliveryAddress,
			RequestedPickupDate:      &requestedPickupDate,
			RequestedDeliveryDate:    &requestedDeliveryDate,
			CustomerRemarks:          &customerRemarks,
			CounselorRemarks:         &counselorRemarks,
		}
		session := auth.Session{}
		newShipment, err := mtoShipmentUpdaterCustomer.UpdateMTOShipment(suite.AppContextWithSessionForTest(&session), &updatedShipment, eTag, "test")

		suite.Require().NoError(err)
		suite.NotEmpty(newShipment.ApprovedDate)

		// Verify that shipment recalculate was handled correctly
		mockShipmentRecalculator.AssertNotCalled(suite.T(), "ShipmentRecalculatePaymentRequest", mock.Anything, mock.Anything)
	})

	suite.Run("Can update destination address type on shipment", func() {
		setupTestData()

		// This test was added because of a bug that nullified the ApprovedDate
		// when ScheduledPickupDate was included in the payload. See PR #6919.
		// ApprovedDate affects shipment diversions, so we want to make sure it
		// never gets nullified, regardless of which fields are being updated.
		oldShipment := factory.BuildMTOShipmentMinimal(suite.DB(), []factory.Customization{
			{
				Model: models.MTOShipment{
					Status: models.MTOShipmentStatusApproved,
				},
			},
		}, nil)

		suite.NotNil(oldShipment.ApprovedDate)

		eTag := etag.GenerateEtag(oldShipment.UpdatedAt)

		requestedPickupDate := now.Add(time.Hour * 24 * 3)
		requestedDeliveryDate := now.Add(time.Hour * 24 * 4)
		customerRemarks := "I have a grandfather clock"
		counselorRemarks := "Counselor approved"
		destinationType := models.DestinationTypeHomeOfRecord
		updatedShipment := models.MTOShipment{
			ID:                       oldShipment.ID,
			DestinationAddress:       &newDestinationAddress,
			DestinationAddressID:     &newDestinationAddress.ID,
			DestinationType:          &destinationType,
			PickupAddress:            &newPickupAddress,
			PickupAddressID:          &newPickupAddress.ID,
			SecondaryPickupAddress:   &secondaryPickupAddress,
			SecondaryDeliveryAddress: &secondaryDeliveryAddress,
			TertiaryPickupAddress:    &tertiaryPickupAddress,
			TertiaryDeliveryAddress:  &tertiaryDeliveryAddress,
			RequestedPickupDate:      &requestedPickupDate,
			RequestedDeliveryDate:    &requestedDeliveryDate,
			CustomerRemarks:          &customerRemarks,
			CounselorRemarks:         &counselorRemarks,
		}
		too := factory.BuildOfficeUserWithRoles(suite.DB(), nil, []roles.RoleType{roles.RoleTypeTOO})
		session := auth.Session{
			ApplicationName: auth.OfficeApp,
			UserID:          *too.UserID,
			OfficeUserID:    too.ID,
		}
		session.Roles = append(session.Roles, too.User.Roles...)
		newShipment, err := mtoShipmentUpdaterOffice.UpdateMTOShipment(suite.AppContextWithSessionForTest(&session), &updatedShipment, eTag, "test")

		suite.Require().NoError(err)
		suite.Equal(destinationType, *newShipment.DestinationType)
	})

	suite.Run("Successfully update MTO Agents", func() {
		setupTestData()

		shipment := factory.BuildMTOShipment(suite.DB(), nil, nil)
		mtoAgent1 := factory.BuildMTOAgent(suite.DB(), []factory.Customization{
			{
				Model:    shipment,
				LinkOnly: true,
			},
			{
				Model: models.MTOAgent{
					FirstName:    models.StringPointer("Test"),
					LastName:     models.StringPointer("Agent"),
					Email:        models.StringPointer("test@test.email.com"),
					MTOAgentType: models.MTOAgentReleasing,
				},
			},
		}, nil)
		mtoAgent2 := factory.BuildMTOAgent(suite.DB(), []factory.Customization{
			{
				Model:    shipment,
				LinkOnly: true,
			},
			{
				Model: models.MTOAgent{
					FirstName:    models.StringPointer("Test2"),
					LastName:     models.StringPointer("Agent2"),
					Email:        models.StringPointer("test2@test.email.com"),
					MTOAgentType: models.MTOAgentReceiving,
				},
			},
		}, nil)
		eTag := etag.GenerateEtag(shipment.UpdatedAt)

		updatedAgents := make(models.MTOAgents, 2)
		updatedAgents[0] = mtoAgent1
		updatedAgents[1] = mtoAgent2
		newFirstName := "hey this is new"
		newLastName := "new thing"
		phone := "555-666-7777"
		email := "updatedemail@test.email.com"
		updatedAgents[0].FirstName = &newFirstName
		updatedAgents[0].Phone = &phone
		updatedAgents[1].LastName = &newLastName
		updatedAgents[1].Email = &email

		updatedShipment := models.MTOShipment{
			ID:        shipment.ID,
			MTOAgents: updatedAgents,
		}

		session := auth.Session{}
		updatedMTOShipment, err := mtoShipmentUpdaterCustomer.UpdateMTOShipment(suite.AppContextWithSessionForTest(&session), &updatedShipment, eTag, "test")

		suite.Require().NoError(err)
		suite.NotZero(updatedMTOShipment.ID, oldMTOShipment.ID)
		suite.Equal(phone, *updatedMTOShipment.MTOAgents[0].Phone)
		suite.Equal(newFirstName, *updatedMTOShipment.MTOAgents[0].FirstName)
		suite.Equal(email, *updatedMTOShipment.MTOAgents[1].Email)
		suite.Equal(newLastName, *updatedMTOShipment.MTOAgents[1].LastName)

		// Verify that shipment recalculate was handled correctly
		mockShipmentRecalculator.AssertNotCalled(suite.T(), "ShipmentRecalculatePaymentRequest", mock.Anything, mock.Anything)
	})

	suite.Run("Successfully add new MTO Agent and edit another", func() {
		setupTestData()

		shipment := factory.BuildMTOShipment(suite.DB(), nil, nil)
		existingAgent := factory.BuildMTOAgent(suite.DB(), []factory.Customization{
			{
				Model:    shipment,
				LinkOnly: true,
			},
			{
				Model: models.MTOAgent{
					FirstName:    models.StringPointer("Test"),
					LastName:     models.StringPointer("Agent"),
					Email:        models.StringPointer("test@test.email.com"),
					MTOAgentType: models.MTOAgentReleasing,
				},
			},
		}, nil)
		mtoAgentToCreate := models.MTOAgent{
			MTOShipment:   shipment,
			MTOShipmentID: shipment.ID,
			FirstName:     models.StringPointer("Ima"),
			LastName:      models.StringPointer("Newagent"),
			Email:         models.StringPointer("test2@test.email.com"),
			MTOAgentType:  models.MTOAgentReceiving,
		}
		eTag := etag.GenerateEtag(shipment.UpdatedAt)

		updatedAgents := make(models.MTOAgents, 2)
		phone := "555-555-5555"
		existingAgent.Phone = &phone
		updatedAgents[1] = existingAgent
		updatedAgents[0] = mtoAgentToCreate

		updatedShipment := models.MTOShipment{
			ID:        shipment.ID,
			MTOAgents: updatedAgents,
		}

		session := auth.Session{}
		updatedMTOShipment, err := mtoShipmentUpdaterCustomer.UpdateMTOShipment(suite.AppContextWithSessionForTest(&session), &updatedShipment, eTag, "test")

		suite.Require().NoError(err)
		suite.NotZero(updatedMTOShipment.ID, oldMTOShipment.ID)
		// the returned updatedMTOShipment does not guarantee the same
		// order of MTOAgents
		suite.Equal(len(updatedAgents), len(updatedMTOShipment.MTOAgents))
		for i := range updatedMTOShipment.MTOAgents {
			agent := updatedMTOShipment.MTOAgents[i]
			if agent.ID == existingAgent.ID {
				suite.Equal(phone, *agent.Phone)
			} else {
				// this must be the newly created agent
				suite.Equal(*mtoAgentToCreate.FirstName, *agent.FirstName)
				suite.Equal(*mtoAgentToCreate.LastName, *agent.LastName)
				suite.Equal(*mtoAgentToCreate.Email, *agent.Email)
			}
		}

		// Verify that shipment recalculate was handled correctly
		mockShipmentRecalculator.AssertNotCalled(suite.T(), "ShipmentRecalculatePaymentRequest", mock.Anything, mock.Anything)
	})

	suite.Run("Successfully remove MTO Agent", func() {
		setupTestData()

		shipment := factory.BuildMTOShipment(suite.DB(), nil, nil)
		existingAgent := factory.BuildMTOAgent(suite.DB(), []factory.Customization{
			{
				Model:    shipment,
				LinkOnly: true,
			},
			{
				Model: models.MTOAgent{
					FirstName:    models.StringPointer("Test"),
					LastName:     models.StringPointer("Agent"),
					Email:        models.StringPointer("test@test.email.com"),
					MTOAgentType: models.MTOAgentReleasing,
				},
			},
		}, nil)
		eTag := etag.GenerateEtag(shipment.UpdatedAt)

		updatedAgents := make(models.MTOAgents, 1)
		blankFirstName := ""
		blankLastName := ""
		blankPhone := ""
		blankEmail := ""
		existingAgent.FirstName = &blankFirstName
		existingAgent.LastName = &blankLastName
		existingAgent.Email = &blankEmail
		existingAgent.Phone = &blankPhone
		updatedAgents[0] = existingAgent

		updatedShipment := models.MTOShipment{
			ID:        shipment.ID,
			MTOAgents: updatedAgents,
		}

		session := auth.Session{}
		updatedMTOShipment, err := mtoShipmentUpdaterCustomer.UpdateMTOShipment(suite.AppContextWithSessionForTest(&session), &updatedShipment, eTag, "test")

		suite.Require().NoError(err)
		suite.NotZero(updatedMTOShipment.ID, oldMTOShipment.ID)
		// Verify that there are no returned MTO Agents
		suite.Equal(0, len(updatedMTOShipment.MTOAgents))

		// Verify that shipment recalculate was handled correctly
		mockShipmentRecalculator.AssertNotCalled(suite.T(), "ShipmentRecalculatePaymentRequest", mock.Anything, mock.Anything)
	})

	suite.Run("Successfully add storage facility to shipment", func() {
		setupTestData()

		shipment := factory.BuildMTOShipment(suite.DB(), []factory.Customization{
			{
				Model: models.MTOShipment{
					Status: models.MTOShipmentStatusSubmitted,
				},
			},
		}, nil)

		factory.BuildMTOShipment(suite.DB(), []factory.Customization{
			{
				Model: models.MTOShipment{
					Status: models.MTOShipmentStatusSubmitted,
				},
			},
		}, nil)
		storageFacility := factory.BuildStorageFacility(suite.DB(), nil, nil)

		updatedShipment := models.MTOShipment{
			ID:              shipment.ID,
			StorageFacility: &storageFacility,
		}
		eTag := etag.GenerateEtag(shipment.UpdatedAt)

		too := factory.BuildOfficeUserWithRoles(suite.DB(), nil, []roles.RoleType{roles.RoleTypeTOO})
		session := auth.Session{
			ApplicationName: auth.OfficeApp,
			UserID:          *too.UserID,
			OfficeUserID:    too.ID,
		}
		session.Roles = append(session.Roles, too.User.Roles...)
		updatedMTOShipment, err := mtoShipmentUpdaterOffice.UpdateMTOShipment(suite.AppContextWithSessionForTest(&session), &updatedShipment, eTag, "test")

		suite.Require().NoError(err)
		suite.NotZero(updatedMTOShipment.ID, oldMTOShipment.ID)
		suite.NotNil(updatedMTOShipment.StorageFacility)
	})

	suite.Run("Successfully edit storage facility on shipment", func() {
		setupTestData()

		// Create initial shipment data
		storageFacility := factory.BuildStorageFacility(suite.DB(), []factory.Customization{
			{
				Model: models.StorageFacility{
					Email: models.StringPointer("old@email.com"),
				},
			},
			{
				Model: models.Address{
					StreetAddress1: "1234 Over Here Street",
					City:           "Houston",
					State:          "TX",
					PostalCode:     "77083",
				},
			},
		}, nil)
		shipment := factory.BuildMTOShipment(suite.DB(), []factory.Customization{
			{
				Model: models.MTOShipment{
					Status: models.MTOShipmentStatusSubmitted,
				},
			},
			{
				Model:    storageFacility,
				LinkOnly: true,
			},
		}, nil)

		// Make updates to previously persisted data (don't need to create these in the DB first)
		newStorageFacilityAddress := models.Address{
			StreetAddress1: "987 Over There Avenue",
			City:           "Houston",
			State:          "TX",
			PostalCode:     "77083",
		}

		newEmail := "new@email.com"
		newStorageFacility := models.StorageFacility{
			Address: newStorageFacilityAddress,
			Email:   &newEmail,
		}

		newShipment := models.MTOShipment{
			ID:              shipment.ID,
			StorageFacility: &newStorageFacility,
		}

		eTag := etag.GenerateEtag(shipment.UpdatedAt)
		too := factory.BuildOfficeUserWithRoles(suite.DB(), nil, []roles.RoleType{roles.RoleTypeTOO})
		session := auth.Session{
			ApplicationName: auth.OfficeApp,
			UserID:          *too.UserID,
			OfficeUserID:    too.ID,
		}
		session.Roles = append(session.Roles, too.User.Roles...)
		updatedShipment, err := mtoShipmentUpdaterOffice.UpdateMTOShipment(suite.AppContextWithSessionForTest(&session), &newShipment, eTag, "test")
		suite.Require().NoError(err)
		suite.NotEqual(uuid.Nil, updatedShipment.ID)
		suite.Equal(&newEmail, updatedShipment.StorageFacility.Email)
		suite.Equal(newStorageFacilityAddress.StreetAddress1, updatedShipment.StorageFacility.Address.StreetAddress1)
	})

	suite.Run("Successfully update NTS previously recorded weight to shipment", func() {
		setupTestData()

		shipment := factory.BuildMTOShipment(suite.DB(), []factory.Customization{
			{
				Model: models.MTOShipment{
					Status: models.MTOShipmentStatusSubmitted,
				},
			},
		}, nil)

		ntsRecorededWeight := unit.Pound(980)
		updatedShipment := models.MTOShipment{
			ShipmentType:      models.MTOShipmentTypeHHGOutOfNTS,
			ID:                shipment.ID,
			NTSRecordedWeight: &ntsRecorededWeight,
		}
		eTag := etag.GenerateEtag(shipment.UpdatedAt)
		too := factory.BuildOfficeUserWithRoles(suite.DB(), nil, []roles.RoleType{roles.RoleTypeTOO})
		session := auth.Session{
			ApplicationName: auth.OfficeApp,
			UserID:          *too.UserID,
			OfficeUserID:    too.ID,
		}
		session.Roles = append(session.Roles, too.User.Roles...)
		updatedMTOShipment, err := mtoShipmentUpdaterOffice.UpdateMTOShipment(suite.AppContextWithSessionForTest(&session), &updatedShipment, eTag, "test")

		suite.Require().NoError(err)
		suite.NotZero(updatedMTOShipment.ID, oldMTOShipment.ID)
		suite.Equal(ntsRecorededWeight, *updatedMTOShipment.NTSRecordedWeight)

	})

	suite.Run("Unable to update NTS previously recorded weight due to shipment type", func() {
		setupTestData()

		shipment := factory.BuildMTOShipment(suite.DB(), []factory.Customization{
			{
				Model: models.MTOShipment{
					Status: models.MTOShipmentStatusSubmitted,
				},
			},
		}, nil)

		ntsRecorededWeight := unit.Pound(980)
		updatedShipment := models.MTOShipment{
			ID:                shipment.ID,
			NTSRecordedWeight: &ntsRecorededWeight,
		}
		eTag := etag.GenerateEtag(shipment.UpdatedAt)
		too := factory.BuildOfficeUserWithRoles(suite.DB(), nil, []roles.RoleType{roles.RoleTypeTOO})
		session := auth.Session{
			ApplicationName: auth.OfficeApp,
			UserID:          *too.UserID,
			OfficeUserID:    too.ID,
		}
		session.Roles = append(session.Roles, too.User.Roles...)
		updatedMTOShipment, err := mtoShipmentUpdaterOffice.UpdateMTOShipment(suite.AppContextWithSessionForTest(&session), &updatedShipment, eTag, "test")

		suite.Require().Error(err)
		suite.Nil(updatedMTOShipment)
		suite.Equal("Could not complete query related to object of type: mtoShipment.", err.Error())

		suite.IsType(apperror.QueryError{}, err)
		queryErr := err.(apperror.QueryError)
		wrappedErr := queryErr.Unwrap()
		suite.IsType(apperror.InvalidInputError{}, wrappedErr)
		suite.Equal("field NTSRecordedWeight cannot be set for shipment type HHG", wrappedErr.Error())
	})

	suite.Run("Successfully divert a shipment and transition statuses", func() {
		setupTestData()

		// A diverted shipment should transition to the SUBMITTED status.
		// If the move it is connected to is APPROVED, that move should transition to APPROVALS REQUESTED
		move := factory.BuildMove(suite.DB(), []factory.Customization{
			{
				Model: models.Move{
					Status: models.MoveStatusAPPROVED,
				},
			},
		}, nil)
		shipment := factory.BuildMTOShipment(suite.DB(), []factory.Customization{
			{
				Model:    move,
				LinkOnly: true,
			},
			{
				Model: models.MTOShipment{
					Status:    models.MTOShipmentStatusApproved,
					Diversion: false,
				},
			},
		}, nil)
		eTag := etag.GenerateEtag(shipment.UpdatedAt)

		shipmentInput := models.MTOShipment{
			ID:        shipment.ID,
			Diversion: true,
		}
		session := auth.Session{}
		updatedShipment, err := mtoShipmentUpdaterCustomer.UpdateMTOShipment(suite.AppContextWithSessionForTest(&session), &shipmentInput, eTag, "test")

		suite.Require().NotNil(updatedShipment)
		suite.NoError(err)
		suite.Equal(shipment.ID, updatedShipment.ID)
		suite.Equal(move.ID, updatedShipment.MoveTaskOrderID)
		suite.Equal(true, updatedShipment.Diversion)
		suite.Equal(models.MTOShipmentStatusSubmitted, updatedShipment.Status)

		var updatedMove models.Move
		err = suite.DB().Find(&updatedMove, move.ID)
		suite.NoError(err)
		suite.Equal(models.MoveStatusAPPROVALSREQUESTED, updatedMove.Status)

		// Verify that shipment recalculate was handled correctly
		mockShipmentRecalculator.AssertNotCalled(suite.T(), "ShipmentRecalculatePaymentRequest", mock.AnythingOfType("*appcontext.appContext"), mock.AnythingOfType("uuid.UUID"))
	})

	// Test UpdateMTOShipmentPrime
	// TODO: Add more tests, such as making sure this function fails if the
	// move is not available to the prime.
	suite.Run("Updating a shipment does not nullify ApprovedDate", func() {
		setupTestData()

		// This test was added because of a bug that nullified the ApprovedDate
		// when ScheduledPickupDate was included in the payload. See PR #6919.
		// ApprovedDate affects shipment diversions, so we want to make sure it
		// never gets nullified, regardless of which fields are being updated.
		move := factory.BuildAvailableToPrimeMove(suite.DB(), nil, nil)
		oldShipment := factory.BuildMTOShipmentMinimal(suite.DB(), []factory.Customization{
			{
				Model: models.MTOShipment{
					Status: models.MTOShipmentStatusApproved,
				},
			},
			{
				Model:    move,
				LinkOnly: true,
			},
		}, nil)

		suite.NotNil(oldShipment.ApprovedDate)

		eTag := etag.GenerateEtag(oldShipment.UpdatedAt)

		requestedPickupDate := now.Add(time.Hour * 24 * 3)
		scheduledPickupDate := now.Add(time.Hour * 24 * 3)
		requestedDeliveryDate := now.Add(time.Hour * 24 * 4)
		updatedShipment := models.MTOShipment{
			ID:                          oldShipment.ID,
			DestinationAddress:          &newDestinationAddress,
			DestinationAddressID:        &newDestinationAddress.ID,
			PickupAddress:               &newPickupAddress,
			PickupAddressID:             &newPickupAddress.ID,
			SecondaryPickupAddress:      &secondaryPickupAddress,
			HasSecondaryPickupAddress:   handlers.FmtBool(true),
			SecondaryDeliveryAddress:    &secondaryDeliveryAddress,
			HasSecondaryDeliveryAddress: handlers.FmtBool(true),
			TertiaryPickupAddress:       &tertiaryPickupAddress,
			HasTertiaryPickupAddress:    handlers.FmtBool(true),
			TertiaryDeliveryAddress:     &tertiaryDeliveryAddress,
			HasTertiaryDeliveryAddress:  handlers.FmtBool(true),
			RequestedPickupDate:         &requestedPickupDate,
			ScheduledPickupDate:         &scheduledPickupDate,
			RequestedDeliveryDate:       &requestedDeliveryDate,
			ActualPickupDate:            &actualPickupDate,
			PrimeActualWeight:           &primeActualWeight,
			PrimeEstimatedWeight:        &primeEstimatedWeight,
			FirstAvailableDeliveryDate:  &firstAvailableDeliveryDate,
		}

		ghcDomesticTransitTime := models.GHCDomesticTransitTime{
			MaxDaysTransitTime: 12,
			WeightLbsLower:     0,
			WeightLbsUpper:     10000,
			DistanceMilesLower: 0,
			DistanceMilesUpper: 10000,
		}
		verrs, err := suite.DB().ValidateAndCreate(&ghcDomesticTransitTime)
		suite.False(verrs.HasAny())
		suite.FatalNoError(err)

		session := auth.Session{}
		newShipment, err := mtoShipmentUpdaterPrime.UpdateMTOShipment(suite.AppContextWithSessionForTest(&session), &updatedShipment, eTag, "test")

		suite.Require().NoError(err)
		suite.NotEmpty(newShipment.ApprovedDate)
		suite.True(requestedPickupDate.Equal(*newShipment.RequestedPickupDate))
		suite.True(scheduledPickupDate.Equal(*newShipment.ScheduledPickupDate))
		suite.True(requestedDeliveryDate.Equal(*newShipment.RequestedDeliveryDate))
		suite.True(actualPickupDate.Equal(*newShipment.ActualPickupDate))
		suite.True(firstAvailableDeliveryDate.Equal(*newShipment.FirstAvailableDeliveryDate))
		suite.Equal(primeEstimatedWeight, *newShipment.PrimeEstimatedWeight)
		suite.Equal(primeActualWeight, *newShipment.PrimeActualWeight)
		suite.Equal(newDestinationAddress.ID, *newShipment.DestinationAddressID)
		suite.Equal(newPickupAddress.ID, *newShipment.PickupAddressID)
		suite.Equal(secondaryPickupAddress.ID, *newShipment.SecondaryPickupAddressID)
		suite.Equal(secondaryDeliveryAddress.ID, *newShipment.SecondaryDeliveryAddressID)
		suite.Equal(tertiaryPickupAddress.ID, *newShipment.TertiaryPickupAddressID)
		suite.Equal(tertiaryDeliveryAddress.ID, *newShipment.TertiaryDeliveryAddressID)

		// Verify that shipment recalculate was handled correctly
		mockShipmentRecalculator.AssertNotCalled(suite.T(), "ShipmentRecalculatePaymentRequest", mock.Anything, mock.Anything)
	})

	suite.Run("Prime not able to update an existing prime estimated weight", func() {
		setupTestData()

		move := factory.BuildAvailableToPrimeMove(suite.DB(), nil, nil)
		oldShipment := factory.BuildMTOShipmentMinimal(suite.DB(), []factory.Customization{
			{
				Model: models.MTOShipment{
					Status:               models.MTOShipmentStatusApproved,
					PrimeEstimatedWeight: &primeEstimatedWeight,
				},
			},
			{
				Model:    move,
				LinkOnly: true,
			},
		}, nil)

		suite.NotNil(oldShipment.ApprovedDate)

		eTag := etag.GenerateEtag(oldShipment.UpdatedAt)

		requestedPickupDate := now.Add(time.Hour * 24 * 3)
		scheduledPickupDate := now.Add(time.Hour * 24 * 3)
		requestedDeliveryDate := now.Add(time.Hour * 24 * 4)
		updatedShipment := models.MTOShipment{
			ID:                          oldShipment.ID,
			DestinationAddress:          &newDestinationAddress,
			DestinationAddressID:        &newDestinationAddress.ID,
			PickupAddress:               &newPickupAddress,
			PickupAddressID:             &newPickupAddress.ID,
			SecondaryPickupAddress:      &secondaryPickupAddress,
			HasSecondaryPickupAddress:   handlers.FmtBool(true),
			SecondaryDeliveryAddress:    &secondaryDeliveryAddress,
			HasSecondaryDeliveryAddress: handlers.FmtBool(true),
			RequestedPickupDate:         &requestedPickupDate,
			ScheduledPickupDate:         &scheduledPickupDate,
			RequestedDeliveryDate:       &requestedDeliveryDate,
			ActualPickupDate:            &actualPickupDate,
			PrimeActualWeight:           &primeActualWeight,
			PrimeEstimatedWeight:        &primeEstimatedWeight,
			FirstAvailableDeliveryDate:  &firstAvailableDeliveryDate,
		}

		ghcDomesticTransitTime := models.GHCDomesticTransitTime{
			MaxDaysTransitTime: 12,
			WeightLbsLower:     0,
			WeightLbsUpper:     10000,
			DistanceMilesLower: 0,
			DistanceMilesUpper: 10000,
		}
		verrs, err := suite.DB().ValidateAndCreate(&ghcDomesticTransitTime)
		suite.False(verrs.HasAny())
		suite.FatalNoError(err)

		session := auth.Session{}
		_, err = mtoShipmentUpdaterPrime.UpdateMTOShipment(suite.AppContextWithSessionForTest(&session), &updatedShipment, eTag, "test")

		suite.Error(err)
		suite.Contains(err.Error(), "cannot be updated after initial estimation")
		// Verify that shipment recalculate was handled correctly
		mockShipmentRecalculator.AssertNotCalled(suite.T(), "ShipmentRecalculatePaymentRequest", mock.Anything, mock.Anything)
	})

	suite.Run("Updating a shipment with a Reweigh returns the Reweigh", func() {
		setupTestData()

		move := factory.BuildAvailableToPrimeMove(suite.DB(), nil, nil)
		oldShipment := factory.BuildMTOShipmentMinimal(suite.DB(), []factory.Customization{
			{
				Model: models.MTOShipment{
					Status: models.MTOShipmentStatusApproved,
				},
			},
			{
				Model:    move,
				LinkOnly: true,
			},
		}, nil)
		reweigh := testdatagen.MakeReweighForShipment(suite.DB(), testdatagen.Assertions{}, oldShipment, unit.Pound(3000))

		eTag := etag.GenerateEtag(oldShipment.UpdatedAt)

		updatedShipment := models.MTOShipment{
			ID:                oldShipment.ID,
			PrimeActualWeight: &primeActualWeight,
		}

		session := auth.Session{}
		newShipment, err := mtoShipmentUpdaterPrime.UpdateMTOShipment(suite.AppContextWithSessionForTest(&session), &updatedShipment, eTag, "test")

		suite.Require().NoError(err)
		suite.NotEmpty(newShipment.Reweigh)
		suite.Equal(newShipment.Reweigh.ID, reweigh.ID)
	})

	suite.Run("Prime cannot update estimated weights outside of required timeframe", func() {
		setupTestData()

		// This test was added because of a bug that nullified the ApprovedDate
		// when ScheduledPickupDate was included in the payload. See PR #6919.
		// ApprovedDate affects shipment diversions, so we want to make sure it
		// never gets nullified, regardless of which fields are being updated.
		move := factory.BuildAvailableToPrimeMove(suite.DB(), nil, nil)
		oldShipment := factory.BuildMTOShipmentMinimal(suite.DB(), []factory.Customization{
			{
				Model: models.MTOShipment{
					Status: models.MTOShipmentStatusApproved,
				},
			},
			{
				Model:    move,
				LinkOnly: true,
			},
		}, nil)

		suite.NotNil(oldShipment.ApprovedDate)

		eTag := etag.GenerateEtag(oldShipment.UpdatedAt)

		requestedPickupDate := now.Add(time.Hour * 24 * 3)
		scheduledPickupDate := now.Add(-time.Hour * 24 * 3)
		requestedDeliveryDate := now.Add(time.Hour * 24 * 4)
		updatedShipment := models.MTOShipment{
			ID:                          oldShipment.ID,
			DestinationAddress:          &newDestinationAddress,
			DestinationAddressID:        &newDestinationAddress.ID,
			PickupAddress:               &newPickupAddress,
			PickupAddressID:             &newPickupAddress.ID,
			SecondaryPickupAddress:      &secondaryPickupAddress,
			HasSecondaryPickupAddress:   handlers.FmtBool(true),
			SecondaryDeliveryAddress:    &secondaryDeliveryAddress,
			HasSecondaryDeliveryAddress: handlers.FmtBool(true),
			TertiaryPickupAddress:       &tertiaryPickupAddress,
			HasTertiaryPickupAddress:    handlers.FmtBool(true),
			TertiaryDeliveryAddress:     &tertiaryDeliveryAddress,
			HasTertiaryDeliveryAddress:  handlers.FmtBool(true),
			RequestedPickupDate:         &requestedPickupDate,
			ScheduledPickupDate:         &scheduledPickupDate,
			RequestedDeliveryDate:       &requestedDeliveryDate,
			ActualPickupDate:            &actualPickupDate,
			PrimeActualWeight:           &primeActualWeight,
			PrimeEstimatedWeight:        &primeEstimatedWeight,
			FirstAvailableDeliveryDate:  &firstAvailableDeliveryDate,
		}

		ghcDomesticTransitTime := models.GHCDomesticTransitTime{
			MaxDaysTransitTime: 12,
			WeightLbsLower:     0,
			WeightLbsUpper:     10000,
			DistanceMilesLower: 0,
			DistanceMilesUpper: 10000,
		}
		verrs, err := suite.DB().ValidateAndCreate(&ghcDomesticTransitTime)
		suite.False(verrs.HasAny())
		suite.FatalNoError(err)

		session := auth.Session{}
		_, err = mtoShipmentUpdaterPrime.UpdateMTOShipment(suite.AppContextWithSessionForTest(&session), &updatedShipment, eTag, "test")

		suite.Error(err)
		suite.Contains(err.Error(), "the time period for updating the estimated weight for a shipment has expired, please contact the TOO directly to request updates to this shipment’s estimated weight")
		// Verify that shipment recalculate was handled correctly
		mockShipmentRecalculator.AssertNotCalled(suite.T(), "ShipmentRecalculatePaymentRequest", mock.Anything, mock.Anything)
	})

	suite.Run("Prime cannot add MTO agents", func() {
		setupTestData()

		// This test was added because of a bug that nullified the ApprovedDate
		// when ScheduledPickupDate was included in the payload. See PR #6919.
		// ApprovedDate affects shipment diversions, so we want to make sure it
		// never gets nullified, regardless of which fields are being updated.
		move := factory.BuildAvailableToPrimeMove(suite.DB(), nil, nil)
		oldShipment := factory.BuildMTOShipmentMinimal(suite.DB(), []factory.Customization{
			{
				Model: models.MTOShipment{
					Status: models.MTOShipmentStatusApproved,
				},
			},
			{
				Model:    move,
				LinkOnly: true,
			},
		}, nil)

		suite.NotNil(oldShipment.ApprovedDate)

		eTag := etag.GenerateEtag(oldShipment.UpdatedAt)

		requestedPickupDate := now.Add(time.Hour * 24 * 3)
		scheduledPickupDate := now.Add(time.Hour * 24 * 3)
		requestedDeliveryDate := now.Add(time.Hour * 24 * 4)
		firstName := "John"
		lastName := "Ash"
		updatedShipment := models.MTOShipment{
			ID:                          oldShipment.ID,
			DestinationAddress:          &newDestinationAddress,
			DestinationAddressID:        &newDestinationAddress.ID,
			PickupAddress:               &newPickupAddress,
			PickupAddressID:             &newPickupAddress.ID,
			SecondaryPickupAddress:      &secondaryPickupAddress,
			HasSecondaryPickupAddress:   handlers.FmtBool(true),
			SecondaryDeliveryAddress:    &secondaryDeliveryAddress,
			HasSecondaryDeliveryAddress: handlers.FmtBool(true),
			TertiaryPickupAddress:       &tertiaryPickupAddress,
			HasTertiaryPickupAddress:    handlers.FmtBool(true),
			TertiaryDeliveryAddress:     &tertiaryDeliveryAddress,
			HasTertiaryDeliveryAddress:  handlers.FmtBool(true),
			RequestedPickupDate:         &requestedPickupDate,
			ScheduledPickupDate:         &scheduledPickupDate,
			RequestedDeliveryDate:       &requestedDeliveryDate,
			ActualPickupDate:            &actualPickupDate,
			PrimeActualWeight:           &primeActualWeight,
			PrimeEstimatedWeight:        &primeEstimatedWeight,
			FirstAvailableDeliveryDate:  &firstAvailableDeliveryDate,
			MTOAgents: models.MTOAgents{
				models.MTOAgent{
					FirstName: &firstName,
					LastName:  &lastName,
				},
			},
		}

		ghcDomesticTransitTime := models.GHCDomesticTransitTime{
			MaxDaysTransitTime: 12,
			WeightLbsLower:     0,
			WeightLbsUpper:     10000,
			DistanceMilesLower: 0,
			DistanceMilesUpper: 10000,
		}
		verrs, err := suite.DB().ValidateAndCreate(&ghcDomesticTransitTime)
		suite.False(verrs.HasAny())
		suite.FatalNoError(err)

		session := auth.Session{}
		_, err = mtoShipmentUpdaterPrime.UpdateMTOShipment(suite.AppContextWithSessionForTest(&session), &updatedShipment, eTag, "test")

		suite.Error(err)
		suite.Contains(err.Error(), "cannot add or update MTO agents to a shipment")
	})

	suite.Run("Prime cannot update existing pickup or destination address", func() {
		setupTestData()

		// This test was added because of a bug that nullified the ApprovedDate
		// when ScheduledPickupDate was included in the payload. See PR #6919.
		// ApprovedDate affects shipment diversions, so we want to make sure it
		// never gets nullified, regardless of which fields are being updated.
		move := factory.BuildAvailableToPrimeMove(suite.DB(), nil, nil)
		oldShipment := factory.BuildMTOShipment(suite.DB(), []factory.Customization{
			{
				Model: models.MTOShipment{
					Status: models.MTOShipmentStatusApproved,
				},
			},
			{
				Model:    move,
				LinkOnly: true,
			},
		}, nil)

		suite.NotNil(oldShipment.ApprovedDate)

		eTag := etag.GenerateEtag(oldShipment.UpdatedAt)

		requestedPickupDate := now.Add(time.Hour * 24 * 3)
		scheduledPickupDate := now.Add(time.Hour * 24 * 7)
		requestedDeliveryDate := now.Add(time.Hour * 24 * 4)
		updatedShipment := models.MTOShipment{
			ID:                          oldShipment.ID,
			DestinationAddress:          &newDestinationAddress,
			DestinationAddressID:        &newDestinationAddress.ID,
			PickupAddress:               &newPickupAddress,
			PickupAddressID:             &newPickupAddress.ID,
			SecondaryPickupAddress:      &secondaryPickupAddress,
			HasSecondaryPickupAddress:   handlers.FmtBool(true),
			SecondaryDeliveryAddress:    &secondaryDeliveryAddress,
			HasSecondaryDeliveryAddress: handlers.FmtBool(true),
			TertiaryPickupAddress:       &secondaryPickupAddress,
			HasTertiaryPickupAddress:    handlers.FmtBool(true),
			TertiaryDeliveryAddress:     &secondaryDeliveryAddress,
			HasTertiaryDeliveryAddress:  handlers.FmtBool(true),
			RequestedPickupDate:         &requestedPickupDate,
			ScheduledPickupDate:         &scheduledPickupDate,
			RequestedDeliveryDate:       &requestedDeliveryDate,
			ActualPickupDate:            &actualPickupDate,
			PrimeActualWeight:           &primeActualWeight,
			PrimeEstimatedWeight:        &primeEstimatedWeight,
			FirstAvailableDeliveryDate:  &firstAvailableDeliveryDate,
		}

		ghcDomesticTransitTime := models.GHCDomesticTransitTime{
			MaxDaysTransitTime: 12,
			WeightLbsLower:     0,
			WeightLbsUpper:     10000,
			DistanceMilesLower: 0,
			DistanceMilesUpper: 10000,
		}
		verrs, err := suite.DB().ValidateAndCreate(&ghcDomesticTransitTime)
		suite.False(verrs.HasAny())
		suite.FatalNoError(err)

		session := auth.Session{}
		_, err = mtoShipmentUpdaterPrime.UpdateMTOShipment(suite.AppContextWithSessionForTest(&session), &updatedShipment, eTag, "test")

		suite.Error(err)
		suite.Contains(err.Error(), "the pickup address already exists and cannot be updated with this endpoint")
		suite.Contains(err.Error(), "the destination address already exists and cannot be updated with this endpoint")
	})

	suite.Run("Prime cannot update shipment if parameters are outside of transit data", func() {
		setupTestData()

		// This test was added because of a bug that nullified the ApprovedDate
		// when ScheduledPickupDate was included in the payload. See PR #6919.
		// ApprovedDate affects shipment diversions, so we want to make sure it
		// never gets nullified, regardless of which fields are being updated.
		move := factory.BuildAvailableToPrimeMove(suite.DB(), nil, nil)
		oldShipment := factory.BuildMTOShipmentMinimal(suite.DB(), []factory.Customization{
			{
				Model: models.MTOShipment{
					Status: models.MTOShipmentStatusApproved,
				},
			},
			{
				Model:    move,
				LinkOnly: true,
			},
		}, nil)

		suite.NotNil(oldShipment.ApprovedDate)

		eTag := etag.GenerateEtag(oldShipment.UpdatedAt)

		requestedPickupDate := now.Add(time.Hour * 24 * 3)
		scheduledPickupDate := now.Add(time.Hour * 24 * 7)
		requestedDeliveryDate := now.Add(time.Hour * 24 * 4)
		updatedShipment := models.MTOShipment{
			ID:                          oldShipment.ID,
			DestinationAddress:          &newDestinationAddress,
			DestinationAddressID:        &newDestinationAddress.ID,
			PickupAddress:               &newPickupAddress,
			PickupAddressID:             &newPickupAddress.ID,
			SecondaryPickupAddress:      &secondaryPickupAddress,
			HasSecondaryPickupAddress:   handlers.FmtBool(true),
			SecondaryDeliveryAddress:    &secondaryDeliveryAddress,
			HasSecondaryDeliveryAddress: handlers.FmtBool(true),
			TertiaryPickupAddress:       &tertiaryPickupAddress,
			HasTertiaryPickupAddress:    handlers.FmtBool(true),
			TertiaryDeliveryAddress:     &tertiaryDeliveryAddress,
			HasTertiaryDeliveryAddress:  handlers.FmtBool(true),
			RequestedPickupDate:         &requestedPickupDate,
			ScheduledPickupDate:         &scheduledPickupDate,
			RequestedDeliveryDate:       &requestedDeliveryDate,
			ActualPickupDate:            &actualPickupDate,
			PrimeActualWeight:           &primeActualWeight,
			PrimeEstimatedWeight:        &primeEstimatedWeight,
			FirstAvailableDeliveryDate:  &firstAvailableDeliveryDate,
		}

		session := auth.Session{}
		_, err := mtoShipmentUpdaterPrime.UpdateMTOShipment(suite.AppContextWithSessionForTest(&session), &updatedShipment, eTag, "test")

		suite.Error(err)
		suite.Contains(err.Error(), "failed to find transit time for shipment of 9000 lbs weight and 1000 mile distance")
	})

	suite.Run("Prime can add an estimated weight up to the same date as the scheduled pickup", func() {
		setupTestData()

		// This test was added because of a bug that nullified the ApprovedDate
		// when ScheduledPickupDate was included in the payload. See PR #6919.
		// ApprovedDate affects shipment diversions, so we want to make sure it
		// never gets nullified, regardless of which fields are being updated.
		move := factory.BuildAvailableToPrimeMove(suite.DB(), nil, nil)
		oldShipment := factory.BuildMTOShipmentMinimal(suite.DB(), []factory.Customization{
			{
				Model: models.MTOShipment{
					Status: models.MTOShipmentStatusApproved,
				},
			},
			{
				Model:    move,
				LinkOnly: true,
			},
		}, nil)

		suite.NotNil(oldShipment.ApprovedDate)

		eTag := etag.GenerateEtag(oldShipment.UpdatedAt)

		requestedPickupDate := now.Add(time.Hour * 24 * 3)
		scheduledPickupDate := now.Add(time.Hour * 24 * 3)
		requestedDeliveryDate := now.Add(time.Hour * 24 * 4)
		updatedShipment := models.MTOShipment{
			ID:                          oldShipment.ID,
			DestinationAddress:          &newDestinationAddress,
			DestinationAddressID:        &newDestinationAddress.ID,
			PickupAddress:               &newPickupAddress,
			PickupAddressID:             &newPickupAddress.ID,
			SecondaryPickupAddress:      &secondaryPickupAddress,
			HasSecondaryPickupAddress:   handlers.FmtBool(true),
			SecondaryDeliveryAddress:    &secondaryDeliveryAddress,
			ScheduledPickupDate:         &scheduledPickupDate,
			HasSecondaryDeliveryAddress: handlers.FmtBool(true),
			TertiaryPickupAddress:       &tertiaryPickupAddress,
			HasTertiaryPickupAddress:    handlers.FmtBool(true),
			TertiaryDeliveryAddress:     &tertiaryDeliveryAddress,
			HasTertiaryDeliveryAddress:  handlers.FmtBool(true),
			RequestedPickupDate:         &requestedPickupDate,
			RequestedDeliveryDate:       &requestedDeliveryDate,
			ActualPickupDate:            &actualPickupDate,
			PrimeActualWeight:           &primeActualWeight,
			PrimeEstimatedWeight:        &primeEstimatedWeight,
			FirstAvailableDeliveryDate:  &firstAvailableDeliveryDate,
		}

		ghcDomesticTransitTime := models.GHCDomesticTransitTime{
			MaxDaysTransitTime: 12,
			WeightLbsLower:     0,
			WeightLbsUpper:     10000,
			DistanceMilesLower: 0,
			DistanceMilesUpper: 10000,
		}
		verrs, err := suite.DB().ValidateAndCreate(&ghcDomesticTransitTime)
		suite.False(verrs.HasAny())
		suite.FatalNoError(err)

		session := auth.Session{}
		newShipment, err := mtoShipmentUpdaterPrime.UpdateMTOShipment(suite.AppContextWithSessionForTest(&session), &updatedShipment, eTag, "test")

		suite.Require().NoError(err)
		suite.NotEmpty(newShipment.ApprovedDate)
		suite.True(requestedPickupDate.Equal(*newShipment.RequestedPickupDate))
		suite.True(scheduledPickupDate.Equal(*newShipment.ScheduledPickupDate))
		suite.True(requestedDeliveryDate.Equal(*newShipment.RequestedDeliveryDate))
		suite.True(actualPickupDate.Equal(*newShipment.ActualPickupDate))
		suite.True(firstAvailableDeliveryDate.Equal(*newShipment.FirstAvailableDeliveryDate))
		suite.Equal(primeEstimatedWeight, *newShipment.PrimeEstimatedWeight)
		suite.Equal(primeActualWeight, *newShipment.PrimeActualWeight)
		suite.Equal(newDestinationAddress.ID, *newShipment.DestinationAddressID)
		suite.Equal(newPickupAddress.ID, *newShipment.PickupAddressID)
		suite.Equal(secondaryPickupAddress.ID, *newShipment.SecondaryPickupAddressID)
		suite.Equal(secondaryDeliveryAddress.ID, *newShipment.SecondaryDeliveryAddressID)
		suite.Equal(tertiaryPickupAddress.ID, *newShipment.TertiaryPickupAddressID)
		suite.Equal(tertiaryDeliveryAddress.ID, *newShipment.TertiaryDeliveryAddressID)
	})

	suite.Run("Prime can update the weight estimate if scheduled pickup date in nil", func() {
		setupTestData()

		// This test was added because of a bug that nullified the ApprovedDate
		// when ScheduledPickupDate was included in the payload. See PR #6919.
		// ApprovedDate affects shipment diversions, so we want to make sure it
		// never gets nullified, regardless of which fields are being updated.
		move := factory.BuildAvailableToPrimeMove(suite.DB(), nil, nil)
		oldShipment := factory.BuildMTOShipmentMinimal(suite.DB(), []factory.Customization{
			{
				Model: models.MTOShipment{
					Status:              models.MTOShipmentStatusApproved,
					ScheduledPickupDate: nil,
				},
			},
			{
				Model:    move,
				LinkOnly: true,
			},
		}, nil)

		suite.NotNil(oldShipment.ApprovedDate)

		eTag := etag.GenerateEtag(oldShipment.UpdatedAt)

		requestedPickupDate := now.Add(time.Hour * 24 * 3)
		requestedDeliveryDate := now.Add(time.Hour * 24 * 4)
		updatedShipment := models.MTOShipment{
			ID:                          oldShipment.ID,
			DestinationAddress:          &newDestinationAddress,
			DestinationAddressID:        &newDestinationAddress.ID,
			PickupAddress:               &newPickupAddress,
			PickupAddressID:             &newPickupAddress.ID,
			SecondaryPickupAddress:      &secondaryPickupAddress,
			HasSecondaryPickupAddress:   handlers.FmtBool(true),
			SecondaryDeliveryAddress:    &secondaryDeliveryAddress,
			HasSecondaryDeliveryAddress: handlers.FmtBool(true),
			TertiaryPickupAddress:       &tertiaryPickupAddress,
			HasTertiaryPickupAddress:    handlers.FmtBool(true),
			TertiaryDeliveryAddress:     &tertiaryDeliveryAddress,
			HasTertiaryDeliveryAddress:  handlers.FmtBool(true),
			RequestedPickupDate:         &requestedPickupDate,
			RequestedDeliveryDate:       &requestedDeliveryDate,
			ActualPickupDate:            &actualPickupDate,
			PrimeActualWeight:           &primeActualWeight,
			PrimeEstimatedWeight:        &primeEstimatedWeight,
			FirstAvailableDeliveryDate:  &firstAvailableDeliveryDate,
		}
		ghcDomesticTransitTime := models.GHCDomesticTransitTime{
			MaxDaysTransitTime: 12,
			WeightLbsLower:     0,
			WeightLbsUpper:     10000,
			DistanceMilesLower: 0,
			DistanceMilesUpper: 10000,
		}
		verrs, err := suite.DB().ValidateAndCreate(&ghcDomesticTransitTime)
		suite.False(verrs.HasAny())
		suite.FatalNoError(err)

		session := auth.Session{}
		newShipment, err := mtoShipmentUpdaterPrime.UpdateMTOShipment(suite.AppContextWithSessionForTest(&session), &updatedShipment, eTag, "test")
		suite.Require().NoError(err)
		suite.NotEmpty(newShipment.ApprovedDate)
		suite.True(requestedPickupDate.Equal(*newShipment.RequestedPickupDate))
		suite.True(requestedDeliveryDate.Equal(*newShipment.RequestedDeliveryDate))
		suite.True(actualPickupDate.Equal(*newShipment.ActualPickupDate))
		suite.True(firstAvailableDeliveryDate.Equal(*newShipment.FirstAvailableDeliveryDate))
		suite.Equal(primeEstimatedWeight, *newShipment.PrimeEstimatedWeight)
		suite.Equal(primeActualWeight, *newShipment.PrimeActualWeight)
		suite.Equal(newDestinationAddress.ID, *newShipment.DestinationAddressID)
		suite.Equal(newPickupAddress.ID, *newShipment.PickupAddressID)
		suite.Equal(secondaryPickupAddress.ID, *newShipment.SecondaryPickupAddressID)
		suite.Equal(secondaryDeliveryAddress.ID, *newShipment.SecondaryDeliveryAddressID)
		suite.Equal(tertiaryPickupAddress.ID, *newShipment.TertiaryPickupAddressID)
		suite.Equal(tertiaryDeliveryAddress.ID, *newShipment.TertiaryDeliveryAddressID)
	})
}

func (suite *MTOShipmentServiceSuite) TestUpdateMTOShipmentStatus() {
	estimatedWeight := unit.Pound(2000)
	status := models.MTOShipmentStatusApproved
	// need the re service codes to update status
	expectedReServiceCodes := []models.ReServiceCode{
		models.ReServiceCodeDLH,
		models.ReServiceCodeFSC,
		models.ReServiceCodeDOP,
		models.ReServiceCodeDDP,
		models.ReServiceCodeDPK,
		models.ReServiceCodeDUPK,
	}

	var shipmentForAutoApprove models.MTOShipment
	var draftShipment models.MTOShipment
	var shipment2 models.MTOShipment
	var shipment3 models.MTOShipment
	var shipment4 models.MTOShipment
	var approvedShipment models.MTOShipment
	var rejectedShipment models.MTOShipment
	var eTag string
	var mto models.Move

	setupTestData := func() {
		for i := range expectedReServiceCodes {
			factory.FetchReServiceByCode(suite.DB(), expectedReServiceCodes[i])
		}

		mto = factory.BuildMove(suite.DB(), []factory.Customization{
			{
				Model: models.Move{
					Status: models.MoveStatusAPPROVED,
				},
			},
		}, nil)
		shipment := factory.BuildMTOShipment(suite.DB(), []factory.Customization{
			{
				Model:    mto,
				LinkOnly: true,
			},
			{
				Model: models.MTOShipment{
					ShipmentType:         models.MTOShipmentTypeHHG,
					ScheduledPickupDate:  &testdatagen.DateInsidePeakRateCycle,
					PrimeEstimatedWeight: &estimatedWeight,
					Status:               models.MTOShipmentStatusSubmitted,
				},
			},
		}, nil)
		draftShipment = factory.BuildMTOShipment(suite.DB(), []factory.Customization{
			{
				Model:    mto,
				LinkOnly: true,
			},
			{
				Model: models.MTOShipment{
					Status: models.MTOShipmentStatusDraft,
				},
			},
		}, nil)
		shipment2 = factory.BuildMTOShipment(suite.DB(), []factory.Customization{
			{
				Model:    mto,
				LinkOnly: true,
			},
			{
				Model: models.MTOShipment{
					Status: models.MTOShipmentStatusSubmitted,
				},
			},
		}, nil)
		shipment3 = factory.BuildMTOShipment(suite.DB(), []factory.Customization{
			{
				Model:    mto,
				LinkOnly: true,
			},
			{
				Model: models.MTOShipment{
					Status: models.MTOShipmentStatusSubmitted,
				},
			},
		}, nil)
		shipment4 = factory.BuildMTOShipment(suite.DB(), []factory.Customization{
			{
				Model:    mto,
				LinkOnly: true,
			},
			{
				Model: models.MTOShipment{
					Status: models.MTOShipmentStatusSubmitted,
				},
			},
		}, nil)
		shipmentForAutoApprove = factory.BuildMTOShipment(suite.DB(), []factory.Customization{
			{
				Model:    mto,
				LinkOnly: true,
			},
			{
				Model: models.MTOShipment{
					Status: models.MTOShipmentStatusSubmitted,
				},
			},
		}, nil)
		approvedShipment = factory.BuildMTOShipment(suite.DB(), []factory.Customization{
			{
				Model:    mto,
				LinkOnly: true,
			},
			{
				Model: models.MTOShipment{
					Status: models.MTOShipmentStatusApproved,
				},
			},
		}, nil)
		rejectionReason := "exotic animals are banned"
		rejectedShipment = factory.BuildMTOShipment(suite.DB(), []factory.Customization{
			{
				Model:    mto,
				LinkOnly: true,
			},
			{
				Model: models.MTOShipment{
					Status:          models.MTOShipmentStatusRejected,
					RejectionReason: &rejectionReason,
				},
			},
		}, nil)
		shipment.Status = models.MTOShipmentStatusSubmitted
		eTag = etag.GenerateEtag(shipment.UpdatedAt)
	}

	builder := query.NewQueryBuilder()
	moveRouter := moveservices.NewMoveRouter(transportationoffice.NewTransportationOfficesFetcher())
	planner := &mocks.Planner{}
	var TransitDistancePickupArg string
	var TransitDistanceDestinationArg string
	planner.On("ZipTransitDistance",
		mock.AnythingOfType("*appcontext.appContext"),
		mock.AnythingOfType("string"),
		mock.AnythingOfType("string"),
		false,
	).Return(500, nil).Run(func(args mock.Arguments) {
		TransitDistancePickupArg = args.Get(1).(string)
		TransitDistanceDestinationArg = args.Get(2).(string)
	})
	siCreator := mtoserviceitem.NewMTOServiceItemCreator(planner, builder, moveRouter, ghcrateengine.NewDomesticUnpackPricer(), ghcrateengine.NewDomesticPackPricer(), ghcrateengine.NewDomesticLinehaulPricer(), ghcrateengine.NewDomesticShorthaulPricer(), ghcrateengine.NewDomesticOriginPricer(), ghcrateengine.NewDomesticDestinationPricer(), ghcrateengine.NewFuelSurchargePricer())

	updater := NewMTOShipmentStatusUpdater(builder, siCreator, planner)

	suite.Run("If the mtoShipment is approved successfully it should create approved mtoServiceItems", func() {
		setupTestData()

		appCtx := suite.AppContextForTest()
		shipmentForAutoApproveEtag := etag.GenerateEtag(shipmentForAutoApprove.UpdatedAt)
		fetchedShipment := models.MTOShipment{}
		serviceItems := models.MTOServiceItems{}

		preApprovalTime := time.Now()
		_, err := updater.UpdateMTOShipmentStatus(appCtx, shipmentForAutoApprove.ID, status, nil, nil, shipmentForAutoApproveEtag)
		suite.NoError(err)

		err = appCtx.DB().Find(&fetchedShipment, shipmentForAutoApprove.ID)
		suite.NoError(err)

		// Let's make sure the status is approved
		suite.Equal(models.MTOShipmentStatusApproved, fetchedShipment.Status)

		err = appCtx.DB().EagerPreload("ReService").Where("mto_shipment_id = ?", shipmentForAutoApprove.ID).All(&serviceItems)
		suite.NoError(err)

		suite.Equal(6, len(serviceItems))

		// All ApprovedAt times for service items should be the same, so just get the first one
		// Test that service item was approved within a few seconds of the current time
		suite.Assertions.WithinDuration(preApprovalTime, *serviceItems[0].ApprovedAt, 2*time.Second)

		// If we've gotten the shipment updated and fetched it without error then we can inspect the
		// service items created as a side effect to see if they are
		// approved.
		missingReServiceCodes := make([]models.ReServiceCode, len(expectedReServiceCodes))
		copy(missingReServiceCodes, expectedReServiceCodes)
		for _, serviceItem := range serviceItems {
			suite.Equal(models.MTOServiceItemStatusApproved, serviceItem.Status)

			// Want to make sure each of the expected service codes is included at some point.
			codeFound := false
			for i, reServiceCodeToCheck := range missingReServiceCodes {
				if reServiceCodeToCheck == serviceItem.ReService.Code {
					missingReServiceCodes[i] = missingReServiceCodes[len(missingReServiceCodes)-1]
					missingReServiceCodes = missingReServiceCodes[:len(missingReServiceCodes)-1]
					codeFound = true
					break
				}
			}

			if !codeFound {
				suite.Fail("Unexpected service code", "unexpected ReService code: %s", string(serviceItem.ReService.Code))
			}
		}

		suite.Empty(missingReServiceCodes)
	})

	suite.Run("If we act on a shipment with a weight that has a 0 upper weight it should still work", func() {
		setupTestData()

		ghcDomesticTransitTime := models.GHCDomesticTransitTime{
			MaxDaysTransitTime: 12,
			WeightLbsLower:     0,
			WeightLbsUpper:     10000,
			DistanceMilesLower: 0,
			DistanceMilesUpper: 10000,
		}
		verrs, err := suite.DB().ValidateAndCreate(&ghcDomesticTransitTime)
		suite.Assert().False(verrs.HasAny())
		suite.NoError(err)

		// Let's also create a transit time object with a zero upper bound for weight (this can happen in the table).
		ghcDomesticTransitTime0LbsUpper := models.GHCDomesticTransitTime{
			MaxDaysTransitTime: 12,
			WeightLbsLower:     10001,
			WeightLbsUpper:     0,
			DistanceMilesLower: 0,
			DistanceMilesUpper: 10000,
		}
		verrs, err = suite.DB().ValidateAndCreate(&ghcDomesticTransitTime0LbsUpper)
		suite.Assert().False(verrs.HasAny())
		suite.NoError(err)

		// This is testing that the Required Delivery Date is calculated correctly.
		// In order for the Required Delivery Date to be calculated, the following conditions must be true:
		// 1. The shipment is moving to the APPROVED status
		// 2. The shipment must already have the following fields present:
		// ScheduledPickupDate, PrimeEstimatedWeight, PickupAddress, DestinationAddress
		// 3. The shipment must not already have a Required Delivery Date
		// Note that MakeMTOShipment will automatically add a Required Delivery Date if the ScheduledPickupDate
		// is present, therefore we need to use MakeMTOShipmentMinimal and add the Pickup and Destination addresses
		estimatedWeight := unit.Pound(11000)
		destinationAddress := factory.BuildAddress(suite.DB(), nil, []factory.Trait{factory.GetTraitAddress2})
		pickupAddress := factory.BuildAddress(suite.DB(), nil, nil)
		shipmentHeavy := factory.BuildMTOShipmentMinimal(suite.DB(), []factory.Customization{
			{
				Model:    mto,
				LinkOnly: true,
			},
			{
				Model: models.MTOShipment{
					ShipmentType:         models.MTOShipmentTypeHHG,
					ScheduledPickupDate:  &testdatagen.DateInsidePeakRateCycle,
					PrimeEstimatedWeight: &estimatedWeight,
					Status:               models.MTOShipmentStatusSubmitted,
				},
			},
			{
				Model:    pickupAddress,
				Type:     &factory.Addresses.PickupAddress,
				LinkOnly: true,
			},
			{
				Model:    destinationAddress,
				Type:     &factory.Addresses.DeliveryAddress,
				LinkOnly: true,
			},
		}, nil)
		shipmentHeavyEtag := etag.GenerateEtag(shipmentHeavy.UpdatedAt)

		_, err = updater.UpdateMTOShipmentStatus(suite.AppContextForTest(), shipmentHeavy.ID, status, nil, nil, shipmentHeavyEtag)
		suite.NoError(err)
		serviceItems := models.MTOServiceItems{}
		_ = suite.DB().All(&serviceItems)
		fetchedShipment := models.MTOShipment{}
		err = suite.DB().Find(&fetchedShipment, shipmentHeavy.ID)
		suite.NoError(err)
		// We also should have a required delivery date
		suite.NotNil(fetchedShipment.RequiredDeliveryDate)
	})

	suite.Run("Test that correct addresses are being used to calculate required delivery date", func() {
		setupTestData()
		appCtx := suite.AppContextForTest()

		ghcDomesticTransitTime0LbsUpper := models.GHCDomesticTransitTime{
			MaxDaysTransitTime: 12,
			WeightLbsLower:     10001,
			WeightLbsUpper:     0,
			DistanceMilesLower: 0,
			DistanceMilesUpper: 10000,
		}
		verrs, err := suite.DB().ValidateAndCreate(&ghcDomesticTransitTime0LbsUpper)
		suite.Assert().False(verrs.HasAny())
		suite.NoError(err)

		factory.FetchReServiceByCode(appCtx.DB(), models.ReServiceCodeDNPK)

		// This is testing that the Required Delivery Date is calculated correctly.
		// In order for the Required Delivery Date to be calculated, the following conditions must be true:
		// 1. The shipment is moving to the APPROVED status
		// 2. The shipment must already have the following fields present:
		// MTOShipmentTypeHHG: ScheduledPickupDate, PrimeEstimatedWeight, PickupAddress, DestinationAddress
		// MTOShipmentTypeHHGIntoNTS: ScheduledPickupDate, PrimeEstimatedWeight, PickupAddress, StorageFacility
		// MTOShipmentTypeHHGOutOfNTS: ScheduledPickupDate, NTSRecordedWeight, StorageFacility, DestinationAddress
		// 3. The shipment must not already have a Required Delivery Date
		// Note that MakeMTOShipment will automatically add a Required Delivery Date if the ScheduledPickupDate
		// is present, therefore we need to use MakeMTOShipmentMinimal and add the Pickup and Destination addresses
		estimatedWeight := unit.Pound(11000)

		destinationAddress := factory.BuildAddress(suite.DB(), nil, []factory.Trait{factory.GetTraitAddress4})
		pickupAddress := factory.BuildAddress(suite.DB(), nil, []factory.Trait{factory.GetTraitAddress3})
		storageFacility := factory.BuildStorageFacility(suite.DB(), nil, nil)

		hhgShipment := factory.BuildMTOShipmentMinimal(suite.DB(), []factory.Customization{
			{
				Model:    mto,
				LinkOnly: true,
			},
			{
				Model: models.MTOShipment{
					ShipmentType:         models.MTOShipmentTypeHHG,
					ScheduledPickupDate:  &testdatagen.DateInsidePeakRateCycle,
					PrimeEstimatedWeight: &estimatedWeight,
					Status:               models.MTOShipmentStatusSubmitted,
				},
			},
			{
				Model:    pickupAddress,
				Type:     &factory.Addresses.PickupAddress,
				LinkOnly: true,
			},
			{
				Model:    destinationAddress,
				Type:     &factory.Addresses.DeliveryAddress,
				LinkOnly: true,
			},
		}, nil)

		ntsShipment := factory.BuildMTOShipmentMinimal(suite.DB(), []factory.Customization{
			{
				Model:    mto,
				LinkOnly: true,
			},
			{
				Model: models.MTOShipment{
					ShipmentType:         models.MTOShipmentTypeHHGIntoNTS,
					ScheduledPickupDate:  &testdatagen.DateInsidePeakRateCycle,
					PrimeEstimatedWeight: &estimatedWeight,
					Status:               models.MTOShipmentStatusSubmitted,
				},
			},
			{
				Model:    storageFacility,
				LinkOnly: true,
			},
			{
				Model:    pickupAddress,
				Type:     &factory.Addresses.PickupAddress,
				LinkOnly: true,
			},
		}, nil)

		ntsrShipment := factory.BuildMTOShipmentMinimal(suite.DB(), []factory.Customization{
			{
				Model:    mto,
				LinkOnly: true,
			},
			{
				Model: models.MTOShipment{
					ShipmentType:        models.MTOShipmentTypeHHGOutOfNTS,
					ScheduledPickupDate: &testdatagen.DateInsidePeakRateCycle,
					NTSRecordedWeight:   &estimatedWeight,
					Status:              models.MTOShipmentStatusSubmitted,
				},
			},
			{
				Model:    storageFacility,
				LinkOnly: true,
			},
			{
				Model:    destinationAddress,
				Type:     &factory.Addresses.DeliveryAddress,
				LinkOnly: true,
			},
		}, nil)

		testCases := []struct {
			shipment            models.MTOShipment
			pickupLocation      *models.Address
			destinationLocation *models.Address
		}{
			{hhgShipment, hhgShipment.PickupAddress, hhgShipment.DestinationAddress},
			{ntsShipment, ntsShipment.PickupAddress, &ntsShipment.StorageFacility.Address},
			{ntsrShipment, &ntsrShipment.StorageFacility.Address, ntsrShipment.DestinationAddress},
		}

		for _, testCase := range testCases {
			shipmentEtag := etag.GenerateEtag(testCase.shipment.UpdatedAt)
			_, err = updater.UpdateMTOShipmentStatus(appCtx, testCase.shipment.ID, status, nil, nil, shipmentEtag)
			suite.NoError(err)

			fetchedShipment := models.MTOShipment{}
			err = suite.DB().Find(&fetchedShipment, testCase.shipment.ID)
			suite.NoError(err)
			// We also should have a required delivery date
			suite.NotNil(fetchedShipment.RequiredDeliveryDate)
			// Check that TransitDistance was called with the correct addresses
			suite.Equal(testCase.pickupLocation.PostalCode, TransitDistancePickupArg)
			suite.Equal(testCase.destinationLocation.PostalCode, TransitDistanceDestinationArg)
		}
	})

	suite.Run("Test that we are properly adding days to Alaska shipments", func() {
		reContract := testdatagen.FetchOrMakeReContract(suite.DB(), testdatagen.Assertions{})
		testdatagen.FetchOrMakeReContractYear(suite.DB(), testdatagen.Assertions{
			ReContractYear: models.ReContractYear{
				Contract:             reContract,
				ContractID:           reContract.ID,
				StartDate:            time.Now(),
				EndDate:              time.Now().Add(time.Hour * 12),
				Escalation:           1.0,
				EscalationCompounded: 1.0,
			},
		})
		move := factory.BuildAvailableToPrimeMove(suite.DB(), nil, nil)
		appCtx := suite.AppContextForTest()

		ghcDomesticTransitTime0LbsUpper := models.GHCDomesticTransitTime{
			MaxDaysTransitTime: 12,
			WeightLbsLower:     10001,
			WeightLbsUpper:     0,
			DistanceMilesLower: 0,
			DistanceMilesUpper: 10000,
		}
		verrs, err := suite.DB().ValidateAndCreate(&ghcDomesticTransitTime0LbsUpper)
		suite.Assert().False(verrs.HasAny())
		suite.NoError(err)

		conusAddress := factory.BuildAddress(suite.DB(), nil, []factory.Trait{factory.GetTraitAddress2})
		zone1Address := factory.BuildAddress(suite.DB(), nil, []factory.Trait{factory.GetTraitAddressAKZone1})
		zone2Address := factory.BuildAddress(suite.DB(), nil, []factory.Trait{factory.GetTraitAddressAKZone2})
		zone3Address := factory.BuildAddress(suite.DB(), nil, []factory.Trait{factory.GetTraitAddressAKZone3})
		zone4Address := factory.BuildAddress(suite.DB(), nil, []factory.Trait{factory.GetTraitAddressAKZone4})

		estimatedWeight := unit.Pound(11000)

		testCases10Days := []struct {
			pickupLocation      models.Address
			destinationLocation models.Address
		}{
			{conusAddress, zone1Address},
			{conusAddress, zone2Address},
			{zone1Address, conusAddress},
			{zone2Address, conusAddress},
		}
		// adding 22 days; ghcDomesticTransitTime0LbsUpper.MaxDaysTransitTime is 12, plus 10 for Zones 1 and 2
		rdd10DaysDate := testdatagen.DateInsidePeakRateCycle.AddDate(0, 0, 22)
		for _, testCase := range testCases10Days {
			shipment := factory.BuildMTOShipmentMinimal(suite.DB(), []factory.Customization{
				{
					Model:    move,
					LinkOnly: true,
				},
				{
					Model: models.MTOShipment{
						ShipmentType:         models.MTOShipmentTypeHHG,
						ScheduledPickupDate:  &testdatagen.DateInsidePeakRateCycle,
						PrimeEstimatedWeight: &estimatedWeight,
						Status:               models.MTOShipmentStatusSubmitted,
					},
				},
				{
					Model:    testCase.pickupLocation,
					Type:     &factory.Addresses.PickupAddress,
					LinkOnly: true,
				},
				{
					Model:    testCase.destinationLocation,
					Type:     &factory.Addresses.DeliveryAddress,
					LinkOnly: true,
				},
			}, nil)
			shipmentEtag := etag.GenerateEtag(shipment.UpdatedAt)
			_, err = updater.UpdateMTOShipmentStatus(appCtx, shipment.ID, status, nil, nil, shipmentEtag)
			suite.NoError(err)

			fetchedShipment := models.MTOShipment{}
			err = suite.DB().Find(&fetchedShipment, shipment.ID)
			suite.NoError(err)
			suite.NotNil(fetchedShipment.RequiredDeliveryDate)
			suite.Equal(rdd10DaysDate.Format(time.RFC3339), fetchedShipment.RequiredDeliveryDate.Format(time.RFC3339))
		}

		testCases20Days := []struct {
			pickupLocation      models.Address
			destinationLocation models.Address
		}{
			{conusAddress, zone3Address},
			{conusAddress, zone4Address},
			{zone3Address, conusAddress},
			{zone4Address, conusAddress},
		}
		// adding 32 days; ghcDomesticTransitTime0LbsUpper.MaxDaysTransitTime is 12, plus 20 for Zones 3 and 4
		rdd20DaysDate := testdatagen.DateInsidePeakRateCycle.AddDate(0, 0, 32)
		for _, testCase := range testCases20Days {
			shipment := factory.BuildMTOShipmentMinimal(suite.DB(), []factory.Customization{
				{
					Model:    move,
					LinkOnly: true,
				},
				{
					Model: models.MTOShipment{
						ShipmentType:         models.MTOShipmentTypeHHG,
						ScheduledPickupDate:  &testdatagen.DateInsidePeakRateCycle,
						PrimeEstimatedWeight: &estimatedWeight,
						Status:               models.MTOShipmentStatusSubmitted,
					},
				},
				{
					Model:    testCase.pickupLocation,
					Type:     &factory.Addresses.PickupAddress,
					LinkOnly: true,
				},
				{
					Model:    testCase.destinationLocation,
					Type:     &factory.Addresses.DeliveryAddress,
					LinkOnly: true,
				},
			}, nil)
			shipmentEtag := etag.GenerateEtag(shipment.UpdatedAt)
			_, err = updater.UpdateMTOShipmentStatus(appCtx, shipment.ID, status, nil, nil, shipmentEtag)
			suite.NoError(err)

			fetchedShipment := models.MTOShipment{}
			err = suite.DB().Find(&fetchedShipment, shipment.ID)
			suite.NoError(err)
			suite.NotNil(fetchedShipment.RequiredDeliveryDate)
			fmt.Println("fetchedShipment.RequiredDeliveryDate")
			fmt.Println(fetchedShipment.RequiredDeliveryDate)
			suite.Equal(rdd20DaysDate.Format(time.RFC3339), fetchedShipment.RequiredDeliveryDate.Format(time.RFC3339))
		}
	})

	suite.Run("Update RDD on UB Shipment on status change", func() {
		reContract := testdatagen.FetchOrMakeReContract(suite.DB(), testdatagen.Assertions{})
		testdatagen.FetchOrMakeReContractYear(suite.DB(), testdatagen.Assertions{
			ReContractYear: models.ReContractYear{
				Contract:             reContract,
				ContractID:           reContract.ID,
				StartDate:            time.Now(),
				EndDate:              time.Now().Add(time.Hour * 12),
				Escalation:           1.0,
				EscalationCompounded: 1.0,
			},
		})
		move := factory.BuildAvailableToPrimeMove(suite.DB(), nil, nil)
		appCtx := suite.AppContextForTest()

		ghcDomesticTransitTime0LbsUpper := models.GHCDomesticTransitTime{
			MaxDaysTransitTime: 12,
			WeightLbsLower:     10001,
			WeightLbsUpper:     0,
			DistanceMilesLower: 0,
			DistanceMilesUpper: 10000,
		}
		verrs, err := suite.DB().ValidateAndCreate(&ghcDomesticTransitTime0LbsUpper)
		suite.Assert().False(verrs.HasAny())
		suite.NoError(err)

		conusAddress := factory.BuildAddress(suite.DB(), nil, []factory.Trait{factory.GetTraitAddress2})
		zone1Address := factory.BuildAddress(suite.DB(), nil, []factory.Trait{factory.GetTraitAddressAKZone1})
		estimatedWeight := unit.Pound(11000)
		shipment := factory.BuildMTOShipmentMinimal(suite.DB(), []factory.Customization{
			{
				Model:    move,
				LinkOnly: true,
			},
			{
				Model: models.MTOShipment{
					ShipmentType:         models.MTOShipmentTypeUnaccompaniedBaggage,
					ScheduledPickupDate:  &testdatagen.DateInsidePeakRateCycle,
					PrimeEstimatedWeight: &estimatedWeight,
					Status:               models.MTOShipmentStatusSubmitted,
				},
			},
			{
				Model:    conusAddress,
				Type:     &factory.Addresses.PickupAddress,
				LinkOnly: true,
			},
			{
				Model:    zone1Address,
				Type:     &factory.Addresses.DeliveryAddress,
				LinkOnly: true,
			},
		}, nil)
		shipmentEtag := etag.GenerateEtag(shipment.UpdatedAt)
		mtoShipment, err := updater.UpdateMTOShipmentStatus(appCtx, shipment.ID, status, nil, nil, shipmentEtag)
		suite.NoError(err)
		suite.NotNil(mtoShipment.RequiredDeliveryDate)
		suite.False(mtoShipment.RequiredDeliveryDate.IsZero())
	})

	suite.Run("Cannot set SUBMITTED status on shipment via UpdateMTOShipmentStatus", func() {
		setupTestData()

		// The only time a shipment gets set to the SUBMITTED status is when it is created, whether by the customer
		// or the Prime. This happens in the internal and prime API in the CreateMTOShipmentHandler. In that case,
		// the handlers will call ShipmentRouter.Submit().
		eTag = etag.GenerateEtag(draftShipment.UpdatedAt)
		_, err := updater.UpdateMTOShipmentStatus(suite.AppContextForTest(), draftShipment.ID, "SUBMITTED", nil, nil, eTag)

		suite.Error(err)
		suite.IsType(ConflictStatusError{}, err)

		err = suite.DB().Find(&draftShipment, draftShipment.ID)

		suite.NoError(err)
		suite.EqualValues(models.MTOShipmentStatusDraft, draftShipment.Status)
	})

	suite.Run("Rejecting a shipment in SUBMITTED status with a rejection reason should return no error", func() {
		setupTestData()

		eTag = etag.GenerateEtag(shipment2.UpdatedAt)
		rejectionReason := "Rejection reason"
		returnedShipment, err := updater.UpdateMTOShipmentStatus(suite.AppContextForTest(), shipment2.ID, "REJECTED", &rejectionReason, nil, eTag)

		suite.NoError(err)
		suite.NotNil(returnedShipment)

		err = suite.DB().Find(&shipment2, shipment2.ID)

		suite.NoError(err)
		suite.EqualValues(models.MTOShipmentStatusRejected, shipment2.Status)
		suite.Equal(&rejectionReason, shipment2.RejectionReason)
	})

	suite.Run("Rejecting a shipment with no rejection reason returns an InvalidInputError", func() {
		setupTestData()

		eTag = etag.GenerateEtag(shipment3.UpdatedAt)
		_, err := updater.UpdateMTOShipmentStatus(suite.AppContextForTest(), shipment3.ID, "REJECTED", nil, nil, eTag)

		suite.Error(err)
		suite.IsType(apperror.InvalidInputError{}, err)
	})

	suite.Run("Rejecting a shipment in APPROVED status returns a ConflictStatusError", func() {
		setupTestData()

		eTag = etag.GenerateEtag(approvedShipment.UpdatedAt)
		rejectionReason := "Rejection reason"
		_, err := updater.UpdateMTOShipmentStatus(suite.AppContextForTest(), approvedShipment.ID, "REJECTED", &rejectionReason, nil, eTag)

		suite.Error(err)
		suite.IsType(ConflictStatusError{}, err)
	})

	suite.Run("Approving a shipment in REJECTED status returns a ConflictStatusError", func() {
		setupTestData()

		eTag = etag.GenerateEtag(rejectedShipment.UpdatedAt)
		_, err := updater.UpdateMTOShipmentStatus(suite.AppContextForTest(), rejectedShipment.ID, "APPROVED", nil, nil, eTag)

		suite.Error(err)
		suite.IsType(ConflictStatusError{}, err)
	})

	suite.Run("Passing in a stale identifier returns a PreconditionFailedError", func() {
		setupTestData()

		staleETag := etag.GenerateEtag(time.Now())

		_, err := updater.UpdateMTOShipmentStatus(suite.AppContextForTest(), shipment4.ID, "APPROVED", nil, nil, staleETag)

		suite.Error(err)
		suite.IsType(apperror.PreconditionFailedError{}, err)
	})

	suite.Run("Passing in an invalid status returns a ConflictStatus error", func() {
		setupTestData()

		eTag = etag.GenerateEtag(shipment4.UpdatedAt)

		_, err := updater.UpdateMTOShipmentStatus(suite.AppContextForTest(), shipment4.ID, "invalid", nil, nil, eTag)

		suite.Error(err)
		suite.IsType(ConflictStatusError{}, err)
	})

	suite.Run("Passing in a bad shipment id returns a Not Found error", func() {
		setupTestData()

		badShipmentID := uuid.FromStringOrNil("424d930b-cf8d-4c10-8059-be8a25ba952a")

		_, err := updater.UpdateMTOShipmentStatus(suite.AppContextForTest(), badShipmentID, "APPROVED", nil, nil, eTag)

		suite.Error(err)
		suite.IsType(apperror.NotFoundError{}, err)
	})

	suite.Run("Changing to APPROVED status records approved_date", func() {
		setupTestData()

		shipment5 := factory.BuildMTOShipment(suite.DB(), []factory.Customization{
			{
				Model:    mto,
				LinkOnly: true,
			},
			{
				Model: models.MTOShipment{
					Status: models.MTOShipmentStatusSubmitted,
				},
			},
		}, nil)
		eTag = etag.GenerateEtag(shipment5.UpdatedAt)

		suite.Nil(shipment5.ApprovedDate)

		_, err := updater.UpdateMTOShipmentStatus(suite.AppContextForTest(), shipment5.ID, models.MTOShipmentStatusApproved, nil, nil, eTag)

		suite.NoError(err)
		suite.NoError(suite.DB().Find(&shipment5, shipment5.ID))
		suite.Equal(models.MTOShipmentStatusApproved, shipment5.Status)
		suite.NotNil(shipment5.ApprovedDate)
	})

	suite.Run("Changing to a non-APPROVED status does not record approved_date", func() {
		setupTestData()

		shipment6 := factory.BuildMTOShipment(suite.DB(), []factory.Customization{
			{
				Model:    mto,
				LinkOnly: true,
			},
			{
				Model: models.MTOShipment{
					Status: models.MTOShipmentStatusSubmitted,
				},
			},
		}, nil)

		eTag = etag.GenerateEtag(shipment6.UpdatedAt)
		rejectionReason := "reason"

		suite.Nil(shipment6.ApprovedDate)

		_, err := updater.UpdateMTOShipmentStatus(suite.AppContextForTest(), shipment6.ID, models.MTOShipmentStatusRejected, &rejectionReason, nil, eTag)

		suite.NoError(err)
		suite.NoError(suite.DB().Find(&shipment6, shipment6.ID))
		suite.Equal(models.MTOShipmentStatusRejected, shipment6.Status)
		suite.Nil(shipment6.ApprovedDate)
	})

	suite.Run("When move is not yet approved, cannot approve shipment", func() {
		setupTestData()

		submittedMTO := factory.BuildMoveWithShipment(suite.DB(), nil, nil)
		mtoShipment := submittedMTO.MTOShipments[0]
		eTag = etag.GenerateEtag(mtoShipment.UpdatedAt)

		updatedShipment, err := updater.UpdateMTOShipmentStatus(suite.AppContextForTest(), mtoShipment.ID, models.MTOShipmentStatusApproved, nil, nil, eTag)
		suite.NoError(suite.DB().Find(&mtoShipment, mtoShipment.ID))

		suite.Nil(updatedShipment)
		suite.Equal(models.MTOShipmentStatusSubmitted, mtoShipment.Status)
		suite.Error(err)
		suite.IsType(apperror.ConflictError{}, err)
		suite.Contains(
			err.Error(),
			fmt.Sprintf(
				"Cannot approve a shipment if the move status isn't %s or %s, or if it isn't a PPM shipment with a move status of %s. The current status for the move with ID %s is %s",
				models.MoveStatusAPPROVED,
				models.MoveStatusAPPROVALSREQUESTED,
				models.MoveStatusNeedsServiceCounseling,
				submittedMTO.ID,
				submittedMTO.Status,
			),
		)
	})

	suite.Run("An approved shipment can change to CANCELLATION_REQUESTED", func() {
		setupTestData()

		approvedShipment2 := factory.BuildMTOShipment(suite.DB(), []factory.Customization{
			{
				Model:    factory.BuildAvailableToPrimeMove(suite.DB(), nil, nil),
				LinkOnly: true,
			},
			{
				Model: models.MTOShipment{
					Status: models.MTOShipmentStatusApproved,
				},
			},
		}, nil)
		eTag = etag.GenerateEtag(approvedShipment2.UpdatedAt)

		updatedShipment, err := updater.UpdateMTOShipmentStatus(
			suite.AppContextForTest(), approvedShipment2.ID, models.MTOShipmentStatusCancellationRequested, nil, nil, eTag)
		suite.NoError(suite.DB().Find(&approvedShipment2, approvedShipment2.ID))

		suite.NoError(err)
		suite.NotNil(updatedShipment)
		suite.Equal(models.MTOShipmentStatusCancellationRequested, updatedShipment.Status)
		suite.Equal(models.MTOShipmentStatusCancellationRequested, approvedShipment2.Status)
	})

	suite.Run("A CANCELLATION_REQUESTED shipment can change to CANCELED", func() {
		setupTestData()

		cancellationRequestedShipment := factory.BuildMTOShipment(suite.DB(), []factory.Customization{
			{
				Model:    factory.BuildAvailableToPrimeMove(suite.DB(), nil, nil),
				LinkOnly: true,
			},
			{
				Model: models.MTOShipment{
					Status: models.MTOShipmentStatusCancellationRequested,
				},
			},
		}, nil)
		eTag = etag.GenerateEtag(cancellationRequestedShipment.UpdatedAt)

		updatedShipment, err := updater.UpdateMTOShipmentStatus(
			suite.AppContextForTest(), cancellationRequestedShipment.ID, models.MTOShipmentStatusCanceled, nil, nil, eTag)
		suite.NoError(suite.DB().Find(&cancellationRequestedShipment, cancellationRequestedShipment.ID))

		suite.NoError(err)
		suite.NotNil(updatedShipment)
		suite.Equal(models.MTOShipmentStatusCanceled, updatedShipment.Status)
		suite.Equal(models.MTOShipmentStatusCanceled, cancellationRequestedShipment.Status)
	})

	suite.Run("An APPROVED shipment CANNOT change to CANCELED - ERROR", func() {
		setupTestData()

		eTag = etag.GenerateEtag(approvedShipment.UpdatedAt)

		updatedShipment, err := updater.UpdateMTOShipmentStatus(
			suite.AppContextForTest(), approvedShipment.ID, models.MTOShipmentStatusCanceled, nil, nil, eTag)
		suite.NoError(suite.DB().Find(&approvedShipment, approvedShipment.ID))

		suite.Error(err)
		suite.Nil(updatedShipment)
		suite.IsType(ConflictStatusError{}, err)
		suite.Equal(models.MTOShipmentStatusApproved, approvedShipment.Status)
	})

	suite.Run("An APPROVED shipment CAN change to Diversion Requested", func() {
		setupTestData()

		shipmentToDivert := factory.BuildMTOShipment(suite.DB(), []factory.Customization{
			{
				Model:    mto,
				LinkOnly: true,
			},
			{
				Model: models.MTOShipment{
					Status: models.MTOShipmentStatusApproved,
				},
			},
		}, nil)
		eTag = etag.GenerateEtag(shipmentToDivert.UpdatedAt)

		diversionReason := "Test reason"
		_, err := updater.UpdateMTOShipmentStatus(
			suite.AppContextForTest(), shipmentToDivert.ID, models.MTOShipmentStatusDiversionRequested, nil, &diversionReason, eTag)
		suite.NoError(suite.DB().Find(&shipmentToDivert, shipmentToDivert.ID))

		suite.NoError(err)
		suite.Equal(models.MTOShipmentStatusDiversionRequested, shipmentToDivert.Status)
	})

	suite.Run("A diversion or diverted shipment can change to APPROVED", func() {
		setupTestData()
		diversionReason := "Test reason"

		// a diversion or diverted shipment is when the PRIME sets the diversion field to true
		// the status must also be in diversion requested status to be approvable as well
		diversionRequestedShipment := factory.BuildMTOShipment(suite.DB(), []factory.Customization{
			{
				Model:    factory.BuildAvailableToPrimeMove(suite.DB(), nil, nil),
				LinkOnly: true,
			},
			{
				Model: models.MTOShipment{
					Status:          models.MTOShipmentStatusDiversionRequested,
					Diversion:       true,
					DiversionReason: &diversionReason,
				},
			},
		}, nil)
		eTag = etag.GenerateEtag(diversionRequestedShipment.UpdatedAt)

		updatedShipment, err := updater.UpdateMTOShipmentStatus(
			suite.AppContextForTest(), diversionRequestedShipment.ID, models.MTOShipmentStatusApproved, nil, nil, eTag)

		suite.NoError(err)
		suite.NotNil(updatedShipment)
		suite.Equal(models.MTOShipmentStatusApproved, updatedShipment.Status)

		var shipmentServiceItems models.MTOServiceItems
		err = suite.DB().Where("mto_shipment_id = $1", updatedShipment.ID).All(&shipmentServiceItems)
		suite.NoError(err)
		suite.Len(shipmentServiceItems, 0, "should not have created shipment level service items for diversion shipment after approving")
	})
}

func (suite *MTOShipmentServiceSuite) TestMTOShipmentsMTOAvailableToPrime() {
	now := time.Now()
	waf := entitlements.NewWeightAllotmentFetcher()

	hide := false
	var primeShipment models.MTOShipment
	var nonPrimeShipment models.MTOShipment
	var hiddenPrimeShipment models.MTOShipment

	setupTestData := func() {
		primeShipment = factory.BuildMTOShipment(suite.DB(), []factory.Customization{
			{
				Model: models.Move{
					AvailableToPrimeAt: &now,
					ApprovedAt:         &now,
				},
			},
		}, nil)
		nonPrimeShipment = factory.BuildMTOShipmentMinimal(suite.DB(), nil, nil)
		hiddenPrimeShipment = factory.BuildMTOShipment(suite.DB(), []factory.Customization{
			{
				Model: models.Move{
					AvailableToPrimeAt: &now,
					ApprovedAt:         &now,
					Show:               &hide,
				},
			},
		}, nil)
	}

	builder := query.NewQueryBuilder()
	fetcher := fetch.NewFetcher(builder)
	planner := &mocks.Planner{}
	moveRouter := moveservices.NewMoveRouter(transportationoffice.NewTransportationOfficesFetcher())
	moveWeights := moveservices.NewMoveWeights(NewShipmentReweighRequester(), waf)
	mockShipmentRecalculator := mockservices.PaymentRequestShipmentRecalculator{}
	mockShipmentRecalculator.On("ShipmentRecalculatePaymentRequest",
		mock.AnythingOfType("*appcontext.appContext"),
		mock.AnythingOfType("uuid.UUID"),
	).Return(&models.PaymentRequests{}, nil)
	mockSender := setUpMockNotificationSender()
	addressUpdater := address.NewAddressUpdater()
	addressCreator := address.NewAddressCreator()

	updater := NewMTOShipmentUpdater(builder, fetcher, planner, moveRouter, moveWeights, mockSender, &mockShipmentRecalculator, addressUpdater, addressCreator)

	suite.Run("Shipment exists and is available to Prime - success", func() {
		setupTestData()

		isAvailable, err := updater.MTOShipmentsMTOAvailableToPrime(suite.AppContextForTest(), primeShipment.ID)
		suite.True(isAvailable)
		suite.NoError(err)

		// Verify that shipment recalculate was handled correctly
		mockShipmentRecalculator.AssertNotCalled(suite.T(), "ShipmentRecalculatePaymentRequest", mock.Anything, mock.Anything)
	})

	suite.Run("Shipment exists but is not available to Prime - failure", func() {
		setupTestData()

		isAvailable, err := updater.MTOShipmentsMTOAvailableToPrime(suite.AppContextForTest(), nonPrimeShipment.ID)
		suite.False(isAvailable)
		suite.Error(err)
		suite.IsType(apperror.NotFoundError{}, err)
		suite.Contains(err.Error(), nonPrimeShipment.ID.String())

		// Verify that shipment recalculate was handled correctly
		mockShipmentRecalculator.AssertNotCalled(suite.T(), "ShipmentRecalculatePaymentRequest", mock.Anything, mock.Anything)
	})

	suite.Run("Shipment exists, is available, but move is disabled - failure", func() {
		setupTestData()

		isAvailable, err := updater.MTOShipmentsMTOAvailableToPrime(suite.AppContextForTest(), hiddenPrimeShipment.ID)
		suite.False(isAvailable)
		suite.Error(err)
		suite.IsType(apperror.NotFoundError{}, err)
		suite.Contains(err.Error(), hiddenPrimeShipment.ID.String())

		// Verify that shipment recalculate was handled correctly
		mockShipmentRecalculator.AssertNotCalled(suite.T(), "ShipmentRecalculatePaymentRequest", mock.Anything, mock.Anything)
	})

	suite.Run("Shipment does not exist - failure", func() {
		setupTestData()

		badUUID := uuid.FromStringOrNil("00000000-0000-0000-0000-000000000001")
		isAvailable, err := updater.MTOShipmentsMTOAvailableToPrime(suite.AppContextForTest(), badUUID)
		suite.False(isAvailable)
		suite.Error(err)
		suite.IsType(apperror.NotFoundError{}, err)
		suite.Contains(err.Error(), badUUID.String())

		// Verify that shipment recalculate was handled correctly
		mockShipmentRecalculator.AssertNotCalled(suite.T(), "ShipmentRecalculatePaymentRequest", mock.Anything, mock.Anything)
	})
}

func (suite *MTOShipmentServiceSuite) TestUpdateShipmentEstimatedWeightMoveExcessWeight() {
	builder := query.NewQueryBuilder()
	fetcher := fetch.NewFetcher(builder)
	planner := &mocks.Planner{}
	waf := entitlements.NewWeightAllotmentFetcher()

	moveRouter := moveservices.NewMoveRouter(transportationoffice.NewTransportationOfficesFetcher())
	moveWeights := moveservices.NewMoveWeights(NewShipmentReweighRequester(), waf)
	mockShipmentRecalculator := mockservices.PaymentRequestShipmentRecalculator{}
	mockShipmentRecalculator.On("ShipmentRecalculatePaymentRequest",
		mock.AnythingOfType("*appcontext.appContext"),
		mock.AnythingOfType("uuid.UUID"),
	).Return(&models.PaymentRequests{}, nil)
	mockSender := setUpMockNotificationSender()
	addressUpdater := address.NewAddressUpdater()
	addressCreator := address.NewAddressCreator()
	mtoShipmentUpdaterPrime := NewPrimeMTOShipmentUpdater(builder, fetcher, planner, moveRouter, moveWeights, mockSender, &mockShipmentRecalculator, addressUpdater, addressCreator)

	suite.Run("Updates to estimated weight change max billable weight", func() {
		now := time.Now()
		pickupDate := now.AddDate(0, 0, 10)

		primeShipment := factory.BuildMTOShipmentMinimal(suite.DB(), []factory.Customization{
			{
				Model: models.MTOShipment{
					Status:              models.MTOShipmentStatusApproved,
					ApprovedDate:        &now,
					ScheduledPickupDate: &pickupDate,
				},
			},
			{
				Model: models.Move{
					AvailableToPrimeAt: &now,
					ApprovedAt:         &now,
					Status:             models.MoveStatusAPPROVED,
				},
			},
		}, nil)

		suite.Equal(8000, *primeShipment.MoveTaskOrder.Orders.Entitlement.AuthorizedWeight())

		estimatedWeight := unit.Pound(1234)
		primeShipment.Status = ""
		primeShipment.PrimeEstimatedWeight = &estimatedWeight

		session := auth.Session{}
		_, err := mtoShipmentUpdaterPrime.UpdateMTOShipment(suite.AppContextWithSessionForTest(&session), &primeShipment, etag.GenerateEtag(primeShipment.UpdatedAt), "test")
		suite.NoError(err)

		err = suite.DB().Reload(primeShipment.MoveTaskOrder.Orders.Entitlement)
		suite.NoError(err)

		estimatedWeight110 := int(math.Round(float64(*primeShipment.PrimeEstimatedWeight) * 1.10))
		suite.Equal(estimatedWeight110, *primeShipment.MoveTaskOrder.Orders.Entitlement.AuthorizedWeight())
	})

	suite.Run("Updating the shipment estimated weight will flag excess weight on the move and transitions move status", func() {
		now := time.Now()
		pickupDate := now.AddDate(0, 0, 10)

		primeShipment := factory.BuildMTOShipmentMinimal(suite.DB(), []factory.Customization{
			{
				Model: models.MTOShipment{
					Status:              models.MTOShipmentStatusApproved,
					ApprovedDate:        &now,
					ScheduledPickupDate: &pickupDate,
				},
			},
			{
				Model: models.Move{
					AvailableToPrimeAt: &now,
					ApprovedAt:         &now,
					Status:             models.MoveStatusAPPROVED,
				},
			},
		}, nil)
		estimatedWeight := unit.Pound(7200)
		// there is a validator check about updating the status
		primeShipment.Status = ""
		primeShipment.PrimeEstimatedWeight = &estimatedWeight

		suite.Nil(primeShipment.MoveTaskOrder.ExcessWeightQualifiedAt)
		suite.Equal(models.MoveStatusAPPROVED, primeShipment.MoveTaskOrder.Status)

		session := auth.Session{}
		_, err := mtoShipmentUpdaterPrime.UpdateMTOShipment(suite.AppContextWithSessionForTest(&session), &primeShipment, etag.GenerateEtag(primeShipment.UpdatedAt), "test")
		suite.NoError(err)

		err = suite.DB().Reload(&primeShipment.MoveTaskOrder)
		suite.NoError(err)

		suite.NotNil(primeShipment.MoveTaskOrder.ExcessWeightQualifiedAt)
		suite.Equal(models.MoveStatusAPPROVALSREQUESTED, primeShipment.MoveTaskOrder.Status)

		// Verify that shipment recalculate was handled correctly
		mockShipmentRecalculator.AssertNotCalled(suite.T(), "ShipmentRecalculatePaymentRequest", mock.Anything, mock.Anything)
	})

	suite.Run("Skips calling check excess weight if estimated weight was not provided in request", func() {
		moveWeights := &mockservices.MoveWeights{}
		mockSender := setUpMockNotificationSender()
		addressUpdater := address.NewAddressUpdater()

		mockedUpdater := NewPrimeMTOShipmentUpdater(builder, fetcher, planner, moveRouter, moveWeights, mockSender, &mockShipmentRecalculator, addressUpdater, addressCreator)

		now := time.Now()
		pickupDate := now.AddDate(0, 0, 10)
		primeShipment := factory.BuildMTOShipmentMinimal(suite.DB(), []factory.Customization{
			{
				Model: models.MTOShipment{
					Status:              models.MTOShipmentStatusApproved,
					ApprovedDate:        &now,
					ScheduledPickupDate: &pickupDate,
				},
			},
			{
				Model: models.Move{
					AvailableToPrimeAt: &now,
					ApprovedAt:         &now,
				},
			},
		}, nil)
		// there is a validator check about updating the status
		primeShipment.Status = ""
		actualWeight := unit.Pound(7200)
		primeShipment.PrimeActualWeight = &actualWeight

		moveWeights.On("CheckAutoReweigh", mock.AnythingOfType("*appcontext.appContext"), primeShipment.MoveTaskOrderID, mock.AnythingOfType("*models.MTOShipment")).Return(models.MTOShipments{}, nil)

		suite.Nil(primeShipment.MoveTaskOrder.ExcessWeightQualifiedAt)

		session := auth.Session{}
		_, err := mockedUpdater.UpdateMTOShipment(suite.AppContextWithSessionForTest(&session), &primeShipment, etag.GenerateEtag(primeShipment.UpdatedAt), "test")
		suite.NoError(err)

		moveWeights.AssertNotCalled(suite.T(), "CheckExcessWeight")

		// Verify that shipment recalculate was handled correctly
		mockShipmentRecalculator.AssertNotCalled(suite.T(), "ShipmentRecalculatePaymentRequest", mock.Anything, mock.Anything)
	})

	suite.Run("Skips calling check excess weight if the updated estimated weight matches the db value", func() {
		moveWeights := &mockservices.MoveWeights{}
		mockSender := setUpMockNotificationSender()
		addressUpdater := address.NewAddressUpdater()

		mockedUpdater := NewPrimeMTOShipmentUpdater(builder, fetcher, planner, moveRouter, moveWeights, mockSender, &mockShipmentRecalculator, addressUpdater, addressCreator)

		now := time.Now()
		pickupDate := now.AddDate(0, 0, 10)
		estimatedWeight := unit.Pound(7200)
		primeShipment := factory.BuildMTOShipmentMinimal(suite.DB(), []factory.Customization{
			{
				Model: models.MTOShipment{
					Status:               models.MTOShipmentStatusApproved,
					ApprovedDate:         &now,
					ScheduledPickupDate:  &pickupDate,
					PrimeEstimatedWeight: &estimatedWeight,
				},
			},
			{
				Model: models.Move{
					AvailableToPrimeAt: &now,
					ApprovedAt:         &now,
				},
			},
		}, nil)
		// there is a validator check about updating the status
		primeShipment.Status = ""
		primeShipment.PrimeEstimatedWeight = &estimatedWeight

		suite.Nil(primeShipment.MoveTaskOrder.ExcessWeightQualifiedAt)

		session := auth.Session{}
		_, err := mockedUpdater.UpdateMTOShipment(suite.AppContextWithSessionForTest(&session), &primeShipment, etag.GenerateEtag(primeShipment.UpdatedAt), "test")
		suite.Error(err)
		suite.Contains(err.Error(), "cannot be updated after initial estimation")

		moveWeights.AssertNotCalled(suite.T(), "CheckExcessWeight")

		// Verify that shipment recalculate was handled correctly
		mockShipmentRecalculator.AssertNotCalled(suite.T(), "ShipmentRecalculatePaymentRequest", mock.Anything, mock.Anything)
	})
}

func (suite *MTOShipmentServiceSuite) TestUpdateShipmentActualWeightAutoReweigh() {
	builder := query.NewQueryBuilder()
	waf := entitlements.NewWeightAllotmentFetcher()

	fetcher := fetch.NewFetcher(builder)
	planner := &mocks.Planner{}
	moveRouter := moveservices.NewMoveRouter(transportationoffice.NewTransportationOfficesFetcher())
	moveWeights := moveservices.NewMoveWeights(NewShipmentReweighRequester(), waf)
	mockShipmentRecalculator := mockservices.PaymentRequestShipmentRecalculator{}
	mockShipmentRecalculator.On("ShipmentRecalculatePaymentRequest",
		mock.AnythingOfType("*appcontext.appContext"),
		mock.AnythingOfType("uuid.UUID"),
	).Return(&models.PaymentRequests{}, nil)
	mockSender := setUpMockNotificationSender()
	addressUpdater := address.NewAddressUpdater()
	addressCreator := address.NewAddressCreator()
	mtoShipmentUpdaterPrime := NewPrimeMTOShipmentUpdater(builder, fetcher, planner, moveRouter, moveWeights, mockSender, &mockShipmentRecalculator, addressUpdater, addressCreator)

	suite.Run("Updating the shipment actual weight within weight allowance creates reweigh requests for", func() {
		now := time.Now()
		pickupDate := now.AddDate(0, 0, 10)

		primeShipment := factory.BuildMTOShipmentMinimal(suite.DB(), []factory.Customization{
			{
				Model: models.MTOShipment{
					Status:              models.MTOShipmentStatusApproved,
					ApprovedDate:        &now,
					ScheduledPickupDate: &pickupDate,
				},
			},
			{
				Model: models.Move{
					AvailableToPrimeAt: &now,
					ApprovedAt:         &now,
					Status:             models.MoveStatusAPPROVED,
				},
			},
		}, nil)
		actualWeight := unit.Pound(7200)
		// there is a validator check about updating the status
		primeShipment.Status = ""
		primeShipment.PrimeActualWeight = &actualWeight

		session := auth.Session{}
		_, err := mtoShipmentUpdaterPrime.UpdateMTOShipment(suite.AppContextWithSessionForTest(&session), &primeShipment, etag.GenerateEtag(primeShipment.UpdatedAt), "test")
		suite.NoError(err)

		err = suite.DB().Eager("Reweigh").Reload(&primeShipment)
		suite.NoError(err)

		suite.NotNil(primeShipment.Reweigh)
		suite.Equal(primeShipment.ID.String(), primeShipment.Reweigh.ShipmentID.String())
		suite.NotNil(primeShipment.Reweigh.RequestedAt)
		suite.Equal(models.ReweighRequesterSystem, primeShipment.Reweigh.RequestedBy)

		// Verify that shipment recalculate was handled correctly
		mockShipmentRecalculator.AssertNotCalled(suite.T(), "ShipmentRecalculatePaymentRequest", mock.Anything, mock.Anything)
	})

	suite.Run("Skips calling check auto reweigh if actual weight was not provided in request", func() {
		moveWeights := &mockservices.MoveWeights{}
		mockSender := setUpMockNotificationSender()
		addressUpdater := address.NewAddressUpdater()

		mockedUpdater := NewPrimeMTOShipmentUpdater(builder, fetcher, planner, moveRouter, moveWeights, mockSender, &mockShipmentRecalculator, addressUpdater, addressCreator)

		now := time.Now()
		pickupDate := now.AddDate(0, 0, 10)
		primeShipment := factory.BuildMTOShipmentMinimal(suite.DB(), []factory.Customization{
			{
				Model: models.MTOShipment{
					Status:              models.MTOShipmentStatusApproved,
					ApprovedDate:        &now,
					ScheduledPickupDate: &pickupDate,
				},
			},
			{
				Model: models.Move{
					AvailableToPrimeAt: &now,
					ApprovedAt:         &now,
				},
			},
		}, nil)
		// there is a validator check about updating the status
		primeShipment.Status = ""
		estimatedWeight := unit.Pound(7200)
		primeShipment.PrimeEstimatedWeight = &estimatedWeight

		moveWeights.On("CheckExcessWeight", mock.AnythingOfType("*appcontext.appContext"), primeShipment.MoveTaskOrderID, mock.AnythingOfType("models.MTOShipment")).Return(&primeShipment.MoveTaskOrder, nil, nil)

		session := auth.Session{}
		_, err := mockedUpdater.UpdateMTOShipment(suite.AppContextWithSessionForTest(&session), &primeShipment, etag.GenerateEtag(primeShipment.UpdatedAt), "test")
		suite.NoError(err)

		moveWeights.AssertNotCalled(suite.T(), "CheckAutoReweigh")

		// Verify that shipment recalculate was handled correctly
		mockShipmentRecalculator.AssertNotCalled(suite.T(), "ShipmentRecalculatePaymentRequest", mock.Anything, mock.Anything)
	})

	suite.Run("Skips calling check auto reweigh if the updated actual weight matches the db value", func() {
		moveWeights := &mockservices.MoveWeights{}
		mockSender := setUpMockNotificationSender()
		addressUpdater := address.NewAddressUpdater()

		mockedUpdater := NewPrimeMTOShipmentUpdater(builder, fetcher, planner, moveRouter, moveWeights, mockSender, &mockShipmentRecalculator, addressUpdater, addressCreator)

		now := time.Now()
		pickupDate := now.AddDate(0, 0, 10)
		actualWeight := unit.Pound(7200)
		primeShipment := factory.BuildMTOShipmentMinimal(suite.DB(), []factory.Customization{
			{
				Model: models.MTOShipment{
					Status:              models.MTOShipmentStatusApproved,
					ApprovedDate:        &now,
					ScheduledPickupDate: &pickupDate,
					PrimeActualWeight:   &actualWeight,
				},
			},
			{
				Model: models.Move{
					AvailableToPrimeAt: &now,
					ApprovedAt:         &now,
				},
			},
		}, nil)
		// there is a validator check about updating the status
		primeShipment.Status = ""
		primeShipment.PrimeActualWeight = &actualWeight

		session := auth.Session{}
		_, err := mockedUpdater.UpdateMTOShipment(suite.AppContextWithSessionForTest(&session), &primeShipment, etag.GenerateEtag(primeShipment.UpdatedAt), "test")
		suite.NoError(err)

		moveWeights.AssertNotCalled(suite.T(), "CheckAutoReweigh")

		// Verify that shipment recalculate was handled correctly
		mockShipmentRecalculator.AssertNotCalled(suite.T(), "ShipmentRecalculatePaymentRequest", mock.Anything, mock.Anything)
	})
}

func (suite *MTOShipmentServiceSuite) TestUpdateShipmentNullableFields() {
	builder := query.NewQueryBuilder()
	fetcher := fetch.NewFetcher(builder)
	planner := &mocks.Planner{}
	moveRouter := moveservices.NewMoveRouter(transportationoffice.NewTransportationOfficesFetcher())
	mockShipmentRecalculator := mockservices.PaymentRequestShipmentRecalculator{}
	mockShipmentRecalculator.On("ShipmentRecalculatePaymentRequest",
		mock.AnythingOfType("*appcontext.appContext"),
		mock.AnythingOfType("uuid.UUID"),
	).Return(&models.PaymentRequests{}, nil)

	suite.Run("tacType and sacType are set to null when empty string is passed in", func() {
		moveWeights := &mockservices.MoveWeights{}
		mockSender := setUpMockNotificationSender()
		addressUpdater := address.NewAddressUpdater()
		addressCreator := address.NewAddressCreator()
		mockedUpdater := NewOfficeMTOShipmentUpdater(builder, fetcher, planner, moveRouter, moveWeights, mockSender, &mockShipmentRecalculator, addressUpdater, addressCreator)

		ntsLOAType := models.LOATypeNTS
		ntsMove := factory.BuildMoveWithShipment(suite.DB(), []factory.Customization{
			{
				Model: models.MTOShipment{
					ShipmentType: models.MTOShipmentTypeHHGIntoNTS,
					TACType:      &ntsLOAType,
					SACType:      &ntsLOAType,
				},
			},
		}, nil)

		nullLOAType := models.LOAType("")
		requestedUpdate := &models.MTOShipment{
			ID:      ntsMove.MTOShipments[0].ID,
			TACType: &nullLOAType,
			SACType: &nullLOAType,
		}

		too := factory.BuildOfficeUserWithRoles(suite.DB(), nil, []roles.RoleType{roles.RoleTypeTOO})
		session := auth.Session{
			ApplicationName: auth.OfficeApp,
			UserID:          *too.UserID,
			OfficeUserID:    too.ID,
		}
		session.Roles = append(session.Roles, too.User.Roles...)
		_, err := mockedUpdater.UpdateMTOShipment(suite.AppContextWithSessionForTest(&session), requestedUpdate, etag.GenerateEtag(ntsMove.MTOShipments[0].UpdatedAt), "test")
		suite.NoError(err)
		suite.Equal(nil, nil)
		suite.Equal(nil, nil)
	})

	suite.Run("tacType and sacType are updated when passed in", func() {
		moveWeights := &mockservices.MoveWeights{}
		mockSender := setUpMockNotificationSender()

		addressUpdater := address.NewAddressUpdater()
		addressCreator := address.NewAddressCreator()
		mockedUpdater := NewOfficeMTOShipmentUpdater(builder, fetcher, planner, moveRouter, moveWeights, mockSender, &mockShipmentRecalculator, addressUpdater, addressCreator)

		ntsLOAType := models.LOATypeNTS
		hhgLOAType := models.LOATypeHHG

		ntsMove := factory.BuildMoveWithShipment(suite.DB(), []factory.Customization{
			{
				Model: models.MTOShipment{
					ShipmentType: models.MTOShipmentTypeHHGIntoNTS,
					TACType:      &ntsLOAType,
					SACType:      &ntsLOAType,
				},
			},
		}, nil)
		shipment := ntsMove.MTOShipments[0]

		requestedUpdate := &models.MTOShipment{
			ID:      shipment.ID,
			TACType: &hhgLOAType,
		}

		too := factory.BuildOfficeUserWithRoles(suite.DB(), nil, []roles.RoleType{roles.RoleTypeTOO})
		session := auth.Session{
			ApplicationName: auth.OfficeApp,
			UserID:          *too.UserID,
			OfficeUserID:    too.ID,
		}
		session.Roles = append(session.Roles, too.User.Roles...)
		updatedMtoShipment, err := mockedUpdater.UpdateMTOShipment(suite.AppContextWithSessionForTest(&session), requestedUpdate, etag.GenerateEtag(shipment.UpdatedAt), "test")
		suite.NoError(err)
		suite.Equal(*requestedUpdate.TACType, *updatedMtoShipment.TACType)
		suite.Equal(*shipment.SACType, *updatedMtoShipment.SACType)
	})
}

func (suite *MTOShipmentServiceSuite) TestUpdateStatusServiceItems() {

	expectedReServiceCodes := []models.ReServiceCode{
		models.ReServiceCodeDLH,
		models.ReServiceCodeDSH,
		models.ReServiceCodeFSC,
		models.ReServiceCodeDOP,
		models.ReServiceCodeDDP,
		models.ReServiceCodeDPK,
		models.ReServiceCodeDUPK,
	}

	var pickupAddress models.Address
	var longhaulDestinationAddress models.Address
	var shorthaulDestinationAddress models.Address
	var mto models.Move

	setupTestData := func() {
		for i := range expectedReServiceCodes {
			factory.FetchReServiceByCode(suite.DB(), expectedReServiceCodes[i])
		}

		pickupAddress = factory.BuildAddress(suite.DB(), []factory.Customization{
			{
				Model: models.Address{
					StreetAddress1: "7 Q St",
					City:           "Twentynine Palms",
					State:          "CA",
					PostalCode:     "92277",
				},
			},
		}, nil)

		longhaulDestinationAddress = factory.BuildAddress(suite.DB(), []factory.Customization{
			{
				Model: models.Address{
					StreetAddress1: "278 E Maple Drive",
					City:           "San Diego",
					State:          "CA",
					PostalCode:     "92114",
				},
			},
		}, nil)

		shorthaulDestinationAddress = factory.BuildAddress(suite.DB(), []factory.Customization{
			{
				Model: models.Address{
					StreetAddress1: "448 Washington Boulevard NE",
					City:           "Winterhaven",
					State:          "CA",
					PostalCode:     "92283",
				},
			},
		}, nil)

		mto = factory.BuildMove(suite.DB(), []factory.Customization{
			{
				Model: models.Move{
					Status: models.MoveStatusAPPROVED,
				},
			},
		}, nil)
	}

	builder := query.NewQueryBuilder()
	moveRouter := moveservices.NewMoveRouter(transportationoffice.NewTransportationOfficesFetcher())
	planner := &mocks.Planner{}
	planner.On("ZipTransitDistance",
		mock.AnythingOfType("*appcontext.appContext"),
		mock.Anything,
		mock.Anything,
		false,
	).Return(400, nil)
	siCreator := mtoserviceitem.NewMTOServiceItemCreator(planner, builder, moveRouter, ghcrateengine.NewDomesticUnpackPricer(), ghcrateengine.NewDomesticPackPricer(), ghcrateengine.NewDomesticLinehaulPricer(), ghcrateengine.NewDomesticShorthaulPricer(), ghcrateengine.NewDomesticOriginPricer(), ghcrateengine.NewDomesticDestinationPricer(), ghcrateengine.NewFuelSurchargePricer())
	updater := NewMTOShipmentStatusUpdater(builder, siCreator, planner)

	suite.Run("Shipments with different origin/destination ZIP3 have longhaul service item", func() {
		setupTestData()

		shipment := factory.BuildMTOShipment(suite.DB(), []factory.Customization{
			{
				Model:    mto,
				LinkOnly: true,
			},
			{
				Model:    pickupAddress,
				Type:     &factory.Addresses.PickupAddress,
				LinkOnly: true,
			},
			{
				Model:    longhaulDestinationAddress,
				Type:     &factory.Addresses.DeliveryAddress,
				LinkOnly: true,
			},
			{
				Model: models.MTOShipment{
					ShipmentType: models.MTOShipmentTypeHHG,
					Status:       models.MTOShipmentStatusSubmitted,
				},
			},
		}, nil)

		appCtx := suite.AppContextForTest()
		eTag := etag.GenerateEtag(shipment.UpdatedAt)

		updatedShipment, err := updater.UpdateMTOShipmentStatus(appCtx, shipment.ID, models.MTOShipmentStatusApproved, nil, nil, eTag)
		suite.NoError(err)

		serviceItems := models.MTOServiceItems{}
		err = appCtx.DB().EagerPreload("ReService").Where("mto_shipment_id = ?", updatedShipment.ID).All(&serviceItems)
		suite.NoError(err)

		foundDLH := false
		for _, serviceItem := range serviceItems {
			if serviceItem.ReService.Code == models.ReServiceCodeDLH {
				foundDLH = true
				break
			}
		}

		// at least one service item should have the DLH code
		suite.True(foundDLH, "Expected to find at least one service item with ReService code DLH")
	})

	suite.Run("Shipments with same origin/destination ZIP3 have shorthaul service item", func() {
		setupTestData()

		shipment := factory.BuildMTOShipment(suite.DB(), []factory.Customization{
			{
				Model:    mto,
				LinkOnly: true,
			},
			{
				Model:    pickupAddress,
				Type:     &factory.Addresses.PickupAddress,
				LinkOnly: true,
			},
			{
				Model:    shorthaulDestinationAddress,
				Type:     &factory.Addresses.DeliveryAddress,
				LinkOnly: true,
			},
			{
				Model: models.MTOShipment{
					ShipmentType: models.MTOShipmentTypeHHG,
					Status:       models.MTOShipmentStatusSubmitted,
				},
			},
		}, nil)

		appCtx := suite.AppContextForTest()
		eTag := etag.GenerateEtag(shipment.UpdatedAt)

		updatedShipment, err := updater.UpdateMTOShipmentStatus(appCtx, shipment.ID, models.MTOShipmentStatusApproved, nil, nil, eTag)
		suite.NoError(err)

		serviceItems := models.MTOServiceItems{}
		err = appCtx.DB().EagerPreload("ReService").Where("mto_shipment_id = ?", updatedShipment.ID).All(&serviceItems)
		suite.NoError(err)

		suite.Equal(models.ReServiceCodeDSH, serviceItems[0].ReService.Code)
	})
}

func (suite *MTOShipmentServiceSuite) TestUpdateDomesticServiceItems() {

	expectedReServiceCodes := []models.ReServiceCode{
		models.ReServiceCodeDLH,
		models.ReServiceCodeFSC,
		models.ReServiceCodeDOP,
		models.ReServiceCodeDDP,
		models.ReServiceCodeDNPK,
	}

	var pickupAddress models.Address
	var storageFacility models.StorageFacility
	var mto models.Move

	setupTestData := func() {
		pickupAddress = factory.BuildAddress(suite.DB(), []factory.Customization{
			{
				Model: models.Address{
					StreetAddress1: "Test Street 1",
					City:           "Des moines",
					State:          "IA",
					PostalCode:     "50309",
					IsOconus:       models.BoolPointer(false),
				},
			},
		}, nil)

		storageFacility = factory.BuildStorageFacility(suite.DB(), []factory.Customization{
			{
				Model: models.Address{
					StreetAddress1: "Test Street Adress 2",
					City:           "Des moines",
					State:          "IA",
					PostalCode:     "50314",
					IsOconus:       models.BoolPointer(false),
				},
			},
		}, nil)

		mto = factory.BuildMove(suite.DB(), []factory.Customization{
			{
				Model: models.Move{
					Status: models.MoveStatusAPPROVED,
				},
			},
		}, nil)
	}

	builder := query.NewQueryBuilder()
	moveRouter := moveservices.NewMoveRouter(transportationoffice.NewTransportationOfficesFetcher())
	planner := &mocks.Planner{}
	planner.On("ZipTransitDistance",
		mock.AnythingOfType("*appcontext.appContext"),
		mock.Anything,
		mock.Anything,
	).Return(400, nil)
	siCreator := mtoserviceitem.NewMTOServiceItemCreator(planner, builder, moveRouter, ghcrateengine.NewDomesticUnpackPricer(), ghcrateengine.NewDomesticPackPricer(), ghcrateengine.NewDomesticLinehaulPricer(), ghcrateengine.NewDomesticShorthaulPricer(), ghcrateengine.NewDomesticOriginPricer(), ghcrateengine.NewDomesticDestinationPricer(), ghcrateengine.NewFuelSurchargePricer())
	updater := NewMTOShipmentStatusUpdater(builder, siCreator, planner)

	suite.Run("Preapproved service items successfully added to domestic nts shipments", func() {
		setupTestData()

		shipment := factory.BuildMTOShipment(suite.DB(), []factory.Customization{
			{
				Model:    mto,
				LinkOnly: true,
			},
			{
				Model:    pickupAddress,
				Type:     &factory.Addresses.PickupAddress,
				LinkOnly: true,
			},
			{
				Model:    storageFacility,
				Type:     &factory.StorageFacility,
				LinkOnly: true,
			},
			{
				Model: models.MTOShipment{
					ShipmentType: models.MTOShipmentTypeHHGIntoNTS,
					Status:       models.MTOShipmentStatusSubmitted,
				},
			},
		}, nil)

		appCtx := suite.AppContextForTest()
		eTag := etag.GenerateEtag(shipment.UpdatedAt)

		updatedShipment, err := updater.UpdateMTOShipmentStatus(appCtx, shipment.ID, models.MTOShipmentStatusApproved, nil, nil, eTag)
		suite.NoError(err)

		serviceItems := models.MTOServiceItems{}
		err = appCtx.DB().EagerPreload("ReService").Where("mto_shipment_id = ?", updatedShipment.ID).All(&serviceItems)
		suite.NoError(err)

		for i := 0; i < len(expectedReServiceCodes); i++ {
			suite.Equal(expectedReServiceCodes[i], serviceItems[i].ReService.Code)
		}
	})
}

func (suite *MTOShipmentServiceSuite) TestUpdateRequiredDeliveryDateUpdate() {

	builder := query.NewQueryBuilder()
	fetcher := fetch.NewFetcher(builder)
	planner := &mocks.Planner{}
	planner.On("ZipTransitDistance",
		mock.AnythingOfType("*appcontext.appContext"),
<<<<<<< HEAD
		mock.Anything,
		mock.Anything,
		false,
	).Return(1000, nil)
	moveRouter := moveservices.NewMoveRouter(transportationoffice.NewTransportationOfficesFetcher())
=======
		mock.AnythingOfType("string"),
		mock.AnythingOfType("string"),
		true,
	).Return(500, nil)
	moveRouter := moveservices.NewMoveRouter()
>>>>>>> e64f3acc
	waf := entitlements.NewWeightAllotmentFetcher()
	moveWeights := moveservices.NewMoveWeights(NewShipmentReweighRequester(), waf)
	mockShipmentRecalculator := mockservices.PaymentRequestShipmentRecalculator{}
	mockSender := setUpMockNotificationSender()
	addressCreator := address.NewAddressCreator()
	addressUpdater := address.NewAddressUpdater()

	mtoShipmentUpdaterPrime := NewPrimeMTOShipmentUpdater(builder, fetcher, planner, moveRouter, moveWeights, mockSender, &mockShipmentRecalculator, addressUpdater, addressCreator)

	suite.Run("should update requiredDeliveryDate when scheduledPickupDate is updated", func() {
		reContract := testdatagen.FetchOrMakeReContract(suite.DB(), testdatagen.Assertions{})
		testdatagen.FetchOrMakeReContractYear(suite.DB(), testdatagen.Assertions{
			ReContractYear: models.ReContractYear{
				Contract:             reContract,
				ContractID:           reContract.ID,
				StartDate:            time.Now(),
				EndDate:              time.Now().AddDate(1, 0, 0),
				Escalation:           1.0,
				EscalationCompounded: 1.0,
			},
		})
		move := factory.BuildAvailableToPrimeMove(suite.DB(), nil, nil)
		appCtx := suite.AppContextForTest()

		ghcDomesticTransitTime := models.GHCDomesticTransitTime{
			MaxDaysTransitTime: 12,
			WeightLbsLower:     0,
			WeightLbsUpper:     10000,
			DistanceMilesLower: 0,
			DistanceMilesUpper: 10000,
		}
		verrs, err := suite.DB().ValidateAndCreate(&ghcDomesticTransitTime)
		suite.Assert().False(verrs.HasAny())
		suite.NoError(err)

		conusAddress := factory.BuildAddress(suite.DB(), nil, []factory.Trait{factory.GetTraitAddress2})
		zone1Address := factory.BuildAddress(suite.DB(), nil, []factory.Trait{factory.GetTraitAddressAKZone1})
		estimatedWeight := unit.Pound(4000)
		oldUbShipment := factory.BuildMTOShipmentMinimal(suite.DB(), []factory.Customization{
			{
				Model:    move,
				LinkOnly: true,
			},
			{
				Model: models.MTOShipment{
					ShipmentType:         models.MTOShipmentTypeUnaccompaniedBaggage,
					ScheduledPickupDate:  &testdatagen.DateInsidePeakRateCycle,
					PrimeEstimatedWeight: &estimatedWeight,
					Status:               models.MTOShipmentStatusSubmitted,
				},
			},
			{
				Model:    conusAddress,
				Type:     &factory.Addresses.PickupAddress,
				LinkOnly: true,
			},
<<<<<<< HEAD
		}, nil)

		suite.True(oldUBMTOShipment.RequiredDeliveryDate.IsZero())

		eTag := etag.GenerateEtag(oldUBMTOShipment.UpdatedAt)

		session := auth.Session{}
		builder := query.NewQueryBuilder()
		moveRouter := moveservices.NewMoveRouter(transportationoffice.NewTransportationOfficesFetcher())
		planner := &mocks.Planner{}
		planner.On("ZipTransitDistance",
			mock.AnythingOfType("*appcontext.appContext"),
			mock.Anything,
			mock.Anything,
		).Return(400, nil)
		siCreator := mtoserviceitem.NewMTOServiceItemCreator(planner, builder, moveRouter, ghcrateengine.NewDomesticUnpackPricer(), ghcrateengine.NewDomesticPackPricer(), ghcrateengine.NewDomesticLinehaulPricer(), ghcrateengine.NewDomesticShorthaulPricer(), ghcrateengine.NewDomesticOriginPricer(), ghcrateengine.NewDomesticDestinationPricer(), ghcrateengine.NewFuelSurchargePricer())
		updater := NewMTOShipmentStatusUpdater(builder, siCreator, planner)

		updatedShipment, err := updater.UpdateMTOShipmentStatus(suite.AppContextWithSessionForTest(&session), oldUBMTOShipment.ID, models.MTOShipmentStatusApproved, nil, nil, eTag)

		suite.Nil(err)
		suite.NotNil(updatedShipment)
		suite.NotNil(updatedShipment.RequiredDeliveryDate)
	})

	suite.Run("should update requiredDeliveryDate when scheduledPickupDate is updated", func() {
		testdatagen.FetchOrMakeReContractYear(suite.DB(), testdatagen.Assertions{
			ReContractYear: models.ReContractYear{
				StartDate: time.Now().AddDate(-1, 0, 0),
				EndDate:   time.Now().AddDate(1, 0, 0),
			},
		})

		moveWithUb := factory.BuildAvailableToPrimeMove(suite.DB(), nil, nil)

		testScheduledPickupDate := time.Now().AddDate(0, -5, 0)
		testScheduledPickupDate2 := time.Now().AddDate(0, -2, 0)
		primeEstimatedWeight := unit.Pound(9000)

		usPostRegionPickup, err := uuid.FromString("d47d5da4-10d2-41f9-9985-d7dd0f05d98c")
		suite.NoError(err)

		usPostRegionDest, err := uuid.FromString("4cb599d1-c12a-43e3-988c-d43d5641f291")
		suite.NoError(err)

		// Create the addresses
		pickupAddress := factory.BuildAddress(suite.DB(), []factory.Customization{
=======
>>>>>>> e64f3acc
			{
				Model:    zone1Address,
				Type:     &factory.Addresses.DeliveryAddress,
				LinkOnly: true,
			},
		}, nil)

		suite.Nil(oldUbShipment.RequiredDeliveryDate)

		pickUpDate := time.Now().AddDate(0, 0, 12)
		newUbShipment := models.MTOShipment{
			ID:                  oldUbShipment.ID,
			ShipmentType:        models.MTOShipmentTypeUnaccompaniedBaggage,
			ScheduledPickupDate: &pickUpDate,
		}

		eTag := etag.GenerateEtag(oldUbShipment.UpdatedAt)
		updatedMTOShipment, err := mtoShipmentUpdaterPrime.UpdateMTOShipment(appCtx, &newUbShipment, eTag, "test")

		suite.Nil(err)
		suite.NotNil(updatedMTOShipment)
		suite.NotNil(updatedMTOShipment.RequiredDeliveryDate)
		suite.False(updatedMTOShipment.RequiredDeliveryDate.IsZero())
	})
}<|MERGE_RESOLUTION|>--- conflicted
+++ resolved
@@ -3754,19 +3754,11 @@
 	planner := &mocks.Planner{}
 	planner.On("ZipTransitDistance",
 		mock.AnythingOfType("*appcontext.appContext"),
-<<<<<<< HEAD
-		mock.Anything,
-		mock.Anything,
-		false,
-	).Return(1000, nil)
-	moveRouter := moveservices.NewMoveRouter(transportationoffice.NewTransportationOfficesFetcher())
-=======
 		mock.AnythingOfType("string"),
 		mock.AnythingOfType("string"),
 		true,
 	).Return(500, nil)
-	moveRouter := moveservices.NewMoveRouter()
->>>>>>> e64f3acc
+	moveRouter := moveservices.NewMoveRouter(transportationoffice.NewTransportationOfficesFetcher())
 	waf := entitlements.NewWeightAllotmentFetcher()
 	moveWeights := moveservices.NewMoveWeights(NewShipmentReweighRequester(), waf)
 	mockShipmentRecalculator := mockservices.PaymentRequestShipmentRecalculator{}
@@ -3823,56 +3815,6 @@
 				Type:     &factory.Addresses.PickupAddress,
 				LinkOnly: true,
 			},
-<<<<<<< HEAD
-		}, nil)
-
-		suite.True(oldUBMTOShipment.RequiredDeliveryDate.IsZero())
-
-		eTag := etag.GenerateEtag(oldUBMTOShipment.UpdatedAt)
-
-		session := auth.Session{}
-		builder := query.NewQueryBuilder()
-		moveRouter := moveservices.NewMoveRouter(transportationoffice.NewTransportationOfficesFetcher())
-		planner := &mocks.Planner{}
-		planner.On("ZipTransitDistance",
-			mock.AnythingOfType("*appcontext.appContext"),
-			mock.Anything,
-			mock.Anything,
-		).Return(400, nil)
-		siCreator := mtoserviceitem.NewMTOServiceItemCreator(planner, builder, moveRouter, ghcrateengine.NewDomesticUnpackPricer(), ghcrateengine.NewDomesticPackPricer(), ghcrateengine.NewDomesticLinehaulPricer(), ghcrateengine.NewDomesticShorthaulPricer(), ghcrateengine.NewDomesticOriginPricer(), ghcrateengine.NewDomesticDestinationPricer(), ghcrateengine.NewFuelSurchargePricer())
-		updater := NewMTOShipmentStatusUpdater(builder, siCreator, planner)
-
-		updatedShipment, err := updater.UpdateMTOShipmentStatus(suite.AppContextWithSessionForTest(&session), oldUBMTOShipment.ID, models.MTOShipmentStatusApproved, nil, nil, eTag)
-
-		suite.Nil(err)
-		suite.NotNil(updatedShipment)
-		suite.NotNil(updatedShipment.RequiredDeliveryDate)
-	})
-
-	suite.Run("should update requiredDeliveryDate when scheduledPickupDate is updated", func() {
-		testdatagen.FetchOrMakeReContractYear(suite.DB(), testdatagen.Assertions{
-			ReContractYear: models.ReContractYear{
-				StartDate: time.Now().AddDate(-1, 0, 0),
-				EndDate:   time.Now().AddDate(1, 0, 0),
-			},
-		})
-
-		moveWithUb := factory.BuildAvailableToPrimeMove(suite.DB(), nil, nil)
-
-		testScheduledPickupDate := time.Now().AddDate(0, -5, 0)
-		testScheduledPickupDate2 := time.Now().AddDate(0, -2, 0)
-		primeEstimatedWeight := unit.Pound(9000)
-
-		usPostRegionPickup, err := uuid.FromString("d47d5da4-10d2-41f9-9985-d7dd0f05d98c")
-		suite.NoError(err)
-
-		usPostRegionDest, err := uuid.FromString("4cb599d1-c12a-43e3-988c-d43d5641f291")
-		suite.NoError(err)
-
-		// Create the addresses
-		pickupAddress := factory.BuildAddress(suite.DB(), []factory.Customization{
-=======
->>>>>>> e64f3acc
 			{
 				Model:    zone1Address,
 				Type:     &factory.Addresses.DeliveryAddress,
