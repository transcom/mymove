package mtoshipment

import (
	"errors"
	"fmt"
	"math"
	"strings"
	"time"

	"github.com/gofrs/uuid"
	"github.com/stretchr/testify/mock"

	"github.com/transcom/mymove/pkg/apperror"
	"github.com/transcom/mymove/pkg/auth"
	"github.com/transcom/mymove/pkg/etag"
	"github.com/transcom/mymove/pkg/factory"
	"github.com/transcom/mymove/pkg/handlers"
	"github.com/transcom/mymove/pkg/models"
	"github.com/transcom/mymove/pkg/models/roles"
	"github.com/transcom/mymove/pkg/notifications"
	notificationMocks "github.com/transcom/mymove/pkg/notifications/mocks"
	"github.com/transcom/mymove/pkg/route/mocks"
	"github.com/transcom/mymove/pkg/services/address"
	"github.com/transcom/mymove/pkg/services/entitlements"
	"github.com/transcom/mymove/pkg/services/fetch"
	"github.com/transcom/mymove/pkg/services/ghcrateengine"
	mockservices "github.com/transcom/mymove/pkg/services/mocks"
	moveservices "github.com/transcom/mymove/pkg/services/move"
	mtoserviceitem "github.com/transcom/mymove/pkg/services/mto_service_item"
	"github.com/transcom/mymove/pkg/services/query"
	transportationoffice "github.com/transcom/mymove/pkg/services/transportation_office"
	"github.com/transcom/mymove/pkg/testdatagen"
	"github.com/transcom/mymove/pkg/unit"
)

func setUpMockNotificationSender() notifications.NotificationSender {
	// The NewMTOShipmentUpdater needs a NotificationSender for sending notification emails to the customer.
	// This function allows us to set up a fresh mock for each test so we can check the number of calls it has.
	mockSender := notificationMocks.NotificationSender{}
	mockSender.On("SendNotification",
		mock.AnythingOfType("*appcontext.appContext"),
		mock.AnythingOfType("*notifications.ReweighRequested"),
	).Return(nil)

	return &mockSender
}

func (suite *MTOShipmentServiceSuite) TestMTOShipmentUpdater() {
	now := time.Now().UTC().Truncate(time.Hour * 24)
	builder := query.NewQueryBuilder()
	fetcher := fetch.NewFetcher(builder)
	planner := &mocks.Planner{}
	planner.On("ZipTransitDistance",
		mock.AnythingOfType("*appcontext.appContext"),
		mock.Anything,
		mock.Anything,
	).Return(1000, nil)
	moveRouter := moveservices.NewMoveRouter(transportationoffice.NewTransportationOfficesFetcher())
	waf := entitlements.NewWeightAllotmentFetcher()
	mockSender := setUpMockNotificationSender()
	moveWeights := moveservices.NewMoveWeights(NewShipmentReweighRequester(), waf, mockSender)
	mockShipmentRecalculator := mockservices.PaymentRequestShipmentRecalculator{}
	mockShipmentRecalculator.On("ShipmentRecalculatePaymentRequest",
		mock.AnythingOfType("*appcontext.appContext"),
		mock.AnythingOfType("uuid.UUID"),
	).Return(&models.PaymentRequests{}, nil)
	addressCreator := address.NewAddressCreator()
	addressUpdater := address.NewAddressUpdater()

	mtoShipmentUpdaterOffice := NewOfficeMTOShipmentUpdater(builder, fetcher, planner, moveRouter, moveWeights, mockSender, &mockShipmentRecalculator, addressUpdater, addressCreator)
	mtoShipmentUpdaterCustomer := NewCustomerMTOShipmentUpdater(builder, fetcher, planner, moveRouter, moveWeights, mockSender, &mockShipmentRecalculator, addressUpdater, addressCreator)
	mtoShipmentUpdaterPrime := NewPrimeMTOShipmentUpdater(builder, fetcher, planner, moveRouter, moveWeights, mockSender, &mockShipmentRecalculator, addressUpdater, addressCreator)
	scheduledPickupDate := now.Add(time.Hour * 24 * 3)
	firstAvailableDeliveryDate := now.Add(time.Hour * 24 * 4)
	actualPickupDate := now.Add(time.Hour * 24 * 3)
	scheduledDeliveryDate := now.Add(time.Hour * 24 * 4)
	actualDeliveryDate := now.Add(time.Hour * 24 * 4)
	primeActualWeight := unit.Pound(1234)
	primeEstimatedWeight := unit.Pound(1234)

	var mtoShipment models.MTOShipment
	var oldMTOShipment models.MTOShipment
	var secondaryPickupAddress models.Address
	var secondaryDeliveryAddress models.Address
	var tertiaryPickupAddress models.Address
	var tertiaryDeliveryAddress models.Address
	var newDestinationAddress models.Address
	var newPickupAddress models.Address

	setupTestData := func() {
		oldMTOShipment = factory.BuildMTOShipment(suite.DB(), []factory.Customization{
			{
				Model: models.MTOShipment{
					FirstAvailableDeliveryDate: &firstAvailableDeliveryDate,
					ScheduledPickupDate:        &scheduledPickupDate,
					ApprovedDate:               &firstAvailableDeliveryDate,
				},
			},
		}, nil)

		requestedPickupDate := *oldMTOShipment.RequestedPickupDate
		secondaryDeliveryAddress = factory.BuildAddress(suite.DB(), nil, []factory.Trait{factory.GetTraitAddress4})
		secondaryPickupAddress = factory.BuildAddress(suite.DB(), nil, []factory.Trait{factory.GetTraitAddress3})
		tertiaryPickupAddress = factory.BuildAddress(suite.DB(), nil, []factory.Trait{factory.GetTraitAddress3})
		tertiaryDeliveryAddress = factory.BuildAddress(suite.DB(), nil, []factory.Trait{factory.GetTraitAddress4})
		newDestinationAddress = factory.BuildAddress(suite.DB(), []factory.Customization{
			{
				Model: models.Address{
					StreetAddress1: "987 Other Avenue",
					StreetAddress2: models.StringPointer("P.O. Box 1234"),
					StreetAddress3: models.StringPointer("c/o Another Person"),
					City:           "Des Moines",
					State:          "IA",
					PostalCode:     "50309",
					County:         models.StringPointer("POLK"),
				},
			},
		}, nil)

		newPickupAddress = factory.BuildAddress(suite.DB(), []factory.Customization{
			{
				Model: models.Address{
					StreetAddress1: "987 Over There Avenue",
					StreetAddress2: models.StringPointer("P.O. Box 1234"),
					StreetAddress3: models.StringPointer("c/o Another Person"),
					City:           "Houston",
					State:          "TX",
					PostalCode:     "77083",
				},
			},
		}, []factory.Trait{factory.GetTraitAddress4})

		mtoShipment = models.MTOShipment{
			ID:                         oldMTOShipment.ID,
			MoveTaskOrderID:            oldMTOShipment.MoveTaskOrderID,
			MoveTaskOrder:              oldMTOShipment.MoveTaskOrder,
			DestinationAddress:         oldMTOShipment.DestinationAddress,
			DestinationAddressID:       oldMTOShipment.DestinationAddressID,
			PickupAddress:              oldMTOShipment.PickupAddress,
			PickupAddressID:            oldMTOShipment.PickupAddressID,
			RequestedPickupDate:        &requestedPickupDate,
			ScheduledPickupDate:        &scheduledPickupDate,
			ShipmentType:               models.MTOShipmentTypeHHG,
			PrimeActualWeight:          &primeActualWeight,
			PrimeEstimatedWeight:       &primeEstimatedWeight,
			FirstAvailableDeliveryDate: &firstAvailableDeliveryDate,
			Status:                     oldMTOShipment.Status,
			ActualPickupDate:           &actualPickupDate,
			ApprovedDate:               &firstAvailableDeliveryDate,
			MarketCode:                 oldMTOShipment.MarketCode,
		}

		primeEstimatedWeight = unit.Pound(9000)
	}

	suite.Run("Etag is stale", func() {
		setupTestData()

		eTag := etag.GenerateEtag(time.Now())

		var testScheduledPickupDate time.Time
		mtoShipment.ScheduledPickupDate = &testScheduledPickupDate

		session := auth.Session{}
		_, err := mtoShipmentUpdaterCustomer.UpdateMTOShipment(suite.AppContextWithSessionForTest(&session), &mtoShipment, eTag, "test")
		suite.Error(err)
		suite.IsType(apperror.PreconditionFailedError{}, err)
		// Verify that shipment recalculate was handled correctly
		mockShipmentRecalculator.AssertNotCalled(suite.T(), "ShipmentRecalculatePaymentRequest", mock.AnythingOfType("*appcontext.appContext"), mock.AnythingOfType("uuid.UUID"))
	})

	suite.Run("404 Not Found Error - shipment can only be created for service member associated with the current session", func() {
		setupTestData()

		session := suite.AppContextWithSessionForTest(&auth.Session{
			ApplicationName: auth.MilApp,
			ServiceMemberID: mtoShipment.MoveTaskOrder.Orders.ServiceMemberID,
		})

		eTag := etag.GenerateEtag(oldMTOShipment.UpdatedAt)
		move := factory.BuildMove(suite.DB(), nil, nil)

		shipment := factory.BuildMTOShipment(nil, []factory.Customization{
			{
				Model:    move,
				LinkOnly: true,
			},
		}, nil)
		updatedShipment, err := mtoShipmentUpdaterCustomer.UpdateMTOShipment(session, &shipment, eTag, "test")
		suite.Error(err)
		suite.Nil(updatedShipment)
		suite.IsType(apperror.NotFoundError{}, err)
	})

	suite.Run("If-Unmodified-Since is equal to the updated_at date", func() {
		oldMTOShipment := factory.BuildMTOShipment(suite.DB(), []factory.Customization{
			{
				Model: models.MTOShipment{
					FirstAvailableDeliveryDate: &firstAvailableDeliveryDate,
					ScheduledPickupDate:        &scheduledPickupDate,
					ApprovedDate:               &firstAvailableDeliveryDate,
					Status:                     models.MTOShipmentStatusApproved,
				},
			},
		}, nil)

		requestedPickupDate := *oldMTOShipment.RequestedPickupDate
		secondaryDeliveryAddress = factory.BuildAddress(suite.DB(), nil, []factory.Trait{factory.GetTraitAddress4})
		secondaryPickupAddress = factory.BuildAddress(suite.DB(), nil, []factory.Trait{factory.GetTraitAddress3})
		tertiaryPickupAddress = factory.BuildAddress(suite.DB(), nil, []factory.Trait{factory.GetTraitAddress3})
		tertiaryDeliveryAddress = factory.BuildAddress(suite.DB(), nil, []factory.Trait{factory.GetTraitAddress4})
		newDestinationAddress = factory.BuildAddress(suite.DB(), []factory.Customization{
			{
				Model: models.Address{
					StreetAddress1: "987 Other Avenue",
					StreetAddress2: models.StringPointer("P.O. Box 1234"),
					StreetAddress3: models.StringPointer("c/o Another Person"),
					City:           "Des Moines",
					State:          "IA",
					PostalCode:     "50309",
					County:         models.StringPointer("POLK"),
				},
			},
		}, nil)

		newPickupAddress = factory.BuildAddress(suite.DB(), []factory.Customization{
			{
				Model: models.Address{
					StreetAddress1: "987 Over There Avenue",
					StreetAddress2: models.StringPointer("P.O. Box 1234"),
					StreetAddress3: models.StringPointer("c/o Another Person"),
					City:           "Houston",
					State:          "TX",
					PostalCode:     "77083",
				},
			},
		}, []factory.Trait{factory.GetTraitAddress4})

		mtoShipment = models.MTOShipment{
			ID:                         oldMTOShipment.ID,
			MoveTaskOrderID:            oldMTOShipment.MoveTaskOrderID,
			MoveTaskOrder:              oldMTOShipment.MoveTaskOrder,
			DestinationAddress:         oldMTOShipment.DestinationAddress,
			DestinationAddressID:       oldMTOShipment.DestinationAddressID,
			PickupAddress:              oldMTOShipment.PickupAddress,
			PickupAddressID:            oldMTOShipment.PickupAddressID,
			RequestedPickupDate:        &requestedPickupDate,
			ScheduledPickupDate:        &scheduledPickupDate,
			ShipmentType:               models.MTOShipmentTypeHHG,
			PrimeActualWeight:          &primeActualWeight,
			PrimeEstimatedWeight:       &primeEstimatedWeight,
			FirstAvailableDeliveryDate: &firstAvailableDeliveryDate,
			ActualPickupDate:           &actualPickupDate,
			ApprovedDate:               &firstAvailableDeliveryDate,
			MarketCode:                 oldMTOShipment.MarketCode,
		}

		primeEstimatedWeight = unit.Pound(9000)

		eTag := etag.GenerateEtag(oldMTOShipment.UpdatedAt)
		var testScheduledPickupDate time.Time
		mtoShipment.ScheduledPickupDate = &testScheduledPickupDate

		session := auth.Session{}
		updatedMTOShipment, err := mtoShipmentUpdaterCustomer.UpdateMTOShipment(suite.AppContextWithSessionForTest(&session), &mtoShipment, eTag, "test")

		suite.Require().NoError(err)
		suite.Equal(updatedMTOShipment.ID, oldMTOShipment.ID)
		suite.Equal(updatedMTOShipment.MoveTaskOrder.ID, oldMTOShipment.MoveTaskOrder.ID)
		suite.Equal(updatedMTOShipment.ShipmentType, models.MTOShipmentTypeHHG)

		suite.Equal(updatedMTOShipment.PickupAddressID, oldMTOShipment.PickupAddressID)

		suite.Equal(updatedMTOShipment.PrimeActualWeight, &primeActualWeight)
		suite.True(actualPickupDate.Equal(*updatedMTOShipment.ActualPickupDate))
		suite.True(firstAvailableDeliveryDate.Equal(*updatedMTOShipment.FirstAvailableDeliveryDate))
		// Verify that shipment recalculate was handled correctly
		mockShipmentRecalculator.AssertNotCalled(suite.T(), "ShipmentRecalculatePaymentRequest", mock.AnythingOfType("*appcontext.appContext"), mock.AnythingOfType("uuid.UUID"))
	})

	suite.Run("Updater can handle optional queries set as nil", func() {
		setupTestData()
		var testScheduledPickupDate time.Time

		oldMTOShipment2 := factory.BuildMTOShipment(suite.DB(), nil, nil)
		mtoShipment2 := models.MTOShipment{
			ID:                  oldMTOShipment2.ID,
			ShipmentType:        models.MTOShipmentTypeHHG,
			ScheduledPickupDate: &testScheduledPickupDate,
		}

		eTag := etag.GenerateEtag(oldMTOShipment2.UpdatedAt)
		session := auth.Session{}
		updatedMTOShipment, err := mtoShipmentUpdaterCustomer.UpdateMTOShipment(suite.AppContextWithSessionForTest(&session), &mtoShipment2, eTag, "test")

		suite.Require().NoError(err)
		suite.Equal(updatedMTOShipment.ID, oldMTOShipment2.ID)
		suite.Equal(updatedMTOShipment.MoveTaskOrder.ID, oldMTOShipment2.MoveTaskOrder.ID)
		suite.Equal(updatedMTOShipment.ShipmentType, models.MTOShipmentTypeHHG)
		// Verify that shipment recalculate was handled correctly
		mockShipmentRecalculator.AssertNotCalled(suite.T(), "ShipmentRecalculatePaymentRequest", mock.AnythingOfType("*appcontext.appContext"), mock.AnythingOfType("uuid.UUID"))
	})

	suite.Run("Successfully remove a secondary pickup address", func() {
		setupTestData()

		oldShipment := factory.BuildMTOShipment(suite.DB(), []factory.Customization{
			{
				Model: models.MTOShipment{
					ShipmentType: models.MTOShipmentTypeHHG,
				},
			},
			{
				Model:    secondaryPickupAddress,
				LinkOnly: true,
				Type:     &factory.Addresses.SecondaryPickupAddress,
			},
		}, nil)
		suite.FatalNotNil(oldShipment.SecondaryPickupAddress)
		suite.FatalNotNil(oldShipment.SecondaryPickupAddressID)
		suite.FatalNotNil(oldShipment.HasSecondaryPickupAddress)
		suite.True(*oldShipment.HasSecondaryPickupAddress)

		eTag := etag.GenerateEtag(oldShipment.UpdatedAt)

		no := false
		updatedShipment := models.MTOShipment{
			ID:                        oldShipment.ID,
			HasSecondaryPickupAddress: &no,
		}

		session := auth.Session{}
		newShipment, err := mtoShipmentUpdaterCustomer.UpdateMTOShipment(suite.AppContextWithSessionForTest(&session), &updatedShipment, eTag, "test")

		suite.Require().NoError(err)
		suite.FatalNotNil(newShipment.HasSecondaryPickupAddress)
		suite.False(*newShipment.HasSecondaryPickupAddress)
		suite.Nil(newShipment.SecondaryPickupAddress)
	})
	suite.Run("Successfully remove a secondary delivery address", func() {
		setupTestData()

		oldShipment := factory.BuildMTOShipment(suite.DB(), []factory.Customization{
			{
				Model: models.MTOShipment{
					ShipmentType: models.MTOShipmentTypeHHG,
				},
			},
			{
				Model:    secondaryDeliveryAddress,
				LinkOnly: true,
				Type:     &factory.Addresses.SecondaryDeliveryAddress,
			},
		}, nil)
		suite.FatalNotNil(oldShipment.SecondaryDeliveryAddress)
		suite.FatalNotNil(oldShipment.SecondaryDeliveryAddressID)
		suite.FatalNotNil(oldShipment.HasSecondaryDeliveryAddress)
		suite.True(*oldShipment.HasSecondaryDeliveryAddress)

		eTag := etag.GenerateEtag(oldShipment.UpdatedAt)

		no := false
		updatedShipment := models.MTOShipment{
			ID:                          oldShipment.ID,
			HasSecondaryDeliveryAddress: &no,
		}

		session := auth.Session{}
		newShipment, err := mtoShipmentUpdaterCustomer.UpdateMTOShipment(suite.AppContextWithSessionForTest(&session), &updatedShipment, eTag, "test")

		suite.Require().NoError(err)
		suite.FatalNotNil(newShipment.HasSecondaryDeliveryAddress)
		suite.False(*newShipment.HasSecondaryDeliveryAddress)
		suite.Nil(newShipment.SecondaryDeliveryAddress)
	})

	suite.Run("Successfully remove a tertiary pickup address", func() {
		setupTestData()

		oldShipment := factory.BuildMTOShipment(suite.DB(), []factory.Customization{
			{
				Model: models.MTOShipment{
					ShipmentType: models.MTOShipmentTypeHHG,
				},
			},
			{
				Model:    secondaryPickupAddress,
				LinkOnly: true,
				Type:     &factory.Addresses.SecondaryPickupAddress,
			},
			{
				Model:    tertiaryPickupAddress,
				LinkOnly: true,
				Type:     &factory.Addresses.TertiaryPickupAddress,
			},
		}, nil)
		suite.FatalNotNil(oldShipment.TertiaryPickupAddress)
		suite.FatalNotNil(oldShipment.TertiaryPickupAddressID)
		suite.FatalNotNil(oldShipment.HasTertiaryPickupAddress)
		suite.True(*oldShipment.HasTertiaryPickupAddress)

		eTag := etag.GenerateEtag(oldShipment.UpdatedAt)

		no := false
		updatedShipment := models.MTOShipment{
			ID:                       oldShipment.ID,
			HasTertiaryPickupAddress: &no,
		}

		session := auth.Session{}
		newShipment, err := mtoShipmentUpdaterCustomer.UpdateMTOShipment(suite.AppContextWithSessionForTest(&session), &updatedShipment, eTag, "test")

		suite.Require().NoError(err)
		suite.FatalNotNil(newShipment.HasTertiaryPickupAddress)
		suite.False(*newShipment.HasTertiaryPickupAddress)
		suite.Nil(newShipment.TertiaryPickupAddress)
	})
	suite.Run("Successfully remove a tertiary delivery address", func() {
		setupTestData()

		oldShipment := factory.BuildMTOShipment(suite.DB(), []factory.Customization{
			{
				Model: models.MTOShipment{
					ShipmentType: models.MTOShipmentTypeHHG,
				},
			},
			{
				Model:    tertiaryDeliveryAddress,
				LinkOnly: true,
				Type:     &factory.Addresses.TertiaryDeliveryAddress,
			},
		}, nil)
		suite.FatalNotNil(oldShipment.TertiaryDeliveryAddress)
		suite.FatalNotNil(oldShipment.TertiaryDeliveryAddressID)
		suite.FatalNotNil(oldShipment.HasTertiaryDeliveryAddress)
		suite.True(*oldShipment.HasTertiaryDeliveryAddress)

		eTag := etag.GenerateEtag(oldShipment.UpdatedAt)

		no := false
		updatedShipment := models.MTOShipment{
			ID:                         oldShipment.ID,
			HasTertiaryDeliveryAddress: &no,
		}

		session := auth.Session{}
		newShipment, err := mtoShipmentUpdaterCustomer.UpdateMTOShipment(suite.AppContextWithSessionForTest(&session), &updatedShipment, eTag, "test")

		suite.Require().NoError(err)
		suite.FatalNotNil(newShipment.HasTertiaryDeliveryAddress)
		suite.False(*newShipment.HasTertiaryDeliveryAddress)
		suite.Nil(newShipment.TertiaryDeliveryAddress)
	})

	suite.Run("Successful update to all address fields for domestic shipment", func() {
		setupTestData()

		// Ensure we can update every address field on the shipment
		// Create an mtoShipment to update that has every address populated
		oldMTOShipment3 := factory.BuildMTOShipment(suite.DB(), nil, nil)

		eTag := etag.GenerateEtag(oldMTOShipment3.UpdatedAt)

		updatedShipment := &models.MTOShipment{
			ID:                          oldMTOShipment3.ID,
			DestinationAddress:          &newDestinationAddress,
			DestinationAddressID:        &newDestinationAddress.ID,
			PickupAddress:               &newPickupAddress,
			PickupAddressID:             &newPickupAddress.ID,
			HasSecondaryPickupAddress:   models.BoolPointer(true),
			SecondaryPickupAddress:      &secondaryPickupAddress,
			SecondaryPickupAddressID:    &secondaryDeliveryAddress.ID,
			HasSecondaryDeliveryAddress: models.BoolPointer(true),
			SecondaryDeliveryAddress:    &secondaryDeliveryAddress,
			SecondaryDeliveryAddressID:  &secondaryDeliveryAddress.ID,
			HasTertiaryPickupAddress:    models.BoolPointer(true),
			TertiaryPickupAddress:       &tertiaryPickupAddress,
			TertiaryPickupAddressID:     &tertiaryPickupAddress.ID,
			HasTertiaryDeliveryAddress:  models.BoolPointer(true),
			TertiaryDeliveryAddress:     &tertiaryDeliveryAddress,
			TertiaryDeliveryAddressID:   &tertiaryDeliveryAddress.ID,
		}
		session := auth.Session{}
		updatedShipment, err := mtoShipmentUpdaterCustomer.UpdateMTOShipment(suite.AppContextWithSessionForTest(&session), updatedShipment, eTag, "test")

		suite.Require().NoError(err)
		suite.Equal(newDestinationAddress.ID, *updatedShipment.DestinationAddressID)
		suite.Equal(newDestinationAddress.StreetAddress1, updatedShipment.DestinationAddress.StreetAddress1)
		suite.Equal(newPickupAddress.ID, *updatedShipment.PickupAddressID)
		suite.Equal(newPickupAddress.StreetAddress1, updatedShipment.PickupAddress.StreetAddress1)
		suite.Equal(secondaryPickupAddress.ID, *updatedShipment.SecondaryPickupAddressID)
		suite.Equal(secondaryPickupAddress.StreetAddress1, updatedShipment.SecondaryPickupAddress.StreetAddress1)
		suite.Equal(secondaryDeliveryAddress.ID, *updatedShipment.SecondaryDeliveryAddressID)
		suite.Equal(secondaryDeliveryAddress.StreetAddress1, updatedShipment.SecondaryDeliveryAddress.StreetAddress1)

		suite.Equal(tertiaryPickupAddress.ID, *updatedShipment.TertiaryPickupAddressID)
		suite.Equal(tertiaryPickupAddress.StreetAddress1, updatedShipment.TertiaryPickupAddress.StreetAddress1)
		suite.Equal(tertiaryDeliveryAddress.ID, *updatedShipment.TertiaryDeliveryAddressID)
		suite.Equal(tertiaryDeliveryAddress.StreetAddress1, updatedShipment.TertiaryDeliveryAddress.StreetAddress1)
		suite.Equal(updatedShipment.MarketCode, models.MarketCodeDomestic)
		// Verify that shipment recalculate was handled correctly
		mockShipmentRecalculator.AssertNotCalled(suite.T(), "ShipmentRecalculatePaymentRequest", mock.AnythingOfType("*appcontext.appContext"), mock.AnythingOfType("uuid.UUID"))
	})

	suite.Run("Successful update to all address fields resulting in change of market code", func() {
		setupTestData()

		previousShipment := factory.BuildMTOShipment(suite.DB(), nil, nil)
		newDestinationAddress.State = "AK"
		newPickupAddress.State = "HI"
		// this should be "d" since it is default
		suite.Equal(previousShipment.MarketCode, models.MarketCodeDomestic)

		eTag := etag.GenerateEtag(previousShipment.UpdatedAt)

		updatedShipment := &models.MTOShipment{
			ID:                   previousShipment.ID,
			DestinationAddress:   &newDestinationAddress,
			DestinationAddressID: &newDestinationAddress.ID,
			PickupAddress:        &newPickupAddress,
			PickupAddressID:      &newPickupAddress.ID,
		}
		session := auth.Session{}
		updatedShipment, err := mtoShipmentUpdaterCustomer.UpdateMTOShipment(suite.AppContextWithSessionForTest(&session), updatedShipment, eTag, "test")

		suite.NoError(err)
		suite.Equal(newDestinationAddress.ID, *updatedShipment.DestinationAddressID)
		suite.True(*updatedShipment.DestinationAddress.IsOconus)
		suite.Equal(newPickupAddress.ID, *updatedShipment.PickupAddressID)
		suite.True(*updatedShipment.PickupAddress.IsOconus)
		suite.Equal(updatedShipment.MarketCode, models.MarketCodeInternational)
	})

	suite.Run("Successful update on international shipment with estimated weight results in the update of estimated pricing for basic service items", func() {
		setupTestData()
		planner.On("ZipTransitDistance",
			mock.AnythingOfType("*appcontext.appContext"),
			"50314",
			"99505",
		).Return(1000, nil)
		planner.On("ZipTransitDistance",
			mock.AnythingOfType("*appcontext.appContext"),
			"97220",
			"99505",
		).Return(1000, nil)

		ghcDomesticTransitTime := models.GHCDomesticTransitTime{
			MaxDaysTransitTime: 12,
			WeightLbsLower:     0,
			WeightLbsUpper:     10000,
			DistanceMilesLower: 0,
			DistanceMilesUpper: 10000,
		}
		_, _ = suite.DB().ValidateAndCreate(&ghcDomesticTransitTime)

		testdatagen.FetchOrMakeReContractYear(suite.DB(), testdatagen.Assertions{
			ReContractYear: models.ReContractYear{
				StartDate: time.Now().Add(-24 * time.Hour),
				EndDate:   time.Now().Add(24 * time.Hour),
			},
		})

		move := factory.BuildAvailableToPrimeMove(suite.DB(), nil, nil)

		pickupUSPRC, err := models.FindByZipCode(suite.AppContextForTest().DB(), "50314")
		suite.FatalNoError(err)
		pickupAddress := factory.BuildAddress(suite.DB(), []factory.Customization{
			{
				Model: models.Address{
					StreetAddress1:     "Tester Address",
					City:               "Des Moines",
					State:              "IA",
					PostalCode:         "50314",
					IsOconus:           models.BoolPointer(false),
					UsPostRegionCityID: &pickupUSPRC.ID,
				},
			},
		}, nil)

		destUSPRC, err := models.FindByZipCode(suite.AppContextForTest().DB(), "99505")
		suite.FatalNoError(err)
		destinationAddress := factory.BuildAddress(suite.DB(), []factory.Customization{
			{
				Model: models.Address{
					StreetAddress1:     "JBER",
					City:               "Anchorage",
					State:              "AK",
					PostalCode:         "99505",
					IsOconus:           models.BoolPointer(true),
					UsPostRegionCityID: &destUSPRC.ID,
				},
			},
		}, nil)

		pickupDate := now.AddDate(0, 0, 10)
		requestedPickup := time.Now()
		oldShipment := factory.BuildMTOShipment(suite.DB(), []factory.Customization{
			{
				Model: models.MTOShipment{
					Status:               models.MTOShipmentStatusApproved,
					PrimeEstimatedWeight: nil,
					PickupAddressID:      &pickupAddress.ID,
					DestinationAddressID: &destinationAddress.ID,
					ScheduledPickupDate:  &pickupDate,
					RequestedPickupDate:  &requestedPickup,
					MarketCode:           models.MarketCodeInternational,
				},
			},
			{
				Model:    move,
				LinkOnly: true,
			},
		}, nil)

		factory.BuildMTOServiceItem(suite.DB(), []factory.Customization{
			{
				Model:    move,
				LinkOnly: true,
			},
			{
				Model:    oldShipment,
				LinkOnly: true,
			},
			{
				Model: models.ReService{
					Code: models.ReServiceCodeISLH,
				},
			},
			{
				Model: models.MTOServiceItem{
					Status:          models.MTOServiceItemStatusApproved,
					PricingEstimate: nil,
				},
			},
		}, nil)
		factory.BuildMTOServiceItem(suite.DB(), []factory.Customization{
			{
				Model:    move,
				LinkOnly: true,
			},
			{
				Model:    oldShipment,
				LinkOnly: true,
			},
			{
				Model: models.ReService{
					Code: models.ReServiceCodeIHPK,
				},
			},
			{
				Model: models.MTOServiceItem{
					Status:          models.MTOServiceItemStatusApproved,
					PricingEstimate: nil,
				},
			},
		}, nil)
		factory.BuildMTOServiceItem(suite.DB(), []factory.Customization{
			{
				Model:    move,
				LinkOnly: true,
			},
			{
				Model:    oldShipment,
				LinkOnly: true,
			},
			{
				Model: models.ReService{
					Code: models.ReServiceCodeIHUPK,
				},
			},
			{
				Model: models.MTOServiceItem{
					Status:          models.MTOServiceItemStatusApproved,
					PricingEstimate: nil,
				},
			},
		}, nil)
		portLocation := factory.FetchPortLocation(suite.DB(), []factory.Customization{
			{
				Model: models.Port{
					PortCode: "PDX",
				},
			},
		}, nil)
		factory.BuildMTOServiceItem(suite.DB(), []factory.Customization{
			{
				Model:    move,
				LinkOnly: true,
			},
			{
				Model:    oldShipment,
				LinkOnly: true,
			},
			{
				Model: models.ReService{
					Code: models.ReServiceCodePOEFSC,
				},
			},
			{
				Model: models.MTOServiceItem{
					Status:          models.MTOServiceItemStatusApproved,
					PricingEstimate: nil,
				},
			},
			{
				Model:    portLocation,
				LinkOnly: true,
				Type:     &factory.PortLocations.PortOfDebarkation,
			},
		}, nil)

		eTag := etag.GenerateEtag(oldShipment.UpdatedAt)

		updatedShipment := models.MTOShipment{
			ID:                   oldShipment.ID,
			PrimeEstimatedWeight: &primeEstimatedWeight,
		}

		session := auth.Session{}
		_, err = mtoShipmentUpdaterPrime.UpdateMTOShipment(suite.AppContextWithSessionForTest(&session), &updatedShipment, eTag, "test")
		suite.NoError(err)

		// checking the service item data
		var serviceItems []models.MTOServiceItem
		err = suite.AppContextForTest().DB().EagerPreload("ReService").Where("mto_shipment_id = ?", oldShipment.ID).Order("created_at asc").All(&serviceItems)
		suite.NoError(err)

		suite.Equal(4, len(serviceItems))
		for i := 0; i < len(serviceItems); i++ {
			// because the estimated weight is provided & POEFSC has a port location, estimated pricing should be updated
			suite.NotNil(serviceItems[i].PricingEstimate)
		}
	})

	suite.Run("Successful update on international shipment with estimated weight results in the update of estimated pricing for basic service items except for port fuel surcharge", func() {
		setupTestData()
		planner.On("ZipTransitDistance",
			mock.AnythingOfType("*appcontext.appContext"),
			"50314",
			"99505",
		).Return(1000, nil)
		planner.On("ZipTransitDistance",
			mock.AnythingOfType("*appcontext.appContext"),
			"50314",
			"97220",
		).Return(1000, nil)

		ghcDomesticTransitTime := models.GHCDomesticTransitTime{
			MaxDaysTransitTime: 12,
			WeightLbsLower:     0,
			WeightLbsUpper:     10000,
			DistanceMilesLower: 0,
			DistanceMilesUpper: 10000,
		}
		_, _ = suite.DB().ValidateAndCreate(&ghcDomesticTransitTime)

		testdatagen.FetchOrMakeReContractYear(suite.DB(), testdatagen.Assertions{
			ReContractYear: models.ReContractYear{
				StartDate: time.Now().Add(-24 * time.Hour),
				EndDate:   time.Now().Add(24 * time.Hour),
			},
		})

		move := factory.BuildAvailableToPrimeMove(suite.DB(), nil, nil)

		pickupUSPRC, err := models.FindByZipCode(suite.AppContextForTest().DB(), "50314")
		suite.FatalNoError(err)
		pickupAddress := factory.BuildAddress(suite.DB(), []factory.Customization{
			{
				Model: models.Address{
					StreetAddress1:     "Tester Address",
					City:               "Des Moines",
					State:              "IA",
					PostalCode:         "50314",
					IsOconus:           models.BoolPointer(false),
					UsPostRegionCityID: &pickupUSPRC.ID,
				},
			},
		}, nil)

		destUSPRC, err := models.FindByZipCode(suite.AppContextForTest().DB(), "99505")
		suite.FatalNoError(err)
		destinationAddress := factory.BuildAddress(suite.DB(), []factory.Customization{
			{
				Model: models.Address{
					StreetAddress1:     "JBER",
					City:               "Anchorage",
					State:              "AK",
					PostalCode:         "99505",
					IsOconus:           models.BoolPointer(true),
					UsPostRegionCityID: &destUSPRC.ID,
				},
			},
		}, nil)

		pickupDate := now.AddDate(0, 0, 10)
		requestedPickup := time.Now()
		dbShipment := factory.BuildMTOShipment(suite.DB(), []factory.Customization{
			{
				Model: models.MTOShipment{
					Status:               models.MTOShipmentStatusApproved,
					PrimeEstimatedWeight: nil,
					PickupAddressID:      &pickupAddress.ID,
					DestinationAddressID: &destinationAddress.ID,
					ScheduledPickupDate:  &pickupDate,
					RequestedPickupDate:  &requestedPickup,
					MarketCode:           models.MarketCodeInternational,
				},
			},
			{
				Model:    move,
				LinkOnly: true,
			},
		}, nil)

		factory.BuildMTOServiceItem(suite.DB(), []factory.Customization{
			{
				Model:    move,
				LinkOnly: true,
			},
			{
				Model:    dbShipment,
				LinkOnly: true,
			},
			{
				Model: models.ReService{
					Code: models.ReServiceCodeISLH,
				},
			},
			{
				Model: models.MTOServiceItem{
					Status:          models.MTOServiceItemStatusApproved,
					PricingEstimate: nil,
				},
			},
		}, nil)
		factory.BuildMTOServiceItem(suite.DB(), []factory.Customization{
			{
				Model:    move,
				LinkOnly: true,
			},
			{
				Model:    dbShipment,
				LinkOnly: true,
			},
			{
				Model: models.ReService{
					Code: models.ReServiceCodeIHPK,
				},
			},
			{
				Model: models.MTOServiceItem{
					Status:          models.MTOServiceItemStatusApproved,
					PricingEstimate: nil,
				},
			},
		}, nil)
		factory.BuildMTOServiceItem(suite.DB(), []factory.Customization{
			{
				Model:    move,
				LinkOnly: true,
			},
			{
				Model:    dbShipment,
				LinkOnly: true,
			},
			{
				Model: models.ReService{
					Code: models.ReServiceCodeIHUPK,
				},
			},
			{
				Model: models.MTOServiceItem{
					Status:          models.MTOServiceItemStatusApproved,
					PricingEstimate: nil,
				},
			},
		}, nil)

		// this will not have a port location and pricing shouldn't be updated
		factory.BuildMTOServiceItem(suite.DB(), []factory.Customization{
			{
				Model:    move,
				LinkOnly: true,
			},
			{
				Model:    dbShipment,
				LinkOnly: true,
			},
			{
				Model: models.ReService{
					Code: models.ReServiceCodePODFSC,
				},
			},
			{
				Model: models.MTOServiceItem{
					Status:          models.MTOServiceItemStatusApproved,
					PricingEstimate: nil,
				},
			},
		}, nil)

		eTag := etag.GenerateEtag(dbShipment.UpdatedAt)

		shipment := models.MTOShipment{
			ID:                   dbShipment.ID,
			PrimeEstimatedWeight: &primeEstimatedWeight,
		}

		session := auth.Session{}
		_, err = mtoShipmentUpdaterPrime.UpdateMTOShipment(suite.AppContextWithSessionForTest(&session), &shipment, eTag, "test")
		suite.NoError(err)

		// checking the service item data
		var serviceItems []models.MTOServiceItem
		err = suite.AppContextForTest().DB().EagerPreload("ReService").Where("mto_shipment_id = ?", dbShipment.ID).Order("created_at asc").All(&serviceItems)
		suite.NoError(err)

		suite.Equal(4, len(serviceItems))
		for i := 0; i < len(serviceItems); i++ {
			if serviceItems[i].ReService.Code != models.ReServiceCodePODFSC {
				suite.NotNil(serviceItems[i].PricingEstimate)
			} else if serviceItems[i].ReService.Code == models.ReServiceCodePODFSC {
				suite.Nil(serviceItems[i].PricingEstimate)
			}
		}
	})

	suite.Run("Successful update to a minimal MTO shipment", func() {
		setupTestData()

		// Minimal MTO Shipment has no associated addresses created by default.
		// Part of this test ensures that if an address doesn't exist on a shipment,
		// the updater can successfully create it.
		oldShipment := factory.BuildMTOShipmentMinimal(suite.DB(), []factory.Customization{
			{
				Model: models.MTOShipment{
					Status: models.MTOShipmentStatusApproved,
				},
			},
		}, nil)

		eTag := etag.GenerateEtag(oldShipment.UpdatedAt)

		requestedPickupDate := now.Add(time.Hour * 24 * 3)
		scheduledPickupDate := now.Add(time.Hour * 24 * 3)
		requestedDeliveryDate := now.Add(time.Hour * 24 * 4)
		primeEstimatedWeightRecordedDate := now.Add(time.Hour * 24 * 3)
		customerRemarks := "I have a grandfather clock"
		counselorRemarks := "Counselor approved"
		actualProGearWeight := unit.Pound(400)
		actualSpouseProGearWeight := unit.Pound(125)
		updatedShipment := models.MTOShipment{
			ID:                               oldShipment.ID,
			DestinationAddress:               &newDestinationAddress,
			DestinationAddressID:             &newDestinationAddress.ID,
			PickupAddress:                    &newPickupAddress,
			PickupAddressID:                  &newPickupAddress.ID,
			SecondaryPickupAddress:           &secondaryPickupAddress,
			HasSecondaryPickupAddress:        handlers.FmtBool(true),
			SecondaryDeliveryAddress:         &secondaryDeliveryAddress,
			HasSecondaryDeliveryAddress:      handlers.FmtBool(true),
			TertiaryPickupAddress:            &tertiaryPickupAddress,
			HasTertiaryPickupAddress:         handlers.FmtBool(true),
			TertiaryDeliveryAddress:          &tertiaryDeliveryAddress,
			HasTertiaryDeliveryAddress:       handlers.FmtBool(true),
			RequestedPickupDate:              &requestedPickupDate,
			ScheduledPickupDate:              &scheduledPickupDate,
			RequestedDeliveryDate:            &requestedDeliveryDate,
			ActualPickupDate:                 &actualPickupDate,
			ActualDeliveryDate:               &actualDeliveryDate,
			ScheduledDeliveryDate:            &scheduledDeliveryDate,
			PrimeActualWeight:                &primeActualWeight,
			PrimeEstimatedWeight:             &primeEstimatedWeight,
			FirstAvailableDeliveryDate:       &firstAvailableDeliveryDate,
			PrimeEstimatedWeightRecordedDate: &primeEstimatedWeightRecordedDate,
			Status:                           models.MTOShipmentStatusSubmitted,
			CustomerRemarks:                  &customerRemarks,
			CounselorRemarks:                 &counselorRemarks,
			ActualProGearWeight:              &actualProGearWeight,
			ActualSpouseProGearWeight:        &actualSpouseProGearWeight,
		}

		session := auth.Session{}
		newShipment, err := mtoShipmentUpdaterCustomer.UpdateMTOShipment(suite.AppContextWithSessionForTest(&session), &updatedShipment, eTag, "test")

		suite.Require().NoError(err)
		suite.True(requestedPickupDate.Equal(*newShipment.RequestedPickupDate))
		suite.True(scheduledPickupDate.Equal(*newShipment.ScheduledPickupDate))
		suite.True(requestedDeliveryDate.Equal(*newShipment.RequestedDeliveryDate))
		suite.True(actualPickupDate.Equal(*newShipment.ActualPickupDate))
		suite.True(actualDeliveryDate.Equal(*newShipment.ActualDeliveryDate))
		suite.True(scheduledDeliveryDate.Equal(*newShipment.ScheduledDeliveryDate))
		suite.True(firstAvailableDeliveryDate.Equal(*newShipment.FirstAvailableDeliveryDate))
		suite.True(primeEstimatedWeightRecordedDate.Equal(*newShipment.PrimeEstimatedWeightRecordedDate))
		suite.Equal(primeEstimatedWeight, *newShipment.PrimeEstimatedWeight)
		suite.Equal(primeActualWeight, *newShipment.PrimeActualWeight)
		suite.Equal(customerRemarks, *newShipment.CustomerRemarks)
		suite.Equal(counselorRemarks, *newShipment.CounselorRemarks)
		suite.Equal(models.MTOShipmentStatusSubmitted, newShipment.Status)
		suite.Equal(newDestinationAddress.ID, *newShipment.DestinationAddressID)
		suite.Equal(newPickupAddress.ID, *newShipment.PickupAddressID)
		suite.Equal(secondaryPickupAddress.ID, *newShipment.SecondaryPickupAddressID)
		suite.Equal(secondaryDeliveryAddress.ID, *newShipment.SecondaryDeliveryAddressID)
		suite.Equal(tertiaryPickupAddress.ID, *newShipment.TertiaryPickupAddressID)
		suite.Equal(tertiaryDeliveryAddress.ID, *newShipment.TertiaryDeliveryAddressID)
		suite.Equal(actualProGearWeight, *newShipment.ActualProGearWeight)
		suite.Equal(actualSpouseProGearWeight, *newShipment.ActualSpouseProGearWeight)

		// Verify that shipment recalculate was handled correctly
		mockShipmentRecalculator.AssertNotCalled(suite.T(), "ShipmentRecalculatePaymentRequest", mock.Anything, mock.Anything)
	})

	suite.Run("Returns error if updated UB shipment addresses are both CONUS", func() {
		setupTestData()

		conusAddress := factory.BuildAddress(suite.DB(), nil, nil)

		oconusAddress := factory.BuildAddress(suite.DB(), []factory.Customization{
			{
				Model: models.Address{
					StreetAddress1: "1 some street",
					StreetAddress2: models.StringPointer("P.O. Box 1234"),
					StreetAddress3: models.StringPointer("c/o Another Person"),
					City:           "Cordova",
					State:          "AK",
					PostalCode:     "99677",
					IsOconus:       models.BoolPointer(true),
				},
			}}, nil)

		// UB shipment with an OCONUS pickup & a CONUS destination
		oldShipment := factory.BuildMTOShipment(suite.DB(), []factory.Customization{
			{
				Model: models.MTOShipment{
					ShipmentType: models.MTOShipmentTypeUnaccompaniedBaggage,
				},
			},
			{
				Model:    oconusAddress,
				LinkOnly: true,
				Type:     &factory.Addresses.PickupAddress,
			},
			{
				Model:    conusAddress,
				LinkOnly: true,
				Type:     &factory.Addresses.DeliveryAddress,
			},
		}, nil)

		eTag := etag.GenerateEtag(oldShipment.UpdatedAt)

		// updating pickup to be CONUS which should return an error because
		// UBs must have an OCONUS address
		updatedShipment := models.MTOShipment{
			ID:            oldShipment.ID,
			PickupAddress: &conusAddress,
		}

		session := auth.Session{}
		newShipment, err := mtoShipmentUpdaterCustomer.UpdateMTOShipment(suite.AppContextWithSessionForTest(&session), &updatedShipment, eTag, "test")

		suite.Error(err)
		suite.Nil(newShipment)

		var invalidErr apperror.InvalidInputError
		suite.True(errors.As(err, &invalidErr), "error should be of type InvalidInputError")

		if invalidErr.ValidationErrors == nil {
			suite.Fail("ValidationErrors is nil")
		}

		ve := *invalidErr.ValidationErrors
		fieldErrors, exists := ve.Errors["UB shipment error"]
		suite.True(exists, "expected validation error for 'UB shipment error'")
		joinedErrors := strings.Join(fieldErrors, " ")
		suite.Contains(joinedErrors, "At least one address for a UB shipment must be OCONUS")

	})

	suite.Run("Updating a shipment does not nullify ApprovedDate", func() {
		setupTestData()

		// This test was added because of a bug that nullified the ApprovedDate
		// when ScheduledPickupDate was included in the payload. See PR #6919.
		// ApprovedDate affects shipment diversions, so we want to make sure it
		// never gets nullified, regardless of which fields are being updated.
		oldShipment := factory.BuildMTOShipmentMinimal(suite.DB(), []factory.Customization{
			{
				Model: models.MTOShipment{
					Status: models.MTOShipmentStatusApproved,
				},
			},
		}, nil)

		suite.NotNil(oldShipment.ApprovedDate)

		eTag := etag.GenerateEtag(oldShipment.UpdatedAt)

		requestedPickupDate := now.Add(time.Hour * 24 * 3)
		requestedDeliveryDate := now.Add(time.Hour * 24 * 4)
		customerRemarks := "I have a grandfather clock"
		counselorRemarks := "Counselor approved"
		updatedShipment := models.MTOShipment{
			ID:                       oldShipment.ID,
			DestinationAddress:       &newDestinationAddress,
			DestinationAddressID:     &newDestinationAddress.ID,
			PickupAddress:            &newPickupAddress,
			PickupAddressID:          &newPickupAddress.ID,
			SecondaryPickupAddress:   &secondaryPickupAddress,
			SecondaryDeliveryAddress: &secondaryDeliveryAddress,
			TertiaryPickupAddress:    &tertiaryPickupAddress,
			TertiaryDeliveryAddress:  &tertiaryDeliveryAddress,
			RequestedPickupDate:      &requestedPickupDate,
			RequestedDeliveryDate:    &requestedDeliveryDate,
			CustomerRemarks:          &customerRemarks,
			CounselorRemarks:         &counselorRemarks,
		}
		session := auth.Session{}
		newShipment, err := mtoShipmentUpdaterCustomer.UpdateMTOShipment(suite.AppContextWithSessionForTest(&session), &updatedShipment, eTag, "test")

		suite.Require().NoError(err)
		suite.NotEmpty(newShipment.ApprovedDate)

		// Verify that shipment recalculate was handled correctly
		mockShipmentRecalculator.AssertNotCalled(suite.T(), "ShipmentRecalculatePaymentRequest", mock.Anything, mock.Anything)
	})

	suite.Run("Can update destination address type on shipment", func() {
		setupTestData()

		// This test was added because of a bug that nullified the ApprovedDate
		// when ScheduledPickupDate was included in the payload. See PR #6919.
		// ApprovedDate affects shipment diversions, so we want to make sure it
		// never gets nullified, regardless of which fields are being updated.
		oldShipment := factory.BuildMTOShipmentMinimal(suite.DB(), []factory.Customization{
			{
				Model: models.MTOShipment{
					Status: models.MTOShipmentStatusApproved,
				},
			},
		}, nil)

		suite.NotNil(oldShipment.ApprovedDate)

		eTag := etag.GenerateEtag(oldShipment.UpdatedAt)

		requestedPickupDate := now.Add(time.Hour * 24 * 3)
		requestedDeliveryDate := now.Add(time.Hour * 24 * 4)
		customerRemarks := "I have a grandfather clock"
		counselorRemarks := "Counselor approved"
		destinationType := models.DestinationTypeHomeOfRecord
		updatedShipment := models.MTOShipment{
			ID:                       oldShipment.ID,
			DestinationAddress:       &newDestinationAddress,
			DestinationAddressID:     &newDestinationAddress.ID,
			DestinationType:          &destinationType,
			PickupAddress:            &newPickupAddress,
			PickupAddressID:          &newPickupAddress.ID,
			SecondaryPickupAddress:   &secondaryPickupAddress,
			SecondaryDeliveryAddress: &secondaryDeliveryAddress,
			TertiaryPickupAddress:    &tertiaryPickupAddress,
			TertiaryDeliveryAddress:  &tertiaryDeliveryAddress,
			RequestedPickupDate:      &requestedPickupDate,
			RequestedDeliveryDate:    &requestedDeliveryDate,
			CustomerRemarks:          &customerRemarks,
			CounselorRemarks:         &counselorRemarks,
		}
		too := factory.BuildOfficeUserWithRoles(suite.DB(), nil, []roles.RoleType{roles.RoleTypeTOO})
		session := auth.Session{
			ApplicationName: auth.OfficeApp,
			UserID:          *too.UserID,
			OfficeUserID:    too.ID,
		}
		session.Roles = append(session.Roles, too.User.Roles...)
		newShipment, err := mtoShipmentUpdaterOffice.UpdateMTOShipment(suite.AppContextWithSessionForTest(&session), &updatedShipment, eTag, "test")

		suite.Require().NoError(err)
		suite.Equal(destinationType, *newShipment.DestinationType)
	})

	suite.Run("Successfully update MTO Agents", func() {
		setupTestData()

		shipment := factory.BuildMTOShipment(suite.DB(), nil, nil)
		mtoAgent1 := factory.BuildMTOAgent(suite.DB(), []factory.Customization{
			{
				Model:    shipment,
				LinkOnly: true,
			},
			{
				Model: models.MTOAgent{
					FirstName:    models.StringPointer("Test"),
					LastName:     models.StringPointer("Agent"),
					Email:        models.StringPointer("test@test.email.com"),
					MTOAgentType: models.MTOAgentReleasing,
				},
			},
		}, nil)
		mtoAgent2 := factory.BuildMTOAgent(suite.DB(), []factory.Customization{
			{
				Model:    shipment,
				LinkOnly: true,
			},
			{
				Model: models.MTOAgent{
					FirstName:    models.StringPointer("Test2"),
					LastName:     models.StringPointer("Agent2"),
					Email:        models.StringPointer("test2@test.email.com"),
					MTOAgentType: models.MTOAgentReceiving,
				},
			},
		}, nil)
		eTag := etag.GenerateEtag(shipment.UpdatedAt)

		updatedAgents := make(models.MTOAgents, 2)
		updatedAgents[0] = mtoAgent1
		updatedAgents[1] = mtoAgent2
		newFirstName := "hey this is new"
		newLastName := "new thing"
		phone := "555-666-7777"
		email := "updatedemail@test.email.com"
		updatedAgents[0].FirstName = &newFirstName
		updatedAgents[0].Phone = &phone
		updatedAgents[1].LastName = &newLastName
		updatedAgents[1].Email = &email

		updatedShipment := models.MTOShipment{
			ID:        shipment.ID,
			MTOAgents: updatedAgents,
		}

		session := auth.Session{}
		updatedMTOShipment, err := mtoShipmentUpdaterCustomer.UpdateMTOShipment(suite.AppContextWithSessionForTest(&session), &updatedShipment, eTag, "test")

		suite.Require().NoError(err)
		suite.NotZero(updatedMTOShipment.ID, oldMTOShipment.ID)
		suite.Equal(phone, *updatedMTOShipment.MTOAgents[0].Phone)
		suite.Equal(newFirstName, *updatedMTOShipment.MTOAgents[0].FirstName)
		suite.Equal(email, *updatedMTOShipment.MTOAgents[1].Email)
		suite.Equal(newLastName, *updatedMTOShipment.MTOAgents[1].LastName)

		// Verify that shipment recalculate was handled correctly
		mockShipmentRecalculator.AssertNotCalled(suite.T(), "ShipmentRecalculatePaymentRequest", mock.Anything, mock.Anything)
	})

	suite.Run("Successfully add new MTO Agent and edit another", func() {
		setupTestData()

		shipment := factory.BuildMTOShipment(suite.DB(), nil, nil)
		existingAgent := factory.BuildMTOAgent(suite.DB(), []factory.Customization{
			{
				Model:    shipment,
				LinkOnly: true,
			},
			{
				Model: models.MTOAgent{
					FirstName:    models.StringPointer("Test"),
					LastName:     models.StringPointer("Agent"),
					Email:        models.StringPointer("test@test.email.com"),
					MTOAgentType: models.MTOAgentReleasing,
				},
			},
		}, nil)
		mtoAgentToCreate := models.MTOAgent{
			MTOShipment:   shipment,
			MTOShipmentID: shipment.ID,
			FirstName:     models.StringPointer("Ima"),
			LastName:      models.StringPointer("Newagent"),
			Email:         models.StringPointer("test2@test.email.com"),
			MTOAgentType:  models.MTOAgentReceiving,
		}
		eTag := etag.GenerateEtag(shipment.UpdatedAt)

		updatedAgents := make(models.MTOAgents, 2)
		phone := "555-555-5555"
		existingAgent.Phone = &phone
		updatedAgents[1] = existingAgent
		updatedAgents[0] = mtoAgentToCreate

		updatedShipment := models.MTOShipment{
			ID:        shipment.ID,
			MTOAgents: updatedAgents,
		}

		session := auth.Session{}
		updatedMTOShipment, err := mtoShipmentUpdaterCustomer.UpdateMTOShipment(suite.AppContextWithSessionForTest(&session), &updatedShipment, eTag, "test")

		suite.Require().NoError(err)
		suite.NotZero(updatedMTOShipment.ID, oldMTOShipment.ID)
		// the returned updatedMTOShipment does not guarantee the same
		// order of MTOAgents
		suite.Equal(len(updatedAgents), len(updatedMTOShipment.MTOAgents))
		for i := range updatedMTOShipment.MTOAgents {
			agent := updatedMTOShipment.MTOAgents[i]
			if agent.ID == existingAgent.ID {
				suite.Equal(phone, *agent.Phone)
			} else {
				// this must be the newly created agent
				suite.Equal(*mtoAgentToCreate.FirstName, *agent.FirstName)
				suite.Equal(*mtoAgentToCreate.LastName, *agent.LastName)
				suite.Equal(*mtoAgentToCreate.Email, *agent.Email)
			}
		}

		// Verify that shipment recalculate was handled correctly
		mockShipmentRecalculator.AssertNotCalled(suite.T(), "ShipmentRecalculatePaymentRequest", mock.Anything, mock.Anything)
	})

	suite.Run("Successfully remove MTO Agent", func() {
		setupTestData()

		shipment := factory.BuildMTOShipment(suite.DB(), nil, nil)
		existingAgent := factory.BuildMTOAgent(suite.DB(), []factory.Customization{
			{
				Model:    shipment,
				LinkOnly: true,
			},
			{
				Model: models.MTOAgent{
					FirstName:    models.StringPointer("Test"),
					LastName:     models.StringPointer("Agent"),
					Email:        models.StringPointer("test@test.email.com"),
					MTOAgentType: models.MTOAgentReleasing,
				},
			},
		}, nil)
		eTag := etag.GenerateEtag(shipment.UpdatedAt)

		updatedAgents := make(models.MTOAgents, 1)
		blankFirstName := ""
		blankLastName := ""
		blankPhone := ""
		blankEmail := ""
		existingAgent.FirstName = &blankFirstName
		existingAgent.LastName = &blankLastName
		existingAgent.Email = &blankEmail
		existingAgent.Phone = &blankPhone
		updatedAgents[0] = existingAgent

		updatedShipment := models.MTOShipment{
			ID:        shipment.ID,
			MTOAgents: updatedAgents,
		}

		session := auth.Session{}
		updatedMTOShipment, err := mtoShipmentUpdaterCustomer.UpdateMTOShipment(suite.AppContextWithSessionForTest(&session), &updatedShipment, eTag, "test")

		suite.Require().NoError(err)
		suite.NotZero(updatedMTOShipment.ID, oldMTOShipment.ID)
		// Verify that there are no returned MTO Agents
		suite.Equal(0, len(updatedMTOShipment.MTOAgents))

		// Verify that shipment recalculate was handled correctly
		mockShipmentRecalculator.AssertNotCalled(suite.T(), "ShipmentRecalculatePaymentRequest", mock.Anything, mock.Anything)
	})

	suite.Run("Successfully add storage facility to shipment", func() {
		setupTestData()

		shipment := factory.BuildMTOShipment(suite.DB(), []factory.Customization{
			{
				Model: models.MTOShipment{
					Status: models.MTOShipmentStatusSubmitted,
				},
			},
		}, nil)

		factory.BuildMTOShipment(suite.DB(), []factory.Customization{
			{
				Model: models.MTOShipment{
					Status: models.MTOShipmentStatusSubmitted,
				},
			},
		}, nil)
		storageFacility := factory.BuildStorageFacility(suite.DB(), nil, nil)

		updatedShipment := models.MTOShipment{
			ID:              shipment.ID,
			StorageFacility: &storageFacility,
		}
		eTag := etag.GenerateEtag(shipment.UpdatedAt)

		too := factory.BuildOfficeUserWithRoles(suite.DB(), nil, []roles.RoleType{roles.RoleTypeTOO})
		session := auth.Session{
			ApplicationName: auth.OfficeApp,
			UserID:          *too.UserID,
			OfficeUserID:    too.ID,
		}
		session.Roles = append(session.Roles, too.User.Roles...)
		updatedMTOShipment, err := mtoShipmentUpdaterOffice.UpdateMTOShipment(suite.AppContextWithSessionForTest(&session), &updatedShipment, eTag, "test")

		suite.Require().NoError(err)
		suite.NotZero(updatedMTOShipment.ID, oldMTOShipment.ID)
		suite.NotNil(updatedMTOShipment.StorageFacility)
	})

	suite.Run("Successfully edit storage facility on shipment", func() {
		setupTestData()

		// Create initial shipment data
		storageFacility := factory.BuildStorageFacility(suite.DB(), []factory.Customization{
			{
				Model: models.StorageFacility{
					Email: models.StringPointer("old@email.com"),
				},
			},
			{
				Model: models.Address{
					StreetAddress1: "1234 Over Here Street",
					City:           "Houston",
					State:          "TX",
					PostalCode:     "77083",
				},
			},
		}, nil)
		shipment := factory.BuildMTOShipment(suite.DB(), []factory.Customization{
			{
				Model: models.MTOShipment{
					Status: models.MTOShipmentStatusSubmitted,
				},
			},
			{
				Model:    storageFacility,
				LinkOnly: true,
			},
		}, nil)

		// Make updates to previously persisted data (don't need to create these in the DB first)
		newStorageFacilityAddress := models.Address{
			StreetAddress1: "987 Over There Avenue",
			City:           "Houston",
			State:          "TX",
			PostalCode:     "77083",
		}

		newEmail := "new@email.com"
		newStorageFacility := models.StorageFacility{
			Address: newStorageFacilityAddress,
			Email:   &newEmail,
		}

		newShipment := models.MTOShipment{
			ID:              shipment.ID,
			StorageFacility: &newStorageFacility,
		}

		eTag := etag.GenerateEtag(shipment.UpdatedAt)
		too := factory.BuildOfficeUserWithRoles(suite.DB(), nil, []roles.RoleType{roles.RoleTypeTOO})
		session := auth.Session{
			ApplicationName: auth.OfficeApp,
			UserID:          *too.UserID,
			OfficeUserID:    too.ID,
		}
		session.Roles = append(session.Roles, too.User.Roles...)
		updatedShipment, err := mtoShipmentUpdaterOffice.UpdateMTOShipment(suite.AppContextWithSessionForTest(&session), &newShipment, eTag, "test")
		suite.Require().NoError(err)
		suite.NotEqual(uuid.Nil, updatedShipment.ID)
		suite.Equal(&newEmail, updatedShipment.StorageFacility.Email)
		suite.Equal(newStorageFacilityAddress.StreetAddress1, updatedShipment.StorageFacility.Address.StreetAddress1)
	})

	suite.Run("Successfully update NTS previously recorded weight to shipment", func() {
		setupTestData()

		shipment := factory.BuildMTOShipment(suite.DB(), []factory.Customization{
			{
				Model: models.MTOShipment{
					Status: models.MTOShipmentStatusSubmitted,
				},
			},
		}, nil)

		ntsRecorededWeight := unit.Pound(980)
		updatedShipment := models.MTOShipment{
			ShipmentType:      models.MTOShipmentTypeHHGOutOfNTS,
			ID:                shipment.ID,
			NTSRecordedWeight: &ntsRecorededWeight,
		}
		eTag := etag.GenerateEtag(shipment.UpdatedAt)
		too := factory.BuildOfficeUserWithRoles(suite.DB(), nil, []roles.RoleType{roles.RoleTypeTOO})
		session := auth.Session{
			ApplicationName: auth.OfficeApp,
			UserID:          *too.UserID,
			OfficeUserID:    too.ID,
		}
		session.Roles = append(session.Roles, too.User.Roles...)
		updatedMTOShipment, err := mtoShipmentUpdaterOffice.UpdateMTOShipment(suite.AppContextWithSessionForTest(&session), &updatedShipment, eTag, "test")

		suite.Require().NoError(err)
		suite.NotZero(updatedMTOShipment.ID, oldMTOShipment.ID)
		suite.Equal(ntsRecorededWeight, *updatedMTOShipment.NTSRecordedWeight)

	})

	suite.Run("Unable to update NTS previously recorded weight due to shipment type", func() {
		setupTestData()

		shipment := factory.BuildMTOShipment(suite.DB(), []factory.Customization{
			{
				Model: models.MTOShipment{
					Status: models.MTOShipmentStatusSubmitted,
				},
			},
		}, nil)

		ntsRecorededWeight := unit.Pound(980)
		updatedShipment := models.MTOShipment{
			ID:                shipment.ID,
			NTSRecordedWeight: &ntsRecorededWeight,
		}
		eTag := etag.GenerateEtag(shipment.UpdatedAt)
		too := factory.BuildOfficeUserWithRoles(suite.DB(), nil, []roles.RoleType{roles.RoleTypeTOO})
		session := auth.Session{
			ApplicationName: auth.OfficeApp,
			UserID:          *too.UserID,
			OfficeUserID:    too.ID,
		}
		session.Roles = append(session.Roles, too.User.Roles...)
		updatedMTOShipment, err := mtoShipmentUpdaterOffice.UpdateMTOShipment(suite.AppContextWithSessionForTest(&session), &updatedShipment, eTag, "test")

		suite.Require().Error(err)
		suite.Nil(updatedMTOShipment)
		suite.Equal("Invalid input found while updating the shipment", err.Error())

		var invalidErr apperror.InvalidInputError
		suite.True(errors.As(err, &invalidErr), "error should be of type InvalidInputError")

		if invalidErr.ValidationErrors == nil {
			suite.Fail("ValidationErrors is nil")
		}

		ve := *invalidErr.ValidationErrors
		fieldErrors, exists := ve.Errors["NTSRecordedWeight error"]
		suite.True(exists, "expected validation error for 'NTSRecordedWeight error'")
		joinedErrors := strings.Join(fieldErrors, " ")
		suite.Contains(joinedErrors, "field NTSRecordedWeight cannot be set for shipment type HHG")
	})

	suite.Run("Successfully divert a shipment and transition statuses", func() {
		setupTestData()

		// A diverted shipment should transition to the SUBMITTED status.
		// If the move it is connected to is APPROVED, that move should transition to APPROVALS REQUESTED
		move := factory.BuildMove(suite.DB(), []factory.Customization{
			{
				Model: models.Move{
					Status: models.MoveStatusAPPROVED,
				},
			},
		}, nil)
		shipment := factory.BuildMTOShipment(suite.DB(), []factory.Customization{
			{
				Model:    move,
				LinkOnly: true,
			},
			{
				Model: models.MTOShipment{
					Status:    models.MTOShipmentStatusApproved,
					Diversion: false,
				},
			},
		}, nil)
		eTag := etag.GenerateEtag(shipment.UpdatedAt)

		shipmentInput := models.MTOShipment{
			ID:        shipment.ID,
			Diversion: true,
		}
		session := auth.Session{}
		updatedShipment, err := mtoShipmentUpdaterCustomer.UpdateMTOShipment(suite.AppContextWithSessionForTest(&session), &shipmentInput, eTag, "test")

		suite.Require().NotNil(updatedShipment)
		suite.NoError(err)
		suite.Equal(shipment.ID, updatedShipment.ID)
		suite.Equal(move.ID, updatedShipment.MoveTaskOrderID)
		suite.Equal(true, updatedShipment.Diversion)
		suite.Equal(models.MTOShipmentStatusSubmitted, updatedShipment.Status)

		var updatedMove models.Move
		err = suite.DB().Find(&updatedMove, move.ID)
		suite.NoError(err)
		suite.Equal(models.MoveStatusAPPROVALSREQUESTED, updatedMove.Status)

		// Verify that shipment recalculate was handled correctly
		mockShipmentRecalculator.AssertNotCalled(suite.T(), "ShipmentRecalculatePaymentRequest", mock.AnythingOfType("*appcontext.appContext"), mock.AnythingOfType("uuid.UUID"))
	})

	// Test UpdateMTOShipmentPrime
	// TODO: Add more tests, such as making sure this function fails if the
	// move is not available to the prime.
	suite.Run("Updating a shipment does not nullify ApprovedDate", func() {
		setupTestData()

		// This test was added because of a bug that nullified the ApprovedDate
		// when ScheduledPickupDate was included in the payload. See PR #6919.
		// ApprovedDate affects shipment diversions, so we want to make sure it
		// never gets nullified, regardless of which fields are being updated.
		move := factory.BuildAvailableToPrimeMove(suite.DB(), nil, nil)
		oldShipment := factory.BuildMTOShipmentMinimal(suite.DB(), []factory.Customization{
			{
				Model: models.MTOShipment{
					Status: models.MTOShipmentStatusApproved,
				},
			},
			{
				Model:    move,
				LinkOnly: true,
			},
		}, nil)

		suite.NotNil(oldShipment.ApprovedDate)

		eTag := etag.GenerateEtag(oldShipment.UpdatedAt)

		requestedPickupDate := now.Add(time.Hour * 24 * 3)
		scheduledPickupDate := now.Add(time.Hour * 24 * 3)
		requestedDeliveryDate := now.Add(time.Hour * 24 * 4)
		updatedShipment := models.MTOShipment{
			ID:                          oldShipment.ID,
			DestinationAddress:          &newDestinationAddress,
			DestinationAddressID:        &newDestinationAddress.ID,
			PickupAddress:               &newPickupAddress,
			PickupAddressID:             &newPickupAddress.ID,
			SecondaryPickupAddress:      &secondaryPickupAddress,
			HasSecondaryPickupAddress:   handlers.FmtBool(true),
			SecondaryDeliveryAddress:    &secondaryDeliveryAddress,
			HasSecondaryDeliveryAddress: handlers.FmtBool(true),
			TertiaryPickupAddress:       &tertiaryPickupAddress,
			HasTertiaryPickupAddress:    handlers.FmtBool(true),
			TertiaryDeliveryAddress:     &tertiaryDeliveryAddress,
			HasTertiaryDeliveryAddress:  handlers.FmtBool(true),
			RequestedPickupDate:         &requestedPickupDate,
			ScheduledPickupDate:         &scheduledPickupDate,
			RequestedDeliveryDate:       &requestedDeliveryDate,
			ActualPickupDate:            &actualPickupDate,
			PrimeActualWeight:           &primeActualWeight,
			PrimeEstimatedWeight:        &primeEstimatedWeight,
			FirstAvailableDeliveryDate:  &firstAvailableDeliveryDate,
		}

		ghcDomesticTransitTime := models.GHCDomesticTransitTime{
			MaxDaysTransitTime: 12,
			WeightLbsLower:     0,
			WeightLbsUpper:     10000,
			DistanceMilesLower: 0,
			DistanceMilesUpper: 10000,
		}
		verrs, err := suite.DB().ValidateAndCreate(&ghcDomesticTransitTime)
		suite.False(verrs.HasAny())
		suite.FatalNoError(err)

		session := auth.Session{}
		newShipment, err := mtoShipmentUpdaterPrime.UpdateMTOShipment(suite.AppContextWithSessionForTest(&session), &updatedShipment, eTag, "test")

		suite.Require().NoError(err)
		suite.NotEmpty(newShipment.ApprovedDate)
		suite.True(requestedPickupDate.Equal(*newShipment.RequestedPickupDate))
		suite.True(scheduledPickupDate.Equal(*newShipment.ScheduledPickupDate))
		suite.True(requestedDeliveryDate.Equal(*newShipment.RequestedDeliveryDate))
		suite.True(actualPickupDate.Equal(*newShipment.ActualPickupDate))
		suite.True(firstAvailableDeliveryDate.Equal(*newShipment.FirstAvailableDeliveryDate))
		suite.Equal(primeEstimatedWeight, *newShipment.PrimeEstimatedWeight)
		suite.Equal(primeActualWeight, *newShipment.PrimeActualWeight)
		suite.Equal(newDestinationAddress.ID, *newShipment.DestinationAddressID)
		suite.Equal(newPickupAddress.ID, *newShipment.PickupAddressID)
		suite.Equal(secondaryPickupAddress.ID, *newShipment.SecondaryPickupAddressID)
		suite.Equal(secondaryDeliveryAddress.ID, *newShipment.SecondaryDeliveryAddressID)
		suite.Equal(tertiaryPickupAddress.ID, *newShipment.TertiaryPickupAddressID)
		suite.Equal(tertiaryDeliveryAddress.ID, *newShipment.TertiaryDeliveryAddressID)

		// Verify that shipment recalculate was handled correctly
		mockShipmentRecalculator.AssertNotCalled(suite.T(), "ShipmentRecalculatePaymentRequest", mock.Anything, mock.Anything)
	})

	suite.Run("Prime not able to update an existing prime estimated weight", func() {
		setupTestData()

		move := factory.BuildAvailableToPrimeMove(suite.DB(), nil, nil)
		oldShipment := factory.BuildMTOShipmentMinimal(suite.DB(), []factory.Customization{
			{
				Model: models.MTOShipment{
					Status:               models.MTOShipmentStatusApproved,
					PrimeEstimatedWeight: &primeEstimatedWeight,
				},
			},
			{
				Model:    move,
				LinkOnly: true,
			},
		}, nil)

		suite.NotNil(oldShipment.ApprovedDate)

		eTag := etag.GenerateEtag(oldShipment.UpdatedAt)

		requestedPickupDate := now.Add(time.Hour * 24 * 3)
		scheduledPickupDate := now.Add(time.Hour * 24 * 3)
		requestedDeliveryDate := now.Add(time.Hour * 24 * 4)
		updatedShipment := models.MTOShipment{
			ID:                          oldShipment.ID,
			DestinationAddress:          &newDestinationAddress,
			DestinationAddressID:        &newDestinationAddress.ID,
			PickupAddress:               &newPickupAddress,
			PickupAddressID:             &newPickupAddress.ID,
			SecondaryPickupAddress:      &secondaryPickupAddress,
			HasSecondaryPickupAddress:   handlers.FmtBool(true),
			SecondaryDeliveryAddress:    &secondaryDeliveryAddress,
			HasSecondaryDeliveryAddress: handlers.FmtBool(true),
			RequestedPickupDate:         &requestedPickupDate,
			ScheduledPickupDate:         &scheduledPickupDate,
			RequestedDeliveryDate:       &requestedDeliveryDate,
			ActualPickupDate:            &actualPickupDate,
			PrimeActualWeight:           &primeActualWeight,
			PrimeEstimatedWeight:        &primeEstimatedWeight,
			FirstAvailableDeliveryDate:  &firstAvailableDeliveryDate,
		}

		ghcDomesticTransitTime := models.GHCDomesticTransitTime{
			MaxDaysTransitTime: 12,
			WeightLbsLower:     0,
			WeightLbsUpper:     10000,
			DistanceMilesLower: 0,
			DistanceMilesUpper: 10000,
		}
		verrs, err := suite.DB().ValidateAndCreate(&ghcDomesticTransitTime)
		suite.False(verrs.HasAny())
		suite.FatalNoError(err)

		session := auth.Session{}
		_, err = mtoShipmentUpdaterPrime.UpdateMTOShipment(suite.AppContextWithSessionForTest(&session), &updatedShipment, eTag, "test")

		suite.Error(err)
		suite.Contains(err.Error(), "cannot be updated after initial estimation")
		// Verify that shipment recalculate was handled correctly
		mockShipmentRecalculator.AssertNotCalled(suite.T(), "ShipmentRecalculatePaymentRequest", mock.Anything, mock.Anything)
	})

	suite.Run("Updating a shipment with a Reweigh returns the Reweigh", func() {
		setupTestData()

		move := factory.BuildAvailableToPrimeMove(suite.DB(), nil, nil)
		oldShipment := factory.BuildMTOShipmentMinimal(suite.DB(), []factory.Customization{
			{
				Model: models.MTOShipment{
					Status: models.MTOShipmentStatusApproved,
				},
			},
			{
				Model:    move,
				LinkOnly: true,
			},
		}, nil)
		reweigh := testdatagen.MakeReweighForShipment(suite.DB(), testdatagen.Assertions{}, oldShipment, unit.Pound(3000))

		eTag := etag.GenerateEtag(oldShipment.UpdatedAt)

		updatedShipment := models.MTOShipment{
			ID:                oldShipment.ID,
			PrimeActualWeight: &primeActualWeight,
		}

		session := auth.Session{}
		newShipment, err := mtoShipmentUpdaterPrime.UpdateMTOShipment(suite.AppContextWithSessionForTest(&session), &updatedShipment, eTag, "test")

		suite.Require().NoError(err)
		suite.NotEmpty(newShipment.Reweigh)
		suite.Equal(newShipment.Reweigh.ID, reweigh.ID)
	})

	suite.Run("Prime cannot update estimated weights outside of required timeframe", func() {
		setupTestData()

		// This test was added because of a bug that nullified the ApprovedDate
		// when ScheduledPickupDate was included in the payload. See PR #6919.
		// ApprovedDate affects shipment diversions, so we want to make sure it
		// never gets nullified, regardless of which fields are being updated.
		move := factory.BuildAvailableToPrimeMove(suite.DB(), nil, nil)
		oldShipment := factory.BuildMTOShipmentMinimal(suite.DB(), []factory.Customization{
			{
				Model: models.MTOShipment{
					Status: models.MTOShipmentStatusApproved,
				},
			},
			{
				Model:    move,
				LinkOnly: true,
			},
		}, nil)

		suite.NotNil(oldShipment.ApprovedDate)

		eTag := etag.GenerateEtag(oldShipment.UpdatedAt)

		requestedPickupDate := now.Add(time.Hour * 24 * 3)
		scheduledPickupDate := now.Add(-time.Hour * 24 * 3)
		requestedDeliveryDate := now.Add(time.Hour * 24 * 4)
		updatedShipment := models.MTOShipment{
			ID:                          oldShipment.ID,
			DestinationAddress:          &newDestinationAddress,
			DestinationAddressID:        &newDestinationAddress.ID,
			PickupAddress:               &newPickupAddress,
			PickupAddressID:             &newPickupAddress.ID,
			SecondaryPickupAddress:      &secondaryPickupAddress,
			HasSecondaryPickupAddress:   handlers.FmtBool(true),
			SecondaryDeliveryAddress:    &secondaryDeliveryAddress,
			HasSecondaryDeliveryAddress: handlers.FmtBool(true),
			TertiaryPickupAddress:       &tertiaryPickupAddress,
			HasTertiaryPickupAddress:    handlers.FmtBool(true),
			TertiaryDeliveryAddress:     &tertiaryDeliveryAddress,
			HasTertiaryDeliveryAddress:  handlers.FmtBool(true),
			RequestedPickupDate:         &requestedPickupDate,
			ScheduledPickupDate:         &scheduledPickupDate,
			RequestedDeliveryDate:       &requestedDeliveryDate,
			ActualPickupDate:            &actualPickupDate,
			PrimeActualWeight:           &primeActualWeight,
			PrimeEstimatedWeight:        &primeEstimatedWeight,
			FirstAvailableDeliveryDate:  &firstAvailableDeliveryDate,
		}

		ghcDomesticTransitTime := models.GHCDomesticTransitTime{
			MaxDaysTransitTime: 12,
			WeightLbsLower:     0,
			WeightLbsUpper:     10000,
			DistanceMilesLower: 0,
			DistanceMilesUpper: 10000,
		}
		verrs, err := suite.DB().ValidateAndCreate(&ghcDomesticTransitTime)
		suite.False(verrs.HasAny())
		suite.FatalNoError(err)

		session := auth.Session{}
		_, err = mtoShipmentUpdaterPrime.UpdateMTOShipment(suite.AppContextWithSessionForTest(&session), &updatedShipment, eTag, "test")

		suite.Error(err)
		suite.Contains(err.Error(), "the time period for updating the estimated weight for a shipment has expired, please contact the TOO directly to request updates to this shipment’s estimated weight")
		// Verify that shipment recalculate was handled correctly
		mockShipmentRecalculator.AssertNotCalled(suite.T(), "ShipmentRecalculatePaymentRequest", mock.Anything, mock.Anything)
	})

	suite.Run("Prime cannot add MTO agents", func() {
		setupTestData()

		// This test was added because of a bug that nullified the ApprovedDate
		// when ScheduledPickupDate was included in the payload. See PR #6919.
		// ApprovedDate affects shipment diversions, so we want to make sure it
		// never gets nullified, regardless of which fields are being updated.
		move := factory.BuildAvailableToPrimeMove(suite.DB(), nil, nil)
		oldShipment := factory.BuildMTOShipmentMinimal(suite.DB(), []factory.Customization{
			{
				Model: models.MTOShipment{
					Status: models.MTOShipmentStatusApproved,
				},
			},
			{
				Model:    move,
				LinkOnly: true,
			},
		}, nil)

		suite.NotNil(oldShipment.ApprovedDate)

		eTag := etag.GenerateEtag(oldShipment.UpdatedAt)

		requestedPickupDate := now.Add(time.Hour * 24 * 3)
		scheduledPickupDate := now.Add(time.Hour * 24 * 3)
		requestedDeliveryDate := now.Add(time.Hour * 24 * 4)
		firstName := "John"
		lastName := "Ash"
		updatedShipment := models.MTOShipment{
			ID:                          oldShipment.ID,
			DestinationAddress:          &newDestinationAddress,
			DestinationAddressID:        &newDestinationAddress.ID,
			PickupAddress:               &newPickupAddress,
			PickupAddressID:             &newPickupAddress.ID,
			SecondaryPickupAddress:      &secondaryPickupAddress,
			HasSecondaryPickupAddress:   handlers.FmtBool(true),
			SecondaryDeliveryAddress:    &secondaryDeliveryAddress,
			HasSecondaryDeliveryAddress: handlers.FmtBool(true),
			TertiaryPickupAddress:       &tertiaryPickupAddress,
			HasTertiaryPickupAddress:    handlers.FmtBool(true),
			TertiaryDeliveryAddress:     &tertiaryDeliveryAddress,
			HasTertiaryDeliveryAddress:  handlers.FmtBool(true),
			RequestedPickupDate:         &requestedPickupDate,
			ScheduledPickupDate:         &scheduledPickupDate,
			RequestedDeliveryDate:       &requestedDeliveryDate,
			ActualPickupDate:            &actualPickupDate,
			PrimeActualWeight:           &primeActualWeight,
			PrimeEstimatedWeight:        &primeEstimatedWeight,
			FirstAvailableDeliveryDate:  &firstAvailableDeliveryDate,
			MTOAgents: models.MTOAgents{
				models.MTOAgent{
					FirstName: &firstName,
					LastName:  &lastName,
				},
			},
		}

		ghcDomesticTransitTime := models.GHCDomesticTransitTime{
			MaxDaysTransitTime: 12,
			WeightLbsLower:     0,
			WeightLbsUpper:     10000,
			DistanceMilesLower: 0,
			DistanceMilesUpper: 10000,
		}
		verrs, err := suite.DB().ValidateAndCreate(&ghcDomesticTransitTime)
		suite.False(verrs.HasAny())
		suite.FatalNoError(err)

		session := auth.Session{}
		_, err = mtoShipmentUpdaterPrime.UpdateMTOShipment(suite.AppContextWithSessionForTest(&session), &updatedShipment, eTag, "test")

		suite.Error(err)
		suite.Contains(err.Error(), "cannot add or update MTO agents to a shipment")
	})

	suite.Run("Prime cannot update existing pickup or destination address", func() {
		setupTestData()

		// This test was added because of a bug that nullified the ApprovedDate
		// when ScheduledPickupDate was included in the payload. See PR #6919.
		// ApprovedDate affects shipment diversions, so we want to make sure it
		// never gets nullified, regardless of which fields are being updated.
		move := factory.BuildAvailableToPrimeMove(suite.DB(), nil, nil)
		oldShipment := factory.BuildMTOShipment(suite.DB(), []factory.Customization{
			{
				Model: models.MTOShipment{
					Status: models.MTOShipmentStatusApproved,
				},
			},
			{
				Model:    move,
				LinkOnly: true,
			},
		}, nil)

		suite.NotNil(oldShipment.ApprovedDate)

		eTag := etag.GenerateEtag(oldShipment.UpdatedAt)

		requestedPickupDate := now.Add(time.Hour * 24 * 3)
		scheduledPickupDate := now.Add(time.Hour * 24 * 7)
		requestedDeliveryDate := now.Add(time.Hour * 24 * 4)
		updatedShipment := models.MTOShipment{
			ID:                          oldShipment.ID,
			DestinationAddress:          &newDestinationAddress,
			DestinationAddressID:        &newDestinationAddress.ID,
			PickupAddress:               &newPickupAddress,
			PickupAddressID:             &newPickupAddress.ID,
			SecondaryPickupAddress:      &secondaryPickupAddress,
			HasSecondaryPickupAddress:   handlers.FmtBool(true),
			SecondaryDeliveryAddress:    &secondaryDeliveryAddress,
			HasSecondaryDeliveryAddress: handlers.FmtBool(true),
			TertiaryPickupAddress:       &secondaryPickupAddress,
			HasTertiaryPickupAddress:    handlers.FmtBool(true),
			TertiaryDeliveryAddress:     &secondaryDeliveryAddress,
			HasTertiaryDeliveryAddress:  handlers.FmtBool(true),
			RequestedPickupDate:         &requestedPickupDate,
			ScheduledPickupDate:         &scheduledPickupDate,
			RequestedDeliveryDate:       &requestedDeliveryDate,
			ActualPickupDate:            &actualPickupDate,
			PrimeActualWeight:           &primeActualWeight,
			PrimeEstimatedWeight:        &primeEstimatedWeight,
			FirstAvailableDeliveryDate:  &firstAvailableDeliveryDate,
		}

		ghcDomesticTransitTime := models.GHCDomesticTransitTime{
			MaxDaysTransitTime: 12,
			WeightLbsLower:     0,
			WeightLbsUpper:     10000,
			DistanceMilesLower: 0,
			DistanceMilesUpper: 10000,
		}
		verrs, err := suite.DB().ValidateAndCreate(&ghcDomesticTransitTime)
		suite.False(verrs.HasAny())
		suite.FatalNoError(err)

		session := auth.Session{}
		_, err = mtoShipmentUpdaterPrime.UpdateMTOShipment(suite.AppContextWithSessionForTest(&session), &updatedShipment, eTag, "test")

		suite.Error(err)
		suite.Contains(err.Error(), "the pickup address already exists and cannot be updated with this endpoint")
		suite.Contains(err.Error(), "the destination address already exists and cannot be updated with this endpoint")
	})

	suite.Run("Prime cannot update shipment if parameters are outside of transit data", func() {
		setupTestData()

		// This test was added because of a bug that nullified the ApprovedDate
		// when ScheduledPickupDate was included in the payload. See PR #6919.
		// ApprovedDate affects shipment diversions, so we want to make sure it
		// never gets nullified, regardless of which fields are being updated.
		move := factory.BuildAvailableToPrimeMove(suite.DB(), nil, nil)
		oldShipment := factory.BuildMTOShipmentMinimal(suite.DB(), []factory.Customization{
			{
				Model: models.MTOShipment{
					Status: models.MTOShipmentStatusApproved,
				},
			},
			{
				Model:    move,
				LinkOnly: true,
			},
		}, nil)

		suite.NotNil(oldShipment.ApprovedDate)

		eTag := etag.GenerateEtag(oldShipment.UpdatedAt)

		requestedPickupDate := now.Add(time.Hour * 24 * 3)
		scheduledPickupDate := now.Add(time.Hour * 24 * 7)
		requestedDeliveryDate := now.Add(time.Hour * 24 * 4)
		updatedShipment := models.MTOShipment{
			ID:                          oldShipment.ID,
			DestinationAddress:          &newDestinationAddress,
			DestinationAddressID:        &newDestinationAddress.ID,
			PickupAddress:               &newPickupAddress,
			PickupAddressID:             &newPickupAddress.ID,
			SecondaryPickupAddress:      &secondaryPickupAddress,
			HasSecondaryPickupAddress:   handlers.FmtBool(true),
			SecondaryDeliveryAddress:    &secondaryDeliveryAddress,
			HasSecondaryDeliveryAddress: handlers.FmtBool(true),
			TertiaryPickupAddress:       &tertiaryPickupAddress,
			HasTertiaryPickupAddress:    handlers.FmtBool(true),
			TertiaryDeliveryAddress:     &tertiaryDeliveryAddress,
			HasTertiaryDeliveryAddress:  handlers.FmtBool(true),
			RequestedPickupDate:         &requestedPickupDate,
			ScheduledPickupDate:         &scheduledPickupDate,
			RequestedDeliveryDate:       &requestedDeliveryDate,
			ActualPickupDate:            &actualPickupDate,
			PrimeActualWeight:           &primeActualWeight,
			PrimeEstimatedWeight:        &primeEstimatedWeight,
			FirstAvailableDeliveryDate:  &firstAvailableDeliveryDate,
		}

		session := auth.Session{}
		_, err := mtoShipmentUpdaterPrime.UpdateMTOShipment(suite.AppContextWithSessionForTest(&session), &updatedShipment, eTag, "test")

		suite.Error(err)
		suite.Contains(err.Error(), "failed to find transit time for shipment of 9000 lbs weight and 1000 mile distance")
	})

	suite.Run("Prime can add an estimated weight up to the same date as the scheduled pickup", func() {
		setupTestData()

		// This test was added because of a bug that nullified the ApprovedDate
		// when ScheduledPickupDate was included in the payload. See PR #6919.
		// ApprovedDate affects shipment diversions, so we want to make sure it
		// never gets nullified, regardless of which fields are being updated.
		move := factory.BuildAvailableToPrimeMove(suite.DB(), nil, nil)
		oldShipment := factory.BuildMTOShipmentMinimal(suite.DB(), []factory.Customization{
			{
				Model: models.MTOShipment{
					Status: models.MTOShipmentStatusApproved,
				},
			},
			{
				Model:    move,
				LinkOnly: true,
			},
		}, nil)

		suite.NotNil(oldShipment.ApprovedDate)

		eTag := etag.GenerateEtag(oldShipment.UpdatedAt)

		requestedPickupDate := now.Add(time.Hour * 24 * 3)
		scheduledPickupDate := now.Add(time.Hour * 24 * 3)
		requestedDeliveryDate := now.Add(time.Hour * 24 * 4)
		updatedShipment := models.MTOShipment{
			ID:                          oldShipment.ID,
			DestinationAddress:          &newDestinationAddress,
			DestinationAddressID:        &newDestinationAddress.ID,
			PickupAddress:               &newPickupAddress,
			PickupAddressID:             &newPickupAddress.ID,
			SecondaryPickupAddress:      &secondaryPickupAddress,
			HasSecondaryPickupAddress:   handlers.FmtBool(true),
			SecondaryDeliveryAddress:    &secondaryDeliveryAddress,
			ScheduledPickupDate:         &scheduledPickupDate,
			HasSecondaryDeliveryAddress: handlers.FmtBool(true),
			TertiaryPickupAddress:       &tertiaryPickupAddress,
			HasTertiaryPickupAddress:    handlers.FmtBool(true),
			TertiaryDeliveryAddress:     &tertiaryDeliveryAddress,
			HasTertiaryDeliveryAddress:  handlers.FmtBool(true),
			RequestedPickupDate:         &requestedPickupDate,
			RequestedDeliveryDate:       &requestedDeliveryDate,
			ActualPickupDate:            &actualPickupDate,
			PrimeActualWeight:           &primeActualWeight,
			PrimeEstimatedWeight:        &primeEstimatedWeight,
			FirstAvailableDeliveryDate:  &firstAvailableDeliveryDate,
		}

		ghcDomesticTransitTime := models.GHCDomesticTransitTime{
			MaxDaysTransitTime: 12,
			WeightLbsLower:     0,
			WeightLbsUpper:     10000,
			DistanceMilesLower: 0,
			DistanceMilesUpper: 10000,
		}
		verrs, err := suite.DB().ValidateAndCreate(&ghcDomesticTransitTime)
		suite.False(verrs.HasAny())
		suite.FatalNoError(err)

		session := auth.Session{}
		newShipment, err := mtoShipmentUpdaterPrime.UpdateMTOShipment(suite.AppContextWithSessionForTest(&session), &updatedShipment, eTag, "test")

		suite.Require().NoError(err)
		suite.NotEmpty(newShipment.ApprovedDate)
		suite.True(requestedPickupDate.Equal(*newShipment.RequestedPickupDate))
		suite.True(scheduledPickupDate.Equal(*newShipment.ScheduledPickupDate))
		suite.True(requestedDeliveryDate.Equal(*newShipment.RequestedDeliveryDate))
		suite.True(actualPickupDate.Equal(*newShipment.ActualPickupDate))
		suite.True(firstAvailableDeliveryDate.Equal(*newShipment.FirstAvailableDeliveryDate))
		suite.Equal(primeEstimatedWeight, *newShipment.PrimeEstimatedWeight)
		suite.Equal(primeActualWeight, *newShipment.PrimeActualWeight)
		suite.Equal(newDestinationAddress.ID, *newShipment.DestinationAddressID)
		suite.Equal(newPickupAddress.ID, *newShipment.PickupAddressID)
		suite.Equal(secondaryPickupAddress.ID, *newShipment.SecondaryPickupAddressID)
		suite.Equal(secondaryDeliveryAddress.ID, *newShipment.SecondaryDeliveryAddressID)
		suite.Equal(tertiaryPickupAddress.ID, *newShipment.TertiaryPickupAddressID)
		suite.Equal(tertiaryDeliveryAddress.ID, *newShipment.TertiaryDeliveryAddressID)
	})

	suite.Run("Prime can update the weight estimate if scheduled pickup date in nil", func() {
		setupTestData()

		// This test was added because of a bug that nullified the ApprovedDate
		// when ScheduledPickupDate was included in the payload. See PR #6919.
		// ApprovedDate affects shipment diversions, so we want to make sure it
		// never gets nullified, regardless of which fields are being updated.
		move := factory.BuildAvailableToPrimeMove(suite.DB(), nil, nil)
		oldShipment := factory.BuildMTOShipmentMinimal(suite.DB(), []factory.Customization{
			{
				Model: models.MTOShipment{
					Status:              models.MTOShipmentStatusApproved,
					ScheduledPickupDate: nil,
				},
			},
			{
				Model:    move,
				LinkOnly: true,
			},
		}, nil)

		suite.NotNil(oldShipment.ApprovedDate)

		eTag := etag.GenerateEtag(oldShipment.UpdatedAt)

		requestedPickupDate := now.Add(time.Hour * 24 * 3)
		requestedDeliveryDate := now.Add(time.Hour * 24 * 4)
		updatedShipment := models.MTOShipment{
			ID:                          oldShipment.ID,
			DestinationAddress:          &newDestinationAddress,
			DestinationAddressID:        &newDestinationAddress.ID,
			PickupAddress:               &newPickupAddress,
			PickupAddressID:             &newPickupAddress.ID,
			SecondaryPickupAddress:      &secondaryPickupAddress,
			HasSecondaryPickupAddress:   handlers.FmtBool(true),
			SecondaryDeliveryAddress:    &secondaryDeliveryAddress,
			HasSecondaryDeliveryAddress: handlers.FmtBool(true),
			TertiaryPickupAddress:       &tertiaryPickupAddress,
			HasTertiaryPickupAddress:    handlers.FmtBool(true),
			TertiaryDeliveryAddress:     &tertiaryDeliveryAddress,
			HasTertiaryDeliveryAddress:  handlers.FmtBool(true),
			RequestedPickupDate:         &requestedPickupDate,
			RequestedDeliveryDate:       &requestedDeliveryDate,
			ActualPickupDate:            &actualPickupDate,
			PrimeActualWeight:           &primeActualWeight,
			PrimeEstimatedWeight:        &primeEstimatedWeight,
			FirstAvailableDeliveryDate:  &firstAvailableDeliveryDate,
		}
		ghcDomesticTransitTime := models.GHCDomesticTransitTime{
			MaxDaysTransitTime: 12,
			WeightLbsLower:     0,
			WeightLbsUpper:     10000,
			DistanceMilesLower: 0,
			DistanceMilesUpper: 10000,
		}
		verrs, err := suite.DB().ValidateAndCreate(&ghcDomesticTransitTime)
		suite.False(verrs.HasAny())
		suite.FatalNoError(err)

		session := auth.Session{}
		newShipment, err := mtoShipmentUpdaterPrime.UpdateMTOShipment(suite.AppContextWithSessionForTest(&session), &updatedShipment, eTag, "test")
		suite.Require().NoError(err)
		suite.NotEmpty(newShipment.ApprovedDate)
		suite.True(requestedPickupDate.Equal(*newShipment.RequestedPickupDate))
		suite.True(requestedDeliveryDate.Equal(*newShipment.RequestedDeliveryDate))
		suite.True(actualPickupDate.Equal(*newShipment.ActualPickupDate))
		suite.True(firstAvailableDeliveryDate.Equal(*newShipment.FirstAvailableDeliveryDate))
		suite.Equal(primeEstimatedWeight, *newShipment.PrimeEstimatedWeight)
		suite.Equal(primeActualWeight, *newShipment.PrimeActualWeight)
		suite.Equal(newDestinationAddress.ID, *newShipment.DestinationAddressID)
		suite.Equal(newPickupAddress.ID, *newShipment.PickupAddressID)
		suite.Equal(secondaryPickupAddress.ID, *newShipment.SecondaryPickupAddressID)
		suite.Equal(secondaryDeliveryAddress.ID, *newShipment.SecondaryDeliveryAddressID)
		suite.Equal(tertiaryPickupAddress.ID, *newShipment.TertiaryPickupAddressID)
		suite.Equal(tertiaryDeliveryAddress.ID, *newShipment.TertiaryDeliveryAddressID)
	})
<<<<<<< HEAD
=======

	suite.Run("Successful Office/TOO UpdateShipment - CONUS Pickup, OCONUS Destination - mileage is recalculated and pricing estimates refreshed for International FSC SIT service items", func() {
		setupTestData()

		move := factory.BuildAvailableToPrimeMove(suite.DB(), nil, nil)

		ghcDomesticTransitTime := models.GHCDomesticTransitTime{
			MaxDaysTransitTime: 12,
			WeightLbsLower:     0,
			WeightLbsUpper:     10000,
			DistanceMilesLower: 0,
			DistanceMilesUpper: 10000,
		}
		_, _ = suite.DB().ValidateAndCreate(&ghcDomesticTransitTime)

		testdatagen.FetchOrMakeReContractYear(suite.DB(), testdatagen.Assertions{
			ReContractYear: models.ReContractYear{
				StartDate: time.Now().Add(-24 * time.Hour),
				EndDate:   time.Now().Add(24 * time.Hour),
			},
		})

		pickupAddress := factory.BuildAddress(suite.DB(), []factory.Customization{
			{
				Model: models.Address{
					StreetAddress1: "Tester Address",
					City:           "Des Moines",
					State:          "IA",
					PostalCode:     "50314",
					IsOconus:       models.BoolPointer(false),
				},
			},
		}, nil)

		destinationAddress := factory.BuildAddress(suite.DB(), []factory.Customization{
			{
				Model: models.Address{
					StreetAddress1: "JBER1",
					City:           "Anchorage1",
					State:          "AK",
					PostalCode:     "99505",
					IsOconus:       models.BoolPointer(true),
				},
			},
		}, nil)

		pickupDate := now.AddDate(0, 0, 10)
		requestedPickup := time.Now()
		oldShipment := factory.BuildMTOShipment(suite.DB(), []factory.Customization{
			{
				Model: models.MTOShipment{
					Status:               models.MTOShipmentStatusApproved,
					PrimeEstimatedWeight: nil,
					PickupAddressID:      &pickupAddress.ID,
					DestinationAddressID: &destinationAddress.ID,
					ScheduledPickupDate:  &pickupDate,
					RequestedPickupDate:  &requestedPickup,
					MarketCode:           models.MarketCodeInternational,
				},
			},
			{
				Model:    move,
				LinkOnly: true,
			},
		}, nil)

		// setup IOSFSC service item with SITOriginHHGOriginalAddress
		factory.BuildMTOServiceItem(suite.DB(), []factory.Customization{
			{
				Model:    move,
				LinkOnly: true,
			},
			{
				Model:    oldShipment,
				LinkOnly: true,
			},
			{
				Model: models.ReService{
					Code: models.ReServiceCodeIOSFSC,
				},
			},
			{
				Model:    pickupAddress,
				Type:     &factory.Addresses.SITOriginHHGOriginalAddress,
				LinkOnly: true,
			},
			{
				Model:    pickupAddress,
				Type:     &factory.Addresses.SITOriginHHGActualAddress,
				LinkOnly: true,
			},
			{
				Model: models.MTOServiceItem{
					Status:          models.MTOServiceItemStatusApproved,
					PricingEstimate: nil,
				},
			},
		}, nil)

		// setup IDSFSC service item with SITDestinationOriginalAddress
		factory.BuildMTOServiceItem(suite.DB(), []factory.Customization{
			{
				Model:    move,
				LinkOnly: true,
			},
			{
				Model:    oldShipment,
				LinkOnly: true,
			},
			{
				Model: models.ReService{
					Code: models.ReServiceCodeIDSFSC,
				},
			},
			{
				Model:    destinationAddress,
				Type:     &factory.Addresses.SITDestinationOriginalAddress,
				LinkOnly: true,
			},
			{
				Model:    destinationAddress,
				Type:     &factory.Addresses.SITDestinationFinalAddress,
				LinkOnly: true,
			},
		}, nil)

		eTag := etag.GenerateEtag(oldShipment.UpdatedAt)

		updatedShipment := models.MTOShipment{
			ID:                   oldShipment.ID,
			PrimeEstimatedWeight: &primeEstimatedWeight,
		}

		var serviceItems []models.MTOServiceItem
		// verify pre-update mto service items for both origin/destination FSC SITs have not been set
		err := suite.AppContextForTest().DB().EagerPreload("ReService").Where("mto_shipment_id = ?", oldShipment.ID).Order("created_at asc").All(&serviceItems)
		suite.NoError(err)
		// expecting only IOSFSC and IDSFSC created for tests
		suite.Equal(2, len(serviceItems))
		for i := 0; i < len(serviceItems); i++ {
			suite.Nil(serviceItems[i].PricingEstimate)
			suite.True(serviceItems[i].SITDeliveryMiles == (*int)(nil))
		}

		// As TOO
		too := factory.BuildOfficeUserWithRoles(suite.DB(), nil, []roles.RoleType{roles.RoleTypeTOO})
		session := auth.Session{
			ApplicationName: auth.OfficeApp,
			UserID:          *too.UserID,
			OfficeUserID:    too.ID,
		}
		session.Roles = append(session.Roles, too.User.Roles...)
		expectedMileage := 314
		plannerSITFSC := &mocks.Planner{}
		// expecting 50314/50314 for IOSFSC mileage lookup for source, destination
		plannerSITFSC.On("ZipTransitDistance",
			mock.AnythingOfType("*appcontext.appContext"),
			// 99505/99505, 50314/50314
			mock.MatchedBy(func(source string) bool {
				return source == "50314" || source == "99505"
			}),
			mock.MatchedBy(func(destination string) bool {
				return destination == "50314" || destination == "99505"
			}),
		).Return(expectedMileage, nil)

		mtoShipmentUpdater := NewOfficeMTOShipmentUpdater(builder, fetcher, plannerSITFSC, moveRouter, moveWeights, mockSender, &mockShipmentRecalculator, addressUpdater, addressCreator)

		_, err = mtoShipmentUpdater.UpdateMTOShipment(suite.AppContextWithSessionForTest(&session), &updatedShipment, eTag, "test")
		suite.NoError(err)

		// verify post-update mto service items for both origin/destination FSC SITs have been set.
		// if set we know stored procedure update_service_item_pricing was executed sucessfully
		err = suite.AppContextForTest().DB().EagerPreload("ReService").Where("mto_shipment_id = ?", oldShipment.ID).Order("created_at asc").All(&serviceItems)
		suite.NoError(err)
		suite.Equal(2, len(serviceItems))
		for i := 0; i < len(serviceItems); i++ {
			suite.True(serviceItems[i].ReService.Code == models.ReServiceCodeIOSFSC || serviceItems[i].ReService.Code == models.ReServiceCodeIDSFSC)

			if serviceItems[i].ReService.Code == models.ReServiceCodeIOSFSC {
				suite.NotNil(*serviceItems[i].PricingEstimate)
				suite.Equal(*serviceItems[i].SITDeliveryMiles, expectedMileage)
			}
			// verify IDSFSC SIT with OCONUS destination does not calculate pricing resulting in 0.
			if serviceItems[i].ReService.Code == models.ReServiceCodeIDSFSC {
				suite.Equal(*serviceItems[i].SITDeliveryMiles, expectedMileage)
				suite.Equal(*serviceItems[i].PricingEstimate, unit.Cents(0))
			}
		}
	})

	suite.Run("Successful Office/TOO UpdateShipment - OCONUS Pickup, CONUS Destination - mileage is recalculated and pricing estimates refreshed for International FSC SIT service items", func() {
		setupTestData()

		move := factory.BuildAvailableToPrimeMove(suite.DB(), nil, nil)

		ghcDomesticTransitTime := models.GHCDomesticTransitTime{
			MaxDaysTransitTime: 12,
			WeightLbsLower:     0,
			WeightLbsUpper:     10000,
			DistanceMilesLower: 0,
			DistanceMilesUpper: 10000,
		}
		_, _ = suite.DB().ValidateAndCreate(&ghcDomesticTransitTime)

		testdatagen.FetchOrMakeReContractYear(suite.DB(), testdatagen.Assertions{
			ReContractYear: models.ReContractYear{
				StartDate: time.Now().Add(-24 * time.Hour),
				EndDate:   time.Now().Add(24 * time.Hour),
			},
		})

		destinationAddress := factory.BuildAddress(suite.DB(), []factory.Customization{
			{
				Model: models.Address{
					StreetAddress1: "Tester Address",
					City:           "Des Moines",
					State:          "IA",
					PostalCode:     "50314",
					IsOconus:       models.BoolPointer(false),
				},
			},
		}, nil)

		pickupAddress := factory.BuildAddress(suite.DB(), []factory.Customization{
			{
				Model: models.Address{
					StreetAddress1: "JBER1",
					City:           "Anchorage1",
					State:          "AK",
					PostalCode:     "99505",
					IsOconus:       models.BoolPointer(true),
				},
			},
		}, nil)

		pickupDate := now.AddDate(0, 0, 10)
		requestedPickup := time.Now()
		oldShipment := factory.BuildMTOShipment(suite.DB(), []factory.Customization{
			{
				Model: models.MTOShipment{
					Status:               models.MTOShipmentStatusApproved,
					PrimeEstimatedWeight: nil,
					PickupAddressID:      &pickupAddress.ID,
					DestinationAddressID: &destinationAddress.ID,
					ScheduledPickupDate:  &pickupDate,
					RequestedPickupDate:  &requestedPickup,
					MarketCode:           models.MarketCodeInternational,
				},
			},
			{
				Model:    move,
				LinkOnly: true,
			},
		}, nil)

		// setup IOSFSC service item with SITOriginHHGOriginalAddress
		factory.BuildMTOServiceItem(suite.DB(), []factory.Customization{
			{
				Model:    move,
				LinkOnly: true,
			},
			{
				Model:    oldShipment,
				LinkOnly: true,
			},
			{
				Model: models.ReService{
					Code: models.ReServiceCodeIOSFSC,
				},
			},
			{
				Model:    pickupAddress,
				Type:     &factory.Addresses.SITOriginHHGOriginalAddress,
				LinkOnly: true,
			},
			{
				Model:    pickupAddress,
				Type:     &factory.Addresses.SITOriginHHGActualAddress,
				LinkOnly: true,
			},
			{
				Model: models.MTOServiceItem{
					Status:          models.MTOServiceItemStatusApproved,
					PricingEstimate: nil,
				},
			},
		}, nil)

		// setup IDSFSC service item with SITDestinationOriginalAddress
		factory.BuildMTOServiceItem(suite.DB(), []factory.Customization{
			{
				Model:    move,
				LinkOnly: true,
			},
			{
				Model:    oldShipment,
				LinkOnly: true,
			},
			{
				Model: models.ReService{
					Code: models.ReServiceCodeIDSFSC,
				},
			},
			{
				Model:    destinationAddress,
				Type:     &factory.Addresses.SITDestinationOriginalAddress,
				LinkOnly: true,
			},
			{
				Model:    destinationAddress,
				Type:     &factory.Addresses.SITDestinationFinalAddress,
				LinkOnly: true,
			},
		}, nil)

		eTag := etag.GenerateEtag(oldShipment.UpdatedAt)

		updatedShipment := models.MTOShipment{
			ID:                   oldShipment.ID,
			PrimeEstimatedWeight: &primeEstimatedWeight,
		}

		var serviceItems []models.MTOServiceItem
		// verify pre-update mto service items for both origin/destination FSC SITs have not been set
		err := suite.AppContextForTest().DB().EagerPreload("ReService").Where("mto_shipment_id = ?", oldShipment.ID).Order("created_at asc").All(&serviceItems)
		suite.NoError(err)
		// expecting only IOSFSC and IDSFSC created for tests
		suite.Equal(2, len(serviceItems))
		for i := 0; i < len(serviceItems); i++ {
			suite.Nil(serviceItems[i].PricingEstimate)
			suite.True(serviceItems[i].SITDeliveryMiles == (*int)(nil))
		}

		// As TOO
		too := factory.BuildOfficeUserWithRoles(suite.DB(), nil, []roles.RoleType{roles.RoleTypeTOO})
		session := auth.Session{
			ApplicationName: auth.OfficeApp,
			UserID:          *too.UserID,
			OfficeUserID:    too.ID,
		}
		session.Roles = append(session.Roles, too.User.Roles...)
		expectedMileage := 314
		plannerSITFSC := &mocks.Planner{}
		// expecting 99505/99505, 50314/50314 for IOSFSC mileage lookup for source, destination
		plannerSITFSC.On("ZipTransitDistance",
			mock.AnythingOfType("*appcontext.appContext"),
			mock.MatchedBy(func(source string) bool {
				return source == "50314" || source == "99505"
			}),
			mock.MatchedBy(func(destination string) bool {
				return destination == "50314" || destination == "99505"
			}),
		).Return(expectedMileage, nil)

		mtoShipmentUpdater := NewOfficeMTOShipmentUpdater(builder, fetcher, plannerSITFSC, moveRouter, moveWeights, mockSender, &mockShipmentRecalculator, addressUpdater, addressCreator)

		_, err = mtoShipmentUpdater.UpdateMTOShipment(suite.AppContextWithSessionForTest(&session), &updatedShipment, eTag, "test")
		suite.NoError(err)

		// verify post-update mto service items for both origin/destination FSC SITs have been set.
		// if set we know stored procedure update_service_item_pricing was executed sucessfully
		err = suite.AppContextForTest().DB().EagerPreload("ReService").Where("mto_shipment_id = ?", oldShipment.ID).Order("created_at asc").All(&serviceItems)
		suite.NoError(err)
		suite.Equal(2, len(serviceItems))
		for i := 0; i < len(serviceItems); i++ {
			suite.True(serviceItems[i].ReService.Code == models.ReServiceCodeIOSFSC || serviceItems[i].ReService.Code == models.ReServiceCodeIDSFSC)

			if serviceItems[i].ReService.Code == models.ReServiceCodeIDSFSC {
				suite.NotNil(*serviceItems[i].PricingEstimate)
				suite.Equal(*serviceItems[i].SITDeliveryMiles, expectedMileage)
			}
			// verify IOSFSC SIT with OCONUS destination does not calculate mileage and pricing resulting in 0 for both.
			if serviceItems[i].ReService.Code == models.ReServiceCodeIOSFSC {
				suite.Equal(*serviceItems[i].SITDeliveryMiles, expectedMileage)
				suite.Equal(*serviceItems[i].PricingEstimate, unit.Cents(0))
			}
		}
	})
}
>>>>>>> 4654c0b7

	suite.Run("Successful Office/TOO UpdateShipment - CONUS Pickup, OCONUS Destination - mileage is recalculated and pricing estimates refreshed for International FSC SIT service items", func() {
		setupTestData()

		move := factory.BuildAvailableToPrimeMove(suite.DB(), nil, nil)

		ghcDomesticTransitTime := models.GHCDomesticTransitTime{
			MaxDaysTransitTime: 12,
			WeightLbsLower:     0,
			WeightLbsUpper:     10000,
			DistanceMilesLower: 0,
			DistanceMilesUpper: 10000,
		}
		_, _ = suite.DB().ValidateAndCreate(&ghcDomesticTransitTime)

		testdatagen.FetchOrMakeReContractYear(suite.DB(), testdatagen.Assertions{
			ReContractYear: models.ReContractYear{
				StartDate: time.Now().Add(-24 * time.Hour),
				EndDate:   time.Now().Add(24 * time.Hour),
			},
		})

		pickupAddress := factory.BuildAddress(suite.DB(), []factory.Customization{
			{
				Model: models.Address{
					StreetAddress1: "Tester Address",
					City:           "Des Moines",
					State:          "IA",
					PostalCode:     "50314",
					IsOconus:       models.BoolPointer(false),
				},
			},
		}, nil)

		destinationAddress := factory.BuildAddress(suite.DB(), []factory.Customization{
			{
				Model: models.Address{
					StreetAddress1: "JBER1",
					City:           "Anchorage1",
					State:          "AK",
					PostalCode:     "99505",
					IsOconus:       models.BoolPointer(true),
				},
			},
		}, nil)

		pickupDate := now.AddDate(0, 0, 10)
		requestedPickup := time.Now()
		oldShipment := factory.BuildMTOShipment(suite.DB(), []factory.Customization{
			{
				Model: models.MTOShipment{
					Status:               models.MTOShipmentStatusApproved,
					PrimeEstimatedWeight: nil,
					PickupAddressID:      &pickupAddress.ID,
					DestinationAddressID: &destinationAddress.ID,
					ScheduledPickupDate:  &pickupDate,
					RequestedPickupDate:  &requestedPickup,
					MarketCode:           models.MarketCodeInternational,
				},
			},
			{
				Model:    move,
				LinkOnly: true,
			},
		}, nil)

		// setup IOSFSC service item with SITOriginHHGOriginalAddress
		factory.BuildMTOServiceItem(suite.DB(), []factory.Customization{
			{
				Model:    move,
				LinkOnly: true,
			},
			{
				Model:    oldShipment,
				LinkOnly: true,
			},
			{
				Model: models.ReService{
					Code: models.ReServiceCodeIOSFSC,
				},
			},
			{
				Model:    pickupAddress,
				Type:     &factory.Addresses.SITOriginHHGOriginalAddress,
				LinkOnly: true,
			},
			{
				Model:    pickupAddress,
				Type:     &factory.Addresses.SITOriginHHGActualAddress,
				LinkOnly: true,
			},
			{
				Model: models.MTOServiceItem{
					Status:          models.MTOServiceItemStatusApproved,
					PricingEstimate: nil,
				},
			},
		}, nil)

		// setup IDSFSC service item with SITDestinationOriginalAddress
		factory.BuildMTOServiceItem(suite.DB(), []factory.Customization{
			{
				Model:    move,
				LinkOnly: true,
			},
			{
				Model:    oldShipment,
				LinkOnly: true,
			},
			{
				Model: models.ReService{
					Code: models.ReServiceCodeIDSFSC,
				},
			},
			{
				Model:    destinationAddress,
				Type:     &factory.Addresses.SITDestinationOriginalAddress,
				LinkOnly: true,
			},
			{
				Model:    destinationAddress,
				Type:     &factory.Addresses.SITDestinationFinalAddress,
				LinkOnly: true,
			},
		}, nil)

		eTag := etag.GenerateEtag(oldShipment.UpdatedAt)

		updatedShipment := models.MTOShipment{
			ID:                   oldShipment.ID,
			PrimeEstimatedWeight: &primeEstimatedWeight,
		}

		var serviceItems []models.MTOServiceItem
		// verify pre-update mto service items for both origin/destination FSC SITs have not been set
		err := suite.AppContextForTest().DB().EagerPreload("ReService").Where("mto_shipment_id = ?", oldShipment.ID).Order("created_at asc").All(&serviceItems)
		suite.NoError(err)
		// expecting only IOSFSC and IDSFSC created for tests
		suite.Equal(2, len(serviceItems))
		for i := 0; i < len(serviceItems); i++ {
			suite.Nil(serviceItems[i].PricingEstimate)
			suite.True(serviceItems[i].SITDeliveryMiles == (*int)(nil))
		}

		// As TOO
		too := factory.BuildOfficeUserWithRoles(suite.DB(), nil, []roles.RoleType{roles.RoleTypeTOO})
		session := auth.Session{
			ApplicationName: auth.OfficeApp,
			UserID:          *too.UserID,
			OfficeUserID:    too.ID,
		}
		session.Roles = append(session.Roles, too.User.Roles...)
		expectedMileage := 314
		plannerSITFSC := &mocks.Planner{}
		// expecting 50314/50314 for IOSFSC mileage lookup for source, destination
		plannerSITFSC.On("ZipTransitDistance",
			mock.AnythingOfType("*appcontext.appContext"),
			// 99505/99505, 50314/50314
			mock.MatchedBy(func(source string) bool {
				return source == "50314" || source == "99505"
			}),
			mock.MatchedBy(func(destination string) bool {
				return destination == "50314" || destination == "99505"
			}),
		).Return(expectedMileage, nil)

		mtoShipmentUpdater := NewOfficeMTOShipmentUpdater(builder, fetcher, plannerSITFSC, moveRouter, moveWeights, mockSender, &mockShipmentRecalculator, addressUpdater, addressCreator)

		_, err = mtoShipmentUpdater.UpdateMTOShipment(suite.AppContextWithSessionForTest(&session), &updatedShipment, eTag, "test")
		suite.NoError(err)

		// verify post-update mto service items for both origin/destination FSC SITs have been set.
		// if set we know stored procedure update_service_item_pricing was executed sucessfully
		err = suite.AppContextForTest().DB().EagerPreload("ReService").Where("mto_shipment_id = ?", oldShipment.ID).Order("created_at asc").All(&serviceItems)
		suite.NoError(err)
		suite.Equal(2, len(serviceItems))
		for i := 0; i < len(serviceItems); i++ {
			suite.True(serviceItems[i].ReService.Code == models.ReServiceCodeIOSFSC || serviceItems[i].ReService.Code == models.ReServiceCodeIDSFSC)

			if serviceItems[i].ReService.Code == models.ReServiceCodeIOSFSC {
				suite.True(*serviceItems[i].PricingEstimate > 0)
				suite.Equal(*serviceItems[i].SITDeliveryMiles, expectedMileage)
			}
			// verify IDSFSC SIT with OCONUS destination does not calculate pricing resulting in 0.
			if serviceItems[i].ReService.Code == models.ReServiceCodeIDSFSC {
				suite.Equal(*serviceItems[i].SITDeliveryMiles, expectedMileage)
				suite.Equal(*serviceItems[i].PricingEstimate, unit.Cents(0))
			}
		}
	})

	suite.Run("Successful Office/TOO UpdateShipment - OCONUS Pickup, CONUS Destination - mileage is recalculated and pricing estimates refreshed for International FSC SIT service items", func() {
		setupTestData()

		move := factory.BuildAvailableToPrimeMove(suite.DB(), nil, nil)

		ghcDomesticTransitTime := models.GHCDomesticTransitTime{
			MaxDaysTransitTime: 12,
			WeightLbsLower:     0,
			WeightLbsUpper:     10000,
			DistanceMilesLower: 0,
			DistanceMilesUpper: 10000,
		}
		_, _ = suite.DB().ValidateAndCreate(&ghcDomesticTransitTime)

		testdatagen.FetchOrMakeReContractYear(suite.DB(), testdatagen.Assertions{
			ReContractYear: models.ReContractYear{
				StartDate: time.Now().Add(-24 * time.Hour),
				EndDate:   time.Now().Add(24 * time.Hour),
			},
		})

		destinationAddress := factory.BuildAddress(suite.DB(), []factory.Customization{
			{
				Model: models.Address{
					StreetAddress1: "Tester Address",
					City:           "Des Moines",
					State:          "IA",
					PostalCode:     "50314",
					IsOconus:       models.BoolPointer(false),
				},
			},
		}, nil)

		pickupAddress := factory.BuildAddress(suite.DB(), []factory.Customization{
			{
				Model: models.Address{
					StreetAddress1: "JBER1",
					City:           "Anchorage1",
					State:          "AK",
					PostalCode:     "99505",
					IsOconus:       models.BoolPointer(true),
				},
			},
		}, nil)

		pickupDate := now.AddDate(0, 0, 10)
		requestedPickup := time.Now()
		oldShipment := factory.BuildMTOShipment(suite.DB(), []factory.Customization{
			{
				Model: models.MTOShipment{
					Status:               models.MTOShipmentStatusApproved,
					PrimeEstimatedWeight: nil,
					PickupAddressID:      &pickupAddress.ID,
					DestinationAddressID: &destinationAddress.ID,
					ScheduledPickupDate:  &pickupDate,
					RequestedPickupDate:  &requestedPickup,
					MarketCode:           models.MarketCodeInternational,
				},
			},
			{
				Model:    move,
				LinkOnly: true,
			},
		}, nil)

		// setup IOSFSC service item with SITOriginHHGOriginalAddress
		factory.BuildMTOServiceItem(suite.DB(), []factory.Customization{
			{
				Model:    move,
				LinkOnly: true,
			},
			{
				Model:    oldShipment,
				LinkOnly: true,
			},
			{
				Model: models.ReService{
					Code: models.ReServiceCodeIOSFSC,
				},
			},
			{
				Model:    pickupAddress,
				Type:     &factory.Addresses.SITOriginHHGOriginalAddress,
				LinkOnly: true,
			},
			{
				Model:    pickupAddress,
				Type:     &factory.Addresses.SITOriginHHGActualAddress,
				LinkOnly: true,
			},
			{
				Model: models.MTOServiceItem{
					Status:          models.MTOServiceItemStatusApproved,
					PricingEstimate: nil,
				},
			},
		}, nil)

		// setup IDSFSC service item with SITDestinationOriginalAddress
		factory.BuildMTOServiceItem(suite.DB(), []factory.Customization{
			{
				Model:    move,
				LinkOnly: true,
			},
			{
				Model:    oldShipment,
				LinkOnly: true,
			},
			{
				Model: models.ReService{
					Code: models.ReServiceCodeIDSFSC,
				},
			},
			{
				Model:    destinationAddress,
				Type:     &factory.Addresses.SITDestinationOriginalAddress,
				LinkOnly: true,
			},
			{
				Model:    destinationAddress,
				Type:     &factory.Addresses.SITDestinationFinalAddress,
				LinkOnly: true,
			},
		}, nil)

		eTag := etag.GenerateEtag(oldShipment.UpdatedAt)

		updatedShipment := models.MTOShipment{
			ID:                   oldShipment.ID,
			PrimeEstimatedWeight: &primeEstimatedWeight,
		}

		var serviceItems []models.MTOServiceItem
		// verify pre-update mto service items for both origin/destination FSC SITs have not been set
		err := suite.AppContextForTest().DB().EagerPreload("ReService").Where("mto_shipment_id = ?", oldShipment.ID).Order("created_at asc").All(&serviceItems)
		suite.NoError(err)
		// expecting only IOSFSC and IDSFSC created for tests
		suite.Equal(2, len(serviceItems))
		for i := 0; i < len(serviceItems); i++ {
			suite.Nil(serviceItems[i].PricingEstimate)
			suite.True(serviceItems[i].SITDeliveryMiles == (*int)(nil))
		}

		// As TOO
		too := factory.BuildOfficeUserWithRoles(suite.DB(), nil, []roles.RoleType{roles.RoleTypeTOO})
		session := auth.Session{
			ApplicationName: auth.OfficeApp,
			UserID:          *too.UserID,
			OfficeUserID:    too.ID,
		}
		session.Roles = append(session.Roles, too.User.Roles...)
		expectedMileage := 314
		plannerSITFSC := &mocks.Planner{}
		// expecting 99505/99505, 50314/50314 for IOSFSC mileage lookup for source, destination
		plannerSITFSC.On("ZipTransitDistance",
			mock.AnythingOfType("*appcontext.appContext"),
			mock.MatchedBy(func(source string) bool {
				return source == "50314" || source == "99505"
			}),
			mock.MatchedBy(func(destination string) bool {
				return destination == "50314" || destination == "99505"
			}),
		).Return(expectedMileage, nil)

		mtoShipmentUpdater := NewOfficeMTOShipmentUpdater(builder, fetcher, plannerSITFSC, moveRouter, moveWeights, mockSender, &mockShipmentRecalculator, addressUpdater, addressCreator)

		_, err = mtoShipmentUpdater.UpdateMTOShipment(suite.AppContextWithSessionForTest(&session), &updatedShipment, eTag, "test")
		suite.NoError(err)

		// verify post-update mto service items for both origin/destination FSC SITs have been set.
		// if set we know stored procedure update_service_item_pricing was executed sucessfully
		err = suite.AppContextForTest().DB().EagerPreload("ReService").Where("mto_shipment_id = ?", oldShipment.ID).Order("created_at asc").All(&serviceItems)
		suite.NoError(err)
		suite.Equal(2, len(serviceItems))
		for i := 0; i < len(serviceItems); i++ {
			suite.True(serviceItems[i].ReService.Code == models.ReServiceCodeIOSFSC || serviceItems[i].ReService.Code == models.ReServiceCodeIDSFSC)

			if serviceItems[i].ReService.Code == models.ReServiceCodeIDSFSC {
				suite.True(*serviceItems[i].PricingEstimate > 0)
				suite.Equal(*serviceItems[i].SITDeliveryMiles, expectedMileage)
			}
			// verify IOSFSC SIT with OCONUS destination does not calculate mileage and pricing resulting in 0 for both.
			if serviceItems[i].ReService.Code == models.ReServiceCodeIOSFSC {
				suite.Equal(*serviceItems[i].SITDeliveryMiles, expectedMileage)
				suite.Equal(*serviceItems[i].PricingEstimate, unit.Cents(0))
			}
		}
	})
}

func (suite *MTOShipmentServiceSuite) TestUpdateMTOShipmentStatus() {
	estimatedWeight := unit.Pound(2000)
	status := models.MTOShipmentStatusApproved
	// need the re service codes to update status
	expectedReServiceCodes := []models.ReServiceCode{
		models.ReServiceCodeDLH,
		models.ReServiceCodeFSC,
		models.ReServiceCodeDOP,
		models.ReServiceCodeDDP,
		models.ReServiceCodeDPK,
		models.ReServiceCodeDUPK,
	}

	var shipmentForAutoApprove models.MTOShipment
	var draftShipment models.MTOShipment
	var shipment2 models.MTOShipment
	var shipment3 models.MTOShipment
	var shipment4 models.MTOShipment
	var approvedShipment models.MTOShipment
	var rejectedShipment models.MTOShipment
	var eTag string
	var mto models.Move

	setupTestData := func() {
		for i := range expectedReServiceCodes {
			factory.FetchReServiceByCode(suite.DB(), expectedReServiceCodes[i])
		}

		mto = factory.BuildMove(suite.DB(), []factory.Customization{
			{
				Model: models.Move{
					Status: models.MoveStatusAPPROVED,
				},
			},
		}, nil)
		shipment := factory.BuildMTOShipment(suite.DB(), []factory.Customization{
			{
				Model:    mto,
				LinkOnly: true,
			},
			{
				Model: models.MTOShipment{
					ShipmentType:         models.MTOShipmentTypeHHG,
					ScheduledPickupDate:  &testdatagen.DateInsidePeakRateCycle,
					PrimeEstimatedWeight: &estimatedWeight,
					Status:               models.MTOShipmentStatusSubmitted,
				},
			},
		}, nil)
		draftShipment = factory.BuildMTOShipment(suite.DB(), []factory.Customization{
			{
				Model:    mto,
				LinkOnly: true,
			},
			{
				Model: models.MTOShipment{
					Status: models.MTOShipmentStatusDraft,
				},
			},
		}, nil)
		shipment2 = factory.BuildMTOShipment(suite.DB(), []factory.Customization{
			{
				Model:    mto,
				LinkOnly: true,
			},
			{
				Model: models.MTOShipment{
					Status: models.MTOShipmentStatusSubmitted,
				},
			},
		}, nil)
		shipment3 = factory.BuildMTOShipment(suite.DB(), []factory.Customization{
			{
				Model:    mto,
				LinkOnly: true,
			},
			{
				Model: models.MTOShipment{
					Status: models.MTOShipmentStatusSubmitted,
				},
			},
		}, nil)
		shipment4 = factory.BuildMTOShipment(suite.DB(), []factory.Customization{
			{
				Model:    mto,
				LinkOnly: true,
			},
			{
				Model: models.MTOShipment{
					Status: models.MTOShipmentStatusSubmitted,
				},
			},
		}, nil)
		shipmentForAutoApprove = factory.BuildMTOShipment(suite.DB(), []factory.Customization{
			{
				Model:    mto,
				LinkOnly: true,
			},
			{
				Model: models.MTOShipment{
					Status: models.MTOShipmentStatusSubmitted,
				},
			},
		}, nil)
		approvedShipment = factory.BuildMTOShipment(suite.DB(), []factory.Customization{
			{
				Model:    mto,
				LinkOnly: true,
			},
			{
				Model: models.MTOShipment{
					Status: models.MTOShipmentStatusApproved,
				},
			},
		}, nil)
		rejectionReason := "exotic animals are banned"
		rejectedShipment = factory.BuildMTOShipment(suite.DB(), []factory.Customization{
			{
				Model:    mto,
				LinkOnly: true,
			},
			{
				Model: models.MTOShipment{
					Status:          models.MTOShipmentStatusRejected,
					RejectionReason: &rejectionReason,
				},
			},
		}, nil)
		shipment.Status = models.MTOShipmentStatusSubmitted
		eTag = etag.GenerateEtag(shipment.UpdatedAt)
	}

	builder := query.NewQueryBuilder()
	moveRouter := moveservices.NewMoveRouter(transportationoffice.NewTransportationOfficesFetcher())
	planner := &mocks.Planner{}
	var TransitDistancePickupArg string
	var TransitDistanceDestinationArg string
	planner.On("ZipTransitDistance",
		mock.AnythingOfType("*appcontext.appContext"),
		mock.AnythingOfType("string"),
		mock.AnythingOfType("string"),
	).Return(500, nil).Run(func(args mock.Arguments) {
		TransitDistancePickupArg = args.Get(1).(string)
		TransitDistanceDestinationArg = args.Get(2).(string)
	})
	siCreator := mtoserviceitem.NewMTOServiceItemCreator(planner, builder, moveRouter, ghcrateengine.NewDomesticUnpackPricer(), ghcrateengine.NewDomesticPackPricer(), ghcrateengine.NewDomesticLinehaulPricer(), ghcrateengine.NewDomesticShorthaulPricer(), ghcrateengine.NewDomesticOriginPricer(), ghcrateengine.NewDomesticDestinationPricer(), ghcrateengine.NewFuelSurchargePricer())

	updater := NewMTOShipmentStatusUpdater(builder, siCreator, planner)

	suite.Run("If the mtoShipment is approved successfully it should create approved mtoServiceItems", func() {
		setupTestData()

		appCtx := suite.AppContextForTest()
		shipmentForAutoApproveEtag := etag.GenerateEtag(shipmentForAutoApprove.UpdatedAt)
		fetchedShipment := models.MTOShipment{}
		serviceItems := models.MTOServiceItems{}

		preApprovalTime := time.Now()
		_, err := updater.UpdateMTOShipmentStatus(appCtx, shipmentForAutoApprove.ID, status, nil, nil, shipmentForAutoApproveEtag)
		suite.NoError(err)

		err = appCtx.DB().Find(&fetchedShipment, shipmentForAutoApprove.ID)
		suite.NoError(err)

		// Let's make sure the status is approved
		suite.Equal(models.MTOShipmentStatusApproved, fetchedShipment.Status)

		err = appCtx.DB().EagerPreload("ReService").Where("mto_shipment_id = ?", shipmentForAutoApprove.ID).All(&serviceItems)
		suite.NoError(err)

		suite.Equal(6, len(serviceItems))

		// All ApprovedAt times for service items should be the same, so just get the first one
		// Test that service item was approved within a few seconds of the current time
		suite.Assertions.WithinDuration(preApprovalTime, *serviceItems[0].ApprovedAt, 2*time.Second)

		// If we've gotten the shipment updated and fetched it without error then we can inspect the
		// service items created as a side effect to see if they are
		// approved.
		missingReServiceCodes := make([]models.ReServiceCode, len(expectedReServiceCodes))
		copy(missingReServiceCodes, expectedReServiceCodes)
		for _, serviceItem := range serviceItems {
			suite.Equal(models.MTOServiceItemStatusApproved, serviceItem.Status)

			// Want to make sure each of the expected service codes is included at some point.
			codeFound := false
			for i, reServiceCodeToCheck := range missingReServiceCodes {
				if reServiceCodeToCheck == serviceItem.ReService.Code {
					missingReServiceCodes[i] = missingReServiceCodes[len(missingReServiceCodes)-1]
					missingReServiceCodes = missingReServiceCodes[:len(missingReServiceCodes)-1]
					codeFound = true
					break
				}
			}

			if !codeFound {
				suite.Fail("Unexpected service code", "unexpected ReService code: %s", string(serviceItem.ReService.Code))
			}
		}

		suite.Empty(missingReServiceCodes)
	})

	suite.Run("If we act on a shipment with a weight that has a 0 upper weight it should still work", func() {
		setupTestData()

		ghcDomesticTransitTime := models.GHCDomesticTransitTime{
			MaxDaysTransitTime: 12,
			WeightLbsLower:     0,
			WeightLbsUpper:     10000,
			DistanceMilesLower: 0,
			DistanceMilesUpper: 10000,
		}
		verrs, err := suite.DB().ValidateAndCreate(&ghcDomesticTransitTime)
		suite.Assert().False(verrs.HasAny())
		suite.NoError(err)

		// Let's also create a transit time object with a zero upper bound for weight (this can happen in the table).
		ghcDomesticTransitTime0LbsUpper := models.GHCDomesticTransitTime{
			MaxDaysTransitTime: 12,
			WeightLbsLower:     10001,
			WeightLbsUpper:     0,
			DistanceMilesLower: 0,
			DistanceMilesUpper: 10000,
		}
		verrs, err = suite.DB().ValidateAndCreate(&ghcDomesticTransitTime0LbsUpper)
		suite.Assert().False(verrs.HasAny())
		suite.NoError(err)

		// This is testing that the Required Delivery Date is calculated correctly.
		// In order for the Required Delivery Date to be calculated, the following conditions must be true:
		// 1. The shipment is moving to the APPROVED status
		// 2. The shipment must already have the following fields present:
		// ScheduledPickupDate, PrimeEstimatedWeight, PickupAddress, DestinationAddress
		// 3. The shipment must not already have a Required Delivery Date
		// Note that MakeMTOShipment will automatically add a Required Delivery Date if the ScheduledPickupDate
		// is present, therefore we need to use MakeMTOShipmentMinimal and add the Pickup and Destination addresses
		estimatedWeight := unit.Pound(11000)
		destinationAddress := factory.BuildAddress(suite.DB(), nil, []factory.Trait{factory.GetTraitAddress2})
		pickupAddress := factory.BuildAddress(suite.DB(), nil, nil)
		shipmentHeavy := factory.BuildMTOShipmentMinimal(suite.DB(), []factory.Customization{
			{
				Model:    mto,
				LinkOnly: true,
			},
			{
				Model: models.MTOShipment{
					ShipmentType:         models.MTOShipmentTypeHHG,
					ScheduledPickupDate:  &testdatagen.DateInsidePeakRateCycle,
					PrimeEstimatedWeight: &estimatedWeight,
					Status:               models.MTOShipmentStatusSubmitted,
				},
			},
			{
				Model:    pickupAddress,
				Type:     &factory.Addresses.PickupAddress,
				LinkOnly: true,
			},
			{
				Model:    destinationAddress,
				Type:     &factory.Addresses.DeliveryAddress,
				LinkOnly: true,
			},
		}, nil)
		shipmentHeavyEtag := etag.GenerateEtag(shipmentHeavy.UpdatedAt)

		_, err = updater.UpdateMTOShipmentStatus(suite.AppContextForTest(), shipmentHeavy.ID, status, nil, nil, shipmentHeavyEtag)
		suite.NoError(err)
		serviceItems := models.MTOServiceItems{}
		_ = suite.DB().All(&serviceItems)
		fetchedShipment := models.MTOShipment{}
		err = suite.DB().Find(&fetchedShipment, shipmentHeavy.ID)
		suite.NoError(err)
		// We also should have a required delivery date
		suite.NotNil(fetchedShipment.RequiredDeliveryDate)
	})

	suite.Run("Test that correct addresses are being used to calculate required delivery date", func() {
		setupTestData()
		appCtx := suite.AppContextForTest()

		ghcDomesticTransitTime0LbsUpper := models.GHCDomesticTransitTime{
			MaxDaysTransitTime: 12,
			WeightLbsLower:     10001,
			WeightLbsUpper:     0,
			DistanceMilesLower: 0,
			DistanceMilesUpper: 10000,
		}
		verrs, err := suite.DB().ValidateAndCreate(&ghcDomesticTransitTime0LbsUpper)
		suite.Assert().False(verrs.HasAny())
		suite.NoError(err)

		factory.FetchReServiceByCode(appCtx.DB(), models.ReServiceCodeDNPK)

		// This is testing that the Required Delivery Date is calculated correctly.
		// In order for the Required Delivery Date to be calculated, the following conditions must be true:
		// 1. The shipment is moving to the APPROVED status
		// 2. The shipment must already have the following fields present:
		// MTOShipmentTypeHHG: ScheduledPickupDate, PrimeEstimatedWeight, PickupAddress, DestinationAddress
		// MTOShipmentTypeHHGIntoNTS: ScheduledPickupDate, PrimeEstimatedWeight, PickupAddress, StorageFacility
		// MTOShipmentTypeHHGOutOfNTS: ScheduledPickupDate, NTSRecordedWeight, StorageFacility, DestinationAddress
		// 3. The shipment must not already have a Required Delivery Date
		// Note that MakeMTOShipment will automatically add a Required Delivery Date if the ScheduledPickupDate
		// is present, therefore we need to use MakeMTOShipmentMinimal and add the Pickup and Destination addresses
		estimatedWeight := unit.Pound(11000)

		destinationAddress := factory.BuildAddress(suite.DB(), nil, []factory.Trait{factory.GetTraitAddress4})
		pickupAddress := factory.BuildAddress(suite.DB(), nil, []factory.Trait{factory.GetTraitAddress3})
		storageFacility := factory.BuildStorageFacility(suite.DB(), nil, nil)

		hhgShipment := factory.BuildMTOShipmentMinimal(suite.DB(), []factory.Customization{
			{
				Model:    mto,
				LinkOnly: true,
			},
			{
				Model: models.MTOShipment{
					ShipmentType:         models.MTOShipmentTypeHHG,
					ScheduledPickupDate:  &testdatagen.DateInsidePeakRateCycle,
					PrimeEstimatedWeight: &estimatedWeight,
					Status:               models.MTOShipmentStatusSubmitted,
				},
			},
			{
				Model:    pickupAddress,
				Type:     &factory.Addresses.PickupAddress,
				LinkOnly: true,
			},
			{
				Model:    destinationAddress,
				Type:     &factory.Addresses.DeliveryAddress,
				LinkOnly: true,
			},
		}, nil)

		ntsShipment := factory.BuildMTOShipmentMinimal(suite.DB(), []factory.Customization{
			{
				Model:    mto,
				LinkOnly: true,
			},
			{
				Model: models.MTOShipment{
					ShipmentType:         models.MTOShipmentTypeHHGIntoNTS,
					ScheduledPickupDate:  &testdatagen.DateInsidePeakRateCycle,
					PrimeEstimatedWeight: &estimatedWeight,
					Status:               models.MTOShipmentStatusSubmitted,
				},
			},
			{
				Model:    storageFacility,
				LinkOnly: true,
			},
			{
				Model:    pickupAddress,
				Type:     &factory.Addresses.PickupAddress,
				LinkOnly: true,
			},
		}, nil)

		ntsrShipment := factory.BuildMTOShipmentMinimal(suite.DB(), []factory.Customization{
			{
				Model:    mto,
				LinkOnly: true,
			},
			{
				Model: models.MTOShipment{
					ShipmentType:        models.MTOShipmentTypeHHGOutOfNTS,
					ScheduledPickupDate: &testdatagen.DateInsidePeakRateCycle,
					NTSRecordedWeight:   &estimatedWeight,
					Status:              models.MTOShipmentStatusSubmitted,
				},
			},
			{
				Model:    storageFacility,
				LinkOnly: true,
			},
			{
				Model:    destinationAddress,
				Type:     &factory.Addresses.DeliveryAddress,
				LinkOnly: true,
			},
		}, nil)

		testCases := []struct {
			shipment            models.MTOShipment
			pickupLocation      *models.Address
			destinationLocation *models.Address
		}{
			{hhgShipment, hhgShipment.PickupAddress, hhgShipment.DestinationAddress},
			{ntsShipment, ntsShipment.PickupAddress, &ntsShipment.StorageFacility.Address},
			{ntsrShipment, &ntsrShipment.StorageFacility.Address, ntsrShipment.DestinationAddress},
		}

		for _, testCase := range testCases {
			shipmentEtag := etag.GenerateEtag(testCase.shipment.UpdatedAt)
			_, err = updater.UpdateMTOShipmentStatus(appCtx, testCase.shipment.ID, status, nil, nil, shipmentEtag)
			suite.NoError(err)

			fetchedShipment := models.MTOShipment{}
			err = suite.DB().Find(&fetchedShipment, testCase.shipment.ID)
			suite.NoError(err)
			// We also should have a required delivery date
			suite.NotNil(fetchedShipment.RequiredDeliveryDate)
			// Check that TransitDistance was called with the correct addresses
			suite.Equal(testCase.pickupLocation.PostalCode, TransitDistancePickupArg)
			suite.Equal(testCase.destinationLocation.PostalCode, TransitDistanceDestinationArg)
		}
	})

	suite.Run("Test that we are properly adding days to Alaska shipments", func() {
		reContract := testdatagen.FetchOrMakeReContract(suite.DB(), testdatagen.Assertions{})
		testdatagen.FetchOrMakeReContractYear(suite.DB(), testdatagen.Assertions{
			ReContractYear: models.ReContractYear{
				Contract:             reContract,
				ContractID:           reContract.ID,
				StartDate:            time.Now(),
				EndDate:              time.Now().Add(time.Hour * 12),
				Escalation:           1.0,
				EscalationCompounded: 1.0,
			},
		})
		move := factory.BuildAvailableToPrimeMove(suite.DB(), nil, nil)
		appCtx := suite.AppContextForTest()

		ghcDomesticTransitTime0LbsUpper := models.GHCDomesticTransitTime{
			MaxDaysTransitTime: 12,
			WeightLbsLower:     10001,
			WeightLbsUpper:     0,
			DistanceMilesLower: 0,
			DistanceMilesUpper: 10000,
		}
		verrs, err := suite.DB().ValidateAndCreate(&ghcDomesticTransitTime0LbsUpper)
		suite.Assert().False(verrs.HasAny())
		suite.NoError(err)

		conusAddress := factory.BuildAddress(suite.DB(), nil, []factory.Trait{factory.GetTraitAddress2})
		zone1Address := factory.BuildAddress(suite.DB(), nil, []factory.Trait{factory.GetTraitAddressAKZone1})
		zone2Address := factory.BuildAddress(suite.DB(), nil, []factory.Trait{factory.GetTraitAddressAKZone2})
		zone3Address := factory.BuildAddress(suite.DB(), nil, []factory.Trait{factory.GetTraitAddressAKZone3})
		zone4Address := factory.BuildAddress(suite.DB(), nil, []factory.Trait{factory.GetTraitAddressAKZone4})
		zone5Address := factory.BuildAddress(suite.DB(), nil, []factory.Trait{factory.GetTraitAddressAKZone5})

		estimatedWeight := unit.Pound(11000)

		testCases10Days := []struct {
			pickupLocation      models.Address
			destinationLocation models.Address
		}{
			{conusAddress, zone1Address},
			{conusAddress, zone2Address},
			{zone1Address, conusAddress},
			{zone2Address, conusAddress},
		}
		// adding 22 days; ghcDomesticTransitTime0LbsUpper.MaxDaysTransitTime is 12, plus 10 for Zones 1 and 2
		rdd10DaysDate := testdatagen.DateInsidePeakRateCycle.AddDate(0, 0, 22)
		for _, testCase := range testCases10Days {
			shipment := factory.BuildMTOShipmentMinimal(suite.DB(), []factory.Customization{
				{
					Model:    move,
					LinkOnly: true,
				},
				{
					Model: models.MTOShipment{
						ShipmentType:         models.MTOShipmentTypeHHG,
						ScheduledPickupDate:  &testdatagen.DateInsidePeakRateCycle,
						PrimeEstimatedWeight: &estimatedWeight,
						Status:               models.MTOShipmentStatusSubmitted,
					},
				},
				{
					Model:    testCase.pickupLocation,
					Type:     &factory.Addresses.PickupAddress,
					LinkOnly: true,
				},
				{
					Model:    testCase.destinationLocation,
					Type:     &factory.Addresses.DeliveryAddress,
					LinkOnly: true,
				},
			}, nil)
			shipmentEtag := etag.GenerateEtag(shipment.UpdatedAt)
			_, err = updater.UpdateMTOShipmentStatus(appCtx, shipment.ID, status, nil, nil, shipmentEtag)
			suite.NoError(err)

			fetchedShipment := models.MTOShipment{}
			err = suite.DB().Find(&fetchedShipment, shipment.ID)
			suite.NoError(err)
			suite.NotNil(fetchedShipment.RequiredDeliveryDate)
			suite.Equal(rdd10DaysDate.Format(time.RFC3339), fetchedShipment.RequiredDeliveryDate.Format(time.RFC3339))
		}

		testCases20Days := []struct {
			pickupLocation      models.Address
			destinationLocation models.Address
		}{
			{conusAddress, zone3Address},
			{conusAddress, zone4Address},
			{zone3Address, conusAddress},
			{zone4Address, conusAddress},
		}
		// adding 32 days; ghcDomesticTransitTime0LbsUpper.MaxDaysTransitTime is 12, plus 20 for Zones 3 and 4
		rdd20DaysDate := testdatagen.DateInsidePeakRateCycle.AddDate(0, 0, 32)
		for _, testCase := range testCases20Days {
			shipment := factory.BuildMTOShipmentMinimal(suite.DB(), []factory.Customization{
				{
					Model:    move,
					LinkOnly: true,
				},
				{
					Model: models.MTOShipment{
						ShipmentType:         models.MTOShipmentTypeHHG,
						ScheduledPickupDate:  &testdatagen.DateInsidePeakRateCycle,
						PrimeEstimatedWeight: &estimatedWeight,
						Status:               models.MTOShipmentStatusSubmitted,
					},
				},
				{
					Model:    testCase.pickupLocation,
					Type:     &factory.Addresses.PickupAddress,
					LinkOnly: true,
				},
				{
					Model:    testCase.destinationLocation,
					Type:     &factory.Addresses.DeliveryAddress,
					LinkOnly: true,
				},
			}, nil)
			shipmentEtag := etag.GenerateEtag(shipment.UpdatedAt)
			_, err = updater.UpdateMTOShipmentStatus(appCtx, shipment.ID, status, nil, nil, shipmentEtag)
			suite.NoError(err)

			fetchedShipment := models.MTOShipment{}
			err = suite.DB().Find(&fetchedShipment, shipment.ID)
			suite.NoError(err)
			suite.NotNil(fetchedShipment.RequiredDeliveryDate)
			suite.Equal(rdd20DaysDate.Format(time.RFC3339), fetchedShipment.RequiredDeliveryDate.Format(time.RFC3339))
		}
		testCases60Days := []struct {
			pickupLocation      models.Address
			destinationLocation models.Address
		}{
			{conusAddress, zone5Address},
			{zone5Address, conusAddress},
		}

		// adding 72 days; ghcDomesticTransitTime0LbsUpper.MaxDaysTransitTime is 12, plus 60 for Zone 5 HHG
		rdd60DaysDate := testdatagen.DateInsidePeakRateCycle.AddDate(0, 0, 72)
		for _, testCase := range testCases60Days {
			shipment := factory.BuildMTOShipmentMinimal(suite.DB(), []factory.Customization{
				{
					Model:    move,
					LinkOnly: true,
				},
				{
					Model: models.MTOShipment{
						ShipmentType:         models.MTOShipmentTypeHHG,
						ScheduledPickupDate:  &testdatagen.DateInsidePeakRateCycle,
						PrimeEstimatedWeight: &estimatedWeight,
						Status:               models.MTOShipmentStatusSubmitted,
					},
				},
				{
					Model:    testCase.pickupLocation,
					Type:     &factory.Addresses.PickupAddress,
					LinkOnly: true,
				},
				{
					Model:    testCase.destinationLocation,
					Type:     &factory.Addresses.DeliveryAddress,
					LinkOnly: true,
				},
			}, nil)
			shipmentEtag := etag.GenerateEtag(shipment.UpdatedAt)
			_, err = updater.UpdateMTOShipmentStatus(appCtx, shipment.ID, status, nil, nil, shipmentEtag)
			suite.NoError(err)

			fetchedShipment := models.MTOShipment{}
			err = suite.DB().Find(&fetchedShipment, shipment.ID)
			suite.NoError(err)
			suite.NotNil(fetchedShipment.RequiredDeliveryDate)
			suite.Equal(rdd60DaysDate.Format(time.RFC3339), fetchedShipment.RequiredDeliveryDate.Format(time.RFC3339))
		}

		conusAddress = factory.BuildAddress(suite.DB(), []factory.Customization{
			{
				Model: models.Address{
					StreetAddress1: "1 some street",
					City:           "Charlotte",
					State:          "NC",
					PostalCode:     "28290",
					IsOconus:       models.BoolPointer(false),
				},
			}}, nil)
		zone5Address = factory.BuildAddress(suite.DB(), []factory.Customization{
			{
				Model: models.Address{
					StreetAddress1: "1 some street",
					StreetAddress2: models.StringPointer("P.O. Box 1234"),
					StreetAddress3: models.StringPointer("c/o Another Person"),
					City:           "Cordova",
					State:          "AK",
					PostalCode:     "99677",
					IsOconus:       models.BoolPointer(true),
				},
			}}, nil)

		testCases60Days = []struct {
			pickupLocation      models.Address
			destinationLocation models.Address
		}{
			{conusAddress, zone5Address},
			{zone5Address, conusAddress},
		}

		for _, testCase := range testCases60Days {
			shipment := factory.BuildMTOShipmentMinimal(suite.DB(), []factory.Customization{
				{
					Model:    move,
					LinkOnly: true,
				},
				{
					Model: models.MTOShipment{
						ShipmentType:         models.MTOShipmentTypeUnaccompaniedBaggage,
						ScheduledPickupDate:  &testdatagen.DateInsidePeakRateCycle,
						PrimeEstimatedWeight: &estimatedWeight,
						Status:               models.MTOShipmentStatusSubmitted,
					},
				},
				{
					Model:    testCase.pickupLocation,
					Type:     &factory.Addresses.PickupAddress,
					LinkOnly: true,
				},
				{
					Model:    testCase.destinationLocation,
					Type:     &factory.Addresses.DeliveryAddress,
					LinkOnly: true,
				},
			}, nil)
			// adding 42 days; ghcDomesticTransitTime0LbsUpper.MaxDaysTransitTime is 12, plus 30 for Zone 5 UB
			pickUpDate := shipment.ScheduledPickupDate
			rdd60DaysDateUB := pickUpDate.AddDate(0, 0, 27)
			shipmentEtag := etag.GenerateEtag(shipment.UpdatedAt)
			_, err = updater.UpdateMTOShipmentStatus(appCtx, shipment.ID, status, nil, nil, shipmentEtag)
			suite.NoError(err)

			fetchedShipment := models.MTOShipment{}
			err = suite.DB().Find(&fetchedShipment, shipment.ID)
			suite.NoError(err)
			suite.NotNil(fetchedShipment.RequiredDeliveryDate)
			suite.Equal(rdd60DaysDateUB.Format(time.RFC3339), fetchedShipment.RequiredDeliveryDate.Format(time.RFC3339))
		}
	})

	suite.Run("Update RDD on UB Shipment on status change", func() {
		reContract := testdatagen.FetchOrMakeReContract(suite.DB(), testdatagen.Assertions{})
		testdatagen.FetchOrMakeReContractYear(suite.DB(), testdatagen.Assertions{
			ReContractYear: models.ReContractYear{
				Contract:             reContract,
				ContractID:           reContract.ID,
				StartDate:            time.Now(),
				EndDate:              time.Now().AddDate(1, 0, 0),
				Escalation:           1.0,
				EscalationCompounded: 1.0,
			},
		})
		move := factory.BuildAvailableToPrimeMove(suite.DB(), nil, nil)
		appCtx := suite.AppContextForTest()

		ghcDomesticTransitTime := models.GHCDomesticTransitTime{
			MaxDaysTransitTime: 12,
			WeightLbsLower:     0,
			WeightLbsUpper:     10000,
			DistanceMilesLower: 0,
			DistanceMilesUpper: 10000,
		}
		verrs, err := suite.DB().ValidateAndCreate(&ghcDomesticTransitTime)
		suite.Assert().False(verrs.HasAny())
		suite.NoError(err)

		conusAddress := factory.BuildAddress(suite.DB(), []factory.Customization{
			{
				Model: models.Address{
					StreetAddress1: "1 some street",
					City:           "Charlotte",
					State:          "NC",
					PostalCode:     "28290",
					IsOconus:       models.BoolPointer(false),
				},
			}}, nil)
		zone5Address := factory.BuildAddress(suite.DB(), []factory.Customization{
			{
				Model: models.Address{
					StreetAddress1: "1 some street",
					StreetAddress2: models.StringPointer("P.O. Box 1234"),
					StreetAddress3: models.StringPointer("c/o Another Person"),
					City:           "Cordova",
					State:          "AK",
					PostalCode:     "99677",
					IsOconus:       models.BoolPointer(true),
				},
			}}, nil)
		estimatedWeight := unit.Pound(4000)
		shipment := factory.BuildMTOShipmentMinimal(suite.DB(), []factory.Customization{
			{
				Model:    move,
				LinkOnly: true,
			},
			{
				Model: models.MTOShipment{
					ShipmentType:         models.MTOShipmentTypeUnaccompaniedBaggage,
					ScheduledPickupDate:  &testdatagen.DateInsidePeakRateCycle,
					PrimeEstimatedWeight: &estimatedWeight,
					Status:               models.MTOShipmentStatusSubmitted,
				},
			},
			{
				Model:    conusAddress,
				Type:     &factory.Addresses.PickupAddress,
				LinkOnly: true,
			},
			{
				Model:    zone5Address,
				Type:     &factory.Addresses.DeliveryAddress,
				LinkOnly: true,
			},
		}, nil)

		shipmentEtag := etag.GenerateEtag(shipment.UpdatedAt)
		mtoShipment, err := updater.UpdateMTOShipmentStatus(appCtx, shipment.ID, status, nil, nil, shipmentEtag)
		suite.NoError(err)
		suite.NotNil(mtoShipment.RequiredDeliveryDate)
		suite.False(mtoShipment.RequiredDeliveryDate.IsZero())
	})

	suite.Run("Cannot set SUBMITTED status on shipment via UpdateMTOShipmentStatus", func() {
		setupTestData()

		// The only time a shipment gets set to the SUBMITTED status is when it is created, whether by the customer
		// or the Prime. This happens in the internal and prime API in the CreateMTOShipmentHandler. In that case,
		// the handlers will call ShipmentRouter.Submit().
		eTag = etag.GenerateEtag(draftShipment.UpdatedAt)
		_, err := updater.UpdateMTOShipmentStatus(suite.AppContextForTest(), draftShipment.ID, "SUBMITTED", nil, nil, eTag)

		suite.Error(err)
		suite.IsType(ConflictStatusError{}, err)

		err = suite.DB().Find(&draftShipment, draftShipment.ID)

		suite.NoError(err)
		suite.EqualValues(models.MTOShipmentStatusDraft, draftShipment.Status)
	})

	suite.Run("Rejecting a shipment in SUBMITTED status with a rejection reason should return no error", func() {
		setupTestData()

		eTag = etag.GenerateEtag(shipment2.UpdatedAt)
		rejectionReason := "Rejection reason"
		returnedShipment, err := updater.UpdateMTOShipmentStatus(suite.AppContextForTest(), shipment2.ID, "REJECTED", &rejectionReason, nil, eTag)

		suite.NoError(err)
		suite.NotNil(returnedShipment)

		err = suite.DB().Find(&shipment2, shipment2.ID)

		suite.NoError(err)
		suite.EqualValues(models.MTOShipmentStatusRejected, shipment2.Status)
		suite.Equal(&rejectionReason, shipment2.RejectionReason)
	})

	suite.Run("Rejecting a shipment with no rejection reason returns an InvalidInputError", func() {
		setupTestData()

		eTag = etag.GenerateEtag(shipment3.UpdatedAt)
		_, err := updater.UpdateMTOShipmentStatus(suite.AppContextForTest(), shipment3.ID, "REJECTED", nil, nil, eTag)

		suite.Error(err)
		suite.IsType(apperror.InvalidInputError{}, err)
	})

	suite.Run("Rejecting a shipment in APPROVED status returns a ConflictStatusError", func() {
		setupTestData()

		eTag = etag.GenerateEtag(approvedShipment.UpdatedAt)
		rejectionReason := "Rejection reason"
		_, err := updater.UpdateMTOShipmentStatus(suite.AppContextForTest(), approvedShipment.ID, "REJECTED", &rejectionReason, nil, eTag)

		suite.Error(err)
		suite.IsType(ConflictStatusError{}, err)
	})

	suite.Run("Approving a shipment in REJECTED status returns a ConflictStatusError", func() {
		setupTestData()

		eTag = etag.GenerateEtag(rejectedShipment.UpdatedAt)
		_, err := updater.UpdateMTOShipmentStatus(suite.AppContextForTest(), rejectedShipment.ID, "APPROVED", nil, nil, eTag)

		suite.Error(err)
		suite.IsType(ConflictStatusError{}, err)
	})

	suite.Run("Passing in a stale identifier returns a PreconditionFailedError", func() {
		setupTestData()

		staleETag := etag.GenerateEtag(time.Now())

		_, err := updater.UpdateMTOShipmentStatus(suite.AppContextForTest(), shipment4.ID, "APPROVED", nil, nil, staleETag)

		suite.Error(err)
		suite.IsType(apperror.PreconditionFailedError{}, err)
	})

	suite.Run("Passing in an invalid status returns a ConflictStatus error", func() {
		setupTestData()

		eTag = etag.GenerateEtag(shipment4.UpdatedAt)

		_, err := updater.UpdateMTOShipmentStatus(suite.AppContextForTest(), shipment4.ID, "invalid", nil, nil, eTag)

		suite.Error(err)
		suite.IsType(ConflictStatusError{}, err)
	})

	suite.Run("Passing in a bad shipment id returns a Not Found error", func() {
		setupTestData()

		badShipmentID := uuid.FromStringOrNil("424d930b-cf8d-4c10-8059-be8a25ba952a")

		_, err := updater.UpdateMTOShipmentStatus(suite.AppContextForTest(), badShipmentID, "APPROVED", nil, nil, eTag)

		suite.Error(err)
		suite.IsType(apperror.NotFoundError{}, err)
	})

	suite.Run("Changing to APPROVED status records approved_date", func() {
		setupTestData()

		shipment5 := factory.BuildMTOShipment(suite.DB(), []factory.Customization{
			{
				Model:    mto,
				LinkOnly: true,
			},
			{
				Model: models.MTOShipment{
					Status: models.MTOShipmentStatusSubmitted,
				},
			},
		}, nil)
		eTag = etag.GenerateEtag(shipment5.UpdatedAt)

		suite.Nil(shipment5.ApprovedDate)

		_, err := updater.UpdateMTOShipmentStatus(suite.AppContextForTest(), shipment5.ID, models.MTOShipmentStatusApproved, nil, nil, eTag)

		suite.NoError(err)
		suite.NoError(suite.DB().Find(&shipment5, shipment5.ID))
		suite.Equal(models.MTOShipmentStatusApproved, shipment5.Status)
		suite.NotNil(shipment5.ApprovedDate)
	})

	suite.Run("Changing to a non-APPROVED status does not record approved_date", func() {
		setupTestData()

		shipment6 := factory.BuildMTOShipment(suite.DB(), []factory.Customization{
			{
				Model:    mto,
				LinkOnly: true,
			},
			{
				Model: models.MTOShipment{
					Status: models.MTOShipmentStatusSubmitted,
				},
			},
		}, nil)

		eTag = etag.GenerateEtag(shipment6.UpdatedAt)
		rejectionReason := "reason"

		suite.Nil(shipment6.ApprovedDate)

		_, err := updater.UpdateMTOShipmentStatus(suite.AppContextForTest(), shipment6.ID, models.MTOShipmentStatusRejected, &rejectionReason, nil, eTag)

		suite.NoError(err)
		suite.NoError(suite.DB().Find(&shipment6, shipment6.ID))
		suite.Equal(models.MTOShipmentStatusRejected, shipment6.Status)
		suite.Nil(shipment6.ApprovedDate)
	})

	suite.Run("When move is not yet approved, cannot approve shipment", func() {
		setupTestData()

		submittedMTO := factory.BuildMoveWithShipment(suite.DB(), nil, nil)
		mtoShipment := submittedMTO.MTOShipments[0]
		eTag = etag.GenerateEtag(mtoShipment.UpdatedAt)

		updatedShipment, err := updater.UpdateMTOShipmentStatus(suite.AppContextForTest(), mtoShipment.ID, models.MTOShipmentStatusApproved, nil, nil, eTag)
		suite.NoError(suite.DB().Find(&mtoShipment, mtoShipment.ID))

		suite.Nil(updatedShipment)
		suite.Equal(models.MTOShipmentStatusSubmitted, mtoShipment.Status)
		suite.Error(err)
		suite.IsType(apperror.ConflictError{}, err)
		suite.Contains(
			err.Error(),
			fmt.Sprintf(
				"Cannot approve a shipment if the move status isn't %s or %s, or if it isn't a PPM shipment with a move status of %s. The current status for the move with ID %s is %s",
				models.MoveStatusAPPROVED,
				models.MoveStatusAPPROVALSREQUESTED,
				models.MoveStatusNeedsServiceCounseling,
				submittedMTO.ID,
				submittedMTO.Status,
			),
		)
	})

	suite.Run("An approved shipment can change to CANCELLATION_REQUESTED", func() {
		setupTestData()

		approvedShipment2 := factory.BuildMTOShipment(suite.DB(), []factory.Customization{
			{
				Model:    factory.BuildAvailableToPrimeMove(suite.DB(), nil, nil),
				LinkOnly: true,
			},
			{
				Model: models.MTOShipment{
					Status: models.MTOShipmentStatusApproved,
				},
			},
		}, nil)
		eTag = etag.GenerateEtag(approvedShipment2.UpdatedAt)

		updatedShipment, err := updater.UpdateMTOShipmentStatus(
			suite.AppContextForTest(), approvedShipment2.ID, models.MTOShipmentStatusCancellationRequested, nil, nil, eTag)
		suite.NoError(suite.DB().Find(&approvedShipment2, approvedShipment2.ID))

		suite.NoError(err)
		suite.NotNil(updatedShipment)
		suite.Equal(models.MTOShipmentStatusCancellationRequested, updatedShipment.Status)
		suite.Equal(models.MTOShipmentStatusCancellationRequested, approvedShipment2.Status)
	})

	suite.Run("A CANCELLATION_REQUESTED shipment can change to CANCELED", func() {
		setupTestData()

		cancellationRequestedShipment := factory.BuildMTOShipment(suite.DB(), []factory.Customization{
			{
				Model:    factory.BuildAvailableToPrimeMove(suite.DB(), nil, nil),
				LinkOnly: true,
			},
			{
				Model: models.MTOShipment{
					Status: models.MTOShipmentStatusCancellationRequested,
				},
			},
		}, nil)
		eTag = etag.GenerateEtag(cancellationRequestedShipment.UpdatedAt)

		updatedShipment, err := updater.UpdateMTOShipmentStatus(
			suite.AppContextForTest(), cancellationRequestedShipment.ID, models.MTOShipmentStatusCanceled, nil, nil, eTag)
		suite.NoError(suite.DB().Find(&cancellationRequestedShipment, cancellationRequestedShipment.ID))

		suite.NoError(err)
		suite.NotNil(updatedShipment)
		suite.Equal(models.MTOShipmentStatusCanceled, updatedShipment.Status)
		suite.Equal(models.MTOShipmentStatusCanceled, cancellationRequestedShipment.Status)
	})

	suite.Run("An APPROVED shipment CANNOT change to CANCELED - ERROR", func() {
		setupTestData()

		eTag = etag.GenerateEtag(approvedShipment.UpdatedAt)

		updatedShipment, err := updater.UpdateMTOShipmentStatus(
			suite.AppContextForTest(), approvedShipment.ID, models.MTOShipmentStatusCanceled, nil, nil, eTag)
		suite.NoError(suite.DB().Find(&approvedShipment, approvedShipment.ID))

		suite.Error(err)
		suite.Nil(updatedShipment)
		suite.IsType(ConflictStatusError{}, err)
		suite.Equal(models.MTOShipmentStatusApproved, approvedShipment.Status)
	})

	suite.Run("An APPROVED shipment CAN change to Diversion Requested", func() {
		setupTestData()

		shipmentToDivert := factory.BuildMTOShipment(suite.DB(), []factory.Customization{
			{
				Model:    mto,
				LinkOnly: true,
			},
			{
				Model: models.MTOShipment{
					Status: models.MTOShipmentStatusApproved,
				},
			},
		}, nil)
		eTag = etag.GenerateEtag(shipmentToDivert.UpdatedAt)

		diversionReason := "Test reason"
		_, err := updater.UpdateMTOShipmentStatus(
			suite.AppContextForTest(), shipmentToDivert.ID, models.MTOShipmentStatusDiversionRequested, nil, &diversionReason, eTag)
		suite.NoError(suite.DB().Find(&shipmentToDivert, shipmentToDivert.ID))

		suite.NoError(err)
		suite.Equal(models.MTOShipmentStatusDiversionRequested, shipmentToDivert.Status)
	})

	suite.Run("A diversion or diverted shipment can change to APPROVED", func() {
		setupTestData()
		diversionReason := "Test reason"

		// a diversion or diverted shipment is when the PRIME sets the diversion field to true
		// the status must also be in diversion requested status to be approvable as well
		diversionRequestedShipment := factory.BuildMTOShipment(suite.DB(), []factory.Customization{
			{
				Model:    factory.BuildAvailableToPrimeMove(suite.DB(), nil, nil),
				LinkOnly: true,
			},
			{
				Model: models.MTOShipment{
					Status:          models.MTOShipmentStatusDiversionRequested,
					Diversion:       true,
					DiversionReason: &diversionReason,
				},
			},
		}, nil)
		eTag = etag.GenerateEtag(diversionRequestedShipment.UpdatedAt)

		updatedShipment, err := updater.UpdateMTOShipmentStatus(
			suite.AppContextForTest(), diversionRequestedShipment.ID, models.MTOShipmentStatusApproved, nil, nil, eTag)

		suite.NoError(err)
		suite.NotNil(updatedShipment)
		suite.Equal(models.MTOShipmentStatusApproved, updatedShipment.Status)

		var shipmentServiceItems models.MTOServiceItems
		err = suite.DB().Where("mto_shipment_id = $1", updatedShipment.ID).All(&shipmentServiceItems)
		suite.NoError(err)
		suite.Len(shipmentServiceItems, 0, "should not have created shipment level service items for diversion shipment after approving")
	})
}

func (suite *MTOShipmentServiceSuite) TestMTOShipmentsMTOAvailableToPrime() {
	now := time.Now()
	waf := entitlements.NewWeightAllotmentFetcher()

	hide := false
	var primeShipment models.MTOShipment
	var nonPrimeShipment models.MTOShipment
	var hiddenPrimeShipment models.MTOShipment

	setupTestData := func() {
		primeShipment = factory.BuildMTOShipment(suite.DB(), []factory.Customization{
			{
				Model: models.Move{
					AvailableToPrimeAt: &now,
					ApprovedAt:         &now,
				},
			},
		}, nil)
		nonPrimeShipment = factory.BuildMTOShipmentMinimal(suite.DB(), nil, nil)
		hiddenPrimeShipment = factory.BuildMTOShipment(suite.DB(), []factory.Customization{
			{
				Model: models.Move{
					AvailableToPrimeAt: &now,
					ApprovedAt:         &now,
					Show:               &hide,
				},
			},
		}, nil)
	}

	builder := query.NewQueryBuilder()
	fetcher := fetch.NewFetcher(builder)
	planner := &mocks.Planner{}
	moveRouter := moveservices.NewMoveRouter(transportationoffice.NewTransportationOfficesFetcher())
	mockSender := setUpMockNotificationSender()
	moveWeights := moveservices.NewMoveWeights(NewShipmentReweighRequester(), waf, mockSender)
	mockShipmentRecalculator := mockservices.PaymentRequestShipmentRecalculator{}
	mockShipmentRecalculator.On("ShipmentRecalculatePaymentRequest",
		mock.AnythingOfType("*appcontext.appContext"),
		mock.AnythingOfType("uuid.UUID"),
	).Return(&models.PaymentRequests{}, nil)
	addressUpdater := address.NewAddressUpdater()
	addressCreator := address.NewAddressCreator()

	updater := NewMTOShipmentUpdater(builder, fetcher, planner, moveRouter, moveWeights, mockSender, &mockShipmentRecalculator, addressUpdater, addressCreator)

	suite.Run("Shipment exists and is available to Prime - success", func() {
		setupTestData()

		isAvailable, err := updater.MTOShipmentsMTOAvailableToPrime(suite.AppContextForTest(), primeShipment.ID)
		suite.True(isAvailable)
		suite.NoError(err)

		// Verify that shipment recalculate was handled correctly
		mockShipmentRecalculator.AssertNotCalled(suite.T(), "ShipmentRecalculatePaymentRequest", mock.Anything, mock.Anything)
	})

	suite.Run("Shipment exists but is not available to Prime - failure", func() {
		setupTestData()

		isAvailable, err := updater.MTOShipmentsMTOAvailableToPrime(suite.AppContextForTest(), nonPrimeShipment.ID)
		suite.False(isAvailable)
		suite.Error(err)
		suite.IsType(apperror.NotFoundError{}, err)
		suite.Contains(err.Error(), nonPrimeShipment.ID.String())

		// Verify that shipment recalculate was handled correctly
		mockShipmentRecalculator.AssertNotCalled(suite.T(), "ShipmentRecalculatePaymentRequest", mock.Anything, mock.Anything)
	})

	suite.Run("Shipment exists, is available, but move is disabled - failure", func() {
		setupTestData()

		isAvailable, err := updater.MTOShipmentsMTOAvailableToPrime(suite.AppContextForTest(), hiddenPrimeShipment.ID)
		suite.False(isAvailable)
		suite.Error(err)
		suite.IsType(apperror.NotFoundError{}, err)
		suite.Contains(err.Error(), hiddenPrimeShipment.ID.String())

		// Verify that shipment recalculate was handled correctly
		mockShipmentRecalculator.AssertNotCalled(suite.T(), "ShipmentRecalculatePaymentRequest", mock.Anything, mock.Anything)
	})

	suite.Run("Shipment does not exist - failure", func() {
		setupTestData()

		badUUID := uuid.FromStringOrNil("00000000-0000-0000-0000-000000000001")
		isAvailable, err := updater.MTOShipmentsMTOAvailableToPrime(suite.AppContextForTest(), badUUID)
		suite.False(isAvailable)
		suite.Error(err)
		suite.IsType(apperror.NotFoundError{}, err)
		suite.Contains(err.Error(), badUUID.String())

		// Verify that shipment recalculate was handled correctly
		mockShipmentRecalculator.AssertNotCalled(suite.T(), "ShipmentRecalculatePaymentRequest", mock.Anything, mock.Anything)
	})
}

func (suite *MTOShipmentServiceSuite) TestUpdateShipmentEstimatedWeightMoveExcessWeight() {
	builder := query.NewQueryBuilder()
	fetcher := fetch.NewFetcher(builder)
	planner := &mocks.Planner{}
	waf := entitlements.NewWeightAllotmentFetcher()

	moveRouter := moveservices.NewMoveRouter(transportationoffice.NewTransportationOfficesFetcher())
	mockSender := setUpMockNotificationSender()
	moveWeights := moveservices.NewMoveWeights(NewShipmentReweighRequester(), waf, mockSender)
	mockShipmentRecalculator := mockservices.PaymentRequestShipmentRecalculator{}
	mockShipmentRecalculator.On("ShipmentRecalculatePaymentRequest",
		mock.AnythingOfType("*appcontext.appContext"),
		mock.AnythingOfType("uuid.UUID"),
	).Return(&models.PaymentRequests{}, nil)
	addressUpdater := address.NewAddressUpdater()
	addressCreator := address.NewAddressCreator()
	mtoShipmentUpdaterPrime := NewPrimeMTOShipmentUpdater(builder, fetcher, planner, moveRouter, moveWeights, mockSender, &mockShipmentRecalculator, addressUpdater, addressCreator)

	suite.Run("Updates to estimated weight change max billable weight", func() {
		now := time.Now()
		pickupDate := now.AddDate(0, 0, 10)

		primeShipment := factory.BuildMTOShipmentMinimal(suite.DB(), []factory.Customization{
			{
				Model: models.MTOShipment{
					Status:              models.MTOShipmentStatusApproved,
					ApprovedDate:        &now,
					ScheduledPickupDate: &pickupDate,
				},
			},
			{
				Model: models.Move{
					AvailableToPrimeAt: &now,
					ApprovedAt:         &now,
					Status:             models.MoveStatusAPPROVED,
				},
			},
		}, nil)

		suite.Equal(8000, *primeShipment.MoveTaskOrder.Orders.Entitlement.AuthorizedWeight())

		estimatedWeight := unit.Pound(1234)
		primeShipment.Status = ""
		primeShipment.PrimeEstimatedWeight = &estimatedWeight

		session := auth.Session{}
		_, err := mtoShipmentUpdaterPrime.UpdateMTOShipment(suite.AppContextWithSessionForTest(&session), &primeShipment, etag.GenerateEtag(primeShipment.UpdatedAt), "test")
		suite.NoError(err)

		err = suite.DB().Reload(primeShipment.MoveTaskOrder.Orders.Entitlement)
		suite.NoError(err)

		estimatedWeight110 := int(math.Round(float64(*primeShipment.PrimeEstimatedWeight) * 1.10))
		suite.Equal(estimatedWeight110, *primeShipment.MoveTaskOrder.Orders.Entitlement.AuthorizedWeight())
	})

	suite.Run("Updating the shipment estimated weight will flag excess weight on the move and transitions move status", func() {
		now := time.Now()
		pickupDate := now.AddDate(0, 0, 10)

		primeShipment := factory.BuildMTOShipmentMinimal(suite.DB(), []factory.Customization{
			{
				Model: models.MTOShipment{
					Status:              models.MTOShipmentStatusApproved,
					ApprovedDate:        &now,
					ScheduledPickupDate: &pickupDate,
				},
			},
			{
				Model: models.Move{
					AvailableToPrimeAt: &now,
					ApprovedAt:         &now,
					Status:             models.MoveStatusAPPROVED,
				},
			},
		}, nil)
		estimatedWeight := unit.Pound(7200)
		// there is a validator check about updating the status
		primeShipment.Status = ""
		primeShipment.PrimeEstimatedWeight = &estimatedWeight

		suite.Nil(primeShipment.MoveTaskOrder.ExcessWeightQualifiedAt)
		suite.Equal(models.MoveStatusAPPROVED, primeShipment.MoveTaskOrder.Status)

		session := auth.Session{}
		_, err := mtoShipmentUpdaterPrime.UpdateMTOShipment(suite.AppContextWithSessionForTest(&session), &primeShipment, etag.GenerateEtag(primeShipment.UpdatedAt), "test")
		suite.NoError(err)

		err = suite.DB().Reload(&primeShipment.MoveTaskOrder)
		suite.NoError(err)

		suite.NotNil(primeShipment.MoveTaskOrder.ExcessWeightQualifiedAt)
		suite.Equal(models.MoveStatusAPPROVALSREQUESTED, primeShipment.MoveTaskOrder.Status)

		// Verify that shipment recalculate was handled correctly
		mockShipmentRecalculator.AssertNotCalled(suite.T(), "ShipmentRecalculatePaymentRequest", mock.Anything, mock.Anything)
	})

	suite.Run("Skips calling check excess weight if estimated weight was not provided in request", func() {
		moveWeights := &mockservices.MoveWeights{}
		mockSender := setUpMockNotificationSender()
		addressUpdater := address.NewAddressUpdater()

		mockedUpdater := NewPrimeMTOShipmentUpdater(builder, fetcher, planner, moveRouter, moveWeights, mockSender, &mockShipmentRecalculator, addressUpdater, addressCreator)

		now := time.Now()
		pickupDate := now.AddDate(0, 0, 10)
		primeShipment := factory.BuildMTOShipmentMinimal(suite.DB(), []factory.Customization{
			{
				Model: models.MTOShipment{
					Status:              models.MTOShipmentStatusApproved,
					ApprovedDate:        &now,
					ScheduledPickupDate: &pickupDate,
				},
			},
			{
				Model: models.Move{
					AvailableToPrimeAt: &now,
					ApprovedAt:         &now,
				},
			},
		}, nil)
		// there is a validator check about updating the status
		primeShipment.Status = ""
		actualWeight := unit.Pound(7200)
		primeShipment.PrimeActualWeight = &actualWeight

		moveWeights.On("CheckAutoReweigh", mock.AnythingOfType("*appcontext.appContext"), primeShipment.MoveTaskOrderID, mock.AnythingOfType("*models.MTOShipment")).Return(nil)

		suite.Nil(primeShipment.MoveTaskOrder.ExcessWeightQualifiedAt)

		session := auth.Session{}
		_, err := mockedUpdater.UpdateMTOShipment(suite.AppContextWithSessionForTest(&session), &primeShipment, etag.GenerateEtag(primeShipment.UpdatedAt), "test")
		suite.NoError(err)

		moveWeights.AssertNotCalled(suite.T(), "CheckExcessWeight")

		// Verify that shipment recalculate was handled correctly
		mockShipmentRecalculator.AssertNotCalled(suite.T(), "ShipmentRecalculatePaymentRequest", mock.Anything, mock.Anything)
	})

	suite.Run("Skips calling check excess weight if the updated estimated weight matches the db value", func() {
		moveWeights := &mockservices.MoveWeights{}
		mockSender := setUpMockNotificationSender()
		addressUpdater := address.NewAddressUpdater()

		mockedUpdater := NewPrimeMTOShipmentUpdater(builder, fetcher, planner, moveRouter, moveWeights, mockSender, &mockShipmentRecalculator, addressUpdater, addressCreator)

		now := time.Now()
		pickupDate := now.AddDate(0, 0, 10)
		estimatedWeight := unit.Pound(7200)
		primeShipment := factory.BuildMTOShipmentMinimal(suite.DB(), []factory.Customization{
			{
				Model: models.MTOShipment{
					Status:               models.MTOShipmentStatusApproved,
					ApprovedDate:         &now,
					ScheduledPickupDate:  &pickupDate,
					PrimeEstimatedWeight: &estimatedWeight,
				},
			},
			{
				Model: models.Move{
					AvailableToPrimeAt: &now,
					ApprovedAt:         &now,
				},
			},
		}, nil)
		// there is a validator check about updating the status
		primeShipment.Status = ""
		primeShipment.PrimeEstimatedWeight = &estimatedWeight

		suite.Nil(primeShipment.MoveTaskOrder.ExcessWeightQualifiedAt)

		session := auth.Session{}
		_, err := mockedUpdater.UpdateMTOShipment(suite.AppContextWithSessionForTest(&session), &primeShipment, etag.GenerateEtag(primeShipment.UpdatedAt), "test")
		suite.Error(err)
		suite.Contains(err.Error(), "cannot be updated after initial estimation")

		moveWeights.AssertNotCalled(suite.T(), "CheckExcessWeight")

		// Verify that shipment recalculate was handled correctly
		mockShipmentRecalculator.AssertNotCalled(suite.T(), "ShipmentRecalculatePaymentRequest", mock.Anything, mock.Anything)
	})
}

func (suite *MTOShipmentServiceSuite) TestUpdateShipmentActualWeightAutoReweigh() {
	builder := query.NewQueryBuilder()
	waf := entitlements.NewWeightAllotmentFetcher()

	fetcher := fetch.NewFetcher(builder)
	planner := &mocks.Planner{}
	moveRouter := moveservices.NewMoveRouter(transportationoffice.NewTransportationOfficesFetcher())
	mockSender := setUpMockNotificationSender()
	moveWeights := moveservices.NewMoveWeights(NewShipmentReweighRequester(), waf, mockSender)
	mockShipmentRecalculator := mockservices.PaymentRequestShipmentRecalculator{}
	mockShipmentRecalculator.On("ShipmentRecalculatePaymentRequest",
		mock.AnythingOfType("*appcontext.appContext"),
		mock.AnythingOfType("uuid.UUID"),
	).Return(&models.PaymentRequests{}, nil)
	addressUpdater := address.NewAddressUpdater()
	addressCreator := address.NewAddressCreator()
	mtoShipmentUpdaterPrime := NewPrimeMTOShipmentUpdater(builder, fetcher, planner, moveRouter, moveWeights, mockSender, &mockShipmentRecalculator, addressUpdater, addressCreator)

	suite.Run("Updating the shipment actual weight within weight allowance creates reweigh requests for", func() {
		now := time.Now()
		pickupDate := now.AddDate(0, 0, 10)

		primeShipment := factory.BuildMTOShipmentMinimal(suite.DB(), []factory.Customization{
			{
				Model: models.MTOShipment{
					Status:              models.MTOShipmentStatusApproved,
					ApprovedDate:        &now,
					ScheduledPickupDate: &pickupDate,
				},
			},
			{
				Model: models.Move{
					AvailableToPrimeAt: &now,
					ApprovedAt:         &now,
					Status:             models.MoveStatusAPPROVED,
				},
			},
		}, nil)
		actualWeight := unit.Pound(7200)
		// there is a validator check about updating the status
		primeShipment.Status = ""
		primeShipment.PrimeActualWeight = &actualWeight

		session := auth.Session{}
		_, err := mtoShipmentUpdaterPrime.UpdateMTOShipment(suite.AppContextWithSessionForTest(&session), &primeShipment, etag.GenerateEtag(primeShipment.UpdatedAt), "test")
		suite.NoError(err)

		err = suite.DB().Eager("Reweigh").Reload(&primeShipment)
		suite.NoError(err)

		suite.NotNil(primeShipment.Reweigh)
		suite.Equal(primeShipment.ID.String(), primeShipment.Reweigh.ShipmentID.String())
		suite.NotNil(primeShipment.Reweigh.RequestedAt)
		suite.Equal(models.ReweighRequesterSystem, primeShipment.Reweigh.RequestedBy)

		// Verify that shipment recalculate was handled correctly
		mockShipmentRecalculator.AssertNotCalled(suite.T(), "ShipmentRecalculatePaymentRequest", mock.Anything, mock.Anything)
	})

	suite.Run("Skips calling check auto reweigh if actual weight was not provided in request", func() {
		moveWeights := &mockservices.MoveWeights{}
		moveWeights.On("CheckAutoReweigh",
			mock.AnythingOfType("*appcontext.appContext"),
			mock.AnythingOfType("uuid.UUID"),
			mock.AnythingOfType("*models.MTOShipment"),
		).Return(nil)
		mockSender := setUpMockNotificationSender()
		addressUpdater := address.NewAddressUpdater()

		mockedUpdater := NewPrimeMTOShipmentUpdater(builder, fetcher, planner, moveRouter, moveWeights, mockSender, &mockShipmentRecalculator, addressUpdater, addressCreator)

		now := time.Now()
		pickupDate := now.AddDate(0, 0, 10)
		primeShipment := factory.BuildMTOShipmentMinimal(suite.DB(), []factory.Customization{
			{
				Model: models.MTOShipment{
					Status:              models.MTOShipmentStatusApproved,
					ApprovedDate:        &now,
					ScheduledPickupDate: &pickupDate,
				},
			},
			{
				Model: models.Move{
					AvailableToPrimeAt: &now,
					ApprovedAt:         &now,
				},
			},
		}, nil)
		// there is a validator check about updating the status
		primeShipment.Status = ""

		moveWeights.On("CheckExcessWeight", mock.AnythingOfType("*appcontext.appContext"), primeShipment.MoveTaskOrderID, mock.AnythingOfType("models.MTOShipment")).Return(&primeShipment.MoveTaskOrder, nil, nil)

		session := auth.Session{}
		_, err := mockedUpdater.UpdateMTOShipment(suite.AppContextWithSessionForTest(&session), &primeShipment, etag.GenerateEtag(primeShipment.UpdatedAt), "test")
		suite.NoError(err)

		moveWeights.AssertNotCalled(suite.T(), "CheckAutoReweigh")

		// Verify that shipment recalculate was handled correctly
		mockShipmentRecalculator.AssertNotCalled(suite.T(), "ShipmentRecalculatePaymentRequest", mock.Anything, mock.Anything)
	})

	suite.Run("Skips calling check auto reweigh if the updated actual weight matches the db value", func() {
		moveWeights := &mockservices.MoveWeights{}
		mockSender := setUpMockNotificationSender()
		addressUpdater := address.NewAddressUpdater()

		mockedUpdater := NewPrimeMTOShipmentUpdater(builder, fetcher, planner, moveRouter, moveWeights, mockSender, &mockShipmentRecalculator, addressUpdater, addressCreator)

		now := time.Now()
		pickupDate := now.AddDate(0, 0, 10)
		weight := unit.Pound(7200)
		oldPrimeShipment := factory.BuildMTOShipmentMinimal(suite.DB(), []factory.Customization{
			{
				Model: models.MTOShipment{
					Status:               models.MTOShipmentStatusApproved,
					ApprovedDate:         &now,
					ScheduledPickupDate:  &pickupDate,
					PrimeActualWeight:    &weight,
					PrimeEstimatedWeight: &weight,
				},
			},
			{
				Model: models.Move{
					AvailableToPrimeAt: &now,
					ApprovedAt:         &now,
				},
			},
		}, nil)

		moveWeights.On("CheckExcessWeight",
			mock.AnythingOfType("*appcontext.appContext"),
			mock.AnythingOfType("uuid.UUID"),
			mock.AnythingOfType("models.MTOShipment"),
		).Return(&oldPrimeShipment.MoveTaskOrder, nil, nil)

		newPrimeShipment := models.MTOShipment{
			ID:                oldPrimeShipment.ID,
			PrimeActualWeight: &weight,
		}

		eTag := etag.GenerateEtag(oldPrimeShipment.UpdatedAt)

		session := auth.Session{}
		_, err := mockedUpdater.UpdateMTOShipment(suite.AppContextWithSessionForTest(&session), &newPrimeShipment, eTag, "test")
		suite.NoError(err)

		moveWeights.AssertNotCalled(suite.T(), "CheckAutoReweigh")

		// Verify that shipment recalculate was handled correctly
		mockShipmentRecalculator.AssertNotCalled(suite.T(), "ShipmentRecalculatePaymentRequest", mock.Anything, mock.Anything)
	})
}

func (suite *MTOShipmentServiceSuite) TestUpdateShipmentNullableFields() {
	builder := query.NewQueryBuilder()
	fetcher := fetch.NewFetcher(builder)
	planner := &mocks.Planner{}
	moveRouter := moveservices.NewMoveRouter(transportationoffice.NewTransportationOfficesFetcher())
	mockShipmentRecalculator := mockservices.PaymentRequestShipmentRecalculator{}
	mockShipmentRecalculator.On("ShipmentRecalculatePaymentRequest",
		mock.AnythingOfType("*appcontext.appContext"),
		mock.AnythingOfType("uuid.UUID"),
	).Return(&models.PaymentRequests{}, nil)

	suite.Run("tacType and sacType are set to null when empty string is passed in", func() {
		moveWeights := &mockservices.MoveWeights{}
		moveWeights.On("CheckAutoReweigh",
			mock.AnythingOfType("*appcontext.appContext"),
			mock.AnythingOfType("uuid.UUID"),
			mock.AnythingOfType("*models.MTOShipment"),
		).Return(nil)

		mockSender := setUpMockNotificationSender()
		addressUpdater := address.NewAddressUpdater()
		addressCreator := address.NewAddressCreator()
		mockedUpdater := NewOfficeMTOShipmentUpdater(builder, fetcher, planner, moveRouter, moveWeights, mockSender, &mockShipmentRecalculator, addressUpdater, addressCreator)

		ntsLOAType := models.LOATypeNTS
		ntsMove := factory.BuildMoveWithShipment(suite.DB(), []factory.Customization{
			{
				Model: models.MTOShipment{
					ShipmentType: models.MTOShipmentTypeHHGIntoNTS,
					TACType:      &ntsLOAType,
					SACType:      &ntsLOAType,
				},
			},
		}, nil)

		nullLOAType := models.LOAType("")
		requestedUpdate := &models.MTOShipment{
			ID:      ntsMove.MTOShipments[0].ID,
			TACType: &nullLOAType,
			SACType: &nullLOAType,
		}

		too := factory.BuildOfficeUserWithRoles(suite.DB(), nil, []roles.RoleType{roles.RoleTypeTOO})
		session := auth.Session{
			ApplicationName: auth.OfficeApp,
			UserID:          *too.UserID,
			OfficeUserID:    too.ID,
		}
		session.Roles = append(session.Roles, too.User.Roles...)
		_, err := mockedUpdater.UpdateMTOShipment(suite.AppContextWithSessionForTest(&session), requestedUpdate, etag.GenerateEtag(ntsMove.MTOShipments[0].UpdatedAt), "test")
		suite.NoError(err)
		suite.Equal(nil, nil)
		suite.Equal(nil, nil)
	})

	suite.Run("tacType and sacType are updated when passed in", func() {
		moveWeights := &mockservices.MoveWeights{}
		moveWeights.On("CheckAutoReweigh",
			mock.AnythingOfType("*appcontext.appContext"),
			mock.AnythingOfType("uuid.UUID"),
			mock.AnythingOfType("*models.MTOShipment"),
		).Return(nil)
		mockSender := setUpMockNotificationSender()

		addressUpdater := address.NewAddressUpdater()
		addressCreator := address.NewAddressCreator()
		mockedUpdater := NewOfficeMTOShipmentUpdater(builder, fetcher, planner, moveRouter, moveWeights, mockSender, &mockShipmentRecalculator, addressUpdater, addressCreator)

		ntsLOAType := models.LOATypeNTS
		hhgLOAType := models.LOATypeHHG

		ntsMove := factory.BuildMoveWithShipment(suite.DB(), []factory.Customization{
			{
				Model: models.MTOShipment{
					ShipmentType: models.MTOShipmentTypeHHGIntoNTS,
					TACType:      &ntsLOAType,
					SACType:      &ntsLOAType,
				},
			},
		}, nil)
		shipment := ntsMove.MTOShipments[0]

		requestedUpdate := &models.MTOShipment{
			ID:      shipment.ID,
			TACType: &hhgLOAType,
		}

		too := factory.BuildOfficeUserWithRoles(suite.DB(), nil, []roles.RoleType{roles.RoleTypeTOO})
		session := auth.Session{
			ApplicationName: auth.OfficeApp,
			UserID:          *too.UserID,
			OfficeUserID:    too.ID,
		}
		session.Roles = append(session.Roles, too.User.Roles...)
		updatedMtoShipment, err := mockedUpdater.UpdateMTOShipment(suite.AppContextWithSessionForTest(&session), requestedUpdate, etag.GenerateEtag(shipment.UpdatedAt), "test")
		suite.NoError(err)
		suite.Equal(*requestedUpdate.TACType, *updatedMtoShipment.TACType)
		suite.Equal(*shipment.SACType, *updatedMtoShipment.SACType)
	})
}

func (suite *MTOShipmentServiceSuite) TestUpdateStatusServiceItems() {

	expectedReServiceCodes := []models.ReServiceCode{
		models.ReServiceCodeDLH,
		models.ReServiceCodeDSH,
		models.ReServiceCodeFSC,
		models.ReServiceCodeDOP,
		models.ReServiceCodeDDP,
		models.ReServiceCodeDPK,
		models.ReServiceCodeDUPK,
	}

	var pickupAddress models.Address
	var longhaulDestinationAddress models.Address
	var shorthaulDestinationAddress models.Address
	var mto models.Move

	setupTestData := func() {
		for i := range expectedReServiceCodes {
			factory.FetchReServiceByCode(suite.DB(), expectedReServiceCodes[i])
		}

		pickupAddress = factory.BuildAddress(suite.DB(), []factory.Customization{
			{
				Model: models.Address{
					StreetAddress1: "7 Q St",
					City:           "Twentynine Palms",
					State:          "CA",
					PostalCode:     "92277",
				},
			},
		}, nil)

		longhaulDestinationAddress = factory.BuildAddress(suite.DB(), []factory.Customization{
			{
				Model: models.Address{
					StreetAddress1: "278 E Maple Drive",
					City:           "San Diego",
					State:          "CA",
					PostalCode:     "92114",
				},
			},
		}, nil)

		shorthaulDestinationAddress = factory.BuildAddress(suite.DB(), []factory.Customization{
			{
				Model: models.Address{
					StreetAddress1: "448 Washington Boulevard NE",
					City:           "Winterhaven",
					State:          "CA",
					PostalCode:     "92283",
				},
			},
		}, nil)

		mto = factory.BuildMove(suite.DB(), []factory.Customization{
			{
				Model: models.Move{
					Status: models.MoveStatusAPPROVED,
				},
			},
		}, nil)
	}

	builder := query.NewQueryBuilder()
	moveRouter := moveservices.NewMoveRouter(transportationoffice.NewTransportationOfficesFetcher())
	planner := &mocks.Planner{}
	planner.On("ZipTransitDistance",
		mock.AnythingOfType("*appcontext.appContext"),
		mock.Anything,
		mock.Anything,
	).Return(400, nil)
	siCreator := mtoserviceitem.NewMTOServiceItemCreator(planner, builder, moveRouter, ghcrateengine.NewDomesticUnpackPricer(), ghcrateengine.NewDomesticPackPricer(), ghcrateengine.NewDomesticLinehaulPricer(), ghcrateengine.NewDomesticShorthaulPricer(), ghcrateengine.NewDomesticOriginPricer(), ghcrateengine.NewDomesticDestinationPricer(), ghcrateengine.NewFuelSurchargePricer())
	updater := NewMTOShipmentStatusUpdater(builder, siCreator, planner)

	suite.Run("Shipments with different origin/destination ZIP3 have longhaul service item", func() {
		setupTestData()

		shipment := factory.BuildMTOShipment(suite.DB(), []factory.Customization{
			{
				Model:    mto,
				LinkOnly: true,
			},
			{
				Model:    pickupAddress,
				Type:     &factory.Addresses.PickupAddress,
				LinkOnly: true,
			},
			{
				Model:    longhaulDestinationAddress,
				Type:     &factory.Addresses.DeliveryAddress,
				LinkOnly: true,
			},
			{
				Model: models.MTOShipment{
					ShipmentType: models.MTOShipmentTypeHHG,
					Status:       models.MTOShipmentStatusSubmitted,
				},
			},
		}, nil)

		appCtx := suite.AppContextForTest()
		eTag := etag.GenerateEtag(shipment.UpdatedAt)

		updatedShipment, err := updater.UpdateMTOShipmentStatus(appCtx, shipment.ID, models.MTOShipmentStatusApproved, nil, nil, eTag)
		suite.NoError(err)

		serviceItems := models.MTOServiceItems{}
		err = appCtx.DB().EagerPreload("ReService").Where("mto_shipment_id = ?", updatedShipment.ID).All(&serviceItems)
		suite.NoError(err)

		foundDLH := false
		for _, serviceItem := range serviceItems {
			if serviceItem.ReService.Code == models.ReServiceCodeDLH {
				foundDLH = true
				break
			}
		}

		// at least one service item should have the DLH code
		suite.True(foundDLH, "Expected to find at least one service item with ReService code DLH")
	})

	suite.Run("Shipments with same origin/destination ZIP3 have shorthaul service item", func() {
		setupTestData()

		shipment := factory.BuildMTOShipment(suite.DB(), []factory.Customization{
			{
				Model:    mto,
				LinkOnly: true,
			},
			{
				Model:    pickupAddress,
				Type:     &factory.Addresses.PickupAddress,
				LinkOnly: true,
			},
			{
				Model:    shorthaulDestinationAddress,
				Type:     &factory.Addresses.DeliveryAddress,
				LinkOnly: true,
			},
			{
				Model: models.MTOShipment{
					ShipmentType: models.MTOShipmentTypeHHG,
					Status:       models.MTOShipmentStatusSubmitted,
				},
			},
		}, nil)

		appCtx := suite.AppContextForTest()
		eTag := etag.GenerateEtag(shipment.UpdatedAt)

		updatedShipment, err := updater.UpdateMTOShipmentStatus(appCtx, shipment.ID, models.MTOShipmentStatusApproved, nil, nil, eTag)
		suite.NoError(err)

		serviceItems := models.MTOServiceItems{}
		err = appCtx.DB().EagerPreload("ReService").Where("mto_shipment_id = ?", updatedShipment.ID).All(&serviceItems)
		suite.NoError(err)

		isTestMatch := false
		for _, serviceItem := range serviceItems {
			if serviceItem.ReService.Code == models.ReServiceCodeDSH {
				isTestMatch = true
			}
		}
		suite.True(isTestMatch)
	})
}

func (suite *MTOShipmentServiceSuite) TestUpdateDomesticServiceItems() {

	expectedReServiceCodes := []models.ReServiceCode{
		models.ReServiceCodeDLH,
		models.ReServiceCodeFSC,
		models.ReServiceCodeDOP,
		models.ReServiceCodeDDP,
		models.ReServiceCodeDNPK,
	}

	var pickupAddress models.Address
	var storageFacility models.StorageFacility
	var mto models.Move

	setupTestData := func() {
		pickupAddress = factory.BuildAddress(suite.DB(), []factory.Customization{
			{
				Model: models.Address{
					StreetAddress1: "Test Street 1",
					City:           "Des moines",
					State:          "IA",
					PostalCode:     "50309",
					IsOconus:       models.BoolPointer(false),
				},
			},
		}, nil)

		storageFacility = factory.BuildStorageFacility(suite.DB(), []factory.Customization{
			{
				Model: models.Address{
					StreetAddress1: "Test Street Adress 2",
					City:           "Des moines",
					State:          "IA",
					PostalCode:     "50314",
					IsOconus:       models.BoolPointer(false),
				},
			},
		}, nil)

		mto = factory.BuildMove(suite.DB(), []factory.Customization{
			{
				Model: models.Move{
					Status: models.MoveStatusAPPROVED,
				},
			},
		}, nil)
	}

	builder := query.NewQueryBuilder()
	moveRouter := moveservices.NewMoveRouter(transportationoffice.NewTransportationOfficesFetcher())
	planner := &mocks.Planner{}
	planner.On("ZipTransitDistance",
		mock.AnythingOfType("*appcontext.appContext"),
		mock.Anything,
		mock.Anything,
		false,
	).Return(400, nil)
	siCreator := mtoserviceitem.NewMTOServiceItemCreator(planner, builder, moveRouter, ghcrateengine.NewDomesticUnpackPricer(), ghcrateengine.NewDomesticPackPricer(), ghcrateengine.NewDomesticLinehaulPricer(), ghcrateengine.NewDomesticShorthaulPricer(), ghcrateengine.NewDomesticOriginPricer(), ghcrateengine.NewDomesticDestinationPricer(), ghcrateengine.NewFuelSurchargePricer())
	updater := NewMTOShipmentStatusUpdater(builder, siCreator, planner)

	suite.Run("Preapproved service items successfully added to domestic nts shipments", func() {
		setupTestData()

		shipment := factory.BuildMTOShipment(suite.DB(), []factory.Customization{
			{
				Model:    mto,
				LinkOnly: true,
			},
			{
				Model:    pickupAddress,
				Type:     &factory.Addresses.PickupAddress,
				LinkOnly: true,
			},
			{
				Model:    storageFacility,
				Type:     &factory.StorageFacility,
				LinkOnly: true,
			},
			{
				Model: models.MTOShipment{
					ShipmentType: models.MTOShipmentTypeHHGIntoNTS,
					Status:       models.MTOShipmentStatusSubmitted,
				},
			},
		}, nil)

		appCtx := suite.AppContextForTest()
		eTag := etag.GenerateEtag(shipment.UpdatedAt)

		updatedShipment, err := updater.UpdateMTOShipmentStatus(appCtx, shipment.ID, models.MTOShipmentStatusApproved, nil, nil, eTag)
		suite.NoError(err)

		serviceItems := models.MTOServiceItems{}
		err = appCtx.DB().EagerPreload("ReService").Where("mto_shipment_id = ?", updatedShipment.ID).All(&serviceItems)
		suite.NoError(err)

		for i := 0; i < len(expectedReServiceCodes); i++ {
			suite.Equal(expectedReServiceCodes[i], serviceItems[i].ReService.Code)
		}
	})
}

func (suite *MTOShipmentServiceSuite) TestUpdateRequiredDeliveryDateUpdate() {

	builder := query.NewQueryBuilder()
	fetcher := fetch.NewFetcher(builder)
	moveRouter := moveservices.NewMoveRouter(transportationoffice.NewTransportationOfficesFetcher())
	waf := entitlements.NewWeightAllotmentFetcher()
	mockSender := setUpMockNotificationSender()
	moveWeights := moveservices.NewMoveWeights(NewShipmentReweighRequester(), waf, mockSender)
	mockShipmentRecalculator := mockservices.PaymentRequestShipmentRecalculator{}
	addressCreator := address.NewAddressCreator()
	addressUpdater := address.NewAddressUpdater()

	suite.Run("should update requiredDeliveryDate when scheduledPickupDate is updated", func() {
		planner := &mocks.Planner{}
		planner.On("ZipTransitDistance",
			mock.AnythingOfType("*appcontext.appContext"),
			mock.AnythingOfType("string"),
			mock.AnythingOfType("string"),
		).Return(500, nil)
		mtoShipmentUpdaterPrime := NewPrimeMTOShipmentUpdater(builder, fetcher, planner, moveRouter, moveWeights, mockSender, &mockShipmentRecalculator, addressUpdater, addressCreator)

		reContract := testdatagen.FetchOrMakeReContract(suite.DB(), testdatagen.Assertions{})
		testdatagen.FetchOrMakeReContractYear(suite.DB(), testdatagen.Assertions{
			ReContractYear: models.ReContractYear{
				Contract:             reContract,
				ContractID:           reContract.ID,
				StartDate:            time.Now(),
				EndDate:              time.Now().AddDate(1, 0, 0),
				Escalation:           1.0,
				EscalationCompounded: 1.0,
			},
		})
		move := factory.BuildAvailableToPrimeMove(suite.DB(), nil, nil)
		appCtx := suite.AppContextForTest()

		ghcDomesticTransitTime := models.GHCDomesticTransitTime{
			MaxDaysTransitTime: 12,
			WeightLbsLower:     0,
			WeightLbsUpper:     10000,
			DistanceMilesLower: 0,
			DistanceMilesUpper: 10000,
		}
		verrs, err := suite.DB().ValidateAndCreate(&ghcDomesticTransitTime)
		suite.Assert().False(verrs.HasAny())
		suite.NoError(err)

		conusAddress := factory.BuildAddress(suite.DB(), []factory.Customization{
			{
				Model: models.Address{
					StreetAddress1: "1 some street",
					City:           "Charlotte",
					State:          "NC",
					PostalCode:     "28290",
					IsOconus:       models.BoolPointer(false),
				},
			}}, nil)
		zone5Address := factory.BuildAddress(suite.DB(), []factory.Customization{
			{
				Model: models.Address{
					StreetAddress1: "1 some street",
					StreetAddress2: models.StringPointer("P.O. Box 1234"),
					StreetAddress3: models.StringPointer("c/o Another Person"),
					City:           "Cordova",
					State:          "AK",
					PostalCode:     "99677",
					IsOconus:       models.BoolPointer(true),
				},
			}}, nil)
		estimatedWeight := unit.Pound(4000)
		oldUbShipment := factory.BuildMTOShipmentMinimal(suite.DB(), []factory.Customization{
			{
				Model:    move,
				LinkOnly: true,
			},
			{
				Model: models.MTOShipment{
					ShipmentType:         models.MTOShipmentTypeUnaccompaniedBaggage,
					ScheduledPickupDate:  &testdatagen.DateInsidePeakRateCycle,
					PrimeEstimatedWeight: &estimatedWeight,
					Status:               models.MTOShipmentStatusApproved,
					PrimeActualWeight:    &estimatedWeight,
				},
			},
			{
				Model:    conusAddress,
				Type:     &factory.Addresses.PickupAddress,
				LinkOnly: true,
			},
			{
				Model:    zone5Address,
				Type:     &factory.Addresses.DeliveryAddress,
				LinkOnly: true,
			},
		}, nil)

		suite.Nil(oldUbShipment.RequiredDeliveryDate)

		pickUpDate := time.Now()
		expectedRequiredDeiliveryDate := pickUpDate.AddDate(0, 0, 27)
		newUbShipment := models.MTOShipment{
			ID:                  oldUbShipment.ID,
			ShipmentType:        models.MTOShipmentTypeUnaccompaniedBaggage,
			ScheduledPickupDate: &pickUpDate,
		}

		eTag := etag.GenerateEtag(oldUbShipment.UpdatedAt)
		updatedMTOShipment, err := mtoShipmentUpdaterPrime.UpdateMTOShipment(appCtx, &newUbShipment, eTag, "test")

		suite.Nil(err)
		suite.NotNil(updatedMTOShipment)
		suite.NotNil(updatedMTOShipment.RequiredDeliveryDate)
		suite.False(updatedMTOShipment.RequiredDeliveryDate.IsZero())
		suite.Equal(expectedRequiredDeiliveryDate.Day(), updatedMTOShipment.RequiredDeliveryDate.Day())
		suite.Equal(expectedRequiredDeiliveryDate.Month(), updatedMTOShipment.RequiredDeliveryDate.Month())
		suite.Equal(expectedRequiredDeiliveryDate.Year(), updatedMTOShipment.RequiredDeliveryDate.Year())
	})

	suite.Run("errors when rate area for the pickup address is not found", func() {
		planner := &mocks.Planner{}
		planner.On("ZipTransitDistance",
			mock.AnythingOfType("*appcontext.appContext"),
			mock.AnythingOfType("string"),
			mock.AnythingOfType("string"),
		).Return(500, nil)
		mtoShipmentUpdaterPrime := NewPrimeMTOShipmentUpdater(builder, fetcher, planner, moveRouter, moveWeights, mockSender, &mockShipmentRecalculator, addressUpdater, addressCreator)

		reContract := testdatagen.FetchOrMakeReContract(suite.DB(), testdatagen.Assertions{})
		testdatagen.FetchOrMakeReContractYear(suite.DB(), testdatagen.Assertions{
			ReContractYear: models.ReContractYear{
				Contract:             reContract,
				ContractID:           reContract.ID,
				StartDate:            time.Now(),
				EndDate:              time.Now().AddDate(1, 0, 0),
				Escalation:           1.0,
				EscalationCompounded: 1.0,
			},
		})
		move := factory.BuildAvailableToPrimeMove(suite.DB(), nil, nil)
		appCtx := suite.AppContextForTest()

		ghcDomesticTransitTime := models.GHCDomesticTransitTime{
			MaxDaysTransitTime: 12,
			WeightLbsLower:     0,
			WeightLbsUpper:     10000,
			DistanceMilesLower: 0,
			DistanceMilesUpper: 10000,
		}
		verrs, err := suite.DB().ValidateAndCreate(&ghcDomesticTransitTime)
		suite.Assert().False(verrs.HasAny())
		suite.NoError(err)

		pickupAddress := factory.BuildAddress(suite.DB(), []factory.Customization{
			{
				Model: models.Address{
					StreetAddress1: "1 some street",
					City:           "Charlotte",
					State:          "NC",
					PostalCode:     "282903443",
					IsOconus:       models.BoolPointer(false),
				},
			}}, nil)
		zone5Address := factory.BuildAddress(suite.DB(), []factory.Customization{
			{
				Model: models.Address{
					StreetAddress1: "1 some street",
					StreetAddress2: models.StringPointer("P.O. Box 1234"),
					StreetAddress3: models.StringPointer("c/o Another Person"),
					City:           "Cordova",
					State:          "AK",
					PostalCode:     "99677",
					IsOconus:       models.BoolPointer(true),
				},
			}}, nil)
		estimatedWeight := unit.Pound(4000)
		oldUbShipment := factory.BuildMTOShipmentMinimal(suite.DB(), []factory.Customization{
			{
				Model:    move,
				LinkOnly: true,
			},
			{
				Model: models.MTOShipment{
					ShipmentType:         models.MTOShipmentTypeUnaccompaniedBaggage,
					ScheduledPickupDate:  &testdatagen.DateInsidePeakRateCycle,
					PrimeEstimatedWeight: &estimatedWeight,
					Status:               models.MTOShipmentStatusApproved,
					PrimeActualWeight:    &estimatedWeight,
				},
			},
			{
				Model:    pickupAddress,
				Type:     &factory.Addresses.PickupAddress,
				LinkOnly: true,
			},
			{
				Model:    zone5Address,
				Type:     &factory.Addresses.DeliveryAddress,
				LinkOnly: true,
			},
		}, nil)

		suite.Nil(oldUbShipment.RequiredDeliveryDate)

		pickUpDate := time.Now()
		newUbShipment := models.MTOShipment{
			ID:                  oldUbShipment.ID,
			ShipmentType:        models.MTOShipmentTypeUnaccompaniedBaggage,
			ScheduledPickupDate: &pickUpDate,
		}

		eTag := etag.GenerateEtag(oldUbShipment.UpdatedAt)
		updatedMTOShipment, err := mtoShipmentUpdaterPrime.UpdateMTOShipment(appCtx, &newUbShipment, eTag, "test")

		suite.Error(err)
		suite.Nil(updatedMTOShipment)
		suite.Equal("Could not complete query related to object of type: mtoShipment.", err.Error())
		suite.IsType(apperror.QueryError{}, err)
		queryErr := err.(apperror.QueryError)
		wrappedErr := queryErr.Unwrap()
		suite.Equal(fmt.Sprintf("error fetching pickup rate area id for address ID: %s", pickupAddress.ID), wrappedErr.Error())
	})

	suite.Run("errors when rate area for the destination address is not found", func() {
		planner := &mocks.Planner{}
		planner.On("ZipTransitDistance",
			mock.AnythingOfType("*appcontext.appContext"),
			mock.AnythingOfType("string"),
			mock.AnythingOfType("string"),
		).Return(500, nil)
		mtoShipmentUpdaterPrime := NewPrimeMTOShipmentUpdater(builder, fetcher, planner, moveRouter, moveWeights, mockSender, &mockShipmentRecalculator, addressUpdater, addressCreator)

		reContract := testdatagen.FetchOrMakeReContract(suite.DB(), testdatagen.Assertions{})
		testdatagen.FetchOrMakeReContractYear(suite.DB(), testdatagen.Assertions{
			ReContractYear: models.ReContractYear{
				Contract:             reContract,
				ContractID:           reContract.ID,
				StartDate:            time.Now(),
				EndDate:              time.Now().AddDate(1, 0, 0),
				Escalation:           1.0,
				EscalationCompounded: 1.0,
			},
		})
		move := factory.BuildAvailableToPrimeMove(suite.DB(), nil, nil)
		appCtx := suite.AppContextForTest()

		ghcDomesticTransitTime := models.GHCDomesticTransitTime{
			MaxDaysTransitTime: 12,
			WeightLbsLower:     0,
			WeightLbsUpper:     10000,
			DistanceMilesLower: 0,
			DistanceMilesUpper: 10000,
		}
		verrs, err := suite.DB().ValidateAndCreate(&ghcDomesticTransitTime)
		suite.Assert().False(verrs.HasAny())
		suite.NoError(err)

		pickupAddress := factory.BuildAddress(suite.DB(), []factory.Customization{
			{
				Model: models.Address{
					StreetAddress1: "1 some street",
					City:           "Charlotte",
					State:          "NC",
					PostalCode:     "28290",
					IsOconus:       models.BoolPointer(false),
				},
			}}, nil)
		destinationAddress := factory.BuildAddress(suite.DB(), []factory.Customization{
			{
				Model: models.Address{
					StreetAddress1: "1 some street",
					StreetAddress2: models.StringPointer("P.O. Box 1234"),
					StreetAddress3: models.StringPointer("c/o Another Person"),
					City:           "Cordova",
					State:          "AK",
					PostalCode:     "99677898",
					IsOconus:       models.BoolPointer(true),
				},
			}}, nil)
		estimatedWeight := unit.Pound(4000)
		oldUbShipment := factory.BuildMTOShipmentMinimal(suite.DB(), []factory.Customization{
			{
				Model:    move,
				LinkOnly: true,
			},
			{
				Model: models.MTOShipment{
					ShipmentType:         models.MTOShipmentTypeUnaccompaniedBaggage,
					ScheduledPickupDate:  &testdatagen.DateInsidePeakRateCycle,
					PrimeEstimatedWeight: &estimatedWeight,
					Status:               models.MTOShipmentStatusApproved,
					PrimeActualWeight:    &estimatedWeight,
				},
			},
			{
				Model:    pickupAddress,
				Type:     &factory.Addresses.PickupAddress,
				LinkOnly: true,
			},
			{
				Model:    destinationAddress,
				Type:     &factory.Addresses.DeliveryAddress,
				LinkOnly: true,
			},
		}, nil)

		suite.Nil(oldUbShipment.RequiredDeliveryDate)

		pickUpDate := time.Now()
		newUbShipment := models.MTOShipment{
			ID:                  oldUbShipment.ID,
			ShipmentType:        models.MTOShipmentTypeUnaccompaniedBaggage,
			ScheduledPickupDate: &pickUpDate,
		}

		eTag := etag.GenerateEtag(oldUbShipment.UpdatedAt)
		updatedMTOShipment, err := mtoShipmentUpdaterPrime.UpdateMTOShipment(appCtx, &newUbShipment, eTag, "test")

		suite.Error(err)
		suite.Nil(updatedMTOShipment)
		suite.Equal("Could not complete query related to object of type: mtoShipment.", err.Error())
		suite.IsType(apperror.QueryError{}, err)
		queryErr := err.(apperror.QueryError)
		wrappedErr := queryErr.Unwrap()
		suite.Equal(fmt.Sprintf("error fetching destination rate area id for address ID: %s", destinationAddress.ID), wrappedErr.Error())
	})
}

func (suite *MTOShipmentServiceSuite) TestUpdateSITServiceItemsSITIfPostalCodeChanged() {

	setupData := func(isPickupAddressTest bool, isOConus bool) (models.MTOShipment, models.Address, models.Address) {
		move := factory.BuildAvailableToPrimeMove(suite.DB(), nil, nil)

		isPickupAddressOconus := false
		isDestinatonaAddressOconus := false

		if isPickupAddressTest {
			isPickupAddressOconus = isOConus
		} else {
			isDestinatonaAddressOconus = isOConus
		}

		pickupAddress := factory.BuildAddress(suite.DB(), []factory.Customization{
			{
				Model: models.Address{
					StreetAddress1: "Tester Address",
					City:           "Des Moines",
					State:          "IA",
					PostalCode:     "50314",
					IsOconus:       models.BoolPointer(isPickupAddressOconus),
				},
			},
		}, nil)

		destinationAddress := factory.BuildAddress(suite.DB(), []factory.Customization{
			{
				Model: models.Address{
					StreetAddress1: "JBER1",
					City:           "Anchorage1",
					State:          "AK",
					PostalCode:     "99505",
					IsOconus:       models.BoolPointer(isDestinatonaAddressOconus),
				},
			},
		}, nil)

		shipment := factory.BuildMTOShipment(suite.DB(), []factory.Customization{
			{
				Model:    move,
				LinkOnly: true,
			},
			{
				Model: models.MTOShipment{
					ShipmentType:       models.MTOShipmentTypeHHG,
					UsesExternalVendor: true,
					Status:             models.MTOShipmentStatusApproved,
					MarketCode:         models.MarketCodeInternational,
				},
			},
			{
				Model:    destinationAddress,
				Type:     &factory.Addresses.DeliveryAddress,
				LinkOnly: true,
			},
			{
				Model:    pickupAddress,
				Type:     &factory.Addresses.PickupAddress,
				LinkOnly: true,
			},
		}, nil)

		customization := make([]factory.Customization, 0)
		customization = append(customization,
			factory.Customization{
				Model:    move,
				LinkOnly: true,
			},
			factory.Customization{
				Model:    shipment,
				LinkOnly: true,
			},
			factory.Customization{
				Model: models.MTOServiceItem{
					Status:          models.MTOServiceItemStatusApproved,
					PricingEstimate: nil,
				},
			})
		if isPickupAddressTest {
			customization = append(customization,
				factory.Customization{
					Model: models.ReService{
						Code: models.ReServiceCodeIOSFSC,
					},
				},
				factory.Customization{
					Model:    pickupAddress,
					Type:     &factory.Addresses.SITOriginHHGOriginalAddress,
					LinkOnly: true,
				},
				factory.Customization{
					Model:    pickupAddress,
					Type:     &factory.Addresses.SITOriginHHGActualAddress,
					LinkOnly: true,
				},
			)
		} else {
			customization = append(customization,
				factory.Customization{
					Model: models.ReService{
						Code: models.ReServiceCodeIDSFSC,
					},
				},
				factory.Customization{
					Model:    destinationAddress,
					Type:     &factory.Addresses.SITDestinationOriginalAddress,
					LinkOnly: true,
				},
				factory.Customization{
					Model:    destinationAddress,
					Type:     &factory.Addresses.SITDestinationFinalAddress,
					LinkOnly: true,
				})
		}

		serviceItem := factory.BuildMTOServiceItem(suite.DB(), customization, nil)

		shipment.MTOServiceItems = append(shipment.MTOServiceItems, serviceItem)

		return shipment, pickupAddress, destinationAddress
	}

	suite.Run("IOSFSC - success", func() {
		shipment, pickupAddress, _ := setupData(true, false)

		expectedMileage := 23
		planner := &mocks.Planner{}
		planner.On("ZipTransitDistance",
			mock.AnythingOfType("*appcontext.appContext"),
			pickupAddress.PostalCode,
			pickupAddress.PostalCode,
			mock.Anything,
		).Return(expectedMileage, nil)

		var serviceItems []models.MTOServiceItem
		err := suite.AppContextForTest().DB().EagerPreload("ReService", "SITOriginHHGOriginalAddress", "SITOriginHHGActualAddress").Where("mto_shipment_id = ?", shipment.ID).Order("created_at asc").All(&serviceItems)
		suite.NoError(err)
		suite.Equal(1, len(serviceItems))
		for i := 0; i < len(serviceItems); i++ {
			suite.True(serviceItems[i].SITDeliveryMiles == (*int)(nil))
			suite.Equal(serviceItems[i].SITOriginHHGOriginalAddress.PostalCode, pickupAddress.PostalCode)
			suite.Equal(serviceItems[i].SITOriginHHGActualAddress.PostalCode, pickupAddress.PostalCode)
		}

		addressCreator := address.NewAddressCreator()
		err = UpdateSITServiceItemsSITIfPostalCodeChanged(planner, suite.AppContextForTest(), addressCreator, &shipment)
		suite.Nil(err)

		err = suite.AppContextForTest().DB().EagerPreload("ReService", "SITOriginHHGOriginalAddress", "SITOriginHHGActualAddress").Where("mto_shipment_id = ?", shipment.ID).Order("created_at asc").All(&serviceItems)
		suite.NoError(err)
		suite.Equal(1, len(serviceItems))
		for i := 0; i < len(serviceItems); i++ {
			suite.True(serviceItems[i].ReService.Code == models.ReServiceCodeIOSFSC)
			suite.Equal(*serviceItems[i].SITDeliveryMiles, expectedMileage)
			suite.Equal(serviceItems[i].SITOriginHHGOriginalAddress.PostalCode, pickupAddress.PostalCode)
			suite.Equal(serviceItems[i].SITOriginHHGActualAddress.PostalCode, pickupAddress.PostalCode)
		}
	})

	suite.Run("IDSFSC - success", func() {
		shipment, _, destinationAddress := setupData(false, false)

		expectedMileage := 23
		planner := &mocks.Planner{}
		planner.On("ZipTransitDistance",
			mock.AnythingOfType("*appcontext.appContext"),
			destinationAddress.PostalCode,
			destinationAddress.PostalCode,
			mock.Anything,
		).Return(expectedMileage, nil)

		var serviceItems []models.MTOServiceItem
		err := suite.AppContextForTest().DB().EagerPreload("ReService", "SITDestinationOriginalAddress", "SITDestinationFinalAddress").Where("mto_shipment_id = ?", shipment.ID).Order("created_at asc").All(&serviceItems)
		suite.NoError(err)
		suite.Equal(1, len(serviceItems))
		for i := 0; i < len(serviceItems); i++ {
			suite.True(serviceItems[i].SITDeliveryMiles == (*int)(nil))
			suite.Equal(serviceItems[i].SITDestinationOriginalAddress.PostalCode, destinationAddress.PostalCode)
			suite.Equal(serviceItems[i].SITDestinationFinalAddress.PostalCode, destinationAddress.PostalCode)
		}

		addressCreator := address.NewAddressCreator()
		err = UpdateSITServiceItemsSITIfPostalCodeChanged(planner, suite.AppContextForTest(), addressCreator, &shipment)
		suite.Nil(err)

		err = suite.AppContextForTest().DB().EagerPreload("ReService", "SITDestinationOriginalAddress", "SITDestinationFinalAddress").Where("mto_shipment_id = ?", shipment.ID).Order("created_at asc").All(&serviceItems)
		suite.NoError(err)
		suite.Equal(1, len(serviceItems))
		for i := 0; i < len(serviceItems); i++ {
			suite.True(serviceItems[i].ReService.Code == models.ReServiceCodeIDSFSC)
			suite.Equal(*serviceItems[i].SITDeliveryMiles, expectedMileage)
			suite.Equal(serviceItems[i].SITDestinationOriginalAddress.PostalCode, destinationAddress.PostalCode)
			suite.Equal(serviceItems[i].SITDestinationFinalAddress.PostalCode, destinationAddress.PostalCode)
		}
	})
}<|MERGE_RESOLUTION|>--- conflicted
+++ resolved
@@ -2197,8 +2197,6 @@
 		suite.Equal(tertiaryPickupAddress.ID, *newShipment.TertiaryPickupAddressID)
 		suite.Equal(tertiaryDeliveryAddress.ID, *newShipment.TertiaryDeliveryAddressID)
 	})
-<<<<<<< HEAD
-=======
 
 	suite.Run("Successful Office/TOO UpdateShipment - CONUS Pickup, OCONUS Destination - mileage is recalculated and pricing estimates refreshed for International FSC SIT service items", func() {
 		setupTestData()
@@ -2569,387 +2567,6 @@
 
 			if serviceItems[i].ReService.Code == models.ReServiceCodeIDSFSC {
 				suite.NotNil(*serviceItems[i].PricingEstimate)
-				suite.Equal(*serviceItems[i].SITDeliveryMiles, expectedMileage)
-			}
-			// verify IOSFSC SIT with OCONUS destination does not calculate mileage and pricing resulting in 0 for both.
-			if serviceItems[i].ReService.Code == models.ReServiceCodeIOSFSC {
-				suite.Equal(*serviceItems[i].SITDeliveryMiles, expectedMileage)
-				suite.Equal(*serviceItems[i].PricingEstimate, unit.Cents(0))
-			}
-		}
-	})
-}
->>>>>>> 4654c0b7
-
-	suite.Run("Successful Office/TOO UpdateShipment - CONUS Pickup, OCONUS Destination - mileage is recalculated and pricing estimates refreshed for International FSC SIT service items", func() {
-		setupTestData()
-
-		move := factory.BuildAvailableToPrimeMove(suite.DB(), nil, nil)
-
-		ghcDomesticTransitTime := models.GHCDomesticTransitTime{
-			MaxDaysTransitTime: 12,
-			WeightLbsLower:     0,
-			WeightLbsUpper:     10000,
-			DistanceMilesLower: 0,
-			DistanceMilesUpper: 10000,
-		}
-		_, _ = suite.DB().ValidateAndCreate(&ghcDomesticTransitTime)
-
-		testdatagen.FetchOrMakeReContractYear(suite.DB(), testdatagen.Assertions{
-			ReContractYear: models.ReContractYear{
-				StartDate: time.Now().Add(-24 * time.Hour),
-				EndDate:   time.Now().Add(24 * time.Hour),
-			},
-		})
-
-		pickupAddress := factory.BuildAddress(suite.DB(), []factory.Customization{
-			{
-				Model: models.Address{
-					StreetAddress1: "Tester Address",
-					City:           "Des Moines",
-					State:          "IA",
-					PostalCode:     "50314",
-					IsOconus:       models.BoolPointer(false),
-				},
-			},
-		}, nil)
-
-		destinationAddress := factory.BuildAddress(suite.DB(), []factory.Customization{
-			{
-				Model: models.Address{
-					StreetAddress1: "JBER1",
-					City:           "Anchorage1",
-					State:          "AK",
-					PostalCode:     "99505",
-					IsOconus:       models.BoolPointer(true),
-				},
-			},
-		}, nil)
-
-		pickupDate := now.AddDate(0, 0, 10)
-		requestedPickup := time.Now()
-		oldShipment := factory.BuildMTOShipment(suite.DB(), []factory.Customization{
-			{
-				Model: models.MTOShipment{
-					Status:               models.MTOShipmentStatusApproved,
-					PrimeEstimatedWeight: nil,
-					PickupAddressID:      &pickupAddress.ID,
-					DestinationAddressID: &destinationAddress.ID,
-					ScheduledPickupDate:  &pickupDate,
-					RequestedPickupDate:  &requestedPickup,
-					MarketCode:           models.MarketCodeInternational,
-				},
-			},
-			{
-				Model:    move,
-				LinkOnly: true,
-			},
-		}, nil)
-
-		// setup IOSFSC service item with SITOriginHHGOriginalAddress
-		factory.BuildMTOServiceItem(suite.DB(), []factory.Customization{
-			{
-				Model:    move,
-				LinkOnly: true,
-			},
-			{
-				Model:    oldShipment,
-				LinkOnly: true,
-			},
-			{
-				Model: models.ReService{
-					Code: models.ReServiceCodeIOSFSC,
-				},
-			},
-			{
-				Model:    pickupAddress,
-				Type:     &factory.Addresses.SITOriginHHGOriginalAddress,
-				LinkOnly: true,
-			},
-			{
-				Model:    pickupAddress,
-				Type:     &factory.Addresses.SITOriginHHGActualAddress,
-				LinkOnly: true,
-			},
-			{
-				Model: models.MTOServiceItem{
-					Status:          models.MTOServiceItemStatusApproved,
-					PricingEstimate: nil,
-				},
-			},
-		}, nil)
-
-		// setup IDSFSC service item with SITDestinationOriginalAddress
-		factory.BuildMTOServiceItem(suite.DB(), []factory.Customization{
-			{
-				Model:    move,
-				LinkOnly: true,
-			},
-			{
-				Model:    oldShipment,
-				LinkOnly: true,
-			},
-			{
-				Model: models.ReService{
-					Code: models.ReServiceCodeIDSFSC,
-				},
-			},
-			{
-				Model:    destinationAddress,
-				Type:     &factory.Addresses.SITDestinationOriginalAddress,
-				LinkOnly: true,
-			},
-			{
-				Model:    destinationAddress,
-				Type:     &factory.Addresses.SITDestinationFinalAddress,
-				LinkOnly: true,
-			},
-		}, nil)
-
-		eTag := etag.GenerateEtag(oldShipment.UpdatedAt)
-
-		updatedShipment := models.MTOShipment{
-			ID:                   oldShipment.ID,
-			PrimeEstimatedWeight: &primeEstimatedWeight,
-		}
-
-		var serviceItems []models.MTOServiceItem
-		// verify pre-update mto service items for both origin/destination FSC SITs have not been set
-		err := suite.AppContextForTest().DB().EagerPreload("ReService").Where("mto_shipment_id = ?", oldShipment.ID).Order("created_at asc").All(&serviceItems)
-		suite.NoError(err)
-		// expecting only IOSFSC and IDSFSC created for tests
-		suite.Equal(2, len(serviceItems))
-		for i := 0; i < len(serviceItems); i++ {
-			suite.Nil(serviceItems[i].PricingEstimate)
-			suite.True(serviceItems[i].SITDeliveryMiles == (*int)(nil))
-		}
-
-		// As TOO
-		too := factory.BuildOfficeUserWithRoles(suite.DB(), nil, []roles.RoleType{roles.RoleTypeTOO})
-		session := auth.Session{
-			ApplicationName: auth.OfficeApp,
-			UserID:          *too.UserID,
-			OfficeUserID:    too.ID,
-		}
-		session.Roles = append(session.Roles, too.User.Roles...)
-		expectedMileage := 314
-		plannerSITFSC := &mocks.Planner{}
-		// expecting 50314/50314 for IOSFSC mileage lookup for source, destination
-		plannerSITFSC.On("ZipTransitDistance",
-			mock.AnythingOfType("*appcontext.appContext"),
-			// 99505/99505, 50314/50314
-			mock.MatchedBy(func(source string) bool {
-				return source == "50314" || source == "99505"
-			}),
-			mock.MatchedBy(func(destination string) bool {
-				return destination == "50314" || destination == "99505"
-			}),
-		).Return(expectedMileage, nil)
-
-		mtoShipmentUpdater := NewOfficeMTOShipmentUpdater(builder, fetcher, plannerSITFSC, moveRouter, moveWeights, mockSender, &mockShipmentRecalculator, addressUpdater, addressCreator)
-
-		_, err = mtoShipmentUpdater.UpdateMTOShipment(suite.AppContextWithSessionForTest(&session), &updatedShipment, eTag, "test")
-		suite.NoError(err)
-
-		// verify post-update mto service items for both origin/destination FSC SITs have been set.
-		// if set we know stored procedure update_service_item_pricing was executed sucessfully
-		err = suite.AppContextForTest().DB().EagerPreload("ReService").Where("mto_shipment_id = ?", oldShipment.ID).Order("created_at asc").All(&serviceItems)
-		suite.NoError(err)
-		suite.Equal(2, len(serviceItems))
-		for i := 0; i < len(serviceItems); i++ {
-			suite.True(serviceItems[i].ReService.Code == models.ReServiceCodeIOSFSC || serviceItems[i].ReService.Code == models.ReServiceCodeIDSFSC)
-
-			if serviceItems[i].ReService.Code == models.ReServiceCodeIOSFSC {
-				suite.True(*serviceItems[i].PricingEstimate > 0)
-				suite.Equal(*serviceItems[i].SITDeliveryMiles, expectedMileage)
-			}
-			// verify IDSFSC SIT with OCONUS destination does not calculate pricing resulting in 0.
-			if serviceItems[i].ReService.Code == models.ReServiceCodeIDSFSC {
-				suite.Equal(*serviceItems[i].SITDeliveryMiles, expectedMileage)
-				suite.Equal(*serviceItems[i].PricingEstimate, unit.Cents(0))
-			}
-		}
-	})
-
-	suite.Run("Successful Office/TOO UpdateShipment - OCONUS Pickup, CONUS Destination - mileage is recalculated and pricing estimates refreshed for International FSC SIT service items", func() {
-		setupTestData()
-
-		move := factory.BuildAvailableToPrimeMove(suite.DB(), nil, nil)
-
-		ghcDomesticTransitTime := models.GHCDomesticTransitTime{
-			MaxDaysTransitTime: 12,
-			WeightLbsLower:     0,
-			WeightLbsUpper:     10000,
-			DistanceMilesLower: 0,
-			DistanceMilesUpper: 10000,
-		}
-		_, _ = suite.DB().ValidateAndCreate(&ghcDomesticTransitTime)
-
-		testdatagen.FetchOrMakeReContractYear(suite.DB(), testdatagen.Assertions{
-			ReContractYear: models.ReContractYear{
-				StartDate: time.Now().Add(-24 * time.Hour),
-				EndDate:   time.Now().Add(24 * time.Hour),
-			},
-		})
-
-		destinationAddress := factory.BuildAddress(suite.DB(), []factory.Customization{
-			{
-				Model: models.Address{
-					StreetAddress1: "Tester Address",
-					City:           "Des Moines",
-					State:          "IA",
-					PostalCode:     "50314",
-					IsOconus:       models.BoolPointer(false),
-				},
-			},
-		}, nil)
-
-		pickupAddress := factory.BuildAddress(suite.DB(), []factory.Customization{
-			{
-				Model: models.Address{
-					StreetAddress1: "JBER1",
-					City:           "Anchorage1",
-					State:          "AK",
-					PostalCode:     "99505",
-					IsOconus:       models.BoolPointer(true),
-				},
-			},
-		}, nil)
-
-		pickupDate := now.AddDate(0, 0, 10)
-		requestedPickup := time.Now()
-		oldShipment := factory.BuildMTOShipment(suite.DB(), []factory.Customization{
-			{
-				Model: models.MTOShipment{
-					Status:               models.MTOShipmentStatusApproved,
-					PrimeEstimatedWeight: nil,
-					PickupAddressID:      &pickupAddress.ID,
-					DestinationAddressID: &destinationAddress.ID,
-					ScheduledPickupDate:  &pickupDate,
-					RequestedPickupDate:  &requestedPickup,
-					MarketCode:           models.MarketCodeInternational,
-				},
-			},
-			{
-				Model:    move,
-				LinkOnly: true,
-			},
-		}, nil)
-
-		// setup IOSFSC service item with SITOriginHHGOriginalAddress
-		factory.BuildMTOServiceItem(suite.DB(), []factory.Customization{
-			{
-				Model:    move,
-				LinkOnly: true,
-			},
-			{
-				Model:    oldShipment,
-				LinkOnly: true,
-			},
-			{
-				Model: models.ReService{
-					Code: models.ReServiceCodeIOSFSC,
-				},
-			},
-			{
-				Model:    pickupAddress,
-				Type:     &factory.Addresses.SITOriginHHGOriginalAddress,
-				LinkOnly: true,
-			},
-			{
-				Model:    pickupAddress,
-				Type:     &factory.Addresses.SITOriginHHGActualAddress,
-				LinkOnly: true,
-			},
-			{
-				Model: models.MTOServiceItem{
-					Status:          models.MTOServiceItemStatusApproved,
-					PricingEstimate: nil,
-				},
-			},
-		}, nil)
-
-		// setup IDSFSC service item with SITDestinationOriginalAddress
-		factory.BuildMTOServiceItem(suite.DB(), []factory.Customization{
-			{
-				Model:    move,
-				LinkOnly: true,
-			},
-			{
-				Model:    oldShipment,
-				LinkOnly: true,
-			},
-			{
-				Model: models.ReService{
-					Code: models.ReServiceCodeIDSFSC,
-				},
-			},
-			{
-				Model:    destinationAddress,
-				Type:     &factory.Addresses.SITDestinationOriginalAddress,
-				LinkOnly: true,
-			},
-			{
-				Model:    destinationAddress,
-				Type:     &factory.Addresses.SITDestinationFinalAddress,
-				LinkOnly: true,
-			},
-		}, nil)
-
-		eTag := etag.GenerateEtag(oldShipment.UpdatedAt)
-
-		updatedShipment := models.MTOShipment{
-			ID:                   oldShipment.ID,
-			PrimeEstimatedWeight: &primeEstimatedWeight,
-		}
-
-		var serviceItems []models.MTOServiceItem
-		// verify pre-update mto service items for both origin/destination FSC SITs have not been set
-		err := suite.AppContextForTest().DB().EagerPreload("ReService").Where("mto_shipment_id = ?", oldShipment.ID).Order("created_at asc").All(&serviceItems)
-		suite.NoError(err)
-		// expecting only IOSFSC and IDSFSC created for tests
-		suite.Equal(2, len(serviceItems))
-		for i := 0; i < len(serviceItems); i++ {
-			suite.Nil(serviceItems[i].PricingEstimate)
-			suite.True(serviceItems[i].SITDeliveryMiles == (*int)(nil))
-		}
-
-		// As TOO
-		too := factory.BuildOfficeUserWithRoles(suite.DB(), nil, []roles.RoleType{roles.RoleTypeTOO})
-		session := auth.Session{
-			ApplicationName: auth.OfficeApp,
-			UserID:          *too.UserID,
-			OfficeUserID:    too.ID,
-		}
-		session.Roles = append(session.Roles, too.User.Roles...)
-		expectedMileage := 314
-		plannerSITFSC := &mocks.Planner{}
-		// expecting 99505/99505, 50314/50314 for IOSFSC mileage lookup for source, destination
-		plannerSITFSC.On("ZipTransitDistance",
-			mock.AnythingOfType("*appcontext.appContext"),
-			mock.MatchedBy(func(source string) bool {
-				return source == "50314" || source == "99505"
-			}),
-			mock.MatchedBy(func(destination string) bool {
-				return destination == "50314" || destination == "99505"
-			}),
-		).Return(expectedMileage, nil)
-
-		mtoShipmentUpdater := NewOfficeMTOShipmentUpdater(builder, fetcher, plannerSITFSC, moveRouter, moveWeights, mockSender, &mockShipmentRecalculator, addressUpdater, addressCreator)
-
-		_, err = mtoShipmentUpdater.UpdateMTOShipment(suite.AppContextWithSessionForTest(&session), &updatedShipment, eTag, "test")
-		suite.NoError(err)
-
-		// verify post-update mto service items for both origin/destination FSC SITs have been set.
-		// if set we know stored procedure update_service_item_pricing was executed sucessfully
-		err = suite.AppContextForTest().DB().EagerPreload("ReService").Where("mto_shipment_id = ?", oldShipment.ID).Order("created_at asc").All(&serviceItems)
-		suite.NoError(err)
-		suite.Equal(2, len(serviceItems))
-		for i := 0; i < len(serviceItems); i++ {
-			suite.True(serviceItems[i].ReService.Code == models.ReServiceCodeIOSFSC || serviceItems[i].ReService.Code == models.ReServiceCodeIDSFSC)
-
-			if serviceItems[i].ReService.Code == models.ReServiceCodeIDSFSC {
-				suite.True(*serviceItems[i].PricingEstimate > 0)
 				suite.Equal(*serviceItems[i].SITDeliveryMiles, expectedMileage)
 			}
 			// verify IOSFSC SIT with OCONUS destination does not calculate mileage and pricing resulting in 0 for both.
