--- conflicted
+++ resolved
@@ -4424,18 +4424,12 @@
 		err = appCtx.DB().EagerPreload("ReService").Where("mto_shipment_id = ?", updatedShipment.ID).All(&serviceItems)
 		suite.NoError(err)
 
-<<<<<<< HEAD
-		for i := 0; i < len(expectedReServiceCodes); i++ {
-			suite.Equal(expectedReServiceCodes[i], serviceItems[i].ReService.Code)
-		}
-=======
 		actualReServiceCodes := []models.ReServiceCode{}
 		for _, item := range serviceItems {
 			actualReServiceCodes = append(actualReServiceCodes, item.ReService.Code)
 		}
 
 		suite.ElementsMatch(expectedReServiceCodes, actualReServiceCodes)
->>>>>>> 367f3ab0
 	})
 }
 
