package mtoshipment

import (
	"errors"
	"fmt"
	"math"
	"strings"
	"time"

	"github.com/gofrs/uuid"
	"github.com/stretchr/testify/mock"

	"github.com/transcom/mymove/pkg/apperror"
	"github.com/transcom/mymove/pkg/auth"
	"github.com/transcom/mymove/pkg/etag"
	"github.com/transcom/mymove/pkg/factory"
	"github.com/transcom/mymove/pkg/handlers"
	"github.com/transcom/mymove/pkg/models"
	"github.com/transcom/mymove/pkg/models/roles"
	"github.com/transcom/mymove/pkg/notifications"
	notificationMocks "github.com/transcom/mymove/pkg/notifications/mocks"
	"github.com/transcom/mymove/pkg/route/mocks"
	"github.com/transcom/mymove/pkg/services"
	"github.com/transcom/mymove/pkg/services/address"
	"github.com/transcom/mymove/pkg/services/entitlements"
	"github.com/transcom/mymove/pkg/services/fetch"
	"github.com/transcom/mymove/pkg/services/ghcrateengine"
	mockservices "github.com/transcom/mymove/pkg/services/mocks"
	moveservices "github.com/transcom/mymove/pkg/services/move"
	mtoserviceitem "github.com/transcom/mymove/pkg/services/mto_service_item"
	"github.com/transcom/mymove/pkg/services/query"
	transportationoffice "github.com/transcom/mymove/pkg/services/transportation_office"
	"github.com/transcom/mymove/pkg/testdatagen"
	"github.com/transcom/mymove/pkg/unit"
)

func setUpMockNotificationSender() notifications.NotificationSender {
	// The NewMTOShipmentUpdater needs a NotificationSender for sending notification emails to the customer.
	// This function allows us to set up a fresh mock for each test so we can check the number of calls it has.
	mockSender := notificationMocks.NotificationSender{}
	mockSender.On("SendNotification",
		mock.AnythingOfType("*appcontext.appContext"),
		mock.AnythingOfType("*notifications.ReweighRequested"),
	).Return(nil)

	return &mockSender
}

func (suite *MTOShipmentServiceSuite) TestMTOShipmentUpdater() {
	now := time.Now().UTC().Truncate(time.Hour * 24)
	builder := query.NewQueryBuilder()
	fetcher := fetch.NewFetcher(builder)
	planner := &mocks.Planner{}
	planner.On("ZipTransitDistance",
		mock.AnythingOfType("*appcontext.appContext"),
		mock.Anything,
		mock.Anything,
	).Return(1000, nil)
	moveRouter := moveservices.NewMoveRouter(transportationoffice.NewTransportationOfficesFetcher())
	waf := entitlements.NewWeightAllotmentFetcher()
	mockSender := setUpMockNotificationSender()
	moveWeights := moveservices.NewMoveWeights(NewShipmentReweighRequester(mockSender), waf)
	mockShipmentRecalculator := mockservices.PaymentRequestShipmentRecalculator{}
	mockShipmentRecalculator.On("ShipmentRecalculatePaymentRequest",
		mock.AnythingOfType("*appcontext.appContext"),
		mock.AnythingOfType("uuid.UUID"),
	).Return(&models.PaymentRequests{}, nil)
	addressCreator := address.NewAddressCreator()
	addressUpdater := address.NewAddressUpdater()

	mtoShipmentUpdaterOffice := NewOfficeMTOShipmentUpdater(builder, fetcher, planner, moveRouter, moveWeights, mockSender, &mockShipmentRecalculator, addressUpdater, addressCreator)
	mtoShipmentUpdaterCustomer := NewCustomerMTOShipmentUpdater(builder, fetcher, planner, moveRouter, moveWeights, mockSender, &mockShipmentRecalculator, addressUpdater, addressCreator)
	mtoShipmentUpdaterPrime := NewPrimeMTOShipmentUpdater(builder, fetcher, planner, moveRouter, moveWeights, mockSender, &mockShipmentRecalculator, addressUpdater, addressCreator)
	scheduledPickupDate := now.Add(time.Hour * 24 * 3)
	firstAvailableDeliveryDate := now.Add(time.Hour * 24 * 4)
	actualPickupDate := now.Add(time.Hour * 24 * 3)
	primeActualWeight := unit.Pound(1234)
	primeEstimatedWeight := unit.Pound(1234)

	var mtoShipment models.MTOShipment
	var oldMTOShipment models.MTOShipment
	var secondaryPickupAddress models.Address
	var secondaryDeliveryAddress models.Address
	var tertiaryPickupAddress models.Address
	var tertiaryDeliveryAddress models.Address
	var newDestinationAddress models.Address
	var newPickupAddress models.Address

	suite.PreloadData(func() {
		oldMTOShipment = factory.BuildMTOShipment(suite.DB(), []factory.Customization{
			{
				Model: models.MTOShipment{
					FirstAvailableDeliveryDate: &firstAvailableDeliveryDate,
					ScheduledPickupDate:        &scheduledPickupDate,
					ApprovedDate:               &firstAvailableDeliveryDate,
				},
			},
		}, nil)

		requestedPickupDate := *oldMTOShipment.RequestedPickupDate
		secondaryDeliveryAddress = factory.BuildAddress(suite.DB(), nil, []factory.Trait{factory.GetTraitAddress4})
		secondaryPickupAddress = factory.BuildAddress(suite.DB(), nil, []factory.Trait{factory.GetTraitAddress3})
		tertiaryPickupAddress = factory.BuildAddress(suite.DB(), nil, []factory.Trait{factory.GetTraitAddress3})
		tertiaryDeliveryAddress = factory.BuildAddress(suite.DB(), nil, []factory.Trait{factory.GetTraitAddress4})
		newDestinationAddress = factory.BuildAddress(suite.DB(), []factory.Customization{
			{
				Model: models.Address{
					StreetAddress1: "987 Other Avenue",
					StreetAddress2: models.StringPointer("P.O. Box 1234"),
					StreetAddress3: models.StringPointer("c/o Another Person"),
					City:           "Des Moines",
					State:          "IA",
					PostalCode:     "50309",
					County:         models.StringPointer("POLK"),
				},
			},
		}, nil)

		newPickupAddress = factory.BuildAddress(suite.DB(), []factory.Customization{
			{
				Model: models.Address{
					StreetAddress1: "987 Over There Avenue",
					StreetAddress2: models.StringPointer("P.O. Box 1234"),
					StreetAddress3: models.StringPointer("c/o Another Person"),
					City:           "Houston",
					State:          "TX",
					PostalCode:     "77083",
				},
			},
		}, []factory.Trait{factory.GetTraitAddress4})

		mtoShipment = models.MTOShipment{
			ID:                         oldMTOShipment.ID,
			MoveTaskOrderID:            oldMTOShipment.MoveTaskOrderID,
			MoveTaskOrder:              oldMTOShipment.MoveTaskOrder,
			DestinationAddress:         oldMTOShipment.DestinationAddress,
			DestinationAddressID:       oldMTOShipment.DestinationAddressID,
			PickupAddress:              oldMTOShipment.PickupAddress,
			PickupAddressID:            oldMTOShipment.PickupAddressID,
			RequestedPickupDate:        &requestedPickupDate,
			ScheduledPickupDate:        &scheduledPickupDate,
			ShipmentType:               models.MTOShipmentTypeHHG,
			PrimeActualWeight:          &primeActualWeight,
			PrimeEstimatedWeight:       &primeEstimatedWeight,
			FirstAvailableDeliveryDate: &firstAvailableDeliveryDate,
			Status:                     oldMTOShipment.Status,
			ActualPickupDate:           &actualPickupDate,
			ApprovedDate:               &firstAvailableDeliveryDate,
			MarketCode:                 oldMTOShipment.MarketCode,
		}

		primeEstimatedWeight = unit.Pound(9000)
	})

	setupAllAddressData := func() {
		secondaryDeliveryAddress = factory.BuildAddress(suite.DB(), nil, []factory.Trait{factory.GetTraitAddress4})
		secondaryPickupAddress = factory.BuildAddress(suite.DB(), nil, []factory.Trait{factory.GetTraitAddress3})
		tertiaryPickupAddress = factory.BuildAddress(suite.DB(), nil, []factory.Trait{factory.GetTraitAddress3})
		tertiaryDeliveryAddress = factory.BuildAddress(suite.DB(), nil, []factory.Trait{factory.GetTraitAddress4})
		newDestinationAddress = factory.BuildAddress(suite.DB(), []factory.Customization{
			{
				Model: models.Address{
					StreetAddress1: "987 Other Avenue",
					StreetAddress2: models.StringPointer("P.O. Box 1234"),
					StreetAddress3: models.StringPointer("c/o Another Person"),
					City:           "Des Moines",
					State:          "IA",
					PostalCode:     "50309",
					County:         models.StringPointer("POLK"),
				},
			},
		}, nil)

		newPickupAddress = factory.BuildAddress(suite.DB(), []factory.Customization{
			{
				Model: models.Address{
					StreetAddress1: "987 Over There Avenue",
					StreetAddress2: models.StringPointer("P.O. Box 1234"),
					StreetAddress3: models.StringPointer("c/o Another Person"),
					City:           "Houston",
					State:          "TX",
					PostalCode:     "77083",
				},
			},
		}, []factory.Trait{factory.GetTraitAddress4})
	}

	suite.Run("Etag is stale", func() {
		eTag := etag.GenerateEtag(time.Now())

		var testScheduledPickupDate time.Time
		mtoShipment.ScheduledPickupDate = &testScheduledPickupDate

		session := auth.Session{}
		_, err := mtoShipmentUpdaterCustomer.UpdateMTOShipment(suite.AppContextWithSessionForTest(&session), &mtoShipment, eTag, "test")
		suite.Error(err)
		suite.IsType(apperror.PreconditionFailedError{}, err)
		// Verify that shipment recalculate was handled correctly
		mockShipmentRecalculator.AssertNotCalled(suite.T(), "ShipmentRecalculatePaymentRequest", mock.AnythingOfType("*appcontext.appContext"), mock.AnythingOfType("uuid.UUID"))
	})

	suite.Run("404 Not Found Error - shipment can only be created for service member associated with the current session", func() {
		session := suite.AppContextWithSessionForTest(&auth.Session{
			ApplicationName: auth.MilApp,
			ServiceMemberID: mtoShipment.MoveTaskOrder.Orders.ServiceMemberID,
		})

		eTag := etag.GenerateEtag(oldMTOShipment.UpdatedAt)
		move := factory.BuildMove(suite.DB(), nil, nil)

		shipment := factory.BuildMTOShipment(nil, []factory.Customization{
			{
				Model:    move,
				LinkOnly: true,
			},
		}, nil)
		updatedShipment, err := mtoShipmentUpdaterCustomer.UpdateMTOShipment(session, &shipment, eTag, "test")
		suite.Error(err)
		suite.Nil(updatedShipment)
		suite.IsType(apperror.NotFoundError{}, err)
	})

	suite.Run("If-Unmodified-Since is equal to the updated_at date", func() {
		eTag := etag.GenerateEtag(oldMTOShipment.UpdatedAt)
		var testScheduledPickupDate time.Time
		mtoShipment.ScheduledPickupDate = &testScheduledPickupDate

		session := auth.Session{}
		updatedMTOShipment, err := mtoShipmentUpdaterCustomer.UpdateMTOShipment(suite.AppContextWithSessionForTest(&session), &mtoShipment, eTag, "test")

		suite.Require().NoError(err)
		suite.Equal(updatedMTOShipment.ID, oldMTOShipment.ID)
		suite.Equal(updatedMTOShipment.MoveTaskOrder.ID, oldMTOShipment.MoveTaskOrder.ID)
		suite.Equal(updatedMTOShipment.ShipmentType, models.MTOShipmentTypeHHG)

		suite.Equal(updatedMTOShipment.PickupAddressID, oldMTOShipment.PickupAddressID)

		suite.Equal(updatedMTOShipment.PrimeActualWeight, &primeActualWeight)
		suite.True(actualPickupDate.Equal(*updatedMTOShipment.ActualPickupDate))
		suite.True(firstAvailableDeliveryDate.Equal(*updatedMTOShipment.FirstAvailableDeliveryDate))
		// Verify that shipment recalculate was handled correctly
		mockShipmentRecalculator.AssertNotCalled(suite.T(), "ShipmentRecalculatePaymentRequest", mock.AnythingOfType("*appcontext.appContext"), mock.AnythingOfType("uuid.UUID"))
	})

	suite.Run("Updater can handle optional queries set as nil", func() {
		var testScheduledPickupDate time.Time

		oldMTOShipment2 := factory.BuildMTOShipment(suite.DB(), nil, nil)
		mtoShipment2 := models.MTOShipment{
			ID:                  oldMTOShipment2.ID,
			ShipmentType:        models.MTOShipmentTypeHHG,
			ScheduledPickupDate: &testScheduledPickupDate,
		}

		eTag := etag.GenerateEtag(oldMTOShipment2.UpdatedAt)
		session := auth.Session{}
		updatedMTOShipment, err := mtoShipmentUpdaterCustomer.UpdateMTOShipment(suite.AppContextWithSessionForTest(&session), &mtoShipment2, eTag, "test")

		suite.Require().NoError(err)
		suite.Equal(updatedMTOShipment.ID, oldMTOShipment2.ID)
		suite.Equal(updatedMTOShipment.MoveTaskOrder.ID, oldMTOShipment2.MoveTaskOrder.ID)
		suite.Equal(updatedMTOShipment.ShipmentType, models.MTOShipmentTypeHHG)
		// Verify that shipment recalculate was handled correctly
		mockShipmentRecalculator.AssertNotCalled(suite.T(), "ShipmentRecalculatePaymentRequest", mock.AnythingOfType("*appcontext.appContext"), mock.AnythingOfType("uuid.UUID"))
	})

	suite.Run("Successfully remove a secondary pickup address", func() {
		secondaryPickupAddress = factory.BuildAddress(suite.DB(), nil, []factory.Trait{factory.GetTraitAddress3})

		oldShipment := factory.BuildMTOShipment(suite.DB(), []factory.Customization{
			{
				Model: models.MTOShipment{
					ShipmentType: models.MTOShipmentTypeHHG,
				},
			},
			{
				Model:    secondaryPickupAddress,
				LinkOnly: true,
				Type:     &factory.Addresses.SecondaryPickupAddress,
			},
		}, nil)
		suite.FatalNotNil(oldShipment.SecondaryPickupAddress)
		suite.FatalNotNil(oldShipment.SecondaryPickupAddressID)
		suite.FatalNotNil(oldShipment.HasSecondaryPickupAddress)
		suite.True(*oldShipment.HasSecondaryPickupAddress)

		eTag := etag.GenerateEtag(oldShipment.UpdatedAt)

		no := false
		updatedShipment := models.MTOShipment{
			ID:                        oldShipment.ID,
			HasSecondaryPickupAddress: &no,
		}

		session := auth.Session{}
		newShipment, err := mtoShipmentUpdaterCustomer.UpdateMTOShipment(suite.AppContextWithSessionForTest(&session), &updatedShipment, eTag, "test")

		suite.Require().NoError(err)
		suite.FatalNotNil(newShipment.HasSecondaryPickupAddress)
		suite.False(*newShipment.HasSecondaryPickupAddress)
		suite.Nil(newShipment.SecondaryPickupAddress)
	})
	suite.Run("Successfully remove a secondary delivery address", func() {
		secondaryDeliveryAddress = factory.BuildAddress(suite.DB(), nil, []factory.Trait{factory.GetTraitAddress4})
		oldShipment := factory.BuildMTOShipment(suite.DB(), []factory.Customization{
			{
				Model: models.MTOShipment{
					ShipmentType: models.MTOShipmentTypeHHG,
				},
			},
			{
				Model:    secondaryDeliveryAddress,
				LinkOnly: true,
				Type:     &factory.Addresses.SecondaryDeliveryAddress,
			},
		}, nil)
		suite.FatalNotNil(oldShipment.SecondaryDeliveryAddress)
		suite.FatalNotNil(oldShipment.SecondaryDeliveryAddressID)
		suite.FatalNotNil(oldShipment.HasSecondaryDeliveryAddress)
		suite.True(*oldShipment.HasSecondaryDeliveryAddress)

		eTag := etag.GenerateEtag(oldShipment.UpdatedAt)

		no := false
		updatedShipment := models.MTOShipment{
			ID:                          oldShipment.ID,
			HasSecondaryDeliveryAddress: &no,
		}

		session := auth.Session{}
		newShipment, err := mtoShipmentUpdaterCustomer.UpdateMTOShipment(suite.AppContextWithSessionForTest(&session), &updatedShipment, eTag, "test")

		suite.Require().NoError(err)
		suite.FatalNotNil(newShipment.HasSecondaryDeliveryAddress)
		suite.False(*newShipment.HasSecondaryDeliveryAddress)
		suite.Nil(newShipment.SecondaryDeliveryAddress)
	})

	suite.Run("Successfully remove a tertiary pickup address", func() {
		secondaryPickupAddress = factory.BuildAddress(suite.DB(), nil, []factory.Trait{factory.GetTraitAddress3})
		tertiaryPickupAddress = factory.BuildAddress(suite.DB(), nil, []factory.Trait{factory.GetTraitAddress3})
		oldShipment := factory.BuildMTOShipment(suite.DB(), []factory.Customization{
			{
				Model: models.MTOShipment{
					ShipmentType: models.MTOShipmentTypeHHG,
				},
			},
			{
				Model:    secondaryPickupAddress,
				LinkOnly: true,
				Type:     &factory.Addresses.SecondaryPickupAddress,
			},
			{
				Model:    tertiaryPickupAddress,
				LinkOnly: true,
				Type:     &factory.Addresses.TertiaryPickupAddress,
			},
		}, nil)
		suite.FatalNotNil(oldShipment.TertiaryPickupAddress)
		suite.FatalNotNil(oldShipment.TertiaryPickupAddressID)
		suite.FatalNotNil(oldShipment.HasTertiaryPickupAddress)
		suite.True(*oldShipment.HasTertiaryPickupAddress)

		eTag := etag.GenerateEtag(oldShipment.UpdatedAt)

		no := false
		updatedShipment := models.MTOShipment{
			ID:                       oldShipment.ID,
			HasTertiaryPickupAddress: &no,
		}

		session := auth.Session{}
		newShipment, err := mtoShipmentUpdaterCustomer.UpdateMTOShipment(suite.AppContextWithSessionForTest(&session), &updatedShipment, eTag, "test")

		suite.Require().NoError(err)
		suite.FatalNotNil(newShipment.HasTertiaryPickupAddress)
		suite.False(*newShipment.HasTertiaryPickupAddress)
		suite.Nil(newShipment.TertiaryPickupAddress)
	})
	suite.Run("Successfully remove a tertiary delivery address", func() {
		tertiaryDeliveryAddress = factory.BuildAddress(suite.DB(), nil, []factory.Trait{factory.GetTraitAddress4})
		oldShipment := factory.BuildMTOShipment(suite.DB(), []factory.Customization{
			{
				Model: models.MTOShipment{
					ShipmentType: models.MTOShipmentTypeHHG,
				},
			},
			{
				Model:    tertiaryDeliveryAddress,
				LinkOnly: true,
				Type:     &factory.Addresses.TertiaryDeliveryAddress,
			},
		}, nil)
		suite.FatalNotNil(oldShipment.TertiaryDeliveryAddress)
		suite.FatalNotNil(oldShipment.TertiaryDeliveryAddressID)
		suite.FatalNotNil(oldShipment.HasTertiaryDeliveryAddress)
		suite.True(*oldShipment.HasTertiaryDeliveryAddress)

		eTag := etag.GenerateEtag(oldShipment.UpdatedAt)

		no := false
		updatedShipment := models.MTOShipment{
			ID:                         oldShipment.ID,
			HasTertiaryDeliveryAddress: &no,
		}

		session := auth.Session{}
		newShipment, err := mtoShipmentUpdaterCustomer.UpdateMTOShipment(suite.AppContextWithSessionForTest(&session), &updatedShipment, eTag, "test")

		suite.Require().NoError(err)
		suite.FatalNotNil(newShipment.HasTertiaryDeliveryAddress)
		suite.False(*newShipment.HasTertiaryDeliveryAddress)
		suite.Nil(newShipment.TertiaryDeliveryAddress)
	})

	suite.Run("Successful update to all address fields for domestic shipment", func() {
		// Ensure we can update every address field on the shipment
		// Create an mtoShipment to update that has every address populated
		setupAllAddressData()

		oldMTOShipment3 := factory.BuildMTOShipment(suite.DB(), nil, nil)

		eTag := etag.GenerateEtag(oldMTOShipment3.UpdatedAt)

		updatedShipment := &models.MTOShipment{
			ID:                          oldMTOShipment3.ID,
			DestinationAddress:          &newDestinationAddress,
			DestinationAddressID:        &newDestinationAddress.ID,
			PickupAddress:               &newPickupAddress,
			PickupAddressID:             &newPickupAddress.ID,
			HasSecondaryPickupAddress:   models.BoolPointer(true),
			SecondaryPickupAddress:      &secondaryPickupAddress,
			SecondaryPickupAddressID:    &secondaryDeliveryAddress.ID,
			HasSecondaryDeliveryAddress: models.BoolPointer(true),
			SecondaryDeliveryAddress:    &secondaryDeliveryAddress,
			SecondaryDeliveryAddressID:  &secondaryDeliveryAddress.ID,
			HasTertiaryPickupAddress:    models.BoolPointer(true),
			TertiaryPickupAddress:       &tertiaryPickupAddress,
			TertiaryPickupAddressID:     &tertiaryPickupAddress.ID,
			HasTertiaryDeliveryAddress:  models.BoolPointer(true),
			TertiaryDeliveryAddress:     &tertiaryDeliveryAddress,
			TertiaryDeliveryAddressID:   &tertiaryDeliveryAddress.ID,
		}
		session := auth.Session{}
		updatedShipment, err := mtoShipmentUpdaterCustomer.UpdateMTOShipment(suite.AppContextWithSessionForTest(&session), updatedShipment, eTag, "test")

		suite.Require().NoError(err)
		suite.Equal(newDestinationAddress.ID, *updatedShipment.DestinationAddressID)
		suite.Equal(newDestinationAddress.StreetAddress1, updatedShipment.DestinationAddress.StreetAddress1)
		suite.Equal(newPickupAddress.ID, *updatedShipment.PickupAddressID)
		suite.Equal(newPickupAddress.StreetAddress1, updatedShipment.PickupAddress.StreetAddress1)
		suite.Equal(secondaryPickupAddress.ID, *updatedShipment.SecondaryPickupAddressID)
		suite.Equal(secondaryPickupAddress.StreetAddress1, updatedShipment.SecondaryPickupAddress.StreetAddress1)
		suite.Equal(secondaryDeliveryAddress.ID, *updatedShipment.SecondaryDeliveryAddressID)
		suite.Equal(secondaryDeliveryAddress.StreetAddress1, updatedShipment.SecondaryDeliveryAddress.StreetAddress1)

		suite.Equal(tertiaryPickupAddress.ID, *updatedShipment.TertiaryPickupAddressID)
		suite.Equal(tertiaryPickupAddress.StreetAddress1, updatedShipment.TertiaryPickupAddress.StreetAddress1)
		suite.Equal(tertiaryDeliveryAddress.ID, *updatedShipment.TertiaryDeliveryAddressID)
		suite.Equal(tertiaryDeliveryAddress.StreetAddress1, updatedShipment.TertiaryDeliveryAddress.StreetAddress1)
		suite.Equal(updatedShipment.MarketCode, models.MarketCodeDomestic)
		// Verify that shipment recalculate was handled correctly
		mockShipmentRecalculator.AssertNotCalled(suite.T(), "ShipmentRecalculatePaymentRequest", mock.AnythingOfType("*appcontext.appContext"), mock.AnythingOfType("uuid.UUID"))
	})

	suite.Run("Successful update to all address fields resulting in change of market code", func() {
		previousShipment := factory.BuildMTOShipment(suite.DB(), nil, nil)
		newDestinationAddress.State = "AK"
		newPickupAddress.State = "HI"
		// this should be "d" since it is default
		suite.Equal(previousShipment.MarketCode, models.MarketCodeDomestic)

		eTag := etag.GenerateEtag(previousShipment.UpdatedAt)

		updatedShipment := &models.MTOShipment{
			ID:                   previousShipment.ID,
			DestinationAddress:   &newDestinationAddress,
			DestinationAddressID: &newDestinationAddress.ID,
			PickupAddress:        &newPickupAddress,
			PickupAddressID:      &newPickupAddress.ID,
		}
		session := auth.Session{}
		updatedShipment, err := mtoShipmentUpdaterCustomer.UpdateMTOShipment(suite.AppContextWithSessionForTest(&session), updatedShipment, eTag, "test")

		suite.NoError(err)
		suite.Equal(newDestinationAddress.ID, *updatedShipment.DestinationAddressID)
		suite.True(*updatedShipment.DestinationAddress.IsOconus)
		suite.Equal(newPickupAddress.ID, *updatedShipment.PickupAddressID)
		suite.True(*updatedShipment.PickupAddress.IsOconus)
		suite.Equal(updatedShipment.MarketCode, models.MarketCodeInternational)
	})

	suite.Run("Successful update on international shipment with estimated weight results in the update of estimated pricing for basic service items", func() {
		planner.On("ZipTransitDistance",
			mock.AnythingOfType("*appcontext.appContext"),
			"50314",
			"99505",
		).Return(1000, nil)
		planner.On("ZipTransitDistance",
			mock.AnythingOfType("*appcontext.appContext"),
			"97220",
			"99505",
		).Return(1000, nil)

		ghcDomesticTransitTime := models.GHCDomesticTransitTime{
			MaxDaysTransitTime: 12,
			WeightLbsLower:     0,
			WeightLbsUpper:     10000,
			DistanceMilesLower: 0,
			DistanceMilesUpper: 10000,
		}
		_, _ = suite.DB().ValidateAndCreate(&ghcDomesticTransitTime)

		move := factory.BuildAvailableToPrimeMove(suite.DB(), nil, nil)

		pickupUSPRC, err := models.FindByZipCode(suite.AppContextForTest().DB(), "50314")
		suite.FatalNoError(err)
		pickupAddress := factory.BuildAddress(suite.DB(), []factory.Customization{
			{
				Model: models.Address{
					StreetAddress1:     "Tester Address",
					City:               "Des Moines",
					State:              "IA",
					PostalCode:         "50314",
					IsOconus:           models.BoolPointer(false),
					UsPostRegionCityID: &pickupUSPRC.ID,
				},
			},
		}, nil)

		destUSPRC, err := models.FindByZipCode(suite.AppContextForTest().DB(), "99505")
		suite.FatalNoError(err)
		destinationAddress := factory.BuildAddress(suite.DB(), []factory.Customization{
			{
				Model: models.Address{
					StreetAddress1:     "JBER",
					City:               "Anchorage",
					State:              "AK",
					PostalCode:         "99505",
					IsOconus:           models.BoolPointer(true),
					UsPostRegionCityID: &destUSPRC.ID,
				},
			},
		}, nil)

		pickupDate := now.AddDate(0, 0, 10)
		requestedPickup := time.Now()
		oldShipment := factory.BuildMTOShipment(suite.DB(), []factory.Customization{
			{
				Model: models.MTOShipment{
					Status:               models.MTOShipmentStatusApproved,
					PrimeEstimatedWeight: nil,
					PickupAddressID:      &pickupAddress.ID,
					DestinationAddressID: &destinationAddress.ID,
					ScheduledPickupDate:  &pickupDate,
					RequestedPickupDate:  &requestedPickup,
					MarketCode:           models.MarketCodeInternational,
				},
			},
			{
				Model:    move,
				LinkOnly: true,
			},
		}, nil)

		factory.BuildMTOServiceItem(suite.DB(), []factory.Customization{
			{
				Model:    move,
				LinkOnly: true,
			},
			{
				Model:    oldShipment,
				LinkOnly: true,
			},
			{
				Model: models.ReService{
					Code: models.ReServiceCodeISLH,
				},
			},
			{
				Model: models.MTOServiceItem{
					Status:          models.MTOServiceItemStatusApproved,
					PricingEstimate: nil,
				},
			},
		}, nil)
		factory.BuildMTOServiceItem(suite.DB(), []factory.Customization{
			{
				Model:    move,
				LinkOnly: true,
			},
			{
				Model:    oldShipment,
				LinkOnly: true,
			},
			{
				Model: models.ReService{
					Code: models.ReServiceCodeIHPK,
				},
			},
			{
				Model: models.MTOServiceItem{
					Status:          models.MTOServiceItemStatusApproved,
					PricingEstimate: nil,
				},
			},
		}, nil)
		factory.BuildMTOServiceItem(suite.DB(), []factory.Customization{
			{
				Model:    move,
				LinkOnly: true,
			},
			{
				Model:    oldShipment,
				LinkOnly: true,
			},
			{
				Model: models.ReService{
					Code: models.ReServiceCodeIHUPK,
				},
			},
			{
				Model: models.MTOServiceItem{
					Status:          models.MTOServiceItemStatusApproved,
					PricingEstimate: nil,
				},
			},
		}, nil)
		portLocation := factory.FetchPortLocation(suite.DB(), []factory.Customization{
			{
				Model: models.Port{
					PortCode: "PDX",
				},
			},
		}, nil)
		factory.BuildMTOServiceItem(suite.DB(), []factory.Customization{
			{
				Model:    move,
				LinkOnly: true,
			},
			{
				Model:    oldShipment,
				LinkOnly: true,
			},
			{
				Model: models.ReService{
					Code: models.ReServiceCodePOEFSC,
				},
			},
			{
				Model: models.MTOServiceItem{
					Status:          models.MTOServiceItemStatusApproved,
					PricingEstimate: nil,
				},
			},
			{
				Model:    portLocation,
				LinkOnly: true,
				Type:     &factory.PortLocations.PortOfDebarkation,
			},
		}, nil)

		eTag := etag.GenerateEtag(oldShipment.UpdatedAt)

		updatedShipment := models.MTOShipment{
			ID:                   oldShipment.ID,
			PrimeEstimatedWeight: &primeEstimatedWeight,
		}

		session := auth.Session{}
		_, err = mtoShipmentUpdaterPrime.UpdateMTOShipment(suite.AppContextWithSessionForTest(&session), &updatedShipment, eTag, "test")
		suite.NoError(err)

		// checking the service item data
		var serviceItems []models.MTOServiceItem
		err = suite.AppContextForTest().DB().EagerPreload("ReService").Where("mto_shipment_id = ?", oldShipment.ID).Order("created_at asc").All(&serviceItems)
		suite.NoError(err)

		suite.Equal(4, len(serviceItems))
		for i := 0; i < len(serviceItems); i++ {
			// because the estimated weight is provided & POEFSC has a port location, estimated pricing should be updated
			suite.NotNil(serviceItems[i].PricingEstimate)
		}
	})

	suite.Run("Successful update on international shipment with estimated weight results in the update of estimated pricing for basic service items except for port fuel surcharge", func() {
		planner.On("ZipTransitDistance",
			mock.AnythingOfType("*appcontext.appContext"),
			"50314",
			"99505",
		).Return(1000, nil)
		planner.On("ZipTransitDistance",
			mock.AnythingOfType("*appcontext.appContext"),
			"50314",
			"97220",
		).Return(1000, nil)

		ghcDomesticTransitTime := models.GHCDomesticTransitTime{
			MaxDaysTransitTime: 12,
			WeightLbsLower:     0,
			WeightLbsUpper:     10000,
			DistanceMilesLower: 0,
			DistanceMilesUpper: 10000,
		}
		_, _ = suite.DB().ValidateAndCreate(&ghcDomesticTransitTime)

		move := factory.BuildAvailableToPrimeMove(suite.DB(), nil, nil)

		pickupUSPRC, err := models.FindByZipCode(suite.AppContextForTest().DB(), "50314")
		suite.FatalNoError(err)
		pickupAddress := factory.BuildAddress(suite.DB(), []factory.Customization{
			{
				Model: models.Address{
					StreetAddress1:     "Tester Address",
					City:               "Des Moines",
					State:              "IA",
					PostalCode:         "50314",
					IsOconus:           models.BoolPointer(false),
					UsPostRegionCityID: &pickupUSPRC.ID,
				},
			},
		}, nil)

		destUSPRC, err := models.FindByZipCode(suite.AppContextForTest().DB(), "99505")
		suite.FatalNoError(err)
		destinationAddress := factory.BuildAddress(suite.DB(), []factory.Customization{
			{
				Model: models.Address{
					StreetAddress1:     "JBER",
					City:               "Anchorage",
					State:              "AK",
					PostalCode:         "99505",
					IsOconus:           models.BoolPointer(true),
					UsPostRegionCityID: &destUSPRC.ID,
				},
			},
		}, nil)

		pickupDate := now.AddDate(0, 0, 10)
		requestedPickup := time.Now()
		dbShipment := factory.BuildMTOShipment(suite.DB(), []factory.Customization{
			{
				Model: models.MTOShipment{
					Status:               models.MTOShipmentStatusApproved,
					PrimeEstimatedWeight: nil,
					PickupAddressID:      &pickupAddress.ID,
					DestinationAddressID: &destinationAddress.ID,
					ScheduledPickupDate:  &pickupDate,
					RequestedPickupDate:  &requestedPickup,
					MarketCode:           models.MarketCodeInternational,
				},
			},
			{
				Model:    move,
				LinkOnly: true,
			},
		}, nil)

		factory.BuildMTOServiceItem(suite.DB(), []factory.Customization{
			{
				Model:    move,
				LinkOnly: true,
			},
			{
				Model:    dbShipment,
				LinkOnly: true,
			},
			{
				Model: models.ReService{
					Code: models.ReServiceCodeISLH,
				},
			},
			{
				Model: models.MTOServiceItem{
					Status:          models.MTOServiceItemStatusApproved,
					PricingEstimate: nil,
				},
			},
		}, nil)
		factory.BuildMTOServiceItem(suite.DB(), []factory.Customization{
			{
				Model:    move,
				LinkOnly: true,
			},
			{
				Model:    dbShipment,
				LinkOnly: true,
			},
			{
				Model: models.ReService{
					Code: models.ReServiceCodeIHPK,
				},
			},
			{
				Model: models.MTOServiceItem{
					Status:          models.MTOServiceItemStatusApproved,
					PricingEstimate: nil,
				},
			},
		}, nil)
		factory.BuildMTOServiceItem(suite.DB(), []factory.Customization{
			{
				Model:    move,
				LinkOnly: true,
			},
			{
				Model:    dbShipment,
				LinkOnly: true,
			},
			{
				Model: models.ReService{
					Code: models.ReServiceCodeIHUPK,
				},
			},
			{
				Model: models.MTOServiceItem{
					Status:          models.MTOServiceItemStatusApproved,
					PricingEstimate: nil,
				},
			},
		}, nil)

		// this will not have a port location and pricing shouldn't be updated
		factory.BuildMTOServiceItem(suite.DB(), []factory.Customization{
			{
				Model:    move,
				LinkOnly: true,
			},
			{
				Model:    dbShipment,
				LinkOnly: true,
			},
			{
				Model: models.ReService{
					Code: models.ReServiceCodePODFSC,
				},
			},
			{
				Model: models.MTOServiceItem{
					Status:          models.MTOServiceItemStatusApproved,
					PricingEstimate: nil,
				},
			},
		}, nil)

		eTag := etag.GenerateEtag(dbShipment.UpdatedAt)

		shipment := models.MTOShipment{
			ID:                   dbShipment.ID,
			PrimeEstimatedWeight: &primeEstimatedWeight,
		}

		session := auth.Session{}
		_, err = mtoShipmentUpdaterPrime.UpdateMTOShipment(suite.AppContextWithSessionForTest(&session), &shipment, eTag, "test")
		suite.NoError(err)

		// checking the service item data
		var serviceItems []models.MTOServiceItem
		err = suite.AppContextForTest().DB().EagerPreload("ReService").Where("mto_shipment_id = ?", dbShipment.ID).Order("created_at asc").All(&serviceItems)
		suite.NoError(err)

		suite.Equal(4, len(serviceItems))
		for i := 0; i < len(serviceItems); i++ {
			if serviceItems[i].ReService.Code != models.ReServiceCodePODFSC {
				suite.NotNil(serviceItems[i].PricingEstimate)
			} else if serviceItems[i].ReService.Code == models.ReServiceCodePODFSC {
				suite.Nil(serviceItems[i].PricingEstimate)
			}
		}
	})

	suite.Run("Successful update to a minimal MTO shipment", func() {
		// Minimal MTO Shipment has no associated addresses created by default.
		// Part of this test ensures that if an address doesn't exist on a shipment,
		// the updater can successfully create it.
		setupAllAddressData()
		oldShipment := factory.BuildMTOShipmentMinimal(suite.DB(), []factory.Customization{
			{
				Model: models.MTOShipment{
					Status: models.MTOShipmentStatusApproved,
				},
			},
		}, nil)

		eTag := etag.GenerateEtag(oldShipment.UpdatedAt)

		scheduledDeliveryDate := now.Add(time.Hour * 24 * 4)
		actualDeliveryDate := now.Add(time.Hour * 24 * 4)
		requestedPickupDate := now.Add(time.Hour * 24 * 3)
		scheduledPickupDate := now.Add(time.Hour * 24 * 3)
		requestedDeliveryDate := now.Add(time.Hour * 24 * 4)
		primeEstimatedWeightRecordedDate := now.Add(time.Hour * 24 * 3)
		customerRemarks := "I have a grandfather clock"
		counselorRemarks := "Counselor approved"
		actualProGearWeight := unit.Pound(400)
		actualSpouseProGearWeight := unit.Pound(125)
		updatedShipment := models.MTOShipment{
			ID:                               oldShipment.ID,
			DestinationAddress:               &newDestinationAddress,
			DestinationAddressID:             &newDestinationAddress.ID,
			PickupAddress:                    &newPickupAddress,
			PickupAddressID:                  &newPickupAddress.ID,
			SecondaryPickupAddress:           &secondaryPickupAddress,
			HasSecondaryPickupAddress:        handlers.FmtBool(true),
			SecondaryDeliveryAddress:         &secondaryDeliveryAddress,
			HasSecondaryDeliveryAddress:      handlers.FmtBool(true),
			TertiaryPickupAddress:            &tertiaryPickupAddress,
			HasTertiaryPickupAddress:         handlers.FmtBool(true),
			TertiaryDeliveryAddress:          &tertiaryDeliveryAddress,
			HasTertiaryDeliveryAddress:       handlers.FmtBool(true),
			RequestedPickupDate:              &requestedPickupDate,
			ScheduledPickupDate:              &scheduledPickupDate,
			RequestedDeliveryDate:            &requestedDeliveryDate,
			ActualPickupDate:                 &actualPickupDate,
			ActualDeliveryDate:               &actualDeliveryDate,
			ScheduledDeliveryDate:            &scheduledDeliveryDate,
			PrimeActualWeight:                &primeActualWeight,
			PrimeEstimatedWeight:             &primeEstimatedWeight,
			FirstAvailableDeliveryDate:       &firstAvailableDeliveryDate,
			PrimeEstimatedWeightRecordedDate: &primeEstimatedWeightRecordedDate,
			Status:                           models.MTOShipmentStatusSubmitted,
			CustomerRemarks:                  &customerRemarks,
			CounselorRemarks:                 &counselorRemarks,
			ActualProGearWeight:              &actualProGearWeight,
			ActualSpouseProGearWeight:        &actualSpouseProGearWeight,
		}

		session := auth.Session{}
		newShipment, err := mtoShipmentUpdaterCustomer.UpdateMTOShipment(suite.AppContextWithSessionForTest(&session), &updatedShipment, eTag, "test")

		suite.Require().NoError(err)
		suite.True(requestedPickupDate.Equal(*newShipment.RequestedPickupDate))
		suite.True(scheduledPickupDate.Equal(*newShipment.ScheduledPickupDate))
		suite.True(requestedDeliveryDate.Equal(*newShipment.RequestedDeliveryDate))
		suite.True(actualPickupDate.Equal(*newShipment.ActualPickupDate))
		suite.True(actualDeliveryDate.Equal(*newShipment.ActualDeliveryDate))
		suite.True(scheduledDeliveryDate.Equal(*newShipment.ScheduledDeliveryDate))
		suite.True(firstAvailableDeliveryDate.Equal(*newShipment.FirstAvailableDeliveryDate))
		suite.True(primeEstimatedWeightRecordedDate.Equal(*newShipment.PrimeEstimatedWeightRecordedDate))
		suite.Equal(primeEstimatedWeight, *newShipment.PrimeEstimatedWeight)
		suite.Equal(primeActualWeight, *newShipment.PrimeActualWeight)
		suite.Equal(customerRemarks, *newShipment.CustomerRemarks)
		suite.Equal(counselorRemarks, *newShipment.CounselorRemarks)
		suite.Equal(models.MTOShipmentStatusSubmitted, newShipment.Status)
		suite.Equal(newDestinationAddress.ID, *newShipment.DestinationAddressID)
		suite.Equal(newPickupAddress.ID, *newShipment.PickupAddressID)
		suite.Equal(secondaryPickupAddress.ID, *newShipment.SecondaryPickupAddressID)
		suite.Equal(secondaryDeliveryAddress.ID, *newShipment.SecondaryDeliveryAddressID)
		suite.Equal(tertiaryPickupAddress.ID, *newShipment.TertiaryPickupAddressID)
		suite.Equal(tertiaryDeliveryAddress.ID, *newShipment.TertiaryDeliveryAddressID)
		suite.Equal(actualProGearWeight, *newShipment.ActualProGearWeight)
		suite.Equal(actualSpouseProGearWeight, *newShipment.ActualSpouseProGearWeight)

		// Verify that shipment recalculate was handled correctly
		mockShipmentRecalculator.AssertNotCalled(suite.T(), "ShipmentRecalculatePaymentRequest", mock.Anything, mock.Anything)
	})

	suite.Run("Returns error if updated UB shipment addresses are both CONUS", func() {
		conusAddress := factory.BuildAddress(suite.DB(), nil, nil)

		oconusAddress := factory.BuildAddress(suite.DB(), []factory.Customization{
			{
				Model: models.Address{
					StreetAddress1: "1 some street",
					StreetAddress2: models.StringPointer("P.O. Box 1234"),
					StreetAddress3: models.StringPointer("c/o Another Person"),
					City:           "Cordova",
					State:          "AK",
					PostalCode:     "99677",
					IsOconus:       models.BoolPointer(true),
				},
			}}, nil)

		// UB shipment with an OCONUS pickup & a CONUS destination
		oldShipment := factory.BuildMTOShipment(suite.DB(), []factory.Customization{
			{
				Model: models.MTOShipment{
					ShipmentType: models.MTOShipmentTypeUnaccompaniedBaggage,
				},
			},
			{
				Model:    oconusAddress,
				LinkOnly: true,
				Type:     &factory.Addresses.PickupAddress,
			},
			{
				Model:    conusAddress,
				LinkOnly: true,
				Type:     &factory.Addresses.DeliveryAddress,
			},
		}, nil)

		eTag := etag.GenerateEtag(oldShipment.UpdatedAt)

		// updating pickup to be CONUS which should return an error because
		// UBs must have an OCONUS address
		updatedShipment := models.MTOShipment{
			ID:            oldShipment.ID,
			PickupAddress: &conusAddress,
		}

		session := auth.Session{}
		newShipment, err := mtoShipmentUpdaterCustomer.UpdateMTOShipment(suite.AppContextWithSessionForTest(&session), &updatedShipment, eTag, "test")

		suite.Error(err)
		suite.Nil(newShipment)

		var invalidErr apperror.InvalidInputError
		suite.True(errors.As(err, &invalidErr), "error should be of type InvalidInputError")

		if invalidErr.ValidationErrors == nil {
			suite.Fail("ValidationErrors is nil")
		}

		ve := *invalidErr.ValidationErrors
		fieldErrors, exists := ve.Errors["UB shipment error"]
		suite.True(exists, "expected validation error for 'UB shipment error'")
		joinedErrors := strings.Join(fieldErrors, " ")
		suite.Contains(joinedErrors, "At least one address for a UB shipment must be OCONUS")

	})

	suite.Run("Updating a shipment does not nullify ApprovedDate", func() {
		// This test was added because of a bug that nullified the ApprovedDate
		// when ScheduledPickupDate was included in the payload. See PR #6919.
		// ApprovedDate affects shipment diversions, so we want to make sure it
		// never gets nullified, regardless of which fields are being updated.
		setupAllAddressData()
		oldShipment := factory.BuildMTOShipmentMinimal(suite.DB(), []factory.Customization{
			{
				Model: models.MTOShipment{
					Status: models.MTOShipmentStatusApproved,
				},
			},
		}, nil)

		suite.NotNil(oldShipment.ApprovedDate)

		eTag := etag.GenerateEtag(oldShipment.UpdatedAt)

		requestedPickupDate := now.Add(time.Hour * 24 * 3)
		requestedDeliveryDate := now.Add(time.Hour * 24 * 4)
		customerRemarks := "I have a grandfather clock"
		counselorRemarks := "Counselor approved"
		updatedShipment := models.MTOShipment{
			ID:                       oldShipment.ID,
			DestinationAddress:       &newDestinationAddress,
			DestinationAddressID:     &newDestinationAddress.ID,
			PickupAddress:            &newPickupAddress,
			PickupAddressID:          &newPickupAddress.ID,
			SecondaryPickupAddress:   &secondaryPickupAddress,
			SecondaryDeliveryAddress: &secondaryDeliveryAddress,
			TertiaryPickupAddress:    &tertiaryPickupAddress,
			TertiaryDeliveryAddress:  &tertiaryDeliveryAddress,
			RequestedPickupDate:      &requestedPickupDate,
			RequestedDeliveryDate:    &requestedDeliveryDate,
			CustomerRemarks:          &customerRemarks,
			CounselorRemarks:         &counselorRemarks,
		}
		session := auth.Session{}
		newShipment, err := mtoShipmentUpdaterCustomer.UpdateMTOShipment(suite.AppContextWithSessionForTest(&session), &updatedShipment, eTag, "test")

		suite.Require().NoError(err)
		suite.NotEmpty(newShipment.ApprovedDate)

		// Verify that shipment recalculate was handled correctly
		mockShipmentRecalculator.AssertNotCalled(suite.T(), "ShipmentRecalculatePaymentRequest", mock.Anything, mock.Anything)
	})

	suite.Run("Can update destination address type on shipment", func() {
		// This test was added because of a bug that nullified the ApprovedDate
		// when ScheduledPickupDate was included in the payload. See PR #6919.
		// ApprovedDate affects shipment diversions, so we want to make sure it
		// never gets nullified, regardless of which fields are being updated.
		setupAllAddressData()
		oldShipment := factory.BuildMTOShipmentMinimal(suite.DB(), []factory.Customization{
			{
				Model: models.MTOShipment{
					Status: models.MTOShipmentStatusApproved,
				},
			},
		}, nil)

		suite.NotNil(oldShipment.ApprovedDate)

		eTag := etag.GenerateEtag(oldShipment.UpdatedAt)

		requestedPickupDate := now.Add(time.Hour * 24 * 3)
		requestedDeliveryDate := now.Add(time.Hour * 24 * 4)
		customerRemarks := "I have a grandfather clock"
		counselorRemarks := "Counselor approved"
		destinationType := models.DestinationTypeHomeOfRecord
		updatedShipment := models.MTOShipment{
			ID:                       oldShipment.ID,
			DestinationAddress:       &newDestinationAddress,
			DestinationAddressID:     &newDestinationAddress.ID,
			DestinationType:          &destinationType,
			PickupAddress:            &newPickupAddress,
			PickupAddressID:          &newPickupAddress.ID,
			SecondaryPickupAddress:   &secondaryPickupAddress,
			SecondaryDeliveryAddress: &secondaryDeliveryAddress,
			TertiaryPickupAddress:    &tertiaryPickupAddress,
			TertiaryDeliveryAddress:  &tertiaryDeliveryAddress,
			RequestedPickupDate:      &requestedPickupDate,
			RequestedDeliveryDate:    &requestedDeliveryDate,
			CustomerRemarks:          &customerRemarks,
			CounselorRemarks:         &counselorRemarks,
		}
		too := factory.BuildOfficeUserWithRoles(suite.DB(), nil, []roles.RoleType{roles.RoleTypeTOO})
		session := auth.Session{
			ApplicationName: auth.OfficeApp,
			UserID:          *too.UserID,
			OfficeUserID:    too.ID,
		}
		defaultRole, err := too.User.Roles.Default()
		suite.FatalNoError(err)
		session.ActiveRole = *defaultRole
		newShipment, err := mtoShipmentUpdaterOffice.UpdateMTOShipment(suite.AppContextWithSessionForTest(&session), &updatedShipment, eTag, "test")

		suite.Require().NoError(err)
		suite.Equal(destinationType, *newShipment.DestinationType)
	})

	suite.Run("Successfully update MTO Agents", func() {
		shipment := factory.BuildMTOShipment(suite.DB(), nil, nil)
		mtoAgent1 := factory.BuildMTOAgent(suite.DB(), []factory.Customization{
			{
				Model:    shipment,
				LinkOnly: true,
			},
			{
				Model: models.MTOAgent{
					FirstName:    models.StringPointer("Test"),
					LastName:     models.StringPointer("Agent"),
					Email:        models.StringPointer("test@test.email.com"),
					MTOAgentType: models.MTOAgentReleasing,
				},
			},
		}, nil)
		mtoAgent2 := factory.BuildMTOAgent(suite.DB(), []factory.Customization{
			{
				Model:    shipment,
				LinkOnly: true,
			},
			{
				Model: models.MTOAgent{
					FirstName:    models.StringPointer("Test2"),
					LastName:     models.StringPointer("Agent2"),
					Email:        models.StringPointer("test2@test.email.com"),
					MTOAgentType: models.MTOAgentReceiving,
				},
			},
		}, nil)
		eTag := etag.GenerateEtag(shipment.UpdatedAt)

		updatedAgents := make(models.MTOAgents, 2)
		updatedAgents[0] = mtoAgent1
		updatedAgents[1] = mtoAgent2
		newFirstName := "hey this is new"
		newLastName := "new thing"
		phone := "555-666-7777"
		email := "updatedemail@test.email.com"
		updatedAgents[0].FirstName = &newFirstName
		updatedAgents[0].Phone = &phone
		updatedAgents[1].LastName = &newLastName
		updatedAgents[1].Email = &email

		updatedShipment := models.MTOShipment{
			ID:        shipment.ID,
			MTOAgents: updatedAgents,
		}

		session := auth.Session{}
		updatedMTOShipment, err := mtoShipmentUpdaterCustomer.UpdateMTOShipment(suite.AppContextWithSessionForTest(&session), &updatedShipment, eTag, "test")

		suite.Require().NoError(err)
		suite.NotZero(updatedMTOShipment.ID, oldMTOShipment.ID)
		suite.Equal(phone, *updatedMTOShipment.MTOAgents[0].Phone)
		suite.Equal(newFirstName, *updatedMTOShipment.MTOAgents[0].FirstName)
		suite.Equal(email, *updatedMTOShipment.MTOAgents[1].Email)
		suite.Equal(newLastName, *updatedMTOShipment.MTOAgents[1].LastName)

		// Verify that shipment recalculate was handled correctly
		mockShipmentRecalculator.AssertNotCalled(suite.T(), "ShipmentRecalculatePaymentRequest", mock.Anything, mock.Anything)
	})

	suite.Run("Successfully add new MTO Agent and edit another", func() {
		shipment := factory.BuildMTOShipment(suite.DB(), nil, nil)
		existingAgent := factory.BuildMTOAgent(suite.DB(), []factory.Customization{
			{
				Model:    shipment,
				LinkOnly: true,
			},
			{
				Model: models.MTOAgent{
					FirstName:    models.StringPointer("Test"),
					LastName:     models.StringPointer("Agent"),
					Email:        models.StringPointer("test@test.email.com"),
					MTOAgentType: models.MTOAgentReleasing,
				},
			},
		}, nil)
		mtoAgentToCreate := models.MTOAgent{
			MTOShipment:   shipment,
			MTOShipmentID: shipment.ID,
			FirstName:     models.StringPointer("Ima"),
			LastName:      models.StringPointer("Newagent"),
			Email:         models.StringPointer("test2@test.email.com"),
			MTOAgentType:  models.MTOAgentReceiving,
		}
		eTag := etag.GenerateEtag(shipment.UpdatedAt)

		updatedAgents := make(models.MTOAgents, 2)
		phone := "555-555-5555"
		existingAgent.Phone = &phone
		updatedAgents[1] = existingAgent
		updatedAgents[0] = mtoAgentToCreate

		updatedShipment := models.MTOShipment{
			ID:        shipment.ID,
			MTOAgents: updatedAgents,
		}

		session := auth.Session{}
		updatedMTOShipment, err := mtoShipmentUpdaterCustomer.UpdateMTOShipment(suite.AppContextWithSessionForTest(&session), &updatedShipment, eTag, "test")

		suite.Require().NoError(err)
		suite.NotZero(updatedMTOShipment.ID, oldMTOShipment.ID)
		// the returned updatedMTOShipment does not guarantee the same
		// order of MTOAgents
		suite.Equal(len(updatedAgents), len(updatedMTOShipment.MTOAgents))
		for i := range updatedMTOShipment.MTOAgents {
			agent := updatedMTOShipment.MTOAgents[i]
			if agent.ID == existingAgent.ID {
				suite.Equal(phone, *agent.Phone)
			} else {
				// this must be the newly created agent
				suite.Equal(*mtoAgentToCreate.FirstName, *agent.FirstName)
				suite.Equal(*mtoAgentToCreate.LastName, *agent.LastName)
				suite.Equal(*mtoAgentToCreate.Email, *agent.Email)
			}
		}

		// Verify that shipment recalculate was handled correctly
		mockShipmentRecalculator.AssertNotCalled(suite.T(), "ShipmentRecalculatePaymentRequest", mock.Anything, mock.Anything)
	})

	suite.Run("Successfully remove MTO Agent", func() {
		shipment := factory.BuildMTOShipment(suite.DB(), nil, nil)
		existingAgent := factory.BuildMTOAgent(suite.DB(), []factory.Customization{
			{
				Model:    shipment,
				LinkOnly: true,
			},
			{
				Model: models.MTOAgent{
					FirstName:    models.StringPointer("Test"),
					LastName:     models.StringPointer("Agent"),
					Email:        models.StringPointer("test@test.email.com"),
					MTOAgentType: models.MTOAgentReleasing,
				},
			},
		}, nil)
		eTag := etag.GenerateEtag(shipment.UpdatedAt)

		updatedAgents := make(models.MTOAgents, 1)
		blankFirstName := ""
		blankLastName := ""
		blankPhone := ""
		blankEmail := ""
		existingAgent.FirstName = &blankFirstName
		existingAgent.LastName = &blankLastName
		existingAgent.Email = &blankEmail
		existingAgent.Phone = &blankPhone
		updatedAgents[0] = existingAgent

		updatedShipment := models.MTOShipment{
			ID:        shipment.ID,
			MTOAgents: updatedAgents,
		}

		session := auth.Session{}
		updatedMTOShipment, err := mtoShipmentUpdaterCustomer.UpdateMTOShipment(suite.AppContextWithSessionForTest(&session), &updatedShipment, eTag, "test")

		suite.Require().NoError(err)
		suite.NotZero(updatedMTOShipment.ID, oldMTOShipment.ID)
		// Verify that there are no returned MTO Agents
		suite.Equal(0, len(updatedMTOShipment.MTOAgents))

		// Verify that shipment recalculate was handled correctly
		mockShipmentRecalculator.AssertNotCalled(suite.T(), "ShipmentRecalculatePaymentRequest", mock.Anything, mock.Anything)
	})

	suite.Run("Successfully add storage facility to shipment", func() {
		shipment := factory.BuildMTOShipment(suite.DB(), []factory.Customization{
			{
				Model: models.MTOShipment{
					Status: models.MTOShipmentStatusSubmitted,
				},
			},
		}, nil)

		factory.BuildMTOShipment(suite.DB(), []factory.Customization{
			{
				Model: models.MTOShipment{
					Status: models.MTOShipmentStatusSubmitted,
				},
			},
		}, nil)
		storageFacility := factory.BuildStorageFacility(suite.DB(), nil, nil)

		updatedShipment := models.MTOShipment{
			ID:              shipment.ID,
			StorageFacility: &storageFacility,
		}
		eTag := etag.GenerateEtag(shipment.UpdatedAt)

		too := factory.BuildOfficeUserWithRoles(suite.DB(), nil, []roles.RoleType{roles.RoleTypeTOO})
		session := auth.Session{
			ApplicationName: auth.OfficeApp,
			UserID:          *too.UserID,
			OfficeUserID:    too.ID,
		}
		defaultRole, err := too.User.Roles.Default()
		suite.FatalNoError(err)
		session.ActiveRole = *defaultRole
		updatedMTOShipment, err := mtoShipmentUpdaterOffice.UpdateMTOShipment(suite.AppContextWithSessionForTest(&session), &updatedShipment, eTag, "test")

		suite.Require().NoError(err)
		suite.NotZero(updatedMTOShipment.ID, oldMTOShipment.ID)
		suite.NotNil(updatedMTOShipment.StorageFacility)
	})

	suite.Run("Successfully edit storage facility on shipment", func() {
		// Create initial shipment data
		storageFacility := factory.BuildStorageFacility(suite.DB(), []factory.Customization{
			{
				Model: models.StorageFacility{
					Email: models.StringPointer("old@email.com"),
				},
			},
			{
				Model: models.Address{
					StreetAddress1: "1234 Over Here Street",
					City:           "Houston",
					State:          "TX",
					PostalCode:     "77083",
				},
			},
		}, nil)
		shipment := factory.BuildMTOShipment(suite.DB(), []factory.Customization{
			{
				Model: models.MTOShipment{
					Status: models.MTOShipmentStatusSubmitted,
				},
			},
			{
				Model:    storageFacility,
				LinkOnly: true,
			},
		}, nil)

		// Make updates to previously persisted data (don't need to create these in the DB first)
		newStorageFacilityAddress := models.Address{
			StreetAddress1: "987 Over There Avenue",
			City:           "Houston",
			State:          "TX",
			PostalCode:     "77083",
		}

		newEmail := "new@email.com"
		newStorageFacility := models.StorageFacility{
			Address: newStorageFacilityAddress,
			Email:   &newEmail,
		}

		newShipment := models.MTOShipment{
			ID:              shipment.ID,
			StorageFacility: &newStorageFacility,
		}

		eTag := etag.GenerateEtag(shipment.UpdatedAt)
		too := factory.BuildOfficeUserWithRoles(suite.DB(), nil, []roles.RoleType{roles.RoleTypeTOO})
		session := auth.Session{
			ApplicationName: auth.OfficeApp,
			UserID:          *too.UserID,
			OfficeUserID:    too.ID,
		}
		defaultRole, err := too.User.Roles.Default()
		suite.FatalNoError(err)
		session.ActiveRole = *defaultRole
		updatedShipment, err := mtoShipmentUpdaterOffice.UpdateMTOShipment(suite.AppContextWithSessionForTest(&session), &newShipment, eTag, "test")
		suite.Require().NoError(err)
		suite.NotEqual(uuid.Nil, updatedShipment.ID)
		suite.Equal(&newEmail, updatedShipment.StorageFacility.Email)
		suite.Equal(newStorageFacilityAddress.StreetAddress1, updatedShipment.StorageFacility.Address.StreetAddress1)
	})

	suite.Run("Successfully update NTS previously recorded weight to shipment", func() {
		shipment := factory.BuildMTOShipment(suite.DB(), []factory.Customization{
			{
				Model: models.MTOShipment{
					Status: models.MTOShipmentStatusSubmitted,
				},
			},
		}, nil)

		ntsRecorededWeight := unit.Pound(980)
		updatedShipment := models.MTOShipment{
			ShipmentType:      models.MTOShipmentTypeHHGOutOfNTS,
			ID:                shipment.ID,
			NTSRecordedWeight: &ntsRecorededWeight,
		}
		eTag := etag.GenerateEtag(shipment.UpdatedAt)
		too := factory.BuildOfficeUserWithRoles(suite.DB(), nil, []roles.RoleType{roles.RoleTypeTOO})
		session := auth.Session{
			ApplicationName: auth.OfficeApp,
			UserID:          *too.UserID,
			OfficeUserID:    too.ID,
		}
		defaultRole, err := too.User.Roles.Default()
		suite.FatalNoError(err)
		session.ActiveRole = *defaultRole
		updatedMTOShipment, err := mtoShipmentUpdaterOffice.UpdateMTOShipment(suite.AppContextWithSessionForTest(&session), &updatedShipment, eTag, "test")

		suite.Require().NoError(err)
		suite.NotZero(updatedMTOShipment.ID, oldMTOShipment.ID)
		suite.Equal(ntsRecorededWeight, *updatedMTOShipment.NTSRecordedWeight)

	})

	suite.Run("Unable to update NTS previously recorded weight due to shipment type", func() {
		shipment := factory.BuildMTOShipment(suite.DB(), []factory.Customization{
			{
				Model: models.MTOShipment{
					Status: models.MTOShipmentStatusSubmitted,
				},
			},
		}, nil)

		ntsRecorededWeight := unit.Pound(980)
		updatedShipment := models.MTOShipment{
			ID:                shipment.ID,
			NTSRecordedWeight: &ntsRecorededWeight,
		}
		eTag := etag.GenerateEtag(shipment.UpdatedAt)
		too := factory.BuildOfficeUserWithRoles(suite.DB(), nil, []roles.RoleType{roles.RoleTypeTOO})
		session := auth.Session{
			ApplicationName: auth.OfficeApp,
			UserID:          *too.UserID,
			OfficeUserID:    too.ID,
		}
		defaultRole, err := too.User.Roles.Default()
		suite.FatalNoError(err)
		session.ActiveRole = *defaultRole
		updatedMTOShipment, err := mtoShipmentUpdaterOffice.UpdateMTOShipment(suite.AppContextWithSessionForTest(&session), &updatedShipment, eTag, "test")

		suite.Require().Error(err)
		suite.Nil(updatedMTOShipment)
		suite.Equal("Invalid input found while updating the shipment", err.Error())

		var invalidErr apperror.InvalidInputError
		suite.True(errors.As(err, &invalidErr), "error should be of type InvalidInputError")

		if invalidErr.ValidationErrors == nil {
			suite.Fail("ValidationErrors is nil")
		}

		ve := *invalidErr.ValidationErrors
		fieldErrors, exists := ve.Errors["NTSRecordedWeight error"]
		suite.True(exists, "expected validation error for 'NTSRecordedWeight error'")
		joinedErrors := strings.Join(fieldErrors, " ")
		suite.Contains(joinedErrors, "field NTSRecordedWeight cannot be set for shipment type HHG")
	})

	suite.Run("Successfully divert a shipment and transition statuses", func() {
		// A diverted shipment should transition to the SUBMITTED status.
		// If the move it is connected to is APPROVED, that move should transition to APPROVALS REQUESTED
		move := factory.BuildMove(suite.DB(), []factory.Customization{
			{
				Model: models.Move{
					Status: models.MoveStatusAPPROVED,
				},
			},
		}, nil)
		shipment := factory.BuildMTOShipment(suite.DB(), []factory.Customization{
			{
				Model:    move,
				LinkOnly: true,
			},
			{
				Model: models.MTOShipment{
					Status:    models.MTOShipmentStatusApproved,
					Diversion: false,
				},
			},
		}, nil)
		eTag := etag.GenerateEtag(shipment.UpdatedAt)

		shipmentInput := models.MTOShipment{
			ID:        shipment.ID,
			Diversion: true,
		}
		session := auth.Session{}
		updatedShipment, err := mtoShipmentUpdaterCustomer.UpdateMTOShipment(suite.AppContextWithSessionForTest(&session), &shipmentInput, eTag, "test")

		suite.Require().NotNil(updatedShipment)
		suite.NoError(err)
		suite.Equal(shipment.ID, updatedShipment.ID)
		suite.Equal(move.ID, updatedShipment.MoveTaskOrderID)
		suite.Equal(true, updatedShipment.Diversion)
		suite.Equal(models.MTOShipmentStatusSubmitted, updatedShipment.Status)

		var updatedMove models.Move
		err = suite.DB().Find(&updatedMove, move.ID)
		suite.NoError(err)
		suite.Equal(models.MoveStatusAPPROVALSREQUESTED, updatedMove.Status)

		// Verify that shipment recalculate was handled correctly
		mockShipmentRecalculator.AssertNotCalled(suite.T(), "ShipmentRecalculatePaymentRequest", mock.AnythingOfType("*appcontext.appContext"), mock.AnythingOfType("uuid.UUID"))
	})

	// Test UpdateMTOShipmentPrime
	// TODO: Add more tests, such as making sure this function fails if the
	// move is not available to the prime.
	suite.Run("Updating a shipment does not nullify ApprovedDate", func() {
		// This test was added because of a bug that nullified the ApprovedDate
		// when ScheduledPickupDate was included in the payload. See PR #6919.
		// ApprovedDate affects shipment diversions, so we want to make sure it
		// never gets nullified, regardless of which fields are being updated.
		setupAllAddressData()
		move := factory.BuildAvailableToPrimeMove(suite.DB(), nil, nil)
		oldShipment := factory.BuildMTOShipmentMinimal(suite.DB(), []factory.Customization{
			{
				Model: models.MTOShipment{
					Status: models.MTOShipmentStatusApproved,
				},
			},
			{
				Model:    move,
				LinkOnly: true,
			},
		}, nil)

		suite.NotNil(oldShipment.ApprovedDate)

		eTag := etag.GenerateEtag(oldShipment.UpdatedAt)

		requestedPickupDate := now.Add(time.Hour * 24 * 3)
		scheduledPickupDate := now.Add(time.Hour * 24 * 3)
		requestedDeliveryDate := now.Add(time.Hour * 24 * 4)
		updatedShipment := models.MTOShipment{
			ID:                          oldShipment.ID,
			DestinationAddress:          &newDestinationAddress,
			DestinationAddressID:        &newDestinationAddress.ID,
			PickupAddress:               &newPickupAddress,
			PickupAddressID:             &newPickupAddress.ID,
			SecondaryPickupAddress:      &secondaryPickupAddress,
			HasSecondaryPickupAddress:   handlers.FmtBool(true),
			SecondaryDeliveryAddress:    &secondaryDeliveryAddress,
			HasSecondaryDeliveryAddress: handlers.FmtBool(true),
			TertiaryPickupAddress:       &tertiaryPickupAddress,
			HasTertiaryPickupAddress:    handlers.FmtBool(true),
			TertiaryDeliveryAddress:     &tertiaryDeliveryAddress,
			HasTertiaryDeliveryAddress:  handlers.FmtBool(true),
			RequestedPickupDate:         &requestedPickupDate,
			ScheduledPickupDate:         &scheduledPickupDate,
			RequestedDeliveryDate:       &requestedDeliveryDate,
			ActualPickupDate:            &actualPickupDate,
			PrimeActualWeight:           &primeActualWeight,
			PrimeEstimatedWeight:        &primeEstimatedWeight,
			FirstAvailableDeliveryDate:  &firstAvailableDeliveryDate,
		}

		ghcDomesticTransitTime := models.GHCDomesticTransitTime{
			MaxDaysTransitTime: 12,
			WeightLbsLower:     0,
			WeightLbsUpper:     10000,
			DistanceMilesLower: 0,
			DistanceMilesUpper: 10000,
		}
		verrs, err := suite.DB().ValidateAndCreate(&ghcDomesticTransitTime)
		suite.False(verrs.HasAny())
		suite.FatalNoError(err)

		session := auth.Session{}
		newShipment, err := mtoShipmentUpdaterPrime.UpdateMTOShipment(suite.AppContextWithSessionForTest(&session), &updatedShipment, eTag, "test")

		suite.Require().NoError(err)
		suite.NotEmpty(newShipment.ApprovedDate)
		suite.True(requestedPickupDate.Equal(*newShipment.RequestedPickupDate))
		suite.True(scheduledPickupDate.Equal(*newShipment.ScheduledPickupDate))
		suite.True(requestedDeliveryDate.Equal(*newShipment.RequestedDeliveryDate))
		suite.True(actualPickupDate.Equal(*newShipment.ActualPickupDate))
		suite.True(firstAvailableDeliveryDate.Equal(*newShipment.FirstAvailableDeliveryDate))
		suite.Equal(primeEstimatedWeight, *newShipment.PrimeEstimatedWeight)
		suite.Equal(primeActualWeight, *newShipment.PrimeActualWeight)
		suite.Equal(newDestinationAddress.ID, *newShipment.DestinationAddressID)
		suite.Equal(newPickupAddress.ID, *newShipment.PickupAddressID)
		suite.Equal(secondaryPickupAddress.ID, *newShipment.SecondaryPickupAddressID)
		suite.Equal(secondaryDeliveryAddress.ID, *newShipment.SecondaryDeliveryAddressID)
		suite.Equal(tertiaryPickupAddress.ID, *newShipment.TertiaryPickupAddressID)
		suite.Equal(tertiaryDeliveryAddress.ID, *newShipment.TertiaryDeliveryAddressID)

		// Verify that shipment recalculate was handled correctly
		mockShipmentRecalculator.AssertNotCalled(suite.T(), "ShipmentRecalculatePaymentRequest", mock.Anything, mock.Anything)
	})

	suite.Run("Prime not able to update an existing prime estimated weight", func() {
		move := factory.BuildAvailableToPrimeMove(suite.DB(), nil, nil)
		oldShipment := factory.BuildMTOShipmentMinimal(suite.DB(), []factory.Customization{
			{
				Model: models.MTOShipment{
					Status:               models.MTOShipmentStatusApproved,
					PrimeEstimatedWeight: &primeEstimatedWeight,
				},
			},
			{
				Model:    move,
				LinkOnly: true,
			},
		}, nil)

		suite.NotNil(oldShipment.ApprovedDate)

		eTag := etag.GenerateEtag(oldShipment.UpdatedAt)

		requestedPickupDate := now.Add(time.Hour * 24 * 3)
		scheduledPickupDate := now.Add(time.Hour * 24 * 3)
		requestedDeliveryDate := now.Add(time.Hour * 24 * 4)
		updatedShipment := models.MTOShipment{
			ID:                          oldShipment.ID,
			DestinationAddress:          &newDestinationAddress,
			DestinationAddressID:        &newDestinationAddress.ID,
			PickupAddress:               &newPickupAddress,
			PickupAddressID:             &newPickupAddress.ID,
			SecondaryPickupAddress:      &secondaryPickupAddress,
			HasSecondaryPickupAddress:   handlers.FmtBool(true),
			SecondaryDeliveryAddress:    &secondaryDeliveryAddress,
			HasSecondaryDeliveryAddress: handlers.FmtBool(true),
			RequestedPickupDate:         &requestedPickupDate,
			ScheduledPickupDate:         &scheduledPickupDate,
			RequestedDeliveryDate:       &requestedDeliveryDate,
			ActualPickupDate:            &actualPickupDate,
			PrimeActualWeight:           &primeActualWeight,
			PrimeEstimatedWeight:        &primeEstimatedWeight,
			FirstAvailableDeliveryDate:  &firstAvailableDeliveryDate,
		}

		ghcDomesticTransitTime := models.GHCDomesticTransitTime{
			MaxDaysTransitTime: 12,
			WeightLbsLower:     0,
			WeightLbsUpper:     10000,
			DistanceMilesLower: 0,
			DistanceMilesUpper: 10000,
		}
		verrs, err := suite.DB().ValidateAndCreate(&ghcDomesticTransitTime)
		suite.False(verrs.HasAny())
		suite.FatalNoError(err)

		session := auth.Session{}
		_, err = mtoShipmentUpdaterPrime.UpdateMTOShipment(suite.AppContextWithSessionForTest(&session), &updatedShipment, eTag, "test")

		suite.Error(err)
		suite.Contains(err.Error(), "cannot be updated after initial estimation")
		// Verify that shipment recalculate was handled correctly
		mockShipmentRecalculator.AssertNotCalled(suite.T(), "ShipmentRecalculatePaymentRequest", mock.Anything, mock.Anything)
	})

	suite.Run("Updating a shipment with a Reweigh returns the Reweigh", func() {
		move := factory.BuildAvailableToPrimeMove(suite.DB(), nil, nil)
		oldShipment := factory.BuildMTOShipmentMinimal(suite.DB(), []factory.Customization{
			{
				Model: models.MTOShipment{
					Status: models.MTOShipmentStatusApproved,
				},
			},
			{
				Model:    move,
				LinkOnly: true,
			},
		}, nil)
		reweigh := testdatagen.MakeReweighForShipment(suite.DB(), testdatagen.Assertions{}, oldShipment, unit.Pound(3000))

		eTag := etag.GenerateEtag(oldShipment.UpdatedAt)

		updatedShipment := models.MTOShipment{
			ID:                oldShipment.ID,
			PrimeActualWeight: &primeActualWeight,
		}

		session := auth.Session{}
		newShipment, err := mtoShipmentUpdaterPrime.UpdateMTOShipment(suite.AppContextWithSessionForTest(&session), &updatedShipment, eTag, "test")

		suite.Require().NoError(err)
		suite.NotEmpty(newShipment.Reweigh)
		suite.Equal(newShipment.Reweigh.ID, reweigh.ID)
	})

	suite.Run("Prime cannot update estimated weights outside of required timeframe", func() {
		// This test was added because of a bug that nullified the ApprovedDate
		// when ScheduledPickupDate was included in the payload. See PR #6919.
		// ApprovedDate affects shipment diversions, so we want to make sure it
		// never gets nullified, regardless of which fields are being updated.
		move := factory.BuildAvailableToPrimeMove(suite.DB(), nil, nil)
		oldShipment := factory.BuildMTOShipmentMinimal(suite.DB(), []factory.Customization{
			{
				Model: models.MTOShipment{
					Status: models.MTOShipmentStatusApproved,
				},
			},
			{
				Model:    move,
				LinkOnly: true,
			},
		}, nil)

		suite.NotNil(oldShipment.ApprovedDate)

		eTag := etag.GenerateEtag(oldShipment.UpdatedAt)

		requestedPickupDate := now.Add(time.Hour * 24 * 3)
		scheduledPickupDate := now.Add(-time.Hour * 24 * 3)
		requestedDeliveryDate := now.Add(time.Hour * 24 * 4)
		updatedShipment := models.MTOShipment{
			ID:                          oldShipment.ID,
			DestinationAddress:          &newDestinationAddress,
			DestinationAddressID:        &newDestinationAddress.ID,
			PickupAddress:               &newPickupAddress,
			PickupAddressID:             &newPickupAddress.ID,
			SecondaryPickupAddress:      &secondaryPickupAddress,
			HasSecondaryPickupAddress:   handlers.FmtBool(true),
			SecondaryDeliveryAddress:    &secondaryDeliveryAddress,
			HasSecondaryDeliveryAddress: handlers.FmtBool(true),
			TertiaryPickupAddress:       &tertiaryPickupAddress,
			HasTertiaryPickupAddress:    handlers.FmtBool(true),
			TertiaryDeliveryAddress:     &tertiaryDeliveryAddress,
			HasTertiaryDeliveryAddress:  handlers.FmtBool(true),
			RequestedPickupDate:         &requestedPickupDate,
			ScheduledPickupDate:         &scheduledPickupDate,
			RequestedDeliveryDate:       &requestedDeliveryDate,
			ActualPickupDate:            &actualPickupDate,
			PrimeActualWeight:           &primeActualWeight,
			PrimeEstimatedWeight:        &primeEstimatedWeight,
			FirstAvailableDeliveryDate:  &firstAvailableDeliveryDate,
		}

		ghcDomesticTransitTime := models.GHCDomesticTransitTime{
			MaxDaysTransitTime: 12,
			WeightLbsLower:     0,
			WeightLbsUpper:     10000,
			DistanceMilesLower: 0,
			DistanceMilesUpper: 10000,
		}
		verrs, err := suite.DB().ValidateAndCreate(&ghcDomesticTransitTime)
		suite.False(verrs.HasAny())
		suite.FatalNoError(err)

		session := auth.Session{}
		_, err = mtoShipmentUpdaterPrime.UpdateMTOShipment(suite.AppContextWithSessionForTest(&session), &updatedShipment, eTag, "test")

		suite.Error(err)
		suite.Contains(err.Error(), "the time period for updating the estimated weight for a shipment has expired, please contact the TOO directly to request updates to this shipment’s estimated weight")
		// Verify that shipment recalculate was handled correctly
		mockShipmentRecalculator.AssertNotCalled(suite.T(), "ShipmentRecalculatePaymentRequest", mock.Anything, mock.Anything)
	})

	suite.Run("Prime cannot add MTO agents", func() {
		// This test was added because of a bug that nullified the ApprovedDate
		// when ScheduledPickupDate was included in the payload. See PR #6919.
		// ApprovedDate affects shipment diversions, so we want to make sure it
		// never gets nullified, regardless of which fields are being updated.
		move := factory.BuildAvailableToPrimeMove(suite.DB(), nil, nil)
		oldShipment := factory.BuildMTOShipmentMinimal(suite.DB(), []factory.Customization{
			{
				Model: models.MTOShipment{
					Status: models.MTOShipmentStatusApproved,
				},
			},
			{
				Model:    move,
				LinkOnly: true,
			},
		}, nil)

		suite.NotNil(oldShipment.ApprovedDate)

		eTag := etag.GenerateEtag(oldShipment.UpdatedAt)

		requestedPickupDate := now.Add(time.Hour * 24 * 3)
		scheduledPickupDate := now.Add(time.Hour * 24 * 3)
		requestedDeliveryDate := now.Add(time.Hour * 24 * 4)
		firstName := "John"
		lastName := "Ash"
		updatedShipment := models.MTOShipment{
			ID:                          oldShipment.ID,
			DestinationAddress:          &newDestinationAddress,
			DestinationAddressID:        &newDestinationAddress.ID,
			PickupAddress:               &newPickupAddress,
			PickupAddressID:             &newPickupAddress.ID,
			SecondaryPickupAddress:      &secondaryPickupAddress,
			HasSecondaryPickupAddress:   handlers.FmtBool(true),
			SecondaryDeliveryAddress:    &secondaryDeliveryAddress,
			HasSecondaryDeliveryAddress: handlers.FmtBool(true),
			TertiaryPickupAddress:       &tertiaryPickupAddress,
			HasTertiaryPickupAddress:    handlers.FmtBool(true),
			TertiaryDeliveryAddress:     &tertiaryDeliveryAddress,
			HasTertiaryDeliveryAddress:  handlers.FmtBool(true),
			RequestedPickupDate:         &requestedPickupDate,
			ScheduledPickupDate:         &scheduledPickupDate,
			RequestedDeliveryDate:       &requestedDeliveryDate,
			ActualPickupDate:            &actualPickupDate,
			PrimeActualWeight:           &primeActualWeight,
			PrimeEstimatedWeight:        &primeEstimatedWeight,
			FirstAvailableDeliveryDate:  &firstAvailableDeliveryDate,
			MTOAgents: models.MTOAgents{
				models.MTOAgent{
					FirstName: &firstName,
					LastName:  &lastName,
				},
			},
		}

		ghcDomesticTransitTime := models.GHCDomesticTransitTime{
			MaxDaysTransitTime: 12,
			WeightLbsLower:     0,
			WeightLbsUpper:     10000,
			DistanceMilesLower: 0,
			DistanceMilesUpper: 10000,
		}
		verrs, err := suite.DB().ValidateAndCreate(&ghcDomesticTransitTime)
		suite.False(verrs.HasAny())
		suite.FatalNoError(err)

		session := auth.Session{}
		_, err = mtoShipmentUpdaterPrime.UpdateMTOShipment(suite.AppContextWithSessionForTest(&session), &updatedShipment, eTag, "test")

		suite.Error(err)
		suite.Contains(err.Error(), "cannot add or update MTO agents to a shipment")
	})

	suite.Run("Prime cannot update existing pickup or destination address", func() {
		// This test was added because of a bug that nullified the ApprovedDate
		// when ScheduledPickupDate was included in the payload. See PR #6919.
		// ApprovedDate affects shipment diversions, so we want to make sure it
		// never gets nullified, regardless of which fields are being updated.
		move := factory.BuildAvailableToPrimeMove(suite.DB(), nil, nil)
		oldShipment := factory.BuildMTOShipment(suite.DB(), []factory.Customization{
			{
				Model: models.MTOShipment{
					Status: models.MTOShipmentStatusApproved,
				},
			},
			{
				Model:    move,
				LinkOnly: true,
			},
		}, nil)

		suite.NotNil(oldShipment.ApprovedDate)

		eTag := etag.GenerateEtag(oldShipment.UpdatedAt)

		requestedPickupDate := now.Add(time.Hour * 24 * 3)
		scheduledPickupDate := now.Add(time.Hour * 24 * 7)
		requestedDeliveryDate := now.Add(time.Hour * 24 * 4)
		updatedShipment := models.MTOShipment{
			ID:                          oldShipment.ID,
			DestinationAddress:          &newDestinationAddress,
			DestinationAddressID:        &newDestinationAddress.ID,
			PickupAddress:               &newPickupAddress,
			PickupAddressID:             &newPickupAddress.ID,
			SecondaryPickupAddress:      &secondaryPickupAddress,
			HasSecondaryPickupAddress:   handlers.FmtBool(true),
			SecondaryDeliveryAddress:    &secondaryDeliveryAddress,
			HasSecondaryDeliveryAddress: handlers.FmtBool(true),
			TertiaryPickupAddress:       &secondaryPickupAddress,
			HasTertiaryPickupAddress:    handlers.FmtBool(true),
			TertiaryDeliveryAddress:     &secondaryDeliveryAddress,
			HasTertiaryDeliveryAddress:  handlers.FmtBool(true),
			RequestedPickupDate:         &requestedPickupDate,
			ScheduledPickupDate:         &scheduledPickupDate,
			RequestedDeliveryDate:       &requestedDeliveryDate,
			ActualPickupDate:            &actualPickupDate,
			PrimeActualWeight:           &primeActualWeight,
			PrimeEstimatedWeight:        &primeEstimatedWeight,
			FirstAvailableDeliveryDate:  &firstAvailableDeliveryDate,
		}

		ghcDomesticTransitTime := models.GHCDomesticTransitTime{
			MaxDaysTransitTime: 12,
			WeightLbsLower:     0,
			WeightLbsUpper:     10000,
			DistanceMilesLower: 0,
			DistanceMilesUpper: 10000,
		}
		verrs, err := suite.DB().ValidateAndCreate(&ghcDomesticTransitTime)
		suite.False(verrs.HasAny())
		suite.FatalNoError(err)

		session := auth.Session{}
		_, err = mtoShipmentUpdaterPrime.UpdateMTOShipment(suite.AppContextWithSessionForTest(&session), &updatedShipment, eTag, "test")

		suite.Error(err)
		suite.Contains(err.Error(), "the pickup address already exists and cannot be updated with this endpoint")
		suite.Contains(err.Error(), "the destination address already exists and cannot be updated with this endpoint")
	})

	suite.Run("Prime cannot update shipment if parameters are outside of transit data", func() {
		// This test was added because of a bug that nullified the ApprovedDate
		// when ScheduledPickupDate was included in the payload. See PR #6919.
		// ApprovedDate affects shipment diversions, so we want to make sure it
		// never gets nullified, regardless of which fields are being updated.
		move := factory.BuildAvailableToPrimeMove(suite.DB(), nil, nil)
		oldShipment := factory.BuildMTOShipmentMinimal(suite.DB(), []factory.Customization{
			{
				Model: models.MTOShipment{
					Status: models.MTOShipmentStatusApproved,
				},
			},
			{
				Model:    move,
				LinkOnly: true,
			},
		}, nil)

		suite.NotNil(oldShipment.ApprovedDate)

		eTag := etag.GenerateEtag(oldShipment.UpdatedAt)

		requestedPickupDate := now.Add(time.Hour * 24 * 3)
		scheduledPickupDate := now.Add(time.Hour * 24 * 7)
		requestedDeliveryDate := now.Add(time.Hour * 24 * 4)
		updatedShipment := models.MTOShipment{
			ID:                          oldShipment.ID,
			DestinationAddress:          &newDestinationAddress,
			DestinationAddressID:        &newDestinationAddress.ID,
			PickupAddress:               &newPickupAddress,
			PickupAddressID:             &newPickupAddress.ID,
			SecondaryPickupAddress:      &secondaryPickupAddress,
			HasSecondaryPickupAddress:   handlers.FmtBool(true),
			SecondaryDeliveryAddress:    &secondaryDeliveryAddress,
			HasSecondaryDeliveryAddress: handlers.FmtBool(true),
			TertiaryPickupAddress:       &tertiaryPickupAddress,
			HasTertiaryPickupAddress:    handlers.FmtBool(true),
			TertiaryDeliveryAddress:     &tertiaryDeliveryAddress,
			HasTertiaryDeliveryAddress:  handlers.FmtBool(true),
			RequestedPickupDate:         &requestedPickupDate,
			ScheduledPickupDate:         &scheduledPickupDate,
			RequestedDeliveryDate:       &requestedDeliveryDate,
			ActualPickupDate:            &actualPickupDate,
			PrimeActualWeight:           &primeActualWeight,
			PrimeEstimatedWeight:        &primeEstimatedWeight,
			FirstAvailableDeliveryDate:  &firstAvailableDeliveryDate,
		}

		session := auth.Session{}
		_, err := mtoShipmentUpdaterPrime.UpdateMTOShipment(suite.AppContextWithSessionForTest(&session), &updatedShipment, eTag, "test")

		suite.Error(err)
		suite.Contains(err.Error(), "failed to find transit time for shipment of 9000 lbs weight and 1000 mile distance")
	})

	suite.Run("Prime can add an estimated weight up to the same date as the scheduled pickup", func() {
		// This test was added because of a bug that nullified the ApprovedDate
		// when ScheduledPickupDate was included in the payload. See PR #6919.
		// ApprovedDate affects shipment diversions, so we want to make sure it
		// never gets nullified, regardless of which fields are being updated.
		setupAllAddressData()
		move := factory.BuildAvailableToPrimeMove(suite.DB(), nil, nil)
		oldShipment := factory.BuildMTOShipmentMinimal(suite.DB(), []factory.Customization{
			{
				Model: models.MTOShipment{
					Status: models.MTOShipmentStatusApproved,
				},
			},
			{
				Model:    move,
				LinkOnly: true,
			},
		}, nil)

		suite.NotNil(oldShipment.ApprovedDate)

		eTag := etag.GenerateEtag(oldShipment.UpdatedAt)

		requestedPickupDate := now.Add(time.Hour * 24 * 3)
		scheduledPickupDate := now.Add(time.Hour * 24 * 3)
		requestedDeliveryDate := now.Add(time.Hour * 24 * 4)
		updatedShipment := models.MTOShipment{
			ID:                          oldShipment.ID,
			DestinationAddress:          &newDestinationAddress,
			DestinationAddressID:        &newDestinationAddress.ID,
			PickupAddress:               &newPickupAddress,
			PickupAddressID:             &newPickupAddress.ID,
			SecondaryPickupAddress:      &secondaryPickupAddress,
			HasSecondaryPickupAddress:   handlers.FmtBool(true),
			SecondaryDeliveryAddress:    &secondaryDeliveryAddress,
			ScheduledPickupDate:         &scheduledPickupDate,
			HasSecondaryDeliveryAddress: handlers.FmtBool(true),
			TertiaryPickupAddress:       &tertiaryPickupAddress,
			HasTertiaryPickupAddress:    handlers.FmtBool(true),
			TertiaryDeliveryAddress:     &tertiaryDeliveryAddress,
			HasTertiaryDeliveryAddress:  handlers.FmtBool(true),
			RequestedPickupDate:         &requestedPickupDate,
			RequestedDeliveryDate:       &requestedDeliveryDate,
			ActualPickupDate:            &actualPickupDate,
			PrimeActualWeight:           &primeActualWeight,
			PrimeEstimatedWeight:        &primeEstimatedWeight,
			FirstAvailableDeliveryDate:  &firstAvailableDeliveryDate,
		}

		ghcDomesticTransitTime := models.GHCDomesticTransitTime{
			MaxDaysTransitTime: 12,
			WeightLbsLower:     0,
			WeightLbsUpper:     10000,
			DistanceMilesLower: 0,
			DistanceMilesUpper: 10000,
		}
		verrs, err := suite.DB().ValidateAndCreate(&ghcDomesticTransitTime)
		suite.False(verrs.HasAny())
		suite.FatalNoError(err)

		session := auth.Session{}
		newShipment, err := mtoShipmentUpdaterPrime.UpdateMTOShipment(suite.AppContextWithSessionForTest(&session), &updatedShipment, eTag, "test")

		suite.Require().NoError(err)
		suite.NotEmpty(newShipment.ApprovedDate)
		suite.True(requestedPickupDate.Equal(*newShipment.RequestedPickupDate))
		suite.True(scheduledPickupDate.Equal(*newShipment.ScheduledPickupDate))
		suite.True(requestedDeliveryDate.Equal(*newShipment.RequestedDeliveryDate))
		suite.True(actualPickupDate.Equal(*newShipment.ActualPickupDate))
		suite.True(firstAvailableDeliveryDate.Equal(*newShipment.FirstAvailableDeliveryDate))
		suite.Equal(primeEstimatedWeight, *newShipment.PrimeEstimatedWeight)
		suite.Equal(primeActualWeight, *newShipment.PrimeActualWeight)
		suite.Equal(newDestinationAddress.ID, *newShipment.DestinationAddressID)
		suite.Equal(newPickupAddress.ID, *newShipment.PickupAddressID)
		suite.Equal(secondaryPickupAddress.ID, *newShipment.SecondaryPickupAddressID)
		suite.Equal(secondaryDeliveryAddress.ID, *newShipment.SecondaryDeliveryAddressID)
		suite.Equal(tertiaryPickupAddress.ID, *newShipment.TertiaryPickupAddressID)
		suite.Equal(tertiaryDeliveryAddress.ID, *newShipment.TertiaryDeliveryAddressID)
	})

	suite.Run("Prime can update the weight estimate if scheduled pickup date in nil", func() {
		// This test was added because of a bug that nullified the ApprovedDate
		// when ScheduledPickupDate was included in the payload. See PR #6919.
		// ApprovedDate affects shipment diversions, so we want to make sure it
		// never gets nullified, regardless of which fields are being updated.
		setupAllAddressData()
		move := factory.BuildAvailableToPrimeMove(suite.DB(), nil, nil)
		oldShipment := factory.BuildMTOShipmentMinimal(suite.DB(), []factory.Customization{
			{
				Model: models.MTOShipment{
					Status:              models.MTOShipmentStatusApproved,
					ScheduledPickupDate: nil,
				},
			},
			{
				Model:    move,
				LinkOnly: true,
			},
		}, nil)

		suite.NotNil(oldShipment.ApprovedDate)

		eTag := etag.GenerateEtag(oldShipment.UpdatedAt)

		requestedPickupDate := now.Add(time.Hour * 24 * 3)
		requestedDeliveryDate := now.Add(time.Hour * 24 * 4)
		updatedShipment := models.MTOShipment{
			ID:                          oldShipment.ID,
			DestinationAddress:          &newDestinationAddress,
			DestinationAddressID:        &newDestinationAddress.ID,
			PickupAddress:               &newPickupAddress,
			PickupAddressID:             &newPickupAddress.ID,
			SecondaryPickupAddress:      &secondaryPickupAddress,
			HasSecondaryPickupAddress:   handlers.FmtBool(true),
			SecondaryDeliveryAddress:    &secondaryDeliveryAddress,
			HasSecondaryDeliveryAddress: handlers.FmtBool(true),
			TertiaryPickupAddress:       &tertiaryPickupAddress,
			HasTertiaryPickupAddress:    handlers.FmtBool(true),
			TertiaryDeliveryAddress:     &tertiaryDeliveryAddress,
			HasTertiaryDeliveryAddress:  handlers.FmtBool(true),
			RequestedPickupDate:         &requestedPickupDate,
			RequestedDeliveryDate:       &requestedDeliveryDate,
			ActualPickupDate:            &actualPickupDate,
			PrimeActualWeight:           &primeActualWeight,
			PrimeEstimatedWeight:        &primeEstimatedWeight,
			FirstAvailableDeliveryDate:  &firstAvailableDeliveryDate,
		}
		ghcDomesticTransitTime := models.GHCDomesticTransitTime{
			MaxDaysTransitTime: 12,
			WeightLbsLower:     0,
			WeightLbsUpper:     10000,
			DistanceMilesLower: 0,
			DistanceMilesUpper: 10000,
		}
		verrs, err := suite.DB().ValidateAndCreate(&ghcDomesticTransitTime)
		suite.False(verrs.HasAny())
		suite.FatalNoError(err)

		session := auth.Session{}
		newShipment, err := mtoShipmentUpdaterPrime.UpdateMTOShipment(suite.AppContextWithSessionForTest(&session), &updatedShipment, eTag, "test")
		suite.Require().NoError(err)
		suite.NotEmpty(newShipment.ApprovedDate)
		suite.True(requestedPickupDate.Equal(*newShipment.RequestedPickupDate))
		suite.True(requestedDeliveryDate.Equal(*newShipment.RequestedDeliveryDate))
		suite.True(actualPickupDate.Equal(*newShipment.ActualPickupDate))
		suite.True(firstAvailableDeliveryDate.Equal(*newShipment.FirstAvailableDeliveryDate))
		suite.Equal(primeEstimatedWeight, *newShipment.PrimeEstimatedWeight)
		suite.Equal(primeActualWeight, *newShipment.PrimeActualWeight)
		suite.Equal(newDestinationAddress.ID, *newShipment.DestinationAddressID)
		suite.Equal(newPickupAddress.ID, *newShipment.PickupAddressID)
		suite.Equal(secondaryPickupAddress.ID, *newShipment.SecondaryPickupAddressID)
		suite.Equal(secondaryDeliveryAddress.ID, *newShipment.SecondaryDeliveryAddressID)
		suite.Equal(tertiaryPickupAddress.ID, *newShipment.TertiaryPickupAddressID)
		suite.Equal(tertiaryDeliveryAddress.ID, *newShipment.TertiaryDeliveryAddressID)
	})

	suite.Run("Successful Office/TOO UpdateShipment - CONUS Pickup, OCONUS Destination - mileage is recalculated and pricing estimates refreshed for International FSC SIT service items", func() {
		setupTestData()

		move := factory.BuildAvailableToPrimeMove(suite.DB(), nil, nil)

<<<<<<< HEAD
	suite.PreloadData(func() {
		for i := range expectedReServiceCodes {
			factory.FetchReServiceByCode(suite.DB(), expectedReServiceCodes[i])
=======
		ghcDomesticTransitTime := models.GHCDomesticTransitTime{
			MaxDaysTransitTime: 12,
			WeightLbsLower:     0,
			WeightLbsUpper:     10000,
			DistanceMilesLower: 0,
			DistanceMilesUpper: 10000,
>>>>>>> fca2d914
		}
		_, _ = suite.DB().ValidateAndCreate(&ghcDomesticTransitTime)

		testdatagen.FetchOrMakeReContractYear(suite.DB(), testdatagen.Assertions{
			ReContractYear: models.ReContractYear{
				StartDate: time.Now().Add(-24 * time.Hour),
				EndDate:   time.Now().Add(24 * time.Hour),
			},
		})

		pickupAddress := factory.BuildAddress(suite.DB(), []factory.Customization{
			{
				Model: models.Address{
					StreetAddress1: "Tester Address",
					City:           "Des Moines",
					State:          "IA",
					PostalCode:     "50314",
					IsOconus:       models.BoolPointer(false),
				},
			},
		}, nil)

		destinationAddress := factory.BuildAddress(suite.DB(), []factory.Customization{
			{
				Model: models.Address{
					StreetAddress1: "JBER1",
					City:           "Anchorage1",
					State:          "AK",
					PostalCode:     "99505",
					IsOconus:       models.BoolPointer(true),
				},
			},
		}, nil)

		pickupDate := now.AddDate(0, 0, 10)
		requestedPickup := time.Now()
		oldShipment := factory.BuildMTOShipment(suite.DB(), []factory.Customization{
			{
				Model: models.MTOShipment{
					Status:               models.MTOShipmentStatusApproved,
					PrimeEstimatedWeight: nil,
					PickupAddressID:      &pickupAddress.ID,
					DestinationAddressID: &destinationAddress.ID,
					ScheduledPickupDate:  &pickupDate,
					RequestedPickupDate:  &requestedPickup,
					MarketCode:           models.MarketCodeInternational,
				},
			},
			{
				Model:    move,
				LinkOnly: true,
			},
		}, nil)

		// setup IOSFSC service item with SITOriginHHGOriginalAddress
		factory.BuildMTOServiceItem(suite.DB(), []factory.Customization{
			{
				Model:    move,
				LinkOnly: true,
			},
			{
				Model:    oldShipment,
				LinkOnly: true,
			},
			{
				Model: models.ReService{
					Code: models.ReServiceCodeIOSFSC,
				},
			},
			{
				Model:    pickupAddress,
				Type:     &factory.Addresses.SITOriginHHGOriginalAddress,
				LinkOnly: true,
			},
			{
				Model:    pickupAddress,
				Type:     &factory.Addresses.SITOriginHHGActualAddress,
				LinkOnly: true,
			},
			{
				Model: models.MTOServiceItem{
					Status:          models.MTOServiceItemStatusApproved,
					PricingEstimate: nil,
				},
			},
		}, nil)

		// setup IDSFSC service item with SITDestinationOriginalAddress
		factory.BuildMTOServiceItem(suite.DB(), []factory.Customization{
			{
				Model:    move,
				LinkOnly: true,
			},
			{
				Model:    oldShipment,
				LinkOnly: true,
			},
			{
				Model: models.ReService{
					Code: models.ReServiceCodeIDSFSC,
				},
			},
			{
				Model:    destinationAddress,
				Type:     &factory.Addresses.SITDestinationOriginalAddress,
				LinkOnly: true,
			},
			{
				Model:    destinationAddress,
				Type:     &factory.Addresses.SITDestinationFinalAddress,
				LinkOnly: true,
			},
		}, nil)
<<<<<<< HEAD
		shipment.Status = models.MTOShipmentStatusSubmitted
		eTag = etag.GenerateEtag(shipment.UpdatedAt)
	})

	builder := query.NewQueryBuilder()
	moveRouter := moveservices.NewMoveRouter(transportationoffice.NewTransportationOfficesFetcher())
	planner := &mocks.Planner{}
	var TransitDistancePickupArg string
	var TransitDistanceDestinationArg string
	planner.On("ZipTransitDistance",
		mock.AnythingOfType("*appcontext.appContext"),
		mock.AnythingOfType("string"),
		mock.AnythingOfType("string"),
	).Return(500, nil).Run(func(args mock.Arguments) {
		TransitDistancePickupArg = args.Get(1).(string)
		TransitDistanceDestinationArg = args.Get(2).(string)
	})
	siCreator := mtoserviceitem.NewMTOServiceItemCreator(planner, builder, moveRouter, ghcrateengine.NewDomesticUnpackPricer(), ghcrateengine.NewDomesticPackPricer(), ghcrateengine.NewDomesticLinehaulPricer(), ghcrateengine.NewDomesticShorthaulPricer(), ghcrateengine.NewDomesticOriginPricer(), ghcrateengine.NewDomesticDestinationPricer(), ghcrateengine.NewFuelSurchargePricer())

	updater := NewMTOShipmentStatusUpdater(builder, siCreator, planner)

	suite.Run("If the mtoShipment is approved successfully it should create approved mtoServiceItems", func() {
=======

		eTag := etag.GenerateEtag(oldShipment.UpdatedAt)
>>>>>>> fca2d914

		updatedShipment := models.MTOShipment{
			ID:                   oldShipment.ID,
			PrimeEstimatedWeight: &primeEstimatedWeight,
		}

		var serviceItems []models.MTOServiceItem
		// verify pre-update mto service items for both origin/destination FSC SITs have not been set
		err := suite.AppContextForTest().DB().EagerPreload("ReService").Where("mto_shipment_id = ?", oldShipment.ID).Order("created_at asc").All(&serviceItems)
		suite.NoError(err)
		// expecting only IOSFSC and IDSFSC created for tests
		suite.Equal(2, len(serviceItems))
		for i := 0; i < len(serviceItems); i++ {
			suite.Nil(serviceItems[i].PricingEstimate)
			suite.True(serviceItems[i].SITDeliveryMiles == (*int)(nil))
		}

		// As TOO
		too := factory.BuildOfficeUserWithRoles(suite.DB(), nil, []roles.RoleType{roles.RoleTypeTOO})
		session := auth.Session{
			ApplicationName: auth.OfficeApp,
			UserID:          *too.UserID,
			OfficeUserID:    too.ID,
			ActiveRole:      too.User.Roles[0],
		}
		expectedMileage := 314
		plannerSITFSC := &mocks.Planner{}
		// expecting 50314/50314 for IOSFSC mileage lookup for source, destination
		plannerSITFSC.On("ZipTransitDistance",
			mock.AnythingOfType("*appcontext.appContext"),
			// 99505/99505, 50314/50314
			mock.MatchedBy(func(source string) bool {
				return source == "50314" || source == "99505"
			}),
			mock.MatchedBy(func(destination string) bool {
				return destination == "50314" || destination == "99505"
			}),
		).Return(expectedMileage, nil)

		mtoShipmentUpdater := NewOfficeMTOShipmentUpdater(builder, fetcher, plannerSITFSC, moveRouter, moveWeights, mockSender, &mockShipmentRecalculator, addressUpdater, addressCreator)

		_, err = mtoShipmentUpdater.UpdateMTOShipment(suite.AppContextWithSessionForTest(&session), &updatedShipment, eTag, "test")
		suite.NoError(err)

		// verify post-update mto service items for both origin/destination FSC SITs have been set.
		// if set we know stored procedure update_service_item_pricing was executed sucessfully
		err = suite.AppContextForTest().DB().EagerPreload("ReService").Where("mto_shipment_id = ?", oldShipment.ID).Order("created_at asc").All(&serviceItems)
		suite.NoError(err)
		suite.Equal(2, len(serviceItems))
		for i := 0; i < len(serviceItems); i++ {
			suite.True(serviceItems[i].ReService.Code == models.ReServiceCodeIOSFSC || serviceItems[i].ReService.Code == models.ReServiceCodeIDSFSC)

			if serviceItems[i].ReService.Code == models.ReServiceCodeIOSFSC {
				suite.NotNil(*serviceItems[i].PricingEstimate)
				suite.Equal(*serviceItems[i].SITDeliveryMiles, expectedMileage)
			}
			// verify IDSFSC SIT with OCONUS destination does not calculate pricing resulting in 0.
			if serviceItems[i].ReService.Code == models.ReServiceCodeIDSFSC {
				suite.Equal(*serviceItems[i].SITDeliveryMiles, expectedMileage)
				suite.Equal(*serviceItems[i].PricingEstimate, unit.Cents(0))
			}
		}
	})

<<<<<<< HEAD
	suite.Run("If we act on a shipment with a weight that has a 0 upper weight it should still work", func() {
=======
	suite.Run("Successful Office/TOO UpdateShipment - OCONUS Pickup, CONUS Destination - mileage is recalculated and pricing estimates refreshed for International FSC SIT service items", func() {
		setupTestData()
>>>>>>> fca2d914

		move := factory.BuildAvailableToPrimeMove(suite.DB(), nil, nil)

		ghcDomesticTransitTime := models.GHCDomesticTransitTime{
			MaxDaysTransitTime: 12,
			WeightLbsLower:     0,
			WeightLbsUpper:     10000,
			DistanceMilesLower: 0,
			DistanceMilesUpper: 10000,
		}
		_, _ = suite.DB().ValidateAndCreate(&ghcDomesticTransitTime)

		testdatagen.FetchOrMakeReContractYear(suite.DB(), testdatagen.Assertions{
			ReContractYear: models.ReContractYear{
				StartDate: time.Now().Add(-24 * time.Hour),
				EndDate:   time.Now().Add(24 * time.Hour),
			},
		})

		destinationAddress := factory.BuildAddress(suite.DB(), []factory.Customization{
			{
				Model: models.Address{
					StreetAddress1: "Tester Address",
					City:           "Des Moines",
					State:          "IA",
					PostalCode:     "50314",
					IsOconus:       models.BoolPointer(false),
				},
			},
		}, nil)

		pickupAddress := factory.BuildAddress(suite.DB(), []factory.Customization{
			{
				Model: models.Address{
					StreetAddress1: "JBER1",
					City:           "Anchorage1",
					State:          "AK",
					PostalCode:     "99505",
					IsOconus:       models.BoolPointer(true),
				},
			},
		}, nil)

		pickupDate := now.AddDate(0, 0, 10)
		requestedPickup := time.Now()
		oldShipment := factory.BuildMTOShipment(suite.DB(), []factory.Customization{
			{
				Model: models.MTOShipment{
					Status:               models.MTOShipmentStatusApproved,
					PrimeEstimatedWeight: nil,
					PickupAddressID:      &pickupAddress.ID,
					DestinationAddressID: &destinationAddress.ID,
					ScheduledPickupDate:  &pickupDate,
					RequestedPickupDate:  &requestedPickup,
					MarketCode:           models.MarketCodeInternational,
				},
			},
			{
				Model:    move,
				LinkOnly: true,
			},
		}, nil)

		// setup IOSFSC service item with SITOriginHHGOriginalAddress
		factory.BuildMTOServiceItem(suite.DB(), []factory.Customization{
			{
				Model:    move,
				LinkOnly: true,
			},
			{
				Model:    oldShipment,
				LinkOnly: true,
			},
			{
				Model: models.ReService{
					Code: models.ReServiceCodeIOSFSC,
				},
			},
			{
				Model:    pickupAddress,
				Type:     &factory.Addresses.SITOriginHHGOriginalAddress,
				LinkOnly: true,
			},
			{
				Model:    pickupAddress,
				Type:     &factory.Addresses.SITOriginHHGActualAddress,
				LinkOnly: true,
			},
			{
				Model: models.MTOServiceItem{
					Status:          models.MTOServiceItemStatusApproved,
					PricingEstimate: nil,
				},
			},
		}, nil)

		// setup IDSFSC service item with SITDestinationOriginalAddress
		factory.BuildMTOServiceItem(suite.DB(), []factory.Customization{
			{
				Model:    move,
				LinkOnly: true,
			},
			{
				Model:    oldShipment,
				LinkOnly: true,
			},
			{
				Model: models.ReService{
					Code: models.ReServiceCodeIDSFSC,
				},
			},
			{
				Model:    destinationAddress,
				Type:     &factory.Addresses.SITDestinationOriginalAddress,
				LinkOnly: true,
			},
			{
				Model:    destinationAddress,
				Type:     &factory.Addresses.SITDestinationFinalAddress,
				LinkOnly: true,
			},
		}, nil)

		eTag := etag.GenerateEtag(oldShipment.UpdatedAt)

		updatedShipment := models.MTOShipment{
			ID:                   oldShipment.ID,
			PrimeEstimatedWeight: &primeEstimatedWeight,
		}

		var serviceItems []models.MTOServiceItem
		// verify pre-update mto service items for both origin/destination FSC SITs have not been set
		err := suite.AppContextForTest().DB().EagerPreload("ReService").Where("mto_shipment_id = ?", oldShipment.ID).Order("created_at asc").All(&serviceItems)
		suite.NoError(err)
		// expecting only IOSFSC and IDSFSC created for tests
		suite.Equal(2, len(serviceItems))
		for i := 0; i < len(serviceItems); i++ {
			suite.Nil(serviceItems[i].PricingEstimate)
			suite.True(serviceItems[i].SITDeliveryMiles == (*int)(nil))
		}

		// As TOO
		too := factory.BuildOfficeUserWithRoles(suite.DB(), nil, []roles.RoleType{roles.RoleTypeTOO})
		session := auth.Session{
			ApplicationName: auth.OfficeApp,
			UserID:          *too.UserID,
			OfficeUserID:    too.ID,
			ActiveRole:      too.User.Roles[0],
		}
		expectedMileage := 314
		plannerSITFSC := &mocks.Planner{}
		// expecting 99505/99505, 50314/50314 for IOSFSC mileage lookup for source, destination
		plannerSITFSC.On("ZipTransitDistance",
			mock.AnythingOfType("*appcontext.appContext"),
			mock.MatchedBy(func(source string) bool {
				return source == "50314" || source == "99505"
			}),
			mock.MatchedBy(func(destination string) bool {
				return destination == "50314" || destination == "99505"
			}),
		).Return(expectedMileage, nil)

		mtoShipmentUpdater := NewOfficeMTOShipmentUpdater(builder, fetcher, plannerSITFSC, moveRouter, moveWeights, mockSender, &mockShipmentRecalculator, addressUpdater, addressCreator)

		_, err = mtoShipmentUpdater.UpdateMTOShipment(suite.AppContextWithSessionForTest(&session), &updatedShipment, eTag, "test")
		suite.NoError(err)

		// verify post-update mto service items for both origin/destination FSC SITs have been set.
		// if set we know stored procedure update_service_item_pricing was executed sucessfully
		err = suite.AppContextForTest().DB().EagerPreload("ReService").Where("mto_shipment_id = ?", oldShipment.ID).Order("created_at asc").All(&serviceItems)
		suite.NoError(err)
		suite.Equal(2, len(serviceItems))
		for i := 0; i < len(serviceItems); i++ {
			suite.True(serviceItems[i].ReService.Code == models.ReServiceCodeIOSFSC || serviceItems[i].ReService.Code == models.ReServiceCodeIDSFSC)

			if serviceItems[i].ReService.Code == models.ReServiceCodeIDSFSC {
				suite.NotNil(*serviceItems[i].PricingEstimate)
				suite.Equal(*serviceItems[i].SITDeliveryMiles, expectedMileage)
			}
			// verify IOSFSC SIT with OCONUS destination does not calculate mileage and pricing resulting in 0 for both.
			if serviceItems[i].ReService.Code == models.ReServiceCodeIOSFSC {
				suite.Equal(*serviceItems[i].SITDeliveryMiles, expectedMileage)
				suite.Equal(*serviceItems[i].PricingEstimate, unit.Cents(0))
			}
		}
	})

	suite.Run("Successful Office/TOO UpdateShipment - Pricing estimates calculated for Intl First Day SIT Service Items (IOFSIT, IDFSIT)", func() {
		setupTestData()

		move := factory.BuildAvailableToPrimeMove(suite.DB(), nil, nil)

		ghcDomesticTransitTime := models.GHCDomesticTransitTime{
			MaxDaysTransitTime: 12,
			WeightLbsLower:     0,
			WeightLbsUpper:     10000,
			DistanceMilesLower: 0,
			DistanceMilesUpper: 10000,
		}
		_, _ = suite.DB().ValidateAndCreate(&ghcDomesticTransitTime)

		testdatagen.FetchOrMakeReContractYear(suite.DB(), testdatagen.Assertions{
			ReContractYear: models.ReContractYear{
				StartDate: time.Now().Add(-24 * time.Hour),
				EndDate:   time.Now().Add(24 * time.Hour),
			},
		})

		pickupAddress := factory.BuildAddress(suite.DB(), []factory.Customization{
			{
				Model: models.Address{
					StreetAddress1: "450 Street Dr",
					City:           "Charleston",
					State:          "SC",
					PostalCode:     "29404",
					IsOconus:       models.BoolPointer(false),
				},
			},
		}, nil)

		destinationAddress := factory.BuildAddress(suite.DB(), []factory.Customization{
			{
				Model: models.Address{
					StreetAddress1: "JB Snowtown",
					City:           "Juneau",
					State:          "AK",
					PostalCode:     "99801",
					IsOconus:       models.BoolPointer(true),
				},
			},
		}, nil)

		pickupDate := now.AddDate(0, 0, 10)
		requestedPickup := time.Now()
		shipment := factory.BuildMTOShipment(suite.DB(), []factory.Customization{
			{
				Model: models.MTOShipment{
					Status:               models.MTOShipmentStatusApproved,
					PrimeEstimatedWeight: nil,
					PickupAddressID:      &pickupAddress.ID,
					DestinationAddressID: &destinationAddress.ID,
					ScheduledPickupDate:  &pickupDate,
					RequestedPickupDate:  &requestedPickup,
					MarketCode:           models.MarketCodeInternational,
				},
			},
			{
				Model:    move,
				LinkOnly: true,
			},
		}, nil)

		// setup IOFSIT service item with SITOriginHHGOriginalAddress
		factory.BuildMTOServiceItem(suite.DB(), []factory.Customization{
			{
				Model:    move,
				LinkOnly: true,
			},
			{
				Model:    shipment,
				LinkOnly: true,
			},
			{
				Model: models.ReService{
					Code: models.ReServiceCodeIOFSIT,
				},
			},
			{
				Model:    pickupAddress,
				Type:     &factory.Addresses.SITOriginHHGOriginalAddress,
				LinkOnly: true,
			},
			{
				Model:    pickupAddress,
				Type:     &factory.Addresses.SITOriginHHGActualAddress,
				LinkOnly: true,
			},
			{
				Model: models.MTOServiceItem{
					Status:          models.MTOServiceItemStatusApproved,
					PricingEstimate: nil,
				},
			},
		}, nil)

		// setup IDFSIT service item
		factory.BuildMTOServiceItem(suite.DB(), []factory.Customization{
			{
				Model:    move,
				LinkOnly: true,
			},
			{
				Model:    shipment,
				LinkOnly: true,
			},
			{
				Model: models.ReService{
					Code: models.ReServiceCodeIDFSIT,
				},
			},
			{
				Model:    destinationAddress,
				Type:     &factory.Addresses.SITDestinationOriginalAddress,
				LinkOnly: true,
			},
			{
				Model:    destinationAddress,
				Type:     &factory.Addresses.SITDestinationFinalAddress,
				LinkOnly: true,
			},
		}, nil)

		eTag := etag.GenerateEtag(shipment.UpdatedAt)

		updatedShipment := models.MTOShipment{
			ID:                   shipment.ID,
			PrimeEstimatedWeight: &primeEstimatedWeight,
		}

		var serviceItems []models.MTOServiceItem
		// verify pre-update mto service items for both origin/destination First Day SITs have not been set
		err := suite.AppContextForTest().DB().EagerPreload("ReService").Where("mto_shipment_id = ?", shipment.ID).Order("created_at asc").All(&serviceItems)
		suite.NoError(err)
		// expecting only IOFSIT and IDFSIT created for tests
		suite.Equal(2, len(serviceItems))
		for i := 0; i < len(serviceItems); i++ {
			suite.Nil(serviceItems[i].PricingEstimate)
		}

		// As TOO
		too := factory.BuildOfficeUserWithRoles(suite.DB(), nil, []roles.RoleType{roles.RoleTypeTOO})
		session := auth.Session{
			ApplicationName: auth.OfficeApp,
			UserID:          *too.UserID,
			OfficeUserID:    too.ID,
			ActiveRole:      too.User.Roles[0],
		}
		plannerSITFSC := &mocks.Planner{}
		plannerSITFSC.On("ZipTransitDistance",
			mock.AnythingOfType("*appcontext.appContext"),
			mock.Anything,
			mock.Anything,
		).Return(1, nil)

		mtoShipmentUpdater := NewOfficeMTOShipmentUpdater(builder, fetcher, plannerSITFSC, moveRouter, moveWeights, mockSender, &mockShipmentRecalculator, addressUpdater, addressCreator)

		_, err = mtoShipmentUpdater.UpdateMTOShipment(suite.AppContextWithSessionForTest(&session), &updatedShipment, eTag, "test")
		suite.NoError(err)

		// verify post-update mto service items for both origin/destination First Day SITs have been set.
		// if set we know stored procedure update_service_item_pricing was executed sucessfully
		err = suite.AppContextForTest().DB().EagerPreload("ReService").Where("mto_shipment_id = ?", shipment.ID).Order("created_at asc").All(&serviceItems)
		suite.NoError(err)
		suite.Equal(2, len(serviceItems))
		for i := 0; i < len(serviceItems); i++ {
			suite.True(serviceItems[i].ReService.Code == models.ReServiceCodeIOFSIT || serviceItems[i].ReService.Code == models.ReServiceCodeIDFSIT)
			suite.True(*serviceItems[i].PricingEstimate > 0)
		}
	})

	suite.Run("Successful Office/TOO UpdateShipment - no sit departure date - pricing estimates refreshed using MAX days for International Additional Days SIT service item", func() {
		parameter := models.ApplicationParameters{
			ParameterName:  models.StringPointer("maxSitDaysAllowance"),
			ParameterValue: models.StringPointer("90"),
		}
		suite.MustCreate(&parameter)

		testdatagen.FetchOrMakeReContractYear(suite.DB(),
			testdatagen.Assertions{
				ReContractYear: models.ReContractYear{
					StartDate: testdatagen.ContractStartDate,
					EndDate:   testdatagen.ContractEndDate,
				},
			})

		usprc, err := models.FindByZipCode(suite.AppContextForTest().DB(), "99801")
		suite.NotNil(usprc)
		suite.FatalNoError(err)
		pickupAddress := factory.BuildAddress(suite.DB(), []factory.Customization{
			{
				Model: models.Address{
					IsOconus:           models.BoolPointer(true),
					UsPostRegionCityID: &usprc.ID,
					City:               usprc.USPostRegionCityNm,
					State:              usprc.State,
					PostalCode:         usprc.UsprZipID,
				},
			},
		}, nil)

		move := factory.BuildAvailableToPrimeMove(suite.DB(), nil, nil)
		destinationAddress := factory.BuildAddress(suite.DB(), []factory.Customization{
			{
				Model: models.Address{
					StreetAddress1: "Tester Address",
					City:           "Des Moines",
					State:          "IA",
					PostalCode:     "50314",
					IsOconus:       models.BoolPointer(false),
				},
			},
		}, nil)

		pickupDate := now.AddDate(0, 0, 10)
		requestedPickup := time.Now()
		oldShipment := factory.BuildMTOShipment(suite.DB(), []factory.Customization{
			{
				Model: models.MTOShipment{
					Status:               models.MTOShipmentStatusApproved,
					PrimeEstimatedWeight: nil,
					PickupAddressID:      &pickupAddress.ID,
					DestinationAddressID: &destinationAddress.ID,
					ScheduledPickupDate:  &pickupDate,
					RequestedPickupDate:  &requestedPickup,
					MarketCode:           models.MarketCodeInternational,
				},
			},
			{
				Model:    move,
				LinkOnly: true,
			},
		}, nil)

		nowDate := time.Date(now.Year(), now.Month(), now.Day(), 0, 0, 0, 0, time.UTC)
		factory.BuildMTOServiceItem(suite.DB(), []factory.Customization{
			{
				Model:    move,
				LinkOnly: true,
			},
			{
				Model:    oldShipment,
				LinkOnly: true,
			},
			{
				Model: models.ReService{
					Code: models.ReServiceCodeIOASIT,
				},
			},
			{
				Model: models.MTOServiceItem{
					Status:          models.MTOServiceItemStatusApproved,
					PricingEstimate: nil,
					SITEntryDate:    &nowDate,
				},
			},
		}, nil)

		eTag := etag.GenerateEtag(oldShipment.UpdatedAt)

		updatedShipment := models.MTOShipment{
			ID:                   oldShipment.ID,
			PrimeEstimatedWeight: &primeEstimatedWeight,
		}

		// As TOO
		too := factory.BuildOfficeUserWithRoles(suite.DB(), nil, []roles.RoleType{roles.RoleTypeTOO})
		session := auth.Session{
			ApplicationName: auth.OfficeApp,
			UserID:          *too.UserID,
			OfficeUserID:    too.ID,
			ActiveRole:      too.User.Roles[0],
		}

		var serviceItems []models.MTOServiceItem
		err = suite.AppContextForTest().DB().EagerPreload("ReService").Where("mto_shipment_id = ?", oldShipment.ID).Order("created_at asc").All(&serviceItems)
		suite.NoError(err)
		suite.Equal(1, len(serviceItems))
		for i := 0; i < len(serviceItems); i++ {
			suite.True(serviceItems[i].ReService.Code == models.ReServiceCodeIOASIT)
			suite.NotNil(serviceItems[i].SITEntryDate)
			suite.Nil(serviceItems[i].SITDepartureDate)
			suite.Nil(serviceItems[i].PricingEstimate)
		}

		mtoShipmentUpdater := NewOfficeMTOShipmentUpdater(builder, fetcher, &mocks.Planner{}, moveRouter, moveWeights, mockSender, &mockShipmentRecalculator, addressUpdater, addressCreator)

		updateShipment2, err := mtoShipmentUpdater.UpdateMTOShipment(suite.AppContextWithSessionForTest(&session), &updatedShipment, eTag, "test")
		suite.NoError(err)

		err = suite.AppContextForTest().DB().EagerPreload("ReService").Where("mto_shipment_id = ?", oldShipment.ID).Order("created_at asc").All(&serviceItems)
		suite.NoError(err)
		suite.Equal(1, len(serviceItems))
		for i := 0; i < len(serviceItems); i++ {
			suite.True(serviceItems[i].ReService.Code == models.ReServiceCodeIOASIT)
			suite.NotNil(serviceItems[i].SITEntryDate)
			suite.Nil(serviceItems[i].SITDepartureDate)
			suite.NotNil(*serviceItems[i].PricingEstimate)
		}

		var pricingEstimateWithMaxSitDays *unit.Cents
		// Set SIT Departure date
		serviceItems[0].SITDepartureDate = models.TimePointer(serviceItems[0].SITEntryDate.Add(time.Hour * 48))
		err = suite.AppContextForTest().DB().Update(&serviceItems[0])
		suite.NoError(err)
		err = suite.AppContextForTest().DB().EagerPreload("ReService").Where("mto_shipment_id = ?", oldShipment.ID).Order("created_at asc").All(&serviceItems)
		suite.NoError(err)
		suite.Equal(1, len(serviceItems))
		for i := 0; i < len(serviceItems); i++ {
			suite.True(serviceItems[i].ReService.Code == models.ReServiceCodeIOASIT)
			suite.NotNil(serviceItems[i].SITEntryDate)
			suite.NotNil(serviceItems[i].SITDepartureDate)
			suite.NotNil(*serviceItems[i].PricingEstimate)
			pricingEstimateWithMaxSitDays = serviceItems[i].PricingEstimate
		}

		eTag = etag.GenerateEtag(updateShipment2.UpdatedAt)
		updatedShipment = models.MTOShipment{
			ID:                   updateShipment2.ID,
			PrimeEstimatedWeight: &primeEstimatedWeight,
		}
		var pricingEstimateWithOutMaxSitDays *unit.Cents
		_, err = mtoShipmentUpdater.UpdateMTOShipment(suite.AppContextWithSessionForTest(&session), &updatedShipment, eTag, "test")
		suite.NoError(err)
		err = suite.AppContextForTest().DB().EagerPreload("ReService").Where("mto_shipment_id = ?", oldShipment.ID).Order("created_at asc").All(&serviceItems)
		suite.NoError(err)
		suite.Equal(1, len(serviceItems))
		for i := 0; i < len(serviceItems); i++ {
			suite.True(serviceItems[i].ReService.Code == models.ReServiceCodeIOASIT)
			suite.NotNil(serviceItems[i].SITEntryDate)
			suite.NotNil(serviceItems[i].SITDepartureDate)
			suite.NotNil(*serviceItems[i].PricingEstimate)
			pricingEstimateWithOutMaxSitDays = serviceItems[i].PricingEstimate
		}

		// verify pricing is larger for smaller sit in days calculation versus one with default of 89
		suite.True(pricingEstimateWithMaxSitDays.Int() > pricingEstimateWithOutMaxSitDays.Int())
	})
}

func (suite *MTOShipmentServiceSuite) TestUpdateMTOShipmentStatus() {
	estimatedWeight := unit.Pound(2000)
	status := models.MTOShipmentStatusApproved
	// need the re service codes to update status
	expectedReServiceCodes := []models.ReServiceCode{
		models.ReServiceCodeDLH,
		models.ReServiceCodeFSC,
		models.ReServiceCodeDOP,
		models.ReServiceCodeDDP,
		models.ReServiceCodeDPK,
		models.ReServiceCodeDUPK,
	}

	var shipmentForAutoApprove models.MTOShipment
	var draftShipment models.MTOShipment
	var shipment2 models.MTOShipment
	var shipment3 models.MTOShipment
	var shipment4 models.MTOShipment
	var approvedShipment models.MTOShipment
	var rejectedShipment models.MTOShipment
	var eTag string
	var mto models.Move

	setupTestData := func() {
		for i := range expectedReServiceCodes {
			factory.FetchReServiceByCode(suite.DB(), expectedReServiceCodes[i])
		}

		mto = factory.BuildMove(suite.DB(), []factory.Customization{
			{
				Model: models.Move{
					Status: models.MoveStatusAPPROVED,
				},
			},
		}, nil)
		shipment := factory.BuildMTOShipment(suite.DB(), []factory.Customization{
			{
				Model:    mto,
				LinkOnly: true,
			},
			{
				Model: models.MTOShipment{
					ShipmentType:         models.MTOShipmentTypeHHG,
					ScheduledPickupDate:  &testdatagen.DateInsidePeakRateCycle,
					PrimeEstimatedWeight: &estimatedWeight,
					Status:               models.MTOShipmentStatusSubmitted,
				},
			},
		}, nil)
		draftShipment = factory.BuildMTOShipment(suite.DB(), []factory.Customization{
			{
				Model:    mto,
				LinkOnly: true,
			},
			{
				Model: models.MTOShipment{
					Status: models.MTOShipmentStatusDraft,
				},
			},
		}, nil)
		shipment2 = factory.BuildMTOShipment(suite.DB(), []factory.Customization{
			{
				Model:    mto,
				LinkOnly: true,
			},
			{
				Model: models.MTOShipment{
					Status: models.MTOShipmentStatusSubmitted,
				},
			},
		}, nil)
		shipment3 = factory.BuildMTOShipment(suite.DB(), []factory.Customization{
			{
				Model:    mto,
				LinkOnly: true,
			},
			{
				Model: models.MTOShipment{
					Status: models.MTOShipmentStatusSubmitted,
				},
			},
		}, nil)
		shipment4 = factory.BuildMTOShipment(suite.DB(), []factory.Customization{
			{
				Model:    mto,
				LinkOnly: true,
			},
			{
				Model: models.MTOShipment{
					Status: models.MTOShipmentStatusSubmitted,
				},
			},
		}, nil)
		shipmentForAutoApprove = factory.BuildMTOShipment(suite.DB(), []factory.Customization{
			{
				Model:    mto,
				LinkOnly: true,
			},
			{
				Model: models.MTOShipment{
					Status: models.MTOShipmentStatusSubmitted,
				},
			},
		}, nil)
		approvedShipment = factory.BuildMTOShipment(suite.DB(), []factory.Customization{
			{
				Model:    mto,
				LinkOnly: true,
			},
			{
				Model: models.MTOShipment{
					Status: models.MTOShipmentStatusApproved,
				},
			},
		}, nil)
		rejectionReason := "exotic animals are banned"
		rejectedShipment = factory.BuildMTOShipment(suite.DB(), []factory.Customization{
			{
				Model:    mto,
				LinkOnly: true,
			},
			{
				Model: models.MTOShipment{
					Status:          models.MTOShipmentStatusRejected,
					RejectionReason: &rejectionReason,
				},
			},
		}, nil)
		shipment.Status = models.MTOShipmentStatusSubmitted
		eTag = etag.GenerateEtag(shipment.UpdatedAt)
	}

	builder := query.NewQueryBuilder()
	moveRouter := moveservices.NewMoveRouter(transportationoffice.NewTransportationOfficesFetcher())
	planner := &mocks.Planner{}
	var TransitDistancePickupArg string
	var TransitDistanceDestinationArg string
	planner.On("ZipTransitDistance",
		mock.AnythingOfType("*appcontext.appContext"),
		mock.AnythingOfType("string"),
		mock.AnythingOfType("string"),
	).Return(500, nil).Run(func(args mock.Arguments) {
		TransitDistancePickupArg = args.Get(1).(string)
		TransitDistanceDestinationArg = args.Get(2).(string)
	})
	siCreator := mtoserviceitem.NewMTOServiceItemCreator(planner, builder, moveRouter, ghcrateengine.NewDomesticUnpackPricer(), ghcrateengine.NewDomesticPackPricer(), ghcrateengine.NewDomesticLinehaulPricer(), ghcrateengine.NewDomesticShorthaulPricer(), ghcrateengine.NewDomesticOriginPricer(), ghcrateengine.NewDomesticDestinationPricer(), ghcrateengine.NewFuelSurchargePricer())

	updater := NewMTOShipmentStatusUpdater(builder, siCreator, planner)

	suite.Run("If the mtoShipment is approved successfully it should create approved mtoServiceItems", func() {
		setupTestData()

		appCtx := suite.AppContextForTest()
		shipmentForAutoApproveEtag := etag.GenerateEtag(shipmentForAutoApprove.UpdatedAt)
		serviceItems := models.MTOServiceItems{}

		preApprovalTime := time.Now()
		approvedShipment, err := updater.UpdateMTOShipmentStatus(appCtx, shipmentForAutoApprove.ID, status, nil, nil, shipmentForAutoApproveEtag)
		suite.NoError(err)
		// Let's make sure the status is approved
		suite.Equal(models.MTOShipmentStatusApproved, approvedShipment.Status)

		err = appCtx.DB().EagerPreload("ReService").Where("mto_shipment_id = ?", shipmentForAutoApprove.ID).All(&serviceItems)
		suite.NoError(err)

		suite.Equal(6, len(serviceItems))

		// All ApprovedAt times for service items should be the same, so just get the first one
		// Test that service item was approved within a few seconds of the current time
		suite.Assertions.WithinDuration(preApprovalTime, *serviceItems[0].ApprovedAt, 2*time.Second)

		// If we've gotten the shipment updated and fetched it without error then we can inspect the
		// service items created as a side effect to see if they are
		// approved.
		missingReServiceCodes := make([]models.ReServiceCode, len(expectedReServiceCodes))
		copy(missingReServiceCodes, expectedReServiceCodes)
		for _, serviceItem := range serviceItems {
			suite.Equal(models.MTOServiceItemStatusApproved, serviceItem.Status)

			// Want to make sure each of the expected service codes is included at some point.
			codeFound := false
			for i, reServiceCodeToCheck := range missingReServiceCodes {
				if reServiceCodeToCheck == serviceItem.ReService.Code {
					missingReServiceCodes[i] = missingReServiceCodes[len(missingReServiceCodes)-1]
					missingReServiceCodes = missingReServiceCodes[:len(missingReServiceCodes)-1]
					codeFound = true
					break
				}
			}

			if !codeFound {
				suite.Fail("Unexpected service code", "unexpected ReService code: %s", string(serviceItem.ReService.Code))
			}
		}

		suite.Empty(missingReServiceCodes)
	})

	suite.Run("If we act on a shipment with a weight that has a 0 upper weight it should still work", func() {
		setupTestData()

		ghcDomesticTransitTime := models.GHCDomesticTransitTime{
			MaxDaysTransitTime: 12,
			WeightLbsLower:     0,
			WeightLbsUpper:     10000,
			DistanceMilesLower: 0,
			DistanceMilesUpper: 10000,
		}
		verrs, err := suite.DB().ValidateAndCreate(&ghcDomesticTransitTime)
		suite.Assert().False(verrs.HasAny())
		suite.NoError(err)

		// Let's also create a transit time object with a zero upper bound for weight (this can happen in the table).
		ghcDomesticTransitTime0LbsUpper := models.GHCDomesticTransitTime{
			MaxDaysTransitTime: 12,
			WeightLbsLower:     10001,
			WeightLbsUpper:     0,
			DistanceMilesLower: 0,
			DistanceMilesUpper: 10000,
		}
		verrs, err = suite.DB().ValidateAndCreate(&ghcDomesticTransitTime0LbsUpper)
		suite.Assert().False(verrs.HasAny())
		suite.NoError(err)

		// This is testing that the Required Delivery Date is calculated correctly.
		// In order for the Required Delivery Date to be calculated, the following conditions must be true:
		// 1. The shipment is moving to the APPROVED status
		// 2. The shipment must already have the following fields present:
		// ScheduledPickupDate, PrimeEstimatedWeight, PickupAddress, DestinationAddress
		// 3. The shipment must not already have a Required Delivery Date
		// Note that MakeMTOShipment will automatically add a Required Delivery Date if the ScheduledPickupDate
		// is present, therefore we need to use MakeMTOShipmentMinimal and add the Pickup and Destination addresses
		estimatedWeight := unit.Pound(11000)
		destinationAddress := factory.BuildAddress(suite.DB(), nil, []factory.Trait{factory.GetTraitAddress2})
		pickupAddress := factory.BuildAddress(suite.DB(), nil, nil)
		shipmentHeavy := factory.BuildMTOShipmentMinimal(suite.DB(), []factory.Customization{
			{
				Model:    mto,
				LinkOnly: true,
			},
			{
				Model: models.MTOShipment{
					ShipmentType:         models.MTOShipmentTypeHHG,
					ScheduledPickupDate:  &testdatagen.DateInsidePeakRateCycle,
					PrimeEstimatedWeight: &estimatedWeight,
					Status:               models.MTOShipmentStatusSubmitted,
				},
			},
			{
				Model:    pickupAddress,
				Type:     &factory.Addresses.PickupAddress,
				LinkOnly: true,
			},
			{
				Model:    destinationAddress,
				Type:     &factory.Addresses.DeliveryAddress,
				LinkOnly: true,
			},
		}, nil)
		shipmentHeavyEtag := etag.GenerateEtag(shipmentHeavy.UpdatedAt)

		_, err = updater.UpdateMTOShipmentStatus(suite.AppContextForTest(), shipmentHeavy.ID, status, nil, nil, shipmentHeavyEtag)
		suite.NoError(err)
		serviceItems := models.MTOServiceItems{}
		_ = suite.DB().All(&serviceItems)
		fetchedShipment := models.MTOShipment{}
		err = suite.DB().Find(&fetchedShipment, shipmentHeavy.ID)
		suite.NoError(err)
		// We also should have a required delivery date
		suite.NotNil(fetchedShipment.RequiredDeliveryDate)
	})

	suite.Run("Test that correct addresses are being used to calculate required delivery date", func() {
		appCtx := suite.AppContextForTest()

		ghcDomesticTransitTime0LbsUpper := models.GHCDomesticTransitTime{
			MaxDaysTransitTime: 12,
			WeightLbsLower:     10001,
			WeightLbsUpper:     0,
			DistanceMilesLower: 0,
			DistanceMilesUpper: 10000,
		}
		verrs, err := suite.DB().ValidateAndCreate(&ghcDomesticTransitTime0LbsUpper)
		suite.Assert().False(verrs.HasAny())
		suite.NoError(err)

		factory.FetchReServiceByCode(appCtx.DB(), models.ReServiceCodeDNPK)

		// This is testing that the Required Delivery Date is calculated correctly.
		// In order for the Required Delivery Date to be calculated, the following conditions must be true:
		// 1. The shipment is moving to the APPROVED status
		// 2. The shipment must already have the following fields present:
		// MTOShipmentTypeHHG: ScheduledPickupDate, PrimeEstimatedWeight, PickupAddress, DestinationAddress
		// MTOShipmentTypeHHGIntoNTS: ScheduledPickupDate, PrimeEstimatedWeight, PickupAddress, StorageFacility
		// MTOShipmentTypeHHGOutOfNTS: ScheduledPickupDate, NTSRecordedWeight, StorageFacility, DestinationAddress
		// 3. The shipment must not already have a Required Delivery Date
		// Note that MakeMTOShipment will automatically add a Required Delivery Date if the ScheduledPickupDate
		// is present, therefore we need to use MakeMTOShipmentMinimal and add the Pickup and Destination addresses
		estimatedWeight := unit.Pound(11000)

		destinationAddress := factory.BuildAddress(suite.DB(), nil, []factory.Trait{factory.GetTraitAddress4})
		pickupAddress := factory.BuildAddress(suite.DB(), nil, []factory.Trait{factory.GetTraitAddress3})
		storageFacility := factory.BuildStorageFacility(suite.DB(), nil, nil)

		hhgShipment := factory.BuildMTOShipmentMinimal(suite.DB(), []factory.Customization{
			{
				Model:    mto,
				LinkOnly: true,
			},
			{
				Model: models.MTOShipment{
					ShipmentType:         models.MTOShipmentTypeHHG,
					ScheduledPickupDate:  &testdatagen.DateInsidePeakRateCycle,
					PrimeEstimatedWeight: &estimatedWeight,
					Status:               models.MTOShipmentStatusSubmitted,
				},
			},
			{
				Model:    pickupAddress,
				Type:     &factory.Addresses.PickupAddress,
				LinkOnly: true,
			},
			{
				Model:    destinationAddress,
				Type:     &factory.Addresses.DeliveryAddress,
				LinkOnly: true,
			},
		}, nil)

		ntsShipment := factory.BuildMTOShipmentMinimal(suite.DB(), []factory.Customization{
			{
				Model:    mto,
				LinkOnly: true,
			},
			{
				Model: models.MTOShipment{
					ShipmentType:         models.MTOShipmentTypeHHGIntoNTS,
					ScheduledPickupDate:  &testdatagen.DateInsidePeakRateCycle,
					PrimeEstimatedWeight: &estimatedWeight,
					Status:               models.MTOShipmentStatusSubmitted,
				},
			},
			{
				Model:    storageFacility,
				LinkOnly: true,
			},
			{
				Model:    pickupAddress,
				Type:     &factory.Addresses.PickupAddress,
				LinkOnly: true,
			},
		}, nil)

		ntsrShipment := factory.BuildMTOShipmentMinimal(suite.DB(), []factory.Customization{
			{
				Model:    mto,
				LinkOnly: true,
			},
			{
				Model: models.MTOShipment{
					ShipmentType:        models.MTOShipmentTypeHHGOutOfNTS,
					ScheduledPickupDate: &testdatagen.DateInsidePeakRateCycle,
					NTSRecordedWeight:   &estimatedWeight,
					Status:              models.MTOShipmentStatusSubmitted,
				},
			},
			{
				Model:    storageFacility,
				LinkOnly: true,
			},
			{
				Model:    destinationAddress,
				Type:     &factory.Addresses.DeliveryAddress,
				LinkOnly: true,
			},
		}, nil)

		testCases := []struct {
			shipment            models.MTOShipment
			pickupLocation      *models.Address
			destinationLocation *models.Address
		}{
			{hhgShipment, hhgShipment.PickupAddress, hhgShipment.DestinationAddress},
			{ntsShipment, ntsShipment.PickupAddress, &ntsShipment.StorageFacility.Address},
			{ntsrShipment, &ntsrShipment.StorageFacility.Address, ntsrShipment.DestinationAddress},
		}

		for _, testCase := range testCases {
			shipmentEtag := etag.GenerateEtag(testCase.shipment.UpdatedAt)
			_, err = updater.UpdateMTOShipmentStatus(appCtx, testCase.shipment.ID, status, nil, nil, shipmentEtag)
			suite.NoError(err)

			fetchedShipment := models.MTOShipment{}
			err = suite.DB().Find(&fetchedShipment, testCase.shipment.ID)
			suite.NoError(err)
			// We also should have a required delivery date
			suite.NotNil(fetchedShipment.RequiredDeliveryDate)
			// Check that TransitDistance was called with the correct addresses
			suite.Equal(testCase.pickupLocation.PostalCode, TransitDistancePickupArg)
			suite.Equal(testCase.destinationLocation.PostalCode, TransitDistanceDestinationArg)
		}
	})

	suite.Run("Test that we are properly adding days to Alaska shipments", func() {
		reContract := testdatagen.FetchOrMakeReContract(suite.DB(), testdatagen.Assertions{})
		testdatagen.FetchOrMakeReContractYear(suite.DB(), testdatagen.Assertions{
			ReContractYear: models.ReContractYear{
				Contract:             reContract,
				ContractID:           reContract.ID,
				StartDate:            time.Now(),
				EndDate:              time.Now().Add(time.Hour * 12),
				Escalation:           1.0,
				EscalationCompounded: 1.0,
			},
		})
		move := factory.BuildAvailableToPrimeMove(suite.DB(), nil, nil)
		appCtx := suite.AppContextForTest()

		ghcDomesticTransitTime0LbsUpper := models.GHCDomesticTransitTime{
			MaxDaysTransitTime: 12,
			WeightLbsLower:     10001,
			WeightLbsUpper:     0,
			DistanceMilesLower: 0,
			DistanceMilesUpper: 10000,
		}
		verrs, err := suite.DB().ValidateAndCreate(&ghcDomesticTransitTime0LbsUpper)
		suite.Assert().False(verrs.HasAny())
		suite.NoError(err)

		conusAddress := factory.BuildAddress(suite.DB(), nil, []factory.Trait{factory.GetTraitAddress2})
		zone1Address := factory.BuildAddress(suite.DB(), nil, []factory.Trait{factory.GetTraitAddressAKZone1})
		zone2Address := factory.BuildAddress(suite.DB(), nil, []factory.Trait{factory.GetTraitAddressAKZone2})
		zone3Address := factory.BuildAddress(suite.DB(), nil, []factory.Trait{factory.GetTraitAddressAKZone3})
		zone4Address := factory.BuildAddress(suite.DB(), nil, []factory.Trait{factory.GetTraitAddressAKZone4})
		zone5Address := factory.BuildAddress(suite.DB(), nil, []factory.Trait{factory.GetTraitAddressAKZone5})

		estimatedWeight := unit.Pound(11000)

		testCases10Days := []struct {
			pickupLocation      models.Address
			destinationLocation models.Address
		}{
			{conusAddress, zone1Address},
			{conusAddress, zone2Address},
			{zone1Address, conusAddress},
			{zone2Address, conusAddress},
		}
		// adding 22 days; ghcDomesticTransitTime0LbsUpper.MaxDaysTransitTime is 12, plus 10 for Zones 1 and 2
		rdd10DaysDate := testdatagen.DateInsidePeakRateCycle.AddDate(0, 0, 22)
		for _, testCase := range testCases10Days {
			shipment := factory.BuildMTOShipmentMinimal(suite.DB(), []factory.Customization{
				{
					Model:    move,
					LinkOnly: true,
				},
				{
					Model: models.MTOShipment{
						ShipmentType:         models.MTOShipmentTypeHHG,
						ScheduledPickupDate:  &testdatagen.DateInsidePeakRateCycle,
						PrimeEstimatedWeight: &estimatedWeight,
						Status:               models.MTOShipmentStatusSubmitted,
					},
				},
				{
					Model:    testCase.pickupLocation,
					Type:     &factory.Addresses.PickupAddress,
					LinkOnly: true,
				},
				{
					Model:    testCase.destinationLocation,
					Type:     &factory.Addresses.DeliveryAddress,
					LinkOnly: true,
				},
			}, nil)
			shipmentEtag := etag.GenerateEtag(shipment.UpdatedAt)
			_, err = updater.UpdateMTOShipmentStatus(appCtx, shipment.ID, status, nil, nil, shipmentEtag)
			suite.NoError(err)

			fetchedShipment := models.MTOShipment{}
			err = suite.DB().Find(&fetchedShipment, shipment.ID)
			suite.NoError(err)
			suite.NotNil(fetchedShipment.RequiredDeliveryDate)
			suite.Equal(rdd10DaysDate.Format(time.RFC3339), fetchedShipment.RequiredDeliveryDate.Format(time.RFC3339))
		}

		testCases20Days := []struct {
			pickupLocation      models.Address
			destinationLocation models.Address
		}{
			{conusAddress, zone3Address},
			{conusAddress, zone4Address},
			{zone3Address, conusAddress},
			{zone4Address, conusAddress},
		}
		// adding 32 days; ghcDomesticTransitTime0LbsUpper.MaxDaysTransitTime is 12, plus 20 for Zones 3 and 4
		rdd20DaysDate := testdatagen.DateInsidePeakRateCycle.AddDate(0, 0, 32)
		for _, testCase := range testCases20Days {
			shipment := factory.BuildMTOShipmentMinimal(suite.DB(), []factory.Customization{
				{
					Model:    move,
					LinkOnly: true,
				},
				{
					Model: models.MTOShipment{
						ShipmentType:         models.MTOShipmentTypeHHG,
						ScheduledPickupDate:  &testdatagen.DateInsidePeakRateCycle,
						PrimeEstimatedWeight: &estimatedWeight,
						Status:               models.MTOShipmentStatusSubmitted,
					},
				},
				{
					Model:    testCase.pickupLocation,
					Type:     &factory.Addresses.PickupAddress,
					LinkOnly: true,
				},
				{
					Model:    testCase.destinationLocation,
					Type:     &factory.Addresses.DeliveryAddress,
					LinkOnly: true,
				},
			}, nil)
			shipmentEtag := etag.GenerateEtag(shipment.UpdatedAt)
			_, err = updater.UpdateMTOShipmentStatus(appCtx, shipment.ID, status, nil, nil, shipmentEtag)
			suite.NoError(err)

			fetchedShipment := models.MTOShipment{}
			err = suite.DB().Find(&fetchedShipment, shipment.ID)
			suite.NoError(err)
			suite.NotNil(fetchedShipment.RequiredDeliveryDate)
			suite.Equal(rdd20DaysDate.Format(time.RFC3339), fetchedShipment.RequiredDeliveryDate.Format(time.RFC3339))
		}
		testCases60Days := []struct {
			pickupLocation      models.Address
			destinationLocation models.Address
		}{
			{conusAddress, zone5Address},
			{zone5Address, conusAddress},
		}

		// adding 72 days; ghcDomesticTransitTime0LbsUpper.MaxDaysTransitTime is 12, plus 60 for Zone 5 HHG
		rdd60DaysDate := testdatagen.DateInsidePeakRateCycle.AddDate(0, 0, 72)
		for _, testCase := range testCases60Days {
			shipment := factory.BuildMTOShipmentMinimal(suite.DB(), []factory.Customization{
				{
					Model:    move,
					LinkOnly: true,
				},
				{
					Model: models.MTOShipment{
						ShipmentType:         models.MTOShipmentTypeHHG,
						ScheduledPickupDate:  &testdatagen.DateInsidePeakRateCycle,
						PrimeEstimatedWeight: &estimatedWeight,
						Status:               models.MTOShipmentStatusSubmitted,
					},
				},
				{
					Model:    testCase.pickupLocation,
					Type:     &factory.Addresses.PickupAddress,
					LinkOnly: true,
				},
				{
					Model:    testCase.destinationLocation,
					Type:     &factory.Addresses.DeliveryAddress,
					LinkOnly: true,
				},
			}, nil)
			shipmentEtag := etag.GenerateEtag(shipment.UpdatedAt)
			_, err = updater.UpdateMTOShipmentStatus(appCtx, shipment.ID, status, nil, nil, shipmentEtag)
			suite.NoError(err)

			fetchedShipment := models.MTOShipment{}
			err = suite.DB().Find(&fetchedShipment, shipment.ID)
			suite.NoError(err)
			suite.NotNil(fetchedShipment.RequiredDeliveryDate)
			suite.Equal(rdd60DaysDate.Format(time.RFC3339), fetchedShipment.RequiredDeliveryDate.Format(time.RFC3339))
		}

		conusAddress = factory.BuildAddress(suite.DB(), []factory.Customization{
			{
				Model: models.Address{
					StreetAddress1: "1 some street",
					City:           "Charlotte",
					State:          "NC",
					PostalCode:     "28290",
					IsOconus:       models.BoolPointer(false),
				},
			}}, nil)
		zone5Address = factory.BuildAddress(suite.DB(), []factory.Customization{
			{
				Model: models.Address{
					StreetAddress1: "1 some street",
					StreetAddress2: models.StringPointer("P.O. Box 1234"),
					StreetAddress3: models.StringPointer("c/o Another Person"),
					City:           "Cordova",
					State:          "AK",
					PostalCode:     "99677",
					IsOconus:       models.BoolPointer(true),
				},
			}}, nil)

		testCases60Days = []struct {
			pickupLocation      models.Address
			destinationLocation models.Address
		}{
			{conusAddress, zone5Address},
			{zone5Address, conusAddress},
		}

		for _, testCase := range testCases60Days {
			shipment := factory.BuildMTOShipmentMinimal(suite.DB(), []factory.Customization{
				{
					Model:    move,
					LinkOnly: true,
				},
				{
					Model: models.MTOShipment{
						ShipmentType:         models.MTOShipmentTypeUnaccompaniedBaggage,
						ScheduledPickupDate:  &testdatagen.DateInsidePeakRateCycle,
						PrimeEstimatedWeight: &estimatedWeight,
						Status:               models.MTOShipmentStatusSubmitted,
					},
				},
				{
					Model:    testCase.pickupLocation,
					Type:     &factory.Addresses.PickupAddress,
					LinkOnly: true,
				},
				{
					Model:    testCase.destinationLocation,
					Type:     &factory.Addresses.DeliveryAddress,
					LinkOnly: true,
				},
			}, nil)
			// adding 42 days; ghcDomesticTransitTime0LbsUpper.MaxDaysTransitTime is 12, plus 30 for Zone 5 UB
			pickUpDate := shipment.ScheduledPickupDate
			rdd60DaysDateUB := pickUpDate.AddDate(0, 0, 27)
			shipmentEtag := etag.GenerateEtag(shipment.UpdatedAt)
			_, err = updater.UpdateMTOShipmentStatus(appCtx, shipment.ID, status, nil, nil, shipmentEtag)
			suite.NoError(err)

			fetchedShipment := models.MTOShipment{}
			err = suite.DB().Find(&fetchedShipment, shipment.ID)
			suite.NoError(err)
			suite.NotNil(fetchedShipment.RequiredDeliveryDate)
			suite.Equal(rdd60DaysDateUB.Format(time.RFC3339), fetchedShipment.RequiredDeliveryDate.Format(time.RFC3339))
		}
	})

	suite.Run("Update RDD on UB Shipment on status change", func() {
		reContract := testdatagen.FetchOrMakeReContract(suite.DB(), testdatagen.Assertions{})
		testdatagen.FetchOrMakeReContractYear(suite.DB(), testdatagen.Assertions{
			ReContractYear: models.ReContractYear{
				Contract:             reContract,
				ContractID:           reContract.ID,
				StartDate:            time.Now(),
				EndDate:              time.Now().AddDate(1, 0, 0),
				Escalation:           1.0,
				EscalationCompounded: 1.0,
			},
		})
		move := factory.BuildAvailableToPrimeMove(suite.DB(), nil, nil)
		appCtx := suite.AppContextForTest()

		ghcDomesticTransitTime := models.GHCDomesticTransitTime{
			MaxDaysTransitTime: 12,
			WeightLbsLower:     0,
			WeightLbsUpper:     10000,
			DistanceMilesLower: 0,
			DistanceMilesUpper: 10000,
		}
		verrs, err := suite.DB().ValidateAndCreate(&ghcDomesticTransitTime)
		suite.Assert().False(verrs.HasAny())
		suite.NoError(err)

		conusAddress := factory.BuildAddress(suite.DB(), []factory.Customization{
			{
				Model: models.Address{
					StreetAddress1: "1 some street",
					City:           "Charlotte",
					State:          "NC",
					PostalCode:     "28290",
					IsOconus:       models.BoolPointer(false),
				},
			}}, nil)
		zone5Address := factory.BuildAddress(suite.DB(), []factory.Customization{
			{
				Model: models.Address{
					StreetAddress1: "1 some street",
					StreetAddress2: models.StringPointer("P.O. Box 1234"),
					StreetAddress3: models.StringPointer("c/o Another Person"),
					City:           "Cordova",
					State:          "AK",
					PostalCode:     "99677",
					IsOconus:       models.BoolPointer(true),
				},
			}}, nil)
		estimatedWeight := unit.Pound(4000)
		shipment := factory.BuildMTOShipmentMinimal(suite.DB(), []factory.Customization{
			{
				Model:    move,
				LinkOnly: true,
			},
			{
				Model: models.MTOShipment{
					ShipmentType:         models.MTOShipmentTypeUnaccompaniedBaggage,
					ScheduledPickupDate:  &testdatagen.DateInsidePeakRateCycle,
					PrimeEstimatedWeight: &estimatedWeight,
					Status:               models.MTOShipmentStatusSubmitted,
				},
			},
			{
				Model:    conusAddress,
				Type:     &factory.Addresses.PickupAddress,
				LinkOnly: true,
			},
			{
				Model:    zone5Address,
				Type:     &factory.Addresses.DeliveryAddress,
				LinkOnly: true,
			},
		}, nil)

		shipmentEtag := etag.GenerateEtag(shipment.UpdatedAt)
		mtoShipment, err := updater.UpdateMTOShipmentStatus(appCtx, shipment.ID, status, nil, nil, shipmentEtag)
		suite.NoError(err)
		suite.NotNil(mtoShipment.RequiredDeliveryDate)
		suite.False(mtoShipment.RequiredDeliveryDate.IsZero())
	})

	suite.Run("Cannot set SUBMITTED status on shipment via UpdateMTOShipmentStatus", func() {
		// The only time a shipment gets set to the SUBMITTED status is when it is created, whether by the customer
		// or the Prime. This happens in the internal and prime API in the CreateMTOShipmentHandler. In that case,
		// the handlers will call ShipmentRouter.Submit().
		eTag = etag.GenerateEtag(draftShipment.UpdatedAt)
		_, err := updater.UpdateMTOShipmentStatus(suite.AppContextForTest(), draftShipment.ID, "SUBMITTED", nil, nil, eTag)

		suite.Error(err)
		suite.IsType(ConflictStatusError{}, err)

		err = suite.DB().Find(&draftShipment, draftShipment.ID)

		suite.NoError(err)
		suite.EqualValues(models.MTOShipmentStatusDraft, draftShipment.Status)
	})

	suite.Run("Rejecting a shipment in SUBMITTED status with a rejection reason should return no error", func() {
		eTag = etag.GenerateEtag(shipment2.UpdatedAt)
		rejectionReason := "Rejection reason"
		returnedShipment, err := updater.UpdateMTOShipmentStatus(suite.AppContextForTest(), shipment2.ID, "REJECTED", &rejectionReason, nil, eTag)

		suite.NoError(err)
		suite.NotNil(returnedShipment)

		err = suite.DB().Find(&shipment2, shipment2.ID)

		suite.NoError(err)
		suite.EqualValues(models.MTOShipmentStatusRejected, shipment2.Status)
		suite.Equal(&rejectionReason, shipment2.RejectionReason)
	})

	suite.Run("Rejecting a shipment with no rejection reason returns an InvalidInputError", func() {
		eTag = etag.GenerateEtag(shipment3.UpdatedAt)
		_, err := updater.UpdateMTOShipmentStatus(suite.AppContextForTest(), shipment3.ID, "REJECTED", nil, nil, eTag)

		suite.Error(err)
		suite.IsType(apperror.InvalidInputError{}, err)
	})

	suite.Run("Rejecting a shipment in APPROVED status returns a ConflictStatusError", func() {
		eTag = etag.GenerateEtag(approvedShipment.UpdatedAt)
		rejectionReason := "Rejection reason"
		_, err := updater.UpdateMTOShipmentStatus(suite.AppContextForTest(), approvedShipment.ID, "REJECTED", &rejectionReason, nil, eTag)

		suite.Error(err)
		suite.IsType(ConflictStatusError{}, err)
	})

	suite.Run("Approving a shipment in REJECTED status returns a ConflictStatusError", func() {
		eTag = etag.GenerateEtag(rejectedShipment.UpdatedAt)
		_, err := updater.UpdateMTOShipmentStatus(suite.AppContextForTest(), rejectedShipment.ID, "APPROVED", nil, nil, eTag)

		suite.Error(err)
		suite.IsType(ConflictStatusError{}, err)
	})

	suite.Run("Passing in a stale identifier returns a PreconditionFailedError", func() {
		staleETag := etag.GenerateEtag(time.Now())

		_, err := updater.UpdateMTOShipmentStatus(suite.AppContextForTest(), shipment4.ID, "APPROVED", nil, nil, staleETag)

		suite.Error(err)
		suite.IsType(apperror.PreconditionFailedError{}, err)
	})

	suite.Run("Passing in an invalid status returns a ConflictStatus error", func() {
		eTag = etag.GenerateEtag(shipment4.UpdatedAt)

		_, err := updater.UpdateMTOShipmentStatus(suite.AppContextForTest(), shipment4.ID, "invalid", nil, nil, eTag)

		suite.Error(err)
		suite.IsType(ConflictStatusError{}, err)
	})

	suite.Run("Passing in a bad shipment id returns a Not Found error", func() {
		badShipmentID := uuid.FromStringOrNil("424d930b-cf8d-4c10-8059-be8a25ba952a")

		_, err := updater.UpdateMTOShipmentStatus(suite.AppContextForTest(), badShipmentID, "APPROVED", nil, nil, eTag)

		suite.Error(err)
		suite.IsType(apperror.NotFoundError{}, err)
	})

	suite.Run("Changing to APPROVED status records approved_date", func() {
		shipment5 := factory.BuildMTOShipment(suite.DB(), []factory.Customization{
			{
				Model:    mto,
				LinkOnly: true,
			},
			{
				Model: models.MTOShipment{
					Status: models.MTOShipmentStatusSubmitted,
				},
			},
		}, nil)
		eTag = etag.GenerateEtag(shipment5.UpdatedAt)

		suite.Nil(shipment5.ApprovedDate)

		approvedShipment, err := updater.UpdateMTOShipmentStatus(suite.AppContextForTest(), shipment5.ID, models.MTOShipmentStatusApproved, nil, nil, eTag)
		suite.NoError(err)
		suite.Equal(models.MTOShipmentStatusApproved, approvedShipment.Status)
		suite.NotNil(approvedShipment.ApprovedDate)
	})

	suite.Run("Changing to a non-APPROVED status does not record approved_date", func() {
		shipment6 := factory.BuildMTOShipment(suite.DB(), []factory.Customization{
			{
				Model:    mto,
				LinkOnly: true,
			},
			{
				Model: models.MTOShipment{
					Status: models.MTOShipmentStatusSubmitted,
				},
			},
		}, nil)

		eTag = etag.GenerateEtag(shipment6.UpdatedAt)
		rejectionReason := "reason"

		suite.Nil(shipment6.ApprovedDate)

		_, err := updater.UpdateMTOShipmentStatus(suite.AppContextForTest(), shipment6.ID, models.MTOShipmentStatusRejected, &rejectionReason, nil, eTag)

		suite.NoError(err)
		suite.NoError(suite.DB().Find(&shipment6, shipment6.ID))
		suite.Equal(models.MTOShipmentStatusRejected, shipment6.Status)
		suite.Nil(shipment6.ApprovedDate)
	})

	suite.Run("When move is not yet approved, cannot approve shipment", func() {
		submittedMTO := factory.BuildMoveWithShipment(suite.DB(), nil, nil)
		mtoShipment := submittedMTO.MTOShipments[0]
		eTag = etag.GenerateEtag(mtoShipment.UpdatedAt)

		updatedShipment, err := updater.UpdateMTOShipmentStatus(suite.AppContextForTest(), mtoShipment.ID, models.MTOShipmentStatusApproved, nil, nil, eTag)
		suite.NoError(suite.DB().Find(&mtoShipment, mtoShipment.ID))

		suite.Nil(updatedShipment)
		suite.Equal(models.MTOShipmentStatusSubmitted, mtoShipment.Status)
		suite.Error(err)
		suite.IsType(apperror.ConflictError{}, err)
		suite.Contains(
			err.Error(),
			fmt.Sprintf(
				"Cannot approve a shipment if the move status isn't %s or %s, or if it isn't a PPM shipment with a move status of %s. The current status for the move with ID %s is %s",
				models.MoveStatusAPPROVED,
				models.MoveStatusAPPROVALSREQUESTED,
				models.MoveStatusNeedsServiceCounseling,
				submittedMTO.ID,
				submittedMTO.Status,
			),
		)
	})

	suite.Run("An approved shipment can change to CANCELLATION_REQUESTED", func() {
		approvedShipment2 := factory.BuildMTOShipment(suite.DB(), []factory.Customization{
			{
				Model:    factory.BuildAvailableToPrimeMove(suite.DB(), nil, nil),
				LinkOnly: true,
			},
			{
				Model: models.MTOShipment{
					Status: models.MTOShipmentStatusApproved,
				},
			},
		}, nil)
		eTag = etag.GenerateEtag(approvedShipment2.UpdatedAt)

		updatedShipment, err := updater.UpdateMTOShipmentStatus(
			suite.AppContextForTest(), approvedShipment2.ID, models.MTOShipmentStatusCancellationRequested, nil, nil, eTag)
		suite.NoError(suite.DB().Find(&approvedShipment2, approvedShipment2.ID))

		suite.NoError(err)
		suite.NotNil(updatedShipment)
		suite.Equal(models.MTOShipmentStatusCancellationRequested, updatedShipment.Status)
		suite.Equal(models.MTOShipmentStatusCancellationRequested, approvedShipment2.Status)
	})

	suite.Run("A CANCELLATION_REQUESTED shipment can change to CANCELED", func() {
		cancellationRequestedShipment := factory.BuildMTOShipment(suite.DB(), []factory.Customization{
			{
				Model:    factory.BuildAvailableToPrimeMove(suite.DB(), nil, nil),
				LinkOnly: true,
			},
			{
				Model: models.MTOShipment{
					Status: models.MTOShipmentStatusCancellationRequested,
				},
			},
		}, nil)
		eTag = etag.GenerateEtag(cancellationRequestedShipment.UpdatedAt)

		updatedShipment, err := updater.UpdateMTOShipmentStatus(
			suite.AppContextForTest(), cancellationRequestedShipment.ID, models.MTOShipmentStatusCanceled, nil, nil, eTag)
		suite.NoError(suite.DB().Find(&cancellationRequestedShipment, cancellationRequestedShipment.ID))

		suite.NoError(err)
		suite.NotNil(updatedShipment)
		suite.Equal(models.MTOShipmentStatusCanceled, updatedShipment.Status)
		suite.Equal(models.MTOShipmentStatusCanceled, cancellationRequestedShipment.Status)
	})

	suite.Run("An APPROVED shipment CANNOT change to CANCELED - ERROR", func() {
		eTag = etag.GenerateEtag(approvedShipment.UpdatedAt)

		updatedShipment, err := updater.UpdateMTOShipmentStatus(
			suite.AppContextForTest(), approvedShipment.ID, models.MTOShipmentStatusCanceled, nil, nil, eTag)
		suite.NoError(suite.DB().Find(&approvedShipment, approvedShipment.ID))

		suite.Error(err)
		suite.Nil(updatedShipment)
		suite.IsType(ConflictStatusError{}, err)
		suite.Equal(models.MTOShipmentStatusApproved, approvedShipment.Status)
	})

	suite.Run("An APPROVALS_REQUESTED shipment CANNOT change to CANCELED - ERROR", func() {
		setupTestData()

		testShipment := factory.BuildMTOShipment(suite.DB(), []factory.Customization{
			{
				Model:    mto,
				LinkOnly: true,
			},
		}, []factory.Trait{factory.GetTraitApprovalsRequestedShipment})
		eTag = etag.GenerateEtag(testShipment.UpdatedAt)

		updatedShipment, err := updater.UpdateMTOShipmentStatus(
			suite.AppContextForTest(), testShipment.ID, models.MTOShipmentStatusCanceled, nil, nil, eTag)
		suite.NoError(suite.DB().Find(&testShipment, testShipment.ID))

		suite.Error(err)
		suite.Nil(updatedShipment)
		suite.IsType(ConflictStatusError{}, err)
		suite.Equal(models.MTOShipmentStatusApprovalsRequested, testShipment.Status)
	})

	suite.Run("An APPROVED shipment CAN change to Diversion Requested", func() {
		shipmentToDivert := factory.BuildMTOShipment(suite.DB(), []factory.Customization{
			{
				Model:    mto,
				LinkOnly: true,
			},
			{
				Model: models.MTOShipment{
					Status: models.MTOShipmentStatusApproved,
				},
			},
		}, nil)
		eTag = etag.GenerateEtag(shipmentToDivert.UpdatedAt)

		diversionReason := "Test reason"
		_, err := updater.UpdateMTOShipmentStatus(
			suite.AppContextForTest(), shipmentToDivert.ID, models.MTOShipmentStatusDiversionRequested, nil, &diversionReason, eTag)
		suite.NoError(suite.DB().Find(&shipmentToDivert, shipmentToDivert.ID))

		suite.NoError(err)
		suite.Equal(models.MTOShipmentStatusDiversionRequested, shipmentToDivert.Status)
	})

	suite.Run("A diversion or diverted shipment can change to APPROVED", func() {
		diversionReason := "Test reason"

		// a diversion or diverted shipment is when the PRIME sets the diversion field to true
		// the status must also be in diversion requested status to be approvable as well
		diversionRequestedShipment := factory.BuildMTOShipment(suite.DB(), []factory.Customization{
			{
				Model:    factory.BuildAvailableToPrimeMove(suite.DB(), nil, nil),
				LinkOnly: true,
			},
			{
				Model: models.MTOShipment{
					Status:          models.MTOShipmentStatusDiversionRequested,
					Diversion:       true,
					DiversionReason: &diversionReason,
				},
			},
		}, nil)
		eTag = etag.GenerateEtag(diversionRequestedShipment.UpdatedAt)

		updatedShipment, err := updater.UpdateMTOShipmentStatus(
			suite.AppContextForTest(), diversionRequestedShipment.ID, models.MTOShipmentStatusApproved, nil, nil, eTag)

		suite.NoError(err)
		suite.NotNil(updatedShipment)
		suite.Equal(models.MTOShipmentStatusApproved, updatedShipment.Status)

		var shipmentServiceItems models.MTOServiceItems
		err = suite.DB().Where("mto_shipment_id = $1", updatedShipment.ID).All(&shipmentServiceItems)
		suite.NoError(err)
		suite.Len(shipmentServiceItems, 0, "should not have created shipment level service items for diversion shipment after approving")
	})
}

func (suite *MTOShipmentServiceSuite) TestMTOShipmentsMTOAvailableToPrime() {
	now := time.Now()
	waf := entitlements.NewWeightAllotmentFetcher()

	hide := false
	var primeShipment models.MTOShipment
	var nonPrimeShipment models.MTOShipment
	var hiddenPrimeShipment models.MTOShipment

	setupTestData := func() {
		primeShipment = factory.BuildMTOShipment(suite.DB(), []factory.Customization{
			{
				Model: models.Move{
					AvailableToPrimeAt: &now,
					ApprovedAt:         &now,
				},
			},
		}, nil)
		nonPrimeShipment = factory.BuildMTOShipmentMinimal(suite.DB(), nil, nil)
		hiddenPrimeShipment = factory.BuildMTOShipment(suite.DB(), []factory.Customization{
			{
				Model: models.Move{
					AvailableToPrimeAt: &now,
					ApprovedAt:         &now,
					Show:               &hide,
				},
			},
		}, nil)
	}

	builder := query.NewQueryBuilder()
	fetcher := fetch.NewFetcher(builder)
	planner := &mocks.Planner{}
	moveRouter := moveservices.NewMoveRouter(transportationoffice.NewTransportationOfficesFetcher())
	mockSender := setUpMockNotificationSender()
	moveWeights := moveservices.NewMoveWeights(NewShipmentReweighRequester(mockSender), waf)
	mockShipmentRecalculator := mockservices.PaymentRequestShipmentRecalculator{}
	mockShipmentRecalculator.On("ShipmentRecalculatePaymentRequest",
		mock.AnythingOfType("*appcontext.appContext"),
		mock.AnythingOfType("uuid.UUID"),
	).Return(&models.PaymentRequests{}, nil)
	addressUpdater := address.NewAddressUpdater()
	addressCreator := address.NewAddressCreator()

	updater := NewMTOShipmentUpdater(builder, fetcher, planner, moveRouter, moveWeights, mockSender, &mockShipmentRecalculator, addressUpdater, addressCreator)

	suite.Run("Shipment exists and is available to Prime - success", func() {
		setupTestData()

		isAvailable, err := updater.MTOShipmentsMTOAvailableToPrime(suite.AppContextForTest(), primeShipment.ID)
		suite.True(isAvailable)
		suite.NoError(err)

		// Verify that shipment recalculate was handled correctly
		mockShipmentRecalculator.AssertNotCalled(suite.T(), "ShipmentRecalculatePaymentRequest", mock.Anything, mock.Anything)
	})

	suite.Run("Shipment exists but is not available to Prime - failure", func() {
		setupTestData()

		isAvailable, err := updater.MTOShipmentsMTOAvailableToPrime(suite.AppContextForTest(), nonPrimeShipment.ID)
		suite.False(isAvailable)
		suite.Error(err)
		suite.IsType(apperror.NotFoundError{}, err)
		suite.Contains(err.Error(), nonPrimeShipment.ID.String())

		// Verify that shipment recalculate was handled correctly
		mockShipmentRecalculator.AssertNotCalled(suite.T(), "ShipmentRecalculatePaymentRequest", mock.Anything, mock.Anything)
	})

	suite.Run("Shipment exists, is available, but move is disabled - failure", func() {
		setupTestData()

		isAvailable, err := updater.MTOShipmentsMTOAvailableToPrime(suite.AppContextForTest(), hiddenPrimeShipment.ID)
		suite.False(isAvailable)
		suite.Error(err)
		suite.IsType(apperror.NotFoundError{}, err)
		suite.Contains(err.Error(), hiddenPrimeShipment.ID.String())

		// Verify that shipment recalculate was handled correctly
		mockShipmentRecalculator.AssertNotCalled(suite.T(), "ShipmentRecalculatePaymentRequest", mock.Anything, mock.Anything)
	})

	suite.Run("Shipment does not exist - failure", func() {
		setupTestData()

		badUUID := uuid.FromStringOrNil("00000000-0000-0000-0000-000000000001")
		isAvailable, err := updater.MTOShipmentsMTOAvailableToPrime(suite.AppContextForTest(), badUUID)
		suite.False(isAvailable)
		suite.Error(err)
		suite.IsType(apperror.NotFoundError{}, err)
		suite.Contains(err.Error(), badUUID.String())

		// Verify that shipment recalculate was handled correctly
		mockShipmentRecalculator.AssertNotCalled(suite.T(), "ShipmentRecalculatePaymentRequest", mock.Anything, mock.Anything)
	})
}

func (suite *MTOShipmentServiceSuite) TestUpdateShipmentEstimatedWeightMoveExcessWeight() {
	builder := query.NewQueryBuilder()
	fetcher := fetch.NewFetcher(builder)
	planner := &mocks.Planner{}
	waf := entitlements.NewWeightAllotmentFetcher()

	moveRouter := moveservices.NewMoveRouter(transportationoffice.NewTransportationOfficesFetcher())
	mockSender := setUpMockNotificationSender()
	moveWeights := moveservices.NewMoveWeights(NewShipmentReweighRequester(mockSender), waf)
	mockShipmentRecalculator := mockservices.PaymentRequestShipmentRecalculator{}
	mockShipmentRecalculator.On("ShipmentRecalculatePaymentRequest",
		mock.AnythingOfType("*appcontext.appContext"),
		mock.AnythingOfType("uuid.UUID"),
	).Return(&models.PaymentRequests{}, nil)
	addressUpdater := address.NewAddressUpdater()
	addressCreator := address.NewAddressCreator()
	mtoShipmentUpdaterPrime := NewPrimeMTOShipmentUpdater(builder, fetcher, planner, moveRouter, moveWeights, mockSender, &mockShipmentRecalculator, addressUpdater, addressCreator)

	suite.Run("Updates to estimated weight change max billable weight", func() {
		now := time.Now()
		pickupDate := now.AddDate(0, 0, 10)

		primeShipment := factory.BuildMTOShipmentMinimal(suite.DB(), []factory.Customization{
			{
				Model: models.MTOShipment{
					Status:              models.MTOShipmentStatusApproved,
					ApprovedDate:        &now,
					ScheduledPickupDate: &pickupDate,
				},
			},
			{
				Model: models.Move{
					AvailableToPrimeAt: &now,
					ApprovedAt:         &now,
					Status:             models.MoveStatusAPPROVED,
				},
			},
		}, nil)

		suite.Equal(8000, *primeShipment.MoveTaskOrder.Orders.Entitlement.AuthorizedWeight())

		estimatedWeight := unit.Pound(1234)
		primeShipment.Status = ""
		primeShipment.PrimeEstimatedWeight = &estimatedWeight

		session := auth.Session{}
		_, err := mtoShipmentUpdaterPrime.UpdateMTOShipment(suite.AppContextWithSessionForTest(&session), &primeShipment, etag.GenerateEtag(primeShipment.UpdatedAt), "test")
		suite.NoError(err)

		err = suite.DB().Reload(primeShipment.MoveTaskOrder.Orders.Entitlement)
		suite.NoError(err)

		estimatedWeight110 := int(math.Round(float64(*primeShipment.PrimeEstimatedWeight) * 1.10))
		suite.Equal(estimatedWeight110, *primeShipment.MoveTaskOrder.Orders.Entitlement.AuthorizedWeight())
	})

	suite.Run("Updating the shipment estimated weight will flag excess weight on the move and transitions move status", func() {
		now := time.Now()
		pickupDate := now.AddDate(0, 0, 10)

		primeShipment := factory.BuildMTOShipmentMinimal(suite.DB(), []factory.Customization{
			{
				Model: models.MTOShipment{
					Status:              models.MTOShipmentStatusApproved,
					ApprovedDate:        &now,
					ScheduledPickupDate: &pickupDate,
				},
			},
			{
				Model: models.Move{
					AvailableToPrimeAt: &now,
					ApprovedAt:         &now,
					Status:             models.MoveStatusAPPROVED,
				},
			},
		}, nil)
		estimatedWeight := unit.Pound(7200)
		// there is a validator check about updating the status
		primeShipment.Status = ""
		primeShipment.PrimeEstimatedWeight = &estimatedWeight

		suite.Nil(primeShipment.MoveTaskOrder.ExcessWeightQualifiedAt)
		suite.Equal(models.MoveStatusAPPROVED, primeShipment.MoveTaskOrder.Status)

		session := auth.Session{}
		_, err := mtoShipmentUpdaterPrime.UpdateMTOShipment(suite.AppContextWithSessionForTest(&session), &primeShipment, etag.GenerateEtag(primeShipment.UpdatedAt), "test")
		suite.NoError(err)

		err = suite.DB().Reload(&primeShipment.MoveTaskOrder)
		suite.NoError(err)

		suite.NotNil(primeShipment.MoveTaskOrder.ExcessWeightQualifiedAt)
		suite.Equal(models.MoveStatusAPPROVALSREQUESTED, primeShipment.MoveTaskOrder.Status)

		// Verify that shipment recalculate was handled correctly
		mockShipmentRecalculator.AssertNotCalled(suite.T(), "ShipmentRecalculatePaymentRequest", mock.Anything, mock.Anything)
	})

	suite.Run("Skips calling check excess weight if estimated weight was not provided in request", func() {
		moveWeights := &mockservices.MoveWeights{}
		mockSender := setUpMockNotificationSender()
		addressUpdater := address.NewAddressUpdater()

		mockedUpdater := NewPrimeMTOShipmentUpdater(builder, fetcher, planner, moveRouter, moveWeights, mockSender, &mockShipmentRecalculator, addressUpdater, addressCreator)

		now := time.Now()
		pickupDate := now.AddDate(0, 0, 10)
		primeShipment := factory.BuildMTOShipmentMinimal(suite.DB(), []factory.Customization{
			{
				Model: models.MTOShipment{
					Status:              models.MTOShipmentStatusApproved,
					ApprovedDate:        &now,
					ScheduledPickupDate: &pickupDate,
				},
			},
			{
				Model: models.Move{
					AvailableToPrimeAt: &now,
					ApprovedAt:         &now,
				},
			},
		}, nil)
		// there is a validator check about updating the status
		primeShipment.Status = ""
		actualWeight := unit.Pound(7200)
		primeShipment.PrimeActualWeight = &actualWeight

		moveWeights.On("CheckAutoReweigh", mock.AnythingOfType("*appcontext.appContext"), primeShipment.MoveTaskOrderID, mock.AnythingOfType("*models.MTOShipment")).Return(nil)

		suite.Nil(primeShipment.MoveTaskOrder.ExcessWeightQualifiedAt)

		session := auth.Session{}
		_, err := mockedUpdater.UpdateMTOShipment(suite.AppContextWithSessionForTest(&session), &primeShipment, etag.GenerateEtag(primeShipment.UpdatedAt), "test")
		suite.NoError(err)

		moveWeights.AssertNotCalled(suite.T(), "CheckExcessWeight")

		// Verify that shipment recalculate was handled correctly
		mockShipmentRecalculator.AssertNotCalled(suite.T(), "ShipmentRecalculatePaymentRequest", mock.Anything, mock.Anything)
	})

	suite.Run("Skips calling check excess weight if the updated estimated weight matches the db value", func() {
		moveWeights := &mockservices.MoveWeights{}
		mockSender := setUpMockNotificationSender()
		addressUpdater := address.NewAddressUpdater()

		mockedUpdater := NewPrimeMTOShipmentUpdater(builder, fetcher, planner, moveRouter, moveWeights, mockSender, &mockShipmentRecalculator, addressUpdater, addressCreator)

		now := time.Now()
		pickupDate := now.AddDate(0, 0, 10)
		estimatedWeight := unit.Pound(7200)
		primeShipment := factory.BuildMTOShipmentMinimal(suite.DB(), []factory.Customization{
			{
				Model: models.MTOShipment{
					Status:               models.MTOShipmentStatusApproved,
					ApprovedDate:         &now,
					ScheduledPickupDate:  &pickupDate,
					PrimeEstimatedWeight: &estimatedWeight,
				},
			},
			{
				Model: models.Move{
					AvailableToPrimeAt: &now,
					ApprovedAt:         &now,
				},
			},
		}, nil)
		// there is a validator check about updating the status
		primeShipment.Status = ""
		primeShipment.PrimeEstimatedWeight = &estimatedWeight

		suite.Nil(primeShipment.MoveTaskOrder.ExcessWeightQualifiedAt)

		session := auth.Session{}
		_, err := mockedUpdater.UpdateMTOShipment(suite.AppContextWithSessionForTest(&session), &primeShipment, etag.GenerateEtag(primeShipment.UpdatedAt), "test")
		suite.Error(err)
		suite.Contains(err.Error(), "cannot be updated after initial estimation")

		moveWeights.AssertNotCalled(suite.T(), "CheckExcessWeight")

		// Verify that shipment recalculate was handled correctly
		mockShipmentRecalculator.AssertNotCalled(suite.T(), "ShipmentRecalculatePaymentRequest", mock.Anything, mock.Anything)
	})
}

func (suite *MTOShipmentServiceSuite) TestUpdateShipmentActualWeightAutoReweigh() {
	builder := query.NewQueryBuilder()
	waf := entitlements.NewWeightAllotmentFetcher()

	fetcher := fetch.NewFetcher(builder)
	planner := &mocks.Planner{}
	moveRouter := moveservices.NewMoveRouter(transportationoffice.NewTransportationOfficesFetcher())
	mockSender := setUpMockNotificationSender()
	moveWeights := moveservices.NewMoveWeights(NewShipmentReweighRequester(mockSender), waf)
	mockShipmentRecalculator := mockservices.PaymentRequestShipmentRecalculator{}
	mockShipmentRecalculator.On("ShipmentRecalculatePaymentRequest",
		mock.AnythingOfType("*appcontext.appContext"),
		mock.AnythingOfType("uuid.UUID"),
	).Return(&models.PaymentRequests{}, nil)
	addressUpdater := address.NewAddressUpdater()
	addressCreator := address.NewAddressCreator()
	mtoShipmentUpdaterPrime := NewPrimeMTOShipmentUpdater(builder, fetcher, planner, moveRouter, moveWeights, mockSender, &mockShipmentRecalculator, addressUpdater, addressCreator)

	suite.Run("Updating the shipment actual weight within weight allowance creates reweigh requests for", func() {
		now := time.Now()
		pickupDate := now.AddDate(0, 0, 10)
		primeShipment := factory.BuildMTOShipmentMinimal(suite.DB(), []factory.Customization{
			{
				Model: models.MTOShipment{
					Status:              models.MTOShipmentStatusApproved,
					ApprovedDate:        &now,
					ScheduledPickupDate: &pickupDate,
				},
			},
			{
				Model: models.Move{
					AvailableToPrimeAt: &now,
					ApprovedAt:         &now,
					Status:             models.MoveStatusAPPROVED,
				},
			},
		}, nil)
		actualWeight := unit.Pound(7200)
		// there is a validator check about updating the status
		primeShipment.Status = ""
		primeShipment.PrimeActualWeight = &actualWeight

		session := auth.Session{}
		_, err := mtoShipmentUpdaterPrime.UpdateMTOShipment(suite.AppContextWithSessionForTest(&session), &primeShipment, etag.GenerateEtag(primeShipment.UpdatedAt), "test")
		suite.NoError(err)

		err = suite.DB().Eager("Reweigh").Reload(&primeShipment)
		suite.NoError(err)

		suite.NotNil(primeShipment.Reweigh)
		suite.Equal(primeShipment.ID.String(), primeShipment.Reweigh.ShipmentID.String())
		suite.NotNil(primeShipment.Reweigh.RequestedAt)
		suite.Equal(models.ReweighRequesterSystem, primeShipment.Reweigh.RequestedBy)

		// Verify that shipment recalculate was handled correctly
		mockShipmentRecalculator.AssertNotCalled(suite.T(), "ShipmentRecalculatePaymentRequest", mock.Anything, mock.Anything)
	})

	suite.Run("Skips calling check auto reweigh if actual weight was not provided in request", func() {
		moveWeights := &mockservices.MoveWeights{}
		moveWeights.On("CheckAutoReweigh",
			mock.AnythingOfType("*appcontext.appContext"),
			mock.AnythingOfType("uuid.UUID"),
			mock.AnythingOfType("*models.MTOShipment"),
		).Return(nil)
		mockSender := setUpMockNotificationSender()
		addressUpdater := address.NewAddressUpdater()

		mockedUpdater := NewPrimeMTOShipmentUpdater(builder, fetcher, planner, moveRouter, moveWeights, mockSender, &mockShipmentRecalculator, addressUpdater, addressCreator)

		now := time.Now()
		pickupDate := now.AddDate(0, 0, 10)
		primeShipment := factory.BuildMTOShipmentMinimal(suite.DB(), []factory.Customization{
			{
				Model: models.MTOShipment{
					Status:              models.MTOShipmentStatusApproved,
					ApprovedDate:        &now,
					ScheduledPickupDate: &pickupDate,
				},
			},
			{
				Model: models.Move{
					AvailableToPrimeAt: &now,
					ApprovedAt:         &now,
				},
			},
		}, nil)

		moveWeights.On("CheckExcessWeight",
			mock.AnythingOfType("*appcontext.appContext"),
			mock.AnythingOfType("uuid.UUID"),
			mock.AnythingOfType("models.MTOShipment"),
		).Return(&primeShipment.MoveTaskOrder, nil, nil)

		// there is a validator check about updating the status
		primeShipment.Status = ""

		session := auth.Session{}
		_, err := mockedUpdater.UpdateMTOShipment(suite.AppContextWithSessionForTest(&session), &primeShipment, etag.GenerateEtag(primeShipment.UpdatedAt), "test")
		suite.NoError(err)

		moveWeights.AssertNotCalled(suite.T(), "CheckAutoReweigh")

		// Verify that shipment recalculate was handled correctly
		mockShipmentRecalculator.AssertNotCalled(suite.T(), "ShipmentRecalculatePaymentRequest", mock.Anything, mock.Anything)
	})

	suite.Run("Skips calling check auto reweigh if the updated actual weight matches the db value", func() {
		moveWeights := &mockservices.MoveWeights{}
		mockSender := setUpMockNotificationSender()
		addressUpdater := address.NewAddressUpdater()

		mockedUpdater := NewPrimeMTOShipmentUpdater(builder, fetcher, planner, moveRouter, moveWeights, mockSender, &mockShipmentRecalculator, addressUpdater, addressCreator)

		now := time.Now()
		pickupDate := now.AddDate(0, 0, 10)
		weight := unit.Pound(7200)
		oldPrimeShipment := factory.BuildMTOShipmentMinimal(suite.DB(), []factory.Customization{
			{
				Model: models.MTOShipment{
					Status:               models.MTOShipmentStatusApproved,
					ApprovedDate:         &now,
					ScheduledPickupDate:  &pickupDate,
					PrimeActualWeight:    &weight,
					PrimeEstimatedWeight: &weight,
				},
			},
			{
				Model: models.Move{
					AvailableToPrimeAt: &now,
					ApprovedAt:         &now,
				},
			},
		}, nil)

		moveWeights.On("CheckExcessWeight",
			mock.AnythingOfType("*appcontext.appContext"),
			mock.AnythingOfType("uuid.UUID"),
			mock.AnythingOfType("models.MTOShipment"),
		).Return(&oldPrimeShipment.MoveTaskOrder, nil, nil)

		newPrimeShipment := models.MTOShipment{
			ID:                oldPrimeShipment.ID,
			PrimeActualWeight: &weight,
		}

		eTag := etag.GenerateEtag(oldPrimeShipment.UpdatedAt)

		session := auth.Session{}
		_, err := mockedUpdater.UpdateMTOShipment(suite.AppContextWithSessionForTest(&session), &newPrimeShipment, eTag, "test")
		suite.NoError(err)

		moveWeights.AssertNotCalled(suite.T(), "CheckAutoReweigh")

		// Verify that shipment recalculate was handled correctly
		mockShipmentRecalculator.AssertNotCalled(suite.T(), "ShipmentRecalculatePaymentRequest", mock.Anything, mock.Anything)
	})
}

func (suite *MTOShipmentServiceSuite) TestUpdateShipmentNullableFields() {
	builder := query.NewQueryBuilder()
	fetcher := fetch.NewFetcher(builder)
	planner := &mocks.Planner{}
	moveRouter := moveservices.NewMoveRouter(transportationoffice.NewTransportationOfficesFetcher())
	mockShipmentRecalculator := mockservices.PaymentRequestShipmentRecalculator{}
	mockShipmentRecalculator.On("ShipmentRecalculatePaymentRequest",
		mock.AnythingOfType("*appcontext.appContext"),
		mock.AnythingOfType("uuid.UUID"),
	).Return(&models.PaymentRequests{}, nil)

	suite.Run("tacType and sacType are set to null when empty string is passed in", func() {
		moveWeights := &mockservices.MoveWeights{}
		moveWeights.On("CheckAutoReweigh",
			mock.AnythingOfType("*appcontext.appContext"),
			mock.AnythingOfType("uuid.UUID"),
			mock.AnythingOfType("*models.MTOShipment"),
		).Return(nil)

		mockSender := setUpMockNotificationSender()
		addressUpdater := address.NewAddressUpdater()
		addressCreator := address.NewAddressCreator()
		mockedUpdater := NewOfficeMTOShipmentUpdater(builder, fetcher, planner, moveRouter, moveWeights, mockSender, &mockShipmentRecalculator, addressUpdater, addressCreator)

		ntsLOAType := models.LOATypeNTS
		ntsMove := factory.BuildMoveWithShipment(suite.DB(), []factory.Customization{
			{
				Model: models.MTOShipment{
					ShipmentType: models.MTOShipmentTypeHHGIntoNTS,
					TACType:      &ntsLOAType,
					SACType:      &ntsLOAType,
				},
			},
		}, nil)

		nullLOAType := models.LOAType("")
		requestedUpdate := &models.MTOShipment{
			ID:      ntsMove.MTOShipments[0].ID,
			TACType: &nullLOAType,
			SACType: &nullLOAType,
		}

		too := factory.BuildOfficeUserWithRoles(suite.DB(), nil, []roles.RoleType{roles.RoleTypeTOO})
		session := auth.Session{
			ApplicationName: auth.OfficeApp,
			UserID:          *too.UserID,
			OfficeUserID:    too.ID,
		}
		defaultRole, err := too.User.Roles.Default()
		suite.FatalNoError(err)
		session.ActiveRole = *defaultRole
		_, err = mockedUpdater.UpdateMTOShipment(suite.AppContextWithSessionForTest(&session), requestedUpdate, etag.GenerateEtag(ntsMove.MTOShipments[0].UpdatedAt), "test")
		suite.NoError(err)
		suite.Equal(nil, nil)
		suite.Equal(nil, nil)
	})

	suite.Run("tacType and sacType are updated when passed in", func() {
		moveWeights := &mockservices.MoveWeights{}
		moveWeights.On("CheckAutoReweigh",
			mock.AnythingOfType("*appcontext.appContext"),
			mock.AnythingOfType("uuid.UUID"),
			mock.AnythingOfType("*models.MTOShipment"),
		).Return(nil)
		mockSender := setUpMockNotificationSender()

		addressUpdater := address.NewAddressUpdater()
		addressCreator := address.NewAddressCreator()
		mockedUpdater := NewOfficeMTOShipmentUpdater(builder, fetcher, planner, moveRouter, moveWeights, mockSender, &mockShipmentRecalculator, addressUpdater, addressCreator)

		ntsLOAType := models.LOATypeNTS
		hhgLOAType := models.LOATypeHHG

		ntsMove := factory.BuildMoveWithShipment(suite.DB(), []factory.Customization{
			{
				Model: models.MTOShipment{
					ShipmentType: models.MTOShipmentTypeHHGIntoNTS,
					TACType:      &ntsLOAType,
					SACType:      &ntsLOAType,
				},
			},
		}, nil)
		shipment := ntsMove.MTOShipments[0]

		requestedUpdate := &models.MTOShipment{
			ID:      shipment.ID,
			TACType: &hhgLOAType,
		}

		too := factory.BuildOfficeUserWithRoles(suite.DB(), nil, []roles.RoleType{roles.RoleTypeTOO})
		session := auth.Session{
			ApplicationName: auth.OfficeApp,
			UserID:          *too.UserID,
			OfficeUserID:    too.ID,
		}
		defaultRole, err := too.User.Roles.Default()
		suite.FatalNoError(err)
		session.ActiveRole = *defaultRole
		updatedMtoShipment, err := mockedUpdater.UpdateMTOShipment(suite.AppContextWithSessionForTest(&session), requestedUpdate, etag.GenerateEtag(shipment.UpdatedAt), "test")
		suite.NoError(err)
		suite.Equal(*requestedUpdate.TACType, *updatedMtoShipment.TACType)
		suite.Equal(*shipment.SACType, *updatedMtoShipment.SACType)
	})
}

func (suite *MTOShipmentServiceSuite) TestUpdateStatusServiceItems() {

	expectedReServiceCodes := []models.ReServiceCode{
		models.ReServiceCodeDLH,
		models.ReServiceCodeDSH,
		models.ReServiceCodeFSC,
		models.ReServiceCodeDOP,
		models.ReServiceCodeDDP,
		models.ReServiceCodeDPK,
		models.ReServiceCodeDUPK,
	}

	var pickupAddress models.Address
	var longhaulDestinationAddress models.Address
	var shorthaulDestinationAddress models.Address
	var mto models.Move

	setupTestData := func() {
		for i := range expectedReServiceCodes {
			factory.FetchReServiceByCode(suite.DB(), expectedReServiceCodes[i])
		}

		pickupAddress = factory.BuildAddress(suite.DB(), []factory.Customization{
			{
				Model: models.Address{
					StreetAddress1: "7 Q St",
					City:           "Twentynine Palms",
					State:          "CA",
					PostalCode:     "92277",
				},
			},
		}, nil)

		longhaulDestinationAddress = factory.BuildAddress(suite.DB(), []factory.Customization{
			{
				Model: models.Address{
					StreetAddress1: "278 E Maple Drive",
					City:           "San Diego",
					State:          "CA",
					PostalCode:     "92114",
				},
			},
		}, nil)

		shorthaulDestinationAddress = factory.BuildAddress(suite.DB(), []factory.Customization{
			{
				Model: models.Address{
					StreetAddress1: "448 Washington Boulevard NE",
					City:           "Winterhaven",
					State:          "CA",
					PostalCode:     "92283",
				},
			},
		}, nil)

		mto = factory.BuildMove(suite.DB(), []factory.Customization{
			{
				Model: models.Move{
					Status: models.MoveStatusAPPROVED,
				},
			},
		}, nil)
	}

	builder := query.NewQueryBuilder()
	moveRouter := moveservices.NewMoveRouter(transportationoffice.NewTransportationOfficesFetcher())
	planner := &mocks.Planner{}
	planner.On("ZipTransitDistance",
		mock.AnythingOfType("*appcontext.appContext"),
		mock.Anything,
		mock.Anything,
	).Return(400, nil)
	siCreator := mtoserviceitem.NewMTOServiceItemCreator(planner, builder, moveRouter, ghcrateengine.NewDomesticUnpackPricer(), ghcrateengine.NewDomesticPackPricer(), ghcrateengine.NewDomesticLinehaulPricer(), ghcrateengine.NewDomesticShorthaulPricer(), ghcrateengine.NewDomesticOriginPricer(), ghcrateengine.NewDomesticDestinationPricer(), ghcrateengine.NewFuelSurchargePricer())
	updater := NewMTOShipmentStatusUpdater(builder, siCreator, planner)

	suite.Run("Shipments with different origin/destination ZIP3 have longhaul service item", func() {
		setupTestData()

		shipment := factory.BuildMTOShipment(suite.DB(), []factory.Customization{
			{
				Model:    mto,
				LinkOnly: true,
			},
			{
				Model:    pickupAddress,
				Type:     &factory.Addresses.PickupAddress,
				LinkOnly: true,
			},
			{
				Model:    longhaulDestinationAddress,
				Type:     &factory.Addresses.DeliveryAddress,
				LinkOnly: true,
			},
			{
				Model: models.MTOShipment{
					ShipmentType: models.MTOShipmentTypeHHG,
					Status:       models.MTOShipmentStatusSubmitted,
				},
			},
		}, nil)

		appCtx := suite.AppContextForTest()
		eTag := etag.GenerateEtag(shipment.UpdatedAt)

		updatedShipment, err := updater.UpdateMTOShipmentStatus(appCtx, shipment.ID, models.MTOShipmentStatusApproved, nil, nil, eTag)
		suite.NoError(err)

		serviceItems := models.MTOServiceItems{}
		err = appCtx.DB().EagerPreload("ReService").Where("mto_shipment_id = ?", updatedShipment.ID).All(&serviceItems)
		suite.NoError(err)

		foundDLH := false
		for _, serviceItem := range serviceItems {
			if serviceItem.ReService.Code == models.ReServiceCodeDLH {
				foundDLH = true
				break
			}
		}

		// at least one service item should have the DLH code
		suite.True(foundDLH, "Expected to find at least one service item with ReService code DLH")
	})

	suite.Run("Shipments with same origin/destination ZIP3 have shorthaul service item", func() {
		setupTestData()

		shipment := factory.BuildMTOShipment(suite.DB(), []factory.Customization{
			{
				Model:    mto,
				LinkOnly: true,
			},
			{
				Model:    pickupAddress,
				Type:     &factory.Addresses.PickupAddress,
				LinkOnly: true,
			},
			{
				Model:    shorthaulDestinationAddress,
				Type:     &factory.Addresses.DeliveryAddress,
				LinkOnly: true,
			},
			{
				Model: models.MTOShipment{
					ShipmentType: models.MTOShipmentTypeHHG,
					Status:       models.MTOShipmentStatusSubmitted,
				},
			},
		}, nil)

		appCtx := suite.AppContextForTest()
		eTag := etag.GenerateEtag(shipment.UpdatedAt)

		updatedShipment, err := updater.UpdateMTOShipmentStatus(appCtx, shipment.ID, models.MTOShipmentStatusApproved, nil, nil, eTag)
		suite.NoError(err)

		serviceItems := models.MTOServiceItems{}
		err = appCtx.DB().EagerPreload("ReService").Where("mto_shipment_id = ?", updatedShipment.ID).All(&serviceItems)
		suite.NoError(err)

		isTestMatch := false
		for _, serviceItem := range serviceItems {
			if serviceItem.ReService.Code == models.ReServiceCodeDSH {
				isTestMatch = true
			}
		}
		suite.True(isTestMatch)
	})
}

func (suite *MTOShipmentServiceSuite) TestUpdateDomesticServiceItems() {

	expectedReServiceCodes := []models.ReServiceCode{
		models.ReServiceCodeDLH,
		models.ReServiceCodeFSC,
		models.ReServiceCodeDOP,
		models.ReServiceCodeDDP,
		models.ReServiceCodeDNPK,
	}

	var pickupAddress models.Address
	var storageFacility models.StorageFacility
	var mto models.Move

	setupTestData := func() {
		pickupAddress = factory.BuildAddress(suite.DB(), []factory.Customization{
			{
				Model: models.Address{
					StreetAddress1: "Test Street 1",
					City:           "Des moines",
					State:          "IA",
					PostalCode:     "50309",
					IsOconus:       models.BoolPointer(false),
				},
			},
		}, nil)

		storageFacility = factory.BuildStorageFacility(suite.DB(), []factory.Customization{
			{
				Model: models.Address{
					StreetAddress1: "Test Street Adress 2",
					City:           "Des moines",
					State:          "IA",
					PostalCode:     "50314",
					IsOconus:       models.BoolPointer(false),
				},
			},
		}, nil)

		mto = factory.BuildMove(suite.DB(), []factory.Customization{
			{
				Model: models.Move{
					Status: models.MoveStatusAPPROVED,
				},
			},
		}, nil)
	}

	builder := query.NewQueryBuilder()
	moveRouter := moveservices.NewMoveRouter(transportationoffice.NewTransportationOfficesFetcher())
	planner := &mocks.Planner{}
	planner.On("ZipTransitDistance",
		mock.AnythingOfType("*appcontext.appContext"),
		mock.Anything,
		mock.Anything,
		false,
	).Return(400, nil)
	siCreator := mtoserviceitem.NewMTOServiceItemCreator(planner, builder, moveRouter, ghcrateengine.NewDomesticUnpackPricer(), ghcrateengine.NewDomesticPackPricer(), ghcrateengine.NewDomesticLinehaulPricer(), ghcrateengine.NewDomesticShorthaulPricer(), ghcrateengine.NewDomesticOriginPricer(), ghcrateengine.NewDomesticDestinationPricer(), ghcrateengine.NewFuelSurchargePricer())
	updater := NewMTOShipmentStatusUpdater(builder, siCreator, planner)

	suite.Run("Preapproved service items successfully added to domestic nts shipments", func() {
		setupTestData()

		shipment := factory.BuildMTOShipment(suite.DB(), []factory.Customization{
			{
				Model:    mto,
				LinkOnly: true,
			},
			{
				Model:    pickupAddress,
				Type:     &factory.Addresses.PickupAddress,
				LinkOnly: true,
			},
			{
				Model:    storageFacility,
				Type:     &factory.StorageFacility,
				LinkOnly: true,
			},
			{
				Model: models.MTOShipment{
					ShipmentType: models.MTOShipmentTypeHHGIntoNTS,
					Status:       models.MTOShipmentStatusSubmitted,
				},
			},
		}, nil)

		appCtx := suite.AppContextForTest()
		eTag := etag.GenerateEtag(shipment.UpdatedAt)

		updatedShipment, err := updater.UpdateMTOShipmentStatus(appCtx, shipment.ID, models.MTOShipmentStatusApproved, nil, nil, eTag)
		suite.NoError(err)

		serviceItems := models.MTOServiceItems{}
		err = appCtx.DB().EagerPreload("ReService").Where("mto_shipment_id = ?", updatedShipment.ID).All(&serviceItems)
		suite.NoError(err)

		actualReServiceCodes := []models.ReServiceCode{}
		for _, item := range serviceItems {
			actualReServiceCodes = append(actualReServiceCodes, item.ReService.Code)
		}

		suite.ElementsMatch(expectedReServiceCodes, actualReServiceCodes)
	})
}

func (suite *MTOShipmentServiceSuite) TestUpdateRequiredDeliveryDateUpdate() {

	builder := query.NewQueryBuilder()
	fetcher := fetch.NewFetcher(builder)
	moveRouter := moveservices.NewMoveRouter(transportationoffice.NewTransportationOfficesFetcher())
	waf := entitlements.NewWeightAllotmentFetcher()
	mockSender := setUpMockNotificationSender()
	moveWeights := moveservices.NewMoveWeights(NewShipmentReweighRequester(mockSender), waf)
	mockShipmentRecalculator := mockservices.PaymentRequestShipmentRecalculator{}
	addressCreator := address.NewAddressCreator()
	addressUpdater := address.NewAddressUpdater()

	suite.Run("should update requiredDeliveryDate when scheduledPickupDate is updated", func() {
		planner := &mocks.Planner{}
		planner.On("ZipTransitDistance",
			mock.AnythingOfType("*appcontext.appContext"),
			mock.AnythingOfType("string"),
			mock.AnythingOfType("string"),
		).Return(500, nil)
		mtoShipmentUpdaterPrime := NewPrimeMTOShipmentUpdater(builder, fetcher, planner, moveRouter, moveWeights, mockSender, &mockShipmentRecalculator, addressUpdater, addressCreator)

		reContract := testdatagen.FetchOrMakeReContract(suite.DB(), testdatagen.Assertions{})
		testdatagen.FetchOrMakeReContractYear(suite.DB(), testdatagen.Assertions{
			ReContractYear: models.ReContractYear{
				Contract:             reContract,
				ContractID:           reContract.ID,
				StartDate:            time.Now(),
				EndDate:              time.Now().AddDate(1, 0, 0),
				Escalation:           1.0,
				EscalationCompounded: 1.0,
			},
		})
		move := factory.BuildAvailableToPrimeMove(suite.DB(), nil, nil)
		appCtx := suite.AppContextForTest()

		ghcDomesticTransitTime := models.GHCDomesticTransitTime{
			MaxDaysTransitTime: 12,
			WeightLbsLower:     0,
			WeightLbsUpper:     10000,
			DistanceMilesLower: 0,
			DistanceMilesUpper: 10000,
		}
		verrs, err := suite.DB().ValidateAndCreate(&ghcDomesticTransitTime)
		suite.Assert().False(verrs.HasAny())
		suite.NoError(err)

		conusAddress := factory.BuildAddress(suite.DB(), []factory.Customization{
			{
				Model: models.Address{
					StreetAddress1: "1 some street",
					City:           "Charlotte",
					State:          "NC",
					PostalCode:     "28290",
					IsOconus:       models.BoolPointer(false),
				},
			}}, nil)
		zone5Address := factory.BuildAddress(suite.DB(), []factory.Customization{
			{
				Model: models.Address{
					StreetAddress1: "1 some street",
					StreetAddress2: models.StringPointer("P.O. Box 1234"),
					StreetAddress3: models.StringPointer("c/o Another Person"),
					City:           "Cordova",
					State:          "AK",
					PostalCode:     "99677",
					IsOconus:       models.BoolPointer(true),
				},
			}}, nil)
		estimatedWeight := unit.Pound(4000)
		oldUbShipment := factory.BuildMTOShipmentMinimal(suite.DB(), []factory.Customization{
			{
				Model:    move,
				LinkOnly: true,
			},
			{
				Model: models.MTOShipment{
					ShipmentType:         models.MTOShipmentTypeUnaccompaniedBaggage,
					ScheduledPickupDate:  &testdatagen.DateInsidePeakRateCycle,
					PrimeEstimatedWeight: &estimatedWeight,
					Status:               models.MTOShipmentStatusApproved,
					PrimeActualWeight:    &estimatedWeight,
				},
			},
			{
				Model:    conusAddress,
				Type:     &factory.Addresses.PickupAddress,
				LinkOnly: true,
			},
			{
				Model:    zone5Address,
				Type:     &factory.Addresses.DeliveryAddress,
				LinkOnly: true,
			},
		}, nil)

		suite.Nil(oldUbShipment.RequiredDeliveryDate)

		pickUpDate := time.Now()
		expectedRequiredDeiliveryDate := pickUpDate.AddDate(0, 0, 27)
		newUbShipment := models.MTOShipment{
			ID:                  oldUbShipment.ID,
			ShipmentType:        models.MTOShipmentTypeUnaccompaniedBaggage,
			ScheduledPickupDate: &pickUpDate,
		}

		eTag := etag.GenerateEtag(oldUbShipment.UpdatedAt)
		updatedMTOShipment, err := mtoShipmentUpdaterPrime.UpdateMTOShipment(appCtx, &newUbShipment, eTag, "test")

		suite.Nil(err)
		suite.NotNil(updatedMTOShipment)
		suite.NotNil(updatedMTOShipment.RequiredDeliveryDate)
		suite.False(updatedMTOShipment.RequiredDeliveryDate.IsZero())
		suite.Equal(expectedRequiredDeiliveryDate.Day(), updatedMTOShipment.RequiredDeliveryDate.Day())
		suite.Equal(expectedRequiredDeiliveryDate.Month(), updatedMTOShipment.RequiredDeliveryDate.Month())
		suite.Equal(expectedRequiredDeiliveryDate.Year(), updatedMTOShipment.RequiredDeliveryDate.Year())
	})

	suite.Run("errors when rate area for the pickup address is not found", func() {
		planner := &mocks.Planner{}
		planner.On("ZipTransitDistance",
			mock.AnythingOfType("*appcontext.appContext"),
			mock.AnythingOfType("string"),
			mock.AnythingOfType("string"),
		).Return(500, nil)
		mtoShipmentUpdaterPrime := NewPrimeMTOShipmentUpdater(builder, fetcher, planner, moveRouter, moveWeights, mockSender, &mockShipmentRecalculator, addressUpdater, addressCreator)

		reContract := testdatagen.FetchOrMakeReContract(suite.DB(), testdatagen.Assertions{})
		testdatagen.FetchOrMakeReContractYear(suite.DB(), testdatagen.Assertions{
			ReContractYear: models.ReContractYear{
				Contract:             reContract,
				ContractID:           reContract.ID,
				StartDate:            time.Now(),
				EndDate:              time.Now().AddDate(1, 0, 0),
				Escalation:           1.0,
				EscalationCompounded: 1.0,
			},
		})
		move := factory.BuildAvailableToPrimeMove(suite.DB(), nil, nil)
		appCtx := suite.AppContextForTest()

		ghcDomesticTransitTime := models.GHCDomesticTransitTime{
			MaxDaysTransitTime: 12,
			WeightLbsLower:     0,
			WeightLbsUpper:     10000,
			DistanceMilesLower: 0,
			DistanceMilesUpper: 10000,
		}
		verrs, err := suite.DB().ValidateAndCreate(&ghcDomesticTransitTime)
		suite.Assert().False(verrs.HasAny())
		suite.NoError(err)

		pickupAddress := factory.BuildAddress(suite.DB(), []factory.Customization{
			{
				Model: models.Address{
					StreetAddress1: "1 some street",
					City:           "Charlotte",
					State:          "NC",
					PostalCode:     "282903443",
					IsOconus:       models.BoolPointer(false),
				},
			}}, nil)
		zone5Address := factory.BuildAddress(suite.DB(), []factory.Customization{
			{
				Model: models.Address{
					StreetAddress1: "1 some street",
					StreetAddress2: models.StringPointer("P.O. Box 1234"),
					StreetAddress3: models.StringPointer("c/o Another Person"),
					City:           "Cordova",
					State:          "AK",
					PostalCode:     "99677",
					IsOconus:       models.BoolPointer(true),
				},
			}}, nil)
		estimatedWeight := unit.Pound(4000)
		oldUbShipment := factory.BuildMTOShipmentMinimal(suite.DB(), []factory.Customization{
			{
				Model:    move,
				LinkOnly: true,
			},
			{
				Model: models.MTOShipment{
					ShipmentType:         models.MTOShipmentTypeUnaccompaniedBaggage,
					ScheduledPickupDate:  &testdatagen.DateInsidePeakRateCycle,
					PrimeEstimatedWeight: &estimatedWeight,
					Status:               models.MTOShipmentStatusApproved,
					PrimeActualWeight:    &estimatedWeight,
				},
			},
			{
				Model:    pickupAddress,
				Type:     &factory.Addresses.PickupAddress,
				LinkOnly: true,
			},
			{
				Model:    zone5Address,
				Type:     &factory.Addresses.DeliveryAddress,
				LinkOnly: true,
			},
		}, nil)

		suite.Nil(oldUbShipment.RequiredDeliveryDate)

		pickUpDate := time.Now()
		newUbShipment := models.MTOShipment{
			ID:                  oldUbShipment.ID,
			ShipmentType:        models.MTOShipmentTypeUnaccompaniedBaggage,
			ScheduledPickupDate: &pickUpDate,
		}

		eTag := etag.GenerateEtag(oldUbShipment.UpdatedAt)
		updatedMTOShipment, err := mtoShipmentUpdaterPrime.UpdateMTOShipment(appCtx, &newUbShipment, eTag, "test")

		suite.Error(err)
		suite.Nil(updatedMTOShipment)
		suite.Equal("Could not complete query related to object of type: mtoShipment.", err.Error())
		suite.IsType(apperror.QueryError{}, err)
		queryErr := err.(apperror.QueryError)
		wrappedErr := queryErr.Unwrap()
		suite.Equal(fmt.Sprintf("error fetching pickup rate area id for address ID: %s", pickupAddress.ID), wrappedErr.Error())
	})

	suite.Run("errors when rate area for the destination address is not found", func() {
		planner := &mocks.Planner{}
		planner.On("ZipTransitDistance",
			mock.AnythingOfType("*appcontext.appContext"),
			mock.AnythingOfType("string"),
			mock.AnythingOfType("string"),
		).Return(500, nil)
		mtoShipmentUpdaterPrime := NewPrimeMTOShipmentUpdater(builder, fetcher, planner, moveRouter, moveWeights, mockSender, &mockShipmentRecalculator, addressUpdater, addressCreator)

		reContract := testdatagen.FetchOrMakeReContract(suite.DB(), testdatagen.Assertions{})
		testdatagen.FetchOrMakeReContractYear(suite.DB(), testdatagen.Assertions{
			ReContractYear: models.ReContractYear{
				Contract:             reContract,
				ContractID:           reContract.ID,
				StartDate:            time.Now(),
				EndDate:              time.Now().AddDate(1, 0, 0),
				Escalation:           1.0,
				EscalationCompounded: 1.0,
			},
		})
		move := factory.BuildAvailableToPrimeMove(suite.DB(), nil, nil)
		appCtx := suite.AppContextForTest()

		ghcDomesticTransitTime := models.GHCDomesticTransitTime{
			MaxDaysTransitTime: 12,
			WeightLbsLower:     0,
			WeightLbsUpper:     10000,
			DistanceMilesLower: 0,
			DistanceMilesUpper: 10000,
		}
		verrs, err := suite.DB().ValidateAndCreate(&ghcDomesticTransitTime)
		suite.Assert().False(verrs.HasAny())
		suite.NoError(err)

		pickupAddress := factory.BuildAddress(suite.DB(), []factory.Customization{
			{
				Model: models.Address{
					StreetAddress1: "1 some street",
					City:           "Charlotte",
					State:          "NC",
					PostalCode:     "28290",
					IsOconus:       models.BoolPointer(false),
				},
			}}, nil)
		destinationAddress := factory.BuildAddress(suite.DB(), []factory.Customization{
			{
				Model: models.Address{
					StreetAddress1: "1 some street",
					StreetAddress2: models.StringPointer("P.O. Box 1234"),
					StreetAddress3: models.StringPointer("c/o Another Person"),
					City:           "Cordova",
					State:          "AK",
					PostalCode:     "99677898",
					IsOconus:       models.BoolPointer(true),
				},
			}}, nil)
		estimatedWeight := unit.Pound(4000)
		oldUbShipment := factory.BuildMTOShipmentMinimal(suite.DB(), []factory.Customization{
			{
				Model:    move,
				LinkOnly: true,
			},
			{
				Model: models.MTOShipment{
					ShipmentType:         models.MTOShipmentTypeUnaccompaniedBaggage,
					ScheduledPickupDate:  &testdatagen.DateInsidePeakRateCycle,
					PrimeEstimatedWeight: &estimatedWeight,
					Status:               models.MTOShipmentStatusApproved,
					PrimeActualWeight:    &estimatedWeight,
				},
			},
			{
				Model:    pickupAddress,
				Type:     &factory.Addresses.PickupAddress,
				LinkOnly: true,
			},
			{
				Model:    destinationAddress,
				Type:     &factory.Addresses.DeliveryAddress,
				LinkOnly: true,
			},
		}, nil)

		suite.Nil(oldUbShipment.RequiredDeliveryDate)

		pickUpDate := time.Now()
		newUbShipment := models.MTOShipment{
			ID:                  oldUbShipment.ID,
			ShipmentType:        models.MTOShipmentTypeUnaccompaniedBaggage,
			ScheduledPickupDate: &pickUpDate,
		}

		eTag := etag.GenerateEtag(oldUbShipment.UpdatedAt)
		updatedMTOShipment, err := mtoShipmentUpdaterPrime.UpdateMTOShipment(appCtx, &newUbShipment, eTag, "test")

		suite.Error(err)
		suite.Nil(updatedMTOShipment)
		suite.Equal("Could not complete query related to object of type: mtoShipment.", err.Error())
		suite.IsType(apperror.QueryError{}, err)
		queryErr := err.(apperror.QueryError)
		wrappedErr := queryErr.Unwrap()
		suite.Equal(fmt.Sprintf("error fetching destination rate area id for address ID: %s", destinationAddress.ID), wrappedErr.Error())
	})
}

func (suite *MTOShipmentServiceSuite) TestUpdateShipmentBasicServiceItemEstimatePricing() {
	now := time.Now()
	tomorrow := now.AddDate(0, 0, 1)
	setupOconusToConusNtsShipment := func(estimatedWeight *unit.Pound) (models.StorageFacility, models.Address, models.Address, models.MTOShipment) {
		storageFacility := factory.BuildStorageFacility(suite.DB(), []factory.Customization{
			{
				Model: models.StorageFacility{
					FacilityName: *models.StringPointer("Test Storage Name"),
					Email:        models.StringPointer("old@email.com"),
					LotNumber:    models.StringPointer("Test lot number"),
					Phone:        models.StringPointer("555-555-5555"),
				},
			},
			{
				Model: models.Address{
					StreetAddress1: "Tester Address",
					City:           "Des Moines",
					State:          "IA",
					PostalCode:     "50314",
					IsOconus:       models.BoolPointer(false),
				},
			},
		}, nil)
		pickupAddress := factory.BuildAddress(suite.DB(), []factory.Customization{
			{
				Model: models.Address{
					StreetAddress1: "JBER",
					City:           "Anchorage",
					State:          "AK",
					PostalCode:     "99507",
					IsOconus:       models.BoolPointer(true),
				},
			},
		}, nil)
		destinationAddress := factory.BuildAddress(suite.DB(), []factory.Customization{
			{
				Model: models.Address{
					StreetAddress1: "148 S East St",
					City:           "Miami",
					State:          "FL",
					PostalCode:     "94535",
				},
			},
		}, nil)
		pickupDate := now.AddDate(0, 0, 10)
		shipment := factory.BuildNTSShipment(suite.DB(), []factory.Customization{
			{
				Model: models.Move{
					Status:             models.MoveStatusAPPROVED,
					AvailableToPrimeAt: &now,
				},
			},
			{
				Model:    pickupAddress,
				Type:     &factory.Addresses.PickupAddress,
				LinkOnly: true,
			},
			{
				Model:    destinationAddress,
				Type:     &factory.Addresses.DeliveryAddress,
				LinkOnly: true,
			},
			{
				Model: models.MTOShipment{
					MarketCode:           models.MarketCodeInternational,
					Status:               models.MTOShipmentStatusSubmitted,
					ShipmentType:         models.MTOShipmentTypeHHGIntoNTS,
					PrimeEstimatedWeight: estimatedWeight,
					ScheduledPickupDate:  &pickupDate,
					RequestedPickupDate:  &tomorrow,
				},
			},
			{
				Model:    storageFacility,
				LinkOnly: true,
			},
		}, nil)
		return storageFacility, pickupAddress, destinationAddress, shipment
	}

	builder := query.NewQueryBuilder()
	fetcher := fetch.NewFetcher(builder)
	planner := &mocks.Planner{}
	planner.On("ZipTransitDistance",
		mock.AnythingOfType("*appcontext.appContext"),
		mock.Anything,
		mock.Anything,
	).Return(1000, nil)
	mockSender := setUpMockNotificationSender()
	moveRouter := moveservices.NewMoveRouter(transportationoffice.NewTransportationOfficesFetcher())
	waf := entitlements.NewWeightAllotmentFetcher()
	moveWeights := moveservices.NewMoveWeights(NewShipmentReweighRequester(mockSender), waf)
	mockShipmentRecalculator := mockservices.PaymentRequestShipmentRecalculator{}
	mockShipmentRecalculator.On("ShipmentRecalculatePaymentRequest",
		mock.AnythingOfType("*appcontext.appContext"),
		mock.AnythingOfType("uuid.UUID"),
	).Return(&models.PaymentRequests{}, nil)
	addressCreator := address.NewAddressCreator()
	addressUpdater := address.NewAddressUpdater()
	mtoShipmentUpdaterPrime := NewPrimeMTOShipmentUpdater(builder, fetcher, planner, moveRouter, moveWeights, mockSender, &mockShipmentRecalculator, addressUpdater, addressCreator)

	// Start as nil when approved, then update with actual values once an estimated weight is set
	suite.Run("NTS OCONUS to CONUS INPK estimate prices on update", func() {
		var subtestData approveShipmentSubtestData

		subtestData.appCtx = suite.AppContextWithSessionForTest(&auth.Session{
			ApplicationName: auth.OfficeApp,
			OfficeUserID:    uuid.Must(uuid.NewV4()),
		})
		appCtx := subtestData.appCtx
		subtestData.planner = &mocks.Planner{}
		planner := subtestData.planner
		router := NewShipmentRouter()
		siCreator := mtoserviceitem.NewMTOServiceItemCreator(planner, builder, moveRouter, ghcrateengine.NewDomesticUnpackPricer(), ghcrateengine.NewDomesticPackPricer(), ghcrateengine.NewDomesticLinehaulPricer(), ghcrateengine.NewDomesticShorthaulPricer(), ghcrateengine.NewDomesticOriginPricer(), ghcrateengine.NewDomesticDestinationPricer(), ghcrateengine.NewFuelSurchargePricer())
		subtestData.shipmentApprover = NewShipmentApprover(router, siCreator, subtestData.planner, subtestData.moveWeights, subtestData.mtoUpdater, moveRouter)
		approver := subtestData.shipmentApprover
		ghcDomesticTransitTime := models.GHCDomesticTransitTime{
			MaxDaysTransitTime: 12,
			WeightLbsLower:     0,
			WeightLbsUpper:     10000,
			DistanceMilesLower: 0,
			DistanceMilesUpper: 10000,
		}
		_, _ = suite.DB().ValidateAndCreate(&ghcDomesticTransitTime)

		// Setup shipment with no estimated weight
		_, _, _, shipment := setupOconusToConusNtsShipment(nil)
		contract, err := models.FetchContractForMove(suite.AppContextForTest(), shipment.MoveTaskOrderID)
		suite.FatalNoError(err)

		planner.On("ZipTransitDistance",
			mock.AnythingOfType("*appcontext.appContext"),
			mock.AnythingOfType("string"),
			mock.AnythingOfType("string"),
		).Return(500, nil)

		// Approve the shipment to trigger the estimate pricing proc on INPK
		shipmentEtag := etag.GenerateEtag(shipment.UpdatedAt)
		_, approverErr := approver.ApproveShipment(appCtx, shipment.ID, shipmentEtag)
		suite.FatalNoError(approverErr)

		// Get created pre approved service items
		var serviceItems []models.MTOServiceItem
		err = suite.AppContextForTest().DB().EagerPreload("ReService").Where("mto_shipment_id = ?", shipment.ID).Order("created_at asc").All(&serviceItems)
		suite.NoError(err)

		// Assert basic service items nil
		// Basic = created immediately on their own, not requested
		// Accessorial = created at a later date if requested
		expectedServiceItems := map[models.ReServiceCode]*unit.Cents{
			models.ReServiceCodeISLH:   nil,
			models.ReServiceCodePODFSC: nil,
			models.ReServiceCodeINPK:   nil,
		}
		suite.Equal(len(expectedServiceItems), len(serviceItems))

		// Look for INPK and assert its expected price matches the actual price the proc sets
		var foundINPKAfterApproval bool
		for _, serviceItem := range serviceItems {
			actualReServiceCode := serviceItem.ReService.Code
			suite.Contains(expectedServiceItems, actualReServiceCode, "Unexpected service code found: %s", actualReServiceCode)

			expectedPrice, found := expectedServiceItems[actualReServiceCode]
			suite.True(found, "Expected price for service code %s not found", actualReServiceCode)
			if actualReServiceCode == models.ReServiceCodeINPK {
				foundINPKAfterApproval = true
				suite.Nil(expectedPrice, "Expected price should be nil for service code %s", actualReServiceCode)
				suite.Nil(serviceItem.PricingEstimate, "Pricing estimate should be nil for service code %s", actualReServiceCode)
			}
		}
		suite.FatalTrue(foundINPKAfterApproval)

		// Now let's update it so it gets a non-nil value
		// Get the eTAG
		var oldUpdatedShipment = models.MTOShipment{
			ID: shipment.ID,
		}
		err = suite.DB().First(&oldUpdatedShipment)
		suite.FatalNoError(err)
		eTag := etag.GenerateEtag(oldUpdatedShipment.UpdatedAt)

		session := auth.Session{}
		primeEstimatedWeight := unit.Pound(1234)
		newUpdatedShipment := models.MTOShipment{
			ID:                   shipment.ID,
			PrimeEstimatedWeight: &primeEstimatedWeight,
		}
		_, err = mtoShipmentUpdaterPrime.UpdateMTOShipment(suite.AppContextWithSessionForTest(&session), &newUpdatedShipment, eTag, "test")
		suite.FatalNoError(err)

		// Get the contract escalation factor
		var escalationFactor float64
		err = suite.DB().RawQuery(`
			SELECT calculate_escalation_factor($1, $2)
		`, contract.ID, shipment.RequestedPickupDate).First(&escalationFactor)
		suite.FatalNoError(err)

		// Verify our non-truncated escalation factor db value is as expected
		// this also tests the calculate_escalation_factor proc
		// This information was pulled from the migration scripts (Or just run db fresh and perform the lookups
		// manually, whichever is your cup of tea)
		suite.Equal(escalationFactor, 1.11)

		// Fetch the INPK market factor from the DB
		inpkReService := factory.FetchReServiceByCode(suite.DB(), models.ReServiceCodeINPK)
		ntsMarketFactor, err := models.FetchMarketFactor(suite.AppContextForTest(), contract.ID, inpkReService.ID, "O")
		suite.FatalNoError(err)

		// Assert basic service items
		// Basic = created immediately on their own, not requested
		// Accessorial = created at a later date if requested
		expectedServiceItems = map[models.ReServiceCode]*unit.Cents{
			// Not testing ISLH or PODFSC so their prices will be nil
			models.ReServiceCodeISLH:   nil,
			models.ReServiceCodePODFSC: nil,
			// Remember that we pass in IHPK base price, not INPK base price. INPK doesn't have a base price
			// because it uses IHPK for iHHG -> iNTS packing
			models.ReServiceCodeINPK: func() *unit.Cents {
				ihpkService, err := models.FetchReServiceByCode(suite.DB(), models.ReServiceCodeIHPK)
				suite.FatalNoError(err)

				ihpkRIOP, err := models.FetchReIntlOtherPrice(suite.DB(), *shipment.PickupAddressID, ihpkService.ID, contract.ID, shipment.RequestedPickupDate)
				suite.FatalNoError(err)
				suite.NotEmpty(ihpkRIOP)

				return models.CentPointer(computeINPKExpectedPriceCents(ihpkRIOP.PerUnitCents.Int(), escalationFactor, ntsMarketFactor, primeEstimatedWeight.Int()))
			}(),
		}
		// Get updated service items
		err = suite.AppContextForTest().DB().EagerPreload("ReService").Where("mto_shipment_id = ?", shipment.ID).Order("created_at asc").All(&serviceItems)
		suite.FatalNoError(err)
		suite.Equal(len(expectedServiceItems), len(serviceItems))

		// Look for INPK and assert its expected price matches the actual price the proc sets
		var foundINPK bool
		for _, serviceItem := range serviceItems {
			actualReServiceCode := serviceItem.ReService.Code
			suite.Contains(expectedServiceItems, actualReServiceCode, "Unexpected service code found: %s", actualReServiceCode)

			expectedPrice, found := expectedServiceItems[actualReServiceCode]
			suite.True(found, "Expected price for service code %s not found", actualReServiceCode)
			if actualReServiceCode == models.ReServiceCodeINPK {
				foundINPK = true
				suite.FatalNotNil(expectedPrice)
				suite.FatalNotNil(serviceItem.PricingEstimate)
				suite.Equal(*expectedPrice, *serviceItem.PricingEstimate, "Pricing estimate mismatch for service code %s", actualReServiceCode)

			}
		}
		suite.FatalTrue(foundINPK)
	})
}

func (suite *MTOShipmentServiceSuite) TestUpdateRequestedPickupDate() {

	builder := query.NewQueryBuilder()
	fetcher := fetch.NewFetcher(builder)
	moveRouter := moveservices.NewMoveRouter(transportationoffice.NewTransportationOfficesFetcher())
	waf := entitlements.NewWeightAllotmentFetcher()
	mockSender := setUpMockNotificationSender()
	moveWeights := moveservices.NewMoveWeights(NewShipmentReweighRequester(mockSender), waf)
	mockShipmentRecalculator := mockservices.PaymentRequestShipmentRecalculator{}
	addressCreator := address.NewAddressCreator()
	addressUpdater := address.NewAddressUpdater()

	createSubtestData := func() (services.MTOShipmentUpdater, models.Move) {
		planner := &mocks.Planner{}
		planner.On("ZipTransitDistance",
			mock.AnythingOfType("*appcontext.appContext"),
			mock.AnythingOfType("string"),
			mock.AnythingOfType("string"),
		).Return(500, nil)
		mtoShipmentUpdaterPrime := NewOfficeMTOShipmentUpdater(builder, fetcher, planner, moveRouter, moveWeights, mockSender, &mockShipmentRecalculator, addressUpdater, addressCreator)

		reContract := testdatagen.FetchOrMakeReContract(suite.DB(), testdatagen.Assertions{})
		testdatagen.FetchOrMakeReContractYear(suite.DB(), testdatagen.Assertions{
			ReContractYear: models.ReContractYear{
				Contract:             reContract,
				ContractID:           reContract.ID,
				StartDate:            time.Now(),
				EndDate:              time.Now().AddDate(1, 0, 0),
				Escalation:           1.0,
				EscalationCompounded: 1.0,
			},
		})
		move := factory.BuildAvailableToPrimeMove(suite.DB(), nil, nil)

		return mtoShipmentUpdaterPrime, move
	}

	suite.Run("RequestedPickupDate validation check - must be in the future for shipment types other than PPM", func() {
		shipmentUpdater, move := createSubtestData()

		now := time.Now()
		yesterday := now.AddDate(0, 0, -1)
		tomorrow := now.AddDate(0, 0, 1)

		testCases := []struct {
			input        *time.Time
			shipmentType models.MTOShipmentType
			shouldError  bool
		}{
			// HHG
			{nil, models.MTOShipmentTypeHHG, false},
			{&time.Time{}, models.MTOShipmentTypeHHG, false},
			{&yesterday, models.MTOShipmentTypeHHG, true},
			{&now, models.MTOShipmentTypeHHG, true},
			{&tomorrow, models.MTOShipmentTypeHHG, false},
			// NTS
			{nil, models.MTOShipmentTypeHHGIntoNTS, false},
			{&time.Time{}, models.MTOShipmentTypeHHGIntoNTS, false},
			{&yesterday, models.MTOShipmentTypeHHGIntoNTS, true},
			{&now, models.MTOShipmentTypeHHGIntoNTS, true},
			{&tomorrow, models.MTOShipmentTypeHHGIntoNTS, false},
			// NTSR
			{nil, models.MTOShipmentTypeHHGOutOfNTS, false},
			{&time.Time{}, models.MTOShipmentTypeHHGOutOfNTS, false},
			{&yesterday, models.MTOShipmentTypeHHGOutOfNTS, true},
			{&now, models.MTOShipmentTypeHHGOutOfNTS, true},
			{&tomorrow, models.MTOShipmentTypeHHGOutOfNTS, false},
			// BOAT HAUL AWAY
			{nil, models.MTOShipmentTypeBoatHaulAway, false},
			{&time.Time{}, models.MTOShipmentTypeBoatHaulAway, false},
			{&yesterday, models.MTOShipmentTypeBoatHaulAway, true},
			{&now, models.MTOShipmentTypeBoatHaulAway, true},
			{&tomorrow, models.MTOShipmentTypeBoatHaulAway, false},
			// BOAT TOW AWAY
			{nil, models.MTOShipmentTypeBoatTowAway, false},
			{&time.Time{}, models.MTOShipmentTypeBoatTowAway, false},
			{&yesterday, models.MTOShipmentTypeBoatTowAway, true},
			{&now, models.MTOShipmentTypeBoatTowAway, true},
			{&tomorrow, models.MTOShipmentTypeBoatTowAway, false},
			// MOBILE HOME
			{nil, models.MTOShipmentTypeMobileHome, false},
			{&time.Time{}, models.MTOShipmentTypeMobileHome, false},
			{&yesterday, models.MTOShipmentTypeMobileHome, true},
			{&now, models.MTOShipmentTypeMobileHome, true},
			{&tomorrow, models.MTOShipmentTypeMobileHome, false},
			// UB
			{nil, models.MTOShipmentTypeUnaccompaniedBaggage, false},
			{&time.Time{}, models.MTOShipmentTypeUnaccompaniedBaggage, false},
			{&yesterday, models.MTOShipmentTypeUnaccompaniedBaggage, true},
			{&now, models.MTOShipmentTypeUnaccompaniedBaggage, true},
			{&tomorrow, models.MTOShipmentTypeUnaccompaniedBaggage, false},
			// PPM - should always pass validation
			{nil, models.MTOShipmentTypePPM, false},
			{&time.Time{}, models.MTOShipmentTypePPM, false},
			{&yesterday, models.MTOShipmentTypePPM, false},
			{&now, models.MTOShipmentTypePPM, false},
			{&tomorrow, models.MTOShipmentTypePPM, false},
		}

		for _, testCase := range testCases {
			// Default is HHG, but we set it explicitly below via the test cases
			var oldShipment models.MTOShipment
			if testCase.shipmentType == models.MTOShipmentTypeUnaccompaniedBaggage {
				ghcDomesticTransitTime := models.GHCDomesticTransitTime{
					MaxDaysTransitTime: 12,
					WeightLbsLower:     0,
					WeightLbsUpper:     10000,
					DistanceMilesLower: 0,
					DistanceMilesUpper: 10000,
				}
				verrs, err := suite.DB().ValidateAndCreate(&ghcDomesticTransitTime)
				suite.Assert().False(verrs.HasAny())
				suite.NoError(err)
				moveForPrime := factory.BuildAvailableToPrimeMove(suite.DB(), nil, nil)
				oldShipment = factory.BuildUBShipment(suite.DB(), []factory.Customization{
					{
						Model:    moveForPrime,
						LinkOnly: true,
					},
					{
						Model: models.MTOShipment{
							ShipmentType:         testCase.shipmentType,
							RequestedPickupDate:  &tomorrow,
							ScheduledPickupDate:  &testdatagen.DateInsidePeakRateCycle,
							PrimeEstimatedWeight: models.PoundPointer(unit.Pound(4000)),
							Status:               models.MTOShipmentStatusSubmitted,
						},
					},
				}, nil)
			} else {
				oldShipment = factory.BuildMTOShipment(suite.DB(), []factory.Customization{
					{
						Model:    move,
						LinkOnly: true,
					},
					{
						Model: models.MTOShipment{
							ShipmentType:        testCase.shipmentType,
							Status:              models.MTOShipmentStatusSubmitted,
							RequestedPickupDate: &tomorrow,
						},
					},
				}, nil)
			}

			updatedShipment := models.MTOShipment{
				ID:                  oldShipment.ID,
				RequestedPickupDate: testCase.input,
			}

			eTag := etag.GenerateEtag(oldShipment.UpdatedAt)
			too := factory.BuildOfficeUserWithRoles(suite.DB(), nil, []roles.RoleType{roles.RoleTypeTOO})
			session := auth.Session{
				ApplicationName: auth.OfficeApp,
				UserID:          *too.UserID,
				OfficeUserID:    too.ID,
				ActiveRole:      too.User.Roles[0],
			}

			shipment, err := shipmentUpdater.UpdateMTOShipment(suite.AppContextWithSessionForTest(&session), &updatedShipment, eTag, "test")

			testCaseInputString := ""
			if testCase.input == nil {
				testCaseInputString = "nil"
			} else {
				testCaseInputString = (*testCase.input).String()
			}

			if testCase.shouldError {
				suite.Nil(shipment, "Should error for %s | %s", testCase.shipmentType, testCaseInputString)
				suite.Error(err)
				if testCase.input != nil && !(*testCase.input).IsZero() {
					suite.Equal("RequestedPickupDate must be greater than or equal to tomorrow's date.", err.Error())
				} else {
					suite.Contains(err.Error(), fmt.Sprintf("RequestedPickupDate is required to create or modify %s %s shipment", GetAorAnByShipmentType(testCase.shipmentType), testCase.shipmentType))
				}
			} else {
				suite.NoError(err, "Should not error for %s | %s", testCase.shipmentType, testCaseInputString)
				suite.NotNil(shipment)
			}
		}
	})
}

func (suite *MTOShipmentServiceSuite) TestUpdateSITServiceItemsSITIfPostalCodeChanged() {

	setupData := func(isPickupAddressTest bool, isOConus bool) (models.MTOShipment, models.Address, models.Address) {
		move := factory.BuildAvailableToPrimeMove(suite.DB(), nil, nil)

		isPickupAddressOconus := false
		isDestinatonaAddressOconus := false

		if isPickupAddressTest {
			isPickupAddressOconus = isOConus
		} else {
			isDestinatonaAddressOconus = isOConus
		}

		pickupAddress := factory.BuildAddress(suite.DB(), []factory.Customization{
			{
				Model: models.Address{
					StreetAddress1: "Tester Address",
					City:           "Des Moines",
					State:          "IA",
					PostalCode:     "50314",
					IsOconus:       models.BoolPointer(isPickupAddressOconus),
				},
			},
		}, nil)

		destinationAddress := factory.BuildAddress(suite.DB(), []factory.Customization{
			{
				Model: models.Address{
					StreetAddress1: "JBER1",
					City:           "Anchorage1",
					State:          "AK",
					PostalCode:     "99505",
					IsOconus:       models.BoolPointer(isDestinatonaAddressOconus),
				},
			},
		}, nil)

		shipment := factory.BuildMTOShipment(suite.DB(), []factory.Customization{
			{
				Model:    move,
				LinkOnly: true,
			},
			{
				Model: models.MTOShipment{
					ShipmentType:       models.MTOShipmentTypeHHG,
					UsesExternalVendor: true,
					Status:             models.MTOShipmentStatusApproved,
					MarketCode:         models.MarketCodeInternational,
				},
			},
			{
				Model:    destinationAddress,
				Type:     &factory.Addresses.DeliveryAddress,
				LinkOnly: true,
			},
			{
				Model:    pickupAddress,
				Type:     &factory.Addresses.PickupAddress,
				LinkOnly: true,
			},
		}, nil)

		customization := make([]factory.Customization, 0)
		customization = append(customization,
			factory.Customization{
				Model:    move,
				LinkOnly: true,
			},
			factory.Customization{
				Model:    shipment,
				LinkOnly: true,
			},
			factory.Customization{
				Model: models.MTOServiceItem{
					Status:          models.MTOServiceItemStatusApproved,
					PricingEstimate: nil,
				},
			})
		if isPickupAddressTest {
			customization = append(customization,
				factory.Customization{
					Model: models.ReService{
						Code: models.ReServiceCodeIOSFSC,
					},
				},
				factory.Customization{
					Model:    pickupAddress,
					Type:     &factory.Addresses.SITOriginHHGOriginalAddress,
					LinkOnly: true,
				},
				factory.Customization{
					Model:    pickupAddress,
					Type:     &factory.Addresses.SITOriginHHGActualAddress,
					LinkOnly: true,
				},
			)
		} else {
			customization = append(customization,
				factory.Customization{
					Model: models.ReService{
						Code: models.ReServiceCodeIDSFSC,
					},
				},
				factory.Customization{
					Model:    destinationAddress,
					Type:     &factory.Addresses.SITDestinationOriginalAddress,
					LinkOnly: true,
				},
				factory.Customization{
					Model:    destinationAddress,
					Type:     &factory.Addresses.SITDestinationFinalAddress,
					LinkOnly: true,
				})
		}

		serviceItem := factory.BuildMTOServiceItem(suite.DB(), customization, nil)

		shipment.MTOServiceItems = append(shipment.MTOServiceItems, serviceItem)

		return shipment, pickupAddress, destinationAddress
	}

	suite.Run("IOSFSC - success", func() {
		shipment, pickupAddress, _ := setupData(true, false)

		expectedMileage := 23
		planner := &mocks.Planner{}
		planner.On("ZipTransitDistance",
			mock.AnythingOfType("*appcontext.appContext"),
			pickupAddress.PostalCode,
			pickupAddress.PostalCode,
			mock.Anything,
		).Return(expectedMileage, nil)

		var serviceItems []models.MTOServiceItem
		err := suite.AppContextForTest().DB().EagerPreload("ReService", "SITOriginHHGOriginalAddress", "SITOriginHHGActualAddress").Where("mto_shipment_id = ?", shipment.ID).Order("created_at asc").All(&serviceItems)
		suite.NoError(err)
		suite.Equal(1, len(serviceItems))
		for i := 0; i < len(serviceItems); i++ {
			suite.True(serviceItems[i].SITDeliveryMiles == (*int)(nil))
			suite.Equal(serviceItems[i].SITOriginHHGOriginalAddress.PostalCode, pickupAddress.PostalCode)
			suite.Equal(serviceItems[i].SITOriginHHGActualAddress.PostalCode, pickupAddress.PostalCode)
		}

		addressCreator := address.NewAddressCreator()
		err = UpdateSITServiceItemsSITIfPostalCodeChanged(planner, suite.AppContextForTest(), addressCreator, &shipment)
		suite.Nil(err)

		err = suite.AppContextForTest().DB().EagerPreload("ReService", "SITOriginHHGOriginalAddress", "SITOriginHHGActualAddress").Where("mto_shipment_id = ?", shipment.ID).Order("created_at asc").All(&serviceItems)
		suite.NoError(err)
		suite.Equal(1, len(serviceItems))
		for i := 0; i < len(serviceItems); i++ {
			suite.True(serviceItems[i].ReService.Code == models.ReServiceCodeIOSFSC)
			suite.Equal(*serviceItems[i].SITDeliveryMiles, expectedMileage)
			suite.Equal(serviceItems[i].SITOriginHHGOriginalAddress.PostalCode, pickupAddress.PostalCode)
			suite.Equal(serviceItems[i].SITOriginHHGActualAddress.PostalCode, pickupAddress.PostalCode)
		}
	})

	suite.Run("IDSFSC - success", func() {
		shipment, _, destinationAddress := setupData(false, false)

		expectedMileage := 23
		planner := &mocks.Planner{}
		planner.On("ZipTransitDistance",
			mock.AnythingOfType("*appcontext.appContext"),
			destinationAddress.PostalCode,
			destinationAddress.PostalCode,
			mock.Anything,
		).Return(expectedMileage, nil)

		var serviceItems []models.MTOServiceItem
		err := suite.AppContextForTest().DB().EagerPreload("ReService", "SITDestinationOriginalAddress", "SITDestinationFinalAddress").Where("mto_shipment_id = ?", shipment.ID).Order("created_at asc").All(&serviceItems)
		suite.NoError(err)
		suite.Equal(1, len(serviceItems))
		for i := 0; i < len(serviceItems); i++ {
			suite.True(serviceItems[i].SITDeliveryMiles == (*int)(nil))
			suite.Equal(serviceItems[i].SITDestinationOriginalAddress.PostalCode, destinationAddress.PostalCode)
			suite.Equal(serviceItems[i].SITDestinationFinalAddress.PostalCode, destinationAddress.PostalCode)
		}

		addressCreator := address.NewAddressCreator()
		err = UpdateSITServiceItemsSITIfPostalCodeChanged(planner, suite.AppContextForTest(), addressCreator, &shipment)
		suite.Nil(err)

		err = suite.AppContextForTest().DB().EagerPreload("ReService", "SITDestinationOriginalAddress", "SITDestinationFinalAddress").Where("mto_shipment_id = ?", shipment.ID).Order("created_at asc").All(&serviceItems)
		suite.NoError(err)
		suite.Equal(1, len(serviceItems))
		for i := 0; i < len(serviceItems); i++ {
			suite.True(serviceItems[i].ReService.Code == models.ReServiceCodeIDSFSC)
			suite.Equal(*serviceItems[i].SITDeliveryMiles, expectedMileage)
			suite.Equal(serviceItems[i].SITDestinationOriginalAddress.PostalCode, destinationAddress.PostalCode)
			suite.Equal(serviceItems[i].SITDestinationFinalAddress.PostalCode, destinationAddress.PostalCode)
		}
	})
}<|MERGE_RESOLUTION|>--- conflicted
+++ resolved
@@ -2118,22 +2118,15 @@
 	})
 
 	suite.Run("Successful Office/TOO UpdateShipment - CONUS Pickup, OCONUS Destination - mileage is recalculated and pricing estimates refreshed for International FSC SIT service items", func() {
-		setupTestData()
 
 		move := factory.BuildAvailableToPrimeMove(suite.DB(), nil, nil)
 
-<<<<<<< HEAD
-	suite.PreloadData(func() {
-		for i := range expectedReServiceCodes {
-			factory.FetchReServiceByCode(suite.DB(), expectedReServiceCodes[i])
-=======
 		ghcDomesticTransitTime := models.GHCDomesticTransitTime{
 			MaxDaysTransitTime: 12,
 			WeightLbsLower:     0,
 			WeightLbsUpper:     10000,
 			DistanceMilesLower: 0,
 			DistanceMilesUpper: 10000,
->>>>>>> fca2d914
 		}
 		_, _ = suite.DB().ValidateAndCreate(&ghcDomesticTransitTime)
 
@@ -2247,33 +2240,8 @@
 				LinkOnly: true,
 			},
 		}, nil)
-<<<<<<< HEAD
-		shipment.Status = models.MTOShipmentStatusSubmitted
-		eTag = etag.GenerateEtag(shipment.UpdatedAt)
-	})
-
-	builder := query.NewQueryBuilder()
-	moveRouter := moveservices.NewMoveRouter(transportationoffice.NewTransportationOfficesFetcher())
-	planner := &mocks.Planner{}
-	var TransitDistancePickupArg string
-	var TransitDistanceDestinationArg string
-	planner.On("ZipTransitDistance",
-		mock.AnythingOfType("*appcontext.appContext"),
-		mock.AnythingOfType("string"),
-		mock.AnythingOfType("string"),
-	).Return(500, nil).Run(func(args mock.Arguments) {
-		TransitDistancePickupArg = args.Get(1).(string)
-		TransitDistanceDestinationArg = args.Get(2).(string)
-	})
-	siCreator := mtoserviceitem.NewMTOServiceItemCreator(planner, builder, moveRouter, ghcrateengine.NewDomesticUnpackPricer(), ghcrateengine.NewDomesticPackPricer(), ghcrateengine.NewDomesticLinehaulPricer(), ghcrateengine.NewDomesticShorthaulPricer(), ghcrateengine.NewDomesticOriginPricer(), ghcrateengine.NewDomesticDestinationPricer(), ghcrateengine.NewFuelSurchargePricer())
-
-	updater := NewMTOShipmentStatusUpdater(builder, siCreator, planner)
-
-	suite.Run("If the mtoShipment is approved successfully it should create approved mtoServiceItems", func() {
-=======
 
 		eTag := etag.GenerateEtag(oldShipment.UpdatedAt)
->>>>>>> fca2d914
 
 		updatedShipment := models.MTOShipment{
 			ID:                   oldShipment.ID,
@@ -2338,12 +2306,7 @@
 		}
 	})
 
-<<<<<<< HEAD
-	suite.Run("If we act on a shipment with a weight that has a 0 upper weight it should still work", func() {
-=======
 	suite.Run("Successful Office/TOO UpdateShipment - OCONUS Pickup, CONUS Destination - mileage is recalculated and pricing estimates refreshed for International FSC SIT service items", func() {
-		setupTestData()
->>>>>>> fca2d914
 
 		move := factory.BuildAvailableToPrimeMove(suite.DB(), nil, nil)
 
@@ -2532,7 +2495,6 @@
 	})
 
 	suite.Run("Successful Office/TOO UpdateShipment - Pricing estimates calculated for Intl First Day SIT Service Items (IOFSIT, IDFSIT)", func() {
-		setupTestData()
 
 		move := factory.BuildAvailableToPrimeMove(suite.DB(), nil, nil)
 
@@ -2896,7 +2858,7 @@
 	var eTag string
 	var mto models.Move
 
-	setupTestData := func() {
+	suite.PreloadData(func() {
 		for i := range expectedReServiceCodes {
 			factory.FetchReServiceByCode(suite.DB(), expectedReServiceCodes[i])
 		}
@@ -3003,7 +2965,7 @@
 		}, nil)
 		shipment.Status = models.MTOShipmentStatusSubmitted
 		eTag = etag.GenerateEtag(shipment.UpdatedAt)
-	}
+	})
 
 	builder := query.NewQueryBuilder()
 	moveRouter := moveservices.NewMoveRouter(transportationoffice.NewTransportationOfficesFetcher())
@@ -3023,7 +2985,6 @@
 	updater := NewMTOShipmentStatusUpdater(builder, siCreator, planner)
 
 	suite.Run("If the mtoShipment is approved successfully it should create approved mtoServiceItems", func() {
-		setupTestData()
 
 		appCtx := suite.AppContextForTest()
 		shipmentForAutoApproveEtag := etag.GenerateEtag(shipmentForAutoApprove.UpdatedAt)
@@ -3072,7 +3033,6 @@
 	})
 
 	suite.Run("If we act on a shipment with a weight that has a 0 upper weight it should still work", func() {
-		setupTestData()
 
 		ghcDomesticTransitTime := models.GHCDomesticTransitTime{
 			MaxDaysTransitTime: 12,
@@ -3820,7 +3780,6 @@
 	})
 
 	suite.Run("An APPROVALS_REQUESTED shipment CANNOT change to CANCELED - ERROR", func() {
-		setupTestData()
 
 		testShipment := factory.BuildMTOShipment(suite.DB(), []factory.Customization{
 			{
