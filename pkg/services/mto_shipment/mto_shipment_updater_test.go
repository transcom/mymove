package mtoshipment

import (
	"errors"
	"fmt"
	"math"
	"strings"
	"time"

	"github.com/gofrs/uuid"
	"github.com/stretchr/testify/mock"

	"github.com/transcom/mymove/pkg/apperror"
	"github.com/transcom/mymove/pkg/auth"
	"github.com/transcom/mymove/pkg/etag"
	"github.com/transcom/mymove/pkg/factory"
	"github.com/transcom/mymove/pkg/handlers"
	"github.com/transcom/mymove/pkg/models"
	"github.com/transcom/mymove/pkg/models/roles"
	"github.com/transcom/mymove/pkg/notifications"
	notificationMocks "github.com/transcom/mymove/pkg/notifications/mocks"
	"github.com/transcom/mymove/pkg/route/mocks"
	"github.com/transcom/mymove/pkg/services"
	"github.com/transcom/mymove/pkg/services/address"
	"github.com/transcom/mymove/pkg/services/entitlements"
	"github.com/transcom/mymove/pkg/services/fetch"
	"github.com/transcom/mymove/pkg/services/ghcrateengine"
	mockservices "github.com/transcom/mymove/pkg/services/mocks"
	moveservices "github.com/transcom/mymove/pkg/services/move"
	mtoserviceitem "github.com/transcom/mymove/pkg/services/mto_service_item"
	"github.com/transcom/mymove/pkg/services/query"
	transportationoffice "github.com/transcom/mymove/pkg/services/transportation_office"
	"github.com/transcom/mymove/pkg/testdatagen"
	"github.com/transcom/mymove/pkg/unit"
)

func setUpMockNotificationSender() notifications.NotificationSender {
	// The NewMTOShipmentUpdater needs a NotificationSender for sending notification emails to the customer.
	// This function allows us to set up a fresh mock for each test so we can check the number of calls it has.
	mockSender := notificationMocks.NotificationSender{}
	mockSender.On("SendNotification",
		mock.AnythingOfType("*appcontext.appContext"),
		mock.AnythingOfType("*notifications.ReweighRequested"),
	).Return(nil)

	return &mockSender
}

func (suite *MTOShipmentServiceSuite) TestMTOShipmentUpdater() {
	now := time.Now().UTC().Truncate(time.Hour * 24)
	builder := query.NewQueryBuilder()
	fetcher := fetch.NewFetcher(builder)
	planner := &mocks.Planner{}
	planner.On("ZipTransitDistance",
		mock.AnythingOfType("*appcontext.appContext"),
		mock.Anything,
		mock.Anything,
	).Return(1000, nil)
	moveRouter := moveservices.NewMoveRouter(transportationoffice.NewTransportationOfficesFetcher())
	waf := entitlements.NewWeightAllotmentFetcher()
	mockSender := setUpMockNotificationSender()
	moveWeights := moveservices.NewMoveWeights(NewShipmentReweighRequester(mockSender), waf)
	mockShipmentRecalculator := mockservices.PaymentRequestShipmentRecalculator{}
	mockShipmentRecalculator.On("ShipmentRecalculatePaymentRequest",
		mock.AnythingOfType("*appcontext.appContext"),
		mock.AnythingOfType("uuid.UUID"),
	).Return(&models.PaymentRequests{}, nil)
	addressCreator := address.NewAddressCreator()
	addressUpdater := address.NewAddressUpdater()

	mtoShipmentUpdaterOffice := NewOfficeMTOShipmentUpdater(builder, fetcher, planner, moveRouter, moveWeights, mockSender, &mockShipmentRecalculator, addressUpdater, addressCreator)
	mtoShipmentUpdaterCustomer := NewCustomerMTOShipmentUpdater(builder, fetcher, planner, moveRouter, moveWeights, mockSender, &mockShipmentRecalculator, addressUpdater, addressCreator)
	mtoShipmentUpdaterPrime := NewPrimeMTOShipmentUpdater(builder, fetcher, planner, moveRouter, moveWeights, mockSender, &mockShipmentRecalculator, addressUpdater, addressCreator)
	scheduledPickupDate := now.Add(time.Hour * 24 * 3)
	firstAvailableDeliveryDate := now.Add(time.Hour * 24 * 4)
	actualPickupDate := now.Add(time.Hour * 24 * 3)
	scheduledDeliveryDate := now.Add(time.Hour * 24 * 4)
	actualDeliveryDate := now.Add(time.Hour * 24 * 4)
	primeActualWeight := unit.Pound(1234)
	primeEstimatedWeight := unit.Pound(1234)

	var mtoShipment models.MTOShipment
	var oldMTOShipment models.MTOShipment
	var secondaryPickupAddress models.Address
	var secondaryDeliveryAddress models.Address
	var tertiaryPickupAddress models.Address
	var tertiaryDeliveryAddress models.Address
	var newDestinationAddress models.Address
	var newPickupAddress models.Address

	setupTestData := func() {
		oldMTOShipment = factory.BuildMTOShipment(suite.DB(), []factory.Customization{
			{
				Model: models.MTOShipment{
					FirstAvailableDeliveryDate: &firstAvailableDeliveryDate,
					ScheduledPickupDate:        &scheduledPickupDate,
					ApprovedDate:               &firstAvailableDeliveryDate,
				},
			},
		}, nil)

		requestedPickupDate := *oldMTOShipment.RequestedPickupDate
		secondaryDeliveryAddress = factory.BuildAddress(suite.DB(), nil, []factory.Trait{factory.GetTraitAddress4})
		secondaryPickupAddress = factory.BuildAddress(suite.DB(), nil, []factory.Trait{factory.GetTraitAddress3})
		tertiaryPickupAddress = factory.BuildAddress(suite.DB(), nil, []factory.Trait{factory.GetTraitAddress3})
		tertiaryDeliveryAddress = factory.BuildAddress(suite.DB(), nil, []factory.Trait{factory.GetTraitAddress4})
		newDestinationAddress = factory.BuildAddress(suite.DB(), []factory.Customization{
			{
				Model: models.Address{
					StreetAddress1: "987 Other Avenue",
					StreetAddress2: models.StringPointer("P.O. Box 1234"),
					StreetAddress3: models.StringPointer("c/o Another Person"),
					City:           "Des Moines",
					State:          "IA",
					PostalCode:     "50309",
					County:         models.StringPointer("POLK"),
				},
			},
		}, nil)

		newPickupAddress = factory.BuildAddress(suite.DB(), []factory.Customization{
			{
				Model: models.Address{
					StreetAddress1: "987 Over There Avenue",
					StreetAddress2: models.StringPointer("P.O. Box 1234"),
					StreetAddress3: models.StringPointer("c/o Another Person"),
					City:           "Houston",
					State:          "TX",
					PostalCode:     "77083",
				},
			},
		}, []factory.Trait{factory.GetTraitAddress4})

		mtoShipment = models.MTOShipment{
			ID:                         oldMTOShipment.ID,
			MoveTaskOrderID:            oldMTOShipment.MoveTaskOrderID,
			MoveTaskOrder:              oldMTOShipment.MoveTaskOrder,
			DestinationAddress:         oldMTOShipment.DestinationAddress,
			DestinationAddressID:       oldMTOShipment.DestinationAddressID,
			PickupAddress:              oldMTOShipment.PickupAddress,
			PickupAddressID:            oldMTOShipment.PickupAddressID,
			RequestedPickupDate:        &requestedPickupDate,
			ScheduledPickupDate:        &scheduledPickupDate,
			ShipmentType:               models.MTOShipmentTypeHHG,
			PrimeActualWeight:          &primeActualWeight,
			PrimeEstimatedWeight:       &primeEstimatedWeight,
			FirstAvailableDeliveryDate: &firstAvailableDeliveryDate,
			Status:                     oldMTOShipment.Status,
			ActualPickupDate:           &actualPickupDate,
			ApprovedDate:               &firstAvailableDeliveryDate,
			MarketCode:                 oldMTOShipment.MarketCode,
		}

		primeEstimatedWeight = unit.Pound(9000)
	}

	suite.Run("Etag is stale", func() {
		setupTestData()

		eTag := etag.GenerateEtag(time.Now())

		var testScheduledPickupDate time.Time
		mtoShipment.ScheduledPickupDate = &testScheduledPickupDate

		session := auth.Session{}
		_, err := mtoShipmentUpdaterCustomer.UpdateMTOShipment(suite.AppContextWithSessionForTest(&session), &mtoShipment, eTag, "test")
		suite.Error(err)
		suite.IsType(apperror.PreconditionFailedError{}, err)
		// Verify that shipment recalculate was handled correctly
		mockShipmentRecalculator.AssertNotCalled(suite.T(), "ShipmentRecalculatePaymentRequest", mock.AnythingOfType("*appcontext.appContext"), mock.AnythingOfType("uuid.UUID"))
	})

	suite.Run("404 Not Found Error - shipment can only be created for service member associated with the current session", func() {
		setupTestData()

		session := suite.AppContextWithSessionForTest(&auth.Session{
			ApplicationName: auth.MilApp,
			ServiceMemberID: mtoShipment.MoveTaskOrder.Orders.ServiceMemberID,
		})

		eTag := etag.GenerateEtag(oldMTOShipment.UpdatedAt)
		move := factory.BuildMove(suite.DB(), nil, nil)

		shipment := factory.BuildMTOShipment(nil, []factory.Customization{
			{
				Model:    move,
				LinkOnly: true,
			},
		}, nil)
		updatedShipment, err := mtoShipmentUpdaterCustomer.UpdateMTOShipment(session, &shipment, eTag, "test")
		suite.Error(err)
		suite.Nil(updatedShipment)
		suite.IsType(apperror.NotFoundError{}, err)
	})

	suite.Run("If-Unmodified-Since is equal to the updated_at date", func() {
		oldMTOShipment := factory.BuildMTOShipment(suite.DB(), []factory.Customization{
			{
				Model: models.MTOShipment{
					FirstAvailableDeliveryDate: &firstAvailableDeliveryDate,
					ScheduledPickupDate:        &scheduledPickupDate,
					ApprovedDate:               &firstAvailableDeliveryDate,
					Status:                     models.MTOShipmentStatusApproved,
				},
			},
		}, nil)

		requestedPickupDate := *oldMTOShipment.RequestedPickupDate
		secondaryDeliveryAddress = factory.BuildAddress(suite.DB(), nil, []factory.Trait{factory.GetTraitAddress4})
		secondaryPickupAddress = factory.BuildAddress(suite.DB(), nil, []factory.Trait{factory.GetTraitAddress3})
		tertiaryPickupAddress = factory.BuildAddress(suite.DB(), nil, []factory.Trait{factory.GetTraitAddress3})
		tertiaryDeliveryAddress = factory.BuildAddress(suite.DB(), nil, []factory.Trait{factory.GetTraitAddress4})
		newDestinationAddress = factory.BuildAddress(suite.DB(), []factory.Customization{
			{
				Model: models.Address{
					StreetAddress1: "987 Other Avenue",
					StreetAddress2: models.StringPointer("P.O. Box 1234"),
					StreetAddress3: models.StringPointer("c/o Another Person"),
					City:           "Des Moines",
					State:          "IA",
					PostalCode:     "50309",
					County:         models.StringPointer("POLK"),
				},
			},
		}, nil)

		newPickupAddress = factory.BuildAddress(suite.DB(), []factory.Customization{
			{
				Model: models.Address{
					StreetAddress1: "987 Over There Avenue",
					StreetAddress2: models.StringPointer("P.O. Box 1234"),
					StreetAddress3: models.StringPointer("c/o Another Person"),
					City:           "Houston",
					State:          "TX",
					PostalCode:     "77083",
				},
			},
		}, []factory.Trait{factory.GetTraitAddress4})

		mtoShipment = models.MTOShipment{
			ID:                         oldMTOShipment.ID,
			MoveTaskOrderID:            oldMTOShipment.MoveTaskOrderID,
			MoveTaskOrder:              oldMTOShipment.MoveTaskOrder,
			DestinationAddress:         oldMTOShipment.DestinationAddress,
			DestinationAddressID:       oldMTOShipment.DestinationAddressID,
			PickupAddress:              oldMTOShipment.PickupAddress,
			PickupAddressID:            oldMTOShipment.PickupAddressID,
			RequestedPickupDate:        &requestedPickupDate,
			ScheduledPickupDate:        &scheduledPickupDate,
			ShipmentType:               models.MTOShipmentTypeHHG,
			PrimeActualWeight:          &primeActualWeight,
			PrimeEstimatedWeight:       &primeEstimatedWeight,
			FirstAvailableDeliveryDate: &firstAvailableDeliveryDate,
			ActualPickupDate:           &actualPickupDate,
			ApprovedDate:               &firstAvailableDeliveryDate,
			MarketCode:                 oldMTOShipment.MarketCode,
		}

		primeEstimatedWeight = unit.Pound(9000)

		eTag := etag.GenerateEtag(oldMTOShipment.UpdatedAt)
		var testScheduledPickupDate time.Time
		mtoShipment.ScheduledPickupDate = &testScheduledPickupDate

		session := auth.Session{}
		updatedMTOShipment, err := mtoShipmentUpdaterCustomer.UpdateMTOShipment(suite.AppContextWithSessionForTest(&session), &mtoShipment, eTag, "test")

		suite.Require().NoError(err)
		suite.Equal(updatedMTOShipment.ID, oldMTOShipment.ID)
		suite.Equal(updatedMTOShipment.MoveTaskOrder.ID, oldMTOShipment.MoveTaskOrder.ID)
		suite.Equal(updatedMTOShipment.ShipmentType, models.MTOShipmentTypeHHG)

		suite.Equal(updatedMTOShipment.PickupAddressID, oldMTOShipment.PickupAddressID)

		suite.Equal(updatedMTOShipment.PrimeActualWeight, &primeActualWeight)
		suite.True(actualPickupDate.Equal(*updatedMTOShipment.ActualPickupDate))
		suite.True(firstAvailableDeliveryDate.Equal(*updatedMTOShipment.FirstAvailableDeliveryDate))
		// Verify that shipment recalculate was handled correctly
		mockShipmentRecalculator.AssertNotCalled(suite.T(), "ShipmentRecalculatePaymentRequest", mock.AnythingOfType("*appcontext.appContext"), mock.AnythingOfType("uuid.UUID"))
	})

	suite.Run("Updater can handle optional queries set as nil", func() {
		setupTestData()
		var testScheduledPickupDate time.Time

		oldMTOShipment2 := factory.BuildMTOShipment(suite.DB(), nil, nil)
		mtoShipment2 := models.MTOShipment{
			ID:                  oldMTOShipment2.ID,
			ShipmentType:        models.MTOShipmentTypeHHG,
			ScheduledPickupDate: &testScheduledPickupDate,
		}

		eTag := etag.GenerateEtag(oldMTOShipment2.UpdatedAt)
		session := auth.Session{}
		updatedMTOShipment, err := mtoShipmentUpdaterCustomer.UpdateMTOShipment(suite.AppContextWithSessionForTest(&session), &mtoShipment2, eTag, "test")

		suite.Require().NoError(err)
		suite.Equal(updatedMTOShipment.ID, oldMTOShipment2.ID)
		suite.Equal(updatedMTOShipment.MoveTaskOrder.ID, oldMTOShipment2.MoveTaskOrder.ID)
		suite.Equal(updatedMTOShipment.ShipmentType, models.MTOShipmentTypeHHG)
		// Verify that shipment recalculate was handled correctly
		mockShipmentRecalculator.AssertNotCalled(suite.T(), "ShipmentRecalculatePaymentRequest", mock.AnythingOfType("*appcontext.appContext"), mock.AnythingOfType("uuid.UUID"))
	})

	suite.Run("Successfully remove a secondary pickup address", func() {
		setupTestData()

		oldShipment := factory.BuildMTOShipment(suite.DB(), []factory.Customization{
			{
				Model: models.MTOShipment{
					ShipmentType: models.MTOShipmentTypeHHG,
				},
			},
			{
				Model:    secondaryPickupAddress,
				LinkOnly: true,
				Type:     &factory.Addresses.SecondaryPickupAddress,
			},
		}, nil)
		suite.FatalNotNil(oldShipment.SecondaryPickupAddress)
		suite.FatalNotNil(oldShipment.SecondaryPickupAddressID)
		suite.FatalNotNil(oldShipment.HasSecondaryPickupAddress)
		suite.True(*oldShipment.HasSecondaryPickupAddress)

		eTag := etag.GenerateEtag(oldShipment.UpdatedAt)

		no := false
		updatedShipment := models.MTOShipment{
			ID:                        oldShipment.ID,
			HasSecondaryPickupAddress: &no,
		}

		session := auth.Session{}
		newShipment, err := mtoShipmentUpdaterCustomer.UpdateMTOShipment(suite.AppContextWithSessionForTest(&session), &updatedShipment, eTag, "test")

		suite.Require().NoError(err)
		suite.FatalNotNil(newShipment.HasSecondaryPickupAddress)
		suite.False(*newShipment.HasSecondaryPickupAddress)
		suite.Nil(newShipment.SecondaryPickupAddress)
	})
	suite.Run("Successfully remove a secondary delivery address", func() {
		setupTestData()

		oldShipment := factory.BuildMTOShipment(suite.DB(), []factory.Customization{
			{
				Model: models.MTOShipment{
					ShipmentType: models.MTOShipmentTypeHHG,
				},
			},
			{
				Model:    secondaryDeliveryAddress,
				LinkOnly: true,
				Type:     &factory.Addresses.SecondaryDeliveryAddress,
			},
		}, nil)
		suite.FatalNotNil(oldShipment.SecondaryDeliveryAddress)
		suite.FatalNotNil(oldShipment.SecondaryDeliveryAddressID)
		suite.FatalNotNil(oldShipment.HasSecondaryDeliveryAddress)
		suite.True(*oldShipment.HasSecondaryDeliveryAddress)

		eTag := etag.GenerateEtag(oldShipment.UpdatedAt)

		no := false
		updatedShipment := models.MTOShipment{
			ID:                          oldShipment.ID,
			HasSecondaryDeliveryAddress: &no,
		}

		session := auth.Session{}
		newShipment, err := mtoShipmentUpdaterCustomer.UpdateMTOShipment(suite.AppContextWithSessionForTest(&session), &updatedShipment, eTag, "test")

		suite.Require().NoError(err)
		suite.FatalNotNil(newShipment.HasSecondaryDeliveryAddress)
		suite.False(*newShipment.HasSecondaryDeliveryAddress)
		suite.Nil(newShipment.SecondaryDeliveryAddress)
	})

	suite.Run("Successfully remove a tertiary pickup address", func() {
		setupTestData()

		oldShipment := factory.BuildMTOShipment(suite.DB(), []factory.Customization{
			{
				Model: models.MTOShipment{
					ShipmentType: models.MTOShipmentTypeHHG,
				},
			},
			{
				Model:    secondaryPickupAddress,
				LinkOnly: true,
				Type:     &factory.Addresses.SecondaryPickupAddress,
			},
			{
				Model:    tertiaryPickupAddress,
				LinkOnly: true,
				Type:     &factory.Addresses.TertiaryPickupAddress,
			},
		}, nil)
		suite.FatalNotNil(oldShipment.TertiaryPickupAddress)
		suite.FatalNotNil(oldShipment.TertiaryPickupAddressID)
		suite.FatalNotNil(oldShipment.HasTertiaryPickupAddress)
		suite.True(*oldShipment.HasTertiaryPickupAddress)

		eTag := etag.GenerateEtag(oldShipment.UpdatedAt)

		no := false
		updatedShipment := models.MTOShipment{
			ID:                       oldShipment.ID,
			HasTertiaryPickupAddress: &no,
		}

		session := auth.Session{}
		newShipment, err := mtoShipmentUpdaterCustomer.UpdateMTOShipment(suite.AppContextWithSessionForTest(&session), &updatedShipment, eTag, "test")

		suite.Require().NoError(err)
		suite.FatalNotNil(newShipment.HasTertiaryPickupAddress)
		suite.False(*newShipment.HasTertiaryPickupAddress)
		suite.Nil(newShipment.TertiaryPickupAddress)
	})
	suite.Run("Successfully remove a tertiary delivery address", func() {
		setupTestData()

		oldShipment := factory.BuildMTOShipment(suite.DB(), []factory.Customization{
			{
				Model: models.MTOShipment{
					ShipmentType: models.MTOShipmentTypeHHG,
				},
			},
			{
				Model:    tertiaryDeliveryAddress,
				LinkOnly: true,
				Type:     &factory.Addresses.TertiaryDeliveryAddress,
			},
		}, nil)
		suite.FatalNotNil(oldShipment.TertiaryDeliveryAddress)
		suite.FatalNotNil(oldShipment.TertiaryDeliveryAddressID)
		suite.FatalNotNil(oldShipment.HasTertiaryDeliveryAddress)
		suite.True(*oldShipment.HasTertiaryDeliveryAddress)

		eTag := etag.GenerateEtag(oldShipment.UpdatedAt)

		no := false
		updatedShipment := models.MTOShipment{
			ID:                         oldShipment.ID,
			HasTertiaryDeliveryAddress: &no,
		}

		session := auth.Session{}
		newShipment, err := mtoShipmentUpdaterCustomer.UpdateMTOShipment(suite.AppContextWithSessionForTest(&session), &updatedShipment, eTag, "test")

		suite.Require().NoError(err)
		suite.FatalNotNil(newShipment.HasTertiaryDeliveryAddress)
		suite.False(*newShipment.HasTertiaryDeliveryAddress)
		suite.Nil(newShipment.TertiaryDeliveryAddress)
	})

	suite.Run("Successful update to all address fields for domestic shipment", func() {
		setupTestData()

		// Ensure we can update every address field on the shipment
		// Create an mtoShipment to update that has every address populated
		oldMTOShipment3 := factory.BuildMTOShipment(suite.DB(), nil, nil)

		eTag := etag.GenerateEtag(oldMTOShipment3.UpdatedAt)

		updatedShipment := &models.MTOShipment{
			ID:                          oldMTOShipment3.ID,
			DestinationAddress:          &newDestinationAddress,
			DestinationAddressID:        &newDestinationAddress.ID,
			PickupAddress:               &newPickupAddress,
			PickupAddressID:             &newPickupAddress.ID,
			HasSecondaryPickupAddress:   models.BoolPointer(true),
			SecondaryPickupAddress:      &secondaryPickupAddress,
			SecondaryPickupAddressID:    &secondaryDeliveryAddress.ID,
			HasSecondaryDeliveryAddress: models.BoolPointer(true),
			SecondaryDeliveryAddress:    &secondaryDeliveryAddress,
			SecondaryDeliveryAddressID:  &secondaryDeliveryAddress.ID,
			HasTertiaryPickupAddress:    models.BoolPointer(true),
			TertiaryPickupAddress:       &tertiaryPickupAddress,
			TertiaryPickupAddressID:     &tertiaryPickupAddress.ID,
			HasTertiaryDeliveryAddress:  models.BoolPointer(true),
			TertiaryDeliveryAddress:     &tertiaryDeliveryAddress,
			TertiaryDeliveryAddressID:   &tertiaryDeliveryAddress.ID,
		}
		session := auth.Session{}
		updatedShipment, err := mtoShipmentUpdaterCustomer.UpdateMTOShipment(suite.AppContextWithSessionForTest(&session), updatedShipment, eTag, "test")

		suite.Require().NoError(err)
		suite.Equal(newDestinationAddress.ID, *updatedShipment.DestinationAddressID)
		suite.Equal(newDestinationAddress.StreetAddress1, updatedShipment.DestinationAddress.StreetAddress1)
		suite.Equal(newPickupAddress.ID, *updatedShipment.PickupAddressID)
		suite.Equal(newPickupAddress.StreetAddress1, updatedShipment.PickupAddress.StreetAddress1)
		suite.Equal(secondaryPickupAddress.ID, *updatedShipment.SecondaryPickupAddressID)
		suite.Equal(secondaryPickupAddress.StreetAddress1, updatedShipment.SecondaryPickupAddress.StreetAddress1)
		suite.Equal(secondaryDeliveryAddress.ID, *updatedShipment.SecondaryDeliveryAddressID)
		suite.Equal(secondaryDeliveryAddress.StreetAddress1, updatedShipment.SecondaryDeliveryAddress.StreetAddress1)

		suite.Equal(tertiaryPickupAddress.ID, *updatedShipment.TertiaryPickupAddressID)
		suite.Equal(tertiaryPickupAddress.StreetAddress1, updatedShipment.TertiaryPickupAddress.StreetAddress1)
		suite.Equal(tertiaryDeliveryAddress.ID, *updatedShipment.TertiaryDeliveryAddressID)
		suite.Equal(tertiaryDeliveryAddress.StreetAddress1, updatedShipment.TertiaryDeliveryAddress.StreetAddress1)
		suite.Equal(updatedShipment.MarketCode, models.MarketCodeDomestic)
		// Verify that shipment recalculate was handled correctly
		mockShipmentRecalculator.AssertNotCalled(suite.T(), "ShipmentRecalculatePaymentRequest", mock.AnythingOfType("*appcontext.appContext"), mock.AnythingOfType("uuid.UUID"))
	})

	suite.Run("Successful update to all address fields also populates us_post_region_city and us_post_region_cites_id on a domestic shipment", func() {
		setupTestData()

		oldMTOShipment3 := factory.BuildMTOShipment(suite.DB(), nil, nil)

		eTag := etag.GenerateEtag(oldMTOShipment3.UpdatedAt)

		updatedShipment := &models.MTOShipment{
			ID:                          oldMTOShipment3.ID,
			DestinationAddress:          &newDestinationAddress,
			DestinationAddressID:        &newDestinationAddress.ID,
			PickupAddress:               &newPickupAddress,
			PickupAddressID:             &newPickupAddress.ID,
			HasSecondaryPickupAddress:   models.BoolPointer(true),
			SecondaryPickupAddress:      &secondaryPickupAddress,
			SecondaryPickupAddressID:    &secondaryDeliveryAddress.ID,
			HasSecondaryDeliveryAddress: models.BoolPointer(true),
			SecondaryDeliveryAddress:    &secondaryDeliveryAddress,
			SecondaryDeliveryAddressID:  &secondaryDeliveryAddress.ID,
			HasTertiaryPickupAddress:    models.BoolPointer(true),
			TertiaryPickupAddress:       &tertiaryPickupAddress,
			TertiaryPickupAddressID:     &tertiaryPickupAddress.ID,
			HasTertiaryDeliveryAddress:  models.BoolPointer(true),
			TertiaryDeliveryAddress:     &tertiaryDeliveryAddress,
			TertiaryDeliveryAddressID:   &tertiaryDeliveryAddress.ID,
		}

		session := auth.Session{}
		updatedShipment, err := mtoShipmentUpdaterCustomer.UpdateMTOShipment(suite.AppContextWithSessionForTest(&session), updatedShipment, eTag, "test")

		suite.Require().NoError(err)
		suite.NotNil(updatedShipment.PickupAddress.UsPostRegionCityID)
		suite.NotNil(updatedShipment.PickupAddress.UsPostRegionCity)
		suite.NotNil(updatedShipment.SecondaryPickupAddress.UsPostRegionCityID)
		suite.NotNil(updatedShipment.SecondaryPickupAddress.UsPostRegionCity)
		suite.NotNil(updatedShipment.TertiaryPickupAddress.UsPostRegionCityID)
		suite.NotNil(updatedShipment.TertiaryPickupAddress.UsPostRegionCity)
		suite.NotNil(updatedShipment.DestinationAddress.UsPostRegionCityID)
		suite.NotNil(updatedShipment.DestinationAddress.UsPostRegionCity)
		suite.NotNil(updatedShipment.SecondaryDeliveryAddress.UsPostRegionCityID)
		suite.NotNil(updatedShipment.SecondaryDeliveryAddress.UsPostRegionCity)
		suite.NotNil(updatedShipment.TertiaryDeliveryAddress.UsPostRegionCityID)
		suite.NotNil(updatedShipment.TertiaryDeliveryAddress.UsPostRegionCity)
	})

	suite.Run("Successful update to all address fields resulting in change of market code", func() {
		setupTestData()

		previousShipment := factory.BuildMTOShipment(suite.DB(), nil, nil)
		newDestinationAddress.State = "AK"
		newPickupAddress.State = "HI"
		// this should be "d" since it is default
		suite.Equal(previousShipment.MarketCode, models.MarketCodeDomestic)

		eTag := etag.GenerateEtag(previousShipment.UpdatedAt)

		updatedShipment := &models.MTOShipment{
			ID:                   previousShipment.ID,
			DestinationAddress:   &newDestinationAddress,
			DestinationAddressID: &newDestinationAddress.ID,
			PickupAddress:        &newPickupAddress,
			PickupAddressID:      &newPickupAddress.ID,
		}
		session := auth.Session{}
		updatedShipment, err := mtoShipmentUpdaterCustomer.UpdateMTOShipment(suite.AppContextWithSessionForTest(&session), updatedShipment, eTag, "test")

		suite.NoError(err)
		suite.Equal(newDestinationAddress.ID, *updatedShipment.DestinationAddressID)
		suite.True(*updatedShipment.DestinationAddress.IsOconus)
		suite.Equal(newPickupAddress.ID, *updatedShipment.PickupAddressID)
		suite.True(*updatedShipment.PickupAddress.IsOconus)
		suite.Equal(updatedShipment.MarketCode, models.MarketCodeInternational)
	})

	suite.Run("Successful update on international shipment with estimated weight results in the update of estimated pricing for basic service items", func() {
		setupTestData()
		planner.On("ZipTransitDistance",
			mock.AnythingOfType("*appcontext.appContext"),
			"50314",
			"99505",
		).Return(1000, nil)
		planner.On("ZipTransitDistance",
			mock.AnythingOfType("*appcontext.appContext"),
			"97220",
			"99505",
		).Return(1000, nil)

		ghcDomesticTransitTime := models.GHCDomesticTransitTime{
			MaxDaysTransitTime: 12,
			WeightLbsLower:     0,
			WeightLbsUpper:     10000,
			DistanceMilesLower: 0,
			DistanceMilesUpper: 10000,
		}
		_, _ = suite.DB().ValidateAndCreate(&ghcDomesticTransitTime)

		move := factory.BuildAvailableToPrimeMove(suite.DB(), nil, nil)

		pickupUSPRC, err := models.FindByZipCode(suite.AppContextForTest().DB(), "50314")
		suite.FatalNoError(err)
		pickupAddress := factory.BuildAddress(suite.DB(), []factory.Customization{
			{
				Model: models.Address{
					StreetAddress1:     "Tester Address",
					City:               "Des Moines",
					State:              "IA",
					PostalCode:         "50314",
					IsOconus:           models.BoolPointer(false),
					UsPostRegionCityID: &pickupUSPRC.ID,
				},
			},
		}, nil)

		destUSPRC, err := models.FindByZipCode(suite.AppContextForTest().DB(), "99505")
		suite.FatalNoError(err)
		destinationAddress := factory.BuildAddress(suite.DB(), []factory.Customization{
			{
				Model: models.Address{
					StreetAddress1:     "JBER",
					City:               "Anchorage",
					State:              "AK",
					PostalCode:         "99505",
					IsOconus:           models.BoolPointer(true),
					UsPostRegionCityID: &destUSPRC.ID,
				},
			},
		}, nil)

		pickupDate := now.AddDate(0, 0, 10)
		requestedPickup := time.Now()
		oldShipment := factory.BuildMTOShipment(suite.DB(), []factory.Customization{
			{
				Model: models.MTOShipment{
					Status:               models.MTOShipmentStatusApproved,
					PrimeEstimatedWeight: nil,
					PickupAddressID:      &pickupAddress.ID,
					DestinationAddressID: &destinationAddress.ID,
					ScheduledPickupDate:  &pickupDate,
					RequestedPickupDate:  &requestedPickup,
					MarketCode:           models.MarketCodeInternational,
				},
			},
			{
				Model:    move,
				LinkOnly: true,
			},
		}, nil)

		factory.BuildMTOServiceItem(suite.DB(), []factory.Customization{
			{
				Model:    move,
				LinkOnly: true,
			},
			{
				Model:    oldShipment,
				LinkOnly: true,
			},
			{
				Model: models.ReService{
					Code: models.ReServiceCodeISLH,
				},
			},
			{
				Model: models.MTOServiceItem{
					Status:          models.MTOServiceItemStatusApproved,
					PricingEstimate: nil,
				},
			},
		}, nil)
		factory.BuildMTOServiceItem(suite.DB(), []factory.Customization{
			{
				Model:    move,
				LinkOnly: true,
			},
			{
				Model:    oldShipment,
				LinkOnly: true,
			},
			{
				Model: models.ReService{
					Code: models.ReServiceCodeIHPK,
				},
			},
			{
				Model: models.MTOServiceItem{
					Status:          models.MTOServiceItemStatusApproved,
					PricingEstimate: nil,
				},
			},
		}, nil)
		factory.BuildMTOServiceItem(suite.DB(), []factory.Customization{
			{
				Model:    move,
				LinkOnly: true,
			},
			{
				Model:    oldShipment,
				LinkOnly: true,
			},
			{
				Model: models.ReService{
					Code: models.ReServiceCodeIHUPK,
				},
			},
			{
				Model: models.MTOServiceItem{
					Status:          models.MTOServiceItemStatusApproved,
					PricingEstimate: nil,
				},
			},
		}, nil)
		portLocation := factory.FetchPortLocation(suite.DB(), []factory.Customization{
			{
				Model: models.Port{
					PortCode: "PDX",
				},
			},
		}, nil)
		factory.BuildMTOServiceItem(suite.DB(), []factory.Customization{
			{
				Model:    move,
				LinkOnly: true,
			},
			{
				Model:    oldShipment,
				LinkOnly: true,
			},
			{
				Model: models.ReService{
					Code: models.ReServiceCodePOEFSC,
				},
			},
			{
				Model: models.MTOServiceItem{
					Status:          models.MTOServiceItemStatusApproved,
					PricingEstimate: nil,
				},
			},
			{
				Model:    portLocation,
				LinkOnly: true,
				Type:     &factory.PortLocations.PortOfDebarkation,
			},
		}, nil)

		eTag := etag.GenerateEtag(oldShipment.UpdatedAt)

		updatedShipment := models.MTOShipment{
			ID:                   oldShipment.ID,
			PrimeEstimatedWeight: &primeEstimatedWeight,
		}

		session := auth.Session{}
		_, err = mtoShipmentUpdaterPrime.UpdateMTOShipment(suite.AppContextWithSessionForTest(&session), &updatedShipment, eTag, "test")
		suite.NoError(err)

		// checking the service item data
		var serviceItems []models.MTOServiceItem
		err = suite.AppContextForTest().DB().EagerPreload("ReService").Where("mto_shipment_id = ?", oldShipment.ID).Order("created_at asc").All(&serviceItems)
		suite.NoError(err)

		suite.Equal(4, len(serviceItems))
		for i := 0; i < len(serviceItems); i++ {
			// because the estimated weight is provided & POEFSC has a port location, estimated pricing should be updated
			suite.NotNil(serviceItems[i].PricingEstimate)
		}
	})

	suite.Run("Successful update on international shipment with estimated weight results in the update of estimated pricing for basic service items except for port fuel surcharge", func() {
		setupTestData()
		planner.On("ZipTransitDistance",
			mock.AnythingOfType("*appcontext.appContext"),
			"50314",
			"99505",
		).Return(1000, nil)
		planner.On("ZipTransitDistance",
			mock.AnythingOfType("*appcontext.appContext"),
			"50314",
			"97220",
		).Return(1000, nil)

		ghcDomesticTransitTime := models.GHCDomesticTransitTime{
			MaxDaysTransitTime: 12,
			WeightLbsLower:     0,
			WeightLbsUpper:     10000,
			DistanceMilesLower: 0,
			DistanceMilesUpper: 10000,
		}
		_, _ = suite.DB().ValidateAndCreate(&ghcDomesticTransitTime)

		move := factory.BuildAvailableToPrimeMove(suite.DB(), nil, nil)

		pickupUSPRC, err := models.FindByZipCode(suite.AppContextForTest().DB(), "50314")
		suite.FatalNoError(err)
		pickupAddress := factory.BuildAddress(suite.DB(), []factory.Customization{
			{
				Model: models.Address{
					StreetAddress1:     "Tester Address",
					City:               "Des Moines",
					State:              "IA",
					PostalCode:         "50314",
					IsOconus:           models.BoolPointer(false),
					UsPostRegionCityID: &pickupUSPRC.ID,
				},
			},
		}, nil)

		destUSPRC, err := models.FindByZipCode(suite.AppContextForTest().DB(), "99505")
		suite.FatalNoError(err)
		destinationAddress := factory.BuildAddress(suite.DB(), []factory.Customization{
			{
				Model: models.Address{
					StreetAddress1:     "JBER",
					City:               "Anchorage",
					State:              "AK",
					PostalCode:         "99505",
					IsOconus:           models.BoolPointer(true),
					UsPostRegionCityID: &destUSPRC.ID,
				},
			},
		}, nil)

		pickupDate := now.AddDate(0, 0, 10)
		requestedPickup := time.Now()
		dbShipment := factory.BuildMTOShipment(suite.DB(), []factory.Customization{
			{
				Model: models.MTOShipment{
					Status:               models.MTOShipmentStatusApproved,
					PrimeEstimatedWeight: nil,
					PickupAddressID:      &pickupAddress.ID,
					DestinationAddressID: &destinationAddress.ID,
					ScheduledPickupDate:  &pickupDate,
					RequestedPickupDate:  &requestedPickup,
					MarketCode:           models.MarketCodeInternational,
				},
			},
			{
				Model:    move,
				LinkOnly: true,
			},
		}, nil)

		factory.BuildMTOServiceItem(suite.DB(), []factory.Customization{
			{
				Model:    move,
				LinkOnly: true,
			},
			{
				Model:    dbShipment,
				LinkOnly: true,
			},
			{
				Model: models.ReService{
					Code: models.ReServiceCodeISLH,
				},
			},
			{
				Model: models.MTOServiceItem{
					Status:          models.MTOServiceItemStatusApproved,
					PricingEstimate: nil,
				},
			},
		}, nil)
		factory.BuildMTOServiceItem(suite.DB(), []factory.Customization{
			{
				Model:    move,
				LinkOnly: true,
			},
			{
				Model:    dbShipment,
				LinkOnly: true,
			},
			{
				Model: models.ReService{
					Code: models.ReServiceCodeIHPK,
				},
			},
			{
				Model: models.MTOServiceItem{
					Status:          models.MTOServiceItemStatusApproved,
					PricingEstimate: nil,
				},
			},
		}, nil)
		factory.BuildMTOServiceItem(suite.DB(), []factory.Customization{
			{
				Model:    move,
				LinkOnly: true,
			},
			{
				Model:    dbShipment,
				LinkOnly: true,
			},
			{
				Model: models.ReService{
					Code: models.ReServiceCodeIHUPK,
				},
			},
			{
				Model: models.MTOServiceItem{
					Status:          models.MTOServiceItemStatusApproved,
					PricingEstimate: nil,
				},
			},
		}, nil)

		// this will not have a port location and pricing shouldn't be updated
		factory.BuildMTOServiceItem(suite.DB(), []factory.Customization{
			{
				Model:    move,
				LinkOnly: true,
			},
			{
				Model:    dbShipment,
				LinkOnly: true,
			},
			{
				Model: models.ReService{
					Code: models.ReServiceCodePODFSC,
				},
			},
			{
				Model: models.MTOServiceItem{
					Status:          models.MTOServiceItemStatusApproved,
					PricingEstimate: nil,
				},
			},
		}, nil)

		eTag := etag.GenerateEtag(dbShipment.UpdatedAt)

		shipment := models.MTOShipment{
			ID:                   dbShipment.ID,
			PrimeEstimatedWeight: &primeEstimatedWeight,
		}

		session := auth.Session{}
		_, err = mtoShipmentUpdaterPrime.UpdateMTOShipment(suite.AppContextWithSessionForTest(&session), &shipment, eTag, "test")
		suite.NoError(err)

		// checking the service item data
		var serviceItems []models.MTOServiceItem
		err = suite.AppContextForTest().DB().EagerPreload("ReService").Where("mto_shipment_id = ?", dbShipment.ID).Order("created_at asc").All(&serviceItems)
		suite.NoError(err)

		suite.Equal(4, len(serviceItems))
		for i := 0; i < len(serviceItems); i++ {
			if serviceItems[i].ReService.Code != models.ReServiceCodePODFSC {
				suite.NotNil(serviceItems[i].PricingEstimate)
			} else if serviceItems[i].ReService.Code == models.ReServiceCodePODFSC {
				suite.Nil(serviceItems[i].PricingEstimate)
			}
		}
	})

	suite.Run("Successful update to a minimal MTO shipment", func() {
		setupTestData()

		// Minimal MTO Shipment has no associated addresses created by default.
		// Part of this test ensures that if an address doesn't exist on a shipment,
		// the updater can successfully create it.
		oldShipment := factory.BuildMTOShipmentMinimal(suite.DB(), []factory.Customization{
			{
				Model: models.MTOShipment{
					Status: models.MTOShipmentStatusApproved,
				},
			},
		}, nil)

		eTag := etag.GenerateEtag(oldShipment.UpdatedAt)

		requestedPickupDate := now.Add(time.Hour * 24 * 3)
		scheduledPickupDate := now.Add(time.Hour * 24 * 3)
		requestedDeliveryDate := now.Add(time.Hour * 24 * 4)
		primeEstimatedWeightRecordedDate := now.Add(time.Hour * 24 * 3)
		customerRemarks := "I have a grandfather clock"
		counselorRemarks := "Counselor approved"
		actualProGearWeight := unit.Pound(400)
		actualSpouseProGearWeight := unit.Pound(125)
		updatedShipment := models.MTOShipment{
			ID:                               oldShipment.ID,
			DestinationAddress:               &newDestinationAddress,
			DestinationAddressID:             &newDestinationAddress.ID,
			PickupAddress:                    &newPickupAddress,
			PickupAddressID:                  &newPickupAddress.ID,
			SecondaryPickupAddress:           &secondaryPickupAddress,
			HasSecondaryPickupAddress:        handlers.FmtBool(true),
			SecondaryDeliveryAddress:         &secondaryDeliveryAddress,
			HasSecondaryDeliveryAddress:      handlers.FmtBool(true),
			TertiaryPickupAddress:            &tertiaryPickupAddress,
			HasTertiaryPickupAddress:         handlers.FmtBool(true),
			TertiaryDeliveryAddress:          &tertiaryDeliveryAddress,
			HasTertiaryDeliveryAddress:       handlers.FmtBool(true),
			RequestedPickupDate:              &requestedPickupDate,
			ScheduledPickupDate:              &scheduledPickupDate,
			RequestedDeliveryDate:            &requestedDeliveryDate,
			ActualPickupDate:                 &actualPickupDate,
			ActualDeliveryDate:               &actualDeliveryDate,
			ScheduledDeliveryDate:            &scheduledDeliveryDate,
			PrimeActualWeight:                &primeActualWeight,
			PrimeEstimatedWeight:             &primeEstimatedWeight,
			FirstAvailableDeliveryDate:       &firstAvailableDeliveryDate,
			PrimeEstimatedWeightRecordedDate: &primeEstimatedWeightRecordedDate,
			Status:                           models.MTOShipmentStatusSubmitted,
			CustomerRemarks:                  &customerRemarks,
			CounselorRemarks:                 &counselorRemarks,
			ActualProGearWeight:              &actualProGearWeight,
			ActualSpouseProGearWeight:        &actualSpouseProGearWeight,
		}

		session := auth.Session{}
		newShipment, err := mtoShipmentUpdaterCustomer.UpdateMTOShipment(suite.AppContextWithSessionForTest(&session), &updatedShipment, eTag, "test")

		suite.Require().NoError(err)
		suite.True(requestedPickupDate.Equal(*newShipment.RequestedPickupDate))
		suite.True(scheduledPickupDate.Equal(*newShipment.ScheduledPickupDate))
		suite.True(requestedDeliveryDate.Equal(*newShipment.RequestedDeliveryDate))
		suite.True(actualPickupDate.Equal(*newShipment.ActualPickupDate))
		suite.True(actualDeliveryDate.Equal(*newShipment.ActualDeliveryDate))
		suite.True(scheduledDeliveryDate.Equal(*newShipment.ScheduledDeliveryDate))
		suite.True(firstAvailableDeliveryDate.Equal(*newShipment.FirstAvailableDeliveryDate))
		suite.True(primeEstimatedWeightRecordedDate.Equal(*newShipment.PrimeEstimatedWeightRecordedDate))
		suite.Equal(primeEstimatedWeight, *newShipment.PrimeEstimatedWeight)
		suite.Equal(primeActualWeight, *newShipment.PrimeActualWeight)
		suite.Equal(customerRemarks, *newShipment.CustomerRemarks)
		suite.Equal(counselorRemarks, *newShipment.CounselorRemarks)
		suite.Equal(models.MTOShipmentStatusSubmitted, newShipment.Status)
		suite.Equal(newDestinationAddress.ID, *newShipment.DestinationAddressID)
		suite.Equal(newPickupAddress.ID, *newShipment.PickupAddressID)
		suite.Equal(secondaryPickupAddress.ID, *newShipment.SecondaryPickupAddressID)
		suite.Equal(secondaryDeliveryAddress.ID, *newShipment.SecondaryDeliveryAddressID)
		suite.Equal(tertiaryPickupAddress.ID, *newShipment.TertiaryPickupAddressID)
		suite.Equal(tertiaryDeliveryAddress.ID, *newShipment.TertiaryDeliveryAddressID)
		suite.Equal(actualProGearWeight, *newShipment.ActualProGearWeight)
		suite.Equal(actualSpouseProGearWeight, *newShipment.ActualSpouseProGearWeight)

		// Verify that shipment recalculate was handled correctly
		mockShipmentRecalculator.AssertNotCalled(suite.T(), "ShipmentRecalculatePaymentRequest", mock.Anything, mock.Anything)
	})

	suite.Run("Returns error if updated UB shipment addresses are both CONUS", func() {
		setupTestData()

		conusAddress := factory.BuildAddress(suite.DB(), nil, nil)

		oconusAddress := factory.BuildAddress(suite.DB(), []factory.Customization{
			{
				Model: models.Address{
					StreetAddress1: "1 some street",
					StreetAddress2: models.StringPointer("P.O. Box 1234"),
					StreetAddress3: models.StringPointer("c/o Another Person"),
					City:           "Cordova",
					State:          "AK",
					PostalCode:     "99677",
					IsOconus:       models.BoolPointer(true),
				},
			}}, nil)

		// UB shipment with an OCONUS pickup & a CONUS destination
		oldShipment := factory.BuildMTOShipment(suite.DB(), []factory.Customization{
			{
				Model: models.MTOShipment{
					ShipmentType: models.MTOShipmentTypeUnaccompaniedBaggage,
				},
			},
			{
				Model:    oconusAddress,
				LinkOnly: true,
				Type:     &factory.Addresses.PickupAddress,
			},
			{
				Model:    conusAddress,
				LinkOnly: true,
				Type:     &factory.Addresses.DeliveryAddress,
			},
		}, nil)

		eTag := etag.GenerateEtag(oldShipment.UpdatedAt)

		// updating pickup to be CONUS which should return an error because
		// UBs must have an OCONUS address
		updatedShipment := models.MTOShipment{
			ID:            oldShipment.ID,
			PickupAddress: &conusAddress,
		}

		session := auth.Session{}
		newShipment, err := mtoShipmentUpdaterCustomer.UpdateMTOShipment(suite.AppContextWithSessionForTest(&session), &updatedShipment, eTag, "test")

		suite.Error(err)
		suite.Nil(newShipment)

		var invalidErr apperror.InvalidInputError
		suite.True(errors.As(err, &invalidErr), "error should be of type InvalidInputError")

		if invalidErr.ValidationErrors == nil {
			suite.Fail("ValidationErrors is nil")
		}

		ve := *invalidErr.ValidationErrors
		fieldErrors, exists := ve.Errors["UB shipment error"]
		suite.True(exists, "expected validation error for 'UB shipment error'")
		joinedErrors := strings.Join(fieldErrors, " ")
		suite.Contains(joinedErrors, "At least one address for a UB shipment must be OCONUS")

	})

	suite.Run("Updating a shipment does not nullify ApprovedDate", func() {
		setupTestData()

		// This test was added because of a bug that nullified the ApprovedDate
		// when ScheduledPickupDate was included in the payload. See PR #6919.
		// ApprovedDate affects shipment diversions, so we want to make sure it
		// never gets nullified, regardless of which fields are being updated.
		oldShipment := factory.BuildMTOShipmentMinimal(suite.DB(), []factory.Customization{
			{
				Model: models.MTOShipment{
					Status: models.MTOShipmentStatusApproved,
				},
			},
		}, nil)

		suite.NotNil(oldShipment.ApprovedDate)

		eTag := etag.GenerateEtag(oldShipment.UpdatedAt)

		requestedPickupDate := now.Add(time.Hour * 24 * 3)
		requestedDeliveryDate := now.Add(time.Hour * 24 * 4)
		customerRemarks := "I have a grandfather clock"
		counselorRemarks := "Counselor approved"
		updatedShipment := models.MTOShipment{
			ID:                       oldShipment.ID,
			DestinationAddress:       &newDestinationAddress,
			DestinationAddressID:     &newDestinationAddress.ID,
			PickupAddress:            &newPickupAddress,
			PickupAddressID:          &newPickupAddress.ID,
			SecondaryPickupAddress:   &secondaryPickupAddress,
			SecondaryDeliveryAddress: &secondaryDeliveryAddress,
			TertiaryPickupAddress:    &tertiaryPickupAddress,
			TertiaryDeliveryAddress:  &tertiaryDeliveryAddress,
			RequestedPickupDate:      &requestedPickupDate,
			RequestedDeliveryDate:    &requestedDeliveryDate,
			CustomerRemarks:          &customerRemarks,
			CounselorRemarks:         &counselorRemarks,
		}
		session := auth.Session{}
		newShipment, err := mtoShipmentUpdaterCustomer.UpdateMTOShipment(suite.AppContextWithSessionForTest(&session), &updatedShipment, eTag, "test")

		suite.Require().NoError(err)
		suite.NotEmpty(newShipment.ApprovedDate)

		// Verify that shipment recalculate was handled correctly
		mockShipmentRecalculator.AssertNotCalled(suite.T(), "ShipmentRecalculatePaymentRequest", mock.Anything, mock.Anything)
	})

	suite.Run("Can update destination address type on shipment", func() {
		setupTestData()

		// This test was added because of a bug that nullified the ApprovedDate
		// when ScheduledPickupDate was included in the payload. See PR #6919.
		// ApprovedDate affects shipment diversions, so we want to make sure it
		// never gets nullified, regardless of which fields are being updated.
		oldShipment := factory.BuildMTOShipmentMinimal(suite.DB(), []factory.Customization{
			{
				Model: models.MTOShipment{
					Status: models.MTOShipmentStatusApproved,
				},
			},
		}, nil)

		suite.NotNil(oldShipment.ApprovedDate)

		eTag := etag.GenerateEtag(oldShipment.UpdatedAt)

		requestedPickupDate := now.Add(time.Hour * 24 * 3)
		requestedDeliveryDate := now.Add(time.Hour * 24 * 4)
		customerRemarks := "I have a grandfather clock"
		counselorRemarks := "Counselor approved"
		destinationType := models.DestinationTypeHomeOfRecord
		updatedShipment := models.MTOShipment{
			ID:                       oldShipment.ID,
			DestinationAddress:       &newDestinationAddress,
			DestinationAddressID:     &newDestinationAddress.ID,
			DestinationType:          &destinationType,
			PickupAddress:            &newPickupAddress,
			PickupAddressID:          &newPickupAddress.ID,
			SecondaryPickupAddress:   &secondaryPickupAddress,
			SecondaryDeliveryAddress: &secondaryDeliveryAddress,
			TertiaryPickupAddress:    &tertiaryPickupAddress,
			TertiaryDeliveryAddress:  &tertiaryDeliveryAddress,
			RequestedPickupDate:      &requestedPickupDate,
			RequestedDeliveryDate:    &requestedDeliveryDate,
			CustomerRemarks:          &customerRemarks,
			CounselorRemarks:         &counselorRemarks,
		}
		too := factory.BuildOfficeUserWithRoles(suite.DB(), nil, []roles.RoleType{roles.RoleTypeTOO})
		session := auth.Session{
			ApplicationName: auth.OfficeApp,
			UserID:          *too.UserID,
			OfficeUserID:    too.ID,
		}
		defaultRole, err := too.User.Roles.Default()
		suite.FatalNoError(err)
		session.ActiveRole = *defaultRole
		newShipment, err := mtoShipmentUpdaterOffice.UpdateMTOShipment(suite.AppContextWithSessionForTest(&session), &updatedShipment, eTag, "test")

		suite.Require().NoError(err)
		suite.Equal(destinationType, *newShipment.DestinationType)
	})

	suite.Run("Successfully update MTO Agents", func() {
		setupTestData()

		shipment := factory.BuildMTOShipment(suite.DB(), nil, nil)
		mtoAgent1 := factory.BuildMTOAgent(suite.DB(), []factory.Customization{
			{
				Model:    shipment,
				LinkOnly: true,
			},
			{
				Model: models.MTOAgent{
					FirstName:    models.StringPointer("Test"),
					LastName:     models.StringPointer("Agent"),
					Email:        models.StringPointer("test@test.email.com"),
					MTOAgentType: models.MTOAgentReleasing,
				},
			},
		}, nil)
		mtoAgent2 := factory.BuildMTOAgent(suite.DB(), []factory.Customization{
			{
				Model:    shipment,
				LinkOnly: true,
			},
			{
				Model: models.MTOAgent{
					FirstName:    models.StringPointer("Test2"),
					LastName:     models.StringPointer("Agent2"),
					Email:        models.StringPointer("test2@test.email.com"),
					MTOAgentType: models.MTOAgentReceiving,
				},
			},
		}, nil)
		eTag := etag.GenerateEtag(shipment.UpdatedAt)

		updatedAgents := make(models.MTOAgents, 2)
		updatedAgents[0] = mtoAgent1
		updatedAgents[1] = mtoAgent2
		newFirstName := "hey this is new"
		newLastName := "new thing"
		phone := "555-666-7777"
		email := "updatedemail@test.email.com"
		updatedAgents[0].FirstName = &newFirstName
		updatedAgents[0].Phone = &phone
		updatedAgents[1].LastName = &newLastName
		updatedAgents[1].Email = &email

		updatedShipment := models.MTOShipment{
			ID:        shipment.ID,
			MTOAgents: updatedAgents,
		}

		session := auth.Session{}
		updatedMTOShipment, err := mtoShipmentUpdaterCustomer.UpdateMTOShipment(suite.AppContextWithSessionForTest(&session), &updatedShipment, eTag, "test")

		suite.Require().NoError(err)
		suite.NotZero(updatedMTOShipment.ID, oldMTOShipment.ID)
		suite.Equal(phone, *updatedMTOShipment.MTOAgents[0].Phone)
		suite.Equal(newFirstName, *updatedMTOShipment.MTOAgents[0].FirstName)
		suite.Equal(email, *updatedMTOShipment.MTOAgents[1].Email)
		suite.Equal(newLastName, *updatedMTOShipment.MTOAgents[1].LastName)

		// Verify that shipment recalculate was handled correctly
		mockShipmentRecalculator.AssertNotCalled(suite.T(), "ShipmentRecalculatePaymentRequest", mock.Anything, mock.Anything)
	})

	suite.Run("Successfully add new MTO Agent and edit another", func() {
		setupTestData()

		shipment := factory.BuildMTOShipment(suite.DB(), nil, nil)
		existingAgent := factory.BuildMTOAgent(suite.DB(), []factory.Customization{
			{
				Model:    shipment,
				LinkOnly: true,
			},
			{
				Model: models.MTOAgent{
					FirstName:    models.StringPointer("Test"),
					LastName:     models.StringPointer("Agent"),
					Email:        models.StringPointer("test@test.email.com"),
					MTOAgentType: models.MTOAgentReleasing,
				},
			},
		}, nil)
		mtoAgentToCreate := models.MTOAgent{
			MTOShipment:   shipment,
			MTOShipmentID: shipment.ID,
			FirstName:     models.StringPointer("Ima"),
			LastName:      models.StringPointer("Newagent"),
			Email:         models.StringPointer("test2@test.email.com"),
			MTOAgentType:  models.MTOAgentReceiving,
		}
		eTag := etag.GenerateEtag(shipment.UpdatedAt)

		updatedAgents := make(models.MTOAgents, 2)
		phone := "555-555-5555"
		existingAgent.Phone = &phone
		updatedAgents[1] = existingAgent
		updatedAgents[0] = mtoAgentToCreate

		updatedShipment := models.MTOShipment{
			ID:        shipment.ID,
			MTOAgents: updatedAgents,
		}

		session := auth.Session{}
		updatedMTOShipment, err := mtoShipmentUpdaterCustomer.UpdateMTOShipment(suite.AppContextWithSessionForTest(&session), &updatedShipment, eTag, "test")

		suite.Require().NoError(err)
		suite.NotZero(updatedMTOShipment.ID, oldMTOShipment.ID)
		// the returned updatedMTOShipment does not guarantee the same
		// order of MTOAgents
		suite.Equal(len(updatedAgents), len(updatedMTOShipment.MTOAgents))
		for i := range updatedMTOShipment.MTOAgents {
			agent := updatedMTOShipment.MTOAgents[i]
			if agent.ID == existingAgent.ID {
				suite.Equal(phone, *agent.Phone)
			} else {
				// this must be the newly created agent
				suite.Equal(*mtoAgentToCreate.FirstName, *agent.FirstName)
				suite.Equal(*mtoAgentToCreate.LastName, *agent.LastName)
				suite.Equal(*mtoAgentToCreate.Email, *agent.Email)
			}
		}

		// Verify that shipment recalculate was handled correctly
		mockShipmentRecalculator.AssertNotCalled(suite.T(), "ShipmentRecalculatePaymentRequest", mock.Anything, mock.Anything)
	})

	suite.Run("Successfully remove MTO Agent", func() {
		setupTestData()

		shipment := factory.BuildMTOShipment(suite.DB(), nil, nil)
		existingAgent := factory.BuildMTOAgent(suite.DB(), []factory.Customization{
			{
				Model:    shipment,
				LinkOnly: true,
			},
			{
				Model: models.MTOAgent{
					FirstName:    models.StringPointer("Test"),
					LastName:     models.StringPointer("Agent"),
					Email:        models.StringPointer("test@test.email.com"),
					MTOAgentType: models.MTOAgentReleasing,
				},
			},
		}, nil)
		eTag := etag.GenerateEtag(shipment.UpdatedAt)

		updatedAgents := make(models.MTOAgents, 1)
		blankFirstName := ""
		blankLastName := ""
		blankPhone := ""
		blankEmail := ""
		existingAgent.FirstName = &blankFirstName
		existingAgent.LastName = &blankLastName
		existingAgent.Email = &blankEmail
		existingAgent.Phone = &blankPhone
		updatedAgents[0] = existingAgent

		updatedShipment := models.MTOShipment{
			ID:        shipment.ID,
			MTOAgents: updatedAgents,
		}

		session := auth.Session{}
		updatedMTOShipment, err := mtoShipmentUpdaterCustomer.UpdateMTOShipment(suite.AppContextWithSessionForTest(&session), &updatedShipment, eTag, "test")

		suite.Require().NoError(err)
		suite.NotZero(updatedMTOShipment.ID, oldMTOShipment.ID)
		// Verify that there are no returned MTO Agents
		suite.Equal(0, len(updatedMTOShipment.MTOAgents))

		// Verify that shipment recalculate was handled correctly
		mockShipmentRecalculator.AssertNotCalled(suite.T(), "ShipmentRecalculatePaymentRequest", mock.Anything, mock.Anything)
	})

	suite.Run("Successfully add storage facility to shipment", func() {
		setupTestData()

		shipment := factory.BuildMTOShipment(suite.DB(), []factory.Customization{
			{
				Model: models.MTOShipment{
					Status: models.MTOShipmentStatusSubmitted,
				},
			},
		}, nil)

		factory.BuildMTOShipment(suite.DB(), []factory.Customization{
			{
				Model: models.MTOShipment{
					Status: models.MTOShipmentStatusSubmitted,
				},
			},
		}, nil)
		storageFacility := factory.BuildStorageFacility(suite.DB(), nil, nil)

		updatedShipment := models.MTOShipment{
			ID:              shipment.ID,
			StorageFacility: &storageFacility,
		}
		eTag := etag.GenerateEtag(shipment.UpdatedAt)

		too := factory.BuildOfficeUserWithRoles(suite.DB(), nil, []roles.RoleType{roles.RoleTypeTOO})
		session := auth.Session{
			ApplicationName: auth.OfficeApp,
			UserID:          *too.UserID,
			OfficeUserID:    too.ID,
		}
		defaultRole, err := too.User.Roles.Default()
		suite.FatalNoError(err)
		session.ActiveRole = *defaultRole
		updatedMTOShipment, err := mtoShipmentUpdaterOffice.UpdateMTOShipment(suite.AppContextWithSessionForTest(&session), &updatedShipment, eTag, "test")

		suite.Require().NoError(err)
		suite.NotZero(updatedMTOShipment.ID, oldMTOShipment.ID)
		suite.NotNil(updatedMTOShipment.StorageFacility)
	})

	suite.Run("Successfully edit storage facility on shipment", func() {
		setupTestData()

		// Create initial shipment data
		storageFacility := factory.BuildStorageFacility(suite.DB(), []factory.Customization{
			{
				Model: models.StorageFacility{
					Email: models.StringPointer("old@email.com"),
				},
			},
			{
				Model: models.Address{
					StreetAddress1: "1234 Over Here Street",
					City:           "Houston",
					State:          "TX",
					PostalCode:     "77083",
				},
			},
		}, nil)
		shipment := factory.BuildMTOShipment(suite.DB(), []factory.Customization{
			{
				Model: models.MTOShipment{
					Status: models.MTOShipmentStatusSubmitted,
				},
			},
			{
				Model:    storageFacility,
				LinkOnly: true,
			},
		}, nil)

		// Make updates to previously persisted data (don't need to create these in the DB first)
		newStorageFacilityAddress := models.Address{
			StreetAddress1: "987 Over There Avenue",
			City:           "Houston",
			State:          "TX",
			PostalCode:     "77083",
		}

		newEmail := "new@email.com"
		newStorageFacility := models.StorageFacility{
			Address: newStorageFacilityAddress,
			Email:   &newEmail,
		}

		newShipment := models.MTOShipment{
			ID:              shipment.ID,
			StorageFacility: &newStorageFacility,
		}

		eTag := etag.GenerateEtag(shipment.UpdatedAt)
		too := factory.BuildOfficeUserWithRoles(suite.DB(), nil, []roles.RoleType{roles.RoleTypeTOO})
		session := auth.Session{
			ApplicationName: auth.OfficeApp,
			UserID:          *too.UserID,
			OfficeUserID:    too.ID,
		}
		defaultRole, err := too.User.Roles.Default()
		suite.FatalNoError(err)
		session.ActiveRole = *defaultRole
		updatedShipment, err := mtoShipmentUpdaterOffice.UpdateMTOShipment(suite.AppContextWithSessionForTest(&session), &newShipment, eTag, "test")
		suite.Require().NoError(err)
		suite.NotEqual(uuid.Nil, updatedShipment.ID)
		suite.Equal(&newEmail, updatedShipment.StorageFacility.Email)
		suite.Equal(newStorageFacilityAddress.StreetAddress1, updatedShipment.StorageFacility.Address.StreetAddress1)
	})

	suite.Run("Successfully update NTS previously recorded weight to shipment", func() {
		setupTestData()

		shipment := factory.BuildMTOShipment(suite.DB(), []factory.Customization{
			{
				Model: models.MTOShipment{
					Status: models.MTOShipmentStatusSubmitted,
				},
			},
		}, nil)

		ntsRecorededWeight := unit.Pound(980)
		updatedShipment := models.MTOShipment{
			ShipmentType:      models.MTOShipmentTypeHHGOutOfNTS,
			ID:                shipment.ID,
			NTSRecordedWeight: &ntsRecorededWeight,
		}
		eTag := etag.GenerateEtag(shipment.UpdatedAt)
		too := factory.BuildOfficeUserWithRoles(suite.DB(), nil, []roles.RoleType{roles.RoleTypeTOO})
		session := auth.Session{
			ApplicationName: auth.OfficeApp,
			UserID:          *too.UserID,
			OfficeUserID:    too.ID,
		}
		defaultRole, err := too.User.Roles.Default()
		suite.FatalNoError(err)
		session.ActiveRole = *defaultRole
		updatedMTOShipment, err := mtoShipmentUpdaterOffice.UpdateMTOShipment(suite.AppContextWithSessionForTest(&session), &updatedShipment, eTag, "test")

		suite.Require().NoError(err)
		suite.NotZero(updatedMTOShipment.ID, oldMTOShipment.ID)
		suite.Equal(ntsRecorededWeight, *updatedMTOShipment.NTSRecordedWeight)

	})

	suite.Run("Unable to update NTS previously recorded weight due to shipment type", func() {
		setupTestData()

		shipment := factory.BuildMTOShipment(suite.DB(), []factory.Customization{
			{
				Model: models.MTOShipment{
					Status: models.MTOShipmentStatusSubmitted,
				},
			},
		}, nil)

		ntsRecorededWeight := unit.Pound(980)
		updatedShipment := models.MTOShipment{
			ID:                shipment.ID,
			NTSRecordedWeight: &ntsRecorededWeight,
		}
		eTag := etag.GenerateEtag(shipment.UpdatedAt)
		too := factory.BuildOfficeUserWithRoles(suite.DB(), nil, []roles.RoleType{roles.RoleTypeTOO})
		session := auth.Session{
			ApplicationName: auth.OfficeApp,
			UserID:          *too.UserID,
			OfficeUserID:    too.ID,
		}
		defaultRole, err := too.User.Roles.Default()
		suite.FatalNoError(err)
		session.ActiveRole = *defaultRole
		updatedMTOShipment, err := mtoShipmentUpdaterOffice.UpdateMTOShipment(suite.AppContextWithSessionForTest(&session), &updatedShipment, eTag, "test")

		suite.Require().Error(err)
		suite.Nil(updatedMTOShipment)
		suite.Equal("Invalid input found while updating the shipment", err.Error())

		var invalidErr apperror.InvalidInputError
		suite.True(errors.As(err, &invalidErr), "error should be of type InvalidInputError")

		if invalidErr.ValidationErrors == nil {
			suite.Fail("ValidationErrors is nil")
		}

		ve := *invalidErr.ValidationErrors
		fieldErrors, exists := ve.Errors["NTSRecordedWeight error"]
		suite.True(exists, "expected validation error for 'NTSRecordedWeight error'")
		joinedErrors := strings.Join(fieldErrors, " ")
		suite.Contains(joinedErrors, "field NTSRecordedWeight cannot be set for shipment type HHG")
	})

	suite.Run("Successfully divert a shipment and transition statuses", func() {
		setupTestData()

		// A diverted shipment should transition to the SUBMITTED status.
		// If the move it is connected to is APPROVED, that move should transition to APPROVALS REQUESTED
		move := factory.BuildMove(suite.DB(), []factory.Customization{
			{
				Model: models.Move{
					Status: models.MoveStatusAPPROVED,
				},
			},
		}, nil)
		shipment := factory.BuildMTOShipment(suite.DB(), []factory.Customization{
			{
				Model:    move,
				LinkOnly: true,
			},
			{
				Model: models.MTOShipment{
					Status:    models.MTOShipmentStatusApproved,
					Diversion: false,
				},
			},
		}, nil)
		eTag := etag.GenerateEtag(shipment.UpdatedAt)

		shipmentInput := models.MTOShipment{
			ID:        shipment.ID,
			Diversion: true,
		}
		session := auth.Session{}
		updatedShipment, err := mtoShipmentUpdaterCustomer.UpdateMTOShipment(suite.AppContextWithSessionForTest(&session), &shipmentInput, eTag, "test")

		suite.Require().NotNil(updatedShipment)
		suite.NoError(err)
		suite.Equal(shipment.ID, updatedShipment.ID)
		suite.Equal(move.ID, updatedShipment.MoveTaskOrderID)
		suite.Equal(true, updatedShipment.Diversion)
		suite.Equal(models.MTOShipmentStatusSubmitted, updatedShipment.Status)

		var updatedMove models.Move
		err = suite.DB().Find(&updatedMove, move.ID)
		suite.NoError(err)
		suite.Equal(models.MoveStatusAPPROVALSREQUESTED, updatedMove.Status)

		// Verify that shipment recalculate was handled correctly
		mockShipmentRecalculator.AssertNotCalled(suite.T(), "ShipmentRecalculatePaymentRequest", mock.AnythingOfType("*appcontext.appContext"), mock.AnythingOfType("uuid.UUID"))
	})

	// Test UpdateMTOShipmentPrime
	// TODO: Add more tests, such as making sure this function fails if the
	// move is not available to the prime.
	suite.Run("Updating a shipment does not nullify ApprovedDate", func() {
		setupTestData()

		// This test was added because of a bug that nullified the ApprovedDate
		// when ScheduledPickupDate was included in the payload. See PR #6919.
		// ApprovedDate affects shipment diversions, so we want to make sure it
		// never gets nullified, regardless of which fields are being updated.
		move := factory.BuildAvailableToPrimeMove(suite.DB(), nil, nil)
		oldShipment := factory.BuildMTOShipmentMinimal(suite.DB(), []factory.Customization{
			{
				Model: models.MTOShipment{
					Status: models.MTOShipmentStatusApproved,
				},
			},
			{
				Model:    move,
				LinkOnly: true,
			},
		}, nil)

		suite.NotNil(oldShipment.ApprovedDate)

		eTag := etag.GenerateEtag(oldShipment.UpdatedAt)

		requestedPickupDate := now.Add(time.Hour * 24 * 3)
		scheduledPickupDate := now.Add(time.Hour * 24 * 3)
		requestedDeliveryDate := now.Add(time.Hour * 24 * 4)
		updatedShipment := models.MTOShipment{
			ID:                          oldShipment.ID,
			DestinationAddress:          &newDestinationAddress,
			DestinationAddressID:        &newDestinationAddress.ID,
			PickupAddress:               &newPickupAddress,
			PickupAddressID:             &newPickupAddress.ID,
			SecondaryPickupAddress:      &secondaryPickupAddress,
			HasSecondaryPickupAddress:   handlers.FmtBool(true),
			SecondaryDeliveryAddress:    &secondaryDeliveryAddress,
			HasSecondaryDeliveryAddress: handlers.FmtBool(true),
			TertiaryPickupAddress:       &tertiaryPickupAddress,
			HasTertiaryPickupAddress:    handlers.FmtBool(true),
			TertiaryDeliveryAddress:     &tertiaryDeliveryAddress,
			HasTertiaryDeliveryAddress:  handlers.FmtBool(true),
			RequestedPickupDate:         &requestedPickupDate,
			ScheduledPickupDate:         &scheduledPickupDate,
			RequestedDeliveryDate:       &requestedDeliveryDate,
			ActualPickupDate:            &actualPickupDate,
			PrimeActualWeight:           &primeActualWeight,
			PrimeEstimatedWeight:        &primeEstimatedWeight,
			FirstAvailableDeliveryDate:  &firstAvailableDeliveryDate,
		}

		ghcDomesticTransitTime := models.GHCDomesticTransitTime{
			MaxDaysTransitTime: 12,
			WeightLbsLower:     0,
			WeightLbsUpper:     10000,
			DistanceMilesLower: 0,
			DistanceMilesUpper: 10000,
		}
		verrs, err := suite.DB().ValidateAndCreate(&ghcDomesticTransitTime)
		suite.False(verrs.HasAny())
		suite.FatalNoError(err)

		session := auth.Session{}
		newShipment, err := mtoShipmentUpdaterPrime.UpdateMTOShipment(suite.AppContextWithSessionForTest(&session), &updatedShipment, eTag, "test")

		suite.Require().NoError(err)
		suite.NotEmpty(newShipment.ApprovedDate)
		suite.True(requestedPickupDate.Equal(*newShipment.RequestedPickupDate))
		suite.True(scheduledPickupDate.Equal(*newShipment.ScheduledPickupDate))
		suite.True(requestedDeliveryDate.Equal(*newShipment.RequestedDeliveryDate))
		suite.True(actualPickupDate.Equal(*newShipment.ActualPickupDate))
		suite.True(firstAvailableDeliveryDate.Equal(*newShipment.FirstAvailableDeliveryDate))
		suite.Equal(primeEstimatedWeight, *newShipment.PrimeEstimatedWeight)
		suite.Equal(primeActualWeight, *newShipment.PrimeActualWeight)
		suite.Equal(newDestinationAddress.ID, *newShipment.DestinationAddressID)
		suite.Equal(newPickupAddress.ID, *newShipment.PickupAddressID)
		suite.Equal(secondaryPickupAddress.ID, *newShipment.SecondaryPickupAddressID)
		suite.Equal(secondaryDeliveryAddress.ID, *newShipment.SecondaryDeliveryAddressID)
		suite.Equal(tertiaryPickupAddress.ID, *newShipment.TertiaryPickupAddressID)
		suite.Equal(tertiaryDeliveryAddress.ID, *newShipment.TertiaryDeliveryAddressID)

		// Verify that shipment recalculate was handled correctly
		mockShipmentRecalculator.AssertNotCalled(suite.T(), "ShipmentRecalculatePaymentRequest", mock.Anything, mock.Anything)
	})

	suite.Run("Prime not able to update an existing prime estimated weight", func() {
		setupTestData()

		move := factory.BuildAvailableToPrimeMove(suite.DB(), nil, nil)
		oldShipment := factory.BuildMTOShipmentMinimal(suite.DB(), []factory.Customization{
			{
				Model: models.MTOShipment{
					Status:               models.MTOShipmentStatusApproved,
					PrimeEstimatedWeight: &primeEstimatedWeight,
				},
			},
			{
				Model:    move,
				LinkOnly: true,
			},
		}, nil)

		suite.NotNil(oldShipment.ApprovedDate)

		eTag := etag.GenerateEtag(oldShipment.UpdatedAt)

		requestedPickupDate := now.Add(time.Hour * 24 * 3)
		scheduledPickupDate := now.Add(time.Hour * 24 * 3)
		requestedDeliveryDate := now.Add(time.Hour * 24 * 4)
		updatedShipment := models.MTOShipment{
			ID:                          oldShipment.ID,
			DestinationAddress:          &newDestinationAddress,
			DestinationAddressID:        &newDestinationAddress.ID,
			PickupAddress:               &newPickupAddress,
			PickupAddressID:             &newPickupAddress.ID,
			SecondaryPickupAddress:      &secondaryPickupAddress,
			HasSecondaryPickupAddress:   handlers.FmtBool(true),
			SecondaryDeliveryAddress:    &secondaryDeliveryAddress,
			HasSecondaryDeliveryAddress: handlers.FmtBool(true),
			RequestedPickupDate:         &requestedPickupDate,
			ScheduledPickupDate:         &scheduledPickupDate,
			RequestedDeliveryDate:       &requestedDeliveryDate,
			ActualPickupDate:            &actualPickupDate,
			PrimeActualWeight:           &primeActualWeight,
			PrimeEstimatedWeight:        &primeEstimatedWeight,
			FirstAvailableDeliveryDate:  &firstAvailableDeliveryDate,
		}

		ghcDomesticTransitTime := models.GHCDomesticTransitTime{
			MaxDaysTransitTime: 12,
			WeightLbsLower:     0,
			WeightLbsUpper:     10000,
			DistanceMilesLower: 0,
			DistanceMilesUpper: 10000,
		}
		verrs, err := suite.DB().ValidateAndCreate(&ghcDomesticTransitTime)
		suite.False(verrs.HasAny())
		suite.FatalNoError(err)

		session := auth.Session{}
		_, err = mtoShipmentUpdaterPrime.UpdateMTOShipment(suite.AppContextWithSessionForTest(&session), &updatedShipment, eTag, "test")

		suite.Error(err)
		suite.Contains(err.Error(), "cannot be updated after initial estimation")
		// Verify that shipment recalculate was handled correctly
		mockShipmentRecalculator.AssertNotCalled(suite.T(), "ShipmentRecalculatePaymentRequest", mock.Anything, mock.Anything)
	})

	suite.Run("Updating a shipment with a Reweigh returns the Reweigh", func() {
		setupTestData()

		move := factory.BuildAvailableToPrimeMove(suite.DB(), nil, nil)
		oldShipment := factory.BuildMTOShipmentMinimal(suite.DB(), []factory.Customization{
			{
				Model: models.MTOShipment{
					Status: models.MTOShipmentStatusApproved,
				},
			},
			{
				Model:    move,
				LinkOnly: true,
			},
		}, nil)
		reweigh := testdatagen.MakeReweighForShipment(suite.DB(), testdatagen.Assertions{}, oldShipment, unit.Pound(3000))

		eTag := etag.GenerateEtag(oldShipment.UpdatedAt)

		updatedShipment := models.MTOShipment{
			ID:                oldShipment.ID,
			PrimeActualWeight: &primeActualWeight,
		}

		session := auth.Session{}
		newShipment, err := mtoShipmentUpdaterPrime.UpdateMTOShipment(suite.AppContextWithSessionForTest(&session), &updatedShipment, eTag, "test")

		suite.Require().NoError(err)
		suite.NotEmpty(newShipment.Reweigh)
		suite.Equal(newShipment.Reweigh.ID, reweigh.ID)
	})

	suite.Run("Prime cannot update estimated weights outside of required timeframe", func() {
		setupTestData()

		// This test was added because of a bug that nullified the ApprovedDate
		// when ScheduledPickupDate was included in the payload. See PR #6919.
		// ApprovedDate affects shipment diversions, so we want to make sure it
		// never gets nullified, regardless of which fields are being updated.
		move := factory.BuildAvailableToPrimeMove(suite.DB(), nil, nil)
		oldShipment := factory.BuildMTOShipmentMinimal(suite.DB(), []factory.Customization{
			{
				Model: models.MTOShipment{
					Status: models.MTOShipmentStatusApproved,
				},
			},
			{
				Model:    move,
				LinkOnly: true,
			},
		}, nil)

		suite.NotNil(oldShipment.ApprovedDate)

		eTag := etag.GenerateEtag(oldShipment.UpdatedAt)

		requestedPickupDate := now.Add(time.Hour * 24 * 3)
		scheduledPickupDate := now.Add(-time.Hour * 24 * 3)
		requestedDeliveryDate := now.Add(time.Hour * 24 * 4)
		updatedShipment := models.MTOShipment{
			ID:                          oldShipment.ID,
			DestinationAddress:          &newDestinationAddress,
			DestinationAddressID:        &newDestinationAddress.ID,
			PickupAddress:               &newPickupAddress,
			PickupAddressID:             &newPickupAddress.ID,
			SecondaryPickupAddress:      &secondaryPickupAddress,
			HasSecondaryPickupAddress:   handlers.FmtBool(true),
			SecondaryDeliveryAddress:    &secondaryDeliveryAddress,
			HasSecondaryDeliveryAddress: handlers.FmtBool(true),
			TertiaryPickupAddress:       &tertiaryPickupAddress,
			HasTertiaryPickupAddress:    handlers.FmtBool(true),
			TertiaryDeliveryAddress:     &tertiaryDeliveryAddress,
			HasTertiaryDeliveryAddress:  handlers.FmtBool(true),
			RequestedPickupDate:         &requestedPickupDate,
			ScheduledPickupDate:         &scheduledPickupDate,
			RequestedDeliveryDate:       &requestedDeliveryDate,
			ActualPickupDate:            &actualPickupDate,
			PrimeActualWeight:           &primeActualWeight,
			PrimeEstimatedWeight:        &primeEstimatedWeight,
			FirstAvailableDeliveryDate:  &firstAvailableDeliveryDate,
		}

		ghcDomesticTransitTime := models.GHCDomesticTransitTime{
			MaxDaysTransitTime: 12,
			WeightLbsLower:     0,
			WeightLbsUpper:     10000,
			DistanceMilesLower: 0,
			DistanceMilesUpper: 10000,
		}
		verrs, err := suite.DB().ValidateAndCreate(&ghcDomesticTransitTime)
		suite.False(verrs.HasAny())
		suite.FatalNoError(err)

		session := auth.Session{}
		_, err = mtoShipmentUpdaterPrime.UpdateMTOShipment(suite.AppContextWithSessionForTest(&session), &updatedShipment, eTag, "test")

		suite.Error(err)
		suite.Contains(err.Error(), "the time period for updating the estimated weight for a shipment has expired, please contact the TOO directly to request updates to this shipment’s estimated weight")
		// Verify that shipment recalculate was handled correctly
		mockShipmentRecalculator.AssertNotCalled(suite.T(), "ShipmentRecalculatePaymentRequest", mock.Anything, mock.Anything)
	})

	suite.Run("Prime cannot add MTO agents", func() {
		setupTestData()

		// This test was added because of a bug that nullified the ApprovedDate
		// when ScheduledPickupDate was included in the payload. See PR #6919.
		// ApprovedDate affects shipment diversions, so we want to make sure it
		// never gets nullified, regardless of which fields are being updated.
		move := factory.BuildAvailableToPrimeMove(suite.DB(), nil, nil)
		oldShipment := factory.BuildMTOShipmentMinimal(suite.DB(), []factory.Customization{
			{
				Model: models.MTOShipment{
					Status: models.MTOShipmentStatusApproved,
				},
			},
			{
				Model:    move,
				LinkOnly: true,
			},
		}, nil)

		suite.NotNil(oldShipment.ApprovedDate)

		eTag := etag.GenerateEtag(oldShipment.UpdatedAt)

		requestedPickupDate := now.Add(time.Hour * 24 * 3)
		scheduledPickupDate := now.Add(time.Hour * 24 * 3)
		requestedDeliveryDate := now.Add(time.Hour * 24 * 4)
		firstName := "John"
		lastName := "Ash"
		updatedShipment := models.MTOShipment{
			ID:                          oldShipment.ID,
			DestinationAddress:          &newDestinationAddress,
			DestinationAddressID:        &newDestinationAddress.ID,
			PickupAddress:               &newPickupAddress,
			PickupAddressID:             &newPickupAddress.ID,
			SecondaryPickupAddress:      &secondaryPickupAddress,
			HasSecondaryPickupAddress:   handlers.FmtBool(true),
			SecondaryDeliveryAddress:    &secondaryDeliveryAddress,
			HasSecondaryDeliveryAddress: handlers.FmtBool(true),
			TertiaryPickupAddress:       &tertiaryPickupAddress,
			HasTertiaryPickupAddress:    handlers.FmtBool(true),
			TertiaryDeliveryAddress:     &tertiaryDeliveryAddress,
			HasTertiaryDeliveryAddress:  handlers.FmtBool(true),
			RequestedPickupDate:         &requestedPickupDate,
			ScheduledPickupDate:         &scheduledPickupDate,
			RequestedDeliveryDate:       &requestedDeliveryDate,
			ActualPickupDate:            &actualPickupDate,
			PrimeActualWeight:           &primeActualWeight,
			PrimeEstimatedWeight:        &primeEstimatedWeight,
			FirstAvailableDeliveryDate:  &firstAvailableDeliveryDate,
			MTOAgents: models.MTOAgents{
				models.MTOAgent{
					FirstName: &firstName,
					LastName:  &lastName,
				},
			},
		}

		ghcDomesticTransitTime := models.GHCDomesticTransitTime{
			MaxDaysTransitTime: 12,
			WeightLbsLower:     0,
			WeightLbsUpper:     10000,
			DistanceMilesLower: 0,
			DistanceMilesUpper: 10000,
		}
		verrs, err := suite.DB().ValidateAndCreate(&ghcDomesticTransitTime)
		suite.False(verrs.HasAny())
		suite.FatalNoError(err)

		session := auth.Session{}
		_, err = mtoShipmentUpdaterPrime.UpdateMTOShipment(suite.AppContextWithSessionForTest(&session), &updatedShipment, eTag, "test")

		suite.Error(err)
		suite.Contains(err.Error(), "cannot add or update MTO agents to a shipment")
	})

	suite.Run("Prime cannot update existing pickup or destination address", func() {
		setupTestData()

		// This test was added because of a bug that nullified the ApprovedDate
		// when ScheduledPickupDate was included in the payload. See PR #6919.
		// ApprovedDate affects shipment diversions, so we want to make sure it
		// never gets nullified, regardless of which fields are being updated.
		move := factory.BuildAvailableToPrimeMove(suite.DB(), nil, nil)
		oldShipment := factory.BuildMTOShipment(suite.DB(), []factory.Customization{
			{
				Model: models.MTOShipment{
					Status: models.MTOShipmentStatusApproved,
				},
			},
			{
				Model:    move,
				LinkOnly: true,
			},
		}, nil)

		suite.NotNil(oldShipment.ApprovedDate)

		eTag := etag.GenerateEtag(oldShipment.UpdatedAt)

		requestedPickupDate := now.Add(time.Hour * 24 * 3)
		scheduledPickupDate := now.Add(time.Hour * 24 * 7)
		requestedDeliveryDate := now.Add(time.Hour * 24 * 4)
		updatedShipment := models.MTOShipment{
			ID:                          oldShipment.ID,
			DestinationAddress:          &newDestinationAddress,
			DestinationAddressID:        &newDestinationAddress.ID,
			PickupAddress:               &newPickupAddress,
			PickupAddressID:             &newPickupAddress.ID,
			SecondaryPickupAddress:      &secondaryPickupAddress,
			HasSecondaryPickupAddress:   handlers.FmtBool(true),
			SecondaryDeliveryAddress:    &secondaryDeliveryAddress,
			HasSecondaryDeliveryAddress: handlers.FmtBool(true),
			TertiaryPickupAddress:       &secondaryPickupAddress,
			HasTertiaryPickupAddress:    handlers.FmtBool(true),
			TertiaryDeliveryAddress:     &secondaryDeliveryAddress,
			HasTertiaryDeliveryAddress:  handlers.FmtBool(true),
			RequestedPickupDate:         &requestedPickupDate,
			ScheduledPickupDate:         &scheduledPickupDate,
			RequestedDeliveryDate:       &requestedDeliveryDate,
			ActualPickupDate:            &actualPickupDate,
			PrimeActualWeight:           &primeActualWeight,
			PrimeEstimatedWeight:        &primeEstimatedWeight,
			FirstAvailableDeliveryDate:  &firstAvailableDeliveryDate,
		}

		ghcDomesticTransitTime := models.GHCDomesticTransitTime{
			MaxDaysTransitTime: 12,
			WeightLbsLower:     0,
			WeightLbsUpper:     10000,
			DistanceMilesLower: 0,
			DistanceMilesUpper: 10000,
		}
		verrs, err := suite.DB().ValidateAndCreate(&ghcDomesticTransitTime)
		suite.False(verrs.HasAny())
		suite.FatalNoError(err)

		session := auth.Session{}
		_, err = mtoShipmentUpdaterPrime.UpdateMTOShipment(suite.AppContextWithSessionForTest(&session), &updatedShipment, eTag, "test")

		suite.Error(err)
		suite.Contains(err.Error(), "the pickup address already exists and cannot be updated with this endpoint")
		suite.Contains(err.Error(), "the destination address already exists and cannot be updated with this endpoint")
	})

	suite.Run("Prime cannot update shipment if parameters are outside of transit data", func() {
		setupTestData()

		// This test was added because of a bug that nullified the ApprovedDate
		// when ScheduledPickupDate was included in the payload. See PR #6919.
		// ApprovedDate affects shipment diversions, so we want to make sure it
		// never gets nullified, regardless of which fields are being updated.
		move := factory.BuildAvailableToPrimeMove(suite.DB(), nil, nil)
		oldShipment := factory.BuildMTOShipmentMinimal(suite.DB(), []factory.Customization{
			{
				Model: models.MTOShipment{
					Status: models.MTOShipmentStatusApproved,
				},
			},
			{
				Model:    move,
				LinkOnly: true,
			},
		}, nil)

		suite.NotNil(oldShipment.ApprovedDate)

		eTag := etag.GenerateEtag(oldShipment.UpdatedAt)

		requestedPickupDate := now.Add(time.Hour * 24 * 3)
		scheduledPickupDate := now.Add(time.Hour * 24 * 7)
		requestedDeliveryDate := now.Add(time.Hour * 24 * 4)
		updatedShipment := models.MTOShipment{
			ID:                          oldShipment.ID,
			DestinationAddress:          &newDestinationAddress,
			DestinationAddressID:        &newDestinationAddress.ID,
			PickupAddress:               &newPickupAddress,
			PickupAddressID:             &newPickupAddress.ID,
			SecondaryPickupAddress:      &secondaryPickupAddress,
			HasSecondaryPickupAddress:   handlers.FmtBool(true),
			SecondaryDeliveryAddress:    &secondaryDeliveryAddress,
			HasSecondaryDeliveryAddress: handlers.FmtBool(true),
			TertiaryPickupAddress:       &tertiaryPickupAddress,
			HasTertiaryPickupAddress:    handlers.FmtBool(true),
			TertiaryDeliveryAddress:     &tertiaryDeliveryAddress,
			HasTertiaryDeliveryAddress:  handlers.FmtBool(true),
			RequestedPickupDate:         &requestedPickupDate,
			ScheduledPickupDate:         &scheduledPickupDate,
			RequestedDeliveryDate:       &requestedDeliveryDate,
			ActualPickupDate:            &actualPickupDate,
			PrimeActualWeight:           &primeActualWeight,
			PrimeEstimatedWeight:        &primeEstimatedWeight,
			FirstAvailableDeliveryDate:  &firstAvailableDeliveryDate,
		}

		session := auth.Session{}
		_, err := mtoShipmentUpdaterPrime.UpdateMTOShipment(suite.AppContextWithSessionForTest(&session), &updatedShipment, eTag, "test")

		suite.Error(err)
		suite.Contains(err.Error(), "failed to find transit time for shipment of 9000 lbs weight and 1000 mile distance")
	})

	suite.Run("Prime can add an estimated weight up to the same date as the scheduled pickup", func() {
		setupTestData()

		// This test was added because of a bug that nullified the ApprovedDate
		// when ScheduledPickupDate was included in the payload. See PR #6919.
		// ApprovedDate affects shipment diversions, so we want to make sure it
		// never gets nullified, regardless of which fields are being updated.
		move := factory.BuildAvailableToPrimeMove(suite.DB(), nil, nil)
		oldShipment := factory.BuildMTOShipmentMinimal(suite.DB(), []factory.Customization{
			{
				Model: models.MTOShipment{
					Status: models.MTOShipmentStatusApproved,
				},
			},
			{
				Model:    move,
				LinkOnly: true,
			},
		}, nil)

		suite.NotNil(oldShipment.ApprovedDate)

		eTag := etag.GenerateEtag(oldShipment.UpdatedAt)

		requestedPickupDate := now.Add(time.Hour * 24 * 3)
		scheduledPickupDate := now.Add(time.Hour * 24 * 3)
		requestedDeliveryDate := now.Add(time.Hour * 24 * 4)
		updatedShipment := models.MTOShipment{
			ID:                          oldShipment.ID,
			DestinationAddress:          &newDestinationAddress,
			DestinationAddressID:        &newDestinationAddress.ID,
			PickupAddress:               &newPickupAddress,
			PickupAddressID:             &newPickupAddress.ID,
			SecondaryPickupAddress:      &secondaryPickupAddress,
			HasSecondaryPickupAddress:   handlers.FmtBool(true),
			SecondaryDeliveryAddress:    &secondaryDeliveryAddress,
			ScheduledPickupDate:         &scheduledPickupDate,
			HasSecondaryDeliveryAddress: handlers.FmtBool(true),
			TertiaryPickupAddress:       &tertiaryPickupAddress,
			HasTertiaryPickupAddress:    handlers.FmtBool(true),
			TertiaryDeliveryAddress:     &tertiaryDeliveryAddress,
			HasTertiaryDeliveryAddress:  handlers.FmtBool(true),
			RequestedPickupDate:         &requestedPickupDate,
			RequestedDeliveryDate:       &requestedDeliveryDate,
			ActualPickupDate:            &actualPickupDate,
			PrimeActualWeight:           &primeActualWeight,
			PrimeEstimatedWeight:        &primeEstimatedWeight,
			FirstAvailableDeliveryDate:  &firstAvailableDeliveryDate,
		}

		ghcDomesticTransitTime := models.GHCDomesticTransitTime{
			MaxDaysTransitTime: 12,
			WeightLbsLower:     0,
			WeightLbsUpper:     10000,
			DistanceMilesLower: 0,
			DistanceMilesUpper: 10000,
		}
		verrs, err := suite.DB().ValidateAndCreate(&ghcDomesticTransitTime)
		suite.False(verrs.HasAny())
		suite.FatalNoError(err)

		session := auth.Session{}
		newShipment, err := mtoShipmentUpdaterPrime.UpdateMTOShipment(suite.AppContextWithSessionForTest(&session), &updatedShipment, eTag, "test")

		suite.Require().NoError(err)
		suite.NotEmpty(newShipment.ApprovedDate)
		suite.True(requestedPickupDate.Equal(*newShipment.RequestedPickupDate))
		suite.True(scheduledPickupDate.Equal(*newShipment.ScheduledPickupDate))
		suite.True(requestedDeliveryDate.Equal(*newShipment.RequestedDeliveryDate))
		suite.True(actualPickupDate.Equal(*newShipment.ActualPickupDate))
		suite.True(firstAvailableDeliveryDate.Equal(*newShipment.FirstAvailableDeliveryDate))
		suite.Equal(primeEstimatedWeight, *newShipment.PrimeEstimatedWeight)
		suite.Equal(primeActualWeight, *newShipment.PrimeActualWeight)
		suite.Equal(newDestinationAddress.ID, *newShipment.DestinationAddressID)
		suite.Equal(newPickupAddress.ID, *newShipment.PickupAddressID)
		suite.Equal(secondaryPickupAddress.ID, *newShipment.SecondaryPickupAddressID)
		suite.Equal(secondaryDeliveryAddress.ID, *newShipment.SecondaryDeliveryAddressID)
		suite.Equal(tertiaryPickupAddress.ID, *newShipment.TertiaryPickupAddressID)
		suite.Equal(tertiaryDeliveryAddress.ID, *newShipment.TertiaryDeliveryAddressID)
	})

	suite.Run("Prime can update the weight estimate if scheduled pickup date in nil", func() {
		setupTestData()

		// This test was added because of a bug that nullified the ApprovedDate
		// when ScheduledPickupDate was included in the payload. See PR #6919.
		// ApprovedDate affects shipment diversions, so we want to make sure it
		// never gets nullified, regardless of which fields are being updated.
		move := factory.BuildAvailableToPrimeMove(suite.DB(), nil, nil)
		oldShipment := factory.BuildMTOShipmentMinimal(suite.DB(), []factory.Customization{
			{
				Model: models.MTOShipment{
					Status:              models.MTOShipmentStatusApproved,
					ScheduledPickupDate: nil,
				},
			},
			{
				Model:    move,
				LinkOnly: true,
			},
		}, nil)

		suite.NotNil(oldShipment.ApprovedDate)

		eTag := etag.GenerateEtag(oldShipment.UpdatedAt)

		requestedPickupDate := now.Add(time.Hour * 24 * 3)
		requestedDeliveryDate := now.Add(time.Hour * 24 * 4)
		updatedShipment := models.MTOShipment{
			ID:                          oldShipment.ID,
			DestinationAddress:          &newDestinationAddress,
			DestinationAddressID:        &newDestinationAddress.ID,
			PickupAddress:               &newPickupAddress,
			PickupAddressID:             &newPickupAddress.ID,
			SecondaryPickupAddress:      &secondaryPickupAddress,
			HasSecondaryPickupAddress:   handlers.FmtBool(true),
			SecondaryDeliveryAddress:    &secondaryDeliveryAddress,
			HasSecondaryDeliveryAddress: handlers.FmtBool(true),
			TertiaryPickupAddress:       &tertiaryPickupAddress,
			HasTertiaryPickupAddress:    handlers.FmtBool(true),
			TertiaryDeliveryAddress:     &tertiaryDeliveryAddress,
			HasTertiaryDeliveryAddress:  handlers.FmtBool(true),
			RequestedPickupDate:         &requestedPickupDate,
			RequestedDeliveryDate:       &requestedDeliveryDate,
			ActualPickupDate:            &actualPickupDate,
			PrimeActualWeight:           &primeActualWeight,
			PrimeEstimatedWeight:        &primeEstimatedWeight,
			FirstAvailableDeliveryDate:  &firstAvailableDeliveryDate,
		}
		ghcDomesticTransitTime := models.GHCDomesticTransitTime{
			MaxDaysTransitTime: 12,
			WeightLbsLower:     0,
			WeightLbsUpper:     10000,
			DistanceMilesLower: 0,
			DistanceMilesUpper: 10000,
		}
		verrs, err := suite.DB().ValidateAndCreate(&ghcDomesticTransitTime)
		suite.False(verrs.HasAny())
		suite.FatalNoError(err)

		session := auth.Session{}
		newShipment, err := mtoShipmentUpdaterPrime.UpdateMTOShipment(suite.AppContextWithSessionForTest(&session), &updatedShipment, eTag, "test")
		suite.Require().NoError(err)
		suite.NotEmpty(newShipment.ApprovedDate)
		suite.True(requestedPickupDate.Equal(*newShipment.RequestedPickupDate))
		suite.True(requestedDeliveryDate.Equal(*newShipment.RequestedDeliveryDate))
		suite.True(actualPickupDate.Equal(*newShipment.ActualPickupDate))
		suite.True(firstAvailableDeliveryDate.Equal(*newShipment.FirstAvailableDeliveryDate))
		suite.Equal(primeEstimatedWeight, *newShipment.PrimeEstimatedWeight)
		suite.Equal(primeActualWeight, *newShipment.PrimeActualWeight)
		suite.Equal(newDestinationAddress.ID, *newShipment.DestinationAddressID)
		suite.Equal(newPickupAddress.ID, *newShipment.PickupAddressID)
		suite.Equal(secondaryPickupAddress.ID, *newShipment.SecondaryPickupAddressID)
		suite.Equal(secondaryDeliveryAddress.ID, *newShipment.SecondaryDeliveryAddressID)
		suite.Equal(tertiaryPickupAddress.ID, *newShipment.TertiaryPickupAddressID)
		suite.Equal(tertiaryDeliveryAddress.ID, *newShipment.TertiaryDeliveryAddressID)
	})

	suite.Run("Successful Office/TOO UpdateShipment - CONUS Pickup, OCONUS Destination - mileage is recalculated and pricing estimates refreshed for International FSC SIT service items", func() {
		setupTestData()

		move := factory.BuildAvailableToPrimeMove(suite.DB(), nil, nil)

		ghcDomesticTransitTime := models.GHCDomesticTransitTime{
			MaxDaysTransitTime: 12,
			WeightLbsLower:     0,
			WeightLbsUpper:     10000,
			DistanceMilesLower: 0,
			DistanceMilesUpper: 10000,
		}
		_, _ = suite.DB().ValidateAndCreate(&ghcDomesticTransitTime)

		testdatagen.FetchOrMakeReContractYear(suite.DB(), testdatagen.Assertions{
			ReContractYear: models.ReContractYear{
				StartDate: time.Now().Add(-24 * time.Hour),
				EndDate:   time.Now().Add(24 * time.Hour),
			},
		})

		pickupAddress := factory.BuildAddress(suite.DB(), []factory.Customization{
			{
				Model: models.Address{
					StreetAddress1: "Tester Address",
					City:           "Des Moines",
					State:          "IA",
					PostalCode:     "50314",
					IsOconus:       models.BoolPointer(false),
				},
			},
		}, nil)

		destinationAddress := factory.BuildAddress(suite.DB(), []factory.Customization{
			{
				Model: models.Address{
					StreetAddress1: "JBER1",
					City:           "Anchorage",
					State:          "AK",
					PostalCode:     "99505",
					IsOconus:       models.BoolPointer(true),
				},
			},
		}, nil)

		pickupDate := now.AddDate(0, 0, 10)
		requestedPickup := time.Now()
		oldShipment := factory.BuildMTOShipment(suite.DB(), []factory.Customization{
			{
				Model: models.MTOShipment{
					Status:               models.MTOShipmentStatusApproved,
					PrimeEstimatedWeight: nil,
					PickupAddressID:      &pickupAddress.ID,
					DestinationAddressID: &destinationAddress.ID,
					ScheduledPickupDate:  &pickupDate,
					RequestedPickupDate:  &requestedPickup,
					MarketCode:           models.MarketCodeInternational,
				},
			},
			{
				Model:    move,
				LinkOnly: true,
			},
		}, nil)

		// setup IOSFSC service item with SITOriginHHGOriginalAddress
		factory.BuildMTOServiceItem(suite.DB(), []factory.Customization{
			{
				Model:    move,
				LinkOnly: true,
			},
			{
				Model:    oldShipment,
				LinkOnly: true,
			},
			{
				Model: models.ReService{
					Code: models.ReServiceCodeIOSFSC,
				},
			},
			{
				Model:    pickupAddress,
				Type:     &factory.Addresses.SITOriginHHGOriginalAddress,
				LinkOnly: true,
			},
			{
				Model:    pickupAddress,
				Type:     &factory.Addresses.SITOriginHHGActualAddress,
				LinkOnly: true,
			},
			{
				Model: models.MTOServiceItem{
					Status:          models.MTOServiceItemStatusApproved,
					PricingEstimate: nil,
				},
			},
		}, nil)

		// setup IDSFSC service item with SITDestinationOriginalAddress
		factory.BuildMTOServiceItem(suite.DB(), []factory.Customization{
			{
				Model:    move,
				LinkOnly: true,
			},
			{
				Model:    oldShipment,
				LinkOnly: true,
			},
			{
				Model: models.ReService{
					Code: models.ReServiceCodeIDSFSC,
				},
			},
			{
				Model:    destinationAddress,
				Type:     &factory.Addresses.SITDestinationOriginalAddress,
				LinkOnly: true,
			},
			{
				Model:    destinationAddress,
				Type:     &factory.Addresses.SITDestinationFinalAddress,
				LinkOnly: true,
			},
		}, nil)

		eTag := etag.GenerateEtag(oldShipment.UpdatedAt)

		updatedShipment := models.MTOShipment{
			ID:                   oldShipment.ID,
			PrimeEstimatedWeight: &primeEstimatedWeight,
		}

		var serviceItems []models.MTOServiceItem
		// verify pre-update mto service items for both origin/destination FSC SITs have not been set
		err := suite.AppContextForTest().DB().EagerPreload("ReService").Where("mto_shipment_id = ?", oldShipment.ID).Order("created_at asc").All(&serviceItems)
		suite.NoError(err)
		// expecting only IOSFSC and IDSFSC created for tests
		suite.Equal(2, len(serviceItems))
		for i := 0; i < len(serviceItems); i++ {
			suite.Nil(serviceItems[i].PricingEstimate)
			suite.True(serviceItems[i].SITDeliveryMiles == (*int)(nil))
		}

		// As TOO
		too := factory.BuildOfficeUserWithRoles(suite.DB(), nil, []roles.RoleType{roles.RoleTypeTOO})
		session := auth.Session{
			ApplicationName: auth.OfficeApp,
			UserID:          *too.UserID,
			OfficeUserID:    too.ID,
			ActiveRole:      too.User.Roles[0],
		}
		expectedMileage := 314
		plannerSITFSC := &mocks.Planner{}
		// expecting 50314/50314 for IOSFSC mileage lookup for source, destination
		plannerSITFSC.On("ZipTransitDistance",
			mock.AnythingOfType("*appcontext.appContext"),
			// 99505/99505, 50314/50314
			mock.MatchedBy(func(source string) bool {
				return source == "50314" || source == "99505"
			}),
			mock.MatchedBy(func(destination string) bool {
				return destination == "50314" || destination == "99505"
			}),
		).Return(expectedMileage, nil)

		mtoShipmentUpdater := NewOfficeMTOShipmentUpdater(builder, fetcher, plannerSITFSC, moveRouter, moveWeights, mockSender, &mockShipmentRecalculator, addressUpdater, addressCreator)

		_, err = mtoShipmentUpdater.UpdateMTOShipment(suite.AppContextWithSessionForTest(&session), &updatedShipment, eTag, "test")
		suite.NoError(err)

		// verify post-update mto service items for both origin/destination FSC SITs have been set.
		// if set we know stored procedure update_service_item_pricing was executed sucessfully
		err = suite.AppContextForTest().DB().EagerPreload("ReService").Where("mto_shipment_id = ?", oldShipment.ID).Order("created_at asc").All(&serviceItems)
		suite.NoError(err)
		suite.Equal(2, len(serviceItems))
		for i := 0; i < len(serviceItems); i++ {
			suite.True(serviceItems[i].ReService.Code == models.ReServiceCodeIOSFSC || serviceItems[i].ReService.Code == models.ReServiceCodeIDSFSC)

			if serviceItems[i].ReService.Code == models.ReServiceCodeIOSFSC {
				suite.NotNil(*serviceItems[i].PricingEstimate)
				suite.Equal(*serviceItems[i].SITDeliveryMiles, expectedMileage)
			}
			// verify IDSFSC SIT with OCONUS destination does not calculate pricing resulting in 0.
			if serviceItems[i].ReService.Code == models.ReServiceCodeIDSFSC {
				suite.Equal(*serviceItems[i].SITDeliveryMiles, expectedMileage)
				suite.Equal(*serviceItems[i].PricingEstimate, unit.Cents(0))
			}
		}
	})

	suite.Run("Successful Office/TOO UpdateShipment - OCONUS Pickup, CONUS Destination - mileage is recalculated and pricing estimates refreshed for International FSC SIT service items", func() {
		setupTestData()

		move := factory.BuildAvailableToPrimeMove(suite.DB(), nil, nil)

		ghcDomesticTransitTime := models.GHCDomesticTransitTime{
			MaxDaysTransitTime: 12,
			WeightLbsLower:     0,
			WeightLbsUpper:     10000,
			DistanceMilesLower: 0,
			DistanceMilesUpper: 10000,
		}
		_, _ = suite.DB().ValidateAndCreate(&ghcDomesticTransitTime)

		testdatagen.FetchOrMakeReContractYear(suite.DB(), testdatagen.Assertions{
			ReContractYear: models.ReContractYear{
				StartDate: time.Now().Add(-24 * time.Hour),
				EndDate:   time.Now().Add(24 * time.Hour),
			},
		})

		destinationAddress := factory.BuildAddress(suite.DB(), []factory.Customization{
			{
				Model: models.Address{
					StreetAddress1: "Tester Address",
					City:           "Des Moines",
					State:          "IA",
					PostalCode:     "50314",
					IsOconus:       models.BoolPointer(false),
				},
			},
		}, nil)

		pickupAddress := factory.BuildAddress(suite.DB(), []factory.Customization{
			{
				Model: models.Address{
					StreetAddress1: "JBER1",
					City:           "Anchorage",
					State:          "AK",
					PostalCode:     "99505",
					IsOconus:       models.BoolPointer(true),
				},
			},
		}, nil)

		pickupDate := now.AddDate(0, 0, 10)
		requestedPickup := time.Now()
		oldShipment := factory.BuildMTOShipment(suite.DB(), []factory.Customization{
			{
				Model: models.MTOShipment{
					Status:               models.MTOShipmentStatusApproved,
					PrimeEstimatedWeight: nil,
					PickupAddressID:      &pickupAddress.ID,
					DestinationAddressID: &destinationAddress.ID,
					ScheduledPickupDate:  &pickupDate,
					RequestedPickupDate:  &requestedPickup,
					MarketCode:           models.MarketCodeInternational,
				},
			},
			{
				Model:    move,
				LinkOnly: true,
			},
		}, nil)

		// setup IOSFSC service item with SITOriginHHGOriginalAddress
		factory.BuildMTOServiceItem(suite.DB(), []factory.Customization{
			{
				Model:    move,
				LinkOnly: true,
			},
			{
				Model:    oldShipment,
				LinkOnly: true,
			},
			{
				Model: models.ReService{
					Code: models.ReServiceCodeIOSFSC,
				},
			},
			{
				Model:    pickupAddress,
				Type:     &factory.Addresses.SITOriginHHGOriginalAddress,
				LinkOnly: true,
			},
			{
				Model:    pickupAddress,
				Type:     &factory.Addresses.SITOriginHHGActualAddress,
				LinkOnly: true,
			},
			{
				Model: models.MTOServiceItem{
					Status:          models.MTOServiceItemStatusApproved,
					PricingEstimate: nil,
				},
			},
		}, nil)

		// setup IDSFSC service item with SITDestinationOriginalAddress
		factory.BuildMTOServiceItem(suite.DB(), []factory.Customization{
			{
				Model:    move,
				LinkOnly: true,
			},
			{
				Model:    oldShipment,
				LinkOnly: true,
			},
			{
				Model: models.ReService{
					Code: models.ReServiceCodeIDSFSC,
				},
			},
			{
				Model:    destinationAddress,
				Type:     &factory.Addresses.SITDestinationOriginalAddress,
				LinkOnly: true,
			},
			{
				Model:    destinationAddress,
				Type:     &factory.Addresses.SITDestinationFinalAddress,
				LinkOnly: true,
			},
		}, nil)

		eTag := etag.GenerateEtag(oldShipment.UpdatedAt)

		updatedShipment := models.MTOShipment{
			ID:                   oldShipment.ID,
			PrimeEstimatedWeight: &primeEstimatedWeight,
		}

		var serviceItems []models.MTOServiceItem
		// verify pre-update mto service items for both origin/destination FSC SITs have not been set
		err := suite.AppContextForTest().DB().EagerPreload("ReService").Where("mto_shipment_id = ?", oldShipment.ID).Order("created_at asc").All(&serviceItems)
		suite.NoError(err)
		// expecting only IOSFSC and IDSFSC created for tests
		suite.Equal(2, len(serviceItems))
		for i := 0; i < len(serviceItems); i++ {
			suite.Nil(serviceItems[i].PricingEstimate)
			suite.True(serviceItems[i].SITDeliveryMiles == (*int)(nil))
		}

		// As TOO
		too := factory.BuildOfficeUserWithRoles(suite.DB(), nil, []roles.RoleType{roles.RoleTypeTOO})
		session := auth.Session{
			ApplicationName: auth.OfficeApp,
			UserID:          *too.UserID,
			OfficeUserID:    too.ID,
			ActiveRole:      too.User.Roles[0],
		}
		expectedMileage := 314
		plannerSITFSC := &mocks.Planner{}
		// expecting 99505/99505, 50314/50314 for IOSFSC mileage lookup for source, destination
		plannerSITFSC.On("ZipTransitDistance",
			mock.AnythingOfType("*appcontext.appContext"),
			mock.MatchedBy(func(source string) bool {
				return source == "50314" || source == "99505"
			}),
			mock.MatchedBy(func(destination string) bool {
				return destination == "50314" || destination == "99505"
			}),
		).Return(expectedMileage, nil)

		mtoShipmentUpdater := NewOfficeMTOShipmentUpdater(builder, fetcher, plannerSITFSC, moveRouter, moveWeights, mockSender, &mockShipmentRecalculator, addressUpdater, addressCreator)

		_, err = mtoShipmentUpdater.UpdateMTOShipment(suite.AppContextWithSessionForTest(&session), &updatedShipment, eTag, "test")
		suite.NoError(err)

		// verify post-update mto service items for both origin/destination FSC SITs have been set.
		// if set we know stored procedure update_service_item_pricing was executed sucessfully
		err = suite.AppContextForTest().DB().EagerPreload("ReService").Where("mto_shipment_id = ?", oldShipment.ID).Order("created_at asc").All(&serviceItems)
		suite.NoError(err)
		suite.Equal(2, len(serviceItems))
		for i := 0; i < len(serviceItems); i++ {
			suite.True(serviceItems[i].ReService.Code == models.ReServiceCodeIOSFSC || serviceItems[i].ReService.Code == models.ReServiceCodeIDSFSC)

			if serviceItems[i].ReService.Code == models.ReServiceCodeIDSFSC {
				suite.NotNil(*serviceItems[i].PricingEstimate)
				suite.Equal(*serviceItems[i].SITDeliveryMiles, expectedMileage)
			}
			// verify IOSFSC SIT with OCONUS destination does not calculate mileage and pricing resulting in 0 for both.
			if serviceItems[i].ReService.Code == models.ReServiceCodeIOSFSC {
				suite.Equal(*serviceItems[i].SITDeliveryMiles, expectedMileage)
				suite.Equal(*serviceItems[i].PricingEstimate, unit.Cents(0))
			}
		}
	})

	suite.Run("Successful Office/TOO UpdateShipment - Pricing estimates calculated for Intl First Day SIT Service Items (IOFSIT, IDFSIT)", func() {
		setupTestData()

		move := factory.BuildAvailableToPrimeMove(suite.DB(), nil, nil)

		ghcDomesticTransitTime := models.GHCDomesticTransitTime{
			MaxDaysTransitTime: 12,
			WeightLbsLower:     0,
			WeightLbsUpper:     10000,
			DistanceMilesLower: 0,
			DistanceMilesUpper: 10000,
		}
		_, _ = suite.DB().ValidateAndCreate(&ghcDomesticTransitTime)

		testdatagen.FetchOrMakeReContractYear(suite.DB(), testdatagen.Assertions{
			ReContractYear: models.ReContractYear{
				StartDate: time.Now().Add(-24 * time.Hour),
				EndDate:   time.Now().Add(24 * time.Hour),
			},
		})

		pickupAddress := factory.BuildAddress(suite.DB(), []factory.Customization{
			{
				Model: models.Address{
					StreetAddress1: "450 Street Dr",
					City:           "Charleston",
					State:          "SC",
					PostalCode:     "29404",
					IsOconus:       models.BoolPointer(false),
				},
			},
		}, nil)

		destinationAddress := factory.BuildAddress(suite.DB(), []factory.Customization{
			{
				Model: models.Address{
					StreetAddress1: "JB Snowtown",
					City:           "Juneau",
					State:          "AK",
					PostalCode:     "99801",
					IsOconus:       models.BoolPointer(true),
				},
			},
		}, nil)

		pickupDate := now.AddDate(0, 0, 10)
		requestedPickup := time.Now()
		shipment := factory.BuildMTOShipment(suite.DB(), []factory.Customization{
			{
				Model: models.MTOShipment{
					Status:               models.MTOShipmentStatusApproved,
					PrimeEstimatedWeight: nil,
					PickupAddressID:      &pickupAddress.ID,
					DestinationAddressID: &destinationAddress.ID,
					ScheduledPickupDate:  &pickupDate,
					RequestedPickupDate:  &requestedPickup,
					MarketCode:           models.MarketCodeInternational,
				},
			},
			{
				Model:    move,
				LinkOnly: true,
			},
		}, nil)

		// setup IOFSIT service item with SITOriginHHGOriginalAddress
		factory.BuildMTOServiceItem(suite.DB(), []factory.Customization{
			{
				Model:    move,
				LinkOnly: true,
			},
			{
				Model:    shipment,
				LinkOnly: true,
			},
			{
				Model: models.ReService{
					Code: models.ReServiceCodeIOFSIT,
				},
			},
			{
				Model:    pickupAddress,
				Type:     &factory.Addresses.SITOriginHHGOriginalAddress,
				LinkOnly: true,
			},
			{
				Model:    pickupAddress,
				Type:     &factory.Addresses.SITOriginHHGActualAddress,
				LinkOnly: true,
			},
			{
				Model: models.MTOServiceItem{
					Status:          models.MTOServiceItemStatusApproved,
					PricingEstimate: nil,
				},
			},
		}, nil)

		// setup IDFSIT service item
		factory.BuildMTOServiceItem(suite.DB(), []factory.Customization{
			{
				Model:    move,
				LinkOnly: true,
			},
			{
				Model:    shipment,
				LinkOnly: true,
			},
			{
				Model: models.ReService{
					Code: models.ReServiceCodeIDFSIT,
				},
			},
			{
				Model:    destinationAddress,
				Type:     &factory.Addresses.SITDestinationOriginalAddress,
				LinkOnly: true,
			},
			{
				Model:    destinationAddress,
				Type:     &factory.Addresses.SITDestinationFinalAddress,
				LinkOnly: true,
			},
		}, nil)

		eTag := etag.GenerateEtag(shipment.UpdatedAt)

		updatedShipment := models.MTOShipment{
			ID:                   shipment.ID,
			PrimeEstimatedWeight: &primeEstimatedWeight,
		}

		var serviceItems []models.MTOServiceItem
		// verify pre-update mto service items for both origin/destination First Day SITs have not been set
		err := suite.AppContextForTest().DB().EagerPreload("ReService").Where("mto_shipment_id = ?", shipment.ID).Order("created_at asc").All(&serviceItems)
		suite.NoError(err)
		// expecting only IOFSIT and IDFSIT created for tests
		suite.Equal(2, len(serviceItems))
		for i := 0; i < len(serviceItems); i++ {
			suite.Nil(serviceItems[i].PricingEstimate)
		}

		// As TOO
		too := factory.BuildOfficeUserWithRoles(suite.DB(), nil, []roles.RoleType{roles.RoleTypeTOO})
		session := auth.Session{
			ApplicationName: auth.OfficeApp,
			UserID:          *too.UserID,
			OfficeUserID:    too.ID,
			ActiveRole:      too.User.Roles[0],
		}
		plannerSITFSC := &mocks.Planner{}
		plannerSITFSC.On("ZipTransitDistance",
			mock.AnythingOfType("*appcontext.appContext"),
			mock.Anything,
			mock.Anything,
		).Return(1, nil)

		mtoShipmentUpdater := NewOfficeMTOShipmentUpdater(builder, fetcher, plannerSITFSC, moveRouter, moveWeights, mockSender, &mockShipmentRecalculator, addressUpdater, addressCreator)

		_, err = mtoShipmentUpdater.UpdateMTOShipment(suite.AppContextWithSessionForTest(&session), &updatedShipment, eTag, "test")
		suite.NoError(err)

		// verify post-update mto service items for both origin/destination First Day SITs have been set.
		// if set we know stored procedure update_service_item_pricing was executed sucessfully
		err = suite.AppContextForTest().DB().EagerPreload("ReService").Where("mto_shipment_id = ?", shipment.ID).Order("created_at asc").All(&serviceItems)
		suite.NoError(err)
		suite.Equal(2, len(serviceItems))
		for i := 0; i < len(serviceItems); i++ {
			suite.True(serviceItems[i].ReService.Code == models.ReServiceCodeIOFSIT || serviceItems[i].ReService.Code == models.ReServiceCodeIDFSIT)
			suite.True(*serviceItems[i].PricingEstimate > 0)
		}
	})

	suite.Run("Successful Office/TOO UpdateShipment - no sit departure date - pricing estimates refreshed using MAX days for International Additional Days SIT service item", func() {
		parameter := models.ApplicationParameters{
			ParameterName:  models.StringPointer("maxSitDaysAllowance"),
			ParameterValue: models.StringPointer("90"),
		}
		suite.MustCreate(&parameter)

		testdatagen.FetchOrMakeReContractYear(suite.DB(),
			testdatagen.Assertions{
				ReContractYear: models.ReContractYear{
					StartDate: testdatagen.ContractStartDate,
					EndDate:   testdatagen.ContractEndDate,
				},
			})

		usprc, err := models.FindByZipCode(suite.AppContextForTest().DB(), "99801")
		suite.NotNil(usprc)
		suite.FatalNoError(err)
		pickupAddress := factory.BuildAddress(suite.DB(), []factory.Customization{
			{
				Model: models.Address{
					IsOconus:           models.BoolPointer(true),
					UsPostRegionCityID: &usprc.ID,
					City:               usprc.USPostRegionCityNm,
					State:              usprc.State,
					PostalCode:         usprc.UsprZipID,
				},
			},
		}, nil)

		move := factory.BuildAvailableToPrimeMove(suite.DB(), nil, nil)
		destinationAddress := factory.BuildAddress(suite.DB(), []factory.Customization{
			{
				Model: models.Address{
					StreetAddress1: "Tester Address",
					City:           "Des Moines",
					State:          "IA",
					PostalCode:     "50314",
					IsOconus:       models.BoolPointer(false),
				},
			},
		}, nil)

		pickupDate := now.AddDate(0, 0, 10)
		requestedPickup := time.Now()
		oldShipment := factory.BuildMTOShipment(suite.DB(), []factory.Customization{
			{
				Model: models.MTOShipment{
					Status:               models.MTOShipmentStatusApproved,
					PrimeEstimatedWeight: nil,
					PickupAddressID:      &pickupAddress.ID,
					DestinationAddressID: &destinationAddress.ID,
					ScheduledPickupDate:  &pickupDate,
					RequestedPickupDate:  &requestedPickup,
					MarketCode:           models.MarketCodeInternational,
				},
			},
			{
				Model:    move,
				LinkOnly: true,
			},
		}, nil)

		nowDate := time.Date(now.Year(), now.Month(), now.Day(), 0, 0, 0, 0, time.UTC)
		factory.BuildMTOServiceItem(suite.DB(), []factory.Customization{
			{
				Model:    move,
				LinkOnly: true,
			},
			{
				Model:    oldShipment,
				LinkOnly: true,
			},
			{
				Model: models.ReService{
					Code: models.ReServiceCodeIOASIT,
				},
			},
			{
				Model: models.MTOServiceItem{
					Status:          models.MTOServiceItemStatusApproved,
					PricingEstimate: nil,
					SITEntryDate:    &nowDate,
				},
			},
		}, nil)

		eTag := etag.GenerateEtag(oldShipment.UpdatedAt)

		updatedShipment := models.MTOShipment{
			ID:                   oldShipment.ID,
			PrimeEstimatedWeight: &primeEstimatedWeight,
		}

		// As TOO
		too := factory.BuildOfficeUserWithRoles(suite.DB(), nil, []roles.RoleType{roles.RoleTypeTOO})
		session := auth.Session{
			ApplicationName: auth.OfficeApp,
			UserID:          *too.UserID,
			OfficeUserID:    too.ID,
			ActiveRole:      too.User.Roles[0],
		}

		var serviceItems []models.MTOServiceItem
		err = suite.AppContextForTest().DB().EagerPreload("ReService").Where("mto_shipment_id = ?", oldShipment.ID).Order("created_at asc").All(&serviceItems)
		suite.NoError(err)
		suite.Equal(1, len(serviceItems))
		for i := 0; i < len(serviceItems); i++ {
			suite.True(serviceItems[i].ReService.Code == models.ReServiceCodeIOASIT)
			suite.NotNil(serviceItems[i].SITEntryDate)
			suite.Nil(serviceItems[i].SITDepartureDate)
			suite.Nil(serviceItems[i].PricingEstimate)
		}

		mtoShipmentUpdater := NewOfficeMTOShipmentUpdater(builder, fetcher, &mocks.Planner{}, moveRouter, moveWeights, mockSender, &mockShipmentRecalculator, addressUpdater, addressCreator)

		updateShipment2, err := mtoShipmentUpdater.UpdateMTOShipment(suite.AppContextWithSessionForTest(&session), &updatedShipment, eTag, "test")
		suite.NoError(err)

		err = suite.AppContextForTest().DB().EagerPreload("ReService").Where("mto_shipment_id = ?", oldShipment.ID).Order("created_at asc").All(&serviceItems)
		suite.NoError(err)
		suite.Equal(1, len(serviceItems))
		for i := 0; i < len(serviceItems); i++ {
			suite.True(serviceItems[i].ReService.Code == models.ReServiceCodeIOASIT)
			suite.NotNil(serviceItems[i].SITEntryDate)
			suite.Nil(serviceItems[i].SITDepartureDate)
			suite.NotNil(*serviceItems[i].PricingEstimate)
		}

		var pricingEstimateWithMaxSitDays *unit.Cents
		// Set SIT Departure date
		serviceItems[0].SITDepartureDate = models.TimePointer(serviceItems[0].SITEntryDate.Add(time.Hour * 48))
		err = suite.AppContextForTest().DB().Update(&serviceItems[0])
		suite.NoError(err)
		err = suite.AppContextForTest().DB().EagerPreload("ReService").Where("mto_shipment_id = ?", oldShipment.ID).Order("created_at asc").All(&serviceItems)
		suite.NoError(err)
		suite.Equal(1, len(serviceItems))
		for i := 0; i < len(serviceItems); i++ {
			suite.True(serviceItems[i].ReService.Code == models.ReServiceCodeIOASIT)
			suite.NotNil(serviceItems[i].SITEntryDate)
			suite.NotNil(serviceItems[i].SITDepartureDate)
			suite.NotNil(*serviceItems[i].PricingEstimate)
			pricingEstimateWithMaxSitDays = serviceItems[i].PricingEstimate
		}

		eTag = etag.GenerateEtag(updateShipment2.UpdatedAt)
		updatedShipment = models.MTOShipment{
			ID:                   updateShipment2.ID,
			PrimeEstimatedWeight: &primeEstimatedWeight,
		}
		var pricingEstimateWithOutMaxSitDays *unit.Cents
		_, err = mtoShipmentUpdater.UpdateMTOShipment(suite.AppContextWithSessionForTest(&session), &updatedShipment, eTag, "test")
		suite.NoError(err)
		err = suite.AppContextForTest().DB().EagerPreload("ReService").Where("mto_shipment_id = ?", oldShipment.ID).Order("created_at asc").All(&serviceItems)
		suite.NoError(err)
		suite.Equal(1, len(serviceItems))
		for i := 0; i < len(serviceItems); i++ {
			suite.True(serviceItems[i].ReService.Code == models.ReServiceCodeIOASIT)
			suite.NotNil(serviceItems[i].SITEntryDate)
			suite.NotNil(serviceItems[i].SITDepartureDate)
			suite.NotNil(*serviceItems[i].PricingEstimate)
			pricingEstimateWithOutMaxSitDays = serviceItems[i].PricingEstimate
		}

		// verify pricing is larger for smaller sit in days calculation versus one with default of 89
		suite.True(pricingEstimateWithMaxSitDays.Int() > pricingEstimateWithOutMaxSitDays.Int())
	})
}

func (suite *MTOShipmentServiceSuite) TestUpdateMTOShipmentStatus() {
	estimatedWeight := unit.Pound(2000)
	status := models.MTOShipmentStatusApproved
	// need the re service codes to update status
	expectedReServiceCodes := []models.ReServiceCode{
		models.ReServiceCodeDLH,
		models.ReServiceCodeFSC,
		models.ReServiceCodeDOP,
		models.ReServiceCodeDDP,
		models.ReServiceCodeDPK,
		models.ReServiceCodeDUPK,
	}

	var shipmentForAutoApprove models.MTOShipment
	var draftShipment models.MTOShipment
	var shipment2 models.MTOShipment
	var shipment3 models.MTOShipment
	var shipment4 models.MTOShipment
	var approvedShipment models.MTOShipment
	var rejectedShipment models.MTOShipment
	var eTag string
	var mto models.Move

	suite.PreloadData(func() {
		for i := range expectedReServiceCodes {
			factory.FetchReServiceByCode(suite.DB(), expectedReServiceCodes[i])
		}

		mto = factory.BuildMove(suite.DB(), []factory.Customization{
			{
				Model: models.Move{
					Status: models.MoveStatusAPPROVED,
				},
			},
		}, nil)
		shipment := factory.BuildMTOShipment(suite.DB(), []factory.Customization{
			{
				Model:    mto,
				LinkOnly: true,
			},
			{
				Model: models.MTOShipment{
					ShipmentType:         models.MTOShipmentTypeHHG,
					ScheduledPickupDate:  &testdatagen.DateInsidePeakRateCycle,
					PrimeEstimatedWeight: &estimatedWeight,
					Status:               models.MTOShipmentStatusSubmitted,
				},
			},
		}, nil)
		draftShipment = factory.BuildMTOShipment(suite.DB(), []factory.Customization{
			{
				Model:    mto,
				LinkOnly: true,
			},
			{
				Model: models.MTOShipment{
					Status: models.MTOShipmentStatusDraft,
				},
			},
		}, nil)
		shipment2 = factory.BuildMTOShipment(suite.DB(), []factory.Customization{
			{
				Model:    mto,
				LinkOnly: true,
			},
			{
				Model: models.MTOShipment{
					Status: models.MTOShipmentStatusSubmitted,
				},
			},
		}, nil)
		shipment3 = factory.BuildMTOShipment(suite.DB(), []factory.Customization{
			{
				Model:    mto,
				LinkOnly: true,
			},
			{
				Model: models.MTOShipment{
					Status: models.MTOShipmentStatusSubmitted,
				},
			},
		}, nil)
		shipment4 = factory.BuildMTOShipment(suite.DB(), []factory.Customization{
			{
				Model:    mto,
				LinkOnly: true,
			},
			{
				Model: models.MTOShipment{
					Status: models.MTOShipmentStatusSubmitted,
				},
			},
		}, nil)
		shipmentForAutoApprove = factory.BuildMTOShipment(suite.DB(), []factory.Customization{
			{
				Model:    mto,
				LinkOnly: true,
			},
			{
				Model: models.MTOShipment{
					Status: models.MTOShipmentStatusSubmitted,
				},
			},
		}, nil)
		approvedShipment = factory.BuildMTOShipment(suite.DB(), []factory.Customization{
			{
				Model:    mto,
				LinkOnly: true,
			},
			{
				Model: models.MTOShipment{
					Status: models.MTOShipmentStatusApproved,
				},
			},
		}, nil)
		rejectionReason := "exotic animals are banned"
		rejectedShipment = factory.BuildMTOShipment(suite.DB(), []factory.Customization{
			{
				Model:    mto,
				LinkOnly: true,
			},
			{
				Model: models.MTOShipment{
					Status:          models.MTOShipmentStatusRejected,
					RejectionReason: &rejectionReason,
				},
			},
		}, nil)
		shipment.Status = models.MTOShipmentStatusSubmitted
		eTag = etag.GenerateEtag(shipment.UpdatedAt)
	})

	builder := query.NewQueryBuilder()
	moveRouter := moveservices.NewMoveRouter(transportationoffice.NewTransportationOfficesFetcher())
	planner := &mocks.Planner{}
	var TransitDistancePickupArg string
	var TransitDistanceDestinationArg string
	planner.On("ZipTransitDistance",
		mock.AnythingOfType("*appcontext.appContext"),
		mock.AnythingOfType("string"),
		mock.AnythingOfType("string"),
	).Return(500, nil).Run(func(args mock.Arguments) {
		TransitDistancePickupArg = args.Get(1).(string)
		TransitDistanceDestinationArg = args.Get(2).(string)
	})
	siCreator := mtoserviceitem.NewMTOServiceItemCreator(planner, builder, moveRouter, ghcrateengine.NewDomesticUnpackPricer(), ghcrateengine.NewDomesticPackPricer(), ghcrateengine.NewDomesticLinehaulPricer(), ghcrateengine.NewDomesticShorthaulPricer(), ghcrateengine.NewDomesticOriginPricer(), ghcrateengine.NewDomesticDestinationPricer(), ghcrateengine.NewFuelSurchargePricer())

	updater := NewMTOShipmentStatusUpdater(builder, siCreator, planner)

	suite.Run("If the mtoShipment is approved successfully it should create approved mtoServiceItems", func() {

		appCtx := suite.AppContextForTest()
		shipmentForAutoApproveEtag := etag.GenerateEtag(shipmentForAutoApprove.UpdatedAt)
		serviceItems := models.MTOServiceItems{}

		preApprovalTime := time.Now()
		approvedShipment, err := updater.UpdateMTOShipmentStatus(appCtx, shipmentForAutoApprove.ID, status, nil, nil, shipmentForAutoApproveEtag)
		suite.NoError(err)
		// Let's make sure the status is approved
		suite.Equal(models.MTOShipmentStatusApproved, approvedShipment.Status)

		err = appCtx.DB().EagerPreload("ReService").Where("mto_shipment_id = ?", shipmentForAutoApprove.ID).All(&serviceItems)
		suite.NoError(err)

		suite.Equal(6, len(serviceItems))

		// All ApprovedAt times for service items should be the same, so just get the first one
		// Test that service item was approved within a few seconds of the current time
		suite.Assertions.WithinDuration(preApprovalTime, *serviceItems[0].ApprovedAt, 2*time.Second)

		// If we've gotten the shipment updated and fetched it without error then we can inspect the
		// service items created as a side effect to see if they are
		// approved.
		missingReServiceCodes := make([]models.ReServiceCode, len(expectedReServiceCodes))
		copy(missingReServiceCodes, expectedReServiceCodes)
		for _, serviceItem := range serviceItems {
			suite.Equal(models.MTOServiceItemStatusApproved, serviceItem.Status)

			// Want to make sure each of the expected service codes is included at some point.
			codeFound := false
			for i, reServiceCodeToCheck := range missingReServiceCodes {
				if reServiceCodeToCheck == serviceItem.ReService.Code {
					missingReServiceCodes[i] = missingReServiceCodes[len(missingReServiceCodes)-1]
					missingReServiceCodes = missingReServiceCodes[:len(missingReServiceCodes)-1]
					codeFound = true
					break
				}
			}

			if !codeFound {
				suite.Fail("Unexpected service code", "unexpected ReService code: %s", string(serviceItem.ReService.Code))
			}
		}

		suite.Empty(missingReServiceCodes)
	})

	suite.Run("If we act on a shipment with a weight that has a 0 upper weight it should still work", func() {

		ghcDomesticTransitTime := models.GHCDomesticTransitTime{
			MaxDaysTransitTime: 12,
			WeightLbsLower:     0,
			WeightLbsUpper:     10000,
			DistanceMilesLower: 0,
			DistanceMilesUpper: 10000,
		}
		verrs, err := suite.DB().ValidateAndCreate(&ghcDomesticTransitTime)
		suite.Assert().False(verrs.HasAny())
		suite.NoError(err)

		// Let's also create a transit time object with a zero upper bound for weight (this can happen in the table).
		ghcDomesticTransitTime0LbsUpper := models.GHCDomesticTransitTime{
			MaxDaysTransitTime: 12,
			WeightLbsLower:     10001,
			WeightLbsUpper:     0,
			DistanceMilesLower: 0,
			DistanceMilesUpper: 10000,
		}
		verrs, err = suite.DB().ValidateAndCreate(&ghcDomesticTransitTime0LbsUpper)
		suite.Assert().False(verrs.HasAny())
		suite.NoError(err)

		// This is testing that the Required Delivery Date is calculated correctly.
		// In order for the Required Delivery Date to be calculated, the following conditions must be true:
		// 1. The shipment is moving to the APPROVED status
		// 2. The shipment must already have the following fields present:
		// ScheduledPickupDate, PrimeEstimatedWeight, PickupAddress, DestinationAddress
		// 3. The shipment must not already have a Required Delivery Date
		// Note that MakeMTOShipment will automatically add a Required Delivery Date if the ScheduledPickupDate
		// is present, therefore we need to use MakeMTOShipmentMinimal and add the Pickup and Destination addresses
		estimatedWeight := unit.Pound(11000)
		destinationAddress := factory.BuildAddress(suite.DB(), nil, []factory.Trait{factory.GetTraitAddress2})
		pickupAddress := factory.BuildAddress(suite.DB(), nil, nil)
		shipmentHeavy := factory.BuildMTOShipmentMinimal(suite.DB(), []factory.Customization{
			{
				Model:    mto,
				LinkOnly: true,
			},
			{
				Model: models.MTOShipment{
					ShipmentType:         models.MTOShipmentTypeHHG,
					ScheduledPickupDate:  &testdatagen.DateInsidePeakRateCycle,
					PrimeEstimatedWeight: &estimatedWeight,
					Status:               models.MTOShipmentStatusSubmitted,
				},
			},
			{
				Model:    pickupAddress,
				Type:     &factory.Addresses.PickupAddress,
				LinkOnly: true,
			},
			{
				Model:    destinationAddress,
				Type:     &factory.Addresses.DeliveryAddress,
				LinkOnly: true,
			},
		}, nil)
		shipmentHeavyEtag := etag.GenerateEtag(shipmentHeavy.UpdatedAt)

		_, err = updater.UpdateMTOShipmentStatus(suite.AppContextForTest(), shipmentHeavy.ID, status, nil, nil, shipmentHeavyEtag)
		suite.NoError(err)
		serviceItems := models.MTOServiceItems{}
		_ = suite.DB().All(&serviceItems)
		fetchedShipment := models.MTOShipment{}
		err = suite.DB().Find(&fetchedShipment, shipmentHeavy.ID)
		suite.NoError(err)
		// We also should have a required delivery date
		suite.NotNil(fetchedShipment.RequiredDeliveryDate)
	})

	suite.Run("Test that correct addresses are being used to calculate required delivery date", func() {
		appCtx := suite.AppContextForTest()

		ghcDomesticTransitTime0LbsUpper := models.GHCDomesticTransitTime{
			MaxDaysTransitTime: 12,
			WeightLbsLower:     10001,
			WeightLbsUpper:     0,
			DistanceMilesLower: 0,
			DistanceMilesUpper: 10000,
		}
		verrs, err := suite.DB().ValidateAndCreate(&ghcDomesticTransitTime0LbsUpper)
		suite.Assert().False(verrs.HasAny())
		suite.NoError(err)

		factory.FetchReServiceByCode(appCtx.DB(), models.ReServiceCodeDNPK)

		// This is testing that the Required Delivery Date is calculated correctly.
		// In order for the Required Delivery Date to be calculated, the following conditions must be true:
		// 1. The shipment is moving to the APPROVED status
		// 2. The shipment must already have the following fields present:
		// MTOShipmentTypeHHG: ScheduledPickupDate, PrimeEstimatedWeight, PickupAddress, DestinationAddress
		// MTOShipmentTypeHHGIntoNTS: ScheduledPickupDate, PrimeEstimatedWeight, PickupAddress, StorageFacility
		// MTOShipmentTypeHHGOutOfNTS: ScheduledPickupDate, NTSRecordedWeight, StorageFacility, DestinationAddress
		// 3. The shipment must not already have a Required Delivery Date
		// Note that MakeMTOShipment will automatically add a Required Delivery Date if the ScheduledPickupDate
		// is present, therefore we need to use MakeMTOShipmentMinimal and add the Pickup and Destination addresses
		estimatedWeight := unit.Pound(11000)

		destinationAddress := factory.BuildAddress(suite.DB(), nil, []factory.Trait{factory.GetTraitAddress4})
		pickupAddress := factory.BuildAddress(suite.DB(), nil, []factory.Trait{factory.GetTraitAddress3})
		storageFacility := factory.BuildStorageFacility(suite.DB(), nil, nil)

		hhgShipment := factory.BuildMTOShipmentMinimal(suite.DB(), []factory.Customization{
			{
				Model:    mto,
				LinkOnly: true,
			},
			{
				Model: models.MTOShipment{
					ShipmentType:         models.MTOShipmentTypeHHG,
					ScheduledPickupDate:  &testdatagen.DateInsidePeakRateCycle,
					PrimeEstimatedWeight: &estimatedWeight,
					Status:               models.MTOShipmentStatusSubmitted,
				},
			},
			{
				Model:    pickupAddress,
				Type:     &factory.Addresses.PickupAddress,
				LinkOnly: true,
			},
			{
				Model:    destinationAddress,
				Type:     &factory.Addresses.DeliveryAddress,
				LinkOnly: true,
			},
		}, nil)

		ntsShipment := factory.BuildMTOShipmentMinimal(suite.DB(), []factory.Customization{
			{
				Model:    mto,
				LinkOnly: true,
			},
			{
				Model: models.MTOShipment{
					ShipmentType:         models.MTOShipmentTypeHHGIntoNTS,
					ScheduledPickupDate:  &testdatagen.DateInsidePeakRateCycle,
					PrimeEstimatedWeight: &estimatedWeight,
					Status:               models.MTOShipmentStatusSubmitted,
				},
			},
			{
				Model:    storageFacility,
				LinkOnly: true,
			},
			{
				Model:    pickupAddress,
				Type:     &factory.Addresses.PickupAddress,
				LinkOnly: true,
			},
		}, nil)

		ntsrShipment := factory.BuildMTOShipmentMinimal(suite.DB(), []factory.Customization{
			{
				Model:    mto,
				LinkOnly: true,
			},
			{
				Model: models.MTOShipment{
					ShipmentType:        models.MTOShipmentTypeHHGOutOfNTS,
					ScheduledPickupDate: &testdatagen.DateInsidePeakRateCycle,
					NTSRecordedWeight:   &estimatedWeight,
					Status:              models.MTOShipmentStatusSubmitted,
				},
			},
			{
				Model:    storageFacility,
				LinkOnly: true,
			},
			{
				Model:    destinationAddress,
				Type:     &factory.Addresses.DeliveryAddress,
				LinkOnly: true,
			},
		}, nil)

		testCases := []struct {
			shipment            models.MTOShipment
			pickupLocation      *models.Address
			destinationLocation *models.Address
		}{
			{hhgShipment, hhgShipment.PickupAddress, hhgShipment.DestinationAddress},
			{ntsShipment, ntsShipment.PickupAddress, &ntsShipment.StorageFacility.Address},
			{ntsrShipment, &ntsrShipment.StorageFacility.Address, ntsrShipment.DestinationAddress},
		}

		for _, testCase := range testCases {
			shipmentEtag := etag.GenerateEtag(testCase.shipment.UpdatedAt)
			_, err = updater.UpdateMTOShipmentStatus(appCtx, testCase.shipment.ID, status, nil, nil, shipmentEtag)
			suite.NoError(err)

			fetchedShipment := models.MTOShipment{}
			err = suite.DB().Find(&fetchedShipment, testCase.shipment.ID)
			suite.NoError(err)
			// We also should have a required delivery date
			suite.NotNil(fetchedShipment.RequiredDeliveryDate)
			// Check that TransitDistance was called with the correct addresses
			suite.Equal(testCase.pickupLocation.PostalCode, TransitDistancePickupArg)
			suite.Equal(testCase.destinationLocation.PostalCode, TransitDistanceDestinationArg)
		}
	})

	suite.Run("Test that we are properly adding days to Alaska shipments", func() {
		reContract := testdatagen.FetchOrMakeReContract(suite.DB(), testdatagen.Assertions{})
		testdatagen.FetchOrMakeReContractYear(suite.DB(), testdatagen.Assertions{
			ReContractYear: models.ReContractYear{
				Contract:             reContract,
				ContractID:           reContract.ID,
				StartDate:            time.Now(),
				EndDate:              time.Now().Add(time.Hour * 12),
				Escalation:           1.0,
				EscalationCompounded: 1.0,
			},
		})
		move := factory.BuildAvailableToPrimeMove(suite.DB(), nil, nil)
		appCtx := suite.AppContextForTest()

		ghcDomesticTransitTime0LbsUpper := models.GHCDomesticTransitTime{
			MaxDaysTransitTime: 12,
			WeightLbsLower:     10001,
			WeightLbsUpper:     0,
			DistanceMilesLower: 0,
			DistanceMilesUpper: 10000,
		}
		verrs, err := suite.DB().ValidateAndCreate(&ghcDomesticTransitTime0LbsUpper)
		suite.Assert().False(verrs.HasAny())
		suite.NoError(err)

		conusAddress := factory.BuildAddress(suite.DB(), nil, []factory.Trait{factory.GetTraitAddress2})
		zone1Address := factory.BuildAddress(suite.DB(), nil, []factory.Trait{factory.GetTraitAddressAKZone1})
		zone2Address := factory.BuildAddress(suite.DB(), nil, []factory.Trait{factory.GetTraitAddressAKZone2})
		zone3Address := factory.BuildAddress(suite.DB(), nil, []factory.Trait{factory.GetTraitAddressAKZone3})
		zone4Address := factory.BuildAddress(suite.DB(), nil, []factory.Trait{factory.GetTraitAddressAKZone4})
		zone5Address := factory.BuildAddress(suite.DB(), nil, []factory.Trait{factory.GetTraitAddressAKZone5})

		estimatedWeight := unit.Pound(11000)

		testCases10Days := []struct {
			pickupLocation      models.Address
			destinationLocation models.Address
		}{
			{conusAddress, zone1Address},
			{conusAddress, zone2Address},
			{zone1Address, conusAddress},
			{zone2Address, conusAddress},
		}
		// adding 22 days; ghcDomesticTransitTime0LbsUpper.MaxDaysTransitTime is 12, plus 10 for Zones 1 and 2
		rdd10DaysDate := testdatagen.DateInsidePeakRateCycle.AddDate(0, 0, 22)
		for _, testCase := range testCases10Days {
			shipment := factory.BuildMTOShipmentMinimal(suite.DB(), []factory.Customization{
				{
					Model:    move,
					LinkOnly: true,
				},
				{
					Model: models.MTOShipment{
						ShipmentType:         models.MTOShipmentTypeHHG,
						ScheduledPickupDate:  &testdatagen.DateInsidePeakRateCycle,
						PrimeEstimatedWeight: &estimatedWeight,
						Status:               models.MTOShipmentStatusSubmitted,
					},
				},
				{
					Model:    testCase.pickupLocation,
					Type:     &factory.Addresses.PickupAddress,
					LinkOnly: true,
				},
				{
					Model:    testCase.destinationLocation,
					Type:     &factory.Addresses.DeliveryAddress,
					LinkOnly: true,
				},
			}, nil)
			shipmentEtag := etag.GenerateEtag(shipment.UpdatedAt)
			_, err = updater.UpdateMTOShipmentStatus(appCtx, shipment.ID, status, nil, nil, shipmentEtag)
			suite.NoError(err)

			fetchedShipment := models.MTOShipment{}
			err = suite.DB().Find(&fetchedShipment, shipment.ID)
			suite.NoError(err)
			suite.NotNil(fetchedShipment.RequiredDeliveryDate)
			suite.Equal(rdd10DaysDate.Format(time.RFC3339), fetchedShipment.RequiredDeliveryDate.Format(time.RFC3339))
		}

		testCases20Days := []struct {
			pickupLocation      models.Address
			destinationLocation models.Address
		}{
			{conusAddress, zone3Address},
			{conusAddress, zone4Address},
			{zone3Address, conusAddress},
			{zone4Address, conusAddress},
		}
		// adding 32 days; ghcDomesticTransitTime0LbsUpper.MaxDaysTransitTime is 12, plus 20 for Zones 3 and 4
		rdd20DaysDate := testdatagen.DateInsidePeakRateCycle.AddDate(0, 0, 32)
		for _, testCase := range testCases20Days {
			shipment := factory.BuildMTOShipmentMinimal(suite.DB(), []factory.Customization{
				{
					Model:    move,
					LinkOnly: true,
				},
				{
					Model: models.MTOShipment{
						ShipmentType:         models.MTOShipmentTypeHHG,
						ScheduledPickupDate:  &testdatagen.DateInsidePeakRateCycle,
						PrimeEstimatedWeight: &estimatedWeight,
						Status:               models.MTOShipmentStatusSubmitted,
					},
				},
				{
					Model:    testCase.pickupLocation,
					Type:     &factory.Addresses.PickupAddress,
					LinkOnly: true,
				},
				{
					Model:    testCase.destinationLocation,
					Type:     &factory.Addresses.DeliveryAddress,
					LinkOnly: true,
				},
			}, nil)
			shipmentEtag := etag.GenerateEtag(shipment.UpdatedAt)
			_, err = updater.UpdateMTOShipmentStatus(appCtx, shipment.ID, status, nil, nil, shipmentEtag)
			suite.NoError(err)

			fetchedShipment := models.MTOShipment{}
			err = suite.DB().Find(&fetchedShipment, shipment.ID)
			suite.NoError(err)
			suite.NotNil(fetchedShipment.RequiredDeliveryDate)
			suite.Equal(rdd20DaysDate.Format(time.RFC3339), fetchedShipment.RequiredDeliveryDate.Format(time.RFC3339))
		}
		testCases60Days := []struct {
			pickupLocation      models.Address
			destinationLocation models.Address
		}{
			{conusAddress, zone5Address},
			{zone5Address, conusAddress},
		}

		// adding 72 days; ghcDomesticTransitTime0LbsUpper.MaxDaysTransitTime is 12, plus 60 for Zone 5 HHG
		rdd60DaysDate := testdatagen.DateInsidePeakRateCycle.AddDate(0, 0, 72)
		for _, testCase := range testCases60Days {
			shipment := factory.BuildMTOShipmentMinimal(suite.DB(), []factory.Customization{
				{
					Model:    move,
					LinkOnly: true,
				},
				{
					Model: models.MTOShipment{
						ShipmentType:         models.MTOShipmentTypeHHG,
						ScheduledPickupDate:  &testdatagen.DateInsidePeakRateCycle,
						PrimeEstimatedWeight: &estimatedWeight,
						Status:               models.MTOShipmentStatusSubmitted,
					},
				},
				{
					Model:    testCase.pickupLocation,
					Type:     &factory.Addresses.PickupAddress,
					LinkOnly: true,
				},
				{
					Model:    testCase.destinationLocation,
					Type:     &factory.Addresses.DeliveryAddress,
					LinkOnly: true,
				},
			}, nil)
			shipmentEtag := etag.GenerateEtag(shipment.UpdatedAt)
			_, err = updater.UpdateMTOShipmentStatus(appCtx, shipment.ID, status, nil, nil, shipmentEtag)
			suite.NoError(err)

			fetchedShipment := models.MTOShipment{}
			err = suite.DB().Find(&fetchedShipment, shipment.ID)
			suite.NoError(err)
			suite.NotNil(fetchedShipment.RequiredDeliveryDate)
			suite.Equal(rdd60DaysDate.Format(time.RFC3339), fetchedShipment.RequiredDeliveryDate.Format(time.RFC3339))
		}

		conusAddress = factory.BuildAddress(suite.DB(), []factory.Customization{
			{
				Model: models.Address{
					StreetAddress1: "1 some street",
					City:           "Charlotte",
					State:          "NC",
					PostalCode:     "28290",
					IsOconus:       models.BoolPointer(false),
				},
			}}, nil)
		zone5Address = factory.BuildAddress(suite.DB(), []factory.Customization{
			{
				Model: models.Address{
					StreetAddress1: "1 some street",
					StreetAddress2: models.StringPointer("P.O. Box 1234"),
					StreetAddress3: models.StringPointer("c/o Another Person"),
					City:           "Cordova",
					State:          "AK",
					PostalCode:     "99677",
					IsOconus:       models.BoolPointer(true),
				},
			}}, nil)

		testCases60Days = []struct {
			pickupLocation      models.Address
			destinationLocation models.Address
		}{
			{conusAddress, zone5Address},
			{zone5Address, conusAddress},
		}

		for _, testCase := range testCases60Days {
			shipment := factory.BuildMTOShipmentMinimal(suite.DB(), []factory.Customization{
				{
					Model:    move,
					LinkOnly: true,
				},
				{
					Model: models.MTOShipment{
						ShipmentType:         models.MTOShipmentTypeUnaccompaniedBaggage,
						ScheduledPickupDate:  &testdatagen.DateInsidePeakRateCycle,
						PrimeEstimatedWeight: &estimatedWeight,
						Status:               models.MTOShipmentStatusSubmitted,
					},
				},
				{
					Model:    testCase.pickupLocation,
					Type:     &factory.Addresses.PickupAddress,
					LinkOnly: true,
				},
				{
					Model:    testCase.destinationLocation,
					Type:     &factory.Addresses.DeliveryAddress,
					LinkOnly: true,
				},
			}, nil)
			// adding 42 days; ghcDomesticTransitTime0LbsUpper.MaxDaysTransitTime is 12, plus 30 for Zone 5 UB
			pickUpDate := shipment.ScheduledPickupDate
			rdd60DaysDateUB := pickUpDate.AddDate(0, 0, 27)
			shipmentEtag := etag.GenerateEtag(shipment.UpdatedAt)
			_, err = updater.UpdateMTOShipmentStatus(appCtx, shipment.ID, status, nil, nil, shipmentEtag)
			suite.NoError(err)

			fetchedShipment := models.MTOShipment{}
			err = suite.DB().Find(&fetchedShipment, shipment.ID)
			suite.NoError(err)
			suite.NotNil(fetchedShipment.RequiredDeliveryDate)
			suite.Equal(rdd60DaysDateUB.Format(time.RFC3339), fetchedShipment.RequiredDeliveryDate.Format(time.RFC3339))
		}
	})

	suite.Run("Update RDD on UB Shipment on status change", func() {
		reContract := testdatagen.FetchOrMakeReContract(suite.DB(), testdatagen.Assertions{})
		testdatagen.FetchOrMakeReContractYear(suite.DB(), testdatagen.Assertions{
			ReContractYear: models.ReContractYear{
				Contract:             reContract,
				ContractID:           reContract.ID,
				StartDate:            time.Now(),
				EndDate:              time.Now().AddDate(1, 0, 0),
				Escalation:           1.0,
				EscalationCompounded: 1.0,
			},
		})
		move := factory.BuildAvailableToPrimeMove(suite.DB(), nil, nil)
		appCtx := suite.AppContextForTest()

		ghcDomesticTransitTime := models.GHCDomesticTransitTime{
			MaxDaysTransitTime: 12,
			WeightLbsLower:     0,
			WeightLbsUpper:     10000,
			DistanceMilesLower: 0,
			DistanceMilesUpper: 10000,
		}
		verrs, err := suite.DB().ValidateAndCreate(&ghcDomesticTransitTime)
		suite.Assert().False(verrs.HasAny())
		suite.NoError(err)

		conusAddress := factory.BuildAddress(suite.DB(), []factory.Customization{
			{
				Model: models.Address{
					StreetAddress1: "1 some street",
					City:           "Charlotte",
					State:          "NC",
					PostalCode:     "28290",
					IsOconus:       models.BoolPointer(false),
				},
			}}, nil)
		zone5Address := factory.BuildAddress(suite.DB(), []factory.Customization{
			{
				Model: models.Address{
					StreetAddress1: "1 some street",
					StreetAddress2: models.StringPointer("P.O. Box 1234"),
					StreetAddress3: models.StringPointer("c/o Another Person"),
					City:           "Cordova",
					State:          "AK",
					PostalCode:     "99677",
					IsOconus:       models.BoolPointer(true),
				},
			}}, nil)
		estimatedWeight := unit.Pound(4000)
		shipment := factory.BuildMTOShipmentMinimal(suite.DB(), []factory.Customization{
			{
				Model:    move,
				LinkOnly: true,
			},
			{
				Model: models.MTOShipment{
					ShipmentType:         models.MTOShipmentTypeUnaccompaniedBaggage,
					ScheduledPickupDate:  &testdatagen.DateInsidePeakRateCycle,
					PrimeEstimatedWeight: &estimatedWeight,
					Status:               models.MTOShipmentStatusSubmitted,
				},
			},
			{
				Model:    conusAddress,
				Type:     &factory.Addresses.PickupAddress,
				LinkOnly: true,
			},
			{
				Model:    zone5Address,
				Type:     &factory.Addresses.DeliveryAddress,
				LinkOnly: true,
			},
		}, nil)

		shipmentEtag := etag.GenerateEtag(shipment.UpdatedAt)
		mtoShipment, err := updater.UpdateMTOShipmentStatus(appCtx, shipment.ID, status, nil, nil, shipmentEtag)
		suite.NoError(err)
		suite.NotNil(mtoShipment.RequiredDeliveryDate)
		suite.False(mtoShipment.RequiredDeliveryDate.IsZero())
	})

	suite.Run("Cannot set SUBMITTED status on shipment via UpdateMTOShipmentStatus", func() {
		// The only time a shipment gets set to the SUBMITTED status is when it is created, whether by the customer
		// or the Prime. This happens in the internal and prime API in the CreateMTOShipmentHandler. In that case,
		// the handlers will call ShipmentRouter.Submit().
		eTag = etag.GenerateEtag(draftShipment.UpdatedAt)
		_, err := updater.UpdateMTOShipmentStatus(suite.AppContextForTest(), draftShipment.ID, "SUBMITTED", nil, nil, eTag)

		suite.Error(err)
		suite.IsType(ConflictStatusError{}, err)

		err = suite.DB().Find(&draftShipment, draftShipment.ID)

		suite.NoError(err)
		suite.EqualValues(models.MTOShipmentStatusDraft, draftShipment.Status)
	})

	suite.Run("Rejecting a shipment in SUBMITTED status with a rejection reason should return no error", func() {
		eTag = etag.GenerateEtag(shipment2.UpdatedAt)
		rejectionReason := "Rejection reason"
		returnedShipment, err := updater.UpdateMTOShipmentStatus(suite.AppContextForTest(), shipment2.ID, "REJECTED", &rejectionReason, nil, eTag)

		suite.NoError(err)
		suite.NotNil(returnedShipment)

		err = suite.DB().Find(&shipment2, shipment2.ID)

		suite.NoError(err)
		suite.EqualValues(models.MTOShipmentStatusRejected, shipment2.Status)
		suite.Equal(&rejectionReason, shipment2.RejectionReason)
	})

	suite.Run("Rejecting a shipment with no rejection reason returns an InvalidInputError", func() {
		eTag = etag.GenerateEtag(shipment3.UpdatedAt)
		_, err := updater.UpdateMTOShipmentStatus(suite.AppContextForTest(), shipment3.ID, "REJECTED", nil, nil, eTag)

		suite.Error(err)
		suite.IsType(apperror.InvalidInputError{}, err)
	})

	suite.Run("Rejecting a shipment in APPROVED status returns a ConflictStatusError", func() {
		eTag = etag.GenerateEtag(approvedShipment.UpdatedAt)
		rejectionReason := "Rejection reason"
		_, err := updater.UpdateMTOShipmentStatus(suite.AppContextForTest(), approvedShipment.ID, "REJECTED", &rejectionReason, nil, eTag)

		suite.Error(err)
		suite.IsType(ConflictStatusError{}, err)
	})

	suite.Run("Approving a shipment in REJECTED status returns a ConflictStatusError", func() {
		eTag = etag.GenerateEtag(rejectedShipment.UpdatedAt)
		_, err := updater.UpdateMTOShipmentStatus(suite.AppContextForTest(), rejectedShipment.ID, "APPROVED", nil, nil, eTag)

		suite.Error(err)
		suite.IsType(ConflictStatusError{}, err)
	})

	suite.Run("Passing in a stale identifier returns a PreconditionFailedError", func() {
		staleETag := etag.GenerateEtag(time.Now())

		_, err := updater.UpdateMTOShipmentStatus(suite.AppContextForTest(), shipment4.ID, "APPROVED", nil, nil, staleETag)

		suite.Error(err)
		suite.IsType(apperror.PreconditionFailedError{}, err)
	})

	suite.Run("Passing in an invalid status returns a ConflictStatus error", func() {
		eTag = etag.GenerateEtag(shipment4.UpdatedAt)

		_, err := updater.UpdateMTOShipmentStatus(suite.AppContextForTest(), shipment4.ID, "invalid", nil, nil, eTag)

		suite.Error(err)
		suite.IsType(ConflictStatusError{}, err)
	})

	suite.Run("Passing in a bad shipment id returns a Not Found error", func() {
		badShipmentID := uuid.FromStringOrNil("424d930b-cf8d-4c10-8059-be8a25ba952a")

		_, err := updater.UpdateMTOShipmentStatus(suite.AppContextForTest(), badShipmentID, "APPROVED", nil, nil, eTag)

		suite.Error(err)
		suite.IsType(apperror.NotFoundError{}, err)
	})

	suite.Run("Changing to APPROVED status records approved_date", func() {
		shipment5 := factory.BuildMTOShipment(suite.DB(), []factory.Customization{
			{
				Model:    mto,
				LinkOnly: true,
			},
			{
				Model: models.MTOShipment{
					Status: models.MTOShipmentStatusSubmitted,
				},
			},
		}, nil)
		eTag = etag.GenerateEtag(shipment5.UpdatedAt)

		suite.Nil(shipment5.ApprovedDate)

		approvedShipment, err := updater.UpdateMTOShipmentStatus(suite.AppContextForTest(), shipment5.ID, models.MTOShipmentStatusApproved, nil, nil, eTag)
		suite.NoError(err)
		suite.Equal(models.MTOShipmentStatusApproved, approvedShipment.Status)
		suite.NotNil(approvedShipment.ApprovedDate)
	})

	suite.Run("Changing to a non-APPROVED status does not record approved_date", func() {
		shipment6 := factory.BuildMTOShipment(suite.DB(), []factory.Customization{
			{
				Model:    mto,
				LinkOnly: true,
			},
			{
				Model: models.MTOShipment{
					Status: models.MTOShipmentStatusSubmitted,
				},
			},
		}, nil)

		eTag = etag.GenerateEtag(shipment6.UpdatedAt)
		rejectionReason := "reason"

		suite.Nil(shipment6.ApprovedDate)

		_, err := updater.UpdateMTOShipmentStatus(suite.AppContextForTest(), shipment6.ID, models.MTOShipmentStatusRejected, &rejectionReason, nil, eTag)

		suite.NoError(err)
		suite.NoError(suite.DB().Find(&shipment6, shipment6.ID))
		suite.Equal(models.MTOShipmentStatusRejected, shipment6.Status)
		suite.Nil(shipment6.ApprovedDate)
	})

	suite.Run("When move is not yet approved, cannot approve shipment", func() {
		submittedMTO := factory.BuildMoveWithShipment(suite.DB(), nil, nil)
		mtoShipment := submittedMTO.MTOShipments[0]
		eTag = etag.GenerateEtag(mtoShipment.UpdatedAt)

		updatedShipment, err := updater.UpdateMTOShipmentStatus(suite.AppContextForTest(), mtoShipment.ID, models.MTOShipmentStatusApproved, nil, nil, eTag)
		suite.NoError(suite.DB().Find(&mtoShipment, mtoShipment.ID))

		suite.Nil(updatedShipment)
		suite.Equal(models.MTOShipmentStatusSubmitted, mtoShipment.Status)
		suite.Error(err)
		suite.IsType(apperror.ConflictError{}, err)
		suite.Contains(
			err.Error(),
			fmt.Sprintf(
				"Cannot approve a shipment if the move status isn't %s or %s, or if it isn't a PPM shipment with a move status of %s. The current status for the move with ID %s is %s",
				models.MoveStatusAPPROVED,
				models.MoveStatusAPPROVALSREQUESTED,
				models.MoveStatusNeedsServiceCounseling,
				submittedMTO.ID,
				submittedMTO.Status,
			),
		)
	})

	suite.Run("An approved shipment can change to CANCELLATION_REQUESTED", func() {
		approvedShipment2 := factory.BuildMTOShipment(suite.DB(), []factory.Customization{
			{
				Model:    factory.BuildAvailableToPrimeMove(suite.DB(), nil, nil),
				LinkOnly: true,
			},
			{
				Model: models.MTOShipment{
					Status: models.MTOShipmentStatusApproved,
				},
			},
		}, nil)
		eTag = etag.GenerateEtag(approvedShipment2.UpdatedAt)

		updatedShipment, err := updater.UpdateMTOShipmentStatus(
			suite.AppContextForTest(), approvedShipment2.ID, models.MTOShipmentStatusCancellationRequested, nil, nil, eTag)
		suite.NoError(suite.DB().Find(&approvedShipment2, approvedShipment2.ID))

		suite.NoError(err)
		suite.NotNil(updatedShipment)
		suite.Equal(models.MTOShipmentStatusCancellationRequested, updatedShipment.Status)
		suite.Equal(models.MTOShipmentStatusCancellationRequested, approvedShipment2.Status)
	})

	suite.Run("A CANCELLATION_REQUESTED shipment can change to CANCELED", func() {
		cancellationRequestedShipment := factory.BuildMTOShipment(suite.DB(), []factory.Customization{
			{
				Model:    factory.BuildAvailableToPrimeMove(suite.DB(), nil, nil),
				LinkOnly: true,
			},
			{
				Model: models.MTOShipment{
					Status: models.MTOShipmentStatusCancellationRequested,
				},
			},
		}, nil)
		eTag = etag.GenerateEtag(cancellationRequestedShipment.UpdatedAt)

		updatedShipment, err := updater.UpdateMTOShipmentStatus(
			suite.AppContextForTest(), cancellationRequestedShipment.ID, models.MTOShipmentStatusCanceled, nil, nil, eTag)
		suite.NoError(suite.DB().Find(&cancellationRequestedShipment, cancellationRequestedShipment.ID))

		suite.NoError(err)
		suite.NotNil(updatedShipment)
		suite.Equal(models.MTOShipmentStatusCanceled, updatedShipment.Status)
		suite.Equal(models.MTOShipmentStatusCanceled, cancellationRequestedShipment.Status)
	})

	suite.Run("An APPROVED shipment CANNOT change to CANCELED - ERROR", func() {
		eTag = etag.GenerateEtag(approvedShipment.UpdatedAt)

		updatedShipment, err := updater.UpdateMTOShipmentStatus(
			suite.AppContextForTest(), approvedShipment.ID, models.MTOShipmentStatusCanceled, nil, nil, eTag)
		suite.NoError(suite.DB().Find(&approvedShipment, approvedShipment.ID))

		suite.Error(err)
		suite.Nil(updatedShipment)
		suite.IsType(ConflictStatusError{}, err)
		suite.Equal(models.MTOShipmentStatusApproved, approvedShipment.Status)
	})

	suite.Run("An APPROVALS_REQUESTED shipment CANNOT change to CANCELED - ERROR", func() {
		testShipment := factory.BuildMTOShipment(suite.DB(), []factory.Customization{
			{
				Model:    mto,
				LinkOnly: true,
			},
		}, []factory.Trait{factory.GetTraitApprovalsRequestedShipment})
		eTag = etag.GenerateEtag(testShipment.UpdatedAt)

		updatedShipment, err := updater.UpdateMTOShipmentStatus(
			suite.AppContextForTest(), testShipment.ID, models.MTOShipmentStatusCanceled, nil, nil, eTag)
		suite.NoError(suite.DB().Find(&testShipment, testShipment.ID))

		suite.Error(err)
		suite.Nil(updatedShipment)
		suite.IsType(ConflictStatusError{}, err)
		suite.Equal(models.MTOShipmentStatusApprovalsRequested, testShipment.Status)
	})

	suite.Run("An APPROVED shipment CAN change to Diversion Requested", func() {
		shipmentToDivert := factory.BuildMTOShipment(suite.DB(), []factory.Customization{
			{
				Model:    mto,
				LinkOnly: true,
			},
			{
				Model: models.MTOShipment{
					Status: models.MTOShipmentStatusApproved,
				},
			},
		}, nil)
		eTag = etag.GenerateEtag(shipmentToDivert.UpdatedAt)

		diversionReason := "Test reason"
		_, err := updater.UpdateMTOShipmentStatus(
			suite.AppContextForTest(), shipmentToDivert.ID, models.MTOShipmentStatusDiversionRequested, nil, &diversionReason, eTag)
		suite.NoError(suite.DB().Find(&shipmentToDivert, shipmentToDivert.ID))

		suite.NoError(err)
		suite.Equal(models.MTOShipmentStatusDiversionRequested, shipmentToDivert.Status)
	})

	suite.Run("A diversion or diverted shipment can change to APPROVED", func() {
		diversionReason := "Test reason"

		// a diversion or diverted shipment is when the PRIME sets the diversion field to true
		// the status must also be in diversion requested status to be approvable as well
		diversionRequestedShipment := factory.BuildMTOShipment(suite.DB(), []factory.Customization{
			{
				Model:    factory.BuildAvailableToPrimeMove(suite.DB(), nil, nil),
				LinkOnly: true,
			},
			{
				Model: models.MTOShipment{
					Status:          models.MTOShipmentStatusDiversionRequested,
					Diversion:       true,
					DiversionReason: &diversionReason,
				},
			},
		}, nil)
		eTag = etag.GenerateEtag(diversionRequestedShipment.UpdatedAt)

		updatedShipment, err := updater.UpdateMTOShipmentStatus(
			suite.AppContextForTest(), diversionRequestedShipment.ID, models.MTOShipmentStatusApproved, nil, nil, eTag)

		suite.NoError(err)
		suite.NotNil(updatedShipment)
		suite.Equal(models.MTOShipmentStatusApproved, updatedShipment.Status)

		var shipmentServiceItems models.MTOServiceItems
		err = suite.DB().Where("mto_shipment_id = $1", updatedShipment.ID).All(&shipmentServiceItems)
		suite.NoError(err)
		suite.Len(shipmentServiceItems, 0, "should not have created shipment level service items for diversion shipment after approving")
	})
}

func (suite *MTOShipmentServiceSuite) TestMTOShipmentsMTOAvailableToPrime() {
	now := time.Now()
	waf := entitlements.NewWeightAllotmentFetcher()

	hide := false
	var primeShipment models.MTOShipment
	var nonPrimeShipment models.MTOShipment
	var hiddenPrimeShipment models.MTOShipment

	setupTestData := func() {
		primeShipment = factory.BuildMTOShipment(suite.DB(), []factory.Customization{
			{
				Model: models.Move{
					AvailableToPrimeAt: &now,
					ApprovedAt:         &now,
				},
			},
		}, nil)
		nonPrimeShipment = factory.BuildMTOShipmentMinimal(suite.DB(), nil, nil)
		hiddenPrimeShipment = factory.BuildMTOShipment(suite.DB(), []factory.Customization{
			{
				Model: models.Move{
					AvailableToPrimeAt: &now,
					ApprovedAt:         &now,
					Show:               &hide,
				},
			},
		}, nil)
	}

	builder := query.NewQueryBuilder()
	fetcher := fetch.NewFetcher(builder)
	planner := &mocks.Planner{}
	moveRouter := moveservices.NewMoveRouter(transportationoffice.NewTransportationOfficesFetcher())
	mockSender := setUpMockNotificationSender()
	moveWeights := moveservices.NewMoveWeights(NewShipmentReweighRequester(mockSender), waf)
	mockShipmentRecalculator := mockservices.PaymentRequestShipmentRecalculator{}
	mockShipmentRecalculator.On("ShipmentRecalculatePaymentRequest",
		mock.AnythingOfType("*appcontext.appContext"),
		mock.AnythingOfType("uuid.UUID"),
	).Return(&models.PaymentRequests{}, nil)
	addressUpdater := address.NewAddressUpdater()
	addressCreator := address.NewAddressCreator()

	updater := NewMTOShipmentUpdater(builder, fetcher, planner, moveRouter, moveWeights, mockSender, &mockShipmentRecalculator, addressUpdater, addressCreator)

	suite.Run("Shipment exists and is available to Prime - success", func() {
		setupTestData()

		isAvailable, err := updater.MTOShipmentsMTOAvailableToPrime(suite.AppContextForTest(), primeShipment.ID)
		suite.True(isAvailable)
		suite.NoError(err)

		// Verify that shipment recalculate was handled correctly
		mockShipmentRecalculator.AssertNotCalled(suite.T(), "ShipmentRecalculatePaymentRequest", mock.Anything, mock.Anything)
	})

	suite.Run("Shipment exists but is not available to Prime - failure", func() {
		setupTestData()

		isAvailable, err := updater.MTOShipmentsMTOAvailableToPrime(suite.AppContextForTest(), nonPrimeShipment.ID)
		suite.False(isAvailable)
		suite.Error(err)
		suite.IsType(apperror.NotFoundError{}, err)
		suite.Contains(err.Error(), nonPrimeShipment.ID.String())

		// Verify that shipment recalculate was handled correctly
		mockShipmentRecalculator.AssertNotCalled(suite.T(), "ShipmentRecalculatePaymentRequest", mock.Anything, mock.Anything)
	})

	suite.Run("Shipment exists, is available, but move is disabled - failure", func() {
		setupTestData()

		isAvailable, err := updater.MTOShipmentsMTOAvailableToPrime(suite.AppContextForTest(), hiddenPrimeShipment.ID)
		suite.False(isAvailable)
		suite.Error(err)
		suite.IsType(apperror.NotFoundError{}, err)
		suite.Contains(err.Error(), hiddenPrimeShipment.ID.String())

		// Verify that shipment recalculate was handled correctly
		mockShipmentRecalculator.AssertNotCalled(suite.T(), "ShipmentRecalculatePaymentRequest", mock.Anything, mock.Anything)
	})

	suite.Run("Shipment does not exist - failure", func() {
		setupTestData()

		badUUID := uuid.FromStringOrNil("00000000-0000-0000-0000-000000000001")
		isAvailable, err := updater.MTOShipmentsMTOAvailableToPrime(suite.AppContextForTest(), badUUID)
		suite.False(isAvailable)
		suite.Error(err)
		suite.IsType(apperror.NotFoundError{}, err)
		suite.Contains(err.Error(), badUUID.String())

		// Verify that shipment recalculate was handled correctly
		mockShipmentRecalculator.AssertNotCalled(suite.T(), "ShipmentRecalculatePaymentRequest", mock.Anything, mock.Anything)
	})
}

func (suite *MTOShipmentServiceSuite) TestUpdateShipmentEstimatedWeightMoveExcessWeight() {
	builder := query.NewQueryBuilder()
	fetcher := fetch.NewFetcher(builder)
	planner := &mocks.Planner{}
	waf := entitlements.NewWeightAllotmentFetcher()

	moveRouter := moveservices.NewMoveRouter(transportationoffice.NewTransportationOfficesFetcher())
	mockSender := setUpMockNotificationSender()
	moveWeights := moveservices.NewMoveWeights(NewShipmentReweighRequester(mockSender), waf)
	mockShipmentRecalculator := mockservices.PaymentRequestShipmentRecalculator{}
	mockShipmentRecalculator.On("ShipmentRecalculatePaymentRequest",
		mock.AnythingOfType("*appcontext.appContext"),
		mock.AnythingOfType("uuid.UUID"),
	).Return(&models.PaymentRequests{}, nil)
	addressUpdater := address.NewAddressUpdater()
	addressCreator := address.NewAddressCreator()
	mtoShipmentUpdaterPrime := NewPrimeMTOShipmentUpdater(builder, fetcher, planner, moveRouter, moveWeights, mockSender, &mockShipmentRecalculator, addressUpdater, addressCreator)

	suite.Run("Updates to estimated weight change max billable weight", func() {
		now := time.Now()
		pickupDate := now.AddDate(0, 0, 10)

		primeShipment := factory.BuildMTOShipmentMinimal(suite.DB(), []factory.Customization{
			{
				Model: models.MTOShipment{
					Status:              models.MTOShipmentStatusApproved,
					ApprovedDate:        &now,
					ScheduledPickupDate: &pickupDate,
				},
			},
			{
				Model: models.Move{
					AvailableToPrimeAt: &now,
					ApprovedAt:         &now,
					Status:             models.MoveStatusAPPROVED,
				},
			},
		}, nil)

		suite.Equal(8000, *primeShipment.MoveTaskOrder.Orders.Entitlement.AuthorizedWeight())

		estimatedWeight := unit.Pound(1234)
		primeShipment.Status = ""
		primeShipment.PrimeEstimatedWeight = &estimatedWeight

		session := auth.Session{}
		_, err := mtoShipmentUpdaterPrime.UpdateMTOShipment(suite.AppContextWithSessionForTest(&session), &primeShipment, etag.GenerateEtag(primeShipment.UpdatedAt), "test")
		suite.NoError(err)

		err = suite.DB().Reload(primeShipment.MoveTaskOrder.Orders.Entitlement)
		suite.NoError(err)

		estimatedWeight110 := int(math.Round(float64(*primeShipment.PrimeEstimatedWeight) * 1.10))
		suite.Equal(estimatedWeight110, *primeShipment.MoveTaskOrder.Orders.Entitlement.AuthorizedWeight())
	})

	suite.Run("Updating the shipment estimated weight will flag excess weight on the move and transitions move status", func() {
		now := time.Now()
		pickupDate := now.AddDate(0, 0, 10)

		primeShipment := factory.BuildMTOShipmentMinimal(suite.DB(), []factory.Customization{
			{
				Model: models.MTOShipment{
					Status:              models.MTOShipmentStatusApproved,
					ApprovedDate:        &now,
					ScheduledPickupDate: &pickupDate,
				},
			},
			{
				Model: models.Move{
					AvailableToPrimeAt: &now,
					ApprovedAt:         &now,
					Status:             models.MoveStatusAPPROVED,
				},
			},
		}, nil)
		estimatedWeight := unit.Pound(7200)
		// there is a validator check about updating the status
		primeShipment.Status = ""
		primeShipment.PrimeEstimatedWeight = &estimatedWeight

		suite.Nil(primeShipment.MoveTaskOrder.ExcessWeightQualifiedAt)
		suite.Equal(models.MoveStatusAPPROVED, primeShipment.MoveTaskOrder.Status)

		session := auth.Session{}
		_, err := mtoShipmentUpdaterPrime.UpdateMTOShipment(suite.AppContextWithSessionForTest(&session), &primeShipment, etag.GenerateEtag(primeShipment.UpdatedAt), "test")
		suite.NoError(err)

		err = suite.DB().Reload(&primeShipment.MoveTaskOrder)
		suite.NoError(err)

		suite.NotNil(primeShipment.MoveTaskOrder.ExcessWeightQualifiedAt)
		suite.Equal(models.MoveStatusAPPROVALSREQUESTED, primeShipment.MoveTaskOrder.Status)

		// Verify that shipment recalculate was handled correctly
		mockShipmentRecalculator.AssertNotCalled(suite.T(), "ShipmentRecalculatePaymentRequest", mock.Anything, mock.Anything)
	})

	suite.Run("Skips calling check excess weight if estimated weight was not provided in request", func() {
		moveWeights := &mockservices.MoveWeights{}
		mockSender := setUpMockNotificationSender()
		addressUpdater := address.NewAddressUpdater()

		mockedUpdater := NewPrimeMTOShipmentUpdater(builder, fetcher, planner, moveRouter, moveWeights, mockSender, &mockShipmentRecalculator, addressUpdater, addressCreator)

		now := time.Now()
		pickupDate := now.AddDate(0, 0, 10)
		primeShipment := factory.BuildMTOShipmentMinimal(suite.DB(), []factory.Customization{
			{
				Model: models.MTOShipment{
					Status:              models.MTOShipmentStatusApproved,
					ApprovedDate:        &now,
					ScheduledPickupDate: &pickupDate,
				},
			},
			{
				Model: models.Move{
					AvailableToPrimeAt: &now,
					ApprovedAt:         &now,
				},
			},
		}, nil)
		// there is a validator check about updating the status
		primeShipment.Status = ""
		actualWeight := unit.Pound(7200)
		primeShipment.PrimeActualWeight = &actualWeight

		moveWeights.On("CheckAutoReweigh", mock.AnythingOfType("*appcontext.appContext"), primeShipment.MoveTaskOrderID, mock.AnythingOfType("*models.MTOShipment")).Return(nil)

		suite.Nil(primeShipment.MoveTaskOrder.ExcessWeightQualifiedAt)

		session := auth.Session{}
		_, err := mockedUpdater.UpdateMTOShipment(suite.AppContextWithSessionForTest(&session), &primeShipment, etag.GenerateEtag(primeShipment.UpdatedAt), "test")
		suite.NoError(err)

		moveWeights.AssertNotCalled(suite.T(), "CheckExcessWeight")

		// Verify that shipment recalculate was handled correctly
		mockShipmentRecalculator.AssertNotCalled(suite.T(), "ShipmentRecalculatePaymentRequest", mock.Anything, mock.Anything)
	})

	suite.Run("Skips calling check excess weight if the updated estimated weight matches the db value", func() {
		moveWeights := &mockservices.MoveWeights{}
		mockSender := setUpMockNotificationSender()
		addressUpdater := address.NewAddressUpdater()

		mockedUpdater := NewPrimeMTOShipmentUpdater(builder, fetcher, planner, moveRouter, moveWeights, mockSender, &mockShipmentRecalculator, addressUpdater, addressCreator)

		now := time.Now()
		pickupDate := now.AddDate(0, 0, 10)
		estimatedWeight := unit.Pound(7200)
		primeShipment := factory.BuildMTOShipmentMinimal(suite.DB(), []factory.Customization{
			{
				Model: models.MTOShipment{
					Status:               models.MTOShipmentStatusApproved,
					ApprovedDate:         &now,
					ScheduledPickupDate:  &pickupDate,
					PrimeEstimatedWeight: &estimatedWeight,
				},
			},
			{
				Model: models.Move{
					AvailableToPrimeAt: &now,
					ApprovedAt:         &now,
				},
			},
		}, nil)
		// there is a validator check about updating the status
		primeShipment.Status = ""
		primeShipment.PrimeEstimatedWeight = &estimatedWeight

		suite.Nil(primeShipment.MoveTaskOrder.ExcessWeightQualifiedAt)

		session := auth.Session{}
		_, err := mockedUpdater.UpdateMTOShipment(suite.AppContextWithSessionForTest(&session), &primeShipment, etag.GenerateEtag(primeShipment.UpdatedAt), "test")
		suite.Error(err)
		suite.Contains(err.Error(), "cannot be updated after initial estimation")

		moveWeights.AssertNotCalled(suite.T(), "CheckExcessWeight")

		// Verify that shipment recalculate was handled correctly
		mockShipmentRecalculator.AssertNotCalled(suite.T(), "ShipmentRecalculatePaymentRequest", mock.Anything, mock.Anything)
	})
}

func (suite *MTOShipmentServiceSuite) TestUpdateShipmentActualWeightAutoReweigh() {
	builder := query.NewQueryBuilder()
	waf := entitlements.NewWeightAllotmentFetcher()

	fetcher := fetch.NewFetcher(builder)
	planner := &mocks.Planner{}
	moveRouter := moveservices.NewMoveRouter(transportationoffice.NewTransportationOfficesFetcher())
	mockSender := setUpMockNotificationSender()
	moveWeights := moveservices.NewMoveWeights(NewShipmentReweighRequester(mockSender), waf)
	mockShipmentRecalculator := mockservices.PaymentRequestShipmentRecalculator{}
	mockShipmentRecalculator.On("ShipmentRecalculatePaymentRequest",
		mock.AnythingOfType("*appcontext.appContext"),
		mock.AnythingOfType("uuid.UUID"),
	).Return(&models.PaymentRequests{}, nil)
	addressUpdater := address.NewAddressUpdater()
	addressCreator := address.NewAddressCreator()
	mtoShipmentUpdaterPrime := NewPrimeMTOShipmentUpdater(builder, fetcher, planner, moveRouter, moveWeights, mockSender, &mockShipmentRecalculator, addressUpdater, addressCreator)

	suite.Run("Updating the shipment actual weight within weight allowance creates reweigh requests for", func() {
		now := time.Now()
		pickupDate := now.AddDate(0, 0, 10)
		primeShipment := factory.BuildMTOShipmentMinimal(suite.DB(), []factory.Customization{
			{
				Model: models.MTOShipment{
					Status:              models.MTOShipmentStatusApproved,
					ApprovedDate:        &now,
					ScheduledPickupDate: &pickupDate,
				},
			},
			{
				Model: models.Move{
					AvailableToPrimeAt: &now,
					ApprovedAt:         &now,
					Status:             models.MoveStatusAPPROVED,
				},
			},
		}, nil)
		actualWeight := unit.Pound(7200)
		// there is a validator check about updating the status
		primeShipment.Status = ""
		primeShipment.PrimeActualWeight = &actualWeight

		session := auth.Session{}
		_, err := mtoShipmentUpdaterPrime.UpdateMTOShipment(suite.AppContextWithSessionForTest(&session), &primeShipment, etag.GenerateEtag(primeShipment.UpdatedAt), "test")
		suite.NoError(err)

		err = suite.DB().Eager("Reweigh").Reload(&primeShipment)
		suite.NoError(err)

		suite.NotNil(primeShipment.Reweigh)
		suite.Equal(primeShipment.ID.String(), primeShipment.Reweigh.ShipmentID.String())
		suite.NotNil(primeShipment.Reweigh.RequestedAt)
		suite.Equal(models.ReweighRequesterSystem, primeShipment.Reweigh.RequestedBy)

		// Verify that shipment recalculate was handled correctly
		mockShipmentRecalculator.AssertNotCalled(suite.T(), "ShipmentRecalculatePaymentRequest", mock.Anything, mock.Anything)
	})

	suite.Run("Skips calling check auto reweigh if actual weight was not provided in request", func() {
		moveWeights := &mockservices.MoveWeights{}
		moveWeights.On("CheckAutoReweigh",
			mock.AnythingOfType("*appcontext.appContext"),
			mock.AnythingOfType("uuid.UUID"),
			mock.AnythingOfType("*models.MTOShipment"),
		).Return(nil)
		mockSender := setUpMockNotificationSender()
		addressUpdater := address.NewAddressUpdater()

		mockedUpdater := NewPrimeMTOShipmentUpdater(builder, fetcher, planner, moveRouter, moveWeights, mockSender, &mockShipmentRecalculator, addressUpdater, addressCreator)

		now := time.Now()
		pickupDate := now.AddDate(0, 0, 10)
		primeShipment := factory.BuildMTOShipmentMinimal(suite.DB(), []factory.Customization{
			{
				Model: models.MTOShipment{
					Status:              models.MTOShipmentStatusApproved,
					ApprovedDate:        &now,
					ScheduledPickupDate: &pickupDate,
				},
			},
			{
				Model: models.Move{
					AvailableToPrimeAt: &now,
					ApprovedAt:         &now,
				},
			},
		}, nil)

		moveWeights.On("CheckExcessWeight",
			mock.AnythingOfType("*appcontext.appContext"),
			mock.AnythingOfType("uuid.UUID"),
			mock.AnythingOfType("models.MTOShipment"),
		).Return(&primeShipment.MoveTaskOrder, nil, nil)

		// there is a validator check about updating the status
		primeShipment.Status = ""

		session := auth.Session{}
		_, err := mockedUpdater.UpdateMTOShipment(suite.AppContextWithSessionForTest(&session), &primeShipment, etag.GenerateEtag(primeShipment.UpdatedAt), "test")
		suite.NoError(err)

		moveWeights.AssertNotCalled(suite.T(), "CheckAutoReweigh")

		// Verify that shipment recalculate was handled correctly
		mockShipmentRecalculator.AssertNotCalled(suite.T(), "ShipmentRecalculatePaymentRequest", mock.Anything, mock.Anything)
	})

	suite.Run("Skips calling check auto reweigh if the updated actual weight matches the db value", func() {
		moveWeights := &mockservices.MoveWeights{}
		mockSender := setUpMockNotificationSender()
		addressUpdater := address.NewAddressUpdater()

		mockedUpdater := NewPrimeMTOShipmentUpdater(builder, fetcher, planner, moveRouter, moveWeights, mockSender, &mockShipmentRecalculator, addressUpdater, addressCreator)

		now := time.Now()
		pickupDate := now.AddDate(0, 0, 10)
		weight := unit.Pound(7200)
		oldPrimeShipment := factory.BuildMTOShipmentMinimal(suite.DB(), []factory.Customization{
			{
				Model: models.MTOShipment{
					Status:               models.MTOShipmentStatusApproved,
					ApprovedDate:         &now,
					ScheduledPickupDate:  &pickupDate,
					PrimeActualWeight:    &weight,
					PrimeEstimatedWeight: &weight,
				},
			},
			{
				Model: models.Move{
					AvailableToPrimeAt: &now,
					ApprovedAt:         &now,
				},
			},
		}, nil)

		moveWeights.On("CheckExcessWeight",
			mock.AnythingOfType("*appcontext.appContext"),
			mock.AnythingOfType("uuid.UUID"),
			mock.AnythingOfType("models.MTOShipment"),
		).Return(&oldPrimeShipment.MoveTaskOrder, nil, nil)

		newPrimeShipment := models.MTOShipment{
			ID:                oldPrimeShipment.ID,
			PrimeActualWeight: &weight,
		}

		eTag := etag.GenerateEtag(oldPrimeShipment.UpdatedAt)

		session := auth.Session{}
		_, err := mockedUpdater.UpdateMTOShipment(suite.AppContextWithSessionForTest(&session), &newPrimeShipment, eTag, "test")
		suite.NoError(err)

		moveWeights.AssertNotCalled(suite.T(), "CheckAutoReweigh")

		// Verify that shipment recalculate was handled correctly
		mockShipmentRecalculator.AssertNotCalled(suite.T(), "ShipmentRecalculatePaymentRequest", mock.Anything, mock.Anything)
	})
}

func (suite *MTOShipmentServiceSuite) TestUpdateShipmentNullableFields() {
	builder := query.NewQueryBuilder()
	fetcher := fetch.NewFetcher(builder)
	planner := &mocks.Planner{}
	moveRouter := moveservices.NewMoveRouter(transportationoffice.NewTransportationOfficesFetcher())
	mockShipmentRecalculator := mockservices.PaymentRequestShipmentRecalculator{}
	mockShipmentRecalculator.On("ShipmentRecalculatePaymentRequest",
		mock.AnythingOfType("*appcontext.appContext"),
		mock.AnythingOfType("uuid.UUID"),
	).Return(&models.PaymentRequests{}, nil)

	suite.Run("tacType and sacType are set to null when empty string is passed in", func() {
		moveWeights := &mockservices.MoveWeights{}
		moveWeights.On("CheckAutoReweigh",
			mock.AnythingOfType("*appcontext.appContext"),
			mock.AnythingOfType("uuid.UUID"),
			mock.AnythingOfType("*models.MTOShipment"),
		).Return(nil)

		mockSender := setUpMockNotificationSender()
		addressUpdater := address.NewAddressUpdater()
		addressCreator := address.NewAddressCreator()
		mockedUpdater := NewOfficeMTOShipmentUpdater(builder, fetcher, planner, moveRouter, moveWeights, mockSender, &mockShipmentRecalculator, addressUpdater, addressCreator)

		ntsLOAType := models.LOATypeNTS
		ntsMove := factory.BuildMoveWithShipment(suite.DB(), []factory.Customization{
			{
				Model: models.MTOShipment{
					ShipmentType: models.MTOShipmentTypeHHGIntoNTS,
					TACType:      &ntsLOAType,
					SACType:      &ntsLOAType,
				},
			},
		}, nil)

		nullLOAType := models.LOAType("")
		requestedUpdate := &models.MTOShipment{
			ID:      ntsMove.MTOShipments[0].ID,
			TACType: &nullLOAType,
			SACType: &nullLOAType,
		}

		too := factory.BuildOfficeUserWithRoles(suite.DB(), nil, []roles.RoleType{roles.RoleTypeTOO})
		session := auth.Session{
			ApplicationName: auth.OfficeApp,
			UserID:          *too.UserID,
			OfficeUserID:    too.ID,
		}
		defaultRole, err := too.User.Roles.Default()
		suite.FatalNoError(err)
		session.ActiveRole = *defaultRole
		_, err = mockedUpdater.UpdateMTOShipment(suite.AppContextWithSessionForTest(&session), requestedUpdate, etag.GenerateEtag(ntsMove.MTOShipments[0].UpdatedAt), "test")
		suite.NoError(err)
		suite.Equal(nil, nil)
		suite.Equal(nil, nil)
	})

	suite.Run("tacType and sacType are updated when passed in", func() {
		moveWeights := &mockservices.MoveWeights{}
		moveWeights.On("CheckAutoReweigh",
			mock.AnythingOfType("*appcontext.appContext"),
			mock.AnythingOfType("uuid.UUID"),
			mock.AnythingOfType("*models.MTOShipment"),
		).Return(nil)
		mockSender := setUpMockNotificationSender()

		addressUpdater := address.NewAddressUpdater()
		addressCreator := address.NewAddressCreator()
		mockedUpdater := NewOfficeMTOShipmentUpdater(builder, fetcher, planner, moveRouter, moveWeights, mockSender, &mockShipmentRecalculator, addressUpdater, addressCreator)

		ntsLOAType := models.LOATypeNTS
		hhgLOAType := models.LOATypeHHG

		ntsMove := factory.BuildMoveWithShipment(suite.DB(), []factory.Customization{
			{
				Model: models.MTOShipment{
					ShipmentType: models.MTOShipmentTypeHHGIntoNTS,
					TACType:      &ntsLOAType,
					SACType:      &ntsLOAType,
				},
			},
		}, nil)
		shipment := ntsMove.MTOShipments[0]

		requestedUpdate := &models.MTOShipment{
			ID:      shipment.ID,
			TACType: &hhgLOAType,
		}

		too := factory.BuildOfficeUserWithRoles(suite.DB(), nil, []roles.RoleType{roles.RoleTypeTOO})
		session := auth.Session{
			ApplicationName: auth.OfficeApp,
			UserID:          *too.UserID,
			OfficeUserID:    too.ID,
		}
		defaultRole, err := too.User.Roles.Default()
		suite.FatalNoError(err)
		session.ActiveRole = *defaultRole
		updatedMtoShipment, err := mockedUpdater.UpdateMTOShipment(suite.AppContextWithSessionForTest(&session), requestedUpdate, etag.GenerateEtag(shipment.UpdatedAt), "test")
		suite.NoError(err)
		suite.Equal(*requestedUpdate.TACType, *updatedMtoShipment.TACType)
		suite.Equal(*shipment.SACType, *updatedMtoShipment.SACType)
	})
}

func (suite *MTOShipmentServiceSuite) TestUpdateStatusServiceItems() {

	expectedReServiceCodes := []models.ReServiceCode{
		models.ReServiceCodeDLH,
		models.ReServiceCodeDSH,
		models.ReServiceCodeFSC,
		models.ReServiceCodeDOP,
		models.ReServiceCodeDDP,
		models.ReServiceCodeDPK,
		models.ReServiceCodeDUPK,
	}

	var pickupAddress models.Address
	var longhaulDestinationAddress models.Address
	var shorthaulDestinationAddress models.Address
	var mto models.Move

	setupTestData := func() {
		for i := range expectedReServiceCodes {
			factory.FetchReServiceByCode(suite.DB(), expectedReServiceCodes[i])
		}

		pickupAddress = factory.BuildAddress(suite.DB(), []factory.Customization{
			{
				Model: models.Address{
					StreetAddress1: "7 Q St",
					City:           "Twentynine Palms",
					State:          "CA",
					PostalCode:     "92277",
				},
			},
		}, nil)

		longhaulDestinationAddress = factory.BuildAddress(suite.DB(), []factory.Customization{
			{
				Model: models.Address{
					StreetAddress1: "278 E Maple Drive",
					City:           "San Diego",
					State:          "CA",
					PostalCode:     "92114",
				},
			},
		}, nil)

		shorthaulDestinationAddress = factory.BuildAddress(suite.DB(), []factory.Customization{
			{
				Model: models.Address{
					StreetAddress1: "448 Washington Boulevard NE",
					City:           "Winterhaven",
					State:          "CA",
					PostalCode:     "92283",
				},
			},
		}, nil)

		mto = factory.BuildMove(suite.DB(), []factory.Customization{
			{
				Model: models.Move{
					Status: models.MoveStatusAPPROVED,
				},
			},
		}, nil)
	}

	builder := query.NewQueryBuilder()
	moveRouter := moveservices.NewMoveRouter(transportationoffice.NewTransportationOfficesFetcher())
	planner := &mocks.Planner{}
	planner.On("ZipTransitDistance",
		mock.AnythingOfType("*appcontext.appContext"),
		mock.Anything,
		mock.Anything,
	).Return(400, nil)
	siCreator := mtoserviceitem.NewMTOServiceItemCreator(planner, builder, moveRouter, ghcrateengine.NewDomesticUnpackPricer(), ghcrateengine.NewDomesticPackPricer(), ghcrateengine.NewDomesticLinehaulPricer(), ghcrateengine.NewDomesticShorthaulPricer(), ghcrateengine.NewDomesticOriginPricer(), ghcrateengine.NewDomesticDestinationPricer(), ghcrateengine.NewFuelSurchargePricer())
	updater := NewMTOShipmentStatusUpdater(builder, siCreator, planner)

	suite.Run("Shipments with different origin/destination ZIP3 have longhaul service item", func() {
		setupTestData()

		shipment := factory.BuildMTOShipment(suite.DB(), []factory.Customization{
			{
				Model:    mto,
				LinkOnly: true,
			},
			{
				Model:    pickupAddress,
				Type:     &factory.Addresses.PickupAddress,
				LinkOnly: true,
			},
			{
				Model:    longhaulDestinationAddress,
				Type:     &factory.Addresses.DeliveryAddress,
				LinkOnly: true,
			},
			{
				Model: models.MTOShipment{
					ShipmentType: models.MTOShipmentTypeHHG,
					Status:       models.MTOShipmentStatusSubmitted,
				},
			},
		}, nil)

		appCtx := suite.AppContextForTest()
		eTag := etag.GenerateEtag(shipment.UpdatedAt)

		updatedShipment, err := updater.UpdateMTOShipmentStatus(appCtx, shipment.ID, models.MTOShipmentStatusApproved, nil, nil, eTag)
		suite.NoError(err)

		serviceItems := models.MTOServiceItems{}
		err = appCtx.DB().EagerPreload("ReService").Where("mto_shipment_id = ?", updatedShipment.ID).All(&serviceItems)
		suite.NoError(err)

		foundDLH := false
		for _, serviceItem := range serviceItems {
			if serviceItem.ReService.Code == models.ReServiceCodeDLH {
				foundDLH = true
				break
			}
		}

		// at least one service item should have the DLH code
		suite.True(foundDLH, "Expected to find at least one service item with ReService code DLH")
	})

	suite.Run("Shipments with same origin/destination ZIP3 have shorthaul service item", func() {
		setupTestData()

		shipment := factory.BuildMTOShipment(suite.DB(), []factory.Customization{
			{
				Model:    mto,
				LinkOnly: true,
			},
			{
				Model:    pickupAddress,
				Type:     &factory.Addresses.PickupAddress,
				LinkOnly: true,
			},
			{
				Model:    shorthaulDestinationAddress,
				Type:     &factory.Addresses.DeliveryAddress,
				LinkOnly: true,
			},
			{
				Model: models.MTOShipment{
					ShipmentType: models.MTOShipmentTypeHHG,
					Status:       models.MTOShipmentStatusSubmitted,
				},
			},
		}, nil)

		appCtx := suite.AppContextForTest()
		eTag := etag.GenerateEtag(shipment.UpdatedAt)

		updatedShipment, err := updater.UpdateMTOShipmentStatus(appCtx, shipment.ID, models.MTOShipmentStatusApproved, nil, nil, eTag)
		suite.NoError(err)

		serviceItems := models.MTOServiceItems{}
		err = appCtx.DB().EagerPreload("ReService").Where("mto_shipment_id = ?", updatedShipment.ID).All(&serviceItems)
		suite.NoError(err)

		isTestMatch := false
		for _, serviceItem := range serviceItems {
			if serviceItem.ReService.Code == models.ReServiceCodeDSH {
				isTestMatch = true
			}
		}
		suite.True(isTestMatch)
	})
}

func (suite *MTOShipmentServiceSuite) TestUpdateDomesticServiceItems() {

	expectedReServiceCodes := []models.ReServiceCode{
		models.ReServiceCodeDLH,
		models.ReServiceCodeFSC,
		models.ReServiceCodeDOP,
		models.ReServiceCodeDDP,
		models.ReServiceCodeDNPK,
	}

	var pickupAddress models.Address
	var storageFacility models.StorageFacility
	var mto models.Move

	setupTestData := func() {
		pickupAddress = factory.BuildAddress(suite.DB(), []factory.Customization{
			{
				Model: models.Address{
					StreetAddress1: "Test Street 1",
					City:           "Des moines",
					State:          "IA",
					PostalCode:     "50309",
					IsOconus:       models.BoolPointer(false),
				},
			},
		}, nil)

		storageFacility = factory.BuildStorageFacility(suite.DB(), []factory.Customization{
			{
				Model: models.Address{
					StreetAddress1: "Test Street Adress 2",
					City:           "Des moines",
					State:          "IA",
					PostalCode:     "50314",
					IsOconus:       models.BoolPointer(false),
				},
			},
		}, nil)

		mto = factory.BuildMove(suite.DB(), []factory.Customization{
			{
				Model: models.Move{
					Status: models.MoveStatusAPPROVED,
				},
			},
		}, nil)
	}

	builder := query.NewQueryBuilder()
	moveRouter := moveservices.NewMoveRouter(transportationoffice.NewTransportationOfficesFetcher())
	planner := &mocks.Planner{}
	planner.On("ZipTransitDistance",
		mock.AnythingOfType("*appcontext.appContext"),
		mock.Anything,
		mock.Anything,
		false,
	).Return(400, nil)
	siCreator := mtoserviceitem.NewMTOServiceItemCreator(planner, builder, moveRouter, ghcrateengine.NewDomesticUnpackPricer(), ghcrateengine.NewDomesticPackPricer(), ghcrateengine.NewDomesticLinehaulPricer(), ghcrateengine.NewDomesticShorthaulPricer(), ghcrateengine.NewDomesticOriginPricer(), ghcrateengine.NewDomesticDestinationPricer(), ghcrateengine.NewFuelSurchargePricer())
	updater := NewMTOShipmentStatusUpdater(builder, siCreator, planner)

	suite.Run("Preapproved service items successfully added to domestic nts shipments", func() {
		setupTestData()

		shipment := factory.BuildMTOShipment(suite.DB(), []factory.Customization{
			{
				Model:    mto,
				LinkOnly: true,
			},
			{
				Model:    pickupAddress,
				Type:     &factory.Addresses.PickupAddress,
				LinkOnly: true,
			},
			{
				Model:    storageFacility,
				Type:     &factory.StorageFacility,
				LinkOnly: true,
			},
			{
				Model: models.MTOShipment{
					ShipmentType: models.MTOShipmentTypeHHGIntoNTS,
					Status:       models.MTOShipmentStatusSubmitted,
				},
			},
		}, nil)

		appCtx := suite.AppContextForTest()
		eTag := etag.GenerateEtag(shipment.UpdatedAt)

		updatedShipment, err := updater.UpdateMTOShipmentStatus(appCtx, shipment.ID, models.MTOShipmentStatusApproved, nil, nil, eTag)
		suite.NoError(err)

		serviceItems := models.MTOServiceItems{}
		err = appCtx.DB().EagerPreload("ReService").Where("mto_shipment_id = ?", updatedShipment.ID).All(&serviceItems)
		suite.NoError(err)

		actualReServiceCodes := []models.ReServiceCode{}
		for _, item := range serviceItems {
			actualReServiceCodes = append(actualReServiceCodes, item.ReService.Code)
		}

		suite.ElementsMatch(expectedReServiceCodes, actualReServiceCodes)
	})
}

func (suite *MTOShipmentServiceSuite) TestUpdateRequiredDeliveryDateUpdate() {

	builder := query.NewQueryBuilder()
	fetcher := fetch.NewFetcher(builder)
	moveRouter := moveservices.NewMoveRouter(transportationoffice.NewTransportationOfficesFetcher())
	waf := entitlements.NewWeightAllotmentFetcher()
	mockSender := setUpMockNotificationSender()
	moveWeights := moveservices.NewMoveWeights(NewShipmentReweighRequester(mockSender), waf)
	mockShipmentRecalculator := mockservices.PaymentRequestShipmentRecalculator{}
	addressCreator := address.NewAddressCreator()
	addressUpdater := address.NewAddressUpdater()

	suite.Run("should update requiredDeliveryDate when scheduledPickupDate is updated", func() {
		planner := &mocks.Planner{}
		planner.On("ZipTransitDistance",
			mock.AnythingOfType("*appcontext.appContext"),
			mock.AnythingOfType("string"),
			mock.AnythingOfType("string"),
		).Return(500, nil)
		mtoShipmentUpdaterPrime := NewPrimeMTOShipmentUpdater(builder, fetcher, planner, moveRouter, moveWeights, mockSender, &mockShipmentRecalculator, addressUpdater, addressCreator)

		reContract := testdatagen.FetchOrMakeReContract(suite.DB(), testdatagen.Assertions{})
		testdatagen.FetchOrMakeReContractYear(suite.DB(), testdatagen.Assertions{
			ReContractYear: models.ReContractYear{
				Contract:             reContract,
				ContractID:           reContract.ID,
				StartDate:            time.Now(),
				EndDate:              time.Now().AddDate(1, 0, 0),
				Escalation:           1.0,
				EscalationCompounded: 1.0,
			},
		})
		move := factory.BuildAvailableToPrimeMove(suite.DB(), nil, nil)
		appCtx := suite.AppContextForTest()

		ghcDomesticTransitTime := models.GHCDomesticTransitTime{
			MaxDaysTransitTime: 12,
			WeightLbsLower:     0,
			WeightLbsUpper:     10000,
			DistanceMilesLower: 0,
			DistanceMilesUpper: 10000,
		}
		verrs, err := suite.DB().ValidateAndCreate(&ghcDomesticTransitTime)
		suite.Assert().False(verrs.HasAny())
		suite.NoError(err)

		conusAddress := factory.BuildAddress(suite.DB(), []factory.Customization{
			{
				Model: models.Address{
					StreetAddress1: "1 some street",
					City:           "Charlotte",
					State:          "NC",
					PostalCode:     "28290",
					IsOconus:       models.BoolPointer(false),
				},
			}}, nil)
		zone5Address := factory.BuildAddress(suite.DB(), []factory.Customization{
			{
				Model: models.Address{
					StreetAddress1: "1 some street",
					StreetAddress2: models.StringPointer("P.O. Box 1234"),
					StreetAddress3: models.StringPointer("c/o Another Person"),
					City:           "Cordova",
					State:          "AK",
					PostalCode:     "99677",
					IsOconus:       models.BoolPointer(true),
				},
			}}, nil)
		estimatedWeight := unit.Pound(4000)
		oldUbShipment := factory.BuildMTOShipmentMinimal(suite.DB(), []factory.Customization{
			{
				Model:    move,
				LinkOnly: true,
			},
			{
				Model: models.MTOShipment{
					ShipmentType:         models.MTOShipmentTypeUnaccompaniedBaggage,
					ScheduledPickupDate:  &testdatagen.DateInsidePeakRateCycle,
					PrimeEstimatedWeight: &estimatedWeight,
					Status:               models.MTOShipmentStatusApproved,
					PrimeActualWeight:    &estimatedWeight,
				},
			},
			{
				Model:    conusAddress,
				Type:     &factory.Addresses.PickupAddress,
				LinkOnly: true,
			},
			{
				Model:    zone5Address,
				Type:     &factory.Addresses.DeliveryAddress,
				LinkOnly: true,
			},
		}, nil)

		suite.Nil(oldUbShipment.RequiredDeliveryDate)

		pickUpDate := time.Now()
		expectedRequiredDeiliveryDate := pickUpDate.AddDate(0, 0, 27)
		newUbShipment := models.MTOShipment{
			ID:                  oldUbShipment.ID,
			ShipmentType:        models.MTOShipmentTypeUnaccompaniedBaggage,
			ScheduledPickupDate: &pickUpDate,
		}

		eTag := etag.GenerateEtag(oldUbShipment.UpdatedAt)
		updatedMTOShipment, err := mtoShipmentUpdaterPrime.UpdateMTOShipment(appCtx, &newUbShipment, eTag, "test")

		suite.Nil(err)
		suite.NotNil(updatedMTOShipment)
		suite.NotNil(updatedMTOShipment.RequiredDeliveryDate)
		suite.False(updatedMTOShipment.RequiredDeliveryDate.IsZero())
		suite.Equal(expectedRequiredDeiliveryDate.Day(), updatedMTOShipment.RequiredDeliveryDate.Day())
		suite.Equal(expectedRequiredDeiliveryDate.Month(), updatedMTOShipment.RequiredDeliveryDate.Month())
		suite.Equal(expectedRequiredDeiliveryDate.Year(), updatedMTOShipment.RequiredDeliveryDate.Year())
	})
}

func (suite *MTOShipmentServiceSuite) TestCalculateRequiredDeliveryDate() {
	planner := &mocks.Planner{}
	planner.On("ZipTransitDistance",
		mock.AnythingOfType("*appcontext.appContext"),
		mock.AnythingOfType("string"),
		mock.AnythingOfType("string"),
	).Return(500, nil)

<<<<<<< HEAD
	suite.Run("errors when rate area for the pickup address is not found", func() {
		ghcDomesticTransitTime := models.GHCDomesticTransitTime{
			MaxDaysTransitTime: 12,
			WeightLbsLower:     0,
			WeightLbsUpper:     10000,
			DistanceMilesLower: 0,
			DistanceMilesUpper: 10000,
		}
		verrs, err := suite.DB().ValidateAndCreate(&ghcDomesticTransitTime)
		suite.Assert().False(verrs.HasAny())
		suite.NoError(err)
=======
	suite.Run("AK -> AK - should update requiredDeliveryDate when scheduledPickupDate is updated", func() {
		planner := &mocks.Planner{}
		planner.On("ZipTransitDistance",
			mock.AnythingOfType("*appcontext.appContext"),
			mock.AnythingOfType("string"),
			mock.AnythingOfType("string"),
		).Return(500, nil)
		mtoShipmentUpdaterPrime := NewPrimeMTOShipmentUpdater(builder, fetcher, planner, moveRouter, moveWeights, mockSender, &mockShipmentRecalculator, addressUpdater, addressCreator)
>>>>>>> a25bfb2a

		reContract := testdatagen.FetchOrMakeReContract(suite.DB(), testdatagen.Assertions{})
		testdatagen.FetchOrMakeReContractYear(suite.DB(), testdatagen.Assertions{
			ReContractYear: models.ReContractYear{
				Contract:             reContract,
				ContractID:           reContract.ID,
				StartDate:            time.Now(),
				EndDate:              time.Now().AddDate(1, 0, 0),
				Escalation:           1.0,
				EscalationCompounded: 1.0,
			},
		})

<<<<<<< HEAD
		conusAddressId := uuid.Must(uuid.NewV4())
		conusAddress := models.Address{
			ID:             conusAddressId,
			StreetAddress1: "1 some street",
			City:           "Charlotte",
			State:          "NC",
			PostalCode:     "28290",
			IsOconus:       models.BoolPointer(false),
		}

		zone5Address := factory.BuildAddress(suite.DB(), []factory.Customization{
=======
		zone1Address := factory.BuildAddress(suite.DB(), []factory.Customization{
			{
				Model: models.Address{
					StreetAddress1: "24850 Gratiot Dr,",
					City:           "JBER",
					State:          "AK",
					PostalCode:     "99505",
					IsOconus:       models.BoolPointer(true),
				},
			}}, nil)
		zone4Address := factory.BuildAddress(suite.DB(), []factory.Customization{
>>>>>>> a25bfb2a
			{
				Model: models.Address{
					StreetAddress1: "1 some street",
					StreetAddress2: models.StringPointer("P.O. Box 1234"),
					StreetAddress3: models.StringPointer("c/o Another Person"),
					City:           "Cordova",
					State:          "AK",
					PostalCode:     "99677",
					IsOconus:       models.BoolPointer(true),
				},
			}}, nil)
<<<<<<< HEAD

		move := factory.BuildAvailableToPrimeMove(suite.DB(), nil, nil)

		RDD, err := CalculateRequiredDeliveryDate(suite.AppContextForTest(), planner, conusAddress, zone5Address, time.Now(), 500, "i", move.ID, models.MTOShipmentTypeUnaccompaniedBaggage)
		suite.NotNil(err)
		suite.Nil(RDD)
		suite.Equal(fmt.Sprintf("error fetching pickup rate area id for address ID: %s", conusAddress.ID), err.Error())
=======
		estimatedWeight := unit.Pound(400)

		oldUbShipment := factory.BuildMTOShipmentMinimal(suite.DB(), []factory.Customization{
			{
				Model:    move,
				LinkOnly: true,
			},
			{
				Model: models.MTOShipment{
					ShipmentType:         models.MTOShipmentTypeUnaccompaniedBaggage,
					ScheduledPickupDate:  &testdatagen.DateInsidePeakRateCycle,
					PrimeEstimatedWeight: &estimatedWeight,
					Status:               models.MTOShipmentStatusApproved,
					PrimeActualWeight:    &estimatedWeight,
				},
			},
			{
				Model:    zone1Address,
				Type:     &factory.Addresses.PickupAddress,
				LinkOnly: true,
			},
			{
				Model:    zone4Address,
				Type:     &factory.Addresses.DeliveryAddress,
				LinkOnly: true,
			},
		}, nil)
		suite.Nil(oldUbShipment.RequiredDeliveryDate)

		pickUpDate := time.Now()
		expectedRequiredDeiliveryDateUB := pickUpDate.AddDate(0, 0, 30)
		newUbShipment := models.MTOShipment{
			ID:                  oldUbShipment.ID,
			ShipmentType:        models.MTOShipmentTypeUnaccompaniedBaggage,
			ScheduledPickupDate: &pickUpDate,
		}

		eTag := etag.GenerateEtag(oldUbShipment.UpdatedAt)
		updatedUBMTOShipment, err := mtoShipmentUpdaterPrime.UpdateMTOShipment(appCtx, &newUbShipment, eTag, "test")

		suite.Nil(err)
		suite.NotNil(updatedUBMTOShipment)
		suite.NotNil(updatedUBMTOShipment.RequiredDeliveryDate)
		suite.False(updatedUBMTOShipment.RequiredDeliveryDate.IsZero())
		suite.Equal(expectedRequiredDeiliveryDateUB.Day(), updatedUBMTOShipment.RequiredDeliveryDate.Day())
		suite.Equal(expectedRequiredDeiliveryDateUB.Month(), updatedUBMTOShipment.RequiredDeliveryDate.Month())
		suite.Equal(expectedRequiredDeiliveryDateUB.Year(), updatedUBMTOShipment.RequiredDeliveryDate.Year())
>>>>>>> a25bfb2a
	})
}

<<<<<<< HEAD
	suite.Run("errors when rate area for the destination address is not found", func() {
=======
func (suite *MTOShipmentServiceSuite) TestCalculateRequiredDeliveryDate() {
	planner := &mocks.Planner{}
	planner.On("ZipTransitDistance",
		mock.AnythingOfType("*appcontext.appContext"),
		mock.AnythingOfType("string"),
		mock.AnythingOfType("string"),
	).Return(500, nil)

	suite.Run("CONUS -> AK - errors when rate area for the pickup address is not found", func() {
>>>>>>> a25bfb2a
		ghcDomesticTransitTime := models.GHCDomesticTransitTime{
			MaxDaysTransitTime: 12,
			WeightLbsLower:     0,
			WeightLbsUpper:     10000,
			DistanceMilesLower: 0,
			DistanceMilesUpper: 10000,
		}
		verrs, err := suite.DB().ValidateAndCreate(&ghcDomesticTransitTime)
		suite.Assert().False(verrs.HasAny())
		suite.NoError(err)

		reContract := testdatagen.FetchOrMakeReContract(suite.DB(), testdatagen.Assertions{})
		testdatagen.FetchOrMakeReContractYear(suite.DB(), testdatagen.Assertions{
			ReContractYear: models.ReContractYear{
				Contract:             reContract,
				ContractID:           reContract.ID,
				StartDate:            time.Now(),
				EndDate:              time.Now().AddDate(1, 0, 0),
				Escalation:           1.0,
				EscalationCompounded: 1.0,
			},
		})
<<<<<<< HEAD

=======

		conusAddressId := uuid.Must(uuid.NewV4())
		conusAddress := models.Address{
			ID:             conusAddressId,
			StreetAddress1: "1 some street",
			City:           "Charlotte",
			State:          "NC",
			PostalCode:     "28290",
			IsOconus:       models.BoolPointer(false),
		}

		zone5Address := factory.BuildAddress(suite.DB(), []factory.Customization{
			{
				Model: models.Address{
					StreetAddress1: "1 some street",
					StreetAddress2: models.StringPointer("P.O. Box 1234"),
					StreetAddress3: models.StringPointer("c/o Another Person"),
					City:           "Cordova",
					State:          "AK",
					PostalCode:     "99677",
					IsOconus:       models.BoolPointer(true),
				},
			}}, nil)

		move := factory.BuildAvailableToPrimeMove(suite.DB(), nil, nil)

		RDD, err := CalculateRequiredDeliveryDate(suite.AppContextForTest(), planner, conusAddress, zone5Address, time.Now(), models.IntPointer(500), move.ID, models.MTOShipmentTypeUnaccompaniedBaggage)
		suite.NotNil(err)
		suite.Nil(RDD)
		suite.Equal(fmt.Sprintf("error fetching pickup rate area id for address ID: %s", conusAddress.ID), err.Error())
	})

	suite.Run("CONUS -> AK - errors when rate area for the destination address is not found", func() {
		ghcDomesticTransitTime := models.GHCDomesticTransitTime{
			MaxDaysTransitTime: 12,
			WeightLbsLower:     0,
			WeightLbsUpper:     10000,
			DistanceMilesLower: 0,
			DistanceMilesUpper: 10000,
		}
		verrs, err := suite.DB().ValidateAndCreate(&ghcDomesticTransitTime)
		suite.Assert().False(verrs.HasAny())
		suite.NoError(err)

		reContract := testdatagen.FetchOrMakeReContract(suite.DB(), testdatagen.Assertions{})
		testdatagen.FetchOrMakeReContractYear(suite.DB(), testdatagen.Assertions{
			ReContractYear: models.ReContractYear{
				Contract:             reContract,
				ContractID:           reContract.ID,
				StartDate:            time.Now(),
				EndDate:              time.Now().AddDate(1, 0, 0),
				Escalation:           1.0,
				EscalationCompounded: 1.0,
			},
		})

>>>>>>> a25bfb2a
		conusAddress := factory.BuildAddress(suite.DB(), []factory.Customization{
			{
				Model: models.Address{
					StreetAddress1: "1 some street",
					City:           "Charlotte",
					State:          "NC",
					PostalCode:     "28290",
					IsOconus:       models.BoolPointer(false),
				},
			}}, nil)
<<<<<<< HEAD

		zone5AddressId := uuid.Must(uuid.NewV4())
		zone5Address := models.Address{
			ID:             zone5AddressId,
			StreetAddress1: "1 some street",
			StreetAddress2: models.StringPointer("P.O. Box 1234"),
			StreetAddress3: models.StringPointer("c/o Another Person"),
			City:           "Cordova",
			State:          "AK",
			PostalCode:     "99677",
			IsOconus:       models.BoolPointer(true),
		}

		move := factory.BuildAvailableToPrimeMove(suite.DB(), nil, nil)

		RDD, err := CalculateRequiredDeliveryDate(suite.AppContextForTest(), planner, conusAddress, zone5Address, time.Now(), 500, "i", move.ID, models.MTOShipmentTypeUnaccompaniedBaggage)
		suite.NotNil(err)
		suite.Nil(RDD)
		suite.Equal(fmt.Sprintf("error fetching destination rate area id for address ID: %s", zone5Address.ID), err.Error())
=======

		zone5AddressId := uuid.Must(uuid.NewV4())
		zone5Address := models.Address{
			ID:             zone5AddressId,
			StreetAddress1: "1 some street",
			StreetAddress2: models.StringPointer("P.O. Box 1234"),
			StreetAddress3: models.StringPointer("c/o Another Person"),
			City:           "Cordova",
			State:          "AK",
			PostalCode:     "99677",
			IsOconus:       models.BoolPointer(true),
		}

		move := factory.BuildAvailableToPrimeMove(suite.DB(), nil, nil)

		RDD, err := CalculateRequiredDeliveryDate(suite.AppContextForTest(), planner, conusAddress, zone5Address, time.Now(), models.IntPointer(500), move.ID, models.MTOShipmentTypeUnaccompaniedBaggage)
		suite.NotNil(err)
		suite.Nil(RDD)
		suite.Equal(fmt.Sprintf("error fetching destination rate area id for address ID: %s", zone5Address.ID), err.Error())
	})

	suite.Run("AK -> CONUS - correctly errors when weight is missing for HHG with one CONUS address", func() {
		reContract := testdatagen.FetchOrMakeReContract(suite.DB(), testdatagen.Assertions{})
		testdatagen.FetchOrMakeReContractYear(suite.DB(), testdatagen.Assertions{
			ReContractYear: models.ReContractYear{
				Contract:             reContract,
				ContractID:           reContract.ID,
				StartDate:            time.Now(),
				EndDate:              time.Now().AddDate(1, 0, 0),
				Escalation:           1.0,
				EscalationCompounded: 1.0,
			},
		})

		conusAddress := factory.BuildAddress(suite.DB(), []factory.Customization{
			{
				Model: models.Address{
					StreetAddress1: "1 some street",
					City:           "Charlotte",
					State:          "NC",
					PostalCode:     "28290",
				},
			}}, nil)

		zone2Address := factory.BuildAddress(suite.DB(), []factory.Customization{
			{
				Model: models.Address{
					StreetAddress1: "200 Sitka Spruce St",
					City:           "Eielson AFB",
					State:          "AK",
					PostalCode:     "99702",
					IsOconus:       models.BoolPointer(true),
				},
			}}, nil)

		move := factory.BuildAvailableToPrimeMove(suite.DB(), nil, nil)

		RDD, err := CalculateRequiredDeliveryDate(suite.AppContextForTest(), planner, zone2Address, conusAddress, time.Now(), nil, move.ID, models.MTOShipmentTypeHHG)
		suite.NotNil(err)
		suite.Nil(RDD)
		suite.Equal(fmt.Sprintf("unable to calculate domestic transit time due to missing weight for move ID: %s", move.ID), err.Error())
	})

	suite.Run("AK -> AK - successfully calculates RDD for intra-Alaska shipments", func() {
		pickupDate := time.Now()
		IntraAlaskaUBTransitTime := 30
		AlaskaZone1ToZone4HHGTransitTime := 15
		AlaskaZone2ToZone4HHGTransitTime := 60

		reContract := testdatagen.FetchOrMakeReContract(suite.DB(), testdatagen.Assertions{})
		testdatagen.FetchOrMakeReContractYear(suite.DB(), testdatagen.Assertions{
			ReContractYear: models.ReContractYear{
				Contract:             reContract,
				ContractID:           reContract.ID,
				StartDate:            time.Now(),
				EndDate:              time.Now().AddDate(1, 0, 0),
				Escalation:           1.0,
				EscalationCompounded: 1.0,
			},
		})

		zone1Address := factory.BuildAddress(suite.DB(), []factory.Customization{
			{
				Model: models.Address{
					StreetAddress1: "100 Mountain Hemlock St",
					City:           "Anchorage",
					State:          "AK",
					PostalCode:     "99504",
					IsOconus:       models.BoolPointer(true),
				},
			}}, nil)

		zone2Address := factory.BuildAddress(suite.DB(), []factory.Customization{
			{
				Model: models.Address{
					StreetAddress1: "200 Sitka Spruce St",
					City:           "FORT WAINWRIGHT",
					State:          "AK",
					PostalCode:     "99703",
					IsOconus:       models.BoolPointer(true),
				},
			}}, nil)

		zone4Address := factory.BuildAddress(suite.DB(), []factory.Customization{
			{
				Model: models.Address{
					StreetAddress1: "400 Tamarack St",
					City:           "Cordova",
					State:          "AK",
					PostalCode:     "99677",
					IsOconus:       models.BoolPointer(true),
				},
			}}, nil)

		move := factory.BuildAvailableToPrimeMove(suite.DB(), nil, nil)

		// Zone 1 -> Zone 4 UB
		RDD, err := CalculateRequiredDeliveryDate(suite.AppContextForTest(), planner, zone1Address, zone4Address, time.Now(), models.IntPointer(500), move.ID, models.MTOShipmentTypeUnaccompaniedBaggage)
		suite.Nil(err)
		suite.NotNil(RDD)
		suite.Equal(pickupDate.AddDate(0, 0, IntraAlaskaUBTransitTime).Day(), RDD.Day())

		// Zone 1 -> Zone 4 HHG
		RDD, err = CalculateRequiredDeliveryDate(suite.AppContextForTest(), planner, zone1Address, zone4Address, time.Now(), models.IntPointer(500), move.ID, models.MTOShipmentTypeHHG)
		suite.Nil(err)
		suite.NotNil(RDD)
		suite.Equal(pickupDate.AddDate(0, 0, AlaskaZone1ToZone4HHGTransitTime).Day(), RDD.Day())

		// Zone 1 -> Zone 4 NTS-Release
		RDD, err = CalculateRequiredDeliveryDate(suite.AppContextForTest(), planner, zone1Address, zone4Address, time.Now(), models.IntPointer(500), move.ID, models.MTOShipmentTypeHHGOutOfNTS)
		suite.Nil(err)
		suite.NotNil(RDD)
		suite.Equal(pickupDate.AddDate(0, 0, AlaskaZone1ToZone4HHGTransitTime).Day(), RDD.Day())

		// Zone 2 -> Zone 4 UB - Also tests that a nil weight is accepted for UBs
		RDD, err = CalculateRequiredDeliveryDate(suite.AppContextForTest(), planner, zone2Address, zone4Address, time.Now(), nil, move.ID, models.MTOShipmentTypeUnaccompaniedBaggage)
		suite.Nil(err)
		suite.NotNil(RDD)
		suite.Equal(pickupDate.AddDate(0, 0, IntraAlaskaUBTransitTime).Day(), RDD.Day())

		// Zone 2 -> Zone 4 HHG - Also tests that a nil weight is accepted for Intra-Alaska HHG
		RDD, err = CalculateRequiredDeliveryDate(suite.AppContextForTest(), planner, zone2Address, zone4Address, time.Now(), nil, move.ID, models.MTOShipmentTypeHHG)
		suite.Nil(err)
		suite.NotNil(RDD)
		suite.Equal(pickupDate.AddDate(0, 0, AlaskaZone2ToZone4HHGTransitTime).Day(), RDD.Day())
	})

	suite.Run("AK -> AK - correctly errors when rate area for pickup address is not found", func() {
		reContract := testdatagen.FetchOrMakeReContract(suite.DB(), testdatagen.Assertions{})
		testdatagen.FetchOrMakeReContractYear(suite.DB(), testdatagen.Assertions{
			ReContractYear: models.ReContractYear{
				Contract:             reContract,
				ContractID:           reContract.ID,
				StartDate:            time.Now().AddDate(0, 0, -1),
				EndDate:              time.Now().AddDate(1, 0, 0),
				Escalation:           1.0,
				EscalationCompounded: 1.0,
			},
		})

		unsavedZone1AddressId := uuid.Must(uuid.NewV4())
		unsavedZone1Address := models.Address{
			ID:             unsavedZone1AddressId,
			StreetAddress1: "101 Mountain Hemlock St",
			City:           "JB Elmendorf-Richardson",
			State:          "AK",
			PostalCode:     "99506",
			IsOconus:       models.BoolPointer(true),
		}

		savedZone2Address := factory.BuildAddress(suite.DB(), []factory.Customization{
			{
				Model: models.Address{
					StreetAddress1: "200 Sitka Spruce St",
					City:           "Eielson AFB",
					State:          "AK",
					PostalCode:     "99702",
					IsOconus:       models.BoolPointer(true),
				},
			}}, nil)

		move := factory.BuildAvailableToPrimeMove(suite.DB(), nil, nil)

		RDD, err := CalculateRequiredDeliveryDate(suite.AppContextForTest(), planner, unsavedZone1Address, savedZone2Address, time.Now(), models.IntPointer(500), move.ID, models.MTOShipmentTypeUnaccompaniedBaggage)
		suite.NotNil(err)
		suite.Nil(RDD)
		suite.Equal(fmt.Sprintf("error fetching pickup rate area id for address ID: %s", unsavedZone1Address.ID), err.Error())
	})

	suite.Run("AK -> AK - correctly errors when rate area for destination address is not found", func() {
		reContract := testdatagen.FetchOrMakeReContract(suite.DB(), testdatagen.Assertions{})
		testdatagen.FetchOrMakeReContractYear(suite.DB(), testdatagen.Assertions{
			ReContractYear: models.ReContractYear{
				Contract:             reContract,
				ContractID:           reContract.ID,
				StartDate:            time.Now().AddDate(0, 0, -1),
				EndDate:              time.Now().AddDate(1, 0, 0),
				Escalation:           1.0,
				EscalationCompounded: 1.0,
			},
		})

		unsavedZone1AddressId := uuid.Must(uuid.NewV4())
		unsavedZone1Address := models.Address{
			ID:             unsavedZone1AddressId,
			StreetAddress1: "101 Mountain Hemlock St",
			City:           "JB Elmendorf-Richardson",
			State:          "AK",
			PostalCode:     "99506",
			IsOconus:       models.BoolPointer(true),
		}

		savedZone2Address := factory.BuildAddress(suite.DB(), []factory.Customization{
			{
				Model: models.Address{
					StreetAddress1: "200 Sitka Spruce St",
					City:           "Eielson AFB",
					State:          "AK",
					PostalCode:     "99702",
					IsOconus:       models.BoolPointer(true),
				},
			}}, nil)

		move := factory.BuildAvailableToPrimeMove(suite.DB(), nil, nil)

		RDD, err := CalculateRequiredDeliveryDate(suite.AppContextForTest(), planner, savedZone2Address, unsavedZone1Address, time.Now(), models.IntPointer(500), move.ID, models.MTOShipmentTypeUnaccompaniedBaggage)
		suite.NotNil(err)
		suite.Nil(RDD)
		suite.Equal(fmt.Sprintf("error fetching destination rate area id for address ID: %s", unsavedZone1Address.ID), err.Error())
>>>>>>> a25bfb2a
	})
}

func (suite *MTOShipmentServiceSuite) TestUpdateSITServiceItemsSITIfPostalCodeChanged() {

	setupData := func(isPickupAddressTest bool, isOConus bool) (models.MTOShipment, models.Address, models.Address) {
		move := factory.BuildAvailableToPrimeMove(suite.DB(), nil, nil)

		isPickupAddressOconus := false
		isDestinatonaAddressOconus := false

		if isPickupAddressTest {
			isPickupAddressOconus = isOConus
		} else {
			isDestinatonaAddressOconus = isOConus
		}

		pickupAddress := factory.BuildAddress(suite.DB(), []factory.Customization{
			{
				Model: models.Address{
					StreetAddress1: "Tester Address",
					City:           "Des Moines",
					State:          "IA",
					PostalCode:     "50314",
					IsOconus:       models.BoolPointer(isPickupAddressOconus),
				},
			},
		}, nil)

		destinationAddress := factory.BuildAddress(suite.DB(), []factory.Customization{
			{
				Model: models.Address{
					StreetAddress1: "JBER1",
					City:           "Anchorage",
					State:          "AK",
					PostalCode:     "99505",
					IsOconus:       models.BoolPointer(isDestinatonaAddressOconus),
				},
			},
		}, nil)

		shipment := factory.BuildMTOShipment(suite.DB(), []factory.Customization{
			{
				Model:    move,
				LinkOnly: true,
			},
			{
				Model: models.MTOShipment{
					ShipmentType:       models.MTOShipmentTypeHHG,
					UsesExternalVendor: true,
					Status:             models.MTOShipmentStatusApproved,
					MarketCode:         models.MarketCodeInternational,
				},
			},
			{
				Model:    destinationAddress,
				Type:     &factory.Addresses.DeliveryAddress,
				LinkOnly: true,
			},
			{
				Model:    pickupAddress,
				Type:     &factory.Addresses.PickupAddress,
				LinkOnly: true,
			},
		}, nil)

		customization := make([]factory.Customization, 0)
		customization = append(customization,
			factory.Customization{
				Model:    move,
				LinkOnly: true,
			},
			factory.Customization{
				Model:    shipment,
				LinkOnly: true,
			},
			factory.Customization{
				Model: models.MTOServiceItem{
					Status:          models.MTOServiceItemStatusApproved,
					PricingEstimate: nil,
				},
			})
		if isPickupAddressTest {
			customization = append(customization,
				factory.Customization{
					Model: models.ReService{
						Code: models.ReServiceCodeIOSFSC,
					},
				},
				factory.Customization{
					Model:    pickupAddress,
					Type:     &factory.Addresses.SITOriginHHGOriginalAddress,
					LinkOnly: true,
				},
				factory.Customization{
					Model:    pickupAddress,
					Type:     &factory.Addresses.SITOriginHHGActualAddress,
					LinkOnly: true,
				},
			)
		} else {
			customization = append(customization,
				factory.Customization{
					Model: models.ReService{
						Code: models.ReServiceCodeIDSFSC,
					},
				},
				factory.Customization{
					Model:    destinationAddress,
					Type:     &factory.Addresses.SITDestinationOriginalAddress,
					LinkOnly: true,
				},
				factory.Customization{
					Model:    destinationAddress,
					Type:     &factory.Addresses.SITDestinationFinalAddress,
					LinkOnly: true,
				})
		}

		serviceItem := factory.BuildMTOServiceItem(suite.DB(), customization, nil)

		shipment.MTOServiceItems = append(shipment.MTOServiceItems, serviceItem)

		return shipment, pickupAddress, destinationAddress
	}

	suite.Run("IOSFSC - success", func() {
		shipment, pickupAddress, _ := setupData(true, false)

		expectedMileage := 23
		planner := &mocks.Planner{}
		planner.On("ZipTransitDistance",
			mock.AnythingOfType("*appcontext.appContext"),
			pickupAddress.PostalCode,
			pickupAddress.PostalCode,
			mock.Anything,
		).Return(expectedMileage, nil)

		var serviceItems []models.MTOServiceItem
		err := suite.AppContextForTest().DB().EagerPreload("ReService", "SITOriginHHGOriginalAddress", "SITOriginHHGActualAddress").Where("mto_shipment_id = ?", shipment.ID).Order("created_at asc").All(&serviceItems)
		suite.NoError(err)
		suite.Equal(1, len(serviceItems))
		for i := 0; i < len(serviceItems); i++ {
			suite.True(serviceItems[i].SITDeliveryMiles == (*int)(nil))
			suite.Equal(serviceItems[i].SITOriginHHGOriginalAddress.PostalCode, pickupAddress.PostalCode)
			suite.Equal(serviceItems[i].SITOriginHHGActualAddress.PostalCode, pickupAddress.PostalCode)
		}

		addressCreator := address.NewAddressCreator()
		err = UpdateSITServiceItemsSITIfPostalCodeChanged(planner, suite.AppContextForTest(), addressCreator, &shipment)
		suite.Nil(err)

		err = suite.AppContextForTest().DB().EagerPreload("ReService", "SITOriginHHGOriginalAddress", "SITOriginHHGActualAddress").Where("mto_shipment_id = ?", shipment.ID).Order("created_at asc").All(&serviceItems)
		suite.NoError(err)
		suite.Equal(1, len(serviceItems))
		for i := 0; i < len(serviceItems); i++ {
			suite.True(serviceItems[i].ReService.Code == models.ReServiceCodeIOSFSC)
			suite.Equal(*serviceItems[i].SITDeliveryMiles, expectedMileage)
			suite.Equal(serviceItems[i].SITOriginHHGOriginalAddress.PostalCode, pickupAddress.PostalCode)
			suite.Equal(serviceItems[i].SITOriginHHGActualAddress.PostalCode, pickupAddress.PostalCode)
		}
	})

	suite.Run("IDSFSC - success", func() {
		shipment, _, destinationAddress := setupData(false, false)

		expectedMileage := 23
		planner := &mocks.Planner{}
		planner.On("ZipTransitDistance",
			mock.AnythingOfType("*appcontext.appContext"),
			destinationAddress.PostalCode,
			destinationAddress.PostalCode,
			mock.Anything,
		).Return(expectedMileage, nil)

		var serviceItems []models.MTOServiceItem
		err := suite.AppContextForTest().DB().EagerPreload("ReService", "SITDestinationOriginalAddress", "SITDestinationFinalAddress").Where("mto_shipment_id = ?", shipment.ID).Order("created_at asc").All(&serviceItems)
		suite.NoError(err)
		suite.Equal(1, len(serviceItems))
		for i := 0; i < len(serviceItems); i++ {
			suite.True(serviceItems[i].SITDeliveryMiles == (*int)(nil))
			suite.Equal(serviceItems[i].SITDestinationOriginalAddress.PostalCode, destinationAddress.PostalCode)
			suite.Equal(serviceItems[i].SITDestinationFinalAddress.PostalCode, destinationAddress.PostalCode)
		}

		addressCreator := address.NewAddressCreator()
		err = UpdateSITServiceItemsSITIfPostalCodeChanged(planner, suite.AppContextForTest(), addressCreator, &shipment)
		suite.Nil(err)

		err = suite.AppContextForTest().DB().EagerPreload("ReService", "SITDestinationOriginalAddress", "SITDestinationFinalAddress").Where("mto_shipment_id = ?", shipment.ID).Order("created_at asc").All(&serviceItems)
		suite.NoError(err)
		suite.Equal(1, len(serviceItems))
		for i := 0; i < len(serviceItems); i++ {
			suite.True(serviceItems[i].ReService.Code == models.ReServiceCodeIDSFSC)
			suite.Equal(*serviceItems[i].SITDeliveryMiles, expectedMileage)
			suite.Equal(serviceItems[i].SITDestinationOriginalAddress.PostalCode, destinationAddress.PostalCode)
			suite.Equal(serviceItems[i].SITDestinationFinalAddress.PostalCode, destinationAddress.PostalCode)
		}
	})
}

func (suite *MTOShipmentServiceSuite) TestUpdateShipmentBasicServiceItemEstimatePricing() {
	now := time.Now()
	tomorrow := now.AddDate(0, 0, 1)
	setupOconusToConusNtsShipment := func(estimatedWeight *unit.Pound) (models.StorageFacility, models.Address, models.Address, models.MTOShipment) {
		storageFacility := factory.BuildStorageFacility(suite.DB(), []factory.Customization{
			{
				Model: models.StorageFacility{
					FacilityName: *models.StringPointer("Test Storage Name"),
					Email:        models.StringPointer("old@email.com"),
					LotNumber:    models.StringPointer("Test lot number"),
					Phone:        models.StringPointer("555-555-5555"),
				},
			},
			{
				Model: models.Address{
					StreetAddress1: "Tester Address",
					City:           "Des Moines",
					State:          "IA",
					PostalCode:     "50314",
					IsOconus:       models.BoolPointer(false),
				},
			},
		}, nil)
		pickupAddress := factory.BuildAddress(suite.DB(), []factory.Customization{
			{
				Model: models.Address{
					StreetAddress1: "JBER",
					City:           "Anchorage",
					State:          "AK",
					PostalCode:     "99507",
					IsOconus:       models.BoolPointer(true),
				},
			},
		}, nil)
		destinationAddress := factory.BuildAddress(suite.DB(), []factory.Customization{
			{
				Model: models.Address{
					StreetAddress1: "148 S East St",
					City:           "Miami",
					State:          "FL",
					PostalCode:     "94535",
				},
			},
		}, nil)
		pickupDate := now.AddDate(0, 0, 10)
		shipment := factory.BuildNTSShipment(suite.DB(), []factory.Customization{
			{
				Model: models.Move{
					Status:             models.MoveStatusAPPROVED,
					AvailableToPrimeAt: &now,
				},
			},
			{
				Model:    pickupAddress,
				Type:     &factory.Addresses.PickupAddress,
				LinkOnly: true,
			},
			{
				Model:    destinationAddress,
				Type:     &factory.Addresses.DeliveryAddress,
				LinkOnly: true,
			},
			{
				Model: models.MTOShipment{
					MarketCode:           models.MarketCodeInternational,
					Status:               models.MTOShipmentStatusSubmitted,
					ShipmentType:         models.MTOShipmentTypeHHGIntoNTS,
					PrimeEstimatedWeight: estimatedWeight,
					ScheduledPickupDate:  &pickupDate,
					RequestedPickupDate:  &tomorrow,
				},
			},
			{
				Model:    storageFacility,
				LinkOnly: true,
			},
		}, nil)
		return storageFacility, pickupAddress, destinationAddress, shipment
	}

	builder := query.NewQueryBuilder()
	fetcher := fetch.NewFetcher(builder)
	planner := &mocks.Planner{}
	planner.On("ZipTransitDistance",
		mock.AnythingOfType("*appcontext.appContext"),
		mock.Anything,
		mock.Anything,
	).Return(1000, nil)
	mockSender := setUpMockNotificationSender()
	moveRouter := moveservices.NewMoveRouter(transportationoffice.NewTransportationOfficesFetcher())
	waf := entitlements.NewWeightAllotmentFetcher()
	moveWeights := moveservices.NewMoveWeights(NewShipmentReweighRequester(mockSender), waf)
	mockShipmentRecalculator := mockservices.PaymentRequestShipmentRecalculator{}
	mockShipmentRecalculator.On("ShipmentRecalculatePaymentRequest",
		mock.AnythingOfType("*appcontext.appContext"),
		mock.AnythingOfType("uuid.UUID"),
	).Return(&models.PaymentRequests{}, nil)
	addressCreator := address.NewAddressCreator()
	addressUpdater := address.NewAddressUpdater()
	mtoShipmentUpdaterPrime := NewPrimeMTOShipmentUpdater(builder, fetcher, planner, moveRouter, moveWeights, mockSender, &mockShipmentRecalculator, addressUpdater, addressCreator)

	// Start as nil when approved, then update with actual values once an estimated weight is set
	suite.Run("NTS OCONUS to CONUS INPK estimate prices on update", func() {
		var subtestData approveShipmentSubtestData

		subtestData.appCtx = suite.AppContextWithSessionForTest(&auth.Session{
			ApplicationName: auth.OfficeApp,
			OfficeUserID:    uuid.Must(uuid.NewV4()),
		})
		appCtx := subtestData.appCtx
		subtestData.planner = &mocks.Planner{}
		planner := subtestData.planner
		router := NewShipmentRouter()
		siCreator := mtoserviceitem.NewMTOServiceItemCreator(planner, builder, moveRouter, ghcrateengine.NewDomesticUnpackPricer(), ghcrateengine.NewDomesticPackPricer(), ghcrateengine.NewDomesticLinehaulPricer(), ghcrateengine.NewDomesticShorthaulPricer(), ghcrateengine.NewDomesticOriginPricer(), ghcrateengine.NewDomesticDestinationPricer(), ghcrateengine.NewFuelSurchargePricer())
		subtestData.shipmentApprover = NewShipmentApprover(router, siCreator, subtestData.planner, subtestData.moveWeights, subtestData.mtoUpdater, moveRouter)
		approver := subtestData.shipmentApprover
		ghcDomesticTransitTime := models.GHCDomesticTransitTime{
			MaxDaysTransitTime: 12,
			WeightLbsLower:     0,
			WeightLbsUpper:     10000,
			DistanceMilesLower: 0,
			DistanceMilesUpper: 10000,
		}
		_, _ = suite.DB().ValidateAndCreate(&ghcDomesticTransitTime)

		// Setup shipment with no estimated weight
		_, _, _, shipment := setupOconusToConusNtsShipment(nil)
		contract, err := models.FetchContractForMove(suite.AppContextForTest(), shipment.MoveTaskOrderID)
		suite.FatalNoError(err)

		planner.On("ZipTransitDistance",
			mock.AnythingOfType("*appcontext.appContext"),
			mock.AnythingOfType("string"),
			mock.AnythingOfType("string"),
		).Return(500, nil)

		// Approve the shipment to trigger the estimate pricing proc on INPK
		shipmentEtag := etag.GenerateEtag(shipment.UpdatedAt)
		_, approverErr := approver.ApproveShipment(appCtx, shipment.ID, shipmentEtag)
		suite.FatalNoError(approverErr)

		// Get created pre approved service items
		var serviceItems []models.MTOServiceItem
		err = suite.AppContextForTest().DB().EagerPreload("ReService").Where("mto_shipment_id = ?", shipment.ID).Order("created_at asc").All(&serviceItems)
		suite.NoError(err)

		// Assert basic service items nil
		// Basic = created immediately on their own, not requested
		// Accessorial = created at a later date if requested
		expectedServiceItems := map[models.ReServiceCode]*unit.Cents{
			models.ReServiceCodeISLH:   nil,
			models.ReServiceCodePODFSC: nil,
			models.ReServiceCodeINPK:   nil,
		}
		suite.Equal(len(expectedServiceItems), len(serviceItems))

		// Look for INPK and assert its expected price matches the actual price the proc sets
		var foundINPKAfterApproval bool
		for _, serviceItem := range serviceItems {
			actualReServiceCode := serviceItem.ReService.Code
			suite.Contains(expectedServiceItems, actualReServiceCode, "Unexpected service code found: %s", actualReServiceCode)

			expectedPrice, found := expectedServiceItems[actualReServiceCode]
			suite.True(found, "Expected price for service code %s not found", actualReServiceCode)
			if actualReServiceCode == models.ReServiceCodeINPK {
				foundINPKAfterApproval = true
				suite.Nil(expectedPrice, "Expected price should be nil for service code %s", actualReServiceCode)
				suite.Nil(serviceItem.PricingEstimate, "Pricing estimate should be nil for service code %s", actualReServiceCode)
			}
		}
		suite.FatalTrue(foundINPKAfterApproval)

		// Now let's update it so it gets a non-nil value
		// Get the eTAG
		var oldUpdatedShipment = models.MTOShipment{
			ID: shipment.ID,
		}
		err = suite.DB().First(&oldUpdatedShipment)
		suite.FatalNoError(err)
		eTag := etag.GenerateEtag(oldUpdatedShipment.UpdatedAt)

		session := auth.Session{}
		primeEstimatedWeight := unit.Pound(1234)
		newUpdatedShipment := models.MTOShipment{
			ID:                   shipment.ID,
			PrimeEstimatedWeight: &primeEstimatedWeight,
		}
		_, err = mtoShipmentUpdaterPrime.UpdateMTOShipment(suite.AppContextWithSessionForTest(&session), &newUpdatedShipment, eTag, "test")
		suite.FatalNoError(err)

		// Get the contract escalation factor
		var escalationFactor float64
		err = suite.DB().RawQuery(`
			SELECT calculate_escalation_factor($1, $2)
		`, contract.ID, shipment.RequestedPickupDate).First(&escalationFactor)
		suite.FatalNoError(err)

		// Verify our non-truncated escalation factor db value is as expected
		// this also tests the calculate_escalation_factor proc
		// This information was pulled from the migration scripts (Or just run db fresh and perform the lookups
		// manually, whichever is your cup of tea)
		suite.Equal(escalationFactor, 1.11)

		// Fetch the INPK market factor from the DB
		inpkReService := factory.FetchReServiceByCode(suite.DB(), models.ReServiceCodeINPK)
		ntsMarketFactor, err := models.FetchMarketFactor(suite.AppContextForTest(), contract.ID, inpkReService.ID, "O")
		suite.FatalNoError(err)

		// Assert basic service items
		// Basic = created immediately on their own, not requested
		// Accessorial = created at a later date if requested
		expectedServiceItems = map[models.ReServiceCode]*unit.Cents{
			// Not testing ISLH or PODFSC so their prices will be nil
			models.ReServiceCodeISLH:   nil,
			models.ReServiceCodePODFSC: nil,
			// Remember that we pass in IHPK base price, not INPK base price. INPK doesn't have a base price
			// because it uses IHPK for iHHG -> iNTS packing
			models.ReServiceCodeINPK: func() *unit.Cents {
				ihpkService, err := models.FetchReServiceByCode(suite.DB(), models.ReServiceCodeIHPK)
				suite.FatalNoError(err)

				ihpkRIOP, err := models.FetchReIntlOtherPrice(suite.DB(), *shipment.PickupAddressID, ihpkService.ID, contract.ID, shipment.RequestedPickupDate)
				suite.FatalNoError(err)
				suite.NotEmpty(ihpkRIOP)

				return models.CentPointer(computeINPKExpectedPriceCents(ihpkRIOP.PerUnitCents.Int(), escalationFactor, ntsMarketFactor, primeEstimatedWeight.Int()))
			}(),
		}
		// Get updated service items
		err = suite.AppContextForTest().DB().EagerPreload("ReService").Where("mto_shipment_id = ?", shipment.ID).Order("created_at asc").All(&serviceItems)
		suite.FatalNoError(err)
		suite.Equal(len(expectedServiceItems), len(serviceItems))

		// Look for INPK and assert its expected price matches the actual price the proc sets
		var foundINPK bool
		for _, serviceItem := range serviceItems {
			actualReServiceCode := serviceItem.ReService.Code
			suite.Contains(expectedServiceItems, actualReServiceCode, "Unexpected service code found: %s", actualReServiceCode)

			expectedPrice, found := expectedServiceItems[actualReServiceCode]
			suite.True(found, "Expected price for service code %s not found", actualReServiceCode)
			if actualReServiceCode == models.ReServiceCodeINPK {
				foundINPK = true
				suite.FatalNotNil(expectedPrice)
				suite.FatalNotNil(serviceItem.PricingEstimate)
				suite.Equal(*expectedPrice, *serviceItem.PricingEstimate, "Pricing estimate mismatch for service code %s", actualReServiceCode)

			}
		}
		suite.FatalTrue(foundINPK)
	})
}

func (suite *MTOShipmentServiceSuite) TestUpdateRequestedPickupDate() {

	builder := query.NewQueryBuilder()
	fetcher := fetch.NewFetcher(builder)
	moveRouter := moveservices.NewMoveRouter(transportationoffice.NewTransportationOfficesFetcher())
	waf := entitlements.NewWeightAllotmentFetcher()
	mockSender := setUpMockNotificationSender()
	moveWeights := moveservices.NewMoveWeights(NewShipmentReweighRequester(mockSender), waf)
	mockShipmentRecalculator := mockservices.PaymentRequestShipmentRecalculator{}
	addressCreator := address.NewAddressCreator()
	addressUpdater := address.NewAddressUpdater()

	createSubtestData := func() (services.MTOShipmentUpdater, models.Move) {
		planner := &mocks.Planner{}
		planner.On("ZipTransitDistance",
			mock.AnythingOfType("*appcontext.appContext"),
			mock.AnythingOfType("string"),
			mock.AnythingOfType("string"),
		).Return(500, nil)
		mtoShipmentUpdaterPrime := NewOfficeMTOShipmentUpdater(builder, fetcher, planner, moveRouter, moveWeights, mockSender, &mockShipmentRecalculator, addressUpdater, addressCreator)

		reContract := testdatagen.FetchOrMakeReContract(suite.DB(), testdatagen.Assertions{})
		testdatagen.FetchOrMakeReContractYear(suite.DB(), testdatagen.Assertions{
			ReContractYear: models.ReContractYear{
				Contract:             reContract,
				ContractID:           reContract.ID,
				StartDate:            time.Now(),
				EndDate:              time.Now().AddDate(1, 0, 0),
				Escalation:           1.0,
				EscalationCompounded: 1.0,
			},
		})
		move := factory.BuildAvailableToPrimeMove(suite.DB(), nil, nil)

		return mtoShipmentUpdaterPrime, move
	}

	suite.Run("RequestedPickupDate validation check - must be in the future for shipment types other than PPM", func() {
		shipmentUpdater, move := createSubtestData()

		now := time.Now()
		yesterday := now.AddDate(0, 0, -1)
		tomorrow := now.AddDate(0, 0, 1)

		testCases := []struct {
			input        *time.Time
			shipmentType models.MTOShipmentType
			shouldError  bool
		}{
			// HHG
			{nil, models.MTOShipmentTypeHHG, false},
			{&time.Time{}, models.MTOShipmentTypeHHG, false},
			{&yesterday, models.MTOShipmentTypeHHG, true},
			{&now, models.MTOShipmentTypeHHG, true},
			{&tomorrow, models.MTOShipmentTypeHHG, false},
			// NTS
			{nil, models.MTOShipmentTypeHHGIntoNTS, false},
			{&time.Time{}, models.MTOShipmentTypeHHGIntoNTS, false},
			{&yesterday, models.MTOShipmentTypeHHGIntoNTS, true},
			{&now, models.MTOShipmentTypeHHGIntoNTS, true},
			{&tomorrow, models.MTOShipmentTypeHHGIntoNTS, false},
			// NTSR
			{nil, models.MTOShipmentTypeHHGOutOfNTS, false},
			{&time.Time{}, models.MTOShipmentTypeHHGOutOfNTS, false},
			{&yesterday, models.MTOShipmentTypeHHGOutOfNTS, true},
			{&now, models.MTOShipmentTypeHHGOutOfNTS, true},
			{&tomorrow, models.MTOShipmentTypeHHGOutOfNTS, false},
			// BOAT HAUL AWAY
			{nil, models.MTOShipmentTypeBoatHaulAway, false},
			{&time.Time{}, models.MTOShipmentTypeBoatHaulAway, false},
			{&yesterday, models.MTOShipmentTypeBoatHaulAway, true},
			{&now, models.MTOShipmentTypeBoatHaulAway, true},
			{&tomorrow, models.MTOShipmentTypeBoatHaulAway, false},
			// BOAT TOW AWAY
			{nil, models.MTOShipmentTypeBoatTowAway, false},
			{&time.Time{}, models.MTOShipmentTypeBoatTowAway, false},
			{&yesterday, models.MTOShipmentTypeBoatTowAway, true},
			{&now, models.MTOShipmentTypeBoatTowAway, true},
			{&tomorrow, models.MTOShipmentTypeBoatTowAway, false},
			// MOBILE HOME
			{nil, models.MTOShipmentTypeMobileHome, false},
			{&time.Time{}, models.MTOShipmentTypeMobileHome, false},
			{&yesterday, models.MTOShipmentTypeMobileHome, true},
			{&now, models.MTOShipmentTypeMobileHome, true},
			{&tomorrow, models.MTOShipmentTypeMobileHome, false},
			// UB
			{nil, models.MTOShipmentTypeUnaccompaniedBaggage, false},
			{&time.Time{}, models.MTOShipmentTypeUnaccompaniedBaggage, false},
			{&yesterday, models.MTOShipmentTypeUnaccompaniedBaggage, true},
			{&now, models.MTOShipmentTypeUnaccompaniedBaggage, true},
			{&tomorrow, models.MTOShipmentTypeUnaccompaniedBaggage, false},
			// PPM - should always pass validation
			{nil, models.MTOShipmentTypePPM, false},
			{&time.Time{}, models.MTOShipmentTypePPM, false},
			{&yesterday, models.MTOShipmentTypePPM, false},
			{&now, models.MTOShipmentTypePPM, false},
			{&tomorrow, models.MTOShipmentTypePPM, false},
		}

		for _, testCase := range testCases {
			// Default is HHG, but we set it explicitly below via the test cases
			var oldShipment models.MTOShipment
			if testCase.shipmentType == models.MTOShipmentTypeUnaccompaniedBaggage {
				ghcDomesticTransitTime := models.GHCDomesticTransitTime{
					MaxDaysTransitTime: 12,
					WeightLbsLower:     0,
					WeightLbsUpper:     10000,
					DistanceMilesLower: 0,
					DistanceMilesUpper: 10000,
				}
				verrs, err := suite.DB().ValidateAndCreate(&ghcDomesticTransitTime)
				suite.Assert().False(verrs.HasAny())
				suite.NoError(err)
				moveForPrime := factory.BuildAvailableToPrimeMove(suite.DB(), nil, nil)
				oldShipment = factory.BuildUBShipment(suite.DB(), []factory.Customization{
					{
						Model:    moveForPrime,
						LinkOnly: true,
					},
					{
						Model: models.MTOShipment{
							ShipmentType:         testCase.shipmentType,
							RequestedPickupDate:  &tomorrow,
							ScheduledPickupDate:  &testdatagen.DateInsidePeakRateCycle,
							PrimeEstimatedWeight: models.PoundPointer(unit.Pound(4000)),
							Status:               models.MTOShipmentStatusSubmitted,
						},
					},
				}, nil)
			} else {
				oldShipment = factory.BuildMTOShipment(suite.DB(), []factory.Customization{
					{
						Model:    move,
						LinkOnly: true,
					},
					{
						Model: models.MTOShipment{
							ShipmentType:        testCase.shipmentType,
							Status:              models.MTOShipmentStatusSubmitted,
							RequestedPickupDate: &tomorrow,
						},
					},
				}, nil)
			}

			updatedShipment := models.MTOShipment{
				ID:                  oldShipment.ID,
				RequestedPickupDate: testCase.input,
			}

			eTag := etag.GenerateEtag(oldShipment.UpdatedAt)
			too := factory.BuildOfficeUserWithRoles(suite.DB(), nil, []roles.RoleType{roles.RoleTypeTOO})
			session := auth.Session{
				ApplicationName: auth.OfficeApp,
				UserID:          *too.UserID,
				OfficeUserID:    too.ID,
				ActiveRole:      too.User.Roles[0],
			}

			shipment, err := shipmentUpdater.UpdateMTOShipment(suite.AppContextWithSessionForTest(&session), &updatedShipment, eTag, "test")

			testCaseInputString := ""
			if testCase.input == nil {
				testCaseInputString = "nil"
			} else {
				testCaseInputString = (*testCase.input).String()
			}

			if testCase.shouldError {
				suite.Nil(shipment, "Should error for %s | %s", testCase.shipmentType, testCaseInputString)
				suite.Error(err)
				if testCase.input != nil && !(*testCase.input).IsZero() {
					suite.Equal("RequestedPickupDate must be greater than or equal to tomorrow's date.", err.Error())
				} else {
					suite.Contains(err.Error(), fmt.Sprintf("RequestedPickupDate is required to create or modify %s %s shipment", GetAorAnByShipmentType(testCase.shipmentType), testCase.shipmentType))
				}
			} else {
				suite.NoError(err, "Should not error for %s | %s", testCase.shipmentType, testCaseInputString)
				suite.NotNil(shipment)
			}
		}
	})
}<|MERGE_RESOLUTION|>--- conflicted
+++ resolved
@@ -4928,8 +4928,7 @@
 		mock.AnythingOfType("string"),
 	).Return(500, nil)
 
-<<<<<<< HEAD
-	suite.Run("errors when rate area for the pickup address is not found", func() {
+	suite.Run("CONUS -> AK - errors when rate area for the pickup address is not found", func() {
 		ghcDomesticTransitTime := models.GHCDomesticTransitTime{
 			MaxDaysTransitTime: 12,
 			WeightLbsLower:     0,
@@ -4940,16 +4939,6 @@
 		verrs, err := suite.DB().ValidateAndCreate(&ghcDomesticTransitTime)
 		suite.Assert().False(verrs.HasAny())
 		suite.NoError(err)
-=======
-	suite.Run("AK -> AK - should update requiredDeliveryDate when scheduledPickupDate is updated", func() {
-		planner := &mocks.Planner{}
-		planner.On("ZipTransitDistance",
-			mock.AnythingOfType("*appcontext.appContext"),
-			mock.AnythingOfType("string"),
-			mock.AnythingOfType("string"),
-		).Return(500, nil)
-		mtoShipmentUpdaterPrime := NewPrimeMTOShipmentUpdater(builder, fetcher, planner, moveRouter, moveWeights, mockSender, &mockShipmentRecalculator, addressUpdater, addressCreator)
->>>>>>> a25bfb2a
 
 		reContract := testdatagen.FetchOrMakeReContract(suite.DB(), testdatagen.Assertions{})
 		testdatagen.FetchOrMakeReContractYear(suite.DB(), testdatagen.Assertions{
@@ -4963,7 +4952,6 @@
 			},
 		})
 
-<<<<<<< HEAD
 		conusAddressId := uuid.Must(uuid.NewV4())
 		conusAddress := models.Address{
 			ID:             conusAddressId,
@@ -4975,19 +4963,6 @@
 		}
 
 		zone5Address := factory.BuildAddress(suite.DB(), []factory.Customization{
-=======
-		zone1Address := factory.BuildAddress(suite.DB(), []factory.Customization{
-			{
-				Model: models.Address{
-					StreetAddress1: "24850 Gratiot Dr,",
-					City:           "JBER",
-					State:          "AK",
-					PostalCode:     "99505",
-					IsOconus:       models.BoolPointer(true),
-				},
-			}}, nil)
-		zone4Address := factory.BuildAddress(suite.DB(), []factory.Customization{
->>>>>>> a25bfb2a
 			{
 				Model: models.Address{
 					StreetAddress1: "1 some street",
@@ -4999,79 +4974,16 @@
 					IsOconus:       models.BoolPointer(true),
 				},
 			}}, nil)
-<<<<<<< HEAD
 
 		move := factory.BuildAvailableToPrimeMove(suite.DB(), nil, nil)
 
-		RDD, err := CalculateRequiredDeliveryDate(suite.AppContextForTest(), planner, conusAddress, zone5Address, time.Now(), 500, "i", move.ID, models.MTOShipmentTypeUnaccompaniedBaggage)
+		RDD, err := CalculateRequiredDeliveryDate(suite.AppContextForTest(), planner, conusAddress, zone5Address, time.Now(), models.IntPointer(500), move.ID, models.MTOShipmentTypeUnaccompaniedBaggage)
 		suite.NotNil(err)
 		suite.Nil(RDD)
 		suite.Equal(fmt.Sprintf("error fetching pickup rate area id for address ID: %s", conusAddress.ID), err.Error())
-=======
-		estimatedWeight := unit.Pound(400)
-
-		oldUbShipment := factory.BuildMTOShipmentMinimal(suite.DB(), []factory.Customization{
-			{
-				Model:    move,
-				LinkOnly: true,
-			},
-			{
-				Model: models.MTOShipment{
-					ShipmentType:         models.MTOShipmentTypeUnaccompaniedBaggage,
-					ScheduledPickupDate:  &testdatagen.DateInsidePeakRateCycle,
-					PrimeEstimatedWeight: &estimatedWeight,
-					Status:               models.MTOShipmentStatusApproved,
-					PrimeActualWeight:    &estimatedWeight,
-				},
-			},
-			{
-				Model:    zone1Address,
-				Type:     &factory.Addresses.PickupAddress,
-				LinkOnly: true,
-			},
-			{
-				Model:    zone4Address,
-				Type:     &factory.Addresses.DeliveryAddress,
-				LinkOnly: true,
-			},
-		}, nil)
-		suite.Nil(oldUbShipment.RequiredDeliveryDate)
-
-		pickUpDate := time.Now()
-		expectedRequiredDeiliveryDateUB := pickUpDate.AddDate(0, 0, 30)
-		newUbShipment := models.MTOShipment{
-			ID:                  oldUbShipment.ID,
-			ShipmentType:        models.MTOShipmentTypeUnaccompaniedBaggage,
-			ScheduledPickupDate: &pickUpDate,
-		}
-
-		eTag := etag.GenerateEtag(oldUbShipment.UpdatedAt)
-		updatedUBMTOShipment, err := mtoShipmentUpdaterPrime.UpdateMTOShipment(appCtx, &newUbShipment, eTag, "test")
-
-		suite.Nil(err)
-		suite.NotNil(updatedUBMTOShipment)
-		suite.NotNil(updatedUBMTOShipment.RequiredDeliveryDate)
-		suite.False(updatedUBMTOShipment.RequiredDeliveryDate.IsZero())
-		suite.Equal(expectedRequiredDeiliveryDateUB.Day(), updatedUBMTOShipment.RequiredDeliveryDate.Day())
-		suite.Equal(expectedRequiredDeiliveryDateUB.Month(), updatedUBMTOShipment.RequiredDeliveryDate.Month())
-		suite.Equal(expectedRequiredDeiliveryDateUB.Year(), updatedUBMTOShipment.RequiredDeliveryDate.Year())
->>>>>>> a25bfb2a
-	})
-}
-
-<<<<<<< HEAD
-	suite.Run("errors when rate area for the destination address is not found", func() {
-=======
-func (suite *MTOShipmentServiceSuite) TestCalculateRequiredDeliveryDate() {
-	planner := &mocks.Planner{}
-	planner.On("ZipTransitDistance",
-		mock.AnythingOfType("*appcontext.appContext"),
-		mock.AnythingOfType("string"),
-		mock.AnythingOfType("string"),
-	).Return(500, nil)
-
-	suite.Run("CONUS -> AK - errors when rate area for the pickup address is not found", func() {
->>>>>>> a25bfb2a
+	})
+
+	suite.Run("CONUS -> AK - errors when rate area for the destination address is not found", func() {
 		ghcDomesticTransitTime := models.GHCDomesticTransitTime{
 			MaxDaysTransitTime: 12,
 			WeightLbsLower:     0,
@@ -5094,66 +5006,7 @@
 				EscalationCompounded: 1.0,
 			},
 		})
-<<<<<<< HEAD
-
-=======
-
-		conusAddressId := uuid.Must(uuid.NewV4())
-		conusAddress := models.Address{
-			ID:             conusAddressId,
-			StreetAddress1: "1 some street",
-			City:           "Charlotte",
-			State:          "NC",
-			PostalCode:     "28290",
-			IsOconus:       models.BoolPointer(false),
-		}
-
-		zone5Address := factory.BuildAddress(suite.DB(), []factory.Customization{
-			{
-				Model: models.Address{
-					StreetAddress1: "1 some street",
-					StreetAddress2: models.StringPointer("P.O. Box 1234"),
-					StreetAddress3: models.StringPointer("c/o Another Person"),
-					City:           "Cordova",
-					State:          "AK",
-					PostalCode:     "99677",
-					IsOconus:       models.BoolPointer(true),
-				},
-			}}, nil)
-
-		move := factory.BuildAvailableToPrimeMove(suite.DB(), nil, nil)
-
-		RDD, err := CalculateRequiredDeliveryDate(suite.AppContextForTest(), planner, conusAddress, zone5Address, time.Now(), models.IntPointer(500), move.ID, models.MTOShipmentTypeUnaccompaniedBaggage)
-		suite.NotNil(err)
-		suite.Nil(RDD)
-		suite.Equal(fmt.Sprintf("error fetching pickup rate area id for address ID: %s", conusAddress.ID), err.Error())
-	})
-
-	suite.Run("CONUS -> AK - errors when rate area for the destination address is not found", func() {
-		ghcDomesticTransitTime := models.GHCDomesticTransitTime{
-			MaxDaysTransitTime: 12,
-			WeightLbsLower:     0,
-			WeightLbsUpper:     10000,
-			DistanceMilesLower: 0,
-			DistanceMilesUpper: 10000,
-		}
-		verrs, err := suite.DB().ValidateAndCreate(&ghcDomesticTransitTime)
-		suite.Assert().False(verrs.HasAny())
-		suite.NoError(err)
-
-		reContract := testdatagen.FetchOrMakeReContract(suite.DB(), testdatagen.Assertions{})
-		testdatagen.FetchOrMakeReContractYear(suite.DB(), testdatagen.Assertions{
-			ReContractYear: models.ReContractYear{
-				Contract:             reContract,
-				ContractID:           reContract.ID,
-				StartDate:            time.Now(),
-				EndDate:              time.Now().AddDate(1, 0, 0),
-				Escalation:           1.0,
-				EscalationCompounded: 1.0,
-			},
-		})
-
->>>>>>> a25bfb2a
+
 		conusAddress := factory.BuildAddress(suite.DB(), []factory.Customization{
 			{
 				Model: models.Address{
@@ -5164,7 +5017,6 @@
 					IsOconus:       models.BoolPointer(false),
 				},
 			}}, nil)
-<<<<<<< HEAD
 
 		zone5AddressId := uuid.Must(uuid.NewV4())
 		zone5Address := models.Address{
@@ -5180,26 +5032,6 @@
 
 		move := factory.BuildAvailableToPrimeMove(suite.DB(), nil, nil)
 
-		RDD, err := CalculateRequiredDeliveryDate(suite.AppContextForTest(), planner, conusAddress, zone5Address, time.Now(), 500, "i", move.ID, models.MTOShipmentTypeUnaccompaniedBaggage)
-		suite.NotNil(err)
-		suite.Nil(RDD)
-		suite.Equal(fmt.Sprintf("error fetching destination rate area id for address ID: %s", zone5Address.ID), err.Error())
-=======
-
-		zone5AddressId := uuid.Must(uuid.NewV4())
-		zone5Address := models.Address{
-			ID:             zone5AddressId,
-			StreetAddress1: "1 some street",
-			StreetAddress2: models.StringPointer("P.O. Box 1234"),
-			StreetAddress3: models.StringPointer("c/o Another Person"),
-			City:           "Cordova",
-			State:          "AK",
-			PostalCode:     "99677",
-			IsOconus:       models.BoolPointer(true),
-		}
-
-		move := factory.BuildAvailableToPrimeMove(suite.DB(), nil, nil)
-
 		RDD, err := CalculateRequiredDeliveryDate(suite.AppContextForTest(), planner, conusAddress, zone5Address, time.Now(), models.IntPointer(500), move.ID, models.MTOShipmentTypeUnaccompaniedBaggage)
 		suite.NotNil(err)
 		suite.Nil(RDD)
@@ -5414,205 +5246,6 @@
 		suite.NotNil(err)
 		suite.Nil(RDD)
 		suite.Equal(fmt.Sprintf("error fetching destination rate area id for address ID: %s", unsavedZone1Address.ID), err.Error())
->>>>>>> a25bfb2a
-	})
-}
-
-func (suite *MTOShipmentServiceSuite) TestUpdateSITServiceItemsSITIfPostalCodeChanged() {
-
-	setupData := func(isPickupAddressTest bool, isOConus bool) (models.MTOShipment, models.Address, models.Address) {
-		move := factory.BuildAvailableToPrimeMove(suite.DB(), nil, nil)
-
-		isPickupAddressOconus := false
-		isDestinatonaAddressOconus := false
-
-		if isPickupAddressTest {
-			isPickupAddressOconus = isOConus
-		} else {
-			isDestinatonaAddressOconus = isOConus
-		}
-
-		pickupAddress := factory.BuildAddress(suite.DB(), []factory.Customization{
-			{
-				Model: models.Address{
-					StreetAddress1: "Tester Address",
-					City:           "Des Moines",
-					State:          "IA",
-					PostalCode:     "50314",
-					IsOconus:       models.BoolPointer(isPickupAddressOconus),
-				},
-			},
-		}, nil)
-
-		destinationAddress := factory.BuildAddress(suite.DB(), []factory.Customization{
-			{
-				Model: models.Address{
-					StreetAddress1: "JBER1",
-					City:           "Anchorage",
-					State:          "AK",
-					PostalCode:     "99505",
-					IsOconus:       models.BoolPointer(isDestinatonaAddressOconus),
-				},
-			},
-		}, nil)
-
-		shipment := factory.BuildMTOShipment(suite.DB(), []factory.Customization{
-			{
-				Model:    move,
-				LinkOnly: true,
-			},
-			{
-				Model: models.MTOShipment{
-					ShipmentType:       models.MTOShipmentTypeHHG,
-					UsesExternalVendor: true,
-					Status:             models.MTOShipmentStatusApproved,
-					MarketCode:         models.MarketCodeInternational,
-				},
-			},
-			{
-				Model:    destinationAddress,
-				Type:     &factory.Addresses.DeliveryAddress,
-				LinkOnly: true,
-			},
-			{
-				Model:    pickupAddress,
-				Type:     &factory.Addresses.PickupAddress,
-				LinkOnly: true,
-			},
-		}, nil)
-
-		customization := make([]factory.Customization, 0)
-		customization = append(customization,
-			factory.Customization{
-				Model:    move,
-				LinkOnly: true,
-			},
-			factory.Customization{
-				Model:    shipment,
-				LinkOnly: true,
-			},
-			factory.Customization{
-				Model: models.MTOServiceItem{
-					Status:          models.MTOServiceItemStatusApproved,
-					PricingEstimate: nil,
-				},
-			})
-		if isPickupAddressTest {
-			customization = append(customization,
-				factory.Customization{
-					Model: models.ReService{
-						Code: models.ReServiceCodeIOSFSC,
-					},
-				},
-				factory.Customization{
-					Model:    pickupAddress,
-					Type:     &factory.Addresses.SITOriginHHGOriginalAddress,
-					LinkOnly: true,
-				},
-				factory.Customization{
-					Model:    pickupAddress,
-					Type:     &factory.Addresses.SITOriginHHGActualAddress,
-					LinkOnly: true,
-				},
-			)
-		} else {
-			customization = append(customization,
-				factory.Customization{
-					Model: models.ReService{
-						Code: models.ReServiceCodeIDSFSC,
-					},
-				},
-				factory.Customization{
-					Model:    destinationAddress,
-					Type:     &factory.Addresses.SITDestinationOriginalAddress,
-					LinkOnly: true,
-				},
-				factory.Customization{
-					Model:    destinationAddress,
-					Type:     &factory.Addresses.SITDestinationFinalAddress,
-					LinkOnly: true,
-				})
-		}
-
-		serviceItem := factory.BuildMTOServiceItem(suite.DB(), customization, nil)
-
-		shipment.MTOServiceItems = append(shipment.MTOServiceItems, serviceItem)
-
-		return shipment, pickupAddress, destinationAddress
-	}
-
-	suite.Run("IOSFSC - success", func() {
-		shipment, pickupAddress, _ := setupData(true, false)
-
-		expectedMileage := 23
-		planner := &mocks.Planner{}
-		planner.On("ZipTransitDistance",
-			mock.AnythingOfType("*appcontext.appContext"),
-			pickupAddress.PostalCode,
-			pickupAddress.PostalCode,
-			mock.Anything,
-		).Return(expectedMileage, nil)
-
-		var serviceItems []models.MTOServiceItem
-		err := suite.AppContextForTest().DB().EagerPreload("ReService", "SITOriginHHGOriginalAddress", "SITOriginHHGActualAddress").Where("mto_shipment_id = ?", shipment.ID).Order("created_at asc").All(&serviceItems)
-		suite.NoError(err)
-		suite.Equal(1, len(serviceItems))
-		for i := 0; i < len(serviceItems); i++ {
-			suite.True(serviceItems[i].SITDeliveryMiles == (*int)(nil))
-			suite.Equal(serviceItems[i].SITOriginHHGOriginalAddress.PostalCode, pickupAddress.PostalCode)
-			suite.Equal(serviceItems[i].SITOriginHHGActualAddress.PostalCode, pickupAddress.PostalCode)
-		}
-
-		addressCreator := address.NewAddressCreator()
-		err = UpdateSITServiceItemsSITIfPostalCodeChanged(planner, suite.AppContextForTest(), addressCreator, &shipment)
-		suite.Nil(err)
-
-		err = suite.AppContextForTest().DB().EagerPreload("ReService", "SITOriginHHGOriginalAddress", "SITOriginHHGActualAddress").Where("mto_shipment_id = ?", shipment.ID).Order("created_at asc").All(&serviceItems)
-		suite.NoError(err)
-		suite.Equal(1, len(serviceItems))
-		for i := 0; i < len(serviceItems); i++ {
-			suite.True(serviceItems[i].ReService.Code == models.ReServiceCodeIOSFSC)
-			suite.Equal(*serviceItems[i].SITDeliveryMiles, expectedMileage)
-			suite.Equal(serviceItems[i].SITOriginHHGOriginalAddress.PostalCode, pickupAddress.PostalCode)
-			suite.Equal(serviceItems[i].SITOriginHHGActualAddress.PostalCode, pickupAddress.PostalCode)
-		}
-	})
-
-	suite.Run("IDSFSC - success", func() {
-		shipment, _, destinationAddress := setupData(false, false)
-
-		expectedMileage := 23
-		planner := &mocks.Planner{}
-		planner.On("ZipTransitDistance",
-			mock.AnythingOfType("*appcontext.appContext"),
-			destinationAddress.PostalCode,
-			destinationAddress.PostalCode,
-			mock.Anything,
-		).Return(expectedMileage, nil)
-
-		var serviceItems []models.MTOServiceItem
-		err := suite.AppContextForTest().DB().EagerPreload("ReService", "SITDestinationOriginalAddress", "SITDestinationFinalAddress").Where("mto_shipment_id = ?", shipment.ID).Order("created_at asc").All(&serviceItems)
-		suite.NoError(err)
-		suite.Equal(1, len(serviceItems))
-		for i := 0; i < len(serviceItems); i++ {
-			suite.True(serviceItems[i].SITDeliveryMiles == (*int)(nil))
-			suite.Equal(serviceItems[i].SITDestinationOriginalAddress.PostalCode, destinationAddress.PostalCode)
-			suite.Equal(serviceItems[i].SITDestinationFinalAddress.PostalCode, destinationAddress.PostalCode)
-		}
-
-		addressCreator := address.NewAddressCreator()
-		err = UpdateSITServiceItemsSITIfPostalCodeChanged(planner, suite.AppContextForTest(), addressCreator, &shipment)
-		suite.Nil(err)
-
-		err = suite.AppContextForTest().DB().EagerPreload("ReService", "SITDestinationOriginalAddress", "SITDestinationFinalAddress").Where("mto_shipment_id = ?", shipment.ID).Order("created_at asc").All(&serviceItems)
-		suite.NoError(err)
-		suite.Equal(1, len(serviceItems))
-		for i := 0; i < len(serviceItems); i++ {
-			suite.True(serviceItems[i].ReService.Code == models.ReServiceCodeIDSFSC)
-			suite.Equal(*serviceItems[i].SITDeliveryMiles, expectedMileage)
-			suite.Equal(serviceItems[i].SITDestinationOriginalAddress.PostalCode, destinationAddress.PostalCode)
-			suite.Equal(serviceItems[i].SITDestinationFinalAddress.PostalCode, destinationAddress.PostalCode)
-		}
 	})
 }
 
