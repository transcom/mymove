--- conflicted
+++ resolved
@@ -2160,12 +2160,8 @@
 		suite.Equal(tertiaryPickupAddress.ID, *newShipment.TertiaryPickupAddressID)
 		suite.Equal(tertiaryDeliveryAddress.ID, *newShipment.TertiaryDeliveryAddressID)
 	})
-<<<<<<< HEAD
-=======
 
 	suite.Run("Successful Office/TOO UpdateShipment - CONUS Pickup, OCONUS Destination - mileage is recalculated and pricing estimates refreshed for International FSC SIT service items", func() {
-		setupTestData()
-
 		move := factory.BuildAvailableToPrimeMove(suite.DB(), nil, nil)
 
 		ghcDomesticTransitTime := models.GHCDomesticTransitTime{
@@ -2200,7 +2196,7 @@
 			{
 				Model: models.Address{
 					StreetAddress1: "JBER1",
-					City:           "Anchorage1",
+					City:           "Anchorage",
 					State:          "AK",
 					PostalCode:     "99505",
 					IsOconus:       models.BoolPointer(true),
@@ -2308,12 +2304,13 @@
 
 		// As TOO
 		too := factory.BuildOfficeUserWithRoles(suite.DB(), nil, []roles.RoleType{roles.RoleTypeTOO})
+		suite.NotEmpty(too.User.Roles)
 		session := auth.Session{
 			ApplicationName: auth.OfficeApp,
 			UserID:          *too.UserID,
 			OfficeUserID:    too.ID,
-		}
-		session.Roles = append(session.Roles, too.User.Roles...)
+			ActiveRole:      too.User.Roles[0],
+		}
 		expectedMileage := 314
 		plannerSITFSC := &mocks.Planner{}
 		// expecting 50314/50314 for IOSFSC mileage lookup for source, destination
@@ -2354,8 +2351,7 @@
 	})
 
 	suite.Run("Successful Office/TOO UpdateShipment - OCONUS Pickup, CONUS Destination - mileage is recalculated and pricing estimates refreshed for International FSC SIT service items", func() {
-		setupTestData()
-
+		setupAllAddressData()
 		move := factory.BuildAvailableToPrimeMove(suite.DB(), nil, nil)
 
 		ghcDomesticTransitTime := models.GHCDomesticTransitTime{
@@ -2390,7 +2386,7 @@
 			{
 				Model: models.Address{
 					StreetAddress1: "JBER1",
-					City:           "Anchorage1",
+					City:           "Anchorage",
 					State:          "AK",
 					PostalCode:     "99505",
 					IsOconus:       models.BoolPointer(true),
@@ -2498,12 +2494,13 @@
 
 		// As TOO
 		too := factory.BuildOfficeUserWithRoles(suite.DB(), nil, []roles.RoleType{roles.RoleTypeTOO})
+		suite.NotEmpty(too.User.Roles)
 		session := auth.Session{
 			ApplicationName: auth.OfficeApp,
 			UserID:          *too.UserID,
 			OfficeUserID:    too.ID,
-		}
-		session.Roles = append(session.Roles, too.User.Roles...)
+			ActiveRole:      too.User.Roles[0],
+		}
 		expectedMileage := 314
 		plannerSITFSC := &mocks.Planner{}
 		// expecting 99505/99505, 50314/50314 for IOSFSC mileage lookup for source, destination
@@ -2542,7 +2539,18 @@
 		}
 	})
 
-	suite.Run("Successful Office/TOO UpdateShipment - no sit departure date - pricing estimates refreshed using MAX days for International Additional Days SIT service item", func() {
+	suite.Run("Successful Office/TOO UpdateShipment - Pricing estimates calculated for Intl First Day SIT Service Items (IOFSIT, IDFSIT)", func() {
+		move := factory.BuildAvailableToPrimeMove(suite.DB(), nil, nil)
+
+		ghcDomesticTransitTime := models.GHCDomesticTransitTime{
+			MaxDaysTransitTime: 12,
+			WeightLbsLower:     0,
+			WeightLbsUpper:     10000,
+			DistanceMilesLower: 0,
+			DistanceMilesUpper: 10000,
+		}
+		_, _ = suite.DB().ValidateAndCreate(&ghcDomesticTransitTime)
+
 		parameter := models.ApplicationParameters{
 			ParameterName:  models.StringPointer("maxSitDaysAllowance"),
 			ParameterValue: models.StringPointer("90"),
@@ -2572,22 +2580,21 @@
 			},
 		}, nil)
 
-		move := factory.BuildAvailableToPrimeMove(suite.DB(), nil, nil)
 		destinationAddress := factory.BuildAddress(suite.DB(), []factory.Customization{
 			{
 				Model: models.Address{
-					StreetAddress1: "Tester Address",
-					City:           "Des Moines",
-					State:          "IA",
-					PostalCode:     "50314",
-					IsOconus:       models.BoolPointer(false),
+					StreetAddress1: "JB Snowtown",
+					City:           "Juneau",
+					State:          "AK",
+					PostalCode:     "99801",
+					IsOconus:       models.BoolPointer(true),
 				},
 			},
 		}, nil)
 
 		pickupDate := now.AddDate(0, 0, 10)
 		requestedPickup := time.Now()
-		oldShipment := factory.BuildMTOShipment(suite.DB(), []factory.Customization{
+		shipment := factory.BuildMTOShipment(suite.DB(), []factory.Customization{
 			{
 				Model: models.MTOShipment{
 					Status:               models.MTOShipmentStatusApproved,
@@ -2605,602 +2612,35 @@
 			},
 		}, nil)
 
-		nowDate := time.Date(now.Year(), now.Month(), now.Day(), 0, 0, 0, 0, time.UTC)
+		// setup IOFSIT service item with SITOriginHHGOriginalAddress
 		factory.BuildMTOServiceItem(suite.DB(), []factory.Customization{
 			{
 				Model:    move,
 				LinkOnly: true,
 			},
 			{
-				Model:    oldShipment,
+				Model:    shipment,
 				LinkOnly: true,
 			},
 			{
 				Model: models.ReService{
-					Code: models.ReServiceCodeIOASIT,
-				},
+					Code: models.ReServiceCodeIOFSIT,
+				},
+			},
+			{
+				Model:    pickupAddress,
+				Type:     &factory.Addresses.SITOriginHHGOriginalAddress,
+				LinkOnly: true,
+			},
+			{
+				Model:    pickupAddress,
+				Type:     &factory.Addresses.SITOriginHHGActualAddress,
+				LinkOnly: true,
 			},
 			{
 				Model: models.MTOServiceItem{
 					Status:          models.MTOServiceItemStatusApproved,
 					PricingEstimate: nil,
-					SITEntryDate:    &nowDate,
-				},
-			},
-		}, nil)
-
-		eTag := etag.GenerateEtag(oldShipment.UpdatedAt)
-
-		updatedShipment := models.MTOShipment{
-			ID:                   oldShipment.ID,
-			PrimeEstimatedWeight: &primeEstimatedWeight,
-		}
-
-		// As TOO
-		too := factory.BuildOfficeUserWithRoles(suite.DB(), nil, []roles.RoleType{roles.RoleTypeTOO})
-		session := auth.Session{
-			ApplicationName: auth.OfficeApp,
-			UserID:          *too.UserID,
-			OfficeUserID:    too.ID,
-		}
-
-		var serviceItems []models.MTOServiceItem
-		err = suite.AppContextForTest().DB().EagerPreload("ReService").Where("mto_shipment_id = ?", oldShipment.ID).Order("created_at asc").All(&serviceItems)
-		suite.NoError(err)
-		suite.Equal(1, len(serviceItems))
-		for i := 0; i < len(serviceItems); i++ {
-			suite.True(serviceItems[i].ReService.Code == models.ReServiceCodeIOASIT)
-			suite.NotNil(serviceItems[i].SITEntryDate)
-			suite.Nil(serviceItems[i].SITDepartureDate)
-			suite.Nil(serviceItems[i].PricingEstimate)
-		}
-
-		session.Roles = append(session.Roles, too.User.Roles...)
-		mtoShipmentUpdater := NewOfficeMTOShipmentUpdater(builder, fetcher, &mocks.Planner{}, moveRouter, moveWeights, mockSender, &mockShipmentRecalculator, addressUpdater, addressCreator)
-
-		updateShipment2, err := mtoShipmentUpdater.UpdateMTOShipment(suite.AppContextWithSessionForTest(&session), &updatedShipment, eTag, "test")
-		suite.NoError(err)
-
-		err = suite.AppContextForTest().DB().EagerPreload("ReService").Where("mto_shipment_id = ?", oldShipment.ID).Order("created_at asc").All(&serviceItems)
-		suite.NoError(err)
-		suite.Equal(1, len(serviceItems))
-		for i := 0; i < len(serviceItems); i++ {
-			suite.True(serviceItems[i].ReService.Code == models.ReServiceCodeIOASIT)
-			suite.NotNil(serviceItems[i].SITEntryDate)
-			suite.Nil(serviceItems[i].SITDepartureDate)
-			suite.NotNil(*serviceItems[i].PricingEstimate)
-		}
-
-		var pricingEstimateWithMaxSitDays *unit.Cents
-		// Set SIT Departure date
-		serviceItems[0].SITDepartureDate = models.TimePointer(serviceItems[0].SITEntryDate.Add(time.Hour * 48))
-		err = suite.AppContextForTest().DB().Update(&serviceItems[0])
-		suite.NoError(err)
-		err = suite.AppContextForTest().DB().EagerPreload("ReService").Where("mto_shipment_id = ?", oldShipment.ID).Order("created_at asc").All(&serviceItems)
-		suite.NoError(err)
-		suite.Equal(1, len(serviceItems))
-		for i := 0; i < len(serviceItems); i++ {
-			suite.True(serviceItems[i].ReService.Code == models.ReServiceCodeIOASIT)
-			suite.NotNil(serviceItems[i].SITEntryDate)
-			suite.NotNil(serviceItems[i].SITDepartureDate)
-			suite.NotNil(*serviceItems[i].PricingEstimate)
-			pricingEstimateWithMaxSitDays = serviceItems[i].PricingEstimate
-		}
-
-		eTag = etag.GenerateEtag(updateShipment2.UpdatedAt)
-		updatedShipment = models.MTOShipment{
-			ID:                   updateShipment2.ID,
-			PrimeEstimatedWeight: &primeEstimatedWeight,
-		}
-		var pricingEstimateWithOutMaxSitDays *unit.Cents
-		_, err = mtoShipmentUpdater.UpdateMTOShipment(suite.AppContextWithSessionForTest(&session), &updatedShipment, eTag, "test")
-		suite.NoError(err)
-		err = suite.AppContextForTest().DB().EagerPreload("ReService").Where("mto_shipment_id = ?", oldShipment.ID).Order("created_at asc").All(&serviceItems)
-		suite.NoError(err)
-		suite.Equal(1, len(serviceItems))
-		for i := 0; i < len(serviceItems); i++ {
-			suite.True(serviceItems[i].ReService.Code == models.ReServiceCodeIOASIT)
-			suite.NotNil(serviceItems[i].SITEntryDate)
-			suite.NotNil(serviceItems[i].SITDepartureDate)
-			suite.NotNil(*serviceItems[i].PricingEstimate)
-			pricingEstimateWithOutMaxSitDays = serviceItems[i].PricingEstimate
-		}
-
-		// verify pricing is larger for smaller sit in days calculation versus one with default of 89
-		suite.True(pricingEstimateWithMaxSitDays.Int() > pricingEstimateWithOutMaxSitDays.Int())
-	})
-}
-
-func (suite *MTOShipmentServiceSuite) TestUpdateMTOShipmentStatus() {
-	estimatedWeight := unit.Pound(2000)
-	status := models.MTOShipmentStatusApproved
-	// need the re service codes to update status
-	expectedReServiceCodes := []models.ReServiceCode{
-		models.ReServiceCodeDLH,
-		models.ReServiceCodeFSC,
-		models.ReServiceCodeDOP,
-		models.ReServiceCodeDDP,
-		models.ReServiceCodeDPK,
-		models.ReServiceCodeDUPK,
-	}
->>>>>>> a2ef9de7
-
-	suite.Run("Successful Office/TOO UpdateShipment - CONUS Pickup, OCONUS Destination - mileage is recalculated and pricing estimates refreshed for International FSC SIT service items", func() {
-		move := factory.BuildAvailableToPrimeMove(suite.DB(), nil, nil)
-
-		ghcDomesticTransitTime := models.GHCDomesticTransitTime{
-			MaxDaysTransitTime: 12,
-			WeightLbsLower:     0,
-			WeightLbsUpper:     10000,
-			DistanceMilesLower: 0,
-			DistanceMilesUpper: 10000,
-		}
-		_, _ = suite.DB().ValidateAndCreate(&ghcDomesticTransitTime)
-
-		testdatagen.FetchOrMakeReContractYear(suite.DB(), testdatagen.Assertions{
-			ReContractYear: models.ReContractYear{
-				StartDate: time.Now().Add(-24 * time.Hour),
-				EndDate:   time.Now().Add(24 * time.Hour),
-			},
-		})
-
-		pickupAddress := factory.BuildAddress(suite.DB(), []factory.Customization{
-			{
-				Model: models.Address{
-					StreetAddress1: "Tester Address",
-					City:           "Des Moines",
-					State:          "IA",
-					PostalCode:     "50314",
-					IsOconus:       models.BoolPointer(false),
-				},
-			},
-		}, nil)
-
-		destinationAddress := factory.BuildAddress(suite.DB(), []factory.Customization{
-			{
-				Model: models.Address{
-					StreetAddress1: "JBER1",
-					City:           "Anchorage",
-					State:          "AK",
-					PostalCode:     "99505",
-					IsOconus:       models.BoolPointer(true),
-				},
-			},
-		}, nil)
-
-		pickupDate := now.AddDate(0, 0, 10)
-		requestedPickup := time.Now()
-		oldShipment := factory.BuildMTOShipment(suite.DB(), []factory.Customization{
-			{
-				Model: models.MTOShipment{
-					Status:               models.MTOShipmentStatusApproved,
-					PrimeEstimatedWeight: nil,
-					PickupAddressID:      &pickupAddress.ID,
-					DestinationAddressID: &destinationAddress.ID,
-					ScheduledPickupDate:  &pickupDate,
-					RequestedPickupDate:  &requestedPickup,
-					MarketCode:           models.MarketCodeInternational,
-				},
-			},
-			{
-				Model:    move,
-				LinkOnly: true,
-			},
-		}, nil)
-
-		// setup IOSFSC service item with SITOriginHHGOriginalAddress
-		factory.BuildMTOServiceItem(suite.DB(), []factory.Customization{
-			{
-				Model:    move,
-				LinkOnly: true,
-			},
-			{
-				Model:    oldShipment,
-				LinkOnly: true,
-			},
-			{
-				Model: models.ReService{
-					Code: models.ReServiceCodeIOSFSC,
-				},
-			},
-			{
-				Model:    pickupAddress,
-				Type:     &factory.Addresses.SITOriginHHGOriginalAddress,
-				LinkOnly: true,
-			},
-			{
-				Model:    pickupAddress,
-				Type:     &factory.Addresses.SITOriginHHGActualAddress,
-				LinkOnly: true,
-			},
-			{
-				Model: models.MTOServiceItem{
-					Status:          models.MTOServiceItemStatusApproved,
-					PricingEstimate: nil,
-				},
-			},
-		}, nil)
-
-		// setup IDSFSC service item with SITDestinationOriginalAddress
-		factory.BuildMTOServiceItem(suite.DB(), []factory.Customization{
-			{
-				Model:    move,
-				LinkOnly: true,
-			},
-			{
-				Model:    oldShipment,
-				LinkOnly: true,
-			},
-			{
-				Model: models.ReService{
-					Code: models.ReServiceCodeIDSFSC,
-				},
-			},
-			{
-				Model:    destinationAddress,
-				Type:     &factory.Addresses.SITDestinationOriginalAddress,
-				LinkOnly: true,
-			},
-			{
-				Model:    destinationAddress,
-				Type:     &factory.Addresses.SITDestinationFinalAddress,
-				LinkOnly: true,
-			},
-		}, nil)
-
-		eTag := etag.GenerateEtag(oldShipment.UpdatedAt)
-
-		updatedShipment := models.MTOShipment{
-			ID:                   oldShipment.ID,
-			PrimeEstimatedWeight: &primeEstimatedWeight,
-		}
-
-		var serviceItems []models.MTOServiceItem
-		// verify pre-update mto service items for both origin/destination FSC SITs have not been set
-		err := suite.AppContextForTest().DB().EagerPreload("ReService").Where("mto_shipment_id = ?", oldShipment.ID).Order("created_at asc").All(&serviceItems)
-		suite.NoError(err)
-		// expecting only IOSFSC and IDSFSC created for tests
-		suite.Equal(2, len(serviceItems))
-		for i := 0; i < len(serviceItems); i++ {
-			suite.Nil(serviceItems[i].PricingEstimate)
-			suite.True(serviceItems[i].SITDeliveryMiles == (*int)(nil))
-		}
-
-		// As TOO
-		too := factory.BuildOfficeUserWithRoles(suite.DB(), nil, []roles.RoleType{roles.RoleTypeTOO})
-		suite.NotEmpty(too.User.Roles)
-		session := auth.Session{
-			ApplicationName: auth.OfficeApp,
-			UserID:          *too.UserID,
-			OfficeUserID:    too.ID,
-			ActiveRole:      too.User.Roles[0],
-		}
-		expectedMileage := 314
-		plannerSITFSC := &mocks.Planner{}
-		// expecting 50314/50314 for IOSFSC mileage lookup for source, destination
-		plannerSITFSC.On("ZipTransitDistance",
-			mock.AnythingOfType("*appcontext.appContext"),
-			// 99505/99505, 50314/50314
-			mock.MatchedBy(func(source string) bool {
-				return source == "50314" || source == "99505"
-			}),
-			mock.MatchedBy(func(destination string) bool {
-				return destination == "50314" || destination == "99505"
-			}),
-		).Return(expectedMileage, nil)
-
-		mtoShipmentUpdater := NewOfficeMTOShipmentUpdater(builder, fetcher, plannerSITFSC, moveRouter, moveWeights, mockSender, &mockShipmentRecalculator, addressUpdater, addressCreator)
-
-		_, err = mtoShipmentUpdater.UpdateMTOShipment(suite.AppContextWithSessionForTest(&session), &updatedShipment, eTag, "test")
-		suite.NoError(err)
-
-		// verify post-update mto service items for both origin/destination FSC SITs have been set.
-		// if set we know stored procedure update_service_item_pricing was executed sucessfully
-		err = suite.AppContextForTest().DB().EagerPreload("ReService").Where("mto_shipment_id = ?", oldShipment.ID).Order("created_at asc").All(&serviceItems)
-		suite.NoError(err)
-		suite.Equal(2, len(serviceItems))
-		for i := 0; i < len(serviceItems); i++ {
-			suite.True(serviceItems[i].ReService.Code == models.ReServiceCodeIOSFSC || serviceItems[i].ReService.Code == models.ReServiceCodeIDSFSC)
-
-			if serviceItems[i].ReService.Code == models.ReServiceCodeIOSFSC {
-				suite.NotNil(*serviceItems[i].PricingEstimate)
-				suite.Equal(*serviceItems[i].SITDeliveryMiles, expectedMileage)
-			}
-			// verify IDSFSC SIT with OCONUS destination does not calculate pricing resulting in 0.
-			if serviceItems[i].ReService.Code == models.ReServiceCodeIDSFSC {
-				suite.Equal(*serviceItems[i].SITDeliveryMiles, expectedMileage)
-				suite.Equal(*serviceItems[i].PricingEstimate, unit.Cents(0))
-			}
-		}
-	})
-
-	suite.Run("Successful Office/TOO UpdateShipment - OCONUS Pickup, CONUS Destination - mileage is recalculated and pricing estimates refreshed for International FSC SIT service items", func() {
-		setupAllAddressData()
-		move := factory.BuildAvailableToPrimeMove(suite.DB(), nil, nil)
-
-		ghcDomesticTransitTime := models.GHCDomesticTransitTime{
-			MaxDaysTransitTime: 12,
-			WeightLbsLower:     0,
-			WeightLbsUpper:     10000,
-			DistanceMilesLower: 0,
-			DistanceMilesUpper: 10000,
-		}
-		_, _ = suite.DB().ValidateAndCreate(&ghcDomesticTransitTime)
-
-		testdatagen.FetchOrMakeReContractYear(suite.DB(), testdatagen.Assertions{
-			ReContractYear: models.ReContractYear{
-				StartDate: time.Now().Add(-24 * time.Hour),
-				EndDate:   time.Now().Add(24 * time.Hour),
-			},
-		})
-
-		destinationAddress := factory.BuildAddress(suite.DB(), []factory.Customization{
-			{
-				Model: models.Address{
-					StreetAddress1: "Tester Address",
-					City:           "Des Moines",
-					State:          "IA",
-					PostalCode:     "50314",
-					IsOconus:       models.BoolPointer(false),
-				},
-			},
-		}, nil)
-
-		pickupAddress := factory.BuildAddress(suite.DB(), []factory.Customization{
-			{
-				Model: models.Address{
-					StreetAddress1: "JBER1",
-					City:           "Anchorage",
-					State:          "AK",
-					PostalCode:     "99505",
-					IsOconus:       models.BoolPointer(true),
-				},
-			},
-		}, nil)
-
-		pickupDate := now.AddDate(0, 0, 10)
-		requestedPickup := time.Now()
-		oldShipment := factory.BuildMTOShipment(suite.DB(), []factory.Customization{
-			{
-				Model: models.MTOShipment{
-					Status:               models.MTOShipmentStatusApproved,
-					PrimeEstimatedWeight: nil,
-					PickupAddressID:      &pickupAddress.ID,
-					DestinationAddressID: &destinationAddress.ID,
-					ScheduledPickupDate:  &pickupDate,
-					RequestedPickupDate:  &requestedPickup,
-					MarketCode:           models.MarketCodeInternational,
-				},
-			},
-			{
-				Model:    move,
-				LinkOnly: true,
-			},
-		}, nil)
-
-		// setup IOSFSC service item with SITOriginHHGOriginalAddress
-		factory.BuildMTOServiceItem(suite.DB(), []factory.Customization{
-			{
-				Model:    move,
-				LinkOnly: true,
-			},
-			{
-				Model:    oldShipment,
-				LinkOnly: true,
-			},
-			{
-				Model: models.ReService{
-					Code: models.ReServiceCodeIOSFSC,
-				},
-			},
-			{
-				Model:    pickupAddress,
-				Type:     &factory.Addresses.SITOriginHHGOriginalAddress,
-				LinkOnly: true,
-			},
-			{
-				Model:    pickupAddress,
-				Type:     &factory.Addresses.SITOriginHHGActualAddress,
-				LinkOnly: true,
-			},
-			{
-				Model: models.MTOServiceItem{
-					Status:          models.MTOServiceItemStatusApproved,
-					PricingEstimate: nil,
-				},
-			},
-		}, nil)
-
-		// setup IDSFSC service item with SITDestinationOriginalAddress
-		factory.BuildMTOServiceItem(suite.DB(), []factory.Customization{
-			{
-				Model:    move,
-				LinkOnly: true,
-			},
-			{
-				Model:    oldShipment,
-				LinkOnly: true,
-			},
-			{
-				Model: models.ReService{
-					Code: models.ReServiceCodeIDSFSC,
-				},
-			},
-			{
-				Model:    destinationAddress,
-				Type:     &factory.Addresses.SITDestinationOriginalAddress,
-				LinkOnly: true,
-			},
-			{
-				Model:    destinationAddress,
-				Type:     &factory.Addresses.SITDestinationFinalAddress,
-				LinkOnly: true,
-			},
-		}, nil)
-
-		eTag := etag.GenerateEtag(oldShipment.UpdatedAt)
-
-		updatedShipment := models.MTOShipment{
-			ID:                   oldShipment.ID,
-			PrimeEstimatedWeight: &primeEstimatedWeight,
-		}
-
-		var serviceItems []models.MTOServiceItem
-		// verify pre-update mto service items for both origin/destination FSC SITs have not been set
-		err := suite.AppContextForTest().DB().EagerPreload("ReService").Where("mto_shipment_id = ?", oldShipment.ID).Order("created_at asc").All(&serviceItems)
-		suite.NoError(err)
-		// expecting only IOSFSC and IDSFSC created for tests
-		suite.Equal(2, len(serviceItems))
-		for i := 0; i < len(serviceItems); i++ {
-			suite.Nil(serviceItems[i].PricingEstimate)
-			suite.True(serviceItems[i].SITDeliveryMiles == (*int)(nil))
-		}
-
-		// As TOO
-		too := factory.BuildOfficeUserWithRoles(suite.DB(), nil, []roles.RoleType{roles.RoleTypeTOO})
-		suite.NotEmpty(too.User.Roles)
-		session := auth.Session{
-			ApplicationName: auth.OfficeApp,
-			UserID:          *too.UserID,
-			OfficeUserID:    too.ID,
-			ActiveRole:      too.User.Roles[0],
-		}
-		expectedMileage := 314
-		plannerSITFSC := &mocks.Planner{}
-		// expecting 99505/99505, 50314/50314 for IOSFSC mileage lookup for source, destination
-		plannerSITFSC.On("ZipTransitDistance",
-			mock.AnythingOfType("*appcontext.appContext"),
-			mock.MatchedBy(func(source string) bool {
-				return source == "50314" || source == "99505"
-			}),
-			mock.MatchedBy(func(destination string) bool {
-				return destination == "50314" || destination == "99505"
-			}),
-		).Return(expectedMileage, nil)
-
-		mtoShipmentUpdater := NewOfficeMTOShipmentUpdater(builder, fetcher, plannerSITFSC, moveRouter, moveWeights, mockSender, &mockShipmentRecalculator, addressUpdater, addressCreator)
-
-		_, err = mtoShipmentUpdater.UpdateMTOShipment(suite.AppContextWithSessionForTest(&session), &updatedShipment, eTag, "test")
-		suite.NoError(err)
-
-		// verify post-update mto service items for both origin/destination FSC SITs have been set.
-		// if set we know stored procedure update_service_item_pricing was executed sucessfully
-		err = suite.AppContextForTest().DB().EagerPreload("ReService").Where("mto_shipment_id = ?", oldShipment.ID).Order("created_at asc").All(&serviceItems)
-		suite.NoError(err)
-		suite.Equal(2, len(serviceItems))
-		for i := 0; i < len(serviceItems); i++ {
-			suite.True(serviceItems[i].ReService.Code == models.ReServiceCodeIOSFSC || serviceItems[i].ReService.Code == models.ReServiceCodeIDSFSC)
-
-			if serviceItems[i].ReService.Code == models.ReServiceCodeIDSFSC {
-				suite.NotNil(*serviceItems[i].PricingEstimate)
-				suite.Equal(*serviceItems[i].SITDeliveryMiles, expectedMileage)
-			}
-			// verify IOSFSC SIT with OCONUS destination does not calculate mileage and pricing resulting in 0 for both.
-			if serviceItems[i].ReService.Code == models.ReServiceCodeIOSFSC {
-				suite.Equal(*serviceItems[i].SITDeliveryMiles, expectedMileage)
-				suite.Equal(*serviceItems[i].PricingEstimate, unit.Cents(0))
-			}
-		}
-	})
-
-	suite.Run("Successful Office/TOO UpdateShipment - Pricing estimates calculated for Intl First Day SIT Service Items (IOFSIT, IDFSIT)", func() {
-		move := factory.BuildAvailableToPrimeMove(suite.DB(), nil, nil)
-
-		ghcDomesticTransitTime := models.GHCDomesticTransitTime{
-			MaxDaysTransitTime: 12,
-			WeightLbsLower:     0,
-			WeightLbsUpper:     10000,
-			DistanceMilesLower: 0,
-			DistanceMilesUpper: 10000,
-		}
-		_, _ = suite.DB().ValidateAndCreate(&ghcDomesticTransitTime)
-
-		parameter := models.ApplicationParameters{
-			ParameterName:  models.StringPointer("maxSitDaysAllowance"),
-			ParameterValue: models.StringPointer("90"),
-		}
-		suite.MustCreate(&parameter)
-
-		testdatagen.FetchOrMakeReContractYear(suite.DB(), testdatagen.Assertions{
-			ReContractYear: models.ReContractYear{
-				StartDate: time.Now().Add(-24 * time.Hour),
-				EndDate:   time.Now().Add(24 * time.Hour),
-			},
-		})
-
-		pickupAddress := factory.BuildAddress(suite.DB(), []factory.Customization{
-			{
-				Model: models.Address{
-					StreetAddress1: "450 Street Dr",
-					City:           "Charleston",
-					State:          "SC",
-					PostalCode:     "29404",
-					IsOconus:       models.BoolPointer(false),
-				},
-			},
-		}, nil)
-
-		destinationAddress := factory.BuildAddress(suite.DB(), []factory.Customization{
-			{
-				Model: models.Address{
-					StreetAddress1: "JB Snowtown",
-					City:           "Juneau",
-					State:          "AK",
-					PostalCode:     "99801",
-					IsOconus:       models.BoolPointer(true),
-				},
-			},
-		}, nil)
-
-		pickupDate := now.AddDate(0, 0, 10)
-		requestedPickup := time.Now()
-		shipment := factory.BuildMTOShipment(suite.DB(), []factory.Customization{
-			{
-				Model: models.MTOShipment{
-					Status:               models.MTOShipmentStatusApproved,
-					PrimeEstimatedWeight: nil,
-					PickupAddressID:      &pickupAddress.ID,
-					DestinationAddressID: &destinationAddress.ID,
-					ScheduledPickupDate:  &pickupDate,
-					RequestedPickupDate:  &requestedPickup,
-					MarketCode:           models.MarketCodeInternational,
-				},
-			},
-			{
-				Model:    move,
-				LinkOnly: true,
-			},
-		}, nil)
-
-		// setup IOFSIT service item with SITOriginHHGOriginalAddress
-		factory.BuildMTOServiceItem(suite.DB(), []factory.Customization{
-			{
-				Model:    move,
-				LinkOnly: true,
-			},
-			{
-				Model:    shipment,
-				LinkOnly: true,
-			},
-			{
-				Model: models.ReService{
-					Code: models.ReServiceCodeIOFSIT,
-				},
-			},
-			{
-				Model:    pickupAddress,
-				Type:     &factory.Addresses.SITOriginHHGOriginalAddress,
-				LinkOnly: true,
-			},
-			{
-				Model:    pickupAddress,
-				Type:     &factory.Addresses.SITOriginHHGActualAddress,
-				LinkOnly: true,
-			},
-			{
-				Model: models.MTOServiceItem{
-					Status:          models.MTOServiceItemStatusApproved,
-					PricingEstimate: nil,
 				},
 			},
 		}, nil)
@@ -3241,7 +2681,7 @@
 
 		var serviceItems []models.MTOServiceItem
 		// verify pre-update mto service items for both origin/destination First Day SITs have not been set
-		err := suite.AppContextForTest().DB().EagerPreload("ReService").Where("mto_shipment_id = ?", shipment.ID).Order("created_at asc").All(&serviceItems)
+		err = suite.AppContextForTest().DB().EagerPreload("ReService").Where("mto_shipment_id = ?", shipment.ID).Order("created_at asc").All(&serviceItems)
 		suite.NoError(err)
 		// expecting only IOFSIT and IDFSIT created for tests
 		suite.Equal(2, len(serviceItems))
@@ -6546,202 +5986,4 @@
 			}
 		}
 	})
-}
-
-func (suite *MTOShipmentServiceSuite) TestUpdateSITServiceItemsSITIfPostalCodeChanged() {
-
-	setupData := func(isPickupAddressTest bool, isOConus bool) (models.MTOShipment, models.Address, models.Address) {
-		move := factory.BuildAvailableToPrimeMove(suite.DB(), nil, nil)
-
-		isPickupAddressOconus := false
-		isDestinatonaAddressOconus := false
-
-		if isPickupAddressTest {
-			isPickupAddressOconus = isOConus
-		} else {
-			isDestinatonaAddressOconus = isOConus
-		}
-
-		pickupAddress := factory.BuildAddress(suite.DB(), []factory.Customization{
-			{
-				Model: models.Address{
-					StreetAddress1: "Tester Address",
-					City:           "Des Moines",
-					State:          "IA",
-					PostalCode:     "50314",
-					IsOconus:       models.BoolPointer(isPickupAddressOconus),
-				},
-			},
-		}, nil)
-
-		destinationAddress := factory.BuildAddress(suite.DB(), []factory.Customization{
-			{
-				Model: models.Address{
-					StreetAddress1: "JBER1",
-					City:           "Anchorage1",
-					State:          "AK",
-					PostalCode:     "99505",
-					IsOconus:       models.BoolPointer(isDestinatonaAddressOconus),
-				},
-			},
-		}, nil)
-
-		shipment := factory.BuildMTOShipment(suite.DB(), []factory.Customization{
-			{
-				Model:    move,
-				LinkOnly: true,
-			},
-			{
-				Model: models.MTOShipment{
-					ShipmentType:       models.MTOShipmentTypeHHG,
-					UsesExternalVendor: true,
-					Status:             models.MTOShipmentStatusApproved,
-					MarketCode:         models.MarketCodeInternational,
-				},
-			},
-			{
-				Model:    destinationAddress,
-				Type:     &factory.Addresses.DeliveryAddress,
-				LinkOnly: true,
-			},
-			{
-				Model:    pickupAddress,
-				Type:     &factory.Addresses.PickupAddress,
-				LinkOnly: true,
-			},
-		}, nil)
-
-		customization := make([]factory.Customization, 0)
-		customization = append(customization,
-			factory.Customization{
-				Model:    move,
-				LinkOnly: true,
-			},
-			factory.Customization{
-				Model:    shipment,
-				LinkOnly: true,
-			},
-			factory.Customization{
-				Model: models.MTOServiceItem{
-					Status:          models.MTOServiceItemStatusApproved,
-					PricingEstimate: nil,
-				},
-			})
-		if isPickupAddressTest {
-			customization = append(customization,
-				factory.Customization{
-					Model: models.ReService{
-						Code: models.ReServiceCodeIOSFSC,
-					},
-				},
-				factory.Customization{
-					Model:    pickupAddress,
-					Type:     &factory.Addresses.SITOriginHHGOriginalAddress,
-					LinkOnly: true,
-				},
-				factory.Customization{
-					Model:    pickupAddress,
-					Type:     &factory.Addresses.SITOriginHHGActualAddress,
-					LinkOnly: true,
-				},
-			)
-		} else {
-			customization = append(customization,
-				factory.Customization{
-					Model: models.ReService{
-						Code: models.ReServiceCodeIDSFSC,
-					},
-				},
-				factory.Customization{
-					Model:    destinationAddress,
-					Type:     &factory.Addresses.SITDestinationOriginalAddress,
-					LinkOnly: true,
-				},
-				factory.Customization{
-					Model:    destinationAddress,
-					Type:     &factory.Addresses.SITDestinationFinalAddress,
-					LinkOnly: true,
-				})
-		}
-
-		serviceItem := factory.BuildMTOServiceItem(suite.DB(), customization, nil)
-
-		shipment.MTOServiceItems = append(shipment.MTOServiceItems, serviceItem)
-
-		return shipment, pickupAddress, destinationAddress
-	}
-
-	suite.Run("IOSFSC - success", func() {
-		shipment, pickupAddress, _ := setupData(true, false)
-
-		expectedMileage := 23
-		planner := &mocks.Planner{}
-		planner.On("ZipTransitDistance",
-			mock.AnythingOfType("*appcontext.appContext"),
-			pickupAddress.PostalCode,
-			pickupAddress.PostalCode,
-			mock.Anything,
-		).Return(expectedMileage, nil)
-
-		var serviceItems []models.MTOServiceItem
-		err := suite.AppContextForTest().DB().EagerPreload("ReService", "SITOriginHHGOriginalAddress", "SITOriginHHGActualAddress").Where("mto_shipment_id = ?", shipment.ID).Order("created_at asc").All(&serviceItems)
-		suite.NoError(err)
-		suite.Equal(1, len(serviceItems))
-		for i := 0; i < len(serviceItems); i++ {
-			suite.True(serviceItems[i].SITDeliveryMiles == (*int)(nil))
-			suite.Equal(serviceItems[i].SITOriginHHGOriginalAddress.PostalCode, pickupAddress.PostalCode)
-			suite.Equal(serviceItems[i].SITOriginHHGActualAddress.PostalCode, pickupAddress.PostalCode)
-		}
-
-		addressCreator := address.NewAddressCreator()
-		err = UpdateSITServiceItemsSITIfPostalCodeChanged(planner, suite.AppContextForTest(), addressCreator, &shipment)
-		suite.Nil(err)
-
-		err = suite.AppContextForTest().DB().EagerPreload("ReService", "SITOriginHHGOriginalAddress", "SITOriginHHGActualAddress").Where("mto_shipment_id = ?", shipment.ID).Order("created_at asc").All(&serviceItems)
-		suite.NoError(err)
-		suite.Equal(1, len(serviceItems))
-		for i := 0; i < len(serviceItems); i++ {
-			suite.True(serviceItems[i].ReService.Code == models.ReServiceCodeIOSFSC)
-			suite.Equal(*serviceItems[i].SITDeliveryMiles, expectedMileage)
-			suite.Equal(serviceItems[i].SITOriginHHGOriginalAddress.PostalCode, pickupAddress.PostalCode)
-			suite.Equal(serviceItems[i].SITOriginHHGActualAddress.PostalCode, pickupAddress.PostalCode)
-		}
-	})
-
-	suite.Run("IDSFSC - success", func() {
-		shipment, _, destinationAddress := setupData(false, false)
-
-		expectedMileage := 23
-		planner := &mocks.Planner{}
-		planner.On("ZipTransitDistance",
-			mock.AnythingOfType("*appcontext.appContext"),
-			destinationAddress.PostalCode,
-			destinationAddress.PostalCode,
-			mock.Anything,
-		).Return(expectedMileage, nil)
-
-		var serviceItems []models.MTOServiceItem
-		err := suite.AppContextForTest().DB().EagerPreload("ReService", "SITDestinationOriginalAddress", "SITDestinationFinalAddress").Where("mto_shipment_id = ?", shipment.ID).Order("created_at asc").All(&serviceItems)
-		suite.NoError(err)
-		suite.Equal(1, len(serviceItems))
-		for i := 0; i < len(serviceItems); i++ {
-			suite.True(serviceItems[i].SITDeliveryMiles == (*int)(nil))
-			suite.Equal(serviceItems[i].SITDestinationOriginalAddress.PostalCode, destinationAddress.PostalCode)
-			suite.Equal(serviceItems[i].SITDestinationFinalAddress.PostalCode, destinationAddress.PostalCode)
-		}
-
-		addressCreator := address.NewAddressCreator()
-		err = UpdateSITServiceItemsSITIfPostalCodeChanged(planner, suite.AppContextForTest(), addressCreator, &shipment)
-		suite.Nil(err)
-
-		err = suite.AppContextForTest().DB().EagerPreload("ReService", "SITDestinationOriginalAddress", "SITDestinationFinalAddress").Where("mto_shipment_id = ?", shipment.ID).Order("created_at asc").All(&serviceItems)
-		suite.NoError(err)
-		suite.Equal(1, len(serviceItems))
-		for i := 0; i < len(serviceItems); i++ {
-			suite.True(serviceItems[i].ReService.Code == models.ReServiceCodeIDSFSC)
-			suite.Equal(*serviceItems[i].SITDeliveryMiles, expectedMileage)
-			suite.Equal(serviceItems[i].SITDestinationOriginalAddress.PostalCode, destinationAddress.PostalCode)
-			suite.Equal(serviceItems[i].SITDestinationFinalAddress.PostalCode, destinationAddress.PostalCode)
-		}
-	})
 }