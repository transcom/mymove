package mtoshipment

import (
	"fmt"
	"math"
	"time"

	"github.com/gofrs/uuid"
	"github.com/stretchr/testify/mock"

	"github.com/transcom/mymove/pkg/apperror"
	"github.com/transcom/mymove/pkg/auth"
	"github.com/transcom/mymove/pkg/etag"
	"github.com/transcom/mymove/pkg/factory"
	"github.com/transcom/mymove/pkg/handlers"
	"github.com/transcom/mymove/pkg/models"
	"github.com/transcom/mymove/pkg/models/roles"
	"github.com/transcom/mymove/pkg/notifications"
	notificationMocks "github.com/transcom/mymove/pkg/notifications/mocks"
	"github.com/transcom/mymove/pkg/route/mocks"
	"github.com/transcom/mymove/pkg/services/address"
	"github.com/transcom/mymove/pkg/services/entitlements"
	"github.com/transcom/mymove/pkg/services/fetch"
	"github.com/transcom/mymove/pkg/services/ghcrateengine"
	mockservices "github.com/transcom/mymove/pkg/services/mocks"
	moveservices "github.com/transcom/mymove/pkg/services/move"
	mtoserviceitem "github.com/transcom/mymove/pkg/services/mto_service_item"
	"github.com/transcom/mymove/pkg/services/query"
	transportationoffice "github.com/transcom/mymove/pkg/services/transportation_office"
	"github.com/transcom/mymove/pkg/testdatagen"
	"github.com/transcom/mymove/pkg/unit"
)

func setUpMockNotificationSender() notifications.NotificationSender {
	// The NewMTOShipmentUpdater needs a NotificationSender for sending notification emails to the customer.
	// This function allows us to set up a fresh mock for each test so we can check the number of calls it has.
	mockSender := notificationMocks.NotificationSender{}
	mockSender.On("SendNotification",
		mock.AnythingOfType("*appcontext.appContext"),
		mock.AnythingOfType("*notifications.ReweighRequested"),
	).Return(nil)

	return &mockSender
}

func (suite *MTOShipmentServiceSuite) TestMTOShipmentUpdater() {
	now := time.Now().UTC().Truncate(time.Hour * 24)
	builder := query.NewQueryBuilder()
	fetcher := fetch.NewFetcher(builder)
	planner := &mocks.Planner{}
	planner.On("ZipTransitDistance",
		mock.AnythingOfType("*appcontext.appContext"),
		mock.Anything,
		mock.Anything,
	).Return(1000, nil)
	moveRouter := moveservices.NewMoveRouter(transportationoffice.NewTransportationOfficesFetcher())
	waf := entitlements.NewWeightAllotmentFetcher()
	moveWeights := moveservices.NewMoveWeights(NewShipmentReweighRequester(), waf)
	mockShipmentRecalculator := mockservices.PaymentRequestShipmentRecalculator{}
	mockShipmentRecalculator.On("ShipmentRecalculatePaymentRequest",
		mock.AnythingOfType("*appcontext.appContext"),
		mock.AnythingOfType("uuid.UUID"),
	).Return(&models.PaymentRequests{}, nil)
	mockSender := setUpMockNotificationSender()
	addressCreator := address.NewAddressCreator()
	addressUpdater := address.NewAddressUpdater()

	mtoShipmentUpdaterOffice := NewOfficeMTOShipmentUpdater(builder, fetcher, planner, moveRouter, moveWeights, mockSender, &mockShipmentRecalculator, addressUpdater, addressCreator)
	mtoShipmentUpdaterCustomer := NewCustomerMTOShipmentUpdater(builder, fetcher, planner, moveRouter, moveWeights, mockSender, &mockShipmentRecalculator, addressUpdater, addressCreator)
	mtoShipmentUpdaterPrime := NewPrimeMTOShipmentUpdater(builder, fetcher, planner, moveRouter, moveWeights, mockSender, &mockShipmentRecalculator, addressUpdater, addressCreator)
	scheduledPickupDate := now.Add(time.Hour * 24 * 3)
	firstAvailableDeliveryDate := now.Add(time.Hour * 24 * 4)
	actualPickupDate := now.Add(time.Hour * 24 * 3)
	scheduledDeliveryDate := now.Add(time.Hour * 24 * 4)
	actualDeliveryDate := now.Add(time.Hour * 24 * 4)
	primeActualWeight := unit.Pound(1234)
	primeEstimatedWeight := unit.Pound(1234)

	var mtoShipment models.MTOShipment
	var oldMTOShipment models.MTOShipment
	var secondaryPickupAddress models.Address
	var secondaryDeliveryAddress models.Address
	var tertiaryPickupAddress models.Address
	var tertiaryDeliveryAddress models.Address
	var newDestinationAddress models.Address
	var newPickupAddress models.Address

	setupTestData := func() {
		oldMTOShipment = factory.BuildMTOShipment(suite.DB(), []factory.Customization{
			{
				Model: models.MTOShipment{
					FirstAvailableDeliveryDate: &firstAvailableDeliveryDate,
					ScheduledPickupDate:        &scheduledPickupDate,
					ApprovedDate:               &firstAvailableDeliveryDate,
				},
			},
		}, nil)

		requestedPickupDate := *oldMTOShipment.RequestedPickupDate
		secondaryDeliveryAddress = factory.BuildAddress(suite.DB(), nil, []factory.Trait{factory.GetTraitAddress4})
		secondaryPickupAddress = factory.BuildAddress(suite.DB(), nil, []factory.Trait{factory.GetTraitAddress3})
		tertiaryPickupAddress = factory.BuildAddress(suite.DB(), nil, []factory.Trait{factory.GetTraitAddress3})
		tertiaryDeliveryAddress = factory.BuildAddress(suite.DB(), nil, []factory.Trait{factory.GetTraitAddress4})
		newDestinationAddress = factory.BuildAddress(suite.DB(), []factory.Customization{
			{
				Model: models.Address{
					StreetAddress1: "987 Other Avenue",
					StreetAddress2: models.StringPointer("P.O. Box 1234"),
					StreetAddress3: models.StringPointer("c/o Another Person"),
					City:           "Des Moines",
					State:          "IA",
					PostalCode:     "50309",
					County:         models.StringPointer("POLK"),
				},
			},
		}, nil)

		newPickupAddress = factory.BuildAddress(suite.DB(), []factory.Customization{
			{
				Model: models.Address{
					StreetAddress1: "987 Over There Avenue",
					StreetAddress2: models.StringPointer("P.O. Box 1234"),
					StreetAddress3: models.StringPointer("c/o Another Person"),
					City:           "Houston",
					State:          "TX",
					PostalCode:     "77083",
				},
			},
		}, []factory.Trait{factory.GetTraitAddress4})

		mtoShipment = models.MTOShipment{
			ID:                         oldMTOShipment.ID,
			MoveTaskOrderID:            oldMTOShipment.MoveTaskOrderID,
			MoveTaskOrder:              oldMTOShipment.MoveTaskOrder,
			DestinationAddress:         oldMTOShipment.DestinationAddress,
			DestinationAddressID:       oldMTOShipment.DestinationAddressID,
			PickupAddress:              oldMTOShipment.PickupAddress,
			PickupAddressID:            oldMTOShipment.PickupAddressID,
			RequestedPickupDate:        &requestedPickupDate,
			ScheduledPickupDate:        &scheduledPickupDate,
			ShipmentType:               "UNACCOMPANIED_BAGGAGE",
			PrimeActualWeight:          &primeActualWeight,
			PrimeEstimatedWeight:       &primeEstimatedWeight,
			FirstAvailableDeliveryDate: &firstAvailableDeliveryDate,
			Status:                     oldMTOShipment.Status,
			ActualPickupDate:           &actualPickupDate,
			ApprovedDate:               &firstAvailableDeliveryDate,
			MarketCode:                 oldMTOShipment.MarketCode,
		}

		primeEstimatedWeight = unit.Pound(9000)
	}

	suite.Run("Etag is stale", func() {
		setupTestData()

		eTag := etag.GenerateEtag(time.Now())

		var testScheduledPickupDate time.Time
		mtoShipment.ScheduledPickupDate = &testScheduledPickupDate

		session := auth.Session{}
		_, err := mtoShipmentUpdaterCustomer.UpdateMTOShipment(suite.AppContextWithSessionForTest(&session), &mtoShipment, eTag, "test")
		suite.Error(err)
		suite.IsType(apperror.PreconditionFailedError{}, err)
		// Verify that shipment recalculate was handled correctly
		mockShipmentRecalculator.AssertNotCalled(suite.T(), "ShipmentRecalculatePaymentRequest", mock.AnythingOfType("*appcontext.appContext"), mock.AnythingOfType("uuid.UUID"))
	})

	suite.Run("404 Not Found Error - shipment can only be created for service member associated with the current session", func() {
		setupTestData()

		session := suite.AppContextWithSessionForTest(&auth.Session{
			ApplicationName: auth.MilApp,
			ServiceMemberID: mtoShipment.MoveTaskOrder.Orders.ServiceMemberID,
		})

		eTag := etag.GenerateEtag(oldMTOShipment.UpdatedAt)
		move := factory.BuildMove(suite.DB(), nil, nil)

		shipment := factory.BuildMTOShipment(nil, []factory.Customization{
			{
				Model:    move,
				LinkOnly: true,
			},
		}, nil)
		updatedShipment, err := mtoShipmentUpdaterCustomer.UpdateMTOShipment(session, &shipment, eTag, "test")
		suite.Error(err)
		suite.Nil(updatedShipment)
		suite.IsType(apperror.NotFoundError{}, err)
	})

	suite.Run("If-Unmodified-Since is equal to the updated_at date", func() {
		oldMTOShipment := factory.BuildMTOShipment(suite.DB(), []factory.Customization{
			{
				Model: models.MTOShipment{
					FirstAvailableDeliveryDate: &firstAvailableDeliveryDate,
					ScheduledPickupDate:        &scheduledPickupDate,
					ApprovedDate:               &firstAvailableDeliveryDate,
					Status:                     models.MTOShipmentStatusApproved,
				},
			},
		}, nil)

		requestedPickupDate := *oldMTOShipment.RequestedPickupDate
		secondaryDeliveryAddress = factory.BuildAddress(suite.DB(), nil, []factory.Trait{factory.GetTraitAddress4})
		secondaryPickupAddress = factory.BuildAddress(suite.DB(), nil, []factory.Trait{factory.GetTraitAddress3})
		tertiaryPickupAddress = factory.BuildAddress(suite.DB(), nil, []factory.Trait{factory.GetTraitAddress3})
		tertiaryDeliveryAddress = factory.BuildAddress(suite.DB(), nil, []factory.Trait{factory.GetTraitAddress4})
		newDestinationAddress = factory.BuildAddress(suite.DB(), []factory.Customization{
			{
				Model: models.Address{
					StreetAddress1: "987 Other Avenue",
					StreetAddress2: models.StringPointer("P.O. Box 1234"),
					StreetAddress3: models.StringPointer("c/o Another Person"),
					City:           "Des Moines",
					State:          "IA",
					PostalCode:     "50309",
					County:         models.StringPointer("POLK"),
				},
			},
		}, nil)

		newPickupAddress = factory.BuildAddress(suite.DB(), []factory.Customization{
			{
				Model: models.Address{
					StreetAddress1: "987 Over There Avenue",
					StreetAddress2: models.StringPointer("P.O. Box 1234"),
					StreetAddress3: models.StringPointer("c/o Another Person"),
					City:           "Houston",
					State:          "TX",
					PostalCode:     "77083",
				},
			},
		}, []factory.Trait{factory.GetTraitAddress4})

		mtoShipment = models.MTOShipment{
			ID:                         oldMTOShipment.ID,
			MoveTaskOrderID:            oldMTOShipment.MoveTaskOrderID,
			MoveTaskOrder:              oldMTOShipment.MoveTaskOrder,
			DestinationAddress:         oldMTOShipment.DestinationAddress,
			DestinationAddressID:       oldMTOShipment.DestinationAddressID,
			PickupAddress:              oldMTOShipment.PickupAddress,
			PickupAddressID:            oldMTOShipment.PickupAddressID,
			RequestedPickupDate:        &requestedPickupDate,
			ScheduledPickupDate:        &scheduledPickupDate,
			ShipmentType:               models.MTOShipmentTypeHHG,
			PrimeActualWeight:          &primeActualWeight,
			PrimeEstimatedWeight:       &primeEstimatedWeight,
			FirstAvailableDeliveryDate: &firstAvailableDeliveryDate,
			ActualPickupDate:           &actualPickupDate,
			ApprovedDate:               &firstAvailableDeliveryDate,
			MarketCode:                 oldMTOShipment.MarketCode,
		}

		primeEstimatedWeight = unit.Pound(9000)

		eTag := etag.GenerateEtag(oldMTOShipment.UpdatedAt)
		var testScheduledPickupDate time.Time
		mtoShipment.ScheduledPickupDate = &testScheduledPickupDate

		session := auth.Session{}
		updatedMTOShipment, err := mtoShipmentUpdaterCustomer.UpdateMTOShipment(suite.AppContextWithSessionForTest(&session), &mtoShipment, eTag, "test")

		suite.Require().NoError(err)
		suite.Equal(updatedMTOShipment.ID, oldMTOShipment.ID)
		suite.Equal(updatedMTOShipment.MoveTaskOrder.ID, oldMTOShipment.MoveTaskOrder.ID)
		suite.Equal(updatedMTOShipment.ShipmentType, models.MTOShipmentTypeHHG)

		suite.Equal(updatedMTOShipment.PickupAddressID, oldMTOShipment.PickupAddressID)

		suite.Equal(updatedMTOShipment.PrimeActualWeight, &primeActualWeight)
		suite.True(actualPickupDate.Equal(*updatedMTOShipment.ActualPickupDate))
		suite.True(firstAvailableDeliveryDate.Equal(*updatedMTOShipment.FirstAvailableDeliveryDate))
		// Verify that shipment recalculate was handled correctly
		mockShipmentRecalculator.AssertNotCalled(suite.T(), "ShipmentRecalculatePaymentRequest", mock.AnythingOfType("*appcontext.appContext"), mock.AnythingOfType("uuid.UUID"))
	})

	suite.Run("Updater can handle optional queries set as nil", func() {
		setupTestData()
		var testScheduledPickupDate time.Time

		oldMTOShipment2 := factory.BuildMTOShipment(suite.DB(), nil, nil)
		mtoShipment2 := models.MTOShipment{
			ID:                  oldMTOShipment2.ID,
			ShipmentType:        "UNACCOMPANIED_BAGGAGE",
			ScheduledPickupDate: &testScheduledPickupDate,
		}

		eTag := etag.GenerateEtag(oldMTOShipment2.UpdatedAt)
		session := auth.Session{}
		updatedMTOShipment, err := mtoShipmentUpdaterCustomer.UpdateMTOShipment(suite.AppContextWithSessionForTest(&session), &mtoShipment2, eTag, "test")

		suite.Require().NoError(err)
		suite.Equal(updatedMTOShipment.ID, oldMTOShipment2.ID)
		suite.Equal(updatedMTOShipment.MoveTaskOrder.ID, oldMTOShipment2.MoveTaskOrder.ID)
		suite.Equal(updatedMTOShipment.ShipmentType, models.MTOShipmentTypeUnaccompaniedBaggage)
		// Verify that shipment recalculate was handled correctly
		mockShipmentRecalculator.AssertNotCalled(suite.T(), "ShipmentRecalculatePaymentRequest", mock.AnythingOfType("*appcontext.appContext"), mock.AnythingOfType("uuid.UUID"))
	})

	suite.Run("Successfully remove a secondary pickup address", func() {
		setupTestData()

		oldShipment := factory.BuildMTOShipment(suite.DB(), []factory.Customization{
			{
				Model: models.MTOShipment{
					ShipmentType: models.MTOShipmentTypeHHG,
				},
			},
			{
				Model:    secondaryPickupAddress,
				LinkOnly: true,
				Type:     &factory.Addresses.SecondaryPickupAddress,
			},
		}, nil)
		suite.FatalNotNil(oldShipment.SecondaryPickupAddress)
		suite.FatalNotNil(oldShipment.SecondaryPickupAddressID)
		suite.FatalNotNil(oldShipment.HasSecondaryPickupAddress)
		suite.True(*oldShipment.HasSecondaryPickupAddress)

		eTag := etag.GenerateEtag(oldShipment.UpdatedAt)

		no := false
		updatedShipment := models.MTOShipment{
			ID:                        oldShipment.ID,
			HasSecondaryPickupAddress: &no,
		}

		session := auth.Session{}
		newShipment, err := mtoShipmentUpdaterCustomer.UpdateMTOShipment(suite.AppContextWithSessionForTest(&session), &updatedShipment, eTag, "test")

		suite.Require().NoError(err)
		suite.FatalNotNil(newShipment.HasSecondaryPickupAddress)
		suite.False(*newShipment.HasSecondaryPickupAddress)
		suite.Nil(newShipment.SecondaryPickupAddress)
	})
	suite.Run("Successfully remove a secondary delivery address", func() {
		setupTestData()

		oldShipment := factory.BuildMTOShipment(suite.DB(), []factory.Customization{
			{
				Model: models.MTOShipment{
					ShipmentType: models.MTOShipmentTypeHHG,
				},
			},
			{
				Model:    secondaryDeliveryAddress,
				LinkOnly: true,
				Type:     &factory.Addresses.SecondaryDeliveryAddress,
			},
		}, nil)
		suite.FatalNotNil(oldShipment.SecondaryDeliveryAddress)
		suite.FatalNotNil(oldShipment.SecondaryDeliveryAddressID)
		suite.FatalNotNil(oldShipment.HasSecondaryDeliveryAddress)
		suite.True(*oldShipment.HasSecondaryDeliveryAddress)

		eTag := etag.GenerateEtag(oldShipment.UpdatedAt)

		no := false
		updatedShipment := models.MTOShipment{
			ID:                          oldShipment.ID,
			HasSecondaryDeliveryAddress: &no,
		}

		session := auth.Session{}
		newShipment, err := mtoShipmentUpdaterCustomer.UpdateMTOShipment(suite.AppContextWithSessionForTest(&session), &updatedShipment, eTag, "test")

		suite.Require().NoError(err)
		suite.FatalNotNil(newShipment.HasSecondaryDeliveryAddress)
		suite.False(*newShipment.HasSecondaryDeliveryAddress)
		suite.Nil(newShipment.SecondaryDeliveryAddress)
	})

	suite.Run("Successfully remove a tertiary pickup address", func() {
		setupTestData()

		oldShipment := factory.BuildMTOShipment(suite.DB(), []factory.Customization{
			{
				Model: models.MTOShipment{
					ShipmentType: models.MTOShipmentTypeHHG,
				},
			},
			{
				Model:    secondaryPickupAddress,
				LinkOnly: true,
				Type:     &factory.Addresses.SecondaryPickupAddress,
			},
			{
				Model:    tertiaryPickupAddress,
				LinkOnly: true,
				Type:     &factory.Addresses.TertiaryPickupAddress,
			},
		}, nil)
		suite.FatalNotNil(oldShipment.TertiaryPickupAddress)
		suite.FatalNotNil(oldShipment.TertiaryPickupAddressID)
		suite.FatalNotNil(oldShipment.HasTertiaryPickupAddress)
		suite.True(*oldShipment.HasTertiaryPickupAddress)

		eTag := etag.GenerateEtag(oldShipment.UpdatedAt)

		no := false
		updatedShipment := models.MTOShipment{
			ID:                       oldShipment.ID,
			HasTertiaryPickupAddress: &no,
		}

		session := auth.Session{}
		newShipment, err := mtoShipmentUpdaterCustomer.UpdateMTOShipment(suite.AppContextWithSessionForTest(&session), &updatedShipment, eTag, "test")

		suite.Require().NoError(err)
		suite.FatalNotNil(newShipment.HasTertiaryPickupAddress)
		suite.False(*newShipment.HasTertiaryPickupAddress)
		suite.Nil(newShipment.TertiaryPickupAddress)
	})
	suite.Run("Successfully remove a tertiary delivery address", func() {
		setupTestData()

		oldShipment := factory.BuildMTOShipment(suite.DB(), []factory.Customization{
			{
				Model: models.MTOShipment{
					ShipmentType: models.MTOShipmentTypeHHG,
				},
			},
			{
				Model:    tertiaryDeliveryAddress,
				LinkOnly: true,
				Type:     &factory.Addresses.TertiaryDeliveryAddress,
			},
		}, nil)
		suite.FatalNotNil(oldShipment.TertiaryDeliveryAddress)
		suite.FatalNotNil(oldShipment.TertiaryDeliveryAddressID)
		suite.FatalNotNil(oldShipment.HasTertiaryDeliveryAddress)
		suite.True(*oldShipment.HasTertiaryDeliveryAddress)

		eTag := etag.GenerateEtag(oldShipment.UpdatedAt)

		no := false
		updatedShipment := models.MTOShipment{
			ID:                         oldShipment.ID,
			HasTertiaryDeliveryAddress: &no,
		}

		session := auth.Session{}
		newShipment, err := mtoShipmentUpdaterCustomer.UpdateMTOShipment(suite.AppContextWithSessionForTest(&session), &updatedShipment, eTag, "test")

		suite.Require().NoError(err)
		suite.FatalNotNil(newShipment.HasTertiaryDeliveryAddress)
		suite.False(*newShipment.HasTertiaryDeliveryAddress)
		suite.Nil(newShipment.TertiaryDeliveryAddress)
	})

	suite.Run("Successful update to all address fields for domestic shipment", func() {
		setupTestData()

		// Ensure we can update every address field on the shipment
		// Create an mtoShipment to update that has every address populated
		oldMTOShipment3 := factory.BuildMTOShipment(suite.DB(), nil, nil)

		eTag := etag.GenerateEtag(oldMTOShipment3.UpdatedAt)

		updatedShipment := &models.MTOShipment{
			ID:                          oldMTOShipment3.ID,
			DestinationAddress:          &newDestinationAddress,
			DestinationAddressID:        &newDestinationAddress.ID,
			PickupAddress:               &newPickupAddress,
			PickupAddressID:             &newPickupAddress.ID,
			HasSecondaryPickupAddress:   models.BoolPointer(true),
			SecondaryPickupAddress:      &secondaryPickupAddress,
			SecondaryPickupAddressID:    &secondaryDeliveryAddress.ID,
			HasSecondaryDeliveryAddress: models.BoolPointer(true),
			SecondaryDeliveryAddress:    &secondaryDeliveryAddress,
			SecondaryDeliveryAddressID:  &secondaryDeliveryAddress.ID,
			HasTertiaryPickupAddress:    models.BoolPointer(true),
			TertiaryPickupAddress:       &tertiaryPickupAddress,
			TertiaryPickupAddressID:     &tertiaryPickupAddress.ID,
			HasTertiaryDeliveryAddress:  models.BoolPointer(true),
			TertiaryDeliveryAddress:     &tertiaryDeliveryAddress,
			TertiaryDeliveryAddressID:   &tertiaryDeliveryAddress.ID,
		}
		session := auth.Session{}
		updatedShipment, err := mtoShipmentUpdaterCustomer.UpdateMTOShipment(suite.AppContextWithSessionForTest(&session), updatedShipment, eTag, "test")

		suite.Require().NoError(err)
		suite.Equal(newDestinationAddress.ID, *updatedShipment.DestinationAddressID)
		suite.Equal(newDestinationAddress.StreetAddress1, updatedShipment.DestinationAddress.StreetAddress1)
		suite.Equal(newPickupAddress.ID, *updatedShipment.PickupAddressID)
		suite.Equal(newPickupAddress.StreetAddress1, updatedShipment.PickupAddress.StreetAddress1)
		suite.Equal(secondaryPickupAddress.ID, *updatedShipment.SecondaryPickupAddressID)
		suite.Equal(secondaryPickupAddress.StreetAddress1, updatedShipment.SecondaryPickupAddress.StreetAddress1)
		suite.Equal(secondaryDeliveryAddress.ID, *updatedShipment.SecondaryDeliveryAddressID)
		suite.Equal(secondaryDeliveryAddress.StreetAddress1, updatedShipment.SecondaryDeliveryAddress.StreetAddress1)

		suite.Equal(tertiaryPickupAddress.ID, *updatedShipment.TertiaryPickupAddressID)
		suite.Equal(tertiaryPickupAddress.StreetAddress1, updatedShipment.TertiaryPickupAddress.StreetAddress1)
		suite.Equal(tertiaryDeliveryAddress.ID, *updatedShipment.TertiaryDeliveryAddressID)
		suite.Equal(tertiaryDeliveryAddress.StreetAddress1, updatedShipment.TertiaryDeliveryAddress.StreetAddress1)
		suite.Equal(updatedShipment.MarketCode, models.MarketCodeDomestic)
		// Verify that shipment recalculate was handled correctly
		mockShipmentRecalculator.AssertNotCalled(suite.T(), "ShipmentRecalculatePaymentRequest", mock.AnythingOfType("*appcontext.appContext"), mock.AnythingOfType("uuid.UUID"))
	})

	suite.Run("Successful update to all address fields resulting in change of market code", func() {
		setupTestData()

		previousShipment := factory.BuildMTOShipment(suite.DB(), nil, nil)
		newDestinationAddress.State = "AK"
		newPickupAddress.State = "HI"
		// this should be "d" since it is default
		suite.Equal(previousShipment.MarketCode, models.MarketCodeDomestic)

		eTag := etag.GenerateEtag(previousShipment.UpdatedAt)

		updatedShipment := &models.MTOShipment{
			ID:                   previousShipment.ID,
			DestinationAddress:   &newDestinationAddress,
			DestinationAddressID: &newDestinationAddress.ID,
			PickupAddress:        &newPickupAddress,
			PickupAddressID:      &newPickupAddress.ID,
		}
		session := auth.Session{}
		updatedShipment, err := mtoShipmentUpdaterCustomer.UpdateMTOShipment(suite.AppContextWithSessionForTest(&session), updatedShipment, eTag, "test")

		suite.NoError(err)
		suite.Equal(newDestinationAddress.ID, *updatedShipment.DestinationAddressID)
		suite.True(*updatedShipment.DestinationAddress.IsOconus)
		suite.Equal(newPickupAddress.ID, *updatedShipment.PickupAddressID)
		suite.True(*updatedShipment.PickupAddress.IsOconus)
		suite.Equal(updatedShipment.MarketCode, models.MarketCodeInternational)
	})

	suite.Run("Successful update on international shipment with estimated weight results in the update of estimated pricing for basic service items", func() {
		setupTestData()
		planner.On("ZipTransitDistance",
			mock.AnythingOfType("*appcontext.appContext"),
			"50314",
			"99505",
		).Return(1000, nil)
		planner.On("ZipTransitDistance",
			mock.AnythingOfType("*appcontext.appContext"),
			"97220",
			"99505",
		).Return(1000, nil)

		ghcDomesticTransitTime := models.GHCDomesticTransitTime{
			MaxDaysTransitTime: 12,
			WeightLbsLower:     0,
			WeightLbsUpper:     10000,
			DistanceMilesLower: 0,
			DistanceMilesUpper: 10000,
		}
		_, _ = suite.DB().ValidateAndCreate(&ghcDomesticTransitTime)

		testdatagen.FetchOrMakeReContractYear(suite.DB(), testdatagen.Assertions{
			ReContractYear: models.ReContractYear{
				StartDate: time.Now().Add(-24 * time.Hour),
				EndDate:   time.Now().Add(24 * time.Hour),
			},
		})

		move := factory.BuildAvailableToPrimeMove(suite.DB(), nil, nil)

		pickupUSPRC, err := models.FindByZipCode(suite.AppContextForTest().DB(), "50314")
		suite.FatalNoError(err)
		pickupAddress := factory.BuildAddress(suite.DB(), []factory.Customization{
			{
				Model: models.Address{
					StreetAddress1:     "Tester Address",
					City:               "Des Moines",
					State:              "IA",
					PostalCode:         "50314",
					IsOconus:           models.BoolPointer(false),
					UsPostRegionCityID: &pickupUSPRC.ID,
				},
			},
		}, nil)

		destUSPRC, err := models.FindByZipCode(suite.AppContextForTest().DB(), "99505")
		suite.FatalNoError(err)
		destinationAddress := factory.BuildAddress(suite.DB(), []factory.Customization{
			{
				Model: models.Address{
					StreetAddress1:     "JBER",
					City:               "Anchorage",
					State:              "AK",
					PostalCode:         "99505",
					IsOconus:           models.BoolPointer(true),
					UsPostRegionCityID: &destUSPRC.ID,
				},
			},
		}, nil)

		pickupDate := now.AddDate(0, 0, 10)
		requestedPickup := time.Now()
		oldShipment := factory.BuildMTOShipment(suite.DB(), []factory.Customization{
			{
				Model: models.MTOShipment{
					Status:               models.MTOShipmentStatusApproved,
					PrimeEstimatedWeight: nil,
					PickupAddressID:      &pickupAddress.ID,
					DestinationAddressID: &destinationAddress.ID,
					ScheduledPickupDate:  &pickupDate,
					RequestedPickupDate:  &requestedPickup,
					MarketCode:           models.MarketCodeInternational,
				},
			},
			{
				Model:    move,
				LinkOnly: true,
			},
		}, nil)

		factory.BuildMTOServiceItem(suite.DB(), []factory.Customization{
			{
				Model:    move,
				LinkOnly: true,
			},
			{
				Model:    oldShipment,
				LinkOnly: true,
			},
			{
				Model: models.ReService{
					Code: models.ReServiceCodeISLH,
				},
			},
			{
				Model: models.MTOServiceItem{
					Status:          models.MTOServiceItemStatusApproved,
					PricingEstimate: nil,
				},
			},
		}, nil)
		factory.BuildMTOServiceItem(suite.DB(), []factory.Customization{
			{
				Model:    move,
				LinkOnly: true,
			},
			{
				Model:    oldShipment,
				LinkOnly: true,
			},
			{
				Model: models.ReService{
					Code: models.ReServiceCodeIHPK,
				},
			},
			{
				Model: models.MTOServiceItem{
					Status:          models.MTOServiceItemStatusApproved,
					PricingEstimate: nil,
				},
			},
		}, nil)
		factory.BuildMTOServiceItem(suite.DB(), []factory.Customization{
			{
				Model:    move,
				LinkOnly: true,
			},
			{
				Model:    oldShipment,
				LinkOnly: true,
			},
			{
				Model: models.ReService{
					Code: models.ReServiceCodeIHUPK,
				},
			},
			{
				Model: models.MTOServiceItem{
					Status:          models.MTOServiceItemStatusApproved,
					PricingEstimate: nil,
				},
			},
		}, nil)
		portLocation := factory.FetchPortLocation(suite.DB(), []factory.Customization{
			{
				Model: models.Port{
					PortCode: "PDX",
				},
			},
		}, nil)
		factory.BuildMTOServiceItem(suite.DB(), []factory.Customization{
			{
				Model:    move,
				LinkOnly: true,
			},
			{
				Model:    oldShipment,
				LinkOnly: true,
			},
			{
				Model: models.ReService{
					Code: models.ReServiceCodePOEFSC,
				},
			},
			{
				Model: models.MTOServiceItem{
					Status:          models.MTOServiceItemStatusApproved,
					PricingEstimate: nil,
				},
			},
			{
				Model:    portLocation,
				LinkOnly: true,
				Type:     &factory.PortLocations.PortOfDebarkation,
			},
		}, nil)

		eTag := etag.GenerateEtag(oldShipment.UpdatedAt)

		updatedShipment := models.MTOShipment{
			ID:                   oldShipment.ID,
			PrimeEstimatedWeight: &primeEstimatedWeight,
		}

		session := auth.Session{}
		_, err = mtoShipmentUpdaterPrime.UpdateMTOShipment(suite.AppContextWithSessionForTest(&session), &updatedShipment, eTag, "test")
		suite.NoError(err)

		// checking the service item data
		var serviceItems []models.MTOServiceItem
		err = suite.AppContextForTest().DB().EagerPreload("ReService").Where("mto_shipment_id = ?", oldShipment.ID).Order("created_at asc").All(&serviceItems)
		suite.NoError(err)

		suite.Equal(4, len(serviceItems))
		for i := 0; i < len(serviceItems); i++ {
			// because the estimated weight is provided & POEFSC has a port location, estimated pricing should be updated
			suite.NotNil(serviceItems[i].PricingEstimate)
		}
	})

	suite.Run("Successful update on international shipment with estimated weight results in the update of estimated pricing for basic service items except for port fuel surcharge", func() {
		setupTestData()
		planner.On("ZipTransitDistance",
			mock.AnythingOfType("*appcontext.appContext"),
			"50314",
			"99505",
		).Return(1000, nil)
		planner.On("ZipTransitDistance",
			mock.AnythingOfType("*appcontext.appContext"),
			"50314",
			"97220",
		).Return(1000, nil)

		ghcDomesticTransitTime := models.GHCDomesticTransitTime{
			MaxDaysTransitTime: 12,
			WeightLbsLower:     0,
			WeightLbsUpper:     10000,
			DistanceMilesLower: 0,
			DistanceMilesUpper: 10000,
		}
		_, _ = suite.DB().ValidateAndCreate(&ghcDomesticTransitTime)

		testdatagen.FetchOrMakeReContractYear(suite.DB(), testdatagen.Assertions{
			ReContractYear: models.ReContractYear{
				StartDate: time.Now().Add(-24 * time.Hour),
				EndDate:   time.Now().Add(24 * time.Hour),
			},
		})

		move := factory.BuildAvailableToPrimeMove(suite.DB(), nil, nil)

		pickupUSPRC, err := models.FindByZipCode(suite.AppContextForTest().DB(), "50314")
		suite.FatalNoError(err)
		pickupAddress := factory.BuildAddress(suite.DB(), []factory.Customization{
			{
				Model: models.Address{
					StreetAddress1:     "Tester Address",
					City:               "Des Moines",
					State:              "IA",
					PostalCode:         "50314",
					IsOconus:           models.BoolPointer(false),
					UsPostRegionCityID: &pickupUSPRC.ID,
				},
			},
		}, nil)

		destUSPRC, err := models.FindByZipCode(suite.AppContextForTest().DB(), "99505")
		suite.FatalNoError(err)
		destinationAddress := factory.BuildAddress(suite.DB(), []factory.Customization{
			{
				Model: models.Address{
					StreetAddress1:     "JBER",
					City:               "Anchorage",
					State:              "AK",
					PostalCode:         "99505",
					IsOconus:           models.BoolPointer(true),
					UsPostRegionCityID: &destUSPRC.ID,
				},
			},
		}, nil)

		pickupDate := now.AddDate(0, 0, 10)
		requestedPickup := time.Now()
		dbShipment := factory.BuildMTOShipment(suite.DB(), []factory.Customization{
			{
				Model: models.MTOShipment{
					Status:               models.MTOShipmentStatusApproved,
					PrimeEstimatedWeight: nil,
					PickupAddressID:      &pickupAddress.ID,
					DestinationAddressID: &destinationAddress.ID,
					ScheduledPickupDate:  &pickupDate,
					RequestedPickupDate:  &requestedPickup,
					MarketCode:           models.MarketCodeInternational,
				},
			},
			{
				Model:    move,
				LinkOnly: true,
			},
		}, nil)

		factory.BuildMTOServiceItem(suite.DB(), []factory.Customization{
			{
				Model:    move,
				LinkOnly: true,
			},
			{
				Model:    dbShipment,
				LinkOnly: true,
			},
			{
				Model: models.ReService{
					Code: models.ReServiceCodeISLH,
				},
			},
			{
				Model: models.MTOServiceItem{
					Status:          models.MTOServiceItemStatusApproved,
					PricingEstimate: nil,
				},
			},
		}, nil)
		factory.BuildMTOServiceItem(suite.DB(), []factory.Customization{
			{
				Model:    move,
				LinkOnly: true,
			},
			{
				Model:    dbShipment,
				LinkOnly: true,
			},
			{
				Model: models.ReService{
					Code: models.ReServiceCodeIHPK,
				},
			},
			{
				Model: models.MTOServiceItem{
					Status:          models.MTOServiceItemStatusApproved,
					PricingEstimate: nil,
				},
			},
		}, nil)
		factory.BuildMTOServiceItem(suite.DB(), []factory.Customization{
			{
				Model:    move,
				LinkOnly: true,
			},
			{
				Model:    dbShipment,
				LinkOnly: true,
			},
			{
				Model: models.ReService{
					Code: models.ReServiceCodeIHUPK,
				},
			},
			{
				Model: models.MTOServiceItem{
					Status:          models.MTOServiceItemStatusApproved,
					PricingEstimate: nil,
				},
			},
		}, nil)

		// this will not have a port location and pricing shouldn't be updated
		factory.BuildMTOServiceItem(suite.DB(), []factory.Customization{
			{
				Model:    move,
				LinkOnly: true,
			},
			{
				Model:    dbShipment,
				LinkOnly: true,
			},
			{
				Model: models.ReService{
					Code: models.ReServiceCodePODFSC,
				},
			},
			{
				Model: models.MTOServiceItem{
					Status:          models.MTOServiceItemStatusApproved,
					PricingEstimate: nil,
				},
			},
		}, nil)

		eTag := etag.GenerateEtag(dbShipment.UpdatedAt)

		shipment := models.MTOShipment{
			ID:                   dbShipment.ID,
			PrimeEstimatedWeight: &primeEstimatedWeight,
		}

		session := auth.Session{}
		_, err = mtoShipmentUpdaterPrime.UpdateMTOShipment(suite.AppContextWithSessionForTest(&session), &shipment, eTag, "test")
		suite.NoError(err)

		// checking the service item data
		var serviceItems []models.MTOServiceItem
		err = suite.AppContextForTest().DB().EagerPreload("ReService").Where("mto_shipment_id = ?", dbShipment.ID).Order("created_at asc").All(&serviceItems)
		suite.NoError(err)

		suite.Equal(4, len(serviceItems))
		for i := 0; i < len(serviceItems); i++ {
			if serviceItems[i].ReService.Code != models.ReServiceCodePODFSC {
				suite.NotNil(serviceItems[i].PricingEstimate)
			} else if serviceItems[i].ReService.Code == models.ReServiceCodePODFSC {
				suite.Nil(serviceItems[i].PricingEstimate)
			}
		}
	})

	suite.Run("Successful update to a minimal MTO shipment", func() {
		setupTestData()

		// Minimal MTO Shipment has no associated addresses created by default.
		// Part of this test ensures that if an address doesn't exist on a shipment,
		// the updater can successfully create it.
		oldShipment := factory.BuildMTOShipmentMinimal(suite.DB(), []factory.Customization{
			{
				Model: models.MTOShipment{
					Status: models.MTOShipmentStatusApproved,
				},
			},
		}, nil)

		eTag := etag.GenerateEtag(oldShipment.UpdatedAt)

		requestedPickupDate := now.Add(time.Hour * 24 * 3)
		scheduledPickupDate := now.Add(time.Hour * 24 * 3)
		requestedDeliveryDate := now.Add(time.Hour * 24 * 4)
		primeEstimatedWeightRecordedDate := now.Add(time.Hour * 24 * 3)
		customerRemarks := "I have a grandfather clock"
		counselorRemarks := "Counselor approved"
		actualProGearWeight := unit.Pound(400)
		actualSpouseProGearWeight := unit.Pound(125)
		updatedShipment := models.MTOShipment{
			ID:                               oldShipment.ID,
			DestinationAddress:               &newDestinationAddress,
			DestinationAddressID:             &newDestinationAddress.ID,
			PickupAddress:                    &newPickupAddress,
			PickupAddressID:                  &newPickupAddress.ID,
			SecondaryPickupAddress:           &secondaryPickupAddress,
			HasSecondaryPickupAddress:        handlers.FmtBool(true),
			SecondaryDeliveryAddress:         &secondaryDeliveryAddress,
			HasSecondaryDeliveryAddress:      handlers.FmtBool(true),
			TertiaryPickupAddress:            &tertiaryPickupAddress,
			HasTertiaryPickupAddress:         handlers.FmtBool(true),
			TertiaryDeliveryAddress:          &tertiaryDeliveryAddress,
			HasTertiaryDeliveryAddress:       handlers.FmtBool(true),
			RequestedPickupDate:              &requestedPickupDate,
			ScheduledPickupDate:              &scheduledPickupDate,
			RequestedDeliveryDate:            &requestedDeliveryDate,
			ActualPickupDate:                 &actualPickupDate,
			ActualDeliveryDate:               &actualDeliveryDate,
			ScheduledDeliveryDate:            &scheduledDeliveryDate,
			PrimeActualWeight:                &primeActualWeight,
			PrimeEstimatedWeight:             &primeEstimatedWeight,
			FirstAvailableDeliveryDate:       &firstAvailableDeliveryDate,
			PrimeEstimatedWeightRecordedDate: &primeEstimatedWeightRecordedDate,
			Status:                           models.MTOShipmentStatusSubmitted,
			CustomerRemarks:                  &customerRemarks,
			CounselorRemarks:                 &counselorRemarks,
			ActualProGearWeight:              &actualProGearWeight,
			ActualSpouseProGearWeight:        &actualSpouseProGearWeight,
		}

		session := auth.Session{}
		newShipment, err := mtoShipmentUpdaterCustomer.UpdateMTOShipment(suite.AppContextWithSessionForTest(&session), &updatedShipment, eTag, "test")

		suite.Require().NoError(err)
		suite.True(requestedPickupDate.Equal(*newShipment.RequestedPickupDate))
		suite.True(scheduledPickupDate.Equal(*newShipment.ScheduledPickupDate))
		suite.True(requestedDeliveryDate.Equal(*newShipment.RequestedDeliveryDate))
		suite.True(actualPickupDate.Equal(*newShipment.ActualPickupDate))
		suite.True(actualDeliveryDate.Equal(*newShipment.ActualDeliveryDate))
		suite.True(scheduledDeliveryDate.Equal(*newShipment.ScheduledDeliveryDate))
		suite.True(firstAvailableDeliveryDate.Equal(*newShipment.FirstAvailableDeliveryDate))
		suite.True(primeEstimatedWeightRecordedDate.Equal(*newShipment.PrimeEstimatedWeightRecordedDate))
		suite.Equal(primeEstimatedWeight, *newShipment.PrimeEstimatedWeight)
		suite.Equal(primeActualWeight, *newShipment.PrimeActualWeight)
		suite.Equal(customerRemarks, *newShipment.CustomerRemarks)
		suite.Equal(counselorRemarks, *newShipment.CounselorRemarks)
		suite.Equal(models.MTOShipmentStatusSubmitted, newShipment.Status)
		suite.Equal(newDestinationAddress.ID, *newShipment.DestinationAddressID)
		suite.Equal(newPickupAddress.ID, *newShipment.PickupAddressID)
		suite.Equal(secondaryPickupAddress.ID, *newShipment.SecondaryPickupAddressID)
		suite.Equal(secondaryDeliveryAddress.ID, *newShipment.SecondaryDeliveryAddressID)
		suite.Equal(tertiaryPickupAddress.ID, *newShipment.TertiaryPickupAddressID)
		suite.Equal(tertiaryDeliveryAddress.ID, *newShipment.TertiaryDeliveryAddressID)
		suite.Equal(actualProGearWeight, *newShipment.ActualProGearWeight)
		suite.Equal(actualSpouseProGearWeight, *newShipment.ActualSpouseProGearWeight)

		// Verify that shipment recalculate was handled correctly
		mockShipmentRecalculator.AssertNotCalled(suite.T(), "ShipmentRecalculatePaymentRequest", mock.Anything, mock.Anything)
	})

	suite.Run("Updating a shipment does not nullify ApprovedDate", func() {
		setupTestData()

		// This test was added because of a bug that nullified the ApprovedDate
		// when ScheduledPickupDate was included in the payload. See PR #6919.
		// ApprovedDate affects shipment diversions, so we want to make sure it
		// never gets nullified, regardless of which fields are being updated.
		oldShipment := factory.BuildMTOShipmentMinimal(suite.DB(), []factory.Customization{
			{
				Model: models.MTOShipment{
					Status: models.MTOShipmentStatusApproved,
				},
			},
		}, nil)

		suite.NotNil(oldShipment.ApprovedDate)

		eTag := etag.GenerateEtag(oldShipment.UpdatedAt)

		requestedPickupDate := now.Add(time.Hour * 24 * 3)
		requestedDeliveryDate := now.Add(time.Hour * 24 * 4)
		customerRemarks := "I have a grandfather clock"
		counselorRemarks := "Counselor approved"
		updatedShipment := models.MTOShipment{
			ID:                       oldShipment.ID,
			DestinationAddress:       &newDestinationAddress,
			DestinationAddressID:     &newDestinationAddress.ID,
			PickupAddress:            &newPickupAddress,
			PickupAddressID:          &newPickupAddress.ID,
			SecondaryPickupAddress:   &secondaryPickupAddress,
			SecondaryDeliveryAddress: &secondaryDeliveryAddress,
			TertiaryPickupAddress:    &tertiaryPickupAddress,
			TertiaryDeliveryAddress:  &tertiaryDeliveryAddress,
			RequestedPickupDate:      &requestedPickupDate,
			RequestedDeliveryDate:    &requestedDeliveryDate,
			CustomerRemarks:          &customerRemarks,
			CounselorRemarks:         &counselorRemarks,
		}
		session := auth.Session{}
		newShipment, err := mtoShipmentUpdaterCustomer.UpdateMTOShipment(suite.AppContextWithSessionForTest(&session), &updatedShipment, eTag, "test")

		suite.Require().NoError(err)
		suite.NotEmpty(newShipment.ApprovedDate)

		// Verify that shipment recalculate was handled correctly
		mockShipmentRecalculator.AssertNotCalled(suite.T(), "ShipmentRecalculatePaymentRequest", mock.Anything, mock.Anything)
	})

	suite.Run("Can update destination address type on shipment", func() {
		setupTestData()

		// This test was added because of a bug that nullified the ApprovedDate
		// when ScheduledPickupDate was included in the payload. See PR #6919.
		// ApprovedDate affects shipment diversions, so we want to make sure it
		// never gets nullified, regardless of which fields are being updated.
		oldShipment := factory.BuildMTOShipmentMinimal(suite.DB(), []factory.Customization{
			{
				Model: models.MTOShipment{
					Status: models.MTOShipmentStatusApproved,
				},
			},
		}, nil)

		suite.NotNil(oldShipment.ApprovedDate)

		eTag := etag.GenerateEtag(oldShipment.UpdatedAt)

		requestedPickupDate := now.Add(time.Hour * 24 * 3)
		requestedDeliveryDate := now.Add(time.Hour * 24 * 4)
		customerRemarks := "I have a grandfather clock"
		counselorRemarks := "Counselor approved"
		destinationType := models.DestinationTypeHomeOfRecord
		updatedShipment := models.MTOShipment{
			ID:                       oldShipment.ID,
			DestinationAddress:       &newDestinationAddress,
			DestinationAddressID:     &newDestinationAddress.ID,
			DestinationType:          &destinationType,
			PickupAddress:            &newPickupAddress,
			PickupAddressID:          &newPickupAddress.ID,
			SecondaryPickupAddress:   &secondaryPickupAddress,
			SecondaryDeliveryAddress: &secondaryDeliveryAddress,
			TertiaryPickupAddress:    &tertiaryPickupAddress,
			TertiaryDeliveryAddress:  &tertiaryDeliveryAddress,
			RequestedPickupDate:      &requestedPickupDate,
			RequestedDeliveryDate:    &requestedDeliveryDate,
			CustomerRemarks:          &customerRemarks,
			CounselorRemarks:         &counselorRemarks,
		}
		too := factory.BuildOfficeUserWithRoles(suite.DB(), nil, []roles.RoleType{roles.RoleTypeTOO})
		session := auth.Session{
			ApplicationName: auth.OfficeApp,
			UserID:          *too.UserID,
			OfficeUserID:    too.ID,
		}
		session.Roles = append(session.Roles, too.User.Roles...)
		newShipment, err := mtoShipmentUpdaterOffice.UpdateMTOShipment(suite.AppContextWithSessionForTest(&session), &updatedShipment, eTag, "test")

		suite.Require().NoError(err)
		suite.Equal(destinationType, *newShipment.DestinationType)
	})

	suite.Run("Successfully update MTO Agents", func() {
		setupTestData()

		shipment := factory.BuildMTOShipment(suite.DB(), nil, nil)
		mtoAgent1 := factory.BuildMTOAgent(suite.DB(), []factory.Customization{
			{
				Model:    shipment,
				LinkOnly: true,
			},
			{
				Model: models.MTOAgent{
					FirstName:    models.StringPointer("Test"),
					LastName:     models.StringPointer("Agent"),
					Email:        models.StringPointer("test@test.email.com"),
					MTOAgentType: models.MTOAgentReleasing,
				},
			},
		}, nil)
		mtoAgent2 := factory.BuildMTOAgent(suite.DB(), []factory.Customization{
			{
				Model:    shipment,
				LinkOnly: true,
			},
			{
				Model: models.MTOAgent{
					FirstName:    models.StringPointer("Test2"),
					LastName:     models.StringPointer("Agent2"),
					Email:        models.StringPointer("test2@test.email.com"),
					MTOAgentType: models.MTOAgentReceiving,
				},
			},
		}, nil)
		eTag := etag.GenerateEtag(shipment.UpdatedAt)

		updatedAgents := make(models.MTOAgents, 2)
		updatedAgents[0] = mtoAgent1
		updatedAgents[1] = mtoAgent2
		newFirstName := "hey this is new"
		newLastName := "new thing"
		phone := "555-666-7777"
		email := "updatedemail@test.email.com"
		updatedAgents[0].FirstName = &newFirstName
		updatedAgents[0].Phone = &phone
		updatedAgents[1].LastName = &newLastName
		updatedAgents[1].Email = &email

		updatedShipment := models.MTOShipment{
			ID:        shipment.ID,
			MTOAgents: updatedAgents,
		}

		session := auth.Session{}
		updatedMTOShipment, err := mtoShipmentUpdaterCustomer.UpdateMTOShipment(suite.AppContextWithSessionForTest(&session), &updatedShipment, eTag, "test")

		suite.Require().NoError(err)
		suite.NotZero(updatedMTOShipment.ID, oldMTOShipment.ID)
		suite.Equal(phone, *updatedMTOShipment.MTOAgents[0].Phone)
		suite.Equal(newFirstName, *updatedMTOShipment.MTOAgents[0].FirstName)
		suite.Equal(email, *updatedMTOShipment.MTOAgents[1].Email)
		suite.Equal(newLastName, *updatedMTOShipment.MTOAgents[1].LastName)

		// Verify that shipment recalculate was handled correctly
		mockShipmentRecalculator.AssertNotCalled(suite.T(), "ShipmentRecalculatePaymentRequest", mock.Anything, mock.Anything)
	})

	suite.Run("Successfully add new MTO Agent and edit another", func() {
		setupTestData()

		shipment := factory.BuildMTOShipment(suite.DB(), nil, nil)
		existingAgent := factory.BuildMTOAgent(suite.DB(), []factory.Customization{
			{
				Model:    shipment,
				LinkOnly: true,
			},
			{
				Model: models.MTOAgent{
					FirstName:    models.StringPointer("Test"),
					LastName:     models.StringPointer("Agent"),
					Email:        models.StringPointer("test@test.email.com"),
					MTOAgentType: models.MTOAgentReleasing,
				},
			},
		}, nil)
		mtoAgentToCreate := models.MTOAgent{
			MTOShipment:   shipment,
			MTOShipmentID: shipment.ID,
			FirstName:     models.StringPointer("Ima"),
			LastName:      models.StringPointer("Newagent"),
			Email:         models.StringPointer("test2@test.email.com"),
			MTOAgentType:  models.MTOAgentReceiving,
		}
		eTag := etag.GenerateEtag(shipment.UpdatedAt)

		updatedAgents := make(models.MTOAgents, 2)
		phone := "555-555-5555"
		existingAgent.Phone = &phone
		updatedAgents[1] = existingAgent
		updatedAgents[0] = mtoAgentToCreate

		updatedShipment := models.MTOShipment{
			ID:        shipment.ID,
			MTOAgents: updatedAgents,
		}

		session := auth.Session{}
		updatedMTOShipment, err := mtoShipmentUpdaterCustomer.UpdateMTOShipment(suite.AppContextWithSessionForTest(&session), &updatedShipment, eTag, "test")

		suite.Require().NoError(err)
		suite.NotZero(updatedMTOShipment.ID, oldMTOShipment.ID)
		// the returned updatedMTOShipment does not guarantee the same
		// order of MTOAgents
		suite.Equal(len(updatedAgents), len(updatedMTOShipment.MTOAgents))
		for i := range updatedMTOShipment.MTOAgents {
			agent := updatedMTOShipment.MTOAgents[i]
			if agent.ID == existingAgent.ID {
				suite.Equal(phone, *agent.Phone)
			} else {
				// this must be the newly created agent
				suite.Equal(*mtoAgentToCreate.FirstName, *agent.FirstName)
				suite.Equal(*mtoAgentToCreate.LastName, *agent.LastName)
				suite.Equal(*mtoAgentToCreate.Email, *agent.Email)
			}
		}

		// Verify that shipment recalculate was handled correctly
		mockShipmentRecalculator.AssertNotCalled(suite.T(), "ShipmentRecalculatePaymentRequest", mock.Anything, mock.Anything)
	})

	suite.Run("Successfully remove MTO Agent", func() {
		setupTestData()

		shipment := factory.BuildMTOShipment(suite.DB(), nil, nil)
		existingAgent := factory.BuildMTOAgent(suite.DB(), []factory.Customization{
			{
				Model:    shipment,
				LinkOnly: true,
			},
			{
				Model: models.MTOAgent{
					FirstName:    models.StringPointer("Test"),
					LastName:     models.StringPointer("Agent"),
					Email:        models.StringPointer("test@test.email.com"),
					MTOAgentType: models.MTOAgentReleasing,
				},
			},
		}, nil)
		eTag := etag.GenerateEtag(shipment.UpdatedAt)

		updatedAgents := make(models.MTOAgents, 1)
		blankFirstName := ""
		blankLastName := ""
		blankPhone := ""
		blankEmail := ""
		existingAgent.FirstName = &blankFirstName
		existingAgent.LastName = &blankLastName
		existingAgent.Email = &blankEmail
		existingAgent.Phone = &blankPhone
		updatedAgents[0] = existingAgent

		updatedShipment := models.MTOShipment{
			ID:        shipment.ID,
			MTOAgents: updatedAgents,
		}

		session := auth.Session{}
		updatedMTOShipment, err := mtoShipmentUpdaterCustomer.UpdateMTOShipment(suite.AppContextWithSessionForTest(&session), &updatedShipment, eTag, "test")

		suite.Require().NoError(err)
		suite.NotZero(updatedMTOShipment.ID, oldMTOShipment.ID)
		// Verify that there are no returned MTO Agents
		suite.Equal(0, len(updatedMTOShipment.MTOAgents))

		// Verify that shipment recalculate was handled correctly
		mockShipmentRecalculator.AssertNotCalled(suite.T(), "ShipmentRecalculatePaymentRequest", mock.Anything, mock.Anything)
	})

	suite.Run("Successfully add storage facility to shipment", func() {
		setupTestData()

		shipment := factory.BuildMTOShipment(suite.DB(), []factory.Customization{
			{
				Model: models.MTOShipment{
					Status: models.MTOShipmentStatusSubmitted,
				},
			},
		}, nil)

		factory.BuildMTOShipment(suite.DB(), []factory.Customization{
			{
				Model: models.MTOShipment{
					Status: models.MTOShipmentStatusSubmitted,
				},
			},
		}, nil)
		storageFacility := factory.BuildStorageFacility(suite.DB(), nil, nil)

		updatedShipment := models.MTOShipment{
			ID:              shipment.ID,
			StorageFacility: &storageFacility,
		}
		eTag := etag.GenerateEtag(shipment.UpdatedAt)

		too := factory.BuildOfficeUserWithRoles(suite.DB(), nil, []roles.RoleType{roles.RoleTypeTOO})
		session := auth.Session{
			ApplicationName: auth.OfficeApp,
			UserID:          *too.UserID,
			OfficeUserID:    too.ID,
		}
		session.Roles = append(session.Roles, too.User.Roles...)
		updatedMTOShipment, err := mtoShipmentUpdaterOffice.UpdateMTOShipment(suite.AppContextWithSessionForTest(&session), &updatedShipment, eTag, "test")

		suite.Require().NoError(err)
		suite.NotZero(updatedMTOShipment.ID, oldMTOShipment.ID)
		suite.NotNil(updatedMTOShipment.StorageFacility)
	})

	suite.Run("Successfully edit storage facility on shipment", func() {
		setupTestData()

		// Create initial shipment data
		storageFacility := factory.BuildStorageFacility(suite.DB(), []factory.Customization{
			{
				Model: models.StorageFacility{
					Email: models.StringPointer("old@email.com"),
				},
			},
			{
				Model: models.Address{
					StreetAddress1: "1234 Over Here Street",
					City:           "Houston",
					State:          "TX",
					PostalCode:     "77083",
				},
			},
		}, nil)
		shipment := factory.BuildMTOShipment(suite.DB(), []factory.Customization{
			{
				Model: models.MTOShipment{
					Status: models.MTOShipmentStatusSubmitted,
				},
			},
			{
				Model:    storageFacility,
				LinkOnly: true,
			},
		}, nil)

		// Make updates to previously persisted data (don't need to create these in the DB first)
		newStorageFacilityAddress := models.Address{
			StreetAddress1: "987 Over There Avenue",
			City:           "Houston",
			State:          "TX",
			PostalCode:     "77083",
		}

		newEmail := "new@email.com"
		newStorageFacility := models.StorageFacility{
			Address: newStorageFacilityAddress,
			Email:   &newEmail,
		}

		newShipment := models.MTOShipment{
			ID:              shipment.ID,
			StorageFacility: &newStorageFacility,
		}

		eTag := etag.GenerateEtag(shipment.UpdatedAt)
		too := factory.BuildOfficeUserWithRoles(suite.DB(), nil, []roles.RoleType{roles.RoleTypeTOO})
		session := auth.Session{
			ApplicationName: auth.OfficeApp,
			UserID:          *too.UserID,
			OfficeUserID:    too.ID,
		}
		session.Roles = append(session.Roles, too.User.Roles...)
		updatedShipment, err := mtoShipmentUpdaterOffice.UpdateMTOShipment(suite.AppContextWithSessionForTest(&session), &newShipment, eTag, "test")
		suite.Require().NoError(err)
		suite.NotEqual(uuid.Nil, updatedShipment.ID)
		suite.Equal(&newEmail, updatedShipment.StorageFacility.Email)
		suite.Equal(newStorageFacilityAddress.StreetAddress1, updatedShipment.StorageFacility.Address.StreetAddress1)
	})

	suite.Run("Successfully update NTS previously recorded weight to shipment", func() {
		setupTestData()

		shipment := factory.BuildMTOShipment(suite.DB(), []factory.Customization{
			{
				Model: models.MTOShipment{
					Status: models.MTOShipmentStatusSubmitted,
				},
			},
		}, nil)

		ntsRecorededWeight := unit.Pound(980)
		updatedShipment := models.MTOShipment{
			ShipmentType:      models.MTOShipmentTypeHHGOutOfNTS,
			ID:                shipment.ID,
			NTSRecordedWeight: &ntsRecorededWeight,
		}
		eTag := etag.GenerateEtag(shipment.UpdatedAt)
		too := factory.BuildOfficeUserWithRoles(suite.DB(), nil, []roles.RoleType{roles.RoleTypeTOO})
		session := auth.Session{
			ApplicationName: auth.OfficeApp,
			UserID:          *too.UserID,
			OfficeUserID:    too.ID,
		}
		session.Roles = append(session.Roles, too.User.Roles...)
		updatedMTOShipment, err := mtoShipmentUpdaterOffice.UpdateMTOShipment(suite.AppContextWithSessionForTest(&session), &updatedShipment, eTag, "test")

		suite.Require().NoError(err)
		suite.NotZero(updatedMTOShipment.ID, oldMTOShipment.ID)
		suite.Equal(ntsRecorededWeight, *updatedMTOShipment.NTSRecordedWeight)

	})

	suite.Run("Unable to update NTS previously recorded weight due to shipment type", func() {
		setupTestData()

		shipment := factory.BuildMTOShipment(suite.DB(), []factory.Customization{
			{
				Model: models.MTOShipment{
					Status: models.MTOShipmentStatusSubmitted,
				},
			},
		}, nil)

		ntsRecorededWeight := unit.Pound(980)
		updatedShipment := models.MTOShipment{
			ID:                shipment.ID,
			NTSRecordedWeight: &ntsRecorededWeight,
		}
		eTag := etag.GenerateEtag(shipment.UpdatedAt)
		too := factory.BuildOfficeUserWithRoles(suite.DB(), nil, []roles.RoleType{roles.RoleTypeTOO})
		session := auth.Session{
			ApplicationName: auth.OfficeApp,
			UserID:          *too.UserID,
			OfficeUserID:    too.ID,
		}
		session.Roles = append(session.Roles, too.User.Roles...)
		updatedMTOShipment, err := mtoShipmentUpdaterOffice.UpdateMTOShipment(suite.AppContextWithSessionForTest(&session), &updatedShipment, eTag, "test")

		suite.Require().Error(err)
		suite.Nil(updatedMTOShipment)
		suite.Equal("Could not complete query related to object of type: mtoShipment.", err.Error())

		suite.IsType(apperror.QueryError{}, err)
		queryErr := err.(apperror.QueryError)
		wrappedErr := queryErr.Unwrap()
		suite.IsType(apperror.InvalidInputError{}, wrappedErr)
		suite.Equal("field NTSRecordedWeight cannot be set for shipment type HHG", wrappedErr.Error())
	})

	suite.Run("Successfully divert a shipment and transition statuses", func() {
		setupTestData()

		// A diverted shipment should transition to the SUBMITTED status.
		// If the move it is connected to is APPROVED, that move should transition to APPROVALS REQUESTED
		move := factory.BuildMove(suite.DB(), []factory.Customization{
			{
				Model: models.Move{
					Status: models.MoveStatusAPPROVED,
				},
			},
		}, nil)
		shipment := factory.BuildMTOShipment(suite.DB(), []factory.Customization{
			{
				Model:    move,
				LinkOnly: true,
			},
			{
				Model: models.MTOShipment{
					Status:    models.MTOShipmentStatusApproved,
					Diversion: false,
				},
			},
		}, nil)
		eTag := etag.GenerateEtag(shipment.UpdatedAt)

		shipmentInput := models.MTOShipment{
			ID:        shipment.ID,
			Diversion: true,
		}
		session := auth.Session{}
		updatedShipment, err := mtoShipmentUpdaterCustomer.UpdateMTOShipment(suite.AppContextWithSessionForTest(&session), &shipmentInput, eTag, "test")

		suite.Require().NotNil(updatedShipment)
		suite.NoError(err)
		suite.Equal(shipment.ID, updatedShipment.ID)
		suite.Equal(move.ID, updatedShipment.MoveTaskOrderID)
		suite.Equal(true, updatedShipment.Diversion)
		suite.Equal(models.MTOShipmentStatusSubmitted, updatedShipment.Status)

		var updatedMove models.Move
		err = suite.DB().Find(&updatedMove, move.ID)
		suite.NoError(err)
		suite.Equal(models.MoveStatusAPPROVALSREQUESTED, updatedMove.Status)

		// Verify that shipment recalculate was handled correctly
		mockShipmentRecalculator.AssertNotCalled(suite.T(), "ShipmentRecalculatePaymentRequest", mock.AnythingOfType("*appcontext.appContext"), mock.AnythingOfType("uuid.UUID"))
	})

	// Test UpdateMTOShipmentPrime
	// TODO: Add more tests, such as making sure this function fails if the
	// move is not available to the prime.
	suite.Run("Updating a shipment does not nullify ApprovedDate", func() {
		setupTestData()

		// This test was added because of a bug that nullified the ApprovedDate
		// when ScheduledPickupDate was included in the payload. See PR #6919.
		// ApprovedDate affects shipment diversions, so we want to make sure it
		// never gets nullified, regardless of which fields are being updated.
		move := factory.BuildAvailableToPrimeMove(suite.DB(), nil, nil)
		oldShipment := factory.BuildMTOShipmentMinimal(suite.DB(), []factory.Customization{
			{
				Model: models.MTOShipment{
					Status: models.MTOShipmentStatusApproved,
				},
			},
			{
				Model:    move,
				LinkOnly: true,
			},
		}, nil)

		suite.NotNil(oldShipment.ApprovedDate)

		eTag := etag.GenerateEtag(oldShipment.UpdatedAt)

		requestedPickupDate := now.Add(time.Hour * 24 * 3)
		scheduledPickupDate := now.Add(time.Hour * 24 * 3)
		requestedDeliveryDate := now.Add(time.Hour * 24 * 4)
		updatedShipment := models.MTOShipment{
			ID:                          oldShipment.ID,
			DestinationAddress:          &newDestinationAddress,
			DestinationAddressID:        &newDestinationAddress.ID,
			PickupAddress:               &newPickupAddress,
			PickupAddressID:             &newPickupAddress.ID,
			SecondaryPickupAddress:      &secondaryPickupAddress,
			HasSecondaryPickupAddress:   handlers.FmtBool(true),
			SecondaryDeliveryAddress:    &secondaryDeliveryAddress,
			HasSecondaryDeliveryAddress: handlers.FmtBool(true),
			TertiaryPickupAddress:       &tertiaryPickupAddress,
			HasTertiaryPickupAddress:    handlers.FmtBool(true),
			TertiaryDeliveryAddress:     &tertiaryDeliveryAddress,
			HasTertiaryDeliveryAddress:  handlers.FmtBool(true),
			RequestedPickupDate:         &requestedPickupDate,
			ScheduledPickupDate:         &scheduledPickupDate,
			RequestedDeliveryDate:       &requestedDeliveryDate,
			ActualPickupDate:            &actualPickupDate,
			PrimeActualWeight:           &primeActualWeight,
			PrimeEstimatedWeight:        &primeEstimatedWeight,
			FirstAvailableDeliveryDate:  &firstAvailableDeliveryDate,
		}

		ghcDomesticTransitTime := models.GHCDomesticTransitTime{
			MaxDaysTransitTime: 12,
			WeightLbsLower:     0,
			WeightLbsUpper:     10000,
			DistanceMilesLower: 0,
			DistanceMilesUpper: 10000,
		}
		verrs, err := suite.DB().ValidateAndCreate(&ghcDomesticTransitTime)
		suite.False(verrs.HasAny())
		suite.FatalNoError(err)

		session := auth.Session{}
		newShipment, err := mtoShipmentUpdaterPrime.UpdateMTOShipment(suite.AppContextWithSessionForTest(&session), &updatedShipment, eTag, "test")

		suite.Require().NoError(err)
		suite.NotEmpty(newShipment.ApprovedDate)
		suite.True(requestedPickupDate.Equal(*newShipment.RequestedPickupDate))
		suite.True(scheduledPickupDate.Equal(*newShipment.ScheduledPickupDate))
		suite.True(requestedDeliveryDate.Equal(*newShipment.RequestedDeliveryDate))
		suite.True(actualPickupDate.Equal(*newShipment.ActualPickupDate))
		suite.True(firstAvailableDeliveryDate.Equal(*newShipment.FirstAvailableDeliveryDate))
		suite.Equal(primeEstimatedWeight, *newShipment.PrimeEstimatedWeight)
		suite.Equal(primeActualWeight, *newShipment.PrimeActualWeight)
		suite.Equal(newDestinationAddress.ID, *newShipment.DestinationAddressID)
		suite.Equal(newPickupAddress.ID, *newShipment.PickupAddressID)
		suite.Equal(secondaryPickupAddress.ID, *newShipment.SecondaryPickupAddressID)
		suite.Equal(secondaryDeliveryAddress.ID, *newShipment.SecondaryDeliveryAddressID)
		suite.Equal(tertiaryPickupAddress.ID, *newShipment.TertiaryPickupAddressID)
		suite.Equal(tertiaryDeliveryAddress.ID, *newShipment.TertiaryDeliveryAddressID)

		// Verify that shipment recalculate was handled correctly
		mockShipmentRecalculator.AssertNotCalled(suite.T(), "ShipmentRecalculatePaymentRequest", mock.Anything, mock.Anything)
	})

	suite.Run("Prime not able to update an existing prime estimated weight", func() {
		setupTestData()

		move := factory.BuildAvailableToPrimeMove(suite.DB(), nil, nil)
		oldShipment := factory.BuildMTOShipmentMinimal(suite.DB(), []factory.Customization{
			{
				Model: models.MTOShipment{
					Status:               models.MTOShipmentStatusApproved,
					PrimeEstimatedWeight: &primeEstimatedWeight,
				},
			},
			{
				Model:    move,
				LinkOnly: true,
			},
		}, nil)

		suite.NotNil(oldShipment.ApprovedDate)

		eTag := etag.GenerateEtag(oldShipment.UpdatedAt)

		requestedPickupDate := now.Add(time.Hour * 24 * 3)
		scheduledPickupDate := now.Add(time.Hour * 24 * 3)
		requestedDeliveryDate := now.Add(time.Hour * 24 * 4)
		updatedShipment := models.MTOShipment{
			ID:                          oldShipment.ID,
			DestinationAddress:          &newDestinationAddress,
			DestinationAddressID:        &newDestinationAddress.ID,
			PickupAddress:               &newPickupAddress,
			PickupAddressID:             &newPickupAddress.ID,
			SecondaryPickupAddress:      &secondaryPickupAddress,
			HasSecondaryPickupAddress:   handlers.FmtBool(true),
			SecondaryDeliveryAddress:    &secondaryDeliveryAddress,
			HasSecondaryDeliveryAddress: handlers.FmtBool(true),
			RequestedPickupDate:         &requestedPickupDate,
			ScheduledPickupDate:         &scheduledPickupDate,
			RequestedDeliveryDate:       &requestedDeliveryDate,
			ActualPickupDate:            &actualPickupDate,
			PrimeActualWeight:           &primeActualWeight,
			PrimeEstimatedWeight:        &primeEstimatedWeight,
			FirstAvailableDeliveryDate:  &firstAvailableDeliveryDate,
		}

		ghcDomesticTransitTime := models.GHCDomesticTransitTime{
			MaxDaysTransitTime: 12,
			WeightLbsLower:     0,
			WeightLbsUpper:     10000,
			DistanceMilesLower: 0,
			DistanceMilesUpper: 10000,
		}
		verrs, err := suite.DB().ValidateAndCreate(&ghcDomesticTransitTime)
		suite.False(verrs.HasAny())
		suite.FatalNoError(err)

		session := auth.Session{}
		_, err = mtoShipmentUpdaterPrime.UpdateMTOShipment(suite.AppContextWithSessionForTest(&session), &updatedShipment, eTag, "test")

		suite.Error(err)
		suite.Contains(err.Error(), "cannot be updated after initial estimation")
		// Verify that shipment recalculate was handled correctly
		mockShipmentRecalculator.AssertNotCalled(suite.T(), "ShipmentRecalculatePaymentRequest", mock.Anything, mock.Anything)
	})

	suite.Run("Updating a shipment with a Reweigh returns the Reweigh", func() {
		setupTestData()

		move := factory.BuildAvailableToPrimeMove(suite.DB(), nil, nil)
		oldShipment := factory.BuildMTOShipmentMinimal(suite.DB(), []factory.Customization{
			{
				Model: models.MTOShipment{
					Status: models.MTOShipmentStatusApproved,
				},
			},
			{
				Model:    move,
				LinkOnly: true,
			},
		}, nil)
		reweigh := testdatagen.MakeReweighForShipment(suite.DB(), testdatagen.Assertions{}, oldShipment, unit.Pound(3000))

		eTag := etag.GenerateEtag(oldShipment.UpdatedAt)

		updatedShipment := models.MTOShipment{
			ID:                oldShipment.ID,
			PrimeActualWeight: &primeActualWeight,
		}

		session := auth.Session{}
		newShipment, err := mtoShipmentUpdaterPrime.UpdateMTOShipment(suite.AppContextWithSessionForTest(&session), &updatedShipment, eTag, "test")

		suite.Require().NoError(err)
		suite.NotEmpty(newShipment.Reweigh)
		suite.Equal(newShipment.Reweigh.ID, reweigh.ID)
	})

	suite.Run("Prime cannot update estimated weights outside of required timeframe", func() {
		setupTestData()

		// This test was added because of a bug that nullified the ApprovedDate
		// when ScheduledPickupDate was included in the payload. See PR #6919.
		// ApprovedDate affects shipment diversions, so we want to make sure it
		// never gets nullified, regardless of which fields are being updated.
		move := factory.BuildAvailableToPrimeMove(suite.DB(), nil, nil)
		oldShipment := factory.BuildMTOShipmentMinimal(suite.DB(), []factory.Customization{
			{
				Model: models.MTOShipment{
					Status: models.MTOShipmentStatusApproved,
				},
			},
			{
				Model:    move,
				LinkOnly: true,
			},
		}, nil)

		suite.NotNil(oldShipment.ApprovedDate)

		eTag := etag.GenerateEtag(oldShipment.UpdatedAt)

		requestedPickupDate := now.Add(time.Hour * 24 * 3)
		scheduledPickupDate := now.Add(-time.Hour * 24 * 3)
		requestedDeliveryDate := now.Add(time.Hour * 24 * 4)
		updatedShipment := models.MTOShipment{
			ID:                          oldShipment.ID,
			DestinationAddress:          &newDestinationAddress,
			DestinationAddressID:        &newDestinationAddress.ID,
			PickupAddress:               &newPickupAddress,
			PickupAddressID:             &newPickupAddress.ID,
			SecondaryPickupAddress:      &secondaryPickupAddress,
			HasSecondaryPickupAddress:   handlers.FmtBool(true),
			SecondaryDeliveryAddress:    &secondaryDeliveryAddress,
			HasSecondaryDeliveryAddress: handlers.FmtBool(true),
			TertiaryPickupAddress:       &tertiaryPickupAddress,
			HasTertiaryPickupAddress:    handlers.FmtBool(true),
			TertiaryDeliveryAddress:     &tertiaryDeliveryAddress,
			HasTertiaryDeliveryAddress:  handlers.FmtBool(true),
			RequestedPickupDate:         &requestedPickupDate,
			ScheduledPickupDate:         &scheduledPickupDate,
			RequestedDeliveryDate:       &requestedDeliveryDate,
			ActualPickupDate:            &actualPickupDate,
			PrimeActualWeight:           &primeActualWeight,
			PrimeEstimatedWeight:        &primeEstimatedWeight,
			FirstAvailableDeliveryDate:  &firstAvailableDeliveryDate,
		}

		ghcDomesticTransitTime := models.GHCDomesticTransitTime{
			MaxDaysTransitTime: 12,
			WeightLbsLower:     0,
			WeightLbsUpper:     10000,
			DistanceMilesLower: 0,
			DistanceMilesUpper: 10000,
		}
		verrs, err := suite.DB().ValidateAndCreate(&ghcDomesticTransitTime)
		suite.False(verrs.HasAny())
		suite.FatalNoError(err)

		session := auth.Session{}
		_, err = mtoShipmentUpdaterPrime.UpdateMTOShipment(suite.AppContextWithSessionForTest(&session), &updatedShipment, eTag, "test")

		suite.Error(err)
		suite.Contains(err.Error(), "the time period for updating the estimated weight for a shipment has expired, please contact the TOO directly to request updates to this shipment’s estimated weight")
		// Verify that shipment recalculate was handled correctly
		mockShipmentRecalculator.AssertNotCalled(suite.T(), "ShipmentRecalculatePaymentRequest", mock.Anything, mock.Anything)
	})

	suite.Run("Prime cannot add MTO agents", func() {
		setupTestData()

		// This test was added because of a bug that nullified the ApprovedDate
		// when ScheduledPickupDate was included in the payload. See PR #6919.
		// ApprovedDate affects shipment diversions, so we want to make sure it
		// never gets nullified, regardless of which fields are being updated.
		move := factory.BuildAvailableToPrimeMove(suite.DB(), nil, nil)
		oldShipment := factory.BuildMTOShipmentMinimal(suite.DB(), []factory.Customization{
			{
				Model: models.MTOShipment{
					Status: models.MTOShipmentStatusApproved,
				},
			},
			{
				Model:    move,
				LinkOnly: true,
			},
		}, nil)

		suite.NotNil(oldShipment.ApprovedDate)

		eTag := etag.GenerateEtag(oldShipment.UpdatedAt)

		requestedPickupDate := now.Add(time.Hour * 24 * 3)
		scheduledPickupDate := now.Add(time.Hour * 24 * 3)
		requestedDeliveryDate := now.Add(time.Hour * 24 * 4)
		firstName := "John"
		lastName := "Ash"
		updatedShipment := models.MTOShipment{
			ID:                          oldShipment.ID,
			DestinationAddress:          &newDestinationAddress,
			DestinationAddressID:        &newDestinationAddress.ID,
			PickupAddress:               &newPickupAddress,
			PickupAddressID:             &newPickupAddress.ID,
			SecondaryPickupAddress:      &secondaryPickupAddress,
			HasSecondaryPickupAddress:   handlers.FmtBool(true),
			SecondaryDeliveryAddress:    &secondaryDeliveryAddress,
			HasSecondaryDeliveryAddress: handlers.FmtBool(true),
			TertiaryPickupAddress:       &tertiaryPickupAddress,
			HasTertiaryPickupAddress:    handlers.FmtBool(true),
			TertiaryDeliveryAddress:     &tertiaryDeliveryAddress,
			HasTertiaryDeliveryAddress:  handlers.FmtBool(true),
			RequestedPickupDate:         &requestedPickupDate,
			ScheduledPickupDate:         &scheduledPickupDate,
			RequestedDeliveryDate:       &requestedDeliveryDate,
			ActualPickupDate:            &actualPickupDate,
			PrimeActualWeight:           &primeActualWeight,
			PrimeEstimatedWeight:        &primeEstimatedWeight,
			FirstAvailableDeliveryDate:  &firstAvailableDeliveryDate,
			MTOAgents: models.MTOAgents{
				models.MTOAgent{
					FirstName: &firstName,
					LastName:  &lastName,
				},
			},
		}

		ghcDomesticTransitTime := models.GHCDomesticTransitTime{
			MaxDaysTransitTime: 12,
			WeightLbsLower:     0,
			WeightLbsUpper:     10000,
			DistanceMilesLower: 0,
			DistanceMilesUpper: 10000,
		}
		verrs, err := suite.DB().ValidateAndCreate(&ghcDomesticTransitTime)
		suite.False(verrs.HasAny())
		suite.FatalNoError(err)

		session := auth.Session{}
		_, err = mtoShipmentUpdaterPrime.UpdateMTOShipment(suite.AppContextWithSessionForTest(&session), &updatedShipment, eTag, "test")

		suite.Error(err)
		suite.Contains(err.Error(), "cannot add or update MTO agents to a shipment")
	})

	suite.Run("Prime cannot update existing pickup or destination address", func() {
		setupTestData()

		// This test was added because of a bug that nullified the ApprovedDate
		// when ScheduledPickupDate was included in the payload. See PR #6919.
		// ApprovedDate affects shipment diversions, so we want to make sure it
		// never gets nullified, regardless of which fields are being updated.
		move := factory.BuildAvailableToPrimeMove(suite.DB(), nil, nil)
		oldShipment := factory.BuildMTOShipment(suite.DB(), []factory.Customization{
			{
				Model: models.MTOShipment{
					Status: models.MTOShipmentStatusApproved,
				},
			},
			{
				Model:    move,
				LinkOnly: true,
			},
		}, nil)

		suite.NotNil(oldShipment.ApprovedDate)

		eTag := etag.GenerateEtag(oldShipment.UpdatedAt)

		requestedPickupDate := now.Add(time.Hour * 24 * 3)
		scheduledPickupDate := now.Add(time.Hour * 24 * 7)
		requestedDeliveryDate := now.Add(time.Hour * 24 * 4)
		updatedShipment := models.MTOShipment{
			ID:                          oldShipment.ID,
			DestinationAddress:          &newDestinationAddress,
			DestinationAddressID:        &newDestinationAddress.ID,
			PickupAddress:               &newPickupAddress,
			PickupAddressID:             &newPickupAddress.ID,
			SecondaryPickupAddress:      &secondaryPickupAddress,
			HasSecondaryPickupAddress:   handlers.FmtBool(true),
			SecondaryDeliveryAddress:    &secondaryDeliveryAddress,
			HasSecondaryDeliveryAddress: handlers.FmtBool(true),
			TertiaryPickupAddress:       &secondaryPickupAddress,
			HasTertiaryPickupAddress:    handlers.FmtBool(true),
			TertiaryDeliveryAddress:     &secondaryDeliveryAddress,
			HasTertiaryDeliveryAddress:  handlers.FmtBool(true),
			RequestedPickupDate:         &requestedPickupDate,
			ScheduledPickupDate:         &scheduledPickupDate,
			RequestedDeliveryDate:       &requestedDeliveryDate,
			ActualPickupDate:            &actualPickupDate,
			PrimeActualWeight:           &primeActualWeight,
			PrimeEstimatedWeight:        &primeEstimatedWeight,
			FirstAvailableDeliveryDate:  &firstAvailableDeliveryDate,
		}

		ghcDomesticTransitTime := models.GHCDomesticTransitTime{
			MaxDaysTransitTime: 12,
			WeightLbsLower:     0,
			WeightLbsUpper:     10000,
			DistanceMilesLower: 0,
			DistanceMilesUpper: 10000,
		}
		verrs, err := suite.DB().ValidateAndCreate(&ghcDomesticTransitTime)
		suite.False(verrs.HasAny())
		suite.FatalNoError(err)

		session := auth.Session{}
		_, err = mtoShipmentUpdaterPrime.UpdateMTOShipment(suite.AppContextWithSessionForTest(&session), &updatedShipment, eTag, "test")

		suite.Error(err)
		suite.Contains(err.Error(), "the pickup address already exists and cannot be updated with this endpoint")
		suite.Contains(err.Error(), "the destination address already exists and cannot be updated with this endpoint")
	})

	suite.Run("Prime cannot update shipment if parameters are outside of transit data", func() {
		setupTestData()

		// This test was added because of a bug that nullified the ApprovedDate
		// when ScheduledPickupDate was included in the payload. See PR #6919.
		// ApprovedDate affects shipment diversions, so we want to make sure it
		// never gets nullified, regardless of which fields are being updated.
		move := factory.BuildAvailableToPrimeMove(suite.DB(), nil, nil)
		oldShipment := factory.BuildMTOShipmentMinimal(suite.DB(), []factory.Customization{
			{
				Model: models.MTOShipment{
					Status: models.MTOShipmentStatusApproved,
				},
			},
			{
				Model:    move,
				LinkOnly: true,
			},
		}, nil)

		suite.NotNil(oldShipment.ApprovedDate)

		eTag := etag.GenerateEtag(oldShipment.UpdatedAt)

		requestedPickupDate := now.Add(time.Hour * 24 * 3)
		scheduledPickupDate := now.Add(time.Hour * 24 * 7)
		requestedDeliveryDate := now.Add(time.Hour * 24 * 4)
		updatedShipment := models.MTOShipment{
			ID:                          oldShipment.ID,
			DestinationAddress:          &newDestinationAddress,
			DestinationAddressID:        &newDestinationAddress.ID,
			PickupAddress:               &newPickupAddress,
			PickupAddressID:             &newPickupAddress.ID,
			SecondaryPickupAddress:      &secondaryPickupAddress,
			HasSecondaryPickupAddress:   handlers.FmtBool(true),
			SecondaryDeliveryAddress:    &secondaryDeliveryAddress,
			HasSecondaryDeliveryAddress: handlers.FmtBool(true),
			TertiaryPickupAddress:       &tertiaryPickupAddress,
			HasTertiaryPickupAddress:    handlers.FmtBool(true),
			TertiaryDeliveryAddress:     &tertiaryDeliveryAddress,
			HasTertiaryDeliveryAddress:  handlers.FmtBool(true),
			RequestedPickupDate:         &requestedPickupDate,
			ScheduledPickupDate:         &scheduledPickupDate,
			RequestedDeliveryDate:       &requestedDeliveryDate,
			ActualPickupDate:            &actualPickupDate,
			PrimeActualWeight:           &primeActualWeight,
			PrimeEstimatedWeight:        &primeEstimatedWeight,
			FirstAvailableDeliveryDate:  &firstAvailableDeliveryDate,
		}

		session := auth.Session{}
		_, err := mtoShipmentUpdaterPrime.UpdateMTOShipment(suite.AppContextWithSessionForTest(&session), &updatedShipment, eTag, "test")

		suite.Error(err)
		suite.Contains(err.Error(), "failed to find transit time for shipment of 9000 lbs weight and 1000 mile distance")
	})

	suite.Run("Prime can add an estimated weight up to the same date as the scheduled pickup", func() {
		setupTestData()

		// This test was added because of a bug that nullified the ApprovedDate
		// when ScheduledPickupDate was included in the payload. See PR #6919.
		// ApprovedDate affects shipment diversions, so we want to make sure it
		// never gets nullified, regardless of which fields are being updated.
		move := factory.BuildAvailableToPrimeMove(suite.DB(), nil, nil)
		oldShipment := factory.BuildMTOShipmentMinimal(suite.DB(), []factory.Customization{
			{
				Model: models.MTOShipment{
					Status: models.MTOShipmentStatusApproved,
				},
			},
			{
				Model:    move,
				LinkOnly: true,
			},
		}, nil)

		suite.NotNil(oldShipment.ApprovedDate)

		eTag := etag.GenerateEtag(oldShipment.UpdatedAt)

		requestedPickupDate := now.Add(time.Hour * 24 * 3)
		scheduledPickupDate := now.Add(time.Hour * 24 * 3)
		requestedDeliveryDate := now.Add(time.Hour * 24 * 4)
		updatedShipment := models.MTOShipment{
			ID:                          oldShipment.ID,
			DestinationAddress:          &newDestinationAddress,
			DestinationAddressID:        &newDestinationAddress.ID,
			PickupAddress:               &newPickupAddress,
			PickupAddressID:             &newPickupAddress.ID,
			SecondaryPickupAddress:      &secondaryPickupAddress,
			HasSecondaryPickupAddress:   handlers.FmtBool(true),
			SecondaryDeliveryAddress:    &secondaryDeliveryAddress,
			ScheduledPickupDate:         &scheduledPickupDate,
			HasSecondaryDeliveryAddress: handlers.FmtBool(true),
			TertiaryPickupAddress:       &tertiaryPickupAddress,
			HasTertiaryPickupAddress:    handlers.FmtBool(true),
			TertiaryDeliveryAddress:     &tertiaryDeliveryAddress,
			HasTertiaryDeliveryAddress:  handlers.FmtBool(true),
			RequestedPickupDate:         &requestedPickupDate,
			RequestedDeliveryDate:       &requestedDeliveryDate,
			ActualPickupDate:            &actualPickupDate,
			PrimeActualWeight:           &primeActualWeight,
			PrimeEstimatedWeight:        &primeEstimatedWeight,
			FirstAvailableDeliveryDate:  &firstAvailableDeliveryDate,
		}

		ghcDomesticTransitTime := models.GHCDomesticTransitTime{
			MaxDaysTransitTime: 12,
			WeightLbsLower:     0,
			WeightLbsUpper:     10000,
			DistanceMilesLower: 0,
			DistanceMilesUpper: 10000,
		}
		verrs, err := suite.DB().ValidateAndCreate(&ghcDomesticTransitTime)
		suite.False(verrs.HasAny())
		suite.FatalNoError(err)

		session := auth.Session{}
		newShipment, err := mtoShipmentUpdaterPrime.UpdateMTOShipment(suite.AppContextWithSessionForTest(&session), &updatedShipment, eTag, "test")

		suite.Require().NoError(err)
		suite.NotEmpty(newShipment.ApprovedDate)
		suite.True(requestedPickupDate.Equal(*newShipment.RequestedPickupDate))
		suite.True(scheduledPickupDate.Equal(*newShipment.ScheduledPickupDate))
		suite.True(requestedDeliveryDate.Equal(*newShipment.RequestedDeliveryDate))
		suite.True(actualPickupDate.Equal(*newShipment.ActualPickupDate))
		suite.True(firstAvailableDeliveryDate.Equal(*newShipment.FirstAvailableDeliveryDate))
		suite.Equal(primeEstimatedWeight, *newShipment.PrimeEstimatedWeight)
		suite.Equal(primeActualWeight, *newShipment.PrimeActualWeight)
		suite.Equal(newDestinationAddress.ID, *newShipment.DestinationAddressID)
		suite.Equal(newPickupAddress.ID, *newShipment.PickupAddressID)
		suite.Equal(secondaryPickupAddress.ID, *newShipment.SecondaryPickupAddressID)
		suite.Equal(secondaryDeliveryAddress.ID, *newShipment.SecondaryDeliveryAddressID)
		suite.Equal(tertiaryPickupAddress.ID, *newShipment.TertiaryPickupAddressID)
		suite.Equal(tertiaryDeliveryAddress.ID, *newShipment.TertiaryDeliveryAddressID)
	})

	suite.Run("Prime can update the weight estimate if scheduled pickup date in nil", func() {
		setupTestData()

		// This test was added because of a bug that nullified the ApprovedDate
		// when ScheduledPickupDate was included in the payload. See PR #6919.
		// ApprovedDate affects shipment diversions, so we want to make sure it
		// never gets nullified, regardless of which fields are being updated.
		move := factory.BuildAvailableToPrimeMove(suite.DB(), nil, nil)
		oldShipment := factory.BuildMTOShipmentMinimal(suite.DB(), []factory.Customization{
			{
				Model: models.MTOShipment{
					Status:              models.MTOShipmentStatusApproved,
					ScheduledPickupDate: nil,
				},
			},
			{
				Model:    move,
				LinkOnly: true,
			},
		}, nil)

		suite.NotNil(oldShipment.ApprovedDate)

		eTag := etag.GenerateEtag(oldShipment.UpdatedAt)

		requestedPickupDate := now.Add(time.Hour * 24 * 3)
		requestedDeliveryDate := now.Add(time.Hour * 24 * 4)
		updatedShipment := models.MTOShipment{
			ID:                          oldShipment.ID,
			DestinationAddress:          &newDestinationAddress,
			DestinationAddressID:        &newDestinationAddress.ID,
			PickupAddress:               &newPickupAddress,
			PickupAddressID:             &newPickupAddress.ID,
			SecondaryPickupAddress:      &secondaryPickupAddress,
			HasSecondaryPickupAddress:   handlers.FmtBool(true),
			SecondaryDeliveryAddress:    &secondaryDeliveryAddress,
			HasSecondaryDeliveryAddress: handlers.FmtBool(true),
			TertiaryPickupAddress:       &tertiaryPickupAddress,
			HasTertiaryPickupAddress:    handlers.FmtBool(true),
			TertiaryDeliveryAddress:     &tertiaryDeliveryAddress,
			HasTertiaryDeliveryAddress:  handlers.FmtBool(true),
			RequestedPickupDate:         &requestedPickupDate,
			RequestedDeliveryDate:       &requestedDeliveryDate,
			ActualPickupDate:            &actualPickupDate,
			PrimeActualWeight:           &primeActualWeight,
			PrimeEstimatedWeight:        &primeEstimatedWeight,
			FirstAvailableDeliveryDate:  &firstAvailableDeliveryDate,
		}
		ghcDomesticTransitTime := models.GHCDomesticTransitTime{
			MaxDaysTransitTime: 12,
			WeightLbsLower:     0,
			WeightLbsUpper:     10000,
			DistanceMilesLower: 0,
			DistanceMilesUpper: 10000,
		}
		verrs, err := suite.DB().ValidateAndCreate(&ghcDomesticTransitTime)
		suite.False(verrs.HasAny())
		suite.FatalNoError(err)

		session := auth.Session{}
		newShipment, err := mtoShipmentUpdaterPrime.UpdateMTOShipment(suite.AppContextWithSessionForTest(&session), &updatedShipment, eTag, "test")
		suite.Require().NoError(err)
		suite.NotEmpty(newShipment.ApprovedDate)
		suite.True(requestedPickupDate.Equal(*newShipment.RequestedPickupDate))
		suite.True(requestedDeliveryDate.Equal(*newShipment.RequestedDeliveryDate))
		suite.True(actualPickupDate.Equal(*newShipment.ActualPickupDate))
		suite.True(firstAvailableDeliveryDate.Equal(*newShipment.FirstAvailableDeliveryDate))
		suite.Equal(primeEstimatedWeight, *newShipment.PrimeEstimatedWeight)
		suite.Equal(primeActualWeight, *newShipment.PrimeActualWeight)
		suite.Equal(newDestinationAddress.ID, *newShipment.DestinationAddressID)
		suite.Equal(newPickupAddress.ID, *newShipment.PickupAddressID)
		suite.Equal(secondaryPickupAddress.ID, *newShipment.SecondaryPickupAddressID)
		suite.Equal(secondaryDeliveryAddress.ID, *newShipment.SecondaryDeliveryAddressID)
		suite.Equal(tertiaryPickupAddress.ID, *newShipment.TertiaryPickupAddressID)
		suite.Equal(tertiaryDeliveryAddress.ID, *newShipment.TertiaryDeliveryAddressID)
	})
}

func (suite *MTOShipmentServiceSuite) TestUpdateMTOShipmentStatus() {
	estimatedWeight := unit.Pound(2000)
	status := models.MTOShipmentStatusApproved
	// need the re service codes to update status
	expectedReServiceCodes := []models.ReServiceCode{
		models.ReServiceCodeDLH,
		models.ReServiceCodeFSC,
		models.ReServiceCodeDOP,
		models.ReServiceCodeDDP,
		models.ReServiceCodeDPK,
		models.ReServiceCodeDUPK,
	}

	var shipmentForAutoApprove models.MTOShipment
	var draftShipment models.MTOShipment
	var shipment2 models.MTOShipment
	var shipment3 models.MTOShipment
	var shipment4 models.MTOShipment
	var approvedShipment models.MTOShipment
	var rejectedShipment models.MTOShipment
	var eTag string
	var mto models.Move

	setupTestData := func() {
		for i := range expectedReServiceCodes {
			factory.FetchReServiceByCode(suite.DB(), expectedReServiceCodes[i])
		}

		mto = factory.BuildMove(suite.DB(), []factory.Customization{
			{
				Model: models.Move{
					Status: models.MoveStatusAPPROVED,
				},
			},
		}, nil)
		shipment := factory.BuildMTOShipment(suite.DB(), []factory.Customization{
			{
				Model:    mto,
				LinkOnly: true,
			},
			{
				Model: models.MTOShipment{
					ShipmentType:         models.MTOShipmentTypeHHG,
					ScheduledPickupDate:  &testdatagen.DateInsidePeakRateCycle,
					PrimeEstimatedWeight: &estimatedWeight,
					Status:               models.MTOShipmentStatusSubmitted,
				},
			},
		}, nil)
		draftShipment = factory.BuildMTOShipment(suite.DB(), []factory.Customization{
			{
				Model:    mto,
				LinkOnly: true,
			},
			{
				Model: models.MTOShipment{
					Status: models.MTOShipmentStatusDraft,
				},
			},
		}, nil)
		shipment2 = factory.BuildMTOShipment(suite.DB(), []factory.Customization{
			{
				Model:    mto,
				LinkOnly: true,
			},
			{
				Model: models.MTOShipment{
					Status: models.MTOShipmentStatusSubmitted,
				},
			},
		}, nil)
		shipment3 = factory.BuildMTOShipment(suite.DB(), []factory.Customization{
			{
				Model:    mto,
				LinkOnly: true,
			},
			{
				Model: models.MTOShipment{
					Status: models.MTOShipmentStatusSubmitted,
				},
			},
		}, nil)
		shipment4 = factory.BuildMTOShipment(suite.DB(), []factory.Customization{
			{
				Model:    mto,
				LinkOnly: true,
			},
			{
				Model: models.MTOShipment{
					Status: models.MTOShipmentStatusSubmitted,
				},
			},
		}, nil)
		shipmentForAutoApprove = factory.BuildMTOShipment(suite.DB(), []factory.Customization{
			{
				Model:    mto,
				LinkOnly: true,
			},
			{
				Model: models.MTOShipment{
					Status: models.MTOShipmentStatusSubmitted,
				},
			},
		}, nil)
		approvedShipment = factory.BuildMTOShipment(suite.DB(), []factory.Customization{
			{
				Model:    mto,
				LinkOnly: true,
			},
			{
				Model: models.MTOShipment{
					Status: models.MTOShipmentStatusApproved,
				},
			},
		}, nil)
		rejectionReason := "exotic animals are banned"
		rejectedShipment = factory.BuildMTOShipment(suite.DB(), []factory.Customization{
			{
				Model:    mto,
				LinkOnly: true,
			},
			{
				Model: models.MTOShipment{
					Status:          models.MTOShipmentStatusRejected,
					RejectionReason: &rejectionReason,
				},
			},
		}, nil)
		shipment.Status = models.MTOShipmentStatusSubmitted
		eTag = etag.GenerateEtag(shipment.UpdatedAt)
	}

	builder := query.NewQueryBuilder()
	moveRouter := moveservices.NewMoveRouter(transportationoffice.NewTransportationOfficesFetcher())
	planner := &mocks.Planner{}
	var TransitDistancePickupArg string
	var TransitDistanceDestinationArg string
	planner.On("ZipTransitDistance",
		mock.AnythingOfType("*appcontext.appContext"),
		mock.AnythingOfType("string"),
		mock.AnythingOfType("string"),
	).Return(500, nil).Run(func(args mock.Arguments) {
		TransitDistancePickupArg = args.Get(1).(string)
		TransitDistanceDestinationArg = args.Get(2).(string)
	})
	siCreator := mtoserviceitem.NewMTOServiceItemCreator(planner, builder, moveRouter, ghcrateengine.NewDomesticUnpackPricer(), ghcrateengine.NewDomesticPackPricer(), ghcrateengine.NewDomesticLinehaulPricer(), ghcrateengine.NewDomesticShorthaulPricer(), ghcrateengine.NewDomesticOriginPricer(), ghcrateengine.NewDomesticDestinationPricer(), ghcrateengine.NewFuelSurchargePricer())

	updater := NewMTOShipmentStatusUpdater(builder, siCreator, planner)

	suite.Run("If the mtoShipment is approved successfully it should create approved mtoServiceItems", func() {
		setupTestData()

		appCtx := suite.AppContextForTest()
		shipmentForAutoApproveEtag := etag.GenerateEtag(shipmentForAutoApprove.UpdatedAt)
		fetchedShipment := models.MTOShipment{}
		serviceItems := models.MTOServiceItems{}

		preApprovalTime := time.Now()
		_, err := updater.UpdateMTOShipmentStatus(appCtx, shipmentForAutoApprove.ID, status, nil, nil, shipmentForAutoApproveEtag)
		suite.NoError(err)

		err = appCtx.DB().Find(&fetchedShipment, shipmentForAutoApprove.ID)
		suite.NoError(err)

		// Let's make sure the status is approved
		suite.Equal(models.MTOShipmentStatusApproved, fetchedShipment.Status)

		err = appCtx.DB().EagerPreload("ReService").Where("mto_shipment_id = ?", shipmentForAutoApprove.ID).All(&serviceItems)
		suite.NoError(err)

		suite.Equal(6, len(serviceItems))

		// All ApprovedAt times for service items should be the same, so just get the first one
		// Test that service item was approved within a few seconds of the current time
		suite.Assertions.WithinDuration(preApprovalTime, *serviceItems[0].ApprovedAt, 2*time.Second)

		// If we've gotten the shipment updated and fetched it without error then we can inspect the
		// service items created as a side effect to see if they are
		// approved.
		missingReServiceCodes := make([]models.ReServiceCode, len(expectedReServiceCodes))
		copy(missingReServiceCodes, expectedReServiceCodes)
		for _, serviceItem := range serviceItems {
			suite.Equal(models.MTOServiceItemStatusApproved, serviceItem.Status)

			// Want to make sure each of the expected service codes is included at some point.
			codeFound := false
			for i, reServiceCodeToCheck := range missingReServiceCodes {
				if reServiceCodeToCheck == serviceItem.ReService.Code {
					missingReServiceCodes[i] = missingReServiceCodes[len(missingReServiceCodes)-1]
					missingReServiceCodes = missingReServiceCodes[:len(missingReServiceCodes)-1]
					codeFound = true
					break
				}
			}

			if !codeFound {
				suite.Fail("Unexpected service code", "unexpected ReService code: %s", string(serviceItem.ReService.Code))
			}
		}

		suite.Empty(missingReServiceCodes)
	})

	suite.Run("If we act on a shipment with a weight that has a 0 upper weight it should still work", func() {
		setupTestData()

		ghcDomesticTransitTime := models.GHCDomesticTransitTime{
			MaxDaysTransitTime: 12,
			WeightLbsLower:     0,
			WeightLbsUpper:     10000,
			DistanceMilesLower: 0,
			DistanceMilesUpper: 10000,
		}
		verrs, err := suite.DB().ValidateAndCreate(&ghcDomesticTransitTime)
		suite.Assert().False(verrs.HasAny())
		suite.NoError(err)

		// Let's also create a transit time object with a zero upper bound for weight (this can happen in the table).
		ghcDomesticTransitTime0LbsUpper := models.GHCDomesticTransitTime{
			MaxDaysTransitTime: 12,
			WeightLbsLower:     10001,
			WeightLbsUpper:     0,
			DistanceMilesLower: 0,
			DistanceMilesUpper: 10000,
		}
		verrs, err = suite.DB().ValidateAndCreate(&ghcDomesticTransitTime0LbsUpper)
		suite.Assert().False(verrs.HasAny())
		suite.NoError(err)

		// This is testing that the Required Delivery Date is calculated correctly.
		// In order for the Required Delivery Date to be calculated, the following conditions must be true:
		// 1. The shipment is moving to the APPROVED status
		// 2. The shipment must already have the following fields present:
		// ScheduledPickupDate, PrimeEstimatedWeight, PickupAddress, DestinationAddress
		// 3. The shipment must not already have a Required Delivery Date
		// Note that MakeMTOShipment will automatically add a Required Delivery Date if the ScheduledPickupDate
		// is present, therefore we need to use MakeMTOShipmentMinimal and add the Pickup and Destination addresses
		estimatedWeight := unit.Pound(11000)
		destinationAddress := factory.BuildAddress(suite.DB(), nil, []factory.Trait{factory.GetTraitAddress2})
		pickupAddress := factory.BuildAddress(suite.DB(), nil, nil)
		shipmentHeavy := factory.BuildMTOShipmentMinimal(suite.DB(), []factory.Customization{
			{
				Model:    mto,
				LinkOnly: true,
			},
			{
				Model: models.MTOShipment{
					ShipmentType:         models.MTOShipmentTypeHHG,
					ScheduledPickupDate:  &testdatagen.DateInsidePeakRateCycle,
					PrimeEstimatedWeight: &estimatedWeight,
					Status:               models.MTOShipmentStatusSubmitted,
				},
			},
			{
				Model:    pickupAddress,
				Type:     &factory.Addresses.PickupAddress,
				LinkOnly: true,
			},
			{
				Model:    destinationAddress,
				Type:     &factory.Addresses.DeliveryAddress,
				LinkOnly: true,
			},
		}, nil)
		shipmentHeavyEtag := etag.GenerateEtag(shipmentHeavy.UpdatedAt)

		_, err = updater.UpdateMTOShipmentStatus(suite.AppContextForTest(), shipmentHeavy.ID, status, nil, nil, shipmentHeavyEtag)
		suite.NoError(err)
		serviceItems := models.MTOServiceItems{}
		_ = suite.DB().All(&serviceItems)
		fetchedShipment := models.MTOShipment{}
		err = suite.DB().Find(&fetchedShipment, shipmentHeavy.ID)
		suite.NoError(err)
		// We also should have a required delivery date
		suite.NotNil(fetchedShipment.RequiredDeliveryDate)
	})

	suite.Run("Test that correct addresses are being used to calculate required delivery date", func() {
		setupTestData()
		appCtx := suite.AppContextForTest()

		ghcDomesticTransitTime0LbsUpper := models.GHCDomesticTransitTime{
			MaxDaysTransitTime: 12,
			WeightLbsLower:     10001,
			WeightLbsUpper:     0,
			DistanceMilesLower: 0,
			DistanceMilesUpper: 10000,
		}
		verrs, err := suite.DB().ValidateAndCreate(&ghcDomesticTransitTime0LbsUpper)
		suite.Assert().False(verrs.HasAny())
		suite.NoError(err)

		factory.FetchReServiceByCode(appCtx.DB(), models.ReServiceCodeDNPK)

		// This is testing that the Required Delivery Date is calculated correctly.
		// In order for the Required Delivery Date to be calculated, the following conditions must be true:
		// 1. The shipment is moving to the APPROVED status
		// 2. The shipment must already have the following fields present:
		// MTOShipmentTypeHHG: ScheduledPickupDate, PrimeEstimatedWeight, PickupAddress, DestinationAddress
		// MTOShipmentTypeHHGIntoNTS: ScheduledPickupDate, PrimeEstimatedWeight, PickupAddress, StorageFacility
		// MTOShipmentTypeHHGOutOfNTS: ScheduledPickupDate, NTSRecordedWeight, StorageFacility, DestinationAddress
		// 3. The shipment must not already have a Required Delivery Date
		// Note that MakeMTOShipment will automatically add a Required Delivery Date if the ScheduledPickupDate
		// is present, therefore we need to use MakeMTOShipmentMinimal and add the Pickup and Destination addresses
		estimatedWeight := unit.Pound(11000)

		destinationAddress := factory.BuildAddress(suite.DB(), nil, []factory.Trait{factory.GetTraitAddress4})
		pickupAddress := factory.BuildAddress(suite.DB(), nil, []factory.Trait{factory.GetTraitAddress3})
		storageFacility := factory.BuildStorageFacility(suite.DB(), nil, nil)

		hhgShipment := factory.BuildMTOShipmentMinimal(suite.DB(), []factory.Customization{
			{
				Model:    mto,
				LinkOnly: true,
			},
			{
				Model: models.MTOShipment{
					ShipmentType:         models.MTOShipmentTypeHHG,
					ScheduledPickupDate:  &testdatagen.DateInsidePeakRateCycle,
					PrimeEstimatedWeight: &estimatedWeight,
					Status:               models.MTOShipmentStatusSubmitted,
				},
			},
			{
				Model:    pickupAddress,
				Type:     &factory.Addresses.PickupAddress,
				LinkOnly: true,
			},
			{
				Model:    destinationAddress,
				Type:     &factory.Addresses.DeliveryAddress,
				LinkOnly: true,
			},
		}, nil)

		ntsShipment := factory.BuildMTOShipmentMinimal(suite.DB(), []factory.Customization{
			{
				Model:    mto,
				LinkOnly: true,
			},
			{
				Model: models.MTOShipment{
					ShipmentType:         models.MTOShipmentTypeHHGIntoNTS,
					ScheduledPickupDate:  &testdatagen.DateInsidePeakRateCycle,
					PrimeEstimatedWeight: &estimatedWeight,
					Status:               models.MTOShipmentStatusSubmitted,
				},
			},
			{
				Model:    storageFacility,
				LinkOnly: true,
			},
			{
				Model:    pickupAddress,
				Type:     &factory.Addresses.PickupAddress,
				LinkOnly: true,
			},
		}, nil)

		ntsrShipment := factory.BuildMTOShipmentMinimal(suite.DB(), []factory.Customization{
			{
				Model:    mto,
				LinkOnly: true,
			},
			{
				Model: models.MTOShipment{
					ShipmentType:        models.MTOShipmentTypeHHGOutOfNTS,
					ScheduledPickupDate: &testdatagen.DateInsidePeakRateCycle,
					NTSRecordedWeight:   &estimatedWeight,
					Status:              models.MTOShipmentStatusSubmitted,
				},
			},
			{
				Model:    storageFacility,
				LinkOnly: true,
			},
			{
				Model:    destinationAddress,
				Type:     &factory.Addresses.DeliveryAddress,
				LinkOnly: true,
			},
		}, nil)

		testCases := []struct {
			shipment            models.MTOShipment
			pickupLocation      *models.Address
			destinationLocation *models.Address
		}{
			{hhgShipment, hhgShipment.PickupAddress, hhgShipment.DestinationAddress},
			{ntsShipment, ntsShipment.PickupAddress, &ntsShipment.StorageFacility.Address},
			{ntsrShipment, &ntsrShipment.StorageFacility.Address, ntsrShipment.DestinationAddress},
		}

		for _, testCase := range testCases {
			shipmentEtag := etag.GenerateEtag(testCase.shipment.UpdatedAt)
			_, err = updater.UpdateMTOShipmentStatus(appCtx, testCase.shipment.ID, status, nil, nil, shipmentEtag)
			suite.NoError(err)

			fetchedShipment := models.MTOShipment{}
			err = suite.DB().Find(&fetchedShipment, testCase.shipment.ID)
			suite.NoError(err)
			// We also should have a required delivery date
			suite.NotNil(fetchedShipment.RequiredDeliveryDate)
			// Check that TransitDistance was called with the correct addresses
			suite.Equal(testCase.pickupLocation.PostalCode, TransitDistancePickupArg)
			suite.Equal(testCase.destinationLocation.PostalCode, TransitDistanceDestinationArg)
		}
	})

	suite.Run("Test that we are properly adding days to Alaska shipments", func() {
		reContract := testdatagen.FetchOrMakeReContract(suite.DB(), testdatagen.Assertions{})
		testdatagen.FetchOrMakeReContractYear(suite.DB(), testdatagen.Assertions{
			ReContractYear: models.ReContractYear{
				Contract:             reContract,
				ContractID:           reContract.ID,
				StartDate:            time.Now(),
				EndDate:              time.Now().Add(time.Hour * 12),
				Escalation:           1.0,
				EscalationCompounded: 1.0,
			},
		})
		move := factory.BuildAvailableToPrimeMove(suite.DB(), nil, nil)
		appCtx := suite.AppContextForTest()

		ghcDomesticTransitTime0LbsUpper := models.GHCDomesticTransitTime{
			MaxDaysTransitTime: 12,
			WeightLbsLower:     10001,
			WeightLbsUpper:     0,
			DistanceMilesLower: 0,
			DistanceMilesUpper: 10000,
		}
		verrs, err := suite.DB().ValidateAndCreate(&ghcDomesticTransitTime0LbsUpper)
		suite.Assert().False(verrs.HasAny())
		suite.NoError(err)

		conusAddress := factory.BuildAddress(suite.DB(), nil, []factory.Trait{factory.GetTraitAddress2})
		zone1Address := factory.BuildAddress(suite.DB(), nil, []factory.Trait{factory.GetTraitAddressAKZone1})
		zone2Address := factory.BuildAddress(suite.DB(), nil, []factory.Trait{factory.GetTraitAddressAKZone2})
		zone3Address := factory.BuildAddress(suite.DB(), nil, []factory.Trait{factory.GetTraitAddressAKZone3})
		zone4Address := factory.BuildAddress(suite.DB(), nil, []factory.Trait{factory.GetTraitAddressAKZone4})
		zone5Address := factory.BuildAddress(suite.DB(), nil, []factory.Trait{factory.GetTraitAddressAKZone5})

		estimatedWeight := unit.Pound(11000)

		testCases10Days := []struct {
			pickupLocation      models.Address
			destinationLocation models.Address
		}{
			{conusAddress, zone1Address},
			{conusAddress, zone2Address},
			{zone1Address, conusAddress},
			{zone2Address, conusAddress},
		}
		// adding 22 days; ghcDomesticTransitTime0LbsUpper.MaxDaysTransitTime is 12, plus 10 for Zones 1 and 2
		rdd10DaysDate := testdatagen.DateInsidePeakRateCycle.AddDate(0, 0, 22)
		for _, testCase := range testCases10Days {
			shipment := factory.BuildMTOShipmentMinimal(suite.DB(), []factory.Customization{
				{
					Model:    move,
					LinkOnly: true,
				},
				{
					Model: models.MTOShipment{
						ShipmentType:         models.MTOShipmentTypeHHG,
						ScheduledPickupDate:  &testdatagen.DateInsidePeakRateCycle,
						PrimeEstimatedWeight: &estimatedWeight,
						Status:               models.MTOShipmentStatusSubmitted,
					},
				},
				{
					Model:    testCase.pickupLocation,
					Type:     &factory.Addresses.PickupAddress,
					LinkOnly: true,
				},
				{
					Model:    testCase.destinationLocation,
					Type:     &factory.Addresses.DeliveryAddress,
					LinkOnly: true,
				},
			}, nil)
			shipmentEtag := etag.GenerateEtag(shipment.UpdatedAt)
			_, err = updater.UpdateMTOShipmentStatus(appCtx, shipment.ID, status, nil, nil, shipmentEtag)
			suite.NoError(err)

			fetchedShipment := models.MTOShipment{}
			err = suite.DB().Find(&fetchedShipment, shipment.ID)
			suite.NoError(err)
			suite.NotNil(fetchedShipment.RequiredDeliveryDate)
			suite.Equal(rdd10DaysDate.Format(time.RFC3339), fetchedShipment.RequiredDeliveryDate.Format(time.RFC3339))
		}

		testCases20Days := []struct {
			pickupLocation      models.Address
			destinationLocation models.Address
		}{
			{conusAddress, zone3Address},
			{conusAddress, zone4Address},
			{zone3Address, conusAddress},
			{zone4Address, conusAddress},
		}
		// adding 32 days; ghcDomesticTransitTime0LbsUpper.MaxDaysTransitTime is 12, plus 20 for Zones 3 and 4
		rdd20DaysDate := testdatagen.DateInsidePeakRateCycle.AddDate(0, 0, 32)
		for _, testCase := range testCases20Days {
			shipment := factory.BuildMTOShipmentMinimal(suite.DB(), []factory.Customization{
				{
					Model:    move,
					LinkOnly: true,
				},
				{
					Model: models.MTOShipment{
						ShipmentType:         models.MTOShipmentTypeHHG,
						ScheduledPickupDate:  &testdatagen.DateInsidePeakRateCycle,
						PrimeEstimatedWeight: &estimatedWeight,
						Status:               models.MTOShipmentStatusSubmitted,
					},
				},
				{
					Model:    testCase.pickupLocation,
					Type:     &factory.Addresses.PickupAddress,
					LinkOnly: true,
				},
				{
					Model:    testCase.destinationLocation,
					Type:     &factory.Addresses.DeliveryAddress,
					LinkOnly: true,
				},
			}, nil)
			shipmentEtag := etag.GenerateEtag(shipment.UpdatedAt)
			_, err = updater.UpdateMTOShipmentStatus(appCtx, shipment.ID, status, nil, nil, shipmentEtag)
			suite.NoError(err)

			fetchedShipment := models.MTOShipment{}
			err = suite.DB().Find(&fetchedShipment, shipment.ID)
			suite.NoError(err)
			suite.NotNil(fetchedShipment.RequiredDeliveryDate)
			suite.Equal(rdd20DaysDate.Format(time.RFC3339), fetchedShipment.RequiredDeliveryDate.Format(time.RFC3339))
		}
		testCases60Days := []struct {
			pickupLocation      models.Address
			destinationLocation models.Address
		}{
			{conusAddress, zone5Address},
			{zone5Address, conusAddress},
		}

		// adding 72 days; ghcDomesticTransitTime0LbsUpper.MaxDaysTransitTime is 12, plus 60 for Zone 5 HHG
		rdd60DaysDate := testdatagen.DateInsidePeakRateCycle.AddDate(0, 0, 72)
		for _, testCase := range testCases60Days {
			shipment := factory.BuildMTOShipmentMinimal(suite.DB(), []factory.Customization{
				{
					Model:    move,
					LinkOnly: true,
				},
				{
					Model: models.MTOShipment{
						ShipmentType:         models.MTOShipmentTypeHHG,
						ScheduledPickupDate:  &testdatagen.DateInsidePeakRateCycle,
						PrimeEstimatedWeight: &estimatedWeight,
						Status:               models.MTOShipmentStatusSubmitted,
					},
				},
				{
					Model:    testCase.pickupLocation,
					Type:     &factory.Addresses.PickupAddress,
					LinkOnly: true,
				},
				{
					Model:    testCase.destinationLocation,
					Type:     &factory.Addresses.DeliveryAddress,
					LinkOnly: true,
				},
			}, nil)
			shipmentEtag := etag.GenerateEtag(shipment.UpdatedAt)
			_, err = updater.UpdateMTOShipmentStatus(appCtx, shipment.ID, status, nil, nil, shipmentEtag)
			suite.NoError(err)

			fetchedShipment := models.MTOShipment{}
			err = suite.DB().Find(&fetchedShipment, shipment.ID)
			suite.NoError(err)
			suite.NotNil(fetchedShipment.RequiredDeliveryDate)
			suite.Equal(rdd60DaysDate.Format(time.RFC3339), fetchedShipment.RequiredDeliveryDate.Format(time.RFC3339))
		}

		conusAddress = factory.BuildAddress(suite.DB(), []factory.Customization{
			{
				Model: models.Address{
					StreetAddress1: "1 some street",
					City:           "Charlotte",
					State:          "NC",
					PostalCode:     "28290",
					IsOconus:       models.BoolPointer(false),
				},
			}}, nil)
		zone5Address = factory.BuildAddress(suite.DB(), []factory.Customization{
			{
				Model: models.Address{
					StreetAddress1: "1 some street",
					StreetAddress2: models.StringPointer("P.O. Box 1234"),
					StreetAddress3: models.StringPointer("c/o Another Person"),
					City:           "Cordova",
					State:          "AK",
					PostalCode:     "99677",
					IsOconus:       models.BoolPointer(true),
				},
			}}, nil)

		testCases60Days = []struct {
			pickupLocation      models.Address
			destinationLocation models.Address
		}{
			{conusAddress, zone5Address},
			{zone5Address, conusAddress},
		}

		for _, testCase := range testCases60Days {
			shipment := factory.BuildMTOShipmentMinimal(suite.DB(), []factory.Customization{
				{
					Model:    move,
					LinkOnly: true,
				},
				{
					Model: models.MTOShipment{
						ShipmentType:         models.MTOShipmentTypeUnaccompaniedBaggage,
						ScheduledPickupDate:  &testdatagen.DateInsidePeakRateCycle,
						PrimeEstimatedWeight: &estimatedWeight,
						Status:               models.MTOShipmentStatusSubmitted,
					},
				},
				{
					Model:    testCase.pickupLocation,
					Type:     &factory.Addresses.PickupAddress,
					LinkOnly: true,
				},
				{
					Model:    testCase.destinationLocation,
					Type:     &factory.Addresses.DeliveryAddress,
					LinkOnly: true,
				},
			}, nil)
			// adding 42 days; ghcDomesticTransitTime0LbsUpper.MaxDaysTransitTime is 12, plus 30 for Zone 5 UB
			pickUpDate := shipment.ScheduledPickupDate
			rdd60DaysDateUB := pickUpDate.AddDate(0, 0, 27)
			shipmentEtag := etag.GenerateEtag(shipment.UpdatedAt)
			_, err = updater.UpdateMTOShipmentStatus(appCtx, shipment.ID, status, nil, nil, shipmentEtag)
			suite.NoError(err)

			fetchedShipment := models.MTOShipment{}
			err = suite.DB().Find(&fetchedShipment, shipment.ID)
			suite.NoError(err)
			suite.NotNil(fetchedShipment.RequiredDeliveryDate)
			suite.Equal(rdd60DaysDateUB.Format(time.RFC3339), fetchedShipment.RequiredDeliveryDate.Format(time.RFC3339))
		}
	})

	suite.Run("Update RDD on UB Shipment on status change", func() {
		reContract := testdatagen.FetchOrMakeReContract(suite.DB(), testdatagen.Assertions{})
		testdatagen.FetchOrMakeReContractYear(suite.DB(), testdatagen.Assertions{
			ReContractYear: models.ReContractYear{
				Contract:             reContract,
				ContractID:           reContract.ID,
				StartDate:            time.Now(),
				EndDate:              time.Now().AddDate(1, 0, 0),
				Escalation:           1.0,
				EscalationCompounded: 1.0,
			},
		})
		move := factory.BuildAvailableToPrimeMove(suite.DB(), nil, nil)
		appCtx := suite.AppContextForTest()

		ghcDomesticTransitTime := models.GHCDomesticTransitTime{
			MaxDaysTransitTime: 12,
			WeightLbsLower:     0,
			WeightLbsUpper:     10000,
			DistanceMilesLower: 0,
			DistanceMilesUpper: 10000,
		}
		verrs, err := suite.DB().ValidateAndCreate(&ghcDomesticTransitTime)
		suite.Assert().False(verrs.HasAny())
		suite.NoError(err)

		conusAddress := factory.BuildAddress(suite.DB(), []factory.Customization{
			{
				Model: models.Address{
					StreetAddress1: "1 some street",
					City:           "Charlotte",
					State:          "NC",
					PostalCode:     "28290",
					IsOconus:       models.BoolPointer(false),
				},
			}}, nil)
		zone5Address := factory.BuildAddress(suite.DB(), []factory.Customization{
			{
				Model: models.Address{
					StreetAddress1: "1 some street",
					StreetAddress2: models.StringPointer("P.O. Box 1234"),
					StreetAddress3: models.StringPointer("c/o Another Person"),
					City:           "Cordova",
					State:          "AK",
					PostalCode:     "99677",
					IsOconus:       models.BoolPointer(true),
				},
			}}, nil)
		estimatedWeight := unit.Pound(4000)
		shipment := factory.BuildMTOShipmentMinimal(suite.DB(), []factory.Customization{
			{
				Model:    move,
				LinkOnly: true,
			},
			{
				Model: models.MTOShipment{
					ShipmentType:         models.MTOShipmentTypeUnaccompaniedBaggage,
					ScheduledPickupDate:  &testdatagen.DateInsidePeakRateCycle,
					PrimeEstimatedWeight: &estimatedWeight,
					Status:               models.MTOShipmentStatusSubmitted,
				},
			},
			{
				Model:    conusAddress,
				Type:     &factory.Addresses.PickupAddress,
				LinkOnly: true,
			},
			{
				Model:    zone5Address,
				Type:     &factory.Addresses.DeliveryAddress,
				LinkOnly: true,
			},
		}, nil)

		shipmentEtag := etag.GenerateEtag(shipment.UpdatedAt)
		mtoShipment, err := updater.UpdateMTOShipmentStatus(appCtx, shipment.ID, status, nil, nil, shipmentEtag)
		suite.NoError(err)
		suite.NotNil(mtoShipment.RequiredDeliveryDate)
		suite.False(mtoShipment.RequiredDeliveryDate.IsZero())
	})

	suite.Run("Cannot set SUBMITTED status on shipment via UpdateMTOShipmentStatus", func() {
		setupTestData()

		// The only time a shipment gets set to the SUBMITTED status is when it is created, whether by the customer
		// or the Prime. This happens in the internal and prime API in the CreateMTOShipmentHandler. In that case,
		// the handlers will call ShipmentRouter.Submit().
		eTag = etag.GenerateEtag(draftShipment.UpdatedAt)
		_, err := updater.UpdateMTOShipmentStatus(suite.AppContextForTest(), draftShipment.ID, "SUBMITTED", nil, nil, eTag)

		suite.Error(err)
		suite.IsType(ConflictStatusError{}, err)

		err = suite.DB().Find(&draftShipment, draftShipment.ID)

		suite.NoError(err)
		suite.EqualValues(models.MTOShipmentStatusDraft, draftShipment.Status)
	})

	suite.Run("Rejecting a shipment in SUBMITTED status with a rejection reason should return no error", func() {
		setupTestData()

		eTag = etag.GenerateEtag(shipment2.UpdatedAt)
		rejectionReason := "Rejection reason"
		returnedShipment, err := updater.UpdateMTOShipmentStatus(suite.AppContextForTest(), shipment2.ID, "REJECTED", &rejectionReason, nil, eTag)

		suite.NoError(err)
		suite.NotNil(returnedShipment)

		err = suite.DB().Find(&shipment2, shipment2.ID)

		suite.NoError(err)
		suite.EqualValues(models.MTOShipmentStatusRejected, shipment2.Status)
		suite.Equal(&rejectionReason, shipment2.RejectionReason)
	})

	suite.Run("Rejecting a shipment with no rejection reason returns an InvalidInputError", func() {
		setupTestData()

		eTag = etag.GenerateEtag(shipment3.UpdatedAt)
		_, err := updater.UpdateMTOShipmentStatus(suite.AppContextForTest(), shipment3.ID, "REJECTED", nil, nil, eTag)

		suite.Error(err)
		suite.IsType(apperror.InvalidInputError{}, err)
	})

	suite.Run("Rejecting a shipment in APPROVED status returns a ConflictStatusError", func() {
		setupTestData()

		eTag = etag.GenerateEtag(approvedShipment.UpdatedAt)
		rejectionReason := "Rejection reason"
		_, err := updater.UpdateMTOShipmentStatus(suite.AppContextForTest(), approvedShipment.ID, "REJECTED", &rejectionReason, nil, eTag)

		suite.Error(err)
		suite.IsType(ConflictStatusError{}, err)
	})

	suite.Run("Approving a shipment in REJECTED status returns a ConflictStatusError", func() {
		setupTestData()

		eTag = etag.GenerateEtag(rejectedShipment.UpdatedAt)
		_, err := updater.UpdateMTOShipmentStatus(suite.AppContextForTest(), rejectedShipment.ID, "APPROVED", nil, nil, eTag)

		suite.Error(err)
		suite.IsType(ConflictStatusError{}, err)
	})

	suite.Run("Passing in a stale identifier returns a PreconditionFailedError", func() {
		setupTestData()

		staleETag := etag.GenerateEtag(time.Now())

		_, err := updater.UpdateMTOShipmentStatus(suite.AppContextForTest(), shipment4.ID, "APPROVED", nil, nil, staleETag)

		suite.Error(err)
		suite.IsType(apperror.PreconditionFailedError{}, err)
	})

	suite.Run("Passing in an invalid status returns a ConflictStatus error", func() {
		setupTestData()

		eTag = etag.GenerateEtag(shipment4.UpdatedAt)

		_, err := updater.UpdateMTOShipmentStatus(suite.AppContextForTest(), shipment4.ID, "invalid", nil, nil, eTag)

		suite.Error(err)
		suite.IsType(ConflictStatusError{}, err)
	})

	suite.Run("Passing in a bad shipment id returns a Not Found error", func() {
		setupTestData()

		badShipmentID := uuid.FromStringOrNil("424d930b-cf8d-4c10-8059-be8a25ba952a")

		_, err := updater.UpdateMTOShipmentStatus(suite.AppContextForTest(), badShipmentID, "APPROVED", nil, nil, eTag)

		suite.Error(err)
		suite.IsType(apperror.NotFoundError{}, err)
	})

	suite.Run("Changing to APPROVED status records approved_date", func() {
		setupTestData()

		shipment5 := factory.BuildMTOShipment(suite.DB(), []factory.Customization{
			{
				Model:    mto,
				LinkOnly: true,
			},
			{
				Model: models.MTOShipment{
					Status: models.MTOShipmentStatusSubmitted,
				},
			},
		}, nil)
		eTag = etag.GenerateEtag(shipment5.UpdatedAt)

		suite.Nil(shipment5.ApprovedDate)

		_, err := updater.UpdateMTOShipmentStatus(suite.AppContextForTest(), shipment5.ID, models.MTOShipmentStatusApproved, nil, nil, eTag)

		suite.NoError(err)
		suite.NoError(suite.DB().Find(&shipment5, shipment5.ID))
		suite.Equal(models.MTOShipmentStatusApproved, shipment5.Status)
		suite.NotNil(shipment5.ApprovedDate)
	})

	suite.Run("Changing to a non-APPROVED status does not record approved_date", func() {
		setupTestData()

		shipment6 := factory.BuildMTOShipment(suite.DB(), []factory.Customization{
			{
				Model:    mto,
				LinkOnly: true,
			},
			{
				Model: models.MTOShipment{
					Status: models.MTOShipmentStatusSubmitted,
				},
			},
		}, nil)

		eTag = etag.GenerateEtag(shipment6.UpdatedAt)
		rejectionReason := "reason"

		suite.Nil(shipment6.ApprovedDate)

		_, err := updater.UpdateMTOShipmentStatus(suite.AppContextForTest(), shipment6.ID, models.MTOShipmentStatusRejected, &rejectionReason, nil, eTag)

		suite.NoError(err)
		suite.NoError(suite.DB().Find(&shipment6, shipment6.ID))
		suite.Equal(models.MTOShipmentStatusRejected, shipment6.Status)
		suite.Nil(shipment6.ApprovedDate)
	})

	suite.Run("When move is not yet approved, cannot approve shipment", func() {
		setupTestData()

		submittedMTO := factory.BuildMoveWithShipment(suite.DB(), nil, nil)
		mtoShipment := submittedMTO.MTOShipments[0]
		eTag = etag.GenerateEtag(mtoShipment.UpdatedAt)

		updatedShipment, err := updater.UpdateMTOShipmentStatus(suite.AppContextForTest(), mtoShipment.ID, models.MTOShipmentStatusApproved, nil, nil, eTag)
		suite.NoError(suite.DB().Find(&mtoShipment, mtoShipment.ID))

		suite.Nil(updatedShipment)
		suite.Equal(models.MTOShipmentStatusSubmitted, mtoShipment.Status)
		suite.Error(err)
		suite.IsType(apperror.ConflictError{}, err)
		suite.Contains(
			err.Error(),
			fmt.Sprintf(
				"Cannot approve a shipment if the move status isn't %s or %s, or if it isn't a PPM shipment with a move status of %s. The current status for the move with ID %s is %s",
				models.MoveStatusAPPROVED,
				models.MoveStatusAPPROVALSREQUESTED,
				models.MoveStatusNeedsServiceCounseling,
				submittedMTO.ID,
				submittedMTO.Status,
			),
		)
	})

	suite.Run("An approved shipment can change to CANCELLATION_REQUESTED", func() {
		setupTestData()

		approvedShipment2 := factory.BuildMTOShipment(suite.DB(), []factory.Customization{
			{
				Model:    factory.BuildAvailableToPrimeMove(suite.DB(), nil, nil),
				LinkOnly: true,
			},
			{
				Model: models.MTOShipment{
					Status: models.MTOShipmentStatusApproved,
				},
			},
		}, nil)
		eTag = etag.GenerateEtag(approvedShipment2.UpdatedAt)

		updatedShipment, err := updater.UpdateMTOShipmentStatus(
			suite.AppContextForTest(), approvedShipment2.ID, models.MTOShipmentStatusCancellationRequested, nil, nil, eTag)
		suite.NoError(suite.DB().Find(&approvedShipment2, approvedShipment2.ID))

		suite.NoError(err)
		suite.NotNil(updatedShipment)
		suite.Equal(models.MTOShipmentStatusCancellationRequested, updatedShipment.Status)
		suite.Equal(models.MTOShipmentStatusCancellationRequested, approvedShipment2.Status)
	})

	suite.Run("A CANCELLATION_REQUESTED shipment can change to CANCELED", func() {
		setupTestData()

		cancellationRequestedShipment := factory.BuildMTOShipment(suite.DB(), []factory.Customization{
			{
				Model:    factory.BuildAvailableToPrimeMove(suite.DB(), nil, nil),
				LinkOnly: true,
			},
			{
				Model: models.MTOShipment{
					Status: models.MTOShipmentStatusCancellationRequested,
				},
			},
		}, nil)
		eTag = etag.GenerateEtag(cancellationRequestedShipment.UpdatedAt)

		updatedShipment, err := updater.UpdateMTOShipmentStatus(
			suite.AppContextForTest(), cancellationRequestedShipment.ID, models.MTOShipmentStatusCanceled, nil, nil, eTag)
		suite.NoError(suite.DB().Find(&cancellationRequestedShipment, cancellationRequestedShipment.ID))

		suite.NoError(err)
		suite.NotNil(updatedShipment)
		suite.Equal(models.MTOShipmentStatusCanceled, updatedShipment.Status)
		suite.Equal(models.MTOShipmentStatusCanceled, cancellationRequestedShipment.Status)
	})

	suite.Run("An APPROVED shipment CANNOT change to CANCELED - ERROR", func() {
		setupTestData()

		eTag = etag.GenerateEtag(approvedShipment.UpdatedAt)

		updatedShipment, err := updater.UpdateMTOShipmentStatus(
			suite.AppContextForTest(), approvedShipment.ID, models.MTOShipmentStatusCanceled, nil, nil, eTag)
		suite.NoError(suite.DB().Find(&approvedShipment, approvedShipment.ID))

		suite.Error(err)
		suite.Nil(updatedShipment)
		suite.IsType(ConflictStatusError{}, err)
		suite.Equal(models.MTOShipmentStatusApproved, approvedShipment.Status)
	})

	suite.Run("An APPROVED shipment CAN change to Diversion Requested", func() {
		setupTestData()

		shipmentToDivert := factory.BuildMTOShipment(suite.DB(), []factory.Customization{
			{
				Model:    mto,
				LinkOnly: true,
			},
			{
				Model: models.MTOShipment{
					Status: models.MTOShipmentStatusApproved,
				},
			},
		}, nil)
		eTag = etag.GenerateEtag(shipmentToDivert.UpdatedAt)

		diversionReason := "Test reason"
		_, err := updater.UpdateMTOShipmentStatus(
			suite.AppContextForTest(), shipmentToDivert.ID, models.MTOShipmentStatusDiversionRequested, nil, &diversionReason, eTag)
		suite.NoError(suite.DB().Find(&shipmentToDivert, shipmentToDivert.ID))

		suite.NoError(err)
		suite.Equal(models.MTOShipmentStatusDiversionRequested, shipmentToDivert.Status)
	})

	suite.Run("A diversion or diverted shipment can change to APPROVED", func() {
		setupTestData()
		diversionReason := "Test reason"

		// a diversion or diverted shipment is when the PRIME sets the diversion field to true
		// the status must also be in diversion requested status to be approvable as well
		diversionRequestedShipment := factory.BuildMTOShipment(suite.DB(), []factory.Customization{
			{
				Model:    factory.BuildAvailableToPrimeMove(suite.DB(), nil, nil),
				LinkOnly: true,
			},
			{
				Model: models.MTOShipment{
					Status:          models.MTOShipmentStatusDiversionRequested,
					Diversion:       true,
					DiversionReason: &diversionReason,
				},
			},
		}, nil)
		eTag = etag.GenerateEtag(diversionRequestedShipment.UpdatedAt)

		updatedShipment, err := updater.UpdateMTOShipmentStatus(
			suite.AppContextForTest(), diversionRequestedShipment.ID, models.MTOShipmentStatusApproved, nil, nil, eTag)

		suite.NoError(err)
		suite.NotNil(updatedShipment)
		suite.Equal(models.MTOShipmentStatusApproved, updatedShipment.Status)

		var shipmentServiceItems models.MTOServiceItems
		err = suite.DB().Where("mto_shipment_id = $1", updatedShipment.ID).All(&shipmentServiceItems)
		suite.NoError(err)
		suite.Len(shipmentServiceItems, 0, "should not have created shipment level service items for diversion shipment after approving")
	})
}

func (suite *MTOShipmentServiceSuite) TestMTOShipmentsMTOAvailableToPrime() {
	now := time.Now()
	waf := entitlements.NewWeightAllotmentFetcher()

	hide := false
	var primeShipment models.MTOShipment
	var nonPrimeShipment models.MTOShipment
	var hiddenPrimeShipment models.MTOShipment

	setupTestData := func() {
		primeShipment = factory.BuildMTOShipment(suite.DB(), []factory.Customization{
			{
				Model: models.Move{
					AvailableToPrimeAt: &now,
					ApprovedAt:         &now,
				},
			},
		}, nil)
		nonPrimeShipment = factory.BuildMTOShipmentMinimal(suite.DB(), nil, nil)
		hiddenPrimeShipment = factory.BuildMTOShipment(suite.DB(), []factory.Customization{
			{
				Model: models.Move{
					AvailableToPrimeAt: &now,
					ApprovedAt:         &now,
					Show:               &hide,
				},
			},
		}, nil)
	}

	builder := query.NewQueryBuilder()
	fetcher := fetch.NewFetcher(builder)
	planner := &mocks.Planner{}
	moveRouter := moveservices.NewMoveRouter(transportationoffice.NewTransportationOfficesFetcher())
	moveWeights := moveservices.NewMoveWeights(NewShipmentReweighRequester(), waf)
	mockShipmentRecalculator := mockservices.PaymentRequestShipmentRecalculator{}
	mockShipmentRecalculator.On("ShipmentRecalculatePaymentRequest",
		mock.AnythingOfType("*appcontext.appContext"),
		mock.AnythingOfType("uuid.UUID"),
	).Return(&models.PaymentRequests{}, nil)
	mockSender := setUpMockNotificationSender()
	addressUpdater := address.NewAddressUpdater()
	addressCreator := address.NewAddressCreator()

	updater := NewMTOShipmentUpdater(builder, fetcher, planner, moveRouter, moveWeights, mockSender, &mockShipmentRecalculator, addressUpdater, addressCreator)

	suite.Run("Shipment exists and is available to Prime - success", func() {
		setupTestData()

		isAvailable, err := updater.MTOShipmentsMTOAvailableToPrime(suite.AppContextForTest(), primeShipment.ID)
		suite.True(isAvailable)
		suite.NoError(err)

		// Verify that shipment recalculate was handled correctly
		mockShipmentRecalculator.AssertNotCalled(suite.T(), "ShipmentRecalculatePaymentRequest", mock.Anything, mock.Anything)
	})

	suite.Run("Shipment exists but is not available to Prime - failure", func() {
		setupTestData()

		isAvailable, err := updater.MTOShipmentsMTOAvailableToPrime(suite.AppContextForTest(), nonPrimeShipment.ID)
		suite.False(isAvailable)
		suite.Error(err)
		suite.IsType(apperror.NotFoundError{}, err)
		suite.Contains(err.Error(), nonPrimeShipment.ID.String())

		// Verify that shipment recalculate was handled correctly
		mockShipmentRecalculator.AssertNotCalled(suite.T(), "ShipmentRecalculatePaymentRequest", mock.Anything, mock.Anything)
	})

	suite.Run("Shipment exists, is available, but move is disabled - failure", func() {
		setupTestData()

		isAvailable, err := updater.MTOShipmentsMTOAvailableToPrime(suite.AppContextForTest(), hiddenPrimeShipment.ID)
		suite.False(isAvailable)
		suite.Error(err)
		suite.IsType(apperror.NotFoundError{}, err)
		suite.Contains(err.Error(), hiddenPrimeShipment.ID.String())

		// Verify that shipment recalculate was handled correctly
		mockShipmentRecalculator.AssertNotCalled(suite.T(), "ShipmentRecalculatePaymentRequest", mock.Anything, mock.Anything)
	})

	suite.Run("Shipment does not exist - failure", func() {
		setupTestData()

		badUUID := uuid.FromStringOrNil("00000000-0000-0000-0000-000000000001")
		isAvailable, err := updater.MTOShipmentsMTOAvailableToPrime(suite.AppContextForTest(), badUUID)
		suite.False(isAvailable)
		suite.Error(err)
		suite.IsType(apperror.NotFoundError{}, err)
		suite.Contains(err.Error(), badUUID.String())

		// Verify that shipment recalculate was handled correctly
		mockShipmentRecalculator.AssertNotCalled(suite.T(), "ShipmentRecalculatePaymentRequest", mock.Anything, mock.Anything)
	})
}

func (suite *MTOShipmentServiceSuite) TestUpdateShipmentEstimatedWeightMoveExcessWeight() {
	builder := query.NewQueryBuilder()
	fetcher := fetch.NewFetcher(builder)
	planner := &mocks.Planner{}
	waf := entitlements.NewWeightAllotmentFetcher()

	moveRouter := moveservices.NewMoveRouter(transportationoffice.NewTransportationOfficesFetcher())
	moveWeights := moveservices.NewMoveWeights(NewShipmentReweighRequester(), waf)
	mockShipmentRecalculator := mockservices.PaymentRequestShipmentRecalculator{}
	mockShipmentRecalculator.On("ShipmentRecalculatePaymentRequest",
		mock.AnythingOfType("*appcontext.appContext"),
		mock.AnythingOfType("uuid.UUID"),
	).Return(&models.PaymentRequests{}, nil)
	mockSender := setUpMockNotificationSender()
	addressUpdater := address.NewAddressUpdater()
	addressCreator := address.NewAddressCreator()
	mtoShipmentUpdaterPrime := NewPrimeMTOShipmentUpdater(builder, fetcher, planner, moveRouter, moveWeights, mockSender, &mockShipmentRecalculator, addressUpdater, addressCreator)

	suite.Run("Updates to estimated weight change max billable weight", func() {
		now := time.Now()
		pickupDate := now.AddDate(0, 0, 10)

		primeShipment := factory.BuildMTOShipmentMinimal(suite.DB(), []factory.Customization{
			{
				Model: models.MTOShipment{
					Status:              models.MTOShipmentStatusApproved,
					ApprovedDate:        &now,
					ScheduledPickupDate: &pickupDate,
				},
			},
			{
				Model: models.Move{
					AvailableToPrimeAt: &now,
					ApprovedAt:         &now,
					Status:             models.MoveStatusAPPROVED,
				},
			},
		}, nil)

		suite.Equal(8000, *primeShipment.MoveTaskOrder.Orders.Entitlement.AuthorizedWeight())

		estimatedWeight := unit.Pound(1234)
		primeShipment.Status = ""
		primeShipment.PrimeEstimatedWeight = &estimatedWeight

		session := auth.Session{}
		_, err := mtoShipmentUpdaterPrime.UpdateMTOShipment(suite.AppContextWithSessionForTest(&session), &primeShipment, etag.GenerateEtag(primeShipment.UpdatedAt), "test")
		suite.NoError(err)

		err = suite.DB().Reload(primeShipment.MoveTaskOrder.Orders.Entitlement)
		suite.NoError(err)

		estimatedWeight110 := int(math.Round(float64(*primeShipment.PrimeEstimatedWeight) * 1.10))
		suite.Equal(estimatedWeight110, *primeShipment.MoveTaskOrder.Orders.Entitlement.AuthorizedWeight())
	})

	suite.Run("Updating the shipment estimated weight will flag excess weight on the move and transitions move status", func() {
		now := time.Now()
		pickupDate := now.AddDate(0, 0, 10)

		primeShipment := factory.BuildMTOShipmentMinimal(suite.DB(), []factory.Customization{
			{
				Model: models.MTOShipment{
					Status:              models.MTOShipmentStatusApproved,
					ApprovedDate:        &now,
					ScheduledPickupDate: &pickupDate,
				},
			},
			{
				Model: models.Move{
					AvailableToPrimeAt: &now,
					ApprovedAt:         &now,
					Status:             models.MoveStatusAPPROVED,
				},
			},
		}, nil)
		estimatedWeight := unit.Pound(7200)
		// there is a validator check about updating the status
		primeShipment.Status = ""
		primeShipment.PrimeEstimatedWeight = &estimatedWeight

		suite.Nil(primeShipment.MoveTaskOrder.ExcessWeightQualifiedAt)
		suite.Equal(models.MoveStatusAPPROVED, primeShipment.MoveTaskOrder.Status)

		session := auth.Session{}
		_, err := mtoShipmentUpdaterPrime.UpdateMTOShipment(suite.AppContextWithSessionForTest(&session), &primeShipment, etag.GenerateEtag(primeShipment.UpdatedAt), "test")
		suite.NoError(err)

		err = suite.DB().Reload(&primeShipment.MoveTaskOrder)
		suite.NoError(err)

		suite.NotNil(primeShipment.MoveTaskOrder.ExcessWeightQualifiedAt)
		suite.Equal(models.MoveStatusAPPROVALSREQUESTED, primeShipment.MoveTaskOrder.Status)

		// Verify that shipment recalculate was handled correctly
		mockShipmentRecalculator.AssertNotCalled(suite.T(), "ShipmentRecalculatePaymentRequest", mock.Anything, mock.Anything)
	})

	suite.Run("Skips calling check excess weight if estimated weight was not provided in request", func() {
		moveWeights := &mockservices.MoveWeights{}
		mockSender := setUpMockNotificationSender()
		addressUpdater := address.NewAddressUpdater()

		mockedUpdater := NewPrimeMTOShipmentUpdater(builder, fetcher, planner, moveRouter, moveWeights, mockSender, &mockShipmentRecalculator, addressUpdater, addressCreator)

		now := time.Now()
		pickupDate := now.AddDate(0, 0, 10)
		primeShipment := factory.BuildMTOShipmentMinimal(suite.DB(), []factory.Customization{
			{
				Model: models.MTOShipment{
					Status:              models.MTOShipmentStatusApproved,
					ApprovedDate:        &now,
					ScheduledPickupDate: &pickupDate,
				},
			},
			{
				Model: models.Move{
					AvailableToPrimeAt: &now,
					ApprovedAt:         &now,
				},
			},
		}, nil)
		// there is a validator check about updating the status
		primeShipment.Status = ""
		actualWeight := unit.Pound(7200)
		primeShipment.PrimeActualWeight = &actualWeight

		moveWeights.On("CheckAutoReweigh", mock.AnythingOfType("*appcontext.appContext"), primeShipment.MoveTaskOrderID, mock.AnythingOfType("*models.MTOShipment")).Return(models.MTOShipments{}, nil)

		suite.Nil(primeShipment.MoveTaskOrder.ExcessWeightQualifiedAt)

		session := auth.Session{}
		_, err := mockedUpdater.UpdateMTOShipment(suite.AppContextWithSessionForTest(&session), &primeShipment, etag.GenerateEtag(primeShipment.UpdatedAt), "test")
		suite.NoError(err)

		moveWeights.AssertNotCalled(suite.T(), "CheckExcessWeight")

		// Verify that shipment recalculate was handled correctly
		mockShipmentRecalculator.AssertNotCalled(suite.T(), "ShipmentRecalculatePaymentRequest", mock.Anything, mock.Anything)
	})

	suite.Run("Skips calling check excess weight if the updated estimated weight matches the db value", func() {
		moveWeights := &mockservices.MoveWeights{}
		mockSender := setUpMockNotificationSender()
		addressUpdater := address.NewAddressUpdater()

		mockedUpdater := NewPrimeMTOShipmentUpdater(builder, fetcher, planner, moveRouter, moveWeights, mockSender, &mockShipmentRecalculator, addressUpdater, addressCreator)

		now := time.Now()
		pickupDate := now.AddDate(0, 0, 10)
		estimatedWeight := unit.Pound(7200)
		primeShipment := factory.BuildMTOShipmentMinimal(suite.DB(), []factory.Customization{
			{
				Model: models.MTOShipment{
					Status:               models.MTOShipmentStatusApproved,
					ApprovedDate:         &now,
					ScheduledPickupDate:  &pickupDate,
					PrimeEstimatedWeight: &estimatedWeight,
				},
			},
			{
				Model: models.Move{
					AvailableToPrimeAt: &now,
					ApprovedAt:         &now,
				},
			},
		}, nil)
		// there is a validator check about updating the status
		primeShipment.Status = ""
		primeShipment.PrimeEstimatedWeight = &estimatedWeight

		suite.Nil(primeShipment.MoveTaskOrder.ExcessWeightQualifiedAt)

		session := auth.Session{}
		_, err := mockedUpdater.UpdateMTOShipment(suite.AppContextWithSessionForTest(&session), &primeShipment, etag.GenerateEtag(primeShipment.UpdatedAt), "test")
		suite.Error(err)
		suite.Contains(err.Error(), "cannot be updated after initial estimation")

		moveWeights.AssertNotCalled(suite.T(), "CheckExcessWeight")

		// Verify that shipment recalculate was handled correctly
		mockShipmentRecalculator.AssertNotCalled(suite.T(), "ShipmentRecalculatePaymentRequest", mock.Anything, mock.Anything)
	})
}

func (suite *MTOShipmentServiceSuite) TestUpdateShipmentActualWeightAutoReweigh() {
	builder := query.NewQueryBuilder()
	waf := entitlements.NewWeightAllotmentFetcher()

	fetcher := fetch.NewFetcher(builder)
	planner := &mocks.Planner{}
	moveRouter := moveservices.NewMoveRouter(transportationoffice.NewTransportationOfficesFetcher())
	moveWeights := moveservices.NewMoveWeights(NewShipmentReweighRequester(), waf)
	mockShipmentRecalculator := mockservices.PaymentRequestShipmentRecalculator{}
	mockShipmentRecalculator.On("ShipmentRecalculatePaymentRequest",
		mock.AnythingOfType("*appcontext.appContext"),
		mock.AnythingOfType("uuid.UUID"),
	).Return(&models.PaymentRequests{}, nil)
	mockSender := setUpMockNotificationSender()
	addressUpdater := address.NewAddressUpdater()
	addressCreator := address.NewAddressCreator()
	mtoShipmentUpdaterPrime := NewPrimeMTOShipmentUpdater(builder, fetcher, planner, moveRouter, moveWeights, mockSender, &mockShipmentRecalculator, addressUpdater, addressCreator)

	suite.Run("Updating the shipment actual weight within weight allowance creates reweigh requests for", func() {
		now := time.Now()
		pickupDate := now.AddDate(0, 0, 10)

		primeShipment := factory.BuildMTOShipmentMinimal(suite.DB(), []factory.Customization{
			{
				Model: models.MTOShipment{
					Status:              models.MTOShipmentStatusApproved,
					ApprovedDate:        &now,
					ScheduledPickupDate: &pickupDate,
				},
			},
			{
				Model: models.Move{
					AvailableToPrimeAt: &now,
					ApprovedAt:         &now,
					Status:             models.MoveStatusAPPROVED,
				},
			},
		}, nil)
		actualWeight := unit.Pound(7200)
		// there is a validator check about updating the status
		primeShipment.Status = ""
		primeShipment.PrimeActualWeight = &actualWeight

		session := auth.Session{}
		_, err := mtoShipmentUpdaterPrime.UpdateMTOShipment(suite.AppContextWithSessionForTest(&session), &primeShipment, etag.GenerateEtag(primeShipment.UpdatedAt), "test")
		suite.NoError(err)

		err = suite.DB().Eager("Reweigh").Reload(&primeShipment)
		suite.NoError(err)

		suite.NotNil(primeShipment.Reweigh)
		suite.Equal(primeShipment.ID.String(), primeShipment.Reweigh.ShipmentID.String())
		suite.NotNil(primeShipment.Reweigh.RequestedAt)
		suite.Equal(models.ReweighRequesterSystem, primeShipment.Reweigh.RequestedBy)

		// Verify that shipment recalculate was handled correctly
		mockShipmentRecalculator.AssertNotCalled(suite.T(), "ShipmentRecalculatePaymentRequest", mock.Anything, mock.Anything)
	})

	suite.Run("Skips calling check auto reweigh if actual weight was not provided in request", func() {
		moveWeights := &mockservices.MoveWeights{}
		moveWeights.On("CheckAutoReweigh",
			mock.AnythingOfType("*appcontext.appContext"),
			mock.AnythingOfType("uuid.UUID"),
			mock.AnythingOfType("*models.MTOShipment"),
		).Return(models.MTOShipments{}, nil, nil)
		mockSender := setUpMockNotificationSender()
		addressUpdater := address.NewAddressUpdater()

		mockedUpdater := NewPrimeMTOShipmentUpdater(builder, fetcher, planner, moveRouter, moveWeights, mockSender, &mockShipmentRecalculator, addressUpdater, addressCreator)

		now := time.Now()
		pickupDate := now.AddDate(0, 0, 10)
		primeShipment := factory.BuildMTOShipmentMinimal(suite.DB(), []factory.Customization{
			{
				Model: models.MTOShipment{
					Status:              models.MTOShipmentStatusApproved,
					ApprovedDate:        &now,
					ScheduledPickupDate: &pickupDate,
				},
			},
			{
				Model: models.Move{
					AvailableToPrimeAt: &now,
					ApprovedAt:         &now,
				},
			},
		}, nil)

		moveWeights.On("CheckExcessWeight",
			mock.AnythingOfType("*appcontext.appContext"),
			mock.AnythingOfType("uuid.UUID"),
			mock.AnythingOfType("models.MTOShipment"),
		).Return(&primeShipment.MoveTaskOrder, nil, nil)

		// there is a validator check about updating the status
		primeShipment.Status = ""

		session := auth.Session{}
		_, err := mockedUpdater.UpdateMTOShipment(suite.AppContextWithSessionForTest(&session), &primeShipment, etag.GenerateEtag(primeShipment.UpdatedAt), "test")
		suite.NoError(err)

		moveWeights.AssertNotCalled(suite.T(), "CheckAutoReweigh")

		// Verify that shipment recalculate was handled correctly
		mockShipmentRecalculator.AssertNotCalled(suite.T(), "ShipmentRecalculatePaymentRequest", mock.Anything, mock.Anything)
	})

	suite.Run("Skips calling check auto reweigh if the updated actual weight matches the db value", func() {
		moveWeights := &mockservices.MoveWeights{}
		mockSender := setUpMockNotificationSender()
		addressUpdater := address.NewAddressUpdater()

		mockedUpdater := NewPrimeMTOShipmentUpdater(builder, fetcher, planner, moveRouter, moveWeights, mockSender, &mockShipmentRecalculator, addressUpdater, addressCreator)

		now := time.Now()
		pickupDate := now.AddDate(0, 0, 10)
		weight := unit.Pound(7200)
		oldPrimeShipment := factory.BuildMTOShipmentMinimal(suite.DB(), []factory.Customization{
			{
				Model: models.MTOShipment{
<<<<<<< HEAD
					Status:               models.MTOShipmentStatusApproved,
					ApprovedDate:         &now,
					ScheduledPickupDate:  &pickupDate,
					PrimeActualWeight:    &weight,
					PrimeEstimatedWeight: &weight,
=======
					Status:              models.MTOShipmentStatusApproved,
					ApprovedDate:        &now,
					ScheduledPickupDate: &pickupDate,
					PrimeActualWeight:   &weight,
>>>>>>> d091934a
				},
			},
			{
				Model: models.Move{
					AvailableToPrimeAt: &now,
					ApprovedAt:         &now,
				},
			},
		}, nil)

		moveWeights.On("CheckExcessWeight",
			mock.AnythingOfType("*appcontext.appContext"),
			mock.AnythingOfType("uuid.UUID"),
			mock.AnythingOfType("models.MTOShipment"),
		).Return(&oldPrimeShipment.MoveTaskOrder, nil, nil)

		newPrimeShipment := models.MTOShipment{
			ID:                oldPrimeShipment.ID,
			PrimeActualWeight: &weight,
		}

		eTag := etag.GenerateEtag(oldPrimeShipment.UpdatedAt)

		session := auth.Session{}
		_, err := mockedUpdater.UpdateMTOShipment(suite.AppContextWithSessionForTest(&session), &newPrimeShipment, eTag, "test")
		suite.NoError(err)

		moveWeights.AssertNotCalled(suite.T(), "CheckAutoReweigh")

		// Verify that shipment recalculate was handled correctly
		mockShipmentRecalculator.AssertNotCalled(suite.T(), "ShipmentRecalculatePaymentRequest", mock.Anything, mock.Anything)
	})
}

func (suite *MTOShipmentServiceSuite) TestUpdateShipmentNullableFields() {
	builder := query.NewQueryBuilder()
	fetcher := fetch.NewFetcher(builder)
	planner := &mocks.Planner{}
	moveRouter := moveservices.NewMoveRouter(transportationoffice.NewTransportationOfficesFetcher())
	mockShipmentRecalculator := mockservices.PaymentRequestShipmentRecalculator{}
	mockShipmentRecalculator.On("ShipmentRecalculatePaymentRequest",
		mock.AnythingOfType("*appcontext.appContext"),
		mock.AnythingOfType("uuid.UUID"),
	).Return(&models.PaymentRequests{}, nil)

	suite.Run("tacType and sacType are set to null when empty string is passed in", func() {
		moveWeights := &mockservices.MoveWeights{}
		moveWeights.On("CheckAutoReweigh",
			mock.AnythingOfType("*appcontext.appContext"),
			mock.AnythingOfType("uuid.UUID"),
			mock.AnythingOfType("*models.MTOShipment"),
		).Return(models.MTOShipments{}, nil, nil)

		mockSender := setUpMockNotificationSender()
		addressUpdater := address.NewAddressUpdater()
		addressCreator := address.NewAddressCreator()
		mockedUpdater := NewOfficeMTOShipmentUpdater(builder, fetcher, planner, moveRouter, moveWeights, mockSender, &mockShipmentRecalculator, addressUpdater, addressCreator)

		ntsLOAType := models.LOATypeNTS
		ntsMove := factory.BuildMoveWithShipment(suite.DB(), []factory.Customization{
			{
				Model: models.MTOShipment{
					ShipmentType: models.MTOShipmentTypeHHGIntoNTS,
					TACType:      &ntsLOAType,
					SACType:      &ntsLOAType,
				},
			},
		}, nil)

		nullLOAType := models.LOAType("")
		requestedUpdate := &models.MTOShipment{
			ID:      ntsMove.MTOShipments[0].ID,
			TACType: &nullLOAType,
			SACType: &nullLOAType,
		}

		too := factory.BuildOfficeUserWithRoles(suite.DB(), nil, []roles.RoleType{roles.RoleTypeTOO})
		session := auth.Session{
			ApplicationName: auth.OfficeApp,
			UserID:          *too.UserID,
			OfficeUserID:    too.ID,
		}
		session.Roles = append(session.Roles, too.User.Roles...)
		_, err := mockedUpdater.UpdateMTOShipment(suite.AppContextWithSessionForTest(&session), requestedUpdate, etag.GenerateEtag(ntsMove.MTOShipments[0].UpdatedAt), "test")
		suite.NoError(err)
		suite.Equal(nil, nil)
		suite.Equal(nil, nil)
	})

	suite.Run("tacType and sacType are updated when passed in", func() {
		moveWeights := &mockservices.MoveWeights{}
		moveWeights.On("CheckAutoReweigh",
			mock.AnythingOfType("*appcontext.appContext"),
			mock.AnythingOfType("uuid.UUID"),
			mock.AnythingOfType("*models.MTOShipment"),
		).Return(models.MTOShipments{}, nil, nil)
		mockSender := setUpMockNotificationSender()

		addressUpdater := address.NewAddressUpdater()
		addressCreator := address.NewAddressCreator()
		mockedUpdater := NewOfficeMTOShipmentUpdater(builder, fetcher, planner, moveRouter, moveWeights, mockSender, &mockShipmentRecalculator, addressUpdater, addressCreator)

		ntsLOAType := models.LOATypeNTS
		hhgLOAType := models.LOATypeHHG

		ntsMove := factory.BuildMoveWithShipment(suite.DB(), []factory.Customization{
			{
				Model: models.MTOShipment{
					ShipmentType: models.MTOShipmentTypeHHGIntoNTS,
					TACType:      &ntsLOAType,
					SACType:      &ntsLOAType,
				},
			},
		}, nil)
		shipment := ntsMove.MTOShipments[0]

		requestedUpdate := &models.MTOShipment{
			ID:      shipment.ID,
			TACType: &hhgLOAType,
		}

		too := factory.BuildOfficeUserWithRoles(suite.DB(), nil, []roles.RoleType{roles.RoleTypeTOO})
		session := auth.Session{
			ApplicationName: auth.OfficeApp,
			UserID:          *too.UserID,
			OfficeUserID:    too.ID,
		}
		session.Roles = append(session.Roles, too.User.Roles...)
		updatedMtoShipment, err := mockedUpdater.UpdateMTOShipment(suite.AppContextWithSessionForTest(&session), requestedUpdate, etag.GenerateEtag(shipment.UpdatedAt), "test")
		suite.NoError(err)
		suite.Equal(*requestedUpdate.TACType, *updatedMtoShipment.TACType)
		suite.Equal(*shipment.SACType, *updatedMtoShipment.SACType)
	})
}

func (suite *MTOShipmentServiceSuite) TestUpdateStatusServiceItems() {

	expectedReServiceCodes := []models.ReServiceCode{
		models.ReServiceCodeDLH,
		models.ReServiceCodeDSH,
		models.ReServiceCodeFSC,
		models.ReServiceCodeDOP,
		models.ReServiceCodeDDP,
		models.ReServiceCodeDPK,
		models.ReServiceCodeDUPK,
	}

	var pickupAddress models.Address
	var longhaulDestinationAddress models.Address
	var shorthaulDestinationAddress models.Address
	var mto models.Move

	setupTestData := func() {
		for i := range expectedReServiceCodes {
			factory.FetchReServiceByCode(suite.DB(), expectedReServiceCodes[i])
		}

		pickupAddress = factory.BuildAddress(suite.DB(), []factory.Customization{
			{
				Model: models.Address{
					StreetAddress1: "7 Q St",
					City:           "Twentynine Palms",
					State:          "CA",
					PostalCode:     "92277",
				},
			},
		}, nil)

		longhaulDestinationAddress = factory.BuildAddress(suite.DB(), []factory.Customization{
			{
				Model: models.Address{
					StreetAddress1: "278 E Maple Drive",
					City:           "San Diego",
					State:          "CA",
					PostalCode:     "92114",
				},
			},
		}, nil)

		shorthaulDestinationAddress = factory.BuildAddress(suite.DB(), []factory.Customization{
			{
				Model: models.Address{
					StreetAddress1: "448 Washington Boulevard NE",
					City:           "Winterhaven",
					State:          "CA",
					PostalCode:     "92283",
				},
			},
		}, nil)

		mto = factory.BuildMove(suite.DB(), []factory.Customization{
			{
				Model: models.Move{
					Status: models.MoveStatusAPPROVED,
				},
			},
		}, nil)
	}

	builder := query.NewQueryBuilder()
	moveRouter := moveservices.NewMoveRouter(transportationoffice.NewTransportationOfficesFetcher())
	planner := &mocks.Planner{}
	planner.On("ZipTransitDistance",
		mock.AnythingOfType("*appcontext.appContext"),
		mock.Anything,
		mock.Anything,
	).Return(400, nil)
	siCreator := mtoserviceitem.NewMTOServiceItemCreator(planner, builder, moveRouter, ghcrateengine.NewDomesticUnpackPricer(), ghcrateengine.NewDomesticPackPricer(), ghcrateengine.NewDomesticLinehaulPricer(), ghcrateengine.NewDomesticShorthaulPricer(), ghcrateengine.NewDomesticOriginPricer(), ghcrateengine.NewDomesticDestinationPricer(), ghcrateengine.NewFuelSurchargePricer())
	updater := NewMTOShipmentStatusUpdater(builder, siCreator, planner)

	suite.Run("Shipments with different origin/destination ZIP3 have longhaul service item", func() {
		setupTestData()

		shipment := factory.BuildMTOShipment(suite.DB(), []factory.Customization{
			{
				Model:    mto,
				LinkOnly: true,
			},
			{
				Model:    pickupAddress,
				Type:     &factory.Addresses.PickupAddress,
				LinkOnly: true,
			},
			{
				Model:    longhaulDestinationAddress,
				Type:     &factory.Addresses.DeliveryAddress,
				LinkOnly: true,
			},
			{
				Model: models.MTOShipment{
					ShipmentType: models.MTOShipmentTypeHHG,
					Status:       models.MTOShipmentStatusSubmitted,
				},
			},
		}, nil)

		appCtx := suite.AppContextForTest()
		eTag := etag.GenerateEtag(shipment.UpdatedAt)

		updatedShipment, err := updater.UpdateMTOShipmentStatus(appCtx, shipment.ID, models.MTOShipmentStatusApproved, nil, nil, eTag)
		suite.NoError(err)

		serviceItems := models.MTOServiceItems{}
		err = appCtx.DB().EagerPreload("ReService").Where("mto_shipment_id = ?", updatedShipment.ID).All(&serviceItems)
		suite.NoError(err)

		foundDLH := false
		for _, serviceItem := range serviceItems {
			if serviceItem.ReService.Code == models.ReServiceCodeDLH {
				foundDLH = true
				break
			}
		}

		// at least one service item should have the DLH code
		suite.True(foundDLH, "Expected to find at least one service item with ReService code DLH")
	})

	suite.Run("Shipments with same origin/destination ZIP3 have shorthaul service item", func() {
		setupTestData()

		shipment := factory.BuildMTOShipment(suite.DB(), []factory.Customization{
			{
				Model:    mto,
				LinkOnly: true,
			},
			{
				Model:    pickupAddress,
				Type:     &factory.Addresses.PickupAddress,
				LinkOnly: true,
			},
			{
				Model:    shorthaulDestinationAddress,
				Type:     &factory.Addresses.DeliveryAddress,
				LinkOnly: true,
			},
			{
				Model: models.MTOShipment{
					ShipmentType: models.MTOShipmentTypeHHG,
					Status:       models.MTOShipmentStatusSubmitted,
				},
			},
		}, nil)

		appCtx := suite.AppContextForTest()
		eTag := etag.GenerateEtag(shipment.UpdatedAt)

		updatedShipment, err := updater.UpdateMTOShipmentStatus(appCtx, shipment.ID, models.MTOShipmentStatusApproved, nil, nil, eTag)
		suite.NoError(err)

		serviceItems := models.MTOServiceItems{}
		err = appCtx.DB().EagerPreload("ReService").Where("mto_shipment_id = ?", updatedShipment.ID).All(&serviceItems)
		suite.NoError(err)

		suite.Equal(models.ReServiceCodeDSH, serviceItems[0].ReService.Code)
	})
}

func (suite *MTOShipmentServiceSuite) TestUpdateRequiredDeliveryDateUpdate() {

	builder := query.NewQueryBuilder()
	fetcher := fetch.NewFetcher(builder)
	moveRouter := moveservices.NewMoveRouter(transportationoffice.NewTransportationOfficesFetcher())
	waf := entitlements.NewWeightAllotmentFetcher()
	moveWeights := moveservices.NewMoveWeights(NewShipmentReweighRequester(), waf)
	mockShipmentRecalculator := mockservices.PaymentRequestShipmentRecalculator{}
	mockSender := setUpMockNotificationSender()
	addressCreator := address.NewAddressCreator()
	addressUpdater := address.NewAddressUpdater()

	suite.Run("should update requiredDeliveryDate when scheduledPickupDate is updated", func() {
		planner := &mocks.Planner{}
		planner.On("ZipTransitDistance",
			mock.AnythingOfType("*appcontext.appContext"),
			mock.AnythingOfType("string"),
			mock.AnythingOfType("string"),
		).Return(500, nil)
		mtoShipmentUpdaterPrime := NewPrimeMTOShipmentUpdater(builder, fetcher, planner, moveRouter, moveWeights, mockSender, &mockShipmentRecalculator, addressUpdater, addressCreator)

		reContract := testdatagen.FetchOrMakeReContract(suite.DB(), testdatagen.Assertions{})
		testdatagen.FetchOrMakeReContractYear(suite.DB(), testdatagen.Assertions{
			ReContractYear: models.ReContractYear{
				Contract:             reContract,
				ContractID:           reContract.ID,
				StartDate:            time.Now(),
				EndDate:              time.Now().AddDate(1, 0, 0),
				Escalation:           1.0,
				EscalationCompounded: 1.0,
			},
		})
		move := factory.BuildAvailableToPrimeMove(suite.DB(), nil, nil)
		appCtx := suite.AppContextForTest()

		ghcDomesticTransitTime := models.GHCDomesticTransitTime{
			MaxDaysTransitTime: 12,
			WeightLbsLower:     0,
			WeightLbsUpper:     10000,
			DistanceMilesLower: 0,
			DistanceMilesUpper: 10000,
		}
		verrs, err := suite.DB().ValidateAndCreate(&ghcDomesticTransitTime)
		suite.Assert().False(verrs.HasAny())
		suite.NoError(err)

		conusAddress := factory.BuildAddress(suite.DB(), []factory.Customization{
			{
				Model: models.Address{
					StreetAddress1: "1 some street",
					City:           "Charlotte",
					State:          "NC",
					PostalCode:     "28290",
					IsOconus:       models.BoolPointer(false),
				},
			}}, nil)
		zone5Address := factory.BuildAddress(suite.DB(), []factory.Customization{
			{
				Model: models.Address{
					StreetAddress1: "1 some street",
					StreetAddress2: models.StringPointer("P.O. Box 1234"),
					StreetAddress3: models.StringPointer("c/o Another Person"),
					City:           "Cordova",
					State:          "AK",
					PostalCode:     "99677",
					IsOconus:       models.BoolPointer(true),
				},
			}}, nil)
		estimatedWeight := unit.Pound(4000)
		oldUbShipment := factory.BuildMTOShipmentMinimal(suite.DB(), []factory.Customization{
			{
				Model:    move,
				LinkOnly: true,
			},
			{
				Model: models.MTOShipment{
					ShipmentType:         models.MTOShipmentTypeUnaccompaniedBaggage,
					ScheduledPickupDate:  &testdatagen.DateInsidePeakRateCycle,
					PrimeEstimatedWeight: &estimatedWeight,
					Status:               models.MTOShipmentStatusApproved,
					PrimeActualWeight:    &estimatedWeight,
				},
			},
			{
				Model:    conusAddress,
				Type:     &factory.Addresses.PickupAddress,
				LinkOnly: true,
			},
			{
				Model:    zone5Address,
				Type:     &factory.Addresses.DeliveryAddress,
				LinkOnly: true,
			},
		}, nil)

<<<<<<< HEAD
	builder := query.NewQueryBuilder()
	moveRouter := moveservices.NewMoveRouter(transportationoffice.NewTransportationOfficesFetcher())
	planner := &mocks.Planner{}
	planner.On("ZipTransitDistance",
		mock.AnythingOfType("*appcontext.appContext"),
		mock.Anything,
		mock.Anything,
		false,
	).Return(400, nil)
	siCreator := mtoserviceitem.NewMTOServiceItemCreator(planner, builder, moveRouter, ghcrateengine.NewDomesticUnpackPricer(), ghcrateengine.NewDomesticPackPricer(), ghcrateengine.NewDomesticLinehaulPricer(), ghcrateengine.NewDomesticShorthaulPricer(), ghcrateengine.NewDomesticOriginPricer(), ghcrateengine.NewDomesticDestinationPricer(), ghcrateengine.NewFuelSurchargePricer())
	updater := NewMTOShipmentStatusUpdater(builder, siCreator, planner)
=======
		suite.Nil(oldUbShipment.RequiredDeliveryDate)
>>>>>>> d091934a

		pickUpDate := time.Now()
		expectedRequiredDeiliveryDate := pickUpDate.AddDate(0, 0, 27)
		newUbShipment := models.MTOShipment{
			ID:                  oldUbShipment.ID,
			ShipmentType:        models.MTOShipmentTypeUnaccompaniedBaggage,
			ScheduledPickupDate: &pickUpDate,
		}

		eTag := etag.GenerateEtag(oldUbShipment.UpdatedAt)
		updatedMTOShipment, err := mtoShipmentUpdaterPrime.UpdateMTOShipment(appCtx, &newUbShipment, eTag, "test")

		suite.Nil(err)
		suite.NotNil(updatedMTOShipment)
		suite.NotNil(updatedMTOShipment.RequiredDeliveryDate)
		suite.False(updatedMTOShipment.RequiredDeliveryDate.IsZero())
		suite.Equal(expectedRequiredDeiliveryDate.Day(), updatedMTOShipment.RequiredDeliveryDate.Day())
		suite.Equal(expectedRequiredDeiliveryDate.Month(), updatedMTOShipment.RequiredDeliveryDate.Month())
		suite.Equal(expectedRequiredDeiliveryDate.Year(), updatedMTOShipment.RequiredDeliveryDate.Year())
	})

	suite.Run("errors when rate area for the pickup address is not found", func() {
		planner := &mocks.Planner{}
		planner.On("ZipTransitDistance",
			mock.AnythingOfType("*appcontext.appContext"),
			mock.AnythingOfType("string"),
			mock.AnythingOfType("string"),
		).Return(500, nil)
		mtoShipmentUpdaterPrime := NewPrimeMTOShipmentUpdater(builder, fetcher, planner, moveRouter, moveWeights, mockSender, &mockShipmentRecalculator, addressUpdater, addressCreator)

		reContract := testdatagen.FetchOrMakeReContract(suite.DB(), testdatagen.Assertions{})
		testdatagen.FetchOrMakeReContractYear(suite.DB(), testdatagen.Assertions{
			ReContractYear: models.ReContractYear{
				Contract:             reContract,
				ContractID:           reContract.ID,
				StartDate:            time.Now(),
				EndDate:              time.Now().AddDate(1, 0, 0),
				Escalation:           1.0,
				EscalationCompounded: 1.0,
			},
		})
		move := factory.BuildAvailableToPrimeMove(suite.DB(), nil, nil)
		appCtx := suite.AppContextForTest()

		ghcDomesticTransitTime := models.GHCDomesticTransitTime{
			MaxDaysTransitTime: 12,
			WeightLbsLower:     0,
			WeightLbsUpper:     10000,
			DistanceMilesLower: 0,
			DistanceMilesUpper: 10000,
		}
		verrs, err := suite.DB().ValidateAndCreate(&ghcDomesticTransitTime)
		suite.Assert().False(verrs.HasAny())
		suite.NoError(err)

		pickupAddress := factory.BuildAddress(suite.DB(), []factory.Customization{
			{
				Model: models.Address{
					StreetAddress1: "1 some street",
					City:           "Charlotte",
					State:          "NC",
					PostalCode:     "282903443",
					IsOconus:       models.BoolPointer(false),
				},
			}}, nil)
		zone5Address := factory.BuildAddress(suite.DB(), []factory.Customization{
			{
				Model: models.Address{
					StreetAddress1: "1 some street",
					StreetAddress2: models.StringPointer("P.O. Box 1234"),
					StreetAddress3: models.StringPointer("c/o Another Person"),
					City:           "Cordova",
					State:          "AK",
					PostalCode:     "99677",
					IsOconus:       models.BoolPointer(true),
				},
			}}, nil)
		estimatedWeight := unit.Pound(4000)
		oldUbShipment := factory.BuildMTOShipmentMinimal(suite.DB(), []factory.Customization{
			{
				Model:    move,
				LinkOnly: true,
			},
			{
				Model: models.MTOShipment{
					ShipmentType:         models.MTOShipmentTypeUnaccompaniedBaggage,
					ScheduledPickupDate:  &testdatagen.DateInsidePeakRateCycle,
					PrimeEstimatedWeight: &estimatedWeight,
					Status:               models.MTOShipmentStatusApproved,
					PrimeActualWeight:    &estimatedWeight,
				},
			},
			{
				Model:    pickupAddress,
				Type:     &factory.Addresses.PickupAddress,
				LinkOnly: true,
			},
			{
				Model:    zone5Address,
				Type:     &factory.Addresses.DeliveryAddress,
				LinkOnly: true,
			},
		}, nil)

		suite.Nil(oldUbShipment.RequiredDeliveryDate)

		pickUpDate := time.Now()
		newUbShipment := models.MTOShipment{
			ID:                  oldUbShipment.ID,
			ShipmentType:        models.MTOShipmentTypeUnaccompaniedBaggage,
			ScheduledPickupDate: &pickUpDate,
		}

		eTag := etag.GenerateEtag(oldUbShipment.UpdatedAt)
		updatedMTOShipment, err := mtoShipmentUpdaterPrime.UpdateMTOShipment(appCtx, &newUbShipment, eTag, "test")

		suite.Error(err)
		suite.Nil(updatedMTOShipment)
		suite.Equal("Could not complete query related to object of type: mtoShipment.", err.Error())
		suite.IsType(apperror.QueryError{}, err)
		queryErr := err.(apperror.QueryError)
		wrappedErr := queryErr.Unwrap()
		suite.Equal(fmt.Sprintf("error fetching pickup rate area id for address ID: %s", pickupAddress.ID), wrappedErr.Error())
	})

	suite.Run("errors when rate area for the destination address is not found", func() {
		planner := &mocks.Planner{}
		planner.On("ZipTransitDistance",
			mock.AnythingOfType("*appcontext.appContext"),
			mock.AnythingOfType("string"),
			mock.AnythingOfType("string"),
		).Return(500, nil)
		mtoShipmentUpdaterPrime := NewPrimeMTOShipmentUpdater(builder, fetcher, planner, moveRouter, moveWeights, mockSender, &mockShipmentRecalculator, addressUpdater, addressCreator)

		reContract := testdatagen.FetchOrMakeReContract(suite.DB(), testdatagen.Assertions{})
		testdatagen.FetchOrMakeReContractYear(suite.DB(), testdatagen.Assertions{
			ReContractYear: models.ReContractYear{
				Contract:             reContract,
				ContractID:           reContract.ID,
				StartDate:            time.Now(),
				EndDate:              time.Now().AddDate(1, 0, 0),
				Escalation:           1.0,
				EscalationCompounded: 1.0,
			},
		})
		move := factory.BuildAvailableToPrimeMove(suite.DB(), nil, nil)
		appCtx := suite.AppContextForTest()

		ghcDomesticTransitTime := models.GHCDomesticTransitTime{
			MaxDaysTransitTime: 12,
			WeightLbsLower:     0,
			WeightLbsUpper:     10000,
			DistanceMilesLower: 0,
			DistanceMilesUpper: 10000,
		}
		verrs, err := suite.DB().ValidateAndCreate(&ghcDomesticTransitTime)
		suite.Assert().False(verrs.HasAny())
		suite.NoError(err)

		pickupAddress := factory.BuildAddress(suite.DB(), []factory.Customization{
			{
				Model: models.Address{
					StreetAddress1: "1 some street",
					City:           "Charlotte",
					State:          "NC",
					PostalCode:     "28290",
					IsOconus:       models.BoolPointer(false),
				},
			}}, nil)
		destinationAddress := factory.BuildAddress(suite.DB(), []factory.Customization{
			{
				Model: models.Address{
					StreetAddress1: "1 some street",
					StreetAddress2: models.StringPointer("P.O. Box 1234"),
					StreetAddress3: models.StringPointer("c/o Another Person"),
					City:           "Cordova",
					State:          "AK",
					PostalCode:     "99677898",
					IsOconus:       models.BoolPointer(true),
				},
			}}, nil)
		estimatedWeight := unit.Pound(4000)
		oldUbShipment := factory.BuildMTOShipmentMinimal(suite.DB(), []factory.Customization{
			{
				Model:    move,
				LinkOnly: true,
			},
			{
				Model: models.MTOShipment{
					ShipmentType:         models.MTOShipmentTypeUnaccompaniedBaggage,
					ScheduledPickupDate:  &testdatagen.DateInsidePeakRateCycle,
					PrimeEstimatedWeight: &estimatedWeight,
					Status:               models.MTOShipmentStatusApproved,
					PrimeActualWeight:    &estimatedWeight,
				},
			},
			{
				Model:    pickupAddress,
				Type:     &factory.Addresses.PickupAddress,
				LinkOnly: true,
			},
			{
				Model:    destinationAddress,
				Type:     &factory.Addresses.DeliveryAddress,
				LinkOnly: true,
			},
		}, nil)

		suite.Nil(oldUbShipment.RequiredDeliveryDate)

		pickUpDate := time.Now()
		newUbShipment := models.MTOShipment{
			ID:                  oldUbShipment.ID,
			ShipmentType:        models.MTOShipmentTypeUnaccompaniedBaggage,
			ScheduledPickupDate: &pickUpDate,
		}

		eTag := etag.GenerateEtag(oldUbShipment.UpdatedAt)
		updatedMTOShipment, err := mtoShipmentUpdaterPrime.UpdateMTOShipment(appCtx, &newUbShipment, eTag, "test")

		suite.Error(err)
		suite.Nil(updatedMTOShipment)
		suite.Equal("Could not complete query related to object of type: mtoShipment.", err.Error())
		suite.IsType(apperror.QueryError{}, err)
		queryErr := err.(apperror.QueryError)
		wrappedErr := queryErr.Unwrap()
		suite.Equal(fmt.Sprintf("error fetching destination rate area id for address ID: %s", destinationAddress.ID), wrappedErr.Error())
	})
}

func (suite *MTOShipmentServiceSuite) TestUpdateRequiredDeliveryDateUpdate() {

	builder := query.NewQueryBuilder()
	fetcher := fetch.NewFetcher(builder)
	moveRouter := moveservices.NewMoveRouter(transportationoffice.NewTransportationOfficesFetcher())
	waf := entitlements.NewWeightAllotmentFetcher()
	moveWeights := moveservices.NewMoveWeights(NewShipmentReweighRequester(), waf)
	mockShipmentRecalculator := mockservices.PaymentRequestShipmentRecalculator{}
	mockSender := setUpMockNotificationSender()
	addressCreator := address.NewAddressCreator()
	addressUpdater := address.NewAddressUpdater()

	suite.Run("should update requiredDeliveryDate when scheduledPickupDate is updated", func() {
		planner := &mocks.Planner{}
		planner.On("ZipTransitDistance",
			mock.AnythingOfType("*appcontext.appContext"),
			mock.AnythingOfType("string"),
			mock.AnythingOfType("string"),
		).Return(500, nil)
		mtoShipmentUpdaterPrime := NewPrimeMTOShipmentUpdater(builder, fetcher, planner, moveRouter, moveWeights, mockSender, &mockShipmentRecalculator, addressUpdater, addressCreator)

		reContract := testdatagen.FetchOrMakeReContract(suite.DB(), testdatagen.Assertions{})
		testdatagen.FetchOrMakeReContractYear(suite.DB(), testdatagen.Assertions{
			ReContractYear: models.ReContractYear{
				Contract:             reContract,
				ContractID:           reContract.ID,
				StartDate:            time.Now(),
				EndDate:              time.Now().AddDate(1, 0, 0),
				Escalation:           1.0,
				EscalationCompounded: 1.0,
			},
		})
		move := factory.BuildAvailableToPrimeMove(suite.DB(), nil, nil)
		appCtx := suite.AppContextForTest()

		ghcDomesticTransitTime := models.GHCDomesticTransitTime{
			MaxDaysTransitTime: 12,
			WeightLbsLower:     0,
			WeightLbsUpper:     10000,
			DistanceMilesLower: 0,
			DistanceMilesUpper: 10000,
		}
		verrs, err := suite.DB().ValidateAndCreate(&ghcDomesticTransitTime)
		suite.Assert().False(verrs.HasAny())
		suite.NoError(err)

		conusAddress := factory.BuildAddress(suite.DB(), []factory.Customization{
			{
				Model: models.Address{
					StreetAddress1: "1 some street",
					City:           "Charlotte",
					State:          "NC",
					PostalCode:     "28290",
					IsOconus:       models.BoolPointer(false),
				},
			}}, nil)
		zone5Address := factory.BuildAddress(suite.DB(), []factory.Customization{
			{
				Model: models.Address{
					StreetAddress1: "1 some street",
					StreetAddress2: models.StringPointer("P.O. Box 1234"),
					StreetAddress3: models.StringPointer("c/o Another Person"),
					City:           "Cordova",
					State:          "AK",
					PostalCode:     "99677",
					IsOconus:       models.BoolPointer(true),
				},
			}}, nil)
		estimatedWeight := unit.Pound(4000)
		oldUbShipment := factory.BuildMTOShipmentMinimal(suite.DB(), []factory.Customization{
			{
				Model:    move,
				LinkOnly: true,
			},
			{
				Model: models.MTOShipment{
					ShipmentType:         models.MTOShipmentTypeUnaccompaniedBaggage,
					ScheduledPickupDate:  &testdatagen.DateInsidePeakRateCycle,
					PrimeEstimatedWeight: &estimatedWeight,
					Status:               models.MTOShipmentStatusApproved,
					PrimeActualWeight:    &estimatedWeight,
				},
			},
			{
				Model:    conusAddress,
				Type:     &factory.Addresses.PickupAddress,
				LinkOnly: true,
			},
			{
				Model:    zone5Address,
				Type:     &factory.Addresses.DeliveryAddress,
				LinkOnly: true,
			},
		}, nil)

		suite.Nil(oldUbShipment.RequiredDeliveryDate)

		pickUpDate := time.Now()
		expectedRequiredDeiliveryDate := pickUpDate.AddDate(0, 0, 27)
		newUbShipment := models.MTOShipment{
			ID:                  oldUbShipment.ID,
			ShipmentType:        models.MTOShipmentTypeUnaccompaniedBaggage,
			ScheduledPickupDate: &pickUpDate,
		}

		eTag := etag.GenerateEtag(oldUbShipment.UpdatedAt)
		updatedMTOShipment, err := mtoShipmentUpdaterPrime.UpdateMTOShipment(appCtx, &newUbShipment, eTag, "test")

		suite.Nil(err)
		suite.NotNil(updatedMTOShipment)
		suite.NotNil(updatedMTOShipment.RequiredDeliveryDate)
		suite.False(updatedMTOShipment.RequiredDeliveryDate.IsZero())
		suite.Equal(expectedRequiredDeiliveryDate.Day(), updatedMTOShipment.RequiredDeliveryDate.Day())
		suite.Equal(expectedRequiredDeiliveryDate.Month(), updatedMTOShipment.RequiredDeliveryDate.Month())
		suite.Equal(expectedRequiredDeiliveryDate.Year(), updatedMTOShipment.RequiredDeliveryDate.Year())
	})

	suite.Run("errors when rate area for the pickup address is not found", func() {
		planner := &mocks.Planner{}
		planner.On("ZipTransitDistance",
			mock.AnythingOfType("*appcontext.appContext"),
			mock.AnythingOfType("string"),
			mock.AnythingOfType("string"),
		).Return(500, nil)
		mtoShipmentUpdaterPrime := NewPrimeMTOShipmentUpdater(builder, fetcher, planner, moveRouter, moveWeights, mockSender, &mockShipmentRecalculator, addressUpdater, addressCreator)

		reContract := testdatagen.FetchOrMakeReContract(suite.DB(), testdatagen.Assertions{})
		testdatagen.FetchOrMakeReContractYear(suite.DB(), testdatagen.Assertions{
			ReContractYear: models.ReContractYear{
				Contract:             reContract,
				ContractID:           reContract.ID,
				StartDate:            time.Now(),
				EndDate:              time.Now().AddDate(1, 0, 0),
				Escalation:           1.0,
				EscalationCompounded: 1.0,
			},
		})
		move := factory.BuildAvailableToPrimeMove(suite.DB(), nil, nil)
		appCtx := suite.AppContextForTest()

		ghcDomesticTransitTime := models.GHCDomesticTransitTime{
			MaxDaysTransitTime: 12,
			WeightLbsLower:     0,
			WeightLbsUpper:     10000,
			DistanceMilesLower: 0,
			DistanceMilesUpper: 10000,
		}
		verrs, err := suite.DB().ValidateAndCreate(&ghcDomesticTransitTime)
		suite.Assert().False(verrs.HasAny())
		suite.NoError(err)

		pickupAddress := factory.BuildAddress(suite.DB(), []factory.Customization{
			{
				Model: models.Address{
					StreetAddress1: "1 some street",
					City:           "Charlotte",
					State:          "NC",
					PostalCode:     "282903443",
					IsOconus:       models.BoolPointer(false),
				},
			}}, nil)
		zone5Address := factory.BuildAddress(suite.DB(), []factory.Customization{
			{
				Model: models.Address{
					StreetAddress1: "1 some street",
					StreetAddress2: models.StringPointer("P.O. Box 1234"),
					StreetAddress3: models.StringPointer("c/o Another Person"),
					City:           "Cordova",
					State:          "AK",
					PostalCode:     "99677",
					IsOconus:       models.BoolPointer(true),
				},
			}}, nil)
		estimatedWeight := unit.Pound(4000)
		oldUbShipment := factory.BuildMTOShipmentMinimal(suite.DB(), []factory.Customization{
			{
				Model:    move,
				LinkOnly: true,
			},
			{
				Model: models.MTOShipment{
					ShipmentType:         models.MTOShipmentTypeUnaccompaniedBaggage,
					ScheduledPickupDate:  &testdatagen.DateInsidePeakRateCycle,
					PrimeEstimatedWeight: &estimatedWeight,
					Status:               models.MTOShipmentStatusApproved,
					PrimeActualWeight:    &estimatedWeight,
				},
			},
			{
				Model:    pickupAddress,
				Type:     &factory.Addresses.PickupAddress,
				LinkOnly: true,
			},
			{
				Model:    zone5Address,
				Type:     &factory.Addresses.DeliveryAddress,
				LinkOnly: true,
			},
		}, nil)

		suite.Nil(oldUbShipment.RequiredDeliveryDate)

		pickUpDate := time.Now()
		newUbShipment := models.MTOShipment{
			ID:                  oldUbShipment.ID,
			ShipmentType:        models.MTOShipmentTypeUnaccompaniedBaggage,
			ScheduledPickupDate: &pickUpDate,
		}

		eTag := etag.GenerateEtag(oldUbShipment.UpdatedAt)
		updatedMTOShipment, err := mtoShipmentUpdaterPrime.UpdateMTOShipment(appCtx, &newUbShipment, eTag, "test")

		suite.Error(err)
		suite.Nil(updatedMTOShipment)
		suite.Equal("Could not complete query related to object of type: mtoShipment.", err.Error())
		suite.IsType(apperror.QueryError{}, err)
		queryErr := err.(apperror.QueryError)
		wrappedErr := queryErr.Unwrap()
		suite.Equal(fmt.Sprintf("error fetching pickup rate area id for address ID: %s", pickupAddress.ID), wrappedErr.Error())
	})

	suite.Run("errors when rate area for the destination address is not found", func() {
		planner := &mocks.Planner{}
		planner.On("ZipTransitDistance",
			mock.AnythingOfType("*appcontext.appContext"),
			mock.AnythingOfType("string"),
			mock.AnythingOfType("string"),
		).Return(500, nil)
		mtoShipmentUpdaterPrime := NewPrimeMTOShipmentUpdater(builder, fetcher, planner, moveRouter, moveWeights, mockSender, &mockShipmentRecalculator, addressUpdater, addressCreator)

		reContract := testdatagen.FetchOrMakeReContract(suite.DB(), testdatagen.Assertions{})
		testdatagen.FetchOrMakeReContractYear(suite.DB(), testdatagen.Assertions{
			ReContractYear: models.ReContractYear{
				Contract:             reContract,
				ContractID:           reContract.ID,
				StartDate:            time.Now(),
				EndDate:              time.Now().AddDate(1, 0, 0),
				Escalation:           1.0,
				EscalationCompounded: 1.0,
			},
		})
		move := factory.BuildAvailableToPrimeMove(suite.DB(), nil, nil)
		appCtx := suite.AppContextForTest()

		ghcDomesticTransitTime := models.GHCDomesticTransitTime{
			MaxDaysTransitTime: 12,
			WeightLbsLower:     0,
			WeightLbsUpper:     10000,
			DistanceMilesLower: 0,
			DistanceMilesUpper: 10000,
		}
		verrs, err := suite.DB().ValidateAndCreate(&ghcDomesticTransitTime)
		suite.Assert().False(verrs.HasAny())
		suite.NoError(err)

		pickupAddress := factory.BuildAddress(suite.DB(), []factory.Customization{
			{
				Model: models.Address{
					StreetAddress1: "1 some street",
					City:           "Charlotte",
					State:          "NC",
					PostalCode:     "28290",
					IsOconus:       models.BoolPointer(false),
				},
			}}, nil)
		destinationAddress := factory.BuildAddress(suite.DB(), []factory.Customization{
			{
				Model: models.Address{
					StreetAddress1: "1 some street",
					StreetAddress2: models.StringPointer("P.O. Box 1234"),
					StreetAddress3: models.StringPointer("c/o Another Person"),
					City:           "Cordova",
					State:          "AK",
					PostalCode:     "99677898",
					IsOconus:       models.BoolPointer(true),
				},
			}}, nil)
		estimatedWeight := unit.Pound(4000)
		oldUbShipment := factory.BuildMTOShipmentMinimal(suite.DB(), []factory.Customization{
			{
				Model:    move,
				LinkOnly: true,
			},
			{
				Model: models.MTOShipment{
					ShipmentType:         models.MTOShipmentTypeUnaccompaniedBaggage,
					ScheduledPickupDate:  &testdatagen.DateInsidePeakRateCycle,
					PrimeEstimatedWeight: &estimatedWeight,
					Status:               models.MTOShipmentStatusApproved,
					PrimeActualWeight:    &estimatedWeight,
				},
			},
			{
				Model:    pickupAddress,
				Type:     &factory.Addresses.PickupAddress,
				LinkOnly: true,
			},
			{
				Model:    destinationAddress,
				Type:     &factory.Addresses.DeliveryAddress,
				LinkOnly: true,
			},
		}, nil)

		suite.Nil(oldUbShipment.RequiredDeliveryDate)

		pickUpDate := time.Now()
		newUbShipment := models.MTOShipment{
			ID:                  oldUbShipment.ID,
			ShipmentType:        models.MTOShipmentTypeUnaccompaniedBaggage,
			ScheduledPickupDate: &pickUpDate,
		}

		eTag := etag.GenerateEtag(oldUbShipment.UpdatedAt)
		updatedMTOShipment, err := mtoShipmentUpdaterPrime.UpdateMTOShipment(appCtx, &newUbShipment, eTag, "test")

		suite.Error(err)
		suite.Nil(updatedMTOShipment)
		suite.Equal("Could not complete query related to object of type: mtoShipment.", err.Error())
		suite.IsType(apperror.QueryError{}, err)
		queryErr := err.(apperror.QueryError)
		wrappedErr := queryErr.Unwrap()
		suite.Equal(fmt.Sprintf("error fetching destination rate area id for address ID: %s", destinationAddress.ID), wrappedErr.Error())
	})
}<|MERGE_RESOLUTION|>--- conflicted
+++ resolved
@@ -3569,18 +3569,11 @@
 		oldPrimeShipment := factory.BuildMTOShipmentMinimal(suite.DB(), []factory.Customization{
 			{
 				Model: models.MTOShipment{
-<<<<<<< HEAD
 					Status:               models.MTOShipmentStatusApproved,
 					ApprovedDate:         &now,
 					ScheduledPickupDate:  &pickupDate,
 					PrimeActualWeight:    &weight,
 					PrimeEstimatedWeight: &weight,
-=======
-					Status:              models.MTOShipmentStatusApproved,
-					ApprovedDate:        &now,
-					ScheduledPickupDate: &pickupDate,
-					PrimeActualWeight:   &weight,
->>>>>>> d091934a
 				},
 			},
 			{
@@ -3974,21 +3967,7 @@
 			},
 		}, nil)
 
-<<<<<<< HEAD
-	builder := query.NewQueryBuilder()
-	moveRouter := moveservices.NewMoveRouter(transportationoffice.NewTransportationOfficesFetcher())
-	planner := &mocks.Planner{}
-	planner.On("ZipTransitDistance",
-		mock.AnythingOfType("*appcontext.appContext"),
-		mock.Anything,
-		mock.Anything,
-		false,
-	).Return(400, nil)
-	siCreator := mtoserviceitem.NewMTOServiceItemCreator(planner, builder, moveRouter, ghcrateengine.NewDomesticUnpackPricer(), ghcrateengine.NewDomesticPackPricer(), ghcrateengine.NewDomesticLinehaulPricer(), ghcrateengine.NewDomesticShorthaulPricer(), ghcrateengine.NewDomesticOriginPricer(), ghcrateengine.NewDomesticDestinationPricer(), ghcrateengine.NewFuelSurchargePricer())
-	updater := NewMTOShipmentStatusUpdater(builder, siCreator, planner)
-=======
 		suite.Nil(oldUbShipment.RequiredDeliveryDate)
->>>>>>> d091934a
 
 		pickUpDate := time.Now()
 		expectedRequiredDeiliveryDate := pickUpDate.AddDate(0, 0, 27)
@@ -4217,330 +4196,4 @@
 		wrappedErr := queryErr.Unwrap()
 		suite.Equal(fmt.Sprintf("error fetching destination rate area id for address ID: %s", destinationAddress.ID), wrappedErr.Error())
 	})
-}
-
-func (suite *MTOShipmentServiceSuite) TestUpdateRequiredDeliveryDateUpdate() {
-
-	builder := query.NewQueryBuilder()
-	fetcher := fetch.NewFetcher(builder)
-	moveRouter := moveservices.NewMoveRouter(transportationoffice.NewTransportationOfficesFetcher())
-	waf := entitlements.NewWeightAllotmentFetcher()
-	moveWeights := moveservices.NewMoveWeights(NewShipmentReweighRequester(), waf)
-	mockShipmentRecalculator := mockservices.PaymentRequestShipmentRecalculator{}
-	mockSender := setUpMockNotificationSender()
-	addressCreator := address.NewAddressCreator()
-	addressUpdater := address.NewAddressUpdater()
-
-	suite.Run("should update requiredDeliveryDate when scheduledPickupDate is updated", func() {
-		planner := &mocks.Planner{}
-		planner.On("ZipTransitDistance",
-			mock.AnythingOfType("*appcontext.appContext"),
-			mock.AnythingOfType("string"),
-			mock.AnythingOfType("string"),
-		).Return(500, nil)
-		mtoShipmentUpdaterPrime := NewPrimeMTOShipmentUpdater(builder, fetcher, planner, moveRouter, moveWeights, mockSender, &mockShipmentRecalculator, addressUpdater, addressCreator)
-
-		reContract := testdatagen.FetchOrMakeReContract(suite.DB(), testdatagen.Assertions{})
-		testdatagen.FetchOrMakeReContractYear(suite.DB(), testdatagen.Assertions{
-			ReContractYear: models.ReContractYear{
-				Contract:             reContract,
-				ContractID:           reContract.ID,
-				StartDate:            time.Now(),
-				EndDate:              time.Now().AddDate(1, 0, 0),
-				Escalation:           1.0,
-				EscalationCompounded: 1.0,
-			},
-		})
-		move := factory.BuildAvailableToPrimeMove(suite.DB(), nil, nil)
-		appCtx := suite.AppContextForTest()
-
-		ghcDomesticTransitTime := models.GHCDomesticTransitTime{
-			MaxDaysTransitTime: 12,
-			WeightLbsLower:     0,
-			WeightLbsUpper:     10000,
-			DistanceMilesLower: 0,
-			DistanceMilesUpper: 10000,
-		}
-		verrs, err := suite.DB().ValidateAndCreate(&ghcDomesticTransitTime)
-		suite.Assert().False(verrs.HasAny())
-		suite.NoError(err)
-
-		conusAddress := factory.BuildAddress(suite.DB(), []factory.Customization{
-			{
-				Model: models.Address{
-					StreetAddress1: "1 some street",
-					City:           "Charlotte",
-					State:          "NC",
-					PostalCode:     "28290",
-					IsOconus:       models.BoolPointer(false),
-				},
-			}}, nil)
-		zone5Address := factory.BuildAddress(suite.DB(), []factory.Customization{
-			{
-				Model: models.Address{
-					StreetAddress1: "1 some street",
-					StreetAddress2: models.StringPointer("P.O. Box 1234"),
-					StreetAddress3: models.StringPointer("c/o Another Person"),
-					City:           "Cordova",
-					State:          "AK",
-					PostalCode:     "99677",
-					IsOconus:       models.BoolPointer(true),
-				},
-			}}, nil)
-		estimatedWeight := unit.Pound(4000)
-		oldUbShipment := factory.BuildMTOShipmentMinimal(suite.DB(), []factory.Customization{
-			{
-				Model:    move,
-				LinkOnly: true,
-			},
-			{
-				Model: models.MTOShipment{
-					ShipmentType:         models.MTOShipmentTypeUnaccompaniedBaggage,
-					ScheduledPickupDate:  &testdatagen.DateInsidePeakRateCycle,
-					PrimeEstimatedWeight: &estimatedWeight,
-					Status:               models.MTOShipmentStatusApproved,
-					PrimeActualWeight:    &estimatedWeight,
-				},
-			},
-			{
-				Model:    conusAddress,
-				Type:     &factory.Addresses.PickupAddress,
-				LinkOnly: true,
-			},
-			{
-				Model:    zone5Address,
-				Type:     &factory.Addresses.DeliveryAddress,
-				LinkOnly: true,
-			},
-		}, nil)
-
-		suite.Nil(oldUbShipment.RequiredDeliveryDate)
-
-		pickUpDate := time.Now()
-		expectedRequiredDeiliveryDate := pickUpDate.AddDate(0, 0, 27)
-		newUbShipment := models.MTOShipment{
-			ID:                  oldUbShipment.ID,
-			ShipmentType:        models.MTOShipmentTypeUnaccompaniedBaggage,
-			ScheduledPickupDate: &pickUpDate,
-		}
-
-		eTag := etag.GenerateEtag(oldUbShipment.UpdatedAt)
-		updatedMTOShipment, err := mtoShipmentUpdaterPrime.UpdateMTOShipment(appCtx, &newUbShipment, eTag, "test")
-
-		suite.Nil(err)
-		suite.NotNil(updatedMTOShipment)
-		suite.NotNil(updatedMTOShipment.RequiredDeliveryDate)
-		suite.False(updatedMTOShipment.RequiredDeliveryDate.IsZero())
-		suite.Equal(expectedRequiredDeiliveryDate.Day(), updatedMTOShipment.RequiredDeliveryDate.Day())
-		suite.Equal(expectedRequiredDeiliveryDate.Month(), updatedMTOShipment.RequiredDeliveryDate.Month())
-		suite.Equal(expectedRequiredDeiliveryDate.Year(), updatedMTOShipment.RequiredDeliveryDate.Year())
-	})
-
-	suite.Run("errors when rate area for the pickup address is not found", func() {
-		planner := &mocks.Planner{}
-		planner.On("ZipTransitDistance",
-			mock.AnythingOfType("*appcontext.appContext"),
-			mock.AnythingOfType("string"),
-			mock.AnythingOfType("string"),
-		).Return(500, nil)
-		mtoShipmentUpdaterPrime := NewPrimeMTOShipmentUpdater(builder, fetcher, planner, moveRouter, moveWeights, mockSender, &mockShipmentRecalculator, addressUpdater, addressCreator)
-
-		reContract := testdatagen.FetchOrMakeReContract(suite.DB(), testdatagen.Assertions{})
-		testdatagen.FetchOrMakeReContractYear(suite.DB(), testdatagen.Assertions{
-			ReContractYear: models.ReContractYear{
-				Contract:             reContract,
-				ContractID:           reContract.ID,
-				StartDate:            time.Now(),
-				EndDate:              time.Now().AddDate(1, 0, 0),
-				Escalation:           1.0,
-				EscalationCompounded: 1.0,
-			},
-		})
-		move := factory.BuildAvailableToPrimeMove(suite.DB(), nil, nil)
-		appCtx := suite.AppContextForTest()
-
-		ghcDomesticTransitTime := models.GHCDomesticTransitTime{
-			MaxDaysTransitTime: 12,
-			WeightLbsLower:     0,
-			WeightLbsUpper:     10000,
-			DistanceMilesLower: 0,
-			DistanceMilesUpper: 10000,
-		}
-		verrs, err := suite.DB().ValidateAndCreate(&ghcDomesticTransitTime)
-		suite.Assert().False(verrs.HasAny())
-		suite.NoError(err)
-
-		pickupAddress := factory.BuildAddress(suite.DB(), []factory.Customization{
-			{
-				Model: models.Address{
-					StreetAddress1: "1 some street",
-					City:           "Charlotte",
-					State:          "NC",
-					PostalCode:     "282903443",
-					IsOconus:       models.BoolPointer(false),
-				},
-			}}, nil)
-		zone5Address := factory.BuildAddress(suite.DB(), []factory.Customization{
-			{
-				Model: models.Address{
-					StreetAddress1: "1 some street",
-					StreetAddress2: models.StringPointer("P.O. Box 1234"),
-					StreetAddress3: models.StringPointer("c/o Another Person"),
-					City:           "Cordova",
-					State:          "AK",
-					PostalCode:     "99677",
-					IsOconus:       models.BoolPointer(true),
-				},
-			}}, nil)
-		estimatedWeight := unit.Pound(4000)
-		oldUbShipment := factory.BuildMTOShipmentMinimal(suite.DB(), []factory.Customization{
-			{
-				Model:    move,
-				LinkOnly: true,
-			},
-			{
-				Model: models.MTOShipment{
-					ShipmentType:         models.MTOShipmentTypeUnaccompaniedBaggage,
-					ScheduledPickupDate:  &testdatagen.DateInsidePeakRateCycle,
-					PrimeEstimatedWeight: &estimatedWeight,
-					Status:               models.MTOShipmentStatusApproved,
-					PrimeActualWeight:    &estimatedWeight,
-				},
-			},
-			{
-				Model:    pickupAddress,
-				Type:     &factory.Addresses.PickupAddress,
-				LinkOnly: true,
-			},
-			{
-				Model:    zone5Address,
-				Type:     &factory.Addresses.DeliveryAddress,
-				LinkOnly: true,
-			},
-		}, nil)
-
-		suite.Nil(oldUbShipment.RequiredDeliveryDate)
-
-		pickUpDate := time.Now()
-		newUbShipment := models.MTOShipment{
-			ID:                  oldUbShipment.ID,
-			ShipmentType:        models.MTOShipmentTypeUnaccompaniedBaggage,
-			ScheduledPickupDate: &pickUpDate,
-		}
-
-		eTag := etag.GenerateEtag(oldUbShipment.UpdatedAt)
-		updatedMTOShipment, err := mtoShipmentUpdaterPrime.UpdateMTOShipment(appCtx, &newUbShipment, eTag, "test")
-
-		suite.Error(err)
-		suite.Nil(updatedMTOShipment)
-		suite.Equal("Could not complete query related to object of type: mtoShipment.", err.Error())
-		suite.IsType(apperror.QueryError{}, err)
-		queryErr := err.(apperror.QueryError)
-		wrappedErr := queryErr.Unwrap()
-		suite.Equal(fmt.Sprintf("error fetching pickup rate area id for address ID: %s", pickupAddress.ID), wrappedErr.Error())
-	})
-
-	suite.Run("errors when rate area for the destination address is not found", func() {
-		planner := &mocks.Planner{}
-		planner.On("ZipTransitDistance",
-			mock.AnythingOfType("*appcontext.appContext"),
-			mock.AnythingOfType("string"),
-			mock.AnythingOfType("string"),
-		).Return(500, nil)
-		mtoShipmentUpdaterPrime := NewPrimeMTOShipmentUpdater(builder, fetcher, planner, moveRouter, moveWeights, mockSender, &mockShipmentRecalculator, addressUpdater, addressCreator)
-
-		reContract := testdatagen.FetchOrMakeReContract(suite.DB(), testdatagen.Assertions{})
-		testdatagen.FetchOrMakeReContractYear(suite.DB(), testdatagen.Assertions{
-			ReContractYear: models.ReContractYear{
-				Contract:             reContract,
-				ContractID:           reContract.ID,
-				StartDate:            time.Now(),
-				EndDate:              time.Now().AddDate(1, 0, 0),
-				Escalation:           1.0,
-				EscalationCompounded: 1.0,
-			},
-		})
-		move := factory.BuildAvailableToPrimeMove(suite.DB(), nil, nil)
-		appCtx := suite.AppContextForTest()
-
-		ghcDomesticTransitTime := models.GHCDomesticTransitTime{
-			MaxDaysTransitTime: 12,
-			WeightLbsLower:     0,
-			WeightLbsUpper:     10000,
-			DistanceMilesLower: 0,
-			DistanceMilesUpper: 10000,
-		}
-		verrs, err := suite.DB().ValidateAndCreate(&ghcDomesticTransitTime)
-		suite.Assert().False(verrs.HasAny())
-		suite.NoError(err)
-
-		pickupAddress := factory.BuildAddress(suite.DB(), []factory.Customization{
-			{
-				Model: models.Address{
-					StreetAddress1: "1 some street",
-					City:           "Charlotte",
-					State:          "NC",
-					PostalCode:     "28290",
-					IsOconus:       models.BoolPointer(false),
-				},
-			}}, nil)
-		destinationAddress := factory.BuildAddress(suite.DB(), []factory.Customization{
-			{
-				Model: models.Address{
-					StreetAddress1: "1 some street",
-					StreetAddress2: models.StringPointer("P.O. Box 1234"),
-					StreetAddress3: models.StringPointer("c/o Another Person"),
-					City:           "Cordova",
-					State:          "AK",
-					PostalCode:     "99677898",
-					IsOconus:       models.BoolPointer(true),
-				},
-			}}, nil)
-		estimatedWeight := unit.Pound(4000)
-		oldUbShipment := factory.BuildMTOShipmentMinimal(suite.DB(), []factory.Customization{
-			{
-				Model:    move,
-				LinkOnly: true,
-			},
-			{
-				Model: models.MTOShipment{
-					ShipmentType:         models.MTOShipmentTypeUnaccompaniedBaggage,
-					ScheduledPickupDate:  &testdatagen.DateInsidePeakRateCycle,
-					PrimeEstimatedWeight: &estimatedWeight,
-					Status:               models.MTOShipmentStatusApproved,
-					PrimeActualWeight:    &estimatedWeight,
-				},
-			},
-			{
-				Model:    pickupAddress,
-				Type:     &factory.Addresses.PickupAddress,
-				LinkOnly: true,
-			},
-			{
-				Model:    destinationAddress,
-				Type:     &factory.Addresses.DeliveryAddress,
-				LinkOnly: true,
-			},
-		}, nil)
-
-		suite.Nil(oldUbShipment.RequiredDeliveryDate)
-
-		pickUpDate := time.Now()
-		newUbShipment := models.MTOShipment{
-			ID:                  oldUbShipment.ID,
-			ShipmentType:        models.MTOShipmentTypeUnaccompaniedBaggage,
-			ScheduledPickupDate: &pickUpDate,
-		}
-
-		eTag := etag.GenerateEtag(oldUbShipment.UpdatedAt)
-		updatedMTOShipment, err := mtoShipmentUpdaterPrime.UpdateMTOShipment(appCtx, &newUbShipment, eTag, "test")
-
-		suite.Error(err)
-		suite.Nil(updatedMTOShipment)
-		suite.Equal("Could not complete query related to object of type: mtoShipment.", err.Error())
-		suite.IsType(apperror.QueryError{}, err)
-		queryErr := err.(apperror.QueryError)
-		wrappedErr := queryErr.Unwrap()
-		suite.Equal(fmt.Sprintf("error fetching destination rate area id for address ID: %s", destinationAddress.ID), wrappedErr.Error())
-	})
 }