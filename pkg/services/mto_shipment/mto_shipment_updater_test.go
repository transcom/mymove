package mtoshipment

import (
	"fmt"
	"math"
	"time"

	"github.com/gofrs/uuid"
	"github.com/stretchr/testify/mock"

	"github.com/transcom/mymove/pkg/apperror"
	"github.com/transcom/mymove/pkg/auth"
	"github.com/transcom/mymove/pkg/etag"
	"github.com/transcom/mymove/pkg/factory"
	"github.com/transcom/mymove/pkg/handlers"
	"github.com/transcom/mymove/pkg/models"
	"github.com/transcom/mymove/pkg/models/roles"
	"github.com/transcom/mymove/pkg/notifications"
	notificationMocks "github.com/transcom/mymove/pkg/notifications/mocks"
	"github.com/transcom/mymove/pkg/route/mocks"
	"github.com/transcom/mymove/pkg/services/address"
	"github.com/transcom/mymove/pkg/services/entitlements"
	"github.com/transcom/mymove/pkg/services/fetch"
	"github.com/transcom/mymove/pkg/services/ghcrateengine"
	mockservices "github.com/transcom/mymove/pkg/services/mocks"
	moveservices "github.com/transcom/mymove/pkg/services/move"
	mtoserviceitem "github.com/transcom/mymove/pkg/services/mto_service_item"
	"github.com/transcom/mymove/pkg/services/query"
	"github.com/transcom/mymove/pkg/testdatagen"
	"github.com/transcom/mymove/pkg/unit"
)

func setUpMockNotificationSender() notifications.NotificationSender {
	// The NewMTOShipmentUpdater needs a NotificationSender for sending notification emails to the customer.
	// This function allows us to set up a fresh mock for each test so we can check the number of calls it has.
	mockSender := notificationMocks.NotificationSender{}
	mockSender.On("SendNotification",
		mock.AnythingOfType("*appcontext.appContext"),
		mock.AnythingOfType("*notifications.ReweighRequested"),
	).Return(nil)

	return &mockSender
}

func (suite *MTOShipmentServiceSuite) TestMTOShipmentUpdater() {
	now := time.Now().UTC().Truncate(time.Hour * 24)
	builder := query.NewQueryBuilder()
	fetcher := fetch.NewFetcher(builder)
	planner := &mocks.Planner{}
	planner.On("ZipTransitDistance",
		mock.AnythingOfType("*appcontext.appContext"),
		mock.Anything,
		mock.Anything,
		false,
	).Return(1000, nil)
	moveRouter := moveservices.NewMoveRouter()
	waf := entitlements.NewWeightAllotmentFetcher()
	moveWeights := moveservices.NewMoveWeights(NewShipmentReweighRequester(), waf)
	mockShipmentRecalculator := mockservices.PaymentRequestShipmentRecalculator{}
	mockShipmentRecalculator.On("ShipmentRecalculatePaymentRequest",
		mock.AnythingOfType("*appcontext.appContext"),
		mock.AnythingOfType("uuid.UUID"),
	).Return(&models.PaymentRequests{}, nil)
	mockSender := setUpMockNotificationSender()
	addressCreator := address.NewAddressCreator()
	addressUpdater := address.NewAddressUpdater()

	mtoShipmentUpdaterOffice := NewOfficeMTOShipmentUpdater(builder, fetcher, planner, moveRouter, moveWeights, mockSender, &mockShipmentRecalculator, addressUpdater, addressCreator)
	mtoShipmentUpdaterCustomer := NewCustomerMTOShipmentUpdater(builder, fetcher, planner, moveRouter, moveWeights, mockSender, &mockShipmentRecalculator, addressUpdater, addressCreator)
	mtoShipmentUpdaterPrime := NewPrimeMTOShipmentUpdater(builder, fetcher, planner, moveRouter, moveWeights, mockSender, &mockShipmentRecalculator, addressUpdater, addressCreator)
	scheduledPickupDate := now.Add(time.Hour * 24 * 3)
	firstAvailableDeliveryDate := now.Add(time.Hour * 24 * 4)
	actualPickupDate := now.Add(time.Hour * 24 * 3)
	scheduledDeliveryDate := now.Add(time.Hour * 24 * 4)
	actualDeliveryDate := now.Add(time.Hour * 24 * 4)
	primeActualWeight := unit.Pound(1234)
	primeEstimatedWeight := unit.Pound(1234)

	var mtoShipment models.MTOShipment
	var oldMTOShipment models.MTOShipment
	var secondaryPickupAddress models.Address
	var secondaryDeliveryAddress models.Address
	var tertiaryPickupAddress models.Address
	var tertiaryDeliveryAddress models.Address
	var newDestinationAddress models.Address
	var newPickupAddress models.Address

	setupTestData := func() {
		oldMTOShipment = factory.BuildMTOShipment(suite.DB(), []factory.Customization{
			{
				Model: models.MTOShipment{
					FirstAvailableDeliveryDate: &firstAvailableDeliveryDate,
					ScheduledPickupDate:        &scheduledPickupDate,
					ApprovedDate:               &firstAvailableDeliveryDate,
				},
			},
		}, nil)

		requestedPickupDate := *oldMTOShipment.RequestedPickupDate
		secondaryDeliveryAddress = factory.BuildAddress(suite.DB(), nil, []factory.Trait{factory.GetTraitAddress4})
		secondaryPickupAddress = factory.BuildAddress(suite.DB(), nil, []factory.Trait{factory.GetTraitAddress3})
		tertiaryPickupAddress = factory.BuildAddress(suite.DB(), nil, []factory.Trait{factory.GetTraitAddress3})
		tertiaryDeliveryAddress = factory.BuildAddress(suite.DB(), nil, []factory.Trait{factory.GetTraitAddress4})
		newDestinationAddress = factory.BuildAddress(suite.DB(), []factory.Customization{
			{
				Model: models.Address{
					StreetAddress1: "987 Other Avenue",
					StreetAddress2: models.StringPointer("P.O. Box 1234"),
					StreetAddress3: models.StringPointer("c/o Another Person"),
					City:           "Des Moines",
					State:          "IA",
					PostalCode:     "50309",
					County:         models.StringPointer("POLK"),
				},
			},
		}, nil)

		newPickupAddress = factory.BuildAddress(suite.DB(), []factory.Customization{
			{
				Model: models.Address{
					StreetAddress1: "987 Over There Avenue",
					StreetAddress2: models.StringPointer("P.O. Box 1234"),
					StreetAddress3: models.StringPointer("c/o Another Person"),
					City:           "Houston",
					State:          "TX",
					PostalCode:     "77083",
				},
			},
		}, []factory.Trait{factory.GetTraitAddress4})

		mtoShipment = models.MTOShipment{
			ID:                         oldMTOShipment.ID,
			MoveTaskOrderID:            oldMTOShipment.MoveTaskOrderID,
			MoveTaskOrder:              oldMTOShipment.MoveTaskOrder,
			DestinationAddress:         oldMTOShipment.DestinationAddress,
			DestinationAddressID:       oldMTOShipment.DestinationAddressID,
			PickupAddress:              oldMTOShipment.PickupAddress,
			PickupAddressID:            oldMTOShipment.PickupAddressID,
			RequestedPickupDate:        &requestedPickupDate,
			ScheduledPickupDate:        &scheduledPickupDate,
			ShipmentType:               "UNACCOMPANIED_BAGGAGE",
			PrimeActualWeight:          &primeActualWeight,
			PrimeEstimatedWeight:       &primeEstimatedWeight,
			FirstAvailableDeliveryDate: &firstAvailableDeliveryDate,
			Status:                     oldMTOShipment.Status,
			ActualPickupDate:           &actualPickupDate,
			ApprovedDate:               &firstAvailableDeliveryDate,
			MarketCode:                 oldMTOShipment.MarketCode,
		}

		primeEstimatedWeight = unit.Pound(9000)
	}

	suite.Run("Etag is stale", func() {
		setupTestData()

		eTag := etag.GenerateEtag(time.Now())

		var testScheduledPickupDate time.Time
		mtoShipment.ScheduledPickupDate = &testScheduledPickupDate

		session := auth.Session{}
		_, err := mtoShipmentUpdaterCustomer.UpdateMTOShipment(suite.AppContextWithSessionForTest(&session), &mtoShipment, eTag, "test")
		suite.Error(err)
		suite.IsType(apperror.PreconditionFailedError{}, err)
		// Verify that shipment recalculate was handled correctly
		mockShipmentRecalculator.AssertNotCalled(suite.T(), "ShipmentRecalculatePaymentRequest", mock.AnythingOfType("*appcontext.appContext"), mock.AnythingOfType("uuid.UUID"))
	})

	suite.Run("404 Not Found Error - shipment can only be created for service member associated with the current session", func() {
		setupTestData()

		session := suite.AppContextWithSessionForTest(&auth.Session{
			ApplicationName: auth.MilApp,
			ServiceMemberID: mtoShipment.MoveTaskOrder.Orders.ServiceMemberID,
		})

		eTag := etag.GenerateEtag(oldMTOShipment.UpdatedAt)
		move := factory.BuildMove(suite.DB(), nil, nil)

		shipment := factory.BuildMTOShipment(nil, []factory.Customization{
			{
				Model:    move,
				LinkOnly: true,
			},
		}, nil)
		updatedShipment, err := mtoShipmentUpdaterCustomer.UpdateMTOShipment(session, &shipment, eTag, "test")
		suite.Error(err)
		suite.Nil(updatedShipment)
		suite.IsType(apperror.NotFoundError{}, err)
	})

	suite.Run("If-Unmodified-Since is equal to the updated_at date", func() {
		setupTestData()

		eTag := etag.GenerateEtag(oldMTOShipment.UpdatedAt)
		var testScheduledPickupDate time.Time
		mtoShipment.ScheduledPickupDate = &testScheduledPickupDate

		session := auth.Session{}
		updatedMTOShipment, err := mtoShipmentUpdaterCustomer.UpdateMTOShipment(suite.AppContextWithSessionForTest(&session), &mtoShipment, eTag, "test")

		suite.Require().NoError(err)
		suite.Equal(updatedMTOShipment.ID, oldMTOShipment.ID)
		suite.Equal(updatedMTOShipment.MoveTaskOrder.ID, oldMTOShipment.MoveTaskOrder.ID)
		suite.Equal(updatedMTOShipment.ShipmentType, models.MTOShipmentTypeUnaccompaniedBaggage)

		suite.Equal(updatedMTOShipment.PickupAddressID, oldMTOShipment.PickupAddressID)

		suite.Equal(updatedMTOShipment.PrimeActualWeight, &primeActualWeight)
		suite.True(actualPickupDate.Equal(*updatedMTOShipment.ActualPickupDate))
		suite.True(firstAvailableDeliveryDate.Equal(*updatedMTOShipment.FirstAvailableDeliveryDate))
		// Verify that shipment recalculate was handled correctly
		mockShipmentRecalculator.AssertNotCalled(suite.T(), "ShipmentRecalculatePaymentRequest", mock.AnythingOfType("*appcontext.appContext"), mock.AnythingOfType("uuid.UUID"))
	})

	suite.Run("Updater can handle optional queries set as nil", func() {
		setupTestData()
		var testScheduledPickupDate time.Time

		oldMTOShipment2 := factory.BuildMTOShipment(suite.DB(), nil, nil)
		mtoShipment2 := models.MTOShipment{
			ID:                  oldMTOShipment2.ID,
			ShipmentType:        "UNACCOMPANIED_BAGGAGE",
			ScheduledPickupDate: &testScheduledPickupDate,
		}

		eTag := etag.GenerateEtag(oldMTOShipment2.UpdatedAt)
		session := auth.Session{}
		updatedMTOShipment, err := mtoShipmentUpdaterCustomer.UpdateMTOShipment(suite.AppContextWithSessionForTest(&session), &mtoShipment2, eTag, "test")

		suite.Require().NoError(err)
		suite.Equal(updatedMTOShipment.ID, oldMTOShipment2.ID)
		suite.Equal(updatedMTOShipment.MoveTaskOrder.ID, oldMTOShipment2.MoveTaskOrder.ID)
		suite.Equal(updatedMTOShipment.ShipmentType, models.MTOShipmentTypeUnaccompaniedBaggage)
		// Verify that shipment recalculate was handled correctly
		mockShipmentRecalculator.AssertNotCalled(suite.T(), "ShipmentRecalculatePaymentRequest", mock.AnythingOfType("*appcontext.appContext"), mock.AnythingOfType("uuid.UUID"))
	})

	suite.Run("Successfully remove a secondary pickup address", func() {
		setupTestData()

		oldShipment := factory.BuildMTOShipment(suite.DB(), []factory.Customization{
			{
				Model: models.MTOShipment{
					ShipmentType: models.MTOShipmentTypeHHG,
				},
			},
			{
				Model:    secondaryPickupAddress,
				LinkOnly: true,
				Type:     &factory.Addresses.SecondaryPickupAddress,
			},
		}, nil)
		suite.FatalNotNil(oldShipment.SecondaryPickupAddress)
		suite.FatalNotNil(oldShipment.SecondaryPickupAddressID)
		suite.FatalNotNil(oldShipment.HasSecondaryPickupAddress)
		suite.True(*oldShipment.HasSecondaryPickupAddress)

		eTag := etag.GenerateEtag(oldShipment.UpdatedAt)

		no := false
		updatedShipment := models.MTOShipment{
			ID:                        oldShipment.ID,
			HasSecondaryPickupAddress: &no,
		}

		session := auth.Session{}
		newShipment, err := mtoShipmentUpdaterCustomer.UpdateMTOShipment(suite.AppContextWithSessionForTest(&session), &updatedShipment, eTag, "test")

		suite.Require().NoError(err)
		suite.FatalNotNil(newShipment.HasSecondaryPickupAddress)
		suite.False(*newShipment.HasSecondaryPickupAddress)
		suite.Nil(newShipment.SecondaryPickupAddress)
	})
	suite.Run("Successfully remove a secondary delivery address", func() {
		setupTestData()

		oldShipment := factory.BuildMTOShipment(suite.DB(), []factory.Customization{
			{
				Model: models.MTOShipment{
					ShipmentType: models.MTOShipmentTypeHHG,
				},
			},
			{
				Model:    secondaryDeliveryAddress,
				LinkOnly: true,
				Type:     &factory.Addresses.SecondaryDeliveryAddress,
			},
		}, nil)
		suite.FatalNotNil(oldShipment.SecondaryDeliveryAddress)
		suite.FatalNotNil(oldShipment.SecondaryDeliveryAddressID)
		suite.FatalNotNil(oldShipment.HasSecondaryDeliveryAddress)
		suite.True(*oldShipment.HasSecondaryDeliveryAddress)

		eTag := etag.GenerateEtag(oldShipment.UpdatedAt)

		no := false
		updatedShipment := models.MTOShipment{
			ID:                          oldShipment.ID,
			HasSecondaryDeliveryAddress: &no,
		}

		session := auth.Session{}
		newShipment, err := mtoShipmentUpdaterCustomer.UpdateMTOShipment(suite.AppContextWithSessionForTest(&session), &updatedShipment, eTag, "test")

		suite.Require().NoError(err)
		suite.FatalNotNil(newShipment.HasSecondaryDeliveryAddress)
		suite.False(*newShipment.HasSecondaryDeliveryAddress)
		suite.Nil(newShipment.SecondaryDeliveryAddress)
	})

	suite.Run("Successfully remove a tertiary pickup address", func() {
		setupTestData()

		oldShipment := factory.BuildMTOShipment(suite.DB(), []factory.Customization{
			{
				Model: models.MTOShipment{
					ShipmentType: models.MTOShipmentTypeHHG,
				},
			},
			{
				Model:    secondaryPickupAddress,
				LinkOnly: true,
				Type:     &factory.Addresses.SecondaryPickupAddress,
			},
			{
				Model:    tertiaryPickupAddress,
				LinkOnly: true,
				Type:     &factory.Addresses.TertiaryPickupAddress,
			},
		}, nil)
		suite.FatalNotNil(oldShipment.TertiaryPickupAddress)
		suite.FatalNotNil(oldShipment.TertiaryPickupAddressID)
		suite.FatalNotNil(oldShipment.HasTertiaryPickupAddress)
		suite.True(*oldShipment.HasTertiaryPickupAddress)

		eTag := etag.GenerateEtag(oldShipment.UpdatedAt)

		no := false
		updatedShipment := models.MTOShipment{
			ID:                       oldShipment.ID,
			HasTertiaryPickupAddress: &no,
		}

		session := auth.Session{}
		newShipment, err := mtoShipmentUpdaterCustomer.UpdateMTOShipment(suite.AppContextWithSessionForTest(&session), &updatedShipment, eTag, "test")

		suite.Require().NoError(err)
		suite.FatalNotNil(newShipment.HasTertiaryPickupAddress)
		suite.False(*newShipment.HasTertiaryPickupAddress)
		suite.Nil(newShipment.TertiaryPickupAddress)
	})
	suite.Run("Successfully remove a tertiary delivery address", func() {
		setupTestData()

		oldShipment := factory.BuildMTOShipment(suite.DB(), []factory.Customization{
			{
				Model: models.MTOShipment{
					ShipmentType: models.MTOShipmentTypeHHG,
				},
			},
			{
				Model:    tertiaryDeliveryAddress,
				LinkOnly: true,
				Type:     &factory.Addresses.TertiaryDeliveryAddress,
			},
		}, nil)
		suite.FatalNotNil(oldShipment.TertiaryDeliveryAddress)
		suite.FatalNotNil(oldShipment.TertiaryDeliveryAddressID)
		suite.FatalNotNil(oldShipment.HasTertiaryDeliveryAddress)
		suite.True(*oldShipment.HasTertiaryDeliveryAddress)

		eTag := etag.GenerateEtag(oldShipment.UpdatedAt)

		no := false
		updatedShipment := models.MTOShipment{
			ID:                         oldShipment.ID,
			HasTertiaryDeliveryAddress: &no,
		}

		session := auth.Session{}
		newShipment, err := mtoShipmentUpdaterCustomer.UpdateMTOShipment(suite.AppContextWithSessionForTest(&session), &updatedShipment, eTag, "test")

		suite.Require().NoError(err)
		suite.FatalNotNil(newShipment.HasTertiaryDeliveryAddress)
		suite.False(*newShipment.HasTertiaryDeliveryAddress)
		suite.Nil(newShipment.TertiaryDeliveryAddress)
	})

	suite.Run("Successful update to all address fields for domestic shipment", func() {
		setupTestData()

		// Ensure we can update every address field on the shipment
		// Create an mtoShipment to update that has every address populated
		oldMTOShipment3 := factory.BuildMTOShipment(suite.DB(), nil, nil)

		eTag := etag.GenerateEtag(oldMTOShipment3.UpdatedAt)

		updatedShipment := &models.MTOShipment{
			ID:                          oldMTOShipment3.ID,
			DestinationAddress:          &newDestinationAddress,
			DestinationAddressID:        &newDestinationAddress.ID,
			PickupAddress:               &newPickupAddress,
			PickupAddressID:             &newPickupAddress.ID,
			HasSecondaryPickupAddress:   models.BoolPointer(true),
			SecondaryPickupAddress:      &secondaryPickupAddress,
			SecondaryPickupAddressID:    &secondaryDeliveryAddress.ID,
			HasSecondaryDeliveryAddress: models.BoolPointer(true),
			SecondaryDeliveryAddress:    &secondaryDeliveryAddress,
			SecondaryDeliveryAddressID:  &secondaryDeliveryAddress.ID,
			HasTertiaryPickupAddress:    models.BoolPointer(true),
			TertiaryPickupAddress:       &tertiaryPickupAddress,
			TertiaryPickupAddressID:     &tertiaryPickupAddress.ID,
			HasTertiaryDeliveryAddress:  models.BoolPointer(true),
			TertiaryDeliveryAddress:     &tertiaryDeliveryAddress,
			TertiaryDeliveryAddressID:   &tertiaryDeliveryAddress.ID,
		}
		session := auth.Session{}
		updatedShipment, err := mtoShipmentUpdaterCustomer.UpdateMTOShipment(suite.AppContextWithSessionForTest(&session), updatedShipment, eTag, "test")

		suite.Require().NoError(err)
		suite.Equal(newDestinationAddress.ID, *updatedShipment.DestinationAddressID)
		suite.Equal(newDestinationAddress.StreetAddress1, updatedShipment.DestinationAddress.StreetAddress1)
		suite.Equal(newPickupAddress.ID, *updatedShipment.PickupAddressID)
		suite.Equal(newPickupAddress.StreetAddress1, updatedShipment.PickupAddress.StreetAddress1)
		suite.Equal(secondaryPickupAddress.ID, *updatedShipment.SecondaryPickupAddressID)
		suite.Equal(secondaryPickupAddress.StreetAddress1, updatedShipment.SecondaryPickupAddress.StreetAddress1)
		suite.Equal(secondaryDeliveryAddress.ID, *updatedShipment.SecondaryDeliveryAddressID)
		suite.Equal(secondaryDeliveryAddress.StreetAddress1, updatedShipment.SecondaryDeliveryAddress.StreetAddress1)

		suite.Equal(tertiaryPickupAddress.ID, *updatedShipment.TertiaryPickupAddressID)
		suite.Equal(tertiaryPickupAddress.StreetAddress1, updatedShipment.TertiaryPickupAddress.StreetAddress1)
		suite.Equal(tertiaryDeliveryAddress.ID, *updatedShipment.TertiaryDeliveryAddressID)
		suite.Equal(tertiaryDeliveryAddress.StreetAddress1, updatedShipment.TertiaryDeliveryAddress.StreetAddress1)
		suite.Equal(updatedShipment.MarketCode, models.MarketCodeDomestic)
		// Verify that shipment recalculate was handled correctly
		mockShipmentRecalculator.AssertNotCalled(suite.T(), "ShipmentRecalculatePaymentRequest", mock.AnythingOfType("*appcontext.appContext"), mock.AnythingOfType("uuid.UUID"))
	})

	suite.Run("Successful update to all address fields resulting in change of market code", func() {
		setupTestData()

		previousShipment := factory.BuildMTOShipment(suite.DB(), nil, nil)
		newDestinationAddress.State = "AK"
		newPickupAddress.State = "HI"
		// this should be "d" since it is default
		suite.Equal(previousShipment.MarketCode, models.MarketCodeDomestic)

		eTag := etag.GenerateEtag(previousShipment.UpdatedAt)

		updatedShipment := &models.MTOShipment{
			ID:                   previousShipment.ID,
			DestinationAddress:   &newDestinationAddress,
			DestinationAddressID: &newDestinationAddress.ID,
			PickupAddress:        &newPickupAddress,
			PickupAddressID:      &newPickupAddress.ID,
		}
		session := auth.Session{}
		updatedShipment, err := mtoShipmentUpdaterCustomer.UpdateMTOShipment(suite.AppContextWithSessionForTest(&session), updatedShipment, eTag, "test")

		suite.NoError(err)
		suite.Equal(newDestinationAddress.ID, *updatedShipment.DestinationAddressID)
		suite.True(*updatedShipment.DestinationAddress.IsOconus)
		suite.Equal(newPickupAddress.ID, *updatedShipment.PickupAddressID)
		suite.True(*updatedShipment.PickupAddress.IsOconus)
		suite.Equal(updatedShipment.MarketCode, models.MarketCodeInternational)
	})

	suite.Run("Successful update on international shipment with estimated weight results in the update of estimated pricing for basic service items", func() {
		setupTestData()
		planner.On("ZipTransitDistance",
			mock.AnythingOfType("*appcontext.appContext"),
			"50314",
			"99505",
			true,
		).Return(1000, nil)
		planner.On("ZipTransitDistance",
			mock.AnythingOfType("*appcontext.appContext"),
			"97220",
			"99505",
			true,
		).Return(1000, nil)

		ghcDomesticTransitTime := models.GHCDomesticTransitTime{
			MaxDaysTransitTime: 12,
			WeightLbsLower:     0,
			WeightLbsUpper:     10000,
			DistanceMilesLower: 0,
			DistanceMilesUpper: 10000,
		}
		_, _ = suite.DB().ValidateAndCreate(&ghcDomesticTransitTime)

		testdatagen.FetchOrMakeReContractYear(suite.DB(), testdatagen.Assertions{
			ReContractYear: models.ReContractYear{
				StartDate: time.Now().Add(-24 * time.Hour),
				EndDate:   time.Now().Add(24 * time.Hour),
			},
		})

		move := factory.BuildAvailableToPrimeMove(suite.DB(), nil, nil)

		pickupUSPRC, err := models.FindByZipCode(suite.AppContextForTest().DB(), "50314")
		suite.FatalNoError(err)
		pickupAddress := factory.BuildAddress(suite.DB(), []factory.Customization{
			{
				Model: models.Address{
					StreetAddress1:     "Tester Address",
					City:               "Des Moines",
					State:              "IA",
					PostalCode:         "50314",
					IsOconus:           models.BoolPointer(false),
					UsPostRegionCityID: &pickupUSPRC.ID,
				},
			},
		}, nil)

		destUSPRC, err := models.FindByZipCode(suite.AppContextForTest().DB(), "99505")
		suite.FatalNoError(err)
		destinationAddress := factory.BuildAddress(suite.DB(), []factory.Customization{
			{
				Model: models.Address{
					StreetAddress1:     "JBER",
					City:               "Anchorage",
					State:              "AK",
					PostalCode:         "99505",
					IsOconus:           models.BoolPointer(true),
					UsPostRegionCityID: &destUSPRC.ID,
				},
			},
		}, nil)

		pickupDate := now.AddDate(0, 0, 10)
		requestedPickup := time.Now()
		oldShipment := factory.BuildMTOShipment(suite.DB(), []factory.Customization{
			{
				Model: models.MTOShipment{
					Status:               models.MTOShipmentStatusApproved,
					PrimeEstimatedWeight: nil,
					PickupAddressID:      &pickupAddress.ID,
					DestinationAddressID: &destinationAddress.ID,
					ScheduledPickupDate:  &pickupDate,
					RequestedPickupDate:  &requestedPickup,
					MarketCode:           models.MarketCodeInternational,
				},
			},
			{
				Model:    move,
				LinkOnly: true,
			},
		}, nil)

		factory.BuildMTOServiceItem(suite.DB(), []factory.Customization{
			{
				Model:    move,
				LinkOnly: true,
			},
			{
				Model:    oldShipment,
				LinkOnly: true,
			},
			{
				Model: models.ReService{
					Code: models.ReServiceCodeISLH,
				},
			},
			{
				Model: models.MTOServiceItem{
					Status:          models.MTOServiceItemStatusApproved,
					PricingEstimate: nil,
				},
			},
		}, nil)
		factory.BuildMTOServiceItem(suite.DB(), []factory.Customization{
			{
				Model:    move,
				LinkOnly: true,
			},
			{
				Model:    oldShipment,
				LinkOnly: true,
			},
			{
				Model: models.ReService{
					Code: models.ReServiceCodeIHPK,
				},
			},
			{
				Model: models.MTOServiceItem{
					Status:          models.MTOServiceItemStatusApproved,
					PricingEstimate: nil,
				},
			},
		}, nil)
		factory.BuildMTOServiceItem(suite.DB(), []factory.Customization{
			{
				Model:    move,
				LinkOnly: true,
			},
			{
				Model:    oldShipment,
				LinkOnly: true,
			},
			{
				Model: models.ReService{
					Code: models.ReServiceCodeIHUPK,
				},
			},
			{
				Model: models.MTOServiceItem{
					Status:          models.MTOServiceItemStatusApproved,
					PricingEstimate: nil,
				},
			},
		}, nil)
		portLocation := factory.FetchPortLocation(suite.DB(), []factory.Customization{
			{
				Model: models.Port{
					PortCode: "PDX",
				},
			},
		}, nil)
		factory.BuildMTOServiceItem(suite.DB(), []factory.Customization{
			{
				Model:    move,
				LinkOnly: true,
			},
			{
				Model:    oldShipment,
				LinkOnly: true,
			},
			{
				Model: models.ReService{
					Code: models.ReServiceCodePOEFSC,
				},
			},
			{
				Model: models.MTOServiceItem{
					Status:          models.MTOServiceItemStatusApproved,
					PricingEstimate: nil,
				},
			},
			{
				Model:    portLocation,
				LinkOnly: true,
				Type:     &factory.PortLocations.PortOfDebarkation,
			},
		}, nil)

		eTag := etag.GenerateEtag(oldShipment.UpdatedAt)

		updatedShipment := models.MTOShipment{
			ID:                   oldShipment.ID,
			PrimeEstimatedWeight: &primeEstimatedWeight,
		}

		session := auth.Session{}
		_, err = mtoShipmentUpdaterPrime.UpdateMTOShipment(suite.AppContextWithSessionForTest(&session), &updatedShipment, eTag, "test")
		suite.NoError(err)

		// checking the service item data
		var serviceItems []models.MTOServiceItem
		err = suite.AppContextForTest().DB().EagerPreload("ReService").Where("mto_shipment_id = ?", oldShipment.ID).Order("created_at asc").All(&serviceItems)
		suite.NoError(err)

		suite.Equal(4, len(serviceItems))
		for i := 0; i < len(serviceItems); i++ {
			// because the estimated weight is provided & POEFSC has a port location, estimated pricing should be updated
			suite.NotNil(serviceItems[i].PricingEstimate)
		}
	})

	suite.Run("Successful update on international shipment with estimated weight results in the update of estimated pricing for basic service items except for port fuel surcharge", func() {
		setupTestData()
		planner.On("ZipTransitDistance",
			mock.AnythingOfType("*appcontext.appContext"),
			"50314",
			"99505",
			true,
		).Return(1000, nil)
		planner.On("ZipTransitDistance",
			mock.AnythingOfType("*appcontext.appContext"),
			"50314",
			"97220",
			true,
		).Return(1000, nil)

		ghcDomesticTransitTime := models.GHCDomesticTransitTime{
			MaxDaysTransitTime: 12,
			WeightLbsLower:     0,
			WeightLbsUpper:     10000,
			DistanceMilesLower: 0,
			DistanceMilesUpper: 10000,
		}
		_, _ = suite.DB().ValidateAndCreate(&ghcDomesticTransitTime)

		testdatagen.FetchOrMakeReContractYear(suite.DB(), testdatagen.Assertions{
			ReContractYear: models.ReContractYear{
				StartDate: time.Now().Add(-24 * time.Hour),
				EndDate:   time.Now().Add(24 * time.Hour),
			},
		})

		move := factory.BuildAvailableToPrimeMove(suite.DB(), nil, nil)

		pickupUSPRC, err := models.FindByZipCode(suite.AppContextForTest().DB(), "50314")
		suite.FatalNoError(err)
		pickupAddress := factory.BuildAddress(suite.DB(), []factory.Customization{
			{
				Model: models.Address{
					StreetAddress1:     "Tester Address",
					City:               "Des Moines",
					State:              "IA",
					PostalCode:         "50314",
					IsOconus:           models.BoolPointer(false),
					UsPostRegionCityID: &pickupUSPRC.ID,
				},
			},
		}, nil)

		destUSPRC, err := models.FindByZipCode(suite.AppContextForTest().DB(), "99505")
		suite.FatalNoError(err)
		destinationAddress := factory.BuildAddress(suite.DB(), []factory.Customization{
			{
				Model: models.Address{
					StreetAddress1:     "JBER",
					City:               "Anchorage",
					State:              "AK",
					PostalCode:         "99505",
					IsOconus:           models.BoolPointer(true),
					UsPostRegionCityID: &destUSPRC.ID,
				},
			},
		}, nil)

		pickupDate := now.AddDate(0, 0, 10)
		requestedPickup := time.Now()
		dbShipment := factory.BuildMTOShipment(suite.DB(), []factory.Customization{
			{
				Model: models.MTOShipment{
					Status:               models.MTOShipmentStatusApproved,
					PrimeEstimatedWeight: nil,
					PickupAddressID:      &pickupAddress.ID,
					DestinationAddressID: &destinationAddress.ID,
					ScheduledPickupDate:  &pickupDate,
					RequestedPickupDate:  &requestedPickup,
					MarketCode:           models.MarketCodeInternational,
				},
			},
			{
				Model:    move,
				LinkOnly: true,
			},
		}, nil)

		factory.BuildMTOServiceItem(suite.DB(), []factory.Customization{
			{
				Model:    move,
				LinkOnly: true,
			},
			{
				Model:    dbShipment,
				LinkOnly: true,
			},
			{
				Model: models.ReService{
					Code: models.ReServiceCodeISLH,
				},
			},
			{
				Model: models.MTOServiceItem{
					Status:          models.MTOServiceItemStatusApproved,
					PricingEstimate: nil,
				},
			},
		}, nil)
		factory.BuildMTOServiceItem(suite.DB(), []factory.Customization{
			{
				Model:    move,
				LinkOnly: true,
			},
			{
				Model:    dbShipment,
				LinkOnly: true,
			},
			{
				Model: models.ReService{
					Code: models.ReServiceCodeIHPK,
				},
			},
			{
				Model: models.MTOServiceItem{
					Status:          models.MTOServiceItemStatusApproved,
					PricingEstimate: nil,
				},
			},
		}, nil)
		factory.BuildMTOServiceItem(suite.DB(), []factory.Customization{
			{
				Model:    move,
				LinkOnly: true,
			},
			{
				Model:    dbShipment,
				LinkOnly: true,
			},
			{
				Model: models.ReService{
					Code: models.ReServiceCodeIHUPK,
				},
			},
			{
				Model: models.MTOServiceItem{
					Status:          models.MTOServiceItemStatusApproved,
					PricingEstimate: nil,
				},
			},
		}, nil)

		// this will not have a port location and pricing shouldn't be updated
		factory.BuildMTOServiceItem(suite.DB(), []factory.Customization{
			{
				Model:    move,
				LinkOnly: true,
			},
			{
				Model:    dbShipment,
				LinkOnly: true,
			},
			{
				Model: models.ReService{
					Code: models.ReServiceCodePODFSC,
				},
			},
			{
				Model: models.MTOServiceItem{
					Status:          models.MTOServiceItemStatusApproved,
					PricingEstimate: nil,
				},
			},
		}, nil)

		eTag := etag.GenerateEtag(dbShipment.UpdatedAt)

		shipment := models.MTOShipment{
			ID:                   dbShipment.ID,
			PrimeEstimatedWeight: &primeEstimatedWeight,
		}

		session := auth.Session{}
		_, err = mtoShipmentUpdaterPrime.UpdateMTOShipment(suite.AppContextWithSessionForTest(&session), &shipment, eTag, "test")
		suite.NoError(err)

		// checking the service item data
		var serviceItems []models.MTOServiceItem
		err = suite.AppContextForTest().DB().EagerPreload("ReService").Where("mto_shipment_id = ?", dbShipment.ID).Order("created_at asc").All(&serviceItems)
		suite.NoError(err)

		suite.Equal(4, len(serviceItems))
		for i := 0; i < len(serviceItems); i++ {
			if serviceItems[i].ReService.Code != models.ReServiceCodePODFSC {
				suite.NotNil(serviceItems[i].PricingEstimate)
			} else if serviceItems[i].ReService.Code == models.ReServiceCodePODFSC {
				suite.Nil(serviceItems[i].PricingEstimate)
			}
		}
	})

	suite.Run("Successful update to a minimal MTO shipment", func() {
		setupTestData()

		// Minimal MTO Shipment has no associated addresses created by default.
		// Part of this test ensures that if an address doesn't exist on a shipment,
		// the updater can successfully create it.
		oldShipment := factory.BuildMTOShipmentMinimal(suite.DB(), nil, nil)

		eTag := etag.GenerateEtag(oldShipment.UpdatedAt)

		requestedPickupDate := now.Add(time.Hour * 24 * 3)
		scheduledPickupDate := now.Add(time.Hour * 24 * 3)
		requestedDeliveryDate := now.Add(time.Hour * 24 * 4)
		primeEstimatedWeightRecordedDate := now.Add(time.Hour * 24 * 3)
		customerRemarks := "I have a grandfather clock"
		counselorRemarks := "Counselor approved"
		actualProGearWeight := unit.Pound(400)
		actualSpouseProGearWeight := unit.Pound(125)
		updatedShipment := models.MTOShipment{
			ID:                               oldShipment.ID,
			DestinationAddress:               &newDestinationAddress,
			DestinationAddressID:             &newDestinationAddress.ID,
			PickupAddress:                    &newPickupAddress,
			PickupAddressID:                  &newPickupAddress.ID,
			SecondaryPickupAddress:           &secondaryPickupAddress,
			HasSecondaryPickupAddress:        handlers.FmtBool(true),
			SecondaryDeliveryAddress:         &secondaryDeliveryAddress,
			HasSecondaryDeliveryAddress:      handlers.FmtBool(true),
			TertiaryPickupAddress:            &tertiaryPickupAddress,
			HasTertiaryPickupAddress:         handlers.FmtBool(true),
			TertiaryDeliveryAddress:          &tertiaryDeliveryAddress,
			HasTertiaryDeliveryAddress:       handlers.FmtBool(true),
			RequestedPickupDate:              &requestedPickupDate,
			ScheduledPickupDate:              &scheduledPickupDate,
			RequestedDeliveryDate:            &requestedDeliveryDate,
			ActualPickupDate:                 &actualPickupDate,
			ActualDeliveryDate:               &actualDeliveryDate,
			ScheduledDeliveryDate:            &scheduledDeliveryDate,
			PrimeActualWeight:                &primeActualWeight,
			PrimeEstimatedWeight:             &primeEstimatedWeight,
			FirstAvailableDeliveryDate:       &firstAvailableDeliveryDate,
			PrimeEstimatedWeightRecordedDate: &primeEstimatedWeightRecordedDate,
			Status:                           models.MTOShipmentStatusSubmitted,
			CustomerRemarks:                  &customerRemarks,
			CounselorRemarks:                 &counselorRemarks,
			ActualProGearWeight:              &actualProGearWeight,
			ActualSpouseProGearWeight:        &actualSpouseProGearWeight,
		}

		session := auth.Session{}
		newShipment, err := mtoShipmentUpdaterCustomer.UpdateMTOShipment(suite.AppContextWithSessionForTest(&session), &updatedShipment, eTag, "test")

		suite.Require().NoError(err)
		suite.True(requestedPickupDate.Equal(*newShipment.RequestedPickupDate))
		suite.True(scheduledPickupDate.Equal(*newShipment.ScheduledPickupDate))
		suite.True(requestedDeliveryDate.Equal(*newShipment.RequestedDeliveryDate))
		suite.True(actualPickupDate.Equal(*newShipment.ActualPickupDate))
		suite.True(actualDeliveryDate.Equal(*newShipment.ActualDeliveryDate))
		suite.True(scheduledDeliveryDate.Equal(*newShipment.ScheduledDeliveryDate))
		suite.True(firstAvailableDeliveryDate.Equal(*newShipment.FirstAvailableDeliveryDate))
		suite.True(primeEstimatedWeightRecordedDate.Equal(*newShipment.PrimeEstimatedWeightRecordedDate))
		suite.Equal(primeEstimatedWeight, *newShipment.PrimeEstimatedWeight)
		suite.Equal(primeActualWeight, *newShipment.PrimeActualWeight)
		suite.Equal(customerRemarks, *newShipment.CustomerRemarks)
		suite.Equal(counselorRemarks, *newShipment.CounselorRemarks)
		suite.Equal(models.MTOShipmentStatusSubmitted, newShipment.Status)
		suite.Equal(newDestinationAddress.ID, *newShipment.DestinationAddressID)
		suite.Equal(newPickupAddress.ID, *newShipment.PickupAddressID)
		suite.Equal(secondaryPickupAddress.ID, *newShipment.SecondaryPickupAddressID)
		suite.Equal(secondaryDeliveryAddress.ID, *newShipment.SecondaryDeliveryAddressID)
		suite.Equal(tertiaryPickupAddress.ID, *newShipment.TertiaryPickupAddressID)
		suite.Equal(tertiaryDeliveryAddress.ID, *newShipment.TertiaryDeliveryAddressID)
		suite.Equal(actualProGearWeight, *newShipment.ActualProGearWeight)
		suite.Equal(actualSpouseProGearWeight, *newShipment.ActualSpouseProGearWeight)

		// Verify that shipment recalculate was handled correctly
		mockShipmentRecalculator.AssertNotCalled(suite.T(), "ShipmentRecalculatePaymentRequest", mock.Anything, mock.Anything)
	})

	suite.Run("Updating a shipment does not nullify ApprovedDate", func() {
		setupTestData()

		// This test was added because of a bug that nullified the ApprovedDate
		// when ScheduledPickupDate was included in the payload. See PR #6919.
		// ApprovedDate affects shipment diversions, so we want to make sure it
		// never gets nullified, regardless of which fields are being updated.
		oldShipment := factory.BuildMTOShipmentMinimal(suite.DB(), []factory.Customization{
			{
				Model: models.MTOShipment{
					Status: models.MTOShipmentStatusApproved,
				},
			},
		}, nil)

		suite.NotNil(oldShipment.ApprovedDate)

		eTag := etag.GenerateEtag(oldShipment.UpdatedAt)

		requestedPickupDate := now.Add(time.Hour * 24 * 3)
		requestedDeliveryDate := now.Add(time.Hour * 24 * 4)
		customerRemarks := "I have a grandfather clock"
		counselorRemarks := "Counselor approved"
		updatedShipment := models.MTOShipment{
			ID:                       oldShipment.ID,
			DestinationAddress:       &newDestinationAddress,
			DestinationAddressID:     &newDestinationAddress.ID,
			PickupAddress:            &newPickupAddress,
			PickupAddressID:          &newPickupAddress.ID,
			SecondaryPickupAddress:   &secondaryPickupAddress,
			SecondaryDeliveryAddress: &secondaryDeliveryAddress,
			TertiaryPickupAddress:    &tertiaryPickupAddress,
			TertiaryDeliveryAddress:  &tertiaryDeliveryAddress,
			RequestedPickupDate:      &requestedPickupDate,
			RequestedDeliveryDate:    &requestedDeliveryDate,
			CustomerRemarks:          &customerRemarks,
			CounselorRemarks:         &counselorRemarks,
		}
		session := auth.Session{}
		newShipment, err := mtoShipmentUpdaterCustomer.UpdateMTOShipment(suite.AppContextWithSessionForTest(&session), &updatedShipment, eTag, "test")

		suite.Require().NoError(err)
		suite.NotEmpty(newShipment.ApprovedDate)

		// Verify that shipment recalculate was handled correctly
		mockShipmentRecalculator.AssertNotCalled(suite.T(), "ShipmentRecalculatePaymentRequest", mock.Anything, mock.Anything)
	})

	suite.Run("Can update destination address type on shipment", func() {
		setupTestData()

		// This test was added because of a bug that nullified the ApprovedDate
		// when ScheduledPickupDate was included in the payload. See PR #6919.
		// ApprovedDate affects shipment diversions, so we want to make sure it
		// never gets nullified, regardless of which fields are being updated.
		oldShipment := factory.BuildMTOShipmentMinimal(suite.DB(), []factory.Customization{
			{
				Model: models.MTOShipment{
					Status: models.MTOShipmentStatusApproved,
				},
			},
		}, nil)

		suite.NotNil(oldShipment.ApprovedDate)

		eTag := etag.GenerateEtag(oldShipment.UpdatedAt)

		requestedPickupDate := now.Add(time.Hour * 24 * 3)
		requestedDeliveryDate := now.Add(time.Hour * 24 * 4)
		customerRemarks := "I have a grandfather clock"
		counselorRemarks := "Counselor approved"
		destinationType := models.DestinationTypeHomeOfRecord
		updatedShipment := models.MTOShipment{
			ID:                       oldShipment.ID,
			DestinationAddress:       &newDestinationAddress,
			DestinationAddressID:     &newDestinationAddress.ID,
			DestinationType:          &destinationType,
			PickupAddress:            &newPickupAddress,
			PickupAddressID:          &newPickupAddress.ID,
			SecondaryPickupAddress:   &secondaryPickupAddress,
			SecondaryDeliveryAddress: &secondaryDeliveryAddress,
			TertiaryPickupAddress:    &tertiaryPickupAddress,
			TertiaryDeliveryAddress:  &tertiaryDeliveryAddress,
			RequestedPickupDate:      &requestedPickupDate,
			RequestedDeliveryDate:    &requestedDeliveryDate,
			CustomerRemarks:          &customerRemarks,
			CounselorRemarks:         &counselorRemarks,
		}
		too := factory.BuildOfficeUserWithRoles(suite.DB(), nil, []roles.RoleType{roles.RoleTypeTOO})
		session := auth.Session{
			ApplicationName: auth.OfficeApp,
			UserID:          *too.UserID,
			OfficeUserID:    too.ID,
		}
		session.Roles = append(session.Roles, too.User.Roles...)
		newShipment, err := mtoShipmentUpdaterOffice.UpdateMTOShipment(suite.AppContextWithSessionForTest(&session), &updatedShipment, eTag, "test")

		suite.Require().NoError(err)
		suite.Equal(destinationType, *newShipment.DestinationType)
	})

	suite.Run("Successfully update MTO Agents", func() {
		setupTestData()

		shipment := factory.BuildMTOShipment(suite.DB(), nil, nil)
		mtoAgent1 := factory.BuildMTOAgent(suite.DB(), []factory.Customization{
			{
				Model:    shipment,
				LinkOnly: true,
			},
			{
				Model: models.MTOAgent{
					FirstName:    models.StringPointer("Test"),
					LastName:     models.StringPointer("Agent"),
					Email:        models.StringPointer("test@test.email.com"),
					MTOAgentType: models.MTOAgentReleasing,
				},
			},
		}, nil)
		mtoAgent2 := factory.BuildMTOAgent(suite.DB(), []factory.Customization{
			{
				Model:    shipment,
				LinkOnly: true,
			},
			{
				Model: models.MTOAgent{
					FirstName:    models.StringPointer("Test2"),
					LastName:     models.StringPointer("Agent2"),
					Email:        models.StringPointer("test2@test.email.com"),
					MTOAgentType: models.MTOAgentReceiving,
				},
			},
		}, nil)
		eTag := etag.GenerateEtag(shipment.UpdatedAt)

		updatedAgents := make(models.MTOAgents, 2)
		updatedAgents[0] = mtoAgent1
		updatedAgents[1] = mtoAgent2
		newFirstName := "hey this is new"
		newLastName := "new thing"
		phone := "555-666-7777"
		email := "updatedemail@test.email.com"
		updatedAgents[0].FirstName = &newFirstName
		updatedAgents[0].Phone = &phone
		updatedAgents[1].LastName = &newLastName
		updatedAgents[1].Email = &email

		updatedShipment := models.MTOShipment{
			ID:        shipment.ID,
			MTOAgents: updatedAgents,
		}

		session := auth.Session{}
		updatedMTOShipment, err := mtoShipmentUpdaterCustomer.UpdateMTOShipment(suite.AppContextWithSessionForTest(&session), &updatedShipment, eTag, "test")

		suite.Require().NoError(err)
		suite.NotZero(updatedMTOShipment.ID, oldMTOShipment.ID)
		suite.Equal(phone, *updatedMTOShipment.MTOAgents[0].Phone)
		suite.Equal(newFirstName, *updatedMTOShipment.MTOAgents[0].FirstName)
		suite.Equal(email, *updatedMTOShipment.MTOAgents[1].Email)
		suite.Equal(newLastName, *updatedMTOShipment.MTOAgents[1].LastName)

		// Verify that shipment recalculate was handled correctly
		mockShipmentRecalculator.AssertNotCalled(suite.T(), "ShipmentRecalculatePaymentRequest", mock.Anything, mock.Anything)
	})

	suite.Run("Successfully add new MTO Agent and edit another", func() {
		setupTestData()

		shipment := factory.BuildMTOShipment(suite.DB(), nil, nil)
		existingAgent := factory.BuildMTOAgent(suite.DB(), []factory.Customization{
			{
				Model:    shipment,
				LinkOnly: true,
			},
			{
				Model: models.MTOAgent{
					FirstName:    models.StringPointer("Test"),
					LastName:     models.StringPointer("Agent"),
					Email:        models.StringPointer("test@test.email.com"),
					MTOAgentType: models.MTOAgentReleasing,
				},
			},
		}, nil)
		mtoAgentToCreate := models.MTOAgent{
			MTOShipment:   shipment,
			MTOShipmentID: shipment.ID,
			FirstName:     models.StringPointer("Ima"),
			LastName:      models.StringPointer("Newagent"),
			Email:         models.StringPointer("test2@test.email.com"),
			MTOAgentType:  models.MTOAgentReceiving,
		}
		eTag := etag.GenerateEtag(shipment.UpdatedAt)

		updatedAgents := make(models.MTOAgents, 2)
		phone := "555-555-5555"
		existingAgent.Phone = &phone
		updatedAgents[1] = existingAgent
		updatedAgents[0] = mtoAgentToCreate

		updatedShipment := models.MTOShipment{
			ID:        shipment.ID,
			MTOAgents: updatedAgents,
		}

		session := auth.Session{}
		updatedMTOShipment, err := mtoShipmentUpdaterCustomer.UpdateMTOShipment(suite.AppContextWithSessionForTest(&session), &updatedShipment, eTag, "test")

		suite.Require().NoError(err)
		suite.NotZero(updatedMTOShipment.ID, oldMTOShipment.ID)
		// the returned updatedMTOShipment does not guarantee the same
		// order of MTOAgents
		suite.Equal(len(updatedAgents), len(updatedMTOShipment.MTOAgents))
		for i := range updatedMTOShipment.MTOAgents {
			agent := updatedMTOShipment.MTOAgents[i]
			if agent.ID == existingAgent.ID {
				suite.Equal(phone, *agent.Phone)
			} else {
				// this must be the newly created agent
				suite.Equal(*mtoAgentToCreate.FirstName, *agent.FirstName)
				suite.Equal(*mtoAgentToCreate.LastName, *agent.LastName)
				suite.Equal(*mtoAgentToCreate.Email, *agent.Email)
			}
		}

		// Verify that shipment recalculate was handled correctly
		mockShipmentRecalculator.AssertNotCalled(suite.T(), "ShipmentRecalculatePaymentRequest", mock.Anything, mock.Anything)
	})

	suite.Run("Successfully remove MTO Agent", func() {
		setupTestData()

		shipment := factory.BuildMTOShipment(suite.DB(), nil, nil)
		existingAgent := factory.BuildMTOAgent(suite.DB(), []factory.Customization{
			{
				Model:    shipment,
				LinkOnly: true,
			},
			{
				Model: models.MTOAgent{
					FirstName:    models.StringPointer("Test"),
					LastName:     models.StringPointer("Agent"),
					Email:        models.StringPointer("test@test.email.com"),
					MTOAgentType: models.MTOAgentReleasing,
				},
			},
		}, nil)
		eTag := etag.GenerateEtag(shipment.UpdatedAt)

		updatedAgents := make(models.MTOAgents, 1)
		blankFirstName := ""
		blankLastName := ""
		blankPhone := ""
		blankEmail := ""
		existingAgent.FirstName = &blankFirstName
		existingAgent.LastName = &blankLastName
		existingAgent.Email = &blankEmail
		existingAgent.Phone = &blankPhone
		updatedAgents[0] = existingAgent

		updatedShipment := models.MTOShipment{
			ID:        shipment.ID,
			MTOAgents: updatedAgents,
		}

		session := auth.Session{}
		updatedMTOShipment, err := mtoShipmentUpdaterCustomer.UpdateMTOShipment(suite.AppContextWithSessionForTest(&session), &updatedShipment, eTag, "test")

		suite.Require().NoError(err)
		suite.NotZero(updatedMTOShipment.ID, oldMTOShipment.ID)
		// Verify that there are no returned MTO Agents
		suite.Equal(0, len(updatedMTOShipment.MTOAgents))

		// Verify that shipment recalculate was handled correctly
		mockShipmentRecalculator.AssertNotCalled(suite.T(), "ShipmentRecalculatePaymentRequest", mock.Anything, mock.Anything)
	})

	suite.Run("Successfully add storage facility to shipment", func() {
		setupTestData()

		shipment := factory.BuildMTOShipment(suite.DB(), []factory.Customization{
			{
				Model: models.MTOShipment{
					Status: models.MTOShipmentStatusSubmitted,
				},
			},
		}, nil)

		factory.BuildMTOShipment(suite.DB(), []factory.Customization{
			{
				Model: models.MTOShipment{
					Status: models.MTOShipmentStatusSubmitted,
				},
			},
		}, nil)
		storageFacility := factory.BuildStorageFacility(suite.DB(), nil, nil)

		updatedShipment := models.MTOShipment{
			ID:              shipment.ID,
			StorageFacility: &storageFacility,
		}
		eTag := etag.GenerateEtag(shipment.UpdatedAt)

		too := factory.BuildOfficeUserWithRoles(suite.DB(), nil, []roles.RoleType{roles.RoleTypeTOO})
		session := auth.Session{
			ApplicationName: auth.OfficeApp,
			UserID:          *too.UserID,
			OfficeUserID:    too.ID,
		}
		session.Roles = append(session.Roles, too.User.Roles...)
		updatedMTOShipment, err := mtoShipmentUpdaterOffice.UpdateMTOShipment(suite.AppContextWithSessionForTest(&session), &updatedShipment, eTag, "test")

		suite.Require().NoError(err)
		suite.NotZero(updatedMTOShipment.ID, oldMTOShipment.ID)
		suite.NotNil(updatedMTOShipment.StorageFacility)
	})

	suite.Run("Successfully edit storage facility on shipment", func() {
		setupTestData()

		// Create initial shipment data
		storageFacility := factory.BuildStorageFacility(suite.DB(), []factory.Customization{
			{
				Model: models.StorageFacility{
					Email: models.StringPointer("old@email.com"),
				},
			},
			{
				Model: models.Address{
					StreetAddress1: "1234 Over Here Street",
					City:           "Houston",
					State:          "TX",
					PostalCode:     "77083",
				},
			},
		}, nil)
		shipment := factory.BuildMTOShipment(suite.DB(), []factory.Customization{
			{
				Model: models.MTOShipment{
					Status: models.MTOShipmentStatusSubmitted,
				},
			},
			{
				Model:    storageFacility,
				LinkOnly: true,
			},
		}, nil)

		// Make updates to previously persisted data (don't need to create these in the DB first)
		newStorageFacilityAddress := models.Address{
			StreetAddress1: "987 Over There Avenue",
			City:           "Houston",
			State:          "TX",
			PostalCode:     "77083",
		}

		newEmail := "new@email.com"
		newStorageFacility := models.StorageFacility{
			Address: newStorageFacilityAddress,
			Email:   &newEmail,
		}

		newShipment := models.MTOShipment{
			ID:              shipment.ID,
			StorageFacility: &newStorageFacility,
		}

		eTag := etag.GenerateEtag(shipment.UpdatedAt)
		too := factory.BuildOfficeUserWithRoles(suite.DB(), nil, []roles.RoleType{roles.RoleTypeTOO})
		session := auth.Session{
			ApplicationName: auth.OfficeApp,
			UserID:          *too.UserID,
			OfficeUserID:    too.ID,
		}
		session.Roles = append(session.Roles, too.User.Roles...)
		updatedShipment, err := mtoShipmentUpdaterOffice.UpdateMTOShipment(suite.AppContextWithSessionForTest(&session), &newShipment, eTag, "test")
		suite.Require().NoError(err)
		suite.NotEqual(uuid.Nil, updatedShipment.ID)
		suite.Equal(&newEmail, updatedShipment.StorageFacility.Email)
		suite.Equal(newStorageFacilityAddress.StreetAddress1, updatedShipment.StorageFacility.Address.StreetAddress1)
	})

	suite.Run("Successfully update NTS previously recorded weight to shipment", func() {
		setupTestData()

		shipment := factory.BuildMTOShipment(suite.DB(), []factory.Customization{
			{
				Model: models.MTOShipment{
					Status: models.MTOShipmentStatusSubmitted,
				},
			},
		}, nil)

		ntsRecorededWeight := unit.Pound(980)
		updatedShipment := models.MTOShipment{
			ShipmentType:      models.MTOShipmentTypeHHGOutOfNTS,
			ID:                shipment.ID,
			NTSRecordedWeight: &ntsRecorededWeight,
		}
		eTag := etag.GenerateEtag(shipment.UpdatedAt)
		too := factory.BuildOfficeUserWithRoles(suite.DB(), nil, []roles.RoleType{roles.RoleTypeTOO})
		session := auth.Session{
			ApplicationName: auth.OfficeApp,
			UserID:          *too.UserID,
			OfficeUserID:    too.ID,
		}
		session.Roles = append(session.Roles, too.User.Roles...)
		updatedMTOShipment, err := mtoShipmentUpdaterOffice.UpdateMTOShipment(suite.AppContextWithSessionForTest(&session), &updatedShipment, eTag, "test")

		suite.Require().NoError(err)
		suite.NotZero(updatedMTOShipment.ID, oldMTOShipment.ID)
		suite.Equal(ntsRecorededWeight, *updatedMTOShipment.NTSRecordedWeight)

	})

	suite.Run("Unable to update NTS previously recorded weight due to shipment type", func() {
		setupTestData()

		shipment := factory.BuildMTOShipment(suite.DB(), []factory.Customization{
			{
				Model: models.MTOShipment{
					Status: models.MTOShipmentStatusSubmitted,
				},
			},
		}, nil)

		ntsRecorededWeight := unit.Pound(980)
		updatedShipment := models.MTOShipment{
			ID:                shipment.ID,
			NTSRecordedWeight: &ntsRecorededWeight,
		}
		eTag := etag.GenerateEtag(shipment.UpdatedAt)
		too := factory.BuildOfficeUserWithRoles(suite.DB(), nil, []roles.RoleType{roles.RoleTypeTOO})
		session := auth.Session{
			ApplicationName: auth.OfficeApp,
			UserID:          *too.UserID,
			OfficeUserID:    too.ID,
		}
		session.Roles = append(session.Roles, too.User.Roles...)
		updatedMTOShipment, err := mtoShipmentUpdaterOffice.UpdateMTOShipment(suite.AppContextWithSessionForTest(&session), &updatedShipment, eTag, "test")

		suite.Require().Error(err)
		suite.Nil(updatedMTOShipment)
		suite.Equal("Could not complete query related to object of type: mtoShipment.", err.Error())

		suite.IsType(apperror.QueryError{}, err)
		queryErr := err.(apperror.QueryError)
		wrappedErr := queryErr.Unwrap()
		suite.IsType(apperror.InvalidInputError{}, wrappedErr)
		suite.Equal("field NTSRecordedWeight cannot be set for shipment type HHG", wrappedErr.Error())
	})

	suite.Run("Successfully divert a shipment and transition statuses", func() {
		setupTestData()

		// A diverted shipment should transition to the SUBMITTED status.
		// If the move it is connected to is APPROVED, that move should transition to APPROVALS REQUESTED
		move := factory.BuildMove(suite.DB(), []factory.Customization{
			{
				Model: models.Move{
					Status: models.MoveStatusAPPROVED,
				},
			},
		}, nil)
		shipment := factory.BuildMTOShipment(suite.DB(), []factory.Customization{
			{
				Model:    move,
				LinkOnly: true,
			},
			{
				Model: models.MTOShipment{
					Status:    models.MTOShipmentStatusApproved,
					Diversion: false,
				},
			},
		}, nil)
		eTag := etag.GenerateEtag(shipment.UpdatedAt)

		shipmentInput := models.MTOShipment{
			ID:        shipment.ID,
			Diversion: true,
		}
		session := auth.Session{}
		updatedShipment, err := mtoShipmentUpdaterCustomer.UpdateMTOShipment(suite.AppContextWithSessionForTest(&session), &shipmentInput, eTag, "test")

		suite.Require().NotNil(updatedShipment)
		suite.NoError(err)
		suite.Equal(shipment.ID, updatedShipment.ID)
		suite.Equal(move.ID, updatedShipment.MoveTaskOrderID)
		suite.Equal(true, updatedShipment.Diversion)
		suite.Equal(models.MTOShipmentStatusSubmitted, updatedShipment.Status)

		var updatedMove models.Move
		err = suite.DB().Find(&updatedMove, move.ID)
		suite.NoError(err)
		suite.Equal(models.MoveStatusAPPROVALSREQUESTED, updatedMove.Status)

		// Verify that shipment recalculate was handled correctly
		mockShipmentRecalculator.AssertNotCalled(suite.T(), "ShipmentRecalculatePaymentRequest", mock.AnythingOfType("*appcontext.appContext"), mock.AnythingOfType("uuid.UUID"))
	})

	// Test UpdateMTOShipmentPrime
	// TODO: Add more tests, such as making sure this function fails if the
	// move is not available to the prime.
	suite.Run("Updating a shipment does not nullify ApprovedDate", func() {
		setupTestData()

		// This test was added because of a bug that nullified the ApprovedDate
		// when ScheduledPickupDate was included in the payload. See PR #6919.
		// ApprovedDate affects shipment diversions, so we want to make sure it
		// never gets nullified, regardless of which fields are being updated.
		move := factory.BuildAvailableToPrimeMove(suite.DB(), nil, nil)
		oldShipment := factory.BuildMTOShipmentMinimal(suite.DB(), []factory.Customization{
			{
				Model: models.MTOShipment{
					Status: models.MTOShipmentStatusApproved,
				},
			},
			{
				Model:    move,
				LinkOnly: true,
			},
		}, nil)

		suite.NotNil(oldShipment.ApprovedDate)

		eTag := etag.GenerateEtag(oldShipment.UpdatedAt)

		requestedPickupDate := now.Add(time.Hour * 24 * 3)
		scheduledPickupDate := now.Add(time.Hour * 24 * 3)
		requestedDeliveryDate := now.Add(time.Hour * 24 * 4)
		updatedShipment := models.MTOShipment{
			ID:                          oldShipment.ID,
			DestinationAddress:          &newDestinationAddress,
			DestinationAddressID:        &newDestinationAddress.ID,
			PickupAddress:               &newPickupAddress,
			PickupAddressID:             &newPickupAddress.ID,
			SecondaryPickupAddress:      &secondaryPickupAddress,
			HasSecondaryPickupAddress:   handlers.FmtBool(true),
			SecondaryDeliveryAddress:    &secondaryDeliveryAddress,
			HasSecondaryDeliveryAddress: handlers.FmtBool(true),
			TertiaryPickupAddress:       &tertiaryPickupAddress,
			HasTertiaryPickupAddress:    handlers.FmtBool(true),
			TertiaryDeliveryAddress:     &tertiaryDeliveryAddress,
			HasTertiaryDeliveryAddress:  handlers.FmtBool(true),
			RequestedPickupDate:         &requestedPickupDate,
			ScheduledPickupDate:         &scheduledPickupDate,
			RequestedDeliveryDate:       &requestedDeliveryDate,
			ActualPickupDate:            &actualPickupDate,
			PrimeActualWeight:           &primeActualWeight,
			PrimeEstimatedWeight:        &primeEstimatedWeight,
			FirstAvailableDeliveryDate:  &firstAvailableDeliveryDate,
		}

		ghcDomesticTransitTime := models.GHCDomesticTransitTime{
			MaxDaysTransitTime: 12,
			WeightLbsLower:     0,
			WeightLbsUpper:     10000,
			DistanceMilesLower: 0,
			DistanceMilesUpper: 10000,
		}
		verrs, err := suite.DB().ValidateAndCreate(&ghcDomesticTransitTime)
		suite.False(verrs.HasAny())
		suite.FatalNoError(err)

		session := auth.Session{}
		newShipment, err := mtoShipmentUpdaterPrime.UpdateMTOShipment(suite.AppContextWithSessionForTest(&session), &updatedShipment, eTag, "test")

		suite.Require().NoError(err)
		suite.NotEmpty(newShipment.ApprovedDate)
		suite.True(requestedPickupDate.Equal(*newShipment.RequestedPickupDate))
		suite.True(scheduledPickupDate.Equal(*newShipment.ScheduledPickupDate))
		suite.True(requestedDeliveryDate.Equal(*newShipment.RequestedDeliveryDate))
		suite.True(actualPickupDate.Equal(*newShipment.ActualPickupDate))
		suite.True(firstAvailableDeliveryDate.Equal(*newShipment.FirstAvailableDeliveryDate))
		suite.Equal(primeEstimatedWeight, *newShipment.PrimeEstimatedWeight)
		suite.Equal(primeActualWeight, *newShipment.PrimeActualWeight)
		suite.Equal(newDestinationAddress.ID, *newShipment.DestinationAddressID)
		suite.Equal(newPickupAddress.ID, *newShipment.PickupAddressID)
		suite.Equal(secondaryPickupAddress.ID, *newShipment.SecondaryPickupAddressID)
		suite.Equal(secondaryDeliveryAddress.ID, *newShipment.SecondaryDeliveryAddressID)
		suite.Equal(tertiaryPickupAddress.ID, *newShipment.TertiaryPickupAddressID)
		suite.Equal(tertiaryDeliveryAddress.ID, *newShipment.TertiaryDeliveryAddressID)

		// Verify that shipment recalculate was handled correctly
		mockShipmentRecalculator.AssertNotCalled(suite.T(), "ShipmentRecalculatePaymentRequest", mock.Anything, mock.Anything)
	})

	suite.Run("Prime not able to update an existing prime estimated weight", func() {
		setupTestData()

		move := factory.BuildAvailableToPrimeMove(suite.DB(), nil, nil)
		oldShipment := factory.BuildMTOShipmentMinimal(suite.DB(), []factory.Customization{
			{
				Model: models.MTOShipment{
					Status:               models.MTOShipmentStatusApproved,
					PrimeEstimatedWeight: &primeEstimatedWeight,
				},
			},
			{
				Model:    move,
				LinkOnly: true,
			},
		}, nil)

		suite.NotNil(oldShipment.ApprovedDate)

		eTag := etag.GenerateEtag(oldShipment.UpdatedAt)

		requestedPickupDate := now.Add(time.Hour * 24 * 3)
		scheduledPickupDate := now.Add(time.Hour * 24 * 3)
		requestedDeliveryDate := now.Add(time.Hour * 24 * 4)
		updatedShipment := models.MTOShipment{
			ID:                          oldShipment.ID,
			DestinationAddress:          &newDestinationAddress,
			DestinationAddressID:        &newDestinationAddress.ID,
			PickupAddress:               &newPickupAddress,
			PickupAddressID:             &newPickupAddress.ID,
			SecondaryPickupAddress:      &secondaryPickupAddress,
			HasSecondaryPickupAddress:   handlers.FmtBool(true),
			SecondaryDeliveryAddress:    &secondaryDeliveryAddress,
			HasSecondaryDeliveryAddress: handlers.FmtBool(true),
			RequestedPickupDate:         &requestedPickupDate,
			ScheduledPickupDate:         &scheduledPickupDate,
			RequestedDeliveryDate:       &requestedDeliveryDate,
			ActualPickupDate:            &actualPickupDate,
			PrimeActualWeight:           &primeActualWeight,
			PrimeEstimatedWeight:        &primeEstimatedWeight,
			FirstAvailableDeliveryDate:  &firstAvailableDeliveryDate,
		}

		ghcDomesticTransitTime := models.GHCDomesticTransitTime{
			MaxDaysTransitTime: 12,
			WeightLbsLower:     0,
			WeightLbsUpper:     10000,
			DistanceMilesLower: 0,
			DistanceMilesUpper: 10000,
		}
		verrs, err := suite.DB().ValidateAndCreate(&ghcDomesticTransitTime)
		suite.False(verrs.HasAny())
		suite.FatalNoError(err)

		session := auth.Session{}
		_, err = mtoShipmentUpdaterPrime.UpdateMTOShipment(suite.AppContextWithSessionForTest(&session), &updatedShipment, eTag, "test")

		suite.Error(err)
		suite.Contains(err.Error(), "cannot be updated after initial estimation")
		// Verify that shipment recalculate was handled correctly
		mockShipmentRecalculator.AssertNotCalled(suite.T(), "ShipmentRecalculatePaymentRequest", mock.Anything, mock.Anything)
	})

	suite.Run("Updating a shipment with a Reweigh returns the Reweigh", func() {
		setupTestData()

		move := factory.BuildAvailableToPrimeMove(suite.DB(), nil, nil)
		oldShipment := factory.BuildMTOShipmentMinimal(suite.DB(), []factory.Customization{
			{
				Model: models.MTOShipment{
					Status: models.MTOShipmentStatusApproved,
				},
			},
			{
				Model:    move,
				LinkOnly: true,
			},
		}, nil)
		reweigh := testdatagen.MakeReweighForShipment(suite.DB(), testdatagen.Assertions{}, oldShipment, unit.Pound(3000))

		eTag := etag.GenerateEtag(oldShipment.UpdatedAt)

		updatedShipment := models.MTOShipment{
			ID:                oldShipment.ID,
			PrimeActualWeight: &primeActualWeight,
		}

		session := auth.Session{}
		newShipment, err := mtoShipmentUpdaterPrime.UpdateMTOShipment(suite.AppContextWithSessionForTest(&session), &updatedShipment, eTag, "test")

		suite.Require().NoError(err)
		suite.NotEmpty(newShipment.Reweigh)
		suite.Equal(newShipment.Reweigh.ID, reweigh.ID)
	})

	suite.Run("Prime cannot update estimated weights outside of required timeframe", func() {
		setupTestData()

		// This test was added because of a bug that nullified the ApprovedDate
		// when ScheduledPickupDate was included in the payload. See PR #6919.
		// ApprovedDate affects shipment diversions, so we want to make sure it
		// never gets nullified, regardless of which fields are being updated.
		move := factory.BuildAvailableToPrimeMove(suite.DB(), nil, nil)
		oldShipment := factory.BuildMTOShipmentMinimal(suite.DB(), []factory.Customization{
			{
				Model: models.MTOShipment{
					Status: models.MTOShipmentStatusApproved,
				},
			},
			{
				Model:    move,
				LinkOnly: true,
			},
		}, nil)

		suite.NotNil(oldShipment.ApprovedDate)

		eTag := etag.GenerateEtag(oldShipment.UpdatedAt)

		requestedPickupDate := now.Add(time.Hour * 24 * 3)
		scheduledPickupDate := now.Add(-time.Hour * 24 * 3)
		requestedDeliveryDate := now.Add(time.Hour * 24 * 4)
		updatedShipment := models.MTOShipment{
			ID:                          oldShipment.ID,
			DestinationAddress:          &newDestinationAddress,
			DestinationAddressID:        &newDestinationAddress.ID,
			PickupAddress:               &newPickupAddress,
			PickupAddressID:             &newPickupAddress.ID,
			SecondaryPickupAddress:      &secondaryPickupAddress,
			HasSecondaryPickupAddress:   handlers.FmtBool(true),
			SecondaryDeliveryAddress:    &secondaryDeliveryAddress,
			HasSecondaryDeliveryAddress: handlers.FmtBool(true),
			TertiaryPickupAddress:       &tertiaryPickupAddress,
			HasTertiaryPickupAddress:    handlers.FmtBool(true),
			TertiaryDeliveryAddress:     &tertiaryDeliveryAddress,
			HasTertiaryDeliveryAddress:  handlers.FmtBool(true),
			RequestedPickupDate:         &requestedPickupDate,
			ScheduledPickupDate:         &scheduledPickupDate,
			RequestedDeliveryDate:       &requestedDeliveryDate,
			ActualPickupDate:            &actualPickupDate,
			PrimeActualWeight:           &primeActualWeight,
			PrimeEstimatedWeight:        &primeEstimatedWeight,
			FirstAvailableDeliveryDate:  &firstAvailableDeliveryDate,
		}

		ghcDomesticTransitTime := models.GHCDomesticTransitTime{
			MaxDaysTransitTime: 12,
			WeightLbsLower:     0,
			WeightLbsUpper:     10000,
			DistanceMilesLower: 0,
			DistanceMilesUpper: 10000,
		}
		verrs, err := suite.DB().ValidateAndCreate(&ghcDomesticTransitTime)
		suite.False(verrs.HasAny())
		suite.FatalNoError(err)

		session := auth.Session{}
		_, err = mtoShipmentUpdaterPrime.UpdateMTOShipment(suite.AppContextWithSessionForTest(&session), &updatedShipment, eTag, "test")

		suite.Error(err)
		suite.Contains(err.Error(), "the time period for updating the estimated weight for a shipment has expired, please contact the TOO directly to request updates to this shipment’s estimated weight")
		// Verify that shipment recalculate was handled correctly
		mockShipmentRecalculator.AssertNotCalled(suite.T(), "ShipmentRecalculatePaymentRequest", mock.Anything, mock.Anything)
	})

	suite.Run("Prime cannot add MTO agents", func() {
		setupTestData()

		// This test was added because of a bug that nullified the ApprovedDate
		// when ScheduledPickupDate was included in the payload. See PR #6919.
		// ApprovedDate affects shipment diversions, so we want to make sure it
		// never gets nullified, regardless of which fields are being updated.
		move := factory.BuildAvailableToPrimeMove(suite.DB(), nil, nil)
		oldShipment := factory.BuildMTOShipmentMinimal(suite.DB(), []factory.Customization{
			{
				Model: models.MTOShipment{
					Status: models.MTOShipmentStatusApproved,
				},
			},
			{
				Model:    move,
				LinkOnly: true,
			},
		}, nil)

		suite.NotNil(oldShipment.ApprovedDate)

		eTag := etag.GenerateEtag(oldShipment.UpdatedAt)

		requestedPickupDate := now.Add(time.Hour * 24 * 3)
		scheduledPickupDate := now.Add(time.Hour * 24 * 3)
		requestedDeliveryDate := now.Add(time.Hour * 24 * 4)
		firstName := "John"
		lastName := "Ash"
		updatedShipment := models.MTOShipment{
			ID:                          oldShipment.ID,
			DestinationAddress:          &newDestinationAddress,
			DestinationAddressID:        &newDestinationAddress.ID,
			PickupAddress:               &newPickupAddress,
			PickupAddressID:             &newPickupAddress.ID,
			SecondaryPickupAddress:      &secondaryPickupAddress,
			HasSecondaryPickupAddress:   handlers.FmtBool(true),
			SecondaryDeliveryAddress:    &secondaryDeliveryAddress,
			HasSecondaryDeliveryAddress: handlers.FmtBool(true),
			TertiaryPickupAddress:       &tertiaryPickupAddress,
			HasTertiaryPickupAddress:    handlers.FmtBool(true),
			TertiaryDeliveryAddress:     &tertiaryDeliveryAddress,
			HasTertiaryDeliveryAddress:  handlers.FmtBool(true),
			RequestedPickupDate:         &requestedPickupDate,
			ScheduledPickupDate:         &scheduledPickupDate,
			RequestedDeliveryDate:       &requestedDeliveryDate,
			ActualPickupDate:            &actualPickupDate,
			PrimeActualWeight:           &primeActualWeight,
			PrimeEstimatedWeight:        &primeEstimatedWeight,
			FirstAvailableDeliveryDate:  &firstAvailableDeliveryDate,
			MTOAgents: models.MTOAgents{
				models.MTOAgent{
					FirstName: &firstName,
					LastName:  &lastName,
				},
			},
		}

		ghcDomesticTransitTime := models.GHCDomesticTransitTime{
			MaxDaysTransitTime: 12,
			WeightLbsLower:     0,
			WeightLbsUpper:     10000,
			DistanceMilesLower: 0,
			DistanceMilesUpper: 10000,
		}
		verrs, err := suite.DB().ValidateAndCreate(&ghcDomesticTransitTime)
		suite.False(verrs.HasAny())
		suite.FatalNoError(err)

		session := auth.Session{}
		_, err = mtoShipmentUpdaterPrime.UpdateMTOShipment(suite.AppContextWithSessionForTest(&session), &updatedShipment, eTag, "test")

		suite.Error(err)
		suite.Contains(err.Error(), "cannot add or update MTO agents to a shipment")
	})

	suite.Run("Prime cannot update existing pickup or destination address", func() {
		setupTestData()

		// This test was added because of a bug that nullified the ApprovedDate
		// when ScheduledPickupDate was included in the payload. See PR #6919.
		// ApprovedDate affects shipment diversions, so we want to make sure it
		// never gets nullified, regardless of which fields are being updated.
		move := factory.BuildAvailableToPrimeMove(suite.DB(), nil, nil)
		oldShipment := factory.BuildMTOShipment(suite.DB(), []factory.Customization{
			{
				Model: models.MTOShipment{
					Status: models.MTOShipmentStatusApproved,
				},
			},
			{
				Model:    move,
				LinkOnly: true,
			},
		}, nil)

		suite.NotNil(oldShipment.ApprovedDate)

		eTag := etag.GenerateEtag(oldShipment.UpdatedAt)

		requestedPickupDate := now.Add(time.Hour * 24 * 3)
		scheduledPickupDate := now.Add(time.Hour * 24 * 7)
		requestedDeliveryDate := now.Add(time.Hour * 24 * 4)
		updatedShipment := models.MTOShipment{
			ID:                          oldShipment.ID,
			DestinationAddress:          &newDestinationAddress,
			DestinationAddressID:        &newDestinationAddress.ID,
			PickupAddress:               &newPickupAddress,
			PickupAddressID:             &newPickupAddress.ID,
			SecondaryPickupAddress:      &secondaryPickupAddress,
			HasSecondaryPickupAddress:   handlers.FmtBool(true),
			SecondaryDeliveryAddress:    &secondaryDeliveryAddress,
			HasSecondaryDeliveryAddress: handlers.FmtBool(true),
			TertiaryPickupAddress:       &secondaryPickupAddress,
			HasTertiaryPickupAddress:    handlers.FmtBool(true),
			TertiaryDeliveryAddress:     &secondaryDeliveryAddress,
			HasTertiaryDeliveryAddress:  handlers.FmtBool(true),
			RequestedPickupDate:         &requestedPickupDate,
			ScheduledPickupDate:         &scheduledPickupDate,
			RequestedDeliveryDate:       &requestedDeliveryDate,
			ActualPickupDate:            &actualPickupDate,
			PrimeActualWeight:           &primeActualWeight,
			PrimeEstimatedWeight:        &primeEstimatedWeight,
			FirstAvailableDeliveryDate:  &firstAvailableDeliveryDate,
		}

		ghcDomesticTransitTime := models.GHCDomesticTransitTime{
			MaxDaysTransitTime: 12,
			WeightLbsLower:     0,
			WeightLbsUpper:     10000,
			DistanceMilesLower: 0,
			DistanceMilesUpper: 10000,
		}
		verrs, err := suite.DB().ValidateAndCreate(&ghcDomesticTransitTime)
		suite.False(verrs.HasAny())
		suite.FatalNoError(err)

		session := auth.Session{}
		_, err = mtoShipmentUpdaterPrime.UpdateMTOShipment(suite.AppContextWithSessionForTest(&session), &updatedShipment, eTag, "test")

		suite.Error(err)
		suite.Contains(err.Error(), "the pickup address already exists and cannot be updated with this endpoint")
		suite.Contains(err.Error(), "the destination address already exists and cannot be updated with this endpoint")
	})

	suite.Run("Prime cannot update shipment if parameters are outside of transit data", func() {
		setupTestData()

		// This test was added because of a bug that nullified the ApprovedDate
		// when ScheduledPickupDate was included in the payload. See PR #6919.
		// ApprovedDate affects shipment diversions, so we want to make sure it
		// never gets nullified, regardless of which fields are being updated.
		move := factory.BuildAvailableToPrimeMove(suite.DB(), nil, nil)
		oldShipment := factory.BuildMTOShipmentMinimal(suite.DB(), []factory.Customization{
			{
				Model: models.MTOShipment{
					Status: models.MTOShipmentStatusApproved,
				},
			},
			{
				Model:    move,
				LinkOnly: true,
			},
		}, nil)

		suite.NotNil(oldShipment.ApprovedDate)

		eTag := etag.GenerateEtag(oldShipment.UpdatedAt)

		requestedPickupDate := now.Add(time.Hour * 24 * 3)
		scheduledPickupDate := now.Add(time.Hour * 24 * 7)
		requestedDeliveryDate := now.Add(time.Hour * 24 * 4)
		updatedShipment := models.MTOShipment{
			ID:                          oldShipment.ID,
			DestinationAddress:          &newDestinationAddress,
			DestinationAddressID:        &newDestinationAddress.ID,
			PickupAddress:               &newPickupAddress,
			PickupAddressID:             &newPickupAddress.ID,
			SecondaryPickupAddress:      &secondaryPickupAddress,
			HasSecondaryPickupAddress:   handlers.FmtBool(true),
			SecondaryDeliveryAddress:    &secondaryDeliveryAddress,
			HasSecondaryDeliveryAddress: handlers.FmtBool(true),
			TertiaryPickupAddress:       &tertiaryPickupAddress,
			HasTertiaryPickupAddress:    handlers.FmtBool(true),
			TertiaryDeliveryAddress:     &tertiaryDeliveryAddress,
			HasTertiaryDeliveryAddress:  handlers.FmtBool(true),
			RequestedPickupDate:         &requestedPickupDate,
			ScheduledPickupDate:         &scheduledPickupDate,
			RequestedDeliveryDate:       &requestedDeliveryDate,
			ActualPickupDate:            &actualPickupDate,
			PrimeActualWeight:           &primeActualWeight,
			PrimeEstimatedWeight:        &primeEstimatedWeight,
			FirstAvailableDeliveryDate:  &firstAvailableDeliveryDate,
		}

		session := auth.Session{}
		_, err := mtoShipmentUpdaterPrime.UpdateMTOShipment(suite.AppContextWithSessionForTest(&session), &updatedShipment, eTag, "test")

		suite.Error(err)
		suite.Contains(err.Error(), "failed to find transit time for shipment of 9000 lbs weight and 1000 mile distance")
	})

	suite.Run("Prime can add an estimated weight up to the same date as the scheduled pickup", func() {
		setupTestData()

		// This test was added because of a bug that nullified the ApprovedDate
		// when ScheduledPickupDate was included in the payload. See PR #6919.
		// ApprovedDate affects shipment diversions, so we want to make sure it
		// never gets nullified, regardless of which fields are being updated.
		move := factory.BuildAvailableToPrimeMove(suite.DB(), nil, nil)
		oldShipment := factory.BuildMTOShipmentMinimal(suite.DB(), []factory.Customization{
			{
				Model: models.MTOShipment{
					Status: models.MTOShipmentStatusApproved,
				},
			},
			{
				Model:    move,
				LinkOnly: true,
			},
		}, nil)

		suite.NotNil(oldShipment.ApprovedDate)

		eTag := etag.GenerateEtag(oldShipment.UpdatedAt)

		requestedPickupDate := now.Add(time.Hour * 24 * 3)
		scheduledPickupDate := now.Add(time.Hour * 24 * 3)
		requestedDeliveryDate := now.Add(time.Hour * 24 * 4)
		updatedShipment := models.MTOShipment{
			ID:                          oldShipment.ID,
			DestinationAddress:          &newDestinationAddress,
			DestinationAddressID:        &newDestinationAddress.ID,
			PickupAddress:               &newPickupAddress,
			PickupAddressID:             &newPickupAddress.ID,
			SecondaryPickupAddress:      &secondaryPickupAddress,
			HasSecondaryPickupAddress:   handlers.FmtBool(true),
			SecondaryDeliveryAddress:    &secondaryDeliveryAddress,
			ScheduledPickupDate:         &scheduledPickupDate,
			HasSecondaryDeliveryAddress: handlers.FmtBool(true),
			TertiaryPickupAddress:       &tertiaryPickupAddress,
			HasTertiaryPickupAddress:    handlers.FmtBool(true),
			TertiaryDeliveryAddress:     &tertiaryDeliveryAddress,
			HasTertiaryDeliveryAddress:  handlers.FmtBool(true),
			RequestedPickupDate:         &requestedPickupDate,
			RequestedDeliveryDate:       &requestedDeliveryDate,
			ActualPickupDate:            &actualPickupDate,
			PrimeActualWeight:           &primeActualWeight,
			PrimeEstimatedWeight:        &primeEstimatedWeight,
			FirstAvailableDeliveryDate:  &firstAvailableDeliveryDate,
		}

		ghcDomesticTransitTime := models.GHCDomesticTransitTime{
			MaxDaysTransitTime: 12,
			WeightLbsLower:     0,
			WeightLbsUpper:     10000,
			DistanceMilesLower: 0,
			DistanceMilesUpper: 10000,
		}
		verrs, err := suite.DB().ValidateAndCreate(&ghcDomesticTransitTime)
		suite.False(verrs.HasAny())
		suite.FatalNoError(err)

		session := auth.Session{}
		newShipment, err := mtoShipmentUpdaterPrime.UpdateMTOShipment(suite.AppContextWithSessionForTest(&session), &updatedShipment, eTag, "test")

		suite.Require().NoError(err)
		suite.NotEmpty(newShipment.ApprovedDate)
		suite.True(requestedPickupDate.Equal(*newShipment.RequestedPickupDate))
		suite.True(scheduledPickupDate.Equal(*newShipment.ScheduledPickupDate))
		suite.True(requestedDeliveryDate.Equal(*newShipment.RequestedDeliveryDate))
		suite.True(actualPickupDate.Equal(*newShipment.ActualPickupDate))
		suite.True(firstAvailableDeliveryDate.Equal(*newShipment.FirstAvailableDeliveryDate))
		suite.Equal(primeEstimatedWeight, *newShipment.PrimeEstimatedWeight)
		suite.Equal(primeActualWeight, *newShipment.PrimeActualWeight)
		suite.Equal(newDestinationAddress.ID, *newShipment.DestinationAddressID)
		suite.Equal(newPickupAddress.ID, *newShipment.PickupAddressID)
		suite.Equal(secondaryPickupAddress.ID, *newShipment.SecondaryPickupAddressID)
		suite.Equal(secondaryDeliveryAddress.ID, *newShipment.SecondaryDeliveryAddressID)
		suite.Equal(tertiaryPickupAddress.ID, *newShipment.TertiaryPickupAddressID)
		suite.Equal(tertiaryDeliveryAddress.ID, *newShipment.TertiaryDeliveryAddressID)
	})

	suite.Run("Prime can update the weight estimate if scheduled pickup date in nil", func() {
		setupTestData()

		// This test was added because of a bug that nullified the ApprovedDate
		// when ScheduledPickupDate was included in the payload. See PR #6919.
		// ApprovedDate affects shipment diversions, so we want to make sure it
		// never gets nullified, regardless of which fields are being updated.
		move := factory.BuildAvailableToPrimeMove(suite.DB(), nil, nil)
		oldShipment := factory.BuildMTOShipmentMinimal(suite.DB(), []factory.Customization{
			{
				Model: models.MTOShipment{
					Status:              models.MTOShipmentStatusApproved,
					ScheduledPickupDate: nil,
				},
			},
			{
				Model:    move,
				LinkOnly: true,
			},
		}, nil)

		suite.NotNil(oldShipment.ApprovedDate)

		eTag := etag.GenerateEtag(oldShipment.UpdatedAt)

		requestedPickupDate := now.Add(time.Hour * 24 * 3)
		requestedDeliveryDate := now.Add(time.Hour * 24 * 4)
		updatedShipment := models.MTOShipment{
			ID:                          oldShipment.ID,
			DestinationAddress:          &newDestinationAddress,
			DestinationAddressID:        &newDestinationAddress.ID,
			PickupAddress:               &newPickupAddress,
			PickupAddressID:             &newPickupAddress.ID,
			SecondaryPickupAddress:      &secondaryPickupAddress,
			HasSecondaryPickupAddress:   handlers.FmtBool(true),
			SecondaryDeliveryAddress:    &secondaryDeliveryAddress,
			HasSecondaryDeliveryAddress: handlers.FmtBool(true),
			TertiaryPickupAddress:       &tertiaryPickupAddress,
			HasTertiaryPickupAddress:    handlers.FmtBool(true),
			TertiaryDeliveryAddress:     &tertiaryDeliveryAddress,
			HasTertiaryDeliveryAddress:  handlers.FmtBool(true),
			RequestedPickupDate:         &requestedPickupDate,
			RequestedDeliveryDate:       &requestedDeliveryDate,
			ActualPickupDate:            &actualPickupDate,
			PrimeActualWeight:           &primeActualWeight,
			PrimeEstimatedWeight:        &primeEstimatedWeight,
			FirstAvailableDeliveryDate:  &firstAvailableDeliveryDate,
		}
		ghcDomesticTransitTime := models.GHCDomesticTransitTime{
			MaxDaysTransitTime: 12,
			WeightLbsLower:     0,
			WeightLbsUpper:     10000,
			DistanceMilesLower: 0,
			DistanceMilesUpper: 10000,
		}
		verrs, err := suite.DB().ValidateAndCreate(&ghcDomesticTransitTime)
		suite.False(verrs.HasAny())
		suite.FatalNoError(err)

		session := auth.Session{}
		newShipment, err := mtoShipmentUpdaterPrime.UpdateMTOShipment(suite.AppContextWithSessionForTest(&session), &updatedShipment, eTag, "test")
		suite.Require().NoError(err)
		suite.NotEmpty(newShipment.ApprovedDate)
		suite.True(requestedPickupDate.Equal(*newShipment.RequestedPickupDate))
		suite.True(requestedDeliveryDate.Equal(*newShipment.RequestedDeliveryDate))
		suite.True(actualPickupDate.Equal(*newShipment.ActualPickupDate))
		suite.True(firstAvailableDeliveryDate.Equal(*newShipment.FirstAvailableDeliveryDate))
		suite.Equal(primeEstimatedWeight, *newShipment.PrimeEstimatedWeight)
		suite.Equal(primeActualWeight, *newShipment.PrimeActualWeight)
		suite.Equal(newDestinationAddress.ID, *newShipment.DestinationAddressID)
		suite.Equal(newPickupAddress.ID, *newShipment.PickupAddressID)
		suite.Equal(secondaryPickupAddress.ID, *newShipment.SecondaryPickupAddressID)
		suite.Equal(secondaryDeliveryAddress.ID, *newShipment.SecondaryDeliveryAddressID)
		suite.Equal(tertiaryPickupAddress.ID, *newShipment.TertiaryPickupAddressID)
		suite.Equal(tertiaryDeliveryAddress.ID, *newShipment.TertiaryDeliveryAddressID)
	})
}

func (suite *MTOShipmentServiceSuite) TestUpdateMTOShipmentStatus() {
	estimatedWeight := unit.Pound(2000)
	status := models.MTOShipmentStatusApproved
	// need the re service codes to update status
	expectedReServiceCodes := []models.ReServiceCode{
		models.ReServiceCodeDLH,
		models.ReServiceCodeFSC,
		models.ReServiceCodeDOP,
		models.ReServiceCodeDDP,
		models.ReServiceCodeDPK,
		models.ReServiceCodeDUPK,
	}

	var shipmentForAutoApprove models.MTOShipment
	var draftShipment models.MTOShipment
	var shipment2 models.MTOShipment
	var shipment3 models.MTOShipment
	var shipment4 models.MTOShipment
	var approvedShipment models.MTOShipment
	var rejectedShipment models.MTOShipment
	var eTag string
	var mto models.Move

	setupTestData := func() {
		for i := range expectedReServiceCodes {
			factory.FetchReServiceByCode(suite.DB(), expectedReServiceCodes[i])
		}

		mto = factory.BuildMove(suite.DB(), []factory.Customization{
			{
				Model: models.Move{
					Status: models.MoveStatusAPPROVED,
				},
			},
		}, nil)
		shipment := factory.BuildMTOShipment(suite.DB(), []factory.Customization{
			{
				Model:    mto,
				LinkOnly: true,
			},
			{
				Model: models.MTOShipment{
					ShipmentType:         models.MTOShipmentTypeHHG,
					ScheduledPickupDate:  &testdatagen.DateInsidePeakRateCycle,
					PrimeEstimatedWeight: &estimatedWeight,
					Status:               models.MTOShipmentStatusSubmitted,
				},
			},
		}, nil)
		draftShipment = factory.BuildMTOShipment(suite.DB(), []factory.Customization{
			{
				Model:    mto,
				LinkOnly: true,
			},
			{
				Model: models.MTOShipment{
					Status: models.MTOShipmentStatusDraft,
				},
			},
		}, nil)
		shipment2 = factory.BuildMTOShipment(suite.DB(), []factory.Customization{
			{
				Model:    mto,
				LinkOnly: true,
			},
			{
				Model: models.MTOShipment{
					Status: models.MTOShipmentStatusSubmitted,
				},
			},
		}, nil)
		shipment3 = factory.BuildMTOShipment(suite.DB(), []factory.Customization{
			{
				Model:    mto,
				LinkOnly: true,
			},
			{
				Model: models.MTOShipment{
					Status: models.MTOShipmentStatusSubmitted,
				},
			},
		}, nil)
		shipment4 = factory.BuildMTOShipment(suite.DB(), []factory.Customization{
			{
				Model:    mto,
				LinkOnly: true,
			},
			{
				Model: models.MTOShipment{
					Status: models.MTOShipmentStatusSubmitted,
				},
			},
		}, nil)
		shipmentForAutoApprove = factory.BuildMTOShipment(suite.DB(), []factory.Customization{
			{
				Model:    mto,
				LinkOnly: true,
			},
			{
				Model: models.MTOShipment{
					Status: models.MTOShipmentStatusSubmitted,
				},
			},
		}, nil)
		approvedShipment = factory.BuildMTOShipment(suite.DB(), []factory.Customization{
			{
				Model:    mto,
				LinkOnly: true,
			},
			{
				Model: models.MTOShipment{
					Status: models.MTOShipmentStatusApproved,
				},
			},
		}, nil)
		rejectionReason := "exotic animals are banned"
		rejectedShipment = factory.BuildMTOShipment(suite.DB(), []factory.Customization{
			{
				Model:    mto,
				LinkOnly: true,
			},
			{
				Model: models.MTOShipment{
					Status:          models.MTOShipmentStatusRejected,
					RejectionReason: &rejectionReason,
				},
			},
		}, nil)
		shipment.Status = models.MTOShipmentStatusSubmitted
		eTag = etag.GenerateEtag(shipment.UpdatedAt)
	}

	builder := query.NewQueryBuilder()
	moveRouter := moveservices.NewMoveRouter()
	planner := &mocks.Planner{}
	var TransitDistancePickupArg string
	var TransitDistanceDestinationArg string
	planner.On("ZipTransitDistance",
		mock.AnythingOfType("*appcontext.appContext"),
		mock.AnythingOfType("string"),
		mock.AnythingOfType("string"),
		false,
	).Return(500, nil).Run(func(args mock.Arguments) {
		TransitDistancePickupArg = args.Get(1).(string)
		TransitDistanceDestinationArg = args.Get(2).(string)
	})
	siCreator := mtoserviceitem.NewMTOServiceItemCreator(planner, builder, moveRouter, ghcrateengine.NewDomesticUnpackPricer(), ghcrateengine.NewDomesticPackPricer(), ghcrateengine.NewDomesticLinehaulPricer(), ghcrateengine.NewDomesticShorthaulPricer(), ghcrateengine.NewDomesticOriginPricer(), ghcrateengine.NewDomesticDestinationPricer(), ghcrateengine.NewFuelSurchargePricer())

	updater := NewMTOShipmentStatusUpdater(builder, siCreator, planner)

	suite.Run("If the mtoShipment is approved successfully it should create approved mtoServiceItems", func() {
		setupTestData()

		appCtx := suite.AppContextForTest()
		shipmentForAutoApproveEtag := etag.GenerateEtag(shipmentForAutoApprove.UpdatedAt)
		fetchedShipment := models.MTOShipment{}
		serviceItems := models.MTOServiceItems{}

		preApprovalTime := time.Now()
		_, err := updater.UpdateMTOShipmentStatus(appCtx, shipmentForAutoApprove.ID, status, nil, nil, shipmentForAutoApproveEtag)
		suite.NoError(err)

		err = appCtx.DB().Find(&fetchedShipment, shipmentForAutoApprove.ID)
		suite.NoError(err)

		// Let's make sure the status is approved
		suite.Equal(models.MTOShipmentStatusApproved, fetchedShipment.Status)

		err = appCtx.DB().EagerPreload("ReService").Where("mto_shipment_id = ?", shipmentForAutoApprove.ID).All(&serviceItems)
		suite.NoError(err)

		suite.Equal(6, len(serviceItems))

		// All ApprovedAt times for service items should be the same, so just get the first one
		// Test that service item was approved within a few seconds of the current time
		suite.Assertions.WithinDuration(preApprovalTime, *serviceItems[0].ApprovedAt, 2*time.Second)

		// If we've gotten the shipment updated and fetched it without error then we can inspect the
		// service items created as a side effect to see if they are
		// approved.
		missingReServiceCodes := make([]models.ReServiceCode, len(expectedReServiceCodes))
		copy(missingReServiceCodes, expectedReServiceCodes)
		for _, serviceItem := range serviceItems {
			suite.Equal(models.MTOServiceItemStatusApproved, serviceItem.Status)

			// Want to make sure each of the expected service codes is included at some point.
			codeFound := false
			for i, reServiceCodeToCheck := range missingReServiceCodes {
				if reServiceCodeToCheck == serviceItem.ReService.Code {
					missingReServiceCodes[i] = missingReServiceCodes[len(missingReServiceCodes)-1]
					missingReServiceCodes = missingReServiceCodes[:len(missingReServiceCodes)-1]
					codeFound = true
					break
				}
			}

			if !codeFound {
				suite.Fail("Unexpected service code", "unexpected ReService code: %s", string(serviceItem.ReService.Code))
			}
		}

		suite.Empty(missingReServiceCodes)
	})

	suite.Run("If we act on a shipment with a weight that has a 0 upper weight it should still work", func() {
		setupTestData()

		ghcDomesticTransitTime := models.GHCDomesticTransitTime{
			MaxDaysTransitTime: 12,
			WeightLbsLower:     0,
			WeightLbsUpper:     10000,
			DistanceMilesLower: 0,
			DistanceMilesUpper: 10000,
		}
		verrs, err := suite.DB().ValidateAndCreate(&ghcDomesticTransitTime)
		suite.Assert().False(verrs.HasAny())
		suite.NoError(err)

		// Let's also create a transit time object with a zero upper bound for weight (this can happen in the table).
		ghcDomesticTransitTime0LbsUpper := models.GHCDomesticTransitTime{
			MaxDaysTransitTime: 12,
			WeightLbsLower:     10001,
			WeightLbsUpper:     0,
			DistanceMilesLower: 0,
			DistanceMilesUpper: 10000,
		}
		verrs, err = suite.DB().ValidateAndCreate(&ghcDomesticTransitTime0LbsUpper)
		suite.Assert().False(verrs.HasAny())
		suite.NoError(err)

		// This is testing that the Required Delivery Date is calculated correctly.
		// In order for the Required Delivery Date to be calculated, the following conditions must be true:
		// 1. The shipment is moving to the APPROVED status
		// 2. The shipment must already have the following fields present:
		// ScheduledPickupDate, PrimeEstimatedWeight, PickupAddress, DestinationAddress
		// 3. The shipment must not already have a Required Delivery Date
		// Note that MakeMTOShipment will automatically add a Required Delivery Date if the ScheduledPickupDate
		// is present, therefore we need to use MakeMTOShipmentMinimal and add the Pickup and Destination addresses
		estimatedWeight := unit.Pound(11000)
		destinationAddress := factory.BuildAddress(suite.DB(), nil, []factory.Trait{factory.GetTraitAddress2})
		pickupAddress := factory.BuildAddress(suite.DB(), nil, nil)
		shipmentHeavy := factory.BuildMTOShipmentMinimal(suite.DB(), []factory.Customization{
			{
				Model:    mto,
				LinkOnly: true,
			},
			{
				Model: models.MTOShipment{
					ShipmentType:         models.MTOShipmentTypeHHG,
					ScheduledPickupDate:  &testdatagen.DateInsidePeakRateCycle,
					PrimeEstimatedWeight: &estimatedWeight,
					Status:               models.MTOShipmentStatusSubmitted,
				},
			},
			{
				Model:    pickupAddress,
				Type:     &factory.Addresses.PickupAddress,
				LinkOnly: true,
			},
			{
				Model:    destinationAddress,
				Type:     &factory.Addresses.DeliveryAddress,
				LinkOnly: true,
			},
		}, nil)
		shipmentHeavyEtag := etag.GenerateEtag(shipmentHeavy.UpdatedAt)

		_, err = updater.UpdateMTOShipmentStatus(suite.AppContextForTest(), shipmentHeavy.ID, status, nil, nil, shipmentHeavyEtag)
		suite.NoError(err)
		serviceItems := models.MTOServiceItems{}
		_ = suite.DB().All(&serviceItems)
		fetchedShipment := models.MTOShipment{}
		err = suite.DB().Find(&fetchedShipment, shipmentHeavy.ID)
		suite.NoError(err)
		// We also should have a required delivery date
		suite.NotNil(fetchedShipment.RequiredDeliveryDate)
	})

	suite.Run("Test that correct addresses are being used to calculate required delivery date", func() {
		setupTestData()
		appCtx := suite.AppContextForTest()

		ghcDomesticTransitTime0LbsUpper := models.GHCDomesticTransitTime{
			MaxDaysTransitTime: 12,
			WeightLbsLower:     10001,
			WeightLbsUpper:     0,
			DistanceMilesLower: 0,
			DistanceMilesUpper: 10000,
		}
		verrs, err := suite.DB().ValidateAndCreate(&ghcDomesticTransitTime0LbsUpper)
		suite.Assert().False(verrs.HasAny())
		suite.NoError(err)

		factory.FetchReServiceByCode(appCtx.DB(), models.ReServiceCodeDNPK)

		// This is testing that the Required Delivery Date is calculated correctly.
		// In order for the Required Delivery Date to be calculated, the following conditions must be true:
		// 1. The shipment is moving to the APPROVED status
		// 2. The shipment must already have the following fields present:
		// MTOShipmentTypeHHG: ScheduledPickupDate, PrimeEstimatedWeight, PickupAddress, DestinationAddress
		// MTOShipmentTypeHHGIntoNTS: ScheduledPickupDate, PrimeEstimatedWeight, PickupAddress, StorageFacility
		// MTOShipmentTypeHHGOutOfNTS: ScheduledPickupDate, NTSRecordedWeight, StorageFacility, DestinationAddress
		// 3. The shipment must not already have a Required Delivery Date
		// Note that MakeMTOShipment will automatically add a Required Delivery Date if the ScheduledPickupDate
		// is present, therefore we need to use MakeMTOShipmentMinimal and add the Pickup and Destination addresses
		estimatedWeight := unit.Pound(11000)

		destinationAddress := factory.BuildAddress(suite.DB(), nil, []factory.Trait{factory.GetTraitAddress4})
		pickupAddress := factory.BuildAddress(suite.DB(), nil, []factory.Trait{factory.GetTraitAddress3})
		storageFacility := factory.BuildStorageFacility(suite.DB(), nil, nil)

		hhgShipment := factory.BuildMTOShipmentMinimal(suite.DB(), []factory.Customization{
			{
				Model:    mto,
				LinkOnly: true,
			},
			{
				Model: models.MTOShipment{
					ShipmentType:         models.MTOShipmentTypeHHG,
					ScheduledPickupDate:  &testdatagen.DateInsidePeakRateCycle,
					PrimeEstimatedWeight: &estimatedWeight,
					Status:               models.MTOShipmentStatusSubmitted,
				},
			},
			{
				Model:    pickupAddress,
				Type:     &factory.Addresses.PickupAddress,
				LinkOnly: true,
			},
			{
				Model:    destinationAddress,
				Type:     &factory.Addresses.DeliveryAddress,
				LinkOnly: true,
			},
		}, nil)

		ntsShipment := factory.BuildMTOShipmentMinimal(suite.DB(), []factory.Customization{
			{
				Model:    mto,
				LinkOnly: true,
			},
			{
				Model: models.MTOShipment{
					ShipmentType:         models.MTOShipmentTypeHHGIntoNTS,
					ScheduledPickupDate:  &testdatagen.DateInsidePeakRateCycle,
					PrimeEstimatedWeight: &estimatedWeight,
					Status:               models.MTOShipmentStatusSubmitted,
				},
			},
			{
				Model:    storageFacility,
				LinkOnly: true,
			},
			{
				Model:    pickupAddress,
				Type:     &factory.Addresses.PickupAddress,
				LinkOnly: true,
			},
		}, nil)

		ntsrShipment := factory.BuildMTOShipmentMinimal(suite.DB(), []factory.Customization{
			{
				Model:    mto,
				LinkOnly: true,
			},
			{
				Model: models.MTOShipment{
					ShipmentType:        models.MTOShipmentTypeHHGOutOfNTS,
					ScheduledPickupDate: &testdatagen.DateInsidePeakRateCycle,
					NTSRecordedWeight:   &estimatedWeight,
					Status:              models.MTOShipmentStatusSubmitted,
				},
			},
			{
				Model:    storageFacility,
				LinkOnly: true,
			},
			{
				Model:    destinationAddress,
				Type:     &factory.Addresses.DeliveryAddress,
				LinkOnly: true,
			},
		}, nil)

		testCases := []struct {
			shipment            models.MTOShipment
			pickupLocation      *models.Address
			destinationLocation *models.Address
		}{
			{hhgShipment, hhgShipment.PickupAddress, hhgShipment.DestinationAddress},
			{ntsShipment, ntsShipment.PickupAddress, &ntsShipment.StorageFacility.Address},
			{ntsrShipment, &ntsrShipment.StorageFacility.Address, ntsrShipment.DestinationAddress},
		}

		for _, testCase := range testCases {
			shipmentEtag := etag.GenerateEtag(testCase.shipment.UpdatedAt)
			_, err = updater.UpdateMTOShipmentStatus(appCtx, testCase.shipment.ID, status, nil, nil, shipmentEtag)
			suite.NoError(err)

			fetchedShipment := models.MTOShipment{}
			err = suite.DB().Find(&fetchedShipment, testCase.shipment.ID)
			suite.NoError(err)
			// We also should have a required delivery date
			suite.NotNil(fetchedShipment.RequiredDeliveryDate)
			// Check that TransitDistance was called with the correct addresses
			suite.Equal(testCase.pickupLocation.PostalCode, TransitDistancePickupArg)
			suite.Equal(testCase.destinationLocation.PostalCode, TransitDistanceDestinationArg)
		}
	})

	suite.Run("Test that we are properly adding days to Alaska shipments", func() {
		reContract := testdatagen.FetchOrMakeReContract(suite.DB(), testdatagen.Assertions{})
		testdatagen.FetchOrMakeReContractYear(suite.DB(), testdatagen.Assertions{
			ReContractYear: models.ReContractYear{
				Contract:             reContract,
				ContractID:           reContract.ID,
				StartDate:            time.Now(),
				EndDate:              time.Now().Add(time.Hour * 12),
				Escalation:           1.0,
				EscalationCompounded: 1.0,
			},
		})
		move := factory.BuildAvailableToPrimeMove(suite.DB(), nil, nil)
		appCtx := suite.AppContextForTest()

		ghcDomesticTransitTime0LbsUpper := models.GHCDomesticTransitTime{
			MaxDaysTransitTime: 12,
			WeightLbsLower:     10001,
			WeightLbsUpper:     0,
			DistanceMilesLower: 0,
			DistanceMilesUpper: 10000,
		}
		verrs, err := suite.DB().ValidateAndCreate(&ghcDomesticTransitTime0LbsUpper)
		suite.Assert().False(verrs.HasAny())
		suite.NoError(err)

		conusAddress := factory.BuildAddress(suite.DB(), nil, []factory.Trait{factory.GetTraitAddress2})
		zone1Address := factory.BuildAddress(suite.DB(), nil, []factory.Trait{factory.GetTraitAddressAKZone1})
		zone2Address := factory.BuildAddress(suite.DB(), nil, []factory.Trait{factory.GetTraitAddressAKZone2})
		zone3Address := factory.BuildAddress(suite.DB(), nil, []factory.Trait{factory.GetTraitAddressAKZone3})
		zone4Address := factory.BuildAddress(suite.DB(), nil, []factory.Trait{factory.GetTraitAddressAKZone4})

		estimatedWeight := unit.Pound(11000)

		testCases10Days := []struct {
			pickupLocation      models.Address
			destinationLocation models.Address
		}{
			{conusAddress, zone1Address},
			{conusAddress, zone2Address},
			{zone1Address, conusAddress},
			{zone2Address, conusAddress},
		}
		// adding 22 days; ghcDomesticTransitTime0LbsUpper.MaxDaysTransitTime is 12, plus 10 for Zones 1 and 2
		rdd10DaysDate := testdatagen.DateInsidePeakRateCycle.AddDate(0, 0, 22)
		for _, testCase := range testCases10Days {
			shipment := factory.BuildMTOShipmentMinimal(suite.DB(), []factory.Customization{
				{
					Model:    move,
					LinkOnly: true,
				},
				{
					Model: models.MTOShipment{
						ShipmentType:         models.MTOShipmentTypeHHG,
						ScheduledPickupDate:  &testdatagen.DateInsidePeakRateCycle,
						PrimeEstimatedWeight: &estimatedWeight,
						Status:               models.MTOShipmentStatusSubmitted,
					},
				},
				{
					Model:    testCase.pickupLocation,
					Type:     &factory.Addresses.PickupAddress,
					LinkOnly: true,
				},
				{
					Model:    testCase.destinationLocation,
					Type:     &factory.Addresses.DeliveryAddress,
					LinkOnly: true,
				},
			}, nil)
			shipmentEtag := etag.GenerateEtag(shipment.UpdatedAt)
			_, err = updater.UpdateMTOShipmentStatus(appCtx, shipment.ID, status, nil, nil, shipmentEtag)
			suite.NoError(err)

			fetchedShipment := models.MTOShipment{}
			err = suite.DB().Find(&fetchedShipment, shipment.ID)
			suite.NoError(err)
			suite.NotNil(fetchedShipment.RequiredDeliveryDate)
			suite.Equal(rdd10DaysDate.Format(time.RFC3339), fetchedShipment.RequiredDeliveryDate.Format(time.RFC3339))
		}

		testCases20Days := []struct {
			pickupLocation      models.Address
			destinationLocation models.Address
		}{
			{conusAddress, zone3Address},
			{conusAddress, zone4Address},
			{zone3Address, conusAddress},
			{zone4Address, conusAddress},
		}
		// adding 32 days; ghcDomesticTransitTime0LbsUpper.MaxDaysTransitTime is 12, plus 20 for Zones 3 and 4
		rdd20DaysDate := testdatagen.DateInsidePeakRateCycle.AddDate(0, 0, 32)
		for _, testCase := range testCases20Days {
			shipment := factory.BuildMTOShipmentMinimal(suite.DB(), []factory.Customization{
				{
					Model:    move,
					LinkOnly: true,
				},
				{
					Model: models.MTOShipment{
						ShipmentType:         models.MTOShipmentTypeHHG,
						ScheduledPickupDate:  &testdatagen.DateInsidePeakRateCycle,
						PrimeEstimatedWeight: &estimatedWeight,
						Status:               models.MTOShipmentStatusSubmitted,
					},
				},
				{
					Model:    testCase.pickupLocation,
					Type:     &factory.Addresses.PickupAddress,
					LinkOnly: true,
				},
				{
					Model:    testCase.destinationLocation,
					Type:     &factory.Addresses.DeliveryAddress,
					LinkOnly: true,
				},
			}, nil)
			shipmentEtag := etag.GenerateEtag(shipment.UpdatedAt)
			_, err = updater.UpdateMTOShipmentStatus(appCtx, shipment.ID, status, nil, nil, shipmentEtag)
			suite.NoError(err)

			fetchedShipment := models.MTOShipment{}
			err = suite.DB().Find(&fetchedShipment, shipment.ID)
			suite.NoError(err)
			suite.NotNil(fetchedShipment.RequiredDeliveryDate)
			fmt.Println("fetchedShipment.RequiredDeliveryDate")
			fmt.Println(fetchedShipment.RequiredDeliveryDate)
			suite.Equal(rdd20DaysDate.Format(time.RFC3339), fetchedShipment.RequiredDeliveryDate.Format(time.RFC3339))
		}
	})

<<<<<<< HEAD
=======
	suite.Run("Update RDD on UB Shipment on status change", func() {
		reContract := testdatagen.FetchOrMakeReContract(suite.DB(), testdatagen.Assertions{})
		testdatagen.FetchOrMakeReContractYear(suite.DB(), testdatagen.Assertions{
			ReContractYear: models.ReContractYear{
				Contract:             reContract,
				ContractID:           reContract.ID,
				StartDate:            time.Now(),
				EndDate:              time.Now().Add(time.Hour * 12),
				Escalation:           1.0,
				EscalationCompounded: 1.0,
			},
		})
		move := factory.BuildAvailableToPrimeMove(suite.DB(), nil, nil)
		appCtx := suite.AppContextForTest()

		ghcDomesticTransitTime0LbsUpper := models.GHCDomesticTransitTime{
			MaxDaysTransitTime: 12,
			WeightLbsLower:     10001,
			WeightLbsUpper:     0,
			DistanceMilesLower: 0,
			DistanceMilesUpper: 10000,
		}
		verrs, err := suite.DB().ValidateAndCreate(&ghcDomesticTransitTime0LbsUpper)
		suite.Assert().False(verrs.HasAny())
		suite.NoError(err)

		conusAddress := factory.BuildAddress(suite.DB(), nil, []factory.Trait{factory.GetTraitAddress2})
		zone1Address := factory.BuildAddress(suite.DB(), nil, []factory.Trait{factory.GetTraitAddressAKZone1})
		estimatedWeight := unit.Pound(11000)
		shipment := factory.BuildMTOShipmentMinimal(suite.DB(), []factory.Customization{
			{
				Model:    move,
				LinkOnly: true,
			},
			{
				Model: models.MTOShipment{
					ShipmentType:         models.MTOShipmentTypeUnaccompaniedBaggage,
					ScheduledPickupDate:  &testdatagen.DateInsidePeakRateCycle,
					PrimeEstimatedWeight: &estimatedWeight,
					Status:               models.MTOShipmentStatusSubmitted,
				},
			},
			{
				Model:    conusAddress,
				Type:     &factory.Addresses.PickupAddress,
				LinkOnly: true,
			},
			{
				Model:    zone1Address,
				Type:     &factory.Addresses.DeliveryAddress,
				LinkOnly: true,
			},
		}, nil)
		shipmentEtag := etag.GenerateEtag(shipment.UpdatedAt)
		mtoShipment, err := updater.UpdateMTOShipmentStatus(appCtx, shipment.ID, status, nil, nil, shipmentEtag)
		suite.NoError(err)
		suite.NotNil(mtoShipment.RequiredDeliveryDate)
		suite.False(mtoShipment.RequiredDeliveryDate.IsZero())
	})

>>>>>>> 605df682
	suite.Run("Cannot set SUBMITTED status on shipment via UpdateMTOShipmentStatus", func() {
		setupTestData()

		// The only time a shipment gets set to the SUBMITTED status is when it is created, whether by the customer
		// or the Prime. This happens in the internal and prime API in the CreateMTOShipmentHandler. In that case,
		// the handlers will call ShipmentRouter.Submit().
		eTag = etag.GenerateEtag(draftShipment.UpdatedAt)
		_, err := updater.UpdateMTOShipmentStatus(suite.AppContextForTest(), draftShipment.ID, "SUBMITTED", nil, nil, eTag)

		suite.Error(err)
		suite.IsType(ConflictStatusError{}, err)

		err = suite.DB().Find(&draftShipment, draftShipment.ID)

		suite.NoError(err)
		suite.EqualValues(models.MTOShipmentStatusDraft, draftShipment.Status)
	})

	suite.Run("Rejecting a shipment in SUBMITTED status with a rejection reason should return no error", func() {
		setupTestData()

		eTag = etag.GenerateEtag(shipment2.UpdatedAt)
		rejectionReason := "Rejection reason"
		returnedShipment, err := updater.UpdateMTOShipmentStatus(suite.AppContextForTest(), shipment2.ID, "REJECTED", &rejectionReason, nil, eTag)

		suite.NoError(err)
		suite.NotNil(returnedShipment)

		err = suite.DB().Find(&shipment2, shipment2.ID)

		suite.NoError(err)
		suite.EqualValues(models.MTOShipmentStatusRejected, shipment2.Status)
		suite.Equal(&rejectionReason, shipment2.RejectionReason)
	})

	suite.Run("Rejecting a shipment with no rejection reason returns an InvalidInputError", func() {
		setupTestData()

		eTag = etag.GenerateEtag(shipment3.UpdatedAt)
		_, err := updater.UpdateMTOShipmentStatus(suite.AppContextForTest(), shipment3.ID, "REJECTED", nil, nil, eTag)

		suite.Error(err)
		suite.IsType(apperror.InvalidInputError{}, err)
	})

	suite.Run("Rejecting a shipment in APPROVED status returns a ConflictStatusError", func() {
		setupTestData()

		eTag = etag.GenerateEtag(approvedShipment.UpdatedAt)
		rejectionReason := "Rejection reason"
		_, err := updater.UpdateMTOShipmentStatus(suite.AppContextForTest(), approvedShipment.ID, "REJECTED", &rejectionReason, nil, eTag)

		suite.Error(err)
		suite.IsType(ConflictStatusError{}, err)
	})

	suite.Run("Approving a shipment in REJECTED status returns a ConflictStatusError", func() {
		setupTestData()

		eTag = etag.GenerateEtag(rejectedShipment.UpdatedAt)
		_, err := updater.UpdateMTOShipmentStatus(suite.AppContextForTest(), rejectedShipment.ID, "APPROVED", nil, nil, eTag)

		suite.Error(err)
		suite.IsType(ConflictStatusError{}, err)
	})

	suite.Run("Passing in a stale identifier returns a PreconditionFailedError", func() {
		setupTestData()

		staleETag := etag.GenerateEtag(time.Now())

		_, err := updater.UpdateMTOShipmentStatus(suite.AppContextForTest(), shipment4.ID, "APPROVED", nil, nil, staleETag)

		suite.Error(err)
		suite.IsType(apperror.PreconditionFailedError{}, err)
	})

	suite.Run("Passing in an invalid status returns a ConflictStatus error", func() {
		setupTestData()

		eTag = etag.GenerateEtag(shipment4.UpdatedAt)

		_, err := updater.UpdateMTOShipmentStatus(suite.AppContextForTest(), shipment4.ID, "invalid", nil, nil, eTag)

		suite.Error(err)
		suite.IsType(ConflictStatusError{}, err)
	})

	suite.Run("Passing in a bad shipment id returns a Not Found error", func() {
		setupTestData()

		badShipmentID := uuid.FromStringOrNil("424d930b-cf8d-4c10-8059-be8a25ba952a")

		_, err := updater.UpdateMTOShipmentStatus(suite.AppContextForTest(), badShipmentID, "APPROVED", nil, nil, eTag)

		suite.Error(err)
		suite.IsType(apperror.NotFoundError{}, err)
	})

	suite.Run("Changing to APPROVED status records approved_date", func() {
		setupTestData()

		shipment5 := factory.BuildMTOShipment(suite.DB(), []factory.Customization{
			{
				Model:    mto,
				LinkOnly: true,
			},
			{
				Model: models.MTOShipment{
					Status: models.MTOShipmentStatusSubmitted,
				},
			},
		}, nil)
		eTag = etag.GenerateEtag(shipment5.UpdatedAt)

		suite.Nil(shipment5.ApprovedDate)

		_, err := updater.UpdateMTOShipmentStatus(suite.AppContextForTest(), shipment5.ID, models.MTOShipmentStatusApproved, nil, nil, eTag)

		suite.NoError(err)
		suite.NoError(suite.DB().Find(&shipment5, shipment5.ID))
		suite.Equal(models.MTOShipmentStatusApproved, shipment5.Status)
		suite.NotNil(shipment5.ApprovedDate)
	})

	suite.Run("Changing to a non-APPROVED status does not record approved_date", func() {
		setupTestData()

		shipment6 := factory.BuildMTOShipment(suite.DB(), []factory.Customization{
			{
				Model:    mto,
				LinkOnly: true,
			},
			{
				Model: models.MTOShipment{
					Status: models.MTOShipmentStatusSubmitted,
				},
			},
		}, nil)

		eTag = etag.GenerateEtag(shipment6.UpdatedAt)
		rejectionReason := "reason"

		suite.Nil(shipment6.ApprovedDate)

		_, err := updater.UpdateMTOShipmentStatus(suite.AppContextForTest(), shipment6.ID, models.MTOShipmentStatusRejected, &rejectionReason, nil, eTag)

		suite.NoError(err)
		suite.NoError(suite.DB().Find(&shipment6, shipment6.ID))
		suite.Equal(models.MTOShipmentStatusRejected, shipment6.Status)
		suite.Nil(shipment6.ApprovedDate)
	})

	suite.Run("When move is not yet approved, cannot approve shipment", func() {
		setupTestData()

		submittedMTO := factory.BuildMoveWithShipment(suite.DB(), nil, nil)
		mtoShipment := submittedMTO.MTOShipments[0]
		eTag = etag.GenerateEtag(mtoShipment.UpdatedAt)

		updatedShipment, err := updater.UpdateMTOShipmentStatus(suite.AppContextForTest(), mtoShipment.ID, models.MTOShipmentStatusApproved, nil, nil, eTag)
		suite.NoError(suite.DB().Find(&mtoShipment, mtoShipment.ID))

		suite.Nil(updatedShipment)
		suite.Equal(models.MTOShipmentStatusSubmitted, mtoShipment.Status)
		suite.Error(err)
		suite.IsType(apperror.ConflictError{}, err)
		suite.Contains(
			err.Error(),
			fmt.Sprintf(
				"Cannot approve a shipment if the move status isn't %s or %s, or if it isn't a PPM shipment with a move status of %s. The current status for the move with ID %s is %s",
				models.MoveStatusAPPROVED,
				models.MoveStatusAPPROVALSREQUESTED,
				models.MoveStatusNeedsServiceCounseling,
				submittedMTO.ID,
				submittedMTO.Status,
			),
		)
	})

	suite.Run("An approved shipment can change to CANCELLATION_REQUESTED", func() {
		setupTestData()

		approvedShipment2 := factory.BuildMTOShipment(suite.DB(), []factory.Customization{
			{
				Model:    factory.BuildAvailableToPrimeMove(suite.DB(), nil, nil),
				LinkOnly: true,
			},
			{
				Model: models.MTOShipment{
					Status: models.MTOShipmentStatusApproved,
				},
			},
		}, nil)
		eTag = etag.GenerateEtag(approvedShipment2.UpdatedAt)

		updatedShipment, err := updater.UpdateMTOShipmentStatus(
			suite.AppContextForTest(), approvedShipment2.ID, models.MTOShipmentStatusCancellationRequested, nil, nil, eTag)
		suite.NoError(suite.DB().Find(&approvedShipment2, approvedShipment2.ID))

		suite.NoError(err)
		suite.NotNil(updatedShipment)
		suite.Equal(models.MTOShipmentStatusCancellationRequested, updatedShipment.Status)
		suite.Equal(models.MTOShipmentStatusCancellationRequested, approvedShipment2.Status)
	})

	suite.Run("A CANCELLATION_REQUESTED shipment can change to CANCELED", func() {
		setupTestData()

		cancellationRequestedShipment := factory.BuildMTOShipment(suite.DB(), []factory.Customization{
			{
				Model:    factory.BuildAvailableToPrimeMove(suite.DB(), nil, nil),
				LinkOnly: true,
			},
			{
				Model: models.MTOShipment{
					Status: models.MTOShipmentStatusCancellationRequested,
				},
			},
		}, nil)
		eTag = etag.GenerateEtag(cancellationRequestedShipment.UpdatedAt)

		updatedShipment, err := updater.UpdateMTOShipmentStatus(
			suite.AppContextForTest(), cancellationRequestedShipment.ID, models.MTOShipmentStatusCanceled, nil, nil, eTag)
		suite.NoError(suite.DB().Find(&cancellationRequestedShipment, cancellationRequestedShipment.ID))

		suite.NoError(err)
		suite.NotNil(updatedShipment)
		suite.Equal(models.MTOShipmentStatusCanceled, updatedShipment.Status)
		suite.Equal(models.MTOShipmentStatusCanceled, cancellationRequestedShipment.Status)
	})

	suite.Run("An APPROVED shipment CANNOT change to CANCELED - ERROR", func() {
		setupTestData()

		eTag = etag.GenerateEtag(approvedShipment.UpdatedAt)

		updatedShipment, err := updater.UpdateMTOShipmentStatus(
			suite.AppContextForTest(), approvedShipment.ID, models.MTOShipmentStatusCanceled, nil, nil, eTag)
		suite.NoError(suite.DB().Find(&approvedShipment, approvedShipment.ID))

		suite.Error(err)
		suite.Nil(updatedShipment)
		suite.IsType(ConflictStatusError{}, err)
		suite.Equal(models.MTOShipmentStatusApproved, approvedShipment.Status)
	})

	suite.Run("An APPROVED shipment CAN change to Diversion Requested", func() {
		setupTestData()

		shipmentToDivert := factory.BuildMTOShipment(suite.DB(), []factory.Customization{
			{
				Model:    mto,
				LinkOnly: true,
			},
			{
				Model: models.MTOShipment{
					Status: models.MTOShipmentStatusApproved,
				},
			},
		}, nil)
		eTag = etag.GenerateEtag(shipmentToDivert.UpdatedAt)

		diversionReason := "Test reason"
		_, err := updater.UpdateMTOShipmentStatus(
			suite.AppContextForTest(), shipmentToDivert.ID, models.MTOShipmentStatusDiversionRequested, nil, &diversionReason, eTag)
		suite.NoError(suite.DB().Find(&shipmentToDivert, shipmentToDivert.ID))

		suite.NoError(err)
		suite.Equal(models.MTOShipmentStatusDiversionRequested, shipmentToDivert.Status)
	})

	suite.Run("A diversion or diverted shipment can change to APPROVED", func() {
		setupTestData()
		diversionReason := "Test reason"

		// a diversion or diverted shipment is when the PRIME sets the diversion field to true
		// the status must also be in diversion requested status to be approvable as well
		diversionRequestedShipment := factory.BuildMTOShipment(suite.DB(), []factory.Customization{
			{
				Model:    factory.BuildAvailableToPrimeMove(suite.DB(), nil, nil),
				LinkOnly: true,
			},
			{
				Model: models.MTOShipment{
					Status:          models.MTOShipmentStatusDiversionRequested,
					Diversion:       true,
					DiversionReason: &diversionReason,
				},
			},
		}, nil)
		eTag = etag.GenerateEtag(diversionRequestedShipment.UpdatedAt)

		updatedShipment, err := updater.UpdateMTOShipmentStatus(
			suite.AppContextForTest(), diversionRequestedShipment.ID, models.MTOShipmentStatusApproved, nil, nil, eTag)

		suite.NoError(err)
		suite.NotNil(updatedShipment)
		suite.Equal(models.MTOShipmentStatusApproved, updatedShipment.Status)

		var shipmentServiceItems models.MTOServiceItems
		err = suite.DB().Where("mto_shipment_id = $1", updatedShipment.ID).All(&shipmentServiceItems)
		suite.NoError(err)
		suite.Len(shipmentServiceItems, 0, "should not have created shipment level service items for diversion shipment after approving")
	})
}

func (suite *MTOShipmentServiceSuite) TestMTOShipmentsMTOAvailableToPrime() {
	now := time.Now()
	waf := entitlements.NewWeightAllotmentFetcher()

	hide := false
	var primeShipment models.MTOShipment
	var nonPrimeShipment models.MTOShipment
	var hiddenPrimeShipment models.MTOShipment

	setupTestData := func() {
		primeShipment = factory.BuildMTOShipment(suite.DB(), []factory.Customization{
			{
				Model: models.Move{
					AvailableToPrimeAt: &now,
					ApprovedAt:         &now,
				},
			},
		}, nil)
		nonPrimeShipment = factory.BuildMTOShipmentMinimal(suite.DB(), nil, nil)
		hiddenPrimeShipment = factory.BuildMTOShipment(suite.DB(), []factory.Customization{
			{
				Model: models.Move{
					AvailableToPrimeAt: &now,
					ApprovedAt:         &now,
					Show:               &hide,
				},
			},
		}, nil)
	}

	builder := query.NewQueryBuilder()
	fetcher := fetch.NewFetcher(builder)
	planner := &mocks.Planner{}
	moveRouter := moveservices.NewMoveRouter()
	moveWeights := moveservices.NewMoveWeights(NewShipmentReweighRequester(), waf)
	mockShipmentRecalculator := mockservices.PaymentRequestShipmentRecalculator{}
	mockShipmentRecalculator.On("ShipmentRecalculatePaymentRequest",
		mock.AnythingOfType("*appcontext.appContext"),
		mock.AnythingOfType("uuid.UUID"),
	).Return(&models.PaymentRequests{}, nil)
	mockSender := setUpMockNotificationSender()
	addressUpdater := address.NewAddressUpdater()
	addressCreator := address.NewAddressCreator()

	updater := NewMTOShipmentUpdater(builder, fetcher, planner, moveRouter, moveWeights, mockSender, &mockShipmentRecalculator, addressUpdater, addressCreator)

	suite.Run("Shipment exists and is available to Prime - success", func() {
		setupTestData()

		isAvailable, err := updater.MTOShipmentsMTOAvailableToPrime(suite.AppContextForTest(), primeShipment.ID)
		suite.True(isAvailable)
		suite.NoError(err)

		// Verify that shipment recalculate was handled correctly
		mockShipmentRecalculator.AssertNotCalled(suite.T(), "ShipmentRecalculatePaymentRequest", mock.Anything, mock.Anything)
	})

	suite.Run("Shipment exists but is not available to Prime - failure", func() {
		setupTestData()

		isAvailable, err := updater.MTOShipmentsMTOAvailableToPrime(suite.AppContextForTest(), nonPrimeShipment.ID)
		suite.False(isAvailable)
		suite.Error(err)
		suite.IsType(apperror.NotFoundError{}, err)
		suite.Contains(err.Error(), nonPrimeShipment.ID.String())

		// Verify that shipment recalculate was handled correctly
		mockShipmentRecalculator.AssertNotCalled(suite.T(), "ShipmentRecalculatePaymentRequest", mock.Anything, mock.Anything)
	})

	suite.Run("Shipment exists, is available, but move is disabled - failure", func() {
		setupTestData()

		isAvailable, err := updater.MTOShipmentsMTOAvailableToPrime(suite.AppContextForTest(), hiddenPrimeShipment.ID)
		suite.False(isAvailable)
		suite.Error(err)
		suite.IsType(apperror.NotFoundError{}, err)
		suite.Contains(err.Error(), hiddenPrimeShipment.ID.String())

		// Verify that shipment recalculate was handled correctly
		mockShipmentRecalculator.AssertNotCalled(suite.T(), "ShipmentRecalculatePaymentRequest", mock.Anything, mock.Anything)
	})

	suite.Run("Shipment does not exist - failure", func() {
		setupTestData()

		badUUID := uuid.FromStringOrNil("00000000-0000-0000-0000-000000000001")
		isAvailable, err := updater.MTOShipmentsMTOAvailableToPrime(suite.AppContextForTest(), badUUID)
		suite.False(isAvailable)
		suite.Error(err)
		suite.IsType(apperror.NotFoundError{}, err)
		suite.Contains(err.Error(), badUUID.String())

		// Verify that shipment recalculate was handled correctly
		mockShipmentRecalculator.AssertNotCalled(suite.T(), "ShipmentRecalculatePaymentRequest", mock.Anything, mock.Anything)
	})
}

func (suite *MTOShipmentServiceSuite) TestUpdateShipmentEstimatedWeightMoveExcessWeight() {
	builder := query.NewQueryBuilder()
	fetcher := fetch.NewFetcher(builder)
	planner := &mocks.Planner{}
	waf := entitlements.NewWeightAllotmentFetcher()

	moveRouter := moveservices.NewMoveRouter()
	moveWeights := moveservices.NewMoveWeights(NewShipmentReweighRequester(), waf)
	mockShipmentRecalculator := mockservices.PaymentRequestShipmentRecalculator{}
	mockShipmentRecalculator.On("ShipmentRecalculatePaymentRequest",
		mock.AnythingOfType("*appcontext.appContext"),
		mock.AnythingOfType("uuid.UUID"),
	).Return(&models.PaymentRequests{}, nil)
	mockSender := setUpMockNotificationSender()
	addressUpdater := address.NewAddressUpdater()
	addressCreator := address.NewAddressCreator()
	mtoShipmentUpdaterPrime := NewPrimeMTOShipmentUpdater(builder, fetcher, planner, moveRouter, moveWeights, mockSender, &mockShipmentRecalculator, addressUpdater, addressCreator)

	suite.Run("Updates to estimated weight change max billable weight", func() {
		now := time.Now()
		pickupDate := now.AddDate(0, 0, 10)

		primeShipment := factory.BuildMTOShipmentMinimal(suite.DB(), []factory.Customization{
			{
				Model: models.MTOShipment{
					Status:              models.MTOShipmentStatusApproved,
					ApprovedDate:        &now,
					ScheduledPickupDate: &pickupDate,
				},
			},
			{
				Model: models.Move{
					AvailableToPrimeAt: &now,
					ApprovedAt:         &now,
					Status:             models.MoveStatusAPPROVED,
				},
			},
		}, nil)

		suite.Equal(8000, *primeShipment.MoveTaskOrder.Orders.Entitlement.AuthorizedWeight())

		estimatedWeight := unit.Pound(1234)
		primeShipment.Status = ""
		primeShipment.PrimeEstimatedWeight = &estimatedWeight

		session := auth.Session{}
		_, err := mtoShipmentUpdaterPrime.UpdateMTOShipment(suite.AppContextWithSessionForTest(&session), &primeShipment, etag.GenerateEtag(primeShipment.UpdatedAt), "test")
		suite.NoError(err)

		err = suite.DB().Reload(primeShipment.MoveTaskOrder.Orders.Entitlement)
		suite.NoError(err)

		estimatedWeight110 := int(math.Round(float64(*primeShipment.PrimeEstimatedWeight) * 1.10))
		suite.Equal(estimatedWeight110, *primeShipment.MoveTaskOrder.Orders.Entitlement.AuthorizedWeight())
	})

	suite.Run("Updating the shipment estimated weight will flag excess weight on the move and transitions move status", func() {
		now := time.Now()
		pickupDate := now.AddDate(0, 0, 10)

		primeShipment := factory.BuildMTOShipmentMinimal(suite.DB(), []factory.Customization{
			{
				Model: models.MTOShipment{
					Status:              models.MTOShipmentStatusApproved,
					ApprovedDate:        &now,
					ScheduledPickupDate: &pickupDate,
				},
			},
			{
				Model: models.Move{
					AvailableToPrimeAt: &now,
					ApprovedAt:         &now,
					Status:             models.MoveStatusAPPROVED,
				},
			},
		}, nil)
		estimatedWeight := unit.Pound(7200)
		// there is a validator check about updating the status
		primeShipment.Status = ""
		primeShipment.PrimeEstimatedWeight = &estimatedWeight

		suite.Nil(primeShipment.MoveTaskOrder.ExcessWeightQualifiedAt)
		suite.Equal(models.MoveStatusAPPROVED, primeShipment.MoveTaskOrder.Status)

		session := auth.Session{}
		_, err := mtoShipmentUpdaterPrime.UpdateMTOShipment(suite.AppContextWithSessionForTest(&session), &primeShipment, etag.GenerateEtag(primeShipment.UpdatedAt), "test")
		suite.NoError(err)

		err = suite.DB().Reload(&primeShipment.MoveTaskOrder)
		suite.NoError(err)

		suite.NotNil(primeShipment.MoveTaskOrder.ExcessWeightQualifiedAt)
		suite.Equal(models.MoveStatusAPPROVALSREQUESTED, primeShipment.MoveTaskOrder.Status)

		// Verify that shipment recalculate was handled correctly
		mockShipmentRecalculator.AssertNotCalled(suite.T(), "ShipmentRecalculatePaymentRequest", mock.Anything, mock.Anything)
	})

	suite.Run("Skips calling check excess weight if estimated weight was not provided in request", func() {
		moveWeights := &mockservices.MoveWeights{}
		mockSender := setUpMockNotificationSender()
		addressUpdater := address.NewAddressUpdater()

		mockedUpdater := NewPrimeMTOShipmentUpdater(builder, fetcher, planner, moveRouter, moveWeights, mockSender, &mockShipmentRecalculator, addressUpdater, addressCreator)

		now := time.Now()
		pickupDate := now.AddDate(0, 0, 10)
		primeShipment := factory.BuildMTOShipmentMinimal(suite.DB(), []factory.Customization{
			{
				Model: models.MTOShipment{
					Status:              models.MTOShipmentStatusApproved,
					ApprovedDate:        &now,
					ScheduledPickupDate: &pickupDate,
				},
			},
			{
				Model: models.Move{
					AvailableToPrimeAt: &now,
					ApprovedAt:         &now,
				},
			},
		}, nil)
		// there is a validator check about updating the status
		primeShipment.Status = ""
		actualWeight := unit.Pound(7200)
		primeShipment.PrimeActualWeight = &actualWeight

		moveWeights.On("CheckAutoReweigh", mock.AnythingOfType("*appcontext.appContext"), primeShipment.MoveTaskOrderID, mock.AnythingOfType("*models.MTOShipment")).Return(models.MTOShipments{}, nil)

		suite.Nil(primeShipment.MoveTaskOrder.ExcessWeightQualifiedAt)

		session := auth.Session{}
		_, err := mockedUpdater.UpdateMTOShipment(suite.AppContextWithSessionForTest(&session), &primeShipment, etag.GenerateEtag(primeShipment.UpdatedAt), "test")
		suite.NoError(err)

		moveWeights.AssertNotCalled(suite.T(), "CheckExcessWeight")

		// Verify that shipment recalculate was handled correctly
		mockShipmentRecalculator.AssertNotCalled(suite.T(), "ShipmentRecalculatePaymentRequest", mock.Anything, mock.Anything)
	})

	suite.Run("Skips calling check excess weight if the updated estimated weight matches the db value", func() {
		moveWeights := &mockservices.MoveWeights{}
		mockSender := setUpMockNotificationSender()
		addressUpdater := address.NewAddressUpdater()

		mockedUpdater := NewPrimeMTOShipmentUpdater(builder, fetcher, planner, moveRouter, moveWeights, mockSender, &mockShipmentRecalculator, addressUpdater, addressCreator)

		now := time.Now()
		pickupDate := now.AddDate(0, 0, 10)
		estimatedWeight := unit.Pound(7200)
		primeShipment := factory.BuildMTOShipmentMinimal(suite.DB(), []factory.Customization{
			{
				Model: models.MTOShipment{
					Status:               models.MTOShipmentStatusApproved,
					ApprovedDate:         &now,
					ScheduledPickupDate:  &pickupDate,
					PrimeEstimatedWeight: &estimatedWeight,
				},
			},
			{
				Model: models.Move{
					AvailableToPrimeAt: &now,
					ApprovedAt:         &now,
				},
			},
		}, nil)
		// there is a validator check about updating the status
		primeShipment.Status = ""
		primeShipment.PrimeEstimatedWeight = &estimatedWeight

		suite.Nil(primeShipment.MoveTaskOrder.ExcessWeightQualifiedAt)

		session := auth.Session{}
		_, err := mockedUpdater.UpdateMTOShipment(suite.AppContextWithSessionForTest(&session), &primeShipment, etag.GenerateEtag(primeShipment.UpdatedAt), "test")
		suite.Error(err)
		suite.Contains(err.Error(), "cannot be updated after initial estimation")

		moveWeights.AssertNotCalled(suite.T(), "CheckExcessWeight")

		// Verify that shipment recalculate was handled correctly
		mockShipmentRecalculator.AssertNotCalled(suite.T(), "ShipmentRecalculatePaymentRequest", mock.Anything, mock.Anything)
	})
}

func (suite *MTOShipmentServiceSuite) TestUpdateShipmentActualWeightAutoReweigh() {
	builder := query.NewQueryBuilder()
	waf := entitlements.NewWeightAllotmentFetcher()

	fetcher := fetch.NewFetcher(builder)
	planner := &mocks.Planner{}
	moveRouter := moveservices.NewMoveRouter()
	moveWeights := moveservices.NewMoveWeights(NewShipmentReweighRequester(), waf)
	mockShipmentRecalculator := mockservices.PaymentRequestShipmentRecalculator{}
	mockShipmentRecalculator.On("ShipmentRecalculatePaymentRequest",
		mock.AnythingOfType("*appcontext.appContext"),
		mock.AnythingOfType("uuid.UUID"),
	).Return(&models.PaymentRequests{}, nil)
	mockSender := setUpMockNotificationSender()
	addressUpdater := address.NewAddressUpdater()
	addressCreator := address.NewAddressCreator()
	mtoShipmentUpdaterPrime := NewPrimeMTOShipmentUpdater(builder, fetcher, planner, moveRouter, moveWeights, mockSender, &mockShipmentRecalculator, addressUpdater, addressCreator)

	suite.Run("Updating the shipment actual weight within weight allowance creates reweigh requests for", func() {
		now := time.Now()
		pickupDate := now.AddDate(0, 0, 10)

		primeShipment := factory.BuildMTOShipmentMinimal(suite.DB(), []factory.Customization{
			{
				Model: models.MTOShipment{
					Status:              models.MTOShipmentStatusApproved,
					ApprovedDate:        &now,
					ScheduledPickupDate: &pickupDate,
				},
			},
			{
				Model: models.Move{
					AvailableToPrimeAt: &now,
					ApprovedAt:         &now,
					Status:             models.MoveStatusAPPROVED,
				},
			},
		}, nil)
		actualWeight := unit.Pound(7200)
		// there is a validator check about updating the status
		primeShipment.Status = ""
		primeShipment.PrimeActualWeight = &actualWeight

		session := auth.Session{}
		_, err := mtoShipmentUpdaterPrime.UpdateMTOShipment(suite.AppContextWithSessionForTest(&session), &primeShipment, etag.GenerateEtag(primeShipment.UpdatedAt), "test")
		suite.NoError(err)

		err = suite.DB().Eager("Reweigh").Reload(&primeShipment)
		suite.NoError(err)

		suite.NotNil(primeShipment.Reweigh)
		suite.Equal(primeShipment.ID.String(), primeShipment.Reweigh.ShipmentID.String())
		suite.NotNil(primeShipment.Reweigh.RequestedAt)
		suite.Equal(models.ReweighRequesterSystem, primeShipment.Reweigh.RequestedBy)

		// Verify that shipment recalculate was handled correctly
		mockShipmentRecalculator.AssertNotCalled(suite.T(), "ShipmentRecalculatePaymentRequest", mock.Anything, mock.Anything)
	})

	suite.Run("Skips calling check auto reweigh if actual weight was not provided in request", func() {
		moveWeights := &mockservices.MoveWeights{}
		mockSender := setUpMockNotificationSender()
		addressUpdater := address.NewAddressUpdater()

		mockedUpdater := NewPrimeMTOShipmentUpdater(builder, fetcher, planner, moveRouter, moveWeights, mockSender, &mockShipmentRecalculator, addressUpdater, addressCreator)

		now := time.Now()
		pickupDate := now.AddDate(0, 0, 10)
		primeShipment := factory.BuildMTOShipmentMinimal(suite.DB(), []factory.Customization{
			{
				Model: models.MTOShipment{
					Status:              models.MTOShipmentStatusApproved,
					ApprovedDate:        &now,
					ScheduledPickupDate: &pickupDate,
				},
			},
			{
				Model: models.Move{
					AvailableToPrimeAt: &now,
					ApprovedAt:         &now,
				},
			},
		}, nil)
		// there is a validator check about updating the status
		primeShipment.Status = ""
		estimatedWeight := unit.Pound(7200)
		primeShipment.PrimeEstimatedWeight = &estimatedWeight

		moveWeights.On("CheckExcessWeight", mock.AnythingOfType("*appcontext.appContext"), primeShipment.MoveTaskOrderID, mock.AnythingOfType("models.MTOShipment")).Return(&primeShipment.MoveTaskOrder, nil, nil)

		session := auth.Session{}
		_, err := mockedUpdater.UpdateMTOShipment(suite.AppContextWithSessionForTest(&session), &primeShipment, etag.GenerateEtag(primeShipment.UpdatedAt), "test")
		suite.NoError(err)

		moveWeights.AssertNotCalled(suite.T(), "CheckAutoReweigh")

		// Verify that shipment recalculate was handled correctly
		mockShipmentRecalculator.AssertNotCalled(suite.T(), "ShipmentRecalculatePaymentRequest", mock.Anything, mock.Anything)
	})

	suite.Run("Skips calling check auto reweigh if the updated actual weight matches the db value", func() {
		moveWeights := &mockservices.MoveWeights{}
		mockSender := setUpMockNotificationSender()
		addressUpdater := address.NewAddressUpdater()

		mockedUpdater := NewPrimeMTOShipmentUpdater(builder, fetcher, planner, moveRouter, moveWeights, mockSender, &mockShipmentRecalculator, addressUpdater, addressCreator)

		now := time.Now()
		pickupDate := now.AddDate(0, 0, 10)
		actualWeight := unit.Pound(7200)
		primeShipment := factory.BuildMTOShipmentMinimal(suite.DB(), []factory.Customization{
			{
				Model: models.MTOShipment{
					Status:              models.MTOShipmentStatusApproved,
					ApprovedDate:        &now,
					ScheduledPickupDate: &pickupDate,
					PrimeActualWeight:   &actualWeight,
				},
			},
			{
				Model: models.Move{
					AvailableToPrimeAt: &now,
					ApprovedAt:         &now,
				},
			},
		}, nil)
		// there is a validator check about updating the status
		primeShipment.Status = ""
		primeShipment.PrimeActualWeight = &actualWeight

		session := auth.Session{}
		_, err := mockedUpdater.UpdateMTOShipment(suite.AppContextWithSessionForTest(&session), &primeShipment, etag.GenerateEtag(primeShipment.UpdatedAt), "test")
		suite.NoError(err)

		moveWeights.AssertNotCalled(suite.T(), "CheckAutoReweigh")

		// Verify that shipment recalculate was handled correctly
		mockShipmentRecalculator.AssertNotCalled(suite.T(), "ShipmentRecalculatePaymentRequest", mock.Anything, mock.Anything)
	})
}

func (suite *MTOShipmentServiceSuite) TestUpdateShipmentNullableFields() {
	builder := query.NewQueryBuilder()
	fetcher := fetch.NewFetcher(builder)
	planner := &mocks.Planner{}
	moveRouter := moveservices.NewMoveRouter()
	mockShipmentRecalculator := mockservices.PaymentRequestShipmentRecalculator{}
	mockShipmentRecalculator.On("ShipmentRecalculatePaymentRequest",
		mock.AnythingOfType("*appcontext.appContext"),
		mock.AnythingOfType("uuid.UUID"),
	).Return(&models.PaymentRequests{}, nil)

	suite.Run("tacType and sacType are set to null when empty string is passed in", func() {
		moveWeights := &mockservices.MoveWeights{}
		mockSender := setUpMockNotificationSender()
		addressUpdater := address.NewAddressUpdater()
		addressCreator := address.NewAddressCreator()
		mockedUpdater := NewOfficeMTOShipmentUpdater(builder, fetcher, planner, moveRouter, moveWeights, mockSender, &mockShipmentRecalculator, addressUpdater, addressCreator)

		ntsLOAType := models.LOATypeNTS
		ntsMove := factory.BuildMoveWithShipment(suite.DB(), []factory.Customization{
			{
				Model: models.MTOShipment{
					ShipmentType: models.MTOShipmentTypeHHGIntoNTS,
					TACType:      &ntsLOAType,
					SACType:      &ntsLOAType,
				},
			},
		}, nil)

		nullLOAType := models.LOAType("")
		requestedUpdate := &models.MTOShipment{
			ID:      ntsMove.MTOShipments[0].ID,
			TACType: &nullLOAType,
			SACType: &nullLOAType,
		}

		too := factory.BuildOfficeUserWithRoles(suite.DB(), nil, []roles.RoleType{roles.RoleTypeTOO})
		session := auth.Session{
			ApplicationName: auth.OfficeApp,
			UserID:          *too.UserID,
			OfficeUserID:    too.ID,
		}
		session.Roles = append(session.Roles, too.User.Roles...)
		_, err := mockedUpdater.UpdateMTOShipment(suite.AppContextWithSessionForTest(&session), requestedUpdate, etag.GenerateEtag(ntsMove.MTOShipments[0].UpdatedAt), "test")
		suite.NoError(err)
		suite.Equal(nil, nil)
		suite.Equal(nil, nil)
	})

	suite.Run("tacType and sacType are updated when passed in", func() {
		moveWeights := &mockservices.MoveWeights{}
		mockSender := setUpMockNotificationSender()

		addressUpdater := address.NewAddressUpdater()
		addressCreator := address.NewAddressCreator()
		mockedUpdater := NewOfficeMTOShipmentUpdater(builder, fetcher, planner, moveRouter, moveWeights, mockSender, &mockShipmentRecalculator, addressUpdater, addressCreator)

		ntsLOAType := models.LOATypeNTS
		hhgLOAType := models.LOATypeHHG

		ntsMove := factory.BuildMoveWithShipment(suite.DB(), []factory.Customization{
			{
				Model: models.MTOShipment{
					ShipmentType: models.MTOShipmentTypeHHGIntoNTS,
					TACType:      &ntsLOAType,
					SACType:      &ntsLOAType,
				},
			},
		}, nil)
		shipment := ntsMove.MTOShipments[0]

		requestedUpdate := &models.MTOShipment{
			ID:      shipment.ID,
			TACType: &hhgLOAType,
		}

		too := factory.BuildOfficeUserWithRoles(suite.DB(), nil, []roles.RoleType{roles.RoleTypeTOO})
		session := auth.Session{
			ApplicationName: auth.OfficeApp,
			UserID:          *too.UserID,
			OfficeUserID:    too.ID,
		}
		session.Roles = append(session.Roles, too.User.Roles...)
		updatedMtoShipment, err := mockedUpdater.UpdateMTOShipment(suite.AppContextWithSessionForTest(&session), requestedUpdate, etag.GenerateEtag(shipment.UpdatedAt), "test")
		suite.NoError(err)
		suite.Equal(*requestedUpdate.TACType, *updatedMtoShipment.TACType)
		suite.Equal(*shipment.SACType, *updatedMtoShipment.SACType)
	})
}

func (suite *MTOShipmentServiceSuite) TestUpdateStatusServiceItems() {

	expectedReServiceCodes := []models.ReServiceCode{
		models.ReServiceCodeDLH,
		models.ReServiceCodeDSH,
		models.ReServiceCodeFSC,
		models.ReServiceCodeDOP,
		models.ReServiceCodeDDP,
		models.ReServiceCodeDPK,
		models.ReServiceCodeDUPK,
	}

	var pickupAddress models.Address
	var longhaulDestinationAddress models.Address
	var shorthaulDestinationAddress models.Address
	var mto models.Move

	setupTestData := func() {
		for i := range expectedReServiceCodes {
			factory.FetchReServiceByCode(suite.DB(), expectedReServiceCodes[i])
		}

		pickupAddress = factory.BuildAddress(suite.DB(), []factory.Customization{
			{
				Model: models.Address{
					StreetAddress1: "7 Q St",
					City:           "Twentynine Palms",
					State:          "CA",
					PostalCode:     "92277",
				},
			},
		}, nil)

		longhaulDestinationAddress = factory.BuildAddress(suite.DB(), []factory.Customization{
			{
				Model: models.Address{
					StreetAddress1: "278 E Maple Drive",
					City:           "San Diego",
					State:          "CA",
					PostalCode:     "92114",
				},
			},
		}, nil)

		shorthaulDestinationAddress = factory.BuildAddress(suite.DB(), []factory.Customization{
			{
				Model: models.Address{
					StreetAddress1: "448 Washington Boulevard NE",
					City:           "Winterhaven",
					State:          "CA",
					PostalCode:     "92283",
				},
			},
		}, nil)

		mto = factory.BuildMove(suite.DB(), []factory.Customization{
			{
				Model: models.Move{
					Status: models.MoveStatusAPPROVED,
				},
			},
		}, nil)
	}

	builder := query.NewQueryBuilder()
	moveRouter := moveservices.NewMoveRouter()
	planner := &mocks.Planner{}
	planner.On("ZipTransitDistance",
		mock.AnythingOfType("*appcontext.appContext"),
		mock.Anything,
		mock.Anything,
		false,
	).Return(400, nil)
	siCreator := mtoserviceitem.NewMTOServiceItemCreator(planner, builder, moveRouter, ghcrateengine.NewDomesticUnpackPricer(), ghcrateengine.NewDomesticPackPricer(), ghcrateengine.NewDomesticLinehaulPricer(), ghcrateengine.NewDomesticShorthaulPricer(), ghcrateengine.NewDomesticOriginPricer(), ghcrateengine.NewDomesticDestinationPricer(), ghcrateengine.NewFuelSurchargePricer())
	updater := NewMTOShipmentStatusUpdater(builder, siCreator, planner)

	suite.Run("Shipments with different origin/destination ZIP3 have longhaul service item", func() {
		setupTestData()

		shipment := factory.BuildMTOShipment(suite.DB(), []factory.Customization{
			{
				Model:    mto,
				LinkOnly: true,
			},
			{
				Model:    pickupAddress,
				Type:     &factory.Addresses.PickupAddress,
				LinkOnly: true,
			},
			{
				Model:    longhaulDestinationAddress,
				Type:     &factory.Addresses.DeliveryAddress,
				LinkOnly: true,
			},
			{
				Model: models.MTOShipment{
					ShipmentType: models.MTOShipmentTypeHHG,
					Status:       models.MTOShipmentStatusSubmitted,
				},
			},
		}, nil)

		appCtx := suite.AppContextForTest()
		eTag := etag.GenerateEtag(shipment.UpdatedAt)

		updatedShipment, err := updater.UpdateMTOShipmentStatus(appCtx, shipment.ID, models.MTOShipmentStatusApproved, nil, nil, eTag)
		suite.NoError(err)

		serviceItems := models.MTOServiceItems{}
		err = appCtx.DB().EagerPreload("ReService").Where("mto_shipment_id = ?", updatedShipment.ID).All(&serviceItems)
		suite.NoError(err)

		foundDLH := false
		for _, serviceItem := range serviceItems {
			if serviceItem.ReService.Code == models.ReServiceCodeDLH {
				foundDLH = true
				break
			}
		}

		// at least one service item should have the DLH code
		suite.True(foundDLH, "Expected to find at least one service item with ReService code DLH")
	})

	suite.Run("Shipments with same origin/destination ZIP3 have shorthaul service item", func() {
		setupTestData()

		shipment := factory.BuildMTOShipment(suite.DB(), []factory.Customization{
			{
				Model:    mto,
				LinkOnly: true,
			},
			{
				Model:    pickupAddress,
				Type:     &factory.Addresses.PickupAddress,
				LinkOnly: true,
			},
			{
				Model:    shorthaulDestinationAddress,
				Type:     &factory.Addresses.DeliveryAddress,
				LinkOnly: true,
			},
			{
				Model: models.MTOShipment{
					ShipmentType: models.MTOShipmentTypeHHG,
					Status:       models.MTOShipmentStatusSubmitted,
				},
			},
		}, nil)

		appCtx := suite.AppContextForTest()
		eTag := etag.GenerateEtag(shipment.UpdatedAt)

		updatedShipment, err := updater.UpdateMTOShipmentStatus(appCtx, shipment.ID, models.MTOShipmentStatusApproved, nil, nil, eTag)
		suite.NoError(err)

		serviceItems := models.MTOServiceItems{}
		err = appCtx.DB().EagerPreload("ReService").Where("mto_shipment_id = ?", updatedShipment.ID).All(&serviceItems)
		suite.NoError(err)

		suite.Equal(models.ReServiceCodeDSH, serviceItems[0].ReService.Code)
	})
}

func (suite *MTOShipmentServiceSuite) TestUpdateDomesticServiceItems() {

	expectedReServiceCodes := []models.ReServiceCode{
		models.ReServiceCodeDLH,
		models.ReServiceCodeFSC,
		models.ReServiceCodeDOP,
		models.ReServiceCodeDDP,
		models.ReServiceCodeDNPK,
	}

	var pickupAddress models.Address
	var storageFacility models.StorageFacility
	var mto models.Move

	setupTestData := func() {
		pickupAddress = factory.BuildAddress(suite.DB(), []factory.Customization{
			{
				Model: models.Address{
					StreetAddress1: "Test Street 1",
					City:           "Des moines",
					State:          "IA",
					PostalCode:     "50309",
					IsOconus:       models.BoolPointer(false),
				},
			},
		}, nil)

		storageFacility = factory.BuildStorageFacility(suite.DB(), []factory.Customization{
			{
				Model: models.Address{
					StreetAddress1: "Test Street Adress 2",
					City:           "Des moines",
					State:          "IA",
					PostalCode:     "50314",
					IsOconus:       models.BoolPointer(false),
				},
			},
		}, nil)

		mto = factory.BuildMove(suite.DB(), []factory.Customization{
			{
				Model: models.Move{
					Status: models.MoveStatusAPPROVED,
				},
			},
		}, nil)
	}

	builder := query.NewQueryBuilder()
	moveRouter := moveservices.NewMoveRouter()
	planner := &mocks.Planner{}
	planner.On("ZipTransitDistance",
		mock.AnythingOfType("*appcontext.appContext"),
		mock.Anything,
		mock.Anything,
	).Return(400, nil)
	siCreator := mtoserviceitem.NewMTOServiceItemCreator(planner, builder, moveRouter, ghcrateengine.NewDomesticUnpackPricer(), ghcrateengine.NewDomesticPackPricer(), ghcrateengine.NewDomesticLinehaulPricer(), ghcrateengine.NewDomesticShorthaulPricer(), ghcrateengine.NewDomesticOriginPricer(), ghcrateengine.NewDomesticDestinationPricer(), ghcrateengine.NewFuelSurchargePricer())
	updater := NewMTOShipmentStatusUpdater(builder, siCreator, planner)

	suite.Run("Preapproved service items successfully added to domestic nts shipments", func() {
		setupTestData()

		shipment := factory.BuildMTOShipment(suite.DB(), []factory.Customization{
			{
				Model:    mto,
				LinkOnly: true,
			},
			{
				Model:    pickupAddress,
				Type:     &factory.Addresses.PickupAddress,
				LinkOnly: true,
			},
			{
				Model:    storageFacility,
				Type:     &factory.StorageFacility,
				LinkOnly: true,
			},
			{
				Model: models.MTOShipment{
					ShipmentType: models.MTOShipmentTypeHHGIntoNTS,
					Status:       models.MTOShipmentStatusSubmitted,
				},
			},
		}, nil)

		appCtx := suite.AppContextForTest()
		eTag := etag.GenerateEtag(shipment.UpdatedAt)

		updatedShipment, err := updater.UpdateMTOShipmentStatus(appCtx, shipment.ID, models.MTOShipmentStatusApproved, nil, nil, eTag)
		suite.NoError(err)

		serviceItems := models.MTOServiceItems{}
		err = appCtx.DB().EagerPreload("ReService").Where("mto_shipment_id = ?", updatedShipment.ID).All(&serviceItems)
		suite.NoError(err)

		for i := 0; i < len(expectedReServiceCodes); i++ {
			suite.Equal(expectedReServiceCodes[i], serviceItems[i].ReService.Code)
		}
	})
}

func (suite *MTOShipmentServiceSuite) TestUpdateRequiredDeliveryDateUpdate() {

	builder := query.NewQueryBuilder()
	fetcher := fetch.NewFetcher(builder)
	planner := &mocks.Planner{}
	planner.On("ZipTransitDistance",
		mock.AnythingOfType("*appcontext.appContext"),
<<<<<<< HEAD
		mock.Anything,
		mock.Anything,
		false,
	).Return(1000, nil)
=======
		mock.AnythingOfType("string"),
		mock.AnythingOfType("string"),
		true,
	).Return(500, nil)
>>>>>>> 605df682
	moveRouter := moveservices.NewMoveRouter()
	waf := entitlements.NewWeightAllotmentFetcher()
	moveWeights := moveservices.NewMoveWeights(NewShipmentReweighRequester(), waf)
	mockShipmentRecalculator := mockservices.PaymentRequestShipmentRecalculator{}
<<<<<<< HEAD
	mockShipmentRecalculator.On("ShipmentRecalculatePaymentRequest",
		mock.AnythingOfType("*appcontext.appContext"),
		mock.AnythingOfType("uuid.UUID"),
	).Return(&models.PaymentRequests{}, nil)
=======
	// mockShipmentRecalculator.On("ShipmentRecalculatePaymentRequest",
	// 	mock.AnythingOfType("*appcontext.appContext"),
	// 	mock.AnythingOfType("uuid.UUID"),
	// ).Return(&models.PaymentRequests{}, nil)
>>>>>>> 605df682
	mockSender := setUpMockNotificationSender()
	addressCreator := address.NewAddressCreator()
	addressUpdater := address.NewAddressUpdater()

	mtoShipmentUpdaterPrime := NewPrimeMTOShipmentUpdater(builder, fetcher, planner, moveRouter, moveWeights, mockSender, &mockShipmentRecalculator, addressUpdater, addressCreator)

<<<<<<< HEAD
	suite.Run("should error when unable to find IntlTransit time when updating UB Shipment", func() {
		testdatagen.FetchOrMakeReContractYear(suite.DB(), testdatagen.Assertions{
			ReContractYear: models.ReContractYear{
				StartDate: time.Now().AddDate(-1, 0, 0),
				EndDate:   time.Now().AddDate(1, 0, 0),
			},
		})

		moveWithUb := factory.BuildAvailableToPrimeMove(suite.DB(), nil, nil)

		testScheduledPickupDate := time.Now().AddDate(0, -5, 0)
		testScheduledPickupDate2 := time.Now().AddDate(0, -2, 0)
		primeEstimatedWeight := unit.Pound(9000)

		oldUBMTOShipment := factory.BuildMTOShipment(suite.DB(), []factory.Customization{
			{
				Model: models.MTOShipment{
					MarketCode:           models.MarketCodeInternational,
					Status:               models.MTOShipmentStatusApproved,
					ShipmentType:         models.MTOShipmentTypeUnaccompaniedBaggage,
					PrimeEstimatedWeight: &primeEstimatedWeight,
					ScheduledPickupDate:  &testScheduledPickupDate,
				},
			},
			{
				Model:    moveWithUb,
				LinkOnly: true,
			},
		}, nil)
		oldUBMTOShipment.ScheduledPickupDate = &testScheduledPickupDate
		mtoShipment := models.MTOShipment{
			ID:                  oldUBMTOShipment.ID,
			ShipmentType:        models.MTOShipmentTypeUnaccompaniedBaggage,
			ScheduledPickupDate: &testScheduledPickupDate2,
		}

		eTag := etag.GenerateEtag(oldUBMTOShipment.UpdatedAt)
		session := auth.Session{}

		updatedMTOShipment, err := mtoShipmentUpdaterPrime.UpdateMTOShipment(suite.AppContextWithSessionForTest(&session), &mtoShipment, eTag, "test")

		suite.Error(err)
		suite.Nil(updatedMTOShipment)
		suite.IsType(apperror.QueryError{}, err)
		queryErr := err.(apperror.QueryError)
		wrappedErr := queryErr.Unwrap()
		suite.IsType(apperror.QueryError{}, wrappedErr)
		suite.Equal("could not look up intl transit time", wrappedErr.Error())
	})

	suite.Run("should update requiredDeliveryDate when scheduledPickupDate exist and shipment status is approved", func() {

		testdatagen.FetchOrMakeReContractYear(suite.DB(), testdatagen.Assertions{
			ReContractYear: models.ReContractYear{
				StartDate: time.Now().AddDate(-1, 0, 0),
				EndDate:   time.Now().AddDate(1, 0, 0),
			},
		})

		moveWithUb := factory.BuildAvailableToPrimeMove(suite.DB(), nil, nil)

		testScheduledPickupDate := time.Now().AddDate(0, -5, 0)
		primeEstimatedWeight := unit.Pound(9000)

		usPostRegionPickup, err := uuid.FromString("d47d5da4-10d2-41f9-9985-d7dd0f05d98c")
		suite.NoError(err)

		usPostRegionDest, err := uuid.FromString("4cb599d1-c12a-43e3-988c-d43d5641f291")
		suite.NoError(err)

		// Create the addresses
		pickupAddress := factory.BuildAddress(suite.DB(), []factory.Customization{
			{
				Model: models.Address{
					StreetAddress1:     "987 Other Avenue",
					StreetAddress2:     models.StringPointer("P.O. Box 1234"),
					StreetAddress3:     models.StringPointer("c/o Another Person"),
					City:               "Columbia",
					State:              "SC",
					PostalCode:         "29228",
					IsOconus:           models.BoolPointer(false),
					UsPostRegionCityID: &usPostRegionPickup,
				},
			},
		}, nil)

		destinationAddress := factory.BuildAddress(suite.DB(), []factory.Customization{
			{
				Model: models.Address{
					StreetAddress1:     "987 Other Avenue",
					StreetAddress2:     models.StringPointer("P.O. Box 12345"),
					StreetAddress3:     models.StringPointer("c/o Another Person"),
					City:               "Eielson AFB",
					State:              "AK",
					PostalCode:         "99702",
					IsOconus:           models.BoolPointer(true),
					UsPostRegionCityID: &usPostRegionDest,
				},
			},
		}, nil)

		var requiredDeliveryDate time.Time
		oldUBMTOShipment := factory.BuildMTOShipment(suite.DB(), []factory.Customization{
			{
				Model: models.MTOShipment{
					MarketCode:           models.MarketCodeInternational,
					Status:               models.MTOShipmentStatusSubmitted,
					ShipmentType:         models.MTOShipmentTypeUnaccompaniedBaggage,
					PrimeEstimatedWeight: &primeEstimatedWeight,
					ScheduledPickupDate:  &testScheduledPickupDate,
					PickupAddressID:      &pickupAddress.ID,
					DestinationAddressID: &destinationAddress.ID,
					RequiredDeliveryDate: &requiredDeliveryDate,
				},
			},
			{
				Model:    moveWithUb,
				LinkOnly: true,
			},
		}, nil)

		suite.True(oldUBMTOShipment.RequiredDeliveryDate.IsZero())

		eTag := etag.GenerateEtag(oldUBMTOShipment.UpdatedAt)

		session := auth.Session{}
		builder := query.NewQueryBuilder()
		moveRouter := moveservices.NewMoveRouter()
		planner := &mocks.Planner{}
		planner.On("ZipTransitDistance",
			mock.AnythingOfType("*appcontext.appContext"),
			mock.Anything,
			mock.Anything,
		).Return(400, nil)
		siCreator := mtoserviceitem.NewMTOServiceItemCreator(planner, builder, moveRouter, ghcrateengine.NewDomesticUnpackPricer(), ghcrateengine.NewDomesticPackPricer(), ghcrateengine.NewDomesticLinehaulPricer(), ghcrateengine.NewDomesticShorthaulPricer(), ghcrateengine.NewDomesticOriginPricer(), ghcrateengine.NewDomesticDestinationPricer(), ghcrateengine.NewFuelSurchargePricer())
		updater := NewMTOShipmentStatusUpdater(builder, siCreator, planner)

		updatedShipment, err := updater.UpdateMTOShipmentStatus(suite.AppContextWithSessionForTest(&session), oldUBMTOShipment.ID, models.MTOShipmentStatusApproved, nil, nil, eTag)

		suite.Nil(err)
		suite.NotNil(updatedShipment)
		suite.NotNil(updatedShipment.RequiredDeliveryDate)
	})

	suite.Run("should update requiredDeliveryDate when scheduledPickupDate is updated", func() {
		testdatagen.FetchOrMakeReContractYear(suite.DB(), testdatagen.Assertions{
			ReContractYear: models.ReContractYear{
				StartDate: time.Now().AddDate(-1, 0, 0),
				EndDate:   time.Now().AddDate(1, 0, 0),
			},
		})

		moveWithUb := factory.BuildAvailableToPrimeMove(suite.DB(), nil, nil)

		testScheduledPickupDate := time.Now().AddDate(0, -5, 0)
		testScheduledPickupDate2 := time.Now().AddDate(0, -2, 0)
		primeEstimatedWeight := unit.Pound(9000)

		usPostRegionPickup, err := uuid.FromString("d47d5da4-10d2-41f9-9985-d7dd0f05d98c")
		suite.NoError(err)

		usPostRegionDest, err := uuid.FromString("4cb599d1-c12a-43e3-988c-d43d5641f291")
		suite.NoError(err)

		// Create the addresses
		pickupAddress := factory.BuildAddress(suite.DB(), []factory.Customization{
			{
				Model: models.Address{
					StreetAddress1:     "987 Other Avenue",
					StreetAddress2:     models.StringPointer("P.O. Box 1234"),
					StreetAddress3:     models.StringPointer("c/o Another Person"),
					City:               "Columbia",
					State:              "SC",
					PostalCode:         "29228",
					IsOconus:           models.BoolPointer(false),
					UsPostRegionCityID: &usPostRegionPickup,
				},
			},
		}, nil)

		destinationAddress := factory.BuildAddress(suite.DB(), []factory.Customization{
			{
				Model: models.Address{
					StreetAddress1:     "987 Other Avenue",
					StreetAddress2:     models.StringPointer("P.O. Box 12345"),
					StreetAddress3:     models.StringPointer("c/o Another Person"),
					City:               "Eielson AFB",
					State:              "AK",
					PostalCode:         "99702",
					IsOconus:           models.BoolPointer(true),
					UsPostRegionCityID: &usPostRegionDest,
				},
			},
		}, nil)

		var requiredDeliveryDate time.Time
		oldUBMTOShipment := factory.BuildMTOShipment(suite.DB(), []factory.Customization{
			{
				Model: models.MTOShipment{
					MarketCode:           models.MarketCodeInternational,
					Status:               models.MTOShipmentStatusApproved,
					ShipmentType:         models.MTOShipmentTypeUnaccompaniedBaggage,
					PrimeEstimatedWeight: &primeEstimatedWeight,
					ScheduledPickupDate:  &testScheduledPickupDate,
					PickupAddressID:      &pickupAddress.ID,
					DestinationAddressID: &destinationAddress.ID,
					RequiredDeliveryDate: &requiredDeliveryDate,
				},
			},
			{
				Model:    moveWithUb,
=======
	suite.Run("should update requiredDeliveryDate when scheduledPickupDate is updated", func() {
		reContract := testdatagen.FetchOrMakeReContract(suite.DB(), testdatagen.Assertions{})
		testdatagen.FetchOrMakeReContractYear(suite.DB(), testdatagen.Assertions{
			ReContractYear: models.ReContractYear{
				Contract:             reContract,
				ContractID:           reContract.ID,
				StartDate:            time.Now(),
				EndDate:              time.Now().AddDate(1, 0, 0),
				Escalation:           1.0,
				EscalationCompounded: 1.0,
			},
		})
		move := factory.BuildAvailableToPrimeMove(suite.DB(), nil, nil)
		appCtx := suite.AppContextForTest()

		ghcDomesticTransitTime := models.GHCDomesticTransitTime{
			MaxDaysTransitTime: 12,
			WeightLbsLower:     0,
			WeightLbsUpper:     10000,
			DistanceMilesLower: 0,
			DistanceMilesUpper: 10000,
		}
		verrs, err := suite.DB().ValidateAndCreate(&ghcDomesticTransitTime)
		suite.Assert().False(verrs.HasAny())
		suite.NoError(err)

		conusAddress := factory.BuildAddress(suite.DB(), nil, []factory.Trait{factory.GetTraitAddress2})
		zone1Address := factory.BuildAddress(suite.DB(), nil, []factory.Trait{factory.GetTraitAddressAKZone1})
		estimatedWeight := unit.Pound(4000)
		oldUbShipment := factory.BuildMTOShipmentMinimal(suite.DB(), []factory.Customization{
			{
				Model:    move,
				LinkOnly: true,
			},
			{
				Model: models.MTOShipment{
					ShipmentType:         models.MTOShipmentTypeUnaccompaniedBaggage,
					ScheduledPickupDate:  &testdatagen.DateInsidePeakRateCycle,
					PrimeEstimatedWeight: &estimatedWeight,
					Status:               models.MTOShipmentStatusSubmitted,
				},
			},
			{
				Model:    conusAddress,
				Type:     &factory.Addresses.PickupAddress,
				LinkOnly: true,
			},
			{
				Model:    zone1Address,
				Type:     &factory.Addresses.DeliveryAddress,
>>>>>>> 605df682
				LinkOnly: true,
			},
		}, nil)

<<<<<<< HEAD
		suite.True(oldUBMTOShipment.RequiredDeliveryDate.IsZero())

		mtoShipment := models.MTOShipment{
			ID:                  oldUBMTOShipment.ID,
			ShipmentType:        models.MTOShipmentTypeUnaccompaniedBaggage,
			ScheduledPickupDate: &testScheduledPickupDate2,
		}

		eTag := etag.GenerateEtag(oldUBMTOShipment.UpdatedAt)
		session := auth.Session{}

		updatedMTOShipment, err := mtoShipmentUpdaterPrime.UpdateMTOShipment(suite.AppContextWithSessionForTest(&session), &mtoShipment, eTag, "test")
=======
		suite.Nil(oldUbShipment.RequiredDeliveryDate)

		pickUpDate := time.Now().AddDate(0, 0, 12)
		newUbShipment := models.MTOShipment{
			ID:                  oldUbShipment.ID,
			ShipmentType:        models.MTOShipmentTypeUnaccompaniedBaggage,
			ScheduledPickupDate: &pickUpDate,
		}

		eTag := etag.GenerateEtag(oldUbShipment.UpdatedAt)
		updatedMTOShipment, err := mtoShipmentUpdaterPrime.UpdateMTOShipment(appCtx, &newUbShipment, eTag, "test")
>>>>>>> 605df682

		suite.Nil(err)
		suite.NotNil(updatedMTOShipment)
		suite.NotNil(updatedMTOShipment.RequiredDeliveryDate)
<<<<<<< HEAD
=======
		suite.False(updatedMTOShipment.RequiredDeliveryDate.IsZero())
>>>>>>> 605df682
	})
}<|MERGE_RESOLUTION|>--- conflicted
+++ resolved
@@ -2600,8 +2600,6 @@
 		}
 	})
 
-<<<<<<< HEAD
-=======
 	suite.Run("Update RDD on UB Shipment on status change", func() {
 		reContract := testdatagen.FetchOrMakeReContract(suite.DB(), testdatagen.Assertions{})
 		testdatagen.FetchOrMakeReContractYear(suite.DB(), testdatagen.Assertions{
@@ -2662,7 +2660,6 @@
 		suite.False(mtoShipment.RequiredDeliveryDate.IsZero())
 	})
 
->>>>>>> 605df682
 	suite.Run("Cannot set SUBMITTED status on shipment via UpdateMTOShipmentStatus", func() {
 		setupTestData()
 
@@ -3756,251 +3753,24 @@
 	planner := &mocks.Planner{}
 	planner.On("ZipTransitDistance",
 		mock.AnythingOfType("*appcontext.appContext"),
-<<<<<<< HEAD
-		mock.Anything,
-		mock.Anything,
-		false,
-	).Return(1000, nil)
-=======
 		mock.AnythingOfType("string"),
 		mock.AnythingOfType("string"),
 		true,
 	).Return(500, nil)
->>>>>>> 605df682
 	moveRouter := moveservices.NewMoveRouter()
 	waf := entitlements.NewWeightAllotmentFetcher()
 	moveWeights := moveservices.NewMoveWeights(NewShipmentReweighRequester(), waf)
 	mockShipmentRecalculator := mockservices.PaymentRequestShipmentRecalculator{}
-<<<<<<< HEAD
-	mockShipmentRecalculator.On("ShipmentRecalculatePaymentRequest",
-		mock.AnythingOfType("*appcontext.appContext"),
-		mock.AnythingOfType("uuid.UUID"),
-	).Return(&models.PaymentRequests{}, nil)
-=======
 	// mockShipmentRecalculator.On("ShipmentRecalculatePaymentRequest",
 	// 	mock.AnythingOfType("*appcontext.appContext"),
 	// 	mock.AnythingOfType("uuid.UUID"),
 	// ).Return(&models.PaymentRequests{}, nil)
->>>>>>> 605df682
 	mockSender := setUpMockNotificationSender()
 	addressCreator := address.NewAddressCreator()
 	addressUpdater := address.NewAddressUpdater()
 
 	mtoShipmentUpdaterPrime := NewPrimeMTOShipmentUpdater(builder, fetcher, planner, moveRouter, moveWeights, mockSender, &mockShipmentRecalculator, addressUpdater, addressCreator)
 
-<<<<<<< HEAD
-	suite.Run("should error when unable to find IntlTransit time when updating UB Shipment", func() {
-		testdatagen.FetchOrMakeReContractYear(suite.DB(), testdatagen.Assertions{
-			ReContractYear: models.ReContractYear{
-				StartDate: time.Now().AddDate(-1, 0, 0),
-				EndDate:   time.Now().AddDate(1, 0, 0),
-			},
-		})
-
-		moveWithUb := factory.BuildAvailableToPrimeMove(suite.DB(), nil, nil)
-
-		testScheduledPickupDate := time.Now().AddDate(0, -5, 0)
-		testScheduledPickupDate2 := time.Now().AddDate(0, -2, 0)
-		primeEstimatedWeight := unit.Pound(9000)
-
-		oldUBMTOShipment := factory.BuildMTOShipment(suite.DB(), []factory.Customization{
-			{
-				Model: models.MTOShipment{
-					MarketCode:           models.MarketCodeInternational,
-					Status:               models.MTOShipmentStatusApproved,
-					ShipmentType:         models.MTOShipmentTypeUnaccompaniedBaggage,
-					PrimeEstimatedWeight: &primeEstimatedWeight,
-					ScheduledPickupDate:  &testScheduledPickupDate,
-				},
-			},
-			{
-				Model:    moveWithUb,
-				LinkOnly: true,
-			},
-		}, nil)
-		oldUBMTOShipment.ScheduledPickupDate = &testScheduledPickupDate
-		mtoShipment := models.MTOShipment{
-			ID:                  oldUBMTOShipment.ID,
-			ShipmentType:        models.MTOShipmentTypeUnaccompaniedBaggage,
-			ScheduledPickupDate: &testScheduledPickupDate2,
-		}
-
-		eTag := etag.GenerateEtag(oldUBMTOShipment.UpdatedAt)
-		session := auth.Session{}
-
-		updatedMTOShipment, err := mtoShipmentUpdaterPrime.UpdateMTOShipment(suite.AppContextWithSessionForTest(&session), &mtoShipment, eTag, "test")
-
-		suite.Error(err)
-		suite.Nil(updatedMTOShipment)
-		suite.IsType(apperror.QueryError{}, err)
-		queryErr := err.(apperror.QueryError)
-		wrappedErr := queryErr.Unwrap()
-		suite.IsType(apperror.QueryError{}, wrappedErr)
-		suite.Equal("could not look up intl transit time", wrappedErr.Error())
-	})
-
-	suite.Run("should update requiredDeliveryDate when scheduledPickupDate exist and shipment status is approved", func() {
-
-		testdatagen.FetchOrMakeReContractYear(suite.DB(), testdatagen.Assertions{
-			ReContractYear: models.ReContractYear{
-				StartDate: time.Now().AddDate(-1, 0, 0),
-				EndDate:   time.Now().AddDate(1, 0, 0),
-			},
-		})
-
-		moveWithUb := factory.BuildAvailableToPrimeMove(suite.DB(), nil, nil)
-
-		testScheduledPickupDate := time.Now().AddDate(0, -5, 0)
-		primeEstimatedWeight := unit.Pound(9000)
-
-		usPostRegionPickup, err := uuid.FromString("d47d5da4-10d2-41f9-9985-d7dd0f05d98c")
-		suite.NoError(err)
-
-		usPostRegionDest, err := uuid.FromString("4cb599d1-c12a-43e3-988c-d43d5641f291")
-		suite.NoError(err)
-
-		// Create the addresses
-		pickupAddress := factory.BuildAddress(suite.DB(), []factory.Customization{
-			{
-				Model: models.Address{
-					StreetAddress1:     "987 Other Avenue",
-					StreetAddress2:     models.StringPointer("P.O. Box 1234"),
-					StreetAddress3:     models.StringPointer("c/o Another Person"),
-					City:               "Columbia",
-					State:              "SC",
-					PostalCode:         "29228",
-					IsOconus:           models.BoolPointer(false),
-					UsPostRegionCityID: &usPostRegionPickup,
-				},
-			},
-		}, nil)
-
-		destinationAddress := factory.BuildAddress(suite.DB(), []factory.Customization{
-			{
-				Model: models.Address{
-					StreetAddress1:     "987 Other Avenue",
-					StreetAddress2:     models.StringPointer("P.O. Box 12345"),
-					StreetAddress3:     models.StringPointer("c/o Another Person"),
-					City:               "Eielson AFB",
-					State:              "AK",
-					PostalCode:         "99702",
-					IsOconus:           models.BoolPointer(true),
-					UsPostRegionCityID: &usPostRegionDest,
-				},
-			},
-		}, nil)
-
-		var requiredDeliveryDate time.Time
-		oldUBMTOShipment := factory.BuildMTOShipment(suite.DB(), []factory.Customization{
-			{
-				Model: models.MTOShipment{
-					MarketCode:           models.MarketCodeInternational,
-					Status:               models.MTOShipmentStatusSubmitted,
-					ShipmentType:         models.MTOShipmentTypeUnaccompaniedBaggage,
-					PrimeEstimatedWeight: &primeEstimatedWeight,
-					ScheduledPickupDate:  &testScheduledPickupDate,
-					PickupAddressID:      &pickupAddress.ID,
-					DestinationAddressID: &destinationAddress.ID,
-					RequiredDeliveryDate: &requiredDeliveryDate,
-				},
-			},
-			{
-				Model:    moveWithUb,
-				LinkOnly: true,
-			},
-		}, nil)
-
-		suite.True(oldUBMTOShipment.RequiredDeliveryDate.IsZero())
-
-		eTag := etag.GenerateEtag(oldUBMTOShipment.UpdatedAt)
-
-		session := auth.Session{}
-		builder := query.NewQueryBuilder()
-		moveRouter := moveservices.NewMoveRouter()
-		planner := &mocks.Planner{}
-		planner.On("ZipTransitDistance",
-			mock.AnythingOfType("*appcontext.appContext"),
-			mock.Anything,
-			mock.Anything,
-		).Return(400, nil)
-		siCreator := mtoserviceitem.NewMTOServiceItemCreator(planner, builder, moveRouter, ghcrateengine.NewDomesticUnpackPricer(), ghcrateengine.NewDomesticPackPricer(), ghcrateengine.NewDomesticLinehaulPricer(), ghcrateengine.NewDomesticShorthaulPricer(), ghcrateengine.NewDomesticOriginPricer(), ghcrateengine.NewDomesticDestinationPricer(), ghcrateengine.NewFuelSurchargePricer())
-		updater := NewMTOShipmentStatusUpdater(builder, siCreator, planner)
-
-		updatedShipment, err := updater.UpdateMTOShipmentStatus(suite.AppContextWithSessionForTest(&session), oldUBMTOShipment.ID, models.MTOShipmentStatusApproved, nil, nil, eTag)
-
-		suite.Nil(err)
-		suite.NotNil(updatedShipment)
-		suite.NotNil(updatedShipment.RequiredDeliveryDate)
-	})
-
-	suite.Run("should update requiredDeliveryDate when scheduledPickupDate is updated", func() {
-		testdatagen.FetchOrMakeReContractYear(suite.DB(), testdatagen.Assertions{
-			ReContractYear: models.ReContractYear{
-				StartDate: time.Now().AddDate(-1, 0, 0),
-				EndDate:   time.Now().AddDate(1, 0, 0),
-			},
-		})
-
-		moveWithUb := factory.BuildAvailableToPrimeMove(suite.DB(), nil, nil)
-
-		testScheduledPickupDate := time.Now().AddDate(0, -5, 0)
-		testScheduledPickupDate2 := time.Now().AddDate(0, -2, 0)
-		primeEstimatedWeight := unit.Pound(9000)
-
-		usPostRegionPickup, err := uuid.FromString("d47d5da4-10d2-41f9-9985-d7dd0f05d98c")
-		suite.NoError(err)
-
-		usPostRegionDest, err := uuid.FromString("4cb599d1-c12a-43e3-988c-d43d5641f291")
-		suite.NoError(err)
-
-		// Create the addresses
-		pickupAddress := factory.BuildAddress(suite.DB(), []factory.Customization{
-			{
-				Model: models.Address{
-					StreetAddress1:     "987 Other Avenue",
-					StreetAddress2:     models.StringPointer("P.O. Box 1234"),
-					StreetAddress3:     models.StringPointer("c/o Another Person"),
-					City:               "Columbia",
-					State:              "SC",
-					PostalCode:         "29228",
-					IsOconus:           models.BoolPointer(false),
-					UsPostRegionCityID: &usPostRegionPickup,
-				},
-			},
-		}, nil)
-
-		destinationAddress := factory.BuildAddress(suite.DB(), []factory.Customization{
-			{
-				Model: models.Address{
-					StreetAddress1:     "987 Other Avenue",
-					StreetAddress2:     models.StringPointer("P.O. Box 12345"),
-					StreetAddress3:     models.StringPointer("c/o Another Person"),
-					City:               "Eielson AFB",
-					State:              "AK",
-					PostalCode:         "99702",
-					IsOconus:           models.BoolPointer(true),
-					UsPostRegionCityID: &usPostRegionDest,
-				},
-			},
-		}, nil)
-
-		var requiredDeliveryDate time.Time
-		oldUBMTOShipment := factory.BuildMTOShipment(suite.DB(), []factory.Customization{
-			{
-				Model: models.MTOShipment{
-					MarketCode:           models.MarketCodeInternational,
-					Status:               models.MTOShipmentStatusApproved,
-					ShipmentType:         models.MTOShipmentTypeUnaccompaniedBaggage,
-					PrimeEstimatedWeight: &primeEstimatedWeight,
-					ScheduledPickupDate:  &testScheduledPickupDate,
-					PickupAddressID:      &pickupAddress.ID,
-					DestinationAddressID: &destinationAddress.ID,
-					RequiredDeliveryDate: &requiredDeliveryDate,
-				},
-			},
-			{
-				Model:    moveWithUb,
-=======
 	suite.Run("should update requiredDeliveryDate when scheduledPickupDate is updated", func() {
 		reContract := testdatagen.FetchOrMakeReContract(suite.DB(), testdatagen.Assertions{})
 		testdatagen.FetchOrMakeReContractYear(suite.DB(), testdatagen.Assertions{
@@ -4051,25 +3821,10 @@
 			{
 				Model:    zone1Address,
 				Type:     &factory.Addresses.DeliveryAddress,
->>>>>>> 605df682
-				LinkOnly: true,
-			},
-		}, nil)
-
-<<<<<<< HEAD
-		suite.True(oldUBMTOShipment.RequiredDeliveryDate.IsZero())
-
-		mtoShipment := models.MTOShipment{
-			ID:                  oldUBMTOShipment.ID,
-			ShipmentType:        models.MTOShipmentTypeUnaccompaniedBaggage,
-			ScheduledPickupDate: &testScheduledPickupDate2,
-		}
-
-		eTag := etag.GenerateEtag(oldUBMTOShipment.UpdatedAt)
-		session := auth.Session{}
-
-		updatedMTOShipment, err := mtoShipmentUpdaterPrime.UpdateMTOShipment(suite.AppContextWithSessionForTest(&session), &mtoShipment, eTag, "test")
-=======
+				LinkOnly: true,
+			},
+		}, nil)
+
 		suite.Nil(oldUbShipment.RequiredDeliveryDate)
 
 		pickUpDate := time.Now().AddDate(0, 0, 12)
@@ -4081,14 +3836,10 @@
 
 		eTag := etag.GenerateEtag(oldUbShipment.UpdatedAt)
 		updatedMTOShipment, err := mtoShipmentUpdaterPrime.UpdateMTOShipment(appCtx, &newUbShipment, eTag, "test")
->>>>>>> 605df682
 
 		suite.Nil(err)
 		suite.NotNil(updatedMTOShipment)
 		suite.NotNil(updatedMTOShipment.RequiredDeliveryDate)
-<<<<<<< HEAD
-=======
 		suite.False(updatedMTOShipment.RequiredDeliveryDate.IsZero())
->>>>>>> 605df682
 	})
 }