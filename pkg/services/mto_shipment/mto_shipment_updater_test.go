--- conflicted
+++ resolved
@@ -2346,10 +2346,7 @@
 			OfficeUserID:    too.ID,
 			ActiveRole:      too.User.Roles[0],
 		}
-<<<<<<< HEAD
 		session.ActiveRole.RoleType = roles.RoleTypeTOO
-=======
->>>>>>> 89e831e0
 		expectedMileage := 314
 		plannerSITFSC := &mocks.Planner{}
 		// expecting 50314/50314 for IOSFSC mileage lookup for source, destination
@@ -2540,10 +2537,7 @@
 			OfficeUserID:    too.ID,
 			ActiveRole:      too.User.Roles[0],
 		}
-<<<<<<< HEAD
 		session.ActiveRole.RoleType = roles.RoleTypeTOO
-=======
->>>>>>> 89e831e0
 		expectedMileage := 314
 		plannerSITFSC := &mocks.Planner{}
 		// expecting 99505/99505, 50314/50314 for IOSFSC mileage lookup for source, destination
@@ -2732,10 +2726,7 @@
 			OfficeUserID:    too.ID,
 			ActiveRole:      too.User.Roles[0],
 		}
-<<<<<<< HEAD
 		session.ActiveRole.RoleType = roles.RoleTypeTOO
-=======
->>>>>>> 89e831e0
 		plannerSITFSC := &mocks.Planner{}
 		plannerSITFSC.On("ZipTransitDistance",
 			mock.AnythingOfType("*appcontext.appContext"),
@@ -2873,10 +2864,7 @@
 			suite.Nil(serviceItems[i].PricingEstimate)
 		}
 
-<<<<<<< HEAD
 		session.ActiveRole.RoleType = roles.RoleTypeTOO
-=======
->>>>>>> 89e831e0
 		mtoShipmentUpdater := NewOfficeMTOShipmentUpdater(builder, fetcher, &mocks.Planner{}, moveRouter, moveWeights, mockSender, &mockShipmentRecalculator, addressUpdater, addressCreator)
 
 		updateShipment2, err := mtoShipmentUpdater.UpdateMTOShipment(suite.AppContextWithSessionForTest(&session), &updatedShipment, eTag, "test")
@@ -5546,11 +5534,7 @@
 				OfficeUserID:    too.ID,
 				ActiveRole:      too.User.Roles[0],
 			}
-<<<<<<< HEAD
 			session.ActiveRole.RoleType = roles.RoleTypeTOO
-=======
-
->>>>>>> 89e831e0
 			shipment, err := shipmentUpdater.UpdateMTOShipment(suite.AppContextWithSessionForTest(&session), &updatedShipment, eTag, "test")
 
 			testCaseInputString := ""
