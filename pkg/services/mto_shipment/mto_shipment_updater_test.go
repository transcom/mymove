package mtoshipment

import (
	"errors"
	"fmt"
	"math"
	"strings"
	"time"

	"github.com/gofrs/uuid"
	"github.com/stretchr/testify/mock"

	"github.com/transcom/mymove/pkg/apperror"
	"github.com/transcom/mymove/pkg/auth"
	"github.com/transcom/mymove/pkg/etag"
	"github.com/transcom/mymove/pkg/factory"
	"github.com/transcom/mymove/pkg/handlers"
	"github.com/transcom/mymove/pkg/models"
	"github.com/transcom/mymove/pkg/models/roles"
	"github.com/transcom/mymove/pkg/notifications"
	notificationMocks "github.com/transcom/mymove/pkg/notifications/mocks"
	"github.com/transcom/mymove/pkg/route/mocks"
	"github.com/transcom/mymove/pkg/services/address"
	"github.com/transcom/mymove/pkg/services/entitlements"
	"github.com/transcom/mymove/pkg/services/fetch"
	"github.com/transcom/mymove/pkg/services/ghcrateengine"
	mockservices "github.com/transcom/mymove/pkg/services/mocks"
	moveservices "github.com/transcom/mymove/pkg/services/move"
	mtoserviceitem "github.com/transcom/mymove/pkg/services/mto_service_item"
	"github.com/transcom/mymove/pkg/services/query"
	transportationoffice "github.com/transcom/mymove/pkg/services/transportation_office"
	"github.com/transcom/mymove/pkg/testdatagen"
	"github.com/transcom/mymove/pkg/unit"
)

func setUpMockNotificationSender() notifications.NotificationSender {
	// The NewMTOShipmentUpdater needs a NotificationSender for sending notification emails to the customer.
	// This function allows us to set up a fresh mock for each test so we can check the number of calls it has.
	mockSender := notificationMocks.NotificationSender{}
	mockSender.On("SendNotification",
		mock.AnythingOfType("*appcontext.appContext"),
		mock.AnythingOfType("*notifications.ReweighRequested"),
	).Return(nil)

	return &mockSender
}

func (suite *MTOShipmentServiceSuite) TestMTOShipmentUpdater() {
	now := time.Now().UTC().Truncate(time.Hour * 24)
	builder := query.NewQueryBuilder()
	fetcher := fetch.NewFetcher(builder)
	planner := &mocks.Planner{}
	planner.On("ZipTransitDistance",
		mock.AnythingOfType("*appcontext.appContext"),
		mock.Anything,
		mock.Anything,
	).Return(1000, nil)
	moveRouter := moveservices.NewMoveRouter(transportationoffice.NewTransportationOfficesFetcher())
	waf := entitlements.NewWeightAllotmentFetcher()
	mockSender := setUpMockNotificationSender()
	moveWeights := moveservices.NewMoveWeights(NewShipmentReweighRequester(), waf, mockSender)
	mockShipmentRecalculator := mockservices.PaymentRequestShipmentRecalculator{}
	mockShipmentRecalculator.On("ShipmentRecalculatePaymentRequest",
		mock.AnythingOfType("*appcontext.appContext"),
		mock.AnythingOfType("uuid.UUID"),
	).Return(&models.PaymentRequests{}, nil)
	addressCreator := address.NewAddressCreator()
	addressUpdater := address.NewAddressUpdater()

	mtoShipmentUpdaterOffice := NewOfficeMTOShipmentUpdater(builder, fetcher, planner, moveRouter, moveWeights, mockSender, &mockShipmentRecalculator, addressUpdater, addressCreator)
	mtoShipmentUpdaterCustomer := NewCustomerMTOShipmentUpdater(builder, fetcher, planner, moveRouter, moveWeights, mockSender, &mockShipmentRecalculator, addressUpdater, addressCreator)
	mtoShipmentUpdaterPrime := NewPrimeMTOShipmentUpdater(builder, fetcher, planner, moveRouter, moveWeights, mockSender, &mockShipmentRecalculator, addressUpdater, addressCreator)
	scheduledPickupDate := now.Add(time.Hour * 24 * 3)
	firstAvailableDeliveryDate := now.Add(time.Hour * 24 * 4)
	actualPickupDate := now.Add(time.Hour * 24 * 3)
	scheduledDeliveryDate := now.Add(time.Hour * 24 * 4)
	actualDeliveryDate := now.Add(time.Hour * 24 * 4)
	primeActualWeight := unit.Pound(1234)
	primeEstimatedWeight := unit.Pound(1234)

	var mtoShipment models.MTOShipment
	var oldMTOShipment models.MTOShipment
	var secondaryPickupAddress models.Address
	var secondaryDeliveryAddress models.Address
	var tertiaryPickupAddress models.Address
	var tertiaryDeliveryAddress models.Address
	var newDestinationAddress models.Address
	var newPickupAddress models.Address

	setupTestData := func() {
		oldMTOShipment = factory.BuildMTOShipment(suite.DB(), []factory.Customization{
			{
				Model: models.MTOShipment{
					FirstAvailableDeliveryDate: &firstAvailableDeliveryDate,
					ScheduledPickupDate:        &scheduledPickupDate,
					ApprovedDate:               &firstAvailableDeliveryDate,
				},
			},
		}, nil)

		requestedPickupDate := *oldMTOShipment.RequestedPickupDate
		secondaryDeliveryAddress = factory.BuildAddress(suite.DB(), nil, []factory.Trait{factory.GetTraitAddress4})
		secondaryPickupAddress = factory.BuildAddress(suite.DB(), nil, []factory.Trait{factory.GetTraitAddress3})
		tertiaryPickupAddress = factory.BuildAddress(suite.DB(), nil, []factory.Trait{factory.GetTraitAddress3})
		tertiaryDeliveryAddress = factory.BuildAddress(suite.DB(), nil, []factory.Trait{factory.GetTraitAddress4})
		newDestinationAddress = factory.BuildAddress(suite.DB(), []factory.Customization{
			{
				Model: models.Address{
					StreetAddress1: "987 Other Avenue",
					StreetAddress2: models.StringPointer("P.O. Box 1234"),
					StreetAddress3: models.StringPointer("c/o Another Person"),
					City:           "Des Moines",
					State:          "IA",
					PostalCode:     "50309",
					County:         models.StringPointer("POLK"),
				},
			},
		}, nil)

		newPickupAddress = factory.BuildAddress(suite.DB(), []factory.Customization{
			{
				Model: models.Address{
					StreetAddress1: "987 Over There Avenue",
					StreetAddress2: models.StringPointer("P.O. Box 1234"),
					StreetAddress3: models.StringPointer("c/o Another Person"),
					City:           "Houston",
					State:          "TX",
					PostalCode:     "77083",
				},
			},
		}, []factory.Trait{factory.GetTraitAddress4})

		mtoShipment = models.MTOShipment{
			ID:                         oldMTOShipment.ID,
			MoveTaskOrderID:            oldMTOShipment.MoveTaskOrderID,
			MoveTaskOrder:              oldMTOShipment.MoveTaskOrder,
			DestinationAddress:         oldMTOShipment.DestinationAddress,
			DestinationAddressID:       oldMTOShipment.DestinationAddressID,
			PickupAddress:              oldMTOShipment.PickupAddress,
			PickupAddressID:            oldMTOShipment.PickupAddressID,
			RequestedPickupDate:        &requestedPickupDate,
			ScheduledPickupDate:        &scheduledPickupDate,
			ShipmentType:               models.MTOShipmentTypeHHG,
			PrimeActualWeight:          &primeActualWeight,
			PrimeEstimatedWeight:       &primeEstimatedWeight,
			FirstAvailableDeliveryDate: &firstAvailableDeliveryDate,
			Status:                     oldMTOShipment.Status,
			ActualPickupDate:           &actualPickupDate,
			ApprovedDate:               &firstAvailableDeliveryDate,
			MarketCode:                 oldMTOShipment.MarketCode,
		}

		primeEstimatedWeight = unit.Pound(9000)
	}

	suite.Run("Etag is stale", func() {
		setupTestData()

		eTag := etag.GenerateEtag(time.Now())

		var testScheduledPickupDate time.Time
		mtoShipment.ScheduledPickupDate = &testScheduledPickupDate

		session := auth.Session{}
		_, err := mtoShipmentUpdaterCustomer.UpdateMTOShipment(suite.AppContextWithSessionForTest(&session), &mtoShipment, eTag, "test")
		suite.Error(err)
		suite.IsType(apperror.PreconditionFailedError{}, err)
		// Verify that shipment recalculate was handled correctly
		mockShipmentRecalculator.AssertNotCalled(suite.T(), "ShipmentRecalculatePaymentRequest", mock.AnythingOfType("*appcontext.appContext"), mock.AnythingOfType("uuid.UUID"))
	})

	suite.Run("404 Not Found Error - shipment can only be created for service member associated with the current session", func() {
		setupTestData()

		session := suite.AppContextWithSessionForTest(&auth.Session{
			ApplicationName: auth.MilApp,
			ServiceMemberID: mtoShipment.MoveTaskOrder.Orders.ServiceMemberID,
		})

		eTag := etag.GenerateEtag(oldMTOShipment.UpdatedAt)
		move := factory.BuildMove(suite.DB(), nil, nil)

		shipment := factory.BuildMTOShipment(nil, []factory.Customization{
			{
				Model:    move,
				LinkOnly: true,
			},
		}, nil)
		updatedShipment, err := mtoShipmentUpdaterCustomer.UpdateMTOShipment(session, &shipment, eTag, "test")
		suite.Error(err)
		suite.Nil(updatedShipment)
		suite.IsType(apperror.NotFoundError{}, err)
	})

	suite.Run("If-Unmodified-Since is equal to the updated_at date", func() {
		oldMTOShipment := factory.BuildMTOShipment(suite.DB(), []factory.Customization{
			{
				Model: models.MTOShipment{
					FirstAvailableDeliveryDate: &firstAvailableDeliveryDate,
					ScheduledPickupDate:        &scheduledPickupDate,
					ApprovedDate:               &firstAvailableDeliveryDate,
					Status:                     models.MTOShipmentStatusApproved,
				},
			},
		}, nil)

		requestedPickupDate := *oldMTOShipment.RequestedPickupDate
		secondaryDeliveryAddress = factory.BuildAddress(suite.DB(), nil, []factory.Trait{factory.GetTraitAddress4})
		secondaryPickupAddress = factory.BuildAddress(suite.DB(), nil, []factory.Trait{factory.GetTraitAddress3})
		tertiaryPickupAddress = factory.BuildAddress(suite.DB(), nil, []factory.Trait{factory.GetTraitAddress3})
		tertiaryDeliveryAddress = factory.BuildAddress(suite.DB(), nil, []factory.Trait{factory.GetTraitAddress4})
		newDestinationAddress = factory.BuildAddress(suite.DB(), []factory.Customization{
			{
				Model: models.Address{
					StreetAddress1: "987 Other Avenue",
					StreetAddress2: models.StringPointer("P.O. Box 1234"),
					StreetAddress3: models.StringPointer("c/o Another Person"),
					City:           "Des Moines",
					State:          "IA",
					PostalCode:     "50309",
					County:         models.StringPointer("POLK"),
				},
			},
		}, nil)

		newPickupAddress = factory.BuildAddress(suite.DB(), []factory.Customization{
			{
				Model: models.Address{
					StreetAddress1: "987 Over There Avenue",
					StreetAddress2: models.StringPointer("P.O. Box 1234"),
					StreetAddress3: models.StringPointer("c/o Another Person"),
					City:           "Houston",
					State:          "TX",
					PostalCode:     "77083",
				},
			},
		}, []factory.Trait{factory.GetTraitAddress4})

		mtoShipment = models.MTOShipment{
			ID:                         oldMTOShipment.ID,
			MoveTaskOrderID:            oldMTOShipment.MoveTaskOrderID,
			MoveTaskOrder:              oldMTOShipment.MoveTaskOrder,
			DestinationAddress:         oldMTOShipment.DestinationAddress,
			DestinationAddressID:       oldMTOShipment.DestinationAddressID,
			PickupAddress:              oldMTOShipment.PickupAddress,
			PickupAddressID:            oldMTOShipment.PickupAddressID,
			RequestedPickupDate:        &requestedPickupDate,
			ScheduledPickupDate:        &scheduledPickupDate,
			ShipmentType:               models.MTOShipmentTypeHHG,
			PrimeActualWeight:          &primeActualWeight,
			PrimeEstimatedWeight:       &primeEstimatedWeight,
			FirstAvailableDeliveryDate: &firstAvailableDeliveryDate,
			ActualPickupDate:           &actualPickupDate,
			ApprovedDate:               &firstAvailableDeliveryDate,
			MarketCode:                 oldMTOShipment.MarketCode,
		}

		primeEstimatedWeight = unit.Pound(9000)

		eTag := etag.GenerateEtag(oldMTOShipment.UpdatedAt)
		var testScheduledPickupDate time.Time
		mtoShipment.ScheduledPickupDate = &testScheduledPickupDate

		session := auth.Session{}
		updatedMTOShipment, err := mtoShipmentUpdaterCustomer.UpdateMTOShipment(suite.AppContextWithSessionForTest(&session), &mtoShipment, eTag, "test")

		suite.Require().NoError(err)
		suite.Equal(updatedMTOShipment.ID, oldMTOShipment.ID)
		suite.Equal(updatedMTOShipment.MoveTaskOrder.ID, oldMTOShipment.MoveTaskOrder.ID)
		suite.Equal(updatedMTOShipment.ShipmentType, models.MTOShipmentTypeHHG)

		suite.Equal(updatedMTOShipment.PickupAddressID, oldMTOShipment.PickupAddressID)

		suite.Equal(updatedMTOShipment.PrimeActualWeight, &primeActualWeight)
		suite.True(actualPickupDate.Equal(*updatedMTOShipment.ActualPickupDate))
		suite.True(firstAvailableDeliveryDate.Equal(*updatedMTOShipment.FirstAvailableDeliveryDate))
		// Verify that shipment recalculate was handled correctly
		mockShipmentRecalculator.AssertNotCalled(suite.T(), "ShipmentRecalculatePaymentRequest", mock.AnythingOfType("*appcontext.appContext"), mock.AnythingOfType("uuid.UUID"))
	})

	suite.Run("Updater can handle optional queries set as nil", func() {
		setupTestData()
		var testScheduledPickupDate time.Time

		oldMTOShipment2 := factory.BuildMTOShipment(suite.DB(), nil, nil)
		mtoShipment2 := models.MTOShipment{
			ID:                  oldMTOShipment2.ID,
			ShipmentType:        models.MTOShipmentTypeHHG,
			ScheduledPickupDate: &testScheduledPickupDate,
		}

		eTag := etag.GenerateEtag(oldMTOShipment2.UpdatedAt)
		session := auth.Session{}
		updatedMTOShipment, err := mtoShipmentUpdaterCustomer.UpdateMTOShipment(suite.AppContextWithSessionForTest(&session), &mtoShipment2, eTag, "test")

		suite.Require().NoError(err)
		suite.Equal(updatedMTOShipment.ID, oldMTOShipment2.ID)
		suite.Equal(updatedMTOShipment.MoveTaskOrder.ID, oldMTOShipment2.MoveTaskOrder.ID)
		suite.Equal(updatedMTOShipment.ShipmentType, models.MTOShipmentTypeHHG)
		// Verify that shipment recalculate was handled correctly
		mockShipmentRecalculator.AssertNotCalled(suite.T(), "ShipmentRecalculatePaymentRequest", mock.AnythingOfType("*appcontext.appContext"), mock.AnythingOfType("uuid.UUID"))
	})

	suite.Run("Successfully remove a secondary pickup address", func() {
		setupTestData()

		oldShipment := factory.BuildMTOShipment(suite.DB(), []factory.Customization{
			{
				Model: models.MTOShipment{
					ShipmentType: models.MTOShipmentTypeHHG,
				},
			},
			{
				Model:    secondaryPickupAddress,
				LinkOnly: true,
				Type:     &factory.Addresses.SecondaryPickupAddress,
			},
		}, nil)
		suite.FatalNotNil(oldShipment.SecondaryPickupAddress)
		suite.FatalNotNil(oldShipment.SecondaryPickupAddressID)
		suite.FatalNotNil(oldShipment.HasSecondaryPickupAddress)
		suite.True(*oldShipment.HasSecondaryPickupAddress)

		eTag := etag.GenerateEtag(oldShipment.UpdatedAt)

		no := false
		updatedShipment := models.MTOShipment{
			ID:                        oldShipment.ID,
			HasSecondaryPickupAddress: &no,
		}

		session := auth.Session{}
		newShipment, err := mtoShipmentUpdaterCustomer.UpdateMTOShipment(suite.AppContextWithSessionForTest(&session), &updatedShipment, eTag, "test")

		suite.Require().NoError(err)
		suite.FatalNotNil(newShipment.HasSecondaryPickupAddress)
		suite.False(*newShipment.HasSecondaryPickupAddress)
		suite.Nil(newShipment.SecondaryPickupAddress)
	})
	suite.Run("Successfully remove a secondary delivery address", func() {
		setupTestData()

		oldShipment := factory.BuildMTOShipment(suite.DB(), []factory.Customization{
			{
				Model: models.MTOShipment{
					ShipmentType: models.MTOShipmentTypeHHG,
				},
			},
			{
				Model:    secondaryDeliveryAddress,
				LinkOnly: true,
				Type:     &factory.Addresses.SecondaryDeliveryAddress,
			},
		}, nil)
		suite.FatalNotNil(oldShipment.SecondaryDeliveryAddress)
		suite.FatalNotNil(oldShipment.SecondaryDeliveryAddressID)
		suite.FatalNotNil(oldShipment.HasSecondaryDeliveryAddress)
		suite.True(*oldShipment.HasSecondaryDeliveryAddress)

		eTag := etag.GenerateEtag(oldShipment.UpdatedAt)

		no := false
		updatedShipment := models.MTOShipment{
			ID:                          oldShipment.ID,
			HasSecondaryDeliveryAddress: &no,
		}

		session := auth.Session{}
		newShipment, err := mtoShipmentUpdaterCustomer.UpdateMTOShipment(suite.AppContextWithSessionForTest(&session), &updatedShipment, eTag, "test")

		suite.Require().NoError(err)
		suite.FatalNotNil(newShipment.HasSecondaryDeliveryAddress)
		suite.False(*newShipment.HasSecondaryDeliveryAddress)
		suite.Nil(newShipment.SecondaryDeliveryAddress)
	})

	suite.Run("Successfully remove a tertiary pickup address", func() {
		setupTestData()

		oldShipment := factory.BuildMTOShipment(suite.DB(), []factory.Customization{
			{
				Model: models.MTOShipment{
					ShipmentType: models.MTOShipmentTypeHHG,
				},
			},
			{
				Model:    secondaryPickupAddress,
				LinkOnly: true,
				Type:     &factory.Addresses.SecondaryPickupAddress,
			},
			{
				Model:    tertiaryPickupAddress,
				LinkOnly: true,
				Type:     &factory.Addresses.TertiaryPickupAddress,
			},
		}, nil)
		suite.FatalNotNil(oldShipment.TertiaryPickupAddress)
		suite.FatalNotNil(oldShipment.TertiaryPickupAddressID)
		suite.FatalNotNil(oldShipment.HasTertiaryPickupAddress)
		suite.True(*oldShipment.HasTertiaryPickupAddress)

		eTag := etag.GenerateEtag(oldShipment.UpdatedAt)

		no := false
		updatedShipment := models.MTOShipment{
			ID:                       oldShipment.ID,
			HasTertiaryPickupAddress: &no,
		}

		session := auth.Session{}
		newShipment, err := mtoShipmentUpdaterCustomer.UpdateMTOShipment(suite.AppContextWithSessionForTest(&session), &updatedShipment, eTag, "test")

		suite.Require().NoError(err)
		suite.FatalNotNil(newShipment.HasTertiaryPickupAddress)
		suite.False(*newShipment.HasTertiaryPickupAddress)
		suite.Nil(newShipment.TertiaryPickupAddress)
	})
	suite.Run("Successfully remove a tertiary delivery address", func() {
		setupTestData()

		oldShipment := factory.BuildMTOShipment(suite.DB(), []factory.Customization{
			{
				Model: models.MTOShipment{
					ShipmentType: models.MTOShipmentTypeHHG,
				},
			},
			{
				Model:    tertiaryDeliveryAddress,
				LinkOnly: true,
				Type:     &factory.Addresses.TertiaryDeliveryAddress,
			},
		}, nil)
		suite.FatalNotNil(oldShipment.TertiaryDeliveryAddress)
		suite.FatalNotNil(oldShipment.TertiaryDeliveryAddressID)
		suite.FatalNotNil(oldShipment.HasTertiaryDeliveryAddress)
		suite.True(*oldShipment.HasTertiaryDeliveryAddress)

		eTag := etag.GenerateEtag(oldShipment.UpdatedAt)

		no := false
		updatedShipment := models.MTOShipment{
			ID:                         oldShipment.ID,
			HasTertiaryDeliveryAddress: &no,
		}

		session := auth.Session{}
		newShipment, err := mtoShipmentUpdaterCustomer.UpdateMTOShipment(suite.AppContextWithSessionForTest(&session), &updatedShipment, eTag, "test")

		suite.Require().NoError(err)
		suite.FatalNotNil(newShipment.HasTertiaryDeliveryAddress)
		suite.False(*newShipment.HasTertiaryDeliveryAddress)
		suite.Nil(newShipment.TertiaryDeliveryAddress)
	})

	suite.Run("Successful update to all address fields for domestic shipment", func() {
		setupTestData()

		// Ensure we can update every address field on the shipment
		// Create an mtoShipment to update that has every address populated
		oldMTOShipment3 := factory.BuildMTOShipment(suite.DB(), nil, nil)

		eTag := etag.GenerateEtag(oldMTOShipment3.UpdatedAt)

		updatedShipment := &models.MTOShipment{
			ID:                          oldMTOShipment3.ID,
			DestinationAddress:          &newDestinationAddress,
			DestinationAddressID:        &newDestinationAddress.ID,
			PickupAddress:               &newPickupAddress,
			PickupAddressID:             &newPickupAddress.ID,
			HasSecondaryPickupAddress:   models.BoolPointer(true),
			SecondaryPickupAddress:      &secondaryPickupAddress,
			SecondaryPickupAddressID:    &secondaryDeliveryAddress.ID,
			HasSecondaryDeliveryAddress: models.BoolPointer(true),
			SecondaryDeliveryAddress:    &secondaryDeliveryAddress,
			SecondaryDeliveryAddressID:  &secondaryDeliveryAddress.ID,
			HasTertiaryPickupAddress:    models.BoolPointer(true),
			TertiaryPickupAddress:       &tertiaryPickupAddress,
			TertiaryPickupAddressID:     &tertiaryPickupAddress.ID,
			HasTertiaryDeliveryAddress:  models.BoolPointer(true),
			TertiaryDeliveryAddress:     &tertiaryDeliveryAddress,
			TertiaryDeliveryAddressID:   &tertiaryDeliveryAddress.ID,
		}
		session := auth.Session{}
		updatedShipment, err := mtoShipmentUpdaterCustomer.UpdateMTOShipment(suite.AppContextWithSessionForTest(&session), updatedShipment, eTag, "test")

		suite.Require().NoError(err)
		suite.Equal(newDestinationAddress.ID, *updatedShipment.DestinationAddressID)
		suite.Equal(newDestinationAddress.StreetAddress1, updatedShipment.DestinationAddress.StreetAddress1)
		suite.Equal(newPickupAddress.ID, *updatedShipment.PickupAddressID)
		suite.Equal(newPickupAddress.StreetAddress1, updatedShipment.PickupAddress.StreetAddress1)
		suite.Equal(secondaryPickupAddress.ID, *updatedShipment.SecondaryPickupAddressID)
		suite.Equal(secondaryPickupAddress.StreetAddress1, updatedShipment.SecondaryPickupAddress.StreetAddress1)
		suite.Equal(secondaryDeliveryAddress.ID, *updatedShipment.SecondaryDeliveryAddressID)
		suite.Equal(secondaryDeliveryAddress.StreetAddress1, updatedShipment.SecondaryDeliveryAddress.StreetAddress1)

		suite.Equal(tertiaryPickupAddress.ID, *updatedShipment.TertiaryPickupAddressID)
		suite.Equal(tertiaryPickupAddress.StreetAddress1, updatedShipment.TertiaryPickupAddress.StreetAddress1)
		suite.Equal(tertiaryDeliveryAddress.ID, *updatedShipment.TertiaryDeliveryAddressID)
		suite.Equal(tertiaryDeliveryAddress.StreetAddress1, updatedShipment.TertiaryDeliveryAddress.StreetAddress1)
		suite.Equal(updatedShipment.MarketCode, models.MarketCodeDomestic)
		// Verify that shipment recalculate was handled correctly
		mockShipmentRecalculator.AssertNotCalled(suite.T(), "ShipmentRecalculatePaymentRequest", mock.AnythingOfType("*appcontext.appContext"), mock.AnythingOfType("uuid.UUID"))
	})

	suite.Run("Successful update to all address fields resulting in change of market code", func() {
		setupTestData()

		previousShipment := factory.BuildMTOShipment(suite.DB(), nil, nil)
		newDestinationAddress.State = "AK"
		newPickupAddress.State = "HI"
		// this should be "d" since it is default
		suite.Equal(previousShipment.MarketCode, models.MarketCodeDomestic)

		eTag := etag.GenerateEtag(previousShipment.UpdatedAt)

		updatedShipment := &models.MTOShipment{
			ID:                   previousShipment.ID,
			DestinationAddress:   &newDestinationAddress,
			DestinationAddressID: &newDestinationAddress.ID,
			PickupAddress:        &newPickupAddress,
			PickupAddressID:      &newPickupAddress.ID,
		}
		session := auth.Session{}
		updatedShipment, err := mtoShipmentUpdaterCustomer.UpdateMTOShipment(suite.AppContextWithSessionForTest(&session), updatedShipment, eTag, "test")

		suite.NoError(err)
		suite.Equal(newDestinationAddress.ID, *updatedShipment.DestinationAddressID)
		suite.True(*updatedShipment.DestinationAddress.IsOconus)
		suite.Equal(newPickupAddress.ID, *updatedShipment.PickupAddressID)
		suite.True(*updatedShipment.PickupAddress.IsOconus)
		suite.Equal(updatedShipment.MarketCode, models.MarketCodeInternational)
	})

	suite.Run("Successful update on international shipment with estimated weight results in the update of estimated pricing for basic service items", func() {
		setupTestData()
		planner.On("ZipTransitDistance",
			mock.AnythingOfType("*appcontext.appContext"),
			"50314",
			"99505",
		).Return(1000, nil)
		planner.On("ZipTransitDistance",
			mock.AnythingOfType("*appcontext.appContext"),
			"97220",
			"99505",
		).Return(1000, nil)

		ghcDomesticTransitTime := models.GHCDomesticTransitTime{
			MaxDaysTransitTime: 12,
			WeightLbsLower:     0,
			WeightLbsUpper:     10000,
			DistanceMilesLower: 0,
			DistanceMilesUpper: 10000,
		}
		_, _ = suite.DB().ValidateAndCreate(&ghcDomesticTransitTime)

		testdatagen.FetchOrMakeReContractYear(suite.DB(), testdatagen.Assertions{
			ReContractYear: models.ReContractYear{
				StartDate: time.Now().Add(-24 * time.Hour),
				EndDate:   time.Now().Add(24 * time.Hour),
			},
		})

		move := factory.BuildAvailableToPrimeMove(suite.DB(), nil, nil)

		pickupUSPRC, err := models.FindByZipCode(suite.AppContextForTest().DB(), "50314")
		suite.FatalNoError(err)
		pickupAddress := factory.BuildAddress(suite.DB(), []factory.Customization{
			{
				Model: models.Address{
					StreetAddress1:     "Tester Address",
					City:               "Des Moines",
					State:              "IA",
					PostalCode:         "50314",
					IsOconus:           models.BoolPointer(false),
					UsPostRegionCityID: &pickupUSPRC.ID,
				},
			},
		}, nil)

		destUSPRC, err := models.FindByZipCode(suite.AppContextForTest().DB(), "99505")
		suite.FatalNoError(err)
		destinationAddress := factory.BuildAddress(suite.DB(), []factory.Customization{
			{
				Model: models.Address{
					StreetAddress1:     "JBER",
					City:               "Anchorage",
					State:              "AK",
					PostalCode:         "99505",
					IsOconus:           models.BoolPointer(true),
					UsPostRegionCityID: &destUSPRC.ID,
				},
			},
		}, nil)

		pickupDate := now.AddDate(0, 0, 10)
		requestedPickup := time.Now()
		oldShipment := factory.BuildMTOShipment(suite.DB(), []factory.Customization{
			{
				Model: models.MTOShipment{
					Status:               models.MTOShipmentStatusApproved,
					PrimeEstimatedWeight: nil,
					PickupAddressID:      &pickupAddress.ID,
					DestinationAddressID: &destinationAddress.ID,
					ScheduledPickupDate:  &pickupDate,
					RequestedPickupDate:  &requestedPickup,
					MarketCode:           models.MarketCodeInternational,
				},
			},
			{
				Model:    move,
				LinkOnly: true,
			},
		}, nil)

		factory.BuildMTOServiceItem(suite.DB(), []factory.Customization{
			{
				Model:    move,
				LinkOnly: true,
			},
			{
				Model:    oldShipment,
				LinkOnly: true,
			},
			{
				Model: models.ReService{
					Code: models.ReServiceCodeISLH,
				},
			},
			{
				Model: models.MTOServiceItem{
					Status:          models.MTOServiceItemStatusApproved,
					PricingEstimate: nil,
				},
			},
		}, nil)
		factory.BuildMTOServiceItem(suite.DB(), []factory.Customization{
			{
				Model:    move,
				LinkOnly: true,
			},
			{
				Model:    oldShipment,
				LinkOnly: true,
			},
			{
				Model: models.ReService{
					Code: models.ReServiceCodeIHPK,
				},
			},
			{
				Model: models.MTOServiceItem{
					Status:          models.MTOServiceItemStatusApproved,
					PricingEstimate: nil,
				},
			},
		}, nil)
		factory.BuildMTOServiceItem(suite.DB(), []factory.Customization{
			{
				Model:    move,
				LinkOnly: true,
			},
			{
				Model:    oldShipment,
				LinkOnly: true,
			},
			{
				Model: models.ReService{
					Code: models.ReServiceCodeIHUPK,
				},
			},
			{
				Model: models.MTOServiceItem{
					Status:          models.MTOServiceItemStatusApproved,
					PricingEstimate: nil,
				},
			},
		}, nil)
		portLocation := factory.FetchPortLocation(suite.DB(), []factory.Customization{
			{
				Model: models.Port{
					PortCode: "PDX",
				},
			},
		}, nil)
		factory.BuildMTOServiceItem(suite.DB(), []factory.Customization{
			{
				Model:    move,
				LinkOnly: true,
			},
			{
				Model:    oldShipment,
				LinkOnly: true,
			},
			{
				Model: models.ReService{
					Code: models.ReServiceCodePOEFSC,
				},
			},
			{
				Model: models.MTOServiceItem{
					Status:          models.MTOServiceItemStatusApproved,
					PricingEstimate: nil,
				},
			},
			{
				Model:    portLocation,
				LinkOnly: true,
				Type:     &factory.PortLocations.PortOfDebarkation,
			},
		}, nil)

		eTag := etag.GenerateEtag(oldShipment.UpdatedAt)

		updatedShipment := models.MTOShipment{
			ID:                   oldShipment.ID,
			PrimeEstimatedWeight: &primeEstimatedWeight,
		}

		session := auth.Session{}
		_, err = mtoShipmentUpdaterPrime.UpdateMTOShipment(suite.AppContextWithSessionForTest(&session), &updatedShipment, eTag, "test")
		suite.NoError(err)

		// checking the service item data
		var serviceItems []models.MTOServiceItem
		err = suite.AppContextForTest().DB().EagerPreload("ReService").Where("mto_shipment_id = ?", oldShipment.ID).Order("created_at asc").All(&serviceItems)
		suite.NoError(err)

		suite.Equal(4, len(serviceItems))
		for i := 0; i < len(serviceItems); i++ {
			// because the estimated weight is provided & POEFSC has a port location, estimated pricing should be updated
			suite.NotNil(serviceItems[i].PricingEstimate)
		}
	})

	suite.Run("Successful update on international shipment with estimated weight results in the update of estimated pricing for basic service items except for port fuel surcharge", func() {
		setupTestData()
		planner.On("ZipTransitDistance",
			mock.AnythingOfType("*appcontext.appContext"),
			"50314",
			"99505",
		).Return(1000, nil)
		planner.On("ZipTransitDistance",
			mock.AnythingOfType("*appcontext.appContext"),
			"50314",
			"97220",
		).Return(1000, nil)

		ghcDomesticTransitTime := models.GHCDomesticTransitTime{
			MaxDaysTransitTime: 12,
			WeightLbsLower:     0,
			WeightLbsUpper:     10000,
			DistanceMilesLower: 0,
			DistanceMilesUpper: 10000,
		}
		_, _ = suite.DB().ValidateAndCreate(&ghcDomesticTransitTime)

		testdatagen.FetchOrMakeReContractYear(suite.DB(), testdatagen.Assertions{
			ReContractYear: models.ReContractYear{
				StartDate: time.Now().Add(-24 * time.Hour),
				EndDate:   time.Now().Add(24 * time.Hour),
			},
		})

		move := factory.BuildAvailableToPrimeMove(suite.DB(), nil, nil)

		pickupUSPRC, err := models.FindByZipCode(suite.AppContextForTest().DB(), "50314")
		suite.FatalNoError(err)
		pickupAddress := factory.BuildAddress(suite.DB(), []factory.Customization{
			{
				Model: models.Address{
					StreetAddress1:     "Tester Address",
					City:               "Des Moines",
					State:              "IA",
					PostalCode:         "50314",
					IsOconus:           models.BoolPointer(false),
					UsPostRegionCityID: &pickupUSPRC.ID,
				},
			},
		}, nil)

		destUSPRC, err := models.FindByZipCode(suite.AppContextForTest().DB(), "99505")
		suite.FatalNoError(err)
		destinationAddress := factory.BuildAddress(suite.DB(), []factory.Customization{
			{
				Model: models.Address{
					StreetAddress1:     "JBER",
					City:               "Anchorage",
					State:              "AK",
					PostalCode:         "99505",
					IsOconus:           models.BoolPointer(true),
					UsPostRegionCityID: &destUSPRC.ID,
				},
			},
		}, nil)

		pickupDate := now.AddDate(0, 0, 10)
		requestedPickup := time.Now()
		dbShipment := factory.BuildMTOShipment(suite.DB(), []factory.Customization{
			{
				Model: models.MTOShipment{
					Status:               models.MTOShipmentStatusApproved,
					PrimeEstimatedWeight: nil,
					PickupAddressID:      &pickupAddress.ID,
					DestinationAddressID: &destinationAddress.ID,
					ScheduledPickupDate:  &pickupDate,
					RequestedPickupDate:  &requestedPickup,
					MarketCode:           models.MarketCodeInternational,
				},
			},
			{
				Model:    move,
				LinkOnly: true,
			},
		}, nil)

		factory.BuildMTOServiceItem(suite.DB(), []factory.Customization{
			{
				Model:    move,
				LinkOnly: true,
			},
			{
				Model:    dbShipment,
				LinkOnly: true,
			},
			{
				Model: models.ReService{
					Code: models.ReServiceCodeISLH,
				},
			},
			{
				Model: models.MTOServiceItem{
					Status:          models.MTOServiceItemStatusApproved,
					PricingEstimate: nil,
				},
			},
		}, nil)
		factory.BuildMTOServiceItem(suite.DB(), []factory.Customization{
			{
				Model:    move,
				LinkOnly: true,
			},
			{
				Model:    dbShipment,
				LinkOnly: true,
			},
			{
				Model: models.ReService{
					Code: models.ReServiceCodeIHPK,
				},
			},
			{
				Model: models.MTOServiceItem{
					Status:          models.MTOServiceItemStatusApproved,
					PricingEstimate: nil,
				},
			},
		}, nil)
		factory.BuildMTOServiceItem(suite.DB(), []factory.Customization{
			{
				Model:    move,
				LinkOnly: true,
			},
			{
				Model:    dbShipment,
				LinkOnly: true,
			},
			{
				Model: models.ReService{
					Code: models.ReServiceCodeIHUPK,
				},
			},
			{
				Model: models.MTOServiceItem{
					Status:          models.MTOServiceItemStatusApproved,
					PricingEstimate: nil,
				},
			},
		}, nil)

		// this will not have a port location and pricing shouldn't be updated
		factory.BuildMTOServiceItem(suite.DB(), []factory.Customization{
			{
				Model:    move,
				LinkOnly: true,
			},
			{
				Model:    dbShipment,
				LinkOnly: true,
			},
			{
				Model: models.ReService{
					Code: models.ReServiceCodePODFSC,
				},
			},
			{
				Model: models.MTOServiceItem{
					Status:          models.MTOServiceItemStatusApproved,
					PricingEstimate: nil,
				},
			},
		}, nil)

		eTag := etag.GenerateEtag(dbShipment.UpdatedAt)

		shipment := models.MTOShipment{
			ID:                   dbShipment.ID,
			PrimeEstimatedWeight: &primeEstimatedWeight,
		}

		session := auth.Session{}
		_, err = mtoShipmentUpdaterPrime.UpdateMTOShipment(suite.AppContextWithSessionForTest(&session), &shipment, eTag, "test")
		suite.NoError(err)

		// checking the service item data
		var serviceItems []models.MTOServiceItem
		err = suite.AppContextForTest().DB().EagerPreload("ReService").Where("mto_shipment_id = ?", dbShipment.ID).Order("created_at asc").All(&serviceItems)
		suite.NoError(err)

		suite.Equal(4, len(serviceItems))
		for i := 0; i < len(serviceItems); i++ {
			if serviceItems[i].ReService.Code != models.ReServiceCodePODFSC {
				suite.NotNil(serviceItems[i].PricingEstimate)
			} else if serviceItems[i].ReService.Code == models.ReServiceCodePODFSC {
				suite.Nil(serviceItems[i].PricingEstimate)
			}
		}
	})

	suite.Run("Successful update to a minimal MTO shipment", func() {
		setupTestData()

		// Minimal MTO Shipment has no associated addresses created by default.
		// Part of this test ensures that if an address doesn't exist on a shipment,
		// the updater can successfully create it.
		oldShipment := factory.BuildMTOShipmentMinimal(suite.DB(), []factory.Customization{
			{
				Model: models.MTOShipment{
					Status: models.MTOShipmentStatusApproved,
				},
			},
		}, nil)

		eTag := etag.GenerateEtag(oldShipment.UpdatedAt)

		requestedPickupDate := now.Add(time.Hour * 24 * 3)
		scheduledPickupDate := now.Add(time.Hour * 24 * 3)
		requestedDeliveryDate := now.Add(time.Hour * 24 * 4)
		primeEstimatedWeightRecordedDate := now.Add(time.Hour * 24 * 3)
		customerRemarks := "I have a grandfather clock"
		counselorRemarks := "Counselor approved"
		actualProGearWeight := unit.Pound(400)
		actualSpouseProGearWeight := unit.Pound(125)
		updatedShipment := models.MTOShipment{
			ID:                               oldShipment.ID,
			DestinationAddress:               &newDestinationAddress,
			DestinationAddressID:             &newDestinationAddress.ID,
			PickupAddress:                    &newPickupAddress,
			PickupAddressID:                  &newPickupAddress.ID,
			SecondaryPickupAddress:           &secondaryPickupAddress,
			HasSecondaryPickupAddress:        handlers.FmtBool(true),
			SecondaryDeliveryAddress:         &secondaryDeliveryAddress,
			HasSecondaryDeliveryAddress:      handlers.FmtBool(true),
			TertiaryPickupAddress:            &tertiaryPickupAddress,
			HasTertiaryPickupAddress:         handlers.FmtBool(true),
			TertiaryDeliveryAddress:          &tertiaryDeliveryAddress,
			HasTertiaryDeliveryAddress:       handlers.FmtBool(true),
			RequestedPickupDate:              &requestedPickupDate,
			ScheduledPickupDate:              &scheduledPickupDate,
			RequestedDeliveryDate:            &requestedDeliveryDate,
			ActualPickupDate:                 &actualPickupDate,
			ActualDeliveryDate:               &actualDeliveryDate,
			ScheduledDeliveryDate:            &scheduledDeliveryDate,
			PrimeActualWeight:                &primeActualWeight,
			PrimeEstimatedWeight:             &primeEstimatedWeight,
			FirstAvailableDeliveryDate:       &firstAvailableDeliveryDate,
			PrimeEstimatedWeightRecordedDate: &primeEstimatedWeightRecordedDate,
			Status:                           models.MTOShipmentStatusSubmitted,
			CustomerRemarks:                  &customerRemarks,
			CounselorRemarks:                 &counselorRemarks,
			ActualProGearWeight:              &actualProGearWeight,
			ActualSpouseProGearWeight:        &actualSpouseProGearWeight,
		}

		session := auth.Session{}
		newShipment, err := mtoShipmentUpdaterCustomer.UpdateMTOShipment(suite.AppContextWithSessionForTest(&session), &updatedShipment, eTag, "test")

		suite.Require().NoError(err)
		suite.True(requestedPickupDate.Equal(*newShipment.RequestedPickupDate))
		suite.True(scheduledPickupDate.Equal(*newShipment.ScheduledPickupDate))
		suite.True(requestedDeliveryDate.Equal(*newShipment.RequestedDeliveryDate))
		suite.True(actualPickupDate.Equal(*newShipment.ActualPickupDate))
		suite.True(actualDeliveryDate.Equal(*newShipment.ActualDeliveryDate))
		suite.True(scheduledDeliveryDate.Equal(*newShipment.ScheduledDeliveryDate))
		suite.True(firstAvailableDeliveryDate.Equal(*newShipment.FirstAvailableDeliveryDate))
		suite.True(primeEstimatedWeightRecordedDate.Equal(*newShipment.PrimeEstimatedWeightRecordedDate))
		suite.Equal(primeEstimatedWeight, *newShipment.PrimeEstimatedWeight)
		suite.Equal(primeActualWeight, *newShipment.PrimeActualWeight)
		suite.Equal(customerRemarks, *newShipment.CustomerRemarks)
		suite.Equal(counselorRemarks, *newShipment.CounselorRemarks)
		suite.Equal(models.MTOShipmentStatusSubmitted, newShipment.Status)
		suite.Equal(newDestinationAddress.ID, *newShipment.DestinationAddressID)
		suite.Equal(newPickupAddress.ID, *newShipment.PickupAddressID)
		suite.Equal(secondaryPickupAddress.ID, *newShipment.SecondaryPickupAddressID)
		suite.Equal(secondaryDeliveryAddress.ID, *newShipment.SecondaryDeliveryAddressID)
		suite.Equal(tertiaryPickupAddress.ID, *newShipment.TertiaryPickupAddressID)
		suite.Equal(tertiaryDeliveryAddress.ID, *newShipment.TertiaryDeliveryAddressID)
		suite.Equal(actualProGearWeight, *newShipment.ActualProGearWeight)
		suite.Equal(actualSpouseProGearWeight, *newShipment.ActualSpouseProGearWeight)

		// Verify that shipment recalculate was handled correctly
		mockShipmentRecalculator.AssertNotCalled(suite.T(), "ShipmentRecalculatePaymentRequest", mock.Anything, mock.Anything)
	})

	suite.Run("Returns error if updated UB shipment addresses are both CONUS", func() {
		setupTestData()

		conusAddress := factory.BuildAddress(suite.DB(), nil, nil)

		oconusAddress := factory.BuildAddress(suite.DB(), []factory.Customization{
			{
				Model: models.Address{
					StreetAddress1: "1 some street",
					StreetAddress2: models.StringPointer("P.O. Box 1234"),
					StreetAddress3: models.StringPointer("c/o Another Person"),
					City:           "Cordova",
					State:          "AK",
					PostalCode:     "99677",
					IsOconus:       models.BoolPointer(true),
				},
			}}, nil)

		// UB shipment with an OCONUS pickup & a CONUS destination
		oldShipment := factory.BuildMTOShipment(suite.DB(), []factory.Customization{
			{
				Model: models.MTOShipment{
					ShipmentType: models.MTOShipmentTypeUnaccompaniedBaggage,
				},
			},
			{
				Model:    oconusAddress,
				LinkOnly: true,
				Type:     &factory.Addresses.PickupAddress,
			},
			{
				Model:    conusAddress,
				LinkOnly: true,
				Type:     &factory.Addresses.DeliveryAddress,
			},
		}, nil)

		eTag := etag.GenerateEtag(oldShipment.UpdatedAt)

		// updating pickup to be CONUS which should return an error because
		// UBs must have an OCONUS address
		updatedShipment := models.MTOShipment{
			ID:            oldShipment.ID,
			PickupAddress: &conusAddress,
		}

		session := auth.Session{}
		newShipment, err := mtoShipmentUpdaterCustomer.UpdateMTOShipment(suite.AppContextWithSessionForTest(&session), &updatedShipment, eTag, "test")

		suite.Error(err)
		suite.Nil(newShipment)

		var invalidErr apperror.InvalidInputError
		suite.True(errors.As(err, &invalidErr), "error should be of type InvalidInputError")

		if invalidErr.ValidationErrors == nil {
			suite.Fail("ValidationErrors is nil")
		}

		ve := *invalidErr.ValidationErrors
		fieldErrors, exists := ve.Errors["UB shipment error"]
		suite.True(exists, "expected validation error for 'UB shipment error'")
		joinedErrors := strings.Join(fieldErrors, " ")
		suite.Contains(joinedErrors, "At least one address for a UB shipment must be OCONUS")

	})

	suite.Run("Updating a shipment does not nullify ApprovedDate", func() {
		setupTestData()

		// This test was added because of a bug that nullified the ApprovedDate
		// when ScheduledPickupDate was included in the payload. See PR #6919.
		// ApprovedDate affects shipment diversions, so we want to make sure it
		// never gets nullified, regardless of which fields are being updated.
		oldShipment := factory.BuildMTOShipmentMinimal(suite.DB(), []factory.Customization{
			{
				Model: models.MTOShipment{
					Status: models.MTOShipmentStatusApproved,
				},
			},
		}, nil)

		suite.NotNil(oldShipment.ApprovedDate)

		eTag := etag.GenerateEtag(oldShipment.UpdatedAt)

		requestedPickupDate := now.Add(time.Hour * 24 * 3)
		requestedDeliveryDate := now.Add(time.Hour * 24 * 4)
		customerRemarks := "I have a grandfather clock"
		counselorRemarks := "Counselor approved"
		updatedShipment := models.MTOShipment{
			ID:                       oldShipment.ID,
			DestinationAddress:       &newDestinationAddress,
			DestinationAddressID:     &newDestinationAddress.ID,
			PickupAddress:            &newPickupAddress,
			PickupAddressID:          &newPickupAddress.ID,
			SecondaryPickupAddress:   &secondaryPickupAddress,
			SecondaryDeliveryAddress: &secondaryDeliveryAddress,
			TertiaryPickupAddress:    &tertiaryPickupAddress,
			TertiaryDeliveryAddress:  &tertiaryDeliveryAddress,
			RequestedPickupDate:      &requestedPickupDate,
			RequestedDeliveryDate:    &requestedDeliveryDate,
			CustomerRemarks:          &customerRemarks,
			CounselorRemarks:         &counselorRemarks,
		}
		session := auth.Session{}
		newShipment, err := mtoShipmentUpdaterCustomer.UpdateMTOShipment(suite.AppContextWithSessionForTest(&session), &updatedShipment, eTag, "test")

		suite.Require().NoError(err)
		suite.NotEmpty(newShipment.ApprovedDate)

		// Verify that shipment recalculate was handled correctly
		mockShipmentRecalculator.AssertNotCalled(suite.T(), "ShipmentRecalculatePaymentRequest", mock.Anything, mock.Anything)
	})

	suite.Run("Can update destination address type on shipment", func() {
		setupTestData()

		// This test was added because of a bug that nullified the ApprovedDate
		// when ScheduledPickupDate was included in the payload. See PR #6919.
		// ApprovedDate affects shipment diversions, so we want to make sure it
		// never gets nullified, regardless of which fields are being updated.
		oldShipment := factory.BuildMTOShipmentMinimal(suite.DB(), []factory.Customization{
			{
				Model: models.MTOShipment{
					Status: models.MTOShipmentStatusApproved,
				},
			},
		}, nil)

		suite.NotNil(oldShipment.ApprovedDate)

		eTag := etag.GenerateEtag(oldShipment.UpdatedAt)

		requestedPickupDate := now.Add(time.Hour * 24 * 3)
		requestedDeliveryDate := now.Add(time.Hour * 24 * 4)
		customerRemarks := "I have a grandfather clock"
		counselorRemarks := "Counselor approved"
		destinationType := models.DestinationTypeHomeOfRecord
		updatedShipment := models.MTOShipment{
			ID:                       oldShipment.ID,
			DestinationAddress:       &newDestinationAddress,
			DestinationAddressID:     &newDestinationAddress.ID,
			DestinationType:          &destinationType,
			PickupAddress:            &newPickupAddress,
			PickupAddressID:          &newPickupAddress.ID,
			SecondaryPickupAddress:   &secondaryPickupAddress,
			SecondaryDeliveryAddress: &secondaryDeliveryAddress,
			TertiaryPickupAddress:    &tertiaryPickupAddress,
			TertiaryDeliveryAddress:  &tertiaryDeliveryAddress,
			RequestedPickupDate:      &requestedPickupDate,
			RequestedDeliveryDate:    &requestedDeliveryDate,
			CustomerRemarks:          &customerRemarks,
			CounselorRemarks:         &counselorRemarks,
		}
		too := factory.BuildOfficeUserWithRoles(suite.DB(), nil, []roles.RoleType{roles.RoleTypeTOO})
		session := auth.Session{
			ApplicationName: auth.OfficeApp,
			UserID:          *too.UserID,
			OfficeUserID:    too.ID,
		}
		session.Roles = append(session.Roles, too.User.Roles...)
		newShipment, err := mtoShipmentUpdaterOffice.UpdateMTOShipment(suite.AppContextWithSessionForTest(&session), &updatedShipment, eTag, "test")

		suite.Require().NoError(err)
		suite.Equal(destinationType, *newShipment.DestinationType)
	})

	suite.Run("Successfully update MTO Agents", func() {
		setupTestData()

		shipment := factory.BuildMTOShipment(suite.DB(), nil, nil)
		mtoAgent1 := factory.BuildMTOAgent(suite.DB(), []factory.Customization{
			{
				Model:    shipment,
				LinkOnly: true,
			},
			{
				Model: models.MTOAgent{
					FirstName:    models.StringPointer("Test"),
					LastName:     models.StringPointer("Agent"),
					Email:        models.StringPointer("test@test.email.com"),
					MTOAgentType: models.MTOAgentReleasing,
				},
			},
		}, nil)
		mtoAgent2 := factory.BuildMTOAgent(suite.DB(), []factory.Customization{
			{
				Model:    shipment,
				LinkOnly: true,
			},
			{
				Model: models.MTOAgent{
					FirstName:    models.StringPointer("Test2"),
					LastName:     models.StringPointer("Agent2"),
					Email:        models.StringPointer("test2@test.email.com"),
					MTOAgentType: models.MTOAgentReceiving,
				},
			},
		}, nil)
		eTag := etag.GenerateEtag(shipment.UpdatedAt)

		updatedAgents := make(models.MTOAgents, 2)
		updatedAgents[0] = mtoAgent1
		updatedAgents[1] = mtoAgent2
		newFirstName := "hey this is new"
		newLastName := "new thing"
		phone := "555-666-7777"
		email := "updatedemail@test.email.com"
		updatedAgents[0].FirstName = &newFirstName
		updatedAgents[0].Phone = &phone
		updatedAgents[1].LastName = &newLastName
		updatedAgents[1].Email = &email

		updatedShipment := models.MTOShipment{
			ID:        shipment.ID,
			MTOAgents: updatedAgents,
		}

		session := auth.Session{}
		updatedMTOShipment, err := mtoShipmentUpdaterCustomer.UpdateMTOShipment(suite.AppContextWithSessionForTest(&session), &updatedShipment, eTag, "test")

		suite.Require().NoError(err)
		suite.NotZero(updatedMTOShipment.ID, oldMTOShipment.ID)
		suite.Equal(phone, *updatedMTOShipment.MTOAgents[0].Phone)
		suite.Equal(newFirstName, *updatedMTOShipment.MTOAgents[0].FirstName)
		suite.Equal(email, *updatedMTOShipment.MTOAgents[1].Email)
		suite.Equal(newLastName, *updatedMTOShipment.MTOAgents[1].LastName)

		// Verify that shipment recalculate was handled correctly
		mockShipmentRecalculator.AssertNotCalled(suite.T(), "ShipmentRecalculatePaymentRequest", mock.Anything, mock.Anything)
	})

	suite.Run("Successfully add new MTO Agent and edit another", func() {
		setupTestData()

		shipment := factory.BuildMTOShipment(suite.DB(), nil, nil)
		existingAgent := factory.BuildMTOAgent(suite.DB(), []factory.Customization{
			{
				Model:    shipment,
				LinkOnly: true,
			},
			{
				Model: models.MTOAgent{
					FirstName:    models.StringPointer("Test"),
					LastName:     models.StringPointer("Agent"),
					Email:        models.StringPointer("test@test.email.com"),
					MTOAgentType: models.MTOAgentReleasing,
				},
			},
		}, nil)
		mtoAgentToCreate := models.MTOAgent{
			MTOShipment:   shipment,
			MTOShipmentID: shipment.ID,
			FirstName:     models.StringPointer("Ima"),
			LastName:      models.StringPointer("Newagent"),
			Email:         models.StringPointer("test2@test.email.com"),
			MTOAgentType:  models.MTOAgentReceiving,
		}
		eTag := etag.GenerateEtag(shipment.UpdatedAt)

		updatedAgents := make(models.MTOAgents, 2)
		phone := "555-555-5555"
		existingAgent.Phone = &phone
		updatedAgents[1] = existingAgent
		updatedAgents[0] = mtoAgentToCreate

		updatedShipment := models.MTOShipment{
			ID:        shipment.ID,
			MTOAgents: updatedAgents,
		}

		session := auth.Session{}
		updatedMTOShipment, err := mtoShipmentUpdaterCustomer.UpdateMTOShipment(suite.AppContextWithSessionForTest(&session), &updatedShipment, eTag, "test")

		suite.Require().NoError(err)
		suite.NotZero(updatedMTOShipment.ID, oldMTOShipment.ID)
		// the returned updatedMTOShipment does not guarantee the same
		// order of MTOAgents
		suite.Equal(len(updatedAgents), len(updatedMTOShipment.MTOAgents))
		for i := range updatedMTOShipment.MTOAgents {
			agent := updatedMTOShipment.MTOAgents[i]
			if agent.ID == existingAgent.ID {
				suite.Equal(phone, *agent.Phone)
			} else {
				// this must be the newly created agent
				suite.Equal(*mtoAgentToCreate.FirstName, *agent.FirstName)
				suite.Equal(*mtoAgentToCreate.LastName, *agent.LastName)
				suite.Equal(*mtoAgentToCreate.Email, *agent.Email)
			}
		}

		// Verify that shipment recalculate was handled correctly
		mockShipmentRecalculator.AssertNotCalled(suite.T(), "ShipmentRecalculatePaymentRequest", mock.Anything, mock.Anything)
	})

	suite.Run("Successfully remove MTO Agent", func() {
		setupTestData()

		shipment := factory.BuildMTOShipment(suite.DB(), nil, nil)
		existingAgent := factory.BuildMTOAgent(suite.DB(), []factory.Customization{
			{
				Model:    shipment,
				LinkOnly: true,
			},
			{
				Model: models.MTOAgent{
					FirstName:    models.StringPointer("Test"),
					LastName:     models.StringPointer("Agent"),
					Email:        models.StringPointer("test@test.email.com"),
					MTOAgentType: models.MTOAgentReleasing,
				},
			},
		}, nil)
		eTag := etag.GenerateEtag(shipment.UpdatedAt)

		updatedAgents := make(models.MTOAgents, 1)
		blankFirstName := ""
		blankLastName := ""
		blankPhone := ""
		blankEmail := ""
		existingAgent.FirstName = &blankFirstName
		existingAgent.LastName = &blankLastName
		existingAgent.Email = &blankEmail
		existingAgent.Phone = &blankPhone
		updatedAgents[0] = existingAgent

		updatedShipment := models.MTOShipment{
			ID:        shipment.ID,
			MTOAgents: updatedAgents,
		}

		session := auth.Session{}
		updatedMTOShipment, err := mtoShipmentUpdaterCustomer.UpdateMTOShipment(suite.AppContextWithSessionForTest(&session), &updatedShipment, eTag, "test")

		suite.Require().NoError(err)
		suite.NotZero(updatedMTOShipment.ID, oldMTOShipment.ID)
		// Verify that there are no returned MTO Agents
		suite.Equal(0, len(updatedMTOShipment.MTOAgents))

		// Verify that shipment recalculate was handled correctly
		mockShipmentRecalculator.AssertNotCalled(suite.T(), "ShipmentRecalculatePaymentRequest", mock.Anything, mock.Anything)
	})

	suite.Run("Successfully add storage facility to shipment", func() {
		setupTestData()

		shipment := factory.BuildMTOShipment(suite.DB(), []factory.Customization{
			{
				Model: models.MTOShipment{
					Status: models.MTOShipmentStatusSubmitted,
				},
			},
		}, nil)

		factory.BuildMTOShipment(suite.DB(), []factory.Customization{
			{
				Model: models.MTOShipment{
					Status: models.MTOShipmentStatusSubmitted,
				},
			},
		}, nil)
		storageFacility := factory.BuildStorageFacility(suite.DB(), nil, nil)

		updatedShipment := models.MTOShipment{
			ID:              shipment.ID,
			StorageFacility: &storageFacility,
		}
		eTag := etag.GenerateEtag(shipment.UpdatedAt)

		too := factory.BuildOfficeUserWithRoles(suite.DB(), nil, []roles.RoleType{roles.RoleTypeTOO})
		session := auth.Session{
			ApplicationName: auth.OfficeApp,
			UserID:          *too.UserID,
			OfficeUserID:    too.ID,
		}
		session.Roles = append(session.Roles, too.User.Roles...)
		updatedMTOShipment, err := mtoShipmentUpdaterOffice.UpdateMTOShipment(suite.AppContextWithSessionForTest(&session), &updatedShipment, eTag, "test")

		suite.Require().NoError(err)
		suite.NotZero(updatedMTOShipment.ID, oldMTOShipment.ID)
		suite.NotNil(updatedMTOShipment.StorageFacility)
	})

	suite.Run("Successfully edit storage facility on shipment", func() {
		setupTestData()

		// Create initial shipment data
		storageFacility := factory.BuildStorageFacility(suite.DB(), []factory.Customization{
			{
				Model: models.StorageFacility{
					Email: models.StringPointer("old@email.com"),
				},
			},
			{
				Model: models.Address{
					StreetAddress1: "1234 Over Here Street",
					City:           "Houston",
					State:          "TX",
					PostalCode:     "77083",
				},
			},
		}, nil)
		shipment := factory.BuildMTOShipment(suite.DB(), []factory.Customization{
			{
				Model: models.MTOShipment{
					Status: models.MTOShipmentStatusSubmitted,
				},
			},
			{
				Model:    storageFacility,
				LinkOnly: true,
			},
		}, nil)

		// Make updates to previously persisted data (don't need to create these in the DB first)
		newStorageFacilityAddress := models.Address{
			StreetAddress1: "987 Over There Avenue",
			City:           "Houston",
			State:          "TX",
			PostalCode:     "77083",
		}

		newEmail := "new@email.com"
		newStorageFacility := models.StorageFacility{
			Address: newStorageFacilityAddress,
			Email:   &newEmail,
		}

		newShipment := models.MTOShipment{
			ID:              shipment.ID,
			StorageFacility: &newStorageFacility,
		}

		eTag := etag.GenerateEtag(shipment.UpdatedAt)
		too := factory.BuildOfficeUserWithRoles(suite.DB(), nil, []roles.RoleType{roles.RoleTypeTOO})
		session := auth.Session{
			ApplicationName: auth.OfficeApp,
			UserID:          *too.UserID,
			OfficeUserID:    too.ID,
		}
		session.Roles = append(session.Roles, too.User.Roles...)
		updatedShipment, err := mtoShipmentUpdaterOffice.UpdateMTOShipment(suite.AppContextWithSessionForTest(&session), &newShipment, eTag, "test")
		suite.Require().NoError(err)
		suite.NotEqual(uuid.Nil, updatedShipment.ID)
		suite.Equal(&newEmail, updatedShipment.StorageFacility.Email)
		suite.Equal(newStorageFacilityAddress.StreetAddress1, updatedShipment.StorageFacility.Address.StreetAddress1)
	})

	suite.Run("Successfully update NTS previously recorded weight to shipment", func() {
		setupTestData()

		shipment := factory.BuildMTOShipment(suite.DB(), []factory.Customization{
			{
				Model: models.MTOShipment{
					Status: models.MTOShipmentStatusSubmitted,
				},
			},
		}, nil)

		ntsRecorededWeight := unit.Pound(980)
		updatedShipment := models.MTOShipment{
			ShipmentType:      models.MTOShipmentTypeHHGOutOfNTS,
			ID:                shipment.ID,
			NTSRecordedWeight: &ntsRecorededWeight,
		}
		eTag := etag.GenerateEtag(shipment.UpdatedAt)
		too := factory.BuildOfficeUserWithRoles(suite.DB(), nil, []roles.RoleType{roles.RoleTypeTOO})
		session := auth.Session{
			ApplicationName: auth.OfficeApp,
			UserID:          *too.UserID,
			OfficeUserID:    too.ID,
		}
		session.Roles = append(session.Roles, too.User.Roles...)
		updatedMTOShipment, err := mtoShipmentUpdaterOffice.UpdateMTOShipment(suite.AppContextWithSessionForTest(&session), &updatedShipment, eTag, "test")

		suite.Require().NoError(err)
		suite.NotZero(updatedMTOShipment.ID, oldMTOShipment.ID)
		suite.Equal(ntsRecorededWeight, *updatedMTOShipment.NTSRecordedWeight)

	})

	suite.Run("Unable to update NTS previously recorded weight due to shipment type", func() {
		setupTestData()

		shipment := factory.BuildMTOShipment(suite.DB(), []factory.Customization{
			{
				Model: models.MTOShipment{
					Status: models.MTOShipmentStatusSubmitted,
				},
			},
		}, nil)

		ntsRecorededWeight := unit.Pound(980)
		updatedShipment := models.MTOShipment{
			ID:                shipment.ID,
			NTSRecordedWeight: &ntsRecorededWeight,
		}
		eTag := etag.GenerateEtag(shipment.UpdatedAt)
		too := factory.BuildOfficeUserWithRoles(suite.DB(), nil, []roles.RoleType{roles.RoleTypeTOO})
		session := auth.Session{
			ApplicationName: auth.OfficeApp,
			UserID:          *too.UserID,
			OfficeUserID:    too.ID,
		}
		session.Roles = append(session.Roles, too.User.Roles...)
		updatedMTOShipment, err := mtoShipmentUpdaterOffice.UpdateMTOShipment(suite.AppContextWithSessionForTest(&session), &updatedShipment, eTag, "test")

		suite.Require().Error(err)
		suite.Nil(updatedMTOShipment)
		suite.Equal("Invalid input found while updating the shipment", err.Error())

		var invalidErr apperror.InvalidInputError
		suite.True(errors.As(err, &invalidErr), "error should be of type InvalidInputError")

		if invalidErr.ValidationErrors == nil {
			suite.Fail("ValidationErrors is nil")
		}

		ve := *invalidErr.ValidationErrors
		fieldErrors, exists := ve.Errors["NTSRecordedWeight error"]
		suite.True(exists, "expected validation error for 'NTSRecordedWeight error'")
		joinedErrors := strings.Join(fieldErrors, " ")
		suite.Contains(joinedErrors, "field NTSRecordedWeight cannot be set for shipment type HHG")
	})

	suite.Run("Successfully divert a shipment and transition statuses", func() {
		setupTestData()

		// A diverted shipment should transition to the SUBMITTED status.
		// If the move it is connected to is APPROVED, that move should transition to APPROVALS REQUESTED
		move := factory.BuildMove(suite.DB(), []factory.Customization{
			{
				Model: models.Move{
					Status: models.MoveStatusAPPROVED,
				},
			},
		}, nil)
		shipment := factory.BuildMTOShipment(suite.DB(), []factory.Customization{
			{
				Model:    move,
				LinkOnly: true,
			},
			{
				Model: models.MTOShipment{
					Status:    models.MTOShipmentStatusApproved,
					Diversion: false,
				},
			},
		}, nil)
		eTag := etag.GenerateEtag(shipment.UpdatedAt)

		shipmentInput := models.MTOShipment{
			ID:        shipment.ID,
			Diversion: true,
		}
		session := auth.Session{}
		updatedShipment, err := mtoShipmentUpdaterCustomer.UpdateMTOShipment(suite.AppContextWithSessionForTest(&session), &shipmentInput, eTag, "test")

		suite.Require().NotNil(updatedShipment)
		suite.NoError(err)
		suite.Equal(shipment.ID, updatedShipment.ID)
		suite.Equal(move.ID, updatedShipment.MoveTaskOrderID)
		suite.Equal(true, updatedShipment.Diversion)
		suite.Equal(models.MTOShipmentStatusSubmitted, updatedShipment.Status)

		var updatedMove models.Move
		err = suite.DB().Find(&updatedMove, move.ID)
		suite.NoError(err)
		suite.Equal(models.MoveStatusAPPROVALSREQUESTED, updatedMove.Status)

		// Verify that shipment recalculate was handled correctly
		mockShipmentRecalculator.AssertNotCalled(suite.T(), "ShipmentRecalculatePaymentRequest", mock.AnythingOfType("*appcontext.appContext"), mock.AnythingOfType("uuid.UUID"))
	})

	// Test UpdateMTOShipmentPrime
	// TODO: Add more tests, such as making sure this function fails if the
	// move is not available to the prime.
	suite.Run("Updating a shipment does not nullify ApprovedDate", func() {
		setupTestData()

		// This test was added because of a bug that nullified the ApprovedDate
		// when ScheduledPickupDate was included in the payload. See PR #6919.
		// ApprovedDate affects shipment diversions, so we want to make sure it
		// never gets nullified, regardless of which fields are being updated.
		move := factory.BuildAvailableToPrimeMove(suite.DB(), nil, nil)
		oldShipment := factory.BuildMTOShipmentMinimal(suite.DB(), []factory.Customization{
			{
				Model: models.MTOShipment{
					Status: models.MTOShipmentStatusApproved,
				},
			},
			{
				Model:    move,
				LinkOnly: true,
			},
		}, nil)

		suite.NotNil(oldShipment.ApprovedDate)

		eTag := etag.GenerateEtag(oldShipment.UpdatedAt)

		requestedPickupDate := now.Add(time.Hour * 24 * 3)
		scheduledPickupDate := now.Add(time.Hour * 24 * 3)
		requestedDeliveryDate := now.Add(time.Hour * 24 * 4)
		updatedShipment := models.MTOShipment{
			ID:                          oldShipment.ID,
			DestinationAddress:          &newDestinationAddress,
			DestinationAddressID:        &newDestinationAddress.ID,
			PickupAddress:               &newPickupAddress,
			PickupAddressID:             &newPickupAddress.ID,
			SecondaryPickupAddress:      &secondaryPickupAddress,
			HasSecondaryPickupAddress:   handlers.FmtBool(true),
			SecondaryDeliveryAddress:    &secondaryDeliveryAddress,
			HasSecondaryDeliveryAddress: handlers.FmtBool(true),
			TertiaryPickupAddress:       &tertiaryPickupAddress,
			HasTertiaryPickupAddress:    handlers.FmtBool(true),
			TertiaryDeliveryAddress:     &tertiaryDeliveryAddress,
			HasTertiaryDeliveryAddress:  handlers.FmtBool(true),
			RequestedPickupDate:         &requestedPickupDate,
			ScheduledPickupDate:         &scheduledPickupDate,
			RequestedDeliveryDate:       &requestedDeliveryDate,
			ActualPickupDate:            &actualPickupDate,
			PrimeActualWeight:           &primeActualWeight,
			PrimeEstimatedWeight:        &primeEstimatedWeight,
			FirstAvailableDeliveryDate:  &firstAvailableDeliveryDate,
		}

		ghcDomesticTransitTime := models.GHCDomesticTransitTime{
			MaxDaysTransitTime: 12,
			WeightLbsLower:     0,
			WeightLbsUpper:     10000,
			DistanceMilesLower: 0,
			DistanceMilesUpper: 10000,
		}
		verrs, err := suite.DB().ValidateAndCreate(&ghcDomesticTransitTime)
		suite.False(verrs.HasAny())
		suite.FatalNoError(err)

		session := auth.Session{}
		newShipment, err := mtoShipmentUpdaterPrime.UpdateMTOShipment(suite.AppContextWithSessionForTest(&session), &updatedShipment, eTag, "test")

		suite.Require().NoError(err)
		suite.NotEmpty(newShipment.ApprovedDate)
		suite.True(requestedPickupDate.Equal(*newShipment.RequestedPickupDate))
		suite.True(scheduledPickupDate.Equal(*newShipment.ScheduledPickupDate))
		suite.True(requestedDeliveryDate.Equal(*newShipment.RequestedDeliveryDate))
		suite.True(actualPickupDate.Equal(*newShipment.ActualPickupDate))
		suite.True(firstAvailableDeliveryDate.Equal(*newShipment.FirstAvailableDeliveryDate))
		suite.Equal(primeEstimatedWeight, *newShipment.PrimeEstimatedWeight)
		suite.Equal(primeActualWeight, *newShipment.PrimeActualWeight)
		suite.Equal(newDestinationAddress.ID, *newShipment.DestinationAddressID)
		suite.Equal(newPickupAddress.ID, *newShipment.PickupAddressID)
		suite.Equal(secondaryPickupAddress.ID, *newShipment.SecondaryPickupAddressID)
		suite.Equal(secondaryDeliveryAddress.ID, *newShipment.SecondaryDeliveryAddressID)
		suite.Equal(tertiaryPickupAddress.ID, *newShipment.TertiaryPickupAddressID)
		suite.Equal(tertiaryDeliveryAddress.ID, *newShipment.TertiaryDeliveryAddressID)

		// Verify that shipment recalculate was handled correctly
		mockShipmentRecalculator.AssertNotCalled(suite.T(), "ShipmentRecalculatePaymentRequest", mock.Anything, mock.Anything)
	})

	suite.Run("Prime not able to update an existing prime estimated weight", func() {
		setupTestData()

		move := factory.BuildAvailableToPrimeMove(suite.DB(), nil, nil)
		oldShipment := factory.BuildMTOShipmentMinimal(suite.DB(), []factory.Customization{
			{
				Model: models.MTOShipment{
					Status:               models.MTOShipmentStatusApproved,
					PrimeEstimatedWeight: &primeEstimatedWeight,
				},
			},
			{
				Model:    move,
				LinkOnly: true,
			},
		}, nil)

		suite.NotNil(oldShipment.ApprovedDate)

		eTag := etag.GenerateEtag(oldShipment.UpdatedAt)

		requestedPickupDate := now.Add(time.Hour * 24 * 3)
		scheduledPickupDate := now.Add(time.Hour * 24 * 3)
		requestedDeliveryDate := now.Add(time.Hour * 24 * 4)
		updatedShipment := models.MTOShipment{
			ID:                          oldShipment.ID,
			DestinationAddress:          &newDestinationAddress,
			DestinationAddressID:        &newDestinationAddress.ID,
			PickupAddress:               &newPickupAddress,
			PickupAddressID:             &newPickupAddress.ID,
			SecondaryPickupAddress:      &secondaryPickupAddress,
			HasSecondaryPickupAddress:   handlers.FmtBool(true),
			SecondaryDeliveryAddress:    &secondaryDeliveryAddress,
			HasSecondaryDeliveryAddress: handlers.FmtBool(true),
			RequestedPickupDate:         &requestedPickupDate,
			ScheduledPickupDate:         &scheduledPickupDate,
			RequestedDeliveryDate:       &requestedDeliveryDate,
			ActualPickupDate:            &actualPickupDate,
			PrimeActualWeight:           &primeActualWeight,
			PrimeEstimatedWeight:        &primeEstimatedWeight,
			FirstAvailableDeliveryDate:  &firstAvailableDeliveryDate,
		}

		ghcDomesticTransitTime := models.GHCDomesticTransitTime{
			MaxDaysTransitTime: 12,
			WeightLbsLower:     0,
			WeightLbsUpper:     10000,
			DistanceMilesLower: 0,
			DistanceMilesUpper: 10000,
		}
		verrs, err := suite.DB().ValidateAndCreate(&ghcDomesticTransitTime)
		suite.False(verrs.HasAny())
		suite.FatalNoError(err)

		session := auth.Session{}
		_, err = mtoShipmentUpdaterPrime.UpdateMTOShipment(suite.AppContextWithSessionForTest(&session), &updatedShipment, eTag, "test")

		suite.Error(err)
		suite.Contains(err.Error(), "cannot be updated after initial estimation")
		// Verify that shipment recalculate was handled correctly
		mockShipmentRecalculator.AssertNotCalled(suite.T(), "ShipmentRecalculatePaymentRequest", mock.Anything, mock.Anything)
	})

	suite.Run("Updating a shipment with a Reweigh returns the Reweigh", func() {
		setupTestData()

		move := factory.BuildAvailableToPrimeMove(suite.DB(), nil, nil)
		oldShipment := factory.BuildMTOShipmentMinimal(suite.DB(), []factory.Customization{
			{
				Model: models.MTOShipment{
					Status: models.MTOShipmentStatusApproved,
				},
			},
			{
				Model:    move,
				LinkOnly: true,
			},
		}, nil)
		reweigh := testdatagen.MakeReweighForShipment(suite.DB(), testdatagen.Assertions{}, oldShipment, unit.Pound(3000))

		eTag := etag.GenerateEtag(oldShipment.UpdatedAt)

		updatedShipment := models.MTOShipment{
			ID:                oldShipment.ID,
			PrimeActualWeight: &primeActualWeight,
		}

		session := auth.Session{}
		newShipment, err := mtoShipmentUpdaterPrime.UpdateMTOShipment(suite.AppContextWithSessionForTest(&session), &updatedShipment, eTag, "test")

		suite.Require().NoError(err)
		suite.NotEmpty(newShipment.Reweigh)
		suite.Equal(newShipment.Reweigh.ID, reweigh.ID)
	})

	suite.Run("Prime cannot update estimated weights outside of required timeframe", func() {
		setupTestData()

		// This test was added because of a bug that nullified the ApprovedDate
		// when ScheduledPickupDate was included in the payload. See PR #6919.
		// ApprovedDate affects shipment diversions, so we want to make sure it
		// never gets nullified, regardless of which fields are being updated.
		move := factory.BuildAvailableToPrimeMove(suite.DB(), nil, nil)
		oldShipment := factory.BuildMTOShipmentMinimal(suite.DB(), []factory.Customization{
			{
				Model: models.MTOShipment{
					Status: models.MTOShipmentStatusApproved,
				},
			},
			{
				Model:    move,
				LinkOnly: true,
			},
		}, nil)

		suite.NotNil(oldShipment.ApprovedDate)

		eTag := etag.GenerateEtag(oldShipment.UpdatedAt)

		requestedPickupDate := now.Add(time.Hour * 24 * 3)
		scheduledPickupDate := now.Add(-time.Hour * 24 * 3)
		requestedDeliveryDate := now.Add(time.Hour * 24 * 4)
		updatedShipment := models.MTOShipment{
			ID:                          oldShipment.ID,
			DestinationAddress:          &newDestinationAddress,
			DestinationAddressID:        &newDestinationAddress.ID,
			PickupAddress:               &newPickupAddress,
			PickupAddressID:             &newPickupAddress.ID,
			SecondaryPickupAddress:      &secondaryPickupAddress,
			HasSecondaryPickupAddress:   handlers.FmtBool(true),
			SecondaryDeliveryAddress:    &secondaryDeliveryAddress,
			HasSecondaryDeliveryAddress: handlers.FmtBool(true),
			TertiaryPickupAddress:       &tertiaryPickupAddress,
			HasTertiaryPickupAddress:    handlers.FmtBool(true),
			TertiaryDeliveryAddress:     &tertiaryDeliveryAddress,
			HasTertiaryDeliveryAddress:  handlers.FmtBool(true),
			RequestedPickupDate:         &requestedPickupDate,
			ScheduledPickupDate:         &scheduledPickupDate,
			RequestedDeliveryDate:       &requestedDeliveryDate,
			ActualPickupDate:            &actualPickupDate,
			PrimeActualWeight:           &primeActualWeight,
			PrimeEstimatedWeight:        &primeEstimatedWeight,
			FirstAvailableDeliveryDate:  &firstAvailableDeliveryDate,
		}

		ghcDomesticTransitTime := models.GHCDomesticTransitTime{
			MaxDaysTransitTime: 12,
			WeightLbsLower:     0,
			WeightLbsUpper:     10000,
			DistanceMilesLower: 0,
			DistanceMilesUpper: 10000,
		}
		verrs, err := suite.DB().ValidateAndCreate(&ghcDomesticTransitTime)
		suite.False(verrs.HasAny())
		suite.FatalNoError(err)

		session := auth.Session{}
		_, err = mtoShipmentUpdaterPrime.UpdateMTOShipment(suite.AppContextWithSessionForTest(&session), &updatedShipment, eTag, "test")

		suite.Error(err)
		suite.Contains(err.Error(), "the time period for updating the estimated weight for a shipment has expired, please contact the TOO directly to request updates to this shipment’s estimated weight")
		// Verify that shipment recalculate was handled correctly
		mockShipmentRecalculator.AssertNotCalled(suite.T(), "ShipmentRecalculatePaymentRequest", mock.Anything, mock.Anything)
	})

	suite.Run("Prime cannot add MTO agents", func() {
		setupTestData()

		// This test was added because of a bug that nullified the ApprovedDate
		// when ScheduledPickupDate was included in the payload. See PR #6919.
		// ApprovedDate affects shipment diversions, so we want to make sure it
		// never gets nullified, regardless of which fields are being updated.
		move := factory.BuildAvailableToPrimeMove(suite.DB(), nil, nil)
		oldShipment := factory.BuildMTOShipmentMinimal(suite.DB(), []factory.Customization{
			{
				Model: models.MTOShipment{
					Status: models.MTOShipmentStatusApproved,
				},
			},
			{
				Model:    move,
				LinkOnly: true,
			},
		}, nil)

		suite.NotNil(oldShipment.ApprovedDate)

		eTag := etag.GenerateEtag(oldShipment.UpdatedAt)

		requestedPickupDate := now.Add(time.Hour * 24 * 3)
		scheduledPickupDate := now.Add(time.Hour * 24 * 3)
		requestedDeliveryDate := now.Add(time.Hour * 24 * 4)
		firstName := "John"
		lastName := "Ash"
		updatedShipment := models.MTOShipment{
			ID:                          oldShipment.ID,
			DestinationAddress:          &newDestinationAddress,
			DestinationAddressID:        &newDestinationAddress.ID,
			PickupAddress:               &newPickupAddress,
			PickupAddressID:             &newPickupAddress.ID,
			SecondaryPickupAddress:      &secondaryPickupAddress,
			HasSecondaryPickupAddress:   handlers.FmtBool(true),
			SecondaryDeliveryAddress:    &secondaryDeliveryAddress,
			HasSecondaryDeliveryAddress: handlers.FmtBool(true),
			TertiaryPickupAddress:       &tertiaryPickupAddress,
			HasTertiaryPickupAddress:    handlers.FmtBool(true),
			TertiaryDeliveryAddress:     &tertiaryDeliveryAddress,
			HasTertiaryDeliveryAddress:  handlers.FmtBool(true),
			RequestedPickupDate:         &requestedPickupDate,
			ScheduledPickupDate:         &scheduledPickupDate,
			RequestedDeliveryDate:       &requestedDeliveryDate,
			ActualPickupDate:            &actualPickupDate,
			PrimeActualWeight:           &primeActualWeight,
			PrimeEstimatedWeight:        &primeEstimatedWeight,
			FirstAvailableDeliveryDate:  &firstAvailableDeliveryDate,
			MTOAgents: models.MTOAgents{
				models.MTOAgent{
					FirstName: &firstName,
					LastName:  &lastName,
				},
			},
		}

		ghcDomesticTransitTime := models.GHCDomesticTransitTime{
			MaxDaysTransitTime: 12,
			WeightLbsLower:     0,
			WeightLbsUpper:     10000,
			DistanceMilesLower: 0,
			DistanceMilesUpper: 10000,
		}
		verrs, err := suite.DB().ValidateAndCreate(&ghcDomesticTransitTime)
		suite.False(verrs.HasAny())
		suite.FatalNoError(err)

		session := auth.Session{}
		_, err = mtoShipmentUpdaterPrime.UpdateMTOShipment(suite.AppContextWithSessionForTest(&session), &updatedShipment, eTag, "test")

		suite.Error(err)
		suite.Contains(err.Error(), "cannot add or update MTO agents to a shipment")
	})

	suite.Run("Prime cannot update existing pickup or destination address", func() {
		setupTestData()

		// This test was added because of a bug that nullified the ApprovedDate
		// when ScheduledPickupDate was included in the payload. See PR #6919.
		// ApprovedDate affects shipment diversions, so we want to make sure it
		// never gets nullified, regardless of which fields are being updated.
		move := factory.BuildAvailableToPrimeMove(suite.DB(), nil, nil)
		oldShipment := factory.BuildMTOShipment(suite.DB(), []factory.Customization{
			{
				Model: models.MTOShipment{
					Status: models.MTOShipmentStatusApproved,
				},
			},
			{
				Model:    move,
				LinkOnly: true,
			},
		}, nil)

		suite.NotNil(oldShipment.ApprovedDate)

		eTag := etag.GenerateEtag(oldShipment.UpdatedAt)

		requestedPickupDate := now.Add(time.Hour * 24 * 3)
		scheduledPickupDate := now.Add(time.Hour * 24 * 7)
		requestedDeliveryDate := now.Add(time.Hour * 24 * 4)
		updatedShipment := models.MTOShipment{
			ID:                          oldShipment.ID,
			DestinationAddress:          &newDestinationAddress,
			DestinationAddressID:        &newDestinationAddress.ID,
			PickupAddress:               &newPickupAddress,
			PickupAddressID:             &newPickupAddress.ID,
			SecondaryPickupAddress:      &secondaryPickupAddress,
			HasSecondaryPickupAddress:   handlers.FmtBool(true),
			SecondaryDeliveryAddress:    &secondaryDeliveryAddress,
			HasSecondaryDeliveryAddress: handlers.FmtBool(true),
			TertiaryPickupAddress:       &secondaryPickupAddress,
			HasTertiaryPickupAddress:    handlers.FmtBool(true),
			TertiaryDeliveryAddress:     &secondaryDeliveryAddress,
			HasTertiaryDeliveryAddress:  handlers.FmtBool(true),
			RequestedPickupDate:         &requestedPickupDate,
			ScheduledPickupDate:         &scheduledPickupDate,
			RequestedDeliveryDate:       &requestedDeliveryDate,
			ActualPickupDate:            &actualPickupDate,
			PrimeActualWeight:           &primeActualWeight,
			PrimeEstimatedWeight:        &primeEstimatedWeight,
			FirstAvailableDeliveryDate:  &firstAvailableDeliveryDate,
		}

		ghcDomesticTransitTime := models.GHCDomesticTransitTime{
			MaxDaysTransitTime: 12,
			WeightLbsLower:     0,
			WeightLbsUpper:     10000,
			DistanceMilesLower: 0,
			DistanceMilesUpper: 10000,
		}
		verrs, err := suite.DB().ValidateAndCreate(&ghcDomesticTransitTime)
		suite.False(verrs.HasAny())
		suite.FatalNoError(err)

		session := auth.Session{}
		_, err = mtoShipmentUpdaterPrime.UpdateMTOShipment(suite.AppContextWithSessionForTest(&session), &updatedShipment, eTag, "test")

		suite.Error(err)
		suite.Contains(err.Error(), "the pickup address already exists and cannot be updated with this endpoint")
		suite.Contains(err.Error(), "the destination address already exists and cannot be updated with this endpoint")
	})

	suite.Run("Prime cannot update shipment if parameters are outside of transit data", func() {
		setupTestData()

		// This test was added because of a bug that nullified the ApprovedDate
		// when ScheduledPickupDate was included in the payload. See PR #6919.
		// ApprovedDate affects shipment diversions, so we want to make sure it
		// never gets nullified, regardless of which fields are being updated.
		move := factory.BuildAvailableToPrimeMove(suite.DB(), nil, nil)
		oldShipment := factory.BuildMTOShipmentMinimal(suite.DB(), []factory.Customization{
			{
				Model: models.MTOShipment{
					Status: models.MTOShipmentStatusApproved,
				},
			},
			{
				Model:    move,
				LinkOnly: true,
			},
		}, nil)

		suite.NotNil(oldShipment.ApprovedDate)

		eTag := etag.GenerateEtag(oldShipment.UpdatedAt)

		requestedPickupDate := now.Add(time.Hour * 24 * 3)
		scheduledPickupDate := now.Add(time.Hour * 24 * 7)
		requestedDeliveryDate := now.Add(time.Hour * 24 * 4)
		updatedShipment := models.MTOShipment{
			ID:                          oldShipment.ID,
			DestinationAddress:          &newDestinationAddress,
			DestinationAddressID:        &newDestinationAddress.ID,
			PickupAddress:               &newPickupAddress,
			PickupAddressID:             &newPickupAddress.ID,
			SecondaryPickupAddress:      &secondaryPickupAddress,
			HasSecondaryPickupAddress:   handlers.FmtBool(true),
			SecondaryDeliveryAddress:    &secondaryDeliveryAddress,
			HasSecondaryDeliveryAddress: handlers.FmtBool(true),
			TertiaryPickupAddress:       &tertiaryPickupAddress,
			HasTertiaryPickupAddress:    handlers.FmtBool(true),
			TertiaryDeliveryAddress:     &tertiaryDeliveryAddress,
			HasTertiaryDeliveryAddress:  handlers.FmtBool(true),
			RequestedPickupDate:         &requestedPickupDate,
			ScheduledPickupDate:         &scheduledPickupDate,
			RequestedDeliveryDate:       &requestedDeliveryDate,
			ActualPickupDate:            &actualPickupDate,
			PrimeActualWeight:           &primeActualWeight,
			PrimeEstimatedWeight:        &primeEstimatedWeight,
			FirstAvailableDeliveryDate:  &firstAvailableDeliveryDate,
		}

		session := auth.Session{}
		_, err := mtoShipmentUpdaterPrime.UpdateMTOShipment(suite.AppContextWithSessionForTest(&session), &updatedShipment, eTag, "test")

		suite.Error(err)
		suite.Contains(err.Error(), "failed to find transit time for shipment of 9000 lbs weight and 1000 mile distance")
	})

	suite.Run("Prime can add an estimated weight up to the same date as the scheduled pickup", func() {
		setupTestData()

		// This test was added because of a bug that nullified the ApprovedDate
		// when ScheduledPickupDate was included in the payload. See PR #6919.
		// ApprovedDate affects shipment diversions, so we want to make sure it
		// never gets nullified, regardless of which fields are being updated.
		move := factory.BuildAvailableToPrimeMove(suite.DB(), nil, nil)
		oldShipment := factory.BuildMTOShipmentMinimal(suite.DB(), []factory.Customization{
			{
				Model: models.MTOShipment{
					Status: models.MTOShipmentStatusApproved,
				},
			},
			{
				Model:    move,
				LinkOnly: true,
			},
		}, nil)

		suite.NotNil(oldShipment.ApprovedDate)

		eTag := etag.GenerateEtag(oldShipment.UpdatedAt)

		requestedPickupDate := now.Add(time.Hour * 24 * 3)
		scheduledPickupDate := now.Add(time.Hour * 24 * 3)
		requestedDeliveryDate := now.Add(time.Hour * 24 * 4)
		updatedShipment := models.MTOShipment{
			ID:                          oldShipment.ID,
			DestinationAddress:          &newDestinationAddress,
			DestinationAddressID:        &newDestinationAddress.ID,
			PickupAddress:               &newPickupAddress,
			PickupAddressID:             &newPickupAddress.ID,
			SecondaryPickupAddress:      &secondaryPickupAddress,
			HasSecondaryPickupAddress:   handlers.FmtBool(true),
			SecondaryDeliveryAddress:    &secondaryDeliveryAddress,
			ScheduledPickupDate:         &scheduledPickupDate,
			HasSecondaryDeliveryAddress: handlers.FmtBool(true),
			TertiaryPickupAddress:       &tertiaryPickupAddress,
			HasTertiaryPickupAddress:    handlers.FmtBool(true),
			TertiaryDeliveryAddress:     &tertiaryDeliveryAddress,
			HasTertiaryDeliveryAddress:  handlers.FmtBool(true),
			RequestedPickupDate:         &requestedPickupDate,
			RequestedDeliveryDate:       &requestedDeliveryDate,
			ActualPickupDate:            &actualPickupDate,
			PrimeActualWeight:           &primeActualWeight,
			PrimeEstimatedWeight:        &primeEstimatedWeight,
			FirstAvailableDeliveryDate:  &firstAvailableDeliveryDate,
		}

		ghcDomesticTransitTime := models.GHCDomesticTransitTime{
			MaxDaysTransitTime: 12,
			WeightLbsLower:     0,
			WeightLbsUpper:     10000,
			DistanceMilesLower: 0,
			DistanceMilesUpper: 10000,
		}
		verrs, err := suite.DB().ValidateAndCreate(&ghcDomesticTransitTime)
		suite.False(verrs.HasAny())
		suite.FatalNoError(err)

		session := auth.Session{}
		newShipment, err := mtoShipmentUpdaterPrime.UpdateMTOShipment(suite.AppContextWithSessionForTest(&session), &updatedShipment, eTag, "test")

		suite.Require().NoError(err)
		suite.NotEmpty(newShipment.ApprovedDate)
		suite.True(requestedPickupDate.Equal(*newShipment.RequestedPickupDate))
		suite.True(scheduledPickupDate.Equal(*newShipment.ScheduledPickupDate))
		suite.True(requestedDeliveryDate.Equal(*newShipment.RequestedDeliveryDate))
		suite.True(actualPickupDate.Equal(*newShipment.ActualPickupDate))
		suite.True(firstAvailableDeliveryDate.Equal(*newShipment.FirstAvailableDeliveryDate))
		suite.Equal(primeEstimatedWeight, *newShipment.PrimeEstimatedWeight)
		suite.Equal(primeActualWeight, *newShipment.PrimeActualWeight)
		suite.Equal(newDestinationAddress.ID, *newShipment.DestinationAddressID)
		suite.Equal(newPickupAddress.ID, *newShipment.PickupAddressID)
		suite.Equal(secondaryPickupAddress.ID, *newShipment.SecondaryPickupAddressID)
		suite.Equal(secondaryDeliveryAddress.ID, *newShipment.SecondaryDeliveryAddressID)
		suite.Equal(tertiaryPickupAddress.ID, *newShipment.TertiaryPickupAddressID)
		suite.Equal(tertiaryDeliveryAddress.ID, *newShipment.TertiaryDeliveryAddressID)
	})

	suite.Run("Prime can update the weight estimate if scheduled pickup date in nil", func() {
		setupTestData()

		// This test was added because of a bug that nullified the ApprovedDate
		// when ScheduledPickupDate was included in the payload. See PR #6919.
		// ApprovedDate affects shipment diversions, so we want to make sure it
		// never gets nullified, regardless of which fields are being updated.
		move := factory.BuildAvailableToPrimeMove(suite.DB(), nil, nil)
		oldShipment := factory.BuildMTOShipmentMinimal(suite.DB(), []factory.Customization{
			{
				Model: models.MTOShipment{
					Status:              models.MTOShipmentStatusApproved,
					ScheduledPickupDate: nil,
				},
			},
			{
				Model:    move,
				LinkOnly: true,
			},
		}, nil)

		suite.NotNil(oldShipment.ApprovedDate)

		eTag := etag.GenerateEtag(oldShipment.UpdatedAt)

		requestedPickupDate := now.Add(time.Hour * 24 * 3)
		requestedDeliveryDate := now.Add(time.Hour * 24 * 4)
		updatedShipment := models.MTOShipment{
			ID:                          oldShipment.ID,
			DestinationAddress:          &newDestinationAddress,
			DestinationAddressID:        &newDestinationAddress.ID,
			PickupAddress:               &newPickupAddress,
			PickupAddressID:             &newPickupAddress.ID,
			SecondaryPickupAddress:      &secondaryPickupAddress,
			HasSecondaryPickupAddress:   handlers.FmtBool(true),
			SecondaryDeliveryAddress:    &secondaryDeliveryAddress,
			HasSecondaryDeliveryAddress: handlers.FmtBool(true),
			TertiaryPickupAddress:       &tertiaryPickupAddress,
			HasTertiaryPickupAddress:    handlers.FmtBool(true),
			TertiaryDeliveryAddress:     &tertiaryDeliveryAddress,
			HasTertiaryDeliveryAddress:  handlers.FmtBool(true),
			RequestedPickupDate:         &requestedPickupDate,
			RequestedDeliveryDate:       &requestedDeliveryDate,
			ActualPickupDate:            &actualPickupDate,
			PrimeActualWeight:           &primeActualWeight,
			PrimeEstimatedWeight:        &primeEstimatedWeight,
			FirstAvailableDeliveryDate:  &firstAvailableDeliveryDate,
		}
		ghcDomesticTransitTime := models.GHCDomesticTransitTime{
			MaxDaysTransitTime: 12,
			WeightLbsLower:     0,
			WeightLbsUpper:     10000,
			DistanceMilesLower: 0,
			DistanceMilesUpper: 10000,
		}
		verrs, err := suite.DB().ValidateAndCreate(&ghcDomesticTransitTime)
		suite.False(verrs.HasAny())
		suite.FatalNoError(err)

		session := auth.Session{}
		newShipment, err := mtoShipmentUpdaterPrime.UpdateMTOShipment(suite.AppContextWithSessionForTest(&session), &updatedShipment, eTag, "test")
		suite.Require().NoError(err)
		suite.NotEmpty(newShipment.ApprovedDate)
		suite.True(requestedPickupDate.Equal(*newShipment.RequestedPickupDate))
		suite.True(requestedDeliveryDate.Equal(*newShipment.RequestedDeliveryDate))
		suite.True(actualPickupDate.Equal(*newShipment.ActualPickupDate))
		suite.True(firstAvailableDeliveryDate.Equal(*newShipment.FirstAvailableDeliveryDate))
		suite.Equal(primeEstimatedWeight, *newShipment.PrimeEstimatedWeight)
		suite.Equal(primeActualWeight, *newShipment.PrimeActualWeight)
		suite.Equal(newDestinationAddress.ID, *newShipment.DestinationAddressID)
		suite.Equal(newPickupAddress.ID, *newShipment.PickupAddressID)
		suite.Equal(secondaryPickupAddress.ID, *newShipment.SecondaryPickupAddressID)
		suite.Equal(secondaryDeliveryAddress.ID, *newShipment.SecondaryDeliveryAddressID)
		suite.Equal(tertiaryPickupAddress.ID, *newShipment.TertiaryPickupAddressID)
		suite.Equal(tertiaryDeliveryAddress.ID, *newShipment.TertiaryDeliveryAddressID)
	})

	suite.Run("Successful Office/TOO UpdateShipment - CONUS Pickup, OCONUS Destination - mileage is recalculated and pricing estimates refreshed for International FSC SIT service items", func() {
		setupTestData()

		move := factory.BuildAvailableToPrimeMove(suite.DB(), nil, nil)

		ghcDomesticTransitTime := models.GHCDomesticTransitTime{
			MaxDaysTransitTime: 12,
			WeightLbsLower:     0,
			WeightLbsUpper:     10000,
			DistanceMilesLower: 0,
			DistanceMilesUpper: 10000,
		}
		_, _ = suite.DB().ValidateAndCreate(&ghcDomesticTransitTime)

		testdatagen.FetchOrMakeReContractYear(suite.DB(), testdatagen.Assertions{
			ReContractYear: models.ReContractYear{
				StartDate: time.Now().Add(-24 * time.Hour),
				EndDate:   time.Now().Add(24 * time.Hour),
			},
		})

		pickupAddress := factory.BuildAddress(suite.DB(), []factory.Customization{
			{
				Model: models.Address{
					StreetAddress1: "Tester Address",
					City:           "Des Moines",
					State:          "IA",
					PostalCode:     "50314",
					IsOconus:       models.BoolPointer(false),
				},
			},
		}, nil)

		destinationAddress := factory.BuildAddress(suite.DB(), []factory.Customization{
			{
				Model: models.Address{
					StreetAddress1: "JBER1",
					City:           "Anchorage1",
					State:          "AK",
					PostalCode:     "99505",
					IsOconus:       models.BoolPointer(true),
				},
			},
		}, nil)

		pickupDate := now.AddDate(0, 0, 10)
		requestedPickup := time.Now()
		oldShipment := factory.BuildMTOShipment(suite.DB(), []factory.Customization{
			{
				Model: models.MTOShipment{
					Status:               models.MTOShipmentStatusApproved,
					PrimeEstimatedWeight: nil,
					PickupAddressID:      &pickupAddress.ID,
					DestinationAddressID: &destinationAddress.ID,
					ScheduledPickupDate:  &pickupDate,
					RequestedPickupDate:  &requestedPickup,
					MarketCode:           models.MarketCodeInternational,
				},
			},
			{
				Model:    move,
				LinkOnly: true,
			},
		}, nil)

		// setup IOSFSC service item with SITOriginHHGOriginalAddress
		factory.BuildMTOServiceItem(suite.DB(), []factory.Customization{
			{
				Model:    move,
				LinkOnly: true,
			},
			{
				Model:    oldShipment,
				LinkOnly: true,
			},
			{
				Model: models.ReService{
					Code: models.ReServiceCodeIOSFSC,
				},
			},
			{
				Model:    pickupAddress,
				Type:     &factory.Addresses.SITOriginHHGOriginalAddress,
				LinkOnly: true,
			},
			{
				Model:    pickupAddress,
				Type:     &factory.Addresses.SITOriginHHGActualAddress,
				LinkOnly: true,
			},
			{
				Model: models.MTOServiceItem{
					Status:          models.MTOServiceItemStatusApproved,
					PricingEstimate: nil,
				},
			},
		}, nil)

		// setup IDSFSC service item with SITDestinationOriginalAddress
		factory.BuildMTOServiceItem(suite.DB(), []factory.Customization{
			{
				Model:    move,
				LinkOnly: true,
			},
			{
				Model:    oldShipment,
				LinkOnly: true,
			},
			{
				Model: models.ReService{
					Code: models.ReServiceCodeIDSFSC,
				},
			},
			{
				Model:    destinationAddress,
				Type:     &factory.Addresses.SITDestinationOriginalAddress,
				LinkOnly: true,
			},
			{
				Model:    destinationAddress,
				Type:     &factory.Addresses.SITDestinationFinalAddress,
				LinkOnly: true,
			},
		}, nil)

		eTag := etag.GenerateEtag(oldShipment.UpdatedAt)

		updatedShipment := models.MTOShipment{
			ID:                   oldShipment.ID,
			PrimeEstimatedWeight: &primeEstimatedWeight,
		}

		var serviceItems []models.MTOServiceItem
		// verify pre-update mto service items for both origin/destination FSC SITs have not been set
		err := suite.AppContextForTest().DB().EagerPreload("ReService").Where("mto_shipment_id = ?", oldShipment.ID).Order("created_at asc").All(&serviceItems)
		suite.NoError(err)
		// expecting only IOSFSC and IDSFSC created for tests
		suite.Equal(2, len(serviceItems))
		for i := 0; i < len(serviceItems); i++ {
			suite.Nil(serviceItems[i].PricingEstimate)
			suite.True(serviceItems[i].SITDeliveryMiles == (*int)(nil))
		}

		// As TOO
		too := factory.BuildOfficeUserWithRoles(suite.DB(), nil, []roles.RoleType{roles.RoleTypeTOO})
		session := auth.Session{
			ApplicationName: auth.OfficeApp,
			UserID:          *too.UserID,
			OfficeUserID:    too.ID,
		}
		session.Roles = append(session.Roles, too.User.Roles...)
		expectedMileage := 314
		plannerSITFSC := &mocks.Planner{}
		// expecting 50314/50314 for IOSFSC mileage lookup for source, destination
		plannerSITFSC.On("ZipTransitDistance",
			mock.AnythingOfType("*appcontext.appContext"),
			// 99505/99505, 50314/50314
			mock.MatchedBy(func(source string) bool {
				return source == "50314" || source == "99505"
			}),
			mock.MatchedBy(func(destination string) bool {
				return destination == "50314" || destination == "99505"
			}),
		).Return(expectedMileage, nil)

		mtoShipmentUpdater := NewOfficeMTOShipmentUpdater(builder, fetcher, plannerSITFSC, moveRouter, moveWeights, mockSender, &mockShipmentRecalculator, addressUpdater, addressCreator)

		_, err = mtoShipmentUpdater.UpdateMTOShipment(suite.AppContextWithSessionForTest(&session), &updatedShipment, eTag, "test")
		suite.NoError(err)

		// verify post-update mto service items for both origin/destination FSC SITs have been set.
		// if set we know stored procedure update_service_item_pricing was executed sucessfully
		err = suite.AppContextForTest().DB().EagerPreload("ReService").Where("mto_shipment_id = ?", oldShipment.ID).Order("created_at asc").All(&serviceItems)
		suite.NoError(err)
		suite.Equal(2, len(serviceItems))
		for i := 0; i < len(serviceItems); i++ {
			suite.True(serviceItems[i].ReService.Code == models.ReServiceCodeIOSFSC || serviceItems[i].ReService.Code == models.ReServiceCodeIDSFSC)

			if serviceItems[i].ReService.Code == models.ReServiceCodeIOSFSC {
				suite.NotNil(*serviceItems[i].PricingEstimate)
				suite.Equal(*serviceItems[i].SITDeliveryMiles, expectedMileage)
			}
			// verify IDSFSC SIT with OCONUS destination does not calculate pricing resulting in 0.
			if serviceItems[i].ReService.Code == models.ReServiceCodeIDSFSC {
				suite.Equal(*serviceItems[i].SITDeliveryMiles, expectedMileage)
				suite.Equal(*serviceItems[i].PricingEstimate, unit.Cents(0))
			}
		}
	})

	suite.Run("Successful Office/TOO UpdateShipment - OCONUS Pickup, CONUS Destination - mileage is recalculated and pricing estimates refreshed for International FSC SIT service items", func() {
		setupTestData()

		move := factory.BuildAvailableToPrimeMove(suite.DB(), nil, nil)

		ghcDomesticTransitTime := models.GHCDomesticTransitTime{
			MaxDaysTransitTime: 12,
			WeightLbsLower:     0,
			WeightLbsUpper:     10000,
			DistanceMilesLower: 0,
			DistanceMilesUpper: 10000,
		}
		_, _ = suite.DB().ValidateAndCreate(&ghcDomesticTransitTime)

		testdatagen.FetchOrMakeReContractYear(suite.DB(), testdatagen.Assertions{
			ReContractYear: models.ReContractYear{
				StartDate: time.Now().Add(-24 * time.Hour),
				EndDate:   time.Now().Add(24 * time.Hour),
			},
		})

		destinationAddress := factory.BuildAddress(suite.DB(), []factory.Customization{
			{
				Model: models.Address{
					StreetAddress1: "Tester Address",
					City:           "Des Moines",
					State:          "IA",
					PostalCode:     "50314",
					IsOconus:       models.BoolPointer(false),
				},
			},
		}, nil)

		pickupAddress := factory.BuildAddress(suite.DB(), []factory.Customization{
			{
				Model: models.Address{
					StreetAddress1: "JBER1",
					City:           "Anchorage1",
					State:          "AK",
					PostalCode:     "99505",
					IsOconus:       models.BoolPointer(true),
				},
			},
		}, nil)

		pickupDate := now.AddDate(0, 0, 10)
		requestedPickup := time.Now()
		oldShipment := factory.BuildMTOShipment(suite.DB(), []factory.Customization{
			{
				Model: models.MTOShipment{
					Status:               models.MTOShipmentStatusApproved,
					PrimeEstimatedWeight: nil,
					PickupAddressID:      &pickupAddress.ID,
					DestinationAddressID: &destinationAddress.ID,
					ScheduledPickupDate:  &pickupDate,
					RequestedPickupDate:  &requestedPickup,
					MarketCode:           models.MarketCodeInternational,
				},
			},
			{
				Model:    move,
				LinkOnly: true,
			},
		}, nil)

		// setup IOSFSC service item with SITOriginHHGOriginalAddress
		factory.BuildMTOServiceItem(suite.DB(), []factory.Customization{
			{
				Model:    move,
				LinkOnly: true,
			},
			{
				Model:    oldShipment,
				LinkOnly: true,
			},
			{
				Model: models.ReService{
					Code: models.ReServiceCodeIOSFSC,
				},
			},
			{
				Model:    pickupAddress,
				Type:     &factory.Addresses.SITOriginHHGOriginalAddress,
				LinkOnly: true,
			},
			{
				Model:    pickupAddress,
				Type:     &factory.Addresses.SITOriginHHGActualAddress,
				LinkOnly: true,
			},
			{
				Model: models.MTOServiceItem{
					Status:          models.MTOServiceItemStatusApproved,
					PricingEstimate: nil,
				},
			},
		}, nil)

		// setup IDSFSC service item with SITDestinationOriginalAddress
		factory.BuildMTOServiceItem(suite.DB(), []factory.Customization{
			{
				Model:    move,
				LinkOnly: true,
			},
			{
				Model:    oldShipment,
				LinkOnly: true,
			},
			{
				Model: models.ReService{
					Code: models.ReServiceCodeIDSFSC,
				},
			},
			{
				Model:    destinationAddress,
				Type:     &factory.Addresses.SITDestinationOriginalAddress,
				LinkOnly: true,
			},
			{
				Model:    destinationAddress,
				Type:     &factory.Addresses.SITDestinationFinalAddress,
				LinkOnly: true,
			},
		}, nil)

		eTag := etag.GenerateEtag(oldShipment.UpdatedAt)

		updatedShipment := models.MTOShipment{
			ID:                   oldShipment.ID,
			PrimeEstimatedWeight: &primeEstimatedWeight,
		}

		var serviceItems []models.MTOServiceItem
		// verify pre-update mto service items for both origin/destination FSC SITs have not been set
		err := suite.AppContextForTest().DB().EagerPreload("ReService").Where("mto_shipment_id = ?", oldShipment.ID).Order("created_at asc").All(&serviceItems)
		suite.NoError(err)
		// expecting only IOSFSC and IDSFSC created for tests
		suite.Equal(2, len(serviceItems))
		for i := 0; i < len(serviceItems); i++ {
			suite.Nil(serviceItems[i].PricingEstimate)
			suite.True(serviceItems[i].SITDeliveryMiles == (*int)(nil))
		}

		// As TOO
		too := factory.BuildOfficeUserWithRoles(suite.DB(), nil, []roles.RoleType{roles.RoleTypeTOO})
		session := auth.Session{
			ApplicationName: auth.OfficeApp,
			UserID:          *too.UserID,
			OfficeUserID:    too.ID,
		}
		session.Roles = append(session.Roles, too.User.Roles...)
		expectedMileage := 314
		plannerSITFSC := &mocks.Planner{}
		// expecting 99505/99505, 50314/50314 for IOSFSC mileage lookup for source, destination
		plannerSITFSC.On("ZipTransitDistance",
			mock.AnythingOfType("*appcontext.appContext"),
			mock.MatchedBy(func(source string) bool {
				return source == "50314" || source == "99505"
			}),
			mock.MatchedBy(func(destination string) bool {
				return destination == "50314" || destination == "99505"
			}),
		).Return(expectedMileage, nil)

		mtoShipmentUpdater := NewOfficeMTOShipmentUpdater(builder, fetcher, plannerSITFSC, moveRouter, moveWeights, mockSender, &mockShipmentRecalculator, addressUpdater, addressCreator)

		_, err = mtoShipmentUpdater.UpdateMTOShipment(suite.AppContextWithSessionForTest(&session), &updatedShipment, eTag, "test")
		suite.NoError(err)

		// verify post-update mto service items for both origin/destination FSC SITs have been set.
		// if set we know stored procedure update_service_item_pricing was executed sucessfully
		err = suite.AppContextForTest().DB().EagerPreload("ReService").Where("mto_shipment_id = ?", oldShipment.ID).Order("created_at asc").All(&serviceItems)
		suite.NoError(err)
		suite.Equal(2, len(serviceItems))
		for i := 0; i < len(serviceItems); i++ {
			suite.True(serviceItems[i].ReService.Code == models.ReServiceCodeIOSFSC || serviceItems[i].ReService.Code == models.ReServiceCodeIDSFSC)

			if serviceItems[i].ReService.Code == models.ReServiceCodeIDSFSC {
				suite.NotNil(*serviceItems[i].PricingEstimate)
				suite.Equal(*serviceItems[i].SITDeliveryMiles, expectedMileage)
			}
			// verify IOSFSC SIT with OCONUS destination does not calculate mileage and pricing resulting in 0 for both.
			if serviceItems[i].ReService.Code == models.ReServiceCodeIOSFSC {
				suite.Equal(*serviceItems[i].SITDeliveryMiles, expectedMileage)
				suite.Equal(*serviceItems[i].PricingEstimate, unit.Cents(0))
			}
		}
	})

	suite.Run("Successful Office/TOO UpdateShipment - Pricing estimates calculated for Intl First Day SIT Service Items (IOFSIT, IDFSIT)", func() {
		setupTestData()

		move := factory.BuildAvailableToPrimeMove(suite.DB(), nil, nil)

		ghcDomesticTransitTime := models.GHCDomesticTransitTime{
			MaxDaysTransitTime: 12,
			WeightLbsLower:     0,
			WeightLbsUpper:     10000,
			DistanceMilesLower: 0,
			DistanceMilesUpper: 10000,
		}
		_, _ = suite.DB().ValidateAndCreate(&ghcDomesticTransitTime)

		testdatagen.FetchOrMakeReContractYear(suite.DB(), testdatagen.Assertions{
			ReContractYear: models.ReContractYear{
				StartDate: time.Now().Add(-24 * time.Hour),
				EndDate:   time.Now().Add(24 * time.Hour),
			},
		})

		pickupAddress := factory.BuildAddress(suite.DB(), []factory.Customization{
			{
				Model: models.Address{
					StreetAddress1: "450 Street Dr",
					City:           "Charleston",
					State:          "SC",
					PostalCode:     "29404",
					IsOconus:       models.BoolPointer(false),
				},
			},
		}, nil)

		destinationAddress := factory.BuildAddress(suite.DB(), []factory.Customization{
			{
				Model: models.Address{
					StreetAddress1: "JB Snowtown",
					City:           "Juneau",
					State:          "AK",
					PostalCode:     "99801",
					IsOconus:       models.BoolPointer(true),
				},
			},
		}, nil)

		pickupDate := now.AddDate(0, 0, 10)
		requestedPickup := time.Now()
		shipment := factory.BuildMTOShipment(suite.DB(), []factory.Customization{
			{
				Model: models.MTOShipment{
					Status:               models.MTOShipmentStatusApproved,
					PrimeEstimatedWeight: nil,
					PickupAddressID:      &pickupAddress.ID,
					DestinationAddressID: &destinationAddress.ID,
					ScheduledPickupDate:  &pickupDate,
					RequestedPickupDate:  &requestedPickup,
					MarketCode:           models.MarketCodeInternational,
				},
			},
			{
				Model:    move,
				LinkOnly: true,
			},
		}, nil)

		// setup IOFSIT service item with SITOriginHHGOriginalAddress
		factory.BuildMTOServiceItem(suite.DB(), []factory.Customization{
			{
				Model:    move,
				LinkOnly: true,
			},
			{
				Model:    shipment,
				LinkOnly: true,
			},
			{
				Model: models.ReService{
					Code: models.ReServiceCodeIOFSIT,
				},
			},
			{
				Model:    pickupAddress,
				Type:     &factory.Addresses.SITOriginHHGOriginalAddress,
				LinkOnly: true,
			},
			{
				Model:    pickupAddress,
				Type:     &factory.Addresses.SITOriginHHGActualAddress,
				LinkOnly: true,
			},
			{
				Model: models.MTOServiceItem{
					Status:          models.MTOServiceItemStatusApproved,
					PricingEstimate: nil,
				},
			},
		}, nil)

		// setup IDFSIT service item
		factory.BuildMTOServiceItem(suite.DB(), []factory.Customization{
			{
				Model:    move,
				LinkOnly: true,
			},
			{
				Model:    shipment,
				LinkOnly: true,
			},
			{
				Model: models.ReService{
					Code: models.ReServiceCodeIDFSIT,
				},
			},
			{
				Model:    destinationAddress,
				Type:     &factory.Addresses.SITDestinationOriginalAddress,
				LinkOnly: true,
			},
			{
				Model:    destinationAddress,
				Type:     &factory.Addresses.SITDestinationFinalAddress,
				LinkOnly: true,
			},
		}, nil)

		eTag := etag.GenerateEtag(shipment.UpdatedAt)

		updatedShipment := models.MTOShipment{
			ID:                   shipment.ID,
			PrimeEstimatedWeight: &primeEstimatedWeight,
		}

		var serviceItems []models.MTOServiceItem
		// verify pre-update mto service items for both origin/destination First Day SITs have not been set
		err := suite.AppContextForTest().DB().EagerPreload("ReService").Where("mto_shipment_id = ?", shipment.ID).Order("created_at asc").All(&serviceItems)
		suite.NoError(err)
		// expecting only IOFSIT and IDFSIT created for tests
		suite.Equal(2, len(serviceItems))
		for i := 0; i < len(serviceItems); i++ {
			suite.Nil(serviceItems[i].PricingEstimate)
		}

		// As TOO
		too := factory.BuildOfficeUserWithRoles(suite.DB(), nil, []roles.RoleType{roles.RoleTypeTOO})
		session := auth.Session{
			ApplicationName: auth.OfficeApp,
			UserID:          *too.UserID,
			OfficeUserID:    too.ID,
		}
		session.Roles = append(session.Roles, too.User.Roles...)
		plannerSITFSC := &mocks.Planner{}
		plannerSITFSC.On("ZipTransitDistance",
			mock.AnythingOfType("*appcontext.appContext"),
			mock.Anything,
			mock.Anything,
		).Return(1, nil)

		mtoShipmentUpdater := NewOfficeMTOShipmentUpdater(builder, fetcher, plannerSITFSC, moveRouter, moveWeights, mockSender, &mockShipmentRecalculator, addressUpdater, addressCreator)

		_, err = mtoShipmentUpdater.UpdateMTOShipment(suite.AppContextWithSessionForTest(&session), &updatedShipment, eTag, "test")
		suite.NoError(err)

		// verify post-update mto service items for both origin/destination First Day SITs have been set.
		// if set we know stored procedure update_service_item_pricing was executed sucessfully
		err = suite.AppContextForTest().DB().EagerPreload("ReService").Where("mto_shipment_id = ?", shipment.ID).Order("created_at asc").All(&serviceItems)
		suite.NoError(err)
		suite.Equal(2, len(serviceItems))
		for i := 0; i < len(serviceItems); i++ {
			suite.True(serviceItems[i].ReService.Code == models.ReServiceCodeIOFSIT || serviceItems[i].ReService.Code == models.ReServiceCodeIDFSIT)
			suite.True(*serviceItems[i].PricingEstimate > 0)
		}
	})
}

func (suite *MTOShipmentServiceSuite) TestUpdateMTOShipmentStatus() {
	estimatedWeight := unit.Pound(2000)
	status := models.MTOShipmentStatusApproved
	// need the re service codes to update status
	expectedReServiceCodes := []models.ReServiceCode{
		models.ReServiceCodeDLH,
		models.ReServiceCodeFSC,
		models.ReServiceCodeDOP,
		models.ReServiceCodeDDP,
		models.ReServiceCodeDPK,
		models.ReServiceCodeDUPK,
	}

	var shipmentForAutoApprove models.MTOShipment
	var draftShipment models.MTOShipment
	var shipment2 models.MTOShipment
	var shipment3 models.MTOShipment
	var shipment4 models.MTOShipment
	var approvedShipment models.MTOShipment
	var rejectedShipment models.MTOShipment
	var eTag string
	var mto models.Move

	setupTestData := func() {
		for i := range expectedReServiceCodes {
			factory.FetchReServiceByCode(suite.DB(), expectedReServiceCodes[i])
		}

		mto = factory.BuildMove(suite.DB(), []factory.Customization{
			{
				Model: models.Move{
					Status: models.MoveStatusAPPROVED,
				},
			},
		}, nil)
		shipment := factory.BuildMTOShipment(suite.DB(), []factory.Customization{
			{
				Model:    mto,
				LinkOnly: true,
			},
			{
				Model: models.MTOShipment{
					ShipmentType:         models.MTOShipmentTypeHHG,
					ScheduledPickupDate:  &testdatagen.DateInsidePeakRateCycle,
					PrimeEstimatedWeight: &estimatedWeight,
					Status:               models.MTOShipmentStatusSubmitted,
				},
			},
		}, nil)
		draftShipment = factory.BuildMTOShipment(suite.DB(), []factory.Customization{
			{
				Model:    mto,
				LinkOnly: true,
			},
			{
				Model: models.MTOShipment{
					Status: models.MTOShipmentStatusDraft,
				},
			},
		}, nil)
		shipment2 = factory.BuildMTOShipment(suite.DB(), []factory.Customization{
			{
				Model:    mto,
				LinkOnly: true,
			},
			{
				Model: models.MTOShipment{
					Status: models.MTOShipmentStatusSubmitted,
				},
			},
		}, nil)
		shipment3 = factory.BuildMTOShipment(suite.DB(), []factory.Customization{
			{
				Model:    mto,
				LinkOnly: true,
			},
			{
				Model: models.MTOShipment{
					Status: models.MTOShipmentStatusSubmitted,
				},
			},
		}, nil)
		shipment4 = factory.BuildMTOShipment(suite.DB(), []factory.Customization{
			{
				Model:    mto,
				LinkOnly: true,
			},
			{
				Model: models.MTOShipment{
					Status: models.MTOShipmentStatusSubmitted,
				},
			},
		}, nil)
		shipmentForAutoApprove = factory.BuildMTOShipment(suite.DB(), []factory.Customization{
			{
				Model:    mto,
				LinkOnly: true,
			},
			{
				Model: models.MTOShipment{
					Status: models.MTOShipmentStatusSubmitted,
				},
			},
		}, nil)
		approvedShipment = factory.BuildMTOShipment(suite.DB(), []factory.Customization{
			{
				Model:    mto,
				LinkOnly: true,
			},
			{
				Model: models.MTOShipment{
					Status: models.MTOShipmentStatusApproved,
				},
			},
		}, nil)
		rejectionReason := "exotic animals are banned"
		rejectedShipment = factory.BuildMTOShipment(suite.DB(), []factory.Customization{
			{
				Model:    mto,
				LinkOnly: true,
			},
			{
				Model: models.MTOShipment{
					Status:          models.MTOShipmentStatusRejected,
					RejectionReason: &rejectionReason,
				},
			},
		}, nil)
		shipment.Status = models.MTOShipmentStatusSubmitted
		eTag = etag.GenerateEtag(shipment.UpdatedAt)
	}

	builder := query.NewQueryBuilder()
	moveRouter := moveservices.NewMoveRouter(transportationoffice.NewTransportationOfficesFetcher())
	planner := &mocks.Planner{}
	var TransitDistancePickupArg string
	var TransitDistanceDestinationArg string
	planner.On("ZipTransitDistance",
		mock.AnythingOfType("*appcontext.appContext"),
		mock.AnythingOfType("string"),
		mock.AnythingOfType("string"),
	).Return(500, nil).Run(func(args mock.Arguments) {
		TransitDistancePickupArg = args.Get(1).(string)
		TransitDistanceDestinationArg = args.Get(2).(string)
	})
	siCreator := mtoserviceitem.NewMTOServiceItemCreator(planner, builder, moveRouter, ghcrateengine.NewDomesticUnpackPricer(), ghcrateengine.NewDomesticPackPricer(), ghcrateengine.NewDomesticLinehaulPricer(), ghcrateengine.NewDomesticShorthaulPricer(), ghcrateengine.NewDomesticOriginPricer(), ghcrateengine.NewDomesticDestinationPricer(), ghcrateengine.NewFuelSurchargePricer())

	updater := NewMTOShipmentStatusUpdater(builder, siCreator, planner)

	suite.Run("If the mtoShipment is approved successfully it should create approved mtoServiceItems", func() {
		setupTestData()

		appCtx := suite.AppContextForTest()
		shipmentForAutoApproveEtag := etag.GenerateEtag(shipmentForAutoApprove.UpdatedAt)
		fetchedShipment := models.MTOShipment{}
		serviceItems := models.MTOServiceItems{}

		preApprovalTime := time.Now()
		_, err := updater.UpdateMTOShipmentStatus(appCtx, shipmentForAutoApprove.ID, status, nil, nil, shipmentForAutoApproveEtag)
		suite.NoError(err)

		err = appCtx.DB().Find(&fetchedShipment, shipmentForAutoApprove.ID)
		suite.NoError(err)

		// Let's make sure the status is approved
		suite.Equal(models.MTOShipmentStatusApproved, fetchedShipment.Status)

		err = appCtx.DB().EagerPreload("ReService").Where("mto_shipment_id = ?", shipmentForAutoApprove.ID).All(&serviceItems)
		suite.NoError(err)

		suite.Equal(6, len(serviceItems))

		// All ApprovedAt times for service items should be the same, so just get the first one
		// Test that service item was approved within a few seconds of the current time
		suite.Assertions.WithinDuration(preApprovalTime, *serviceItems[0].ApprovedAt, 2*time.Second)

		// If we've gotten the shipment updated and fetched it without error then we can inspect the
		// service items created as a side effect to see if they are
		// approved.
		missingReServiceCodes := make([]models.ReServiceCode, len(expectedReServiceCodes))
		copy(missingReServiceCodes, expectedReServiceCodes)
		for _, serviceItem := range serviceItems {
			suite.Equal(models.MTOServiceItemStatusApproved, serviceItem.Status)

			// Want to make sure each of the expected service codes is included at some point.
			codeFound := false
			for i, reServiceCodeToCheck := range missingReServiceCodes {
				if reServiceCodeToCheck == serviceItem.ReService.Code {
					missingReServiceCodes[i] = missingReServiceCodes[len(missingReServiceCodes)-1]
					missingReServiceCodes = missingReServiceCodes[:len(missingReServiceCodes)-1]
					codeFound = true
					break
				}
			}

			if !codeFound {
				suite.Fail("Unexpected service code", "unexpected ReService code: %s", string(serviceItem.ReService.Code))
			}
		}

		suite.Empty(missingReServiceCodes)
	})

	suite.Run("If we act on a shipment with a weight that has a 0 upper weight it should still work", func() {
		setupTestData()

		ghcDomesticTransitTime := models.GHCDomesticTransitTime{
			MaxDaysTransitTime: 12,
			WeightLbsLower:     0,
			WeightLbsUpper:     10000,
			DistanceMilesLower: 0,
			DistanceMilesUpper: 10000,
		}
		verrs, err := suite.DB().ValidateAndCreate(&ghcDomesticTransitTime)
		suite.Assert().False(verrs.HasAny())
		suite.NoError(err)

		// Let's also create a transit time object with a zero upper bound for weight (this can happen in the table).
		ghcDomesticTransitTime0LbsUpper := models.GHCDomesticTransitTime{
			MaxDaysTransitTime: 12,
			WeightLbsLower:     10001,
			WeightLbsUpper:     0,
			DistanceMilesLower: 0,
			DistanceMilesUpper: 10000,
		}
		verrs, err = suite.DB().ValidateAndCreate(&ghcDomesticTransitTime0LbsUpper)
		suite.Assert().False(verrs.HasAny())
		suite.NoError(err)

		// This is testing that the Required Delivery Date is calculated correctly.
		// In order for the Required Delivery Date to be calculated, the following conditions must be true:
		// 1. The shipment is moving to the APPROVED status
		// 2. The shipment must already have the following fields present:
		// ScheduledPickupDate, PrimeEstimatedWeight, PickupAddress, DestinationAddress
		// 3. The shipment must not already have a Required Delivery Date
		// Note that MakeMTOShipment will automatically add a Required Delivery Date if the ScheduledPickupDate
		// is present, therefore we need to use MakeMTOShipmentMinimal and add the Pickup and Destination addresses
		estimatedWeight := unit.Pound(11000)
		destinationAddress := factory.BuildAddress(suite.DB(), nil, []factory.Trait{factory.GetTraitAddress2})
		pickupAddress := factory.BuildAddress(suite.DB(), nil, nil)
		shipmentHeavy := factory.BuildMTOShipmentMinimal(suite.DB(), []factory.Customization{
			{
				Model:    mto,
				LinkOnly: true,
			},
			{
				Model: models.MTOShipment{
					ShipmentType:         models.MTOShipmentTypeHHG,
					ScheduledPickupDate:  &testdatagen.DateInsidePeakRateCycle,
					PrimeEstimatedWeight: &estimatedWeight,
					Status:               models.MTOShipmentStatusSubmitted,
				},
			},
			{
				Model:    pickupAddress,
				Type:     &factory.Addresses.PickupAddress,
				LinkOnly: true,
			},
			{
				Model:    destinationAddress,
				Type:     &factory.Addresses.DeliveryAddress,
				LinkOnly: true,
			},
		}, nil)
		shipmentHeavyEtag := etag.GenerateEtag(shipmentHeavy.UpdatedAt)

		_, err = updater.UpdateMTOShipmentStatus(suite.AppContextForTest(), shipmentHeavy.ID, status, nil, nil, shipmentHeavyEtag)
		suite.NoError(err)
		serviceItems := models.MTOServiceItems{}
		_ = suite.DB().All(&serviceItems)
		fetchedShipment := models.MTOShipment{}
		err = suite.DB().Find(&fetchedShipment, shipmentHeavy.ID)
		suite.NoError(err)
		// We also should have a required delivery date
		suite.NotNil(fetchedShipment.RequiredDeliveryDate)
	})

	suite.Run("Test that correct addresses are being used to calculate required delivery date", func() {
		setupTestData()
		appCtx := suite.AppContextForTest()

		ghcDomesticTransitTime0LbsUpper := models.GHCDomesticTransitTime{
			MaxDaysTransitTime: 12,
			WeightLbsLower:     10001,
			WeightLbsUpper:     0,
			DistanceMilesLower: 0,
			DistanceMilesUpper: 10000,
		}
		verrs, err := suite.DB().ValidateAndCreate(&ghcDomesticTransitTime0LbsUpper)
		suite.Assert().False(verrs.HasAny())
		suite.NoError(err)

		factory.FetchReServiceByCode(appCtx.DB(), models.ReServiceCodeDNPK)

		// This is testing that the Required Delivery Date is calculated correctly.
		// In order for the Required Delivery Date to be calculated, the following conditions must be true:
		// 1. The shipment is moving to the APPROVED status
		// 2. The shipment must already have the following fields present:
		// MTOShipmentTypeHHG: ScheduledPickupDate, PrimeEstimatedWeight, PickupAddress, DestinationAddress
		// MTOShipmentTypeHHGIntoNTS: ScheduledPickupDate, PrimeEstimatedWeight, PickupAddress, StorageFacility
		// MTOShipmentTypeHHGOutOfNTS: ScheduledPickupDate, NTSRecordedWeight, StorageFacility, DestinationAddress
		// 3. The shipment must not already have a Required Delivery Date
		// Note that MakeMTOShipment will automatically add a Required Delivery Date if the ScheduledPickupDate
		// is present, therefore we need to use MakeMTOShipmentMinimal and add the Pickup and Destination addresses
		estimatedWeight := unit.Pound(11000)

		destinationAddress := factory.BuildAddress(suite.DB(), nil, []factory.Trait{factory.GetTraitAddress4})
		pickupAddress := factory.BuildAddress(suite.DB(), nil, []factory.Trait{factory.GetTraitAddress3})
		storageFacility := factory.BuildStorageFacility(suite.DB(), nil, nil)

		hhgShipment := factory.BuildMTOShipmentMinimal(suite.DB(), []factory.Customization{
			{
				Model:    mto,
				LinkOnly: true,
			},
			{
				Model: models.MTOShipment{
					ShipmentType:         models.MTOShipmentTypeHHG,
					ScheduledPickupDate:  &testdatagen.DateInsidePeakRateCycle,
					PrimeEstimatedWeight: &estimatedWeight,
					Status:               models.MTOShipmentStatusSubmitted,
				},
			},
			{
				Model:    pickupAddress,
				Type:     &factory.Addresses.PickupAddress,
				LinkOnly: true,
			},
			{
				Model:    destinationAddress,
				Type:     &factory.Addresses.DeliveryAddress,
				LinkOnly: true,
			},
		}, nil)

		ntsShipment := factory.BuildMTOShipmentMinimal(suite.DB(), []factory.Customization{
			{
				Model:    mto,
				LinkOnly: true,
			},
			{
				Model: models.MTOShipment{
					ShipmentType:         models.MTOShipmentTypeHHGIntoNTS,
					ScheduledPickupDate:  &testdatagen.DateInsidePeakRateCycle,
					PrimeEstimatedWeight: &estimatedWeight,
					Status:               models.MTOShipmentStatusSubmitted,
				},
			},
			{
				Model:    storageFacility,
				LinkOnly: true,
			},
			{
				Model:    pickupAddress,
				Type:     &factory.Addresses.PickupAddress,
				LinkOnly: true,
			},
		}, nil)

		ntsrShipment := factory.BuildMTOShipmentMinimal(suite.DB(), []factory.Customization{
			{
				Model:    mto,
				LinkOnly: true,
			},
			{
				Model: models.MTOShipment{
					ShipmentType:        models.MTOShipmentTypeHHGOutOfNTS,
					ScheduledPickupDate: &testdatagen.DateInsidePeakRateCycle,
					NTSRecordedWeight:   &estimatedWeight,
					Status:              models.MTOShipmentStatusSubmitted,
				},
			},
			{
				Model:    storageFacility,
				LinkOnly: true,
			},
			{
				Model:    destinationAddress,
				Type:     &factory.Addresses.DeliveryAddress,
				LinkOnly: true,
			},
		}, nil)

		testCases := []struct {
			shipment            models.MTOShipment
			pickupLocation      *models.Address
			destinationLocation *models.Address
		}{
			{hhgShipment, hhgShipment.PickupAddress, hhgShipment.DestinationAddress},
			{ntsShipment, ntsShipment.PickupAddress, &ntsShipment.StorageFacility.Address},
			{ntsrShipment, &ntsrShipment.StorageFacility.Address, ntsrShipment.DestinationAddress},
		}

		for _, testCase := range testCases {
			shipmentEtag := etag.GenerateEtag(testCase.shipment.UpdatedAt)
			_, err = updater.UpdateMTOShipmentStatus(appCtx, testCase.shipment.ID, status, nil, nil, shipmentEtag)
			suite.NoError(err)

			fetchedShipment := models.MTOShipment{}
			err = suite.DB().Find(&fetchedShipment, testCase.shipment.ID)
			suite.NoError(err)
			// We also should have a required delivery date
			suite.NotNil(fetchedShipment.RequiredDeliveryDate)
			// Check that TransitDistance was called with the correct addresses
			suite.Equal(testCase.pickupLocation.PostalCode, TransitDistancePickupArg)
			suite.Equal(testCase.destinationLocation.PostalCode, TransitDistanceDestinationArg)
		}
	})

	suite.Run("Test that we are properly adding days to Alaska shipments", func() {
		reContract := testdatagen.FetchOrMakeReContract(suite.DB(), testdatagen.Assertions{})
		testdatagen.FetchOrMakeReContractYear(suite.DB(), testdatagen.Assertions{
			ReContractYear: models.ReContractYear{
				Contract:             reContract,
				ContractID:           reContract.ID,
				StartDate:            time.Now(),
				EndDate:              time.Now().Add(time.Hour * 12),
				Escalation:           1.0,
				EscalationCompounded: 1.0,
			},
		})
		move := factory.BuildAvailableToPrimeMove(suite.DB(), nil, nil)
		appCtx := suite.AppContextForTest()

		ghcDomesticTransitTime0LbsUpper := models.GHCDomesticTransitTime{
			MaxDaysTransitTime: 12,
			WeightLbsLower:     10001,
			WeightLbsUpper:     0,
			DistanceMilesLower: 0,
			DistanceMilesUpper: 10000,
		}
		verrs, err := suite.DB().ValidateAndCreate(&ghcDomesticTransitTime0LbsUpper)
		suite.Assert().False(verrs.HasAny())
		suite.NoError(err)

		conusAddress := factory.BuildAddress(suite.DB(), nil, []factory.Trait{factory.GetTraitAddress2})
		zone1Address := factory.BuildAddress(suite.DB(), nil, []factory.Trait{factory.GetTraitAddressAKZone1})
		zone2Address := factory.BuildAddress(suite.DB(), nil, []factory.Trait{factory.GetTraitAddressAKZone2})
		zone3Address := factory.BuildAddress(suite.DB(), nil, []factory.Trait{factory.GetTraitAddressAKZone3})
		zone4Address := factory.BuildAddress(suite.DB(), nil, []factory.Trait{factory.GetTraitAddressAKZone4})
		zone5Address := factory.BuildAddress(suite.DB(), nil, []factory.Trait{factory.GetTraitAddressAKZone5})

		estimatedWeight := unit.Pound(11000)

		testCases10Days := []struct {
			pickupLocation      models.Address
			destinationLocation models.Address
		}{
			{conusAddress, zone1Address},
			{conusAddress, zone2Address},
			{zone1Address, conusAddress},
			{zone2Address, conusAddress},
		}
		// adding 22 days; ghcDomesticTransitTime0LbsUpper.MaxDaysTransitTime is 12, plus 10 for Zones 1 and 2
		rdd10DaysDate := testdatagen.DateInsidePeakRateCycle.AddDate(0, 0, 22)
		for _, testCase := range testCases10Days {
			shipment := factory.BuildMTOShipmentMinimal(suite.DB(), []factory.Customization{
				{
					Model:    move,
					LinkOnly: true,
				},
				{
					Model: models.MTOShipment{
						ShipmentType:         models.MTOShipmentTypeHHG,
						ScheduledPickupDate:  &testdatagen.DateInsidePeakRateCycle,
						PrimeEstimatedWeight: &estimatedWeight,
						Status:               models.MTOShipmentStatusSubmitted,
					},
				},
				{
					Model:    testCase.pickupLocation,
					Type:     &factory.Addresses.PickupAddress,
					LinkOnly: true,
				},
				{
					Model:    testCase.destinationLocation,
					Type:     &factory.Addresses.DeliveryAddress,
					LinkOnly: true,
				},
			}, nil)
			shipmentEtag := etag.GenerateEtag(shipment.UpdatedAt)
			_, err = updater.UpdateMTOShipmentStatus(appCtx, shipment.ID, status, nil, nil, shipmentEtag)
			suite.NoError(err)

			fetchedShipment := models.MTOShipment{}
			err = suite.DB().Find(&fetchedShipment, shipment.ID)
			suite.NoError(err)
			suite.NotNil(fetchedShipment.RequiredDeliveryDate)
			suite.Equal(rdd10DaysDate.Format(time.RFC3339), fetchedShipment.RequiredDeliveryDate.Format(time.RFC3339))
		}

		testCases20Days := []struct {
			pickupLocation      models.Address
			destinationLocation models.Address
		}{
			{conusAddress, zone3Address},
			{conusAddress, zone4Address},
			{zone3Address, conusAddress},
			{zone4Address, conusAddress},
		}
		// adding 32 days; ghcDomesticTransitTime0LbsUpper.MaxDaysTransitTime is 12, plus 20 for Zones 3 and 4
		rdd20DaysDate := testdatagen.DateInsidePeakRateCycle.AddDate(0, 0, 32)
		for _, testCase := range testCases20Days {
			shipment := factory.BuildMTOShipmentMinimal(suite.DB(), []factory.Customization{
				{
					Model:    move,
					LinkOnly: true,
				},
				{
					Model: models.MTOShipment{
						ShipmentType:         models.MTOShipmentTypeHHG,
						ScheduledPickupDate:  &testdatagen.DateInsidePeakRateCycle,
						PrimeEstimatedWeight: &estimatedWeight,
						Status:               models.MTOShipmentStatusSubmitted,
					},
				},
				{
					Model:    testCase.pickupLocation,
					Type:     &factory.Addresses.PickupAddress,
					LinkOnly: true,
				},
				{
					Model:    testCase.destinationLocation,
					Type:     &factory.Addresses.DeliveryAddress,
					LinkOnly: true,
				},
			}, nil)
			shipmentEtag := etag.GenerateEtag(shipment.UpdatedAt)
			_, err = updater.UpdateMTOShipmentStatus(appCtx, shipment.ID, status, nil, nil, shipmentEtag)
			suite.NoError(err)

			fetchedShipment := models.MTOShipment{}
			err = suite.DB().Find(&fetchedShipment, shipment.ID)
			suite.NoError(err)
			suite.NotNil(fetchedShipment.RequiredDeliveryDate)
			suite.Equal(rdd20DaysDate.Format(time.RFC3339), fetchedShipment.RequiredDeliveryDate.Format(time.RFC3339))
		}
		testCases60Days := []struct {
			pickupLocation      models.Address
			destinationLocation models.Address
		}{
			{conusAddress, zone5Address},
			{zone5Address, conusAddress},
		}

		// adding 72 days; ghcDomesticTransitTime0LbsUpper.MaxDaysTransitTime is 12, plus 60 for Zone 5 HHG
		rdd60DaysDate := testdatagen.DateInsidePeakRateCycle.AddDate(0, 0, 72)
		for _, testCase := range testCases60Days {
			shipment := factory.BuildMTOShipmentMinimal(suite.DB(), []factory.Customization{
				{
					Model:    move,
					LinkOnly: true,
				},
				{
					Model: models.MTOShipment{
						ShipmentType:         models.MTOShipmentTypeHHG,
						ScheduledPickupDate:  &testdatagen.DateInsidePeakRateCycle,
						PrimeEstimatedWeight: &estimatedWeight,
						Status:               models.MTOShipmentStatusSubmitted,
					},
				},
				{
					Model:    testCase.pickupLocation,
					Type:     &factory.Addresses.PickupAddress,
					LinkOnly: true,
				},
				{
					Model:    testCase.destinationLocation,
					Type:     &factory.Addresses.DeliveryAddress,
					LinkOnly: true,
				},
			}, nil)
			shipmentEtag := etag.GenerateEtag(shipment.UpdatedAt)
			_, err = updater.UpdateMTOShipmentStatus(appCtx, shipment.ID, status, nil, nil, shipmentEtag)
			suite.NoError(err)

			fetchedShipment := models.MTOShipment{}
			err = suite.DB().Find(&fetchedShipment, shipment.ID)
			suite.NoError(err)
			suite.NotNil(fetchedShipment.RequiredDeliveryDate)
			suite.Equal(rdd60DaysDate.Format(time.RFC3339), fetchedShipment.RequiredDeliveryDate.Format(time.RFC3339))
		}

		conusAddress = factory.BuildAddress(suite.DB(), []factory.Customization{
			{
				Model: models.Address{
					StreetAddress1: "1 some street",
					City:           "Charlotte",
					State:          "NC",
					PostalCode:     "28290",
					IsOconus:       models.BoolPointer(false),
				},
			}}, nil)
		zone5Address = factory.BuildAddress(suite.DB(), []factory.Customization{
			{
				Model: models.Address{
					StreetAddress1: "1 some street",
					StreetAddress2: models.StringPointer("P.O. Box 1234"),
					StreetAddress3: models.StringPointer("c/o Another Person"),
					City:           "Cordova",
					State:          "AK",
					PostalCode:     "99677",
					IsOconus:       models.BoolPointer(true),
				},
			}}, nil)

		testCases60Days = []struct {
			pickupLocation      models.Address
			destinationLocation models.Address
		}{
			{conusAddress, zone5Address},
			{zone5Address, conusAddress},
		}

		for _, testCase := range testCases60Days {
			shipment := factory.BuildMTOShipmentMinimal(suite.DB(), []factory.Customization{
				{
					Model:    move,
					LinkOnly: true,
				},
				{
					Model: models.MTOShipment{
						ShipmentType:         models.MTOShipmentTypeUnaccompaniedBaggage,
						ScheduledPickupDate:  &testdatagen.DateInsidePeakRateCycle,
						PrimeEstimatedWeight: &estimatedWeight,
						Status:               models.MTOShipmentStatusSubmitted,
					},
				},
				{
					Model:    testCase.pickupLocation,
					Type:     &factory.Addresses.PickupAddress,
					LinkOnly: true,
				},
				{
					Model:    testCase.destinationLocation,
					Type:     &factory.Addresses.DeliveryAddress,
					LinkOnly: true,
				},
			}, nil)
			// adding 42 days; ghcDomesticTransitTime0LbsUpper.MaxDaysTransitTime is 12, plus 30 for Zone 5 UB
			pickUpDate := shipment.ScheduledPickupDate
			rdd60DaysDateUB := pickUpDate.AddDate(0, 0, 27)
			shipmentEtag := etag.GenerateEtag(shipment.UpdatedAt)
			_, err = updater.UpdateMTOShipmentStatus(appCtx, shipment.ID, status, nil, nil, shipmentEtag)
			suite.NoError(err)

			fetchedShipment := models.MTOShipment{}
			err = suite.DB().Find(&fetchedShipment, shipment.ID)
			suite.NoError(err)
			suite.NotNil(fetchedShipment.RequiredDeliveryDate)
			suite.Equal(rdd60DaysDateUB.Format(time.RFC3339), fetchedShipment.RequiredDeliveryDate.Format(time.RFC3339))
		}
	})

	suite.Run("Update RDD on UB Shipment on status change", func() {
		reContract := testdatagen.FetchOrMakeReContract(suite.DB(), testdatagen.Assertions{})
		testdatagen.FetchOrMakeReContractYear(suite.DB(), testdatagen.Assertions{
			ReContractYear: models.ReContractYear{
				Contract:             reContract,
				ContractID:           reContract.ID,
				StartDate:            time.Now(),
				EndDate:              time.Now().AddDate(1, 0, 0),
				Escalation:           1.0,
				EscalationCompounded: 1.0,
			},
		})
		move := factory.BuildAvailableToPrimeMove(suite.DB(), nil, nil)
		appCtx := suite.AppContextForTest()

		ghcDomesticTransitTime := models.GHCDomesticTransitTime{
			MaxDaysTransitTime: 12,
			WeightLbsLower:     0,
			WeightLbsUpper:     10000,
			DistanceMilesLower: 0,
			DistanceMilesUpper: 10000,
		}
		verrs, err := suite.DB().ValidateAndCreate(&ghcDomesticTransitTime)
		suite.Assert().False(verrs.HasAny())
		suite.NoError(err)

		conusAddress := factory.BuildAddress(suite.DB(), []factory.Customization{
			{
				Model: models.Address{
					StreetAddress1: "1 some street",
					City:           "Charlotte",
					State:          "NC",
					PostalCode:     "28290",
					IsOconus:       models.BoolPointer(false),
				},
			}}, nil)
		zone5Address := factory.BuildAddress(suite.DB(), []factory.Customization{
			{
				Model: models.Address{
					StreetAddress1: "1 some street",
					StreetAddress2: models.StringPointer("P.O. Box 1234"),
					StreetAddress3: models.StringPointer("c/o Another Person"),
					City:           "Cordova",
					State:          "AK",
					PostalCode:     "99677",
					IsOconus:       models.BoolPointer(true),
				},
			}}, nil)
		estimatedWeight := unit.Pound(4000)
		shipment := factory.BuildMTOShipmentMinimal(suite.DB(), []factory.Customization{
			{
				Model:    move,
				LinkOnly: true,
			},
			{
				Model: models.MTOShipment{
					ShipmentType:         models.MTOShipmentTypeUnaccompaniedBaggage,
					ScheduledPickupDate:  &testdatagen.DateInsidePeakRateCycle,
					PrimeEstimatedWeight: &estimatedWeight,
					Status:               models.MTOShipmentStatusSubmitted,
				},
			},
			{
				Model:    conusAddress,
				Type:     &factory.Addresses.PickupAddress,
				LinkOnly: true,
			},
			{
				Model:    zone5Address,
				Type:     &factory.Addresses.DeliveryAddress,
				LinkOnly: true,
			},
		}, nil)

		shipmentEtag := etag.GenerateEtag(shipment.UpdatedAt)
		mtoShipment, err := updater.UpdateMTOShipmentStatus(appCtx, shipment.ID, status, nil, nil, shipmentEtag)
		suite.NoError(err)
		suite.NotNil(mtoShipment.RequiredDeliveryDate)
		suite.False(mtoShipment.RequiredDeliveryDate.IsZero())
	})

	suite.Run("Cannot set SUBMITTED status on shipment via UpdateMTOShipmentStatus", func() {
		setupTestData()

		// The only time a shipment gets set to the SUBMITTED status is when it is created, whether by the customer
		// or the Prime. This happens in the internal and prime API in the CreateMTOShipmentHandler. In that case,
		// the handlers will call ShipmentRouter.Submit().
		eTag = etag.GenerateEtag(draftShipment.UpdatedAt)
		_, err := updater.UpdateMTOShipmentStatus(suite.AppContextForTest(), draftShipment.ID, "SUBMITTED", nil, nil, eTag)

		suite.Error(err)
		suite.IsType(ConflictStatusError{}, err)

		err = suite.DB().Find(&draftShipment, draftShipment.ID)

		suite.NoError(err)
		suite.EqualValues(models.MTOShipmentStatusDraft, draftShipment.Status)
	})

	suite.Run("Rejecting a shipment in SUBMITTED status with a rejection reason should return no error", func() {
		setupTestData()

		eTag = etag.GenerateEtag(shipment2.UpdatedAt)
		rejectionReason := "Rejection reason"
		returnedShipment, err := updater.UpdateMTOShipmentStatus(suite.AppContextForTest(), shipment2.ID, "REJECTED", &rejectionReason, nil, eTag)

		suite.NoError(err)
		suite.NotNil(returnedShipment)

		err = suite.DB().Find(&shipment2, shipment2.ID)

		suite.NoError(err)
		suite.EqualValues(models.MTOShipmentStatusRejected, shipment2.Status)
		suite.Equal(&rejectionReason, shipment2.RejectionReason)
	})

	suite.Run("Rejecting a shipment with no rejection reason returns an InvalidInputError", func() {
		setupTestData()

		eTag = etag.GenerateEtag(shipment3.UpdatedAt)
		_, err := updater.UpdateMTOShipmentStatus(suite.AppContextForTest(), shipment3.ID, "REJECTED", nil, nil, eTag)

		suite.Error(err)
		suite.IsType(apperror.InvalidInputError{}, err)
	})

	suite.Run("Rejecting a shipment in APPROVED status returns a ConflictStatusError", func() {
		setupTestData()

		eTag = etag.GenerateEtag(approvedShipment.UpdatedAt)
		rejectionReason := "Rejection reason"
		_, err := updater.UpdateMTOShipmentStatus(suite.AppContextForTest(), approvedShipment.ID, "REJECTED", &rejectionReason, nil, eTag)

		suite.Error(err)
		suite.IsType(ConflictStatusError{}, err)
	})

	suite.Run("Approving a shipment in REJECTED status returns a ConflictStatusError", func() {
		setupTestData()

		eTag = etag.GenerateEtag(rejectedShipment.UpdatedAt)
		_, err := updater.UpdateMTOShipmentStatus(suite.AppContextForTest(), rejectedShipment.ID, "APPROVED", nil, nil, eTag)

		suite.Error(err)
		suite.IsType(ConflictStatusError{}, err)
	})

	suite.Run("Passing in a stale identifier returns a PreconditionFailedError", func() {
		setupTestData()

		staleETag := etag.GenerateEtag(time.Now())

		_, err := updater.UpdateMTOShipmentStatus(suite.AppContextForTest(), shipment4.ID, "APPROVED", nil, nil, staleETag)

		suite.Error(err)
		suite.IsType(apperror.PreconditionFailedError{}, err)
	})

	suite.Run("Passing in an invalid status returns a ConflictStatus error", func() {
		setupTestData()

		eTag = etag.GenerateEtag(shipment4.UpdatedAt)

		_, err := updater.UpdateMTOShipmentStatus(suite.AppContextForTest(), shipment4.ID, "invalid", nil, nil, eTag)

		suite.Error(err)
		suite.IsType(ConflictStatusError{}, err)
	})

	suite.Run("Passing in a bad shipment id returns a Not Found error", func() {
		setupTestData()

		badShipmentID := uuid.FromStringOrNil("424d930b-cf8d-4c10-8059-be8a25ba952a")

		_, err := updater.UpdateMTOShipmentStatus(suite.AppContextForTest(), badShipmentID, "APPROVED", nil, nil, eTag)

		suite.Error(err)
		suite.IsType(apperror.NotFoundError{}, err)
	})

	suite.Run("Changing to APPROVED status records approved_date", func() {
		setupTestData()

		shipment5 := factory.BuildMTOShipment(suite.DB(), []factory.Customization{
			{
				Model:    mto,
				LinkOnly: true,
			},
			{
				Model: models.MTOShipment{
					Status: models.MTOShipmentStatusSubmitted,
				},
			},
		}, nil)
		eTag = etag.GenerateEtag(shipment5.UpdatedAt)

		suite.Nil(shipment5.ApprovedDate)

		_, err := updater.UpdateMTOShipmentStatus(suite.AppContextForTest(), shipment5.ID, models.MTOShipmentStatusApproved, nil, nil, eTag)

		suite.NoError(err)
		suite.NoError(suite.DB().Find(&shipment5, shipment5.ID))
		suite.Equal(models.MTOShipmentStatusApproved, shipment5.Status)
		suite.NotNil(shipment5.ApprovedDate)
	})

	suite.Run("Changing to a non-APPROVED status does not record approved_date", func() {
		setupTestData()

		shipment6 := factory.BuildMTOShipment(suite.DB(), []factory.Customization{
			{
				Model:    mto,
				LinkOnly: true,
			},
			{
				Model: models.MTOShipment{
					Status: models.MTOShipmentStatusSubmitted,
				},
			},
		}, nil)

		eTag = etag.GenerateEtag(shipment6.UpdatedAt)
		rejectionReason := "reason"

		suite.Nil(shipment6.ApprovedDate)

		_, err := updater.UpdateMTOShipmentStatus(suite.AppContextForTest(), shipment6.ID, models.MTOShipmentStatusRejected, &rejectionReason, nil, eTag)

		suite.NoError(err)
		suite.NoError(suite.DB().Find(&shipment6, shipment6.ID))
		suite.Equal(models.MTOShipmentStatusRejected, shipment6.Status)
		suite.Nil(shipment6.ApprovedDate)
	})

	suite.Run("When move is not yet approved, cannot approve shipment", func() {
		setupTestData()

		submittedMTO := factory.BuildMoveWithShipment(suite.DB(), nil, nil)
		mtoShipment := submittedMTO.MTOShipments[0]
		eTag = etag.GenerateEtag(mtoShipment.UpdatedAt)

		updatedShipment, err := updater.UpdateMTOShipmentStatus(suite.AppContextForTest(), mtoShipment.ID, models.MTOShipmentStatusApproved, nil, nil, eTag)
		suite.NoError(suite.DB().Find(&mtoShipment, mtoShipment.ID))

		suite.Nil(updatedShipment)
		suite.Equal(models.MTOShipmentStatusSubmitted, mtoShipment.Status)
		suite.Error(err)
		suite.IsType(apperror.ConflictError{}, err)
		suite.Contains(
			err.Error(),
			fmt.Sprintf(
				"Cannot approve a shipment if the move status isn't %s or %s, or if it isn't a PPM shipment with a move status of %s. The current status for the move with ID %s is %s",
				models.MoveStatusAPPROVED,
				models.MoveStatusAPPROVALSREQUESTED,
				models.MoveStatusNeedsServiceCounseling,
				submittedMTO.ID,
				submittedMTO.Status,
			),
		)
	})

	suite.Run("An approved shipment can change to CANCELLATION_REQUESTED", func() {
		setupTestData()

		approvedShipment2 := factory.BuildMTOShipment(suite.DB(), []factory.Customization{
			{
				Model:    factory.BuildAvailableToPrimeMove(suite.DB(), nil, nil),
				LinkOnly: true,
			},
			{
				Model: models.MTOShipment{
					Status: models.MTOShipmentStatusApproved,
				},
			},
		}, nil)
		eTag = etag.GenerateEtag(approvedShipment2.UpdatedAt)

		updatedShipment, err := updater.UpdateMTOShipmentStatus(
			suite.AppContextForTest(), approvedShipment2.ID, models.MTOShipmentStatusCancellationRequested, nil, nil, eTag)
		suite.NoError(suite.DB().Find(&approvedShipment2, approvedShipment2.ID))

		suite.NoError(err)
		suite.NotNil(updatedShipment)
		suite.Equal(models.MTOShipmentStatusCancellationRequested, updatedShipment.Status)
		suite.Equal(models.MTOShipmentStatusCancellationRequested, approvedShipment2.Status)
	})

	suite.Run("A CANCELLATION_REQUESTED shipment can change to CANCELED", func() {
		setupTestData()

		cancellationRequestedShipment := factory.BuildMTOShipment(suite.DB(), []factory.Customization{
			{
				Model:    factory.BuildAvailableToPrimeMove(suite.DB(), nil, nil),
				LinkOnly: true,
			},
			{
				Model: models.MTOShipment{
					Status: models.MTOShipmentStatusCancellationRequested,
				},
			},
		}, nil)
		eTag = etag.GenerateEtag(cancellationRequestedShipment.UpdatedAt)

		updatedShipment, err := updater.UpdateMTOShipmentStatus(
			suite.AppContextForTest(), cancellationRequestedShipment.ID, models.MTOShipmentStatusCanceled, nil, nil, eTag)
		suite.NoError(suite.DB().Find(&cancellationRequestedShipment, cancellationRequestedShipment.ID))

		suite.NoError(err)
		suite.NotNil(updatedShipment)
		suite.Equal(models.MTOShipmentStatusCanceled, updatedShipment.Status)
		suite.Equal(models.MTOShipmentStatusCanceled, cancellationRequestedShipment.Status)
	})

	suite.Run("An APPROVED shipment CANNOT change to CANCELED - ERROR", func() {
		setupTestData()

		eTag = etag.GenerateEtag(approvedShipment.UpdatedAt)

		updatedShipment, err := updater.UpdateMTOShipmentStatus(
			suite.AppContextForTest(), approvedShipment.ID, models.MTOShipmentStatusCanceled, nil, nil, eTag)
		suite.NoError(suite.DB().Find(&approvedShipment, approvedShipment.ID))

		suite.Error(err)
		suite.Nil(updatedShipment)
		suite.IsType(ConflictStatusError{}, err)
		suite.Equal(models.MTOShipmentStatusApproved, approvedShipment.Status)
	})

	suite.Run("An APPROVED shipment CAN change to Diversion Requested", func() {
		setupTestData()

		shipmentToDivert := factory.BuildMTOShipment(suite.DB(), []factory.Customization{
			{
				Model:    mto,
				LinkOnly: true,
			},
			{
				Model: models.MTOShipment{
					Status: models.MTOShipmentStatusApproved,
				},
			},
		}, nil)
		eTag = etag.GenerateEtag(shipmentToDivert.UpdatedAt)

		diversionReason := "Test reason"
		_, err := updater.UpdateMTOShipmentStatus(
			suite.AppContextForTest(), shipmentToDivert.ID, models.MTOShipmentStatusDiversionRequested, nil, &diversionReason, eTag)
		suite.NoError(suite.DB().Find(&shipmentToDivert, shipmentToDivert.ID))

		suite.NoError(err)
		suite.Equal(models.MTOShipmentStatusDiversionRequested, shipmentToDivert.Status)
	})

	suite.Run("A diversion or diverted shipment can change to APPROVED", func() {
		setupTestData()
		diversionReason := "Test reason"

		// a diversion or diverted shipment is when the PRIME sets the diversion field to true
		// the status must also be in diversion requested status to be approvable as well
		diversionRequestedShipment := factory.BuildMTOShipment(suite.DB(), []factory.Customization{
			{
				Model:    factory.BuildAvailableToPrimeMove(suite.DB(), nil, nil),
				LinkOnly: true,
			},
			{
				Model: models.MTOShipment{
					Status:          models.MTOShipmentStatusDiversionRequested,
					Diversion:       true,
					DiversionReason: &diversionReason,
				},
			},
		}, nil)
		eTag = etag.GenerateEtag(diversionRequestedShipment.UpdatedAt)

		updatedShipment, err := updater.UpdateMTOShipmentStatus(
			suite.AppContextForTest(), diversionRequestedShipment.ID, models.MTOShipmentStatusApproved, nil, nil, eTag)

		suite.NoError(err)
		suite.NotNil(updatedShipment)
		suite.Equal(models.MTOShipmentStatusApproved, updatedShipment.Status)

		var shipmentServiceItems models.MTOServiceItems
		err = suite.DB().Where("mto_shipment_id = $1", updatedShipment.ID).All(&shipmentServiceItems)
		suite.NoError(err)
		suite.Len(shipmentServiceItems, 0, "should not have created shipment level service items for diversion shipment after approving")
	})
}

func (suite *MTOShipmentServiceSuite) TestMTOShipmentsMTOAvailableToPrime() {
	now := time.Now()
	waf := entitlements.NewWeightAllotmentFetcher()

	hide := false
	var primeShipment models.MTOShipment
	var nonPrimeShipment models.MTOShipment
	var hiddenPrimeShipment models.MTOShipment

	setupTestData := func() {
		primeShipment = factory.BuildMTOShipment(suite.DB(), []factory.Customization{
			{
				Model: models.Move{
					AvailableToPrimeAt: &now,
					ApprovedAt:         &now,
				},
			},
		}, nil)
		nonPrimeShipment = factory.BuildMTOShipmentMinimal(suite.DB(), nil, nil)
		hiddenPrimeShipment = factory.BuildMTOShipment(suite.DB(), []factory.Customization{
			{
				Model: models.Move{
					AvailableToPrimeAt: &now,
					ApprovedAt:         &now,
					Show:               &hide,
				},
			},
		}, nil)
	}

	builder := query.NewQueryBuilder()
	fetcher := fetch.NewFetcher(builder)
	planner := &mocks.Planner{}
	moveRouter := moveservices.NewMoveRouter(transportationoffice.NewTransportationOfficesFetcher())
	mockSender := setUpMockNotificationSender()
	moveWeights := moveservices.NewMoveWeights(NewShipmentReweighRequester(), waf, mockSender)
	mockShipmentRecalculator := mockservices.PaymentRequestShipmentRecalculator{}
	mockShipmentRecalculator.On("ShipmentRecalculatePaymentRequest",
		mock.AnythingOfType("*appcontext.appContext"),
		mock.AnythingOfType("uuid.UUID"),
	).Return(&models.PaymentRequests{}, nil)
	addressUpdater := address.NewAddressUpdater()
	addressCreator := address.NewAddressCreator()

	updater := NewMTOShipmentUpdater(builder, fetcher, planner, moveRouter, moveWeights, mockSender, &mockShipmentRecalculator, addressUpdater, addressCreator)

	suite.Run("Shipment exists and is available to Prime - success", func() {
		setupTestData()

		isAvailable, err := updater.MTOShipmentsMTOAvailableToPrime(suite.AppContextForTest(), primeShipment.ID)
		suite.True(isAvailable)
		suite.NoError(err)

		// Verify that shipment recalculate was handled correctly
		mockShipmentRecalculator.AssertNotCalled(suite.T(), "ShipmentRecalculatePaymentRequest", mock.Anything, mock.Anything)
	})

	suite.Run("Shipment exists but is not available to Prime - failure", func() {
		setupTestData()

		isAvailable, err := updater.MTOShipmentsMTOAvailableToPrime(suite.AppContextForTest(), nonPrimeShipment.ID)
		suite.False(isAvailable)
		suite.Error(err)
		suite.IsType(apperror.NotFoundError{}, err)
		suite.Contains(err.Error(), nonPrimeShipment.ID.String())

		// Verify that shipment recalculate was handled correctly
		mockShipmentRecalculator.AssertNotCalled(suite.T(), "ShipmentRecalculatePaymentRequest", mock.Anything, mock.Anything)
	})

	suite.Run("Shipment exists, is available, but move is disabled - failure", func() {
		setupTestData()

		isAvailable, err := updater.MTOShipmentsMTOAvailableToPrime(suite.AppContextForTest(), hiddenPrimeShipment.ID)
		suite.False(isAvailable)
		suite.Error(err)
		suite.IsType(apperror.NotFoundError{}, err)
		suite.Contains(err.Error(), hiddenPrimeShipment.ID.String())

		// Verify that shipment recalculate was handled correctly
		mockShipmentRecalculator.AssertNotCalled(suite.T(), "ShipmentRecalculatePaymentRequest", mock.Anything, mock.Anything)
	})

	suite.Run("Shipment does not exist - failure", func() {
		setupTestData()

		badUUID := uuid.FromStringOrNil("00000000-0000-0000-0000-000000000001")
		isAvailable, err := updater.MTOShipmentsMTOAvailableToPrime(suite.AppContextForTest(), badUUID)
		suite.False(isAvailable)
		suite.Error(err)
		suite.IsType(apperror.NotFoundError{}, err)
		suite.Contains(err.Error(), badUUID.String())

		// Verify that shipment recalculate was handled correctly
		mockShipmentRecalculator.AssertNotCalled(suite.T(), "ShipmentRecalculatePaymentRequest", mock.Anything, mock.Anything)
	})
}

func (suite *MTOShipmentServiceSuite) TestUpdateShipmentEstimatedWeightMoveExcessWeight() {
	builder := query.NewQueryBuilder()
	fetcher := fetch.NewFetcher(builder)
	planner := &mocks.Planner{}
	waf := entitlements.NewWeightAllotmentFetcher()

	moveRouter := moveservices.NewMoveRouter(transportationoffice.NewTransportationOfficesFetcher())
	mockSender := setUpMockNotificationSender()
	moveWeights := moveservices.NewMoveWeights(NewShipmentReweighRequester(), waf, mockSender)
	mockShipmentRecalculator := mockservices.PaymentRequestShipmentRecalculator{}
	mockShipmentRecalculator.On("ShipmentRecalculatePaymentRequest",
		mock.AnythingOfType("*appcontext.appContext"),
		mock.AnythingOfType("uuid.UUID"),
	).Return(&models.PaymentRequests{}, nil)
	addressUpdater := address.NewAddressUpdater()
	addressCreator := address.NewAddressCreator()
	mtoShipmentUpdaterPrime := NewPrimeMTOShipmentUpdater(builder, fetcher, planner, moveRouter, moveWeights, mockSender, &mockShipmentRecalculator, addressUpdater, addressCreator)

	suite.Run("Updates to estimated weight change max billable weight", func() {
		now := time.Now()
		pickupDate := now.AddDate(0, 0, 10)

		primeShipment := factory.BuildMTOShipmentMinimal(suite.DB(), []factory.Customization{
			{
				Model: models.MTOShipment{
					Status:              models.MTOShipmentStatusApproved,
					ApprovedDate:        &now,
					ScheduledPickupDate: &pickupDate,
				},
			},
			{
				Model: models.Move{
					AvailableToPrimeAt: &now,
					ApprovedAt:         &now,
					Status:             models.MoveStatusAPPROVED,
				},
			},
		}, nil)

		suite.Equal(8000, *primeShipment.MoveTaskOrder.Orders.Entitlement.AuthorizedWeight())

		estimatedWeight := unit.Pound(1234)
		primeShipment.Status = ""
		primeShipment.PrimeEstimatedWeight = &estimatedWeight

		session := auth.Session{}
		_, err := mtoShipmentUpdaterPrime.UpdateMTOShipment(suite.AppContextWithSessionForTest(&session), &primeShipment, etag.GenerateEtag(primeShipment.UpdatedAt), "test")
		suite.NoError(err)

		err = suite.DB().Reload(primeShipment.MoveTaskOrder.Orders.Entitlement)
		suite.NoError(err)

		estimatedWeight110 := int(math.Round(float64(*primeShipment.PrimeEstimatedWeight) * 1.10))
		suite.Equal(estimatedWeight110, *primeShipment.MoveTaskOrder.Orders.Entitlement.AuthorizedWeight())
	})

	suite.Run("Updating the shipment estimated weight will flag excess weight on the move and transitions move status", func() {
		now := time.Now()
		pickupDate := now.AddDate(0, 0, 10)

		primeShipment := factory.BuildMTOShipmentMinimal(suite.DB(), []factory.Customization{
			{
				Model: models.MTOShipment{
					Status:              models.MTOShipmentStatusApproved,
					ApprovedDate:        &now,
					ScheduledPickupDate: &pickupDate,
				},
			},
			{
				Model: models.Move{
					AvailableToPrimeAt: &now,
					ApprovedAt:         &now,
					Status:             models.MoveStatusAPPROVED,
				},
			},
		}, nil)
		estimatedWeight := unit.Pound(7200)
		// there is a validator check about updating the status
		primeShipment.Status = ""
		primeShipment.PrimeEstimatedWeight = &estimatedWeight

		suite.Nil(primeShipment.MoveTaskOrder.ExcessWeightQualifiedAt)
		suite.Equal(models.MoveStatusAPPROVED, primeShipment.MoveTaskOrder.Status)

		session := auth.Session{}
		_, err := mtoShipmentUpdaterPrime.UpdateMTOShipment(suite.AppContextWithSessionForTest(&session), &primeShipment, etag.GenerateEtag(primeShipment.UpdatedAt), "test")
		suite.NoError(err)

		err = suite.DB().Reload(&primeShipment.MoveTaskOrder)
		suite.NoError(err)

		suite.NotNil(primeShipment.MoveTaskOrder.ExcessWeightQualifiedAt)
		suite.Equal(models.MoveStatusAPPROVALSREQUESTED, primeShipment.MoveTaskOrder.Status)

		// Verify that shipment recalculate was handled correctly
		mockShipmentRecalculator.AssertNotCalled(suite.T(), "ShipmentRecalculatePaymentRequest", mock.Anything, mock.Anything)
	})

	suite.Run("Skips calling check excess weight if estimated weight was not provided in request", func() {
		moveWeights := &mockservices.MoveWeights{}
		mockSender := setUpMockNotificationSender()
		addressUpdater := address.NewAddressUpdater()

		mockedUpdater := NewPrimeMTOShipmentUpdater(builder, fetcher, planner, moveRouter, moveWeights, mockSender, &mockShipmentRecalculator, addressUpdater, addressCreator)

		now := time.Now()
		pickupDate := now.AddDate(0, 0, 10)
		primeShipment := factory.BuildMTOShipmentMinimal(suite.DB(), []factory.Customization{
			{
				Model: models.MTOShipment{
					Status:              models.MTOShipmentStatusApproved,
					ApprovedDate:        &now,
					ScheduledPickupDate: &pickupDate,
				},
			},
			{
				Model: models.Move{
					AvailableToPrimeAt: &now,
					ApprovedAt:         &now,
				},
			},
		}, nil)
		// there is a validator check about updating the status
		primeShipment.Status = ""
		actualWeight := unit.Pound(7200)
		primeShipment.PrimeActualWeight = &actualWeight

		moveWeights.On("CheckAutoReweigh", mock.AnythingOfType("*appcontext.appContext"), primeShipment.MoveTaskOrderID, mock.AnythingOfType("*models.MTOShipment")).Return(nil)

		suite.Nil(primeShipment.MoveTaskOrder.ExcessWeightQualifiedAt)

		session := auth.Session{}
		_, err := mockedUpdater.UpdateMTOShipment(suite.AppContextWithSessionForTest(&session), &primeShipment, etag.GenerateEtag(primeShipment.UpdatedAt), "test")
		suite.NoError(err)

		moveWeights.AssertNotCalled(suite.T(), "CheckExcessWeight")

		// Verify that shipment recalculate was handled correctly
		mockShipmentRecalculator.AssertNotCalled(suite.T(), "ShipmentRecalculatePaymentRequest", mock.Anything, mock.Anything)
	})

	suite.Run("Skips calling check excess weight if the updated estimated weight matches the db value", func() {
		moveWeights := &mockservices.MoveWeights{}
		mockSender := setUpMockNotificationSender()
		addressUpdater := address.NewAddressUpdater()

		mockedUpdater := NewPrimeMTOShipmentUpdater(builder, fetcher, planner, moveRouter, moveWeights, mockSender, &mockShipmentRecalculator, addressUpdater, addressCreator)

		now := time.Now()
		pickupDate := now.AddDate(0, 0, 10)
		estimatedWeight := unit.Pound(7200)
		primeShipment := factory.BuildMTOShipmentMinimal(suite.DB(), []factory.Customization{
			{
				Model: models.MTOShipment{
					Status:               models.MTOShipmentStatusApproved,
					ApprovedDate:         &now,
					ScheduledPickupDate:  &pickupDate,
					PrimeEstimatedWeight: &estimatedWeight,
				},
			},
			{
				Model: models.Move{
					AvailableToPrimeAt: &now,
					ApprovedAt:         &now,
				},
			},
		}, nil)
		// there is a validator check about updating the status
		primeShipment.Status = ""
		primeShipment.PrimeEstimatedWeight = &estimatedWeight

		suite.Nil(primeShipment.MoveTaskOrder.ExcessWeightQualifiedAt)

		session := auth.Session{}
		_, err := mockedUpdater.UpdateMTOShipment(suite.AppContextWithSessionForTest(&session), &primeShipment, etag.GenerateEtag(primeShipment.UpdatedAt), "test")
		suite.Error(err)
		suite.Contains(err.Error(), "cannot be updated after initial estimation")

		moveWeights.AssertNotCalled(suite.T(), "CheckExcessWeight")

		// Verify that shipment recalculate was handled correctly
		mockShipmentRecalculator.AssertNotCalled(suite.T(), "ShipmentRecalculatePaymentRequest", mock.Anything, mock.Anything)
	})
}

func (suite *MTOShipmentServiceSuite) TestUpdateShipmentActualWeightAutoReweigh() {
	builder := query.NewQueryBuilder()
	waf := entitlements.NewWeightAllotmentFetcher()

	fetcher := fetch.NewFetcher(builder)
	planner := &mocks.Planner{}
	moveRouter := moveservices.NewMoveRouter(transportationoffice.NewTransportationOfficesFetcher())
	mockSender := setUpMockNotificationSender()
	moveWeights := moveservices.NewMoveWeights(NewShipmentReweighRequester(), waf, mockSender)
	mockShipmentRecalculator := mockservices.PaymentRequestShipmentRecalculator{}
	mockShipmentRecalculator.On("ShipmentRecalculatePaymentRequest",
		mock.AnythingOfType("*appcontext.appContext"),
		mock.AnythingOfType("uuid.UUID"),
	).Return(&models.PaymentRequests{}, nil)
	addressUpdater := address.NewAddressUpdater()
	addressCreator := address.NewAddressCreator()
	mtoShipmentUpdaterPrime := NewPrimeMTOShipmentUpdater(builder, fetcher, planner, moveRouter, moveWeights, mockSender, &mockShipmentRecalculator, addressUpdater, addressCreator)

	suite.Run("Updating the shipment actual weight within weight allowance creates reweigh requests for", func() {
		now := time.Now()
		pickupDate := now.AddDate(0, 0, 10)
		primeShipment := factory.BuildMTOShipmentMinimal(suite.DB(), []factory.Customization{
			{
				Model: models.MTOShipment{
					Status:              models.MTOShipmentStatusApproved,
					ApprovedDate:        &now,
					ScheduledPickupDate: &pickupDate,
				},
			},
			{
				Model: models.Move{
					AvailableToPrimeAt: &now,
					ApprovedAt:         &now,
					Status:             models.MoveStatusAPPROVED,
				},
			},
		}, nil)
		actualWeight := unit.Pound(7200)
		// there is a validator check about updating the status
		primeShipment.Status = ""
		primeShipment.PrimeActualWeight = &actualWeight

		session := auth.Session{}
		_, err := mtoShipmentUpdaterPrime.UpdateMTOShipment(suite.AppContextWithSessionForTest(&session), &primeShipment, etag.GenerateEtag(primeShipment.UpdatedAt), "test")
		suite.NoError(err)

		err = suite.DB().Eager("Reweigh").Reload(&primeShipment)
		suite.NoError(err)

		suite.NotNil(primeShipment.Reweigh)
		suite.Equal(primeShipment.ID.String(), primeShipment.Reweigh.ShipmentID.String())
		suite.NotNil(primeShipment.Reweigh.RequestedAt)
		suite.Equal(models.ReweighRequesterSystem, primeShipment.Reweigh.RequestedBy)

		// Verify that shipment recalculate was handled correctly
		mockShipmentRecalculator.AssertNotCalled(suite.T(), "ShipmentRecalculatePaymentRequest", mock.Anything, mock.Anything)
	})

	suite.Run("Skips calling check auto reweigh if actual weight was not provided in request", func() {
		moveWeights := &mockservices.MoveWeights{}
		moveWeights.On("CheckAutoReweigh",
			mock.AnythingOfType("*appcontext.appContext"),
			mock.AnythingOfType("uuid.UUID"),
			mock.AnythingOfType("*models.MTOShipment"),
		).Return(nil)
		mockSender := setUpMockNotificationSender()
		addressUpdater := address.NewAddressUpdater()

		mockedUpdater := NewPrimeMTOShipmentUpdater(builder, fetcher, planner, moveRouter, moveWeights, mockSender, &mockShipmentRecalculator, addressUpdater, addressCreator)

		now := time.Now()
		pickupDate := now.AddDate(0, 0, 10)
		primeShipment := factory.BuildMTOShipmentMinimal(suite.DB(), []factory.Customization{
			{
				Model: models.MTOShipment{
					Status:              models.MTOShipmentStatusApproved,
					ApprovedDate:        &now,
					ScheduledPickupDate: &pickupDate,
				},
			},
			{
				Model: models.Move{
					AvailableToPrimeAt: &now,
					ApprovedAt:         &now,
				},
			},
		}, nil)

		moveWeights.On("CheckExcessWeight",
			mock.AnythingOfType("*appcontext.appContext"),
			mock.AnythingOfType("uuid.UUID"),
			mock.AnythingOfType("models.MTOShipment"),
		).Return(&primeShipment.MoveTaskOrder, nil, nil)

		// there is a validator check about updating the status
		primeShipment.Status = ""

		session := auth.Session{}
		_, err := mockedUpdater.UpdateMTOShipment(suite.AppContextWithSessionForTest(&session), &primeShipment, etag.GenerateEtag(primeShipment.UpdatedAt), "test")
		suite.NoError(err)

		moveWeights.AssertNotCalled(suite.T(), "CheckAutoReweigh")

		// Verify that shipment recalculate was handled correctly
		mockShipmentRecalculator.AssertNotCalled(suite.T(), "ShipmentRecalculatePaymentRequest", mock.Anything, mock.Anything)
	})

	suite.Run("Skips calling check auto reweigh if the updated actual weight matches the db value", func() {
		moveWeights := &mockservices.MoveWeights{}
		mockSender := setUpMockNotificationSender()
		addressUpdater := address.NewAddressUpdater()

		mockedUpdater := NewPrimeMTOShipmentUpdater(builder, fetcher, planner, moveRouter, moveWeights, mockSender, &mockShipmentRecalculator, addressUpdater, addressCreator)

		now := time.Now()
		pickupDate := now.AddDate(0, 0, 10)
		weight := unit.Pound(7200)
		oldPrimeShipment := factory.BuildMTOShipmentMinimal(suite.DB(), []factory.Customization{
			{
				Model: models.MTOShipment{
					Status:               models.MTOShipmentStatusApproved,
					ApprovedDate:         &now,
					ScheduledPickupDate:  &pickupDate,
					PrimeActualWeight:    &weight,
					PrimeEstimatedWeight: &weight,
				},
			},
			{
				Model: models.Move{
					AvailableToPrimeAt: &now,
					ApprovedAt:         &now,
				},
			},
		}, nil)

		moveWeights.On("CheckExcessWeight",
			mock.AnythingOfType("*appcontext.appContext"),
			mock.AnythingOfType("uuid.UUID"),
			mock.AnythingOfType("models.MTOShipment"),
		).Return(&oldPrimeShipment.MoveTaskOrder, nil, nil)

		newPrimeShipment := models.MTOShipment{
			ID:                oldPrimeShipment.ID,
			PrimeActualWeight: &weight,
		}

		eTag := etag.GenerateEtag(oldPrimeShipment.UpdatedAt)

		session := auth.Session{}
		_, err := mockedUpdater.UpdateMTOShipment(suite.AppContextWithSessionForTest(&session), &newPrimeShipment, eTag, "test")
		suite.NoError(err)

		moveWeights.AssertNotCalled(suite.T(), "CheckAutoReweigh")

		// Verify that shipment recalculate was handled correctly
		mockShipmentRecalculator.AssertNotCalled(suite.T(), "ShipmentRecalculatePaymentRequest", mock.Anything, mock.Anything)
	})
}

func (suite *MTOShipmentServiceSuite) TestUpdateShipmentNullableFields() {
	builder := query.NewQueryBuilder()
	fetcher := fetch.NewFetcher(builder)
	planner := &mocks.Planner{}
	moveRouter := moveservices.NewMoveRouter(transportationoffice.NewTransportationOfficesFetcher())
	mockShipmentRecalculator := mockservices.PaymentRequestShipmentRecalculator{}
	mockShipmentRecalculator.On("ShipmentRecalculatePaymentRequest",
		mock.AnythingOfType("*appcontext.appContext"),
		mock.AnythingOfType("uuid.UUID"),
	).Return(&models.PaymentRequests{}, nil)

	suite.Run("tacType and sacType are set to null when empty string is passed in", func() {
		moveWeights := &mockservices.MoveWeights{}
		moveWeights.On("CheckAutoReweigh",
			mock.AnythingOfType("*appcontext.appContext"),
			mock.AnythingOfType("uuid.UUID"),
			mock.AnythingOfType("*models.MTOShipment"),
		).Return(nil)

		mockSender := setUpMockNotificationSender()
		addressUpdater := address.NewAddressUpdater()
		addressCreator := address.NewAddressCreator()
		mockedUpdater := NewOfficeMTOShipmentUpdater(builder, fetcher, planner, moveRouter, moveWeights, mockSender, &mockShipmentRecalculator, addressUpdater, addressCreator)

		ntsLOAType := models.LOATypeNTS
		ntsMove := factory.BuildMoveWithShipment(suite.DB(), []factory.Customization{
			{
				Model: models.MTOShipment{
					ShipmentType: models.MTOShipmentTypeHHGIntoNTS,
					TACType:      &ntsLOAType,
					SACType:      &ntsLOAType,
				},
			},
		}, nil)

		nullLOAType := models.LOAType("")
		requestedUpdate := &models.MTOShipment{
			ID:      ntsMove.MTOShipments[0].ID,
			TACType: &nullLOAType,
			SACType: &nullLOAType,
		}

		too := factory.BuildOfficeUserWithRoles(suite.DB(), nil, []roles.RoleType{roles.RoleTypeTOO})
		session := auth.Session{
			ApplicationName: auth.OfficeApp,
			UserID:          *too.UserID,
			OfficeUserID:    too.ID,
		}
		session.Roles = append(session.Roles, too.User.Roles...)
		_, err := mockedUpdater.UpdateMTOShipment(suite.AppContextWithSessionForTest(&session), requestedUpdate, etag.GenerateEtag(ntsMove.MTOShipments[0].UpdatedAt), "test")
		suite.NoError(err)
		suite.Equal(nil, nil)
		suite.Equal(nil, nil)
	})

	suite.Run("tacType and sacType are updated when passed in", func() {
		moveWeights := &mockservices.MoveWeights{}
		moveWeights.On("CheckAutoReweigh",
			mock.AnythingOfType("*appcontext.appContext"),
			mock.AnythingOfType("uuid.UUID"),
			mock.AnythingOfType("*models.MTOShipment"),
		).Return(nil)
		mockSender := setUpMockNotificationSender()

		addressUpdater := address.NewAddressUpdater()
		addressCreator := address.NewAddressCreator()
		mockedUpdater := NewOfficeMTOShipmentUpdater(builder, fetcher, planner, moveRouter, moveWeights, mockSender, &mockShipmentRecalculator, addressUpdater, addressCreator)

		ntsLOAType := models.LOATypeNTS
		hhgLOAType := models.LOATypeHHG

		ntsMove := factory.BuildMoveWithShipment(suite.DB(), []factory.Customization{
			{
				Model: models.MTOShipment{
					ShipmentType: models.MTOShipmentTypeHHGIntoNTS,
					TACType:      &ntsLOAType,
					SACType:      &ntsLOAType,
				},
			},
		}, nil)
		shipment := ntsMove.MTOShipments[0]

		requestedUpdate := &models.MTOShipment{
			ID:      shipment.ID,
			TACType: &hhgLOAType,
		}

		too := factory.BuildOfficeUserWithRoles(suite.DB(), nil, []roles.RoleType{roles.RoleTypeTOO})
		session := auth.Session{
			ApplicationName: auth.OfficeApp,
			UserID:          *too.UserID,
			OfficeUserID:    too.ID,
		}
		session.Roles = append(session.Roles, too.User.Roles...)
		updatedMtoShipment, err := mockedUpdater.UpdateMTOShipment(suite.AppContextWithSessionForTest(&session), requestedUpdate, etag.GenerateEtag(shipment.UpdatedAt), "test")
		suite.NoError(err)
		suite.Equal(*requestedUpdate.TACType, *updatedMtoShipment.TACType)
		suite.Equal(*shipment.SACType, *updatedMtoShipment.SACType)
	})
}

func (suite *MTOShipmentServiceSuite) TestUpdateStatusServiceItems() {

	expectedReServiceCodes := []models.ReServiceCode{
		models.ReServiceCodeDLH,
		models.ReServiceCodeDSH,
		models.ReServiceCodeFSC,
		models.ReServiceCodeDOP,
		models.ReServiceCodeDDP,
		models.ReServiceCodeDPK,
		models.ReServiceCodeDUPK,
	}

	var pickupAddress models.Address
	var longhaulDestinationAddress models.Address
	var shorthaulDestinationAddress models.Address
	var mto models.Move

	setupTestData := func() {
		for i := range expectedReServiceCodes {
			factory.FetchReServiceByCode(suite.DB(), expectedReServiceCodes[i])
		}

		pickupAddress = factory.BuildAddress(suite.DB(), []factory.Customization{
			{
				Model: models.Address{
					StreetAddress1: "7 Q St",
					City:           "Twentynine Palms",
					State:          "CA",
					PostalCode:     "92277",
				},
			},
		}, nil)

		longhaulDestinationAddress = factory.BuildAddress(suite.DB(), []factory.Customization{
			{
				Model: models.Address{
					StreetAddress1: "278 E Maple Drive",
					City:           "San Diego",
					State:          "CA",
					PostalCode:     "92114",
				},
			},
		}, nil)

		shorthaulDestinationAddress = factory.BuildAddress(suite.DB(), []factory.Customization{
			{
				Model: models.Address{
					StreetAddress1: "448 Washington Boulevard NE",
					City:           "Winterhaven",
					State:          "CA",
					PostalCode:     "92283",
				},
			},
		}, nil)

		mto = factory.BuildMove(suite.DB(), []factory.Customization{
			{
				Model: models.Move{
					Status: models.MoveStatusAPPROVED,
				},
			},
		}, nil)
	}

	builder := query.NewQueryBuilder()
	moveRouter := moveservices.NewMoveRouter(transportationoffice.NewTransportationOfficesFetcher())
	planner := &mocks.Planner{}
	planner.On("ZipTransitDistance",
		mock.AnythingOfType("*appcontext.appContext"),
		mock.Anything,
		mock.Anything,
	).Return(400, nil)
	siCreator := mtoserviceitem.NewMTOServiceItemCreator(planner, builder, moveRouter, ghcrateengine.NewDomesticUnpackPricer(), ghcrateengine.NewDomesticPackPricer(), ghcrateengine.NewDomesticLinehaulPricer(), ghcrateengine.NewDomesticShorthaulPricer(), ghcrateengine.NewDomesticOriginPricer(), ghcrateengine.NewDomesticDestinationPricer(), ghcrateengine.NewFuelSurchargePricer())
	updater := NewMTOShipmentStatusUpdater(builder, siCreator, planner)

	suite.Run("Shipments with different origin/destination ZIP3 have longhaul service item", func() {
		setupTestData()

		shipment := factory.BuildMTOShipment(suite.DB(), []factory.Customization{
			{
				Model:    mto,
				LinkOnly: true,
			},
			{
				Model:    pickupAddress,
				Type:     &factory.Addresses.PickupAddress,
				LinkOnly: true,
			},
			{
				Model:    longhaulDestinationAddress,
				Type:     &factory.Addresses.DeliveryAddress,
				LinkOnly: true,
			},
			{
				Model: models.MTOShipment{
					ShipmentType: models.MTOShipmentTypeHHG,
					Status:       models.MTOShipmentStatusSubmitted,
				},
			},
		}, nil)

		appCtx := suite.AppContextForTest()
		eTag := etag.GenerateEtag(shipment.UpdatedAt)

		updatedShipment, err := updater.UpdateMTOShipmentStatus(appCtx, shipment.ID, models.MTOShipmentStatusApproved, nil, nil, eTag)
		suite.NoError(err)

		serviceItems := models.MTOServiceItems{}
		err = appCtx.DB().EagerPreload("ReService").Where("mto_shipment_id = ?", updatedShipment.ID).All(&serviceItems)
		suite.NoError(err)

		foundDLH := false
		for _, serviceItem := range serviceItems {
			if serviceItem.ReService.Code == models.ReServiceCodeDLH {
				foundDLH = true
				break
			}
		}

		// at least one service item should have the DLH code
		suite.True(foundDLH, "Expected to find at least one service item with ReService code DLH")
	})

	suite.Run("Shipments with same origin/destination ZIP3 have shorthaul service item", func() {
		setupTestData()

		shipment := factory.BuildMTOShipment(suite.DB(), []factory.Customization{
			{
				Model:    mto,
				LinkOnly: true,
			},
			{
				Model:    pickupAddress,
				Type:     &factory.Addresses.PickupAddress,
				LinkOnly: true,
			},
			{
				Model:    shorthaulDestinationAddress,
				Type:     &factory.Addresses.DeliveryAddress,
				LinkOnly: true,
			},
			{
				Model: models.MTOShipment{
					ShipmentType: models.MTOShipmentTypeHHG,
					Status:       models.MTOShipmentStatusSubmitted,
				},
			},
		}, nil)

		appCtx := suite.AppContextForTest()
		eTag := etag.GenerateEtag(shipment.UpdatedAt)

		updatedShipment, err := updater.UpdateMTOShipmentStatus(appCtx, shipment.ID, models.MTOShipmentStatusApproved, nil, nil, eTag)
		suite.NoError(err)

		serviceItems := models.MTOServiceItems{}
		err = appCtx.DB().EagerPreload("ReService").Where("mto_shipment_id = ?", updatedShipment.ID).All(&serviceItems)
		suite.NoError(err)

		isTestMatch := false
		for _, serviceItem := range serviceItems {
			if serviceItem.ReService.Code == models.ReServiceCodeDSH {
				isTestMatch = true
			}
		}
		suite.True(isTestMatch)
<<<<<<< HEAD
=======
	})
}

func (suite *MTOShipmentServiceSuite) TestUpdateDomesticServiceItems() {

	expectedReServiceCodes := []models.ReServiceCode{
		models.ReServiceCodeDLH,
		models.ReServiceCodeFSC,
		models.ReServiceCodeDOP,
		models.ReServiceCodeDDP,
		models.ReServiceCodeDNPK,
	}

	var pickupAddress models.Address
	var storageFacility models.StorageFacility
	var mto models.Move

	setupTestData := func() {
		pickupAddress = factory.BuildAddress(suite.DB(), []factory.Customization{
			{
				Model: models.Address{
					StreetAddress1: "Test Street 1",
					City:           "Des moines",
					State:          "IA",
					PostalCode:     "50309",
					IsOconus:       models.BoolPointer(false),
				},
			},
		}, nil)

		storageFacility = factory.BuildStorageFacility(suite.DB(), []factory.Customization{
			{
				Model: models.Address{
					StreetAddress1: "Test Street Adress 2",
					City:           "Des moines",
					State:          "IA",
					PostalCode:     "50314",
					IsOconus:       models.BoolPointer(false),
				},
			},
		}, nil)

		mto = factory.BuildMove(suite.DB(), []factory.Customization{
			{
				Model: models.Move{
					Status: models.MoveStatusAPPROVED,
				},
			},
		}, nil)
	}

	builder := query.NewQueryBuilder()
	moveRouter := moveservices.NewMoveRouter(transportationoffice.NewTransportationOfficesFetcher())
	planner := &mocks.Planner{}
	planner.On("ZipTransitDistance",
		mock.AnythingOfType("*appcontext.appContext"),
		mock.Anything,
		mock.Anything,
		false,
	).Return(400, nil)
	siCreator := mtoserviceitem.NewMTOServiceItemCreator(planner, builder, moveRouter, ghcrateengine.NewDomesticUnpackPricer(), ghcrateengine.NewDomesticPackPricer(), ghcrateengine.NewDomesticLinehaulPricer(), ghcrateengine.NewDomesticShorthaulPricer(), ghcrateengine.NewDomesticOriginPricer(), ghcrateengine.NewDomesticDestinationPricer(), ghcrateengine.NewFuelSurchargePricer())
	updater := NewMTOShipmentStatusUpdater(builder, siCreator, planner)

	suite.Run("Preapproved service items successfully added to domestic nts shipments", func() {
		setupTestData()

		shipment := factory.BuildMTOShipment(suite.DB(), []factory.Customization{
			{
				Model:    mto,
				LinkOnly: true,
			},
			{
				Model:    pickupAddress,
				Type:     &factory.Addresses.PickupAddress,
				LinkOnly: true,
			},
			{
				Model:    storageFacility,
				Type:     &factory.StorageFacility,
				LinkOnly: true,
			},
			{
				Model: models.MTOShipment{
					ShipmentType: models.MTOShipmentTypeHHGIntoNTS,
					Status:       models.MTOShipmentStatusSubmitted,
				},
			},
		}, nil)

		appCtx := suite.AppContextForTest()
		eTag := etag.GenerateEtag(shipment.UpdatedAt)

		updatedShipment, err := updater.UpdateMTOShipmentStatus(appCtx, shipment.ID, models.MTOShipmentStatusApproved, nil, nil, eTag)
		suite.NoError(err)

		serviceItems := models.MTOServiceItems{}
		err = appCtx.DB().EagerPreload("ReService").Where("mto_shipment_id = ?", updatedShipment.ID).All(&serviceItems)
		suite.NoError(err)

		actualReServiceCodes := []models.ReServiceCode{}
		for _, item := range serviceItems {
			actualReServiceCodes = append(actualReServiceCodes, item.ReService.Code)
		}

		suite.ElementsMatch(expectedReServiceCodes, actualReServiceCodes)
>>>>>>> 436f4578
	})
}

func (suite *MTOShipmentServiceSuite) TestUpdateRequiredDeliveryDateUpdate() {

	builder := query.NewQueryBuilder()
	fetcher := fetch.NewFetcher(builder)
	moveRouter := moveservices.NewMoveRouter(transportationoffice.NewTransportationOfficesFetcher())
	waf := entitlements.NewWeightAllotmentFetcher()
	mockSender := setUpMockNotificationSender()
	moveWeights := moveservices.NewMoveWeights(NewShipmentReweighRequester(), waf, mockSender)
	mockShipmentRecalculator := mockservices.PaymentRequestShipmentRecalculator{}
	addressCreator := address.NewAddressCreator()
	addressUpdater := address.NewAddressUpdater()

	suite.Run("should update requiredDeliveryDate when scheduledPickupDate is updated", func() {
		planner := &mocks.Planner{}
		planner.On("ZipTransitDistance",
			mock.AnythingOfType("*appcontext.appContext"),
			mock.AnythingOfType("string"),
			mock.AnythingOfType("string"),
		).Return(500, nil)
		mtoShipmentUpdaterPrime := NewPrimeMTOShipmentUpdater(builder, fetcher, planner, moveRouter, moveWeights, mockSender, &mockShipmentRecalculator, addressUpdater, addressCreator)

		reContract := testdatagen.FetchOrMakeReContract(suite.DB(), testdatagen.Assertions{})
		testdatagen.FetchOrMakeReContractYear(suite.DB(), testdatagen.Assertions{
			ReContractYear: models.ReContractYear{
				Contract:             reContract,
				ContractID:           reContract.ID,
				StartDate:            time.Now(),
				EndDate:              time.Now().AddDate(1, 0, 0),
				Escalation:           1.0,
				EscalationCompounded: 1.0,
			},
		})
		move := factory.BuildAvailableToPrimeMove(suite.DB(), nil, nil)
		appCtx := suite.AppContextForTest()

		ghcDomesticTransitTime := models.GHCDomesticTransitTime{
			MaxDaysTransitTime: 12,
			WeightLbsLower:     0,
			WeightLbsUpper:     10000,
			DistanceMilesLower: 0,
			DistanceMilesUpper: 10000,
		}
		verrs, err := suite.DB().ValidateAndCreate(&ghcDomesticTransitTime)
		suite.Assert().False(verrs.HasAny())
		suite.NoError(err)

		conusAddress := factory.BuildAddress(suite.DB(), []factory.Customization{
			{
				Model: models.Address{
					StreetAddress1: "1 some street",
					City:           "Charlotte",
					State:          "NC",
					PostalCode:     "28290",
					IsOconus:       models.BoolPointer(false),
				},
			}}, nil)
		zone5Address := factory.BuildAddress(suite.DB(), []factory.Customization{
			{
				Model: models.Address{
					StreetAddress1: "1 some street",
					StreetAddress2: models.StringPointer("P.O. Box 1234"),
					StreetAddress3: models.StringPointer("c/o Another Person"),
					City:           "Cordova",
					State:          "AK",
					PostalCode:     "99677",
					IsOconus:       models.BoolPointer(true),
				},
			}}, nil)
		estimatedWeight := unit.Pound(4000)
		oldUbShipment := factory.BuildMTOShipmentMinimal(suite.DB(), []factory.Customization{
			{
				Model:    move,
				LinkOnly: true,
			},
			{
				Model: models.MTOShipment{
					ShipmentType:         models.MTOShipmentTypeUnaccompaniedBaggage,
					ScheduledPickupDate:  &testdatagen.DateInsidePeakRateCycle,
					PrimeEstimatedWeight: &estimatedWeight,
					Status:               models.MTOShipmentStatusApproved,
					PrimeActualWeight:    &estimatedWeight,
				},
			},
			{
				Model:    conusAddress,
				Type:     &factory.Addresses.PickupAddress,
				LinkOnly: true,
			},
			{
				Model:    zone5Address,
				Type:     &factory.Addresses.DeliveryAddress,
				LinkOnly: true,
			},
		}, nil)

		suite.Nil(oldUbShipment.RequiredDeliveryDate)

		pickUpDate := time.Now()
		expectedRequiredDeiliveryDate := pickUpDate.AddDate(0, 0, 27)
		newUbShipment := models.MTOShipment{
			ID:                  oldUbShipment.ID,
			ShipmentType:        models.MTOShipmentTypeUnaccompaniedBaggage,
			ScheduledPickupDate: &pickUpDate,
		}

		eTag := etag.GenerateEtag(oldUbShipment.UpdatedAt)
		updatedMTOShipment, err := mtoShipmentUpdaterPrime.UpdateMTOShipment(appCtx, &newUbShipment, eTag, "test")

		suite.Nil(err)
		suite.NotNil(updatedMTOShipment)
		suite.NotNil(updatedMTOShipment.RequiredDeliveryDate)
		suite.False(updatedMTOShipment.RequiredDeliveryDate.IsZero())
		suite.Equal(expectedRequiredDeiliveryDate.Day(), updatedMTOShipment.RequiredDeliveryDate.Day())
		suite.Equal(expectedRequiredDeiliveryDate.Month(), updatedMTOShipment.RequiredDeliveryDate.Month())
		suite.Equal(expectedRequiredDeiliveryDate.Year(), updatedMTOShipment.RequiredDeliveryDate.Year())
	})

	suite.Run("errors when rate area for the pickup address is not found", func() {
		planner := &mocks.Planner{}
		planner.On("ZipTransitDistance",
			mock.AnythingOfType("*appcontext.appContext"),
			mock.AnythingOfType("string"),
			mock.AnythingOfType("string"),
		).Return(500, nil)
		mtoShipmentUpdaterPrime := NewPrimeMTOShipmentUpdater(builder, fetcher, planner, moveRouter, moveWeights, mockSender, &mockShipmentRecalculator, addressUpdater, addressCreator)

		reContract := testdatagen.FetchOrMakeReContract(suite.DB(), testdatagen.Assertions{})
		testdatagen.FetchOrMakeReContractYear(suite.DB(), testdatagen.Assertions{
			ReContractYear: models.ReContractYear{
				Contract:             reContract,
				ContractID:           reContract.ID,
				StartDate:            time.Now(),
				EndDate:              time.Now().AddDate(1, 0, 0),
				Escalation:           1.0,
				EscalationCompounded: 1.0,
			},
		})
		move := factory.BuildAvailableToPrimeMove(suite.DB(), nil, nil)
		appCtx := suite.AppContextForTest()

		ghcDomesticTransitTime := models.GHCDomesticTransitTime{
			MaxDaysTransitTime: 12,
			WeightLbsLower:     0,
			WeightLbsUpper:     10000,
			DistanceMilesLower: 0,
			DistanceMilesUpper: 10000,
		}
		verrs, err := suite.DB().ValidateAndCreate(&ghcDomesticTransitTime)
		suite.Assert().False(verrs.HasAny())
		suite.NoError(err)

		pickupAddress := factory.BuildAddress(suite.DB(), []factory.Customization{
			{
				Model: models.Address{
					StreetAddress1: "1 some street",
					City:           "Charlotte",
					State:          "NC",
					PostalCode:     "282903443",
					IsOconus:       models.BoolPointer(false),
				},
			}}, nil)
		zone5Address := factory.BuildAddress(suite.DB(), []factory.Customization{
			{
				Model: models.Address{
					StreetAddress1: "1 some street",
					StreetAddress2: models.StringPointer("P.O. Box 1234"),
					StreetAddress3: models.StringPointer("c/o Another Person"),
					City:           "Cordova",
					State:          "AK",
					PostalCode:     "99677",
					IsOconus:       models.BoolPointer(true),
				},
			}}, nil)
		estimatedWeight := unit.Pound(4000)
		oldUbShipment := factory.BuildMTOShipmentMinimal(suite.DB(), []factory.Customization{
			{
				Model:    move,
				LinkOnly: true,
			},
			{
				Model: models.MTOShipment{
					ShipmentType:         models.MTOShipmentTypeUnaccompaniedBaggage,
					ScheduledPickupDate:  &testdatagen.DateInsidePeakRateCycle,
					PrimeEstimatedWeight: &estimatedWeight,
					Status:               models.MTOShipmentStatusApproved,
					PrimeActualWeight:    &estimatedWeight,
				},
			},
			{
				Model:    pickupAddress,
				Type:     &factory.Addresses.PickupAddress,
				LinkOnly: true,
			},
			{
				Model:    zone5Address,
				Type:     &factory.Addresses.DeliveryAddress,
				LinkOnly: true,
			},
		}, nil)

		suite.Nil(oldUbShipment.RequiredDeliveryDate)

		pickUpDate := time.Now()
		newUbShipment := models.MTOShipment{
			ID:                  oldUbShipment.ID,
			ShipmentType:        models.MTOShipmentTypeUnaccompaniedBaggage,
			ScheduledPickupDate: &pickUpDate,
		}

		eTag := etag.GenerateEtag(oldUbShipment.UpdatedAt)
		updatedMTOShipment, err := mtoShipmentUpdaterPrime.UpdateMTOShipment(appCtx, &newUbShipment, eTag, "test")

		suite.Error(err)
		suite.Nil(updatedMTOShipment)
		suite.Equal("Could not complete query related to object of type: mtoShipment.", err.Error())
		suite.IsType(apperror.QueryError{}, err)
		queryErr := err.(apperror.QueryError)
		wrappedErr := queryErr.Unwrap()
		suite.Equal(fmt.Sprintf("error fetching pickup rate area id for address ID: %s", pickupAddress.ID), wrappedErr.Error())
	})

	suite.Run("errors when rate area for the destination address is not found", func() {
		planner := &mocks.Planner{}
		planner.On("ZipTransitDistance",
			mock.AnythingOfType("*appcontext.appContext"),
			mock.AnythingOfType("string"),
			mock.AnythingOfType("string"),
		).Return(500, nil)
		mtoShipmentUpdaterPrime := NewPrimeMTOShipmentUpdater(builder, fetcher, planner, moveRouter, moveWeights, mockSender, &mockShipmentRecalculator, addressUpdater, addressCreator)

		reContract := testdatagen.FetchOrMakeReContract(suite.DB(), testdatagen.Assertions{})
		testdatagen.FetchOrMakeReContractYear(suite.DB(), testdatagen.Assertions{
			ReContractYear: models.ReContractYear{
				Contract:             reContract,
				ContractID:           reContract.ID,
				StartDate:            time.Now(),
				EndDate:              time.Now().AddDate(1, 0, 0),
				Escalation:           1.0,
				EscalationCompounded: 1.0,
			},
		})
		move := factory.BuildAvailableToPrimeMove(suite.DB(), nil, nil)
		appCtx := suite.AppContextForTest()

		ghcDomesticTransitTime := models.GHCDomesticTransitTime{
			MaxDaysTransitTime: 12,
			WeightLbsLower:     0,
			WeightLbsUpper:     10000,
			DistanceMilesLower: 0,
			DistanceMilesUpper: 10000,
		}
		verrs, err := suite.DB().ValidateAndCreate(&ghcDomesticTransitTime)
		suite.Assert().False(verrs.HasAny())
		suite.NoError(err)

		pickupAddress := factory.BuildAddress(suite.DB(), []factory.Customization{
			{
				Model: models.Address{
					StreetAddress1: "1 some street",
					City:           "Charlotte",
					State:          "NC",
					PostalCode:     "28290",
					IsOconus:       models.BoolPointer(false),
				},
			}}, nil)
		destinationAddress := factory.BuildAddress(suite.DB(), []factory.Customization{
			{
				Model: models.Address{
					StreetAddress1: "1 some street",
					StreetAddress2: models.StringPointer("P.O. Box 1234"),
					StreetAddress3: models.StringPointer("c/o Another Person"),
					City:           "Cordova",
					State:          "AK",
					PostalCode:     "99677898",
					IsOconus:       models.BoolPointer(true),
				},
			}}, nil)
		estimatedWeight := unit.Pound(4000)
		oldUbShipment := factory.BuildMTOShipmentMinimal(suite.DB(), []factory.Customization{
			{
				Model:    move,
				LinkOnly: true,
			},
			{
				Model: models.MTOShipment{
					ShipmentType:         models.MTOShipmentTypeUnaccompaniedBaggage,
					ScheduledPickupDate:  &testdatagen.DateInsidePeakRateCycle,
					PrimeEstimatedWeight: &estimatedWeight,
					Status:               models.MTOShipmentStatusApproved,
					PrimeActualWeight:    &estimatedWeight,
				},
			},
			{
				Model:    pickupAddress,
				Type:     &factory.Addresses.PickupAddress,
				LinkOnly: true,
			},
			{
				Model:    destinationAddress,
				Type:     &factory.Addresses.DeliveryAddress,
				LinkOnly: true,
			},
		}, nil)

		suite.Nil(oldUbShipment.RequiredDeliveryDate)

		pickUpDate := time.Now()
		newUbShipment := models.MTOShipment{
			ID:                  oldUbShipment.ID,
			ShipmentType:        models.MTOShipmentTypeUnaccompaniedBaggage,
			ScheduledPickupDate: &pickUpDate,
		}

		eTag := etag.GenerateEtag(oldUbShipment.UpdatedAt)
		updatedMTOShipment, err := mtoShipmentUpdaterPrime.UpdateMTOShipment(appCtx, &newUbShipment, eTag, "test")

		suite.Error(err)
		suite.Nil(updatedMTOShipment)
		suite.Equal("Could not complete query related to object of type: mtoShipment.", err.Error())
		suite.IsType(apperror.QueryError{}, err)
		queryErr := err.(apperror.QueryError)
		wrappedErr := queryErr.Unwrap()
		suite.Equal(fmt.Sprintf("error fetching destination rate area id for address ID: %s", destinationAddress.ID), wrappedErr.Error())
	})
}

func (suite *MTOShipmentServiceSuite) TestUpdateSITServiceItemsSITIfPostalCodeChanged() {

	setupData := func(isPickupAddressTest bool, isOConus bool) (models.MTOShipment, models.Address, models.Address) {
		move := factory.BuildAvailableToPrimeMove(suite.DB(), nil, nil)

		isPickupAddressOconus := false
		isDestinatonaAddressOconus := false

		if isPickupAddressTest {
			isPickupAddressOconus = isOConus
		} else {
			isDestinatonaAddressOconus = isOConus
		}

		pickupAddress := factory.BuildAddress(suite.DB(), []factory.Customization{
			{
				Model: models.Address{
					StreetAddress1: "Tester Address",
					City:           "Des Moines",
					State:          "IA",
					PostalCode:     "50314",
					IsOconus:       models.BoolPointer(isPickupAddressOconus),
				},
			},
		}, nil)

		destinationAddress := factory.BuildAddress(suite.DB(), []factory.Customization{
			{
				Model: models.Address{
					StreetAddress1: "JBER1",
					City:           "Anchorage1",
					State:          "AK",
					PostalCode:     "99505",
					IsOconus:       models.BoolPointer(isDestinatonaAddressOconus),
				},
			},
		}, nil)

		shipment := factory.BuildMTOShipment(suite.DB(), []factory.Customization{
			{
				Model:    move,
				LinkOnly: true,
			},
			{
				Model: models.MTOShipment{
					ShipmentType:       models.MTOShipmentTypeHHG,
					UsesExternalVendor: true,
					Status:             models.MTOShipmentStatusApproved,
					MarketCode:         models.MarketCodeInternational,
				},
			},
			{
				Model:    destinationAddress,
				Type:     &factory.Addresses.DeliveryAddress,
				LinkOnly: true,
			},
			{
				Model:    pickupAddress,
				Type:     &factory.Addresses.PickupAddress,
				LinkOnly: true,
			},
		}, nil)

		customization := make([]factory.Customization, 0)
		customization = append(customization,
			factory.Customization{
				Model:    move,
				LinkOnly: true,
			},
			factory.Customization{
				Model:    shipment,
				LinkOnly: true,
			},
			factory.Customization{
				Model: models.MTOServiceItem{
					Status:          models.MTOServiceItemStatusApproved,
					PricingEstimate: nil,
				},
			})
		if isPickupAddressTest {
			customization = append(customization,
				factory.Customization{
					Model: models.ReService{
						Code: models.ReServiceCodeIOSFSC,
					},
				},
				factory.Customization{
					Model:    pickupAddress,
					Type:     &factory.Addresses.SITOriginHHGOriginalAddress,
					LinkOnly: true,
				},
				factory.Customization{
					Model:    pickupAddress,
					Type:     &factory.Addresses.SITOriginHHGActualAddress,
					LinkOnly: true,
				},
			)
		} else {
			customization = append(customization,
				factory.Customization{
					Model: models.ReService{
						Code: models.ReServiceCodeIDSFSC,
					},
				},
				factory.Customization{
					Model:    destinationAddress,
					Type:     &factory.Addresses.SITDestinationOriginalAddress,
					LinkOnly: true,
				},
				factory.Customization{
					Model:    destinationAddress,
					Type:     &factory.Addresses.SITDestinationFinalAddress,
					LinkOnly: true,
				})
		}

		serviceItem := factory.BuildMTOServiceItem(suite.DB(), customization, nil)

		shipment.MTOServiceItems = append(shipment.MTOServiceItems, serviceItem)

		return shipment, pickupAddress, destinationAddress
	}

	suite.Run("IOSFSC - success", func() {
		shipment, pickupAddress, _ := setupData(true, false)

		expectedMileage := 23
		planner := &mocks.Planner{}
		planner.On("ZipTransitDistance",
			mock.AnythingOfType("*appcontext.appContext"),
			pickupAddress.PostalCode,
			pickupAddress.PostalCode,
			mock.Anything,
		).Return(expectedMileage, nil)

		var serviceItems []models.MTOServiceItem
		err := suite.AppContextForTest().DB().EagerPreload("ReService", "SITOriginHHGOriginalAddress", "SITOriginHHGActualAddress").Where("mto_shipment_id = ?", shipment.ID).Order("created_at asc").All(&serviceItems)
		suite.NoError(err)
		suite.Equal(1, len(serviceItems))
		for i := 0; i < len(serviceItems); i++ {
			suite.True(serviceItems[i].SITDeliveryMiles == (*int)(nil))
			suite.Equal(serviceItems[i].SITOriginHHGOriginalAddress.PostalCode, pickupAddress.PostalCode)
			suite.Equal(serviceItems[i].SITOriginHHGActualAddress.PostalCode, pickupAddress.PostalCode)
		}

		addressCreator := address.NewAddressCreator()
		err = UpdateSITServiceItemsSITIfPostalCodeChanged(planner, suite.AppContextForTest(), addressCreator, &shipment)
		suite.Nil(err)

		err = suite.AppContextForTest().DB().EagerPreload("ReService", "SITOriginHHGOriginalAddress", "SITOriginHHGActualAddress").Where("mto_shipment_id = ?", shipment.ID).Order("created_at asc").All(&serviceItems)
		suite.NoError(err)
		suite.Equal(1, len(serviceItems))
		for i := 0; i < len(serviceItems); i++ {
			suite.True(serviceItems[i].ReService.Code == models.ReServiceCodeIOSFSC)
			suite.Equal(*serviceItems[i].SITDeliveryMiles, expectedMileage)
			suite.Equal(serviceItems[i].SITOriginHHGOriginalAddress.PostalCode, pickupAddress.PostalCode)
			suite.Equal(serviceItems[i].SITOriginHHGActualAddress.PostalCode, pickupAddress.PostalCode)
		}
	})

	suite.Run("IDSFSC - success", func() {
		shipment, _, destinationAddress := setupData(false, false)

		expectedMileage := 23
		planner := &mocks.Planner{}
		planner.On("ZipTransitDistance",
			mock.AnythingOfType("*appcontext.appContext"),
			destinationAddress.PostalCode,
			destinationAddress.PostalCode,
			mock.Anything,
		).Return(expectedMileage, nil)

		var serviceItems []models.MTOServiceItem
		err := suite.AppContextForTest().DB().EagerPreload("ReService", "SITDestinationOriginalAddress", "SITDestinationFinalAddress").Where("mto_shipment_id = ?", shipment.ID).Order("created_at asc").All(&serviceItems)
		suite.NoError(err)
		suite.Equal(1, len(serviceItems))
		for i := 0; i < len(serviceItems); i++ {
			suite.True(serviceItems[i].SITDeliveryMiles == (*int)(nil))
			suite.Equal(serviceItems[i].SITDestinationOriginalAddress.PostalCode, destinationAddress.PostalCode)
			suite.Equal(serviceItems[i].SITDestinationFinalAddress.PostalCode, destinationAddress.PostalCode)
		}

		addressCreator := address.NewAddressCreator()
		err = UpdateSITServiceItemsSITIfPostalCodeChanged(planner, suite.AppContextForTest(), addressCreator, &shipment)
		suite.Nil(err)

		err = suite.AppContextForTest().DB().EagerPreload("ReService", "SITDestinationOriginalAddress", "SITDestinationFinalAddress").Where("mto_shipment_id = ?", shipment.ID).Order("created_at asc").All(&serviceItems)
		suite.NoError(err)
		suite.Equal(1, len(serviceItems))
		for i := 0; i < len(serviceItems); i++ {
			suite.True(serviceItems[i].ReService.Code == models.ReServiceCodeIDSFSC)
			suite.Equal(*serviceItems[i].SITDeliveryMiles, expectedMileage)
			suite.Equal(serviceItems[i].SITDestinationOriginalAddress.PostalCode, destinationAddress.PostalCode)
			suite.Equal(serviceItems[i].SITDestinationFinalAddress.PostalCode, destinationAddress.PostalCode)
		}
	})
}<|MERGE_RESOLUTION|>--- conflicted
+++ resolved
@@ -4502,8 +4502,6 @@
 			}
 		}
 		suite.True(isTestMatch)
-<<<<<<< HEAD
-=======
 	})
 }
 
@@ -4609,7 +4607,6 @@
 		}
 
 		suite.ElementsMatch(expectedReServiceCodes, actualReServiceCodes)
->>>>>>> 436f4578
 	})
 }
 
