--- conflicted
+++ resolved
@@ -3444,103 +3444,6 @@
 
 		suite.Equal(models.ReServiceCodeDSH, serviceItems[0].ReService.Code)
 	})
-<<<<<<< HEAD
-}
-
-func (suite *MTOShipmentServiceSuite) TestShouldUseDTODForRDD() {
-
-	suite.Run("If both addresses are CONUS, but neither Alaska DTOD should not be used", func() {
-		{
-			pickupAddress := factory.BuildAddress(suite.DB(), []factory.Customization{
-				{
-					Model: models.Address{
-						StreetAddress1: "7 Q St",
-						City:           "Twentynine Palms",
-						State:          "CA",
-						PostalCode:     "92277",
-					},
-				},
-			}, nil)
-			destinationAddress := factory.BuildAddress(suite.DB(), []factory.Customization{
-				{
-					Model: models.Address{
-						StreetAddress1: "7 Q St",
-						City:           "Twentynine Palms",
-						State:          "CA",
-						PostalCode:     "92277",
-					},
-				},
-			}, nil)
-
-			result := ShouldUseDtod(pickupAddress, destinationAddress)
-			suite.False(result, "Both CONUS addresses should allow use of DTOD")
-		}
-	})
-
-	suite.Run("If both addresses are OCONUS, DTOD should be used", func() {
-		destinationCountry := factory.BuildCountry(suite.DB(), []factory.Customization{
-			{
-				Model: models.Country{
-					CountryName: "Germany",
-					Country:     "DE",
-				},
-			},
-		}, nil)
-
-		pickupAddress := factory.BuildAddress(suite.DB(), []factory.Customization{
-			{
-				Model: models.Address{
-					StreetAddress1: "7 Q St",
-					City:           "Bremen",
-				},
-			},
-			{
-				Model:    destinationCountry,
-				LinkOnly: true,
-			},
-		}, nil)
-		destinationAddress := factory.BuildAddress(suite.DB(), []factory.Customization{
-			{
-				Model: models.Address{
-					StreetAddress1: "7 Q St",
-					City:           "Berlin",
-				},
-			},
-			{
-				Model:    destinationCountry,
-				LinkOnly: true,
-			},
-		}, nil)
-
-		result := ShouldUseDtod(pickupAddress, destinationAddress)
-		suite.True(result, "Both CONUS addresses should allow use of DTOD")
-	})
-
-	suite.Run("If both addresses are CONUS, but one is Alaska DTOD should be used", func() {
-		pickupAddress := factory.BuildAddress(suite.DB(), []factory.Customization{
-			{
-				Model: models.Address{
-					StreetAddress1: "7 Q St",
-					City:           "Twentynine Palms",
-					State:          "CA",
-					PostalCode:     "92277",
-				},
-			},
-		}, nil)
-		destinationAddress := factory.BuildAddress(suite.DB(), []factory.Customization{
-			{
-				Model: models.Address{
-					StreetAddress1: "7 Q St",
-					City:           "Anchorage",
-					State:          "AK",
-					PostalCode:     "99503",
-				},
-			},
-		}, nil)
-
-		result := ShouldUseDtod(pickupAddress, destinationAddress)
-		suite.True(result, "Both CONUS With one being Alaska should use DTOD")
-	})
 }
 
 func (suite *MTOShipmentServiceSuite) TestUpdateDomesticServiceItems() {
@@ -3642,6 +3545,4 @@
 			suite.Equal(expectedReServiceCodes[i], serviceItems[i].ReService.Code)
 		}
 	})
-=======
->>>>>>> c2e7a446
 }