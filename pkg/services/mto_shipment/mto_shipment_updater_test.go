package mtoshipment

import (
	"errors"
	"fmt"
	"math"
	"strings"
	"time"

	"github.com/gofrs/uuid"
	"github.com/stretchr/testify/mock"

	"github.com/transcom/mymove/pkg/apperror"
	"github.com/transcom/mymove/pkg/auth"
	"github.com/transcom/mymove/pkg/etag"
	"github.com/transcom/mymove/pkg/factory"
	"github.com/transcom/mymove/pkg/handlers"
	"github.com/transcom/mymove/pkg/models"
	"github.com/transcom/mymove/pkg/models/roles"
	"github.com/transcom/mymove/pkg/notifications"
	notificationMocks "github.com/transcom/mymove/pkg/notifications/mocks"
	"github.com/transcom/mymove/pkg/route/mocks"
	"github.com/transcom/mymove/pkg/services/address"
	"github.com/transcom/mymove/pkg/services/entitlements"
	"github.com/transcom/mymove/pkg/services/fetch"
	"github.com/transcom/mymove/pkg/services/ghcrateengine"
	mockservices "github.com/transcom/mymove/pkg/services/mocks"
	moveservices "github.com/transcom/mymove/pkg/services/move"
	mtoserviceitem "github.com/transcom/mymove/pkg/services/mto_service_item"
	"github.com/transcom/mymove/pkg/services/query"
	transportationoffice "github.com/transcom/mymove/pkg/services/transportation_office"
	"github.com/transcom/mymove/pkg/testdatagen"
	"github.com/transcom/mymove/pkg/unit"
)

func setUpMockNotificationSender() notifications.NotificationSender {
	// The NewMTOShipmentUpdater needs a NotificationSender for sending notification emails to the customer.
	// This function allows us to set up a fresh mock for each test so we can check the number of calls it has.
	mockSender := notificationMocks.NotificationSender{}
	mockSender.On("SendNotification",
		mock.AnythingOfType("*appcontext.appContext"),
		mock.AnythingOfType("*notifications.ReweighRequested"),
	).Return(nil)

	return &mockSender
}

func (suite *MTOShipmentServiceSuite) TestMTOShipmentUpdater() {
	now := time.Now().UTC().Truncate(time.Hour * 24)
	builder := query.NewQueryBuilder()
	fetcher := fetch.NewFetcher(builder)
	planner := &mocks.Planner{}
	planner.On("ZipTransitDistance",
		mock.AnythingOfType("*appcontext.appContext"),
		mock.Anything,
		mock.Anything,
	).Return(1000, nil)
	moveRouter := moveservices.NewMoveRouter(transportationoffice.NewTransportationOfficesFetcher())
	waf := entitlements.NewWeightAllotmentFetcher()
	mockSender := setUpMockNotificationSender()
	moveWeights := moveservices.NewMoveWeights(NewShipmentReweighRequester(), waf, mockSender)
	mockShipmentRecalculator := mockservices.PaymentRequestShipmentRecalculator{}
	mockShipmentRecalculator.On("ShipmentRecalculatePaymentRequest",
		mock.AnythingOfType("*appcontext.appContext"),
		mock.AnythingOfType("uuid.UUID"),
	).Return(&models.PaymentRequests{}, nil)
	addressCreator := address.NewAddressCreator()
	addressUpdater := address.NewAddressUpdater()

	mtoShipmentUpdaterOffice := NewOfficeMTOShipmentUpdater(builder, fetcher, planner, moveRouter, moveWeights, mockSender, &mockShipmentRecalculator, addressUpdater, addressCreator)
	mtoShipmentUpdaterCustomer := NewCustomerMTOShipmentUpdater(builder, fetcher, planner, moveRouter, moveWeights, mockSender, &mockShipmentRecalculator, addressUpdater, addressCreator)
	mtoShipmentUpdaterPrime := NewPrimeMTOShipmentUpdater(builder, fetcher, planner, moveRouter, moveWeights, mockSender, &mockShipmentRecalculator, addressUpdater, addressCreator)
	scheduledPickupDate := now.Add(time.Hour * 24 * 3)
	firstAvailableDeliveryDate := now.Add(time.Hour * 24 * 4)
	actualPickupDate := now.Add(time.Hour * 24 * 3)
	scheduledDeliveryDate := now.Add(time.Hour * 24 * 4)
	actualDeliveryDate := now.Add(time.Hour * 24 * 4)
	primeActualWeight := unit.Pound(1234)
	primeEstimatedWeight := unit.Pound(1234)

	var mtoShipment models.MTOShipment
	var oldMTOShipment models.MTOShipment
	var secondaryPickupAddress models.Address
	var secondaryDeliveryAddress models.Address
	var tertiaryPickupAddress models.Address
	var tertiaryDeliveryAddress models.Address
	var newDestinationAddress models.Address
	var newPickupAddress models.Address

	setupTestData := func() {
		oldMTOShipment = factory.BuildMTOShipment(suite.DB(), []factory.Customization{
			{
				Model: models.MTOShipment{
					FirstAvailableDeliveryDate: &firstAvailableDeliveryDate,
					ScheduledPickupDate:        &scheduledPickupDate,
					ApprovedDate:               &firstAvailableDeliveryDate,
				},
			},
		}, nil)

		requestedPickupDate := *oldMTOShipment.RequestedPickupDate
		secondaryDeliveryAddress = factory.BuildAddress(suite.DB(), nil, []factory.Trait{factory.GetTraitAddress4})
		secondaryPickupAddress = factory.BuildAddress(suite.DB(), nil, []factory.Trait{factory.GetTraitAddress3})
		tertiaryPickupAddress = factory.BuildAddress(suite.DB(), nil, []factory.Trait{factory.GetTraitAddress3})
		tertiaryDeliveryAddress = factory.BuildAddress(suite.DB(), nil, []factory.Trait{factory.GetTraitAddress4})
		newDestinationAddress = factory.BuildAddress(suite.DB(), []factory.Customization{
			{
				Model: models.Address{
					StreetAddress1: "987 Other Avenue",
					StreetAddress2: models.StringPointer("P.O. Box 1234"),
					StreetAddress3: models.StringPointer("c/o Another Person"),
					City:           "Des Moines",
					State:          "IA",
					PostalCode:     "50309",
					County:         models.StringPointer("POLK"),
				},
			},
		}, nil)

		newPickupAddress = factory.BuildAddress(suite.DB(), []factory.Customization{
			{
				Model: models.Address{
					StreetAddress1: "987 Over There Avenue",
					StreetAddress2: models.StringPointer("P.O. Box 1234"),
					StreetAddress3: models.StringPointer("c/o Another Person"),
					City:           "Houston",
					State:          "TX",
					PostalCode:     "77083",
				},
			},
		}, []factory.Trait{factory.GetTraitAddress4})

		mtoShipment = models.MTOShipment{
			ID:                         oldMTOShipment.ID,
			MoveTaskOrderID:            oldMTOShipment.MoveTaskOrderID,
			MoveTaskOrder:              oldMTOShipment.MoveTaskOrder,
			DestinationAddress:         oldMTOShipment.DestinationAddress,
			DestinationAddressID:       oldMTOShipment.DestinationAddressID,
			PickupAddress:              oldMTOShipment.PickupAddress,
			PickupAddressID:            oldMTOShipment.PickupAddressID,
			RequestedPickupDate:        &requestedPickupDate,
			ScheduledPickupDate:        &scheduledPickupDate,
			ShipmentType:               models.MTOShipmentTypeHHG,
			PrimeActualWeight:          &primeActualWeight,
			PrimeEstimatedWeight:       &primeEstimatedWeight,
			FirstAvailableDeliveryDate: &firstAvailableDeliveryDate,
			Status:                     oldMTOShipment.Status,
			ActualPickupDate:           &actualPickupDate,
			ApprovedDate:               &firstAvailableDeliveryDate,
			MarketCode:                 oldMTOShipment.MarketCode,
		}

		primeEstimatedWeight = unit.Pound(9000)
	}

	suite.Run("Etag is stale", func() {
		setupTestData()

		eTag := etag.GenerateEtag(time.Now())

		var testScheduledPickupDate time.Time
		mtoShipment.ScheduledPickupDate = &testScheduledPickupDate

		session := auth.Session{}
		_, err := mtoShipmentUpdaterCustomer.UpdateMTOShipment(suite.AppContextWithSessionForTest(&session), &mtoShipment, eTag, "test")
		suite.Error(err)
		suite.IsType(apperror.PreconditionFailedError{}, err)
		// Verify that shipment recalculate was handled correctly
		mockShipmentRecalculator.AssertNotCalled(suite.T(), "ShipmentRecalculatePaymentRequest", mock.AnythingOfType("*appcontext.appContext"), mock.AnythingOfType("uuid.UUID"))
	})

	suite.Run("404 Not Found Error - shipment can only be created for service member associated with the current session", func() {
		setupTestData()

		session := suite.AppContextWithSessionForTest(&auth.Session{
			ApplicationName: auth.MilApp,
			ServiceMemberID: mtoShipment.MoveTaskOrder.Orders.ServiceMemberID,
		})

		eTag := etag.GenerateEtag(oldMTOShipment.UpdatedAt)
		move := factory.BuildMove(suite.DB(), nil, nil)

		shipment := factory.BuildMTOShipment(nil, []factory.Customization{
			{
				Model:    move,
				LinkOnly: true,
			},
		}, nil)
		updatedShipment, err := mtoShipmentUpdaterCustomer.UpdateMTOShipment(session, &shipment, eTag, "test")
		suite.Error(err)
		suite.Nil(updatedShipment)
		suite.IsType(apperror.NotFoundError{}, err)
	})

	suite.Run("If-Unmodified-Since is equal to the updated_at date", func() {
		oldMTOShipment := factory.BuildMTOShipment(suite.DB(), []factory.Customization{
			{
				Model: models.MTOShipment{
					FirstAvailableDeliveryDate: &firstAvailableDeliveryDate,
					ScheduledPickupDate:        &scheduledPickupDate,
					ApprovedDate:               &firstAvailableDeliveryDate,
					Status:                     models.MTOShipmentStatusApproved,
				},
			},
		}, nil)

		requestedPickupDate := *oldMTOShipment.RequestedPickupDate
		secondaryDeliveryAddress = factory.BuildAddress(suite.DB(), nil, []factory.Trait{factory.GetTraitAddress4})
		secondaryPickupAddress = factory.BuildAddress(suite.DB(), nil, []factory.Trait{factory.GetTraitAddress3})
		tertiaryPickupAddress = factory.BuildAddress(suite.DB(), nil, []factory.Trait{factory.GetTraitAddress3})
		tertiaryDeliveryAddress = factory.BuildAddress(suite.DB(), nil, []factory.Trait{factory.GetTraitAddress4})
		newDestinationAddress = factory.BuildAddress(suite.DB(), []factory.Customization{
			{
				Model: models.Address{
					StreetAddress1: "987 Other Avenue",
					StreetAddress2: models.StringPointer("P.O. Box 1234"),
					StreetAddress3: models.StringPointer("c/o Another Person"),
					City:           "Des Moines",
					State:          "IA",
					PostalCode:     "50309",
					County:         models.StringPointer("POLK"),
				},
			},
		}, nil)

		newPickupAddress = factory.BuildAddress(suite.DB(), []factory.Customization{
			{
				Model: models.Address{
					StreetAddress1: "987 Over There Avenue",
					StreetAddress2: models.StringPointer("P.O. Box 1234"),
					StreetAddress3: models.StringPointer("c/o Another Person"),
					City:           "Houston",
					State:          "TX",
					PostalCode:     "77083",
				},
			},
		}, []factory.Trait{factory.GetTraitAddress4})

		mtoShipment = models.MTOShipment{
			ID:                         oldMTOShipment.ID,
			MoveTaskOrderID:            oldMTOShipment.MoveTaskOrderID,
			MoveTaskOrder:              oldMTOShipment.MoveTaskOrder,
			DestinationAddress:         oldMTOShipment.DestinationAddress,
			DestinationAddressID:       oldMTOShipment.DestinationAddressID,
			PickupAddress:              oldMTOShipment.PickupAddress,
			PickupAddressID:            oldMTOShipment.PickupAddressID,
			RequestedPickupDate:        &requestedPickupDate,
			ScheduledPickupDate:        &scheduledPickupDate,
			ShipmentType:               models.MTOShipmentTypeHHG,
			PrimeActualWeight:          &primeActualWeight,
			PrimeEstimatedWeight:       &primeEstimatedWeight,
			FirstAvailableDeliveryDate: &firstAvailableDeliveryDate,
			ActualPickupDate:           &actualPickupDate,
			ApprovedDate:               &firstAvailableDeliveryDate,
			MarketCode:                 oldMTOShipment.MarketCode,
		}

		primeEstimatedWeight = unit.Pound(9000)

		eTag := etag.GenerateEtag(oldMTOShipment.UpdatedAt)
		var testScheduledPickupDate time.Time
		mtoShipment.ScheduledPickupDate = &testScheduledPickupDate

		session := auth.Session{}
		updatedMTOShipment, err := mtoShipmentUpdaterCustomer.UpdateMTOShipment(suite.AppContextWithSessionForTest(&session), &mtoShipment, eTag, "test")

		suite.Require().NoError(err)
		suite.Equal(updatedMTOShipment.ID, oldMTOShipment.ID)
		suite.Equal(updatedMTOShipment.MoveTaskOrder.ID, oldMTOShipment.MoveTaskOrder.ID)
		suite.Equal(updatedMTOShipment.ShipmentType, models.MTOShipmentTypeHHG)

		suite.Equal(updatedMTOShipment.PickupAddressID, oldMTOShipment.PickupAddressID)

		suite.Equal(updatedMTOShipment.PrimeActualWeight, &primeActualWeight)
		suite.True(actualPickupDate.Equal(*updatedMTOShipment.ActualPickupDate))
		suite.True(firstAvailableDeliveryDate.Equal(*updatedMTOShipment.FirstAvailableDeliveryDate))
		// Verify that shipment recalculate was handled correctly
		mockShipmentRecalculator.AssertNotCalled(suite.T(), "ShipmentRecalculatePaymentRequest", mock.AnythingOfType("*appcontext.appContext"), mock.AnythingOfType("uuid.UUID"))
	})

	suite.Run("Updater can handle optional queries set as nil", func() {
		setupTestData()
		var testScheduledPickupDate time.Time

		oldMTOShipment2 := factory.BuildMTOShipment(suite.DB(), nil, nil)
		mtoShipment2 := models.MTOShipment{
			ID:                  oldMTOShipment2.ID,
			ShipmentType:        models.MTOShipmentTypeHHG,
			ScheduledPickupDate: &testScheduledPickupDate,
		}

		eTag := etag.GenerateEtag(oldMTOShipment2.UpdatedAt)
		session := auth.Session{}
		updatedMTOShipment, err := mtoShipmentUpdaterCustomer.UpdateMTOShipment(suite.AppContextWithSessionForTest(&session), &mtoShipment2, eTag, "test")

		suite.Require().NoError(err)
		suite.Equal(updatedMTOShipment.ID, oldMTOShipment2.ID)
		suite.Equal(updatedMTOShipment.MoveTaskOrder.ID, oldMTOShipment2.MoveTaskOrder.ID)
		suite.Equal(updatedMTOShipment.ShipmentType, models.MTOShipmentTypeHHG)
		// Verify that shipment recalculate was handled correctly
		mockShipmentRecalculator.AssertNotCalled(suite.T(), "ShipmentRecalculatePaymentRequest", mock.AnythingOfType("*appcontext.appContext"), mock.AnythingOfType("uuid.UUID"))
	})

	suite.Run("Successfully remove a secondary pickup address", func() {
		setupTestData()

		oldShipment := factory.BuildMTOShipment(suite.DB(), []factory.Customization{
			{
				Model: models.MTOShipment{
					ShipmentType: models.MTOShipmentTypeHHG,
				},
			},
			{
				Model:    secondaryPickupAddress,
				LinkOnly: true,
				Type:     &factory.Addresses.SecondaryPickupAddress,
			},
		}, nil)
		suite.FatalNotNil(oldShipment.SecondaryPickupAddress)
		suite.FatalNotNil(oldShipment.SecondaryPickupAddressID)
		suite.FatalNotNil(oldShipment.HasSecondaryPickupAddress)
		suite.True(*oldShipment.HasSecondaryPickupAddress)

		eTag := etag.GenerateEtag(oldShipment.UpdatedAt)

		no := false
		updatedShipment := models.MTOShipment{
			ID:                        oldShipment.ID,
			HasSecondaryPickupAddress: &no,
		}

		session := auth.Session{}
		newShipment, err := mtoShipmentUpdaterCustomer.UpdateMTOShipment(suite.AppContextWithSessionForTest(&session), &updatedShipment, eTag, "test")

		suite.Require().NoError(err)
		suite.FatalNotNil(newShipment.HasSecondaryPickupAddress)
		suite.False(*newShipment.HasSecondaryPickupAddress)
		suite.Nil(newShipment.SecondaryPickupAddress)
	})
	suite.Run("Successfully remove a secondary delivery address", func() {
		setupTestData()

		oldShipment := factory.BuildMTOShipment(suite.DB(), []factory.Customization{
			{
				Model: models.MTOShipment{
					ShipmentType: models.MTOShipmentTypeHHG,
				},
			},
			{
				Model:    secondaryDeliveryAddress,
				LinkOnly: true,
				Type:     &factory.Addresses.SecondaryDeliveryAddress,
			},
		}, nil)
		suite.FatalNotNil(oldShipment.SecondaryDeliveryAddress)
		suite.FatalNotNil(oldShipment.SecondaryDeliveryAddressID)
		suite.FatalNotNil(oldShipment.HasSecondaryDeliveryAddress)
		suite.True(*oldShipment.HasSecondaryDeliveryAddress)

		eTag := etag.GenerateEtag(oldShipment.UpdatedAt)

		no := false
		updatedShipment := models.MTOShipment{
			ID:                          oldShipment.ID,
			HasSecondaryDeliveryAddress: &no,
		}

		session := auth.Session{}
		newShipment, err := mtoShipmentUpdaterCustomer.UpdateMTOShipment(suite.AppContextWithSessionForTest(&session), &updatedShipment, eTag, "test")

		suite.Require().NoError(err)
		suite.FatalNotNil(newShipment.HasSecondaryDeliveryAddress)
		suite.False(*newShipment.HasSecondaryDeliveryAddress)
		suite.Nil(newShipment.SecondaryDeliveryAddress)
	})

	suite.Run("Successfully remove a tertiary pickup address", func() {
		setupTestData()

		oldShipment := factory.BuildMTOShipment(suite.DB(), []factory.Customization{
			{
				Model: models.MTOShipment{
					ShipmentType: models.MTOShipmentTypeHHG,
				},
			},
			{
				Model:    secondaryPickupAddress,
				LinkOnly: true,
				Type:     &factory.Addresses.SecondaryPickupAddress,
			},
			{
				Model:    tertiaryPickupAddress,
				LinkOnly: true,
				Type:     &factory.Addresses.TertiaryPickupAddress,
			},
		}, nil)
		suite.FatalNotNil(oldShipment.TertiaryPickupAddress)
		suite.FatalNotNil(oldShipment.TertiaryPickupAddressID)
		suite.FatalNotNil(oldShipment.HasTertiaryPickupAddress)
		suite.True(*oldShipment.HasTertiaryPickupAddress)

		eTag := etag.GenerateEtag(oldShipment.UpdatedAt)

		no := false
		updatedShipment := models.MTOShipment{
			ID:                       oldShipment.ID,
			HasTertiaryPickupAddress: &no,
		}

		session := auth.Session{}
		newShipment, err := mtoShipmentUpdaterCustomer.UpdateMTOShipment(suite.AppContextWithSessionForTest(&session), &updatedShipment, eTag, "test")

		suite.Require().NoError(err)
		suite.FatalNotNil(newShipment.HasTertiaryPickupAddress)
		suite.False(*newShipment.HasTertiaryPickupAddress)
		suite.Nil(newShipment.TertiaryPickupAddress)
	})
	suite.Run("Successfully remove a tertiary delivery address", func() {
		setupTestData()

		oldShipment := factory.BuildMTOShipment(suite.DB(), []factory.Customization{
			{
				Model: models.MTOShipment{
					ShipmentType: models.MTOShipmentTypeHHG,
				},
			},
			{
				Model:    tertiaryDeliveryAddress,
				LinkOnly: true,
				Type:     &factory.Addresses.TertiaryDeliveryAddress,
			},
		}, nil)
		suite.FatalNotNil(oldShipment.TertiaryDeliveryAddress)
		suite.FatalNotNil(oldShipment.TertiaryDeliveryAddressID)
		suite.FatalNotNil(oldShipment.HasTertiaryDeliveryAddress)
		suite.True(*oldShipment.HasTertiaryDeliveryAddress)

		eTag := etag.GenerateEtag(oldShipment.UpdatedAt)

		no := false
		updatedShipment := models.MTOShipment{
			ID:                         oldShipment.ID,
			HasTertiaryDeliveryAddress: &no,
		}

		session := auth.Session{}
		newShipment, err := mtoShipmentUpdaterCustomer.UpdateMTOShipment(suite.AppContextWithSessionForTest(&session), &updatedShipment, eTag, "test")

		suite.Require().NoError(err)
		suite.FatalNotNil(newShipment.HasTertiaryDeliveryAddress)
		suite.False(*newShipment.HasTertiaryDeliveryAddress)
		suite.Nil(newShipment.TertiaryDeliveryAddress)
	})

	suite.Run("Successful update to all address fields for domestic shipment", func() {
		setupTestData()

		// Ensure we can update every address field on the shipment
		// Create an mtoShipment to update that has every address populated
		oldMTOShipment3 := factory.BuildMTOShipment(suite.DB(), nil, nil)

		eTag := etag.GenerateEtag(oldMTOShipment3.UpdatedAt)

		updatedShipment := &models.MTOShipment{
			ID:                          oldMTOShipment3.ID,
			DestinationAddress:          &newDestinationAddress,
			DestinationAddressID:        &newDestinationAddress.ID,
			PickupAddress:               &newPickupAddress,
			PickupAddressID:             &newPickupAddress.ID,
			HasSecondaryPickupAddress:   models.BoolPointer(true),
			SecondaryPickupAddress:      &secondaryPickupAddress,
			SecondaryPickupAddressID:    &secondaryDeliveryAddress.ID,
			HasSecondaryDeliveryAddress: models.BoolPointer(true),
			SecondaryDeliveryAddress:    &secondaryDeliveryAddress,
			SecondaryDeliveryAddressID:  &secondaryDeliveryAddress.ID,
			HasTertiaryPickupAddress:    models.BoolPointer(true),
			TertiaryPickupAddress:       &tertiaryPickupAddress,
			TertiaryPickupAddressID:     &tertiaryPickupAddress.ID,
			HasTertiaryDeliveryAddress:  models.BoolPointer(true),
			TertiaryDeliveryAddress:     &tertiaryDeliveryAddress,
			TertiaryDeliveryAddressID:   &tertiaryDeliveryAddress.ID,
		}
		session := auth.Session{}
		updatedShipment, err := mtoShipmentUpdaterCustomer.UpdateMTOShipment(suite.AppContextWithSessionForTest(&session), updatedShipment, eTag, "test")

		suite.Require().NoError(err)
		suite.Equal(newDestinationAddress.ID, *updatedShipment.DestinationAddressID)
		suite.Equal(newDestinationAddress.StreetAddress1, updatedShipment.DestinationAddress.StreetAddress1)
		suite.Equal(newPickupAddress.ID, *updatedShipment.PickupAddressID)
		suite.Equal(newPickupAddress.StreetAddress1, updatedShipment.PickupAddress.StreetAddress1)
		suite.Equal(secondaryPickupAddress.ID, *updatedShipment.SecondaryPickupAddressID)
		suite.Equal(secondaryPickupAddress.StreetAddress1, updatedShipment.SecondaryPickupAddress.StreetAddress1)
		suite.Equal(secondaryDeliveryAddress.ID, *updatedShipment.SecondaryDeliveryAddressID)
		suite.Equal(secondaryDeliveryAddress.StreetAddress1, updatedShipment.SecondaryDeliveryAddress.StreetAddress1)

		suite.Equal(tertiaryPickupAddress.ID, *updatedShipment.TertiaryPickupAddressID)
		suite.Equal(tertiaryPickupAddress.StreetAddress1, updatedShipment.TertiaryPickupAddress.StreetAddress1)
		suite.Equal(tertiaryDeliveryAddress.ID, *updatedShipment.TertiaryDeliveryAddressID)
		suite.Equal(tertiaryDeliveryAddress.StreetAddress1, updatedShipment.TertiaryDeliveryAddress.StreetAddress1)
		suite.Equal(updatedShipment.MarketCode, models.MarketCodeDomestic)
		// Verify that shipment recalculate was handled correctly
		mockShipmentRecalculator.AssertNotCalled(suite.T(), "ShipmentRecalculatePaymentRequest", mock.AnythingOfType("*appcontext.appContext"), mock.AnythingOfType("uuid.UUID"))
	})

	suite.Run("Successful update to all address fields also populates us_post_region_city and us_post_region_cites_id on a domestic shipment", func() {
		setupTestData()

		oldMTOShipment3 := factory.BuildMTOShipment(suite.DB(), nil, nil)

		eTag := etag.GenerateEtag(oldMTOShipment3.UpdatedAt)

		updatedShipment := &models.MTOShipment{
			ID:                          oldMTOShipment3.ID,
			DestinationAddress:          &newDestinationAddress,
			DestinationAddressID:        &newDestinationAddress.ID,
			PickupAddress:               &newPickupAddress,
			PickupAddressID:             &newPickupAddress.ID,
			HasSecondaryPickupAddress:   models.BoolPointer(true),
			SecondaryPickupAddress:      &secondaryPickupAddress,
			SecondaryPickupAddressID:    &secondaryDeliveryAddress.ID,
			HasSecondaryDeliveryAddress: models.BoolPointer(true),
			SecondaryDeliveryAddress:    &secondaryDeliveryAddress,
			SecondaryDeliveryAddressID:  &secondaryDeliveryAddress.ID,
			HasTertiaryPickupAddress:    models.BoolPointer(true),
			TertiaryPickupAddress:       &tertiaryPickupAddress,
			TertiaryPickupAddressID:     &tertiaryPickupAddress.ID,
			HasTertiaryDeliveryAddress:  models.BoolPointer(true),
			TertiaryDeliveryAddress:     &tertiaryDeliveryAddress,
			TertiaryDeliveryAddressID:   &tertiaryDeliveryAddress.ID,
		}

		session := auth.Session{}
		updatedShipment, err := mtoShipmentUpdaterCustomer.UpdateMTOShipment(suite.AppContextWithSessionForTest(&session), updatedShipment, eTag, "test")

		suite.Require().NoError(err)
		suite.NotNil(updatedShipment.PickupAddress.UsPostRegionCityID)
		suite.NotNil(updatedShipment.PickupAddress.UsPostRegionCity)
		suite.NotNil(updatedShipment.SecondaryPickupAddress.UsPostRegionCityID)
		suite.NotNil(updatedShipment.SecondaryPickupAddress.UsPostRegionCity)
		suite.NotNil(updatedShipment.TertiaryPickupAddress.UsPostRegionCityID)
		suite.NotNil(updatedShipment.TertiaryPickupAddress.UsPostRegionCity)
		suite.NotNil(updatedShipment.DestinationAddress.UsPostRegionCityID)
		suite.NotNil(updatedShipment.DestinationAddress.UsPostRegionCity)
		suite.NotNil(updatedShipment.SecondaryDeliveryAddress.UsPostRegionCityID)
		suite.NotNil(updatedShipment.SecondaryDeliveryAddress.UsPostRegionCity)
		suite.NotNil(updatedShipment.TertiaryDeliveryAddress.UsPostRegionCityID)
		suite.NotNil(updatedShipment.TertiaryDeliveryAddress.UsPostRegionCity)
	})

	suite.Run("Successful update to all address fields resulting in change of market code", func() {
		setupTestData()

		previousShipment := factory.BuildMTOShipment(suite.DB(), nil, nil)
		newDestinationAddress.State = "AK"
		newPickupAddress.State = "HI"
		// this should be "d" since it is default
		suite.Equal(previousShipment.MarketCode, models.MarketCodeDomestic)

		eTag := etag.GenerateEtag(previousShipment.UpdatedAt)

		updatedShipment := &models.MTOShipment{
			ID:                   previousShipment.ID,
			DestinationAddress:   &newDestinationAddress,
			DestinationAddressID: &newDestinationAddress.ID,
			PickupAddress:        &newPickupAddress,
			PickupAddressID:      &newPickupAddress.ID,
		}
		session := auth.Session{}
		updatedShipment, err := mtoShipmentUpdaterCustomer.UpdateMTOShipment(suite.AppContextWithSessionForTest(&session), updatedShipment, eTag, "test")

		suite.NoError(err)
		suite.Equal(newDestinationAddress.ID, *updatedShipment.DestinationAddressID)
		suite.True(*updatedShipment.DestinationAddress.IsOconus)
		suite.Equal(newPickupAddress.ID, *updatedShipment.PickupAddressID)
		suite.True(*updatedShipment.PickupAddress.IsOconus)
		suite.Equal(updatedShipment.MarketCode, models.MarketCodeInternational)
	})

	suite.Run("Successful update on international shipment with estimated weight results in the update of estimated pricing for basic service items", func() {
		setupTestData()
		planner.On("ZipTransitDistance",
			mock.AnythingOfType("*appcontext.appContext"),
			"50314",
			"99505",
		).Return(1000, nil)
		planner.On("ZipTransitDistance",
			mock.AnythingOfType("*appcontext.appContext"),
			"97220",
			"99505",
		).Return(1000, nil)

		ghcDomesticTransitTime := models.GHCDomesticTransitTime{
			MaxDaysTransitTime: 12,
			WeightLbsLower:     0,
			WeightLbsUpper:     10000,
			DistanceMilesLower: 0,
			DistanceMilesUpper: 10000,
		}
		_, _ = suite.DB().ValidateAndCreate(&ghcDomesticTransitTime)

		move := factory.BuildAvailableToPrimeMove(suite.DB(), nil, nil)

		pickupUSPRC, err := models.FindByZipCode(suite.AppContextForTest().DB(), "50314")
		suite.FatalNoError(err)
		pickupAddress := factory.BuildAddress(suite.DB(), []factory.Customization{
			{
				Model: models.Address{
					StreetAddress1:     "Tester Address",
					City:               "Des Moines",
					State:              "IA",
					PostalCode:         "50314",
					IsOconus:           models.BoolPointer(false),
					UsPostRegionCityID: &pickupUSPRC.ID,
				},
			},
		}, nil)

		destUSPRC, err := models.FindByZipCode(suite.AppContextForTest().DB(), "99505")
		suite.FatalNoError(err)
		destinationAddress := factory.BuildAddress(suite.DB(), []factory.Customization{
			{
				Model: models.Address{
					StreetAddress1:     "JBER",
					City:               "Anchorage",
					State:              "AK",
					PostalCode:         "99505",
					IsOconus:           models.BoolPointer(true),
					UsPostRegionCityID: &destUSPRC.ID,
				},
			},
		}, nil)

		pickupDate := now.AddDate(0, 0, 10)
		requestedPickup := time.Now()
		oldShipment := factory.BuildMTOShipment(suite.DB(), []factory.Customization{
			{
				Model: models.MTOShipment{
					Status:               models.MTOShipmentStatusApproved,
					PrimeEstimatedWeight: nil,
					PickupAddressID:      &pickupAddress.ID,
					DestinationAddressID: &destinationAddress.ID,
					ScheduledPickupDate:  &pickupDate,
					RequestedPickupDate:  &requestedPickup,
					MarketCode:           models.MarketCodeInternational,
				},
			},
			{
				Model:    move,
				LinkOnly: true,
			},
		}, nil)

		factory.BuildMTOServiceItem(suite.DB(), []factory.Customization{
			{
				Model:    move,
				LinkOnly: true,
			},
			{
				Model:    oldShipment,
				LinkOnly: true,
			},
			{
				Model: models.ReService{
					Code: models.ReServiceCodeISLH,
				},
			},
			{
				Model: models.MTOServiceItem{
					Status:          models.MTOServiceItemStatusApproved,
					PricingEstimate: nil,
				},
			},
		}, nil)
		factory.BuildMTOServiceItem(suite.DB(), []factory.Customization{
			{
				Model:    move,
				LinkOnly: true,
			},
			{
				Model:    oldShipment,
				LinkOnly: true,
			},
			{
				Model: models.ReService{
					Code: models.ReServiceCodeIHPK,
				},
			},
			{
				Model: models.MTOServiceItem{
					Status:          models.MTOServiceItemStatusApproved,
					PricingEstimate: nil,
				},
			},
		}, nil)
		factory.BuildMTOServiceItem(suite.DB(), []factory.Customization{
			{
				Model:    move,
				LinkOnly: true,
			},
			{
				Model:    oldShipment,
				LinkOnly: true,
			},
			{
				Model: models.ReService{
					Code: models.ReServiceCodeIHUPK,
				},
			},
			{
				Model: models.MTOServiceItem{
					Status:          models.MTOServiceItemStatusApproved,
					PricingEstimate: nil,
				},
			},
		}, nil)
		portLocation := factory.FetchPortLocation(suite.DB(), []factory.Customization{
			{
				Model: models.Port{
					PortCode: "PDX",
				},
			},
		}, nil)
		factory.BuildMTOServiceItem(suite.DB(), []factory.Customization{
			{
				Model:    move,
				LinkOnly: true,
			},
			{
				Model:    oldShipment,
				LinkOnly: true,
			},
			{
				Model: models.ReService{
					Code: models.ReServiceCodePOEFSC,
				},
			},
			{
				Model: models.MTOServiceItem{
					Status:          models.MTOServiceItemStatusApproved,
					PricingEstimate: nil,
				},
			},
			{
				Model:    portLocation,
				LinkOnly: true,
				Type:     &factory.PortLocations.PortOfDebarkation,
			},
		}, nil)

		eTag := etag.GenerateEtag(oldShipment.UpdatedAt)

		updatedShipment := models.MTOShipment{
			ID:                   oldShipment.ID,
			PrimeEstimatedWeight: &primeEstimatedWeight,
		}

		session := auth.Session{}
		_, err = mtoShipmentUpdaterPrime.UpdateMTOShipment(suite.AppContextWithSessionForTest(&session), &updatedShipment, eTag, "test")
		suite.NoError(err)

		// checking the service item data
		var serviceItems []models.MTOServiceItem
		err = suite.AppContextForTest().DB().EagerPreload("ReService").Where("mto_shipment_id = ?", oldShipment.ID).Order("created_at asc").All(&serviceItems)
		suite.NoError(err)

		suite.Equal(4, len(serviceItems))
		for i := 0; i < len(serviceItems); i++ {
			// because the estimated weight is provided & POEFSC has a port location, estimated pricing should be updated
			suite.NotNil(serviceItems[i].PricingEstimate)
		}
	})

	suite.Run("Successful update on international shipment with estimated weight results in the update of estimated pricing for basic service items except for port fuel surcharge", func() {
		setupTestData()
		planner.On("ZipTransitDistance",
			mock.AnythingOfType("*appcontext.appContext"),
			"50314",
			"99505",
		).Return(1000, nil)
		planner.On("ZipTransitDistance",
			mock.AnythingOfType("*appcontext.appContext"),
			"50314",
			"97220",
		).Return(1000, nil)

		ghcDomesticTransitTime := models.GHCDomesticTransitTime{
			MaxDaysTransitTime: 12,
			WeightLbsLower:     0,
			WeightLbsUpper:     10000,
			DistanceMilesLower: 0,
			DistanceMilesUpper: 10000,
		}
		_, _ = suite.DB().ValidateAndCreate(&ghcDomesticTransitTime)

		move := factory.BuildAvailableToPrimeMove(suite.DB(), nil, nil)

		pickupUSPRC, err := models.FindByZipCode(suite.AppContextForTest().DB(), "50314")
		suite.FatalNoError(err)
		pickupAddress := factory.BuildAddress(suite.DB(), []factory.Customization{
			{
				Model: models.Address{
					StreetAddress1:     "Tester Address",
					City:               "Des Moines",
					State:              "IA",
					PostalCode:         "50314",
					IsOconus:           models.BoolPointer(false),
					UsPostRegionCityID: &pickupUSPRC.ID,
				},
			},
		}, nil)

		destUSPRC, err := models.FindByZipCode(suite.AppContextForTest().DB(), "99505")
		suite.FatalNoError(err)
		destinationAddress := factory.BuildAddress(suite.DB(), []factory.Customization{
			{
				Model: models.Address{
					StreetAddress1:     "JBER",
					City:               "Anchorage",
					State:              "AK",
					PostalCode:         "99505",
					IsOconus:           models.BoolPointer(true),
					UsPostRegionCityID: &destUSPRC.ID,
				},
			},
		}, nil)

		pickupDate := now.AddDate(0, 0, 10)
		requestedPickup := time.Now()
		dbShipment := factory.BuildMTOShipment(suite.DB(), []factory.Customization{
			{
				Model: models.MTOShipment{
					Status:               models.MTOShipmentStatusApproved,
					PrimeEstimatedWeight: nil,
					PickupAddressID:      &pickupAddress.ID,
					DestinationAddressID: &destinationAddress.ID,
					ScheduledPickupDate:  &pickupDate,
					RequestedPickupDate:  &requestedPickup,
					MarketCode:           models.MarketCodeInternational,
				},
			},
			{
				Model:    move,
				LinkOnly: true,
			},
		}, nil)

		factory.BuildMTOServiceItem(suite.DB(), []factory.Customization{
			{
				Model:    move,
				LinkOnly: true,
			},
			{
				Model:    dbShipment,
				LinkOnly: true,
			},
			{
				Model: models.ReService{
					Code: models.ReServiceCodeISLH,
				},
			},
			{
				Model: models.MTOServiceItem{
					Status:          models.MTOServiceItemStatusApproved,
					PricingEstimate: nil,
				},
			},
		}, nil)
		factory.BuildMTOServiceItem(suite.DB(), []factory.Customization{
			{
				Model:    move,
				LinkOnly: true,
			},
			{
				Model:    dbShipment,
				LinkOnly: true,
			},
			{
				Model: models.ReService{
					Code: models.ReServiceCodeIHPK,
				},
			},
			{
				Model: models.MTOServiceItem{
					Status:          models.MTOServiceItemStatusApproved,
					PricingEstimate: nil,
				},
			},
		}, nil)
		factory.BuildMTOServiceItem(suite.DB(), []factory.Customization{
			{
				Model:    move,
				LinkOnly: true,
			},
			{
				Model:    dbShipment,
				LinkOnly: true,
			},
			{
				Model: models.ReService{
					Code: models.ReServiceCodeIHUPK,
				},
			},
			{
				Model: models.MTOServiceItem{
					Status:          models.MTOServiceItemStatusApproved,
					PricingEstimate: nil,
				},
			},
		}, nil)

		// this will not have a port location and pricing shouldn't be updated
		factory.BuildMTOServiceItem(suite.DB(), []factory.Customization{
			{
				Model:    move,
				LinkOnly: true,
			},
			{
				Model:    dbShipment,
				LinkOnly: true,
			},
			{
				Model: models.ReService{
					Code: models.ReServiceCodePODFSC,
				},
			},
			{
				Model: models.MTOServiceItem{
					Status:          models.MTOServiceItemStatusApproved,
					PricingEstimate: nil,
				},
			},
		}, nil)

		eTag := etag.GenerateEtag(dbShipment.UpdatedAt)

		shipment := models.MTOShipment{
			ID:                   dbShipment.ID,
			PrimeEstimatedWeight: &primeEstimatedWeight,
		}

		session := auth.Session{}
		_, err = mtoShipmentUpdaterPrime.UpdateMTOShipment(suite.AppContextWithSessionForTest(&session), &shipment, eTag, "test")
		suite.NoError(err)

		// checking the service item data
		var serviceItems []models.MTOServiceItem
		err = suite.AppContextForTest().DB().EagerPreload("ReService").Where("mto_shipment_id = ?", dbShipment.ID).Order("created_at asc").All(&serviceItems)
		suite.NoError(err)

		suite.Equal(4, len(serviceItems))
		for i := 0; i < len(serviceItems); i++ {
			if serviceItems[i].ReService.Code != models.ReServiceCodePODFSC {
				suite.NotNil(serviceItems[i].PricingEstimate)
			} else if serviceItems[i].ReService.Code == models.ReServiceCodePODFSC {
				suite.Nil(serviceItems[i].PricingEstimate)
			}
		}
	})

	suite.Run("Successful update to a minimal MTO shipment", func() {
		setupTestData()

		// Minimal MTO Shipment has no associated addresses created by default.
		// Part of this test ensures that if an address doesn't exist on a shipment,
		// the updater can successfully create it.
		oldShipment := factory.BuildMTOShipmentMinimal(suite.DB(), []factory.Customization{
			{
				Model: models.MTOShipment{
					Status: models.MTOShipmentStatusApproved,
				},
			},
		}, nil)

		eTag := etag.GenerateEtag(oldShipment.UpdatedAt)

		requestedPickupDate := now.Add(time.Hour * 24 * 3)
		scheduledPickupDate := now.Add(time.Hour * 24 * 3)
		requestedDeliveryDate := now.Add(time.Hour * 24 * 4)
		primeEstimatedWeightRecordedDate := now.Add(time.Hour * 24 * 3)
		customerRemarks := "I have a grandfather clock"
		counselorRemarks := "Counselor approved"
		actualProGearWeight := unit.Pound(400)
		actualSpouseProGearWeight := unit.Pound(125)
		updatedShipment := models.MTOShipment{
			ID:                               oldShipment.ID,
			DestinationAddress:               &newDestinationAddress,
			DestinationAddressID:             &newDestinationAddress.ID,
			PickupAddress:                    &newPickupAddress,
			PickupAddressID:                  &newPickupAddress.ID,
			SecondaryPickupAddress:           &secondaryPickupAddress,
			HasSecondaryPickupAddress:        handlers.FmtBool(true),
			SecondaryDeliveryAddress:         &secondaryDeliveryAddress,
			HasSecondaryDeliveryAddress:      handlers.FmtBool(true),
			TertiaryPickupAddress:            &tertiaryPickupAddress,
			HasTertiaryPickupAddress:         handlers.FmtBool(true),
			TertiaryDeliveryAddress:          &tertiaryDeliveryAddress,
			HasTertiaryDeliveryAddress:       handlers.FmtBool(true),
			RequestedPickupDate:              &requestedPickupDate,
			ScheduledPickupDate:              &scheduledPickupDate,
			RequestedDeliveryDate:            &requestedDeliveryDate,
			ActualPickupDate:                 &actualPickupDate,
			ActualDeliveryDate:               &actualDeliveryDate,
			ScheduledDeliveryDate:            &scheduledDeliveryDate,
			PrimeActualWeight:                &primeActualWeight,
			PrimeEstimatedWeight:             &primeEstimatedWeight,
			FirstAvailableDeliveryDate:       &firstAvailableDeliveryDate,
			PrimeEstimatedWeightRecordedDate: &primeEstimatedWeightRecordedDate,
			Status:                           models.MTOShipmentStatusSubmitted,
			CustomerRemarks:                  &customerRemarks,
			CounselorRemarks:                 &counselorRemarks,
			ActualProGearWeight:              &actualProGearWeight,
			ActualSpouseProGearWeight:        &actualSpouseProGearWeight,
		}

		session := auth.Session{}
		newShipment, err := mtoShipmentUpdaterCustomer.UpdateMTOShipment(suite.AppContextWithSessionForTest(&session), &updatedShipment, eTag, "test")

		suite.Require().NoError(err)
		suite.True(requestedPickupDate.Equal(*newShipment.RequestedPickupDate))
		suite.True(scheduledPickupDate.Equal(*newShipment.ScheduledPickupDate))
		suite.True(requestedDeliveryDate.Equal(*newShipment.RequestedDeliveryDate))
		suite.True(actualPickupDate.Equal(*newShipment.ActualPickupDate))
		suite.True(actualDeliveryDate.Equal(*newShipment.ActualDeliveryDate))
		suite.True(scheduledDeliveryDate.Equal(*newShipment.ScheduledDeliveryDate))
		suite.True(firstAvailableDeliveryDate.Equal(*newShipment.FirstAvailableDeliveryDate))
		suite.True(primeEstimatedWeightRecordedDate.Equal(*newShipment.PrimeEstimatedWeightRecordedDate))
		suite.Equal(primeEstimatedWeight, *newShipment.PrimeEstimatedWeight)
		suite.Equal(primeActualWeight, *newShipment.PrimeActualWeight)
		suite.Equal(customerRemarks, *newShipment.CustomerRemarks)
		suite.Equal(counselorRemarks, *newShipment.CounselorRemarks)
		suite.Equal(models.MTOShipmentStatusSubmitted, newShipment.Status)
		suite.Equal(newDestinationAddress.ID, *newShipment.DestinationAddressID)
		suite.Equal(newPickupAddress.ID, *newShipment.PickupAddressID)
		suite.Equal(secondaryPickupAddress.ID, *newShipment.SecondaryPickupAddressID)
		suite.Equal(secondaryDeliveryAddress.ID, *newShipment.SecondaryDeliveryAddressID)
		suite.Equal(tertiaryPickupAddress.ID, *newShipment.TertiaryPickupAddressID)
		suite.Equal(tertiaryDeliveryAddress.ID, *newShipment.TertiaryDeliveryAddressID)
		suite.Equal(actualProGearWeight, *newShipment.ActualProGearWeight)
		suite.Equal(actualSpouseProGearWeight, *newShipment.ActualSpouseProGearWeight)

		// Verify that shipment recalculate was handled correctly
		mockShipmentRecalculator.AssertNotCalled(suite.T(), "ShipmentRecalculatePaymentRequest", mock.Anything, mock.Anything)
	})

	suite.Run("Returns error if updated UB shipment addresses are both CONUS", func() {
		setupTestData()

		conusAddress := factory.BuildAddress(suite.DB(), nil, nil)

		oconusAddress := factory.BuildAddress(suite.DB(), []factory.Customization{
			{
				Model: models.Address{
					StreetAddress1: "1 some street",
					StreetAddress2: models.StringPointer("P.O. Box 1234"),
					StreetAddress3: models.StringPointer("c/o Another Person"),
					City:           "Cordova",
					State:          "AK",
					PostalCode:     "99677",
					IsOconus:       models.BoolPointer(true),
				},
			}}, nil)

		// UB shipment with an OCONUS pickup & a CONUS destination
		oldShipment := factory.BuildMTOShipment(suite.DB(), []factory.Customization{
			{
				Model: models.MTOShipment{
					ShipmentType: models.MTOShipmentTypeUnaccompaniedBaggage,
				},
			},
			{
				Model:    oconusAddress,
				LinkOnly: true,
				Type:     &factory.Addresses.PickupAddress,
			},
			{
				Model:    conusAddress,
				LinkOnly: true,
				Type:     &factory.Addresses.DeliveryAddress,
			},
		}, nil)

		eTag := etag.GenerateEtag(oldShipment.UpdatedAt)

		// updating pickup to be CONUS which should return an error because
		// UBs must have an OCONUS address
		updatedShipment := models.MTOShipment{
			ID:            oldShipment.ID,
			PickupAddress: &conusAddress,
		}

		session := auth.Session{}
		newShipment, err := mtoShipmentUpdaterCustomer.UpdateMTOShipment(suite.AppContextWithSessionForTest(&session), &updatedShipment, eTag, "test")

		suite.Error(err)
		suite.Nil(newShipment)

		var invalidErr apperror.InvalidInputError
		suite.True(errors.As(err, &invalidErr), "error should be of type InvalidInputError")

		if invalidErr.ValidationErrors == nil {
			suite.Fail("ValidationErrors is nil")
		}

		ve := *invalidErr.ValidationErrors
		fieldErrors, exists := ve.Errors["UB shipment error"]
		suite.True(exists, "expected validation error for 'UB shipment error'")
		joinedErrors := strings.Join(fieldErrors, " ")
		suite.Contains(joinedErrors, "At least one address for a UB shipment must be OCONUS")

	})

	suite.Run("Updating a shipment does not nullify ApprovedDate", func() {
		setupTestData()

		// This test was added because of a bug that nullified the ApprovedDate
		// when ScheduledPickupDate was included in the payload. See PR #6919.
		// ApprovedDate affects shipment diversions, so we want to make sure it
		// never gets nullified, regardless of which fields are being updated.
		oldShipment := factory.BuildMTOShipmentMinimal(suite.DB(), []factory.Customization{
			{
				Model: models.MTOShipment{
					Status: models.MTOShipmentStatusApproved,
				},
			},
		}, nil)

		suite.NotNil(oldShipment.ApprovedDate)

		eTag := etag.GenerateEtag(oldShipment.UpdatedAt)

		requestedPickupDate := now.Add(time.Hour * 24 * 3)
		requestedDeliveryDate := now.Add(time.Hour * 24 * 4)
		customerRemarks := "I have a grandfather clock"
		counselorRemarks := "Counselor approved"
		updatedShipment := models.MTOShipment{
			ID:                       oldShipment.ID,
			DestinationAddress:       &newDestinationAddress,
			DestinationAddressID:     &newDestinationAddress.ID,
			PickupAddress:            &newPickupAddress,
			PickupAddressID:          &newPickupAddress.ID,
			SecondaryPickupAddress:   &secondaryPickupAddress,
			SecondaryDeliveryAddress: &secondaryDeliveryAddress,
			TertiaryPickupAddress:    &tertiaryPickupAddress,
			TertiaryDeliveryAddress:  &tertiaryDeliveryAddress,
			RequestedPickupDate:      &requestedPickupDate,
			RequestedDeliveryDate:    &requestedDeliveryDate,
			CustomerRemarks:          &customerRemarks,
			CounselorRemarks:         &counselorRemarks,
		}
		session := auth.Session{}
		newShipment, err := mtoShipmentUpdaterCustomer.UpdateMTOShipment(suite.AppContextWithSessionForTest(&session), &updatedShipment, eTag, "test")

		suite.Require().NoError(err)
		suite.NotEmpty(newShipment.ApprovedDate)

		// Verify that shipment recalculate was handled correctly
		mockShipmentRecalculator.AssertNotCalled(suite.T(), "ShipmentRecalculatePaymentRequest", mock.Anything, mock.Anything)
	})

	suite.Run("Can update destination address type on shipment", func() {
		setupTestData()

		// This test was added because of a bug that nullified the ApprovedDate
		// when ScheduledPickupDate was included in the payload. See PR #6919.
		// ApprovedDate affects shipment diversions, so we want to make sure it
		// never gets nullified, regardless of which fields are being updated.
		oldShipment := factory.BuildMTOShipmentMinimal(suite.DB(), []factory.Customization{
			{
				Model: models.MTOShipment{
					Status: models.MTOShipmentStatusApproved,
				},
			},
		}, nil)

		suite.NotNil(oldShipment.ApprovedDate)

		eTag := etag.GenerateEtag(oldShipment.UpdatedAt)

		requestedPickupDate := now.Add(time.Hour * 24 * 3)
		requestedDeliveryDate := now.Add(time.Hour * 24 * 4)
		customerRemarks := "I have a grandfather clock"
		counselorRemarks := "Counselor approved"
		destinationType := models.DestinationTypeHomeOfRecord
		updatedShipment := models.MTOShipment{
			ID:                       oldShipment.ID,
			DestinationAddress:       &newDestinationAddress,
			DestinationAddressID:     &newDestinationAddress.ID,
			DestinationType:          &destinationType,
			PickupAddress:            &newPickupAddress,
			PickupAddressID:          &newPickupAddress.ID,
			SecondaryPickupAddress:   &secondaryPickupAddress,
			SecondaryDeliveryAddress: &secondaryDeliveryAddress,
			TertiaryPickupAddress:    &tertiaryPickupAddress,
			TertiaryDeliveryAddress:  &tertiaryDeliveryAddress,
			RequestedPickupDate:      &requestedPickupDate,
			RequestedDeliveryDate:    &requestedDeliveryDate,
			CustomerRemarks:          &customerRemarks,
			CounselorRemarks:         &counselorRemarks,
		}
		too := factory.BuildOfficeUserWithRoles(suite.DB(), nil, []roles.RoleType{roles.RoleTypeTOO})
		session := auth.Session{
			ApplicationName: auth.OfficeApp,
			UserID:          *too.UserID,
			OfficeUserID:    too.ID,
		}
		session.Roles = append(session.Roles, too.User.Roles...)
		newShipment, err := mtoShipmentUpdaterOffice.UpdateMTOShipment(suite.AppContextWithSessionForTest(&session), &updatedShipment, eTag, "test")

		suite.Require().NoError(err)
		suite.Equal(destinationType, *newShipment.DestinationType)
	})

	suite.Run("Successfully update MTO Agents", func() {
		setupTestData()

		shipment := factory.BuildMTOShipment(suite.DB(), nil, nil)
		mtoAgent1 := factory.BuildMTOAgent(suite.DB(), []factory.Customization{
			{
				Model:    shipment,
				LinkOnly: true,
			},
			{
				Model: models.MTOAgent{
					FirstName:    models.StringPointer("Test"),
					LastName:     models.StringPointer("Agent"),
					Email:        models.StringPointer("test@test.email.com"),
					MTOAgentType: models.MTOAgentReleasing,
				},
			},
		}, nil)
		mtoAgent2 := factory.BuildMTOAgent(suite.DB(), []factory.Customization{
			{
				Model:    shipment,
				LinkOnly: true,
			},
			{
				Model: models.MTOAgent{
					FirstName:    models.StringPointer("Test2"),
					LastName:     models.StringPointer("Agent2"),
					Email:        models.StringPointer("test2@test.email.com"),
					MTOAgentType: models.MTOAgentReceiving,
				},
			},
		}, nil)
		eTag := etag.GenerateEtag(shipment.UpdatedAt)

		updatedAgents := make(models.MTOAgents, 2)
		updatedAgents[0] = mtoAgent1
		updatedAgents[1] = mtoAgent2
		newFirstName := "hey this is new"
		newLastName := "new thing"
		phone := "555-666-7777"
		email := "updatedemail@test.email.com"
		updatedAgents[0].FirstName = &newFirstName
		updatedAgents[0].Phone = &phone
		updatedAgents[1].LastName = &newLastName
		updatedAgents[1].Email = &email

		updatedShipment := models.MTOShipment{
			ID:        shipment.ID,
			MTOAgents: updatedAgents,
		}

		session := auth.Session{}
		updatedMTOShipment, err := mtoShipmentUpdaterCustomer.UpdateMTOShipment(suite.AppContextWithSessionForTest(&session), &updatedShipment, eTag, "test")

		suite.Require().NoError(err)
		suite.NotZero(updatedMTOShipment.ID, oldMTOShipment.ID)
		suite.Equal(phone, *updatedMTOShipment.MTOAgents[0].Phone)
		suite.Equal(newFirstName, *updatedMTOShipment.MTOAgents[0].FirstName)
		suite.Equal(email, *updatedMTOShipment.MTOAgents[1].Email)
		suite.Equal(newLastName, *updatedMTOShipment.MTOAgents[1].LastName)

		// Verify that shipment recalculate was handled correctly
		mockShipmentRecalculator.AssertNotCalled(suite.T(), "ShipmentRecalculatePaymentRequest", mock.Anything, mock.Anything)
	})

	suite.Run("Successfully add new MTO Agent and edit another", func() {
		setupTestData()

		shipment := factory.BuildMTOShipment(suite.DB(), nil, nil)
		existingAgent := factory.BuildMTOAgent(suite.DB(), []factory.Customization{
			{
				Model:    shipment,
				LinkOnly: true,
			},
			{
				Model: models.MTOAgent{
					FirstName:    models.StringPointer("Test"),
					LastName:     models.StringPointer("Agent"),
					Email:        models.StringPointer("test@test.email.com"),
					MTOAgentType: models.MTOAgentReleasing,
				},
			},
		}, nil)
		mtoAgentToCreate := models.MTOAgent{
			MTOShipment:   shipment,
			MTOShipmentID: shipment.ID,
			FirstName:     models.StringPointer("Ima"),
			LastName:      models.StringPointer("Newagent"),
			Email:         models.StringPointer("test2@test.email.com"),
			MTOAgentType:  models.MTOAgentReceiving,
		}
		eTag := etag.GenerateEtag(shipment.UpdatedAt)

		updatedAgents := make(models.MTOAgents, 2)
		phone := "555-555-5555"
		existingAgent.Phone = &phone
		updatedAgents[1] = existingAgent
		updatedAgents[0] = mtoAgentToCreate

		updatedShipment := models.MTOShipment{
			ID:        shipment.ID,
			MTOAgents: updatedAgents,
		}

		session := auth.Session{}
		updatedMTOShipment, err := mtoShipmentUpdaterCustomer.UpdateMTOShipment(suite.AppContextWithSessionForTest(&session), &updatedShipment, eTag, "test")

		suite.Require().NoError(err)
		suite.NotZero(updatedMTOShipment.ID, oldMTOShipment.ID)
		// the returned updatedMTOShipment does not guarantee the same
		// order of MTOAgents
		suite.Equal(len(updatedAgents), len(updatedMTOShipment.MTOAgents))
		for i := range updatedMTOShipment.MTOAgents {
			agent := updatedMTOShipment.MTOAgents[i]
			if agent.ID == existingAgent.ID {
				suite.Equal(phone, *agent.Phone)
			} else {
				// this must be the newly created agent
				suite.Equal(*mtoAgentToCreate.FirstName, *agent.FirstName)
				suite.Equal(*mtoAgentToCreate.LastName, *agent.LastName)
				suite.Equal(*mtoAgentToCreate.Email, *agent.Email)
			}
		}

		// Verify that shipment recalculate was handled correctly
		mockShipmentRecalculator.AssertNotCalled(suite.T(), "ShipmentRecalculatePaymentRequest", mock.Anything, mock.Anything)
	})

	suite.Run("Successfully remove MTO Agent", func() {
		setupTestData()

		shipment := factory.BuildMTOShipment(suite.DB(), nil, nil)
		existingAgent := factory.BuildMTOAgent(suite.DB(), []factory.Customization{
			{
				Model:    shipment,
				LinkOnly: true,
			},
			{
				Model: models.MTOAgent{
					FirstName:    models.StringPointer("Test"),
					LastName:     models.StringPointer("Agent"),
					Email:        models.StringPointer("test@test.email.com"),
					MTOAgentType: models.MTOAgentReleasing,
				},
			},
		}, nil)
		eTag := etag.GenerateEtag(shipment.UpdatedAt)

		updatedAgents := make(models.MTOAgents, 1)
		blankFirstName := ""
		blankLastName := ""
		blankPhone := ""
		blankEmail := ""
		existingAgent.FirstName = &blankFirstName
		existingAgent.LastName = &blankLastName
		existingAgent.Email = &blankEmail
		existingAgent.Phone = &blankPhone
		updatedAgents[0] = existingAgent

		updatedShipment := models.MTOShipment{
			ID:        shipment.ID,
			MTOAgents: updatedAgents,
		}

		session := auth.Session{}
		updatedMTOShipment, err := mtoShipmentUpdaterCustomer.UpdateMTOShipment(suite.AppContextWithSessionForTest(&session), &updatedShipment, eTag, "test")

		suite.Require().NoError(err)
		suite.NotZero(updatedMTOShipment.ID, oldMTOShipment.ID)
		// Verify that there are no returned MTO Agents
		suite.Equal(0, len(updatedMTOShipment.MTOAgents))

		// Verify that shipment recalculate was handled correctly
		mockShipmentRecalculator.AssertNotCalled(suite.T(), "ShipmentRecalculatePaymentRequest", mock.Anything, mock.Anything)
	})

	suite.Run("Successfully add storage facility to shipment", func() {
		setupTestData()

		shipment := factory.BuildMTOShipment(suite.DB(), []factory.Customization{
			{
				Model: models.MTOShipment{
					Status: models.MTOShipmentStatusSubmitted,
				},
			},
		}, nil)

		factory.BuildMTOShipment(suite.DB(), []factory.Customization{
			{
				Model: models.MTOShipment{
					Status: models.MTOShipmentStatusSubmitted,
				},
			},
		}, nil)
		storageFacility := factory.BuildStorageFacility(suite.DB(), nil, nil)

		updatedShipment := models.MTOShipment{
			ID:              shipment.ID,
			StorageFacility: &storageFacility,
		}
		eTag := etag.GenerateEtag(shipment.UpdatedAt)

		too := factory.BuildOfficeUserWithRoles(suite.DB(), nil, []roles.RoleType{roles.RoleTypeTOO})
		session := auth.Session{
			ApplicationName: auth.OfficeApp,
			UserID:          *too.UserID,
			OfficeUserID:    too.ID,
		}
		session.Roles = append(session.Roles, too.User.Roles...)
		updatedMTOShipment, err := mtoShipmentUpdaterOffice.UpdateMTOShipment(suite.AppContextWithSessionForTest(&session), &updatedShipment, eTag, "test")

		suite.Require().NoError(err)
		suite.NotZero(updatedMTOShipment.ID, oldMTOShipment.ID)
		suite.NotNil(updatedMTOShipment.StorageFacility)
	})

	suite.Run("Successfully edit storage facility on shipment", func() {
		setupTestData()

		// Create initial shipment data
		storageFacility := factory.BuildStorageFacility(suite.DB(), []factory.Customization{
			{
				Model: models.StorageFacility{
					Email: models.StringPointer("old@email.com"),
				},
			},
			{
				Model: models.Address{
					StreetAddress1: "1234 Over Here Street",
					City:           "Houston",
					State:          "TX",
					PostalCode:     "77083",
				},
			},
		}, nil)
		shipment := factory.BuildMTOShipment(suite.DB(), []factory.Customization{
			{
				Model: models.MTOShipment{
					Status: models.MTOShipmentStatusSubmitted,
				},
			},
			{
				Model:    storageFacility,
				LinkOnly: true,
			},
		}, nil)

		// Make updates to previously persisted data (don't need to create these in the DB first)
		newStorageFacilityAddress := models.Address{
			StreetAddress1: "987 Over There Avenue",
			City:           "Houston",
			State:          "TX",
			PostalCode:     "77083",
		}

		newEmail := "new@email.com"
		newStorageFacility := models.StorageFacility{
			Address: newStorageFacilityAddress,
			Email:   &newEmail,
		}

		newShipment := models.MTOShipment{
			ID:              shipment.ID,
			StorageFacility: &newStorageFacility,
		}

		eTag := etag.GenerateEtag(shipment.UpdatedAt)
		too := factory.BuildOfficeUserWithRoles(suite.DB(), nil, []roles.RoleType{roles.RoleTypeTOO})
		session := auth.Session{
			ApplicationName: auth.OfficeApp,
			UserID:          *too.UserID,
			OfficeUserID:    too.ID,
		}
		session.Roles = append(session.Roles, too.User.Roles...)
		updatedShipment, err := mtoShipmentUpdaterOffice.UpdateMTOShipment(suite.AppContextWithSessionForTest(&session), &newShipment, eTag, "test")
		suite.Require().NoError(err)
		suite.NotEqual(uuid.Nil, updatedShipment.ID)
		suite.Equal(&newEmail, updatedShipment.StorageFacility.Email)
		suite.Equal(newStorageFacilityAddress.StreetAddress1, updatedShipment.StorageFacility.Address.StreetAddress1)
	})

	suite.Run("Successfully update NTS previously recorded weight to shipment", func() {
		setupTestData()

		shipment := factory.BuildMTOShipment(suite.DB(), []factory.Customization{
			{
				Model: models.MTOShipment{
					Status: models.MTOShipmentStatusSubmitted,
				},
			},
		}, nil)

		ntsRecorededWeight := unit.Pound(980)
		updatedShipment := models.MTOShipment{
			ShipmentType:      models.MTOShipmentTypeHHGOutOfNTS,
			ID:                shipment.ID,
			NTSRecordedWeight: &ntsRecorededWeight,
		}
		eTag := etag.GenerateEtag(shipment.UpdatedAt)
		too := factory.BuildOfficeUserWithRoles(suite.DB(), nil, []roles.RoleType{roles.RoleTypeTOO})
		session := auth.Session{
			ApplicationName: auth.OfficeApp,
			UserID:          *too.UserID,
			OfficeUserID:    too.ID,
		}
		session.Roles = append(session.Roles, too.User.Roles...)
		updatedMTOShipment, err := mtoShipmentUpdaterOffice.UpdateMTOShipment(suite.AppContextWithSessionForTest(&session), &updatedShipment, eTag, "test")

		suite.Require().NoError(err)
		suite.NotZero(updatedMTOShipment.ID, oldMTOShipment.ID)
		suite.Equal(ntsRecorededWeight, *updatedMTOShipment.NTSRecordedWeight)

	})

	suite.Run("Unable to update NTS previously recorded weight due to shipment type", func() {
		setupTestData()

		shipment := factory.BuildMTOShipment(suite.DB(), []factory.Customization{
			{
				Model: models.MTOShipment{
					Status: models.MTOShipmentStatusSubmitted,
				},
			},
		}, nil)

		ntsRecorededWeight := unit.Pound(980)
		updatedShipment := models.MTOShipment{
			ID:                shipment.ID,
			NTSRecordedWeight: &ntsRecorededWeight,
		}
		eTag := etag.GenerateEtag(shipment.UpdatedAt)
		too := factory.BuildOfficeUserWithRoles(suite.DB(), nil, []roles.RoleType{roles.RoleTypeTOO})
		session := auth.Session{
			ApplicationName: auth.OfficeApp,
			UserID:          *too.UserID,
			OfficeUserID:    too.ID,
		}
		session.Roles = append(session.Roles, too.User.Roles...)
		updatedMTOShipment, err := mtoShipmentUpdaterOffice.UpdateMTOShipment(suite.AppContextWithSessionForTest(&session), &updatedShipment, eTag, "test")

		suite.Require().Error(err)
		suite.Nil(updatedMTOShipment)
		suite.Equal("Invalid input found while updating the shipment", err.Error())

		var invalidErr apperror.InvalidInputError
		suite.True(errors.As(err, &invalidErr), "error should be of type InvalidInputError")

		if invalidErr.ValidationErrors == nil {
			suite.Fail("ValidationErrors is nil")
		}

		ve := *invalidErr.ValidationErrors
		fieldErrors, exists := ve.Errors["NTSRecordedWeight error"]
		suite.True(exists, "expected validation error for 'NTSRecordedWeight error'")
		joinedErrors := strings.Join(fieldErrors, " ")
		suite.Contains(joinedErrors, "field NTSRecordedWeight cannot be set for shipment type HHG")
	})

	suite.Run("Successfully divert a shipment and transition statuses", func() {
		setupTestData()

		// A diverted shipment should transition to the SUBMITTED status.
		// If the move it is connected to is APPROVED, that move should transition to APPROVALS REQUESTED
		move := factory.BuildMove(suite.DB(), []factory.Customization{
			{
				Model: models.Move{
					Status: models.MoveStatusAPPROVED,
				},
			},
		}, nil)
		shipment := factory.BuildMTOShipment(suite.DB(), []factory.Customization{
			{
				Model:    move,
				LinkOnly: true,
			},
			{
				Model: models.MTOShipment{
					Status:    models.MTOShipmentStatusApproved,
					Diversion: false,
				},
			},
		}, nil)
		eTag := etag.GenerateEtag(shipment.UpdatedAt)

		shipmentInput := models.MTOShipment{
			ID:        shipment.ID,
			Diversion: true,
		}
		session := auth.Session{}
		updatedShipment, err := mtoShipmentUpdaterCustomer.UpdateMTOShipment(suite.AppContextWithSessionForTest(&session), &shipmentInput, eTag, "test")

		suite.Require().NotNil(updatedShipment)
		suite.NoError(err)
		suite.Equal(shipment.ID, updatedShipment.ID)
		suite.Equal(move.ID, updatedShipment.MoveTaskOrderID)
		suite.Equal(true, updatedShipment.Diversion)
		suite.Equal(models.MTOShipmentStatusSubmitted, updatedShipment.Status)

		var updatedMove models.Move
		err = suite.DB().Find(&updatedMove, move.ID)
		suite.NoError(err)
		suite.Equal(models.MoveStatusAPPROVALSREQUESTED, updatedMove.Status)

		// Verify that shipment recalculate was handled correctly
		mockShipmentRecalculator.AssertNotCalled(suite.T(), "ShipmentRecalculatePaymentRequest", mock.AnythingOfType("*appcontext.appContext"), mock.AnythingOfType("uuid.UUID"))
	})

	// Test UpdateMTOShipmentPrime
	// TODO: Add more tests, such as making sure this function fails if the
	// move is not available to the prime.
	suite.Run("Updating a shipment does not nullify ApprovedDate", func() {
		setupTestData()

		// This test was added because of a bug that nullified the ApprovedDate
		// when ScheduledPickupDate was included in the payload. See PR #6919.
		// ApprovedDate affects shipment diversions, so we want to make sure it
		// never gets nullified, regardless of which fields are being updated.
		move := factory.BuildAvailableToPrimeMove(suite.DB(), nil, nil)
		oldShipment := factory.BuildMTOShipmentMinimal(suite.DB(), []factory.Customization{
			{
				Model: models.MTOShipment{
					Status: models.MTOShipmentStatusApproved,
				},
			},
			{
				Model:    move,
				LinkOnly: true,
			},
		}, nil)

		suite.NotNil(oldShipment.ApprovedDate)

		eTag := etag.GenerateEtag(oldShipment.UpdatedAt)

		requestedPickupDate := now.Add(time.Hour * 24 * 3)
		scheduledPickupDate := now.Add(time.Hour * 24 * 3)
		requestedDeliveryDate := now.Add(time.Hour * 24 * 4)
		updatedShipment := models.MTOShipment{
			ID:                          oldShipment.ID,
			DestinationAddress:          &newDestinationAddress,
			DestinationAddressID:        &newDestinationAddress.ID,
			PickupAddress:               &newPickupAddress,
			PickupAddressID:             &newPickupAddress.ID,
			SecondaryPickupAddress:      &secondaryPickupAddress,
			HasSecondaryPickupAddress:   handlers.FmtBool(true),
			SecondaryDeliveryAddress:    &secondaryDeliveryAddress,
			HasSecondaryDeliveryAddress: handlers.FmtBool(true),
			TertiaryPickupAddress:       &tertiaryPickupAddress,
			HasTertiaryPickupAddress:    handlers.FmtBool(true),
			TertiaryDeliveryAddress:     &tertiaryDeliveryAddress,
			HasTertiaryDeliveryAddress:  handlers.FmtBool(true),
			RequestedPickupDate:         &requestedPickupDate,
			ScheduledPickupDate:         &scheduledPickupDate,
			RequestedDeliveryDate:       &requestedDeliveryDate,
			ActualPickupDate:            &actualPickupDate,
			PrimeActualWeight:           &primeActualWeight,
			PrimeEstimatedWeight:        &primeEstimatedWeight,
			FirstAvailableDeliveryDate:  &firstAvailableDeliveryDate,
		}

		ghcDomesticTransitTime := models.GHCDomesticTransitTime{
			MaxDaysTransitTime: 12,
			WeightLbsLower:     0,
			WeightLbsUpper:     10000,
			DistanceMilesLower: 0,
			DistanceMilesUpper: 10000,
		}
		verrs, err := suite.DB().ValidateAndCreate(&ghcDomesticTransitTime)
		suite.False(verrs.HasAny())
		suite.FatalNoError(err)

		session := auth.Session{}
		newShipment, err := mtoShipmentUpdaterPrime.UpdateMTOShipment(suite.AppContextWithSessionForTest(&session), &updatedShipment, eTag, "test")

		suite.Require().NoError(err)
		suite.NotEmpty(newShipment.ApprovedDate)
		suite.True(requestedPickupDate.Equal(*newShipment.RequestedPickupDate))
		suite.True(scheduledPickupDate.Equal(*newShipment.ScheduledPickupDate))
		suite.True(requestedDeliveryDate.Equal(*newShipment.RequestedDeliveryDate))
		suite.True(actualPickupDate.Equal(*newShipment.ActualPickupDate))
		suite.True(firstAvailableDeliveryDate.Equal(*newShipment.FirstAvailableDeliveryDate))
		suite.Equal(primeEstimatedWeight, *newShipment.PrimeEstimatedWeight)
		suite.Equal(primeActualWeight, *newShipment.PrimeActualWeight)
		suite.Equal(newDestinationAddress.ID, *newShipment.DestinationAddressID)
		suite.Equal(newPickupAddress.ID, *newShipment.PickupAddressID)
		suite.Equal(secondaryPickupAddress.ID, *newShipment.SecondaryPickupAddressID)
		suite.Equal(secondaryDeliveryAddress.ID, *newShipment.SecondaryDeliveryAddressID)
		suite.Equal(tertiaryPickupAddress.ID, *newShipment.TertiaryPickupAddressID)
		suite.Equal(tertiaryDeliveryAddress.ID, *newShipment.TertiaryDeliveryAddressID)

		// Verify that shipment recalculate was handled correctly
		mockShipmentRecalculator.AssertNotCalled(suite.T(), "ShipmentRecalculatePaymentRequest", mock.Anything, mock.Anything)
	})

	suite.Run("Prime not able to update an existing prime estimated weight", func() {
		setupTestData()

		move := factory.BuildAvailableToPrimeMove(suite.DB(), nil, nil)
		oldShipment := factory.BuildMTOShipmentMinimal(suite.DB(), []factory.Customization{
			{
				Model: models.MTOShipment{
					Status:               models.MTOShipmentStatusApproved,
					PrimeEstimatedWeight: &primeEstimatedWeight,
				},
			},
			{
				Model:    move,
				LinkOnly: true,
			},
		}, nil)

		suite.NotNil(oldShipment.ApprovedDate)

		eTag := etag.GenerateEtag(oldShipment.UpdatedAt)

		requestedPickupDate := now.Add(time.Hour * 24 * 3)
		scheduledPickupDate := now.Add(time.Hour * 24 * 3)
		requestedDeliveryDate := now.Add(time.Hour * 24 * 4)
		updatedShipment := models.MTOShipment{
			ID:                          oldShipment.ID,
			DestinationAddress:          &newDestinationAddress,
			DestinationAddressID:        &newDestinationAddress.ID,
			PickupAddress:               &newPickupAddress,
			PickupAddressID:             &newPickupAddress.ID,
			SecondaryPickupAddress:      &secondaryPickupAddress,
			HasSecondaryPickupAddress:   handlers.FmtBool(true),
			SecondaryDeliveryAddress:    &secondaryDeliveryAddress,
			HasSecondaryDeliveryAddress: handlers.FmtBool(true),
			RequestedPickupDate:         &requestedPickupDate,
			ScheduledPickupDate:         &scheduledPickupDate,
			RequestedDeliveryDate:       &requestedDeliveryDate,
			ActualPickupDate:            &actualPickupDate,
			PrimeActualWeight:           &primeActualWeight,
			PrimeEstimatedWeight:        &primeEstimatedWeight,
			FirstAvailableDeliveryDate:  &firstAvailableDeliveryDate,
		}

		ghcDomesticTransitTime := models.GHCDomesticTransitTime{
			MaxDaysTransitTime: 12,
			WeightLbsLower:     0,
			WeightLbsUpper:     10000,
			DistanceMilesLower: 0,
			DistanceMilesUpper: 10000,
		}
		verrs, err := suite.DB().ValidateAndCreate(&ghcDomesticTransitTime)
		suite.False(verrs.HasAny())
		suite.FatalNoError(err)

		session := auth.Session{}
		_, err = mtoShipmentUpdaterPrime.UpdateMTOShipment(suite.AppContextWithSessionForTest(&session), &updatedShipment, eTag, "test")

		suite.Error(err)
		suite.Contains(err.Error(), "cannot be updated after initial estimation")
		// Verify that shipment recalculate was handled correctly
		mockShipmentRecalculator.AssertNotCalled(suite.T(), "ShipmentRecalculatePaymentRequest", mock.Anything, mock.Anything)
	})

	suite.Run("Updating a shipment with a Reweigh returns the Reweigh", func() {
		setupTestData()

		move := factory.BuildAvailableToPrimeMove(suite.DB(), nil, nil)
		oldShipment := factory.BuildMTOShipmentMinimal(suite.DB(), []factory.Customization{
			{
				Model: models.MTOShipment{
					Status: models.MTOShipmentStatusApproved,
				},
			},
			{
				Model:    move,
				LinkOnly: true,
			},
		}, nil)
		reweigh := testdatagen.MakeReweighForShipment(suite.DB(), testdatagen.Assertions{}, oldShipment, unit.Pound(3000))

		eTag := etag.GenerateEtag(oldShipment.UpdatedAt)

		updatedShipment := models.MTOShipment{
			ID:                oldShipment.ID,
			PrimeActualWeight: &primeActualWeight,
		}

		session := auth.Session{}
		newShipment, err := mtoShipmentUpdaterPrime.UpdateMTOShipment(suite.AppContextWithSessionForTest(&session), &updatedShipment, eTag, "test")

		suite.Require().NoError(err)
		suite.NotEmpty(newShipment.Reweigh)
		suite.Equal(newShipment.Reweigh.ID, reweigh.ID)
	})

	suite.Run("Prime cannot update estimated weights outside of required timeframe", func() {
		setupTestData()

		// This test was added because of a bug that nullified the ApprovedDate
		// when ScheduledPickupDate was included in the payload. See PR #6919.
		// ApprovedDate affects shipment diversions, so we want to make sure it
		// never gets nullified, regardless of which fields are being updated.
		move := factory.BuildAvailableToPrimeMove(suite.DB(), nil, nil)
		oldShipment := factory.BuildMTOShipmentMinimal(suite.DB(), []factory.Customization{
			{
				Model: models.MTOShipment{
					Status: models.MTOShipmentStatusApproved,
				},
			},
			{
				Model:    move,
				LinkOnly: true,
			},
		}, nil)

		suite.NotNil(oldShipment.ApprovedDate)

		eTag := etag.GenerateEtag(oldShipment.UpdatedAt)

		requestedPickupDate := now.Add(time.Hour * 24 * 3)
		scheduledPickupDate := now.Add(-time.Hour * 24 * 3)
		requestedDeliveryDate := now.Add(time.Hour * 24 * 4)
		updatedShipment := models.MTOShipment{
			ID:                          oldShipment.ID,
			DestinationAddress:          &newDestinationAddress,
			DestinationAddressID:        &newDestinationAddress.ID,
			PickupAddress:               &newPickupAddress,
			PickupAddressID:             &newPickupAddress.ID,
			SecondaryPickupAddress:      &secondaryPickupAddress,
			HasSecondaryPickupAddress:   handlers.FmtBool(true),
			SecondaryDeliveryAddress:    &secondaryDeliveryAddress,
			HasSecondaryDeliveryAddress: handlers.FmtBool(true),
			TertiaryPickupAddress:       &tertiaryPickupAddress,
			HasTertiaryPickupAddress:    handlers.FmtBool(true),
			TertiaryDeliveryAddress:     &tertiaryDeliveryAddress,
			HasTertiaryDeliveryAddress:  handlers.FmtBool(true),
			RequestedPickupDate:         &requestedPickupDate,
			ScheduledPickupDate:         &scheduledPickupDate,
			RequestedDeliveryDate:       &requestedDeliveryDate,
			ActualPickupDate:            &actualPickupDate,
			PrimeActualWeight:           &primeActualWeight,
			PrimeEstimatedWeight:        &primeEstimatedWeight,
			FirstAvailableDeliveryDate:  &firstAvailableDeliveryDate,
		}

		ghcDomesticTransitTime := models.GHCDomesticTransitTime{
			MaxDaysTransitTime: 12,
			WeightLbsLower:     0,
			WeightLbsUpper:     10000,
			DistanceMilesLower: 0,
			DistanceMilesUpper: 10000,
		}
		verrs, err := suite.DB().ValidateAndCreate(&ghcDomesticTransitTime)
		suite.False(verrs.HasAny())
		suite.FatalNoError(err)

		session := auth.Session{}
		_, err = mtoShipmentUpdaterPrime.UpdateMTOShipment(suite.AppContextWithSessionForTest(&session), &updatedShipment, eTag, "test")

		suite.Error(err)
		suite.Contains(err.Error(), "the time period for updating the estimated weight for a shipment has expired, please contact the TOO directly to request updates to this shipment’s estimated weight")
		// Verify that shipment recalculate was handled correctly
		mockShipmentRecalculator.AssertNotCalled(suite.T(), "ShipmentRecalculatePaymentRequest", mock.Anything, mock.Anything)
	})

	suite.Run("Prime cannot add MTO agents", func() {
		setupTestData()

		// This test was added because of a bug that nullified the ApprovedDate
		// when ScheduledPickupDate was included in the payload. See PR #6919.
		// ApprovedDate affects shipment diversions, so we want to make sure it
		// never gets nullified, regardless of which fields are being updated.
		move := factory.BuildAvailableToPrimeMove(suite.DB(), nil, nil)
		oldShipment := factory.BuildMTOShipmentMinimal(suite.DB(), []factory.Customization{
			{
				Model: models.MTOShipment{
					Status: models.MTOShipmentStatusApproved,
				},
			},
			{
				Model:    move,
				LinkOnly: true,
			},
		}, nil)

		suite.NotNil(oldShipment.ApprovedDate)

		eTag := etag.GenerateEtag(oldShipment.UpdatedAt)

		requestedPickupDate := now.Add(time.Hour * 24 * 3)
		scheduledPickupDate := now.Add(time.Hour * 24 * 3)
		requestedDeliveryDate := now.Add(time.Hour * 24 * 4)
		firstName := "John"
		lastName := "Ash"
		updatedShipment := models.MTOShipment{
			ID:                          oldShipment.ID,
			DestinationAddress:          &newDestinationAddress,
			DestinationAddressID:        &newDestinationAddress.ID,
			PickupAddress:               &newPickupAddress,
			PickupAddressID:             &newPickupAddress.ID,
			SecondaryPickupAddress:      &secondaryPickupAddress,
			HasSecondaryPickupAddress:   handlers.FmtBool(true),
			SecondaryDeliveryAddress:    &secondaryDeliveryAddress,
			HasSecondaryDeliveryAddress: handlers.FmtBool(true),
			TertiaryPickupAddress:       &tertiaryPickupAddress,
			HasTertiaryPickupAddress:    handlers.FmtBool(true),
			TertiaryDeliveryAddress:     &tertiaryDeliveryAddress,
			HasTertiaryDeliveryAddress:  handlers.FmtBool(true),
			RequestedPickupDate:         &requestedPickupDate,
			ScheduledPickupDate:         &scheduledPickupDate,
			RequestedDeliveryDate:       &requestedDeliveryDate,
			ActualPickupDate:            &actualPickupDate,
			PrimeActualWeight:           &primeActualWeight,
			PrimeEstimatedWeight:        &primeEstimatedWeight,
			FirstAvailableDeliveryDate:  &firstAvailableDeliveryDate,
			MTOAgents: models.MTOAgents{
				models.MTOAgent{
					FirstName: &firstName,
					LastName:  &lastName,
				},
			},
		}

		ghcDomesticTransitTime := models.GHCDomesticTransitTime{
			MaxDaysTransitTime: 12,
			WeightLbsLower:     0,
			WeightLbsUpper:     10000,
			DistanceMilesLower: 0,
			DistanceMilesUpper: 10000,
		}
		verrs, err := suite.DB().ValidateAndCreate(&ghcDomesticTransitTime)
		suite.False(verrs.HasAny())
		suite.FatalNoError(err)

		session := auth.Session{}
		_, err = mtoShipmentUpdaterPrime.UpdateMTOShipment(suite.AppContextWithSessionForTest(&session), &updatedShipment, eTag, "test")

		suite.Error(err)
		suite.Contains(err.Error(), "cannot add or update MTO agents to a shipment")
	})

	suite.Run("Prime cannot update existing pickup or destination address", func() {
		setupTestData()

		// This test was added because of a bug that nullified the ApprovedDate
		// when ScheduledPickupDate was included in the payload. See PR #6919.
		// ApprovedDate affects shipment diversions, so we want to make sure it
		// never gets nullified, regardless of which fields are being updated.
		move := factory.BuildAvailableToPrimeMove(suite.DB(), nil, nil)
		oldShipment := factory.BuildMTOShipment(suite.DB(), []factory.Customization{
			{
				Model: models.MTOShipment{
					Status: models.MTOShipmentStatusApproved,
				},
			},
			{
				Model:    move,
				LinkOnly: true,
			},
		}, nil)

		suite.NotNil(oldShipment.ApprovedDate)

		eTag := etag.GenerateEtag(oldShipment.UpdatedAt)

		requestedPickupDate := now.Add(time.Hour * 24 * 3)
		scheduledPickupDate := now.Add(time.Hour * 24 * 7)
		requestedDeliveryDate := now.Add(time.Hour * 24 * 4)
		updatedShipment := models.MTOShipment{
			ID:                          oldShipment.ID,
			DestinationAddress:          &newDestinationAddress,
			DestinationAddressID:        &newDestinationAddress.ID,
			PickupAddress:               &newPickupAddress,
			PickupAddressID:             &newPickupAddress.ID,
			SecondaryPickupAddress:      &secondaryPickupAddress,
			HasSecondaryPickupAddress:   handlers.FmtBool(true),
			SecondaryDeliveryAddress:    &secondaryDeliveryAddress,
			HasSecondaryDeliveryAddress: handlers.FmtBool(true),
			TertiaryPickupAddress:       &secondaryPickupAddress,
			HasTertiaryPickupAddress:    handlers.FmtBool(true),
			TertiaryDeliveryAddress:     &secondaryDeliveryAddress,
			HasTertiaryDeliveryAddress:  handlers.FmtBool(true),
			RequestedPickupDate:         &requestedPickupDate,
			ScheduledPickupDate:         &scheduledPickupDate,
			RequestedDeliveryDate:       &requestedDeliveryDate,
			ActualPickupDate:            &actualPickupDate,
			PrimeActualWeight:           &primeActualWeight,
			PrimeEstimatedWeight:        &primeEstimatedWeight,
			FirstAvailableDeliveryDate:  &firstAvailableDeliveryDate,
		}

		ghcDomesticTransitTime := models.GHCDomesticTransitTime{
			MaxDaysTransitTime: 12,
			WeightLbsLower:     0,
			WeightLbsUpper:     10000,
			DistanceMilesLower: 0,
			DistanceMilesUpper: 10000,
		}
		verrs, err := suite.DB().ValidateAndCreate(&ghcDomesticTransitTime)
		suite.False(verrs.HasAny())
		suite.FatalNoError(err)

		session := auth.Session{}
		_, err = mtoShipmentUpdaterPrime.UpdateMTOShipment(suite.AppContextWithSessionForTest(&session), &updatedShipment, eTag, "test")

		suite.Error(err)
		suite.Contains(err.Error(), "the pickup address already exists and cannot be updated with this endpoint")
		suite.Contains(err.Error(), "the destination address already exists and cannot be updated with this endpoint")
	})

	suite.Run("Prime cannot update shipment if parameters are outside of transit data", func() {
		setupTestData()

		// This test was added because of a bug that nullified the ApprovedDate
		// when ScheduledPickupDate was included in the payload. See PR #6919.
		// ApprovedDate affects shipment diversions, so we want to make sure it
		// never gets nullified, regardless of which fields are being updated.
		move := factory.BuildAvailableToPrimeMove(suite.DB(), nil, nil)
		oldShipment := factory.BuildMTOShipmentMinimal(suite.DB(), []factory.Customization{
			{
				Model: models.MTOShipment{
					Status: models.MTOShipmentStatusApproved,
				},
			},
			{
				Model:    move,
				LinkOnly: true,
			},
		}, nil)

		suite.NotNil(oldShipment.ApprovedDate)

		eTag := etag.GenerateEtag(oldShipment.UpdatedAt)

		requestedPickupDate := now.Add(time.Hour * 24 * 3)
		scheduledPickupDate := now.Add(time.Hour * 24 * 7)
		requestedDeliveryDate := now.Add(time.Hour * 24 * 4)
		updatedShipment := models.MTOShipment{
			ID:                          oldShipment.ID,
			DestinationAddress:          &newDestinationAddress,
			DestinationAddressID:        &newDestinationAddress.ID,
			PickupAddress:               &newPickupAddress,
			PickupAddressID:             &newPickupAddress.ID,
			SecondaryPickupAddress:      &secondaryPickupAddress,
			HasSecondaryPickupAddress:   handlers.FmtBool(true),
			SecondaryDeliveryAddress:    &secondaryDeliveryAddress,
			HasSecondaryDeliveryAddress: handlers.FmtBool(true),
			TertiaryPickupAddress:       &tertiaryPickupAddress,
			HasTertiaryPickupAddress:    handlers.FmtBool(true),
			TertiaryDeliveryAddress:     &tertiaryDeliveryAddress,
			HasTertiaryDeliveryAddress:  handlers.FmtBool(true),
			RequestedPickupDate:         &requestedPickupDate,
			ScheduledPickupDate:         &scheduledPickupDate,
			RequestedDeliveryDate:       &requestedDeliveryDate,
			ActualPickupDate:            &actualPickupDate,
			PrimeActualWeight:           &primeActualWeight,
			PrimeEstimatedWeight:        &primeEstimatedWeight,
			FirstAvailableDeliveryDate:  &firstAvailableDeliveryDate,
		}

		session := auth.Session{}
		_, err := mtoShipmentUpdaterPrime.UpdateMTOShipment(suite.AppContextWithSessionForTest(&session), &updatedShipment, eTag, "test")

		suite.Error(err)
		suite.Contains(err.Error(), "failed to find transit time for shipment of 9000 lbs weight and 1000 mile distance")
	})

	suite.Run("Prime can add an estimated weight up to the same date as the scheduled pickup", func() {
		setupTestData()

		// This test was added because of a bug that nullified the ApprovedDate
		// when ScheduledPickupDate was included in the payload. See PR #6919.
		// ApprovedDate affects shipment diversions, so we want to make sure it
		// never gets nullified, regardless of which fields are being updated.
		move := factory.BuildAvailableToPrimeMove(suite.DB(), nil, nil)
		oldShipment := factory.BuildMTOShipmentMinimal(suite.DB(), []factory.Customization{
			{
				Model: models.MTOShipment{
					Status: models.MTOShipmentStatusApproved,
				},
			},
			{
				Model:    move,
				LinkOnly: true,
			},
		}, nil)

		suite.NotNil(oldShipment.ApprovedDate)

		eTag := etag.GenerateEtag(oldShipment.UpdatedAt)

		requestedPickupDate := now.Add(time.Hour * 24 * 3)
		scheduledPickupDate := now.Add(time.Hour * 24 * 3)
		requestedDeliveryDate := now.Add(time.Hour * 24 * 4)
		updatedShipment := models.MTOShipment{
			ID:                          oldShipment.ID,
			DestinationAddress:          &newDestinationAddress,
			DestinationAddressID:        &newDestinationAddress.ID,
			PickupAddress:               &newPickupAddress,
			PickupAddressID:             &newPickupAddress.ID,
			SecondaryPickupAddress:      &secondaryPickupAddress,
			HasSecondaryPickupAddress:   handlers.FmtBool(true),
			SecondaryDeliveryAddress:    &secondaryDeliveryAddress,
			ScheduledPickupDate:         &scheduledPickupDate,
			HasSecondaryDeliveryAddress: handlers.FmtBool(true),
			TertiaryPickupAddress:       &tertiaryPickupAddress,
			HasTertiaryPickupAddress:    handlers.FmtBool(true),
			TertiaryDeliveryAddress:     &tertiaryDeliveryAddress,
			HasTertiaryDeliveryAddress:  handlers.FmtBool(true),
			RequestedPickupDate:         &requestedPickupDate,
			RequestedDeliveryDate:       &requestedDeliveryDate,
			ActualPickupDate:            &actualPickupDate,
			PrimeActualWeight:           &primeActualWeight,
			PrimeEstimatedWeight:        &primeEstimatedWeight,
			FirstAvailableDeliveryDate:  &firstAvailableDeliveryDate,
		}

		ghcDomesticTransitTime := models.GHCDomesticTransitTime{
			MaxDaysTransitTime: 12,
			WeightLbsLower:     0,
			WeightLbsUpper:     10000,
			DistanceMilesLower: 0,
			DistanceMilesUpper: 10000,
		}
		verrs, err := suite.DB().ValidateAndCreate(&ghcDomesticTransitTime)
		suite.False(verrs.HasAny())
		suite.FatalNoError(err)

		session := auth.Session{}
		newShipment, err := mtoShipmentUpdaterPrime.UpdateMTOShipment(suite.AppContextWithSessionForTest(&session), &updatedShipment, eTag, "test")

		suite.Require().NoError(err)
		suite.NotEmpty(newShipment.ApprovedDate)
		suite.True(requestedPickupDate.Equal(*newShipment.RequestedPickupDate))
		suite.True(scheduledPickupDate.Equal(*newShipment.ScheduledPickupDate))
		suite.True(requestedDeliveryDate.Equal(*newShipment.RequestedDeliveryDate))
		suite.True(actualPickupDate.Equal(*newShipment.ActualPickupDate))
		suite.True(firstAvailableDeliveryDate.Equal(*newShipment.FirstAvailableDeliveryDate))
		suite.Equal(primeEstimatedWeight, *newShipment.PrimeEstimatedWeight)
		suite.Equal(primeActualWeight, *newShipment.PrimeActualWeight)
		suite.Equal(newDestinationAddress.ID, *newShipment.DestinationAddressID)
		suite.Equal(newPickupAddress.ID, *newShipment.PickupAddressID)
		suite.Equal(secondaryPickupAddress.ID, *newShipment.SecondaryPickupAddressID)
		suite.Equal(secondaryDeliveryAddress.ID, *newShipment.SecondaryDeliveryAddressID)
		suite.Equal(tertiaryPickupAddress.ID, *newShipment.TertiaryPickupAddressID)
		suite.Equal(tertiaryDeliveryAddress.ID, *newShipment.TertiaryDeliveryAddressID)
	})

	suite.Run("Prime can update the weight estimate if scheduled pickup date in nil", func() {
		setupTestData()

		// This test was added because of a bug that nullified the ApprovedDate
		// when ScheduledPickupDate was included in the payload. See PR #6919.
		// ApprovedDate affects shipment diversions, so we want to make sure it
		// never gets nullified, regardless of which fields are being updated.
		move := factory.BuildAvailableToPrimeMove(suite.DB(), nil, nil)
		oldShipment := factory.BuildMTOShipmentMinimal(suite.DB(), []factory.Customization{
			{
				Model: models.MTOShipment{
					Status:              models.MTOShipmentStatusApproved,
					ScheduledPickupDate: nil,
				},
			},
			{
				Model:    move,
				LinkOnly: true,
			},
		}, nil)

		suite.NotNil(oldShipment.ApprovedDate)

		eTag := etag.GenerateEtag(oldShipment.UpdatedAt)

		requestedPickupDate := now.Add(time.Hour * 24 * 3)
		requestedDeliveryDate := now.Add(time.Hour * 24 * 4)
		updatedShipment := models.MTOShipment{
			ID:                          oldShipment.ID,
			DestinationAddress:          &newDestinationAddress,
			DestinationAddressID:        &newDestinationAddress.ID,
			PickupAddress:               &newPickupAddress,
			PickupAddressID:             &newPickupAddress.ID,
			SecondaryPickupAddress:      &secondaryPickupAddress,
			HasSecondaryPickupAddress:   handlers.FmtBool(true),
			SecondaryDeliveryAddress:    &secondaryDeliveryAddress,
			HasSecondaryDeliveryAddress: handlers.FmtBool(true),
			TertiaryPickupAddress:       &tertiaryPickupAddress,
			HasTertiaryPickupAddress:    handlers.FmtBool(true),
			TertiaryDeliveryAddress:     &tertiaryDeliveryAddress,
			HasTertiaryDeliveryAddress:  handlers.FmtBool(true),
			RequestedPickupDate:         &requestedPickupDate,
			RequestedDeliveryDate:       &requestedDeliveryDate,
			ActualPickupDate:            &actualPickupDate,
			PrimeActualWeight:           &primeActualWeight,
			PrimeEstimatedWeight:        &primeEstimatedWeight,
			FirstAvailableDeliveryDate:  &firstAvailableDeliveryDate,
		}
		ghcDomesticTransitTime := models.GHCDomesticTransitTime{
			MaxDaysTransitTime: 12,
			WeightLbsLower:     0,
			WeightLbsUpper:     10000,
			DistanceMilesLower: 0,
			DistanceMilesUpper: 10000,
		}
		verrs, err := suite.DB().ValidateAndCreate(&ghcDomesticTransitTime)
		suite.False(verrs.HasAny())
		suite.FatalNoError(err)

		session := auth.Session{}
		newShipment, err := mtoShipmentUpdaterPrime.UpdateMTOShipment(suite.AppContextWithSessionForTest(&session), &updatedShipment, eTag, "test")
		suite.Require().NoError(err)
		suite.NotEmpty(newShipment.ApprovedDate)
		suite.True(requestedPickupDate.Equal(*newShipment.RequestedPickupDate))
		suite.True(requestedDeliveryDate.Equal(*newShipment.RequestedDeliveryDate))
		suite.True(actualPickupDate.Equal(*newShipment.ActualPickupDate))
		suite.True(firstAvailableDeliveryDate.Equal(*newShipment.FirstAvailableDeliveryDate))
		suite.Equal(primeEstimatedWeight, *newShipment.PrimeEstimatedWeight)
		suite.Equal(primeActualWeight, *newShipment.PrimeActualWeight)
		suite.Equal(newDestinationAddress.ID, *newShipment.DestinationAddressID)
		suite.Equal(newPickupAddress.ID, *newShipment.PickupAddressID)
		suite.Equal(secondaryPickupAddress.ID, *newShipment.SecondaryPickupAddressID)
		suite.Equal(secondaryDeliveryAddress.ID, *newShipment.SecondaryDeliveryAddressID)
		suite.Equal(tertiaryPickupAddress.ID, *newShipment.TertiaryPickupAddressID)
		suite.Equal(tertiaryDeliveryAddress.ID, *newShipment.TertiaryDeliveryAddressID)
	})

	suite.Run("Successful Office/TOO UpdateShipment - CONUS Pickup, OCONUS Destination - mileage is recalculated and pricing estimates refreshed for International FSC SIT service items", func() {
		setupTestData()

		move := factory.BuildAvailableToPrimeMove(suite.DB(), nil, nil)

		ghcDomesticTransitTime := models.GHCDomesticTransitTime{
			MaxDaysTransitTime: 12,
			WeightLbsLower:     0,
			WeightLbsUpper:     10000,
			DistanceMilesLower: 0,
			DistanceMilesUpper: 10000,
		}
		_, _ = suite.DB().ValidateAndCreate(&ghcDomesticTransitTime)

		testdatagen.FetchOrMakeReContractYear(suite.DB(), testdatagen.Assertions{
			ReContractYear: models.ReContractYear{
				StartDate: time.Now().Add(-24 * time.Hour),
				EndDate:   time.Now().Add(24 * time.Hour),
			},
		})

		pickupAddress := factory.BuildAddress(suite.DB(), []factory.Customization{
			{
				Model: models.Address{
					StreetAddress1: "Tester Address",
					City:           "Des Moines",
					State:          "IA",
					PostalCode:     "50314",
					IsOconus:       models.BoolPointer(false),
				},
			},
		}, nil)

		destinationAddress := factory.BuildAddress(suite.DB(), []factory.Customization{
			{
				Model: models.Address{
					StreetAddress1: "JBER1",
					City:           "Anchorage",
					State:          "AK",
					PostalCode:     "99505",
					IsOconus:       models.BoolPointer(true),
				},
			},
		}, nil)

		pickupDate := now.AddDate(0, 0, 10)
		requestedPickup := time.Now()
		oldShipment := factory.BuildMTOShipment(suite.DB(), []factory.Customization{
			{
				Model: models.MTOShipment{
					Status:               models.MTOShipmentStatusApproved,
					PrimeEstimatedWeight: nil,
					PickupAddressID:      &pickupAddress.ID,
					DestinationAddressID: &destinationAddress.ID,
					ScheduledPickupDate:  &pickupDate,
					RequestedPickupDate:  &requestedPickup,
					MarketCode:           models.MarketCodeInternational,
				},
			},
			{
				Model:    move,
				LinkOnly: true,
			},
		}, nil)

		// setup IOSFSC service item with SITOriginHHGOriginalAddress
		factory.BuildMTOServiceItem(suite.DB(), []factory.Customization{
			{
				Model:    move,
				LinkOnly: true,
			},
			{
				Model:    oldShipment,
				LinkOnly: true,
			},
			{
				Model: models.ReService{
					Code: models.ReServiceCodeIOSFSC,
				},
			},
			{
				Model:    pickupAddress,
				Type:     &factory.Addresses.SITOriginHHGOriginalAddress,
				LinkOnly: true,
			},
			{
				Model:    pickupAddress,
				Type:     &factory.Addresses.SITOriginHHGActualAddress,
				LinkOnly: true,
			},
			{
				Model: models.MTOServiceItem{
					Status:          models.MTOServiceItemStatusApproved,
					PricingEstimate: nil,
				},
			},
		}, nil)

		// setup IDSFSC service item with SITDestinationOriginalAddress
		factory.BuildMTOServiceItem(suite.DB(), []factory.Customization{
			{
				Model:    move,
				LinkOnly: true,
			},
			{
				Model:    oldShipment,
				LinkOnly: true,
			},
			{
				Model: models.ReService{
					Code: models.ReServiceCodeIDSFSC,
				},
			},
			{
				Model:    destinationAddress,
				Type:     &factory.Addresses.SITDestinationOriginalAddress,
				LinkOnly: true,
			},
			{
				Model:    destinationAddress,
				Type:     &factory.Addresses.SITDestinationFinalAddress,
				LinkOnly: true,
			},
		}, nil)

		eTag := etag.GenerateEtag(oldShipment.UpdatedAt)

		updatedShipment := models.MTOShipment{
			ID:                   oldShipment.ID,
			PrimeEstimatedWeight: &primeEstimatedWeight,
		}

		var serviceItems []models.MTOServiceItem
		// verify pre-update mto service items for both origin/destination FSC SITs have not been set
		err := suite.AppContextForTest().DB().EagerPreload("ReService").Where("mto_shipment_id = ?", oldShipment.ID).Order("created_at asc").All(&serviceItems)
		suite.NoError(err)
		// expecting only IOSFSC and IDSFSC created for tests
		suite.Equal(2, len(serviceItems))
		for i := 0; i < len(serviceItems); i++ {
			suite.Nil(serviceItems[i].PricingEstimate)
			suite.True(serviceItems[i].SITDeliveryMiles == (*int)(nil))
		}

		// As TOO
		too := factory.BuildOfficeUserWithRoles(suite.DB(), nil, []roles.RoleType{roles.RoleTypeTOO})
		session := auth.Session{
			ApplicationName: auth.OfficeApp,
			UserID:          *too.UserID,
			OfficeUserID:    too.ID,
		}
		session.Roles = append(session.Roles, too.User.Roles...)
		expectedMileage := 314
		plannerSITFSC := &mocks.Planner{}
		// expecting 50314/50314 for IOSFSC mileage lookup for source, destination
		plannerSITFSC.On("ZipTransitDistance",
			mock.AnythingOfType("*appcontext.appContext"),
			// 99505/99505, 50314/50314
			mock.MatchedBy(func(source string) bool {
				return source == "50314" || source == "99505"
			}),
			mock.MatchedBy(func(destination string) bool {
				return destination == "50314" || destination == "99505"
			}),
		).Return(expectedMileage, nil)

		mtoShipmentUpdater := NewOfficeMTOShipmentUpdater(builder, fetcher, plannerSITFSC, moveRouter, moveWeights, mockSender, &mockShipmentRecalculator, addressUpdater, addressCreator)

		_, err = mtoShipmentUpdater.UpdateMTOShipment(suite.AppContextWithSessionForTest(&session), &updatedShipment, eTag, "test")
		suite.NoError(err)

		// verify post-update mto service items for both origin/destination FSC SITs have been set.
		// if set we know stored procedure update_service_item_pricing was executed sucessfully
		err = suite.AppContextForTest().DB().EagerPreload("ReService").Where("mto_shipment_id = ?", oldShipment.ID).Order("created_at asc").All(&serviceItems)
		suite.NoError(err)
		suite.Equal(2, len(serviceItems))
		for i := 0; i < len(serviceItems); i++ {
			suite.True(serviceItems[i].ReService.Code == models.ReServiceCodeIOSFSC || serviceItems[i].ReService.Code == models.ReServiceCodeIDSFSC)

			if serviceItems[i].ReService.Code == models.ReServiceCodeIOSFSC {
				suite.NotNil(*serviceItems[i].PricingEstimate)
				suite.Equal(*serviceItems[i].SITDeliveryMiles, expectedMileage)
			}
			// verify IDSFSC SIT with OCONUS destination does not calculate pricing resulting in 0.
			if serviceItems[i].ReService.Code == models.ReServiceCodeIDSFSC {
				suite.Equal(*serviceItems[i].SITDeliveryMiles, expectedMileage)
				suite.Equal(*serviceItems[i].PricingEstimate, unit.Cents(0))
			}
		}
	})

	suite.Run("Successful Office/TOO UpdateShipment - OCONUS Pickup, CONUS Destination - mileage is recalculated and pricing estimates refreshed for International FSC SIT service items", func() {
		setupTestData()

		move := factory.BuildAvailableToPrimeMove(suite.DB(), nil, nil)

		ghcDomesticTransitTime := models.GHCDomesticTransitTime{
			MaxDaysTransitTime: 12,
			WeightLbsLower:     0,
			WeightLbsUpper:     10000,
			DistanceMilesLower: 0,
			DistanceMilesUpper: 10000,
		}
		_, _ = suite.DB().ValidateAndCreate(&ghcDomesticTransitTime)

		testdatagen.FetchOrMakeReContractYear(suite.DB(), testdatagen.Assertions{
			ReContractYear: models.ReContractYear{
				StartDate: time.Now().Add(-24 * time.Hour),
				EndDate:   time.Now().Add(24 * time.Hour),
			},
		})

		destinationAddress := factory.BuildAddress(suite.DB(), []factory.Customization{
			{
				Model: models.Address{
					StreetAddress1: "Tester Address",
					City:           "Des Moines",
					State:          "IA",
					PostalCode:     "50314",
					IsOconus:       models.BoolPointer(false),
				},
			},
		}, nil)

		pickupAddress := factory.BuildAddress(suite.DB(), []factory.Customization{
			{
				Model: models.Address{
					StreetAddress1: "JBER1",
					City:           "Anchorage",
					State:          "AK",
					PostalCode:     "99505",
					IsOconus:       models.BoolPointer(true),
				},
			},
		}, nil)

		pickupDate := now.AddDate(0, 0, 10)
		requestedPickup := time.Now()
		oldShipment := factory.BuildMTOShipment(suite.DB(), []factory.Customization{
			{
				Model: models.MTOShipment{
					Status:               models.MTOShipmentStatusApproved,
					PrimeEstimatedWeight: nil,
					PickupAddressID:      &pickupAddress.ID,
					DestinationAddressID: &destinationAddress.ID,
					ScheduledPickupDate:  &pickupDate,
					RequestedPickupDate:  &requestedPickup,
					MarketCode:           models.MarketCodeInternational,
				},
			},
			{
				Model:    move,
				LinkOnly: true,
			},
		}, nil)

		// setup IOSFSC service item with SITOriginHHGOriginalAddress
		factory.BuildMTOServiceItem(suite.DB(), []factory.Customization{
			{
				Model:    move,
				LinkOnly: true,
			},
			{
				Model:    oldShipment,
				LinkOnly: true,
			},
			{
				Model: models.ReService{
					Code: models.ReServiceCodeIOSFSC,
				},
			},
			{
				Model:    pickupAddress,
				Type:     &factory.Addresses.SITOriginHHGOriginalAddress,
				LinkOnly: true,
			},
			{
				Model:    pickupAddress,
				Type:     &factory.Addresses.SITOriginHHGActualAddress,
				LinkOnly: true,
			},
			{
				Model: models.MTOServiceItem{
					Status:          models.MTOServiceItemStatusApproved,
					PricingEstimate: nil,
				},
			},
		}, nil)

		// setup IDSFSC service item with SITDestinationOriginalAddress
		factory.BuildMTOServiceItem(suite.DB(), []factory.Customization{
			{
				Model:    move,
				LinkOnly: true,
			},
			{
				Model:    oldShipment,
				LinkOnly: true,
			},
			{
				Model: models.ReService{
					Code: models.ReServiceCodeIDSFSC,
				},
			},
			{
				Model:    destinationAddress,
				Type:     &factory.Addresses.SITDestinationOriginalAddress,
				LinkOnly: true,
			},
			{
				Model:    destinationAddress,
				Type:     &factory.Addresses.SITDestinationFinalAddress,
				LinkOnly: true,
			},
		}, nil)

		eTag := etag.GenerateEtag(oldShipment.UpdatedAt)

		updatedShipment := models.MTOShipment{
			ID:                   oldShipment.ID,
			PrimeEstimatedWeight: &primeEstimatedWeight,
		}

		var serviceItems []models.MTOServiceItem
		// verify pre-update mto service items for both origin/destination FSC SITs have not been set
		err := suite.AppContextForTest().DB().EagerPreload("ReService").Where("mto_shipment_id = ?", oldShipment.ID).Order("created_at asc").All(&serviceItems)
		suite.NoError(err)
		// expecting only IOSFSC and IDSFSC created for tests
		suite.Equal(2, len(serviceItems))
		for i := 0; i < len(serviceItems); i++ {
			suite.Nil(serviceItems[i].PricingEstimate)
			suite.True(serviceItems[i].SITDeliveryMiles == (*int)(nil))
		}

		// As TOO
		too := factory.BuildOfficeUserWithRoles(suite.DB(), nil, []roles.RoleType{roles.RoleTypeTOO})
		session := auth.Session{
			ApplicationName: auth.OfficeApp,
			UserID:          *too.UserID,
			OfficeUserID:    too.ID,
		}
		session.Roles = append(session.Roles, too.User.Roles...)
		expectedMileage := 314
		plannerSITFSC := &mocks.Planner{}
		// expecting 99505/99505, 50314/50314 for IOSFSC mileage lookup for source, destination
		plannerSITFSC.On("ZipTransitDistance",
			mock.AnythingOfType("*appcontext.appContext"),
			mock.MatchedBy(func(source string) bool {
				return source == "50314" || source == "99505"
			}),
			mock.MatchedBy(func(destination string) bool {
				return destination == "50314" || destination == "99505"
			}),
		).Return(expectedMileage, nil)

		mtoShipmentUpdater := NewOfficeMTOShipmentUpdater(builder, fetcher, plannerSITFSC, moveRouter, moveWeights, mockSender, &mockShipmentRecalculator, addressUpdater, addressCreator)

		_, err = mtoShipmentUpdater.UpdateMTOShipment(suite.AppContextWithSessionForTest(&session), &updatedShipment, eTag, "test")
		suite.NoError(err)

		// verify post-update mto service items for both origin/destination FSC SITs have been set.
		// if set we know stored procedure update_service_item_pricing was executed sucessfully
		err = suite.AppContextForTest().DB().EagerPreload("ReService").Where("mto_shipment_id = ?", oldShipment.ID).Order("created_at asc").All(&serviceItems)
		suite.NoError(err)
		suite.Equal(2, len(serviceItems))
		for i := 0; i < len(serviceItems); i++ {
			suite.True(serviceItems[i].ReService.Code == models.ReServiceCodeIOSFSC || serviceItems[i].ReService.Code == models.ReServiceCodeIDSFSC)

			if serviceItems[i].ReService.Code == models.ReServiceCodeIDSFSC {
				suite.NotNil(*serviceItems[i].PricingEstimate)
				suite.Equal(*serviceItems[i].SITDeliveryMiles, expectedMileage)
			}
			// verify IOSFSC SIT with OCONUS destination does not calculate mileage and pricing resulting in 0 for both.
			if serviceItems[i].ReService.Code == models.ReServiceCodeIOSFSC {
				suite.Equal(*serviceItems[i].SITDeliveryMiles, expectedMileage)
				suite.Equal(*serviceItems[i].PricingEstimate, unit.Cents(0))
			}
		}
	})

<<<<<<< HEAD
	suite.Run("Successful Office/TOO UpdateShipment - Pricing estimates calculated for Intl First Day SIT Service Items (IOFSIT, IDFSIT)", func() {
		setupTestData()

		move := factory.BuildAvailableToPrimeMove(suite.DB(), nil, nil)

		ghcDomesticTransitTime := models.GHCDomesticTransitTime{
			MaxDaysTransitTime: 12,
			WeightLbsLower:     0,
			WeightLbsUpper:     10000,
			DistanceMilesLower: 0,
			DistanceMilesUpper: 10000,
		}
		_, _ = suite.DB().ValidateAndCreate(&ghcDomesticTransitTime)
=======
	suite.Run("Successful Office/TOO UpdateShipment - no sit departure date - pricing estimates refreshed using MAX days for International Additional Days SIT service item", func() {
		parameter := models.ApplicationParameters{
			ParameterName:  models.StringPointer("maxSitDaysAllowance"),
			ParameterValue: models.StringPointer("90"),
		}
		suite.MustCreate(&parameter)
>>>>>>> 3e945905

		testdatagen.FetchOrMakeReContractYear(suite.DB(), testdatagen.Assertions{
			ReContractYear: models.ReContractYear{
				StartDate: time.Now().Add(-24 * time.Hour),
				EndDate:   time.Now().Add(24 * time.Hour),
			},
		})

		pickupAddress := factory.BuildAddress(suite.DB(), []factory.Customization{
			{
				Model: models.Address{
					StreetAddress1: "450 Street Dr",
					City:           "Charleston",
					State:          "SC",
					PostalCode:     "29404",
					IsOconus:       models.BoolPointer(false),
				},
			},
		}, nil)

		destinationAddress := factory.BuildAddress(suite.DB(), []factory.Customization{
			{
				Model: models.Address{
					StreetAddress1: "JB Snowtown",
					City:           "Juneau",
					State:          "AK",
					PostalCode:     "99801",
					IsOconus:       models.BoolPointer(true),
				},
			},
		}, nil)

		pickupDate := now.AddDate(0, 0, 10)
		requestedPickup := time.Now()
		shipment := factory.BuildMTOShipment(suite.DB(), []factory.Customization{
			{
				Model: models.MTOShipment{
					Status:               models.MTOShipmentStatusApproved,
					PrimeEstimatedWeight: nil,
					PickupAddressID:      &pickupAddress.ID,
					DestinationAddressID: &destinationAddress.ID,
					ScheduledPickupDate:  &pickupDate,
					RequestedPickupDate:  &requestedPickup,
					MarketCode:           models.MarketCodeInternational,
				},
			},
			{
				Model:    move,
				LinkOnly: true,
			},
		}, nil)

		// setup IOFSIT service item with SITOriginHHGOriginalAddress
		factory.BuildMTOServiceItem(suite.DB(), []factory.Customization{
			{
				Model:    move,
				LinkOnly: true,
			},
			{
				Model:    shipment,
				LinkOnly: true,
			},
			{
				Model: models.ReService{
					Code: models.ReServiceCodeIOFSIT,
				},
			},
			{
				Model:    pickupAddress,
				Type:     &factory.Addresses.SITOriginHHGOriginalAddress,
				LinkOnly: true,
			},
			{
				Model:    pickupAddress,
				Type:     &factory.Addresses.SITOriginHHGActualAddress,
				LinkOnly: true,
			},
			{
				Model: models.MTOServiceItem{
					Status:          models.MTOServiceItemStatusApproved,
					PricingEstimate: nil,
				},
			},
		}, nil)

		// setup IDFSIT service item
		factory.BuildMTOServiceItem(suite.DB(), []factory.Customization{
			{
				Model:    move,
				LinkOnly: true,
			},
			{
				Model:    shipment,
				LinkOnly: true,
			},
			{
				Model: models.ReService{
					Code: models.ReServiceCodeIDFSIT,
				},
			},
			{
				Model:    destinationAddress,
				Type:     &factory.Addresses.SITDestinationOriginalAddress,
				LinkOnly: true,
			},
			{
				Model:    destinationAddress,
				Type:     &factory.Addresses.SITDestinationFinalAddress,
				LinkOnly: true,
			},
		}, nil)

		eTag := etag.GenerateEtag(shipment.UpdatedAt)

		updatedShipment := models.MTOShipment{
			ID:                   shipment.ID,
			PrimeEstimatedWeight: &primeEstimatedWeight,
		}

		var serviceItems []models.MTOServiceItem
		// verify pre-update mto service items for both origin/destination First Day SITs have not been set
		err := suite.AppContextForTest().DB().EagerPreload("ReService").Where("mto_shipment_id = ?", shipment.ID).Order("created_at asc").All(&serviceItems)
		suite.NoError(err)
		// expecting only IOFSIT and IDFSIT created for tests
		suite.Equal(2, len(serviceItems))
		for i := 0; i < len(serviceItems); i++ {
			suite.Nil(serviceItems[i].PricingEstimate)
		}

		// As TOO
		too := factory.BuildOfficeUserWithRoles(suite.DB(), nil, []roles.RoleType{roles.RoleTypeTOO})
		session := auth.Session{
			ApplicationName: auth.OfficeApp,
			UserID:          *too.UserID,
			OfficeUserID:    too.ID,
		}
		session.Roles = append(session.Roles, too.User.Roles...)
		plannerSITFSC := &mocks.Planner{}
		plannerSITFSC.On("ZipTransitDistance",
			mock.AnythingOfType("*appcontext.appContext"),
			mock.Anything,
			mock.Anything,
		).Return(1, nil)

		mtoShipmentUpdater := NewOfficeMTOShipmentUpdater(builder, fetcher, plannerSITFSC, moveRouter, moveWeights, mockSender, &mockShipmentRecalculator, addressUpdater, addressCreator)

		_, err = mtoShipmentUpdater.UpdateMTOShipment(suite.AppContextWithSessionForTest(&session), &updatedShipment, eTag, "test")
		suite.NoError(err)

		// verify post-update mto service items for both origin/destination First Day SITs have been set.
		// if set we know stored procedure update_service_item_pricing was executed sucessfully
		err = suite.AppContextForTest().DB().EagerPreload("ReService").Where("mto_shipment_id = ?", shipment.ID).Order("created_at asc").All(&serviceItems)
		suite.NoError(err)
		suite.Equal(2, len(serviceItems))
		for i := 0; i < len(serviceItems); i++ {
			suite.True(serviceItems[i].ReService.Code == models.ReServiceCodeIOFSIT || serviceItems[i].ReService.Code == models.ReServiceCodeIDFSIT)
			suite.True(*serviceItems[i].PricingEstimate > 0)
		}
	})

	suite.Run("Successful Office/TOO UpdateShipment - no sit departure date - pricing estimates refreshed using MAX days for International Additional Days SIT service item", func() {
		testdatagen.FetchOrMakeReContractYear(suite.DB(),
			testdatagen.Assertions{
				ReContractYear: models.ReContractYear{
					StartDate: testdatagen.ContractStartDate,
					EndDate:   testdatagen.ContractEndDate,
				},
			})

		usprc, err := models.FindByZipCode(suite.AppContextForTest().DB(), "99801")
		suite.NotNil(usprc)
		suite.FatalNoError(err)
		pickupAddress := factory.BuildAddress(suite.DB(), []factory.Customization{
			{
				Model: models.Address{
					IsOconus:           models.BoolPointer(true),
					UsPostRegionCityID: &usprc.ID,
					City:               usprc.USPostRegionCityNm,
					State:              usprc.State,
					PostalCode:         usprc.UsprZipID,
				},
			},
		}, nil)

		move := factory.BuildAvailableToPrimeMove(suite.DB(), nil, nil)
		destinationAddress := factory.BuildAddress(suite.DB(), []factory.Customization{
			{
				Model: models.Address{
					StreetAddress1: "Tester Address",
					City:           "Des Moines",
					State:          "IA",
					PostalCode:     "50314",
					IsOconus:       models.BoolPointer(false),
				},
			},
		}, nil)

		pickupDate := now.AddDate(0, 0, 10)
		requestedPickup := time.Now()
		oldShipment := factory.BuildMTOShipment(suite.DB(), []factory.Customization{
			{
				Model: models.MTOShipment{
					Status:               models.MTOShipmentStatusApproved,
					PrimeEstimatedWeight: nil,
					PickupAddressID:      &pickupAddress.ID,
					DestinationAddressID: &destinationAddress.ID,
					ScheduledPickupDate:  &pickupDate,
					RequestedPickupDate:  &requestedPickup,
					MarketCode:           models.MarketCodeInternational,
				},
			},
			{
				Model:    move,
				LinkOnly: true,
			},
		}, nil)

		nowDate := time.Date(now.Year(), now.Month(), now.Day(), 0, 0, 0, 0, time.UTC)
		factory.BuildMTOServiceItem(suite.DB(), []factory.Customization{
			{
				Model:    move,
				LinkOnly: true,
			},
			{
				Model:    oldShipment,
				LinkOnly: true,
			},
			{
				Model: models.ReService{
					Code: models.ReServiceCodeIOASIT,
				},
			},
			{
				Model: models.MTOServiceItem{
					Status:          models.MTOServiceItemStatusApproved,
					PricingEstimate: nil,
					SITEntryDate:    &nowDate,
				},
			},
		}, nil)

		eTag := etag.GenerateEtag(oldShipment.UpdatedAt)

		updatedShipment := models.MTOShipment{
			ID:                   oldShipment.ID,
			PrimeEstimatedWeight: &primeEstimatedWeight,
		}

		// As TOO
		too := factory.BuildOfficeUserWithRoles(suite.DB(), nil, []roles.RoleType{roles.RoleTypeTOO})
		session := auth.Session{
			ApplicationName: auth.OfficeApp,
			UserID:          *too.UserID,
			OfficeUserID:    too.ID,
		}

		var serviceItems []models.MTOServiceItem
		err = suite.AppContextForTest().DB().EagerPreload("ReService").Where("mto_shipment_id = ?", oldShipment.ID).Order("created_at asc").All(&serviceItems)
		suite.NoError(err)
		suite.Equal(1, len(serviceItems))
		for i := 0; i < len(serviceItems); i++ {
			suite.True(serviceItems[i].ReService.Code == models.ReServiceCodeIOASIT)
			suite.NotNil(serviceItems[i].SITEntryDate)
			suite.Nil(serviceItems[i].SITDepartureDate)
			suite.Nil(serviceItems[i].PricingEstimate)
		}

		session.Roles = append(session.Roles, too.User.Roles...)
		mtoShipmentUpdater := NewOfficeMTOShipmentUpdater(builder, fetcher, &mocks.Planner{}, moveRouter, moveWeights, mockSender, &mockShipmentRecalculator, addressUpdater, addressCreator)

		updateShipment2, err := mtoShipmentUpdater.UpdateMTOShipment(suite.AppContextWithSessionForTest(&session), &updatedShipment, eTag, "test")
		suite.NoError(err)

		err = suite.AppContextForTest().DB().EagerPreload("ReService").Where("mto_shipment_id = ?", oldShipment.ID).Order("created_at asc").All(&serviceItems)
		suite.NoError(err)
		suite.Equal(1, len(serviceItems))
		for i := 0; i < len(serviceItems); i++ {
			suite.True(serviceItems[i].ReService.Code == models.ReServiceCodeIOASIT)
			suite.NotNil(serviceItems[i].SITEntryDate)
			suite.Nil(serviceItems[i].SITDepartureDate)
			suite.NotNil(*serviceItems[i].PricingEstimate)
		}

		var pricingEstimateWithMaxSitDays *unit.Cents
		// Set SIT Departure date
		serviceItems[0].SITDepartureDate = models.TimePointer(serviceItems[0].SITEntryDate.Add(time.Hour * 48))
		err = suite.AppContextForTest().DB().Update(&serviceItems[0])
		suite.NoError(err)
		err = suite.AppContextForTest().DB().EagerPreload("ReService").Where("mto_shipment_id = ?", oldShipment.ID).Order("created_at asc").All(&serviceItems)
		suite.NoError(err)
		suite.Equal(1, len(serviceItems))
		for i := 0; i < len(serviceItems); i++ {
			suite.True(serviceItems[i].ReService.Code == models.ReServiceCodeIOASIT)
			suite.NotNil(serviceItems[i].SITEntryDate)
			suite.NotNil(serviceItems[i].SITDepartureDate)
			suite.NotNil(*serviceItems[i].PricingEstimate)
			pricingEstimateWithMaxSitDays = serviceItems[i].PricingEstimate
		}

		eTag = etag.GenerateEtag(updateShipment2.UpdatedAt)
		updatedShipment = models.MTOShipment{
			ID:                   updateShipment2.ID,
			PrimeEstimatedWeight: &primeEstimatedWeight,
		}
		var pricingEstimateWithOutMaxSitDays *unit.Cents
		_, err = mtoShipmentUpdater.UpdateMTOShipment(suite.AppContextWithSessionForTest(&session), &updatedShipment, eTag, "test")
		suite.NoError(err)
		err = suite.AppContextForTest().DB().EagerPreload("ReService").Where("mto_shipment_id = ?", oldShipment.ID).Order("created_at asc").All(&serviceItems)
		suite.NoError(err)
		suite.Equal(1, len(serviceItems))
		for i := 0; i < len(serviceItems); i++ {
			suite.True(serviceItems[i].ReService.Code == models.ReServiceCodeIOASIT)
			suite.NotNil(serviceItems[i].SITEntryDate)
			suite.NotNil(serviceItems[i].SITDepartureDate)
			suite.NotNil(*serviceItems[i].PricingEstimate)
			pricingEstimateWithOutMaxSitDays = serviceItems[i].PricingEstimate
		}

		// verify pricing is larger for smaller sit in days calculation versus one with default of 89
		suite.True(pricingEstimateWithMaxSitDays.Int() > pricingEstimateWithOutMaxSitDays.Int())
	})
}

func (suite *MTOShipmentServiceSuite) TestUpdateMTOShipmentStatus() {
	estimatedWeight := unit.Pound(2000)
	status := models.MTOShipmentStatusApproved
	// need the re service codes to update status
	expectedReServiceCodes := []models.ReServiceCode{
		models.ReServiceCodeDLH,
		models.ReServiceCodeFSC,
		models.ReServiceCodeDOP,
		models.ReServiceCodeDDP,
		models.ReServiceCodeDPK,
		models.ReServiceCodeDUPK,
	}

	var shipmentForAutoApprove models.MTOShipment
	var draftShipment models.MTOShipment
	var shipment2 models.MTOShipment
	var shipment3 models.MTOShipment
	var shipment4 models.MTOShipment
	var approvedShipment models.MTOShipment
	var rejectedShipment models.MTOShipment
	var eTag string
	var mto models.Move

	setupTestData := func() {
		for i := range expectedReServiceCodes {
			factory.FetchReServiceByCode(suite.DB(), expectedReServiceCodes[i])
		}

		mto = factory.BuildMove(suite.DB(), []factory.Customization{
			{
				Model: models.Move{
					Status: models.MoveStatusAPPROVED,
				},
			},
		}, nil)
		shipment := factory.BuildMTOShipment(suite.DB(), []factory.Customization{
			{
				Model:    mto,
				LinkOnly: true,
			},
			{
				Model: models.MTOShipment{
					ShipmentType:         models.MTOShipmentTypeHHG,
					ScheduledPickupDate:  &testdatagen.DateInsidePeakRateCycle,
					PrimeEstimatedWeight: &estimatedWeight,
					Status:               models.MTOShipmentStatusSubmitted,
				},
			},
		}, nil)
		draftShipment = factory.BuildMTOShipment(suite.DB(), []factory.Customization{
			{
				Model:    mto,
				LinkOnly: true,
			},
			{
				Model: models.MTOShipment{
					Status: models.MTOShipmentStatusDraft,
				},
			},
		}, nil)
		shipment2 = factory.BuildMTOShipment(suite.DB(), []factory.Customization{
			{
				Model:    mto,
				LinkOnly: true,
			},
			{
				Model: models.MTOShipment{
					Status: models.MTOShipmentStatusSubmitted,
				},
			},
		}, nil)
		shipment3 = factory.BuildMTOShipment(suite.DB(), []factory.Customization{
			{
				Model:    mto,
				LinkOnly: true,
			},
			{
				Model: models.MTOShipment{
					Status: models.MTOShipmentStatusSubmitted,
				},
			},
		}, nil)
		shipment4 = factory.BuildMTOShipment(suite.DB(), []factory.Customization{
			{
				Model:    mto,
				LinkOnly: true,
			},
			{
				Model: models.MTOShipment{
					Status: models.MTOShipmentStatusSubmitted,
				},
			},
		}, nil)
		shipmentForAutoApprove = factory.BuildMTOShipment(suite.DB(), []factory.Customization{
			{
				Model:    mto,
				LinkOnly: true,
			},
			{
				Model: models.MTOShipment{
					Status: models.MTOShipmentStatusSubmitted,
				},
			},
		}, nil)
		approvedShipment = factory.BuildMTOShipment(suite.DB(), []factory.Customization{
			{
				Model:    mto,
				LinkOnly: true,
			},
			{
				Model: models.MTOShipment{
					Status: models.MTOShipmentStatusApproved,
				},
			},
		}, nil)
		rejectionReason := "exotic animals are banned"
		rejectedShipment = factory.BuildMTOShipment(suite.DB(), []factory.Customization{
			{
				Model:    mto,
				LinkOnly: true,
			},
			{
				Model: models.MTOShipment{
					Status:          models.MTOShipmentStatusRejected,
					RejectionReason: &rejectionReason,
				},
			},
		}, nil)
		shipment.Status = models.MTOShipmentStatusSubmitted
		eTag = etag.GenerateEtag(shipment.UpdatedAt)
	}

	builder := query.NewQueryBuilder()
	moveRouter := moveservices.NewMoveRouter(transportationoffice.NewTransportationOfficesFetcher())
	planner := &mocks.Planner{}
	var TransitDistancePickupArg string
	var TransitDistanceDestinationArg string
	planner.On("ZipTransitDistance",
		mock.AnythingOfType("*appcontext.appContext"),
		mock.AnythingOfType("string"),
		mock.AnythingOfType("string"),
	).Return(500, nil).Run(func(args mock.Arguments) {
		TransitDistancePickupArg = args.Get(1).(string)
		TransitDistanceDestinationArg = args.Get(2).(string)
	})
	siCreator := mtoserviceitem.NewMTOServiceItemCreator(
		planner,
		builder,
		moveRouter,
		ghcrateengine.NewDomesticUnpackPricer(),
		ghcrateengine.NewDomesticPackPricer(),
		ghcrateengine.NewDomesticLinehaulPricer(),
		ghcrateengine.NewDomesticShorthaulPricer(),
		ghcrateengine.NewDomesticOriginPricer(),
		ghcrateengine.NewDomesticDestinationPricer(),
		ghcrateengine.NewFuelSurchargePricer(),
		ghcrateengine.NewDomesticDestinationFirstDaySITPricer(),
		ghcrateengine.NewDomesticDestinationSITDeliveryPricer(),
		ghcrateengine.NewDomesticDestinationAdditionalDaysSITPricer(),
		ghcrateengine.NewDomesticDestinationSITFuelSurchargePricer(),
		ghcrateengine.NewDomesticOriginFirstDaySITPricer(),
		ghcrateengine.NewDomesticOriginSITPickupPricer(),
		ghcrateengine.NewDomesticOriginAdditionalDaysSITPricer(),
		ghcrateengine.NewDomesticOriginSITFuelSurchargePricer())

	updater := NewMTOShipmentStatusUpdater(builder, siCreator, planner)

	suite.Run("If the mtoShipment is approved successfully it should create approved mtoServiceItems", func() {
		setupTestData()

		appCtx := suite.AppContextForTest()
		shipmentForAutoApproveEtag := etag.GenerateEtag(shipmentForAutoApprove.UpdatedAt)
		fetchedShipment := models.MTOShipment{}
		serviceItems := models.MTOServiceItems{}

		preApprovalTime := time.Now()
		_, err := updater.UpdateMTOShipmentStatus(appCtx, shipmentForAutoApprove.ID, status, nil, nil, shipmentForAutoApproveEtag)
		suite.NoError(err)

		err = appCtx.DB().Find(&fetchedShipment, shipmentForAutoApprove.ID)
		suite.NoError(err)

		// Let's make sure the status is approved
		suite.Equal(models.MTOShipmentStatusApproved, fetchedShipment.Status)

		err = appCtx.DB().EagerPreload("ReService").Where("mto_shipment_id = ?", shipmentForAutoApprove.ID).All(&serviceItems)
		suite.NoError(err)

		suite.Equal(6, len(serviceItems))

		// All ApprovedAt times for service items should be the same, so just get the first one
		// Test that service item was approved within a few seconds of the current time
		suite.Assertions.WithinDuration(preApprovalTime, *serviceItems[0].ApprovedAt, 2*time.Second)

		// If we've gotten the shipment updated and fetched it without error then we can inspect the
		// service items created as a side effect to see if they are
		// approved.
		missingReServiceCodes := make([]models.ReServiceCode, len(expectedReServiceCodes))
		copy(missingReServiceCodes, expectedReServiceCodes)
		for _, serviceItem := range serviceItems {
			suite.Equal(models.MTOServiceItemStatusApproved, serviceItem.Status)

			// Want to make sure each of the expected service codes is included at some point.
			codeFound := false
			for i, reServiceCodeToCheck := range missingReServiceCodes {
				if reServiceCodeToCheck == serviceItem.ReService.Code {
					missingReServiceCodes[i] = missingReServiceCodes[len(missingReServiceCodes)-1]
					missingReServiceCodes = missingReServiceCodes[:len(missingReServiceCodes)-1]
					codeFound = true
					break
				}
			}

			if !codeFound {
				suite.Fail("Unexpected service code", "unexpected ReService code: %s", string(serviceItem.ReService.Code))
			}
		}

		suite.Empty(missingReServiceCodes)
	})

	suite.Run("If we act on a shipment with a weight that has a 0 upper weight it should still work", func() {
		setupTestData()

		ghcDomesticTransitTime := models.GHCDomesticTransitTime{
			MaxDaysTransitTime: 12,
			WeightLbsLower:     0,
			WeightLbsUpper:     10000,
			DistanceMilesLower: 0,
			DistanceMilesUpper: 10000,
		}
		verrs, err := suite.DB().ValidateAndCreate(&ghcDomesticTransitTime)
		suite.Assert().False(verrs.HasAny())
		suite.NoError(err)

		// Let's also create a transit time object with a zero upper bound for weight (this can happen in the table).
		ghcDomesticTransitTime0LbsUpper := models.GHCDomesticTransitTime{
			MaxDaysTransitTime: 12,
			WeightLbsLower:     10001,
			WeightLbsUpper:     0,
			DistanceMilesLower: 0,
			DistanceMilesUpper: 10000,
		}
		verrs, err = suite.DB().ValidateAndCreate(&ghcDomesticTransitTime0LbsUpper)
		suite.Assert().False(verrs.HasAny())
		suite.NoError(err)

		// This is testing that the Required Delivery Date is calculated correctly.
		// In order for the Required Delivery Date to be calculated, the following conditions must be true:
		// 1. The shipment is moving to the APPROVED status
		// 2. The shipment must already have the following fields present:
		// ScheduledPickupDate, PrimeEstimatedWeight, PickupAddress, DestinationAddress
		// 3. The shipment must not already have a Required Delivery Date
		// Note that MakeMTOShipment will automatically add a Required Delivery Date if the ScheduledPickupDate
		// is present, therefore we need to use MakeMTOShipmentMinimal and add the Pickup and Destination addresses
		estimatedWeight := unit.Pound(11000)
		destinationAddress := factory.BuildAddress(suite.DB(), nil, []factory.Trait{factory.GetTraitAddress2})
		pickupAddress := factory.BuildAddress(suite.DB(), nil, nil)
		shipmentHeavy := factory.BuildMTOShipmentMinimal(suite.DB(), []factory.Customization{
			{
				Model:    mto,
				LinkOnly: true,
			},
			{
				Model: models.MTOShipment{
					ShipmentType:         models.MTOShipmentTypeHHG,
					ScheduledPickupDate:  &testdatagen.DateInsidePeakRateCycle,
					PrimeEstimatedWeight: &estimatedWeight,
					Status:               models.MTOShipmentStatusSubmitted,
				},
			},
			{
				Model:    pickupAddress,
				Type:     &factory.Addresses.PickupAddress,
				LinkOnly: true,
			},
			{
				Model:    destinationAddress,
				Type:     &factory.Addresses.DeliveryAddress,
				LinkOnly: true,
			},
		}, nil)
		shipmentHeavyEtag := etag.GenerateEtag(shipmentHeavy.UpdatedAt)

		_, err = updater.UpdateMTOShipmentStatus(suite.AppContextForTest(), shipmentHeavy.ID, status, nil, nil, shipmentHeavyEtag)
		suite.NoError(err)
		serviceItems := models.MTOServiceItems{}
		_ = suite.DB().All(&serviceItems)
		fetchedShipment := models.MTOShipment{}
		err = suite.DB().Find(&fetchedShipment, shipmentHeavy.ID)
		suite.NoError(err)
		// We also should have a required delivery date
		suite.NotNil(fetchedShipment.RequiredDeliveryDate)
	})

	suite.Run("Test that correct addresses are being used to calculate required delivery date", func() {
		setupTestData()
		appCtx := suite.AppContextForTest()

		ghcDomesticTransitTime0LbsUpper := models.GHCDomesticTransitTime{
			MaxDaysTransitTime: 12,
			WeightLbsLower:     10001,
			WeightLbsUpper:     0,
			DistanceMilesLower: 0,
			DistanceMilesUpper: 10000,
		}
		verrs, err := suite.DB().ValidateAndCreate(&ghcDomesticTransitTime0LbsUpper)
		suite.Assert().False(verrs.HasAny())
		suite.NoError(err)

		factory.FetchReServiceByCode(appCtx.DB(), models.ReServiceCodeDNPK)

		// This is testing that the Required Delivery Date is calculated correctly.
		// In order for the Required Delivery Date to be calculated, the following conditions must be true:
		// 1. The shipment is moving to the APPROVED status
		// 2. The shipment must already have the following fields present:
		// MTOShipmentTypeHHG: ScheduledPickupDate, PrimeEstimatedWeight, PickupAddress, DestinationAddress
		// MTOShipmentTypeHHGIntoNTS: ScheduledPickupDate, PrimeEstimatedWeight, PickupAddress, StorageFacility
		// MTOShipmentTypeHHGOutOfNTS: ScheduledPickupDate, NTSRecordedWeight, StorageFacility, DestinationAddress
		// 3. The shipment must not already have a Required Delivery Date
		// Note that MakeMTOShipment will automatically add a Required Delivery Date if the ScheduledPickupDate
		// is present, therefore we need to use MakeMTOShipmentMinimal and add the Pickup and Destination addresses
		estimatedWeight := unit.Pound(11000)

		destinationAddress := factory.BuildAddress(suite.DB(), nil, []factory.Trait{factory.GetTraitAddress4})
		pickupAddress := factory.BuildAddress(suite.DB(), nil, []factory.Trait{factory.GetTraitAddress3})
		storageFacility := factory.BuildStorageFacility(suite.DB(), nil, nil)

		hhgShipment := factory.BuildMTOShipmentMinimal(suite.DB(), []factory.Customization{
			{
				Model:    mto,
				LinkOnly: true,
			},
			{
				Model: models.MTOShipment{
					ShipmentType:         models.MTOShipmentTypeHHG,
					ScheduledPickupDate:  &testdatagen.DateInsidePeakRateCycle,
					PrimeEstimatedWeight: &estimatedWeight,
					Status:               models.MTOShipmentStatusSubmitted,
				},
			},
			{
				Model:    pickupAddress,
				Type:     &factory.Addresses.PickupAddress,
				LinkOnly: true,
			},
			{
				Model:    destinationAddress,
				Type:     &factory.Addresses.DeliveryAddress,
				LinkOnly: true,
			},
		}, nil)

		ntsShipment := factory.BuildMTOShipmentMinimal(suite.DB(), []factory.Customization{
			{
				Model:    mto,
				LinkOnly: true,
			},
			{
				Model: models.MTOShipment{
					ShipmentType:         models.MTOShipmentTypeHHGIntoNTS,
					ScheduledPickupDate:  &testdatagen.DateInsidePeakRateCycle,
					PrimeEstimatedWeight: &estimatedWeight,
					Status:               models.MTOShipmentStatusSubmitted,
				},
			},
			{
				Model:    storageFacility,
				LinkOnly: true,
			},
			{
				Model:    pickupAddress,
				Type:     &factory.Addresses.PickupAddress,
				LinkOnly: true,
			},
		}, nil)

		ntsrShipment := factory.BuildMTOShipmentMinimal(suite.DB(), []factory.Customization{
			{
				Model:    mto,
				LinkOnly: true,
			},
			{
				Model: models.MTOShipment{
					ShipmentType:        models.MTOShipmentTypeHHGOutOfNTS,
					ScheduledPickupDate: &testdatagen.DateInsidePeakRateCycle,
					NTSRecordedWeight:   &estimatedWeight,
					Status:              models.MTOShipmentStatusSubmitted,
				},
			},
			{
				Model:    storageFacility,
				LinkOnly: true,
			},
			{
				Model:    destinationAddress,
				Type:     &factory.Addresses.DeliveryAddress,
				LinkOnly: true,
			},
		}, nil)

		testCases := []struct {
			shipment            models.MTOShipment
			pickupLocation      *models.Address
			destinationLocation *models.Address
		}{
			{hhgShipment, hhgShipment.PickupAddress, hhgShipment.DestinationAddress},
			{ntsShipment, ntsShipment.PickupAddress, &ntsShipment.StorageFacility.Address},
			{ntsrShipment, &ntsrShipment.StorageFacility.Address, ntsrShipment.DestinationAddress},
		}

		for _, testCase := range testCases {
			shipmentEtag := etag.GenerateEtag(testCase.shipment.UpdatedAt)
			_, err = updater.UpdateMTOShipmentStatus(appCtx, testCase.shipment.ID, status, nil, nil, shipmentEtag)
			suite.NoError(err)

			fetchedShipment := models.MTOShipment{}
			err = suite.DB().Find(&fetchedShipment, testCase.shipment.ID)
			suite.NoError(err)
			// We also should have a required delivery date
			suite.NotNil(fetchedShipment.RequiredDeliveryDate)
			// Check that TransitDistance was called with the correct addresses
			suite.Equal(testCase.pickupLocation.PostalCode, TransitDistancePickupArg)
			suite.Equal(testCase.destinationLocation.PostalCode, TransitDistanceDestinationArg)
		}
	})

	suite.Run("Test that we are properly adding days to Alaska shipments", func() {
		reContract := testdatagen.FetchOrMakeReContract(suite.DB(), testdatagen.Assertions{})
		testdatagen.FetchOrMakeReContractYear(suite.DB(), testdatagen.Assertions{
			ReContractYear: models.ReContractYear{
				Contract:             reContract,
				ContractID:           reContract.ID,
				StartDate:            time.Now(),
				EndDate:              time.Now().Add(time.Hour * 12),
				Escalation:           1.0,
				EscalationCompounded: 1.0,
			},
		})
		move := factory.BuildAvailableToPrimeMove(suite.DB(), nil, nil)
		appCtx := suite.AppContextForTest()

		ghcDomesticTransitTime0LbsUpper := models.GHCDomesticTransitTime{
			MaxDaysTransitTime: 12,
			WeightLbsLower:     10001,
			WeightLbsUpper:     0,
			DistanceMilesLower: 0,
			DistanceMilesUpper: 10000,
		}
		verrs, err := suite.DB().ValidateAndCreate(&ghcDomesticTransitTime0LbsUpper)
		suite.Assert().False(verrs.HasAny())
		suite.NoError(err)

		conusAddress := factory.BuildAddress(suite.DB(), nil, []factory.Trait{factory.GetTraitAddress2})
		zone1Address := factory.BuildAddress(suite.DB(), nil, []factory.Trait{factory.GetTraitAddressAKZone1})
		zone2Address := factory.BuildAddress(suite.DB(), nil, []factory.Trait{factory.GetTraitAddressAKZone2})
		zone3Address := factory.BuildAddress(suite.DB(), nil, []factory.Trait{factory.GetTraitAddressAKZone3})
		zone4Address := factory.BuildAddress(suite.DB(), nil, []factory.Trait{factory.GetTraitAddressAKZone4})
		zone5Address := factory.BuildAddress(suite.DB(), nil, []factory.Trait{factory.GetTraitAddressAKZone5})

		estimatedWeight := unit.Pound(11000)

		testCases10Days := []struct {
			pickupLocation      models.Address
			destinationLocation models.Address
		}{
			{conusAddress, zone1Address},
			{conusAddress, zone2Address},
			{zone1Address, conusAddress},
			{zone2Address, conusAddress},
		}
		// adding 22 days; ghcDomesticTransitTime0LbsUpper.MaxDaysTransitTime is 12, plus 10 for Zones 1 and 2
		rdd10DaysDate := testdatagen.DateInsidePeakRateCycle.AddDate(0, 0, 22)
		for _, testCase := range testCases10Days {
			shipment := factory.BuildMTOShipmentMinimal(suite.DB(), []factory.Customization{
				{
					Model:    move,
					LinkOnly: true,
				},
				{
					Model: models.MTOShipment{
						ShipmentType:         models.MTOShipmentTypeHHG,
						ScheduledPickupDate:  &testdatagen.DateInsidePeakRateCycle,
						PrimeEstimatedWeight: &estimatedWeight,
						Status:               models.MTOShipmentStatusSubmitted,
					},
				},
				{
					Model:    testCase.pickupLocation,
					Type:     &factory.Addresses.PickupAddress,
					LinkOnly: true,
				},
				{
					Model:    testCase.destinationLocation,
					Type:     &factory.Addresses.DeliveryAddress,
					LinkOnly: true,
				},
			}, nil)
			shipmentEtag := etag.GenerateEtag(shipment.UpdatedAt)
			_, err = updater.UpdateMTOShipmentStatus(appCtx, shipment.ID, status, nil, nil, shipmentEtag)
			suite.NoError(err)

			fetchedShipment := models.MTOShipment{}
			err = suite.DB().Find(&fetchedShipment, shipment.ID)
			suite.NoError(err)
			suite.NotNil(fetchedShipment.RequiredDeliveryDate)
			suite.Equal(rdd10DaysDate.Format(time.RFC3339), fetchedShipment.RequiredDeliveryDate.Format(time.RFC3339))
		}

		testCases20Days := []struct {
			pickupLocation      models.Address
			destinationLocation models.Address
		}{
			{conusAddress, zone3Address},
			{conusAddress, zone4Address},
			{zone3Address, conusAddress},
			{zone4Address, conusAddress},
		}
		// adding 32 days; ghcDomesticTransitTime0LbsUpper.MaxDaysTransitTime is 12, plus 20 for Zones 3 and 4
		rdd20DaysDate := testdatagen.DateInsidePeakRateCycle.AddDate(0, 0, 32)
		for _, testCase := range testCases20Days {
			shipment := factory.BuildMTOShipmentMinimal(suite.DB(), []factory.Customization{
				{
					Model:    move,
					LinkOnly: true,
				},
				{
					Model: models.MTOShipment{
						ShipmentType:         models.MTOShipmentTypeHHG,
						ScheduledPickupDate:  &testdatagen.DateInsidePeakRateCycle,
						PrimeEstimatedWeight: &estimatedWeight,
						Status:               models.MTOShipmentStatusSubmitted,
					},
				},
				{
					Model:    testCase.pickupLocation,
					Type:     &factory.Addresses.PickupAddress,
					LinkOnly: true,
				},
				{
					Model:    testCase.destinationLocation,
					Type:     &factory.Addresses.DeliveryAddress,
					LinkOnly: true,
				},
			}, nil)
			shipmentEtag := etag.GenerateEtag(shipment.UpdatedAt)
			_, err = updater.UpdateMTOShipmentStatus(appCtx, shipment.ID, status, nil, nil, shipmentEtag)
			suite.NoError(err)

			fetchedShipment := models.MTOShipment{}
			err = suite.DB().Find(&fetchedShipment, shipment.ID)
			suite.NoError(err)
			suite.NotNil(fetchedShipment.RequiredDeliveryDate)
			suite.Equal(rdd20DaysDate.Format(time.RFC3339), fetchedShipment.RequiredDeliveryDate.Format(time.RFC3339))
		}
		testCases60Days := []struct {
			pickupLocation      models.Address
			destinationLocation models.Address
		}{
			{conusAddress, zone5Address},
			{zone5Address, conusAddress},
		}

		// adding 72 days; ghcDomesticTransitTime0LbsUpper.MaxDaysTransitTime is 12, plus 60 for Zone 5 HHG
		rdd60DaysDate := testdatagen.DateInsidePeakRateCycle.AddDate(0, 0, 72)
		for _, testCase := range testCases60Days {
			shipment := factory.BuildMTOShipmentMinimal(suite.DB(), []factory.Customization{
				{
					Model:    move,
					LinkOnly: true,
				},
				{
					Model: models.MTOShipment{
						ShipmentType:         models.MTOShipmentTypeHHG,
						ScheduledPickupDate:  &testdatagen.DateInsidePeakRateCycle,
						PrimeEstimatedWeight: &estimatedWeight,
						Status:               models.MTOShipmentStatusSubmitted,
					},
				},
				{
					Model:    testCase.pickupLocation,
					Type:     &factory.Addresses.PickupAddress,
					LinkOnly: true,
				},
				{
					Model:    testCase.destinationLocation,
					Type:     &factory.Addresses.DeliveryAddress,
					LinkOnly: true,
				},
			}, nil)
			shipmentEtag := etag.GenerateEtag(shipment.UpdatedAt)
			_, err = updater.UpdateMTOShipmentStatus(appCtx, shipment.ID, status, nil, nil, shipmentEtag)
			suite.NoError(err)

			fetchedShipment := models.MTOShipment{}
			err = suite.DB().Find(&fetchedShipment, shipment.ID)
			suite.NoError(err)
			suite.NotNil(fetchedShipment.RequiredDeliveryDate)
			suite.Equal(rdd60DaysDate.Format(time.RFC3339), fetchedShipment.RequiredDeliveryDate.Format(time.RFC3339))
		}

		conusAddress = factory.BuildAddress(suite.DB(), []factory.Customization{
			{
				Model: models.Address{
					StreetAddress1: "1 some street",
					City:           "Charlotte",
					State:          "NC",
					PostalCode:     "28290",
					IsOconus:       models.BoolPointer(false),
				},
			}}, nil)
		zone5Address = factory.BuildAddress(suite.DB(), []factory.Customization{
			{
				Model: models.Address{
					StreetAddress1: "1 some street",
					StreetAddress2: models.StringPointer("P.O. Box 1234"),
					StreetAddress3: models.StringPointer("c/o Another Person"),
					City:           "Cordova",
					State:          "AK",
					PostalCode:     "99677",
					IsOconus:       models.BoolPointer(true),
				},
			}}, nil)

		testCases60Days = []struct {
			pickupLocation      models.Address
			destinationLocation models.Address
		}{
			{conusAddress, zone5Address},
			{zone5Address, conusAddress},
		}

		for _, testCase := range testCases60Days {
			shipment := factory.BuildMTOShipmentMinimal(suite.DB(), []factory.Customization{
				{
					Model:    move,
					LinkOnly: true,
				},
				{
					Model: models.MTOShipment{
						ShipmentType:         models.MTOShipmentTypeUnaccompaniedBaggage,
						ScheduledPickupDate:  &testdatagen.DateInsidePeakRateCycle,
						PrimeEstimatedWeight: &estimatedWeight,
						Status:               models.MTOShipmentStatusSubmitted,
					},
				},
				{
					Model:    testCase.pickupLocation,
					Type:     &factory.Addresses.PickupAddress,
					LinkOnly: true,
				},
				{
					Model:    testCase.destinationLocation,
					Type:     &factory.Addresses.DeliveryAddress,
					LinkOnly: true,
				},
			}, nil)
			// adding 42 days; ghcDomesticTransitTime0LbsUpper.MaxDaysTransitTime is 12, plus 30 for Zone 5 UB
			pickUpDate := shipment.ScheduledPickupDate
			rdd60DaysDateUB := pickUpDate.AddDate(0, 0, 27)
			shipmentEtag := etag.GenerateEtag(shipment.UpdatedAt)
			_, err = updater.UpdateMTOShipmentStatus(appCtx, shipment.ID, status, nil, nil, shipmentEtag)
			suite.NoError(err)

			fetchedShipment := models.MTOShipment{}
			err = suite.DB().Find(&fetchedShipment, shipment.ID)
			suite.NoError(err)
			suite.NotNil(fetchedShipment.RequiredDeliveryDate)
			suite.Equal(rdd60DaysDateUB.Format(time.RFC3339), fetchedShipment.RequiredDeliveryDate.Format(time.RFC3339))
		}
	})

	suite.Run("Update RDD on UB Shipment on status change", func() {
		reContract := testdatagen.FetchOrMakeReContract(suite.DB(), testdatagen.Assertions{})
		testdatagen.FetchOrMakeReContractYear(suite.DB(), testdatagen.Assertions{
			ReContractYear: models.ReContractYear{
				Contract:             reContract,
				ContractID:           reContract.ID,
				StartDate:            time.Now(),
				EndDate:              time.Now().AddDate(1, 0, 0),
				Escalation:           1.0,
				EscalationCompounded: 1.0,
			},
		})
		move := factory.BuildAvailableToPrimeMove(suite.DB(), nil, nil)
		appCtx := suite.AppContextForTest()

		ghcDomesticTransitTime := models.GHCDomesticTransitTime{
			MaxDaysTransitTime: 12,
			WeightLbsLower:     0,
			WeightLbsUpper:     10000,
			DistanceMilesLower: 0,
			DistanceMilesUpper: 10000,
		}
		verrs, err := suite.DB().ValidateAndCreate(&ghcDomesticTransitTime)
		suite.Assert().False(verrs.HasAny())
		suite.NoError(err)

		conusAddress := factory.BuildAddress(suite.DB(), []factory.Customization{
			{
				Model: models.Address{
					StreetAddress1: "1 some street",
					City:           "Charlotte",
					State:          "NC",
					PostalCode:     "28290",
					IsOconus:       models.BoolPointer(false),
				},
			}}, nil)
		zone5Address := factory.BuildAddress(suite.DB(), []factory.Customization{
			{
				Model: models.Address{
					StreetAddress1: "1 some street",
					StreetAddress2: models.StringPointer("P.O. Box 1234"),
					StreetAddress3: models.StringPointer("c/o Another Person"),
					City:           "Cordova",
					State:          "AK",
					PostalCode:     "99677",
					IsOconus:       models.BoolPointer(true),
				},
			}}, nil)
		estimatedWeight := unit.Pound(4000)
		shipment := factory.BuildMTOShipmentMinimal(suite.DB(), []factory.Customization{
			{
				Model:    move,
				LinkOnly: true,
			},
			{
				Model: models.MTOShipment{
					ShipmentType:         models.MTOShipmentTypeUnaccompaniedBaggage,
					ScheduledPickupDate:  &testdatagen.DateInsidePeakRateCycle,
					PrimeEstimatedWeight: &estimatedWeight,
					Status:               models.MTOShipmentStatusSubmitted,
				},
			},
			{
				Model:    conusAddress,
				Type:     &factory.Addresses.PickupAddress,
				LinkOnly: true,
			},
			{
				Model:    zone5Address,
				Type:     &factory.Addresses.DeliveryAddress,
				LinkOnly: true,
			},
		}, nil)

		shipmentEtag := etag.GenerateEtag(shipment.UpdatedAt)
		mtoShipment, err := updater.UpdateMTOShipmentStatus(appCtx, shipment.ID, status, nil, nil, shipmentEtag)
		suite.NoError(err)
		suite.NotNil(mtoShipment.RequiredDeliveryDate)
		suite.False(mtoShipment.RequiredDeliveryDate.IsZero())
	})

	suite.Run("Cannot set SUBMITTED status on shipment via UpdateMTOShipmentStatus", func() {
		setupTestData()

		// The only time a shipment gets set to the SUBMITTED status is when it is created, whether by the customer
		// or the Prime. This happens in the internal and prime API in the CreateMTOShipmentHandler. In that case,
		// the handlers will call ShipmentRouter.Submit().
		eTag = etag.GenerateEtag(draftShipment.UpdatedAt)
		_, err := updater.UpdateMTOShipmentStatus(suite.AppContextForTest(), draftShipment.ID, "SUBMITTED", nil, nil, eTag)

		suite.Error(err)
		suite.IsType(ConflictStatusError{}, err)

		err = suite.DB().Find(&draftShipment, draftShipment.ID)

		suite.NoError(err)
		suite.EqualValues(models.MTOShipmentStatusDraft, draftShipment.Status)
	})

	suite.Run("Rejecting a shipment in SUBMITTED status with a rejection reason should return no error", func() {
		setupTestData()

		eTag = etag.GenerateEtag(shipment2.UpdatedAt)
		rejectionReason := "Rejection reason"
		returnedShipment, err := updater.UpdateMTOShipmentStatus(suite.AppContextForTest(), shipment2.ID, "REJECTED", &rejectionReason, nil, eTag)

		suite.NoError(err)
		suite.NotNil(returnedShipment)

		err = suite.DB().Find(&shipment2, shipment2.ID)

		suite.NoError(err)
		suite.EqualValues(models.MTOShipmentStatusRejected, shipment2.Status)
		suite.Equal(&rejectionReason, shipment2.RejectionReason)
	})

	suite.Run("Rejecting a shipment with no rejection reason returns an InvalidInputError", func() {
		setupTestData()

		eTag = etag.GenerateEtag(shipment3.UpdatedAt)
		_, err := updater.UpdateMTOShipmentStatus(suite.AppContextForTest(), shipment3.ID, "REJECTED", nil, nil, eTag)

		suite.Error(err)
		suite.IsType(apperror.InvalidInputError{}, err)
	})

	suite.Run("Rejecting a shipment in APPROVED status returns a ConflictStatusError", func() {
		setupTestData()

		eTag = etag.GenerateEtag(approvedShipment.UpdatedAt)
		rejectionReason := "Rejection reason"
		_, err := updater.UpdateMTOShipmentStatus(suite.AppContextForTest(), approvedShipment.ID, "REJECTED", &rejectionReason, nil, eTag)

		suite.Error(err)
		suite.IsType(ConflictStatusError{}, err)
	})

	suite.Run("Approving a shipment in REJECTED status returns a ConflictStatusError", func() {
		setupTestData()

		eTag = etag.GenerateEtag(rejectedShipment.UpdatedAt)
		_, err := updater.UpdateMTOShipmentStatus(suite.AppContextForTest(), rejectedShipment.ID, "APPROVED", nil, nil, eTag)

		suite.Error(err)
		suite.IsType(ConflictStatusError{}, err)
	})

	suite.Run("Passing in a stale identifier returns a PreconditionFailedError", func() {
		setupTestData()

		staleETag := etag.GenerateEtag(time.Now())

		_, err := updater.UpdateMTOShipmentStatus(suite.AppContextForTest(), shipment4.ID, "APPROVED", nil, nil, staleETag)

		suite.Error(err)
		suite.IsType(apperror.PreconditionFailedError{}, err)
	})

	suite.Run("Passing in an invalid status returns a ConflictStatus error", func() {
		setupTestData()

		eTag = etag.GenerateEtag(shipment4.UpdatedAt)

		_, err := updater.UpdateMTOShipmentStatus(suite.AppContextForTest(), shipment4.ID, "invalid", nil, nil, eTag)

		suite.Error(err)
		suite.IsType(ConflictStatusError{}, err)
	})

	suite.Run("Passing in a bad shipment id returns a Not Found error", func() {
		setupTestData()

		badShipmentID := uuid.FromStringOrNil("424d930b-cf8d-4c10-8059-be8a25ba952a")

		_, err := updater.UpdateMTOShipmentStatus(suite.AppContextForTest(), badShipmentID, "APPROVED", nil, nil, eTag)

		suite.Error(err)
		suite.IsType(apperror.NotFoundError{}, err)
	})

	suite.Run("Changing to APPROVED status records approved_date", func() {
		setupTestData()

		shipment5 := factory.BuildMTOShipment(suite.DB(), []factory.Customization{
			{
				Model:    mto,
				LinkOnly: true,
			},
			{
				Model: models.MTOShipment{
					Status: models.MTOShipmentStatusSubmitted,
				},
			},
		}, nil)
		eTag = etag.GenerateEtag(shipment5.UpdatedAt)

		suite.Nil(shipment5.ApprovedDate)

		_, err := updater.UpdateMTOShipmentStatus(suite.AppContextForTest(), shipment5.ID, models.MTOShipmentStatusApproved, nil, nil, eTag)

		suite.NoError(err)
		suite.NoError(suite.DB().Find(&shipment5, shipment5.ID))
		suite.Equal(models.MTOShipmentStatusApproved, shipment5.Status)
		suite.NotNil(shipment5.ApprovedDate)
	})

	suite.Run("Changing to a non-APPROVED status does not record approved_date", func() {
		setupTestData()

		shipment6 := factory.BuildMTOShipment(suite.DB(), []factory.Customization{
			{
				Model:    mto,
				LinkOnly: true,
			},
			{
				Model: models.MTOShipment{
					Status: models.MTOShipmentStatusSubmitted,
				},
			},
		}, nil)

		eTag = etag.GenerateEtag(shipment6.UpdatedAt)
		rejectionReason := "reason"

		suite.Nil(shipment6.ApprovedDate)

		_, err := updater.UpdateMTOShipmentStatus(suite.AppContextForTest(), shipment6.ID, models.MTOShipmentStatusRejected, &rejectionReason, nil, eTag)

		suite.NoError(err)
		suite.NoError(suite.DB().Find(&shipment6, shipment6.ID))
		suite.Equal(models.MTOShipmentStatusRejected, shipment6.Status)
		suite.Nil(shipment6.ApprovedDate)
	})

	suite.Run("When move is not yet approved, cannot approve shipment", func() {
		setupTestData()

		submittedMTO := factory.BuildMoveWithShipment(suite.DB(), nil, nil)
		mtoShipment := submittedMTO.MTOShipments[0]
		eTag = etag.GenerateEtag(mtoShipment.UpdatedAt)

		updatedShipment, err := updater.UpdateMTOShipmentStatus(suite.AppContextForTest(), mtoShipment.ID, models.MTOShipmentStatusApproved, nil, nil, eTag)
		suite.NoError(suite.DB().Find(&mtoShipment, mtoShipment.ID))

		suite.Nil(updatedShipment)
		suite.Equal(models.MTOShipmentStatusSubmitted, mtoShipment.Status)
		suite.Error(err)
		suite.IsType(apperror.ConflictError{}, err)
		suite.Contains(
			err.Error(),
			fmt.Sprintf(
				"Cannot approve a shipment if the move status isn't %s or %s, or if it isn't a PPM shipment with a move status of %s. The current status for the move with ID %s is %s",
				models.MoveStatusAPPROVED,
				models.MoveStatusAPPROVALSREQUESTED,
				models.MoveStatusNeedsServiceCounseling,
				submittedMTO.ID,
				submittedMTO.Status,
			),
		)
	})

	suite.Run("An approved shipment can change to CANCELLATION_REQUESTED", func() {
		setupTestData()

		approvedShipment2 := factory.BuildMTOShipment(suite.DB(), []factory.Customization{
			{
				Model:    factory.BuildAvailableToPrimeMove(suite.DB(), nil, nil),
				LinkOnly: true,
			},
			{
				Model: models.MTOShipment{
					Status: models.MTOShipmentStatusApproved,
				},
			},
		}, nil)
		eTag = etag.GenerateEtag(approvedShipment2.UpdatedAt)

		updatedShipment, err := updater.UpdateMTOShipmentStatus(
			suite.AppContextForTest(), approvedShipment2.ID, models.MTOShipmentStatusCancellationRequested, nil, nil, eTag)
		suite.NoError(suite.DB().Find(&approvedShipment2, approvedShipment2.ID))

		suite.NoError(err)
		suite.NotNil(updatedShipment)
		suite.Equal(models.MTOShipmentStatusCancellationRequested, updatedShipment.Status)
		suite.Equal(models.MTOShipmentStatusCancellationRequested, approvedShipment2.Status)
	})

	suite.Run("A CANCELLATION_REQUESTED shipment can change to CANCELED", func() {
		setupTestData()

		cancellationRequestedShipment := factory.BuildMTOShipment(suite.DB(), []factory.Customization{
			{
				Model:    factory.BuildAvailableToPrimeMove(suite.DB(), nil, nil),
				LinkOnly: true,
			},
			{
				Model: models.MTOShipment{
					Status: models.MTOShipmentStatusCancellationRequested,
				},
			},
		}, nil)
		eTag = etag.GenerateEtag(cancellationRequestedShipment.UpdatedAt)

		updatedShipment, err := updater.UpdateMTOShipmentStatus(
			suite.AppContextForTest(), cancellationRequestedShipment.ID, models.MTOShipmentStatusCanceled, nil, nil, eTag)
		suite.NoError(suite.DB().Find(&cancellationRequestedShipment, cancellationRequestedShipment.ID))

		suite.NoError(err)
		suite.NotNil(updatedShipment)
		suite.Equal(models.MTOShipmentStatusCanceled, updatedShipment.Status)
		suite.Equal(models.MTOShipmentStatusCanceled, cancellationRequestedShipment.Status)
	})

	suite.Run("An APPROVED shipment CANNOT change to CANCELED - ERROR", func() {
		setupTestData()

		eTag = etag.GenerateEtag(approvedShipment.UpdatedAt)

		updatedShipment, err := updater.UpdateMTOShipmentStatus(
			suite.AppContextForTest(), approvedShipment.ID, models.MTOShipmentStatusCanceled, nil, nil, eTag)
		suite.NoError(suite.DB().Find(&approvedShipment, approvedShipment.ID))

		suite.Error(err)
		suite.Nil(updatedShipment)
		suite.IsType(ConflictStatusError{}, err)
		suite.Equal(models.MTOShipmentStatusApproved, approvedShipment.Status)
	})

	suite.Run("An APPROVED shipment CAN change to Diversion Requested", func() {
		setupTestData()

		shipmentToDivert := factory.BuildMTOShipment(suite.DB(), []factory.Customization{
			{
				Model:    mto,
				LinkOnly: true,
			},
			{
				Model: models.MTOShipment{
					Status: models.MTOShipmentStatusApproved,
				},
			},
		}, nil)
		eTag = etag.GenerateEtag(shipmentToDivert.UpdatedAt)

		diversionReason := "Test reason"
		_, err := updater.UpdateMTOShipmentStatus(
			suite.AppContextForTest(), shipmentToDivert.ID, models.MTOShipmentStatusDiversionRequested, nil, &diversionReason, eTag)
		suite.NoError(suite.DB().Find(&shipmentToDivert, shipmentToDivert.ID))

		suite.NoError(err)
		suite.Equal(models.MTOShipmentStatusDiversionRequested, shipmentToDivert.Status)
	})

	suite.Run("A diversion or diverted shipment can change to APPROVED", func() {
		setupTestData()
		diversionReason := "Test reason"

		// a diversion or diverted shipment is when the PRIME sets the diversion field to true
		// the status must also be in diversion requested status to be approvable as well
		diversionRequestedShipment := factory.BuildMTOShipment(suite.DB(), []factory.Customization{
			{
				Model:    factory.BuildAvailableToPrimeMove(suite.DB(), nil, nil),
				LinkOnly: true,
			},
			{
				Model: models.MTOShipment{
					Status:          models.MTOShipmentStatusDiversionRequested,
					Diversion:       true,
					DiversionReason: &diversionReason,
				},
			},
		}, nil)
		eTag = etag.GenerateEtag(diversionRequestedShipment.UpdatedAt)

		updatedShipment, err := updater.UpdateMTOShipmentStatus(
			suite.AppContextForTest(), diversionRequestedShipment.ID, models.MTOShipmentStatusApproved, nil, nil, eTag)

		suite.NoError(err)
		suite.NotNil(updatedShipment)
		suite.Equal(models.MTOShipmentStatusApproved, updatedShipment.Status)

		var shipmentServiceItems models.MTOServiceItems
		err = suite.DB().Where("mto_shipment_id = $1", updatedShipment.ID).All(&shipmentServiceItems)
		suite.NoError(err)
		suite.Len(shipmentServiceItems, 0, "should not have created shipment level service items for diversion shipment after approving")
	})
}

func (suite *MTOShipmentServiceSuite) TestMTOShipmentsMTOAvailableToPrime() {
	now := time.Now()
	waf := entitlements.NewWeightAllotmentFetcher()

	hide := false
	var primeShipment models.MTOShipment
	var nonPrimeShipment models.MTOShipment
	var hiddenPrimeShipment models.MTOShipment

	setupTestData := func() {
		primeShipment = factory.BuildMTOShipment(suite.DB(), []factory.Customization{
			{
				Model: models.Move{
					AvailableToPrimeAt: &now,
					ApprovedAt:         &now,
				},
			},
		}, nil)
		nonPrimeShipment = factory.BuildMTOShipmentMinimal(suite.DB(), nil, nil)
		hiddenPrimeShipment = factory.BuildMTOShipment(suite.DB(), []factory.Customization{
			{
				Model: models.Move{
					AvailableToPrimeAt: &now,
					ApprovedAt:         &now,
					Show:               &hide,
				},
			},
		}, nil)
	}

	builder := query.NewQueryBuilder()
	fetcher := fetch.NewFetcher(builder)
	planner := &mocks.Planner{}
	moveRouter := moveservices.NewMoveRouter(transportationoffice.NewTransportationOfficesFetcher())
	mockSender := setUpMockNotificationSender()
	moveWeights := moveservices.NewMoveWeights(NewShipmentReweighRequester(), waf, mockSender)
	mockShipmentRecalculator := mockservices.PaymentRequestShipmentRecalculator{}
	mockShipmentRecalculator.On("ShipmentRecalculatePaymentRequest",
		mock.AnythingOfType("*appcontext.appContext"),
		mock.AnythingOfType("uuid.UUID"),
	).Return(&models.PaymentRequests{}, nil)
	addressUpdater := address.NewAddressUpdater()
	addressCreator := address.NewAddressCreator()

	updater := NewMTOShipmentUpdater(builder, fetcher, planner, moveRouter, moveWeights, mockSender, &mockShipmentRecalculator, addressUpdater, addressCreator)

	suite.Run("Shipment exists and is available to Prime - success", func() {
		setupTestData()

		isAvailable, err := updater.MTOShipmentsMTOAvailableToPrime(suite.AppContextForTest(), primeShipment.ID)
		suite.True(isAvailable)
		suite.NoError(err)

		// Verify that shipment recalculate was handled correctly
		mockShipmentRecalculator.AssertNotCalled(suite.T(), "ShipmentRecalculatePaymentRequest", mock.Anything, mock.Anything)
	})

	suite.Run("Shipment exists but is not available to Prime - failure", func() {
		setupTestData()

		isAvailable, err := updater.MTOShipmentsMTOAvailableToPrime(suite.AppContextForTest(), nonPrimeShipment.ID)
		suite.False(isAvailable)
		suite.Error(err)
		suite.IsType(apperror.NotFoundError{}, err)
		suite.Contains(err.Error(), nonPrimeShipment.ID.String())

		// Verify that shipment recalculate was handled correctly
		mockShipmentRecalculator.AssertNotCalled(suite.T(), "ShipmentRecalculatePaymentRequest", mock.Anything, mock.Anything)
	})

	suite.Run("Shipment exists, is available, but move is disabled - failure", func() {
		setupTestData()

		isAvailable, err := updater.MTOShipmentsMTOAvailableToPrime(suite.AppContextForTest(), hiddenPrimeShipment.ID)
		suite.False(isAvailable)
		suite.Error(err)
		suite.IsType(apperror.NotFoundError{}, err)
		suite.Contains(err.Error(), hiddenPrimeShipment.ID.String())

		// Verify that shipment recalculate was handled correctly
		mockShipmentRecalculator.AssertNotCalled(suite.T(), "ShipmentRecalculatePaymentRequest", mock.Anything, mock.Anything)
	})

	suite.Run("Shipment does not exist - failure", func() {
		setupTestData()

		badUUID := uuid.FromStringOrNil("00000000-0000-0000-0000-000000000001")
		isAvailable, err := updater.MTOShipmentsMTOAvailableToPrime(suite.AppContextForTest(), badUUID)
		suite.False(isAvailable)
		suite.Error(err)
		suite.IsType(apperror.NotFoundError{}, err)
		suite.Contains(err.Error(), badUUID.String())

		// Verify that shipment recalculate was handled correctly
		mockShipmentRecalculator.AssertNotCalled(suite.T(), "ShipmentRecalculatePaymentRequest", mock.Anything, mock.Anything)
	})
}

func (suite *MTOShipmentServiceSuite) TestUpdateShipmentEstimatedWeightMoveExcessWeight() {
	builder := query.NewQueryBuilder()
	fetcher := fetch.NewFetcher(builder)
	planner := &mocks.Planner{}
	waf := entitlements.NewWeightAllotmentFetcher()

	moveRouter := moveservices.NewMoveRouter(transportationoffice.NewTransportationOfficesFetcher())
	mockSender := setUpMockNotificationSender()
	moveWeights := moveservices.NewMoveWeights(NewShipmentReweighRequester(), waf, mockSender)
	mockShipmentRecalculator := mockservices.PaymentRequestShipmentRecalculator{}
	mockShipmentRecalculator.On("ShipmentRecalculatePaymentRequest",
		mock.AnythingOfType("*appcontext.appContext"),
		mock.AnythingOfType("uuid.UUID"),
	).Return(&models.PaymentRequests{}, nil)
	addressUpdater := address.NewAddressUpdater()
	addressCreator := address.NewAddressCreator()
	mtoShipmentUpdaterPrime := NewPrimeMTOShipmentUpdater(builder, fetcher, planner, moveRouter, moveWeights, mockSender, &mockShipmentRecalculator, addressUpdater, addressCreator)

	suite.Run("Updates to estimated weight change max billable weight", func() {
		now := time.Now()
		pickupDate := now.AddDate(0, 0, 10)

		primeShipment := factory.BuildMTOShipmentMinimal(suite.DB(), []factory.Customization{
			{
				Model: models.MTOShipment{
					Status:              models.MTOShipmentStatusApproved,
					ApprovedDate:        &now,
					ScheduledPickupDate: &pickupDate,
				},
			},
			{
				Model: models.Move{
					AvailableToPrimeAt: &now,
					ApprovedAt:         &now,
					Status:             models.MoveStatusAPPROVED,
				},
			},
		}, nil)

		suite.Equal(8000, *primeShipment.MoveTaskOrder.Orders.Entitlement.AuthorizedWeight())

		estimatedWeight := unit.Pound(1234)
		primeShipment.Status = ""
		primeShipment.PrimeEstimatedWeight = &estimatedWeight

		session := auth.Session{}
		_, err := mtoShipmentUpdaterPrime.UpdateMTOShipment(suite.AppContextWithSessionForTest(&session), &primeShipment, etag.GenerateEtag(primeShipment.UpdatedAt), "test")
		suite.NoError(err)

		err = suite.DB().Reload(primeShipment.MoveTaskOrder.Orders.Entitlement)
		suite.NoError(err)

		estimatedWeight110 := int(math.Round(float64(*primeShipment.PrimeEstimatedWeight) * 1.10))
		suite.Equal(estimatedWeight110, *primeShipment.MoveTaskOrder.Orders.Entitlement.AuthorizedWeight())
	})

	suite.Run("Updating the shipment estimated weight will flag excess weight on the move and transitions move status", func() {
		now := time.Now()
		pickupDate := now.AddDate(0, 0, 10)

		primeShipment := factory.BuildMTOShipmentMinimal(suite.DB(), []factory.Customization{
			{
				Model: models.MTOShipment{
					Status:              models.MTOShipmentStatusApproved,
					ApprovedDate:        &now,
					ScheduledPickupDate: &pickupDate,
				},
			},
			{
				Model: models.Move{
					AvailableToPrimeAt: &now,
					ApprovedAt:         &now,
					Status:             models.MoveStatusAPPROVED,
				},
			},
		}, nil)
		estimatedWeight := unit.Pound(7200)
		// there is a validator check about updating the status
		primeShipment.Status = ""
		primeShipment.PrimeEstimatedWeight = &estimatedWeight

		suite.Nil(primeShipment.MoveTaskOrder.ExcessWeightQualifiedAt)
		suite.Equal(models.MoveStatusAPPROVED, primeShipment.MoveTaskOrder.Status)

		session := auth.Session{}
		_, err := mtoShipmentUpdaterPrime.UpdateMTOShipment(suite.AppContextWithSessionForTest(&session), &primeShipment, etag.GenerateEtag(primeShipment.UpdatedAt), "test")
		suite.NoError(err)

		err = suite.DB().Reload(&primeShipment.MoveTaskOrder)
		suite.NoError(err)

		suite.NotNil(primeShipment.MoveTaskOrder.ExcessWeightQualifiedAt)
		suite.Equal(models.MoveStatusAPPROVALSREQUESTED, primeShipment.MoveTaskOrder.Status)

		// Verify that shipment recalculate was handled correctly
		mockShipmentRecalculator.AssertNotCalled(suite.T(), "ShipmentRecalculatePaymentRequest", mock.Anything, mock.Anything)
	})

	suite.Run("Skips calling check excess weight if estimated weight was not provided in request", func() {
		moveWeights := &mockservices.MoveWeights{}
		mockSender := setUpMockNotificationSender()
		addressUpdater := address.NewAddressUpdater()

		mockedUpdater := NewPrimeMTOShipmentUpdater(builder, fetcher, planner, moveRouter, moveWeights, mockSender, &mockShipmentRecalculator, addressUpdater, addressCreator)

		now := time.Now()
		pickupDate := now.AddDate(0, 0, 10)
		primeShipment := factory.BuildMTOShipmentMinimal(suite.DB(), []factory.Customization{
			{
				Model: models.MTOShipment{
					Status:              models.MTOShipmentStatusApproved,
					ApprovedDate:        &now,
					ScheduledPickupDate: &pickupDate,
				},
			},
			{
				Model: models.Move{
					AvailableToPrimeAt: &now,
					ApprovedAt:         &now,
				},
			},
		}, nil)
		// there is a validator check about updating the status
		primeShipment.Status = ""
		actualWeight := unit.Pound(7200)
		primeShipment.PrimeActualWeight = &actualWeight

		moveWeights.On("CheckAutoReweigh", mock.AnythingOfType("*appcontext.appContext"), primeShipment.MoveTaskOrderID, mock.AnythingOfType("*models.MTOShipment")).Return(nil)

		suite.Nil(primeShipment.MoveTaskOrder.ExcessWeightQualifiedAt)

		session := auth.Session{}
		_, err := mockedUpdater.UpdateMTOShipment(suite.AppContextWithSessionForTest(&session), &primeShipment, etag.GenerateEtag(primeShipment.UpdatedAt), "test")
		suite.NoError(err)

		moveWeights.AssertNotCalled(suite.T(), "CheckExcessWeight")

		// Verify that shipment recalculate was handled correctly
		mockShipmentRecalculator.AssertNotCalled(suite.T(), "ShipmentRecalculatePaymentRequest", mock.Anything, mock.Anything)
	})

	suite.Run("Skips calling check excess weight if the updated estimated weight matches the db value", func() {
		moveWeights := &mockservices.MoveWeights{}
		mockSender := setUpMockNotificationSender()
		addressUpdater := address.NewAddressUpdater()

		mockedUpdater := NewPrimeMTOShipmentUpdater(builder, fetcher, planner, moveRouter, moveWeights, mockSender, &mockShipmentRecalculator, addressUpdater, addressCreator)

		now := time.Now()
		pickupDate := now.AddDate(0, 0, 10)
		estimatedWeight := unit.Pound(7200)
		primeShipment := factory.BuildMTOShipmentMinimal(suite.DB(), []factory.Customization{
			{
				Model: models.MTOShipment{
					Status:               models.MTOShipmentStatusApproved,
					ApprovedDate:         &now,
					ScheduledPickupDate:  &pickupDate,
					PrimeEstimatedWeight: &estimatedWeight,
				},
			},
			{
				Model: models.Move{
					AvailableToPrimeAt: &now,
					ApprovedAt:         &now,
				},
			},
		}, nil)
		// there is a validator check about updating the status
		primeShipment.Status = ""
		primeShipment.PrimeEstimatedWeight = &estimatedWeight

		suite.Nil(primeShipment.MoveTaskOrder.ExcessWeightQualifiedAt)

		session := auth.Session{}
		_, err := mockedUpdater.UpdateMTOShipment(suite.AppContextWithSessionForTest(&session), &primeShipment, etag.GenerateEtag(primeShipment.UpdatedAt), "test")
		suite.Error(err)
		suite.Contains(err.Error(), "cannot be updated after initial estimation")

		moveWeights.AssertNotCalled(suite.T(), "CheckExcessWeight")

		// Verify that shipment recalculate was handled correctly
		mockShipmentRecalculator.AssertNotCalled(suite.T(), "ShipmentRecalculatePaymentRequest", mock.Anything, mock.Anything)
	})
}

func (suite *MTOShipmentServiceSuite) TestUpdateShipmentActualWeightAutoReweigh() {
	builder := query.NewQueryBuilder()
	waf := entitlements.NewWeightAllotmentFetcher()

	fetcher := fetch.NewFetcher(builder)
	planner := &mocks.Planner{}
	moveRouter := moveservices.NewMoveRouter(transportationoffice.NewTransportationOfficesFetcher())
	mockSender := setUpMockNotificationSender()
	moveWeights := moveservices.NewMoveWeights(NewShipmentReweighRequester(), waf, mockSender)
	mockShipmentRecalculator := mockservices.PaymentRequestShipmentRecalculator{}
	mockShipmentRecalculator.On("ShipmentRecalculatePaymentRequest",
		mock.AnythingOfType("*appcontext.appContext"),
		mock.AnythingOfType("uuid.UUID"),
	).Return(&models.PaymentRequests{}, nil)
	addressUpdater := address.NewAddressUpdater()
	addressCreator := address.NewAddressCreator()
	mtoShipmentUpdaterPrime := NewPrimeMTOShipmentUpdater(builder, fetcher, planner, moveRouter, moveWeights, mockSender, &mockShipmentRecalculator, addressUpdater, addressCreator)

	suite.Run("Updating the shipment actual weight within weight allowance creates reweigh requests for", func() {
		now := time.Now()
		pickupDate := now.AddDate(0, 0, 10)

		primeShipment := factory.BuildMTOShipmentMinimal(suite.DB(), []factory.Customization{
			{
				Model: models.MTOShipment{
					Status:              models.MTOShipmentStatusApproved,
					ApprovedDate:        &now,
					ScheduledPickupDate: &pickupDate,
				},
			},
			{
				Model: models.Move{
					AvailableToPrimeAt: &now,
					ApprovedAt:         &now,
					Status:             models.MoveStatusAPPROVED,
				},
			},
		}, nil)
		actualWeight := unit.Pound(7200)
		// there is a validator check about updating the status
		primeShipment.Status = ""
		primeShipment.PrimeActualWeight = &actualWeight

		session := auth.Session{}
		_, err := mtoShipmentUpdaterPrime.UpdateMTOShipment(suite.AppContextWithSessionForTest(&session), &primeShipment, etag.GenerateEtag(primeShipment.UpdatedAt), "test")
		suite.NoError(err)

		err = suite.DB().Eager("Reweigh").Reload(&primeShipment)
		suite.NoError(err)

		suite.NotNil(primeShipment.Reweigh)
		suite.Equal(primeShipment.ID.String(), primeShipment.Reweigh.ShipmentID.String())
		suite.NotNil(primeShipment.Reweigh.RequestedAt)
		suite.Equal(models.ReweighRequesterSystem, primeShipment.Reweigh.RequestedBy)

		// Verify that shipment recalculate was handled correctly
		mockShipmentRecalculator.AssertNotCalled(suite.T(), "ShipmentRecalculatePaymentRequest", mock.Anything, mock.Anything)
	})

	suite.Run("Skips calling check auto reweigh if actual weight was not provided in request", func() {
		moveWeights := &mockservices.MoveWeights{}
		moveWeights.On("CheckAutoReweigh",
			mock.AnythingOfType("*appcontext.appContext"),
			mock.AnythingOfType("uuid.UUID"),
			mock.AnythingOfType("*models.MTOShipment"),
		).Return(nil)
		mockSender := setUpMockNotificationSender()
		addressUpdater := address.NewAddressUpdater()

		mockedUpdater := NewPrimeMTOShipmentUpdater(builder, fetcher, planner, moveRouter, moveWeights, mockSender, &mockShipmentRecalculator, addressUpdater, addressCreator)

		now := time.Now()
		pickupDate := now.AddDate(0, 0, 10)
		primeShipment := factory.BuildMTOShipmentMinimal(suite.DB(), []factory.Customization{
			{
				Model: models.MTOShipment{
					Status:              models.MTOShipmentStatusApproved,
					ApprovedDate:        &now,
					ScheduledPickupDate: &pickupDate,
				},
			},
			{
				Model: models.Move{
					AvailableToPrimeAt: &now,
					ApprovedAt:         &now,
				},
			},
		}, nil)
		// there is a validator check about updating the status
		primeShipment.Status = ""

		moveWeights.On("CheckExcessWeight", mock.AnythingOfType("*appcontext.appContext"), primeShipment.MoveTaskOrderID, mock.AnythingOfType("models.MTOShipment")).Return(&primeShipment.MoveTaskOrder, nil, nil)

		session := auth.Session{}
		_, err := mockedUpdater.UpdateMTOShipment(suite.AppContextWithSessionForTest(&session), &primeShipment, etag.GenerateEtag(primeShipment.UpdatedAt), "test")
		suite.NoError(err)

		moveWeights.AssertNotCalled(suite.T(), "CheckAutoReweigh")

		// Verify that shipment recalculate was handled correctly
		mockShipmentRecalculator.AssertNotCalled(suite.T(), "ShipmentRecalculatePaymentRequest", mock.Anything, mock.Anything)
	})

	suite.Run("Skips calling check auto reweigh if the updated actual weight matches the db value", func() {
		moveWeights := &mockservices.MoveWeights{}
		mockSender := setUpMockNotificationSender()
		addressUpdater := address.NewAddressUpdater()

		mockedUpdater := NewPrimeMTOShipmentUpdater(builder, fetcher, planner, moveRouter, moveWeights, mockSender, &mockShipmentRecalculator, addressUpdater, addressCreator)

		now := time.Now()
		pickupDate := now.AddDate(0, 0, 10)
		weight := unit.Pound(7200)
		oldPrimeShipment := factory.BuildMTOShipmentMinimal(suite.DB(), []factory.Customization{
			{
				Model: models.MTOShipment{
					Status:               models.MTOShipmentStatusApproved,
					ApprovedDate:         &now,
					ScheduledPickupDate:  &pickupDate,
					PrimeActualWeight:    &weight,
					PrimeEstimatedWeight: &weight,
				},
			},
			{
				Model: models.Move{
					AvailableToPrimeAt: &now,
					ApprovedAt:         &now,
				},
			},
		}, nil)

		moveWeights.On("CheckExcessWeight",
			mock.AnythingOfType("*appcontext.appContext"),
			mock.AnythingOfType("uuid.UUID"),
			mock.AnythingOfType("models.MTOShipment"),
		).Return(&oldPrimeShipment.MoveTaskOrder, nil, nil)

		newPrimeShipment := models.MTOShipment{
			ID:                oldPrimeShipment.ID,
			PrimeActualWeight: &weight,
		}

		eTag := etag.GenerateEtag(oldPrimeShipment.UpdatedAt)

		session := auth.Session{}
		_, err := mockedUpdater.UpdateMTOShipment(suite.AppContextWithSessionForTest(&session), &newPrimeShipment, eTag, "test")
		suite.NoError(err)

		moveWeights.AssertNotCalled(suite.T(), "CheckAutoReweigh")

		// Verify that shipment recalculate was handled correctly
		mockShipmentRecalculator.AssertNotCalled(suite.T(), "ShipmentRecalculatePaymentRequest", mock.Anything, mock.Anything)
	})
}

func (suite *MTOShipmentServiceSuite) TestUpdateShipmentNullableFields() {
	builder := query.NewQueryBuilder()
	fetcher := fetch.NewFetcher(builder)
	planner := &mocks.Planner{}
	moveRouter := moveservices.NewMoveRouter(transportationoffice.NewTransportationOfficesFetcher())
	mockShipmentRecalculator := mockservices.PaymentRequestShipmentRecalculator{}
	mockShipmentRecalculator.On("ShipmentRecalculatePaymentRequest",
		mock.AnythingOfType("*appcontext.appContext"),
		mock.AnythingOfType("uuid.UUID"),
	).Return(&models.PaymentRequests{}, nil)

	suite.Run("tacType and sacType are set to null when empty string is passed in", func() {
		moveWeights := &mockservices.MoveWeights{}
		moveWeights.On("CheckAutoReweigh",
			mock.AnythingOfType("*appcontext.appContext"),
			mock.AnythingOfType("uuid.UUID"),
			mock.AnythingOfType("*models.MTOShipment"),
		).Return(nil)

		mockSender := setUpMockNotificationSender()
		addressUpdater := address.NewAddressUpdater()
		addressCreator := address.NewAddressCreator()
		mockedUpdater := NewOfficeMTOShipmentUpdater(builder, fetcher, planner, moveRouter, moveWeights, mockSender, &mockShipmentRecalculator, addressUpdater, addressCreator)

		ntsLOAType := models.LOATypeNTS
		ntsMove := factory.BuildMoveWithShipment(suite.DB(), []factory.Customization{
			{
				Model: models.MTOShipment{
					ShipmentType: models.MTOShipmentTypeHHGIntoNTS,
					TACType:      &ntsLOAType,
					SACType:      &ntsLOAType,
				},
			},
		}, nil)

		nullLOAType := models.LOAType("")
		requestedUpdate := &models.MTOShipment{
			ID:      ntsMove.MTOShipments[0].ID,
			TACType: &nullLOAType,
			SACType: &nullLOAType,
		}

		too := factory.BuildOfficeUserWithRoles(suite.DB(), nil, []roles.RoleType{roles.RoleTypeTOO})
		session := auth.Session{
			ApplicationName: auth.OfficeApp,
			UserID:          *too.UserID,
			OfficeUserID:    too.ID,
		}
		session.Roles = append(session.Roles, too.User.Roles...)
		_, err := mockedUpdater.UpdateMTOShipment(suite.AppContextWithSessionForTest(&session), requestedUpdate, etag.GenerateEtag(ntsMove.MTOShipments[0].UpdatedAt), "test")
		suite.NoError(err)
		suite.Equal(nil, nil)
		suite.Equal(nil, nil)
	})

	suite.Run("tacType and sacType are updated when passed in", func() {
		moveWeights := &mockservices.MoveWeights{}
		moveWeights.On("CheckAutoReweigh",
			mock.AnythingOfType("*appcontext.appContext"),
			mock.AnythingOfType("uuid.UUID"),
			mock.AnythingOfType("*models.MTOShipment"),
		).Return(nil)
		mockSender := setUpMockNotificationSender()

		addressUpdater := address.NewAddressUpdater()
		addressCreator := address.NewAddressCreator()
		mockedUpdater := NewOfficeMTOShipmentUpdater(builder, fetcher, planner, moveRouter, moveWeights, mockSender, &mockShipmentRecalculator, addressUpdater, addressCreator)

		ntsLOAType := models.LOATypeNTS
		hhgLOAType := models.LOATypeHHG

		ntsMove := factory.BuildMoveWithShipment(suite.DB(), []factory.Customization{
			{
				Model: models.MTOShipment{
					ShipmentType: models.MTOShipmentTypeHHGIntoNTS,
					TACType:      &ntsLOAType,
					SACType:      &ntsLOAType,
				},
			},
		}, nil)
		shipment := ntsMove.MTOShipments[0]

		requestedUpdate := &models.MTOShipment{
			ID:      shipment.ID,
			TACType: &hhgLOAType,
		}

		too := factory.BuildOfficeUserWithRoles(suite.DB(), nil, []roles.RoleType{roles.RoleTypeTOO})
		session := auth.Session{
			ApplicationName: auth.OfficeApp,
			UserID:          *too.UserID,
			OfficeUserID:    too.ID,
		}
		session.Roles = append(session.Roles, too.User.Roles...)
		updatedMtoShipment, err := mockedUpdater.UpdateMTOShipment(suite.AppContextWithSessionForTest(&session), requestedUpdate, etag.GenerateEtag(shipment.UpdatedAt), "test")
		suite.NoError(err)
		suite.Equal(*requestedUpdate.TACType, *updatedMtoShipment.TACType)
		suite.Equal(*shipment.SACType, *updatedMtoShipment.SACType)
	})
}

func (suite *MTOShipmentServiceSuite) TestUpdateStatusServiceItems() {

	expectedReServiceCodes := []models.ReServiceCode{
		models.ReServiceCodeDLH,
		models.ReServiceCodeDSH,
		models.ReServiceCodeFSC,
		models.ReServiceCodeDOP,
		models.ReServiceCodeDDP,
		models.ReServiceCodeDPK,
		models.ReServiceCodeDUPK,
	}

	var pickupAddress models.Address
	var longhaulDestinationAddress models.Address
	var shorthaulDestinationAddress models.Address
	var mto models.Move

	setupTestData := func() {
		for i := range expectedReServiceCodes {
			factory.FetchReServiceByCode(suite.DB(), expectedReServiceCodes[i])
		}

		pickupAddress = factory.BuildAddress(suite.DB(), []factory.Customization{
			{
				Model: models.Address{
					StreetAddress1: "7 Q St",
					City:           "Twentynine Palms",
					State:          "CA",
					PostalCode:     "92277",
				},
			},
		}, nil)

		longhaulDestinationAddress = factory.BuildAddress(suite.DB(), []factory.Customization{
			{
				Model: models.Address{
					StreetAddress1: "278 E Maple Drive",
					City:           "San Diego",
					State:          "CA",
					PostalCode:     "92114",
				},
			},
		}, nil)

		shorthaulDestinationAddress = factory.BuildAddress(suite.DB(), []factory.Customization{
			{
				Model: models.Address{
					StreetAddress1: "448 Washington Boulevard NE",
					City:           "Winterhaven",
					State:          "CA",
					PostalCode:     "92283",
				},
			},
		}, nil)

		mto = factory.BuildMove(suite.DB(), []factory.Customization{
			{
				Model: models.Move{
					Status: models.MoveStatusAPPROVED,
				},
			},
		}, nil)
	}

	builder := query.NewQueryBuilder()
	moveRouter := moveservices.NewMoveRouter(transportationoffice.NewTransportationOfficesFetcher())
	planner := &mocks.Planner{}
	planner.On("ZipTransitDistance",
		mock.AnythingOfType("*appcontext.appContext"),
		mock.Anything,
		mock.Anything,
	).Return(400, nil)
	siCreator := mtoserviceitem.NewMTOServiceItemCreator(
		planner,
		builder,
		moveRouter,
		ghcrateengine.NewDomesticUnpackPricer(),
		ghcrateengine.NewDomesticPackPricer(),
		ghcrateengine.NewDomesticLinehaulPricer(),
		ghcrateengine.NewDomesticShorthaulPricer(),
		ghcrateengine.NewDomesticOriginPricer(),
		ghcrateengine.NewDomesticDestinationPricer(),
		ghcrateengine.NewFuelSurchargePricer(),
		ghcrateengine.NewDomesticDestinationFirstDaySITPricer(),
		ghcrateengine.NewDomesticDestinationSITDeliveryPricer(),
		ghcrateengine.NewDomesticDestinationAdditionalDaysSITPricer(),
		ghcrateengine.NewDomesticDestinationSITFuelSurchargePricer(),
		ghcrateengine.NewDomesticOriginFirstDaySITPricer(),
		ghcrateengine.NewDomesticOriginSITPickupPricer(),
		ghcrateengine.NewDomesticOriginAdditionalDaysSITPricer(),
		ghcrateengine.NewDomesticOriginSITFuelSurchargePricer())
	updater := NewMTOShipmentStatusUpdater(builder, siCreator, planner)

	suite.Run("Shipments with different origin/destination ZIP3 have longhaul service item", func() {
		setupTestData()

		shipment := factory.BuildMTOShipment(suite.DB(), []factory.Customization{
			{
				Model:    mto,
				LinkOnly: true,
			},
			{
				Model:    pickupAddress,
				Type:     &factory.Addresses.PickupAddress,
				LinkOnly: true,
			},
			{
				Model:    longhaulDestinationAddress,
				Type:     &factory.Addresses.DeliveryAddress,
				LinkOnly: true,
			},
			{
				Model: models.MTOShipment{
					ShipmentType: models.MTOShipmentTypeHHG,
					Status:       models.MTOShipmentStatusSubmitted,
				},
			},
		}, nil)

		appCtx := suite.AppContextForTest()
		eTag := etag.GenerateEtag(shipment.UpdatedAt)

		updatedShipment, err := updater.UpdateMTOShipmentStatus(appCtx, shipment.ID, models.MTOShipmentStatusApproved, nil, nil, eTag)
		suite.NoError(err)

		serviceItems := models.MTOServiceItems{}
		err = appCtx.DB().EagerPreload("ReService").Where("mto_shipment_id = ?", updatedShipment.ID).All(&serviceItems)
		suite.NoError(err)

		foundDLH := false
		for _, serviceItem := range serviceItems {
			if serviceItem.ReService.Code == models.ReServiceCodeDLH {
				foundDLH = true
				break
			}
		}

		// at least one service item should have the DLH code
		suite.True(foundDLH, "Expected to find at least one service item with ReService code DLH")
	})

	suite.Run("Shipments with same origin/destination ZIP3 have shorthaul service item", func() {
		setupTestData()

		shipment := factory.BuildMTOShipment(suite.DB(), []factory.Customization{
			{
				Model:    mto,
				LinkOnly: true,
			},
			{
				Model:    pickupAddress,
				Type:     &factory.Addresses.PickupAddress,
				LinkOnly: true,
			},
			{
				Model:    shorthaulDestinationAddress,
				Type:     &factory.Addresses.DeliveryAddress,
				LinkOnly: true,
			},
			{
				Model: models.MTOShipment{
					ShipmentType: models.MTOShipmentTypeHHG,
					Status:       models.MTOShipmentStatusSubmitted,
				},
			},
		}, nil)

		appCtx := suite.AppContextForTest()
		eTag := etag.GenerateEtag(shipment.UpdatedAt)

		updatedShipment, err := updater.UpdateMTOShipmentStatus(appCtx, shipment.ID, models.MTOShipmentStatusApproved, nil, nil, eTag)
		suite.NoError(err)

		serviceItems := models.MTOServiceItems{}
		err = appCtx.DB().EagerPreload("ReService").Where("mto_shipment_id = ?", updatedShipment.ID).All(&serviceItems)
		suite.NoError(err)

		isTestMatch := false
		for _, serviceItem := range serviceItems {
			if serviceItem.ReService.Code == models.ReServiceCodeDSH {
				isTestMatch = true
			}
		}
		suite.True(isTestMatch)
	})
}

func (suite *MTOShipmentServiceSuite) TestUpdateDomesticServiceItems() {

	expectedReServiceCodes := []models.ReServiceCode{
		models.ReServiceCodeDLH,
		models.ReServiceCodeFSC,
		models.ReServiceCodeDOP,
		models.ReServiceCodeDDP,
		models.ReServiceCodeDNPK,
	}

	var pickupAddress models.Address
	var storageFacility models.StorageFacility
	var mto models.Move

	setupTestData := func() {
		pickupAddress = factory.BuildAddress(suite.DB(), []factory.Customization{
			{
				Model: models.Address{
					StreetAddress1: "Test Street 1",
					City:           "Des moines",
					State:          "IA",
					PostalCode:     "50309",
					IsOconus:       models.BoolPointer(false),
				},
			},
		}, nil)

		storageFacility = factory.BuildStorageFacility(suite.DB(), []factory.Customization{
			{
				Model: models.Address{
					StreetAddress1: "Test Street Adress 2",
					City:           "Des moines",
					State:          "IA",
					PostalCode:     "50314",
					IsOconus:       models.BoolPointer(false),
				},
			},
		}, nil)

		mto = factory.BuildMove(suite.DB(), []factory.Customization{
			{
				Model: models.Move{
					Status: models.MoveStatusAPPROVED,
				},
			},
		}, nil)
	}

	builder := query.NewQueryBuilder()
	moveRouter := moveservices.NewMoveRouter(transportationoffice.NewTransportationOfficesFetcher())
	planner := &mocks.Planner{}
	planner.On("ZipTransitDistance",
		mock.AnythingOfType("*appcontext.appContext"),
		mock.Anything,
		mock.Anything,
		false,
	).Return(400, nil)
	siCreator := mtoserviceitem.NewMTOServiceItemCreator(
		planner,
		builder,
		moveRouter,
		ghcrateengine.NewDomesticUnpackPricer(),
		ghcrateengine.NewDomesticPackPricer(),
		ghcrateengine.NewDomesticLinehaulPricer(),
		ghcrateengine.NewDomesticShorthaulPricer(),
		ghcrateengine.NewDomesticOriginPricer(),
		ghcrateengine.NewDomesticDestinationPricer(),
		ghcrateengine.NewFuelSurchargePricer(),
		ghcrateengine.NewDomesticDestinationFirstDaySITPricer(),
		ghcrateengine.NewDomesticDestinationSITDeliveryPricer(),
		ghcrateengine.NewDomesticDestinationAdditionalDaysSITPricer(),
		ghcrateengine.NewDomesticDestinationSITFuelSurchargePricer(),
		ghcrateengine.NewDomesticOriginFirstDaySITPricer(),
		ghcrateengine.NewDomesticOriginSITPickupPricer(),
		ghcrateengine.NewDomesticOriginAdditionalDaysSITPricer(),
		ghcrateengine.NewDomesticOriginSITFuelSurchargePricer())
	updater := NewMTOShipmentStatusUpdater(builder, siCreator, planner)

	suite.Run("Preapproved service items successfully added to domestic nts shipments", func() {
		setupTestData()

		shipment := factory.BuildMTOShipment(suite.DB(), []factory.Customization{
			{
				Model:    mto,
				LinkOnly: true,
			},
			{
				Model:    pickupAddress,
				Type:     &factory.Addresses.PickupAddress,
				LinkOnly: true,
			},
			{
				Model:    storageFacility,
				Type:     &factory.StorageFacility,
				LinkOnly: true,
			},
			{
				Model: models.MTOShipment{
					ShipmentType: models.MTOShipmentTypeHHGIntoNTS,
					Status:       models.MTOShipmentStatusSubmitted,
				},
			},
		}, nil)

		appCtx := suite.AppContextForTest()
		eTag := etag.GenerateEtag(shipment.UpdatedAt)

		updatedShipment, err := updater.UpdateMTOShipmentStatus(appCtx, shipment.ID, models.MTOShipmentStatusApproved, nil, nil, eTag)
		suite.NoError(err)

		serviceItems := models.MTOServiceItems{}
		err = appCtx.DB().EagerPreload("ReService").Where("mto_shipment_id = ?", updatedShipment.ID).All(&serviceItems)
		suite.NoError(err)

		actualReServiceCodes := []models.ReServiceCode{}
		for _, item := range serviceItems {
			actualReServiceCodes = append(actualReServiceCodes, item.ReService.Code)
		}

		suite.ElementsMatch(expectedReServiceCodes, actualReServiceCodes)
	})
}

func (suite *MTOShipmentServiceSuite) TestUpdateRequiredDeliveryDateUpdate() {

	builder := query.NewQueryBuilder()
	fetcher := fetch.NewFetcher(builder)
	moveRouter := moveservices.NewMoveRouter(transportationoffice.NewTransportationOfficesFetcher())
	waf := entitlements.NewWeightAllotmentFetcher()
	mockSender := setUpMockNotificationSender()
	moveWeights := moveservices.NewMoveWeights(NewShipmentReweighRequester(), waf, mockSender)
	mockShipmentRecalculator := mockservices.PaymentRequestShipmentRecalculator{}
	addressCreator := address.NewAddressCreator()
	addressUpdater := address.NewAddressUpdater()

	suite.Run("should update requiredDeliveryDate when scheduledPickupDate is updated", func() {
		planner := &mocks.Planner{}
		planner.On("ZipTransitDistance",
			mock.AnythingOfType("*appcontext.appContext"),
			mock.AnythingOfType("string"),
			mock.AnythingOfType("string"),
		).Return(500, nil)
		mtoShipmentUpdaterPrime := NewPrimeMTOShipmentUpdater(builder, fetcher, planner, moveRouter, moveWeights, mockSender, &mockShipmentRecalculator, addressUpdater, addressCreator)

		reContract := testdatagen.FetchOrMakeReContract(suite.DB(), testdatagen.Assertions{})
		testdatagen.FetchOrMakeReContractYear(suite.DB(), testdatagen.Assertions{
			ReContractYear: models.ReContractYear{
				Contract:             reContract,
				ContractID:           reContract.ID,
				StartDate:            time.Now(),
				EndDate:              time.Now().AddDate(1, 0, 0),
				Escalation:           1.0,
				EscalationCompounded: 1.0,
			},
		})
		move := factory.BuildAvailableToPrimeMove(suite.DB(), nil, nil)
		appCtx := suite.AppContextForTest()

		ghcDomesticTransitTime := models.GHCDomesticTransitTime{
			MaxDaysTransitTime: 12,
			WeightLbsLower:     0,
			WeightLbsUpper:     10000,
			DistanceMilesLower: 0,
			DistanceMilesUpper: 10000,
		}
		verrs, err := suite.DB().ValidateAndCreate(&ghcDomesticTransitTime)
		suite.Assert().False(verrs.HasAny())
		suite.NoError(err)

		conusAddress := factory.BuildAddress(suite.DB(), []factory.Customization{
			{
				Model: models.Address{
					StreetAddress1: "1 some street",
					City:           "Charlotte",
					State:          "NC",
					PostalCode:     "28290",
					IsOconus:       models.BoolPointer(false),
				},
			}}, nil)
		zone5Address := factory.BuildAddress(suite.DB(), []factory.Customization{
			{
				Model: models.Address{
					StreetAddress1: "1 some street",
					StreetAddress2: models.StringPointer("P.O. Box 1234"),
					StreetAddress3: models.StringPointer("c/o Another Person"),
					City:           "Cordova",
					State:          "AK",
					PostalCode:     "99677",
					IsOconus:       models.BoolPointer(true),
				},
			}}, nil)
		estimatedWeight := unit.Pound(4000)
		oldUbShipment := factory.BuildMTOShipmentMinimal(suite.DB(), []factory.Customization{
			{
				Model:    move,
				LinkOnly: true,
			},
			{
				Model: models.MTOShipment{
					ShipmentType:         models.MTOShipmentTypeUnaccompaniedBaggage,
					ScheduledPickupDate:  &testdatagen.DateInsidePeakRateCycle,
					PrimeEstimatedWeight: &estimatedWeight,
					Status:               models.MTOShipmentStatusApproved,
					PrimeActualWeight:    &estimatedWeight,
				},
			},
			{
				Model:    conusAddress,
				Type:     &factory.Addresses.PickupAddress,
				LinkOnly: true,
			},
			{
				Model:    zone5Address,
				Type:     &factory.Addresses.DeliveryAddress,
				LinkOnly: true,
			},
		}, nil)

		suite.Nil(oldUbShipment.RequiredDeliveryDate)

		pickUpDate := time.Now()
		expectedRequiredDeiliveryDate := pickUpDate.AddDate(0, 0, 27)
		newUbShipment := models.MTOShipment{
			ID:                  oldUbShipment.ID,
			ShipmentType:        models.MTOShipmentTypeUnaccompaniedBaggage,
			ScheduledPickupDate: &pickUpDate,
		}

		eTag := etag.GenerateEtag(oldUbShipment.UpdatedAt)
		updatedMTOShipment, err := mtoShipmentUpdaterPrime.UpdateMTOShipment(appCtx, &newUbShipment, eTag, "test")

		suite.Nil(err)
		suite.NotNil(updatedMTOShipment)
		suite.NotNil(updatedMTOShipment.RequiredDeliveryDate)
		suite.False(updatedMTOShipment.RequiredDeliveryDate.IsZero())
		suite.Equal(expectedRequiredDeiliveryDate.Day(), updatedMTOShipment.RequiredDeliveryDate.Day())
		suite.Equal(expectedRequiredDeiliveryDate.Month(), updatedMTOShipment.RequiredDeliveryDate.Month())
		suite.Equal(expectedRequiredDeiliveryDate.Year(), updatedMTOShipment.RequiredDeliveryDate.Year())
	})
}

func (suite *MTOShipmentServiceSuite) TestCalculateRequiredDeliveryDate() {
	planner := &mocks.Planner{}
	planner.On("ZipTransitDistance",
		mock.AnythingOfType("*appcontext.appContext"),
		mock.AnythingOfType("string"),
		mock.AnythingOfType("string"),
	).Return(500, nil)

	suite.Run("errors when rate area for the pickup address is not found", func() {
		ghcDomesticTransitTime := models.GHCDomesticTransitTime{
			MaxDaysTransitTime: 12,
			WeightLbsLower:     0,
			WeightLbsUpper:     10000,
			DistanceMilesLower: 0,
			DistanceMilesUpper: 10000,
		}
		verrs, err := suite.DB().ValidateAndCreate(&ghcDomesticTransitTime)
		suite.Assert().False(verrs.HasAny())
		suite.NoError(err)

		reContract := testdatagen.FetchOrMakeReContract(suite.DB(), testdatagen.Assertions{})
		testdatagen.FetchOrMakeReContractYear(suite.DB(), testdatagen.Assertions{
			ReContractYear: models.ReContractYear{
				Contract:             reContract,
				ContractID:           reContract.ID,
				StartDate:            time.Now(),
				EndDate:              time.Now().AddDate(1, 0, 0),
				Escalation:           1.0,
				EscalationCompounded: 1.0,
			},
		})

		conusAddressId := uuid.Must(uuid.NewV4())
		conusAddress := models.Address{
			ID:             conusAddressId,
			StreetAddress1: "1 some street",
			City:           "Charlotte",
			State:          "NC",
			PostalCode:     "28290",
			IsOconus:       models.BoolPointer(false),
		}

		zone5Address := factory.BuildAddress(suite.DB(), []factory.Customization{
			{
				Model: models.Address{
					StreetAddress1: "1 some street",
					StreetAddress2: models.StringPointer("P.O. Box 1234"),
					StreetAddress3: models.StringPointer("c/o Another Person"),
					City:           "Cordova",
					State:          "AK",
					PostalCode:     "99677",
					IsOconus:       models.BoolPointer(true),
				},
			}}, nil)

		move := factory.BuildAvailableToPrimeMove(suite.DB(), nil, nil)

		RDD, err := CalculateRequiredDeliveryDate(suite.AppContextForTest(), planner, conusAddress, zone5Address, time.Now(), 500, "i", move.ID, models.MTOShipmentTypeUnaccompaniedBaggage)
		suite.NotNil(err)
		suite.Nil(RDD)
		suite.Equal(fmt.Sprintf("error fetching pickup rate area id for address ID: %s", conusAddress.ID), err.Error())
	})

	suite.Run("errors when rate area for the destination address is not found", func() {
		ghcDomesticTransitTime := models.GHCDomesticTransitTime{
			MaxDaysTransitTime: 12,
			WeightLbsLower:     0,
			WeightLbsUpper:     10000,
			DistanceMilesLower: 0,
			DistanceMilesUpper: 10000,
		}
		verrs, err := suite.DB().ValidateAndCreate(&ghcDomesticTransitTime)
		suite.Assert().False(verrs.HasAny())
		suite.NoError(err)

		reContract := testdatagen.FetchOrMakeReContract(suite.DB(), testdatagen.Assertions{})
		testdatagen.FetchOrMakeReContractYear(suite.DB(), testdatagen.Assertions{
			ReContractYear: models.ReContractYear{
				Contract:             reContract,
				ContractID:           reContract.ID,
				StartDate:            time.Now(),
				EndDate:              time.Now().AddDate(1, 0, 0),
				Escalation:           1.0,
				EscalationCompounded: 1.0,
			},
		})

		conusAddress := factory.BuildAddress(suite.DB(), []factory.Customization{
			{
				Model: models.Address{
					StreetAddress1: "1 some street",
					City:           "Charlotte",
					State:          "NC",
					PostalCode:     "28290",
					IsOconus:       models.BoolPointer(false),
				},
			}}, nil)

		zone5AddressId := uuid.Must(uuid.NewV4())
		zone5Address := models.Address{
			ID:             zone5AddressId,
			StreetAddress1: "1 some street",
			StreetAddress2: models.StringPointer("P.O. Box 1234"),
			StreetAddress3: models.StringPointer("c/o Another Person"),
			City:           "Cordova",
			State:          "AK",
			PostalCode:     "99677",
			IsOconus:       models.BoolPointer(true),
		}

		move := factory.BuildAvailableToPrimeMove(suite.DB(), nil, nil)

		RDD, err := CalculateRequiredDeliveryDate(suite.AppContextForTest(), planner, conusAddress, zone5Address, time.Now(), 500, "i", move.ID, models.MTOShipmentTypeUnaccompaniedBaggage)
		suite.NotNil(err)
		suite.Nil(RDD)
		suite.Equal(fmt.Sprintf("error fetching destination rate area id for address ID: %s", zone5Address.ID), err.Error())
	})
}

func (suite *MTOShipmentServiceSuite) TestUpdateSITServiceItemsSITIfPostalCodeChanged() {

	setupData := func(isPickupAddressTest bool, isOConus bool) (models.MTOShipment, models.Address, models.Address) {
		move := factory.BuildAvailableToPrimeMove(suite.DB(), nil, nil)

		isPickupAddressOconus := false
		isDestinatonaAddressOconus := false

		if isPickupAddressTest {
			isPickupAddressOconus = isOConus
		} else {
			isDestinatonaAddressOconus = isOConus
		}

		pickupAddress := factory.BuildAddress(suite.DB(), []factory.Customization{
			{
				Model: models.Address{
					StreetAddress1: "Tester Address",
					City:           "Des Moines",
					State:          "IA",
					PostalCode:     "50314",
					IsOconus:       models.BoolPointer(isPickupAddressOconus),
				},
			},
		}, nil)

		destinationAddress := factory.BuildAddress(suite.DB(), []factory.Customization{
			{
				Model: models.Address{
					StreetAddress1: "JBER1",
					City:           "Anchorage",
					State:          "AK",
					PostalCode:     "99505",
					IsOconus:       models.BoolPointer(isDestinatonaAddressOconus),
				},
			},
		}, nil)

		shipment := factory.BuildMTOShipment(suite.DB(), []factory.Customization{
			{
				Model:    move,
				LinkOnly: true,
			},
			{
				Model: models.MTOShipment{
					ShipmentType:       models.MTOShipmentTypeHHG,
					UsesExternalVendor: true,
					Status:             models.MTOShipmentStatusApproved,
					MarketCode:         models.MarketCodeInternational,
				},
			},
			{
				Model:    destinationAddress,
				Type:     &factory.Addresses.DeliveryAddress,
				LinkOnly: true,
			},
			{
				Model:    pickupAddress,
				Type:     &factory.Addresses.PickupAddress,
				LinkOnly: true,
			},
		}, nil)

		customization := make([]factory.Customization, 0)
		customization = append(customization,
			factory.Customization{
				Model:    move,
				LinkOnly: true,
			},
			factory.Customization{
				Model:    shipment,
				LinkOnly: true,
			},
			factory.Customization{
				Model: models.MTOServiceItem{
					Status:          models.MTOServiceItemStatusApproved,
					PricingEstimate: nil,
				},
			})
		if isPickupAddressTest {
			customization = append(customization,
				factory.Customization{
					Model: models.ReService{
						Code: models.ReServiceCodeIOSFSC,
					},
				},
				factory.Customization{
					Model:    pickupAddress,
					Type:     &factory.Addresses.SITOriginHHGOriginalAddress,
					LinkOnly: true,
				},
				factory.Customization{
					Model:    pickupAddress,
					Type:     &factory.Addresses.SITOriginHHGActualAddress,
					LinkOnly: true,
				},
			)
		} else {
			customization = append(customization,
				factory.Customization{
					Model: models.ReService{
						Code: models.ReServiceCodeIDSFSC,
					},
				},
				factory.Customization{
					Model:    destinationAddress,
					Type:     &factory.Addresses.SITDestinationOriginalAddress,
					LinkOnly: true,
				},
				factory.Customization{
					Model:    destinationAddress,
					Type:     &factory.Addresses.SITDestinationFinalAddress,
					LinkOnly: true,
				})
		}

		serviceItem := factory.BuildMTOServiceItem(suite.DB(), customization, nil)

		shipment.MTOServiceItems = append(shipment.MTOServiceItems, serviceItem)

		return shipment, pickupAddress, destinationAddress
	}

	suite.Run("IOSFSC - success", func() {
		shipment, pickupAddress, _ := setupData(true, false)

		expectedMileage := 23
		planner := &mocks.Planner{}
		planner.On("ZipTransitDistance",
			mock.AnythingOfType("*appcontext.appContext"),
			pickupAddress.PostalCode,
			pickupAddress.PostalCode,
			mock.Anything,
		).Return(expectedMileage, nil)

		var serviceItems []models.MTOServiceItem
		err := suite.AppContextForTest().DB().EagerPreload("ReService", "SITOriginHHGOriginalAddress", "SITOriginHHGActualAddress").Where("mto_shipment_id = ?", shipment.ID).Order("created_at asc").All(&serviceItems)
		suite.NoError(err)
		suite.Equal(1, len(serviceItems))
		for i := 0; i < len(serviceItems); i++ {
			suite.True(serviceItems[i].SITDeliveryMiles == (*int)(nil))
			suite.Equal(serviceItems[i].SITOriginHHGOriginalAddress.PostalCode, pickupAddress.PostalCode)
			suite.Equal(serviceItems[i].SITOriginHHGActualAddress.PostalCode, pickupAddress.PostalCode)
		}

		addressCreator := address.NewAddressCreator()
		err = UpdateSITServiceItemsSITIfPostalCodeChanged(planner, suite.AppContextForTest(), addressCreator, &shipment)
		suite.Nil(err)

		err = suite.AppContextForTest().DB().EagerPreload("ReService", "SITOriginHHGOriginalAddress", "SITOriginHHGActualAddress").Where("mto_shipment_id = ?", shipment.ID).Order("created_at asc").All(&serviceItems)
		suite.NoError(err)
		suite.Equal(1, len(serviceItems))
		for i := 0; i < len(serviceItems); i++ {
			suite.True(serviceItems[i].ReService.Code == models.ReServiceCodeIOSFSC)
			suite.Equal(*serviceItems[i].SITDeliveryMiles, expectedMileage)
			suite.Equal(serviceItems[i].SITOriginHHGOriginalAddress.PostalCode, pickupAddress.PostalCode)
			suite.Equal(serviceItems[i].SITOriginHHGActualAddress.PostalCode, pickupAddress.PostalCode)
		}
	})

	suite.Run("IDSFSC - success", func() {
		shipment, _, destinationAddress := setupData(false, false)

		expectedMileage := 23
		planner := &mocks.Planner{}
		planner.On("ZipTransitDistance",
			mock.AnythingOfType("*appcontext.appContext"),
			destinationAddress.PostalCode,
			destinationAddress.PostalCode,
			mock.Anything,
		).Return(expectedMileage, nil)

		var serviceItems []models.MTOServiceItem
		err := suite.AppContextForTest().DB().EagerPreload("ReService", "SITDestinationOriginalAddress", "SITDestinationFinalAddress").Where("mto_shipment_id = ?", shipment.ID).Order("created_at asc").All(&serviceItems)
		suite.NoError(err)
		suite.Equal(1, len(serviceItems))
		for i := 0; i < len(serviceItems); i++ {
			suite.True(serviceItems[i].SITDeliveryMiles == (*int)(nil))
			suite.Equal(serviceItems[i].SITDestinationOriginalAddress.PostalCode, destinationAddress.PostalCode)
			suite.Equal(serviceItems[i].SITDestinationFinalAddress.PostalCode, destinationAddress.PostalCode)
		}

		addressCreator := address.NewAddressCreator()
		err = UpdateSITServiceItemsSITIfPostalCodeChanged(planner, suite.AppContextForTest(), addressCreator, &shipment)
		suite.Nil(err)

		err = suite.AppContextForTest().DB().EagerPreload("ReService", "SITDestinationOriginalAddress", "SITDestinationFinalAddress").Where("mto_shipment_id = ?", shipment.ID).Order("created_at asc").All(&serviceItems)
		suite.NoError(err)
		suite.Equal(1, len(serviceItems))
		for i := 0; i < len(serviceItems); i++ {
			suite.True(serviceItems[i].ReService.Code == models.ReServiceCodeIDSFSC)
			suite.Equal(*serviceItems[i].SITDeliveryMiles, expectedMileage)
			suite.Equal(serviceItems[i].SITDestinationOriginalAddress.PostalCode, destinationAddress.PostalCode)
			suite.Equal(serviceItems[i].SITDestinationFinalAddress.PostalCode, destinationAddress.PostalCode)
		}
	})
}<|MERGE_RESOLUTION|>--- conflicted
+++ resolved
@@ -2608,7 +2608,6 @@
 		}
 	})
 
-<<<<<<< HEAD
 	suite.Run("Successful Office/TOO UpdateShipment - Pricing estimates calculated for Intl First Day SIT Service Items (IOFSIT, IDFSIT)", func() {
 		setupTestData()
 
@@ -2622,14 +2621,12 @@
 			DistanceMilesUpper: 10000,
 		}
 		_, _ = suite.DB().ValidateAndCreate(&ghcDomesticTransitTime)
-=======
-	suite.Run("Successful Office/TOO UpdateShipment - no sit departure date - pricing estimates refreshed using MAX days for International Additional Days SIT service item", func() {
+
 		parameter := models.ApplicationParameters{
 			ParameterName:  models.StringPointer("maxSitDaysAllowance"),
 			ParameterValue: models.StringPointer("90"),
 		}
 		suite.MustCreate(&parameter)
->>>>>>> 3e945905
 
 		testdatagen.FetchOrMakeReContractYear(suite.DB(), testdatagen.Assertions{
 			ReContractYear: models.ReContractYear{
@@ -2791,6 +2788,12 @@
 	})
 
 	suite.Run("Successful Office/TOO UpdateShipment - no sit departure date - pricing estimates refreshed using MAX days for International Additional Days SIT service item", func() {
+		parameter := models.ApplicationParameters{
+			ParameterName:  models.StringPointer("maxSitDaysAllowance"),
+			ParameterValue: models.StringPointer("90"),
+		}
+		suite.MustCreate(&parameter)
+
 		testdatagen.FetchOrMakeReContractYear(suite.DB(),
 			testdatagen.Assertions{
 				ReContractYear: models.ReContractYear{
