--- conflicted
+++ resolved
@@ -905,7 +905,6 @@
 		mockShipmentRecalculator.AssertNotCalled(suite.T(), "ShipmentRecalculatePaymentRequest", mock.Anything, mock.Anything)
 	})
 
-<<<<<<< HEAD
 	suite.Run("Prime not able to update an existing prime estimated weight", func() {
 		setupTestData()
 
@@ -913,16 +912,10 @@
 		// when ScheduledPickupDate was included in the payload. See PR #6919.
 		// ApprovedDate affects shipment diversions, so we want to make sure it
 		// never gets nullified, regardless of which fields are being updated.
-=======
-	suite.Run("Updating a shipment with a Reweigh returns the Reweigh", func() {
-		setupTestData()
-
->>>>>>> 7b17c6b3
 		move := factory.BuildAvailableToPrimeMove(suite.DB(), nil, nil)
 		oldShipment := factory.BuildMTOShipmentMinimal(suite.DB(), []factory.Customization{
 			{
 				Model: models.MTOShipment{
-<<<<<<< HEAD
 					Status:               models.MTOShipmentStatusApproved,
 					PrimeEstimatedWeight: &primeEstimatedWeight,
 				},
@@ -977,6 +970,38 @@
 		suite.Contains(err.Error(), "cannot be updated after initial estimation")
 		// Verify that shipment recalculate was handled correctly
 		mockShipmentRecalculator.AssertNotCalled(suite.T(), "ShipmentRecalculatePaymentRequest", mock.Anything, mock.Anything)
+	})
+
+	suite.Run("Updating a shipment with a Reweigh returns the Reweigh", func() {
+		setupTestData()
+
+		move := factory.BuildAvailableToPrimeMove(suite.DB(), nil, nil)
+		oldShipment := factory.BuildMTOShipmentMinimal(suite.DB(), []factory.Customization{
+			{
+				Model: models.MTOShipment{
+					Status: models.MTOShipmentStatusApproved,
+				},
+			},
+			{
+				Model:    move,
+				LinkOnly: true,
+			},
+		}, nil)
+		reweigh := testdatagen.MakeReweighForShipment(suite.DB(), testdatagen.Assertions{}, oldShipment, unit.Pound(3000))
+
+		eTag := etag.GenerateEtag(oldShipment.UpdatedAt)
+
+		updatedShipment := models.MTOShipment{
+			ID:                oldShipment.ID,
+			PrimeActualWeight: &primeActualWeight,
+		}
+
+		session := auth.Session{}
+		newShipment, err := mtoShipmentUpdaterPrime.UpdateMTOShipment(suite.AppContextWithSessionForTest(&session), &updatedShipment, eTag)
+
+		suite.Require().NoError(err)
+		suite.NotEmpty(newShipment.Reweigh)
+		suite.Equal(newShipment.Reweigh.ID, reweigh.ID)
 	})
 
 	suite.Run("Prime cannot update estimated weights outside of required timeframe", func() {
@@ -1128,8 +1153,6 @@
 		oldShipment := factory.BuildMTOShipment(suite.DB(), []factory.Customization{
 			{
 				Model: models.MTOShipment{
-=======
->>>>>>> 7b17c6b3
 					Status: models.MTOShipmentStatusApproved,
 				},
 			},
@@ -1138,7 +1161,6 @@
 				LinkOnly: true,
 			},
 		}, nil)
-<<<<<<< HEAD
 
 		suite.NotNil(oldShipment.ApprovedDate)
 
@@ -1294,22 +1316,11 @@
 		verrs, err := suite.DB().ValidateAndCreate(&ghcDomesticTransitTime)
 		suite.False(verrs.HasAny())
 		suite.FatalNoError(err)
-=======
-		reweigh := testdatagen.MakeReweighForShipment(suite.DB(), testdatagen.Assertions{}, oldShipment, unit.Pound(3000))
-
-		eTag := etag.GenerateEtag(oldShipment.UpdatedAt)
-
-		updatedShipment := models.MTOShipment{
-			ID:                oldShipment.ID,
-			PrimeActualWeight: &primeActualWeight,
-		}
->>>>>>> 7b17c6b3
 
 		session := auth.Session{}
 		newShipment, err := mtoShipmentUpdaterPrime.UpdateMTOShipment(suite.AppContextWithSessionForTest(&session), &updatedShipment, eTag)
 
 		suite.Require().NoError(err)
-<<<<<<< HEAD
 		suite.NotEmpty(newShipment.ApprovedDate)
 		suite.True(requestedPickupDate.Equal(*newShipment.RequestedPickupDate))
 		suite.True(scheduledPickupDate.Equal(*newShipment.ScheduledPickupDate))
@@ -1393,10 +1404,6 @@
 		suite.Equal(newPickupAddress.ID, *newShipment.PickupAddressID)
 		suite.Equal(secondaryPickupAddress.ID, *newShipment.SecondaryPickupAddressID)
 		suite.Equal(secondaryDeliveryAddress.ID, *newShipment.SecondaryDeliveryAddressID)
-=======
-		suite.NotEmpty(newShipment.Reweigh)
-		suite.Equal(newShipment.Reweigh.ID, reweigh.ID)
->>>>>>> 7b17c6b3
 	})
 }
 
