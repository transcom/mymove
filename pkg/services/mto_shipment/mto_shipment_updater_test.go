package mtoshipment

import (
	"errors"
	"fmt"
	"math"
	"strings"
	"time"

	"github.com/gofrs/uuid"
	"github.com/stretchr/testify/mock"

	"github.com/transcom/mymove/pkg/apperror"
	"github.com/transcom/mymove/pkg/auth"
	"github.com/transcom/mymove/pkg/etag"
	"github.com/transcom/mymove/pkg/factory"
	"github.com/transcom/mymove/pkg/handlers"
	"github.com/transcom/mymove/pkg/models"
	"github.com/transcom/mymove/pkg/models/roles"
	"github.com/transcom/mymove/pkg/notifications"
	notificationMocks "github.com/transcom/mymove/pkg/notifications/mocks"
	"github.com/transcom/mymove/pkg/route/mocks"
	"github.com/transcom/mymove/pkg/services"
	"github.com/transcom/mymove/pkg/services/address"
	"github.com/transcom/mymove/pkg/services/entitlements"
	"github.com/transcom/mymove/pkg/services/fetch"
	"github.com/transcom/mymove/pkg/services/ghcrateengine"
	mockservices "github.com/transcom/mymove/pkg/services/mocks"
	moveservices "github.com/transcom/mymove/pkg/services/move"
	mtoserviceitem "github.com/transcom/mymove/pkg/services/mto_service_item"
	"github.com/transcom/mymove/pkg/services/query"
	transportationoffice "github.com/transcom/mymove/pkg/services/transportation_office"
	"github.com/transcom/mymove/pkg/testdatagen"
	"github.com/transcom/mymove/pkg/unit"
)

func setUpMockNotificationSender() notifications.NotificationSender {
	// The NewMTOShipmentUpdater needs a NotificationSender for sending notification emails to the customer.
	// This function allows us to set up a fresh mock for each test so we can check the number of calls it has.
	mockSender := notificationMocks.NotificationSender{}
	mockSender.On("SendNotification",
		mock.AnythingOfType("*appcontext.appContext"),
		mock.AnythingOfType("*notifications.ReweighRequested"),
	).Return(nil)

	return &mockSender
}

func (suite *MTOShipmentServiceSuite) TestMTOShipmentUpdater() {
	now := time.Now().UTC().Truncate(time.Hour * 24)
	builder := query.NewQueryBuilder()
	fetcher := fetch.NewFetcher(builder)
	planner := &mocks.Planner{}
	planner.On("ZipTransitDistance",
		mock.AnythingOfType("*appcontext.appContext"),
		mock.Anything,
		mock.Anything,
	).Return(1000, nil)
	moveRouter := moveservices.NewMoveRouter(transportationoffice.NewTransportationOfficesFetcher())
	waf := entitlements.NewWeightAllotmentFetcher()
	mockSender := setUpMockNotificationSender()
	moveWeights := moveservices.NewMoveWeights(NewShipmentReweighRequester(), waf, mockSender)
	mockShipmentRecalculator := mockservices.PaymentRequestShipmentRecalculator{}
	mockShipmentRecalculator.On("ShipmentRecalculatePaymentRequest",
		mock.AnythingOfType("*appcontext.appContext"),
		mock.AnythingOfType("uuid.UUID"),
	).Return(&models.PaymentRequests{}, nil)
	addressCreator := address.NewAddressCreator()
	addressUpdater := address.NewAddressUpdater()

	mtoShipmentUpdaterOffice := NewOfficeMTOShipmentUpdater(builder, fetcher, planner, moveRouter, moveWeights, mockSender, &mockShipmentRecalculator, addressUpdater, addressCreator)
	mtoShipmentUpdaterCustomer := NewCustomerMTOShipmentUpdater(builder, fetcher, planner, moveRouter, moveWeights, mockSender, &mockShipmentRecalculator, addressUpdater, addressCreator)
	mtoShipmentUpdaterPrime := NewPrimeMTOShipmentUpdater(builder, fetcher, planner, moveRouter, moveWeights, mockSender, &mockShipmentRecalculator, addressUpdater, addressCreator)
	scheduledPickupDate := now.Add(time.Hour * 24 * 3)
	firstAvailableDeliveryDate := now.Add(time.Hour * 24 * 4)
	actualPickupDate := now.Add(time.Hour * 24 * 3)
	scheduledDeliveryDate := now.Add(time.Hour * 24 * 4)
	actualDeliveryDate := now.Add(time.Hour * 24 * 4)
	primeActualWeight := unit.Pound(1234)
	primeEstimatedWeight := unit.Pound(1234)

	var mtoShipment models.MTOShipment
	var oldMTOShipment models.MTOShipment
	var secondaryPickupAddress models.Address
	var secondaryDeliveryAddress models.Address
	var tertiaryPickupAddress models.Address
	var tertiaryDeliveryAddress models.Address
	var newDestinationAddress models.Address
	var newPickupAddress models.Address

	setupTestData := func() {
		oldMTOShipment = factory.BuildMTOShipment(suite.DB(), []factory.Customization{
			{
				Model: models.MTOShipment{
					FirstAvailableDeliveryDate: &firstAvailableDeliveryDate,
					ScheduledPickupDate:        &scheduledPickupDate,
					ApprovedDate:               &firstAvailableDeliveryDate,
				},
			},
		}, nil)

		requestedPickupDate := *oldMTOShipment.RequestedPickupDate
		secondaryDeliveryAddress = factory.BuildAddress(suite.DB(), nil, []factory.Trait{factory.GetTraitAddress4})
		secondaryPickupAddress = factory.BuildAddress(suite.DB(), nil, []factory.Trait{factory.GetTraitAddress3})
		tertiaryPickupAddress = factory.BuildAddress(suite.DB(), nil, []factory.Trait{factory.GetTraitAddress3})
		tertiaryDeliveryAddress = factory.BuildAddress(suite.DB(), nil, []factory.Trait{factory.GetTraitAddress4})
		newDestinationAddress = factory.BuildAddress(suite.DB(), []factory.Customization{
			{
				Model: models.Address{
					StreetAddress1: "987 Other Avenue",
					StreetAddress2: models.StringPointer("P.O. Box 1234"),
					StreetAddress3: models.StringPointer("c/o Another Person"),
					City:           "Des Moines",
					State:          "IA",
					PostalCode:     "50309",
					County:         models.StringPointer("POLK"),
				},
			},
		}, nil)

		newPickupAddress = factory.BuildAddress(suite.DB(), []factory.Customization{
			{
				Model: models.Address{
					StreetAddress1: "987 Over There Avenue",
					StreetAddress2: models.StringPointer("P.O. Box 1234"),
					StreetAddress3: models.StringPointer("c/o Another Person"),
					City:           "Houston",
					State:          "TX",
					PostalCode:     "77083",
				},
			},
		}, []factory.Trait{factory.GetTraitAddress4})

		mtoShipment = models.MTOShipment{
			ID:                         oldMTOShipment.ID,
			MoveTaskOrderID:            oldMTOShipment.MoveTaskOrderID,
			MoveTaskOrder:              oldMTOShipment.MoveTaskOrder,
			DestinationAddress:         oldMTOShipment.DestinationAddress,
			DestinationAddressID:       oldMTOShipment.DestinationAddressID,
			PickupAddress:              oldMTOShipment.PickupAddress,
			PickupAddressID:            oldMTOShipment.PickupAddressID,
			RequestedPickupDate:        &requestedPickupDate,
			ScheduledPickupDate:        &scheduledPickupDate,
			ShipmentType:               models.MTOShipmentTypeHHG,
			PrimeActualWeight:          &primeActualWeight,
			PrimeEstimatedWeight:       &primeEstimatedWeight,
			FirstAvailableDeliveryDate: &firstAvailableDeliveryDate,
			Status:                     oldMTOShipment.Status,
			ActualPickupDate:           &actualPickupDate,
			ApprovedDate:               &firstAvailableDeliveryDate,
			MarketCode:                 oldMTOShipment.MarketCode,
		}

		primeEstimatedWeight = unit.Pound(9000)
	}

	suite.Run("Etag is stale", func() {
		setupTestData()

		eTag := etag.GenerateEtag(time.Now())

		var testScheduledPickupDate time.Time
		mtoShipment.ScheduledPickupDate = &testScheduledPickupDate

		session := auth.Session{}
		_, err := mtoShipmentUpdaterCustomer.UpdateMTOShipment(suite.AppContextWithSessionForTest(&session), &mtoShipment, eTag, "test")
		suite.Error(err)
		suite.IsType(apperror.PreconditionFailedError{}, err)
		// Verify that shipment recalculate was handled correctly
		mockShipmentRecalculator.AssertNotCalled(suite.T(), "ShipmentRecalculatePaymentRequest", mock.AnythingOfType("*appcontext.appContext"), mock.AnythingOfType("uuid.UUID"))
	})

	suite.Run("404 Not Found Error - shipment can only be created for service member associated with the current session", func() {
		setupTestData()

		session := suite.AppContextWithSessionForTest(&auth.Session{
			ApplicationName: auth.MilApp,
			ServiceMemberID: mtoShipment.MoveTaskOrder.Orders.ServiceMemberID,
		})

		eTag := etag.GenerateEtag(oldMTOShipment.UpdatedAt)
		move := factory.BuildMove(suite.DB(), nil, nil)

		shipment := factory.BuildMTOShipment(nil, []factory.Customization{
			{
				Model:    move,
				LinkOnly: true,
			},
		}, nil)
		updatedShipment, err := mtoShipmentUpdaterCustomer.UpdateMTOShipment(session, &shipment, eTag, "test")
		suite.Error(err)
		suite.Nil(updatedShipment)
		suite.IsType(apperror.NotFoundError{}, err)
	})

	suite.Run("If-Unmodified-Since is equal to the updated_at date", func() {
		oldMTOShipment := factory.BuildMTOShipment(suite.DB(), []factory.Customization{
			{
				Model: models.MTOShipment{
					FirstAvailableDeliveryDate: &firstAvailableDeliveryDate,
					ScheduledPickupDate:        &scheduledPickupDate,
					ApprovedDate:               &firstAvailableDeliveryDate,
					Status:                     models.MTOShipmentStatusApproved,
				},
			},
		}, nil)

		requestedPickupDate := *oldMTOShipment.RequestedPickupDate
		secondaryDeliveryAddress = factory.BuildAddress(suite.DB(), nil, []factory.Trait{factory.GetTraitAddress4})
		secondaryPickupAddress = factory.BuildAddress(suite.DB(), nil, []factory.Trait{factory.GetTraitAddress3})
		tertiaryPickupAddress = factory.BuildAddress(suite.DB(), nil, []factory.Trait{factory.GetTraitAddress3})
		tertiaryDeliveryAddress = factory.BuildAddress(suite.DB(), nil, []factory.Trait{factory.GetTraitAddress4})
		newDestinationAddress = factory.BuildAddress(suite.DB(), []factory.Customization{
			{
				Model: models.Address{
					StreetAddress1: "987 Other Avenue",
					StreetAddress2: models.StringPointer("P.O. Box 1234"),
					StreetAddress3: models.StringPointer("c/o Another Person"),
					City:           "Des Moines",
					State:          "IA",
					PostalCode:     "50309",
					County:         models.StringPointer("POLK"),
				},
			},
		}, nil)

		newPickupAddress = factory.BuildAddress(suite.DB(), []factory.Customization{
			{
				Model: models.Address{
					StreetAddress1: "987 Over There Avenue",
					StreetAddress2: models.StringPointer("P.O. Box 1234"),
					StreetAddress3: models.StringPointer("c/o Another Person"),
					City:           "Houston",
					State:          "TX",
					PostalCode:     "77083",
				},
			},
		}, []factory.Trait{factory.GetTraitAddress4})

		mtoShipment = models.MTOShipment{
			ID:                         oldMTOShipment.ID,
			MoveTaskOrderID:            oldMTOShipment.MoveTaskOrderID,
			MoveTaskOrder:              oldMTOShipment.MoveTaskOrder,
			DestinationAddress:         oldMTOShipment.DestinationAddress,
			DestinationAddressID:       oldMTOShipment.DestinationAddressID,
			PickupAddress:              oldMTOShipment.PickupAddress,
			PickupAddressID:            oldMTOShipment.PickupAddressID,
			RequestedPickupDate:        &requestedPickupDate,
			ScheduledPickupDate:        &scheduledPickupDate,
			ShipmentType:               models.MTOShipmentTypeHHG,
			PrimeActualWeight:          &primeActualWeight,
			PrimeEstimatedWeight:       &primeEstimatedWeight,
			FirstAvailableDeliveryDate: &firstAvailableDeliveryDate,
			ActualPickupDate:           &actualPickupDate,
			ApprovedDate:               &firstAvailableDeliveryDate,
			MarketCode:                 oldMTOShipment.MarketCode,
		}

		primeEstimatedWeight = unit.Pound(9000)

		eTag := etag.GenerateEtag(oldMTOShipment.UpdatedAt)
		var testScheduledPickupDate time.Time
		mtoShipment.ScheduledPickupDate = &testScheduledPickupDate

		session := auth.Session{}
		updatedMTOShipment, err := mtoShipmentUpdaterCustomer.UpdateMTOShipment(suite.AppContextWithSessionForTest(&session), &mtoShipment, eTag, "test")

		suite.Require().NoError(err)
		suite.Equal(updatedMTOShipment.ID, oldMTOShipment.ID)
		suite.Equal(updatedMTOShipment.MoveTaskOrder.ID, oldMTOShipment.MoveTaskOrder.ID)
		suite.Equal(updatedMTOShipment.ShipmentType, models.MTOShipmentTypeHHG)

		suite.Equal(updatedMTOShipment.PickupAddressID, oldMTOShipment.PickupAddressID)

		suite.Equal(updatedMTOShipment.PrimeActualWeight, &primeActualWeight)
		suite.True(actualPickupDate.Equal(*updatedMTOShipment.ActualPickupDate))
		suite.True(firstAvailableDeliveryDate.Equal(*updatedMTOShipment.FirstAvailableDeliveryDate))
		// Verify that shipment recalculate was handled correctly
		mockShipmentRecalculator.AssertNotCalled(suite.T(), "ShipmentRecalculatePaymentRequest", mock.AnythingOfType("*appcontext.appContext"), mock.AnythingOfType("uuid.UUID"))
	})

	suite.Run("Updater can handle optional queries set as nil", func() {
		setupTestData()
		var testScheduledPickupDate time.Time

		oldMTOShipment2 := factory.BuildMTOShipment(suite.DB(), nil, nil)
		mtoShipment2 := models.MTOShipment{
			ID:                  oldMTOShipment2.ID,
			ShipmentType:        models.MTOShipmentTypeHHG,
			ScheduledPickupDate: &testScheduledPickupDate,
		}

		eTag := etag.GenerateEtag(oldMTOShipment2.UpdatedAt)
		session := auth.Session{}
		updatedMTOShipment, err := mtoShipmentUpdaterCustomer.UpdateMTOShipment(suite.AppContextWithSessionForTest(&session), &mtoShipment2, eTag, "test")

		suite.Require().NoError(err)
		suite.Equal(updatedMTOShipment.ID, oldMTOShipment2.ID)
		suite.Equal(updatedMTOShipment.MoveTaskOrder.ID, oldMTOShipment2.MoveTaskOrder.ID)
		suite.Equal(updatedMTOShipment.ShipmentType, models.MTOShipmentTypeHHG)
		// Verify that shipment recalculate was handled correctly
		mockShipmentRecalculator.AssertNotCalled(suite.T(), "ShipmentRecalculatePaymentRequest", mock.AnythingOfType("*appcontext.appContext"), mock.AnythingOfType("uuid.UUID"))
	})

	suite.Run("Successfully remove a secondary pickup address", func() {
		setupTestData()

		oldShipment := factory.BuildMTOShipment(suite.DB(), []factory.Customization{
			{
				Model: models.MTOShipment{
					ShipmentType: models.MTOShipmentTypeHHG,
				},
			},
			{
				Model:    secondaryPickupAddress,
				LinkOnly: true,
				Type:     &factory.Addresses.SecondaryPickupAddress,
			},
		}, nil)
		suite.FatalNotNil(oldShipment.SecondaryPickupAddress)
		suite.FatalNotNil(oldShipment.SecondaryPickupAddressID)
		suite.FatalNotNil(oldShipment.HasSecondaryPickupAddress)
		suite.True(*oldShipment.HasSecondaryPickupAddress)

		eTag := etag.GenerateEtag(oldShipment.UpdatedAt)

		no := false
		updatedShipment := models.MTOShipment{
			ID:                        oldShipment.ID,
			HasSecondaryPickupAddress: &no,
		}

		session := auth.Session{}
		newShipment, err := mtoShipmentUpdaterCustomer.UpdateMTOShipment(suite.AppContextWithSessionForTest(&session), &updatedShipment, eTag, "test")

		suite.Require().NoError(err)
		suite.FatalNotNil(newShipment.HasSecondaryPickupAddress)
		suite.False(*newShipment.HasSecondaryPickupAddress)
		suite.Nil(newShipment.SecondaryPickupAddress)
	})
	suite.Run("Successfully remove a secondary delivery address", func() {
		setupTestData()

		oldShipment := factory.BuildMTOShipment(suite.DB(), []factory.Customization{
			{
				Model: models.MTOShipment{
					ShipmentType: models.MTOShipmentTypeHHG,
				},
			},
			{
				Model:    secondaryDeliveryAddress,
				LinkOnly: true,
				Type:     &factory.Addresses.SecondaryDeliveryAddress,
			},
		}, nil)
		suite.FatalNotNil(oldShipment.SecondaryDeliveryAddress)
		suite.FatalNotNil(oldShipment.SecondaryDeliveryAddressID)
		suite.FatalNotNil(oldShipment.HasSecondaryDeliveryAddress)
		suite.True(*oldShipment.HasSecondaryDeliveryAddress)

		eTag := etag.GenerateEtag(oldShipment.UpdatedAt)

		no := false
		updatedShipment := models.MTOShipment{
			ID:                          oldShipment.ID,
			HasSecondaryDeliveryAddress: &no,
		}

		session := auth.Session{}
		newShipment, err := mtoShipmentUpdaterCustomer.UpdateMTOShipment(suite.AppContextWithSessionForTest(&session), &updatedShipment, eTag, "test")

		suite.Require().NoError(err)
		suite.FatalNotNil(newShipment.HasSecondaryDeliveryAddress)
		suite.False(*newShipment.HasSecondaryDeliveryAddress)
		suite.Nil(newShipment.SecondaryDeliveryAddress)
	})

	suite.Run("Successfully remove a tertiary pickup address", func() {
		setupTestData()

		oldShipment := factory.BuildMTOShipment(suite.DB(), []factory.Customization{
			{
				Model: models.MTOShipment{
					ShipmentType: models.MTOShipmentTypeHHG,
				},
			},
			{
				Model:    secondaryPickupAddress,
				LinkOnly: true,
				Type:     &factory.Addresses.SecondaryPickupAddress,
			},
			{
				Model:    tertiaryPickupAddress,
				LinkOnly: true,
				Type:     &factory.Addresses.TertiaryPickupAddress,
			},
		}, nil)
		suite.FatalNotNil(oldShipment.TertiaryPickupAddress)
		suite.FatalNotNil(oldShipment.TertiaryPickupAddressID)
		suite.FatalNotNil(oldShipment.HasTertiaryPickupAddress)
		suite.True(*oldShipment.HasTertiaryPickupAddress)

		eTag := etag.GenerateEtag(oldShipment.UpdatedAt)

		no := false
		updatedShipment := models.MTOShipment{
			ID:                       oldShipment.ID,
			HasTertiaryPickupAddress: &no,
		}

		session := auth.Session{}
		newShipment, err := mtoShipmentUpdaterCustomer.UpdateMTOShipment(suite.AppContextWithSessionForTest(&session), &updatedShipment, eTag, "test")

		suite.Require().NoError(err)
		suite.FatalNotNil(newShipment.HasTertiaryPickupAddress)
		suite.False(*newShipment.HasTertiaryPickupAddress)
		suite.Nil(newShipment.TertiaryPickupAddress)
	})
	suite.Run("Successfully remove a tertiary delivery address", func() {
		setupTestData()

		oldShipment := factory.BuildMTOShipment(suite.DB(), []factory.Customization{
			{
				Model: models.MTOShipment{
					ShipmentType: models.MTOShipmentTypeHHG,
				},
			},
			{
				Model:    tertiaryDeliveryAddress,
				LinkOnly: true,
				Type:     &factory.Addresses.TertiaryDeliveryAddress,
			},
		}, nil)
		suite.FatalNotNil(oldShipment.TertiaryDeliveryAddress)
		suite.FatalNotNil(oldShipment.TertiaryDeliveryAddressID)
		suite.FatalNotNil(oldShipment.HasTertiaryDeliveryAddress)
		suite.True(*oldShipment.HasTertiaryDeliveryAddress)

		eTag := etag.GenerateEtag(oldShipment.UpdatedAt)

		no := false
		updatedShipment := models.MTOShipment{
			ID:                         oldShipment.ID,
			HasTertiaryDeliveryAddress: &no,
		}

		session := auth.Session{}
		newShipment, err := mtoShipmentUpdaterCustomer.UpdateMTOShipment(suite.AppContextWithSessionForTest(&session), &updatedShipment, eTag, "test")

		suite.Require().NoError(err)
		suite.FatalNotNil(newShipment.HasTertiaryDeliveryAddress)
		suite.False(*newShipment.HasTertiaryDeliveryAddress)
		suite.Nil(newShipment.TertiaryDeliveryAddress)
	})

	suite.Run("Successful update to all address fields for domestic shipment", func() {
		setupTestData()

		// Ensure we can update every address field on the shipment
		// Create an mtoShipment to update that has every address populated
		oldMTOShipment3 := factory.BuildMTOShipment(suite.DB(), nil, nil)

		eTag := etag.GenerateEtag(oldMTOShipment3.UpdatedAt)

		updatedShipment := &models.MTOShipment{
			ID:                          oldMTOShipment3.ID,
			DestinationAddress:          &newDestinationAddress,
			DestinationAddressID:        &newDestinationAddress.ID,
			PickupAddress:               &newPickupAddress,
			PickupAddressID:             &newPickupAddress.ID,
			HasSecondaryPickupAddress:   models.BoolPointer(true),
			SecondaryPickupAddress:      &secondaryPickupAddress,
			SecondaryPickupAddressID:    &secondaryDeliveryAddress.ID,
			HasSecondaryDeliveryAddress: models.BoolPointer(true),
			SecondaryDeliveryAddress:    &secondaryDeliveryAddress,
			SecondaryDeliveryAddressID:  &secondaryDeliveryAddress.ID,
			HasTertiaryPickupAddress:    models.BoolPointer(true),
			TertiaryPickupAddress:       &tertiaryPickupAddress,
			TertiaryPickupAddressID:     &tertiaryPickupAddress.ID,
			HasTertiaryDeliveryAddress:  models.BoolPointer(true),
			TertiaryDeliveryAddress:     &tertiaryDeliveryAddress,
			TertiaryDeliveryAddressID:   &tertiaryDeliveryAddress.ID,
		}
		session := auth.Session{}
		updatedShipment, err := mtoShipmentUpdaterCustomer.UpdateMTOShipment(suite.AppContextWithSessionForTest(&session), updatedShipment, eTag, "test")

		suite.Require().NoError(err)
		suite.Equal(newDestinationAddress.ID, *updatedShipment.DestinationAddressID)
		suite.Equal(newDestinationAddress.StreetAddress1, updatedShipment.DestinationAddress.StreetAddress1)
		suite.Equal(newPickupAddress.ID, *updatedShipment.PickupAddressID)
		suite.Equal(newPickupAddress.StreetAddress1, updatedShipment.PickupAddress.StreetAddress1)
		suite.Equal(secondaryPickupAddress.ID, *updatedShipment.SecondaryPickupAddressID)
		suite.Equal(secondaryPickupAddress.StreetAddress1, updatedShipment.SecondaryPickupAddress.StreetAddress1)
		suite.Equal(secondaryDeliveryAddress.ID, *updatedShipment.SecondaryDeliveryAddressID)
		suite.Equal(secondaryDeliveryAddress.StreetAddress1, updatedShipment.SecondaryDeliveryAddress.StreetAddress1)

		suite.Equal(tertiaryPickupAddress.ID, *updatedShipment.TertiaryPickupAddressID)
		suite.Equal(tertiaryPickupAddress.StreetAddress1, updatedShipment.TertiaryPickupAddress.StreetAddress1)
		suite.Equal(tertiaryDeliveryAddress.ID, *updatedShipment.TertiaryDeliveryAddressID)
		suite.Equal(tertiaryDeliveryAddress.StreetAddress1, updatedShipment.TertiaryDeliveryAddress.StreetAddress1)
		suite.Equal(updatedShipment.MarketCode, models.MarketCodeDomestic)
		// Verify that shipment recalculate was handled correctly
		mockShipmentRecalculator.AssertNotCalled(suite.T(), "ShipmentRecalculatePaymentRequest", mock.AnythingOfType("*appcontext.appContext"), mock.AnythingOfType("uuid.UUID"))
	})

	suite.Run("Successful update to all address fields also populates us_post_region_city and us_post_region_cites_id on a domestic shipment", func() {
		setupTestData()

		oldMTOShipment3 := factory.BuildMTOShipment(suite.DB(), nil, nil)

		eTag := etag.GenerateEtag(oldMTOShipment3.UpdatedAt)

		updatedShipment := &models.MTOShipment{
			ID:                          oldMTOShipment3.ID,
			DestinationAddress:          &newDestinationAddress,
			DestinationAddressID:        &newDestinationAddress.ID,
			PickupAddress:               &newPickupAddress,
			PickupAddressID:             &newPickupAddress.ID,
			HasSecondaryPickupAddress:   models.BoolPointer(true),
			SecondaryPickupAddress:      &secondaryPickupAddress,
			SecondaryPickupAddressID:    &secondaryDeliveryAddress.ID,
			HasSecondaryDeliveryAddress: models.BoolPointer(true),
			SecondaryDeliveryAddress:    &secondaryDeliveryAddress,
			SecondaryDeliveryAddressID:  &secondaryDeliveryAddress.ID,
			HasTertiaryPickupAddress:    models.BoolPointer(true),
			TertiaryPickupAddress:       &tertiaryPickupAddress,
			TertiaryPickupAddressID:     &tertiaryPickupAddress.ID,
			HasTertiaryDeliveryAddress:  models.BoolPointer(true),
			TertiaryDeliveryAddress:     &tertiaryDeliveryAddress,
			TertiaryDeliveryAddressID:   &tertiaryDeliveryAddress.ID,
		}

		session := auth.Session{}
		updatedShipment, err := mtoShipmentUpdaterCustomer.UpdateMTOShipment(suite.AppContextWithSessionForTest(&session), updatedShipment, eTag, "test")

		suite.Require().NoError(err)
		suite.NotNil(updatedShipment.PickupAddress.UsPostRegionCityID)
		suite.NotNil(updatedShipment.PickupAddress.UsPostRegionCity)
		suite.NotNil(updatedShipment.SecondaryPickupAddress.UsPostRegionCityID)
		suite.NotNil(updatedShipment.SecondaryPickupAddress.UsPostRegionCity)
		suite.NotNil(updatedShipment.TertiaryPickupAddress.UsPostRegionCityID)
		suite.NotNil(updatedShipment.TertiaryPickupAddress.UsPostRegionCity)
		suite.NotNil(updatedShipment.DestinationAddress.UsPostRegionCityID)
		suite.NotNil(updatedShipment.DestinationAddress.UsPostRegionCity)
		suite.NotNil(updatedShipment.SecondaryDeliveryAddress.UsPostRegionCityID)
		suite.NotNil(updatedShipment.SecondaryDeliveryAddress.UsPostRegionCity)
		suite.NotNil(updatedShipment.TertiaryDeliveryAddress.UsPostRegionCityID)
		suite.NotNil(updatedShipment.TertiaryDeliveryAddress.UsPostRegionCity)
	})

	suite.Run("Successful update to all address fields resulting in change of market code", func() {
		setupTestData()

		previousShipment := factory.BuildMTOShipment(suite.DB(), nil, nil)
		newDestinationAddress.State = "AK"
		newPickupAddress.State = "HI"
		// this should be "d" since it is default
		suite.Equal(previousShipment.MarketCode, models.MarketCodeDomestic)

		eTag := etag.GenerateEtag(previousShipment.UpdatedAt)

		updatedShipment := &models.MTOShipment{
			ID:                   previousShipment.ID,
			DestinationAddress:   &newDestinationAddress,
			DestinationAddressID: &newDestinationAddress.ID,
			PickupAddress:        &newPickupAddress,
			PickupAddressID:      &newPickupAddress.ID,
		}
		session := auth.Session{}
		updatedShipment, err := mtoShipmentUpdaterCustomer.UpdateMTOShipment(suite.AppContextWithSessionForTest(&session), updatedShipment, eTag, "test")

		suite.NoError(err)
		suite.Equal(newDestinationAddress.ID, *updatedShipment.DestinationAddressID)
		suite.True(*updatedShipment.DestinationAddress.IsOconus)
		suite.Equal(newPickupAddress.ID, *updatedShipment.PickupAddressID)
		suite.True(*updatedShipment.PickupAddress.IsOconus)
		suite.Equal(updatedShipment.MarketCode, models.MarketCodeInternational)
	})

	suite.Run("Successful update on international shipment with estimated weight results in the update of estimated pricing for basic service items", func() {
		setupTestData()
		planner.On("ZipTransitDistance",
			mock.AnythingOfType("*appcontext.appContext"),
			"50314",
			"99505",
		).Return(1000, nil)
		planner.On("ZipTransitDistance",
			mock.AnythingOfType("*appcontext.appContext"),
			"97220",
			"99505",
		).Return(1000, nil)

		ghcDomesticTransitTime := models.GHCDomesticTransitTime{
			MaxDaysTransitTime: 12,
			WeightLbsLower:     0,
			WeightLbsUpper:     10000,
			DistanceMilesLower: 0,
			DistanceMilesUpper: 10000,
		}
		_, _ = suite.DB().ValidateAndCreate(&ghcDomesticTransitTime)

		move := factory.BuildAvailableToPrimeMove(suite.DB(), nil, nil)

		pickupUSPRC, err := models.FindByZipCode(suite.AppContextForTest().DB(), "50314")
		suite.FatalNoError(err)
		pickupAddress := factory.BuildAddress(suite.DB(), []factory.Customization{
			{
				Model: models.Address{
					StreetAddress1:     "Tester Address",
					City:               "Des Moines",
					State:              "IA",
					PostalCode:         "50314",
					IsOconus:           models.BoolPointer(false),
					UsPostRegionCityID: &pickupUSPRC.ID,
				},
			},
		}, nil)

		destUSPRC, err := models.FindByZipCode(suite.AppContextForTest().DB(), "99505")
		suite.FatalNoError(err)
		destinationAddress := factory.BuildAddress(suite.DB(), []factory.Customization{
			{
				Model: models.Address{
					StreetAddress1:     "JBER",
					City:               "Anchorage",
					State:              "AK",
					PostalCode:         "99505",
					IsOconus:           models.BoolPointer(true),
					UsPostRegionCityID: &destUSPRC.ID,
				},
			},
		}, nil)

		pickupDate := now.AddDate(0, 0, 10)
		requestedPickup := time.Now()
		oldShipment := factory.BuildMTOShipment(suite.DB(), []factory.Customization{
			{
				Model: models.MTOShipment{
					Status:               models.MTOShipmentStatusApproved,
					PrimeEstimatedWeight: nil,
					PickupAddressID:      &pickupAddress.ID,
					DestinationAddressID: &destinationAddress.ID,
					ScheduledPickupDate:  &pickupDate,
					RequestedPickupDate:  &requestedPickup,
					MarketCode:           models.MarketCodeInternational,
				},
			},
			{
				Model:    move,
				LinkOnly: true,
			},
		}, nil)

		factory.BuildMTOServiceItem(suite.DB(), []factory.Customization{
			{
				Model:    move,
				LinkOnly: true,
			},
			{
				Model:    oldShipment,
				LinkOnly: true,
			},
			{
				Model: models.ReService{
					Code: models.ReServiceCodeISLH,
				},
			},
			{
				Model: models.MTOServiceItem{
					Status:          models.MTOServiceItemStatusApproved,
					PricingEstimate: nil,
				},
			},
		}, nil)
		factory.BuildMTOServiceItem(suite.DB(), []factory.Customization{
			{
				Model:    move,
				LinkOnly: true,
			},
			{
				Model:    oldShipment,
				LinkOnly: true,
			},
			{
				Model: models.ReService{
					Code: models.ReServiceCodeIHPK,
				},
			},
			{
				Model: models.MTOServiceItem{
					Status:          models.MTOServiceItemStatusApproved,
					PricingEstimate: nil,
				},
			},
		}, nil)
		factory.BuildMTOServiceItem(suite.DB(), []factory.Customization{
			{
				Model:    move,
				LinkOnly: true,
			},
			{
				Model:    oldShipment,
				LinkOnly: true,
			},
			{
				Model: models.ReService{
					Code: models.ReServiceCodeIHUPK,
				},
			},
			{
				Model: models.MTOServiceItem{
					Status:          models.MTOServiceItemStatusApproved,
					PricingEstimate: nil,
				},
			},
		}, nil)
		portLocation := factory.FetchPortLocation(suite.DB(), []factory.Customization{
			{
				Model: models.Port{
					PortCode: "PDX",
				},
			},
		}, nil)
		factory.BuildMTOServiceItem(suite.DB(), []factory.Customization{
			{
				Model:    move,
				LinkOnly: true,
			},
			{
				Model:    oldShipment,
				LinkOnly: true,
			},
			{
				Model: models.ReService{
					Code: models.ReServiceCodePOEFSC,
				},
			},
			{
				Model: models.MTOServiceItem{
					Status:          models.MTOServiceItemStatusApproved,
					PricingEstimate: nil,
				},
			},
			{
				Model:    portLocation,
				LinkOnly: true,
				Type:     &factory.PortLocations.PortOfDebarkation,
			},
		}, nil)

		eTag := etag.GenerateEtag(oldShipment.UpdatedAt)

		updatedShipment := models.MTOShipment{
			ID:                   oldShipment.ID,
			PrimeEstimatedWeight: &primeEstimatedWeight,
		}

		session := auth.Session{}
		_, err = mtoShipmentUpdaterPrime.UpdateMTOShipment(suite.AppContextWithSessionForTest(&session), &updatedShipment, eTag, "test")
		suite.NoError(err)

		// checking the service item data
		var serviceItems []models.MTOServiceItem
		err = suite.AppContextForTest().DB().EagerPreload("ReService").Where("mto_shipment_id = ?", oldShipment.ID).Order("created_at asc").All(&serviceItems)
		suite.NoError(err)

		suite.Equal(4, len(serviceItems))
		for i := 0; i < len(serviceItems); i++ {
			// because the estimated weight is provided & POEFSC has a port location, estimated pricing should be updated
			suite.NotNil(serviceItems[i].PricingEstimate)
		}
	})

	suite.Run("Successful update on international shipment with estimated weight results in the update of estimated pricing for basic service items except for port fuel surcharge", func() {
		setupTestData()
		planner.On("ZipTransitDistance",
			mock.AnythingOfType("*appcontext.appContext"),
			"50314",
			"99505",
		).Return(1000, nil)
		planner.On("ZipTransitDistance",
			mock.AnythingOfType("*appcontext.appContext"),
			"50314",
			"97220",
		).Return(1000, nil)

		ghcDomesticTransitTime := models.GHCDomesticTransitTime{
			MaxDaysTransitTime: 12,
			WeightLbsLower:     0,
			WeightLbsUpper:     10000,
			DistanceMilesLower: 0,
			DistanceMilesUpper: 10000,
		}
		_, _ = suite.DB().ValidateAndCreate(&ghcDomesticTransitTime)

		move := factory.BuildAvailableToPrimeMove(suite.DB(), nil, nil)

		pickupUSPRC, err := models.FindByZipCode(suite.AppContextForTest().DB(), "50314")
		suite.FatalNoError(err)
		pickupAddress := factory.BuildAddress(suite.DB(), []factory.Customization{
			{
				Model: models.Address{
					StreetAddress1:     "Tester Address",
					City:               "Des Moines",
					State:              "IA",
					PostalCode:         "50314",
					IsOconus:           models.BoolPointer(false),
					UsPostRegionCityID: &pickupUSPRC.ID,
				},
			},
		}, nil)

		destUSPRC, err := models.FindByZipCode(suite.AppContextForTest().DB(), "99505")
		suite.FatalNoError(err)
		destinationAddress := factory.BuildAddress(suite.DB(), []factory.Customization{
			{
				Model: models.Address{
					StreetAddress1:     "JBER",
					City:               "Anchorage",
					State:              "AK",
					PostalCode:         "99505",
					IsOconus:           models.BoolPointer(true),
					UsPostRegionCityID: &destUSPRC.ID,
				},
			},
		}, nil)

		pickupDate := now.AddDate(0, 0, 10)
		requestedPickup := time.Now()
		dbShipment := factory.BuildMTOShipment(suite.DB(), []factory.Customization{
			{
				Model: models.MTOShipment{
					Status:               models.MTOShipmentStatusApproved,
					PrimeEstimatedWeight: nil,
					PickupAddressID:      &pickupAddress.ID,
					DestinationAddressID: &destinationAddress.ID,
					ScheduledPickupDate:  &pickupDate,
					RequestedPickupDate:  &requestedPickup,
					MarketCode:           models.MarketCodeInternational,
				},
			},
			{
				Model:    move,
				LinkOnly: true,
			},
		}, nil)

		factory.BuildMTOServiceItem(suite.DB(), []factory.Customization{
			{
				Model:    move,
				LinkOnly: true,
			},
			{
				Model:    dbShipment,
				LinkOnly: true,
			},
			{
				Model: models.ReService{
					Code: models.ReServiceCodeISLH,
				},
			},
			{
				Model: models.MTOServiceItem{
					Status:          models.MTOServiceItemStatusApproved,
					PricingEstimate: nil,
				},
			},
		}, nil)
		factory.BuildMTOServiceItem(suite.DB(), []factory.Customization{
			{
				Model:    move,
				LinkOnly: true,
			},
			{
				Model:    dbShipment,
				LinkOnly: true,
			},
			{
				Model: models.ReService{
					Code: models.ReServiceCodeIHPK,
				},
			},
			{
				Model: models.MTOServiceItem{
					Status:          models.MTOServiceItemStatusApproved,
					PricingEstimate: nil,
				},
			},
		}, nil)
		factory.BuildMTOServiceItem(suite.DB(), []factory.Customization{
			{
				Model:    move,
				LinkOnly: true,
			},
			{
				Model:    dbShipment,
				LinkOnly: true,
			},
			{
				Model: models.ReService{
					Code: models.ReServiceCodeIHUPK,
				},
			},
			{
				Model: models.MTOServiceItem{
					Status:          models.MTOServiceItemStatusApproved,
					PricingEstimate: nil,
				},
			},
		}, nil)

		// this will not have a port location and pricing shouldn't be updated
		factory.BuildMTOServiceItem(suite.DB(), []factory.Customization{
			{
				Model:    move,
				LinkOnly: true,
			},
			{
				Model:    dbShipment,
				LinkOnly: true,
			},
			{
				Model: models.ReService{
					Code: models.ReServiceCodePODFSC,
				},
			},
			{
				Model: models.MTOServiceItem{
					Status:          models.MTOServiceItemStatusApproved,
					PricingEstimate: nil,
				},
			},
		}, nil)

		eTag := etag.GenerateEtag(dbShipment.UpdatedAt)

		shipment := models.MTOShipment{
			ID:                   dbShipment.ID,
			PrimeEstimatedWeight: &primeEstimatedWeight,
		}

		session := auth.Session{}
		_, err = mtoShipmentUpdaterPrime.UpdateMTOShipment(suite.AppContextWithSessionForTest(&session), &shipment, eTag, "test")
		suite.NoError(err)

		// checking the service item data
		var serviceItems []models.MTOServiceItem
		err = suite.AppContextForTest().DB().EagerPreload("ReService").Where("mto_shipment_id = ?", dbShipment.ID).Order("created_at asc").All(&serviceItems)
		suite.NoError(err)

		suite.Equal(4, len(serviceItems))
		for i := 0; i < len(serviceItems); i++ {
			if serviceItems[i].ReService.Code != models.ReServiceCodePODFSC {
				suite.NotNil(serviceItems[i].PricingEstimate)
			} else if serviceItems[i].ReService.Code == models.ReServiceCodePODFSC {
				suite.Nil(serviceItems[i].PricingEstimate)
			}
		}
	})

	suite.Run("Successful update to a minimal MTO shipment", func() {
		setupTestData()

		// Minimal MTO Shipment has no associated addresses created by default.
		// Part of this test ensures that if an address doesn't exist on a shipment,
		// the updater can successfully create it.
		oldShipment := factory.BuildMTOShipmentMinimal(suite.DB(), []factory.Customization{
			{
				Model: models.MTOShipment{
					Status: models.MTOShipmentStatusApproved,
				},
			},
		}, nil)

		eTag := etag.GenerateEtag(oldShipment.UpdatedAt)

		requestedPickupDate := now.Add(time.Hour * 24 * 3)
		scheduledPickupDate := now.Add(time.Hour * 24 * 3)
		requestedDeliveryDate := now.Add(time.Hour * 24 * 4)
		primeEstimatedWeightRecordedDate := now.Add(time.Hour * 24 * 3)
		customerRemarks := "I have a grandfather clock"
		counselorRemarks := "Counselor approved"
		actualProGearWeight := unit.Pound(400)
		actualSpouseProGearWeight := unit.Pound(125)
		updatedShipment := models.MTOShipment{
			ID:                               oldShipment.ID,
			DestinationAddress:               &newDestinationAddress,
			DestinationAddressID:             &newDestinationAddress.ID,
			PickupAddress:                    &newPickupAddress,
			PickupAddressID:                  &newPickupAddress.ID,
			SecondaryPickupAddress:           &secondaryPickupAddress,
			HasSecondaryPickupAddress:        handlers.FmtBool(true),
			SecondaryDeliveryAddress:         &secondaryDeliveryAddress,
			HasSecondaryDeliveryAddress:      handlers.FmtBool(true),
			TertiaryPickupAddress:            &tertiaryPickupAddress,
			HasTertiaryPickupAddress:         handlers.FmtBool(true),
			TertiaryDeliveryAddress:          &tertiaryDeliveryAddress,
			HasTertiaryDeliveryAddress:       handlers.FmtBool(true),
			RequestedPickupDate:              &requestedPickupDate,
			ScheduledPickupDate:              &scheduledPickupDate,
			RequestedDeliveryDate:            &requestedDeliveryDate,
			ActualPickupDate:                 &actualPickupDate,
			ActualDeliveryDate:               &actualDeliveryDate,
			ScheduledDeliveryDate:            &scheduledDeliveryDate,
			PrimeActualWeight:                &primeActualWeight,
			PrimeEstimatedWeight:             &primeEstimatedWeight,
			FirstAvailableDeliveryDate:       &firstAvailableDeliveryDate,
			PrimeEstimatedWeightRecordedDate: &primeEstimatedWeightRecordedDate,
			Status:                           models.MTOShipmentStatusSubmitted,
			CustomerRemarks:                  &customerRemarks,
			CounselorRemarks:                 &counselorRemarks,
			ActualProGearWeight:              &actualProGearWeight,
			ActualSpouseProGearWeight:        &actualSpouseProGearWeight,
		}

		session := auth.Session{}
		newShipment, err := mtoShipmentUpdaterCustomer.UpdateMTOShipment(suite.AppContextWithSessionForTest(&session), &updatedShipment, eTag, "test")

		suite.Require().NoError(err)
		suite.True(requestedPickupDate.Equal(*newShipment.RequestedPickupDate))
		suite.True(scheduledPickupDate.Equal(*newShipment.ScheduledPickupDate))
		suite.True(requestedDeliveryDate.Equal(*newShipment.RequestedDeliveryDate))
		suite.True(actualPickupDate.Equal(*newShipment.ActualPickupDate))
		suite.True(actualDeliveryDate.Equal(*newShipment.ActualDeliveryDate))
		suite.True(scheduledDeliveryDate.Equal(*newShipment.ScheduledDeliveryDate))
		suite.True(firstAvailableDeliveryDate.Equal(*newShipment.FirstAvailableDeliveryDate))
		suite.True(primeEstimatedWeightRecordedDate.Equal(*newShipment.PrimeEstimatedWeightRecordedDate))
		suite.Equal(primeEstimatedWeight, *newShipment.PrimeEstimatedWeight)
		suite.Equal(primeActualWeight, *newShipment.PrimeActualWeight)
		suite.Equal(customerRemarks, *newShipment.CustomerRemarks)
		suite.Equal(counselorRemarks, *newShipment.CounselorRemarks)
		suite.Equal(models.MTOShipmentStatusSubmitted, newShipment.Status)
		suite.Equal(newDestinationAddress.ID, *newShipment.DestinationAddressID)
		suite.Equal(newPickupAddress.ID, *newShipment.PickupAddressID)
		suite.Equal(secondaryPickupAddress.ID, *newShipment.SecondaryPickupAddressID)
		suite.Equal(secondaryDeliveryAddress.ID, *newShipment.SecondaryDeliveryAddressID)
		suite.Equal(tertiaryPickupAddress.ID, *newShipment.TertiaryPickupAddressID)
		suite.Equal(tertiaryDeliveryAddress.ID, *newShipment.TertiaryDeliveryAddressID)
		suite.Equal(actualProGearWeight, *newShipment.ActualProGearWeight)
		suite.Equal(actualSpouseProGearWeight, *newShipment.ActualSpouseProGearWeight)

		// Verify that shipment recalculate was handled correctly
		mockShipmentRecalculator.AssertNotCalled(suite.T(), "ShipmentRecalculatePaymentRequest", mock.Anything, mock.Anything)
	})

	suite.Run("Returns error if updated UB shipment addresses are both CONUS", func() {
		setupTestData()

		conusAddress := factory.BuildAddress(suite.DB(), nil, nil)

		oconusAddress := factory.BuildAddress(suite.DB(), []factory.Customization{
			{
				Model: models.Address{
					StreetAddress1: "1 some street",
					StreetAddress2: models.StringPointer("P.O. Box 1234"),
					StreetAddress3: models.StringPointer("c/o Another Person"),
					City:           "Cordova",
					State:          "AK",
					PostalCode:     "99677",
					IsOconus:       models.BoolPointer(true),
				},
			}}, nil)

		// UB shipment with an OCONUS pickup & a CONUS destination
		oldShipment := factory.BuildMTOShipment(suite.DB(), []factory.Customization{
			{
				Model: models.MTOShipment{
					ShipmentType: models.MTOShipmentTypeUnaccompaniedBaggage,
				},
			},
			{
				Model:    oconusAddress,
				LinkOnly: true,
				Type:     &factory.Addresses.PickupAddress,
			},
			{
				Model:    conusAddress,
				LinkOnly: true,
				Type:     &factory.Addresses.DeliveryAddress,
			},
		}, nil)

		eTag := etag.GenerateEtag(oldShipment.UpdatedAt)

		// updating pickup to be CONUS which should return an error because
		// UBs must have an OCONUS address
		updatedShipment := models.MTOShipment{
			ID:            oldShipment.ID,
			PickupAddress: &conusAddress,
		}

		session := auth.Session{}
		newShipment, err := mtoShipmentUpdaterCustomer.UpdateMTOShipment(suite.AppContextWithSessionForTest(&session), &updatedShipment, eTag, "test")

		suite.Error(err)
		suite.Nil(newShipment)

		var invalidErr apperror.InvalidInputError
		suite.True(errors.As(err, &invalidErr), "error should be of type InvalidInputError")

		if invalidErr.ValidationErrors == nil {
			suite.Fail("ValidationErrors is nil")
		}

		ve := *invalidErr.ValidationErrors
		fieldErrors, exists := ve.Errors["UB shipment error"]
		suite.True(exists, "expected validation error for 'UB shipment error'")
		joinedErrors := strings.Join(fieldErrors, " ")
		suite.Contains(joinedErrors, "At least one address for a UB shipment must be OCONUS")

	})

	suite.Run("Updating a shipment does not nullify ApprovedDate", func() {
		setupTestData()

		// This test was added because of a bug that nullified the ApprovedDate
		// when ScheduledPickupDate was included in the payload. See PR #6919.
		// ApprovedDate affects shipment diversions, so we want to make sure it
		// never gets nullified, regardless of which fields are being updated.
		oldShipment := factory.BuildMTOShipmentMinimal(suite.DB(), []factory.Customization{
			{
				Model: models.MTOShipment{
					Status: models.MTOShipmentStatusApproved,
				},
			},
		}, nil)

		suite.NotNil(oldShipment.ApprovedDate)

		eTag := etag.GenerateEtag(oldShipment.UpdatedAt)

		requestedPickupDate := now.Add(time.Hour * 24 * 3)
		requestedDeliveryDate := now.Add(time.Hour * 24 * 4)
		customerRemarks := "I have a grandfather clock"
		counselorRemarks := "Counselor approved"
		updatedShipment := models.MTOShipment{
			ID:                       oldShipment.ID,
			DestinationAddress:       &newDestinationAddress,
			DestinationAddressID:     &newDestinationAddress.ID,
			PickupAddress:            &newPickupAddress,
			PickupAddressID:          &newPickupAddress.ID,
			SecondaryPickupAddress:   &secondaryPickupAddress,
			SecondaryDeliveryAddress: &secondaryDeliveryAddress,
			TertiaryPickupAddress:    &tertiaryPickupAddress,
			TertiaryDeliveryAddress:  &tertiaryDeliveryAddress,
			RequestedPickupDate:      &requestedPickupDate,
			RequestedDeliveryDate:    &requestedDeliveryDate,
			CustomerRemarks:          &customerRemarks,
			CounselorRemarks:         &counselorRemarks,
		}
		session := auth.Session{}
		newShipment, err := mtoShipmentUpdaterCustomer.UpdateMTOShipment(suite.AppContextWithSessionForTest(&session), &updatedShipment, eTag, "test")

		suite.Require().NoError(err)
		suite.NotEmpty(newShipment.ApprovedDate)

		// Verify that shipment recalculate was handled correctly
		mockShipmentRecalculator.AssertNotCalled(suite.T(), "ShipmentRecalculatePaymentRequest", mock.Anything, mock.Anything)
	})

	suite.Run("Can update destination address type on shipment", func() {
		setupTestData()

		// This test was added because of a bug that nullified the ApprovedDate
		// when ScheduledPickupDate was included in the payload. See PR #6919.
		// ApprovedDate affects shipment diversions, so we want to make sure it
		// never gets nullified, regardless of which fields are being updated.
		oldShipment := factory.BuildMTOShipmentMinimal(suite.DB(), []factory.Customization{
			{
				Model: models.MTOShipment{
					Status: models.MTOShipmentStatusApproved,
				},
			},
		}, nil)

		suite.NotNil(oldShipment.ApprovedDate)

		eTag := etag.GenerateEtag(oldShipment.UpdatedAt)

		requestedPickupDate := now.Add(time.Hour * 24 * 3)
		requestedDeliveryDate := now.Add(time.Hour * 24 * 4)
		customerRemarks := "I have a grandfather clock"
		counselorRemarks := "Counselor approved"
		destinationType := models.DestinationTypeHomeOfRecord
		updatedShipment := models.MTOShipment{
			ID:                       oldShipment.ID,
			DestinationAddress:       &newDestinationAddress,
			DestinationAddressID:     &newDestinationAddress.ID,
			DestinationType:          &destinationType,
			PickupAddress:            &newPickupAddress,
			PickupAddressID:          &newPickupAddress.ID,
			SecondaryPickupAddress:   &secondaryPickupAddress,
			SecondaryDeliveryAddress: &secondaryDeliveryAddress,
			TertiaryPickupAddress:    &tertiaryPickupAddress,
			TertiaryDeliveryAddress:  &tertiaryDeliveryAddress,
			RequestedPickupDate:      &requestedPickupDate,
			RequestedDeliveryDate:    &requestedDeliveryDate,
			CustomerRemarks:          &customerRemarks,
			CounselorRemarks:         &counselorRemarks,
		}
		too := factory.BuildOfficeUserWithRoles(suite.DB(), nil, []roles.RoleType{roles.RoleTypeTOO})
		session := auth.Session{
			ApplicationName: auth.OfficeApp,
			UserID:          *too.UserID,
			OfficeUserID:    too.ID,
		}
		session.Roles = append(session.Roles, too.User.Roles...)
		newShipment, err := mtoShipmentUpdaterOffice.UpdateMTOShipment(suite.AppContextWithSessionForTest(&session), &updatedShipment, eTag, "test")

		suite.Require().NoError(err)
		suite.Equal(destinationType, *newShipment.DestinationType)
	})

	suite.Run("Successfully update MTO Agents", func() {
		setupTestData()

		shipment := factory.BuildMTOShipment(suite.DB(), nil, nil)
		mtoAgent1 := factory.BuildMTOAgent(suite.DB(), []factory.Customization{
			{
				Model:    shipment,
				LinkOnly: true,
			},
			{
				Model: models.MTOAgent{
					FirstName:    models.StringPointer("Test"),
					LastName:     models.StringPointer("Agent"),
					Email:        models.StringPointer("test@test.email.com"),
					MTOAgentType: models.MTOAgentReleasing,
				},
			},
		}, nil)
		mtoAgent2 := factory.BuildMTOAgent(suite.DB(), []factory.Customization{
			{
				Model:    shipment,
				LinkOnly: true,
			},
			{
				Model: models.MTOAgent{
					FirstName:    models.StringPointer("Test2"),
					LastName:     models.StringPointer("Agent2"),
					Email:        models.StringPointer("test2@test.email.com"),
					MTOAgentType: models.MTOAgentReceiving,
				},
			},
		}, nil)
		eTag := etag.GenerateEtag(shipment.UpdatedAt)

		updatedAgents := make(models.MTOAgents, 2)
		updatedAgents[0] = mtoAgent1
		updatedAgents[1] = mtoAgent2
		newFirstName := "hey this is new"
		newLastName := "new thing"
		phone := "555-666-7777"
		email := "updatedemail@test.email.com"
		updatedAgents[0].FirstName = &newFirstName
		updatedAgents[0].Phone = &phone
		updatedAgents[1].LastName = &newLastName
		updatedAgents[1].Email = &email

		updatedShipment := models.MTOShipment{
			ID:        shipment.ID,
			MTOAgents: updatedAgents,
		}

		session := auth.Session{}
		updatedMTOShipment, err := mtoShipmentUpdaterCustomer.UpdateMTOShipment(suite.AppContextWithSessionForTest(&session), &updatedShipment, eTag, "test")

		suite.Require().NoError(err)
		suite.NotZero(updatedMTOShipment.ID, oldMTOShipment.ID)
		suite.Equal(phone, *updatedMTOShipment.MTOAgents[0].Phone)
		suite.Equal(newFirstName, *updatedMTOShipment.MTOAgents[0].FirstName)
		suite.Equal(email, *updatedMTOShipment.MTOAgents[1].Email)
		suite.Equal(newLastName, *updatedMTOShipment.MTOAgents[1].LastName)

		// Verify that shipment recalculate was handled correctly
		mockShipmentRecalculator.AssertNotCalled(suite.T(), "ShipmentRecalculatePaymentRequest", mock.Anything, mock.Anything)
	})

	suite.Run("Successfully add new MTO Agent and edit another", func() {
		setupTestData()

		shipment := factory.BuildMTOShipment(suite.DB(), nil, nil)
		existingAgent := factory.BuildMTOAgent(suite.DB(), []factory.Customization{
			{
				Model:    shipment,
				LinkOnly: true,
			},
			{
				Model: models.MTOAgent{
					FirstName:    models.StringPointer("Test"),
					LastName:     models.StringPointer("Agent"),
					Email:        models.StringPointer("test@test.email.com"),
					MTOAgentType: models.MTOAgentReleasing,
				},
			},
		}, nil)
		mtoAgentToCreate := models.MTOAgent{
			MTOShipment:   shipment,
			MTOShipmentID: shipment.ID,
			FirstName:     models.StringPointer("Ima"),
			LastName:      models.StringPointer("Newagent"),
			Email:         models.StringPointer("test2@test.email.com"),
			MTOAgentType:  models.MTOAgentReceiving,
		}
		eTag := etag.GenerateEtag(shipment.UpdatedAt)

		updatedAgents := make(models.MTOAgents, 2)
		phone := "555-555-5555"
		existingAgent.Phone = &phone
		updatedAgents[1] = existingAgent
		updatedAgents[0] = mtoAgentToCreate

		updatedShipment := models.MTOShipment{
			ID:        shipment.ID,
			MTOAgents: updatedAgents,
		}

		session := auth.Session{}
		updatedMTOShipment, err := mtoShipmentUpdaterCustomer.UpdateMTOShipment(suite.AppContextWithSessionForTest(&session), &updatedShipment, eTag, "test")

		suite.Require().NoError(err)
		suite.NotZero(updatedMTOShipment.ID, oldMTOShipment.ID)
		// the returned updatedMTOShipment does not guarantee the same
		// order of MTOAgents
		suite.Equal(len(updatedAgents), len(updatedMTOShipment.MTOAgents))
		for i := range updatedMTOShipment.MTOAgents {
			agent := updatedMTOShipment.MTOAgents[i]
			if agent.ID == existingAgent.ID {
				suite.Equal(phone, *agent.Phone)
			} else {
				// this must be the newly created agent
				suite.Equal(*mtoAgentToCreate.FirstName, *agent.FirstName)
				suite.Equal(*mtoAgentToCreate.LastName, *agent.LastName)
				suite.Equal(*mtoAgentToCreate.Email, *agent.Email)
			}
		}

		// Verify that shipment recalculate was handled correctly
		mockShipmentRecalculator.AssertNotCalled(suite.T(), "ShipmentRecalculatePaymentRequest", mock.Anything, mock.Anything)
	})

	suite.Run("Successfully remove MTO Agent", func() {
		setupTestData()

		shipment := factory.BuildMTOShipment(suite.DB(), nil, nil)
		existingAgent := factory.BuildMTOAgent(suite.DB(), []factory.Customization{
			{
				Model:    shipment,
				LinkOnly: true,
			},
			{
				Model: models.MTOAgent{
					FirstName:    models.StringPointer("Test"),
					LastName:     models.StringPointer("Agent"),
					Email:        models.StringPointer("test@test.email.com"),
					MTOAgentType: models.MTOAgentReleasing,
				},
			},
		}, nil)
		eTag := etag.GenerateEtag(shipment.UpdatedAt)

		updatedAgents := make(models.MTOAgents, 1)
		blankFirstName := ""
		blankLastName := ""
		blankPhone := ""
		blankEmail := ""
		existingAgent.FirstName = &blankFirstName
		existingAgent.LastName = &blankLastName
		existingAgent.Email = &blankEmail
		existingAgent.Phone = &blankPhone
		updatedAgents[0] = existingAgent

		updatedShipment := models.MTOShipment{
			ID:        shipment.ID,
			MTOAgents: updatedAgents,
		}

		session := auth.Session{}
		updatedMTOShipment, err := mtoShipmentUpdaterCustomer.UpdateMTOShipment(suite.AppContextWithSessionForTest(&session), &updatedShipment, eTag, "test")

		suite.Require().NoError(err)
		suite.NotZero(updatedMTOShipment.ID, oldMTOShipment.ID)
		// Verify that there are no returned MTO Agents
		suite.Equal(0, len(updatedMTOShipment.MTOAgents))

		// Verify that shipment recalculate was handled correctly
		mockShipmentRecalculator.AssertNotCalled(suite.T(), "ShipmentRecalculatePaymentRequest", mock.Anything, mock.Anything)
	})

	suite.Run("Successfully add storage facility to shipment", func() {
		setupTestData()

		shipment := factory.BuildMTOShipment(suite.DB(), []factory.Customization{
			{
				Model: models.MTOShipment{
					Status: models.MTOShipmentStatusSubmitted,
				},
			},
		}, nil)

		factory.BuildMTOShipment(suite.DB(), []factory.Customization{
			{
				Model: models.MTOShipment{
					Status: models.MTOShipmentStatusSubmitted,
				},
			},
		}, nil)
		storageFacility := factory.BuildStorageFacility(suite.DB(), nil, nil)

		updatedShipment := models.MTOShipment{
			ID:              shipment.ID,
			StorageFacility: &storageFacility,
		}
		eTag := etag.GenerateEtag(shipment.UpdatedAt)

		too := factory.BuildOfficeUserWithRoles(suite.DB(), nil, []roles.RoleType{roles.RoleTypeTOO})
		session := auth.Session{
			ApplicationName: auth.OfficeApp,
			UserID:          *too.UserID,
			OfficeUserID:    too.ID,
		}
		session.Roles = append(session.Roles, too.User.Roles...)
		updatedMTOShipment, err := mtoShipmentUpdaterOffice.UpdateMTOShipment(suite.AppContextWithSessionForTest(&session), &updatedShipment, eTag, "test")

		suite.Require().NoError(err)
		suite.NotZero(updatedMTOShipment.ID, oldMTOShipment.ID)
		suite.NotNil(updatedMTOShipment.StorageFacility)
	})

	suite.Run("Successfully edit storage facility on shipment", func() {
		setupTestData()

		// Create initial shipment data
		storageFacility := factory.BuildStorageFacility(suite.DB(), []factory.Customization{
			{
				Model: models.StorageFacility{
					Email: models.StringPointer("old@email.com"),
				},
			},
			{
				Model: models.Address{
					StreetAddress1: "1234 Over Here Street",
					City:           "Houston",
					State:          "TX",
					PostalCode:     "77083",
				},
			},
		}, nil)
		shipment := factory.BuildMTOShipment(suite.DB(), []factory.Customization{
			{
				Model: models.MTOShipment{
					Status: models.MTOShipmentStatusSubmitted,
				},
			},
			{
				Model:    storageFacility,
				LinkOnly: true,
			},
		}, nil)

		// Make updates to previously persisted data (don't need to create these in the DB first)
		newStorageFacilityAddress := models.Address{
			StreetAddress1: "987 Over There Avenue",
			City:           "Houston",
			State:          "TX",
			PostalCode:     "77083",
		}

		newEmail := "new@email.com"
		newStorageFacility := models.StorageFacility{
			Address: newStorageFacilityAddress,
			Email:   &newEmail,
		}

		newShipment := models.MTOShipment{
			ID:              shipment.ID,
			StorageFacility: &newStorageFacility,
		}

		eTag := etag.GenerateEtag(shipment.UpdatedAt)
		too := factory.BuildOfficeUserWithRoles(suite.DB(), nil, []roles.RoleType{roles.RoleTypeTOO})
		session := auth.Session{
			ApplicationName: auth.OfficeApp,
			UserID:          *too.UserID,
			OfficeUserID:    too.ID,
		}
		session.Roles = append(session.Roles, too.User.Roles...)
		updatedShipment, err := mtoShipmentUpdaterOffice.UpdateMTOShipment(suite.AppContextWithSessionForTest(&session), &newShipment, eTag, "test")
		suite.Require().NoError(err)
		suite.NotEqual(uuid.Nil, updatedShipment.ID)
		suite.Equal(&newEmail, updatedShipment.StorageFacility.Email)
		suite.Equal(newStorageFacilityAddress.StreetAddress1, updatedShipment.StorageFacility.Address.StreetAddress1)
	})

	suite.Run("Successfully update NTS previously recorded weight to shipment", func() {
		setupTestData()

		shipment := factory.BuildMTOShipment(suite.DB(), []factory.Customization{
			{
				Model: models.MTOShipment{
					Status: models.MTOShipmentStatusSubmitted,
				},
			},
		}, nil)

		ntsRecorededWeight := unit.Pound(980)
		updatedShipment := models.MTOShipment{
			ShipmentType:      models.MTOShipmentTypeHHGOutOfNTS,
			ID:                shipment.ID,
			NTSRecordedWeight: &ntsRecorededWeight,
		}
		eTag := etag.GenerateEtag(shipment.UpdatedAt)
		too := factory.BuildOfficeUserWithRoles(suite.DB(), nil, []roles.RoleType{roles.RoleTypeTOO})
		session := auth.Session{
			ApplicationName: auth.OfficeApp,
			UserID:          *too.UserID,
			OfficeUserID:    too.ID,
		}
		session.Roles = append(session.Roles, too.User.Roles...)
		updatedMTOShipment, err := mtoShipmentUpdaterOffice.UpdateMTOShipment(suite.AppContextWithSessionForTest(&session), &updatedShipment, eTag, "test")

		suite.Require().NoError(err)
		suite.NotZero(updatedMTOShipment.ID, oldMTOShipment.ID)
		suite.Equal(ntsRecorededWeight, *updatedMTOShipment.NTSRecordedWeight)

	})

	suite.Run("Unable to update NTS previously recorded weight due to shipment type", func() {
		setupTestData()

		shipment := factory.BuildMTOShipment(suite.DB(), []factory.Customization{
			{
				Model: models.MTOShipment{
					Status: models.MTOShipmentStatusSubmitted,
				},
			},
		}, nil)

		ntsRecorededWeight := unit.Pound(980)
		updatedShipment := models.MTOShipment{
			ID:                shipment.ID,
			NTSRecordedWeight: &ntsRecorededWeight,
		}
		eTag := etag.GenerateEtag(shipment.UpdatedAt)
		too := factory.BuildOfficeUserWithRoles(suite.DB(), nil, []roles.RoleType{roles.RoleTypeTOO})
		session := auth.Session{
			ApplicationName: auth.OfficeApp,
			UserID:          *too.UserID,
			OfficeUserID:    too.ID,
		}
		session.Roles = append(session.Roles, too.User.Roles...)
		updatedMTOShipment, err := mtoShipmentUpdaterOffice.UpdateMTOShipment(suite.AppContextWithSessionForTest(&session), &updatedShipment, eTag, "test")

		suite.Require().Error(err)
		suite.Nil(updatedMTOShipment)
		suite.Equal("Invalid input found while updating the shipment", err.Error())

		var invalidErr apperror.InvalidInputError
		suite.True(errors.As(err, &invalidErr), "error should be of type InvalidInputError")

		if invalidErr.ValidationErrors == nil {
			suite.Fail("ValidationErrors is nil")
		}

		ve := *invalidErr.ValidationErrors
		fieldErrors, exists := ve.Errors["NTSRecordedWeight error"]
		suite.True(exists, "expected validation error for 'NTSRecordedWeight error'")
		joinedErrors := strings.Join(fieldErrors, " ")
		suite.Contains(joinedErrors, "field NTSRecordedWeight cannot be set for shipment type HHG")
	})

	suite.Run("Successfully divert a shipment and transition statuses", func() {
		setupTestData()

		// A diverted shipment should transition to the SUBMITTED status.
		// If the move it is connected to is APPROVED, that move should transition to APPROVALS REQUESTED
		move := factory.BuildMove(suite.DB(), []factory.Customization{
			{
				Model: models.Move{
					Status: models.MoveStatusAPPROVED,
				},
			},
		}, nil)
		shipment := factory.BuildMTOShipment(suite.DB(), []factory.Customization{
			{
				Model:    move,
				LinkOnly: true,
			},
			{
				Model: models.MTOShipment{
					Status:    models.MTOShipmentStatusApproved,
					Diversion: false,
				},
			},
		}, nil)
		eTag := etag.GenerateEtag(shipment.UpdatedAt)

		shipmentInput := models.MTOShipment{
			ID:        shipment.ID,
			Diversion: true,
		}
		session := auth.Session{}
		updatedShipment, err := mtoShipmentUpdaterCustomer.UpdateMTOShipment(suite.AppContextWithSessionForTest(&session), &shipmentInput, eTag, "test")

		suite.Require().NotNil(updatedShipment)
		suite.NoError(err)
		suite.Equal(shipment.ID, updatedShipment.ID)
		suite.Equal(move.ID, updatedShipment.MoveTaskOrderID)
		suite.Equal(true, updatedShipment.Diversion)
		suite.Equal(models.MTOShipmentStatusSubmitted, updatedShipment.Status)

		var updatedMove models.Move
		err = suite.DB().Find(&updatedMove, move.ID)
		suite.NoError(err)
		suite.Equal(models.MoveStatusAPPROVALSREQUESTED, updatedMove.Status)

		// Verify that shipment recalculate was handled correctly
		mockShipmentRecalculator.AssertNotCalled(suite.T(), "ShipmentRecalculatePaymentRequest", mock.AnythingOfType("*appcontext.appContext"), mock.AnythingOfType("uuid.UUID"))
	})

	// Test UpdateMTOShipmentPrime
	// TODO: Add more tests, such as making sure this function fails if the
	// move is not available to the prime.
	suite.Run("Updating a shipment does not nullify ApprovedDate", func() {
		setupTestData()

		// This test was added because of a bug that nullified the ApprovedDate
		// when ScheduledPickupDate was included in the payload. See PR #6919.
		// ApprovedDate affects shipment diversions, so we want to make sure it
		// never gets nullified, regardless of which fields are being updated.
		move := factory.BuildAvailableToPrimeMove(suite.DB(), nil, nil)
		oldShipment := factory.BuildMTOShipmentMinimal(suite.DB(), []factory.Customization{
			{
				Model: models.MTOShipment{
					Status: models.MTOShipmentStatusApproved,
				},
			},
			{
				Model:    move,
				LinkOnly: true,
			},
		}, nil)

		suite.NotNil(oldShipment.ApprovedDate)

		eTag := etag.GenerateEtag(oldShipment.UpdatedAt)

		requestedPickupDate := now.Add(time.Hour * 24 * 3)
		scheduledPickupDate := now.Add(time.Hour * 24 * 3)
		requestedDeliveryDate := now.Add(time.Hour * 24 * 4)
		updatedShipment := models.MTOShipment{
			ID:                          oldShipment.ID,
			DestinationAddress:          &newDestinationAddress,
			DestinationAddressID:        &newDestinationAddress.ID,
			PickupAddress:               &newPickupAddress,
			PickupAddressID:             &newPickupAddress.ID,
			SecondaryPickupAddress:      &secondaryPickupAddress,
			HasSecondaryPickupAddress:   handlers.FmtBool(true),
			SecondaryDeliveryAddress:    &secondaryDeliveryAddress,
			HasSecondaryDeliveryAddress: handlers.FmtBool(true),
			TertiaryPickupAddress:       &tertiaryPickupAddress,
			HasTertiaryPickupAddress:    handlers.FmtBool(true),
			TertiaryDeliveryAddress:     &tertiaryDeliveryAddress,
			HasTertiaryDeliveryAddress:  handlers.FmtBool(true),
			RequestedPickupDate:         &requestedPickupDate,
			ScheduledPickupDate:         &scheduledPickupDate,
			RequestedDeliveryDate:       &requestedDeliveryDate,
			ActualPickupDate:            &actualPickupDate,
			PrimeActualWeight:           &primeActualWeight,
			PrimeEstimatedWeight:        &primeEstimatedWeight,
			FirstAvailableDeliveryDate:  &firstAvailableDeliveryDate,
		}

		ghcDomesticTransitTime := models.GHCDomesticTransitTime{
			MaxDaysTransitTime: 12,
			WeightLbsLower:     0,
			WeightLbsUpper:     10000,
			DistanceMilesLower: 0,
			DistanceMilesUpper: 10000,
		}
		verrs, err := suite.DB().ValidateAndCreate(&ghcDomesticTransitTime)
		suite.False(verrs.HasAny())
		suite.FatalNoError(err)

		session := auth.Session{}
		newShipment, err := mtoShipmentUpdaterPrime.UpdateMTOShipment(suite.AppContextWithSessionForTest(&session), &updatedShipment, eTag, "test")

		suite.Require().NoError(err)
		suite.NotEmpty(newShipment.ApprovedDate)
		suite.True(requestedPickupDate.Equal(*newShipment.RequestedPickupDate))
		suite.True(scheduledPickupDate.Equal(*newShipment.ScheduledPickupDate))
		suite.True(requestedDeliveryDate.Equal(*newShipment.RequestedDeliveryDate))
		suite.True(actualPickupDate.Equal(*newShipment.ActualPickupDate))
		suite.True(firstAvailableDeliveryDate.Equal(*newShipment.FirstAvailableDeliveryDate))
		suite.Equal(primeEstimatedWeight, *newShipment.PrimeEstimatedWeight)
		suite.Equal(primeActualWeight, *newShipment.PrimeActualWeight)
		suite.Equal(newDestinationAddress.ID, *newShipment.DestinationAddressID)
		suite.Equal(newPickupAddress.ID, *newShipment.PickupAddressID)
		suite.Equal(secondaryPickupAddress.ID, *newShipment.SecondaryPickupAddressID)
		suite.Equal(secondaryDeliveryAddress.ID, *newShipment.SecondaryDeliveryAddressID)
		suite.Equal(tertiaryPickupAddress.ID, *newShipment.TertiaryPickupAddressID)
		suite.Equal(tertiaryDeliveryAddress.ID, *newShipment.TertiaryDeliveryAddressID)

		// Verify that shipment recalculate was handled correctly
		mockShipmentRecalculator.AssertNotCalled(suite.T(), "ShipmentRecalculatePaymentRequest", mock.Anything, mock.Anything)
	})

	suite.Run("Prime not able to update an existing prime estimated weight", func() {
		setupTestData()

		move := factory.BuildAvailableToPrimeMove(suite.DB(), nil, nil)
		oldShipment := factory.BuildMTOShipmentMinimal(suite.DB(), []factory.Customization{
			{
				Model: models.MTOShipment{
					Status:               models.MTOShipmentStatusApproved,
					PrimeEstimatedWeight: &primeEstimatedWeight,
				},
			},
			{
				Model:    move,
				LinkOnly: true,
			},
		}, nil)

		suite.NotNil(oldShipment.ApprovedDate)

		eTag := etag.GenerateEtag(oldShipment.UpdatedAt)

		requestedPickupDate := now.Add(time.Hour * 24 * 3)
		scheduledPickupDate := now.Add(time.Hour * 24 * 3)
		requestedDeliveryDate := now.Add(time.Hour * 24 * 4)
		updatedShipment := models.MTOShipment{
			ID:                          oldShipment.ID,
			DestinationAddress:          &newDestinationAddress,
			DestinationAddressID:        &newDestinationAddress.ID,
			PickupAddress:               &newPickupAddress,
			PickupAddressID:             &newPickupAddress.ID,
			SecondaryPickupAddress:      &secondaryPickupAddress,
			HasSecondaryPickupAddress:   handlers.FmtBool(true),
			SecondaryDeliveryAddress:    &secondaryDeliveryAddress,
			HasSecondaryDeliveryAddress: handlers.FmtBool(true),
			RequestedPickupDate:         &requestedPickupDate,
			ScheduledPickupDate:         &scheduledPickupDate,
			RequestedDeliveryDate:       &requestedDeliveryDate,
			ActualPickupDate:            &actualPickupDate,
			PrimeActualWeight:           &primeActualWeight,
			PrimeEstimatedWeight:        &primeEstimatedWeight,
			FirstAvailableDeliveryDate:  &firstAvailableDeliveryDate,
		}

		ghcDomesticTransitTime := models.GHCDomesticTransitTime{
			MaxDaysTransitTime: 12,
			WeightLbsLower:     0,
			WeightLbsUpper:     10000,
			DistanceMilesLower: 0,
			DistanceMilesUpper: 10000,
		}
		verrs, err := suite.DB().ValidateAndCreate(&ghcDomesticTransitTime)
		suite.False(verrs.HasAny())
		suite.FatalNoError(err)

		session := auth.Session{}
		_, err = mtoShipmentUpdaterPrime.UpdateMTOShipment(suite.AppContextWithSessionForTest(&session), &updatedShipment, eTag, "test")

		suite.Error(err)
		suite.Contains(err.Error(), "cannot be updated after initial estimation")
		// Verify that shipment recalculate was handled correctly
		mockShipmentRecalculator.AssertNotCalled(suite.T(), "ShipmentRecalculatePaymentRequest", mock.Anything, mock.Anything)
	})

	suite.Run("Updating a shipment with a Reweigh returns the Reweigh", func() {
		setupTestData()

		move := factory.BuildAvailableToPrimeMove(suite.DB(), nil, nil)
		oldShipment := factory.BuildMTOShipmentMinimal(suite.DB(), []factory.Customization{
			{
				Model: models.MTOShipment{
					Status: models.MTOShipmentStatusApproved,
				},
			},
			{
				Model:    move,
				LinkOnly: true,
			},
		}, nil)
		reweigh := testdatagen.MakeReweighForShipment(suite.DB(), testdatagen.Assertions{}, oldShipment, unit.Pound(3000))

		eTag := etag.GenerateEtag(oldShipment.UpdatedAt)

		updatedShipment := models.MTOShipment{
			ID:                oldShipment.ID,
			PrimeActualWeight: &primeActualWeight,
		}

		session := auth.Session{}
		newShipment, err := mtoShipmentUpdaterPrime.UpdateMTOShipment(suite.AppContextWithSessionForTest(&session), &updatedShipment, eTag, "test")

		suite.Require().NoError(err)
		suite.NotEmpty(newShipment.Reweigh)
		suite.Equal(newShipment.Reweigh.ID, reweigh.ID)
	})

	suite.Run("Prime cannot update estimated weights outside of required timeframe", func() {
		setupTestData()

		// This test was added because of a bug that nullified the ApprovedDate
		// when ScheduledPickupDate was included in the payload. See PR #6919.
		// ApprovedDate affects shipment diversions, so we want to make sure it
		// never gets nullified, regardless of which fields are being updated.
		move := factory.BuildAvailableToPrimeMove(suite.DB(), nil, nil)
		oldShipment := factory.BuildMTOShipmentMinimal(suite.DB(), []factory.Customization{
			{
				Model: models.MTOShipment{
					Status: models.MTOShipmentStatusApproved,
				},
			},
			{
				Model:    move,
				LinkOnly: true,
			},
		}, nil)

		suite.NotNil(oldShipment.ApprovedDate)

		eTag := etag.GenerateEtag(oldShipment.UpdatedAt)

		requestedPickupDate := now.Add(time.Hour * 24 * 3)
		scheduledPickupDate := now.Add(-time.Hour * 24 * 3)
		requestedDeliveryDate := now.Add(time.Hour * 24 * 4)
		updatedShipment := models.MTOShipment{
			ID:                          oldShipment.ID,
			DestinationAddress:          &newDestinationAddress,
			DestinationAddressID:        &newDestinationAddress.ID,
			PickupAddress:               &newPickupAddress,
			PickupAddressID:             &newPickupAddress.ID,
			SecondaryPickupAddress:      &secondaryPickupAddress,
			HasSecondaryPickupAddress:   handlers.FmtBool(true),
			SecondaryDeliveryAddress:    &secondaryDeliveryAddress,
			HasSecondaryDeliveryAddress: handlers.FmtBool(true),
			TertiaryPickupAddress:       &tertiaryPickupAddress,
			HasTertiaryPickupAddress:    handlers.FmtBool(true),
			TertiaryDeliveryAddress:     &tertiaryDeliveryAddress,
			HasTertiaryDeliveryAddress:  handlers.FmtBool(true),
			RequestedPickupDate:         &requestedPickupDate,
			ScheduledPickupDate:         &scheduledPickupDate,
			RequestedDeliveryDate:       &requestedDeliveryDate,
			ActualPickupDate:            &actualPickupDate,
			PrimeActualWeight:           &primeActualWeight,
			PrimeEstimatedWeight:        &primeEstimatedWeight,
			FirstAvailableDeliveryDate:  &firstAvailableDeliveryDate,
		}

		ghcDomesticTransitTime := models.GHCDomesticTransitTime{
			MaxDaysTransitTime: 12,
			WeightLbsLower:     0,
			WeightLbsUpper:     10000,
			DistanceMilesLower: 0,
			DistanceMilesUpper: 10000,
		}
		verrs, err := suite.DB().ValidateAndCreate(&ghcDomesticTransitTime)
		suite.False(verrs.HasAny())
		suite.FatalNoError(err)

		session := auth.Session{}
		_, err = mtoShipmentUpdaterPrime.UpdateMTOShipment(suite.AppContextWithSessionForTest(&session), &updatedShipment, eTag, "test")

		suite.Error(err)
		suite.Contains(err.Error(), "the time period for updating the estimated weight for a shipment has expired, please contact the TOO directly to request updates to this shipment’s estimated weight")
		// Verify that shipment recalculate was handled correctly
		mockShipmentRecalculator.AssertNotCalled(suite.T(), "ShipmentRecalculatePaymentRequest", mock.Anything, mock.Anything)
	})

	suite.Run("Prime cannot add MTO agents", func() {
		setupTestData()

		// This test was added because of a bug that nullified the ApprovedDate
		// when ScheduledPickupDate was included in the payload. See PR #6919.
		// ApprovedDate affects shipment diversions, so we want to make sure it
		// never gets nullified, regardless of which fields are being updated.
		move := factory.BuildAvailableToPrimeMove(suite.DB(), nil, nil)
		oldShipment := factory.BuildMTOShipmentMinimal(suite.DB(), []factory.Customization{
			{
				Model: models.MTOShipment{
					Status: models.MTOShipmentStatusApproved,
				},
			},
			{
				Model:    move,
				LinkOnly: true,
			},
		}, nil)

		suite.NotNil(oldShipment.ApprovedDate)

		eTag := etag.GenerateEtag(oldShipment.UpdatedAt)

		requestedPickupDate := now.Add(time.Hour * 24 * 3)
		scheduledPickupDate := now.Add(time.Hour * 24 * 3)
		requestedDeliveryDate := now.Add(time.Hour * 24 * 4)
		firstName := "John"
		lastName := "Ash"
		updatedShipment := models.MTOShipment{
			ID:                          oldShipment.ID,
			DestinationAddress:          &newDestinationAddress,
			DestinationAddressID:        &newDestinationAddress.ID,
			PickupAddress:               &newPickupAddress,
			PickupAddressID:             &newPickupAddress.ID,
			SecondaryPickupAddress:      &secondaryPickupAddress,
			HasSecondaryPickupAddress:   handlers.FmtBool(true),
			SecondaryDeliveryAddress:    &secondaryDeliveryAddress,
			HasSecondaryDeliveryAddress: handlers.FmtBool(true),
			TertiaryPickupAddress:       &tertiaryPickupAddress,
			HasTertiaryPickupAddress:    handlers.FmtBool(true),
			TertiaryDeliveryAddress:     &tertiaryDeliveryAddress,
			HasTertiaryDeliveryAddress:  handlers.FmtBool(true),
			RequestedPickupDate:         &requestedPickupDate,
			ScheduledPickupDate:         &scheduledPickupDate,
			RequestedDeliveryDate:       &requestedDeliveryDate,
			ActualPickupDate:            &actualPickupDate,
			PrimeActualWeight:           &primeActualWeight,
			PrimeEstimatedWeight:        &primeEstimatedWeight,
			FirstAvailableDeliveryDate:  &firstAvailableDeliveryDate,
			MTOAgents: models.MTOAgents{
				models.MTOAgent{
					FirstName: &firstName,
					LastName:  &lastName,
				},
			},
		}

		ghcDomesticTransitTime := models.GHCDomesticTransitTime{
			MaxDaysTransitTime: 12,
			WeightLbsLower:     0,
			WeightLbsUpper:     10000,
			DistanceMilesLower: 0,
			DistanceMilesUpper: 10000,
		}
		verrs, err := suite.DB().ValidateAndCreate(&ghcDomesticTransitTime)
		suite.False(verrs.HasAny())
		suite.FatalNoError(err)

		session := auth.Session{}
		_, err = mtoShipmentUpdaterPrime.UpdateMTOShipment(suite.AppContextWithSessionForTest(&session), &updatedShipment, eTag, "test")

		suite.Error(err)
		suite.Contains(err.Error(), "cannot add or update MTO agents to a shipment")
	})

	suite.Run("Prime cannot update existing pickup or destination address", func() {
		setupTestData()

		// This test was added because of a bug that nullified the ApprovedDate
		// when ScheduledPickupDate was included in the payload. See PR #6919.
		// ApprovedDate affects shipment diversions, so we want to make sure it
		// never gets nullified, regardless of which fields are being updated.
		move := factory.BuildAvailableToPrimeMove(suite.DB(), nil, nil)
		oldShipment := factory.BuildMTOShipment(suite.DB(), []factory.Customization{
			{
				Model: models.MTOShipment{
					Status: models.MTOShipmentStatusApproved,
				},
			},
			{
				Model:    move,
				LinkOnly: true,
			},
		}, nil)

		suite.NotNil(oldShipment.ApprovedDate)

		eTag := etag.GenerateEtag(oldShipment.UpdatedAt)

		requestedPickupDate := now.Add(time.Hour * 24 * 3)
		scheduledPickupDate := now.Add(time.Hour * 24 * 7)
		requestedDeliveryDate := now.Add(time.Hour * 24 * 4)
		updatedShipment := models.MTOShipment{
			ID:                          oldShipment.ID,
			DestinationAddress:          &newDestinationAddress,
			DestinationAddressID:        &newDestinationAddress.ID,
			PickupAddress:               &newPickupAddress,
			PickupAddressID:             &newPickupAddress.ID,
			SecondaryPickupAddress:      &secondaryPickupAddress,
			HasSecondaryPickupAddress:   handlers.FmtBool(true),
			SecondaryDeliveryAddress:    &secondaryDeliveryAddress,
			HasSecondaryDeliveryAddress: handlers.FmtBool(true),
			TertiaryPickupAddress:       &secondaryPickupAddress,
			HasTertiaryPickupAddress:    handlers.FmtBool(true),
			TertiaryDeliveryAddress:     &secondaryDeliveryAddress,
			HasTertiaryDeliveryAddress:  handlers.FmtBool(true),
			RequestedPickupDate:         &requestedPickupDate,
			ScheduledPickupDate:         &scheduledPickupDate,
			RequestedDeliveryDate:       &requestedDeliveryDate,
			ActualPickupDate:            &actualPickupDate,
			PrimeActualWeight:           &primeActualWeight,
			PrimeEstimatedWeight:        &primeEstimatedWeight,
			FirstAvailableDeliveryDate:  &firstAvailableDeliveryDate,
		}

		ghcDomesticTransitTime := models.GHCDomesticTransitTime{
			MaxDaysTransitTime: 12,
			WeightLbsLower:     0,
			WeightLbsUpper:     10000,
			DistanceMilesLower: 0,
			DistanceMilesUpper: 10000,
		}
		verrs, err := suite.DB().ValidateAndCreate(&ghcDomesticTransitTime)
		suite.False(verrs.HasAny())
		suite.FatalNoError(err)

		session := auth.Session{}
		_, err = mtoShipmentUpdaterPrime.UpdateMTOShipment(suite.AppContextWithSessionForTest(&session), &updatedShipment, eTag, "test")

		suite.Error(err)
		suite.Contains(err.Error(), "the pickup address already exists and cannot be updated with this endpoint")
		suite.Contains(err.Error(), "the destination address already exists and cannot be updated with this endpoint")
	})

	suite.Run("Prime cannot update shipment if parameters are outside of transit data", func() {
		setupTestData()

		// This test was added because of a bug that nullified the ApprovedDate
		// when ScheduledPickupDate was included in the payload. See PR #6919.
		// ApprovedDate affects shipment diversions, so we want to make sure it
		// never gets nullified, regardless of which fields are being updated.
		move := factory.BuildAvailableToPrimeMove(suite.DB(), nil, nil)
		oldShipment := factory.BuildMTOShipmentMinimal(suite.DB(), []factory.Customization{
			{
				Model: models.MTOShipment{
					Status: models.MTOShipmentStatusApproved,
				},
			},
			{
				Model:    move,
				LinkOnly: true,
			},
		}, nil)

		suite.NotNil(oldShipment.ApprovedDate)

		eTag := etag.GenerateEtag(oldShipment.UpdatedAt)

		requestedPickupDate := now.Add(time.Hour * 24 * 3)
		scheduledPickupDate := now.Add(time.Hour * 24 * 7)
		requestedDeliveryDate := now.Add(time.Hour * 24 * 4)
		updatedShipment := models.MTOShipment{
			ID:                          oldShipment.ID,
			DestinationAddress:          &newDestinationAddress,
			DestinationAddressID:        &newDestinationAddress.ID,
			PickupAddress:               &newPickupAddress,
			PickupAddressID:             &newPickupAddress.ID,
			SecondaryPickupAddress:      &secondaryPickupAddress,
			HasSecondaryPickupAddress:   handlers.FmtBool(true),
			SecondaryDeliveryAddress:    &secondaryDeliveryAddress,
			HasSecondaryDeliveryAddress: handlers.FmtBool(true),
			TertiaryPickupAddress:       &tertiaryPickupAddress,
			HasTertiaryPickupAddress:    handlers.FmtBool(true),
			TertiaryDeliveryAddress:     &tertiaryDeliveryAddress,
			HasTertiaryDeliveryAddress:  handlers.FmtBool(true),
			RequestedPickupDate:         &requestedPickupDate,
			ScheduledPickupDate:         &scheduledPickupDate,
			RequestedDeliveryDate:       &requestedDeliveryDate,
			ActualPickupDate:            &actualPickupDate,
			PrimeActualWeight:           &primeActualWeight,
			PrimeEstimatedWeight:        &primeEstimatedWeight,
			FirstAvailableDeliveryDate:  &firstAvailableDeliveryDate,
		}

		session := auth.Session{}
		_, err := mtoShipmentUpdaterPrime.UpdateMTOShipment(suite.AppContextWithSessionForTest(&session), &updatedShipment, eTag, "test")

		suite.Error(err)
		suite.Contains(err.Error(), "failed to find transit time for shipment of 9000 lbs weight and 1000 mile distance")
	})

	suite.Run("Prime can add an estimated weight up to the same date as the scheduled pickup", func() {
		setupTestData()

		// This test was added because of a bug that nullified the ApprovedDate
		// when ScheduledPickupDate was included in the payload. See PR #6919.
		// ApprovedDate affects shipment diversions, so we want to make sure it
		// never gets nullified, regardless of which fields are being updated.
		move := factory.BuildAvailableToPrimeMove(suite.DB(), nil, nil)
		oldShipment := factory.BuildMTOShipmentMinimal(suite.DB(), []factory.Customization{
			{
				Model: models.MTOShipment{
					Status: models.MTOShipmentStatusApproved,
				},
			},
			{
				Model:    move,
				LinkOnly: true,
			},
		}, nil)

		suite.NotNil(oldShipment.ApprovedDate)

		eTag := etag.GenerateEtag(oldShipment.UpdatedAt)

		requestedPickupDate := now.Add(time.Hour * 24 * 3)
		scheduledPickupDate := now.Add(time.Hour * 24 * 3)
		requestedDeliveryDate := now.Add(time.Hour * 24 * 4)
		updatedShipment := models.MTOShipment{
			ID:                          oldShipment.ID,
			DestinationAddress:          &newDestinationAddress,
			DestinationAddressID:        &newDestinationAddress.ID,
			PickupAddress:               &newPickupAddress,
			PickupAddressID:             &newPickupAddress.ID,
			SecondaryPickupAddress:      &secondaryPickupAddress,
			HasSecondaryPickupAddress:   handlers.FmtBool(true),
			SecondaryDeliveryAddress:    &secondaryDeliveryAddress,
			ScheduledPickupDate:         &scheduledPickupDate,
			HasSecondaryDeliveryAddress: handlers.FmtBool(true),
			TertiaryPickupAddress:       &tertiaryPickupAddress,
			HasTertiaryPickupAddress:    handlers.FmtBool(true),
			TertiaryDeliveryAddress:     &tertiaryDeliveryAddress,
			HasTertiaryDeliveryAddress:  handlers.FmtBool(true),
			RequestedPickupDate:         &requestedPickupDate,
			RequestedDeliveryDate:       &requestedDeliveryDate,
			ActualPickupDate:            &actualPickupDate,
			PrimeActualWeight:           &primeActualWeight,
			PrimeEstimatedWeight:        &primeEstimatedWeight,
			FirstAvailableDeliveryDate:  &firstAvailableDeliveryDate,
		}

		ghcDomesticTransitTime := models.GHCDomesticTransitTime{
			MaxDaysTransitTime: 12,
			WeightLbsLower:     0,
			WeightLbsUpper:     10000,
			DistanceMilesLower: 0,
			DistanceMilesUpper: 10000,
		}
		verrs, err := suite.DB().ValidateAndCreate(&ghcDomesticTransitTime)
		suite.False(verrs.HasAny())
		suite.FatalNoError(err)

		session := auth.Session{}
		newShipment, err := mtoShipmentUpdaterPrime.UpdateMTOShipment(suite.AppContextWithSessionForTest(&session), &updatedShipment, eTag, "test")

		suite.Require().NoError(err)
		suite.NotEmpty(newShipment.ApprovedDate)
		suite.True(requestedPickupDate.Equal(*newShipment.RequestedPickupDate))
		suite.True(scheduledPickupDate.Equal(*newShipment.ScheduledPickupDate))
		suite.True(requestedDeliveryDate.Equal(*newShipment.RequestedDeliveryDate))
		suite.True(actualPickupDate.Equal(*newShipment.ActualPickupDate))
		suite.True(firstAvailableDeliveryDate.Equal(*newShipment.FirstAvailableDeliveryDate))
		suite.Equal(primeEstimatedWeight, *newShipment.PrimeEstimatedWeight)
		suite.Equal(primeActualWeight, *newShipment.PrimeActualWeight)
		suite.Equal(newDestinationAddress.ID, *newShipment.DestinationAddressID)
		suite.Equal(newPickupAddress.ID, *newShipment.PickupAddressID)
		suite.Equal(secondaryPickupAddress.ID, *newShipment.SecondaryPickupAddressID)
		suite.Equal(secondaryDeliveryAddress.ID, *newShipment.SecondaryDeliveryAddressID)
		suite.Equal(tertiaryPickupAddress.ID, *newShipment.TertiaryPickupAddressID)
		suite.Equal(tertiaryDeliveryAddress.ID, *newShipment.TertiaryDeliveryAddressID)
	})

	suite.Run("Prime can update the weight estimate if scheduled pickup date in nil", func() {
		setupTestData()

		// This test was added because of a bug that nullified the ApprovedDate
		// when ScheduledPickupDate was included in the payload. See PR #6919.
		// ApprovedDate affects shipment diversions, so we want to make sure it
		// never gets nullified, regardless of which fields are being updated.
		move := factory.BuildAvailableToPrimeMove(suite.DB(), nil, nil)
		oldShipment := factory.BuildMTOShipmentMinimal(suite.DB(), []factory.Customization{
			{
				Model: models.MTOShipment{
					Status:              models.MTOShipmentStatusApproved,
					ScheduledPickupDate: nil,
				},
			},
			{
				Model:    move,
				LinkOnly: true,
			},
		}, nil)

		suite.NotNil(oldShipment.ApprovedDate)

		eTag := etag.GenerateEtag(oldShipment.UpdatedAt)

		requestedPickupDate := now.Add(time.Hour * 24 * 3)
		requestedDeliveryDate := now.Add(time.Hour * 24 * 4)
		updatedShipment := models.MTOShipment{
			ID:                          oldShipment.ID,
			DestinationAddress:          &newDestinationAddress,
			DestinationAddressID:        &newDestinationAddress.ID,
			PickupAddress:               &newPickupAddress,
			PickupAddressID:             &newPickupAddress.ID,
			SecondaryPickupAddress:      &secondaryPickupAddress,
			HasSecondaryPickupAddress:   handlers.FmtBool(true),
			SecondaryDeliveryAddress:    &secondaryDeliveryAddress,
			HasSecondaryDeliveryAddress: handlers.FmtBool(true),
			TertiaryPickupAddress:       &tertiaryPickupAddress,
			HasTertiaryPickupAddress:    handlers.FmtBool(true),
			TertiaryDeliveryAddress:     &tertiaryDeliveryAddress,
			HasTertiaryDeliveryAddress:  handlers.FmtBool(true),
			RequestedPickupDate:         &requestedPickupDate,
			RequestedDeliveryDate:       &requestedDeliveryDate,
			ActualPickupDate:            &actualPickupDate,
			PrimeActualWeight:           &primeActualWeight,
			PrimeEstimatedWeight:        &primeEstimatedWeight,
			FirstAvailableDeliveryDate:  &firstAvailableDeliveryDate,
		}
		ghcDomesticTransitTime := models.GHCDomesticTransitTime{
			MaxDaysTransitTime: 12,
			WeightLbsLower:     0,
			WeightLbsUpper:     10000,
			DistanceMilesLower: 0,
			DistanceMilesUpper: 10000,
		}
		verrs, err := suite.DB().ValidateAndCreate(&ghcDomesticTransitTime)
		suite.False(verrs.HasAny())
		suite.FatalNoError(err)

		session := auth.Session{}
		newShipment, err := mtoShipmentUpdaterPrime.UpdateMTOShipment(suite.AppContextWithSessionForTest(&session), &updatedShipment, eTag, "test")
		suite.Require().NoError(err)
		suite.NotEmpty(newShipment.ApprovedDate)
		suite.True(requestedPickupDate.Equal(*newShipment.RequestedPickupDate))
		suite.True(requestedDeliveryDate.Equal(*newShipment.RequestedDeliveryDate))
		suite.True(actualPickupDate.Equal(*newShipment.ActualPickupDate))
		suite.True(firstAvailableDeliveryDate.Equal(*newShipment.FirstAvailableDeliveryDate))
		suite.Equal(primeEstimatedWeight, *newShipment.PrimeEstimatedWeight)
		suite.Equal(primeActualWeight, *newShipment.PrimeActualWeight)
		suite.Equal(newDestinationAddress.ID, *newShipment.DestinationAddressID)
		suite.Equal(newPickupAddress.ID, *newShipment.PickupAddressID)
		suite.Equal(secondaryPickupAddress.ID, *newShipment.SecondaryPickupAddressID)
		suite.Equal(secondaryDeliveryAddress.ID, *newShipment.SecondaryDeliveryAddressID)
		suite.Equal(tertiaryPickupAddress.ID, *newShipment.TertiaryPickupAddressID)
		suite.Equal(tertiaryDeliveryAddress.ID, *newShipment.TertiaryDeliveryAddressID)
	})

	suite.Run("Successful Office/TOO UpdateShipment - CONUS Pickup, OCONUS Destination - mileage is recalculated and pricing estimates refreshed for International FSC SIT service items", func() {
		setupTestData()

		move := factory.BuildAvailableToPrimeMove(suite.DB(), nil, nil)

		ghcDomesticTransitTime := models.GHCDomesticTransitTime{
			MaxDaysTransitTime: 12,
			WeightLbsLower:     0,
			WeightLbsUpper:     10000,
			DistanceMilesLower: 0,
			DistanceMilesUpper: 10000,
		}
		_, _ = suite.DB().ValidateAndCreate(&ghcDomesticTransitTime)

		testdatagen.FetchOrMakeReContractYear(suite.DB(), testdatagen.Assertions{
			ReContractYear: models.ReContractYear{
				StartDate: time.Now().Add(-24 * time.Hour),
				EndDate:   time.Now().Add(24 * time.Hour),
			},
		})

		pickupAddress := factory.BuildAddress(suite.DB(), []factory.Customization{
			{
				Model: models.Address{
					StreetAddress1: "Tester Address",
					City:           "Des Moines",
					State:          "IA",
					PostalCode:     "50314",
					IsOconus:       models.BoolPointer(false),
				},
			},
		}, nil)

		destinationAddress := factory.BuildAddress(suite.DB(), []factory.Customization{
			{
				Model: models.Address{
					StreetAddress1: "JBER1",
					City:           "Anchorage",
					State:          "AK",
					PostalCode:     "99505",
					IsOconus:       models.BoolPointer(true),
				},
			},
		}, nil)

		pickupDate := now.AddDate(0, 0, 10)
		requestedPickup := time.Now()
		oldShipment := factory.BuildMTOShipment(suite.DB(), []factory.Customization{
			{
				Model: models.MTOShipment{
					Status:               models.MTOShipmentStatusApproved,
					PrimeEstimatedWeight: nil,
					PickupAddressID:      &pickupAddress.ID,
					DestinationAddressID: &destinationAddress.ID,
					ScheduledPickupDate:  &pickupDate,
					RequestedPickupDate:  &requestedPickup,
					MarketCode:           models.MarketCodeInternational,
				},
			},
			{
				Model:    move,
				LinkOnly: true,
			},
		}, nil)

		// setup IOSFSC service item with SITOriginHHGOriginalAddress
		factory.BuildMTOServiceItem(suite.DB(), []factory.Customization{
			{
				Model:    move,
				LinkOnly: true,
			},
			{
				Model:    oldShipment,
				LinkOnly: true,
			},
			{
				Model: models.ReService{
					Code: models.ReServiceCodeIOSFSC,
				},
			},
			{
				Model:    pickupAddress,
				Type:     &factory.Addresses.SITOriginHHGOriginalAddress,
				LinkOnly: true,
			},
			{
				Model:    pickupAddress,
				Type:     &factory.Addresses.SITOriginHHGActualAddress,
				LinkOnly: true,
			},
			{
				Model: models.MTOServiceItem{
					Status:          models.MTOServiceItemStatusApproved,
					PricingEstimate: nil,
				},
			},
		}, nil)

		// setup IDSFSC service item with SITDestinationOriginalAddress
		factory.BuildMTOServiceItem(suite.DB(), []factory.Customization{
			{
				Model:    move,
				LinkOnly: true,
			},
			{
				Model:    oldShipment,
				LinkOnly: true,
			},
			{
				Model: models.ReService{
					Code: models.ReServiceCodeIDSFSC,
				},
			},
			{
				Model:    destinationAddress,
				Type:     &factory.Addresses.SITDestinationOriginalAddress,
				LinkOnly: true,
			},
			{
				Model:    destinationAddress,
				Type:     &factory.Addresses.SITDestinationFinalAddress,
				LinkOnly: true,
			},
		}, nil)

		eTag := etag.GenerateEtag(oldShipment.UpdatedAt)

		updatedShipment := models.MTOShipment{
			ID:                   oldShipment.ID,
			PrimeEstimatedWeight: &primeEstimatedWeight,
		}

		var serviceItems []models.MTOServiceItem
		// verify pre-update mto service items for both origin/destination FSC SITs have not been set
		err := suite.AppContextForTest().DB().EagerPreload("ReService").Where("mto_shipment_id = ?", oldShipment.ID).Order("created_at asc").All(&serviceItems)
		suite.NoError(err)
		// expecting only IOSFSC and IDSFSC created for tests
		suite.Equal(2, len(serviceItems))
		for i := 0; i < len(serviceItems); i++ {
			suite.Nil(serviceItems[i].PricingEstimate)
			suite.True(serviceItems[i].SITDeliveryMiles == (*int)(nil))
		}

		// As TOO
		too := factory.BuildOfficeUserWithRoles(suite.DB(), nil, []roles.RoleType{roles.RoleTypeTOO})
		session := auth.Session{
			ApplicationName: auth.OfficeApp,
			UserID:          *too.UserID,
			OfficeUserID:    too.ID,
		}
		session.Roles = append(session.Roles, too.User.Roles...)
		expectedMileage := 314
		plannerSITFSC := &mocks.Planner{}
		// expecting 50314/50314 for IOSFSC mileage lookup for source, destination
		plannerSITFSC.On("ZipTransitDistance",
			mock.AnythingOfType("*appcontext.appContext"),
			// 99505/99505, 50314/50314
			mock.MatchedBy(func(source string) bool {
				return source == "50314" || source == "99505"
			}),
			mock.MatchedBy(func(destination string) bool {
				return destination == "50314" || destination == "99505"
			}),
		).Return(expectedMileage, nil)

		mtoShipmentUpdater := NewOfficeMTOShipmentUpdater(builder, fetcher, plannerSITFSC, moveRouter, moveWeights, mockSender, &mockShipmentRecalculator, addressUpdater, addressCreator)

		_, err = mtoShipmentUpdater.UpdateMTOShipment(suite.AppContextWithSessionForTest(&session), &updatedShipment, eTag, "test")
		suite.NoError(err)

		// verify post-update mto service items for both origin/destination FSC SITs have been set.
		// if set we know stored procedure update_service_item_pricing was executed sucessfully
		err = suite.AppContextForTest().DB().EagerPreload("ReService").Where("mto_shipment_id = ?", oldShipment.ID).Order("created_at asc").All(&serviceItems)
		suite.NoError(err)
		suite.Equal(2, len(serviceItems))
		for i := 0; i < len(serviceItems); i++ {
			suite.True(serviceItems[i].ReService.Code == models.ReServiceCodeIOSFSC || serviceItems[i].ReService.Code == models.ReServiceCodeIDSFSC)

			if serviceItems[i].ReService.Code == models.ReServiceCodeIOSFSC {
				suite.NotNil(*serviceItems[i].PricingEstimate)
				suite.Equal(*serviceItems[i].SITDeliveryMiles, expectedMileage)
			}
			// verify IDSFSC SIT with OCONUS destination does not calculate pricing resulting in 0.
			if serviceItems[i].ReService.Code == models.ReServiceCodeIDSFSC {
				suite.Equal(*serviceItems[i].SITDeliveryMiles, expectedMileage)
				suite.Equal(*serviceItems[i].PricingEstimate, unit.Cents(0))
			}
		}
	})

	suite.Run("Successful Office/TOO UpdateShipment - OCONUS Pickup, CONUS Destination - mileage is recalculated and pricing estimates refreshed for International FSC SIT service items", func() {
		setupTestData()

		move := factory.BuildAvailableToPrimeMove(suite.DB(), nil, nil)

		ghcDomesticTransitTime := models.GHCDomesticTransitTime{
			MaxDaysTransitTime: 12,
			WeightLbsLower:     0,
			WeightLbsUpper:     10000,
			DistanceMilesLower: 0,
			DistanceMilesUpper: 10000,
		}
		_, _ = suite.DB().ValidateAndCreate(&ghcDomesticTransitTime)

		testdatagen.FetchOrMakeReContractYear(suite.DB(), testdatagen.Assertions{
			ReContractYear: models.ReContractYear{
				StartDate: time.Now().Add(-24 * time.Hour),
				EndDate:   time.Now().Add(24 * time.Hour),
			},
		})

		destinationAddress := factory.BuildAddress(suite.DB(), []factory.Customization{
			{
				Model: models.Address{
					StreetAddress1: "Tester Address",
					City:           "Des Moines",
					State:          "IA",
					PostalCode:     "50314",
					IsOconus:       models.BoolPointer(false),
				},
			},
		}, nil)

		pickupAddress := factory.BuildAddress(suite.DB(), []factory.Customization{
			{
				Model: models.Address{
					StreetAddress1: "JBER1",
					City:           "Anchorage",
					State:          "AK",
					PostalCode:     "99505",
					IsOconus:       models.BoolPointer(true),
				},
			},
		}, nil)

		pickupDate := now.AddDate(0, 0, 10)
		requestedPickup := time.Now()
		oldShipment := factory.BuildMTOShipment(suite.DB(), []factory.Customization{
			{
				Model: models.MTOShipment{
					Status:               models.MTOShipmentStatusApproved,
					PrimeEstimatedWeight: nil,
					PickupAddressID:      &pickupAddress.ID,
					DestinationAddressID: &destinationAddress.ID,
					ScheduledPickupDate:  &pickupDate,
					RequestedPickupDate:  &requestedPickup,
					MarketCode:           models.MarketCodeInternational,
				},
			},
			{
				Model:    move,
				LinkOnly: true,
			},
		}, nil)

		// setup IOSFSC service item with SITOriginHHGOriginalAddress
		factory.BuildMTOServiceItem(suite.DB(), []factory.Customization{
			{
				Model:    move,
				LinkOnly: true,
			},
			{
				Model:    oldShipment,
				LinkOnly: true,
			},
			{
				Model: models.ReService{
					Code: models.ReServiceCodeIOSFSC,
				},
			},
			{
				Model:    pickupAddress,
				Type:     &factory.Addresses.SITOriginHHGOriginalAddress,
				LinkOnly: true,
			},
			{
				Model:    pickupAddress,
				Type:     &factory.Addresses.SITOriginHHGActualAddress,
				LinkOnly: true,
			},
			{
				Model: models.MTOServiceItem{
					Status:          models.MTOServiceItemStatusApproved,
					PricingEstimate: nil,
				},
			},
		}, nil)

		// setup IDSFSC service item with SITDestinationOriginalAddress
		factory.BuildMTOServiceItem(suite.DB(), []factory.Customization{
			{
				Model:    move,
				LinkOnly: true,
			},
			{
				Model:    oldShipment,
				LinkOnly: true,
			},
			{
				Model: models.ReService{
					Code: models.ReServiceCodeIDSFSC,
				},
			},
			{
				Model:    destinationAddress,
				Type:     &factory.Addresses.SITDestinationOriginalAddress,
				LinkOnly: true,
			},
			{
				Model:    destinationAddress,
				Type:     &factory.Addresses.SITDestinationFinalAddress,
				LinkOnly: true,
			},
		}, nil)

		eTag := etag.GenerateEtag(oldShipment.UpdatedAt)

		updatedShipment := models.MTOShipment{
			ID:                   oldShipment.ID,
			PrimeEstimatedWeight: &primeEstimatedWeight,
		}

		var serviceItems []models.MTOServiceItem
		// verify pre-update mto service items for both origin/destination FSC SITs have not been set
		err := suite.AppContextForTest().DB().EagerPreload("ReService").Where("mto_shipment_id = ?", oldShipment.ID).Order("created_at asc").All(&serviceItems)
		suite.NoError(err)
		// expecting only IOSFSC and IDSFSC created for tests
		suite.Equal(2, len(serviceItems))
		for i := 0; i < len(serviceItems); i++ {
			suite.Nil(serviceItems[i].PricingEstimate)
			suite.True(serviceItems[i].SITDeliveryMiles == (*int)(nil))
		}

		// As TOO
		too := factory.BuildOfficeUserWithRoles(suite.DB(), nil, []roles.RoleType{roles.RoleTypeTOO})
		session := auth.Session{
			ApplicationName: auth.OfficeApp,
			UserID:          *too.UserID,
			OfficeUserID:    too.ID,
		}
		session.Roles = append(session.Roles, too.User.Roles...)
		expectedMileage := 314
		plannerSITFSC := &mocks.Planner{}
		// expecting 99505/99505, 50314/50314 for IOSFSC mileage lookup for source, destination
		plannerSITFSC.On("ZipTransitDistance",
			mock.AnythingOfType("*appcontext.appContext"),
			mock.MatchedBy(func(source string) bool {
				return source == "50314" || source == "99505"
			}),
			mock.MatchedBy(func(destination string) bool {
				return destination == "50314" || destination == "99505"
			}),
		).Return(expectedMileage, nil)

		mtoShipmentUpdater := NewOfficeMTOShipmentUpdater(builder, fetcher, plannerSITFSC, moveRouter, moveWeights, mockSender, &mockShipmentRecalculator, addressUpdater, addressCreator)

		_, err = mtoShipmentUpdater.UpdateMTOShipment(suite.AppContextWithSessionForTest(&session), &updatedShipment, eTag, "test")
		suite.NoError(err)

		// verify post-update mto service items for both origin/destination FSC SITs have been set.
		// if set we know stored procedure update_service_item_pricing was executed sucessfully
		err = suite.AppContextForTest().DB().EagerPreload("ReService").Where("mto_shipment_id = ?", oldShipment.ID).Order("created_at asc").All(&serviceItems)
		suite.NoError(err)
		suite.Equal(2, len(serviceItems))
		for i := 0; i < len(serviceItems); i++ {
			suite.True(serviceItems[i].ReService.Code == models.ReServiceCodeIOSFSC || serviceItems[i].ReService.Code == models.ReServiceCodeIDSFSC)

			if serviceItems[i].ReService.Code == models.ReServiceCodeIDSFSC {
				suite.NotNil(*serviceItems[i].PricingEstimate)
				suite.Equal(*serviceItems[i].SITDeliveryMiles, expectedMileage)
			}
			// verify IOSFSC SIT with OCONUS destination does not calculate mileage and pricing resulting in 0 for both.
			if serviceItems[i].ReService.Code == models.ReServiceCodeIOSFSC {
				suite.Equal(*serviceItems[i].SITDeliveryMiles, expectedMileage)
				suite.Equal(*serviceItems[i].PricingEstimate, unit.Cents(0))
			}
		}
	})

	suite.Run("Successful Office/TOO UpdateShipment - Pricing estimates calculated for Intl First Day SIT Service Items (IOFSIT, IDFSIT)", func() {
		setupTestData()

		move := factory.BuildAvailableToPrimeMove(suite.DB(), nil, nil)

		ghcDomesticTransitTime := models.GHCDomesticTransitTime{
			MaxDaysTransitTime: 12,
			WeightLbsLower:     0,
			WeightLbsUpper:     10000,
			DistanceMilesLower: 0,
			DistanceMilesUpper: 10000,
		}
		_, _ = suite.DB().ValidateAndCreate(&ghcDomesticTransitTime)

		parameter := models.ApplicationParameters{
			ParameterName:  models.StringPointer("maxSitDaysAllowance"),
			ParameterValue: models.StringPointer("90"),
		}
		suite.MustCreate(&parameter)

		testdatagen.FetchOrMakeReContractYear(suite.DB(), testdatagen.Assertions{
			ReContractYear: models.ReContractYear{
				StartDate: time.Now().Add(-24 * time.Hour),
				EndDate:   time.Now().Add(24 * time.Hour),
			},
		})

		pickupAddress := factory.BuildAddress(suite.DB(), []factory.Customization{
			{
				Model: models.Address{
					StreetAddress1: "450 Street Dr",
					City:           "Charleston",
					State:          "SC",
					PostalCode:     "29404",
					IsOconus:       models.BoolPointer(false),
				},
			},
		}, nil)

		destinationAddress := factory.BuildAddress(suite.DB(), []factory.Customization{
			{
				Model: models.Address{
					StreetAddress1: "JB Snowtown",
					City:           "Juneau",
					State:          "AK",
					PostalCode:     "99801",
					IsOconus:       models.BoolPointer(true),
				},
			},
		}, nil)

		pickupDate := now.AddDate(0, 0, 10)
		requestedPickup := time.Now()
		shipment := factory.BuildMTOShipment(suite.DB(), []factory.Customization{
			{
				Model: models.MTOShipment{
					Status:               models.MTOShipmentStatusApproved,
					PrimeEstimatedWeight: nil,
					PickupAddressID:      &pickupAddress.ID,
					DestinationAddressID: &destinationAddress.ID,
					ScheduledPickupDate:  &pickupDate,
					RequestedPickupDate:  &requestedPickup,
					MarketCode:           models.MarketCodeInternational,
				},
			},
			{
				Model:    move,
				LinkOnly: true,
			},
		}, nil)

		// setup IOFSIT service item with SITOriginHHGOriginalAddress
		factory.BuildMTOServiceItem(suite.DB(), []factory.Customization{
			{
				Model:    move,
				LinkOnly: true,
			},
			{
				Model:    shipment,
				LinkOnly: true,
			},
			{
				Model: models.ReService{
					Code: models.ReServiceCodeIOFSIT,
				},
			},
			{
				Model:    pickupAddress,
				Type:     &factory.Addresses.SITOriginHHGOriginalAddress,
				LinkOnly: true,
			},
			{
				Model:    pickupAddress,
				Type:     &factory.Addresses.SITOriginHHGActualAddress,
				LinkOnly: true,
			},
			{
				Model: models.MTOServiceItem{
					Status:          models.MTOServiceItemStatusApproved,
					PricingEstimate: nil,
				},
			},
		}, nil)

		// setup IDFSIT service item
		factory.BuildMTOServiceItem(suite.DB(), []factory.Customization{
			{
				Model:    move,
				LinkOnly: true,
			},
			{
				Model:    shipment,
				LinkOnly: true,
			},
			{
				Model: models.ReService{
					Code: models.ReServiceCodeIDFSIT,
				},
			},
			{
				Model:    destinationAddress,
				Type:     &factory.Addresses.SITDestinationOriginalAddress,
				LinkOnly: true,
			},
			{
				Model:    destinationAddress,
				Type:     &factory.Addresses.SITDestinationFinalAddress,
				LinkOnly: true,
			},
		}, nil)

		eTag := etag.GenerateEtag(shipment.UpdatedAt)

		updatedShipment := models.MTOShipment{
			ID:                   shipment.ID,
			PrimeEstimatedWeight: &primeEstimatedWeight,
		}

		var serviceItems []models.MTOServiceItem
		// verify pre-update mto service items for both origin/destination First Day SITs have not been set
		err := suite.AppContextForTest().DB().EagerPreload("ReService").Where("mto_shipment_id = ?", shipment.ID).Order("created_at asc").All(&serviceItems)
		suite.NoError(err)
		// expecting only IOFSIT and IDFSIT created for tests
		suite.Equal(2, len(serviceItems))
		for i := 0; i < len(serviceItems); i++ {
			suite.Nil(serviceItems[i].PricingEstimate)
		}

		// As TOO
		too := factory.BuildOfficeUserWithRoles(suite.DB(), nil, []roles.RoleType{roles.RoleTypeTOO})
		session := auth.Session{
			ApplicationName: auth.OfficeApp,
			UserID:          *too.UserID,
			OfficeUserID:    too.ID,
		}
		session.Roles = append(session.Roles, too.User.Roles...)
		plannerSITFSC := &mocks.Planner{}
		plannerSITFSC.On("ZipTransitDistance",
			mock.AnythingOfType("*appcontext.appContext"),
			mock.Anything,
			mock.Anything,
		).Return(1, nil)

		mtoShipmentUpdater := NewOfficeMTOShipmentUpdater(builder, fetcher, plannerSITFSC, moveRouter, moveWeights, mockSender, &mockShipmentRecalculator, addressUpdater, addressCreator)

		_, err = mtoShipmentUpdater.UpdateMTOShipment(suite.AppContextWithSessionForTest(&session), &updatedShipment, eTag, "test")
		suite.NoError(err)

		// verify post-update mto service items for both origin/destination First Day SITs have been set.
		// if set we know stored procedure update_service_item_pricing was executed sucessfully
		err = suite.AppContextForTest().DB().EagerPreload("ReService").Where("mto_shipment_id = ?", shipment.ID).Order("created_at asc").All(&serviceItems)
		suite.NoError(err)
		suite.Equal(2, len(serviceItems))
		for i := 0; i < len(serviceItems); i++ {
			suite.True(serviceItems[i].ReService.Code == models.ReServiceCodeIOFSIT || serviceItems[i].ReService.Code == models.ReServiceCodeIDFSIT)
			suite.True(*serviceItems[i].PricingEstimate > 0)
		}
	})

	suite.Run("Successful Office/TOO UpdateShipment - no sit departure date - pricing estimates refreshed using MAX days for International Additional Days SIT service item", func() {
		parameter := models.ApplicationParameters{
			ParameterName:  models.StringPointer("maxSitDaysAllowance"),
			ParameterValue: models.StringPointer("90"),
		}
		suite.MustCreate(&parameter)

		testdatagen.FetchOrMakeReContractYear(suite.DB(),
			testdatagen.Assertions{
				ReContractYear: models.ReContractYear{
					StartDate: testdatagen.ContractStartDate,
					EndDate:   testdatagen.ContractEndDate,
				},
			})

		usprc, err := models.FindByZipCode(suite.AppContextForTest().DB(), "99801")
		suite.NotNil(usprc)
		suite.FatalNoError(err)
		pickupAddress := factory.BuildAddress(suite.DB(), []factory.Customization{
			{
				Model: models.Address{
					IsOconus:           models.BoolPointer(true),
					UsPostRegionCityID: &usprc.ID,
					City:               usprc.USPostRegionCityNm,
					State:              usprc.State,
					PostalCode:         usprc.UsprZipID,
				},
			},
		}, nil)

		move := factory.BuildAvailableToPrimeMove(suite.DB(), nil, nil)
		destinationAddress := factory.BuildAddress(suite.DB(), []factory.Customization{
			{
				Model: models.Address{
					StreetAddress1: "Tester Address",
					City:           "Des Moines",
					State:          "IA",
					PostalCode:     "50314",
					IsOconus:       models.BoolPointer(false),
				},
			},
		}, nil)

		pickupDate := now.AddDate(0, 0, 10)
		requestedPickup := time.Now()
		oldShipment := factory.BuildMTOShipment(suite.DB(), []factory.Customization{
			{
				Model: models.MTOShipment{
					Status:               models.MTOShipmentStatusApproved,
					PrimeEstimatedWeight: nil,
					PickupAddressID:      &pickupAddress.ID,
					DestinationAddressID: &destinationAddress.ID,
					ScheduledPickupDate:  &pickupDate,
					RequestedPickupDate:  &requestedPickup,
					MarketCode:           models.MarketCodeInternational,
				},
			},
			{
				Model:    move,
				LinkOnly: true,
			},
		}, nil)

		nowDate := time.Date(now.Year(), now.Month(), now.Day(), 0, 0, 0, 0, time.UTC)
		factory.BuildMTOServiceItem(suite.DB(), []factory.Customization{
			{
				Model:    move,
				LinkOnly: true,
			},
			{
				Model:    oldShipment,
				LinkOnly: true,
			},
			{
				Model: models.ReService{
					Code: models.ReServiceCodeIOASIT,
				},
			},
			{
				Model: models.MTOServiceItem{
					Status:          models.MTOServiceItemStatusApproved,
					PricingEstimate: nil,
					SITEntryDate:    &nowDate,
				},
			},
		}, nil)

		eTag := etag.GenerateEtag(oldShipment.UpdatedAt)

		updatedShipment := models.MTOShipment{
			ID:                   oldShipment.ID,
			PrimeEstimatedWeight: &primeEstimatedWeight,
		}

		// As TOO
		too := factory.BuildOfficeUserWithRoles(suite.DB(), nil, []roles.RoleType{roles.RoleTypeTOO})
		session := auth.Session{
			ApplicationName: auth.OfficeApp,
			UserID:          *too.UserID,
			OfficeUserID:    too.ID,
		}

		var serviceItems []models.MTOServiceItem
		err = suite.AppContextForTest().DB().EagerPreload("ReService").Where("mto_shipment_id = ?", oldShipment.ID).Order("created_at asc").All(&serviceItems)
		suite.NoError(err)
		suite.Equal(1, len(serviceItems))
		for i := 0; i < len(serviceItems); i++ {
			suite.True(serviceItems[i].ReService.Code == models.ReServiceCodeIOASIT)
			suite.NotNil(serviceItems[i].SITEntryDate)
			suite.Nil(serviceItems[i].SITDepartureDate)
			suite.Nil(serviceItems[i].PricingEstimate)
		}

		session.Roles = append(session.Roles, too.User.Roles...)
		mtoShipmentUpdater := NewOfficeMTOShipmentUpdater(builder, fetcher, &mocks.Planner{}, moveRouter, moveWeights, mockSender, &mockShipmentRecalculator, addressUpdater, addressCreator)

		updateShipment2, err := mtoShipmentUpdater.UpdateMTOShipment(suite.AppContextWithSessionForTest(&session), &updatedShipment, eTag, "test")
		suite.NoError(err)

		err = suite.AppContextForTest().DB().EagerPreload("ReService").Where("mto_shipment_id = ?", oldShipment.ID).Order("created_at asc").All(&serviceItems)
		suite.NoError(err)
		suite.Equal(1, len(serviceItems))
		for i := 0; i < len(serviceItems); i++ {
			suite.True(serviceItems[i].ReService.Code == models.ReServiceCodeIOASIT)
			suite.NotNil(serviceItems[i].SITEntryDate)
			suite.Nil(serviceItems[i].SITDepartureDate)
			suite.NotNil(*serviceItems[i].PricingEstimate)
		}

		var pricingEstimateWithMaxSitDays *unit.Cents
		// Set SIT Departure date
		serviceItems[0].SITDepartureDate = models.TimePointer(serviceItems[0].SITEntryDate.Add(time.Hour * 48))
		err = suite.AppContextForTest().DB().Update(&serviceItems[0])
		suite.NoError(err)
		err = suite.AppContextForTest().DB().EagerPreload("ReService").Where("mto_shipment_id = ?", oldShipment.ID).Order("created_at asc").All(&serviceItems)
		suite.NoError(err)
		suite.Equal(1, len(serviceItems))
		for i := 0; i < len(serviceItems); i++ {
			suite.True(serviceItems[i].ReService.Code == models.ReServiceCodeIOASIT)
			suite.NotNil(serviceItems[i].SITEntryDate)
			suite.NotNil(serviceItems[i].SITDepartureDate)
			suite.NotNil(*serviceItems[i].PricingEstimate)
			pricingEstimateWithMaxSitDays = serviceItems[i].PricingEstimate
		}

		eTag = etag.GenerateEtag(updateShipment2.UpdatedAt)
		updatedShipment = models.MTOShipment{
			ID:                   updateShipment2.ID,
			PrimeEstimatedWeight: &primeEstimatedWeight,
		}
		var pricingEstimateWithOutMaxSitDays *unit.Cents
		_, err = mtoShipmentUpdater.UpdateMTOShipment(suite.AppContextWithSessionForTest(&session), &updatedShipment, eTag, "test")
		suite.NoError(err)
		err = suite.AppContextForTest().DB().EagerPreload("ReService").Where("mto_shipment_id = ?", oldShipment.ID).Order("created_at asc").All(&serviceItems)
		suite.NoError(err)
		suite.Equal(1, len(serviceItems))
		for i := 0; i < len(serviceItems); i++ {
			suite.True(serviceItems[i].ReService.Code == models.ReServiceCodeIOASIT)
			suite.NotNil(serviceItems[i].SITEntryDate)
			suite.NotNil(serviceItems[i].SITDepartureDate)
			suite.NotNil(*serviceItems[i].PricingEstimate)
			pricingEstimateWithOutMaxSitDays = serviceItems[i].PricingEstimate
		}

		// verify pricing is larger for smaller sit in days calculation versus one with default of 89
		suite.True(pricingEstimateWithMaxSitDays.Int() > pricingEstimateWithOutMaxSitDays.Int())
	})
}

func (suite *MTOShipmentServiceSuite) TestUpdateMTOShipmentStatus() {
	estimatedWeight := unit.Pound(2000)
	status := models.MTOShipmentStatusApproved
	// need the re service codes to update status
	expectedReServiceCodes := []models.ReServiceCode{
		models.ReServiceCodeDLH,
		models.ReServiceCodeFSC,
		models.ReServiceCodeDOP,
		models.ReServiceCodeDDP,
		models.ReServiceCodeDPK,
		models.ReServiceCodeDUPK,
	}

	var shipmentForAutoApprove models.MTOShipment
	var draftShipment models.MTOShipment
	var shipment2 models.MTOShipment
	var shipment3 models.MTOShipment
	var shipment4 models.MTOShipment
	var approvedShipment models.MTOShipment
	var rejectedShipment models.MTOShipment
	var eTag string
	var mto models.Move

	setupTestData := func() {
		for i := range expectedReServiceCodes {
			factory.FetchReServiceByCode(suite.DB(), expectedReServiceCodes[i])
		}

		mto = factory.BuildMove(suite.DB(), []factory.Customization{
			{
				Model: models.Move{
					Status: models.MoveStatusAPPROVED,
				},
			},
		}, nil)
		shipment := factory.BuildMTOShipment(suite.DB(), []factory.Customization{
			{
				Model:    mto,
				LinkOnly: true,
			},
			{
				Model: models.MTOShipment{
					ShipmentType:         models.MTOShipmentTypeHHG,
					ScheduledPickupDate:  &testdatagen.DateInsidePeakRateCycle,
					PrimeEstimatedWeight: &estimatedWeight,
					Status:               models.MTOShipmentStatusSubmitted,
				},
			},
		}, nil)
		draftShipment = factory.BuildMTOShipment(suite.DB(), []factory.Customization{
			{
				Model:    mto,
				LinkOnly: true,
			},
			{
				Model: models.MTOShipment{
					Status: models.MTOShipmentStatusDraft,
				},
			},
		}, nil)
		shipment2 = factory.BuildMTOShipment(suite.DB(), []factory.Customization{
			{
				Model:    mto,
				LinkOnly: true,
			},
			{
				Model: models.MTOShipment{
					Status: models.MTOShipmentStatusSubmitted,
				},
			},
		}, nil)
		shipment3 = factory.BuildMTOShipment(suite.DB(), []factory.Customization{
			{
				Model:    mto,
				LinkOnly: true,
			},
			{
				Model: models.MTOShipment{
					Status: models.MTOShipmentStatusSubmitted,
				},
			},
		}, nil)
		shipment4 = factory.BuildMTOShipment(suite.DB(), []factory.Customization{
			{
				Model:    mto,
				LinkOnly: true,
			},
			{
				Model: models.MTOShipment{
					Status: models.MTOShipmentStatusSubmitted,
				},
			},
		}, nil)
		shipmentForAutoApprove = factory.BuildMTOShipment(suite.DB(), []factory.Customization{
			{
				Model:    mto,
				LinkOnly: true,
			},
			{
				Model: models.MTOShipment{
					Status: models.MTOShipmentStatusSubmitted,
				},
			},
		}, nil)
		approvedShipment = factory.BuildMTOShipment(suite.DB(), []factory.Customization{
			{
				Model:    mto,
				LinkOnly: true,
			},
			{
				Model: models.MTOShipment{
					Status: models.MTOShipmentStatusApproved,
				},
			},
		}, nil)
		rejectionReason := "exotic animals are banned"
		rejectedShipment = factory.BuildMTOShipment(suite.DB(), []factory.Customization{
			{
				Model:    mto,
				LinkOnly: true,
			},
			{
				Model: models.MTOShipment{
					Status:          models.MTOShipmentStatusRejected,
					RejectionReason: &rejectionReason,
				},
			},
		}, nil)
		shipment.Status = models.MTOShipmentStatusSubmitted
		eTag = etag.GenerateEtag(shipment.UpdatedAt)
	}

	builder := query.NewQueryBuilder()
	moveRouter := moveservices.NewMoveRouter(transportationoffice.NewTransportationOfficesFetcher())
	planner := &mocks.Planner{}
	var TransitDistancePickupArg string
	var TransitDistanceDestinationArg string
	planner.On("ZipTransitDistance",
		mock.AnythingOfType("*appcontext.appContext"),
		mock.AnythingOfType("string"),
		mock.AnythingOfType("string"),
	).Return(500, nil).Run(func(args mock.Arguments) {
		TransitDistancePickupArg = args.Get(1).(string)
		TransitDistanceDestinationArg = args.Get(2).(string)
	})
	siCreator := mtoserviceitem.NewMTOServiceItemCreator(
		planner,
		builder,
		moveRouter,
		ghcrateengine.NewDomesticUnpackPricer(),
		ghcrateengine.NewDomesticPackPricer(),
		ghcrateengine.NewDomesticLinehaulPricer(),
		ghcrateengine.NewDomesticShorthaulPricer(),
		ghcrateengine.NewDomesticOriginPricer(),
		ghcrateengine.NewDomesticDestinationPricer(),
		ghcrateengine.NewFuelSurchargePricer(),
		ghcrateengine.NewDomesticDestinationFirstDaySITPricer(),
		ghcrateengine.NewDomesticDestinationSITDeliveryPricer(),
		ghcrateengine.NewDomesticDestinationAdditionalDaysSITPricer(),
		ghcrateengine.NewDomesticDestinationSITFuelSurchargePricer(),
		ghcrateengine.NewDomesticOriginFirstDaySITPricer(),
		ghcrateengine.NewDomesticOriginSITPickupPricer(),
		ghcrateengine.NewDomesticOriginAdditionalDaysSITPricer(),
		ghcrateengine.NewDomesticOriginSITFuelSurchargePricer())

	updater := NewMTOShipmentStatusUpdater(builder, siCreator, planner)

	suite.Run("If the mtoShipment is approved successfully it should create approved mtoServiceItems", func() {
		setupTestData()

		appCtx := suite.AppContextForTest()
		shipmentForAutoApproveEtag := etag.GenerateEtag(shipmentForAutoApprove.UpdatedAt)
		fetchedShipment := models.MTOShipment{}
		serviceItems := models.MTOServiceItems{}

		preApprovalTime := time.Now()
		_, err := updater.UpdateMTOShipmentStatus(appCtx, shipmentForAutoApprove.ID, status, nil, nil, shipmentForAutoApproveEtag)
		suite.NoError(err)

		err = appCtx.DB().Find(&fetchedShipment, shipmentForAutoApprove.ID)
		suite.NoError(err)

		// Let's make sure the status is approved
		suite.Equal(models.MTOShipmentStatusApproved, fetchedShipment.Status)

		err = appCtx.DB().EagerPreload("ReService").Where("mto_shipment_id = ?", shipmentForAutoApprove.ID).All(&serviceItems)
		suite.NoError(err)

		suite.Equal(6, len(serviceItems))

		// All ApprovedAt times for service items should be the same, so just get the first one
		// Test that service item was approved within a few seconds of the current time
		suite.Assertions.WithinDuration(preApprovalTime, *serviceItems[0].ApprovedAt, 2*time.Second)

		// If we've gotten the shipment updated and fetched it without error then we can inspect the
		// service items created as a side effect to see if they are
		// approved.
		missingReServiceCodes := make([]models.ReServiceCode, len(expectedReServiceCodes))
		copy(missingReServiceCodes, expectedReServiceCodes)
		for _, serviceItem := range serviceItems {
			suite.Equal(models.MTOServiceItemStatusApproved, serviceItem.Status)

			// Want to make sure each of the expected service codes is included at some point.
			codeFound := false
			for i, reServiceCodeToCheck := range missingReServiceCodes {
				if reServiceCodeToCheck == serviceItem.ReService.Code {
					missingReServiceCodes[i] = missingReServiceCodes[len(missingReServiceCodes)-1]
					missingReServiceCodes = missingReServiceCodes[:len(missingReServiceCodes)-1]
					codeFound = true
					break
				}
			}

			if !codeFound {
				suite.Fail("Unexpected service code", "unexpected ReService code: %s", string(serviceItem.ReService.Code))
			}
		}

		suite.Empty(missingReServiceCodes)
	})

	suite.Run("If we act on a shipment with a weight that has a 0 upper weight it should still work", func() {
		setupTestData()

		ghcDomesticTransitTime := models.GHCDomesticTransitTime{
			MaxDaysTransitTime: 12,
			WeightLbsLower:     0,
			WeightLbsUpper:     10000,
			DistanceMilesLower: 0,
			DistanceMilesUpper: 10000,
		}
		verrs, err := suite.DB().ValidateAndCreate(&ghcDomesticTransitTime)
		suite.Assert().False(verrs.HasAny())
		suite.NoError(err)

		// Let's also create a transit time object with a zero upper bound for weight (this can happen in the table).
		ghcDomesticTransitTime0LbsUpper := models.GHCDomesticTransitTime{
			MaxDaysTransitTime: 12,
			WeightLbsLower:     10001,
			WeightLbsUpper:     0,
			DistanceMilesLower: 0,
			DistanceMilesUpper: 10000,
		}
		verrs, err = suite.DB().ValidateAndCreate(&ghcDomesticTransitTime0LbsUpper)
		suite.Assert().False(verrs.HasAny())
		suite.NoError(err)

		// This is testing that the Required Delivery Date is calculated correctly.
		// In order for the Required Delivery Date to be calculated, the following conditions must be true:
		// 1. The shipment is moving to the APPROVED status
		// 2. The shipment must already have the following fields present:
		// ScheduledPickupDate, PrimeEstimatedWeight, PickupAddress, DestinationAddress
		// 3. The shipment must not already have a Required Delivery Date
		// Note that MakeMTOShipment will automatically add a Required Delivery Date if the ScheduledPickupDate
		// is present, therefore we need to use MakeMTOShipmentMinimal and add the Pickup and Destination addresses
		estimatedWeight := unit.Pound(11000)
		destinationAddress := factory.BuildAddress(suite.DB(), nil, []factory.Trait{factory.GetTraitAddress2})
		pickupAddress := factory.BuildAddress(suite.DB(), nil, nil)
		shipmentHeavy := factory.BuildMTOShipmentMinimal(suite.DB(), []factory.Customization{
			{
				Model:    mto,
				LinkOnly: true,
			},
			{
				Model: models.MTOShipment{
					ShipmentType:         models.MTOShipmentTypeHHG,
					ScheduledPickupDate:  &testdatagen.DateInsidePeakRateCycle,
					PrimeEstimatedWeight: &estimatedWeight,
					Status:               models.MTOShipmentStatusSubmitted,
				},
			},
			{
				Model:    pickupAddress,
				Type:     &factory.Addresses.PickupAddress,
				LinkOnly: true,
			},
			{
				Model:    destinationAddress,
				Type:     &factory.Addresses.DeliveryAddress,
				LinkOnly: true,
			},
		}, nil)
		shipmentHeavyEtag := etag.GenerateEtag(shipmentHeavy.UpdatedAt)

		_, err = updater.UpdateMTOShipmentStatus(suite.AppContextForTest(), shipmentHeavy.ID, status, nil, nil, shipmentHeavyEtag)
		suite.NoError(err)
		serviceItems := models.MTOServiceItems{}
		_ = suite.DB().All(&serviceItems)
		fetchedShipment := models.MTOShipment{}
		err = suite.DB().Find(&fetchedShipment, shipmentHeavy.ID)
		suite.NoError(err)
		// We also should have a required delivery date
		suite.NotNil(fetchedShipment.RequiredDeliveryDate)
	})

	suite.Run("Test that correct addresses are being used to calculate required delivery date", func() {
		setupTestData()
		appCtx := suite.AppContextForTest()

		ghcDomesticTransitTime0LbsUpper := models.GHCDomesticTransitTime{
			MaxDaysTransitTime: 12,
			WeightLbsLower:     10001,
			WeightLbsUpper:     0,
			DistanceMilesLower: 0,
			DistanceMilesUpper: 10000,
		}
		verrs, err := suite.DB().ValidateAndCreate(&ghcDomesticTransitTime0LbsUpper)
		suite.Assert().False(verrs.HasAny())
		suite.NoError(err)

		factory.FetchReServiceByCode(appCtx.DB(), models.ReServiceCodeDNPK)

		// This is testing that the Required Delivery Date is calculated correctly.
		// In order for the Required Delivery Date to be calculated, the following conditions must be true:
		// 1. The shipment is moving to the APPROVED status
		// 2. The shipment must already have the following fields present:
		// MTOShipmentTypeHHG: ScheduledPickupDate, PrimeEstimatedWeight, PickupAddress, DestinationAddress
		// MTOShipmentTypeHHGIntoNTS: ScheduledPickupDate, PrimeEstimatedWeight, PickupAddress, StorageFacility
		// MTOShipmentTypeHHGOutOfNTS: ScheduledPickupDate, NTSRecordedWeight, StorageFacility, DestinationAddress
		// 3. The shipment must not already have a Required Delivery Date
		// Note that MakeMTOShipment will automatically add a Required Delivery Date if the ScheduledPickupDate
		// is present, therefore we need to use MakeMTOShipmentMinimal and add the Pickup and Destination addresses
		estimatedWeight := unit.Pound(11000)

		destinationAddress := factory.BuildAddress(suite.DB(), nil, []factory.Trait{factory.GetTraitAddress4})
		pickupAddress := factory.BuildAddress(suite.DB(), nil, []factory.Trait{factory.GetTraitAddress3})
		storageFacility := factory.BuildStorageFacility(suite.DB(), nil, nil)

		hhgShipment := factory.BuildMTOShipmentMinimal(suite.DB(), []factory.Customization{
			{
				Model:    mto,
				LinkOnly: true,
			},
			{
				Model: models.MTOShipment{
					ShipmentType:         models.MTOShipmentTypeHHG,
					ScheduledPickupDate:  &testdatagen.DateInsidePeakRateCycle,
					PrimeEstimatedWeight: &estimatedWeight,
					Status:               models.MTOShipmentStatusSubmitted,
				},
			},
			{
				Model:    pickupAddress,
				Type:     &factory.Addresses.PickupAddress,
				LinkOnly: true,
			},
			{
				Model:    destinationAddress,
				Type:     &factory.Addresses.DeliveryAddress,
				LinkOnly: true,
			},
		}, nil)

		ntsShipment := factory.BuildMTOShipmentMinimal(suite.DB(), []factory.Customization{
			{
				Model:    mto,
				LinkOnly: true,
			},
			{
				Model: models.MTOShipment{
					ShipmentType:         models.MTOShipmentTypeHHGIntoNTS,
					ScheduledPickupDate:  &testdatagen.DateInsidePeakRateCycle,
					PrimeEstimatedWeight: &estimatedWeight,
					Status:               models.MTOShipmentStatusSubmitted,
				},
			},
			{
				Model:    storageFacility,
				LinkOnly: true,
			},
			{
				Model:    pickupAddress,
				Type:     &factory.Addresses.PickupAddress,
				LinkOnly: true,
			},
		}, nil)

		ntsrShipment := factory.BuildMTOShipmentMinimal(suite.DB(), []factory.Customization{
			{
				Model:    mto,
				LinkOnly: true,
			},
			{
				Model: models.MTOShipment{
					ShipmentType:        models.MTOShipmentTypeHHGOutOfNTS,
					ScheduledPickupDate: &testdatagen.DateInsidePeakRateCycle,
					NTSRecordedWeight:   &estimatedWeight,
					Status:              models.MTOShipmentStatusSubmitted,
				},
			},
			{
				Model:    storageFacility,
				LinkOnly: true,
			},
			{
				Model:    destinationAddress,
				Type:     &factory.Addresses.DeliveryAddress,
				LinkOnly: true,
			},
		}, nil)

		testCases := []struct {
			shipment            models.MTOShipment
			pickupLocation      *models.Address
			destinationLocation *models.Address
		}{
			{hhgShipment, hhgShipment.PickupAddress, hhgShipment.DestinationAddress},
			{ntsShipment, ntsShipment.PickupAddress, &ntsShipment.StorageFacility.Address},
			{ntsrShipment, &ntsrShipment.StorageFacility.Address, ntsrShipment.DestinationAddress},
		}

		for _, testCase := range testCases {
			shipmentEtag := etag.GenerateEtag(testCase.shipment.UpdatedAt)
			_, err = updater.UpdateMTOShipmentStatus(appCtx, testCase.shipment.ID, status, nil, nil, shipmentEtag)
			suite.NoError(err)

			fetchedShipment := models.MTOShipment{}
			err = suite.DB().Find(&fetchedShipment, testCase.shipment.ID)
			suite.NoError(err)
			// We also should have a required delivery date
			suite.NotNil(fetchedShipment.RequiredDeliveryDate)
			// Check that TransitDistance was called with the correct addresses
			suite.Equal(testCase.pickupLocation.PostalCode, TransitDistancePickupArg)
			suite.Equal(testCase.destinationLocation.PostalCode, TransitDistanceDestinationArg)
		}
	})

	suite.Run("Test that we are properly adding days to Alaska shipments", func() {
		reContract := testdatagen.FetchOrMakeReContract(suite.DB(), testdatagen.Assertions{})
		testdatagen.FetchOrMakeReContractYear(suite.DB(), testdatagen.Assertions{
			ReContractYear: models.ReContractYear{
				Contract:             reContract,
				ContractID:           reContract.ID,
				StartDate:            time.Now(),
				EndDate:              time.Now().Add(time.Hour * 12),
				Escalation:           1.0,
				EscalationCompounded: 1.0,
			},
		})
		move := factory.BuildAvailableToPrimeMove(suite.DB(), nil, nil)
		appCtx := suite.AppContextForTest()

		ghcDomesticTransitTime0LbsUpper := models.GHCDomesticTransitTime{
			MaxDaysTransitTime: 12,
			WeightLbsLower:     10001,
			WeightLbsUpper:     0,
			DistanceMilesLower: 0,
			DistanceMilesUpper: 10000,
		}
		verrs, err := suite.DB().ValidateAndCreate(&ghcDomesticTransitTime0LbsUpper)
		suite.Assert().False(verrs.HasAny())
		suite.NoError(err)

		conusAddress := factory.BuildAddress(suite.DB(), nil, []factory.Trait{factory.GetTraitAddress2})
		zone1Address := factory.BuildAddress(suite.DB(), nil, []factory.Trait{factory.GetTraitAddressAKZone1})
		zone2Address := factory.BuildAddress(suite.DB(), nil, []factory.Trait{factory.GetTraitAddressAKZone2})
		zone3Address := factory.BuildAddress(suite.DB(), nil, []factory.Trait{factory.GetTraitAddressAKZone3})
		zone4Address := factory.BuildAddress(suite.DB(), nil, []factory.Trait{factory.GetTraitAddressAKZone4})
		zone5Address := factory.BuildAddress(suite.DB(), nil, []factory.Trait{factory.GetTraitAddressAKZone5})

		estimatedWeight := unit.Pound(11000)

		testCases10Days := []struct {
			pickupLocation      models.Address
			destinationLocation models.Address
		}{
			{conusAddress, zone1Address},
			{conusAddress, zone2Address},
			{zone1Address, conusAddress},
			{zone2Address, conusAddress},
		}
		// adding 22 days; ghcDomesticTransitTime0LbsUpper.MaxDaysTransitTime is 12, plus 10 for Zones 1 and 2
		rdd10DaysDate := testdatagen.DateInsidePeakRateCycle.AddDate(0, 0, 22)
		for _, testCase := range testCases10Days {
			shipment := factory.BuildMTOShipmentMinimal(suite.DB(), []factory.Customization{
				{
					Model:    move,
					LinkOnly: true,
				},
				{
					Model: models.MTOShipment{
						ShipmentType:         models.MTOShipmentTypeHHG,
						ScheduledPickupDate:  &testdatagen.DateInsidePeakRateCycle,
						PrimeEstimatedWeight: &estimatedWeight,
						Status:               models.MTOShipmentStatusSubmitted,
					},
				},
				{
					Model:    testCase.pickupLocation,
					Type:     &factory.Addresses.PickupAddress,
					LinkOnly: true,
				},
				{
					Model:    testCase.destinationLocation,
					Type:     &factory.Addresses.DeliveryAddress,
					LinkOnly: true,
				},
			}, nil)
			shipmentEtag := etag.GenerateEtag(shipment.UpdatedAt)
			_, err = updater.UpdateMTOShipmentStatus(appCtx, shipment.ID, status, nil, nil, shipmentEtag)
			suite.NoError(err)

			fetchedShipment := models.MTOShipment{}
			err = suite.DB().Find(&fetchedShipment, shipment.ID)
			suite.NoError(err)
			suite.NotNil(fetchedShipment.RequiredDeliveryDate)
			suite.Equal(rdd10DaysDate.Format(time.RFC3339), fetchedShipment.RequiredDeliveryDate.Format(time.RFC3339))
		}

		testCases20Days := []struct {
			pickupLocation      models.Address
			destinationLocation models.Address
		}{
			{conusAddress, zone3Address},
			{conusAddress, zone4Address},
			{zone3Address, conusAddress},
			{zone4Address, conusAddress},
		}
		// adding 32 days; ghcDomesticTransitTime0LbsUpper.MaxDaysTransitTime is 12, plus 20 for Zones 3 and 4
		rdd20DaysDate := testdatagen.DateInsidePeakRateCycle.AddDate(0, 0, 32)
		for _, testCase := range testCases20Days {
			shipment := factory.BuildMTOShipmentMinimal(suite.DB(), []factory.Customization{
				{
					Model:    move,
					LinkOnly: true,
				},
				{
					Model: models.MTOShipment{
						ShipmentType:         models.MTOShipmentTypeHHG,
						ScheduledPickupDate:  &testdatagen.DateInsidePeakRateCycle,
						PrimeEstimatedWeight: &estimatedWeight,
						Status:               models.MTOShipmentStatusSubmitted,
					},
				},
				{
					Model:    testCase.pickupLocation,
					Type:     &factory.Addresses.PickupAddress,
					LinkOnly: true,
				},
				{
					Model:    testCase.destinationLocation,
					Type:     &factory.Addresses.DeliveryAddress,
					LinkOnly: true,
				},
			}, nil)
			shipmentEtag := etag.GenerateEtag(shipment.UpdatedAt)
			_, err = updater.UpdateMTOShipmentStatus(appCtx, shipment.ID, status, nil, nil, shipmentEtag)
			suite.NoError(err)

			fetchedShipment := models.MTOShipment{}
			err = suite.DB().Find(&fetchedShipment, shipment.ID)
			suite.NoError(err)
			suite.NotNil(fetchedShipment.RequiredDeliveryDate)
			suite.Equal(rdd20DaysDate.Format(time.RFC3339), fetchedShipment.RequiredDeliveryDate.Format(time.RFC3339))
		}
		testCases60Days := []struct {
			pickupLocation      models.Address
			destinationLocation models.Address
		}{
			{conusAddress, zone5Address},
			{zone5Address, conusAddress},
		}

		// adding 72 days; ghcDomesticTransitTime0LbsUpper.MaxDaysTransitTime is 12, plus 60 for Zone 5 HHG
		rdd60DaysDate := testdatagen.DateInsidePeakRateCycle.AddDate(0, 0, 72)
		for _, testCase := range testCases60Days {
			shipment := factory.BuildMTOShipmentMinimal(suite.DB(), []factory.Customization{
				{
					Model:    move,
					LinkOnly: true,
				},
				{
					Model: models.MTOShipment{
						ShipmentType:         models.MTOShipmentTypeHHG,
						ScheduledPickupDate:  &testdatagen.DateInsidePeakRateCycle,
						PrimeEstimatedWeight: &estimatedWeight,
						Status:               models.MTOShipmentStatusSubmitted,
					},
				},
				{
					Model:    testCase.pickupLocation,
					Type:     &factory.Addresses.PickupAddress,
					LinkOnly: true,
				},
				{
					Model:    testCase.destinationLocation,
					Type:     &factory.Addresses.DeliveryAddress,
					LinkOnly: true,
				},
			}, nil)
			shipmentEtag := etag.GenerateEtag(shipment.UpdatedAt)
			_, err = updater.UpdateMTOShipmentStatus(appCtx, shipment.ID, status, nil, nil, shipmentEtag)
			suite.NoError(err)

			fetchedShipment := models.MTOShipment{}
			err = suite.DB().Find(&fetchedShipment, shipment.ID)
			suite.NoError(err)
			suite.NotNil(fetchedShipment.RequiredDeliveryDate)
			suite.Equal(rdd60DaysDate.Format(time.RFC3339), fetchedShipment.RequiredDeliveryDate.Format(time.RFC3339))
		}

		conusAddress = factory.BuildAddress(suite.DB(), []factory.Customization{
			{
				Model: models.Address{
					StreetAddress1: "1 some street",
					City:           "Charlotte",
					State:          "NC",
					PostalCode:     "28290",
					IsOconus:       models.BoolPointer(false),
				},
			}}, nil)
		zone5Address = factory.BuildAddress(suite.DB(), []factory.Customization{
			{
				Model: models.Address{
					StreetAddress1: "1 some street",
					StreetAddress2: models.StringPointer("P.O. Box 1234"),
					StreetAddress3: models.StringPointer("c/o Another Person"),
					City:           "Cordova",
					State:          "AK",
					PostalCode:     "99677",
					IsOconus:       models.BoolPointer(true),
				},
			}}, nil)

		testCases60Days = []struct {
			pickupLocation      models.Address
			destinationLocation models.Address
		}{
			{conusAddress, zone5Address},
			{zone5Address, conusAddress},
		}

		for _, testCase := range testCases60Days {
			shipment := factory.BuildMTOShipmentMinimal(suite.DB(), []factory.Customization{
				{
					Model:    move,
					LinkOnly: true,
				},
				{
					Model: models.MTOShipment{
						ShipmentType:         models.MTOShipmentTypeUnaccompaniedBaggage,
						ScheduledPickupDate:  &testdatagen.DateInsidePeakRateCycle,
						PrimeEstimatedWeight: &estimatedWeight,
						Status:               models.MTOShipmentStatusSubmitted,
					},
				},
				{
					Model:    testCase.pickupLocation,
					Type:     &factory.Addresses.PickupAddress,
					LinkOnly: true,
				},
				{
					Model:    testCase.destinationLocation,
					Type:     &factory.Addresses.DeliveryAddress,
					LinkOnly: true,
				},
			}, nil)
			// adding 42 days; ghcDomesticTransitTime0LbsUpper.MaxDaysTransitTime is 12, plus 30 for Zone 5 UB
			pickUpDate := shipment.ScheduledPickupDate
			rdd60DaysDateUB := pickUpDate.AddDate(0, 0, 27)
			shipmentEtag := etag.GenerateEtag(shipment.UpdatedAt)
			_, err = updater.UpdateMTOShipmentStatus(appCtx, shipment.ID, status, nil, nil, shipmentEtag)
			suite.NoError(err)

			fetchedShipment := models.MTOShipment{}
			err = suite.DB().Find(&fetchedShipment, shipment.ID)
			suite.NoError(err)
			suite.NotNil(fetchedShipment.RequiredDeliveryDate)
			suite.Equal(rdd60DaysDateUB.Format(time.RFC3339), fetchedShipment.RequiredDeliveryDate.Format(time.RFC3339))
		}
	})

	suite.Run("Update RDD on UB Shipment on status change", func() {
		reContract := testdatagen.FetchOrMakeReContract(suite.DB(), testdatagen.Assertions{})
		testdatagen.FetchOrMakeReContractYear(suite.DB(), testdatagen.Assertions{
			ReContractYear: models.ReContractYear{
				Contract:             reContract,
				ContractID:           reContract.ID,
				StartDate:            time.Now(),
				EndDate:              time.Now().AddDate(1, 0, 0),
				Escalation:           1.0,
				EscalationCompounded: 1.0,
			},
		})
		move := factory.BuildAvailableToPrimeMove(suite.DB(), nil, nil)
		appCtx := suite.AppContextForTest()

		ghcDomesticTransitTime := models.GHCDomesticTransitTime{
			MaxDaysTransitTime: 12,
			WeightLbsLower:     0,
			WeightLbsUpper:     10000,
			DistanceMilesLower: 0,
			DistanceMilesUpper: 10000,
		}
		verrs, err := suite.DB().ValidateAndCreate(&ghcDomesticTransitTime)
		suite.Assert().False(verrs.HasAny())
		suite.NoError(err)

		conusAddress := factory.BuildAddress(suite.DB(), []factory.Customization{
			{
				Model: models.Address{
					StreetAddress1: "1 some street",
					City:           "Charlotte",
					State:          "NC",
					PostalCode:     "28290",
					IsOconus:       models.BoolPointer(false),
				},
			}}, nil)
		zone5Address := factory.BuildAddress(suite.DB(), []factory.Customization{
			{
				Model: models.Address{
					StreetAddress1: "1 some street",
					StreetAddress2: models.StringPointer("P.O. Box 1234"),
					StreetAddress3: models.StringPointer("c/o Another Person"),
					City:           "Cordova",
					State:          "AK",
					PostalCode:     "99677",
					IsOconus:       models.BoolPointer(true),
				},
			}}, nil)
		estimatedWeight := unit.Pound(4000)
		shipment := factory.BuildMTOShipmentMinimal(suite.DB(), []factory.Customization{
			{
				Model:    move,
				LinkOnly: true,
			},
			{
				Model: models.MTOShipment{
					ShipmentType:         models.MTOShipmentTypeUnaccompaniedBaggage,
					ScheduledPickupDate:  &testdatagen.DateInsidePeakRateCycle,
					PrimeEstimatedWeight: &estimatedWeight,
					Status:               models.MTOShipmentStatusSubmitted,
				},
			},
			{
				Model:    conusAddress,
				Type:     &factory.Addresses.PickupAddress,
				LinkOnly: true,
			},
			{
				Model:    zone5Address,
				Type:     &factory.Addresses.DeliveryAddress,
				LinkOnly: true,
			},
		}, nil)

		shipmentEtag := etag.GenerateEtag(shipment.UpdatedAt)
		mtoShipment, err := updater.UpdateMTOShipmentStatus(appCtx, shipment.ID, status, nil, nil, shipmentEtag)
		suite.NoError(err)
		suite.NotNil(mtoShipment.RequiredDeliveryDate)
		suite.False(mtoShipment.RequiredDeliveryDate.IsZero())
	})

	suite.Run("Cannot set SUBMITTED status on shipment via UpdateMTOShipmentStatus", func() {
		setupTestData()

		// The only time a shipment gets set to the SUBMITTED status is when it is created, whether by the customer
		// or the Prime. This happens in the internal and prime API in the CreateMTOShipmentHandler. In that case,
		// the handlers will call ShipmentRouter.Submit().
		eTag = etag.GenerateEtag(draftShipment.UpdatedAt)
		_, err := updater.UpdateMTOShipmentStatus(suite.AppContextForTest(), draftShipment.ID, "SUBMITTED", nil, nil, eTag)

		suite.Error(err)
		suite.IsType(ConflictStatusError{}, err)

		err = suite.DB().Find(&draftShipment, draftShipment.ID)

		suite.NoError(err)
		suite.EqualValues(models.MTOShipmentStatusDraft, draftShipment.Status)
	})

	suite.Run("Rejecting a shipment in SUBMITTED status with a rejection reason should return no error", func() {
		setupTestData()

		eTag = etag.GenerateEtag(shipment2.UpdatedAt)
		rejectionReason := "Rejection reason"
		returnedShipment, err := updater.UpdateMTOShipmentStatus(suite.AppContextForTest(), shipment2.ID, "REJECTED", &rejectionReason, nil, eTag)

		suite.NoError(err)
		suite.NotNil(returnedShipment)

		err = suite.DB().Find(&shipment2, shipment2.ID)

		suite.NoError(err)
		suite.EqualValues(models.MTOShipmentStatusRejected, shipment2.Status)
		suite.Equal(&rejectionReason, shipment2.RejectionReason)
	})

	suite.Run("Rejecting a shipment with no rejection reason returns an InvalidInputError", func() {
		setupTestData()

		eTag = etag.GenerateEtag(shipment3.UpdatedAt)
		_, err := updater.UpdateMTOShipmentStatus(suite.AppContextForTest(), shipment3.ID, "REJECTED", nil, nil, eTag)

		suite.Error(err)
		suite.IsType(apperror.InvalidInputError{}, err)
	})

	suite.Run("Rejecting a shipment in APPROVED status returns a ConflictStatusError", func() {
		setupTestData()

		eTag = etag.GenerateEtag(approvedShipment.UpdatedAt)
		rejectionReason := "Rejection reason"
		_, err := updater.UpdateMTOShipmentStatus(suite.AppContextForTest(), approvedShipment.ID, "REJECTED", &rejectionReason, nil, eTag)

		suite.Error(err)
		suite.IsType(ConflictStatusError{}, err)
	})

	suite.Run("Approving a shipment in REJECTED status returns a ConflictStatusError", func() {
		setupTestData()

		eTag = etag.GenerateEtag(rejectedShipment.UpdatedAt)
		_, err := updater.UpdateMTOShipmentStatus(suite.AppContextForTest(), rejectedShipment.ID, "APPROVED", nil, nil, eTag)

		suite.Error(err)
		suite.IsType(ConflictStatusError{}, err)
	})

	suite.Run("Passing in a stale identifier returns a PreconditionFailedError", func() {
		setupTestData()

		staleETag := etag.GenerateEtag(time.Now())

		_, err := updater.UpdateMTOShipmentStatus(suite.AppContextForTest(), shipment4.ID, "APPROVED", nil, nil, staleETag)

		suite.Error(err)
		suite.IsType(apperror.PreconditionFailedError{}, err)
	})

	suite.Run("Passing in an invalid status returns a ConflictStatus error", func() {
		setupTestData()

		eTag = etag.GenerateEtag(shipment4.UpdatedAt)

		_, err := updater.UpdateMTOShipmentStatus(suite.AppContextForTest(), shipment4.ID, "invalid", nil, nil, eTag)

		suite.Error(err)
		suite.IsType(ConflictStatusError{}, err)
	})

	suite.Run("Passing in a bad shipment id returns a Not Found error", func() {
		setupTestData()

		badShipmentID := uuid.FromStringOrNil("424d930b-cf8d-4c10-8059-be8a25ba952a")

		_, err := updater.UpdateMTOShipmentStatus(suite.AppContextForTest(), badShipmentID, "APPROVED", nil, nil, eTag)

		suite.Error(err)
		suite.IsType(apperror.NotFoundError{}, err)
	})

	suite.Run("Changing to APPROVED status records approved_date", func() {
		setupTestData()

		shipment5 := factory.BuildMTOShipment(suite.DB(), []factory.Customization{
			{
				Model:    mto,
				LinkOnly: true,
			},
			{
				Model: models.MTOShipment{
					Status: models.MTOShipmentStatusSubmitted,
				},
			},
		}, nil)
		eTag = etag.GenerateEtag(shipment5.UpdatedAt)

		suite.Nil(shipment5.ApprovedDate)

		_, err := updater.UpdateMTOShipmentStatus(suite.AppContextForTest(), shipment5.ID, models.MTOShipmentStatusApproved, nil, nil, eTag)

		suite.NoError(err)
		suite.NoError(suite.DB().Find(&shipment5, shipment5.ID))
		suite.Equal(models.MTOShipmentStatusApproved, shipment5.Status)
		suite.NotNil(shipment5.ApprovedDate)
	})

	suite.Run("Changing to a non-APPROVED status does not record approved_date", func() {
		setupTestData()

		shipment6 := factory.BuildMTOShipment(suite.DB(), []factory.Customization{
			{
				Model:    mto,
				LinkOnly: true,
			},
			{
				Model: models.MTOShipment{
					Status: models.MTOShipmentStatusSubmitted,
				},
			},
		}, nil)

		eTag = etag.GenerateEtag(shipment6.UpdatedAt)
		rejectionReason := "reason"

		suite.Nil(shipment6.ApprovedDate)

		_, err := updater.UpdateMTOShipmentStatus(suite.AppContextForTest(), shipment6.ID, models.MTOShipmentStatusRejected, &rejectionReason, nil, eTag)

		suite.NoError(err)
		suite.NoError(suite.DB().Find(&shipment6, shipment6.ID))
		suite.Equal(models.MTOShipmentStatusRejected, shipment6.Status)
		suite.Nil(shipment6.ApprovedDate)
	})

	suite.Run("When move is not yet approved, cannot approve shipment", func() {
		setupTestData()

		submittedMTO := factory.BuildMoveWithShipment(suite.DB(), nil, nil)
		mtoShipment := submittedMTO.MTOShipments[0]
		eTag = etag.GenerateEtag(mtoShipment.UpdatedAt)

		updatedShipment, err := updater.UpdateMTOShipmentStatus(suite.AppContextForTest(), mtoShipment.ID, models.MTOShipmentStatusApproved, nil, nil, eTag)
		suite.NoError(suite.DB().Find(&mtoShipment, mtoShipment.ID))

		suite.Nil(updatedShipment)
		suite.Equal(models.MTOShipmentStatusSubmitted, mtoShipment.Status)
		suite.Error(err)
		suite.IsType(apperror.ConflictError{}, err)
		suite.Contains(
			err.Error(),
			fmt.Sprintf(
				"Cannot approve a shipment if the move status isn't %s or %s, or if it isn't a PPM shipment with a move status of %s. The current status for the move with ID %s is %s",
				models.MoveStatusAPPROVED,
				models.MoveStatusAPPROVALSREQUESTED,
				models.MoveStatusNeedsServiceCounseling,
				submittedMTO.ID,
				submittedMTO.Status,
			),
		)
	})

	suite.Run("An approved shipment can change to CANCELLATION_REQUESTED", func() {
		setupTestData()

		approvedShipment2 := factory.BuildMTOShipment(suite.DB(), []factory.Customization{
			{
				Model:    factory.BuildAvailableToPrimeMove(suite.DB(), nil, nil),
				LinkOnly: true,
			},
			{
				Model: models.MTOShipment{
					Status: models.MTOShipmentStatusApproved,
				},
			},
		}, nil)
		eTag = etag.GenerateEtag(approvedShipment2.UpdatedAt)

		updatedShipment, err := updater.UpdateMTOShipmentStatus(
			suite.AppContextForTest(), approvedShipment2.ID, models.MTOShipmentStatusCancellationRequested, nil, nil, eTag)
		suite.NoError(suite.DB().Find(&approvedShipment2, approvedShipment2.ID))

		suite.NoError(err)
		suite.NotNil(updatedShipment)
		suite.Equal(models.MTOShipmentStatusCancellationRequested, updatedShipment.Status)
		suite.Equal(models.MTOShipmentStatusCancellationRequested, approvedShipment2.Status)
	})

	suite.Run("A CANCELLATION_REQUESTED shipment can change to CANCELED", func() {
		setupTestData()

		cancellationRequestedShipment := factory.BuildMTOShipment(suite.DB(), []factory.Customization{
			{
				Model:    factory.BuildAvailableToPrimeMove(suite.DB(), nil, nil),
				LinkOnly: true,
			},
			{
				Model: models.MTOShipment{
					Status: models.MTOShipmentStatusCancellationRequested,
				},
			},
		}, nil)
		eTag = etag.GenerateEtag(cancellationRequestedShipment.UpdatedAt)

		updatedShipment, err := updater.UpdateMTOShipmentStatus(
			suite.AppContextForTest(), cancellationRequestedShipment.ID, models.MTOShipmentStatusCanceled, nil, nil, eTag)
		suite.NoError(suite.DB().Find(&cancellationRequestedShipment, cancellationRequestedShipment.ID))

		suite.NoError(err)
		suite.NotNil(updatedShipment)
		suite.Equal(models.MTOShipmentStatusCanceled, updatedShipment.Status)
		suite.Equal(models.MTOShipmentStatusCanceled, cancellationRequestedShipment.Status)
	})

	suite.Run("An APPROVED shipment CANNOT change to CANCELED - ERROR", func() {
		setupTestData()

		eTag = etag.GenerateEtag(approvedShipment.UpdatedAt)

		updatedShipment, err := updater.UpdateMTOShipmentStatus(
			suite.AppContextForTest(), approvedShipment.ID, models.MTOShipmentStatusCanceled, nil, nil, eTag)
		suite.NoError(suite.DB().Find(&approvedShipment, approvedShipment.ID))

		suite.Error(err)
		suite.Nil(updatedShipment)
		suite.IsType(ConflictStatusError{}, err)
		suite.Equal(models.MTOShipmentStatusApproved, approvedShipment.Status)
	})

	suite.Run("An APPROVED shipment CAN change to Diversion Requested", func() {
		setupTestData()

		shipmentToDivert := factory.BuildMTOShipment(suite.DB(), []factory.Customization{
			{
				Model:    mto,
				LinkOnly: true,
			},
			{
				Model: models.MTOShipment{
					Status: models.MTOShipmentStatusApproved,
				},
			},
		}, nil)
		eTag = etag.GenerateEtag(shipmentToDivert.UpdatedAt)

		diversionReason := "Test reason"
		_, err := updater.UpdateMTOShipmentStatus(
			suite.AppContextForTest(), shipmentToDivert.ID, models.MTOShipmentStatusDiversionRequested, nil, &diversionReason, eTag)
		suite.NoError(suite.DB().Find(&shipmentToDivert, shipmentToDivert.ID))

		suite.NoError(err)
		suite.Equal(models.MTOShipmentStatusDiversionRequested, shipmentToDivert.Status)
	})

	suite.Run("A diversion or diverted shipment can change to APPROVED", func() {
		setupTestData()
		diversionReason := "Test reason"

		// a diversion or diverted shipment is when the PRIME sets the diversion field to true
		// the status must also be in diversion requested status to be approvable as well
		diversionRequestedShipment := factory.BuildMTOShipment(suite.DB(), []factory.Customization{
			{
				Model:    factory.BuildAvailableToPrimeMove(suite.DB(), nil, nil),
				LinkOnly: true,
			},
			{
				Model: models.MTOShipment{
					Status:          models.MTOShipmentStatusDiversionRequested,
					Diversion:       true,
					DiversionReason: &diversionReason,
				},
			},
		}, nil)
		eTag = etag.GenerateEtag(diversionRequestedShipment.UpdatedAt)

		updatedShipment, err := updater.UpdateMTOShipmentStatus(
			suite.AppContextForTest(), diversionRequestedShipment.ID, models.MTOShipmentStatusApproved, nil, nil, eTag)

		suite.NoError(err)
		suite.NotNil(updatedShipment)
		suite.Equal(models.MTOShipmentStatusApproved, updatedShipment.Status)

		var shipmentServiceItems models.MTOServiceItems
		err = suite.DB().Where("mto_shipment_id = $1", updatedShipment.ID).All(&shipmentServiceItems)
		suite.NoError(err)
		suite.Len(shipmentServiceItems, 0, "should not have created shipment level service items for diversion shipment after approving")
	})
}

func (suite *MTOShipmentServiceSuite) TestMTOShipmentsMTOAvailableToPrime() {
	now := time.Now()
	waf := entitlements.NewWeightAllotmentFetcher()

	hide := false
	var primeShipment models.MTOShipment
	var nonPrimeShipment models.MTOShipment
	var hiddenPrimeShipment models.MTOShipment

	setupTestData := func() {
		primeShipment = factory.BuildMTOShipment(suite.DB(), []factory.Customization{
			{
				Model: models.Move{
					AvailableToPrimeAt: &now,
					ApprovedAt:         &now,
				},
			},
		}, nil)
		nonPrimeShipment = factory.BuildMTOShipmentMinimal(suite.DB(), nil, nil)
		hiddenPrimeShipment = factory.BuildMTOShipment(suite.DB(), []factory.Customization{
			{
				Model: models.Move{
					AvailableToPrimeAt: &now,
					ApprovedAt:         &now,
					Show:               &hide,
				},
			},
		}, nil)
	}

	builder := query.NewQueryBuilder()
	fetcher := fetch.NewFetcher(builder)
	planner := &mocks.Planner{}
	moveRouter := moveservices.NewMoveRouter(transportationoffice.NewTransportationOfficesFetcher())
	mockSender := setUpMockNotificationSender()
	moveWeights := moveservices.NewMoveWeights(NewShipmentReweighRequester(), waf, mockSender)
	mockShipmentRecalculator := mockservices.PaymentRequestShipmentRecalculator{}
	mockShipmentRecalculator.On("ShipmentRecalculatePaymentRequest",
		mock.AnythingOfType("*appcontext.appContext"),
		mock.AnythingOfType("uuid.UUID"),
	).Return(&models.PaymentRequests{}, nil)
	addressUpdater := address.NewAddressUpdater()
	addressCreator := address.NewAddressCreator()

	updater := NewMTOShipmentUpdater(builder, fetcher, planner, moveRouter, moveWeights, mockSender, &mockShipmentRecalculator, addressUpdater, addressCreator)

	suite.Run("Shipment exists and is available to Prime - success", func() {
		setupTestData()

		isAvailable, err := updater.MTOShipmentsMTOAvailableToPrime(suite.AppContextForTest(), primeShipment.ID)
		suite.True(isAvailable)
		suite.NoError(err)

		// Verify that shipment recalculate was handled correctly
		mockShipmentRecalculator.AssertNotCalled(suite.T(), "ShipmentRecalculatePaymentRequest", mock.Anything, mock.Anything)
	})

	suite.Run("Shipment exists but is not available to Prime - failure", func() {
		setupTestData()

		isAvailable, err := updater.MTOShipmentsMTOAvailableToPrime(suite.AppContextForTest(), nonPrimeShipment.ID)
		suite.False(isAvailable)
		suite.Error(err)
		suite.IsType(apperror.NotFoundError{}, err)
		suite.Contains(err.Error(), nonPrimeShipment.ID.String())

		// Verify that shipment recalculate was handled correctly
		mockShipmentRecalculator.AssertNotCalled(suite.T(), "ShipmentRecalculatePaymentRequest", mock.Anything, mock.Anything)
	})

	suite.Run("Shipment exists, is available, but move is disabled - failure", func() {
		setupTestData()

		isAvailable, err := updater.MTOShipmentsMTOAvailableToPrime(suite.AppContextForTest(), hiddenPrimeShipment.ID)
		suite.False(isAvailable)
		suite.Error(err)
		suite.IsType(apperror.NotFoundError{}, err)
		suite.Contains(err.Error(), hiddenPrimeShipment.ID.String())

		// Verify that shipment recalculate was handled correctly
		mockShipmentRecalculator.AssertNotCalled(suite.T(), "ShipmentRecalculatePaymentRequest", mock.Anything, mock.Anything)
	})

	suite.Run("Shipment does not exist - failure", func() {
		setupTestData()

		badUUID := uuid.FromStringOrNil("00000000-0000-0000-0000-000000000001")
		isAvailable, err := updater.MTOShipmentsMTOAvailableToPrime(suite.AppContextForTest(), badUUID)
		suite.False(isAvailable)
		suite.Error(err)
		suite.IsType(apperror.NotFoundError{}, err)
		suite.Contains(err.Error(), badUUID.String())

		// Verify that shipment recalculate was handled correctly
		mockShipmentRecalculator.AssertNotCalled(suite.T(), "ShipmentRecalculatePaymentRequest", mock.Anything, mock.Anything)
	})
}

func (suite *MTOShipmentServiceSuite) TestUpdateShipmentEstimatedWeightMoveExcessWeight() {
	builder := query.NewQueryBuilder()
	fetcher := fetch.NewFetcher(builder)
	planner := &mocks.Planner{}
	waf := entitlements.NewWeightAllotmentFetcher()

	moveRouter := moveservices.NewMoveRouter(transportationoffice.NewTransportationOfficesFetcher())
	mockSender := setUpMockNotificationSender()
	moveWeights := moveservices.NewMoveWeights(NewShipmentReweighRequester(), waf, mockSender)
	mockShipmentRecalculator := mockservices.PaymentRequestShipmentRecalculator{}
	mockShipmentRecalculator.On("ShipmentRecalculatePaymentRequest",
		mock.AnythingOfType("*appcontext.appContext"),
		mock.AnythingOfType("uuid.UUID"),
	).Return(&models.PaymentRequests{}, nil)
	addressUpdater := address.NewAddressUpdater()
	addressCreator := address.NewAddressCreator()
	mtoShipmentUpdaterPrime := NewPrimeMTOShipmentUpdater(builder, fetcher, planner, moveRouter, moveWeights, mockSender, &mockShipmentRecalculator, addressUpdater, addressCreator)

	suite.Run("Updates to estimated weight change max billable weight", func() {
		now := time.Now()
		pickupDate := now.AddDate(0, 0, 10)

		primeShipment := factory.BuildMTOShipmentMinimal(suite.DB(), []factory.Customization{
			{
				Model: models.MTOShipment{
					Status:              models.MTOShipmentStatusApproved,
					ApprovedDate:        &now,
					ScheduledPickupDate: &pickupDate,
				},
			},
			{
				Model: models.Move{
					AvailableToPrimeAt: &now,
					ApprovedAt:         &now,
					Status:             models.MoveStatusAPPROVED,
				},
			},
		}, nil)

		suite.Equal(8000, *primeShipment.MoveTaskOrder.Orders.Entitlement.AuthorizedWeight())

		estimatedWeight := unit.Pound(1234)
		primeShipment.Status = ""
		primeShipment.PrimeEstimatedWeight = &estimatedWeight

		session := auth.Session{}
		_, err := mtoShipmentUpdaterPrime.UpdateMTOShipment(suite.AppContextWithSessionForTest(&session), &primeShipment, etag.GenerateEtag(primeShipment.UpdatedAt), "test")
		suite.NoError(err)

		err = suite.DB().Reload(primeShipment.MoveTaskOrder.Orders.Entitlement)
		suite.NoError(err)

		estimatedWeight110 := int(math.Round(float64(*primeShipment.PrimeEstimatedWeight) * 1.10))
		suite.Equal(estimatedWeight110, *primeShipment.MoveTaskOrder.Orders.Entitlement.AuthorizedWeight())
	})

	suite.Run("Updating the shipment estimated weight will flag excess weight on the move and transitions move status", func() {
		now := time.Now()
		pickupDate := now.AddDate(0, 0, 10)

		primeShipment := factory.BuildMTOShipmentMinimal(suite.DB(), []factory.Customization{
			{
				Model: models.MTOShipment{
					Status:              models.MTOShipmentStatusApproved,
					ApprovedDate:        &now,
					ScheduledPickupDate: &pickupDate,
				},
			},
			{
				Model: models.Move{
					AvailableToPrimeAt: &now,
					ApprovedAt:         &now,
					Status:             models.MoveStatusAPPROVED,
				},
			},
		}, nil)
		estimatedWeight := unit.Pound(7200)
		// there is a validator check about updating the status
		primeShipment.Status = ""
		primeShipment.PrimeEstimatedWeight = &estimatedWeight

		suite.Nil(primeShipment.MoveTaskOrder.ExcessWeightQualifiedAt)
		suite.Equal(models.MoveStatusAPPROVED, primeShipment.MoveTaskOrder.Status)

		session := auth.Session{}
		_, err := mtoShipmentUpdaterPrime.UpdateMTOShipment(suite.AppContextWithSessionForTest(&session), &primeShipment, etag.GenerateEtag(primeShipment.UpdatedAt), "test")
		suite.NoError(err)

		err = suite.DB().Reload(&primeShipment.MoveTaskOrder)
		suite.NoError(err)

		suite.NotNil(primeShipment.MoveTaskOrder.ExcessWeightQualifiedAt)
		suite.Equal(models.MoveStatusAPPROVALSREQUESTED, primeShipment.MoveTaskOrder.Status)

		// Verify that shipment recalculate was handled correctly
		mockShipmentRecalculator.AssertNotCalled(suite.T(), "ShipmentRecalculatePaymentRequest", mock.Anything, mock.Anything)
	})

	suite.Run("Skips calling check excess weight if estimated weight was not provided in request", func() {
		moveWeights := &mockservices.MoveWeights{}
		mockSender := setUpMockNotificationSender()
		addressUpdater := address.NewAddressUpdater()

		mockedUpdater := NewPrimeMTOShipmentUpdater(builder, fetcher, planner, moveRouter, moveWeights, mockSender, &mockShipmentRecalculator, addressUpdater, addressCreator)

		now := time.Now()
		pickupDate := now.AddDate(0, 0, 10)
		primeShipment := factory.BuildMTOShipmentMinimal(suite.DB(), []factory.Customization{
			{
				Model: models.MTOShipment{
					Status:              models.MTOShipmentStatusApproved,
					ApprovedDate:        &now,
					ScheduledPickupDate: &pickupDate,
				},
			},
			{
				Model: models.Move{
					AvailableToPrimeAt: &now,
					ApprovedAt:         &now,
				},
			},
		}, nil)
		// there is a validator check about updating the status
		primeShipment.Status = ""
		actualWeight := unit.Pound(7200)
		primeShipment.PrimeActualWeight = &actualWeight

		moveWeights.On("CheckAutoReweigh", mock.AnythingOfType("*appcontext.appContext"), primeShipment.MoveTaskOrderID, mock.AnythingOfType("*models.MTOShipment")).Return(nil)

		suite.Nil(primeShipment.MoveTaskOrder.ExcessWeightQualifiedAt)

		session := auth.Session{}
		_, err := mockedUpdater.UpdateMTOShipment(suite.AppContextWithSessionForTest(&session), &primeShipment, etag.GenerateEtag(primeShipment.UpdatedAt), "test")
		suite.NoError(err)

		moveWeights.AssertNotCalled(suite.T(), "CheckExcessWeight")

		// Verify that shipment recalculate was handled correctly
		mockShipmentRecalculator.AssertNotCalled(suite.T(), "ShipmentRecalculatePaymentRequest", mock.Anything, mock.Anything)
	})

	suite.Run("Skips calling check excess weight if the updated estimated weight matches the db value", func() {
		moveWeights := &mockservices.MoveWeights{}
		mockSender := setUpMockNotificationSender()
		addressUpdater := address.NewAddressUpdater()

		mockedUpdater := NewPrimeMTOShipmentUpdater(builder, fetcher, planner, moveRouter, moveWeights, mockSender, &mockShipmentRecalculator, addressUpdater, addressCreator)

		now := time.Now()
		pickupDate := now.AddDate(0, 0, 10)
		estimatedWeight := unit.Pound(7200)
		primeShipment := factory.BuildMTOShipmentMinimal(suite.DB(), []factory.Customization{
			{
				Model: models.MTOShipment{
					Status:               models.MTOShipmentStatusApproved,
					ApprovedDate:         &now,
					ScheduledPickupDate:  &pickupDate,
					PrimeEstimatedWeight: &estimatedWeight,
				},
			},
			{
				Model: models.Move{
					AvailableToPrimeAt: &now,
					ApprovedAt:         &now,
				},
			},
		}, nil)
		// there is a validator check about updating the status
		primeShipment.Status = ""
		primeShipment.PrimeEstimatedWeight = &estimatedWeight

		suite.Nil(primeShipment.MoveTaskOrder.ExcessWeightQualifiedAt)

		session := auth.Session{}
		_, err := mockedUpdater.UpdateMTOShipment(suite.AppContextWithSessionForTest(&session), &primeShipment, etag.GenerateEtag(primeShipment.UpdatedAt), "test")
		suite.Error(err)
		suite.Contains(err.Error(), "cannot be updated after initial estimation")

		moveWeights.AssertNotCalled(suite.T(), "CheckExcessWeight")

		// Verify that shipment recalculate was handled correctly
		mockShipmentRecalculator.AssertNotCalled(suite.T(), "ShipmentRecalculatePaymentRequest", mock.Anything, mock.Anything)
	})
}

func (suite *MTOShipmentServiceSuite) TestUpdateShipmentActualWeightAutoReweigh() {
	builder := query.NewQueryBuilder()
	waf := entitlements.NewWeightAllotmentFetcher()

	fetcher := fetch.NewFetcher(builder)
	planner := &mocks.Planner{}
	moveRouter := moveservices.NewMoveRouter(transportationoffice.NewTransportationOfficesFetcher())
	mockSender := setUpMockNotificationSender()
	moveWeights := moveservices.NewMoveWeights(NewShipmentReweighRequester(), waf, mockSender)
	mockShipmentRecalculator := mockservices.PaymentRequestShipmentRecalculator{}
	mockShipmentRecalculator.On("ShipmentRecalculatePaymentRequest",
		mock.AnythingOfType("*appcontext.appContext"),
		mock.AnythingOfType("uuid.UUID"),
	).Return(&models.PaymentRequests{}, nil)
	addressUpdater := address.NewAddressUpdater()
	addressCreator := address.NewAddressCreator()
	mtoShipmentUpdaterPrime := NewPrimeMTOShipmentUpdater(builder, fetcher, planner, moveRouter, moveWeights, mockSender, &mockShipmentRecalculator, addressUpdater, addressCreator)

	suite.Run("Updating the shipment actual weight within weight allowance creates reweigh requests for", func() {
		now := time.Now()
		pickupDate := now.AddDate(0, 0, 10)

		primeShipment := factory.BuildMTOShipmentMinimal(suite.DB(), []factory.Customization{
			{
				Model: models.MTOShipment{
					Status:              models.MTOShipmentStatusApproved,
					ApprovedDate:        &now,
					ScheduledPickupDate: &pickupDate,
				},
			},
			{
				Model: models.Move{
					AvailableToPrimeAt: &now,
					ApprovedAt:         &now,
					Status:             models.MoveStatusAPPROVED,
				},
			},
		}, nil)
		actualWeight := unit.Pound(7200)
		// there is a validator check about updating the status
		primeShipment.Status = ""
		primeShipment.PrimeActualWeight = &actualWeight

		session := auth.Session{}
		_, err := mtoShipmentUpdaterPrime.UpdateMTOShipment(suite.AppContextWithSessionForTest(&session), &primeShipment, etag.GenerateEtag(primeShipment.UpdatedAt), "test")
		suite.NoError(err)

		err = suite.DB().Eager("Reweigh").Reload(&primeShipment)
		suite.NoError(err)

		suite.NotNil(primeShipment.Reweigh)
		suite.Equal(primeShipment.ID.String(), primeShipment.Reweigh.ShipmentID.String())
		suite.NotNil(primeShipment.Reweigh.RequestedAt)
		suite.Equal(models.ReweighRequesterSystem, primeShipment.Reweigh.RequestedBy)

		// Verify that shipment recalculate was handled correctly
		mockShipmentRecalculator.AssertNotCalled(suite.T(), "ShipmentRecalculatePaymentRequest", mock.Anything, mock.Anything)
	})

	suite.Run("Skips calling check auto reweigh if actual weight was not provided in request", func() {
		moveWeights := &mockservices.MoveWeights{}
		moveWeights.On("CheckAutoReweigh",
			mock.AnythingOfType("*appcontext.appContext"),
			mock.AnythingOfType("uuid.UUID"),
			mock.AnythingOfType("*models.MTOShipment"),
		).Return(nil)
		mockSender := setUpMockNotificationSender()
		addressUpdater := address.NewAddressUpdater()

		mockedUpdater := NewPrimeMTOShipmentUpdater(builder, fetcher, planner, moveRouter, moveWeights, mockSender, &mockShipmentRecalculator, addressUpdater, addressCreator)

		now := time.Now()
		pickupDate := now.AddDate(0, 0, 10)
		primeShipment := factory.BuildMTOShipmentMinimal(suite.DB(), []factory.Customization{
			{
				Model: models.MTOShipment{
					Status:              models.MTOShipmentStatusApproved,
					ApprovedDate:        &now,
					ScheduledPickupDate: &pickupDate,
				},
			},
			{
				Model: models.Move{
					AvailableToPrimeAt: &now,
					ApprovedAt:         &now,
				},
			},
		}, nil)
		// there is a validator check about updating the status
		primeShipment.Status = ""

		moveWeights.On("CheckExcessWeight", mock.AnythingOfType("*appcontext.appContext"), primeShipment.MoveTaskOrderID, mock.AnythingOfType("models.MTOShipment")).Return(&primeShipment.MoveTaskOrder, nil, nil)

		session := auth.Session{}
		_, err := mockedUpdater.UpdateMTOShipment(suite.AppContextWithSessionForTest(&session), &primeShipment, etag.GenerateEtag(primeShipment.UpdatedAt), "test")
		suite.NoError(err)

		moveWeights.AssertNotCalled(suite.T(), "CheckAutoReweigh")

		// Verify that shipment recalculate was handled correctly
		mockShipmentRecalculator.AssertNotCalled(suite.T(), "ShipmentRecalculatePaymentRequest", mock.Anything, mock.Anything)
	})

	suite.Run("Skips calling check auto reweigh if the updated actual weight matches the db value", func() {
		moveWeights := &mockservices.MoveWeights{}
		mockSender := setUpMockNotificationSender()
		addressUpdater := address.NewAddressUpdater()

		mockedUpdater := NewPrimeMTOShipmentUpdater(builder, fetcher, planner, moveRouter, moveWeights, mockSender, &mockShipmentRecalculator, addressUpdater, addressCreator)

		now := time.Now()
		pickupDate := now.AddDate(0, 0, 10)
		weight := unit.Pound(7200)
		oldPrimeShipment := factory.BuildMTOShipmentMinimal(suite.DB(), []factory.Customization{
			{
				Model: models.MTOShipment{
					Status:               models.MTOShipmentStatusApproved,
					ApprovedDate:         &now,
					ScheduledPickupDate:  &pickupDate,
					PrimeActualWeight:    &weight,
					PrimeEstimatedWeight: &weight,
				},
			},
			{
				Model: models.Move{
					AvailableToPrimeAt: &now,
					ApprovedAt:         &now,
				},
			},
		}, nil)

		moveWeights.On("CheckExcessWeight",
			mock.AnythingOfType("*appcontext.appContext"),
			mock.AnythingOfType("uuid.UUID"),
			mock.AnythingOfType("models.MTOShipment"),
		).Return(&oldPrimeShipment.MoveTaskOrder, nil, nil)

		newPrimeShipment := models.MTOShipment{
			ID:                oldPrimeShipment.ID,
			PrimeActualWeight: &weight,
		}

		eTag := etag.GenerateEtag(oldPrimeShipment.UpdatedAt)

		session := auth.Session{}
		_, err := mockedUpdater.UpdateMTOShipment(suite.AppContextWithSessionForTest(&session), &newPrimeShipment, eTag, "test")
		suite.NoError(err)

		moveWeights.AssertNotCalled(suite.T(), "CheckAutoReweigh")

		// Verify that shipment recalculate was handled correctly
		mockShipmentRecalculator.AssertNotCalled(suite.T(), "ShipmentRecalculatePaymentRequest", mock.Anything, mock.Anything)
	})
}

func (suite *MTOShipmentServiceSuite) TestUpdateShipmentNullableFields() {
	builder := query.NewQueryBuilder()
	fetcher := fetch.NewFetcher(builder)
	planner := &mocks.Planner{}
	moveRouter := moveservices.NewMoveRouter(transportationoffice.NewTransportationOfficesFetcher())
	mockShipmentRecalculator := mockservices.PaymentRequestShipmentRecalculator{}
	mockShipmentRecalculator.On("ShipmentRecalculatePaymentRequest",
		mock.AnythingOfType("*appcontext.appContext"),
		mock.AnythingOfType("uuid.UUID"),
	).Return(&models.PaymentRequests{}, nil)

	suite.Run("tacType and sacType are set to null when empty string is passed in", func() {
		moveWeights := &mockservices.MoveWeights{}
		moveWeights.On("CheckAutoReweigh",
			mock.AnythingOfType("*appcontext.appContext"),
			mock.AnythingOfType("uuid.UUID"),
			mock.AnythingOfType("*models.MTOShipment"),
		).Return(nil)

		mockSender := setUpMockNotificationSender()
		addressUpdater := address.NewAddressUpdater()
		addressCreator := address.NewAddressCreator()
		mockedUpdater := NewOfficeMTOShipmentUpdater(builder, fetcher, planner, moveRouter, moveWeights, mockSender, &mockShipmentRecalculator, addressUpdater, addressCreator)

		ntsLOAType := models.LOATypeNTS
		ntsMove := factory.BuildMoveWithShipment(suite.DB(), []factory.Customization{
			{
				Model: models.MTOShipment{
					ShipmentType: models.MTOShipmentTypeHHGIntoNTS,
					TACType:      &ntsLOAType,
					SACType:      &ntsLOAType,
				},
			},
		}, nil)

		nullLOAType := models.LOAType("")
		requestedUpdate := &models.MTOShipment{
			ID:      ntsMove.MTOShipments[0].ID,
			TACType: &nullLOAType,
			SACType: &nullLOAType,
		}

		too := factory.BuildOfficeUserWithRoles(suite.DB(), nil, []roles.RoleType{roles.RoleTypeTOO})
		session := auth.Session{
			ApplicationName: auth.OfficeApp,
			UserID:          *too.UserID,
			OfficeUserID:    too.ID,
		}
		session.Roles = append(session.Roles, too.User.Roles...)
		_, err := mockedUpdater.UpdateMTOShipment(suite.AppContextWithSessionForTest(&session), requestedUpdate, etag.GenerateEtag(ntsMove.MTOShipments[0].UpdatedAt), "test")
		suite.NoError(err)
		suite.Equal(nil, nil)
		suite.Equal(nil, nil)
	})

	suite.Run("tacType and sacType are updated when passed in", func() {
		moveWeights := &mockservices.MoveWeights{}
		moveWeights.On("CheckAutoReweigh",
			mock.AnythingOfType("*appcontext.appContext"),
			mock.AnythingOfType("uuid.UUID"),
			mock.AnythingOfType("*models.MTOShipment"),
		).Return(nil)
		mockSender := setUpMockNotificationSender()

		addressUpdater := address.NewAddressUpdater()
		addressCreator := address.NewAddressCreator()
		mockedUpdater := NewOfficeMTOShipmentUpdater(builder, fetcher, planner, moveRouter, moveWeights, mockSender, &mockShipmentRecalculator, addressUpdater, addressCreator)

		ntsLOAType := models.LOATypeNTS
		hhgLOAType := models.LOATypeHHG

		ntsMove := factory.BuildMoveWithShipment(suite.DB(), []factory.Customization{
			{
				Model: models.MTOShipment{
					ShipmentType: models.MTOShipmentTypeHHGIntoNTS,
					TACType:      &ntsLOAType,
					SACType:      &ntsLOAType,
				},
			},
		}, nil)
		shipment := ntsMove.MTOShipments[0]

		requestedUpdate := &models.MTOShipment{
			ID:      shipment.ID,
			TACType: &hhgLOAType,
		}

		too := factory.BuildOfficeUserWithRoles(suite.DB(), nil, []roles.RoleType{roles.RoleTypeTOO})
		session := auth.Session{
			ApplicationName: auth.OfficeApp,
			UserID:          *too.UserID,
			OfficeUserID:    too.ID,
		}
		session.Roles = append(session.Roles, too.User.Roles...)
		updatedMtoShipment, err := mockedUpdater.UpdateMTOShipment(suite.AppContextWithSessionForTest(&session), requestedUpdate, etag.GenerateEtag(shipment.UpdatedAt), "test")
		suite.NoError(err)
		suite.Equal(*requestedUpdate.TACType, *updatedMtoShipment.TACType)
		suite.Equal(*shipment.SACType, *updatedMtoShipment.SACType)
	})
}

func (suite *MTOShipmentServiceSuite) TestUpdateStatusServiceItems() {

	expectedReServiceCodes := []models.ReServiceCode{
		models.ReServiceCodeDLH,
		models.ReServiceCodeDSH,
		models.ReServiceCodeFSC,
		models.ReServiceCodeDOP,
		models.ReServiceCodeDDP,
		models.ReServiceCodeDPK,
		models.ReServiceCodeDUPK,
	}

	var pickupAddress models.Address
	var longhaulDestinationAddress models.Address
	var shorthaulDestinationAddress models.Address
	var mto models.Move

	setupTestData := func() {
		for i := range expectedReServiceCodes {
			factory.FetchReServiceByCode(suite.DB(), expectedReServiceCodes[i])
		}

		pickupAddress = factory.BuildAddress(suite.DB(), []factory.Customization{
			{
				Model: models.Address{
					StreetAddress1: "7 Q St",
					City:           "Twentynine Palms",
					State:          "CA",
					PostalCode:     "92277",
				},
			},
		}, nil)

		longhaulDestinationAddress = factory.BuildAddress(suite.DB(), []factory.Customization{
			{
				Model: models.Address{
					StreetAddress1: "278 E Maple Drive",
					City:           "San Diego",
					State:          "CA",
					PostalCode:     "92114",
				},
			},
		}, nil)

		shorthaulDestinationAddress = factory.BuildAddress(suite.DB(), []factory.Customization{
			{
				Model: models.Address{
					StreetAddress1: "448 Washington Boulevard NE",
					City:           "Winterhaven",
					State:          "CA",
					PostalCode:     "92283",
				},
			},
		}, nil)

		mto = factory.BuildMove(suite.DB(), []factory.Customization{
			{
				Model: models.Move{
					Status: models.MoveStatusAPPROVED,
				},
			},
		}, nil)
	}

	builder := query.NewQueryBuilder()
	moveRouter := moveservices.NewMoveRouter(transportationoffice.NewTransportationOfficesFetcher())
	planner := &mocks.Planner{}
	planner.On("ZipTransitDistance",
		mock.AnythingOfType("*appcontext.appContext"),
		mock.Anything,
		mock.Anything,
	).Return(400, nil)
	siCreator := mtoserviceitem.NewMTOServiceItemCreator(
		planner,
		builder,
		moveRouter,
		ghcrateengine.NewDomesticUnpackPricer(),
		ghcrateengine.NewDomesticPackPricer(),
		ghcrateengine.NewDomesticLinehaulPricer(),
		ghcrateengine.NewDomesticShorthaulPricer(),
		ghcrateengine.NewDomesticOriginPricer(),
		ghcrateengine.NewDomesticDestinationPricer(),
		ghcrateengine.NewFuelSurchargePricer(),
		ghcrateengine.NewDomesticDestinationFirstDaySITPricer(),
		ghcrateengine.NewDomesticDestinationSITDeliveryPricer(),
		ghcrateengine.NewDomesticDestinationAdditionalDaysSITPricer(),
		ghcrateengine.NewDomesticDestinationSITFuelSurchargePricer(),
		ghcrateengine.NewDomesticOriginFirstDaySITPricer(),
		ghcrateengine.NewDomesticOriginSITPickupPricer(),
		ghcrateengine.NewDomesticOriginAdditionalDaysSITPricer(),
		ghcrateengine.NewDomesticOriginSITFuelSurchargePricer())
	updater := NewMTOShipmentStatusUpdater(builder, siCreator, planner)

	suite.Run("Shipments with different origin/destination ZIP3 have longhaul service item", func() {
		setupTestData()

		shipment := factory.BuildMTOShipment(suite.DB(), []factory.Customization{
			{
				Model:    mto,
				LinkOnly: true,
			},
			{
				Model:    pickupAddress,
				Type:     &factory.Addresses.PickupAddress,
				LinkOnly: true,
			},
			{
				Model:    longhaulDestinationAddress,
				Type:     &factory.Addresses.DeliveryAddress,
				LinkOnly: true,
			},
			{
				Model: models.MTOShipment{
					ShipmentType: models.MTOShipmentTypeHHG,
					Status:       models.MTOShipmentStatusSubmitted,
				},
			},
		}, nil)

		appCtx := suite.AppContextForTest()
		eTag := etag.GenerateEtag(shipment.UpdatedAt)

		updatedShipment, err := updater.UpdateMTOShipmentStatus(appCtx, shipment.ID, models.MTOShipmentStatusApproved, nil, nil, eTag)
		suite.NoError(err)

		serviceItems := models.MTOServiceItems{}
		err = appCtx.DB().EagerPreload("ReService").Where("mto_shipment_id = ?", updatedShipment.ID).All(&serviceItems)
		suite.NoError(err)

		foundDLH := false
		for _, serviceItem := range serviceItems {
			if serviceItem.ReService.Code == models.ReServiceCodeDLH {
				foundDLH = true
				break
			}
		}

		// at least one service item should have the DLH code
		suite.True(foundDLH, "Expected to find at least one service item with ReService code DLH")
	})

	suite.Run("Shipments with same origin/destination ZIP3 have shorthaul service item", func() {
		setupTestData()

		shipment := factory.BuildMTOShipment(suite.DB(), []factory.Customization{
			{
				Model:    mto,
				LinkOnly: true,
			},
			{
				Model:    pickupAddress,
				Type:     &factory.Addresses.PickupAddress,
				LinkOnly: true,
			},
			{
				Model:    shorthaulDestinationAddress,
				Type:     &factory.Addresses.DeliveryAddress,
				LinkOnly: true,
			},
			{
				Model: models.MTOShipment{
					ShipmentType: models.MTOShipmentTypeHHG,
					Status:       models.MTOShipmentStatusSubmitted,
				},
			},
		}, nil)

		appCtx := suite.AppContextForTest()
		eTag := etag.GenerateEtag(shipment.UpdatedAt)

		updatedShipment, err := updater.UpdateMTOShipmentStatus(appCtx, shipment.ID, models.MTOShipmentStatusApproved, nil, nil, eTag)
		suite.NoError(err)

		serviceItems := models.MTOServiceItems{}
		err = appCtx.DB().EagerPreload("ReService").Where("mto_shipment_id = ?", updatedShipment.ID).All(&serviceItems)
		suite.NoError(err)

		isTestMatch := false
		for _, serviceItem := range serviceItems {
			if serviceItem.ReService.Code == models.ReServiceCodeDSH {
				isTestMatch = true
			}
		}
		suite.True(isTestMatch)
	})
}

func (suite *MTOShipmentServiceSuite) TestUpdateDomesticServiceItems() {

	expectedReServiceCodes := []models.ReServiceCode{
		models.ReServiceCodeDLH,
		models.ReServiceCodeFSC,
		models.ReServiceCodeDOP,
		models.ReServiceCodeDDP,
		models.ReServiceCodeDNPK,
	}

	var pickupAddress models.Address
	var storageFacility models.StorageFacility
	var mto models.Move

	setupTestData := func() {
		pickupAddress = factory.BuildAddress(suite.DB(), []factory.Customization{
			{
				Model: models.Address{
					StreetAddress1: "Test Street 1",
					City:           "Des moines",
					State:          "IA",
					PostalCode:     "50309",
					IsOconus:       models.BoolPointer(false),
				},
			},
		}, nil)

		storageFacility = factory.BuildStorageFacility(suite.DB(), []factory.Customization{
			{
				Model: models.Address{
					StreetAddress1: "Test Street Adress 2",
					City:           "Des moines",
					State:          "IA",
					PostalCode:     "50314",
					IsOconus:       models.BoolPointer(false),
				},
			},
		}, nil)

		mto = factory.BuildMove(suite.DB(), []factory.Customization{
			{
				Model: models.Move{
					Status: models.MoveStatusAPPROVED,
				},
			},
		}, nil)
	}

	builder := query.NewQueryBuilder()
	moveRouter := moveservices.NewMoveRouter(transportationoffice.NewTransportationOfficesFetcher())
	planner := &mocks.Planner{}
	planner.On("ZipTransitDistance",
		mock.AnythingOfType("*appcontext.appContext"),
		mock.Anything,
		mock.Anything,
		false,
	).Return(400, nil)
	siCreator := mtoserviceitem.NewMTOServiceItemCreator(
		planner,
		builder,
		moveRouter,
		ghcrateengine.NewDomesticUnpackPricer(),
		ghcrateengine.NewDomesticPackPricer(),
		ghcrateengine.NewDomesticLinehaulPricer(),
		ghcrateengine.NewDomesticShorthaulPricer(),
		ghcrateengine.NewDomesticOriginPricer(),
		ghcrateengine.NewDomesticDestinationPricer(),
		ghcrateengine.NewFuelSurchargePricer(),
		ghcrateengine.NewDomesticDestinationFirstDaySITPricer(),
		ghcrateengine.NewDomesticDestinationSITDeliveryPricer(),
		ghcrateengine.NewDomesticDestinationAdditionalDaysSITPricer(),
		ghcrateengine.NewDomesticDestinationSITFuelSurchargePricer(),
		ghcrateengine.NewDomesticOriginFirstDaySITPricer(),
		ghcrateengine.NewDomesticOriginSITPickupPricer(),
		ghcrateengine.NewDomesticOriginAdditionalDaysSITPricer(),
		ghcrateengine.NewDomesticOriginSITFuelSurchargePricer())
	updater := NewMTOShipmentStatusUpdater(builder, siCreator, planner)

	suite.Run("Preapproved service items successfully added to domestic nts shipments", func() {
		setupTestData()

		shipment := factory.BuildMTOShipment(suite.DB(), []factory.Customization{
			{
				Model:    mto,
				LinkOnly: true,
			},
			{
				Model:    pickupAddress,
				Type:     &factory.Addresses.PickupAddress,
				LinkOnly: true,
			},
			{
				Model:    storageFacility,
				Type:     &factory.StorageFacility,
				LinkOnly: true,
			},
			{
				Model: models.MTOShipment{
					ShipmentType: models.MTOShipmentTypeHHGIntoNTS,
					Status:       models.MTOShipmentStatusSubmitted,
				},
			},
		}, nil)

		appCtx := suite.AppContextForTest()
		eTag := etag.GenerateEtag(shipment.UpdatedAt)

		updatedShipment, err := updater.UpdateMTOShipmentStatus(appCtx, shipment.ID, models.MTOShipmentStatusApproved, nil, nil, eTag)
		suite.NoError(err)

		serviceItems := models.MTOServiceItems{}
		err = appCtx.DB().EagerPreload("ReService").Where("mto_shipment_id = ?", updatedShipment.ID).All(&serviceItems)
		suite.NoError(err)

		actualReServiceCodes := []models.ReServiceCode{}
		for _, item := range serviceItems {
			actualReServiceCodes = append(actualReServiceCodes, item.ReService.Code)
		}

		suite.ElementsMatch(expectedReServiceCodes, actualReServiceCodes)
	})
}

func (suite *MTOShipmentServiceSuite) TestUpdateShipmentBasicServiceItemEstimatePricing() {
	now := time.Now()

	setupOconusToConusNtsShipment := func(estimatedWeight *unit.Pound) (models.StorageFacility, models.Address, models.Address, models.MTOShipment) {
		storageFacility := factory.BuildStorageFacility(suite.DB(), []factory.Customization{
			{
				Model: models.StorageFacility{
					FacilityName: *models.StringPointer("Test Storage Name"),
					Email:        models.StringPointer("old@email.com"),
					LotNumber:    models.StringPointer("Test lot number"),
					Phone:        models.StringPointer("555-555-5555"),
				},
			},
			{
				Model: models.Address{
					StreetAddress1: "Tester Address",
					City:           "Des Moines",
					State:          "IA",
					PostalCode:     "50314",
					IsOconus:       models.BoolPointer(false),
				},
			},
		}, nil)

		pickupAddress := factory.BuildAddress(suite.DB(), []factory.Customization{
			{
				Model: models.Address{
					StreetAddress1: "JBER",
					City:           "Anchorage",
					State:          "AK",
					PostalCode:     "99507",
					IsOconus:       models.BoolPointer(true),
				},
			},
		}, nil)
		destinationAddress := factory.BuildAddress(suite.DB(), []factory.Customization{
			{
				Model: models.Address{
					StreetAddress1: "148 S East St",
					City:           "Miami",
					State:          "FL",
					PostalCode:     "94535",
				},
			},
		}, nil)
		pickupDate := now.AddDate(0, 0, 10)
		shipment := factory.BuildNTSShipment(suite.DB(), []factory.Customization{
			{
				Model: models.Move{
					Status:             models.MoveStatusAPPROVED,
					AvailableToPrimeAt: &now,
				},
			},
			{
				Model:    pickupAddress,
				Type:     &factory.Addresses.PickupAddress,
				LinkOnly: true,
			},
			{
				Model:    destinationAddress,
				Type:     &factory.Addresses.DeliveryAddress,
				LinkOnly: true,
			},
			{
				Model: models.MTOShipment{
					MarketCode:           models.MarketCodeInternational,
					Status:               models.MTOShipmentStatusSubmitted,
					ShipmentType:         models.MTOShipmentTypeHHGIntoNTS,
					PrimeEstimatedWeight: estimatedWeight,
					ScheduledPickupDate:  &pickupDate,
				},
			},
			{
				Model:    storageFacility,
				LinkOnly: true,
			},
		}, nil)
		return storageFacility, pickupAddress, destinationAddress, shipment
	}
	builder := query.NewQueryBuilder()
	fetcher := fetch.NewFetcher(builder)
	planner := &mocks.Planner{}
	planner.On("ZipTransitDistance",
		mock.AnythingOfType("*appcontext.appContext"),
		mock.Anything,
		mock.Anything,
	).Return(1000, nil)
	moveRouter := moveservices.NewMoveRouter(transportationoffice.NewTransportationOfficesFetcher())
	waf := entitlements.NewWeightAllotmentFetcher()
	mockSender := setUpMockNotificationSender()
	moveWeights := moveservices.NewMoveWeights(NewShipmentReweighRequester(), waf, mockSender)
	mockShipmentRecalculator := mockservices.PaymentRequestShipmentRecalculator{}
	mockShipmentRecalculator.On("ShipmentRecalculatePaymentRequest",
		mock.AnythingOfType("*appcontext.appContext"),
		mock.AnythingOfType("uuid.UUID"),
	).Return(&models.PaymentRequests{}, nil)
	addressCreator := address.NewAddressCreator()
	addressUpdater := address.NewAddressUpdater()
	mtoShipmentUpdaterPrime := NewPrimeMTOShipmentUpdater(builder, fetcher, planner, moveRouter, moveWeights, mockSender, &mockShipmentRecalculator, addressUpdater, addressCreator)

	// Start as nil when approved, then update with actual values once an estimated weight is set
	suite.Run("NTS OCONUS to CONUS INPK estimate prices on update", func() {
		var subtestData approveShipmentSubtestData

		subtestData.appCtx = suite.AppContextWithSessionForTest(&auth.Session{
			ApplicationName: auth.OfficeApp,
			OfficeUserID:    uuid.Must(uuid.NewV4()),
		})
		appCtx := subtestData.appCtx
		subtestData.planner = &mocks.Planner{}
		planner := subtestData.planner
		router := NewShipmentRouter()
		siCreator := mtoserviceitem.NewMTOServiceItemCreator(
			planner,
			builder,
			moveRouter,
			ghcrateengine.NewDomesticUnpackPricer(),
			ghcrateengine.NewDomesticPackPricer(),
			ghcrateengine.NewDomesticLinehaulPricer(),
			ghcrateengine.NewDomesticShorthaulPricer(),
			ghcrateengine.NewDomesticOriginPricer(),
			ghcrateengine.NewDomesticDestinationPricer(),
			ghcrateengine.NewFuelSurchargePricer(),
			ghcrateengine.NewDomesticDestinationFirstDaySITPricer(),
			ghcrateengine.NewDomesticDestinationSITDeliveryPricer(),
			ghcrateengine.NewDomesticDestinationAdditionalDaysSITPricer(),
			ghcrateengine.NewDomesticDestinationSITFuelSurchargePricer(),
			ghcrateengine.NewDomesticOriginFirstDaySITPricer(),
			ghcrateengine.NewDomesticOriginSITPickupPricer(),
			ghcrateengine.NewDomesticOriginAdditionalDaysSITPricer(),
			ghcrateengine.NewDomesticOriginSITFuelSurchargePricer())
		subtestData.shipmentApprover = NewShipmentApprover(router, siCreator, subtestData.planner, subtestData.moveWeights, subtestData.mtoUpdater, moveRouter)
		approver := subtestData.shipmentApprover
		ghcDomesticTransitTime := models.GHCDomesticTransitTime{
			MaxDaysTransitTime: 12,
			WeightLbsLower:     0,
			WeightLbsUpper:     10000,
			DistanceMilesLower: 0,
			DistanceMilesUpper: 10000,
		}
		_, _ = suite.DB().ValidateAndCreate(&ghcDomesticTransitTime)

		contractYear, _, _, _ := testdatagen.SetupServiceAreaRateArea(suite.DB(), testdatagen.Assertions{
			ReDomesticServiceArea: models.ReDomesticServiceArea{
				ServiceArea: "321",
			},
			ReRateArea: models.ReRateArea{
				Name: "Alaska",
			},
		})
		subtestData.contractID = contractYear.ContractID

		// Setup shipment with no estimated weight
		_, _, _, shipment := setupOconusToConusNtsShipment(nil)

		planner.On("ZipTransitDistance",
			mock.AnythingOfType("*appcontext.appContext"),
			mock.AnythingOfType("string"),
			mock.AnythingOfType("string"),
		).Return(500, nil)

		// Approve the shipment to trigger the estimate pricing proc on INPK
		shipmentEtag := etag.GenerateEtag(shipment.UpdatedAt)
		_, approverErr := approver.ApproveShipment(appCtx, shipment.ID, shipmentEtag)
		suite.FatalNoError(approverErr)

		// Get created pre approved service items
		var serviceItems []models.MTOServiceItem
		err := suite.AppContextForTest().DB().EagerPreload("ReService").Where("mto_shipment_id = ?", shipment.ID).Order("created_at asc").All(&serviceItems)
		suite.NoError(err)

		// Assert basic service items nil
		// Basic = created immediately on their own, not requested
		// Accessorial = created at a later date if requested
		expectedServiceItems := map[models.ReServiceCode]*unit.Cents{
			models.ReServiceCodeISLH:   nil,
			models.ReServiceCodePODFSC: nil,
			models.ReServiceCodeINPK:   nil,
		}
		suite.Equal(len(expectedServiceItems), len(serviceItems))

		// Look for INPK and assert its expected price matches the actual price the proc sets
		var foundINPKAfterApproval bool
		for _, serviceItem := range serviceItems {
			actualReServiceCode := serviceItem.ReService.Code
			suite.Contains(expectedServiceItems, actualReServiceCode, "Unexpected service code found: %s", actualReServiceCode)

			expectedPrice, found := expectedServiceItems[actualReServiceCode]
			suite.True(found, "Expected price for service code %s not found", actualReServiceCode)
			if actualReServiceCode == models.ReServiceCodeINPK {
				foundINPKAfterApproval = true
				suite.Nil(expectedPrice, "Expected price should be nil for service code %s", actualReServiceCode)
				suite.Nil(serviceItem.PricingEstimate, "Pricing estimate should be nil for service code %s", actualReServiceCode)
			}
		}
		suite.FatalTrue(foundINPKAfterApproval)

		// Now let's update it so it gets a non-nil value
		// Get the eTAG
		var oldUpdatedShipment = models.MTOShipment{
			ID: shipment.ID,
		}
		err = suite.DB().First(&oldUpdatedShipment)
		suite.FatalNoError(err)
		eTag := etag.GenerateEtag(oldUpdatedShipment.UpdatedAt)

		session := auth.Session{}
		primeEstimatedWeight := unit.Pound(1234)
		newUpdatedShipment := models.MTOShipment{
			ID:                   shipment.ID,
			PrimeEstimatedWeight: &primeEstimatedWeight,
		}
		_, err = mtoShipmentUpdaterPrime.UpdateMTOShipment(suite.AppContextWithSessionForTest(&session), &newUpdatedShipment, eTag, "test")
		suite.FatalNoError(err)

		// Get the contract escalation factor
		var escalationFactor float64
		err = suite.DB().RawQuery(`
			SELECT calculate_escalation_factor($1, $2)
		`, subtestData.contractID, shipment.RequestedPickupDate).First(&escalationFactor)
		suite.FatalNoError(err)

		// Verify our non-truncated escalation factor db value is as expected
		// this also tests the calculate_escalation_factor proc
		// This information was pulled from the migration scripts (Or just run db fresh and perform the lookups
		// manually, whichever is your cup of tea)
		suite.Equal(escalationFactor, 1.11)

		// Fetch the INPK market factor from the DB
		inpkReService := factory.FetchReServiceByCode(suite.DB(), models.ReServiceCodeINPK)
		ntsMarketFactor, err := models.FetchMarketFactor(suite.AppContextForTest(), subtestData.contractID, inpkReService.ID, "O")
		suite.FatalNoError(err)

		// Assert basic service items
		// Basic = created immediately on their own, not requested
		// Accessorial = created at a later date if requested
		expectedServiceItems = map[models.ReServiceCode]*unit.Cents{
			// Not testing ISLH or PODFSC so their prices will be nil
			models.ReServiceCodeISLH:   nil,
			models.ReServiceCodePODFSC: nil,
			// Remember that we pass in IHPK base price, not INPK base price. INPK doesn't have a base price
			// because it uses IHPK for iHHG -> iNTS packing
			models.ReServiceCodeINPK: func() *unit.Cents {
				return models.CentPointer(computeINPKExpectedPriceCents(6105, escalationFactor, ntsMarketFactor, primeEstimatedWeight.Int()))
			}(),
		}
		// Get updated service items
		err = suite.AppContextForTest().DB().EagerPreload("ReService").Where("mto_shipment_id = ?", shipment.ID).Order("created_at asc").All(&serviceItems)
		suite.FatalNoError(err)
		suite.Equal(len(expectedServiceItems), len(serviceItems))

		// Look for INPK and assert its expected price matches the actual price the proc sets
		var foundINPK bool
		for _, serviceItem := range serviceItems {
			actualReServiceCode := serviceItem.ReService.Code
			suite.Contains(expectedServiceItems, actualReServiceCode, "Unexpected service code found: %s", actualReServiceCode)

			expectedPrice, found := expectedServiceItems[actualReServiceCode]
			suite.True(found, "Expected price for service code %s not found", actualReServiceCode)
			if actualReServiceCode == models.ReServiceCodeINPK {
				foundINPK = true
				suite.FatalNotNil(expectedPrice)
				suite.FatalNotNil(serviceItem.PricingEstimate)
				suite.Equal(*expectedPrice, *serviceItem.PricingEstimate, "Pricing estimate mismatch for service code %s", actualReServiceCode)

			}
		}
		suite.FatalTrue(foundINPK)
	})
}

func (suite *MTOShipmentServiceSuite) TestUpdateShipmentBasicServiceItemEstimatePricing() {
	now := time.Now()
	tomorrow := now.AddDate(0, 0, 1)

	setupOconusToConusNtsShipment := func(estimatedWeight *unit.Pound) (models.StorageFacility, models.Address, models.Address, models.MTOShipment) {
		storageFacility := factory.BuildStorageFacility(suite.DB(), []factory.Customization{
			{
				Model: models.StorageFacility{
					FacilityName: *models.StringPointer("Test Storage Name"),
					Email:        models.StringPointer("old@email.com"),
					LotNumber:    models.StringPointer("Test lot number"),
					Phone:        models.StringPointer("555-555-5555"),
				},
			},
			{
				Model: models.Address{
					StreetAddress1: "Tester Address",
					City:           "Des Moines",
					State:          "IA",
					PostalCode:     "50314",
					IsOconus:       models.BoolPointer(false),
				},
			},
		}, nil)

		pickupAddress := factory.BuildAddress(suite.DB(), []factory.Customization{
			{
				Model: models.Address{
					StreetAddress1: "JBER",
					City:           "Anchorage",
					State:          "AK",
					PostalCode:     "99507",
					IsOconus:       models.BoolPointer(true),
				},
			},
		}, nil)
		destinationAddress := factory.BuildAddress(suite.DB(), []factory.Customization{
			{
				Model: models.Address{
					StreetAddress1: "148 S East St",
					City:           "Miami",
					State:          "FL",
					PostalCode:     "94535",
				},
			},
		}, nil)
		shipment := factory.BuildNTSShipment(suite.DB(), []factory.Customization{
			{
				Model: models.Move{
					Status:             models.MoveStatusAPPROVED,
					AvailableToPrimeAt: &now,
				},
			},
			{
				Model:    pickupAddress,
				Type:     &factory.Addresses.PickupAddress,
				LinkOnly: true,
			},
			{
				Model:    destinationAddress,
				Type:     &factory.Addresses.DeliveryAddress,
				LinkOnly: true,
			},
			{
				Model: models.MTOShipment{
					MarketCode:           models.MarketCodeInternational,
					Status:               models.MTOShipmentStatusSubmitted,
					ShipmentType:         models.MTOShipmentTypeHHGIntoNTS,
					RequestedPickupDate:  &tomorrow,
					PrimeEstimatedWeight: estimatedWeight,
					ScheduledPickupDate:  &tomorrow,
				},
			},
			{
				Model:    storageFacility,
				LinkOnly: true,
			},
		}, nil)
		return storageFacility, pickupAddress, destinationAddress, shipment
	}
	builder := query.NewQueryBuilder()
	fetcher := fetch.NewFetcher(builder)
	planner := &mocks.Planner{}
	planner.On("ZipTransitDistance",
		mock.AnythingOfType("*appcontext.appContext"),
		mock.Anything,
		mock.Anything,
	).Return(1000, nil)
	moveRouter := moveservices.NewMoveRouter(transportationoffice.NewTransportationOfficesFetcher())
	waf := entitlements.NewWeightAllotmentFetcher()
	mockSender := setUpMockNotificationSender()
	moveWeights := moveservices.NewMoveWeights(NewShipmentReweighRequester(), waf, mockSender)
	mockShipmentRecalculator := mockservices.PaymentRequestShipmentRecalculator{}
	mockShipmentRecalculator.On("ShipmentRecalculatePaymentRequest",
		mock.AnythingOfType("*appcontext.appContext"),
		mock.AnythingOfType("uuid.UUID"),
	).Return(&models.PaymentRequests{}, nil)
	addressCreator := address.NewAddressCreator()
	addressUpdater := address.NewAddressUpdater()
	mtoShipmentUpdaterPrime := NewPrimeMTOShipmentUpdater(builder, fetcher, planner, moveRouter, moveWeights, mockSender, &mockShipmentRecalculator, addressUpdater, addressCreator)

	// Start as nil when approved, then update with actual values once an estimated weight is set
	suite.Run("NTS OCONUS to CONUS INPK estimate prices on update", func() {
		var subtestData approveShipmentSubtestData

		subtestData.appCtx = suite.AppContextWithSessionForTest(&auth.Session{
			ApplicationName: auth.OfficeApp,
			OfficeUserID:    uuid.Must(uuid.NewV4()),
		})
		appCtx := subtestData.appCtx
		subtestData.planner = &mocks.Planner{}
		planner := subtestData.planner
		router := NewShipmentRouter()
		siCreator := mtoserviceitem.NewMTOServiceItemCreator(
			planner,
			builder,
			moveRouter,
			ghcrateengine.NewDomesticUnpackPricer(),
			ghcrateengine.NewDomesticPackPricer(),
			ghcrateengine.NewDomesticLinehaulPricer(),
			ghcrateengine.NewDomesticShorthaulPricer(),
			ghcrateengine.NewDomesticOriginPricer(),
			ghcrateengine.NewDomesticDestinationPricer(),
			ghcrateengine.NewFuelSurchargePricer(),
			ghcrateengine.NewDomesticDestinationFirstDaySITPricer(),
			ghcrateengine.NewDomesticDestinationSITDeliveryPricer(),
			ghcrateengine.NewDomesticDestinationAdditionalDaysSITPricer(),
			ghcrateengine.NewDomesticDestinationSITFuelSurchargePricer(),
			ghcrateengine.NewDomesticOriginFirstDaySITPricer(),
			ghcrateengine.NewDomesticOriginSITPickupPricer(),
			ghcrateengine.NewDomesticOriginAdditionalDaysSITPricer(),
			ghcrateengine.NewDomesticOriginSITFuelSurchargePricer())
		subtestData.shipmentApprover = NewShipmentApprover(router, siCreator, subtestData.planner, subtestData.moveWeights, subtestData.mtoUpdater, moveRouter)
		approver := subtestData.shipmentApprover
		ghcDomesticTransitTime := models.GHCDomesticTransitTime{
			MaxDaysTransitTime: 12,
			WeightLbsLower:     0,
			WeightLbsUpper:     10000,
			DistanceMilesLower: 0,
			DistanceMilesUpper: 10000,
		}
		_, _ = suite.DB().ValidateAndCreate(&ghcDomesticTransitTime)

		contractYear, _, _, _ := testdatagen.SetupServiceAreaRateArea(suite.DB(), testdatagen.Assertions{
			ReDomesticServiceArea: models.ReDomesticServiceArea{
				ServiceArea: "321",
			},
			ReRateArea: models.ReRateArea{
				Name: "Alaska",
			},
		})
		subtestData.contractID = contractYear.ContractID

		// Setup shipment with no estimated weight
		_, _, _, shipment := setupOconusToConusNtsShipment(nil)

		planner.On("ZipTransitDistance",
			mock.AnythingOfType("*appcontext.appContext"),
			mock.AnythingOfType("string"),
			mock.AnythingOfType("string"),
		).Return(500, nil)

		// Approve the shipment to trigger the estimate pricing proc on INPK
		shipmentEtag := etag.GenerateEtag(shipment.UpdatedAt)
		_, approverErr := approver.ApproveShipment(appCtx, shipment.ID, shipmentEtag)
		suite.FatalNoError(approverErr)

		// Get created pre approved service items
		var serviceItems []models.MTOServiceItem
		err := suite.AppContextForTest().DB().EagerPreload("ReService").Where("mto_shipment_id = ?", shipment.ID).Order("created_at asc").All(&serviceItems)
		suite.NoError(err)

		// Assert basic service items nil
		// Basic = created immediately on their own, not requested
		// Accessorial = created at a later date if requested
		expectedServiceItems := map[models.ReServiceCode]*unit.Cents{
			models.ReServiceCodeISLH:   nil,
			models.ReServiceCodePODFSC: nil,
			models.ReServiceCodeINPK:   nil,
		}
		suite.Equal(len(expectedServiceItems), len(serviceItems))

		// Look for INPK and assert its expected price matches the actual price the proc sets
		var foundINPKAfterApproval bool
		for _, serviceItem := range serviceItems {
			actualReServiceCode := serviceItem.ReService.Code
			suite.Contains(expectedServiceItems, actualReServiceCode, "Unexpected service code found: %s", actualReServiceCode)

			expectedPrice, found := expectedServiceItems[actualReServiceCode]
			suite.True(found, "Expected price for service code %s not found", actualReServiceCode)
			if actualReServiceCode == models.ReServiceCodeINPK {
				foundINPKAfterApproval = true
				suite.Nil(expectedPrice, "Expected price should be nil for service code %s", actualReServiceCode)
				suite.Nil(serviceItem.PricingEstimate, "Pricing estimate should be nil for service code %s", actualReServiceCode)
			}
		}
		suite.FatalTrue(foundINPKAfterApproval)

		// Now let's update it so it gets a non-nil value
		// Get the eTAG
		var oldUpdatedShipment = models.MTOShipment{
			ID: shipment.ID,
		}
		err = suite.DB().First(&oldUpdatedShipment)
		suite.FatalNoError(err)
		eTag := etag.GenerateEtag(oldUpdatedShipment.UpdatedAt)

		session := auth.Session{}
		primeEstimatedWeight := unit.Pound(1234)
		newUpdatedShipment := models.MTOShipment{
			ID:                   shipment.ID,
			PrimeEstimatedWeight: &primeEstimatedWeight,
		}
		_, err = mtoShipmentUpdaterPrime.UpdateMTOShipment(suite.AppContextWithSessionForTest(&session), &newUpdatedShipment, eTag, "test")
		suite.FatalNoError(err)

		// Get the contract escalation factor
		var escalationFactor float64
		err = suite.DB().RawQuery(`
			SELECT calculate_escalation_factor($1, $2)
		`, subtestData.contractID, shipment.RequestedPickupDate).First(&escalationFactor)
		suite.FatalNoError(err)

		// Verify our non-truncated escalation factor db value is as expected
		// this also tests the calculate_escalation_factor proc
		// This information was pulled from the migration scripts (Or just run db fresh and perform the lookups
		// manually, whichever is your cup of tea)
		suite.Equal(escalationFactor, 1.11)

		// Fetch the INPK market factor from the DB
		inpkReService := factory.FetchReServiceByCode(suite.DB(), models.ReServiceCodeINPK)
		ntsMarketFactor, err := models.FetchMarketFactor(suite.AppContextForTest(), subtestData.contractID, inpkReService.ID, "O")
		suite.FatalNoError(err)

		// Assert basic service items
		// Basic = created immediately on their own, not requested
		// Accessorial = created at a later date if requested
		expectedServiceItems = map[models.ReServiceCode]*unit.Cents{
			// Not testing ISLH or PODFSC so their prices will be nil
			models.ReServiceCodeISLH:   nil,
			models.ReServiceCodePODFSC: nil,
			// Remember that we pass in IHPK base price, not INPK base price. INPK doesn't have a base price
			// because it uses IHPK for iHHG -> iNTS packing
			models.ReServiceCodeINPK: func() *unit.Cents {
				return models.CentPointer(computeINPKExpectedPriceCents(6105, escalationFactor, ntsMarketFactor, primeEstimatedWeight.Int()))
			}(),
		}
		// Get updated service items
		err = suite.AppContextForTest().DB().EagerPreload("ReService").Where("mto_shipment_id = ?", shipment.ID).Order("created_at asc").All(&serviceItems)
		suite.FatalNoError(err)
		suite.Equal(len(expectedServiceItems), len(serviceItems))

		// Look for INPK and assert its expected price matches the actual price the proc sets
		var foundINPK bool
		for _, serviceItem := range serviceItems {
			actualReServiceCode := serviceItem.ReService.Code
			suite.Contains(expectedServiceItems, actualReServiceCode, "Unexpected service code found: %s", actualReServiceCode)

			expectedPrice, found := expectedServiceItems[actualReServiceCode]
			suite.True(found, "Expected price for service code %s not found", actualReServiceCode)
			if actualReServiceCode == models.ReServiceCodeINPK {
				foundINPK = true
				suite.FatalNotNil(expectedPrice)
				suite.FatalNotNil(serviceItem.PricingEstimate)
				suite.Equal(*expectedPrice, *serviceItem.PricingEstimate, "Pricing estimate mismatch for service code %s", actualReServiceCode)

			}
		}
		suite.FatalTrue(foundINPK)
	})
}

func (suite *MTOShipmentServiceSuite) TestUpdateRequiredDeliveryDateUpdate() {

	builder := query.NewQueryBuilder()
	fetcher := fetch.NewFetcher(builder)
	moveRouter := moveservices.NewMoveRouter(transportationoffice.NewTransportationOfficesFetcher())
	waf := entitlements.NewWeightAllotmentFetcher()
	mockSender := setUpMockNotificationSender()
	moveWeights := moveservices.NewMoveWeights(NewShipmentReweighRequester(), waf, mockSender)
	mockShipmentRecalculator := mockservices.PaymentRequestShipmentRecalculator{}
	addressCreator := address.NewAddressCreator()
	addressUpdater := address.NewAddressUpdater()

	suite.Run("should update requiredDeliveryDate when scheduledPickupDate is updated", func() {
		planner := &mocks.Planner{}
		planner.On("ZipTransitDistance",
			mock.AnythingOfType("*appcontext.appContext"),
			mock.AnythingOfType("string"),
			mock.AnythingOfType("string"),
		).Return(500, nil)
		mtoShipmentUpdaterPrime := NewPrimeMTOShipmentUpdater(builder, fetcher, planner, moveRouter, moveWeights, mockSender, &mockShipmentRecalculator, addressUpdater, addressCreator)

		reContract := testdatagen.FetchOrMakeReContract(suite.DB(), testdatagen.Assertions{})
		testdatagen.FetchOrMakeReContractYear(suite.DB(), testdatagen.Assertions{
			ReContractYear: models.ReContractYear{
				Contract:             reContract,
				ContractID:           reContract.ID,
				StartDate:            time.Now(),
				EndDate:              time.Now().AddDate(1, 0, 0),
				Escalation:           1.0,
				EscalationCompounded: 1.0,
			},
		})
		move := factory.BuildAvailableToPrimeMove(suite.DB(), nil, nil)
		appCtx := suite.AppContextForTest()

		ghcDomesticTransitTime := models.GHCDomesticTransitTime{
			MaxDaysTransitTime: 12,
			WeightLbsLower:     0,
			WeightLbsUpper:     10000,
			DistanceMilesLower: 0,
			DistanceMilesUpper: 10000,
		}
		verrs, err := suite.DB().ValidateAndCreate(&ghcDomesticTransitTime)
		suite.Assert().False(verrs.HasAny())
		suite.NoError(err)

		conusAddress := factory.BuildAddress(suite.DB(), []factory.Customization{
			{
				Model: models.Address{
					StreetAddress1: "1 some street",
					City:           "Charlotte",
					State:          "NC",
					PostalCode:     "28290",
					IsOconus:       models.BoolPointer(false),
				},
			}}, nil)
		zone5Address := factory.BuildAddress(suite.DB(), []factory.Customization{
			{
				Model: models.Address{
					StreetAddress1: "1 some street",
					StreetAddress2: models.StringPointer("P.O. Box 1234"),
					StreetAddress3: models.StringPointer("c/o Another Person"),
					City:           "Cordova",
					State:          "AK",
					PostalCode:     "99677",
					IsOconus:       models.BoolPointer(true),
				},
			}}, nil)
		estimatedWeight := unit.Pound(4000)
		oldUbShipment := factory.BuildMTOShipmentMinimal(suite.DB(), []factory.Customization{
			{
				Model:    move,
				LinkOnly: true,
			},
			{
				Model: models.MTOShipment{
					ShipmentType:         models.MTOShipmentTypeUnaccompaniedBaggage,
					ScheduledPickupDate:  &testdatagen.DateInsidePeakRateCycle,
					PrimeEstimatedWeight: &estimatedWeight,
					Status:               models.MTOShipmentStatusApproved,
					PrimeActualWeight:    &estimatedWeight,
				},
			},
			{
				Model:    conusAddress,
				Type:     &factory.Addresses.PickupAddress,
				LinkOnly: true,
			},
			{
				Model:    zone5Address,
				Type:     &factory.Addresses.DeliveryAddress,
				LinkOnly: true,
			},
		}, nil)

		suite.Nil(oldUbShipment.RequiredDeliveryDate)

		pickUpDate := time.Now()
		expectedRequiredDeiliveryDate := pickUpDate.AddDate(0, 0, 27)
		newUbShipment := models.MTOShipment{
			ID:                  oldUbShipment.ID,
			ShipmentType:        models.MTOShipmentTypeUnaccompaniedBaggage,
			ScheduledPickupDate: &pickUpDate,
		}

		eTag := etag.GenerateEtag(oldUbShipment.UpdatedAt)
		updatedMTOShipment, err := mtoShipmentUpdaterPrime.UpdateMTOShipment(appCtx, &newUbShipment, eTag, "test")

		suite.Nil(err)
		suite.NotNil(updatedMTOShipment)
		suite.NotNil(updatedMTOShipment.RequiredDeliveryDate)
		suite.False(updatedMTOShipment.RequiredDeliveryDate.IsZero())
		suite.Equal(expectedRequiredDeiliveryDate.Day(), updatedMTOShipment.RequiredDeliveryDate.Day())
		suite.Equal(expectedRequiredDeiliveryDate.Month(), updatedMTOShipment.RequiredDeliveryDate.Month())
		suite.Equal(expectedRequiredDeiliveryDate.Year(), updatedMTOShipment.RequiredDeliveryDate.Year())
	})
}

func (suite *MTOShipmentServiceSuite) TestCalculateRequiredDeliveryDate() {
	planner := &mocks.Planner{}
	planner.On("ZipTransitDistance",
		mock.AnythingOfType("*appcontext.appContext"),
		mock.AnythingOfType("string"),
		mock.AnythingOfType("string"),
	).Return(500, nil)

	suite.Run("errors when rate area for the pickup address is not found", func() {
		ghcDomesticTransitTime := models.GHCDomesticTransitTime{
			MaxDaysTransitTime: 12,
			WeightLbsLower:     0,
			WeightLbsUpper:     10000,
			DistanceMilesLower: 0,
			DistanceMilesUpper: 10000,
		}
		verrs, err := suite.DB().ValidateAndCreate(&ghcDomesticTransitTime)
		suite.Assert().False(verrs.HasAny())
		suite.NoError(err)

		reContract := testdatagen.FetchOrMakeReContract(suite.DB(), testdatagen.Assertions{})
		testdatagen.FetchOrMakeReContractYear(suite.DB(), testdatagen.Assertions{
			ReContractYear: models.ReContractYear{
				Contract:             reContract,
				ContractID:           reContract.ID,
				StartDate:            time.Now(),
				EndDate:              time.Now().AddDate(1, 0, 0),
				Escalation:           1.0,
				EscalationCompounded: 1.0,
			},
		})
<<<<<<< HEAD

		conusAddressId := uuid.Must(uuid.NewV4())
		conusAddress := models.Address{
			ID:             conusAddressId,
			StreetAddress1: "1 some street",
			City:           "Charlotte",
			State:          "NC",
			PostalCode:     "28290",
			IsOconus:       models.BoolPointer(false),
=======

		conusAddressId := uuid.Must(uuid.NewV4())
		conusAddress := models.Address{
			ID:             conusAddressId,
			StreetAddress1: "1 some street",
			City:           "Charlotte",
			State:          "NC",
			PostalCode:     "28290",
			IsOconus:       models.BoolPointer(false),
		}

		zone5Address := factory.BuildAddress(suite.DB(), []factory.Customization{
			{
				Model: models.Address{
					StreetAddress1: "1 some street",
					StreetAddress2: models.StringPointer("P.O. Box 1234"),
					StreetAddress3: models.StringPointer("c/o Another Person"),
					City:           "Cordova",
					State:          "AK",
					PostalCode:     "99677",
					IsOconus:       models.BoolPointer(true),
				},
			}}, nil)

		move := factory.BuildAvailableToPrimeMove(suite.DB(), nil, nil)

		RDD, err := CalculateRequiredDeliveryDate(suite.AppContextForTest(), planner, conusAddress, zone5Address, time.Now(), 500, "i", move.ID, models.MTOShipmentTypeUnaccompaniedBaggage)
		suite.NotNil(err)
		suite.Nil(RDD)
		suite.Equal(fmt.Sprintf("error fetching pickup rate area id for address ID: %s", conusAddress.ID), err.Error())
	})

	suite.Run("errors when rate area for the destination address is not found", func() {
		ghcDomesticTransitTime := models.GHCDomesticTransitTime{
			MaxDaysTransitTime: 12,
			WeightLbsLower:     0,
			WeightLbsUpper:     10000,
			DistanceMilesLower: 0,
			DistanceMilesUpper: 10000,
>>>>>>> db0777f7
		}

<<<<<<< HEAD
		zone5Address := factory.BuildAddress(suite.DB(), []factory.Customization{
=======
		reContract := testdatagen.FetchOrMakeReContract(suite.DB(), testdatagen.Assertions{})
		testdatagen.FetchOrMakeReContractYear(suite.DB(), testdatagen.Assertions{
			ReContractYear: models.ReContractYear{
				Contract:             reContract,
				ContractID:           reContract.ID,
				StartDate:            time.Now(),
				EndDate:              time.Now().AddDate(1, 0, 0),
				Escalation:           1.0,
				EscalationCompounded: 1.0,
			},
		})

		conusAddress := factory.BuildAddress(suite.DB(), []factory.Customization{
			{
				Model: models.Address{
					StreetAddress1: "1 some street",
					City:           "Charlotte",
					State:          "NC",
					PostalCode:     "28290",
					IsOconus:       models.BoolPointer(false),
				},
			}}, nil)

		zone5AddressId := uuid.Must(uuid.NewV4())
		zone5Address := models.Address{
			ID:             zone5AddressId,
			StreetAddress1: "1 some street",
			StreetAddress2: models.StringPointer("P.O. Box 1234"),
			StreetAddress3: models.StringPointer("c/o Another Person"),
			City:           "Cordova",
			State:          "AK",
			PostalCode:     "99677",
			IsOconus:       models.BoolPointer(true),
		}

		move := factory.BuildAvailableToPrimeMove(suite.DB(), nil, nil)

		RDD, err := CalculateRequiredDeliveryDate(suite.AppContextForTest(), planner, conusAddress, zone5Address, time.Now(), 500, "i", move.ID, models.MTOShipmentTypeUnaccompaniedBaggage)
		suite.NotNil(err)
		suite.Nil(RDD)
		suite.Equal(fmt.Sprintf("error fetching destination rate area id for address ID: %s", zone5Address.ID), err.Error())
	})
}

func (suite *MTOShipmentServiceSuite) TestUpdateSITServiceItemsSITIfPostalCodeChanged() {

	setupData := func(isPickupAddressTest bool, isOConus bool) (models.MTOShipment, models.Address, models.Address) {
		move := factory.BuildAvailableToPrimeMove(suite.DB(), nil, nil)

		isPickupAddressOconus := false
		isDestinatonaAddressOconus := false

		if isPickupAddressTest {
			isPickupAddressOconus = isOConus
		} else {
			isDestinatonaAddressOconus = isOConus
		}

		pickupAddress := factory.BuildAddress(suite.DB(), []factory.Customization{
>>>>>>> db0777f7
			{
				Model: models.Address{
					StreetAddress1: "Tester Address",
					City:           "Des Moines",
					State:          "IA",
					PostalCode:     "50314",
					IsOconus:       models.BoolPointer(isPickupAddressOconus),
				},
			},
		}, nil)

		destinationAddress := factory.BuildAddress(suite.DB(), []factory.Customization{
			{
				Model: models.Address{
					StreetAddress1: "JBER1",
					City:           "Anchorage",
					State:          "AK",
					PostalCode:     "99505",
					IsOconus:       models.BoolPointer(isDestinatonaAddressOconus),
				},
<<<<<<< HEAD
			}}, nil)

		move := factory.BuildAvailableToPrimeMove(suite.DB(), nil, nil)

		RDD, err := CalculateRequiredDeliveryDate(suite.AppContextForTest(), planner, conusAddress, zone5Address, time.Now(), 500, "i", move.ID, models.MTOShipmentTypeUnaccompaniedBaggage)
		suite.NotNil(err)
		suite.Nil(RDD)
		suite.Equal(fmt.Sprintf("error fetching pickup rate area id for address ID: %s", conusAddress.ID), err.Error())
	})

	suite.Run("errors when rate area for the destination address is not found", func() {
		ghcDomesticTransitTime := models.GHCDomesticTransitTime{
			MaxDaysTransitTime: 12,
			WeightLbsLower:     0,
			WeightLbsUpper:     10000,
			DistanceMilesLower: 0,
			DistanceMilesUpper: 10000,
		}
		verrs, err := suite.DB().ValidateAndCreate(&ghcDomesticTransitTime)
		suite.Assert().False(verrs.HasAny())
		suite.NoError(err)
=======
			},
		}, nil)

		shipment := factory.BuildMTOShipment(suite.DB(), []factory.Customization{
			{
				Model:    move,
				LinkOnly: true,
			},
			{
				Model: models.MTOShipment{
					ShipmentType:       models.MTOShipmentTypeHHG,
					UsesExternalVendor: true,
					Status:             models.MTOShipmentStatusApproved,
					MarketCode:         models.MarketCodeInternational,
				},
			},
			{
				Model:    destinationAddress,
				Type:     &factory.Addresses.DeliveryAddress,
				LinkOnly: true,
			},
			{
				Model:    pickupAddress,
				Type:     &factory.Addresses.PickupAddress,
				LinkOnly: true,
			},
		}, nil)

		customization := make([]factory.Customization, 0)
		customization = append(customization,
			factory.Customization{
				Model:    move,
				LinkOnly: true,
			},
			factory.Customization{
				Model:    shipment,
				LinkOnly: true,
			},
			factory.Customization{
				Model: models.MTOServiceItem{
					Status:          models.MTOServiceItemStatusApproved,
					PricingEstimate: nil,
				},
			})
		if isPickupAddressTest {
			customization = append(customization,
				factory.Customization{
					Model: models.ReService{
						Code: models.ReServiceCodeIOSFSC,
					},
				},
				factory.Customization{
					Model:    pickupAddress,
					Type:     &factory.Addresses.SITOriginHHGOriginalAddress,
					LinkOnly: true,
				},
				factory.Customization{
					Model:    pickupAddress,
					Type:     &factory.Addresses.SITOriginHHGActualAddress,
					LinkOnly: true,
				},
			)
		} else {
			customization = append(customization,
				factory.Customization{
					Model: models.ReService{
						Code: models.ReServiceCodeIDSFSC,
					},
				},
				factory.Customization{
					Model:    destinationAddress,
					Type:     &factory.Addresses.SITDestinationOriginalAddress,
					LinkOnly: true,
				},
				factory.Customization{
					Model:    destinationAddress,
					Type:     &factory.Addresses.SITDestinationFinalAddress,
					LinkOnly: true,
				})
		}

		serviceItem := factory.BuildMTOServiceItem(suite.DB(), customization, nil)

		shipment.MTOServiceItems = append(shipment.MTOServiceItems, serviceItem)

		return shipment, pickupAddress, destinationAddress
	}

	planner := &mocks.Planner{}
	planner.On("ZipTransitDistance",
		mock.AnythingOfType("*appcontext.appContext"),
		mock.Anything,
		mock.Anything,
	).Return(1000, nil)
	mockShipmentRecalculator := mockservices.PaymentRequestShipmentRecalculator{}
	mockShipmentRecalculator.On("ShipmentRecalculatePaymentRequest",
		mock.AnythingOfType("*appcontext.appContext"),
		mock.AnythingOfType("uuid.UUID"),
	).Return(&models.PaymentRequests{}, nil)

	suite.Run("IOSFSC - success", func() {
		shipment, pickupAddress, _ := setupData(true, false)

		expectedMileage := 23
		planner := &mocks.Planner{}
		planner.On("ZipTransitDistance",
			mock.AnythingOfType("*appcontext.appContext"),
			pickupAddress.PostalCode,
			pickupAddress.PostalCode,
			mock.Anything,
		).Return(expectedMileage, nil)

		var serviceItems []models.MTOServiceItem
		err := suite.AppContextForTest().DB().EagerPreload("ReService", "SITOriginHHGOriginalAddress", "SITOriginHHGActualAddress").Where("mto_shipment_id = ?", shipment.ID).Order("created_at asc").All(&serviceItems)
		suite.NoError(err)
		suite.Equal(1, len(serviceItems))
		for i := 0; i < len(serviceItems); i++ {
			suite.True(serviceItems[i].SITDeliveryMiles == (*int)(nil))
			suite.Equal(serviceItems[i].SITOriginHHGOriginalAddress.PostalCode, pickupAddress.PostalCode)
			suite.Equal(serviceItems[i].SITOriginHHGActualAddress.PostalCode, pickupAddress.PostalCode)
		}

		addressCreator := address.NewAddressCreator()
		err = UpdateSITServiceItemsSITIfPostalCodeChanged(planner, suite.AppContextForTest(), addressCreator, &shipment)
		suite.Nil(err)

		err = suite.AppContextForTest().DB().EagerPreload("ReService", "SITOriginHHGOriginalAddress", "SITOriginHHGActualAddress").Where("mto_shipment_id = ?", shipment.ID).Order("created_at asc").All(&serviceItems)
		suite.NoError(err)
		suite.Equal(1, len(serviceItems))
		for i := 0; i < len(serviceItems); i++ {
			suite.True(serviceItems[i].ReService.Code == models.ReServiceCodeIOSFSC)
			suite.Equal(*serviceItems[i].SITDeliveryMiles, expectedMileage)
			suite.Equal(serviceItems[i].SITOriginHHGOriginalAddress.PostalCode, pickupAddress.PostalCode)
			suite.Equal(serviceItems[i].SITOriginHHGActualAddress.PostalCode, pickupAddress.PostalCode)
		}
	})

	suite.Run("IDSFSC - success", func() {
		shipment, _, destinationAddress := setupData(false, false)

		expectedMileage := 23
		planner := &mocks.Planner{}
		planner.On("ZipTransitDistance",
			mock.AnythingOfType("*appcontext.appContext"),
			destinationAddress.PostalCode,
			destinationAddress.PostalCode,
			mock.Anything,
		).Return(expectedMileage, nil)

		var serviceItems []models.MTOServiceItem
		err := suite.AppContextForTest().DB().EagerPreload("ReService", "SITDestinationOriginalAddress", "SITDestinationFinalAddress").Where("mto_shipment_id = ?", shipment.ID).Order("created_at asc").All(&serviceItems)
		suite.NoError(err)
		suite.Equal(1, len(serviceItems))
		for i := 0; i < len(serviceItems); i++ {
			suite.True(serviceItems[i].SITDeliveryMiles == (*int)(nil))
			suite.Equal(serviceItems[i].SITDestinationOriginalAddress.PostalCode, destinationAddress.PostalCode)
			suite.Equal(serviceItems[i].SITDestinationFinalAddress.PostalCode, destinationAddress.PostalCode)
		}

		addressCreator := address.NewAddressCreator()
		err = UpdateSITServiceItemsSITIfPostalCodeChanged(planner, suite.AppContextForTest(), addressCreator, &shipment)
		suite.Nil(err)

		err = suite.AppContextForTest().DB().EagerPreload("ReService", "SITDestinationOriginalAddress", "SITDestinationFinalAddress").Where("mto_shipment_id = ?", shipment.ID).Order("created_at asc").All(&serviceItems)
		suite.NoError(err)
		suite.Equal(1, len(serviceItems))
		for i := 0; i < len(serviceItems); i++ {
			suite.True(serviceItems[i].ReService.Code == models.ReServiceCodeIDSFSC)
			suite.Equal(*serviceItems[i].SITDeliveryMiles, expectedMileage)
			suite.Equal(serviceItems[i].SITDestinationOriginalAddress.PostalCode, destinationAddress.PostalCode)
			suite.Equal(serviceItems[i].SITDestinationFinalAddress.PostalCode, destinationAddress.PostalCode)
		}
	})
}

func (suite *MTOShipmentServiceSuite) TestUpdateRequestedPickupDate() {

	builder := query.NewQueryBuilder()
	fetcher := fetch.NewFetcher(builder)
	moveRouter := moveservices.NewMoveRouter(transportationoffice.NewTransportationOfficesFetcher())
	waf := entitlements.NewWeightAllotmentFetcher()
	mockSender := setUpMockNotificationSender()
	moveWeights := moveservices.NewMoveWeights(NewShipmentReweighRequester(), waf, mockSender)
	mockShipmentRecalculator := mockservices.PaymentRequestShipmentRecalculator{}
	addressCreator := address.NewAddressCreator()
	addressUpdater := address.NewAddressUpdater()

	createSubtestData := func() (services.MTOShipmentUpdater, models.Move) {
		planner := &mocks.Planner{}
		planner.On("ZipTransitDistance",
			mock.AnythingOfType("*appcontext.appContext"),
			mock.AnythingOfType("string"),
			mock.AnythingOfType("string"),
		).Return(500, nil)
		mtoShipmentUpdaterPrime := NewOfficeMTOShipmentUpdater(builder, fetcher, planner, moveRouter, moveWeights, mockSender, &mockShipmentRecalculator, addressUpdater, addressCreator)
>>>>>>> db0777f7

		reContract := testdatagen.FetchOrMakeReContract(suite.DB(), testdatagen.Assertions{})
		testdatagen.FetchOrMakeReContractYear(suite.DB(), testdatagen.Assertions{
			ReContractYear: models.ReContractYear{
				Contract:             reContract,
				ContractID:           reContract.ID,
				StartDate:            time.Now(),
				EndDate:              time.Now().AddDate(1, 0, 0),
				Escalation:           1.0,
				EscalationCompounded: 1.0,
			},
		})
<<<<<<< HEAD

		conusAddress := factory.BuildAddress(suite.DB(), []factory.Customization{
			{
				Model: models.Address{
					StreetAddress1: "1 some street",
					City:           "Charlotte",
					State:          "NC",
					PostalCode:     "28290",
					IsOconus:       models.BoolPointer(false),
				},
			}}, nil)

		zone5AddressId := uuid.Must(uuid.NewV4())
		zone5Address := models.Address{
			ID:             zone5AddressId,
			StreetAddress1: "1 some street",
			StreetAddress2: models.StringPointer("P.O. Box 1234"),
			StreetAddress3: models.StringPointer("c/o Another Person"),
			City:           "Cordova",
			State:          "AK",
			PostalCode:     "99677",
			IsOconus:       models.BoolPointer(true),
		}

		move := factory.BuildAvailableToPrimeMove(suite.DB(), nil, nil)

		RDD, err := CalculateRequiredDeliveryDate(suite.AppContextForTest(), planner, conusAddress, zone5Address, time.Now(), 500, "i", move.ID, models.MTOShipmentTypeUnaccompaniedBaggage)
		suite.NotNil(err)
		suite.Nil(RDD)
		suite.Equal(fmt.Sprintf("error fetching destination rate area id for address ID: %s", zone5Address.ID), err.Error())
	})
}

func (suite *MTOShipmentServiceSuite) TestUpdateSITServiceItemsSITIfPostalCodeChanged() {

	setupData := func(isPickupAddressTest bool, isOConus bool) (models.MTOShipment, models.Address, models.Address) {
		move := factory.BuildAvailableToPrimeMove(suite.DB(), nil, nil)

		isPickupAddressOconus := false
		isDestinatonaAddressOconus := false

		if isPickupAddressTest {
			isPickupAddressOconus = isOConus
		} else {
			isDestinatonaAddressOconus = isOConus
		}

		pickupAddress := factory.BuildAddress(suite.DB(), []factory.Customization{
			{
				Model: models.Address{
					StreetAddress1: "Tester Address",
					City:           "Des Moines",
					State:          "IA",
					PostalCode:     "50314",
					IsOconus:       models.BoolPointer(isPickupAddressOconus),
				},
			},
		}, nil)

		destinationAddress := factory.BuildAddress(suite.DB(), []factory.Customization{
			{
				Model: models.Address{
					StreetAddress1: "JBER1",
					City:           "Anchorage",
					State:          "AK",
					PostalCode:     "99505",
					IsOconus:       models.BoolPointer(isDestinatonaAddressOconus),
				},
			},
		}, nil)

		shipment := factory.BuildMTOShipment(suite.DB(), []factory.Customization{
			{
				Model:    move,
				LinkOnly: true,
			},
			{
				Model: models.MTOShipment{
					ShipmentType:       models.MTOShipmentTypeHHG,
					UsesExternalVendor: true,
					Status:             models.MTOShipmentStatusApproved,
					MarketCode:         models.MarketCodeInternational,
				},
			},
			{
				Model:    destinationAddress,
				Type:     &factory.Addresses.DeliveryAddress,
				LinkOnly: true,
			},
			{
				Model:    pickupAddress,
				Type:     &factory.Addresses.PickupAddress,
				LinkOnly: true,
			},
		}, nil)

		customization := make([]factory.Customization, 0)
		customization = append(customization,
			factory.Customization{
				Model:    move,
				LinkOnly: true,
			},
			factory.Customization{
				Model:    shipment,
				LinkOnly: true,
			},
			factory.Customization{
				Model: models.MTOServiceItem{
					Status:          models.MTOServiceItemStatusApproved,
					PricingEstimate: nil,
				},
			})
		if isPickupAddressTest {
			customization = append(customization,
				factory.Customization{
					Model: models.ReService{
						Code: models.ReServiceCodeIOSFSC,
					},
				},
				factory.Customization{
					Model:    pickupAddress,
					Type:     &factory.Addresses.SITOriginHHGOriginalAddress,
					LinkOnly: true,
				},
				factory.Customization{
					Model:    pickupAddress,
					Type:     &factory.Addresses.SITOriginHHGActualAddress,
					LinkOnly: true,
				},
			)
		} else {
			customization = append(customization,
				factory.Customization{
					Model: models.ReService{
						Code: models.ReServiceCodeIDSFSC,
					},
				},
				factory.Customization{
					Model:    destinationAddress,
					Type:     &factory.Addresses.SITDestinationOriginalAddress,
					LinkOnly: true,
				},
				factory.Customization{
					Model:    destinationAddress,
					Type:     &factory.Addresses.SITDestinationFinalAddress,
					LinkOnly: true,
				})
		}

		serviceItem := factory.BuildMTOServiceItem(suite.DB(), customization, nil)

		shipment.MTOServiceItems = append(shipment.MTOServiceItems, serviceItem)

		return shipment, pickupAddress, destinationAddress
	}

	planner := &mocks.Planner{}
	planner.On("ZipTransitDistance",
		mock.AnythingOfType("*appcontext.appContext"),
		mock.Anything,
		mock.Anything,
	).Return(1000, nil)
	mockShipmentRecalculator := mockservices.PaymentRequestShipmentRecalculator{}
	mockShipmentRecalculator.On("ShipmentRecalculatePaymentRequest",
		mock.AnythingOfType("*appcontext.appContext"),
		mock.AnythingOfType("uuid.UUID"),
	).Return(&models.PaymentRequests{}, nil)

	suite.Run("IOSFSC - success", func() {
		shipment, pickupAddress, _ := setupData(true, false)

		expectedMileage := 23
		planner := &mocks.Planner{}
		planner.On("ZipTransitDistance",
			mock.AnythingOfType("*appcontext.appContext"),
			pickupAddress.PostalCode,
			pickupAddress.PostalCode,
			mock.Anything,
		).Return(expectedMileage, nil)

		var serviceItems []models.MTOServiceItem
		err := suite.AppContextForTest().DB().EagerPreload("ReService", "SITOriginHHGOriginalAddress", "SITOriginHHGActualAddress").Where("mto_shipment_id = ?", shipment.ID).Order("created_at asc").All(&serviceItems)
		suite.NoError(err)
		suite.Equal(1, len(serviceItems))
		for i := 0; i < len(serviceItems); i++ {
			suite.True(serviceItems[i].SITDeliveryMiles == (*int)(nil))
			suite.Equal(serviceItems[i].SITOriginHHGOriginalAddress.PostalCode, pickupAddress.PostalCode)
			suite.Equal(serviceItems[i].SITOriginHHGActualAddress.PostalCode, pickupAddress.PostalCode)
		}

		addressCreator := address.NewAddressCreator()
		err = UpdateSITServiceItemsSITIfPostalCodeChanged(planner, suite.AppContextForTest(), addressCreator, &shipment)
		suite.Nil(err)

		err = suite.AppContextForTest().DB().EagerPreload("ReService", "SITOriginHHGOriginalAddress", "SITOriginHHGActualAddress").Where("mto_shipment_id = ?", shipment.ID).Order("created_at asc").All(&serviceItems)
		suite.NoError(err)
		suite.Equal(1, len(serviceItems))
		for i := 0; i < len(serviceItems); i++ {
			suite.True(serviceItems[i].ReService.Code == models.ReServiceCodeIOSFSC)
			suite.Equal(*serviceItems[i].SITDeliveryMiles, expectedMileage)
			suite.Equal(serviceItems[i].SITOriginHHGOriginalAddress.PostalCode, pickupAddress.PostalCode)
			suite.Equal(serviceItems[i].SITOriginHHGActualAddress.PostalCode, pickupAddress.PostalCode)
		}
	})

	suite.Run("IDSFSC - success", func() {
		shipment, _, destinationAddress := setupData(false, false)

		expectedMileage := 23
		planner := &mocks.Planner{}
		planner.On("ZipTransitDistance",
			mock.AnythingOfType("*appcontext.appContext"),
			destinationAddress.PostalCode,
			destinationAddress.PostalCode,
			mock.Anything,
		).Return(expectedMileage, nil)

		var serviceItems []models.MTOServiceItem
		err := suite.AppContextForTest().DB().EagerPreload("ReService", "SITDestinationOriginalAddress", "SITDestinationFinalAddress").Where("mto_shipment_id = ?", shipment.ID).Order("created_at asc").All(&serviceItems)
		suite.NoError(err)
		suite.Equal(1, len(serviceItems))
		for i := 0; i < len(serviceItems); i++ {
			suite.True(serviceItems[i].SITDeliveryMiles == (*int)(nil))
			suite.Equal(serviceItems[i].SITDestinationOriginalAddress.PostalCode, destinationAddress.PostalCode)
			suite.Equal(serviceItems[i].SITDestinationFinalAddress.PostalCode, destinationAddress.PostalCode)
		}

		addressCreator := address.NewAddressCreator()
		err = UpdateSITServiceItemsSITIfPostalCodeChanged(planner, suite.AppContextForTest(), addressCreator, &shipment)
		suite.Nil(err)

		err = suite.AppContextForTest().DB().EagerPreload("ReService", "SITDestinationOriginalAddress", "SITDestinationFinalAddress").Where("mto_shipment_id = ?", shipment.ID).Order("created_at asc").All(&serviceItems)
		suite.NoError(err)
		suite.Equal(1, len(serviceItems))
		for i := 0; i < len(serviceItems); i++ {
			suite.True(serviceItems[i].ReService.Code == models.ReServiceCodeIDSFSC)
			suite.Equal(*serviceItems[i].SITDeliveryMiles, expectedMileage)
			suite.Equal(serviceItems[i].SITDestinationOriginalAddress.PostalCode, destinationAddress.PostalCode)
			suite.Equal(serviceItems[i].SITDestinationFinalAddress.PostalCode, destinationAddress.PostalCode)
=======
		move := factory.BuildAvailableToPrimeMove(suite.DB(), nil, nil)

		return mtoShipmentUpdaterPrime, move
	}

	suite.Run("RequestedPickupDate validation check - must be in the future for shipment types other than PPM", func() {
		shipmentUpdater, move := createSubtestData()

		now := time.Now()
		yesterday := now.AddDate(0, 0, -1)
		tomorrow := now.AddDate(0, 0, 1)

		testCases := []struct {
			input        *time.Time
			shipmentType models.MTOShipmentType
			shouldError  bool
		}{
			// HHG
			{nil, models.MTOShipmentTypeHHG, false},
			{&time.Time{}, models.MTOShipmentTypeHHG, false},
			{&yesterday, models.MTOShipmentTypeHHG, true},
			{&now, models.MTOShipmentTypeHHG, true},
			{&tomorrow, models.MTOShipmentTypeHHG, false},
			// NTS
			{nil, models.MTOShipmentTypeHHGIntoNTS, false},
			{&time.Time{}, models.MTOShipmentTypeHHGIntoNTS, false},
			{&yesterday, models.MTOShipmentTypeHHGIntoNTS, true},
			{&now, models.MTOShipmentTypeHHGIntoNTS, true},
			{&tomorrow, models.MTOShipmentTypeHHGIntoNTS, false},
			// NTSR
			{nil, models.MTOShipmentTypeHHGOutOfNTS, false},
			{&time.Time{}, models.MTOShipmentTypeHHGOutOfNTS, false},
			{&yesterday, models.MTOShipmentTypeHHGOutOfNTS, true},
			{&now, models.MTOShipmentTypeHHGOutOfNTS, true},
			{&tomorrow, models.MTOShipmentTypeHHGOutOfNTS, false},
			// BOAT HAUL AWAY
			{nil, models.MTOShipmentTypeBoatHaulAway, false},
			{&time.Time{}, models.MTOShipmentTypeBoatHaulAway, false},
			{&yesterday, models.MTOShipmentTypeBoatHaulAway, true},
			{&now, models.MTOShipmentTypeBoatHaulAway, true},
			{&tomorrow, models.MTOShipmentTypeBoatHaulAway, false},
			// BOAT TOW AWAY
			{nil, models.MTOShipmentTypeBoatTowAway, false},
			{&time.Time{}, models.MTOShipmentTypeBoatTowAway, false},
			{&yesterday, models.MTOShipmentTypeBoatTowAway, true},
			{&now, models.MTOShipmentTypeBoatTowAway, true},
			{&tomorrow, models.MTOShipmentTypeBoatTowAway, false},
			// MOBILE HOME
			{nil, models.MTOShipmentTypeMobileHome, false},
			{&time.Time{}, models.MTOShipmentTypeMobileHome, false},
			{&yesterday, models.MTOShipmentTypeMobileHome, true},
			{&now, models.MTOShipmentTypeMobileHome, true},
			{&tomorrow, models.MTOShipmentTypeMobileHome, false},
			// UB
			{nil, models.MTOShipmentTypeUnaccompaniedBaggage, false},
			{&time.Time{}, models.MTOShipmentTypeUnaccompaniedBaggage, false},
			{&yesterday, models.MTOShipmentTypeUnaccompaniedBaggage, true},
			{&now, models.MTOShipmentTypeUnaccompaniedBaggage, true},
			{&tomorrow, models.MTOShipmentTypeUnaccompaniedBaggage, false},
			// PPM - should always pass validation
			{nil, models.MTOShipmentTypePPM, false},
			{&time.Time{}, models.MTOShipmentTypePPM, false},
			{&yesterday, models.MTOShipmentTypePPM, false},
			{&now, models.MTOShipmentTypePPM, false},
			{&tomorrow, models.MTOShipmentTypePPM, false},
		}

		for _, testCase := range testCases {
			// Default is HHG, but we set it explicitly below via the test cases
			var oldShipment models.MTOShipment
			if testCase.shipmentType == models.MTOShipmentTypeUnaccompaniedBaggage {
				ghcDomesticTransitTime := models.GHCDomesticTransitTime{
					MaxDaysTransitTime: 12,
					WeightLbsLower:     0,
					WeightLbsUpper:     10000,
					DistanceMilesLower: 0,
					DistanceMilesUpper: 10000,
				}
				verrs, err := suite.DB().ValidateAndCreate(&ghcDomesticTransitTime)
				suite.Assert().False(verrs.HasAny())
				suite.NoError(err)
				moveForPrime := factory.BuildAvailableToPrimeMove(suite.DB(), nil, nil)
				oldShipment = factory.BuildUBShipment(suite.DB(), []factory.Customization{
					{
						Model:    moveForPrime,
						LinkOnly: true,
					},
					{
						Model: models.MTOShipment{
							ShipmentType:         testCase.shipmentType,
							RequestedPickupDate:  &tomorrow,
							ScheduledPickupDate:  &testdatagen.DateInsidePeakRateCycle,
							PrimeEstimatedWeight: models.PoundPointer(unit.Pound(4000)),
							Status:               models.MTOShipmentStatusSubmitted,
						},
					},
				}, nil)
			} else {
				oldShipment = factory.BuildMTOShipment(suite.DB(), []factory.Customization{
					{
						Model:    move,
						LinkOnly: true,
					},
					{
						Model: models.MTOShipment{
							ShipmentType:        testCase.shipmentType,
							Status:              models.MTOShipmentStatusSubmitted,
							RequestedPickupDate: &tomorrow,
						},
					},
				}, nil)
			}

			updatedShipment := models.MTOShipment{
				ID:                  oldShipment.ID,
				RequestedPickupDate: testCase.input,
			}

			eTag := etag.GenerateEtag(oldShipment.UpdatedAt)
			too := factory.BuildOfficeUserWithRoles(suite.DB(), nil, []roles.RoleType{roles.RoleTypeTOO})
			session := auth.Session{
				ApplicationName: auth.OfficeApp,
				UserID:          *too.UserID,
				OfficeUserID:    too.ID,
			}
			session.Roles = append(session.Roles, too.User.Roles...)
			shipment, err := shipmentUpdater.UpdateMTOShipment(suite.AppContextWithSessionForTest(&session), &updatedShipment, eTag, "test")

			testCaseInputString := ""
			if testCase.input == nil {
				testCaseInputString = "nil"
			} else {
				testCaseInputString = (*testCase.input).String()
			}

			if testCase.shouldError {
				suite.Nil(shipment, "Should error for %s | %s", testCase.shipmentType, testCaseInputString)
				suite.Error(err)
				if testCase.input != nil && !(*testCase.input).IsZero() {
					suite.Equal("RequestedPickupDate must be greater than or equal to tomorrow's date.", err.Error())
				} else {
					suite.Contains(err.Error(), fmt.Sprintf("RequestedPickupDate is required to create or modify %s %s shipment", GetAorAnByShipmentType(testCase.shipmentType), testCase.shipmentType))
				}
			} else {
				suite.NoError(err, "Should not error for %s | %s", testCase.shipmentType, testCaseInputString)
				suite.NotNil(shipment)
			}
>>>>>>> db0777f7
		}
	})
}<|MERGE_RESOLUTION|>--- conflicted
+++ resolved
@@ -4868,6 +4868,7 @@
 
 func (suite *MTOShipmentServiceSuite) TestUpdateShipmentBasicServiceItemEstimatePricing() {
 	now := time.Now()
+	tomorrow := now.AddDate(0, 0, 1)
 
 	setupOconusToConusNtsShipment := func(estimatedWeight *unit.Pound) (models.StorageFacility, models.Address, models.Address, models.MTOShipment) {
 		storageFacility := factory.BuildStorageFacility(suite.DB(), []factory.Customization{
@@ -4911,7 +4912,6 @@
 				},
 			},
 		}, nil)
-		pickupDate := now.AddDate(0, 0, 10)
 		shipment := factory.BuildNTSShipment(suite.DB(), []factory.Customization{
 			{
 				Model: models.Move{
@@ -4934,8 +4934,9 @@
 					MarketCode:           models.MarketCodeInternational,
 					Status:               models.MTOShipmentStatusSubmitted,
 					ShipmentType:         models.MTOShipmentTypeHHGIntoNTS,
+					RequestedPickupDate:  &tomorrow,
 					PrimeEstimatedWeight: estimatedWeight,
-					ScheduledPickupDate:  &pickupDate,
+					ScheduledPickupDate:  &tomorrow,
 				},
 			},
 			{
@@ -5137,278 +5138,6 @@
 	})
 }
 
-func (suite *MTOShipmentServiceSuite) TestUpdateShipmentBasicServiceItemEstimatePricing() {
-	now := time.Now()
-	tomorrow := now.AddDate(0, 0, 1)
-
-	setupOconusToConusNtsShipment := func(estimatedWeight *unit.Pound) (models.StorageFacility, models.Address, models.Address, models.MTOShipment) {
-		storageFacility := factory.BuildStorageFacility(suite.DB(), []factory.Customization{
-			{
-				Model: models.StorageFacility{
-					FacilityName: *models.StringPointer("Test Storage Name"),
-					Email:        models.StringPointer("old@email.com"),
-					LotNumber:    models.StringPointer("Test lot number"),
-					Phone:        models.StringPointer("555-555-5555"),
-				},
-			},
-			{
-				Model: models.Address{
-					StreetAddress1: "Tester Address",
-					City:           "Des Moines",
-					State:          "IA",
-					PostalCode:     "50314",
-					IsOconus:       models.BoolPointer(false),
-				},
-			},
-		}, nil)
-
-		pickupAddress := factory.BuildAddress(suite.DB(), []factory.Customization{
-			{
-				Model: models.Address{
-					StreetAddress1: "JBER",
-					City:           "Anchorage",
-					State:          "AK",
-					PostalCode:     "99507",
-					IsOconus:       models.BoolPointer(true),
-				},
-			},
-		}, nil)
-		destinationAddress := factory.BuildAddress(suite.DB(), []factory.Customization{
-			{
-				Model: models.Address{
-					StreetAddress1: "148 S East St",
-					City:           "Miami",
-					State:          "FL",
-					PostalCode:     "94535",
-				},
-			},
-		}, nil)
-		shipment := factory.BuildNTSShipment(suite.DB(), []factory.Customization{
-			{
-				Model: models.Move{
-					Status:             models.MoveStatusAPPROVED,
-					AvailableToPrimeAt: &now,
-				},
-			},
-			{
-				Model:    pickupAddress,
-				Type:     &factory.Addresses.PickupAddress,
-				LinkOnly: true,
-			},
-			{
-				Model:    destinationAddress,
-				Type:     &factory.Addresses.DeliveryAddress,
-				LinkOnly: true,
-			},
-			{
-				Model: models.MTOShipment{
-					MarketCode:           models.MarketCodeInternational,
-					Status:               models.MTOShipmentStatusSubmitted,
-					ShipmentType:         models.MTOShipmentTypeHHGIntoNTS,
-					RequestedPickupDate:  &tomorrow,
-					PrimeEstimatedWeight: estimatedWeight,
-					ScheduledPickupDate:  &tomorrow,
-				},
-			},
-			{
-				Model:    storageFacility,
-				LinkOnly: true,
-			},
-		}, nil)
-		return storageFacility, pickupAddress, destinationAddress, shipment
-	}
-	builder := query.NewQueryBuilder()
-	fetcher := fetch.NewFetcher(builder)
-	planner := &mocks.Planner{}
-	planner.On("ZipTransitDistance",
-		mock.AnythingOfType("*appcontext.appContext"),
-		mock.Anything,
-		mock.Anything,
-	).Return(1000, nil)
-	moveRouter := moveservices.NewMoveRouter(transportationoffice.NewTransportationOfficesFetcher())
-	waf := entitlements.NewWeightAllotmentFetcher()
-	mockSender := setUpMockNotificationSender()
-	moveWeights := moveservices.NewMoveWeights(NewShipmentReweighRequester(), waf, mockSender)
-	mockShipmentRecalculator := mockservices.PaymentRequestShipmentRecalculator{}
-	mockShipmentRecalculator.On("ShipmentRecalculatePaymentRequest",
-		mock.AnythingOfType("*appcontext.appContext"),
-		mock.AnythingOfType("uuid.UUID"),
-	).Return(&models.PaymentRequests{}, nil)
-	addressCreator := address.NewAddressCreator()
-	addressUpdater := address.NewAddressUpdater()
-	mtoShipmentUpdaterPrime := NewPrimeMTOShipmentUpdater(builder, fetcher, planner, moveRouter, moveWeights, mockSender, &mockShipmentRecalculator, addressUpdater, addressCreator)
-
-	// Start as nil when approved, then update with actual values once an estimated weight is set
-	suite.Run("NTS OCONUS to CONUS INPK estimate prices on update", func() {
-		var subtestData approveShipmentSubtestData
-
-		subtestData.appCtx = suite.AppContextWithSessionForTest(&auth.Session{
-			ApplicationName: auth.OfficeApp,
-			OfficeUserID:    uuid.Must(uuid.NewV4()),
-		})
-		appCtx := subtestData.appCtx
-		subtestData.planner = &mocks.Planner{}
-		planner := subtestData.planner
-		router := NewShipmentRouter()
-		siCreator := mtoserviceitem.NewMTOServiceItemCreator(
-			planner,
-			builder,
-			moveRouter,
-			ghcrateengine.NewDomesticUnpackPricer(),
-			ghcrateengine.NewDomesticPackPricer(),
-			ghcrateengine.NewDomesticLinehaulPricer(),
-			ghcrateengine.NewDomesticShorthaulPricer(),
-			ghcrateengine.NewDomesticOriginPricer(),
-			ghcrateengine.NewDomesticDestinationPricer(),
-			ghcrateengine.NewFuelSurchargePricer(),
-			ghcrateengine.NewDomesticDestinationFirstDaySITPricer(),
-			ghcrateengine.NewDomesticDestinationSITDeliveryPricer(),
-			ghcrateengine.NewDomesticDestinationAdditionalDaysSITPricer(),
-			ghcrateengine.NewDomesticDestinationSITFuelSurchargePricer(),
-			ghcrateengine.NewDomesticOriginFirstDaySITPricer(),
-			ghcrateengine.NewDomesticOriginSITPickupPricer(),
-			ghcrateengine.NewDomesticOriginAdditionalDaysSITPricer(),
-			ghcrateengine.NewDomesticOriginSITFuelSurchargePricer())
-		subtestData.shipmentApprover = NewShipmentApprover(router, siCreator, subtestData.planner, subtestData.moveWeights, subtestData.mtoUpdater, moveRouter)
-		approver := subtestData.shipmentApprover
-		ghcDomesticTransitTime := models.GHCDomesticTransitTime{
-			MaxDaysTransitTime: 12,
-			WeightLbsLower:     0,
-			WeightLbsUpper:     10000,
-			DistanceMilesLower: 0,
-			DistanceMilesUpper: 10000,
-		}
-		_, _ = suite.DB().ValidateAndCreate(&ghcDomesticTransitTime)
-
-		contractYear, _, _, _ := testdatagen.SetupServiceAreaRateArea(suite.DB(), testdatagen.Assertions{
-			ReDomesticServiceArea: models.ReDomesticServiceArea{
-				ServiceArea: "321",
-			},
-			ReRateArea: models.ReRateArea{
-				Name: "Alaska",
-			},
-		})
-		subtestData.contractID = contractYear.ContractID
-
-		// Setup shipment with no estimated weight
-		_, _, _, shipment := setupOconusToConusNtsShipment(nil)
-
-		planner.On("ZipTransitDistance",
-			mock.AnythingOfType("*appcontext.appContext"),
-			mock.AnythingOfType("string"),
-			mock.AnythingOfType("string"),
-		).Return(500, nil)
-
-		// Approve the shipment to trigger the estimate pricing proc on INPK
-		shipmentEtag := etag.GenerateEtag(shipment.UpdatedAt)
-		_, approverErr := approver.ApproveShipment(appCtx, shipment.ID, shipmentEtag)
-		suite.FatalNoError(approverErr)
-
-		// Get created pre approved service items
-		var serviceItems []models.MTOServiceItem
-		err := suite.AppContextForTest().DB().EagerPreload("ReService").Where("mto_shipment_id = ?", shipment.ID).Order("created_at asc").All(&serviceItems)
-		suite.NoError(err)
-
-		// Assert basic service items nil
-		// Basic = created immediately on their own, not requested
-		// Accessorial = created at a later date if requested
-		expectedServiceItems := map[models.ReServiceCode]*unit.Cents{
-			models.ReServiceCodeISLH:   nil,
-			models.ReServiceCodePODFSC: nil,
-			models.ReServiceCodeINPK:   nil,
-		}
-		suite.Equal(len(expectedServiceItems), len(serviceItems))
-
-		// Look for INPK and assert its expected price matches the actual price the proc sets
-		var foundINPKAfterApproval bool
-		for _, serviceItem := range serviceItems {
-			actualReServiceCode := serviceItem.ReService.Code
-			suite.Contains(expectedServiceItems, actualReServiceCode, "Unexpected service code found: %s", actualReServiceCode)
-
-			expectedPrice, found := expectedServiceItems[actualReServiceCode]
-			suite.True(found, "Expected price for service code %s not found", actualReServiceCode)
-			if actualReServiceCode == models.ReServiceCodeINPK {
-				foundINPKAfterApproval = true
-				suite.Nil(expectedPrice, "Expected price should be nil for service code %s", actualReServiceCode)
-				suite.Nil(serviceItem.PricingEstimate, "Pricing estimate should be nil for service code %s", actualReServiceCode)
-			}
-		}
-		suite.FatalTrue(foundINPKAfterApproval)
-
-		// Now let's update it so it gets a non-nil value
-		// Get the eTAG
-		var oldUpdatedShipment = models.MTOShipment{
-			ID: shipment.ID,
-		}
-		err = suite.DB().First(&oldUpdatedShipment)
-		suite.FatalNoError(err)
-		eTag := etag.GenerateEtag(oldUpdatedShipment.UpdatedAt)
-
-		session := auth.Session{}
-		primeEstimatedWeight := unit.Pound(1234)
-		newUpdatedShipment := models.MTOShipment{
-			ID:                   shipment.ID,
-			PrimeEstimatedWeight: &primeEstimatedWeight,
-		}
-		_, err = mtoShipmentUpdaterPrime.UpdateMTOShipment(suite.AppContextWithSessionForTest(&session), &newUpdatedShipment, eTag, "test")
-		suite.FatalNoError(err)
-
-		// Get the contract escalation factor
-		var escalationFactor float64
-		err = suite.DB().RawQuery(`
-			SELECT calculate_escalation_factor($1, $2)
-		`, subtestData.contractID, shipment.RequestedPickupDate).First(&escalationFactor)
-		suite.FatalNoError(err)
-
-		// Verify our non-truncated escalation factor db value is as expected
-		// this also tests the calculate_escalation_factor proc
-		// This information was pulled from the migration scripts (Or just run db fresh and perform the lookups
-		// manually, whichever is your cup of tea)
-		suite.Equal(escalationFactor, 1.11)
-
-		// Fetch the INPK market factor from the DB
-		inpkReService := factory.FetchReServiceByCode(suite.DB(), models.ReServiceCodeINPK)
-		ntsMarketFactor, err := models.FetchMarketFactor(suite.AppContextForTest(), subtestData.contractID, inpkReService.ID, "O")
-		suite.FatalNoError(err)
-
-		// Assert basic service items
-		// Basic = created immediately on their own, not requested
-		// Accessorial = created at a later date if requested
-		expectedServiceItems = map[models.ReServiceCode]*unit.Cents{
-			// Not testing ISLH or PODFSC so their prices will be nil
-			models.ReServiceCodeISLH:   nil,
-			models.ReServiceCodePODFSC: nil,
-			// Remember that we pass in IHPK base price, not INPK base price. INPK doesn't have a base price
-			// because it uses IHPK for iHHG -> iNTS packing
-			models.ReServiceCodeINPK: func() *unit.Cents {
-				return models.CentPointer(computeINPKExpectedPriceCents(6105, escalationFactor, ntsMarketFactor, primeEstimatedWeight.Int()))
-			}(),
-		}
-		// Get updated service items
-		err = suite.AppContextForTest().DB().EagerPreload("ReService").Where("mto_shipment_id = ?", shipment.ID).Order("created_at asc").All(&serviceItems)
-		suite.FatalNoError(err)
-		suite.Equal(len(expectedServiceItems), len(serviceItems))
-
-		// Look for INPK and assert its expected price matches the actual price the proc sets
-		var foundINPK bool
-		for _, serviceItem := range serviceItems {
-			actualReServiceCode := serviceItem.ReService.Code
-			suite.Contains(expectedServiceItems, actualReServiceCode, "Unexpected service code found: %s", actualReServiceCode)
-
-			expectedPrice, found := expectedServiceItems[actualReServiceCode]
-			suite.True(found, "Expected price for service code %s not found", actualReServiceCode)
-			if actualReServiceCode == models.ReServiceCodeINPK {
-				foundINPK = true
-				suite.FatalNotNil(expectedPrice)
-				suite.FatalNotNil(serviceItem.PricingEstimate)
-				suite.Equal(*expectedPrice, *serviceItem.PricingEstimate, "Pricing estimate mismatch for service code %s", actualReServiceCode)
-
-			}
-		}
-		suite.FatalTrue(foundINPK)
-	})
-}
-
 func (suite *MTOShipmentServiceSuite) TestUpdateRequiredDeliveryDateUpdate() {
 
 	builder := query.NewQueryBuilder()
@@ -5558,7 +5287,6 @@
 				EscalationCompounded: 1.0,
 			},
 		})
-<<<<<<< HEAD
 
 		conusAddressId := uuid.Must(uuid.NewV4())
 		conusAddress := models.Address{
@@ -5568,16 +5296,6 @@
 			State:          "NC",
 			PostalCode:     "28290",
 			IsOconus:       models.BoolPointer(false),
-=======
-
-		conusAddressId := uuid.Must(uuid.NewV4())
-		conusAddress := models.Address{
-			ID:             conusAddressId,
-			StreetAddress1: "1 some street",
-			City:           "Charlotte",
-			State:          "NC",
-			PostalCode:     "28290",
-			IsOconus:       models.BoolPointer(false),
 		}
 
 		zone5Address := factory.BuildAddress(suite.DB(), []factory.Customization{
@@ -5608,12 +5326,11 @@
 			WeightLbsUpper:     10000,
 			DistanceMilesLower: 0,
 			DistanceMilesUpper: 10000,
->>>>>>> db0777f7
-		}
-
-<<<<<<< HEAD
-		zone5Address := factory.BuildAddress(suite.DB(), []factory.Customization{
-=======
+		}
+		verrs, err := suite.DB().ValidateAndCreate(&ghcDomesticTransitTime)
+		suite.Assert().False(verrs.HasAny())
+		suite.NoError(err)
+
 		reContract := testdatagen.FetchOrMakeReContract(suite.DB(), testdatagen.Assertions{})
 		testdatagen.FetchOrMakeReContractYear(suite.DB(), testdatagen.Assertions{
 			ReContractYear: models.ReContractYear{
@@ -5673,7 +5390,6 @@
 		}
 
 		pickupAddress := factory.BuildAddress(suite.DB(), []factory.Customization{
->>>>>>> db0777f7
 			{
 				Model: models.Address{
 					StreetAddress1: "Tester Address",
@@ -5694,29 +5410,6 @@
 					PostalCode:     "99505",
 					IsOconus:       models.BoolPointer(isDestinatonaAddressOconus),
 				},
-<<<<<<< HEAD
-			}}, nil)
-
-		move := factory.BuildAvailableToPrimeMove(suite.DB(), nil, nil)
-
-		RDD, err := CalculateRequiredDeliveryDate(suite.AppContextForTest(), planner, conusAddress, zone5Address, time.Now(), 500, "i", move.ID, models.MTOShipmentTypeUnaccompaniedBaggage)
-		suite.NotNil(err)
-		suite.Nil(RDD)
-		suite.Equal(fmt.Sprintf("error fetching pickup rate area id for address ID: %s", conusAddress.ID), err.Error())
-	})
-
-	suite.Run("errors when rate area for the destination address is not found", func() {
-		ghcDomesticTransitTime := models.GHCDomesticTransitTime{
-			MaxDaysTransitTime: 12,
-			WeightLbsLower:     0,
-			WeightLbsUpper:     10000,
-			DistanceMilesLower: 0,
-			DistanceMilesUpper: 10000,
-		}
-		verrs, err := suite.DB().ValidateAndCreate(&ghcDomesticTransitTime)
-		suite.Assert().False(verrs.HasAny())
-		suite.NoError(err)
-=======
 			},
 		}, nil)
 
@@ -5912,7 +5605,6 @@
 			mock.AnythingOfType("string"),
 		).Return(500, nil)
 		mtoShipmentUpdaterPrime := NewOfficeMTOShipmentUpdater(builder, fetcher, planner, moveRouter, moveWeights, mockSender, &mockShipmentRecalculator, addressUpdater, addressCreator)
->>>>>>> db0777f7
 
 		reContract := testdatagen.FetchOrMakeReContract(suite.DB(), testdatagen.Assertions{})
 		testdatagen.FetchOrMakeReContractYear(suite.DB(), testdatagen.Assertions{
@@ -5925,247 +5617,6 @@
 				EscalationCompounded: 1.0,
 			},
 		})
-<<<<<<< HEAD
-
-		conusAddress := factory.BuildAddress(suite.DB(), []factory.Customization{
-			{
-				Model: models.Address{
-					StreetAddress1: "1 some street",
-					City:           "Charlotte",
-					State:          "NC",
-					PostalCode:     "28290",
-					IsOconus:       models.BoolPointer(false),
-				},
-			}}, nil)
-
-		zone5AddressId := uuid.Must(uuid.NewV4())
-		zone5Address := models.Address{
-			ID:             zone5AddressId,
-			StreetAddress1: "1 some street",
-			StreetAddress2: models.StringPointer("P.O. Box 1234"),
-			StreetAddress3: models.StringPointer("c/o Another Person"),
-			City:           "Cordova",
-			State:          "AK",
-			PostalCode:     "99677",
-			IsOconus:       models.BoolPointer(true),
-		}
-
-		move := factory.BuildAvailableToPrimeMove(suite.DB(), nil, nil)
-
-		RDD, err := CalculateRequiredDeliveryDate(suite.AppContextForTest(), planner, conusAddress, zone5Address, time.Now(), 500, "i", move.ID, models.MTOShipmentTypeUnaccompaniedBaggage)
-		suite.NotNil(err)
-		suite.Nil(RDD)
-		suite.Equal(fmt.Sprintf("error fetching destination rate area id for address ID: %s", zone5Address.ID), err.Error())
-	})
-}
-
-func (suite *MTOShipmentServiceSuite) TestUpdateSITServiceItemsSITIfPostalCodeChanged() {
-
-	setupData := func(isPickupAddressTest bool, isOConus bool) (models.MTOShipment, models.Address, models.Address) {
-		move := factory.BuildAvailableToPrimeMove(suite.DB(), nil, nil)
-
-		isPickupAddressOconus := false
-		isDestinatonaAddressOconus := false
-
-		if isPickupAddressTest {
-			isPickupAddressOconus = isOConus
-		} else {
-			isDestinatonaAddressOconus = isOConus
-		}
-
-		pickupAddress := factory.BuildAddress(suite.DB(), []factory.Customization{
-			{
-				Model: models.Address{
-					StreetAddress1: "Tester Address",
-					City:           "Des Moines",
-					State:          "IA",
-					PostalCode:     "50314",
-					IsOconus:       models.BoolPointer(isPickupAddressOconus),
-				},
-			},
-		}, nil)
-
-		destinationAddress := factory.BuildAddress(suite.DB(), []factory.Customization{
-			{
-				Model: models.Address{
-					StreetAddress1: "JBER1",
-					City:           "Anchorage",
-					State:          "AK",
-					PostalCode:     "99505",
-					IsOconus:       models.BoolPointer(isDestinatonaAddressOconus),
-				},
-			},
-		}, nil)
-
-		shipment := factory.BuildMTOShipment(suite.DB(), []factory.Customization{
-			{
-				Model:    move,
-				LinkOnly: true,
-			},
-			{
-				Model: models.MTOShipment{
-					ShipmentType:       models.MTOShipmentTypeHHG,
-					UsesExternalVendor: true,
-					Status:             models.MTOShipmentStatusApproved,
-					MarketCode:         models.MarketCodeInternational,
-				},
-			},
-			{
-				Model:    destinationAddress,
-				Type:     &factory.Addresses.DeliveryAddress,
-				LinkOnly: true,
-			},
-			{
-				Model:    pickupAddress,
-				Type:     &factory.Addresses.PickupAddress,
-				LinkOnly: true,
-			},
-		}, nil)
-
-		customization := make([]factory.Customization, 0)
-		customization = append(customization,
-			factory.Customization{
-				Model:    move,
-				LinkOnly: true,
-			},
-			factory.Customization{
-				Model:    shipment,
-				LinkOnly: true,
-			},
-			factory.Customization{
-				Model: models.MTOServiceItem{
-					Status:          models.MTOServiceItemStatusApproved,
-					PricingEstimate: nil,
-				},
-			})
-		if isPickupAddressTest {
-			customization = append(customization,
-				factory.Customization{
-					Model: models.ReService{
-						Code: models.ReServiceCodeIOSFSC,
-					},
-				},
-				factory.Customization{
-					Model:    pickupAddress,
-					Type:     &factory.Addresses.SITOriginHHGOriginalAddress,
-					LinkOnly: true,
-				},
-				factory.Customization{
-					Model:    pickupAddress,
-					Type:     &factory.Addresses.SITOriginHHGActualAddress,
-					LinkOnly: true,
-				},
-			)
-		} else {
-			customization = append(customization,
-				factory.Customization{
-					Model: models.ReService{
-						Code: models.ReServiceCodeIDSFSC,
-					},
-				},
-				factory.Customization{
-					Model:    destinationAddress,
-					Type:     &factory.Addresses.SITDestinationOriginalAddress,
-					LinkOnly: true,
-				},
-				factory.Customization{
-					Model:    destinationAddress,
-					Type:     &factory.Addresses.SITDestinationFinalAddress,
-					LinkOnly: true,
-				})
-		}
-
-		serviceItem := factory.BuildMTOServiceItem(suite.DB(), customization, nil)
-
-		shipment.MTOServiceItems = append(shipment.MTOServiceItems, serviceItem)
-
-		return shipment, pickupAddress, destinationAddress
-	}
-
-	planner := &mocks.Planner{}
-	planner.On("ZipTransitDistance",
-		mock.AnythingOfType("*appcontext.appContext"),
-		mock.Anything,
-		mock.Anything,
-	).Return(1000, nil)
-	mockShipmentRecalculator := mockservices.PaymentRequestShipmentRecalculator{}
-	mockShipmentRecalculator.On("ShipmentRecalculatePaymentRequest",
-		mock.AnythingOfType("*appcontext.appContext"),
-		mock.AnythingOfType("uuid.UUID"),
-	).Return(&models.PaymentRequests{}, nil)
-
-	suite.Run("IOSFSC - success", func() {
-		shipment, pickupAddress, _ := setupData(true, false)
-
-		expectedMileage := 23
-		planner := &mocks.Planner{}
-		planner.On("ZipTransitDistance",
-			mock.AnythingOfType("*appcontext.appContext"),
-			pickupAddress.PostalCode,
-			pickupAddress.PostalCode,
-			mock.Anything,
-		).Return(expectedMileage, nil)
-
-		var serviceItems []models.MTOServiceItem
-		err := suite.AppContextForTest().DB().EagerPreload("ReService", "SITOriginHHGOriginalAddress", "SITOriginHHGActualAddress").Where("mto_shipment_id = ?", shipment.ID).Order("created_at asc").All(&serviceItems)
-		suite.NoError(err)
-		suite.Equal(1, len(serviceItems))
-		for i := 0; i < len(serviceItems); i++ {
-			suite.True(serviceItems[i].SITDeliveryMiles == (*int)(nil))
-			suite.Equal(serviceItems[i].SITOriginHHGOriginalAddress.PostalCode, pickupAddress.PostalCode)
-			suite.Equal(serviceItems[i].SITOriginHHGActualAddress.PostalCode, pickupAddress.PostalCode)
-		}
-
-		addressCreator := address.NewAddressCreator()
-		err = UpdateSITServiceItemsSITIfPostalCodeChanged(planner, suite.AppContextForTest(), addressCreator, &shipment)
-		suite.Nil(err)
-
-		err = suite.AppContextForTest().DB().EagerPreload("ReService", "SITOriginHHGOriginalAddress", "SITOriginHHGActualAddress").Where("mto_shipment_id = ?", shipment.ID).Order("created_at asc").All(&serviceItems)
-		suite.NoError(err)
-		suite.Equal(1, len(serviceItems))
-		for i := 0; i < len(serviceItems); i++ {
-			suite.True(serviceItems[i].ReService.Code == models.ReServiceCodeIOSFSC)
-			suite.Equal(*serviceItems[i].SITDeliveryMiles, expectedMileage)
-			suite.Equal(serviceItems[i].SITOriginHHGOriginalAddress.PostalCode, pickupAddress.PostalCode)
-			suite.Equal(serviceItems[i].SITOriginHHGActualAddress.PostalCode, pickupAddress.PostalCode)
-		}
-	})
-
-	suite.Run("IDSFSC - success", func() {
-		shipment, _, destinationAddress := setupData(false, false)
-
-		expectedMileage := 23
-		planner := &mocks.Planner{}
-		planner.On("ZipTransitDistance",
-			mock.AnythingOfType("*appcontext.appContext"),
-			destinationAddress.PostalCode,
-			destinationAddress.PostalCode,
-			mock.Anything,
-		).Return(expectedMileage, nil)
-
-		var serviceItems []models.MTOServiceItem
-		err := suite.AppContextForTest().DB().EagerPreload("ReService", "SITDestinationOriginalAddress", "SITDestinationFinalAddress").Where("mto_shipment_id = ?", shipment.ID).Order("created_at asc").All(&serviceItems)
-		suite.NoError(err)
-		suite.Equal(1, len(serviceItems))
-		for i := 0; i < len(serviceItems); i++ {
-			suite.True(serviceItems[i].SITDeliveryMiles == (*int)(nil))
-			suite.Equal(serviceItems[i].SITDestinationOriginalAddress.PostalCode, destinationAddress.PostalCode)
-			suite.Equal(serviceItems[i].SITDestinationFinalAddress.PostalCode, destinationAddress.PostalCode)
-		}
-
-		addressCreator := address.NewAddressCreator()
-		err = UpdateSITServiceItemsSITIfPostalCodeChanged(planner, suite.AppContextForTest(), addressCreator, &shipment)
-		suite.Nil(err)
-
-		err = suite.AppContextForTest().DB().EagerPreload("ReService", "SITDestinationOriginalAddress", "SITDestinationFinalAddress").Where("mto_shipment_id = ?", shipment.ID).Order("created_at asc").All(&serviceItems)
-		suite.NoError(err)
-		suite.Equal(1, len(serviceItems))
-		for i := 0; i < len(serviceItems); i++ {
-			suite.True(serviceItems[i].ReService.Code == models.ReServiceCodeIDSFSC)
-			suite.Equal(*serviceItems[i].SITDeliveryMiles, expectedMileage)
-			suite.Equal(serviceItems[i].SITDestinationOriginalAddress.PostalCode, destinationAddress.PostalCode)
-			suite.Equal(serviceItems[i].SITDestinationFinalAddress.PostalCode, destinationAddress.PostalCode)
-=======
 		move := factory.BuildAvailableToPrimeMove(suite.DB(), nil, nil)
 
 		return mtoShipmentUpdaterPrime, move
@@ -6313,7 +5764,6 @@
 				suite.NoError(err, "Should not error for %s | %s", testCase.shipmentType, testCaseInputString)
 				suite.NotNil(shipment)
 			}
->>>>>>> db0777f7
 		}
 	})
 }