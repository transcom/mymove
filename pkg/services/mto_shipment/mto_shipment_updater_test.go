package mtoshipment

import (
	"errors"
	"fmt"
	"math"
	"strings"
	"time"

	"github.com/gofrs/uuid"
	"github.com/stretchr/testify/mock"

	"github.com/transcom/mymove/pkg/apperror"
	"github.com/transcom/mymove/pkg/auth"
	"github.com/transcom/mymove/pkg/etag"
	"github.com/transcom/mymove/pkg/factory"
	"github.com/transcom/mymove/pkg/handlers"
	"github.com/transcom/mymove/pkg/models"
	"github.com/transcom/mymove/pkg/models/roles"
	"github.com/transcom/mymove/pkg/notifications"
	notificationMocks "github.com/transcom/mymove/pkg/notifications/mocks"
	"github.com/transcom/mymove/pkg/route/mocks"
	"github.com/transcom/mymove/pkg/services"
	"github.com/transcom/mymove/pkg/services/address"
	"github.com/transcom/mymove/pkg/services/entitlements"
	"github.com/transcom/mymove/pkg/services/fetch"
	"github.com/transcom/mymove/pkg/services/ghcrateengine"
	mockservices "github.com/transcom/mymove/pkg/services/mocks"
	moveservices "github.com/transcom/mymove/pkg/services/move"
	mtoserviceitem "github.com/transcom/mymove/pkg/services/mto_service_item"
	"github.com/transcom/mymove/pkg/services/query"
	transportationoffice "github.com/transcom/mymove/pkg/services/transportation_office"
	"github.com/transcom/mymove/pkg/testdatagen"
	"github.com/transcom/mymove/pkg/unit"
)

func setUpMockNotificationSender() notifications.NotificationSender {
	// The NewMTOShipmentUpdater needs a NotificationSender for sending notification emails to the customer.
	// This function allows us to set up a fresh mock for each test so we can check the number of calls it has.
	mockSender := notificationMocks.NotificationSender{}
	mockSender.On("SendNotification",
		mock.AnythingOfType("*appcontext.appContext"),
		mock.AnythingOfType("*notifications.ReweighRequested"),
	).Return(nil)

	return &mockSender
}

func (suite *MTOShipmentServiceSuite) TestMTOShipmentUpdater() {
	now := time.Now().UTC().Truncate(time.Hour * 24)
	builder := query.NewQueryBuilder()
	fetcher := fetch.NewFetcher(builder)
	planner := &mocks.Planner{}
	planner.On("ZipTransitDistance",
		mock.AnythingOfType("*appcontext.appContext"),
		mock.Anything,
		mock.Anything,
	).Return(1000, nil)
	moveRouter := moveservices.NewMoveRouter(transportationoffice.NewTransportationOfficesFetcher())
	waf := entitlements.NewWeightAllotmentFetcher()
	mockSender := setUpMockNotificationSender()
	moveWeights := moveservices.NewMoveWeights(NewShipmentReweighRequester(mockSender), waf)
	mockShipmentRecalculator := mockservices.PaymentRequestShipmentRecalculator{}
	mockShipmentRecalculator.On("ShipmentRecalculatePaymentRequest",
		mock.AnythingOfType("*appcontext.appContext"),
		mock.AnythingOfType("uuid.UUID"),
	).Return(&models.PaymentRequests{}, nil)
	addressCreator := address.NewAddressCreator()
	addressUpdater := address.NewAddressUpdater()

	mtoShipmentUpdaterOffice := NewOfficeMTOShipmentUpdater(builder, fetcher, planner, moveRouter, moveWeights, mockSender, &mockShipmentRecalculator, addressUpdater, addressCreator)
	mtoShipmentUpdaterCustomer := NewCustomerMTOShipmentUpdater(builder, fetcher, planner, moveRouter, moveWeights, mockSender, &mockShipmentRecalculator, addressUpdater, addressCreator)
	mtoShipmentUpdaterPrime := NewPrimeMTOShipmentUpdater(builder, fetcher, planner, moveRouter, moveWeights, mockSender, &mockShipmentRecalculator, addressUpdater, addressCreator)
	scheduledPickupDate := now.Add(time.Hour * 24 * 3)
	firstAvailableDeliveryDate := now.Add(time.Hour * 24 * 4)
	actualPickupDate := now.Add(time.Hour * 24 * 3)
	primeActualWeight := unit.Pound(1234)
	primeEstimatedWeight := unit.Pound(1234)

	var mtoShipment models.MTOShipment
	var oldMTOShipment models.MTOShipment
	var secondaryPickupAddress models.Address
	var secondaryDeliveryAddress models.Address
	var tertiaryPickupAddress models.Address
	var tertiaryDeliveryAddress models.Address
	var newDestinationAddress models.Address
	var newPickupAddress models.Address

	suite.PreloadData(func() {
		oldMTOShipment = factory.BuildMTOShipment(suite.DB(), []factory.Customization{
			{
				Model: models.MTOShipment{
					FirstAvailableDeliveryDate: &firstAvailableDeliveryDate,
					ScheduledPickupDate:        &scheduledPickupDate,
					ApprovedDate:               &firstAvailableDeliveryDate,
				},
			},
		}, nil)

		requestedPickupDate := *oldMTOShipment.RequestedPickupDate
		secondaryDeliveryAddress = factory.BuildAddress(suite.DB(), nil, []factory.Trait{factory.GetTraitAddress4})
		secondaryPickupAddress = factory.BuildAddress(suite.DB(), nil, []factory.Trait{factory.GetTraitAddress3})
		tertiaryPickupAddress = factory.BuildAddress(suite.DB(), nil, []factory.Trait{factory.GetTraitAddress3})
		tertiaryDeliveryAddress = factory.BuildAddress(suite.DB(), nil, []factory.Trait{factory.GetTraitAddress4})
		newDestinationAddress = factory.BuildAddress(suite.DB(), []factory.Customization{
			{
				Model: models.Address{
					StreetAddress1: "987 Other Avenue",
					StreetAddress2: models.StringPointer("P.O. Box 1234"),
					StreetAddress3: models.StringPointer("c/o Another Person"),
					City:           "Des Moines",
					State:          "IA",
					PostalCode:     "50309",
					County:         models.StringPointer("POLK"),
				},
			},
		}, nil)

		newPickupAddress = factory.BuildAddress(suite.DB(), []factory.Customization{
			{
				Model: models.Address{
					StreetAddress1: "987 Over There Avenue",
					StreetAddress2: models.StringPointer("P.O. Box 1234"),
					StreetAddress3: models.StringPointer("c/o Another Person"),
					City:           "Houston",
					State:          "TX",
					PostalCode:     "77083",
				},
			},
		}, []factory.Trait{factory.GetTraitAddress4})

		mtoShipment = models.MTOShipment{
			ID:                         oldMTOShipment.ID,
			MoveTaskOrderID:            oldMTOShipment.MoveTaskOrderID,
			MoveTaskOrder:              oldMTOShipment.MoveTaskOrder,
			DestinationAddress:         oldMTOShipment.DestinationAddress,
			DestinationAddressID:       oldMTOShipment.DestinationAddressID,
			PickupAddress:              oldMTOShipment.PickupAddress,
			PickupAddressID:            oldMTOShipment.PickupAddressID,
			RequestedPickupDate:        &requestedPickupDate,
			ScheduledPickupDate:        &scheduledPickupDate,
			ShipmentType:               models.MTOShipmentTypeHHG,
			PrimeActualWeight:          &primeActualWeight,
			PrimeEstimatedWeight:       &primeEstimatedWeight,
			FirstAvailableDeliveryDate: &firstAvailableDeliveryDate,
			Status:                     oldMTOShipment.Status,
			ActualPickupDate:           &actualPickupDate,
			ApprovedDate:               &firstAvailableDeliveryDate,
			MarketCode:                 oldMTOShipment.MarketCode,
		}

		primeEstimatedWeight = unit.Pound(9000)
	})

	setupAllAddressData := func() {
		secondaryDeliveryAddress = factory.BuildAddress(suite.DB(), nil, []factory.Trait{factory.GetTraitAddress4})
		secondaryPickupAddress = factory.BuildAddress(suite.DB(), nil, []factory.Trait{factory.GetTraitAddress3})
		tertiaryPickupAddress = factory.BuildAddress(suite.DB(), nil, []factory.Trait{factory.GetTraitAddress3})
		tertiaryDeliveryAddress = factory.BuildAddress(suite.DB(), nil, []factory.Trait{factory.GetTraitAddress4})
		newDestinationAddress = factory.BuildAddress(suite.DB(), []factory.Customization{
			{
				Model: models.Address{
					StreetAddress1: "987 Other Avenue",
					StreetAddress2: models.StringPointer("P.O. Box 1234"),
					StreetAddress3: models.StringPointer("c/o Another Person"),
					City:           "Des Moines",
					State:          "IA",
					PostalCode:     "50309",
					County:         models.StringPointer("POLK"),
				},
			},
		}, nil)

		newPickupAddress = factory.BuildAddress(suite.DB(), []factory.Customization{
			{
				Model: models.Address{
					StreetAddress1: "987 Over There Avenue",
					StreetAddress2: models.StringPointer("P.O. Box 1234"),
					StreetAddress3: models.StringPointer("c/o Another Person"),
					City:           "Houston",
					State:          "TX",
					PostalCode:     "77083",
				},
			},
		}, []factory.Trait{factory.GetTraitAddress4})
	}

	suite.Run("Etag is stale", func() {
		eTag := etag.GenerateEtag(time.Now())

		var testScheduledPickupDate time.Time
		mtoShipment.ScheduledPickupDate = &testScheduledPickupDate

		session := auth.Session{}
		_, err := mtoShipmentUpdaterCustomer.UpdateMTOShipment(suite.AppContextWithSessionForTest(&session), &mtoShipment, eTag, "test")
		suite.Error(err)
		suite.IsType(apperror.PreconditionFailedError{}, err)
		// Verify that shipment recalculate was handled correctly
		mockShipmentRecalculator.AssertNotCalled(suite.T(), "ShipmentRecalculatePaymentRequest", mock.AnythingOfType("*appcontext.appContext"), mock.AnythingOfType("uuid.UUID"))
	})

	suite.Run("404 Not Found Error - shipment can only be created for service member associated with the current session", func() {
		session := suite.AppContextWithSessionForTest(&auth.Session{
			ApplicationName: auth.MilApp,
			ServiceMemberID: mtoShipment.MoveTaskOrder.Orders.ServiceMemberID,
		})

		eTag := etag.GenerateEtag(oldMTOShipment.UpdatedAt)
		move := factory.BuildMove(suite.DB(), nil, nil)

		shipment := factory.BuildMTOShipment(nil, []factory.Customization{
			{
				Model:    move,
				LinkOnly: true,
			},
		}, nil)
		updatedShipment, err := mtoShipmentUpdaterCustomer.UpdateMTOShipment(session, &shipment, eTag, "test")
		suite.Error(err)
		suite.Nil(updatedShipment)
		suite.IsType(apperror.NotFoundError{}, err)
	})

	suite.Run("If-Unmodified-Since is equal to the updated_at date", func() {
		eTag := etag.GenerateEtag(oldMTOShipment.UpdatedAt)
		var testScheduledPickupDate time.Time
		mtoShipment.ScheduledPickupDate = &testScheduledPickupDate

		session := auth.Session{}
		updatedMTOShipment, err := mtoShipmentUpdaterCustomer.UpdateMTOShipment(suite.AppContextWithSessionForTest(&session), &mtoShipment, eTag, "test")

		suite.Require().NoError(err)
		suite.Equal(updatedMTOShipment.ID, oldMTOShipment.ID)
		suite.Equal(updatedMTOShipment.MoveTaskOrder.ID, oldMTOShipment.MoveTaskOrder.ID)
		suite.Equal(updatedMTOShipment.ShipmentType, models.MTOShipmentTypeHHG)

		suite.Equal(updatedMTOShipment.PickupAddressID, oldMTOShipment.PickupAddressID)

		suite.Equal(updatedMTOShipment.PrimeActualWeight, &primeActualWeight)
		suite.True(actualPickupDate.Equal(*updatedMTOShipment.ActualPickupDate))
		suite.True(firstAvailableDeliveryDate.Equal(*updatedMTOShipment.FirstAvailableDeliveryDate))
		// Verify that shipment recalculate was handled correctly
		mockShipmentRecalculator.AssertNotCalled(suite.T(), "ShipmentRecalculatePaymentRequest", mock.AnythingOfType("*appcontext.appContext"), mock.AnythingOfType("uuid.UUID"))
	})

	suite.Run("Updater can handle optional queries set as nil", func() {
		var testScheduledPickupDate time.Time

		oldMTOShipment2 := factory.BuildMTOShipment(suite.DB(), nil, nil)
		mtoShipment2 := models.MTOShipment{
			ID:                  oldMTOShipment2.ID,
			ShipmentType:        models.MTOShipmentTypeHHG,
			ScheduledPickupDate: &testScheduledPickupDate,
		}

		eTag := etag.GenerateEtag(oldMTOShipment2.UpdatedAt)
		session := auth.Session{}
		updatedMTOShipment, err := mtoShipmentUpdaterCustomer.UpdateMTOShipment(suite.AppContextWithSessionForTest(&session), &mtoShipment2, eTag, "test")

		suite.Require().NoError(err)
		suite.Equal(updatedMTOShipment.ID, oldMTOShipment2.ID)
		suite.Equal(updatedMTOShipment.MoveTaskOrder.ID, oldMTOShipment2.MoveTaskOrder.ID)
		suite.Equal(updatedMTOShipment.ShipmentType, models.MTOShipmentTypeHHG)
		// Verify that shipment recalculate was handled correctly
		mockShipmentRecalculator.AssertNotCalled(suite.T(), "ShipmentRecalculatePaymentRequest", mock.AnythingOfType("*appcontext.appContext"), mock.AnythingOfType("uuid.UUID"))
	})

	suite.Run("Successfully remove a secondary pickup address", func() {
		secondaryPickupAddress = factory.BuildAddress(suite.DB(), nil, []factory.Trait{factory.GetTraitAddress3})

		oldShipment := factory.BuildMTOShipment(suite.DB(), []factory.Customization{
			{
				Model: models.MTOShipment{
					ShipmentType: models.MTOShipmentTypeHHG,
				},
			},
			{
				Model:    secondaryPickupAddress,
				LinkOnly: true,
				Type:     &factory.Addresses.SecondaryPickupAddress,
			},
		}, nil)
		suite.FatalNotNil(oldShipment.SecondaryPickupAddress)
		suite.FatalNotNil(oldShipment.SecondaryPickupAddressID)
		suite.FatalNotNil(oldShipment.HasSecondaryPickupAddress)
		suite.True(*oldShipment.HasSecondaryPickupAddress)

		eTag := etag.GenerateEtag(oldShipment.UpdatedAt)

		no := false
		updatedShipment := models.MTOShipment{
			ID:                        oldShipment.ID,
			HasSecondaryPickupAddress: &no,
		}

		session := auth.Session{}
		newShipment, err := mtoShipmentUpdaterCustomer.UpdateMTOShipment(suite.AppContextWithSessionForTest(&session), &updatedShipment, eTag, "test")

		suite.Require().NoError(err)
		suite.FatalNotNil(newShipment.HasSecondaryPickupAddress)
		suite.False(*newShipment.HasSecondaryPickupAddress)
		suite.Nil(newShipment.SecondaryPickupAddress)
	})
	suite.Run("Successfully remove a secondary delivery address", func() {
		secondaryDeliveryAddress = factory.BuildAddress(suite.DB(), nil, []factory.Trait{factory.GetTraitAddress4})
		oldShipment := factory.BuildMTOShipment(suite.DB(), []factory.Customization{
			{
				Model: models.MTOShipment{
					ShipmentType: models.MTOShipmentTypeHHG,
				},
			},
			{
				Model:    secondaryDeliveryAddress,
				LinkOnly: true,
				Type:     &factory.Addresses.SecondaryDeliveryAddress,
			},
		}, nil)
		suite.FatalNotNil(oldShipment.SecondaryDeliveryAddress)
		suite.FatalNotNil(oldShipment.SecondaryDeliveryAddressID)
		suite.FatalNotNil(oldShipment.HasSecondaryDeliveryAddress)
		suite.True(*oldShipment.HasSecondaryDeliveryAddress)

		eTag := etag.GenerateEtag(oldShipment.UpdatedAt)

		no := false
		updatedShipment := models.MTOShipment{
			ID:                          oldShipment.ID,
			HasSecondaryDeliveryAddress: &no,
		}

		session := auth.Session{}
		newShipment, err := mtoShipmentUpdaterCustomer.UpdateMTOShipment(suite.AppContextWithSessionForTest(&session), &updatedShipment, eTag, "test")

		suite.Require().NoError(err)
		suite.FatalNotNil(newShipment.HasSecondaryDeliveryAddress)
		suite.False(*newShipment.HasSecondaryDeliveryAddress)
		suite.Nil(newShipment.SecondaryDeliveryAddress)
	})

	suite.Run("Successfully remove a tertiary pickup address", func() {
		secondaryPickupAddress = factory.BuildAddress(suite.DB(), nil, []factory.Trait{factory.GetTraitAddress3})
		tertiaryPickupAddress = factory.BuildAddress(suite.DB(), nil, []factory.Trait{factory.GetTraitAddress3})
		oldShipment := factory.BuildMTOShipment(suite.DB(), []factory.Customization{
			{
				Model: models.MTOShipment{
					ShipmentType: models.MTOShipmentTypeHHG,
				},
			},
			{
				Model:    secondaryPickupAddress,
				LinkOnly: true,
				Type:     &factory.Addresses.SecondaryPickupAddress,
			},
			{
				Model:    tertiaryPickupAddress,
				LinkOnly: true,
				Type:     &factory.Addresses.TertiaryPickupAddress,
			},
		}, nil)
		suite.FatalNotNil(oldShipment.TertiaryPickupAddress)
		suite.FatalNotNil(oldShipment.TertiaryPickupAddressID)
		suite.FatalNotNil(oldShipment.HasTertiaryPickupAddress)
		suite.True(*oldShipment.HasTertiaryPickupAddress)

		eTag := etag.GenerateEtag(oldShipment.UpdatedAt)

		no := false
		updatedShipment := models.MTOShipment{
			ID:                       oldShipment.ID,
			HasTertiaryPickupAddress: &no,
		}

		session := auth.Session{}
		newShipment, err := mtoShipmentUpdaterCustomer.UpdateMTOShipment(suite.AppContextWithSessionForTest(&session), &updatedShipment, eTag, "test")

		suite.Require().NoError(err)
		suite.FatalNotNil(newShipment.HasTertiaryPickupAddress)
		suite.False(*newShipment.HasTertiaryPickupAddress)
		suite.Nil(newShipment.TertiaryPickupAddress)
	})
	suite.Run("Successfully remove a tertiary delivery address", func() {
		tertiaryDeliveryAddress = factory.BuildAddress(suite.DB(), nil, []factory.Trait{factory.GetTraitAddress4})
		oldShipment := factory.BuildMTOShipment(suite.DB(), []factory.Customization{
			{
				Model: models.MTOShipment{
					ShipmentType: models.MTOShipmentTypeHHG,
				},
			},
			{
				Model:    tertiaryDeliveryAddress,
				LinkOnly: true,
				Type:     &factory.Addresses.TertiaryDeliveryAddress,
			},
		}, nil)
		suite.FatalNotNil(oldShipment.TertiaryDeliveryAddress)
		suite.FatalNotNil(oldShipment.TertiaryDeliveryAddressID)
		suite.FatalNotNil(oldShipment.HasTertiaryDeliveryAddress)
		suite.True(*oldShipment.HasTertiaryDeliveryAddress)

		eTag := etag.GenerateEtag(oldShipment.UpdatedAt)

		no := false
		updatedShipment := models.MTOShipment{
			ID:                         oldShipment.ID,
			HasTertiaryDeliveryAddress: &no,
		}

		session := auth.Session{}
		newShipment, err := mtoShipmentUpdaterCustomer.UpdateMTOShipment(suite.AppContextWithSessionForTest(&session), &updatedShipment, eTag, "test")

		suite.Require().NoError(err)
		suite.FatalNotNil(newShipment.HasTertiaryDeliveryAddress)
		suite.False(*newShipment.HasTertiaryDeliveryAddress)
		suite.Nil(newShipment.TertiaryDeliveryAddress)
	})

	suite.Run("Successful update to all address fields for domestic shipment", func() {
		// Ensure we can update every address field on the shipment
		// Create an mtoShipment to update that has every address populated
		setupAllAddressData()

		oldMTOShipment3 := factory.BuildMTOShipment(suite.DB(), nil, nil)

		eTag := etag.GenerateEtag(oldMTOShipment3.UpdatedAt)

		updatedShipment := &models.MTOShipment{
			ID:                          oldMTOShipment3.ID,
			DestinationAddress:          &newDestinationAddress,
			DestinationAddressID:        &newDestinationAddress.ID,
			PickupAddress:               &newPickupAddress,
			PickupAddressID:             &newPickupAddress.ID,
			HasSecondaryPickupAddress:   models.BoolPointer(true),
			SecondaryPickupAddress:      &secondaryPickupAddress,
			SecondaryPickupAddressID:    &secondaryDeliveryAddress.ID,
			HasSecondaryDeliveryAddress: models.BoolPointer(true),
			SecondaryDeliveryAddress:    &secondaryDeliveryAddress,
			SecondaryDeliveryAddressID:  &secondaryDeliveryAddress.ID,
			HasTertiaryPickupAddress:    models.BoolPointer(true),
			TertiaryPickupAddress:       &tertiaryPickupAddress,
			TertiaryPickupAddressID:     &tertiaryPickupAddress.ID,
			HasTertiaryDeliveryAddress:  models.BoolPointer(true),
			TertiaryDeliveryAddress:     &tertiaryDeliveryAddress,
			TertiaryDeliveryAddressID:   &tertiaryDeliveryAddress.ID,
		}
		session := auth.Session{}
		updatedShipment, err := mtoShipmentUpdaterCustomer.UpdateMTOShipment(suite.AppContextWithSessionForTest(&session), updatedShipment, eTag, "test")

		suite.Require().NoError(err)
		suite.Equal(newDestinationAddress.ID, *updatedShipment.DestinationAddressID)
		suite.Equal(newDestinationAddress.StreetAddress1, updatedShipment.DestinationAddress.StreetAddress1)
		suite.Equal(newPickupAddress.ID, *updatedShipment.PickupAddressID)
		suite.Equal(newPickupAddress.StreetAddress1, updatedShipment.PickupAddress.StreetAddress1)
		suite.Equal(secondaryPickupAddress.ID, *updatedShipment.SecondaryPickupAddressID)
		suite.Equal(secondaryPickupAddress.StreetAddress1, updatedShipment.SecondaryPickupAddress.StreetAddress1)
		suite.Equal(secondaryDeliveryAddress.ID, *updatedShipment.SecondaryDeliveryAddressID)
		suite.Equal(secondaryDeliveryAddress.StreetAddress1, updatedShipment.SecondaryDeliveryAddress.StreetAddress1)

		suite.Equal(tertiaryPickupAddress.ID, *updatedShipment.TertiaryPickupAddressID)
		suite.Equal(tertiaryPickupAddress.StreetAddress1, updatedShipment.TertiaryPickupAddress.StreetAddress1)
		suite.Equal(tertiaryDeliveryAddress.ID, *updatedShipment.TertiaryDeliveryAddressID)
		suite.Equal(tertiaryDeliveryAddress.StreetAddress1, updatedShipment.TertiaryDeliveryAddress.StreetAddress1)
		suite.Equal(updatedShipment.MarketCode, models.MarketCodeDomestic)
		// Verify that shipment recalculate was handled correctly
		mockShipmentRecalculator.AssertNotCalled(suite.T(), "ShipmentRecalculatePaymentRequest", mock.AnythingOfType("*appcontext.appContext"), mock.AnythingOfType("uuid.UUID"))
	})

	suite.Run("Successful update to all address fields also populates us_post_region_city and us_post_region_cites_id on a domestic shipment", func() {
<<<<<<< HEAD
		setupTestData()

=======
		setupAllAddressData()
>>>>>>> ea1a249c
		oldMTOShipment3 := factory.BuildMTOShipment(suite.DB(), nil, nil)

		eTag := etag.GenerateEtag(oldMTOShipment3.UpdatedAt)

		updatedShipment := &models.MTOShipment{
			ID:                          oldMTOShipment3.ID,
			DestinationAddress:          &newDestinationAddress,
			DestinationAddressID:        &newDestinationAddress.ID,
			PickupAddress:               &newPickupAddress,
			PickupAddressID:             &newPickupAddress.ID,
			HasSecondaryPickupAddress:   models.BoolPointer(true),
			SecondaryPickupAddress:      &secondaryPickupAddress,
			SecondaryPickupAddressID:    &secondaryDeliveryAddress.ID,
			HasSecondaryDeliveryAddress: models.BoolPointer(true),
			SecondaryDeliveryAddress:    &secondaryDeliveryAddress,
			SecondaryDeliveryAddressID:  &secondaryDeliveryAddress.ID,
			HasTertiaryPickupAddress:    models.BoolPointer(true),
			TertiaryPickupAddress:       &tertiaryPickupAddress,
			TertiaryPickupAddressID:     &tertiaryPickupAddress.ID,
			HasTertiaryDeliveryAddress:  models.BoolPointer(true),
			TertiaryDeliveryAddress:     &tertiaryDeliveryAddress,
			TertiaryDeliveryAddressID:   &tertiaryDeliveryAddress.ID,
		}

		session := auth.Session{}
		updatedShipment, err := mtoShipmentUpdaterCustomer.UpdateMTOShipment(suite.AppContextWithSessionForTest(&session), updatedShipment, eTag, "test")

		suite.Require().NoError(err)
		suite.NotNil(updatedShipment.PickupAddress.UsPostRegionCityID)
		suite.NotNil(updatedShipment.PickupAddress.UsPostRegionCity)
		suite.NotNil(updatedShipment.SecondaryPickupAddress.UsPostRegionCityID)
		suite.NotNil(updatedShipment.SecondaryPickupAddress.UsPostRegionCity)
		suite.NotNil(updatedShipment.TertiaryPickupAddress.UsPostRegionCityID)
		suite.NotNil(updatedShipment.TertiaryPickupAddress.UsPostRegionCity)
		suite.NotNil(updatedShipment.DestinationAddress.UsPostRegionCityID)
		suite.NotNil(updatedShipment.DestinationAddress.UsPostRegionCity)
		suite.NotNil(updatedShipment.SecondaryDeliveryAddress.UsPostRegionCityID)
		suite.NotNil(updatedShipment.SecondaryDeliveryAddress.UsPostRegionCity)
		suite.NotNil(updatedShipment.TertiaryDeliveryAddress.UsPostRegionCityID)
		suite.NotNil(updatedShipment.TertiaryDeliveryAddress.UsPostRegionCity)
	})
<<<<<<< HEAD

	suite.Run("Successful update to all address fields resulting in change of market code", func() {
		setupTestData()
=======
>>>>>>> ea1a249c

	suite.Run("Successful update to all address fields resulting in change of market code", func() {
		previousShipment := factory.BuildMTOShipment(suite.DB(), nil, nil)
		newDestinationAddress.State = "AK"
		newPickupAddress.State = "HI"
		// this should be "d" since it is default
		suite.Equal(previousShipment.MarketCode, models.MarketCodeDomestic)

		eTag := etag.GenerateEtag(previousShipment.UpdatedAt)

		updatedShipment := &models.MTOShipment{
			ID:                   previousShipment.ID,
			DestinationAddress:   &newDestinationAddress,
			DestinationAddressID: &newDestinationAddress.ID,
			PickupAddress:        &newPickupAddress,
			PickupAddressID:      &newPickupAddress.ID,
		}
		session := auth.Session{}
		updatedShipment, err := mtoShipmentUpdaterCustomer.UpdateMTOShipment(suite.AppContextWithSessionForTest(&session), updatedShipment, eTag, "test")

		suite.NoError(err)
		suite.Equal(newDestinationAddress.ID, *updatedShipment.DestinationAddressID)
		suite.True(*updatedShipment.DestinationAddress.IsOconus)
		suite.Equal(newPickupAddress.ID, *updatedShipment.PickupAddressID)
		suite.True(*updatedShipment.PickupAddress.IsOconus)
		suite.Equal(updatedShipment.MarketCode, models.MarketCodeInternational)
	})

	suite.Run("Successful update on international shipment with estimated weight results in the update of estimated pricing for basic service items", func() {
		planner.On("ZipTransitDistance",
			mock.AnythingOfType("*appcontext.appContext"),
			"50314",
			"99505",
		).Return(1000, nil)
		planner.On("ZipTransitDistance",
			mock.AnythingOfType("*appcontext.appContext"),
			"97220",
			"99505",
		).Return(1000, nil)

		ghcDomesticTransitTime := models.GHCDomesticTransitTime{
			MaxDaysTransitTime: 12,
			WeightLbsLower:     0,
			WeightLbsUpper:     10000,
			DistanceMilesLower: 0,
			DistanceMilesUpper: 10000,
		}
		_, _ = suite.DB().ValidateAndCreate(&ghcDomesticTransitTime)

		move := factory.BuildAvailableToPrimeMove(suite.DB(), nil, nil)

		pickupUSPRC, err := models.FindByZipCode(suite.AppContextForTest().DB(), "50314")
		suite.FatalNoError(err)
		pickupAddress := factory.BuildAddress(suite.DB(), []factory.Customization{
			{
				Model: models.Address{
					StreetAddress1:     "Tester Address",
					City:               "Des Moines",
					State:              "IA",
					PostalCode:         "50314",
					IsOconus:           models.BoolPointer(false),
					UsPostRegionCityID: &pickupUSPRC.ID,
				},
			},
		}, nil)

		destUSPRC, err := models.FindByZipCode(suite.AppContextForTest().DB(), "99505")
		suite.FatalNoError(err)
		destinationAddress := factory.BuildAddress(suite.DB(), []factory.Customization{
			{
				Model: models.Address{
					StreetAddress1:     "JBER",
					City:               "Anchorage",
					State:              "AK",
					PostalCode:         "99505",
					IsOconus:           models.BoolPointer(true),
					UsPostRegionCityID: &destUSPRC.ID,
				},
			},
		}, nil)

		pickupDate := now.AddDate(0, 0, 10)
		requestedPickup := time.Now()
		oldShipment := factory.BuildMTOShipment(suite.DB(), []factory.Customization{
			{
				Model: models.MTOShipment{
					Status:               models.MTOShipmentStatusApproved,
					PrimeEstimatedWeight: nil,
					PickupAddressID:      &pickupAddress.ID,
					DestinationAddressID: &destinationAddress.ID,
					ScheduledPickupDate:  &pickupDate,
					RequestedPickupDate:  &requestedPickup,
					MarketCode:           models.MarketCodeInternational,
				},
			},
			{
				Model:    move,
				LinkOnly: true,
			},
		}, nil)

		factory.BuildMTOServiceItem(suite.DB(), []factory.Customization{
			{
				Model:    move,
				LinkOnly: true,
			},
			{
				Model:    oldShipment,
				LinkOnly: true,
			},
			{
				Model: models.ReService{
					Code: models.ReServiceCodeISLH,
				},
			},
			{
				Model: models.MTOServiceItem{
					Status:          models.MTOServiceItemStatusApproved,
					PricingEstimate: nil,
				},
			},
		}, nil)
		factory.BuildMTOServiceItem(suite.DB(), []factory.Customization{
			{
				Model:    move,
				LinkOnly: true,
			},
			{
				Model:    oldShipment,
				LinkOnly: true,
			},
			{
				Model: models.ReService{
					Code: models.ReServiceCodeIHPK,
				},
			},
			{
				Model: models.MTOServiceItem{
					Status:          models.MTOServiceItemStatusApproved,
					PricingEstimate: nil,
				},
			},
		}, nil)
		factory.BuildMTOServiceItem(suite.DB(), []factory.Customization{
			{
				Model:    move,
				LinkOnly: true,
			},
			{
				Model:    oldShipment,
				LinkOnly: true,
			},
			{
				Model: models.ReService{
					Code: models.ReServiceCodeIHUPK,
				},
			},
			{
				Model: models.MTOServiceItem{
					Status:          models.MTOServiceItemStatusApproved,
					PricingEstimate: nil,
				},
			},
		}, nil)
		portLocation := factory.FetchPortLocation(suite.DB(), []factory.Customization{
			{
				Model: models.Port{
					PortCode: "PDX",
				},
			},
		}, nil)
		factory.BuildMTOServiceItem(suite.DB(), []factory.Customization{
			{
				Model:    move,
				LinkOnly: true,
			},
			{
				Model:    oldShipment,
				LinkOnly: true,
			},
			{
				Model: models.ReService{
					Code: models.ReServiceCodePOEFSC,
				},
			},
			{
				Model: models.MTOServiceItem{
					Status:          models.MTOServiceItemStatusApproved,
					PricingEstimate: nil,
				},
			},
			{
				Model:    portLocation,
				LinkOnly: true,
				Type:     &factory.PortLocations.PortOfDebarkation,
			},
		}, nil)

		eTag := etag.GenerateEtag(oldShipment.UpdatedAt)

		updatedShipment := models.MTOShipment{
			ID:                   oldShipment.ID,
			PrimeEstimatedWeight: &primeEstimatedWeight,
		}

		session := auth.Session{}
		_, err = mtoShipmentUpdaterPrime.UpdateMTOShipment(suite.AppContextWithSessionForTest(&session), &updatedShipment, eTag, "test")
		suite.NoError(err)

		// checking the service item data
		var serviceItems []models.MTOServiceItem
		err = suite.AppContextForTest().DB().EagerPreload("ReService").Where("mto_shipment_id = ?", oldShipment.ID).Order("created_at asc").All(&serviceItems)
		suite.NoError(err)

		suite.Equal(4, len(serviceItems))
		for i := 0; i < len(serviceItems); i++ {
			// because the estimated weight is provided & POEFSC has a port location, estimated pricing should be updated
			suite.NotNil(serviceItems[i].PricingEstimate)
		}
	})

	suite.Run("Successful update on international shipment with estimated weight results in the update of estimated pricing for basic service items except for port fuel surcharge", func() {
		planner.On("ZipTransitDistance",
			mock.AnythingOfType("*appcontext.appContext"),
			"50314",
			"99505",
		).Return(1000, nil)
		planner.On("ZipTransitDistance",
			mock.AnythingOfType("*appcontext.appContext"),
			"50314",
			"97220",
		).Return(1000, nil)

		ghcDomesticTransitTime := models.GHCDomesticTransitTime{
			MaxDaysTransitTime: 12,
			WeightLbsLower:     0,
			WeightLbsUpper:     10000,
			DistanceMilesLower: 0,
			DistanceMilesUpper: 10000,
		}
		_, _ = suite.DB().ValidateAndCreate(&ghcDomesticTransitTime)

		move := factory.BuildAvailableToPrimeMove(suite.DB(), nil, nil)

		pickupUSPRC, err := models.FindByZipCode(suite.AppContextForTest().DB(), "50314")
		suite.FatalNoError(err)
		pickupAddress := factory.BuildAddress(suite.DB(), []factory.Customization{
			{
				Model: models.Address{
					StreetAddress1:     "Tester Address",
					City:               "Des Moines",
					State:              "IA",
					PostalCode:         "50314",
					IsOconus:           models.BoolPointer(false),
					UsPostRegionCityID: &pickupUSPRC.ID,
				},
			},
		}, nil)

		destUSPRC, err := models.FindByZipCode(suite.AppContextForTest().DB(), "99505")
		suite.FatalNoError(err)
		destinationAddress := factory.BuildAddress(suite.DB(), []factory.Customization{
			{
				Model: models.Address{
					StreetAddress1:     "JBER",
					City:               "Anchorage",
					State:              "AK",
					PostalCode:         "99505",
					IsOconus:           models.BoolPointer(true),
					UsPostRegionCityID: &destUSPRC.ID,
				},
			},
		}, nil)

		pickupDate := now.AddDate(0, 0, 10)
		requestedPickup := time.Now()
		dbShipment := factory.BuildMTOShipment(suite.DB(), []factory.Customization{
			{
				Model: models.MTOShipment{
					Status:               models.MTOShipmentStatusApproved,
					PrimeEstimatedWeight: nil,
					PickupAddressID:      &pickupAddress.ID,
					DestinationAddressID: &destinationAddress.ID,
					ScheduledPickupDate:  &pickupDate,
					RequestedPickupDate:  &requestedPickup,
					MarketCode:           models.MarketCodeInternational,
				},
			},
			{
				Model:    move,
				LinkOnly: true,
			},
		}, nil)

		factory.BuildMTOServiceItem(suite.DB(), []factory.Customization{
			{
				Model:    move,
				LinkOnly: true,
			},
			{
				Model:    dbShipment,
				LinkOnly: true,
			},
			{
				Model: models.ReService{
					Code: models.ReServiceCodeISLH,
				},
			},
			{
				Model: models.MTOServiceItem{
					Status:          models.MTOServiceItemStatusApproved,
					PricingEstimate: nil,
				},
			},
		}, nil)
		factory.BuildMTOServiceItem(suite.DB(), []factory.Customization{
			{
				Model:    move,
				LinkOnly: true,
			},
			{
				Model:    dbShipment,
				LinkOnly: true,
			},
			{
				Model: models.ReService{
					Code: models.ReServiceCodeIHPK,
				},
			},
			{
				Model: models.MTOServiceItem{
					Status:          models.MTOServiceItemStatusApproved,
					PricingEstimate: nil,
				},
			},
		}, nil)
		factory.BuildMTOServiceItem(suite.DB(), []factory.Customization{
			{
				Model:    move,
				LinkOnly: true,
			},
			{
				Model:    dbShipment,
				LinkOnly: true,
			},
			{
				Model: models.ReService{
					Code: models.ReServiceCodeIHUPK,
				},
			},
			{
				Model: models.MTOServiceItem{
					Status:          models.MTOServiceItemStatusApproved,
					PricingEstimate: nil,
				},
			},
		}, nil)

		// this will not have a port location and pricing shouldn't be updated
		factory.BuildMTOServiceItem(suite.DB(), []factory.Customization{
			{
				Model:    move,
				LinkOnly: true,
			},
			{
				Model:    dbShipment,
				LinkOnly: true,
			},
			{
				Model: models.ReService{
					Code: models.ReServiceCodePODFSC,
				},
			},
			{
				Model: models.MTOServiceItem{
					Status:          models.MTOServiceItemStatusApproved,
					PricingEstimate: nil,
				},
			},
		}, nil)

		eTag := etag.GenerateEtag(dbShipment.UpdatedAt)

		shipment := models.MTOShipment{
			ID:                   dbShipment.ID,
			PrimeEstimatedWeight: &primeEstimatedWeight,
		}

		session := auth.Session{}
		_, err = mtoShipmentUpdaterPrime.UpdateMTOShipment(suite.AppContextWithSessionForTest(&session), &shipment, eTag, "test")
		suite.NoError(err)

		// checking the service item data
		var serviceItems []models.MTOServiceItem
		err = suite.AppContextForTest().DB().EagerPreload("ReService").Where("mto_shipment_id = ?", dbShipment.ID).Order("created_at asc").All(&serviceItems)
		suite.NoError(err)

		suite.Equal(4, len(serviceItems))
		for i := 0; i < len(serviceItems); i++ {
			if serviceItems[i].ReService.Code != models.ReServiceCodePODFSC {
				suite.NotNil(serviceItems[i].PricingEstimate)
			} else if serviceItems[i].ReService.Code == models.ReServiceCodePODFSC {
				suite.Nil(serviceItems[i].PricingEstimate)
			}
		}
	})

	suite.Run("Successful update to a minimal MTO shipment", func() {
		// Minimal MTO Shipment has no associated addresses created by default.
		// Part of this test ensures that if an address doesn't exist on a shipment,
		// the updater can successfully create it.
		setupAllAddressData()
		oldShipment := factory.BuildMTOShipmentMinimal(suite.DB(), []factory.Customization{
			{
				Model: models.MTOShipment{
					Status: models.MTOShipmentStatusApproved,
				},
			},
		}, nil)

		eTag := etag.GenerateEtag(oldShipment.UpdatedAt)

		scheduledDeliveryDate := now.Add(time.Hour * 24 * 4)
		actualDeliveryDate := now.Add(time.Hour * 24 * 4)
		requestedPickupDate := now.Add(time.Hour * 24 * 3)
		scheduledPickupDate := now.Add(time.Hour * 24 * 3)
		requestedDeliveryDate := now.Add(time.Hour * 24 * 4)
		primeEstimatedWeightRecordedDate := now.Add(time.Hour * 24 * 3)
		customerRemarks := "I have a grandfather clock"
		counselorRemarks := "Counselor approved"
		actualProGearWeight := unit.Pound(400)
		actualSpouseProGearWeight := unit.Pound(125)
		updatedShipment := models.MTOShipment{
			ID:                               oldShipment.ID,
			DestinationAddress:               &newDestinationAddress,
			DestinationAddressID:             &newDestinationAddress.ID,
			PickupAddress:                    &newPickupAddress,
			PickupAddressID:                  &newPickupAddress.ID,
			SecondaryPickupAddress:           &secondaryPickupAddress,
			HasSecondaryPickupAddress:        handlers.FmtBool(true),
			SecondaryDeliveryAddress:         &secondaryDeliveryAddress,
			HasSecondaryDeliveryAddress:      handlers.FmtBool(true),
			TertiaryPickupAddress:            &tertiaryPickupAddress,
			HasTertiaryPickupAddress:         handlers.FmtBool(true),
			TertiaryDeliveryAddress:          &tertiaryDeliveryAddress,
			HasTertiaryDeliveryAddress:       handlers.FmtBool(true),
			RequestedPickupDate:              &requestedPickupDate,
			ScheduledPickupDate:              &scheduledPickupDate,
			RequestedDeliveryDate:            &requestedDeliveryDate,
			ActualPickupDate:                 &actualPickupDate,
			ActualDeliveryDate:               &actualDeliveryDate,
			ScheduledDeliveryDate:            &scheduledDeliveryDate,
			PrimeActualWeight:                &primeActualWeight,
			PrimeEstimatedWeight:             &primeEstimatedWeight,
			FirstAvailableDeliveryDate:       &firstAvailableDeliveryDate,
			PrimeEstimatedWeightRecordedDate: &primeEstimatedWeightRecordedDate,
			Status:                           models.MTOShipmentStatusSubmitted,
			CustomerRemarks:                  &customerRemarks,
			CounselorRemarks:                 &counselorRemarks,
			ActualProGearWeight:              &actualProGearWeight,
			ActualSpouseProGearWeight:        &actualSpouseProGearWeight,
		}

		session := auth.Session{}
		newShipment, err := mtoShipmentUpdaterCustomer.UpdateMTOShipment(suite.AppContextWithSessionForTest(&session), &updatedShipment, eTag, "test")

		suite.Require().NoError(err)
		suite.True(requestedPickupDate.Equal(*newShipment.RequestedPickupDate))
		suite.True(scheduledPickupDate.Equal(*newShipment.ScheduledPickupDate))
		suite.True(requestedDeliveryDate.Equal(*newShipment.RequestedDeliveryDate))
		suite.True(actualPickupDate.Equal(*newShipment.ActualPickupDate))
		suite.True(actualDeliveryDate.Equal(*newShipment.ActualDeliveryDate))
		suite.True(scheduledDeliveryDate.Equal(*newShipment.ScheduledDeliveryDate))
		suite.True(firstAvailableDeliveryDate.Equal(*newShipment.FirstAvailableDeliveryDate))
		suite.True(primeEstimatedWeightRecordedDate.Equal(*newShipment.PrimeEstimatedWeightRecordedDate))
		suite.Equal(primeEstimatedWeight, *newShipment.PrimeEstimatedWeight)
		suite.Equal(primeActualWeight, *newShipment.PrimeActualWeight)
		suite.Equal(customerRemarks, *newShipment.CustomerRemarks)
		suite.Equal(counselorRemarks, *newShipment.CounselorRemarks)
		suite.Equal(models.MTOShipmentStatusSubmitted, newShipment.Status)
		suite.Equal(newDestinationAddress.ID, *newShipment.DestinationAddressID)
		suite.Equal(newPickupAddress.ID, *newShipment.PickupAddressID)
		suite.Equal(secondaryPickupAddress.ID, *newShipment.SecondaryPickupAddressID)
		suite.Equal(secondaryDeliveryAddress.ID, *newShipment.SecondaryDeliveryAddressID)
		suite.Equal(tertiaryPickupAddress.ID, *newShipment.TertiaryPickupAddressID)
		suite.Equal(tertiaryDeliveryAddress.ID, *newShipment.TertiaryDeliveryAddressID)
		suite.Equal(actualProGearWeight, *newShipment.ActualProGearWeight)
		suite.Equal(actualSpouseProGearWeight, *newShipment.ActualSpouseProGearWeight)

		// Verify that shipment recalculate was handled correctly
		mockShipmentRecalculator.AssertNotCalled(suite.T(), "ShipmentRecalculatePaymentRequest", mock.Anything, mock.Anything)
	})

	suite.Run("Returns error if updated UB shipment addresses are both CONUS", func() {
		conusAddress := factory.BuildAddress(suite.DB(), nil, nil)

		oconusAddress := factory.BuildAddress(suite.DB(), []factory.Customization{
			{
				Model: models.Address{
					StreetAddress1: "1 some street",
					StreetAddress2: models.StringPointer("P.O. Box 1234"),
					StreetAddress3: models.StringPointer("c/o Another Person"),
					City:           "Cordova",
					State:          "AK",
					PostalCode:     "99677",
					IsOconus:       models.BoolPointer(true),
				},
			}}, nil)

		// UB shipment with an OCONUS pickup & a CONUS destination
		oldShipment := factory.BuildMTOShipment(suite.DB(), []factory.Customization{
			{
				Model: models.MTOShipment{
					ShipmentType: models.MTOShipmentTypeUnaccompaniedBaggage,
				},
			},
			{
				Model:    oconusAddress,
				LinkOnly: true,
				Type:     &factory.Addresses.PickupAddress,
			},
			{
				Model:    conusAddress,
				LinkOnly: true,
				Type:     &factory.Addresses.DeliveryAddress,
			},
		}, nil)

		eTag := etag.GenerateEtag(oldShipment.UpdatedAt)

		// updating pickup to be CONUS which should return an error because
		// UBs must have an OCONUS address
		updatedShipment := models.MTOShipment{
			ID:            oldShipment.ID,
			PickupAddress: &conusAddress,
		}

		session := auth.Session{}
		newShipment, err := mtoShipmentUpdaterCustomer.UpdateMTOShipment(suite.AppContextWithSessionForTest(&session), &updatedShipment, eTag, "test")

		suite.Error(err)
		suite.Nil(newShipment)

		var invalidErr apperror.InvalidInputError
		suite.True(errors.As(err, &invalidErr), "error should be of type InvalidInputError")

		if invalidErr.ValidationErrors == nil {
			suite.Fail("ValidationErrors is nil")
		}

		ve := *invalidErr.ValidationErrors
		fieldErrors, exists := ve.Errors["UB shipment error"]
		suite.True(exists, "expected validation error for 'UB shipment error'")
		joinedErrors := strings.Join(fieldErrors, " ")
		suite.Contains(joinedErrors, "At least one address for a UB shipment must be OCONUS")

	})

	suite.Run("Updating a shipment does not nullify ApprovedDate", func() {
		// This test was added because of a bug that nullified the ApprovedDate
		// when ScheduledPickupDate was included in the payload. See PR #6919.
		// ApprovedDate affects shipment diversions, so we want to make sure it
		// never gets nullified, regardless of which fields are being updated.
		setupAllAddressData()
		oldShipment := factory.BuildMTOShipmentMinimal(suite.DB(), []factory.Customization{
			{
				Model: models.MTOShipment{
					Status: models.MTOShipmentStatusApproved,
				},
			},
		}, nil)

		suite.NotNil(oldShipment.ApprovedDate)

		eTag := etag.GenerateEtag(oldShipment.UpdatedAt)

		requestedPickupDate := now.Add(time.Hour * 24 * 3)
		requestedDeliveryDate := now.Add(time.Hour * 24 * 4)
		customerRemarks := "I have a grandfather clock"
		counselorRemarks := "Counselor approved"
		updatedShipment := models.MTOShipment{
			ID:                       oldShipment.ID,
			DestinationAddress:       &newDestinationAddress,
			DestinationAddressID:     &newDestinationAddress.ID,
			PickupAddress:            &newPickupAddress,
			PickupAddressID:          &newPickupAddress.ID,
			SecondaryPickupAddress:   &secondaryPickupAddress,
			SecondaryDeliveryAddress: &secondaryDeliveryAddress,
			TertiaryPickupAddress:    &tertiaryPickupAddress,
			TertiaryDeliveryAddress:  &tertiaryDeliveryAddress,
			RequestedPickupDate:      &requestedPickupDate,
			RequestedDeliveryDate:    &requestedDeliveryDate,
			CustomerRemarks:          &customerRemarks,
			CounselorRemarks:         &counselorRemarks,
		}
		session := auth.Session{}
		newShipment, err := mtoShipmentUpdaterCustomer.UpdateMTOShipment(suite.AppContextWithSessionForTest(&session), &updatedShipment, eTag, "test")

		suite.Require().NoError(err)
		suite.NotEmpty(newShipment.ApprovedDate)

		// Verify that shipment recalculate was handled correctly
		mockShipmentRecalculator.AssertNotCalled(suite.T(), "ShipmentRecalculatePaymentRequest", mock.Anything, mock.Anything)
	})

	suite.Run("Can update destination address type on shipment", func() {
		// This test was added because of a bug that nullified the ApprovedDate
		// when ScheduledPickupDate was included in the payload. See PR #6919.
		// ApprovedDate affects shipment diversions, so we want to make sure it
		// never gets nullified, regardless of which fields are being updated.
		setupAllAddressData()
		oldShipment := factory.BuildMTOShipmentMinimal(suite.DB(), []factory.Customization{
			{
				Model: models.MTOShipment{
					Status: models.MTOShipmentStatusApproved,
				},
			},
		}, nil)

		suite.NotNil(oldShipment.ApprovedDate)

		eTag := etag.GenerateEtag(oldShipment.UpdatedAt)

		requestedPickupDate := now.Add(time.Hour * 24 * 3)
		requestedDeliveryDate := now.Add(time.Hour * 24 * 4)
		customerRemarks := "I have a grandfather clock"
		counselorRemarks := "Counselor approved"
		destinationType := models.DestinationTypeHomeOfRecord
		updatedShipment := models.MTOShipment{
			ID:                       oldShipment.ID,
			DestinationAddress:       &newDestinationAddress,
			DestinationAddressID:     &newDestinationAddress.ID,
			DestinationType:          &destinationType,
			PickupAddress:            &newPickupAddress,
			PickupAddressID:          &newPickupAddress.ID,
			SecondaryPickupAddress:   &secondaryPickupAddress,
			SecondaryDeliveryAddress: &secondaryDeliveryAddress,
			TertiaryPickupAddress:    &tertiaryPickupAddress,
			TertiaryDeliveryAddress:  &tertiaryDeliveryAddress,
			RequestedPickupDate:      &requestedPickupDate,
			RequestedDeliveryDate:    &requestedDeliveryDate,
			CustomerRemarks:          &customerRemarks,
			CounselorRemarks:         &counselorRemarks,
		}
		too := factory.BuildOfficeUserWithRoles(suite.DB(), nil, []roles.RoleType{roles.RoleTypeTOO})
		session := auth.Session{
			ApplicationName: auth.OfficeApp,
			UserID:          *too.UserID,
			OfficeUserID:    too.ID,
		}
		defaultRole, err := too.User.Roles.Default()
		suite.FatalNoError(err)
		session.ActiveRole = *defaultRole
		newShipment, err := mtoShipmentUpdaterOffice.UpdateMTOShipment(suite.AppContextWithSessionForTest(&session), &updatedShipment, eTag, "test")

		suite.Require().NoError(err)
		suite.Equal(destinationType, *newShipment.DestinationType)
	})

	suite.Run("Successfully update MTO Agents", func() {
		shipment := factory.BuildMTOShipment(suite.DB(), nil, nil)
		mtoAgent1 := factory.BuildMTOAgent(suite.DB(), []factory.Customization{
			{
				Model:    shipment,
				LinkOnly: true,
			},
			{
				Model: models.MTOAgent{
					FirstName:    models.StringPointer("Test"),
					LastName:     models.StringPointer("Agent"),
					Email:        models.StringPointer("test@test.email.com"),
					MTOAgentType: models.MTOAgentReleasing,
				},
			},
		}, nil)
		mtoAgent2 := factory.BuildMTOAgent(suite.DB(), []factory.Customization{
			{
				Model:    shipment,
				LinkOnly: true,
			},
			{
				Model: models.MTOAgent{
					FirstName:    models.StringPointer("Test2"),
					LastName:     models.StringPointer("Agent2"),
					Email:        models.StringPointer("test2@test.email.com"),
					MTOAgentType: models.MTOAgentReceiving,
				},
			},
		}, nil)
		eTag := etag.GenerateEtag(shipment.UpdatedAt)

		updatedAgents := make(models.MTOAgents, 2)
		updatedAgents[0] = mtoAgent1
		updatedAgents[1] = mtoAgent2
		newFirstName := "hey this is new"
		newLastName := "new thing"
		phone := "555-666-7777"
		email := "updatedemail@test.email.com"
		updatedAgents[0].FirstName = &newFirstName
		updatedAgents[0].Phone = &phone
		updatedAgents[1].LastName = &newLastName
		updatedAgents[1].Email = &email

		updatedShipment := models.MTOShipment{
			ID:        shipment.ID,
			MTOAgents: updatedAgents,
		}

		session := auth.Session{}
		updatedMTOShipment, err := mtoShipmentUpdaterCustomer.UpdateMTOShipment(suite.AppContextWithSessionForTest(&session), &updatedShipment, eTag, "test")

		suite.Require().NoError(err)
		suite.NotZero(updatedMTOShipment.ID, oldMTOShipment.ID)
		suite.Equal(phone, *updatedMTOShipment.MTOAgents[0].Phone)
		suite.Equal(newFirstName, *updatedMTOShipment.MTOAgents[0].FirstName)
		suite.Equal(email, *updatedMTOShipment.MTOAgents[1].Email)
		suite.Equal(newLastName, *updatedMTOShipment.MTOAgents[1].LastName)

		// Verify that shipment recalculate was handled correctly
		mockShipmentRecalculator.AssertNotCalled(suite.T(), "ShipmentRecalculatePaymentRequest", mock.Anything, mock.Anything)
	})

	suite.Run("Successfully add new MTO Agent and edit another", func() {
		shipment := factory.BuildMTOShipment(suite.DB(), nil, nil)
		existingAgent := factory.BuildMTOAgent(suite.DB(), []factory.Customization{
			{
				Model:    shipment,
				LinkOnly: true,
			},
			{
				Model: models.MTOAgent{
					FirstName:    models.StringPointer("Test"),
					LastName:     models.StringPointer("Agent"),
					Email:        models.StringPointer("test@test.email.com"),
					MTOAgentType: models.MTOAgentReleasing,
				},
			},
		}, nil)
		mtoAgentToCreate := models.MTOAgent{
			MTOShipment:   shipment,
			MTOShipmentID: shipment.ID,
			FirstName:     models.StringPointer("Ima"),
			LastName:      models.StringPointer("Newagent"),
			Email:         models.StringPointer("test2@test.email.com"),
			MTOAgentType:  models.MTOAgentReceiving,
		}
		eTag := etag.GenerateEtag(shipment.UpdatedAt)

		updatedAgents := make(models.MTOAgents, 2)
		phone := "555-555-5555"
		existingAgent.Phone = &phone
		updatedAgents[1] = existingAgent
		updatedAgents[0] = mtoAgentToCreate

		updatedShipment := models.MTOShipment{
			ID:        shipment.ID,
			MTOAgents: updatedAgents,
		}

		session := auth.Session{}
		updatedMTOShipment, err := mtoShipmentUpdaterCustomer.UpdateMTOShipment(suite.AppContextWithSessionForTest(&session), &updatedShipment, eTag, "test")

		suite.Require().NoError(err)
		suite.NotZero(updatedMTOShipment.ID, oldMTOShipment.ID)
		// the returned updatedMTOShipment does not guarantee the same
		// order of MTOAgents
		suite.Equal(len(updatedAgents), len(updatedMTOShipment.MTOAgents))
		for i := range updatedMTOShipment.MTOAgents {
			agent := updatedMTOShipment.MTOAgents[i]
			if agent.ID == existingAgent.ID {
				suite.Equal(phone, *agent.Phone)
			} else {
				// this must be the newly created agent
				suite.Equal(*mtoAgentToCreate.FirstName, *agent.FirstName)
				suite.Equal(*mtoAgentToCreate.LastName, *agent.LastName)
				suite.Equal(*mtoAgentToCreate.Email, *agent.Email)
			}
		}

		// Verify that shipment recalculate was handled correctly
		mockShipmentRecalculator.AssertNotCalled(suite.T(), "ShipmentRecalculatePaymentRequest", mock.Anything, mock.Anything)
	})

	suite.Run("Successfully remove MTO Agent", func() {
		shipment := factory.BuildMTOShipment(suite.DB(), nil, nil)
		existingAgent := factory.BuildMTOAgent(suite.DB(), []factory.Customization{
			{
				Model:    shipment,
				LinkOnly: true,
			},
			{
				Model: models.MTOAgent{
					FirstName:    models.StringPointer("Test"),
					LastName:     models.StringPointer("Agent"),
					Email:        models.StringPointer("test@test.email.com"),
					MTOAgentType: models.MTOAgentReleasing,
				},
			},
		}, nil)
		eTag := etag.GenerateEtag(shipment.UpdatedAt)

		updatedAgents := make(models.MTOAgents, 1)
		blankFirstName := ""
		blankLastName := ""
		blankPhone := ""
		blankEmail := ""
		existingAgent.FirstName = &blankFirstName
		existingAgent.LastName = &blankLastName
		existingAgent.Email = &blankEmail
		existingAgent.Phone = &blankPhone
		updatedAgents[0] = existingAgent

		updatedShipment := models.MTOShipment{
			ID:        shipment.ID,
			MTOAgents: updatedAgents,
		}

		session := auth.Session{}
		updatedMTOShipment, err := mtoShipmentUpdaterCustomer.UpdateMTOShipment(suite.AppContextWithSessionForTest(&session), &updatedShipment, eTag, "test")

		suite.Require().NoError(err)
		suite.NotZero(updatedMTOShipment.ID, oldMTOShipment.ID)
		// Verify that there are no returned MTO Agents
		suite.Equal(0, len(updatedMTOShipment.MTOAgents))

		// Verify that shipment recalculate was handled correctly
		mockShipmentRecalculator.AssertNotCalled(suite.T(), "ShipmentRecalculatePaymentRequest", mock.Anything, mock.Anything)
	})

	suite.Run("Successfully add storage facility to shipment", func() {
		shipment := factory.BuildMTOShipment(suite.DB(), []factory.Customization{
			{
				Model: models.MTOShipment{
					Status: models.MTOShipmentStatusSubmitted,
				},
			},
		}, nil)

		factory.BuildMTOShipment(suite.DB(), []factory.Customization{
			{
				Model: models.MTOShipment{
					Status: models.MTOShipmentStatusSubmitted,
				},
			},
		}, nil)
		storageFacility := factory.BuildStorageFacility(suite.DB(), nil, nil)

		updatedShipment := models.MTOShipment{
			ID:              shipment.ID,
			StorageFacility: &storageFacility,
		}
		eTag := etag.GenerateEtag(shipment.UpdatedAt)

		too := factory.BuildOfficeUserWithRoles(suite.DB(), nil, []roles.RoleType{roles.RoleTypeTOO})
		session := auth.Session{
			ApplicationName: auth.OfficeApp,
			UserID:          *too.UserID,
			OfficeUserID:    too.ID,
		}
		defaultRole, err := too.User.Roles.Default()
		suite.FatalNoError(err)
		session.ActiveRole = *defaultRole
		updatedMTOShipment, err := mtoShipmentUpdaterOffice.UpdateMTOShipment(suite.AppContextWithSessionForTest(&session), &updatedShipment, eTag, "test")

		suite.Require().NoError(err)
		suite.NotZero(updatedMTOShipment.ID, oldMTOShipment.ID)
		suite.NotNil(updatedMTOShipment.StorageFacility)
	})

	suite.Run("Successfully edit storage facility on shipment", func() {
		// Create initial shipment data
		storageFacility := factory.BuildStorageFacility(suite.DB(), []factory.Customization{
			{
				Model: models.StorageFacility{
					Email: models.StringPointer("old@email.com"),
				},
			},
			{
				Model: models.Address{
					StreetAddress1: "1234 Over Here Street",
					City:           "Houston",
					State:          "TX",
					PostalCode:     "77083",
				},
			},
		}, nil)
		shipment := factory.BuildMTOShipment(suite.DB(), []factory.Customization{
			{
				Model: models.MTOShipment{
					Status: models.MTOShipmentStatusSubmitted,
				},
			},
			{
				Model:    storageFacility,
				LinkOnly: true,
			},
		}, nil)

		// Make updates to previously persisted data (don't need to create these in the DB first)
		newStorageFacilityAddress := models.Address{
			StreetAddress1: "987 Over There Avenue",
			City:           "Houston",
			State:          "TX",
			PostalCode:     "77083",
		}

		newEmail := "new@email.com"
		newStorageFacility := models.StorageFacility{
			Address: newStorageFacilityAddress,
			Email:   &newEmail,
		}

		newShipment := models.MTOShipment{
			ID:              shipment.ID,
			StorageFacility: &newStorageFacility,
		}

		eTag := etag.GenerateEtag(shipment.UpdatedAt)
		too := factory.BuildOfficeUserWithRoles(suite.DB(), nil, []roles.RoleType{roles.RoleTypeTOO})
		session := auth.Session{
			ApplicationName: auth.OfficeApp,
			UserID:          *too.UserID,
			OfficeUserID:    too.ID,
		}
		defaultRole, err := too.User.Roles.Default()
		suite.FatalNoError(err)
		session.ActiveRole = *defaultRole
		updatedShipment, err := mtoShipmentUpdaterOffice.UpdateMTOShipment(suite.AppContextWithSessionForTest(&session), &newShipment, eTag, "test")
		suite.Require().NoError(err)
		suite.NotEqual(uuid.Nil, updatedShipment.ID)
		suite.Equal(&newEmail, updatedShipment.StorageFacility.Email)
		suite.Equal(newStorageFacilityAddress.StreetAddress1, updatedShipment.StorageFacility.Address.StreetAddress1)
	})

	suite.Run("Successfully update NTS previously recorded weight to shipment", func() {
		shipment := factory.BuildMTOShipment(suite.DB(), []factory.Customization{
			{
				Model: models.MTOShipment{
					Status: models.MTOShipmentStatusSubmitted,
				},
			},
		}, nil)

		ntsRecorededWeight := unit.Pound(980)
		updatedShipment := models.MTOShipment{
			ShipmentType:      models.MTOShipmentTypeHHGOutOfNTS,
			ID:                shipment.ID,
			NTSRecordedWeight: &ntsRecorededWeight,
		}
		eTag := etag.GenerateEtag(shipment.UpdatedAt)
		too := factory.BuildOfficeUserWithRoles(suite.DB(), nil, []roles.RoleType{roles.RoleTypeTOO})
		session := auth.Session{
			ApplicationName: auth.OfficeApp,
			UserID:          *too.UserID,
			OfficeUserID:    too.ID,
		}
		defaultRole, err := too.User.Roles.Default()
		suite.FatalNoError(err)
		session.ActiveRole = *defaultRole
		updatedMTOShipment, err := mtoShipmentUpdaterOffice.UpdateMTOShipment(suite.AppContextWithSessionForTest(&session), &updatedShipment, eTag, "test")

		suite.Require().NoError(err)
		suite.NotZero(updatedMTOShipment.ID, oldMTOShipment.ID)
		suite.Equal(ntsRecorededWeight, *updatedMTOShipment.NTSRecordedWeight)

	})

	suite.Run("Unable to update NTS previously recorded weight due to shipment type", func() {
		shipment := factory.BuildMTOShipment(suite.DB(), []factory.Customization{
			{
				Model: models.MTOShipment{
					Status: models.MTOShipmentStatusSubmitted,
				},
			},
		}, nil)

		ntsRecorededWeight := unit.Pound(980)
		updatedShipment := models.MTOShipment{
			ID:                shipment.ID,
			NTSRecordedWeight: &ntsRecorededWeight,
		}
		eTag := etag.GenerateEtag(shipment.UpdatedAt)
		too := factory.BuildOfficeUserWithRoles(suite.DB(), nil, []roles.RoleType{roles.RoleTypeTOO})
		session := auth.Session{
			ApplicationName: auth.OfficeApp,
			UserID:          *too.UserID,
			OfficeUserID:    too.ID,
		}
		defaultRole, err := too.User.Roles.Default()
		suite.FatalNoError(err)
		session.ActiveRole = *defaultRole
		updatedMTOShipment, err := mtoShipmentUpdaterOffice.UpdateMTOShipment(suite.AppContextWithSessionForTest(&session), &updatedShipment, eTag, "test")

		suite.Require().Error(err)
		suite.Nil(updatedMTOShipment)
		suite.Equal("Invalid input found while updating the shipment", err.Error())

		var invalidErr apperror.InvalidInputError
		suite.True(errors.As(err, &invalidErr), "error should be of type InvalidInputError")

		if invalidErr.ValidationErrors == nil {
			suite.Fail("ValidationErrors is nil")
		}

		ve := *invalidErr.ValidationErrors
		fieldErrors, exists := ve.Errors["NTSRecordedWeight error"]
		suite.True(exists, "expected validation error for 'NTSRecordedWeight error'")
		joinedErrors := strings.Join(fieldErrors, " ")
		suite.Contains(joinedErrors, "field NTSRecordedWeight cannot be set for shipment type HHG")
	})

	suite.Run("Successfully divert a shipment and transition statuses", func() {
		// A diverted shipment should transition to the SUBMITTED status.
		// If the move it is connected to is APPROVED, that move should transition to APPROVALS REQUESTED
		move := factory.BuildMove(suite.DB(), []factory.Customization{
			{
				Model: models.Move{
					Status: models.MoveStatusAPPROVED,
				},
			},
		}, nil)
		shipment := factory.BuildMTOShipment(suite.DB(), []factory.Customization{
			{
				Model:    move,
				LinkOnly: true,
			},
			{
				Model: models.MTOShipment{
					Status:    models.MTOShipmentStatusApproved,
					Diversion: false,
				},
			},
		}, nil)
		eTag := etag.GenerateEtag(shipment.UpdatedAt)

		shipmentInput := models.MTOShipment{
			ID:        shipment.ID,
			Diversion: true,
		}
		session := auth.Session{}
		updatedShipment, err := mtoShipmentUpdaterCustomer.UpdateMTOShipment(suite.AppContextWithSessionForTest(&session), &shipmentInput, eTag, "test")

		suite.Require().NotNil(updatedShipment)
		suite.NoError(err)
		suite.Equal(shipment.ID, updatedShipment.ID)
		suite.Equal(move.ID, updatedShipment.MoveTaskOrderID)
		suite.Equal(true, updatedShipment.Diversion)
		suite.Equal(models.MTOShipmentStatusSubmitted, updatedShipment.Status)

		var updatedMove models.Move
		err = suite.DB().Find(&updatedMove, move.ID)
		suite.NoError(err)
		suite.Equal(models.MoveStatusAPPROVALSREQUESTED, updatedMove.Status)

		// Verify that shipment recalculate was handled correctly
		mockShipmentRecalculator.AssertNotCalled(suite.T(), "ShipmentRecalculatePaymentRequest", mock.AnythingOfType("*appcontext.appContext"), mock.AnythingOfType("uuid.UUID"))
	})

	// Test UpdateMTOShipmentPrime
	// TODO: Add more tests, such as making sure this function fails if the
	// move is not available to the prime.
	suite.Run("Updating a shipment does not nullify ApprovedDate", func() {
		// This test was added because of a bug that nullified the ApprovedDate
		// when ScheduledPickupDate was included in the payload. See PR #6919.
		// ApprovedDate affects shipment diversions, so we want to make sure it
		// never gets nullified, regardless of which fields are being updated.
		setupAllAddressData()
		move := factory.BuildAvailableToPrimeMove(suite.DB(), nil, nil)
		oldShipment := factory.BuildMTOShipmentMinimal(suite.DB(), []factory.Customization{
			{
				Model: models.MTOShipment{
					Status: models.MTOShipmentStatusApproved,
				},
			},
			{
				Model:    move,
				LinkOnly: true,
			},
		}, nil)

		suite.NotNil(oldShipment.ApprovedDate)

		eTag := etag.GenerateEtag(oldShipment.UpdatedAt)

		requestedPickupDate := now.Add(time.Hour * 24 * 3)
		scheduledPickupDate := now.Add(time.Hour * 24 * 3)
		requestedDeliveryDate := now.Add(time.Hour * 24 * 4)
		updatedShipment := models.MTOShipment{
			ID:                          oldShipment.ID,
			DestinationAddress:          &newDestinationAddress,
			DestinationAddressID:        &newDestinationAddress.ID,
			PickupAddress:               &newPickupAddress,
			PickupAddressID:             &newPickupAddress.ID,
			SecondaryPickupAddress:      &secondaryPickupAddress,
			HasSecondaryPickupAddress:   handlers.FmtBool(true),
			SecondaryDeliveryAddress:    &secondaryDeliveryAddress,
			HasSecondaryDeliveryAddress: handlers.FmtBool(true),
			TertiaryPickupAddress:       &tertiaryPickupAddress,
			HasTertiaryPickupAddress:    handlers.FmtBool(true),
			TertiaryDeliveryAddress:     &tertiaryDeliveryAddress,
			HasTertiaryDeliveryAddress:  handlers.FmtBool(true),
			RequestedPickupDate:         &requestedPickupDate,
			ScheduledPickupDate:         &scheduledPickupDate,
			RequestedDeliveryDate:       &requestedDeliveryDate,
			ActualPickupDate:            &actualPickupDate,
			PrimeActualWeight:           &primeActualWeight,
			PrimeEstimatedWeight:        &primeEstimatedWeight,
			FirstAvailableDeliveryDate:  &firstAvailableDeliveryDate,
		}

		ghcDomesticTransitTime := models.GHCDomesticTransitTime{
			MaxDaysTransitTime: 12,
			WeightLbsLower:     0,
			WeightLbsUpper:     10000,
			DistanceMilesLower: 0,
			DistanceMilesUpper: 10000,
		}
		verrs, err := suite.DB().ValidateAndCreate(&ghcDomesticTransitTime)
		suite.False(verrs.HasAny())
		suite.FatalNoError(err)

		session := auth.Session{}
		newShipment, err := mtoShipmentUpdaterPrime.UpdateMTOShipment(suite.AppContextWithSessionForTest(&session), &updatedShipment, eTag, "test")

		suite.Require().NoError(err)
		suite.NotEmpty(newShipment.ApprovedDate)
		suite.True(requestedPickupDate.Equal(*newShipment.RequestedPickupDate))
		suite.True(scheduledPickupDate.Equal(*newShipment.ScheduledPickupDate))
		suite.True(requestedDeliveryDate.Equal(*newShipment.RequestedDeliveryDate))
		suite.True(actualPickupDate.Equal(*newShipment.ActualPickupDate))
		suite.True(firstAvailableDeliveryDate.Equal(*newShipment.FirstAvailableDeliveryDate))
		suite.Equal(primeEstimatedWeight, *newShipment.PrimeEstimatedWeight)
		suite.Equal(primeActualWeight, *newShipment.PrimeActualWeight)
		suite.Equal(newDestinationAddress.ID, *newShipment.DestinationAddressID)
		suite.Equal(newPickupAddress.ID, *newShipment.PickupAddressID)
		suite.Equal(secondaryPickupAddress.ID, *newShipment.SecondaryPickupAddressID)
		suite.Equal(secondaryDeliveryAddress.ID, *newShipment.SecondaryDeliveryAddressID)
		suite.Equal(tertiaryPickupAddress.ID, *newShipment.TertiaryPickupAddressID)
		suite.Equal(tertiaryDeliveryAddress.ID, *newShipment.TertiaryDeliveryAddressID)

		// Verify that shipment recalculate was handled correctly
		mockShipmentRecalculator.AssertNotCalled(suite.T(), "ShipmentRecalculatePaymentRequest", mock.Anything, mock.Anything)
	})

	suite.Run("Prime not able to update an existing prime estimated weight", func() {
		move := factory.BuildAvailableToPrimeMove(suite.DB(), nil, nil)
		oldShipment := factory.BuildMTOShipmentMinimal(suite.DB(), []factory.Customization{
			{
				Model: models.MTOShipment{
					Status:               models.MTOShipmentStatusApproved,
					PrimeEstimatedWeight: &primeEstimatedWeight,
				},
			},
			{
				Model:    move,
				LinkOnly: true,
			},
		}, nil)

		suite.NotNil(oldShipment.ApprovedDate)

		eTag := etag.GenerateEtag(oldShipment.UpdatedAt)

		requestedPickupDate := now.Add(time.Hour * 24 * 3)
		scheduledPickupDate := now.Add(time.Hour * 24 * 3)
		requestedDeliveryDate := now.Add(time.Hour * 24 * 4)
		updatedShipment := models.MTOShipment{
			ID:                          oldShipment.ID,
			DestinationAddress:          &newDestinationAddress,
			DestinationAddressID:        &newDestinationAddress.ID,
			PickupAddress:               &newPickupAddress,
			PickupAddressID:             &newPickupAddress.ID,
			SecondaryPickupAddress:      &secondaryPickupAddress,
			HasSecondaryPickupAddress:   handlers.FmtBool(true),
			SecondaryDeliveryAddress:    &secondaryDeliveryAddress,
			HasSecondaryDeliveryAddress: handlers.FmtBool(true),
			RequestedPickupDate:         &requestedPickupDate,
			ScheduledPickupDate:         &scheduledPickupDate,
			RequestedDeliveryDate:       &requestedDeliveryDate,
			ActualPickupDate:            &actualPickupDate,
			PrimeActualWeight:           &primeActualWeight,
			PrimeEstimatedWeight:        &primeEstimatedWeight,
			FirstAvailableDeliveryDate:  &firstAvailableDeliveryDate,
		}

		ghcDomesticTransitTime := models.GHCDomesticTransitTime{
			MaxDaysTransitTime: 12,
			WeightLbsLower:     0,
			WeightLbsUpper:     10000,
			DistanceMilesLower: 0,
			DistanceMilesUpper: 10000,
		}
		verrs, err := suite.DB().ValidateAndCreate(&ghcDomesticTransitTime)
		suite.False(verrs.HasAny())
		suite.FatalNoError(err)

		session := auth.Session{}
		_, err = mtoShipmentUpdaterPrime.UpdateMTOShipment(suite.AppContextWithSessionForTest(&session), &updatedShipment, eTag, "test")

		suite.Error(err)
		suite.Contains(err.Error(), "cannot be updated after initial estimation")
		// Verify that shipment recalculate was handled correctly
		mockShipmentRecalculator.AssertNotCalled(suite.T(), "ShipmentRecalculatePaymentRequest", mock.Anything, mock.Anything)
	})

	suite.Run("Updating a shipment with a Reweigh returns the Reweigh", func() {
		move := factory.BuildAvailableToPrimeMove(suite.DB(), nil, nil)
		oldShipment := factory.BuildMTOShipmentMinimal(suite.DB(), []factory.Customization{
			{
				Model: models.MTOShipment{
					Status: models.MTOShipmentStatusApproved,
				},
			},
			{
				Model:    move,
				LinkOnly: true,
			},
		}, nil)
		reweigh := testdatagen.MakeReweighForShipment(suite.DB(), testdatagen.Assertions{}, oldShipment, unit.Pound(3000))

		eTag := etag.GenerateEtag(oldShipment.UpdatedAt)

		updatedShipment := models.MTOShipment{
			ID:                oldShipment.ID,
			PrimeActualWeight: &primeActualWeight,
		}

		session := auth.Session{}
		newShipment, err := mtoShipmentUpdaterPrime.UpdateMTOShipment(suite.AppContextWithSessionForTest(&session), &updatedShipment, eTag, "test")

		suite.Require().NoError(err)
		suite.NotEmpty(newShipment.Reweigh)
		suite.Equal(newShipment.Reweigh.ID, reweigh.ID)
	})

	suite.Run("Prime cannot update estimated weights outside of required timeframe", func() {
		// This test was added because of a bug that nullified the ApprovedDate
		// when ScheduledPickupDate was included in the payload. See PR #6919.
		// ApprovedDate affects shipment diversions, so we want to make sure it
		// never gets nullified, regardless of which fields are being updated.
		move := factory.BuildAvailableToPrimeMove(suite.DB(), nil, nil)
		oldShipment := factory.BuildMTOShipmentMinimal(suite.DB(), []factory.Customization{
			{
				Model: models.MTOShipment{
					Status: models.MTOShipmentStatusApproved,
				},
			},
			{
				Model:    move,
				LinkOnly: true,
			},
		}, nil)

		suite.NotNil(oldShipment.ApprovedDate)

		eTag := etag.GenerateEtag(oldShipment.UpdatedAt)

		requestedPickupDate := now.Add(time.Hour * 24 * 3)
		scheduledPickupDate := now.Add(-time.Hour * 24 * 3)
		requestedDeliveryDate := now.Add(time.Hour * 24 * 4)
		updatedShipment := models.MTOShipment{
			ID:                          oldShipment.ID,
			DestinationAddress:          &newDestinationAddress,
			DestinationAddressID:        &newDestinationAddress.ID,
			PickupAddress:               &newPickupAddress,
			PickupAddressID:             &newPickupAddress.ID,
			SecondaryPickupAddress:      &secondaryPickupAddress,
			HasSecondaryPickupAddress:   handlers.FmtBool(true),
			SecondaryDeliveryAddress:    &secondaryDeliveryAddress,
			HasSecondaryDeliveryAddress: handlers.FmtBool(true),
			TertiaryPickupAddress:       &tertiaryPickupAddress,
			HasTertiaryPickupAddress:    handlers.FmtBool(true),
			TertiaryDeliveryAddress:     &tertiaryDeliveryAddress,
			HasTertiaryDeliveryAddress:  handlers.FmtBool(true),
			RequestedPickupDate:         &requestedPickupDate,
			ScheduledPickupDate:         &scheduledPickupDate,
			RequestedDeliveryDate:       &requestedDeliveryDate,
			ActualPickupDate:            &actualPickupDate,
			PrimeActualWeight:           &primeActualWeight,
			PrimeEstimatedWeight:        &primeEstimatedWeight,
			FirstAvailableDeliveryDate:  &firstAvailableDeliveryDate,
		}

		ghcDomesticTransitTime := models.GHCDomesticTransitTime{
			MaxDaysTransitTime: 12,
			WeightLbsLower:     0,
			WeightLbsUpper:     10000,
			DistanceMilesLower: 0,
			DistanceMilesUpper: 10000,
		}
		verrs, err := suite.DB().ValidateAndCreate(&ghcDomesticTransitTime)
		suite.False(verrs.HasAny())
		suite.FatalNoError(err)

		session := auth.Session{}
		_, err = mtoShipmentUpdaterPrime.UpdateMTOShipment(suite.AppContextWithSessionForTest(&session), &updatedShipment, eTag, "test")

		suite.Error(err)
		suite.Contains(err.Error(), "the time period for updating the estimated weight for a shipment has expired, please contact the TOO directly to request updates to this shipment’s estimated weight")
		// Verify that shipment recalculate was handled correctly
		mockShipmentRecalculator.AssertNotCalled(suite.T(), "ShipmentRecalculatePaymentRequest", mock.Anything, mock.Anything)
	})

	suite.Run("Prime cannot add MTO agents", func() {
		// This test was added because of a bug that nullified the ApprovedDate
		// when ScheduledPickupDate was included in the payload. See PR #6919.
		// ApprovedDate affects shipment diversions, so we want to make sure it
		// never gets nullified, regardless of which fields are being updated.
		move := factory.BuildAvailableToPrimeMove(suite.DB(), nil, nil)
		oldShipment := factory.BuildMTOShipmentMinimal(suite.DB(), []factory.Customization{
			{
				Model: models.MTOShipment{
					Status: models.MTOShipmentStatusApproved,
				},
			},
			{
				Model:    move,
				LinkOnly: true,
			},
		}, nil)

		suite.NotNil(oldShipment.ApprovedDate)

		eTag := etag.GenerateEtag(oldShipment.UpdatedAt)

		requestedPickupDate := now.Add(time.Hour * 24 * 3)
		scheduledPickupDate := now.Add(time.Hour * 24 * 3)
		requestedDeliveryDate := now.Add(time.Hour * 24 * 4)
		firstName := "John"
		lastName := "Ash"
		updatedShipment := models.MTOShipment{
			ID:                          oldShipment.ID,
			DestinationAddress:          &newDestinationAddress,
			DestinationAddressID:        &newDestinationAddress.ID,
			PickupAddress:               &newPickupAddress,
			PickupAddressID:             &newPickupAddress.ID,
			SecondaryPickupAddress:      &secondaryPickupAddress,
			HasSecondaryPickupAddress:   handlers.FmtBool(true),
			SecondaryDeliveryAddress:    &secondaryDeliveryAddress,
			HasSecondaryDeliveryAddress: handlers.FmtBool(true),
			TertiaryPickupAddress:       &tertiaryPickupAddress,
			HasTertiaryPickupAddress:    handlers.FmtBool(true),
			TertiaryDeliveryAddress:     &tertiaryDeliveryAddress,
			HasTertiaryDeliveryAddress:  handlers.FmtBool(true),
			RequestedPickupDate:         &requestedPickupDate,
			ScheduledPickupDate:         &scheduledPickupDate,
			RequestedDeliveryDate:       &requestedDeliveryDate,
			ActualPickupDate:            &actualPickupDate,
			PrimeActualWeight:           &primeActualWeight,
			PrimeEstimatedWeight:        &primeEstimatedWeight,
			FirstAvailableDeliveryDate:  &firstAvailableDeliveryDate,
			MTOAgents: models.MTOAgents{
				models.MTOAgent{
					FirstName: &firstName,
					LastName:  &lastName,
				},
			},
		}

		ghcDomesticTransitTime := models.GHCDomesticTransitTime{
			MaxDaysTransitTime: 12,
			WeightLbsLower:     0,
			WeightLbsUpper:     10000,
			DistanceMilesLower: 0,
			DistanceMilesUpper: 10000,
		}
		verrs, err := suite.DB().ValidateAndCreate(&ghcDomesticTransitTime)
		suite.False(verrs.HasAny())
		suite.FatalNoError(err)

		session := auth.Session{}
		_, err = mtoShipmentUpdaterPrime.UpdateMTOShipment(suite.AppContextWithSessionForTest(&session), &updatedShipment, eTag, "test")

		suite.Error(err)
		suite.Contains(err.Error(), "cannot add or update MTO agents to a shipment")
	})

	suite.Run("Prime cannot update existing pickup or destination address", func() {
		// This test was added because of a bug that nullified the ApprovedDate
		// when ScheduledPickupDate was included in the payload. See PR #6919.
		// ApprovedDate affects shipment diversions, so we want to make sure it
		// never gets nullified, regardless of which fields are being updated.
		move := factory.BuildAvailableToPrimeMove(suite.DB(), nil, nil)
		oldShipment := factory.BuildMTOShipment(suite.DB(), []factory.Customization{
			{
				Model: models.MTOShipment{
					Status: models.MTOShipmentStatusApproved,
				},
			},
			{
				Model:    move,
				LinkOnly: true,
			},
		}, nil)

		suite.NotNil(oldShipment.ApprovedDate)

		eTag := etag.GenerateEtag(oldShipment.UpdatedAt)

		requestedPickupDate := now.Add(time.Hour * 24 * 3)
		scheduledPickupDate := now.Add(time.Hour * 24 * 7)
		requestedDeliveryDate := now.Add(time.Hour * 24 * 4)
		updatedShipment := models.MTOShipment{
			ID:                          oldShipment.ID,
			DestinationAddress:          &newDestinationAddress,
			DestinationAddressID:        &newDestinationAddress.ID,
			PickupAddress:               &newPickupAddress,
			PickupAddressID:             &newPickupAddress.ID,
			SecondaryPickupAddress:      &secondaryPickupAddress,
			HasSecondaryPickupAddress:   handlers.FmtBool(true),
			SecondaryDeliveryAddress:    &secondaryDeliveryAddress,
			HasSecondaryDeliveryAddress: handlers.FmtBool(true),
			TertiaryPickupAddress:       &secondaryPickupAddress,
			HasTertiaryPickupAddress:    handlers.FmtBool(true),
			TertiaryDeliveryAddress:     &secondaryDeliveryAddress,
			HasTertiaryDeliveryAddress:  handlers.FmtBool(true),
			RequestedPickupDate:         &requestedPickupDate,
			ScheduledPickupDate:         &scheduledPickupDate,
			RequestedDeliveryDate:       &requestedDeliveryDate,
			ActualPickupDate:            &actualPickupDate,
			PrimeActualWeight:           &primeActualWeight,
			PrimeEstimatedWeight:        &primeEstimatedWeight,
			FirstAvailableDeliveryDate:  &firstAvailableDeliveryDate,
		}

		ghcDomesticTransitTime := models.GHCDomesticTransitTime{
			MaxDaysTransitTime: 12,
			WeightLbsLower:     0,
			WeightLbsUpper:     10000,
			DistanceMilesLower: 0,
			DistanceMilesUpper: 10000,
		}
		verrs, err := suite.DB().ValidateAndCreate(&ghcDomesticTransitTime)
		suite.False(verrs.HasAny())
		suite.FatalNoError(err)

		session := auth.Session{}
		_, err = mtoShipmentUpdaterPrime.UpdateMTOShipment(suite.AppContextWithSessionForTest(&session), &updatedShipment, eTag, "test")

		suite.Error(err)
		suite.Contains(err.Error(), "the pickup address already exists and cannot be updated with this endpoint")
		suite.Contains(err.Error(), "the destination address already exists and cannot be updated with this endpoint")
	})

	suite.Run("Prime cannot update shipment if parameters are outside of transit data", func() {
		// This test was added because of a bug that nullified the ApprovedDate
		// when ScheduledPickupDate was included in the payload. See PR #6919.
		// ApprovedDate affects shipment diversions, so we want to make sure it
		// never gets nullified, regardless of which fields are being updated.
		move := factory.BuildAvailableToPrimeMove(suite.DB(), nil, nil)
		oldShipment := factory.BuildMTOShipmentMinimal(suite.DB(), []factory.Customization{
			{
				Model: models.MTOShipment{
					Status: models.MTOShipmentStatusApproved,
				},
			},
			{
				Model:    move,
				LinkOnly: true,
			},
		}, nil)

		suite.NotNil(oldShipment.ApprovedDate)

		eTag := etag.GenerateEtag(oldShipment.UpdatedAt)

		requestedPickupDate := now.Add(time.Hour * 24 * 3)
		scheduledPickupDate := now.Add(time.Hour * 24 * 7)
		requestedDeliveryDate := now.Add(time.Hour * 24 * 4)
		updatedShipment := models.MTOShipment{
			ID:                          oldShipment.ID,
			DestinationAddress:          &newDestinationAddress,
			DestinationAddressID:        &newDestinationAddress.ID,
			PickupAddress:               &newPickupAddress,
			PickupAddressID:             &newPickupAddress.ID,
			SecondaryPickupAddress:      &secondaryPickupAddress,
			HasSecondaryPickupAddress:   handlers.FmtBool(true),
			SecondaryDeliveryAddress:    &secondaryDeliveryAddress,
			HasSecondaryDeliveryAddress: handlers.FmtBool(true),
			TertiaryPickupAddress:       &tertiaryPickupAddress,
			HasTertiaryPickupAddress:    handlers.FmtBool(true),
			TertiaryDeliveryAddress:     &tertiaryDeliveryAddress,
			HasTertiaryDeliveryAddress:  handlers.FmtBool(true),
			RequestedPickupDate:         &requestedPickupDate,
			ScheduledPickupDate:         &scheduledPickupDate,
			RequestedDeliveryDate:       &requestedDeliveryDate,
			ActualPickupDate:            &actualPickupDate,
			PrimeActualWeight:           &primeActualWeight,
			PrimeEstimatedWeight:        &primeEstimatedWeight,
			FirstAvailableDeliveryDate:  &firstAvailableDeliveryDate,
		}

		session := auth.Session{}
		_, err := mtoShipmentUpdaterPrime.UpdateMTOShipment(suite.AppContextWithSessionForTest(&session), &updatedShipment, eTag, "test")

		suite.Error(err)
		suite.Contains(err.Error(), "failed to find transit time for shipment of 9000 lbs weight and 1000 mile distance")
	})

	suite.Run("Prime can add an estimated weight up to the same date as the scheduled pickup", func() {
		// This test was added because of a bug that nullified the ApprovedDate
		// when ScheduledPickupDate was included in the payload. See PR #6919.
		// ApprovedDate affects shipment diversions, so we want to make sure it
		// never gets nullified, regardless of which fields are being updated.
		setupAllAddressData()
		move := factory.BuildAvailableToPrimeMove(suite.DB(), nil, nil)
		oldShipment := factory.BuildMTOShipmentMinimal(suite.DB(), []factory.Customization{
			{
				Model: models.MTOShipment{
					Status: models.MTOShipmentStatusApproved,
				},
			},
			{
				Model:    move,
				LinkOnly: true,
			},
		}, nil)

		suite.NotNil(oldShipment.ApprovedDate)

		eTag := etag.GenerateEtag(oldShipment.UpdatedAt)

		requestedPickupDate := now.Add(time.Hour * 24 * 3)
		scheduledPickupDate := now.Add(time.Hour * 24 * 3)
		requestedDeliveryDate := now.Add(time.Hour * 24 * 4)
		updatedShipment := models.MTOShipment{
			ID:                          oldShipment.ID,
			DestinationAddress:          &newDestinationAddress,
			DestinationAddressID:        &newDestinationAddress.ID,
			PickupAddress:               &newPickupAddress,
			PickupAddressID:             &newPickupAddress.ID,
			SecondaryPickupAddress:      &secondaryPickupAddress,
			HasSecondaryPickupAddress:   handlers.FmtBool(true),
			SecondaryDeliveryAddress:    &secondaryDeliveryAddress,
			ScheduledPickupDate:         &scheduledPickupDate,
			HasSecondaryDeliveryAddress: handlers.FmtBool(true),
			TertiaryPickupAddress:       &tertiaryPickupAddress,
			HasTertiaryPickupAddress:    handlers.FmtBool(true),
			TertiaryDeliveryAddress:     &tertiaryDeliveryAddress,
			HasTertiaryDeliveryAddress:  handlers.FmtBool(true),
			RequestedPickupDate:         &requestedPickupDate,
			RequestedDeliveryDate:       &requestedDeliveryDate,
			ActualPickupDate:            &actualPickupDate,
			PrimeActualWeight:           &primeActualWeight,
			PrimeEstimatedWeight:        &primeEstimatedWeight,
			FirstAvailableDeliveryDate:  &firstAvailableDeliveryDate,
		}

		ghcDomesticTransitTime := models.GHCDomesticTransitTime{
			MaxDaysTransitTime: 12,
			WeightLbsLower:     0,
			WeightLbsUpper:     10000,
			DistanceMilesLower: 0,
			DistanceMilesUpper: 10000,
		}
		verrs, err := suite.DB().ValidateAndCreate(&ghcDomesticTransitTime)
		suite.False(verrs.HasAny())
		suite.FatalNoError(err)

		session := auth.Session{}
		newShipment, err := mtoShipmentUpdaterPrime.UpdateMTOShipment(suite.AppContextWithSessionForTest(&session), &updatedShipment, eTag, "test")

		suite.Require().NoError(err)
		suite.NotEmpty(newShipment.ApprovedDate)
		suite.True(requestedPickupDate.Equal(*newShipment.RequestedPickupDate))
		suite.True(scheduledPickupDate.Equal(*newShipment.ScheduledPickupDate))
		suite.True(requestedDeliveryDate.Equal(*newShipment.RequestedDeliveryDate))
		suite.True(actualPickupDate.Equal(*newShipment.ActualPickupDate))
		suite.True(firstAvailableDeliveryDate.Equal(*newShipment.FirstAvailableDeliveryDate))
		suite.Equal(primeEstimatedWeight, *newShipment.PrimeEstimatedWeight)
		suite.Equal(primeActualWeight, *newShipment.PrimeActualWeight)
		suite.Equal(newDestinationAddress.ID, *newShipment.DestinationAddressID)
		suite.Equal(newPickupAddress.ID, *newShipment.PickupAddressID)
		suite.Equal(secondaryPickupAddress.ID, *newShipment.SecondaryPickupAddressID)
		suite.Equal(secondaryDeliveryAddress.ID, *newShipment.SecondaryDeliveryAddressID)
		suite.Equal(tertiaryPickupAddress.ID, *newShipment.TertiaryPickupAddressID)
		suite.Equal(tertiaryDeliveryAddress.ID, *newShipment.TertiaryDeliveryAddressID)
	})

	suite.Run("Prime can update the weight estimate if scheduled pickup date in nil", func() {
		// This test was added because of a bug that nullified the ApprovedDate
		// when ScheduledPickupDate was included in the payload. See PR #6919.
		// ApprovedDate affects shipment diversions, so we want to make sure it
		// never gets nullified, regardless of which fields are being updated.
		setupAllAddressData()
		move := factory.BuildAvailableToPrimeMove(suite.DB(), nil, nil)
		oldShipment := factory.BuildMTOShipmentMinimal(suite.DB(), []factory.Customization{
			{
				Model: models.MTOShipment{
					Status:              models.MTOShipmentStatusApproved,
					ScheduledPickupDate: nil,
				},
			},
			{
				Model:    move,
				LinkOnly: true,
			},
		}, nil)

		suite.NotNil(oldShipment.ApprovedDate)

		eTag := etag.GenerateEtag(oldShipment.UpdatedAt)

		requestedPickupDate := now.Add(time.Hour * 24 * 3)
		requestedDeliveryDate := now.Add(time.Hour * 24 * 4)
		updatedShipment := models.MTOShipment{
			ID:                          oldShipment.ID,
			DestinationAddress:          &newDestinationAddress,
			DestinationAddressID:        &newDestinationAddress.ID,
			PickupAddress:               &newPickupAddress,
			PickupAddressID:             &newPickupAddress.ID,
			SecondaryPickupAddress:      &secondaryPickupAddress,
			HasSecondaryPickupAddress:   handlers.FmtBool(true),
			SecondaryDeliveryAddress:    &secondaryDeliveryAddress,
			HasSecondaryDeliveryAddress: handlers.FmtBool(true),
			TertiaryPickupAddress:       &tertiaryPickupAddress,
			HasTertiaryPickupAddress:    handlers.FmtBool(true),
			TertiaryDeliveryAddress:     &tertiaryDeliveryAddress,
			HasTertiaryDeliveryAddress:  handlers.FmtBool(true),
			RequestedPickupDate:         &requestedPickupDate,
			RequestedDeliveryDate:       &requestedDeliveryDate,
			ActualPickupDate:            &actualPickupDate,
			PrimeActualWeight:           &primeActualWeight,
			PrimeEstimatedWeight:        &primeEstimatedWeight,
			FirstAvailableDeliveryDate:  &firstAvailableDeliveryDate,
		}
		ghcDomesticTransitTime := models.GHCDomesticTransitTime{
			MaxDaysTransitTime: 12,
			WeightLbsLower:     0,
			WeightLbsUpper:     10000,
			DistanceMilesLower: 0,
			DistanceMilesUpper: 10000,
		}
		verrs, err := suite.DB().ValidateAndCreate(&ghcDomesticTransitTime)
		suite.False(verrs.HasAny())
		suite.FatalNoError(err)

		session := auth.Session{}
		newShipment, err := mtoShipmentUpdaterPrime.UpdateMTOShipment(suite.AppContextWithSessionForTest(&session), &updatedShipment, eTag, "test")
		suite.Require().NoError(err)
		suite.NotEmpty(newShipment.ApprovedDate)
		suite.True(requestedPickupDate.Equal(*newShipment.RequestedPickupDate))
		suite.True(requestedDeliveryDate.Equal(*newShipment.RequestedDeliveryDate))
		suite.True(actualPickupDate.Equal(*newShipment.ActualPickupDate))
		suite.True(firstAvailableDeliveryDate.Equal(*newShipment.FirstAvailableDeliveryDate))
		suite.Equal(primeEstimatedWeight, *newShipment.PrimeEstimatedWeight)
		suite.Equal(primeActualWeight, *newShipment.PrimeActualWeight)
		suite.Equal(newDestinationAddress.ID, *newShipment.DestinationAddressID)
		suite.Equal(newPickupAddress.ID, *newShipment.PickupAddressID)
		suite.Equal(secondaryPickupAddress.ID, *newShipment.SecondaryPickupAddressID)
		suite.Equal(secondaryDeliveryAddress.ID, *newShipment.SecondaryDeliveryAddressID)
		suite.Equal(tertiaryPickupAddress.ID, *newShipment.TertiaryPickupAddressID)
		suite.Equal(tertiaryDeliveryAddress.ID, *newShipment.TertiaryDeliveryAddressID)
	})
<<<<<<< HEAD

	suite.Run("Successful Office/TOO UpdateShipment - CONUS Pickup, OCONUS Destination - mileage is recalculated and pricing estimates refreshed for International FSC SIT service items", func() {
		setupTestData()

=======

	suite.Run("Successful Office/TOO UpdateShipment - CONUS Pickup, OCONUS Destination - mileage is recalculated and pricing estimates refreshed for International FSC SIT service items", func() {
>>>>>>> ea1a249c
		move := factory.BuildAvailableToPrimeMove(suite.DB(), nil, nil)

		ghcDomesticTransitTime := models.GHCDomesticTransitTime{
			MaxDaysTransitTime: 12,
			WeightLbsLower:     0,
			WeightLbsUpper:     10000,
			DistanceMilesLower: 0,
			DistanceMilesUpper: 10000,
		}
		_, _ = suite.DB().ValidateAndCreate(&ghcDomesticTransitTime)

		testdatagen.FetchOrMakeReContractYear(suite.DB(), testdatagen.Assertions{
			ReContractYear: models.ReContractYear{
				StartDate: time.Now().Add(-24 * time.Hour),
				EndDate:   time.Now().Add(24 * time.Hour),
			},
		})

		pickupAddress := factory.BuildAddress(suite.DB(), []factory.Customization{
			{
				Model: models.Address{
					StreetAddress1: "Tester Address",
					City:           "Des Moines",
					State:          "IA",
					PostalCode:     "50314",
					IsOconus:       models.BoolPointer(false),
				},
			},
		}, nil)

		destinationAddress := factory.BuildAddress(suite.DB(), []factory.Customization{
			{
				Model: models.Address{
					StreetAddress1: "JBER1",
					City:           "Anchorage",
					State:          "AK",
					PostalCode:     "99505",
					IsOconus:       models.BoolPointer(true),
				},
			},
		}, nil)

		pickupDate := now.AddDate(0, 0, 10)
		requestedPickup := time.Now()
		oldShipment := factory.BuildMTOShipment(suite.DB(), []factory.Customization{
			{
				Model: models.MTOShipment{
					Status:               models.MTOShipmentStatusApproved,
					PrimeEstimatedWeight: nil,
					PickupAddressID:      &pickupAddress.ID,
					DestinationAddressID: &destinationAddress.ID,
					ScheduledPickupDate:  &pickupDate,
					RequestedPickupDate:  &requestedPickup,
					MarketCode:           models.MarketCodeInternational,
<<<<<<< HEAD
=======
				},
			},
			{
				Model:    move,
				LinkOnly: true,
			},
		}, nil)

		// setup IOSFSC service item with SITOriginHHGOriginalAddress
		factory.BuildMTOServiceItem(suite.DB(), []factory.Customization{
			{
				Model:    move,
				LinkOnly: true,
			},
			{
				Model:    oldShipment,
				LinkOnly: true,
			},
			{
				Model: models.ReService{
					Code: models.ReServiceCodeIOSFSC,
				},
			},
			{
				Model:    pickupAddress,
				Type:     &factory.Addresses.SITOriginHHGOriginalAddress,
				LinkOnly: true,
			},
			{
				Model:    pickupAddress,
				Type:     &factory.Addresses.SITOriginHHGActualAddress,
				LinkOnly: true,
			},
			{
				Model: models.MTOServiceItem{
					Status:          models.MTOServiceItemStatusApproved,
					PricingEstimate: nil,
				},
			},
		}, nil)

		// setup IDSFSC service item with SITDestinationOriginalAddress
		factory.BuildMTOServiceItem(suite.DB(), []factory.Customization{
			{
				Model:    move,
				LinkOnly: true,
			},
			{
				Model:    oldShipment,
				LinkOnly: true,
			},
			{
				Model: models.ReService{
					Code: models.ReServiceCodeIDSFSC,
				},
			},
			{
				Model:    destinationAddress,
				Type:     &factory.Addresses.SITDestinationOriginalAddress,
				LinkOnly: true,
			},
			{
				Model:    destinationAddress,
				Type:     &factory.Addresses.SITDestinationFinalAddress,
				LinkOnly: true,
			},
		}, nil)

		eTag := etag.GenerateEtag(oldShipment.UpdatedAt)

		updatedShipment := models.MTOShipment{
			ID:                   oldShipment.ID,
			PrimeEstimatedWeight: &primeEstimatedWeight,
		}

		var serviceItems []models.MTOServiceItem
		// verify pre-update mto service items for both origin/destination FSC SITs have not been set
		err := suite.AppContextForTest().DB().EagerPreload("ReService").Where("mto_shipment_id = ?", oldShipment.ID).Order("created_at asc").All(&serviceItems)
		suite.NoError(err)
		// expecting only IOSFSC and IDSFSC created for tests
		suite.Equal(2, len(serviceItems))
		for i := 0; i < len(serviceItems); i++ {
			suite.Nil(serviceItems[i].PricingEstimate)
			suite.True(serviceItems[i].SITDeliveryMiles == (*int)(nil))
		}

		// As TOO
		too := factory.BuildOfficeUserWithRoles(suite.DB(), nil, []roles.RoleType{roles.RoleTypeTOO})
		suite.NotEmpty(too.User.Roles)
		session := auth.Session{
			ApplicationName: auth.OfficeApp,
			UserID:          *too.UserID,
			OfficeUserID:    too.ID,
			ActiveRole:      too.User.Roles[0],
		}
		expectedMileage := 314
		plannerSITFSC := &mocks.Planner{}
		// expecting 50314/50314 for IOSFSC mileage lookup for source, destination
		plannerSITFSC.On("ZipTransitDistance",
			mock.AnythingOfType("*appcontext.appContext"),
			// 99505/99505, 50314/50314
			mock.MatchedBy(func(source string) bool {
				return source == "50314" || source == "99505"
			}),
			mock.MatchedBy(func(destination string) bool {
				return destination == "50314" || destination == "99505"
			}),
		).Return(expectedMileage, nil)

		mtoShipmentUpdater := NewOfficeMTOShipmentUpdater(builder, fetcher, plannerSITFSC, moveRouter, moveWeights, mockSender, &mockShipmentRecalculator, addressUpdater, addressCreator)

		_, err = mtoShipmentUpdater.UpdateMTOShipment(suite.AppContextWithSessionForTest(&session), &updatedShipment, eTag, "test")
		suite.NoError(err)

		// verify post-update mto service items for both origin/destination FSC SITs have been set.
		// if set we know stored procedure update_service_item_pricing was executed sucessfully
		err = suite.AppContextForTest().DB().EagerPreload("ReService").Where("mto_shipment_id = ?", oldShipment.ID).Order("created_at asc").All(&serviceItems)
		suite.NoError(err)
		suite.Equal(2, len(serviceItems))
		for i := 0; i < len(serviceItems); i++ {
			suite.True(serviceItems[i].ReService.Code == models.ReServiceCodeIOSFSC || serviceItems[i].ReService.Code == models.ReServiceCodeIDSFSC)

			if serviceItems[i].ReService.Code == models.ReServiceCodeIOSFSC {
				suite.NotNil(*serviceItems[i].PricingEstimate)
				suite.Equal(*serviceItems[i].SITDeliveryMiles, expectedMileage)
			}
			// verify IDSFSC SIT with OCONUS destination does not calculate pricing resulting in 0.
			if serviceItems[i].ReService.Code == models.ReServiceCodeIDSFSC {
				suite.Equal(*serviceItems[i].SITDeliveryMiles, expectedMileage)
				suite.Equal(*serviceItems[i].PricingEstimate, unit.Cents(0))
			}
		}
	})

	suite.Run("Successful Office/TOO UpdateShipment - OCONUS Pickup, CONUS Destination - mileage is recalculated and pricing estimates refreshed for International FSC SIT service items", func() {
		setupAllAddressData()
		move := factory.BuildAvailableToPrimeMove(suite.DB(), nil, nil)

		ghcDomesticTransitTime := models.GHCDomesticTransitTime{
			MaxDaysTransitTime: 12,
			WeightLbsLower:     0,
			WeightLbsUpper:     10000,
			DistanceMilesLower: 0,
			DistanceMilesUpper: 10000,
		}
		_, _ = suite.DB().ValidateAndCreate(&ghcDomesticTransitTime)

		testdatagen.FetchOrMakeReContractYear(suite.DB(), testdatagen.Assertions{
			ReContractYear: models.ReContractYear{
				StartDate: time.Now().Add(-24 * time.Hour),
				EndDate:   time.Now().Add(24 * time.Hour),
			},
		})

		destinationAddress := factory.BuildAddress(suite.DB(), []factory.Customization{
			{
				Model: models.Address{
					StreetAddress1: "Tester Address",
					City:           "Des Moines",
					State:          "IA",
					PostalCode:     "50314",
					IsOconus:       models.BoolPointer(false),
				},
			},
		}, nil)

		pickupAddress := factory.BuildAddress(suite.DB(), []factory.Customization{
			{
				Model: models.Address{
					StreetAddress1: "JBER1",
					City:           "Anchorage",
					State:          "AK",
					PostalCode:     "99505",
					IsOconus:       models.BoolPointer(true),
				},
			},
		}, nil)

		pickupDate := now.AddDate(0, 0, 10)
		requestedPickup := time.Now()
		oldShipment := factory.BuildMTOShipment(suite.DB(), []factory.Customization{
			{
				Model: models.MTOShipment{
					Status:               models.MTOShipmentStatusApproved,
					PrimeEstimatedWeight: nil,
					PickupAddressID:      &pickupAddress.ID,
					DestinationAddressID: &destinationAddress.ID,
					ScheduledPickupDate:  &pickupDate,
					RequestedPickupDate:  &requestedPickup,
					MarketCode:           models.MarketCodeInternational,
				},
			},
			{
				Model:    move,
				LinkOnly: true,
			},
		}, nil)

		// setup IOSFSC service item with SITOriginHHGOriginalAddress
		factory.BuildMTOServiceItem(suite.DB(), []factory.Customization{
			{
				Model:    move,
				LinkOnly: true,
			},
			{
				Model:    oldShipment,
				LinkOnly: true,
			},
			{
				Model: models.ReService{
					Code: models.ReServiceCodeIOSFSC,
				},
			},
			{
				Model:    pickupAddress,
				Type:     &factory.Addresses.SITOriginHHGOriginalAddress,
				LinkOnly: true,
			},
			{
				Model:    pickupAddress,
				Type:     &factory.Addresses.SITOriginHHGActualAddress,
				LinkOnly: true,
			},
			{
				Model: models.MTOServiceItem{
					Status:          models.MTOServiceItemStatusApproved,
					PricingEstimate: nil,
				},
			},
		}, nil)

		// setup IDSFSC service item with SITDestinationOriginalAddress
		factory.BuildMTOServiceItem(suite.DB(), []factory.Customization{
			{
				Model:    move,
				LinkOnly: true,
			},
			{
				Model:    oldShipment,
				LinkOnly: true,
			},
			{
				Model: models.ReService{
					Code: models.ReServiceCodeIDSFSC,
				},
			},
			{
				Model:    destinationAddress,
				Type:     &factory.Addresses.SITDestinationOriginalAddress,
				LinkOnly: true,
			},
			{
				Model:    destinationAddress,
				Type:     &factory.Addresses.SITDestinationFinalAddress,
				LinkOnly: true,
			},
		}, nil)

		eTag := etag.GenerateEtag(oldShipment.UpdatedAt)

		updatedShipment := models.MTOShipment{
			ID:                   oldShipment.ID,
			PrimeEstimatedWeight: &primeEstimatedWeight,
		}

		var serviceItems []models.MTOServiceItem
		// verify pre-update mto service items for both origin/destination FSC SITs have not been set
		err := suite.AppContextForTest().DB().EagerPreload("ReService").Where("mto_shipment_id = ?", oldShipment.ID).Order("created_at asc").All(&serviceItems)
		suite.NoError(err)
		// expecting only IOSFSC and IDSFSC created for tests
		suite.Equal(2, len(serviceItems))
		for i := 0; i < len(serviceItems); i++ {
			suite.Nil(serviceItems[i].PricingEstimate)
			suite.True(serviceItems[i].SITDeliveryMiles == (*int)(nil))
		}

		// As TOO
		too := factory.BuildOfficeUserWithRoles(suite.DB(), nil, []roles.RoleType{roles.RoleTypeTOO})
		suite.NotEmpty(too.User.Roles)
		session := auth.Session{
			ApplicationName: auth.OfficeApp,
			UserID:          *too.UserID,
			OfficeUserID:    too.ID,
			ActiveRole:      too.User.Roles[0],
		}
		expectedMileage := 314
		plannerSITFSC := &mocks.Planner{}
		// expecting 99505/99505, 50314/50314 for IOSFSC mileage lookup for source, destination
		plannerSITFSC.On("ZipTransitDistance",
			mock.AnythingOfType("*appcontext.appContext"),
			mock.MatchedBy(func(source string) bool {
				return source == "50314" || source == "99505"
			}),
			mock.MatchedBy(func(destination string) bool {
				return destination == "50314" || destination == "99505"
			}),
		).Return(expectedMileage, nil)

		mtoShipmentUpdater := NewOfficeMTOShipmentUpdater(builder, fetcher, plannerSITFSC, moveRouter, moveWeights, mockSender, &mockShipmentRecalculator, addressUpdater, addressCreator)

		_, err = mtoShipmentUpdater.UpdateMTOShipment(suite.AppContextWithSessionForTest(&session), &updatedShipment, eTag, "test")
		suite.NoError(err)

		// verify post-update mto service items for both origin/destination FSC SITs have been set.
		// if set we know stored procedure update_service_item_pricing was executed sucessfully
		err = suite.AppContextForTest().DB().EagerPreload("ReService").Where("mto_shipment_id = ?", oldShipment.ID).Order("created_at asc").All(&serviceItems)
		suite.NoError(err)
		suite.Equal(2, len(serviceItems))
		for i := 0; i < len(serviceItems); i++ {
			suite.True(serviceItems[i].ReService.Code == models.ReServiceCodeIOSFSC || serviceItems[i].ReService.Code == models.ReServiceCodeIDSFSC)

			if serviceItems[i].ReService.Code == models.ReServiceCodeIDSFSC {
				suite.NotNil(*serviceItems[i].PricingEstimate)
				suite.Equal(*serviceItems[i].SITDeliveryMiles, expectedMileage)
			}
			// verify IOSFSC SIT with OCONUS destination does not calculate mileage and pricing resulting in 0 for both.
			if serviceItems[i].ReService.Code == models.ReServiceCodeIOSFSC {
				suite.Equal(*serviceItems[i].SITDeliveryMiles, expectedMileage)
				suite.Equal(*serviceItems[i].PricingEstimate, unit.Cents(0))
			}
		}
	})

	suite.Run("Successful Office/TOO UpdateShipment - Pricing estimates calculated for Intl First Day SIT Service Items (IOFSIT, IDFSIT)", func() {
		move := factory.BuildAvailableToPrimeMove(suite.DB(), nil, nil)

		ghcDomesticTransitTime := models.GHCDomesticTransitTime{
			MaxDaysTransitTime: 12,
			WeightLbsLower:     0,
			WeightLbsUpper:     10000,
			DistanceMilesLower: 0,
			DistanceMilesUpper: 10000,
		}
		_, _ = suite.DB().ValidateAndCreate(&ghcDomesticTransitTime)

		parameter := models.ApplicationParameters{
			ParameterName:  models.StringPointer("maxSitDaysAllowance"),
			ParameterValue: models.StringPointer("90"),
		}
		suite.MustCreate(&parameter)

		testdatagen.FetchOrMakeReContractYear(suite.DB(), testdatagen.Assertions{
			ReContractYear: models.ReContractYear{
				StartDate: time.Now().Add(-24 * time.Hour),
				EndDate:   time.Now().Add(24 * time.Hour),
			},
		})

		pickupAddress := factory.BuildAddress(suite.DB(), []factory.Customization{
			{
				Model: models.Address{
					StreetAddress1: "450 Street Dr",
					City:           "Charleston",
					State:          "SC",
					PostalCode:     "29404",
					IsOconus:       models.BoolPointer(false),
				},
			},
		}, nil)

		destinationAddress := factory.BuildAddress(suite.DB(), []factory.Customization{
			{
				Model: models.Address{
					StreetAddress1: "JB Snowtown",
					City:           "Juneau",
					State:          "AK",
					PostalCode:     "99801",
					IsOconus:       models.BoolPointer(true),
				},
			},
		}, nil)

		pickupDate := now.AddDate(0, 0, 10)
		requestedPickup := time.Now()
		shipment := factory.BuildMTOShipment(suite.DB(), []factory.Customization{
			{
				Model: models.MTOShipment{
					Status:               models.MTOShipmentStatusApproved,
					PrimeEstimatedWeight: nil,
					PickupAddressID:      &pickupAddress.ID,
					DestinationAddressID: &destinationAddress.ID,
					ScheduledPickupDate:  &pickupDate,
					RequestedPickupDate:  &requestedPickup,
					MarketCode:           models.MarketCodeInternational,
				},
			},
			{
				Model:    move,
				LinkOnly: true,
			},
		}, nil)

		// setup IOFSIT service item with SITOriginHHGOriginalAddress
		factory.BuildMTOServiceItem(suite.DB(), []factory.Customization{
			{
				Model:    move,
				LinkOnly: true,
			},
			{
				Model:    shipment,
				LinkOnly: true,
			},
			{
				Model: models.ReService{
					Code: models.ReServiceCodeIOFSIT,
				},
			},
			{
				Model:    pickupAddress,
				Type:     &factory.Addresses.SITOriginHHGOriginalAddress,
				LinkOnly: true,
			},
			{
				Model:    pickupAddress,
				Type:     &factory.Addresses.SITOriginHHGActualAddress,
				LinkOnly: true,
			},
			{
				Model: models.MTOServiceItem{
					Status:          models.MTOServiceItemStatusApproved,
					PricingEstimate: nil,
				},
			},
		}, nil)

		// setup IDFSIT service item
		factory.BuildMTOServiceItem(suite.DB(), []factory.Customization{
			{
				Model:    move,
				LinkOnly: true,
			},
			{
				Model:    shipment,
				LinkOnly: true,
			},
			{
				Model: models.ReService{
					Code: models.ReServiceCodeIDFSIT,
				},
			},
			{
				Model:    destinationAddress,
				Type:     &factory.Addresses.SITDestinationOriginalAddress,
				LinkOnly: true,
			},
			{
				Model:    destinationAddress,
				Type:     &factory.Addresses.SITDestinationFinalAddress,
				LinkOnly: true,
			},
		}, nil)

		eTag := etag.GenerateEtag(shipment.UpdatedAt)

		updatedShipment := models.MTOShipment{
			ID:                   shipment.ID,
			PrimeEstimatedWeight: &primeEstimatedWeight,
		}

		var serviceItems []models.MTOServiceItem
		// verify pre-update mto service items for both origin/destination First Day SITs have not been set
		err := suite.AppContextForTest().DB().EagerPreload("ReService").Where("mto_shipment_id = ?", shipment.ID).Order("created_at asc").All(&serviceItems)
		suite.NoError(err)
		// expecting only IOFSIT and IDFSIT created for tests
		suite.Equal(2, len(serviceItems))
		for i := 0; i < len(serviceItems); i++ {
			suite.Nil(serviceItems[i].PricingEstimate)
		}

		// As TOO
		too := factory.BuildOfficeUserWithRoles(suite.DB(), nil, []roles.RoleType{roles.RoleTypeTOO})
		suite.NotEmpty(too.User.Roles)
		session := auth.Session{
			ApplicationName: auth.OfficeApp,
			UserID:          *too.UserID,
			OfficeUserID:    too.ID,
			ActiveRole:      too.User.Roles[0],
		}
		plannerSITFSC := &mocks.Planner{}
		plannerSITFSC.On("ZipTransitDistance",
			mock.AnythingOfType("*appcontext.appContext"),
			mock.Anything,
			mock.Anything,
		).Return(1, nil)

		mtoShipmentUpdater := NewOfficeMTOShipmentUpdater(builder, fetcher, plannerSITFSC, moveRouter, moveWeights, mockSender, &mockShipmentRecalculator, addressUpdater, addressCreator)

		_, err = mtoShipmentUpdater.UpdateMTOShipment(suite.AppContextWithSessionForTest(&session), &updatedShipment, eTag, "test")
		suite.NoError(err)

		// verify post-update mto service items for both origin/destination First Day SITs have been set.
		// if set we know stored procedure update_service_item_pricing was executed sucessfully
		err = suite.AppContextForTest().DB().EagerPreload("ReService").Where("mto_shipment_id = ?", shipment.ID).Order("created_at asc").All(&serviceItems)
		suite.NoError(err)
		suite.Equal(2, len(serviceItems))
		for i := 0; i < len(serviceItems); i++ {
			suite.True(serviceItems[i].ReService.Code == models.ReServiceCodeIOFSIT || serviceItems[i].ReService.Code == models.ReServiceCodeIDFSIT)
			suite.True(*serviceItems[i].PricingEstimate > 0)
		}
	})

	suite.Run("Successful Office/TOO UpdateShipment - no sit departure date - pricing estimates refreshed using MAX days for International Additional Days SIT service item", func() {
		parameter := models.ApplicationParameters{
			ParameterName:  models.StringPointer("maxSitDaysAllowance"),
			ParameterValue: models.StringPointer("90"),
		}
		suite.MustCreate(&parameter)

		testdatagen.FetchOrMakeReContractYear(suite.DB(),
			testdatagen.Assertions{
				ReContractYear: models.ReContractYear{
					StartDate: testdatagen.ContractStartDate,
					EndDate:   testdatagen.ContractEndDate,
				},
			})

		usprc, err := models.FindByZipCode(suite.AppContextForTest().DB(), "99801")
		suite.NotNil(usprc)
		suite.FatalNoError(err)
		pickupAddress := factory.BuildAddress(suite.DB(), []factory.Customization{
			{
				Model: models.Address{
					IsOconus:           models.BoolPointer(true),
					UsPostRegionCityID: &usprc.ID,
					City:               usprc.USPostRegionCityNm,
					State:              usprc.State,
					PostalCode:         usprc.UsprZipID,
				},
			},
		}, nil)

		move := factory.BuildAvailableToPrimeMove(suite.DB(), nil, nil)
		destinationAddress := factory.BuildAddress(suite.DB(), []factory.Customization{
			{
				Model: models.Address{
					StreetAddress1: "Tester Address",
					City:           "Des Moines",
					State:          "IA",
					PostalCode:     "50314",
					IsOconus:       models.BoolPointer(false),
				},
			},
		}, nil)

		pickupDate := now.AddDate(0, 0, 10)
		requestedPickup := time.Now()
		oldShipment := factory.BuildMTOShipment(suite.DB(), []factory.Customization{
			{
				Model: models.MTOShipment{
					Status:               models.MTOShipmentStatusApproved,
					PrimeEstimatedWeight: nil,
					PickupAddressID:      &pickupAddress.ID,
					DestinationAddressID: &destinationAddress.ID,
					ScheduledPickupDate:  &pickupDate,
					RequestedPickupDate:  &requestedPickup,
					MarketCode:           models.MarketCodeInternational,
				},
			},
			{
				Model:    move,
				LinkOnly: true,
			},
		}, nil)

		nowDate := time.Date(now.Year(), now.Month(), now.Day(), 0, 0, 0, 0, time.UTC)
		factory.BuildMTOServiceItem(suite.DB(), []factory.Customization{
			{
				Model:    move,
				LinkOnly: true,
			},
			{
				Model:    oldShipment,
				LinkOnly: true,
			},
			{
				Model: models.ReService{
					Code: models.ReServiceCodeIOASIT,
				},
			},
			{
				Model: models.MTOServiceItem{
					Status:          models.MTOServiceItemStatusApproved,
					PricingEstimate: nil,
					SITEntryDate:    &nowDate,
				},
			},
		}, nil)

		eTag := etag.GenerateEtag(oldShipment.UpdatedAt)

		updatedShipment := models.MTOShipment{
			ID:                   oldShipment.ID,
			PrimeEstimatedWeight: &primeEstimatedWeight,
		}

		// As TOO
		too := factory.BuildOfficeUserWithRoles(suite.DB(), nil, []roles.RoleType{roles.RoleTypeTOO})
		suite.NotEmpty(too.User.Roles)
		session := auth.Session{
			ApplicationName: auth.OfficeApp,
			UserID:          *too.UserID,
			OfficeUserID:    too.ID,
			ActiveRole:      too.User.Roles[0],
		}

		var serviceItems []models.MTOServiceItem
		err = suite.AppContextForTest().DB().EagerPreload("ReService").Where("mto_shipment_id = ?", oldShipment.ID).Order("created_at asc").All(&serviceItems)
		suite.NoError(err)
		suite.Equal(1, len(serviceItems))
		for i := 0; i < len(serviceItems); i++ {
			suite.True(serviceItems[i].ReService.Code == models.ReServiceCodeIOASIT)
			suite.NotNil(serviceItems[i].SITEntryDate)
			suite.Nil(serviceItems[i].SITDepartureDate)
			suite.Nil(serviceItems[i].PricingEstimate)
		}

		mtoShipmentUpdater := NewOfficeMTOShipmentUpdater(builder, fetcher, &mocks.Planner{}, moveRouter, moveWeights, mockSender, &mockShipmentRecalculator, addressUpdater, addressCreator)

		updateShipment2, err := mtoShipmentUpdater.UpdateMTOShipment(suite.AppContextWithSessionForTest(&session), &updatedShipment, eTag, "test")
		suite.NoError(err)

		err = suite.AppContextForTest().DB().EagerPreload("ReService").Where("mto_shipment_id = ?", oldShipment.ID).Order("created_at asc").All(&serviceItems)
		suite.NoError(err)
		suite.Equal(1, len(serviceItems))
		for i := 0; i < len(serviceItems); i++ {
			suite.True(serviceItems[i].ReService.Code == models.ReServiceCodeIOASIT)
			suite.NotNil(serviceItems[i].SITEntryDate)
			suite.Nil(serviceItems[i].SITDepartureDate)
			suite.NotNil(*serviceItems[i].PricingEstimate)
		}

		var pricingEstimateWithMaxSitDays *unit.Cents
		// Set SIT Departure date
		serviceItems[0].SITDepartureDate = models.TimePointer(serviceItems[0].SITEntryDate.Add(time.Hour * 48))
		err = suite.AppContextForTest().DB().Update(&serviceItems[0])
		suite.NoError(err)
		err = suite.AppContextForTest().DB().EagerPreload("ReService").Where("mto_shipment_id = ?", oldShipment.ID).Order("created_at asc").All(&serviceItems)
		suite.NoError(err)
		suite.Equal(1, len(serviceItems))
		for i := 0; i < len(serviceItems); i++ {
			suite.True(serviceItems[i].ReService.Code == models.ReServiceCodeIOASIT)
			suite.NotNil(serviceItems[i].SITEntryDate)
			suite.NotNil(serviceItems[i].SITDepartureDate)
			suite.NotNil(*serviceItems[i].PricingEstimate)
			pricingEstimateWithMaxSitDays = serviceItems[i].PricingEstimate
		}

		eTag = etag.GenerateEtag(updateShipment2.UpdatedAt)
		updatedShipment = models.MTOShipment{
			ID:                   updateShipment2.ID,
			PrimeEstimatedWeight: &primeEstimatedWeight,
		}
		var pricingEstimateWithOutMaxSitDays *unit.Cents
		_, err = mtoShipmentUpdater.UpdateMTOShipment(suite.AppContextWithSessionForTest(&session), &updatedShipment, eTag, "test")
		suite.NoError(err)
		err = suite.AppContextForTest().DB().EagerPreload("ReService").Where("mto_shipment_id = ?", oldShipment.ID).Order("created_at asc").All(&serviceItems)
		suite.NoError(err)
		suite.Equal(1, len(serviceItems))
		for i := 0; i < len(serviceItems); i++ {
			suite.True(serviceItems[i].ReService.Code == models.ReServiceCodeIOASIT)
			suite.NotNil(serviceItems[i].SITEntryDate)
			suite.NotNil(serviceItems[i].SITDepartureDate)
			suite.NotNil(*serviceItems[i].PricingEstimate)
			pricingEstimateWithOutMaxSitDays = serviceItems[i].PricingEstimate
		}

		// verify pricing is larger for smaller sit in days calculation versus one with default of 89
		suite.True(pricingEstimateWithMaxSitDays.Int() > pricingEstimateWithOutMaxSitDays.Int())
	})
}

func (suite *MTOShipmentServiceSuite) TestUpdateMTOShipmentStatus() {
	estimatedWeight := unit.Pound(2000)
	status := models.MTOShipmentStatusApproved
	// need the re service codes to update status
	expectedReServiceCodes := []models.ReServiceCode{
		models.ReServiceCodeDLH,
		models.ReServiceCodeFSC,
		models.ReServiceCodeDOP,
		models.ReServiceCodeDDP,
		models.ReServiceCodeDPK,
		models.ReServiceCodeDUPK,
	}

	var shipmentForAutoApprove models.MTOShipment
	var draftShipment models.MTOShipment
	var shipment2 models.MTOShipment
	var shipment3 models.MTOShipment
	var shipment4 models.MTOShipment
	var approvedShipment models.MTOShipment
	var rejectedShipment models.MTOShipment
	var eTag string
	var mto models.Move

	suite.PreloadData(func() {
		for i := range expectedReServiceCodes {
			factory.FetchReServiceByCode(suite.DB(), expectedReServiceCodes[i])
		}

		mto = factory.BuildMove(suite.DB(), []factory.Customization{
			{
				Model: models.Move{
					Status: models.MoveStatusAPPROVED,
				},
			},
		}, nil)
		shipment := factory.BuildMTOShipment(suite.DB(), []factory.Customization{
			{
				Model:    mto,
				LinkOnly: true,
			},
			{
				Model: models.MTOShipment{
					ShipmentType:         models.MTOShipmentTypeHHG,
					ScheduledPickupDate:  &testdatagen.DateInsidePeakRateCycle,
					PrimeEstimatedWeight: &estimatedWeight,
					Status:               models.MTOShipmentStatusSubmitted,
>>>>>>> ea1a249c
				},
			},
			{
				Model:    move,
				LinkOnly: true,
			},
		}, nil)

		// setup IOSFSC service item with SITOriginHHGOriginalAddress
		factory.BuildMTOServiceItem(suite.DB(), []factory.Customization{
			{
				Model:    move,
				LinkOnly: true,
			},
			{
				Model:    oldShipment,
				LinkOnly: true,
			},
			{
				Model: models.ReService{
					Code: models.ReServiceCodeIOSFSC,
				},
			},
			{
				Model:    pickupAddress,
				Type:     &factory.Addresses.SITOriginHHGOriginalAddress,
				LinkOnly: true,
			},
			{
				Model:    pickupAddress,
				Type:     &factory.Addresses.SITOriginHHGActualAddress,
				LinkOnly: true,
			},
			{
				Model: models.MTOServiceItem{
					Status:          models.MTOServiceItemStatusApproved,
					PricingEstimate: nil,
				},
			},
		}, nil)

		// setup IDSFSC service item with SITDestinationOriginalAddress
		factory.BuildMTOServiceItem(suite.DB(), []factory.Customization{
			{
				Model:    move,
				LinkOnly: true,
			},
			{
				Model:    oldShipment,
				LinkOnly: true,
			},
			{
				Model: models.ReService{
					Code: models.ReServiceCodeIDSFSC,
				},
			},
			{
				Model:    destinationAddress,
				Type:     &factory.Addresses.SITDestinationOriginalAddress,
				LinkOnly: true,
			},
			{
				Model:    destinationAddress,
				Type:     &factory.Addresses.SITDestinationFinalAddress,
				LinkOnly: true,
			},
		}, nil)
<<<<<<< HEAD

		eTag := etag.GenerateEtag(oldShipment.UpdatedAt)

		updatedShipment := models.MTOShipment{
			ID:                   oldShipment.ID,
			PrimeEstimatedWeight: &primeEstimatedWeight,
		}

		var serviceItems []models.MTOServiceItem
		// verify pre-update mto service items for both origin/destination FSC SITs have not been set
		err := suite.AppContextForTest().DB().EagerPreload("ReService").Where("mto_shipment_id = ?", oldShipment.ID).Order("created_at asc").All(&serviceItems)
		suite.NoError(err)
		// expecting only IOSFSC and IDSFSC created for tests
		suite.Equal(2, len(serviceItems))
		for i := 0; i < len(serviceItems); i++ {
			suite.Nil(serviceItems[i].PricingEstimate)
			suite.True(serviceItems[i].SITDeliveryMiles == (*int)(nil))
		}

		// As TOO
		too := factory.BuildOfficeUserWithRoles(suite.DB(), nil, []roles.RoleType{roles.RoleTypeTOO})
		suite.NotEmpty(too.User.Roles)
		session := auth.Session{
			ApplicationName: auth.OfficeApp,
			UserID:          *too.UserID,
			OfficeUserID:    too.ID,
			ActiveRole:      too.User.Roles[0],
		}
		expectedMileage := 314
		plannerSITFSC := &mocks.Planner{}
		// expecting 50314/50314 for IOSFSC mileage lookup for source, destination
		plannerSITFSC.On("ZipTransitDistance",
			mock.AnythingOfType("*appcontext.appContext"),
			// 99505/99505, 50314/50314
			mock.MatchedBy(func(source string) bool {
				return source == "50314" || source == "99505"
			}),
			mock.MatchedBy(func(destination string) bool {
				return destination == "50314" || destination == "99505"
			}),
		).Return(expectedMileage, nil)

		mtoShipmentUpdater := NewOfficeMTOShipmentUpdater(builder, fetcher, plannerSITFSC, moveRouter, moveWeights, mockSender, &mockShipmentRecalculator, addressUpdater, addressCreator)

		_, err = mtoShipmentUpdater.UpdateMTOShipment(suite.AppContextWithSessionForTest(&session), &updatedShipment, eTag, "test")
		suite.NoError(err)

		// verify post-update mto service items for both origin/destination FSC SITs have been set.
		// if set we know stored procedure update_service_item_pricing was executed sucessfully
		err = suite.AppContextForTest().DB().EagerPreload("ReService").Where("mto_shipment_id = ?", oldShipment.ID).Order("created_at asc").All(&serviceItems)
=======
		shipment.Status = models.MTOShipmentStatusSubmitted
		eTag = etag.GenerateEtag(shipment.UpdatedAt)
	})

	builder := query.NewQueryBuilder()
	moveRouter := moveservices.NewMoveRouter(transportationoffice.NewTransportationOfficesFetcher())
	planner := &mocks.Planner{}
	var TransitDistancePickupArg string
	var TransitDistanceDestinationArg string
	planner.On("ZipTransitDistance",
		mock.AnythingOfType("*appcontext.appContext"),
		mock.AnythingOfType("string"),
		mock.AnythingOfType("string"),
	).Return(500, nil).Run(func(args mock.Arguments) {
		TransitDistancePickupArg = args.Get(1).(string)
		TransitDistanceDestinationArg = args.Get(2).(string)
	})
	siCreator := mtoserviceitem.NewMTOServiceItemCreator(
		planner,
		builder,
		moveRouter,
		ghcrateengine.NewDomesticUnpackPricer(),
		ghcrateengine.NewDomesticPackPricer(),
		ghcrateengine.NewDomesticLinehaulPricer(),
		ghcrateengine.NewDomesticShorthaulPricer(),
		ghcrateengine.NewDomesticOriginPricer(),
		ghcrateengine.NewDomesticDestinationPricer(),
		ghcrateengine.NewFuelSurchargePricer(),
		ghcrateengine.NewDomesticDestinationFirstDaySITPricer(),
		ghcrateengine.NewDomesticDestinationSITDeliveryPricer(),
		ghcrateengine.NewDomesticDestinationAdditionalDaysSITPricer(),
		ghcrateengine.NewDomesticDestinationSITFuelSurchargePricer(),
		ghcrateengine.NewDomesticOriginFirstDaySITPricer(),
		ghcrateengine.NewDomesticOriginSITPickupPricer(),
		ghcrateengine.NewDomesticOriginAdditionalDaysSITPricer(),
		ghcrateengine.NewDomesticOriginSITFuelSurchargePricer())

	updater := NewMTOShipmentStatusUpdater(builder, siCreator, planner)

	suite.Run("If the mtoShipment is approved successfully it should create approved mtoServiceItems", func() {

		appCtx := suite.AppContextForTest()
		shipmentForAutoApproveEtag := etag.GenerateEtag(shipmentForAutoApprove.UpdatedAt)
		serviceItems := models.MTOServiceItems{}

		preApprovalTime := time.Now()
		approvedShipment, err := updater.UpdateMTOShipmentStatus(appCtx, shipmentForAutoApprove.ID, status, nil, nil, shipmentForAutoApproveEtag)
		suite.NoError(err)
		// Let's make sure the status is approved
		suite.Equal(models.MTOShipmentStatusApproved, approvedShipment.Status)

		err = appCtx.DB().EagerPreload("ReService").Where("mto_shipment_id = ?", shipmentForAutoApprove.ID).All(&serviceItems)
>>>>>>> ea1a249c
		suite.NoError(err)
		suite.Equal(2, len(serviceItems))
		for i := 0; i < len(serviceItems); i++ {
			suite.True(serviceItems[i].ReService.Code == models.ReServiceCodeIOSFSC || serviceItems[i].ReService.Code == models.ReServiceCodeIDSFSC)

			if serviceItems[i].ReService.Code == models.ReServiceCodeIOSFSC {
				suite.NotNil(*serviceItems[i].PricingEstimate)
				suite.Equal(*serviceItems[i].SITDeliveryMiles, expectedMileage)
			}
			// verify IDSFSC SIT with OCONUS destination does not calculate pricing resulting in 0.
			if serviceItems[i].ReService.Code == models.ReServiceCodeIDSFSC {
				suite.Equal(*serviceItems[i].SITDeliveryMiles, expectedMileage)
				suite.Equal(*serviceItems[i].PricingEstimate, unit.Cents(0))
			}
		}
	})

<<<<<<< HEAD
	suite.Run("Successful Office/TOO UpdateShipment - OCONUS Pickup, CONUS Destination - mileage is recalculated and pricing estimates refreshed for International FSC SIT service items", func() {
		setupTestData()
=======
	suite.Run("If we act on a shipment with a weight that has a 0 upper weight it should still work", func() {
>>>>>>> ea1a249c

		move := factory.BuildAvailableToPrimeMove(suite.DB(), nil, nil)

		ghcDomesticTransitTime := models.GHCDomesticTransitTime{
			MaxDaysTransitTime: 12,
			WeightLbsLower:     0,
			WeightLbsUpper:     10000,
			DistanceMilesLower: 0,
			DistanceMilesUpper: 10000,
		}
		_, _ = suite.DB().ValidateAndCreate(&ghcDomesticTransitTime)

		testdatagen.FetchOrMakeReContractYear(suite.DB(), testdatagen.Assertions{
			ReContractYear: models.ReContractYear{
				StartDate: time.Now().Add(-24 * time.Hour),
				EndDate:   time.Now().Add(24 * time.Hour),
			},
		})

		destinationAddress := factory.BuildAddress(suite.DB(), []factory.Customization{
			{
				Model: models.Address{
					StreetAddress1: "Tester Address",
					City:           "Des Moines",
					State:          "IA",
					PostalCode:     "50314",
					IsOconus:       models.BoolPointer(false),
				},
			},
		}, nil)

		pickupAddress := factory.BuildAddress(suite.DB(), []factory.Customization{
			{
				Model: models.Address{
					StreetAddress1: "JBER1",
					City:           "Anchorage",
					State:          "AK",
					PostalCode:     "99505",
					IsOconus:       models.BoolPointer(true),
				},
			},
		}, nil)

		pickupDate := now.AddDate(0, 0, 10)
		requestedPickup := time.Now()
		oldShipment := factory.BuildMTOShipment(suite.DB(), []factory.Customization{
			{
				Model: models.MTOShipment{
					Status:               models.MTOShipmentStatusApproved,
					PrimeEstimatedWeight: nil,
					PickupAddressID:      &pickupAddress.ID,
					DestinationAddressID: &destinationAddress.ID,
					ScheduledPickupDate:  &pickupDate,
					RequestedPickupDate:  &requestedPickup,
					MarketCode:           models.MarketCodeInternational,
				},
			},
			{
				Model:    move,
				LinkOnly: true,
			},
		}, nil)

		// setup IOSFSC service item with SITOriginHHGOriginalAddress
		factory.BuildMTOServiceItem(suite.DB(), []factory.Customization{
			{
				Model:    move,
				LinkOnly: true,
			},
			{
				Model:    oldShipment,
				LinkOnly: true,
			},
			{
				Model: models.ReService{
					Code: models.ReServiceCodeIOSFSC,
				},
			},
			{
				Model:    pickupAddress,
				Type:     &factory.Addresses.SITOriginHHGOriginalAddress,
				LinkOnly: true,
			},
			{
				Model:    pickupAddress,
				Type:     &factory.Addresses.SITOriginHHGActualAddress,
				LinkOnly: true,
			},
			{
				Model: models.MTOServiceItem{
					Status:          models.MTOServiceItemStatusApproved,
					PricingEstimate: nil,
				},
			},
		}, nil)

		// setup IDSFSC service item with SITDestinationOriginalAddress
		factory.BuildMTOServiceItem(suite.DB(), []factory.Customization{
			{
				Model:    move,
				LinkOnly: true,
			},
			{
				Model:    oldShipment,
				LinkOnly: true,
			},
			{
				Model: models.ReService{
					Code: models.ReServiceCodeIDSFSC,
				},
			},
			{
				Model:    destinationAddress,
				Type:     &factory.Addresses.SITDestinationOriginalAddress,
				LinkOnly: true,
			},
			{
				Model:    destinationAddress,
				Type:     &factory.Addresses.SITDestinationFinalAddress,
				LinkOnly: true,
			},
		}, nil)

		eTag := etag.GenerateEtag(oldShipment.UpdatedAt)

		updatedShipment := models.MTOShipment{
			ID:                   oldShipment.ID,
			PrimeEstimatedWeight: &primeEstimatedWeight,
		}

		var serviceItems []models.MTOServiceItem
		// verify pre-update mto service items for both origin/destination FSC SITs have not been set
		err := suite.AppContextForTest().DB().EagerPreload("ReService").Where("mto_shipment_id = ?", oldShipment.ID).Order("created_at asc").All(&serviceItems)
		suite.NoError(err)
		// expecting only IOSFSC and IDSFSC created for tests
		suite.Equal(2, len(serviceItems))
		for i := 0; i < len(serviceItems); i++ {
			suite.Nil(serviceItems[i].PricingEstimate)
			suite.True(serviceItems[i].SITDeliveryMiles == (*int)(nil))
		}

		// As TOO
		too := factory.BuildOfficeUserWithRoles(suite.DB(), nil, []roles.RoleType{roles.RoleTypeTOO})
		suite.NotEmpty(too.User.Roles)
		session := auth.Session{
			ApplicationName: auth.OfficeApp,
			UserID:          *too.UserID,
			OfficeUserID:    too.ID,
			ActiveRole:      too.User.Roles[0],
		}
		expectedMileage := 314
		plannerSITFSC := &mocks.Planner{}
		// expecting 99505/99505, 50314/50314 for IOSFSC mileage lookup for source, destination
		plannerSITFSC.On("ZipTransitDistance",
			mock.AnythingOfType("*appcontext.appContext"),
			mock.MatchedBy(func(source string) bool {
				return source == "50314" || source == "99505"
			}),
			mock.MatchedBy(func(destination string) bool {
				return destination == "50314" || destination == "99505"
			}),
		).Return(expectedMileage, nil)

		mtoShipmentUpdater := NewOfficeMTOShipmentUpdater(builder, fetcher, plannerSITFSC, moveRouter, moveWeights, mockSender, &mockShipmentRecalculator, addressUpdater, addressCreator)

		_, err = mtoShipmentUpdater.UpdateMTOShipment(suite.AppContextWithSessionForTest(&session), &updatedShipment, eTag, "test")
		suite.NoError(err)

		// verify post-update mto service items for both origin/destination FSC SITs have been set.
		// if set we know stored procedure update_service_item_pricing was executed sucessfully
		err = suite.AppContextForTest().DB().EagerPreload("ReService").Where("mto_shipment_id = ?", oldShipment.ID).Order("created_at asc").All(&serviceItems)
		suite.NoError(err)
		suite.Equal(2, len(serviceItems))
		for i := 0; i < len(serviceItems); i++ {
			suite.True(serviceItems[i].ReService.Code == models.ReServiceCodeIOSFSC || serviceItems[i].ReService.Code == models.ReServiceCodeIDSFSC)

			if serviceItems[i].ReService.Code == models.ReServiceCodeIDSFSC {
				suite.NotNil(*serviceItems[i].PricingEstimate)
				suite.Equal(*serviceItems[i].SITDeliveryMiles, expectedMileage)
			}
			// verify IOSFSC SIT with OCONUS destination does not calculate mileage and pricing resulting in 0 for both.
			if serviceItems[i].ReService.Code == models.ReServiceCodeIOSFSC {
				suite.Equal(*serviceItems[i].SITDeliveryMiles, expectedMileage)
				suite.Equal(*serviceItems[i].PricingEstimate, unit.Cents(0))
			}
		}
	})

	suite.Run("Successful Office/TOO UpdateShipment - Pricing estimates calculated for Intl First Day SIT Service Items (IOFSIT, IDFSIT)", func() {
		setupTestData()

		move := factory.BuildAvailableToPrimeMove(suite.DB(), nil, nil)

		ghcDomesticTransitTime := models.GHCDomesticTransitTime{
			MaxDaysTransitTime: 12,
			WeightLbsLower:     0,
			WeightLbsUpper:     10000,
			DistanceMilesLower: 0,
			DistanceMilesUpper: 10000,
		}
		_, _ = suite.DB().ValidateAndCreate(&ghcDomesticTransitTime)

		parameter := models.ApplicationParameters{
			ParameterName:  models.StringPointer("maxSitDaysAllowance"),
			ParameterValue: models.StringPointer("90"),
		}
		suite.MustCreate(&parameter)

		testdatagen.FetchOrMakeReContractYear(suite.DB(), testdatagen.Assertions{
			ReContractYear: models.ReContractYear{
				StartDate: time.Now().Add(-24 * time.Hour),
				EndDate:   time.Now().Add(24 * time.Hour),
			},
		})

		pickupAddress := factory.BuildAddress(suite.DB(), []factory.Customization{
			{
				Model: models.Address{
					StreetAddress1: "450 Street Dr",
					City:           "Charleston",
					State:          "SC",
					PostalCode:     "29404",
					IsOconus:       models.BoolPointer(false),
				},
			},
		}, nil)

		destinationAddress := factory.BuildAddress(suite.DB(), []factory.Customization{
			{
				Model: models.Address{
					StreetAddress1: "JB Snowtown",
					City:           "Juneau",
					State:          "AK",
					PostalCode:     "99801",
					IsOconus:       models.BoolPointer(true),
				},
			},
		}, nil)

		pickupDate := now.AddDate(0, 0, 10)
		requestedPickup := time.Now()
		shipment := factory.BuildMTOShipment(suite.DB(), []factory.Customization{
			{
				Model: models.MTOShipment{
					Status:               models.MTOShipmentStatusApproved,
					PrimeEstimatedWeight: nil,
					PickupAddressID:      &pickupAddress.ID,
					DestinationAddressID: &destinationAddress.ID,
					ScheduledPickupDate:  &pickupDate,
					RequestedPickupDate:  &requestedPickup,
					MarketCode:           models.MarketCodeInternational,
				},
			},
			{
				Model:    move,
				LinkOnly: true,
			},
		}, nil)

		// setup IOFSIT service item with SITOriginHHGOriginalAddress
		factory.BuildMTOServiceItem(suite.DB(), []factory.Customization{
			{
				Model:    move,
				LinkOnly: true,
			},
			{
				Model:    shipment,
				LinkOnly: true,
			},
			{
				Model: models.ReService{
					Code: models.ReServiceCodeIOFSIT,
				},
			},
			{
				Model:    pickupAddress,
				Type:     &factory.Addresses.SITOriginHHGOriginalAddress,
				LinkOnly: true,
			},
			{
				Model:    pickupAddress,
				Type:     &factory.Addresses.SITOriginHHGActualAddress,
				LinkOnly: true,
			},
			{
				Model: models.MTOServiceItem{
					Status:          models.MTOServiceItemStatusApproved,
					PricingEstimate: nil,
				},
			},
		}, nil)

		// setup IDFSIT service item
		factory.BuildMTOServiceItem(suite.DB(), []factory.Customization{
			{
				Model:    move,
				LinkOnly: true,
			},
			{
				Model:    shipment,
				LinkOnly: true,
			},
			{
				Model: models.ReService{
					Code: models.ReServiceCodeIDFSIT,
				},
			},
			{
				Model:    destinationAddress,
				Type:     &factory.Addresses.SITDestinationOriginalAddress,
				LinkOnly: true,
			},
			{
				Model:    destinationAddress,
				Type:     &factory.Addresses.SITDestinationFinalAddress,
				LinkOnly: true,
			},
		}, nil)

		eTag := etag.GenerateEtag(shipment.UpdatedAt)

		updatedShipment := models.MTOShipment{
			ID:                   shipment.ID,
			PrimeEstimatedWeight: &primeEstimatedWeight,
		}

		var serviceItems []models.MTOServiceItem
		// verify pre-update mto service items for both origin/destination First Day SITs have not been set
		err := suite.AppContextForTest().DB().EagerPreload("ReService").Where("mto_shipment_id = ?", shipment.ID).Order("created_at asc").All(&serviceItems)
		suite.NoError(err)
		// expecting only IOFSIT and IDFSIT created for tests
		suite.Equal(2, len(serviceItems))
		for i := 0; i < len(serviceItems); i++ {
			suite.Nil(serviceItems[i].PricingEstimate)
		}

		// As TOO
		too := factory.BuildOfficeUserWithRoles(suite.DB(), nil, []roles.RoleType{roles.RoleTypeTOO})
		suite.NotEmpty(too.User.Roles)
		session := auth.Session{
			ApplicationName: auth.OfficeApp,
			UserID:          *too.UserID,
			OfficeUserID:    too.ID,
			ActiveRole:      too.User.Roles[0],
		}
		plannerSITFSC := &mocks.Planner{}
		plannerSITFSC.On("ZipTransitDistance",
			mock.AnythingOfType("*appcontext.appContext"),
			mock.Anything,
			mock.Anything,
		).Return(1, nil)

		mtoShipmentUpdater := NewOfficeMTOShipmentUpdater(builder, fetcher, plannerSITFSC, moveRouter, moveWeights, mockSender, &mockShipmentRecalculator, addressUpdater, addressCreator)

		_, err = mtoShipmentUpdater.UpdateMTOShipment(suite.AppContextWithSessionForTest(&session), &updatedShipment, eTag, "test")
		suite.NoError(err)

		// verify post-update mto service items for both origin/destination First Day SITs have been set.
		// if set we know stored procedure update_service_item_pricing was executed sucessfully
		err = suite.AppContextForTest().DB().EagerPreload("ReService").Where("mto_shipment_id = ?", shipment.ID).Order("created_at asc").All(&serviceItems)
		suite.NoError(err)
		suite.Equal(2, len(serviceItems))
		for i := 0; i < len(serviceItems); i++ {
			suite.True(serviceItems[i].ReService.Code == models.ReServiceCodeIOFSIT || serviceItems[i].ReService.Code == models.ReServiceCodeIDFSIT)
			suite.True(*serviceItems[i].PricingEstimate > 0)
		}
	})

	suite.Run("Successful Office/TOO UpdateShipment - no sit departure date - pricing estimates refreshed using MAX days for International Additional Days SIT service item", func() {
		parameter := models.ApplicationParameters{
			ParameterName:  models.StringPointer("maxSitDaysAllowance"),
			ParameterValue: models.StringPointer("90"),
		}
		suite.MustCreate(&parameter)

		testdatagen.FetchOrMakeReContractYear(suite.DB(),
			testdatagen.Assertions{
				ReContractYear: models.ReContractYear{
					StartDate: testdatagen.ContractStartDate,
					EndDate:   testdatagen.ContractEndDate,
				},
			})

		usprc, err := models.FindByZipCode(suite.AppContextForTest().DB(), "99801")
		suite.NotNil(usprc)
		suite.FatalNoError(err)
		pickupAddress := factory.BuildAddress(suite.DB(), []factory.Customization{
			{
				Model: models.Address{
					IsOconus:           models.BoolPointer(true),
					UsPostRegionCityID: &usprc.ID,
					City:               usprc.USPostRegionCityNm,
					State:              usprc.State,
					PostalCode:         usprc.UsprZipID,
				},
			},
		}, nil)

		move := factory.BuildAvailableToPrimeMove(suite.DB(), nil, nil)
		destinationAddress := factory.BuildAddress(suite.DB(), []factory.Customization{
			{
				Model: models.Address{
					StreetAddress1: "Tester Address",
					City:           "Des Moines",
					State:          "IA",
					PostalCode:     "50314",
					IsOconus:       models.BoolPointer(false),
				},
			},
		}, nil)

		pickupDate := now.AddDate(0, 0, 10)
		requestedPickup := time.Now()
		oldShipment := factory.BuildMTOShipment(suite.DB(), []factory.Customization{
			{
				Model: models.MTOShipment{
					Status:               models.MTOShipmentStatusApproved,
					PrimeEstimatedWeight: nil,
					PickupAddressID:      &pickupAddress.ID,
					DestinationAddressID: &destinationAddress.ID,
					ScheduledPickupDate:  &pickupDate,
					RequestedPickupDate:  &requestedPickup,
					MarketCode:           models.MarketCodeInternational,
				},
			},
			{
				Model:    move,
				LinkOnly: true,
			},
		}, nil)

		nowDate := time.Date(now.Year(), now.Month(), now.Day(), 0, 0, 0, 0, time.UTC)
		factory.BuildMTOServiceItem(suite.DB(), []factory.Customization{
			{
				Model:    move,
				LinkOnly: true,
			},
			{
				Model:    oldShipment,
				LinkOnly: true,
			},
			{
				Model: models.ReService{
					Code: models.ReServiceCodeIOASIT,
				},
			},
			{
				Model: models.MTOServiceItem{
					Status:          models.MTOServiceItemStatusApproved,
					PricingEstimate: nil,
					SITEntryDate:    &nowDate,
				},
			},
		}, nil)

		eTag := etag.GenerateEtag(oldShipment.UpdatedAt)

		updatedShipment := models.MTOShipment{
			ID:                   oldShipment.ID,
			PrimeEstimatedWeight: &primeEstimatedWeight,
		}

		// As TOO
		too := factory.BuildOfficeUserWithRoles(suite.DB(), nil, []roles.RoleType{roles.RoleTypeTOO})
		suite.NotEmpty(too.User.Roles)
		session := auth.Session{
			ApplicationName: auth.OfficeApp,
			UserID:          *too.UserID,
			OfficeUserID:    too.ID,
			ActiveRole:      too.User.Roles[0],
		}

		var serviceItems []models.MTOServiceItem
		err = suite.AppContextForTest().DB().EagerPreload("ReService").Where("mto_shipment_id = ?", oldShipment.ID).Order("created_at asc").All(&serviceItems)
		suite.NoError(err)
		suite.Equal(1, len(serviceItems))
		for i := 0; i < len(serviceItems); i++ {
			suite.True(serviceItems[i].ReService.Code == models.ReServiceCodeIOASIT)
			suite.NotNil(serviceItems[i].SITEntryDate)
			suite.Nil(serviceItems[i].SITDepartureDate)
			suite.Nil(serviceItems[i].PricingEstimate)
		}

		mtoShipmentUpdater := NewOfficeMTOShipmentUpdater(builder, fetcher, &mocks.Planner{}, moveRouter, moveWeights, mockSender, &mockShipmentRecalculator, addressUpdater, addressCreator)

		updateShipment2, err := mtoShipmentUpdater.UpdateMTOShipment(suite.AppContextWithSessionForTest(&session), &updatedShipment, eTag, "test")
		suite.NoError(err)

		err = suite.AppContextForTest().DB().EagerPreload("ReService").Where("mto_shipment_id = ?", oldShipment.ID).Order("created_at asc").All(&serviceItems)
		suite.NoError(err)
		suite.Equal(1, len(serviceItems))
		for i := 0; i < len(serviceItems); i++ {
			suite.True(serviceItems[i].ReService.Code == models.ReServiceCodeIOASIT)
			suite.NotNil(serviceItems[i].SITEntryDate)
			suite.Nil(serviceItems[i].SITDepartureDate)
			suite.NotNil(*serviceItems[i].PricingEstimate)
		}

		var pricingEstimateWithMaxSitDays *unit.Cents
		// Set SIT Departure date
		serviceItems[0].SITDepartureDate = models.TimePointer(serviceItems[0].SITEntryDate.Add(time.Hour * 48))
		err = suite.AppContextForTest().DB().Update(&serviceItems[0])
		suite.NoError(err)
		err = suite.AppContextForTest().DB().EagerPreload("ReService").Where("mto_shipment_id = ?", oldShipment.ID).Order("created_at asc").All(&serviceItems)
		suite.NoError(err)
		suite.Equal(1, len(serviceItems))
		for i := 0; i < len(serviceItems); i++ {
			suite.True(serviceItems[i].ReService.Code == models.ReServiceCodeIOASIT)
			suite.NotNil(serviceItems[i].SITEntryDate)
			suite.NotNil(serviceItems[i].SITDepartureDate)
			suite.NotNil(*serviceItems[i].PricingEstimate)
			pricingEstimateWithMaxSitDays = serviceItems[i].PricingEstimate
		}

		eTag = etag.GenerateEtag(updateShipment2.UpdatedAt)
		updatedShipment = models.MTOShipment{
			ID:                   updateShipment2.ID,
			PrimeEstimatedWeight: &primeEstimatedWeight,
		}
		var pricingEstimateWithOutMaxSitDays *unit.Cents
		_, err = mtoShipmentUpdater.UpdateMTOShipment(suite.AppContextWithSessionForTest(&session), &updatedShipment, eTag, "test")
		suite.NoError(err)
		err = suite.AppContextForTest().DB().EagerPreload("ReService").Where("mto_shipment_id = ?", oldShipment.ID).Order("created_at asc").All(&serviceItems)
		suite.NoError(err)
		suite.Equal(1, len(serviceItems))
		for i := 0; i < len(serviceItems); i++ {
			suite.True(serviceItems[i].ReService.Code == models.ReServiceCodeIOASIT)
			suite.NotNil(serviceItems[i].SITEntryDate)
			suite.NotNil(serviceItems[i].SITDepartureDate)
			suite.NotNil(*serviceItems[i].PricingEstimate)
			pricingEstimateWithOutMaxSitDays = serviceItems[i].PricingEstimate
		}

		// verify pricing is larger for smaller sit in days calculation versus one with default of 89
		suite.True(pricingEstimateWithMaxSitDays.Int() > pricingEstimateWithOutMaxSitDays.Int())
	})
}

func (suite *MTOShipmentServiceSuite) TestUpdateMTOShipmentStatus() {
	estimatedWeight := unit.Pound(2000)
	status := models.MTOShipmentStatusApproved
	// need the re service codes to update status
	expectedReServiceCodes := []models.ReServiceCode{
		models.ReServiceCodeDLH,
		models.ReServiceCodeFSC,
		models.ReServiceCodeDOP,
		models.ReServiceCodeDDP,
		models.ReServiceCodeDPK,
		models.ReServiceCodeDUPK,
	}

	var shipmentForAutoApprove models.MTOShipment
	var draftShipment models.MTOShipment
	var shipment2 models.MTOShipment
	var shipment3 models.MTOShipment
	var shipment4 models.MTOShipment
	var approvedShipment models.MTOShipment
	var rejectedShipment models.MTOShipment
	var eTag string
	var mto models.Move

	suite.PreloadData(func() {
		for i := range expectedReServiceCodes {
			factory.FetchReServiceByCode(suite.DB(), expectedReServiceCodes[i])
		}

		mto = factory.BuildMove(suite.DB(), []factory.Customization{
			{
				Model: models.Move{
					Status: models.MoveStatusAPPROVED,
				},
			},
		}, nil)
		shipment := factory.BuildMTOShipment(suite.DB(), []factory.Customization{
			{
				Model:    mto,
				LinkOnly: true,
			},
			{
				Model: models.MTOShipment{
					ShipmentType:         models.MTOShipmentTypeHHG,
					ScheduledPickupDate:  &testdatagen.DateInsidePeakRateCycle,
					PrimeEstimatedWeight: &estimatedWeight,
					Status:               models.MTOShipmentStatusSubmitted,
				},
			},
		}, nil)
		draftShipment = factory.BuildMTOShipment(suite.DB(), []factory.Customization{
			{
				Model:    mto,
				LinkOnly: true,
			},
			{
				Model: models.MTOShipment{
					Status: models.MTOShipmentStatusDraft,
				},
			},
		}, nil)
		shipment2 = factory.BuildMTOShipment(suite.DB(), []factory.Customization{
			{
				Model:    mto,
				LinkOnly: true,
			},
			{
				Model: models.MTOShipment{
					Status: models.MTOShipmentStatusSubmitted,
				},
			},
		}, nil)
		shipment3 = factory.BuildMTOShipment(suite.DB(), []factory.Customization{
			{
				Model:    mto,
				LinkOnly: true,
			},
			{
				Model: models.MTOShipment{
					Status: models.MTOShipmentStatusSubmitted,
				},
			},
		}, nil)
		shipment4 = factory.BuildMTOShipment(suite.DB(), []factory.Customization{
			{
				Model:    mto,
				LinkOnly: true,
			},
			{
				Model: models.MTOShipment{
					Status: models.MTOShipmentStatusSubmitted,
				},
			},
		}, nil)
		shipmentForAutoApprove = factory.BuildMTOShipment(suite.DB(), []factory.Customization{
			{
				Model:    mto,
				LinkOnly: true,
			},
			{
				Model: models.MTOShipment{
					Status: models.MTOShipmentStatusSubmitted,
				},
			},
		}, nil)
		approvedShipment = factory.BuildMTOShipment(suite.DB(), []factory.Customization{
			{
				Model:    mto,
				LinkOnly: true,
			},
			{
				Model: models.MTOShipment{
					Status: models.MTOShipmentStatusApproved,
				},
			},
		}, nil)
		rejectionReason := "exotic animals are banned"
		rejectedShipment = factory.BuildMTOShipment(suite.DB(), []factory.Customization{
			{
				Model:    mto,
				LinkOnly: true,
			},
			{
				Model: models.MTOShipment{
					Status:          models.MTOShipmentStatusRejected,
					RejectionReason: &rejectionReason,
				},
			},
		}, nil)
		shipment.Status = models.MTOShipmentStatusSubmitted
		eTag = etag.GenerateEtag(shipment.UpdatedAt)
	})

	builder := query.NewQueryBuilder()
	moveRouter := moveservices.NewMoveRouter(transportationoffice.NewTransportationOfficesFetcher())
	planner := &mocks.Planner{}
	var TransitDistancePickupArg string
	var TransitDistanceDestinationArg string
	planner.On("ZipTransitDistance",
		mock.AnythingOfType("*appcontext.appContext"),
		mock.AnythingOfType("string"),
		mock.AnythingOfType("string"),
	).Return(500, nil).Run(func(args mock.Arguments) {
		TransitDistancePickupArg = args.Get(1).(string)
		TransitDistanceDestinationArg = args.Get(2).(string)
	})
	siCreator := mtoserviceitem.NewMTOServiceItemCreator(
		planner,
		builder,
		moveRouter,
		ghcrateengine.NewDomesticUnpackPricer(),
		ghcrateengine.NewDomesticPackPricer(),
		ghcrateengine.NewDomesticLinehaulPricer(),
		ghcrateengine.NewDomesticShorthaulPricer(),
		ghcrateengine.NewDomesticOriginPricer(),
		ghcrateengine.NewDomesticDestinationPricer(),
		ghcrateengine.NewFuelSurchargePricer(),
		ghcrateengine.NewDomesticDestinationFirstDaySITPricer(),
		ghcrateengine.NewDomesticDestinationSITDeliveryPricer(),
		ghcrateengine.NewDomesticDestinationAdditionalDaysSITPricer(),
		ghcrateengine.NewDomesticDestinationSITFuelSurchargePricer(),
		ghcrateengine.NewDomesticOriginFirstDaySITPricer(),
		ghcrateengine.NewDomesticOriginSITPickupPricer(),
		ghcrateengine.NewDomesticOriginAdditionalDaysSITPricer(),
		ghcrateengine.NewDomesticOriginSITFuelSurchargePricer())

	updater := NewMTOShipmentStatusUpdater(builder, siCreator, planner)

	suite.Run("If the mtoShipment is approved successfully it should create approved mtoServiceItems", func() {

		appCtx := suite.AppContextForTest()
		shipmentForAutoApproveEtag := etag.GenerateEtag(shipmentForAutoApprove.UpdatedAt)
		serviceItems := models.MTOServiceItems{}

		preApprovalTime := time.Now()
		approvedShipment, err := updater.UpdateMTOShipmentStatus(appCtx, shipmentForAutoApprove.ID, status, nil, nil, shipmentForAutoApproveEtag)
		suite.NoError(err)
		// Let's make sure the status is approved
		suite.Equal(models.MTOShipmentStatusApproved, approvedShipment.Status)

		err = appCtx.DB().EagerPreload("ReService").Where("mto_shipment_id = ?", shipmentForAutoApprove.ID).All(&serviceItems)
		suite.NoError(err)

		suite.Equal(6, len(serviceItems))

		// All ApprovedAt times for service items should be the same, so just get the first one
		// Test that service item was approved within a few seconds of the current time
		suite.Assertions.WithinDuration(preApprovalTime, *serviceItems[0].ApprovedAt, 2*time.Second)

		// If we've gotten the shipment updated and fetched it without error then we can inspect the
		// service items created as a side effect to see if they are
		// approved.
		missingReServiceCodes := make([]models.ReServiceCode, len(expectedReServiceCodes))
		copy(missingReServiceCodes, expectedReServiceCodes)
		for _, serviceItem := range serviceItems {
			suite.Equal(models.MTOServiceItemStatusApproved, serviceItem.Status)

			// Want to make sure each of the expected service codes is included at some point.
			codeFound := false
			for i, reServiceCodeToCheck := range missingReServiceCodes {
				if reServiceCodeToCheck == serviceItem.ReService.Code {
					missingReServiceCodes[i] = missingReServiceCodes[len(missingReServiceCodes)-1]
					missingReServiceCodes = missingReServiceCodes[:len(missingReServiceCodes)-1]
					codeFound = true
					break
				}
			}

			if !codeFound {
				suite.Fail("Unexpected service code", "unexpected ReService code: %s", string(serviceItem.ReService.Code))
			}
		}

		suite.Empty(missingReServiceCodes)
	})

	suite.Run("If we act on a shipment with a weight that has a 0 upper weight it should still work", func() {

		ghcDomesticTransitTime := models.GHCDomesticTransitTime{
			MaxDaysTransitTime: 12,
			WeightLbsLower:     0,
			WeightLbsUpper:     10000,
			DistanceMilesLower: 0,
			DistanceMilesUpper: 10000,
		}
		verrs, err := suite.DB().ValidateAndCreate(&ghcDomesticTransitTime)
		suite.Assert().False(verrs.HasAny())
		suite.NoError(err)

		// Let's also create a transit time object with a zero upper bound for weight (this can happen in the table).
		ghcDomesticTransitTime0LbsUpper := models.GHCDomesticTransitTime{
			MaxDaysTransitTime: 12,
			WeightLbsLower:     10001,
			WeightLbsUpper:     0,
			DistanceMilesLower: 0,
			DistanceMilesUpper: 10000,
		}
		verrs, err = suite.DB().ValidateAndCreate(&ghcDomesticTransitTime0LbsUpper)
		suite.Assert().False(verrs.HasAny())
		suite.NoError(err)

		// This is testing that the Required Delivery Date is calculated correctly.
		// In order for the Required Delivery Date to be calculated, the following conditions must be true:
		// 1. The shipment is moving to the APPROVED status
		// 2. The shipment must already have the following fields present:
		// ScheduledPickupDate, PrimeEstimatedWeight, PickupAddress, DestinationAddress
		// 3. The shipment must not already have a Required Delivery Date
		// Note that MakeMTOShipment will automatically add a Required Delivery Date if the ScheduledPickupDate
		// is present, therefore we need to use MakeMTOShipmentMinimal and add the Pickup and Destination addresses
		estimatedWeight := unit.Pound(11000)
		destinationAddress := factory.BuildAddress(suite.DB(), nil, []factory.Trait{factory.GetTraitAddress2})
		pickupAddress := factory.BuildAddress(suite.DB(), nil, nil)
		shipmentHeavy := factory.BuildMTOShipmentMinimal(suite.DB(), []factory.Customization{
			{
				Model:    mto,
				LinkOnly: true,
			},
			{
				Model: models.MTOShipment{
					ShipmentType:         models.MTOShipmentTypeHHG,
					ScheduledPickupDate:  &testdatagen.DateInsidePeakRateCycle,
					PrimeEstimatedWeight: &estimatedWeight,
					Status:               models.MTOShipmentStatusSubmitted,
				},
			},
			{
				Model:    pickupAddress,
				Type:     &factory.Addresses.PickupAddress,
				LinkOnly: true,
			},
			{
				Model:    destinationAddress,
				Type:     &factory.Addresses.DeliveryAddress,
				LinkOnly: true,
			},
		}, nil)
		shipmentHeavyEtag := etag.GenerateEtag(shipmentHeavy.UpdatedAt)

		_, err = updater.UpdateMTOShipmentStatus(suite.AppContextForTest(), shipmentHeavy.ID, status, nil, nil, shipmentHeavyEtag)
		suite.NoError(err)
		serviceItems := models.MTOServiceItems{}
		_ = suite.DB().All(&serviceItems)
		fetchedShipment := models.MTOShipment{}
		err = suite.DB().Find(&fetchedShipment, shipmentHeavy.ID)
		suite.NoError(err)
		// We also should have a required delivery date
		suite.NotNil(fetchedShipment.RequiredDeliveryDate)
	})

	suite.Run("Test that correct addresses are being used to calculate required delivery date", func() {
		appCtx := suite.AppContextForTest()

		ghcDomesticTransitTime0LbsUpper := models.GHCDomesticTransitTime{
			MaxDaysTransitTime: 12,
			WeightLbsLower:     10001,
			WeightLbsUpper:     0,
			DistanceMilesLower: 0,
			DistanceMilesUpper: 10000,
		}
		verrs, err := suite.DB().ValidateAndCreate(&ghcDomesticTransitTime0LbsUpper)
		suite.Assert().False(verrs.HasAny())
		suite.NoError(err)

		factory.FetchReServiceByCode(appCtx.DB(), models.ReServiceCodeDNPK)

		// This is testing that the Required Delivery Date is calculated correctly.
		// In order for the Required Delivery Date to be calculated, the following conditions must be true:
		// 1. The shipment is moving to the APPROVED status
		// 2. The shipment must already have the following fields present:
		// MTOShipmentTypeHHG: ScheduledPickupDate, PrimeEstimatedWeight, PickupAddress, DestinationAddress
		// MTOShipmentTypeHHGIntoNTS: ScheduledPickupDate, PrimeEstimatedWeight, PickupAddress, StorageFacility
		// MTOShipmentTypeHHGOutOfNTS: ScheduledPickupDate, NTSRecordedWeight, StorageFacility, DestinationAddress
		// 3. The shipment must not already have a Required Delivery Date
		// Note that MakeMTOShipment will automatically add a Required Delivery Date if the ScheduledPickupDate
		// is present, therefore we need to use MakeMTOShipmentMinimal and add the Pickup and Destination addresses
		estimatedWeight := unit.Pound(11000)

		destinationAddress := factory.BuildAddress(suite.DB(), nil, []factory.Trait{factory.GetTraitAddress4})
		pickupAddress := factory.BuildAddress(suite.DB(), nil, []factory.Trait{factory.GetTraitAddress3})
		storageFacility := factory.BuildStorageFacility(suite.DB(), nil, nil)

		hhgShipment := factory.BuildMTOShipmentMinimal(suite.DB(), []factory.Customization{
			{
				Model:    mto,
				LinkOnly: true,
			},
			{
				Model: models.MTOShipment{
					ShipmentType:         models.MTOShipmentTypeHHG,
					ScheduledPickupDate:  &testdatagen.DateInsidePeakRateCycle,
					PrimeEstimatedWeight: &estimatedWeight,
					Status:               models.MTOShipmentStatusSubmitted,
				},
			},
			{
				Model:    pickupAddress,
				Type:     &factory.Addresses.PickupAddress,
				LinkOnly: true,
			},
			{
				Model:    destinationAddress,
				Type:     &factory.Addresses.DeliveryAddress,
				LinkOnly: true,
			},
		}, nil)

		ntsShipment := factory.BuildMTOShipmentMinimal(suite.DB(), []factory.Customization{
			{
				Model:    mto,
				LinkOnly: true,
			},
			{
				Model: models.MTOShipment{
					ShipmentType:         models.MTOShipmentTypeHHGIntoNTS,
					ScheduledPickupDate:  &testdatagen.DateInsidePeakRateCycle,
					PrimeEstimatedWeight: &estimatedWeight,
					Status:               models.MTOShipmentStatusSubmitted,
				},
			},
			{
				Model:    storageFacility,
				LinkOnly: true,
			},
			{
				Model:    pickupAddress,
				Type:     &factory.Addresses.PickupAddress,
				LinkOnly: true,
			},
		}, nil)

		ntsrShipment := factory.BuildMTOShipmentMinimal(suite.DB(), []factory.Customization{
			{
				Model:    mto,
				LinkOnly: true,
			},
			{
				Model: models.MTOShipment{
					ShipmentType:        models.MTOShipmentTypeHHGOutOfNTS,
					ScheduledPickupDate: &testdatagen.DateInsidePeakRateCycle,
					NTSRecordedWeight:   &estimatedWeight,
					Status:              models.MTOShipmentStatusSubmitted,
				},
			},
			{
				Model:    storageFacility,
				LinkOnly: true,
			},
			{
				Model:    destinationAddress,
				Type:     &factory.Addresses.DeliveryAddress,
				LinkOnly: true,
			},
		}, nil)

		testCases := []struct {
			shipment            models.MTOShipment
			pickupLocation      *models.Address
			destinationLocation *models.Address
		}{
			{hhgShipment, hhgShipment.PickupAddress, hhgShipment.DestinationAddress},
			{ntsShipment, ntsShipment.PickupAddress, &ntsShipment.StorageFacility.Address},
			{ntsrShipment, &ntsrShipment.StorageFacility.Address, ntsrShipment.DestinationAddress},
		}

		for _, testCase := range testCases {
			shipmentEtag := etag.GenerateEtag(testCase.shipment.UpdatedAt)
			_, err = updater.UpdateMTOShipmentStatus(appCtx, testCase.shipment.ID, status, nil, nil, shipmentEtag)
			suite.NoError(err)

			fetchedShipment := models.MTOShipment{}
			err = suite.DB().Find(&fetchedShipment, testCase.shipment.ID)
			suite.NoError(err)
			// We also should have a required delivery date
			suite.NotNil(fetchedShipment.RequiredDeliveryDate)
			// Check that TransitDistance was called with the correct addresses
			suite.Equal(testCase.pickupLocation.PostalCode, TransitDistancePickupArg)
			suite.Equal(testCase.destinationLocation.PostalCode, TransitDistanceDestinationArg)
		}
	})

	suite.Run("Test that we are properly adding days to Alaska shipments", func() {
		reContract := testdatagen.FetchOrMakeReContract(suite.DB(), testdatagen.Assertions{})
		testdatagen.FetchOrMakeReContractYear(suite.DB(), testdatagen.Assertions{
			ReContractYear: models.ReContractYear{
				Contract:             reContract,
				ContractID:           reContract.ID,
				StartDate:            time.Now(),
				EndDate:              time.Now().Add(time.Hour * 12),
				Escalation:           1.0,
				EscalationCompounded: 1.0,
			},
		})
		move := factory.BuildAvailableToPrimeMove(suite.DB(), nil, nil)
		appCtx := suite.AppContextForTest()

		ghcDomesticTransitTime0LbsUpper := models.GHCDomesticTransitTime{
			MaxDaysTransitTime: 12,
			WeightLbsLower:     10001,
			WeightLbsUpper:     0,
			DistanceMilesLower: 0,
			DistanceMilesUpper: 10000,
		}
		verrs, err := suite.DB().ValidateAndCreate(&ghcDomesticTransitTime0LbsUpper)
		suite.Assert().False(verrs.HasAny())
		suite.NoError(err)

		conusAddress := factory.BuildAddress(suite.DB(), nil, []factory.Trait{factory.GetTraitAddress2})
		zone1Address := factory.BuildAddress(suite.DB(), nil, []factory.Trait{factory.GetTraitAddressAKZone1})
		zone2Address := factory.BuildAddress(suite.DB(), nil, []factory.Trait{factory.GetTraitAddressAKZone2})
		zone3Address := factory.BuildAddress(suite.DB(), nil, []factory.Trait{factory.GetTraitAddressAKZone3})
		zone4Address := factory.BuildAddress(suite.DB(), nil, []factory.Trait{factory.GetTraitAddressAKZone4})
		zone5Address := factory.BuildAddress(suite.DB(), nil, []factory.Trait{factory.GetTraitAddressAKZone5})

		estimatedWeight := unit.Pound(11000)

		testCases10Days := []struct {
			pickupLocation      models.Address
			destinationLocation models.Address
		}{
			{conusAddress, zone1Address},
			{conusAddress, zone2Address},
			{zone1Address, conusAddress},
			{zone2Address, conusAddress},
		}
		// adding 22 days; ghcDomesticTransitTime0LbsUpper.MaxDaysTransitTime is 12, plus 10 for Zones 1 and 2
		rdd10DaysDate := testdatagen.DateInsidePeakRateCycle.AddDate(0, 0, 22)
		for _, testCase := range testCases10Days {
			shipment := factory.BuildMTOShipmentMinimal(suite.DB(), []factory.Customization{
				{
					Model:    move,
					LinkOnly: true,
				},
				{
					Model: models.MTOShipment{
						ShipmentType:         models.MTOShipmentTypeHHG,
						ScheduledPickupDate:  &testdatagen.DateInsidePeakRateCycle,
						PrimeEstimatedWeight: &estimatedWeight,
						Status:               models.MTOShipmentStatusSubmitted,
					},
				},
				{
					Model:    testCase.pickupLocation,
					Type:     &factory.Addresses.PickupAddress,
					LinkOnly: true,
				},
				{
					Model:    testCase.destinationLocation,
					Type:     &factory.Addresses.DeliveryAddress,
					LinkOnly: true,
				},
			}, nil)
			shipmentEtag := etag.GenerateEtag(shipment.UpdatedAt)
			_, err = updater.UpdateMTOShipmentStatus(appCtx, shipment.ID, status, nil, nil, shipmentEtag)
			suite.NoError(err)

			fetchedShipment := models.MTOShipment{}
			err = suite.DB().Find(&fetchedShipment, shipment.ID)
			suite.NoError(err)
			suite.NotNil(fetchedShipment.RequiredDeliveryDate)
			suite.Equal(rdd10DaysDate.Format(time.RFC3339), fetchedShipment.RequiredDeliveryDate.Format(time.RFC3339))
		}

		testCases20Days := []struct {
			pickupLocation      models.Address
			destinationLocation models.Address
		}{
			{conusAddress, zone3Address},
			{conusAddress, zone4Address},
			{zone3Address, conusAddress},
			{zone4Address, conusAddress},
		}
		// adding 32 days; ghcDomesticTransitTime0LbsUpper.MaxDaysTransitTime is 12, plus 20 for Zones 3 and 4
		rdd20DaysDate := testdatagen.DateInsidePeakRateCycle.AddDate(0, 0, 32)
		for _, testCase := range testCases20Days {
			shipment := factory.BuildMTOShipmentMinimal(suite.DB(), []factory.Customization{
				{
					Model:    move,
					LinkOnly: true,
				},
				{
					Model: models.MTOShipment{
						ShipmentType:         models.MTOShipmentTypeHHG,
						ScheduledPickupDate:  &testdatagen.DateInsidePeakRateCycle,
						PrimeEstimatedWeight: &estimatedWeight,
						Status:               models.MTOShipmentStatusSubmitted,
					},
				},
				{
					Model:    testCase.pickupLocation,
					Type:     &factory.Addresses.PickupAddress,
					LinkOnly: true,
				},
				{
					Model:    testCase.destinationLocation,
					Type:     &factory.Addresses.DeliveryAddress,
					LinkOnly: true,
				},
			}, nil)
			shipmentEtag := etag.GenerateEtag(shipment.UpdatedAt)
			_, err = updater.UpdateMTOShipmentStatus(appCtx, shipment.ID, status, nil, nil, shipmentEtag)
			suite.NoError(err)

			fetchedShipment := models.MTOShipment{}
			err = suite.DB().Find(&fetchedShipment, shipment.ID)
			suite.NoError(err)
			suite.NotNil(fetchedShipment.RequiredDeliveryDate)
			suite.Equal(rdd20DaysDate.Format(time.RFC3339), fetchedShipment.RequiredDeliveryDate.Format(time.RFC3339))
		}
		testCases60Days := []struct {
			pickupLocation      models.Address
			destinationLocation models.Address
		}{
			{conusAddress, zone5Address},
			{zone5Address, conusAddress},
		}

		// adding 72 days; ghcDomesticTransitTime0LbsUpper.MaxDaysTransitTime is 12, plus 60 for Zone 5 HHG
		rdd60DaysDate := testdatagen.DateInsidePeakRateCycle.AddDate(0, 0, 72)
		for _, testCase := range testCases60Days {
			shipment := factory.BuildMTOShipmentMinimal(suite.DB(), []factory.Customization{
				{
					Model:    move,
					LinkOnly: true,
				},
				{
					Model: models.MTOShipment{
						ShipmentType:         models.MTOShipmentTypeHHG,
						ScheduledPickupDate:  &testdatagen.DateInsidePeakRateCycle,
						PrimeEstimatedWeight: &estimatedWeight,
						Status:               models.MTOShipmentStatusSubmitted,
					},
				},
				{
					Model:    testCase.pickupLocation,
					Type:     &factory.Addresses.PickupAddress,
					LinkOnly: true,
				},
				{
					Model:    testCase.destinationLocation,
					Type:     &factory.Addresses.DeliveryAddress,
					LinkOnly: true,
				},
			}, nil)
			shipmentEtag := etag.GenerateEtag(shipment.UpdatedAt)
			_, err = updater.UpdateMTOShipmentStatus(appCtx, shipment.ID, status, nil, nil, shipmentEtag)
			suite.NoError(err)

			fetchedShipment := models.MTOShipment{}
			err = suite.DB().Find(&fetchedShipment, shipment.ID)
			suite.NoError(err)
			suite.NotNil(fetchedShipment.RequiredDeliveryDate)
			suite.Equal(rdd60DaysDate.Format(time.RFC3339), fetchedShipment.RequiredDeliveryDate.Format(time.RFC3339))
		}

		conusAddress = factory.BuildAddress(suite.DB(), []factory.Customization{
			{
				Model: models.Address{
					StreetAddress1: "1 some street",
					City:           "Charlotte",
					State:          "NC",
					PostalCode:     "28290",
					IsOconus:       models.BoolPointer(false),
				},
			}}, nil)
		zone5Address = factory.BuildAddress(suite.DB(), []factory.Customization{
			{
				Model: models.Address{
					StreetAddress1: "1 some street",
					StreetAddress2: models.StringPointer("P.O. Box 1234"),
					StreetAddress3: models.StringPointer("c/o Another Person"),
					City:           "Cordova",
					State:          "AK",
					PostalCode:     "99677",
					IsOconus:       models.BoolPointer(true),
				},
			}}, nil)

		testCases60Days = []struct {
			pickupLocation      models.Address
			destinationLocation models.Address
		}{
			{conusAddress, zone5Address},
			{zone5Address, conusAddress},
		}

		for _, testCase := range testCases60Days {
			shipment := factory.BuildMTOShipmentMinimal(suite.DB(), []factory.Customization{
				{
					Model:    move,
					LinkOnly: true,
				},
				{
					Model: models.MTOShipment{
						ShipmentType:         models.MTOShipmentTypeUnaccompaniedBaggage,
						ScheduledPickupDate:  &testdatagen.DateInsidePeakRateCycle,
						PrimeEstimatedWeight: &estimatedWeight,
						Status:               models.MTOShipmentStatusSubmitted,
					},
				},
				{
					Model:    testCase.pickupLocation,
					Type:     &factory.Addresses.PickupAddress,
					LinkOnly: true,
				},
				{
					Model:    testCase.destinationLocation,
					Type:     &factory.Addresses.DeliveryAddress,
					LinkOnly: true,
				},
			}, nil)
			// adding 42 days; ghcDomesticTransitTime0LbsUpper.MaxDaysTransitTime is 12, plus 30 for Zone 5 UB
			pickUpDate := shipment.ScheduledPickupDate
			rdd60DaysDateUB := pickUpDate.AddDate(0, 0, 27)
			shipmentEtag := etag.GenerateEtag(shipment.UpdatedAt)
			_, err = updater.UpdateMTOShipmentStatus(appCtx, shipment.ID, status, nil, nil, shipmentEtag)
			suite.NoError(err)

			fetchedShipment := models.MTOShipment{}
			err = suite.DB().Find(&fetchedShipment, shipment.ID)
			suite.NoError(err)
			suite.NotNil(fetchedShipment.RequiredDeliveryDate)
			suite.Equal(rdd60DaysDateUB.Format(time.RFC3339), fetchedShipment.RequiredDeliveryDate.Format(time.RFC3339))
		}
	})

	suite.Run("Update RDD on UB Shipment on status change", func() {
		reContract := testdatagen.FetchOrMakeReContract(suite.DB(), testdatagen.Assertions{})
		testdatagen.FetchOrMakeReContractYear(suite.DB(), testdatagen.Assertions{
			ReContractYear: models.ReContractYear{
				Contract:             reContract,
				ContractID:           reContract.ID,
				StartDate:            time.Now(),
				EndDate:              time.Now().AddDate(1, 0, 0),
				Escalation:           1.0,
				EscalationCompounded: 1.0,
			},
		})
		move := factory.BuildAvailableToPrimeMove(suite.DB(), nil, nil)
		appCtx := suite.AppContextForTest()

		ghcDomesticTransitTime := models.GHCDomesticTransitTime{
			MaxDaysTransitTime: 12,
			WeightLbsLower:     0,
			WeightLbsUpper:     10000,
			DistanceMilesLower: 0,
			DistanceMilesUpper: 10000,
		}
		verrs, err := suite.DB().ValidateAndCreate(&ghcDomesticTransitTime)
		suite.Assert().False(verrs.HasAny())
		suite.NoError(err)

		conusAddress := factory.BuildAddress(suite.DB(), []factory.Customization{
			{
				Model: models.Address{
					StreetAddress1: "1 some street",
					City:           "Charlotte",
					State:          "NC",
					PostalCode:     "28290",
					IsOconus:       models.BoolPointer(false),
				},
			}}, nil)
		zone5Address := factory.BuildAddress(suite.DB(), []factory.Customization{
			{
				Model: models.Address{
					StreetAddress1: "1 some street",
					StreetAddress2: models.StringPointer("P.O. Box 1234"),
					StreetAddress3: models.StringPointer("c/o Another Person"),
					City:           "Cordova",
					State:          "AK",
					PostalCode:     "99677",
					IsOconus:       models.BoolPointer(true),
				},
			}}, nil)
		estimatedWeight := unit.Pound(4000)
		shipment := factory.BuildMTOShipmentMinimal(suite.DB(), []factory.Customization{
			{
				Model:    move,
				LinkOnly: true,
			},
			{
				Model: models.MTOShipment{
					ShipmentType:         models.MTOShipmentTypeUnaccompaniedBaggage,
					ScheduledPickupDate:  &testdatagen.DateInsidePeakRateCycle,
					PrimeEstimatedWeight: &estimatedWeight,
					Status:               models.MTOShipmentStatusSubmitted,
				},
			},
			{
				Model:    conusAddress,
				Type:     &factory.Addresses.PickupAddress,
				LinkOnly: true,
			},
			{
				Model:    zone5Address,
				Type:     &factory.Addresses.DeliveryAddress,
				LinkOnly: true,
			},
		}, nil)

		shipmentEtag := etag.GenerateEtag(shipment.UpdatedAt)
		mtoShipment, err := updater.UpdateMTOShipmentStatus(appCtx, shipment.ID, status, nil, nil, shipmentEtag)
		suite.NoError(err)
		suite.NotNil(mtoShipment.RequiredDeliveryDate)
		suite.False(mtoShipment.RequiredDeliveryDate.IsZero())
	})

	suite.Run("Cannot set SUBMITTED status on shipment via UpdateMTOShipmentStatus", func() {
		// The only time a shipment gets set to the SUBMITTED status is when it is created, whether by the customer
		// or the Prime. This happens in the internal and prime API in the CreateMTOShipmentHandler. In that case,
		// the handlers will call ShipmentRouter.Submit().
		eTag = etag.GenerateEtag(draftShipment.UpdatedAt)
		_, err := updater.UpdateMTOShipmentStatus(suite.AppContextForTest(), draftShipment.ID, "SUBMITTED", nil, nil, eTag)

		suite.Error(err)
		suite.IsType(ConflictStatusError{}, err)

		err = suite.DB().Find(&draftShipment, draftShipment.ID)

		suite.NoError(err)
		suite.EqualValues(models.MTOShipmentStatusDraft, draftShipment.Status)
	})

	suite.Run("Rejecting a shipment in SUBMITTED status with a rejection reason should return no error", func() {
		eTag = etag.GenerateEtag(shipment2.UpdatedAt)
		rejectionReason := "Rejection reason"
		returnedShipment, err := updater.UpdateMTOShipmentStatus(suite.AppContextForTest(), shipment2.ID, "REJECTED", &rejectionReason, nil, eTag)

		suite.NoError(err)
		suite.NotNil(returnedShipment)

		err = suite.DB().Find(&shipment2, shipment2.ID)

		suite.NoError(err)
		suite.EqualValues(models.MTOShipmentStatusRejected, shipment2.Status)
		suite.Equal(&rejectionReason, shipment2.RejectionReason)
	})

	suite.Run("Rejecting a shipment with no rejection reason returns an InvalidInputError", func() {
		eTag = etag.GenerateEtag(shipment3.UpdatedAt)
		_, err := updater.UpdateMTOShipmentStatus(suite.AppContextForTest(), shipment3.ID, "REJECTED", nil, nil, eTag)

		suite.Error(err)
		suite.IsType(apperror.InvalidInputError{}, err)
	})

	suite.Run("Rejecting a shipment in APPROVED status returns a ConflictStatusError", func() {
		eTag = etag.GenerateEtag(approvedShipment.UpdatedAt)
		rejectionReason := "Rejection reason"
		_, err := updater.UpdateMTOShipmentStatus(suite.AppContextForTest(), approvedShipment.ID, "REJECTED", &rejectionReason, nil, eTag)

		suite.Error(err)
		suite.IsType(ConflictStatusError{}, err)
	})

	suite.Run("Approving a shipment in REJECTED status returns a ConflictStatusError", func() {
		eTag = etag.GenerateEtag(rejectedShipment.UpdatedAt)
		_, err := updater.UpdateMTOShipmentStatus(suite.AppContextForTest(), rejectedShipment.ID, "APPROVED", nil, nil, eTag)

		suite.Error(err)
		suite.IsType(ConflictStatusError{}, err)
	})

	suite.Run("Passing in a stale identifier returns a PreconditionFailedError", func() {
		staleETag := etag.GenerateEtag(time.Now())

		_, err := updater.UpdateMTOShipmentStatus(suite.AppContextForTest(), shipment4.ID, "APPROVED", nil, nil, staleETag)

		suite.Error(err)
		suite.IsType(apperror.PreconditionFailedError{}, err)
	})

	suite.Run("Passing in an invalid status returns a ConflictStatus error", func() {
		eTag = etag.GenerateEtag(shipment4.UpdatedAt)

		_, err := updater.UpdateMTOShipmentStatus(suite.AppContextForTest(), shipment4.ID, "invalid", nil, nil, eTag)

		suite.Error(err)
		suite.IsType(ConflictStatusError{}, err)
	})

	suite.Run("Passing in a bad shipment id returns a Not Found error", func() {
		badShipmentID := uuid.FromStringOrNil("424d930b-cf8d-4c10-8059-be8a25ba952a")

		_, err := updater.UpdateMTOShipmentStatus(suite.AppContextForTest(), badShipmentID, "APPROVED", nil, nil, eTag)

		suite.Error(err)
		suite.IsType(apperror.NotFoundError{}, err)
	})

	suite.Run("Changing to APPROVED status records approved_date", func() {
		shipment5 := factory.BuildMTOShipment(suite.DB(), []factory.Customization{
			{
				Model:    mto,
				LinkOnly: true,
			},
			{
				Model: models.MTOShipment{
					Status: models.MTOShipmentStatusSubmitted,
				},
			},
		}, nil)
		eTag = etag.GenerateEtag(shipment5.UpdatedAt)

		suite.Nil(shipment5.ApprovedDate)

		approvedShipment, err := updater.UpdateMTOShipmentStatus(suite.AppContextForTest(), shipment5.ID, models.MTOShipmentStatusApproved, nil, nil, eTag)
		suite.NoError(err)
		suite.Equal(models.MTOShipmentStatusApproved, approvedShipment.Status)
		suite.NotNil(approvedShipment.ApprovedDate)
	})

	suite.Run("Changing to a non-APPROVED status does not record approved_date", func() {
		shipment6 := factory.BuildMTOShipment(suite.DB(), []factory.Customization{
			{
				Model:    mto,
				LinkOnly: true,
			},
			{
				Model: models.MTOShipment{
					Status: models.MTOShipmentStatusSubmitted,
				},
			},
		}, nil)

		eTag = etag.GenerateEtag(shipment6.UpdatedAt)
		rejectionReason := "reason"

		suite.Nil(shipment6.ApprovedDate)

		_, err := updater.UpdateMTOShipmentStatus(suite.AppContextForTest(), shipment6.ID, models.MTOShipmentStatusRejected, &rejectionReason, nil, eTag)

		suite.NoError(err)
		suite.NoError(suite.DB().Find(&shipment6, shipment6.ID))
		suite.Equal(models.MTOShipmentStatusRejected, shipment6.Status)
		suite.Nil(shipment6.ApprovedDate)
	})

	suite.Run("When move is not yet approved, cannot approve shipment", func() {
		submittedMTO := factory.BuildMoveWithShipment(suite.DB(), nil, nil)
		mtoShipment := submittedMTO.MTOShipments[0]
		eTag = etag.GenerateEtag(mtoShipment.UpdatedAt)

		updatedShipment, err := updater.UpdateMTOShipmentStatus(suite.AppContextForTest(), mtoShipment.ID, models.MTOShipmentStatusApproved, nil, nil, eTag)
		suite.NoError(suite.DB().Find(&mtoShipment, mtoShipment.ID))

		suite.Nil(updatedShipment)
		suite.Equal(models.MTOShipmentStatusSubmitted, mtoShipment.Status)
		suite.Error(err)
		suite.IsType(apperror.ConflictError{}, err)
		suite.Contains(
			err.Error(),
			fmt.Sprintf(
				"Cannot approve a shipment if the move status isn't %s or %s, or if it isn't a PPM shipment with a move status of %s. The current status for the move with ID %s is %s",
				models.MoveStatusAPPROVED,
				models.MoveStatusAPPROVALSREQUESTED,
				models.MoveStatusNeedsServiceCounseling,
				submittedMTO.ID,
				submittedMTO.Status,
			),
		)
	})

	suite.Run("An approved shipment can change to CANCELLATION_REQUESTED", func() {
		approvedShipment2 := factory.BuildMTOShipment(suite.DB(), []factory.Customization{
			{
				Model:    factory.BuildAvailableToPrimeMove(suite.DB(), nil, nil),
				LinkOnly: true,
			},
			{
				Model: models.MTOShipment{
					Status: models.MTOShipmentStatusApproved,
				},
			},
		}, nil)
		eTag = etag.GenerateEtag(approvedShipment2.UpdatedAt)

		updatedShipment, err := updater.UpdateMTOShipmentStatus(
			suite.AppContextForTest(), approvedShipment2.ID, models.MTOShipmentStatusCancellationRequested, nil, nil, eTag)
		suite.NoError(suite.DB().Find(&approvedShipment2, approvedShipment2.ID))

		suite.NoError(err)
		suite.NotNil(updatedShipment)
		suite.Equal(models.MTOShipmentStatusCancellationRequested, updatedShipment.Status)
		suite.Equal(models.MTOShipmentStatusCancellationRequested, approvedShipment2.Status)
	})

	suite.Run("A CANCELLATION_REQUESTED shipment can change to CANCELED", func() {
		cancellationRequestedShipment := factory.BuildMTOShipment(suite.DB(), []factory.Customization{
			{
				Model:    factory.BuildAvailableToPrimeMove(suite.DB(), nil, nil),
				LinkOnly: true,
			},
			{
				Model: models.MTOShipment{
					Status: models.MTOShipmentStatusCancellationRequested,
				},
			},
		}, nil)
		eTag = etag.GenerateEtag(cancellationRequestedShipment.UpdatedAt)

		updatedShipment, err := updater.UpdateMTOShipmentStatus(
			suite.AppContextForTest(), cancellationRequestedShipment.ID, models.MTOShipmentStatusCanceled, nil, nil, eTag)
		suite.NoError(suite.DB().Find(&cancellationRequestedShipment, cancellationRequestedShipment.ID))

		suite.NoError(err)
		suite.NotNil(updatedShipment)
		suite.Equal(models.MTOShipmentStatusCanceled, updatedShipment.Status)
		suite.Equal(models.MTOShipmentStatusCanceled, cancellationRequestedShipment.Status)
	})

	suite.Run("An APPROVED shipment CANNOT change to CANCELED - ERROR", func() {
		eTag = etag.GenerateEtag(approvedShipment.UpdatedAt)

		updatedShipment, err := updater.UpdateMTOShipmentStatus(
			suite.AppContextForTest(), approvedShipment.ID, models.MTOShipmentStatusCanceled, nil, nil, eTag)
		suite.NoError(suite.DB().Find(&approvedShipment, approvedShipment.ID))

		suite.Error(err)
		suite.Nil(updatedShipment)
		suite.IsType(ConflictStatusError{}, err)
		suite.Equal(models.MTOShipmentStatusApproved, approvedShipment.Status)
	})

	suite.Run("An APPROVALS_REQUESTED shipment CANNOT change to CANCELED - ERROR", func() {
		testShipment := factory.BuildMTOShipment(suite.DB(), []factory.Customization{
			{
				Model:    mto,
				LinkOnly: true,
			},
		}, []factory.Trait{factory.GetTraitApprovalsRequestedShipment})
		eTag = etag.GenerateEtag(testShipment.UpdatedAt)
<<<<<<< HEAD

		updatedShipment, err := updater.UpdateMTOShipmentStatus(
			suite.AppContextForTest(), testShipment.ID, models.MTOShipmentStatusCanceled, nil, nil, eTag)
		suite.NoError(suite.DB().Find(&testShipment, testShipment.ID))

		suite.Error(err)
		suite.Nil(updatedShipment)
		suite.IsType(ConflictStatusError{}, err)
		suite.Equal(models.MTOShipmentStatusApprovalsRequested, testShipment.Status)
	})

=======

		updatedShipment, err := updater.UpdateMTOShipmentStatus(
			suite.AppContextForTest(), testShipment.ID, models.MTOShipmentStatusCanceled, nil, nil, eTag)
		suite.NoError(suite.DB().Find(&testShipment, testShipment.ID))

		suite.Error(err)
		suite.Nil(updatedShipment)
		suite.IsType(ConflictStatusError{}, err)
		suite.Equal(models.MTOShipmentStatusApprovalsRequested, testShipment.Status)
	})

>>>>>>> ea1a249c
	suite.Run("An APPROVED shipment CAN change to Diversion Requested", func() {
		shipmentToDivert := factory.BuildMTOShipment(suite.DB(), []factory.Customization{
			{
				Model:    mto,
				LinkOnly: true,
			},
			{
				Model: models.MTOShipment{
					Status: models.MTOShipmentStatusApproved,
				},
			},
		}, nil)
		eTag = etag.GenerateEtag(shipmentToDivert.UpdatedAt)

		diversionReason := "Test reason"
		_, err := updater.UpdateMTOShipmentStatus(
			suite.AppContextForTest(), shipmentToDivert.ID, models.MTOShipmentStatusDiversionRequested, nil, &diversionReason, eTag)
		suite.NoError(suite.DB().Find(&shipmentToDivert, shipmentToDivert.ID))

		suite.NoError(err)
		suite.Equal(models.MTOShipmentStatusDiversionRequested, shipmentToDivert.Status)
	})

	suite.Run("A diversion or diverted shipment can change to APPROVED", func() {
		diversionReason := "Test reason"

		// a diversion or diverted shipment is when the PRIME sets the diversion field to true
		// the status must also be in diversion requested status to be approvable as well
		diversionRequestedShipment := factory.BuildMTOShipment(suite.DB(), []factory.Customization{
			{
				Model:    factory.BuildAvailableToPrimeMove(suite.DB(), nil, nil),
				LinkOnly: true,
			},
			{
				Model: models.MTOShipment{
					Status:          models.MTOShipmentStatusDiversionRequested,
					Diversion:       true,
					DiversionReason: &diversionReason,
				},
			},
		}, nil)
		eTag = etag.GenerateEtag(diversionRequestedShipment.UpdatedAt)

		updatedShipment, err := updater.UpdateMTOShipmentStatus(
			suite.AppContextForTest(), diversionRequestedShipment.ID, models.MTOShipmentStatusApproved, nil, nil, eTag)

		suite.NoError(err)
		suite.NotNil(updatedShipment)
		suite.Equal(models.MTOShipmentStatusApproved, updatedShipment.Status)

		var shipmentServiceItems models.MTOServiceItems
		err = suite.DB().Where("mto_shipment_id = $1", updatedShipment.ID).All(&shipmentServiceItems)
		suite.NoError(err)
		suite.Len(shipmentServiceItems, 0, "should not have created shipment level service items for diversion shipment after approving")
	})
}

func (suite *MTOShipmentServiceSuite) TestMTOShipmentsMTOAvailableToPrime() {
	now := time.Now()
	waf := entitlements.NewWeightAllotmentFetcher()

	hide := false
	var primeShipment models.MTOShipment
	var nonPrimeShipment models.MTOShipment
	var hiddenPrimeShipment models.MTOShipment

	setupTestData := func() {
		primeShipment = factory.BuildMTOShipment(suite.DB(), []factory.Customization{
			{
				Model: models.Move{
					AvailableToPrimeAt: &now,
					ApprovedAt:         &now,
				},
			},
		}, nil)
		nonPrimeShipment = factory.BuildMTOShipmentMinimal(suite.DB(), nil, nil)
		hiddenPrimeShipment = factory.BuildMTOShipment(suite.DB(), []factory.Customization{
			{
				Model: models.Move{
					AvailableToPrimeAt: &now,
					ApprovedAt:         &now,
					Show:               &hide,
				},
			},
		}, nil)
	}

	builder := query.NewQueryBuilder()
	fetcher := fetch.NewFetcher(builder)
	planner := &mocks.Planner{}
	moveRouter := moveservices.NewMoveRouter(transportationoffice.NewTransportationOfficesFetcher())
	mockSender := setUpMockNotificationSender()
	moveWeights := moveservices.NewMoveWeights(NewShipmentReweighRequester(mockSender), waf)
	mockShipmentRecalculator := mockservices.PaymentRequestShipmentRecalculator{}
	mockShipmentRecalculator.On("ShipmentRecalculatePaymentRequest",
		mock.AnythingOfType("*appcontext.appContext"),
		mock.AnythingOfType("uuid.UUID"),
	).Return(&models.PaymentRequests{}, nil)
	addressUpdater := address.NewAddressUpdater()
	addressCreator := address.NewAddressCreator()

	updater := NewMTOShipmentUpdater(builder, fetcher, planner, moveRouter, moveWeights, mockSender, &mockShipmentRecalculator, addressUpdater, addressCreator)

	suite.Run("Shipment exists and is available to Prime - success", func() {
		setupTestData()

		isAvailable, err := updater.MTOShipmentsMTOAvailableToPrime(suite.AppContextForTest(), primeShipment.ID)
		suite.True(isAvailable)
		suite.NoError(err)

		// Verify that shipment recalculate was handled correctly
		mockShipmentRecalculator.AssertNotCalled(suite.T(), "ShipmentRecalculatePaymentRequest", mock.Anything, mock.Anything)
	})

	suite.Run("Shipment exists but is not available to Prime - failure", func() {
		setupTestData()

		isAvailable, err := updater.MTOShipmentsMTOAvailableToPrime(suite.AppContextForTest(), nonPrimeShipment.ID)
		suite.False(isAvailable)
		suite.Error(err)
		suite.IsType(apperror.NotFoundError{}, err)
		suite.Contains(err.Error(), nonPrimeShipment.ID.String())

		// Verify that shipment recalculate was handled correctly
		mockShipmentRecalculator.AssertNotCalled(suite.T(), "ShipmentRecalculatePaymentRequest", mock.Anything, mock.Anything)
	})

	suite.Run("Shipment exists, is available, but move is disabled - failure", func() {
		setupTestData()

		isAvailable, err := updater.MTOShipmentsMTOAvailableToPrime(suite.AppContextForTest(), hiddenPrimeShipment.ID)
		suite.False(isAvailable)
		suite.Error(err)
		suite.IsType(apperror.NotFoundError{}, err)
		suite.Contains(err.Error(), hiddenPrimeShipment.ID.String())

		// Verify that shipment recalculate was handled correctly
		mockShipmentRecalculator.AssertNotCalled(suite.T(), "ShipmentRecalculatePaymentRequest", mock.Anything, mock.Anything)
	})

	suite.Run("Shipment does not exist - failure", func() {
		setupTestData()

		badUUID := uuid.FromStringOrNil("00000000-0000-0000-0000-000000000001")
		isAvailable, err := updater.MTOShipmentsMTOAvailableToPrime(suite.AppContextForTest(), badUUID)
		suite.False(isAvailable)
		suite.Error(err)
		suite.IsType(apperror.NotFoundError{}, err)
		suite.Contains(err.Error(), badUUID.String())

		// Verify that shipment recalculate was handled correctly
		mockShipmentRecalculator.AssertNotCalled(suite.T(), "ShipmentRecalculatePaymentRequest", mock.Anything, mock.Anything)
	})
}

func (suite *MTOShipmentServiceSuite) TestUpdateShipmentEstimatedWeightMoveExcessWeight() {
	builder := query.NewQueryBuilder()
	fetcher := fetch.NewFetcher(builder)
	planner := &mocks.Planner{}
	waf := entitlements.NewWeightAllotmentFetcher()

	moveRouter := moveservices.NewMoveRouter(transportationoffice.NewTransportationOfficesFetcher())
	mockSender := setUpMockNotificationSender()
	moveWeights := moveservices.NewMoveWeights(NewShipmentReweighRequester(mockSender), waf)
	mockShipmentRecalculator := mockservices.PaymentRequestShipmentRecalculator{}
	mockShipmentRecalculator.On("ShipmentRecalculatePaymentRequest",
		mock.AnythingOfType("*appcontext.appContext"),
		mock.AnythingOfType("uuid.UUID"),
	).Return(&models.PaymentRequests{}, nil)
	addressUpdater := address.NewAddressUpdater()
	addressCreator := address.NewAddressCreator()
	mtoShipmentUpdaterPrime := NewPrimeMTOShipmentUpdater(builder, fetcher, planner, moveRouter, moveWeights, mockSender, &mockShipmentRecalculator, addressUpdater, addressCreator)

	suite.Run("Updates to estimated weight change max billable weight", func() {
		now := time.Now()
		pickupDate := now.AddDate(0, 0, 10)

		primeShipment := factory.BuildMTOShipmentMinimal(suite.DB(), []factory.Customization{
			{
				Model: models.MTOShipment{
					Status:              models.MTOShipmentStatusApproved,
					ApprovedDate:        &now,
					ScheduledPickupDate: &pickupDate,
				},
			},
			{
				Model: models.Move{
					AvailableToPrimeAt: &now,
					ApprovedAt:         &now,
					Status:             models.MoveStatusAPPROVED,
				},
			},
		}, nil)

		suite.Equal(8000, *primeShipment.MoveTaskOrder.Orders.Entitlement.AuthorizedWeight())

		estimatedWeight := unit.Pound(1234)
		primeShipment.Status = ""
		primeShipment.PrimeEstimatedWeight = &estimatedWeight

		session := auth.Session{}
		_, err := mtoShipmentUpdaterPrime.UpdateMTOShipment(suite.AppContextWithSessionForTest(&session), &primeShipment, etag.GenerateEtag(primeShipment.UpdatedAt), "test")
		suite.NoError(err)

		err = suite.DB().Reload(primeShipment.MoveTaskOrder.Orders.Entitlement)
		suite.NoError(err)

		estimatedWeight110 := int(math.Round(float64(*primeShipment.PrimeEstimatedWeight) * 1.10))
		suite.Equal(estimatedWeight110, *primeShipment.MoveTaskOrder.Orders.Entitlement.AuthorizedWeight())
	})

	suite.Run("Updating the shipment estimated weight will flag excess weight on the move and transitions move status", func() {
		now := time.Now()
		pickupDate := now.AddDate(0, 0, 10)

		primeShipment := factory.BuildMTOShipmentMinimal(suite.DB(), []factory.Customization{
			{
				Model: models.MTOShipment{
					Status:              models.MTOShipmentStatusApproved,
					ApprovedDate:        &now,
					ScheduledPickupDate: &pickupDate,
				},
			},
			{
				Model: models.Move{
					AvailableToPrimeAt: &now,
					ApprovedAt:         &now,
					Status:             models.MoveStatusAPPROVED,
				},
			},
		}, nil)
		estimatedWeight := unit.Pound(7200)
		// there is a validator check about updating the status
		primeShipment.Status = ""
		primeShipment.PrimeEstimatedWeight = &estimatedWeight

		suite.Nil(primeShipment.MoveTaskOrder.ExcessWeightQualifiedAt)
		suite.Equal(models.MoveStatusAPPROVED, primeShipment.MoveTaskOrder.Status)

		session := auth.Session{}
		_, err := mtoShipmentUpdaterPrime.UpdateMTOShipment(suite.AppContextWithSessionForTest(&session), &primeShipment, etag.GenerateEtag(primeShipment.UpdatedAt), "test")
		suite.NoError(err)

		err = suite.DB().Reload(&primeShipment.MoveTaskOrder)
		suite.NoError(err)

		suite.NotNil(primeShipment.MoveTaskOrder.ExcessWeightQualifiedAt)
		suite.Equal(models.MoveStatusAPPROVALSREQUESTED, primeShipment.MoveTaskOrder.Status)

		// Verify that shipment recalculate was handled correctly
		mockShipmentRecalculator.AssertNotCalled(suite.T(), "ShipmentRecalculatePaymentRequest", mock.Anything, mock.Anything)
	})

	suite.Run("Skips calling check excess weight if estimated weight was not provided in request", func() {
		moveWeights := &mockservices.MoveWeights{}
		mockSender := setUpMockNotificationSender()
		addressUpdater := address.NewAddressUpdater()

		mockedUpdater := NewPrimeMTOShipmentUpdater(builder, fetcher, planner, moveRouter, moveWeights, mockSender, &mockShipmentRecalculator, addressUpdater, addressCreator)

		now := time.Now()
		pickupDate := now.AddDate(0, 0, 10)
		primeShipment := factory.BuildMTOShipmentMinimal(suite.DB(), []factory.Customization{
			{
				Model: models.MTOShipment{
					Status:              models.MTOShipmentStatusApproved,
					ApprovedDate:        &now,
					ScheduledPickupDate: &pickupDate,
				},
			},
			{
				Model: models.Move{
					AvailableToPrimeAt: &now,
					ApprovedAt:         &now,
				},
			},
		}, nil)
		// there is a validator check about updating the status
		primeShipment.Status = ""
		actualWeight := unit.Pound(7200)
		primeShipment.PrimeActualWeight = &actualWeight

		moveWeights.On("CheckAutoReweigh", mock.AnythingOfType("*appcontext.appContext"), primeShipment.MoveTaskOrderID, mock.AnythingOfType("*models.MTOShipment")).Return(nil)

		suite.Nil(primeShipment.MoveTaskOrder.ExcessWeightQualifiedAt)

		session := auth.Session{}
		_, err := mockedUpdater.UpdateMTOShipment(suite.AppContextWithSessionForTest(&session), &primeShipment, etag.GenerateEtag(primeShipment.UpdatedAt), "test")
		suite.NoError(err)

		moveWeights.AssertNotCalled(suite.T(), "CheckExcessWeight")

		// Verify that shipment recalculate was handled correctly
		mockShipmentRecalculator.AssertNotCalled(suite.T(), "ShipmentRecalculatePaymentRequest", mock.Anything, mock.Anything)
	})

	suite.Run("Skips calling check excess weight if the updated estimated weight matches the db value", func() {
		moveWeights := &mockservices.MoveWeights{}
		mockSender := setUpMockNotificationSender()
		addressUpdater := address.NewAddressUpdater()

		mockedUpdater := NewPrimeMTOShipmentUpdater(builder, fetcher, planner, moveRouter, moveWeights, mockSender, &mockShipmentRecalculator, addressUpdater, addressCreator)

		now := time.Now()
		pickupDate := now.AddDate(0, 0, 10)
		estimatedWeight := unit.Pound(7200)
		primeShipment := factory.BuildMTOShipmentMinimal(suite.DB(), []factory.Customization{
			{
				Model: models.MTOShipment{
					Status:               models.MTOShipmentStatusApproved,
					ApprovedDate:         &now,
					ScheduledPickupDate:  &pickupDate,
					PrimeEstimatedWeight: &estimatedWeight,
				},
			},
			{
				Model: models.Move{
					AvailableToPrimeAt: &now,
					ApprovedAt:         &now,
				},
			},
		}, nil)
		// there is a validator check about updating the status
		primeShipment.Status = ""
		primeShipment.PrimeEstimatedWeight = &estimatedWeight

		suite.Nil(primeShipment.MoveTaskOrder.ExcessWeightQualifiedAt)

		session := auth.Session{}
		_, err := mockedUpdater.UpdateMTOShipment(suite.AppContextWithSessionForTest(&session), &primeShipment, etag.GenerateEtag(primeShipment.UpdatedAt), "test")
		suite.Error(err)
		suite.Contains(err.Error(), "cannot be updated after initial estimation")

		moveWeights.AssertNotCalled(suite.T(), "CheckExcessWeight")

		// Verify that shipment recalculate was handled correctly
		mockShipmentRecalculator.AssertNotCalled(suite.T(), "ShipmentRecalculatePaymentRequest", mock.Anything, mock.Anything)
	})
}

func (suite *MTOShipmentServiceSuite) TestUpdateShipmentActualWeightAutoReweigh() {
	builder := query.NewQueryBuilder()
	waf := entitlements.NewWeightAllotmentFetcher()

	fetcher := fetch.NewFetcher(builder)
	planner := &mocks.Planner{}
	moveRouter := moveservices.NewMoveRouter(transportationoffice.NewTransportationOfficesFetcher())
	mockSender := setUpMockNotificationSender()
	moveWeights := moveservices.NewMoveWeights(NewShipmentReweighRequester(mockSender), waf)
	mockShipmentRecalculator := mockservices.PaymentRequestShipmentRecalculator{}
	mockShipmentRecalculator.On("ShipmentRecalculatePaymentRequest",
		mock.AnythingOfType("*appcontext.appContext"),
		mock.AnythingOfType("uuid.UUID"),
	).Return(&models.PaymentRequests{}, nil)
	addressUpdater := address.NewAddressUpdater()
	addressCreator := address.NewAddressCreator()
	mtoShipmentUpdaterPrime := NewPrimeMTOShipmentUpdater(builder, fetcher, planner, moveRouter, moveWeights, mockSender, &mockShipmentRecalculator, addressUpdater, addressCreator)

	suite.Run("Updating the shipment actual weight within weight allowance creates reweigh requests for", func() {
		now := time.Now()
		pickupDate := now.AddDate(0, 0, 10)

		primeShipment := factory.BuildMTOShipmentMinimal(suite.DB(), []factory.Customization{
			{
				Model: models.MTOShipment{
					Status:              models.MTOShipmentStatusApproved,
					ApprovedDate:        &now,
					ScheduledPickupDate: &pickupDate,
				},
			},
			{
				Model: models.Move{
					AvailableToPrimeAt: &now,
					ApprovedAt:         &now,
					Status:             models.MoveStatusAPPROVED,
				},
			},
		}, nil)
		actualWeight := unit.Pound(7200)
		// there is a validator check about updating the status
		primeShipment.Status = ""
		primeShipment.PrimeActualWeight = &actualWeight

		session := auth.Session{}
		_, err := mtoShipmentUpdaterPrime.UpdateMTOShipment(suite.AppContextWithSessionForTest(&session), &primeShipment, etag.GenerateEtag(primeShipment.UpdatedAt), "test")
		suite.NoError(err)

		err = suite.DB().Eager("Reweigh").Reload(&primeShipment)
		suite.NoError(err)

		suite.NotNil(primeShipment.Reweigh)
		suite.Equal(primeShipment.ID.String(), primeShipment.Reweigh.ShipmentID.String())
		suite.NotNil(primeShipment.Reweigh.RequestedAt)
		suite.Equal(models.ReweighRequesterSystem, primeShipment.Reweigh.RequestedBy)

		// Verify that shipment recalculate was handled correctly
		mockShipmentRecalculator.AssertNotCalled(suite.T(), "ShipmentRecalculatePaymentRequest", mock.Anything, mock.Anything)
	})

	suite.Run("Skips calling check auto reweigh if actual weight was not provided in request", func() {
		moveWeights := &mockservices.MoveWeights{}
		moveWeights.On("CheckAutoReweigh",
			mock.AnythingOfType("*appcontext.appContext"),
			mock.AnythingOfType("uuid.UUID"),
			mock.AnythingOfType("*models.MTOShipment"),
		).Return(nil)
		mockSender := setUpMockNotificationSender()
		addressUpdater := address.NewAddressUpdater()

		mockedUpdater := NewPrimeMTOShipmentUpdater(builder, fetcher, planner, moveRouter, moveWeights, mockSender, &mockShipmentRecalculator, addressUpdater, addressCreator)

		now := time.Now()
		pickupDate := now.AddDate(0, 0, 10)
		primeShipment := factory.BuildMTOShipmentMinimal(suite.DB(), []factory.Customization{
			{
				Model: models.MTOShipment{
					Status:              models.MTOShipmentStatusApproved,
					ApprovedDate:        &now,
					ScheduledPickupDate: &pickupDate,
				},
			},
			{
				Model: models.Move{
					AvailableToPrimeAt: &now,
					ApprovedAt:         &now,
				},
			},
		}, nil)
		// there is a validator check about updating the status
		primeShipment.Status = ""

		moveWeights.On("CheckExcessWeight", mock.AnythingOfType("*appcontext.appContext"), primeShipment.MoveTaskOrderID, mock.AnythingOfType("models.MTOShipment")).Return(&primeShipment.MoveTaskOrder, nil, nil)

		session := auth.Session{}
		_, err := mockedUpdater.UpdateMTOShipment(suite.AppContextWithSessionForTest(&session), &primeShipment, etag.GenerateEtag(primeShipment.UpdatedAt), "test")
		suite.NoError(err)

		moveWeights.AssertNotCalled(suite.T(), "CheckAutoReweigh")

		// Verify that shipment recalculate was handled correctly
		mockShipmentRecalculator.AssertNotCalled(suite.T(), "ShipmentRecalculatePaymentRequest", mock.Anything, mock.Anything)
	})

	suite.Run("Skips calling check auto reweigh if the updated actual weight matches the db value", func() {
		moveWeights := &mockservices.MoveWeights{}
		mockSender := setUpMockNotificationSender()
		addressUpdater := address.NewAddressUpdater()

		mockedUpdater := NewPrimeMTOShipmentUpdater(builder, fetcher, planner, moveRouter, moveWeights, mockSender, &mockShipmentRecalculator, addressUpdater, addressCreator)

		now := time.Now()
		pickupDate := now.AddDate(0, 0, 10)
		weight := unit.Pound(7200)
		oldPrimeShipment := factory.BuildMTOShipmentMinimal(suite.DB(), []factory.Customization{
			{
				Model: models.MTOShipment{
					Status:               models.MTOShipmentStatusApproved,
					ApprovedDate:         &now,
					ScheduledPickupDate:  &pickupDate,
					PrimeActualWeight:    &weight,
					PrimeEstimatedWeight: &weight,
				},
			},
			{
				Model: models.Move{
					AvailableToPrimeAt: &now,
					ApprovedAt:         &now,
				},
			},
		}, nil)

		moveWeights.On("CheckExcessWeight",
			mock.AnythingOfType("*appcontext.appContext"),
			mock.AnythingOfType("uuid.UUID"),
			mock.AnythingOfType("models.MTOShipment"),
		).Return(&oldPrimeShipment.MoveTaskOrder, nil, nil)

		newPrimeShipment := models.MTOShipment{
			ID:                oldPrimeShipment.ID,
			PrimeActualWeight: &weight,
		}

		eTag := etag.GenerateEtag(oldPrimeShipment.UpdatedAt)

		session := auth.Session{}
		_, err := mockedUpdater.UpdateMTOShipment(suite.AppContextWithSessionForTest(&session), &newPrimeShipment, eTag, "test")
		suite.NoError(err)

		moveWeights.AssertNotCalled(suite.T(), "CheckAutoReweigh")

		// Verify that shipment recalculate was handled correctly
		mockShipmentRecalculator.AssertNotCalled(suite.T(), "ShipmentRecalculatePaymentRequest", mock.Anything, mock.Anything)
	})
}

func (suite *MTOShipmentServiceSuite) TestUpdateShipmentNullableFields() {
	builder := query.NewQueryBuilder()
	fetcher := fetch.NewFetcher(builder)
	planner := &mocks.Planner{}
	moveRouter := moveservices.NewMoveRouter(transportationoffice.NewTransportationOfficesFetcher())
	mockShipmentRecalculator := mockservices.PaymentRequestShipmentRecalculator{}
	mockShipmentRecalculator.On("ShipmentRecalculatePaymentRequest",
		mock.AnythingOfType("*appcontext.appContext"),
		mock.AnythingOfType("uuid.UUID"),
	).Return(&models.PaymentRequests{}, nil)

	suite.Run("tacType and sacType are set to null when empty string is passed in", func() {
		moveWeights := &mockservices.MoveWeights{}
		moveWeights.On("CheckAutoReweigh",
			mock.AnythingOfType("*appcontext.appContext"),
			mock.AnythingOfType("uuid.UUID"),
			mock.AnythingOfType("*models.MTOShipment"),
		).Return(nil)

		mockSender := setUpMockNotificationSender()
		addressUpdater := address.NewAddressUpdater()
		addressCreator := address.NewAddressCreator()
		mockedUpdater := NewOfficeMTOShipmentUpdater(builder, fetcher, planner, moveRouter, moveWeights, mockSender, &mockShipmentRecalculator, addressUpdater, addressCreator)

		ntsLOAType := models.LOATypeNTS
		ntsMove := factory.BuildMoveWithShipment(suite.DB(), []factory.Customization{
			{
				Model: models.MTOShipment{
					ShipmentType: models.MTOShipmentTypeHHGIntoNTS,
					TACType:      &ntsLOAType,
					SACType:      &ntsLOAType,
				},
			},
		}, nil)

		nullLOAType := models.LOAType("")
		requestedUpdate := &models.MTOShipment{
			ID:      ntsMove.MTOShipments[0].ID,
			TACType: &nullLOAType,
			SACType: &nullLOAType,
		}

		too := factory.BuildOfficeUserWithRoles(suite.DB(), nil, []roles.RoleType{roles.RoleTypeTOO})
		session := auth.Session{
			ApplicationName: auth.OfficeApp,
			UserID:          *too.UserID,
			OfficeUserID:    too.ID,
		}
		defaultRole, err := too.User.Roles.Default()
		suite.FatalNoError(err)
		session.ActiveRole = *defaultRole
		_, err = mockedUpdater.UpdateMTOShipment(suite.AppContextWithSessionForTest(&session), requestedUpdate, etag.GenerateEtag(ntsMove.MTOShipments[0].UpdatedAt), "test")
		suite.NoError(err)
		suite.Equal(nil, nil)
		suite.Equal(nil, nil)
	})

	suite.Run("tacType and sacType are updated when passed in", func() {
		moveWeights := &mockservices.MoveWeights{}
		moveWeights.On("CheckAutoReweigh",
			mock.AnythingOfType("*appcontext.appContext"),
			mock.AnythingOfType("uuid.UUID"),
			mock.AnythingOfType("*models.MTOShipment"),
		).Return(nil)
		mockSender := setUpMockNotificationSender()

		addressUpdater := address.NewAddressUpdater()
		addressCreator := address.NewAddressCreator()
		mockedUpdater := NewOfficeMTOShipmentUpdater(builder, fetcher, planner, moveRouter, moveWeights, mockSender, &mockShipmentRecalculator, addressUpdater, addressCreator)

		ntsLOAType := models.LOATypeNTS
		hhgLOAType := models.LOATypeHHG

		ntsMove := factory.BuildMoveWithShipment(suite.DB(), []factory.Customization{
			{
				Model: models.MTOShipment{
					ShipmentType: models.MTOShipmentTypeHHGIntoNTS,
					TACType:      &ntsLOAType,
					SACType:      &ntsLOAType,
				},
			},
		}, nil)
		shipment := ntsMove.MTOShipments[0]

		requestedUpdate := &models.MTOShipment{
			ID:      shipment.ID,
			TACType: &hhgLOAType,
		}

		too := factory.BuildOfficeUserWithRoles(suite.DB(), nil, []roles.RoleType{roles.RoleTypeTOO})
		session := auth.Session{
			ApplicationName: auth.OfficeApp,
			UserID:          *too.UserID,
			OfficeUserID:    too.ID,
		}
		defaultRole, err := too.User.Roles.Default()
		suite.FatalNoError(err)
		session.ActiveRole = *defaultRole
		updatedMtoShipment, err := mockedUpdater.UpdateMTOShipment(suite.AppContextWithSessionForTest(&session), requestedUpdate, etag.GenerateEtag(shipment.UpdatedAt), "test")
		suite.NoError(err)
		suite.Equal(*requestedUpdate.TACType, *updatedMtoShipment.TACType)
		suite.Equal(*shipment.SACType, *updatedMtoShipment.SACType)
	})
}

func (suite *MTOShipmentServiceSuite) TestUpdateStatusServiceItems() {

	expectedReServiceCodes := []models.ReServiceCode{
		models.ReServiceCodeDLH,
		models.ReServiceCodeDSH,
		models.ReServiceCodeFSC,
		models.ReServiceCodeDOP,
		models.ReServiceCodeDDP,
		models.ReServiceCodeDPK,
		models.ReServiceCodeDUPK,
	}

	var pickupAddress models.Address
	var longhaulDestinationAddress models.Address
	var shorthaulDestinationAddress models.Address
	var mto models.Move

	setupTestData := func() {
		for i := range expectedReServiceCodes {
			factory.FetchReServiceByCode(suite.DB(), expectedReServiceCodes[i])
		}

		pickupAddress = factory.BuildAddress(suite.DB(), []factory.Customization{
			{
				Model: models.Address{
					StreetAddress1: "7 Q St",
					City:           "Twentynine Palms",
					State:          "CA",
					PostalCode:     "92277",
				},
			},
		}, nil)

		longhaulDestinationAddress = factory.BuildAddress(suite.DB(), []factory.Customization{
			{
				Model: models.Address{
					StreetAddress1: "278 E Maple Drive",
					City:           "San Diego",
					State:          "CA",
					PostalCode:     "92114",
				},
			},
		}, nil)

		shorthaulDestinationAddress = factory.BuildAddress(suite.DB(), []factory.Customization{
			{
				Model: models.Address{
					StreetAddress1: "448 Washington Boulevard NE",
					City:           "Winterhaven",
					State:          "CA",
					PostalCode:     "92283",
				},
			},
		}, nil)

		mto = factory.BuildMove(suite.DB(), []factory.Customization{
			{
				Model: models.Move{
					Status: models.MoveStatusAPPROVED,
				},
			},
		}, nil)
	}

	builder := query.NewQueryBuilder()
	moveRouter := moveservices.NewMoveRouter(transportationoffice.NewTransportationOfficesFetcher())
	planner := &mocks.Planner{}
	planner.On("ZipTransitDistance",
		mock.AnythingOfType("*appcontext.appContext"),
		mock.Anything,
		mock.Anything,
	).Return(400, nil)
	siCreator := mtoserviceitem.NewMTOServiceItemCreator(
		planner,
		builder,
		moveRouter,
		ghcrateengine.NewDomesticUnpackPricer(),
		ghcrateengine.NewDomesticPackPricer(),
		ghcrateengine.NewDomesticLinehaulPricer(),
		ghcrateengine.NewDomesticShorthaulPricer(),
		ghcrateengine.NewDomesticOriginPricer(),
		ghcrateengine.NewDomesticDestinationPricer(),
		ghcrateengine.NewFuelSurchargePricer(),
		ghcrateengine.NewDomesticDestinationFirstDaySITPricer(),
		ghcrateengine.NewDomesticDestinationSITDeliveryPricer(),
		ghcrateengine.NewDomesticDestinationAdditionalDaysSITPricer(),
		ghcrateengine.NewDomesticDestinationSITFuelSurchargePricer(),
		ghcrateengine.NewDomesticOriginFirstDaySITPricer(),
		ghcrateengine.NewDomesticOriginSITPickupPricer(),
		ghcrateengine.NewDomesticOriginAdditionalDaysSITPricer(),
		ghcrateengine.NewDomesticOriginSITFuelSurchargePricer())
	updater := NewMTOShipmentStatusUpdater(builder, siCreator, planner)

	suite.Run("Shipments with different origin/destination ZIP3 have longhaul service item", func() {
		setupTestData()

		shipment := factory.BuildMTOShipment(suite.DB(), []factory.Customization{
			{
				Model:    mto,
				LinkOnly: true,
			},
			{
				Model:    pickupAddress,
				Type:     &factory.Addresses.PickupAddress,
				LinkOnly: true,
			},
			{
				Model:    longhaulDestinationAddress,
				Type:     &factory.Addresses.DeliveryAddress,
				LinkOnly: true,
			},
			{
				Model: models.MTOShipment{
					ShipmentType: models.MTOShipmentTypeHHG,
					Status:       models.MTOShipmentStatusSubmitted,
				},
			},
		}, nil)

		appCtx := suite.AppContextForTest()
		eTag := etag.GenerateEtag(shipment.UpdatedAt)

		updatedShipment, err := updater.UpdateMTOShipmentStatus(appCtx, shipment.ID, models.MTOShipmentStatusApproved, nil, nil, eTag)
		suite.NoError(err)

		serviceItems := models.MTOServiceItems{}
		err = appCtx.DB().EagerPreload("ReService").Where("mto_shipment_id = ?", updatedShipment.ID).All(&serviceItems)
		suite.NoError(err)

		foundDLH := false
		for _, serviceItem := range serviceItems {
			if serviceItem.ReService.Code == models.ReServiceCodeDLH {
				foundDLH = true
				break
			}
		}

		// at least one service item should have the DLH code
		suite.True(foundDLH, "Expected to find at least one service item with ReService code DLH")
	})

	suite.Run("Shipments with same origin/destination ZIP3 have shorthaul service item", func() {
		setupTestData()

		shipment := factory.BuildMTOShipment(suite.DB(), []factory.Customization{
			{
				Model:    mto,
				LinkOnly: true,
			},
			{
				Model:    pickupAddress,
				Type:     &factory.Addresses.PickupAddress,
				LinkOnly: true,
			},
			{
				Model:    shorthaulDestinationAddress,
				Type:     &factory.Addresses.DeliveryAddress,
				LinkOnly: true,
			},
			{
				Model: models.MTOShipment{
					ShipmentType: models.MTOShipmentTypeHHG,
					Status:       models.MTOShipmentStatusSubmitted,
				},
			},
		}, nil)

		appCtx := suite.AppContextForTest()
		eTag := etag.GenerateEtag(shipment.UpdatedAt)

		updatedShipment, err := updater.UpdateMTOShipmentStatus(appCtx, shipment.ID, models.MTOShipmentStatusApproved, nil, nil, eTag)
		suite.NoError(err)

		serviceItems := models.MTOServiceItems{}
		err = appCtx.DB().EagerPreload("ReService").Where("mto_shipment_id = ?", updatedShipment.ID).All(&serviceItems)
		suite.NoError(err)

		isTestMatch := false
		for _, serviceItem := range serviceItems {
			if serviceItem.ReService.Code == models.ReServiceCodeDSH {
				isTestMatch = true
			}
		}
		suite.True(isTestMatch)
	})
}

func (suite *MTOShipmentServiceSuite) TestUpdateDomesticServiceItems() {

	expectedReServiceCodes := []models.ReServiceCode{
		models.ReServiceCodeDLH,
		models.ReServiceCodeFSC,
		models.ReServiceCodeDOP,
		models.ReServiceCodeDDP,
		models.ReServiceCodeDNPK,
	}

	var pickupAddress models.Address
	var storageFacility models.StorageFacility
	var mto models.Move

	setupTestData := func() {
		pickupAddress = factory.BuildAddress(suite.DB(), []factory.Customization{
			{
				Model: models.Address{
					StreetAddress1: "Test Street 1",
					City:           "Des moines",
					State:          "IA",
					PostalCode:     "50309",
					IsOconus:       models.BoolPointer(false),
				},
			},
		}, nil)

		storageFacility = factory.BuildStorageFacility(suite.DB(), []factory.Customization{
			{
				Model: models.Address{
					StreetAddress1: "Test Street Adress 2",
					City:           "Des moines",
					State:          "IA",
					PostalCode:     "50314",
					IsOconus:       models.BoolPointer(false),
				},
			},
		}, nil)

		mto = factory.BuildMove(suite.DB(), []factory.Customization{
			{
				Model: models.Move{
					Status: models.MoveStatusAPPROVED,
				},
			},
		}, nil)
	}

	builder := query.NewQueryBuilder()
	moveRouter := moveservices.NewMoveRouter(transportationoffice.NewTransportationOfficesFetcher())
	planner := &mocks.Planner{}
	planner.On("ZipTransitDistance",
		mock.AnythingOfType("*appcontext.appContext"),
		mock.Anything,
		mock.Anything,
		false,
	).Return(400, nil)
	siCreator := mtoserviceitem.NewMTOServiceItemCreator(
		planner,
		builder,
		moveRouter,
		ghcrateengine.NewDomesticUnpackPricer(),
		ghcrateengine.NewDomesticPackPricer(),
		ghcrateengine.NewDomesticLinehaulPricer(),
		ghcrateengine.NewDomesticShorthaulPricer(),
		ghcrateengine.NewDomesticOriginPricer(),
		ghcrateengine.NewDomesticDestinationPricer(),
		ghcrateengine.NewFuelSurchargePricer(),
		ghcrateengine.NewDomesticDestinationFirstDaySITPricer(),
		ghcrateengine.NewDomesticDestinationSITDeliveryPricer(),
		ghcrateengine.NewDomesticDestinationAdditionalDaysSITPricer(),
		ghcrateengine.NewDomesticDestinationSITFuelSurchargePricer(),
		ghcrateengine.NewDomesticOriginFirstDaySITPricer(),
		ghcrateengine.NewDomesticOriginSITPickupPricer(),
		ghcrateengine.NewDomesticOriginAdditionalDaysSITPricer(),
		ghcrateengine.NewDomesticOriginSITFuelSurchargePricer())
	updater := NewMTOShipmentStatusUpdater(builder, siCreator, planner)

	suite.Run("Preapproved service items successfully added to domestic nts shipments", func() {
		setupTestData()

		shipment := factory.BuildMTOShipment(suite.DB(), []factory.Customization{
			{
				Model:    mto,
				LinkOnly: true,
			},
			{
				Model:    pickupAddress,
				Type:     &factory.Addresses.PickupAddress,
				LinkOnly: true,
			},
			{
				Model:    storageFacility,
				Type:     &factory.StorageFacility,
				LinkOnly: true,
			},
			{
				Model: models.MTOShipment{
					ShipmentType: models.MTOShipmentTypeHHGIntoNTS,
					Status:       models.MTOShipmentStatusSubmitted,
				},
			},
		}, nil)

		appCtx := suite.AppContextForTest()
		eTag := etag.GenerateEtag(shipment.UpdatedAt)

		updatedShipment, err := updater.UpdateMTOShipmentStatus(appCtx, shipment.ID, models.MTOShipmentStatusApproved, nil, nil, eTag)
		suite.NoError(err)

		serviceItems := models.MTOServiceItems{}
		err = appCtx.DB().EagerPreload("ReService").Where("mto_shipment_id = ?", updatedShipment.ID).All(&serviceItems)
		suite.NoError(err)

		actualReServiceCodes := []models.ReServiceCode{}
		for _, item := range serviceItems {
			actualReServiceCodes = append(actualReServiceCodes, item.ReService.Code)
		}

		suite.ElementsMatch(expectedReServiceCodes, actualReServiceCodes)
	})
}

func (suite *MTOShipmentServiceSuite) TestUpdateShipmentBasicServiceItemEstimatePricing() {
	now := time.Now()
	tomorrow := now.AddDate(0, 0, 1)

	setupOconusToConusNtsShipment := func(estimatedWeight *unit.Pound) (models.StorageFacility, models.Address, models.Address, models.MTOShipment) {
		storageFacility := factory.BuildStorageFacility(suite.DB(), []factory.Customization{
			{
				Model: models.StorageFacility{
					FacilityName: *models.StringPointer("Test Storage Name"),
					Email:        models.StringPointer("old@email.com"),
					LotNumber:    models.StringPointer("Test lot number"),
					Phone:        models.StringPointer("555-555-5555"),
				},
			},
			{
				Model: models.Address{
					StreetAddress1: "Tester Address",
					City:           "Des Moines",
					State:          "IA",
					PostalCode:     "50314",
					IsOconus:       models.BoolPointer(false),
				},
			},
		}, nil)

		pickupAddress := factory.BuildAddress(suite.DB(), []factory.Customization{
			{
				Model: models.Address{
					StreetAddress1: "JBER",
					City:           "Anchorage",
					State:          "AK",
					PostalCode:     "99507",
					IsOconus:       models.BoolPointer(true),
				},
			},
		}, nil)
		destinationAddress := factory.BuildAddress(suite.DB(), []factory.Customization{
			{
				Model: models.Address{
					StreetAddress1: "148 S East St",
					City:           "Miami",
					State:          "FL",
					PostalCode:     "94535",
				},
			},
		}, nil)
		shipment := factory.BuildNTSShipment(suite.DB(), []factory.Customization{
			{
				Model: models.Move{
					Status:             models.MoveStatusAPPROVED,
					AvailableToPrimeAt: &now,
				},
			},
			{
				Model:    pickupAddress,
				Type:     &factory.Addresses.PickupAddress,
				LinkOnly: true,
			},
			{
				Model:    destinationAddress,
				Type:     &factory.Addresses.DeliveryAddress,
				LinkOnly: true,
			},
			{
				Model: models.MTOShipment{
					MarketCode:           models.MarketCodeInternational,
					Status:               models.MTOShipmentStatusSubmitted,
					ShipmentType:         models.MTOShipmentTypeHHGIntoNTS,
					RequestedPickupDate:  &tomorrow,
					PrimeEstimatedWeight: estimatedWeight,
					ScheduledPickupDate:  &tomorrow,
				},
			},
			{
				Model:    storageFacility,
				LinkOnly: true,
			},
		}, nil)
		return storageFacility, pickupAddress, destinationAddress, shipment
	}
	builder := query.NewQueryBuilder()
	fetcher := fetch.NewFetcher(builder)
	planner := &mocks.Planner{}
	planner.On("ZipTransitDistance",
		mock.AnythingOfType("*appcontext.appContext"),
		mock.Anything,
		mock.Anything,
	).Return(1000, nil)
	moveRouter := moveservices.NewMoveRouter(transportationoffice.NewTransportationOfficesFetcher())
	waf := entitlements.NewWeightAllotmentFetcher()
	mockSender := setUpMockNotificationSender()
	moveWeights := moveservices.NewMoveWeights(NewShipmentReweighRequester(mockSender), waf)
	mockShipmentRecalculator := mockservices.PaymentRequestShipmentRecalculator{}
	mockShipmentRecalculator.On("ShipmentRecalculatePaymentRequest",
		mock.AnythingOfType("*appcontext.appContext"),
		mock.AnythingOfType("uuid.UUID"),
	).Return(&models.PaymentRequests{}, nil)
	addressCreator := address.NewAddressCreator()
	addressUpdater := address.NewAddressUpdater()
	mtoShipmentUpdaterPrime := NewPrimeMTOShipmentUpdater(builder, fetcher, planner, moveRouter, moveWeights, mockSender, &mockShipmentRecalculator, addressUpdater, addressCreator)

	// Start as nil when approved, then update with actual values once an estimated weight is set
	suite.Run("NTS OCONUS to CONUS INPK estimate prices on update", func() {
		var subtestData approveShipmentSubtestData

		subtestData.appCtx = suite.AppContextWithSessionForTest(&auth.Session{
			ApplicationName: auth.OfficeApp,
			OfficeUserID:    uuid.Must(uuid.NewV4()),
		})
		appCtx := subtestData.appCtx
		subtestData.planner = &mocks.Planner{}
		planner := subtestData.planner
		router := NewShipmentRouter()
		siCreator := mtoserviceitem.NewMTOServiceItemCreator(
			planner,
			builder,
			moveRouter,
			ghcrateengine.NewDomesticUnpackPricer(),
			ghcrateengine.NewDomesticPackPricer(),
			ghcrateengine.NewDomesticLinehaulPricer(),
			ghcrateengine.NewDomesticShorthaulPricer(),
			ghcrateengine.NewDomesticOriginPricer(),
			ghcrateengine.NewDomesticDestinationPricer(),
			ghcrateengine.NewFuelSurchargePricer(),
			ghcrateengine.NewDomesticDestinationFirstDaySITPricer(),
			ghcrateengine.NewDomesticDestinationSITDeliveryPricer(),
			ghcrateengine.NewDomesticDestinationAdditionalDaysSITPricer(),
			ghcrateengine.NewDomesticDestinationSITFuelSurchargePricer(),
			ghcrateengine.NewDomesticOriginFirstDaySITPricer(),
			ghcrateengine.NewDomesticOriginSITPickupPricer(),
			ghcrateengine.NewDomesticOriginAdditionalDaysSITPricer(),
			ghcrateengine.NewDomesticOriginSITFuelSurchargePricer())
		subtestData.shipmentApprover = NewShipmentApprover(router, siCreator, subtestData.planner, subtestData.moveWeights, subtestData.mtoUpdater, moveRouter)
		approver := subtestData.shipmentApprover
		ghcDomesticTransitTime := models.GHCDomesticTransitTime{
			MaxDaysTransitTime: 12,
			WeightLbsLower:     0,
			WeightLbsUpper:     10000,
			DistanceMilesLower: 0,
			DistanceMilesUpper: 10000,
		}
		_, _ = suite.DB().ValidateAndCreate(&ghcDomesticTransitTime)

		// Setup shipment with no estimated weight
		_, _, _, shipment := setupOconusToConusNtsShipment(nil)
		contract, err := models.FetchContractForMove(suite.AppContextForTest(), shipment.MoveTaskOrderID)
		suite.FatalNoError(err)

		planner.On("ZipTransitDistance",
			mock.AnythingOfType("*appcontext.appContext"),
			mock.AnythingOfType("string"),
			mock.AnythingOfType("string"),
		).Return(500, nil)

		// Approve the shipment to trigger the estimate pricing proc on INPK
		shipmentEtag := etag.GenerateEtag(shipment.UpdatedAt)
		_, approverErr := approver.ApproveShipment(appCtx, shipment.ID, shipmentEtag)
		suite.FatalNoError(approverErr)

		// Get created pre approved service items
		var serviceItems []models.MTOServiceItem
		err = suite.AppContextForTest().DB().EagerPreload("ReService").Where("mto_shipment_id = ?", shipment.ID).Order("created_at asc").All(&serviceItems)
		suite.NoError(err)

		// Assert basic service items nil
		// Basic = created immediately on their own, not requested
		// Accessorial = created at a later date if requested
		expectedServiceItems := map[models.ReServiceCode]*unit.Cents{
			models.ReServiceCodeISLH:   nil,
			models.ReServiceCodePODFSC: nil,
			models.ReServiceCodeINPK:   nil,
		}
		suite.Equal(len(expectedServiceItems), len(serviceItems))

		// Look for INPK and assert its expected price matches the actual price the proc sets
		var foundINPKAfterApproval bool
		for _, serviceItem := range serviceItems {
			actualReServiceCode := serviceItem.ReService.Code
			suite.Contains(expectedServiceItems, actualReServiceCode, "Unexpected service code found: %s", actualReServiceCode)

			expectedPrice, found := expectedServiceItems[actualReServiceCode]
			suite.True(found, "Expected price for service code %s not found", actualReServiceCode)
			if actualReServiceCode == models.ReServiceCodeINPK {
				foundINPKAfterApproval = true
				suite.Nil(expectedPrice, "Expected price should be nil for service code %s", actualReServiceCode)
				suite.Nil(serviceItem.PricingEstimate, "Pricing estimate should be nil for service code %s", actualReServiceCode)
			}
		}
		suite.FatalTrue(foundINPKAfterApproval)

		// Now let's update it so it gets a non-nil value
		// Get the eTAG
		var oldUpdatedShipment = models.MTOShipment{
			ID: shipment.ID,
		}
		err = suite.DB().First(&oldUpdatedShipment)
		suite.FatalNoError(err)
		eTag := etag.GenerateEtag(oldUpdatedShipment.UpdatedAt)

<<<<<<< HEAD
		updatedShipment, err := updater.UpdateMTOShipmentStatus(appCtx, shipment.ID, models.MTOShipmentStatusApproved, nil, nil, eTag)
		suite.NoError(err)

		serviceItems := models.MTOServiceItems{}
		err = appCtx.DB().EagerPreload("ReService").Where("mto_shipment_id = ?", updatedShipment.ID).All(&serviceItems)
		suite.NoError(err)

		actualReServiceCodes := []models.ReServiceCode{}
		for _, item := range serviceItems {
			actualReServiceCodes = append(actualReServiceCodes, item.ReService.Code)
		}

		suite.ElementsMatch(expectedReServiceCodes, actualReServiceCodes)
	})
}

func (suite *MTOShipmentServiceSuite) TestUpdateShipmentBasicServiceItemEstimatePricing() {
	now := time.Now()
	tomorrow := now.AddDate(0, 0, 1)

	setupOconusToConusNtsShipment := func(estimatedWeight *unit.Pound) (models.StorageFacility, models.Address, models.Address, models.MTOShipment) {
		storageFacility := factory.BuildStorageFacility(suite.DB(), []factory.Customization{
			{
				Model: models.StorageFacility{
					FacilityName: *models.StringPointer("Test Storage Name"),
					Email:        models.StringPointer("old@email.com"),
					LotNumber:    models.StringPointer("Test lot number"),
					Phone:        models.StringPointer("555-555-5555"),
				},
			},
			{
				Model: models.Address{
					StreetAddress1: "Tester Address",
					City:           "Des Moines",
					State:          "IA",
					PostalCode:     "50314",
					IsOconus:       models.BoolPointer(false),
				},
			},
		}, nil)

		pickupAddress := factory.BuildAddress(suite.DB(), []factory.Customization{
			{
				Model: models.Address{
					StreetAddress1: "JBER",
					City:           "Anchorage",
					State:          "AK",
					PostalCode:     "99507",
					IsOconus:       models.BoolPointer(true),
				},
			},
		}, nil)
		destinationAddress := factory.BuildAddress(suite.DB(), []factory.Customization{
			{
				Model: models.Address{
					StreetAddress1: "148 S East St",
					City:           "Miami",
					State:          "FL",
					PostalCode:     "94535",
				},
			},
		}, nil)
		shipment := factory.BuildNTSShipment(suite.DB(), []factory.Customization{
			{
				Model: models.Move{
					Status:             models.MoveStatusAPPROVED,
					AvailableToPrimeAt: &now,
				},
			},
			{
				Model:    pickupAddress,
				Type:     &factory.Addresses.PickupAddress,
				LinkOnly: true,
			},
			{
				Model:    destinationAddress,
				Type:     &factory.Addresses.DeliveryAddress,
				LinkOnly: true,
			},
			{
				Model: models.MTOShipment{
					MarketCode:           models.MarketCodeInternational,
					Status:               models.MTOShipmentStatusSubmitted,
					ShipmentType:         models.MTOShipmentTypeHHGIntoNTS,
					RequestedPickupDate:  &tomorrow,
					PrimeEstimatedWeight: estimatedWeight,
					ScheduledPickupDate:  &tomorrow,
				},
			},
			{
				Model:    storageFacility,
				LinkOnly: true,
			},
		}, nil)
		return storageFacility, pickupAddress, destinationAddress, shipment
	}
	builder := query.NewQueryBuilder()
	fetcher := fetch.NewFetcher(builder)
	planner := &mocks.Planner{}
	planner.On("ZipTransitDistance",
		mock.AnythingOfType("*appcontext.appContext"),
		mock.Anything,
		mock.Anything,
	).Return(1000, nil)
	moveRouter := moveservices.NewMoveRouter(transportationoffice.NewTransportationOfficesFetcher())
	waf := entitlements.NewWeightAllotmentFetcher()
	mockSender := setUpMockNotificationSender()
	moveWeights := moveservices.NewMoveWeights(NewShipmentReweighRequester(mockSender), waf)
	mockShipmentRecalculator := mockservices.PaymentRequestShipmentRecalculator{}
	mockShipmentRecalculator.On("ShipmentRecalculatePaymentRequest",
		mock.AnythingOfType("*appcontext.appContext"),
		mock.AnythingOfType("uuid.UUID"),
	).Return(&models.PaymentRequests{}, nil)
	addressCreator := address.NewAddressCreator()
	addressUpdater := address.NewAddressUpdater()
	mtoShipmentUpdaterPrime := NewPrimeMTOShipmentUpdater(builder, fetcher, planner, moveRouter, moveWeights, mockSender, &mockShipmentRecalculator, addressUpdater, addressCreator)

	// Start as nil when approved, then update with actual values once an estimated weight is set
	suite.Run("NTS OCONUS to CONUS INPK estimate prices on update", func() {
		var subtestData approveShipmentSubtestData

		subtestData.appCtx = suite.AppContextWithSessionForTest(&auth.Session{
			ApplicationName: auth.OfficeApp,
			OfficeUserID:    uuid.Must(uuid.NewV4()),
		})
		appCtx := subtestData.appCtx
		subtestData.planner = &mocks.Planner{}
		planner := subtestData.planner
		router := NewShipmentRouter()
		siCreator := mtoserviceitem.NewMTOServiceItemCreator(
			planner,
			builder,
			moveRouter,
			ghcrateengine.NewDomesticUnpackPricer(),
			ghcrateengine.NewDomesticPackPricer(),
			ghcrateengine.NewDomesticLinehaulPricer(),
			ghcrateengine.NewDomesticShorthaulPricer(),
			ghcrateengine.NewDomesticOriginPricer(),
			ghcrateengine.NewDomesticDestinationPricer(),
			ghcrateengine.NewFuelSurchargePricer(),
			ghcrateengine.NewDomesticDestinationFirstDaySITPricer(),
			ghcrateengine.NewDomesticDestinationSITDeliveryPricer(),
			ghcrateengine.NewDomesticDestinationAdditionalDaysSITPricer(),
			ghcrateengine.NewDomesticDestinationSITFuelSurchargePricer(),
			ghcrateengine.NewDomesticOriginFirstDaySITPricer(),
			ghcrateengine.NewDomesticOriginSITPickupPricer(),
			ghcrateengine.NewDomesticOriginAdditionalDaysSITPricer(),
			ghcrateengine.NewDomesticOriginSITFuelSurchargePricer())
		subtestData.shipmentApprover = NewShipmentApprover(router, siCreator, subtestData.planner, subtestData.moveWeights, subtestData.mtoUpdater, moveRouter)
		approver := subtestData.shipmentApprover
		ghcDomesticTransitTime := models.GHCDomesticTransitTime{
			MaxDaysTransitTime: 12,
			WeightLbsLower:     0,
			WeightLbsUpper:     10000,
			DistanceMilesLower: 0,
			DistanceMilesUpper: 10000,
		}
		_, _ = suite.DB().ValidateAndCreate(&ghcDomesticTransitTime)

		// Setup shipment with no estimated weight
		_, _, _, shipment := setupOconusToConusNtsShipment(nil)
		contract, err := models.FetchContractForMove(suite.AppContextForTest(), shipment.MoveTaskOrderID)
		suite.FatalNoError(err)

		planner.On("ZipTransitDistance",
			mock.AnythingOfType("*appcontext.appContext"),
			mock.AnythingOfType("string"),
			mock.AnythingOfType("string"),
		).Return(500, nil)

		// Approve the shipment to trigger the estimate pricing proc on INPK
		shipmentEtag := etag.GenerateEtag(shipment.UpdatedAt)
		_, approverErr := approver.ApproveShipment(appCtx, shipment.ID, shipmentEtag)
		suite.FatalNoError(approverErr)

		// Get created pre approved service items
		var serviceItems []models.MTOServiceItem
		err = suite.AppContextForTest().DB().EagerPreload("ReService").Where("mto_shipment_id = ?", shipment.ID).Order("created_at asc").All(&serviceItems)
		suite.NoError(err)

		// Assert basic service items nil
		// Basic = created immediately on their own, not requested
		// Accessorial = created at a later date if requested
		expectedServiceItems := map[models.ReServiceCode]*unit.Cents{
			models.ReServiceCodeISLH:   nil,
			models.ReServiceCodePODFSC: nil,
			models.ReServiceCodeINPK:   nil,
		}
		suite.Equal(len(expectedServiceItems), len(serviceItems))

		// Look for INPK and assert its expected price matches the actual price the proc sets
		var foundINPKAfterApproval bool
		for _, serviceItem := range serviceItems {
			actualReServiceCode := serviceItem.ReService.Code
			suite.Contains(expectedServiceItems, actualReServiceCode, "Unexpected service code found: %s", actualReServiceCode)

			expectedPrice, found := expectedServiceItems[actualReServiceCode]
			suite.True(found, "Expected price for service code %s not found", actualReServiceCode)
			if actualReServiceCode == models.ReServiceCodeINPK {
				foundINPKAfterApproval = true
				suite.Nil(expectedPrice, "Expected price should be nil for service code %s", actualReServiceCode)
				suite.Nil(serviceItem.PricingEstimate, "Pricing estimate should be nil for service code %s", actualReServiceCode)
			}
		}
		suite.FatalTrue(foundINPKAfterApproval)

		// Now let's update it so it gets a non-nil value
		// Get the eTAG
		var oldUpdatedShipment = models.MTOShipment{
			ID: shipment.ID,
		}
		err = suite.DB().First(&oldUpdatedShipment)
		suite.FatalNoError(err)
		eTag := etag.GenerateEtag(oldUpdatedShipment.UpdatedAt)

=======
>>>>>>> ea1a249c
		session := auth.Session{}
		primeEstimatedWeight := unit.Pound(1234)
		newUpdatedShipment := models.MTOShipment{
			ID:                   shipment.ID,
			PrimeEstimatedWeight: &primeEstimatedWeight,
		}
		_, err = mtoShipmentUpdaterPrime.UpdateMTOShipment(suite.AppContextWithSessionForTest(&session), &newUpdatedShipment, eTag, "test")
		suite.FatalNoError(err)
<<<<<<< HEAD

		// Get the contract escalation factor
		var escalationFactor float64
		err = suite.DB().RawQuery(`
			SELECT calculate_escalation_factor($1, $2)
		`, contract.ID, shipment.RequestedPickupDate).First(&escalationFactor)
		suite.FatalNoError(err)

		// Verify our non-truncated escalation factor db value is as expected
		// this also tests the calculate_escalation_factor proc
		// This information was pulled from the migration scripts (Or just run db fresh and perform the lookups
		// manually, whichever is your cup of tea)
		suite.Equal(escalationFactor, 1.11)

		// Fetch the INPK market factor from the DB
		inpkReService := factory.FetchReServiceByCode(suite.DB(), models.ReServiceCodeINPK)
		ntsMarketFactor, err := models.FetchMarketFactor(suite.AppContextForTest(), contract.ID, inpkReService.ID, "O")
		suite.FatalNoError(err)

		// Assert basic service items
		// Basic = created immediately on their own, not requested
		// Accessorial = created at a later date if requested
		expectedServiceItems = map[models.ReServiceCode]*unit.Cents{
			// Not testing ISLH or PODFSC so their prices will be nil
			models.ReServiceCodeISLH:   nil,
			models.ReServiceCodePODFSC: nil,
			// Remember that we pass in IHPK base price, not INPK base price. INPK doesn't have a base price
			// because it uses IHPK for iHHG -> iNTS packing
			models.ReServiceCodeINPK: func() *unit.Cents {
				ihpkService, err := models.FetchReServiceByCode(suite.DB(), models.ReServiceCodeIHPK)
				suite.FatalNoError(err)

				ihpkRIOP, err := models.FetchReIntlOtherPrice(suite.DB(), *shipment.PickupAddressID, ihpkService.ID, contract.ID, shipment.RequestedPickupDate)
				suite.FatalNoError(err)
				suite.NotEmpty(ihpkRIOP)

				return models.CentPointer(computeINPKExpectedPriceCents(ihpkRIOP.PerUnitCents.Int(), escalationFactor, ntsMarketFactor, primeEstimatedWeight.Int()))
			}(),
		}
		// Get updated service items
		err = suite.AppContextForTest().DB().EagerPreload("ReService").Where("mto_shipment_id = ?", shipment.ID).Order("created_at asc").All(&serviceItems)
		suite.FatalNoError(err)
		suite.Equal(len(expectedServiceItems), len(serviceItems))

		// Look for INPK and assert its expected price matches the actual price the proc sets
		var foundINPK bool
		for _, serviceItem := range serviceItems {
			actualReServiceCode := serviceItem.ReService.Code
			suite.Contains(expectedServiceItems, actualReServiceCode, "Unexpected service code found: %s", actualReServiceCode)

			expectedPrice, found := expectedServiceItems[actualReServiceCode]
			suite.True(found, "Expected price for service code %s not found", actualReServiceCode)
			if actualReServiceCode == models.ReServiceCodeINPK {
				foundINPK = true
				suite.FatalNotNil(expectedPrice)
				suite.FatalNotNil(serviceItem.PricingEstimate)
				suite.Equal(*expectedPrice, *serviceItem.PricingEstimate, "Pricing estimate mismatch for service code %s", actualReServiceCode)

			}
		}
=======

		// Get the contract escalation factor
		var escalationFactor float64
		err = suite.DB().RawQuery(`
			SELECT calculate_escalation_factor($1, $2)
		`, contract.ID, shipment.RequestedPickupDate).First(&escalationFactor)
		suite.FatalNoError(err)

		// Verify our non-truncated escalation factor db value is as expected
		// this also tests the calculate_escalation_factor proc
		// This information was pulled from the migration scripts (Or just run db fresh and perform the lookups
		// manually, whichever is your cup of tea)
		suite.Equal(escalationFactor, 1.11)

		// Fetch the INPK market factor from the DB
		inpkReService := factory.FetchReServiceByCode(suite.DB(), models.ReServiceCodeINPK)
		ntsMarketFactor, err := models.FetchMarketFactor(suite.AppContextForTest(), contract.ID, inpkReService.ID, "O")
		suite.FatalNoError(err)

		// Assert basic service items
		// Basic = created immediately on their own, not requested
		// Accessorial = created at a later date if requested
		expectedServiceItems = map[models.ReServiceCode]*unit.Cents{
			// Not testing ISLH or PODFSC so their prices will be nil
			models.ReServiceCodeISLH:   nil,
			models.ReServiceCodePODFSC: nil,
			// Remember that we pass in IHPK base price, not INPK base price. INPK doesn't have a base price
			// because it uses IHPK for iHHG -> iNTS packing
			models.ReServiceCodeINPK: func() *unit.Cents {
				ihpkService, err := models.FetchReServiceByCode(suite.DB(), models.ReServiceCodeIHPK)
				suite.FatalNoError(err)

				ihpkRIOP, err := models.FetchReIntlOtherPrice(suite.DB(), *shipment.PickupAddressID, ihpkService.ID, contract.ID, shipment.RequestedPickupDate)
				suite.FatalNoError(err)
				suite.NotEmpty(ihpkRIOP)

				return models.CentPointer(computeINPKExpectedPriceCents(ihpkRIOP.PerUnitCents.Int(), escalationFactor, ntsMarketFactor, primeEstimatedWeight.Int()))
			}(),
		}
		// Get updated service items
		err = suite.AppContextForTest().DB().EagerPreload("ReService").Where("mto_shipment_id = ?", shipment.ID).Order("created_at asc").All(&serviceItems)
		suite.FatalNoError(err)
		suite.Equal(len(expectedServiceItems), len(serviceItems))

		// Look for INPK and assert its expected price matches the actual price the proc sets
		var foundINPK bool
		for _, serviceItem := range serviceItems {
			actualReServiceCode := serviceItem.ReService.Code
			suite.Contains(expectedServiceItems, actualReServiceCode, "Unexpected service code found: %s", actualReServiceCode)

			expectedPrice, found := expectedServiceItems[actualReServiceCode]
			suite.True(found, "Expected price for service code %s not found", actualReServiceCode)
			if actualReServiceCode == models.ReServiceCodeINPK {
				foundINPK = true
				suite.FatalNotNil(expectedPrice)
				suite.FatalNotNil(serviceItem.PricingEstimate)
				suite.Equal(*expectedPrice, *serviceItem.PricingEstimate, "Pricing estimate mismatch for service code %s", actualReServiceCode)

			}
		}
>>>>>>> ea1a249c
		suite.FatalTrue(foundINPK)
	})
}

func (suite *MTOShipmentServiceSuite) TestUpdateRequiredDeliveryDateUpdate() {

	builder := query.NewQueryBuilder()
	fetcher := fetch.NewFetcher(builder)
	moveRouter := moveservices.NewMoveRouter(transportationoffice.NewTransportationOfficesFetcher())
	waf := entitlements.NewWeightAllotmentFetcher()
	mockSender := setUpMockNotificationSender()
	moveWeights := moveservices.NewMoveWeights(NewShipmentReweighRequester(mockSender), waf)
	mockShipmentRecalculator := mockservices.PaymentRequestShipmentRecalculator{}
	addressCreator := address.NewAddressCreator()
	addressUpdater := address.NewAddressUpdater()

	suite.Run("should update requiredDeliveryDate when scheduledPickupDate is updated", func() {
		planner := &mocks.Planner{}
		planner.On("ZipTransitDistance",
			mock.AnythingOfType("*appcontext.appContext"),
			mock.AnythingOfType("string"),
			mock.AnythingOfType("string"),
		).Return(500, nil)
		mtoShipmentUpdaterPrime := NewPrimeMTOShipmentUpdater(builder, fetcher, planner, moveRouter, moveWeights, mockSender, &mockShipmentRecalculator, addressUpdater, addressCreator)

		reContract := testdatagen.FetchOrMakeReContract(suite.DB(), testdatagen.Assertions{})
		testdatagen.FetchOrMakeReContractYear(suite.DB(), testdatagen.Assertions{
			ReContractYear: models.ReContractYear{
				Contract:             reContract,
				ContractID:           reContract.ID,
				StartDate:            time.Now(),
				EndDate:              time.Now().AddDate(1, 0, 0),
				Escalation:           1.0,
				EscalationCompounded: 1.0,
			},
		})
		move := factory.BuildAvailableToPrimeMove(suite.DB(), nil, nil)
		appCtx := suite.AppContextForTest()

		ghcDomesticTransitTime := models.GHCDomesticTransitTime{
			MaxDaysTransitTime: 12,
			WeightLbsLower:     0,
			WeightLbsUpper:     10000,
			DistanceMilesLower: 0,
			DistanceMilesUpper: 10000,
		}
		verrs, err := suite.DB().ValidateAndCreate(&ghcDomesticTransitTime)
		suite.Assert().False(verrs.HasAny())
		suite.NoError(err)

		conusAddress := factory.BuildAddress(suite.DB(), []factory.Customization{
			{
				Model: models.Address{
					StreetAddress1: "1 some street",
					City:           "Charlotte",
					State:          "NC",
					PostalCode:     "28290",
					IsOconus:       models.BoolPointer(false),
				},
			}}, nil)
		zone5Address := factory.BuildAddress(suite.DB(), []factory.Customization{
			{
				Model: models.Address{
					StreetAddress1: "1 some street",
					StreetAddress2: models.StringPointer("P.O. Box 1234"),
					StreetAddress3: models.StringPointer("c/o Another Person"),
					City:           "Cordova",
					State:          "AK",
					PostalCode:     "99677",
					IsOconus:       models.BoolPointer(true),
				},
			}}, nil)
		estimatedWeight := unit.Pound(4000)
		oldUbShipment := factory.BuildMTOShipmentMinimal(suite.DB(), []factory.Customization{
			{
				Model:    move,
				LinkOnly: true,
			},
			{
				Model: models.MTOShipment{
					ShipmentType:         models.MTOShipmentTypeUnaccompaniedBaggage,
					ScheduledPickupDate:  &testdatagen.DateInsidePeakRateCycle,
					PrimeEstimatedWeight: &estimatedWeight,
					Status:               models.MTOShipmentStatusApproved,
					PrimeActualWeight:    &estimatedWeight,
				},
			},
			{
				Model:    conusAddress,
				Type:     &factory.Addresses.PickupAddress,
				LinkOnly: true,
			},
			{
				Model:    zone5Address,
				Type:     &factory.Addresses.DeliveryAddress,
				LinkOnly: true,
			},
		}, nil)

		suite.Nil(oldUbShipment.RequiredDeliveryDate)

		pickUpDate := time.Now()
		expectedRequiredDeiliveryDate := pickUpDate.AddDate(0, 0, 27)
		newUbShipment := models.MTOShipment{
			ID:                  oldUbShipment.ID,
			ShipmentType:        models.MTOShipmentTypeUnaccompaniedBaggage,
			ScheduledPickupDate: &pickUpDate,
		}

		eTag := etag.GenerateEtag(oldUbShipment.UpdatedAt)
		updatedMTOShipment, err := mtoShipmentUpdaterPrime.UpdateMTOShipment(appCtx, &newUbShipment, eTag, "test")

		suite.Nil(err)
		suite.NotNil(updatedMTOShipment)
		suite.NotNil(updatedMTOShipment.RequiredDeliveryDate)
		suite.False(updatedMTOShipment.RequiredDeliveryDate.IsZero())
		suite.Equal(expectedRequiredDeiliveryDate.Day(), updatedMTOShipment.RequiredDeliveryDate.Day())
		suite.Equal(expectedRequiredDeiliveryDate.Month(), updatedMTOShipment.RequiredDeliveryDate.Month())
		suite.Equal(expectedRequiredDeiliveryDate.Year(), updatedMTOShipment.RequiredDeliveryDate.Year())
	})
}

func (suite *MTOShipmentServiceSuite) TestCalculateRequiredDeliveryDate() {
	planner := &mocks.Planner{}
	planner.On("ZipTransitDistance",
		mock.AnythingOfType("*appcontext.appContext"),
		mock.AnythingOfType("string"),
		mock.AnythingOfType("string"),
	).Return(500, nil)

<<<<<<< HEAD
	suite.Run("errors when rate area for the pickup address is not found", func() {
=======
	suite.Run("AK -> AK - should update requiredDeliveryDate when scheduledPickupDate is updated", func() {
		planner := &mocks.Planner{}
		planner.On("ZipTransitDistance",
			mock.AnythingOfType("*appcontext.appContext"),
			mock.AnythingOfType("string"),
			mock.AnythingOfType("string"),
		).Return(500, nil)
		mtoShipmentUpdaterPrime := NewPrimeMTOShipmentUpdater(builder, fetcher, planner, moveRouter, moveWeights, mockSender, &mockShipmentRecalculator, addressUpdater, addressCreator)

		reContract := testdatagen.FetchOrMakeReContract(suite.DB(), testdatagen.Assertions{})
		testdatagen.FetchOrMakeReContractYear(suite.DB(), testdatagen.Assertions{
			ReContractYear: models.ReContractYear{
				Contract:             reContract,
				ContractID:           reContract.ID,
				StartDate:            time.Now(),
				EndDate:              time.Now().AddDate(1, 0, 0),
				Escalation:           1.0,
				EscalationCompounded: 1.0,
			},
		})
		move := factory.BuildAvailableToPrimeMove(suite.DB(), nil, nil)
		appCtx := suite.AppContextForTest()

		zone1Address := factory.BuildAddress(suite.DB(), []factory.Customization{
			{
				Model: models.Address{
					StreetAddress1: "24850 Gratiot Dr,",
					City:           "JBER",
					State:          "AK",
					PostalCode:     "99505",
					IsOconus:       models.BoolPointer(true),
				},
			}}, nil)
		zone4Address := factory.BuildAddress(suite.DB(), []factory.Customization{
			{
				Model: models.Address{
					StreetAddress1: "1 some street",
					StreetAddress2: models.StringPointer("P.O. Box 1234"),
					StreetAddress3: models.StringPointer("c/o Another Person"),
					City:           "Cordova",
					State:          "AK",
					PostalCode:     "99677",
					IsOconus:       models.BoolPointer(true),
				},
			}}, nil)
		estimatedWeight := unit.Pound(400)

		oldUbShipment := factory.BuildMTOShipmentMinimal(suite.DB(), []factory.Customization{
			{
				Model:    move,
				LinkOnly: true,
			},
			{
				Model: models.MTOShipment{
					ShipmentType:         models.MTOShipmentTypeUnaccompaniedBaggage,
					ScheduledPickupDate:  &testdatagen.DateInsidePeakRateCycle,
					PrimeEstimatedWeight: &estimatedWeight,
					Status:               models.MTOShipmentStatusApproved,
					PrimeActualWeight:    &estimatedWeight,
				},
			},
			{
				Model:    zone1Address,
				Type:     &factory.Addresses.PickupAddress,
				LinkOnly: true,
			},
			{
				Model:    zone4Address,
				Type:     &factory.Addresses.DeliveryAddress,
				LinkOnly: true,
			},
		}, nil)
		suite.Nil(oldUbShipment.RequiredDeliveryDate)

		pickUpDate := time.Now()
		expectedRequiredDeiliveryDateUB := pickUpDate.AddDate(0, 0, 30)
		newUbShipment := models.MTOShipment{
			ID:                  oldUbShipment.ID,
			ShipmentType:        models.MTOShipmentTypeUnaccompaniedBaggage,
			ScheduledPickupDate: &pickUpDate,
		}

		eTag := etag.GenerateEtag(oldUbShipment.UpdatedAt)
		updatedUBMTOShipment, err := mtoShipmentUpdaterPrime.UpdateMTOShipment(appCtx, &newUbShipment, eTag, "test")

		suite.Nil(err)
		suite.NotNil(updatedUBMTOShipment)
		suite.NotNil(updatedUBMTOShipment.RequiredDeliveryDate)
		suite.False(updatedUBMTOShipment.RequiredDeliveryDate.IsZero())
		suite.Equal(expectedRequiredDeiliveryDateUB.Day(), updatedUBMTOShipment.RequiredDeliveryDate.Day())
		suite.Equal(expectedRequiredDeiliveryDateUB.Month(), updatedUBMTOShipment.RequiredDeliveryDate.Month())
		suite.Equal(expectedRequiredDeiliveryDateUB.Year(), updatedUBMTOShipment.RequiredDeliveryDate.Year())
	})
}

func (suite *MTOShipmentServiceSuite) TestCalculateRequiredDeliveryDate() {
	planner := &mocks.Planner{}
	planner.On("ZipTransitDistance",
		mock.AnythingOfType("*appcontext.appContext"),
		mock.AnythingOfType("string"),
		mock.AnythingOfType("string"),
	).Return(500, nil)

	suite.Run("CONUS -> AK - errors when rate area for the pickup address is not found", func() {
>>>>>>> ea1a249c
		ghcDomesticTransitTime := models.GHCDomesticTransitTime{
			MaxDaysTransitTime: 12,
			WeightLbsLower:     0,
			WeightLbsUpper:     10000,
			DistanceMilesLower: 0,
			DistanceMilesUpper: 10000,
		}
		verrs, err := suite.DB().ValidateAndCreate(&ghcDomesticTransitTime)
		suite.Assert().False(verrs.HasAny())
		suite.NoError(err)
<<<<<<< HEAD
=======

		reContract := testdatagen.FetchOrMakeReContract(suite.DB(), testdatagen.Assertions{})
		testdatagen.FetchOrMakeReContractYear(suite.DB(), testdatagen.Assertions{
			ReContractYear: models.ReContractYear{
				Contract:             reContract,
				ContractID:           reContract.ID,
				StartDate:            time.Now(),
				EndDate:              time.Now().AddDate(1, 0, 0),
				Escalation:           1.0,
				EscalationCompounded: 1.0,
			},
		})

		conusAddressId := uuid.Must(uuid.NewV4())
		conusAddress := models.Address{
			ID:             conusAddressId,
			StreetAddress1: "1 some street",
			City:           "Charlotte",
			State:          "NC",
			PostalCode:     "28290",
			IsOconus:       models.BoolPointer(false),
		}

		zone5Address := factory.BuildAddress(suite.DB(), []factory.Customization{
			{
				Model: models.Address{
					StreetAddress1: "1 some street",
					StreetAddress2: models.StringPointer("P.O. Box 1234"),
					StreetAddress3: models.StringPointer("c/o Another Person"),
					City:           "Cordova",
					State:          "AK",
					PostalCode:     "99677",
					IsOconus:       models.BoolPointer(true),
				},
			}}, nil)

		move := factory.BuildAvailableToPrimeMove(suite.DB(), nil, nil)

		RDD, err := CalculateRequiredDeliveryDate(suite.AppContextForTest(), planner, conusAddress, zone5Address, time.Now(), models.IntPointer(500), move.ID, models.MTOShipmentTypeUnaccompaniedBaggage)
		suite.NotNil(err)
		suite.Nil(RDD)
		suite.Equal(fmt.Sprintf("error fetching pickup rate area id for address ID: %s", conusAddress.ID), err.Error())
	})

	suite.Run("CONUS -> AK - errors when rate area for the destination address is not found", func() {
		ghcDomesticTransitTime := models.GHCDomesticTransitTime{
			MaxDaysTransitTime: 12,
			WeightLbsLower:     0,
			WeightLbsUpper:     10000,
			DistanceMilesLower: 0,
			DistanceMilesUpper: 10000,
		}
		verrs, err := suite.DB().ValidateAndCreate(&ghcDomesticTransitTime)
		suite.Assert().False(verrs.HasAny())
		suite.NoError(err)

		reContract := testdatagen.FetchOrMakeReContract(suite.DB(), testdatagen.Assertions{})
		testdatagen.FetchOrMakeReContractYear(suite.DB(), testdatagen.Assertions{
			ReContractYear: models.ReContractYear{
				Contract:             reContract,
				ContractID:           reContract.ID,
				StartDate:            time.Now(),
				EndDate:              time.Now().AddDate(1, 0, 0),
				Escalation:           1.0,
				EscalationCompounded: 1.0,
			},
		})

		conusAddress := factory.BuildAddress(suite.DB(), []factory.Customization{
			{
				Model: models.Address{
					StreetAddress1: "1 some street",
					City:           "Charlotte",
					State:          "NC",
					PostalCode:     "28290",
					IsOconus:       models.BoolPointer(false),
				},
			}}, nil)

		zone5AddressId := uuid.Must(uuid.NewV4())
		zone5Address := models.Address{
			ID:             zone5AddressId,
			StreetAddress1: "1 some street",
			StreetAddress2: models.StringPointer("P.O. Box 1234"),
			StreetAddress3: models.StringPointer("c/o Another Person"),
			City:           "Cordova",
			State:          "AK",
			PostalCode:     "99677",
			IsOconus:       models.BoolPointer(true),
		}

		move := factory.BuildAvailableToPrimeMove(suite.DB(), nil, nil)

		RDD, err := CalculateRequiredDeliveryDate(suite.AppContextForTest(), planner, conusAddress, zone5Address, time.Now(), models.IntPointer(500), move.ID, models.MTOShipmentTypeUnaccompaniedBaggage)
		suite.NotNil(err)
		suite.Nil(RDD)
		suite.Equal(fmt.Sprintf("error fetching destination rate area id for address ID: %s", zone5Address.ID), err.Error())
	})

	suite.Run("AK -> CONUS - correctly errors when weight is missing for HHG with one CONUS address", func() {
		reContract := testdatagen.FetchOrMakeReContract(suite.DB(), testdatagen.Assertions{})
		testdatagen.FetchOrMakeReContractYear(suite.DB(), testdatagen.Assertions{
			ReContractYear: models.ReContractYear{
				Contract:             reContract,
				ContractID:           reContract.ID,
				StartDate:            time.Now(),
				EndDate:              time.Now().AddDate(1, 0, 0),
				Escalation:           1.0,
				EscalationCompounded: 1.0,
			},
		})

		conusAddress := factory.BuildAddress(suite.DB(), []factory.Customization{
			{
				Model: models.Address{
					StreetAddress1: "1 some street",
					City:           "Charlotte",
					State:          "NC",
					PostalCode:     "28290",
				},
			}}, nil)

		zone2Address := factory.BuildAddress(suite.DB(), []factory.Customization{
			{
				Model: models.Address{
					StreetAddress1: "200 Sitka Spruce St",
					City:           "Eielson AFB",
					State:          "AK",
					PostalCode:     "99702",
					IsOconus:       models.BoolPointer(true),
				},
			}}, nil)

		move := factory.BuildAvailableToPrimeMove(suite.DB(), nil, nil)

		RDD, err := CalculateRequiredDeliveryDate(suite.AppContextForTest(), planner, zone2Address, conusAddress, time.Now(), nil, move.ID, models.MTOShipmentTypeHHG)
		suite.NotNil(err)
		suite.Nil(RDD)
		suite.Equal(fmt.Sprintf("unable to calculate domestic transit time due to missing weight for move ID: %s", move.ID), err.Error())
	})

	suite.Run("AK -> AK - successfully calculates RDD for intra-Alaska shipments", func() {
		pickupDate := time.Now()
		IntraAlaskaUBTransitTime := 30
		AlaskaZone1ToZone4HHGTransitTime := 15
		AlaskaZone2ToZone4HHGTransitTime := 60
>>>>>>> ea1a249c

		reContract := testdatagen.FetchOrMakeReContract(suite.DB(), testdatagen.Assertions{})
		testdatagen.FetchOrMakeReContractYear(suite.DB(), testdatagen.Assertions{
			ReContractYear: models.ReContractYear{
				Contract:             reContract,
				ContractID:           reContract.ID,
				StartDate:            time.Now(),
				EndDate:              time.Now().AddDate(1, 0, 0),
				Escalation:           1.0,
				EscalationCompounded: 1.0,
			},
		})

<<<<<<< HEAD
		conusAddressId := uuid.Must(uuid.NewV4())
		conusAddress := models.Address{
			ID:             conusAddressId,
			StreetAddress1: "1 some street",
			City:           "Charlotte",
			State:          "NC",
			PostalCode:     "28290",
			IsOconus:       models.BoolPointer(false),
		}

		zone5Address := factory.BuildAddress(suite.DB(), []factory.Customization{
=======
		zone1Address := factory.BuildAddress(suite.DB(), []factory.Customization{
			{
				Model: models.Address{
					StreetAddress1: "100 Mountain Hemlock St",
					City:           "Anchorage",
					State:          "AK",
					PostalCode:     "99504",
					IsOconus:       models.BoolPointer(true),
				},
			}}, nil)

		zone2Address := factory.BuildAddress(suite.DB(), []factory.Customization{
			{
				Model: models.Address{
					StreetAddress1: "200 Sitka Spruce St",
					City:           "FORT WAINWRIGHT",
					State:          "AK",
					PostalCode:     "99703",
					IsOconus:       models.BoolPointer(true),
				},
			}}, nil)

		zone4Address := factory.BuildAddress(suite.DB(), []factory.Customization{
>>>>>>> ea1a249c
			{
				Model: models.Address{
					StreetAddress1: "400 Tamarack St",
					City:           "Cordova",
					State:          "AK",
					PostalCode:     "99677",
					IsOconus:       models.BoolPointer(true),
				},
			}}, nil)
<<<<<<< HEAD

		move := factory.BuildAvailableToPrimeMove(suite.DB(), nil, nil)

		RDD, err := CalculateRequiredDeliveryDate(suite.AppContextForTest(), planner, conusAddress, zone5Address, time.Now(), 500, "i", move.ID, models.MTOShipmentTypeUnaccompaniedBaggage)
		suite.NotNil(err)
		suite.Nil(RDD)
		suite.Equal(fmt.Sprintf("error fetching pickup rate area id for address ID: %s", conusAddress.ID), err.Error())
	})

	suite.Run("errors when rate area for the destination address is not found", func() {
		ghcDomesticTransitTime := models.GHCDomesticTransitTime{
			MaxDaysTransitTime: 12,
			WeightLbsLower:     0,
			WeightLbsUpper:     10000,
			DistanceMilesLower: 0,
			DistanceMilesUpper: 10000,
		}
		verrs, err := suite.DB().ValidateAndCreate(&ghcDomesticTransitTime)
		suite.Assert().False(verrs.HasAny())
		suite.NoError(err)
=======

		move := factory.BuildAvailableToPrimeMove(suite.DB(), nil, nil)

		// Zone 1 -> Zone 4 UB
		RDD, err := CalculateRequiredDeliveryDate(suite.AppContextForTest(), planner, zone1Address, zone4Address, time.Now(), models.IntPointer(500), move.ID, models.MTOShipmentTypeUnaccompaniedBaggage)
		suite.Nil(err)
		suite.NotNil(RDD)
		suite.Equal(pickupDate.AddDate(0, 0, IntraAlaskaUBTransitTime).Day(), RDD.Day())

		// Zone 1 -> Zone 4 HHG
		RDD, err = CalculateRequiredDeliveryDate(suite.AppContextForTest(), planner, zone1Address, zone4Address, time.Now(), models.IntPointer(500), move.ID, models.MTOShipmentTypeHHG)
		suite.Nil(err)
		suite.NotNil(RDD)
		suite.Equal(pickupDate.AddDate(0, 0, AlaskaZone1ToZone4HHGTransitTime).Day(), RDD.Day())

		// Zone 1 -> Zone 4 NTS-Release
		RDD, err = CalculateRequiredDeliveryDate(suite.AppContextForTest(), planner, zone1Address, zone4Address, time.Now(), models.IntPointer(500), move.ID, models.MTOShipmentTypeHHGOutOfNTS)
		suite.Nil(err)
		suite.NotNil(RDD)
		suite.Equal(pickupDate.AddDate(0, 0, AlaskaZone1ToZone4HHGTransitTime).Day(), RDD.Day())

		// Zone 2 -> Zone 4 UB - Also tests that a nil weight is accepted for UBs
		RDD, err = CalculateRequiredDeliveryDate(suite.AppContextForTest(), planner, zone2Address, zone4Address, time.Now(), nil, move.ID, models.MTOShipmentTypeUnaccompaniedBaggage)
		suite.Nil(err)
		suite.NotNil(RDD)
		suite.Equal(pickupDate.AddDate(0, 0, IntraAlaskaUBTransitTime).Day(), RDD.Day())

		// Zone 2 -> Zone 4 HHG - Also tests that a nil weight is accepted for Intra-Alaska HHG
		RDD, err = CalculateRequiredDeliveryDate(suite.AppContextForTest(), planner, zone2Address, zone4Address, time.Now(), nil, move.ID, models.MTOShipmentTypeHHG)
		suite.Nil(err)
		suite.NotNil(RDD)
		suite.Equal(pickupDate.AddDate(0, 0, AlaskaZone2ToZone4HHGTransitTime).Day(), RDD.Day())
	})

	suite.Run("AK -> AK - correctly errors when rate area for pickup address is not found", func() {
		reContract := testdatagen.FetchOrMakeReContract(suite.DB(), testdatagen.Assertions{})
		testdatagen.FetchOrMakeReContractYear(suite.DB(), testdatagen.Assertions{
			ReContractYear: models.ReContractYear{
				Contract:             reContract,
				ContractID:           reContract.ID,
				StartDate:            time.Now().AddDate(0, 0, -1),
				EndDate:              time.Now().AddDate(1, 0, 0),
				Escalation:           1.0,
				EscalationCompounded: 1.0,
			},
		})

		unsavedZone1AddressId := uuid.Must(uuid.NewV4())
		unsavedZone1Address := models.Address{
			ID:             unsavedZone1AddressId,
			StreetAddress1: "101 Mountain Hemlock St",
			City:           "JB Elmendorf-Richardson",
			State:          "AK",
			PostalCode:     "99506",
			IsOconus:       models.BoolPointer(true),
		}

		savedZone2Address := factory.BuildAddress(suite.DB(), []factory.Customization{
			{
				Model: models.Address{
					StreetAddress1: "200 Sitka Spruce St",
					City:           "Eielson AFB",
					State:          "AK",
					PostalCode:     "99702",
					IsOconus:       models.BoolPointer(true),
				},
			}}, nil)

		move := factory.BuildAvailableToPrimeMove(suite.DB(), nil, nil)

		RDD, err := CalculateRequiredDeliveryDate(suite.AppContextForTest(), planner, unsavedZone1Address, savedZone2Address, time.Now(), models.IntPointer(500), move.ID, models.MTOShipmentTypeUnaccompaniedBaggage)
		suite.NotNil(err)
		suite.Nil(RDD)
		suite.Equal(fmt.Sprintf("error fetching pickup rate area id for address ID: %s", unsavedZone1Address.ID), err.Error())
	})
>>>>>>> ea1a249c

	suite.Run("AK -> AK - correctly errors when rate area for destination address is not found", func() {
		reContract := testdatagen.FetchOrMakeReContract(suite.DB(), testdatagen.Assertions{})
		testdatagen.FetchOrMakeReContractYear(suite.DB(), testdatagen.Assertions{
			ReContractYear: models.ReContractYear{
				Contract:             reContract,
				ContractID:           reContract.ID,
				StartDate:            time.Now().AddDate(0, 0, -1),
				EndDate:              time.Now().AddDate(1, 0, 0),
				Escalation:           1.0,
				EscalationCompounded: 1.0,
			},
		})
<<<<<<< HEAD
=======

		unsavedZone1AddressId := uuid.Must(uuid.NewV4())
		unsavedZone1Address := models.Address{
			ID:             unsavedZone1AddressId,
			StreetAddress1: "101 Mountain Hemlock St",
			City:           "JB Elmendorf-Richardson",
			State:          "AK",
			PostalCode:     "99506",
			IsOconus:       models.BoolPointer(true),
		}

		savedZone2Address := factory.BuildAddress(suite.DB(), []factory.Customization{
			{
				Model: models.Address{
					StreetAddress1: "200 Sitka Spruce St",
					City:           "Eielson AFB",
					State:          "AK",
					PostalCode:     "99702",
					IsOconus:       models.BoolPointer(true),
				},
			}}, nil)

		move := factory.BuildAvailableToPrimeMove(suite.DB(), nil, nil)

		RDD, err := CalculateRequiredDeliveryDate(suite.AppContextForTest(), planner, savedZone2Address, unsavedZone1Address, time.Now(), models.IntPointer(500), move.ID, models.MTOShipmentTypeUnaccompaniedBaggage)
		suite.NotNil(err)
		suite.Nil(RDD)
		suite.Equal(fmt.Sprintf("error fetching destination rate area id for address ID: %s", unsavedZone1Address.ID), err.Error())
	})
}

func (suite *MTOShipmentServiceSuite) TestUpdateSITServiceItemsSITIfPostalCodeChanged() {

	setupData := func(isPickupAddressTest bool, isOConus bool) (models.MTOShipment, models.Address, models.Address) {
		move := factory.BuildAvailableToPrimeMove(suite.DB(), nil, nil)

		isPickupAddressOconus := false
		isDestinatonaAddressOconus := false

		if isPickupAddressTest {
			isPickupAddressOconus = isOConus
		} else {
			isDestinatonaAddressOconus = isOConus
		}
>>>>>>> ea1a249c

		conusAddress := factory.BuildAddress(suite.DB(), []factory.Customization{
			{
				Model: models.Address{
					StreetAddress1: "Tester Address",
					City:           "Des Moines",
					State:          "IA",
					PostalCode:     "50314",
					IsOconus:       models.BoolPointer(isPickupAddressOconus),
				},
<<<<<<< HEAD
			}}, nil)

		zone5AddressId := uuid.Must(uuid.NewV4())
		zone5Address := models.Address{
			ID:             zone5AddressId,
			StreetAddress1: "1 some street",
			StreetAddress2: models.StringPointer("P.O. Box 1234"),
			StreetAddress3: models.StringPointer("c/o Another Person"),
			City:           "Cordova",
			State:          "AK",
			PostalCode:     "99677",
			IsOconus:       models.BoolPointer(true),
		}

		move := factory.BuildAvailableToPrimeMove(suite.DB(), nil, nil)

		RDD, err := CalculateRequiredDeliveryDate(suite.AppContextForTest(), planner, conusAddress, zone5Address, time.Now(), 500, "i", move.ID, models.MTOShipmentTypeUnaccompaniedBaggage)
		suite.NotNil(err)
		suite.Nil(RDD)
		suite.Equal(fmt.Sprintf("error fetching destination rate area id for address ID: %s", zone5Address.ID), err.Error())
	})
}

func (suite *MTOShipmentServiceSuite) TestUpdateSITServiceItemsSITIfPostalCodeChanged() {

	setupData := func(isPickupAddressTest bool, isOConus bool) (models.MTOShipment, models.Address, models.Address) {
		move := factory.BuildAvailableToPrimeMove(suite.DB(), nil, nil)

		isPickupAddressOconus := false
		isDestinatonaAddressOconus := false

		if isPickupAddressTest {
			isPickupAddressOconus = isOConus
		} else {
			isDestinatonaAddressOconus = isOConus
		}

		pickupAddress := factory.BuildAddress(suite.DB(), []factory.Customization{
			{
				Model: models.Address{
					StreetAddress1: "Tester Address",
					City:           "Des Moines",
					State:          "IA",
					PostalCode:     "50314",
					IsOconus:       models.BoolPointer(isPickupAddressOconus),
				},
=======
>>>>>>> ea1a249c
			},
		}, nil)

		destinationAddress := factory.BuildAddress(suite.DB(), []factory.Customization{
			{
				Model: models.Address{
					StreetAddress1: "JBER1",
					City:           "Anchorage",
					State:          "AK",
					PostalCode:     "99505",
					IsOconus:       models.BoolPointer(isDestinatonaAddressOconus),
				},
			},
		}, nil)

		shipment := factory.BuildMTOShipment(suite.DB(), []factory.Customization{
			{
				Model:    move,
				LinkOnly: true,
			},
			{
				Model: models.MTOShipment{
					ShipmentType:       models.MTOShipmentTypeHHG,
					UsesExternalVendor: true,
					Status:             models.MTOShipmentStatusApproved,
					MarketCode:         models.MarketCodeInternational,
				},
			},
			{
				Model:    destinationAddress,
				Type:     &factory.Addresses.DeliveryAddress,
				LinkOnly: true,
			},
			{
				Model:    pickupAddress,
				Type:     &factory.Addresses.PickupAddress,
				LinkOnly: true,
			},
		}, nil)

		customization := make([]factory.Customization, 0)
		customization = append(customization,
			factory.Customization{
				Model:    move,
				LinkOnly: true,
			},
			factory.Customization{
				Model:    shipment,
				LinkOnly: true,
			},
			factory.Customization{
				Model: models.MTOServiceItem{
					Status:          models.MTOServiceItemStatusApproved,
					PricingEstimate: nil,
				},
			})
		if isPickupAddressTest {
			customization = append(customization,
				factory.Customization{
					Model: models.ReService{
						Code: models.ReServiceCodeIOSFSC,
					},
				},
				factory.Customization{
					Model:    pickupAddress,
					Type:     &factory.Addresses.SITOriginHHGOriginalAddress,
					LinkOnly: true,
				},
				factory.Customization{
					Model:    pickupAddress,
					Type:     &factory.Addresses.SITOriginHHGActualAddress,
					LinkOnly: true,
				},
			)
		} else {
			customization = append(customization,
				factory.Customization{
					Model: models.ReService{
						Code: models.ReServiceCodeIDSFSC,
					},
				},
				factory.Customization{
					Model:    destinationAddress,
					Type:     &factory.Addresses.SITDestinationOriginalAddress,
					LinkOnly: true,
				},
				factory.Customization{
					Model:    destinationAddress,
					Type:     &factory.Addresses.SITDestinationFinalAddress,
					LinkOnly: true,
				})
		}

		serviceItem := factory.BuildMTOServiceItem(suite.DB(), customization, nil)

		shipment.MTOServiceItems = append(shipment.MTOServiceItems, serviceItem)

		return shipment, pickupAddress, destinationAddress
	}

	planner := &mocks.Planner{}
	planner.On("ZipTransitDistance",
		mock.AnythingOfType("*appcontext.appContext"),
		mock.Anything,
		mock.Anything,
	).Return(1000, nil)
	mockShipmentRecalculator := mockservices.PaymentRequestShipmentRecalculator{}
	mockShipmentRecalculator.On("ShipmentRecalculatePaymentRequest",
		mock.AnythingOfType("*appcontext.appContext"),
		mock.AnythingOfType("uuid.UUID"),
	).Return(&models.PaymentRequests{}, nil)

	suite.Run("IOSFSC - success", func() {
		shipment, pickupAddress, _ := setupData(true, false)

		expectedMileage := 23
		planner := &mocks.Planner{}
		planner.On("ZipTransitDistance",
			mock.AnythingOfType("*appcontext.appContext"),
			pickupAddress.PostalCode,
			pickupAddress.PostalCode,
			mock.Anything,
		).Return(expectedMileage, nil)

		var serviceItems []models.MTOServiceItem
		err := suite.AppContextForTest().DB().EagerPreload("ReService", "SITOriginHHGOriginalAddress", "SITOriginHHGActualAddress").Where("mto_shipment_id = ?", shipment.ID).Order("created_at asc").All(&serviceItems)
		suite.NoError(err)
		suite.Equal(1, len(serviceItems))
		for i := 0; i < len(serviceItems); i++ {
			suite.True(serviceItems[i].SITDeliveryMiles == (*int)(nil))
			suite.Equal(serviceItems[i].SITOriginHHGOriginalAddress.PostalCode, pickupAddress.PostalCode)
			suite.Equal(serviceItems[i].SITOriginHHGActualAddress.PostalCode, pickupAddress.PostalCode)
		}

		addressCreator := address.NewAddressCreator()
		err = UpdateSITServiceItemsSITIfPostalCodeChanged(planner, suite.AppContextForTest(), addressCreator, &shipment)
		suite.Nil(err)

		err = suite.AppContextForTest().DB().EagerPreload("ReService", "SITOriginHHGOriginalAddress", "SITOriginHHGActualAddress").Where("mto_shipment_id = ?", shipment.ID).Order("created_at asc").All(&serviceItems)
		suite.NoError(err)
		suite.Equal(1, len(serviceItems))
		for i := 0; i < len(serviceItems); i++ {
			suite.True(serviceItems[i].ReService.Code == models.ReServiceCodeIOSFSC)
			suite.Equal(*serviceItems[i].SITDeliveryMiles, expectedMileage)
			suite.Equal(serviceItems[i].SITOriginHHGOriginalAddress.PostalCode, pickupAddress.PostalCode)
			suite.Equal(serviceItems[i].SITOriginHHGActualAddress.PostalCode, pickupAddress.PostalCode)
		}
	})

	suite.Run("IDSFSC - success", func() {
		shipment, _, destinationAddress := setupData(false, false)

		expectedMileage := 23
		planner := &mocks.Planner{}
		planner.On("ZipTransitDistance",
			mock.AnythingOfType("*appcontext.appContext"),
			destinationAddress.PostalCode,
			destinationAddress.PostalCode,
			mock.Anything,
		).Return(expectedMileage, nil)

		var serviceItems []models.MTOServiceItem
		err := suite.AppContextForTest().DB().EagerPreload("ReService", "SITDestinationOriginalAddress", "SITDestinationFinalAddress").Where("mto_shipment_id = ?", shipment.ID).Order("created_at asc").All(&serviceItems)
		suite.NoError(err)
		suite.Equal(1, len(serviceItems))
		for i := 0; i < len(serviceItems); i++ {
			suite.True(serviceItems[i].SITDeliveryMiles == (*int)(nil))
			suite.Equal(serviceItems[i].SITDestinationOriginalAddress.PostalCode, destinationAddress.PostalCode)
			suite.Equal(serviceItems[i].SITDestinationFinalAddress.PostalCode, destinationAddress.PostalCode)
		}

		addressCreator := address.NewAddressCreator()
		err = UpdateSITServiceItemsSITIfPostalCodeChanged(planner, suite.AppContextForTest(), addressCreator, &shipment)
		suite.Nil(err)

		err = suite.AppContextForTest().DB().EagerPreload("ReService", "SITDestinationOriginalAddress", "SITDestinationFinalAddress").Where("mto_shipment_id = ?", shipment.ID).Order("created_at asc").All(&serviceItems)
		suite.NoError(err)
		suite.Equal(1, len(serviceItems))
		for i := 0; i < len(serviceItems); i++ {
			suite.True(serviceItems[i].ReService.Code == models.ReServiceCodeIDSFSC)
			suite.Equal(*serviceItems[i].SITDeliveryMiles, expectedMileage)
			suite.Equal(serviceItems[i].SITDestinationOriginalAddress.PostalCode, destinationAddress.PostalCode)
			suite.Equal(serviceItems[i].SITDestinationFinalAddress.PostalCode, destinationAddress.PostalCode)
		}
	})
}

func (suite *MTOShipmentServiceSuite) TestUpdateRequestedPickupDate() {

	builder := query.NewQueryBuilder()
	fetcher := fetch.NewFetcher(builder)
	moveRouter := moveservices.NewMoveRouter(transportationoffice.NewTransportationOfficesFetcher())
	waf := entitlements.NewWeightAllotmentFetcher()
	mockSender := setUpMockNotificationSender()
	moveWeights := moveservices.NewMoveWeights(NewShipmentReweighRequester(mockSender), waf)
	mockShipmentRecalculator := mockservices.PaymentRequestShipmentRecalculator{}
	addressCreator := address.NewAddressCreator()
	addressUpdater := address.NewAddressUpdater()

	createSubtestData := func() (services.MTOShipmentUpdater, models.Move) {
		planner := &mocks.Planner{}
		planner.On("ZipTransitDistance",
			mock.AnythingOfType("*appcontext.appContext"),
			mock.AnythingOfType("string"),
			mock.AnythingOfType("string"),
		).Return(500, nil)
		mtoShipmentUpdaterPrime := NewOfficeMTOShipmentUpdater(builder, fetcher, planner, moveRouter, moveWeights, mockSender, &mockShipmentRecalculator, addressUpdater, addressCreator)

		reContract := testdatagen.FetchOrMakeReContract(suite.DB(), testdatagen.Assertions{})
		testdatagen.FetchOrMakeReContractYear(suite.DB(), testdatagen.Assertions{
			ReContractYear: models.ReContractYear{
				Contract:             reContract,
				ContractID:           reContract.ID,
				StartDate:            time.Now(),
				EndDate:              time.Now().AddDate(1, 0, 0),
				Escalation:           1.0,
				EscalationCompounded: 1.0,
			},
		})
		move := factory.BuildAvailableToPrimeMove(suite.DB(), nil, nil)

		return mtoShipmentUpdaterPrime, move
	}

	suite.Run("RequestedPickupDate validation check - must be in the future for shipment types other than PPM", func() {
		shipmentUpdater, move := createSubtestData()

		now := time.Now()
		yesterday := now.AddDate(0, 0, -1)
		tomorrow := now.AddDate(0, 0, 1)

		testCases := []struct {
			input        *time.Time
			shipmentType models.MTOShipmentType
			shouldError  bool
		}{
			// HHG
			{nil, models.MTOShipmentTypeHHG, false},
			{&time.Time{}, models.MTOShipmentTypeHHG, false},
			{&yesterday, models.MTOShipmentTypeHHG, true},
			{&now, models.MTOShipmentTypeHHG, true},
			{&tomorrow, models.MTOShipmentTypeHHG, false},
			// NTS
			{nil, models.MTOShipmentTypeHHGIntoNTS, false},
			{&time.Time{}, models.MTOShipmentTypeHHGIntoNTS, false},
			{&yesterday, models.MTOShipmentTypeHHGIntoNTS, true},
			{&now, models.MTOShipmentTypeHHGIntoNTS, true},
			{&tomorrow, models.MTOShipmentTypeHHGIntoNTS, false},
			// NTSR
			{nil, models.MTOShipmentTypeHHGOutOfNTS, false},
			{&time.Time{}, models.MTOShipmentTypeHHGOutOfNTS, false},
			{&yesterday, models.MTOShipmentTypeHHGOutOfNTS, true},
			{&now, models.MTOShipmentTypeHHGOutOfNTS, true},
			{&tomorrow, models.MTOShipmentTypeHHGOutOfNTS, false},
			// BOAT HAUL AWAY
			{nil, models.MTOShipmentTypeBoatHaulAway, false},
			{&time.Time{}, models.MTOShipmentTypeBoatHaulAway, false},
			{&yesterday, models.MTOShipmentTypeBoatHaulAway, true},
			{&now, models.MTOShipmentTypeBoatHaulAway, true},
			{&tomorrow, models.MTOShipmentTypeBoatHaulAway, false},
			// BOAT TOW AWAY
			{nil, models.MTOShipmentTypeBoatTowAway, false},
			{&time.Time{}, models.MTOShipmentTypeBoatTowAway, false},
			{&yesterday, models.MTOShipmentTypeBoatTowAway, true},
			{&now, models.MTOShipmentTypeBoatTowAway, true},
			{&tomorrow, models.MTOShipmentTypeBoatTowAway, false},
			// MOBILE HOME
			{nil, models.MTOShipmentTypeMobileHome, false},
			{&time.Time{}, models.MTOShipmentTypeMobileHome, false},
			{&yesterday, models.MTOShipmentTypeMobileHome, true},
			{&now, models.MTOShipmentTypeMobileHome, true},
			{&tomorrow, models.MTOShipmentTypeMobileHome, false},
			// UB
			{nil, models.MTOShipmentTypeUnaccompaniedBaggage, false},
			{&time.Time{}, models.MTOShipmentTypeUnaccompaniedBaggage, false},
			{&yesterday, models.MTOShipmentTypeUnaccompaniedBaggage, true},
			{&now, models.MTOShipmentTypeUnaccompaniedBaggage, true},
			{&tomorrow, models.MTOShipmentTypeUnaccompaniedBaggage, false},
			// PPM - should always pass validation
			{nil, models.MTOShipmentTypePPM, false},
			{&time.Time{}, models.MTOShipmentTypePPM, false},
			{&yesterday, models.MTOShipmentTypePPM, false},
			{&now, models.MTOShipmentTypePPM, false},
			{&tomorrow, models.MTOShipmentTypePPM, false},
		}

		for _, testCase := range testCases {
			// Default is HHG, but we set it explicitly below via the test cases
			var oldShipment models.MTOShipment
			if testCase.shipmentType == models.MTOShipmentTypeUnaccompaniedBaggage {
				ghcDomesticTransitTime := models.GHCDomesticTransitTime{
					MaxDaysTransitTime: 12,
					WeightLbsLower:     0,
					WeightLbsUpper:     10000,
					DistanceMilesLower: 0,
					DistanceMilesUpper: 10000,
				}
				verrs, err := suite.DB().ValidateAndCreate(&ghcDomesticTransitTime)
				suite.Assert().False(verrs.HasAny())
				suite.NoError(err)
				moveForPrime := factory.BuildAvailableToPrimeMove(suite.DB(), nil, nil)
				oldShipment = factory.BuildUBShipment(suite.DB(), []factory.Customization{
					{
						Model:    moveForPrime,
						LinkOnly: true,
					},
					{
						Model: models.MTOShipment{
							ShipmentType:         testCase.shipmentType,
							RequestedPickupDate:  &tomorrow,
							ScheduledPickupDate:  &testdatagen.DateInsidePeakRateCycle,
							PrimeEstimatedWeight: models.PoundPointer(unit.Pound(4000)),
							Status:               models.MTOShipmentStatusSubmitted,
						},
					},
				}, nil)
			} else {
				oldShipment = factory.BuildMTOShipment(suite.DB(), []factory.Customization{
					{
						Model:    move,
						LinkOnly: true,
					},
					{
						Model: models.MTOShipment{
							ShipmentType:        testCase.shipmentType,
							Status:              models.MTOShipmentStatusSubmitted,
							RequestedPickupDate: &tomorrow,
						},
					},
				}, nil)
			}

			updatedShipment := models.MTOShipment{
				ID:                  oldShipment.ID,
				RequestedPickupDate: testCase.input,
			}

			eTag := etag.GenerateEtag(oldShipment.UpdatedAt)
			too := factory.BuildOfficeUserWithRoles(suite.DB(), nil, []roles.RoleType{roles.RoleTypeTOO})
			suite.NotEmpty(too.User.Roles)
			session := auth.Session{
				ApplicationName: auth.OfficeApp,
				UserID:          *too.UserID,
				OfficeUserID:    too.ID,
				ActiveRole:      too.User.Roles[0],
			}
			shipment, err := shipmentUpdater.UpdateMTOShipment(suite.AppContextWithSessionForTest(&session), &updatedShipment, eTag, "test")

			testCaseInputString := ""
			if testCase.input == nil {
				testCaseInputString = "nil"
			} else {
				testCaseInputString = (*testCase.input).String()
			}

			if testCase.shouldError {
				suite.Nil(shipment, "Should error for %s | %s", testCase.shipmentType, testCaseInputString)
				suite.Error(err)
				if testCase.input != nil && !(*testCase.input).IsZero() {
					suite.Equal("RequestedPickupDate must be greater than or equal to tomorrow's date.", err.Error())
				} else {
					suite.Contains(err.Error(), fmt.Sprintf("RequestedPickupDate is required to create or modify %s %s shipment", GetAorAnByShipmentType(testCase.shipmentType), testCase.shipmentType))
				}
			} else {
				suite.NoError(err, "Should not error for %s | %s", testCase.shipmentType, testCaseInputString)
				suite.NotNil(shipment)
			}
		}
	})
}<|MERGE_RESOLUTION|>--- conflicted
+++ resolved
@@ -464,12 +464,7 @@
 	})
 
 	suite.Run("Successful update to all address fields also populates us_post_region_city and us_post_region_cites_id on a domestic shipment", func() {
-<<<<<<< HEAD
-		setupTestData()
-
-=======
 		setupAllAddressData()
->>>>>>> ea1a249c
 		oldMTOShipment3 := factory.BuildMTOShipment(suite.DB(), nil, nil)
 
 		eTag := etag.GenerateEtag(oldMTOShipment3.UpdatedAt)
@@ -511,12 +506,6 @@
 		suite.NotNil(updatedShipment.TertiaryDeliveryAddress.UsPostRegionCityID)
 		suite.NotNil(updatedShipment.TertiaryDeliveryAddress.UsPostRegionCity)
 	})
-<<<<<<< HEAD
-
-	suite.Run("Successful update to all address fields resulting in change of market code", func() {
-		setupTestData()
-=======
->>>>>>> ea1a249c
 
 	suite.Run("Successful update to all address fields resulting in change of market code", func() {
 		previousShipment := factory.BuildMTOShipment(suite.DB(), nil, nil)
@@ -2171,15 +2160,8 @@
 		suite.Equal(tertiaryPickupAddress.ID, *newShipment.TertiaryPickupAddressID)
 		suite.Equal(tertiaryDeliveryAddress.ID, *newShipment.TertiaryDeliveryAddressID)
 	})
-<<<<<<< HEAD
 
 	suite.Run("Successful Office/TOO UpdateShipment - CONUS Pickup, OCONUS Destination - mileage is recalculated and pricing estimates refreshed for International FSC SIT service items", func() {
-		setupTestData()
-
-=======
-
-	suite.Run("Successful Office/TOO UpdateShipment - CONUS Pickup, OCONUS Destination - mileage is recalculated and pricing estimates refreshed for International FSC SIT service items", func() {
->>>>>>> ea1a249c
 		move := factory.BuildAvailableToPrimeMove(suite.DB(), nil, nil)
 
 		ghcDomesticTransitTime := models.GHCDomesticTransitTime{
@@ -2234,8 +2216,6 @@
 					ScheduledPickupDate:  &pickupDate,
 					RequestedPickupDate:  &requestedPickup,
 					MarketCode:           models.MarketCodeInternational,
-<<<<<<< HEAD
-=======
 				},
 			},
 			{
@@ -2953,126 +2933,88 @@
 					ScheduledPickupDate:  &testdatagen.DateInsidePeakRateCycle,
 					PrimeEstimatedWeight: &estimatedWeight,
 					Status:               models.MTOShipmentStatusSubmitted,
->>>>>>> ea1a249c
-				},
-			},
-			{
-				Model:    move,
-				LinkOnly: true,
-			},
-		}, nil)
-
-		// setup IOSFSC service item with SITOriginHHGOriginalAddress
-		factory.BuildMTOServiceItem(suite.DB(), []factory.Customization{
-			{
-				Model:    move,
-				LinkOnly: true,
-			},
-			{
-				Model:    oldShipment,
-				LinkOnly: true,
-			},
-			{
-				Model: models.ReService{
-					Code: models.ReServiceCodeIOSFSC,
-				},
-			},
-			{
-				Model:    pickupAddress,
-				Type:     &factory.Addresses.SITOriginHHGOriginalAddress,
-				LinkOnly: true,
-			},
-			{
-				Model:    pickupAddress,
-				Type:     &factory.Addresses.SITOriginHHGActualAddress,
-				LinkOnly: true,
-			},
-			{
-				Model: models.MTOServiceItem{
-					Status:          models.MTOServiceItemStatusApproved,
-					PricingEstimate: nil,
-				},
-			},
-		}, nil)
-
-		// setup IDSFSC service item with SITDestinationOriginalAddress
-		factory.BuildMTOServiceItem(suite.DB(), []factory.Customization{
-			{
-				Model:    move,
-				LinkOnly: true,
-			},
-			{
-				Model:    oldShipment,
-				LinkOnly: true,
-			},
-			{
-				Model: models.ReService{
-					Code: models.ReServiceCodeIDSFSC,
-				},
-			},
-			{
-				Model:    destinationAddress,
-				Type:     &factory.Addresses.SITDestinationOriginalAddress,
-				LinkOnly: true,
-			},
-			{
-				Model:    destinationAddress,
-				Type:     &factory.Addresses.SITDestinationFinalAddress,
-				LinkOnly: true,
-			},
-		}, nil)
-<<<<<<< HEAD
-
-		eTag := etag.GenerateEtag(oldShipment.UpdatedAt)
-
-		updatedShipment := models.MTOShipment{
-			ID:                   oldShipment.ID,
-			PrimeEstimatedWeight: &primeEstimatedWeight,
-		}
-
-		var serviceItems []models.MTOServiceItem
-		// verify pre-update mto service items for both origin/destination FSC SITs have not been set
-		err := suite.AppContextForTest().DB().EagerPreload("ReService").Where("mto_shipment_id = ?", oldShipment.ID).Order("created_at asc").All(&serviceItems)
-		suite.NoError(err)
-		// expecting only IOSFSC and IDSFSC created for tests
-		suite.Equal(2, len(serviceItems))
-		for i := 0; i < len(serviceItems); i++ {
-			suite.Nil(serviceItems[i].PricingEstimate)
-			suite.True(serviceItems[i].SITDeliveryMiles == (*int)(nil))
-		}
-
-		// As TOO
-		too := factory.BuildOfficeUserWithRoles(suite.DB(), nil, []roles.RoleType{roles.RoleTypeTOO})
-		suite.NotEmpty(too.User.Roles)
-		session := auth.Session{
-			ApplicationName: auth.OfficeApp,
-			UserID:          *too.UserID,
-			OfficeUserID:    too.ID,
-			ActiveRole:      too.User.Roles[0],
-		}
-		expectedMileage := 314
-		plannerSITFSC := &mocks.Planner{}
-		// expecting 50314/50314 for IOSFSC mileage lookup for source, destination
-		plannerSITFSC.On("ZipTransitDistance",
-			mock.AnythingOfType("*appcontext.appContext"),
-			// 99505/99505, 50314/50314
-			mock.MatchedBy(func(source string) bool {
-				return source == "50314" || source == "99505"
-			}),
-			mock.MatchedBy(func(destination string) bool {
-				return destination == "50314" || destination == "99505"
-			}),
-		).Return(expectedMileage, nil)
-
-		mtoShipmentUpdater := NewOfficeMTOShipmentUpdater(builder, fetcher, plannerSITFSC, moveRouter, moveWeights, mockSender, &mockShipmentRecalculator, addressUpdater, addressCreator)
-
-		_, err = mtoShipmentUpdater.UpdateMTOShipment(suite.AppContextWithSessionForTest(&session), &updatedShipment, eTag, "test")
-		suite.NoError(err)
-
-		// verify post-update mto service items for both origin/destination FSC SITs have been set.
-		// if set we know stored procedure update_service_item_pricing was executed sucessfully
-		err = suite.AppContextForTest().DB().EagerPreload("ReService").Where("mto_shipment_id = ?", oldShipment.ID).Order("created_at asc").All(&serviceItems)
-=======
+				},
+			},
+		}, nil)
+		draftShipment = factory.BuildMTOShipment(suite.DB(), []factory.Customization{
+			{
+				Model:    mto,
+				LinkOnly: true,
+			},
+			{
+				Model: models.MTOShipment{
+					Status: models.MTOShipmentStatusDraft,
+				},
+			},
+		}, nil)
+		shipment2 = factory.BuildMTOShipment(suite.DB(), []factory.Customization{
+			{
+				Model:    mto,
+				LinkOnly: true,
+			},
+			{
+				Model: models.MTOShipment{
+					Status: models.MTOShipmentStatusSubmitted,
+				},
+			},
+		}, nil)
+		shipment3 = factory.BuildMTOShipment(suite.DB(), []factory.Customization{
+			{
+				Model:    mto,
+				LinkOnly: true,
+			},
+			{
+				Model: models.MTOShipment{
+					Status: models.MTOShipmentStatusSubmitted,
+				},
+			},
+		}, nil)
+		shipment4 = factory.BuildMTOShipment(suite.DB(), []factory.Customization{
+			{
+				Model:    mto,
+				LinkOnly: true,
+			},
+			{
+				Model: models.MTOShipment{
+					Status: models.MTOShipmentStatusSubmitted,
+				},
+			},
+		}, nil)
+		shipmentForAutoApprove = factory.BuildMTOShipment(suite.DB(), []factory.Customization{
+			{
+				Model:    mto,
+				LinkOnly: true,
+			},
+			{
+				Model: models.MTOShipment{
+					Status: models.MTOShipmentStatusSubmitted,
+				},
+			},
+		}, nil)
+		approvedShipment = factory.BuildMTOShipment(suite.DB(), []factory.Customization{
+			{
+				Model:    mto,
+				LinkOnly: true,
+			},
+			{
+				Model: models.MTOShipment{
+					Status: models.MTOShipmentStatusApproved,
+				},
+			},
+		}, nil)
+		rejectionReason := "exotic animals are banned"
+		rejectedShipment = factory.BuildMTOShipment(suite.DB(), []factory.Customization{
+			{
+				Model:    mto,
+				LinkOnly: true,
+			},
+			{
+				Model: models.MTOShipment{
+					Status:          models.MTOShipmentStatusRejected,
+					RejectionReason: &rejectionReason,
+				},
+			},
+		}, nil)
 		shipment.Status = models.MTOShipmentStatusSubmitted
 		eTag = etag.GenerateEtag(shipment.UpdatedAt)
 	})
@@ -3125,748 +3067,6 @@
 		suite.Equal(models.MTOShipmentStatusApproved, approvedShipment.Status)
 
 		err = appCtx.DB().EagerPreload("ReService").Where("mto_shipment_id = ?", shipmentForAutoApprove.ID).All(&serviceItems)
->>>>>>> ea1a249c
-		suite.NoError(err)
-		suite.Equal(2, len(serviceItems))
-		for i := 0; i < len(serviceItems); i++ {
-			suite.True(serviceItems[i].ReService.Code == models.ReServiceCodeIOSFSC || serviceItems[i].ReService.Code == models.ReServiceCodeIDSFSC)
-
-			if serviceItems[i].ReService.Code == models.ReServiceCodeIOSFSC {
-				suite.NotNil(*serviceItems[i].PricingEstimate)
-				suite.Equal(*serviceItems[i].SITDeliveryMiles, expectedMileage)
-			}
-			// verify IDSFSC SIT with OCONUS destination does not calculate pricing resulting in 0.
-			if serviceItems[i].ReService.Code == models.ReServiceCodeIDSFSC {
-				suite.Equal(*serviceItems[i].SITDeliveryMiles, expectedMileage)
-				suite.Equal(*serviceItems[i].PricingEstimate, unit.Cents(0))
-			}
-		}
-	})
-
-<<<<<<< HEAD
-	suite.Run("Successful Office/TOO UpdateShipment - OCONUS Pickup, CONUS Destination - mileage is recalculated and pricing estimates refreshed for International FSC SIT service items", func() {
-		setupTestData()
-=======
-	suite.Run("If we act on a shipment with a weight that has a 0 upper weight it should still work", func() {
->>>>>>> ea1a249c
-
-		move := factory.BuildAvailableToPrimeMove(suite.DB(), nil, nil)
-
-		ghcDomesticTransitTime := models.GHCDomesticTransitTime{
-			MaxDaysTransitTime: 12,
-			WeightLbsLower:     0,
-			WeightLbsUpper:     10000,
-			DistanceMilesLower: 0,
-			DistanceMilesUpper: 10000,
-		}
-		_, _ = suite.DB().ValidateAndCreate(&ghcDomesticTransitTime)
-
-		testdatagen.FetchOrMakeReContractYear(suite.DB(), testdatagen.Assertions{
-			ReContractYear: models.ReContractYear{
-				StartDate: time.Now().Add(-24 * time.Hour),
-				EndDate:   time.Now().Add(24 * time.Hour),
-			},
-		})
-
-		destinationAddress := factory.BuildAddress(suite.DB(), []factory.Customization{
-			{
-				Model: models.Address{
-					StreetAddress1: "Tester Address",
-					City:           "Des Moines",
-					State:          "IA",
-					PostalCode:     "50314",
-					IsOconus:       models.BoolPointer(false),
-				},
-			},
-		}, nil)
-
-		pickupAddress := factory.BuildAddress(suite.DB(), []factory.Customization{
-			{
-				Model: models.Address{
-					StreetAddress1: "JBER1",
-					City:           "Anchorage",
-					State:          "AK",
-					PostalCode:     "99505",
-					IsOconus:       models.BoolPointer(true),
-				},
-			},
-		}, nil)
-
-		pickupDate := now.AddDate(0, 0, 10)
-		requestedPickup := time.Now()
-		oldShipment := factory.BuildMTOShipment(suite.DB(), []factory.Customization{
-			{
-				Model: models.MTOShipment{
-					Status:               models.MTOShipmentStatusApproved,
-					PrimeEstimatedWeight: nil,
-					PickupAddressID:      &pickupAddress.ID,
-					DestinationAddressID: &destinationAddress.ID,
-					ScheduledPickupDate:  &pickupDate,
-					RequestedPickupDate:  &requestedPickup,
-					MarketCode:           models.MarketCodeInternational,
-				},
-			},
-			{
-				Model:    move,
-				LinkOnly: true,
-			},
-		}, nil)
-
-		// setup IOSFSC service item with SITOriginHHGOriginalAddress
-		factory.BuildMTOServiceItem(suite.DB(), []factory.Customization{
-			{
-				Model:    move,
-				LinkOnly: true,
-			},
-			{
-				Model:    oldShipment,
-				LinkOnly: true,
-			},
-			{
-				Model: models.ReService{
-					Code: models.ReServiceCodeIOSFSC,
-				},
-			},
-			{
-				Model:    pickupAddress,
-				Type:     &factory.Addresses.SITOriginHHGOriginalAddress,
-				LinkOnly: true,
-			},
-			{
-				Model:    pickupAddress,
-				Type:     &factory.Addresses.SITOriginHHGActualAddress,
-				LinkOnly: true,
-			},
-			{
-				Model: models.MTOServiceItem{
-					Status:          models.MTOServiceItemStatusApproved,
-					PricingEstimate: nil,
-				},
-			},
-		}, nil)
-
-		// setup IDSFSC service item with SITDestinationOriginalAddress
-		factory.BuildMTOServiceItem(suite.DB(), []factory.Customization{
-			{
-				Model:    move,
-				LinkOnly: true,
-			},
-			{
-				Model:    oldShipment,
-				LinkOnly: true,
-			},
-			{
-				Model: models.ReService{
-					Code: models.ReServiceCodeIDSFSC,
-				},
-			},
-			{
-				Model:    destinationAddress,
-				Type:     &factory.Addresses.SITDestinationOriginalAddress,
-				LinkOnly: true,
-			},
-			{
-				Model:    destinationAddress,
-				Type:     &factory.Addresses.SITDestinationFinalAddress,
-				LinkOnly: true,
-			},
-		}, nil)
-
-		eTag := etag.GenerateEtag(oldShipment.UpdatedAt)
-
-		updatedShipment := models.MTOShipment{
-			ID:                   oldShipment.ID,
-			PrimeEstimatedWeight: &primeEstimatedWeight,
-		}
-
-		var serviceItems []models.MTOServiceItem
-		// verify pre-update mto service items for both origin/destination FSC SITs have not been set
-		err := suite.AppContextForTest().DB().EagerPreload("ReService").Where("mto_shipment_id = ?", oldShipment.ID).Order("created_at asc").All(&serviceItems)
-		suite.NoError(err)
-		// expecting only IOSFSC and IDSFSC created for tests
-		suite.Equal(2, len(serviceItems))
-		for i := 0; i < len(serviceItems); i++ {
-			suite.Nil(serviceItems[i].PricingEstimate)
-			suite.True(serviceItems[i].SITDeliveryMiles == (*int)(nil))
-		}
-
-		// As TOO
-		too := factory.BuildOfficeUserWithRoles(suite.DB(), nil, []roles.RoleType{roles.RoleTypeTOO})
-		suite.NotEmpty(too.User.Roles)
-		session := auth.Session{
-			ApplicationName: auth.OfficeApp,
-			UserID:          *too.UserID,
-			OfficeUserID:    too.ID,
-			ActiveRole:      too.User.Roles[0],
-		}
-		expectedMileage := 314
-		plannerSITFSC := &mocks.Planner{}
-		// expecting 99505/99505, 50314/50314 for IOSFSC mileage lookup for source, destination
-		plannerSITFSC.On("ZipTransitDistance",
-			mock.AnythingOfType("*appcontext.appContext"),
-			mock.MatchedBy(func(source string) bool {
-				return source == "50314" || source == "99505"
-			}),
-			mock.MatchedBy(func(destination string) bool {
-				return destination == "50314" || destination == "99505"
-			}),
-		).Return(expectedMileage, nil)
-
-		mtoShipmentUpdater := NewOfficeMTOShipmentUpdater(builder, fetcher, plannerSITFSC, moveRouter, moveWeights, mockSender, &mockShipmentRecalculator, addressUpdater, addressCreator)
-
-		_, err = mtoShipmentUpdater.UpdateMTOShipment(suite.AppContextWithSessionForTest(&session), &updatedShipment, eTag, "test")
-		suite.NoError(err)
-
-		// verify post-update mto service items for both origin/destination FSC SITs have been set.
-		// if set we know stored procedure update_service_item_pricing was executed sucessfully
-		err = suite.AppContextForTest().DB().EagerPreload("ReService").Where("mto_shipment_id = ?", oldShipment.ID).Order("created_at asc").All(&serviceItems)
-		suite.NoError(err)
-		suite.Equal(2, len(serviceItems))
-		for i := 0; i < len(serviceItems); i++ {
-			suite.True(serviceItems[i].ReService.Code == models.ReServiceCodeIOSFSC || serviceItems[i].ReService.Code == models.ReServiceCodeIDSFSC)
-
-			if serviceItems[i].ReService.Code == models.ReServiceCodeIDSFSC {
-				suite.NotNil(*serviceItems[i].PricingEstimate)
-				suite.Equal(*serviceItems[i].SITDeliveryMiles, expectedMileage)
-			}
-			// verify IOSFSC SIT with OCONUS destination does not calculate mileage and pricing resulting in 0 for both.
-			if serviceItems[i].ReService.Code == models.ReServiceCodeIOSFSC {
-				suite.Equal(*serviceItems[i].SITDeliveryMiles, expectedMileage)
-				suite.Equal(*serviceItems[i].PricingEstimate, unit.Cents(0))
-			}
-		}
-	})
-
-	suite.Run("Successful Office/TOO UpdateShipment - Pricing estimates calculated for Intl First Day SIT Service Items (IOFSIT, IDFSIT)", func() {
-		setupTestData()
-
-		move := factory.BuildAvailableToPrimeMove(suite.DB(), nil, nil)
-
-		ghcDomesticTransitTime := models.GHCDomesticTransitTime{
-			MaxDaysTransitTime: 12,
-			WeightLbsLower:     0,
-			WeightLbsUpper:     10000,
-			DistanceMilesLower: 0,
-			DistanceMilesUpper: 10000,
-		}
-		_, _ = suite.DB().ValidateAndCreate(&ghcDomesticTransitTime)
-
-		parameter := models.ApplicationParameters{
-			ParameterName:  models.StringPointer("maxSitDaysAllowance"),
-			ParameterValue: models.StringPointer("90"),
-		}
-		suite.MustCreate(&parameter)
-
-		testdatagen.FetchOrMakeReContractYear(suite.DB(), testdatagen.Assertions{
-			ReContractYear: models.ReContractYear{
-				StartDate: time.Now().Add(-24 * time.Hour),
-				EndDate:   time.Now().Add(24 * time.Hour),
-			},
-		})
-
-		pickupAddress := factory.BuildAddress(suite.DB(), []factory.Customization{
-			{
-				Model: models.Address{
-					StreetAddress1: "450 Street Dr",
-					City:           "Charleston",
-					State:          "SC",
-					PostalCode:     "29404",
-					IsOconus:       models.BoolPointer(false),
-				},
-			},
-		}, nil)
-
-		destinationAddress := factory.BuildAddress(suite.DB(), []factory.Customization{
-			{
-				Model: models.Address{
-					StreetAddress1: "JB Snowtown",
-					City:           "Juneau",
-					State:          "AK",
-					PostalCode:     "99801",
-					IsOconus:       models.BoolPointer(true),
-				},
-			},
-		}, nil)
-
-		pickupDate := now.AddDate(0, 0, 10)
-		requestedPickup := time.Now()
-		shipment := factory.BuildMTOShipment(suite.DB(), []factory.Customization{
-			{
-				Model: models.MTOShipment{
-					Status:               models.MTOShipmentStatusApproved,
-					PrimeEstimatedWeight: nil,
-					PickupAddressID:      &pickupAddress.ID,
-					DestinationAddressID: &destinationAddress.ID,
-					ScheduledPickupDate:  &pickupDate,
-					RequestedPickupDate:  &requestedPickup,
-					MarketCode:           models.MarketCodeInternational,
-				},
-			},
-			{
-				Model:    move,
-				LinkOnly: true,
-			},
-		}, nil)
-
-		// setup IOFSIT service item with SITOriginHHGOriginalAddress
-		factory.BuildMTOServiceItem(suite.DB(), []factory.Customization{
-			{
-				Model:    move,
-				LinkOnly: true,
-			},
-			{
-				Model:    shipment,
-				LinkOnly: true,
-			},
-			{
-				Model: models.ReService{
-					Code: models.ReServiceCodeIOFSIT,
-				},
-			},
-			{
-				Model:    pickupAddress,
-				Type:     &factory.Addresses.SITOriginHHGOriginalAddress,
-				LinkOnly: true,
-			},
-			{
-				Model:    pickupAddress,
-				Type:     &factory.Addresses.SITOriginHHGActualAddress,
-				LinkOnly: true,
-			},
-			{
-				Model: models.MTOServiceItem{
-					Status:          models.MTOServiceItemStatusApproved,
-					PricingEstimate: nil,
-				},
-			},
-		}, nil)
-
-		// setup IDFSIT service item
-		factory.BuildMTOServiceItem(suite.DB(), []factory.Customization{
-			{
-				Model:    move,
-				LinkOnly: true,
-			},
-			{
-				Model:    shipment,
-				LinkOnly: true,
-			},
-			{
-				Model: models.ReService{
-					Code: models.ReServiceCodeIDFSIT,
-				},
-			},
-			{
-				Model:    destinationAddress,
-				Type:     &factory.Addresses.SITDestinationOriginalAddress,
-				LinkOnly: true,
-			},
-			{
-				Model:    destinationAddress,
-				Type:     &factory.Addresses.SITDestinationFinalAddress,
-				LinkOnly: true,
-			},
-		}, nil)
-
-		eTag := etag.GenerateEtag(shipment.UpdatedAt)
-
-		updatedShipment := models.MTOShipment{
-			ID:                   shipment.ID,
-			PrimeEstimatedWeight: &primeEstimatedWeight,
-		}
-
-		var serviceItems []models.MTOServiceItem
-		// verify pre-update mto service items for both origin/destination First Day SITs have not been set
-		err := suite.AppContextForTest().DB().EagerPreload("ReService").Where("mto_shipment_id = ?", shipment.ID).Order("created_at asc").All(&serviceItems)
-		suite.NoError(err)
-		// expecting only IOFSIT and IDFSIT created for tests
-		suite.Equal(2, len(serviceItems))
-		for i := 0; i < len(serviceItems); i++ {
-			suite.Nil(serviceItems[i].PricingEstimate)
-		}
-
-		// As TOO
-		too := factory.BuildOfficeUserWithRoles(suite.DB(), nil, []roles.RoleType{roles.RoleTypeTOO})
-		suite.NotEmpty(too.User.Roles)
-		session := auth.Session{
-			ApplicationName: auth.OfficeApp,
-			UserID:          *too.UserID,
-			OfficeUserID:    too.ID,
-			ActiveRole:      too.User.Roles[0],
-		}
-		plannerSITFSC := &mocks.Planner{}
-		plannerSITFSC.On("ZipTransitDistance",
-			mock.AnythingOfType("*appcontext.appContext"),
-			mock.Anything,
-			mock.Anything,
-		).Return(1, nil)
-
-		mtoShipmentUpdater := NewOfficeMTOShipmentUpdater(builder, fetcher, plannerSITFSC, moveRouter, moveWeights, mockSender, &mockShipmentRecalculator, addressUpdater, addressCreator)
-
-		_, err = mtoShipmentUpdater.UpdateMTOShipment(suite.AppContextWithSessionForTest(&session), &updatedShipment, eTag, "test")
-		suite.NoError(err)
-
-		// verify post-update mto service items for both origin/destination First Day SITs have been set.
-		// if set we know stored procedure update_service_item_pricing was executed sucessfully
-		err = suite.AppContextForTest().DB().EagerPreload("ReService").Where("mto_shipment_id = ?", shipment.ID).Order("created_at asc").All(&serviceItems)
-		suite.NoError(err)
-		suite.Equal(2, len(serviceItems))
-		for i := 0; i < len(serviceItems); i++ {
-			suite.True(serviceItems[i].ReService.Code == models.ReServiceCodeIOFSIT || serviceItems[i].ReService.Code == models.ReServiceCodeIDFSIT)
-			suite.True(*serviceItems[i].PricingEstimate > 0)
-		}
-	})
-
-	suite.Run("Successful Office/TOO UpdateShipment - no sit departure date - pricing estimates refreshed using MAX days for International Additional Days SIT service item", func() {
-		parameter := models.ApplicationParameters{
-			ParameterName:  models.StringPointer("maxSitDaysAllowance"),
-			ParameterValue: models.StringPointer("90"),
-		}
-		suite.MustCreate(&parameter)
-
-		testdatagen.FetchOrMakeReContractYear(suite.DB(),
-			testdatagen.Assertions{
-				ReContractYear: models.ReContractYear{
-					StartDate: testdatagen.ContractStartDate,
-					EndDate:   testdatagen.ContractEndDate,
-				},
-			})
-
-		usprc, err := models.FindByZipCode(suite.AppContextForTest().DB(), "99801")
-		suite.NotNil(usprc)
-		suite.FatalNoError(err)
-		pickupAddress := factory.BuildAddress(suite.DB(), []factory.Customization{
-			{
-				Model: models.Address{
-					IsOconus:           models.BoolPointer(true),
-					UsPostRegionCityID: &usprc.ID,
-					City:               usprc.USPostRegionCityNm,
-					State:              usprc.State,
-					PostalCode:         usprc.UsprZipID,
-				},
-			},
-		}, nil)
-
-		move := factory.BuildAvailableToPrimeMove(suite.DB(), nil, nil)
-		destinationAddress := factory.BuildAddress(suite.DB(), []factory.Customization{
-			{
-				Model: models.Address{
-					StreetAddress1: "Tester Address",
-					City:           "Des Moines",
-					State:          "IA",
-					PostalCode:     "50314",
-					IsOconus:       models.BoolPointer(false),
-				},
-			},
-		}, nil)
-
-		pickupDate := now.AddDate(0, 0, 10)
-		requestedPickup := time.Now()
-		oldShipment := factory.BuildMTOShipment(suite.DB(), []factory.Customization{
-			{
-				Model: models.MTOShipment{
-					Status:               models.MTOShipmentStatusApproved,
-					PrimeEstimatedWeight: nil,
-					PickupAddressID:      &pickupAddress.ID,
-					DestinationAddressID: &destinationAddress.ID,
-					ScheduledPickupDate:  &pickupDate,
-					RequestedPickupDate:  &requestedPickup,
-					MarketCode:           models.MarketCodeInternational,
-				},
-			},
-			{
-				Model:    move,
-				LinkOnly: true,
-			},
-		}, nil)
-
-		nowDate := time.Date(now.Year(), now.Month(), now.Day(), 0, 0, 0, 0, time.UTC)
-		factory.BuildMTOServiceItem(suite.DB(), []factory.Customization{
-			{
-				Model:    move,
-				LinkOnly: true,
-			},
-			{
-				Model:    oldShipment,
-				LinkOnly: true,
-			},
-			{
-				Model: models.ReService{
-					Code: models.ReServiceCodeIOASIT,
-				},
-			},
-			{
-				Model: models.MTOServiceItem{
-					Status:          models.MTOServiceItemStatusApproved,
-					PricingEstimate: nil,
-					SITEntryDate:    &nowDate,
-				},
-			},
-		}, nil)
-
-		eTag := etag.GenerateEtag(oldShipment.UpdatedAt)
-
-		updatedShipment := models.MTOShipment{
-			ID:                   oldShipment.ID,
-			PrimeEstimatedWeight: &primeEstimatedWeight,
-		}
-
-		// As TOO
-		too := factory.BuildOfficeUserWithRoles(suite.DB(), nil, []roles.RoleType{roles.RoleTypeTOO})
-		suite.NotEmpty(too.User.Roles)
-		session := auth.Session{
-			ApplicationName: auth.OfficeApp,
-			UserID:          *too.UserID,
-			OfficeUserID:    too.ID,
-			ActiveRole:      too.User.Roles[0],
-		}
-
-		var serviceItems []models.MTOServiceItem
-		err = suite.AppContextForTest().DB().EagerPreload("ReService").Where("mto_shipment_id = ?", oldShipment.ID).Order("created_at asc").All(&serviceItems)
-		suite.NoError(err)
-		suite.Equal(1, len(serviceItems))
-		for i := 0; i < len(serviceItems); i++ {
-			suite.True(serviceItems[i].ReService.Code == models.ReServiceCodeIOASIT)
-			suite.NotNil(serviceItems[i].SITEntryDate)
-			suite.Nil(serviceItems[i].SITDepartureDate)
-			suite.Nil(serviceItems[i].PricingEstimate)
-		}
-
-		mtoShipmentUpdater := NewOfficeMTOShipmentUpdater(builder, fetcher, &mocks.Planner{}, moveRouter, moveWeights, mockSender, &mockShipmentRecalculator, addressUpdater, addressCreator)
-
-		updateShipment2, err := mtoShipmentUpdater.UpdateMTOShipment(suite.AppContextWithSessionForTest(&session), &updatedShipment, eTag, "test")
-		suite.NoError(err)
-
-		err = suite.AppContextForTest().DB().EagerPreload("ReService").Where("mto_shipment_id = ?", oldShipment.ID).Order("created_at asc").All(&serviceItems)
-		suite.NoError(err)
-		suite.Equal(1, len(serviceItems))
-		for i := 0; i < len(serviceItems); i++ {
-			suite.True(serviceItems[i].ReService.Code == models.ReServiceCodeIOASIT)
-			suite.NotNil(serviceItems[i].SITEntryDate)
-			suite.Nil(serviceItems[i].SITDepartureDate)
-			suite.NotNil(*serviceItems[i].PricingEstimate)
-		}
-
-		var pricingEstimateWithMaxSitDays *unit.Cents
-		// Set SIT Departure date
-		serviceItems[0].SITDepartureDate = models.TimePointer(serviceItems[0].SITEntryDate.Add(time.Hour * 48))
-		err = suite.AppContextForTest().DB().Update(&serviceItems[0])
-		suite.NoError(err)
-		err = suite.AppContextForTest().DB().EagerPreload("ReService").Where("mto_shipment_id = ?", oldShipment.ID).Order("created_at asc").All(&serviceItems)
-		suite.NoError(err)
-		suite.Equal(1, len(serviceItems))
-		for i := 0; i < len(serviceItems); i++ {
-			suite.True(serviceItems[i].ReService.Code == models.ReServiceCodeIOASIT)
-			suite.NotNil(serviceItems[i].SITEntryDate)
-			suite.NotNil(serviceItems[i].SITDepartureDate)
-			suite.NotNil(*serviceItems[i].PricingEstimate)
-			pricingEstimateWithMaxSitDays = serviceItems[i].PricingEstimate
-		}
-
-		eTag = etag.GenerateEtag(updateShipment2.UpdatedAt)
-		updatedShipment = models.MTOShipment{
-			ID:                   updateShipment2.ID,
-			PrimeEstimatedWeight: &primeEstimatedWeight,
-		}
-		var pricingEstimateWithOutMaxSitDays *unit.Cents
-		_, err = mtoShipmentUpdater.UpdateMTOShipment(suite.AppContextWithSessionForTest(&session), &updatedShipment, eTag, "test")
-		suite.NoError(err)
-		err = suite.AppContextForTest().DB().EagerPreload("ReService").Where("mto_shipment_id = ?", oldShipment.ID).Order("created_at asc").All(&serviceItems)
-		suite.NoError(err)
-		suite.Equal(1, len(serviceItems))
-		for i := 0; i < len(serviceItems); i++ {
-			suite.True(serviceItems[i].ReService.Code == models.ReServiceCodeIOASIT)
-			suite.NotNil(serviceItems[i].SITEntryDate)
-			suite.NotNil(serviceItems[i].SITDepartureDate)
-			suite.NotNil(*serviceItems[i].PricingEstimate)
-			pricingEstimateWithOutMaxSitDays = serviceItems[i].PricingEstimate
-		}
-
-		// verify pricing is larger for smaller sit in days calculation versus one with default of 89
-		suite.True(pricingEstimateWithMaxSitDays.Int() > pricingEstimateWithOutMaxSitDays.Int())
-	})
-}
-
-func (suite *MTOShipmentServiceSuite) TestUpdateMTOShipmentStatus() {
-	estimatedWeight := unit.Pound(2000)
-	status := models.MTOShipmentStatusApproved
-	// need the re service codes to update status
-	expectedReServiceCodes := []models.ReServiceCode{
-		models.ReServiceCodeDLH,
-		models.ReServiceCodeFSC,
-		models.ReServiceCodeDOP,
-		models.ReServiceCodeDDP,
-		models.ReServiceCodeDPK,
-		models.ReServiceCodeDUPK,
-	}
-
-	var shipmentForAutoApprove models.MTOShipment
-	var draftShipment models.MTOShipment
-	var shipment2 models.MTOShipment
-	var shipment3 models.MTOShipment
-	var shipment4 models.MTOShipment
-	var approvedShipment models.MTOShipment
-	var rejectedShipment models.MTOShipment
-	var eTag string
-	var mto models.Move
-
-	suite.PreloadData(func() {
-		for i := range expectedReServiceCodes {
-			factory.FetchReServiceByCode(suite.DB(), expectedReServiceCodes[i])
-		}
-
-		mto = factory.BuildMove(suite.DB(), []factory.Customization{
-			{
-				Model: models.Move{
-					Status: models.MoveStatusAPPROVED,
-				},
-			},
-		}, nil)
-		shipment := factory.BuildMTOShipment(suite.DB(), []factory.Customization{
-			{
-				Model:    mto,
-				LinkOnly: true,
-			},
-			{
-				Model: models.MTOShipment{
-					ShipmentType:         models.MTOShipmentTypeHHG,
-					ScheduledPickupDate:  &testdatagen.DateInsidePeakRateCycle,
-					PrimeEstimatedWeight: &estimatedWeight,
-					Status:               models.MTOShipmentStatusSubmitted,
-				},
-			},
-		}, nil)
-		draftShipment = factory.BuildMTOShipment(suite.DB(), []factory.Customization{
-			{
-				Model:    mto,
-				LinkOnly: true,
-			},
-			{
-				Model: models.MTOShipment{
-					Status: models.MTOShipmentStatusDraft,
-				},
-			},
-		}, nil)
-		shipment2 = factory.BuildMTOShipment(suite.DB(), []factory.Customization{
-			{
-				Model:    mto,
-				LinkOnly: true,
-			},
-			{
-				Model: models.MTOShipment{
-					Status: models.MTOShipmentStatusSubmitted,
-				},
-			},
-		}, nil)
-		shipment3 = factory.BuildMTOShipment(suite.DB(), []factory.Customization{
-			{
-				Model:    mto,
-				LinkOnly: true,
-			},
-			{
-				Model: models.MTOShipment{
-					Status: models.MTOShipmentStatusSubmitted,
-				},
-			},
-		}, nil)
-		shipment4 = factory.BuildMTOShipment(suite.DB(), []factory.Customization{
-			{
-				Model:    mto,
-				LinkOnly: true,
-			},
-			{
-				Model: models.MTOShipment{
-					Status: models.MTOShipmentStatusSubmitted,
-				},
-			},
-		}, nil)
-		shipmentForAutoApprove = factory.BuildMTOShipment(suite.DB(), []factory.Customization{
-			{
-				Model:    mto,
-				LinkOnly: true,
-			},
-			{
-				Model: models.MTOShipment{
-					Status: models.MTOShipmentStatusSubmitted,
-				},
-			},
-		}, nil)
-		approvedShipment = factory.BuildMTOShipment(suite.DB(), []factory.Customization{
-			{
-				Model:    mto,
-				LinkOnly: true,
-			},
-			{
-				Model: models.MTOShipment{
-					Status: models.MTOShipmentStatusApproved,
-				},
-			},
-		}, nil)
-		rejectionReason := "exotic animals are banned"
-		rejectedShipment = factory.BuildMTOShipment(suite.DB(), []factory.Customization{
-			{
-				Model:    mto,
-				LinkOnly: true,
-			},
-			{
-				Model: models.MTOShipment{
-					Status:          models.MTOShipmentStatusRejected,
-					RejectionReason: &rejectionReason,
-				},
-			},
-		}, nil)
-		shipment.Status = models.MTOShipmentStatusSubmitted
-		eTag = etag.GenerateEtag(shipment.UpdatedAt)
-	})
-
-	builder := query.NewQueryBuilder()
-	moveRouter := moveservices.NewMoveRouter(transportationoffice.NewTransportationOfficesFetcher())
-	planner := &mocks.Planner{}
-	var TransitDistancePickupArg string
-	var TransitDistanceDestinationArg string
-	planner.On("ZipTransitDistance",
-		mock.AnythingOfType("*appcontext.appContext"),
-		mock.AnythingOfType("string"),
-		mock.AnythingOfType("string"),
-	).Return(500, nil).Run(func(args mock.Arguments) {
-		TransitDistancePickupArg = args.Get(1).(string)
-		TransitDistanceDestinationArg = args.Get(2).(string)
-	})
-	siCreator := mtoserviceitem.NewMTOServiceItemCreator(
-		planner,
-		builder,
-		moveRouter,
-		ghcrateengine.NewDomesticUnpackPricer(),
-		ghcrateengine.NewDomesticPackPricer(),
-		ghcrateengine.NewDomesticLinehaulPricer(),
-		ghcrateengine.NewDomesticShorthaulPricer(),
-		ghcrateengine.NewDomesticOriginPricer(),
-		ghcrateengine.NewDomesticDestinationPricer(),
-		ghcrateengine.NewFuelSurchargePricer(),
-		ghcrateengine.NewDomesticDestinationFirstDaySITPricer(),
-		ghcrateengine.NewDomesticDestinationSITDeliveryPricer(),
-		ghcrateengine.NewDomesticDestinationAdditionalDaysSITPricer(),
-		ghcrateengine.NewDomesticDestinationSITFuelSurchargePricer(),
-		ghcrateengine.NewDomesticOriginFirstDaySITPricer(),
-		ghcrateengine.NewDomesticOriginSITPickupPricer(),
-		ghcrateengine.NewDomesticOriginAdditionalDaysSITPricer(),
-		ghcrateengine.NewDomesticOriginSITFuelSurchargePricer())
-
-	updater := NewMTOShipmentStatusUpdater(builder, siCreator, planner)
-
-	suite.Run("If the mtoShipment is approved successfully it should create approved mtoServiceItems", func() {
-
-		appCtx := suite.AppContextForTest()
-		shipmentForAutoApproveEtag := etag.GenerateEtag(shipmentForAutoApprove.UpdatedAt)
-		serviceItems := models.MTOServiceItems{}
-
-		preApprovalTime := time.Now()
-		approvedShipment, err := updater.UpdateMTOShipmentStatus(appCtx, shipmentForAutoApprove.ID, status, nil, nil, shipmentForAutoApproveEtag)
-		suite.NoError(err)
-		// Let's make sure the status is approved
-		suite.Equal(models.MTOShipmentStatusApproved, approvedShipment.Status)
-
-		err = appCtx.DB().EagerPreload("ReService").Where("mto_shipment_id = ?", shipmentForAutoApprove.ID).All(&serviceItems)
 		suite.NoError(err)
 
 		suite.Equal(6, len(serviceItems))
@@ -4657,7 +3857,6 @@
 			},
 		}, []factory.Trait{factory.GetTraitApprovalsRequestedShipment})
 		eTag = etag.GenerateEtag(testShipment.UpdatedAt)
-<<<<<<< HEAD
 
 		updatedShipment, err := updater.UpdateMTOShipmentStatus(
 			suite.AppContextForTest(), testShipment.ID, models.MTOShipmentStatusCanceled, nil, nil, eTag)
@@ -4669,19 +3868,6 @@
 		suite.Equal(models.MTOShipmentStatusApprovalsRequested, testShipment.Status)
 	})
 
-=======
-
-		updatedShipment, err := updater.UpdateMTOShipmentStatus(
-			suite.AppContextForTest(), testShipment.ID, models.MTOShipmentStatusCanceled, nil, nil, eTag)
-		suite.NoError(suite.DB().Find(&testShipment, testShipment.ID))
-
-		suite.Error(err)
-		suite.Nil(updatedShipment)
-		suite.IsType(ConflictStatusError{}, err)
-		suite.Equal(models.MTOShipmentStatusApprovalsRequested, testShipment.Status)
-	})
-
->>>>>>> ea1a249c
 	suite.Run("An APPROVED shipment CAN change to Diversion Requested", func() {
 		shipmentToDivert := factory.BuildMTOShipment(suite.DB(), []factory.Customization{
 			{
@@ -5791,224 +4977,6 @@
 		suite.FatalNoError(err)
 		eTag := etag.GenerateEtag(oldUpdatedShipment.UpdatedAt)
 
-<<<<<<< HEAD
-		updatedShipment, err := updater.UpdateMTOShipmentStatus(appCtx, shipment.ID, models.MTOShipmentStatusApproved, nil, nil, eTag)
-		suite.NoError(err)
-
-		serviceItems := models.MTOServiceItems{}
-		err = appCtx.DB().EagerPreload("ReService").Where("mto_shipment_id = ?", updatedShipment.ID).All(&serviceItems)
-		suite.NoError(err)
-
-		actualReServiceCodes := []models.ReServiceCode{}
-		for _, item := range serviceItems {
-			actualReServiceCodes = append(actualReServiceCodes, item.ReService.Code)
-		}
-
-		suite.ElementsMatch(expectedReServiceCodes, actualReServiceCodes)
-	})
-}
-
-func (suite *MTOShipmentServiceSuite) TestUpdateShipmentBasicServiceItemEstimatePricing() {
-	now := time.Now()
-	tomorrow := now.AddDate(0, 0, 1)
-
-	setupOconusToConusNtsShipment := func(estimatedWeight *unit.Pound) (models.StorageFacility, models.Address, models.Address, models.MTOShipment) {
-		storageFacility := factory.BuildStorageFacility(suite.DB(), []factory.Customization{
-			{
-				Model: models.StorageFacility{
-					FacilityName: *models.StringPointer("Test Storage Name"),
-					Email:        models.StringPointer("old@email.com"),
-					LotNumber:    models.StringPointer("Test lot number"),
-					Phone:        models.StringPointer("555-555-5555"),
-				},
-			},
-			{
-				Model: models.Address{
-					StreetAddress1: "Tester Address",
-					City:           "Des Moines",
-					State:          "IA",
-					PostalCode:     "50314",
-					IsOconus:       models.BoolPointer(false),
-				},
-			},
-		}, nil)
-
-		pickupAddress := factory.BuildAddress(suite.DB(), []factory.Customization{
-			{
-				Model: models.Address{
-					StreetAddress1: "JBER",
-					City:           "Anchorage",
-					State:          "AK",
-					PostalCode:     "99507",
-					IsOconus:       models.BoolPointer(true),
-				},
-			},
-		}, nil)
-		destinationAddress := factory.BuildAddress(suite.DB(), []factory.Customization{
-			{
-				Model: models.Address{
-					StreetAddress1: "148 S East St",
-					City:           "Miami",
-					State:          "FL",
-					PostalCode:     "94535",
-				},
-			},
-		}, nil)
-		shipment := factory.BuildNTSShipment(suite.DB(), []factory.Customization{
-			{
-				Model: models.Move{
-					Status:             models.MoveStatusAPPROVED,
-					AvailableToPrimeAt: &now,
-				},
-			},
-			{
-				Model:    pickupAddress,
-				Type:     &factory.Addresses.PickupAddress,
-				LinkOnly: true,
-			},
-			{
-				Model:    destinationAddress,
-				Type:     &factory.Addresses.DeliveryAddress,
-				LinkOnly: true,
-			},
-			{
-				Model: models.MTOShipment{
-					MarketCode:           models.MarketCodeInternational,
-					Status:               models.MTOShipmentStatusSubmitted,
-					ShipmentType:         models.MTOShipmentTypeHHGIntoNTS,
-					RequestedPickupDate:  &tomorrow,
-					PrimeEstimatedWeight: estimatedWeight,
-					ScheduledPickupDate:  &tomorrow,
-				},
-			},
-			{
-				Model:    storageFacility,
-				LinkOnly: true,
-			},
-		}, nil)
-		return storageFacility, pickupAddress, destinationAddress, shipment
-	}
-	builder := query.NewQueryBuilder()
-	fetcher := fetch.NewFetcher(builder)
-	planner := &mocks.Planner{}
-	planner.On("ZipTransitDistance",
-		mock.AnythingOfType("*appcontext.appContext"),
-		mock.Anything,
-		mock.Anything,
-	).Return(1000, nil)
-	moveRouter := moveservices.NewMoveRouter(transportationoffice.NewTransportationOfficesFetcher())
-	waf := entitlements.NewWeightAllotmentFetcher()
-	mockSender := setUpMockNotificationSender()
-	moveWeights := moveservices.NewMoveWeights(NewShipmentReweighRequester(mockSender), waf)
-	mockShipmentRecalculator := mockservices.PaymentRequestShipmentRecalculator{}
-	mockShipmentRecalculator.On("ShipmentRecalculatePaymentRequest",
-		mock.AnythingOfType("*appcontext.appContext"),
-		mock.AnythingOfType("uuid.UUID"),
-	).Return(&models.PaymentRequests{}, nil)
-	addressCreator := address.NewAddressCreator()
-	addressUpdater := address.NewAddressUpdater()
-	mtoShipmentUpdaterPrime := NewPrimeMTOShipmentUpdater(builder, fetcher, planner, moveRouter, moveWeights, mockSender, &mockShipmentRecalculator, addressUpdater, addressCreator)
-
-	// Start as nil when approved, then update with actual values once an estimated weight is set
-	suite.Run("NTS OCONUS to CONUS INPK estimate prices on update", func() {
-		var subtestData approveShipmentSubtestData
-
-		subtestData.appCtx = suite.AppContextWithSessionForTest(&auth.Session{
-			ApplicationName: auth.OfficeApp,
-			OfficeUserID:    uuid.Must(uuid.NewV4()),
-		})
-		appCtx := subtestData.appCtx
-		subtestData.planner = &mocks.Planner{}
-		planner := subtestData.planner
-		router := NewShipmentRouter()
-		siCreator := mtoserviceitem.NewMTOServiceItemCreator(
-			planner,
-			builder,
-			moveRouter,
-			ghcrateengine.NewDomesticUnpackPricer(),
-			ghcrateengine.NewDomesticPackPricer(),
-			ghcrateengine.NewDomesticLinehaulPricer(),
-			ghcrateengine.NewDomesticShorthaulPricer(),
-			ghcrateengine.NewDomesticOriginPricer(),
-			ghcrateengine.NewDomesticDestinationPricer(),
-			ghcrateengine.NewFuelSurchargePricer(),
-			ghcrateengine.NewDomesticDestinationFirstDaySITPricer(),
-			ghcrateengine.NewDomesticDestinationSITDeliveryPricer(),
-			ghcrateengine.NewDomesticDestinationAdditionalDaysSITPricer(),
-			ghcrateengine.NewDomesticDestinationSITFuelSurchargePricer(),
-			ghcrateengine.NewDomesticOriginFirstDaySITPricer(),
-			ghcrateengine.NewDomesticOriginSITPickupPricer(),
-			ghcrateengine.NewDomesticOriginAdditionalDaysSITPricer(),
-			ghcrateengine.NewDomesticOriginSITFuelSurchargePricer())
-		subtestData.shipmentApprover = NewShipmentApprover(router, siCreator, subtestData.planner, subtestData.moveWeights, subtestData.mtoUpdater, moveRouter)
-		approver := subtestData.shipmentApprover
-		ghcDomesticTransitTime := models.GHCDomesticTransitTime{
-			MaxDaysTransitTime: 12,
-			WeightLbsLower:     0,
-			WeightLbsUpper:     10000,
-			DistanceMilesLower: 0,
-			DistanceMilesUpper: 10000,
-		}
-		_, _ = suite.DB().ValidateAndCreate(&ghcDomesticTransitTime)
-
-		// Setup shipment with no estimated weight
-		_, _, _, shipment := setupOconusToConusNtsShipment(nil)
-		contract, err := models.FetchContractForMove(suite.AppContextForTest(), shipment.MoveTaskOrderID)
-		suite.FatalNoError(err)
-
-		planner.On("ZipTransitDistance",
-			mock.AnythingOfType("*appcontext.appContext"),
-			mock.AnythingOfType("string"),
-			mock.AnythingOfType("string"),
-		).Return(500, nil)
-
-		// Approve the shipment to trigger the estimate pricing proc on INPK
-		shipmentEtag := etag.GenerateEtag(shipment.UpdatedAt)
-		_, approverErr := approver.ApproveShipment(appCtx, shipment.ID, shipmentEtag)
-		suite.FatalNoError(approverErr)
-
-		// Get created pre approved service items
-		var serviceItems []models.MTOServiceItem
-		err = suite.AppContextForTest().DB().EagerPreload("ReService").Where("mto_shipment_id = ?", shipment.ID).Order("created_at asc").All(&serviceItems)
-		suite.NoError(err)
-
-		// Assert basic service items nil
-		// Basic = created immediately on their own, not requested
-		// Accessorial = created at a later date if requested
-		expectedServiceItems := map[models.ReServiceCode]*unit.Cents{
-			models.ReServiceCodeISLH:   nil,
-			models.ReServiceCodePODFSC: nil,
-			models.ReServiceCodeINPK:   nil,
-		}
-		suite.Equal(len(expectedServiceItems), len(serviceItems))
-
-		// Look for INPK and assert its expected price matches the actual price the proc sets
-		var foundINPKAfterApproval bool
-		for _, serviceItem := range serviceItems {
-			actualReServiceCode := serviceItem.ReService.Code
-			suite.Contains(expectedServiceItems, actualReServiceCode, "Unexpected service code found: %s", actualReServiceCode)
-
-			expectedPrice, found := expectedServiceItems[actualReServiceCode]
-			suite.True(found, "Expected price for service code %s not found", actualReServiceCode)
-			if actualReServiceCode == models.ReServiceCodeINPK {
-				foundINPKAfterApproval = true
-				suite.Nil(expectedPrice, "Expected price should be nil for service code %s", actualReServiceCode)
-				suite.Nil(serviceItem.PricingEstimate, "Pricing estimate should be nil for service code %s", actualReServiceCode)
-			}
-		}
-		suite.FatalTrue(foundINPKAfterApproval)
-
-		// Now let's update it so it gets a non-nil value
-		// Get the eTAG
-		var oldUpdatedShipment = models.MTOShipment{
-			ID: shipment.ID,
-		}
-		err = suite.DB().First(&oldUpdatedShipment)
-		suite.FatalNoError(err)
-		eTag := etag.GenerateEtag(oldUpdatedShipment.UpdatedAt)
-
-=======
->>>>>>> ea1a249c
 		session := auth.Session{}
 		primeEstimatedWeight := unit.Pound(1234)
 		newUpdatedShipment := models.MTOShipment{
@@ -6017,7 +4985,6 @@
 		}
 		_, err = mtoShipmentUpdaterPrime.UpdateMTOShipment(suite.AppContextWithSessionForTest(&session), &newUpdatedShipment, eTag, "test")
 		suite.FatalNoError(err)
-<<<<<<< HEAD
 
 		// Get the contract escalation factor
 		var escalationFactor float64
@@ -6078,68 +5045,6 @@
 
 			}
 		}
-=======
-
-		// Get the contract escalation factor
-		var escalationFactor float64
-		err = suite.DB().RawQuery(`
-			SELECT calculate_escalation_factor($1, $2)
-		`, contract.ID, shipment.RequestedPickupDate).First(&escalationFactor)
-		suite.FatalNoError(err)
-
-		// Verify our non-truncated escalation factor db value is as expected
-		// this also tests the calculate_escalation_factor proc
-		// This information was pulled from the migration scripts (Or just run db fresh and perform the lookups
-		// manually, whichever is your cup of tea)
-		suite.Equal(escalationFactor, 1.11)
-
-		// Fetch the INPK market factor from the DB
-		inpkReService := factory.FetchReServiceByCode(suite.DB(), models.ReServiceCodeINPK)
-		ntsMarketFactor, err := models.FetchMarketFactor(suite.AppContextForTest(), contract.ID, inpkReService.ID, "O")
-		suite.FatalNoError(err)
-
-		// Assert basic service items
-		// Basic = created immediately on their own, not requested
-		// Accessorial = created at a later date if requested
-		expectedServiceItems = map[models.ReServiceCode]*unit.Cents{
-			// Not testing ISLH or PODFSC so their prices will be nil
-			models.ReServiceCodeISLH:   nil,
-			models.ReServiceCodePODFSC: nil,
-			// Remember that we pass in IHPK base price, not INPK base price. INPK doesn't have a base price
-			// because it uses IHPK for iHHG -> iNTS packing
-			models.ReServiceCodeINPK: func() *unit.Cents {
-				ihpkService, err := models.FetchReServiceByCode(suite.DB(), models.ReServiceCodeIHPK)
-				suite.FatalNoError(err)
-
-				ihpkRIOP, err := models.FetchReIntlOtherPrice(suite.DB(), *shipment.PickupAddressID, ihpkService.ID, contract.ID, shipment.RequestedPickupDate)
-				suite.FatalNoError(err)
-				suite.NotEmpty(ihpkRIOP)
-
-				return models.CentPointer(computeINPKExpectedPriceCents(ihpkRIOP.PerUnitCents.Int(), escalationFactor, ntsMarketFactor, primeEstimatedWeight.Int()))
-			}(),
-		}
-		// Get updated service items
-		err = suite.AppContextForTest().DB().EagerPreload("ReService").Where("mto_shipment_id = ?", shipment.ID).Order("created_at asc").All(&serviceItems)
-		suite.FatalNoError(err)
-		suite.Equal(len(expectedServiceItems), len(serviceItems))
-
-		// Look for INPK and assert its expected price matches the actual price the proc sets
-		var foundINPK bool
-		for _, serviceItem := range serviceItems {
-			actualReServiceCode := serviceItem.ReService.Code
-			suite.Contains(expectedServiceItems, actualReServiceCode, "Unexpected service code found: %s", actualReServiceCode)
-
-			expectedPrice, found := expectedServiceItems[actualReServiceCode]
-			suite.True(found, "Expected price for service code %s not found", actualReServiceCode)
-			if actualReServiceCode == models.ReServiceCodeINPK {
-				foundINPK = true
-				suite.FatalNotNil(expectedPrice)
-				suite.FatalNotNil(serviceItem.PricingEstimate)
-				suite.Equal(*expectedPrice, *serviceItem.PricingEstimate, "Pricing estimate mismatch for service code %s", actualReServiceCode)
-
-			}
-		}
->>>>>>> ea1a249c
 		suite.FatalTrue(foundINPK)
 	})
 }
@@ -6260,19 +5165,7 @@
 		suite.Equal(expectedRequiredDeiliveryDate.Month(), updatedMTOShipment.RequiredDeliveryDate.Month())
 		suite.Equal(expectedRequiredDeiliveryDate.Year(), updatedMTOShipment.RequiredDeliveryDate.Year())
 	})
-}
-
-func (suite *MTOShipmentServiceSuite) TestCalculateRequiredDeliveryDate() {
-	planner := &mocks.Planner{}
-	planner.On("ZipTransitDistance",
-		mock.AnythingOfType("*appcontext.appContext"),
-		mock.AnythingOfType("string"),
-		mock.AnythingOfType("string"),
-	).Return(500, nil)
-
-<<<<<<< HEAD
-	suite.Run("errors when rate area for the pickup address is not found", func() {
-=======
+
 	suite.Run("AK -> AK - should update requiredDeliveryDate when scheduledPickupDate is updated", func() {
 		planner := &mocks.Planner{}
 		planner.On("ZipTransitDistance",
@@ -6377,7 +5270,6 @@
 	).Return(500, nil)
 
 	suite.Run("CONUS -> AK - errors when rate area for the pickup address is not found", func() {
->>>>>>> ea1a249c
 		ghcDomesticTransitTime := models.GHCDomesticTransitTime{
 			MaxDaysTransitTime: 12,
 			WeightLbsLower:     0,
@@ -6388,8 +5280,6 @@
 		verrs, err := suite.DB().ValidateAndCreate(&ghcDomesticTransitTime)
 		suite.Assert().False(verrs.HasAny())
 		suite.NoError(err)
-<<<<<<< HEAD
-=======
 
 		reContract := testdatagen.FetchOrMakeReContract(suite.DB(), testdatagen.Assertions{})
 		testdatagen.FetchOrMakeReContractYear(suite.DB(), testdatagen.Assertions{
@@ -6536,7 +5426,6 @@
 		IntraAlaskaUBTransitTime := 30
 		AlaskaZone1ToZone4HHGTransitTime := 15
 		AlaskaZone2ToZone4HHGTransitTime := 60
->>>>>>> ea1a249c
 
 		reContract := testdatagen.FetchOrMakeReContract(suite.DB(), testdatagen.Assertions{})
 		testdatagen.FetchOrMakeReContractYear(suite.DB(), testdatagen.Assertions{
@@ -6550,19 +5439,6 @@
 			},
 		})
 
-<<<<<<< HEAD
-		conusAddressId := uuid.Must(uuid.NewV4())
-		conusAddress := models.Address{
-			ID:             conusAddressId,
-			StreetAddress1: "1 some street",
-			City:           "Charlotte",
-			State:          "NC",
-			PostalCode:     "28290",
-			IsOconus:       models.BoolPointer(false),
-		}
-
-		zone5Address := factory.BuildAddress(suite.DB(), []factory.Customization{
-=======
 		zone1Address := factory.BuildAddress(suite.DB(), []factory.Customization{
 			{
 				Model: models.Address{
@@ -6586,7 +5462,6 @@
 			}}, nil)
 
 		zone4Address := factory.BuildAddress(suite.DB(), []factory.Customization{
->>>>>>> ea1a249c
 			{
 				Model: models.Address{
 					StreetAddress1: "400 Tamarack St",
@@ -6596,28 +5471,6 @@
 					IsOconus:       models.BoolPointer(true),
 				},
 			}}, nil)
-<<<<<<< HEAD
-
-		move := factory.BuildAvailableToPrimeMove(suite.DB(), nil, nil)
-
-		RDD, err := CalculateRequiredDeliveryDate(suite.AppContextForTest(), planner, conusAddress, zone5Address, time.Now(), 500, "i", move.ID, models.MTOShipmentTypeUnaccompaniedBaggage)
-		suite.NotNil(err)
-		suite.Nil(RDD)
-		suite.Equal(fmt.Sprintf("error fetching pickup rate area id for address ID: %s", conusAddress.ID), err.Error())
-	})
-
-	suite.Run("errors when rate area for the destination address is not found", func() {
-		ghcDomesticTransitTime := models.GHCDomesticTransitTime{
-			MaxDaysTransitTime: 12,
-			WeightLbsLower:     0,
-			WeightLbsUpper:     10000,
-			DistanceMilesLower: 0,
-			DistanceMilesUpper: 10000,
-		}
-		verrs, err := suite.DB().ValidateAndCreate(&ghcDomesticTransitTime)
-		suite.Assert().False(verrs.HasAny())
-		suite.NoError(err)
-=======
 
 		move := factory.BuildAvailableToPrimeMove(suite.DB(), nil, nil)
 
@@ -6693,7 +5546,6 @@
 		suite.Nil(RDD)
 		suite.Equal(fmt.Sprintf("error fetching pickup rate area id for address ID: %s", unsavedZone1Address.ID), err.Error())
 	})
->>>>>>> ea1a249c
 
 	suite.Run("AK -> AK - correctly errors when rate area for destination address is not found", func() {
 		reContract := testdatagen.FetchOrMakeReContract(suite.DB(), testdatagen.Assertions{})
@@ -6707,8 +5559,6 @@
 				EscalationCompounded: 1.0,
 			},
 		})
-<<<<<<< HEAD
-=======
 
 		unsavedZone1AddressId := uuid.Must(uuid.NewV4())
 		unsavedZone1Address := models.Address{
@@ -6753,9 +5603,8 @@
 		} else {
 			isDestinatonaAddressOconus = isOConus
 		}
->>>>>>> ea1a249c
-
-		conusAddress := factory.BuildAddress(suite.DB(), []factory.Customization{
+
+		pickupAddress := factory.BuildAddress(suite.DB(), []factory.Customization{
 			{
 				Model: models.Address{
 					StreetAddress1: "Tester Address",
@@ -6764,55 +5613,6 @@
 					PostalCode:     "50314",
 					IsOconus:       models.BoolPointer(isPickupAddressOconus),
 				},
-<<<<<<< HEAD
-			}}, nil)
-
-		zone5AddressId := uuid.Must(uuid.NewV4())
-		zone5Address := models.Address{
-			ID:             zone5AddressId,
-			StreetAddress1: "1 some street",
-			StreetAddress2: models.StringPointer("P.O. Box 1234"),
-			StreetAddress3: models.StringPointer("c/o Another Person"),
-			City:           "Cordova",
-			State:          "AK",
-			PostalCode:     "99677",
-			IsOconus:       models.BoolPointer(true),
-		}
-
-		move := factory.BuildAvailableToPrimeMove(suite.DB(), nil, nil)
-
-		RDD, err := CalculateRequiredDeliveryDate(suite.AppContextForTest(), planner, conusAddress, zone5Address, time.Now(), 500, "i", move.ID, models.MTOShipmentTypeUnaccompaniedBaggage)
-		suite.NotNil(err)
-		suite.Nil(RDD)
-		suite.Equal(fmt.Sprintf("error fetching destination rate area id for address ID: %s", zone5Address.ID), err.Error())
-	})
-}
-
-func (suite *MTOShipmentServiceSuite) TestUpdateSITServiceItemsSITIfPostalCodeChanged() {
-
-	setupData := func(isPickupAddressTest bool, isOConus bool) (models.MTOShipment, models.Address, models.Address) {
-		move := factory.BuildAvailableToPrimeMove(suite.DB(), nil, nil)
-
-		isPickupAddressOconus := false
-		isDestinatonaAddressOconus := false
-
-		if isPickupAddressTest {
-			isPickupAddressOconus = isOConus
-		} else {
-			isDestinatonaAddressOconus = isOConus
-		}
-
-		pickupAddress := factory.BuildAddress(suite.DB(), []factory.Customization{
-			{
-				Model: models.Address{
-					StreetAddress1: "Tester Address",
-					City:           "Des Moines",
-					State:          "IA",
-					PostalCode:     "50314",
-					IsOconus:       models.BoolPointer(isPickupAddressOconus),
-				},
-=======
->>>>>>> ea1a249c
 			},
 		}, nil)
 
