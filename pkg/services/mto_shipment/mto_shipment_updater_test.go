--- conflicted
+++ resolved
@@ -2563,8 +2563,6 @@
 			}
 		}
 	})
-<<<<<<< HEAD
-=======
 
 	suite.Run("Successful Office/TOO UpdateShipment - no sit departure date - pricing estimates refreshed using MAX days for International Additional Days SIT service item", func() {
 		parameter := models.ApplicationParameters{
@@ -2733,7 +2731,6 @@
 		// verify pricing is larger for smaller sit in days calculation versus one with default of 89
 		suite.True(pricingEstimateWithMaxSitDays.Int() > pricingEstimateWithOutMaxSitDays.Int())
 	})
->>>>>>> 6370c0dd
 }
 
 func (suite *MTOShipmentServiceSuite) TestUpdateMTOShipmentStatus() {
@@ -4935,8 +4932,6 @@
 	})
 }
 
-<<<<<<< HEAD
-=======
 func (suite *MTOShipmentServiceSuite) TestUpdateRequestedPickupDate() {
 
 	builder := query.NewQueryBuilder()
@@ -5120,7 +5115,6 @@
 	})
 }
 
->>>>>>> 6370c0dd
 func (suite *MTOShipmentServiceSuite) TestUpdateSITServiceItemsSITIfPostalCodeChanged() {
 
 	setupData := func(isPickupAddressTest bool, isOConus bool) (models.MTOShipment, models.Address, models.Address) {
