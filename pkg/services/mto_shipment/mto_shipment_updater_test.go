package mtoshipment

import (
	"errors"
	"fmt"
	"math"
	"strings"
	"time"

	"github.com/gofrs/uuid"
	"github.com/stretchr/testify/mock"

	"github.com/transcom/mymove/pkg/apperror"
	"github.com/transcom/mymove/pkg/auth"
	"github.com/transcom/mymove/pkg/etag"
	"github.com/transcom/mymove/pkg/factory"
	"github.com/transcom/mymove/pkg/handlers"
	"github.com/transcom/mymove/pkg/models"
	"github.com/transcom/mymove/pkg/models/roles"
	"github.com/transcom/mymove/pkg/notifications"
	notificationMocks "github.com/transcom/mymove/pkg/notifications/mocks"
	"github.com/transcom/mymove/pkg/route/mocks"
	"github.com/transcom/mymove/pkg/services"
	"github.com/transcom/mymove/pkg/services/address"
	"github.com/transcom/mymove/pkg/services/entitlements"
	"github.com/transcom/mymove/pkg/services/fetch"
	"github.com/transcom/mymove/pkg/services/ghcrateengine"
	mockservices "github.com/transcom/mymove/pkg/services/mocks"
	moveservices "github.com/transcom/mymove/pkg/services/move"
	mtoserviceitem "github.com/transcom/mymove/pkg/services/mto_service_item"
	"github.com/transcom/mymove/pkg/services/query"
	transportationoffice "github.com/transcom/mymove/pkg/services/transportation_office"
	"github.com/transcom/mymove/pkg/testdatagen"
	"github.com/transcom/mymove/pkg/unit"
)

func setUpMockNotificationSender() notifications.NotificationSender {
	// The NewMTOShipmentUpdater needs a NotificationSender for sending notification emails to the customer.
	// This function allows us to set up a fresh mock for each test so we can check the number of calls it has.
	mockSender := notificationMocks.NotificationSender{}
	mockSender.On("SendNotification",
		mock.AnythingOfType("*appcontext.appContext"),
		mock.AnythingOfType("*notifications.ReweighRequested"),
	).Return(nil)

	return &mockSender
}

func (suite *MTOShipmentServiceSuite) TestMTOShipmentUpdater() {
	now := time.Now().UTC().Truncate(time.Hour * 24)
	builder := query.NewQueryBuilder()
	fetcher := fetch.NewFetcher(builder)
	planner := &mocks.Planner{}
	planner.On("ZipTransitDistance",
		mock.AnythingOfType("*appcontext.appContext"),
		mock.Anything,
		mock.Anything,
	).Return(1000, nil)
	moveRouter := moveservices.NewMoveRouter(transportationoffice.NewTransportationOfficesFetcher())
	waf := entitlements.NewWeightAllotmentFetcher()
	mockSender := setUpMockNotificationSender()
	moveWeights := moveservices.NewMoveWeights(NewShipmentReweighRequester(mockSender), waf)
	mockShipmentRecalculator := mockservices.PaymentRequestShipmentRecalculator{}
	mockShipmentRecalculator.On("ShipmentRecalculatePaymentRequest",
		mock.AnythingOfType("*appcontext.appContext"),
		mock.AnythingOfType("uuid.UUID"),
	).Return(&models.PaymentRequests{}, nil)
	addressCreator := address.NewAddressCreator()
	addressUpdater := address.NewAddressUpdater()

	mtoShipmentUpdaterOffice := NewOfficeMTOShipmentUpdater(builder, fetcher, planner, moveRouter, moveWeights, mockSender, &mockShipmentRecalculator, addressUpdater, addressCreator)
	mtoShipmentUpdaterCustomer := NewCustomerMTOShipmentUpdater(builder, fetcher, planner, moveRouter, moveWeights, mockSender, &mockShipmentRecalculator, addressUpdater, addressCreator)
	mtoShipmentUpdaterPrime := NewPrimeMTOShipmentUpdater(builder, fetcher, planner, moveRouter, moveWeights, mockSender, &mockShipmentRecalculator, addressUpdater, addressCreator)
	scheduledPickupDate := now.Add(time.Hour * 24 * 3)
	firstAvailableDeliveryDate := now.Add(time.Hour * 24 * 4)
	actualPickupDate := now.Add(time.Hour * 24 * 3)
	primeActualWeight := unit.Pound(1234)
	primeEstimatedWeight := unit.Pound(1234)

	var mtoShipment models.MTOShipment
	var oldMTOShipment models.MTOShipment
	var secondaryPickupAddress models.Address
	var secondaryDeliveryAddress models.Address
	var tertiaryPickupAddress models.Address
	var tertiaryDeliveryAddress models.Address
	var newDestinationAddress models.Address
	var newPickupAddress models.Address

	suite.PreloadData(func() {
		oldMTOShipment = factory.BuildMTOShipment(suite.DB(), []factory.Customization{
			{
				Model: models.MTOShipment{
					FirstAvailableDeliveryDate: &firstAvailableDeliveryDate,
					ScheduledPickupDate:        &scheduledPickupDate,
					ApprovedDate:               &firstAvailableDeliveryDate,
				},
			},
		}, nil)

		requestedPickupDate := *oldMTOShipment.RequestedPickupDate
		secondaryDeliveryAddress = factory.BuildAddress(suite.DB(), nil, []factory.Trait{factory.GetTraitAddress4})
		secondaryPickupAddress = factory.BuildAddress(suite.DB(), nil, []factory.Trait{factory.GetTraitAddress3})
		tertiaryPickupAddress = factory.BuildAddress(suite.DB(), nil, []factory.Trait{factory.GetTraitAddress3})
		tertiaryDeliveryAddress = factory.BuildAddress(suite.DB(), nil, []factory.Trait{factory.GetTraitAddress4})
		newDestinationAddress = factory.BuildAddress(suite.DB(), []factory.Customization{
			{
				Model: models.Address{
					StreetAddress1: "987 Other Avenue",
					StreetAddress2: models.StringPointer("P.O. Box 1234"),
					StreetAddress3: models.StringPointer("c/o Another Person"),
					City:           "Des Moines",
					State:          "IA",
					PostalCode:     "50309",
					County:         models.StringPointer("POLK"),
				},
			},
		}, nil)

		newPickupAddress = factory.BuildAddress(suite.DB(), []factory.Customization{
			{
				Model: models.Address{
					StreetAddress1: "987 Over There Avenue",
					StreetAddress2: models.StringPointer("P.O. Box 1234"),
					StreetAddress3: models.StringPointer("c/o Another Person"),
					City:           "Houston",
					State:          "TX",
					PostalCode:     "77083",
				},
			},
		}, []factory.Trait{factory.GetTraitAddress4})

		mtoShipment = models.MTOShipment{
			ID:                         oldMTOShipment.ID,
			MoveTaskOrderID:            oldMTOShipment.MoveTaskOrderID,
			MoveTaskOrder:              oldMTOShipment.MoveTaskOrder,
			DestinationAddress:         oldMTOShipment.DestinationAddress,
			DestinationAddressID:       oldMTOShipment.DestinationAddressID,
			PickupAddress:              oldMTOShipment.PickupAddress,
			PickupAddressID:            oldMTOShipment.PickupAddressID,
			RequestedPickupDate:        &requestedPickupDate,
			ScheduledPickupDate:        &scheduledPickupDate,
			ShipmentType:               models.MTOShipmentTypeHHG,
			PrimeActualWeight:          &primeActualWeight,
			PrimeEstimatedWeight:       &primeEstimatedWeight,
			FirstAvailableDeliveryDate: &firstAvailableDeliveryDate,
			Status:                     oldMTOShipment.Status,
			ActualPickupDate:           &actualPickupDate,
			ApprovedDate:               &firstAvailableDeliveryDate,
			MarketCode:                 oldMTOShipment.MarketCode,
		}

		primeEstimatedWeight = unit.Pound(9000)
	})

	setupAllAddressData := func() {
		secondaryDeliveryAddress = factory.BuildAddress(suite.DB(), nil, []factory.Trait{factory.GetTraitAddress4})
		secondaryPickupAddress = factory.BuildAddress(suite.DB(), nil, []factory.Trait{factory.GetTraitAddress3})
		tertiaryPickupAddress = factory.BuildAddress(suite.DB(), nil, []factory.Trait{factory.GetTraitAddress3})
		tertiaryDeliveryAddress = factory.BuildAddress(suite.DB(), nil, []factory.Trait{factory.GetTraitAddress4})
		newDestinationAddress = factory.BuildAddress(suite.DB(), []factory.Customization{
			{
				Model: models.Address{
					StreetAddress1: "987 Other Avenue",
					StreetAddress2: models.StringPointer("P.O. Box 1234"),
					StreetAddress3: models.StringPointer("c/o Another Person"),
					City:           "Des Moines",
					State:          "IA",
					PostalCode:     "50309",
					County:         models.StringPointer("POLK"),
				},
			},
		}, nil)

		newPickupAddress = factory.BuildAddress(suite.DB(), []factory.Customization{
			{
				Model: models.Address{
					StreetAddress1: "987 Over There Avenue",
					StreetAddress2: models.StringPointer("P.O. Box 1234"),
					StreetAddress3: models.StringPointer("c/o Another Person"),
					City:           "Houston",
					State:          "TX",
					PostalCode:     "77083",
				},
			},
		}, []factory.Trait{factory.GetTraitAddress4})
	}

	suite.Run("Etag is stale", func() {
		eTag := etag.GenerateEtag(time.Now())

		var testScheduledPickupDate time.Time
		mtoShipment.ScheduledPickupDate = &testScheduledPickupDate

		session := auth.Session{}
		_, err := mtoShipmentUpdaterCustomer.UpdateMTOShipment(suite.AppContextWithSessionForTest(&session), &mtoShipment, eTag, "test")
		suite.Error(err)
		suite.IsType(apperror.PreconditionFailedError{}, err)
		// Verify that shipment recalculate was handled correctly
		mockShipmentRecalculator.AssertNotCalled(suite.T(), "ShipmentRecalculatePaymentRequest", mock.AnythingOfType("*appcontext.appContext"), mock.AnythingOfType("uuid.UUID"))
	})

	suite.Run("404 Not Found Error - shipment can only be created for service member associated with the current session", func() {
		session := suite.AppContextWithSessionForTest(&auth.Session{
			ApplicationName: auth.MilApp,
			ServiceMemberID: mtoShipment.MoveTaskOrder.Orders.ServiceMemberID,
		})

		eTag := etag.GenerateEtag(oldMTOShipment.UpdatedAt)
		move := factory.BuildMove(suite.DB(), nil, nil)

		shipment := factory.BuildMTOShipment(nil, []factory.Customization{
			{
				Model:    move,
				LinkOnly: true,
			},
		}, nil)
		updatedShipment, err := mtoShipmentUpdaterCustomer.UpdateMTOShipment(session, &shipment, eTag, "test")
		suite.Error(err)
		suite.Nil(updatedShipment)
		suite.IsType(apperror.NotFoundError{}, err)
	})

	suite.Run("If-Unmodified-Since is equal to the updated_at date", func() {
		eTag := etag.GenerateEtag(oldMTOShipment.UpdatedAt)
		var testScheduledPickupDate time.Time
		mtoShipment.ScheduledPickupDate = &testScheduledPickupDate

		session := auth.Session{}
		updatedMTOShipment, err := mtoShipmentUpdaterCustomer.UpdateMTOShipment(suite.AppContextWithSessionForTest(&session), &mtoShipment, eTag, "test")

		suite.Require().NoError(err)
		suite.Equal(updatedMTOShipment.ID, oldMTOShipment.ID)
		suite.Equal(updatedMTOShipment.MoveTaskOrder.ID, oldMTOShipment.MoveTaskOrder.ID)
		suite.Equal(updatedMTOShipment.ShipmentType, models.MTOShipmentTypeHHG)

		suite.Equal(updatedMTOShipment.PickupAddressID, oldMTOShipment.PickupAddressID)

		suite.Equal(updatedMTOShipment.PrimeActualWeight, &primeActualWeight)
		suite.True(actualPickupDate.Equal(*updatedMTOShipment.ActualPickupDate))
		suite.True(firstAvailableDeliveryDate.Equal(*updatedMTOShipment.FirstAvailableDeliveryDate))
		// Verify that shipment recalculate was handled correctly
		mockShipmentRecalculator.AssertNotCalled(suite.T(), "ShipmentRecalculatePaymentRequest", mock.AnythingOfType("*appcontext.appContext"), mock.AnythingOfType("uuid.UUID"))
	})

	suite.Run("Updater can handle optional queries set as nil", func() {
		var testScheduledPickupDate time.Time

		oldMTOShipment2 := factory.BuildMTOShipment(suite.DB(), nil, nil)
		mtoShipment2 := models.MTOShipment{
			ID:                  oldMTOShipment2.ID,
			ShipmentType:        models.MTOShipmentTypeHHG,
			ScheduledPickupDate: &testScheduledPickupDate,
		}

		eTag := etag.GenerateEtag(oldMTOShipment2.UpdatedAt)
		session := auth.Session{}
		updatedMTOShipment, err := mtoShipmentUpdaterCustomer.UpdateMTOShipment(suite.AppContextWithSessionForTest(&session), &mtoShipment2, eTag, "test")

		suite.Require().NoError(err)
		suite.Equal(updatedMTOShipment.ID, oldMTOShipment2.ID)
		suite.Equal(updatedMTOShipment.MoveTaskOrder.ID, oldMTOShipment2.MoveTaskOrder.ID)
		suite.Equal(updatedMTOShipment.ShipmentType, models.MTOShipmentTypeHHG)
		// Verify that shipment recalculate was handled correctly
		mockShipmentRecalculator.AssertNotCalled(suite.T(), "ShipmentRecalculatePaymentRequest", mock.AnythingOfType("*appcontext.appContext"), mock.AnythingOfType("uuid.UUID"))
	})

	suite.Run("Successfully remove a secondary pickup address", func() {
		secondaryPickupAddress = factory.BuildAddress(suite.DB(), nil, []factory.Trait{factory.GetTraitAddress3})

		oldShipment := factory.BuildMTOShipment(suite.DB(), []factory.Customization{
			{
				Model: models.MTOShipment{
					ShipmentType: models.MTOShipmentTypeHHG,
				},
			},
			{
				Model:    secondaryPickupAddress,
				LinkOnly: true,
				Type:     &factory.Addresses.SecondaryPickupAddress,
			},
		}, nil)
		suite.FatalNotNil(oldShipment.SecondaryPickupAddress)
		suite.FatalNotNil(oldShipment.SecondaryPickupAddressID)
		suite.FatalNotNil(oldShipment.HasSecondaryPickupAddress)
		suite.True(*oldShipment.HasSecondaryPickupAddress)

		eTag := etag.GenerateEtag(oldShipment.UpdatedAt)

		no := false
		updatedShipment := models.MTOShipment{
			ID:                        oldShipment.ID,
			HasSecondaryPickupAddress: &no,
		}

		session := auth.Session{}
		newShipment, err := mtoShipmentUpdaterCustomer.UpdateMTOShipment(suite.AppContextWithSessionForTest(&session), &updatedShipment, eTag, "test")

		suite.Require().NoError(err)
		suite.FatalNotNil(newShipment.HasSecondaryPickupAddress)
		suite.False(*newShipment.HasSecondaryPickupAddress)
		suite.Nil(newShipment.SecondaryPickupAddress)
	})
	suite.Run("Successfully remove a secondary delivery address", func() {
		secondaryDeliveryAddress = factory.BuildAddress(suite.DB(), nil, []factory.Trait{factory.GetTraitAddress4})
		oldShipment := factory.BuildMTOShipment(suite.DB(), []factory.Customization{
			{
				Model: models.MTOShipment{
					ShipmentType: models.MTOShipmentTypeHHG,
				},
			},
			{
				Model:    secondaryDeliveryAddress,
				LinkOnly: true,
				Type:     &factory.Addresses.SecondaryDeliveryAddress,
			},
		}, nil)
		suite.FatalNotNil(oldShipment.SecondaryDeliveryAddress)
		suite.FatalNotNil(oldShipment.SecondaryDeliveryAddressID)
		suite.FatalNotNil(oldShipment.HasSecondaryDeliveryAddress)
		suite.True(*oldShipment.HasSecondaryDeliveryAddress)

		eTag := etag.GenerateEtag(oldShipment.UpdatedAt)

		no := false
		updatedShipment := models.MTOShipment{
			ID:                          oldShipment.ID,
			HasSecondaryDeliveryAddress: &no,
		}

		session := auth.Session{}
		newShipment, err := mtoShipmentUpdaterCustomer.UpdateMTOShipment(suite.AppContextWithSessionForTest(&session), &updatedShipment, eTag, "test")

		suite.Require().NoError(err)
		suite.FatalNotNil(newShipment.HasSecondaryDeliveryAddress)
		suite.False(*newShipment.HasSecondaryDeliveryAddress)
		suite.Nil(newShipment.SecondaryDeliveryAddress)
	})

	suite.Run("Successfully remove a tertiary pickup address", func() {
		secondaryPickupAddress = factory.BuildAddress(suite.DB(), nil, []factory.Trait{factory.GetTraitAddress3})
		tertiaryPickupAddress = factory.BuildAddress(suite.DB(), nil, []factory.Trait{factory.GetTraitAddress3})
		oldShipment := factory.BuildMTOShipment(suite.DB(), []factory.Customization{
			{
				Model: models.MTOShipment{
					ShipmentType: models.MTOShipmentTypeHHG,
				},
			},
			{
				Model:    secondaryPickupAddress,
				LinkOnly: true,
				Type:     &factory.Addresses.SecondaryPickupAddress,
			},
			{
				Model:    tertiaryPickupAddress,
				LinkOnly: true,
				Type:     &factory.Addresses.TertiaryPickupAddress,
			},
		}, nil)
		suite.FatalNotNil(oldShipment.TertiaryPickupAddress)
		suite.FatalNotNil(oldShipment.TertiaryPickupAddressID)
		suite.FatalNotNil(oldShipment.HasTertiaryPickupAddress)
		suite.True(*oldShipment.HasTertiaryPickupAddress)

		eTag := etag.GenerateEtag(oldShipment.UpdatedAt)

		no := false
		updatedShipment := models.MTOShipment{
			ID:                       oldShipment.ID,
			HasTertiaryPickupAddress: &no,
		}

		session := auth.Session{}
		newShipment, err := mtoShipmentUpdaterCustomer.UpdateMTOShipment(suite.AppContextWithSessionForTest(&session), &updatedShipment, eTag, "test")

		suite.Require().NoError(err)
		suite.FatalNotNil(newShipment.HasTertiaryPickupAddress)
		suite.False(*newShipment.HasTertiaryPickupAddress)
		suite.Nil(newShipment.TertiaryPickupAddress)
	})
	suite.Run("Successfully remove a tertiary delivery address", func() {
		tertiaryDeliveryAddress = factory.BuildAddress(suite.DB(), nil, []factory.Trait{factory.GetTraitAddress4})
		oldShipment := factory.BuildMTOShipment(suite.DB(), []factory.Customization{
			{
				Model: models.MTOShipment{
					ShipmentType: models.MTOShipmentTypeHHG,
				},
			},
			{
				Model:    tertiaryDeliveryAddress,
				LinkOnly: true,
				Type:     &factory.Addresses.TertiaryDeliveryAddress,
			},
		}, nil)
		suite.FatalNotNil(oldShipment.TertiaryDeliveryAddress)
		suite.FatalNotNil(oldShipment.TertiaryDeliveryAddressID)
		suite.FatalNotNil(oldShipment.HasTertiaryDeliveryAddress)
		suite.True(*oldShipment.HasTertiaryDeliveryAddress)

		eTag := etag.GenerateEtag(oldShipment.UpdatedAt)

		no := false
		updatedShipment := models.MTOShipment{
			ID:                         oldShipment.ID,
			HasTertiaryDeliveryAddress: &no,
		}

		session := auth.Session{}
		newShipment, err := mtoShipmentUpdaterCustomer.UpdateMTOShipment(suite.AppContextWithSessionForTest(&session), &updatedShipment, eTag, "test")

		suite.Require().NoError(err)
		suite.FatalNotNil(newShipment.HasTertiaryDeliveryAddress)
		suite.False(*newShipment.HasTertiaryDeliveryAddress)
		suite.Nil(newShipment.TertiaryDeliveryAddress)
	})

	suite.Run("Successful update to all address fields for domestic shipment", func() {
		// Ensure we can update every address field on the shipment
		// Create an mtoShipment to update that has every address populated
		setupAllAddressData()

		oldMTOShipment3 := factory.BuildMTOShipment(suite.DB(), nil, nil)

		eTag := etag.GenerateEtag(oldMTOShipment3.UpdatedAt)

		updatedShipment := &models.MTOShipment{
			ID:                          oldMTOShipment3.ID,
			DestinationAddress:          &newDestinationAddress,
			DestinationAddressID:        &newDestinationAddress.ID,
			PickupAddress:               &newPickupAddress,
			PickupAddressID:             &newPickupAddress.ID,
			HasSecondaryPickupAddress:   models.BoolPointer(true),
			SecondaryPickupAddress:      &secondaryPickupAddress,
			SecondaryPickupAddressID:    &secondaryDeliveryAddress.ID,
			HasSecondaryDeliveryAddress: models.BoolPointer(true),
			SecondaryDeliveryAddress:    &secondaryDeliveryAddress,
			SecondaryDeliveryAddressID:  &secondaryDeliveryAddress.ID,
			HasTertiaryPickupAddress:    models.BoolPointer(true),
			TertiaryPickupAddress:       &tertiaryPickupAddress,
			TertiaryPickupAddressID:     &tertiaryPickupAddress.ID,
			HasTertiaryDeliveryAddress:  models.BoolPointer(true),
			TertiaryDeliveryAddress:     &tertiaryDeliveryAddress,
			TertiaryDeliveryAddressID:   &tertiaryDeliveryAddress.ID,
		}
		session := auth.Session{}
		updatedShipment, err := mtoShipmentUpdaterCustomer.UpdateMTOShipment(suite.AppContextWithSessionForTest(&session), updatedShipment, eTag, "test")

		suite.Require().NoError(err)
		suite.Equal(newDestinationAddress.ID, *updatedShipment.DestinationAddressID)
		suite.Equal(newDestinationAddress.StreetAddress1, updatedShipment.DestinationAddress.StreetAddress1)
		suite.Equal(newPickupAddress.ID, *updatedShipment.PickupAddressID)
		suite.Equal(newPickupAddress.StreetAddress1, updatedShipment.PickupAddress.StreetAddress1)
		suite.Equal(secondaryPickupAddress.ID, *updatedShipment.SecondaryPickupAddressID)
		suite.Equal(secondaryPickupAddress.StreetAddress1, updatedShipment.SecondaryPickupAddress.StreetAddress1)
		suite.Equal(secondaryDeliveryAddress.ID, *updatedShipment.SecondaryDeliveryAddressID)
		suite.Equal(secondaryDeliveryAddress.StreetAddress1, updatedShipment.SecondaryDeliveryAddress.StreetAddress1)

		suite.Equal(tertiaryPickupAddress.ID, *updatedShipment.TertiaryPickupAddressID)
		suite.Equal(tertiaryPickupAddress.StreetAddress1, updatedShipment.TertiaryPickupAddress.StreetAddress1)
		suite.Equal(tertiaryDeliveryAddress.ID, *updatedShipment.TertiaryDeliveryAddressID)
		suite.Equal(tertiaryDeliveryAddress.StreetAddress1, updatedShipment.TertiaryDeliveryAddress.StreetAddress1)
		suite.Equal(updatedShipment.MarketCode, models.MarketCodeDomestic)
		// Verify that shipment recalculate was handled correctly
		mockShipmentRecalculator.AssertNotCalled(suite.T(), "ShipmentRecalculatePaymentRequest", mock.AnythingOfType("*appcontext.appContext"), mock.AnythingOfType("uuid.UUID"))
	})

	suite.Run("Successful update to all address fields resulting in change of market code", func() {
		previousShipment := factory.BuildMTOShipment(suite.DB(), nil, nil)
		newDestinationAddress.State = "AK"
		newPickupAddress.State = "HI"
		// this should be "d" since it is default
		suite.Equal(previousShipment.MarketCode, models.MarketCodeDomestic)

		eTag := etag.GenerateEtag(previousShipment.UpdatedAt)

		updatedShipment := &models.MTOShipment{
			ID:                   previousShipment.ID,
			DestinationAddress:   &newDestinationAddress,
			DestinationAddressID: &newDestinationAddress.ID,
			PickupAddress:        &newPickupAddress,
			PickupAddressID:      &newPickupAddress.ID,
		}
		session := auth.Session{}
		updatedShipment, err := mtoShipmentUpdaterCustomer.UpdateMTOShipment(suite.AppContextWithSessionForTest(&session), updatedShipment, eTag, "test")

		suite.NoError(err)
		suite.Equal(newDestinationAddress.ID, *updatedShipment.DestinationAddressID)
		suite.True(*updatedShipment.DestinationAddress.IsOconus)
		suite.Equal(newPickupAddress.ID, *updatedShipment.PickupAddressID)
		suite.True(*updatedShipment.PickupAddress.IsOconus)
		suite.Equal(updatedShipment.MarketCode, models.MarketCodeInternational)
	})

	suite.Run("Successful update on international shipment with estimated weight results in the update of estimated pricing for basic service items", func() {
		planner.On("ZipTransitDistance",
			mock.AnythingOfType("*appcontext.appContext"),
			"50314",
			"99505",
		).Return(1000, nil)
		planner.On("ZipTransitDistance",
			mock.AnythingOfType("*appcontext.appContext"),
			"97220",
			"99505",
		).Return(1000, nil)

		ghcDomesticTransitTime := models.GHCDomesticTransitTime{
			MaxDaysTransitTime: 12,
			WeightLbsLower:     0,
			WeightLbsUpper:     10000,
			DistanceMilesLower: 0,
			DistanceMilesUpper: 10000,
		}
		_, _ = suite.DB().ValidateAndCreate(&ghcDomesticTransitTime)

		move := factory.BuildAvailableToPrimeMove(suite.DB(), nil, nil)

		pickupUSPRC, err := models.FindByZipCode(suite.AppContextForTest().DB(), "50314")
		suite.FatalNoError(err)
		pickupAddress := factory.BuildAddress(suite.DB(), []factory.Customization{
			{
				Model: models.Address{
					StreetAddress1:     "Tester Address",
					City:               "Des Moines",
					State:              "IA",
					PostalCode:         "50314",
					IsOconus:           models.BoolPointer(false),
					UsPostRegionCityID: &pickupUSPRC.ID,
				},
			},
		}, nil)

		destUSPRC, err := models.FindByZipCode(suite.AppContextForTest().DB(), "99505")
		suite.FatalNoError(err)
		destinationAddress := factory.BuildAddress(suite.DB(), []factory.Customization{
			{
				Model: models.Address{
					StreetAddress1:     "JBER",
					City:               "Anchorage",
					State:              "AK",
					PostalCode:         "99505",
					IsOconus:           models.BoolPointer(true),
					UsPostRegionCityID: &destUSPRC.ID,
				},
			},
		}, nil)

		pickupDate := now.AddDate(0, 0, 10)
		requestedPickup := time.Now()
		oldShipment := factory.BuildMTOShipment(suite.DB(), []factory.Customization{
			{
				Model: models.MTOShipment{
					Status:               models.MTOShipmentStatusApproved,
					PrimeEstimatedWeight: nil,
					PickupAddressID:      &pickupAddress.ID,
					DestinationAddressID: &destinationAddress.ID,
					ScheduledPickupDate:  &pickupDate,
					RequestedPickupDate:  &requestedPickup,
					MarketCode:           models.MarketCodeInternational,
				},
			},
			{
				Model:    move,
				LinkOnly: true,
			},
		}, nil)

		factory.BuildMTOServiceItem(suite.DB(), []factory.Customization{
			{
				Model:    move,
				LinkOnly: true,
			},
			{
				Model:    oldShipment,
				LinkOnly: true,
			},
			{
				Model: models.ReService{
					Code: models.ReServiceCodeISLH,
				},
			},
			{
				Model: models.MTOServiceItem{
					Status:          models.MTOServiceItemStatusApproved,
					PricingEstimate: nil,
				},
			},
		}, nil)
		factory.BuildMTOServiceItem(suite.DB(), []factory.Customization{
			{
				Model:    move,
				LinkOnly: true,
			},
			{
				Model:    oldShipment,
				LinkOnly: true,
			},
			{
				Model: models.ReService{
					Code: models.ReServiceCodeIHPK,
				},
			},
			{
				Model: models.MTOServiceItem{
					Status:          models.MTOServiceItemStatusApproved,
					PricingEstimate: nil,
				},
			},
		}, nil)
		factory.BuildMTOServiceItem(suite.DB(), []factory.Customization{
			{
				Model:    move,
				LinkOnly: true,
			},
			{
				Model:    oldShipment,
				LinkOnly: true,
			},
			{
				Model: models.ReService{
					Code: models.ReServiceCodeIHUPK,
				},
			},
			{
				Model: models.MTOServiceItem{
					Status:          models.MTOServiceItemStatusApproved,
					PricingEstimate: nil,
				},
			},
		}, nil)
		portLocation := factory.FetchPortLocation(suite.DB(), []factory.Customization{
			{
				Model: models.Port{
					PortCode: "PDX",
				},
			},
		}, nil)
		factory.BuildMTOServiceItem(suite.DB(), []factory.Customization{
			{
				Model:    move,
				LinkOnly: true,
			},
			{
				Model:    oldShipment,
				LinkOnly: true,
			},
			{
				Model: models.ReService{
					Code: models.ReServiceCodePOEFSC,
				},
			},
			{
				Model: models.MTOServiceItem{
					Status:          models.MTOServiceItemStatusApproved,
					PricingEstimate: nil,
				},
			},
			{
				Model:    portLocation,
				LinkOnly: true,
				Type:     &factory.PortLocations.PortOfDebarkation,
			},
		}, nil)

		eTag := etag.GenerateEtag(oldShipment.UpdatedAt)

		updatedShipment := models.MTOShipment{
			ID:                   oldShipment.ID,
			PrimeEstimatedWeight: &primeEstimatedWeight,
		}

		session := auth.Session{}
		_, err = mtoShipmentUpdaterPrime.UpdateMTOShipment(suite.AppContextWithSessionForTest(&session), &updatedShipment, eTag, "test")
		suite.NoError(err)

		// checking the service item data
		var serviceItems []models.MTOServiceItem
		err = suite.AppContextForTest().DB().EagerPreload("ReService").Where("mto_shipment_id = ?", oldShipment.ID).Order("created_at asc").All(&serviceItems)
		suite.NoError(err)

		suite.Equal(4, len(serviceItems))
		for i := 0; i < len(serviceItems); i++ {
			// because the estimated weight is provided & POEFSC has a port location, estimated pricing should be updated
			suite.NotNil(serviceItems[i].PricingEstimate)
		}
	})

	suite.Run("Successful update on international shipment with estimated weight results in the update of estimated pricing for basic service items except for port fuel surcharge", func() {
		planner.On("ZipTransitDistance",
			mock.AnythingOfType("*appcontext.appContext"),
			"50314",
			"99505",
		).Return(1000, nil)
		planner.On("ZipTransitDistance",
			mock.AnythingOfType("*appcontext.appContext"),
			"50314",
			"97220",
		).Return(1000, nil)

		ghcDomesticTransitTime := models.GHCDomesticTransitTime{
			MaxDaysTransitTime: 12,
			WeightLbsLower:     0,
			WeightLbsUpper:     10000,
			DistanceMilesLower: 0,
			DistanceMilesUpper: 10000,
		}
		_, _ = suite.DB().ValidateAndCreate(&ghcDomesticTransitTime)

		move := factory.BuildAvailableToPrimeMove(suite.DB(), nil, nil)

		pickupUSPRC, err := models.FindByZipCode(suite.AppContextForTest().DB(), "50314")
		suite.FatalNoError(err)
		pickupAddress := factory.BuildAddress(suite.DB(), []factory.Customization{
			{
				Model: models.Address{
					StreetAddress1:     "Tester Address",
					City:               "Des Moines",
					State:              "IA",
					PostalCode:         "50314",
					IsOconus:           models.BoolPointer(false),
					UsPostRegionCityID: &pickupUSPRC.ID,
				},
			},
		}, nil)

		destUSPRC, err := models.FindByZipCode(suite.AppContextForTest().DB(), "99505")
		suite.FatalNoError(err)
		destinationAddress := factory.BuildAddress(suite.DB(), []factory.Customization{
			{
				Model: models.Address{
					StreetAddress1:     "JBER",
					City:               "Anchorage",
					State:              "AK",
					PostalCode:         "99505",
					IsOconus:           models.BoolPointer(true),
					UsPostRegionCityID: &destUSPRC.ID,
				},
			},
		}, nil)

		pickupDate := now.AddDate(0, 0, 10)
		requestedPickup := time.Now()
		dbShipment := factory.BuildMTOShipment(suite.DB(), []factory.Customization{
			{
				Model: models.MTOShipment{
					Status:               models.MTOShipmentStatusApproved,
					PrimeEstimatedWeight: nil,
					PickupAddressID:      &pickupAddress.ID,
					DestinationAddressID: &destinationAddress.ID,
					ScheduledPickupDate:  &pickupDate,
					RequestedPickupDate:  &requestedPickup,
					MarketCode:           models.MarketCodeInternational,
				},
			},
			{
				Model:    move,
				LinkOnly: true,
			},
		}, nil)

		factory.BuildMTOServiceItem(suite.DB(), []factory.Customization{
			{
				Model:    move,
				LinkOnly: true,
			},
			{
				Model:    dbShipment,
				LinkOnly: true,
			},
			{
				Model: models.ReService{
					Code: models.ReServiceCodeISLH,
				},
			},
			{
				Model: models.MTOServiceItem{
					Status:          models.MTOServiceItemStatusApproved,
					PricingEstimate: nil,
				},
			},
		}, nil)
		factory.BuildMTOServiceItem(suite.DB(), []factory.Customization{
			{
				Model:    move,
				LinkOnly: true,
			},
			{
				Model:    dbShipment,
				LinkOnly: true,
			},
			{
				Model: models.ReService{
					Code: models.ReServiceCodeIHPK,
				},
			},
			{
				Model: models.MTOServiceItem{
					Status:          models.MTOServiceItemStatusApproved,
					PricingEstimate: nil,
				},
			},
		}, nil)
		factory.BuildMTOServiceItem(suite.DB(), []factory.Customization{
			{
				Model:    move,
				LinkOnly: true,
			},
			{
				Model:    dbShipment,
				LinkOnly: true,
			},
			{
				Model: models.ReService{
					Code: models.ReServiceCodeIHUPK,
				},
			},
			{
				Model: models.MTOServiceItem{
					Status:          models.MTOServiceItemStatusApproved,
					PricingEstimate: nil,
				},
			},
		}, nil)

		// this will not have a port location and pricing shouldn't be updated
		factory.BuildMTOServiceItem(suite.DB(), []factory.Customization{
			{
				Model:    move,
				LinkOnly: true,
			},
			{
				Model:    dbShipment,
				LinkOnly: true,
			},
			{
				Model: models.ReService{
					Code: models.ReServiceCodePODFSC,
				},
			},
			{
				Model: models.MTOServiceItem{
					Status:          models.MTOServiceItemStatusApproved,
					PricingEstimate: nil,
				},
			},
		}, nil)

		eTag := etag.GenerateEtag(dbShipment.UpdatedAt)

		shipment := models.MTOShipment{
			ID:                   dbShipment.ID,
			PrimeEstimatedWeight: &primeEstimatedWeight,
		}

		session := auth.Session{}
		_, err = mtoShipmentUpdaterPrime.UpdateMTOShipment(suite.AppContextWithSessionForTest(&session), &shipment, eTag, "test")
		suite.NoError(err)

		// checking the service item data
		var serviceItems []models.MTOServiceItem
		err = suite.AppContextForTest().DB().EagerPreload("ReService").Where("mto_shipment_id = ?", dbShipment.ID).Order("created_at asc").All(&serviceItems)
		suite.NoError(err)

		suite.Equal(4, len(serviceItems))
		for i := 0; i < len(serviceItems); i++ {
			if serviceItems[i].ReService.Code != models.ReServiceCodePODFSC {
				suite.NotNil(serviceItems[i].PricingEstimate)
			} else if serviceItems[i].ReService.Code == models.ReServiceCodePODFSC {
				suite.Nil(serviceItems[i].PricingEstimate)
			}
		}
	})

	suite.Run("Successful update to a minimal MTO shipment", func() {
		// Minimal MTO Shipment has no associated addresses created by default.
		// Part of this test ensures that if an address doesn't exist on a shipment,
		// the updater can successfully create it.
		setupAllAddressData()
		oldShipment := factory.BuildMTOShipmentMinimal(suite.DB(), []factory.Customization{
			{
				Model: models.MTOShipment{
					Status: models.MTOShipmentStatusApproved,
				},
			},
		}, nil)

		eTag := etag.GenerateEtag(oldShipment.UpdatedAt)

		scheduledDeliveryDate := now.Add(time.Hour * 24 * 4)
		actualDeliveryDate := now.Add(time.Hour * 24 * 4)
		requestedPickupDate := now.Add(time.Hour * 24 * 3)
		scheduledPickupDate := now.Add(time.Hour * 24 * 3)
		requestedDeliveryDate := now.Add(time.Hour * 24 * 4)
		primeEstimatedWeightRecordedDate := now.Add(time.Hour * 24 * 3)
		customerRemarks := "I have a grandfather clock"
		counselorRemarks := "Counselor approved"
		actualProGearWeight := unit.Pound(400)
		actualSpouseProGearWeight := unit.Pound(125)
		updatedShipment := models.MTOShipment{
			ID:                               oldShipment.ID,
			DestinationAddress:               &newDestinationAddress,
			DestinationAddressID:             &newDestinationAddress.ID,
			PickupAddress:                    &newPickupAddress,
			PickupAddressID:                  &newPickupAddress.ID,
			SecondaryPickupAddress:           &secondaryPickupAddress,
			HasSecondaryPickupAddress:        handlers.FmtBool(true),
			SecondaryDeliveryAddress:         &secondaryDeliveryAddress,
			HasSecondaryDeliveryAddress:      handlers.FmtBool(true),
			TertiaryPickupAddress:            &tertiaryPickupAddress,
			HasTertiaryPickupAddress:         handlers.FmtBool(true),
			TertiaryDeliveryAddress:          &tertiaryDeliveryAddress,
			HasTertiaryDeliveryAddress:       handlers.FmtBool(true),
			RequestedPickupDate:              &requestedPickupDate,
			ScheduledPickupDate:              &scheduledPickupDate,
			RequestedDeliveryDate:            &requestedDeliveryDate,
			ActualPickupDate:                 &actualPickupDate,
			ActualDeliveryDate:               &actualDeliveryDate,
			ScheduledDeliveryDate:            &scheduledDeliveryDate,
			PrimeActualWeight:                &primeActualWeight,
			PrimeEstimatedWeight:             &primeEstimatedWeight,
			FirstAvailableDeliveryDate:       &firstAvailableDeliveryDate,
			PrimeEstimatedWeightRecordedDate: &primeEstimatedWeightRecordedDate,
			Status:                           models.MTOShipmentStatusSubmitted,
			CustomerRemarks:                  &customerRemarks,
			CounselorRemarks:                 &counselorRemarks,
			ActualProGearWeight:              &actualProGearWeight,
			ActualSpouseProGearWeight:        &actualSpouseProGearWeight,
		}

		session := auth.Session{}
		newShipment, err := mtoShipmentUpdaterCustomer.UpdateMTOShipment(suite.AppContextWithSessionForTest(&session), &updatedShipment, eTag, "test")

		suite.Require().NoError(err)
		suite.True(requestedPickupDate.Equal(*newShipment.RequestedPickupDate))
		suite.True(scheduledPickupDate.Equal(*newShipment.ScheduledPickupDate))
		suite.True(requestedDeliveryDate.Equal(*newShipment.RequestedDeliveryDate))
		suite.True(actualPickupDate.Equal(*newShipment.ActualPickupDate))
		suite.True(actualDeliveryDate.Equal(*newShipment.ActualDeliveryDate))
		suite.True(scheduledDeliveryDate.Equal(*newShipment.ScheduledDeliveryDate))
		suite.True(firstAvailableDeliveryDate.Equal(*newShipment.FirstAvailableDeliveryDate))
		suite.True(primeEstimatedWeightRecordedDate.Equal(*newShipment.PrimeEstimatedWeightRecordedDate))
		suite.Equal(primeEstimatedWeight, *newShipment.PrimeEstimatedWeight)
		suite.Equal(primeActualWeight, *newShipment.PrimeActualWeight)
		suite.Equal(customerRemarks, *newShipment.CustomerRemarks)
		suite.Equal(counselorRemarks, *newShipment.CounselorRemarks)
		suite.Equal(models.MTOShipmentStatusSubmitted, newShipment.Status)
		suite.Equal(newDestinationAddress.ID, *newShipment.DestinationAddressID)
		suite.Equal(newPickupAddress.ID, *newShipment.PickupAddressID)
		suite.Equal(secondaryPickupAddress.ID, *newShipment.SecondaryPickupAddressID)
		suite.Equal(secondaryDeliveryAddress.ID, *newShipment.SecondaryDeliveryAddressID)
		suite.Equal(tertiaryPickupAddress.ID, *newShipment.TertiaryPickupAddressID)
		suite.Equal(tertiaryDeliveryAddress.ID, *newShipment.TertiaryDeliveryAddressID)
		suite.Equal(actualProGearWeight, *newShipment.ActualProGearWeight)
		suite.Equal(actualSpouseProGearWeight, *newShipment.ActualSpouseProGearWeight)

		// Verify that shipment recalculate was handled correctly
		mockShipmentRecalculator.AssertNotCalled(suite.T(), "ShipmentRecalculatePaymentRequest", mock.Anything, mock.Anything)
	})

	suite.Run("Returns error if updated UB shipment addresses are both CONUS", func() {
		conusAddress := factory.BuildAddress(suite.DB(), nil, nil)

		oconusAddress := factory.BuildAddress(suite.DB(), []factory.Customization{
			{
				Model: models.Address{
					StreetAddress1: "1 some street",
					StreetAddress2: models.StringPointer("P.O. Box 1234"),
					StreetAddress3: models.StringPointer("c/o Another Person"),
					City:           "Cordova",
					State:          "AK",
					PostalCode:     "99677",
					IsOconus:       models.BoolPointer(true),
				},
			}}, nil)

		// UB shipment with an OCONUS pickup & a CONUS destination
		oldShipment := factory.BuildMTOShipment(suite.DB(), []factory.Customization{
			{
				Model: models.MTOShipment{
					ShipmentType: models.MTOShipmentTypeUnaccompaniedBaggage,
				},
			},
			{
				Model:    oconusAddress,
				LinkOnly: true,
				Type:     &factory.Addresses.PickupAddress,
			},
			{
				Model:    conusAddress,
				LinkOnly: true,
				Type:     &factory.Addresses.DeliveryAddress,
			},
		}, nil)

		eTag := etag.GenerateEtag(oldShipment.UpdatedAt)

		// updating pickup to be CONUS which should return an error because
		// UBs must have an OCONUS address
		updatedShipment := models.MTOShipment{
			ID:            oldShipment.ID,
			PickupAddress: &conusAddress,
		}

		session := auth.Session{}
		newShipment, err := mtoShipmentUpdaterCustomer.UpdateMTOShipment(suite.AppContextWithSessionForTest(&session), &updatedShipment, eTag, "test")

		suite.Error(err)
		suite.Nil(newShipment)

		var invalidErr apperror.InvalidInputError
		suite.True(errors.As(err, &invalidErr), "error should be of type InvalidInputError")

		if invalidErr.ValidationErrors == nil {
			suite.Fail("ValidationErrors is nil")
		}

		ve := *invalidErr.ValidationErrors
		fieldErrors, exists := ve.Errors["UB shipment error"]
		suite.True(exists, "expected validation error for 'UB shipment error'")
		joinedErrors := strings.Join(fieldErrors, " ")
		suite.Contains(joinedErrors, "At least one address for a UB shipment must be OCONUS")

	})

	suite.Run("Updating a shipment does not nullify ApprovedDate", func() {
		// This test was added because of a bug that nullified the ApprovedDate
		// when ScheduledPickupDate was included in the payload. See PR #6919.
		// ApprovedDate affects shipment diversions, so we want to make sure it
		// never gets nullified, regardless of which fields are being updated.
		setupAllAddressData()
		oldShipment := factory.BuildMTOShipmentMinimal(suite.DB(), []factory.Customization{
			{
				Model: models.MTOShipment{
					Status: models.MTOShipmentStatusApproved,
				},
			},
		}, nil)

		suite.NotNil(oldShipment.ApprovedDate)

		eTag := etag.GenerateEtag(oldShipment.UpdatedAt)

		requestedPickupDate := now.Add(time.Hour * 24 * 3)
		requestedDeliveryDate := now.Add(time.Hour * 24 * 4)
		customerRemarks := "I have a grandfather clock"
		counselorRemarks := "Counselor approved"
		updatedShipment := models.MTOShipment{
			ID:                       oldShipment.ID,
			DestinationAddress:       &newDestinationAddress,
			DestinationAddressID:     &newDestinationAddress.ID,
			PickupAddress:            &newPickupAddress,
			PickupAddressID:          &newPickupAddress.ID,
			SecondaryPickupAddress:   &secondaryPickupAddress,
			SecondaryDeliveryAddress: &secondaryDeliveryAddress,
			TertiaryPickupAddress:    &tertiaryPickupAddress,
			TertiaryDeliveryAddress:  &tertiaryDeliveryAddress,
			RequestedPickupDate:      &requestedPickupDate,
			RequestedDeliveryDate:    &requestedDeliveryDate,
			CustomerRemarks:          &customerRemarks,
			CounselorRemarks:         &counselorRemarks,
		}
		session := auth.Session{}
		newShipment, err := mtoShipmentUpdaterCustomer.UpdateMTOShipment(suite.AppContextWithSessionForTest(&session), &updatedShipment, eTag, "test")

		suite.Require().NoError(err)
		suite.NotEmpty(newShipment.ApprovedDate)

		// Verify that shipment recalculate was handled correctly
		mockShipmentRecalculator.AssertNotCalled(suite.T(), "ShipmentRecalculatePaymentRequest", mock.Anything, mock.Anything)
	})

	suite.Run("Can update destination address type on shipment", func() {
		// This test was added because of a bug that nullified the ApprovedDate
		// when ScheduledPickupDate was included in the payload. See PR #6919.
		// ApprovedDate affects shipment diversions, so we want to make sure it
		// never gets nullified, regardless of which fields are being updated.
		setupAllAddressData()
		oldShipment := factory.BuildMTOShipmentMinimal(suite.DB(), []factory.Customization{
			{
				Model: models.MTOShipment{
					Status: models.MTOShipmentStatusApproved,
				},
			},
		}, nil)

		suite.NotNil(oldShipment.ApprovedDate)

		eTag := etag.GenerateEtag(oldShipment.UpdatedAt)

		requestedPickupDate := now.Add(time.Hour * 24 * 3)
		requestedDeliveryDate := now.Add(time.Hour * 24 * 4)
		customerRemarks := "I have a grandfather clock"
		counselorRemarks := "Counselor approved"
		destinationType := models.DestinationTypeHomeOfRecord
		updatedShipment := models.MTOShipment{
			ID:                       oldShipment.ID,
			DestinationAddress:       &newDestinationAddress,
			DestinationAddressID:     &newDestinationAddress.ID,
			DestinationType:          &destinationType,
			PickupAddress:            &newPickupAddress,
			PickupAddressID:          &newPickupAddress.ID,
			SecondaryPickupAddress:   &secondaryPickupAddress,
			SecondaryDeliveryAddress: &secondaryDeliveryAddress,
			TertiaryPickupAddress:    &tertiaryPickupAddress,
			TertiaryDeliveryAddress:  &tertiaryDeliveryAddress,
			RequestedPickupDate:      &requestedPickupDate,
			RequestedDeliveryDate:    &requestedDeliveryDate,
			CustomerRemarks:          &customerRemarks,
			CounselorRemarks:         &counselorRemarks,
		}
		too := factory.BuildOfficeUserWithRoles(suite.DB(), nil, []roles.RoleType{roles.RoleTypeTOO})
		session := auth.Session{
			ApplicationName: auth.OfficeApp,
			UserID:          *too.UserID,
			OfficeUserID:    too.ID,
		}
		defaultRole, err := too.User.Roles.Default()
		suite.FatalNoError(err)
		session.ActiveRole = *defaultRole
		newShipment, err := mtoShipmentUpdaterOffice.UpdateMTOShipment(suite.AppContextWithSessionForTest(&session), &updatedShipment, eTag, "test")

		suite.Require().NoError(err)
		suite.Equal(destinationType, *newShipment.DestinationType)
	})

	suite.Run("Successfully update MTO Agents", func() {
		shipment := factory.BuildMTOShipment(suite.DB(), nil, nil)
		mtoAgent1 := factory.BuildMTOAgent(suite.DB(), []factory.Customization{
			{
				Model:    shipment,
				LinkOnly: true,
			},
			{
				Model: models.MTOAgent{
					FirstName:    models.StringPointer("Test"),
					LastName:     models.StringPointer("Agent"),
					Email:        models.StringPointer("test@test.email.com"),
					MTOAgentType: models.MTOAgentReleasing,
				},
			},
		}, nil)
		mtoAgent2 := factory.BuildMTOAgent(suite.DB(), []factory.Customization{
			{
				Model:    shipment,
				LinkOnly: true,
			},
			{
				Model: models.MTOAgent{
					FirstName:    models.StringPointer("Test2"),
					LastName:     models.StringPointer("Agent2"),
					Email:        models.StringPointer("test2@test.email.com"),
					MTOAgentType: models.MTOAgentReceiving,
				},
			},
		}, nil)
		eTag := etag.GenerateEtag(shipment.UpdatedAt)

		updatedAgents := make(models.MTOAgents, 2)
		updatedAgents[0] = mtoAgent1
		updatedAgents[1] = mtoAgent2
		newFirstName := "hey this is new"
		newLastName := "new thing"
		phone := "555-666-7777"
		email := "updatedemail@test.email.com"
		updatedAgents[0].FirstName = &newFirstName
		updatedAgents[0].Phone = &phone
		updatedAgents[1].LastName = &newLastName
		updatedAgents[1].Email = &email

		updatedShipment := models.MTOShipment{
			ID:        shipment.ID,
			MTOAgents: updatedAgents,
		}

		session := auth.Session{}
		updatedMTOShipment, err := mtoShipmentUpdaterCustomer.UpdateMTOShipment(suite.AppContextWithSessionForTest(&session), &updatedShipment, eTag, "test")

		suite.Require().NoError(err)
		suite.NotZero(updatedMTOShipment.ID, oldMTOShipment.ID)
		suite.Equal(phone, *updatedMTOShipment.MTOAgents[0].Phone)
		suite.Equal(newFirstName, *updatedMTOShipment.MTOAgents[0].FirstName)
		suite.Equal(email, *updatedMTOShipment.MTOAgents[1].Email)
		suite.Equal(newLastName, *updatedMTOShipment.MTOAgents[1].LastName)

		// Verify that shipment recalculate was handled correctly
		mockShipmentRecalculator.AssertNotCalled(suite.T(), "ShipmentRecalculatePaymentRequest", mock.Anything, mock.Anything)
	})

	suite.Run("Successfully add new MTO Agent and edit another", func() {
		shipment := factory.BuildMTOShipment(suite.DB(), nil, nil)
		existingAgent := factory.BuildMTOAgent(suite.DB(), []factory.Customization{
			{
				Model:    shipment,
				LinkOnly: true,
			},
			{
				Model: models.MTOAgent{
					FirstName:    models.StringPointer("Test"),
					LastName:     models.StringPointer("Agent"),
					Email:        models.StringPointer("test@test.email.com"),
					MTOAgentType: models.MTOAgentReleasing,
				},
			},
		}, nil)
		mtoAgentToCreate := models.MTOAgent{
			MTOShipment:   shipment,
			MTOShipmentID: shipment.ID,
			FirstName:     models.StringPointer("Ima"),
			LastName:      models.StringPointer("Newagent"),
			Email:         models.StringPointer("test2@test.email.com"),
			MTOAgentType:  models.MTOAgentReceiving,
		}
		eTag := etag.GenerateEtag(shipment.UpdatedAt)

		updatedAgents := make(models.MTOAgents, 2)
		phone := "555-555-5555"
		existingAgent.Phone = &phone
		updatedAgents[1] = existingAgent
		updatedAgents[0] = mtoAgentToCreate

		updatedShipment := models.MTOShipment{
			ID:        shipment.ID,
			MTOAgents: updatedAgents,
		}

		session := auth.Session{}
		updatedMTOShipment, err := mtoShipmentUpdaterCustomer.UpdateMTOShipment(suite.AppContextWithSessionForTest(&session), &updatedShipment, eTag, "test")

		suite.Require().NoError(err)
		suite.NotZero(updatedMTOShipment.ID, oldMTOShipment.ID)
		// the returned updatedMTOShipment does not guarantee the same
		// order of MTOAgents
		suite.Equal(len(updatedAgents), len(updatedMTOShipment.MTOAgents))
		for i := range updatedMTOShipment.MTOAgents {
			agent := updatedMTOShipment.MTOAgents[i]
			if agent.ID == existingAgent.ID {
				suite.Equal(phone, *agent.Phone)
			} else {
				// this must be the newly created agent
				suite.Equal(*mtoAgentToCreate.FirstName, *agent.FirstName)
				suite.Equal(*mtoAgentToCreate.LastName, *agent.LastName)
				suite.Equal(*mtoAgentToCreate.Email, *agent.Email)
			}
		}

		// Verify that shipment recalculate was handled correctly
		mockShipmentRecalculator.AssertNotCalled(suite.T(), "ShipmentRecalculatePaymentRequest", mock.Anything, mock.Anything)
	})

	suite.Run("Successfully remove MTO Agent", func() {
		shipment := factory.BuildMTOShipment(suite.DB(), nil, nil)
		existingAgent := factory.BuildMTOAgent(suite.DB(), []factory.Customization{
			{
				Model:    shipment,
				LinkOnly: true,
			},
			{
				Model: models.MTOAgent{
					FirstName:    models.StringPointer("Test"),
					LastName:     models.StringPointer("Agent"),
					Email:        models.StringPointer("test@test.email.com"),
					MTOAgentType: models.MTOAgentReleasing,
				},
			},
		}, nil)
		eTag := etag.GenerateEtag(shipment.UpdatedAt)

		updatedAgents := make(models.MTOAgents, 1)
		blankFirstName := ""
		blankLastName := ""
		blankPhone := ""
		blankEmail := ""
		existingAgent.FirstName = &blankFirstName
		existingAgent.LastName = &blankLastName
		existingAgent.Email = &blankEmail
		existingAgent.Phone = &blankPhone
		updatedAgents[0] = existingAgent

		updatedShipment := models.MTOShipment{
			ID:        shipment.ID,
			MTOAgents: updatedAgents,
		}

		session := auth.Session{}
		updatedMTOShipment, err := mtoShipmentUpdaterCustomer.UpdateMTOShipment(suite.AppContextWithSessionForTest(&session), &updatedShipment, eTag, "test")

		suite.Require().NoError(err)
		suite.NotZero(updatedMTOShipment.ID, oldMTOShipment.ID)
		// Verify that there are no returned MTO Agents
		suite.Equal(0, len(updatedMTOShipment.MTOAgents))

		// Verify that shipment recalculate was handled correctly
		mockShipmentRecalculator.AssertNotCalled(suite.T(), "ShipmentRecalculatePaymentRequest", mock.Anything, mock.Anything)
	})

	suite.Run("Successfully add storage facility to shipment", func() {
		shipment := factory.BuildMTOShipment(suite.DB(), []factory.Customization{
			{
				Model: models.MTOShipment{
					Status: models.MTOShipmentStatusSubmitted,
				},
			},
		}, nil)

		factory.BuildMTOShipment(suite.DB(), []factory.Customization{
			{
				Model: models.MTOShipment{
					Status: models.MTOShipmentStatusSubmitted,
				},
			},
		}, nil)
		storageFacility := factory.BuildStorageFacility(suite.DB(), nil, nil)

		updatedShipment := models.MTOShipment{
			ID:              shipment.ID,
			StorageFacility: &storageFacility,
		}
		eTag := etag.GenerateEtag(shipment.UpdatedAt)

		too := factory.BuildOfficeUserWithRoles(suite.DB(), nil, []roles.RoleType{roles.RoleTypeTOO})
		session := auth.Session{
			ApplicationName: auth.OfficeApp,
			UserID:          *too.UserID,
			OfficeUserID:    too.ID,
		}
		defaultRole, err := too.User.Roles.Default()
		suite.FatalNoError(err)
		session.ActiveRole = *defaultRole
		updatedMTOShipment, err := mtoShipmentUpdaterOffice.UpdateMTOShipment(suite.AppContextWithSessionForTest(&session), &updatedShipment, eTag, "test")

		suite.Require().NoError(err)
		suite.NotZero(updatedMTOShipment.ID, oldMTOShipment.ID)
		suite.NotNil(updatedMTOShipment.StorageFacility)
	})

	suite.Run("Successfully edit storage facility on shipment", func() {
		// Create initial shipment data
		storageFacility := factory.BuildStorageFacility(suite.DB(), []factory.Customization{
			{
				Model: models.StorageFacility{
					Email: models.StringPointer("old@email.com"),
				},
			},
			{
				Model: models.Address{
					StreetAddress1: "1234 Over Here Street",
					City:           "Houston",
					State:          "TX",
					PostalCode:     "77083",
				},
			},
		}, nil)
		shipment := factory.BuildMTOShipment(suite.DB(), []factory.Customization{
			{
				Model: models.MTOShipment{
					Status: models.MTOShipmentStatusSubmitted,
				},
			},
			{
				Model:    storageFacility,
				LinkOnly: true,
			},
		}, nil)

		// Make updates to previously persisted data (don't need to create these in the DB first)
		newStorageFacilityAddress := models.Address{
			StreetAddress1: "987 Over There Avenue",
			City:           "Houston",
			State:          "TX",
			PostalCode:     "77083",
		}

		newEmail := "new@email.com"
		newStorageFacility := models.StorageFacility{
			Address: newStorageFacilityAddress,
			Email:   &newEmail,
		}

		newShipment := models.MTOShipment{
			ID:              shipment.ID,
			StorageFacility: &newStorageFacility,
		}

		eTag := etag.GenerateEtag(shipment.UpdatedAt)
		too := factory.BuildOfficeUserWithRoles(suite.DB(), nil, []roles.RoleType{roles.RoleTypeTOO})
		session := auth.Session{
			ApplicationName: auth.OfficeApp,
			UserID:          *too.UserID,
			OfficeUserID:    too.ID,
		}
		defaultRole, err := too.User.Roles.Default()
		suite.FatalNoError(err)
		session.ActiveRole = *defaultRole
		updatedShipment, err := mtoShipmentUpdaterOffice.UpdateMTOShipment(suite.AppContextWithSessionForTest(&session), &newShipment, eTag, "test")
		suite.Require().NoError(err)
		suite.NotEqual(uuid.Nil, updatedShipment.ID)
		suite.Equal(&newEmail, updatedShipment.StorageFacility.Email)
		suite.Equal(newStorageFacilityAddress.StreetAddress1, updatedShipment.StorageFacility.Address.StreetAddress1)
	})

	suite.Run("Successfully update NTS previously recorded weight to shipment", func() {
		shipment := factory.BuildMTOShipment(suite.DB(), []factory.Customization{
			{
				Model: models.MTOShipment{
					Status: models.MTOShipmentStatusSubmitted,
				},
			},
		}, nil)

		ntsRecorededWeight := unit.Pound(980)
		updatedShipment := models.MTOShipment{
			ShipmentType:      models.MTOShipmentTypeHHGOutOfNTS,
			ID:                shipment.ID,
			NTSRecordedWeight: &ntsRecorededWeight,
		}
		eTag := etag.GenerateEtag(shipment.UpdatedAt)
		too := factory.BuildOfficeUserWithRoles(suite.DB(), nil, []roles.RoleType{roles.RoleTypeTOO})
		session := auth.Session{
			ApplicationName: auth.OfficeApp,
			UserID:          *too.UserID,
			OfficeUserID:    too.ID,
		}
		defaultRole, err := too.User.Roles.Default()
		suite.FatalNoError(err)
		session.ActiveRole = *defaultRole
		updatedMTOShipment, err := mtoShipmentUpdaterOffice.UpdateMTOShipment(suite.AppContextWithSessionForTest(&session), &updatedShipment, eTag, "test")

		suite.Require().NoError(err)
		suite.NotZero(updatedMTOShipment.ID, oldMTOShipment.ID)
		suite.Equal(ntsRecorededWeight, *updatedMTOShipment.NTSRecordedWeight)

	})

	suite.Run("Unable to update NTS previously recorded weight due to shipment type", func() {
		shipment := factory.BuildMTOShipment(suite.DB(), []factory.Customization{
			{
				Model: models.MTOShipment{
					Status: models.MTOShipmentStatusSubmitted,
				},
			},
		}, nil)

		ntsRecorededWeight := unit.Pound(980)
		updatedShipment := models.MTOShipment{
			ID:                shipment.ID,
			NTSRecordedWeight: &ntsRecorededWeight,
		}
		eTag := etag.GenerateEtag(shipment.UpdatedAt)
		too := factory.BuildOfficeUserWithRoles(suite.DB(), nil, []roles.RoleType{roles.RoleTypeTOO})
		session := auth.Session{
			ApplicationName: auth.OfficeApp,
			UserID:          *too.UserID,
			OfficeUserID:    too.ID,
		}
		defaultRole, err := too.User.Roles.Default()
		suite.FatalNoError(err)
		session.ActiveRole = *defaultRole
		updatedMTOShipment, err := mtoShipmentUpdaterOffice.UpdateMTOShipment(suite.AppContextWithSessionForTest(&session), &updatedShipment, eTag, "test")

		suite.Require().Error(err)
		suite.Nil(updatedMTOShipment)
		suite.Equal("Invalid input found while updating the shipment", err.Error())

		var invalidErr apperror.InvalidInputError
		suite.True(errors.As(err, &invalidErr), "error should be of type InvalidInputError")

		if invalidErr.ValidationErrors == nil {
			suite.Fail("ValidationErrors is nil")
		}

		ve := *invalidErr.ValidationErrors
		fieldErrors, exists := ve.Errors["NTSRecordedWeight error"]
		suite.True(exists, "expected validation error for 'NTSRecordedWeight error'")
		joinedErrors := strings.Join(fieldErrors, " ")
		suite.Contains(joinedErrors, "field NTSRecordedWeight cannot be set for shipment type HHG")
	})

	suite.Run("Successfully divert a shipment and transition statuses", func() {
		// A diverted shipment should transition to the SUBMITTED status.
		// If the move it is connected to is APPROVED, that move should transition to APPROVALS REQUESTED
		move := factory.BuildMove(suite.DB(), []factory.Customization{
			{
				Model: models.Move{
					Status: models.MoveStatusAPPROVED,
				},
			},
		}, nil)
		shipment := factory.BuildMTOShipment(suite.DB(), []factory.Customization{
			{
				Model:    move,
				LinkOnly: true,
			},
			{
				Model: models.MTOShipment{
					Status:    models.MTOShipmentStatusApproved,
					Diversion: false,
				},
			},
		}, nil)
		eTag := etag.GenerateEtag(shipment.UpdatedAt)

		shipmentInput := models.MTOShipment{
			ID:        shipment.ID,
			Diversion: true,
		}
		session := auth.Session{}
		updatedShipment, err := mtoShipmentUpdaterCustomer.UpdateMTOShipment(suite.AppContextWithSessionForTest(&session), &shipmentInput, eTag, "test")

		suite.Require().NotNil(updatedShipment)
		suite.NoError(err)
		suite.Equal(shipment.ID, updatedShipment.ID)
		suite.Equal(move.ID, updatedShipment.MoveTaskOrderID)
		suite.Equal(true, updatedShipment.Diversion)
		suite.Equal(models.MTOShipmentStatusSubmitted, updatedShipment.Status)

		var updatedMove models.Move
		err = suite.DB().Find(&updatedMove, move.ID)
		suite.NoError(err)
		suite.Equal(models.MoveStatusAPPROVALSREQUESTED, updatedMove.Status)

		// Verify that shipment recalculate was handled correctly
		mockShipmentRecalculator.AssertNotCalled(suite.T(), "ShipmentRecalculatePaymentRequest", mock.AnythingOfType("*appcontext.appContext"), mock.AnythingOfType("uuid.UUID"))
	})

	// Test UpdateMTOShipmentPrime
	// TODO: Add more tests, such as making sure this function fails if the
	// move is not available to the prime.
	suite.Run("Updating a shipment does not nullify ApprovedDate", func() {
		// This test was added because of a bug that nullified the ApprovedDate
		// when ScheduledPickupDate was included in the payload. See PR #6919.
		// ApprovedDate affects shipment diversions, so we want to make sure it
		// never gets nullified, regardless of which fields are being updated.
		setupAllAddressData()
		move := factory.BuildAvailableToPrimeMove(suite.DB(), nil, nil)
		oldShipment := factory.BuildMTOShipmentMinimal(suite.DB(), []factory.Customization{
			{
				Model: models.MTOShipment{
					Status: models.MTOShipmentStatusApproved,
				},
			},
			{
				Model:    move,
				LinkOnly: true,
			},
		}, nil)

		suite.NotNil(oldShipment.ApprovedDate)

		eTag := etag.GenerateEtag(oldShipment.UpdatedAt)

		requestedPickupDate := now.Add(time.Hour * 24 * 3)
		scheduledPickupDate := now.Add(time.Hour * 24 * 3)
		requestedDeliveryDate := now.Add(time.Hour * 24 * 4)
		updatedShipment := models.MTOShipment{
			ID:                          oldShipment.ID,
			DestinationAddress:          &newDestinationAddress,
			DestinationAddressID:        &newDestinationAddress.ID,
			PickupAddress:               &newPickupAddress,
			PickupAddressID:             &newPickupAddress.ID,
			SecondaryPickupAddress:      &secondaryPickupAddress,
			HasSecondaryPickupAddress:   handlers.FmtBool(true),
			SecondaryDeliveryAddress:    &secondaryDeliveryAddress,
			HasSecondaryDeliveryAddress: handlers.FmtBool(true),
			TertiaryPickupAddress:       &tertiaryPickupAddress,
			HasTertiaryPickupAddress:    handlers.FmtBool(true),
			TertiaryDeliveryAddress:     &tertiaryDeliveryAddress,
			HasTertiaryDeliveryAddress:  handlers.FmtBool(true),
			RequestedPickupDate:         &requestedPickupDate,
			ScheduledPickupDate:         &scheduledPickupDate,
			RequestedDeliveryDate:       &requestedDeliveryDate,
			ActualPickupDate:            &actualPickupDate,
			PrimeActualWeight:           &primeActualWeight,
			PrimeEstimatedWeight:        &primeEstimatedWeight,
			FirstAvailableDeliveryDate:  &firstAvailableDeliveryDate,
		}

		ghcDomesticTransitTime := models.GHCDomesticTransitTime{
			MaxDaysTransitTime: 12,
			WeightLbsLower:     0,
			WeightLbsUpper:     10000,
			DistanceMilesLower: 0,
			DistanceMilesUpper: 10000,
		}
		verrs, err := suite.DB().ValidateAndCreate(&ghcDomesticTransitTime)
		suite.False(verrs.HasAny())
		suite.FatalNoError(err)

		session := auth.Session{}
		newShipment, err := mtoShipmentUpdaterPrime.UpdateMTOShipment(suite.AppContextWithSessionForTest(&session), &updatedShipment, eTag, "test")

		suite.Require().NoError(err)
		suite.NotEmpty(newShipment.ApprovedDate)
		suite.True(requestedPickupDate.Equal(*newShipment.RequestedPickupDate))
		suite.True(scheduledPickupDate.Equal(*newShipment.ScheduledPickupDate))
		suite.True(requestedDeliveryDate.Equal(*newShipment.RequestedDeliveryDate))
		suite.True(actualPickupDate.Equal(*newShipment.ActualPickupDate))
		suite.True(firstAvailableDeliveryDate.Equal(*newShipment.FirstAvailableDeliveryDate))
		suite.Equal(primeEstimatedWeight, *newShipment.PrimeEstimatedWeight)
		suite.Equal(primeActualWeight, *newShipment.PrimeActualWeight)
		suite.Equal(newDestinationAddress.ID, *newShipment.DestinationAddressID)
		suite.Equal(newPickupAddress.ID, *newShipment.PickupAddressID)
		suite.Equal(secondaryPickupAddress.ID, *newShipment.SecondaryPickupAddressID)
		suite.Equal(secondaryDeliveryAddress.ID, *newShipment.SecondaryDeliveryAddressID)
		suite.Equal(tertiaryPickupAddress.ID, *newShipment.TertiaryPickupAddressID)
		suite.Equal(tertiaryDeliveryAddress.ID, *newShipment.TertiaryDeliveryAddressID)

		// Verify that shipment recalculate was handled correctly
		mockShipmentRecalculator.AssertNotCalled(suite.T(), "ShipmentRecalculatePaymentRequest", mock.Anything, mock.Anything)
	})

	suite.Run("Prime not able to update an existing prime estimated weight", func() {
		move := factory.BuildAvailableToPrimeMove(suite.DB(), nil, nil)
		oldShipment := factory.BuildMTOShipmentMinimal(suite.DB(), []factory.Customization{
			{
				Model: models.MTOShipment{
					Status:               models.MTOShipmentStatusApproved,
					PrimeEstimatedWeight: &primeEstimatedWeight,
				},
			},
			{
				Model:    move,
				LinkOnly: true,
			},
		}, nil)

		suite.NotNil(oldShipment.ApprovedDate)

		eTag := etag.GenerateEtag(oldShipment.UpdatedAt)

		requestedPickupDate := now.Add(time.Hour * 24 * 3)
		scheduledPickupDate := now.Add(time.Hour * 24 * 3)
		requestedDeliveryDate := now.Add(time.Hour * 24 * 4)
		updatedShipment := models.MTOShipment{
			ID:                          oldShipment.ID,
			DestinationAddress:          &newDestinationAddress,
			DestinationAddressID:        &newDestinationAddress.ID,
			PickupAddress:               &newPickupAddress,
			PickupAddressID:             &newPickupAddress.ID,
			SecondaryPickupAddress:      &secondaryPickupAddress,
			HasSecondaryPickupAddress:   handlers.FmtBool(true),
			SecondaryDeliveryAddress:    &secondaryDeliveryAddress,
			HasSecondaryDeliveryAddress: handlers.FmtBool(true),
			RequestedPickupDate:         &requestedPickupDate,
			ScheduledPickupDate:         &scheduledPickupDate,
			RequestedDeliveryDate:       &requestedDeliveryDate,
			ActualPickupDate:            &actualPickupDate,
			PrimeActualWeight:           &primeActualWeight,
			PrimeEstimatedWeight:        &primeEstimatedWeight,
			FirstAvailableDeliveryDate:  &firstAvailableDeliveryDate,
		}

		ghcDomesticTransitTime := models.GHCDomesticTransitTime{
			MaxDaysTransitTime: 12,
			WeightLbsLower:     0,
			WeightLbsUpper:     10000,
			DistanceMilesLower: 0,
			DistanceMilesUpper: 10000,
		}
		verrs, err := suite.DB().ValidateAndCreate(&ghcDomesticTransitTime)
		suite.False(verrs.HasAny())
		suite.FatalNoError(err)

		session := auth.Session{}
		_, err = mtoShipmentUpdaterPrime.UpdateMTOShipment(suite.AppContextWithSessionForTest(&session), &updatedShipment, eTag, "test")

		suite.Error(err)
		suite.Contains(err.Error(), "cannot be updated after initial estimation")
		// Verify that shipment recalculate was handled correctly
		mockShipmentRecalculator.AssertNotCalled(suite.T(), "ShipmentRecalculatePaymentRequest", mock.Anything, mock.Anything)
	})

	suite.Run("Updating a shipment with a Reweigh returns the Reweigh", func() {
		move := factory.BuildAvailableToPrimeMove(suite.DB(), nil, nil)
		oldShipment := factory.BuildMTOShipmentMinimal(suite.DB(), []factory.Customization{
			{
				Model: models.MTOShipment{
					Status: models.MTOShipmentStatusApproved,
				},
			},
			{
				Model:    move,
				LinkOnly: true,
			},
		}, nil)
		reweigh := testdatagen.MakeReweighForShipment(suite.DB(), testdatagen.Assertions{}, oldShipment, unit.Pound(3000))

		eTag := etag.GenerateEtag(oldShipment.UpdatedAt)

		updatedShipment := models.MTOShipment{
			ID:                oldShipment.ID,
			PrimeActualWeight: &primeActualWeight,
		}

		session := auth.Session{}
		newShipment, err := mtoShipmentUpdaterPrime.UpdateMTOShipment(suite.AppContextWithSessionForTest(&session), &updatedShipment, eTag, "test")

		suite.Require().NoError(err)
		suite.NotEmpty(newShipment.Reweigh)
		suite.Equal(newShipment.Reweigh.ID, reweigh.ID)
	})

	suite.Run("Prime cannot update estimated weights outside of required timeframe", func() {
		// This test was added because of a bug that nullified the ApprovedDate
		// when ScheduledPickupDate was included in the payload. See PR #6919.
		// ApprovedDate affects shipment diversions, so we want to make sure it
		// never gets nullified, regardless of which fields are being updated.
		move := factory.BuildAvailableToPrimeMove(suite.DB(), nil, nil)
		oldShipment := factory.BuildMTOShipmentMinimal(suite.DB(), []factory.Customization{
			{
				Model: models.MTOShipment{
					Status: models.MTOShipmentStatusApproved,
				},
			},
			{
				Model:    move,
				LinkOnly: true,
			},
		}, nil)

		suite.NotNil(oldShipment.ApprovedDate)

		eTag := etag.GenerateEtag(oldShipment.UpdatedAt)

		requestedPickupDate := now.Add(time.Hour * 24 * 3)
		scheduledPickupDate := now.Add(-time.Hour * 24 * 3)
		requestedDeliveryDate := now.Add(time.Hour * 24 * 4)
		updatedShipment := models.MTOShipment{
			ID:                          oldShipment.ID,
			DestinationAddress:          &newDestinationAddress,
			DestinationAddressID:        &newDestinationAddress.ID,
			PickupAddress:               &newPickupAddress,
			PickupAddressID:             &newPickupAddress.ID,
			SecondaryPickupAddress:      &secondaryPickupAddress,
			HasSecondaryPickupAddress:   handlers.FmtBool(true),
			SecondaryDeliveryAddress:    &secondaryDeliveryAddress,
			HasSecondaryDeliveryAddress: handlers.FmtBool(true),
			TertiaryPickupAddress:       &tertiaryPickupAddress,
			HasTertiaryPickupAddress:    handlers.FmtBool(true),
			TertiaryDeliveryAddress:     &tertiaryDeliveryAddress,
			HasTertiaryDeliveryAddress:  handlers.FmtBool(true),
			RequestedPickupDate:         &requestedPickupDate,
			ScheduledPickupDate:         &scheduledPickupDate,
			RequestedDeliveryDate:       &requestedDeliveryDate,
			ActualPickupDate:            &actualPickupDate,
			PrimeActualWeight:           &primeActualWeight,
			PrimeEstimatedWeight:        &primeEstimatedWeight,
			FirstAvailableDeliveryDate:  &firstAvailableDeliveryDate,
		}

		ghcDomesticTransitTime := models.GHCDomesticTransitTime{
			MaxDaysTransitTime: 12,
			WeightLbsLower:     0,
			WeightLbsUpper:     10000,
			DistanceMilesLower: 0,
			DistanceMilesUpper: 10000,
		}
		verrs, err := suite.DB().ValidateAndCreate(&ghcDomesticTransitTime)
		suite.False(verrs.HasAny())
		suite.FatalNoError(err)

		session := auth.Session{}
		_, err = mtoShipmentUpdaterPrime.UpdateMTOShipment(suite.AppContextWithSessionForTest(&session), &updatedShipment, eTag, "test")

		suite.Error(err)
		suite.Contains(err.Error(), "the time period for updating the estimated weight for a shipment has expired, please contact the TOO directly to request updates to this shipment’s estimated weight")
		// Verify that shipment recalculate was handled correctly
		mockShipmentRecalculator.AssertNotCalled(suite.T(), "ShipmentRecalculatePaymentRequest", mock.Anything, mock.Anything)
	})

	suite.Run("Prime cannot add MTO agents", func() {
		// This test was added because of a bug that nullified the ApprovedDate
		// when ScheduledPickupDate was included in the payload. See PR #6919.
		// ApprovedDate affects shipment diversions, so we want to make sure it
		// never gets nullified, regardless of which fields are being updated.
		move := factory.BuildAvailableToPrimeMove(suite.DB(), nil, nil)
		oldShipment := factory.BuildMTOShipmentMinimal(suite.DB(), []factory.Customization{
			{
				Model: models.MTOShipment{
					Status: models.MTOShipmentStatusApproved,
				},
			},
			{
				Model:    move,
				LinkOnly: true,
			},
		}, nil)

		suite.NotNil(oldShipment.ApprovedDate)

		eTag := etag.GenerateEtag(oldShipment.UpdatedAt)

		requestedPickupDate := now.Add(time.Hour * 24 * 3)
		scheduledPickupDate := now.Add(time.Hour * 24 * 3)
		requestedDeliveryDate := now.Add(time.Hour * 24 * 4)
		firstName := "John"
		lastName := "Ash"
		updatedShipment := models.MTOShipment{
			ID:                          oldShipment.ID,
			DestinationAddress:          &newDestinationAddress,
			DestinationAddressID:        &newDestinationAddress.ID,
			PickupAddress:               &newPickupAddress,
			PickupAddressID:             &newPickupAddress.ID,
			SecondaryPickupAddress:      &secondaryPickupAddress,
			HasSecondaryPickupAddress:   handlers.FmtBool(true),
			SecondaryDeliveryAddress:    &secondaryDeliveryAddress,
			HasSecondaryDeliveryAddress: handlers.FmtBool(true),
			TertiaryPickupAddress:       &tertiaryPickupAddress,
			HasTertiaryPickupAddress:    handlers.FmtBool(true),
			TertiaryDeliveryAddress:     &tertiaryDeliveryAddress,
			HasTertiaryDeliveryAddress:  handlers.FmtBool(true),
			RequestedPickupDate:         &requestedPickupDate,
			ScheduledPickupDate:         &scheduledPickupDate,
			RequestedDeliveryDate:       &requestedDeliveryDate,
			ActualPickupDate:            &actualPickupDate,
			PrimeActualWeight:           &primeActualWeight,
			PrimeEstimatedWeight:        &primeEstimatedWeight,
			FirstAvailableDeliveryDate:  &firstAvailableDeliveryDate,
			MTOAgents: models.MTOAgents{
				models.MTOAgent{
					FirstName: &firstName,
					LastName:  &lastName,
				},
			},
		}

		ghcDomesticTransitTime := models.GHCDomesticTransitTime{
			MaxDaysTransitTime: 12,
			WeightLbsLower:     0,
			WeightLbsUpper:     10000,
			DistanceMilesLower: 0,
			DistanceMilesUpper: 10000,
		}
		verrs, err := suite.DB().ValidateAndCreate(&ghcDomesticTransitTime)
		suite.False(verrs.HasAny())
		suite.FatalNoError(err)

		session := auth.Session{}
		_, err = mtoShipmentUpdaterPrime.UpdateMTOShipment(suite.AppContextWithSessionForTest(&session), &updatedShipment, eTag, "test")

		suite.Error(err)
		suite.Contains(err.Error(), "cannot add or update MTO agents to a shipment")
	})

	suite.Run("Prime cannot update existing pickup or destination address", func() {
		// This test was added because of a bug that nullified the ApprovedDate
		// when ScheduledPickupDate was included in the payload. See PR #6919.
		// ApprovedDate affects shipment diversions, so we want to make sure it
		// never gets nullified, regardless of which fields are being updated.
		move := factory.BuildAvailableToPrimeMove(suite.DB(), nil, nil)
		oldShipment := factory.BuildMTOShipment(suite.DB(), []factory.Customization{
			{
				Model: models.MTOShipment{
					Status: models.MTOShipmentStatusApproved,
				},
			},
			{
				Model:    move,
				LinkOnly: true,
			},
		}, nil)

		suite.NotNil(oldShipment.ApprovedDate)

		eTag := etag.GenerateEtag(oldShipment.UpdatedAt)

		requestedPickupDate := now.Add(time.Hour * 24 * 3)
		scheduledPickupDate := now.Add(time.Hour * 24 * 7)
		requestedDeliveryDate := now.Add(time.Hour * 24 * 4)
		updatedShipment := models.MTOShipment{
			ID:                          oldShipment.ID,
			DestinationAddress:          &newDestinationAddress,
			DestinationAddressID:        &newDestinationAddress.ID,
			PickupAddress:               &newPickupAddress,
			PickupAddressID:             &newPickupAddress.ID,
			SecondaryPickupAddress:      &secondaryPickupAddress,
			HasSecondaryPickupAddress:   handlers.FmtBool(true),
			SecondaryDeliveryAddress:    &secondaryDeliveryAddress,
			HasSecondaryDeliveryAddress: handlers.FmtBool(true),
			TertiaryPickupAddress:       &secondaryPickupAddress,
			HasTertiaryPickupAddress:    handlers.FmtBool(true),
			TertiaryDeliveryAddress:     &secondaryDeliveryAddress,
			HasTertiaryDeliveryAddress:  handlers.FmtBool(true),
			RequestedPickupDate:         &requestedPickupDate,
			ScheduledPickupDate:         &scheduledPickupDate,
			RequestedDeliveryDate:       &requestedDeliveryDate,
			ActualPickupDate:            &actualPickupDate,
			PrimeActualWeight:           &primeActualWeight,
			PrimeEstimatedWeight:        &primeEstimatedWeight,
			FirstAvailableDeliveryDate:  &firstAvailableDeliveryDate,
		}

		ghcDomesticTransitTime := models.GHCDomesticTransitTime{
			MaxDaysTransitTime: 12,
			WeightLbsLower:     0,
			WeightLbsUpper:     10000,
			DistanceMilesLower: 0,
			DistanceMilesUpper: 10000,
		}
		verrs, err := suite.DB().ValidateAndCreate(&ghcDomesticTransitTime)
		suite.False(verrs.HasAny())
		suite.FatalNoError(err)

		session := auth.Session{}
		_, err = mtoShipmentUpdaterPrime.UpdateMTOShipment(suite.AppContextWithSessionForTest(&session), &updatedShipment, eTag, "test")

		suite.Error(err)
		suite.Contains(err.Error(), "the pickup address already exists and cannot be updated with this endpoint")
		suite.Contains(err.Error(), "the destination address already exists and cannot be updated with this endpoint")
	})

	suite.Run("Prime cannot update shipment if parameters are outside of transit data", func() {
		// This test was added because of a bug that nullified the ApprovedDate
		// when ScheduledPickupDate was included in the payload. See PR #6919.
		// ApprovedDate affects shipment diversions, so we want to make sure it
		// never gets nullified, regardless of which fields are being updated.
		move := factory.BuildAvailableToPrimeMove(suite.DB(), nil, nil)
		oldShipment := factory.BuildMTOShipmentMinimal(suite.DB(), []factory.Customization{
			{
				Model: models.MTOShipment{
					Status: models.MTOShipmentStatusApproved,
				},
			},
			{
				Model:    move,
				LinkOnly: true,
			},
		}, nil)

		suite.NotNil(oldShipment.ApprovedDate)

		eTag := etag.GenerateEtag(oldShipment.UpdatedAt)

		requestedPickupDate := now.Add(time.Hour * 24 * 3)
		scheduledPickupDate := now.Add(time.Hour * 24 * 7)
		requestedDeliveryDate := now.Add(time.Hour * 24 * 4)
		updatedShipment := models.MTOShipment{
			ID:                          oldShipment.ID,
			DestinationAddress:          &newDestinationAddress,
			DestinationAddressID:        &newDestinationAddress.ID,
			PickupAddress:               &newPickupAddress,
			PickupAddressID:             &newPickupAddress.ID,
			SecondaryPickupAddress:      &secondaryPickupAddress,
			HasSecondaryPickupAddress:   handlers.FmtBool(true),
			SecondaryDeliveryAddress:    &secondaryDeliveryAddress,
			HasSecondaryDeliveryAddress: handlers.FmtBool(true),
			TertiaryPickupAddress:       &tertiaryPickupAddress,
			HasTertiaryPickupAddress:    handlers.FmtBool(true),
			TertiaryDeliveryAddress:     &tertiaryDeliveryAddress,
			HasTertiaryDeliveryAddress:  handlers.FmtBool(true),
			RequestedPickupDate:         &requestedPickupDate,
			ScheduledPickupDate:         &scheduledPickupDate,
			RequestedDeliveryDate:       &requestedDeliveryDate,
			ActualPickupDate:            &actualPickupDate,
			PrimeActualWeight:           &primeActualWeight,
			PrimeEstimatedWeight:        &primeEstimatedWeight,
			FirstAvailableDeliveryDate:  &firstAvailableDeliveryDate,
		}

		session := auth.Session{}
		_, err := mtoShipmentUpdaterPrime.UpdateMTOShipment(suite.AppContextWithSessionForTest(&session), &updatedShipment, eTag, "test")

		suite.Error(err)
		suite.Contains(err.Error(), "failed to find transit time for shipment of 9000 lbs weight and 1000 mile distance")
	})

	suite.Run("Prime can add an estimated weight up to the same date as the scheduled pickup", func() {
		// This test was added because of a bug that nullified the ApprovedDate
		// when ScheduledPickupDate was included in the payload. See PR #6919.
		// ApprovedDate affects shipment diversions, so we want to make sure it
		// never gets nullified, regardless of which fields are being updated.
		setupAllAddressData()
		move := factory.BuildAvailableToPrimeMove(suite.DB(), nil, nil)
		oldShipment := factory.BuildMTOShipmentMinimal(suite.DB(), []factory.Customization{
			{
				Model: models.MTOShipment{
					Status: models.MTOShipmentStatusApproved,
				},
			},
			{
				Model:    move,
				LinkOnly: true,
			},
		}, nil)

		suite.NotNil(oldShipment.ApprovedDate)

		eTag := etag.GenerateEtag(oldShipment.UpdatedAt)

		requestedPickupDate := now.Add(time.Hour * 24 * 3)
		scheduledPickupDate := now.Add(time.Hour * 24 * 3)
		requestedDeliveryDate := now.Add(time.Hour * 24 * 4)
		updatedShipment := models.MTOShipment{
			ID:                          oldShipment.ID,
			DestinationAddress:          &newDestinationAddress,
			DestinationAddressID:        &newDestinationAddress.ID,
			PickupAddress:               &newPickupAddress,
			PickupAddressID:             &newPickupAddress.ID,
			SecondaryPickupAddress:      &secondaryPickupAddress,
			HasSecondaryPickupAddress:   handlers.FmtBool(true),
			SecondaryDeliveryAddress:    &secondaryDeliveryAddress,
			ScheduledPickupDate:         &scheduledPickupDate,
			HasSecondaryDeliveryAddress: handlers.FmtBool(true),
			TertiaryPickupAddress:       &tertiaryPickupAddress,
			HasTertiaryPickupAddress:    handlers.FmtBool(true),
			TertiaryDeliveryAddress:     &tertiaryDeliveryAddress,
			HasTertiaryDeliveryAddress:  handlers.FmtBool(true),
			RequestedPickupDate:         &requestedPickupDate,
			RequestedDeliveryDate:       &requestedDeliveryDate,
			ActualPickupDate:            &actualPickupDate,
			PrimeActualWeight:           &primeActualWeight,
			PrimeEstimatedWeight:        &primeEstimatedWeight,
			FirstAvailableDeliveryDate:  &firstAvailableDeliveryDate,
		}

		ghcDomesticTransitTime := models.GHCDomesticTransitTime{
			MaxDaysTransitTime: 12,
			WeightLbsLower:     0,
			WeightLbsUpper:     10000,
			DistanceMilesLower: 0,
			DistanceMilesUpper: 10000,
		}
		verrs, err := suite.DB().ValidateAndCreate(&ghcDomesticTransitTime)
		suite.False(verrs.HasAny())
		suite.FatalNoError(err)

		session := auth.Session{}
		newShipment, err := mtoShipmentUpdaterPrime.UpdateMTOShipment(suite.AppContextWithSessionForTest(&session), &updatedShipment, eTag, "test")

		suite.Require().NoError(err)
		suite.NotEmpty(newShipment.ApprovedDate)
		suite.True(requestedPickupDate.Equal(*newShipment.RequestedPickupDate))
		suite.True(scheduledPickupDate.Equal(*newShipment.ScheduledPickupDate))
		suite.True(requestedDeliveryDate.Equal(*newShipment.RequestedDeliveryDate))
		suite.True(actualPickupDate.Equal(*newShipment.ActualPickupDate))
		suite.True(firstAvailableDeliveryDate.Equal(*newShipment.FirstAvailableDeliveryDate))
		suite.Equal(primeEstimatedWeight, *newShipment.PrimeEstimatedWeight)
		suite.Equal(primeActualWeight, *newShipment.PrimeActualWeight)
		suite.Equal(newDestinationAddress.ID, *newShipment.DestinationAddressID)
		suite.Equal(newPickupAddress.ID, *newShipment.PickupAddressID)
		suite.Equal(secondaryPickupAddress.ID, *newShipment.SecondaryPickupAddressID)
		suite.Equal(secondaryDeliveryAddress.ID, *newShipment.SecondaryDeliveryAddressID)
		suite.Equal(tertiaryPickupAddress.ID, *newShipment.TertiaryPickupAddressID)
		suite.Equal(tertiaryDeliveryAddress.ID, *newShipment.TertiaryDeliveryAddressID)
	})

	suite.Run("Prime can update the weight estimate if scheduled pickup date in nil", func() {
		// This test was added because of a bug that nullified the ApprovedDate
		// when ScheduledPickupDate was included in the payload. See PR #6919.
		// ApprovedDate affects shipment diversions, so we want to make sure it
		// never gets nullified, regardless of which fields are being updated.
		setupAllAddressData()
		move := factory.BuildAvailableToPrimeMove(suite.DB(), nil, nil)
		oldShipment := factory.BuildMTOShipmentMinimal(suite.DB(), []factory.Customization{
			{
				Model: models.MTOShipment{
					Status:              models.MTOShipmentStatusApproved,
					ScheduledPickupDate: nil,
				},
			},
			{
				Model:    move,
				LinkOnly: true,
			},
		}, nil)

		suite.NotNil(oldShipment.ApprovedDate)

		eTag := etag.GenerateEtag(oldShipment.UpdatedAt)

		requestedPickupDate := now.Add(time.Hour * 24 * 3)
		requestedDeliveryDate := now.Add(time.Hour * 24 * 4)
		updatedShipment := models.MTOShipment{
			ID:                          oldShipment.ID,
			DestinationAddress:          &newDestinationAddress,
			DestinationAddressID:        &newDestinationAddress.ID,
			PickupAddress:               &newPickupAddress,
			PickupAddressID:             &newPickupAddress.ID,
			SecondaryPickupAddress:      &secondaryPickupAddress,
			HasSecondaryPickupAddress:   handlers.FmtBool(true),
			SecondaryDeliveryAddress:    &secondaryDeliveryAddress,
			HasSecondaryDeliveryAddress: handlers.FmtBool(true),
			TertiaryPickupAddress:       &tertiaryPickupAddress,
			HasTertiaryPickupAddress:    handlers.FmtBool(true),
			TertiaryDeliveryAddress:     &tertiaryDeliveryAddress,
			HasTertiaryDeliveryAddress:  handlers.FmtBool(true),
			RequestedPickupDate:         &requestedPickupDate,
			RequestedDeliveryDate:       &requestedDeliveryDate,
			ActualPickupDate:            &actualPickupDate,
			PrimeActualWeight:           &primeActualWeight,
			PrimeEstimatedWeight:        &primeEstimatedWeight,
			FirstAvailableDeliveryDate:  &firstAvailableDeliveryDate,
		}
		ghcDomesticTransitTime := models.GHCDomesticTransitTime{
			MaxDaysTransitTime: 12,
			WeightLbsLower:     0,
			WeightLbsUpper:     10000,
			DistanceMilesLower: 0,
			DistanceMilesUpper: 10000,
		}
		verrs, err := suite.DB().ValidateAndCreate(&ghcDomesticTransitTime)
		suite.False(verrs.HasAny())
		suite.FatalNoError(err)

		session := auth.Session{}
		newShipment, err := mtoShipmentUpdaterPrime.UpdateMTOShipment(suite.AppContextWithSessionForTest(&session), &updatedShipment, eTag, "test")
		suite.Require().NoError(err)
		suite.NotEmpty(newShipment.ApprovedDate)
		suite.True(requestedPickupDate.Equal(*newShipment.RequestedPickupDate))
		suite.True(requestedDeliveryDate.Equal(*newShipment.RequestedDeliveryDate))
		suite.True(actualPickupDate.Equal(*newShipment.ActualPickupDate))
		suite.True(firstAvailableDeliveryDate.Equal(*newShipment.FirstAvailableDeliveryDate))
		suite.Equal(primeEstimatedWeight, *newShipment.PrimeEstimatedWeight)
		suite.Equal(primeActualWeight, *newShipment.PrimeActualWeight)
		suite.Equal(newDestinationAddress.ID, *newShipment.DestinationAddressID)
		suite.Equal(newPickupAddress.ID, *newShipment.PickupAddressID)
		suite.Equal(secondaryPickupAddress.ID, *newShipment.SecondaryPickupAddressID)
		suite.Equal(secondaryDeliveryAddress.ID, *newShipment.SecondaryDeliveryAddressID)
		suite.Equal(tertiaryPickupAddress.ID, *newShipment.TertiaryPickupAddressID)
		suite.Equal(tertiaryDeliveryAddress.ID, *newShipment.TertiaryDeliveryAddressID)
	})

	suite.Run("Successful Office/TOO UpdateShipment - CONUS Pickup, OCONUS Destination - mileage is recalculated and pricing estimates refreshed for International FSC SIT service items", func() {

		move := factory.BuildAvailableToPrimeMove(suite.DB(), nil, nil)

		ghcDomesticTransitTime := models.GHCDomesticTransitTime{
			MaxDaysTransitTime: 12,
			WeightLbsLower:     0,
			WeightLbsUpper:     10000,
			DistanceMilesLower: 0,
			DistanceMilesUpper: 10000,
		}
		_, _ = suite.DB().ValidateAndCreate(&ghcDomesticTransitTime)

		testdatagen.FetchOrMakeReContractYear(suite.DB(), testdatagen.Assertions{
			ReContractYear: models.ReContractYear{
				StartDate: time.Now().Add(-24 * time.Hour),
				EndDate:   time.Now().Add(24 * time.Hour),
			},
		})

		pickupAddress := factory.BuildAddress(suite.DB(), []factory.Customization{
			{
				Model: models.Address{
					StreetAddress1: "Tester Address",
					City:           "Des Moines",
					State:          "IA",
					PostalCode:     "50314",
					IsOconus:       models.BoolPointer(false),
				},
			},
		}, nil)

		destinationAddress := factory.BuildAddress(suite.DB(), []factory.Customization{
			{
				Model: models.Address{
					StreetAddress1: "JBER1",
					City:           "Anchorage1",
					State:          "AK",
					PostalCode:     "99505",
					IsOconus:       models.BoolPointer(true),
				},
			},
		}, nil)

		pickupDate := now.AddDate(0, 0, 10)
		requestedPickup := time.Now()
		oldShipment := factory.BuildMTOShipment(suite.DB(), []factory.Customization{
			{
				Model: models.MTOShipment{
					Status:               models.MTOShipmentStatusApproved,
					PrimeEstimatedWeight: nil,
					PickupAddressID:      &pickupAddress.ID,
					DestinationAddressID: &destinationAddress.ID,
					ScheduledPickupDate:  &pickupDate,
					RequestedPickupDate:  &requestedPickup,
					MarketCode:           models.MarketCodeInternational,
				},
			},
			{
				Model:    move,
				LinkOnly: true,
			},
		}, nil)

		// setup IOSFSC service item with SITOriginHHGOriginalAddress
		factory.BuildMTOServiceItem(suite.DB(), []factory.Customization{
			{
				Model:    move,
				LinkOnly: true,
			},
			{
				Model:    oldShipment,
				LinkOnly: true,
			},
			{
				Model: models.ReService{
					Code: models.ReServiceCodeIOSFSC,
				},
			},
			{
				Model:    pickupAddress,
				Type:     &factory.Addresses.SITOriginHHGOriginalAddress,
				LinkOnly: true,
			},
			{
				Model:    pickupAddress,
				Type:     &factory.Addresses.SITOriginHHGActualAddress,
				LinkOnly: true,
			},
			{
				Model: models.MTOServiceItem{
					Status:          models.MTOServiceItemStatusApproved,
					PricingEstimate: nil,
				},
			},
		}, nil)

		// setup IDSFSC service item with SITDestinationOriginalAddress
		factory.BuildMTOServiceItem(suite.DB(), []factory.Customization{
			{
				Model:    move,
				LinkOnly: true,
			},
			{
				Model:    oldShipment,
				LinkOnly: true,
			},
			{
				Model: models.ReService{
					Code: models.ReServiceCodeIDSFSC,
				},
			},
			{
				Model:    destinationAddress,
				Type:     &factory.Addresses.SITDestinationOriginalAddress,
				LinkOnly: true,
			},
			{
				Model:    destinationAddress,
				Type:     &factory.Addresses.SITDestinationFinalAddress,
				LinkOnly: true,
			},
		}, nil)

		eTag := etag.GenerateEtag(oldShipment.UpdatedAt)

		updatedShipment := models.MTOShipment{
			ID:                   oldShipment.ID,
			PrimeEstimatedWeight: &primeEstimatedWeight,
		}

		var serviceItems []models.MTOServiceItem
		// verify pre-update mto service items for both origin/destination FSC SITs have not been set
		err := suite.AppContextForTest().DB().EagerPreload("ReService").Where("mto_shipment_id = ?", oldShipment.ID).Order("created_at asc").All(&serviceItems)
		suite.NoError(err)
		// expecting only IOSFSC and IDSFSC created for tests
		suite.Equal(2, len(serviceItems))
		for i := 0; i < len(serviceItems); i++ {
			suite.Nil(serviceItems[i].PricingEstimate)
			suite.True(serviceItems[i].SITDeliveryMiles == (*int)(nil))
		}

		// As TOO
		too := factory.BuildOfficeUserWithRoles(suite.DB(), nil, []roles.RoleType{roles.RoleTypeTOO})
		session := auth.Session{
			ApplicationName: auth.OfficeApp,
			UserID:          *too.UserID,
			OfficeUserID:    too.ID,
			ActiveRole:      too.User.Roles[0],
		}
		expectedMileage := 314
		plannerSITFSC := &mocks.Planner{}
		// expecting 50314/50314 for IOSFSC mileage lookup for source, destination
		plannerSITFSC.On("ZipTransitDistance",
			mock.AnythingOfType("*appcontext.appContext"),
			// 99505/99505, 50314/50314
			mock.MatchedBy(func(source string) bool {
				return source == "50314" || source == "99505"
			}),
			mock.MatchedBy(func(destination string) bool {
				return destination == "50314" || destination == "99505"
			}),
		).Return(expectedMileage, nil)

		mtoShipmentUpdater := NewOfficeMTOShipmentUpdater(builder, fetcher, plannerSITFSC, moveRouter, moveWeights, mockSender, &mockShipmentRecalculator, addressUpdater, addressCreator)

		_, err = mtoShipmentUpdater.UpdateMTOShipment(suite.AppContextWithSessionForTest(&session), &updatedShipment, eTag, "test")
		suite.NoError(err)

		// verify post-update mto service items for both origin/destination FSC SITs have been set.
		// if set we know stored procedure update_service_item_pricing was executed sucessfully
		err = suite.AppContextForTest().DB().EagerPreload("ReService").Where("mto_shipment_id = ?", oldShipment.ID).Order("created_at asc").All(&serviceItems)
		suite.NoError(err)
		suite.Equal(2, len(serviceItems))
		for i := 0; i < len(serviceItems); i++ {
			suite.True(serviceItems[i].ReService.Code == models.ReServiceCodeIOSFSC || serviceItems[i].ReService.Code == models.ReServiceCodeIDSFSC)

			if serviceItems[i].ReService.Code == models.ReServiceCodeIOSFSC {
				suite.NotNil(*serviceItems[i].PricingEstimate)
				suite.Equal(*serviceItems[i].SITDeliveryMiles, expectedMileage)
			}
			// verify IDSFSC SIT with OCONUS destination does not calculate pricing resulting in 0.
			if serviceItems[i].ReService.Code == models.ReServiceCodeIDSFSC {
				suite.Equal(*serviceItems[i].SITDeliveryMiles, expectedMileage)
				suite.Equal(*serviceItems[i].PricingEstimate, unit.Cents(0))
			}
		}
	})

	suite.Run("Successful Office/TOO UpdateShipment - OCONUS Pickup, CONUS Destination - mileage is recalculated and pricing estimates refreshed for International FSC SIT service items", func() {

		move := factory.BuildAvailableToPrimeMove(suite.DB(), nil, nil)

		ghcDomesticTransitTime := models.GHCDomesticTransitTime{
			MaxDaysTransitTime: 12,
			WeightLbsLower:     0,
			WeightLbsUpper:     10000,
			DistanceMilesLower: 0,
			DistanceMilesUpper: 10000,
		}
		_, _ = suite.DB().ValidateAndCreate(&ghcDomesticTransitTime)

		testdatagen.FetchOrMakeReContractYear(suite.DB(), testdatagen.Assertions{
			ReContractYear: models.ReContractYear{
				StartDate: time.Now().Add(-24 * time.Hour),
				EndDate:   time.Now().Add(24 * time.Hour),
			},
		})

		destinationAddress := factory.BuildAddress(suite.DB(), []factory.Customization{
			{
				Model: models.Address{
					StreetAddress1: "Tester Address",
					City:           "Des Moines",
					State:          "IA",
					PostalCode:     "50314",
					IsOconus:       models.BoolPointer(false),
				},
			},
		}, nil)

		pickupAddress := factory.BuildAddress(suite.DB(), []factory.Customization{
			{
				Model: models.Address{
					StreetAddress1: "JBER1",
					City:           "Anchorage1",
					State:          "AK",
					PostalCode:     "99505",
					IsOconus:       models.BoolPointer(true),
				},
			},
		}, nil)

		pickupDate := now.AddDate(0, 0, 10)
		requestedPickup := time.Now()
		oldShipment := factory.BuildMTOShipment(suite.DB(), []factory.Customization{
			{
				Model: models.MTOShipment{
					Status:               models.MTOShipmentStatusApproved,
					PrimeEstimatedWeight: nil,
					PickupAddressID:      &pickupAddress.ID,
					DestinationAddressID: &destinationAddress.ID,
					ScheduledPickupDate:  &pickupDate,
					RequestedPickupDate:  &requestedPickup,
					MarketCode:           models.MarketCodeInternational,
				},
			},
			{
				Model:    move,
				LinkOnly: true,
			},
		}, nil)

		// setup IOSFSC service item with SITOriginHHGOriginalAddress
		factory.BuildMTOServiceItem(suite.DB(), []factory.Customization{
			{
				Model:    move,
				LinkOnly: true,
			},
			{
				Model:    oldShipment,
				LinkOnly: true,
			},
			{
				Model: models.ReService{
					Code: models.ReServiceCodeIOSFSC,
				},
			},
			{
				Model:    pickupAddress,
				Type:     &factory.Addresses.SITOriginHHGOriginalAddress,
				LinkOnly: true,
			},
			{
				Model:    pickupAddress,
				Type:     &factory.Addresses.SITOriginHHGActualAddress,
				LinkOnly: true,
			},
			{
				Model: models.MTOServiceItem{
					Status:          models.MTOServiceItemStatusApproved,
					PricingEstimate: nil,
				},
			},
		}, nil)

		// setup IDSFSC service item with SITDestinationOriginalAddress
		factory.BuildMTOServiceItem(suite.DB(), []factory.Customization{
			{
				Model:    move,
				LinkOnly: true,
			},
			{
				Model:    oldShipment,
				LinkOnly: true,
			},
			{
				Model: models.ReService{
					Code: models.ReServiceCodeIDSFSC,
				},
			},
			{
				Model:    destinationAddress,
				Type:     &factory.Addresses.SITDestinationOriginalAddress,
				LinkOnly: true,
			},
			{
				Model:    destinationAddress,
				Type:     &factory.Addresses.SITDestinationFinalAddress,
				LinkOnly: true,
			},
		}, nil)

		eTag := etag.GenerateEtag(oldShipment.UpdatedAt)

		updatedShipment := models.MTOShipment{
			ID:                   oldShipment.ID,
			PrimeEstimatedWeight: &primeEstimatedWeight,
		}

		var serviceItems []models.MTOServiceItem
		// verify pre-update mto service items for both origin/destination FSC SITs have not been set
		err := suite.AppContextForTest().DB().EagerPreload("ReService").Where("mto_shipment_id = ?", oldShipment.ID).Order("created_at asc").All(&serviceItems)
		suite.NoError(err)
		// expecting only IOSFSC and IDSFSC created for tests
		suite.Equal(2, len(serviceItems))
		for i := 0; i < len(serviceItems); i++ {
			suite.Nil(serviceItems[i].PricingEstimate)
			suite.True(serviceItems[i].SITDeliveryMiles == (*int)(nil))
		}

		// As TOO
		too := factory.BuildOfficeUserWithRoles(suite.DB(), nil, []roles.RoleType{roles.RoleTypeTOO})
		session := auth.Session{
			ApplicationName: auth.OfficeApp,
			UserID:          *too.UserID,
			OfficeUserID:    too.ID,
			ActiveRole:      too.User.Roles[0],
		}
		expectedMileage := 314
		plannerSITFSC := &mocks.Planner{}
		// expecting 99505/99505, 50314/50314 for IOSFSC mileage lookup for source, destination
		plannerSITFSC.On("ZipTransitDistance",
			mock.AnythingOfType("*appcontext.appContext"),
			mock.MatchedBy(func(source string) bool {
				return source == "50314" || source == "99505"
			}),
			mock.MatchedBy(func(destination string) bool {
				return destination == "50314" || destination == "99505"
			}),
		).Return(expectedMileage, nil)

		mtoShipmentUpdater := NewOfficeMTOShipmentUpdater(builder, fetcher, plannerSITFSC, moveRouter, moveWeights, mockSender, &mockShipmentRecalculator, addressUpdater, addressCreator)

		_, err = mtoShipmentUpdater.UpdateMTOShipment(suite.AppContextWithSessionForTest(&session), &updatedShipment, eTag, "test")
		suite.NoError(err)

		// verify post-update mto service items for both origin/destination FSC SITs have been set.
		// if set we know stored procedure update_service_item_pricing was executed sucessfully
		err = suite.AppContextForTest().DB().EagerPreload("ReService").Where("mto_shipment_id = ?", oldShipment.ID).Order("created_at asc").All(&serviceItems)
		suite.NoError(err)
		suite.Equal(2, len(serviceItems))
		for i := 0; i < len(serviceItems); i++ {
			suite.True(serviceItems[i].ReService.Code == models.ReServiceCodeIOSFSC || serviceItems[i].ReService.Code == models.ReServiceCodeIDSFSC)

			if serviceItems[i].ReService.Code == models.ReServiceCodeIDSFSC {
				suite.NotNil(*serviceItems[i].PricingEstimate)
				suite.Equal(*serviceItems[i].SITDeliveryMiles, expectedMileage)
			}
			// verify IOSFSC SIT with OCONUS destination does not calculate mileage and pricing resulting in 0 for both.
			if serviceItems[i].ReService.Code == models.ReServiceCodeIOSFSC {
				suite.Equal(*serviceItems[i].SITDeliveryMiles, expectedMileage)
				suite.Equal(*serviceItems[i].PricingEstimate, unit.Cents(0))
			}
		}
	})

	suite.Run("Successful Office/TOO UpdateShipment - Pricing estimates calculated for Intl First Day SIT Service Items (IOFSIT, IDFSIT)", func() {

		move := factory.BuildAvailableToPrimeMove(suite.DB(), nil, nil)

		ghcDomesticTransitTime := models.GHCDomesticTransitTime{
			MaxDaysTransitTime: 12,
			WeightLbsLower:     0,
			WeightLbsUpper:     10000,
			DistanceMilesLower: 0,
			DistanceMilesUpper: 10000,
		}
		_, _ = suite.DB().ValidateAndCreate(&ghcDomesticTransitTime)

		testdatagen.FetchOrMakeReContractYear(suite.DB(), testdatagen.Assertions{
			ReContractYear: models.ReContractYear{
				StartDate: time.Now().Add(-24 * time.Hour),
				EndDate:   time.Now().Add(24 * time.Hour),
			},
		})

		pickupAddress := factory.BuildAddress(suite.DB(), []factory.Customization{
			{
				Model: models.Address{
					StreetAddress1: "450 Street Dr",
					City:           "Charleston",
					State:          "SC",
					PostalCode:     "29404",
					IsOconus:       models.BoolPointer(false),
				},
			},
		}, nil)

		destinationAddress := factory.BuildAddress(suite.DB(), []factory.Customization{
			{
				Model: models.Address{
					StreetAddress1: "JB Snowtown",
					City:           "Juneau",
					State:          "AK",
					PostalCode:     "99801",
					IsOconus:       models.BoolPointer(true),
				},
			},
		}, nil)

		pickupDate := now.AddDate(0, 0, 10)
		requestedPickup := time.Now()
		shipment := factory.BuildMTOShipment(suite.DB(), []factory.Customization{
			{
				Model: models.MTOShipment{
					Status:               models.MTOShipmentStatusApproved,
					PrimeEstimatedWeight: nil,
					PickupAddressID:      &pickupAddress.ID,
					DestinationAddressID: &destinationAddress.ID,
					ScheduledPickupDate:  &pickupDate,
					RequestedPickupDate:  &requestedPickup,
					MarketCode:           models.MarketCodeInternational,
				},
			},
			{
				Model:    move,
				LinkOnly: true,
			},
		}, nil)

		// setup IOFSIT service item with SITOriginHHGOriginalAddress
		factory.BuildMTOServiceItem(suite.DB(), []factory.Customization{
			{
				Model:    move,
				LinkOnly: true,
			},
			{
				Model:    shipment,
				LinkOnly: true,
			},
			{
				Model: models.ReService{
					Code: models.ReServiceCodeIOFSIT,
				},
			},
			{
				Model:    pickupAddress,
				Type:     &factory.Addresses.SITOriginHHGOriginalAddress,
				LinkOnly: true,
			},
			{
				Model:    pickupAddress,
				Type:     &factory.Addresses.SITOriginHHGActualAddress,
				LinkOnly: true,
			},
			{
				Model: models.MTOServiceItem{
					Status:          models.MTOServiceItemStatusApproved,
					PricingEstimate: nil,
				},
			},
		}, nil)

		// setup IDFSIT service item
		factory.BuildMTOServiceItem(suite.DB(), []factory.Customization{
			{
				Model:    move,
				LinkOnly: true,
			},
			{
				Model:    shipment,
				LinkOnly: true,
			},
			{
				Model: models.ReService{
					Code: models.ReServiceCodeIDFSIT,
				},
			},
			{
				Model:    destinationAddress,
				Type:     &factory.Addresses.SITDestinationOriginalAddress,
				LinkOnly: true,
			},
			{
				Model:    destinationAddress,
				Type:     &factory.Addresses.SITDestinationFinalAddress,
				LinkOnly: true,
			},
		}, nil)

		eTag := etag.GenerateEtag(shipment.UpdatedAt)

		updatedShipment := models.MTOShipment{
			ID:                   shipment.ID,
			PrimeEstimatedWeight: &primeEstimatedWeight,
		}

		var serviceItems []models.MTOServiceItem
		// verify pre-update mto service items for both origin/destination First Day SITs have not been set
		err := suite.AppContextForTest().DB().EagerPreload("ReService").Where("mto_shipment_id = ?", shipment.ID).Order("created_at asc").All(&serviceItems)
		suite.NoError(err)
		// expecting only IOFSIT and IDFSIT created for tests
		suite.Equal(2, len(serviceItems))
		for i := 0; i < len(serviceItems); i++ {
			suite.Nil(serviceItems[i].PricingEstimate)
		}

		// As TOO
		too := factory.BuildOfficeUserWithRoles(suite.DB(), nil, []roles.RoleType{roles.RoleTypeTOO})
		session := auth.Session{
			ApplicationName: auth.OfficeApp,
			UserID:          *too.UserID,
			OfficeUserID:    too.ID,
			ActiveRole:      too.User.Roles[0],
		}
		plannerSITFSC := &mocks.Planner{}
		plannerSITFSC.On("ZipTransitDistance",
			mock.AnythingOfType("*appcontext.appContext"),
			mock.Anything,
			mock.Anything,
		).Return(1, nil)

		mtoShipmentUpdater := NewOfficeMTOShipmentUpdater(builder, fetcher, plannerSITFSC, moveRouter, moveWeights, mockSender, &mockShipmentRecalculator, addressUpdater, addressCreator)

		_, err = mtoShipmentUpdater.UpdateMTOShipment(suite.AppContextWithSessionForTest(&session), &updatedShipment, eTag, "test")
		suite.NoError(err)

		// verify post-update mto service items for both origin/destination First Day SITs have been set.
		// if set we know stored procedure update_service_item_pricing was executed sucessfully
		err = suite.AppContextForTest().DB().EagerPreload("ReService").Where("mto_shipment_id = ?", shipment.ID).Order("created_at asc").All(&serviceItems)
		suite.NoError(err)
		suite.Equal(2, len(serviceItems))
		for i := 0; i < len(serviceItems); i++ {
			suite.True(serviceItems[i].ReService.Code == models.ReServiceCodeIOFSIT || serviceItems[i].ReService.Code == models.ReServiceCodeIDFSIT)
			suite.True(*serviceItems[i].PricingEstimate > 0)
		}
	})

	suite.Run("Successful Office/TOO UpdateShipment - no sit departure date - pricing estimates refreshed using MAX days for International Additional Days SIT service item", func() {
		parameter := models.ApplicationParameters{
			ParameterName:  models.StringPointer("maxSitDaysAllowance"),
			ParameterValue: models.StringPointer("90"),
		}
		suite.MustCreate(&parameter)

		testdatagen.FetchOrMakeReContractYear(suite.DB(),
			testdatagen.Assertions{
				ReContractYear: models.ReContractYear{
					StartDate: testdatagen.ContractStartDate,
					EndDate:   testdatagen.ContractEndDate,
				},
			})

		usprc, err := models.FindByZipCode(suite.AppContextForTest().DB(), "99801")
		suite.NotNil(usprc)
		suite.FatalNoError(err)
		pickupAddress := factory.BuildAddress(suite.DB(), []factory.Customization{
			{
				Model: models.Address{
					IsOconus:           models.BoolPointer(true),
					UsPostRegionCityID: &usprc.ID,
					City:               usprc.USPostRegionCityNm,
					State:              usprc.State,
					PostalCode:         usprc.UsprZipID,
				},
			},
		}, nil)

		move := factory.BuildAvailableToPrimeMove(suite.DB(), nil, nil)
		destinationAddress := factory.BuildAddress(suite.DB(), []factory.Customization{
			{
				Model: models.Address{
					StreetAddress1: "Tester Address",
					City:           "Des Moines",
					State:          "IA",
					PostalCode:     "50314",
					IsOconus:       models.BoolPointer(false),
				},
			},
		}, nil)

		pickupDate := now.AddDate(0, 0, 10)
		requestedPickup := time.Now()
		oldShipment := factory.BuildMTOShipment(suite.DB(), []factory.Customization{
			{
				Model: models.MTOShipment{
					Status:               models.MTOShipmentStatusApproved,
					PrimeEstimatedWeight: nil,
					PickupAddressID:      &pickupAddress.ID,
					DestinationAddressID: &destinationAddress.ID,
					ScheduledPickupDate:  &pickupDate,
					RequestedPickupDate:  &requestedPickup,
					MarketCode:           models.MarketCodeInternational,
				},
			},
			{
				Model:    move,
				LinkOnly: true,
			},
		}, nil)

		nowDate := time.Date(now.Year(), now.Month(), now.Day(), 0, 0, 0, 0, time.UTC)
		factory.BuildMTOServiceItem(suite.DB(), []factory.Customization{
			{
				Model:    move,
				LinkOnly: true,
			},
			{
				Model:    oldShipment,
				LinkOnly: true,
			},
			{
				Model: models.ReService{
					Code: models.ReServiceCodeIOASIT,
				},
			},
			{
				Model: models.MTOServiceItem{
					Status:          models.MTOServiceItemStatusApproved,
					PricingEstimate: nil,
					SITEntryDate:    &nowDate,
				},
			},
		}, nil)

		eTag := etag.GenerateEtag(oldShipment.UpdatedAt)

		updatedShipment := models.MTOShipment{
			ID:                   oldShipment.ID,
			PrimeEstimatedWeight: &primeEstimatedWeight,
		}

		// As TOO
		too := factory.BuildOfficeUserWithRoles(suite.DB(), nil, []roles.RoleType{roles.RoleTypeTOO})
		session := auth.Session{
			ApplicationName: auth.OfficeApp,
			UserID:          *too.UserID,
			OfficeUserID:    too.ID,
			ActiveRole:      too.User.Roles[0],
		}

		var serviceItems []models.MTOServiceItem
		err = suite.AppContextForTest().DB().EagerPreload("ReService").Where("mto_shipment_id = ?", oldShipment.ID).Order("created_at asc").All(&serviceItems)
		suite.NoError(err)
		suite.Equal(1, len(serviceItems))
		for i := 0; i < len(serviceItems); i++ {
			suite.True(serviceItems[i].ReService.Code == models.ReServiceCodeIOASIT)
			suite.NotNil(serviceItems[i].SITEntryDate)
			suite.Nil(serviceItems[i].SITDepartureDate)
			suite.Nil(serviceItems[i].PricingEstimate)
		}

		mtoShipmentUpdater := NewOfficeMTOShipmentUpdater(builder, fetcher, &mocks.Planner{}, moveRouter, moveWeights, mockSender, &mockShipmentRecalculator, addressUpdater, addressCreator)

		updateShipment2, err := mtoShipmentUpdater.UpdateMTOShipment(suite.AppContextWithSessionForTest(&session), &updatedShipment, eTag, "test")
		suite.NoError(err)

		err = suite.AppContextForTest().DB().EagerPreload("ReService").Where("mto_shipment_id = ?", oldShipment.ID).Order("created_at asc").All(&serviceItems)
		suite.NoError(err)
		suite.Equal(1, len(serviceItems))
		for i := 0; i < len(serviceItems); i++ {
			suite.True(serviceItems[i].ReService.Code == models.ReServiceCodeIOASIT)
			suite.NotNil(serviceItems[i].SITEntryDate)
			suite.Nil(serviceItems[i].SITDepartureDate)
			suite.NotNil(*serviceItems[i].PricingEstimate)
		}

		var pricingEstimateWithMaxSitDays *unit.Cents
		// Set SIT Departure date
		serviceItems[0].SITDepartureDate = models.TimePointer(serviceItems[0].SITEntryDate.Add(time.Hour * 48))
		err = suite.AppContextForTest().DB().Update(&serviceItems[0])
		suite.NoError(err)
		err = suite.AppContextForTest().DB().EagerPreload("ReService").Where("mto_shipment_id = ?", oldShipment.ID).Order("created_at asc").All(&serviceItems)
		suite.NoError(err)
		suite.Equal(1, len(serviceItems))
		for i := 0; i < len(serviceItems); i++ {
			suite.True(serviceItems[i].ReService.Code == models.ReServiceCodeIOASIT)
			suite.NotNil(serviceItems[i].SITEntryDate)
			suite.NotNil(serviceItems[i].SITDepartureDate)
			suite.NotNil(*serviceItems[i].PricingEstimate)
			pricingEstimateWithMaxSitDays = serviceItems[i].PricingEstimate
		}

		eTag = etag.GenerateEtag(updateShipment2.UpdatedAt)
		updatedShipment = models.MTOShipment{
			ID:                   updateShipment2.ID,
			PrimeEstimatedWeight: &primeEstimatedWeight,
		}
		var pricingEstimateWithOutMaxSitDays *unit.Cents
		_, err = mtoShipmentUpdater.UpdateMTOShipment(suite.AppContextWithSessionForTest(&session), &updatedShipment, eTag, "test")
		suite.NoError(err)
		err = suite.AppContextForTest().DB().EagerPreload("ReService").Where("mto_shipment_id = ?", oldShipment.ID).Order("created_at asc").All(&serviceItems)
		suite.NoError(err)
		suite.Equal(1, len(serviceItems))
		for i := 0; i < len(serviceItems); i++ {
			suite.True(serviceItems[i].ReService.Code == models.ReServiceCodeIOASIT)
			suite.NotNil(serviceItems[i].SITEntryDate)
			suite.NotNil(serviceItems[i].SITDepartureDate)
			suite.NotNil(*serviceItems[i].PricingEstimate)
			pricingEstimateWithOutMaxSitDays = serviceItems[i].PricingEstimate
		}

		// verify pricing is larger for smaller sit in days calculation versus one with default of 89
		suite.True(pricingEstimateWithMaxSitDays.Int() > pricingEstimateWithOutMaxSitDays.Int())
	})
}

func (suite *MTOShipmentServiceSuite) TestUpdateMTOShipmentStatus() {
	estimatedWeight := unit.Pound(2000)
	status := models.MTOShipmentStatusApproved
	// need the re service codes to update status
	expectedReServiceCodes := []models.ReServiceCode{
		models.ReServiceCodeDLH,
		models.ReServiceCodeFSC,
		models.ReServiceCodeDOP,
		models.ReServiceCodeDDP,
		models.ReServiceCodeDPK,
		models.ReServiceCodeDUPK,
	}

	var shipmentForAutoApprove models.MTOShipment
	var draftShipment models.MTOShipment
	var shipment2 models.MTOShipment
	var shipment3 models.MTOShipment
	var shipment4 models.MTOShipment
	var approvedShipment models.MTOShipment
	var rejectedShipment models.MTOShipment
	var eTag string
	var mto models.Move

	suite.PreloadData(func() {
		for i := range expectedReServiceCodes {
			factory.FetchReServiceByCode(suite.DB(), expectedReServiceCodes[i])
		}

		mto = factory.BuildMove(suite.DB(), []factory.Customization{
			{
				Model: models.Move{
					Status: models.MoveStatusAPPROVED,
				},
			},
		}, nil)
		shipment := factory.BuildMTOShipment(suite.DB(), []factory.Customization{
			{
				Model:    mto,
				LinkOnly: true,
			},
			{
				Model: models.MTOShipment{
					ShipmentType:         models.MTOShipmentTypeHHG,
					ScheduledPickupDate:  &testdatagen.DateInsidePeakRateCycle,
					PrimeEstimatedWeight: &estimatedWeight,
					Status:               models.MTOShipmentStatusSubmitted,
				},
			},
		}, nil)
		draftShipment = factory.BuildMTOShipment(suite.DB(), []factory.Customization{
			{
				Model:    mto,
				LinkOnly: true,
			},
			{
				Model: models.MTOShipment{
					Status: models.MTOShipmentStatusDraft,
				},
			},
		}, nil)
		shipment2 = factory.BuildMTOShipment(suite.DB(), []factory.Customization{
			{
				Model:    mto,
				LinkOnly: true,
			},
			{
				Model: models.MTOShipment{
					Status: models.MTOShipmentStatusSubmitted,
				},
			},
		}, nil)
		shipment3 = factory.BuildMTOShipment(suite.DB(), []factory.Customization{
			{
				Model:    mto,
				LinkOnly: true,
			},
			{
				Model: models.MTOShipment{
					Status: models.MTOShipmentStatusSubmitted,
				},
			},
		}, nil)
		shipment4 = factory.BuildMTOShipment(suite.DB(), []factory.Customization{
			{
				Model:    mto,
				LinkOnly: true,
			},
			{
				Model: models.MTOShipment{
					Status: models.MTOShipmentStatusSubmitted,
				},
			},
		}, nil)
		shipmentForAutoApprove = factory.BuildMTOShipment(suite.DB(), []factory.Customization{
			{
				Model:    mto,
				LinkOnly: true,
			},
			{
				Model: models.MTOShipment{
					Status: models.MTOShipmentStatusSubmitted,
				},
			},
		}, nil)
		approvedShipment = factory.BuildMTOShipment(suite.DB(), []factory.Customization{
			{
				Model:    mto,
				LinkOnly: true,
			},
			{
				Model: models.MTOShipment{
					Status: models.MTOShipmentStatusApproved,
				},
			},
		}, nil)
		rejectionReason := "exotic animals are banned"
		rejectedShipment = factory.BuildMTOShipment(suite.DB(), []factory.Customization{
			{
				Model:    mto,
				LinkOnly: true,
			},
			{
				Model: models.MTOShipment{
					Status:          models.MTOShipmentStatusRejected,
					RejectionReason: &rejectionReason,
				},
			},
		}, nil)
		shipment.Status = models.MTOShipmentStatusSubmitted
		eTag = etag.GenerateEtag(shipment.UpdatedAt)
	})

	builder := query.NewQueryBuilder()
	moveRouter := moveservices.NewMoveRouter(transportationoffice.NewTransportationOfficesFetcher())
	planner := &mocks.Planner{}
	var TransitDistancePickupArg string
	var TransitDistanceDestinationArg string
	planner.On("ZipTransitDistance",
		mock.AnythingOfType("*appcontext.appContext"),
		mock.AnythingOfType("string"),
		mock.AnythingOfType("string"),
	).Return(500, nil).Run(func(args mock.Arguments) {
		TransitDistancePickupArg = args.Get(1).(string)
		TransitDistanceDestinationArg = args.Get(2).(string)
	})
	siCreator := mtoserviceitem.NewMTOServiceItemCreator(planner, builder, moveRouter, ghcrateengine.NewDomesticUnpackPricer(), ghcrateengine.NewDomesticPackPricer(), ghcrateengine.NewDomesticLinehaulPricer(), ghcrateengine.NewDomesticShorthaulPricer(), ghcrateengine.NewDomesticOriginPricer(), ghcrateengine.NewDomesticDestinationPricer(), ghcrateengine.NewFuelSurchargePricer())

	updater := NewMTOShipmentStatusUpdater(builder, siCreator, planner)

	suite.Run("If the mtoShipment is approved successfully it should create approved mtoServiceItems", func() {

		appCtx := suite.AppContextForTest()
		shipmentForAutoApproveEtag := etag.GenerateEtag(shipmentForAutoApprove.UpdatedAt)
		serviceItems := models.MTOServiceItems{}

		preApprovalTime := time.Now()
		approvedShipment, err := updater.UpdateMTOShipmentStatus(appCtx, shipmentForAutoApprove.ID, status, nil, nil, shipmentForAutoApproveEtag)
		suite.NoError(err)
		// Let's make sure the status is approved
		suite.Equal(models.MTOShipmentStatusApproved, approvedShipment.Status)

		err = appCtx.DB().EagerPreload("ReService").Where("mto_shipment_id = ?", shipmentForAutoApprove.ID).All(&serviceItems)
		suite.NoError(err)

		suite.Equal(6, len(serviceItems))

		// All ApprovedAt times for service items should be the same, so just get the first one
		// Test that service item was approved within a few seconds of the current time
		suite.Assertions.WithinDuration(preApprovalTime, *serviceItems[0].ApprovedAt, 2*time.Second)

		// If we've gotten the shipment updated and fetched it without error then we can inspect the
		// service items created as a side effect to see if they are
		// approved.
		missingReServiceCodes := make([]models.ReServiceCode, len(expectedReServiceCodes))
		copy(missingReServiceCodes, expectedReServiceCodes)
		for _, serviceItem := range serviceItems {
			suite.Equal(models.MTOServiceItemStatusApproved, serviceItem.Status)

			// Want to make sure each of the expected service codes is included at some point.
			codeFound := false
			for i, reServiceCodeToCheck := range missingReServiceCodes {
				if reServiceCodeToCheck == serviceItem.ReService.Code {
					missingReServiceCodes[i] = missingReServiceCodes[len(missingReServiceCodes)-1]
					missingReServiceCodes = missingReServiceCodes[:len(missingReServiceCodes)-1]
					codeFound = true
					break
				}
			}

			if !codeFound {
				suite.Fail("Unexpected service code", "unexpected ReService code: %s", string(serviceItem.ReService.Code))
			}
		}

		suite.Empty(missingReServiceCodes)
	})

	suite.Run("If we act on a shipment with a weight that has a 0 upper weight it should still work", func() {

		ghcDomesticTransitTime := models.GHCDomesticTransitTime{
			MaxDaysTransitTime: 12,
			WeightLbsLower:     0,
			WeightLbsUpper:     10000,
			DistanceMilesLower: 0,
			DistanceMilesUpper: 10000,
		}
		verrs, err := suite.DB().ValidateAndCreate(&ghcDomesticTransitTime)
		suite.Assert().False(verrs.HasAny())
		suite.NoError(err)

		// Let's also create a transit time object with a zero upper bound for weight (this can happen in the table).
		ghcDomesticTransitTime0LbsUpper := models.GHCDomesticTransitTime{
			MaxDaysTransitTime: 12,
			WeightLbsLower:     10001,
			WeightLbsUpper:     0,
			DistanceMilesLower: 0,
			DistanceMilesUpper: 10000,
		}
		verrs, err = suite.DB().ValidateAndCreate(&ghcDomesticTransitTime0LbsUpper)
		suite.Assert().False(verrs.HasAny())
		suite.NoError(err)

		// This is testing that the Required Delivery Date is calculated correctly.
		// In order for the Required Delivery Date to be calculated, the following conditions must be true:
		// 1. The shipment is moving to the APPROVED status
		// 2. The shipment must already have the following fields present:
		// ScheduledPickupDate, PrimeEstimatedWeight, PickupAddress, DestinationAddress
		// 3. The shipment must not already have a Required Delivery Date
		// Note that MakeMTOShipment will automatically add a Required Delivery Date if the ScheduledPickupDate
		// is present, therefore we need to use MakeMTOShipmentMinimal and add the Pickup and Destination addresses
		estimatedWeight := unit.Pound(11000)
		destinationAddress := factory.BuildAddress(suite.DB(), nil, []factory.Trait{factory.GetTraitAddress2})
		pickupAddress := factory.BuildAddress(suite.DB(), nil, nil)
		shipmentHeavy := factory.BuildMTOShipmentMinimal(suite.DB(), []factory.Customization{
			{
				Model:    mto,
				LinkOnly: true,
			},
			{
				Model: models.MTOShipment{
					ShipmentType:         models.MTOShipmentTypeHHG,
					ScheduledPickupDate:  &testdatagen.DateInsidePeakRateCycle,
					PrimeEstimatedWeight: &estimatedWeight,
					Status:               models.MTOShipmentStatusSubmitted,
				},
			},
			{
				Model:    pickupAddress,
				Type:     &factory.Addresses.PickupAddress,
				LinkOnly: true,
			},
			{
				Model:    destinationAddress,
				Type:     &factory.Addresses.DeliveryAddress,
				LinkOnly: true,
			},
		}, nil)
		shipmentHeavyEtag := etag.GenerateEtag(shipmentHeavy.UpdatedAt)

		_, err = updater.UpdateMTOShipmentStatus(suite.AppContextForTest(), shipmentHeavy.ID, status, nil, nil, shipmentHeavyEtag)
		suite.NoError(err)
		serviceItems := models.MTOServiceItems{}
		_ = suite.DB().All(&serviceItems)
		fetchedShipment := models.MTOShipment{}
		err = suite.DB().Find(&fetchedShipment, shipmentHeavy.ID)
		suite.NoError(err)
		// We also should have a required delivery date
		suite.NotNil(fetchedShipment.RequiredDeliveryDate)
	})

	suite.Run("Test that correct addresses are being used to calculate required delivery date", func() {
		appCtx := suite.AppContextForTest()

		ghcDomesticTransitTime0LbsUpper := models.GHCDomesticTransitTime{
			MaxDaysTransitTime: 12,
			WeightLbsLower:     10001,
			WeightLbsUpper:     0,
			DistanceMilesLower: 0,
			DistanceMilesUpper: 10000,
		}
		verrs, err := suite.DB().ValidateAndCreate(&ghcDomesticTransitTime0LbsUpper)
		suite.Assert().False(verrs.HasAny())
		suite.NoError(err)

		factory.FetchReServiceByCode(appCtx.DB(), models.ReServiceCodeDNPK)

		// This is testing that the Required Delivery Date is calculated correctly.
		// In order for the Required Delivery Date to be calculated, the following conditions must be true:
		// 1. The shipment is moving to the APPROVED status
		// 2. The shipment must already have the following fields present:
		// MTOShipmentTypeHHG: ScheduledPickupDate, PrimeEstimatedWeight, PickupAddress, DestinationAddress
		// MTOShipmentTypeHHGIntoNTS: ScheduledPickupDate, PrimeEstimatedWeight, PickupAddress, StorageFacility
		// MTOShipmentTypeHHGOutOfNTS: ScheduledPickupDate, NTSRecordedWeight, StorageFacility, DestinationAddress
		// 3. The shipment must not already have a Required Delivery Date
		// Note that MakeMTOShipment will automatically add a Required Delivery Date if the ScheduledPickupDate
		// is present, therefore we need to use MakeMTOShipmentMinimal and add the Pickup and Destination addresses
		estimatedWeight := unit.Pound(11000)

		destinationAddress := factory.BuildAddress(suite.DB(), nil, []factory.Trait{factory.GetTraitAddress4})
		pickupAddress := factory.BuildAddress(suite.DB(), nil, []factory.Trait{factory.GetTraitAddress3})
		storageFacility := factory.BuildStorageFacility(suite.DB(), nil, nil)

		hhgShipment := factory.BuildMTOShipmentMinimal(suite.DB(), []factory.Customization{
			{
				Model:    mto,
				LinkOnly: true,
			},
			{
				Model: models.MTOShipment{
					ShipmentType:         models.MTOShipmentTypeHHG,
					ScheduledPickupDate:  &testdatagen.DateInsidePeakRateCycle,
					PrimeEstimatedWeight: &estimatedWeight,
					Status:               models.MTOShipmentStatusSubmitted,
				},
			},
			{
				Model:    pickupAddress,
				Type:     &factory.Addresses.PickupAddress,
				LinkOnly: true,
			},
			{
				Model:    destinationAddress,
				Type:     &factory.Addresses.DeliveryAddress,
				LinkOnly: true,
			},
		}, nil)

		ntsShipment := factory.BuildMTOShipmentMinimal(suite.DB(), []factory.Customization{
			{
				Model:    mto,
				LinkOnly: true,
			},
			{
				Model: models.MTOShipment{
					ShipmentType:         models.MTOShipmentTypeHHGIntoNTS,
					ScheduledPickupDate:  &testdatagen.DateInsidePeakRateCycle,
					PrimeEstimatedWeight: &estimatedWeight,
					Status:               models.MTOShipmentStatusSubmitted,
				},
			},
			{
				Model:    storageFacility,
				LinkOnly: true,
			},
			{
				Model:    pickupAddress,
				Type:     &factory.Addresses.PickupAddress,
				LinkOnly: true,
			},
		}, nil)

		ntsrShipment := factory.BuildMTOShipmentMinimal(suite.DB(), []factory.Customization{
			{
				Model:    mto,
				LinkOnly: true,
			},
			{
				Model: models.MTOShipment{
					ShipmentType:        models.MTOShipmentTypeHHGOutOfNTS,
					ScheduledPickupDate: &testdatagen.DateInsidePeakRateCycle,
					NTSRecordedWeight:   &estimatedWeight,
					Status:              models.MTOShipmentStatusSubmitted,
				},
			},
			{
				Model:    storageFacility,
				LinkOnly: true,
			},
			{
				Model:    destinationAddress,
				Type:     &factory.Addresses.DeliveryAddress,
				LinkOnly: true,
			},
		}, nil)

		testCases := []struct {
			shipment            models.MTOShipment
			pickupLocation      *models.Address
			destinationLocation *models.Address
		}{
			{hhgShipment, hhgShipment.PickupAddress, hhgShipment.DestinationAddress},
			{ntsShipment, ntsShipment.PickupAddress, &ntsShipment.StorageFacility.Address},
			{ntsrShipment, &ntsrShipment.StorageFacility.Address, ntsrShipment.DestinationAddress},
		}

		for _, testCase := range testCases {
			shipmentEtag := etag.GenerateEtag(testCase.shipment.UpdatedAt)
			_, err = updater.UpdateMTOShipmentStatus(appCtx, testCase.shipment.ID, status, nil, nil, shipmentEtag)
			suite.NoError(err)

			fetchedShipment := models.MTOShipment{}
			err = suite.DB().Find(&fetchedShipment, testCase.shipment.ID)
			suite.NoError(err)
			// We also should have a required delivery date
			suite.NotNil(fetchedShipment.RequiredDeliveryDate)
			// Check that TransitDistance was called with the correct addresses
			suite.Equal(testCase.pickupLocation.PostalCode, TransitDistancePickupArg)
			suite.Equal(testCase.destinationLocation.PostalCode, TransitDistanceDestinationArg)
		}
	})

	suite.Run("Test that we are properly adding days to Alaska shipments", func() {
		reContract := testdatagen.FetchOrMakeReContract(suite.DB(), testdatagen.Assertions{})
		testdatagen.FetchOrMakeReContractYear(suite.DB(), testdatagen.Assertions{
			ReContractYear: models.ReContractYear{
				Contract:             reContract,
				ContractID:           reContract.ID,
				StartDate:            time.Now(),
				EndDate:              time.Now().Add(time.Hour * 12),
				Escalation:           1.0,
				EscalationCompounded: 1.0,
			},
		})
		move := factory.BuildAvailableToPrimeMove(suite.DB(), nil, nil)
		appCtx := suite.AppContextForTest()

		ghcDomesticTransitTime0LbsUpper := models.GHCDomesticTransitTime{
			MaxDaysTransitTime: 12,
			WeightLbsLower:     10001,
			WeightLbsUpper:     0,
			DistanceMilesLower: 0,
			DistanceMilesUpper: 10000,
		}
		verrs, err := suite.DB().ValidateAndCreate(&ghcDomesticTransitTime0LbsUpper)
		suite.Assert().False(verrs.HasAny())
		suite.NoError(err)

		conusAddress := factory.BuildAddress(suite.DB(), nil, []factory.Trait{factory.GetTraitAddress2})
		zone1Address := factory.BuildAddress(suite.DB(), nil, []factory.Trait{factory.GetTraitAddressAKZone1})
		zone2Address := factory.BuildAddress(suite.DB(), nil, []factory.Trait{factory.GetTraitAddressAKZone2})
		zone3Address := factory.BuildAddress(suite.DB(), nil, []factory.Trait{factory.GetTraitAddressAKZone3})
		zone4Address := factory.BuildAddress(suite.DB(), nil, []factory.Trait{factory.GetTraitAddressAKZone4})
		zone5Address := factory.BuildAddress(suite.DB(), nil, []factory.Trait{factory.GetTraitAddressAKZone5})

		estimatedWeight := unit.Pound(11000)

		testCases10Days := []struct {
			pickupLocation      models.Address
			destinationLocation models.Address
		}{
			{conusAddress, zone1Address},
			{conusAddress, zone2Address},
			{zone1Address, conusAddress},
			{zone2Address, conusAddress},
		}
		// adding 22 days; ghcDomesticTransitTime0LbsUpper.MaxDaysTransitTime is 12, plus 10 for Zones 1 and 2
		rdd10DaysDate := testdatagen.DateInsidePeakRateCycle.AddDate(0, 0, 22)
		for _, testCase := range testCases10Days {
			shipment := factory.BuildMTOShipmentMinimal(suite.DB(), []factory.Customization{
				{
					Model:    move,
					LinkOnly: true,
				},
				{
					Model: models.MTOShipment{
						ShipmentType:         models.MTOShipmentTypeHHG,
						ScheduledPickupDate:  &testdatagen.DateInsidePeakRateCycle,
						PrimeEstimatedWeight: &estimatedWeight,
						Status:               models.MTOShipmentStatusSubmitted,
					},
				},
				{
					Model:    testCase.pickupLocation,
					Type:     &factory.Addresses.PickupAddress,
					LinkOnly: true,
				},
				{
					Model:    testCase.destinationLocation,
					Type:     &factory.Addresses.DeliveryAddress,
					LinkOnly: true,
				},
			}, nil)
			shipmentEtag := etag.GenerateEtag(shipment.UpdatedAt)
			_, err = updater.UpdateMTOShipmentStatus(appCtx, shipment.ID, status, nil, nil, shipmentEtag)
			suite.NoError(err)

			fetchedShipment := models.MTOShipment{}
			err = suite.DB().Find(&fetchedShipment, shipment.ID)
			suite.NoError(err)
			suite.NotNil(fetchedShipment.RequiredDeliveryDate)
			suite.Equal(rdd10DaysDate.Format(time.RFC3339), fetchedShipment.RequiredDeliveryDate.Format(time.RFC3339))
		}

		testCases20Days := []struct {
			pickupLocation      models.Address
			destinationLocation models.Address
		}{
			{conusAddress, zone3Address},
			{conusAddress, zone4Address},
			{zone3Address, conusAddress},
			{zone4Address, conusAddress},
		}
		// adding 32 days; ghcDomesticTransitTime0LbsUpper.MaxDaysTransitTime is 12, plus 20 for Zones 3 and 4
		rdd20DaysDate := testdatagen.DateInsidePeakRateCycle.AddDate(0, 0, 32)
		for _, testCase := range testCases20Days {
			shipment := factory.BuildMTOShipmentMinimal(suite.DB(), []factory.Customization{
				{
					Model:    move,
					LinkOnly: true,
				},
				{
					Model: models.MTOShipment{
						ShipmentType:         models.MTOShipmentTypeHHG,
						ScheduledPickupDate:  &testdatagen.DateInsidePeakRateCycle,
						PrimeEstimatedWeight: &estimatedWeight,
						Status:               models.MTOShipmentStatusSubmitted,
					},
				},
				{
					Model:    testCase.pickupLocation,
					Type:     &factory.Addresses.PickupAddress,
					LinkOnly: true,
				},
				{
					Model:    testCase.destinationLocation,
					Type:     &factory.Addresses.DeliveryAddress,
					LinkOnly: true,
				},
			}, nil)
			shipmentEtag := etag.GenerateEtag(shipment.UpdatedAt)
			_, err = updater.UpdateMTOShipmentStatus(appCtx, shipment.ID, status, nil, nil, shipmentEtag)
			suite.NoError(err)

			fetchedShipment := models.MTOShipment{}
			err = suite.DB().Find(&fetchedShipment, shipment.ID)
			suite.NoError(err)
			suite.NotNil(fetchedShipment.RequiredDeliveryDate)
			suite.Equal(rdd20DaysDate.Format(time.RFC3339), fetchedShipment.RequiredDeliveryDate.Format(time.RFC3339))
		}
		testCases60Days := []struct {
			pickupLocation      models.Address
			destinationLocation models.Address
		}{
			{conusAddress, zone5Address},
			{zone5Address, conusAddress},
		}

		// adding 72 days; ghcDomesticTransitTime0LbsUpper.MaxDaysTransitTime is 12, plus 60 for Zone 5 HHG
		rdd60DaysDate := testdatagen.DateInsidePeakRateCycle.AddDate(0, 0, 72)
		for _, testCase := range testCases60Days {
			shipment := factory.BuildMTOShipmentMinimal(suite.DB(), []factory.Customization{
				{
					Model:    move,
					LinkOnly: true,
				},
				{
					Model: models.MTOShipment{
						ShipmentType:         models.MTOShipmentTypeHHG,
						ScheduledPickupDate:  &testdatagen.DateInsidePeakRateCycle,
						PrimeEstimatedWeight: &estimatedWeight,
						Status:               models.MTOShipmentStatusSubmitted,
					},
				},
				{
					Model:    testCase.pickupLocation,
					Type:     &factory.Addresses.PickupAddress,
					LinkOnly: true,
				},
				{
					Model:    testCase.destinationLocation,
					Type:     &factory.Addresses.DeliveryAddress,
					LinkOnly: true,
				},
			}, nil)
			shipmentEtag := etag.GenerateEtag(shipment.UpdatedAt)
			_, err = updater.UpdateMTOShipmentStatus(appCtx, shipment.ID, status, nil, nil, shipmentEtag)
			suite.NoError(err)

			fetchedShipment := models.MTOShipment{}
			err = suite.DB().Find(&fetchedShipment, shipment.ID)
			suite.NoError(err)
			suite.NotNil(fetchedShipment.RequiredDeliveryDate)
			suite.Equal(rdd60DaysDate.Format(time.RFC3339), fetchedShipment.RequiredDeliveryDate.Format(time.RFC3339))
		}

		conusAddress = factory.BuildAddress(suite.DB(), []factory.Customization{
			{
				Model: models.Address{
					StreetAddress1: "1 some street",
					City:           "Charlotte",
					State:          "NC",
					PostalCode:     "28290",
					IsOconus:       models.BoolPointer(false),
				},
			}}, nil)
		zone5Address = factory.BuildAddress(suite.DB(), []factory.Customization{
			{
				Model: models.Address{
					StreetAddress1: "1 some street",
					StreetAddress2: models.StringPointer("P.O. Box 1234"),
					StreetAddress3: models.StringPointer("c/o Another Person"),
					City:           "Cordova",
					State:          "AK",
					PostalCode:     "99677",
					IsOconus:       models.BoolPointer(true),
				},
			}}, nil)

		testCases60Days = []struct {
			pickupLocation      models.Address
			destinationLocation models.Address
		}{
			{conusAddress, zone5Address},
			{zone5Address, conusAddress},
		}

		for _, testCase := range testCases60Days {
			shipment := factory.BuildMTOShipmentMinimal(suite.DB(), []factory.Customization{
				{
					Model:    move,
					LinkOnly: true,
				},
				{
					Model: models.MTOShipment{
						ShipmentType:         models.MTOShipmentTypeUnaccompaniedBaggage,
						ScheduledPickupDate:  &testdatagen.DateInsidePeakRateCycle,
						PrimeEstimatedWeight: &estimatedWeight,
						Status:               models.MTOShipmentStatusSubmitted,
					},
				},
				{
					Model:    testCase.pickupLocation,
					Type:     &factory.Addresses.PickupAddress,
					LinkOnly: true,
				},
				{
					Model:    testCase.destinationLocation,
					Type:     &factory.Addresses.DeliveryAddress,
					LinkOnly: true,
				},
			}, nil)
			// adding 42 days; ghcDomesticTransitTime0LbsUpper.MaxDaysTransitTime is 12, plus 30 for Zone 5 UB
			pickUpDate := shipment.ScheduledPickupDate
			rdd60DaysDateUB := pickUpDate.AddDate(0, 0, 27)
			shipmentEtag := etag.GenerateEtag(shipment.UpdatedAt)
			_, err = updater.UpdateMTOShipmentStatus(appCtx, shipment.ID, status, nil, nil, shipmentEtag)
			suite.NoError(err)

			fetchedShipment := models.MTOShipment{}
			err = suite.DB().Find(&fetchedShipment, shipment.ID)
			suite.NoError(err)
			suite.NotNil(fetchedShipment.RequiredDeliveryDate)
			suite.Equal(rdd60DaysDateUB.Format(time.RFC3339), fetchedShipment.RequiredDeliveryDate.Format(time.RFC3339))
		}
	})

	suite.Run("Update RDD on UB Shipment on status change", func() {
		reContract := testdatagen.FetchOrMakeReContract(suite.DB(), testdatagen.Assertions{})
		testdatagen.FetchOrMakeReContractYear(suite.DB(), testdatagen.Assertions{
			ReContractYear: models.ReContractYear{
				Contract:             reContract,
				ContractID:           reContract.ID,
				StartDate:            time.Now(),
				EndDate:              time.Now().AddDate(1, 0, 0),
				Escalation:           1.0,
				EscalationCompounded: 1.0,
			},
		})
		move := factory.BuildAvailableToPrimeMove(suite.DB(), nil, nil)
		appCtx := suite.AppContextForTest()

		ghcDomesticTransitTime := models.GHCDomesticTransitTime{
			MaxDaysTransitTime: 12,
			WeightLbsLower:     0,
			WeightLbsUpper:     10000,
			DistanceMilesLower: 0,
			DistanceMilesUpper: 10000,
		}
		verrs, err := suite.DB().ValidateAndCreate(&ghcDomesticTransitTime)
		suite.Assert().False(verrs.HasAny())
		suite.NoError(err)

		conusAddress := factory.BuildAddress(suite.DB(), []factory.Customization{
			{
				Model: models.Address{
					StreetAddress1: "1 some street",
					City:           "Charlotte",
					State:          "NC",
					PostalCode:     "28290",
					IsOconus:       models.BoolPointer(false),
				},
			}}, nil)
		zone5Address := factory.BuildAddress(suite.DB(), []factory.Customization{
			{
				Model: models.Address{
					StreetAddress1: "1 some street",
					StreetAddress2: models.StringPointer("P.O. Box 1234"),
					StreetAddress3: models.StringPointer("c/o Another Person"),
					City:           "Cordova",
					State:          "AK",
					PostalCode:     "99677",
					IsOconus:       models.BoolPointer(true),
				},
			}}, nil)
		estimatedWeight := unit.Pound(4000)
		shipment := factory.BuildMTOShipmentMinimal(suite.DB(), []factory.Customization{
			{
				Model:    move,
				LinkOnly: true,
			},
			{
				Model: models.MTOShipment{
					ShipmentType:         models.MTOShipmentTypeUnaccompaniedBaggage,
					ScheduledPickupDate:  &testdatagen.DateInsidePeakRateCycle,
					PrimeEstimatedWeight: &estimatedWeight,
					Status:               models.MTOShipmentStatusSubmitted,
				},
			},
			{
				Model:    conusAddress,
				Type:     &factory.Addresses.PickupAddress,
				LinkOnly: true,
			},
			{
				Model:    zone5Address,
				Type:     &factory.Addresses.DeliveryAddress,
				LinkOnly: true,
			},
		}, nil)

		shipmentEtag := etag.GenerateEtag(shipment.UpdatedAt)
		mtoShipment, err := updater.UpdateMTOShipmentStatus(appCtx, shipment.ID, status, nil, nil, shipmentEtag)
		suite.NoError(err)
		suite.NotNil(mtoShipment.RequiredDeliveryDate)
		suite.False(mtoShipment.RequiredDeliveryDate.IsZero())
	})

	suite.Run("Cannot set SUBMITTED status on shipment via UpdateMTOShipmentStatus", func() {
		// The only time a shipment gets set to the SUBMITTED status is when it is created, whether by the customer
		// or the Prime. This happens in the internal and prime API in the CreateMTOShipmentHandler. In that case,
		// the handlers will call ShipmentRouter.Submit().
		eTag = etag.GenerateEtag(draftShipment.UpdatedAt)
		_, err := updater.UpdateMTOShipmentStatus(suite.AppContextForTest(), draftShipment.ID, "SUBMITTED", nil, nil, eTag)

		suite.Error(err)
		suite.IsType(ConflictStatusError{}, err)

		err = suite.DB().Find(&draftShipment, draftShipment.ID)

		suite.NoError(err)
		suite.EqualValues(models.MTOShipmentStatusDraft, draftShipment.Status)
	})

	suite.Run("Rejecting a shipment in SUBMITTED status with a rejection reason should return no error", func() {
		eTag = etag.GenerateEtag(shipment2.UpdatedAt)
		rejectionReason := "Rejection reason"
		returnedShipment, err := updater.UpdateMTOShipmentStatus(suite.AppContextForTest(), shipment2.ID, "REJECTED", &rejectionReason, nil, eTag)

		suite.NoError(err)
		suite.NotNil(returnedShipment)

		err = suite.DB().Find(&shipment2, shipment2.ID)

		suite.NoError(err)
		suite.EqualValues(models.MTOShipmentStatusRejected, shipment2.Status)
		suite.Equal(&rejectionReason, shipment2.RejectionReason)
	})

	suite.Run("Rejecting a shipment with no rejection reason returns an InvalidInputError", func() {
		eTag = etag.GenerateEtag(shipment3.UpdatedAt)
		_, err := updater.UpdateMTOShipmentStatus(suite.AppContextForTest(), shipment3.ID, "REJECTED", nil, nil, eTag)

		suite.Error(err)
		suite.IsType(apperror.InvalidInputError{}, err)
	})

	suite.Run("Rejecting a shipment in APPROVED status returns a ConflictStatusError", func() {
		eTag = etag.GenerateEtag(approvedShipment.UpdatedAt)
		rejectionReason := "Rejection reason"
		_, err := updater.UpdateMTOShipmentStatus(suite.AppContextForTest(), approvedShipment.ID, "REJECTED", &rejectionReason, nil, eTag)

		suite.Error(err)
		suite.IsType(ConflictStatusError{}, err)
	})

	suite.Run("Approving a shipment in REJECTED status returns a ConflictStatusError", func() {
		eTag = etag.GenerateEtag(rejectedShipment.UpdatedAt)
		_, err := updater.UpdateMTOShipmentStatus(suite.AppContextForTest(), rejectedShipment.ID, "APPROVED", nil, nil, eTag)

		suite.Error(err)
		suite.IsType(ConflictStatusError{}, err)
	})

	suite.Run("Passing in a stale identifier returns a PreconditionFailedError", func() {
		staleETag := etag.GenerateEtag(time.Now())

		_, err := updater.UpdateMTOShipmentStatus(suite.AppContextForTest(), shipment4.ID, "APPROVED", nil, nil, staleETag)

		suite.Error(err)
		suite.IsType(apperror.PreconditionFailedError{}, err)
	})

	suite.Run("Passing in an invalid status returns a ConflictStatus error", func() {
		eTag = etag.GenerateEtag(shipment4.UpdatedAt)

		_, err := updater.UpdateMTOShipmentStatus(suite.AppContextForTest(), shipment4.ID, "invalid", nil, nil, eTag)

		suite.Error(err)
		suite.IsType(ConflictStatusError{}, err)
	})

	suite.Run("Passing in a bad shipment id returns a Not Found error", func() {
		badShipmentID := uuid.FromStringOrNil("424d930b-cf8d-4c10-8059-be8a25ba952a")

		_, err := updater.UpdateMTOShipmentStatus(suite.AppContextForTest(), badShipmentID, "APPROVED", nil, nil, eTag)

		suite.Error(err)
		suite.IsType(apperror.NotFoundError{}, err)
	})

	suite.Run("Changing to APPROVED status records approved_date", func() {
		shipment5 := factory.BuildMTOShipment(suite.DB(), []factory.Customization{
			{
				Model:    mto,
				LinkOnly: true,
			},
			{
				Model: models.MTOShipment{
					Status: models.MTOShipmentStatusSubmitted,
				},
			},
		}, nil)
		eTag = etag.GenerateEtag(shipment5.UpdatedAt)

		suite.Nil(shipment5.ApprovedDate)

		approvedShipment, err := updater.UpdateMTOShipmentStatus(suite.AppContextForTest(), shipment5.ID, models.MTOShipmentStatusApproved, nil, nil, eTag)
		suite.NoError(err)
		suite.Equal(models.MTOShipmentStatusApproved, approvedShipment.Status)
		suite.NotNil(approvedShipment.ApprovedDate)
	})

	suite.Run("Changing to a non-APPROVED status does not record approved_date", func() {
		shipment6 := factory.BuildMTOShipment(suite.DB(), []factory.Customization{
			{
				Model:    mto,
				LinkOnly: true,
			},
			{
				Model: models.MTOShipment{
					Status: models.MTOShipmentStatusSubmitted,
				},
			},
		}, nil)

		eTag = etag.GenerateEtag(shipment6.UpdatedAt)
		rejectionReason := "reason"

		suite.Nil(shipment6.ApprovedDate)

		_, err := updater.UpdateMTOShipmentStatus(suite.AppContextForTest(), shipment6.ID, models.MTOShipmentStatusRejected, &rejectionReason, nil, eTag)

		suite.NoError(err)
		suite.NoError(suite.DB().Find(&shipment6, shipment6.ID))
		suite.Equal(models.MTOShipmentStatusRejected, shipment6.Status)
		suite.Nil(shipment6.ApprovedDate)
	})

	suite.Run("When move is not yet approved, cannot approve shipment", func() {
		submittedMTO := factory.BuildMoveWithShipment(suite.DB(), nil, nil)
		mtoShipment := submittedMTO.MTOShipments[0]
		eTag = etag.GenerateEtag(mtoShipment.UpdatedAt)

		updatedShipment, err := updater.UpdateMTOShipmentStatus(suite.AppContextForTest(), mtoShipment.ID, models.MTOShipmentStatusApproved, nil, nil, eTag)
		suite.NoError(suite.DB().Find(&mtoShipment, mtoShipment.ID))

		suite.Nil(updatedShipment)
		suite.Equal(models.MTOShipmentStatusSubmitted, mtoShipment.Status)
		suite.Error(err)
		suite.IsType(apperror.ConflictError{}, err)
		suite.Contains(
			err.Error(),
			fmt.Sprintf(
				"Cannot approve a shipment if the move status isn't %s or %s, or if it isn't a PPM shipment with a move status of %s. The current status for the move with ID %s is %s",
				models.MoveStatusAPPROVED,
				models.MoveStatusAPPROVALSREQUESTED,
				models.MoveStatusNeedsServiceCounseling,
				submittedMTO.ID,
				submittedMTO.Status,
			),
		)
	})

	suite.Run("An approved shipment can change to CANCELLATION_REQUESTED", func() {
		approvedShipment2 := factory.BuildMTOShipment(suite.DB(), []factory.Customization{
			{
				Model:    factory.BuildAvailableToPrimeMove(suite.DB(), nil, nil),
				LinkOnly: true,
			},
			{
				Model: models.MTOShipment{
					Status: models.MTOShipmentStatusApproved,
				},
			},
		}, nil)
		eTag = etag.GenerateEtag(approvedShipment2.UpdatedAt)

		updatedShipment, err := updater.UpdateMTOShipmentStatus(
			suite.AppContextForTest(), approvedShipment2.ID, models.MTOShipmentStatusCancellationRequested, nil, nil, eTag)
		suite.NoError(suite.DB().Find(&approvedShipment2, approvedShipment2.ID))

		suite.NoError(err)
		suite.NotNil(updatedShipment)
		suite.Equal(models.MTOShipmentStatusCancellationRequested, updatedShipment.Status)
		suite.Equal(models.MTOShipmentStatusCancellationRequested, approvedShipment2.Status)
	})

	suite.Run("A CANCELLATION_REQUESTED shipment can change to CANCELED", func() {
		cancellationRequestedShipment := factory.BuildMTOShipment(suite.DB(), []factory.Customization{
			{
				Model:    factory.BuildAvailableToPrimeMove(suite.DB(), nil, nil),
				LinkOnly: true,
			},
			{
				Model: models.MTOShipment{
					Status: models.MTOShipmentStatusCancellationRequested,
				},
			},
		}, nil)
		eTag = etag.GenerateEtag(cancellationRequestedShipment.UpdatedAt)

		updatedShipment, err := updater.UpdateMTOShipmentStatus(
			suite.AppContextForTest(), cancellationRequestedShipment.ID, models.MTOShipmentStatusCanceled, nil, nil, eTag)
		suite.NoError(suite.DB().Find(&cancellationRequestedShipment, cancellationRequestedShipment.ID))

		suite.NoError(err)
		suite.NotNil(updatedShipment)
		suite.Equal(models.MTOShipmentStatusCanceled, updatedShipment.Status)
		suite.Equal(models.MTOShipmentStatusCanceled, cancellationRequestedShipment.Status)
	})

	suite.Run("An APPROVED shipment CANNOT change to CANCELED - ERROR", func() {
		eTag = etag.GenerateEtag(approvedShipment.UpdatedAt)

		updatedShipment, err := updater.UpdateMTOShipmentStatus(
			suite.AppContextForTest(), approvedShipment.ID, models.MTOShipmentStatusCanceled, nil, nil, eTag)
		suite.NoError(suite.DB().Find(&approvedShipment, approvedShipment.ID))

		suite.Error(err)
		suite.Nil(updatedShipment)
		suite.IsType(ConflictStatusError{}, err)
		suite.Equal(models.MTOShipmentStatusApproved, approvedShipment.Status)
	})

	suite.Run("An APPROVALS_REQUESTED shipment CANNOT change to CANCELED - ERROR", func() {
<<<<<<< HEAD

=======
>>>>>>> a25bfb2a
		testShipment := factory.BuildMTOShipment(suite.DB(), []factory.Customization{
			{
				Model:    mto,
				LinkOnly: true,
			},
		}, []factory.Trait{factory.GetTraitApprovalsRequestedShipment})
		eTag = etag.GenerateEtag(testShipment.UpdatedAt)

		updatedShipment, err := updater.UpdateMTOShipmentStatus(
			suite.AppContextForTest(), testShipment.ID, models.MTOShipmentStatusCanceled, nil, nil, eTag)
		suite.NoError(suite.DB().Find(&testShipment, testShipment.ID))

		suite.Error(err)
		suite.Nil(updatedShipment)
		suite.IsType(ConflictStatusError{}, err)
		suite.Equal(models.MTOShipmentStatusApprovalsRequested, testShipment.Status)
	})

	suite.Run("An APPROVED shipment CAN change to Diversion Requested", func() {
		shipmentToDivert := factory.BuildMTOShipment(suite.DB(), []factory.Customization{
			{
				Model:    mto,
				LinkOnly: true,
			},
			{
				Model: models.MTOShipment{
					Status: models.MTOShipmentStatusApproved,
				},
			},
		}, nil)
		eTag = etag.GenerateEtag(shipmentToDivert.UpdatedAt)

		diversionReason := "Test reason"
		_, err := updater.UpdateMTOShipmentStatus(
			suite.AppContextForTest(), shipmentToDivert.ID, models.MTOShipmentStatusDiversionRequested, nil, &diversionReason, eTag)
		suite.NoError(suite.DB().Find(&shipmentToDivert, shipmentToDivert.ID))

		suite.NoError(err)
		suite.Equal(models.MTOShipmentStatusDiversionRequested, shipmentToDivert.Status)
	})

	suite.Run("A diversion or diverted shipment can change to APPROVED", func() {
		diversionReason := "Test reason"

		// a diversion or diverted shipment is when the PRIME sets the diversion field to true
		// the status must also be in diversion requested status to be approvable as well
		diversionRequestedShipment := factory.BuildMTOShipment(suite.DB(), []factory.Customization{
			{
				Model:    factory.BuildAvailableToPrimeMove(suite.DB(), nil, nil),
				LinkOnly: true,
			},
			{
				Model: models.MTOShipment{
					Status:          models.MTOShipmentStatusDiversionRequested,
					Diversion:       true,
					DiversionReason: &diversionReason,
				},
			},
		}, nil)
		eTag = etag.GenerateEtag(diversionRequestedShipment.UpdatedAt)

		updatedShipment, err := updater.UpdateMTOShipmentStatus(
			suite.AppContextForTest(), diversionRequestedShipment.ID, models.MTOShipmentStatusApproved, nil, nil, eTag)

		suite.NoError(err)
		suite.NotNil(updatedShipment)
		suite.Equal(models.MTOShipmentStatusApproved, updatedShipment.Status)

		var shipmentServiceItems models.MTOServiceItems
		err = suite.DB().Where("mto_shipment_id = $1", updatedShipment.ID).All(&shipmentServiceItems)
		suite.NoError(err)
		suite.Len(shipmentServiceItems, 0, "should not have created shipment level service items for diversion shipment after approving")
	})
}

func (suite *MTOShipmentServiceSuite) TestMTOShipmentsMTOAvailableToPrime() {
	now := time.Now()
	waf := entitlements.NewWeightAllotmentFetcher()

	hide := false
	var primeShipment models.MTOShipment
	var nonPrimeShipment models.MTOShipment
	var hiddenPrimeShipment models.MTOShipment

	setupTestData := func() {
		primeShipment = factory.BuildMTOShipment(suite.DB(), []factory.Customization{
			{
				Model: models.Move{
					AvailableToPrimeAt: &now,
					ApprovedAt:         &now,
				},
			},
		}, nil)
		nonPrimeShipment = factory.BuildMTOShipmentMinimal(suite.DB(), nil, nil)
		hiddenPrimeShipment = factory.BuildMTOShipment(suite.DB(), []factory.Customization{
			{
				Model: models.Move{
					AvailableToPrimeAt: &now,
					ApprovedAt:         &now,
					Show:               &hide,
				},
			},
		}, nil)
	}

	builder := query.NewQueryBuilder()
	fetcher := fetch.NewFetcher(builder)
	planner := &mocks.Planner{}
	moveRouter := moveservices.NewMoveRouter(transportationoffice.NewTransportationOfficesFetcher())
	mockSender := setUpMockNotificationSender()
	moveWeights := moveservices.NewMoveWeights(NewShipmentReweighRequester(mockSender), waf)
	mockShipmentRecalculator := mockservices.PaymentRequestShipmentRecalculator{}
	mockShipmentRecalculator.On("ShipmentRecalculatePaymentRequest",
		mock.AnythingOfType("*appcontext.appContext"),
		mock.AnythingOfType("uuid.UUID"),
	).Return(&models.PaymentRequests{}, nil)
	addressUpdater := address.NewAddressUpdater()
	addressCreator := address.NewAddressCreator()

	updater := NewMTOShipmentUpdater(builder, fetcher, planner, moveRouter, moveWeights, mockSender, &mockShipmentRecalculator, addressUpdater, addressCreator)

	suite.Run("Shipment exists and is available to Prime - success", func() {
		setupTestData()

		isAvailable, err := updater.MTOShipmentsMTOAvailableToPrime(suite.AppContextForTest(), primeShipment.ID)
		suite.True(isAvailable)
		suite.NoError(err)

		// Verify that shipment recalculate was handled correctly
		mockShipmentRecalculator.AssertNotCalled(suite.T(), "ShipmentRecalculatePaymentRequest", mock.Anything, mock.Anything)
	})

	suite.Run("Shipment exists but is not available to Prime - failure", func() {
		setupTestData()

		isAvailable, err := updater.MTOShipmentsMTOAvailableToPrime(suite.AppContextForTest(), nonPrimeShipment.ID)
		suite.False(isAvailable)
		suite.Error(err)
		suite.IsType(apperror.NotFoundError{}, err)
		suite.Contains(err.Error(), nonPrimeShipment.ID.String())

		// Verify that shipment recalculate was handled correctly
		mockShipmentRecalculator.AssertNotCalled(suite.T(), "ShipmentRecalculatePaymentRequest", mock.Anything, mock.Anything)
	})

	suite.Run("Shipment exists, is available, but move is disabled - failure", func() {
		setupTestData()

		isAvailable, err := updater.MTOShipmentsMTOAvailableToPrime(suite.AppContextForTest(), hiddenPrimeShipment.ID)
		suite.False(isAvailable)
		suite.Error(err)
		suite.IsType(apperror.NotFoundError{}, err)
		suite.Contains(err.Error(), hiddenPrimeShipment.ID.String())

		// Verify that shipment recalculate was handled correctly
		mockShipmentRecalculator.AssertNotCalled(suite.T(), "ShipmentRecalculatePaymentRequest", mock.Anything, mock.Anything)
	})

	suite.Run("Shipment does not exist - failure", func() {
		setupTestData()

		badUUID := uuid.FromStringOrNil("00000000-0000-0000-0000-000000000001")
		isAvailable, err := updater.MTOShipmentsMTOAvailableToPrime(suite.AppContextForTest(), badUUID)
		suite.False(isAvailable)
		suite.Error(err)
		suite.IsType(apperror.NotFoundError{}, err)
		suite.Contains(err.Error(), badUUID.String())

		// Verify that shipment recalculate was handled correctly
		mockShipmentRecalculator.AssertNotCalled(suite.T(), "ShipmentRecalculatePaymentRequest", mock.Anything, mock.Anything)
	})
}

func (suite *MTOShipmentServiceSuite) TestUpdateShipmentEstimatedWeightMoveExcessWeight() {
	builder := query.NewQueryBuilder()
	fetcher := fetch.NewFetcher(builder)
	planner := &mocks.Planner{}
	waf := entitlements.NewWeightAllotmentFetcher()

	moveRouter := moveservices.NewMoveRouter(transportationoffice.NewTransportationOfficesFetcher())
	mockSender := setUpMockNotificationSender()
	moveWeights := moveservices.NewMoveWeights(NewShipmentReweighRequester(mockSender), waf)
	mockShipmentRecalculator := mockservices.PaymentRequestShipmentRecalculator{}
	mockShipmentRecalculator.On("ShipmentRecalculatePaymentRequest",
		mock.AnythingOfType("*appcontext.appContext"),
		mock.AnythingOfType("uuid.UUID"),
	).Return(&models.PaymentRequests{}, nil)
	addressUpdater := address.NewAddressUpdater()
	addressCreator := address.NewAddressCreator()
	mtoShipmentUpdaterPrime := NewPrimeMTOShipmentUpdater(builder, fetcher, planner, moveRouter, moveWeights, mockSender, &mockShipmentRecalculator, addressUpdater, addressCreator)

	suite.Run("Updates to estimated weight change max billable weight", func() {
		now := time.Now()
		pickupDate := now.AddDate(0, 0, 10)

		primeShipment := factory.BuildMTOShipmentMinimal(suite.DB(), []factory.Customization{
			{
				Model: models.MTOShipment{
					Status:              models.MTOShipmentStatusApproved,
					ApprovedDate:        &now,
					ScheduledPickupDate: &pickupDate,
				},
			},
			{
				Model: models.Move{
					AvailableToPrimeAt: &now,
					ApprovedAt:         &now,
					Status:             models.MoveStatusAPPROVED,
				},
			},
		}, nil)

		suite.Equal(8000, *primeShipment.MoveTaskOrder.Orders.Entitlement.AuthorizedWeight())

		estimatedWeight := unit.Pound(1234)
		primeShipment.Status = ""
		primeShipment.PrimeEstimatedWeight = &estimatedWeight

		session := auth.Session{}
		_, err := mtoShipmentUpdaterPrime.UpdateMTOShipment(suite.AppContextWithSessionForTest(&session), &primeShipment, etag.GenerateEtag(primeShipment.UpdatedAt), "test")
		suite.NoError(err)

		err = suite.DB().Reload(primeShipment.MoveTaskOrder.Orders.Entitlement)
		suite.NoError(err)

		estimatedWeight110 := int(math.Round(float64(*primeShipment.PrimeEstimatedWeight) * 1.10))
		suite.Equal(estimatedWeight110, *primeShipment.MoveTaskOrder.Orders.Entitlement.AuthorizedWeight())
	})

	suite.Run("Updating the shipment estimated weight will flag excess weight on the move and transitions move status", func() {
		now := time.Now()
		pickupDate := now.AddDate(0, 0, 10)

		primeShipment := factory.BuildMTOShipmentMinimal(suite.DB(), []factory.Customization{
			{
				Model: models.MTOShipment{
					Status:              models.MTOShipmentStatusApproved,
					ApprovedDate:        &now,
					ScheduledPickupDate: &pickupDate,
				},
			},
			{
				Model: models.Move{
					AvailableToPrimeAt: &now,
					ApprovedAt:         &now,
					Status:             models.MoveStatusAPPROVED,
				},
			},
		}, nil)
		estimatedWeight := unit.Pound(7200)
		// there is a validator check about updating the status
		primeShipment.Status = ""
		primeShipment.PrimeEstimatedWeight = &estimatedWeight

		suite.Nil(primeShipment.MoveTaskOrder.ExcessWeightQualifiedAt)
		suite.Equal(models.MoveStatusAPPROVED, primeShipment.MoveTaskOrder.Status)

		session := auth.Session{}
		_, err := mtoShipmentUpdaterPrime.UpdateMTOShipment(suite.AppContextWithSessionForTest(&session), &primeShipment, etag.GenerateEtag(primeShipment.UpdatedAt), "test")
		suite.NoError(err)

		err = suite.DB().Reload(&primeShipment.MoveTaskOrder)
		suite.NoError(err)

		suite.NotNil(primeShipment.MoveTaskOrder.ExcessWeightQualifiedAt)
		suite.Equal(models.MoveStatusAPPROVALSREQUESTED, primeShipment.MoveTaskOrder.Status)

		// Verify that shipment recalculate was handled correctly
		mockShipmentRecalculator.AssertNotCalled(suite.T(), "ShipmentRecalculatePaymentRequest", mock.Anything, mock.Anything)
	})

	suite.Run("Skips calling check excess weight if estimated weight was not provided in request", func() {
		moveWeights := &mockservices.MoveWeights{}
		mockSender := setUpMockNotificationSender()
		addressUpdater := address.NewAddressUpdater()

		mockedUpdater := NewPrimeMTOShipmentUpdater(builder, fetcher, planner, moveRouter, moveWeights, mockSender, &mockShipmentRecalculator, addressUpdater, addressCreator)

		now := time.Now()
		pickupDate := now.AddDate(0, 0, 10)
		primeShipment := factory.BuildMTOShipmentMinimal(suite.DB(), []factory.Customization{
			{
				Model: models.MTOShipment{
					Status:              models.MTOShipmentStatusApproved,
					ApprovedDate:        &now,
					ScheduledPickupDate: &pickupDate,
				},
			},
			{
				Model: models.Move{
					AvailableToPrimeAt: &now,
					ApprovedAt:         &now,
				},
			},
		}, nil)
		// there is a validator check about updating the status
		primeShipment.Status = ""
		actualWeight := unit.Pound(7200)
		primeShipment.PrimeActualWeight = &actualWeight

		moveWeights.On("CheckAutoReweigh", mock.AnythingOfType("*appcontext.appContext"), primeShipment.MoveTaskOrderID, mock.AnythingOfType("*models.MTOShipment")).Return(nil)

		suite.Nil(primeShipment.MoveTaskOrder.ExcessWeightQualifiedAt)

		session := auth.Session{}
		_, err := mockedUpdater.UpdateMTOShipment(suite.AppContextWithSessionForTest(&session), &primeShipment, etag.GenerateEtag(primeShipment.UpdatedAt), "test")
		suite.NoError(err)

		moveWeights.AssertNotCalled(suite.T(), "CheckExcessWeight")

		// Verify that shipment recalculate was handled correctly
		mockShipmentRecalculator.AssertNotCalled(suite.T(), "ShipmentRecalculatePaymentRequest", mock.Anything, mock.Anything)
	})

	suite.Run("Skips calling check excess weight if the updated estimated weight matches the db value", func() {
		moveWeights := &mockservices.MoveWeights{}
		mockSender := setUpMockNotificationSender()
		addressUpdater := address.NewAddressUpdater()

		mockedUpdater := NewPrimeMTOShipmentUpdater(builder, fetcher, planner, moveRouter, moveWeights, mockSender, &mockShipmentRecalculator, addressUpdater, addressCreator)

		now := time.Now()
		pickupDate := now.AddDate(0, 0, 10)
		estimatedWeight := unit.Pound(7200)
		primeShipment := factory.BuildMTOShipmentMinimal(suite.DB(), []factory.Customization{
			{
				Model: models.MTOShipment{
					Status:               models.MTOShipmentStatusApproved,
					ApprovedDate:         &now,
					ScheduledPickupDate:  &pickupDate,
					PrimeEstimatedWeight: &estimatedWeight,
				},
			},
			{
				Model: models.Move{
					AvailableToPrimeAt: &now,
					ApprovedAt:         &now,
				},
			},
		}, nil)
		// there is a validator check about updating the status
		primeShipment.Status = ""
		primeShipment.PrimeEstimatedWeight = &estimatedWeight

		suite.Nil(primeShipment.MoveTaskOrder.ExcessWeightQualifiedAt)

		session := auth.Session{}
		_, err := mockedUpdater.UpdateMTOShipment(suite.AppContextWithSessionForTest(&session), &primeShipment, etag.GenerateEtag(primeShipment.UpdatedAt), "test")
		suite.Error(err)
		suite.Contains(err.Error(), "cannot be updated after initial estimation")

		moveWeights.AssertNotCalled(suite.T(), "CheckExcessWeight")

		// Verify that shipment recalculate was handled correctly
		mockShipmentRecalculator.AssertNotCalled(suite.T(), "ShipmentRecalculatePaymentRequest", mock.Anything, mock.Anything)
	})
}

func (suite *MTOShipmentServiceSuite) TestUpdateShipmentActualWeightAutoReweigh() {
	builder := query.NewQueryBuilder()
	waf := entitlements.NewWeightAllotmentFetcher()

	fetcher := fetch.NewFetcher(builder)
	planner := &mocks.Planner{}
	moveRouter := moveservices.NewMoveRouter(transportationoffice.NewTransportationOfficesFetcher())
	mockSender := setUpMockNotificationSender()
	moveWeights := moveservices.NewMoveWeights(NewShipmentReweighRequester(mockSender), waf)
	mockShipmentRecalculator := mockservices.PaymentRequestShipmentRecalculator{}
	mockShipmentRecalculator.On("ShipmentRecalculatePaymentRequest",
		mock.AnythingOfType("*appcontext.appContext"),
		mock.AnythingOfType("uuid.UUID"),
	).Return(&models.PaymentRequests{}, nil)
	addressUpdater := address.NewAddressUpdater()
	addressCreator := address.NewAddressCreator()
	mtoShipmentUpdaterPrime := NewPrimeMTOShipmentUpdater(builder, fetcher, planner, moveRouter, moveWeights, mockSender, &mockShipmentRecalculator, addressUpdater, addressCreator)

	suite.Run("Updating the shipment actual weight within weight allowance creates reweigh requests for", func() {
		now := time.Now()
		pickupDate := now.AddDate(0, 0, 10)
		primeShipment := factory.BuildMTOShipmentMinimal(suite.DB(), []factory.Customization{
			{
				Model: models.MTOShipment{
					Status:              models.MTOShipmentStatusApproved,
					ApprovedDate:        &now,
					ScheduledPickupDate: &pickupDate,
				},
			},
			{
				Model: models.Move{
					AvailableToPrimeAt: &now,
					ApprovedAt:         &now,
					Status:             models.MoveStatusAPPROVED,
				},
			},
		}, nil)
		actualWeight := unit.Pound(7200)
		// there is a validator check about updating the status
		primeShipment.Status = ""
		primeShipment.PrimeActualWeight = &actualWeight

		session := auth.Session{}
		_, err := mtoShipmentUpdaterPrime.UpdateMTOShipment(suite.AppContextWithSessionForTest(&session), &primeShipment, etag.GenerateEtag(primeShipment.UpdatedAt), "test")
		suite.NoError(err)

		err = suite.DB().Eager("Reweigh").Reload(&primeShipment)
		suite.NoError(err)

		suite.NotNil(primeShipment.Reweigh)
		suite.Equal(primeShipment.ID.String(), primeShipment.Reweigh.ShipmentID.String())
		suite.NotNil(primeShipment.Reweigh.RequestedAt)
		suite.Equal(models.ReweighRequesterSystem, primeShipment.Reweigh.RequestedBy)

		// Verify that shipment recalculate was handled correctly
		mockShipmentRecalculator.AssertNotCalled(suite.T(), "ShipmentRecalculatePaymentRequest", mock.Anything, mock.Anything)
	})

	suite.Run("Skips calling check auto reweigh if actual weight was not provided in request", func() {
		moveWeights := &mockservices.MoveWeights{}
		moveWeights.On("CheckAutoReweigh",
			mock.AnythingOfType("*appcontext.appContext"),
			mock.AnythingOfType("uuid.UUID"),
			mock.AnythingOfType("*models.MTOShipment"),
		).Return(nil)
		mockSender := setUpMockNotificationSender()
		addressUpdater := address.NewAddressUpdater()

		mockedUpdater := NewPrimeMTOShipmentUpdater(builder, fetcher, planner, moveRouter, moveWeights, mockSender, &mockShipmentRecalculator, addressUpdater, addressCreator)

		now := time.Now()
		pickupDate := now.AddDate(0, 0, 10)
		primeShipment := factory.BuildMTOShipmentMinimal(suite.DB(), []factory.Customization{
			{
				Model: models.MTOShipment{
					Status:              models.MTOShipmentStatusApproved,
					ApprovedDate:        &now,
					ScheduledPickupDate: &pickupDate,
				},
			},
			{
				Model: models.Move{
					AvailableToPrimeAt: &now,
					ApprovedAt:         &now,
				},
			},
		}, nil)

		moveWeights.On("CheckExcessWeight",
			mock.AnythingOfType("*appcontext.appContext"),
			mock.AnythingOfType("uuid.UUID"),
			mock.AnythingOfType("models.MTOShipment"),
		).Return(&primeShipment.MoveTaskOrder, nil, nil)

		// there is a validator check about updating the status
		primeShipment.Status = ""

		session := auth.Session{}
		_, err := mockedUpdater.UpdateMTOShipment(suite.AppContextWithSessionForTest(&session), &primeShipment, etag.GenerateEtag(primeShipment.UpdatedAt), "test")
		suite.NoError(err)

		moveWeights.AssertNotCalled(suite.T(), "CheckAutoReweigh")

		// Verify that shipment recalculate was handled correctly
		mockShipmentRecalculator.AssertNotCalled(suite.T(), "ShipmentRecalculatePaymentRequest", mock.Anything, mock.Anything)
	})

	suite.Run("Skips calling check auto reweigh if the updated actual weight matches the db value", func() {
		moveWeights := &mockservices.MoveWeights{}
		mockSender := setUpMockNotificationSender()
		addressUpdater := address.NewAddressUpdater()

		mockedUpdater := NewPrimeMTOShipmentUpdater(builder, fetcher, planner, moveRouter, moveWeights, mockSender, &mockShipmentRecalculator, addressUpdater, addressCreator)

		now := time.Now()
		pickupDate := now.AddDate(0, 0, 10)
		weight := unit.Pound(7200)
		oldPrimeShipment := factory.BuildMTOShipmentMinimal(suite.DB(), []factory.Customization{
			{
				Model: models.MTOShipment{
					Status:               models.MTOShipmentStatusApproved,
					ApprovedDate:         &now,
					ScheduledPickupDate:  &pickupDate,
					PrimeActualWeight:    &weight,
					PrimeEstimatedWeight: &weight,
				},
			},
			{
				Model: models.Move{
					AvailableToPrimeAt: &now,
					ApprovedAt:         &now,
				},
			},
		}, nil)

		moveWeights.On("CheckExcessWeight",
			mock.AnythingOfType("*appcontext.appContext"),
			mock.AnythingOfType("uuid.UUID"),
			mock.AnythingOfType("models.MTOShipment"),
		).Return(&oldPrimeShipment.MoveTaskOrder, nil, nil)

		newPrimeShipment := models.MTOShipment{
			ID:                oldPrimeShipment.ID,
			PrimeActualWeight: &weight,
		}

		eTag := etag.GenerateEtag(oldPrimeShipment.UpdatedAt)

		session := auth.Session{}
		_, err := mockedUpdater.UpdateMTOShipment(suite.AppContextWithSessionForTest(&session), &newPrimeShipment, eTag, "test")
		suite.NoError(err)

		moveWeights.AssertNotCalled(suite.T(), "CheckAutoReweigh")

		// Verify that shipment recalculate was handled correctly
		mockShipmentRecalculator.AssertNotCalled(suite.T(), "ShipmentRecalculatePaymentRequest", mock.Anything, mock.Anything)
	})
}

func (suite *MTOShipmentServiceSuite) TestUpdateShipmentNullableFields() {
	builder := query.NewQueryBuilder()
	fetcher := fetch.NewFetcher(builder)
	planner := &mocks.Planner{}
	moveRouter := moveservices.NewMoveRouter(transportationoffice.NewTransportationOfficesFetcher())
	mockShipmentRecalculator := mockservices.PaymentRequestShipmentRecalculator{}
	mockShipmentRecalculator.On("ShipmentRecalculatePaymentRequest",
		mock.AnythingOfType("*appcontext.appContext"),
		mock.AnythingOfType("uuid.UUID"),
	).Return(&models.PaymentRequests{}, nil)

	suite.Run("tacType and sacType are set to null when empty string is passed in", func() {
		moveWeights := &mockservices.MoveWeights{}
		moveWeights.On("CheckAutoReweigh",
			mock.AnythingOfType("*appcontext.appContext"),
			mock.AnythingOfType("uuid.UUID"),
			mock.AnythingOfType("*models.MTOShipment"),
		).Return(nil)

		mockSender := setUpMockNotificationSender()
		addressUpdater := address.NewAddressUpdater()
		addressCreator := address.NewAddressCreator()
		mockedUpdater := NewOfficeMTOShipmentUpdater(builder, fetcher, planner, moveRouter, moveWeights, mockSender, &mockShipmentRecalculator, addressUpdater, addressCreator)

		ntsLOAType := models.LOATypeNTS
		ntsMove := factory.BuildMoveWithShipment(suite.DB(), []factory.Customization{
			{
				Model: models.MTOShipment{
					ShipmentType: models.MTOShipmentTypeHHGIntoNTS,
					TACType:      &ntsLOAType,
					SACType:      &ntsLOAType,
				},
			},
		}, nil)

		nullLOAType := models.LOAType("")
		requestedUpdate := &models.MTOShipment{
			ID:      ntsMove.MTOShipments[0].ID,
			TACType: &nullLOAType,
			SACType: &nullLOAType,
		}

		too := factory.BuildOfficeUserWithRoles(suite.DB(), nil, []roles.RoleType{roles.RoleTypeTOO})
		session := auth.Session{
			ApplicationName: auth.OfficeApp,
			UserID:          *too.UserID,
			OfficeUserID:    too.ID,
		}
		defaultRole, err := too.User.Roles.Default()
		suite.FatalNoError(err)
		session.ActiveRole = *defaultRole
		_, err = mockedUpdater.UpdateMTOShipment(suite.AppContextWithSessionForTest(&session), requestedUpdate, etag.GenerateEtag(ntsMove.MTOShipments[0].UpdatedAt), "test")
		suite.NoError(err)
		suite.Equal(nil, nil)
		suite.Equal(nil, nil)
	})

	suite.Run("tacType and sacType are updated when passed in", func() {
		moveWeights := &mockservices.MoveWeights{}
		moveWeights.On("CheckAutoReweigh",
			mock.AnythingOfType("*appcontext.appContext"),
			mock.AnythingOfType("uuid.UUID"),
			mock.AnythingOfType("*models.MTOShipment"),
		).Return(nil)
		mockSender := setUpMockNotificationSender()

		addressUpdater := address.NewAddressUpdater()
		addressCreator := address.NewAddressCreator()
		mockedUpdater := NewOfficeMTOShipmentUpdater(builder, fetcher, planner, moveRouter, moveWeights, mockSender, &mockShipmentRecalculator, addressUpdater, addressCreator)

		ntsLOAType := models.LOATypeNTS
		hhgLOAType := models.LOATypeHHG

		ntsMove := factory.BuildMoveWithShipment(suite.DB(), []factory.Customization{
			{
				Model: models.MTOShipment{
					ShipmentType: models.MTOShipmentTypeHHGIntoNTS,
					TACType:      &ntsLOAType,
					SACType:      &ntsLOAType,
				},
			},
		}, nil)
		shipment := ntsMove.MTOShipments[0]

		requestedUpdate := &models.MTOShipment{
			ID:      shipment.ID,
			TACType: &hhgLOAType,
		}

		too := factory.BuildOfficeUserWithRoles(suite.DB(), nil, []roles.RoleType{roles.RoleTypeTOO})
		session := auth.Session{
			ApplicationName: auth.OfficeApp,
			UserID:          *too.UserID,
			OfficeUserID:    too.ID,
		}
		defaultRole, err := too.User.Roles.Default()
		suite.FatalNoError(err)
		session.ActiveRole = *defaultRole
		updatedMtoShipment, err := mockedUpdater.UpdateMTOShipment(suite.AppContextWithSessionForTest(&session), requestedUpdate, etag.GenerateEtag(shipment.UpdatedAt), "test")
		suite.NoError(err)
		suite.Equal(*requestedUpdate.TACType, *updatedMtoShipment.TACType)
		suite.Equal(*shipment.SACType, *updatedMtoShipment.SACType)
	})
}

func (suite *MTOShipmentServiceSuite) TestUpdateStatusServiceItems() {

	expectedReServiceCodes := []models.ReServiceCode{
		models.ReServiceCodeDLH,
		models.ReServiceCodeDSH,
		models.ReServiceCodeFSC,
		models.ReServiceCodeDOP,
		models.ReServiceCodeDDP,
		models.ReServiceCodeDPK,
		models.ReServiceCodeDUPK,
	}

	var pickupAddress models.Address
	var longhaulDestinationAddress models.Address
	var shorthaulDestinationAddress models.Address
	var mto models.Move

	setupTestData := func() {
		for i := range expectedReServiceCodes {
			factory.FetchReServiceByCode(suite.DB(), expectedReServiceCodes[i])
		}

		pickupAddress = factory.BuildAddress(suite.DB(), []factory.Customization{
			{
				Model: models.Address{
					StreetAddress1: "7 Q St",
					City:           "Twentynine Palms",
					State:          "CA",
					PostalCode:     "92277",
				},
			},
		}, nil)

		longhaulDestinationAddress = factory.BuildAddress(suite.DB(), []factory.Customization{
			{
				Model: models.Address{
					StreetAddress1: "278 E Maple Drive",
					City:           "San Diego",
					State:          "CA",
					PostalCode:     "92114",
				},
			},
		}, nil)

		shorthaulDestinationAddress = factory.BuildAddress(suite.DB(), []factory.Customization{
			{
				Model: models.Address{
					StreetAddress1: "448 Washington Boulevard NE",
					City:           "Winterhaven",
					State:          "CA",
					PostalCode:     "92283",
				},
			},
		}, nil)

		mto = factory.BuildMove(suite.DB(), []factory.Customization{
			{
				Model: models.Move{
					Status: models.MoveStatusAPPROVED,
				},
			},
		}, nil)
	}

	builder := query.NewQueryBuilder()
	moveRouter := moveservices.NewMoveRouter(transportationoffice.NewTransportationOfficesFetcher())
	planner := &mocks.Planner{}
	planner.On("ZipTransitDistance",
		mock.AnythingOfType("*appcontext.appContext"),
		mock.Anything,
		mock.Anything,
	).Return(400, nil)
	siCreator := mtoserviceitem.NewMTOServiceItemCreator(planner, builder, moveRouter, ghcrateengine.NewDomesticUnpackPricer(), ghcrateengine.NewDomesticPackPricer(), ghcrateengine.NewDomesticLinehaulPricer(), ghcrateengine.NewDomesticShorthaulPricer(), ghcrateengine.NewDomesticOriginPricer(), ghcrateengine.NewDomesticDestinationPricer(), ghcrateengine.NewFuelSurchargePricer())
	updater := NewMTOShipmentStatusUpdater(builder, siCreator, planner)

	suite.Run("Shipments with different origin/destination ZIP3 have longhaul service item", func() {
		setupTestData()

		shipment := factory.BuildMTOShipment(suite.DB(), []factory.Customization{
			{
				Model:    mto,
				LinkOnly: true,
			},
			{
				Model:    pickupAddress,
				Type:     &factory.Addresses.PickupAddress,
				LinkOnly: true,
			},
			{
				Model:    longhaulDestinationAddress,
				Type:     &factory.Addresses.DeliveryAddress,
				LinkOnly: true,
			},
			{
				Model: models.MTOShipment{
					ShipmentType: models.MTOShipmentTypeHHG,
					Status:       models.MTOShipmentStatusSubmitted,
				},
			},
		}, nil)

		appCtx := suite.AppContextForTest()
		eTag := etag.GenerateEtag(shipment.UpdatedAt)

		updatedShipment, err := updater.UpdateMTOShipmentStatus(appCtx, shipment.ID, models.MTOShipmentStatusApproved, nil, nil, eTag)
		suite.NoError(err)

		serviceItems := models.MTOServiceItems{}
		err = appCtx.DB().EagerPreload("ReService").Where("mto_shipment_id = ?", updatedShipment.ID).All(&serviceItems)
		suite.NoError(err)

		foundDLH := false
		for _, serviceItem := range serviceItems {
			if serviceItem.ReService.Code == models.ReServiceCodeDLH {
				foundDLH = true
				break
			}
		}

		// at least one service item should have the DLH code
		suite.True(foundDLH, "Expected to find at least one service item with ReService code DLH")
	})

	suite.Run("Shipments with same origin/destination ZIP3 have shorthaul service item", func() {
		setupTestData()

		shipment := factory.BuildMTOShipment(suite.DB(), []factory.Customization{
			{
				Model:    mto,
				LinkOnly: true,
			},
			{
				Model:    pickupAddress,
				Type:     &factory.Addresses.PickupAddress,
				LinkOnly: true,
			},
			{
				Model:    shorthaulDestinationAddress,
				Type:     &factory.Addresses.DeliveryAddress,
				LinkOnly: true,
			},
			{
				Model: models.MTOShipment{
					ShipmentType: models.MTOShipmentTypeHHG,
					Status:       models.MTOShipmentStatusSubmitted,
				},
			},
		}, nil)

		appCtx := suite.AppContextForTest()
		eTag := etag.GenerateEtag(shipment.UpdatedAt)

		updatedShipment, err := updater.UpdateMTOShipmentStatus(appCtx, shipment.ID, models.MTOShipmentStatusApproved, nil, nil, eTag)
		suite.NoError(err)

		serviceItems := models.MTOServiceItems{}
		err = appCtx.DB().EagerPreload("ReService").Where("mto_shipment_id = ?", updatedShipment.ID).All(&serviceItems)
		suite.NoError(err)

		isTestMatch := false
		for _, serviceItem := range serviceItems {
			if serviceItem.ReService.Code == models.ReServiceCodeDSH {
				isTestMatch = true
			}
		}
		suite.True(isTestMatch)
	})
}

func (suite *MTOShipmentServiceSuite) TestUpdateDomesticServiceItems() {

	expectedReServiceCodes := []models.ReServiceCode{
		models.ReServiceCodeDLH,
		models.ReServiceCodeFSC,
		models.ReServiceCodeDOP,
		models.ReServiceCodeDDP,
		models.ReServiceCodeDNPK,
	}

	var pickupAddress models.Address
	var storageFacility models.StorageFacility
	var mto models.Move

	setupTestData := func() {
		pickupAddress = factory.BuildAddress(suite.DB(), []factory.Customization{
			{
				Model: models.Address{
					StreetAddress1: "Test Street 1",
					City:           "Des moines",
					State:          "IA",
					PostalCode:     "50309",
					IsOconus:       models.BoolPointer(false),
				},
			},
		}, nil)

		storageFacility = factory.BuildStorageFacility(suite.DB(), []factory.Customization{
			{
				Model: models.Address{
					StreetAddress1: "Test Street Adress 2",
					City:           "Des moines",
					State:          "IA",
					PostalCode:     "50314",
					IsOconus:       models.BoolPointer(false),
				},
			},
		}, nil)

		mto = factory.BuildMove(suite.DB(), []factory.Customization{
			{
				Model: models.Move{
					Status: models.MoveStatusAPPROVED,
				},
			},
		}, nil)
	}

	builder := query.NewQueryBuilder()
	moveRouter := moveservices.NewMoveRouter(transportationoffice.NewTransportationOfficesFetcher())
	planner := &mocks.Planner{}
	planner.On("ZipTransitDistance",
		mock.AnythingOfType("*appcontext.appContext"),
		mock.Anything,
		mock.Anything,
		false,
	).Return(400, nil)
	siCreator := mtoserviceitem.NewMTOServiceItemCreator(planner, builder, moveRouter, ghcrateengine.NewDomesticUnpackPricer(), ghcrateengine.NewDomesticPackPricer(), ghcrateengine.NewDomesticLinehaulPricer(), ghcrateengine.NewDomesticShorthaulPricer(), ghcrateengine.NewDomesticOriginPricer(), ghcrateengine.NewDomesticDestinationPricer(), ghcrateengine.NewFuelSurchargePricer())
	updater := NewMTOShipmentStatusUpdater(builder, siCreator, planner)

	suite.Run("Preapproved service items successfully added to domestic nts shipments", func() {
		setupTestData()

		shipment := factory.BuildMTOShipment(suite.DB(), []factory.Customization{
			{
				Model:    mto,
				LinkOnly: true,
			},
			{
				Model:    pickupAddress,
				Type:     &factory.Addresses.PickupAddress,
				LinkOnly: true,
			},
			{
				Model:    storageFacility,
				Type:     &factory.StorageFacility,
				LinkOnly: true,
			},
			{
				Model: models.MTOShipment{
					ShipmentType: models.MTOShipmentTypeHHGIntoNTS,
					Status:       models.MTOShipmentStatusSubmitted,
				},
			},
		}, nil)

		appCtx := suite.AppContextForTest()
		eTag := etag.GenerateEtag(shipment.UpdatedAt)

		updatedShipment, err := updater.UpdateMTOShipmentStatus(appCtx, shipment.ID, models.MTOShipmentStatusApproved, nil, nil, eTag)
		suite.NoError(err)

		serviceItems := models.MTOServiceItems{}
		err = appCtx.DB().EagerPreload("ReService").Where("mto_shipment_id = ?", updatedShipment.ID).All(&serviceItems)
		suite.NoError(err)

		actualReServiceCodes := []models.ReServiceCode{}
		for _, item := range serviceItems {
			actualReServiceCodes = append(actualReServiceCodes, item.ReService.Code)
		}

		suite.ElementsMatch(expectedReServiceCodes, actualReServiceCodes)
	})
}

func (suite *MTOShipmentServiceSuite) TestUpdateRequiredDeliveryDateUpdate() {

	builder := query.NewQueryBuilder()
	fetcher := fetch.NewFetcher(builder)
	moveRouter := moveservices.NewMoveRouter(transportationoffice.NewTransportationOfficesFetcher())
	waf := entitlements.NewWeightAllotmentFetcher()
	mockSender := setUpMockNotificationSender()
	moveWeights := moveservices.NewMoveWeights(NewShipmentReweighRequester(mockSender), waf)
	mockShipmentRecalculator := mockservices.PaymentRequestShipmentRecalculator{}
	addressCreator := address.NewAddressCreator()
	addressUpdater := address.NewAddressUpdater()

	suite.Run("should update requiredDeliveryDate when scheduledPickupDate is updated", func() {
		planner := &mocks.Planner{}
		planner.On("ZipTransitDistance",
			mock.AnythingOfType("*appcontext.appContext"),
			mock.AnythingOfType("string"),
			mock.AnythingOfType("string"),
		).Return(500, nil)
		mtoShipmentUpdaterPrime := NewPrimeMTOShipmentUpdater(builder, fetcher, planner, moveRouter, moveWeights, mockSender, &mockShipmentRecalculator, addressUpdater, addressCreator)

		reContract := testdatagen.FetchOrMakeReContract(suite.DB(), testdatagen.Assertions{})
		testdatagen.FetchOrMakeReContractYear(suite.DB(), testdatagen.Assertions{
			ReContractYear: models.ReContractYear{
				Contract:             reContract,
				ContractID:           reContract.ID,
				StartDate:            time.Now(),
				EndDate:              time.Now().AddDate(1, 0, 0),
				Escalation:           1.0,
				EscalationCompounded: 1.0,
			},
		})
		move := factory.BuildAvailableToPrimeMove(suite.DB(), nil, nil)
		appCtx := suite.AppContextForTest()

		ghcDomesticTransitTime := models.GHCDomesticTransitTime{
			MaxDaysTransitTime: 12,
			WeightLbsLower:     0,
			WeightLbsUpper:     10000,
			DistanceMilesLower: 0,
			DistanceMilesUpper: 10000,
		}
		verrs, err := suite.DB().ValidateAndCreate(&ghcDomesticTransitTime)
		suite.Assert().False(verrs.HasAny())
		suite.NoError(err)

		conusAddress := factory.BuildAddress(suite.DB(), []factory.Customization{
			{
				Model: models.Address{
					StreetAddress1: "1 some street",
					City:           "Charlotte",
					State:          "NC",
					PostalCode:     "28290",
					IsOconus:       models.BoolPointer(false),
				},
			}}, nil)
		zone5Address := factory.BuildAddress(suite.DB(), []factory.Customization{
			{
				Model: models.Address{
					StreetAddress1: "1 some street",
					StreetAddress2: models.StringPointer("P.O. Box 1234"),
					StreetAddress3: models.StringPointer("c/o Another Person"),
					City:           "Cordova",
					State:          "AK",
					PostalCode:     "99677",
					IsOconus:       models.BoolPointer(true),
				},
			}}, nil)
		estimatedWeight := unit.Pound(4000)
		oldUbShipment := factory.BuildMTOShipmentMinimal(suite.DB(), []factory.Customization{
			{
				Model:    move,
				LinkOnly: true,
			},
			{
				Model: models.MTOShipment{
					ShipmentType:         models.MTOShipmentTypeUnaccompaniedBaggage,
					ScheduledPickupDate:  &testdatagen.DateInsidePeakRateCycle,
					PrimeEstimatedWeight: &estimatedWeight,
					Status:               models.MTOShipmentStatusApproved,
					PrimeActualWeight:    &estimatedWeight,
				},
			},
			{
				Model:    conusAddress,
				Type:     &factory.Addresses.PickupAddress,
				LinkOnly: true,
			},
			{
				Model:    zone5Address,
				Type:     &factory.Addresses.DeliveryAddress,
				LinkOnly: true,
			},
		}, nil)

		suite.Nil(oldUbShipment.RequiredDeliveryDate)

		pickUpDate := time.Now()
		expectedRequiredDeiliveryDate := pickUpDate.AddDate(0, 0, 27)
		newUbShipment := models.MTOShipment{
			ID:                  oldUbShipment.ID,
			ShipmentType:        models.MTOShipmentTypeUnaccompaniedBaggage,
			ScheduledPickupDate: &pickUpDate,
		}

		eTag := etag.GenerateEtag(oldUbShipment.UpdatedAt)
		updatedMTOShipment, err := mtoShipmentUpdaterPrime.UpdateMTOShipment(appCtx, &newUbShipment, eTag, "test")

		suite.Nil(err)
		suite.NotNil(updatedMTOShipment)
		suite.NotNil(updatedMTOShipment.RequiredDeliveryDate)
		suite.False(updatedMTOShipment.RequiredDeliveryDate.IsZero())
		suite.Equal(expectedRequiredDeiliveryDate.Day(), updatedMTOShipment.RequiredDeliveryDate.Day())
		suite.Equal(expectedRequiredDeiliveryDate.Month(), updatedMTOShipment.RequiredDeliveryDate.Month())
		suite.Equal(expectedRequiredDeiliveryDate.Year(), updatedMTOShipment.RequiredDeliveryDate.Year())
	})

	suite.Run("AK -> AK - should update requiredDeliveryDate when scheduledPickupDate is updated", func() {
		planner := &mocks.Planner{}
		planner.On("ZipTransitDistance",
			mock.AnythingOfType("*appcontext.appContext"),
			mock.AnythingOfType("string"),
			mock.AnythingOfType("string"),
		).Return(500, nil)
		mtoShipmentUpdaterPrime := NewPrimeMTOShipmentUpdater(builder, fetcher, planner, moveRouter, moveWeights, mockSender, &mockShipmentRecalculator, addressUpdater, addressCreator)

		reContract := testdatagen.FetchOrMakeReContract(suite.DB(), testdatagen.Assertions{})
		testdatagen.FetchOrMakeReContractYear(suite.DB(), testdatagen.Assertions{
			ReContractYear: models.ReContractYear{
				Contract:             reContract,
				ContractID:           reContract.ID,
				StartDate:            time.Now(),
				EndDate:              time.Now().AddDate(1, 0, 0),
				Escalation:           1.0,
				EscalationCompounded: 1.0,
			},
		})
		move := factory.BuildAvailableToPrimeMove(suite.DB(), nil, nil)
		appCtx := suite.AppContextForTest()

		zone1Address := factory.BuildAddress(suite.DB(), []factory.Customization{
			{
				Model: models.Address{
					StreetAddress1: "24850 Gratiot Dr,",
					City:           "JBER",
					State:          "AK",
					PostalCode:     "99505",
					IsOconus:       models.BoolPointer(true),
				},
			}}, nil)
		zone4Address := factory.BuildAddress(suite.DB(), []factory.Customization{
			{
				Model: models.Address{
					StreetAddress1: "1 some street",
					StreetAddress2: models.StringPointer("P.O. Box 1234"),
					StreetAddress3: models.StringPointer("c/o Another Person"),
					City:           "Cordova",
					State:          "AK",
					PostalCode:     "99677",
					IsOconus:       models.BoolPointer(true),
				},
			}}, nil)
		estimatedWeight := unit.Pound(400)

		oldUbShipment := factory.BuildMTOShipmentMinimal(suite.DB(), []factory.Customization{
			{
				Model:    move,
				LinkOnly: true,
			},
			{
				Model: models.MTOShipment{
					ShipmentType:         models.MTOShipmentTypeUnaccompaniedBaggage,
					ScheduledPickupDate:  &testdatagen.DateInsidePeakRateCycle,
					PrimeEstimatedWeight: &estimatedWeight,
					Status:               models.MTOShipmentStatusApproved,
					PrimeActualWeight:    &estimatedWeight,
				},
			},
			{
				Model:    zone1Address,
				Type:     &factory.Addresses.PickupAddress,
				LinkOnly: true,
			},
			{
				Model:    zone4Address,
				Type:     &factory.Addresses.DeliveryAddress,
				LinkOnly: true,
			},
		}, nil)
		suite.Nil(oldUbShipment.RequiredDeliveryDate)

		pickUpDate := time.Now()
		expectedRequiredDeiliveryDateUB := pickUpDate.AddDate(0, 0, 30)
		newUbShipment := models.MTOShipment{
			ID:                  oldUbShipment.ID,
			ShipmentType:        models.MTOShipmentTypeUnaccompaniedBaggage,
			ScheduledPickupDate: &pickUpDate,
		}

		eTag := etag.GenerateEtag(oldUbShipment.UpdatedAt)
		updatedUBMTOShipment, err := mtoShipmentUpdaterPrime.UpdateMTOShipment(appCtx, &newUbShipment, eTag, "test")

		suite.Nil(err)
		suite.NotNil(updatedUBMTOShipment)
		suite.NotNil(updatedUBMTOShipment.RequiredDeliveryDate)
		suite.False(updatedUBMTOShipment.RequiredDeliveryDate.IsZero())
		suite.Equal(expectedRequiredDeiliveryDateUB.Day(), updatedUBMTOShipment.RequiredDeliveryDate.Day())
		suite.Equal(expectedRequiredDeiliveryDateUB.Month(), updatedUBMTOShipment.RequiredDeliveryDate.Month())
		suite.Equal(expectedRequiredDeiliveryDateUB.Year(), updatedUBMTOShipment.RequiredDeliveryDate.Year())
	})
}

func (suite *MTOShipmentServiceSuite) TestCalculateRequiredDeliveryDate() {
	planner := &mocks.Planner{}
	planner.On("ZipTransitDistance",
		mock.AnythingOfType("*appcontext.appContext"),
		mock.AnythingOfType("string"),
		mock.AnythingOfType("string"),
	).Return(500, nil)

	suite.Run("CONUS -> AK - errors when rate area for the pickup address is not found", func() {
		ghcDomesticTransitTime := models.GHCDomesticTransitTime{
			MaxDaysTransitTime: 12,
			WeightLbsLower:     0,
			WeightLbsUpper:     10000,
			DistanceMilesLower: 0,
			DistanceMilesUpper: 10000,
		}
		verrs, err := suite.DB().ValidateAndCreate(&ghcDomesticTransitTime)
		suite.Assert().False(verrs.HasAny())
		suite.NoError(err)

		reContract := testdatagen.FetchOrMakeReContract(suite.DB(), testdatagen.Assertions{})
		testdatagen.FetchOrMakeReContractYear(suite.DB(), testdatagen.Assertions{
			ReContractYear: models.ReContractYear{
				Contract:             reContract,
				ContractID:           reContract.ID,
				StartDate:            time.Now(),
				EndDate:              time.Now().AddDate(1, 0, 0),
				Escalation:           1.0,
				EscalationCompounded: 1.0,
			},
		})

		conusAddressId := uuid.Must(uuid.NewV4())
		conusAddress := models.Address{
			ID:             conusAddressId,
			StreetAddress1: "1 some street",
			City:           "Charlotte",
			State:          "NC",
			PostalCode:     "28290",
			IsOconus:       models.BoolPointer(false),
		}

		zone5Address := factory.BuildAddress(suite.DB(), []factory.Customization{
			{
				Model: models.Address{
					StreetAddress1: "1 some street",
					StreetAddress2: models.StringPointer("P.O. Box 1234"),
					StreetAddress3: models.StringPointer("c/o Another Person"),
					City:           "Cordova",
					State:          "AK",
					PostalCode:     "99677",
					IsOconus:       models.BoolPointer(true),
				},
			}}, nil)

		move := factory.BuildAvailableToPrimeMove(suite.DB(), nil, nil)

		RDD, err := CalculateRequiredDeliveryDate(suite.AppContextForTest(), planner, conusAddress, zone5Address, time.Now(), models.IntPointer(500), move.ID, models.MTOShipmentTypeUnaccompaniedBaggage)
		suite.NotNil(err)
		suite.Nil(RDD)
		suite.Equal(fmt.Sprintf("error fetching pickup rate area id for address ID: %s", conusAddress.ID), err.Error())
	})

	suite.Run("CONUS -> AK - errors when rate area for the destination address is not found", func() {
		ghcDomesticTransitTime := models.GHCDomesticTransitTime{
			MaxDaysTransitTime: 12,
			WeightLbsLower:     0,
			WeightLbsUpper:     10000,
			DistanceMilesLower: 0,
			DistanceMilesUpper: 10000,
		}
		verrs, err := suite.DB().ValidateAndCreate(&ghcDomesticTransitTime)
		suite.Assert().False(verrs.HasAny())
		suite.NoError(err)

		reContract := testdatagen.FetchOrMakeReContract(suite.DB(), testdatagen.Assertions{})
		testdatagen.FetchOrMakeReContractYear(suite.DB(), testdatagen.Assertions{
			ReContractYear: models.ReContractYear{
				Contract:             reContract,
				ContractID:           reContract.ID,
				StartDate:            time.Now(),
				EndDate:              time.Now().AddDate(1, 0, 0),
				Escalation:           1.0,
				EscalationCompounded: 1.0,
			},
		})

		conusAddress := factory.BuildAddress(suite.DB(), []factory.Customization{
			{
				Model: models.Address{
					StreetAddress1: "1 some street",
					City:           "Charlotte",
					State:          "NC",
					PostalCode:     "28290",
					IsOconus:       models.BoolPointer(false),
				},
			}}, nil)

		zone5AddressId := uuid.Must(uuid.NewV4())
		zone5Address := models.Address{
			ID:             zone5AddressId,
			StreetAddress1: "1 some street",
			StreetAddress2: models.StringPointer("P.O. Box 1234"),
			StreetAddress3: models.StringPointer("c/o Another Person"),
			City:           "Cordova",
			State:          "AK",
			PostalCode:     "99677",
			IsOconus:       models.BoolPointer(true),
		}

		move := factory.BuildAvailableToPrimeMove(suite.DB(), nil, nil)

		RDD, err := CalculateRequiredDeliveryDate(suite.AppContextForTest(), planner, conusAddress, zone5Address, time.Now(), models.IntPointer(500), move.ID, models.MTOShipmentTypeUnaccompaniedBaggage)
		suite.NotNil(err)
		suite.Nil(RDD)
		suite.Equal(fmt.Sprintf("error fetching destination rate area id for address ID: %s", zone5Address.ID), err.Error())
	})

	suite.Run("AK -> CONUS - correctly errors when weight is missing for HHG with one CONUS address", func() {
		reContract := testdatagen.FetchOrMakeReContract(suite.DB(), testdatagen.Assertions{})
		testdatagen.FetchOrMakeReContractYear(suite.DB(), testdatagen.Assertions{
			ReContractYear: models.ReContractYear{
				Contract:             reContract,
				ContractID:           reContract.ID,
				StartDate:            time.Now(),
				EndDate:              time.Now().AddDate(1, 0, 0),
				Escalation:           1.0,
				EscalationCompounded: 1.0,
			},
		})

		conusAddress := factory.BuildAddress(suite.DB(), []factory.Customization{
			{
				Model: models.Address{
					StreetAddress1: "1 some street",
					City:           "Charlotte",
					State:          "NC",
					PostalCode:     "28290",
				},
			}}, nil)

		zone2Address := factory.BuildAddress(suite.DB(), []factory.Customization{
			{
				Model: models.Address{
					StreetAddress1: "200 Sitka Spruce St",
					City:           "Eielson AFB",
					State:          "AK",
					PostalCode:     "99702",
					IsOconus:       models.BoolPointer(true),
				},
			}}, nil)

		move := factory.BuildAvailableToPrimeMove(suite.DB(), nil, nil)

		RDD, err := CalculateRequiredDeliveryDate(suite.AppContextForTest(), planner, zone2Address, conusAddress, time.Now(), nil, move.ID, models.MTOShipmentTypeHHG)
		suite.NotNil(err)
		suite.Nil(RDD)
		suite.Equal(fmt.Sprintf("unable to calculate domestic transit time due to missing weight for move ID: %s", move.ID), err.Error())
	})

	suite.Run("AK -> AK - successfully calculates RDD for intra-Alaska shipments", func() {
		pickupDate := time.Now()
		IntraAlaskaUBTransitTime := 30
		AlaskaZone1ToZone4HHGTransitTime := 15
		AlaskaZone2ToZone4HHGTransitTime := 60

		reContract := testdatagen.FetchOrMakeReContract(suite.DB(), testdatagen.Assertions{})
		testdatagen.FetchOrMakeReContractYear(suite.DB(), testdatagen.Assertions{
			ReContractYear: models.ReContractYear{
				Contract:             reContract,
				ContractID:           reContract.ID,
				StartDate:            time.Now(),
				EndDate:              time.Now().AddDate(1, 0, 0),
				Escalation:           1.0,
				EscalationCompounded: 1.0,
			},
		})

		zone1Address := factory.BuildAddress(suite.DB(), []factory.Customization{
			{
				Model: models.Address{
					StreetAddress1: "100 Mountain Hemlock St",
					City:           "Anchorage",
					State:          "AK",
					PostalCode:     "99504",
					IsOconus:       models.BoolPointer(true),
				},
			}}, nil)

		zone2Address := factory.BuildAddress(suite.DB(), []factory.Customization{
			{
				Model: models.Address{
					StreetAddress1: "200 Sitka Spruce St",
					City:           "FORT WAINWRIGHT",
					State:          "AK",
					PostalCode:     "99703",
					IsOconus:       models.BoolPointer(true),
				},
			}}, nil)

		zone4Address := factory.BuildAddress(suite.DB(), []factory.Customization{
			{
				Model: models.Address{
					StreetAddress1: "400 Tamarack St",
					City:           "Cordova",
					State:          "AK",
					PostalCode:     "99677",
					IsOconus:       models.BoolPointer(true),
				},
			}}, nil)

		move := factory.BuildAvailableToPrimeMove(suite.DB(), nil, nil)

		// Zone 1 -> Zone 4 UB
		RDD, err := CalculateRequiredDeliveryDate(suite.AppContextForTest(), planner, zone1Address, zone4Address, time.Now(), models.IntPointer(500), move.ID, models.MTOShipmentTypeUnaccompaniedBaggage)
		suite.Nil(err)
		suite.NotNil(RDD)
		suite.Equal(pickupDate.AddDate(0, 0, IntraAlaskaUBTransitTime).Day(), RDD.Day())

		// Zone 1 -> Zone 4 HHG
		RDD, err = CalculateRequiredDeliveryDate(suite.AppContextForTest(), planner, zone1Address, zone4Address, time.Now(), models.IntPointer(500), move.ID, models.MTOShipmentTypeHHG)
		suite.Nil(err)
		suite.NotNil(RDD)
		suite.Equal(pickupDate.AddDate(0, 0, AlaskaZone1ToZone4HHGTransitTime).Day(), RDD.Day())

		// Zone 1 -> Zone 4 NTS-Release
		RDD, err = CalculateRequiredDeliveryDate(suite.AppContextForTest(), planner, zone1Address, zone4Address, time.Now(), models.IntPointer(500), move.ID, models.MTOShipmentTypeHHGOutOfNTS)
		suite.Nil(err)
		suite.NotNil(RDD)
		suite.Equal(pickupDate.AddDate(0, 0, AlaskaZone1ToZone4HHGTransitTime).Day(), RDD.Day())

		// Zone 2 -> Zone 4 UB - Also tests that a nil weight is accepted for UBs
		RDD, err = CalculateRequiredDeliveryDate(suite.AppContextForTest(), planner, zone2Address, zone4Address, time.Now(), nil, move.ID, models.MTOShipmentTypeUnaccompaniedBaggage)
		suite.Nil(err)
		suite.NotNil(RDD)
		suite.Equal(pickupDate.AddDate(0, 0, IntraAlaskaUBTransitTime).Day(), RDD.Day())

		// Zone 2 -> Zone 4 HHG - Also tests that a nil weight is accepted for Intra-Alaska HHG
		RDD, err = CalculateRequiredDeliveryDate(suite.AppContextForTest(), planner, zone2Address, zone4Address, time.Now(), nil, move.ID, models.MTOShipmentTypeHHG)
		suite.Nil(err)
		suite.NotNil(RDD)
		suite.Equal(pickupDate.AddDate(0, 0, AlaskaZone2ToZone4HHGTransitTime).Day(), RDD.Day())
	})

	suite.Run("AK -> AK - correctly errors when rate area for pickup address is not found", func() {
		reContract := testdatagen.FetchOrMakeReContract(suite.DB(), testdatagen.Assertions{})
		testdatagen.FetchOrMakeReContractYear(suite.DB(), testdatagen.Assertions{
			ReContractYear: models.ReContractYear{
				Contract:             reContract,
				ContractID:           reContract.ID,
				StartDate:            time.Now().AddDate(0, 0, -1),
				EndDate:              time.Now().AddDate(1, 0, 0),
				Escalation:           1.0,
				EscalationCompounded: 1.0,
			},
		})

		unsavedZone1AddressId := uuid.Must(uuid.NewV4())
		unsavedZone1Address := models.Address{
			ID:             unsavedZone1AddressId,
			StreetAddress1: "101 Mountain Hemlock St",
			City:           "JB Elmendorf-Richardson",
			State:          "AK",
			PostalCode:     "99506",
			IsOconus:       models.BoolPointer(true),
		}

		savedZone2Address := factory.BuildAddress(suite.DB(), []factory.Customization{
			{
				Model: models.Address{
					StreetAddress1: "200 Sitka Spruce St",
					City:           "Eielson AFB",
					State:          "AK",
					PostalCode:     "99702",
					IsOconus:       models.BoolPointer(true),
				},
			}}, nil)

		move := factory.BuildAvailableToPrimeMove(suite.DB(), nil, nil)

		RDD, err := CalculateRequiredDeliveryDate(suite.AppContextForTest(), planner, unsavedZone1Address, savedZone2Address, time.Now(), models.IntPointer(500), move.ID, models.MTOShipmentTypeUnaccompaniedBaggage)
		suite.NotNil(err)
		suite.Nil(RDD)
		suite.Equal(fmt.Sprintf("error fetching pickup rate area id for address ID: %s", unsavedZone1Address.ID), err.Error())
	})

	suite.Run("AK -> AK - correctly errors when rate area for destination address is not found", func() {
		reContract := testdatagen.FetchOrMakeReContract(suite.DB(), testdatagen.Assertions{})
		testdatagen.FetchOrMakeReContractYear(suite.DB(), testdatagen.Assertions{
			ReContractYear: models.ReContractYear{
				Contract:             reContract,
				ContractID:           reContract.ID,
				StartDate:            time.Now().AddDate(0, 0, -1),
				EndDate:              time.Now().AddDate(1, 0, 0),
				Escalation:           1.0,
				EscalationCompounded: 1.0,
			},
		})

		unsavedZone1AddressId := uuid.Must(uuid.NewV4())
		unsavedZone1Address := models.Address{
			ID:             unsavedZone1AddressId,
			StreetAddress1: "101 Mountain Hemlock St",
			City:           "JB Elmendorf-Richardson",
			State:          "AK",
			PostalCode:     "99506",
			IsOconus:       models.BoolPointer(true),
		}

		savedZone2Address := factory.BuildAddress(suite.DB(), []factory.Customization{
			{
				Model: models.Address{
					StreetAddress1: "200 Sitka Spruce St",
					City:           "Eielson AFB",
					State:          "AK",
					PostalCode:     "99702",
					IsOconus:       models.BoolPointer(true),
				},
			}}, nil)

		move := factory.BuildAvailableToPrimeMove(suite.DB(), nil, nil)

		RDD, err := CalculateRequiredDeliveryDate(suite.AppContextForTest(), planner, savedZone2Address, unsavedZone1Address, time.Now(), models.IntPointer(500), move.ID, models.MTOShipmentTypeUnaccompaniedBaggage)
		suite.NotNil(err)
		suite.Nil(RDD)
		suite.Equal(fmt.Sprintf("error fetching destination rate area id for address ID: %s", unsavedZone1Address.ID), err.Error())
	})
}

func (suite *MTOShipmentServiceSuite) TestUpdateShipmentBasicServiceItemEstimatePricing() {
	now := time.Now()
	tomorrow := now.AddDate(0, 0, 1)
	setupOconusToConusNtsShipment := func(estimatedWeight *unit.Pound) (models.StorageFacility, models.Address, models.Address, models.MTOShipment) {
		storageFacility := factory.BuildStorageFacility(suite.DB(), []factory.Customization{
			{
				Model: models.StorageFacility{
					FacilityName: *models.StringPointer("Test Storage Name"),
					Email:        models.StringPointer("old@email.com"),
					LotNumber:    models.StringPointer("Test lot number"),
					Phone:        models.StringPointer("555-555-5555"),
				},
			},
			{
				Model: models.Address{
					StreetAddress1: "Tester Address",
					City:           "Des Moines",
					State:          "IA",
					PostalCode:     "50314",
					IsOconus:       models.BoolPointer(false),
				},
			},
		}, nil)
		pickupAddress := factory.BuildAddress(suite.DB(), []factory.Customization{
			{
				Model: models.Address{
					StreetAddress1: "JBER",
					City:           "Anchorage",
					State:          "AK",
					PostalCode:     "99507",
					IsOconus:       models.BoolPointer(true),
				},
			},
		}, nil)
		destinationAddress := factory.BuildAddress(suite.DB(), []factory.Customization{
			{
				Model: models.Address{
					StreetAddress1: "148 S East St",
					City:           "Miami",
					State:          "FL",
					PostalCode:     "94535",
				},
			},
		}, nil)
		pickupDate := now.AddDate(0, 0, 10)
		shipment := factory.BuildNTSShipment(suite.DB(), []factory.Customization{
			{
				Model: models.Move{
					Status:             models.MoveStatusAPPROVED,
					AvailableToPrimeAt: &now,
				},
			},
			{
				Model:    pickupAddress,
				Type:     &factory.Addresses.PickupAddress,
				LinkOnly: true,
			},
			{
				Model:    destinationAddress,
				Type:     &factory.Addresses.DeliveryAddress,
				LinkOnly: true,
			},
			{
				Model: models.MTOShipment{
					MarketCode:           models.MarketCodeInternational,
					Status:               models.MTOShipmentStatusSubmitted,
					ShipmentType:         models.MTOShipmentTypeHHGIntoNTS,
					PrimeEstimatedWeight: estimatedWeight,
					ScheduledPickupDate:  &pickupDate,
					RequestedPickupDate:  &tomorrow,
				},
			},
			{
				Model:    storageFacility,
				LinkOnly: true,
			},
		}, nil)
		return storageFacility, pickupAddress, destinationAddress, shipment
	}

	builder := query.NewQueryBuilder()
	fetcher := fetch.NewFetcher(builder)
	planner := &mocks.Planner{}
	planner.On("ZipTransitDistance",
		mock.AnythingOfType("*appcontext.appContext"),
		mock.Anything,
		mock.Anything,
	).Return(1000, nil)
	mockSender := setUpMockNotificationSender()
	moveRouter := moveservices.NewMoveRouter(transportationoffice.NewTransportationOfficesFetcher())
	waf := entitlements.NewWeightAllotmentFetcher()
	moveWeights := moveservices.NewMoveWeights(NewShipmentReweighRequester(mockSender), waf)
	mockShipmentRecalculator := mockservices.PaymentRequestShipmentRecalculator{}
	mockShipmentRecalculator.On("ShipmentRecalculatePaymentRequest",
		mock.AnythingOfType("*appcontext.appContext"),
		mock.AnythingOfType("uuid.UUID"),
	).Return(&models.PaymentRequests{}, nil)
	addressCreator := address.NewAddressCreator()
	addressUpdater := address.NewAddressUpdater()
	mtoShipmentUpdaterPrime := NewPrimeMTOShipmentUpdater(builder, fetcher, planner, moveRouter, moveWeights, mockSender, &mockShipmentRecalculator, addressUpdater, addressCreator)

	// Start as nil when approved, then update with actual values once an estimated weight is set
	suite.Run("NTS OCONUS to CONUS INPK estimate prices on update", func() {
		var subtestData approveShipmentSubtestData

		subtestData.appCtx = suite.AppContextWithSessionForTest(&auth.Session{
			ApplicationName: auth.OfficeApp,
			OfficeUserID:    uuid.Must(uuid.NewV4()),
		})
		appCtx := subtestData.appCtx
		subtestData.planner = &mocks.Planner{}
		planner := subtestData.planner
		router := NewShipmentRouter()
		siCreator := mtoserviceitem.NewMTOServiceItemCreator(planner, builder, moveRouter, ghcrateengine.NewDomesticUnpackPricer(), ghcrateengine.NewDomesticPackPricer(), ghcrateengine.NewDomesticLinehaulPricer(), ghcrateengine.NewDomesticShorthaulPricer(), ghcrateengine.NewDomesticOriginPricer(), ghcrateengine.NewDomesticDestinationPricer(), ghcrateengine.NewFuelSurchargePricer())
		subtestData.shipmentApprover = NewShipmentApprover(router, siCreator, subtestData.planner, subtestData.moveWeights, subtestData.mtoUpdater, moveRouter)
		approver := subtestData.shipmentApprover
		ghcDomesticTransitTime := models.GHCDomesticTransitTime{
			MaxDaysTransitTime: 12,
			WeightLbsLower:     0,
			WeightLbsUpper:     10000,
			DistanceMilesLower: 0,
			DistanceMilesUpper: 10000,
		}
		_, _ = suite.DB().ValidateAndCreate(&ghcDomesticTransitTime)

		// Setup shipment with no estimated weight
		_, _, _, shipment := setupOconusToConusNtsShipment(nil)
		contract, err := models.FetchContractForMove(suite.AppContextForTest(), shipment.MoveTaskOrderID)
		suite.FatalNoError(err)

		planner.On("ZipTransitDistance",
			mock.AnythingOfType("*appcontext.appContext"),
			mock.AnythingOfType("string"),
			mock.AnythingOfType("string"),
		).Return(500, nil)

		// Approve the shipment to trigger the estimate pricing proc on INPK
		shipmentEtag := etag.GenerateEtag(shipment.UpdatedAt)
		_, approverErr := approver.ApproveShipment(appCtx, shipment.ID, shipmentEtag)
		suite.FatalNoError(approverErr)

		// Get created pre approved service items
		var serviceItems []models.MTOServiceItem
		err = suite.AppContextForTest().DB().EagerPreload("ReService").Where("mto_shipment_id = ?", shipment.ID).Order("created_at asc").All(&serviceItems)
		suite.NoError(err)

		// Assert basic service items nil
		// Basic = created immediately on their own, not requested
		// Accessorial = created at a later date if requested
		expectedServiceItems := map[models.ReServiceCode]*unit.Cents{
			models.ReServiceCodeISLH:   nil,
			models.ReServiceCodePODFSC: nil,
			models.ReServiceCodeINPK:   nil,
		}
		suite.Equal(len(expectedServiceItems), len(serviceItems))

		// Look for INPK and assert its expected price matches the actual price the proc sets
		var foundINPKAfterApproval bool
		for _, serviceItem := range serviceItems {
			actualReServiceCode := serviceItem.ReService.Code
			suite.Contains(expectedServiceItems, actualReServiceCode, "Unexpected service code found: %s", actualReServiceCode)

			expectedPrice, found := expectedServiceItems[actualReServiceCode]
			suite.True(found, "Expected price for service code %s not found", actualReServiceCode)
			if actualReServiceCode == models.ReServiceCodeINPK {
				foundINPKAfterApproval = true
				suite.Nil(expectedPrice, "Expected price should be nil for service code %s", actualReServiceCode)
				suite.Nil(serviceItem.PricingEstimate, "Pricing estimate should be nil for service code %s", actualReServiceCode)
			}
		}
		suite.FatalTrue(foundINPKAfterApproval)

		// Now let's update it so it gets a non-nil value
		// Get the eTAG
		var oldUpdatedShipment = models.MTOShipment{
			ID: shipment.ID,
		}
		err = suite.DB().First(&oldUpdatedShipment)
		suite.FatalNoError(err)
		eTag := etag.GenerateEtag(oldUpdatedShipment.UpdatedAt)

		session := auth.Session{}
		primeEstimatedWeight := unit.Pound(1234)
		newUpdatedShipment := models.MTOShipment{
			ID:                   shipment.ID,
			PrimeEstimatedWeight: &primeEstimatedWeight,
		}
		_, err = mtoShipmentUpdaterPrime.UpdateMTOShipment(suite.AppContextWithSessionForTest(&session), &newUpdatedShipment, eTag, "test")
		suite.FatalNoError(err)

		// Get the contract escalation factor
		var escalationFactor float64
		err = suite.DB().RawQuery(`
			SELECT calculate_escalation_factor($1, $2)
		`, contract.ID, shipment.RequestedPickupDate).First(&escalationFactor)
		suite.FatalNoError(err)

		// Verify our non-truncated escalation factor db value is as expected
		// this also tests the calculate_escalation_factor proc
		// This information was pulled from the migration scripts (Or just run db fresh and perform the lookups
		// manually, whichever is your cup of tea)
		suite.Equal(escalationFactor, 1.11)

		// Fetch the INPK market factor from the DB
		inpkReService := factory.FetchReServiceByCode(suite.DB(), models.ReServiceCodeINPK)
		ntsMarketFactor, err := models.FetchMarketFactor(suite.AppContextForTest(), contract.ID, inpkReService.ID, "O")
		suite.FatalNoError(err)

		// Assert basic service items
		// Basic = created immediately on their own, not requested
		// Accessorial = created at a later date if requested
		expectedServiceItems = map[models.ReServiceCode]*unit.Cents{
			// Not testing ISLH or PODFSC so their prices will be nil
			models.ReServiceCodeISLH:   nil,
			models.ReServiceCodePODFSC: nil,
			// Remember that we pass in IHPK base price, not INPK base price. INPK doesn't have a base price
			// because it uses IHPK for iHHG -> iNTS packing
			models.ReServiceCodeINPK: func() *unit.Cents {
				ihpkService, err := models.FetchReServiceByCode(suite.DB(), models.ReServiceCodeIHPK)
				suite.FatalNoError(err)

				ihpkRIOP, err := models.FetchReIntlOtherPrice(suite.DB(), *shipment.PickupAddressID, ihpkService.ID, contract.ID, shipment.RequestedPickupDate)
				suite.FatalNoError(err)
				suite.NotEmpty(ihpkRIOP)

				return models.CentPointer(computeINPKExpectedPriceCents(ihpkRIOP.PerUnitCents.Int(), escalationFactor, ntsMarketFactor, primeEstimatedWeight.Int()))
			}(),
		}
		// Get updated service items
		err = suite.AppContextForTest().DB().EagerPreload("ReService").Where("mto_shipment_id = ?", shipment.ID).Order("created_at asc").All(&serviceItems)
		suite.FatalNoError(err)
		suite.Equal(len(expectedServiceItems), len(serviceItems))

		// Look for INPK and assert its expected price matches the actual price the proc sets
		var foundINPK bool
		for _, serviceItem := range serviceItems {
			actualReServiceCode := serviceItem.ReService.Code
			suite.Contains(expectedServiceItems, actualReServiceCode, "Unexpected service code found: %s", actualReServiceCode)

			expectedPrice, found := expectedServiceItems[actualReServiceCode]
			suite.True(found, "Expected price for service code %s not found", actualReServiceCode)
			if actualReServiceCode == models.ReServiceCodeINPK {
				foundINPK = true
				suite.FatalNotNil(expectedPrice)
				suite.FatalNotNil(serviceItem.PricingEstimate)
				suite.Equal(*expectedPrice, *serviceItem.PricingEstimate, "Pricing estimate mismatch for service code %s", actualReServiceCode)

			}
		}
		suite.FatalTrue(foundINPK)
	})
}

func (suite *MTOShipmentServiceSuite) TestUpdateRequestedPickupDate() {

	builder := query.NewQueryBuilder()
	fetcher := fetch.NewFetcher(builder)
	moveRouter := moveservices.NewMoveRouter(transportationoffice.NewTransportationOfficesFetcher())
	waf := entitlements.NewWeightAllotmentFetcher()
	mockSender := setUpMockNotificationSender()
	moveWeights := moveservices.NewMoveWeights(NewShipmentReweighRequester(mockSender), waf)
	mockShipmentRecalculator := mockservices.PaymentRequestShipmentRecalculator{}
	addressCreator := address.NewAddressCreator()
	addressUpdater := address.NewAddressUpdater()

	createSubtestData := func() (services.MTOShipmentUpdater, models.Move) {
		planner := &mocks.Planner{}
		planner.On("ZipTransitDistance",
			mock.AnythingOfType("*appcontext.appContext"),
			mock.AnythingOfType("string"),
			mock.AnythingOfType("string"),
		).Return(500, nil)
		mtoShipmentUpdaterPrime := NewOfficeMTOShipmentUpdater(builder, fetcher, planner, moveRouter, moveWeights, mockSender, &mockShipmentRecalculator, addressUpdater, addressCreator)

		reContract := testdatagen.FetchOrMakeReContract(suite.DB(), testdatagen.Assertions{})
		testdatagen.FetchOrMakeReContractYear(suite.DB(), testdatagen.Assertions{
			ReContractYear: models.ReContractYear{
				Contract:             reContract,
				ContractID:           reContract.ID,
				StartDate:            time.Now(),
				EndDate:              time.Now().AddDate(1, 0, 0),
				Escalation:           1.0,
				EscalationCompounded: 1.0,
			},
		})
		move := factory.BuildAvailableToPrimeMove(suite.DB(), nil, nil)

		return mtoShipmentUpdaterPrime, move
	}

	suite.Run("RequestedPickupDate validation check - must be in the future for shipment types other than PPM", func() {
		shipmentUpdater, move := createSubtestData()

		now := time.Now()
		yesterday := now.AddDate(0, 0, -1)
		tomorrow := now.AddDate(0, 0, 1)

		testCases := []struct {
			input        *time.Time
			shipmentType models.MTOShipmentType
			shouldError  bool
		}{
			// HHG
			{nil, models.MTOShipmentTypeHHG, false},
			{&time.Time{}, models.MTOShipmentTypeHHG, false},
			{&yesterday, models.MTOShipmentTypeHHG, true},
			{&now, models.MTOShipmentTypeHHG, true},
			{&tomorrow, models.MTOShipmentTypeHHG, false},
			// NTS
			{nil, models.MTOShipmentTypeHHGIntoNTS, false},
			{&time.Time{}, models.MTOShipmentTypeHHGIntoNTS, false},
			{&yesterday, models.MTOShipmentTypeHHGIntoNTS, true},
			{&now, models.MTOShipmentTypeHHGIntoNTS, true},
			{&tomorrow, models.MTOShipmentTypeHHGIntoNTS, false},
			// NTSR
			{nil, models.MTOShipmentTypeHHGOutOfNTS, false},
			{&time.Time{}, models.MTOShipmentTypeHHGOutOfNTS, false},
			{&yesterday, models.MTOShipmentTypeHHGOutOfNTS, true},
			{&now, models.MTOShipmentTypeHHGOutOfNTS, true},
			{&tomorrow, models.MTOShipmentTypeHHGOutOfNTS, false},
			// BOAT HAUL AWAY
			{nil, models.MTOShipmentTypeBoatHaulAway, false},
			{&time.Time{}, models.MTOShipmentTypeBoatHaulAway, false},
			{&yesterday, models.MTOShipmentTypeBoatHaulAway, true},
			{&now, models.MTOShipmentTypeBoatHaulAway, true},
			{&tomorrow, models.MTOShipmentTypeBoatHaulAway, false},
			// BOAT TOW AWAY
			{nil, models.MTOShipmentTypeBoatTowAway, false},
			{&time.Time{}, models.MTOShipmentTypeBoatTowAway, false},
			{&yesterday, models.MTOShipmentTypeBoatTowAway, true},
			{&now, models.MTOShipmentTypeBoatTowAway, true},
			{&tomorrow, models.MTOShipmentTypeBoatTowAway, false},
			// MOBILE HOME
			{nil, models.MTOShipmentTypeMobileHome, false},
			{&time.Time{}, models.MTOShipmentTypeMobileHome, false},
			{&yesterday, models.MTOShipmentTypeMobileHome, true},
			{&now, models.MTOShipmentTypeMobileHome, true},
			{&tomorrow, models.MTOShipmentTypeMobileHome, false},
			// UB
			{nil, models.MTOShipmentTypeUnaccompaniedBaggage, false},
			{&time.Time{}, models.MTOShipmentTypeUnaccompaniedBaggage, false},
			{&yesterday, models.MTOShipmentTypeUnaccompaniedBaggage, true},
			{&now, models.MTOShipmentTypeUnaccompaniedBaggage, true},
			{&tomorrow, models.MTOShipmentTypeUnaccompaniedBaggage, false},
			// PPM - should always pass validation
			{nil, models.MTOShipmentTypePPM, false},
			{&time.Time{}, models.MTOShipmentTypePPM, false},
			{&yesterday, models.MTOShipmentTypePPM, false},
			{&now, models.MTOShipmentTypePPM, false},
			{&tomorrow, models.MTOShipmentTypePPM, false},
		}

		for _, testCase := range testCases {
			// Default is HHG, but we set it explicitly below via the test cases
			var oldShipment models.MTOShipment
			if testCase.shipmentType == models.MTOShipmentTypeUnaccompaniedBaggage {
				ghcDomesticTransitTime := models.GHCDomesticTransitTime{
					MaxDaysTransitTime: 12,
					WeightLbsLower:     0,
					WeightLbsUpper:     10000,
					DistanceMilesLower: 0,
					DistanceMilesUpper: 10000,
				}
				verrs, err := suite.DB().ValidateAndCreate(&ghcDomesticTransitTime)
				suite.Assert().False(verrs.HasAny())
				suite.NoError(err)
				moveForPrime := factory.BuildAvailableToPrimeMove(suite.DB(), nil, nil)
				oldShipment = factory.BuildUBShipment(suite.DB(), []factory.Customization{
					{
						Model:    moveForPrime,
						LinkOnly: true,
					},
					{
						Model: models.MTOShipment{
							ShipmentType:         testCase.shipmentType,
							RequestedPickupDate:  &tomorrow,
							ScheduledPickupDate:  &testdatagen.DateInsidePeakRateCycle,
							PrimeEstimatedWeight: models.PoundPointer(unit.Pound(4000)),
							Status:               models.MTOShipmentStatusSubmitted,
						},
					},
				}, nil)
			} else {
				oldShipment = factory.BuildMTOShipment(suite.DB(), []factory.Customization{
					{
						Model:    move,
						LinkOnly: true,
					},
					{
						Model: models.MTOShipment{
							ShipmentType:        testCase.shipmentType,
							Status:              models.MTOShipmentStatusSubmitted,
							RequestedPickupDate: &tomorrow,
						},
					},
				}, nil)
			}

			updatedShipment := models.MTOShipment{
				ID:                  oldShipment.ID,
				RequestedPickupDate: testCase.input,
			}

			eTag := etag.GenerateEtag(oldShipment.UpdatedAt)
			too := factory.BuildOfficeUserWithRoles(suite.DB(), nil, []roles.RoleType{roles.RoleTypeTOO})
			session := auth.Session{
				ApplicationName: auth.OfficeApp,
				UserID:          *too.UserID,
				OfficeUserID:    too.ID,
				ActiveRole:      too.User.Roles[0],
			}

			shipment, err := shipmentUpdater.UpdateMTOShipment(suite.AppContextWithSessionForTest(&session), &updatedShipment, eTag, "test")

			testCaseInputString := ""
			if testCase.input == nil {
				testCaseInputString = "nil"
			} else {
				testCaseInputString = (*testCase.input).String()
			}

			if testCase.shouldError {
				suite.Nil(shipment, "Should error for %s | %s", testCase.shipmentType, testCaseInputString)
				suite.Error(err)
				if testCase.input != nil && !(*testCase.input).IsZero() {
					suite.Equal("RequestedPickupDate must be greater than or equal to tomorrow's date.", err.Error())
				} else {
					suite.Contains(err.Error(), fmt.Sprintf("RequestedPickupDate is required to create or modify %s %s shipment", GetAorAnByShipmentType(testCase.shipmentType), testCase.shipmentType))
				}
			} else {
				suite.NoError(err, "Should not error for %s | %s", testCase.shipmentType, testCaseInputString)
				suite.NotNil(shipment)
			}
		}
	})
}

func (suite *MTOShipmentServiceSuite) TestUpdateSITServiceItemsSITIfPostalCodeChanged() {

	setupData := func(isPickupAddressTest bool, isOConus bool) (models.MTOShipment, models.Address, models.Address) {
		move := factory.BuildAvailableToPrimeMove(suite.DB(), nil, nil)

		isPickupAddressOconus := false
		isDestinatonaAddressOconus := false

		if isPickupAddressTest {
			isPickupAddressOconus = isOConus
		} else {
			isDestinatonaAddressOconus = isOConus
		}

		pickupAddress := factory.BuildAddress(suite.DB(), []factory.Customization{
			{
				Model: models.Address{
					StreetAddress1: "Tester Address",
					City:           "Des Moines",
					State:          "IA",
					PostalCode:     "50314",
					IsOconus:       models.BoolPointer(isPickupAddressOconus),
				},
			},
		}, nil)

		destinationAddress := factory.BuildAddress(suite.DB(), []factory.Customization{
			{
				Model: models.Address{
					StreetAddress1: "JBER1",
					City:           "Anchorage1",
					State:          "AK",
					PostalCode:     "99505",
					IsOconus:       models.BoolPointer(isDestinatonaAddressOconus),
				},
			},
		}, nil)

		shipment := factory.BuildMTOShipment(suite.DB(), []factory.Customization{
			{
				Model:    move,
				LinkOnly: true,
			},
			{
				Model: models.MTOShipment{
					ShipmentType:       models.MTOShipmentTypeHHG,
					UsesExternalVendor: true,
					Status:             models.MTOShipmentStatusApproved,
					MarketCode:         models.MarketCodeInternational,
				},
			},
			{
				Model:    destinationAddress,
				Type:     &factory.Addresses.DeliveryAddress,
				LinkOnly: true,
			},
			{
				Model:    pickupAddress,
				Type:     &factory.Addresses.PickupAddress,
				LinkOnly: true,
			},
		}, nil)

		customization := make([]factory.Customization, 0)
		customization = append(customization,
			factory.Customization{
				Model:    move,
				LinkOnly: true,
			},
			factory.Customization{
				Model:    shipment,
				LinkOnly: true,
			},
			factory.Customization{
				Model: models.MTOServiceItem{
					Status:          models.MTOServiceItemStatusApproved,
					PricingEstimate: nil,
				},
			})
		if isPickupAddressTest {
			customization = append(customization,
				factory.Customization{
					Model: models.ReService{
						Code: models.ReServiceCodeIOSFSC,
					},
				},
				factory.Customization{
					Model:    pickupAddress,
					Type:     &factory.Addresses.SITOriginHHGOriginalAddress,
					LinkOnly: true,
				},
				factory.Customization{
					Model:    pickupAddress,
					Type:     &factory.Addresses.SITOriginHHGActualAddress,
					LinkOnly: true,
				},
			)
		} else {
			customization = append(customization,
				factory.Customization{
					Model: models.ReService{
						Code: models.ReServiceCodeIDSFSC,
					},
				},
				factory.Customization{
					Model:    destinationAddress,
					Type:     &factory.Addresses.SITDestinationOriginalAddress,
					LinkOnly: true,
				},
				factory.Customization{
					Model:    destinationAddress,
					Type:     &factory.Addresses.SITDestinationFinalAddress,
					LinkOnly: true,
				})
		}

		serviceItem := factory.BuildMTOServiceItem(suite.DB(), customization, nil)

		shipment.MTOServiceItems = append(shipment.MTOServiceItems, serviceItem)

		return shipment, pickupAddress, destinationAddress
	}

	suite.Run("IOSFSC - success", func() {
		shipment, pickupAddress, _ := setupData(true, false)

		expectedMileage := 23
		planner := &mocks.Planner{}
		planner.On("ZipTransitDistance",
			mock.AnythingOfType("*appcontext.appContext"),
			pickupAddress.PostalCode,
			pickupAddress.PostalCode,
			mock.Anything,
		).Return(expectedMileage, nil)

		var serviceItems []models.MTOServiceItem
		err := suite.AppContextForTest().DB().EagerPreload("ReService", "SITOriginHHGOriginalAddress", "SITOriginHHGActualAddress").Where("mto_shipment_id = ?", shipment.ID).Order("created_at asc").All(&serviceItems)
		suite.NoError(err)
		suite.Equal(1, len(serviceItems))
		for i := 0; i < len(serviceItems); i++ {
			suite.True(serviceItems[i].SITDeliveryMiles == (*int)(nil))
			suite.Equal(serviceItems[i].SITOriginHHGOriginalAddress.PostalCode, pickupAddress.PostalCode)
			suite.Equal(serviceItems[i].SITOriginHHGActualAddress.PostalCode, pickupAddress.PostalCode)
		}

		addressCreator := address.NewAddressCreator()
		err = UpdateSITServiceItemsSITIfPostalCodeChanged(planner, suite.AppContextForTest(), addressCreator, &shipment)
		suite.Nil(err)

		err = suite.AppContextForTest().DB().EagerPreload("ReService", "SITOriginHHGOriginalAddress", "SITOriginHHGActualAddress").Where("mto_shipment_id = ?", shipment.ID).Order("created_at asc").All(&serviceItems)
		suite.NoError(err)
		suite.Equal(1, len(serviceItems))
		for i := 0; i < len(serviceItems); i++ {
			suite.True(serviceItems[i].ReService.Code == models.ReServiceCodeIOSFSC)
			suite.Equal(*serviceItems[i].SITDeliveryMiles, expectedMileage)
			suite.Equal(serviceItems[i].SITOriginHHGOriginalAddress.PostalCode, pickupAddress.PostalCode)
			suite.Equal(serviceItems[i].SITOriginHHGActualAddress.PostalCode, pickupAddress.PostalCode)
		}
	})

	suite.Run("IDSFSC - success", func() {
		shipment, _, destinationAddress := setupData(false, false)

		expectedMileage := 23
		planner := &mocks.Planner{}
		planner.On("ZipTransitDistance",
			mock.AnythingOfType("*appcontext.appContext"),
			destinationAddress.PostalCode,
			destinationAddress.PostalCode,
			mock.Anything,
		).Return(expectedMileage, nil)

		var serviceItems []models.MTOServiceItem
		err := suite.AppContextForTest().DB().EagerPreload("ReService", "SITDestinationOriginalAddress", "SITDestinationFinalAddress").Where("mto_shipment_id = ?", shipment.ID).Order("created_at asc").All(&serviceItems)
		suite.NoError(err)
		suite.Equal(1, len(serviceItems))
		for i := 0; i < len(serviceItems); i++ {
			suite.True(serviceItems[i].SITDeliveryMiles == (*int)(nil))
			suite.Equal(serviceItems[i].SITDestinationOriginalAddress.PostalCode, destinationAddress.PostalCode)
			suite.Equal(serviceItems[i].SITDestinationFinalAddress.PostalCode, destinationAddress.PostalCode)
		}

		addressCreator := address.NewAddressCreator()
		err = UpdateSITServiceItemsSITIfPostalCodeChanged(planner, suite.AppContextForTest(), addressCreator, &shipment)
		suite.Nil(err)

		err = suite.AppContextForTest().DB().EagerPreload("ReService", "SITDestinationOriginalAddress", "SITDestinationFinalAddress").Where("mto_shipment_id = ?", shipment.ID).Order("created_at asc").All(&serviceItems)
		suite.NoError(err)
		suite.Equal(1, len(serviceItems))
		for i := 0; i < len(serviceItems); i++ {
			suite.True(serviceItems[i].ReService.Code == models.ReServiceCodeIDSFSC)
			suite.Equal(*serviceItems[i].SITDeliveryMiles, expectedMileage)
			suite.Equal(serviceItems[i].SITDestinationOriginalAddress.PostalCode, destinationAddress.PostalCode)
			suite.Equal(serviceItems[i].SITDestinationFinalAddress.PostalCode, destinationAddress.PostalCode)
		}
	})
}<|MERGE_RESOLUTION|>--- conflicted
+++ resolved
@@ -3780,10 +3780,6 @@
 	})
 
 	suite.Run("An APPROVALS_REQUESTED shipment CANNOT change to CANCELED - ERROR", func() {
-<<<<<<< HEAD
-
-=======
->>>>>>> a25bfb2a
 		testShipment := factory.BuildMTOShipment(suite.DB(), []factory.Customization{
 			{
 				Model:    mto,
