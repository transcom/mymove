--- conflicted
+++ resolved
@@ -3446,41 +3446,6 @@
 	})
 }
 
-<<<<<<< HEAD
-func (suite *MTOShipmentServiceSuite) TestUpdatingUBShipment() {
-	suite.Run("Successfully update Required Delivery Date when a UB shipment is updated", func() {
-		builder := query.NewQueryBuilder()
-		fetcher := fetch.NewFetcher(builder)
-		planner := &mocks.Planner{}
-		planner.On("ZipTransitDistance",
-			mock.AnythingOfType("*appcontext.appContext"),
-			mock.Anything,
-			mock.Anything,
-			false,
-			false,
-		).Return(1000, nil)
-		moveRouter := moveservices.NewMoveRouter()
-		moveWeights := moveservices.NewMoveWeights(NewShipmentReweighRequester())
-		mockShipmentRecalculator := mockservices.PaymentRequestShipmentRecalculator{}
-		mockShipmentRecalculator.On("ShipmentRecalculatePaymentRequest",
-			mock.AnythingOfType("*appcontext.appContext"),
-			mock.AnythingOfType("uuid.UUID"),
-		).Return(&models.PaymentRequests{}, nil)
-		mockSender := setUpMockNotificationSender()
-		addressCreator := address.NewAddressCreator()
-		addressUpdater := address.NewAddressUpdater()
-		session := auth.Session{}
-		mockedUpdater := NewPrimeMTOShipmentUpdater(builder, fetcher, planner, moveRouter, moveWeights, mockSender, &mockShipmentRecalculator, addressUpdater, addressCreator)
-
-		destinationAddress := factory.BuildAddress(suite.DB(), []factory.Customization{
-			{
-				Model: models.Address{
-					StreetAddress1: "JBER",
-					City:           "Anchorage",
-					State:          "AK",
-					PostalCode:     "99505",
-					IsOconus:       models.BoolPointer(true),
-=======
 func (suite *MTOShipmentServiceSuite) TestUpdateDomesticServiceItems() {
 
 	expectedReServiceCodes := []models.ReServiceCode{
@@ -3504,24 +3469,15 @@
 					State:          "IA",
 					PostalCode:     "50309",
 					IsOconus:       models.BoolPointer(false),
->>>>>>> 43f533ae
-				},
-			},
-		}, nil)
-
-<<<<<<< HEAD
-		pickupAddress := factory.BuildAddress(suite.DB(), []factory.Customization{
-			{
-				Model: models.Address{
-					StreetAddress1: "Tester Address",
-					City:           "Des Moines",
-=======
+				},
+			},
+		}, nil)
+
 		storageFacility = factory.BuildStorageFacility(suite.DB(), []factory.Customization{
 			{
 				Model: models.Address{
 					StreetAddress1: "Test Street Adress 2",
 					City:           "Des moines",
->>>>>>> 43f533ae
 					State:          "IA",
 					PostalCode:     "50314",
 					IsOconus:       models.BoolPointer(false),
@@ -3529,43 +3485,6 @@
 			},
 		}, nil)
 
-<<<<<<< HEAD
-		validReContractYear := testdatagen.MakeReContractYear(suite.DB(), testdatagen.Assertions{
-			ReContractYear: models.ReContractYear{
-				Name:                 "Base Period Year 1",
-				StartDate:            time.Date(2019, time.October, 1, 0, 0, 0, 0, time.UTC),
-				EndDate:              time.Date(2020, time.September, 30, 0, 0, 0, 0, time.UTC),
-				Escalation:           1.03,
-				EscalationCompounded: 1.74,
-			},
-		})
-
-		pickupDate := validReContractYear.StartDate.AddDate(0, 0, 10)
-		now := time.Now()
-		firstAvailableDeliveryDate := now.Add(time.Hour * 24 * 4)
-		scheduledDeliveryDate := now.Add(time.Hour * 24 * 4)
-		primeEstimatedWeight := unit.Pound(1234)
-
-		dbUBShipment := factory.BuildMTOShipmentMinimal(suite.DB(), []factory.Customization{
-			{
-				Model: models.MTOShipment{
-					ShipmentType:               models.MTOShipmentTypeUnaccompaniedBaggage,
-					FirstAvailableDeliveryDate: &firstAvailableDeliveryDate,
-					ScheduledPickupDate:        &pickupDate,
-					ApprovedDate:               &firstAvailableDeliveryDate,
-					PrimeEstimatedWeight:       &primeEstimatedWeight,
-					ScheduledDeliveryDate:      &scheduledDeliveryDate,
-					Status:                     models.MTOShipmentStatusApproved,
-					PickupAddressID:            &pickupAddress.ID,
-					DestinationAddressID:       &destinationAddress.ID,
-					RequestedPickupDate:        &pickupDate,
-				},
-			},
-			{
-				Model: models.Move{
-					AvailableToPrimeAt: &now,
-					ApprovedAt:         &now,
-=======
 		mto = factory.BuildMove(suite.DB(), []factory.Customization{
 			{
 				Model: models.Move{
@@ -3608,26 +3527,10 @@
 				Model: models.MTOShipment{
 					ShipmentType: models.MTOShipmentTypeHHGIntoNTS,
 					Status:       models.MTOShipmentStatusSubmitted,
->>>>>>> 43f533ae
-				},
-			},
-		}, nil)
-
-<<<<<<< HEAD
-		eTag := etag.GenerateEtag(dbUBShipment.UpdatedAt)
-		primeActualWeight := unit.Pound(1234)
-
-		updatedShipment := &models.MTOShipment{
-			ID:                  dbUBShipment.ID,
-			PrimeActualWeight:   &primeActualWeight,
-			RequestedPickupDate: dbUBShipment.RequestedPickupDate,
-		}
-
-		updatedShipment, err := mockedUpdater.UpdateMTOShipment(suite.AppContextWithSessionForTest(&session), updatedShipment, eTag, "test")
-
-		suite.Require().NoError(err)
-		suite.NotNil(updatedShipment.RequiredDeliveryDate)
-=======
+				},
+			},
+		}, nil)
+
 		appCtx := suite.AppContextForTest()
 		eTag := etag.GenerateEtag(shipment.UpdatedAt)
 
@@ -3641,6 +3544,5 @@
 		for i := 0; i < len(expectedReServiceCodes); i++ {
 			suite.Equal(expectedReServiceCodes[i], serviceItems[i].ReService.Code)
 		}
->>>>>>> 43f533ae
 	})
 }