--- conflicted
+++ resolved
@@ -2229,8 +2229,6 @@
 		suite.Equal(tertiaryPickupAddress.ID, *newShipment.TertiaryPickupAddressID)
 		suite.Equal(tertiaryDeliveryAddress.ID, *newShipment.TertiaryDeliveryAddressID)
 	})
-<<<<<<< HEAD
-=======
 
 	suite.Run("Successfully delete pending SIT extension", func() {
 		setupTestData()
@@ -2285,811 +2283,6 @@
 		hasSit, err = models.HasSITExtension(suite.AppContextForTest(), newShipment.ID)
 		suite.NoError(err)
 		suite.Equal(hasSit, false)
-	})
-}
-
-func (suite *MTOShipmentServiceSuite) TestUpdateMTOShipmentStatus() {
-	estimatedWeight := unit.Pound(2000)
-	status := models.MTOShipmentStatusApproved
-	// need the re service codes to update status
-	expectedReServiceCodes := []models.ReServiceCode{
-		models.ReServiceCodeDLH,
-		models.ReServiceCodeFSC,
-		models.ReServiceCodeDOP,
-		models.ReServiceCodeDDP,
-		models.ReServiceCodeDPK,
-		models.ReServiceCodeDUPK,
-	}
-
-	var shipmentForAutoApprove models.MTOShipment
-	var draftShipment models.MTOShipment
-	var shipment2 models.MTOShipment
-	var shipment3 models.MTOShipment
-	var shipment4 models.MTOShipment
-	var approvedShipment models.MTOShipment
-	var rejectedShipment models.MTOShipment
-	var eTag string
-	var mto models.Move
->>>>>>> 6ba19ada
-
-	suite.Run("Successfully delete pending SIT extension", func() {
-		setupTestData()
-
-		move := factory.BuildAvailableToPrimeMove(suite.DB(), nil, nil)
-		oldShipment := factory.BuildMTOShipmentMinimal(suite.DB(), []factory.Customization{
-			{
-				Model: models.MTOShipment{
-					Status:               models.MTOShipmentStatusApproved,
-					ScheduledPickupDate:  nil,
-					OriginSITAuthEndDate: &now,
-				},
-			},
-			{
-				Model:    move,
-				LinkOnly: true,
-			},
-		}, nil)
-		eTag := etag.GenerateEtag(oldShipment.UpdatedAt)
-
-		factory.BuildSITDurationUpdate(suite.DB(), []factory.Customization{
-			{
-				Model:    oldShipment,
-				LinkOnly: true,
-			},
-		}, nil)
-
-		hasSIT, err := hasSITExtension(suite.AppContextForTest(), oldShipment.ID)
-		suite.NoError(err)
-		suite.Equal(hasSIT, true)
-
-		requestedPickupDate := now.Add(time.Hour * 24 * 3)
-		requestedDeliveryDate := now.Add(time.Hour * 24 * 4)
-		updatedShipment := models.MTOShipment{
-			ID:                    oldShipment.ID,
-			DestinationAddress:    &newDestinationAddress,
-			DestinationAddressID:  &newDestinationAddress.ID,
-			PickupAddress:         &newPickupAddress,
-			PickupAddressID:       &newPickupAddress.ID,
-			RequestedPickupDate:   &requestedPickupDate,
-			RequestedDeliveryDate: &requestedDeliveryDate,
-			ActualPickupDate:      &actualPickupDate,
-			ActualDeliveryDate:    &now,
-		}
-
-		session := auth.Session{}
-		newShipment, err := mtoShipmentUpdaterPrime.UpdateMTOShipment(suite.AppContextWithSessionForTest(&session), &updatedShipment, eTag, "test")
-		suite.Require().NoError(err)
-
-		// check if sitExtension was successfully removed
-		hasSIT, err = hasSITExtension(suite.AppContextForTest(), newShipment.ID)
-		suite.NoError(err)
-		suite.Equal(hasSIT, false)
-	})
-
-	suite.Run("Successful Office/TOO UpdateShipment - CONUS Pickup, OCONUS Destination - mileage is recalculated and pricing estimates refreshed for International FSC SIT service items", func() {
-		setupTestData()
-
-		move := factory.BuildAvailableToPrimeMove(suite.DB(), nil, nil)
-
-		ghcDomesticTransitTime := models.GHCDomesticTransitTime{
-			MaxDaysTransitTime: 12,
-			WeightLbsLower:     0,
-			WeightLbsUpper:     10000,
-			DistanceMilesLower: 0,
-			DistanceMilesUpper: 10000,
-		}
-		_, _ = suite.DB().ValidateAndCreate(&ghcDomesticTransitTime)
-
-		testdatagen.FetchOrMakeReContractYear(suite.DB(), testdatagen.Assertions{
-			ReContractYear: models.ReContractYear{
-				StartDate: time.Now().Add(-24 * time.Hour),
-				EndDate:   time.Now().Add(24 * time.Hour),
-			},
-		})
-
-		pickupAddress := factory.BuildAddress(suite.DB(), []factory.Customization{
-			{
-				Model: models.Address{
-					StreetAddress1: "Tester Address",
-					City:           "Des Moines",
-					State:          "IA",
-					PostalCode:     "50314",
-					IsOconus:       models.BoolPointer(false),
-				},
-			},
-		}, nil)
-
-		destinationAddress := factory.BuildAddress(suite.DB(), []factory.Customization{
-			{
-				Model: models.Address{
-					StreetAddress1: "JBER1",
-					City:           "Anchorage",
-					State:          "AK",
-					PostalCode:     "99505",
-					IsOconus:       models.BoolPointer(true),
-				},
-			},
-		}, nil)
-
-		pickupDate := now.AddDate(0, 0, 10)
-		requestedPickup := time.Now()
-		oldShipment := factory.BuildMTOShipment(suite.DB(), []factory.Customization{
-			{
-				Model: models.MTOShipment{
-					Status:               models.MTOShipmentStatusApproved,
-					PrimeEstimatedWeight: nil,
-					PickupAddressID:      &pickupAddress.ID,
-					DestinationAddressID: &destinationAddress.ID,
-					ScheduledPickupDate:  &pickupDate,
-					RequestedPickupDate:  &requestedPickup,
-					MarketCode:           models.MarketCodeInternational,
-				},
-			},
-			{
-				Model:    move,
-				LinkOnly: true,
-			},
-		}, nil)
-
-		// setup IOSFSC service item with SITOriginHHGOriginalAddress
-		factory.BuildMTOServiceItem(suite.DB(), []factory.Customization{
-			{
-				Model:    move,
-				LinkOnly: true,
-			},
-			{
-				Model:    oldShipment,
-				LinkOnly: true,
-			},
-			{
-				Model: models.ReService{
-					Code: models.ReServiceCodeIOSFSC,
-				},
-			},
-			{
-				Model:    pickupAddress,
-				Type:     &factory.Addresses.SITOriginHHGOriginalAddress,
-				LinkOnly: true,
-			},
-			{
-				Model:    pickupAddress,
-				Type:     &factory.Addresses.SITOriginHHGActualAddress,
-				LinkOnly: true,
-			},
-			{
-				Model: models.MTOServiceItem{
-					Status:          models.MTOServiceItemStatusApproved,
-					PricingEstimate: nil,
-				},
-			},
-		}, nil)
-
-		// setup IDSFSC service item with SITDestinationOriginalAddress
-		factory.BuildMTOServiceItem(suite.DB(), []factory.Customization{
-			{
-				Model:    move,
-				LinkOnly: true,
-			},
-			{
-				Model:    oldShipment,
-				LinkOnly: true,
-			},
-			{
-				Model: models.ReService{
-					Code: models.ReServiceCodeIDSFSC,
-				},
-			},
-			{
-				Model:    destinationAddress,
-				Type:     &factory.Addresses.SITDestinationOriginalAddress,
-				LinkOnly: true,
-			},
-			{
-				Model:    destinationAddress,
-				Type:     &factory.Addresses.SITDestinationFinalAddress,
-				LinkOnly: true,
-			},
-		}, nil)
-
-		eTag := etag.GenerateEtag(oldShipment.UpdatedAt)
-
-		updatedShipment := models.MTOShipment{
-			ID:                   oldShipment.ID,
-			PrimeEstimatedWeight: &primeEstimatedWeight,
-		}
-
-		var serviceItems []models.MTOServiceItem
-		// verify pre-update mto service items for both origin/destination FSC SITs have not been set
-		err := suite.AppContextForTest().DB().EagerPreload("ReService").Where("mto_shipment_id = ?", oldShipment.ID).Order("created_at asc").All(&serviceItems)
-		suite.NoError(err)
-		// expecting only IOSFSC and IDSFSC created for tests
-		suite.Equal(2, len(serviceItems))
-		for i := 0; i < len(serviceItems); i++ {
-			suite.Nil(serviceItems[i].PricingEstimate)
-			suite.True(serviceItems[i].SITDeliveryMiles == (*int)(nil))
-		}
-
-		// As TOO
-		too := factory.BuildOfficeUserWithRoles(suite.DB(), nil, []roles.RoleType{roles.RoleTypeTOO})
-		session := auth.Session{
-			ApplicationName: auth.OfficeApp,
-			UserID:          *too.UserID,
-			OfficeUserID:    too.ID,
-		}
-		session.Roles = append(session.Roles, too.User.Roles...)
-		expectedMileage := 314
-		plannerSITFSC := &mocks.Planner{}
-		// expecting 50314/50314 for IOSFSC mileage lookup for source, destination
-		plannerSITFSC.On("ZipTransitDistance",
-			mock.AnythingOfType("*appcontext.appContext"),
-			// 99505/99505, 50314/50314
-			mock.MatchedBy(func(source string) bool {
-				return source == "50314" || source == "99505"
-			}),
-			mock.MatchedBy(func(destination string) bool {
-				return destination == "50314" || destination == "99505"
-			}),
-		).Return(expectedMileage, nil)
-
-		mtoShipmentUpdater := NewOfficeMTOShipmentUpdater(builder, fetcher, plannerSITFSC, moveRouter, moveWeights, mockSender, &mockShipmentRecalculator, addressUpdater, addressCreator)
-
-		_, err = mtoShipmentUpdater.UpdateMTOShipment(suite.AppContextWithSessionForTest(&session), &updatedShipment, eTag, "test")
-		suite.NoError(err)
-
-		// verify post-update mto service items for both origin/destination FSC SITs have been set.
-		// if set we know stored procedure update_service_item_pricing was executed sucessfully
-		err = suite.AppContextForTest().DB().EagerPreload("ReService").Where("mto_shipment_id = ?", oldShipment.ID).Order("created_at asc").All(&serviceItems)
-		suite.NoError(err)
-		suite.Equal(2, len(serviceItems))
-		for i := 0; i < len(serviceItems); i++ {
-			suite.True(serviceItems[i].ReService.Code == models.ReServiceCodeIOSFSC || serviceItems[i].ReService.Code == models.ReServiceCodeIDSFSC)
-
-			if serviceItems[i].ReService.Code == models.ReServiceCodeIOSFSC {
-				suite.NotNil(*serviceItems[i].PricingEstimate)
-				suite.Equal(*serviceItems[i].SITDeliveryMiles, expectedMileage)
-			}
-			// verify IDSFSC SIT with OCONUS destination does not calculate pricing resulting in 0.
-			if serviceItems[i].ReService.Code == models.ReServiceCodeIDSFSC {
-				suite.Equal(*serviceItems[i].SITDeliveryMiles, expectedMileage)
-				suite.Equal(*serviceItems[i].PricingEstimate, unit.Cents(0))
-			}
-		}
-	})
-
-	suite.Run("Successful Office/TOO UpdateShipment - OCONUS Pickup, CONUS Destination - mileage is recalculated and pricing estimates refreshed for International FSC SIT service items", func() {
-		setupTestData()
-
-		move := factory.BuildAvailableToPrimeMove(suite.DB(), nil, nil)
-
-		ghcDomesticTransitTime := models.GHCDomesticTransitTime{
-			MaxDaysTransitTime: 12,
-			WeightLbsLower:     0,
-			WeightLbsUpper:     10000,
-			DistanceMilesLower: 0,
-			DistanceMilesUpper: 10000,
-		}
-		_, _ = suite.DB().ValidateAndCreate(&ghcDomesticTransitTime)
-
-		testdatagen.FetchOrMakeReContractYear(suite.DB(), testdatagen.Assertions{
-			ReContractYear: models.ReContractYear{
-				StartDate: time.Now().Add(-24 * time.Hour),
-				EndDate:   time.Now().Add(24 * time.Hour),
-			},
-		})
-
-		destinationAddress := factory.BuildAddress(suite.DB(), []factory.Customization{
-			{
-				Model: models.Address{
-					StreetAddress1: "Tester Address",
-					City:           "Des Moines",
-					State:          "IA",
-					PostalCode:     "50314",
-					IsOconus:       models.BoolPointer(false),
-				},
-			},
-		}, nil)
-
-		pickupAddress := factory.BuildAddress(suite.DB(), []factory.Customization{
-			{
-				Model: models.Address{
-					StreetAddress1: "JBER1",
-					City:           "Anchorage",
-					State:          "AK",
-					PostalCode:     "99505",
-					IsOconus:       models.BoolPointer(true),
-				},
-			},
-		}, nil)
-
-		pickupDate := now.AddDate(0, 0, 10)
-		requestedPickup := time.Now()
-		oldShipment := factory.BuildMTOShipment(suite.DB(), []factory.Customization{
-			{
-				Model: models.MTOShipment{
-					Status:               models.MTOShipmentStatusApproved,
-					PrimeEstimatedWeight: nil,
-					PickupAddressID:      &pickupAddress.ID,
-					DestinationAddressID: &destinationAddress.ID,
-					ScheduledPickupDate:  &pickupDate,
-					RequestedPickupDate:  &requestedPickup,
-					MarketCode:           models.MarketCodeInternational,
-				},
-			},
-			{
-				Model:    move,
-				LinkOnly: true,
-			},
-		}, nil)
-
-		// setup IOSFSC service item with SITOriginHHGOriginalAddress
-		factory.BuildMTOServiceItem(suite.DB(), []factory.Customization{
-			{
-				Model:    move,
-				LinkOnly: true,
-			},
-			{
-				Model:    oldShipment,
-				LinkOnly: true,
-			},
-			{
-				Model: models.ReService{
-					Code: models.ReServiceCodeIOSFSC,
-				},
-			},
-			{
-				Model:    pickupAddress,
-				Type:     &factory.Addresses.SITOriginHHGOriginalAddress,
-				LinkOnly: true,
-			},
-			{
-				Model:    pickupAddress,
-				Type:     &factory.Addresses.SITOriginHHGActualAddress,
-				LinkOnly: true,
-			},
-			{
-				Model: models.MTOServiceItem{
-					Status:          models.MTOServiceItemStatusApproved,
-					PricingEstimate: nil,
-				},
-			},
-		}, nil)
-
-		// setup IDSFSC service item with SITDestinationOriginalAddress
-		factory.BuildMTOServiceItem(suite.DB(), []factory.Customization{
-			{
-				Model:    move,
-				LinkOnly: true,
-			},
-			{
-				Model:    oldShipment,
-				LinkOnly: true,
-			},
-			{
-				Model: models.ReService{
-					Code: models.ReServiceCodeIDSFSC,
-				},
-			},
-			{
-				Model:    destinationAddress,
-				Type:     &factory.Addresses.SITDestinationOriginalAddress,
-				LinkOnly: true,
-			},
-			{
-				Model:    destinationAddress,
-				Type:     &factory.Addresses.SITDestinationFinalAddress,
-				LinkOnly: true,
-			},
-		}, nil)
-
-		eTag := etag.GenerateEtag(oldShipment.UpdatedAt)
-
-		updatedShipment := models.MTOShipment{
-			ID:                   oldShipment.ID,
-			PrimeEstimatedWeight: &primeEstimatedWeight,
-		}
-
-		var serviceItems []models.MTOServiceItem
-		// verify pre-update mto service items for both origin/destination FSC SITs have not been set
-		err := suite.AppContextForTest().DB().EagerPreload("ReService").Where("mto_shipment_id = ?", oldShipment.ID).Order("created_at asc").All(&serviceItems)
-		suite.NoError(err)
-		// expecting only IOSFSC and IDSFSC created for tests
-		suite.Equal(2, len(serviceItems))
-		for i := 0; i < len(serviceItems); i++ {
-			suite.Nil(serviceItems[i].PricingEstimate)
-			suite.True(serviceItems[i].SITDeliveryMiles == (*int)(nil))
-		}
-
-		// As TOO
-		too := factory.BuildOfficeUserWithRoles(suite.DB(), nil, []roles.RoleType{roles.RoleTypeTOO})
-		session := auth.Session{
-			ApplicationName: auth.OfficeApp,
-			UserID:          *too.UserID,
-			OfficeUserID:    too.ID,
-		}
-		session.Roles = append(session.Roles, too.User.Roles...)
-		expectedMileage := 314
-		plannerSITFSC := &mocks.Planner{}
-		// expecting 99505/99505, 50314/50314 for IOSFSC mileage lookup for source, destination
-		plannerSITFSC.On("ZipTransitDistance",
-			mock.AnythingOfType("*appcontext.appContext"),
-			mock.MatchedBy(func(source string) bool {
-				return source == "50314" || source == "99505"
-			}),
-			mock.MatchedBy(func(destination string) bool {
-				return destination == "50314" || destination == "99505"
-			}),
-		).Return(expectedMileage, nil)
-
-		mtoShipmentUpdater := NewOfficeMTOShipmentUpdater(builder, fetcher, plannerSITFSC, moveRouter, moveWeights, mockSender, &mockShipmentRecalculator, addressUpdater, addressCreator)
-
-		_, err = mtoShipmentUpdater.UpdateMTOShipment(suite.AppContextWithSessionForTest(&session), &updatedShipment, eTag, "test")
-		suite.NoError(err)
-
-		// verify post-update mto service items for both origin/destination FSC SITs have been set.
-		// if set we know stored procedure update_service_item_pricing was executed sucessfully
-		err = suite.AppContextForTest().DB().EagerPreload("ReService").Where("mto_shipment_id = ?", oldShipment.ID).Order("created_at asc").All(&serviceItems)
-		suite.NoError(err)
-		suite.Equal(2, len(serviceItems))
-		for i := 0; i < len(serviceItems); i++ {
-			suite.True(serviceItems[i].ReService.Code == models.ReServiceCodeIOSFSC || serviceItems[i].ReService.Code == models.ReServiceCodeIDSFSC)
-
-			if serviceItems[i].ReService.Code == models.ReServiceCodeIDSFSC {
-				suite.NotNil(*serviceItems[i].PricingEstimate)
-				suite.Equal(*serviceItems[i].SITDeliveryMiles, expectedMileage)
-			}
-			// verify IOSFSC SIT with OCONUS destination does not calculate mileage and pricing resulting in 0 for both.
-			if serviceItems[i].ReService.Code == models.ReServiceCodeIOSFSC {
-				suite.Equal(*serviceItems[i].SITDeliveryMiles, expectedMileage)
-				suite.Equal(*serviceItems[i].PricingEstimate, unit.Cents(0))
-			}
-		}
-	})
-
-	suite.Run("Successful Office/TOO UpdateShipment - Pricing estimates calculated for Intl First Day SIT Service Items (IOFSIT, IDFSIT)", func() {
-		setupTestData()
-
-		move := factory.BuildAvailableToPrimeMove(suite.DB(), nil, nil)
-
-		ghcDomesticTransitTime := models.GHCDomesticTransitTime{
-			MaxDaysTransitTime: 12,
-			WeightLbsLower:     0,
-			WeightLbsUpper:     10000,
-			DistanceMilesLower: 0,
-			DistanceMilesUpper: 10000,
-		}
-		_, _ = suite.DB().ValidateAndCreate(&ghcDomesticTransitTime)
-
-		parameter := models.ApplicationParameters{
-			ParameterName:  models.StringPointer("maxSitDaysAllowance"),
-			ParameterValue: models.StringPointer("90"),
-		}
-		suite.MustCreate(&parameter)
-
-		testdatagen.FetchOrMakeReContractYear(suite.DB(), testdatagen.Assertions{
-			ReContractYear: models.ReContractYear{
-				StartDate: time.Now().Add(-24 * time.Hour),
-				EndDate:   time.Now().Add(24 * time.Hour),
-			},
-		})
-
-		pickupAddress := factory.BuildAddress(suite.DB(), []factory.Customization{
-			{
-				Model: models.Address{
-					StreetAddress1: "450 Street Dr",
-					City:           "Charleston",
-					State:          "SC",
-					PostalCode:     "29404",
-					IsOconus:       models.BoolPointer(false),
-				},
-			},
-		}, nil)
-
-		destinationAddress := factory.BuildAddress(suite.DB(), []factory.Customization{
-			{
-				Model: models.Address{
-					StreetAddress1: "JB Snowtown",
-					City:           "Juneau",
-					State:          "AK",
-					PostalCode:     "99801",
-					IsOconus:       models.BoolPointer(true),
-				},
-			},
-		}, nil)
-
-		pickupDate := now.AddDate(0, 0, 10)
-		requestedPickup := time.Now()
-		shipment := factory.BuildMTOShipment(suite.DB(), []factory.Customization{
-			{
-				Model: models.MTOShipment{
-					Status:               models.MTOShipmentStatusApproved,
-					PrimeEstimatedWeight: nil,
-					PickupAddressID:      &pickupAddress.ID,
-					DestinationAddressID: &destinationAddress.ID,
-					ScheduledPickupDate:  &pickupDate,
-					RequestedPickupDate:  &requestedPickup,
-					MarketCode:           models.MarketCodeInternational,
-				},
-			},
-			{
-				Model:    move,
-				LinkOnly: true,
-			},
-		}, nil)
-
-		// setup IOFSIT service item with SITOriginHHGOriginalAddress
-		factory.BuildMTOServiceItem(suite.DB(), []factory.Customization{
-			{
-				Model:    move,
-				LinkOnly: true,
-			},
-			{
-				Model:    shipment,
-				LinkOnly: true,
-			},
-			{
-				Model: models.ReService{
-					Code: models.ReServiceCodeIOFSIT,
-				},
-			},
-			{
-				Model:    pickupAddress,
-				Type:     &factory.Addresses.SITOriginHHGOriginalAddress,
-				LinkOnly: true,
-			},
-			{
-				Model:    pickupAddress,
-				Type:     &factory.Addresses.SITOriginHHGActualAddress,
-				LinkOnly: true,
-			},
-			{
-				Model: models.MTOServiceItem{
-					Status:          models.MTOServiceItemStatusApproved,
-					PricingEstimate: nil,
-				},
-			},
-		}, nil)
-
-		// setup IDFSIT service item
-		factory.BuildMTOServiceItem(suite.DB(), []factory.Customization{
-			{
-				Model:    move,
-				LinkOnly: true,
-			},
-			{
-				Model:    shipment,
-				LinkOnly: true,
-			},
-			{
-				Model: models.ReService{
-					Code: models.ReServiceCodeIDFSIT,
-				},
-			},
-			{
-				Model:    destinationAddress,
-				Type:     &factory.Addresses.SITDestinationOriginalAddress,
-				LinkOnly: true,
-			},
-			{
-				Model:    destinationAddress,
-				Type:     &factory.Addresses.SITDestinationFinalAddress,
-				LinkOnly: true,
-			},
-		}, nil)
-
-		eTag := etag.GenerateEtag(shipment.UpdatedAt)
-
-		updatedShipment := models.MTOShipment{
-			ID:                   shipment.ID,
-			PrimeEstimatedWeight: &primeEstimatedWeight,
-		}
-
-		var serviceItems []models.MTOServiceItem
-		// verify pre-update mto service items for both origin/destination First Day SITs have not been set
-		err := suite.AppContextForTest().DB().EagerPreload("ReService").Where("mto_shipment_id = ?", shipment.ID).Order("created_at asc").All(&serviceItems)
-		suite.NoError(err)
-		// expecting only IOFSIT and IDFSIT created for tests
-		suite.Equal(2, len(serviceItems))
-		for i := 0; i < len(serviceItems); i++ {
-			suite.Nil(serviceItems[i].PricingEstimate)
-		}
-
-		// As TOO
-		too := factory.BuildOfficeUserWithRoles(suite.DB(), nil, []roles.RoleType{roles.RoleTypeTOO})
-		session := auth.Session{
-			ApplicationName: auth.OfficeApp,
-			UserID:          *too.UserID,
-			OfficeUserID:    too.ID,
-		}
-		session.Roles = append(session.Roles, too.User.Roles...)
-		plannerSITFSC := &mocks.Planner{}
-		plannerSITFSC.On("ZipTransitDistance",
-			mock.AnythingOfType("*appcontext.appContext"),
-			mock.Anything,
-			mock.Anything,
-		).Return(1, nil)
-
-		mtoShipmentUpdater := NewOfficeMTOShipmentUpdater(builder, fetcher, plannerSITFSC, moveRouter, moveWeights, mockSender, &mockShipmentRecalculator, addressUpdater, addressCreator)
-
-		_, err = mtoShipmentUpdater.UpdateMTOShipment(suite.AppContextWithSessionForTest(&session), &updatedShipment, eTag, "test")
-		suite.NoError(err)
-
-		// verify post-update mto service items for both origin/destination First Day SITs have been set.
-		// if set we know stored procedure update_service_item_pricing was executed sucessfully
-		err = suite.AppContextForTest().DB().EagerPreload("ReService").Where("mto_shipment_id = ?", shipment.ID).Order("created_at asc").All(&serviceItems)
-		suite.NoError(err)
-		suite.Equal(2, len(serviceItems))
-		for i := 0; i < len(serviceItems); i++ {
-			suite.True(serviceItems[i].ReService.Code == models.ReServiceCodeIOFSIT || serviceItems[i].ReService.Code == models.ReServiceCodeIDFSIT)
-			suite.True(*serviceItems[i].PricingEstimate > 0)
-		}
-	})
-
-	suite.Run("Successful Office/TOO UpdateShipment - no sit departure date - pricing estimates refreshed using MAX days for International Additional Days SIT service item", func() {
-		parameter := models.ApplicationParameters{
-			ParameterName:  models.StringPointer("maxSitDaysAllowance"),
-			ParameterValue: models.StringPointer("90"),
-		}
-		suite.MustCreate(&parameter)
-
-		testdatagen.FetchOrMakeReContractYear(suite.DB(),
-			testdatagen.Assertions{
-				ReContractYear: models.ReContractYear{
-					StartDate: testdatagen.ContractStartDate,
-					EndDate:   testdatagen.ContractEndDate,
-				},
-			})
-
-		usprc, err := models.FindByZipCode(suite.AppContextForTest().DB(), "99801")
-		suite.NotNil(usprc)
-		suite.FatalNoError(err)
-		pickupAddress := factory.BuildAddress(suite.DB(), []factory.Customization{
-			{
-				Model: models.Address{
-					IsOconus:           models.BoolPointer(true),
-					UsPostRegionCityID: &usprc.ID,
-					City:               usprc.USPostRegionCityNm,
-					State:              usprc.State,
-					PostalCode:         usprc.UsprZipID,
-				},
-			},
-		}, nil)
-
-		move := factory.BuildAvailableToPrimeMove(suite.DB(), nil, nil)
-		destinationAddress := factory.BuildAddress(suite.DB(), []factory.Customization{
-			{
-				Model: models.Address{
-					StreetAddress1: "Tester Address",
-					City:           "Des Moines",
-					State:          "IA",
-					PostalCode:     "50314",
-					IsOconus:       models.BoolPointer(false),
-				},
-			},
-		}, nil)
-
-		pickupDate := now.AddDate(0, 0, 10)
-		requestedPickup := time.Now()
-		oldShipment := factory.BuildMTOShipment(suite.DB(), []factory.Customization{
-			{
-				Model: models.MTOShipment{
-					Status:               models.MTOShipmentStatusApproved,
-					PrimeEstimatedWeight: nil,
-					PickupAddressID:      &pickupAddress.ID,
-					DestinationAddressID: &destinationAddress.ID,
-					ScheduledPickupDate:  &pickupDate,
-					RequestedPickupDate:  &requestedPickup,
-					MarketCode:           models.MarketCodeInternational,
-				},
-			},
-			{
-				Model:    move,
-				LinkOnly: true,
-			},
-		}, nil)
-
-		nowDate := time.Date(now.Year(), now.Month(), now.Day(), 0, 0, 0, 0, time.UTC)
-		factory.BuildMTOServiceItem(suite.DB(), []factory.Customization{
-			{
-				Model:    move,
-				LinkOnly: true,
-			},
-			{
-				Model:    oldShipment,
-				LinkOnly: true,
-			},
-			{
-				Model: models.ReService{
-					Code: models.ReServiceCodeIOASIT,
-				},
-			},
-			{
-				Model: models.MTOServiceItem{
-					Status:          models.MTOServiceItemStatusApproved,
-					PricingEstimate: nil,
-					SITEntryDate:    &nowDate,
-				},
-			},
-		}, nil)
-
-		eTag := etag.GenerateEtag(oldShipment.UpdatedAt)
-
-		updatedShipment := models.MTOShipment{
-			ID:                   oldShipment.ID,
-			PrimeEstimatedWeight: &primeEstimatedWeight,
-		}
-
-		// As TOO
-		too := factory.BuildOfficeUserWithRoles(suite.DB(), nil, []roles.RoleType{roles.RoleTypeTOO})
-		session := auth.Session{
-			ApplicationName: auth.OfficeApp,
-			UserID:          *too.UserID,
-			OfficeUserID:    too.ID,
-		}
-
-		var serviceItems []models.MTOServiceItem
-		err = suite.AppContextForTest().DB().EagerPreload("ReService").Where("mto_shipment_id = ?", oldShipment.ID).Order("created_at asc").All(&serviceItems)
-		suite.NoError(err)
-		suite.Equal(1, len(serviceItems))
-		for i := 0; i < len(serviceItems); i++ {
-			suite.True(serviceItems[i].ReService.Code == models.ReServiceCodeIOASIT)
-			suite.NotNil(serviceItems[i].SITEntryDate)
-			suite.Nil(serviceItems[i].SITDepartureDate)
-			suite.Nil(serviceItems[i].PricingEstimate)
-		}
-
-		session.Roles = append(session.Roles, too.User.Roles...)
-		mtoShipmentUpdater := NewOfficeMTOShipmentUpdater(builder, fetcher, &mocks.Planner{}, moveRouter, moveWeights, mockSender, &mockShipmentRecalculator, addressUpdater, addressCreator)
-
-		updateShipment2, err := mtoShipmentUpdater.UpdateMTOShipment(suite.AppContextWithSessionForTest(&session), &updatedShipment, eTag, "test")
-		suite.NoError(err)
-
-		err = suite.AppContextForTest().DB().EagerPreload("ReService").Where("mto_shipment_id = ?", oldShipment.ID).Order("created_at asc").All(&serviceItems)
-		suite.NoError(err)
-		suite.Equal(1, len(serviceItems))
-		for i := 0; i < len(serviceItems); i++ {
-			suite.True(serviceItems[i].ReService.Code == models.ReServiceCodeIOASIT)
-			suite.NotNil(serviceItems[i].SITEntryDate)
-			suite.Nil(serviceItems[i].SITDepartureDate)
-			suite.NotNil(*serviceItems[i].PricingEstimate)
-		}
-
-		var pricingEstimateWithMaxSitDays *unit.Cents
-		// Set SIT Departure date
-		serviceItems[0].SITDepartureDate = models.TimePointer(serviceItems[0].SITEntryDate.Add(time.Hour * 48))
-		err = suite.AppContextForTest().DB().Update(&serviceItems[0])
-		suite.NoError(err)
-		err = suite.AppContextForTest().DB().EagerPreload("ReService").Where("mto_shipment_id = ?", oldShipment.ID).Order("created_at asc").All(&serviceItems)
-		suite.NoError(err)
-		suite.Equal(1, len(serviceItems))
-		for i := 0; i < len(serviceItems); i++ {
-			suite.True(serviceItems[i].ReService.Code == models.ReServiceCodeIOASIT)
-			suite.NotNil(serviceItems[i].SITEntryDate)
-			suite.NotNil(serviceItems[i].SITDepartureDate)
-			suite.NotNil(*serviceItems[i].PricingEstimate)
-			pricingEstimateWithMaxSitDays = serviceItems[i].PricingEstimate
-		}
-
-		eTag = etag.GenerateEtag(updateShipment2.UpdatedAt)
-		updatedShipment = models.MTOShipment{
-			ID:                   updateShipment2.ID,
-			PrimeEstimatedWeight: &primeEstimatedWeight,
-		}
-		var pricingEstimateWithOutMaxSitDays *unit.Cents
-		_, err = mtoShipmentUpdater.UpdateMTOShipment(suite.AppContextWithSessionForTest(&session), &updatedShipment, eTag, "test")
-		suite.NoError(err)
-		err = suite.AppContextForTest().DB().EagerPreload("ReService").Where("mto_shipment_id = ?", oldShipment.ID).Order("created_at asc").All(&serviceItems)
-		suite.NoError(err)
-		suite.Equal(1, len(serviceItems))
-		for i := 0; i < len(serviceItems); i++ {
-			suite.True(serviceItems[i].ReService.Code == models.ReServiceCodeIOASIT)
-			suite.NotNil(serviceItems[i].SITEntryDate)
-			suite.NotNil(serviceItems[i].SITDepartureDate)
-			suite.NotNil(*serviceItems[i].PricingEstimate)
-			pricingEstimateWithOutMaxSitDays = serviceItems[i].PricingEstimate
-		}
-
-		// verify pricing is larger for smaller sit in days calculation versus one with default of 89
-		suite.True(pricingEstimateWithMaxSitDays.Int() > pricingEstimateWithOutMaxSitDays.Int())
 	})
 }
 
