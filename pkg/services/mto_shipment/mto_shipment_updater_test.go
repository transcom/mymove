--- conflicted
+++ resolved
@@ -2364,11 +2364,7 @@
 			suite.True(serviceItems[i].ReService.Code == models.ReServiceCodeIOSFSC || serviceItems[i].ReService.Code == models.ReServiceCodeIDSFSC)
 
 			if serviceItems[i].ReService.Code == models.ReServiceCodeIOSFSC {
-<<<<<<< HEAD
-				suite.True(*serviceItems[i].PricingEstimate > 0)
-=======
 				suite.NotNil(*serviceItems[i].PricingEstimate)
->>>>>>> 1fb76333
 				suite.Equal(*serviceItems[i].SITDeliveryMiles, expectedMileage)
 			}
 			// verify IDSFSC SIT with OCONUS destination does not calculate pricing resulting in 0.
@@ -2557,11 +2553,7 @@
 			suite.True(serviceItems[i].ReService.Code == models.ReServiceCodeIOSFSC || serviceItems[i].ReService.Code == models.ReServiceCodeIDSFSC)
 
 			if serviceItems[i].ReService.Code == models.ReServiceCodeIDSFSC {
-<<<<<<< HEAD
-				suite.True(*serviceItems[i].PricingEstimate > 0)
-=======
 				suite.NotNil(*serviceItems[i].PricingEstimate)
->>>>>>> 1fb76333
 				suite.Equal(*serviceItems[i].SITDeliveryMiles, expectedMileage)
 			}
 			// verify IOSFSC SIT with OCONUS destination does not calculate mileage and pricing resulting in 0 for both.
@@ -2571,8 +2563,6 @@
 			}
 		}
 	})
-<<<<<<< HEAD
-=======
 
 	suite.Run("Successful Office/TOO UpdateShipment - no sit departure date - pricing estimates refreshed using MAX days for International Additional Days SIT service item", func() {
 		parameter := models.ApplicationParameters{
@@ -2741,7 +2731,6 @@
 		// verify pricing is larger for smaller sit in days calculation versus one with default of 89
 		suite.True(pricingEstimateWithMaxSitDays.Int() > pricingEstimateWithOutMaxSitDays.Int())
 	})
->>>>>>> 1fb76333
 }
 
 func (suite *MTOShipmentServiceSuite) TestUpdateMTOShipmentStatus() {
@@ -4943,8 +4932,6 @@
 	})
 }
 
-<<<<<<< HEAD
-=======
 func (suite *MTOShipmentServiceSuite) TestUpdateRequestedPickupDate() {
 
 	builder := query.NewQueryBuilder()
@@ -5128,7 +5115,6 @@
 	})
 }
 
->>>>>>> 1fb76333
 func (suite *MTOShipmentServiceSuite) TestUpdateSITServiceItemsSITIfPostalCodeChanged() {
 
 	setupData := func(isPickupAddressTest bool, isOConus bool) (models.MTOShipment, models.Address, models.Address) {
