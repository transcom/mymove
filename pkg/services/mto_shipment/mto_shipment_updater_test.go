--- conflicted
+++ resolved
@@ -302,10 +302,6 @@
 
 	suite.Run("Successfully remove a tertiary pickup address", func() {
 		setupTestData()
-<<<<<<< HEAD
-		fmt.Println("secondaryPickupAddress", tertiaryPickupAddress)
-=======
->>>>>>> 9d13c612
 
 		oldShipment := factory.BuildMTOShipment(suite.DB(), []factory.Customization{
 			{
@@ -342,10 +338,6 @@
 	})
 	suite.Run("Successfully remove a tertiary delivery address", func() {
 		setupTestData()
-<<<<<<< HEAD
-		fmt.Println("secondaryDeliveryAddress", tertiaryDeliveryAddress)
-=======
->>>>>>> 9d13c612
 
 		oldShipment := factory.BuildMTOShipment(suite.DB(), []factory.Customization{
 			{
