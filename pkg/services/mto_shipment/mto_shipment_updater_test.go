--- conflicted
+++ resolved
@@ -2764,11 +2764,7 @@
 			}, nil)
 			// adding 42 days; ghcDomesticTransitTime0LbsUpper.MaxDaysTransitTime is 12, plus 30 for Zone 5 UB
 			pickUpDate := shipment.ScheduledPickupDate
-<<<<<<< HEAD
-			rdd60DaysDateUB := pickUpDate.AddDate(0, 0, 28)
-=======
 			rdd60DaysDateUB := pickUpDate.AddDate(0, 0, 27)
->>>>>>> b69c3adf
 			shipmentEtag := etag.GenerateEtag(shipment.UpdatedAt)
 			_, err = updater.UpdateMTOShipmentStatus(appCtx, shipment.ID, status, nil, nil, shipmentEtag)
 			suite.NoError(err)
@@ -3518,10 +3514,6 @@
 			mock.AnythingOfType("uuid.UUID"),
 			mock.AnythingOfType("*models.MTOShipment"),
 		).Return(models.MTOShipments{}, nil, nil)
-<<<<<<< HEAD
-
-=======
->>>>>>> b69c3adf
 		mockSender := setUpMockNotificationSender()
 		addressUpdater := address.NewAddressUpdater()
 
@@ -3546,11 +3538,8 @@
 		}, nil)
 		// there is a validator check about updating the status
 		primeShipment.Status = ""
-<<<<<<< HEAD
-=======
 
 		moveWeights.On("CheckExcessWeight", mock.AnythingOfType("*appcontext.appContext"), primeShipment.MoveTaskOrderID, mock.AnythingOfType("models.MTOShipment")).Return(&primeShipment.MoveTaskOrder, nil, nil)
->>>>>>> b69c3adf
 
 		session := auth.Session{}
 		_, err := mockedUpdater.UpdateMTOShipment(suite.AppContextWithSessionForTest(&session), &primeShipment, etag.GenerateEtag(primeShipment.UpdatedAt), "test")
@@ -3594,11 +3583,7 @@
 			mock.AnythingOfType("*appcontext.appContext"),
 			mock.AnythingOfType("uuid.UUID"),
 			mock.AnythingOfType("models.MTOShipment"),
-<<<<<<< HEAD
-		).Return(&models.Move{}, nil, nil)
-=======
 		).Return(&oldPrimeShipment.MoveTaskOrder, nil, nil)
->>>>>>> b69c3adf
 
 		newPrimeShipment := models.MTOShipment{
 			ID:                oldPrimeShipment.ID,
@@ -4082,12 +4067,7 @@
 		suite.Nil(oldUbShipment.RequiredDeliveryDate)
 
 		pickUpDate := time.Now()
-<<<<<<< HEAD
-		dayAfterPickupDay := pickUpDate.AddDate(0, 0, 1)
-		expectedRequiredDeiliveryDate := dayAfterPickupDay.AddDate(0, 0, 27)
-=======
 		expectedRequiredDeiliveryDate := pickUpDate.AddDate(0, 0, 27)
->>>>>>> b69c3adf
 		newUbShipment := models.MTOShipment{
 			ID:                  oldUbShipment.ID,
 			ShipmentType:        models.MTOShipmentTypeUnaccompaniedBaggage,
