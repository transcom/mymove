--- conflicted
+++ resolved
@@ -216,17 +216,6 @@
 			return apperror.NewQueryError("Address", err, "")
 		}
 
-<<<<<<< HEAD
-	_, err = UpdateOriginSITServiceItemSITDeliveryMiles(f.planner, f.addressCreator, &mtoShipment, newAddress, &oldAddress, appCtx)
-	if err != nil {
-		return nil, apperror.NewQueryError("No updated service items on shipment address change", err, "")
-	}
-
-	// update the service item pricing if relevant fields have changed..ie mileage
-	err = models.UpdateEstimatedPricingForShipmentBasicServiceItems(appCtx.DB(), &mtoShipment, nil)
-	if err != nil {
-		return nil, err
-=======
 		if mtoShipment.ShipmentType == models.MTOShipmentTypeUnaccompaniedBaggage {
 			var shipment models.MTOShipment
 			err := query.Scope(utilities.ExcludeDeletedScope()).Eager("DestinationAddress", "PickupAddress").Find(&shipment, mtoShipment.ID)
@@ -256,7 +245,6 @@
 
 	if transactionError != nil {
 		return nil, transactionError
->>>>>>> 1baba221
 	}
 
 	return address, nil
