package mtoshipment

import (
	"fmt"
	"testing"
	"time"

	"github.com/gofrs/uuid"

	"github.com/transcom/mymove/pkg/apperror"

	"github.com/transcom/mymove/pkg/models"
	"github.com/transcom/mymove/pkg/testdatagen"
)

func (suite *MTOShipmentServiceSuite) TestRequestShipmentReweigh() {
	requester := NewShipmentReweighRequester()

	suite.T().Run("If the shipment reweigh is requested successfully, it creates a reweigh in the DB", func(t *testing.T) {
		shipment := testdatagen.MakeMTOShipmentMinimal(suite.DB(), testdatagen.Assertions{
			MTOShipment: models.MTOShipment{
				Status: models.MTOShipmentStatusApproved,
			},
		})
		fetchedShipment := models.MTOShipment{}

<<<<<<< HEAD
		reweigh, err := requester.RequestShipmentReweigh(suite.TestAppContext(), shipment.ID, models.ReweighRequesterTOO)
=======
		reweigh, err := requester.RequestShipmentReweigh(suite.AppContextForTest(), shipment.ID, models.ReweighRequesterTOO)

>>>>>>> 21e675b8
		suite.NoError(err)

		var reweighShipment models.MTOShipment
		err = suite.DB().Where("id = ?", reweigh.ShipmentID).First(&reweighShipment)
		suite.NoError(err, "Get shipment associated with reweigh")

		suite.Equal(shipment.MoveTaskOrderID, reweighShipment.MoveTaskOrderID)

		err = suite.DB().Find(&fetchedShipment, shipment.ID)
		suite.NoError(err)

		suite.Equal(shipment.ID, fetchedShipment.ID)
		suite.EqualValues(models.ReweighRequesterTOO, reweigh.RequestedBy)
		suite.WithinDuration(time.Now(), reweigh.RequestedAt, 2*time.Second)
	})

	suite.T().Run("When the shipment is not in a permitted status, returns a ConflictError", func(t *testing.T) {
		rejectionReason := "rejection reason"
		rejectedShipment := testdatagen.MakeMTOShipment(suite.DB(), testdatagen.Assertions{
			MTOShipment: models.MTOShipment{
				Status:          models.MTOShipmentStatusRejected,
				RejectionReason: &rejectionReason,
			},
		})

		_, err := requester.RequestShipmentReweigh(suite.AppContextForTest(), rejectedShipment.ID, models.ReweighRequesterTOO)

		suite.Error(err)
		suite.IsType(apperror.ConflictError{}, err)
		suite.Equal(fmt.Sprintf("ID: %s is in a conflicting state Can only reweigh a shipment that is Approved or Diversion Requested. The shipment's current status is %s", rejectedShipment.ID, rejectedShipment.Status), err.Error())
	})

	suite.T().Run("When a reweigh already exists for the shipment, returns ConflictError", func(t *testing.T) {
		reweigh := testdatagen.MakeReweigh(suite.DB(), testdatagen.Assertions{})
		existingShipment := reweigh.Shipment

		_, err := requester.RequestShipmentReweigh(suite.AppContextForTest(), existingShipment.ID, models.ReweighRequesterTOO)

		suite.Error(err)
		suite.IsType(apperror.ConflictError{}, err)
		suite.Equal(fmt.Sprintf("ID: %s is in a conflicting state Cannot request a reweigh on a shipment that already has one.", existingShipment.ID), err.Error())
	})

	suite.T().Run("Passing in a bad shipment id returns a Not Found error", func(t *testing.T) {
		badShipmentID := uuid.FromStringOrNil("424d930b-cf8d-4c10-8059-be8a25ba952a")

		_, err := requester.RequestShipmentReweigh(suite.AppContextForTest(), badShipmentID, models.ReweighRequesterTOO)

		suite.Error(err)
		suite.IsType(apperror.NotFoundError{}, err)
	})
}<|MERGE_RESOLUTION|>--- conflicted
+++ resolved
@@ -24,12 +24,8 @@
 		})
 		fetchedShipment := models.MTOShipment{}
 
-<<<<<<< HEAD
-		reweigh, err := requester.RequestShipmentReweigh(suite.TestAppContext(), shipment.ID, models.ReweighRequesterTOO)
-=======
 		reweigh, err := requester.RequestShipmentReweigh(suite.AppContextForTest(), shipment.ID, models.ReweighRequesterTOO)
 
->>>>>>> 21e675b8
 		suite.NoError(err)
 
 		var reweighShipment models.MTOShipment
