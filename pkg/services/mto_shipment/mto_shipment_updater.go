--- conflicted
+++ resolved
@@ -185,21 +185,10 @@
 		return nil, NotFoundError{id: shipment.ID}
 	}
 
-<<<<<<< HEAD
 	if shipment.Status != models.MTOShipmentStatusSubmitted {
 		return nil, ConflictStatusError{id: shipment.ID, transitionFromStatus: shipment.Status, transitionToStatus: models.MTOShipmentStatus(status)}
 	} else if status != models.MTOShipmentStatusRejected {
 		rejectionReason = nil
-=======
-	if updatedShipment.ActualPickupDate != nil {
-		baseQuery = baseQuery + ", \nactual_pickup_date = ?"
-		params = append(params, updatedShipment.ActualPickupDate)
-	}
-
-	if updatedShipment.ShipmentType != "" {
-		baseQuery = baseQuery + ", \nshipment_type = ?"
-		params = append(params, updatedShipment.ShipmentType)
->>>>>>> f5641250
 	}
 
 	shipment.Status = status
