--- conflicted
+++ resolved
@@ -1259,12 +1259,7 @@
 			}
 
 			if intlTransTime.UbTransitTime != nil {
-<<<<<<< HEAD
-				dayAfterPickupDay := pickupDate.AddDate(0, 0, 1)
-				requiredDeliveryDate = dayAfterPickupDay.AddDate(0, 0, *intlTransTime.UbTransitTime)
-=======
 				requiredDeliveryDate = pickupDate.AddDate(0, 0, *intlTransTime.UbTransitTime)
->>>>>>> 4c9080a7
 			}
 		} else {
 			if destinationIsAlaska {
