package mtoshipment

import (
	"fmt"
	"strings"
	"time"

	"github.com/go-openapi/strfmt"
	"github.com/gobuffalo/pop"
	"github.com/gofrs/uuid"

	mtoshipmentops "github.com/transcom/mymove/pkg/gen/primeapi/primeoperations/mto_shipment"
	"github.com/transcom/mymove/pkg/gen/primemessages"
	"github.com/transcom/mymove/pkg/models"
	"github.com/transcom/mymove/pkg/services"
	"github.com/transcom/mymove/pkg/unit"
)

func addressModelFromPayload(rawAddress *primemessages.Address) *models.Address {
	if rawAddress == nil {
		return nil
	}
	return &models.Address{
		StreetAddress1: *rawAddress.StreetAddress1,
		StreetAddress2: rawAddress.StreetAddress2,
		StreetAddress3: rawAddress.StreetAddress3,
		City:           *rawAddress.City,
		State:          *rawAddress.State,
		PostalCode:     *rawAddress.PostalCode,
		Country:        rawAddress.Country,
	}
}

//ErrNotFound is returned when a given mto shipment is not found
type ErrNotFound struct {
	id uuid.UUID
}

func (e ErrNotFound) Error() string {
	return fmt.Sprintf("mto shipment id: %s not found", e.id.String())
}

type errInvalidInput struct {
	id uuid.UUID
	error
	validationErrors map[string][]string
	message          string
}

//ErrInvalidInput is returned when an update to a move task order fails a validation rule
type ErrInvalidInput struct {
	errInvalidInput
}

func NewErrInvalidInput(id uuid.UUID, err error, validationErrors map[string][]string, message string) ErrInvalidInput {
	return ErrInvalidInput{
		errInvalidInput{
			id:               id,
			error:            err,
			validationErrors: validationErrors,
			message:          message,
		},
	}
}

func (e ErrInvalidInput) Error() string {
	if e.message != "" {
		return fmt.Sprintf(e.message)
	}
	return fmt.Sprintf("invalid input for move task order id: %s. %s", e.id.String(), e.InvalidFields())
}

func (e ErrInvalidInput) InvalidFields() map[string]string {
	es := make(map[string]string)
	if e.validationErrors == nil {
		return es
	}
	for k, v := range e.validationErrors {
		es[k] = strings.Join(v, " ")
	}
	return es
}

//ErrPreconditionFailed is returned when a given mto shipment if attempting to update after the if-unmodified-since date
type ErrPreconditionFailed struct {
	id              uuid.UUID
	unmodifiedSince time.Time
}

func (e ErrPreconditionFailed) Error() string {
	return fmt.Sprintf("mto shipment %s can not be updated after date %s", e.id.String(), strfmt.Date(e.unmodifiedSince))
}

type mtoShipmentUpdater struct {
	db *pop.Connection
	mtoShipmentFetcher
}

// NewMTOShipmentUpdater creates a new struct with the service dependencies
func NewMTOShipmentUpdater(db *pop.Connection) services.MTOShipmentUpdater {
	return &mtoShipmentUpdater{db, mtoShipmentFetcher{db}}
}

// validateUpdatedMTOShipment validates the updated shipment
func validateUpdatedMTOShipment(db *pop.Connection, oldShipment *models.MTOShipment, updatedShipment *primemessages.MTOShipment) error {
	if updatedShipment.RequestedPickupDate.String() != "" {
		requestedPickupDate := time.Time(updatedShipment.RequestedPickupDate)
		// if requestedPickupDate isn't valid then return ErrInvalidInput
		if !requestedPickupDate.Equal(*oldShipment.RequestedPickupDate) {
			return NewErrInvalidInput(oldShipment.ID, nil, nil, "Requested pickup date must match what customer has requested.")
		}
		oldShipment.RequestedPickupDate = &requestedPickupDate
	}

	if updatedShipment.PrimeActualWeight != 0 {
		primeActualWeight := unit.Pound(updatedShipment.PrimeActualWeight)
		oldShipment.PrimeActualWeight = &primeActualWeight
	}
<<<<<<< HEAD

=======
	oldShipment.RequestedPickupDate = &requestedPickupDate
	if updatedShipment.PrimeActualWeight != 0 {
		primeActualWeight := unit.Pound(updatedShipment.PrimeActualWeight)
		oldShipment.PrimeActualWeight = &primeActualWeight
	}
>>>>>>> dc82c2a0
	if updatedShipment.FirstAvailableDeliveryDate.String() != "" {
		firstAvailableDeliveryDate := time.Time(updatedShipment.FirstAvailableDeliveryDate)
		oldShipment.FirstAvailableDeliveryDate = &firstAvailableDeliveryDate
	}
<<<<<<< HEAD
=======
	scheduledPickupTime := time.Time(*updatedShipment.ScheduledPickupDate)
	pickupAddress := addressModelFromPayload(updatedShipment.PickupAddress)
	destinationAddress := addressModelFromPayload(updatedShipment.DestinationAddress)
>>>>>>> dc82c2a0

	scheduledPickupTime := *oldShipment.ScheduledPickupDate
	if updatedShipment.ScheduledPickupDate.String() != "" {
		scheduledPickupTime = time.Time(updatedShipment.ScheduledPickupDate)
		oldShipment.ScheduledPickupDate = &scheduledPickupTime
	}

	if updatedShipment.PickupAddress != nil {
		pickupAddress := addressModelFromPayload(updatedShipment.PickupAddress)
		oldShipment.PickupAddress = *pickupAddress
	}

	if updatedShipment.DestinationAddress != nil {
		destinationAddress := addressModelFromPayload(updatedShipment.DestinationAddress)
		oldShipment.DestinationAddress = *destinationAddress
	}

	if updatedShipment.SecondaryPickupAddress != nil {
		secondaryPickupAddress := addressModelFromPayload(updatedShipment.SecondaryPickupAddress)
		oldShipment.SecondaryPickupAddress = secondaryPickupAddress
	}

	if updatedShipment.SecondaryDeliveryAddress != nil {
		secondaryDeliveryAddress := addressModelFromPayload(updatedShipment.SecondaryDeliveryAddress)
		oldShipment.SecondaryPickupAddress = secondaryDeliveryAddress
	}

	if updatedShipment.ShipmentType != "" {
		oldShipment.ShipmentType = models.MTOShipmentType(updatedShipment.ShipmentType)
	}

	if updatedShipment.PrimeEstimatedWeight != 0 {
		if oldShipment.PrimeEstimatedWeight != nil {
			return ErrInvalidInput{}
		}
		now := time.Now()
		err := validatePrimeEstimatedWeightRecordedDate(now, scheduledPickupTime, *oldShipment.ApprovedDate)
		if err != nil {
			errorMessage := "The time period for updating the estimated weight for a shipment has expired, please contact the TOO directly to request updates to this shipment’s estimated weight."
			return NewErrInvalidInput(oldShipment.ID, err, nil, errorMessage)
		}

		estimatedWeightPounds := unit.Pound(updatedShipment.PrimeEstimatedWeight)
		oldShipment.PrimeEstimatedWeight = &estimatedWeightPounds
		oldShipment.PrimeEstimatedWeightRecordedDate = &now
	}

	vErrors, err := oldShipment.Validate(db)
	if vErrors.HasAny() {
		return NewErrInvalidInput(oldShipment.ID, nil, vErrors.Errors, "There was an issue with validating the updates")
	}
	if err != nil {
		return err
	}
	return nil
}

func validatePrimeEstimatedWeightRecordedDate(estimatedWeightRecordedDate time.Time, scheduledPickupDate time.Time, approvedDate time.Time) error {
	approvedDaysFromScheduled := scheduledPickupDate.Sub(approvedDate).Hours() / 24
	daysFromScheduled := scheduledPickupDate.Sub(estimatedWeightRecordedDate).Hours() / 24
	if approvedDaysFromScheduled >= 10 && daysFromScheduled >= 10 {
		return nil
	}

	if (approvedDaysFromScheduled >= 3 && approvedDaysFromScheduled <= 9) && daysFromScheduled >= 3 {
		return nil
	}

	if approvedDaysFromScheduled < 3 && daysFromScheduled >= 1 {
		return nil
	}

	return ErrInvalidInput{}
}

// updateMTOShipment updates the mto shipment with a raw query
func updateMTOShipment(db *pop.Connection, mtoShipmentID uuid.UUID, unmodifiedSince time.Time, updatedShipment *primemessages.MTOShipment) error {
<<<<<<< HEAD
	baseQuery := `UPDATE mto_shipments
		SET updated_at = NOW()`

	var params []interface{}

	if updatedShipment.PrimeEstimatedWeight != 0 {
		estimatedWeightQuery := `,
			prime_estimated_weight = %d,
			prime_estimated_weight_recorded_date = NOW()`
		baseQuery = baseQuery + fmt.Sprintf(estimatedWeightQuery, updatedShipment.PrimeEstimatedWeight)
	}

	if updatedShipment.PickupAddress != nil {
		baseQuery = baseQuery + ", \npickup_address_id = ?"
		params = append(params, updatedShipment.PickupAddress.ID)
	}

	if updatedShipment.DestinationAddress != nil {
		baseQuery = baseQuery + ", \ndestination_address_id = ?"
		params = append(params, updatedShipment.DestinationAddress.ID)
	}
=======
	basicQuery := `UPDATE mto_shipments
		SET scheduled_pickup_date = ?,
			requested_pickup_date = ?,
			shipment_type = ?,
			pickup_address_id = ?,
			destination_address_id = ?,
			updated_at = NOW()`

	var basicParams []interface{}
	basicParams = append(basicParams, updatedShipment.ScheduledPickupDate,
		updatedShipment.RequestedPickupDate,
		updatedShipment.ShipmentType,
		updatedShipment.PickupAddress.ID,
		updatedShipment.DestinationAddress.ID,
	)
>>>>>>> dc82c2a0

	if updatedShipment.SecondaryPickupAddress != nil {
		baseQuery = baseQuery + ", \nsecondary_pickup_address_id = ?"
		params = append(params, updatedShipment.SecondaryPickupAddress.ID)
	}

	if updatedShipment.SecondaryDeliveryAddress != nil {
		baseQuery = baseQuery + ", \nsecondary_delivery_address_id = ?"
		params = append(params, updatedShipment.SecondaryDeliveryAddress.ID)
	}

	if updatedShipment.ScheduledPickupDate.String() != "" {
		baseQuery = baseQuery + ", \nscheduled_pickup_date = ?"
		params = append(params, updatedShipment.ScheduledPickupDate)
	}

	if updatedShipment.RequestedPickupDate.String() != "" {
		baseQuery = baseQuery + ", \nrequested_pickup_date = ?"
		params = append(params, updatedShipment.RequestedPickupDate)
	}

	if updatedShipment.FirstAvailableDeliveryDate.String() != "" {
<<<<<<< HEAD
		baseQuery = baseQuery + ", \nfirst_available_delivery_date = ?"
		params = append(params, updatedShipment.FirstAvailableDeliveryDate)
	}

	if updatedShipment.ShipmentType != "" {
		baseQuery = baseQuery + ", \nshipment_type = ?"
		params = append(params, updatedShipment.ShipmentType)
	}

	if updatedShipment.PrimeActualWeight != 0 {
		baseQuery = baseQuery + ", \nprime_actual_weight = ?"
		params = append(params, updatedShipment.PrimeActualWeight)
	}

	finishedQuery := baseQuery + `
=======
		basicQuery = basicQuery + ", \nfirst_available_delivery_date = ?"
		basicParams = append(basicParams, updatedShipment.FirstAvailableDeliveryDate)
	}

	if updatedShipment.PrimeActualWeight != 0 {
		basicQuery = basicQuery + ", \nprime_actual_weight = ?"
		basicParams = append(basicParams, updatedShipment.PrimeActualWeight)
	}

	finishedQuery := basicQuery + `
>>>>>>> dc82c2a0
		WHERE
			id = ?
		AND
			updated_at = ?
		;`

	params = append(params,
		updatedShipment.ID,
		unmodifiedSince,
	)

	// do the updating in a raw query
	affectedRows, err := db.RawQuery(finishedQuery, params...).ExecWithCount()

	if err != nil {
		return err
	}

	if affectedRows != 1 {
		return ErrPreconditionFailed{id: mtoShipmentID, unmodifiedSince: unmodifiedSince}
	}

	return nil
}

//UpdateMTOShipment updates the mto shipment
func (f mtoShipmentFetcher) UpdateMTOShipment(params mtoshipmentops.UpdateMTOShipmentParams) (*models.MTOShipment, error) {
	mtoShipmentPayload := params.Body
	unmodifiedSince := time.Time(params.IfUnmodifiedSince)
	mtoShipmentID := uuid.FromStringOrNil(mtoShipmentPayload.ID.String())

	oldShipment, err := f.FetchMTOShipment(mtoShipmentID)
	if err != nil {
		return &models.MTOShipment{}, err
	}

	err = validateUpdatedMTOShipment(f.db, oldShipment, mtoShipmentPayload)
	if err != nil {
		return &models.MTOShipment{}, err
	}
	err = updateMTOShipment(f.db, mtoShipmentID, unmodifiedSince, mtoShipmentPayload)
	if err != nil {
		return &models.MTOShipment{}, err
	}

	updatedShipment, err := f.FetchMTOShipment(mtoShipmentID)
	if err != nil {
		return &models.MTOShipment{}, err
	}
	return updatedShipment, nil
}<|MERGE_RESOLUTION|>--- conflicted
+++ resolved
@@ -116,25 +116,11 @@
 		primeActualWeight := unit.Pound(updatedShipment.PrimeActualWeight)
 		oldShipment.PrimeActualWeight = &primeActualWeight
 	}
-<<<<<<< HEAD
-
-=======
-	oldShipment.RequestedPickupDate = &requestedPickupDate
-	if updatedShipment.PrimeActualWeight != 0 {
-		primeActualWeight := unit.Pound(updatedShipment.PrimeActualWeight)
-		oldShipment.PrimeActualWeight = &primeActualWeight
-	}
->>>>>>> dc82c2a0
+
 	if updatedShipment.FirstAvailableDeliveryDate.String() != "" {
 		firstAvailableDeliveryDate := time.Time(updatedShipment.FirstAvailableDeliveryDate)
 		oldShipment.FirstAvailableDeliveryDate = &firstAvailableDeliveryDate
 	}
-<<<<<<< HEAD
-=======
-	scheduledPickupTime := time.Time(*updatedShipment.ScheduledPickupDate)
-	pickupAddress := addressModelFromPayload(updatedShipment.PickupAddress)
-	destinationAddress := addressModelFromPayload(updatedShipment.DestinationAddress)
->>>>>>> dc82c2a0
 
 	scheduledPickupTime := *oldShipment.ScheduledPickupDate
 	if updatedShipment.ScheduledPickupDate.String() != "" {
@@ -212,7 +198,6 @@
 
 // updateMTOShipment updates the mto shipment with a raw query
 func updateMTOShipment(db *pop.Connection, mtoShipmentID uuid.UUID, unmodifiedSince time.Time, updatedShipment *primemessages.MTOShipment) error {
-<<<<<<< HEAD
 	baseQuery := `UPDATE mto_shipments
 		SET updated_at = NOW()`
 
@@ -234,23 +219,6 @@
 		baseQuery = baseQuery + ", \ndestination_address_id = ?"
 		params = append(params, updatedShipment.DestinationAddress.ID)
 	}
-=======
-	basicQuery := `UPDATE mto_shipments
-		SET scheduled_pickup_date = ?,
-			requested_pickup_date = ?,
-			shipment_type = ?,
-			pickup_address_id = ?,
-			destination_address_id = ?,
-			updated_at = NOW()`
-
-	var basicParams []interface{}
-	basicParams = append(basicParams, updatedShipment.ScheduledPickupDate,
-		updatedShipment.RequestedPickupDate,
-		updatedShipment.ShipmentType,
-		updatedShipment.PickupAddress.ID,
-		updatedShipment.DestinationAddress.ID,
-	)
->>>>>>> dc82c2a0
 
 	if updatedShipment.SecondaryPickupAddress != nil {
 		baseQuery = baseQuery + ", \nsecondary_pickup_address_id = ?"
@@ -273,7 +241,6 @@
 	}
 
 	if updatedShipment.FirstAvailableDeliveryDate.String() != "" {
-<<<<<<< HEAD
 		baseQuery = baseQuery + ", \nfirst_available_delivery_date = ?"
 		params = append(params, updatedShipment.FirstAvailableDeliveryDate)
 	}
@@ -289,29 +256,12 @@
 	}
 
 	finishedQuery := baseQuery + `
-=======
-		basicQuery = basicQuery + ", \nfirst_available_delivery_date = ?"
-		basicParams = append(basicParams, updatedShipment.FirstAvailableDeliveryDate)
-	}
-
-	if updatedShipment.PrimeActualWeight != 0 {
-		basicQuery = basicQuery + ", \nprime_actual_weight = ?"
-		basicParams = append(basicParams, updatedShipment.PrimeActualWeight)
-	}
-
-	finishedQuery := basicQuery + `
->>>>>>> dc82c2a0
 		WHERE
 			id = ?
 		AND
 			updated_at = ?
 		;`
 
-	params = append(params,
-		updatedShipment.ID,
-		unmodifiedSince,
-	)
-
 	// do the updating in a raw query
 	affectedRows, err := db.RawQuery(finishedQuery, params...).ExecWithCount()
 
