package mtoshipment

import (
	"database/sql"
	"fmt"
	"math"
	"time"

	"github.com/gobuffalo/validate/v3"
	"github.com/gofrs/uuid"
	"github.com/jinzhu/copier"
	"github.com/pkg/errors"
	"golang.org/x/exp/slices"

	"github.com/transcom/mymove/pkg/appcontext"
	"github.com/transcom/mymove/pkg/apperror"
	"github.com/transcom/mymove/pkg/db/utilities"
	"github.com/transcom/mymove/pkg/etag"
	"github.com/transcom/mymove/pkg/models"
	"github.com/transcom/mymove/pkg/notifications"
	"github.com/transcom/mymove/pkg/route"
	"github.com/transcom/mymove/pkg/services"
	"github.com/transcom/mymove/pkg/services/fetch"
	"github.com/transcom/mymove/pkg/services/query"
)

// UpdateMTOShipmentQueryBuilder is the query builder for updating MTO Shipments
type UpdateMTOShipmentQueryBuilder interface {
	FetchOne(appCtx appcontext.AppContext, model interface{}, filters []services.QueryFilter) error
	CreateOne(appCtx appcontext.AppContext, model interface{}) (*validate.Errors, error)
	UpdateOne(appCtx appcontext.AppContext, model interface{}, eTag *string) (*validate.Errors, error)
	Count(appCtx appcontext.AppContext, model interface{}, filters []services.QueryFilter) (int, error)
	FetchMany(appCtx appcontext.AppContext, model interface{}, filters []services.QueryFilter, associations services.QueryAssociations, pagination services.Pagination, ordering services.QueryOrder) error
}

type mtoShipmentUpdater struct {
	builder UpdateMTOShipmentQueryBuilder
	services.Fetcher
	addressUpdater services.AddressUpdater
	addressCreator services.AddressCreator
	planner        route.Planner
	moveRouter     services.MoveRouter
	moveWeights    services.MoveWeights
	sender         notifications.NotificationSender
	recalculator   services.PaymentRequestShipmentRecalculator
	checks         []validator
}

// NewMTOShipmentUpdater creates a new struct with the service dependencies
func NewMTOShipmentUpdater(builder UpdateMTOShipmentQueryBuilder, _ services.Fetcher, planner route.Planner, moveRouter services.MoveRouter, moveWeights services.MoveWeights, sender notifications.NotificationSender, recalculator services.PaymentRequestShipmentRecalculator, addressUpdater services.AddressUpdater, addressCreator services.AddressCreator) services.MTOShipmentUpdater {
	return &mtoShipmentUpdater{
		builder,
		fetch.NewFetcher(builder),
		addressUpdater,
		addressCreator,
		planner,
		moveRouter,
		moveWeights,
		sender,
		recalculator,
		[]validator{},
	}
}

// TODO: apply the subset of business logic validations
// that would be appropriate for the CUSTOMER
func NewCustomerMTOShipmentUpdater(builder UpdateMTOShipmentQueryBuilder, _ services.Fetcher, planner route.Planner, moveRouter services.MoveRouter, moveWeights services.MoveWeights, sender notifications.NotificationSender, recalculator services.PaymentRequestShipmentRecalculator, addressUpdater services.AddressUpdater, addressCreator services.AddressCreator) services.MTOShipmentUpdater {
	return &mtoShipmentUpdater{
		builder,
		fetch.NewFetcher(builder),
		addressUpdater,
		addressCreator,
		planner,
		moveRouter,
		moveWeights,
		sender,
		recalculator,
		[]validator{checkStatus(), MTOShipmentHasTertiaryAddressWithNoSecondaryAddressUpdate()},
	}
}

func NewOfficeMTOShipmentUpdater(builder UpdateMTOShipmentQueryBuilder, _ services.Fetcher, planner route.Planner, moveRouter services.MoveRouter, moveWeights services.MoveWeights, sender notifications.NotificationSender, recalculator services.PaymentRequestShipmentRecalculator, addressUpdater services.AddressUpdater, addressCreator services.AddressCreator) services.MTOShipmentUpdater {
	return &mtoShipmentUpdater{
		builder,
		fetch.NewFetcher(builder),
		addressUpdater,
		addressCreator,
		planner,
		moveRouter,
		moveWeights,
		sender,
		recalculator,
		[]validator{checkStatus(), checkUpdateAllowed(), MTOShipmentHasTertiaryAddressWithNoSecondaryAddressUpdate()},
	}
}

// TODO: apply the subset of business logic validations
// that would be appropriate for the PRIME
func NewPrimeMTOShipmentUpdater(builder UpdateMTOShipmentQueryBuilder, _ services.Fetcher, planner route.Planner, moveRouter services.MoveRouter, moveWeights services.MoveWeights, sender notifications.NotificationSender, recalculator services.PaymentRequestShipmentRecalculator, addressUpdater services.AddressUpdater, addressCreator services.AddressCreator) services.MTOShipmentUpdater {
	return &mtoShipmentUpdater{
		builder,
		fetch.NewFetcher(builder),
		addressUpdater,
		addressCreator,
		planner,
		moveRouter,
		moveWeights,
		sender,
		recalculator,
		[]validator{checkStatus(), checkAvailToPrime(), checkPrimeValidationsOnModel(planner), MTOShipmentHasTertiaryAddressWithNoSecondaryAddressUpdate()},
	}
}

// setNewShipmentFields validates the updated shipment
func setNewShipmentFields(appCtx appcontext.AppContext, dbShipment *models.MTOShipment, requestedUpdatedShipment *models.MTOShipment) {
	if requestedUpdatedShipment.RequestedPickupDate != nil {
		dbShipment.RequestedPickupDate = requestedUpdatedShipment.RequestedPickupDate
	}

	dbShipment.Diversion = requestedUpdatedShipment.Diversion
	dbShipment.UsesExternalVendor = requestedUpdatedShipment.UsesExternalVendor

	if requestedUpdatedShipment.RequestedDeliveryDate != nil {
		dbShipment.RequestedDeliveryDate = requestedUpdatedShipment.RequestedDeliveryDate
	}

	if requestedUpdatedShipment.PrimeActualWeight != nil {
		dbShipment.PrimeActualWeight = requestedUpdatedShipment.PrimeActualWeight
	}

	if requestedUpdatedShipment.FirstAvailableDeliveryDate != nil {
		dbShipment.FirstAvailableDeliveryDate = requestedUpdatedShipment.FirstAvailableDeliveryDate
	}

	if requestedUpdatedShipment.ActualPickupDate != nil {
		dbShipment.ActualPickupDate = requestedUpdatedShipment.ActualPickupDate
	}

	if requestedUpdatedShipment.ScheduledPickupDate != nil {
		dbShipment.ScheduledPickupDate = requestedUpdatedShipment.ScheduledPickupDate
	}

	if requestedUpdatedShipment.ActualDeliveryDate != nil {
		dbShipment.ActualDeliveryDate = requestedUpdatedShipment.ActualDeliveryDate
	}

	if requestedUpdatedShipment.ScheduledDeliveryDate != nil {
		dbShipment.ScheduledDeliveryDate = requestedUpdatedShipment.ScheduledDeliveryDate
	}

	if requestedUpdatedShipment.PrimeEstimatedWeight != nil {
		now := time.Now()
		dbShipment.PrimeEstimatedWeight = requestedUpdatedShipment.PrimeEstimatedWeight
		dbShipment.PrimeEstimatedWeightRecordedDate = &now
	}

	if requestedUpdatedShipment.NTSRecordedWeight != nil {
		dbShipment.NTSRecordedWeight = requestedUpdatedShipment.NTSRecordedWeight
	}

	if requestedUpdatedShipment.PickupAddress != nil && dbShipment.ShipmentType != models.MTOShipmentTypeHHGOutOfNTSDom {
		dbShipment.PickupAddress = requestedUpdatedShipment.PickupAddress
	}

	if requestedUpdatedShipment.DestinationAddress != nil && dbShipment.ShipmentType != models.MTOShipmentTypeHHGIntoNTS {
		dbShipment.DestinationAddress = requestedUpdatedShipment.DestinationAddress
	}

	if requestedUpdatedShipment.DestinationType != nil {
		dbShipment.DestinationType = requestedUpdatedShipment.DestinationType
	}

	// If HasSecondaryPickupAddress is false, we want to remove the secondary address as well as the tertiary address
	// Otherwise, if a non-nil address is in the payload, we should save it
	if requestedUpdatedShipment.HasSecondaryPickupAddress != nil && !*requestedUpdatedShipment.HasSecondaryPickupAddress {
		dbShipment.HasSecondaryPickupAddress = requestedUpdatedShipment.HasSecondaryPickupAddress
		dbShipment.SecondaryPickupAddress = nil
		dbShipment.SecondaryPickupAddressID = nil
		requestedUpdatedShipment.HasTertiaryPickupAddress = models.BoolPointer(false)
	} else if requestedUpdatedShipment.SecondaryPickupAddress != nil {
		dbShipment.SecondaryPickupAddress = requestedUpdatedShipment.SecondaryPickupAddress
		dbShipment.HasSecondaryPickupAddress = models.BoolPointer(true)
	}

	// If HasSecondaryDeliveryAddress is false, we want to remove the secondary address as well as the tertiary address
	// Otherwise, if a non-nil address is in the payload, we should save it
	if requestedUpdatedShipment.HasSecondaryDeliveryAddress != nil && !*requestedUpdatedShipment.HasSecondaryDeliveryAddress {
		dbShipment.HasSecondaryDeliveryAddress = requestedUpdatedShipment.HasSecondaryDeliveryAddress
		dbShipment.SecondaryDeliveryAddress = nil
		dbShipment.SecondaryDeliveryAddressID = nil
		requestedUpdatedShipment.HasTertiaryDeliveryAddress = models.BoolPointer(false)
	} else if requestedUpdatedShipment.SecondaryDeliveryAddress != nil {
		dbShipment.SecondaryDeliveryAddress = requestedUpdatedShipment.SecondaryDeliveryAddress
		dbShipment.HasSecondaryDeliveryAddress = models.BoolPointer(true)
	}

	// If HasTertiaryPickupAddress is false, we want to remove the address
	// Otherwise, if a non-nil address is in the payload, we should save it
	if requestedUpdatedShipment.HasTertiaryPickupAddress != nil && !*requestedUpdatedShipment.HasTertiaryPickupAddress {
		dbShipment.HasTertiaryPickupAddress = requestedUpdatedShipment.HasTertiaryPickupAddress
		dbShipment.TertiaryPickupAddress = nil
		dbShipment.TertiaryPickupAddressID = nil
	} else if requestedUpdatedShipment.TertiaryPickupAddress != nil {
		dbShipment.TertiaryPickupAddress = requestedUpdatedShipment.TertiaryPickupAddress
		dbShipment.HasTertiaryPickupAddress = models.BoolPointer(true)
	}

	// If HasTertiaryDeliveryAddress is false, we want to remove the address
	// Otherwise, if a non-nil address is in the payload, we should save it
	if requestedUpdatedShipment.HasTertiaryDeliveryAddress != nil && !*requestedUpdatedShipment.HasTertiaryDeliveryAddress {
		dbShipment.HasTertiaryDeliveryAddress = requestedUpdatedShipment.HasTertiaryDeliveryAddress
		dbShipment.TertiaryDeliveryAddress = nil
		dbShipment.TertiaryDeliveryAddressID = nil
	} else if requestedUpdatedShipment.TertiaryDeliveryAddress != nil {
		dbShipment.TertiaryDeliveryAddress = requestedUpdatedShipment.TertiaryDeliveryAddress
		dbShipment.HasTertiaryDeliveryAddress = models.BoolPointer(true)
	}

	if requestedUpdatedShipment.ShipmentType != "" {
		dbShipment.ShipmentType = requestedUpdatedShipment.ShipmentType
	}

	if requestedUpdatedShipment.Status != "" {
		dbShipment.Status = requestedUpdatedShipment.Status
	}

	if requestedUpdatedShipment.RequiredDeliveryDate != nil {
		dbShipment.RequiredDeliveryDate = requestedUpdatedShipment.RequiredDeliveryDate
	}

	if requestedUpdatedShipment.PrimeEstimatedWeightRecordedDate != nil {
		dbShipment.PrimeEstimatedWeightRecordedDate = requestedUpdatedShipment.PrimeEstimatedWeightRecordedDate
	}

	if requestedUpdatedShipment.CustomerRemarks != nil {
		dbShipment.CustomerRemarks = requestedUpdatedShipment.CustomerRemarks
	}

	if requestedUpdatedShipment.CounselorRemarks != nil {
		dbShipment.CounselorRemarks = requestedUpdatedShipment.CounselorRemarks
	}

	if requestedUpdatedShipment.BillableWeightCap != nil {
		dbShipment.BillableWeightCap = requestedUpdatedShipment.BillableWeightCap
	}

	if requestedUpdatedShipment.BillableWeightJustification != nil {
		dbShipment.BillableWeightJustification = requestedUpdatedShipment.BillableWeightJustification
	}

	if requestedUpdatedShipment.TACType != nil {
		dbShipment.TACType = requestedUpdatedShipment.TACType
	}

	if requestedUpdatedShipment.SACType != nil {
		dbShipment.SACType = requestedUpdatedShipment.SACType
	}

	if requestedUpdatedShipment.ServiceOrderNumber != nil {
		dbShipment.ServiceOrderNumber = requestedUpdatedShipment.ServiceOrderNumber
	}

	if requestedUpdatedShipment.StorageFacility != nil {
		dbShipment.StorageFacility = requestedUpdatedShipment.StorageFacility
	}

	if requestedUpdatedShipment.ActualProGearWeight != nil {
		dbShipment.ActualProGearWeight = requestedUpdatedShipment.ActualProGearWeight
	}

	if requestedUpdatedShipment.ActualSpouseProGearWeight != nil {
		dbShipment.ActualSpouseProGearWeight = requestedUpdatedShipment.ActualSpouseProGearWeight
	}

	if requestedUpdatedShipment.OriginSITAuthEndDate != nil {
		dbShipment.OriginSITAuthEndDate = requestedUpdatedShipment.OriginSITAuthEndDate
	}

	if requestedUpdatedShipment.DestinationSITAuthEndDate != nil {
		dbShipment.DestinationSITAuthEndDate = requestedUpdatedShipment.DestinationSITAuthEndDate
	}

	//// TODO: move mtoagent creation into service: Should not update MTOAgents here because we don't have an eTag
	if len(requestedUpdatedShipment.MTOAgents) > 0 {
		var agentsToCreateOrUpdate []models.MTOAgent
		for _, newAgentInfo := range requestedUpdatedShipment.MTOAgents {
			// if no record exists in the db
			if newAgentInfo.ID == uuid.Nil {
				newAgentInfo.MTOShipmentID = requestedUpdatedShipment.ID
				if newAgentInfo.FirstName != nil && *newAgentInfo.FirstName == "" {
					newAgentInfo.FirstName = nil
				}
				if newAgentInfo.LastName != nil && *newAgentInfo.LastName == "" {
					newAgentInfo.LastName = nil
				}
				if newAgentInfo.Email != nil && *newAgentInfo.Email == "" {
					newAgentInfo.Email = nil
				}
				if newAgentInfo.Phone != nil && *newAgentInfo.Phone == "" {
					newAgentInfo.Phone = nil
				}
				// If no fields are set, then we do not want to create the MTO agent
				if newAgentInfo.FirstName == nil && newAgentInfo.LastName == nil && newAgentInfo.Email == nil && newAgentInfo.Phone == nil {
					continue
				}
				agentsToCreateOrUpdate = append(agentsToCreateOrUpdate, newAgentInfo)
			} else {
				foundAgent := false
				// make sure there is an existing record in the db
				for i, dbAgent := range dbShipment.MTOAgents {
					if foundAgent {
						break
					}
					if dbAgent.ID == newAgentInfo.ID {
						foundAgent = true
						if newAgentInfo.MTOAgentType != "" && newAgentInfo.MTOAgentType != dbAgent.MTOAgentType {
							dbShipment.MTOAgents[i].MTOAgentType = newAgentInfo.MTOAgentType
						}
						dbShipment.MTOAgents[i].FirstName = services.SetOptionalStringField(newAgentInfo.FirstName, dbShipment.MTOAgents[i].FirstName)
						dbShipment.MTOAgents[i].LastName = services.SetOptionalStringField(newAgentInfo.LastName, dbShipment.MTOAgents[i].LastName)
						dbShipment.MTOAgents[i].Email = services.SetOptionalStringField(newAgentInfo.Email, dbShipment.MTOAgents[i].Email)
						dbShipment.MTOAgents[i].Phone = services.SetOptionalStringField(newAgentInfo.Phone, dbShipment.MTOAgents[i].Phone)
						// If no fields are set, then we will soft-delete the MTO agent
						if dbShipment.MTOAgents[i].FirstName == nil && dbShipment.MTOAgents[i].LastName == nil && dbShipment.MTOAgents[i].Email == nil && dbShipment.MTOAgents[i].Phone == nil {
							err := utilities.SoftDestroy(appCtx.DB(), &dbShipment.MTOAgents[i])
							if err != nil {
								appCtx.Logger().Error("Error soft destroying MTO Agent.")
								continue
							}
						}
						agentsToCreateOrUpdate = append(agentsToCreateOrUpdate, dbShipment.MTOAgents[i])
					}
				}
			}
		}
		dbShipment.MTOAgents = agentsToCreateOrUpdate // don't return unchanged existing agents
	}
}

// StaleIdentifierError is used when optimistic locking determines that the identifier refers to stale data
type StaleIdentifierError struct {
	StaleIdentifier string
}

func (e StaleIdentifierError) Error() string {
	return fmt.Sprintf("stale identifier: %s", e.StaleIdentifier)
}

// UpdateMTOShipment updates the mto shipment
func (f *mtoShipmentUpdater) UpdateMTOShipment(appCtx appcontext.AppContext, mtoShipment *models.MTOShipment, eTag string, api string) (*models.MTOShipment, error) {
	eagerAssociations := []string{"MoveTaskOrder",
		"PickupAddress",
		"DestinationAddress",
		"SecondaryPickupAddress",
		"SecondaryDeliveryAddress",
		"TertiaryPickupAddress",
		"TertiaryDeliveryAddress",
		"SITDurationUpdates",
		"MTOServiceItems.ReService",
		"MTOServiceItems.Dimensions",
		"MTOServiceItems.CustomerContacts",
		"StorageFacility.Address",
		"Reweigh",
		"ShipmentLocator",
	}

	oldShipment, err := FindShipment(appCtx, mtoShipment.ID, eagerAssociations...)
	if err != nil {
		return nil, err
	}

	var agents []models.MTOAgent
	err = appCtx.DB().Scope(utilities.ExcludeDeletedScope()).Where("mto_shipment_id = ?", mtoShipment.ID).All(&agents)
	if err != nil {
		return nil, err
	}
	oldShipment.MTOAgents = agents

	// run the (read-only) validations
	if verr := validateShipment(appCtx, mtoShipment, oldShipment, f.checks...); verr != nil {
		return nil, verr
	}

	// save the original db version, oldShipment will be modified
	var dbShipment models.MTOShipment
	err = copier.CopyWithOption(&dbShipment, oldShipment, copier.Option{IgnoreEmpty: true, DeepCopy: true})
	if err != nil {
		return nil, fmt.Errorf("error copying shipment data %w", err)
	}
	setNewShipmentFields(appCtx, oldShipment, mtoShipment)
	newShipment := oldShipment // old shipment has now been updated with requested changes
	// db version is used to check if agents need creating or updating
	err = f.updateShipmentRecord(appCtx, &dbShipment, newShipment, eTag)
	if err != nil {
		switch err.(type) {
		case StaleIdentifierError:
			return nil, apperror.NewPreconditionFailedError(mtoShipment.ID, err)
		default:
			return nil, err
		}
	}

	updatedShipment, err := FindShipment(appCtx, mtoShipment.ID, eagerAssociations...)
	if err != nil {
		return nil, err
	}

	var updatedAgents []models.MTOAgent
	err = appCtx.DB().Scope(utilities.ExcludeDeletedScope()).Where("mto_shipment_id = ?", mtoShipment.ID).All(&updatedAgents)
	if err != nil {
		return nil, err
	}
	updatedShipment.MTOAgents = updatedAgents

	// As the API is passed through, we want to apply a breaking change without duplicating lots of code.
	// 'prime' is the V1 version of this endpoint. All endpoints besides the prime should be utilizing new logic
	// of this function where it no longer calls UpdateDestinationSITServiceItemsAddress. UpdateDestinationSITServiceItemsAddress
	// has been deprecated out of this function per E-04819
	if api == "prime" {
		err = UpdateDestinationSITServiceItemsAddress(appCtx, updatedShipment)
		if err != nil {
			return nil, err
		}
	}

	return updatedShipment, nil
}

// Takes the validated shipment input and updates the database using a transaction. If any part of the
// update fails, the entire transaction will be rolled back.
func (f *mtoShipmentUpdater) updateShipmentRecord(appCtx appcontext.AppContext, dbShipment *models.MTOShipment, newShipment *models.MTOShipment, eTag string) error {
	var autoReweighShipments models.MTOShipments
	transactionError := appCtx.NewTransaction(func(txnAppCtx appcontext.AppContext) error {
		// temp optimistic locking solution til query builder is re-tooled to handle nested updates
		updatedAt, err := etag.DecodeEtag(eTag)
		if err != nil {
			return StaleIdentifierError{StaleIdentifier: eTag}
		}

		if !updatedAt.Equal(dbShipment.UpdatedAt) {
			return StaleIdentifierError{StaleIdentifier: eTag}
		}

		// TODO: We currently can't distinguish between a nil DestinationAddress meaning to "clear field"
		//   vs "don't touch" the field, so we can't safely reset a nil DestinationAddress to the duty
		//   location address for an HHG like we do in the MTOShipmentCreator now.  See MB-15718.

		if newShipment.DestinationAddress != nil && newShipment.ShipmentType != models.MTOShipmentTypeHHGIntoNTS {
			// If there is an existing DestinationAddressID associated
			// with the shipment, grab it.
			if dbShipment.DestinationAddressID != nil {
				newShipment.DestinationAddress.ID = *dbShipment.DestinationAddressID
			}

			// Only call the address updater service if there is an original destination address to be updated at all
			if dbShipment.DestinationAddress != nil {
				newDestinationAddress, destAddErr := f.addressUpdater.UpdateAddress(txnAppCtx, newShipment.DestinationAddress, etag.GenerateEtag(dbShipment.DestinationAddress.UpdatedAt))
				if destAddErr != nil {
					return destAddErr
				}
				// Make sure the shipment has the updated DestinationAddressID to store
				// in mto_shipments table
				newShipment.DestinationAddressID = &newDestinationAddress.ID
				newShipment.DestinationAddress = newDestinationAddress
			} else if newShipment.DestinationAddressID == nil {
				// There is no original address to update
				if newShipment.DestinationAddress.ID == uuid.Nil {
					// And this new address does not have an ID.
					// We need to create a new one.
					newDestinationAddress, newDestAddErr := f.addressCreator.CreateAddress(appCtx, newShipment.DestinationAddress)
					if newDestAddErr != nil {
						return newDestAddErr
					}
					newShipment.DestinationAddressID = &newDestinationAddress.ID
					newShipment.DestinationAddress = newDestinationAddress
				} else {
					// Otherwise, there is no original address to update and this new address already has an ID
					newShipment.DestinationAddressID = &newShipment.DestinationAddress.ID
				}

			}

		}

		if newShipment.PickupAddress != nil && newShipment.ShipmentType != models.MTOShipmentTypeHHGOutOfNTSDom {
			if dbShipment.PickupAddressID != nil {
				newShipment.PickupAddress.ID = *dbShipment.PickupAddressID
			}

			// If there is an existing, original address then we need to update it
			if dbShipment.PickupAddress != nil {
				newPickupAddress, newPickupErr := f.addressUpdater.UpdateAddress(txnAppCtx, newShipment.PickupAddress, etag.GenerateEtag(dbShipment.PickupAddress.UpdatedAt))
				if newPickupErr != nil {
					return newPickupErr
				}

				newShipment.PickupAddressID = &newPickupAddress.ID
				newShipment.PickupAddress = newPickupAddress
			} else if newShipment.PickupAddressID == nil {
				// There is no original address to update
				if newShipment.PickupAddress.ID == uuid.Nil {
					// And this new address does not have an ID.
					// We need to create a new one.
					newPickupAddress, newPickupAddCreateErr := f.addressCreator.CreateAddress(appCtx, newShipment.PickupAddress)
					if newPickupAddCreateErr != nil {
						return newPickupAddCreateErr
					}
					newShipment.PickupAddressID = &newPickupAddress.ID
					newShipment.PickupAddress = newPickupAddress
				} else {
					// Otherwise, there is no original address to update and this new address already has an ID
					newShipment.PickupAddressID = &newShipment.PickupAddress.ID
				}

			}
		}
		if newShipment.HasSecondaryPickupAddress != nil {
			if !*newShipment.HasSecondaryPickupAddress {
				newShipment.SecondaryDeliveryAddressID = nil
			}
		}
		if newShipment.HasSecondaryDeliveryAddress != nil {
			if !*newShipment.HasSecondaryDeliveryAddress {
				newShipment.SecondaryDeliveryAddressID = nil
			}
		}

		if newShipment.HasSecondaryPickupAddress != nil && *newShipment.HasSecondaryPickupAddress && newShipment.SecondaryPickupAddress != nil {
			if dbShipment.SecondaryPickupAddressID != nil {
				newShipment.SecondaryPickupAddress.ID = *dbShipment.SecondaryPickupAddressID
			}

			if dbShipment.SecondaryPickupAddress != nil {
				// Secondary pickup address exists, meaning it should be updated
				newSecondaryPickupAddress, newSecondaryPickupUpdateErr := f.addressUpdater.UpdateAddress(txnAppCtx, newShipment.SecondaryPickupAddress, etag.GenerateEtag(dbShipment.SecondaryPickupAddress.UpdatedAt))
				if newSecondaryPickupUpdateErr != nil {
					return newSecondaryPickupUpdateErr
				}
				newShipment.SecondaryPickupAddressID = &newSecondaryPickupAddress.ID
			} else if newShipment.SecondaryPickupAddressID == nil {
				// Secondary pickup address appears to not exist yet, meaning it should be created
				if newShipment.SecondaryPickupAddress.ID == uuid.Nil {
					newSecondaryPickupAddress, newSecondaryPickupCreateErr := f.addressCreator.CreateAddress(txnAppCtx, newShipment.SecondaryPickupAddress)
					if newSecondaryPickupCreateErr != nil {
						return newSecondaryPickupCreateErr
					}
					newShipment.SecondaryPickupAddressID = &newSecondaryPickupAddress.ID
				} else {
					// No original address to update, and the new address already has an ID so we should just assign it to the shipment
					newShipment.SecondaryPickupAddressID = &newShipment.SecondaryPickupAddress.ID
				}
			}
		}

		if newShipment.SecondaryDeliveryAddress != nil {
			if dbShipment.SecondaryDeliveryAddressID != nil {
				newShipment.SecondaryDeliveryAddress.ID = *dbShipment.SecondaryDeliveryAddressID
			}

			if dbShipment.SecondaryDeliveryAddress != nil {
				// Secondary delivery address exists, meaning it should be updated
				newSecondaryDeliveryAddress, secondaryDeliveryUpdateErr := f.addressUpdater.UpdateAddress(txnAppCtx, newShipment.SecondaryDeliveryAddress, etag.GenerateEtag(dbShipment.SecondaryDeliveryAddress.UpdatedAt))
				if secondaryDeliveryUpdateErr != nil {
					return secondaryDeliveryUpdateErr
				}
				newShipment.SecondaryDeliveryAddressID = &newSecondaryDeliveryAddress.ID
			} else if newShipment.SecondaryDeliveryAddressID == nil {
				// Secondary delivery address appears to not exist yet, meaning it should be created
				if newShipment.SecondaryDeliveryAddress.ID == uuid.Nil {
					newSecondaryDeliveryAddress, secondaryDeliveryCreateErr := f.addressCreator.CreateAddress(txnAppCtx, newShipment.SecondaryDeliveryAddress)
					if secondaryDeliveryCreateErr != nil {
						return secondaryDeliveryCreateErr
					}
					newShipment.SecondaryDeliveryAddressID = &newSecondaryDeliveryAddress.ID
				} else {
					// No original address to update, and the new address already has an ID so we should just assign it to the shipment
					newShipment.SecondaryDeliveryAddressID = &newShipment.SecondaryDeliveryAddress.ID
				}
			}
		}

		if newShipment.HasTertiaryPickupAddress != nil {
			if !*newShipment.HasTertiaryPickupAddress {
				newShipment.TertiaryPickupAddressID = nil
			}
		}
		if newShipment.HasTertiaryDeliveryAddress != nil {
			if !*newShipment.HasTertiaryDeliveryAddress {
				newShipment.TertiaryDeliveryAddressID = nil
			}
		}

		if newShipment.HasTertiaryPickupAddress != nil && *newShipment.HasTertiaryPickupAddress && newShipment.TertiaryPickupAddress != nil {
			if dbShipment.TertiaryPickupAddress != nil {
				newShipment.TertiaryPickupAddress.ID = *dbShipment.TertiaryPickupAddressID
			}

			if dbShipment.TertiaryPickupAddress != nil {
				// Tertiary pickup address exists, meaning it should be updated
				newTertiaryPickupAddress, newTertiaryPickupUpdateErr := f.addressUpdater.UpdateAddress(txnAppCtx, newShipment.TertiaryPickupAddress, etag.GenerateEtag(dbShipment.TertiaryPickupAddress.UpdatedAt))
				if newTertiaryPickupUpdateErr != nil {
					return newTertiaryPickupUpdateErr
				}
				newShipment.TertiaryPickupAddressID = &newTertiaryPickupAddress.ID
			} else if newShipment.TertiaryPickupAddressID == nil {
				// Tertiary pickup address appears to not exist yet, meaning it should be created
				if newShipment.TertiaryPickupAddress.ID == uuid.Nil {
					newTertiaryPickupAddress, newTertiaryPickupCreateErr := f.addressCreator.CreateAddress(txnAppCtx, newShipment.TertiaryPickupAddress)
					if newTertiaryPickupCreateErr != nil {
						return newTertiaryPickupCreateErr
					}
					newShipment.TertiaryPickupAddressID = &newTertiaryPickupAddress.ID
				} else {
					// No original address to update, and the new address already has an ID so we should just assign it to the shipment
					newShipment.TertiaryPickupAddressID = &newShipment.TertiaryPickupAddress.ID
				}
			}
		}

		if newShipment.TertiaryDeliveryAddress != nil {
			if dbShipment.TertiaryDeliveryAddressID != nil {
				newShipment.TertiaryDeliveryAddress.ID = *dbShipment.TertiaryDeliveryAddressID
			}

			if dbShipment.TertiaryDeliveryAddress != nil {
				// Tertiary delivery address exists, meaning it should be updated
				newTertiaryDeliveryAddress, tertiaryDeliveryUpdateErr := f.addressUpdater.UpdateAddress(txnAppCtx, newShipment.TertiaryDeliveryAddress, etag.GenerateEtag(dbShipment.TertiaryDeliveryAddress.UpdatedAt))
				if tertiaryDeliveryUpdateErr != nil {
					return tertiaryDeliveryUpdateErr
				}
				newShipment.TertiaryDeliveryAddressID = &newTertiaryDeliveryAddress.ID
			} else if newShipment.TertiaryDeliveryAddressID == nil {
				// Tertiary delivery address appears to not exist yet, meaning it should be created
				if newShipment.TertiaryDeliveryAddress.ID == uuid.Nil {
					newTertiaryDeliveryAddress, tertiaryDeliveryCreateErr := f.addressCreator.CreateAddress(txnAppCtx, newShipment.TertiaryDeliveryAddress)
					if tertiaryDeliveryCreateErr != nil {
						return tertiaryDeliveryCreateErr
					}
					newShipment.TertiaryDeliveryAddressID = &newTertiaryDeliveryAddress.ID
				} else {
					// No original address to update, and the new address already has an ID so we should just assign it to the shipment
					newShipment.TertiaryDeliveryAddressID = &newShipment.TertiaryDeliveryAddress.ID
				}
			}
		}

		if newShipment.StorageFacility != nil {
			if dbShipment.StorageFacilityID != nil {
				newShipment.StorageFacility.ID = *dbShipment.StorageFacilityID
			}

			if dbShipment.StorageFacility != nil && dbShipment.StorageFacility.AddressID != uuid.Nil {
				newShipment.StorageFacility.Address.ID = dbShipment.StorageFacility.AddressID
				newShipment.StorageFacility.AddressID = dbShipment.StorageFacility.AddressID
			}
			if dbShipment.StorageFacility != nil {
				// Storage facility address exists, meaning we should update
				newStorageFacilityAddress, storageFacilityUpdateErr := f.addressUpdater.UpdateAddress(txnAppCtx, &newShipment.StorageFacility.Address, etag.GenerateEtag(dbShipment.StorageFacility.Address.UpdatedAt))
				if storageFacilityUpdateErr != nil {
					return storageFacilityUpdateErr
				}
				// Assign updated storage facility address to the updated shipment
				newShipment.StorageFacility.AddressID = newStorageFacilityAddress.ID
				newShipment.StorageFacility.Address = *newStorageFacilityAddress
			} else {
				// Make sure that the new storage facility address doesn't already have an ID.
				// If it does, we just assign it. Otherwise, we need to create it.
				if newShipment.StorageFacility.Address.ID != uuid.Nil && newShipment.StorageFacility.AddressID == uuid.Nil {
					// Assign
					newShipment.StorageFacility.AddressID = newShipment.StorageFacility.ID
				} else if newShipment.StorageFacility.Address.ID == uuid.Nil {
					// Create
					newStorageFacilityAddress, storageFacilityCreateErr := f.addressCreator.CreateAddress(txnAppCtx, &newShipment.StorageFacility.Address)
					if storageFacilityCreateErr != nil {
						return storageFacilityCreateErr
					}
					// Assign newly created storage facility address to the updated shipment
					newShipment.StorageFacility.AddressID = newStorageFacilityAddress.ID
				}
			}

			err = txnAppCtx.DB().Save(newShipment.StorageFacility)
			if err != nil {
				return err
			}

			newShipment.StorageFacilityID = &newShipment.StorageFacility.ID

			// For NTS-Release set the pick up address to the storage facility
			if newShipment.ShipmentType == models.MTOShipmentTypeHHGOutOfNTSDom {
				newShipment.PickupAddressID = &newShipment.StorageFacility.AddressID
				newShipment.PickupAddress = &newShipment.StorageFacility.Address

			}
			// For NTS set the destination address to the storage facility
			if newShipment.ShipmentType == models.MTOShipmentTypeHHGIntoNTS {
				newShipment.DestinationAddressID = &newShipment.StorageFacility.AddressID
				newShipment.DestinationAddress = &newShipment.StorageFacility.Address
			}
		}

		if len(newShipment.MTOAgents) != 0 {
			for i := range newShipment.MTOAgents {
				copyOfAgent := newShipment.MTOAgents[i]

				for j := range dbShipment.MTOAgents {
					dbAgent := dbShipment.MTOAgents[j]
					// if the updates already have an agent in the system
					if dbAgent.ID == copyOfAgent.ID {
						if err := txnAppCtx.DB().Update(&copyOfAgent); err != nil {
							return err
						}
					}
				}
				if copyOfAgent.ID == uuid.Nil {
					// create a new agent if it doesn't already exist
					verrs, err := f.builder.CreateOne(txnAppCtx, &copyOfAgent)
					if verrs != nil && verrs.HasAny() {
						return verrs
					}
					if err != nil {
						return err
					}
				}
			}
		}

		// If the estimated weight was updated on an approved shipment then it would mean the move could qualify for
		// excess weight risk depending on the weight allowance and other shipment estimated weights
		if newShipment.PrimeEstimatedWeight != nil || (newShipment.ShipmentType == models.MTOShipmentTypeHHGOutOfNTSDom && newShipment.NTSRecordedWeight != nil) {
			// checking if the total of shipment weight & new prime estimated weight is 90% or more of allowed weight
			move, verrs, err := f.moveWeights.CheckExcessWeight(txnAppCtx, dbShipment.MoveTaskOrderID, *newShipment)
			if verrs != nil && verrs.HasAny() {
				return errors.New(verrs.Error())
			}
			if err != nil {
				return err
			}

			// we only want to update the authorized weight if the shipment is approved and the previous weight is nil
			// otherwise, shipment_updater will handle updating authorized weight when a shipment is approved
			if (dbShipment.PrimeEstimatedWeight == nil || (newShipment.ShipmentType == models.MTOShipmentTypeHHGOutOfNTSDom && newShipment.NTSRecordedWeight == nil)) && newShipment.Status == models.MTOShipmentStatusApproved {
				// updates to prime estimated weight should change the authorized weight of the entitlement
				// which can be manually adjusted by an office user if needed
				err = updateAuthorizedWeight(appCtx, newShipment, move)
				if err != nil {
					return err
				}
			}

			if dbShipment.PrimeEstimatedWeight == nil || *newShipment.PrimeEstimatedWeight != *dbShipment.PrimeEstimatedWeight {
				existingMoveStatus := move.Status
				// if the move is in excess weight risk and the TOO has not acknowledge that, need to change move status to "Approvals Requested"
				// this will trigger the TOO to acknowledged the excess right, which populates ExcessWeightAcknowledgedAt
				if move.ExcessWeightQualifiedAt != nil && move.ExcessWeightAcknowledgedAt == nil || move.ExcessUnaccompaniedBaggageWeightQualifiedAt != nil && move.ExcessUnaccompaniedBaggageWeightAcknowledgedAt == nil {
					err = f.moveRouter.SendToOfficeUser(txnAppCtx, move)
					if err != nil {
						return err
					}
				}

				if existingMoveStatus != move.Status {
					err = txnAppCtx.DB().Update(move)
					if err != nil {
						return err
					}
				}
			}
		}

		if newShipment.PrimeActualWeight != nil {
			if dbShipment.PrimeActualWeight == nil || *newShipment.PrimeActualWeight != *dbShipment.PrimeActualWeight {
				var err error
				autoReweighShipments, err = f.moveWeights.CheckAutoReweigh(txnAppCtx, dbShipment.MoveTaskOrderID, newShipment)
				if err != nil {
					return err
				}
			}
		}

		// Check that only NTS Release shipment uses that NTSRecordedWeight field
		if newShipment.NTSRecordedWeight != nil && newShipment.ShipmentType != models.MTOShipmentTypeHHGOutOfNTSDom {
			errMessage := fmt.Sprintf("field NTSRecordedWeight cannot be set for shipment type %s", string(newShipment.ShipmentType))
			return apperror.NewInvalidInputError(newShipment.ID, nil, nil, errMessage)
		}

		weightsCalculator := NewShipmentBillableWeightCalculator()
		calculatedBillableWeight := weightsCalculator.CalculateShipmentBillableWeight(dbShipment).CalculatedBillableWeight

		// If the max allowable weight for a shipment has been adjusted set a flag to recalculate payment requests for
		// this shipment
		runShipmentRecalculate := false
		if newShipment.BillableWeightCap != nil {
			// new billable cap has a value and it is not the same as the previous value
			if *newShipment.BillableWeightCap != *calculatedBillableWeight {
				runShipmentRecalculate = true
			}
		} else if dbShipment.BillableWeightCap != nil {
			// setting the billable cap back to nil (where previously it wasn't)
			runShipmentRecalculate = true
		}

		// A diverted shipment gets set to the SUBMITTED status automatically:
		if !dbShipment.Diversion && newShipment.Diversion {
			newShipment.Status = models.MTOShipmentStatusSubmitted

			// Get the move
			var move models.Move
			err := txnAppCtx.DB().Find(&move, dbShipment.MoveTaskOrderID)
			if err != nil {
				switch err {
				case sql.ErrNoRows:
					return apperror.NewNotFoundError(dbShipment.MoveTaskOrderID, "looking for Move")
				default:
					return apperror.NewQueryError("Move", err, "")
				}
			}

			existingMoveStatus := move.Status
			err = f.moveRouter.SendToOfficeUser(txnAppCtx, &move)
			if err != nil {
				return err
			}

			// only update if the move status has actually changed
			if existingMoveStatus != move.Status {
				err = txnAppCtx.DB().Update(&move)
				if err != nil {
					return err
				}
			}
		}

		if newShipment.TACType != nil && *newShipment.TACType == "" {
			newShipment.TACType = nil
		} else if newShipment.TACType == nil {
			newShipment.TACType = dbShipment.TACType
		}

		if newShipment.SACType != nil && *newShipment.SACType == "" {
			newShipment.SACType = nil
		} else if newShipment.SACType == nil {
			newShipment.SACType = dbShipment.SACType
		}

		// when populating the market_code column, it is considered domestic if both pickup & dest are CONUS addresses
		newShipment = models.DetermineShipmentMarketCode(newShipment)

		if err := txnAppCtx.DB().Update(newShipment); err != nil {
			return err
		}

		//
		// Perform shipment recalculate payment request
		//
		if runShipmentRecalculate {
			_, err := f.recalculator.ShipmentRecalculatePaymentRequest(txnAppCtx, dbShipment.ID)
			if err != nil {
				return err
			}
		}

		//
		// Done with updates to shipment
		//
		return nil
	})

	if transactionError != nil {
		// Two possible types of transaction errors to handle
		if t, ok := transactionError.(StaleIdentifierError); ok {
			return apperror.NewPreconditionFailedError(dbShipment.ID, t)
		}
		return apperror.NewQueryError("mtoShipment", transactionError, "")
	}

	if len(autoReweighShipments) > 0 {
		for _, shipment := range autoReweighShipments {
			/* Don't send emails to BLUEBARK moves */
			if shipment.MoveTaskOrder.Orders.CanSendEmailWithOrdersType() {
				err := f.sender.SendNotification(appCtx,
					notifications.NewReweighRequested(shipment.MoveTaskOrderID, shipment),
				)
				if err != nil {
					return err
				}
			}
		}
	}

	return nil

}

type mtoShipmentStatusUpdater struct {
	builder   UpdateMTOShipmentQueryBuilder
	siCreator services.MTOServiceItemCreator
	planner   route.Planner
}

// UpdateMTOShipmentStatus updates MTO Shipment Status
func (o *mtoShipmentStatusUpdater) UpdateMTOShipmentStatus(appCtx appcontext.AppContext, shipmentID uuid.UUID, status models.MTOShipmentStatus, rejectionReason *string, diversionReason *string, eTag string) (*models.MTOShipment, error) {
	shipment, err := fetchShipment(appCtx, shipmentID, o.builder)
	if err != nil {
		return nil, err
	}

	if status != models.MTOShipmentStatusRejected {
		rejectionReason = nil
	}

	// here we determine if the current shipment status is diversion requested before updating
	wasShipmentDiversionRequested := shipment.Status == models.MTOShipmentStatusDiversionRequested
	shipmentRouter := NewShipmentRouter()

	switch status {
	case models.MTOShipmentStatusCancellationRequested:
		err = shipmentRouter.RequestCancellation(appCtx, shipment)
	case models.MTOShipmentStatusApproved:
		err = shipmentRouter.Approve(appCtx, shipment)
	case models.MTOShipmentStatusCanceled:
		err = shipmentRouter.Cancel(appCtx, shipment)
	case models.MTOShipmentStatusDiversionRequested:
		err = shipmentRouter.RequestDiversion(appCtx, shipment, diversionReason)
	case models.MTOShipmentStatusRejected:
		err = shipmentRouter.Reject(appCtx, shipment, rejectionReason)
	default:
		return nil, ConflictStatusError{id: shipment.ID, transitionFromStatus: shipment.Status, transitionToStatus: status}
	}

	if err != nil {
		return nil, err
	}

	// calculate required delivery date to save it with the shipment
	if shipment.Status == models.MTOShipmentStatusApproved {
		err = o.setRequiredDeliveryDate(appCtx, shipment)
		if err != nil {
			return nil, err
		}
	}

	verrs, err := o.builder.UpdateOne(appCtx, shipment, &eTag)

	if err != nil {
		switch err.(type) {
		case query.StaleIdentifierError:
			return nil, apperror.NewPreconditionFailedError(shipment.ID, err)
		default:
			return nil, err
		}
	}

	if verrs != nil && verrs.HasAny() {
		return nil, apperror.NewInvalidInputError(shipment.ID, nil, verrs, "There was an issue with validating the updates")
	}

	// after updating shipment
	// create shipment level service items if shipment status was NOT diversion requested before it was updated
	// and current status is approved
	createSSI := shipment.Status == models.MTOShipmentStatusApproved && !wasShipmentDiversionRequested
	if createSSI {
		err = o.createShipmentServiceItems(appCtx, shipment)
		if err != nil {
			return nil, err
		}
	}

	return shipment, nil
}

// createShipmentServiceItems creates shipment level service items
func (o *mtoShipmentStatusUpdater) createShipmentServiceItems(appCtx appcontext.AppContext, shipment *models.MTOShipment) error {
	reServiceCodes := reServiceCodesForShipment(*shipment)
	serviceItemsToCreate := constructMTOServiceItemModels(shipment.ID, shipment.MoveTaskOrderID, reServiceCodes)
	for _, serviceItem := range serviceItemsToCreate {
		copyOfServiceItem := serviceItem // Make copy to avoid implicit memory aliasing of items from a range statement.
		_, verrs, err := o.siCreator.CreateMTOServiceItem(appCtx, &copyOfServiceItem)

		if verrs != nil && verrs.HasAny() {
			invalidInputError := apperror.NewInvalidInputError(shipment.ID, nil, verrs, "There was an issue creating service items for the shipment")
			return invalidInputError
		}

		if err != nil {
			return err
		}
	}

	return nil
}

// setRequiredDeliveryDate set the calculated delivery date for the shipment
func (o *mtoShipmentStatusUpdater) setRequiredDeliveryDate(appCtx appcontext.AppContext, shipment *models.MTOShipment) error {
	if shipment.ScheduledPickupDate != nil &&
		shipment.RequiredDeliveryDate == nil &&
		(shipment.PrimeEstimatedWeight != nil || shipment.NTSRecordedWeight != nil) {

		var pickupLocation *models.Address
		var deliveryLocation *models.Address
		weight := shipment.PrimeEstimatedWeight

		switch shipment.ShipmentType {
		case models.MTOShipmentTypeHHGIntoNTS:
			if shipment.StorageFacility == nil || shipment.StorageFacility.AddressID == uuid.Nil {
				return errors.Errorf("StorageFacility is required for %s shipments", models.MTOShipmentTypeHHGIntoNTS)
			}
			err := appCtx.DB().Load(shipment.StorageFacility, "Address", "Address.Country")
			if err != nil {
				return apperror.NewNotFoundError(shipment.StorageFacility.AddressID, "looking for MTOShipment.StorageFacility.Address")
			}

			pickupLocation = shipment.PickupAddress
			deliveryLocation = &shipment.StorageFacility.Address
		case models.MTOShipmentTypeHHGOutOfNTSDom:
			if shipment.StorageFacility == nil || shipment.StorageFacility.AddressID == uuid.Nil {
				return errors.Errorf("StorageFacility is required for %s shipments", models.MTOShipmentTypeHHGOutOfNTSDom)
			}
			err := appCtx.DB().Load(shipment.StorageFacility, "Address", "Address.Country")
			if err != nil {
				return apperror.NewNotFoundError(shipment.StorageFacility.AddressID, "looking for MTOShipment.StorageFacility.Address")
			}
			pickupLocation = &shipment.StorageFacility.Address
			deliveryLocation = shipment.DestinationAddress
			weight = shipment.NTSRecordedWeight
		default:
			pickupLocation = shipment.PickupAddress
			deliveryLocation = shipment.DestinationAddress
		}
		requiredDeliveryDate, calcErr := CalculateRequiredDeliveryDate(appCtx, o.planner, *pickupLocation, *deliveryLocation, *shipment.ScheduledPickupDate, weight.Int())
		if calcErr != nil {
			return calcErr
		}

		shipment.RequiredDeliveryDate = requiredDeliveryDate
	}

	return nil
}

func fetchShipment(appCtx appcontext.AppContext, shipmentID uuid.UUID, builder UpdateMTOShipmentQueryBuilder) (*models.MTOShipment, error) {
	var shipment models.MTOShipment

	queryFilters := []services.QueryFilter{
		query.NewQueryFilter("id", "=", shipmentID),
	}
	err := builder.FetchOne(appCtx, &shipment, queryFilters)

	if err != nil {
		switch err {
		case sql.ErrNoRows:
			return nil, apperror.NewNotFoundError(shipmentID, "Shipment not found")
		default:
			return nil, apperror.NewQueryError("MTOShipment", err, "")
		}
	}

	return &shipment, nil
}

func reServiceCodesForShipment(shipment models.MTOShipment) []models.ReServiceCode {
	// We will detect the type of shipment we're working with and then call a helper with the correct
	// default service items that we want created as a side effect.
	// More info in MB-1140: https://dp3.atlassian.net/browse/MB-1140

	// international shipment service items are created in the shipment_approver
	switch shipment.ShipmentType {
	case models.MTOShipmentTypeHHG:
		if shipment.MarketCode != models.MarketCodeInternational {
			originZIP3 := shipment.PickupAddress.PostalCode[0:3]
			destinationZIP3 := shipment.DestinationAddress.PostalCode[0:3]

			if originZIP3 == destinationZIP3 {
				return []models.ReServiceCode{
					models.ReServiceCodeDSH,
					models.ReServiceCodeFSC,
					models.ReServiceCodeDOP,
					models.ReServiceCodeDDP,
					models.ReServiceCodeDPK,
					models.ReServiceCodeDUPK,
				}
			}

			// Need to create: Dom Linehaul, Fuel Surcharge, Dom Origin Price, Dom Destination Price, Dom Packing, and Dom Unpacking.
			return []models.ReServiceCode{
				models.ReServiceCodeDLH,
				models.ReServiceCodeFSC,
				models.ReServiceCodeDOP,
				models.ReServiceCodeDDP,
				models.ReServiceCodeDPK,
				models.ReServiceCodeDUPK,
			}
		}
<<<<<<< HEAD
	case models.MTOShipmentTypeHHGIntoNTSDom:
		if shipment.MarketCode != models.MarketCodeInternational {
			// Need to create: Dom Linehaul, Fuel Surcharge, Dom Origin Price, Dom Destination Price, Dom NTS Packing
			return []models.ReServiceCode{
				models.ReServiceCodeDLH,
				models.ReServiceCodeFSC,
				models.ReServiceCodeDOP,
				models.ReServiceCodeDDP,
				models.ReServiceCodeDNPK,
			}
=======
	case models.MTOShipmentTypeHHGIntoNTS:
		// Need to create: Dom Linehaul, Fuel Surcharge, Dom Origin Price, Dom Destination Price, Dom NTS Packing
		return []models.ReServiceCode{
			models.ReServiceCodeDLH,
			models.ReServiceCodeFSC,
			models.ReServiceCodeDOP,
			models.ReServiceCodeDDP,
			models.ReServiceCodeDNPK,
>>>>>>> fa6b802e
		}
	case models.MTOShipmentTypeHHGOutOfNTSDom:
		// Need to create: Dom Linehaul, Fuel Surcharge, Dom Origin Price, Dom Destination Price, Dom Unpacking
		return []models.ReServiceCode{
			models.ReServiceCodeDLH,
			models.ReServiceCodeFSC,
			models.ReServiceCodeDOP,
			models.ReServiceCodeDDP,
			models.ReServiceCodeDUPK,
		}
	case models.MTOShipmentTypeMobileHome:
		// Need to create: Dom Linehaul, Fuel Surcharge, Dom Origin Price, Dom Destination Price, Dom Mobile Home Factor
		return []models.ReServiceCode{
			models.ReServiceCodeDLH,
			models.ReServiceCodeFSC,
			models.ReServiceCodeDOP,
			models.ReServiceCodeDDP,
			models.ReServiceCodeDMHF,
		}
	case models.MTOShipmentTypeBoatHaulAway:
		// Need to create: Dom Linehaul, Fuel Surcharge, Dom Origin Price, Dom Destination Price, Dom Haul Away Boat Factor
		return []models.ReServiceCode{
			models.ReServiceCodeDLH,
			models.ReServiceCodeFSC,
			models.ReServiceCodeDOP,
			models.ReServiceCodeDDP,
			models.ReServiceCodeDBHF,
		}
	case models.MTOShipmentTypeBoatTowAway:
		// Need to create: Dom Linehaul, Fuel Surcharge, Dom Origin Price, Dom Destination Price, Dom Tow Away Boat Factor
		return []models.ReServiceCode{
			models.ReServiceCodeDLH,
			models.ReServiceCodeFSC,
			models.ReServiceCodeDOP,
			models.ReServiceCodeDDP,
			models.ReServiceCodeDBTF,
		}
	}

	return []models.ReServiceCode{}
}

// CalculateRequiredDeliveryDate function is used to get a distance calculation using the pickup and destination addresses. It then uses
// the value returned to make a fetch on the ghc_domestic_transit_times table and returns a required delivery date
// based on the max_days_transit_time.
func CalculateRequiredDeliveryDate(appCtx appcontext.AppContext, planner route.Planner, pickupAddress models.Address, destinationAddress models.Address, pickupDate time.Time, weight int) (*time.Time, error) {
	// Okay, so this is something to get us able to take care of the 20 day condition over in the gdoc linked in this
	// story: https://dp3.atlassian.net/browse/MB-1141
	// We unfortunately didn't get a lot of guidance regarding vicinity. So for now we're taking zip codes that are the
	// explicitly mentioned 20 day cities and those in the same county (that I've manually compiled together here).
	// If a move is in that group it adds 20 days, if it's not in that group, but is in Alaska it adds 10 days.
	// Else it will not do either of those things.
	// The cities for 20 days are: Adak, Kodiak, Juneau, Ketchikan, and Sitka. As well as others in their 'vicinity.'
	twentyDayAKZips := [28]string{"99546", "99547", "99591", "99638", "99660", "99685", "99692", "99550", "99608",
		"99615", "99619", "99624", "99643", "99644", "99697", "99650", "99801", "99802", "99803", "99811", "99812",
		"99950", "99824", "99850", "99901", "99928", "99950", "99835"}

	// Get a distance calculation between pickup and destination addresses.
	distance, err := planner.ZipTransitDistance(appCtx, pickupAddress.PostalCode, destinationAddress.PostalCode)
	if err != nil {
		return nil, err
	}
	// Query the ghc_domestic_transit_times table for the max transit time
	var ghcDomesticTransitTime models.GHCDomesticTransitTime
	err = appCtx.DB().Where("distance_miles_lower <= ? "+
		"AND distance_miles_upper >= ? "+
		"AND weight_lbs_lower <= ? "+
		"AND (weight_lbs_upper >= ? OR weight_lbs_upper = 0)",
		distance, distance, weight, weight).First(&ghcDomesticTransitTime)

	if err != nil {
		return nil, errors.Errorf("failed to find transit time for shipment of %d lbs weight and %d mile distance", weight, distance)
	}

	// Add the max transit time to the pickup date to get the new required delivery date
	requiredDeliveryDate := pickupDate.AddDate(0, 0, ghcDomesticTransitTime.MaxDaysTransitTime)

	// Let's add some days if we're dealing with an alaska shipment.
	if destinationAddress.State == "AK" {
		for _, zip := range twentyDayAKZips {
			if destinationAddress.PostalCode == zip {
				// Add an extra 10 days here, so that after we add the 10 for being in AK we wind up with a total of 20
				requiredDeliveryDate = requiredDeliveryDate.AddDate(0, 0, 10)
				break
			}
		}
		// Add an extra 10 days for being in AK
		requiredDeliveryDate = requiredDeliveryDate.AddDate(0, 0, 10)
	}

	// return the value
	return &requiredDeliveryDate, nil
}

// This private function is used to generically construct service items when shipments are approved.
func constructMTOServiceItemModels(shipmentID uuid.UUID, mtoID uuid.UUID, reServiceCodes []models.ReServiceCode) models.MTOServiceItems {
	serviceItems := make(models.MTOServiceItems, len(reServiceCodes))
	currentTime := models.TimePointer(time.Now())
	for i, reServiceCode := range reServiceCodes {
		serviceItem := models.MTOServiceItem{
			MoveTaskOrderID: mtoID,
			MTOShipmentID:   &shipmentID,
			ReService:       models.ReService{Code: reServiceCode},
			Status:          "APPROVED",
			ApprovedAt:      currentTime,
		}
		serviceItems[i] = serviceItem
	}
	return serviceItems
}

// NewMTOShipmentStatusUpdater creates a new MTO Shipment Status Updater
func NewMTOShipmentStatusUpdater(builder UpdateMTOShipmentQueryBuilder, siCreator services.MTOServiceItemCreator, planner route.Planner) services.MTOShipmentStatusUpdater {
	return &mtoShipmentStatusUpdater{builder, siCreator, planner}
}

// ConflictStatusError returns an error for a conflict in status
type ConflictStatusError struct {
	id                        uuid.UUID
	transitionFromStatus      models.MTOShipmentStatus
	transitionToStatus        models.MTOShipmentStatus
	transitionAllowedStatuses *[]models.MTOShipmentStatus
}

// Error is the string representation of the error
func (e ConflictStatusError) Error() string {
	if e.transitionAllowedStatuses != nil {
		return fmt.Sprintf("Shipment with id '%s' can only transition to status '%s' from %+q, but its current status is '%s'",
			e.id.String(), e.transitionToStatus, *e.transitionAllowedStatuses, e.transitionFromStatus)
	}

	return ""
}

// MTOShipmentsMTOAvailableToPrime checks if a given shipment is available to the Prime
// TODO: trend away from using this method, it represents *business logic* and should
// ideally be done only as an internal check, rather than relying on being invoked
// by the handler layer
func (f mtoShipmentUpdater) MTOShipmentsMTOAvailableToPrime(appCtx appcontext.AppContext, mtoShipmentID uuid.UUID) (bool, error) {
	err := checkAvailToPrime().Validate(appCtx, &models.MTOShipment{ID: mtoShipmentID}, nil)
	if err != nil {
		return false, err
	}
	return true, nil
}

// UpdateDestinationSITServiceItemsAddress updates destination SIT service items attached to a shipment
// this updates the final_destination_address to be the same as the shipment's destination_address
func UpdateDestinationSITServiceItemsAddress(appCtx appcontext.AppContext, shipment *models.MTOShipment) error {
	// getting the shipment and service items with code in case they weren't passed in
	eagerAssociations := []string{"MTOServiceItems.ReService.Code"}
	mtoShipment, err := FindShipment(appCtx, shipment.ID, eagerAssociations...)
	if err != nil {
		return err
	}

	mtoServiceItems := mtoShipment.MTOServiceItems

	// Only update these serviceItems address ID
	serviceItemsToUpdate := []models.ReServiceCode{models.ReServiceCodeDDDSIT, models.ReServiceCodeDDFSIT, models.ReServiceCodeDDASIT, models.ReServiceCodeDDSFSC}

	for _, serviceItem := range mtoServiceItems {

		// Only update the address ID if it is not up to date with the shipment destination address ID
		if slices.Contains(serviceItemsToUpdate, serviceItem.ReService.Code) && serviceItem.SITDestinationFinalAddressID != shipment.DestinationAddressID {

			newServiceItem := serviceItem
			newServiceItem.SITDestinationFinalAddressID = shipment.DestinationAddressID

			transactionError := appCtx.NewTransaction(func(txnCtx appcontext.AppContext) error {
				// update service item final destination address ID to match shipment address ID
				verrs, err := txnCtx.DB().ValidateAndUpdate(&newServiceItem)
				if verrs != nil && verrs.HasAny() {
					return apperror.NewInvalidInputError(shipment.ID, err, verrs, "invalid input found while updating final destination address of service item")
				} else if err != nil {
					return apperror.NewQueryError("Service item", err, "")
				}

				return nil
			})

			if transactionError != nil {
				return transactionError
			}
		}
	}

	return nil
}

func UpdateDestinationSITServiceItemsSITDeliveryMiles(planner route.Planner, appCtx appcontext.AppContext, shipment *models.MTOShipment, newAddress *models.Address, TOOApprovalRequired bool) error {
	eagerAssociations := []string{"MTOServiceItems.ReService.Code", "MTOServiceItems.SITDestinationOriginalAddress"}
	mtoShipment, err := FindShipment(appCtx, shipment.ID, eagerAssociations...)
	if err != nil {
		return err
	}

	mtoServiceItems := mtoShipment.MTOServiceItems
	for _, s := range mtoServiceItems {
		serviceItem := s
		reServiceCode := serviceItem.ReService.Code
		if reServiceCode == models.ReServiceCodeDDDSIT ||
			reServiceCode == models.ReServiceCodeDDSFSC {

			var milesCalculated int

			if TOOApprovalRequired {
				if serviceItem.SITDestinationOriginalAddress != nil {
					// if TOO approval was required, shipment destination address has been updated at this point
					milesCalculated, err = planner.ZipTransitDistance(appCtx, shipment.DestinationAddress.PostalCode, serviceItem.SITDestinationOriginalAddress.PostalCode)
				}
			} else {
				// if TOO approval was not required, use the newAddress
				milesCalculated, err = planner.ZipTransitDistance(appCtx, newAddress.PostalCode, serviceItem.SITDestinationOriginalAddress.PostalCode)
			}
			if err != nil {
				return err
			}
			serviceItem.SITDeliveryMiles = &milesCalculated

			mtoServiceItems = append(mtoServiceItems, serviceItem)
		}
	}
	transactionError := appCtx.NewTransaction(func(txnCtx appcontext.AppContext) error {
		// update service item final SITDeliveryMiles
		verrs, err := txnCtx.DB().ValidateAndUpdate(&mtoServiceItems)
		if verrs != nil && verrs.HasAny() {
			return apperror.NewInvalidInputError(shipment.ID, err, verrs, "invalid input found while updating final destination address of service item")
		} else if err != nil {
			return apperror.NewQueryError("Service item", err, "")
		}

		return nil
	})

	if transactionError != nil {
		return transactionError
	}

	return nil
}

func updateAuthorizedWeight(appCtx appcontext.AppContext, shipment *models.MTOShipment, move *models.Move) error {
	var dBAuthorizedWeight int
	if shipment.ShipmentType != models.MTOShipmentTypeHHGOutOfNTSDom {
		dBAuthorizedWeight = int(*shipment.PrimeEstimatedWeight)
	} else {
		dBAuthorizedWeight = int(*shipment.NTSRecordedWeight)
	}
	if len(move.MTOShipments) != 0 {
		for _, mtoShipment := range move.MTOShipments {
			if mtoShipment.Status == models.MTOShipmentStatusApproved && mtoShipment.ID != shipment.ID {
				if mtoShipment.ShipmentType != models.MTOShipmentTypeHHGOutOfNTSDom {
					//uses PrimeEstimatedWeight for HHG and NTS shipments
					if mtoShipment.PrimeEstimatedWeight != nil {
						dBAuthorizedWeight += int(*mtoShipment.PrimeEstimatedWeight)
					}
				} else {
					//used NTSRecordedWeight for NTSRShipments
					if mtoShipment.NTSRecordedWeight != nil {
						dBAuthorizedWeight += int(*mtoShipment.NTSRecordedWeight)
					}
				}
			}
		}
	}
	dBAuthorizedWeight = int(math.Round(float64(dBAuthorizedWeight) * 1.10))
	entitlement := move.Orders.Entitlement
	entitlement.DBAuthorizedWeight = &dBAuthorizedWeight
	verrs, err := appCtx.DB().ValidateAndUpdate(entitlement)

	if verrs != nil && verrs.HasAny() {
		invalidInputError := apperror.NewInvalidInputError(shipment.ID, nil, verrs, "There was an issue with validating the updates")
		return invalidInputError
	}
	if err != nil {
		return err
	}

	return nil
}<|MERGE_RESOLUTION|>--- conflicted
+++ resolved
@@ -1091,8 +1091,7 @@
 				models.ReServiceCodeDUPK,
 			}
 		}
-<<<<<<< HEAD
-	case models.MTOShipmentTypeHHGIntoNTSDom:
+	case models.MTOShipmentTypeHHGIntoNTS:
 		if shipment.MarketCode != models.MarketCodeInternational {
 			// Need to create: Dom Linehaul, Fuel Surcharge, Dom Origin Price, Dom Destination Price, Dom NTS Packing
 			return []models.ReServiceCode{
@@ -1102,16 +1101,6 @@
 				models.ReServiceCodeDDP,
 				models.ReServiceCodeDNPK,
 			}
-=======
-	case models.MTOShipmentTypeHHGIntoNTS:
-		// Need to create: Dom Linehaul, Fuel Surcharge, Dom Origin Price, Dom Destination Price, Dom NTS Packing
-		return []models.ReServiceCode{
-			models.ReServiceCodeDLH,
-			models.ReServiceCodeFSC,
-			models.ReServiceCodeDOP,
-			models.ReServiceCodeDDP,
-			models.ReServiceCodeDNPK,
->>>>>>> fa6b802e
 		}
 	case models.MTOShipmentTypeHHGOutOfNTSDom:
 		// Need to create: Dom Linehaul, Fuel Surcharge, Dom Origin Price, Dom Destination Price, Dom Unpacking
