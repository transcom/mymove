package mtoshipment

import (
	"database/sql"
	"fmt"
	"math"
	"time"

	"github.com/gobuffalo/validate/v3"
	"github.com/gofrs/uuid"
	"github.com/jinzhu/copier"
	"github.com/pkg/errors"
	"golang.org/x/exp/slices"

	"github.com/transcom/mymove/pkg/appcontext"
	"github.com/transcom/mymove/pkg/apperror"
	"github.com/transcom/mymove/pkg/db/utilities"
	"github.com/transcom/mymove/pkg/etag"
	"github.com/transcom/mymove/pkg/models"
	"github.com/transcom/mymove/pkg/notifications"
	"github.com/transcom/mymove/pkg/route"
	"github.com/transcom/mymove/pkg/services"
	"github.com/transcom/mymove/pkg/services/fetch"
	"github.com/transcom/mymove/pkg/services/query"
)

// UpdateMTOShipmentQueryBuilder is the query builder for updating MTO Shipments
type UpdateMTOShipmentQueryBuilder interface {
	FetchOne(appCtx appcontext.AppContext, model interface{}, filters []services.QueryFilter) error
	CreateOne(appCtx appcontext.AppContext, model interface{}) (*validate.Errors, error)
	UpdateOne(appCtx appcontext.AppContext, model interface{}, eTag *string) (*validate.Errors, error)
	Count(appCtx appcontext.AppContext, model interface{}, filters []services.QueryFilter) (int, error)
	FetchMany(appCtx appcontext.AppContext, model interface{}, filters []services.QueryFilter, associations services.QueryAssociations, pagination services.Pagination, ordering services.QueryOrder) error
}

type mtoShipmentUpdater struct {
	builder UpdateMTOShipmentQueryBuilder
	services.Fetcher
	addressUpdater services.AddressUpdater
	addressCreator services.AddressCreator
	planner        route.Planner
	moveRouter     services.MoveRouter
	moveWeights    services.MoveWeights
	sender         notifications.NotificationSender
	recalculator   services.PaymentRequestShipmentRecalculator
	checks         []validator
}

// NewMTOShipmentUpdater creates a new struct with the service dependencies
func NewMTOShipmentUpdater(builder UpdateMTOShipmentQueryBuilder, _ services.Fetcher, planner route.Planner, moveRouter services.MoveRouter, moveWeights services.MoveWeights, sender notifications.NotificationSender, recalculator services.PaymentRequestShipmentRecalculator, addressUpdater services.AddressUpdater, addressCreator services.AddressCreator) services.MTOShipmentUpdater {
	return &mtoShipmentUpdater{
		builder,
		fetch.NewFetcher(builder),
		addressUpdater,
		addressCreator,
		planner,
		moveRouter,
		moveWeights,
		sender,
		recalculator,
		[]validator{},
	}
}

// TODO: apply the subset of business logic validations
// that would be appropriate for the CUSTOMER
func NewCustomerMTOShipmentUpdater(builder UpdateMTOShipmentQueryBuilder, _ services.Fetcher, planner route.Planner, moveRouter services.MoveRouter, moveWeights services.MoveWeights, sender notifications.NotificationSender, recalculator services.PaymentRequestShipmentRecalculator, addressUpdater services.AddressUpdater, addressCreator services.AddressCreator) services.MTOShipmentUpdater {
	return &mtoShipmentUpdater{
		builder,
		fetch.NewFetcher(builder),
		addressUpdater,
		addressCreator,
		planner,
		moveRouter,
		moveWeights,
		sender,
		recalculator,
		[]validator{checkStatus(), MTOShipmentHasTertiaryAddressWithNoSecondaryAddressUpdate()},
	}
}

func NewOfficeMTOShipmentUpdater(builder UpdateMTOShipmentQueryBuilder, _ services.Fetcher, planner route.Planner, moveRouter services.MoveRouter, moveWeights services.MoveWeights, sender notifications.NotificationSender, recalculator services.PaymentRequestShipmentRecalculator, addressUpdater services.AddressUpdater, addressCreator services.AddressCreator) services.MTOShipmentUpdater {
	return &mtoShipmentUpdater{
		builder,
		fetch.NewFetcher(builder),
		addressUpdater,
		addressCreator,
		planner,
		moveRouter,
		moveWeights,
		sender,
		recalculator,
		[]validator{checkStatus(), checkUpdateAllowed(), MTOShipmentHasTertiaryAddressWithNoSecondaryAddressUpdate()},
	}
}

// TODO: apply the subset of business logic validations
// that would be appropriate for the PRIME
func NewPrimeMTOShipmentUpdater(builder UpdateMTOShipmentQueryBuilder, _ services.Fetcher, planner route.Planner, moveRouter services.MoveRouter, moveWeights services.MoveWeights, sender notifications.NotificationSender, recalculator services.PaymentRequestShipmentRecalculator, addressUpdater services.AddressUpdater, addressCreator services.AddressCreator) services.MTOShipmentUpdater {
	return &mtoShipmentUpdater{
		builder,
		fetch.NewFetcher(builder),
		addressUpdater,
		addressCreator,
		planner,
		moveRouter,
		moveWeights,
		sender,
		recalculator,
		[]validator{checkStatus(), checkAvailToPrime(), checkPrimeValidationsOnModel(planner), MTOShipmentHasTertiaryAddressWithNoSecondaryAddressUpdate()},
	}
}

// setNewShipmentFields validates the updated shipment
func setNewShipmentFields(appCtx appcontext.AppContext, dbShipment *models.MTOShipment, requestedUpdatedShipment *models.MTOShipment) {
	if requestedUpdatedShipment.RequestedPickupDate != nil {
		dbShipment.RequestedPickupDate = requestedUpdatedShipment.RequestedPickupDate
	}

	dbShipment.Diversion = requestedUpdatedShipment.Diversion
	dbShipment.UsesExternalVendor = requestedUpdatedShipment.UsesExternalVendor

	if requestedUpdatedShipment.RequestedDeliveryDate != nil {
		dbShipment.RequestedDeliveryDate = requestedUpdatedShipment.RequestedDeliveryDate
	}

	if requestedUpdatedShipment.PrimeActualWeight != nil {
		dbShipment.PrimeActualWeight = requestedUpdatedShipment.PrimeActualWeight
	}

	if requestedUpdatedShipment.FirstAvailableDeliveryDate != nil {
		dbShipment.FirstAvailableDeliveryDate = requestedUpdatedShipment.FirstAvailableDeliveryDate
	}

	if requestedUpdatedShipment.ActualPickupDate != nil {
		dbShipment.ActualPickupDate = requestedUpdatedShipment.ActualPickupDate
	}

	if requestedUpdatedShipment.ScheduledPickupDate != nil {
		dbShipment.ScheduledPickupDate = requestedUpdatedShipment.ScheduledPickupDate
	}

	if requestedUpdatedShipment.ActualDeliveryDate != nil {
		dbShipment.ActualDeliveryDate = requestedUpdatedShipment.ActualDeliveryDate
	}

	if requestedUpdatedShipment.ScheduledDeliveryDate != nil {
		dbShipment.ScheduledDeliveryDate = requestedUpdatedShipment.ScheduledDeliveryDate
	}

	if requestedUpdatedShipment.PrimeEstimatedWeight != nil {
		now := time.Now()
		dbShipment.PrimeEstimatedWeight = requestedUpdatedShipment.PrimeEstimatedWeight
		dbShipment.PrimeEstimatedWeightRecordedDate = &now
	}

	if requestedUpdatedShipment.NTSRecordedWeight != nil {
		dbShipment.NTSRecordedWeight = requestedUpdatedShipment.NTSRecordedWeight
	}

	if requestedUpdatedShipment.PickupAddress != nil && dbShipment.ShipmentType != models.MTOShipmentTypeHHGOutOfNTSDom {
		dbShipment.PickupAddress = requestedUpdatedShipment.PickupAddress
	}

	if requestedUpdatedShipment.DestinationAddress != nil && dbShipment.ShipmentType != models.MTOShipmentTypeHHGIntoNTS {
		dbShipment.DestinationAddress = requestedUpdatedShipment.DestinationAddress
	}

	if requestedUpdatedShipment.DestinationType != nil {
		dbShipment.DestinationType = requestedUpdatedShipment.DestinationType
	}

	// If HasSecondaryPickupAddress is false, we want to remove the secondary address as well as the tertiary address
	// Otherwise, if a non-nil address is in the payload, we should save it
	if requestedUpdatedShipment.HasSecondaryPickupAddress != nil && !*requestedUpdatedShipment.HasSecondaryPickupAddress {
		dbShipment.HasSecondaryPickupAddress = requestedUpdatedShipment.HasSecondaryPickupAddress
		dbShipment.SecondaryPickupAddress = nil
		dbShipment.SecondaryPickupAddressID = nil
		requestedUpdatedShipment.HasTertiaryPickupAddress = models.BoolPointer(false)
	} else if requestedUpdatedShipment.SecondaryPickupAddress != nil {
		dbShipment.SecondaryPickupAddress = requestedUpdatedShipment.SecondaryPickupAddress
		dbShipment.HasSecondaryPickupAddress = models.BoolPointer(true)
	}

	// If HasSecondaryDeliveryAddress is false, we want to remove the secondary address as well as the tertiary address
	// Otherwise, if a non-nil address is in the payload, we should save it
	if requestedUpdatedShipment.HasSecondaryDeliveryAddress != nil && !*requestedUpdatedShipment.HasSecondaryDeliveryAddress {
		dbShipment.HasSecondaryDeliveryAddress = requestedUpdatedShipment.HasSecondaryDeliveryAddress
		dbShipment.SecondaryDeliveryAddress = nil
		dbShipment.SecondaryDeliveryAddressID = nil
		requestedUpdatedShipment.HasTertiaryDeliveryAddress = models.BoolPointer(false)
	} else if requestedUpdatedShipment.SecondaryDeliveryAddress != nil {
		dbShipment.SecondaryDeliveryAddress = requestedUpdatedShipment.SecondaryDeliveryAddress
		dbShipment.HasSecondaryDeliveryAddress = models.BoolPointer(true)
	}

	// If HasTertiaryPickupAddress is false, we want to remove the address
	// Otherwise, if a non-nil address is in the payload, we should save it
	if requestedUpdatedShipment.HasTertiaryPickupAddress != nil && !*requestedUpdatedShipment.HasTertiaryPickupAddress {
		dbShipment.HasTertiaryPickupAddress = requestedUpdatedShipment.HasTertiaryPickupAddress
		dbShipment.TertiaryPickupAddress = nil
		dbShipment.TertiaryPickupAddressID = nil
	} else if requestedUpdatedShipment.TertiaryPickupAddress != nil {
		dbShipment.TertiaryPickupAddress = requestedUpdatedShipment.TertiaryPickupAddress
		dbShipment.HasTertiaryPickupAddress = models.BoolPointer(true)
	}

	// If HasTertiaryDeliveryAddress is false, we want to remove the address
	// Otherwise, if a non-nil address is in the payload, we should save it
	if requestedUpdatedShipment.HasTertiaryDeliveryAddress != nil && !*requestedUpdatedShipment.HasTertiaryDeliveryAddress {
		dbShipment.HasTertiaryDeliveryAddress = requestedUpdatedShipment.HasTertiaryDeliveryAddress
		dbShipment.TertiaryDeliveryAddress = nil
		dbShipment.TertiaryDeliveryAddressID = nil
	} else if requestedUpdatedShipment.TertiaryDeliveryAddress != nil {
		dbShipment.TertiaryDeliveryAddress = requestedUpdatedShipment.TertiaryDeliveryAddress
		dbShipment.HasTertiaryDeliveryAddress = models.BoolPointer(true)
	}

	if requestedUpdatedShipment.ShipmentType != "" {
		dbShipment.ShipmentType = requestedUpdatedShipment.ShipmentType
	}

	if requestedUpdatedShipment.Status != "" {
		dbShipment.Status = requestedUpdatedShipment.Status
	}

	if requestedUpdatedShipment.RequiredDeliveryDate != nil {
		dbShipment.RequiredDeliveryDate = requestedUpdatedShipment.RequiredDeliveryDate
	}

	if requestedUpdatedShipment.PrimeEstimatedWeightRecordedDate != nil {
		dbShipment.PrimeEstimatedWeightRecordedDate = requestedUpdatedShipment.PrimeEstimatedWeightRecordedDate
	}

	if requestedUpdatedShipment.CustomerRemarks != nil {
		dbShipment.CustomerRemarks = requestedUpdatedShipment.CustomerRemarks
	}

	if requestedUpdatedShipment.CounselorRemarks != nil {
		dbShipment.CounselorRemarks = requestedUpdatedShipment.CounselorRemarks
	}

	if requestedUpdatedShipment.BillableWeightCap != nil {
		dbShipment.BillableWeightCap = requestedUpdatedShipment.BillableWeightCap
	}

	if requestedUpdatedShipment.BillableWeightJustification != nil {
		dbShipment.BillableWeightJustification = requestedUpdatedShipment.BillableWeightJustification
	}

	if requestedUpdatedShipment.TACType != nil {
		dbShipment.TACType = requestedUpdatedShipment.TACType
	}

	if requestedUpdatedShipment.SACType != nil {
		dbShipment.SACType = requestedUpdatedShipment.SACType
	}

	if requestedUpdatedShipment.ServiceOrderNumber != nil {
		dbShipment.ServiceOrderNumber = requestedUpdatedShipment.ServiceOrderNumber
	}

	if requestedUpdatedShipment.StorageFacility != nil {
		dbShipment.StorageFacility = requestedUpdatedShipment.StorageFacility
	}

	if requestedUpdatedShipment.ActualProGearWeight != nil {
		dbShipment.ActualProGearWeight = requestedUpdatedShipment.ActualProGearWeight
	}

	if requestedUpdatedShipment.ActualSpouseProGearWeight != nil {
		dbShipment.ActualSpouseProGearWeight = requestedUpdatedShipment.ActualSpouseProGearWeight
	}

	if requestedUpdatedShipment.OriginSITAuthEndDate != nil {
		dbShipment.OriginSITAuthEndDate = requestedUpdatedShipment.OriginSITAuthEndDate
	}

	if requestedUpdatedShipment.DestinationSITAuthEndDate != nil {
		dbShipment.DestinationSITAuthEndDate = requestedUpdatedShipment.DestinationSITAuthEndDate
	}

	//// TODO: move mtoagent creation into service: Should not update MTOAgents here because we don't have an eTag
	if len(requestedUpdatedShipment.MTOAgents) > 0 {
		var agentsToCreateOrUpdate []models.MTOAgent
		for _, newAgentInfo := range requestedUpdatedShipment.MTOAgents {
			// if no record exists in the db
			if newAgentInfo.ID == uuid.Nil {
				newAgentInfo.MTOShipmentID = requestedUpdatedShipment.ID
				if newAgentInfo.FirstName != nil && *newAgentInfo.FirstName == "" {
					newAgentInfo.FirstName = nil
				}
				if newAgentInfo.LastName != nil && *newAgentInfo.LastName == "" {
					newAgentInfo.LastName = nil
				}
				if newAgentInfo.Email != nil && *newAgentInfo.Email == "" {
					newAgentInfo.Email = nil
				}
				if newAgentInfo.Phone != nil && *newAgentInfo.Phone == "" {
					newAgentInfo.Phone = nil
				}
				// If no fields are set, then we do not want to create the MTO agent
				if newAgentInfo.FirstName == nil && newAgentInfo.LastName == nil && newAgentInfo.Email == nil && newAgentInfo.Phone == nil {
					continue
				}
				agentsToCreateOrUpdate = append(agentsToCreateOrUpdate, newAgentInfo)
			} else {
				foundAgent := false
				// make sure there is an existing record in the db
				for i, dbAgent := range dbShipment.MTOAgents {
					if foundAgent {
						break
					}
					if dbAgent.ID == newAgentInfo.ID {
						foundAgent = true
						if newAgentInfo.MTOAgentType != "" && newAgentInfo.MTOAgentType != dbAgent.MTOAgentType {
							dbShipment.MTOAgents[i].MTOAgentType = newAgentInfo.MTOAgentType
						}
						dbShipment.MTOAgents[i].FirstName = services.SetOptionalStringField(newAgentInfo.FirstName, dbShipment.MTOAgents[i].FirstName)
						dbShipment.MTOAgents[i].LastName = services.SetOptionalStringField(newAgentInfo.LastName, dbShipment.MTOAgents[i].LastName)
						dbShipment.MTOAgents[i].Email = services.SetOptionalStringField(newAgentInfo.Email, dbShipment.MTOAgents[i].Email)
						dbShipment.MTOAgents[i].Phone = services.SetOptionalStringField(newAgentInfo.Phone, dbShipment.MTOAgents[i].Phone)
						// If no fields are set, then we will soft-delete the MTO agent
						if dbShipment.MTOAgents[i].FirstName == nil && dbShipment.MTOAgents[i].LastName == nil && dbShipment.MTOAgents[i].Email == nil && dbShipment.MTOAgents[i].Phone == nil {
							err := utilities.SoftDestroy(appCtx.DB(), &dbShipment.MTOAgents[i])
							if err != nil {
								appCtx.Logger().Error("Error soft destroying MTO Agent.")
								continue
							}
						}
						agentsToCreateOrUpdate = append(agentsToCreateOrUpdate, dbShipment.MTOAgents[i])
					}
				}
			}
		}
		dbShipment.MTOAgents = agentsToCreateOrUpdate // don't return unchanged existing agents
	}
}

// StaleIdentifierError is used when optimistic locking determines that the identifier refers to stale data
type StaleIdentifierError struct {
	StaleIdentifier string
}

func (e StaleIdentifierError) Error() string {
	return fmt.Sprintf("stale identifier: %s", e.StaleIdentifier)
}

// UpdateMTOShipment updates the mto shipment
func (f *mtoShipmentUpdater) UpdateMTOShipment(appCtx appcontext.AppContext, mtoShipment *models.MTOShipment, eTag string, api string) (*models.MTOShipment, error) {
	eagerAssociations := []string{"MoveTaskOrder",
		"PickupAddress",
		"DestinationAddress",
		"SecondaryPickupAddress",
		"SecondaryDeliveryAddress",
		"TertiaryPickupAddress",
		"TertiaryDeliveryAddress",
		"SITDurationUpdates",
		"MTOServiceItems.ReService",
		"MTOServiceItems.Dimensions",
		"MTOServiceItems.CustomerContacts",
		"StorageFacility.Address",
		"Reweigh",
		"ShipmentLocator",
	}

	oldShipment, err := FindShipment(appCtx, mtoShipment.ID, eagerAssociations...)
	if err != nil {
		return nil, err
	}

	var agents []models.MTOAgent
	err = appCtx.DB().Scope(utilities.ExcludeDeletedScope()).Where("mto_shipment_id = ?", mtoShipment.ID).All(&agents)
	if err != nil {
		return nil, err
	}
	oldShipment.MTOAgents = agents

	// run the (read-only) validations
	if verr := validateShipment(appCtx, mtoShipment, oldShipment, f.checks...); verr != nil {
		return nil, verr
	}

	// save the original db version, oldShipment will be modified
	var dbShipment models.MTOShipment
	err = copier.CopyWithOption(&dbShipment, oldShipment, copier.Option{IgnoreEmpty: true, DeepCopy: true})
	if err != nil {
		return nil, fmt.Errorf("error copying shipment data %w", err)
	}
	setNewShipmentFields(appCtx, oldShipment, mtoShipment)
	newShipment := oldShipment // old shipment has now been updated with requested changes
	// db version is used to check if agents need creating or updating
	err = f.updateShipmentRecord(appCtx, &dbShipment, newShipment, eTag)
	if err != nil {
		switch err.(type) {
		case StaleIdentifierError:
			return nil, apperror.NewPreconditionFailedError(mtoShipment.ID, err)
		default:
			return nil, err
		}
	}

	updatedShipment, err := FindShipment(appCtx, mtoShipment.ID, eagerAssociations...)
	if err != nil {
		return nil, err
	}

	var updatedAgents []models.MTOAgent
	err = appCtx.DB().Scope(utilities.ExcludeDeletedScope()).Where("mto_shipment_id = ?", mtoShipment.ID).All(&updatedAgents)
	if err != nil {
		return nil, err
	}
	updatedShipment.MTOAgents = updatedAgents

	// As the API is passed through, we want to apply a breaking change without duplicating lots of code.
	// 'prime' is the V1 version of this endpoint. All endpoints besides the prime should be utilizing new logic
	// of this function where it no longer calls UpdateDestinationSITServiceItemsAddress. UpdateDestinationSITServiceItemsAddress
	// has been deprecated out of this function per E-04819
	if api == "prime" {
		err = UpdateDestinationSITServiceItemsAddress(appCtx, updatedShipment)
		if err != nil {
			return nil, err
		}
	}

	return updatedShipment, nil
}

// Takes the validated shipment input and updates the database using a transaction. If any part of the
// update fails, the entire transaction will be rolled back.
func (f *mtoShipmentUpdater) updateShipmentRecord(appCtx appcontext.AppContext, dbShipment *models.MTOShipment, newShipment *models.MTOShipment, eTag string) error {
	var autoReweighShipments models.MTOShipments
	transactionError := appCtx.NewTransaction(func(txnAppCtx appcontext.AppContext) error {
		// temp optimistic locking solution til query builder is re-tooled to handle nested updates
		updatedAt, err := etag.DecodeEtag(eTag)
		if err != nil {
			return StaleIdentifierError{StaleIdentifier: eTag}
		}

		if !updatedAt.Equal(dbShipment.UpdatedAt) {
			return StaleIdentifierError{StaleIdentifier: eTag}
		}

		// TODO: We currently can't distinguish between a nil DestinationAddress meaning to "clear field"
		//   vs "don't touch" the field, so we can't safely reset a nil DestinationAddress to the duty
		//   location address for an HHG like we do in the MTOShipmentCreator now.  See MB-15718.

		if newShipment.DestinationAddress != nil && newShipment.ShipmentType != models.MTOShipmentTypeHHGIntoNTS {
			// If there is an existing DestinationAddressID associated
			// with the shipment, grab it.
			if dbShipment.DestinationAddressID != nil {
				newShipment.DestinationAddress.ID = *dbShipment.DestinationAddressID
			}

			// Only call the address updater service if there is an original destination address to be updated at all
			if dbShipment.DestinationAddress != nil {
				newDestinationAddress, destAddErr := f.addressUpdater.UpdateAddress(txnAppCtx, newShipment.DestinationAddress, etag.GenerateEtag(dbShipment.DestinationAddress.UpdatedAt))
				if destAddErr != nil {
					return destAddErr
				}
				// Make sure the shipment has the updated DestinationAddressID to store
				// in mto_shipments table
				newShipment.DestinationAddressID = &newDestinationAddress.ID
				newShipment.DestinationAddress = newDestinationAddress
			} else if newShipment.DestinationAddressID == nil {
				// There is no original address to update
				if newShipment.DestinationAddress.ID == uuid.Nil {
					// And this new address does not have an ID.
					// We need to create a new one.
					newDestinationAddress, newDestAddErr := f.addressCreator.CreateAddress(appCtx, newShipment.DestinationAddress)
					if newDestAddErr != nil {
						return newDestAddErr
					}
					newShipment.DestinationAddressID = &newDestinationAddress.ID
					newShipment.DestinationAddress = newDestinationAddress
				} else {
					// Otherwise, there is no original address to update and this new address already has an ID
					newShipment.DestinationAddressID = &newShipment.DestinationAddress.ID
				}

			}

		}

		if newShipment.PickupAddress != nil && newShipment.ShipmentType != models.MTOShipmentTypeHHGOutOfNTSDom {
			if dbShipment.PickupAddressID != nil {
				newShipment.PickupAddress.ID = *dbShipment.PickupAddressID
			}

			// If there is an existing, original address then we need to update it
			if dbShipment.PickupAddress != nil {
				newPickupAddress, newPickupErr := f.addressUpdater.UpdateAddress(txnAppCtx, newShipment.PickupAddress, etag.GenerateEtag(dbShipment.PickupAddress.UpdatedAt))
				if newPickupErr != nil {
					return newPickupErr
				}

				newShipment.PickupAddressID = &newPickupAddress.ID
				newShipment.PickupAddress = newPickupAddress
			} else if newShipment.PickupAddressID == nil {
				// There is no original address to update
				if newShipment.PickupAddress.ID == uuid.Nil {
					// And this new address does not have an ID.
					// We need to create a new one.
					newPickupAddress, newPickupAddCreateErr := f.addressCreator.CreateAddress(appCtx, newShipment.PickupAddress)
					if newPickupAddCreateErr != nil {
						return newPickupAddCreateErr
					}
					newShipment.PickupAddressID = &newPickupAddress.ID
					newShipment.PickupAddress = newPickupAddress
				} else {
					// Otherwise, there is no original address to update and this new address already has an ID
					newShipment.PickupAddressID = &newShipment.PickupAddress.ID
				}

			}
		}
		if newShipment.HasSecondaryPickupAddress != nil {
			if !*newShipment.HasSecondaryPickupAddress {
				newShipment.SecondaryDeliveryAddressID = nil
			}
		}
		if newShipment.HasSecondaryDeliveryAddress != nil {
			if !*newShipment.HasSecondaryDeliveryAddress {
				newShipment.SecondaryDeliveryAddressID = nil
			}
		}

		if newShipment.HasSecondaryPickupAddress != nil && *newShipment.HasSecondaryPickupAddress && newShipment.SecondaryPickupAddress != nil {
			if dbShipment.SecondaryPickupAddressID != nil {
				newShipment.SecondaryPickupAddress.ID = *dbShipment.SecondaryPickupAddressID
			}

			if dbShipment.SecondaryPickupAddress != nil {
				// Secondary pickup address exists, meaning it should be updated
				newSecondaryPickupAddress, newSecondaryPickupUpdateErr := f.addressUpdater.UpdateAddress(txnAppCtx, newShipment.SecondaryPickupAddress, etag.GenerateEtag(dbShipment.SecondaryPickupAddress.UpdatedAt))
				if newSecondaryPickupUpdateErr != nil {
					return newSecondaryPickupUpdateErr
				}
				newShipment.SecondaryPickupAddressID = &newSecondaryPickupAddress.ID
			} else if newShipment.SecondaryPickupAddressID == nil {
				// Secondary pickup address appears to not exist yet, meaning it should be created
				if newShipment.SecondaryPickupAddress.ID == uuid.Nil {
					newSecondaryPickupAddress, newSecondaryPickupCreateErr := f.addressCreator.CreateAddress(txnAppCtx, newShipment.SecondaryPickupAddress)
					if newSecondaryPickupCreateErr != nil {
						return newSecondaryPickupCreateErr
					}
					newShipment.SecondaryPickupAddressID = &newSecondaryPickupAddress.ID
				} else {
					// No original address to update, and the new address already has an ID so we should just assign it to the shipment
					newShipment.SecondaryPickupAddressID = &newShipment.SecondaryPickupAddress.ID
				}
			}
		}

		if newShipment.SecondaryDeliveryAddress != nil {
			if dbShipment.SecondaryDeliveryAddressID != nil {
				newShipment.SecondaryDeliveryAddress.ID = *dbShipment.SecondaryDeliveryAddressID
			}

			if dbShipment.SecondaryDeliveryAddress != nil {
				// Secondary delivery address exists, meaning it should be updated
				newSecondaryDeliveryAddress, secondaryDeliveryUpdateErr := f.addressUpdater.UpdateAddress(txnAppCtx, newShipment.SecondaryDeliveryAddress, etag.GenerateEtag(dbShipment.SecondaryDeliveryAddress.UpdatedAt))
				if secondaryDeliveryUpdateErr != nil {
					return secondaryDeliveryUpdateErr
				}
				newShipment.SecondaryDeliveryAddressID = &newSecondaryDeliveryAddress.ID
			} else if newShipment.SecondaryDeliveryAddressID == nil {
				// Secondary delivery address appears to not exist yet, meaning it should be created
				if newShipment.SecondaryDeliveryAddress.ID == uuid.Nil {
					newSecondaryDeliveryAddress, secondaryDeliveryCreateErr := f.addressCreator.CreateAddress(txnAppCtx, newShipment.SecondaryDeliveryAddress)
					if secondaryDeliveryCreateErr != nil {
						return secondaryDeliveryCreateErr
					}
					newShipment.SecondaryDeliveryAddressID = &newSecondaryDeliveryAddress.ID
				} else {
					// No original address to update, and the new address already has an ID so we should just assign it to the shipment
					newShipment.SecondaryDeliveryAddressID = &newShipment.SecondaryDeliveryAddress.ID
				}
			}
		}

		if newShipment.HasTertiaryPickupAddress != nil {
			if !*newShipment.HasTertiaryPickupAddress {
				newShipment.TertiaryPickupAddressID = nil
			}
		}
		if newShipment.HasTertiaryDeliveryAddress != nil {
			if !*newShipment.HasTertiaryDeliveryAddress {
				newShipment.TertiaryDeliveryAddressID = nil
			}
		}

		if newShipment.HasTertiaryPickupAddress != nil && *newShipment.HasTertiaryPickupAddress && newShipment.TertiaryPickupAddress != nil {
			if dbShipment.TertiaryPickupAddress != nil {
				newShipment.TertiaryPickupAddress.ID = *dbShipment.TertiaryPickupAddressID
			}

			if dbShipment.TertiaryPickupAddress != nil {
				// Tertiary pickup address exists, meaning it should be updated
				newTertiaryPickupAddress, newTertiaryPickupUpdateErr := f.addressUpdater.UpdateAddress(txnAppCtx, newShipment.TertiaryPickupAddress, etag.GenerateEtag(dbShipment.TertiaryPickupAddress.UpdatedAt))
				if newTertiaryPickupUpdateErr != nil {
					return newTertiaryPickupUpdateErr
				}
				newShipment.TertiaryPickupAddressID = &newTertiaryPickupAddress.ID
			} else if newShipment.TertiaryPickupAddressID == nil {
				// Tertiary pickup address appears to not exist yet, meaning it should be created
				if newShipment.TertiaryPickupAddress.ID == uuid.Nil {
					newTertiaryPickupAddress, newTertiaryPickupCreateErr := f.addressCreator.CreateAddress(txnAppCtx, newShipment.TertiaryPickupAddress)
					if newTertiaryPickupCreateErr != nil {
						return newTertiaryPickupCreateErr
					}
					newShipment.TertiaryPickupAddressID = &newTertiaryPickupAddress.ID
				} else {
					// No original address to update, and the new address already has an ID so we should just assign it to the shipment
					newShipment.TertiaryPickupAddressID = &newShipment.TertiaryPickupAddress.ID
				}
			}
		}

		if newShipment.TertiaryDeliveryAddress != nil {
			if dbShipment.TertiaryDeliveryAddressID != nil {
				newShipment.TertiaryDeliveryAddress.ID = *dbShipment.TertiaryDeliveryAddressID
			}

			if dbShipment.TertiaryDeliveryAddress != nil {
				// Tertiary delivery address exists, meaning it should be updated
				newTertiaryDeliveryAddress, tertiaryDeliveryUpdateErr := f.addressUpdater.UpdateAddress(txnAppCtx, newShipment.TertiaryDeliveryAddress, etag.GenerateEtag(dbShipment.TertiaryDeliveryAddress.UpdatedAt))
				if tertiaryDeliveryUpdateErr != nil {
					return tertiaryDeliveryUpdateErr
				}
				newShipment.TertiaryDeliveryAddressID = &newTertiaryDeliveryAddress.ID
			} else if newShipment.TertiaryDeliveryAddressID == nil {
				// Tertiary delivery address appears to not exist yet, meaning it should be created
				if newShipment.TertiaryDeliveryAddress.ID == uuid.Nil {
					newTertiaryDeliveryAddress, tertiaryDeliveryCreateErr := f.addressCreator.CreateAddress(txnAppCtx, newShipment.TertiaryDeliveryAddress)
					if tertiaryDeliveryCreateErr != nil {
						return tertiaryDeliveryCreateErr
					}
					newShipment.TertiaryDeliveryAddressID = &newTertiaryDeliveryAddress.ID
				} else {
					// No original address to update, and the new address already has an ID so we should just assign it to the shipment
					newShipment.TertiaryDeliveryAddressID = &newShipment.TertiaryDeliveryAddress.ID
				}
			}
		}

		if newShipment.StorageFacility != nil {
			if dbShipment.StorageFacilityID != nil {
				newShipment.StorageFacility.ID = *dbShipment.StorageFacilityID
			}

			if dbShipment.StorageFacility != nil && dbShipment.StorageFacility.AddressID != uuid.Nil {
				newShipment.StorageFacility.Address.ID = dbShipment.StorageFacility.AddressID
				newShipment.StorageFacility.AddressID = dbShipment.StorageFacility.AddressID
			}
			if dbShipment.StorageFacility != nil {
				// Storage facility address exists, meaning we should update
				newStorageFacilityAddress, storageFacilityUpdateErr := f.addressUpdater.UpdateAddress(txnAppCtx, &newShipment.StorageFacility.Address, etag.GenerateEtag(dbShipment.StorageFacility.Address.UpdatedAt))
				if storageFacilityUpdateErr != nil {
					return storageFacilityUpdateErr
				}
				// Assign updated storage facility address to the updated shipment
				newShipment.StorageFacility.AddressID = newStorageFacilityAddress.ID
				newShipment.StorageFacility.Address = *newStorageFacilityAddress
			} else {
				// Make sure that the new storage facility address doesn't already have an ID.
				// If it does, we just assign it. Otherwise, we need to create it.
				if newShipment.StorageFacility.Address.ID != uuid.Nil && newShipment.StorageFacility.AddressID == uuid.Nil {
					// Assign
					newShipment.StorageFacility.AddressID = newShipment.StorageFacility.ID
				} else if newShipment.StorageFacility.Address.ID == uuid.Nil {
					// Create
					newStorageFacilityAddress, storageFacilityCreateErr := f.addressCreator.CreateAddress(txnAppCtx, &newShipment.StorageFacility.Address)
					if storageFacilityCreateErr != nil {
						return storageFacilityCreateErr
					}
					// Assign newly created storage facility address to the updated shipment
					newShipment.StorageFacility.AddressID = newStorageFacilityAddress.ID
				}
			}

			err = txnAppCtx.DB().Save(newShipment.StorageFacility)
			if err != nil {
				return err
			}

			newShipment.StorageFacilityID = &newShipment.StorageFacility.ID

			// For NTS-Release set the pick up address to the storage facility
			if newShipment.ShipmentType == models.MTOShipmentTypeHHGOutOfNTSDom {
				newShipment.PickupAddressID = &newShipment.StorageFacility.AddressID
				newShipment.PickupAddress = &newShipment.StorageFacility.Address

			}
			// For NTS set the destination address to the storage facility
			if newShipment.ShipmentType == models.MTOShipmentTypeHHGIntoNTS {
				newShipment.DestinationAddressID = &newShipment.StorageFacility.AddressID
				newShipment.DestinationAddress = &newShipment.StorageFacility.Address
			}
		}

		if len(newShipment.MTOAgents) != 0 {
			for i := range newShipment.MTOAgents {
				copyOfAgent := newShipment.MTOAgents[i]

				for j := range dbShipment.MTOAgents {
					dbAgent := dbShipment.MTOAgents[j]
					// if the updates already have an agent in the system
					if dbAgent.ID == copyOfAgent.ID {
						if err := txnAppCtx.DB().Update(&copyOfAgent); err != nil {
							return err
						}
					}
				}
				if copyOfAgent.ID == uuid.Nil {
					// create a new agent if it doesn't already exist
					verrs, err := f.builder.CreateOne(txnAppCtx, &copyOfAgent)
					if verrs != nil && verrs.HasAny() {
						return verrs
					}
					if err != nil {
						return err
					}
				}
			}
		}

		// If the estimated weight was updated on an approved shipment then it would mean the move could qualify for
		// excess weight risk depending on the weight allowance and other shipment estimated weights
		if newShipment.PrimeEstimatedWeight != nil || (newShipment.ShipmentType == models.MTOShipmentTypeHHGOutOfNTSDom && newShipment.NTSRecordedWeight != nil) {
			// checking if the total of shipment weight & new prime estimated weight is 90% or more of allowed weight
			move, verrs, err := f.moveWeights.CheckExcessWeight(txnAppCtx, dbShipment.MoveTaskOrderID, *newShipment)
			if verrs != nil && verrs.HasAny() {
				return errors.New(verrs.Error())
			}
			if err != nil {
				return err
			}

			// we only want to update the authorized weight if the shipment is approved and the previous weight is nil
			// otherwise, shipment_updater will handle updating authorized weight when a shipment is approved
			if (dbShipment.PrimeEstimatedWeight == nil || (newShipment.ShipmentType == models.MTOShipmentTypeHHGOutOfNTSDom && newShipment.NTSRecordedWeight == nil)) && newShipment.Status == models.MTOShipmentStatusApproved {
				// updates to prime estimated weight should change the authorized weight of the entitlement
				// which can be manually adjusted by an office user if needed
				err = updateAuthorizedWeight(appCtx, newShipment, move)
				if err != nil {
					return err
				}
			}

			if dbShipment.PrimeEstimatedWeight == nil || *newShipment.PrimeEstimatedWeight != *dbShipment.PrimeEstimatedWeight {
				existingMoveStatus := move.Status
				// if the move is in excess weight risk and the TOO has not acknowledge that, need to change move status to "Approvals Requested"
				// this will trigger the TOO to acknowledged the excess right, which populates ExcessWeightAcknowledgedAt
				if move.ExcessWeightQualifiedAt != nil && move.ExcessWeightAcknowledgedAt == nil || move.ExcessUnaccompaniedBaggageWeightQualifiedAt != nil && move.ExcessUnaccompaniedBaggageWeightAcknowledgedAt == nil {
					err = f.moveRouter.SendToOfficeUser(txnAppCtx, move)
					if err != nil {
						return err
					}
				}

				if existingMoveStatus != move.Status {
					err = txnAppCtx.DB().Update(move)
					if err != nil {
						return err
					}
				}
			}
		}

		if newShipment.PrimeActualWeight != nil {
			if dbShipment.PrimeActualWeight == nil || *newShipment.PrimeActualWeight != *dbShipment.PrimeActualWeight {
				var err error
				autoReweighShipments, err = f.moveWeights.CheckAutoReweigh(txnAppCtx, dbShipment.MoveTaskOrderID, newShipment)
				if err != nil {
					return err
				}
			}
		}

		// Check that only NTS Release shipment uses that NTSRecordedWeight field
		if newShipment.NTSRecordedWeight != nil && newShipment.ShipmentType != models.MTOShipmentTypeHHGOutOfNTSDom {
			errMessage := fmt.Sprintf("field NTSRecordedWeight cannot be set for shipment type %s", string(newShipment.ShipmentType))
			return apperror.NewInvalidInputError(newShipment.ID, nil, nil, errMessage)
		}

		weightsCalculator := NewShipmentBillableWeightCalculator()
		calculatedBillableWeight := weightsCalculator.CalculateShipmentBillableWeight(dbShipment).CalculatedBillableWeight

		// If the max allowable weight for a shipment has been adjusted set a flag to recalculate payment requests for
		// this shipment
		runShipmentRecalculate := false
		if newShipment.BillableWeightCap != nil {
			// new billable cap has a value and it is not the same as the previous value
			if *newShipment.BillableWeightCap != *calculatedBillableWeight {
				runShipmentRecalculate = true
			}
		} else if dbShipment.BillableWeightCap != nil {
			// setting the billable cap back to nil (where previously it wasn't)
			runShipmentRecalculate = true
		}

		// A diverted shipment gets set to the SUBMITTED status automatically:
		if !dbShipment.Diversion && newShipment.Diversion {
			newShipment.Status = models.MTOShipmentStatusSubmitted

			// Get the move
			var move models.Move
			err := txnAppCtx.DB().Find(&move, dbShipment.MoveTaskOrderID)
			if err != nil {
				switch err {
				case sql.ErrNoRows:
					return apperror.NewNotFoundError(dbShipment.MoveTaskOrderID, "looking for Move")
				default:
					return apperror.NewQueryError("Move", err, "")
				}
			}

			existingMoveStatus := move.Status
			err = f.moveRouter.SendToOfficeUser(txnAppCtx, &move)
			if err != nil {
				return err
			}

			// only update if the move status has actually changed
			if existingMoveStatus != move.Status {
				err = txnAppCtx.DB().Update(&move)
				if err != nil {
					return err
				}
			}
		}

		if newShipment.TACType != nil && *newShipment.TACType == "" {
			newShipment.TACType = nil
		} else if newShipment.TACType == nil {
			newShipment.TACType = dbShipment.TACType
		}

		if newShipment.SACType != nil && *newShipment.SACType == "" {
			newShipment.SACType = nil
		} else if newShipment.SACType == nil {
			newShipment.SACType = dbShipment.SACType
		}

		// when populating the market_code column, it is considered domestic if both pickup & dest are CONUS addresses
		newShipment = models.DetermineShipmentMarketCode(newShipment)

		if err := txnAppCtx.DB().Update(newShipment); err != nil {
			return err
		}

		// if the shipment has an estimated weight, we need to update the service item pricing
		// we only need to do this if the estimated weight, primary addresses, and pickup date are being updated since those all impact pricing
		// we will compare data here to see if we even need to update the pricing
		if newShipment.MarketCode == models.MarketCodeInternational &&
			(newShipment.PrimeEstimatedWeight != nil ||
				newShipment.PickupAddress != nil && newShipment.PickupAddress.PostalCode != dbShipment.PickupAddress.PostalCode ||
				newShipment.DestinationAddress != nil && newShipment.DestinationAddress.PostalCode != dbShipment.DestinationAddress.PostalCode ||
				newShipment.RequestedPickupDate != nil && newShipment.RequestedPickupDate.Format("2006-01-02") != dbShipment.RequestedPickupDate.Format("2006-01-02")) {

			portZip, portType, err := models.GetPortLocationInfoForShipment(appCtx.DB(), newShipment.ID)
			if err != nil {
				return err
			}
<<<<<<< HEAD
			// if we don't have the port data, then we won't worry about pricing because we need the distance from/to the ports
=======
			// if we don't have the port data, then we won't worry about pricing POEFSC/PODFSC because we need the distance from/to the ports
>>>>>>> 7f0b037e
			if portZip != nil && portType != nil {
				var pickupZip string
				var destZip string
				// if the port type is POEFSC this means the shipment is CONUS -> OCONUS (pickup -> port)
				// if the port type is PODFSC this means the shipment is OCONUS -> CONUS (port -> destination)
				if *portType == models.ReServiceCodePOEFSC.String() {
					pickupZip = newShipment.PickupAddress.PostalCode
					destZip = *portZip
				} else if *portType == models.ReServiceCodePODFSC.String() {
					pickupZip = *portZip
					destZip = newShipment.DestinationAddress.PostalCode
				}
				// we need to get the mileage from DTOD first, the db proc will consume that
				mileage, err := f.planner.ZipTransitDistance(appCtx, pickupZip, destZip, true, true)
				if err != nil {
					return err
				}

				// update the service item pricing if relevant fields have changed
<<<<<<< HEAD
				err = models.UpdateEstimatedPricingForShipmentBasicServiceItems(appCtx.DB(), newShipment, mileage)
=======
				err = models.UpdateEstimatedPricingForShipmentBasicServiceItems(appCtx.DB(), newShipment, &mileage)
				if err != nil {
					return err
				}
			} else {
				// if we don't have the port data, that's okay - we can update the other service items except for PODFSC/POEFSC
				err = models.UpdateEstimatedPricingForShipmentBasicServiceItems(appCtx.DB(), newShipment, nil)
>>>>>>> 7f0b037e
				if err != nil {
					return err
				}
			}
		}

		//
		// Perform shipment recalculate payment request
		//
		if runShipmentRecalculate {
			_, err := f.recalculator.ShipmentRecalculatePaymentRequest(txnAppCtx, dbShipment.ID)
			if err != nil {
				return err
			}
		}

		//
		// Done with updates to shipment
		//
		return nil
	})

	if transactionError != nil {
		// Two possible types of transaction errors to handle
		if t, ok := transactionError.(StaleIdentifierError); ok {
			return apperror.NewPreconditionFailedError(dbShipment.ID, t)
		}
		return apperror.NewQueryError("mtoShipment", transactionError, "")
	}

	if len(autoReweighShipments) > 0 {
		for _, shipment := range autoReweighShipments {
			/* Don't send emails to BLUEBARK moves */
			if shipment.MoveTaskOrder.Orders.CanSendEmailWithOrdersType() {
				err := f.sender.SendNotification(appCtx,
					notifications.NewReweighRequested(shipment.MoveTaskOrderID, shipment),
				)
				if err != nil {
					return err
				}
			}
		}
	}

	return nil

}

type mtoShipmentStatusUpdater struct {
	builder   UpdateMTOShipmentQueryBuilder
	siCreator services.MTOServiceItemCreator
	planner   route.Planner
}

// UpdateMTOShipmentStatus updates MTO Shipment Status
func (o *mtoShipmentStatusUpdater) UpdateMTOShipmentStatus(appCtx appcontext.AppContext, shipmentID uuid.UUID, status models.MTOShipmentStatus, rejectionReason *string, diversionReason *string, eTag string) (*models.MTOShipment, error) {
	shipment, err := fetchShipment(appCtx, shipmentID, o.builder)
	if err != nil {
		return nil, err
	}

	if status != models.MTOShipmentStatusRejected {
		rejectionReason = nil
	}

	// here we determine if the current shipment status is diversion requested before updating
	wasShipmentDiversionRequested := shipment.Status == models.MTOShipmentStatusDiversionRequested
	shipmentRouter := NewShipmentRouter()

	switch status {
	case models.MTOShipmentStatusCancellationRequested:
		err = shipmentRouter.RequestCancellation(appCtx, shipment)
	case models.MTOShipmentStatusApproved:
		err = shipmentRouter.Approve(appCtx, shipment)
	case models.MTOShipmentStatusCanceled:
		err = shipmentRouter.Cancel(appCtx, shipment)
	case models.MTOShipmentStatusDiversionRequested:
		err = shipmentRouter.RequestDiversion(appCtx, shipment, diversionReason)
	case models.MTOShipmentStatusRejected:
		err = shipmentRouter.Reject(appCtx, shipment, rejectionReason)
	default:
		return nil, ConflictStatusError{id: shipment.ID, transitionFromStatus: shipment.Status, transitionToStatus: status}
	}

	if err != nil {
		return nil, err
	}

	// calculate required delivery date to save it with the shipment
	if shipment.Status == models.MTOShipmentStatusApproved {
		err = o.setRequiredDeliveryDate(appCtx, shipment)
		if err != nil {
			return nil, err
		}
	}

	verrs, err := o.builder.UpdateOne(appCtx, shipment, &eTag)

	if err != nil {
		switch err.(type) {
		case query.StaleIdentifierError:
			return nil, apperror.NewPreconditionFailedError(shipment.ID, err)
		default:
			return nil, err
		}
	}

	if verrs != nil && verrs.HasAny() {
		return nil, apperror.NewInvalidInputError(shipment.ID, nil, verrs, "There was an issue with validating the updates")
	}

	// after updating shipment
	// create shipment level service items if shipment status was NOT diversion requested before it was updated
	// and current status is approved
	createSSI := shipment.Status == models.MTOShipmentStatusApproved && !wasShipmentDiversionRequested
	if createSSI {
		err = o.createShipmentServiceItems(appCtx, shipment)
		if err != nil {
			return nil, err
		}
	}

	return shipment, nil
}

// createShipmentServiceItems creates shipment level service items
func (o *mtoShipmentStatusUpdater) createShipmentServiceItems(appCtx appcontext.AppContext, shipment *models.MTOShipment) error {
	reServiceCodes := reServiceCodesForShipment(*shipment)
	serviceItemsToCreate := constructMTOServiceItemModels(shipment.ID, shipment.MoveTaskOrderID, reServiceCodes)
	for _, serviceItem := range serviceItemsToCreate {
		copyOfServiceItem := serviceItem // Make copy to avoid implicit memory aliasing of items from a range statement.
		_, verrs, err := o.siCreator.CreateMTOServiceItem(appCtx, &copyOfServiceItem)

		if verrs != nil && verrs.HasAny() {
			invalidInputError := apperror.NewInvalidInputError(shipment.ID, nil, verrs, "There was an issue creating service items for the shipment")
			return invalidInputError
		}

		if err != nil {
			return err
		}
	}

	return nil
}

// setRequiredDeliveryDate set the calculated delivery date for the shipment
func (o *mtoShipmentStatusUpdater) setRequiredDeliveryDate(appCtx appcontext.AppContext, shipment *models.MTOShipment) error {
	if shipment.ScheduledPickupDate != nil &&
		shipment.RequiredDeliveryDate == nil &&
		(shipment.PrimeEstimatedWeight != nil || shipment.NTSRecordedWeight != nil) {

		var pickupLocation *models.Address
		var deliveryLocation *models.Address
		weight := shipment.PrimeEstimatedWeight

		switch shipment.ShipmentType {
		case models.MTOShipmentTypeHHGIntoNTS:
			if shipment.StorageFacility == nil || shipment.StorageFacility.AddressID == uuid.Nil {
				return errors.Errorf("StorageFacility is required for %s shipments", models.MTOShipmentTypeHHGIntoNTS)
			}
			err := appCtx.DB().Load(shipment.StorageFacility, "Address", "Address.Country")
			if err != nil {
				return apperror.NewNotFoundError(shipment.StorageFacility.AddressID, "looking for MTOShipment.StorageFacility.Address")
			}

			pickupLocation = shipment.PickupAddress
			deliveryLocation = &shipment.StorageFacility.Address
		case models.MTOShipmentTypeHHGOutOfNTSDom:
			if shipment.StorageFacility == nil || shipment.StorageFacility.AddressID == uuid.Nil {
				return errors.Errorf("StorageFacility is required for %s shipments", models.MTOShipmentTypeHHGOutOfNTSDom)
			}
			err := appCtx.DB().Load(shipment.StorageFacility, "Address", "Address.Country")
			if err != nil {
				return apperror.NewNotFoundError(shipment.StorageFacility.AddressID, "looking for MTOShipment.StorageFacility.Address")
			}
			pickupLocation = &shipment.StorageFacility.Address
			deliveryLocation = shipment.DestinationAddress
			weight = shipment.NTSRecordedWeight
		default:
			pickupLocation = shipment.PickupAddress
			deliveryLocation = shipment.DestinationAddress
		}
		requiredDeliveryDate, calcErr := CalculateRequiredDeliveryDate(appCtx, o.planner, *pickupLocation, *deliveryLocation, *shipment.ScheduledPickupDate, weight.Int(), shipment.MarketCode)
		if calcErr != nil {
			return calcErr
		}

		shipment.RequiredDeliveryDate = requiredDeliveryDate
	}

	return nil
}

func fetchShipment(appCtx appcontext.AppContext, shipmentID uuid.UUID, builder UpdateMTOShipmentQueryBuilder) (*models.MTOShipment, error) {
	var shipment models.MTOShipment

	queryFilters := []services.QueryFilter{
		query.NewQueryFilter("id", "=", shipmentID),
	}
	err := builder.FetchOne(appCtx, &shipment, queryFilters)

	if err != nil {
		switch err {
		case sql.ErrNoRows:
			return nil, apperror.NewNotFoundError(shipmentID, "Shipment not found")
		default:
			return nil, apperror.NewQueryError("MTOShipment", err, "")
		}
	}

	return &shipment, nil
}

func reServiceCodesForShipment(shipment models.MTOShipment) []models.ReServiceCode {
	// We will detect the type of shipment we're working with and then call a helper with the correct
	// default service items that we want created as a side effect.
	// More info in MB-1140: https://dp3.atlassian.net/browse/MB-1140

	// international shipment service items are created in the shipment_approver
	switch shipment.ShipmentType {
	case models.MTOShipmentTypeHHG:
		if shipment.MarketCode != models.MarketCodeInternational {
			originZIP3 := shipment.PickupAddress.PostalCode[0:3]
			destinationZIP3 := shipment.DestinationAddress.PostalCode[0:3]

			if originZIP3 == destinationZIP3 {
				return []models.ReServiceCode{
					models.ReServiceCodeDSH,
					models.ReServiceCodeFSC,
					models.ReServiceCodeDOP,
					models.ReServiceCodeDDP,
					models.ReServiceCodeDPK,
					models.ReServiceCodeDUPK,
				}
			}

			// Need to create: Dom Linehaul, Fuel Surcharge, Dom Origin Price, Dom Destination Price, Dom Packing, and Dom Unpacking.
			return []models.ReServiceCode{
				models.ReServiceCodeDLH,
				models.ReServiceCodeFSC,
				models.ReServiceCodeDOP,
				models.ReServiceCodeDDP,
				models.ReServiceCodeDPK,
				models.ReServiceCodeDUPK,
			}
		}
	case models.MTOShipmentTypeHHGIntoNTS:
		// Need to create: Dom Linehaul, Fuel Surcharge, Dom Origin Price, Dom Destination Price, Dom NTS Packing
		return []models.ReServiceCode{
			models.ReServiceCodeDLH,
			models.ReServiceCodeFSC,
			models.ReServiceCodeDOP,
			models.ReServiceCodeDDP,
			models.ReServiceCodeDNPK,
		}
	case models.MTOShipmentTypeHHGOutOfNTSDom:
		// Need to create: Dom Linehaul, Fuel Surcharge, Dom Origin Price, Dom Destination Price, Dom Unpacking
		return []models.ReServiceCode{
			models.ReServiceCodeDLH,
			models.ReServiceCodeFSC,
			models.ReServiceCodeDOP,
			models.ReServiceCodeDDP,
			models.ReServiceCodeDUPK,
		}
	case models.MTOShipmentTypeMobileHome:
		// Need to create: Dom Linehaul, Fuel Surcharge, Dom Origin Price, Dom Destination Price, Dom Mobile Home Factor
		return []models.ReServiceCode{
			models.ReServiceCodeDLH,
			models.ReServiceCodeFSC,
			models.ReServiceCodeDOP,
			models.ReServiceCodeDDP,
			models.ReServiceCodeDMHF,
		}
	case models.MTOShipmentTypeBoatHaulAway:
		// Need to create: Dom Linehaul, Fuel Surcharge, Dom Origin Price, Dom Destination Price, Dom Haul Away Boat Factor
		return []models.ReServiceCode{
			models.ReServiceCodeDLH,
			models.ReServiceCodeFSC,
			models.ReServiceCodeDOP,
			models.ReServiceCodeDDP,
			models.ReServiceCodeDBHF,
		}
	case models.MTOShipmentTypeBoatTowAway:
		// Need to create: Dom Linehaul, Fuel Surcharge, Dom Origin Price, Dom Destination Price, Dom Tow Away Boat Factor
		return []models.ReServiceCode{
			models.ReServiceCodeDLH,
			models.ReServiceCodeFSC,
			models.ReServiceCodeDOP,
			models.ReServiceCodeDDP,
			models.ReServiceCodeDBTF,
		}
	}

	return []models.ReServiceCode{}
}

// CalculateRequiredDeliveryDate function is used to get a distance calculation using the pickup and destination addresses. It then uses
// the value returned to make a fetch on the ghc_domestic_transit_times table and returns a required delivery date
// based on the max_days_transit_time.
func CalculateRequiredDeliveryDate(appCtx appcontext.AppContext, planner route.Planner, pickupAddress models.Address, destinationAddress models.Address, pickupDate time.Time, weight int, marketCode models.MarketCode) (*time.Time, error) {
	// Okay, so this is something to get us able to take care of the 20 day condition over in the gdoc linked in this
	// story: https://dp3.atlassian.net/browse/MB-1141
	// We unfortunately didn't get a lot of guidance regarding vicinity. So for now we're taking zip codes that are the
	// explicitly mentioned 20 day cities and those in the same county (that I've manually compiled together here).
	// If a move is in that group it adds 20 days, if it's not in that group, but is in Alaska it adds 10 days.
	// Else it will not do either of those things.
	// The cities for 20 days are: Adak, Kodiak, Juneau, Ketchikan, and Sitka. As well as others in their 'vicinity.'
	twentyDayAKZips := [28]string{"99546", "99547", "99591", "99638", "99660", "99685", "99692", "99550", "99608",
		"99615", "99619", "99624", "99643", "99644", "99697", "99650", "99801", "99802", "99803", "99811", "99812",
		"99950", "99824", "99850", "99901", "99928", "99950", "99835"}

	internationalShipment := marketCode == models.MarketCodeInternational
	// Get a distance calculation between pickup and destination addresses.
	distance, err := planner.ZipTransitDistance(appCtx, pickupAddress.PostalCode, destinationAddress.PostalCode, false, internationalShipment)
	if err != nil {
		return nil, err
	}
	// Query the ghc_domestic_transit_times table for the max transit time
	var ghcDomesticTransitTime models.GHCDomesticTransitTime
	err = appCtx.DB().Where("distance_miles_lower <= ? "+
		"AND distance_miles_upper >= ? "+
		"AND weight_lbs_lower <= ? "+
		"AND (weight_lbs_upper >= ? OR weight_lbs_upper = 0)",
		distance, distance, weight, weight).First(&ghcDomesticTransitTime)

	if err != nil {
		return nil, errors.Errorf("failed to find transit time for shipment of %d lbs weight and %d mile distance", weight, distance)
	}

	// Add the max transit time to the pickup date to get the new required delivery date
	requiredDeliveryDate := pickupDate.AddDate(0, 0, ghcDomesticTransitTime.MaxDaysTransitTime)

	// Let's add some days if we're dealing with an alaska shipment.
	if destinationAddress.State == "AK" {
		for _, zip := range twentyDayAKZips {
			if destinationAddress.PostalCode == zip {
				// Add an extra 10 days here, so that after we add the 10 for being in AK we wind up with a total of 20
				requiredDeliveryDate = requiredDeliveryDate.AddDate(0, 0, 10)
				break
			}
		}
		// Add an extra 10 days for being in AK
		requiredDeliveryDate = requiredDeliveryDate.AddDate(0, 0, 10)
	}

	// return the value
	return &requiredDeliveryDate, nil
}

// This private function is used to generically construct service items when shipments are approved.
func constructMTOServiceItemModels(shipmentID uuid.UUID, mtoID uuid.UUID, reServiceCodes []models.ReServiceCode) models.MTOServiceItems {
	serviceItems := make(models.MTOServiceItems, len(reServiceCodes))
	currentTime := models.TimePointer(time.Now())
	for i, reServiceCode := range reServiceCodes {
		serviceItem := models.MTOServiceItem{
			MoveTaskOrderID: mtoID,
			MTOShipmentID:   &shipmentID,
			ReService:       models.ReService{Code: reServiceCode},
			Status:          "APPROVED",
			ApprovedAt:      currentTime,
		}
		serviceItems[i] = serviceItem
	}
	return serviceItems
}

// NewMTOShipmentStatusUpdater creates a new MTO Shipment Status Updater
func NewMTOShipmentStatusUpdater(builder UpdateMTOShipmentQueryBuilder, siCreator services.MTOServiceItemCreator, planner route.Planner) services.MTOShipmentStatusUpdater {
	return &mtoShipmentStatusUpdater{builder, siCreator, planner}
}

// ConflictStatusError returns an error for a conflict in status
type ConflictStatusError struct {
	id                        uuid.UUID
	transitionFromStatus      models.MTOShipmentStatus
	transitionToStatus        models.MTOShipmentStatus
	transitionAllowedStatuses *[]models.MTOShipmentStatus
}

// Error is the string representation of the error
func (e ConflictStatusError) Error() string {
	if e.transitionAllowedStatuses != nil {
		return fmt.Sprintf("Shipment with id '%s' can only transition to status '%s' from %+q, but its current status is '%s'",
			e.id.String(), e.transitionToStatus, *e.transitionAllowedStatuses, e.transitionFromStatus)
	}

	return ""
}

// MTOShipmentsMTOAvailableToPrime checks if a given shipment is available to the Prime
// TODO: trend away from using this method, it represents *business logic* and should
// ideally be done only as an internal check, rather than relying on being invoked
// by the handler layer
func (f mtoShipmentUpdater) MTOShipmentsMTOAvailableToPrime(appCtx appcontext.AppContext, mtoShipmentID uuid.UUID) (bool, error) {
	err := checkAvailToPrime().Validate(appCtx, &models.MTOShipment{ID: mtoShipmentID}, nil)
	if err != nil {
		return false, err
	}
	return true, nil
}

// UpdateDestinationSITServiceItemsAddress updates destination SIT service items attached to a shipment
// this updates the final_destination_address to be the same as the shipment's destination_address
func UpdateDestinationSITServiceItemsAddress(appCtx appcontext.AppContext, shipment *models.MTOShipment) error {
	// getting the shipment and service items with code in case they weren't passed in
	eagerAssociations := []string{"MTOServiceItems.ReService.Code"}
	mtoShipment, err := FindShipment(appCtx, shipment.ID, eagerAssociations...)
	if err != nil {
		return err
	}

	mtoServiceItems := mtoShipment.MTOServiceItems

	// Only update these serviceItems address ID
	serviceItemsToUpdate := []models.ReServiceCode{models.ReServiceCodeDDDSIT, models.ReServiceCodeDDFSIT, models.ReServiceCodeDDASIT, models.ReServiceCodeDDSFSC}

	for _, serviceItem := range mtoServiceItems {

		// Only update the address ID if it is not up to date with the shipment destination address ID
		if slices.Contains(serviceItemsToUpdate, serviceItem.ReService.Code) && serviceItem.SITDestinationFinalAddressID != shipment.DestinationAddressID {

			newServiceItem := serviceItem
			newServiceItem.SITDestinationFinalAddressID = shipment.DestinationAddressID

			transactionError := appCtx.NewTransaction(func(txnCtx appcontext.AppContext) error {
				// update service item final destination address ID to match shipment address ID
				verrs, err := txnCtx.DB().ValidateAndUpdate(&newServiceItem)
				if verrs != nil && verrs.HasAny() {
					return apperror.NewInvalidInputError(shipment.ID, err, verrs, "invalid input found while updating final destination address of service item")
				} else if err != nil {
					return apperror.NewQueryError("Service item", err, "")
				}

				return nil
			})

			if transactionError != nil {
				return transactionError
			}
		}
	}

	return nil
}

func UpdateDestinationSITServiceItemsSITDeliveryMiles(planner route.Planner, appCtx appcontext.AppContext, shipment *models.MTOShipment, newAddress *models.Address, TOOApprovalRequired bool) error {
	eagerAssociations := []string{"MTOServiceItems.ReService.Code", "MTOServiceItems.SITDestinationOriginalAddress"}
	mtoShipment, err := FindShipment(appCtx, shipment.ID, eagerAssociations...)
	if err != nil {
		return err
	}

	mtoServiceItems := mtoShipment.MTOServiceItems
	for _, s := range mtoServiceItems {
		serviceItem := s
		reServiceCode := serviceItem.ReService.Code
		if reServiceCode == models.ReServiceCodeDDDSIT ||
			reServiceCode == models.ReServiceCodeDDSFSC {

			var milesCalculated int

			if TOOApprovalRequired {
				if serviceItem.SITDestinationOriginalAddress != nil {
					// if TOO approval was required, shipment destination address has been updated at this point
					milesCalculated, err = planner.ZipTransitDistance(appCtx, shipment.DestinationAddress.PostalCode, serviceItem.SITDestinationOriginalAddress.PostalCode, false, false)
				}
			} else {
				// if TOO approval was not required, use the newAddress
				milesCalculated, err = planner.ZipTransitDistance(appCtx, newAddress.PostalCode, serviceItem.SITDestinationOriginalAddress.PostalCode, false, false)
			}
			if err != nil {
				return err
			}
			serviceItem.SITDeliveryMiles = &milesCalculated

			mtoServiceItems = append(mtoServiceItems, serviceItem)
		}
	}
	transactionError := appCtx.NewTransaction(func(txnCtx appcontext.AppContext) error {
		// update service item final SITDeliveryMiles
		verrs, err := txnCtx.DB().ValidateAndUpdate(&mtoServiceItems)
		if verrs != nil && verrs.HasAny() {
			return apperror.NewInvalidInputError(shipment.ID, err, verrs, "invalid input found while updating final destination address of service item")
		} else if err != nil {
			return apperror.NewQueryError("Service item", err, "")
		}

		return nil
	})

	if transactionError != nil {
		return transactionError
	}

	return nil
}

func updateAuthorizedWeight(appCtx appcontext.AppContext, shipment *models.MTOShipment, move *models.Move) error {
	var dBAuthorizedWeight int
	if shipment.ShipmentType != models.MTOShipmentTypeHHGOutOfNTSDom {
		dBAuthorizedWeight = int(*shipment.PrimeEstimatedWeight)
	} else {
		dBAuthorizedWeight = int(*shipment.NTSRecordedWeight)
	}
	if len(move.MTOShipments) != 0 {
		for _, mtoShipment := range move.MTOShipments {
			if mtoShipment.Status == models.MTOShipmentStatusApproved && mtoShipment.ID != shipment.ID {
				if mtoShipment.ShipmentType != models.MTOShipmentTypeHHGOutOfNTSDom {
					//uses PrimeEstimatedWeight for HHG and NTS shipments
					if mtoShipment.PrimeEstimatedWeight != nil {
						dBAuthorizedWeight += int(*mtoShipment.PrimeEstimatedWeight)
					}
				} else {
					//used NTSRecordedWeight for NTSRShipments
					if mtoShipment.NTSRecordedWeight != nil {
						dBAuthorizedWeight += int(*mtoShipment.NTSRecordedWeight)
					}
				}
			}
		}
	}
	dBAuthorizedWeight = int(math.Round(float64(dBAuthorizedWeight) * 1.10))
	entitlement := move.Orders.Entitlement
	entitlement.DBAuthorizedWeight = &dBAuthorizedWeight
	verrs, err := appCtx.DB().ValidateAndUpdate(entitlement)

	if verrs != nil && verrs.HasAny() {
		invalidInputError := apperror.NewInvalidInputError(shipment.ID, nil, verrs, "There was an issue with validating the updates")
		return invalidInputError
	}
	if err != nil {
		return err
	}

	return nil
}<|MERGE_RESOLUTION|>--- conflicted
+++ resolved
@@ -863,11 +863,7 @@
 			if err != nil {
 				return err
 			}
-<<<<<<< HEAD
-			// if we don't have the port data, then we won't worry about pricing because we need the distance from/to the ports
-=======
 			// if we don't have the port data, then we won't worry about pricing POEFSC/PODFSC because we need the distance from/to the ports
->>>>>>> 7f0b037e
 			if portZip != nil && portType != nil {
 				var pickupZip string
 				var destZip string
@@ -887,9 +883,6 @@
 				}
 
 				// update the service item pricing if relevant fields have changed
-<<<<<<< HEAD
-				err = models.UpdateEstimatedPricingForShipmentBasicServiceItems(appCtx.DB(), newShipment, mileage)
-=======
 				err = models.UpdateEstimatedPricingForShipmentBasicServiceItems(appCtx.DB(), newShipment, &mileage)
 				if err != nil {
 					return err
@@ -897,7 +890,6 @@
 			} else {
 				// if we don't have the port data, that's okay - we can update the other service items except for PODFSC/POEFSC
 				err = models.UpdateEstimatedPricingForShipmentBasicServiceItems(appCtx.DB(), newShipment, nil)
->>>>>>> 7f0b037e
 				if err != nil {
 					return err
 				}
