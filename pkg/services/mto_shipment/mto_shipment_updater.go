--- conflicted
+++ resolved
@@ -844,9 +844,6 @@
 		}
 
 		// when populating the market_code column, it is considered domestic if both pickup & dest are CONUS addresses
-<<<<<<< HEAD
-		newShipment = models.DetermineShipmentMarketCode(newShipment)
-=======
 		if newShipment.PickupAddress != nil && newShipment.DestinationAddress != nil &&
 			newShipment.PickupAddress.IsOconus != nil && newShipment.DestinationAddress.IsOconus != nil {
 			pickupAddress := newShipment.PickupAddress
@@ -859,7 +856,6 @@
 				newShipment.MarketCode = marketCodeInternational
 			}
 		}
->>>>>>> b484ad8c
 
 		if err := txnAppCtx.DB().Update(newShipment); err != nil {
 			return err
