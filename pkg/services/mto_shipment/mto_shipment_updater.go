--- conflicted
+++ resolved
@@ -151,24 +151,13 @@
 			destination_address_id = ?,
 			updated_at = NOW()`
 
-<<<<<<< HEAD
-	if updatedShipment.FirstAvailableDeliveryDate.String() != "" {
-		basicQuery = basicQuery + fmt.Sprintf(", \nfirst_available_delivery_date = '%s'", updatedShipment.FirstAvailableDeliveryDate)
-	}
-
-	if updatedShipment.PrimeActualWeight != 0 {
-		basicQuery = basicQuery + fmt.Sprintf(", \nprime_actual_weight = '%d'", updatedShipment.PrimeActualWeight)
-	}
-=======
 	var basicParams []interface{}
 	basicParams = append(basicParams, updatedShipment.ScheduledPickupDate,
 		updatedShipment.RequestedPickupDate,
 		updatedShipment.ShipmentType,
 		updatedShipment.PickupAddress.ID,
 		updatedShipment.DestinationAddress.ID,
-		updatedShipment.PrimeActualWeight,
 	)
->>>>>>> 5e0c77a3
 
 	if updatedShipment.SecondaryPickupAddress != nil {
 		basicQuery = basicQuery + ", \nsecondary_pickup_address_id = ?"
@@ -178,6 +167,16 @@
 	if updatedShipment.SecondaryDeliveryAddress != nil {
 		basicQuery = basicQuery + ", \nsecondary_delivery_address_id = ?"
 		basicParams = append(basicParams, updatedShipment.SecondaryDeliveryAddress.ID)
+	}
+
+	if updatedShipment.FirstAvailableDeliveryDate.String() != "" {
+		basicQuery = basicQuery + ", \nfirst_available_delivery_date = ?"
+		basicParams = append(basicParams, updatedShipment.FirstAvailableDeliveryDate)
+	}
+
+	if updatedShipment.PrimeActualWeight != 0 {
+		basicQuery = basicQuery + ", \nprime_actual_weight = ?"
+		basicParams = append(basicParams, updatedShipment.PrimeActualWeight)
 	}
 
 	finishedQuery := basicQuery + `
@@ -186,24 +185,14 @@
 		AND
 			updated_at = ?
 		;`
+
 	params := append(basicParams,
 		updatedShipment.ID,
 		unmodifiedSince,
 	)
 
 	// do the updating in a raw query
-	affectedRows, err := db.RawQuery(finishedQuery,
-<<<<<<< HEAD
-		updatedShipment.ScheduledPickupDate,
-		updatedShipment.RequestedPickupDate,
-		updatedShipment.ShipmentType,
-		updatedShipment.PickupAddress.ID,
-		updatedShipment.DestinationAddress.ID,
-		updatedShipment.ID,
-		unmodifiedSince).ExecWithCount()
-=======
-		params...).ExecWithCount()
->>>>>>> 5e0c77a3
+	affectedRows, err := db.RawQuery(finishedQuery, params...).ExecWithCount()
 
 	if err != nil {
 		return err
