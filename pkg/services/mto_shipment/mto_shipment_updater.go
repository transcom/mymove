package mtoshipment

import (
	"database/sql"
	"fmt"
	"math"
	"time"

	"github.com/gobuffalo/validate/v3"
	"github.com/gofrs/uuid"
	"github.com/jinzhu/copier"
	"github.com/pkg/errors"
	"golang.org/x/exp/slices"

	"github.com/transcom/mymove/pkg/appcontext"
	"github.com/transcom/mymove/pkg/apperror"
	"github.com/transcom/mymove/pkg/db/utilities"
	"github.com/transcom/mymove/pkg/etag"
	"github.com/transcom/mymove/pkg/models"
	"github.com/transcom/mymove/pkg/notifications"
	"github.com/transcom/mymove/pkg/route"
	"github.com/transcom/mymove/pkg/services"
	"github.com/transcom/mymove/pkg/services/fetch"
	"github.com/transcom/mymove/pkg/services/query"
)

// UpdateMTOShipmentQueryBuilder is the query builder for updating MTO Shipments
type UpdateMTOShipmentQueryBuilder interface {
	FetchOne(appCtx appcontext.AppContext, model interface{}, filters []services.QueryFilter) error
	CreateOne(appCtx appcontext.AppContext, model interface{}) (*validate.Errors, error)
	UpdateOne(appCtx appcontext.AppContext, model interface{}, eTag *string) (*validate.Errors, error)
	Count(appCtx appcontext.AppContext, model interface{}, filters []services.QueryFilter) (int, error)
	FetchMany(appCtx appcontext.AppContext, model interface{}, filters []services.QueryFilter, associations services.QueryAssociations, pagination services.Pagination, ordering services.QueryOrder) error
}

type mtoShipmentUpdater struct {
	builder UpdateMTOShipmentQueryBuilder
	services.Fetcher
	addressUpdater services.AddressUpdater
	addressCreator services.AddressCreator
	planner        route.Planner
	moveRouter     services.MoveRouter
	moveWeights    services.MoveWeights
	sender         notifications.NotificationSender
	recalculator   services.PaymentRequestShipmentRecalculator
	checks         []validator
}

// NewMTOShipmentUpdater creates a new struct with the service dependencies
func NewMTOShipmentUpdater(builder UpdateMTOShipmentQueryBuilder, _ services.Fetcher, planner route.Planner, moveRouter services.MoveRouter, moveWeights services.MoveWeights, sender notifications.NotificationSender, recalculator services.PaymentRequestShipmentRecalculator, addressUpdater services.AddressUpdater, addressCreator services.AddressCreator) services.MTOShipmentUpdater {
	return &mtoShipmentUpdater{
		builder,
		fetch.NewFetcher(builder),
		addressUpdater,
		addressCreator,
		planner,
		moveRouter,
		moveWeights,
		sender,
		recalculator,
		[]validator{},
	}
}

// TODO: apply the subset of business logic validations
// that would be appropriate for the CUSTOMER
func NewCustomerMTOShipmentUpdater(builder UpdateMTOShipmentQueryBuilder, _ services.Fetcher, planner route.Planner, moveRouter services.MoveRouter, moveWeights services.MoveWeights, sender notifications.NotificationSender, recalculator services.PaymentRequestShipmentRecalculator, addressUpdater services.AddressUpdater, addressCreator services.AddressCreator) services.MTOShipmentUpdater {
	return &mtoShipmentUpdater{
		builder,
		fetch.NewFetcher(builder),
		addressUpdater,
		addressCreator,
		planner,
		moveRouter,
		moveWeights,
		sender,
		recalculator,
		[]validator{checkStatus(), MTOShipmentHasTertiaryAddressWithNoSecondaryAddressUpdate()},
	}
}

func NewOfficeMTOShipmentUpdater(builder UpdateMTOShipmentQueryBuilder, _ services.Fetcher, planner route.Planner, moveRouter services.MoveRouter, moveWeights services.MoveWeights, sender notifications.NotificationSender, recalculator services.PaymentRequestShipmentRecalculator, addressUpdater services.AddressUpdater, addressCreator services.AddressCreator) services.MTOShipmentUpdater {
	return &mtoShipmentUpdater{
		builder,
		fetch.NewFetcher(builder),
		addressUpdater,
		addressCreator,
		planner,
		moveRouter,
		moveWeights,
		sender,
		recalculator,
		[]validator{checkStatus(), checkUpdateAllowed(), MTOShipmentHasTertiaryAddressWithNoSecondaryAddressUpdate()},
	}
}

// TODO: apply the subset of business logic validations
// that would be appropriate for the PRIME
func NewPrimeMTOShipmentUpdater(builder UpdateMTOShipmentQueryBuilder, _ services.Fetcher, planner route.Planner, moveRouter services.MoveRouter, moveWeights services.MoveWeights, sender notifications.NotificationSender, recalculator services.PaymentRequestShipmentRecalculator, addressUpdater services.AddressUpdater, addressCreator services.AddressCreator) services.MTOShipmentUpdater {
	return &mtoShipmentUpdater{
		builder,
		fetch.NewFetcher(builder),
		addressUpdater,
		addressCreator,
		planner,
		moveRouter,
		moveWeights,
		sender,
		recalculator,
		[]validator{checkStatus(), checkAvailToPrime(), checkPrimeValidationsOnModel(planner), MTOShipmentHasTertiaryAddressWithNoSecondaryAddressUpdate()},
	}
}

// setNewShipmentFields validates the updated shipment
func setNewShipmentFields(appCtx appcontext.AppContext, dbShipment *models.MTOShipment, requestedUpdatedShipment *models.MTOShipment) {
	if requestedUpdatedShipment.RequestedPickupDate != nil {
		dbShipment.RequestedPickupDate = requestedUpdatedShipment.RequestedPickupDate
	}

	dbShipment.Diversion = requestedUpdatedShipment.Diversion
	dbShipment.UsesExternalVendor = requestedUpdatedShipment.UsesExternalVendor

	if requestedUpdatedShipment.RequestedDeliveryDate != nil {
		dbShipment.RequestedDeliveryDate = requestedUpdatedShipment.RequestedDeliveryDate
	}

	if requestedUpdatedShipment.PrimeActualWeight != nil {
		dbShipment.PrimeActualWeight = requestedUpdatedShipment.PrimeActualWeight
	}

	if requestedUpdatedShipment.FirstAvailableDeliveryDate != nil {
		dbShipment.FirstAvailableDeliveryDate = requestedUpdatedShipment.FirstAvailableDeliveryDate
	}

	if requestedUpdatedShipment.ActualPickupDate != nil {
		dbShipment.ActualPickupDate = requestedUpdatedShipment.ActualPickupDate
	}

	if requestedUpdatedShipment.ScheduledPickupDate != nil {
		dbShipment.ScheduledPickupDate = requestedUpdatedShipment.ScheduledPickupDate
	}

	if requestedUpdatedShipment.ActualDeliveryDate != nil {
		dbShipment.ActualDeliveryDate = requestedUpdatedShipment.ActualDeliveryDate
	}

	if requestedUpdatedShipment.ScheduledDeliveryDate != nil {
		dbShipment.ScheduledDeliveryDate = requestedUpdatedShipment.ScheduledDeliveryDate
	}

	if requestedUpdatedShipment.PrimeEstimatedWeight != nil {
		now := time.Now()
		dbShipment.PrimeEstimatedWeight = requestedUpdatedShipment.PrimeEstimatedWeight
		dbShipment.PrimeEstimatedWeightRecordedDate = &now
	}

	if requestedUpdatedShipment.NTSRecordedWeight != nil {
		dbShipment.NTSRecordedWeight = requestedUpdatedShipment.NTSRecordedWeight
	}

	if requestedUpdatedShipment.PickupAddress != nil && dbShipment.ShipmentType != models.MTOShipmentTypeHHGOutOfNTS {
		dbShipment.PickupAddress = requestedUpdatedShipment.PickupAddress
	}

	if requestedUpdatedShipment.DestinationAddress != nil && dbShipment.ShipmentType != models.MTOShipmentTypeHHGIntoNTS {
		dbShipment.DestinationAddress = requestedUpdatedShipment.DestinationAddress
	}

	if requestedUpdatedShipment.DestinationType != nil {
		dbShipment.DestinationType = requestedUpdatedShipment.DestinationType
	}

	// If HasSecondaryPickupAddress is false, we want to remove the secondary address as well as the tertiary address
	// Otherwise, if a non-nil address is in the payload, we should save it
	if requestedUpdatedShipment.HasSecondaryPickupAddress != nil && !*requestedUpdatedShipment.HasSecondaryPickupAddress {
		dbShipment.HasSecondaryPickupAddress = requestedUpdatedShipment.HasSecondaryPickupAddress
		dbShipment.SecondaryPickupAddress = nil
		dbShipment.SecondaryPickupAddressID = nil
		requestedUpdatedShipment.HasTertiaryPickupAddress = models.BoolPointer(false)
	} else if requestedUpdatedShipment.SecondaryPickupAddress != nil {
		dbShipment.SecondaryPickupAddress = requestedUpdatedShipment.SecondaryPickupAddress
		dbShipment.HasSecondaryPickupAddress = models.BoolPointer(true)
	}

	// If HasSecondaryDeliveryAddress is false, we want to remove the secondary address as well as the tertiary address
	// Otherwise, if a non-nil address is in the payload, we should save it
	if requestedUpdatedShipment.HasSecondaryDeliveryAddress != nil && !*requestedUpdatedShipment.HasSecondaryDeliveryAddress {
		dbShipment.HasSecondaryDeliveryAddress = requestedUpdatedShipment.HasSecondaryDeliveryAddress
		dbShipment.SecondaryDeliveryAddress = nil
		dbShipment.SecondaryDeliveryAddressID = nil
		requestedUpdatedShipment.HasTertiaryDeliveryAddress = models.BoolPointer(false)
	} else if requestedUpdatedShipment.SecondaryDeliveryAddress != nil {
		dbShipment.SecondaryDeliveryAddress = requestedUpdatedShipment.SecondaryDeliveryAddress
		dbShipment.HasSecondaryDeliveryAddress = models.BoolPointer(true)
	}

	// If HasTertiaryPickupAddress is false, we want to remove the address
	// Otherwise, if a non-nil address is in the payload, we should save it
	if requestedUpdatedShipment.HasTertiaryPickupAddress != nil && !*requestedUpdatedShipment.HasTertiaryPickupAddress {
		dbShipment.HasTertiaryPickupAddress = requestedUpdatedShipment.HasTertiaryPickupAddress
		dbShipment.TertiaryPickupAddress = nil
		dbShipment.TertiaryPickupAddressID = nil
	} else if requestedUpdatedShipment.TertiaryPickupAddress != nil {
		dbShipment.TertiaryPickupAddress = requestedUpdatedShipment.TertiaryPickupAddress
		dbShipment.HasTertiaryPickupAddress = models.BoolPointer(true)
	}

	// If HasTertiaryDeliveryAddress is false, we want to remove the address
	// Otherwise, if a non-nil address is in the payload, we should save it
	if requestedUpdatedShipment.HasTertiaryDeliveryAddress != nil && !*requestedUpdatedShipment.HasTertiaryDeliveryAddress {
		dbShipment.HasTertiaryDeliveryAddress = requestedUpdatedShipment.HasTertiaryDeliveryAddress
		dbShipment.TertiaryDeliveryAddress = nil
		dbShipment.TertiaryDeliveryAddressID = nil
	} else if requestedUpdatedShipment.TertiaryDeliveryAddress != nil {
		dbShipment.TertiaryDeliveryAddress = requestedUpdatedShipment.TertiaryDeliveryAddress
		dbShipment.HasTertiaryDeliveryAddress = models.BoolPointer(true)
	}

	if requestedUpdatedShipment.ShipmentType != "" {
		dbShipment.ShipmentType = requestedUpdatedShipment.ShipmentType
	}

	if requestedUpdatedShipment.Status != "" {
		dbShipment.Status = requestedUpdatedShipment.Status
	}

	if requestedUpdatedShipment.RequiredDeliveryDate != nil {
		dbShipment.RequiredDeliveryDate = requestedUpdatedShipment.RequiredDeliveryDate
	}

	if requestedUpdatedShipment.PrimeEstimatedWeightRecordedDate != nil {
		dbShipment.PrimeEstimatedWeightRecordedDate = requestedUpdatedShipment.PrimeEstimatedWeightRecordedDate
	}

	if requestedUpdatedShipment.CustomerRemarks != nil {
		dbShipment.CustomerRemarks = requestedUpdatedShipment.CustomerRemarks
	}

	if requestedUpdatedShipment.CounselorRemarks != nil {
		dbShipment.CounselorRemarks = requestedUpdatedShipment.CounselorRemarks
	}

	if requestedUpdatedShipment.BillableWeightCap != nil {
		dbShipment.BillableWeightCap = requestedUpdatedShipment.BillableWeightCap
	}

	if requestedUpdatedShipment.BillableWeightJustification != nil {
		dbShipment.BillableWeightJustification = requestedUpdatedShipment.BillableWeightJustification
	}

	if requestedUpdatedShipment.TACType != nil {
		dbShipment.TACType = requestedUpdatedShipment.TACType
	}

	if requestedUpdatedShipment.SACType != nil {
		dbShipment.SACType = requestedUpdatedShipment.SACType
	}

	if requestedUpdatedShipment.ServiceOrderNumber != nil {
		dbShipment.ServiceOrderNumber = requestedUpdatedShipment.ServiceOrderNumber
	}

	if requestedUpdatedShipment.StorageFacility != nil {
		dbShipment.StorageFacility = requestedUpdatedShipment.StorageFacility
	}

	if requestedUpdatedShipment.ActualProGearWeight != nil {
		dbShipment.ActualProGearWeight = requestedUpdatedShipment.ActualProGearWeight
	}

	if requestedUpdatedShipment.ActualSpouseProGearWeight != nil {
		dbShipment.ActualSpouseProGearWeight = requestedUpdatedShipment.ActualSpouseProGearWeight
	}

	if requestedUpdatedShipment.OriginSITAuthEndDate != nil {
		dbShipment.OriginSITAuthEndDate = requestedUpdatedShipment.OriginSITAuthEndDate
	}

	if requestedUpdatedShipment.DestinationSITAuthEndDate != nil {
		dbShipment.DestinationSITAuthEndDate = requestedUpdatedShipment.DestinationSITAuthEndDate
	}

	//// TODO: move mtoagent creation into service: Should not update MTOAgents here because we don't have an eTag
	if len(requestedUpdatedShipment.MTOAgents) > 0 {
		var agentsToCreateOrUpdate []models.MTOAgent
		for _, newAgentInfo := range requestedUpdatedShipment.MTOAgents {
			// if no record exists in the db
			if newAgentInfo.ID == uuid.Nil {
				newAgentInfo.MTOShipmentID = requestedUpdatedShipment.ID
				if newAgentInfo.FirstName != nil && *newAgentInfo.FirstName == "" {
					newAgentInfo.FirstName = nil
				}
				if newAgentInfo.LastName != nil && *newAgentInfo.LastName == "" {
					newAgentInfo.LastName = nil
				}
				if newAgentInfo.Email != nil && *newAgentInfo.Email == "" {
					newAgentInfo.Email = nil
				}
				if newAgentInfo.Phone != nil && *newAgentInfo.Phone == "" {
					newAgentInfo.Phone = nil
				}
				// If no fields are set, then we do not want to create the MTO agent
				if newAgentInfo.FirstName == nil && newAgentInfo.LastName == nil && newAgentInfo.Email == nil && newAgentInfo.Phone == nil {
					continue
				}
				agentsToCreateOrUpdate = append(agentsToCreateOrUpdate, newAgentInfo)
			} else {
				foundAgent := false
				// make sure there is an existing record in the db
				for i, dbAgent := range dbShipment.MTOAgents {
					if foundAgent {
						break
					}
					if dbAgent.ID == newAgentInfo.ID {
						foundAgent = true
						if newAgentInfo.MTOAgentType != "" && newAgentInfo.MTOAgentType != dbAgent.MTOAgentType {
							dbShipment.MTOAgents[i].MTOAgentType = newAgentInfo.MTOAgentType
						}
						dbShipment.MTOAgents[i].FirstName = services.SetOptionalStringField(newAgentInfo.FirstName, dbShipment.MTOAgents[i].FirstName)
						dbShipment.MTOAgents[i].LastName = services.SetOptionalStringField(newAgentInfo.LastName, dbShipment.MTOAgents[i].LastName)
						dbShipment.MTOAgents[i].Email = services.SetOptionalStringField(newAgentInfo.Email, dbShipment.MTOAgents[i].Email)
						dbShipment.MTOAgents[i].Phone = services.SetOptionalStringField(newAgentInfo.Phone, dbShipment.MTOAgents[i].Phone)
						// If no fields are set, then we will soft-delete the MTO agent
						if dbShipment.MTOAgents[i].FirstName == nil && dbShipment.MTOAgents[i].LastName == nil && dbShipment.MTOAgents[i].Email == nil && dbShipment.MTOAgents[i].Phone == nil {
							err := utilities.SoftDestroy(appCtx.DB(), &dbShipment.MTOAgents[i])
							if err != nil {
								appCtx.Logger().Error("Error soft destroying MTO Agent.")
								continue
							}
						}
						agentsToCreateOrUpdate = append(agentsToCreateOrUpdate, dbShipment.MTOAgents[i])
					}
				}
			}
		}
		dbShipment.MTOAgents = agentsToCreateOrUpdate // don't return unchanged existing agents
	}
}

// StaleIdentifierError is used when optimistic locking determines that the identifier refers to stale data
type StaleIdentifierError struct {
	StaleIdentifier string
}

func (e StaleIdentifierError) Error() string {
	return fmt.Sprintf("stale identifier: %s", e.StaleIdentifier)
}

// UpdateMTOShipment updates the mto shipment
func (f *mtoShipmentUpdater) UpdateMTOShipment(appCtx appcontext.AppContext, mtoShipment *models.MTOShipment, eTag string, api string) (*models.MTOShipment, error) {
	eagerAssociations := []string{"MoveTaskOrder",
		"PickupAddress",
		"DestinationAddress",
		"SecondaryPickupAddress",
		"SecondaryDeliveryAddress",
		"TertiaryPickupAddress",
		"TertiaryDeliveryAddress",
		"SITDurationUpdates",
		"MTOServiceItems.ReService",
		"MTOServiceItems.Dimensions",
		"MTOServiceItems.CustomerContacts",
		"StorageFacility.Address",
		"Reweigh",
		"ShipmentLocator",
	}

	oldShipment, err := FindShipment(appCtx, mtoShipment.ID, eagerAssociations...)
	if err != nil {
		return nil, err
	}

	var agents []models.MTOAgent
	err = appCtx.DB().Scope(utilities.ExcludeDeletedScope()).Where("mto_shipment_id = ?", mtoShipment.ID).All(&agents)
	if err != nil {
		return nil, err
	}
	oldShipment.MTOAgents = agents

	// run the (read-only) validations
	if verr := validateShipment(appCtx, mtoShipment, oldShipment, f.checks...); verr != nil {
		return nil, verr
	}

	// save the original db version, oldShipment will be modified
	var dbShipment models.MTOShipment
	err = copier.CopyWithOption(&dbShipment, oldShipment, copier.Option{IgnoreEmpty: true, DeepCopy: true})
	if err != nil {
		return nil, fmt.Errorf("error copying shipment data %w", err)
	}
	setNewShipmentFields(appCtx, oldShipment, mtoShipment)
	newShipment := oldShipment // old shipment has now been updated with requested changes
	// db version is used to check if agents need creating or updating
	err = f.updateShipmentRecord(appCtx, &dbShipment, newShipment, eTag)
	if err != nil {
		switch err.(type) {
		case StaleIdentifierError:
			return nil, apperror.NewPreconditionFailedError(mtoShipment.ID, err)
		default:
			return nil, err
		}
	}

	updatedShipment, err := FindShipment(appCtx, mtoShipment.ID, eagerAssociations...)
	if err != nil {
		return nil, err
	}

	var updatedAgents []models.MTOAgent
	err = appCtx.DB().Scope(utilities.ExcludeDeletedScope()).Where("mto_shipment_id = ?", mtoShipment.ID).All(&updatedAgents)
	if err != nil {
		return nil, err
	}
	updatedShipment.MTOAgents = updatedAgents

	// As the API is passed through, we want to apply a breaking change without duplicating lots of code.
	// 'prime' is the V1 version of this endpoint. All endpoints besides the prime should be utilizing new logic
	// of this function where it no longer calls UpdateDestinationSITServiceItemsAddress. UpdateDestinationSITServiceItemsAddress
	// has been deprecated out of this function per E-04819
	if api == "prime" {
		err = UpdateDestinationSITServiceItemsAddress(appCtx, updatedShipment)
		if err != nil {
			return nil, err
		}
	}

	return updatedShipment, nil
}

// Takes the validated shipment input and updates the database using a transaction. If any part of the
// update fails, the entire transaction will be rolled back.
func (f *mtoShipmentUpdater) updateShipmentRecord(appCtx appcontext.AppContext, dbShipment *models.MTOShipment, newShipment *models.MTOShipment, eTag string) error {
	var autoReweighShipments models.MTOShipments
	transactionError := appCtx.NewTransaction(func(txnAppCtx appcontext.AppContext) error {
		// temp optimistic locking solution til query builder is re-tooled to handle nested updates
		updatedAt, err := etag.DecodeEtag(eTag)
		if err != nil {
			return StaleIdentifierError{StaleIdentifier: eTag}
		}

		if !updatedAt.Equal(dbShipment.UpdatedAt) {
			return StaleIdentifierError{StaleIdentifier: eTag}
		}

		// TODO: We currently can't distinguish between a nil DestinationAddress meaning to "clear field"
		//   vs "don't touch" the field, so we can't safely reset a nil DestinationAddress to the duty
		//   location address for an HHG like we do in the MTOShipmentCreator now.  See MB-15718.

		if newShipment.DestinationAddress != nil && newShipment.ShipmentType != models.MTOShipmentTypeHHGIntoNTS {
			// If there is an existing DestinationAddressID associated
			// with the shipment, grab it.
			if dbShipment.DestinationAddressID != nil {
				newShipment.DestinationAddress.ID = *dbShipment.DestinationAddressID
			}

			// Only call the address updater service if there is an original destination address to be updated at all
			if dbShipment.DestinationAddress != nil {
				newDestinationAddress, destAddErr := f.addressUpdater.UpdateAddress(txnAppCtx, newShipment.DestinationAddress, etag.GenerateEtag(dbShipment.DestinationAddress.UpdatedAt))
				if destAddErr != nil {
					return destAddErr
				}
				// Make sure the shipment has the updated DestinationAddressID to store
				// in mto_shipments table
				newShipment.DestinationAddressID = &newDestinationAddress.ID
				newShipment.DestinationAddress = newDestinationAddress
			} else if newShipment.DestinationAddressID == nil {
				// There is no original address to update
				if newShipment.DestinationAddress.ID == uuid.Nil {
					// And this new address does not have an ID.
					// We need to create a new one.
					newDestinationAddress, newDestAddErr := f.addressCreator.CreateAddress(appCtx, newShipment.DestinationAddress)
					if newDestAddErr != nil {
						return newDestAddErr
					}
					newShipment.DestinationAddressID = &newDestinationAddress.ID
					newShipment.DestinationAddress = newDestinationAddress
				} else {
					// Otherwise, there is no original address to update and this new address already has an ID
					newShipment.DestinationAddressID = &newShipment.DestinationAddress.ID
				}

			}

		}

		if newShipment.PickupAddress != nil && newShipment.ShipmentType != models.MTOShipmentTypeHHGOutOfNTS {
			if dbShipment.PickupAddressID != nil {
				newShipment.PickupAddress.ID = *dbShipment.PickupAddressID
			}

			// If there is an existing, original address then we need to update it
			if dbShipment.PickupAddress != nil {
				newPickupAddress, newPickupErr := f.addressUpdater.UpdateAddress(txnAppCtx, newShipment.PickupAddress, etag.GenerateEtag(dbShipment.PickupAddress.UpdatedAt))
				if newPickupErr != nil {
					return newPickupErr
				}

				newShipment.PickupAddressID = &newPickupAddress.ID
				newShipment.PickupAddress = newPickupAddress
			} else if newShipment.PickupAddressID == nil {
				// There is no original address to update
				if newShipment.PickupAddress.ID == uuid.Nil {
					// And this new address does not have an ID.
					// We need to create a new one.
					newPickupAddress, newPickupAddCreateErr := f.addressCreator.CreateAddress(appCtx, newShipment.PickupAddress)
					if newPickupAddCreateErr != nil {
						return newPickupAddCreateErr
					}
					newShipment.PickupAddressID = &newPickupAddress.ID
					newShipment.PickupAddress = newPickupAddress
				} else {
					// Otherwise, there is no original address to update and this new address already has an ID
					newShipment.PickupAddressID = &newShipment.PickupAddress.ID
				}

			}
		}
		if newShipment.HasSecondaryPickupAddress != nil {
			if !*newShipment.HasSecondaryPickupAddress {
				newShipment.SecondaryDeliveryAddressID = nil
			}
		}
		if newShipment.HasSecondaryDeliveryAddress != nil {
			if !*newShipment.HasSecondaryDeliveryAddress {
				newShipment.SecondaryDeliveryAddressID = nil
			}
		}

		if newShipment.HasSecondaryPickupAddress != nil && *newShipment.HasSecondaryPickupAddress && newShipment.SecondaryPickupAddress != nil {
			if dbShipment.SecondaryPickupAddressID != nil {
				newShipment.SecondaryPickupAddress.ID = *dbShipment.SecondaryPickupAddressID
			}

			if dbShipment.SecondaryPickupAddress != nil {
				// Secondary pickup address exists, meaning it should be updated
				newSecondaryPickupAddress, newSecondaryPickupUpdateErr := f.addressUpdater.UpdateAddress(txnAppCtx, newShipment.SecondaryPickupAddress, etag.GenerateEtag(dbShipment.SecondaryPickupAddress.UpdatedAt))
				if newSecondaryPickupUpdateErr != nil {
					return newSecondaryPickupUpdateErr
				}
				newShipment.SecondaryPickupAddressID = &newSecondaryPickupAddress.ID
			} else if newShipment.SecondaryPickupAddressID == nil {
				// Secondary pickup address appears to not exist yet, meaning it should be created
				if newShipment.SecondaryPickupAddress.ID == uuid.Nil {
					newSecondaryPickupAddress, newSecondaryPickupCreateErr := f.addressCreator.CreateAddress(txnAppCtx, newShipment.SecondaryPickupAddress)
					if newSecondaryPickupCreateErr != nil {
						return newSecondaryPickupCreateErr
					}
					newShipment.SecondaryPickupAddressID = &newSecondaryPickupAddress.ID
				} else {
					// No original address to update, and the new address already has an ID so we should just assign it to the shipment
					newShipment.SecondaryPickupAddressID = &newShipment.SecondaryPickupAddress.ID
				}
			}
		}

		if newShipment.SecondaryDeliveryAddress != nil {
			if dbShipment.SecondaryDeliveryAddressID != nil {
				newShipment.SecondaryDeliveryAddress.ID = *dbShipment.SecondaryDeliveryAddressID
			}

			if dbShipment.SecondaryDeliveryAddress != nil {
				// Secondary delivery address exists, meaning it should be updated
				newSecondaryDeliveryAddress, secondaryDeliveryUpdateErr := f.addressUpdater.UpdateAddress(txnAppCtx, newShipment.SecondaryDeliveryAddress, etag.GenerateEtag(dbShipment.SecondaryDeliveryAddress.UpdatedAt))
				if secondaryDeliveryUpdateErr != nil {
					return secondaryDeliveryUpdateErr
				}
				newShipment.SecondaryDeliveryAddressID = &newSecondaryDeliveryAddress.ID
			} else if newShipment.SecondaryDeliveryAddressID == nil {
				// Secondary delivery address appears to not exist yet, meaning it should be created
				if newShipment.SecondaryDeliveryAddress.ID == uuid.Nil {
					newSecondaryDeliveryAddress, secondaryDeliveryCreateErr := f.addressCreator.CreateAddress(txnAppCtx, newShipment.SecondaryDeliveryAddress)
					if secondaryDeliveryCreateErr != nil {
						return secondaryDeliveryCreateErr
					}
					newShipment.SecondaryDeliveryAddressID = &newSecondaryDeliveryAddress.ID
				} else {
					// No original address to update, and the new address already has an ID so we should just assign it to the shipment
					newShipment.SecondaryDeliveryAddressID = &newShipment.SecondaryDeliveryAddress.ID
				}
			}
		}

		if newShipment.HasTertiaryPickupAddress != nil {
			if !*newShipment.HasTertiaryPickupAddress {
				newShipment.TertiaryPickupAddressID = nil
			}
		}
		if newShipment.HasTertiaryDeliveryAddress != nil {
			if !*newShipment.HasTertiaryDeliveryAddress {
				newShipment.TertiaryDeliveryAddressID = nil
			}
		}

		if newShipment.HasTertiaryPickupAddress != nil && *newShipment.HasTertiaryPickupAddress && newShipment.TertiaryPickupAddress != nil {
			if dbShipment.TertiaryPickupAddress != nil {
				newShipment.TertiaryPickupAddress.ID = *dbShipment.TertiaryPickupAddressID
			}

			if dbShipment.TertiaryPickupAddress != nil {
				// Tertiary pickup address exists, meaning it should be updated
				newTertiaryPickupAddress, newTertiaryPickupUpdateErr := f.addressUpdater.UpdateAddress(txnAppCtx, newShipment.TertiaryPickupAddress, etag.GenerateEtag(dbShipment.TertiaryPickupAddress.UpdatedAt))
				if newTertiaryPickupUpdateErr != nil {
					return newTertiaryPickupUpdateErr
				}
				newShipment.TertiaryPickupAddressID = &newTertiaryPickupAddress.ID
			} else if newShipment.TertiaryPickupAddressID == nil {
				// Tertiary pickup address appears to not exist yet, meaning it should be created
				if newShipment.TertiaryPickupAddress.ID == uuid.Nil {
					newTertiaryPickupAddress, newTertiaryPickupCreateErr := f.addressCreator.CreateAddress(txnAppCtx, newShipment.TertiaryPickupAddress)
					if newTertiaryPickupCreateErr != nil {
						return newTertiaryPickupCreateErr
					}
					newShipment.TertiaryPickupAddressID = &newTertiaryPickupAddress.ID
				} else {
					// No original address to update, and the new address already has an ID so we should just assign it to the shipment
					newShipment.TertiaryPickupAddressID = &newShipment.TertiaryPickupAddress.ID
				}
			}
		}

		if newShipment.TertiaryDeliveryAddress != nil {
			if dbShipment.TertiaryDeliveryAddressID != nil {
				newShipment.TertiaryDeliveryAddress.ID = *dbShipment.TertiaryDeliveryAddressID
			}

			if dbShipment.TertiaryDeliveryAddress != nil {
				// Tertiary delivery address exists, meaning it should be updated
				newTertiaryDeliveryAddress, tertiaryDeliveryUpdateErr := f.addressUpdater.UpdateAddress(txnAppCtx, newShipment.TertiaryDeliveryAddress, etag.GenerateEtag(dbShipment.TertiaryDeliveryAddress.UpdatedAt))
				if tertiaryDeliveryUpdateErr != nil {
					return tertiaryDeliveryUpdateErr
				}
				newShipment.TertiaryDeliveryAddressID = &newTertiaryDeliveryAddress.ID
			} else if newShipment.TertiaryDeliveryAddressID == nil {
				// Tertiary delivery address appears to not exist yet, meaning it should be created
				if newShipment.TertiaryDeliveryAddress.ID == uuid.Nil {
					newTertiaryDeliveryAddress, tertiaryDeliveryCreateErr := f.addressCreator.CreateAddress(txnAppCtx, newShipment.TertiaryDeliveryAddress)
					if tertiaryDeliveryCreateErr != nil {
						return tertiaryDeliveryCreateErr
					}
					newShipment.TertiaryDeliveryAddressID = &newTertiaryDeliveryAddress.ID
				} else {
					// No original address to update, and the new address already has an ID so we should just assign it to the shipment
					newShipment.TertiaryDeliveryAddressID = &newShipment.TertiaryDeliveryAddress.ID
				}
			}
		}

		if newShipment.StorageFacility != nil {
			if dbShipment.StorageFacilityID != nil {
				newShipment.StorageFacility.ID = *dbShipment.StorageFacilityID
			}

			if dbShipment.StorageFacility != nil && dbShipment.StorageFacility.AddressID != uuid.Nil {
				newShipment.StorageFacility.Address.ID = dbShipment.StorageFacility.AddressID
				newShipment.StorageFacility.AddressID = dbShipment.StorageFacility.AddressID
			}
			if dbShipment.StorageFacility != nil {
				// Storage facility address exists, meaning we should update
				newStorageFacilityAddress, storageFacilityUpdateErr := f.addressUpdater.UpdateAddress(txnAppCtx, &newShipment.StorageFacility.Address, etag.GenerateEtag(dbShipment.StorageFacility.Address.UpdatedAt))
				if storageFacilityUpdateErr != nil {
					return storageFacilityUpdateErr
				}
				// Assign updated storage facility address to the updated shipment
				newShipment.StorageFacility.AddressID = newStorageFacilityAddress.ID
				newShipment.StorageFacility.Address = *newStorageFacilityAddress
			} else {
				// Make sure that the new storage facility address doesn't already have an ID.
				// If it does, we just assign it. Otherwise, we need to create it.
				if newShipment.StorageFacility.Address.ID != uuid.Nil && newShipment.StorageFacility.AddressID == uuid.Nil {
					// Assign
					newShipment.StorageFacility.AddressID = newShipment.StorageFacility.ID
				} else if newShipment.StorageFacility.Address.ID == uuid.Nil {
					// Create
					newStorageFacilityAddress, storageFacilityCreateErr := f.addressCreator.CreateAddress(txnAppCtx, &newShipment.StorageFacility.Address)
					if storageFacilityCreateErr != nil {
						return storageFacilityCreateErr
					}
					// Assign newly created storage facility address to the updated shipment
					newShipment.StorageFacility.AddressID = newStorageFacilityAddress.ID
				}
			}

			err = txnAppCtx.DB().Save(newShipment.StorageFacility)
			if err != nil {
				return err
			}

			newShipment.StorageFacilityID = &newShipment.StorageFacility.ID

			// For NTS-Release set the pick up address to the storage facility
			if newShipment.ShipmentType == models.MTOShipmentTypeHHGOutOfNTS {
				newShipment.PickupAddressID = &newShipment.StorageFacility.AddressID
				newShipment.PickupAddress = &newShipment.StorageFacility.Address

			}
			// For NTS set the destination address to the storage facility
			if newShipment.ShipmentType == models.MTOShipmentTypeHHGIntoNTS {
				newShipment.DestinationAddressID = &newShipment.StorageFacility.AddressID
				newShipment.DestinationAddress = &newShipment.StorageFacility.Address
			}
		}

		if len(newShipment.MTOAgents) != 0 {
			for i := range newShipment.MTOAgents {
				copyOfAgent := newShipment.MTOAgents[i]

				for j := range dbShipment.MTOAgents {
					dbAgent := dbShipment.MTOAgents[j]
					// if the updates already have an agent in the system
					if dbAgent.ID == copyOfAgent.ID {
						if err := txnAppCtx.DB().Update(&copyOfAgent); err != nil {
							return err
						}
					}
				}
				if copyOfAgent.ID == uuid.Nil {
					// create a new agent if it doesn't already exist
					verrs, err := f.builder.CreateOne(txnAppCtx, &copyOfAgent)
					if verrs != nil && verrs.HasAny() {
						return verrs
					}
					if err != nil {
						return err
					}
				}
			}
		}

		// If the estimated weight was updated on an approved shipment then it would mean the move could qualify for
		// excess weight risk depending on the weight allowance and other shipment estimated weights
		if newShipment.PrimeEstimatedWeight != nil || (newShipment.ShipmentType == models.MTOShipmentTypeHHGOutOfNTS && newShipment.NTSRecordedWeight != nil) {
			// checking if the total of shipment weight & new prime estimated weight is 90% or more of allowed weight
			move, verrs, err := f.moveWeights.CheckExcessWeight(txnAppCtx, dbShipment.MoveTaskOrderID, *newShipment)
			if verrs != nil && verrs.HasAny() {
				return errors.New(verrs.Error())
			}
			if err != nil {
				return err
			}

			// we only want to update the authorized weight if the shipment is approved and the previous weight is nil
			// otherwise, shipment_updater will handle updating authorized weight when a shipment is approved
			if (dbShipment.PrimeEstimatedWeight == nil || (newShipment.ShipmentType == models.MTOShipmentTypeHHGOutOfNTS && newShipment.NTSRecordedWeight == nil)) && newShipment.Status == models.MTOShipmentStatusApproved {
				// updates to prime estimated weight should change the authorized weight of the entitlement
				// which can be manually adjusted by an office user if needed
				err = updateAuthorizedWeight(appCtx, newShipment, move)
				if err != nil {
					return err
				}
			}

			if dbShipment.PrimeEstimatedWeight == nil || *newShipment.PrimeEstimatedWeight != *dbShipment.PrimeEstimatedWeight {
				existingMoveStatus := move.Status
				// if the move is in excess weight risk and the TOO has not acknowledge that, need to change move status to "Approvals Requested"
				// this will trigger the TOO to acknowledged the excess right, which populates ExcessWeightAcknowledgedAt
				if move.ExcessWeightQualifiedAt != nil && move.ExcessWeightAcknowledgedAt == nil || move.ExcessUnaccompaniedBaggageWeightQualifiedAt != nil && move.ExcessUnaccompaniedBaggageWeightAcknowledgedAt == nil {
					err = f.moveRouter.SendToOfficeUser(txnAppCtx, move)
					if err != nil {
						return err
					}
				}

				if existingMoveStatus != move.Status {
					err = txnAppCtx.DB().Update(move)
					if err != nil {
						return err
					}
				}
			}
		}

		if newShipment.PrimeActualWeight != nil {
			if dbShipment.PrimeActualWeight == nil || *newShipment.PrimeActualWeight != *dbShipment.PrimeActualWeight {
				var err error
				autoReweighShipments, err = f.moveWeights.CheckAutoReweigh(txnAppCtx, dbShipment.MoveTaskOrderID, newShipment)
				if err != nil {
					return err
				}
			}
		}

		// Check that only NTS Release shipment uses that NTSRecordedWeight field
		if newShipment.NTSRecordedWeight != nil && newShipment.ShipmentType != models.MTOShipmentTypeHHGOutOfNTS {
			errMessage := fmt.Sprintf("field NTSRecordedWeight cannot be set for shipment type %s", string(newShipment.ShipmentType))
			return apperror.NewInvalidInputError(newShipment.ID, nil, nil, errMessage)
		}

		weightsCalculator := NewShipmentBillableWeightCalculator()
		calculatedBillableWeight := weightsCalculator.CalculateShipmentBillableWeight(dbShipment).CalculatedBillableWeight

		// If the max allowable weight for a shipment has been adjusted set a flag to recalculate payment requests for
		// this shipment
		runShipmentRecalculate := false
		if newShipment.BillableWeightCap != nil {
			// new billable cap has a value and it is not the same as the previous value
			if *newShipment.BillableWeightCap != *calculatedBillableWeight {
				runShipmentRecalculate = true
			}
		} else if dbShipment.BillableWeightCap != nil {
			// setting the billable cap back to nil (where previously it wasn't)
			runShipmentRecalculate = true
		}

		// A diverted shipment gets set to the SUBMITTED status automatically:
		if !dbShipment.Diversion && newShipment.Diversion {
			newShipment.Status = models.MTOShipmentStatusSubmitted

			// Get the move
			var move models.Move
			err := txnAppCtx.DB().Find(&move, dbShipment.MoveTaskOrderID)
			if err != nil {
				switch err {
				case sql.ErrNoRows:
					return apperror.NewNotFoundError(dbShipment.MoveTaskOrderID, "looking for Move")
				default:
					return apperror.NewQueryError("Move", err, "")
				}
			}

			existingMoveStatus := move.Status
			err = f.moveRouter.SendToOfficeUser(txnAppCtx, &move)
			if err != nil {
				return err
			}

			// only update if the move status has actually changed
			if existingMoveStatus != move.Status {
				err = txnAppCtx.DB().Update(&move)
				if err != nil {
					return err
				}
			}
		}

		if newShipment.TACType != nil && *newShipment.TACType == "" {
			newShipment.TACType = nil
		} else if newShipment.TACType == nil {
			newShipment.TACType = dbShipment.TACType
		}

		if newShipment.SACType != nil && *newShipment.SACType == "" {
			newShipment.SACType = nil
		} else if newShipment.SACType == nil {
			newShipment.SACType = dbShipment.SACType
		}

		// when populating the market_code column, it is considered domestic if both pickup & dest are CONUS addresses
		newShipment = models.DetermineShipmentMarketCode(newShipment)

		if err := txnAppCtx.DB().Update(newShipment); err != nil {
			return err
		}

		// if the shipment has an estimated weight, we need to update the service item pricing
		// we only need to do this if the estimated weight, primary addresses, and pickup date are being updated since those all impact pricing
		// we will compare data here to see if we even need to update the pricing
		if newShipment.MarketCode == models.MarketCodeInternational &&
			(newShipment.PrimeEstimatedWeight != nil ||
				newShipment.PickupAddress != nil && dbShipment.PickupAddress != nil && newShipment.PickupAddress.PostalCode != dbShipment.PickupAddress.PostalCode ||
				newShipment.DestinationAddress != nil && dbShipment.DestinationAddress != nil && newShipment.DestinationAddress.PostalCode != dbShipment.DestinationAddress.PostalCode ||
				newShipment.RequestedPickupDate != nil && newShipment.RequestedPickupDate.Format("2006-01-02") != dbShipment.RequestedPickupDate.Format("2006-01-02")) {

			portZip, portType, err := models.GetPortLocationInfoForShipment(appCtx.DB(), newShipment.ID)
			if err != nil {
				return err
			}
			// if we don't have the port data, then we won't worry about pricing POEFSC/PODFSC because we need the distance from/to the ports
			if portZip != nil && portType != nil {
				var pickupZip string
				var destZip string
				// if the port type is POEFSC this means the shipment is CONUS -> OCONUS (pickup -> port)
				// if the port type is PODFSC this means the shipment is OCONUS -> CONUS (port -> destination)
				if *portType == models.ReServiceCodePOEFSC.String() {
					pickupZip = newShipment.PickupAddress.PostalCode
					destZip = *portZip
				} else if *portType == models.ReServiceCodePODFSC.String() {
					pickupZip = *portZip
					destZip = newShipment.DestinationAddress.PostalCode
				}
				// we need to get the mileage from DTOD first, the db proc will consume that
				mileage, err := f.planner.ZipTransitDistance(appCtx, pickupZip, destZip, true, true)
				if err != nil {
					return err
				}

				// update the service item pricing if relevant fields have changed
				err = models.UpdateEstimatedPricingForShipmentBasicServiceItems(appCtx.DB(), newShipment, &mileage)
				if err != nil {
					return err
				}
			} else {
				// if we don't have the port data, that's okay - we can update the other service items except for PODFSC/POEFSC
				err = models.UpdateEstimatedPricingForShipmentBasicServiceItems(appCtx.DB(), newShipment, nil)
				if err != nil {
					return err
				}
			}
		}

		//
		// Perform shipment recalculate payment request
		//
		if runShipmentRecalculate {
			_, err := f.recalculator.ShipmentRecalculatePaymentRequest(txnAppCtx, dbShipment.ID)
			if err != nil {
				return err
			}
		}

		//
		// Done with updates to shipment
		//
		return nil
	})

	if transactionError != nil {
		// Two possible types of transaction errors to handle
		if t, ok := transactionError.(StaleIdentifierError); ok {
			return apperror.NewPreconditionFailedError(dbShipment.ID, t)
		}
		return apperror.NewQueryError("mtoShipment", transactionError, "")
	}

	if len(autoReweighShipments) > 0 {
		for _, shipment := range autoReweighShipments {
			/* Don't send emails to BLUEBARK moves */
			if shipment.MoveTaskOrder.Orders.CanSendEmailWithOrdersType() {
				err := f.sender.SendNotification(appCtx,
					notifications.NewReweighRequested(shipment.MoveTaskOrderID, shipment),
				)
				if err != nil {
					return err
				}
			}
		}
	}

	return nil

}

type mtoShipmentStatusUpdater struct {
	builder   UpdateMTOShipmentQueryBuilder
	siCreator services.MTOServiceItemCreator
	planner   route.Planner
}

// UpdateMTOShipmentStatus updates MTO Shipment Status
func (o *mtoShipmentStatusUpdater) UpdateMTOShipmentStatus(appCtx appcontext.AppContext, shipmentID uuid.UUID, status models.MTOShipmentStatus, rejectionReason *string, diversionReason *string, eTag string) (*models.MTOShipment, error) {
	shipment, err := fetchShipment(appCtx, shipmentID, o.builder)
	if err != nil {
		return nil, err
	}

	if status != models.MTOShipmentStatusRejected {
		rejectionReason = nil
	}

	// here we determine if the current shipment status is diversion requested before updating
	wasShipmentDiversionRequested := shipment.Status == models.MTOShipmentStatusDiversionRequested
	shipmentRouter := NewShipmentRouter()

	switch status {
	case models.MTOShipmentStatusCancellationRequested:
		err = shipmentRouter.RequestCancellation(appCtx, shipment)
	case models.MTOShipmentStatusApproved:
		err = shipmentRouter.Approve(appCtx, shipment)
	case models.MTOShipmentStatusCanceled:
		err = shipmentRouter.Cancel(appCtx, shipment)
	case models.MTOShipmentStatusDiversionRequested:
		err = shipmentRouter.RequestDiversion(appCtx, shipment, diversionReason)
	case models.MTOShipmentStatusRejected:
		err = shipmentRouter.Reject(appCtx, shipment, rejectionReason)
	default:
		return nil, ConflictStatusError{id: shipment.ID, transitionFromStatus: shipment.Status, transitionToStatus: status}
	}

	if err != nil {
		return nil, err
	}

	// calculate required delivery date to save it with the shipment
	if shipment.Status == models.MTOShipmentStatusApproved {
		err = o.setRequiredDeliveryDate(appCtx, shipment)
		if err != nil {
			return nil, err
		}
	}

	verrs, err := o.builder.UpdateOne(appCtx, shipment, &eTag)

	if err != nil {
		switch err.(type) {
		case query.StaleIdentifierError:
			return nil, apperror.NewPreconditionFailedError(shipment.ID, err)
		default:
			return nil, err
		}
	}

	if verrs != nil && verrs.HasAny() {
		return nil, apperror.NewInvalidInputError(shipment.ID, nil, verrs, "There was an issue with validating the updates")
	}

	// after updating shipment
	// create shipment level service items if shipment status was NOT diversion requested before it was updated
	// and current status is approved
	createSSI := shipment.Status == models.MTOShipmentStatusApproved && !wasShipmentDiversionRequested
	if createSSI {
		err = o.createShipmentServiceItems(appCtx, shipment)
		if err != nil {
			return nil, err
		}
	}

	return shipment, nil
}

// createShipmentServiceItems creates shipment level service items
func (o *mtoShipmentStatusUpdater) createShipmentServiceItems(appCtx appcontext.AppContext, shipment *models.MTOShipment) error {
	reServiceCodes := reServiceCodesForShipment(*shipment)
	serviceItemsToCreate := constructMTOServiceItemModels(shipment.ID, shipment.MoveTaskOrderID, reServiceCodes)
	for _, serviceItem := range serviceItemsToCreate {
		copyOfServiceItem := serviceItem // Make copy to avoid implicit memory aliasing of items from a range statement.
		_, verrs, err := o.siCreator.CreateMTOServiceItem(appCtx, &copyOfServiceItem)

		if verrs != nil && verrs.HasAny() {
			invalidInputError := apperror.NewInvalidInputError(shipment.ID, nil, verrs, "There was an issue creating service items for the shipment")
			return invalidInputError
		}

		if err != nil {
			return err
		}
	}

	return nil
}

// setRequiredDeliveryDate set the calculated delivery date for the shipment
func (o *mtoShipmentStatusUpdater) setRequiredDeliveryDate(appCtx appcontext.AppContext, shipment *models.MTOShipment) error {
	if shipment.ScheduledPickupDate != nil &&
		shipment.RequiredDeliveryDate == nil &&
		(shipment.PrimeEstimatedWeight != nil || shipment.NTSRecordedWeight != nil) {

		var pickupLocation *models.Address
		var deliveryLocation *models.Address
		weight := shipment.PrimeEstimatedWeight

		switch shipment.ShipmentType {
		case models.MTOShipmentTypeHHGIntoNTS:
			if shipment.StorageFacility == nil || shipment.StorageFacility.AddressID == uuid.Nil {
				return errors.Errorf("StorageFacility is required for %s shipments", models.MTOShipmentTypeHHGIntoNTS)
			}
			err := appCtx.DB().Load(shipment.StorageFacility, "Address", "Address.Country")
			if err != nil {
				return apperror.NewNotFoundError(shipment.StorageFacility.AddressID, "looking for MTOShipment.StorageFacility.Address")
			}

			pickupLocation = shipment.PickupAddress
			deliveryLocation = &shipment.StorageFacility.Address
		case models.MTOShipmentTypeHHGOutOfNTS:
			if shipment.StorageFacility == nil || shipment.StorageFacility.AddressID == uuid.Nil {
				return errors.Errorf("StorageFacility is required for %s shipments", models.MTOShipmentTypeHHGOutOfNTS)
			}
			err := appCtx.DB().Load(shipment.StorageFacility, "Address", "Address.Country")
			if err != nil {
				return apperror.NewNotFoundError(shipment.StorageFacility.AddressID, "looking for MTOShipment.StorageFacility.Address")
			}
			pickupLocation = &shipment.StorageFacility.Address
			deliveryLocation = shipment.DestinationAddress
			weight = shipment.NTSRecordedWeight
		default:
			pickupLocation = shipment.PickupAddress
			deliveryLocation = shipment.DestinationAddress
		}
		requiredDeliveryDate, calcErr := CalculateRequiredDeliveryDate(appCtx, o.planner, *pickupLocation, *deliveryLocation, *shipment.ScheduledPickupDate, weight.Int(), shipment.MarketCode)
		if calcErr != nil {
			return calcErr
		}

		shipment.RequiredDeliveryDate = requiredDeliveryDate
	}

	return nil
}

func fetchShipment(appCtx appcontext.AppContext, shipmentID uuid.UUID, builder UpdateMTOShipmentQueryBuilder) (*models.MTOShipment, error) {
	var shipment models.MTOShipment

	queryFilters := []services.QueryFilter{
		query.NewQueryFilter("id", "=", shipmentID),
	}
	err := builder.FetchOne(appCtx, &shipment, queryFilters)

	if err != nil {
		switch err {
		case sql.ErrNoRows:
			return nil, apperror.NewNotFoundError(shipmentID, "Shipment not found")
		default:
			return nil, apperror.NewQueryError("MTOShipment", err, "")
		}
	}

	return &shipment, nil
}

func reServiceCodesForShipment(shipment models.MTOShipment) []models.ReServiceCode {
	// We will detect the type of shipment we're working with and then call a helper with the correct
	// default service items that we want created as a side effect.
	// More info in MB-1140: https://dp3.atlassian.net/browse/MB-1140

	// international shipment service items are created in the shipment_approver
	if shipment.MarketCode != models.MarketCodeInternational {
		switch shipment.ShipmentType {
		case models.MTOShipmentTypeHHG:
			originZIP3 := shipment.PickupAddress.PostalCode[0:3]
			destinationZIP3 := shipment.DestinationAddress.PostalCode[0:3]

			if originZIP3 == destinationZIP3 {
				return []models.ReServiceCode{
					models.ReServiceCodeDSH,
					models.ReServiceCodeFSC,
					models.ReServiceCodeDOP,
					models.ReServiceCodeDDP,
					models.ReServiceCodeDPK,
					models.ReServiceCodeDUPK,
				}
			}

			// Need to create: Dom Linehaul, Fuel Surcharge, Dom Origin Price, Dom Destination Price, Dom Packing, and Dom Unpacking.
			return []models.ReServiceCode{
				models.ReServiceCodeDLH,
				models.ReServiceCodeFSC,
				models.ReServiceCodeDOP,
				models.ReServiceCodeDDP,
				models.ReServiceCodeDPK,
				models.ReServiceCodeDUPK,
			}
<<<<<<< HEAD
=======

>>>>>>> 5b8a59d1
		case models.MTOShipmentTypeHHGIntoNTS:
			// Need to create: Dom Linehaul, Fuel Surcharge, Dom Origin Price, Dom Destination Price, Dom NTS Packing
			return []models.ReServiceCode{
				models.ReServiceCodeDLH,
				models.ReServiceCodeFSC,
				models.ReServiceCodeDOP,
				models.ReServiceCodeDDP,
				models.ReServiceCodeDNPK,
			}
<<<<<<< HEAD
		case models.MTOShipmentTypeHHGOutOfNTSDom:
=======
		case models.MTOShipmentTypeHHGOutOfNTS:
>>>>>>> 5b8a59d1
			// Need to create: Dom Linehaul, Fuel Surcharge, Dom Origin Price, Dom Destination Price, Dom Unpacking
			return []models.ReServiceCode{
				models.ReServiceCodeDLH,
				models.ReServiceCodeFSC,
				models.ReServiceCodeDOP,
				models.ReServiceCodeDDP,
				models.ReServiceCodeDUPK,
			}
		case models.MTOShipmentTypeMobileHome:
			// Need to create: Dom Linehaul, Fuel Surcharge, Dom Origin Price, Dom Destination Price, Dom Mobile Home Factor
			return []models.ReServiceCode{
				models.ReServiceCodeDLH,
				models.ReServiceCodeFSC,
				models.ReServiceCodeDOP,
				models.ReServiceCodeDDP,
				models.ReServiceCodeDMHF,
			}
		case models.MTOShipmentTypeBoatHaulAway:
			// Need to create: Dom Linehaul, Fuel Surcharge, Dom Origin Price, Dom Destination Price, Dom Haul Away Boat Factor
			return []models.ReServiceCode{
				models.ReServiceCodeDLH,
				models.ReServiceCodeFSC,
				models.ReServiceCodeDOP,
				models.ReServiceCodeDDP,
				models.ReServiceCodeDBHF,
			}
		case models.MTOShipmentTypeBoatTowAway:
			// Need to create: Dom Linehaul, Fuel Surcharge, Dom Origin Price, Dom Destination Price, Dom Tow Away Boat Factor
			return []models.ReServiceCode{
				models.ReServiceCodeDLH,
				models.ReServiceCodeFSC,
				models.ReServiceCodeDOP,
				models.ReServiceCodeDDP,
				models.ReServiceCodeDBTF,
			}
		}
	}

	return []models.ReServiceCode{}
}

// CalculateRequiredDeliveryDate function is used to get a distance calculation using the pickup and destination addresses. It then uses
// the value returned to make a fetch on the ghc_domestic_transit_times table and returns a required delivery date
// based on the max_days_transit_time.
func CalculateRequiredDeliveryDate(appCtx appcontext.AppContext, planner route.Planner, pickupAddress models.Address, destinationAddress models.Address, pickupDate time.Time, weight int, marketCode models.MarketCode) (*time.Time, error) {
	// Okay, so this is something to get us able to take care of the 20 day condition over in the gdoc linked in this
	// story: https://dp3.atlassian.net/browse/MB-1141
	// We unfortunately didn't get a lot of guidance regarding vicinity. So for now we're taking zip codes that are the
	// explicitly mentioned 20 day cities and those in the same county (that I've manually compiled together here).
	// If a move is in that group it adds 20 days, if it's not in that group, but is in Alaska it adds 10 days.
	// Else it will not do either of those things.
	// The cities for 20 days are: Adak, Kodiak, Juneau, Ketchikan, and Sitka. As well as others in their 'vicinity.'
	twentyDayAKZips := [28]string{"99546", "99547", "99591", "99638", "99660", "99685", "99692", "99550", "99608",
		"99615", "99619", "99624", "99643", "99644", "99697", "99650", "99801", "99802", "99803", "99811", "99812",
		"99950", "99824", "99850", "99901", "99928", "99950", "99835"}

	internationalShipment := marketCode == models.MarketCodeInternational
	// Get a distance calculation between pickup and destination addresses.
	distance, err := planner.ZipTransitDistance(appCtx, pickupAddress.PostalCode, destinationAddress.PostalCode, false, internationalShipment)
	if err != nil {
		return nil, err
	}
	// Query the ghc_domestic_transit_times table for the max transit time
	var ghcDomesticTransitTime models.GHCDomesticTransitTime
	err = appCtx.DB().Where("distance_miles_lower <= ? "+
		"AND distance_miles_upper >= ? "+
		"AND weight_lbs_lower <= ? "+
		"AND (weight_lbs_upper >= ? OR weight_lbs_upper = 0)",
		distance, distance, weight, weight).First(&ghcDomesticTransitTime)

	if err != nil {
		return nil, errors.Errorf("failed to find transit time for shipment of %d lbs weight and %d mile distance", weight, distance)
	}

	// Add the max transit time to the pickup date to get the new required delivery date
	requiredDeliveryDate := pickupDate.AddDate(0, 0, ghcDomesticTransitTime.MaxDaysTransitTime)

	// Let's add some days if we're dealing with an alaska shipment.
	if destinationAddress.State == "AK" {
		for _, zip := range twentyDayAKZips {
			if destinationAddress.PostalCode == zip {
				// Add an extra 10 days here, so that after we add the 10 for being in AK we wind up with a total of 20
				requiredDeliveryDate = requiredDeliveryDate.AddDate(0, 0, 10)
				break
			}
		}
		// Add an extra 10 days for being in AK
		requiredDeliveryDate = requiredDeliveryDate.AddDate(0, 0, 10)
	}

	// return the value
	return &requiredDeliveryDate, nil
}

// This private function is used to generically construct service items when shipments are approved.
func constructMTOServiceItemModels(shipmentID uuid.UUID, mtoID uuid.UUID, reServiceCodes []models.ReServiceCode) models.MTOServiceItems {
	serviceItems := make(models.MTOServiceItems, len(reServiceCodes))
	currentTime := models.TimePointer(time.Now())
	for i, reServiceCode := range reServiceCodes {
		serviceItem := models.MTOServiceItem{
			MoveTaskOrderID: mtoID,
			MTOShipmentID:   &shipmentID,
			ReService:       models.ReService{Code: reServiceCode},
			Status:          "APPROVED",
			ApprovedAt:      currentTime,
		}
		serviceItems[i] = serviceItem
	}
	return serviceItems
}

// NewMTOShipmentStatusUpdater creates a new MTO Shipment Status Updater
func NewMTOShipmentStatusUpdater(builder UpdateMTOShipmentQueryBuilder, siCreator services.MTOServiceItemCreator, planner route.Planner) services.MTOShipmentStatusUpdater {
	return &mtoShipmentStatusUpdater{builder, siCreator, planner}
}

// ConflictStatusError returns an error for a conflict in status
type ConflictStatusError struct {
	id                        uuid.UUID
	transitionFromStatus      models.MTOShipmentStatus
	transitionToStatus        models.MTOShipmentStatus
	transitionAllowedStatuses *[]models.MTOShipmentStatus
}

// Error is the string representation of the error
func (e ConflictStatusError) Error() string {
	if e.transitionAllowedStatuses != nil {
		return fmt.Sprintf("Shipment with id '%s' can only transition to status '%s' from %+q, but its current status is '%s'",
			e.id.String(), e.transitionToStatus, *e.transitionAllowedStatuses, e.transitionFromStatus)
	}

	return ""
}

// MTOShipmentsMTOAvailableToPrime checks if a given shipment is available to the Prime
// TODO: trend away from using this method, it represents *business logic* and should
// ideally be done only as an internal check, rather than relying on being invoked
// by the handler layer
func (f mtoShipmentUpdater) MTOShipmentsMTOAvailableToPrime(appCtx appcontext.AppContext, mtoShipmentID uuid.UUID) (bool, error) {
	err := checkAvailToPrime().Validate(appCtx, &models.MTOShipment{ID: mtoShipmentID}, nil)
	if err != nil {
		return false, err
	}
	return true, nil
}

// UpdateDestinationSITServiceItemsAddress updates destination SIT service items attached to a shipment
// this updates the final_destination_address to be the same as the shipment's destination_address
func UpdateDestinationSITServiceItemsAddress(appCtx appcontext.AppContext, shipment *models.MTOShipment) error {
	// getting the shipment and service items with code in case they weren't passed in
	eagerAssociations := []string{"MTOServiceItems.ReService.Code"}
	mtoShipment, err := FindShipment(appCtx, shipment.ID, eagerAssociations...)
	if err != nil {
		return err
	}

	mtoServiceItems := mtoShipment.MTOServiceItems

	// Only update these serviceItems address ID
	serviceItemsToUpdate := []models.ReServiceCode{models.ReServiceCodeDDDSIT, models.ReServiceCodeDDFSIT, models.ReServiceCodeDDASIT, models.ReServiceCodeDDSFSC}

	for _, serviceItem := range mtoServiceItems {

		// Only update the address ID if it is not up to date with the shipment destination address ID
		if slices.Contains(serviceItemsToUpdate, serviceItem.ReService.Code) && serviceItem.SITDestinationFinalAddressID != shipment.DestinationAddressID {

			newServiceItem := serviceItem
			newServiceItem.SITDestinationFinalAddressID = shipment.DestinationAddressID

			transactionError := appCtx.NewTransaction(func(txnCtx appcontext.AppContext) error {
				// update service item final destination address ID to match shipment address ID
				verrs, err := txnCtx.DB().ValidateAndUpdate(&newServiceItem)
				if verrs != nil && verrs.HasAny() {
					return apperror.NewInvalidInputError(shipment.ID, err, verrs, "invalid input found while updating final destination address of service item")
				} else if err != nil {
					return apperror.NewQueryError("Service item", err, "")
				}

				return nil
			})

			if transactionError != nil {
				return transactionError
			}
		}
	}

	return nil
}

func UpdateDestinationSITServiceItemsSITDeliveryMiles(planner route.Planner, appCtx appcontext.AppContext, shipment *models.MTOShipment, newAddress *models.Address, TOOApprovalRequired bool) error {
	eagerAssociations := []string{"MTOServiceItems.ReService.Code", "MTOServiceItems.SITDestinationOriginalAddress"}
	mtoShipment, err := FindShipment(appCtx, shipment.ID, eagerAssociations...)
	if err != nil {
		return err
	}

	mtoServiceItems := mtoShipment.MTOServiceItems
	for _, s := range mtoServiceItems {
		serviceItem := s
		reServiceCode := serviceItem.ReService.Code
		if reServiceCode == models.ReServiceCodeDDDSIT ||
			reServiceCode == models.ReServiceCodeDDSFSC {

			var milesCalculated int

			if TOOApprovalRequired {
				if serviceItem.SITDestinationOriginalAddress != nil {
					// if TOO approval was required, shipment destination address has been updated at this point
					milesCalculated, err = planner.ZipTransitDistance(appCtx, shipment.DestinationAddress.PostalCode, serviceItem.SITDestinationOriginalAddress.PostalCode, false, false)
				}
			} else {
				// if TOO approval was not required, use the newAddress
				milesCalculated, err = planner.ZipTransitDistance(appCtx, newAddress.PostalCode, serviceItem.SITDestinationOriginalAddress.PostalCode, false, false)
			}
			if err != nil {
				return err
			}
			serviceItem.SITDeliveryMiles = &milesCalculated

			mtoServiceItems = append(mtoServiceItems, serviceItem)
		}
	}
	transactionError := appCtx.NewTransaction(func(txnCtx appcontext.AppContext) error {
		// update service item final SITDeliveryMiles
		verrs, err := txnCtx.DB().ValidateAndUpdate(&mtoServiceItems)
		if verrs != nil && verrs.HasAny() {
			return apperror.NewInvalidInputError(shipment.ID, err, verrs, "invalid input found while updating final destination address of service item")
		} else if err != nil {
			return apperror.NewQueryError("Service item", err, "")
		}

		return nil
	})

	if transactionError != nil {
		return transactionError
	}

	return nil
}

func updateAuthorizedWeight(appCtx appcontext.AppContext, shipment *models.MTOShipment, move *models.Move) error {
	var dBAuthorizedWeight int
	if shipment.ShipmentType != models.MTOShipmentTypeHHGOutOfNTS {
		dBAuthorizedWeight = int(*shipment.PrimeEstimatedWeight)
	} else {
		dBAuthorizedWeight = int(*shipment.NTSRecordedWeight)
	}
	if len(move.MTOShipments) != 0 {
		for _, mtoShipment := range move.MTOShipments {
			if mtoShipment.Status == models.MTOShipmentStatusApproved && mtoShipment.ID != shipment.ID {
				if mtoShipment.ShipmentType != models.MTOShipmentTypeHHGOutOfNTS {
					//uses PrimeEstimatedWeight for HHG and NTS shipments
					if mtoShipment.PrimeEstimatedWeight != nil {
						dBAuthorizedWeight += int(*mtoShipment.PrimeEstimatedWeight)
					}
				} else {
					//used NTSRecordedWeight for NTSRShipments
					if mtoShipment.NTSRecordedWeight != nil {
						dBAuthorizedWeight += int(*mtoShipment.NTSRecordedWeight)
					}
				}
			}
		}
	}
	dBAuthorizedWeight = int(math.Round(float64(dBAuthorizedWeight) * 1.10))
	entitlement := move.Orders.Entitlement
	entitlement.DBAuthorizedWeight = &dBAuthorizedWeight
	verrs, err := appCtx.DB().ValidateAndUpdate(entitlement)

	if verrs != nil && verrs.HasAny() {
		invalidInputError := apperror.NewInvalidInputError(shipment.ID, nil, verrs, "There was an issue with validating the updates")
		return invalidInputError
	}
	if err != nil {
		return err
	}

	return nil
}<|MERGE_RESOLUTION|>--- conflicted
+++ resolved
@@ -1136,10 +1136,7 @@
 				models.ReServiceCodeDPK,
 				models.ReServiceCodeDUPK,
 			}
-<<<<<<< HEAD
-=======
-
->>>>>>> 5b8a59d1
+
 		case models.MTOShipmentTypeHHGIntoNTS:
 			// Need to create: Dom Linehaul, Fuel Surcharge, Dom Origin Price, Dom Destination Price, Dom NTS Packing
 			return []models.ReServiceCode{
@@ -1149,11 +1146,7 @@
 				models.ReServiceCodeDDP,
 				models.ReServiceCodeDNPK,
 			}
-<<<<<<< HEAD
-		case models.MTOShipmentTypeHHGOutOfNTSDom:
-=======
 		case models.MTOShipmentTypeHHGOutOfNTS:
->>>>>>> 5b8a59d1
 			// Need to create: Dom Linehaul, Fuel Surcharge, Dom Origin Price, Dom Destination Price, Dom Unpacking
 			return []models.ReServiceCode{
 				models.ReServiceCodeDLH,
