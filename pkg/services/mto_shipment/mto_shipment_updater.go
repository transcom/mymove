package mtoshipment

import (
	"fmt"
	"strings"
	"time"

	"github.com/transcom/mymove/pkg/unit"

	"github.com/go-openapi/strfmt"
	"github.com/gobuffalo/pop"
	"github.com/gofrs/uuid"

	mtoshipmentops "github.com/transcom/mymove/pkg/gen/primeapi/primeoperations/mto_shipment"
	"github.com/transcom/mymove/pkg/gen/primemessages"
	"github.com/transcom/mymove/pkg/models"
	"github.com/transcom/mymove/pkg/services"
	"github.com/transcom/mymove/pkg/unit"
)

func addressModelFromPayload(rawAddress *primemessages.Address) *models.Address {
	if rawAddress == nil {
		return nil
	}
	return &models.Address{
		StreetAddress1: *rawAddress.StreetAddress1,
		StreetAddress2: rawAddress.StreetAddress2,
		StreetAddress3: rawAddress.StreetAddress3,
		City:           *rawAddress.City,
		State:          *rawAddress.State,
		PostalCode:     *rawAddress.PostalCode,
		Country:        rawAddress.Country,
	}
}

//ErrNotFound is returned when a given mto shipment is not found
type ErrNotFound struct {
	id uuid.UUID
}

func (e ErrNotFound) Error() string {
	return fmt.Sprintf("mto shipment id: %s not found", e.id.String())
}

type errInvalidInput struct {
	id uuid.UUID
	error
	validationErrors map[string][]string
	message          string
}

//ErrInvalidInput is returned when an update to a move task order fails a validation rule
type ErrInvalidInput struct {
	errInvalidInput
}

func NewErrInvalidInput(id uuid.UUID, err error, validationErrors map[string][]string, message string) ErrInvalidInput {
	return ErrInvalidInput{
		errInvalidInput{
			id:               id,
			error:            err,
			validationErrors: validationErrors,
			message:          message,
		},
	}
}

func (e ErrInvalidInput) Error() string {
	if e.message != "" {
		return fmt.Sprintf(e.message)
	}
	return fmt.Sprintf("invalid input for move task order id: %s. %s", e.id.String(), e.InvalidFields())
}

func (e ErrInvalidInput) InvalidFields() map[string]string {
	es := make(map[string]string)
	if e.validationErrors == nil {
		return es
	}
	for k, v := range e.validationErrors {
		es[k] = strings.Join(v, " ")
	}
	return es
}

//ErrPreconditionFailed is returned when a given mto shipment if attempting to update after the if-unmodified-since date
type ErrPreconditionFailed struct {
	id              uuid.UUID
	unmodifiedSince time.Time
}

func (e ErrPreconditionFailed) Error() string {
	return fmt.Sprintf("mto shipment %s can not be updated after date %s", e.id.String(), strfmt.Date(e.unmodifiedSince))
}

type mtoShipmentUpdater struct {
	db *pop.Connection
	mtoShipmentFetcher
}

// NewMTOShipmentUpdater creates a new struct with the service dependencies
func NewMTOShipmentUpdater(db *pop.Connection) services.MTOShipmentUpdater {
	return &mtoShipmentUpdater{db, mtoShipmentFetcher{db}}
}

// validateUpdatedMTOShipment validates the updated shipment
func validateUpdatedMTOShipment(db *pop.Connection, oldShipment *models.MTOShipment, updatedShipment *primemessages.MTOShipment) error {
	// if requestedPickupDate isn't valid then return ErrInvalidInput
	requestedPickupDate := time.Time(*updatedShipment.RequestedPickupDate)
	if !requestedPickupDate.Equal(*oldShipment.RequestedPickupDate) {
		return NewErrInvalidInput(oldShipment.ID, nil, nil, "Requested pickup date must match what customer has requested.")
	}
	oldShipment.RequestedPickupDate = &requestedPickupDate
	if updatedShipment.PrimeActualWeight != 0 {
		primeActualWeight := unit.Pound(updatedShipment.PrimeActualWeight)
		oldShipment.PrimeActualWeight = &primeActualWeight
	}
	if updatedShipment.FirstAvailableDeliveryDate.String() != "" {
		firstAvailableDeliveryDate := time.Time(updatedShipment.FirstAvailableDeliveryDate)
		oldShipment.FirstAvailableDeliveryDate = &firstAvailableDeliveryDate
	}
	scheduledPickupTime := time.Time(*updatedShipment.ScheduledPickupDate)
	pickupAddress := addressModelFromPayload(updatedShipment.PickupAddress)
	destinationAddress := addressModelFromPayload(updatedShipment.DestinationAddress)

	oldShipment.ScheduledPickupDate = &scheduledPickupTime
	oldShipment.PickupAddress = *pickupAddress
	oldShipment.DestinationAddress = *destinationAddress
	oldShipment.ShipmentType = models.MTOShipmentType(updatedShipment.ShipmentType)

	if updatedShipment.SecondaryPickupAddress != nil {
		secondaryPickupAddress := addressModelFromPayload(updatedShipment.SecondaryPickupAddress)
		oldShipment.SecondaryPickupAddress = secondaryPickupAddress
	}

	if updatedShipment.SecondaryDeliveryAddress != nil {
		secondaryDeliveryAddress := addressModelFromPayload(updatedShipment.SecondaryDeliveryAddress)
		oldShipment.SecondaryPickupAddress = secondaryDeliveryAddress
	}

	if updatedShipment.PrimeEstimatedWeight != 0 {
		if oldShipment.PrimeEstimatedWeight != nil {
			return ErrInvalidInput{}
		}
		now := time.Now()
		err := validatePrimeEstimatedWeightRecordedDate(now, scheduledPickupTime, *oldShipment.ApprovedDate)
		if err != nil {
			errorMessage := "The time period for updating the estimated weight for a shipment has expired, please contact the TOO directly to request updates to this shipment’s estimated weight."
			return NewErrInvalidInput(oldShipment.ID, err, nil, errorMessage)
		}

		estimatedWeightPounds := unit.Pound(updatedShipment.PrimeEstimatedWeight)
		oldShipment.PrimeEstimatedWeight = &estimatedWeightPounds
		oldShipment.PrimeEstimatedWeightRecordedDate = &now
	}

	vErrors, err := oldShipment.Validate(db)
	if vErrors.HasAny() {
		return NewErrInvalidInput(oldShipment.ID, nil, vErrors.Errors, "There was an issue with validating the updates")
	}
	if err != nil {
		return err
	}
	return nil
}

func validatePrimeEstimatedWeightRecordedDate(estimatedWeightRecordedDate time.Time, scheduledPickupDate time.Time, approvedDate time.Time) error {
	approvedDaysFromScheduled := scheduledPickupDate.Sub(approvedDate).Hours() / 24
	daysFromScheduled := scheduledPickupDate.Sub(estimatedWeightRecordedDate).Hours() / 24
	if approvedDaysFromScheduled >= 10 && daysFromScheduled >= 10 {
		return nil
	}

	if (approvedDaysFromScheduled >= 3 && approvedDaysFromScheduled <= 9) && daysFromScheduled >= 3 {
		return nil
	}

	if approvedDaysFromScheduled < 3 && daysFromScheduled >= 1 {
		return nil
	}

	return ErrInvalidInput{}
}

// updateMTOShipment updates the mto shipment with a raw query
func updateMTOShipment(db *pop.Connection, mtoShipmentID uuid.UUID, unmodifiedSince time.Time, updatedShipment *primemessages.MTOShipment) error {
	baseQuery := `UPDATE mto_shipments
		SET scheduled_pickup_date = ?,
			requested_pickup_date = ?,
			shipment_type = ?,
			pickup_address_id = ?,
			destination_address_id = ?,
			updated_at = NOW()`

	var basicParams []interface{}
	basicParams = append(basicParams, updatedShipment.ScheduledPickupDate,
		updatedShipment.RequestedPickupDate,
		updatedShipment.ShipmentType,
		updatedShipment.PickupAddress.ID,
		updatedShipment.DestinationAddress.ID,
	)

	if updatedShipment.PrimeEstimatedWeight != 0 {
		estimatedWeightQuery := `,
			prime_estimated_weight = %d,
			prime_estimated_weight_recorded_date = NOW()`
		baseQuery = baseQuery + fmt.Sprintf(estimatedWeightQuery, updatedShipment.PrimeEstimatedWeight)
	}

	if updatedShipment.SecondaryPickupAddress != nil {
		baseQuery = baseQuery + ", \nsecondary_pickup_address_id = ?"
		basicParams = append(basicParams, updatedShipment.SecondaryPickupAddress.ID)
	}

	if updatedShipment.SecondaryDeliveryAddress != nil {
		baseQuery = baseQuery + ", \nsecondary_delivery_address_id = ?"
		basicParams = append(basicParams, updatedShipment.SecondaryDeliveryAddress.ID)
	}

<<<<<<< HEAD
	finishedQuery := baseQuery + `
=======
	if updatedShipment.FirstAvailableDeliveryDate.String() != "" {
		basicQuery = basicQuery + ", \nfirst_available_delivery_date = ?"
		basicParams = append(basicParams, updatedShipment.FirstAvailableDeliveryDate)
	}

	if updatedShipment.PrimeActualWeight != 0 {
		basicQuery = basicQuery + ", \nprime_actual_weight = ?"
		basicParams = append(basicParams, updatedShipment.PrimeActualWeight)
	}

	finishedQuery := basicQuery + `
>>>>>>> 2c0cf57b
		WHERE
			id = ?
		AND
			updated_at = ?
		;`

	params := append(basicParams,
		updatedShipment.ID,
		unmodifiedSince,
	)

	// do the updating in a raw query
	affectedRows, err := db.RawQuery(finishedQuery, params...).ExecWithCount()

	if err != nil {
		return err
	}

	if affectedRows != 1 {
		return ErrPreconditionFailed{id: mtoShipmentID, unmodifiedSince: unmodifiedSince}
	}

	return nil
}

//UpdateMTOShipment updates the mto shipment
func (f mtoShipmentFetcher) UpdateMTOShipment(params mtoshipmentops.UpdateMTOShipmentParams) (*models.MTOShipment, error) {
	mtoShipmentPayload := params.Body
	unmodifiedSince := time.Time(params.IfUnmodifiedSince)
	mtoShipmentID := uuid.FromStringOrNil(mtoShipmentPayload.ID.String())

	oldShipment, err := f.FetchMTOShipment(mtoShipmentID)
	if err != nil {
		return &models.MTOShipment{}, err
	}

	err = validateUpdatedMTOShipment(f.db, oldShipment, mtoShipmentPayload)
	if err != nil {
		return &models.MTOShipment{}, err
	}
	err = updateMTOShipment(f.db, mtoShipmentID, unmodifiedSince, mtoShipmentPayload)
	if err != nil {
		return &models.MTOShipment{}, err
	}

	updatedShipment, err := f.FetchMTOShipment(mtoShipmentID)
	if err != nil {
		return &models.MTOShipment{}, err
	}
	return updatedShipment, nil
}<|MERGE_RESOLUTION|>--- conflicted
+++ resolved
@@ -4,8 +4,6 @@
 	"fmt"
 	"strings"
 	"time"
-
-	"github.com/transcom/mymove/pkg/unit"
 
 	"github.com/go-openapi/strfmt"
 	"github.com/gobuffalo/pop"
@@ -217,21 +215,17 @@
 		basicParams = append(basicParams, updatedShipment.SecondaryDeliveryAddress.ID)
 	}
 
-<<<<<<< HEAD
+	if updatedShipment.FirstAvailableDeliveryDate.String() != "" {
+		baseQuery = baseQuery + ", \nfirst_available_delivery_date = ?"
+		basicParams = append(basicParams, updatedShipment.FirstAvailableDeliveryDate)
+	}
+
+	if updatedShipment.PrimeActualWeight != 0 {
+		baseQuery = baseQuery + ", \nprime_actual_weight = ?"
+		basicParams = append(basicParams, updatedShipment.PrimeActualWeight)
+	}
+
 	finishedQuery := baseQuery + `
-=======
-	if updatedShipment.FirstAvailableDeliveryDate.String() != "" {
-		basicQuery = basicQuery + ", \nfirst_available_delivery_date = ?"
-		basicParams = append(basicParams, updatedShipment.FirstAvailableDeliveryDate)
-	}
-
-	if updatedShipment.PrimeActualWeight != 0 {
-		basicQuery = basicQuery + ", \nprime_actual_weight = ?"
-		basicParams = append(basicParams, updatedShipment.PrimeActualWeight)
-	}
-
-	finishedQuery := basicQuery + `
->>>>>>> 2c0cf57b
 		WHERE
 			id = ?
 		AND
