package mtoshipment

import (
	"database/sql"
	"fmt"
	"math"
	"time"

	"github.com/gobuffalo/validate/v3"
	"github.com/gofrs/uuid"
	"github.com/jinzhu/copier"
	"github.com/pkg/errors"
	"golang.org/x/exp/slices"

	"github.com/transcom/mymove/pkg/appcontext"
	"github.com/transcom/mymove/pkg/apperror"
	"github.com/transcom/mymove/pkg/db/utilities"
	"github.com/transcom/mymove/pkg/etag"
	"github.com/transcom/mymove/pkg/models"
	"github.com/transcom/mymove/pkg/notifications"
	"github.com/transcom/mymove/pkg/route"
	"github.com/transcom/mymove/pkg/services"
	"github.com/transcom/mymove/pkg/services/fetch"
	"github.com/transcom/mymove/pkg/services/query"
)

// UpdateMTOShipmentQueryBuilder is the query builder for updating MTO Shipments
type UpdateMTOShipmentQueryBuilder interface {
	FetchOne(appCtx appcontext.AppContext, model interface{}, filters []services.QueryFilter) error
	CreateOne(appCtx appcontext.AppContext, model interface{}) (*validate.Errors, error)
	UpdateOne(appCtx appcontext.AppContext, model interface{}, eTag *string) (*validate.Errors, error)
	Count(appCtx appcontext.AppContext, model interface{}, filters []services.QueryFilter) (int, error)
	FetchMany(appCtx appcontext.AppContext, model interface{}, filters []services.QueryFilter, associations services.QueryAssociations, pagination services.Pagination, ordering services.QueryOrder) error
}

type mtoShipmentUpdater struct {
	builder UpdateMTOShipmentQueryBuilder
	services.Fetcher
	addressUpdater services.AddressUpdater
	addressCreator services.AddressCreator
	planner        route.Planner
	moveRouter     services.MoveRouter
	moveWeights    services.MoveWeights
	sender         notifications.NotificationSender
	recalculator   services.PaymentRequestShipmentRecalculator
	checks         []validator
}

// NewMTOShipmentUpdater creates a new struct with the service dependencies
func NewMTOShipmentUpdater(builder UpdateMTOShipmentQueryBuilder, _ services.Fetcher, planner route.Planner, moveRouter services.MoveRouter, moveWeights services.MoveWeights, sender notifications.NotificationSender, recalculator services.PaymentRequestShipmentRecalculator, addressUpdater services.AddressUpdater, addressCreator services.AddressCreator) services.MTOShipmentUpdater {
	return &mtoShipmentUpdater{
		builder,
		fetch.NewFetcher(builder),
		addressUpdater,
		addressCreator,
		planner,
		moveRouter,
		moveWeights,
		sender,
		recalculator,
		[]validator{},
	}
}

// TODO: apply the subset of business logic validations
// that would be appropriate for the CUSTOMER
func NewCustomerMTOShipmentUpdater(builder UpdateMTOShipmentQueryBuilder, _ services.Fetcher, planner route.Planner, moveRouter services.MoveRouter, moveWeights services.MoveWeights, sender notifications.NotificationSender, recalculator services.PaymentRequestShipmentRecalculator, addressUpdater services.AddressUpdater, addressCreator services.AddressCreator) services.MTOShipmentUpdater {
	return &mtoShipmentUpdater{
		builder,
		fetch.NewFetcher(builder),
		addressUpdater,
		addressCreator,
		planner,
		moveRouter,
		moveWeights,
		sender,
		recalculator,
		[]validator{checkStatus(), MTOShipmentHasTertiaryAddressWithNoSecondaryAddressUpdate()},
	}
}

func NewOfficeMTOShipmentUpdater(builder UpdateMTOShipmentQueryBuilder, _ services.Fetcher, planner route.Planner, moveRouter services.MoveRouter, moveWeights services.MoveWeights, sender notifications.NotificationSender, recalculator services.PaymentRequestShipmentRecalculator, addressUpdater services.AddressUpdater, addressCreator services.AddressCreator) services.MTOShipmentUpdater {
	return &mtoShipmentUpdater{
		builder,
		fetch.NewFetcher(builder),
		addressUpdater,
		addressCreator,
		planner,
		moveRouter,
		moveWeights,
		sender,
		recalculator,
		[]validator{checkStatus(), checkUpdateAllowed(), MTOShipmentHasTertiaryAddressWithNoSecondaryAddressUpdate()},
	}
}

// TODO: apply the subset of business logic validations
// that would be appropriate for the PRIME
func NewPrimeMTOShipmentUpdater(builder UpdateMTOShipmentQueryBuilder, _ services.Fetcher, planner route.Planner, moveRouter services.MoveRouter, moveWeights services.MoveWeights, sender notifications.NotificationSender, recalculator services.PaymentRequestShipmentRecalculator, addressUpdater services.AddressUpdater, addressCreator services.AddressCreator) services.MTOShipmentUpdater {
	return &mtoShipmentUpdater{
		builder,
		fetch.NewFetcher(builder),
		addressUpdater,
		addressCreator,
		planner,
		moveRouter,
		moveWeights,
		sender,
		recalculator,
		[]validator{checkStatus(), checkAvailToPrime(), checkPrimeValidationsOnModel(planner), MTOShipmentHasTertiaryAddressWithNoSecondaryAddressUpdate()},
	}
}

// setNewShipmentFields validates the updated shipment
func setNewShipmentFields(appCtx appcontext.AppContext, dbShipment *models.MTOShipment, requestedUpdatedShipment *models.MTOShipment) {
	if requestedUpdatedShipment.RequestedPickupDate != nil {
		dbShipment.RequestedPickupDate = requestedUpdatedShipment.RequestedPickupDate
	}

	dbShipment.Diversion = requestedUpdatedShipment.Diversion
	dbShipment.UsesExternalVendor = requestedUpdatedShipment.UsesExternalVendor

	if requestedUpdatedShipment.RequestedDeliveryDate != nil {
		dbShipment.RequestedDeliveryDate = requestedUpdatedShipment.RequestedDeliveryDate
	}

	if requestedUpdatedShipment.PrimeActualWeight != nil {
		dbShipment.PrimeActualWeight = requestedUpdatedShipment.PrimeActualWeight
	}

	if requestedUpdatedShipment.FirstAvailableDeliveryDate != nil {
		dbShipment.FirstAvailableDeliveryDate = requestedUpdatedShipment.FirstAvailableDeliveryDate
	}

	if requestedUpdatedShipment.ActualPickupDate != nil {
		dbShipment.ActualPickupDate = requestedUpdatedShipment.ActualPickupDate
	}

	if requestedUpdatedShipment.ScheduledPickupDate != nil {
		dbShipment.ScheduledPickupDate = requestedUpdatedShipment.ScheduledPickupDate
	}

	if requestedUpdatedShipment.ActualDeliveryDate != nil {
		dbShipment.ActualDeliveryDate = requestedUpdatedShipment.ActualDeliveryDate
	}

	if requestedUpdatedShipment.ScheduledDeliveryDate != nil {
		dbShipment.ScheduledDeliveryDate = requestedUpdatedShipment.ScheduledDeliveryDate
	}

	if requestedUpdatedShipment.PrimeEstimatedWeight != nil {
		now := time.Now()
		dbShipment.PrimeEstimatedWeight = requestedUpdatedShipment.PrimeEstimatedWeight
		dbShipment.PrimeEstimatedWeightRecordedDate = &now
	}

	if requestedUpdatedShipment.NTSRecordedWeight != nil {
		dbShipment.NTSRecordedWeight = requestedUpdatedShipment.NTSRecordedWeight
	}

	if requestedUpdatedShipment.PickupAddress != nil && dbShipment.ShipmentType != models.MTOShipmentTypeHHGOutOfNTS {
		dbShipment.PickupAddress = requestedUpdatedShipment.PickupAddress
	}

	if requestedUpdatedShipment.DestinationAddress != nil && dbShipment.ShipmentType != models.MTOShipmentTypeHHGIntoNTS {
		dbShipment.DestinationAddress = requestedUpdatedShipment.DestinationAddress
	}

	if requestedUpdatedShipment.DestinationType != nil {
		dbShipment.DestinationType = requestedUpdatedShipment.DestinationType
	}

	// If HasSecondaryPickupAddress is false, we want to remove the secondary address as well as the tertiary address
	// Otherwise, if a non-nil address is in the payload, we should save it
	if requestedUpdatedShipment.HasSecondaryPickupAddress != nil && !*requestedUpdatedShipment.HasSecondaryPickupAddress {
		dbShipment.HasSecondaryPickupAddress = requestedUpdatedShipment.HasSecondaryPickupAddress
		dbShipment.SecondaryPickupAddress = nil
		dbShipment.SecondaryPickupAddressID = nil
		requestedUpdatedShipment.HasTertiaryPickupAddress = models.BoolPointer(false)
	} else if requestedUpdatedShipment.SecondaryPickupAddress != nil {
		dbShipment.SecondaryPickupAddress = requestedUpdatedShipment.SecondaryPickupAddress
		dbShipment.HasSecondaryPickupAddress = models.BoolPointer(true)
	}

	// If HasSecondaryDeliveryAddress is false, we want to remove the secondary address as well as the tertiary address
	// Otherwise, if a non-nil address is in the payload, we should save it
	if requestedUpdatedShipment.HasSecondaryDeliveryAddress != nil && !*requestedUpdatedShipment.HasSecondaryDeliveryAddress {
		dbShipment.HasSecondaryDeliveryAddress = requestedUpdatedShipment.HasSecondaryDeliveryAddress
		dbShipment.SecondaryDeliveryAddress = nil
		dbShipment.SecondaryDeliveryAddressID = nil
		requestedUpdatedShipment.HasTertiaryDeliveryAddress = models.BoolPointer(false)
	} else if requestedUpdatedShipment.SecondaryDeliveryAddress != nil {
		dbShipment.SecondaryDeliveryAddress = requestedUpdatedShipment.SecondaryDeliveryAddress
		dbShipment.HasSecondaryDeliveryAddress = models.BoolPointer(true)
	}

	// If HasTertiaryPickupAddress is false, we want to remove the address
	// Otherwise, if a non-nil address is in the payload, we should save it
	if requestedUpdatedShipment.HasTertiaryPickupAddress != nil && !*requestedUpdatedShipment.HasTertiaryPickupAddress {
		dbShipment.HasTertiaryPickupAddress = requestedUpdatedShipment.HasTertiaryPickupAddress
		dbShipment.TertiaryPickupAddress = nil
		dbShipment.TertiaryPickupAddressID = nil
	} else if requestedUpdatedShipment.TertiaryPickupAddress != nil {
		dbShipment.TertiaryPickupAddress = requestedUpdatedShipment.TertiaryPickupAddress
		dbShipment.HasTertiaryPickupAddress = models.BoolPointer(true)
	}

	// If HasTertiaryDeliveryAddress is false, we want to remove the address
	// Otherwise, if a non-nil address is in the payload, we should save it
	if requestedUpdatedShipment.HasTertiaryDeliveryAddress != nil && !*requestedUpdatedShipment.HasTertiaryDeliveryAddress {
		dbShipment.HasTertiaryDeliveryAddress = requestedUpdatedShipment.HasTertiaryDeliveryAddress
		dbShipment.TertiaryDeliveryAddress = nil
		dbShipment.TertiaryDeliveryAddressID = nil
	} else if requestedUpdatedShipment.TertiaryDeliveryAddress != nil {
		dbShipment.TertiaryDeliveryAddress = requestedUpdatedShipment.TertiaryDeliveryAddress
		dbShipment.HasTertiaryDeliveryAddress = models.BoolPointer(true)
	}

	if requestedUpdatedShipment.ShipmentType != "" {
		dbShipment.ShipmentType = requestedUpdatedShipment.ShipmentType
	}

	if requestedUpdatedShipment.Status != "" {
		dbShipment.Status = requestedUpdatedShipment.Status
	}

	if requestedUpdatedShipment.RequiredDeliveryDate != nil {
		dbShipment.RequiredDeliveryDate = requestedUpdatedShipment.RequiredDeliveryDate
	}

	if requestedUpdatedShipment.PrimeEstimatedWeightRecordedDate != nil {
		dbShipment.PrimeEstimatedWeightRecordedDate = requestedUpdatedShipment.PrimeEstimatedWeightRecordedDate
	}

	if requestedUpdatedShipment.CustomerRemarks != nil {
		dbShipment.CustomerRemarks = requestedUpdatedShipment.CustomerRemarks
	}

	if requestedUpdatedShipment.CounselorRemarks != nil {
		dbShipment.CounselorRemarks = requestedUpdatedShipment.CounselorRemarks
	}

	if requestedUpdatedShipment.BillableWeightCap != nil {
		dbShipment.BillableWeightCap = requestedUpdatedShipment.BillableWeightCap
	}

	if requestedUpdatedShipment.BillableWeightJustification != nil {
		dbShipment.BillableWeightJustification = requestedUpdatedShipment.BillableWeightJustification
	}

	if requestedUpdatedShipment.TACType != nil {
		dbShipment.TACType = requestedUpdatedShipment.TACType
	}

	if requestedUpdatedShipment.SACType != nil {
		dbShipment.SACType = requestedUpdatedShipment.SACType
	}

	if requestedUpdatedShipment.ServiceOrderNumber != nil {
		dbShipment.ServiceOrderNumber = requestedUpdatedShipment.ServiceOrderNumber
	}

	if requestedUpdatedShipment.StorageFacility != nil {
		dbShipment.StorageFacility = requestedUpdatedShipment.StorageFacility
	}

	if requestedUpdatedShipment.ActualProGearWeight != nil {
		dbShipment.ActualProGearWeight = requestedUpdatedShipment.ActualProGearWeight
	}

	if requestedUpdatedShipment.ActualSpouseProGearWeight != nil {
		dbShipment.ActualSpouseProGearWeight = requestedUpdatedShipment.ActualSpouseProGearWeight
	}

	if requestedUpdatedShipment.OriginSITAuthEndDate != nil {
		dbShipment.OriginSITAuthEndDate = requestedUpdatedShipment.OriginSITAuthEndDate
	}

	if requestedUpdatedShipment.DestinationSITAuthEndDate != nil {
		dbShipment.DestinationSITAuthEndDate = requestedUpdatedShipment.DestinationSITAuthEndDate
	}

	//// TODO: move mtoagent creation into service: Should not update MTOAgents here because we don't have an eTag
	if len(requestedUpdatedShipment.MTOAgents) > 0 {
		var agentsToCreateOrUpdate []models.MTOAgent
		for _, newAgentInfo := range requestedUpdatedShipment.MTOAgents {
			// if no record exists in the db
			if newAgentInfo.ID == uuid.Nil {
				newAgentInfo.MTOShipmentID = requestedUpdatedShipment.ID
				if newAgentInfo.FirstName != nil && *newAgentInfo.FirstName == "" {
					newAgentInfo.FirstName = nil
				}
				if newAgentInfo.LastName != nil && *newAgentInfo.LastName == "" {
					newAgentInfo.LastName = nil
				}
				if newAgentInfo.Email != nil && *newAgentInfo.Email == "" {
					newAgentInfo.Email = nil
				}
				if newAgentInfo.Phone != nil && *newAgentInfo.Phone == "" {
					newAgentInfo.Phone = nil
				}
				// If no fields are set, then we do not want to create the MTO agent
				if newAgentInfo.FirstName == nil && newAgentInfo.LastName == nil && newAgentInfo.Email == nil && newAgentInfo.Phone == nil {
					continue
				}
				agentsToCreateOrUpdate = append(agentsToCreateOrUpdate, newAgentInfo)
			} else {
				foundAgent := false
				// make sure there is an existing record in the db
				for i, dbAgent := range dbShipment.MTOAgents {
					if foundAgent {
						break
					}
					if dbAgent.ID == newAgentInfo.ID {
						foundAgent = true
						if newAgentInfo.MTOAgentType != "" && newAgentInfo.MTOAgentType != dbAgent.MTOAgentType {
							dbShipment.MTOAgents[i].MTOAgentType = newAgentInfo.MTOAgentType
						}
						dbShipment.MTOAgents[i].FirstName = services.SetOptionalStringField(newAgentInfo.FirstName, dbShipment.MTOAgents[i].FirstName)
						dbShipment.MTOAgents[i].LastName = services.SetOptionalStringField(newAgentInfo.LastName, dbShipment.MTOAgents[i].LastName)
						dbShipment.MTOAgents[i].Email = services.SetOptionalStringField(newAgentInfo.Email, dbShipment.MTOAgents[i].Email)
						dbShipment.MTOAgents[i].Phone = services.SetOptionalStringField(newAgentInfo.Phone, dbShipment.MTOAgents[i].Phone)
						// If no fields are set, then we will soft-delete the MTO agent
						if dbShipment.MTOAgents[i].FirstName == nil && dbShipment.MTOAgents[i].LastName == nil && dbShipment.MTOAgents[i].Email == nil && dbShipment.MTOAgents[i].Phone == nil {
							err := utilities.SoftDestroy(appCtx.DB(), &dbShipment.MTOAgents[i])
							if err != nil {
								appCtx.Logger().Error("Error soft destroying MTO Agent.")
								continue
							}
						}
						agentsToCreateOrUpdate = append(agentsToCreateOrUpdate, dbShipment.MTOAgents[i])
					}
				}
			}
		}
		dbShipment.MTOAgents = agentsToCreateOrUpdate // don't return unchanged existing agents
	}
}

// StaleIdentifierError is used when optimistic locking determines that the identifier refers to stale data
type StaleIdentifierError struct {
	StaleIdentifier string
}

func (e StaleIdentifierError) Error() string {
	return fmt.Sprintf("stale identifier: %s", e.StaleIdentifier)
}

// UpdateMTOShipment updates the mto shipment
func (f *mtoShipmentUpdater) UpdateMTOShipment(appCtx appcontext.AppContext, mtoShipment *models.MTOShipment, eTag string, api string) (*models.MTOShipment, error) {
	eagerAssociations := []string{"MoveTaskOrder",
		"PickupAddress",
		"DestinationAddress",
		"SecondaryPickupAddress",
		"SecondaryDeliveryAddress",
		"TertiaryPickupAddress",
		"TertiaryDeliveryAddress",
		"SITDurationUpdates",
		"MTOServiceItems.ReService",
		"MTOServiceItems.Dimensions",
		"MTOServiceItems.CustomerContacts",
		"StorageFacility.Address",
		"Reweigh",
		"ShipmentLocator",
	}

	oldShipment, err := FindShipment(appCtx, mtoShipment.ID, eagerAssociations...)
	if err != nil {
		return nil, err
	}

	var agents []models.MTOAgent
	err = appCtx.DB().Scope(utilities.ExcludeDeletedScope()).Where("mto_shipment_id = ?", mtoShipment.ID).All(&agents)
	if err != nil {
		return nil, err
	}
	oldShipment.MTOAgents = agents

	// run the (read-only) validations
	if verr := validateShipment(appCtx, mtoShipment, oldShipment, f.checks...); verr != nil {
		return nil, verr
	}

	// save the original db version, oldShipment will be modified
	var dbShipment models.MTOShipment
	err = copier.CopyWithOption(&dbShipment, oldShipment, copier.Option{IgnoreEmpty: true, DeepCopy: true})
	if err != nil {
		return nil, fmt.Errorf("error copying shipment data %w", err)
	}
	setNewShipmentFields(appCtx, oldShipment, mtoShipment)
	newShipment := oldShipment // old shipment has now been updated with requested changes
	// db version is used to check if agents need creating or updating
	err = f.updateShipmentRecord(appCtx, &dbShipment, newShipment, eTag)
	if err != nil {
		switch err.(type) {
		case StaleIdentifierError:
			return nil, apperror.NewPreconditionFailedError(mtoShipment.ID, err)
		default:
			return nil, err
		}
	}

	updatedShipment, err := FindShipment(appCtx, mtoShipment.ID, eagerAssociations...)
	if err != nil {
		return nil, err
	}

	var updatedAgents []models.MTOAgent
	err = appCtx.DB().Scope(utilities.ExcludeDeletedScope()).Where("mto_shipment_id = ?", mtoShipment.ID).All(&updatedAgents)
	if err != nil {
		return nil, err
	}
	updatedShipment.MTOAgents = updatedAgents

	// As the API is passed through, we want to apply a breaking change without duplicating lots of code.
	// 'prime' is the V1 version of this endpoint. All endpoints besides the prime should be utilizing new logic
	// of this function where it no longer calls UpdateDestinationSITServiceItemsAddress. UpdateDestinationSITServiceItemsAddress
	// has been deprecated out of this function per E-04819
	if api == "prime" {
		err = UpdateDestinationSITServiceItemsAddress(appCtx, updatedShipment)
		if err != nil {
			return nil, err
		}
	}

	return updatedShipment, nil
}

// Takes the validated shipment input and updates the database using a transaction. If any part of the
// update fails, the entire transaction will be rolled back.
func (f *mtoShipmentUpdater) updateShipmentRecord(appCtx appcontext.AppContext, dbShipment *models.MTOShipment, newShipment *models.MTOShipment, eTag string) error {
	var autoReweighShipments models.MTOShipments
	var verrs *validate.Errors
	var move *models.Move
	transactionError := appCtx.NewTransaction(func(txnAppCtx appcontext.AppContext) error {
		// temp optimistic locking solution til query builder is re-tooled to handle nested updates
		updatedAt, err := etag.DecodeEtag(eTag)
		if err != nil {
			return StaleIdentifierError{StaleIdentifier: eTag}
		}

		if !updatedAt.Equal(dbShipment.UpdatedAt) {
			return StaleIdentifierError{StaleIdentifier: eTag}
		}

		// TODO: We currently can't distinguish between a nil DestinationAddress meaning to "clear field"
		//   vs "don't touch" the field, so we can't safely reset a nil DestinationAddress to the duty
		//   location address for an HHG like we do in the MTOShipmentCreator now.  See MB-15718.

		if newShipment.DestinationAddress != nil && newShipment.ShipmentType != models.MTOShipmentTypeHHGIntoNTS {
			// If there is an existing DestinationAddressID associated
			// with the shipment, grab it.
			if dbShipment.DestinationAddressID != nil {
				newShipment.DestinationAddress.ID = *dbShipment.DestinationAddressID
			}

			// Only call the address updater service if there is an original destination address to be updated at all
			if dbShipment.DestinationAddress != nil {
				newDestinationAddress, destAddErr := f.addressUpdater.UpdateAddress(txnAppCtx, newShipment.DestinationAddress, etag.GenerateEtag(dbShipment.DestinationAddress.UpdatedAt))
				if destAddErr != nil {
					return destAddErr
				}
				// Make sure the shipment has the updated DestinationAddressID to store
				// in mto_shipments table
				newShipment.DestinationAddressID = &newDestinationAddress.ID
				newShipment.DestinationAddress = newDestinationAddress
			} else if newShipment.DestinationAddressID == nil {
				// There is no original address to update
				if newShipment.DestinationAddress.ID == uuid.Nil {
					// And this new address does not have an ID.
					// We need to create a new one.
					newDestinationAddress, newDestAddErr := f.addressCreator.CreateAddress(appCtx, newShipment.DestinationAddress)
					if newDestAddErr != nil {
						return newDestAddErr
					}
					newShipment.DestinationAddressID = &newDestinationAddress.ID
					newShipment.DestinationAddress = newDestinationAddress
				} else {
					// Otherwise, there is no original address to update and this new address already has an ID
					newShipment.DestinationAddressID = &newShipment.DestinationAddress.ID
				}

			}

		}

		if newShipment.PickupAddress != nil && newShipment.ShipmentType != models.MTOShipmentTypeHHGOutOfNTS {
			if dbShipment.PickupAddressID != nil {
				newShipment.PickupAddress.ID = *dbShipment.PickupAddressID
			}

			// If there is an existing, original address then we need to update it
			if dbShipment.PickupAddress != nil {
				newPickupAddress, newPickupErr := f.addressUpdater.UpdateAddress(txnAppCtx, newShipment.PickupAddress, etag.GenerateEtag(dbShipment.PickupAddress.UpdatedAt))
				if newPickupErr != nil {
					return newPickupErr
				}

				newShipment.PickupAddressID = &newPickupAddress.ID
				newShipment.PickupAddress = newPickupAddress
			} else if newShipment.PickupAddressID == nil {
				// There is no original address to update
				if newShipment.PickupAddress.ID == uuid.Nil {
					// And this new address does not have an ID.
					// We need to create a new one.
					newPickupAddress, newPickupAddCreateErr := f.addressCreator.CreateAddress(appCtx, newShipment.PickupAddress)
					if newPickupAddCreateErr != nil {
						return newPickupAddCreateErr
					}
					newShipment.PickupAddressID = &newPickupAddress.ID
					newShipment.PickupAddress = newPickupAddress
				} else {
					// Otherwise, there is no original address to update and this new address already has an ID
					newShipment.PickupAddressID = &newShipment.PickupAddress.ID
				}

			}
		}
		if newShipment.HasSecondaryPickupAddress != nil {
			if !*newShipment.HasSecondaryPickupAddress {
				newShipment.SecondaryDeliveryAddressID = nil
			}
		}
		if newShipment.HasSecondaryDeliveryAddress != nil {
			if !*newShipment.HasSecondaryDeliveryAddress {
				newShipment.SecondaryDeliveryAddressID = nil
			}
		}

		if newShipment.HasSecondaryPickupAddress != nil && *newShipment.HasSecondaryPickupAddress && newShipment.SecondaryPickupAddress != nil {
			if dbShipment.SecondaryPickupAddressID != nil {
				newShipment.SecondaryPickupAddress.ID = *dbShipment.SecondaryPickupAddressID
			}

			if dbShipment.SecondaryPickupAddress != nil {
				// Secondary pickup address exists, meaning it should be updated
				newSecondaryPickupAddress, newSecondaryPickupUpdateErr := f.addressUpdater.UpdateAddress(txnAppCtx, newShipment.SecondaryPickupAddress, etag.GenerateEtag(dbShipment.SecondaryPickupAddress.UpdatedAt))
				if newSecondaryPickupUpdateErr != nil {
					return newSecondaryPickupUpdateErr
				}
				newShipment.SecondaryPickupAddressID = &newSecondaryPickupAddress.ID
			} else if newShipment.SecondaryPickupAddressID == nil {
				// Secondary pickup address appears to not exist yet, meaning it should be created
				if newShipment.SecondaryPickupAddress.ID == uuid.Nil {
					newSecondaryPickupAddress, newSecondaryPickupCreateErr := f.addressCreator.CreateAddress(txnAppCtx, newShipment.SecondaryPickupAddress)
					if newSecondaryPickupCreateErr != nil {
						return newSecondaryPickupCreateErr
					}
					newShipment.SecondaryPickupAddressID = &newSecondaryPickupAddress.ID
				} else {
					// No original address to update, and the new address already has an ID so we should just assign it to the shipment
					newShipment.SecondaryPickupAddressID = &newShipment.SecondaryPickupAddress.ID
				}
			}
		}

		if newShipment.SecondaryDeliveryAddress != nil {
			if dbShipment.SecondaryDeliveryAddressID != nil {
				newShipment.SecondaryDeliveryAddress.ID = *dbShipment.SecondaryDeliveryAddressID
			}

			if dbShipment.SecondaryDeliveryAddress != nil {
				// Secondary delivery address exists, meaning it should be updated
				newSecondaryDeliveryAddress, secondaryDeliveryUpdateErr := f.addressUpdater.UpdateAddress(txnAppCtx, newShipment.SecondaryDeliveryAddress, etag.GenerateEtag(dbShipment.SecondaryDeliveryAddress.UpdatedAt))
				if secondaryDeliveryUpdateErr != nil {
					return secondaryDeliveryUpdateErr
				}
				newShipment.SecondaryDeliveryAddressID = &newSecondaryDeliveryAddress.ID
			} else if newShipment.SecondaryDeliveryAddressID == nil {
				// Secondary delivery address appears to not exist yet, meaning it should be created
				if newShipment.SecondaryDeliveryAddress.ID == uuid.Nil {
					newSecondaryDeliveryAddress, secondaryDeliveryCreateErr := f.addressCreator.CreateAddress(txnAppCtx, newShipment.SecondaryDeliveryAddress)
					if secondaryDeliveryCreateErr != nil {
						return secondaryDeliveryCreateErr
					}
					newShipment.SecondaryDeliveryAddressID = &newSecondaryDeliveryAddress.ID
				} else {
					// No original address to update, and the new address already has an ID so we should just assign it to the shipment
					newShipment.SecondaryDeliveryAddressID = &newShipment.SecondaryDeliveryAddress.ID
				}
			}
		}

		if newShipment.HasTertiaryPickupAddress != nil {
			if !*newShipment.HasTertiaryPickupAddress {
				newShipment.TertiaryPickupAddressID = nil
			}
		}
		if newShipment.HasTertiaryDeliveryAddress != nil {
			if !*newShipment.HasTertiaryDeliveryAddress {
				newShipment.TertiaryDeliveryAddressID = nil
			}
		}

		if newShipment.HasTertiaryPickupAddress != nil && *newShipment.HasTertiaryPickupAddress && newShipment.TertiaryPickupAddress != nil {
			if dbShipment.TertiaryPickupAddress != nil {
				newShipment.TertiaryPickupAddress.ID = *dbShipment.TertiaryPickupAddressID
			}

			if dbShipment.TertiaryPickupAddress != nil {
				// Tertiary pickup address exists, meaning it should be updated
				newTertiaryPickupAddress, newTertiaryPickupUpdateErr := f.addressUpdater.UpdateAddress(txnAppCtx, newShipment.TertiaryPickupAddress, etag.GenerateEtag(dbShipment.TertiaryPickupAddress.UpdatedAt))
				if newTertiaryPickupUpdateErr != nil {
					return newTertiaryPickupUpdateErr
				}
				newShipment.TertiaryPickupAddressID = &newTertiaryPickupAddress.ID
			} else if newShipment.TertiaryPickupAddressID == nil {
				// Tertiary pickup address appears to not exist yet, meaning it should be created
				if newShipment.TertiaryPickupAddress.ID == uuid.Nil {
					newTertiaryPickupAddress, newTertiaryPickupCreateErr := f.addressCreator.CreateAddress(txnAppCtx, newShipment.TertiaryPickupAddress)
					if newTertiaryPickupCreateErr != nil {
						return newTertiaryPickupCreateErr
					}
					newShipment.TertiaryPickupAddressID = &newTertiaryPickupAddress.ID
				} else {
					// No original address to update, and the new address already has an ID so we should just assign it to the shipment
					newShipment.TertiaryPickupAddressID = &newShipment.TertiaryPickupAddress.ID
				}
			}
		}

		if newShipment.TertiaryDeliveryAddress != nil {
			if dbShipment.TertiaryDeliveryAddressID != nil {
				newShipment.TertiaryDeliveryAddress.ID = *dbShipment.TertiaryDeliveryAddressID
			}

			if dbShipment.TertiaryDeliveryAddress != nil {
				// Tertiary delivery address exists, meaning it should be updated
				newTertiaryDeliveryAddress, tertiaryDeliveryUpdateErr := f.addressUpdater.UpdateAddress(txnAppCtx, newShipment.TertiaryDeliveryAddress, etag.GenerateEtag(dbShipment.TertiaryDeliveryAddress.UpdatedAt))
				if tertiaryDeliveryUpdateErr != nil {
					return tertiaryDeliveryUpdateErr
				}
				newShipment.TertiaryDeliveryAddressID = &newTertiaryDeliveryAddress.ID
			} else if newShipment.TertiaryDeliveryAddressID == nil {
				// Tertiary delivery address appears to not exist yet, meaning it should be created
				if newShipment.TertiaryDeliveryAddress.ID == uuid.Nil {
					newTertiaryDeliveryAddress, tertiaryDeliveryCreateErr := f.addressCreator.CreateAddress(txnAppCtx, newShipment.TertiaryDeliveryAddress)
					if tertiaryDeliveryCreateErr != nil {
						return tertiaryDeliveryCreateErr
					}
					newShipment.TertiaryDeliveryAddressID = &newTertiaryDeliveryAddress.ID
				} else {
					// No original address to update, and the new address already has an ID so we should just assign it to the shipment
					newShipment.TertiaryDeliveryAddressID = &newShipment.TertiaryDeliveryAddress.ID
				}
			}
		}

		if newShipment.StorageFacility != nil {
			if dbShipment.StorageFacilityID != nil {
				newShipment.StorageFacility.ID = *dbShipment.StorageFacilityID
			}

			if dbShipment.StorageFacility != nil && dbShipment.StorageFacility.AddressID != uuid.Nil {
				newShipment.StorageFacility.Address.ID = dbShipment.StorageFacility.AddressID
				newShipment.StorageFacility.AddressID = dbShipment.StorageFacility.AddressID
			}
			if dbShipment.StorageFacility != nil {
				// Storage facility address exists, meaning we should update
				newStorageFacilityAddress, storageFacilityUpdateErr := f.addressUpdater.UpdateAddress(txnAppCtx, &newShipment.StorageFacility.Address, etag.GenerateEtag(dbShipment.StorageFacility.Address.UpdatedAt))
				if storageFacilityUpdateErr != nil {
					return storageFacilityUpdateErr
				}
				// Assign updated storage facility address to the updated shipment
				newShipment.StorageFacility.AddressID = newStorageFacilityAddress.ID
				newShipment.StorageFacility.Address = *newStorageFacilityAddress
			} else {
				// Make sure that the new storage facility address doesn't already have an ID.
				// If it does, we just assign it. Otherwise, we need to create it.
				if newShipment.StorageFacility.Address.ID != uuid.Nil && newShipment.StorageFacility.AddressID == uuid.Nil {
					// Assign
					newShipment.StorageFacility.AddressID = newShipment.StorageFacility.ID
				} else if newShipment.StorageFacility.Address.ID == uuid.Nil {
					// Create
					newStorageFacilityAddress, storageFacilityCreateErr := f.addressCreator.CreateAddress(txnAppCtx, &newShipment.StorageFacility.Address)
					if storageFacilityCreateErr != nil {
						return storageFacilityCreateErr
					}
					// Assign newly created storage facility address to the updated shipment
					newShipment.StorageFacility.AddressID = newStorageFacilityAddress.ID
				}
			}

			err = txnAppCtx.DB().Save(newShipment.StorageFacility)
			if err != nil {
				return err
			}

			newShipment.StorageFacilityID = &newShipment.StorageFacility.ID

			// For NTS-Release set the pick up address to the storage facility
			if newShipment.ShipmentType == models.MTOShipmentTypeHHGOutOfNTS {
				newShipment.PickupAddressID = &newShipment.StorageFacility.AddressID
				newShipment.PickupAddress = &newShipment.StorageFacility.Address

			}
			// For NTS set the destination address to the storage facility
			if newShipment.ShipmentType == models.MTOShipmentTypeHHGIntoNTS {
				newShipment.DestinationAddressID = &newShipment.StorageFacility.AddressID
				newShipment.DestinationAddress = &newShipment.StorageFacility.Address
			}
		}

		if len(newShipment.MTOAgents) != 0 {
			for i := range newShipment.MTOAgents {
				copyOfAgent := newShipment.MTOAgents[i]

				for j := range dbShipment.MTOAgents {
					dbAgent := dbShipment.MTOAgents[j]
					// if the updates already have an agent in the system
					if dbAgent.ID == copyOfAgent.ID {
						if err := txnAppCtx.DB().Update(&copyOfAgent); err != nil {
							return err
						}
					}
				}
				if copyOfAgent.ID == uuid.Nil {
					// create a new agent if it doesn't already exist
					verrs, err = f.builder.CreateOne(txnAppCtx, &copyOfAgent)
					if verrs != nil && verrs.HasAny() {
						return verrs
					}
					if err != nil {
						return err
					}
				}
			}
		}

		// var move *models.Move
		// If the estimated weight was updated on an approved shipment then it would mean the move could qualify for
		// excess weight risk depending on the weight allowance and other shipment estimated weights
		if newShipment.PrimeEstimatedWeight != nil || (newShipment.ShipmentType == models.MTOShipmentTypeHHGOutOfNTS && newShipment.NTSRecordedWeight != nil) {
			// checking if the total of shipment weight & new prime estimated weight is 90% or more of allowed weight
			move, verrs, err = f.moveWeights.CheckExcessWeight(txnAppCtx, dbShipment.MoveTaskOrderID, *newShipment)
			if verrs != nil && verrs.HasAny() {
				return errors.New(verrs.Error())
			}
			if err != nil {
				return err
			}

			// we only want to update the authorized weight if the shipment is approved and the previous weight is nil
			// otherwise, shipment_updater will handle updating authorized weight when a shipment is approved
			if (dbShipment.PrimeEstimatedWeight == nil || (newShipment.ShipmentType == models.MTOShipmentTypeHHGOutOfNTS && newShipment.NTSRecordedWeight == nil)) && newShipment.Status == models.MTOShipmentStatusApproved {
				// updates to prime estimated weight should change the authorized weight of the entitlement
				// which can be manually adjusted by an office user if needed
				err = updateAuthorizedWeight(appCtx, newShipment, move)
				if err != nil {
					return err
				}
			}

			if dbShipment.PrimeEstimatedWeight == nil || *newShipment.PrimeEstimatedWeight != *dbShipment.PrimeEstimatedWeight {
				existingMoveStatus := move.Status
				// if the move is in excess weight risk and the TOO has not acknowledge that, need to change move status to "Approvals Requested"
				// this will trigger the TOO to acknowledged the excess right, which populates ExcessWeightAcknowledgedAt
				if move.ExcessWeightQualifiedAt != nil && move.ExcessWeightAcknowledgedAt == nil || move.ExcessUnaccompaniedBaggageWeightQualifiedAt != nil && move.ExcessUnaccompaniedBaggageWeightAcknowledgedAt == nil {
					err = f.moveRouter.SendToOfficeUser(txnAppCtx, move)
					if err != nil {
						return err
					}
				}

				if existingMoveStatus != move.Status {
					err = txnAppCtx.DB().Update(move)
					if err != nil {
						return err
					}
				}
			}
		}

		if (dbShipment.PrimeEstimatedWeight == nil || *newShipment.PrimeEstimatedWeight != *dbShipment.PrimeEstimatedWeight) ||
			(newShipment.PrimeActualWeight != nil && dbShipment.PrimeActualWeight == nil || *newShipment.PrimeActualWeight != *dbShipment.PrimeActualWeight) {
			var err error
			autoReweighShipments, err = f.moveWeights.CheckAutoReweigh(txnAppCtx, dbShipment.MoveTaskOrderID, newShipment)
			if err != nil {
				return err
			}
		}

		// Check that only NTS Release shipment uses that NTSRecordedWeight field
		if newShipment.NTSRecordedWeight != nil && newShipment.ShipmentType != models.MTOShipmentTypeHHGOutOfNTS {
			errMessage := fmt.Sprintf("field NTSRecordedWeight cannot be set for shipment type %s", string(newShipment.ShipmentType))
			return apperror.NewInvalidInputError(newShipment.ID, nil, nil, errMessage)
		}

		weightsCalculator := NewShipmentBillableWeightCalculator()
		calculatedBillableWeight := weightsCalculator.CalculateShipmentBillableWeight(dbShipment).CalculatedBillableWeight

		// If the max allowable weight for a shipment has been adjusted set a flag to recalculate payment requests for
		// this shipment
		runShipmentRecalculate := false
		if newShipment.BillableWeightCap != nil {
			// new billable cap has a value and it is not the same as the previous value
			if *newShipment.BillableWeightCap != *calculatedBillableWeight {
				runShipmentRecalculate = true
			}
		} else if dbShipment.BillableWeightCap != nil {
			// setting the billable cap back to nil (where previously it wasn't)
			runShipmentRecalculate = true
		}

		// A diverted shipment gets set to the SUBMITTED status automatically:
		if !dbShipment.Diversion && newShipment.Diversion {
			newShipment.Status = models.MTOShipmentStatusSubmitted

			// Get the move
			var move models.Move
			err := txnAppCtx.DB().Find(&move, dbShipment.MoveTaskOrderID)
			if err != nil {
				switch err {
				case sql.ErrNoRows:
					return apperror.NewNotFoundError(dbShipment.MoveTaskOrderID, "looking for Move")
				default:
					return apperror.NewQueryError("Move", err, "")
				}
			}

			existingMoveStatus := move.Status
			err = f.moveRouter.SendToOfficeUser(txnAppCtx, &move)
			if err != nil {
				return err
			}

			// only update if the move status has actually changed
			if existingMoveStatus != move.Status {
				err = txnAppCtx.DB().Update(&move)
				if err != nil {
					return err
				}
			}
		}

		if newShipment.TACType != nil && *newShipment.TACType == "" {
			newShipment.TACType = nil
		} else if newShipment.TACType == nil {
			newShipment.TACType = dbShipment.TACType
		}

		if newShipment.SACType != nil && *newShipment.SACType == "" {
			newShipment.SACType = nil
		} else if newShipment.SACType == nil {
			newShipment.SACType = dbShipment.SACType
		}

		// when populating the market_code column, it is considered domestic if both pickup & dest are CONUS addresses
		if newShipment.ShipmentType != models.MTOShipmentTypePPM {
			newShipment = models.DetermineShipmentMarketCode(newShipment)
		}

		// RDD for UB shipments only need the pick up date, shipment origin address and destination address to determine required delivery date
		if newShipment.ScheduledPickupDate != nil && !newShipment.ScheduledPickupDate.IsZero() && newShipment.ShipmentType == models.MTOShipmentTypeUnaccompaniedBaggage {
			calculatedRDD, err := CalculateRequiredDeliveryDate(appCtx, f.planner, *newShipment.PickupAddress, *newShipment.DestinationAddress, *newShipment.ScheduledPickupDate, newShipment.PrimeEstimatedWeight.Int(), newShipment.MarketCode, newShipment.MoveTaskOrderID, newShipment.ShipmentType)
			if err != nil {
				return err
			}

			newShipment.RequiredDeliveryDate = calculatedRDD
		}

		if err := txnAppCtx.DB().Update(newShipment); err != nil {
			return err
		}

		// if the shipment has an estimated weight, we need to update the service item pricing
		// we only need to do this if the estimated weight, primary addresses, and pickup date are being updated since those all impact pricing
		// we will compare data here to see if we even need to update the pricing
		if newShipment.MarketCode == models.MarketCodeInternational &&
			(newShipment.PrimeEstimatedWeight != nil ||
				newShipment.PickupAddress != nil && dbShipment.PickupAddress != nil && newShipment.PickupAddress.PostalCode != dbShipment.PickupAddress.PostalCode ||
				newShipment.DestinationAddress != nil && dbShipment.DestinationAddress != nil && newShipment.DestinationAddress.PostalCode != dbShipment.DestinationAddress.PostalCode ||
				newShipment.RequestedPickupDate != nil && newShipment.RequestedPickupDate.Format("2006-01-02") != dbShipment.RequestedPickupDate.Format("2006-01-02")) {

			portZip, portType, err := models.GetPortLocationInfoForShipment(appCtx.DB(), newShipment.ID)
			if err != nil {
				return err
			}
			// if we don't have the port data, then we won't worry about pricing POEFSC/PODFSC because we need the distance from/to the ports
			if portZip != nil && portType != nil {
				var pickupZip string
				var destZip string
				// if the port type is POEFSC this means the shipment is CONUS -> OCONUS (pickup -> port)
				// if the port type is PODFSC this means the shipment is OCONUS -> CONUS (port -> destination)
				if *portType == models.ReServiceCodePOEFSC.String() {
					pickupZip = newShipment.PickupAddress.PostalCode
					destZip = *portZip
				} else if *portType == models.ReServiceCodePODFSC.String() {
					pickupZip = *portZip
					destZip = newShipment.DestinationAddress.PostalCode
				}
				// we need to get the mileage from DTOD first, the db proc will consume that
				mileage, err := f.planner.ZipTransitDistance(appCtx, pickupZip, destZip)
				if err != nil {
					return err
				}

				// update the service item pricing if relevant fields have changed
				err = models.UpdateEstimatedPricingForShipmentBasicServiceItems(appCtx.DB(), newShipment, &mileage)
				if err != nil {
					return err
				}
			} else {
				// if we don't have the port data, that's okay - we can update the other service items except for PODFSC/POEFSC
				err = models.UpdateEstimatedPricingForShipmentBasicServiceItems(appCtx.DB(), newShipment, nil)
				if err != nil {
					return err
				}
			}
		}

		//
		// Perform shipment recalculate payment request
		//
		if runShipmentRecalculate {
			_, err := f.recalculator.ShipmentRecalculatePaymentRequest(txnAppCtx, dbShipment.ID)
			if err != nil {
				return err
			}
		}

		//
		// Done with updates to shipment
		//
		return nil
	})

	if transactionError != nil {
		// Two possible types of transaction errors to handle
		if t, ok := transactionError.(StaleIdentifierError); ok {
			return apperror.NewPreconditionFailedError(dbShipment.ID, t)
		}
		return apperror.NewQueryError("mtoShipment", transactionError, "")
	}

	if len(autoReweighShipments) > 0 {
		for _, shipment := range autoReweighShipments {
			/* Don't send emails to BLUEBARK moves */
			if shipment.MoveTaskOrder.Orders.CanSendEmailWithOrdersType() {
				err := f.sender.SendNotification(appCtx,
					notifications.NewReweighRequested(shipment.MoveTaskOrderID, shipment),
				)
				if err != nil {
					return err
				}
			}
		}
	}

	return nil

}

type mtoShipmentStatusUpdater struct {
	builder   UpdateMTOShipmentQueryBuilder
	siCreator services.MTOServiceItemCreator
	planner   route.Planner
}

// UpdateMTOShipmentStatus updates MTO Shipment Status
func (o *mtoShipmentStatusUpdater) UpdateMTOShipmentStatus(appCtx appcontext.AppContext, shipmentID uuid.UUID, status models.MTOShipmentStatus, rejectionReason *string, diversionReason *string, eTag string) (*models.MTOShipment, error) {
	shipment, err := fetchShipment(appCtx, shipmentID, o.builder)
	if err != nil {
		return nil, err
	}

	if status != models.MTOShipmentStatusRejected {
		rejectionReason = nil
	}

	// here we determine if the current shipment status is diversion requested before updating
	wasShipmentDiversionRequested := shipment.Status == models.MTOShipmentStatusDiversionRequested
	shipmentRouter := NewShipmentRouter()

	switch status {
	case models.MTOShipmentStatusCancellationRequested:
		err = shipmentRouter.RequestCancellation(appCtx, shipment)
	case models.MTOShipmentStatusApproved:
		err = shipmentRouter.Approve(appCtx, shipment)
	case models.MTOShipmentStatusCanceled:
		err = shipmentRouter.Cancel(appCtx, shipment)
	case models.MTOShipmentStatusDiversionRequested:
		err = shipmentRouter.RequestDiversion(appCtx, shipment, diversionReason)
	case models.MTOShipmentStatusRejected:
		err = shipmentRouter.Reject(appCtx, shipment, rejectionReason)
	default:
		return nil, ConflictStatusError{id: shipment.ID, transitionFromStatus: shipment.Status, transitionToStatus: status}
	}

	if err != nil {
		return nil, err
	}

	// calculate required delivery date to save it with the shipment
	if shipment.Status == models.MTOShipmentStatusApproved {
		err = o.setRequiredDeliveryDate(appCtx, shipment)
		if err != nil {
			return nil, err
		}
	}

	verrs, err := o.builder.UpdateOne(appCtx, shipment, &eTag)

	if err != nil {
		switch err.(type) {
		case query.StaleIdentifierError:
			return nil, apperror.NewPreconditionFailedError(shipment.ID, err)
		default:
			return nil, err
		}
	}

	if verrs != nil && verrs.HasAny() {
		return nil, apperror.NewInvalidInputError(shipment.ID, nil, verrs, "There was an issue with validating the updates")
	}

	// after updating shipment
	// create shipment level service items if shipment status was NOT diversion requested before it was updated
	// and current status is approved
	createSSI := shipment.Status == models.MTOShipmentStatusApproved && !wasShipmentDiversionRequested
	if createSSI {
		err = o.createShipmentServiceItems(appCtx, shipment)
		if err != nil {
			return nil, err
		}
	}

	return shipment, nil
}

// createShipmentServiceItems creates shipment level service items
func (o *mtoShipmentStatusUpdater) createShipmentServiceItems(appCtx appcontext.AppContext, shipment *models.MTOShipment) error {
	reServiceCodes := reServiceCodesForShipment(*shipment)
	serviceItemsToCreate := constructMTOServiceItemModels(shipment.ID, shipment.MoveTaskOrderID, reServiceCodes)
	for _, serviceItem := range serviceItemsToCreate {
		copyOfServiceItem := serviceItem // Make copy to avoid implicit memory aliasing of items from a range statement.
		_, verrs, err := o.siCreator.CreateMTOServiceItem(appCtx, &copyOfServiceItem)

		if verrs != nil && verrs.HasAny() {
			invalidInputError := apperror.NewInvalidInputError(shipment.ID, nil, verrs, "There was an issue creating service items for the shipment")
			return invalidInputError
		}

		if err != nil {
			return err
		}
	}

	return nil
}

// setRequiredDeliveryDate set the calculated delivery date for the shipment
func (o *mtoShipmentStatusUpdater) setRequiredDeliveryDate(appCtx appcontext.AppContext, shipment *models.MTOShipment) error {
	if shipment.ScheduledPickupDate != nil &&
		shipment.RequiredDeliveryDate == nil &&
		(shipment.PrimeEstimatedWeight != nil || shipment.NTSRecordedWeight != nil) {

		var pickupLocation *models.Address
		var deliveryLocation *models.Address
		weight := shipment.PrimeEstimatedWeight

		switch shipment.ShipmentType {
		case models.MTOShipmentTypeHHGIntoNTS:
			if shipment.StorageFacility == nil || shipment.StorageFacility.AddressID == uuid.Nil {
				return errors.Errorf("StorageFacility is required for %s shipments", models.MTOShipmentTypeHHGIntoNTS)
			}
			err := appCtx.DB().Load(shipment.StorageFacility, "Address", "Address.Country")
			if err != nil {
				return apperror.NewNotFoundError(shipment.StorageFacility.AddressID, "looking for MTOShipment.StorageFacility.Address")
			}

			pickupLocation = shipment.PickupAddress
			deliveryLocation = &shipment.StorageFacility.Address
		case models.MTOShipmentTypeHHGOutOfNTS:
			if shipment.StorageFacility == nil || shipment.StorageFacility.AddressID == uuid.Nil {
				return errors.Errorf("StorageFacility is required for %s shipments", models.MTOShipmentTypeHHGOutOfNTS)
			}
			err := appCtx.DB().Load(shipment.StorageFacility, "Address", "Address.Country")
			if err != nil {
				return apperror.NewNotFoundError(shipment.StorageFacility.AddressID, "looking for MTOShipment.StorageFacility.Address")
			}
			pickupLocation = &shipment.StorageFacility.Address
			deliveryLocation = shipment.DestinationAddress
			weight = shipment.NTSRecordedWeight
		default:
			pickupLocation = shipment.PickupAddress
			deliveryLocation = shipment.DestinationAddress
		}
<<<<<<< HEAD
		requiredDeliveryDate, calcErr := CalculateRequiredDeliveryDate(appCtx, o.planner, *pickupLocation, *deliveryLocation, *shipment.ScheduledPickupDate, weight.Int(), shipment.MarketCode, shipment.MoveTaskOrderID, shipment.ShipmentType)
=======
		requiredDeliveryDate, calcErr := CalculateRequiredDeliveryDate(appCtx, o.planner, *pickupLocation, *deliveryLocation, *shipment.ScheduledPickupDate, weight.Int(), shipment.MarketCode, shipment.MoveTaskOrderID)
>>>>>>> 640b7a97
		if calcErr != nil {
			return calcErr
		}

		shipment.RequiredDeliveryDate = requiredDeliveryDate
	}

	return nil
}

func fetchShipment(appCtx appcontext.AppContext, shipmentID uuid.UUID, builder UpdateMTOShipmentQueryBuilder) (*models.MTOShipment, error) {
	var shipment models.MTOShipment

	queryFilters := []services.QueryFilter{
		query.NewQueryFilter("id", "=", shipmentID),
	}
	err := builder.FetchOne(appCtx, &shipment, queryFilters)

	if err != nil {
		switch err {
		case sql.ErrNoRows:
			return nil, apperror.NewNotFoundError(shipmentID, "Shipment not found")
		default:
			return nil, apperror.NewQueryError("MTOShipment", err, "")
		}
	}

	return &shipment, nil
}

func reServiceCodesForShipment(shipment models.MTOShipment) []models.ReServiceCode {
	// We will detect the type of shipment we're working with and then call a helper with the correct
	// default service items that we want created as a side effect.
	// More info in MB-1140: https://dp3.atlassian.net/browse/MB-1140

	// international shipment service items are created in the shipment_approver
	if shipment.MarketCode != models.MarketCodeInternational {
		switch shipment.ShipmentType {
		case models.MTOShipmentTypeHHG:
			originZIP3 := shipment.PickupAddress.PostalCode[0:3]
			destinationZIP3 := shipment.DestinationAddress.PostalCode[0:3]

			if originZIP3 == destinationZIP3 {
				return []models.ReServiceCode{
					models.ReServiceCodeDSH,
					models.ReServiceCodeFSC,
					models.ReServiceCodeDOP,
					models.ReServiceCodeDDP,
					models.ReServiceCodeDPK,
					models.ReServiceCodeDUPK,
				}
			}

			// Need to create: Dom Linehaul, Fuel Surcharge, Dom Origin Price, Dom Destination Price, Dom Packing, and Dom Unpacking.
			return []models.ReServiceCode{
				models.ReServiceCodeDLH,
				models.ReServiceCodeFSC,
				models.ReServiceCodeDOP,
				models.ReServiceCodeDDP,
				models.ReServiceCodeDPK,
				models.ReServiceCodeDUPK,
			}
		case models.MTOShipmentTypeHHGIntoNTS:
			// Need to create: Dom Linehaul, Fuel Surcharge, Dom Origin Price, Dom Destination Price, Dom NTS Packing
			return []models.ReServiceCode{
				models.ReServiceCodeDLH,
				models.ReServiceCodeFSC,
				models.ReServiceCodeDOP,
				models.ReServiceCodeDDP,
				models.ReServiceCodeDNPK,
			}
		case models.MTOShipmentTypeHHGOutOfNTS:
			// Need to create: Dom Linehaul, Fuel Surcharge, Dom Origin Price, Dom Destination Price, Dom Unpacking
			return []models.ReServiceCode{
				models.ReServiceCodeDLH,
				models.ReServiceCodeFSC,
				models.ReServiceCodeDOP,
				models.ReServiceCodeDDP,
				models.ReServiceCodeDUPK,
			}
		case models.MTOShipmentTypeMobileHome:
			// Need to create: Dom Linehaul, Fuel Surcharge, Dom Origin Price, Dom Destination Price, Dom Mobile Home Factor
			return []models.ReServiceCode{
				models.ReServiceCodeDLH,
				models.ReServiceCodeFSC,
				models.ReServiceCodeDOP,
				models.ReServiceCodeDDP,
				models.ReServiceCodeDMHF,
			}
		case models.MTOShipmentTypeBoatHaulAway:
			// Need to create: Dom Linehaul, Fuel Surcharge, Dom Origin Price, Dom Destination Price, Dom Haul Away Boat Factor
			return []models.ReServiceCode{
				models.ReServiceCodeDLH,
				models.ReServiceCodeFSC,
				models.ReServiceCodeDOP,
				models.ReServiceCodeDDP,
				models.ReServiceCodeDBHF,
			}
		case models.MTOShipmentTypeBoatTowAway:
			// Need to create: Dom Linehaul, Fuel Surcharge, Dom Origin Price, Dom Destination Price, Dom Tow Away Boat Factor
			return []models.ReServiceCode{
				models.ReServiceCodeDLH,
				models.ReServiceCodeFSC,
				models.ReServiceCodeDOP,
				models.ReServiceCodeDDP,
				models.ReServiceCodeDBTF,
			}
		}
	}

	return []models.ReServiceCode{}
}

// CalculateRequiredDeliveryDate function is used to get a distance calculation using the pickup and destination addresses. It then uses
// the value returned to make a fetch on the ghc_domestic_transit_times table and returns a required delivery date
// based on the max_days_transit_time.
<<<<<<< HEAD
func CalculateRequiredDeliveryDate(appCtx appcontext.AppContext, planner route.Planner, pickupAddress models.Address, destinationAddress models.Address, pickupDate time.Time, weight int, marketCode models.MarketCode, moveID uuid.UUID, shipmentType models.MTOShipmentType) (*time.Time, error) {
	internationalShipment := marketCode == models.MarketCodeInternational

	distance, err := planner.ZipTransitDistance(appCtx, pickupAddress.PostalCode, destinationAddress.PostalCode, internationalShipment)
=======
func CalculateRequiredDeliveryDate(appCtx appcontext.AppContext, planner route.Planner, pickupAddress models.Address, destinationAddress models.Address, pickupDate time.Time, weight int, marketCode models.MarketCode, moveID uuid.UUID) (*time.Time, error) {
	distance, err := planner.ZipTransitDistance(appCtx, pickupAddress.PostalCode, destinationAddress.PostalCode)
>>>>>>> 640b7a97
	if err != nil {
		return nil, err
	}
	// Query the ghc_domestic_transit_times table for the max transit time
	var ghcDomesticTransitTime models.GHCDomesticTransitTime
	err = appCtx.DB().Where("distance_miles_lower <= ? "+
		"AND distance_miles_upper >= ? "+
		"AND weight_lbs_lower <= ? "+
		"AND (weight_lbs_upper >= ? OR weight_lbs_upper = 0)",
		distance, distance, weight, weight).First(&ghcDomesticTransitTime)

	if err != nil {
		return nil, errors.Errorf("failed to find transit time for shipment of %d lbs weight and %d mile distance", weight, distance)
	}

	// Add the max transit time to the pickup date to get the new required delivery date
	requiredDeliveryDate := pickupDate.AddDate(0, 0, ghcDomesticTransitTime.MaxDaysTransitTime)

	destinationIsAlaska, err := destinationAddress.IsAddressAlaska()
	if err != nil {
		return nil, fmt.Errorf("destination address is nil for move ID: %s", moveID)
	}
	pickupIsAlaska, err := pickupAddress.IsAddressAlaska()
	if err != nil {
		return nil, fmt.Errorf("pickup address is nil for move ID: %s", moveID)
	}
	// Let's add some days if we're dealing with a shipment between CONUS/Alaska
	if (destinationIsAlaska || pickupIsAlaska) && !(destinationIsAlaska && pickupIsAlaska) {
		var rateAreaID uuid.UUID
		var intlTransTime models.InternationalTransitTime

		contract, err := models.FetchContractForMove(appCtx, moveID)
		if err != nil {
			return nil, fmt.Errorf("error fetching contract for move ID: %s", moveID)
		}

		if destinationIsAlaska {
			rateAreaID, err = models.FetchRateAreaID(appCtx.DB(), destinationAddress.ID, &uuid.Nil, contract.ID)
			if err != nil {
				return nil, fmt.Errorf("error fetching destination rate area id for address ID: %s", destinationAddress.ID)
<<<<<<< HEAD
			}
			err = appCtx.DB().Where("destination_rate_area_id = $1", rateAreaID).First(&intlTransTime)
			if err != nil {
				switch err {
				case sql.ErrNoRows:
					return nil, fmt.Errorf("no international transit time found for destination rate area ID: %s", rateAreaID)
				default:
					return nil, err
				}
			}
		}

		if pickupIsAlaska {
			rateAreaID, err = models.FetchRateAreaID(appCtx.DB(), pickupAddress.ID, &uuid.Nil, contract.ID)
			if err != nil {
				return nil, fmt.Errorf("error fetching pickup rate area id for address ID: %s", pickupAddress.ID)
			}
			err = appCtx.DB().Where("origin_rate_area_id = $1", rateAreaID).First(&intlTransTime)
			if err != nil {
				switch err {
				case sql.ErrNoRows:
					return nil, fmt.Errorf("no international transit time found for pickup rate area ID: %s", rateAreaID)
				default:
					return nil, err
				}
			}
		}

		if shipmentType != models.MTOShipmentTypeUnaccompaniedBaggage {
			if intlTransTime.HhgTransitTime != nil {
				requiredDeliveryDate = requiredDeliveryDate.AddDate(0, 0, *intlTransTime.HhgTransitTime)
			}
		} else {
			if intlTransTime.UbTransitTime != nil {
				dayAfterPickupDay := pickupDate.AddDate(0, 0, 1)
				requiredDeliveryDate = dayAfterPickupDay.AddDate(0, 0, *intlTransTime.UbTransitTime)
=======
>>>>>>> 640b7a97
			}
			err = appCtx.DB().Where("destination_rate_area_id = $1", rateAreaID).First(&intlTransTime)
			if err != nil {
				switch err {
				case sql.ErrNoRows:
					return nil, fmt.Errorf("no international transit time found for destination rate area ID: %s", rateAreaID)
				default:
					return nil, err
				}
			}
		}

		if pickupIsAlaska {
			rateAreaID, err = models.FetchRateAreaID(appCtx.DB(), pickupAddress.ID, &uuid.Nil, contract.ID)
			if err != nil {
				return nil, fmt.Errorf("error fetching pickup rate area id for address ID: %s", pickupAddress.ID)
			}
			err = appCtx.DB().Where("origin_rate_area_id = $1", rateAreaID).First(&intlTransTime)
			if err != nil {
				switch err {
				case sql.ErrNoRows:
					return nil, fmt.Errorf("no international transit time found for pickup rate area ID: %s", rateAreaID)
				default:
					return nil, err
				}
			}
		}

		if intlTransTime.HhgTransitTime != nil {
			requiredDeliveryDate = requiredDeliveryDate.AddDate(0, 0, *intlTransTime.HhgTransitTime)
		}
	}

	// return the value
	return &requiredDeliveryDate, nil
}

// This private function is used to generically construct service items when shipments are approved.
func constructMTOServiceItemModels(shipmentID uuid.UUID, mtoID uuid.UUID, reServiceCodes []models.ReServiceCode) models.MTOServiceItems {
	serviceItems := make(models.MTOServiceItems, len(reServiceCodes))
	currentTime := models.TimePointer(time.Now())
	for i, reServiceCode := range reServiceCodes {
		serviceItem := models.MTOServiceItem{
			MoveTaskOrderID: mtoID,
			MTOShipmentID:   &shipmentID,
			ReService:       models.ReService{Code: reServiceCode},
			Status:          "APPROVED",
			ApprovedAt:      currentTime,
		}
		serviceItems[i] = serviceItem
	}
	return serviceItems
}

// NewMTOShipmentStatusUpdater creates a new MTO Shipment Status Updater
func NewMTOShipmentStatusUpdater(builder UpdateMTOShipmentQueryBuilder, siCreator services.MTOServiceItemCreator, planner route.Planner) services.MTOShipmentStatusUpdater {
	return &mtoShipmentStatusUpdater{builder, siCreator, planner}
}

// ConflictStatusError returns an error for a conflict in status
type ConflictStatusError struct {
	id                        uuid.UUID
	transitionFromStatus      models.MTOShipmentStatus
	transitionToStatus        models.MTOShipmentStatus
	transitionAllowedStatuses *[]models.MTOShipmentStatus
}

// Error is the string representation of the error
func (e ConflictStatusError) Error() string {
	if e.transitionAllowedStatuses != nil {
		return fmt.Sprintf("Shipment with id '%s' can only transition to status '%s' from %+q, but its current status is '%s'",
			e.id.String(), e.transitionToStatus, *e.transitionAllowedStatuses, e.transitionFromStatus)
	}

	return ""
}

// MTOShipmentsMTOAvailableToPrime checks if a given shipment is available to the Prime
// TODO: trend away from using this method, it represents *business logic* and should
// ideally be done only as an internal check, rather than relying on being invoked
// by the handler layer
func (f mtoShipmentUpdater) MTOShipmentsMTOAvailableToPrime(appCtx appcontext.AppContext, mtoShipmentID uuid.UUID) (bool, error) {
	err := checkAvailToPrime().Validate(appCtx, &models.MTOShipment{ID: mtoShipmentID}, nil)
	if err != nil {
		return false, err
	}
	return true, nil
}

// UpdateDestinationSITServiceItemsAddress updates destination SIT service items attached to a shipment
// this updates the final_destination_address to be the same as the shipment's destination_address
func UpdateDestinationSITServiceItemsAddress(appCtx appcontext.AppContext, shipment *models.MTOShipment) error {
	// getting the shipment and service items with code in case they weren't passed in
	eagerAssociations := []string{"MTOServiceItems.ReService.Code"}
	mtoShipment, err := FindShipment(appCtx, shipment.ID, eagerAssociations...)
	if err != nil {
		return err
	}

	mtoServiceItems := mtoShipment.MTOServiceItems

	// Only update these serviceItems address ID
	serviceItemsToUpdate := []models.ReServiceCode{models.ReServiceCodeDDDSIT, models.ReServiceCodeDDFSIT, models.ReServiceCodeDDASIT, models.ReServiceCodeDDSFSC,
		models.ReServiceCodeIDDSIT, models.ReServiceCodeIDFSIT, models.ReServiceCodeIDASIT, models.ReServiceCodeIDSFSC}

	for _, serviceItem := range mtoServiceItems {

		// Only update the address ID if it is not up to date with the shipment destination address ID
		if slices.Contains(serviceItemsToUpdate, serviceItem.ReService.Code) && serviceItem.SITDestinationFinalAddressID != shipment.DestinationAddressID {

			newServiceItem := serviceItem
			newServiceItem.SITDestinationFinalAddressID = shipment.DestinationAddressID

			transactionError := appCtx.NewTransaction(func(txnCtx appcontext.AppContext) error {
				// update service item final destination address ID to match shipment address ID
				verrs, err := txnCtx.DB().ValidateAndUpdate(&newServiceItem)
				if verrs != nil && verrs.HasAny() {
					return apperror.NewInvalidInputError(shipment.ID, err, verrs, "invalid input found while updating final destination address of service item")
				} else if err != nil {
					return apperror.NewQueryError("Service item", err, "")
				}

				return nil
			})

			if transactionError != nil {
				return transactionError
			}
		}
	}

	return nil
}

func UpdateDestinationSITServiceItemsSITDeliveryMiles(planner route.Planner, appCtx appcontext.AppContext, shipment *models.MTOShipment, newAddress *models.Address, TOOApprovalRequired bool) error {
	eagerAssociations := []string{"MTOServiceItems.ReService.Code", "MTOServiceItems.SITDestinationOriginalAddress"}
	mtoShipment, err := FindShipment(appCtx, shipment.ID, eagerAssociations...)
	if err != nil {
		return err
	}

	mtoServiceItems := mtoShipment.MTOServiceItems
	for _, s := range mtoServiceItems {
		serviceItem := s
		reServiceCode := serviceItem.ReService.Code
		if reServiceCode == models.ReServiceCodeDDDSIT ||
			reServiceCode == models.ReServiceCodeDDSFSC ||
			reServiceCode == models.ReServiceCodeIDDSIT ||
			reServiceCode == models.ReServiceCodeIDSFSC {

			var milesCalculated int

			if TOOApprovalRequired {
				if serviceItem.SITDestinationOriginalAddress != nil {
					// if TOO approval was required, shipment destination address has been updated at this point
					milesCalculated, err = planner.ZipTransitDistance(appCtx, shipment.DestinationAddress.PostalCode, serviceItem.SITDestinationOriginalAddress.PostalCode)
				}
			} else {
				// if TOO approval was not required, use the newAddress
				milesCalculated, err = planner.ZipTransitDistance(appCtx, newAddress.PostalCode, serviceItem.SITDestinationOriginalAddress.PostalCode)
			}
			if err != nil {
				return err
			}
			serviceItem.SITDeliveryMiles = &milesCalculated

			mtoServiceItems = append(mtoServiceItems, serviceItem)
		}
	}
	transactionError := appCtx.NewTransaction(func(txnCtx appcontext.AppContext) error {
		// update service item final SITDeliveryMiles
		verrs, err := txnCtx.DB().ValidateAndUpdate(&mtoServiceItems)
		if verrs != nil && verrs.HasAny() {
			return apperror.NewInvalidInputError(shipment.ID, err, verrs, "invalid input found while updating final destination address of service item")
		} else if err != nil {
			return apperror.NewQueryError("Service item", err, "")
		}

		return nil
	})

	if transactionError != nil {
		return transactionError
	}

	return nil
}

func updateAuthorizedWeight(appCtx appcontext.AppContext, shipment *models.MTOShipment, move *models.Move) error {
	var dBAuthorizedWeight int
	if shipment.ShipmentType != models.MTOShipmentTypeHHGOutOfNTS {
		dBAuthorizedWeight = int(*shipment.PrimeEstimatedWeight)
	} else {
		dBAuthorizedWeight = int(*shipment.NTSRecordedWeight)
	}
	if len(move.MTOShipments) != 0 {
		for _, mtoShipment := range move.MTOShipments {
			if mtoShipment.Status == models.MTOShipmentStatusApproved && mtoShipment.ID != shipment.ID {
				if mtoShipment.ShipmentType != models.MTOShipmentTypeHHGOutOfNTS {
					//uses PrimeEstimatedWeight for HHG and NTS shipments
					if mtoShipment.PrimeEstimatedWeight != nil {
						dBAuthorizedWeight += int(*mtoShipment.PrimeEstimatedWeight)
					}
				} else {
					//used NTSRecordedWeight for NTSRShipments
					if mtoShipment.NTSRecordedWeight != nil {
						dBAuthorizedWeight += int(*mtoShipment.NTSRecordedWeight)
					}
				}
			}
		}
	}
	dBAuthorizedWeight = int(math.Round(float64(dBAuthorizedWeight) * 1.10))
	entitlement := move.Orders.Entitlement
	entitlement.DBAuthorizedWeight = &dBAuthorizedWeight
	verrs, err := appCtx.DB().ValidateAndUpdate(entitlement)

	if verrs != nil && verrs.HasAny() {
		invalidInputError := apperror.NewInvalidInputError(shipment.ID, nil, verrs, "There was an issue with validating the updates")
		return invalidInputError
	}
	if err != nil {
		return err
	}

	return nil
}<|MERGE_RESOLUTION|>--- conflicted
+++ resolved
@@ -1087,11 +1087,7 @@
 			pickupLocation = shipment.PickupAddress
 			deliveryLocation = shipment.DestinationAddress
 		}
-<<<<<<< HEAD
 		requiredDeliveryDate, calcErr := CalculateRequiredDeliveryDate(appCtx, o.planner, *pickupLocation, *deliveryLocation, *shipment.ScheduledPickupDate, weight.Int(), shipment.MarketCode, shipment.MoveTaskOrderID, shipment.ShipmentType)
-=======
-		requiredDeliveryDate, calcErr := CalculateRequiredDeliveryDate(appCtx, o.planner, *pickupLocation, *deliveryLocation, *shipment.ScheduledPickupDate, weight.Int(), shipment.MarketCode, shipment.MoveTaskOrderID)
->>>>>>> 640b7a97
 		if calcErr != nil {
 			return calcErr
 		}
@@ -1208,15 +1204,8 @@
 // CalculateRequiredDeliveryDate function is used to get a distance calculation using the pickup and destination addresses. It then uses
 // the value returned to make a fetch on the ghc_domestic_transit_times table and returns a required delivery date
 // based on the max_days_transit_time.
-<<<<<<< HEAD
 func CalculateRequiredDeliveryDate(appCtx appcontext.AppContext, planner route.Planner, pickupAddress models.Address, destinationAddress models.Address, pickupDate time.Time, weight int, marketCode models.MarketCode, moveID uuid.UUID, shipmentType models.MTOShipmentType) (*time.Time, error) {
-	internationalShipment := marketCode == models.MarketCodeInternational
-
-	distance, err := planner.ZipTransitDistance(appCtx, pickupAddress.PostalCode, destinationAddress.PostalCode, internationalShipment)
-=======
-func CalculateRequiredDeliveryDate(appCtx appcontext.AppContext, planner route.Planner, pickupAddress models.Address, destinationAddress models.Address, pickupDate time.Time, weight int, marketCode models.MarketCode, moveID uuid.UUID) (*time.Time, error) {
 	distance, err := planner.ZipTransitDistance(appCtx, pickupAddress.PostalCode, destinationAddress.PostalCode)
->>>>>>> 640b7a97
 	if err != nil {
 		return nil, err
 	}
@@ -1257,7 +1246,6 @@
 			rateAreaID, err = models.FetchRateAreaID(appCtx.DB(), destinationAddress.ID, &uuid.Nil, contract.ID)
 			if err != nil {
 				return nil, fmt.Errorf("error fetching destination rate area id for address ID: %s", destinationAddress.ID)
-<<<<<<< HEAD
 			}
 			err = appCtx.DB().Where("destination_rate_area_id = $1", rateAreaID).First(&intlTransTime)
 			if err != nil {
@@ -1294,38 +1282,7 @@
 			if intlTransTime.UbTransitTime != nil {
 				dayAfterPickupDay := pickupDate.AddDate(0, 0, 1)
 				requiredDeliveryDate = dayAfterPickupDay.AddDate(0, 0, *intlTransTime.UbTransitTime)
-=======
->>>>>>> 640b7a97
-			}
-			err = appCtx.DB().Where("destination_rate_area_id = $1", rateAreaID).First(&intlTransTime)
-			if err != nil {
-				switch err {
-				case sql.ErrNoRows:
-					return nil, fmt.Errorf("no international transit time found for destination rate area ID: %s", rateAreaID)
-				default:
-					return nil, err
-				}
-			}
-		}
-
-		if pickupIsAlaska {
-			rateAreaID, err = models.FetchRateAreaID(appCtx.DB(), pickupAddress.ID, &uuid.Nil, contract.ID)
-			if err != nil {
-				return nil, fmt.Errorf("error fetching pickup rate area id for address ID: %s", pickupAddress.ID)
-			}
-			err = appCtx.DB().Where("origin_rate_area_id = $1", rateAreaID).First(&intlTransTime)
-			if err != nil {
-				switch err {
-				case sql.ErrNoRows:
-					return nil, fmt.Errorf("no international transit time found for pickup rate area ID: %s", rateAreaID)
-				default:
-					return nil, err
-				}
-			}
-		}
-
-		if intlTransTime.HhgTransitTime != nil {
-			requiredDeliveryDate = requiredDeliveryDate.AddDate(0, 0, *intlTransTime.HhgTransitTime)
+			}
 		}
 	}
 
