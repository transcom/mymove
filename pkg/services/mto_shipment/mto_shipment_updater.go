--- conflicted
+++ resolved
@@ -1075,11 +1075,7 @@
 			pickupLocation = shipment.PickupAddress
 			deliveryLocation = shipment.DestinationAddress
 		}
-<<<<<<< HEAD
 		requiredDeliveryDate, calcErr := CalculateRequiredDeliveryDate(appCtx, o.planner, *pickupLocation, *deliveryLocation, *shipment.ScheduledPickupDate, weight.Int(), shipment.MarketCode, shipment.MoveTaskOrderID, shipment.ShipmentType)
-=======
-		requiredDeliveryDate, calcErr := CalculateRequiredDeliveryDate(appCtx, o.planner, *pickupLocation, *deliveryLocation, *shipment.ScheduledPickupDate, weight.Int(), shipment.MarketCode, shipment.MoveTaskOrderID)
->>>>>>> caf28a50
 		if calcErr != nil {
 			return calcErr
 		}
@@ -1196,11 +1192,7 @@
 // CalculateRequiredDeliveryDate function is used to get a distance calculation using the pickup and destination addresses. It then uses
 // the value returned to make a fetch on the ghc_domestic_transit_times table and returns a required delivery date
 // based on the max_days_transit_time.
-<<<<<<< HEAD
 func CalculateRequiredDeliveryDate(appCtx appcontext.AppContext, planner route.Planner, pickupAddress models.Address, destinationAddress models.Address, pickupDate time.Time, weight int, marketCode models.MarketCode, moveID uuid.UUID, shipmentType models.MTOShipmentType) (*time.Time, error) {
-=======
-func CalculateRequiredDeliveryDate(appCtx appcontext.AppContext, planner route.Planner, pickupAddress models.Address, destinationAddress models.Address, pickupDate time.Time, weight int, marketCode models.MarketCode, moveID uuid.UUID) (*time.Time, error) {
->>>>>>> caf28a50
 	internationalShipment := marketCode == models.MarketCodeInternational
 
 	distance, err := planner.ZipTransitDistance(appCtx, pickupAddress.PostalCode, destinationAddress.PostalCode, internationalShipment)
@@ -1260,7 +1252,6 @@
 			rateAreaID, err = models.FetchRateAreaID(appCtx.DB(), pickupAddress.ID, &uuid.Nil, contract.ID)
 			if err != nil {
 				return nil, fmt.Errorf("error fetching pickup rate area id for address ID: %s", pickupAddress.ID)
-<<<<<<< HEAD
 			}
 			err = appCtx.DB().Where("origin_rate_area_id = $1", rateAreaID).First(&intlTransTime)
 			if err != nil {
@@ -1280,22 +1271,7 @@
 		} else {
 			if intlTransTime.UbTransitTime != nil {
 				requiredDeliveryDate = requiredDeliveryDate.AddDate(0, 0, *intlTransTime.UbTransitTime)
-=======
->>>>>>> caf28a50
-			}
-			err = appCtx.DB().Where("origin_rate_area_id = $1", rateAreaID).First(&intlTransTime)
-			if err != nil {
-				switch err {
-				case sql.ErrNoRows:
-					return nil, fmt.Errorf("no international transit time found for pickup rate area ID: %s", rateAreaID)
-				default:
-					return nil, err
-				}
-			}
-		}
-
-		if intlTransTime.HhgTransitTime != nil {
-			requiredDeliveryDate = requiredDeliveryDate.AddDate(0, 0, *intlTransTime.HhgTransitTime)
+			}
 		}
 	}
 
