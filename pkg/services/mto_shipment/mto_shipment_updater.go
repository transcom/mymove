package mtoshipment

import (
	"database/sql"
	"fmt"
	"math"
	"time"

	"github.com/gobuffalo/validate/v3"
	"github.com/gofrs/uuid"
	"github.com/jinzhu/copier"
	"github.com/pkg/errors"
	"golang.org/x/exp/slices"

	"github.com/transcom/mymove/pkg/appcontext"
	"github.com/transcom/mymove/pkg/apperror"
	"github.com/transcom/mymove/pkg/db/utilities"
	"github.com/transcom/mymove/pkg/etag"
	"github.com/transcom/mymove/pkg/models"
	"github.com/transcom/mymove/pkg/notifications"
	"github.com/transcom/mymove/pkg/route"
	"github.com/transcom/mymove/pkg/services"
	"github.com/transcom/mymove/pkg/services/fetch"
	"github.com/transcom/mymove/pkg/services/query"
)

// UpdateMTOShipmentQueryBuilder is the query builder for updating MTO Shipments
type UpdateMTOShipmentQueryBuilder interface {
	FetchOne(appCtx appcontext.AppContext, model interface{}, filters []services.QueryFilter) error
	CreateOne(appCtx appcontext.AppContext, model interface{}) (*validate.Errors, error)
	UpdateOne(appCtx appcontext.AppContext, model interface{}, eTag *string) (*validate.Errors, error)
	Count(appCtx appcontext.AppContext, model interface{}, filters []services.QueryFilter) (int, error)
	FetchMany(appCtx appcontext.AppContext, model interface{}, filters []services.QueryFilter, associations services.QueryAssociations, pagination services.Pagination, ordering services.QueryOrder) error
}

type mtoShipmentUpdater struct {
	builder UpdateMTOShipmentQueryBuilder
	services.Fetcher
	addressUpdater services.AddressUpdater
	addressCreator services.AddressCreator
	planner        route.Planner
	moveRouter     services.MoveRouter
	moveWeights    services.MoveWeights
	sender         notifications.NotificationSender
	recalculator   services.PaymentRequestShipmentRecalculator
	checks         []validator
}

// NewMTOShipmentUpdater creates a new struct with the service dependencies
func NewMTOShipmentUpdater(builder UpdateMTOShipmentQueryBuilder, _ services.Fetcher, planner route.Planner, moveRouter services.MoveRouter, moveWeights services.MoveWeights, sender notifications.NotificationSender, recalculator services.PaymentRequestShipmentRecalculator, addressUpdater services.AddressUpdater, addressCreator services.AddressCreator) services.MTOShipmentUpdater {
	return &mtoShipmentUpdater{
		builder,
		fetch.NewFetcher(builder),
		addressUpdater,
		addressCreator,
		planner,
		moveRouter,
		moveWeights,
		sender,
		recalculator,
		[]validator{},
	}
}

// TODO: apply the subset of business logic validations
// that would be appropriate for the CUSTOMER
func NewCustomerMTOShipmentUpdater(builder UpdateMTOShipmentQueryBuilder, _ services.Fetcher, planner route.Planner, moveRouter services.MoveRouter, moveWeights services.MoveWeights, sender notifications.NotificationSender, recalculator services.PaymentRequestShipmentRecalculator, addressUpdater services.AddressUpdater, addressCreator services.AddressCreator) services.MTOShipmentUpdater {
	return &mtoShipmentUpdater{
		builder,
		fetch.NewFetcher(builder),
		addressUpdater,
		addressCreator,
		planner,
		moveRouter,
		moveWeights,
		sender,
		recalculator,
		[]validator{checkStatus()},
	}
}

func NewOfficeMTOShipmentUpdater(builder UpdateMTOShipmentQueryBuilder, _ services.Fetcher, planner route.Planner, moveRouter services.MoveRouter, moveWeights services.MoveWeights, sender notifications.NotificationSender, recalculator services.PaymentRequestShipmentRecalculator, addressUpdater services.AddressUpdater, addressCreator services.AddressCreator) services.MTOShipmentUpdater {
	return &mtoShipmentUpdater{
		builder,
		fetch.NewFetcher(builder),
		addressUpdater,
		addressCreator,
		planner,
		moveRouter,
		moveWeights,
		sender,
		recalculator,
		[]validator{checkStatus(), checkUpdateAllowed()},
	}
}

// TODO: apply the subset of business logic validations
// that would be appropriate for the PRIME
func NewPrimeMTOShipmentUpdater(builder UpdateMTOShipmentQueryBuilder, _ services.Fetcher, planner route.Planner, moveRouter services.MoveRouter, moveWeights services.MoveWeights, sender notifications.NotificationSender, recalculator services.PaymentRequestShipmentRecalculator, addressUpdater services.AddressUpdater, addressCreator services.AddressCreator) services.MTOShipmentUpdater {
	return &mtoShipmentUpdater{
		builder,
		fetch.NewFetcher(builder),
		addressUpdater,
		addressCreator,
		planner,
		moveRouter,
		moveWeights,
		sender,
		recalculator,
		[]validator{checkStatus(), checkAvailToPrime(), checkPrimeValidationsOnModel(planner)},
	}
}

// setNewShipmentFields validates the updated shipment
func setNewShipmentFields(appCtx appcontext.AppContext, dbShipment *models.MTOShipment, requestedUpdatedShipment *models.MTOShipment) {
	if requestedUpdatedShipment.RequestedPickupDate != nil {
		dbShipment.RequestedPickupDate = requestedUpdatedShipment.RequestedPickupDate
	}

	dbShipment.Diversion = requestedUpdatedShipment.Diversion
	dbShipment.UsesExternalVendor = requestedUpdatedShipment.UsesExternalVendor

	if requestedUpdatedShipment.RequestedDeliveryDate != nil {
		dbShipment.RequestedDeliveryDate = requestedUpdatedShipment.RequestedDeliveryDate
	}

	if requestedUpdatedShipment.PrimeActualWeight != nil {
		dbShipment.PrimeActualWeight = requestedUpdatedShipment.PrimeActualWeight
	}

	if requestedUpdatedShipment.FirstAvailableDeliveryDate != nil {
		dbShipment.FirstAvailableDeliveryDate = requestedUpdatedShipment.FirstAvailableDeliveryDate
	}

	if requestedUpdatedShipment.ActualPickupDate != nil {
		dbShipment.ActualPickupDate = requestedUpdatedShipment.ActualPickupDate
	}

	if requestedUpdatedShipment.ScheduledPickupDate != nil {
		dbShipment.ScheduledPickupDate = requestedUpdatedShipment.ScheduledPickupDate
	}

	if requestedUpdatedShipment.ActualDeliveryDate != nil {
		dbShipment.ActualDeliveryDate = requestedUpdatedShipment.ActualDeliveryDate
	}

	if requestedUpdatedShipment.ScheduledDeliveryDate != nil {
		dbShipment.ScheduledDeliveryDate = requestedUpdatedShipment.ScheduledDeliveryDate
	}

	if requestedUpdatedShipment.PrimeEstimatedWeight != nil {
		now := time.Now()
		dbShipment.PrimeEstimatedWeight = requestedUpdatedShipment.PrimeEstimatedWeight
		dbShipment.PrimeEstimatedWeightRecordedDate = &now
	}

	if requestedUpdatedShipment.NTSRecordedWeight != nil {
		dbShipment.NTSRecordedWeight = requestedUpdatedShipment.NTSRecordedWeight
	}

	if requestedUpdatedShipment.PickupAddress != nil && dbShipment.ShipmentType != models.MTOShipmentTypeHHGOutOfNTSDom {
		dbShipment.PickupAddress = requestedUpdatedShipment.PickupAddress
	}

	if requestedUpdatedShipment.DestinationAddress != nil && dbShipment.ShipmentType != models.MTOShipmentTypeHHGIntoNTSDom {
		dbShipment.DestinationAddress = requestedUpdatedShipment.DestinationAddress
	}

	if requestedUpdatedShipment.DestinationType != nil {
		dbShipment.DestinationType = requestedUpdatedShipment.DestinationType
	}

	// If HasSecondaryPickupAddress is false, we want to remove the secondary address as well as the tertiary address
	// Otherwise, if a non-nil address is in the payload, we should save it
	if requestedUpdatedShipment.HasSecondaryPickupAddress != nil && !*requestedUpdatedShipment.HasSecondaryPickupAddress {
		dbShipment.HasSecondaryPickupAddress = requestedUpdatedShipment.HasSecondaryPickupAddress
		dbShipment.SecondaryPickupAddress = nil
		dbShipment.SecondaryPickupAddressID = nil
		requestedUpdatedShipment.HasTertiaryPickupAddress = models.BoolPointer(false)
	} else if requestedUpdatedShipment.SecondaryPickupAddress != nil {
		dbShipment.SecondaryPickupAddress = requestedUpdatedShipment.SecondaryPickupAddress
		dbShipment.HasSecondaryPickupAddress = models.BoolPointer(true)
	}

	// If HasSecondaryDeliveryAddress is false, we want to remove the secondary address as well as the tertiary address
	// Otherwise, if a non-nil address is in the payload, we should save it
	if requestedUpdatedShipment.HasSecondaryDeliveryAddress != nil && !*requestedUpdatedShipment.HasSecondaryDeliveryAddress {
		dbShipment.HasSecondaryDeliveryAddress = requestedUpdatedShipment.HasSecondaryDeliveryAddress
		dbShipment.SecondaryDeliveryAddress = nil
		dbShipment.SecondaryDeliveryAddressID = nil
		requestedUpdatedShipment.HasTertiaryDeliveryAddress = models.BoolPointer(false)
	} else if requestedUpdatedShipment.SecondaryDeliveryAddress != nil {
		dbShipment.SecondaryDeliveryAddress = requestedUpdatedShipment.SecondaryDeliveryAddress
		dbShipment.HasSecondaryDeliveryAddress = models.BoolPointer(true)
	}

	// If HasTertiaryPickupAddress is false, we want to remove the address
	// Otherwise, if a non-nil address is in the payload, we should save it
	if requestedUpdatedShipment.HasTertiaryPickupAddress != nil && !*requestedUpdatedShipment.HasTertiaryPickupAddress {
		dbShipment.HasTertiaryPickupAddress = requestedUpdatedShipment.HasTertiaryPickupAddress
		dbShipment.TertiaryPickupAddress = nil
		dbShipment.TertiaryPickupAddressID = nil
	} else if requestedUpdatedShipment.TertiaryPickupAddress != nil {
		dbShipment.TertiaryPickupAddress = requestedUpdatedShipment.TertiaryPickupAddress
		dbShipment.HasTertiaryPickupAddress = models.BoolPointer(true)
	}

	// If HasTertiaryDeliveryAddress is false, we want to remove the address
	// Otherwise, if a non-nil address is in the payload, we should save it
	if requestedUpdatedShipment.HasTertiaryDeliveryAddress != nil && !*requestedUpdatedShipment.HasTertiaryDeliveryAddress {
		dbShipment.HasTertiaryDeliveryAddress = requestedUpdatedShipment.HasTertiaryDeliveryAddress
		dbShipment.TertiaryDeliveryAddress = nil
		dbShipment.TertiaryDeliveryAddressID = nil
	} else if requestedUpdatedShipment.TertiaryDeliveryAddress != nil {
		dbShipment.TertiaryDeliveryAddress = requestedUpdatedShipment.TertiaryDeliveryAddress
		dbShipment.HasTertiaryDeliveryAddress = models.BoolPointer(true)
	}

	if requestedUpdatedShipment.ShipmentType != "" {
		dbShipment.ShipmentType = requestedUpdatedShipment.ShipmentType
	}

	if requestedUpdatedShipment.Status != "" {
		dbShipment.Status = requestedUpdatedShipment.Status
	}

	if requestedUpdatedShipment.RequiredDeliveryDate != nil {
		dbShipment.RequiredDeliveryDate = requestedUpdatedShipment.RequiredDeliveryDate
	}

	if requestedUpdatedShipment.PrimeEstimatedWeightRecordedDate != nil {
		dbShipment.PrimeEstimatedWeightRecordedDate = requestedUpdatedShipment.PrimeEstimatedWeightRecordedDate
	}

	if requestedUpdatedShipment.CustomerRemarks != nil {
		dbShipment.CustomerRemarks = requestedUpdatedShipment.CustomerRemarks
	}

	if requestedUpdatedShipment.CounselorRemarks != nil {
		dbShipment.CounselorRemarks = requestedUpdatedShipment.CounselorRemarks
	}

	if requestedUpdatedShipment.BillableWeightCap != nil {
		dbShipment.BillableWeightCap = requestedUpdatedShipment.BillableWeightCap
	}

	if requestedUpdatedShipment.BillableWeightJustification != nil {
		dbShipment.BillableWeightJustification = requestedUpdatedShipment.BillableWeightJustification
	}

	if requestedUpdatedShipment.TACType != nil {
		dbShipment.TACType = requestedUpdatedShipment.TACType
	}

	if requestedUpdatedShipment.SACType != nil {
		dbShipment.SACType = requestedUpdatedShipment.SACType
	}

	if requestedUpdatedShipment.ServiceOrderNumber != nil {
		dbShipment.ServiceOrderNumber = requestedUpdatedShipment.ServiceOrderNumber
	}

	if requestedUpdatedShipment.StorageFacility != nil {
		dbShipment.StorageFacility = requestedUpdatedShipment.StorageFacility
	}

	if requestedUpdatedShipment.ActualProGearWeight != nil {
		dbShipment.ActualProGearWeight = requestedUpdatedShipment.ActualProGearWeight
	}

	if requestedUpdatedShipment.ActualSpouseProGearWeight != nil {
		dbShipment.ActualSpouseProGearWeight = requestedUpdatedShipment.ActualSpouseProGearWeight
	}

	if requestedUpdatedShipment.OriginSITAuthEndDate != nil {
		dbShipment.OriginSITAuthEndDate = requestedUpdatedShipment.OriginSITAuthEndDate
	}

	if requestedUpdatedShipment.DestinationSITAuthEndDate != nil {
		dbShipment.DestinationSITAuthEndDate = requestedUpdatedShipment.DestinationSITAuthEndDate
	}

	//// TODO: move mtoagent creation into service: Should not update MTOAgents here because we don't have an eTag
	if len(requestedUpdatedShipment.MTOAgents) > 0 {
		var agentsToCreateOrUpdate []models.MTOAgent
		for _, newAgentInfo := range requestedUpdatedShipment.MTOAgents {
			// if no record exists in the db
			if newAgentInfo.ID == uuid.Nil {
				newAgentInfo.MTOShipmentID = requestedUpdatedShipment.ID
				if newAgentInfo.FirstName != nil && *newAgentInfo.FirstName == "" {
					newAgentInfo.FirstName = nil
				}
				if newAgentInfo.LastName != nil && *newAgentInfo.LastName == "" {
					newAgentInfo.LastName = nil
				}
				if newAgentInfo.Email != nil && *newAgentInfo.Email == "" {
					newAgentInfo.Email = nil
				}
				if newAgentInfo.Phone != nil && *newAgentInfo.Phone == "" {
					newAgentInfo.Phone = nil
				}
				// If no fields are set, then we do not want to create the MTO agent
				if newAgentInfo.FirstName == nil && newAgentInfo.LastName == nil && newAgentInfo.Email == nil && newAgentInfo.Phone == nil {
					continue
				}
				agentsToCreateOrUpdate = append(agentsToCreateOrUpdate, newAgentInfo)
			} else {
				foundAgent := false
				// make sure there is an existing record in the db
				for i, dbAgent := range dbShipment.MTOAgents {
					if foundAgent {
						break
					}
					if dbAgent.ID == newAgentInfo.ID {
						foundAgent = true
						if newAgentInfo.MTOAgentType != "" && newAgentInfo.MTOAgentType != dbAgent.MTOAgentType {
							dbShipment.MTOAgents[i].MTOAgentType = newAgentInfo.MTOAgentType
						}
						dbShipment.MTOAgents[i].FirstName = services.SetOptionalStringField(newAgentInfo.FirstName, dbShipment.MTOAgents[i].FirstName)
						dbShipment.MTOAgents[i].LastName = services.SetOptionalStringField(newAgentInfo.LastName, dbShipment.MTOAgents[i].LastName)
						dbShipment.MTOAgents[i].Email = services.SetOptionalStringField(newAgentInfo.Email, dbShipment.MTOAgents[i].Email)
						dbShipment.MTOAgents[i].Phone = services.SetOptionalStringField(newAgentInfo.Phone, dbShipment.MTOAgents[i].Phone)
						// If no fields are set, then we will soft-delete the MTO agent
						if dbShipment.MTOAgents[i].FirstName == nil && dbShipment.MTOAgents[i].LastName == nil && dbShipment.MTOAgents[i].Email == nil && dbShipment.MTOAgents[i].Phone == nil {
							err := utilities.SoftDestroy(appCtx.DB(), &dbShipment.MTOAgents[i])
							if err != nil {
								appCtx.Logger().Error("Error soft destroying MTO Agent.")
								continue
							}
						}
						agentsToCreateOrUpdate = append(agentsToCreateOrUpdate, dbShipment.MTOAgents[i])
					}
				}
			}
		}
		dbShipment.MTOAgents = agentsToCreateOrUpdate // don't return unchanged existing agents
	}
}

// StaleIdentifierError is used when optimistic locking determines that the identifier refers to stale data
type StaleIdentifierError struct {
	StaleIdentifier string
}

func (e StaleIdentifierError) Error() string {
	return fmt.Sprintf("stale identifier: %s", e.StaleIdentifier)
}

// UpdateMTOShipment updates the mto shipment
func (f *mtoShipmentUpdater) UpdateMTOShipment(appCtx appcontext.AppContext, mtoShipment *models.MTOShipment, eTag string, api string) (*models.MTOShipment, error) {
	eagerAssociations := []string{"MoveTaskOrder",
		"PickupAddress",
		"DestinationAddress",
		"SecondaryPickupAddress",
		"SecondaryDeliveryAddress",
		"TertiaryPickupAddress",
		"TertiaryDeliveryAddress",
		"SITDurationUpdates",
		"MTOServiceItems.ReService",
		"MTOServiceItems.Dimensions",
		"MTOServiceItems.CustomerContacts",
		"StorageFacility.Address",
		"Reweigh",
		"ShipmentLocator",
	}

	oldShipment, err := FindShipment(appCtx, mtoShipment.ID, eagerAssociations...)
	if err != nil {
		return nil, err
	}

	var agents []models.MTOAgent
	err = appCtx.DB().Scope(utilities.ExcludeDeletedScope()).Where("mto_shipment_id = ?", mtoShipment.ID).All(&agents)
	if err != nil {
		return nil, err
	}
	oldShipment.MTOAgents = agents

	// run the (read-only) validations
	if verr := validateShipment(appCtx, mtoShipment, oldShipment, f.checks...); verr != nil {
		return nil, verr
	}

	// save the original db version, oldShipment will be modified
	var dbShipment models.MTOShipment
	err = copier.CopyWithOption(&dbShipment, oldShipment, copier.Option{IgnoreEmpty: true, DeepCopy: true})
	if err != nil {
		return nil, fmt.Errorf("error copying shipment data %w", err)
	}
	setNewShipmentFields(appCtx, oldShipment, mtoShipment)
	newShipment := oldShipment // old shipment has now been updated with requested changes
	// db version is used to check if agents need creating or updating
	err = f.updateShipmentRecord(appCtx, &dbShipment, newShipment, eTag)
	if err != nil {
		switch err.(type) {
		case StaleIdentifierError:
			return nil, apperror.NewPreconditionFailedError(mtoShipment.ID, err)
		default:
			return nil, err
		}
	}

	updatedShipment, err := FindShipment(appCtx, mtoShipment.ID, eagerAssociations...)
	if err != nil {
		return nil, err
	}

	var updatedAgents []models.MTOAgent
	err = appCtx.DB().Scope(utilities.ExcludeDeletedScope()).Where("mto_shipment_id = ?", mtoShipment.ID).All(&updatedAgents)
	if err != nil {
		return nil, err
	}
	updatedShipment.MTOAgents = updatedAgents

	// As the API is passed through, we want to apply a breaking change without duplicating lots of code.
	// 'prime' is the V1 version of this endpoint. All endpoints besides the prime should be utilizing new logic
	// of this function where it no longer calls UpdateDestinationSITServiceItemsAddress. UpdateDestinationSITServiceItemsAddress
	// has been deprecated out of this function per E-04819
	if api == "prime" {
		err = UpdateDestinationSITServiceItemsAddress(appCtx, updatedShipment)
		if err != nil {
			return nil, err
		}
	}

	return updatedShipment, nil
}

// Takes the validated shipment input and updates the database using a transaction. If any part of the
// update fails, the entire transaction will be rolled back.
func (f *mtoShipmentUpdater) updateShipmentRecord(appCtx appcontext.AppContext, dbShipment *models.MTOShipment, newShipment *models.MTOShipment, eTag string) error {
	var autoReweighShipments models.MTOShipments
	transactionError := appCtx.NewTransaction(func(txnAppCtx appcontext.AppContext) error {
		// temp optimistic locking solution til query builder is re-tooled to handle nested updates
		updatedAt, err := etag.DecodeEtag(eTag)
		if err != nil {
			return StaleIdentifierError{StaleIdentifier: eTag}
		}

		if !updatedAt.Equal(dbShipment.UpdatedAt) {
			return StaleIdentifierError{StaleIdentifier: eTag}
		}

		// TODO: We currently can't distinguish between a nil DestinationAddress meaning to "clear field"
		//   vs "don't touch" the field, so we can't safely reset a nil DestinationAddress to the duty
		//   location address for an HHG like we do in the MTOShipmentCreator now.  See MB-15718.

		if newShipment.DestinationAddress != nil && newShipment.ShipmentType != models.MTOShipmentTypeHHGIntoNTSDom {
			// If there is an existing DestinationAddressID associated
			// with the shipment, grab it.
			if dbShipment.DestinationAddressID != nil {
				newShipment.DestinationAddress.ID = *dbShipment.DestinationAddressID
			}

			// Only call the address updater service if there is an original destination address to be updated at all
			if dbShipment.DestinationAddress != nil {
				newDestinationAddress, destAddErr := f.addressUpdater.UpdateAddress(txnAppCtx, newShipment.DestinationAddress, etag.GenerateEtag(dbShipment.DestinationAddress.UpdatedAt))
				if destAddErr != nil {
					return destAddErr
				}
				// Make sure the shipment has the updated DestinationAddressID to store
				// in mto_shipments table
				newShipment.DestinationAddressID = &newDestinationAddress.ID
				newShipment.DestinationAddress = newDestinationAddress
			} else if newShipment.DestinationAddressID == nil {
				// There is no original address to update
				if newShipment.DestinationAddress.ID == uuid.Nil {
					// And this new address does not have an ID.
					// We need to create a new one.
					newDestinationAddress, newDestAddErr := f.addressCreator.CreateAddress(appCtx, newShipment.DestinationAddress)
					if newDestAddErr != nil {
						return newDestAddErr
					}
					newShipment.DestinationAddressID = &newDestinationAddress.ID
					newShipment.DestinationAddress = newDestinationAddress
				} else {
					// Otherwise, there is no original address to update and this new address already has an ID
					newShipment.DestinationAddressID = &newShipment.DestinationAddress.ID
				}

			}

		}

		if newShipment.PickupAddress != nil && newShipment.ShipmentType != models.MTOShipmentTypeHHGOutOfNTSDom {
			if dbShipment.PickupAddressID != nil {
				newShipment.PickupAddress.ID = *dbShipment.PickupAddressID
			}

			// If there is an existing, original address then we need to update it
			if dbShipment.PickupAddress != nil {
				newPickupAddress, newPickupErr := f.addressUpdater.UpdateAddress(txnAppCtx, newShipment.PickupAddress, etag.GenerateEtag(dbShipment.PickupAddress.UpdatedAt))
				if newPickupErr != nil {
					return newPickupErr
				}

				newShipment.PickupAddressID = &newPickupAddress.ID
				newShipment.PickupAddress = newPickupAddress
			} else if newShipment.PickupAddressID == nil {
				// There is no original address to update
				if newShipment.PickupAddress.ID == uuid.Nil {
					// And this new address does not have an ID.
					// We need to create a new one.
					newPickupAddress, newPickupAddCreateErr := f.addressCreator.CreateAddress(appCtx, newShipment.PickupAddress)
					if newPickupAddCreateErr != nil {
						return newPickupAddCreateErr
					}
					newShipment.PickupAddressID = &newPickupAddress.ID
					newShipment.PickupAddress = newPickupAddress
				} else {
					// Otherwise, there is no original address to update and this new address already has an ID
					newShipment.PickupAddressID = &newShipment.PickupAddress.ID
				}

			}
		}
		if newShipment.HasSecondaryPickupAddress != nil {
			if !*newShipment.HasSecondaryPickupAddress {
				newShipment.SecondaryDeliveryAddressID = nil
			}
		}
		if newShipment.HasSecondaryDeliveryAddress != nil {
			if !*newShipment.HasSecondaryDeliveryAddress {
				newShipment.SecondaryDeliveryAddressID = nil
			}
		}

		if newShipment.HasSecondaryPickupAddress != nil && *newShipment.HasSecondaryPickupAddress && newShipment.SecondaryPickupAddress != nil {
			if dbShipment.SecondaryPickupAddressID != nil {
				newShipment.SecondaryPickupAddress.ID = *dbShipment.SecondaryPickupAddressID
			}

			if dbShipment.SecondaryPickupAddress != nil {
				// Secondary pickup address exists, meaning it should be updated
				newSecondaryPickupAddress, newSecondaryPickupUpdateErr := f.addressUpdater.UpdateAddress(txnAppCtx, newShipment.SecondaryPickupAddress, etag.GenerateEtag(dbShipment.SecondaryPickupAddress.UpdatedAt))
				if newSecondaryPickupUpdateErr != nil {
					return newSecondaryPickupUpdateErr
				}
				newShipment.SecondaryPickupAddressID = &newSecondaryPickupAddress.ID
			} else if newShipment.SecondaryPickupAddressID == nil {
				// Secondary pickup address appears to not exist yet, meaning it should be created
				if newShipment.SecondaryPickupAddress.ID == uuid.Nil {
					newSecondaryPickupAddress, newSecondaryPickupCreateErr := f.addressCreator.CreateAddress(txnAppCtx, newShipment.SecondaryPickupAddress)
					if newSecondaryPickupCreateErr != nil {
						return newSecondaryPickupCreateErr
					}
					newShipment.SecondaryPickupAddressID = &newSecondaryPickupAddress.ID
				} else {
					// No original address to update, and the new address already has an ID so we should just assign it to the shipment
					newShipment.SecondaryPickupAddressID = &newShipment.SecondaryPickupAddress.ID
				}
			}
		}

		if newShipment.SecondaryDeliveryAddress != nil {
			if dbShipment.SecondaryDeliveryAddressID != nil {
				newShipment.SecondaryDeliveryAddress.ID = *dbShipment.SecondaryDeliveryAddressID
			}

			if dbShipment.SecondaryDeliveryAddress != nil {
				// Secondary delivery address exists, meaning it should be updated
				newSecondaryDeliveryAddress, secondaryDeliveryUpdateErr := f.addressUpdater.UpdateAddress(txnAppCtx, newShipment.SecondaryDeliveryAddress, etag.GenerateEtag(dbShipment.SecondaryDeliveryAddress.UpdatedAt))
				if secondaryDeliveryUpdateErr != nil {
					return secondaryDeliveryUpdateErr
				}
				newShipment.SecondaryDeliveryAddressID = &newSecondaryDeliveryAddress.ID
			} else if newShipment.SecondaryDeliveryAddressID == nil {
				// Secondary delivery address appears to not exist yet, meaning it should be created
				if newShipment.SecondaryDeliveryAddress.ID == uuid.Nil {
					newSecondaryDeliveryAddress, secondaryDeliveryCreateErr := f.addressCreator.CreateAddress(txnAppCtx, newShipment.SecondaryDeliveryAddress)
					if secondaryDeliveryCreateErr != nil {
						return secondaryDeliveryCreateErr
					}
					newShipment.SecondaryDeliveryAddressID = &newSecondaryDeliveryAddress.ID
				} else {
					// No original address to update, and the new address already has an ID so we should just assign it to the shipment
					newShipment.SecondaryDeliveryAddressID = &newShipment.SecondaryDeliveryAddress.ID
				}
			}
		}

		if newShipment.HasTertiaryPickupAddress != nil {
			if !*newShipment.HasTertiaryPickupAddress {
				newShipment.TertiaryPickupAddressID = nil
			}
		}
		if newShipment.HasTertiaryDeliveryAddress != nil {
			if !*newShipment.HasTertiaryDeliveryAddress {
				newShipment.TertiaryDeliveryAddressID = nil
			}
		}

		if newShipment.HasTertiaryPickupAddress != nil && *newShipment.HasTertiaryPickupAddress && newShipment.TertiaryPickupAddress != nil {
			if dbShipment.TertiaryPickupAddress != nil {
				newShipment.TertiaryPickupAddress.ID = *dbShipment.TertiaryPickupAddressID
			}

			if dbShipment.TertiaryPickupAddress != nil {
				// Tertiary pickup address exists, meaning it should be updated
				newTertiaryPickupAddress, newTertiaryPickupUpdateErr := f.addressUpdater.UpdateAddress(txnAppCtx, newShipment.TertiaryPickupAddress, etag.GenerateEtag(dbShipment.TertiaryPickupAddress.UpdatedAt))
				if newTertiaryPickupUpdateErr != nil {
					return newTertiaryPickupUpdateErr
				}
				newShipment.TertiaryPickupAddressID = &newTertiaryPickupAddress.ID
			} else if newShipment.TertiaryPickupAddressID == nil {
				// Tertiary pickup address appears to not exist yet, meaning it should be created
				if newShipment.TertiaryPickupAddress.ID == uuid.Nil {
					newTertiaryPickupAddress, newTertiaryPickupCreateErr := f.addressCreator.CreateAddress(txnAppCtx, newShipment.TertiaryPickupAddress)
					if newTertiaryPickupCreateErr != nil {
						return newTertiaryPickupCreateErr
					}
					newShipment.TertiaryPickupAddressID = &newTertiaryPickupAddress.ID
				} else {
					// No original address to update, and the new address already has an ID so we should just assign it to the shipment
					newShipment.TertiaryPickupAddressID = &newShipment.TertiaryPickupAddress.ID
				}
			}
		}

		if newShipment.TertiaryDeliveryAddress != nil {
			if dbShipment.TertiaryDeliveryAddressID != nil {
				newShipment.TertiaryDeliveryAddress.ID = *dbShipment.TertiaryDeliveryAddressID
			}

			if dbShipment.TertiaryDeliveryAddress != nil {
				// Tertiary delivery address exists, meaning it should be updated
				newTertiaryDeliveryAddress, tertiaryDeliveryUpdateErr := f.addressUpdater.UpdateAddress(txnAppCtx, newShipment.TertiaryDeliveryAddress, etag.GenerateEtag(dbShipment.TertiaryDeliveryAddress.UpdatedAt))
				if tertiaryDeliveryUpdateErr != nil {
					return tertiaryDeliveryUpdateErr
				}
				newShipment.TertiaryDeliveryAddressID = &newTertiaryDeliveryAddress.ID
			} else if newShipment.TertiaryDeliveryAddressID == nil {
				// Tertiary delivery address appears to not exist yet, meaning it should be created
				if newShipment.TertiaryDeliveryAddress.ID == uuid.Nil {
					newTertiaryDeliveryAddress, tertiaryDeliveryCreateErr := f.addressCreator.CreateAddress(txnAppCtx, newShipment.TertiaryDeliveryAddress)
					if tertiaryDeliveryCreateErr != nil {
						return tertiaryDeliveryCreateErr
					}
					newShipment.TertiaryDeliveryAddressID = &newTertiaryDeliveryAddress.ID
				} else {
					// No original address to update, and the new address already has an ID so we should just assign it to the shipment
					newShipment.TertiaryDeliveryAddressID = &newShipment.TertiaryDeliveryAddress.ID
				}
			}
		}

		if newShipment.StorageFacility != nil {
			if dbShipment.StorageFacilityID != nil {
				newShipment.StorageFacility.ID = *dbShipment.StorageFacilityID
			}

			if dbShipment.StorageFacility != nil && dbShipment.StorageFacility.AddressID != uuid.Nil {
				newShipment.StorageFacility.Address.ID = dbShipment.StorageFacility.AddressID
				newShipment.StorageFacility.AddressID = dbShipment.StorageFacility.AddressID
			}
			if dbShipment.StorageFacility != nil {
				// Storage facility address exists, meaning we should update
				newStorageFacilityAddress, storageFacilityUpdateErr := f.addressUpdater.UpdateAddress(txnAppCtx, &newShipment.StorageFacility.Address, etag.GenerateEtag(dbShipment.StorageFacility.Address.UpdatedAt))
				if storageFacilityUpdateErr != nil {
					return storageFacilityUpdateErr
				}
				// Assign updated storage facility address to the updated shipment
				newShipment.StorageFacility.AddressID = newStorageFacilityAddress.ID
				newShipment.StorageFacility.Address = *newStorageFacilityAddress
			} else {
				// Make sure that the new storage facility address doesn't already have an ID.
				// If it does, we just assign it. Otherwise, we need to create it.
				if newShipment.StorageFacility.Address.ID != uuid.Nil && newShipment.StorageFacility.AddressID == uuid.Nil {
					// Assign
					newShipment.StorageFacility.AddressID = newShipment.StorageFacility.ID
				} else if newShipment.StorageFacility.Address.ID == uuid.Nil {
					// Create
					newStorageFacilityAddress, storageFacilityCreateErr := f.addressCreator.CreateAddress(txnAppCtx, &newShipment.StorageFacility.Address)
					if storageFacilityCreateErr != nil {
						return storageFacilityCreateErr
					}
					// Assign newly created storage facility address to the updated shipment
					newShipment.StorageFacility.AddressID = newStorageFacilityAddress.ID
				}
			}

			err = txnAppCtx.DB().Save(newShipment.StorageFacility)
			if err != nil {
				return err
			}

			newShipment.StorageFacilityID = &newShipment.StorageFacility.ID

			// For NTS-Release set the pick up address to the storage facility
			if newShipment.ShipmentType == models.MTOShipmentTypeHHGOutOfNTSDom {
				newShipment.PickupAddressID = &newShipment.StorageFacility.AddressID
				newShipment.PickupAddress = &newShipment.StorageFacility.Address

			}
			// For NTS set the destination address to the storage facility
			if newShipment.ShipmentType == models.MTOShipmentTypeHHGIntoNTSDom {
				newShipment.DestinationAddressID = &newShipment.StorageFacility.AddressID
				newShipment.DestinationAddress = &newShipment.StorageFacility.Address
			}
		}

		if len(newShipment.MTOAgents) != 0 {
			for i := range newShipment.MTOAgents {
				copyOfAgent := newShipment.MTOAgents[i]

				for j := range dbShipment.MTOAgents {
					dbAgent := dbShipment.MTOAgents[j]
					// if the updates already have an agent in the system
					if dbAgent.ID == copyOfAgent.ID {
						if err := txnAppCtx.DB().Update(&copyOfAgent); err != nil {
							return err
						}
					}
				}
				if copyOfAgent.ID == uuid.Nil {
					// create a new agent if it doesn't already exist
					verrs, err := f.builder.CreateOne(txnAppCtx, &copyOfAgent)
					if verrs != nil && verrs.HasAny() {
						return verrs
					}
					if err != nil {
						return err
					}
				}
			}
		}

		// If the estimated weight was updated on an approved shipment then it would mean the move could qualify for
		// excess weight risk depending on the weight allowance and other shipment estimated weights
		if newShipment.PrimeEstimatedWeight != nil || (newShipment.ShipmentType == models.MTOShipmentTypeHHGOutOfNTSDom && newShipment.NTSRecordedWeight != nil) {
			// checking if the total of shipment weight & new prime estimated weight is 90% or more of allowed weight
			move, verrs, err := f.moveWeights.CheckExcessWeight(txnAppCtx, dbShipment.MoveTaskOrderID, *newShipment)
			if verrs != nil && verrs.HasAny() {
				return errors.New(verrs.Error())
			}
			if err != nil {
				return err
			}

			// we only want to update the authorized weight if the shipment is approved and the previous weight is nil
			// otherwise, shipment_updater will handle updating authorized weight when a shipment is approved
			if (dbShipment.PrimeEstimatedWeight == nil || (newShipment.ShipmentType == models.MTOShipmentTypeHHGOutOfNTSDom && newShipment.NTSRecordedWeight == nil)) && newShipment.Status == models.MTOShipmentStatusApproved {
				// updates to prime estimated weight should change the authorized weight of the entitlement
				// which can be manually adjusted by an office user if needed
				err = updateAuthorizedWeight(appCtx, newShipment, move)
				if err != nil {
					return err
				}
			}

			if dbShipment.PrimeEstimatedWeight == nil || *newShipment.PrimeEstimatedWeight != *dbShipment.PrimeEstimatedWeight {
				existingMoveStatus := move.Status
				// if the move is in excess weight risk and the TOO has not acknowledge that, need to change move status to "Approvals Requested"
				// this will trigger the TOO to acknowledged the excess right, which populates ExcessWeightAcknowledgedAt
				if move.ExcessWeightQualifiedAt != nil && move.ExcessWeightAcknowledgedAt == nil {
					err = f.moveRouter.SendToOfficeUser(txnAppCtx, move)
					if err != nil {
						return err
					}
				}

				if existingMoveStatus != move.Status {
					err = txnAppCtx.DB().Update(move)
					if err != nil {
						return err
					}
				}
			}
		}

		if newShipment.PrimeActualWeight != nil {
			if dbShipment.PrimeActualWeight == nil || *newShipment.PrimeActualWeight != *dbShipment.PrimeActualWeight {
				var err error
				autoReweighShipments, err = f.moveWeights.CheckAutoReweigh(txnAppCtx, dbShipment.MoveTaskOrderID, newShipment)
				if err != nil {
					return err
				}
			}
		}

		// Check that only NTS Release shipment uses that NTSRecordedWeight field
		if newShipment.NTSRecordedWeight != nil && newShipment.ShipmentType != models.MTOShipmentTypeHHGOutOfNTSDom {
			errMessage := fmt.Sprintf("field NTSRecordedWeight cannot be set for shipment type %s", string(newShipment.ShipmentType))
			return apperror.NewInvalidInputError(newShipment.ID, nil, nil, errMessage)
		}

		weightsCalculator := NewShipmentBillableWeightCalculator()
		calculatedBillableWeight := weightsCalculator.CalculateShipmentBillableWeight(dbShipment).CalculatedBillableWeight

		// If the max allowable weight for a shipment has been adjusted set a flag to recalculate payment requests for
		// this shipment
		runShipmentRecalculate := false
		if newShipment.BillableWeightCap != nil {
			// new billable cap has a value and it is not the same as the previous value
			if *newShipment.BillableWeightCap != *calculatedBillableWeight {
				runShipmentRecalculate = true
			}
		} else if dbShipment.BillableWeightCap != nil {
			// setting the billable cap back to nil (where previously it wasn't)
			runShipmentRecalculate = true
		}

		// A diverted shipment gets set to the SUBMITTED status automatically:
		if !dbShipment.Diversion && newShipment.Diversion {
			newShipment.Status = models.MTOShipmentStatusSubmitted

			// Get the move
			var move models.Move
			err := txnAppCtx.DB().Find(&move, dbShipment.MoveTaskOrderID)
			if err != nil {
				switch err {
				case sql.ErrNoRows:
					return apperror.NewNotFoundError(dbShipment.MoveTaskOrderID, "looking for Move")
				default:
					return apperror.NewQueryError("Move", err, "")
				}
			}

			existingMoveStatus := move.Status
			err = f.moveRouter.SendToOfficeUser(txnAppCtx, &move)
			if err != nil {
				return err
			}

			// only update if the move status has actually changed
			if existingMoveStatus != move.Status {
				err = txnAppCtx.DB().Update(&move)
				if err != nil {
					return err
				}
			}
		}

		if newShipment.TACType != nil && *newShipment.TACType == "" {
			newShipment.TACType = nil
		} else if newShipment.TACType == nil {
			newShipment.TACType = dbShipment.TACType
		}

		if newShipment.SACType != nil && *newShipment.SACType == "" {
			newShipment.SACType = nil
		} else if newShipment.SACType == nil {
			newShipment.SACType = dbShipment.SACType
		}

		// when populating the market_code column, it is considered domestic if both pickup & dest are CONUS addresses
<<<<<<< HEAD
		if newShipment.PickupAddress != nil && newShipment.DestinationAddress != nil &&
			newShipment.PickupAddress.IsOconus != nil && newShipment.DestinationAddress.IsOconus != nil {
			pickupAddress := newShipment.PickupAddress
			destAddress := newShipment.DestinationAddress
			if !*pickupAddress.IsOconus && !*destAddress.IsOconus {
				marketCodeDomestic := models.MarketCodeDomestic
				newShipment.MarketCode = marketCodeDomestic
			} else {
				marketCodeInternational := models.MarketCodeInternational
				newShipment.MarketCode = marketCodeInternational
			}
		}
=======
		newShipment = models.DetermineShipmentMarketCode(newShipment)
>>>>>>> 189bf4c4

		if err := txnAppCtx.DB().Update(newShipment); err != nil {
			return err
		}

		//
		// Perform shipment recalculate payment request
		//
		if runShipmentRecalculate {
			_, err := f.recalculator.ShipmentRecalculatePaymentRequest(txnAppCtx, dbShipment.ID)
			if err != nil {
				return err
			}
		}

		//
		// Done with updates to shipment
		//
		return nil
	})

	if transactionError != nil {
		// Two possible types of transaction errors to handle
		if t, ok := transactionError.(StaleIdentifierError); ok {
			return apperror.NewPreconditionFailedError(dbShipment.ID, t)
		}
		return apperror.NewQueryError("mtoShipment", transactionError, "")
	}

	if len(autoReweighShipments) > 0 {
		for _, shipment := range autoReweighShipments {
			/* Don't send emails to BLUEBARK moves */
			if shipment.MoveTaskOrder.Orders.CanSendEmailWithOrdersType() {
				err := f.sender.SendNotification(appCtx,
					notifications.NewReweighRequested(shipment.MoveTaskOrderID, shipment),
				)
				if err != nil {
					return err
				}
			}
		}
	}

	return nil

}

type mtoShipmentStatusUpdater struct {
	builder   UpdateMTOShipmentQueryBuilder
	siCreator services.MTOServiceItemCreator
	planner   route.Planner
	services.FeatureFlagFetcher
}

// UpdateMTOShipmentStatus updates MTO Shipment Status
func (o *mtoShipmentStatusUpdater) UpdateMTOShipmentStatus(appCtx appcontext.AppContext, shipmentID uuid.UUID, status models.MTOShipmentStatus, rejectionReason *string, diversionReason *string, eTag string) (*models.MTOShipment, error) {
	shipment, err := fetchShipment(appCtx, shipmentID, o.builder)
	if err != nil {
		return nil, err
	}

	if status != models.MTOShipmentStatusRejected {
		rejectionReason = nil
	}

	// here we determine if the current shipment status is diversion requested before updating
	wasShipmentDiversionRequested := shipment.Status == models.MTOShipmentStatusDiversionRequested
	shipmentRouter := NewShipmentRouter()

	switch status {
	case models.MTOShipmentStatusCancellationRequested:
		err = shipmentRouter.RequestCancellation(appCtx, shipment)
	case models.MTOShipmentStatusApproved:
		err = shipmentRouter.Approve(appCtx, shipment)
	case models.MTOShipmentStatusCanceled:
		err = shipmentRouter.Cancel(appCtx, shipment)
	case models.MTOShipmentStatusDiversionRequested:
		err = shipmentRouter.RequestDiversion(appCtx, shipment, diversionReason)
	case models.MTOShipmentStatusRejected:
		err = shipmentRouter.Reject(appCtx, shipment, rejectionReason)
	default:
		return nil, ConflictStatusError{id: shipment.ID, transitionFromStatus: shipment.Status, transitionToStatus: status}
	}

	if err != nil {
		return nil, err
	}

	// calculate required delivery date to save it with the shipment
	if shipment.Status == models.MTOShipmentStatusApproved {
		err = o.setRequiredDeliveryDate(appCtx, shipment)
		if err != nil {
			return nil, err
		}
	}

	verrs, err := o.builder.UpdateOne(appCtx, shipment, &eTag)

	if err != nil {
		switch err.(type) {
		case query.StaleIdentifierError:
			return nil, apperror.NewPreconditionFailedError(shipment.ID, err)
		default:
			return nil, err
		}
	}

	if verrs != nil && verrs.HasAny() {
		return nil, apperror.NewInvalidInputError(shipment.ID, nil, verrs, "There was an issue with validating the updates")
	}

	// after updating shipment
	// create shipment level service items if shipment status was NOT diversion requested before it was updated
	// and current status is approved
	createSSI := shipment.Status == models.MTOShipmentStatusApproved && !wasShipmentDiversionRequested
	if createSSI {
		err = o.createShipmentServiceItems(appCtx, shipment)
		if err != nil {
			return nil, err
		}
	}

	return shipment, nil
}

// createShipmentServiceItems creates shipment level service items
func (o *mtoShipmentStatusUpdater) createShipmentServiceItems(appCtx appcontext.AppContext, shipment *models.MTOShipment) error {
	reServiceCodes := reServiceCodesForShipment(o.FeatureFlagFetcher, *shipment)
	serviceItemsToCreate := constructMTOServiceItemModels(shipment.ID, shipment.MoveTaskOrderID, reServiceCodes)
	for _, serviceItem := range serviceItemsToCreate {
		copyOfServiceItem := serviceItem // Make copy to avoid implicit memory aliasing of items from a range statement.
		_, verrs, err := o.siCreator.CreateMTOServiceItem(appCtx, &copyOfServiceItem)

		if verrs != nil && verrs.HasAny() {
			invalidInputError := apperror.NewInvalidInputError(shipment.ID, nil, verrs, "There was an issue creating service items for the shipment")
			return invalidInputError
		}

		if err != nil {
			return err
		}
	}

	return nil
}

// setRequiredDeliveryDate set the calculated delivery date for the shipment
func (o *mtoShipmentStatusUpdater) setRequiredDeliveryDate(appCtx appcontext.AppContext, shipment *models.MTOShipment) error {
	if shipment.ScheduledPickupDate != nil &&
		shipment.RequiredDeliveryDate == nil &&
		(shipment.PrimeEstimatedWeight != nil || shipment.NTSRecordedWeight != nil) {

		var pickupLocation *models.Address
		var deliveryLocation *models.Address
		weight := shipment.PrimeEstimatedWeight

		switch shipment.ShipmentType {
		case models.MTOShipmentTypeHHGIntoNTSDom:
			if shipment.StorageFacility == nil || shipment.StorageFacility.AddressID == uuid.Nil {
				return errors.Errorf("StorageFacility is required for %s shipments", models.MTOShipmentTypeHHGIntoNTSDom)
			}
			err := appCtx.DB().Load(shipment.StorageFacility, "Address", "Address.Country")
			if err != nil {
				return apperror.NewNotFoundError(shipment.StorageFacility.AddressID, "looking for MTOShipment.StorageFacility.Address")
			}

			pickupLocation = shipment.PickupAddress
			deliveryLocation = &shipment.StorageFacility.Address
		case models.MTOShipmentTypeHHGOutOfNTSDom:
			if shipment.StorageFacility == nil || shipment.StorageFacility.AddressID == uuid.Nil {
				return errors.Errorf("StorageFacility is required for %s shipments", models.MTOShipmentTypeHHGOutOfNTSDom)
			}
			err := appCtx.DB().Load(shipment.StorageFacility, "Address", "Address.Country")
			if err != nil {
				return apperror.NewNotFoundError(shipment.StorageFacility.AddressID, "looking for MTOShipment.StorageFacility.Address")
			}
			pickupLocation = &shipment.StorageFacility.Address
			deliveryLocation = shipment.DestinationAddress
			weight = shipment.NTSRecordedWeight
		default:
			pickupLocation = shipment.PickupAddress
			deliveryLocation = shipment.DestinationAddress
		}
		requiredDeliveryDate, calcErr := CalculateRequiredDeliveryDate(appCtx, o.planner, *pickupLocation, *deliveryLocation, *shipment.ScheduledPickupDate, weight.Int())
		if calcErr != nil {
			return calcErr
		}

		shipment.RequiredDeliveryDate = requiredDeliveryDate
	}

	return nil
}

func fetchShipment(appCtx appcontext.AppContext, shipmentID uuid.UUID, builder UpdateMTOShipmentQueryBuilder) (*models.MTOShipment, error) {
	var shipment models.MTOShipment

	queryFilters := []services.QueryFilter{
		query.NewQueryFilter("id", "=", shipmentID),
	}
	err := builder.FetchOne(appCtx, &shipment, queryFilters)

	if err != nil {
		switch err {
		case sql.ErrNoRows:
			return nil, apperror.NewNotFoundError(shipmentID, "Shipment not found")
		default:
			return nil, apperror.NewQueryError("MTOShipment", err, "")
		}
	}

	return &shipment, nil
}

func reServiceCodesForShipment(flagFetcher services.FeatureFlagFetcher, shipment models.MTOShipment) []models.ReServiceCode {
	// We will detect the type of shipment we're working with and then call a helper with the correct
	// default service items that we want created as a side effect.
	// More info in MB-1140: https://dp3.atlassian.net/browse/MB-1140

	switch shipment.ShipmentType {
	case models.MTOShipmentTypeHHG:

		originZIP3 := shipment.PickupAddress.PostalCode[0:3]
		destinationZIP3 := shipment.DestinationAddress.PostalCode[0:3]

		if originZIP3 == destinationZIP3 {
			return []models.ReServiceCode{
				models.ReServiceCodeDSH,
				models.ReServiceCodeFSC,
				models.ReServiceCodeDOP,
				models.ReServiceCodeDDP,
				models.ReServiceCodeDPK,
				models.ReServiceCodeDUPK,
			}
		}

		// Need to create: Dom Linehaul, Fuel Surcharge, Dom Origin Price, Dom Destination Price, Dom Packing, and Dom Unpacking.
		return []models.ReServiceCode{
			models.ReServiceCodeDLH,
			models.ReServiceCodeFSC,
			models.ReServiceCodeDOP,
			models.ReServiceCodeDDP,
			models.ReServiceCodeDPK,
			models.ReServiceCodeDUPK,
		}
	case models.MTOShipmentTypeHHGIntoNTSDom:
		// Need to create: Dom Linehaul, Fuel Surcharge, Dom Origin Price, Dom Destination Price, Dom NTS Packing
		return []models.ReServiceCode{
			models.ReServiceCodeDLH,
			models.ReServiceCodeFSC,
			models.ReServiceCodeDOP,
			models.ReServiceCodeDDP,
			models.ReServiceCodeDNPK,
		}
	case models.MTOShipmentTypeHHGOutOfNTSDom:
		// Need to create: Dom Linehaul, Fuel Surcharge, Dom Origin Price, Dom Destination Price, Dom Unpacking
		return []models.ReServiceCode{
			models.ReServiceCodeDLH,
			models.ReServiceCodeFSC,
			models.ReServiceCodeDOP,
			models.ReServiceCodeDDP,
			models.ReServiceCodeDUPK,
		}
	case models.MTOShipmentTypeMobileHome:
		// Need to create: Dom Linehaul, Fuel Surcharge, Dom Origin Price, Dom Destination Price, Dom Mobile Home Factor

		// Check flags to determine if service items have been toggled on or off.
		// if DOPFeatureFlag, err := flagFetcher.GetBooleanFlagForUser(appCtx.DB().Context(), appCtx, "domestic_mobile_home_origin_price_enabled", map[string]string{}); err != nil{

		// }
		return []models.ReServiceCode{
			models.ReServiceCodeDLH,
			models.ReServiceCodeFSC,
			models.ReServiceCodeDOP,
			models.ReServiceCodeDDP,
			models.ReServiceCodeDMHF,
		}
	case models.MTOShipmentTypeBoatHaulAway:
		// Need to create: Dom Linehaul, Fuel Surcharge, Dom Origin Price, Dom Destination Price, Dom Haul Away Boat Factor
		return []models.ReServiceCode{
			models.ReServiceCodeDLH,
			models.ReServiceCodeFSC,
			models.ReServiceCodeDOP,
			models.ReServiceCodeDDP,
			models.ReServiceCodeDBHF,
		}
	case models.MTOShipmentTypeBoatTowAway:
		// Need to create: Dom Linehaul, Fuel Surcharge, Dom Origin Price, Dom Destination Price, Dom Tow Away Boat Factor
		return []models.ReServiceCode{
			models.ReServiceCodeDLH,
			models.ReServiceCodeFSC,
			models.ReServiceCodeDOP,
			models.ReServiceCodeDDP,
			models.ReServiceCodeDBTF,
		}
	}

	return []models.ReServiceCode{}
}

// CalculateRequiredDeliveryDate function is used to get a distance calculation using the pickup and destination addresses. It then uses
// the value returned to make a fetch on the ghc_domestic_transit_times table and returns a required delivery date
// based on the max_days_transit_time.
func CalculateRequiredDeliveryDate(appCtx appcontext.AppContext, planner route.Planner, pickupAddress models.Address, destinationAddress models.Address, pickupDate time.Time, weight int) (*time.Time, error) {
	// Okay, so this is something to get us able to take care of the 20 day condition over in the gdoc linked in this
	// story: https://dp3.atlassian.net/browse/MB-1141
	// We unfortunately didn't get a lot of guidance regarding vicinity. So for now we're taking zip codes that are the
	// explicitly mentioned 20 day cities and those in the same county (that I've manually compiled together here).
	// If a move is in that group it adds 20 days, if it's not in that group, but is in Alaska it adds 10 days.
	// Else it will not do either of those things.
	// The cities for 20 days are: Adak, Kodiak, Juneau, Ketchikan, and Sitka. As well as others in their 'vicinity.'
	twentyDayAKZips := [28]string{"99546", "99547", "99591", "99638", "99660", "99685", "99692", "99550", "99608",
		"99615", "99619", "99624", "99643", "99644", "99697", "99650", "99801", "99802", "99803", "99811", "99812",
		"99950", "99824", "99850", "99901", "99928", "99950", "99835"}

	// Get a distance calculation between pickup and destination addresses.
	distance, err := planner.ZipTransitDistance(appCtx, pickupAddress.PostalCode, destinationAddress.PostalCode)
	if err != nil {
		return nil, err
	}
	// Query the ghc_domestic_transit_times table for the max transit time
	var ghcDomesticTransitTime models.GHCDomesticTransitTime
	err = appCtx.DB().Where("distance_miles_lower <= ? "+
		"AND distance_miles_upper >= ? "+
		"AND weight_lbs_lower <= ? "+
		"AND (weight_lbs_upper >= ? OR weight_lbs_upper = 0)",
		distance, distance, weight, weight).First(&ghcDomesticTransitTime)

	if err != nil {
		return nil, errors.Errorf("failed to find transit time for shipment of %d lbs weight and %d mile distance", weight, distance)
	}

	// Add the max transit time to the pickup date to get the new required delivery date
	requiredDeliveryDate := pickupDate.AddDate(0, 0, ghcDomesticTransitTime.MaxDaysTransitTime)

	// Let's add some days if we're dealing with an alaska shipment.
	if destinationAddress.State == "AK" {
		for _, zip := range twentyDayAKZips {
			if destinationAddress.PostalCode == zip {
				// Add an extra 10 days here, so that after we add the 10 for being in AK we wind up with a total of 20
				requiredDeliveryDate = requiredDeliveryDate.AddDate(0, 0, 10)
				break
			}
		}
		// Add an extra 10 days for being in AK
		requiredDeliveryDate = requiredDeliveryDate.AddDate(0, 0, 10)
	}

	// return the value
	return &requiredDeliveryDate, nil
}

// This private function is used to generically construct service items when shipments are approved.
func constructMTOServiceItemModels(shipmentID uuid.UUID, mtoID uuid.UUID, reServiceCodes []models.ReServiceCode) models.MTOServiceItems {
	serviceItems := make(models.MTOServiceItems, len(reServiceCodes))
	currentTime := models.TimePointer(time.Now())
	for i, reServiceCode := range reServiceCodes {
		serviceItem := models.MTOServiceItem{
			MoveTaskOrderID: mtoID,
			MTOShipmentID:   &shipmentID,
			ReService:       models.ReService{Code: reServiceCode},
			Status:          "APPROVED",
			ApprovedAt:      currentTime,
		}
		serviceItems[i] = serviceItem
	}
	return serviceItems
}

// NewMTOShipmentStatusUpdater creates a new MTO Shipment Status Updater
func NewMTOShipmentStatusUpdater(builder UpdateMTOShipmentQueryBuilder, siCreator services.MTOServiceItemCreator, planner route.Planner, fetcher services.FeatureFlagFetcher) services.MTOShipmentStatusUpdater {
	return &mtoShipmentStatusUpdater{builder, siCreator, planner, fetcher}
}

// ConflictStatusError returns an error for a conflict in status
type ConflictStatusError struct {
	id                        uuid.UUID
	transitionFromStatus      models.MTOShipmentStatus
	transitionToStatus        models.MTOShipmentStatus
	transitionAllowedStatuses *[]models.MTOShipmentStatus
}

// Error is the string representation of the error
func (e ConflictStatusError) Error() string {
	if e.transitionAllowedStatuses != nil {
		return fmt.Sprintf("Shipment with id '%s' can only transition to status '%s' from %+q, but its current status is '%s'",
			e.id.String(), e.transitionToStatus, *e.transitionAllowedStatuses, e.transitionFromStatus)
	}

	return ""
}

// MTOShipmentsMTOAvailableToPrime checks if a given shipment is available to the Prime
// TODO: trend away from using this method, it represents *business logic* and should
// ideally be done only as an internal check, rather than relying on being invoked
// by the handler layer
func (f mtoShipmentUpdater) MTOShipmentsMTOAvailableToPrime(appCtx appcontext.AppContext, mtoShipmentID uuid.UUID) (bool, error) {
	err := checkAvailToPrime().Validate(appCtx, &models.MTOShipment{ID: mtoShipmentID}, nil)
	if err != nil {
		return false, err
	}
	return true, nil
}

// UpdateDestinationSITServiceItemsAddress updates destination SIT service items attached to a shipment
// this updates the final_destination_address to be the same as the shipment's destination_address
func UpdateDestinationSITServiceItemsAddress(appCtx appcontext.AppContext, shipment *models.MTOShipment) error {
	// getting the shipment and service items with code in case they weren't passed in
	eagerAssociations := []string{"MTOServiceItems.ReService.Code"}
	mtoShipment, err := FindShipment(appCtx, shipment.ID, eagerAssociations...)
	if err != nil {
		return err
	}

	mtoServiceItems := mtoShipment.MTOServiceItems

	// Only update these serviceItems address ID
	serviceItemsToUpdate := []models.ReServiceCode{models.ReServiceCodeDDDSIT, models.ReServiceCodeDDFSIT, models.ReServiceCodeDDASIT, models.ReServiceCodeDDSFSC}

	for _, serviceItem := range mtoServiceItems {

		// Only update the address ID if it is not up to date with the shipment destination address ID
		if slices.Contains(serviceItemsToUpdate, serviceItem.ReService.Code) && serviceItem.SITDestinationFinalAddressID != shipment.DestinationAddressID {

			newServiceItem := serviceItem
			newServiceItem.SITDestinationFinalAddressID = shipment.DestinationAddressID

			transactionError := appCtx.NewTransaction(func(txnCtx appcontext.AppContext) error {
				// update service item final destination address ID to match shipment address ID
				verrs, err := txnCtx.DB().ValidateAndUpdate(&newServiceItem)
				if verrs != nil && verrs.HasAny() {
					return apperror.NewInvalidInputError(shipment.ID, err, verrs, "invalid input found while updating final destination address of service item")
				} else if err != nil {
					return apperror.NewQueryError("Service item", err, "")
				}

				return nil
			})

			if transactionError != nil {
				return transactionError
			}
		}
	}

	return nil
}

func UpdateDestinationSITServiceItemsSITDeliveryMiles(planner route.Planner, appCtx appcontext.AppContext, shipment *models.MTOShipment, newAddress *models.Address, TOOApprovalRequired bool) error {
	eagerAssociations := []string{"MTOServiceItems.ReService.Code", "MTOServiceItems.SITDestinationOriginalAddress"}
	mtoShipment, err := FindShipment(appCtx, shipment.ID, eagerAssociations...)
	if err != nil {
		return err
	}

	mtoServiceItems := mtoShipment.MTOServiceItems
	for _, s := range mtoServiceItems {
		serviceItem := s
		reServiceCode := serviceItem.ReService.Code
		if reServiceCode == models.ReServiceCodeDDDSIT ||
			reServiceCode == models.ReServiceCodeDDSFSC {

			var milesCalculated int

			if TOOApprovalRequired {
				if serviceItem.SITDestinationOriginalAddress != nil {
					// if TOO approval was required, shipment destination address has been updated at this point
					milesCalculated, err = planner.ZipTransitDistance(appCtx, shipment.DestinationAddress.PostalCode, serviceItem.SITDestinationOriginalAddress.PostalCode)
				}
			} else {
				// if TOO approval was not required, use the newAddress
				milesCalculated, err = planner.ZipTransitDistance(appCtx, newAddress.PostalCode, serviceItem.SITDestinationOriginalAddress.PostalCode)
			}
			if err != nil {
				return err
			}
			serviceItem.SITDeliveryMiles = &milesCalculated

			mtoServiceItems = append(mtoServiceItems, serviceItem)
		}
	}
	transactionError := appCtx.NewTransaction(func(txnCtx appcontext.AppContext) error {
		// update service item final SITDeliveryMiles
		verrs, err := txnCtx.DB().ValidateAndUpdate(&mtoServiceItems)
		if verrs != nil && verrs.HasAny() {
			return apperror.NewInvalidInputError(shipment.ID, err, verrs, "invalid input found while updating final destination address of service item")
		} else if err != nil {
			return apperror.NewQueryError("Service item", err, "")
		}

		return nil
	})

	if transactionError != nil {
		return transactionError
	}

	return nil
}

func updateAuthorizedWeight(appCtx appcontext.AppContext, shipment *models.MTOShipment, move *models.Move) error {
	var dBAuthorizedWeight int
	if shipment.ShipmentType != models.MTOShipmentTypeHHGOutOfNTSDom {
		dBAuthorizedWeight = int(*shipment.PrimeEstimatedWeight)
	} else {
		dBAuthorizedWeight = int(*shipment.NTSRecordedWeight)
	}
	if len(move.MTOShipments) != 0 {
		for _, mtoShipment := range move.MTOShipments {
			if mtoShipment.Status == models.MTOShipmentStatusApproved && mtoShipment.ID != shipment.ID {
				if mtoShipment.ShipmentType != models.MTOShipmentTypeHHGOutOfNTSDom {
					//uses PrimeEstimatedWeight for HHG and NTS shipments
					if mtoShipment.PrimeEstimatedWeight != nil {
						dBAuthorizedWeight += int(*mtoShipment.PrimeEstimatedWeight)
					}
				} else {
					//used NTSRecordedWeight for NTSRShipments
					if mtoShipment.NTSRecordedWeight != nil {
						dBAuthorizedWeight += int(*mtoShipment.NTSRecordedWeight)
					}
				}
			}
		}
	}
	dBAuthorizedWeight = int(math.Round(float64(dBAuthorizedWeight) * 1.10))
	entitlement := move.Orders.Entitlement
	entitlement.DBAuthorizedWeight = &dBAuthorizedWeight
	verrs, err := appCtx.DB().ValidateAndUpdate(entitlement)

	if verrs != nil && verrs.HasAny() {
		invalidInputError := apperror.NewInvalidInputError(shipment.ID, nil, verrs, "There was an issue with validating the updates")
		return invalidInputError
	}
	if err != nil {
		return err
	}

	return nil
}<|MERGE_RESOLUTION|>--- conflicted
+++ resolved
@@ -844,22 +844,7 @@
 		}
 
 		// when populating the market_code column, it is considered domestic if both pickup & dest are CONUS addresses
-<<<<<<< HEAD
-		if newShipment.PickupAddress != nil && newShipment.DestinationAddress != nil &&
-			newShipment.PickupAddress.IsOconus != nil && newShipment.DestinationAddress.IsOconus != nil {
-			pickupAddress := newShipment.PickupAddress
-			destAddress := newShipment.DestinationAddress
-			if !*pickupAddress.IsOconus && !*destAddress.IsOconus {
-				marketCodeDomestic := models.MarketCodeDomestic
-				newShipment.MarketCode = marketCodeDomestic
-			} else {
-				marketCodeInternational := models.MarketCodeInternational
-				newShipment.MarketCode = marketCodeInternational
-			}
-		}
-=======
 		newShipment = models.DetermineShipmentMarketCode(newShipment)
->>>>>>> 189bf4c4
 
 		if err := txnAppCtx.DB().Update(newShipment); err != nil {
 			return err
