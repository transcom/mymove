package mtoshipment

import (
	"fmt"
	"strings"
	"time"

	"github.com/go-openapi/strfmt"
	"github.com/gobuffalo/pop"
	"github.com/gofrs/uuid"

	mtoshipmentops "github.com/transcom/mymove/pkg/gen/primeapi/primeoperations/mto_shipment"
	"github.com/transcom/mymove/pkg/gen/primemessages"
	"github.com/transcom/mymove/pkg/models"
	"github.com/transcom/mymove/pkg/services"
	"github.com/transcom/mymove/pkg/unit"
)

func addressModelFromPayload(rawAddress *primemessages.Address) *models.Address {
	if rawAddress == nil {
		return nil
	}
	return &models.Address{
		StreetAddress1: *rawAddress.StreetAddress1,
		StreetAddress2: rawAddress.StreetAddress2,
		StreetAddress3: rawAddress.StreetAddress3,
		City:           *rawAddress.City,
		State:          *rawAddress.State,
		PostalCode:     *rawAddress.PostalCode,
		Country:        rawAddress.Country,
	}
}

//ErrNotFound is returned when a given mto shipment is not found
type ErrNotFound struct {
	id uuid.UUID
}

func (e ErrNotFound) Error() string {
	return fmt.Sprintf("mto shipment id: %s not found", e.id.String())
}

type errInvalidInput struct {
	id uuid.UUID
	error
	validationErrors map[string][]string
}

//ErrInvalidInput is returned when an update to a move task order fails a validation rule
type ErrInvalidInput struct {
	errInvalidInput
}

func NewErrInvalidInput(id uuid.UUID, err error, validationErrors map[string][]string) ErrInvalidInput {
	return ErrInvalidInput{
		errInvalidInput{
			id:               id,
			error:            err,
			validationErrors: validationErrors,
		},
	}
}

func (e ErrInvalidInput) Error() string {
	return fmt.Sprintf("invalid input for move task order id: %s. %s", e.id.String(), e.InvalidFields())
}

func (e ErrInvalidInput) InvalidFields() map[string]string {
	es := make(map[string]string)
	if e.validationErrors == nil {
		return es
	}
	for k, v := range e.validationErrors {
		es[k] = strings.Join(v, " ")
	}
	return es
}

//ErrPreconditionFailed is returned when a given mto shipment if attempting to update after the if-unmodified-since date
type ErrPreconditionFailed struct {
	id              uuid.UUID
	unmodifiedSince time.Time
}

func (e ErrPreconditionFailed) Error() string {
	return fmt.Sprintf("mto shipment %s can not be updated after date %s", e.id.String(), strfmt.Date(e.unmodifiedSince))
}

type mtoShipmentUpdater struct {
	db *pop.Connection
	mtoShipmentFetcher
}

// NewMTOShipmentUpdater creates a new struct with the service dependencies
func NewMTOShipmentUpdater(db *pop.Connection) services.MTOShipmentUpdater {
	return &mtoShipmentUpdater{db, mtoShipmentFetcher{db}}
}

// validateUpdatedMTOShipment validates the updated shipment
func validateUpdatedMTOShipment(db *pop.Connection, oldShipment *models.MTOShipment, updatedShipment *primemessages.MTOShipment) error {
	// if requestedPickupDate isn't valid then return ErrInvalidInput
	requestedPickupDate := time.Time(*updatedShipment.RequestedPickupDate)
	if !requestedPickupDate.Equal(*oldShipment.RequestedPickupDate) {
		return ErrInvalidInput{}
	}
	oldShipment.RequestedPickupDate = &requestedPickupDate
	if updatedShipment.PrimeActualWeight != 0 {
		primeActualWeight := unit.Pound(updatedShipment.PrimeActualWeight)
		oldShipment.PrimeActualWeight = &primeActualWeight
	}
	if updatedShipment.FirstAvailableDeliveryDate.String() != "" {
		firstAvailableDeliveryDate := time.Time(updatedShipment.FirstAvailableDeliveryDate)
		oldShipment.FirstAvailableDeliveryDate = &firstAvailableDeliveryDate
	}
	scheduledPickupTime := time.Time(*updatedShipment.ScheduledPickupDate)
	pickupAddress := addressModelFromPayload(updatedShipment.PickupAddress)
	destinationAddress := addressModelFromPayload(updatedShipment.DestinationAddress)

	oldShipment.ScheduledPickupDate = &scheduledPickupTime
	oldShipment.PickupAddress = *pickupAddress
	oldShipment.DestinationAddress = *destinationAddress
	oldShipment.ShipmentType = models.MTOShipmentType(updatedShipment.ShipmentType)

	if updatedShipment.SecondaryPickupAddress != nil {
		secondaryPickupAddress := addressModelFromPayload(updatedShipment.SecondaryPickupAddress)
		oldShipment.SecondaryPickupAddress = secondaryPickupAddress
	}

	if updatedShipment.SecondaryDeliveryAddress != nil {
		secondaryDeliveryAddress := addressModelFromPayload(updatedShipment.SecondaryDeliveryAddress)
		oldShipment.SecondaryPickupAddress = secondaryDeliveryAddress
	}

	vErrors, err := oldShipment.Validate(db)
	if vErrors.HasAny() {
		return ErrInvalidInput{}
	}
	if err != nil {
		return err
	}
	return nil
}

// updateMTOShipment updates the mto shipment with a raw query
func updateMTOShipment(db *pop.Connection, mtoShipmentID uuid.UUID, unmodifiedSince time.Time, updatedShipment *primemessages.MTOShipment) error {
	basicQuery := `UPDATE mto_shipments
		SET scheduled_pickup_date = ?,
			requested_pickup_date = ?,
			shipment_type = ?,
			pickup_address_id = ?,
			destination_address_id = ?,
			updated_at = NOW()`

	var basicParams []interface{}
	basicParams = append(basicParams, updatedShipment.ScheduledPickupDate,
		updatedShipment.RequestedPickupDate,
		updatedShipment.ShipmentType,
		updatedShipment.PickupAddress.ID,
		updatedShipment.DestinationAddress.ID,
<<<<<<< HEAD
=======
		updatedShipment.PrimeActualWeight,
>>>>>>> ccf761f2
	)

	if updatedShipment.SecondaryPickupAddress != nil {
		basicQuery = basicQuery + ", \nsecondary_pickup_address_id = ?"
		basicParams = append(basicParams, updatedShipment.SecondaryPickupAddress.ID)
	}

	if updatedShipment.SecondaryDeliveryAddress != nil {
		basicQuery = basicQuery + ", \nsecondary_delivery_address_id = ?"
		basicParams = append(basicParams, updatedShipment.SecondaryDeliveryAddress.ID)
<<<<<<< HEAD
	}

	if updatedShipment.FirstAvailableDeliveryDate.String() != "" {
		basicQuery = basicQuery + ", \nfirst_available_delivery_date = ?"
		basicParams = append(basicParams, updatedShipment.FirstAvailableDeliveryDate)
	}

	if updatedShipment.PrimeActualWeight != 0 {
		basicQuery = basicQuery + ", \nprime_actual_weight = ?"
		basicParams = append(basicParams, updatedShipment.PrimeActualWeight)
=======
>>>>>>> ccf761f2
	}

	finishedQuery := basicQuery + `
		WHERE
			id = ?
		AND
			updated_at = ?
		;`
	params := append(basicParams,
		updatedShipment.ID,
		unmodifiedSince,
	)

<<<<<<< HEAD
	params := append(basicParams,
		updatedShipment.ID,
		unmodifiedSince,
	)

	// do the updating in a raw query
	affectedRows, err := db.RawQuery(finishedQuery, params...).ExecWithCount()
=======
	// do the updating in a raw query
	affectedRows, err := db.RawQuery(finishedQuery,
		params...).ExecWithCount()
>>>>>>> ccf761f2

	if err != nil {
		return err
	}

	if affectedRows != 1 {
		return ErrPreconditionFailed{id: mtoShipmentID, unmodifiedSince: unmodifiedSince}
	}

	return nil
}

//UpdateMTOShipment updates the mto shipment
func (f mtoShipmentFetcher) UpdateMTOShipment(params mtoshipmentops.UpdateMTOShipmentParams) (*models.MTOShipment, error) {
	mtoShipmentPayload := params.Body
	unmodifiedSince := time.Time(params.IfUnmodifiedSince)
	mtoShipmentID := uuid.FromStringOrNil(mtoShipmentPayload.ID.String())

	oldShipment, err := f.FetchMTOShipment(mtoShipmentID)
	if err != nil {
		return &models.MTOShipment{}, err
	}

	err = validateUpdatedMTOShipment(f.db, oldShipment, mtoShipmentPayload)
	if err != nil {
		return &models.MTOShipment{}, err
	}

	err = updateMTOShipment(f.db, mtoShipmentID, unmodifiedSince, mtoShipmentPayload)
	if err != nil {
		return &models.MTOShipment{}, err
	}

	updatedShipment, err := f.FetchMTOShipment(mtoShipmentID)
	if err != nil {
		return &models.MTOShipment{}, err
	}
	return updatedShipment, nil
}<|MERGE_RESOLUTION|>--- conflicted
+++ resolved
@@ -157,10 +157,6 @@
 		updatedShipment.ShipmentType,
 		updatedShipment.PickupAddress.ID,
 		updatedShipment.DestinationAddress.ID,
-<<<<<<< HEAD
-=======
-		updatedShipment.PrimeActualWeight,
->>>>>>> ccf761f2
 	)
 
 	if updatedShipment.SecondaryPickupAddress != nil {
@@ -171,7 +167,6 @@
 	if updatedShipment.SecondaryDeliveryAddress != nil {
 		basicQuery = basicQuery + ", \nsecondary_delivery_address_id = ?"
 		basicParams = append(basicParams, updatedShipment.SecondaryDeliveryAddress.ID)
-<<<<<<< HEAD
 	}
 
 	if updatedShipment.FirstAvailableDeliveryDate.String() != "" {
@@ -182,8 +177,6 @@
 	if updatedShipment.PrimeActualWeight != 0 {
 		basicQuery = basicQuery + ", \nprime_actual_weight = ?"
 		basicParams = append(basicParams, updatedShipment.PrimeActualWeight)
-=======
->>>>>>> ccf761f2
 	}
 
 	finishedQuery := basicQuery + `
@@ -197,19 +190,8 @@
 		unmodifiedSince,
 	)
 
-<<<<<<< HEAD
-	params := append(basicParams,
-		updatedShipment.ID,
-		unmodifiedSince,
-	)
-
 	// do the updating in a raw query
 	affectedRows, err := db.RawQuery(finishedQuery, params...).ExecWithCount()
-=======
-	// do the updating in a raw query
-	affectedRows, err := db.RawQuery(finishedQuery,
-		params...).ExecWithCount()
->>>>>>> ccf761f2
 
 	if err != nil {
 		return err
