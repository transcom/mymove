--- conflicted
+++ resolved
@@ -629,16 +629,6 @@
 			// excess weight risk depending on the weight allowance and other shipment estimated weights
 			if dbShipment.PrimeEstimatedWeight == nil || *newShipment.PrimeEstimatedWeight != *dbShipment.PrimeEstimatedWeight {
 				// checking if the total of shipment weight & new prime estimated weight is 90% or more of allowed weight
-<<<<<<< HEAD
-				move, verrs, err := f.moveWeights.CheckExcessWeight(txnAppCtx, dbShipment.MoveTaskOrderID, *newShipment)
-				if verrs != nil && verrs.HasAny() {
-					return errors.New(verrs.Error())
-				}
-				if err != nil {
-					return err
-				}
-=======
->>>>>>> a51ce57b
 
 				existingMoveStatus := move.Status
 				// if the move is in excess weight risk and the TOO has not acknowledge that, need to change move status to "Approvals Requested"
