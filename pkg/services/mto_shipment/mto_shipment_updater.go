--- conflicted
+++ resolved
@@ -870,11 +870,7 @@
 		// RDD for UB shipments only need the pick up date, shipment origin address and destination address to determine required delivery date
 		// Other shipment types have thier RDD set in the checkPrimeValidationsOnModel validator for UpdateMTOShipment which calls this function
 		if newShipment.ScheduledPickupDate != nil && !newShipment.ScheduledPickupDate.IsZero() && newShipment.ShipmentType == models.MTOShipmentTypeUnaccompaniedBaggage {
-<<<<<<< HEAD
-			calculatedRDD, err := CalculateRequiredDeliveryDate(appCtx, f.planner, *newShipment.PickupAddress, *newShipment.DestinationAddress, *newShipment.ScheduledPickupDate, newShipment.PrimeEstimatedWeight.Int(), newShipment.MoveTaskOrderID, newShipment.ShipmentType)
-=======
 			calculatedRDD, err := CalculateUnaccompaniedBaggageRequiredDeliveryDate(appCtx, *newShipment.PickupAddress, *newShipment.DestinationAddress, *newShipment.ScheduledPickupDate, newShipment.MoveTaskOrderID)
->>>>>>> 70fb7bd4
 			if err != nil {
 				return err
 			}
@@ -1219,13 +1215,6 @@
 	return []models.ReServiceCode{}
 }
 
-<<<<<<< HEAD
-// CalculateRequiredDeliveryDate function is used to get a distance calculation using the pickup and destination addresses. It then uses
-// the value returned to make a fetch on the ghc_domestic_transit_times table and returns a required delivery date
-// based on the max_days_transit_time.
-func CalculateRequiredDeliveryDate(appCtx appcontext.AppContext, planner route.Planner, pickupAddress models.Address, destinationAddress models.Address, pickupDate time.Time, weight int, moveID uuid.UUID, shipmentType models.MTOShipmentType) (*time.Time, error) {
-	var requiredDeliveryDate time.Time
-=======
 func CalculateUnaccompaniedBaggageRequiredDeliveryDate(appCtx appcontext.AppContext, pickupAddress models.Address, destinationAddress models.Address, pickupDate time.Time, moveID uuid.UUID) (*time.Time, error) {
 	var requiredDeliveryDate time.Time
 
@@ -1268,7 +1257,6 @@
 		requiredDeliveryDate, err := CalculateUnaccompaniedBaggageRequiredDeliveryDate(appCtx, pickupAddress, destinationAddress, pickupDate, moveID)
 		return requiredDeliveryDate, err
 	}
->>>>>>> 70fb7bd4
 
 	destinationIsAlaska, err := destinationAddress.IsAddressAlaska()
 	if err != nil {
@@ -1278,17 +1266,9 @@
 	if err != nil {
 		return nil, fmt.Errorf("pickup address is nil for move ID: %s", moveID)
 	}
-<<<<<<< HEAD
-	// The queried domestic transit time for these shipments will get overwritten later so why query it
-	shipmentIsAlaskaUB := (destinationIsAlaska || pickupIsAlaska) && shipmentType == models.MTOShipmentTypeUnaccompaniedBaggage
-
-	// If either address is CONUS and the shipment is not an Alaska UB get the domestic transit time based on weight and distance
-	if (!destinationIsAlaska || !pickupIsAlaska) && !shipmentIsAlaskaUB {
-=======
 
 	// If either address is CONUS get the domestic transit time based on weight and distance
 	if !destinationIsAlaska || !pickupIsAlaska {
->>>>>>> 70fb7bd4
 		distance, err := planner.ZipTransitDistance(appCtx, pickupAddress.PostalCode, destinationAddress.PostalCode)
 		if err != nil {
 			return nil, err
@@ -1309,12 +1289,7 @@
 		requiredDeliveryDate = pickupDate.AddDate(0, 0, ghcDomesticTransitTime.MaxDaysTransitTime)
 	}
 
-<<<<<<< HEAD
-	// Let's add some days if we're dealing with a shipment between CONUS/Alaska
-	if (destinationIsAlaska || pickupIsAlaska) && !(destinationIsAlaska && pickupIsAlaska) {
-=======
 	if destinationIsAlaska || pickupIsAlaska {
->>>>>>> 70fb7bd4
 		var intlTransTime models.InternationalTransitTime
 
 		contract, err := models.FetchContractForMove(appCtx, moveID)
@@ -1342,39 +1317,6 @@
 			}
 		}
 
-<<<<<<< HEAD
-			if intlTransTime.UbTransitTime != nil {
-				// For CONUS -> AK UB add the unmodified transit time from the DB to the pickup date
-				requiredDeliveryDate = pickupDate.AddDate(0, 0, *intlTransTime.UbTransitTime)
-			}
-		} else {
-			if destinationIsAlaska {
-				intlTransTime, err = models.FetchInternationalTransitTime(appCtx.DB(), pickupAddressRateAreaID, destinationAddressRateAreaID)
-				if err != nil {
-					switch err {
-					case sql.ErrNoRows:
-						return nil, fmt.Errorf("no international transit time found for destination rate area ID: %s", destinationAddressRateAreaID)
-					default:
-						return nil, err
-					}
-				}
-			}
-
-			if pickupIsAlaska {
-				intlTransTime, err = models.FetchInternationalTransitTime(appCtx.DB(), pickupAddressRateAreaID, destinationAddressRateAreaID)
-				if err != nil {
-					switch err {
-					case sql.ErrNoRows:
-						return nil, fmt.Errorf("no international transit time found for pickup rate area ID: %s", pickupAddressRateAreaID)
-					default:
-						return nil, err
-					}
-				}
-			}
-
-			if intlTransTime.HhgTransitTime != nil {
-				// For CONUS -> AK HHGs add the DB AK transit time to the weight and distance based CONUS time from above
-=======
 		if destinationIsAlaska && pickupIsAlaska {
 			if intlTransTime.HhgTransitTime != nil {
 				// For AK/AK HHGs we add the transit time directly to the pick date
@@ -1383,43 +1325,7 @@
 		} else {
 			if intlTransTime.HhgTransitTime != nil {
 				// For CONUS/AK HHGs we add the DB AK transit time to the weight and distance based domestic transit time from above
->>>>>>> 70fb7bd4
 				requiredDeliveryDate = requiredDeliveryDate.AddDate(0, 0, *intlTransTime.HhgTransitTime)
-			}
-		}
-	}
-
-	// If both addresses are Alaska we use the transit time unmodified from re_intl_transit_times for HHG and UB shipments
-	if destinationIsAlaska && pickupIsAlaska {
-		var intlTransTime models.InternationalTransitTime
-
-		contract, err := models.FetchContractForMove(appCtx, moveID)
-		if err != nil {
-			return nil, fmt.Errorf("error fetching contract for move ID: %s", moveID)
-		}
-
-		pickupAddressRateAreaID, err := models.FetchRateAreaID(appCtx.DB(), pickupAddress.ID, &uuid.Nil, contract.ID)
-		if err != nil {
-			return nil, fmt.Errorf("error fetching pickup rate area id for address ID: %s", pickupAddress.ID)
-		}
-
-		destinationAddressRateAreaID, err := models.FetchRateAreaID(appCtx.DB(), destinationAddress.ID, &uuid.Nil, contract.ID)
-		if err != nil {
-			return nil, fmt.Errorf("error fetching destination rate area id for address ID: %s", destinationAddress.ID)
-		}
-
-		intlTransTime, err = models.FetchInternationalTransitTime(appCtx.DB(), pickupAddressRateAreaID, destinationAddressRateAreaID)
-		if err != nil {
-			return nil, fmt.Errorf("error fetching intl transit time record for origin rate area ID: %s and destination rate area ID: %s", pickupAddressRateAreaID, destinationAddressRateAreaID)
-		}
-
-		if shipmentType == models.MTOShipmentTypeUnaccompaniedBaggage {
-			if intlTransTime.UbTransitTime != nil {
-				requiredDeliveryDate = pickupDate.AddDate(0, 0, *intlTransTime.UbTransitTime)
-			}
-		} else {
-			if intlTransTime.HhgTransitTime != nil {
-				requiredDeliveryDate = pickupDate.AddDate(0, 0, *intlTransTime.HhgTransitTime)
 			}
 		}
 	}
