--- conflicted
+++ resolved
@@ -1136,53 +1136,6 @@
 				models.ReServiceCodeDPK,
 				models.ReServiceCodeDUPK,
 			}
-<<<<<<< HEAD
-		}
-	case models.MTOShipmentTypeHHGIntoNTS:
-		// Need to create: Dom Linehaul, Fuel Surcharge, Dom Origin Price, Dom Destination Price, Dom NTS Packing
-		return []models.ReServiceCode{
-			models.ReServiceCodeDLH,
-			models.ReServiceCodeFSC,
-			models.ReServiceCodeDOP,
-			models.ReServiceCodeDDP,
-			models.ReServiceCodeDNPK,
-		}
-	case models.MTOShipmentTypeHHGOutOfNTSDom:
-		// Need to create: Dom Linehaul, Fuel Surcharge, Dom Origin Price, Dom Destination Price, Dom Unpacking
-		return []models.ReServiceCode{
-			models.ReServiceCodeDLH,
-			models.ReServiceCodeFSC,
-			models.ReServiceCodeDOP,
-			models.ReServiceCodeDDP,
-			models.ReServiceCodeDUPK,
-		}
-	case models.MTOShipmentTypeMobileHome:
-		// Need to create: Dom Linehaul, Fuel Surcharge, Dom Origin Price, Dom Destination Price, Dom Mobile Home Factor
-		return []models.ReServiceCode{
-			models.ReServiceCodeDLH,
-			models.ReServiceCodeFSC,
-			models.ReServiceCodeDOP,
-			models.ReServiceCodeDDP,
-			models.ReServiceCodeDMHF,
-		}
-	case models.MTOShipmentTypeBoatHaulAway:
-		// Need to create: Dom Linehaul, Fuel Surcharge, Dom Origin Price, Dom Destination Price, Dom Haul Away Boat Factor
-		return []models.ReServiceCode{
-			models.ReServiceCodeDLH,
-			models.ReServiceCodeFSC,
-			models.ReServiceCodeDOP,
-			models.ReServiceCodeDDP,
-			models.ReServiceCodeDBHF,
-		}
-	case models.MTOShipmentTypeBoatTowAway:
-		// Need to create: Dom Linehaul, Fuel Surcharge, Dom Origin Price, Dom Destination Price, Dom Tow Away Boat Factor
-		return []models.ReServiceCode{
-			models.ReServiceCodeDLH,
-			models.ReServiceCodeFSC,
-			models.ReServiceCodeDOP,
-			models.ReServiceCodeDDP,
-			models.ReServiceCodeDBTF,
-=======
 		case models.MTOShipmentTypeHHGIntoNTS:
 			// Need to create: Dom Linehaul, Fuel Surcharge, Dom Origin Price, Dom Destination Price, Dom NTS Packing
 			return []models.ReServiceCode{
@@ -1228,7 +1181,6 @@
 				models.ReServiceCodeDDP,
 				models.ReServiceCodeDBTF,
 			}
->>>>>>> 1a7afc6f
 		}
 	}
 
