package mtoshipment

import (
	"fmt"
	"time"

	"github.com/getlantern/deepcopy"
	"github.com/gobuffalo/pop/v5"
	"github.com/gobuffalo/validate/v3"
	"github.com/gofrs/uuid"

	"github.com/transcom/mymove/pkg/etag"
	"github.com/transcom/mymove/pkg/models"
	"github.com/transcom/mymove/pkg/route"
	"github.com/transcom/mymove/pkg/services"
	"github.com/transcom/mymove/pkg/services/fetch"
	"github.com/transcom/mymove/pkg/services/query"
)

// UpdateMTOShipmentQueryBuilder is the query builder for updating MTO Shipments
type UpdateMTOShipmentQueryBuilder interface {
	FetchOne(model interface{}, filters []services.QueryFilter) error
	CreateOne(model interface{}) (*validate.Errors, error)
	UpdateOne(model interface{}, eTag *string) (*validate.Errors, error)
	Count(model interface{}, filters []services.QueryFilter) (int, error)
	FetchMany(model interface{}, filters []services.QueryFilter, associations services.QueryAssociations, pagination services.Pagination, ordering services.QueryOrder) error
}

type mtoShipmentUpdater struct {
	db      *pop.Connection
	builder UpdateMTOShipmentQueryBuilder
	services.Fetcher
	planner route.Planner
}

// NewMTOShipmentUpdater creates a new struct with the service dependencies
func NewMTOShipmentUpdater(db *pop.Connection, builder UpdateMTOShipmentQueryBuilder, fetcher services.Fetcher, planner route.Planner) services.MTOShipmentUpdater {
	return &mtoShipmentUpdater{
		db,
		builder,
		fetch.NewFetcher(builder),
		planner,
	}
}

// setNewShipmentFields validates the updated shipment
func setNewShipmentFields(dbShipment *models.MTOShipment, requestedUpdatedShipment *models.MTOShipment) error {
	verrs := validate.NewErrors()
	var oldShipmentCopy *models.MTOShipment
	oldShipmentCopy = dbShipment // make a copy to restore values in case there were errors while setting

	if requestedUpdatedShipment.RequestedPickupDate != nil {
		dbShipment.RequestedPickupDate = requestedUpdatedShipment.RequestedPickupDate
	}

	if requestedUpdatedShipment.RequestedDeliveryDate != nil {
		dbShipment.RequestedDeliveryDate = requestedUpdatedShipment.RequestedDeliveryDate
	}

	if requestedUpdatedShipment.PrimeActualWeight != nil {
		dbShipment.PrimeActualWeight = requestedUpdatedShipment.PrimeActualWeight
	}

	if requestedUpdatedShipment.FirstAvailableDeliveryDate != nil {
		dbShipment.FirstAvailableDeliveryDate = requestedUpdatedShipment.FirstAvailableDeliveryDate
	}

	if requestedUpdatedShipment.ActualPickupDate != nil {
		dbShipment.ActualPickupDate = requestedUpdatedShipment.ActualPickupDate
	}

	if requestedUpdatedShipment.ScheduledPickupDate != nil {
		dbShipment.ScheduledPickupDate = requestedUpdatedShipment.ScheduledPickupDate
	}

	if requestedUpdatedShipment.ScheduledPickupDate != nil {
		dbShipment.ApprovedDate = requestedUpdatedShipment.ApprovedDate
	}

	if requestedUpdatedShipment.PrimeEstimatedWeight != nil {
		now := time.Now()
		dbShipment.PrimeEstimatedWeight = requestedUpdatedShipment.PrimeEstimatedWeight
		dbShipment.PrimeEstimatedWeightRecordedDate = &now
	}

	if requestedUpdatedShipment.PickupAddress != nil {
		dbShipment.PickupAddress = requestedUpdatedShipment.PickupAddress
	}

	if requestedUpdatedShipment.DestinationAddress != nil {
		dbShipment.DestinationAddress = requestedUpdatedShipment.DestinationAddress
	}

	if requestedUpdatedShipment.SecondaryPickupAddress != nil {
		dbShipment.SecondaryPickupAddress = requestedUpdatedShipment.SecondaryPickupAddress
	}

	if requestedUpdatedShipment.SecondaryDeliveryAddress != nil {
		dbShipment.SecondaryDeliveryAddress = requestedUpdatedShipment.SecondaryDeliveryAddress
	}

	if requestedUpdatedShipment.ShipmentType != "" {
		dbShipment.ShipmentType = requestedUpdatedShipment.ShipmentType
	}

	if requestedUpdatedShipment.Status != "" {
		dbShipment.Status = requestedUpdatedShipment.Status
		if dbShipment.Status != models.MTOShipmentStatusDraft && dbShipment.Status != models.MTOShipmentStatusSubmitted {
			verrs.Add("status", "can only update status to DRAFT or SUBMITTED. use UpdateMTOShipmentStatus for other status updates")
		}
	}

	if requestedUpdatedShipment.RequiredDeliveryDate != nil {
		dbShipment.RequiredDeliveryDate = requestedUpdatedShipment.RequiredDeliveryDate
	}

	if requestedUpdatedShipment.PrimeEstimatedWeightRecordedDate != nil {
		dbShipment.PrimeEstimatedWeightRecordedDate = requestedUpdatedShipment.PrimeEstimatedWeightRecordedDate
	}

	if requestedUpdatedShipment.CustomerRemarks != nil {
		dbShipment.CustomerRemarks = requestedUpdatedShipment.CustomerRemarks
	}

	//// TODO: move mtoagent creation into service: Should not update MTOAgents here because we don't have an eTag
	if len(requestedUpdatedShipment.MTOAgents) > 0 {
		agentsToCreateOrUpdate := []models.MTOAgent{}
		for _, newAgentInfo := range requestedUpdatedShipment.MTOAgents {
			// if no record exists in the db
			if newAgentInfo.ID == uuid.Nil {
				newAgentInfo.MTOShipmentID = requestedUpdatedShipment.ID
				agentsToCreateOrUpdate = append(agentsToCreateOrUpdate, newAgentInfo)
			} else {
				foundAgent := false
				// make sure there is an existing record in the db
				for i, dbAgent := range dbShipment.MTOAgents {
					if foundAgent == true {
						break
					}
					if dbAgent.ID == newAgentInfo.ID {
						foundAgent = true
						if newAgentInfo.MTOAgentType != "" && newAgentInfo.MTOAgentType != dbAgent.MTOAgentType {
							dbShipment.MTOAgents[i].MTOAgentType = newAgentInfo.MTOAgentType
						}

						if newAgentInfo.FirstName != nil {
							dbShipment.MTOAgents[i].FirstName = newAgentInfo.FirstName
						}

						if newAgentInfo.LastName != nil {
							dbShipment.MTOAgents[i].LastName = newAgentInfo.LastName
						}

						if newAgentInfo.Email != nil {
							dbShipment.MTOAgents[i].Email = newAgentInfo.Email
						}

						if newAgentInfo.Phone != nil {
							dbShipment.MTOAgents[i].Phone = newAgentInfo.Phone
						}
						agentsToCreateOrUpdate = append(agentsToCreateOrUpdate, dbShipment.MTOAgents[i])
					}
				}
			}
		}
		dbShipment.MTOAgents = agentsToCreateOrUpdate // don't return unchanged existing agents
	}

	if verrs.HasAny() {
		dbShipment = oldShipmentCopy
		return services.NewInvalidInputError(dbShipment.ID, nil, verrs, "Invalid input found while updating the shipment.")
	}

	return nil
}

// StaleIdentifierError is used when optimistic locking determines that the identifier refers to stale data
type StaleIdentifierError struct {
	StaleIdentifier string
}

func (e StaleIdentifierError) Error() string {
	return fmt.Sprintf("stale identifier: %s", e.StaleIdentifier)
}

//UpdateMTOShipment updates the mto shipment
func (f *mtoShipmentUpdater) UpdateMTOShipment(mtoShipment *models.MTOShipment, eTag string) (*models.MTOShipment, error) {
	queryFilters := []services.QueryFilter{
		query.NewQueryFilter("id", "=", mtoShipment.ID.String()),
	}
	var oldShipment models.MTOShipment

	err := f.FetchRecord(&oldShipment, queryFilters)

	if err != nil {
		return nil, services.NewNotFoundError(mtoShipment.ID, "while looking for mtoShipment")
	}
	var dbShipment models.MTOShipment
	err = deepcopy.Copy(&dbShipment, &oldShipment) // save the original db version, oldShipment will be modified
	if err != nil {
		return nil, fmt.Errorf("error copying shipment data %w", err)
	}
	err = setNewShipmentFields(&oldShipment, mtoShipment)
	if err != nil {
		return nil, err
	}
	newShipment := &oldShipment // old shipment has now been updated with requested changes
	// db version is used to check if agents need creating or updating
	err = f.updateShipmentRecord(&dbShipment, newShipment, eTag)

	if err != nil {
		switch err.(type) {
		case StaleIdentifierError:
			return &models.MTOShipment{}, services.NewPreconditionFailedError(mtoShipment.ID, err)
		default:
			return &models.MTOShipment{}, err
		}
	}

	var updatedShipment models.MTOShipment
	err = f.FetchRecord(&updatedShipment, queryFilters)
	if err != nil {
		return &models.MTOShipment{}, err
	}

	err = f.db.Eager("MTOServiceItems.ReService").Find(&updatedShipment, mtoShipment.ID.String())
	if err != nil {
		return &models.MTOShipment{}, err
	}

	return &updatedShipment, nil
}

// Takes the validated shipment input and updates the database using a transaction. If any part of the
// update fails, the entire transaction will be rolled back.
func (f *mtoShipmentUpdater) updateShipmentRecord(dbShipment *models.MTOShipment, newShipment *models.MTOShipment, eTag string) error {

	transactionError := f.db.Transaction(func(tx *pop.Connection) error {

		// temp optimistic locking solution til query builder is re-tooled to handle nested updates
		encodedUpdatedAt := etag.GenerateEtag(newShipment.UpdatedAt)

		if encodedUpdatedAt != eTag {
			return StaleIdentifierError{StaleIdentifier: eTag}
		}

		if newShipment.DestinationAddress != nil {
			// If there is an existing DestinationAddressID associated
			// with the shipment, grab it.
			if dbShipment.DestinationAddressID != nil {
				newShipment.DestinationAddress.ID = *dbShipment.DestinationAddressID
			}
			// If there is an existing DestinationAddressID, tx.Save will use it
			// to find and update the existing record. If there isn't, it will create
			// a new record.
			err := tx.Save(newShipment.DestinationAddress)
			if err != nil {
				return err
			}
			// Make sure the shipment has the updated DestinationAddressID to store
			// in mto_shipments table
			newShipment.DestinationAddressID = &newShipment.DestinationAddress.ID

		}

		if newShipment.PickupAddress != nil {
			if dbShipment.PickupAddressID != nil {
				newShipment.PickupAddress.ID = *dbShipment.PickupAddressID
			}

			err := tx.Save(newShipment.PickupAddress)
			if err != nil {
				return err
			}

			newShipment.PickupAddressID = &newShipment.PickupAddress.ID
		}

		if newShipment.SecondaryPickupAddress != nil {
			if dbShipment.SecondaryPickupAddressID != nil {
				newShipment.PickupAddress.ID = *dbShipment.SecondaryPickupAddressID
			}

			err := tx.Save(newShipment.SecondaryPickupAddress)
			if err != nil {
				return err
			}

			newShipment.SecondaryPickupAddressID = &newShipment.SecondaryPickupAddress.ID
		}

		if newShipment.SecondaryDeliveryAddress != nil {
			if dbShipment.SecondaryDeliveryAddressID != nil {
				newShipment.SecondaryDeliveryAddress.ID = *dbShipment.SecondaryDeliveryAddressID
			}

			err := tx.Save(newShipment.SecondaryDeliveryAddress)
			if err != nil {
				return err
			}

			newShipment.SecondaryDeliveryAddressID = &newShipment.SecondaryDeliveryAddress.ID
		}

		if len(newShipment.MTOAgents) != 0 {
			agentQuery := `UPDATE mto_agents
					SET
				`
			for _, agent := range newShipment.MTOAgents {
				copyOfAgent := agent // Make copy to avoid implicit memory aliasing of items from a range statement.

				for _, dbAgent := range dbShipment.MTOAgents {
					// if the updates already have an agent in the system
					if dbAgent.ID == copyOfAgent.ID {
						updateAgentQuery := generateAgentQuery()
						params := generateMTOAgentsParams(copyOfAgent)

						if err := tx.RawQuery(agentQuery+updateAgentQuery, params...).Exec(); err != nil {
							return err
						}
					}
				}
				if copyOfAgent.ID == uuid.Nil {
					// create a new agent if it doesn't already exist
<<<<<<< HEAD
					//  G601 TODO needs review
					verrs, err := f.builder.CreateOne(&agent)
=======
					verrs, err := f.builder.CreateOne(&copyOfAgent)
>>>>>>> b95deac1
					if verrs != nil && verrs.HasAny() {
						return verrs
					}
					if err != nil {
						return err
					}
				}
			}
		}
		updateMTOShipmentQuery := generateUpdateMTOShipmentQuery()
		params := generateMTOShipmentParams(*newShipment)

		if err := tx.RawQuery(updateMTOShipmentQuery, params...).Exec(); err != nil {
			return err
		}
		// #TODO: Is there any reason we can't remove updateMTOShipmentQuery and use tx.Update?
		//
		// if err := tx.Update(newShipment); err != nil {
		// 	return err
		// }
		return nil

	})

	if transactionError != nil {
		// Two possible types of transaction errors to handle
		if t, ok := transactionError.(StaleIdentifierError); ok {
			return services.NewPreconditionFailedError(dbShipment.ID, t)
		}
		return services.NewQueryError("mtoShipment", transactionError, "")
	}
	return nil

}

func generateMTOShipmentParams(mtoShipment models.MTOShipment) []interface{} {
	return []interface{}{
		mtoShipment.ScheduledPickupDate,
		mtoShipment.RequestedPickupDate,
		mtoShipment.RequestedDeliveryDate,
		mtoShipment.CustomerRemarks,
		mtoShipment.PrimeEstimatedWeight,
		mtoShipment.PrimeEstimatedWeightRecordedDate,
		mtoShipment.PrimeActualWeight,
		mtoShipment.ShipmentType,
		mtoShipment.ActualPickupDate,
		mtoShipment.ApprovedDate,
		mtoShipment.FirstAvailableDeliveryDate,
		mtoShipment.RequiredDeliveryDate,
		mtoShipment.Status,
		mtoShipment.DestinationAddressID,
		mtoShipment.PickupAddressID,
		mtoShipment.SecondaryDeliveryAddressID,
		mtoShipment.SecondaryPickupAddressID,
		mtoShipment.ID,
	}
}

func generateUpdateMTOShipmentQuery() string {
	return `UPDATE mto_shipments
		SET
			updated_at = NOW(),
			scheduled_pickup_date = ?,
			requested_pickup_date = ?,
			requested_delivery_date = ?,
			customer_remarks = ?,
			prime_estimated_weight = ?,
			prime_estimated_weight_recorded_date = ?,
			prime_actual_weight = ?,
			shipment_type = ?,
			actual_pickup_date = ?,
			approved_date = ?,
			first_available_delivery_date = ?,
			required_delivery_date = ?,
			status = ?,
			destination_address_id = ?,
			pickup_address_id = ?,
			secondary_delivery_address_id = ?,
			secondary_pickup_address_id = ?
		WHERE
			id = ?
	`
}

func generateMTOAgentsParams(agent models.MTOAgent) []interface{} {
	agentID := agent.ID
	agentType := agent.MTOAgentType
	firstName := agent.FirstName
	lastName := agent.LastName
	email := agent.Email
	phoneNo := agent.Phone

	paramsArr := []interface{}{
		agentID,
		agentID,
		agentType,
		agentID,
		firstName,
		agentID,
		lastName,
		agentID,
		email,
		agentID,
		phoneNo,
	}

	return paramsArr
}

func generateAgentQuery() string {
	return `
		updated_at =
			CASE
			   WHEN id = ? THEN NOW() ELSE updated_at
			END,
		agent_type =
			CASE
			   WHEN id = ? THEN ? ELSE agent_type
			END,
		first_name =
			CASE
			   WHEN id = ? THEN ? ELSE first_name
			END,
		last_name =
			CASE
			   WHEN id = ? THEN ? ELSE last_name
			END,
		email =
			CASE
			   WHEN id = ? THEN ? ELSE email
			END,
		phone =
			CASE
			   WHEN id = ? THEN ? ELSE phone
			END;
	`
}

type mtoShipmentStatusUpdater struct {
	db        *pop.Connection
	builder   UpdateMTOShipmentQueryBuilder
	siCreator services.MTOServiceItemCreator
	planner   route.Planner
}

// UpdateMTOShipmentStatus updates MTO Shipment Status
func (o *mtoShipmentStatusUpdater) UpdateMTOShipmentStatus(shipmentID uuid.UUID, status models.MTOShipmentStatus, rejectionReason *string, eTag string) (*models.MTOShipment, error) {
	shipment, err := fetchShipment(shipmentID, o.builder)
	if err != nil {
		return nil, err
	}

	switch shipment.Status {
	case models.MTOShipmentStatusDraft:
		if status != models.MTOShipmentStatusSubmitted {
			return nil, ConflictStatusError{
				id:                        shipment.ID,
				transitionFromStatus:      shipment.Status,
				transitionToStatus:        status,
				transitionAllowedStatuses: &[]models.MTOShipmentStatus{models.MTOShipmentStatusSubmitted},
			}
		}
	case models.MTOShipmentStatusSubmitted:
		if status != models.MTOShipmentStatusApproved && status != models.MTOShipmentStatusRejected {
			return nil, ConflictStatusError{
				id:                        shipment.ID,
				transitionFromStatus:      shipment.Status,
				transitionToStatus:        status,
				transitionAllowedStatuses: &[]models.MTOShipmentStatus{models.MTOShipmentStatusApproved, models.MTOShipmentStatusRejected},
			}
		}
	case models.MTOShipmentStatusApproved:
		if status != models.MTOShipmentStatusCancellationRequested {
			return nil, ConflictStatusError{
				id:                        shipment.ID,
				transitionFromStatus:      shipment.Status,
				transitionToStatus:        status,
				transitionAllowedStatuses: &[]models.MTOShipmentStatus{models.MTOShipmentStatusCancellationRequested},
			}
		}
	default:
		return nil, ConflictStatusError{id: shipment.ID, transitionFromStatus: shipment.Status, transitionToStatus: status}
	}

	if status != models.MTOShipmentStatusRejected {
		rejectionReason = nil
	}

	shipment.Status = status
	shipment.RejectionReason = rejectionReason

	// When a shipment is approved, service items automatically get created, but
	// service items can only be created if a Move's status is either Approved
	// or Approvals Requested, so check and fail early.
	if shipment.Status == models.MTOShipmentStatusApproved {
		move := shipment.MoveTaskOrder
		if move.Status != models.MoveStatusAPPROVED && move.Status != models.MoveStatusAPPROVALSREQUESTED {
			return nil, services.NewConflictError(
				move.ID,
				fmt.Sprintf("Cannot approve a shipment if the move isn't approved. The current status for the move with ID %s is %s", move.ID, move.Status),
			)
		}

		approvedDate := time.Now()
		shipment.ApprovedDate = &approvedDate

		if shipment.ScheduledPickupDate != nil &&
			shipment.RequiredDeliveryDate == nil &&
			shipment.PrimeEstimatedWeight != nil {
			requiredDeliveryDate, calcErr := CalculateRequiredDeliveryDate(o.planner, o.db, *shipment.PickupAddress, *shipment.DestinationAddress, *shipment.ScheduledPickupDate, shipment.PrimeEstimatedWeight.Int())
			if calcErr != nil {
				return nil, calcErr
			}
			shipment.RequiredDeliveryDate = requiredDeliveryDate
		}

	}

	verrs, err := o.builder.UpdateOne(&shipment, &eTag)

	if verrs != nil && verrs.HasAny() {
		invalidInputError := services.NewInvalidInputError(shipment.ID, nil, verrs, "There was an issue with validating the updates")

		return &models.MTOShipment{}, invalidInputError
	}

	if err != nil {
		switch err.(type) {
		case query.StaleIdentifierError:
			return nil, services.NewPreconditionFailedError(shipment.ID, err)
		default:
			return nil, err
		}
	}

	if shipment.Status == models.MTOShipmentStatusApproved {
		if verrs != nil && verrs.HasAny() {
			invalidInputError := services.NewInvalidInputError(shipment.ID, nil, verrs, "There was an issue with validating the updates")
			return &models.MTOShipment{}, invalidInputError
		}

		if err != nil {
			switch err.(type) {
			case query.StaleIdentifierError:
				return nil, services.NewPreconditionFailedError(shipment.ID, err)
			default:
				return nil, err
			}
		}

		reServiceCodes := reServiceCodesForShipment(shipment)
		serviceItemsToCreate := constructMTOServiceItemModels(shipment.ID, shipment.MoveTaskOrderID, reServiceCodes)
		for _, serviceItem := range serviceItemsToCreate {
<<<<<<< HEAD
			//  G601 TODO needs review
			_, verrs, err := o.siCreator.CreateMTOServiceItem(&serviceItem)
=======
			copyOfServiceItem := serviceItem // Make copy to avoid implicit memory aliasing of items from a range statement.
			_, verrs, err := o.siCreator.CreateMTOServiceItem(&copyOfServiceItem)
>>>>>>> b95deac1

			if verrs != nil && verrs.HasAny() {
				invalidInputError := services.NewInvalidInputError(shipment.ID, nil, verrs, "There was an issue creating service items for the shipment")
				return &models.MTOShipment{}, invalidInputError
			}

			if err != nil {
				return nil, err
			}
		}
	}

	return &shipment, nil
}

func fetchShipment(shipmentID uuid.UUID, builder UpdateMTOShipmentQueryBuilder) (models.MTOShipment, error) {
	var shipment models.MTOShipment

	queryFilters := []services.QueryFilter{
		query.NewQueryFilter("id", "=", shipmentID),
	}
	err := builder.FetchOne(&shipment, queryFilters)

	if err != nil {
		return shipment, services.NewNotFoundError(shipmentID, "Shipment not found")
	}

	return shipment, nil
}

func reServiceCodesForShipment(shipment models.MTOShipment) []models.ReServiceCode {
	// We will detect the type of shipment we're working with and then call a helper with the correct
	// default service items that we want created as a side effect.
	// More info in MB-1140: https://dp3.atlassian.net/browse/MB-1140

	switch shipment.ShipmentType {
	case models.MTOShipmentTypeHHG, models.MTOShipmentTypeHHGLongHaulDom:
		// Need to create: Dom Linehaul, Fuel Surcharge, Dom Origin Price, Dom Destination Price, Dom Packing, and Dom Unpacking.
		return []models.ReServiceCode{
			models.ReServiceCodeDLH,
			models.ReServiceCodeFSC,
			models.ReServiceCodeDOP,
			models.ReServiceCodeDDP,
			models.ReServiceCodeDPK,
			models.ReServiceCodeDUPK,
		}
	case models.MTOShipmentTypeHHGShortHaulDom:
		// Need to create: Dom Shorthaul, Fuel Surcharge, Dom Origin Price, Dom Destination Price, Dom Packing, Dom Unpacking
		return []models.ReServiceCode{
			models.ReServiceCodeDSH,
			models.ReServiceCodeFSC,
			models.ReServiceCodeDOP,
			models.ReServiceCodeDDP,
			models.ReServiceCodeDPK,
			models.ReServiceCodeDUPK,
		}
	case models.MTOShipmentTypeHHGIntoNTSDom:
		// Need to create: Dom Linehaul, Fuel Surcharge, Dom Origin Price, Dom Destination Price, Dom Packing, Dom NTS Packing Factor
		return []models.ReServiceCode{
			models.ReServiceCodeDLH,
			models.ReServiceCodeFSC,
			models.ReServiceCodeDOP,
			models.ReServiceCodeDDP,
			models.ReServiceCodeDPK,
			models.ReServiceCodeDNPKF,
		}
	case models.MTOShipmentTypeHHGOutOfNTSDom:
		// Need to create: Dom Linehaul, Fuel Surcharge, Dom Origin Price, Dom Destination Price, Dom Unpacking
		return []models.ReServiceCode{
			models.ReServiceCodeDLH,
			models.ReServiceCodeFSC,
			models.ReServiceCodeDOP,
			models.ReServiceCodeDDP,
			models.ReServiceCodeDUPK,
		}
	case models.MTOShipmentTypeMotorhome:
		// Need to create: Dom Linehaul, Fuel Surcharge, Dom Origin Price, Dom Destination Price, Dom Mobile Home Factor
		return []models.ReServiceCode{
			models.ReServiceCodeDLH,
			models.ReServiceCodeFSC,
			models.ReServiceCodeDOP,
			models.ReServiceCodeDDP,
			models.ReServiceCodeDMHF,
		}
	case models.MTOShipmentTypeBoatHaulAway:
		// Need to create: Dom Linehaul, Fuel Surcharge, Dom Origin Price, Dom Destination Price, Dom Haul Away Boat Factor
		return []models.ReServiceCode{
			models.ReServiceCodeDLH,
			models.ReServiceCodeFSC,
			models.ReServiceCodeDOP,
			models.ReServiceCodeDDP,
			models.ReServiceCodeDBHF,
		}
	case models.MTOShipmentTypeBoatTowAway:
		// Need to create: Dom Linehaul, Fuel Surcharge, Dom Origin Price, Dom Destination Price, Dom Tow Away Boat Factor
		return []models.ReServiceCode{
			models.ReServiceCodeDLH,
			models.ReServiceCodeFSC,
			models.ReServiceCodeDOP,
			models.ReServiceCodeDDP,
			models.ReServiceCodeDBTF,
		}
	}

	return []models.ReServiceCode{}
}

// CalculateRequiredDeliveryDate function is used to get a distance calculation using the pickup and destination addresses. It then uses
// the value returned to make a fetch on the ghc_domestic_transit_times table and returns a required delivery date
// based on the max_days_transit_time.
func CalculateRequiredDeliveryDate(planner route.Planner, db *pop.Connection, pickupAddress models.Address, destinationAddress models.Address, pickupDate time.Time, weight int) (*time.Time, error) {
	// Okay, so this is something to get us able to take care of the 20 day condition over in the gdoc linked in this
	// story: https://dp3.atlassian.net/browse/MB-1141
	// We unfortunately didn't get a lot of guidance regarding vicinity. So for now we're taking zip codes that are the
	// explicitly mentioned 20 day cities and those in the same county (that I've manually compiled together here).
	// If a move is in that group it adds 20 days, if it's not in that group, but is in Alaska it adds 10 days.
	// Else it will not do either of those things.
	// The cities for 20 days are: Adak, Kodiak, Juneau, Ketchikan, and Sitka. As well as others in their 'vicinity.'
	twentyDayAKZips := [28]string{"99546", "99547", "99591", "99638", "99660", "99685", "99692", "99550", "99608",
		"99615", "99619", "99624", "99643", "99644", "99697", "99650", "99801", "99802", "99803", "99811", "99812",
		"99950", "99824", "99850", "99901", "99928", "99950", "99835"}

	// Get a distance calculation between pickup and destination addresses.
	distance, err := planner.TransitDistance(&pickupAddress, &destinationAddress)
	if err != nil {
		return nil, err
	}
	// Query the ghc_domestic_transit_times table for the max transit time
	var ghcDomesticTransitTime models.GHCDomesticTransitTime
	err = db.Where("distance_miles_lower <= ? "+
		"AND distance_miles_upper >= ? "+
		"AND weight_lbs_lower <= ? "+
		"AND (weight_lbs_upper >= ? OR weight_lbs_upper = 0)",
		distance, distance, weight, weight).First(&ghcDomesticTransitTime)

	if err != nil {
		return nil, err
	}
	// Add the max transit time to the pickup date to get the new required delivery date
	requiredDeliveryDate := pickupDate.AddDate(0, 0, ghcDomesticTransitTime.MaxDaysTransitTime)

	// Let's add some days if we're dealing with an alaska shipment.
	if destinationAddress.State == "AK" {
		for _, zip := range twentyDayAKZips {
			if destinationAddress.PostalCode == zip {
				// Add an extra 10 days here, so that after we add the 10 for being in AK we wind up with a total of 20
				requiredDeliveryDate = requiredDeliveryDate.AddDate(0, 0, 10)
				break
			}
		}
		// Add an extra 10 days for being in AK
		requiredDeliveryDate = requiredDeliveryDate.AddDate(0, 0, 10)
	}

	// return the value
	return &requiredDeliveryDate, nil
}

// This private function is used to generically construct service items when shipments are approved.
func constructMTOServiceItemModels(shipmentID uuid.UUID, mtoID uuid.UUID, reServiceCodes []models.ReServiceCode) models.MTOServiceItems {
	serviceItems := make(models.MTOServiceItems, len(reServiceCodes))

	for i, reServiceCode := range reServiceCodes {
		serviceItem := models.MTOServiceItem{
			MoveTaskOrderID: mtoID,
			MTOShipmentID:   &shipmentID,
			ReService:       models.ReService{Code: reServiceCode},
			Status:          "APPROVED",
		}
		serviceItems[i] = serviceItem
	}
	return serviceItems
}

// NewMTOShipmentStatusUpdater creates a new MTO Shipment Status Updater
func NewMTOShipmentStatusUpdater(db *pop.Connection, builder UpdateMTOShipmentQueryBuilder, siCreator services.MTOServiceItemCreator, planner route.Planner) services.MTOShipmentStatusUpdater {
	return &mtoShipmentStatusUpdater{db, builder, siCreator, planner}
}

// ConflictStatusError returns an error for a conflict in status
type ConflictStatusError struct {
	id                        uuid.UUID
	transitionFromStatus      models.MTOShipmentStatus
	transitionToStatus        models.MTOShipmentStatus
	transitionAllowedStatuses *[]models.MTOShipmentStatus
}

// Error is the string representation of the error
func (e ConflictStatusError) Error() string {
	var allowedStatusMsg string
	if e.transitionAllowedStatuses != nil {
		allowedStatusMsg = fmt.Sprintf(" May only transition to: %+q.", *e.transitionAllowedStatuses)
	}
	return fmt.Sprintf("shipment with id '%s' cannot transition status from '%s' to '%s'.%s",
		e.id.String(), e.transitionFromStatus, e.transitionToStatus, allowedStatusMsg)
}

func (f mtoShipmentUpdater) MTOShipmentsMTOAvailableToPrime(mtoShipmentID uuid.UUID) (bool, error) {
	var mto models.Move

	err := f.db.Q().
		Join("mto_shipments", "moves.id = mto_shipments.move_id").
		Where("available_to_prime_at IS NOT NULL").
		Where("mto_shipments.id = ?", mtoShipmentID).
		Where("show = TRUE").
		First(&mto)
	if err != nil {
		if err.Error() == models.RecordNotFoundErrorString {
			return false, services.NewNotFoundError(mtoShipmentID, "for mtoShipment")
		}
		return false, services.NewQueryError("mtoShipments", err, "Unexpected error")
	}

	return true, nil
}<|MERGE_RESOLUTION|>--- conflicted
+++ resolved
@@ -322,12 +322,7 @@
 				}
 				if copyOfAgent.ID == uuid.Nil {
 					// create a new agent if it doesn't already exist
-<<<<<<< HEAD
-					//  G601 TODO needs review
-					verrs, err := f.builder.CreateOne(&agent)
-=======
 					verrs, err := f.builder.CreateOne(&copyOfAgent)
->>>>>>> b95deac1
 					if verrs != nil && verrs.HasAny() {
 						return verrs
 					}
@@ -581,13 +576,8 @@
 		reServiceCodes := reServiceCodesForShipment(shipment)
 		serviceItemsToCreate := constructMTOServiceItemModels(shipment.ID, shipment.MoveTaskOrderID, reServiceCodes)
 		for _, serviceItem := range serviceItemsToCreate {
-<<<<<<< HEAD
-			//  G601 TODO needs review
-			_, verrs, err := o.siCreator.CreateMTOServiceItem(&serviceItem)
-=======
 			copyOfServiceItem := serviceItem // Make copy to avoid implicit memory aliasing of items from a range statement.
 			_, verrs, err := o.siCreator.CreateMTOServiceItem(&copyOfServiceItem)
->>>>>>> b95deac1
 
 			if verrs != nil && verrs.HasAny() {
 				invalidInputError := services.NewInvalidInputError(shipment.ID, nil, verrs, "There was an issue creating service items for the shipment")
