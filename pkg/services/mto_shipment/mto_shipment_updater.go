package mtoshipment

import (
	"fmt"
	"time"

<<<<<<< HEAD
	"github.com/transcom/mymove/pkg/route"
=======
	"github.com/transcom/mymove/pkg/etag"
>>>>>>> 2a62df66

	"github.com/gobuffalo/pop"
	"github.com/gobuffalo/validate"
	"github.com/gofrs/uuid"

	"github.com/transcom/mymove/pkg/models"
	"github.com/transcom/mymove/pkg/services"
	"github.com/transcom/mymove/pkg/services/fetch"
	"github.com/transcom/mymove/pkg/services/query"
)

// UpdateMTOShipmentQueryBuilder is the query builder for updating MTO Shipments
type UpdateMTOShipmentQueryBuilder interface {
	FetchOne(model interface{}, filters []services.QueryFilter) error
	UpdateOne(model interface{}, eTag *string) (*validate.Errors, error)
	Count(model interface{}, filters []services.QueryFilter) (int, error)
	FetchMany(model interface{}, filters []services.QueryFilter, associations services.QueryAssociations, pagination services.Pagination, ordering services.QueryOrder) error
}

type mtoShipmentUpdater struct {
	db      *pop.Connection
	builder UpdateMTOShipmentQueryBuilder
	services.Fetcher
	planner route.Planner
}

// NewMTOShipmentUpdater creates a new struct with the service dependencies
func NewMTOShipmentUpdater(db *pop.Connection, builder UpdateMTOShipmentQueryBuilder, fetcher services.Fetcher, planner route.Planner) services.MTOShipmentUpdater {
	return &mtoShipmentUpdater{db, builder, fetch.NewFetcher(builder), planner}
}

<<<<<<< HEAD
// setNewShipmentFields validates the updated shipment
func setNewShipmentFields(planner route.Planner, db *pop.Connection, oldShipment *models.MTOShipment, updatedShipment *models.MTOShipment) error {
=======
// setNewShipmentFields validates the updated shipment and fills in oldShipment with updated fields user provides and retains unchanged values
func setNewShipmentFields(oldShipment *models.MTOShipment, updatedShipment *models.MTOShipment) error {
>>>>>>> 2a62df66
	if updatedShipment.RequestedPickupDate != nil {
		requestedPickupDate := updatedShipment.RequestedPickupDate
		// if requestedPickupDate isn't valid then return InvalidInputError
		if !requestedPickupDate.Equal(*oldShipment.RequestedPickupDate) {
			return services.NewInvalidInputError(oldShipment.ID, nil, nil, "Requested pickup date must match what customer has requested.")
		}
		oldShipment.RequestedPickupDate = requestedPickupDate
	}

	if updatedShipment.PrimeActualWeight != nil {
		oldShipment.PrimeActualWeight = updatedShipment.PrimeActualWeight
	}

	if updatedShipment.FirstAvailableDeliveryDate != nil {
		oldShipment.FirstAvailableDeliveryDate = updatedShipment.FirstAvailableDeliveryDate
	}

	if updatedShipment.ActualPickupDate != nil {
		oldShipment.ActualPickupDate = updatedShipment.ActualPickupDate
	}

	scheduledPickupTime := *oldShipment.ScheduledPickupDate
	if updatedShipment.ScheduledPickupDate != nil {
		scheduledPickupTime = *updatedShipment.ScheduledPickupDate
		oldShipment.ScheduledPickupDate = &scheduledPickupTime
		requiredDeliveryDate, err := calculateRequiredDeliveryDate(planner, db, oldShipment.PickupAddress,
			oldShipment.DestinationAddress, *updatedShipment.ScheduledPickupDate, updatedShipment.PrimeEstimatedWeight.Int())
		if err != nil {
			return err
		}
		oldShipment.RequiredDeliveryDate = requiredDeliveryDate
	}

	if updatedShipment.PrimeEstimatedWeight != nil {
		if oldShipment.PrimeEstimatedWeight != nil {
			return services.InvalidInputError{}
		}
		now := time.Now()
		if oldShipment.ApprovedDate != nil {
			err := validatePrimeEstimatedWeightRecordedDate(now, scheduledPickupTime, *oldShipment.ApprovedDate)
			if err != nil {
				errorMessage := "The time period for updating the estimated weight for a shipment has expired, please contact the TOO directly to request updates to this shipment’s estimated weight."
				return services.NewInvalidInputError(oldShipment.ID, err, nil, errorMessage)
			}
		}
		oldShipment.PrimeEstimatedWeight = updatedShipment.PrimeEstimatedWeight
		oldShipment.PrimeEstimatedWeightRecordedDate = &now
	}

	if updatedShipment.PickupAddress != nil {
		pickupAddress := updatedShipment.PickupAddress
		oldShipment.PickupAddress = pickupAddress
	}

	if updatedShipment.DestinationAddress != nil {
		destinationAddress := updatedShipment.DestinationAddress
		oldShipment.DestinationAddress = destinationAddress
	}

	if updatedShipment.SecondaryPickupAddress != nil {
		secondaryPickupAddress := updatedShipment.SecondaryPickupAddress
		oldShipment.SecondaryPickupAddress = secondaryPickupAddress
	}

	if updatedShipment.SecondaryDeliveryAddress != nil {
		secondaryDeliveryAddress := updatedShipment.SecondaryDeliveryAddress
		oldShipment.SecondaryPickupAddress = secondaryDeliveryAddress
	}

	if updatedShipment.ShipmentType != "" {
		oldShipment.ShipmentType = updatedShipment.ShipmentType
	}

	if updatedShipment.MTOAgents != nil {
		for i, oldAgent := range oldShipment.MTOAgents {
			for _, newAgentInfo := range updatedShipment.MTOAgents {
				if oldAgent.ID == newAgentInfo.ID {
					if newAgentInfo.MTOAgentType != "" && newAgentInfo.MTOAgentType != oldAgent.MTOAgentType {
						oldShipment.MTOAgents[i].MTOAgentType = newAgentInfo.MTOAgentType
					}

					if newAgentInfo.FirstName != nil {
						oldShipment.MTOAgents[i].FirstName = newAgentInfo.FirstName
					}
					if newAgentInfo.LastName != nil {
						oldShipment.MTOAgents[i].LastName = newAgentInfo.LastName
					}

					if newAgentInfo.Email != nil {
						oldShipment.MTOAgents[i].Email = newAgentInfo.Email
					}

					if newAgentInfo.Phone != nil {
						oldShipment.MTOAgents[i].Phone = newAgentInfo.Phone
					}
				}
			}
		}
	}

	return nil
}

func validatePrimeEstimatedWeightRecordedDate(estimatedWeightRecordedDate time.Time, scheduledPickupDate time.Time, approvedDate time.Time) error {
	approvedDaysFromScheduled := scheduledPickupDate.Sub(approvedDate).Hours() / 24
	daysFromScheduled := scheduledPickupDate.Sub(estimatedWeightRecordedDate).Hours() / 24
	if approvedDaysFromScheduled >= 10 && daysFromScheduled >= 10 {
		return nil
	}

	if (approvedDaysFromScheduled >= 3 && approvedDaysFromScheduled <= 9) && daysFromScheduled >= 3 {
		return nil
	}

	if approvedDaysFromScheduled < 3 && daysFromScheduled >= 1 {
		return nil
	}

	return services.InvalidInputError{}
}

// StaleIdentifierError is used when optimistic locking determines that the identifier refers to stale data
type StaleIdentifierError struct {
	StaleIdentifier string
}

func (e StaleIdentifierError) Error() string {
	return fmt.Sprintf("stale identifier: %s", e.StaleIdentifier)
}

//UpdateMTOShipment updates the mto shipment
func (f mtoShipmentUpdater) UpdateMTOShipment(mtoShipment *models.MTOShipment, eTag string) (*models.MTOShipment, error) {
	queryFilters := []services.QueryFilter{
		query.NewQueryFilter("id", "=", mtoShipment.ID.String()),
	}
	var oldShipment models.MTOShipment
	err := f.FetchRecord(&oldShipment, queryFilters)

	if err != nil {
		return &models.MTOShipment{}, err
	}
	err = setNewShipmentFields(f.planner, f.db, &oldShipment, mtoShipment)
	if err != nil {
		return &models.MTOShipment{}, err
	}

	var verrs *validate.Errors

	err = f.db.Transaction(func(tx *pop.Connection) error {
		// temp optimistic locking solution til query builder is re-tooled to handle nested updates
		encodedUpdatedAt := etag.GenerateEtag(oldShipment.UpdatedAt)
		if encodedUpdatedAt != eTag {
			return StaleIdentifierError{StaleIdentifier: eTag}
		}

		updateMTOShipmentQuery := generateUpdateMTOShipmentQuery()
		params := generateMTOShipmentParams(oldShipment)
		err = f.db.RawQuery(updateMTOShipmentQuery, params...).Exec()

		if err != nil {
			return err
		}

		if mtoShipment.DestinationAddress != nil || mtoShipment.PickupAddress != nil || mtoShipment.SecondaryPickupAddress != nil || mtoShipment.SecondaryDeliveryAddress != nil {

			addressBaseQuery := `UPDATE addresses
				SET
			`

			if mtoShipment.DestinationAddress != nil {
				destinationAddressQuery := generateAddressQuery()
				params := generateAddressParams(mtoShipment.DestinationAddress)
				err = f.db.RawQuery(addressBaseQuery+destinationAddressQuery, params...).Exec()
			}

			if err != nil {
				return err
			}

			if mtoShipment.PickupAddress != nil {
				pickupAddressQuery := generateAddressQuery()
				params := generateAddressParams(mtoShipment.PickupAddress)
				err = f.db.RawQuery(addressBaseQuery+pickupAddressQuery, params...).Exec()
			}

			if err != nil {
				return err
			}

			if mtoShipment.SecondaryDeliveryAddress != nil {
				secondaryDeliveryAddressQuery := generateAddressQuery()
				params := generateAddressParams(mtoShipment.SecondaryDeliveryAddress)
				err = f.db.RawQuery(addressBaseQuery+secondaryDeliveryAddressQuery, params...).Exec()
			}

			if err != nil {
				return err
			}

			if mtoShipment.SecondaryPickupAddress != nil {
				secondaryPickupAddressQuery := generateAddressQuery()
				params := generateAddressParams(mtoShipment.SecondaryPickupAddress)
				err = f.db.RawQuery(addressBaseQuery+secondaryPickupAddressQuery, params...).Exec()
			}

			if err != nil {
				return err
			}
		}

		if mtoShipment.MTOAgents != nil {
			agentQuery := `UPDATE mto_agents
					SET
				`
			for _, agent := range oldShipment.MTOAgents {
				updateAgentQuery := generateAgentQuery()
				params := generateMTOAgentsParams(agent)
				err = f.db.RawQuery(agentQuery+updateAgentQuery, params...).Exec()
				if err != nil {
					return err
				}
			}
		}

		return nil
	})

	if verrs != nil && verrs.HasAny() {
		invalidInputError := services.NewInvalidInputError(oldShipment.ID, nil, verrs, "There was an issue with validating the updates")

		return &models.MTOShipment{}, invalidInputError
	}

	if err != nil {
		switch err.(type) {
		case StaleIdentifierError:
			return &models.MTOShipment{}, services.NewPreconditionFailedError(mtoShipment.ID, err)
		default:
			return &models.MTOShipment{}, err
		}
	}

	var updatedShipment models.MTOShipment
	err = f.FetchRecord(&updatedShipment, queryFilters)

	if err != nil {
		return &models.MTOShipment{}, err
	}

	return &updatedShipment, nil
}

func generateMTOShipmentParams(mtoShipment models.MTOShipment) []interface{} {
	return []interface{}{
		mtoShipment.ScheduledPickupDate,
		mtoShipment.RequestedPickupDate,
		mtoShipment.CustomerRemarks,
		mtoShipment.PrimeEstimatedWeight,
		mtoShipment.PrimeEstimatedWeightRecordedDate,
		mtoShipment.PrimeActualWeight,
		mtoShipment.ShipmentType,
		mtoShipment.ActualPickupDate,
		mtoShipment.ApprovedDate,
		mtoShipment.FirstAvailableDeliveryDate,
		mtoShipment.ID,
	}
}

func generateUpdateMTOShipmentQuery() string {
	return `UPDATE mto_shipments
		SET
			updated_at = NOW(),
			scheduled_pickup_date = ?,
			requested_pickup_date = ?,
			customer_remarks = ?,
			prime_estimated_weight = ?,
			prime_estimated_weight_recorded_date = ?,
			prime_actual_weight = ?,
			shipment_type = ?,
			actual_pickup_date = ?,
			approved_date = ?,
			first_available_delivery_date = ?
		WHERE
			id = ?
	`
}

func generateMTOAgentsParams(agent models.MTOAgent) []interface{} {
	agentID := agent.ID
	agentType := agent.MTOAgentType
	firstName := agent.FirstName
	lastName := agent.LastName
	email := agent.Email
	phoneNo := agent.Phone

	paramsArr := []interface{}{
		agentID,
		agentID,
		agentType,
		agentID,
		firstName,
		agentID,
		lastName,
		agentID,
		email,
		agentID,
		phoneNo,
	}

	return paramsArr
}

func generateAgentQuery() string {
	return `
		updated_at =
			CASE
			   WHEN id = ? THEN NOW() ELSE updated_at
			END,
		agent_type =
			CASE
			   WHEN id = ? THEN ? ELSE agent_type
			END,
		first_name =
			CASE
			   WHEN id = ? THEN ? ELSE first_name
			END,
		last_name =
			CASE
			   WHEN id = ? THEN ? ELSE last_name
			END,
		email =
			CASE
			   WHEN id = ? THEN ? ELSE email
			END,
		phone =
			CASE
			   WHEN id = ? THEN ? ELSE phone
			END;
	`
}

func generateAddressQuery() string {
	return `
		updated_at =
			CASE
			   WHEN id = ? THEN NOW() ELSE updated_at
			END,
		city =
			CASE
			   WHEN id = ? THEN ? ELSE city
			END,
		country =
			CASE
			   WHEN id = ? THEN ? ELSE country
			END,
		postal_code =
			CASE
			   WHEN id = ? THEN ? ELSE postal_code
			END,
		state =
			CASE
			   WHEN id = ? THEN ? ELSE state
			END,
		street_address_1 =
			CASE
			   WHEN id = ? THEN ? ELSE street_address_1
			END,
		street_address_2 =
			CASE
			   WHEN id = ? THEN ? ELSE street_address_2
			END,
		street_address_3 =
			CASE
			   WHEN id = ? THEN ? ELSE street_address_3
			END;
	`
}

func generateAddressParams(address *models.Address) []interface{} {
	destinationAddressID := address.ID
	city := address.City
	country := address.Country
	postalCode := address.PostalCode
	state := address.State
	streetAddress1 := address.StreetAddress1
	streetAddress2 := address.StreetAddress2
	streetAddress3 := address.StreetAddress3
	paramArr := []interface{}{
		destinationAddressID,
		destinationAddressID,
		city,
		destinationAddressID,
		country,
		destinationAddressID,
		postalCode,
		destinationAddressID,
		state,
		destinationAddressID,
		streetAddress1,
		destinationAddressID,
		streetAddress2,
		destinationAddressID,
		streetAddress3}
	return paramArr
}

type mtoShipmentStatusUpdater struct {
	db        *pop.Connection
	builder   UpdateMTOShipmentQueryBuilder
	siCreator services.MTOServiceItemCreator
	planner   route.Planner
}

// UpdateMTOShipmentStatus updates MTO Shipment Status
func (o *mtoShipmentStatusUpdater) UpdateMTOShipmentStatus(shipmentID uuid.UUID, status models.MTOShipmentStatus, rejectionReason *string, eTag string) (*models.MTOShipment, error) {
	var shipment models.MTOShipment

	queryFilters := []services.QueryFilter{
		query.NewQueryFilter("id", "=", shipmentID),
	}
	err := o.builder.FetchOne(&shipment, queryFilters)

	if err != nil {
		return nil, services.NewNotFoundError(shipment.ID, "")
	}

	if shipment.Status != models.MTOShipmentStatusSubmitted {
		return nil, ConflictStatusError{id: shipment.ID, transitionFromStatus: shipment.Status, transitionToStatus: models.MTOShipmentStatus(status)}
	} else if status != models.MTOShipmentStatusRejected {
		rejectionReason = nil
	}

	shipment.Status = status
	shipment.RejectionReason = rejectionReason

	if shipment.Status == models.MTOShipmentStatusApproved {
		approvedDate := time.Now()
		shipment.ApprovedDate = &approvedDate

		if shipment.ScheduledPickupDate != nil &&
			shipment.RequiredDeliveryDate == nil &&
			shipment.PrimeEstimatedWeight != nil {
			requiredDeliveryDate, calcErr := calculateRequiredDeliveryDate(o.planner, o.db, shipment.PickupAddress, shipment.DestinationAddress, *shipment.ScheduledPickupDate, shipment.PrimeEstimatedWeight.Int())
			if calcErr != nil {
				return nil, calcErr
			}
			shipment.RequiredDeliveryDate = requiredDeliveryDate
		}

	}

	verrs, err := o.builder.UpdateOne(&shipment, &eTag)

	if verrs != nil && verrs.HasAny() {
		invalidInputError := services.NewInvalidInputError(shipment.ID, nil, verrs, "There was an issue with validating the updates")

		return &models.MTOShipment{}, invalidInputError
	}

	if err != nil {
		switch err.(type) {
		case query.StaleIdentifierError:
			return nil, services.NewPreconditionFailedError(shipment.ID, err)
		default:
			return nil, err
		}
	}

	if shipment.Status == models.MTOShipmentStatusApproved {
		// We will detect the type of shipment we're working with and then call a helper with the correct
		// default service items that we want created as a side effect.
		// More info in MB-1140: https://dp3.atlassian.net/browse/MB-1140
		var serviceItemsToCreate models.MTOServiceItems
		switch shipment.ShipmentType {
		case models.MTOShipmentTypeHHGLongHaulDom:
			//Need to create: Dom Linehaul, Fuel Surcharge, Dom Origin Price, Dom Destination Price, Dom Packing, and Dom Unpacking.
			reServiceCodes := []models.ReServiceCode{
				models.ReServiceCodeDLH,
				models.ReServiceCodeFSC,
				models.ReServiceCodeDOP,
				models.ReServiceCodeDDP,
				models.ReServiceCodeDPK,
				models.ReServiceCodeDUPK,
			}
			serviceItemsToCreate = constructMTOServiceItemModels(shipment.ID, shipment.MoveTaskOrderID, reServiceCodes)
		case models.MTOShipmentTypeHHGShortHaulDom:
			//Need to create: Dom Shorthaul, Fuel Surcharge, Dom Origin Price, Dom Destination Price, Dom Packing, Dom Unpacking
			reServiceCodes := []models.ReServiceCode{
				models.ReServiceCodeDSH,
				models.ReServiceCodeFSC,
				models.ReServiceCodeDOP,
				models.ReServiceCodeDDP,
				models.ReServiceCodeDPK,
				models.ReServiceCodeDUPK,
			}
			serviceItemsToCreate = constructMTOServiceItemModels(shipment.ID, shipment.MoveTaskOrderID, reServiceCodes)
		case models.MTOShipmentTypeHHGIntoNTSDom:
			//Need to create: Dom Linehaul, Fuel Surcharge, Dom Origin Price, Dom Destination Price, Dom Packing, Dom NTS Packing Factor
			reServiceCodes := []models.ReServiceCode{
				models.ReServiceCodeDLH,
				models.ReServiceCodeFSC,
				models.ReServiceCodeDOP,
				models.ReServiceCodeDDP,
				models.ReServiceCodeDPK,
				models.ReServiceCodeDNPKF,
			}
			serviceItemsToCreate = constructMTOServiceItemModels(shipment.ID, shipment.MoveTaskOrderID, reServiceCodes)
		case models.MTOShipmentTypeHHGOutOfNTSDom:
			//Need to create: Dom Linehaul, Fuel Surcharge, Dom Origin Price, Dom Destination Price, Dom Unpacking
			reServiceCodes := []models.ReServiceCode{
				models.ReServiceCodeDLH,
				models.ReServiceCodeFSC,
				models.ReServiceCodeDOP,
				models.ReServiceCodeDDP,
				models.ReServiceCodeDUPK,
			}
			serviceItemsToCreate = constructMTOServiceItemModels(shipment.ID, shipment.MoveTaskOrderID, reServiceCodes)
		case models.MTOShipmentTypeMotorhome:
			//Need to create: Dom Linehaul, Fuel Surcharge, Dom Origin Price, Dom Destination Price, Dom Mobile Home Factor
			reServiceCodes := []models.ReServiceCode{
				models.ReServiceCodeDLH,
				models.ReServiceCodeFSC,
				models.ReServiceCodeDOP,
				models.ReServiceCodeDDP,
				models.ReServiceCodeDMHF,
			}
			serviceItemsToCreate = constructMTOServiceItemModels(shipment.ID, shipment.MoveTaskOrderID, reServiceCodes)
		case models.MTOShipmentTypeBoatHaulAway:
			//Need to create: Dom Linehaul, Fuel Surcharge, Dom Origin Price, Dom Destination Price, Dom Haul Away Boat Factor
			reServiceCodes := []models.ReServiceCode{
				models.ReServiceCodeDLH,
				models.ReServiceCodeFSC,
				models.ReServiceCodeDOP,
				models.ReServiceCodeDDP,
				models.ReServiceCodeDBHF,
			}
			serviceItemsToCreate = constructMTOServiceItemModels(shipment.ID, shipment.MoveTaskOrderID, reServiceCodes)
		case models.MTOShipmentTypeBoatTowAway:
			//Need to create: Dom Linehaul, Fuel Surcharge, Dom Origin Price, Dom Destination Price, Dom Tow Away Boat Factor
			reServiceCodes := []models.ReServiceCode{
				models.ReServiceCodeDLH,
				models.ReServiceCodeFSC,
				models.ReServiceCodeDOP,
				models.ReServiceCodeDDP,
				models.ReServiceCodeDBTF,
			}
			serviceItemsToCreate = constructMTOServiceItemModels(shipment.ID, shipment.MoveTaskOrderID, reServiceCodes)
		}
		for _, serviceItem := range serviceItemsToCreate {
			_, verrs, err := o.siCreator.CreateMTOServiceItem(&serviceItem)

			if verrs != nil && verrs.HasAny() {
				invalidInputError := services.NewInvalidInputError(shipment.ID, nil, verrs, "There was an issue creating service items for the shipment")

				return &models.MTOShipment{}, invalidInputError
			}

			if err != nil {
				return nil, err
			}
		}
	}

	return &shipment, nil
}

// This private function is used to generically construct service items when shipments are approved.
func constructMTOServiceItemModels(shipmentID uuid.UUID, mtoID uuid.UUID, reServiceCodes []models.ReServiceCode) models.MTOServiceItems {
	serviceItems := make(models.MTOServiceItems, len(reServiceCodes))

	for i, reServiceCode := range reServiceCodes {
		serviceItem := models.MTOServiceItem{
			MoveTaskOrderID: mtoID,
			MTOShipmentID:   &shipmentID,
			ReService:       models.ReService{Code: reServiceCode},
		}
		serviceItems[i] = serviceItem
	}
	return serviceItems
}

// This private function is used to get a distance calculation using the pickup and destination addresses. It then uses
// the value returned to make a fetch on the ghc_domestic_transit_times table and returns a required delivery date
// based on the max_days_transit_time.
func calculateRequiredDeliveryDate(planner route.Planner, db *pop.Connection, pickupAddress models.Address, destinationAddress models.Address, pickupDate time.Time, weight int) (*time.Time, error) {
	// Okay, so this is something to get us able to take care of the 20 day condition over in the gdoc linked in this
	// story: https://dp3.atlassian.net/browse/MB-1141
	// We unfortunately didn't get a lot of guidance regarding vicinity. So for now we're taking zip codes that are the
	// explicitly mentioned 20 day cities and those in the same county (that I've manually compiled together here).
	// If a move is in that group it adds 20 days, if it's not in that group, but is in Alaska it adds 10 days.
	// Else it will not do either of those things.
	// The cities for 20 days are: Adak, Kodiak, Juneau, Ketchikan, and Sitka. As well as others in their 'vicinity.'
	twentyDayAKZips := [28]string{"99546", "99547", "99591", "99638", "99660", "99685", "99692", "99550", "99608",
		"99615", "99619", "99624", "99643", "99644", "99697", "99650", "99801", "99802", "99803", "99811", "99812",
		"99950", "99824", "99850", "99901", "99928", "99950", "99835"}

	// Get a distance calculation between pickup and destination addresses.
	distance, err := planner.TransitDistance(&pickupAddress, &destinationAddress)
	if err != nil {
		return nil, err
	}
	// Query the ghc_domestic_transit_times table for the max transit time
	var ghcDomesticTransitTime models.GHCDomesticTransitTime
	err = db.Where("distance_miles_lower <= ? "+
		"AND distance_miles_upper >= ? "+
		"AND weight_lbs_lower <= ? "+
		"AND (weight_lbs_upper >= ? OR weight_lbs_upper = 0)",
		distance, distance, weight, weight).First(&ghcDomesticTransitTime)

	if err != nil {
		return nil, err
	}
	// Add the max transit time to the pickup date to get the new required delivery date
	requiredDeliveryDate := pickupDate.AddDate(0, 0, ghcDomesticTransitTime.MaxDaysTransitTime)

	// Let's add some days if we're dealing with an alaska shipment.
	if destinationAddress.State == "AK" {
		for _, zip := range twentyDayAKZips {
			if destinationAddress.PostalCode == zip {
				// Add an extra 10 days here, so that after we add the 10 for being in AK we wind up with a total of 20
				requiredDeliveryDate = requiredDeliveryDate.AddDate(0, 0, 10)
				break
			}
		}
		// Add an extra 10 days for being in AK
		requiredDeliveryDate = requiredDeliveryDate.AddDate(0, 0, 10)
	}

	// return the value
	return &requiredDeliveryDate, nil
}

// NewMTOShipmentStatusUpdater creates a new MTO Shipment Status Updater
func NewMTOShipmentStatusUpdater(db *pop.Connection, builder UpdateMTOShipmentQueryBuilder, siCreator services.MTOServiceItemCreator, planner route.Planner) services.MTOShipmentStatusUpdater {
	return &mtoShipmentStatusUpdater{db, builder, siCreator, planner}
}

// ConflictStatusError returns an error for a conflict in status
type ConflictStatusError struct {
	id                   uuid.UUID
	transitionFromStatus models.MTOShipmentStatus
	transitionToStatus   models.MTOShipmentStatus
}

// Error is the string representation of the error
func (e ConflictStatusError) Error() string {
	return fmt.Sprintf("shipment with id '%s' can not transition status from '%s' to '%s'. Must be in status '%s'.",
		e.id.String(), e.transitionFromStatus, e.transitionToStatus, models.MTOShipmentStatusSubmitted)
}<|MERGE_RESOLUTION|>--- conflicted
+++ resolved
@@ -4,11 +4,8 @@
 	"fmt"
 	"time"
 
-<<<<<<< HEAD
+	"github.com/transcom/mymove/pkg/etag"
 	"github.com/transcom/mymove/pkg/route"
-=======
-	"github.com/transcom/mymove/pkg/etag"
->>>>>>> 2a62df66
 
 	"github.com/gobuffalo/pop"
 	"github.com/gobuffalo/validate"
@@ -40,13 +37,8 @@
 	return &mtoShipmentUpdater{db, builder, fetch.NewFetcher(builder), planner}
 }
 
-<<<<<<< HEAD
 // setNewShipmentFields validates the updated shipment
 func setNewShipmentFields(planner route.Planner, db *pop.Connection, oldShipment *models.MTOShipment, updatedShipment *models.MTOShipment) error {
-=======
-// setNewShipmentFields validates the updated shipment and fills in oldShipment with updated fields user provides and retains unchanged values
-func setNewShipmentFields(oldShipment *models.MTOShipment, updatedShipment *models.MTOShipment) error {
->>>>>>> 2a62df66
 	if updatedShipment.RequestedPickupDate != nil {
 		requestedPickupDate := updatedShipment.RequestedPickupDate
 		// if requestedPickupDate isn't valid then return InvalidInputError
@@ -72,8 +64,8 @@
 	if updatedShipment.ScheduledPickupDate != nil {
 		scheduledPickupTime = *updatedShipment.ScheduledPickupDate
 		oldShipment.ScheduledPickupDate = &scheduledPickupTime
-		requiredDeliveryDate, err := calculateRequiredDeliveryDate(planner, db, oldShipment.PickupAddress,
-			oldShipment.DestinationAddress, *updatedShipment.ScheduledPickupDate, updatedShipment.PrimeEstimatedWeight.Int())
+		requiredDeliveryDate, err := calculateRequiredDeliveryDate(planner, db, *oldShipment.PickupAddress,
+			*oldShipment.DestinationAddress, *updatedShipment.ScheduledPickupDate, updatedShipment.PrimeEstimatedWeight.Int())
 		if err != nil {
 			return err
 		}
@@ -295,7 +287,6 @@
 	if err != nil {
 		return &models.MTOShipment{}, err
 	}
-
 	return &updatedShipment, nil
 }
 
@@ -311,6 +302,7 @@
 		mtoShipment.ActualPickupDate,
 		mtoShipment.ApprovedDate,
 		mtoShipment.FirstAvailableDeliveryDate,
+		mtoShipment.RequiredDeliveryDate,
 		mtoShipment.ID,
 	}
 }
@@ -328,7 +320,8 @@
 			shipment_type = ?,
 			actual_pickup_date = ?,
 			approved_date = ?,
-			first_available_delivery_date = ?
+			first_available_delivery_date = ?,
+			required_delivery_date = ?
 		WHERE
 			id = ?
 	`
@@ -489,7 +482,7 @@
 		if shipment.ScheduledPickupDate != nil &&
 			shipment.RequiredDeliveryDate == nil &&
 			shipment.PrimeEstimatedWeight != nil {
-			requiredDeliveryDate, calcErr := calculateRequiredDeliveryDate(o.planner, o.db, shipment.PickupAddress, shipment.DestinationAddress, *shipment.ScheduledPickupDate, shipment.PrimeEstimatedWeight.Int())
+			requiredDeliveryDate, calcErr := calculateRequiredDeliveryDate(o.planner, o.db, *shipment.PickupAddress, *shipment.DestinationAddress, *shipment.ScheduledPickupDate, shipment.PrimeEstimatedWeight.Int())
 			if calcErr != nil {
 				return nil, calcErr
 			}
