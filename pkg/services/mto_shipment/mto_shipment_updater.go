package mtoshipment

import (
	"database/sql"
	"fmt"
	"math"
	"time"

	"github.com/gobuffalo/validate/v3"
	"github.com/gofrs/uuid"
	"github.com/jinzhu/copier"
	"github.com/pkg/errors"
	"golang.org/x/exp/slices"

	"github.com/transcom/mymove/pkg/appcontext"
	"github.com/transcom/mymove/pkg/apperror"
	"github.com/transcom/mymove/pkg/db/utilities"
	"github.com/transcom/mymove/pkg/etag"
	"github.com/transcom/mymove/pkg/models"
	"github.com/transcom/mymove/pkg/notifications"
	"github.com/transcom/mymove/pkg/route"
	"github.com/transcom/mymove/pkg/services"
	"github.com/transcom/mymove/pkg/services/fetch"
	"github.com/transcom/mymove/pkg/services/query"
)

// UpdateMTOShipmentQueryBuilder is the query builder for updating MTO Shipments
type UpdateMTOShipmentQueryBuilder interface {
	FetchOne(appCtx appcontext.AppContext, model interface{}, filters []services.QueryFilter) error
	CreateOne(appCtx appcontext.AppContext, model interface{}) (*validate.Errors, error)
	UpdateOne(appCtx appcontext.AppContext, model interface{}, eTag *string) (*validate.Errors, error)
	Count(appCtx appcontext.AppContext, model interface{}, filters []services.QueryFilter) (int, error)
	FetchMany(appCtx appcontext.AppContext, model interface{}, filters []services.QueryFilter, associations services.QueryAssociations, pagination services.Pagination, ordering services.QueryOrder) error
}

type mtoShipmentUpdater struct {
	builder UpdateMTOShipmentQueryBuilder
	services.Fetcher
	addressUpdater services.AddressUpdater
	addressCreator services.AddressCreator
	planner        route.Planner
	moveRouter     services.MoveRouter
	moveWeights    services.MoveWeights
	sender         notifications.NotificationSender
	recalculator   services.PaymentRequestShipmentRecalculator
	checks         []validator
}

// NewMTOShipmentUpdater creates a new struct with the service dependencies
func NewMTOShipmentUpdater(builder UpdateMTOShipmentQueryBuilder, _ services.Fetcher, planner route.Planner, moveRouter services.MoveRouter, moveWeights services.MoveWeights, sender notifications.NotificationSender, recalculator services.PaymentRequestShipmentRecalculator, addressUpdater services.AddressUpdater, addressCreator services.AddressCreator) services.MTOShipmentUpdater {
	return &mtoShipmentUpdater{
		builder,
		fetch.NewFetcher(builder),
		addressUpdater,
		addressCreator,
		planner,
		moveRouter,
		moveWeights,
		sender,
		recalculator,
		[]validator{},
	}
}

// TODO: apply the subset of business logic validations
// that would be appropriate for the CUSTOMER
func NewCustomerMTOShipmentUpdater(builder UpdateMTOShipmentQueryBuilder, _ services.Fetcher, planner route.Planner, moveRouter services.MoveRouter, moveWeights services.MoveWeights, sender notifications.NotificationSender, recalculator services.PaymentRequestShipmentRecalculator, addressUpdater services.AddressUpdater, addressCreator services.AddressCreator) services.MTOShipmentUpdater {
	return &mtoShipmentUpdater{
		builder,
		fetch.NewFetcher(builder),
		addressUpdater,
		addressCreator,
		planner,
		moveRouter,
		moveWeights,
		sender,
		recalculator,
		[]validator{checkStatus(), MTOShipmentHasTertiaryAddressWithNoSecondaryAddressUpdate()},
	}
}

func NewOfficeMTOShipmentUpdater(builder UpdateMTOShipmentQueryBuilder, _ services.Fetcher, planner route.Planner, moveRouter services.MoveRouter, moveWeights services.MoveWeights, sender notifications.NotificationSender, recalculator services.PaymentRequestShipmentRecalculator, addressUpdater services.AddressUpdater, addressCreator services.AddressCreator) services.MTOShipmentUpdater {
	return &mtoShipmentUpdater{
		builder,
		fetch.NewFetcher(builder),
		addressUpdater,
		addressCreator,
		planner,
		moveRouter,
		moveWeights,
		sender,
		recalculator,
		[]validator{checkStatus(), checkUpdateAllowed(), MTOShipmentHasTertiaryAddressWithNoSecondaryAddressUpdate()},
	}
}

// TODO: apply the subset of business logic validations
// that would be appropriate for the PRIME
func NewPrimeMTOShipmentUpdater(builder UpdateMTOShipmentQueryBuilder, _ services.Fetcher, planner route.Planner, moveRouter services.MoveRouter, moveWeights services.MoveWeights, sender notifications.NotificationSender, recalculator services.PaymentRequestShipmentRecalculator, addressUpdater services.AddressUpdater, addressCreator services.AddressCreator) services.MTOShipmentUpdater {
	return &mtoShipmentUpdater{
		builder,
		fetch.NewFetcher(builder),
		addressUpdater,
		addressCreator,
		planner,
		moveRouter,
		moveWeights,
		sender,
		recalculator,
		[]validator{checkStatus(), checkAvailToPrime(), checkPrimeValidationsOnModel(planner), MTOShipmentHasTertiaryAddressWithNoSecondaryAddressUpdate()},
	}
}

// setNewShipmentFields validates the updated shipment
func setNewShipmentFields(appCtx appcontext.AppContext, dbShipment *models.MTOShipment, requestedUpdatedShipment *models.MTOShipment) {
	if requestedUpdatedShipment.RequestedPickupDate != nil {
		dbShipment.RequestedPickupDate = requestedUpdatedShipment.RequestedPickupDate
	}

	dbShipment.Diversion = requestedUpdatedShipment.Diversion
	dbShipment.UsesExternalVendor = requestedUpdatedShipment.UsesExternalVendor

	if requestedUpdatedShipment.RequestedDeliveryDate != nil {
		dbShipment.RequestedDeliveryDate = requestedUpdatedShipment.RequestedDeliveryDate
	}

	if requestedUpdatedShipment.PrimeActualWeight != nil {
		dbShipment.PrimeActualWeight = requestedUpdatedShipment.PrimeActualWeight
	}

	if requestedUpdatedShipment.FirstAvailableDeliveryDate != nil {
		dbShipment.FirstAvailableDeliveryDate = requestedUpdatedShipment.FirstAvailableDeliveryDate
	}

	if requestedUpdatedShipment.ActualPickupDate != nil {
		dbShipment.ActualPickupDate = requestedUpdatedShipment.ActualPickupDate
	}

	if requestedUpdatedShipment.ScheduledPickupDate != nil {
		dbShipment.ScheduledPickupDate = requestedUpdatedShipment.ScheduledPickupDate
	}

	if requestedUpdatedShipment.ActualDeliveryDate != nil {
		dbShipment.ActualDeliveryDate = requestedUpdatedShipment.ActualDeliveryDate
	}

	if requestedUpdatedShipment.ScheduledDeliveryDate != nil {
		dbShipment.ScheduledDeliveryDate = requestedUpdatedShipment.ScheduledDeliveryDate
	}

	if requestedUpdatedShipment.PrimeEstimatedWeight != nil {
		now := time.Now()
		dbShipment.PrimeEstimatedWeight = requestedUpdatedShipment.PrimeEstimatedWeight
		dbShipment.PrimeEstimatedWeightRecordedDate = &now
	}

	if requestedUpdatedShipment.NTSRecordedWeight != nil {
		dbShipment.NTSRecordedWeight = requestedUpdatedShipment.NTSRecordedWeight
	}

	if requestedUpdatedShipment.PickupAddress != nil && dbShipment.ShipmentType != models.MTOShipmentTypeHHGOutOfNTS {
		dbShipment.PickupAddress = requestedUpdatedShipment.PickupAddress
	}

	if requestedUpdatedShipment.DestinationAddress != nil && dbShipment.ShipmentType != models.MTOShipmentTypeHHGIntoNTS {
		dbShipment.DestinationAddress = requestedUpdatedShipment.DestinationAddress
	}

	if requestedUpdatedShipment.DestinationType != nil {
		dbShipment.DestinationType = requestedUpdatedShipment.DestinationType
	}

	// If HasSecondaryPickupAddress is false, we want to remove the secondary address as well as the tertiary address
	// Otherwise, if a non-nil address is in the payload, we should save it
	if requestedUpdatedShipment.HasSecondaryPickupAddress != nil && !*requestedUpdatedShipment.HasSecondaryPickupAddress {
		dbShipment.HasSecondaryPickupAddress = requestedUpdatedShipment.HasSecondaryPickupAddress
		dbShipment.SecondaryPickupAddress = nil
		dbShipment.SecondaryPickupAddressID = nil
		requestedUpdatedShipment.HasTertiaryPickupAddress = models.BoolPointer(false)
	} else if requestedUpdatedShipment.SecondaryPickupAddress != nil {
		dbShipment.SecondaryPickupAddress = requestedUpdatedShipment.SecondaryPickupAddress
		dbShipment.HasSecondaryPickupAddress = models.BoolPointer(true)
	}

	// If HasSecondaryDeliveryAddress is false, we want to remove the secondary address as well as the tertiary address
	// Otherwise, if a non-nil address is in the payload, we should save it
	if requestedUpdatedShipment.HasSecondaryDeliveryAddress != nil && !*requestedUpdatedShipment.HasSecondaryDeliveryAddress {
		dbShipment.HasSecondaryDeliveryAddress = requestedUpdatedShipment.HasSecondaryDeliveryAddress
		dbShipment.SecondaryDeliveryAddress = nil
		dbShipment.SecondaryDeliveryAddressID = nil
		requestedUpdatedShipment.HasTertiaryDeliveryAddress = models.BoolPointer(false)
	} else if requestedUpdatedShipment.SecondaryDeliveryAddress != nil {
		dbShipment.SecondaryDeliveryAddress = requestedUpdatedShipment.SecondaryDeliveryAddress
		dbShipment.HasSecondaryDeliveryAddress = models.BoolPointer(true)
	}

	// If HasTertiaryPickupAddress is false, we want to remove the address
	// Otherwise, if a non-nil address is in the payload, we should save it
	if requestedUpdatedShipment.HasTertiaryPickupAddress != nil && !*requestedUpdatedShipment.HasTertiaryPickupAddress {
		dbShipment.HasTertiaryPickupAddress = requestedUpdatedShipment.HasTertiaryPickupAddress
		dbShipment.TertiaryPickupAddress = nil
		dbShipment.TertiaryPickupAddressID = nil
	} else if requestedUpdatedShipment.TertiaryPickupAddress != nil {
		dbShipment.TertiaryPickupAddress = requestedUpdatedShipment.TertiaryPickupAddress
		dbShipment.HasTertiaryPickupAddress = models.BoolPointer(true)
	}

	// If HasTertiaryDeliveryAddress is false, we want to remove the address
	// Otherwise, if a non-nil address is in the payload, we should save it
	if requestedUpdatedShipment.HasTertiaryDeliveryAddress != nil && !*requestedUpdatedShipment.HasTertiaryDeliveryAddress {
		dbShipment.HasTertiaryDeliveryAddress = requestedUpdatedShipment.HasTertiaryDeliveryAddress
		dbShipment.TertiaryDeliveryAddress = nil
		dbShipment.TertiaryDeliveryAddressID = nil
	} else if requestedUpdatedShipment.TertiaryDeliveryAddress != nil {
		dbShipment.TertiaryDeliveryAddress = requestedUpdatedShipment.TertiaryDeliveryAddress
		dbShipment.HasTertiaryDeliveryAddress = models.BoolPointer(true)
	}

	if requestedUpdatedShipment.ShipmentType != "" {
		dbShipment.ShipmentType = requestedUpdatedShipment.ShipmentType
	}

	if requestedUpdatedShipment.Status != "" {
		dbShipment.Status = requestedUpdatedShipment.Status
	}

	if requestedUpdatedShipment.RequiredDeliveryDate != nil {
		dbShipment.RequiredDeliveryDate = requestedUpdatedShipment.RequiredDeliveryDate
	}

	if requestedUpdatedShipment.PrimeEstimatedWeightRecordedDate != nil {
		dbShipment.PrimeEstimatedWeightRecordedDate = requestedUpdatedShipment.PrimeEstimatedWeightRecordedDate
	}

	if requestedUpdatedShipment.CustomerRemarks != nil {
		dbShipment.CustomerRemarks = requestedUpdatedShipment.CustomerRemarks
	}

	if requestedUpdatedShipment.CounselorRemarks != nil {
		dbShipment.CounselorRemarks = requestedUpdatedShipment.CounselorRemarks
	}

	if requestedUpdatedShipment.BillableWeightCap != nil {
		dbShipment.BillableWeightCap = requestedUpdatedShipment.BillableWeightCap
	}

	if requestedUpdatedShipment.BillableWeightJustification != nil {
		dbShipment.BillableWeightJustification = requestedUpdatedShipment.BillableWeightJustification
	}

	if requestedUpdatedShipment.TACType != nil {
		dbShipment.TACType = requestedUpdatedShipment.TACType
	}

	if requestedUpdatedShipment.SACType != nil {
		dbShipment.SACType = requestedUpdatedShipment.SACType
	}

	if requestedUpdatedShipment.ServiceOrderNumber != nil {
		dbShipment.ServiceOrderNumber = requestedUpdatedShipment.ServiceOrderNumber
	}

	if requestedUpdatedShipment.StorageFacility != nil {
		dbShipment.StorageFacility = requestedUpdatedShipment.StorageFacility
	}

	if requestedUpdatedShipment.ActualProGearWeight != nil {
		dbShipment.ActualProGearWeight = requestedUpdatedShipment.ActualProGearWeight
	}

	if requestedUpdatedShipment.ActualSpouseProGearWeight != nil {
		dbShipment.ActualSpouseProGearWeight = requestedUpdatedShipment.ActualSpouseProGearWeight
	}

	if requestedUpdatedShipment.OriginSITAuthEndDate != nil {
		dbShipment.OriginSITAuthEndDate = requestedUpdatedShipment.OriginSITAuthEndDate
	}

	if requestedUpdatedShipment.DestinationSITAuthEndDate != nil {
		dbShipment.DestinationSITAuthEndDate = requestedUpdatedShipment.DestinationSITAuthEndDate
	}

	//// TODO: move mtoagent creation into service: Should not update MTOAgents here because we don't have an eTag
	if len(requestedUpdatedShipment.MTOAgents) > 0 {
		var agentsToCreateOrUpdate []models.MTOAgent
		for _, newAgentInfo := range requestedUpdatedShipment.MTOAgents {
			// if no record exists in the db
			if newAgentInfo.ID == uuid.Nil {
				newAgentInfo.MTOShipmentID = requestedUpdatedShipment.ID
				if newAgentInfo.FirstName != nil && *newAgentInfo.FirstName == "" {
					newAgentInfo.FirstName = nil
				}
				if newAgentInfo.LastName != nil && *newAgentInfo.LastName == "" {
					newAgentInfo.LastName = nil
				}
				if newAgentInfo.Email != nil && *newAgentInfo.Email == "" {
					newAgentInfo.Email = nil
				}
				if newAgentInfo.Phone != nil && *newAgentInfo.Phone == "" {
					newAgentInfo.Phone = nil
				}
				// If no fields are set, then we do not want to create the MTO agent
				if newAgentInfo.FirstName == nil && newAgentInfo.LastName == nil && newAgentInfo.Email == nil && newAgentInfo.Phone == nil {
					continue
				}
				agentsToCreateOrUpdate = append(agentsToCreateOrUpdate, newAgentInfo)
			} else {
				foundAgent := false
				// make sure there is an existing record in the db
				for i, dbAgent := range dbShipment.MTOAgents {
					if foundAgent {
						break
					}
					if dbAgent.ID == newAgentInfo.ID {
						foundAgent = true
						if newAgentInfo.MTOAgentType != "" && newAgentInfo.MTOAgentType != dbAgent.MTOAgentType {
							dbShipment.MTOAgents[i].MTOAgentType = newAgentInfo.MTOAgentType
						}
						dbShipment.MTOAgents[i].FirstName = services.SetOptionalStringField(newAgentInfo.FirstName, dbShipment.MTOAgents[i].FirstName)
						dbShipment.MTOAgents[i].LastName = services.SetOptionalStringField(newAgentInfo.LastName, dbShipment.MTOAgents[i].LastName)
						dbShipment.MTOAgents[i].Email = services.SetOptionalStringField(newAgentInfo.Email, dbShipment.MTOAgents[i].Email)
						dbShipment.MTOAgents[i].Phone = services.SetOptionalStringField(newAgentInfo.Phone, dbShipment.MTOAgents[i].Phone)
						// If no fields are set, then we will soft-delete the MTO agent
						if dbShipment.MTOAgents[i].FirstName == nil && dbShipment.MTOAgents[i].LastName == nil && dbShipment.MTOAgents[i].Email == nil && dbShipment.MTOAgents[i].Phone == nil {
							err := utilities.SoftDestroy(appCtx.DB(), &dbShipment.MTOAgents[i])
							if err != nil {
								appCtx.Logger().Error("Error soft destroying MTO Agent.")
								continue
							}
						}
						agentsToCreateOrUpdate = append(agentsToCreateOrUpdate, dbShipment.MTOAgents[i])
					}
				}
			}
		}
		dbShipment.MTOAgents = agentsToCreateOrUpdate // don't return unchanged existing agents
	}
}

// StaleIdentifierError is used when optimistic locking determines that the identifier refers to stale data
type StaleIdentifierError struct {
	StaleIdentifier string
}

func (e StaleIdentifierError) Error() string {
	return fmt.Sprintf("stale identifier: %s", e.StaleIdentifier)
}

// UpdateMTOShipment updates the mto shipment
func (f *mtoShipmentUpdater) UpdateMTOShipment(appCtx appcontext.AppContext, mtoShipment *models.MTOShipment, eTag string, api string) (*models.MTOShipment, error) {
	eagerAssociations := []string{"MoveTaskOrder",
		"PickupAddress",
		"DestinationAddress",
		"SecondaryPickupAddress",
		"SecondaryDeliveryAddress",
		"TertiaryPickupAddress",
		"TertiaryDeliveryAddress",
		"SITDurationUpdates",
		"MTOServiceItems.ReService",
		"MTOServiceItems.Dimensions",
		"MTOServiceItems.CustomerContacts",
		"StorageFacility.Address",
		"Reweigh",
		"ShipmentLocator",
	}

	oldShipment, err := FindShipment(appCtx, mtoShipment.ID, eagerAssociations...)
	if err != nil {
		return nil, err
	}

	var agents []models.MTOAgent
	err = appCtx.DB().Scope(utilities.ExcludeDeletedScope()).Where("mto_shipment_id = ?", mtoShipment.ID).All(&agents)
	if err != nil {
		return nil, err
	}
	oldShipment.MTOAgents = agents

	// run the (read-only) validations
	if verr := validateShipment(appCtx, mtoShipment, oldShipment, f.checks...); verr != nil {
		return nil, verr
	}

	// save the original db version, oldShipment will be modified
	var dbShipment models.MTOShipment
	err = copier.CopyWithOption(&dbShipment, oldShipment, copier.Option{IgnoreEmpty: true, DeepCopy: true})
	if err != nil {
		return nil, fmt.Errorf("error copying shipment data %w", err)
	}
	setNewShipmentFields(appCtx, oldShipment, mtoShipment)
	newShipment := oldShipment // old shipment has now been updated with requested changes
	// db version is used to check if agents need creating or updating
	err = f.updateShipmentRecord(appCtx, &dbShipment, newShipment, eTag)
	if err != nil {
		switch err.(type) {
		case StaleIdentifierError:
			return nil, apperror.NewPreconditionFailedError(mtoShipment.ID, err)
		default:
			return nil, err
		}
	}

	updatedShipment, err := FindShipment(appCtx, mtoShipment.ID, eagerAssociations...)
	if err != nil {
		return nil, err
	}

	var updatedAgents []models.MTOAgent
	err = appCtx.DB().Scope(utilities.ExcludeDeletedScope()).Where("mto_shipment_id = ?", mtoShipment.ID).All(&updatedAgents)
	if err != nil {
		return nil, err
	}
	updatedShipment.MTOAgents = updatedAgents

	// As the API is passed through, we want to apply a breaking change without duplicating lots of code.
	// 'prime' is the V1 version of this endpoint. All endpoints besides the prime should be utilizing new logic
	// of this function where it no longer calls UpdateDestinationSITServiceItemsAddress. UpdateDestinationSITServiceItemsAddress
	// has been deprecated out of this function per E-04819
	if api == "prime" {
		err = UpdateDestinationSITServiceItemsAddress(appCtx, updatedShipment)
		if err != nil {
			return nil, err
		}
	}

	return updatedShipment, nil
}

// Takes the validated shipment input and updates the database using a transaction. If any part of the
// update fails, the entire transaction will be rolled back.
func (f *mtoShipmentUpdater) updateShipmentRecord(appCtx appcontext.AppContext, dbShipment *models.MTOShipment, newShipment *models.MTOShipment, eTag string) error {
	var autoReweighShipments models.MTOShipments
	transactionError := appCtx.NewTransaction(func(txnAppCtx appcontext.AppContext) error {
		// temp optimistic locking solution til query builder is re-tooled to handle nested updates
		updatedAt, err := etag.DecodeEtag(eTag)
		if err != nil {
			return StaleIdentifierError{StaleIdentifier: eTag}
		}

		if !updatedAt.Equal(dbShipment.UpdatedAt) {
			return StaleIdentifierError{StaleIdentifier: eTag}
		}

		// TODO: We currently can't distinguish between a nil DestinationAddress meaning to "clear field"
		//   vs "don't touch" the field, so we can't safely reset a nil DestinationAddress to the duty
		//   location address for an HHG like we do in the MTOShipmentCreator now.  See MB-15718.

		if newShipment.DestinationAddress != nil && newShipment.ShipmentType != models.MTOShipmentTypeHHGIntoNTS {
			// If there is an existing DestinationAddressID associated
			// with the shipment, grab it.
			if dbShipment.DestinationAddressID != nil {
				newShipment.DestinationAddress.ID = *dbShipment.DestinationAddressID
			}

			// Only call the address updater service if there is an original destination address to be updated at all
			if dbShipment.DestinationAddress != nil {
				newDestinationAddress, destAddErr := f.addressUpdater.UpdateAddress(txnAppCtx, newShipment.DestinationAddress, etag.GenerateEtag(dbShipment.DestinationAddress.UpdatedAt))
				if destAddErr != nil {
					return destAddErr
				}
				// Make sure the shipment has the updated DestinationAddressID to store
				// in mto_shipments table
				newShipment.DestinationAddressID = &newDestinationAddress.ID
				newShipment.DestinationAddress = newDestinationAddress
			} else if newShipment.DestinationAddressID == nil {
				// There is no original address to update
				if newShipment.DestinationAddress.ID == uuid.Nil {
					// And this new address does not have an ID.
					// We need to create a new one.
					newDestinationAddress, newDestAddErr := f.addressCreator.CreateAddress(appCtx, newShipment.DestinationAddress)
					if newDestAddErr != nil {
						return newDestAddErr
					}
					newShipment.DestinationAddressID = &newDestinationAddress.ID
					newShipment.DestinationAddress = newDestinationAddress
				} else {
					// Otherwise, there is no original address to update and this new address already has an ID
					newShipment.DestinationAddressID = &newShipment.DestinationAddress.ID
				}

			}

		}

		if newShipment.PickupAddress != nil && newShipment.ShipmentType != models.MTOShipmentTypeHHGOutOfNTS {
			if dbShipment.PickupAddressID != nil {
				newShipment.PickupAddress.ID = *dbShipment.PickupAddressID
			}

			// If there is an existing, original address then we need to update it
			if dbShipment.PickupAddress != nil {
				newPickupAddress, newPickupErr := f.addressUpdater.UpdateAddress(txnAppCtx, newShipment.PickupAddress, etag.GenerateEtag(dbShipment.PickupAddress.UpdatedAt))
				if newPickupErr != nil {
					return newPickupErr
				}

				newShipment.PickupAddressID = &newPickupAddress.ID
				newShipment.PickupAddress = newPickupAddress
			} else if newShipment.PickupAddressID == nil {
				// There is no original address to update
				if newShipment.PickupAddress.ID == uuid.Nil {
					// And this new address does not have an ID.
					// We need to create a new one.
					newPickupAddress, newPickupAddCreateErr := f.addressCreator.CreateAddress(appCtx, newShipment.PickupAddress)
					if newPickupAddCreateErr != nil {
						return newPickupAddCreateErr
					}
					newShipment.PickupAddressID = &newPickupAddress.ID
					newShipment.PickupAddress = newPickupAddress
				} else {
					// Otherwise, there is no original address to update and this new address already has an ID
					newShipment.PickupAddressID = &newShipment.PickupAddress.ID
				}

			}
		}
		if newShipment.HasSecondaryPickupAddress != nil {
			if !*newShipment.HasSecondaryPickupAddress {
				newShipment.SecondaryDeliveryAddressID = nil
			}
		}
		if newShipment.HasSecondaryDeliveryAddress != nil {
			if !*newShipment.HasSecondaryDeliveryAddress {
				newShipment.SecondaryDeliveryAddressID = nil
			}
		}

		if newShipment.HasSecondaryPickupAddress != nil && *newShipment.HasSecondaryPickupAddress && newShipment.SecondaryPickupAddress != nil {
			if dbShipment.SecondaryPickupAddressID != nil {
				newShipment.SecondaryPickupAddress.ID = *dbShipment.SecondaryPickupAddressID
			}

			if dbShipment.SecondaryPickupAddress != nil {
				// Secondary pickup address exists, meaning it should be updated
				newSecondaryPickupAddress, newSecondaryPickupUpdateErr := f.addressUpdater.UpdateAddress(txnAppCtx, newShipment.SecondaryPickupAddress, etag.GenerateEtag(dbShipment.SecondaryPickupAddress.UpdatedAt))
				if newSecondaryPickupUpdateErr != nil {
					return newSecondaryPickupUpdateErr
				}
				newShipment.SecondaryPickupAddressID = &newSecondaryPickupAddress.ID
			} else if newShipment.SecondaryPickupAddressID == nil {
				// Secondary pickup address appears to not exist yet, meaning it should be created
				if newShipment.SecondaryPickupAddress.ID == uuid.Nil {
					newSecondaryPickupAddress, newSecondaryPickupCreateErr := f.addressCreator.CreateAddress(txnAppCtx, newShipment.SecondaryPickupAddress)
					if newSecondaryPickupCreateErr != nil {
						return newSecondaryPickupCreateErr
					}
					newShipment.SecondaryPickupAddressID = &newSecondaryPickupAddress.ID
				} else {
					// No original address to update, and the new address already has an ID so we should just assign it to the shipment
					newShipment.SecondaryPickupAddressID = &newShipment.SecondaryPickupAddress.ID
				}
			}
		}

		if newShipment.SecondaryDeliveryAddress != nil {
			if dbShipment.SecondaryDeliveryAddressID != nil {
				newShipment.SecondaryDeliveryAddress.ID = *dbShipment.SecondaryDeliveryAddressID
			}

			if dbShipment.SecondaryDeliveryAddress != nil {
				// Secondary delivery address exists, meaning it should be updated
				newSecondaryDeliveryAddress, secondaryDeliveryUpdateErr := f.addressUpdater.UpdateAddress(txnAppCtx, newShipment.SecondaryDeliveryAddress, etag.GenerateEtag(dbShipment.SecondaryDeliveryAddress.UpdatedAt))
				if secondaryDeliveryUpdateErr != nil {
					return secondaryDeliveryUpdateErr
				}
				newShipment.SecondaryDeliveryAddressID = &newSecondaryDeliveryAddress.ID
			} else if newShipment.SecondaryDeliveryAddressID == nil {
				// Secondary delivery address appears to not exist yet, meaning it should be created
				if newShipment.SecondaryDeliveryAddress.ID == uuid.Nil {
					newSecondaryDeliveryAddress, secondaryDeliveryCreateErr := f.addressCreator.CreateAddress(txnAppCtx, newShipment.SecondaryDeliveryAddress)
					if secondaryDeliveryCreateErr != nil {
						return secondaryDeliveryCreateErr
					}
					newShipment.SecondaryDeliveryAddressID = &newSecondaryDeliveryAddress.ID
				} else {
					// No original address to update, and the new address already has an ID so we should just assign it to the shipment
					newShipment.SecondaryDeliveryAddressID = &newShipment.SecondaryDeliveryAddress.ID
				}
			}
		}

		if newShipment.HasTertiaryPickupAddress != nil {
			if !*newShipment.HasTertiaryPickupAddress {
				newShipment.TertiaryPickupAddressID = nil
			}
		}
		if newShipment.HasTertiaryDeliveryAddress != nil {
			if !*newShipment.HasTertiaryDeliveryAddress {
				newShipment.TertiaryDeliveryAddressID = nil
			}
		}

		if newShipment.HasTertiaryPickupAddress != nil && *newShipment.HasTertiaryPickupAddress && newShipment.TertiaryPickupAddress != nil {
			if dbShipment.TertiaryPickupAddress != nil {
				newShipment.TertiaryPickupAddress.ID = *dbShipment.TertiaryPickupAddressID
			}

			if dbShipment.TertiaryPickupAddress != nil {
				// Tertiary pickup address exists, meaning it should be updated
				newTertiaryPickupAddress, newTertiaryPickupUpdateErr := f.addressUpdater.UpdateAddress(txnAppCtx, newShipment.TertiaryPickupAddress, etag.GenerateEtag(dbShipment.TertiaryPickupAddress.UpdatedAt))
				if newTertiaryPickupUpdateErr != nil {
					return newTertiaryPickupUpdateErr
				}
				newShipment.TertiaryPickupAddressID = &newTertiaryPickupAddress.ID
			} else if newShipment.TertiaryPickupAddressID == nil {
				// Tertiary pickup address appears to not exist yet, meaning it should be created
				if newShipment.TertiaryPickupAddress.ID == uuid.Nil {
					newTertiaryPickupAddress, newTertiaryPickupCreateErr := f.addressCreator.CreateAddress(txnAppCtx, newShipment.TertiaryPickupAddress)
					if newTertiaryPickupCreateErr != nil {
						return newTertiaryPickupCreateErr
					}
					newShipment.TertiaryPickupAddressID = &newTertiaryPickupAddress.ID
				} else {
					// No original address to update, and the new address already has an ID so we should just assign it to the shipment
					newShipment.TertiaryPickupAddressID = &newShipment.TertiaryPickupAddress.ID
				}
			}
		}

		if newShipment.TertiaryDeliveryAddress != nil {
			if dbShipment.TertiaryDeliveryAddressID != nil {
				newShipment.TertiaryDeliveryAddress.ID = *dbShipment.TertiaryDeliveryAddressID
			}

			if dbShipment.TertiaryDeliveryAddress != nil {
				// Tertiary delivery address exists, meaning it should be updated
				newTertiaryDeliveryAddress, tertiaryDeliveryUpdateErr := f.addressUpdater.UpdateAddress(txnAppCtx, newShipment.TertiaryDeliveryAddress, etag.GenerateEtag(dbShipment.TertiaryDeliveryAddress.UpdatedAt))
				if tertiaryDeliveryUpdateErr != nil {
					return tertiaryDeliveryUpdateErr
				}
				newShipment.TertiaryDeliveryAddressID = &newTertiaryDeliveryAddress.ID
			} else if newShipment.TertiaryDeliveryAddressID == nil {
				// Tertiary delivery address appears to not exist yet, meaning it should be created
				if newShipment.TertiaryDeliveryAddress.ID == uuid.Nil {
					newTertiaryDeliveryAddress, tertiaryDeliveryCreateErr := f.addressCreator.CreateAddress(txnAppCtx, newShipment.TertiaryDeliveryAddress)
					if tertiaryDeliveryCreateErr != nil {
						return tertiaryDeliveryCreateErr
					}
					newShipment.TertiaryDeliveryAddressID = &newTertiaryDeliveryAddress.ID
				} else {
					// No original address to update, and the new address already has an ID so we should just assign it to the shipment
					newShipment.TertiaryDeliveryAddressID = &newShipment.TertiaryDeliveryAddress.ID
				}
			}
		}

		if newShipment.StorageFacility != nil {
			if dbShipment.StorageFacilityID != nil {
				newShipment.StorageFacility.ID = *dbShipment.StorageFacilityID
			}

			if dbShipment.StorageFacility != nil && dbShipment.StorageFacility.AddressID != uuid.Nil {
				newShipment.StorageFacility.Address.ID = dbShipment.StorageFacility.AddressID
				newShipment.StorageFacility.AddressID = dbShipment.StorageFacility.AddressID
			}
			if dbShipment.StorageFacility != nil {
				// Storage facility address exists, meaning we should update
				newStorageFacilityAddress, storageFacilityUpdateErr := f.addressUpdater.UpdateAddress(txnAppCtx, &newShipment.StorageFacility.Address, etag.GenerateEtag(dbShipment.StorageFacility.Address.UpdatedAt))
				if storageFacilityUpdateErr != nil {
					return storageFacilityUpdateErr
				}
				// Assign updated storage facility address to the updated shipment
				newShipment.StorageFacility.AddressID = newStorageFacilityAddress.ID
				newShipment.StorageFacility.Address = *newStorageFacilityAddress
			} else {
				// Make sure that the new storage facility address doesn't already have an ID.
				// If it does, we just assign it. Otherwise, we need to create it.
				if newShipment.StorageFacility.Address.ID != uuid.Nil && newShipment.StorageFacility.AddressID == uuid.Nil {
					// Assign
					newShipment.StorageFacility.AddressID = newShipment.StorageFacility.ID
				} else if newShipment.StorageFacility.Address.ID == uuid.Nil {
					// Create
					newStorageFacilityAddress, storageFacilityCreateErr := f.addressCreator.CreateAddress(txnAppCtx, &newShipment.StorageFacility.Address)
					if storageFacilityCreateErr != nil {
						return storageFacilityCreateErr
					}
					// Assign newly created storage facility address to the updated shipment
					newShipment.StorageFacility.AddressID = newStorageFacilityAddress.ID
				}
			}

			err = txnAppCtx.DB().Save(newShipment.StorageFacility)
			if err != nil {
				return err
			}

			newShipment.StorageFacilityID = &newShipment.StorageFacility.ID

			// For NTS-Release set the pick up address to the storage facility
			if newShipment.ShipmentType == models.MTOShipmentTypeHHGOutOfNTS {
				newShipment.PickupAddressID = &newShipment.StorageFacility.AddressID
				newShipment.PickupAddress = &newShipment.StorageFacility.Address

			}
			// For NTS set the destination address to the storage facility
			if newShipment.ShipmentType == models.MTOShipmentTypeHHGIntoNTS {
				newShipment.DestinationAddressID = &newShipment.StorageFacility.AddressID
				newShipment.DestinationAddress = &newShipment.StorageFacility.Address
			}
		}

		if len(newShipment.MTOAgents) != 0 {
			for i := range newShipment.MTOAgents {
				copyOfAgent := newShipment.MTOAgents[i]

				for j := range dbShipment.MTOAgents {
					dbAgent := dbShipment.MTOAgents[j]
					// if the updates already have an agent in the system
					if dbAgent.ID == copyOfAgent.ID {
						if err := txnAppCtx.DB().Update(&copyOfAgent); err != nil {
							return err
						}
					}
				}
				if copyOfAgent.ID == uuid.Nil {
					// create a new agent if it doesn't already exist
					verrs, err := f.builder.CreateOne(txnAppCtx, &copyOfAgent)
					if verrs != nil && verrs.HasAny() {
						return verrs
					}
					if err != nil {
						return err
					}
				}
			}
		}

		// If the estimated weight was updated on an approved shipment then it would mean the move could qualify for
		// excess weight risk depending on the weight allowance and other shipment estimated weights
		if newShipment.PrimeEstimatedWeight != nil || (newShipment.ShipmentType == models.MTOShipmentTypeHHGOutOfNTS && newShipment.NTSRecordedWeight != nil) {
			// checking if the total of shipment weight & new prime estimated weight is 90% or more of allowed weight
			move, verrs, err := f.moveWeights.CheckExcessWeight(txnAppCtx, dbShipment.MoveTaskOrderID, *newShipment)
			if verrs != nil && verrs.HasAny() {
				return errors.New(verrs.Error())
			}
			if err != nil {
				return err
			}

			// we only want to update the authorized weight if the shipment is approved and the previous weight is nil
			// otherwise, shipment_updater will handle updating authorized weight when a shipment is approved
			if (dbShipment.PrimeEstimatedWeight == nil || (newShipment.ShipmentType == models.MTOShipmentTypeHHGOutOfNTS && newShipment.NTSRecordedWeight == nil)) && newShipment.Status == models.MTOShipmentStatusApproved {
				// updates to prime estimated weight should change the authorized weight of the entitlement
				// which can be manually adjusted by an office user if needed
				err = updateAuthorizedWeight(appCtx, newShipment, move)
				if err != nil {
					return err
				}
			}

			if dbShipment.PrimeEstimatedWeight == nil || *newShipment.PrimeEstimatedWeight != *dbShipment.PrimeEstimatedWeight {
				existingMoveStatus := move.Status
				// if the move is in excess weight risk and the TOO has not acknowledge that, need to change move status to "Approvals Requested"
				// this will trigger the TOO to acknowledged the excess right, which populates ExcessWeightAcknowledgedAt
				if move.ExcessWeightQualifiedAt != nil && move.ExcessWeightAcknowledgedAt == nil || move.ExcessUnaccompaniedBaggageWeightQualifiedAt != nil && move.ExcessUnaccompaniedBaggageWeightAcknowledgedAt == nil {
					err = f.moveRouter.SendToOfficeUser(txnAppCtx, move)
					if err != nil {
						return err
					}
				}

				if existingMoveStatus != move.Status {
					err = txnAppCtx.DB().Update(move)
					if err != nil {
						return err
					}
				}
			}
		}

		if newShipment.PrimeActualWeight != nil {
			if dbShipment.PrimeActualWeight == nil || *newShipment.PrimeActualWeight != *dbShipment.PrimeActualWeight {
				var err error
				autoReweighShipments, err = f.moveWeights.CheckAutoReweigh(txnAppCtx, dbShipment.MoveTaskOrderID, newShipment)
				if err != nil {
					return err
				}
			}
		}

		// Check that only NTS Release shipment uses that NTSRecordedWeight field
		if newShipment.NTSRecordedWeight != nil && newShipment.ShipmentType != models.MTOShipmentTypeHHGOutOfNTS {
			errMessage := fmt.Sprintf("field NTSRecordedWeight cannot be set for shipment type %s", string(newShipment.ShipmentType))
			return apperror.NewInvalidInputError(newShipment.ID, nil, nil, errMessage)
		}

		weightsCalculator := NewShipmentBillableWeightCalculator()
		calculatedBillableWeight := weightsCalculator.CalculateShipmentBillableWeight(dbShipment).CalculatedBillableWeight

		// If the max allowable weight for a shipment has been adjusted set a flag to recalculate payment requests for
		// this shipment
		runShipmentRecalculate := false
		if newShipment.BillableWeightCap != nil {
			// new billable cap has a value and it is not the same as the previous value
			if *newShipment.BillableWeightCap != *calculatedBillableWeight {
				runShipmentRecalculate = true
			}
		} else if dbShipment.BillableWeightCap != nil {
			// setting the billable cap back to nil (where previously it wasn't)
			runShipmentRecalculate = true
		}

		// A diverted shipment gets set to the SUBMITTED status automatically:
		if !dbShipment.Diversion && newShipment.Diversion {
			newShipment.Status = models.MTOShipmentStatusSubmitted

			// Get the move
			var move models.Move
			err := txnAppCtx.DB().Find(&move, dbShipment.MoveTaskOrderID)
			if err != nil {
				switch err {
				case sql.ErrNoRows:
					return apperror.NewNotFoundError(dbShipment.MoveTaskOrderID, "looking for Move")
				default:
					return apperror.NewQueryError("Move", err, "")
				}
			}

			existingMoveStatus := move.Status
			err = f.moveRouter.SendToOfficeUser(txnAppCtx, &move)
			if err != nil {
				return err
			}

			// only update if the move status has actually changed
			if existingMoveStatus != move.Status {
				err = txnAppCtx.DB().Update(&move)
				if err != nil {
					return err
				}
			}
		}

		if newShipment.TACType != nil && *newShipment.TACType == "" {
			newShipment.TACType = nil
		} else if newShipment.TACType == nil {
			newShipment.TACType = dbShipment.TACType
		}

		if newShipment.SACType != nil && *newShipment.SACType == "" {
			newShipment.SACType = nil
		} else if newShipment.SACType == nil {
			newShipment.SACType = dbShipment.SACType
		}

		// when populating the market_code column, it is considered domestic if both pickup & dest are CONUS addresses
		if newShipment.ShipmentType != models.MTOShipmentTypePPM {
			newShipment = models.DetermineShipmentMarketCode(newShipment)
		}

		// RDD for UB shipments only need the pick up date, shipment origin address and destination address to determine required delivery date
		if newShipment.ScheduledPickupDate != nil && !newShipment.ScheduledPickupDate.IsZero() && newShipment.ShipmentType == models.MTOShipmentTypeUnaccompaniedBaggage {
			calculatedRDD, err := CalculateRequiredDeliveryDate(appCtx, f.planner, *newShipment.PickupAddress, *newShipment.DestinationAddress, *newShipment.ScheduledPickupDate, newShipment.PrimeEstimatedWeight.Int(), newShipment.MarketCode, newShipment.MoveTaskOrderID, newShipment.ShipmentType)
			if err != nil {
				return err
			}

			newShipment.RequiredDeliveryDate = calculatedRDD
		}

		if err := txnAppCtx.DB().Update(newShipment); err != nil {
			return err
		}

		// if the shipment has an estimated weight, we need to update the service item pricing
		// we only need to do this if the estimated weight, primary addresses, and pickup date are being updated since those all impact pricing
		// we will compare data here to see if we even need to update the pricing
		if newShipment.MarketCode == models.MarketCodeInternational &&
			(newShipment.PrimeEstimatedWeight != nil ||
				newShipment.PickupAddress != nil && dbShipment.PickupAddress != nil && newShipment.PickupAddress.PostalCode != dbShipment.PickupAddress.PostalCode ||
				newShipment.DestinationAddress != nil && dbShipment.DestinationAddress != nil && newShipment.DestinationAddress.PostalCode != dbShipment.DestinationAddress.PostalCode ||
				newShipment.RequestedPickupDate != nil && newShipment.RequestedPickupDate.Format("2006-01-02") != dbShipment.RequestedPickupDate.Format("2006-01-02")) {

			portZip, portType, err := models.GetPortLocationInfoForShipment(appCtx.DB(), newShipment.ID)
			if err != nil {
				return err
			}
			// if we don't have the port data, then we won't worry about pricing POEFSC/PODFSC because we need the distance from/to the ports
			if portZip != nil && portType != nil {
				var pickupZip string
				var destZip string
				// if the port type is POEFSC this means the shipment is CONUS -> OCONUS (pickup -> port)
				// if the port type is PODFSC this means the shipment is OCONUS -> CONUS (port -> destination)
				if *portType == models.ReServiceCodePOEFSC.String() {
					pickupZip = newShipment.PickupAddress.PostalCode
					destZip = *portZip
				} else if *portType == models.ReServiceCodePODFSC.String() {
					pickupZip = *portZip
					destZip = newShipment.DestinationAddress.PostalCode
				}
				// we need to get the mileage from DTOD first, the db proc will consume that
				mileage, err := f.planner.ZipTransitDistance(appCtx, pickupZip, destZip, true)
				if err != nil {
					return err
				}

				// update the service item pricing if relevant fields have changed
				err = models.UpdateEstimatedPricingForShipmentBasicServiceItems(appCtx.DB(), newShipment, &mileage)
				if err != nil {
					return err
				}
			} else {
				// if we don't have the port data, that's okay - we can update the other service items except for PODFSC/POEFSC
				err = models.UpdateEstimatedPricingForShipmentBasicServiceItems(appCtx.DB(), newShipment, nil)
				if err != nil {
					return err
				}
			}
		}

		//
		// Perform shipment recalculate payment request
		//
		if runShipmentRecalculate {
			_, err := f.recalculator.ShipmentRecalculatePaymentRequest(txnAppCtx, dbShipment.ID)
			if err != nil {
				return err
			}
		}

		//
		// Done with updates to shipment
		//
		return nil
	})

	if transactionError != nil {
		// Two possible types of transaction errors to handle
		if t, ok := transactionError.(StaleIdentifierError); ok {
			return apperror.NewPreconditionFailedError(dbShipment.ID, t)
		}
		return apperror.NewQueryError("mtoShipment", transactionError, "")
	}

	if len(autoReweighShipments) > 0 {
		for _, shipment := range autoReweighShipments {
			/* Don't send emails to BLUEBARK moves */
			if shipment.MoveTaskOrder.Orders.CanSendEmailWithOrdersType() {
				err := f.sender.SendNotification(appCtx,
					notifications.NewReweighRequested(shipment.MoveTaskOrderID, shipment),
				)
				if err != nil {
					return err
				}
			}
		}
	}

	return nil

}

type mtoShipmentStatusUpdater struct {
	builder   UpdateMTOShipmentQueryBuilder
	siCreator services.MTOServiceItemCreator
	planner   route.Planner
}

// UpdateMTOShipmentStatus updates MTO Shipment Status
func (o *mtoShipmentStatusUpdater) UpdateMTOShipmentStatus(appCtx appcontext.AppContext, shipmentID uuid.UUID, status models.MTOShipmentStatus, rejectionReason *string, diversionReason *string, eTag string) (*models.MTOShipment, error) {
	shipment, err := fetchShipment(appCtx, shipmentID, o.builder)
	if err != nil {
		return nil, err
	}

	if status != models.MTOShipmentStatusRejected {
		rejectionReason = nil
	}

	// here we determine if the current shipment status is diversion requested before updating
	wasShipmentDiversionRequested := shipment.Status == models.MTOShipmentStatusDiversionRequested
	shipmentRouter := NewShipmentRouter()

	switch status {
	case models.MTOShipmentStatusCancellationRequested:
		err = shipmentRouter.RequestCancellation(appCtx, shipment)
	case models.MTOShipmentStatusApproved:
		err = shipmentRouter.Approve(appCtx, shipment)
	case models.MTOShipmentStatusCanceled:
		err = shipmentRouter.Cancel(appCtx, shipment)
	case models.MTOShipmentStatusDiversionRequested:
		err = shipmentRouter.RequestDiversion(appCtx, shipment, diversionReason)
	case models.MTOShipmentStatusRejected:
		err = shipmentRouter.Reject(appCtx, shipment, rejectionReason)
	default:
		return nil, ConflictStatusError{id: shipment.ID, transitionFromStatus: shipment.Status, transitionToStatus: status}
	}

	if err != nil {
		return nil, err
	}

	// calculate required delivery date to save it with the shipment
	if shipment.Status == models.MTOShipmentStatusApproved {
		err = o.setRequiredDeliveryDate(appCtx, shipment)
		if err != nil {
			return nil, err
		}
	}

	verrs, err := o.builder.UpdateOne(appCtx, shipment, &eTag)

	if err != nil {
		switch err.(type) {
		case query.StaleIdentifierError:
			return nil, apperror.NewPreconditionFailedError(shipment.ID, err)
		default:
			return nil, err
		}
	}

	if verrs != nil && verrs.HasAny() {
		return nil, apperror.NewInvalidInputError(shipment.ID, nil, verrs, "There was an issue with validating the updates")
	}

	// after updating shipment
	// create shipment level service items if shipment status was NOT diversion requested before it was updated
	// and current status is approved
	createSSI := shipment.Status == models.MTOShipmentStatusApproved && !wasShipmentDiversionRequested
	if createSSI {
		err = o.createShipmentServiceItems(appCtx, shipment)
		if err != nil {
			return nil, err
		}
	}

	return shipment, nil
}

// createShipmentServiceItems creates shipment level service items
func (o *mtoShipmentStatusUpdater) createShipmentServiceItems(appCtx appcontext.AppContext, shipment *models.MTOShipment) error {
	reServiceCodes := reServiceCodesForShipment(*shipment)
	serviceItemsToCreate := constructMTOServiceItemModels(shipment.ID, shipment.MoveTaskOrderID, reServiceCodes)
	for _, serviceItem := range serviceItemsToCreate {
		copyOfServiceItem := serviceItem // Make copy to avoid implicit memory aliasing of items from a range statement.
		_, verrs, err := o.siCreator.CreateMTOServiceItem(appCtx, &copyOfServiceItem)

		if verrs != nil && verrs.HasAny() {
			invalidInputError := apperror.NewInvalidInputError(shipment.ID, nil, verrs, "There was an issue creating service items for the shipment")
			return invalidInputError
		}

		if err != nil {
			return err
		}
	}

	return nil
}

// setRequiredDeliveryDate set the calculated delivery date for the shipment
func (o *mtoShipmentStatusUpdater) setRequiredDeliveryDate(appCtx appcontext.AppContext, shipment *models.MTOShipment) error {
	if shipment.ScheduledPickupDate != nil &&
		shipment.RequiredDeliveryDate == nil &&
		(shipment.PrimeEstimatedWeight != nil || shipment.NTSRecordedWeight != nil) {

		var pickupLocation *models.Address
		var deliveryLocation *models.Address
		weight := shipment.PrimeEstimatedWeight

		switch shipment.ShipmentType {
		case models.MTOShipmentTypeHHGIntoNTS:
			if shipment.StorageFacility == nil || shipment.StorageFacility.AddressID == uuid.Nil {
				return errors.Errorf("StorageFacility is required for %s shipments", models.MTOShipmentTypeHHGIntoNTS)
			}
			err := appCtx.DB().Load(shipment.StorageFacility, "Address", "Address.Country")
			if err != nil {
				return apperror.NewNotFoundError(shipment.StorageFacility.AddressID, "looking for MTOShipment.StorageFacility.Address")
			}

			pickupLocation = shipment.PickupAddress
			deliveryLocation = &shipment.StorageFacility.Address
		case models.MTOShipmentTypeHHGOutOfNTS:
			if shipment.StorageFacility == nil || shipment.StorageFacility.AddressID == uuid.Nil {
				return errors.Errorf("StorageFacility is required for %s shipments", models.MTOShipmentTypeHHGOutOfNTS)
			}
			err := appCtx.DB().Load(shipment.StorageFacility, "Address", "Address.Country")
			if err != nil {
				return apperror.NewNotFoundError(shipment.StorageFacility.AddressID, "looking for MTOShipment.StorageFacility.Address")
			}
			pickupLocation = &shipment.StorageFacility.Address
			deliveryLocation = shipment.DestinationAddress
			weight = shipment.NTSRecordedWeight
		default:
			pickupLocation = shipment.PickupAddress
			deliveryLocation = shipment.DestinationAddress
		}
		requiredDeliveryDate, calcErr := CalculateRequiredDeliveryDate(appCtx, o.planner, *pickupLocation, *deliveryLocation, *shipment.ScheduledPickupDate, weight.Int(), shipment.MarketCode, shipment.MoveTaskOrderID, shipment.ShipmentType)
		if calcErr != nil {
			return calcErr
		}

		shipment.RequiredDeliveryDate = requiredDeliveryDate
	}

	return nil
}

func fetchShipment(appCtx appcontext.AppContext, shipmentID uuid.UUID, builder UpdateMTOShipmentQueryBuilder) (*models.MTOShipment, error) {
	var shipment models.MTOShipment

	queryFilters := []services.QueryFilter{
		query.NewQueryFilter("id", "=", shipmentID),
	}
	err := builder.FetchOne(appCtx, &shipment, queryFilters)

	if err != nil {
		switch err {
		case sql.ErrNoRows:
			return nil, apperror.NewNotFoundError(shipmentID, "Shipment not found")
		default:
			return nil, apperror.NewQueryError("MTOShipment", err, "")
		}
	}

	return &shipment, nil
}

func reServiceCodesForShipment(shipment models.MTOShipment) []models.ReServiceCode {
	// We will detect the type of shipment we're working with and then call a helper with the correct
	// default service items that we want created as a side effect.
	// More info in MB-1140: https://dp3.atlassian.net/browse/MB-1140

	// international shipment service items are created in the shipment_approver
	if shipment.MarketCode != models.MarketCodeInternational {
		switch shipment.ShipmentType {
		case models.MTOShipmentTypeHHG:
			originZIP3 := shipment.PickupAddress.PostalCode[0:3]
			destinationZIP3 := shipment.DestinationAddress.PostalCode[0:3]

			if originZIP3 == destinationZIP3 {
				return []models.ReServiceCode{
					models.ReServiceCodeDSH,
					models.ReServiceCodeFSC,
					models.ReServiceCodeDOP,
					models.ReServiceCodeDDP,
					models.ReServiceCodeDPK,
					models.ReServiceCodeDUPK,
				}
			}

			// Need to create: Dom Linehaul, Fuel Surcharge, Dom Origin Price, Dom Destination Price, Dom Packing, and Dom Unpacking.
			return []models.ReServiceCode{
				models.ReServiceCodeDLH,
				models.ReServiceCodeFSC,
				models.ReServiceCodeDOP,
				models.ReServiceCodeDDP,
				models.ReServiceCodeDPK,
				models.ReServiceCodeDUPK,
			}
		case models.MTOShipmentTypeHHGIntoNTS:
			// Need to create: Dom Linehaul, Fuel Surcharge, Dom Origin Price, Dom Destination Price, Dom NTS Packing
			return []models.ReServiceCode{
				models.ReServiceCodeDLH,
				models.ReServiceCodeFSC,
				models.ReServiceCodeDOP,
				models.ReServiceCodeDDP,
				models.ReServiceCodeDNPK,
			}
		case models.MTOShipmentTypeHHGOutOfNTS:
			// Need to create: Dom Linehaul, Fuel Surcharge, Dom Origin Price, Dom Destination Price, Dom Unpacking
			return []models.ReServiceCode{
				models.ReServiceCodeDLH,
				models.ReServiceCodeFSC,
				models.ReServiceCodeDOP,
				models.ReServiceCodeDDP,
				models.ReServiceCodeDUPK,
			}
		case models.MTOShipmentTypeMobileHome:
			// Need to create: Dom Linehaul, Fuel Surcharge, Dom Origin Price, Dom Destination Price, Dom Mobile Home Factor
			return []models.ReServiceCode{
				models.ReServiceCodeDLH,
				models.ReServiceCodeFSC,
				models.ReServiceCodeDOP,
				models.ReServiceCodeDDP,
				models.ReServiceCodeDMHF,
			}
		case models.MTOShipmentTypeBoatHaulAway:
			// Need to create: Dom Linehaul, Fuel Surcharge, Dom Origin Price, Dom Destination Price, Dom Haul Away Boat Factor
			return []models.ReServiceCode{
				models.ReServiceCodeDLH,
				models.ReServiceCodeFSC,
				models.ReServiceCodeDOP,
				models.ReServiceCodeDDP,
				models.ReServiceCodeDBHF,
			}
		case models.MTOShipmentTypeBoatTowAway:
			// Need to create: Dom Linehaul, Fuel Surcharge, Dom Origin Price, Dom Destination Price, Dom Tow Away Boat Factor
			return []models.ReServiceCode{
				models.ReServiceCodeDLH,
				models.ReServiceCodeFSC,
				models.ReServiceCodeDOP,
				models.ReServiceCodeDDP,
				models.ReServiceCodeDBTF,
			}
		}
	}

	return []models.ReServiceCode{}
}

// CalculateRequiredDeliveryDate function is used to get a distance calculation using the pickup and destination addresses. It then uses
// the value returned to make a fetch on the ghc_domestic_transit_times table and returns a required delivery date
// based on the max_days_transit_time.
func CalculateRequiredDeliveryDate(appCtx appcontext.AppContext, planner route.Planner, pickupAddress models.Address, destinationAddress models.Address, pickupDate time.Time, weight int, marketCode models.MarketCode, moveID uuid.UUID, shipmentType models.MTOShipmentType) (*time.Time, error) {
	internationalShipment := marketCode == models.MarketCodeInternational

	distance, err := planner.ZipTransitDistance(appCtx, pickupAddress.PostalCode, destinationAddress.PostalCode, internationalShipment)
	if err != nil {
		return nil, err
	}
	// Query the ghc_domestic_transit_times table for the max transit time
	var ghcDomesticTransitTime models.GHCDomesticTransitTime
	err = appCtx.DB().Where("distance_miles_lower <= ? "+
		"AND distance_miles_upper >= ? "+
		"AND weight_lbs_lower <= ? "+
		"AND (weight_lbs_upper >= ? OR weight_lbs_upper = 0)",
		distance, distance, weight, weight).First(&ghcDomesticTransitTime)

	if err != nil {
		return nil, errors.Errorf("failed to find transit time for shipment of %d lbs weight and %d mile distance", weight, distance)
	}

	// Add the max transit time to the pickup date to get the new required delivery date
	requiredDeliveryDate := pickupDate.AddDate(0, 0, ghcDomesticTransitTime.MaxDaysTransitTime)

	destinationIsAlaska, err := destinationAddress.IsAddressAlaska()
	if err != nil {
		return nil, fmt.Errorf("destination address is nil for move ID: %s", moveID)
	}
	pickupIsAlaska, err := pickupAddress.IsAddressAlaska()
	if err != nil {
		return nil, fmt.Errorf("pickup address is nil for move ID: %s", moveID)
	}
	// Let's add some days if we're dealing with a shipment between CONUS/Alaska
	if (destinationIsAlaska || pickupIsAlaska) && !(destinationIsAlaska && pickupIsAlaska) {
		var intlTransTime models.InternationalTransitTime

		contract, err := models.FetchContractForMove(appCtx, moveID)
		if err != nil {
			return nil, fmt.Errorf("error fetching contract for move ID: %s", moveID)
		}

		pickupAddressRateAreaID, err := models.FetchRateAreaID(appCtx.DB(), pickupAddress.ID, &uuid.Nil, contract.ID)
		if err != nil {
			return nil, fmt.Errorf("error fetching pickup rate area id for address ID: %s", pickupAddress.ID)
		}

		destinationAddressRateAreaID, err := models.FetchRateAreaID(appCtx.DB(), destinationAddress.ID, &uuid.Nil, contract.ID)
		if err != nil {
			return nil, fmt.Errorf("error fetching destination rate area id for address ID: %s", destinationAddress.ID)
		}

		if shipmentType == models.MTOShipmentTypeUnaccompaniedBaggage {
			intlTransTime, err = models.FetchInternationalTransitTime(appCtx.DB(), pickupAddressRateAreaID, destinationAddressRateAreaID)
			if err != nil {
				return nil, fmt.Errorf("error fetching intl transit record for origin rate area ID: %s and destination rate area ID: %s", pickupAddressRateAreaID, destinationAddressRateAreaID)
			}

			if intlTransTime.UbTransitTime != nil {
				dayAfterPickupDay := pickupDate.AddDate(0, 0, 1)
				requiredDeliveryDate = dayAfterPickupDay.AddDate(0, 0, *intlTransTime.UbTransitTime)
			}
		} else {
			if destinationIsAlaska {
				err = appCtx.DB().Where("destination_rate_area_id = $1", destinationAddressRateAreaID).First(&intlTransTime)
				if err != nil {
					switch err {
					case sql.ErrNoRows:
						return nil, fmt.Errorf("no international transit time found for destination rate area ID: %s", destinationAddressRateAreaID)
					default:
						return nil, err
					}
				}
			}

			if pickupIsAlaska {
				err = appCtx.DB().Where("origin_rate_area_id = $1", pickupAddressRateAreaID).First(&intlTransTime)
				if err != nil {
					switch err {
					case sql.ErrNoRows:
						return nil, fmt.Errorf("no international transit time found for pickup rate area ID: %s", pickupAddressRateAreaID)
					default:
						return nil, err
					}
				}
			}

<<<<<<< HEAD
			if intlTransTime.HhgTransitTime != nil {
				requiredDeliveryDate = requiredDeliveryDate.AddDate(0, 0, *intlTransTime.HhgTransitTime)
			}
=======
		if shipmentType != models.MTOShipmentTypeUnaccompaniedBaggage {
			if intlTransTime.HhgTransitTime != nil {
				requiredDeliveryDate = requiredDeliveryDate.AddDate(0, 0, *intlTransTime.HhgTransitTime)
			}
		} else {
			if intlTransTime.UbTransitTime != nil {
				requiredDeliveryDate = requiredDeliveryDate.AddDate(0, 0, *intlTransTime.UbTransitTime)
			}
>>>>>>> dc3fd38f
		}
	}

	return &requiredDeliveryDate, nil
}

// This private function is used to generically construct service items when shipments are approved.
func constructMTOServiceItemModels(shipmentID uuid.UUID, mtoID uuid.UUID, reServiceCodes []models.ReServiceCode) models.MTOServiceItems {
	serviceItems := make(models.MTOServiceItems, len(reServiceCodes))
	currentTime := models.TimePointer(time.Now())
	for i, reServiceCode := range reServiceCodes {
		serviceItem := models.MTOServiceItem{
			MoveTaskOrderID: mtoID,
			MTOShipmentID:   &shipmentID,
			ReService:       models.ReService{Code: reServiceCode},
			Status:          "APPROVED",
			ApprovedAt:      currentTime,
		}
		serviceItems[i] = serviceItem
	}
	return serviceItems
}

// NewMTOShipmentStatusUpdater creates a new MTO Shipment Status Updater
func NewMTOShipmentStatusUpdater(builder UpdateMTOShipmentQueryBuilder, siCreator services.MTOServiceItemCreator, planner route.Planner) services.MTOShipmentStatusUpdater {
	return &mtoShipmentStatusUpdater{builder, siCreator, planner}
}

// ConflictStatusError returns an error for a conflict in status
type ConflictStatusError struct {
	id                        uuid.UUID
	transitionFromStatus      models.MTOShipmentStatus
	transitionToStatus        models.MTOShipmentStatus
	transitionAllowedStatuses *[]models.MTOShipmentStatus
}

// Error is the string representation of the error
func (e ConflictStatusError) Error() string {
	if e.transitionAllowedStatuses != nil {
		return fmt.Sprintf("Shipment with id '%s' can only transition to status '%s' from %+q, but its current status is '%s'",
			e.id.String(), e.transitionToStatus, *e.transitionAllowedStatuses, e.transitionFromStatus)
	}

	return ""
}

// MTOShipmentsMTOAvailableToPrime checks if a given shipment is available to the Prime
// TODO: trend away from using this method, it represents *business logic* and should
// ideally be done only as an internal check, rather than relying on being invoked
// by the handler layer
func (f mtoShipmentUpdater) MTOShipmentsMTOAvailableToPrime(appCtx appcontext.AppContext, mtoShipmentID uuid.UUID) (bool, error) {
	err := checkAvailToPrime().Validate(appCtx, &models.MTOShipment{ID: mtoShipmentID}, nil)
	if err != nil {
		return false, err
	}
	return true, nil
}

// UpdateDestinationSITServiceItemsAddress updates destination SIT service items attached to a shipment
// this updates the final_destination_address to be the same as the shipment's destination_address
func UpdateDestinationSITServiceItemsAddress(appCtx appcontext.AppContext, shipment *models.MTOShipment) error {
	// getting the shipment and service items with code in case they weren't passed in
	eagerAssociations := []string{"MTOServiceItems.ReService.Code"}
	mtoShipment, err := FindShipment(appCtx, shipment.ID, eagerAssociations...)
	if err != nil {
		return err
	}

	mtoServiceItems := mtoShipment.MTOServiceItems

	// Only update these serviceItems address ID
	serviceItemsToUpdate := []models.ReServiceCode{models.ReServiceCodeDDDSIT, models.ReServiceCodeDDFSIT, models.ReServiceCodeDDASIT, models.ReServiceCodeDDSFSC,
		models.ReServiceCodeIDDSIT, models.ReServiceCodeIDFSIT, models.ReServiceCodeIDASIT, models.ReServiceCodeIDSFSC}

	for _, serviceItem := range mtoServiceItems {

		// Only update the address ID if it is not up to date with the shipment destination address ID
		if slices.Contains(serviceItemsToUpdate, serviceItem.ReService.Code) && serviceItem.SITDestinationFinalAddressID != shipment.DestinationAddressID {

			newServiceItem := serviceItem
			newServiceItem.SITDestinationFinalAddressID = shipment.DestinationAddressID

			transactionError := appCtx.NewTransaction(func(txnCtx appcontext.AppContext) error {
				// update service item final destination address ID to match shipment address ID
				verrs, err := txnCtx.DB().ValidateAndUpdate(&newServiceItem)
				if verrs != nil && verrs.HasAny() {
					return apperror.NewInvalidInputError(shipment.ID, err, verrs, "invalid input found while updating final destination address of service item")
				} else if err != nil {
					return apperror.NewQueryError("Service item", err, "")
				}

				return nil
			})

			if transactionError != nil {
				return transactionError
			}
		}
	}

	return nil
}

func UpdateDestinationSITServiceItemsSITDeliveryMiles(planner route.Planner, appCtx appcontext.AppContext, shipment *models.MTOShipment, newAddress *models.Address, TOOApprovalRequired bool) error {
	eagerAssociations := []string{"MTOServiceItems.ReService.Code", "MTOServiceItems.SITDestinationOriginalAddress"}
	mtoShipment, err := FindShipment(appCtx, shipment.ID, eagerAssociations...)
	if err != nil {
		return err
	}

	mtoServiceItems := mtoShipment.MTOServiceItems
	for _, s := range mtoServiceItems {
		serviceItem := s
		reServiceCode := serviceItem.ReService.Code
		if reServiceCode == models.ReServiceCodeDDDSIT ||
			reServiceCode == models.ReServiceCodeDDSFSC ||
			reServiceCode == models.ReServiceCodeIDDSIT ||
			reServiceCode == models.ReServiceCodeIDSFSC {

			var milesCalculated int

			if TOOApprovalRequired {
				if serviceItem.SITDestinationOriginalAddress != nil {
					// if TOO approval was required, shipment destination address has been updated at this point
					milesCalculated, err = planner.ZipTransitDistance(appCtx, shipment.DestinationAddress.PostalCode, serviceItem.SITDestinationOriginalAddress.PostalCode, false)
				}
			} else {
				// if TOO approval was not required, use the newAddress
				milesCalculated, err = planner.ZipTransitDistance(appCtx, newAddress.PostalCode, serviceItem.SITDestinationOriginalAddress.PostalCode, false)
			}
			if err != nil {
				return err
			}
			serviceItem.SITDeliveryMiles = &milesCalculated

			mtoServiceItems = append(mtoServiceItems, serviceItem)
		}
	}
	transactionError := appCtx.NewTransaction(func(txnCtx appcontext.AppContext) error {
		// update service item final SITDeliveryMiles
		verrs, err := txnCtx.DB().ValidateAndUpdate(&mtoServiceItems)
		if verrs != nil && verrs.HasAny() {
			return apperror.NewInvalidInputError(shipment.ID, err, verrs, "invalid input found while updating final destination address of service item")
		} else if err != nil {
			return apperror.NewQueryError("Service item", err, "")
		}

		return nil
	})

	if transactionError != nil {
		return transactionError
	}

	return nil
}

func updateAuthorizedWeight(appCtx appcontext.AppContext, shipment *models.MTOShipment, move *models.Move) error {
	var dBAuthorizedWeight int
	if shipment.ShipmentType != models.MTOShipmentTypeHHGOutOfNTS {
		dBAuthorizedWeight = int(*shipment.PrimeEstimatedWeight)
	} else {
		dBAuthorizedWeight = int(*shipment.NTSRecordedWeight)
	}
	if len(move.MTOShipments) != 0 {
		for _, mtoShipment := range move.MTOShipments {
			if mtoShipment.Status == models.MTOShipmentStatusApproved && mtoShipment.ID != shipment.ID {
				if mtoShipment.ShipmentType != models.MTOShipmentTypeHHGOutOfNTS {
					//uses PrimeEstimatedWeight for HHG and NTS shipments
					if mtoShipment.PrimeEstimatedWeight != nil {
						dBAuthorizedWeight += int(*mtoShipment.PrimeEstimatedWeight)
					}
				} else {
					//used NTSRecordedWeight for NTSRShipments
					if mtoShipment.NTSRecordedWeight != nil {
						dBAuthorizedWeight += int(*mtoShipment.NTSRecordedWeight)
					}
				}
			}
		}
	}
	dBAuthorizedWeight = int(math.Round(float64(dBAuthorizedWeight) * 1.10))
	entitlement := move.Orders.Entitlement
	entitlement.DBAuthorizedWeight = &dBAuthorizedWeight
	verrs, err := appCtx.DB().ValidateAndUpdate(entitlement)

	if verrs != nil && verrs.HasAny() {
		invalidInputError := apperror.NewInvalidInputError(shipment.ID, nil, verrs, "There was an issue with validating the updates")
		return invalidInputError
	}
	if err != nil {
		return err
	}

	return nil
}<|MERGE_RESOLUTION|>--- conflicted
+++ resolved
@@ -1286,20 +1286,9 @@
 				}
 			}
 
-<<<<<<< HEAD
 			if intlTransTime.HhgTransitTime != nil {
 				requiredDeliveryDate = requiredDeliveryDate.AddDate(0, 0, *intlTransTime.HhgTransitTime)
 			}
-=======
-		if shipmentType != models.MTOShipmentTypeUnaccompaniedBaggage {
-			if intlTransTime.HhgTransitTime != nil {
-				requiredDeliveryDate = requiredDeliveryDate.AddDate(0, 0, *intlTransTime.HhgTransitTime)
-			}
-		} else {
-			if intlTransTime.UbTransitTime != nil {
-				requiredDeliveryDate = requiredDeliveryDate.AddDate(0, 0, *intlTransTime.UbTransitTime)
-			}
->>>>>>> dc3fd38f
 		}
 	}
 
