--- conflicted
+++ resolved
@@ -1288,21 +1288,9 @@
 				}
 			}
 
-<<<<<<< HEAD
-		if shipmentType != models.MTOShipmentTypeUnaccompaniedBaggage {
 			if intlTransTime.HhgTransitTime != nil {
 				requiredDeliveryDate = requiredDeliveryDate.AddDate(0, 0, *intlTransTime.HhgTransitTime)
 			}
-		} else {
-			if intlTransTime.UbTransitTime != nil {
-				dayAfterPickupDay := pickupDate.AddDate(0, 0, 1)
-				requiredDeliveryDate = dayAfterPickupDay.AddDate(0, 0, *intlTransTime.UbTransitTime)
-			}
-=======
-			if intlTransTime.HhgTransitTime != nil {
-				requiredDeliveryDate = requiredDeliveryDate.AddDate(0, 0, *intlTransTime.HhgTransitTime)
-			}
->>>>>>> 21027e8a
 		}
 	}
 
