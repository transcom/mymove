--- conflicted
+++ resolved
@@ -91,9 +91,9 @@
 	suite.T().Run("Update MTO Shipment SUBMITTED status to REJECTED with a rejection reason should return no error", func(t *testing.T) {
 		rejectionReason := "Rejection reason"
 		params = mtoshipmentops.PatchMTOShipmentStatusParams{
-			ShipmentID:        strfmt.UUID(shipment2.ID.String()),
-			IfUnmodifiedSince: strfmt.DateTime(shipment2.UpdatedAt),
-			Body:              &ghcmessages.MTOShipment{Status: "REJECTED", RejectionReason: handlers.FmtString(rejectionReason)},
+			ShipmentID: strfmt.UUID(shipment2.ID.String()),
+			IfMatch:    eTag,
+			Body:       &ghcmessages.MTOShipment{Status: "REJECTED", RejectionReason: handlers.FmtString(rejectionReason)},
 		}
 		returnedShipment, err := updater.UpdateMTOShipmentStatus(params)
 		suite.NoError(err)
@@ -103,9 +103,9 @@
 
 	suite.T().Run("Update MTO Shipment status to REJECTED with no rejection reason should return error", func(t *testing.T) {
 		params = mtoshipmentops.PatchMTOShipmentStatusParams{
-			ShipmentID:        strfmt.UUID(shipment3.ID.String()),
-			IfUnmodifiedSince: strfmt.DateTime(shipment3.UpdatedAt),
-			Body:              &ghcmessages.MTOShipment{Status: ghcmessages.MTOShipmentStatusREJECTED, RejectionReason: nil},
+			ShipmentID: strfmt.UUID(shipment3.ID.String()),
+			IfMatch:    eTag,
+			Body:       &ghcmessages.MTOShipment{Status: ghcmessages.MTOShipmentStatusREJECTED, RejectionReason: nil},
 		}
 		_, err := updater.UpdateMTOShipmentStatus(params)
 		suite.Error(err)
@@ -115,9 +115,9 @@
 
 	suite.T().Run("Update MTO Shipment in APPROVED status should return error", func(t *testing.T) {
 		params := mtoshipmentops.PatchMTOShipmentStatusParams{
-			ShipmentID:        strfmt.UUID(approvedShipment.ID.String()),
-			IfUnmodifiedSince: strfmt.DateTime(approvedShipment.UpdatedAt),
-			Body:              &ghcmessages.MTOShipment{Status: ghcmessages.MTOShipmentStatusREJECTED, RejectionReason: handlers.FmtString("Rejection reason")},
+			ShipmentID: strfmt.UUID(approvedShipment.ID.String()),
+			IfMatch:    eTag,
+			Body:       &ghcmessages.MTOShipment{Status: ghcmessages.MTOShipmentStatusREJECTED, RejectionReason: handlers.FmtString("Rejection reason")},
 		}
 		_, err := updater.UpdateMTOShipmentStatus(params)
 		suite.Error(err)
@@ -125,9 +125,9 @@
 
 	suite.T().Run("Update MTO Shipment in REJECTED status should return error", func(t *testing.T) {
 		params := mtoshipmentops.PatchMTOShipmentStatusParams{
-			ShipmentID:        strfmt.UUID(rejectedShipment.ID.String()),
-			IfUnmodifiedSince: strfmt.DateTime(rejectedShipment.UpdatedAt),
-			Body:              &ghcmessages.MTOShipment{Status: ghcmessages.MTOShipmentStatusAPPROVED},
+			ShipmentID: strfmt.UUID(rejectedShipment.ID.String()),
+			IfMatch:    eTag,
+			Body:       &ghcmessages.MTOShipment{Status: ghcmessages.MTOShipmentStatusAPPROVED},
 		}
 		_, err := updater.UpdateMTOShipmentStatus(params)
 		suite.Error(err)
@@ -136,15 +136,9 @@
 	suite.T().Run("Passing in a stale identifier", func(t *testing.T) {
 		staleETag := base64.StdEncoding.EncodeToString([]byte(time.Now().String()))
 		params := mtoshipmentops.PatchMTOShipmentStatusParams{
-<<<<<<< HEAD
-			ShipmentID: strfmt.UUID(shipment.ID.String()),
+			ShipmentID: strfmt.UUID(shipment4.ID.String()),
 			IfMatch:    staleETag,
 			Body:       &ghcmessages.MTOShipment{Status: "APPROVED"},
-=======
-			ShipmentID:        strfmt.UUID(shipment4.ID.String()),
-			IfUnmodifiedSince: strfmt.DateTime(time.Now()), // Stale identifier
-			Body:              &ghcmessages.MTOShipment{Status: "APPROVED"},
->>>>>>> 9155ee26
 		}
 
 		_, err := updater.UpdateMTOShipmentStatus(params)
@@ -154,15 +148,9 @@
 
 	suite.T().Run("Passing in an invalid status", func(t *testing.T) {
 		params := mtoshipmentops.PatchMTOShipmentStatusParams{
-<<<<<<< HEAD
-			ShipmentID: strfmt.UUID(shipment.ID.String()),
+			ShipmentID: strfmt.UUID(shipment4.ID.String()),
 			IfMatch:    eTag,
 			Body:       &ghcmessages.MTOShipment{Status: "invalid"},
-=======
-			ShipmentID:        strfmt.UUID(shipment4.ID.String()),
-			IfUnmodifiedSince: strfmt.DateTime(time.Now()), // Stale identifier
-			Body:              &ghcmessages.MTOShipment{Status: "invalid"},
->>>>>>> 9155ee26
 		}
 
 		_, err := updater.UpdateMTOShipmentStatus(params)
