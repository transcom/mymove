--- conflicted
+++ resolved
@@ -2,6 +2,7 @@
 
 import (
 	"encoding/base64"
+	"fmt"
 	"testing"
 	"time"
 
@@ -90,9 +91,9 @@
 	suite.T().Run("Update MTO Shipment SUBMITTED status to REJECTED with a rejection reason should return no error", func(t *testing.T) {
 		rejectionReason := "Rejection reason"
 		params = mtoshipmentops.PatchMTOShipmentStatusParams{
-			ShipmentID:        strfmt.UUID(shipment2.ID.String()),
-			IfUnmodifiedSince: strfmt.DateTime(shipment2.UpdatedAt),
-			Body:              &ghcmessages.MTOShipment{Status: "REJECTED", RejectionReason: handlers.FmtString(rejectionReason)},
+			ShipmentID: strfmt.UUID(shipment2.ID.String()),
+			IfMatch:    eTag,
+			Body:       &ghcmessages.MTOShipment{Status: "REJECTED", RejectionReason: handlers.FmtString(rejectionReason)},
 		}
 		returnedShipment, err := updater.UpdateMTOShipmentStatus(params)
 		suite.NoError(err)
@@ -102,9 +103,9 @@
 
 	suite.T().Run("Update MTO Shipment status to REJECTED with no rejection reason should return error", func(t *testing.T) {
 		params = mtoshipmentops.PatchMTOShipmentStatusParams{
-			ShipmentID:        strfmt.UUID(shipment3.ID.String()),
-			IfUnmodifiedSince: strfmt.DateTime(shipment3.UpdatedAt),
-			Body:              &ghcmessages.MTOShipment{Status: ghcmessages.MTOShipmentStatusREJECTED, RejectionReason: nil},
+			ShipmentID: strfmt.UUID(shipment3.ID.String()),
+			IfMatch:    eTag,
+			Body:       &ghcmessages.MTOShipment{Status: ghcmessages.MTOShipmentStatusREJECTED, RejectionReason: nil},
 		}
 		_, err := updater.UpdateMTOShipmentStatus(params)
 		suite.Error(err)
@@ -113,63 +114,57 @@
 	})
 
 	suite.T().Run("Update MTO Shipment in APPROVED status should return error", func(t *testing.T) {
-		params := mtoshipmentops.PatchMTOShipmentStatusParams{
-			ShipmentID:        strfmt.UUID(approvedShipment.ID.String()),
-			IfUnmodifiedSince: strfmt.DateTime(approvedShipment.UpdatedAt),
-			Body:              &ghcmessages.MTOShipment{Status: ghcmessages.MTOShipmentStatusREJECTED, RejectionReason: handlers.FmtString("Rejection reason")},
+		params = mtoshipmentops.PatchMTOShipmentStatusParams{
+			ShipmentID: strfmt.UUID(approvedShipment.ID.String()),
+			IfMatch:    eTag,
+			Body:       &ghcmessages.MTOShipment{Status: ghcmessages.MTOShipmentStatusREJECTED, RejectionReason: handlers.FmtString("Rejection reason")},
 		}
 		_, err := updater.UpdateMTOShipmentStatus(params)
 		suite.Error(err)
 	})
 
 	suite.T().Run("Update MTO Shipment in REJECTED status should return error", func(t *testing.T) {
-		params := mtoshipmentops.PatchMTOShipmentStatusParams{
-			ShipmentID:        strfmt.UUID(rejectedShipment.ID.String()),
-			IfUnmodifiedSince: strfmt.DateTime(rejectedShipment.UpdatedAt),
-			Body:              &ghcmessages.MTOShipment{Status: ghcmessages.MTOShipmentStatusAPPROVED},
-		}
-		_, err := updater.UpdateMTOShipmentStatus(params)
-		suite.Error(err)
-	})
-
-	// suite.T().Run("Update MTO Shipment SUBMITTED status to REJECTED with a rejection reason should return no error", func(t *testing.T) {
-	// 	eTag = base64.StdEncoding.EncodeToString([]byte(shipment2.UpdatedAt.Format(time.RFC3339Nano)))
-	// 	rejectionReason := "Rejection reason"
-	// 	params = mtoshipmentops.PatchMTOShipmentStatusParams{
-	// 		ShipmentID: strfmt.UUID(shipment2.ID.String()),
-	// 		IfMatch:    eTag,
-	// 		Body:       &ghcmessages.MTOShipment{Status: "REJECTED", RejectionReason: handlers.FmtString(rejectionReason)},
-	// 	}
-	// 	returnedShipment, err := updater.UpdateMTOShipmentStatus(params)
-	// 	suite.NoError(err)
-	// 	suite.NotNil(returnedShipment)
-	// 	suite.Equal(models.MTOShipmentStatusRejected, returnedShipment.Status)
-	// 	suite.Equal(&rejectionReason, returnedShipment.RejectionReason)
-	// })
-	//
-	// suite.T().Run("Update MTO Shipment status to REJECTED with no rejection reason should return error", func(t *testing.T) {
-	// 	eTag = base64.StdEncoding.EncodeToString([]byte(shipment3.UpdatedAt.Format(time.RFC3339Nano)))
-	// 	params = mtoshipmentops.PatchMTOShipmentStatusParams{
-	// 		ShipmentID: strfmt.UUID(shipment3.ID.String()),
-	// 		IfMatch:    eTag,
-	// 		Body:       &ghcmessages.MTOShipment{Status: ghcmessages.MTOShipmentStatusREJECTED, RejectionReason: nil},
-	// 	}
-	// 	_, err := updater.UpdateMTOShipmentStatus(params)
-	// 	suite.NoError(err)
-	// })
+		params = mtoshipmentops.PatchMTOShipmentStatusParams{
+			ShipmentID: strfmt.UUID(rejectedShipment.ID.String()),
+			IfMatch:    eTag,
+			Body:       &ghcmessages.MTOShipment{Status: ghcmessages.MTOShipmentStatusAPPROVED},
+		}
+		_, err := updater.UpdateMTOShipmentStatus(params)
+		suite.Error(err)
+	})
+
+	suite.T().Run("Update MTO Shipment SUBMITTED status to REJECTED with a rejection reason should return no error", func(t *testing.T) {
+		eTag = base64.StdEncoding.EncodeToString([]byte(shipment2.UpdatedAt.Format(time.RFC3339Nano)))
+		rejectionReason := "Rejection reason"
+		params = mtoshipmentops.PatchMTOShipmentStatusParams{
+			ShipmentID: strfmt.UUID(shipment2.ID.String()),
+			IfMatch:    eTag,
+			Body:       &ghcmessages.MTOShipment{Status: "REJECTED", RejectionReason: handlers.FmtString(rejectionReason)},
+		}
+		returnedShipment, err := updater.UpdateMTOShipmentStatus(params)
+		suite.NoError(err)
+		suite.NotNil(returnedShipment)
+		suite.Equal(models.MTOShipmentStatusRejected, returnedShipment.Status)
+		suite.Equal(&rejectionReason, returnedShipment.RejectionReason)
+	})
+
+	suite.T().Run("Update MTO Shipment status to REJECTED with no rejection reason should return error", func(t *testing.T) {
+		eTag = base64.StdEncoding.EncodeToString([]byte(shipment3.UpdatedAt.Format(time.RFC3339Nano)))
+		params = mtoshipmentops.PatchMTOShipmentStatusParams{
+			ShipmentID: strfmt.UUID(shipment3.ID.String()),
+			IfMatch:    eTag,
+			Body:       &ghcmessages.MTOShipment{Status: ghcmessages.MTOShipmentStatusREJECTED, RejectionReason: nil},
+		}
+		_, err := updater.UpdateMTOShipmentStatus(params)
+		suite.NoError(err)
+	})
 
 	suite.T().Run("Passing in a stale identifier", func(t *testing.T) {
 		staleETag := base64.StdEncoding.EncodeToString([]byte(time.Now().String()))
 		params := mtoshipmentops.PatchMTOShipmentStatusParams{
-<<<<<<< HEAD
-			ShipmentID: strfmt.UUID(shipment.ID.String()),
+			ShipmentID: strfmt.UUID(shipment4.ID.String()),
 			IfMatch:    staleETag,
 			Body:       &ghcmessages.MTOShipment{Status: "APPROVED"},
-=======
-			ShipmentID:        strfmt.UUID(shipment4.ID.String()),
-			IfUnmodifiedSince: strfmt.DateTime(time.Now()), // Stale identifier
-			Body:              &ghcmessages.MTOShipment{Status: "APPROVED"},
->>>>>>> dceec37f
 		}
 
 		_, err := updater.UpdateMTOShipmentStatus(params)
@@ -177,39 +172,12 @@
 		suite.IsType(PreconditionFailedError{}, err)
 	})
 
-<<<<<<< HEAD
-	// suite.T().Run("Passing in an invalid status", func(t *testing.T) {
-	// 	eTag = base64.StdEncoding.EncodeToString([]byte(shipment4.UpdatedAt.Format(time.RFC3339Nano)))
-	// 	params := mtoshipmentops.PatchMTOShipmentStatusParams{
-	// 		ShipmentID: strfmt.UUID(shipment.ID.String()),
-	// 		IfMatch:    eTag,
-	// 		Body:       &ghcmessages.MTOShipment{Status: "invalid"},
-	// 	}
-	//
-	// 	_, err := updater.UpdateMTOShipmentStatus(params)
-	// 	suite.Error(err)
-	// 	fmt.Printf("%#v", err)
-	// 	suite.IsType(ValidationError{}, err)
-	// })
-	//
-	// suite.T().Run("Passing in a bad shipment id", func(t *testing.T) {
-	// 	params := mtoshipmentops.PatchMTOShipmentStatusParams{
-	// 		ShipmentID: strfmt.UUID("424d930b-cf8d-4c10-8059-be8a25ba952a"),
-	// 		IfMatch:    eTag,
-	// 		Body:       &ghcmessages.MTOShipment{Status: "invalid"},
-	// 	}
-	//
-	// 	_, err := updater.UpdateMTOShipmentStatus(params)
-	// 	suite.Error(err)
-	// 	fmt.Printf("%#v", err)
-	// 	suite.IsType(NotFoundError{}, err)
-	// })
-=======
 	suite.T().Run("Passing in an invalid status", func(t *testing.T) {
+		eTag = base64.StdEncoding.EncodeToString([]byte(shipment4.UpdatedAt.Format(time.RFC3339Nano)))
 		params := mtoshipmentops.PatchMTOShipmentStatusParams{
-			ShipmentID:        strfmt.UUID(shipment4.ID.String()),
-			IfUnmodifiedSince: strfmt.DateTime(time.Now()), // Stale identifier
-			Body:              &ghcmessages.MTOShipment{Status: "invalid"},
+			ShipmentID: strfmt.UUID(shipment4.ID.String()),
+			IfMatch:    eTag,
+			Body:       &ghcmessages.MTOShipment{Status: "invalid"},
 		}
 
 		_, err := updater.UpdateMTOShipmentStatus(params)
@@ -220,9 +188,9 @@
 
 	suite.T().Run("Passing in a bad shipment id", func(t *testing.T) {
 		params := mtoshipmentops.PatchMTOShipmentStatusParams{
-			ShipmentID:        strfmt.UUID("424d930b-cf8d-4c10-8059-be8a25ba952a"),
-			IfUnmodifiedSince: strfmt.DateTime(time.Now()), // Stale identifier
-			Body:              &ghcmessages.MTOShipment{Status: "invalid"},
+			ShipmentID: strfmt.UUID("424d930b-cf8d-4c10-8059-be8a25ba952a"),
+			IfMatch:    eTag,
+			Body:       &ghcmessages.MTOShipment{Status: "invalid"},
 		}
 
 		_, err := updater.UpdateMTOShipmentStatus(params)
@@ -230,5 +198,4 @@
 		fmt.Printf("%#v", err)
 		suite.IsType(NotFoundError{}, err)
 	})
->>>>>>> dceec37f
 }