package mtoshipment

import (
	"fmt"
	"time"

	"github.com/gofrs/uuid"

	"github.com/transcom/mymove/pkg/apperror"
	"github.com/transcom/mymove/pkg/auth"
	"github.com/transcom/mymove/pkg/factory"
	"github.com/transcom/mymove/pkg/models"
	"github.com/transcom/mymove/pkg/services"
	"github.com/transcom/mymove/pkg/services/address"
	"github.com/transcom/mymove/pkg/services/fetch"
	moverouter "github.com/transcom/mymove/pkg/services/move"
	"github.com/transcom/mymove/pkg/services/query"
	transportationoffice "github.com/transcom/mymove/pkg/services/transportation_office"
	"github.com/transcom/mymove/pkg/testdatagen"
	"github.com/transcom/mymove/pkg/unit"
)

type createShipmentSubtestData struct {
	move            models.Move
	shipmentCreator services.MTOShipmentCreator
}

func (suite *MTOShipmentServiceSuite) createSubtestData(customs []factory.Customization) (subtestData *createShipmentSubtestData) {
	subtestData = &createShipmentSubtestData{}

	subtestData.move = factory.BuildMove(suite.DB(), customs, nil)

	builder := query.NewQueryBuilder()
	moveRouter := moverouter.NewMoveRouter(transportationoffice.NewTransportationOfficesFetcher())
	fetcher := fetch.NewFetcher(builder)
	addressCreator := address.NewAddressCreator()

	subtestData.shipmentCreator = NewMTOShipmentCreatorV1(builder, fetcher, moveRouter, addressCreator)

	return subtestData
}

// This func is for the PrimeAPI V2 subtest data tests for createMTOShipment
func (suite *MTOShipmentServiceSuite) createSubtestDataV2(customs []factory.Customization) (subtestData *createShipmentSubtestData) {
	subtestData = &createShipmentSubtestData{}

	subtestData.move = factory.BuildMove(suite.DB(), customs, nil)

	builder := query.NewQueryBuilder()
	moveRouter := moverouter.NewMoveRouter(transportationoffice.NewTransportationOfficesFetcher())
	fetcher := fetch.NewFetcher(builder)
	addressCreator := address.NewAddressCreator()

	subtestData.shipmentCreator = NewMTOShipmentCreatorV2(builder, fetcher, moveRouter, addressCreator)

	return subtestData
}

func (suite *MTOShipmentServiceSuite) TestCreateMTOShipment() {
	futureDate := models.TimePointer(time.Now().AddDate(0, 0, 3)) //adds 3 days to current date
	// Invalid ID fields set
	suite.Run("invalid IDs found", func() {
		subtestData := suite.createSubtestData(nil)
		creator := subtestData.shipmentCreator

		mtoShipment := factory.BuildMTOShipment(nil, []factory.Customization{
			{
				Model:    subtestData.move,
				LinkOnly: true,
			},
			{
				Model: models.MTOShipment{
					RequestedPickupDate: futureDate,
				},
			},
		}, nil)

		createdShipment, err := creator.CreateMTOShipment(suite.AppContextForTest(), &mtoShipment)

		suite.Nil(createdShipment)
		suite.Error(err)
		suite.IsType(apperror.InvalidInputError{}, err)
		invalidErr := err.(apperror.InvalidInputError)
		suite.NotNil(invalidErr.ValidationErrors)
		suite.NotEmpty(invalidErr.ValidationErrors)
	})

<<<<<<< HEAD
	suite.Run("Test requested pickup date requirement for various shipment types", func() {
		subtestData := suite.createSubtestDataV2(nil)
		creator := subtestData.shipmentCreator

		// Default is HHG, but we set it explicitly below via the test cases
		mtoShipment := factory.BuildMTOShipment(nil, []factory.Customization{
			{
				Model:    subtestData.move,
				LinkOnly: true,
			},
		}, nil)

		testCases := []struct {
			desc         string
			input        *time.Time
			shipmentType models.MTOShipmentType
			shouldError  bool
		}{
			{"Nil input for HHG shipment", nil, models.MTOShipmentTypeHHG, true},
			{"Zero time for HHG shipment", &time.Time{}, models.MTOShipmentTypeHHG, true},
			{"Current time for HHG shipment", models.TimePointer(time.Now()), models.MTOShipmentTypeHHG, true},
			{"Future date for HHG shipment", futureDate, models.MTOShipmentTypeHHG, false},
			{"Nil input for HHG Out of NTS shipment", nil, models.MTOShipmentTypeHHGOutOfNTS, false},
			{"Zero time for HHG Out of NTS shipment", &time.Time{}, models.MTOShipmentTypeHHGOutOfNTS, false},
			{"Future date for HHG Out of NTS shipment", futureDate, models.MTOShipmentTypeHHGOutOfNTS, false},
			{"Nil input for PPM shipment", nil, models.MTOShipmentTypePPM, false},
			{"Future date for PPM shipment", models.TimePointer(time.Now()), models.MTOShipmentTypePPM, false},
		}

		for _, testCase := range testCases {
			var err error
			if testCase.shipmentType == models.MTOShipmentTypeHHGOutOfNTS || testCase.shipmentType == models.MTOShipmentTypeHHGIntoNTS {
				storageFacility := factory.BuildStorageFacility(nil, nil, nil)
				storageFacility.ID = uuid.Must(uuid.NewV4())

				mtoShipmentWithStorageFacility := factory.BuildMTOShipment(nil, []factory.Customization{
					{
						Model:    subtestData.move,
						LinkOnly: true,
					},
					{
						Model: models.MTOShipment{
							ShipmentType:        testCase.shipmentType,
							Status:              models.MTOShipmentStatusSubmitted,
							RequestedPickupDate: testCase.input,
						},
					},
					{
						Model:    storageFacility,
						LinkOnly: true,
					},
				}, nil)

				mtoShipmentWithStorageFacilityClear := clearShipmentIDFields(&mtoShipmentWithStorageFacility)

				_, err = creator.CreateMTOShipment(suite.AppContextForTest(), mtoShipmentWithStorageFacilityClear)
			} else {
				mtoShipmentClear := clearShipmentIDFields(&mtoShipment)
				mtoShipmentClear.ShipmentType = testCase.shipmentType
				mtoShipmentClear.RequestedPickupDate = testCase.input

				_, err = creator.CreateMTOShipment(suite.AppContextForTest(), mtoShipmentClear)
			}

			if testCase.shouldError {
				if suite.Errorf(err, "should have errored for a %s shipment with requested pickup date set to %s", testCase.shipmentType, testCase.input) {
					suite.IsType(apperror.InvalidInputError{}, err)
					if testCase.input != nil && !testCase.input.IsZero() {
						suite.Contains(err.Error(), "RequestedPickupDate must be greater than or equal to tomorrow's date.")
					} else {
						suite.Contains(err.Error(), fmt.Sprintf("RequestedPickupDate is required to create or modify %s %s shipment", GetAorAnByShipmentType(testCase.shipmentType), testCase.shipmentType))
					}
				}
			} else {
				suite.NoErrorf(err, "should have not errored for a %s shipment with requested pickup date set to %s", testCase.shipmentType, testCase.input)
			}
		}
	})

=======
>>>>>>> 02ec5c1c
	// Happy path
	suite.Run("If a domestic shipment is created successfully it should be returned", func() {
		subtestData := suite.createSubtestData(nil)
		creator := subtestData.shipmentCreator

		mtoShipment := factory.BuildMTOShipment(nil, []factory.Customization{
			{
				Model:    subtestData.move,
				LinkOnly: true,
			},
			{
				Model: models.MTOShipment{
					RequestedPickupDate: futureDate,
				},
			},
		}, nil)

		mtoShipmentClear := clearShipmentIDFields(&mtoShipment)
		mtoShipmentClear.MTOServiceItems = models.MTOServiceItems{}

		createdShipment, err := creator.CreateMTOShipment(suite.AppContextForTest(), mtoShipmentClear)

		suite.NoError(err)
		suite.NotNil(createdShipment)
		suite.Equal(models.MTOShipmentStatusDraft, createdShipment.Status)
		suite.NotEmpty(createdShipment.PickupAddressID)
		suite.NotEmpty(createdShipment.DestinationAddressID)
		// both pickup and destination addresses should be CONUS
		suite.False(*createdShipment.PickupAddress.IsOconus)
		suite.False(*createdShipment.DestinationAddress.IsOconus)
		suite.Equal(createdShipment.MarketCode, models.MarketCodeDomestic)
	})

	suite.Run("If an international shipment is created successfully it should be returned", func() {
		subtestData := suite.createSubtestData(nil)
		creator := subtestData.shipmentCreator

		mtoShipment := factory.BuildMTOShipment(nil, []factory.Customization{
			{
				Model:    subtestData.move,
				LinkOnly: true,
			},
			{
				Model: models.Address{
					State: "AK",
				},
				Type: &factory.Addresses.PickupAddress,
			},
			{
				Model: models.Address{
					State: "HI",
				},
				Type: &factory.Addresses.DeliveryAddress,
			},
			{
				Model: models.MTOShipment{
					RequestedPickupDate: futureDate,
				},
			},
		}, nil)

		mtoShipmentClear := clearShipmentIDFields(&mtoShipment)
		mtoShipmentClear.MTOServiceItems = models.MTOServiceItems{}

		createdShipment, err := creator.CreateMTOShipment(suite.AppContextForTest(), mtoShipmentClear)

		suite.NoError(err)
		suite.NotNil(createdShipment)
		suite.Equal(models.MTOShipmentStatusDraft, createdShipment.Status)
		suite.NotEmpty(createdShipment.PickupAddressID)
		suite.NotEmpty(createdShipment.DestinationAddressID)
		// both pickup and destination addresses should be OCONUS since Alaska & Hawaii are considered OCONUS
		suite.True(*createdShipment.PickupAddress.IsOconus)
		suite.True(*createdShipment.DestinationAddress.IsOconus)
		suite.Equal(createdShipment.MarketCode, models.MarketCodeInternational)
	})

	suite.Run("If the shipment has an international address it should be returned", func() {
		subtestData := suite.createSubtestData(nil)
		creator := subtestData.shipmentCreator

		internationalAddress := factory.BuildAddress(nil, []factory.Customization{
			{
				Model: models.Country{
					Country:     "GB",
					CountryName: "UNITED KINGDOM",
				},
			},
		}, nil)
		// stubbed countries need an ID
		internationalAddress.ID = uuid.Must(uuid.NewV4())

		mtoShipment := factory.BuildMTOShipment(nil, []factory.Customization{
			{
				Model:    subtestData.move,
				LinkOnly: true,
			},
			{
				Model:    internationalAddress,
				LinkOnly: true,
			},
			{
				Model: models.MTOShipment{
					RequestedPickupDate: futureDate,
				},
			},
		}, nil)

		mtoShipmentClear := clearShipmentIDFields(&mtoShipment)
		mtoShipmentClear.MTOServiceItems = models.MTOServiceItems{}

		_, err := creator.CreateMTOShipment(suite.AppContextForTest(), mtoShipmentClear)

		suite.Error(err)
		suite.Equal("failed to create pickup address - the country GB is not supported at this time - only US is allowed", err.Error())
	})

	suite.Run("If the shipment is created successfully it should return ShipmentLocator", func() {
		subtestData := suite.createSubtestData(nil)
		creator := subtestData.shipmentCreator

		mtoShipment := factory.BuildMTOShipment(nil, []factory.Customization{
			{
				Model:    subtestData.move,
				LinkOnly: true,
			},
			{
				Model: models.MTOShipment{
					RequestedPickupDate: futureDate,
				},
			},
		}, nil)
		mtoShipment2 := factory.BuildMTOShipment(nil, []factory.Customization{
			{
				Model:    subtestData.move,
				LinkOnly: true,
			},
			{
				Model: models.MTOShipment{
					RequestedPickupDate: futureDate,
				},
			},
		}, nil)

		mtoShipmentClear := clearShipmentIDFields(&mtoShipment)
		mtoShipmentClear.MTOServiceItems = models.MTOServiceItems{}
		mtoShipmentClear2 := clearShipmentIDFields(&mtoShipment2)
		mtoShipmentClear2.MTOServiceItems = models.MTOServiceItems{}

		createdShipment, err := creator.CreateMTOShipment(suite.AppContextForTest(), mtoShipmentClear)
		createdShipment2, err2 := creator.CreateMTOShipment(suite.AppContextForTest(), mtoShipmentClear2)

		suite.NoError(err)
		suite.NoError(err2)
		suite.NotNil(createdShipment)
		suite.NotEmpty(createdShipment.ShipmentLocator)

		// ShipmentLocator = move Locator + "-" + Shipment Seq Num
		// checks for proper structure of shipmentLocator
		suite.Equal(subtestData.move.Locator, (*createdShipment.ShipmentLocator)[0:6])
		suite.Equal("-", (*createdShipment.ShipmentLocator)[6:7])
		suite.Equal("01", (*createdShipment.ShipmentLocator)[7:9])

		// check if seq number is increased by 1
		suite.Equal("02", (*createdShipment2.ShipmentLocator)[7:9])
	})

	suite.Run("If the shipment is created successfully with a destination address type it should be returned", func() {
		destinationType := models.DestinationTypeHomeOfRecord
		subtestData := suite.createSubtestData(nil)
		creator := subtestData.shipmentCreator
		mtoShipment := factory.BuildMTOShipment(nil, []factory.Customization{
			{
				Model:    subtestData.move,
				LinkOnly: true,
			},
			{
				Model: models.MTOShipment{DestinationType: &destinationType, RequestedPickupDate: futureDate},
			},
		}, nil)

		mtoShipmentClear := clearShipmentIDFields(&mtoShipment)
		mtoShipmentClear.MTOServiceItems = models.MTOServiceItems{}

		createdShipment, err := creator.CreateMTOShipment(suite.AppContextForTest(), mtoShipmentClear)

		suite.NoError(err)
		suite.NotNil(createdShipment)
		suite.Equal(models.MTOShipmentStatusDraft, createdShipment.Status)
		suite.NotEmpty(createdShipment.PickupAddressID)
		suite.NotEmpty(createdShipment.DestinationAddressID)
		suite.Equal(string(models.DestinationTypeHomeOfRecord), string(*createdShipment.DestinationType))
	})

	suite.Run("If the shipment has a nil destination address, the duty station address should be used if an HHG", func() {
		subtestData := suite.createSubtestData(nil)
		creator := subtestData.shipmentCreator

		// Make sure we have all parts we care about in the source address in order to assert against them further down
		suite.NotEmpty(subtestData.move.Orders.NewDutyLocation.AddressID)
		if suite.NotNil(subtestData.move.Orders.NewDutyLocation.Address) {
			suite.NotEmpty(subtestData.move.Orders.NewDutyLocation.Address.ID)
			suite.Equal(subtestData.move.Orders.NewDutyLocation.AddressID, subtestData.move.Orders.NewDutyLocation.Address.ID)
			suite.NotEmpty(subtestData.move.Orders.NewDutyLocation.Address.StreetAddress1)
			suite.NotEmpty(subtestData.move.Orders.NewDutyLocation.Address.StreetAddress2)
			suite.NotEmpty(subtestData.move.Orders.NewDutyLocation.Address.StreetAddress3)
			suite.NotEmpty(subtestData.move.Orders.NewDutyLocation.Address.City)
			suite.NotEmpty(subtestData.move.Orders.NewDutyLocation.Address.State)
			suite.NotEmpty(subtestData.move.Orders.NewDutyLocation.Address.PostalCode)
			suite.NotEmpty(subtestData.move.Orders.NewDutyLocation.Address.CountryId)
		}

		testCases := []struct {
			shipmentType      models.MTOShipmentType
			expectDutyStation bool
		}{
			{models.MTOShipmentTypeHHG, true},
			{models.MTOShipmentTypeHHGIntoNTS, false},
			{models.MTOShipmentTypeHHGOutOfNTS, false},
			{models.MTOShipmentTypePPM, false},
		}
		for _, testCase := range testCases {
			mtoShipment := factory.BuildMTOShipment(nil, []factory.Customization{
				{
					Model:    subtestData.move,
					LinkOnly: true,
				},
				{
					Model: models.MTOShipment{
						ShipmentType:        testCase.shipmentType,
						RequestedPickupDate: futureDate,
					},
				},
			}, nil)

			mtoShipmentClear := clearShipmentIDFields(&mtoShipment)
			mtoShipmentClear.MTOServiceItems = models.MTOServiceItems{}
			mtoShipmentClear.DestinationAddress = nil
			mtoShipmentClear.StorageFacility = nil

			createdShipment, err := creator.CreateMTOShipment(suite.AppContextForTest(), mtoShipmentClear)

			suite.NoError(err, testCase.shipmentType)
			suite.NotNil(createdShipment, testCase.shipmentType)
			suite.Equal(models.MTOShipmentStatusDraft, createdShipment.Status, testCase.shipmentType)

			if testCase.expectDutyStation {
				suite.NotEmpty(createdShipment.DestinationAddressID, testCase.shipmentType)
				// Original and new IDs should not match since we should be creating an entirely new address record
				suite.NotEqual(subtestData.move.Orders.NewDutyLocation.AddressID, createdShipment.DestinationAddressID, testCase.shipmentType)

				// Check address fields are set appropriately when destination duty station info is copied over
				if suite.NotNil(createdShipment.DestinationAddress, testCase.shipmentType) {
					// Original and new IDs should not match since we should be creating an entirely new address record
					suite.NotEqual(subtestData.move.Orders.NewDutyLocation.Address.ID, createdShipment.DestinationAddress.ID, testCase.shipmentType)
					suite.Equal(*createdShipment.DestinationAddressID, createdShipment.DestinationAddress.ID)
					suite.Equal("N/A", createdShipment.DestinationAddress.StreetAddress1, testCase.shipmentType)
					suite.Nil(createdShipment.DestinationAddress.StreetAddress2, testCase.shipmentType)
					suite.Nil(createdShipment.DestinationAddress.StreetAddress3, testCase.shipmentType)
					suite.Equal(subtestData.move.Orders.NewDutyLocation.Address.City, createdShipment.DestinationAddress.City, testCase.shipmentType)
					suite.Equal(subtestData.move.Orders.NewDutyLocation.Address.State, createdShipment.DestinationAddress.State, testCase.shipmentType)
					suite.Equal(subtestData.move.Orders.NewDutyLocation.Address.PostalCode, createdShipment.DestinationAddress.PostalCode, testCase.shipmentType)
				}
			} else {
				suite.Nil(createdShipment.DestinationAddressID, testCase.shipmentType)
				suite.Nil(createdShipment.DestinationAddress, testCase.shipmentType)
			}
		}
	})

	suite.Run("If the shipment is created successfully with submitted status it should be returned", func() {
		subtestData := suite.createSubtestData(nil)
		creator := subtestData.shipmentCreator

		mtoShipment := factory.BuildMTOShipment(nil, []factory.Customization{
			{
				Model:    subtestData.move,
				LinkOnly: true,
			},
			{
				Model: models.MTOShipment{
					Status:              models.MTOShipmentStatusSubmitted,
					RequestedPickupDate: futureDate,
				},
			},
		}, nil)

		mtoShipmentClear := clearShipmentIDFields(&mtoShipment)
		mtoShipmentClear.MTOServiceItems = models.MTOServiceItems{}

		createdShipment, err := creator.CreateMTOShipment(suite.AppContextForTest(), mtoShipmentClear)

		suite.NoError(err)
		suite.NotNil(createdShipment)
		suite.Equal(models.MTOShipmentStatusSubmitted, createdShipment.Status)
	})

	suite.Run("If the submitted shipment has a storage facility attached", func() {
		subtestData := suite.createSubtestData(nil)
		creator := subtestData.shipmentCreator

		storageFacility := factory.BuildStorageFacility(nil, nil, nil)
		// stubbed storage facility needs an ID to be LinkOnly below
		storageFacility.ID = uuid.Must(uuid.NewV4())

		mtoShipment := factory.BuildMTOShipment(nil, []factory.Customization{
			{
				Model:    subtestData.move,
				LinkOnly: true,
			},
			{
				Model: models.MTOShipment{
					ShipmentType:        models.MTOShipmentTypeHHGOutOfNTS,
					Status:              models.MTOShipmentStatusSubmitted,
					RequestedPickupDate: futureDate,
				},
			},
			{
				Model:    storageFacility,
				LinkOnly: true,
			},
		}, nil)

		mtoShipmentClear := clearShipmentIDFields(&mtoShipment)

		createdShipment, err := creator.CreateMTOShipment(suite.AppContextForTest(), mtoShipmentClear)
		suite.NoError(err)
		suite.NotNil(createdShipment.StorageFacility)
		suite.Equal(storageFacility.Address.StreetAddress1, createdShipment.StorageFacility.Address.StreetAddress1)
	})

	suite.Run("If the submitted shipment is an NTS shipment", func() {
		subtestData := suite.createSubtestData(nil)
		creator := subtestData.shipmentCreator

		ntsRecordedWeight := unit.Pound(980)
		requestedDeliveryDate := time.Date(testdatagen.GHCTestYear, time.April, 5, 0, 0, 0, 0, time.UTC)
		mtoShipment := factory.BuildMTOShipment(nil, []factory.Customization{
			{
				Model:    subtestData.move,
				LinkOnly: true,
			},
			{
				Model: models.MTOShipment{
					ShipmentType:          models.MTOShipmentTypeHHGOutOfNTS,
					Status:                models.MTOShipmentStatusSubmitted,
					NTSRecordedWeight:     &ntsRecordedWeight,
					RequestedDeliveryDate: &requestedDeliveryDate,
					RequestedPickupDate:   futureDate,
				},
			},
		}, nil)

		mtoShipmentClear := clearShipmentIDFields(&mtoShipment)

		createdShipment, err := creator.CreateMTOShipment(suite.AppContextForTest(), mtoShipmentClear)
		if suite.NoError(err) {
			if suite.NotNil(createdShipment.NTSRecordedWeight) {
				suite.Equal(ntsRecordedWeight, *createdShipment.NTSRecordedWeight)
			}
			if suite.NotNil(createdShipment.RequestedDeliveryDate) {
				suite.Equal(requestedDeliveryDate, *createdShipment.RequestedDeliveryDate)
			}
		}
	})

	suite.Run("If the submitted shipment is a PPM shipment", func() {
		subtestData := suite.createSubtestData(nil)
		creator := subtestData.shipmentCreator

		mtoShipment := factory.BuildMTOShipment(nil, []factory.Customization{
			{
				Model:    subtestData.move,
				LinkOnly: true,
			},
			{
				Model: models.MTOShipment{
					ShipmentType: models.MTOShipmentTypePPM,
					Status:       models.MTOShipmentStatusDraft,
				},
			},
		}, nil)

		mtoShipmentClear := clearShipmentIDFields(&mtoShipment)

		createdShipment, err := creator.CreateMTOShipment(suite.AppContextForTest(), mtoShipmentClear)

		suite.NoError(err)
		suite.NotNil(createdShipment)
	})

	suite.Run("When NTSRecordedWeight it set for a non NTS Release shipment", func() {
		subtestData := suite.createSubtestData(nil)
		creator := subtestData.shipmentCreator

		ntsRecordedWeight := unit.Pound(980)
		mtoShipment := factory.BuildMTOShipment(nil, []factory.Customization{
			{
				Model:    subtestData.move,
				LinkOnly: true,
			},
			{
				Model: models.MTOShipment{
					Status:              models.MTOShipmentStatusSubmitted,
					NTSRecordedWeight:   &ntsRecordedWeight,
					RequestedPickupDate: futureDate,
				},
			},
		}, nil)
		ntsrShipmentNoIDs := clearShipmentIDFields(&mtoShipment)
		ntsrShipmentNoIDs.RequestedPickupDate = futureDate

		// We don't need the shipment because it only returns data that wasn't saved.
		_, err := creator.CreateMTOShipment(suite.AppContextForTest(), ntsrShipmentNoIDs)

		if suite.Errorf(err, "should have errored for a %s shipment with ntsRecordedWeight set", ntsrShipmentNoIDs.ShipmentType) {
			suite.IsType(apperror.InvalidInputError{}, err)
			suite.Contains(err.Error(), "NTSRecordedWeight")
		}
	})

	suite.Run("If the shipment has mto service items", func() {
		subtestData := suite.createSubtestData(nil)
		creator := subtestData.shipmentCreator

		expectedReServiceCodes := []models.ReServiceCode{
			models.ReServiceCodeDDSHUT,
			models.ReServiceCodeDOFSIT,
		}

		for _, serviceCode := range expectedReServiceCodes {
			factory.FetchReServiceByCode(suite.DB(), serviceCode)
		}

		serviceItemsList := []models.MTOServiceItem{
			{
				MoveTaskOrderID: subtestData.move.ID,
				MoveTaskOrder:   subtestData.move,
				ReService: models.ReService{
					Code: models.ReServiceCodeDDSHUT,
				},
			},
			{
				MoveTaskOrderID: subtestData.move.ID,
				MoveTaskOrder:   subtestData.move,
				ReService: models.ReService{
					Code: models.ReServiceCodeDOFSIT,
				},
			},
		}

		mtoShipment := factory.BuildMTOShipment(nil, []factory.Customization{
			{
				Model:    subtestData.move,
				LinkOnly: true,
			},
			{
				Model: models.MTOShipment{
					RequestedPickupDate: futureDate,
				},
			},
		}, nil)

		mtoShipmentClear := clearShipmentIDFields(&mtoShipment)
		mtoShipmentClear.MTOServiceItems = serviceItemsList

		createdShipment, err := creator.CreateMTOShipment(suite.AppContextForTest(), mtoShipmentClear)

		suite.NoError(err)
		suite.NotNil(createdShipment)
		suite.NotNil(createdShipment.MTOServiceItems, "Service Items are empty")
		suite.Equal(createdShipment.MTOServiceItems[0].MTOShipmentID, &createdShipment.ID, "Service items are not the same")
	})

	suite.Run("422 Validation Error - only one mto agent of each type", func() {
		subtestData := suite.createSubtestData(nil)
		creator := subtestData.shipmentCreator

		firstName := "First"
		lastName := "Last"
		email := "test@gmail.com"

		var agents models.MTOAgents

		agent1 := models.MTOAgent{
			FirstName:    &firstName,
			LastName:     &lastName,
			Email:        &email,
			MTOAgentType: models.MTOAgentReceiving,
		}

		agent2 := models.MTOAgent{
			FirstName:    &firstName,
			LastName:     &lastName,
			Email:        &email,
			MTOAgentType: models.MTOAgentReceiving,
		}

		agents = append(agents, agent1, agent2)

		shipment := factory.BuildMTOShipment(nil, []factory.Customization{
			{
				Model:    subtestData.move,
				LinkOnly: true,
			},
			{
				Model: models.MTOShipment{
					MTOAgents:           agents,
					RequestedPickupDate: futureDate,
				},
			},
		}, nil)

		shipment.MTOServiceItems = models.MTOServiceItems{}

		createdShipment, err := creator.CreateMTOShipment(suite.AppContextForTest(), &shipment)

		suite.Nil(createdShipment)
		suite.Error(err)
		suite.IsType(apperror.InvalidInputError{}, err)
	})

	suite.Run("403 Forbidden Error - shipment can only be created for service member associated with the current session", func() {
		subtestData := suite.createSubtestData(nil)
		appCtx := suite.AppContextWithSessionForTest(&auth.Session{
			ApplicationName: auth.MilApp,
			ServiceMemberID: subtestData.move.Orders.ServiceMember.ID,
		})
		creator := subtestData.shipmentCreator
		move := factory.BuildMove(suite.DB(), []factory.Customization{
			{
				Model: models.Move{
					ID: uuid.FromStringOrNil("424d932b-cf8d-4c10-8059-be8a25ba952a"),
				},
			},
		}, nil)

		shipment := factory.BuildMTOShipment(nil, []factory.Customization{
			{
				Model:    move,
				LinkOnly: true,
			},
			{
				Model: models.ServiceMember{
					ID: uuid.FromStringOrNil("424d930b-cf8d-4c10-8059-be8a25ba952a"),
				},
			},
			{
				Model: models.MTOShipment{
					RequestedPickupDate: futureDate,
				},
			},
		}, nil)

		mtoShipmentClear := clearShipmentIDFields(&shipment)
		mtoShipmentClear.MTOServiceItems = models.MTOServiceItems{}
		createdShipment, err := creator.CreateMTOShipment(appCtx, mtoShipmentClear)

		suite.Nil(createdShipment)
		suite.Error(err)
		suite.IsType(apperror.NotFoundError{}, err)
	})

	suite.Run("Will not create MTO agent if all fields are empty", func() {
		subtestData := suite.createSubtestData(nil)
		creator := subtestData.shipmentCreator

		firstName := ""
		lastName := ""
		email := ""

		var agents models.MTOAgents

		agent1 := models.MTOAgent{
			FirstName:    &firstName,
			LastName:     &lastName,
			Email:        &email,
			MTOAgentType: models.MTOAgentReceiving,
		}

		agents = append(agents, agent1)

		shipment := factory.BuildMTOShipment(nil, []factory.Customization{
			{
				Model:    subtestData.move,
				LinkOnly: true,
			},
			{
				Model: models.MTOShipment{
					RequestedPickupDate: futureDate,
				},
			},
		}, nil)
		clearedShipment := clearShipmentIDFields(&shipment)

		clearedShipment.MTOAgents = agents
		clearedShipment.MTOServiceItems = models.MTOServiceItems{}

		createdShipment, err := creator.CreateMTOShipment(suite.AppContextForTest(), clearedShipment)

		suite.NoError(err)
		suite.Len(createdShipment.MTOAgents, 0)
	})

	suite.Run("Move status transitions when a new shipment is created and SUBMITTED", func() {
		// If a new shipment is added to an APPROVED move and given the SUBMITTED status,
		// the move should transition to "APPROVALS REQUESTED"
		subtestData := suite.createSubtestData([]factory.Customization{
			{
				Model: models.Move{
					Status: models.MoveStatusAPPROVED,
				},
			},
		})
		creator := subtestData.shipmentCreator
		move := subtestData.move
		shipment := factory.BuildMTOShipment(nil, []factory.Customization{
			{
				Model:    move,
				LinkOnly: true,
			},
			{
				Model: models.MTOShipment{
					Status:              models.MTOShipmentStatusSubmitted,
					RequestedPickupDate: futureDate,
				},
			},
		}, nil)
		cleanShipment := clearShipmentIDFields(&shipment)
		cleanShipment.MTOServiceItems = models.MTOServiceItems{}

		createdShipment, err := creator.CreateMTOShipment(suite.AppContextForTest(), cleanShipment)

		suite.NoError(err)
		suite.NotNil(createdShipment)
		suite.Equal(models.MTOShipmentStatusSubmitted, createdShipment.Status)
		suite.Equal(move.ID.String(), createdShipment.MoveTaskOrderID.String())

		var updatedMove models.Move
		err = suite.DB().Find(&updatedMove, move.ID)
		suite.NoError(err)
		suite.Equal(models.MoveStatusAPPROVALSREQUESTED, updatedMove.Status)
	})

	suite.Run("Sets SIT days allowance to default", func() {
		// This test will have to change in the future, but for now, service members are expected to get 90 days by
		// default.
		subtestData := suite.createSubtestData(nil)
		creator := subtestData.shipmentCreator

		testCases := []struct {
			desc         string
			shipmentType models.MTOShipmentType
		}{
			{"HHG", models.MTOShipmentTypeHHG},
			{"HHG_INTO_NTS", models.MTOShipmentTypeHHGIntoNTS},
			{"HHG_OUTOF_NTS", models.MTOShipmentTypeHHGOutOfNTS},
			{"MOBILE_HOME", models.MTOShipmentTypeMobileHome},
			{"BOAT_HAUL_AWAY", models.MTOShipmentTypeBoatHaulAway},
			{"BOAT_TOW_AWAY", models.MTOShipmentTypeBoatTowAway},
			{"PPM", models.MTOShipmentTypePPM},
			{"UNACCOMPANIED_BAGGAGE", models.MTOShipmentTypeUnaccompaniedBaggage},
		}

		for _, tt := range testCases {
			tt := tt

			var mtoShipment models.MTOShipment
			if tt.shipmentType == models.MTOShipmentTypeUnaccompaniedBaggage {
				mtoShipment = factory.BuildMTOShipment(nil, []factory.Customization{
					{
						Model:    subtestData.move,
						LinkOnly: true,
					},
					{
						Model: models.MTOShipment{
							RequestedPickupDate: futureDate,
						},
					},
				}, nil)
			} else {
				mtoShipment = factory.BuildMTOShipment(nil, []factory.Customization{
					{
						Model:    subtestData.move,
						LinkOnly: true,
					},
					{
						Model: models.MTOShipment{
							ShipmentType:        tt.shipmentType,
							RequestedPickupDate: futureDate,
						},
					},
				}, nil)
			}

			clearedShipment := clearShipmentIDFields(&mtoShipment)

			createdShipment, err := creator.CreateMTOShipment(suite.AppContextForTest(), clearedShipment)

			suite.NoError(err, tt.desc)

			suite.Equal(models.DefaultServiceMemberSITDaysAllowance, *createdShipment.SITDaysAllowance, tt.desc)
		}
	})

	suite.Run("Test successful diversion from non-diverted parent shipment", func() {
		subtestData := suite.createSubtestDataV2(nil)
		creator := subtestData.shipmentCreator

		testCases := []struct {
			desc         string
			shipmentType models.MTOShipmentType
		}{
			{"HHG", models.MTOShipmentTypeHHG},
			{"HHG_INTO_NTS", models.MTOShipmentTypeHHGIntoNTS},
			{"HHG_OUTOF_NTS", models.MTOShipmentTypeHHGOutOfNTS},
			{"MOBILE_HOME", models.MTOShipmentTypeMobileHome},
			{"BOAT_HAUL_AWAY", models.MTOShipmentTypeBoatHaulAway},
			{"BOAT_TOW_AWAY", models.MTOShipmentTypeBoatTowAway},
			{"PPM", models.MTOShipmentTypePPM},
			{"UNACCOMPANIED_BAGGAGE", models.MTOShipmentTypeUnaccompaniedBaggage},
		}

		for _, tt := range testCases {
			tt := tt
			var err error

			var parentShipment models.MTOShipment
			if tt.shipmentType == models.MTOShipmentTypeUnaccompaniedBaggage {
				parentShipment = factory.BuildUBShipment(suite.DB(), []factory.Customization{
					{
						Model:    subtestData.move,
						LinkOnly: true,
					},
					{
						Model: models.MTOShipment{
							RequestedPickupDate: futureDate,
						},
					},
				}, nil)
			} else {
				parentShipment = factory.BuildMTOShipment(nil, []factory.Customization{
					{
						Model:    subtestData.move,
						LinkOnly: true,
					},
					{
						Model: models.MTOShipment{
							ShipmentType:        tt.shipmentType,
							RequestedPickupDate: futureDate,
						},
					},
				}, nil)
			}

			clearedParentShipment := clearShipmentIDFields(&parentShipment)

			createdParentShipment, err := creator.CreateMTOShipment(suite.AppContextForTest(), clearedParentShipment)
			suite.NoError(err)

			// Create a new shipment, diverting from the parent
			var childShipment models.MTOShipment
			if tt.shipmentType == models.MTOShipmentTypeUnaccompaniedBaggage {
				childShipment = factory.BuildUBShipment(suite.DB(), []factory.Customization{
					{
						Model:    subtestData.move,
						LinkOnly: true,
					},
					{
						Model: models.MTOShipment{
							Diversion:              true,
							DivertedFromShipmentID: &createdParentShipment.ID,
							RequestedPickupDate:    futureDate,
						},
					},
				}, nil)
			} else {
				childShipment = factory.BuildMTOShipment(nil, []factory.Customization{
					{
						Model:    subtestData.move,
						LinkOnly: true,
					},
					{
						Model: models.MTOShipment{
							ShipmentType:           tt.shipmentType,
							Diversion:              true,
							DivertedFromShipmentID: &createdParentShipment.ID,
							RequestedPickupDate:    futureDate,
						},
					},
				}, nil)
			}

			clearedChildShipment := clearShipmentIDFields(&childShipment)
			clearedChildShipment.PrimeActualWeight = nil

			_, err = creator.CreateMTOShipment(suite.AppContextForTest(), clearedChildShipment)
			suite.NoError(err)
		}
	})

	suite.Run("Test successful diversion from parent shipment that itself is a diversion as well", func() {
		subtestData := suite.createSubtestDataV2(nil)
		creator := subtestData.shipmentCreator

		testCases := []struct {
			desc         string
			shipmentType models.MTOShipmentType
		}{
			{"HHG", models.MTOShipmentTypeHHG},
			{"HHG_INTO_NTS", models.MTOShipmentTypeHHGIntoNTS},
			{"HHG_OUTOF_NTS", models.MTOShipmentTypeHHGOutOfNTS},
			{"MOBILE_HOME", models.MTOShipmentTypeMobileHome},
			{"BOAT_HAUL_AWAY", models.MTOShipmentTypeBoatHaulAway},
			{"BOAT_TOW_AWAY", models.MTOShipmentTypeBoatTowAway},
			{"PPM", models.MTOShipmentTypePPM},
			{"UNACCOMPANIED_BAGGAGE", models.MTOShipmentTypeUnaccompaniedBaggage},
		}

		for _, tt := range testCases {
			tt := tt
			var err error

			var unDivertedParentShipment models.MTOShipment
			if tt.shipmentType == models.MTOShipmentTypeUnaccompaniedBaggage {
				unDivertedParentShipment = factory.BuildUBShipment(suite.DB(), []factory.Customization{
					{
						Model:    subtestData.move,
						LinkOnly: true,
					},
					{
						Model: models.MTOShipment{
							RequestedPickupDate: futureDate,
						},
					},
				}, nil)
			} else {
				unDivertedParentShipment = factory.BuildMTOShipment(nil, []factory.Customization{
					{
						Model:    subtestData.move,
						LinkOnly: true,
					},
					{
						Model: models.MTOShipment{
							ShipmentType:        tt.shipmentType,
							RequestedPickupDate: futureDate,
						},
					},
				}, nil)
			}

			clearedUndivertedParentShipment := clearShipmentIDFields(&unDivertedParentShipment)

			createdUndivertedParentShipment, err := creator.CreateMTOShipment(suite.AppContextForTest(), clearedUndivertedParentShipment)
			suite.NoError(err)

			// Create a new shipment, diverting from the parent
			var childFromParentDivertedShipment models.MTOShipment
			if tt.shipmentType == models.MTOShipmentTypeUnaccompaniedBaggage {
				childFromParentDivertedShipment = factory.BuildUBShipment(suite.DB(), []factory.Customization{
					{
						Model:    subtestData.move,
						LinkOnly: true,
					},
					{
						Model: models.MTOShipment{
							Diversion:              true,
							DivertedFromShipmentID: &createdUndivertedParentShipment.ID,
							RequestedPickupDate:    futureDate,
						},
					},
				}, nil)
			} else {
				childFromParentDivertedShipment = factory.BuildMTOShipment(nil, []factory.Customization{
					{
						Model:    subtestData.move,
						LinkOnly: true,
					},
					{
						Model: models.MTOShipment{
							ShipmentType:           tt.shipmentType,
							Diversion:              true,
							DivertedFromShipmentID: &createdUndivertedParentShipment.ID,
							RequestedPickupDate:    futureDate,
						},
					},
				}, nil)
			}

			clearedChildFromParentDivertedShipment := clearShipmentIDFields(&childFromParentDivertedShipment)
			clearedChildFromParentDivertedShipment.PrimeActualWeight = nil

			createdChildFromParentDivertedShipment, err := creator.CreateMTOShipment(suite.AppContextForTest(), clearedChildFromParentDivertedShipment)
			suite.NoError(err)

			// Create a new shipment, diverting from the parent
			var childOfDivertedShipment models.MTOShipment
			if tt.shipmentType == models.MTOShipmentTypeUnaccompaniedBaggage {
				childOfDivertedShipment = factory.BuildUBShipment(suite.DB(), []factory.Customization{
					{
						Model:    subtestData.move,
						LinkOnly: true,
					},
					{
						Model: models.MTOShipment{
							Diversion:              true,
							DivertedFromShipmentID: &createdChildFromParentDivertedShipment.ID,
							RequestedPickupDate:    futureDate,
						},
					},
				}, nil)
			} else {
				childOfDivertedShipment = factory.BuildMTOShipment(nil, []factory.Customization{
					{
						Model:    subtestData.move,
						LinkOnly: true,
					},
					{
						Model: models.MTOShipment{
							ShipmentType:           tt.shipmentType,
							Diversion:              true,
							DivertedFromShipmentID: &createdChildFromParentDivertedShipment.ID,
							RequestedPickupDate:    futureDate,
						},
					},
				}, nil)
			}

			clearedChildOfDivertedShipment := clearShipmentIDFields(&childOfDivertedShipment)
			clearedChildOfDivertedShipment.PrimeActualWeight = nil
			_, err = creator.CreateMTOShipment(suite.AppContextForTest(), clearedChildOfDivertedShipment)
			suite.NoError(err)
		}
	})

	suite.Run("If DivertedFromShipmentID doesn't exist", func() {
		subtestData := suite.createSubtestDataV2(nil)
		creator := subtestData.shipmentCreator

		testCases := []struct {
			desc         string
			shipmentType models.MTOShipmentType
		}{
			{"HHG", models.MTOShipmentTypeHHG},
			{"HHG_INTO_NTS", models.MTOShipmentTypeHHGIntoNTS},
			{"HHG_OUTOF_NTS", models.MTOShipmentTypeHHGOutOfNTS},
			{"MOBILE_HOME", models.MTOShipmentTypeMobileHome},
			{"BOAT_HAUL_AWAY", models.MTOShipmentTypeBoatHaulAway},
			{"BOAT_TOW_AWAY", models.MTOShipmentTypeBoatTowAway},
			{"PPM", models.MTOShipmentTypePPM},
			{"UNACCOMPANIED_BAGGAGE", models.MTOShipmentTypeUnaccompaniedBaggage},
		}

		for _, tt := range testCases {
			tt := tt
			uuid, _ := uuid.NewV4()

			var parentShipment models.MTOShipment
			if tt.shipmentType == models.MTOShipmentTypeUnaccompaniedBaggage {
				parentShipment = factory.BuildUBShipment(suite.DB(), []factory.Customization{
					{
						Model:    subtestData.move,
						LinkOnly: true,
					},
					{
						Model: models.MTOShipment{
							Diversion:              true,
							DivertedFromShipmentID: &uuid,
							RequestedPickupDate:    futureDate,
						},
					},
				}, nil)
			} else {
				parentShipment = factory.BuildMTOShipment(nil, []factory.Customization{
					{
						Model:    subtestData.move,
						LinkOnly: true,
					},
					{
						Model: models.MTOShipment{
							ShipmentType:           tt.shipmentType,
							Diversion:              true,
							DivertedFromShipmentID: &uuid,
							RequestedPickupDate:    futureDate,
						},
					},
				}, nil)
			}

			clearedParentShipment := clearShipmentIDFields(&parentShipment)

			_, err := creator.CreateMTOShipment(suite.AppContextForTest(), clearedParentShipment)
			suite.Error(err)
		}
	})

	suite.Run("If DivertedFromShipmentID is provided without the Diversion boolean", func() {
		subtestData := suite.createSubtestDataV2(nil)
		creator := subtestData.shipmentCreator

		testCases := []struct {
			desc         string
			shipmentType models.MTOShipmentType
		}{
			{"HHG", models.MTOShipmentTypeHHG},
			{"HHG_INTO_NTS", models.MTOShipmentTypeHHGIntoNTS},
			{"HHG_OUTOF_NTS", models.MTOShipmentTypeHHGOutOfNTS},
			{"MOBILE_HOME", models.MTOShipmentTypeMobileHome},
			{"BOAT_HAUL_AWAY", models.MTOShipmentTypeBoatHaulAway},
			{"BOAT_TOW_AWAY", models.MTOShipmentTypeBoatTowAway},
			{"PPM", models.MTOShipmentTypePPM},
			{"UNACCOMPANIED_BAGGAGE", models.MTOShipmentTypeUnaccompaniedBaggage},
		}

		for _, tt := range testCases {
			tt := tt
			uuid, _ := uuid.NewV4()
			var parentShipment models.MTOShipment
			if tt.shipmentType == models.MTOShipmentTypeUnaccompaniedBaggage {
				parentShipment = factory.BuildUBShipment(suite.DB(), []factory.Customization{
					{
						Model:    subtestData.move,
						LinkOnly: true,
					},
					{
						Model: models.MTOShipment{
							Diversion:              false,
							DivertedFromShipmentID: &uuid,
							RequestedPickupDate:    futureDate,
						},
					},
				}, nil)
			} else {
				parentShipment = factory.BuildMTOShipment(nil, []factory.Customization{
					{
						Model:    subtestData.move,
						LinkOnly: true,
					},
					{
						Model: models.MTOShipment{
							ShipmentType:           tt.shipmentType,
							Diversion:              false,
							DivertedFromShipmentID: &uuid,
							RequestedPickupDate:    futureDate,
						},
					},
				}, nil)
			}

			clearedParentShipment := clearShipmentIDFields(&parentShipment)

			_, err := creator.CreateMTOShipment(suite.AppContextForTest(), clearedParentShipment)
			suite.Error(err)
		}
	})

	suite.Run("If DivertedFromShipmentID is provided to the V1 endpoint it should fail", func() {
		subtestData := suite.createSubtestData(nil)
		creator := subtestData.shipmentCreator

		testCases := []struct {
			desc         string
			shipmentType models.MTOShipmentType
		}{
			{"HHG", models.MTOShipmentTypeHHG},
			{"HHG_INTO_NTS", models.MTOShipmentTypeHHGIntoNTS},
			{"HHG_OUTOF_NTS", models.MTOShipmentTypeHHGOutOfNTS},
			{"MOBILE_HOME", models.MTOShipmentTypeMobileHome},
			{"BOAT_HAUL_AWAY", models.MTOShipmentTypeBoatHaulAway},
			{"BOAT_TOW_AWAY", models.MTOShipmentTypeBoatTowAway},
			{"PPM", models.MTOShipmentTypePPM},
			{"UNACCOMPANIED_BAGGAGE", models.MTOShipmentTypeUnaccompaniedBaggage},
		}

		for _, tt := range testCases {
			tt := tt
			uuid, _ := uuid.NewV4()
			var parentShipment models.MTOShipment
			if tt.shipmentType == models.MTOShipmentTypeUnaccompaniedBaggage {
				parentShipment = factory.BuildUBShipment(suite.DB(), []factory.Customization{
					{
						Model:    subtestData.move,
						LinkOnly: true,
					},
					{
						Model: models.MTOShipment{
							DivertedFromShipmentID: &uuid,
							RequestedPickupDate:    futureDate,
						},
					},
				}, nil)
			} else {
				parentShipment = factory.BuildMTOShipment(nil, []factory.Customization{
					{
						Model:    subtestData.move,
						LinkOnly: true,
					},
					{
						Model: models.MTOShipment{
							ShipmentType:           tt.shipmentType,
							DivertedFromShipmentID: &uuid,
							RequestedPickupDate:    futureDate,
						},
					},
				}, nil)
			}

			clearedParentShipment := clearShipmentIDFields(&parentShipment)

			_, err := creator.CreateMTOShipment(suite.AppContextForTest(), clearedParentShipment)
			suite.Error(err)
		}
	})

	suite.Run("Child diversion shipment creation should inherit parent's weight", func() {
		currentTime := time.Now()

		parentShipment := factory.BuildMTOShipment(suite.DB(), []factory.Customization{
			{
				Model: models.Move{
					AvailableToPrimeAt: &currentTime,
					ApprovedAt:         &currentTime,
				},
			},
			{
				Model: models.MTOShipment{
					Diversion:              true,
					DivertedFromShipmentID: nil,
					RequestedPickupDate:    futureDate,
				},
			},
		}, nil)
		subtestData := suite.createSubtestDataV2(nil)
		creator := subtestData.shipmentCreator
		childShipment := factory.BuildMTOShipment(nil, []factory.Customization{
			{
				Model:    subtestData.move,
				LinkOnly: true,
			},
			{
				Model: models.MTOShipment{
					Diversion:              true,
					DivertedFromShipmentID: &parentShipment.ID,
					RequestedPickupDate:    futureDate,
				},
			},
		}, nil)

		clearedChildShipment := clearShipmentIDFields(&childShipment)
		clearedChildShipment.PrimeActualWeight = nil
		clearedChildShipment.DivertedFromShipmentID = &parentShipment.ID

		createdChildShipment, err := creator.CreateMTOShipment(suite.AppContextForTest(), clearedChildShipment)
		suite.NoError(err)
		suite.Equal(createdChildShipment.PrimeActualWeight, parentShipment.PrimeActualWeight)
	})
	suite.Run("Child diversion shipment creation should fail if PrimeActualWeight is provided", func() {
		currentTime := time.Now()
		parentShipment := factory.BuildMTOShipment(suite.DB(), []factory.Customization{
			{
				Model: models.Move{
					AvailableToPrimeAt: &currentTime,
					ApprovedAt:         &currentTime,
				},
			},
			{
				Model: models.MTOShipment{
					Diversion:              true,
					DivertedFromShipmentID: nil,
					RequestedPickupDate:    futureDate,
				},
			},
		}, nil)
		subtestData := suite.createSubtestDataV2(nil)
		creator := subtestData.shipmentCreator
		childShipment := factory.BuildMTOShipment(nil, []factory.Customization{
			{
				Model:    subtestData.move,
				LinkOnly: true,
			},
			{
				Model: models.MTOShipment{
					Diversion:              true,
					DivertedFromShipmentID: &parentShipment.ID,
					RequestedPickupDate:    futureDate,
				},
			},
		}, nil)

		// prmie actual weight is auto supplied
		clearedChildShipment := clearShipmentIDFields(&childShipment)

		_, err := creator.CreateMTOShipment(suite.AppContextForTest(), clearedChildShipment)
		suite.Error(err)
	})

	suite.Run("InvalidInputError - NTS shipment cannot specify a secondary delivery address", func() {
		subtestData := suite.createSubtestData(nil)
		creator := subtestData.shipmentCreator

		pickupAddress := factory.BuildDefaultAddress(suite.DB())
		deliveryAddress := factory.BuildDefaultAddress(suite.DB())
		secondaryDeliveryAddress := factory.BuildDefaultAddress(suite.DB())

		shipment := factory.BuildMTOShipmentMinimal(suite.DB(), []factory.Customization{
			{
				Model:    pickupAddress,
				Type:     &factory.Addresses.PickupAddress,
				LinkOnly: true,
			},
			{
				Model:    deliveryAddress,
				Type:     &factory.Addresses.DeliveryAddress,
				LinkOnly: true,
			},
			{
				Model:    secondaryDeliveryAddress,
				Type:     &factory.Addresses.SecondaryDeliveryAddress,
				LinkOnly: true,
			},
			{
				Model: models.MTOShipment{
					ShipmentType:        models.MTOShipmentTypeHHGIntoNTS,
					RequestedPickupDate: futureDate,
				},
			},
		}, nil)
		clearShipmentIDFields(&shipment)

		_, err := creator.CreateMTOShipment(suite.AppContextForTest(), &shipment)

		suite.Error(err)
		suite.Equal("Secondary delivery address cannot be created for shipment Type "+string(models.MTOShipmentTypeHHGIntoNTS), err.Error())
		suite.IsType(apperror.InvalidInputError{}, err)
	})

	suite.Run("InvalidInputError - NTSR shipment cannot specify a secondary pickup address", func() {
		subtestData := suite.createSubtestData(nil)
		creator := subtestData.shipmentCreator

		pickupAddress := factory.BuildDefaultAddress(suite.DB())
		deliveryAddress := factory.BuildDefaultAddress(suite.DB())
		secondaryPickupAddress := factory.BuildDefaultAddress(suite.DB())

		shipment := factory.BuildMTOShipmentMinimal(suite.DB(), []factory.Customization{
			{
				Model:    pickupAddress,
				Type:     &factory.Addresses.PickupAddress,
				LinkOnly: true,
			},
			{
				Model:    deliveryAddress,
				Type:     &factory.Addresses.DeliveryAddress,
				LinkOnly: true,
			},
			{
				Model:    secondaryPickupAddress,
				Type:     &factory.Addresses.SecondaryPickupAddress,
				LinkOnly: true,
			},
			{
				Model: models.MTOShipment{
					ShipmentType:        models.MTOShipmentTypeHHGOutOfNTS,
					RequestedPickupDate: futureDate,
				},
			},
		}, nil)
		clearShipmentIDFields(&shipment)

		_, err := creator.CreateMTOShipment(suite.AppContextForTest(), &shipment)

		suite.Error(err)
		suite.Equal("Secondary pickup address cannot be created for shipment Type "+string(models.MTOShipmentTypeHHGOutOfNTS), err.Error())
		suite.IsType(apperror.InvalidInputError{}, err)
	})

	suite.Run("UB shipments will return an error if both addresses are CONUS", func() {
		subtestData := suite.createSubtestData(nil)
		creator := subtestData.shipmentCreator

		mtoShipment := factory.BuildMTOShipment(nil, []factory.Customization{
			{
				Model:    subtestData.move,
				LinkOnly: true,
			},
			{
				Model: models.MTOShipment{
					ShipmentType:        models.MTOShipmentTypeUnaccompaniedBaggage,
					RequestedPickupDate: futureDate,
				},
			},
			{
				Model: models.Address{
					IsOconus: models.BoolPointer(true),
				},
				Type: &factory.Addresses.PickupAddress,
			},
			{
				Model: models.Address{
					IsOconus: models.BoolPointer(true),
				},
				Type: &factory.Addresses.DeliveryAddress,
			},
		}, nil)

		mtoShipmentClear := clearShipmentIDFields(&mtoShipment)

		_, err := creator.CreateMTOShipment(suite.AppContextForTest(), mtoShipmentClear)

		suite.Error(err)
		suite.Equal("At least one address for a UB shipment must be OCONUS", err.Error())
	})

	suite.Run("RequestedPickupDate validation check - must be in the future for shipment types other than PPM", func() {
		subtestData := suite.createSubtestData(nil)
		creator := subtestData.shipmentCreator

		now := time.Now()
		yesterday := now.AddDate(0, 0, -1)
		tomorrow := now.AddDate(0, 0, 1)

		testCases := []struct {
			input        *time.Time
			shipmentType models.MTOShipmentType
			shouldError  bool
		}{
			// HHG
<<<<<<< HEAD
=======
			{nil, models.MTOShipmentTypeHHG, true},
			{&time.Time{}, models.MTOShipmentTypeHHG, true},
>>>>>>> 02ec5c1c
			{&yesterday, models.MTOShipmentTypeHHG, true},
			{&now, models.MTOShipmentTypeHHG, true},
			{&tomorrow, models.MTOShipmentTypeHHG, false},
			// NTS
<<<<<<< HEAD
=======
			{nil, models.MTOShipmentTypeHHGIntoNTS, true},
			{&time.Time{}, models.MTOShipmentTypeHHGIntoNTS, true},
>>>>>>> 02ec5c1c
			{&yesterday, models.MTOShipmentTypeHHGIntoNTS, true},
			{&now, models.MTOShipmentTypeHHGIntoNTS, true},
			{&tomorrow, models.MTOShipmentTypeHHGIntoNTS, false},
			// NTSR
<<<<<<< HEAD
=======
			{nil, models.MTOShipmentTypeHHGOutOfNTS, false},
			{&time.Time{}, models.MTOShipmentTypeHHGOutOfNTS, false},
>>>>>>> 02ec5c1c
			{&yesterday, models.MTOShipmentTypeHHGOutOfNTS, true},
			{&now, models.MTOShipmentTypeHHGOutOfNTS, true},
			{&tomorrow, models.MTOShipmentTypeHHGOutOfNTS, false},
			// BOAT HAUL AWAY
<<<<<<< HEAD
=======
			{nil, models.MTOShipmentTypeBoatHaulAway, false},
			{&time.Time{}, models.MTOShipmentTypeBoatHaulAway, false},
>>>>>>> 02ec5c1c
			{&yesterday, models.MTOShipmentTypeBoatHaulAway, true},
			{&now, models.MTOShipmentTypeBoatHaulAway, true},
			{&tomorrow, models.MTOShipmentTypeBoatHaulAway, false},
			// BOAT TOW AWAY
<<<<<<< HEAD
=======
			{nil, models.MTOShipmentTypeBoatTowAway, false},
			{&time.Time{}, models.MTOShipmentTypeBoatTowAway, false},
>>>>>>> 02ec5c1c
			{&yesterday, models.MTOShipmentTypeBoatTowAway, true},
			{&now, models.MTOShipmentTypeBoatTowAway, true},
			{&tomorrow, models.MTOShipmentTypeBoatTowAway, false},
			// MOBILE HOME
<<<<<<< HEAD
=======
			{nil, models.MTOShipmentTypeMobileHome, false},
			{&time.Time{}, models.MTOShipmentTypeMobileHome, false},
>>>>>>> 02ec5c1c
			{&yesterday, models.MTOShipmentTypeMobileHome, true},
			{&now, models.MTOShipmentTypeMobileHome, true},
			{&tomorrow, models.MTOShipmentTypeMobileHome, false},
			// UB
<<<<<<< HEAD
=======
			{nil, models.MTOShipmentTypeUnaccompaniedBaggage, true},
			{&time.Time{}, models.MTOShipmentTypeUnaccompaniedBaggage, true},
>>>>>>> 02ec5c1c
			{&yesterday, models.MTOShipmentTypeUnaccompaniedBaggage, true},
			{&now, models.MTOShipmentTypeUnaccompaniedBaggage, true},
			{&tomorrow, models.MTOShipmentTypeUnaccompaniedBaggage, false},
			// PPM - should always pass validation
<<<<<<< HEAD
=======
			{nil, models.MTOShipmentTypePPM, false},
			{&time.Time{}, models.MTOShipmentTypePPM, false},
>>>>>>> 02ec5c1c
			{&yesterday, models.MTOShipmentTypePPM, false},
			{&now, models.MTOShipmentTypePPM, false},
			{&tomorrow, models.MTOShipmentTypePPM, false},
		}

		for _, testCase := range testCases {
			// Default is HHG, but we set it explicitly below via the test cases
			var mtoShipment models.MTOShipment
			if testCase.shipmentType == models.MTOShipmentTypeUnaccompaniedBaggage {
				mtoShipment = factory.BuildUBShipment(suite.DB(), []factory.Customization{
					{
						Model: models.MTOShipment{
<<<<<<< HEAD
							ShipmentType:        testCase.shipmentType,
							RequestedPickupDate: testCase.input,
=======
							ShipmentType: testCase.shipmentType,
>>>>>>> 02ec5c1c
						},
					},
				}, nil)
			} else {
				mtoShipment = factory.BuildMTOShipment(nil, []factory.Customization{
					{
						Model:    subtestData.move,
						LinkOnly: true,
					},
					{
						Model: models.MTOShipment{
<<<<<<< HEAD
							ShipmentType:        testCase.shipmentType,
							RequestedPickupDate: testCase.input,
=======
							ShipmentType: testCase.shipmentType,
>>>>>>> 02ec5c1c
						},
					},
				}, nil)
			}

<<<<<<< HEAD
=======
			mtoShipment.RequestedPickupDate = testCase.input // Zero case does not merge correctly on customization

>>>>>>> 02ec5c1c
			mtoShipmentClear := clearShipmentIDFields(&mtoShipment)
			mtoShipmentClear.MTOServiceItems = models.MTOServiceItems{}

			shipment, err := creator.CreateMTOShipment(suite.AppContextForTest(), mtoShipmentClear)

<<<<<<< HEAD
			if testCase.shouldError {
				suite.Nil(shipment, "Should error for %s | %s", testCase.shipmentType, *testCase.input)
				suite.Error(err)
				suite.Equal("RequestedPickupDate must be greater than or equal to tomorrow's date.", err.Error())
			} else {
				suite.NoError(err, "Should not error for %s | %s", testCase.shipmentType, *testCase.input)
=======
			testCaseInputString := ""
			if testCase.input == nil {
				testCaseInputString = "nil"
			} else {
				testCaseInputString = (*testCase.input).String()
			}

			if testCase.shouldError {
				suite.Nil(shipment, "Should error for %s | %s", testCase.shipmentType, testCaseInputString)
				suite.Error(err)
				if testCase.input != nil && !(*testCase.input).IsZero() {
					suite.Equal("RequestedPickupDate must be greater than or equal to tomorrow's date.", err.Error())
				} else {
					suite.Contains(err.Error(), fmt.Sprintf("RequestedPickupDate is required to create or modify %s %s shipment", GetAorAnByShipmentType(testCase.shipmentType), testCase.shipmentType))
				}
			} else {
				suite.NoError(err, "Should not error for %s | %s", testCase.shipmentType, testCaseInputString)
>>>>>>> 02ec5c1c
				suite.NotNil(shipment)
			}
		}
	})
}

// Clears all the ID fields that we need to be null for a new shipment to get created:
func clearShipmentIDFields(shipment *models.MTOShipment) *models.MTOShipment {
	if shipment.PickupAddress != nil {
		shipment.PickupAddressID = nil
		shipment.PickupAddress.ID = uuid.Nil
		shipment.PickupAddress.UsPostRegionCity = nil
		shipment.PickupAddress.UsPostRegionCityID = nil
	}
	if shipment.DestinationAddress != nil {
		shipment.DestinationAddressID = nil
		shipment.DestinationAddress.ID = uuid.Nil
		shipment.DestinationAddress.UsPostRegionCity = nil
		shipment.DestinationAddress.UsPostRegionCityID = nil
	}
	if shipment.SecondaryPickupAddress != nil {
		shipment.SecondaryPickupAddressID = nil
		shipment.SecondaryPickupAddress.ID = uuid.Nil
		shipment.SecondaryPickupAddress.UsPostRegionCity = nil
		shipment.SecondaryPickupAddress.UsPostRegionCityID = nil
	}

	if shipment.SecondaryDeliveryAddress != nil {
		shipment.SecondaryDeliveryAddressID = nil
		shipment.SecondaryDeliveryAddress.ID = uuid.Nil
		shipment.SecondaryDeliveryAddress.UsPostRegionCity = nil
		shipment.SecondaryDeliveryAddress.UsPostRegionCityID = nil
	}
	if shipment.HasTertiaryPickupAddress != nil {
		shipment.TertiaryPickupAddressID = nil
		shipment.TertiaryPickupAddress.ID = uuid.Nil
		shipment.TertiaryPickupAddress.UsPostRegionCity = nil
		shipment.TertiaryPickupAddress.UsPostRegionCityID = nil
	}

	if shipment.HasTertiaryDeliveryAddress != nil {
		shipment.TertiaryDeliveryAddressID = nil
		shipment.TertiaryDeliveryAddress.ID = uuid.Nil
		shipment.TertiaryDeliveryAddress.UsPostRegionCity = nil
		shipment.TertiaryDeliveryAddress.UsPostRegionCityID = nil
	}

	if shipment.StorageFacility != nil {
		shipment.StorageFacilityID = nil
		shipment.StorageFacility.ID = uuid.Nil
		shipment.StorageFacility.AddressID = uuid.Nil
		shipment.StorageFacility.Address.ID = uuid.Nil
	}

	shipment.ID = uuid.Nil
	if len(shipment.MTOAgents) > 0 {
		for _, agent := range shipment.MTOAgents {
			agent.ID = uuid.Nil
			agent.MTOShipmentID = uuid.Nil
		}
	}

	return shipment
}<|MERGE_RESOLUTION|>--- conflicted
+++ resolved
@@ -85,88 +85,6 @@
 		suite.NotEmpty(invalidErr.ValidationErrors)
 	})
 
-<<<<<<< HEAD
-	suite.Run("Test requested pickup date requirement for various shipment types", func() {
-		subtestData := suite.createSubtestDataV2(nil)
-		creator := subtestData.shipmentCreator
-
-		// Default is HHG, but we set it explicitly below via the test cases
-		mtoShipment := factory.BuildMTOShipment(nil, []factory.Customization{
-			{
-				Model:    subtestData.move,
-				LinkOnly: true,
-			},
-		}, nil)
-
-		testCases := []struct {
-			desc         string
-			input        *time.Time
-			shipmentType models.MTOShipmentType
-			shouldError  bool
-		}{
-			{"Nil input for HHG shipment", nil, models.MTOShipmentTypeHHG, true},
-			{"Zero time for HHG shipment", &time.Time{}, models.MTOShipmentTypeHHG, true},
-			{"Current time for HHG shipment", models.TimePointer(time.Now()), models.MTOShipmentTypeHHG, true},
-			{"Future date for HHG shipment", futureDate, models.MTOShipmentTypeHHG, false},
-			{"Nil input for HHG Out of NTS shipment", nil, models.MTOShipmentTypeHHGOutOfNTS, false},
-			{"Zero time for HHG Out of NTS shipment", &time.Time{}, models.MTOShipmentTypeHHGOutOfNTS, false},
-			{"Future date for HHG Out of NTS shipment", futureDate, models.MTOShipmentTypeHHGOutOfNTS, false},
-			{"Nil input for PPM shipment", nil, models.MTOShipmentTypePPM, false},
-			{"Future date for PPM shipment", models.TimePointer(time.Now()), models.MTOShipmentTypePPM, false},
-		}
-
-		for _, testCase := range testCases {
-			var err error
-			if testCase.shipmentType == models.MTOShipmentTypeHHGOutOfNTS || testCase.shipmentType == models.MTOShipmentTypeHHGIntoNTS {
-				storageFacility := factory.BuildStorageFacility(nil, nil, nil)
-				storageFacility.ID = uuid.Must(uuid.NewV4())
-
-				mtoShipmentWithStorageFacility := factory.BuildMTOShipment(nil, []factory.Customization{
-					{
-						Model:    subtestData.move,
-						LinkOnly: true,
-					},
-					{
-						Model: models.MTOShipment{
-							ShipmentType:        testCase.shipmentType,
-							Status:              models.MTOShipmentStatusSubmitted,
-							RequestedPickupDate: testCase.input,
-						},
-					},
-					{
-						Model:    storageFacility,
-						LinkOnly: true,
-					},
-				}, nil)
-
-				mtoShipmentWithStorageFacilityClear := clearShipmentIDFields(&mtoShipmentWithStorageFacility)
-
-				_, err = creator.CreateMTOShipment(suite.AppContextForTest(), mtoShipmentWithStorageFacilityClear)
-			} else {
-				mtoShipmentClear := clearShipmentIDFields(&mtoShipment)
-				mtoShipmentClear.ShipmentType = testCase.shipmentType
-				mtoShipmentClear.RequestedPickupDate = testCase.input
-
-				_, err = creator.CreateMTOShipment(suite.AppContextForTest(), mtoShipmentClear)
-			}
-
-			if testCase.shouldError {
-				if suite.Errorf(err, "should have errored for a %s shipment with requested pickup date set to %s", testCase.shipmentType, testCase.input) {
-					suite.IsType(apperror.InvalidInputError{}, err)
-					if testCase.input != nil && !testCase.input.IsZero() {
-						suite.Contains(err.Error(), "RequestedPickupDate must be greater than or equal to tomorrow's date.")
-					} else {
-						suite.Contains(err.Error(), fmt.Sprintf("RequestedPickupDate is required to create or modify %s %s shipment", GetAorAnByShipmentType(testCase.shipmentType), testCase.shipmentType))
-					}
-				}
-			} else {
-				suite.NoErrorf(err, "should have not errored for a %s shipment with requested pickup date set to %s", testCase.shipmentType, testCase.input)
-			}
-		}
-	})
-
-=======
->>>>>>> 02ec5c1c
 	// Happy path
 	suite.Run("If a domestic shipment is created successfully it should be returned", func() {
 		subtestData := suite.createSubtestData(nil)
@@ -1494,74 +1412,50 @@
 			shouldError  bool
 		}{
 			// HHG
-<<<<<<< HEAD
-=======
 			{nil, models.MTOShipmentTypeHHG, true},
 			{&time.Time{}, models.MTOShipmentTypeHHG, true},
->>>>>>> 02ec5c1c
 			{&yesterday, models.MTOShipmentTypeHHG, true},
 			{&now, models.MTOShipmentTypeHHG, true},
 			{&tomorrow, models.MTOShipmentTypeHHG, false},
 			// NTS
-<<<<<<< HEAD
-=======
 			{nil, models.MTOShipmentTypeHHGIntoNTS, true},
 			{&time.Time{}, models.MTOShipmentTypeHHGIntoNTS, true},
->>>>>>> 02ec5c1c
 			{&yesterday, models.MTOShipmentTypeHHGIntoNTS, true},
 			{&now, models.MTOShipmentTypeHHGIntoNTS, true},
 			{&tomorrow, models.MTOShipmentTypeHHGIntoNTS, false},
 			// NTSR
-<<<<<<< HEAD
-=======
 			{nil, models.MTOShipmentTypeHHGOutOfNTS, false},
 			{&time.Time{}, models.MTOShipmentTypeHHGOutOfNTS, false},
->>>>>>> 02ec5c1c
 			{&yesterday, models.MTOShipmentTypeHHGOutOfNTS, true},
 			{&now, models.MTOShipmentTypeHHGOutOfNTS, true},
 			{&tomorrow, models.MTOShipmentTypeHHGOutOfNTS, false},
 			// BOAT HAUL AWAY
-<<<<<<< HEAD
-=======
 			{nil, models.MTOShipmentTypeBoatHaulAway, false},
 			{&time.Time{}, models.MTOShipmentTypeBoatHaulAway, false},
->>>>>>> 02ec5c1c
 			{&yesterday, models.MTOShipmentTypeBoatHaulAway, true},
 			{&now, models.MTOShipmentTypeBoatHaulAway, true},
 			{&tomorrow, models.MTOShipmentTypeBoatHaulAway, false},
 			// BOAT TOW AWAY
-<<<<<<< HEAD
-=======
 			{nil, models.MTOShipmentTypeBoatTowAway, false},
 			{&time.Time{}, models.MTOShipmentTypeBoatTowAway, false},
->>>>>>> 02ec5c1c
 			{&yesterday, models.MTOShipmentTypeBoatTowAway, true},
 			{&now, models.MTOShipmentTypeBoatTowAway, true},
 			{&tomorrow, models.MTOShipmentTypeBoatTowAway, false},
 			// MOBILE HOME
-<<<<<<< HEAD
-=======
 			{nil, models.MTOShipmentTypeMobileHome, false},
 			{&time.Time{}, models.MTOShipmentTypeMobileHome, false},
->>>>>>> 02ec5c1c
 			{&yesterday, models.MTOShipmentTypeMobileHome, true},
 			{&now, models.MTOShipmentTypeMobileHome, true},
 			{&tomorrow, models.MTOShipmentTypeMobileHome, false},
 			// UB
-<<<<<<< HEAD
-=======
 			{nil, models.MTOShipmentTypeUnaccompaniedBaggage, true},
 			{&time.Time{}, models.MTOShipmentTypeUnaccompaniedBaggage, true},
->>>>>>> 02ec5c1c
 			{&yesterday, models.MTOShipmentTypeUnaccompaniedBaggage, true},
 			{&now, models.MTOShipmentTypeUnaccompaniedBaggage, true},
 			{&tomorrow, models.MTOShipmentTypeUnaccompaniedBaggage, false},
 			// PPM - should always pass validation
-<<<<<<< HEAD
-=======
 			{nil, models.MTOShipmentTypePPM, false},
 			{&time.Time{}, models.MTOShipmentTypePPM, false},
->>>>>>> 02ec5c1c
 			{&yesterday, models.MTOShipmentTypePPM, false},
 			{&now, models.MTOShipmentTypePPM, false},
 			{&tomorrow, models.MTOShipmentTypePPM, false},
@@ -1574,12 +1468,7 @@
 				mtoShipment = factory.BuildUBShipment(suite.DB(), []factory.Customization{
 					{
 						Model: models.MTOShipment{
-<<<<<<< HEAD
-							ShipmentType:        testCase.shipmentType,
-							RequestedPickupDate: testCase.input,
-=======
 							ShipmentType: testCase.shipmentType,
->>>>>>> 02ec5c1c
 						},
 					},
 				}, nil)
@@ -1591,35 +1480,19 @@
 					},
 					{
 						Model: models.MTOShipment{
-<<<<<<< HEAD
-							ShipmentType:        testCase.shipmentType,
-							RequestedPickupDate: testCase.input,
-=======
 							ShipmentType: testCase.shipmentType,
->>>>>>> 02ec5c1c
 						},
 					},
 				}, nil)
 			}
 
-<<<<<<< HEAD
-=======
 			mtoShipment.RequestedPickupDate = testCase.input // Zero case does not merge correctly on customization
 
->>>>>>> 02ec5c1c
 			mtoShipmentClear := clearShipmentIDFields(&mtoShipment)
 			mtoShipmentClear.MTOServiceItems = models.MTOServiceItems{}
 
 			shipment, err := creator.CreateMTOShipment(suite.AppContextForTest(), mtoShipmentClear)
 
-<<<<<<< HEAD
-			if testCase.shouldError {
-				suite.Nil(shipment, "Should error for %s | %s", testCase.shipmentType, *testCase.input)
-				suite.Error(err)
-				suite.Equal("RequestedPickupDate must be greater than or equal to tomorrow's date.", err.Error())
-			} else {
-				suite.NoError(err, "Should not error for %s | %s", testCase.shipmentType, *testCase.input)
-=======
 			testCaseInputString := ""
 			if testCase.input == nil {
 				testCaseInputString = "nil"
@@ -1637,7 +1510,6 @@
 				}
 			} else {
 				suite.NoError(err, "Should not error for %s | %s", testCase.shipmentType, testCaseInputString)
->>>>>>> 02ec5c1c
 				suite.NotNil(shipment)
 			}
 		}
