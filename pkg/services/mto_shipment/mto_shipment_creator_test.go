package mtoshipment

import (
	"time"

	"github.com/gofrs/uuid"

	"github.com/transcom/mymove/pkg/apperror"
	"github.com/transcom/mymove/pkg/auth"
	"github.com/transcom/mymove/pkg/factory"
	"github.com/transcom/mymove/pkg/models"
	"github.com/transcom/mymove/pkg/services"
	"github.com/transcom/mymove/pkg/services/address"
	"github.com/transcom/mymove/pkg/services/fetch"
	moverouter "github.com/transcom/mymove/pkg/services/move"
	"github.com/transcom/mymove/pkg/services/query"
	"github.com/transcom/mymove/pkg/testdatagen"
	"github.com/transcom/mymove/pkg/unit"
)

type createShipmentSubtestData struct {
	move            models.Move
	shipmentCreator services.MTOShipmentCreator
}

func (suite *MTOShipmentServiceSuite) createSubtestData(customs []factory.Customization) (subtestData *createShipmentSubtestData) {
	subtestData = &createShipmentSubtestData{}

	subtestData.move = factory.BuildMove(suite.DB(), customs, nil)

	builder := query.NewQueryBuilder()
	moveRouter := moverouter.NewMoveRouter()
	fetcher := fetch.NewFetcher(builder)
	addressCreator := address.NewAddressCreator()

	subtestData.shipmentCreator = NewMTOShipmentCreatorV1(builder, fetcher, moveRouter, addressCreator)

	return subtestData
}

// This func is for the PrimeAPI V2 subtest data tests for createMTOShipment
func (suite *MTOShipmentServiceSuite) createSubtestDataV2(customs []factory.Customization) (subtestData *createShipmentSubtestData) {
	subtestData = &createShipmentSubtestData{}

	subtestData.move = factory.BuildMove(suite.DB(), customs, nil)

	builder := query.NewQueryBuilder()
	moveRouter := moverouter.NewMoveRouter()
	fetcher := fetch.NewFetcher(builder)
	addressCreator := address.NewAddressCreator()

	subtestData.shipmentCreator = NewMTOShipmentCreatorV2(builder, fetcher, moveRouter, addressCreator)

	return subtestData
}

func (suite *MTOShipmentServiceSuite) TestCreateMTOShipment() {
	// Invalid ID fields set
	suite.Run("invalid IDs found", func() {
		subtestData := suite.createSubtestData(nil)
		creator := subtestData.shipmentCreator

		mtoShipment := factory.BuildMTOShipment(nil, []factory.Customization{
			{
				Model:    subtestData.move,
				LinkOnly: true,
			},
		}, nil)

		createdShipment, err := creator.CreateMTOShipment(suite.AppContextForTest(), &mtoShipment)

		suite.Nil(createdShipment)
		suite.Error(err)
		suite.IsType(apperror.InvalidInputError{}, err)
		invalidErr := err.(apperror.InvalidInputError)
		suite.NotNil(invalidErr.ValidationErrors)
		suite.NotEmpty(invalidErr.ValidationErrors)
	})

	suite.Run("Test requested pickup date requirement for various shipment types", func() {
		subtestData := suite.createSubtestDataV2(nil)
		creator := subtestData.shipmentCreator

		// Default is HHG, but we set it explicitly below via the test cases
		mtoShipment := factory.BuildMTOShipment(nil, []factory.Customization{
			{
				Model:    subtestData.move,
				LinkOnly: true,
			},
		}, nil)

		testCases := []struct {
			input        *time.Time
			shipmentType models.MTOShipmentType
			shouldError  bool
		}{
			{nil, models.MTOShipmentTypeHHG, true},
			{&time.Time{}, models.MTOShipmentTypeHHG, true},
			{models.TimePointer(time.Now()), models.MTOShipmentTypeHHG, false},
			{nil, models.MTOShipmentTypeHHGOutOfNTSDom, false},
			{&time.Time{}, models.MTOShipmentTypeHHGOutOfNTSDom, false},
			{models.TimePointer(time.Now()), models.MTOShipmentTypeHHGOutOfNTSDom, false},
			{nil, models.MTOShipmentTypePPM, false},
			{models.TimePointer(time.Now()), models.MTOShipmentTypePPM, false},
		}

		for _, testCase := range testCases {
			var err error
			if testCase.shipmentType == models.MTOShipmentTypeHHGOutOfNTSDom || testCase.shipmentType == models.MTOShipmentTypeHHGIntoNTSDom {
				storageFacility := factory.BuildStorageFacility(nil, nil, nil)
				storageFacility.ID = uuid.Must(uuid.NewV4())

				mtoShipmentWithStorageFacility := factory.BuildMTOShipment(nil, []factory.Customization{
					{
						Model:    subtestData.move,
						LinkOnly: true,
					},
					{
						Model: models.MTOShipment{
							ShipmentType: testCase.shipmentType,
							Status:       models.MTOShipmentStatusSubmitted,
						},
					},
					{
						Model:    storageFacility,
						LinkOnly: true,
					},
				}, nil)

				mtoShipmentWithStorageFacilityClear := clearShipmentIDFields(&mtoShipmentWithStorageFacility)

				_, err = creator.CreateMTOShipment(suite.AppContextForTest(), mtoShipmentWithStorageFacilityClear)
			} else {
				mtoShipmentClear := clearShipmentIDFields(&mtoShipment)
				mtoShipmentClear.ShipmentType = testCase.shipmentType
				mtoShipmentClear.RequestedPickupDate = testCase.input

				_, err = creator.CreateMTOShipment(suite.AppContextForTest(), mtoShipmentClear)
			}

			if testCase.shouldError {
				if suite.Errorf(err, "should have errored for a %s shipment with requested pickup date set to %s", testCase.shipmentType, testCase.input) {
					suite.IsType(apperror.InvalidInputError{}, err)
					suite.Contains(err.Error(), "RequestedPickupDate")
				}
			} else {
				suite.NoErrorf(err, "should have not errored for a %s shipment with requested pickup date set to %s", testCase.shipmentType, testCase.input)
			}
		}
	})

	// Happy path
	suite.Run("If a domestic shipment is created successfully it should be returned", func() {
		subtestData := suite.createSubtestData(nil)
		creator := subtestData.shipmentCreator

		mtoShipment := factory.BuildMTOShipment(nil, []factory.Customization{
			{
				Model:    subtestData.move,
				LinkOnly: true,
			},
		}, nil)

		mtoShipmentClear := clearShipmentIDFields(&mtoShipment)
		mtoShipmentClear.MTOServiceItems = models.MTOServiceItems{}

		createdShipment, err := creator.CreateMTOShipment(suite.AppContextForTest(), mtoShipmentClear)

		suite.NoError(err)
		suite.NotNil(createdShipment)
		suite.Equal(models.MTOShipmentStatusDraft, createdShipment.Status)
		suite.NotEmpty(createdShipment.PickupAddressID)
		suite.NotEmpty(createdShipment.DestinationAddressID)
		// both pickup and destination addresses should be CONUS
		suite.False(*createdShipment.PickupAddress.IsOconus)
		suite.False(*createdShipment.DestinationAddress.IsOconus)
		suite.Equal(createdShipment.MarketCode, models.MarketCodeDomestic)
	})

	suite.Run("If an international shipment is created successfully it should be returned", func() {
		subtestData := suite.createSubtestData(nil)
		creator := subtestData.shipmentCreator

		mtoShipment := factory.BuildMTOShipment(nil, []factory.Customization{
			{
				Model:    subtestData.move,
				LinkOnly: true,
			},
			{
				Model: models.Address{
					State: "AK",
				},
				Type: &factory.Addresses.PickupAddress,
			},
			{
				Model: models.Address{
					State: "HI",
				},
				Type: &factory.Addresses.DeliveryAddress,
			},
		}, nil)

		mtoShipmentClear := clearShipmentIDFields(&mtoShipment)
		mtoShipmentClear.MTOServiceItems = models.MTOServiceItems{}

		createdShipment, err := creator.CreateMTOShipment(suite.AppContextForTest(), mtoShipmentClear)

		suite.NoError(err)
		suite.NotNil(createdShipment)
		suite.Equal(models.MTOShipmentStatusDraft, createdShipment.Status)
		suite.NotEmpty(createdShipment.PickupAddressID)
		suite.NotEmpty(createdShipment.DestinationAddressID)
		// both pickup and destination addresses should be OCONUS since Alaska & Hawaii are considered OCONUS
		suite.True(*createdShipment.PickupAddress.IsOconus)
		suite.True(*createdShipment.DestinationAddress.IsOconus)
		suite.Equal(createdShipment.MarketCode, models.MarketCodeInternational)
<<<<<<< HEAD
=======
	})

	suite.Run("If the shipment has an international address it should be returned", func() {
		subtestData := suite.createSubtestData(nil)
		creator := subtestData.shipmentCreator

		internationalAddress := factory.BuildAddress(nil, []factory.Customization{
			{
				Model: models.Country{
					Country:     "GB",
					CountryName: "UNITED KINGDOM",
				},
			},
		}, nil)
		// stubbed countries need an ID
		internationalAddress.ID = uuid.Must(uuid.NewV4())

		mtoShipment := factory.BuildMTOShipment(nil, []factory.Customization{
			{
				Model:    subtestData.move,
				LinkOnly: true,
			},
			{
				Model:    internationalAddress,
				LinkOnly: true,
			},
		}, nil)

		mtoShipmentClear := clearShipmentIDFields(&mtoShipment)
		mtoShipmentClear.MTOServiceItems = models.MTOServiceItems{}

		_, err := creator.CreateMTOShipment(suite.AppContextForTest(), mtoShipmentClear)

		suite.Error(err)
		suite.Equal("failed to create pickup address - the country GB is not supported at this time - only US is allowed", err.Error())
>>>>>>> b11c5362
	})

	suite.Run("If the shipment is created successfully it should return ShipmentLocator", func() {
		subtestData := suite.createSubtestData(nil)
		creator := subtestData.shipmentCreator

		mtoShipment := factory.BuildMTOShipment(nil, []factory.Customization{
			{
				Model:    subtestData.move,
				LinkOnly: true,
			},
		}, nil)
		mtoShipment2 := factory.BuildMTOShipment(nil, []factory.Customization{
			{
				Model:    subtestData.move,
				LinkOnly: true,
			},
		}, nil)

		mtoShipmentClear := clearShipmentIDFields(&mtoShipment)
		mtoShipmentClear.MTOServiceItems = models.MTOServiceItems{}
		mtoShipmentClear2 := clearShipmentIDFields(&mtoShipment2)
		mtoShipmentClear2.MTOServiceItems = models.MTOServiceItems{}

		createdShipment, err := creator.CreateMTOShipment(suite.AppContextForTest(), mtoShipmentClear)
		createdShipment2, err2 := creator.CreateMTOShipment(suite.AppContextForTest(), mtoShipmentClear2)

		suite.NoError(err)
		suite.NoError(err2)
		suite.NotNil(createdShipment)
		suite.NotEmpty(createdShipment.ShipmentLocator)

		// ShipmentLocator = move Locator + "-" + Shipment Seq Num
		// checks for proper structure of shipmentLocator
		suite.Equal(subtestData.move.Locator, (*createdShipment.ShipmentLocator)[0:6])
		suite.Equal("-", (*createdShipment.ShipmentLocator)[6:7])
		suite.Equal("01", (*createdShipment.ShipmentLocator)[7:9])

		// check if seq number is increased by 1
		suite.Equal("02", (*createdShipment2.ShipmentLocator)[7:9])
	})

	suite.Run("If the shipment is created successfully with a destination address type it should be returned", func() {
		destinationType := models.DestinationTypeHomeOfRecord
		subtestData := suite.createSubtestData(nil)
		creator := subtestData.shipmentCreator

		mtoShipment := factory.BuildMTOShipment(nil, []factory.Customization{
			{
				Model:    subtestData.move,
				LinkOnly: true,
			},
			{
				Model: models.MTOShipment{DestinationType: &destinationType},
			},
		}, nil)

		mtoShipmentClear := clearShipmentIDFields(&mtoShipment)
		mtoShipmentClear.MTOServiceItems = models.MTOServiceItems{}

		createdShipment, err := creator.CreateMTOShipment(suite.AppContextForTest(), mtoShipmentClear)

		suite.NoError(err)
		suite.NotNil(createdShipment)
		suite.Equal(models.MTOShipmentStatusDraft, createdShipment.Status)
		suite.NotEmpty(createdShipment.PickupAddressID)
		suite.NotEmpty(createdShipment.DestinationAddressID)
		suite.Equal(string(models.DestinationTypeHomeOfRecord), string(*createdShipment.DestinationType))
	})

	suite.Run("If the shipment has a nil destination address, the duty station address should be used if an HHG", func() {
		subtestData := suite.createSubtestData(nil)
		creator := subtestData.shipmentCreator

		// Make sure we have all parts we care about in the source address in order to assert against them further down
		suite.NotEmpty(subtestData.move.Orders.NewDutyLocation.AddressID)
		if suite.NotNil(subtestData.move.Orders.NewDutyLocation.Address) {
			suite.NotEmpty(subtestData.move.Orders.NewDutyLocation.Address.ID)
			suite.Equal(subtestData.move.Orders.NewDutyLocation.AddressID, subtestData.move.Orders.NewDutyLocation.Address.ID)
			suite.NotEmpty(subtestData.move.Orders.NewDutyLocation.Address.StreetAddress1)
			suite.NotEmpty(subtestData.move.Orders.NewDutyLocation.Address.StreetAddress2)
			suite.NotEmpty(subtestData.move.Orders.NewDutyLocation.Address.StreetAddress3)
			suite.NotEmpty(subtestData.move.Orders.NewDutyLocation.Address.City)
			suite.NotEmpty(subtestData.move.Orders.NewDutyLocation.Address.State)
			suite.NotEmpty(subtestData.move.Orders.NewDutyLocation.Address.PostalCode)
			suite.NotEmpty(subtestData.move.Orders.NewDutyLocation.Address.CountryId)
		}

		testCases := []struct {
			shipmentType      models.MTOShipmentType
			expectDutyStation bool
		}{
			{models.MTOShipmentTypeHHG, true},
			{models.MTOShipmentTypeHHGIntoNTSDom, false},
			{models.MTOShipmentTypeHHGOutOfNTSDom, false},
			{models.MTOShipmentTypePPM, false},
		}

		for _, testCase := range testCases {
			mtoShipment := factory.BuildMTOShipment(nil, []factory.Customization{
				{
					Model:    subtestData.move,
					LinkOnly: true,
				},
				{
					Model: models.MTOShipment{
						ShipmentType: testCase.shipmentType,
					},
				},
			}, nil)

			mtoShipmentClear := clearShipmentIDFields(&mtoShipment)
			mtoShipmentClear.MTOServiceItems = models.MTOServiceItems{}
			mtoShipmentClear.DestinationAddress = nil
			mtoShipmentClear.StorageFacility = nil

			createdShipment, err := creator.CreateMTOShipment(suite.AppContextForTest(), mtoShipmentClear)

			suite.NoError(err, testCase.shipmentType)
			suite.NotNil(createdShipment, testCase.shipmentType)
			suite.Equal(models.MTOShipmentStatusDraft, createdShipment.Status, testCase.shipmentType)

			if testCase.expectDutyStation {
				suite.NotEmpty(createdShipment.DestinationAddressID, testCase.shipmentType)
				// Original and new IDs should not match since we should be creating an entirely new address record
				suite.NotEqual(subtestData.move.Orders.NewDutyLocation.AddressID, createdShipment.DestinationAddressID, testCase.shipmentType)

				// Check address fields are set appropriately when destination duty station info is copied over
				if suite.NotNil(createdShipment.DestinationAddress, testCase.shipmentType) {
					// Original and new IDs should not match since we should be creating an entirely new address record
					suite.NotEqual(subtestData.move.Orders.NewDutyLocation.Address.ID, createdShipment.DestinationAddress.ID, testCase.shipmentType)
					suite.Equal(*createdShipment.DestinationAddressID, createdShipment.DestinationAddress.ID)
					suite.Equal("N/A", createdShipment.DestinationAddress.StreetAddress1, testCase.shipmentType)
					suite.Nil(createdShipment.DestinationAddress.StreetAddress2, testCase.shipmentType)
					suite.Nil(createdShipment.DestinationAddress.StreetAddress3, testCase.shipmentType)
					suite.Equal(subtestData.move.Orders.NewDutyLocation.Address.City, createdShipment.DestinationAddress.City, testCase.shipmentType)
					suite.Equal(subtestData.move.Orders.NewDutyLocation.Address.State, createdShipment.DestinationAddress.State, testCase.shipmentType)
					suite.Equal(subtestData.move.Orders.NewDutyLocation.Address.PostalCode, createdShipment.DestinationAddress.PostalCode, testCase.shipmentType)
				}
			} else {
				suite.Nil(createdShipment.DestinationAddressID, testCase.shipmentType)
				suite.Nil(createdShipment.DestinationAddress, testCase.shipmentType)
			}
		}
	})

	suite.Run("If the shipment is created successfully with submitted status it should be returned", func() {
		subtestData := suite.createSubtestData(nil)
		creator := subtestData.shipmentCreator

		mtoShipment := factory.BuildMTOShipment(nil, []factory.Customization{
			{
				Model:    subtestData.move,
				LinkOnly: true,
			},
			{
				Model: models.MTOShipment{
					Status: models.MTOShipmentStatusSubmitted,
				},
			},
		}, nil)

		mtoShipmentClear := clearShipmentIDFields(&mtoShipment)
		mtoShipmentClear.MTOServiceItems = models.MTOServiceItems{}

		createdShipment, err := creator.CreateMTOShipment(suite.AppContextForTest(), mtoShipmentClear)

		suite.NoError(err)
		suite.NotNil(createdShipment)
		suite.Equal(models.MTOShipmentStatusSubmitted, createdShipment.Status)
	})

	suite.Run("If the submitted shipment has a storage facility attached", func() {
		subtestData := suite.createSubtestData(nil)
		creator := subtestData.shipmentCreator

		storageFacility := factory.BuildStorageFacility(nil, nil, nil)
		// stubbed storage facility needs an ID to be LinkOnly below
		storageFacility.ID = uuid.Must(uuid.NewV4())

		mtoShipment := factory.BuildMTOShipment(nil, []factory.Customization{
			{
				Model:    subtestData.move,
				LinkOnly: true,
			},
			{
				Model: models.MTOShipment{
					ShipmentType: models.MTOShipmentTypeHHGOutOfNTSDom,
					Status:       models.MTOShipmentStatusSubmitted,
				},
			},
			{
				Model:    storageFacility,
				LinkOnly: true,
			},
		}, nil)

		mtoShipmentClear := clearShipmentIDFields(&mtoShipment)

		createdShipment, err := creator.CreateMTOShipment(suite.AppContextForTest(), mtoShipmentClear)
		suite.NoError(err)
		suite.NotNil(createdShipment.StorageFacility)
		suite.Equal(storageFacility.Address.StreetAddress1, createdShipment.StorageFacility.Address.StreetAddress1)
	})

	suite.Run("If the submitted shipment is an NTS shipment", func() {
		subtestData := suite.createSubtestData(nil)
		creator := subtestData.shipmentCreator

		ntsRecordedWeight := unit.Pound(980)
		requestedDeliveryDate := time.Date(testdatagen.GHCTestYear, time.April, 5, 0, 0, 0, 0, time.UTC)
		mtoShipment := factory.BuildMTOShipment(nil, []factory.Customization{
			{
				Model:    subtestData.move,
				LinkOnly: true,
			},
			{
				Model: models.MTOShipment{
					ShipmentType:          models.MTOShipmentTypeHHGOutOfNTSDom,
					Status:                models.MTOShipmentStatusSubmitted,
					NTSRecordedWeight:     &ntsRecordedWeight,
					RequestedDeliveryDate: &requestedDeliveryDate,
				},
			},
		}, nil)

		mtoShipmentClear := clearShipmentIDFields(&mtoShipment)

		createdShipment, err := creator.CreateMTOShipment(suite.AppContextForTest(), mtoShipmentClear)
		if suite.NoError(err) {
			if suite.NotNil(createdShipment.NTSRecordedWeight) {
				suite.Equal(ntsRecordedWeight, *createdShipment.NTSRecordedWeight)
			}
			if suite.NotNil(createdShipment.RequestedDeliveryDate) {
				suite.Equal(requestedDeliveryDate, *createdShipment.RequestedDeliveryDate)
			}
		}
	})

	suite.Run("If the submitted shipment is a PPM shipment", func() {
		subtestData := suite.createSubtestData(nil)
		creator := subtestData.shipmentCreator

		mtoShipment := factory.BuildMTOShipment(nil, []factory.Customization{
			{
				Model:    subtestData.move,
				LinkOnly: true,
			},
			{
				Model: models.MTOShipment{
					ShipmentType: models.MTOShipmentTypePPM,
					Status:       models.MTOShipmentStatusDraft,
				},
			},
		}, nil)

		mtoShipmentClear := clearShipmentIDFields(&mtoShipment)

		createdShipment, err := creator.CreateMTOShipment(suite.AppContextForTest(), mtoShipmentClear)

		suite.NoError(err)
		suite.NotNil(createdShipment)
	})

	suite.Run("When NTSRecordedWeight it set for a non NTS Release shipment", func() {
		subtestData := suite.createSubtestData(nil)
		creator := subtestData.shipmentCreator

		ntsRecordedWeight := unit.Pound(980)
		mtoShipment := factory.BuildMTOShipment(nil, []factory.Customization{
			{
				Model:    subtestData.move,
				LinkOnly: true,
			},
			{
				Model: models.MTOShipment{
					Status:            models.MTOShipmentStatusSubmitted,
					NTSRecordedWeight: &ntsRecordedWeight,
				},
			},
		}, nil)
		ntsrShipmentNoIDs := clearShipmentIDFields(&mtoShipment)
		ntsrShipmentNoIDs.RequestedPickupDate = models.TimePointer(time.Now())

		// We don't need the shipment because it only returns data that wasn't saved.
		_, err := creator.CreateMTOShipment(suite.AppContextForTest(), ntsrShipmentNoIDs)

		if suite.Errorf(err, "should have errored for a %s shipment with ntsRecordedWeight set", ntsrShipmentNoIDs.ShipmentType) {
			suite.IsType(apperror.InvalidInputError{}, err)
			suite.Contains(err.Error(), "NTSRecordedWeight")
		}
	})

	suite.Run("If the shipment has mto service items", func() {
		subtestData := suite.createSubtestData(nil)
		creator := subtestData.shipmentCreator

		expectedReServiceCodes := []models.ReServiceCode{
			models.ReServiceCodeDDSHUT,
			models.ReServiceCodeDOFSIT,
		}

		for _, serviceCode := range expectedReServiceCodes {
			factory.BuildReServiceByCode(suite.DB(), serviceCode)
		}

		serviceItemsList := []models.MTOServiceItem{
			{
				MoveTaskOrderID: subtestData.move.ID,
				MoveTaskOrder:   subtestData.move,
				ReService: models.ReService{
					Code: models.ReServiceCodeDDSHUT,
				},
			},
			{
				MoveTaskOrderID: subtestData.move.ID,
				MoveTaskOrder:   subtestData.move,
				ReService: models.ReService{
					Code: models.ReServiceCodeDOFSIT,
				},
			},
		}

		mtoShipment := factory.BuildMTOShipment(nil, []factory.Customization{
			{
				Model:    subtestData.move,
				LinkOnly: true,
			},
		}, nil)

		mtoShipmentClear := clearShipmentIDFields(&mtoShipment)
		mtoShipmentClear.MTOServiceItems = serviceItemsList

		createdShipment, err := creator.CreateMTOShipment(suite.AppContextForTest(), mtoShipmentClear)

		suite.NoError(err)
		suite.NotNil(createdShipment)
		suite.NotNil(createdShipment.MTOServiceItems, "Service Items are empty")
		suite.Equal(createdShipment.MTOServiceItems[0].MTOShipmentID, &createdShipment.ID, "Service items are not the same")
	})

	suite.Run("422 Validation Error - only one mto agent of each type", func() {
		subtestData := suite.createSubtestData(nil)
		creator := subtestData.shipmentCreator

		firstName := "First"
		lastName := "Last"
		email := "test@gmail.com"

		var agents models.MTOAgents

		agent1 := models.MTOAgent{
			FirstName:    &firstName,
			LastName:     &lastName,
			Email:        &email,
			MTOAgentType: models.MTOAgentReceiving,
		}

		agent2 := models.MTOAgent{
			FirstName:    &firstName,
			LastName:     &lastName,
			Email:        &email,
			MTOAgentType: models.MTOAgentReceiving,
		}

		agents = append(agents, agent1, agent2)

		shipment := factory.BuildMTOShipment(nil, []factory.Customization{
			{
				Model:    subtestData.move,
				LinkOnly: true,
			},
			{
				Model: models.MTOShipment{
					MTOAgents: agents,
				},
			},
		}, nil)

		shipment.MTOServiceItems = models.MTOServiceItems{}

		createdShipment, err := creator.CreateMTOShipment(suite.AppContextForTest(), &shipment)

		suite.Nil(createdShipment)
		suite.Error(err)
		suite.IsType(apperror.InvalidInputError{}, err)
	})

	suite.Run("403 Forbidden Error - shipment can only be created for service member associated with the current session", func() {
		subtestData := suite.createSubtestData(nil)
		appCtx := suite.AppContextWithSessionForTest(&auth.Session{
			ApplicationName: auth.MilApp,
			ServiceMemberID: subtestData.move.Orders.ServiceMember.ID,
		})
		creator := subtestData.shipmentCreator
		move := factory.BuildMove(suite.DB(), []factory.Customization{
			{
				Model: models.Move{
					ID: uuid.FromStringOrNil("424d932b-cf8d-4c10-8059-be8a25ba952a"),
				},
			},
		}, nil)

		shipment := factory.BuildMTOShipment(nil, []factory.Customization{
			{
				Model:    move,
				LinkOnly: true,
			},
			{
				Model: models.ServiceMember{
					ID: uuid.FromStringOrNil("424d930b-cf8d-4c10-8059-be8a25ba952a"),
				},
			},
		}, nil)

		mtoShipmentClear := clearShipmentIDFields(&shipment)
		mtoShipmentClear.MTOServiceItems = models.MTOServiceItems{}
		createdShipment, err := creator.CreateMTOShipment(appCtx, mtoShipmentClear)

		suite.Nil(createdShipment)
		suite.Error(err)
		suite.IsType(apperror.NotFoundError{}, err)
	})

	suite.Run("Will not create MTO agent if all fields are empty", func() {
		subtestData := suite.createSubtestData(nil)
		creator := subtestData.shipmentCreator

		firstName := ""
		lastName := ""
		email := ""

		var agents models.MTOAgents

		agent1 := models.MTOAgent{
			FirstName:    &firstName,
			LastName:     &lastName,
			Email:        &email,
			MTOAgentType: models.MTOAgentReceiving,
		}

		agents = append(agents, agent1)

		shipment := factory.BuildMTOShipment(nil, []factory.Customization{
			{
				Model:    subtestData.move,
				LinkOnly: true,
			},
		}, nil)
		clearedShipment := clearShipmentIDFields(&shipment)

		clearedShipment.MTOAgents = agents
		clearedShipment.MTOServiceItems = models.MTOServiceItems{}

		createdShipment, err := creator.CreateMTOShipment(suite.AppContextForTest(), clearedShipment)

		suite.NoError(err)
		suite.Len(createdShipment.MTOAgents, 0)
	})

	suite.Run("Move status transitions when a new shipment is created and SUBMITTED", func() {
		// If a new shipment is added to an APPROVED move and given the SUBMITTED status,
		// the move should transition to "APPROVALS REQUESTED"
		subtestData := suite.createSubtestData([]factory.Customization{
			{
				Model: models.Move{
					Status: models.MoveStatusAPPROVED,
				},
			},
		})
		creator := subtestData.shipmentCreator
		move := subtestData.move

		shipment := factory.BuildMTOShipment(nil, []factory.Customization{
			{
				Model:    move,
				LinkOnly: true,
			},
			{
				Model: models.MTOShipment{
					Status: models.MTOShipmentStatusSubmitted,
				},
			},
		}, nil)
		cleanShipment := clearShipmentIDFields(&shipment)
		cleanShipment.MTOServiceItems = models.MTOServiceItems{}

		createdShipment, err := creator.CreateMTOShipment(suite.AppContextForTest(), cleanShipment)

		suite.NoError(err)
		suite.NotNil(createdShipment)
		suite.Equal(models.MTOShipmentStatusSubmitted, createdShipment.Status)
		suite.Equal(move.ID.String(), createdShipment.MoveTaskOrderID.String())

		var updatedMove models.Move
		err = suite.DB().Find(&updatedMove, move.ID)
		suite.NoError(err)
		suite.Equal(models.MoveStatusAPPROVALSREQUESTED, updatedMove.Status)
	})

	suite.Run("Sets SIT days allowance to default", func() {
		// This test will have to change in the future, but for now, service members are expected to get 90 days by
		// default.
		subtestData := suite.createSubtestData(nil)
		creator := subtestData.shipmentCreator

		testCases := []struct {
			desc         string
			shipmentType models.MTOShipmentType
		}{
			{"HHG", models.MTOShipmentTypeHHG},
			{"HHG_INTO_NTS_DOMESTIC", models.MTOShipmentTypeHHGIntoNTSDom},
			{"HHG_OUTOF_NTS_DOMESTIC", models.MTOShipmentTypeHHGOutOfNTSDom},
			{"MOBILE_HOME", models.MTOShipmentTypeMobileHome},
			{"BOAT_HAUL_AWAY", models.MTOShipmentTypeBoatHaulAway},
			{"BOAT_TOW_AWAY", models.MTOShipmentTypeBoatTowAway},
			{"PPM", models.MTOShipmentTypePPM},
			{"UNACCOMPANIED_BAGGAGE", models.MTOShipmentTypeUnaccompaniedBaggage},
		}

		for _, tt := range testCases {
			tt := tt
			mtoShipment := factory.BuildMTOShipment(nil, []factory.Customization{
				{
					Model:    subtestData.move,
					LinkOnly: true,
				},
				{
					Model: models.MTOShipment{
						ShipmentType: tt.shipmentType,
					},
				},
			}, nil)

			clearedShipment := clearShipmentIDFields(&mtoShipment)

			createdShipment, err := creator.CreateMTOShipment(suite.AppContextForTest(), clearedShipment)

			suite.NoError(err, tt.desc)

			suite.Equal(models.DefaultServiceMemberSITDaysAllowance, *createdShipment.SITDaysAllowance, tt.desc)
		}
	})

	suite.Run("Test successful diversion from non-diverted parent shipment", func() {
		subtestData := suite.createSubtestDataV2(nil)
		creator := subtestData.shipmentCreator

		testCases := []struct {
			desc         string
			shipmentType models.MTOShipmentType
		}{
			{"HHG", models.MTOShipmentTypeHHG},
			{"HHG_INTO_NTS_DOMESTIC", models.MTOShipmentTypeHHGIntoNTSDom},
			{"HHG_OUTOF_NTS_DOMESTIC", models.MTOShipmentTypeHHGOutOfNTSDom},
			{"MOBILE_HOME", models.MTOShipmentTypeMobileHome},
			{"BOAT_HAUL_AWAY", models.MTOShipmentTypeBoatHaulAway},
			{"BOAT_TOW_AWAY", models.MTOShipmentTypeBoatTowAway},
			{"PPM", models.MTOShipmentTypePPM},
			{"UNACCOMPANIED_BAGGAGE", models.MTOShipmentTypeUnaccompaniedBaggage},
		}

		for _, tt := range testCases {
			tt := tt
			var err error
			parentShipment := factory.BuildMTOShipment(nil, []factory.Customization{
				{
					Model:    subtestData.move,
					LinkOnly: true,
				},
				{
					Model: models.MTOShipment{
						ShipmentType: tt.shipmentType,
					},
				},
			}, nil)

			clearedParentShipment := clearShipmentIDFields(&parentShipment)

			createdParentShipment, err := creator.CreateMTOShipment(suite.AppContextForTest(), clearedParentShipment)
			suite.NoError(err)

			// Create a new shipment, diverting from the parent
			childShipment := factory.BuildMTOShipment(nil, []factory.Customization{
				{
					Model:    subtestData.move,
					LinkOnly: true,
				},
				{
					Model: models.MTOShipment{
						ShipmentType:           tt.shipmentType,
						Diversion:              true,
						DivertedFromShipmentID: &createdParentShipment.ID,
					},
				},
			}, nil)

			clearedChildShipment := clearShipmentIDFields(&childShipment)
			clearedChildShipment.PrimeActualWeight = nil

			_, err = creator.CreateMTOShipment(suite.AppContextForTest(), clearedChildShipment)
			suite.NoError(err)
		}
	})

	suite.Run("Test successful diversion from parent shipment that itself is a diversion as well", func() {
		subtestData := suite.createSubtestDataV2(nil)
		creator := subtestData.shipmentCreator

		testCases := []struct {
			desc         string
			shipmentType models.MTOShipmentType
		}{
			{"HHG", models.MTOShipmentTypeHHG},
			{"HHG_INTO_NTS_DOMESTIC", models.MTOShipmentTypeHHGIntoNTSDom},
			{"HHG_OUTOF_NTS_DOMESTIC", models.MTOShipmentTypeHHGOutOfNTSDom},
			{"MOBILE_HOME", models.MTOShipmentTypeMobileHome},
			{"BOAT_HAUL_AWAY", models.MTOShipmentTypeBoatHaulAway},
			{"BOAT_TOW_AWAY", models.MTOShipmentTypeBoatTowAway},
			{"PPM", models.MTOShipmentTypePPM},
			{"UNACCOMPANIED_BAGGAGE", models.MTOShipmentTypeUnaccompaniedBaggage},
		}

		for _, tt := range testCases {
			tt := tt
			var err error
			unDivertedParentShipment := factory.BuildMTOShipment(nil, []factory.Customization{
				{
					Model:    subtestData.move,
					LinkOnly: true,
				},
				{
					Model: models.MTOShipment{
						ShipmentType: tt.shipmentType,
					},
				},
			}, nil)

			clearedUndivertedParentShipment := clearShipmentIDFields(&unDivertedParentShipment)

			createdUndivertedParentShipment, err := creator.CreateMTOShipment(suite.AppContextForTest(), clearedUndivertedParentShipment)
			suite.NoError(err)

			// Create a new shipment, diverting from the parent
			childFromParentDivertedShipment := factory.BuildMTOShipment(nil, []factory.Customization{
				{
					Model:    subtestData.move,
					LinkOnly: true,
				},
				{
					Model: models.MTOShipment{
						ShipmentType:           tt.shipmentType,
						Diversion:              true,
						DivertedFromShipmentID: &createdUndivertedParentShipment.ID,
					},
				},
			}, nil)

			clearedChildFromParentDivertedShipment := clearShipmentIDFields(&childFromParentDivertedShipment)
			clearedChildFromParentDivertedShipment.PrimeActualWeight = nil

			createdChildFromParentDivertedShipment, err := creator.CreateMTOShipment(suite.AppContextForTest(), clearedChildFromParentDivertedShipment)
			suite.NoError(err)

			// Create a new shipment, diverting from the parent
			childOfDivertedShipment := factory.BuildMTOShipment(nil, []factory.Customization{
				{
					Model:    subtestData.move,
					LinkOnly: true,
				},
				{
					Model: models.MTOShipment{
						ShipmentType:           tt.shipmentType,
						Diversion:              true,
						DivertedFromShipmentID: &createdChildFromParentDivertedShipment.ID,
					},
				},
			}, nil)

			clearedChildOfDivertedShipment := clearShipmentIDFields(&childOfDivertedShipment)
			clearedChildOfDivertedShipment.PrimeActualWeight = nil
			_, err = creator.CreateMTOShipment(suite.AppContextForTest(), clearedChildOfDivertedShipment)
			suite.NoError(err)
		}
	})

	suite.Run("If DivertedFromShipmentID doesn't exist", func() {
		subtestData := suite.createSubtestDataV2(nil)
		creator := subtestData.shipmentCreator

		testCases := []struct {
			desc         string
			shipmentType models.MTOShipmentType
		}{
			{"HHG", models.MTOShipmentTypeHHG},
			{"HHG_INTO_NTS_DOMESTIC", models.MTOShipmentTypeHHGIntoNTSDom},
			{"HHG_OUTOF_NTS_DOMESTIC", models.MTOShipmentTypeHHGOutOfNTSDom},
			{"MOBILE_HOME", models.MTOShipmentTypeMobileHome},
			{"BOAT_HAUL_AWAY", models.MTOShipmentTypeBoatHaulAway},
			{"BOAT_TOW_AWAY", models.MTOShipmentTypeBoatTowAway},
			{"PPM", models.MTOShipmentTypePPM},
			{"UNACCOMPANIED_BAGGAGE", models.MTOShipmentTypeUnaccompaniedBaggage},
		}

		for _, tt := range testCases {
			tt := tt
			uuid, _ := uuid.NewV4()
			parentShipment := factory.BuildMTOShipment(nil, []factory.Customization{
				{
					Model:    subtestData.move,
					LinkOnly: true,
				},
				{
					Model: models.MTOShipment{
						ShipmentType:           tt.shipmentType,
						Diversion:              true,
						DivertedFromShipmentID: &uuid,
					},
				},
			}, nil)

			clearedParentShipment := clearShipmentIDFields(&parentShipment)

			_, err := creator.CreateMTOShipment(suite.AppContextForTest(), clearedParentShipment)
			suite.Error(err)
		}
	})

	suite.Run("If DivertedFromShipmentID is provided without the Diversion boolean", func() {
		subtestData := suite.createSubtestDataV2(nil)
		creator := subtestData.shipmentCreator

		testCases := []struct {
			desc         string
			shipmentType models.MTOShipmentType
		}{
			{"HHG", models.MTOShipmentTypeHHG},
			{"HHG_INTO_NTS_DOMESTIC", models.MTOShipmentTypeHHGIntoNTSDom},
			{"HHG_OUTOF_NTS_DOMESTIC", models.MTOShipmentTypeHHGOutOfNTSDom},
			{"MOBILE_HOME", models.MTOShipmentTypeMobileHome},
			{"BOAT_HAUL_AWAY", models.MTOShipmentTypeBoatHaulAway},
			{"BOAT_TOW_AWAY", models.MTOShipmentTypeBoatTowAway},
			{"PPM", models.MTOShipmentTypePPM},
			{"UNACCOMPANIED_BAGGAGE", models.MTOShipmentTypeUnaccompaniedBaggage},
		}

		for _, tt := range testCases {
			tt := tt
			uuid, _ := uuid.NewV4()
			parentShipment := factory.BuildMTOShipment(nil, []factory.Customization{
				{
					Model:    subtestData.move,
					LinkOnly: true,
				},
				{
					Model: models.MTOShipment{
						ShipmentType:           tt.shipmentType,
						Diversion:              false,
						DivertedFromShipmentID: &uuid,
					},
				},
			}, nil)

			clearedParentShipment := clearShipmentIDFields(&parentShipment)

			_, err := creator.CreateMTOShipment(suite.AppContextForTest(), clearedParentShipment)
			suite.Error(err)
		}
	})

	suite.Run("If DivertedFromShipmentID is provided to the V1 endpoint it should fail", func() {
		subtestData := suite.createSubtestData(nil)
		creator := subtestData.shipmentCreator

		testCases := []struct {
			desc         string
			shipmentType models.MTOShipmentType
		}{
			{"HHG", models.MTOShipmentTypeHHG},
			{"HHG_INTO_NTS_DOMESTIC", models.MTOShipmentTypeHHGIntoNTSDom},
			{"HHG_OUTOF_NTS_DOMESTIC", models.MTOShipmentTypeHHGOutOfNTSDom},
			{"MOBILE_HOME", models.MTOShipmentTypeMobileHome},
			{"BOAT_HAUL_AWAY", models.MTOShipmentTypeBoatHaulAway},
			{"BOAT_TOW_AWAY", models.MTOShipmentTypeBoatTowAway},
			{"PPM", models.MTOShipmentTypePPM},
			{"UNACCOMPANIED_BAGGAGE", models.MTOShipmentTypeUnaccompaniedBaggage},
		}

		for _, tt := range testCases {
			tt := tt
			uuid, _ := uuid.NewV4()
			parentShipment := factory.BuildMTOShipment(nil, []factory.Customization{
				{
					Model:    subtestData.move,
					LinkOnly: true,
				},
				{
					Model: models.MTOShipment{
						ShipmentType:           tt.shipmentType,
						DivertedFromShipmentID: &uuid,
					},
				},
			}, nil)

			clearedParentShipment := clearShipmentIDFields(&parentShipment)

			_, err := creator.CreateMTOShipment(suite.AppContextForTest(), clearedParentShipment)
			suite.Error(err)
		}
	})

	suite.Run("Child diversion shipment creation should inherit parent's weight", func() {
		currentTime := time.Now()
		parentShipment := factory.BuildMTOShipment(suite.DB(), []factory.Customization{
			{
				Model: models.Move{
					AvailableToPrimeAt: &currentTime,
					ApprovedAt:         &currentTime,
				},
			},
			{
				Model: models.MTOShipment{
					Diversion:              true,
					DivertedFromShipmentID: nil,
				},
			},
		}, nil)
		subtestData := suite.createSubtestDataV2(nil)
		creator := subtestData.shipmentCreator
		childShipment := factory.BuildMTOShipment(nil, []factory.Customization{
			{
				Model:    subtestData.move,
				LinkOnly: true,
			},
			{
				Model: models.MTOShipment{
					Diversion:              true,
					DivertedFromShipmentID: &parentShipment.ID,
				},
			},
		}, nil)

		clearedChildShipment := clearShipmentIDFields(&childShipment)
		clearedChildShipment.PrimeActualWeight = nil
		clearedChildShipment.DivertedFromShipmentID = &parentShipment.ID

		createdChildShipment, err := creator.CreateMTOShipment(suite.AppContextForTest(), clearedChildShipment)
		suite.NoError(err)
		suite.Equal(createdChildShipment.PrimeActualWeight, parentShipment.PrimeActualWeight)
	})
	suite.Run("Child diversion shipment creation should fail if PrimeActualWeight is provided", func() {
		currentTime := time.Now()
		parentShipment := factory.BuildMTOShipment(suite.DB(), []factory.Customization{
			{
				Model: models.Move{
					AvailableToPrimeAt: &currentTime,
					ApprovedAt:         &currentTime,
				},
			},
			{
				Model: models.MTOShipment{
					Diversion:              true,
					DivertedFromShipmentID: nil,
				},
			},
		}, nil)
		subtestData := suite.createSubtestDataV2(nil)
		creator := subtestData.shipmentCreator
		childShipment := factory.BuildMTOShipment(nil, []factory.Customization{
			{
				Model:    subtestData.move,
				LinkOnly: true,
			},
			{
				Model: models.MTOShipment{
					Diversion:              true,
					DivertedFromShipmentID: &parentShipment.ID,
				},
			},
		}, nil)

		// prmie actual weight is auto supplied
		clearedChildShipment := clearShipmentIDFields(&childShipment)

		_, err := creator.CreateMTOShipment(suite.AppContextForTest(), clearedChildShipment)
		suite.Error(err)
	})
}

// Clears all the ID fields that we need to be null for a new shipment to get created:
func clearShipmentIDFields(shipment *models.MTOShipment) *models.MTOShipment {
	if shipment.PickupAddress != nil {
		shipment.PickupAddressID = nil
		shipment.PickupAddress.ID = uuid.Nil
	}
	if shipment.DestinationAddress != nil {
		shipment.DestinationAddressID = nil
		shipment.DestinationAddress.ID = uuid.Nil
	}
	if shipment.SecondaryPickupAddress != nil {
		shipment.SecondaryPickupAddressID = nil
		shipment.SecondaryPickupAddress.ID = uuid.Nil
	}

	if shipment.SecondaryDeliveryAddress != nil {
		shipment.SecondaryDeliveryAddressID = nil
		shipment.SecondaryDeliveryAddress.ID = uuid.Nil
	}
	if shipment.HasTertiaryPickupAddress != nil {
		shipment.TertiaryPickupAddressID = nil
		shipment.TertiaryPickupAddress.ID = uuid.Nil
	}

	if shipment.HasTertiaryDeliveryAddress != nil {
		shipment.TertiaryDeliveryAddressID = nil
		shipment.TertiaryDeliveryAddress.ID = uuid.Nil
	}

	if shipment.StorageFacility != nil {
		shipment.StorageFacilityID = nil
		shipment.StorageFacility.ID = uuid.Nil
		shipment.StorageFacility.AddressID = uuid.Nil
		shipment.StorageFacility.Address.ID = uuid.Nil
	}

	shipment.ID = uuid.Nil
	if len(shipment.MTOAgents) > 0 {
		for _, agent := range shipment.MTOAgents {
			agent.ID = uuid.Nil
			agent.MTOShipmentID = uuid.Nil
		}
	}

	return shipment
}<|MERGE_RESOLUTION|>--- conflicted
+++ resolved
@@ -214,8 +214,6 @@
 		suite.True(*createdShipment.PickupAddress.IsOconus)
 		suite.True(*createdShipment.DestinationAddress.IsOconus)
 		suite.Equal(createdShipment.MarketCode, models.MarketCodeInternational)
-<<<<<<< HEAD
-=======
 	})
 
 	suite.Run("If the shipment has an international address it should be returned", func() {
@@ -251,7 +249,6 @@
 
 		suite.Error(err)
 		suite.Equal("failed to create pickup address - the country GB is not supported at this time - only US is allowed", err.Error())
->>>>>>> b11c5362
 	})
 
 	suite.Run("If the shipment is created successfully it should return ShipmentLocator", func() {
