package mtoshipment

import (
	"fmt"
	"time"

	"github.com/gofrs/uuid"

	"github.com/transcom/mymove/pkg/apperror"
	"github.com/transcom/mymove/pkg/auth"
	"github.com/transcom/mymove/pkg/factory"
	"github.com/transcom/mymove/pkg/models"
	"github.com/transcom/mymove/pkg/services"
	"github.com/transcom/mymove/pkg/services/address"
	"github.com/transcom/mymove/pkg/services/fetch"
	moverouter "github.com/transcom/mymove/pkg/services/move"
	"github.com/transcom/mymove/pkg/services/query"
	transportationoffice "github.com/transcom/mymove/pkg/services/transportation_office"
	"github.com/transcom/mymove/pkg/testdatagen"
	"github.com/transcom/mymove/pkg/unit"
)

type createShipmentSubtestData struct {
	move            models.Move
	shipmentCreator services.MTOShipmentCreator
}

func (suite *MTOShipmentServiceSuite) createSubtestData(customs []factory.Customization) (subtestData *createShipmentSubtestData) {
	subtestData = &createShipmentSubtestData{}

	subtestData.move = factory.BuildMove(suite.DB(), customs, nil)

	builder := query.NewQueryBuilder()
	moveRouter := moverouter.NewMoveRouter(transportationoffice.NewTransportationOfficesFetcher())
	fetcher := fetch.NewFetcher(builder)
	addressCreator := address.NewAddressCreator()

	subtestData.shipmentCreator = NewMTOShipmentCreatorV1(builder, fetcher, moveRouter, addressCreator)

	return subtestData
}

// This func is for the PrimeAPI V2 subtest data tests for createMTOShipment
func (suite *MTOShipmentServiceSuite) createSubtestDataV2(customs []factory.Customization) (subtestData *createShipmentSubtestData) {
	subtestData = &createShipmentSubtestData{}

	subtestData.move = factory.BuildMove(suite.DB(), customs, nil)

	builder := query.NewQueryBuilder()
	moveRouter := moverouter.NewMoveRouter(transportationoffice.NewTransportationOfficesFetcher())
	fetcher := fetch.NewFetcher(builder)
	addressCreator := address.NewAddressCreator()

	subtestData.shipmentCreator = NewMTOShipmentCreatorV2(builder, fetcher, moveRouter, addressCreator)

	return subtestData
}

func (suite *MTOShipmentServiceSuite) TestCreateMTOShipment() {
	futureDate := models.TimePointer(time.Now().AddDate(0, 0, 3)) //adds 3 days to current date
	// Invalid ID fields set
	suite.Run("invalid IDs found", func() {
		subtestData := suite.createSubtestData(nil)
		creator := subtestData.shipmentCreator

		mtoShipment := factory.BuildMTOShipment(nil, []factory.Customization{
			{
				Model:    subtestData.move,
				LinkOnly: true,
			},
			{
				Model: models.MTOShipment{
					RequestedPickupDate: futureDate,
				},
			},
		}, nil)

		createdShipment, err := creator.CreateMTOShipment(suite.AppContextForTest(), &mtoShipment)

		suite.Nil(createdShipment)
		suite.Error(err)
		suite.IsType(apperror.InvalidInputError{}, err)
		invalidErr := err.(apperror.InvalidInputError)
		suite.NotNil(invalidErr.ValidationErrors)
		suite.NotEmpty(invalidErr.ValidationErrors)
	})

<<<<<<< HEAD
	suite.Run("Test requested pickup date requirement for various shipment types", func() {
		subtestData := suite.createSubtestDataV2(nil)
		creator := subtestData.shipmentCreator

		// Default is HHG, but we set it explicitly below via the test cases
		mtoShipment := factory.BuildMTOShipment(nil, []factory.Customization{
			{
				Model:    subtestData.move,
				LinkOnly: true,
			},
		}, nil)

		testCases := []struct {
			desc         string
			input        *time.Time
			shipmentType models.MTOShipmentType
			shouldError  bool
		}{
			{"Nil input for HHG shipment", nil, models.MTOShipmentTypeHHG, true},
			{"Zero time for HHG shipment", &time.Time{}, models.MTOShipmentTypeHHG, true},
			{"Current time for HHG shipment", models.TimePointer(time.Now()), models.MTOShipmentTypeHHG, true},
			{"Future date for HHG shipment", futureDate, models.MTOShipmentTypeHHG, false},
			{"Nil input for HHG Out of NTS shipment", nil, models.MTOShipmentTypeHHGOutOfNTS, false},
			{"Zero time for HHG Out of NTS shipment", &time.Time{}, models.MTOShipmentTypeHHGOutOfNTS, false},
			{"Future date for HHG Out of NTS shipment", futureDate, models.MTOShipmentTypeHHGOutOfNTS, false},
			{"Nil input for PPM shipment", nil, models.MTOShipmentTypePPM, false},
			{"Future date for PPM shipment", models.TimePointer(time.Now()), models.MTOShipmentTypePPM, false},
		}

		for _, testCase := range testCases {
			var err error
			if testCase.shipmentType == models.MTOShipmentTypeHHGOutOfNTS || testCase.shipmentType == models.MTOShipmentTypeHHGIntoNTS {
				storageFacility := factory.BuildStorageFacility(nil, nil, nil)
				storageFacility.ID = uuid.Must(uuid.NewV4())

				mtoShipmentWithStorageFacility := factory.BuildMTOShipment(nil, []factory.Customization{
					{
						Model:    subtestData.move,
						LinkOnly: true,
					},
					{
						Model: models.MTOShipment{
							ShipmentType:        testCase.shipmentType,
							Status:              models.MTOShipmentStatusSubmitted,
							RequestedPickupDate: testCase.input,
						},
					},
					{
						Model:    storageFacility,
						LinkOnly: true,
					},
				}, nil)

				mtoShipmentWithStorageFacilityClear := clearShipmentIDFields(&mtoShipmentWithStorageFacility)

				_, err = creator.CreateMTOShipment(suite.AppContextForTest(), mtoShipmentWithStorageFacilityClear)
			} else {
				mtoShipmentClear := clearShipmentIDFields(&mtoShipment)
				mtoShipmentClear.ShipmentType = testCase.shipmentType
				mtoShipmentClear.RequestedPickupDate = testCase.input

				_, err = creator.CreateMTOShipment(suite.AppContextForTest(), mtoShipmentClear)
			}

			if testCase.shouldError {
				if suite.Errorf(err, "should have errored for a %s shipment with requested pickup date set to %s", testCase.shipmentType, testCase.input) {
					suite.IsType(apperror.InvalidInputError{}, err)
					if testCase.input != nil && !testCase.input.IsZero() {
						suite.Contains(err.Error(), "RequestedPickupDate must be greater than or equal to tomorrow's date.")
					} else {
						suite.Contains(err.Error(), fmt.Sprintf("RequestedPickupDate is required to create %s %s shipment", GetAorAnByShipmentType(testCase.shipmentType), testCase.shipmentType))
					}
				}
			} else {
				suite.NoErrorf(err, "should have not errored for a %s shipment with requested pickup date set to %s", testCase.shipmentType, testCase.input)
			}
		}
	})

=======
>>>>>>> db0777f7
	// Happy path
	suite.Run("If a domestic shipment is created successfully it should be returned", func() {
		subtestData := suite.createSubtestData(nil)
		creator := subtestData.shipmentCreator

		mtoShipment := factory.BuildMTOShipment(nil, []factory.Customization{
			{
				Model:    subtestData.move,
				LinkOnly: true,
			},
			{
				Model: models.MTOShipment{
					RequestedPickupDate: futureDate,
				},
			},
		}, nil)

		mtoShipmentClear := clearShipmentIDFields(&mtoShipment)
		mtoShipmentClear.MTOServiceItems = models.MTOServiceItems{}

		createdShipment, err := creator.CreateMTOShipment(suite.AppContextForTest(), mtoShipmentClear)

		suite.NoError(err)
		suite.NotNil(createdShipment)
		suite.Equal(models.MTOShipmentStatusDraft, createdShipment.Status)
		suite.NotEmpty(createdShipment.PickupAddressID)
		suite.NotEmpty(createdShipment.DestinationAddressID)
		// both pickup and destination addresses should be CONUS
		suite.False(*createdShipment.PickupAddress.IsOconus)
		suite.False(*createdShipment.DestinationAddress.IsOconus)
		suite.Equal(createdShipment.MarketCode, models.MarketCodeDomestic)
	})

	suite.Run("If an international shipment is created successfully it should be returned", func() {
		subtestData := suite.createSubtestData(nil)
		creator := subtestData.shipmentCreator

		mtoShipment := factory.BuildMTOShipment(nil, []factory.Customization{
			{
				Model:    subtestData.move,
				LinkOnly: true,
			},
			{
				Model: models.Address{
					State: "AK",
				},
				Type: &factory.Addresses.PickupAddress,
			},
			{
				Model: models.Address{
					State: "HI",
				},
				Type: &factory.Addresses.DeliveryAddress,
			},
			{
				Model: models.MTOShipment{
					RequestedPickupDate: futureDate,
				},
			},
		}, nil)

		mtoShipmentClear := clearShipmentIDFields(&mtoShipment)
		mtoShipmentClear.MTOServiceItems = models.MTOServiceItems{}

		createdShipment, err := creator.CreateMTOShipment(suite.AppContextForTest(), mtoShipmentClear)

		suite.NoError(err)
		suite.NotNil(createdShipment)
		suite.Equal(models.MTOShipmentStatusDraft, createdShipment.Status)
		suite.NotEmpty(createdShipment.PickupAddressID)
		suite.NotEmpty(createdShipment.DestinationAddressID)
		// both pickup and destination addresses should be OCONUS since Alaska & Hawaii are considered OCONUS
		suite.True(*createdShipment.PickupAddress.IsOconus)
		suite.True(*createdShipment.DestinationAddress.IsOconus)
		suite.Equal(createdShipment.MarketCode, models.MarketCodeInternational)
	})

	suite.Run("If the shipment has an international address it should be returned", func() {
		subtestData := suite.createSubtestData(nil)
		creator := subtestData.shipmentCreator

		internationalAddress := factory.BuildAddress(nil, []factory.Customization{
			{
				Model: models.Country{
					Country:     "GB",
					CountryName: "UNITED KINGDOM",
				},
			},
		}, nil)
		// stubbed countries need an ID
		internationalAddress.ID = uuid.Must(uuid.NewV4())

		mtoShipment := factory.BuildMTOShipment(nil, []factory.Customization{
			{
				Model:    subtestData.move,
				LinkOnly: true,
			},
			{
				Model:    internationalAddress,
				LinkOnly: true,
			},
			{
				Model: models.MTOShipment{
					RequestedPickupDate: futureDate,
				},
			},
		}, nil)

		mtoShipmentClear := clearShipmentIDFields(&mtoShipment)
		mtoShipmentClear.MTOServiceItems = models.MTOServiceItems{}

		_, err := creator.CreateMTOShipment(suite.AppContextForTest(), mtoShipmentClear)

		suite.Error(err)
		suite.Equal("failed to create pickup address - the country GB is not supported at this time - only US is allowed", err.Error())
	})

	suite.Run("If the shipment is created successfully it should return ShipmentLocator", func() {
		subtestData := suite.createSubtestData(nil)
		creator := subtestData.shipmentCreator

		mtoShipment := factory.BuildMTOShipment(nil, []factory.Customization{
			{
				Model:    subtestData.move,
				LinkOnly: true,
			},
			{
				Model: models.MTOShipment{
					RequestedPickupDate: futureDate,
				},
			},
		}, nil)
		mtoShipment2 := factory.BuildMTOShipment(nil, []factory.Customization{
			{
				Model:    subtestData.move,
				LinkOnly: true,
			},
			{
				Model: models.MTOShipment{
					RequestedPickupDate: futureDate,
				},
			},
		}, nil)

		mtoShipmentClear := clearShipmentIDFields(&mtoShipment)
		mtoShipmentClear.MTOServiceItems = models.MTOServiceItems{}
		mtoShipmentClear2 := clearShipmentIDFields(&mtoShipment2)
		mtoShipmentClear2.MTOServiceItems = models.MTOServiceItems{}

		createdShipment, err := creator.CreateMTOShipment(suite.AppContextForTest(), mtoShipmentClear)
		createdShipment2, err2 := creator.CreateMTOShipment(suite.AppContextForTest(), mtoShipmentClear2)

		suite.NoError(err)
		suite.NoError(err2)
		suite.NotNil(createdShipment)
		suite.NotEmpty(createdShipment.ShipmentLocator)

		// ShipmentLocator = move Locator + "-" + Shipment Seq Num
		// checks for proper structure of shipmentLocator
		suite.Equal(subtestData.move.Locator, (*createdShipment.ShipmentLocator)[0:6])
		suite.Equal("-", (*createdShipment.ShipmentLocator)[6:7])
		suite.Equal("01", (*createdShipment.ShipmentLocator)[7:9])

		// check if seq number is increased by 1
		suite.Equal("02", (*createdShipment2.ShipmentLocator)[7:9])
	})

	suite.Run("If the shipment is created successfully with a destination address type it should be returned", func() {
		destinationType := models.DestinationTypeHomeOfRecord
		subtestData := suite.createSubtestData(nil)
		creator := subtestData.shipmentCreator
		mtoShipment := factory.BuildMTOShipment(nil, []factory.Customization{
			{
				Model:    subtestData.move,
				LinkOnly: true,
			},
			{
				Model: models.MTOShipment{DestinationType: &destinationType, RequestedPickupDate: futureDate},
			},
		}, nil)

		mtoShipmentClear := clearShipmentIDFields(&mtoShipment)
		mtoShipmentClear.MTOServiceItems = models.MTOServiceItems{}

		createdShipment, err := creator.CreateMTOShipment(suite.AppContextForTest(), mtoShipmentClear)

		suite.NoError(err)
		suite.NotNil(createdShipment)
		suite.Equal(models.MTOShipmentStatusDraft, createdShipment.Status)
		suite.NotEmpty(createdShipment.PickupAddressID)
		suite.NotEmpty(createdShipment.DestinationAddressID)
		suite.Equal(string(models.DestinationTypeHomeOfRecord), string(*createdShipment.DestinationType))
	})

	suite.Run("If the shipment has a nil destination address, the duty station address should be used if an HHG", func() {
		subtestData := suite.createSubtestData(nil)
		creator := subtestData.shipmentCreator

		// Make sure we have all parts we care about in the source address in order to assert against them further down
		suite.NotEmpty(subtestData.move.Orders.NewDutyLocation.AddressID)
		if suite.NotNil(subtestData.move.Orders.NewDutyLocation.Address) {
			suite.NotEmpty(subtestData.move.Orders.NewDutyLocation.Address.ID)
			suite.Equal(subtestData.move.Orders.NewDutyLocation.AddressID, subtestData.move.Orders.NewDutyLocation.Address.ID)
			suite.NotEmpty(subtestData.move.Orders.NewDutyLocation.Address.StreetAddress1)
			suite.NotEmpty(subtestData.move.Orders.NewDutyLocation.Address.StreetAddress2)
			suite.NotEmpty(subtestData.move.Orders.NewDutyLocation.Address.StreetAddress3)
			suite.NotEmpty(subtestData.move.Orders.NewDutyLocation.Address.City)
			suite.NotEmpty(subtestData.move.Orders.NewDutyLocation.Address.State)
			suite.NotEmpty(subtestData.move.Orders.NewDutyLocation.Address.PostalCode)
			suite.NotEmpty(subtestData.move.Orders.NewDutyLocation.Address.CountryId)
		}

		testCases := []struct {
			shipmentType      models.MTOShipmentType
			expectDutyStation bool
		}{
			{models.MTOShipmentTypeHHG, true},
			{models.MTOShipmentTypeHHGIntoNTS, false},
			{models.MTOShipmentTypeHHGOutOfNTS, false},
			{models.MTOShipmentTypePPM, false},
		}
		for _, testCase := range testCases {
			mtoShipment := factory.BuildMTOShipment(nil, []factory.Customization{
				{
					Model:    subtestData.move,
					LinkOnly: true,
				},
				{
					Model: models.MTOShipment{
						ShipmentType:        testCase.shipmentType,
						RequestedPickupDate: futureDate,
					},
				},
			}, nil)

			mtoShipmentClear := clearShipmentIDFields(&mtoShipment)
			mtoShipmentClear.MTOServiceItems = models.MTOServiceItems{}
			mtoShipmentClear.DestinationAddress = nil
			mtoShipmentClear.StorageFacility = nil

			createdShipment, err := creator.CreateMTOShipment(suite.AppContextForTest(), mtoShipmentClear)

			suite.NoError(err, testCase.shipmentType)
			suite.NotNil(createdShipment, testCase.shipmentType)
			suite.Equal(models.MTOShipmentStatusDraft, createdShipment.Status, testCase.shipmentType)

			if testCase.expectDutyStation {
				suite.NotEmpty(createdShipment.DestinationAddressID, testCase.shipmentType)
				// Original and new IDs should not match since we should be creating an entirely new address record
				suite.NotEqual(subtestData.move.Orders.NewDutyLocation.AddressID, createdShipment.DestinationAddressID, testCase.shipmentType)

				// Check address fields are set appropriately when destination duty station info is copied over
				if suite.NotNil(createdShipment.DestinationAddress, testCase.shipmentType) {
					// Original and new IDs should not match since we should be creating an entirely new address record
					suite.NotEqual(subtestData.move.Orders.NewDutyLocation.Address.ID, createdShipment.DestinationAddress.ID, testCase.shipmentType)
					suite.Equal(*createdShipment.DestinationAddressID, createdShipment.DestinationAddress.ID)
					suite.Equal("N/A", createdShipment.DestinationAddress.StreetAddress1, testCase.shipmentType)
					suite.Nil(createdShipment.DestinationAddress.StreetAddress2, testCase.shipmentType)
					suite.Nil(createdShipment.DestinationAddress.StreetAddress3, testCase.shipmentType)
					suite.Equal(subtestData.move.Orders.NewDutyLocation.Address.City, createdShipment.DestinationAddress.City, testCase.shipmentType)
					suite.Equal(subtestData.move.Orders.NewDutyLocation.Address.State, createdShipment.DestinationAddress.State, testCase.shipmentType)
					suite.Equal(subtestData.move.Orders.NewDutyLocation.Address.PostalCode, createdShipment.DestinationAddress.PostalCode, testCase.shipmentType)
				}
			} else {
				suite.Nil(createdShipment.DestinationAddressID, testCase.shipmentType)
				suite.Nil(createdShipment.DestinationAddress, testCase.shipmentType)
			}
		}
	})

	suite.Run("If the shipment is created successfully with submitted status it should be returned", func() {
		subtestData := suite.createSubtestData(nil)
		creator := subtestData.shipmentCreator

		mtoShipment := factory.BuildMTOShipment(nil, []factory.Customization{
			{
				Model:    subtestData.move,
				LinkOnly: true,
			},
			{
				Model: models.MTOShipment{
					Status:              models.MTOShipmentStatusSubmitted,
					RequestedPickupDate: futureDate,
				},
			},
		}, nil)

		mtoShipmentClear := clearShipmentIDFields(&mtoShipment)
		mtoShipmentClear.MTOServiceItems = models.MTOServiceItems{}

		createdShipment, err := creator.CreateMTOShipment(suite.AppContextForTest(), mtoShipmentClear)

		suite.NoError(err)
		suite.NotNil(createdShipment)
		suite.Equal(models.MTOShipmentStatusSubmitted, createdShipment.Status)
	})

	suite.Run("If the submitted shipment has a storage facility attached", func() {
		subtestData := suite.createSubtestData(nil)
		creator := subtestData.shipmentCreator

		storageFacility := factory.BuildStorageFacility(nil, nil, nil)
		// stubbed storage facility needs an ID to be LinkOnly below
		storageFacility.ID = uuid.Must(uuid.NewV4())

		mtoShipment := factory.BuildMTOShipment(nil, []factory.Customization{
			{
				Model:    subtestData.move,
				LinkOnly: true,
			},
			{
				Model: models.MTOShipment{
					ShipmentType:        models.MTOShipmentTypeHHGOutOfNTS,
					Status:              models.MTOShipmentStatusSubmitted,
					RequestedPickupDate: futureDate,
				},
			},
			{
				Model:    storageFacility,
				LinkOnly: true,
			},
		}, nil)

		mtoShipmentClear := clearShipmentIDFields(&mtoShipment)

		createdShipment, err := creator.CreateMTOShipment(suite.AppContextForTest(), mtoShipmentClear)
		suite.NoError(err)
		suite.NotNil(createdShipment.StorageFacility)
		suite.Equal(storageFacility.Address.StreetAddress1, createdShipment.StorageFacility.Address.StreetAddress1)
	})

	suite.Run("If the submitted shipment is an NTS shipment", func() {
		subtestData := suite.createSubtestData(nil)
		creator := subtestData.shipmentCreator

		ntsRecordedWeight := unit.Pound(980)
		requestedDeliveryDate := time.Date(testdatagen.GHCTestYear, time.April, 5, 0, 0, 0, 0, time.UTC)
		mtoShipment := factory.BuildMTOShipment(nil, []factory.Customization{
			{
				Model:    subtestData.move,
				LinkOnly: true,
			},
			{
				Model: models.MTOShipment{
					ShipmentType:          models.MTOShipmentTypeHHGOutOfNTS,
					Status:                models.MTOShipmentStatusSubmitted,
					NTSRecordedWeight:     &ntsRecordedWeight,
					RequestedDeliveryDate: &requestedDeliveryDate,
					RequestedPickupDate:   futureDate,
				},
			},
		}, nil)

		mtoShipmentClear := clearShipmentIDFields(&mtoShipment)

		createdShipment, err := creator.CreateMTOShipment(suite.AppContextForTest(), mtoShipmentClear)
		if suite.NoError(err) {
			if suite.NotNil(createdShipment.NTSRecordedWeight) {
				suite.Equal(ntsRecordedWeight, *createdShipment.NTSRecordedWeight)
			}
			if suite.NotNil(createdShipment.RequestedDeliveryDate) {
				suite.Equal(requestedDeliveryDate, *createdShipment.RequestedDeliveryDate)
			}
		}
	})

	suite.Run("If the submitted shipment is a PPM shipment", func() {
		subtestData := suite.createSubtestData(nil)
		creator := subtestData.shipmentCreator

		mtoShipment := factory.BuildMTOShipment(nil, []factory.Customization{
			{
				Model:    subtestData.move,
				LinkOnly: true,
			},
			{
				Model: models.MTOShipment{
					ShipmentType: models.MTOShipmentTypePPM,
					Status:       models.MTOShipmentStatusDraft,
				},
			},
		}, nil)

		mtoShipmentClear := clearShipmentIDFields(&mtoShipment)

		createdShipment, err := creator.CreateMTOShipment(suite.AppContextForTest(), mtoShipmentClear)

		suite.NoError(err)
		suite.NotNil(createdShipment)
	})

	suite.Run("When NTSRecordedWeight it set for a non NTS Release shipment", func() {
		subtestData := suite.createSubtestData(nil)
		creator := subtestData.shipmentCreator

		ntsRecordedWeight := unit.Pound(980)
		mtoShipment := factory.BuildMTOShipment(nil, []factory.Customization{
			{
				Model:    subtestData.move,
				LinkOnly: true,
			},
			{
				Model: models.MTOShipment{
					Status:              models.MTOShipmentStatusSubmitted,
					NTSRecordedWeight:   &ntsRecordedWeight,
					RequestedPickupDate: futureDate,
				},
			},
		}, nil)
		ntsrShipmentNoIDs := clearShipmentIDFields(&mtoShipment)
		ntsrShipmentNoIDs.RequestedPickupDate = futureDate

		// We don't need the shipment because it only returns data that wasn't saved.
		_, err := creator.CreateMTOShipment(suite.AppContextForTest(), ntsrShipmentNoIDs)

		if suite.Errorf(err, "should have errored for a %s shipment with ntsRecordedWeight set", ntsrShipmentNoIDs.ShipmentType) {
			suite.IsType(apperror.InvalidInputError{}, err)
			suite.Contains(err.Error(), "NTSRecordedWeight")
		}
	})

	suite.Run("If the shipment has mto service items", func() {
		subtestData := suite.createSubtestData(nil)
		creator := subtestData.shipmentCreator

		expectedReServiceCodes := []models.ReServiceCode{
			models.ReServiceCodeDDSHUT,
			models.ReServiceCodeDOFSIT,
		}

		for _, serviceCode := range expectedReServiceCodes {
			factory.FetchReServiceByCode(suite.DB(), serviceCode)
		}

		serviceItemsList := []models.MTOServiceItem{
			{
				MoveTaskOrderID: subtestData.move.ID,
				MoveTaskOrder:   subtestData.move,
				ReService: models.ReService{
					Code: models.ReServiceCodeDDSHUT,
				},
			},
			{
				MoveTaskOrderID: subtestData.move.ID,
				MoveTaskOrder:   subtestData.move,
				ReService: models.ReService{
					Code: models.ReServiceCodeDOFSIT,
				},
			},
		}

		mtoShipment := factory.BuildMTOShipment(nil, []factory.Customization{
			{
				Model:    subtestData.move,
				LinkOnly: true,
			},
			{
				Model: models.MTOShipment{
					RequestedPickupDate: futureDate,
				},
			},
		}, nil)

		mtoShipmentClear := clearShipmentIDFields(&mtoShipment)
		mtoShipmentClear.MTOServiceItems = serviceItemsList

		createdShipment, err := creator.CreateMTOShipment(suite.AppContextForTest(), mtoShipmentClear)

		suite.NoError(err)
		suite.NotNil(createdShipment)
		suite.NotNil(createdShipment.MTOServiceItems, "Service Items are empty")
		suite.Equal(createdShipment.MTOServiceItems[0].MTOShipmentID, &createdShipment.ID, "Service items are not the same")
	})

	suite.Run("422 Validation Error - only one mto agent of each type", func() {
		subtestData := suite.createSubtestData(nil)
		creator := subtestData.shipmentCreator

		firstName := "First"
		lastName := "Last"
		email := "test@gmail.com"

		var agents models.MTOAgents

		agent1 := models.MTOAgent{
			FirstName:    &firstName,
			LastName:     &lastName,
			Email:        &email,
			MTOAgentType: models.MTOAgentReceiving,
		}

		agent2 := models.MTOAgent{
			FirstName:    &firstName,
			LastName:     &lastName,
			Email:        &email,
			MTOAgentType: models.MTOAgentReceiving,
		}

		agents = append(agents, agent1, agent2)

		shipment := factory.BuildMTOShipment(nil, []factory.Customization{
			{
				Model:    subtestData.move,
				LinkOnly: true,
			},
			{
				Model: models.MTOShipment{
					MTOAgents:           agents,
					RequestedPickupDate: futureDate,
				},
			},
		}, nil)

		shipment.MTOServiceItems = models.MTOServiceItems{}

		createdShipment, err := creator.CreateMTOShipment(suite.AppContextForTest(), &shipment)

		suite.Nil(createdShipment)
		suite.Error(err)
		suite.IsType(apperror.InvalidInputError{}, err)
	})

	suite.Run("403 Forbidden Error - shipment can only be created for service member associated with the current session", func() {
		subtestData := suite.createSubtestData(nil)
		appCtx := suite.AppContextWithSessionForTest(&auth.Session{
			ApplicationName: auth.MilApp,
			ServiceMemberID: subtestData.move.Orders.ServiceMember.ID,
		})
		creator := subtestData.shipmentCreator
		move := factory.BuildMove(suite.DB(), []factory.Customization{
			{
				Model: models.Move{
					ID: uuid.FromStringOrNil("424d932b-cf8d-4c10-8059-be8a25ba952a"),
				},
			},
		}, nil)

		shipment := factory.BuildMTOShipment(nil, []factory.Customization{
			{
				Model:    move,
				LinkOnly: true,
			},
			{
				Model: models.ServiceMember{
					ID: uuid.FromStringOrNil("424d930b-cf8d-4c10-8059-be8a25ba952a"),
				},
			},
			{
				Model: models.MTOShipment{
					RequestedPickupDate: futureDate,
				},
			},
		}, nil)

		mtoShipmentClear := clearShipmentIDFields(&shipment)
		mtoShipmentClear.MTOServiceItems = models.MTOServiceItems{}
		createdShipment, err := creator.CreateMTOShipment(appCtx, mtoShipmentClear)

		suite.Nil(createdShipment)
		suite.Error(err)
		suite.IsType(apperror.NotFoundError{}, err)
	})

	suite.Run("Will not create MTO agent if all fields are empty", func() {
		subtestData := suite.createSubtestData(nil)
		creator := subtestData.shipmentCreator

		firstName := ""
		lastName := ""
		email := ""

		var agents models.MTOAgents

		agent1 := models.MTOAgent{
			FirstName:    &firstName,
			LastName:     &lastName,
			Email:        &email,
			MTOAgentType: models.MTOAgentReceiving,
		}

		agents = append(agents, agent1)

		shipment := factory.BuildMTOShipment(nil, []factory.Customization{
			{
				Model:    subtestData.move,
				LinkOnly: true,
			},
			{
				Model: models.MTOShipment{
					RequestedPickupDate: futureDate,
				},
			},
		}, nil)
		clearedShipment := clearShipmentIDFields(&shipment)

		clearedShipment.MTOAgents = agents
		clearedShipment.MTOServiceItems = models.MTOServiceItems{}

		createdShipment, err := creator.CreateMTOShipment(suite.AppContextForTest(), clearedShipment)

		suite.NoError(err)
		suite.Len(createdShipment.MTOAgents, 0)
	})

	suite.Run("Move status transitions when a new shipment is created and SUBMITTED", func() {
		// If a new shipment is added to an APPROVED move and given the SUBMITTED status,
		// the move should transition to "APPROVALS REQUESTED"
		subtestData := suite.createSubtestData([]factory.Customization{
			{
				Model: models.Move{
					Status: models.MoveStatusAPPROVED,
				},
			},
		})
		creator := subtestData.shipmentCreator
		move := subtestData.move
		shipment := factory.BuildMTOShipment(nil, []factory.Customization{
			{
				Model:    move,
				LinkOnly: true,
			},
			{
				Model: models.MTOShipment{
					Status:              models.MTOShipmentStatusSubmitted,
					RequestedPickupDate: futureDate,
				},
			},
		}, nil)
		cleanShipment := clearShipmentIDFields(&shipment)
		cleanShipment.MTOServiceItems = models.MTOServiceItems{}

		createdShipment, err := creator.CreateMTOShipment(suite.AppContextForTest(), cleanShipment)

		suite.NoError(err)
		suite.NotNil(createdShipment)
		suite.Equal(models.MTOShipmentStatusSubmitted, createdShipment.Status)
		suite.Equal(move.ID.String(), createdShipment.MoveTaskOrderID.String())

		var updatedMove models.Move
		err = suite.DB().Find(&updatedMove, move.ID)
		suite.NoError(err)
		suite.Equal(models.MoveStatusAPPROVALSREQUESTED, updatedMove.Status)
	})

	suite.Run("Sets SIT days allowance to default", func() {
		// This test will have to change in the future, but for now, service members are expected to get 90 days by
		// default.
		subtestData := suite.createSubtestData(nil)
		creator := subtestData.shipmentCreator

		testCases := []struct {
			desc         string
			shipmentType models.MTOShipmentType
		}{
			{"HHG", models.MTOShipmentTypeHHG},
			{"HHG_INTO_NTS", models.MTOShipmentTypeHHGIntoNTS},
			{"HHG_OUTOF_NTS", models.MTOShipmentTypeHHGOutOfNTS},
			{"MOBILE_HOME", models.MTOShipmentTypeMobileHome},
			{"BOAT_HAUL_AWAY", models.MTOShipmentTypeBoatHaulAway},
			{"BOAT_TOW_AWAY", models.MTOShipmentTypeBoatTowAway},
			{"PPM", models.MTOShipmentTypePPM},
			{"UNACCOMPANIED_BAGGAGE", models.MTOShipmentTypeUnaccompaniedBaggage},
		}

		for _, tt := range testCases {
			tt := tt

			var mtoShipment models.MTOShipment
			if tt.shipmentType == models.MTOShipmentTypeUnaccompaniedBaggage {
				mtoShipment = factory.BuildMTOShipment(nil, []factory.Customization{
					{
						Model:    subtestData.move,
						LinkOnly: true,
					},
					{
						Model: models.MTOShipment{
							RequestedPickupDate: futureDate,
						},
					},
				}, nil)
			} else {
				mtoShipment = factory.BuildMTOShipment(nil, []factory.Customization{
					{
						Model:    subtestData.move,
						LinkOnly: true,
					},
					{
						Model: models.MTOShipment{
							ShipmentType:        tt.shipmentType,
							RequestedPickupDate: futureDate,
						},
					},
				}, nil)
			}

			clearedShipment := clearShipmentIDFields(&mtoShipment)

			createdShipment, err := creator.CreateMTOShipment(suite.AppContextForTest(), clearedShipment)

			suite.NoError(err, tt.desc)

			suite.Equal(models.DefaultServiceMemberSITDaysAllowance, *createdShipment.SITDaysAllowance, tt.desc)
		}
	})

	suite.Run("Test successful diversion from non-diverted parent shipment", func() {
		subtestData := suite.createSubtestDataV2(nil)
		creator := subtestData.shipmentCreator

		testCases := []struct {
			desc         string
			shipmentType models.MTOShipmentType
		}{
			{"HHG", models.MTOShipmentTypeHHG},
			{"HHG_INTO_NTS", models.MTOShipmentTypeHHGIntoNTS},
			{"HHG_OUTOF_NTS", models.MTOShipmentTypeHHGOutOfNTS},
			{"MOBILE_HOME", models.MTOShipmentTypeMobileHome},
			{"BOAT_HAUL_AWAY", models.MTOShipmentTypeBoatHaulAway},
			{"BOAT_TOW_AWAY", models.MTOShipmentTypeBoatTowAway},
			{"PPM", models.MTOShipmentTypePPM},
			{"UNACCOMPANIED_BAGGAGE", models.MTOShipmentTypeUnaccompaniedBaggage},
		}

		for _, tt := range testCases {
			tt := tt
			var err error

			var parentShipment models.MTOShipment
			if tt.shipmentType == models.MTOShipmentTypeUnaccompaniedBaggage {
				parentShipment = factory.BuildUBShipment(suite.DB(), []factory.Customization{
					{
						Model:    subtestData.move,
						LinkOnly: true,
					},
					{
						Model: models.MTOShipment{
							RequestedPickupDate: futureDate,
						},
					},
				}, nil)
			} else {
				parentShipment = factory.BuildMTOShipment(nil, []factory.Customization{
					{
						Model:    subtestData.move,
						LinkOnly: true,
					},
					{
						Model: models.MTOShipment{
							ShipmentType:        tt.shipmentType,
							RequestedPickupDate: futureDate,
						},
					},
				}, nil)
			}

			clearedParentShipment := clearShipmentIDFields(&parentShipment)

			createdParentShipment, err := creator.CreateMTOShipment(suite.AppContextForTest(), clearedParentShipment)
			suite.NoError(err)

			// Create a new shipment, diverting from the parent
			var childShipment models.MTOShipment
			if tt.shipmentType == models.MTOShipmentTypeUnaccompaniedBaggage {
				childShipment = factory.BuildUBShipment(suite.DB(), []factory.Customization{
					{
						Model:    subtestData.move,
						LinkOnly: true,
					},
					{
						Model: models.MTOShipment{
							Diversion:              true,
							DivertedFromShipmentID: &createdParentShipment.ID,
							RequestedPickupDate:    futureDate,
						},
					},
				}, nil)
			} else {
				childShipment = factory.BuildMTOShipment(nil, []factory.Customization{
					{
						Model:    subtestData.move,
						LinkOnly: true,
					},
					{
						Model: models.MTOShipment{
							ShipmentType:           tt.shipmentType,
							Diversion:              true,
							DivertedFromShipmentID: &createdParentShipment.ID,
							RequestedPickupDate:    futureDate,
						},
					},
				}, nil)
			}

			clearedChildShipment := clearShipmentIDFields(&childShipment)
			clearedChildShipment.PrimeActualWeight = nil

			_, err = creator.CreateMTOShipment(suite.AppContextForTest(), clearedChildShipment)
			suite.NoError(err)
		}
	})

	suite.Run("Test successful diversion from parent shipment that itself is a diversion as well", func() {
		subtestData := suite.createSubtestDataV2(nil)
		creator := subtestData.shipmentCreator

		testCases := []struct {
			desc         string
			shipmentType models.MTOShipmentType
		}{
			{"HHG", models.MTOShipmentTypeHHG},
			{"HHG_INTO_NTS", models.MTOShipmentTypeHHGIntoNTS},
			{"HHG_OUTOF_NTS", models.MTOShipmentTypeHHGOutOfNTS},
			{"MOBILE_HOME", models.MTOShipmentTypeMobileHome},
			{"BOAT_HAUL_AWAY", models.MTOShipmentTypeBoatHaulAway},
			{"BOAT_TOW_AWAY", models.MTOShipmentTypeBoatTowAway},
			{"PPM", models.MTOShipmentTypePPM},
			{"UNACCOMPANIED_BAGGAGE", models.MTOShipmentTypeUnaccompaniedBaggage},
		}

		for _, tt := range testCases {
			tt := tt
			var err error

			var unDivertedParentShipment models.MTOShipment
			if tt.shipmentType == models.MTOShipmentTypeUnaccompaniedBaggage {
				unDivertedParentShipment = factory.BuildUBShipment(suite.DB(), []factory.Customization{
					{
						Model:    subtestData.move,
						LinkOnly: true,
					},
					{
						Model: models.MTOShipment{
							RequestedPickupDate: futureDate,
						},
					},
				}, nil)
			} else {
				unDivertedParentShipment = factory.BuildMTOShipment(nil, []factory.Customization{
					{
						Model:    subtestData.move,
						LinkOnly: true,
					},
					{
						Model: models.MTOShipment{
							ShipmentType:        tt.shipmentType,
							RequestedPickupDate: futureDate,
						},
					},
				}, nil)
			}

			clearedUndivertedParentShipment := clearShipmentIDFields(&unDivertedParentShipment)

			createdUndivertedParentShipment, err := creator.CreateMTOShipment(suite.AppContextForTest(), clearedUndivertedParentShipment)
			suite.NoError(err)

			// Create a new shipment, diverting from the parent
			var childFromParentDivertedShipment models.MTOShipment
			if tt.shipmentType == models.MTOShipmentTypeUnaccompaniedBaggage {
				childFromParentDivertedShipment = factory.BuildUBShipment(suite.DB(), []factory.Customization{
					{
						Model:    subtestData.move,
						LinkOnly: true,
					},
					{
						Model: models.MTOShipment{
							Diversion:              true,
							DivertedFromShipmentID: &createdUndivertedParentShipment.ID,
							RequestedPickupDate:    futureDate,
						},
					},
				}, nil)
			} else {
				childFromParentDivertedShipment = factory.BuildMTOShipment(nil, []factory.Customization{
					{
						Model:    subtestData.move,
						LinkOnly: true,
					},
					{
						Model: models.MTOShipment{
							ShipmentType:           tt.shipmentType,
							Diversion:              true,
							DivertedFromShipmentID: &createdUndivertedParentShipment.ID,
							RequestedPickupDate:    futureDate,
						},
					},
				}, nil)
			}

			clearedChildFromParentDivertedShipment := clearShipmentIDFields(&childFromParentDivertedShipment)
			clearedChildFromParentDivertedShipment.PrimeActualWeight = nil

			createdChildFromParentDivertedShipment, err := creator.CreateMTOShipment(suite.AppContextForTest(), clearedChildFromParentDivertedShipment)
			suite.NoError(err)

			// Create a new shipment, diverting from the parent
			var childOfDivertedShipment models.MTOShipment
			if tt.shipmentType == models.MTOShipmentTypeUnaccompaniedBaggage {
				childOfDivertedShipment = factory.BuildUBShipment(suite.DB(), []factory.Customization{
					{
						Model:    subtestData.move,
						LinkOnly: true,
					},
					{
						Model: models.MTOShipment{
							Diversion:              true,
							DivertedFromShipmentID: &createdChildFromParentDivertedShipment.ID,
							RequestedPickupDate:    futureDate,
						},
					},
				}, nil)
			} else {
				childOfDivertedShipment = factory.BuildMTOShipment(nil, []factory.Customization{
					{
						Model:    subtestData.move,
						LinkOnly: true,
					},
					{
						Model: models.MTOShipment{
							ShipmentType:           tt.shipmentType,
							Diversion:              true,
							DivertedFromShipmentID: &createdChildFromParentDivertedShipment.ID,
							RequestedPickupDate:    futureDate,
						},
					},
				}, nil)
			}

			clearedChildOfDivertedShipment := clearShipmentIDFields(&childOfDivertedShipment)
			clearedChildOfDivertedShipment.PrimeActualWeight = nil
			_, err = creator.CreateMTOShipment(suite.AppContextForTest(), clearedChildOfDivertedShipment)
			suite.NoError(err)
		}
	})

	suite.Run("If DivertedFromShipmentID doesn't exist", func() {
		subtestData := suite.createSubtestDataV2(nil)
		creator := subtestData.shipmentCreator

		testCases := []struct {
			desc         string
			shipmentType models.MTOShipmentType
		}{
			{"HHG", models.MTOShipmentTypeHHG},
			{"HHG_INTO_NTS", models.MTOShipmentTypeHHGIntoNTS},
			{"HHG_OUTOF_NTS", models.MTOShipmentTypeHHGOutOfNTS},
			{"MOBILE_HOME", models.MTOShipmentTypeMobileHome},
			{"BOAT_HAUL_AWAY", models.MTOShipmentTypeBoatHaulAway},
			{"BOAT_TOW_AWAY", models.MTOShipmentTypeBoatTowAway},
			{"PPM", models.MTOShipmentTypePPM},
			{"UNACCOMPANIED_BAGGAGE", models.MTOShipmentTypeUnaccompaniedBaggage},
		}

		for _, tt := range testCases {
			tt := tt
			uuid, _ := uuid.NewV4()

			var parentShipment models.MTOShipment
			if tt.shipmentType == models.MTOShipmentTypeUnaccompaniedBaggage {
				parentShipment = factory.BuildUBShipment(suite.DB(), []factory.Customization{
					{
						Model:    subtestData.move,
						LinkOnly: true,
					},
					{
						Model: models.MTOShipment{
							Diversion:              true,
							DivertedFromShipmentID: &uuid,
							RequestedPickupDate:    futureDate,
						},
					},
				}, nil)
			} else {
				parentShipment = factory.BuildMTOShipment(nil, []factory.Customization{
					{
						Model:    subtestData.move,
						LinkOnly: true,
					},
					{
						Model: models.MTOShipment{
							ShipmentType:           tt.shipmentType,
							Diversion:              true,
							DivertedFromShipmentID: &uuid,
							RequestedPickupDate:    futureDate,
						},
					},
				}, nil)
			}

			clearedParentShipment := clearShipmentIDFields(&parentShipment)

			_, err := creator.CreateMTOShipment(suite.AppContextForTest(), clearedParentShipment)
			suite.Error(err)
		}
	})

	suite.Run("If DivertedFromShipmentID is provided without the Diversion boolean", func() {
		subtestData := suite.createSubtestDataV2(nil)
		creator := subtestData.shipmentCreator

		testCases := []struct {
			desc         string
			shipmentType models.MTOShipmentType
		}{
			{"HHG", models.MTOShipmentTypeHHG},
			{"HHG_INTO_NTS", models.MTOShipmentTypeHHGIntoNTS},
			{"HHG_OUTOF_NTS", models.MTOShipmentTypeHHGOutOfNTS},
			{"MOBILE_HOME", models.MTOShipmentTypeMobileHome},
			{"BOAT_HAUL_AWAY", models.MTOShipmentTypeBoatHaulAway},
			{"BOAT_TOW_AWAY", models.MTOShipmentTypeBoatTowAway},
			{"PPM", models.MTOShipmentTypePPM},
			{"UNACCOMPANIED_BAGGAGE", models.MTOShipmentTypeUnaccompaniedBaggage},
		}

		for _, tt := range testCases {
			tt := tt
			uuid, _ := uuid.NewV4()
			var parentShipment models.MTOShipment
			if tt.shipmentType == models.MTOShipmentTypeUnaccompaniedBaggage {
				parentShipment = factory.BuildUBShipment(suite.DB(), []factory.Customization{
					{
						Model:    subtestData.move,
						LinkOnly: true,
					},
					{
						Model: models.MTOShipment{
							Diversion:              false,
							DivertedFromShipmentID: &uuid,
							RequestedPickupDate:    futureDate,
						},
					},
				}, nil)
			} else {
				parentShipment = factory.BuildMTOShipment(nil, []factory.Customization{
					{
						Model:    subtestData.move,
						LinkOnly: true,
					},
					{
						Model: models.MTOShipment{
							ShipmentType:           tt.shipmentType,
							Diversion:              false,
							DivertedFromShipmentID: &uuid,
							RequestedPickupDate:    futureDate,
						},
					},
				}, nil)
			}

			clearedParentShipment := clearShipmentIDFields(&parentShipment)

			_, err := creator.CreateMTOShipment(suite.AppContextForTest(), clearedParentShipment)
			suite.Error(err)
		}
	})

	suite.Run("If DivertedFromShipmentID is provided to the V1 endpoint it should fail", func() {
		subtestData := suite.createSubtestData(nil)
		creator := subtestData.shipmentCreator

		testCases := []struct {
			desc         string
			shipmentType models.MTOShipmentType
		}{
			{"HHG", models.MTOShipmentTypeHHG},
			{"HHG_INTO_NTS", models.MTOShipmentTypeHHGIntoNTS},
			{"HHG_OUTOF_NTS", models.MTOShipmentTypeHHGOutOfNTS},
			{"MOBILE_HOME", models.MTOShipmentTypeMobileHome},
			{"BOAT_HAUL_AWAY", models.MTOShipmentTypeBoatHaulAway},
			{"BOAT_TOW_AWAY", models.MTOShipmentTypeBoatTowAway},
			{"PPM", models.MTOShipmentTypePPM},
			{"UNACCOMPANIED_BAGGAGE", models.MTOShipmentTypeUnaccompaniedBaggage},
		}

		for _, tt := range testCases {
			tt := tt
			uuid, _ := uuid.NewV4()
			var parentShipment models.MTOShipment
			if tt.shipmentType == models.MTOShipmentTypeUnaccompaniedBaggage {
				parentShipment = factory.BuildUBShipment(suite.DB(), []factory.Customization{
					{
						Model:    subtestData.move,
						LinkOnly: true,
					},
					{
						Model: models.MTOShipment{
							DivertedFromShipmentID: &uuid,
							RequestedPickupDate:    futureDate,
						},
					},
				}, nil)
			} else {
				parentShipment = factory.BuildMTOShipment(nil, []factory.Customization{
					{
						Model:    subtestData.move,
						LinkOnly: true,
					},
					{
						Model: models.MTOShipment{
							ShipmentType:           tt.shipmentType,
							DivertedFromShipmentID: &uuid,
							RequestedPickupDate:    futureDate,
						},
					},
				}, nil)
			}

			clearedParentShipment := clearShipmentIDFields(&parentShipment)

			_, err := creator.CreateMTOShipment(suite.AppContextForTest(), clearedParentShipment)
			suite.Error(err)
		}
	})

	suite.Run("Child diversion shipment creation should inherit parent's weight", func() {
		currentTime := time.Now()

		parentShipment := factory.BuildMTOShipment(suite.DB(), []factory.Customization{
			{
				Model: models.Move{
					AvailableToPrimeAt: &currentTime,
					ApprovedAt:         &currentTime,
				},
			},
			{
				Model: models.MTOShipment{
					Diversion:              true,
					DivertedFromShipmentID: nil,
					RequestedPickupDate:    futureDate,
				},
			},
		}, nil)
		subtestData := suite.createSubtestDataV2(nil)
		creator := subtestData.shipmentCreator
		childShipment := factory.BuildMTOShipment(nil, []factory.Customization{
			{
				Model:    subtestData.move,
				LinkOnly: true,
			},
			{
				Model: models.MTOShipment{
					Diversion:              true,
					DivertedFromShipmentID: &parentShipment.ID,
					RequestedPickupDate:    futureDate,
				},
			},
		}, nil)

		clearedChildShipment := clearShipmentIDFields(&childShipment)
		clearedChildShipment.PrimeActualWeight = nil
		clearedChildShipment.DivertedFromShipmentID = &parentShipment.ID

		createdChildShipment, err := creator.CreateMTOShipment(suite.AppContextForTest(), clearedChildShipment)
		suite.NoError(err)
		suite.Equal(createdChildShipment.PrimeActualWeight, parentShipment.PrimeActualWeight)
	})
	suite.Run("Child diversion shipment creation should fail if PrimeActualWeight is provided", func() {
		currentTime := time.Now()
		parentShipment := factory.BuildMTOShipment(suite.DB(), []factory.Customization{
			{
				Model: models.Move{
					AvailableToPrimeAt: &currentTime,
					ApprovedAt:         &currentTime,
				},
			},
			{
				Model: models.MTOShipment{
					Diversion:              true,
					DivertedFromShipmentID: nil,
					RequestedPickupDate:    futureDate,
				},
			},
		}, nil)
		subtestData := suite.createSubtestDataV2(nil)
		creator := subtestData.shipmentCreator
		childShipment := factory.BuildMTOShipment(nil, []factory.Customization{
			{
				Model:    subtestData.move,
				LinkOnly: true,
			},
			{
				Model: models.MTOShipment{
					Diversion:              true,
					DivertedFromShipmentID: &parentShipment.ID,
					RequestedPickupDate:    futureDate,
				},
			},
		}, nil)

		// prmie actual weight is auto supplied
		clearedChildShipment := clearShipmentIDFields(&childShipment)

		_, err := creator.CreateMTOShipment(suite.AppContextForTest(), clearedChildShipment)
		suite.Error(err)
	})

	suite.Run("InvalidInputError - NTS shipment cannot specify a secondary delivery address", func() {
		subtestData := suite.createSubtestData(nil)
		creator := subtestData.shipmentCreator

		pickupAddress := factory.BuildDefaultAddress(suite.DB())
		deliveryAddress := factory.BuildDefaultAddress(suite.DB())
		secondaryDeliveryAddress := factory.BuildDefaultAddress(suite.DB())

		shipment := factory.BuildMTOShipmentMinimal(suite.DB(), []factory.Customization{
			{
				Model:    pickupAddress,
				Type:     &factory.Addresses.PickupAddress,
				LinkOnly: true,
			},
			{
				Model:    deliveryAddress,
				Type:     &factory.Addresses.DeliveryAddress,
				LinkOnly: true,
			},
			{
				Model:    secondaryDeliveryAddress,
				Type:     &factory.Addresses.SecondaryDeliveryAddress,
				LinkOnly: true,
			},
			{
				Model: models.MTOShipment{
					ShipmentType:        models.MTOShipmentTypeHHGIntoNTS,
					RequestedPickupDate: futureDate,
				},
			},
		}, nil)
		clearShipmentIDFields(&shipment)

		_, err := creator.CreateMTOShipment(suite.AppContextForTest(), &shipment)

		suite.Error(err)
		suite.Equal("Secondary delivery address cannot be created for shipment Type "+string(models.MTOShipmentTypeHHGIntoNTS), err.Error())
		suite.IsType(apperror.InvalidInputError{}, err)
	})

	suite.Run("InvalidInputError - NTSR shipment cannot specify a secondary pickup address", func() {
		subtestData := suite.createSubtestData(nil)
		creator := subtestData.shipmentCreator

		pickupAddress := factory.BuildDefaultAddress(suite.DB())
		deliveryAddress := factory.BuildDefaultAddress(suite.DB())
		secondaryPickupAddress := factory.BuildDefaultAddress(suite.DB())

		shipment := factory.BuildMTOShipmentMinimal(suite.DB(), []factory.Customization{
			{
				Model:    pickupAddress,
				Type:     &factory.Addresses.PickupAddress,
				LinkOnly: true,
			},
			{
				Model:    deliveryAddress,
				Type:     &factory.Addresses.DeliveryAddress,
				LinkOnly: true,
			},
			{
				Model:    secondaryPickupAddress,
				Type:     &factory.Addresses.SecondaryPickupAddress,
				LinkOnly: true,
			},
			{
				Model: models.MTOShipment{
					ShipmentType:        models.MTOShipmentTypeHHGOutOfNTS,
					RequestedPickupDate: futureDate,
				},
			},
		}, nil)
		clearShipmentIDFields(&shipment)

		_, err := creator.CreateMTOShipment(suite.AppContextForTest(), &shipment)

		suite.Error(err)
		suite.Equal("Secondary pickup address cannot be created for shipment Type "+string(models.MTOShipmentTypeHHGOutOfNTS), err.Error())
		suite.IsType(apperror.InvalidInputError{}, err)
	})

	suite.Run("UB shipments will return an error if both addresses are CONUS", func() {
		subtestData := suite.createSubtestData(nil)
		creator := subtestData.shipmentCreator

		mtoShipment := factory.BuildMTOShipment(nil, []factory.Customization{
			{
				Model:    subtestData.move,
				LinkOnly: true,
			},
			{
				Model: models.MTOShipment{
					ShipmentType:        models.MTOShipmentTypeUnaccompaniedBaggage,
					RequestedPickupDate: futureDate,
				},
			},
			{
				Model: models.Address{
					IsOconus: models.BoolPointer(true),
				},
				Type: &factory.Addresses.PickupAddress,
			},
			{
				Model: models.Address{
					IsOconus: models.BoolPointer(true),
				},
				Type: &factory.Addresses.DeliveryAddress,
			},
		}, nil)

		mtoShipmentClear := clearShipmentIDFields(&mtoShipment)

		_, err := creator.CreateMTOShipment(suite.AppContextForTest(), mtoShipmentClear)

		suite.Error(err)
		suite.Equal("At least one address for a UB shipment must be OCONUS", err.Error())
	})

	suite.Run("RequestedPickupDate validation check - must be in the future for shipment types other than PPM", func() {
		subtestData := suite.createSubtestData(nil)
		creator := subtestData.shipmentCreator

		now := time.Now()
		yesterday := now.AddDate(0, 0, -1)
		tomorrow := now.AddDate(0, 0, 1)

		testCases := []struct {
			input        *time.Time
			shipmentType models.MTOShipmentType
			shouldError  bool
		}{
			// HHG
			{nil, models.MTOShipmentTypeHHG, true},
			{&time.Time{}, models.MTOShipmentTypeHHG, true},
			{&yesterday, models.MTOShipmentTypeHHG, true},
			{&now, models.MTOShipmentTypeHHG, true},
			{&tomorrow, models.MTOShipmentTypeHHG, false},
			// NTS
			{nil, models.MTOShipmentTypeHHGIntoNTS, true},
			{&time.Time{}, models.MTOShipmentTypeHHGIntoNTS, true},
			{&yesterday, models.MTOShipmentTypeHHGIntoNTS, true},
			{&now, models.MTOShipmentTypeHHGIntoNTS, true},
			{&tomorrow, models.MTOShipmentTypeHHGIntoNTS, false},
			// NTSR
			{nil, models.MTOShipmentTypeHHGOutOfNTS, false},
			{&time.Time{}, models.MTOShipmentTypeHHGOutOfNTS, false},
			{&yesterday, models.MTOShipmentTypeHHGOutOfNTS, true},
			{&now, models.MTOShipmentTypeHHGOutOfNTS, true},
			{&tomorrow, models.MTOShipmentTypeHHGOutOfNTS, false},
			// BOAT HAUL AWAY
			{nil, models.MTOShipmentTypeBoatHaulAway, false},
			{&time.Time{}, models.MTOShipmentTypeBoatHaulAway, false},
			{&yesterday, models.MTOShipmentTypeBoatHaulAway, true},
			{&now, models.MTOShipmentTypeBoatHaulAway, true},
			{&tomorrow, models.MTOShipmentTypeBoatHaulAway, false},
			// BOAT TOW AWAY
			{nil, models.MTOShipmentTypeBoatTowAway, false},
			{&time.Time{}, models.MTOShipmentTypeBoatTowAway, false},
			{&yesterday, models.MTOShipmentTypeBoatTowAway, true},
			{&now, models.MTOShipmentTypeBoatTowAway, true},
			{&tomorrow, models.MTOShipmentTypeBoatTowAway, false},
			// MOBILE HOME
			{nil, models.MTOShipmentTypeMobileHome, false},
			{&time.Time{}, models.MTOShipmentTypeMobileHome, false},
			{&yesterday, models.MTOShipmentTypeMobileHome, true},
			{&now, models.MTOShipmentTypeMobileHome, true},
			{&tomorrow, models.MTOShipmentTypeMobileHome, false},
			// UB
			{nil, models.MTOShipmentTypeUnaccompaniedBaggage, true},
			{&time.Time{}, models.MTOShipmentTypeUnaccompaniedBaggage, true},
			{&yesterday, models.MTOShipmentTypeUnaccompaniedBaggage, true},
			{&now, models.MTOShipmentTypeUnaccompaniedBaggage, true},
			{&tomorrow, models.MTOShipmentTypeUnaccompaniedBaggage, false},
			// PPM - should always pass validation
			{nil, models.MTOShipmentTypePPM, false},
			{&time.Time{}, models.MTOShipmentTypePPM, false},
			{&yesterday, models.MTOShipmentTypePPM, false},
			{&now, models.MTOShipmentTypePPM, false},
			{&tomorrow, models.MTOShipmentTypePPM, false},
		}

		for _, testCase := range testCases {
			// Default is HHG, but we set it explicitly below via the test cases
			var mtoShipment models.MTOShipment
			if testCase.shipmentType == models.MTOShipmentTypeUnaccompaniedBaggage {
				mtoShipment = factory.BuildUBShipment(suite.DB(), []factory.Customization{
					{
						Model: models.MTOShipment{
							ShipmentType: testCase.shipmentType,
						},
					},
				}, nil)
			} else {
				mtoShipment = factory.BuildMTOShipment(nil, []factory.Customization{
					{
						Model:    subtestData.move,
						LinkOnly: true,
					},
					{
						Model: models.MTOShipment{
							ShipmentType: testCase.shipmentType,
						},
					},
				}, nil)
			}

			mtoShipment.RequestedPickupDate = testCase.input // Zero case does not merge correctly on customization

			mtoShipmentClear := clearShipmentIDFields(&mtoShipment)
			mtoShipmentClear.MTOServiceItems = models.MTOServiceItems{}

			shipment, err := creator.CreateMTOShipment(suite.AppContextForTest(), mtoShipmentClear)

			testCaseInputString := ""
			if testCase.input == nil {
				testCaseInputString = "nil"
			} else {
				testCaseInputString = (*testCase.input).String()
			}

			if testCase.shouldError {
				suite.Nil(shipment, "Should error for %s | %s", testCase.shipmentType, testCaseInputString)
				suite.Error(err)
				if testCase.input != nil && !(*testCase.input).IsZero() {
					suite.Equal("RequestedPickupDate must be greater than or equal to tomorrow's date.", err.Error())
				} else {
					suite.Contains(err.Error(), fmt.Sprintf("RequestedPickupDate is required to create or modify %s %s shipment", GetAorAnByShipmentType(testCase.shipmentType), testCase.shipmentType))
				}
			} else {
				suite.NoError(err, "Should not error for %s | %s", testCase.shipmentType, testCaseInputString)
				suite.NotNil(shipment)
			}
		}
	})
}

// Clears all the ID fields that we need to be null for a new shipment to get created:
func clearShipmentIDFields(shipment *models.MTOShipment) *models.MTOShipment {
	if shipment.PickupAddress != nil {
		shipment.PickupAddressID = nil
		shipment.PickupAddress.ID = uuid.Nil
		shipment.PickupAddress.UsPostRegionCity = nil
		shipment.PickupAddress.UsPostRegionCityID = nil
	}
	if shipment.DestinationAddress != nil {
		shipment.DestinationAddressID = nil
		shipment.DestinationAddress.ID = uuid.Nil
		shipment.DestinationAddress.UsPostRegionCity = nil
		shipment.DestinationAddress.UsPostRegionCityID = nil
	}
	if shipment.SecondaryPickupAddress != nil {
		shipment.SecondaryPickupAddressID = nil
		shipment.SecondaryPickupAddress.ID = uuid.Nil
		shipment.SecondaryPickupAddress.UsPostRegionCity = nil
		shipment.SecondaryPickupAddress.UsPostRegionCityID = nil
	}

	if shipment.SecondaryDeliveryAddress != nil {
		shipment.SecondaryDeliveryAddressID = nil
		shipment.SecondaryDeliveryAddress.ID = uuid.Nil
		shipment.SecondaryDeliveryAddress.UsPostRegionCity = nil
		shipment.SecondaryDeliveryAddress.UsPostRegionCityID = nil
	}
	if shipment.HasTertiaryPickupAddress != nil {
		shipment.TertiaryPickupAddressID = nil
		shipment.TertiaryPickupAddress.ID = uuid.Nil
		shipment.TertiaryPickupAddress.UsPostRegionCity = nil
		shipment.TertiaryPickupAddress.UsPostRegionCityID = nil
	}

	if shipment.HasTertiaryDeliveryAddress != nil {
		shipment.TertiaryDeliveryAddressID = nil
		shipment.TertiaryDeliveryAddress.ID = uuid.Nil
		shipment.TertiaryDeliveryAddress.UsPostRegionCity = nil
		shipment.TertiaryDeliveryAddress.UsPostRegionCityID = nil
	}

	if shipment.StorageFacility != nil {
		shipment.StorageFacilityID = nil
		shipment.StorageFacility.ID = uuid.Nil
		shipment.StorageFacility.AddressID = uuid.Nil
		shipment.StorageFacility.Address.ID = uuid.Nil
	}

	shipment.ID = uuid.Nil
	if len(shipment.MTOAgents) > 0 {
		for _, agent := range shipment.MTOAgents {
			agent.ID = uuid.Nil
			agent.MTOShipmentID = uuid.Nil
		}
	}

	return shipment
}<|MERGE_RESOLUTION|>--- conflicted
+++ resolved
@@ -85,88 +85,6 @@
 		suite.NotEmpty(invalidErr.ValidationErrors)
 	})
 
-<<<<<<< HEAD
-	suite.Run("Test requested pickup date requirement for various shipment types", func() {
-		subtestData := suite.createSubtestDataV2(nil)
-		creator := subtestData.shipmentCreator
-
-		// Default is HHG, but we set it explicitly below via the test cases
-		mtoShipment := factory.BuildMTOShipment(nil, []factory.Customization{
-			{
-				Model:    subtestData.move,
-				LinkOnly: true,
-			},
-		}, nil)
-
-		testCases := []struct {
-			desc         string
-			input        *time.Time
-			shipmentType models.MTOShipmentType
-			shouldError  bool
-		}{
-			{"Nil input for HHG shipment", nil, models.MTOShipmentTypeHHG, true},
-			{"Zero time for HHG shipment", &time.Time{}, models.MTOShipmentTypeHHG, true},
-			{"Current time for HHG shipment", models.TimePointer(time.Now()), models.MTOShipmentTypeHHG, true},
-			{"Future date for HHG shipment", futureDate, models.MTOShipmentTypeHHG, false},
-			{"Nil input for HHG Out of NTS shipment", nil, models.MTOShipmentTypeHHGOutOfNTS, false},
-			{"Zero time for HHG Out of NTS shipment", &time.Time{}, models.MTOShipmentTypeHHGOutOfNTS, false},
-			{"Future date for HHG Out of NTS shipment", futureDate, models.MTOShipmentTypeHHGOutOfNTS, false},
-			{"Nil input for PPM shipment", nil, models.MTOShipmentTypePPM, false},
-			{"Future date for PPM shipment", models.TimePointer(time.Now()), models.MTOShipmentTypePPM, false},
-		}
-
-		for _, testCase := range testCases {
-			var err error
-			if testCase.shipmentType == models.MTOShipmentTypeHHGOutOfNTS || testCase.shipmentType == models.MTOShipmentTypeHHGIntoNTS {
-				storageFacility := factory.BuildStorageFacility(nil, nil, nil)
-				storageFacility.ID = uuid.Must(uuid.NewV4())
-
-				mtoShipmentWithStorageFacility := factory.BuildMTOShipment(nil, []factory.Customization{
-					{
-						Model:    subtestData.move,
-						LinkOnly: true,
-					},
-					{
-						Model: models.MTOShipment{
-							ShipmentType:        testCase.shipmentType,
-							Status:              models.MTOShipmentStatusSubmitted,
-							RequestedPickupDate: testCase.input,
-						},
-					},
-					{
-						Model:    storageFacility,
-						LinkOnly: true,
-					},
-				}, nil)
-
-				mtoShipmentWithStorageFacilityClear := clearShipmentIDFields(&mtoShipmentWithStorageFacility)
-
-				_, err = creator.CreateMTOShipment(suite.AppContextForTest(), mtoShipmentWithStorageFacilityClear)
-			} else {
-				mtoShipmentClear := clearShipmentIDFields(&mtoShipment)
-				mtoShipmentClear.ShipmentType = testCase.shipmentType
-				mtoShipmentClear.RequestedPickupDate = testCase.input
-
-				_, err = creator.CreateMTOShipment(suite.AppContextForTest(), mtoShipmentClear)
-			}
-
-			if testCase.shouldError {
-				if suite.Errorf(err, "should have errored for a %s shipment with requested pickup date set to %s", testCase.shipmentType, testCase.input) {
-					suite.IsType(apperror.InvalidInputError{}, err)
-					if testCase.input != nil && !testCase.input.IsZero() {
-						suite.Contains(err.Error(), "RequestedPickupDate must be greater than or equal to tomorrow's date.")
-					} else {
-						suite.Contains(err.Error(), fmt.Sprintf("RequestedPickupDate is required to create %s %s shipment", GetAorAnByShipmentType(testCase.shipmentType), testCase.shipmentType))
-					}
-				}
-			} else {
-				suite.NoErrorf(err, "should have not errored for a %s shipment with requested pickup date set to %s", testCase.shipmentType, testCase.input)
-			}
-		}
-	})
-
-=======
->>>>>>> db0777f7
 	// Happy path
 	suite.Run("If a domestic shipment is created successfully it should be returned", func() {
 		subtestData := suite.createSubtestData(nil)
