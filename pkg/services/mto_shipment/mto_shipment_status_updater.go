package mtoshipment

import (
	"fmt"

	"github.com/gobuffalo/pop"
	"github.com/gobuffalo/validate"
	"github.com/gofrs/uuid"

	"github.com/transcom/mymove/pkg/models"
	"github.com/transcom/mymove/pkg/services"
	"github.com/transcom/mymove/pkg/services/query"
)

type UpdateMTOShipmentStatusQueryBuilder interface {
	FetchOne(model interface{}, filters []services.QueryFilter) error
	UpdateOne(model interface{}, eTag *string) (*validate.Errors, error)
}

type mtoShipmentStatusUpdater struct {
	db        *pop.Connection
	builder   UpdateMTOShipmentStatusQueryBuilder
	siCreator services.MTOServiceItemCreator
}

func (o *mtoShipmentStatusUpdater) UpdateMTOShipmentStatus(shipmentID uuid.UUID, status models.MTOShipmentStatus, rejectionReason *string, eTag string) (*models.MTOShipment, error) {
	var shipment models.MTOShipment

	queryFilters := []services.QueryFilter{
		query.NewQueryFilter("id", "=", shipmentID),
	}
	err := o.builder.FetchOne(&shipment, queryFilters)

	if err != nil {
		return nil, NotFoundError{id: shipment.ID}
	}

	if shipment.Status != models.MTOShipmentStatusSubmitted {
		return nil, ConflictStatusError{id: shipment.ID, transitionFromStatus: shipment.Status, transitionToStatus: models.MTOShipmentStatus(status)}
	} else if status != models.MTOShipmentStatusRejected {
		rejectionReason = nil
	}

	shipment.Status = status
	shipment.RejectionReason = rejectionReason

	verrs, err := o.builder.UpdateOne(&shipment, &eTag)

	if verrs != nil && verrs.HasAny() {
		return nil, ValidationError{
			id:    shipment.ID,
			Verrs: verrs,
		}
	}

	if err != nil {
<<<<<<< HEAD
		switch err.(type) {
		case query.StaleIdentifierError:
			return nil, PreconditionFailedError{
				id:  shipment.ID,
				Err: err,
			}
		default:
			return nil, err
		}
=======
		return nil, err
	}

	baseQuery := `UPDATE mto_shipments
		SET status = ?,
		rejection_reason = ?,
		updated_at = NOW()`

	if shipment.Status == models.MTOShipmentStatusApproved {
		baseQuery = baseQuery + `,
			approved_date = NOW()`
	}

	finishedQuery := baseQuery + `
		WHERE
			id = ?
		AND
			updated_at = ?
		;`

	affectedRows, err := o.db.RawQuery(finishedQuery, status, shipment.RejectionReason, shipment.ID.String(), unmodifiedSince).ExecWithCount()
	if err != nil {
		return nil, err
	}

	if affectedRows != 1 {
		return nil, PreconditionFailedError{id: shipment.ID}
>>>>>>> 28aee097
	}

	if shipment.Status == models.MTOShipmentStatusApproved {
		reServices := models.ReServices{}
		err := o.db.All(&reServices)
		if err != nil {
			// need to do the error handling here
		}
		// Let's build a map of the services for convenience
		servicesMap := map[string]models.ReService{}
		for _, service := range reServices {
			servicesMap[service.Name] = service
		}

		// We will detect the type of shipment we're working with and then call a helper with the correct
		// default service items that we want created as a side effect.
		// More info in MB-1140: https://dp3.atlassian.net/browse/MB-1140
		var serviceItemsToCreate models.MTOServiceItems
		switch shipment.ShipmentType {
		case models.MTOShipmentTypeHHGLongHaulDom:
			//Need to create: Dom Linehaul, Fuel Surcharge, Dom Origin Price, Dom Destination Price, Dom Packing, and Dom Unpacking.
			reServiceNames := []models.ReServiceName{
				models.DomesticLinehaul,
				models.FuelSurcharge,
				models.DomesticOriginPrice,
				models.DomesticDestinationPrice,
				models.DomesticPacking,
				models.DomesticUnpacking,
			}
			serviceItemsToCreate = constructMTOServiceItemModels(shipment.ID, shipment.MoveTaskOrderID, reServiceNames, servicesMap)
		case models.MTOShipmentTypeHHGShortHaulDom:
			//Need to create: Dom Shorthaul, Fuel Surcharge, Dom Origin Price, Dom Destination Price, Dom Packing, Dom Unpacking
			reServiceNames := []models.ReServiceName{
				models.DomesticShorthaul,
				models.FuelSurcharge,
				models.DomesticOriginPrice,
				models.DomesticDestinationPrice,
				models.DomesticPacking,
				models.DomesticUnpacking,
			}
			serviceItemsToCreate = constructMTOServiceItemModels(shipment.ID, shipment.MoveTaskOrderID, reServiceNames, servicesMap)
		case models.MTOShipmentTypeHHGIntoNTSDom:
			//Need to create: Dom Linehaul, Fuel Surcharge, Dom Origin Price, Dom Destination Price, Dom Packing, Dom NTS Packing Factor
			reServiceNames := []models.ReServiceName{
				models.DomesticLinehaul,
				models.FuelSurcharge,
				models.DomesticOriginPrice,
				models.DomesticDestinationPrice,
				models.DomesticPacking,
				models.DomesticNTSPackingFactor,
			}
			serviceItemsToCreate = constructMTOServiceItemModels(shipment.ID, shipment.MoveTaskOrderID, reServiceNames, servicesMap)
		case models.MTOShipmentTypeHHGOutOfNTSDom:
			//Need to create: Dom Linehaul, Fuel Surcharge, Dom Origin Price, Dom Destination Price, Dom Unpacking
			reServiceNames := []models.ReServiceName{
				models.DomesticLinehaul,
				models.FuelSurcharge,
				models.DomesticOriginPrice,
				models.DomesticDestinationPrice,
				models.DomesticUnpacking,
			}
			serviceItemsToCreate = constructMTOServiceItemModels(shipment.ID, shipment.MoveTaskOrderID, reServiceNames, servicesMap)
		case models.MTOShipmentTypeMotorhome:
			//Need to create: Dom Linehaul, Fuel Surcharge, Dom Origin Price, Dom Destination Price, Dom Mobile Home Factor
			reServiceNames := []models.ReServiceName{
				models.DomesticLinehaul,
				models.FuelSurcharge,
				models.DomesticOriginPrice,
				models.DomesticDestinationPrice,
				models.DomesticMobileHomeFactor,
			}
			serviceItemsToCreate = constructMTOServiceItemModels(shipment.ID, shipment.MoveTaskOrderID, reServiceNames, servicesMap)
		case models.MTOShipmentTypeBoatHaulAway:
			//Need to create: Dom Linehaul, Fuel Surcharge, Dom Origin Price, Dom Destination Price, Dom Haul Away Boat Factor
			reServiceNames := []models.ReServiceName{
				models.DomesticLinehaul,
				models.FuelSurcharge,
				models.DomesticOriginPrice,
				models.DomesticDestinationPrice,
				models.DomesticHaulAwayBoatFactor,
			}
			serviceItemsToCreate = constructMTOServiceItemModels(shipment.ID, shipment.MoveTaskOrderID, reServiceNames, servicesMap)
		case models.MTOShipmentTypeBoatTowAway:
			//Need to create: Dom Linehaul, Fuel Surcharge, Dom Origin Price, Dom Destination Price, Dom Tow Away Boat Factor
			reServiceNames := []models.ReServiceName{
				models.DomesticLinehaul,
				models.FuelSurcharge,
				models.DomesticOriginPrice,
				models.DomesticDestinationPrice,
				models.DomesticTowAwayBoatFactor,
			}
			serviceItemsToCreate = constructMTOServiceItemModels(shipment.ID, shipment.MoveTaskOrderID, reServiceNames, servicesMap)
		}
		for _, serviceItem := range serviceItemsToCreate {
			_, verrs, err := o.siCreator.CreateMTOServiceItem(&serviceItem)

			if verrs != nil && verrs.HasAny() {
				return nil, ValidationError{
					id:    shipment.ID,
					Verrs: verrs,
				}
			}

			if err != nil {
				return nil, err
			}
		}
	}

	return &shipment, nil
}

// This private function is used to generically construct service items when shipments are approved.
func constructMTOServiceItemModels(shipmentID uuid.UUID, mtoID uuid.UUID, reServiceNames []models.ReServiceName, servicesMap map[string]models.ReService) models.MTOServiceItems {
	serviceItems := make(models.MTOServiceItems, len(reServiceNames))

	for i, reServiceName := range reServiceNames {
		serviceItem := models.MTOServiceItem{
			MoveTaskOrderID: mtoID,
			MTOShipmentID:   &shipmentID,
			ReServiceID:     servicesMap[string(reServiceName)].ID,
		}
		serviceItems[i] = serviceItem
	}
	return serviceItems
}

func NewMTOShipmentStatusUpdater(db *pop.Connection, builder UpdateMTOShipmentStatusQueryBuilder, siCreator services.MTOServiceItemCreator) services.MTOShipmentStatusUpdater {
	return &mtoShipmentStatusUpdater{db, builder, siCreator}
}

type ConflictStatusError struct {
	id                   uuid.UUID
	transitionFromStatus models.MTOShipmentStatus
	transitionToStatus   models.MTOShipmentStatus
}

func (e ConflictStatusError) Error() string {
	return fmt.Sprintf("shipment with id '%s' can not transition status from '%s' to '%s'. Must be in status '%s'.",
		e.id.String(), e.transitionFromStatus, e.transitionToStatus, models.MTOShipmentStatusSubmitted)
}

type NotFoundError struct {
	id uuid.UUID
}

func (e NotFoundError) Error() string {
	return fmt.Sprintf("shipment with id '%s' not found", e.id.String())
}

type ValidationError struct {
	id    uuid.UUID
	Verrs *validate.Errors
}

func (e ValidationError) Error() string {
	return fmt.Sprintf("shipment with id: '%s' could not be updated due to a validation error", e.id.String())
}

type PreconditionFailedError struct {
	id  uuid.UUID
	Err error
}

func (e PreconditionFailedError) Error() string {
	return fmt.Sprintf("shipment with id: '%s' could not be updated due to the record being stale", e.id.String())
}<|MERGE_RESOLUTION|>--- conflicted
+++ resolved
@@ -2,6 +2,7 @@
 
 import (
 	"fmt"
+	"time"
 
 	"github.com/gobuffalo/pop"
 	"github.com/gobuffalo/validate"
@@ -44,6 +45,11 @@
 	shipment.Status = status
 	shipment.RejectionReason = rejectionReason
 
+	if shipment.Status == models.MTOShipmentStatusApproved {
+		approvedDate := time.Now()
+		shipment.ApprovedDate = &approvedDate
+	}
+
 	verrs, err := o.builder.UpdateOne(&shipment, &eTag)
 
 	if verrs != nil && verrs.HasAny() {
@@ -54,7 +60,6 @@
 	}
 
 	if err != nil {
-<<<<<<< HEAD
 		switch err.(type) {
 		case query.StaleIdentifierError:
 			return nil, PreconditionFailedError{
@@ -64,35 +69,6 @@
 		default:
 			return nil, err
 		}
-=======
-		return nil, err
-	}
-
-	baseQuery := `UPDATE mto_shipments
-		SET status = ?,
-		rejection_reason = ?,
-		updated_at = NOW()`
-
-	if shipment.Status == models.MTOShipmentStatusApproved {
-		baseQuery = baseQuery + `,
-			approved_date = NOW()`
-	}
-
-	finishedQuery := baseQuery + `
-		WHERE
-			id = ?
-		AND
-			updated_at = ?
-		;`
-
-	affectedRows, err := o.db.RawQuery(finishedQuery, status, shipment.RejectionReason, shipment.ID.String(), unmodifiedSince).ExecWithCount()
-	if err != nil {
-		return nil, err
-	}
-
-	if affectedRows != 1 {
-		return nil, PreconditionFailedError{id: shipment.ID}
->>>>>>> 28aee097
 	}
 
 	if shipment.Status == models.MTOShipmentStatusApproved {
