package mtoshipment

import (
	"fmt"

	"github.com/gobuffalo/pop"
	"github.com/gobuffalo/validate"
	"github.com/gofrs/uuid"

	mtoshipmentops "github.com/transcom/mymove/pkg/gen/ghcapi/ghcoperations/mto_shipment"
	"github.com/transcom/mymove/pkg/models"
	"github.com/transcom/mymove/pkg/services"
	"github.com/transcom/mymove/pkg/services/query"
)

type UpdateMTOShipmentStatusQueryBuilder interface {
	FetchOne(model interface{}, filters []services.QueryFilter) error
	UpdateOne(model interface{}, eTag *string) (*validate.Errors, error)
}

type mtoShipmentStatusUpdater struct {
	db        *pop.Connection
	builder   UpdateMTOShipmentStatusQueryBuilder
	siCreator services.MTOServiceItemCreator
}

func (o *mtoShipmentStatusUpdater) UpdateMTOShipmentStatus(payload mtoshipmentops.PatchMTOShipmentStatusParams) (*models.MTOShipment, error) {
	shipmentID := payload.ShipmentID
<<<<<<< HEAD
	status := payload.Body.Status
	eTag := payload.IfMatch
=======
	status := models.MTOShipmentStatus(payload.Body.Status)
	rejectionReason := payload.Body.RejectionReason
	unmodifiedSince := time.Time(payload.IfUnmodifiedSince)

>>>>>>> 9155ee26
	var shipment models.MTOShipment

	queryFilters := []services.QueryFilter{
		query.NewQueryFilter("id", "=", shipmentID),
	}
	err := o.builder.FetchOne(&shipment, queryFilters)

	if err != nil {
		return nil, NotFoundError{id: shipment.ID}
	}

<<<<<<< HEAD
	shipment.Status = models.MTOShipmentStatus(status)
	verrs, err := o.builder.UpdateOne(&shipment, &eTag)

	if verrs != nil && verrs.Count() > 0 {
=======
	if shipment.Status != models.MTOShipmentStatusSubmitted {
		return nil, ConflictStatusError{id: shipment.ID, transitionFromStatus: shipment.Status, transitionToStatus: models.MTOShipmentStatus(status)}
	} else if status != models.MTOShipmentStatusRejected {
		rejectionReason = nil
	}

	shipment.Status = status
	shipment.RejectionReason = rejectionReason

	verrs, err := shipment.Validate(o.db)
	if verrs.Count() > 0 {
>>>>>>> 9155ee26
		return nil, ValidationError{
			id:    shipment.ID,
			Verrs: verrs,
		}
	}

	if err != nil {
<<<<<<< HEAD
		switch err.(type) {
		case query.StaleIdentifierError:
			return nil, PreconditionFailedError{
				id:  shipment.ID,
				Err: err,
			}
		default:
			return nil, err
		}
=======
		return nil, err
	}

	affectedRows, err := o.db.RawQuery("UPDATE mto_shipments SET status = ?, rejection_reason = ?, updated_at = NOW() WHERE id = ? AND updated_at = ?", status, shipment.RejectionReason, shipment.ID.String(), unmodifiedSince).ExecWithCount()

	if err != nil {
		return nil, err
	}

	if affectedRows != 1 {
		return nil, PreconditionFailedError{id: shipment.ID}
>>>>>>> 9155ee26
	}

	if shipment.Status == models.MTOShipmentStatusApproved {
		reServices := models.ReServices{}
		err := o.db.All(&reServices)
		if err != nil {
			// need to do the error handling here
		}
		// Let's build a map of the services for convenience
		servicesMap := map[string]models.ReService{}
		for _, service := range reServices {
			servicesMap[service.Name] = service
		}

		// We will detect the type of shipment we're working with and then call a helper with the correct
		// default service items that we want created as a side effect.
		// More info in MB-1140: https://dp3.atlassian.net/browse/MB-1140
		var serviceItemsToCreate models.MTOServiceItems
		switch shipment.ShipmentType {
		case models.MTOShipmentTypeHHGLongHaulDom:
			//Need to create: Dom Linehaul, Fuel Surcharge, Dom Origin Price, Dom Destination Price, Dom Packing, and Dom Unpacking.
			reServiceNames := []models.ReServiceName{
				models.DomesticLinehaul,
				models.FuelSurcharge,
				models.DomesticOriginPrice,
				models.DomesticDestinationPrice,
				models.DomesticPacking,
				models.DomesticUnpacking,
			}
			serviceItemsToCreate = constructMTOServiceItemModels(shipment.ID, shipment.MoveTaskOrderID, reServiceNames, servicesMap)
		case models.MTOShipmentTypeHHGShortHaulDom:
			//Need to create: Dom Shorthaul, Fuel Surcharge, Dom Origin Price, Dom Destination Price, Dom Packing, Dom Unpacking
			reServiceNames := []models.ReServiceName{
				models.DomesticShorthaul,
				models.FuelSurcharge,
				models.DomesticOriginPrice,
				models.DomesticDestinationPrice,
				models.DomesticPacking,
				models.DomesticUnpacking,
			}
			serviceItemsToCreate = constructMTOServiceItemModels(shipment.ID, shipment.MoveTaskOrderID, reServiceNames, servicesMap)
		case models.MTOShipmentTypeHHGIntoNTSDom:
			//Need to create: Dom Linehaul, Fuel Surcharge, Dom Origin Price, Dom Destination Price, Dom Packing, Dom NTS Packing Factor
			reServiceNames := []models.ReServiceName{
				models.DomesticLinehaul,
				models.FuelSurcharge,
				models.DomesticOriginPrice,
				models.DomesticDestinationPrice,
				models.DomesticPacking,
				models.DomesticNTSPackingFactor,
			}
			serviceItemsToCreate = constructMTOServiceItemModels(shipment.ID, shipment.MoveTaskOrderID, reServiceNames, servicesMap)
		case models.MTOShipmentTypeHHGOutOfNTSDom:
			//Need to create: Dom Linehaul, Fuel Surcharge, Dom Origin Price, Dom Destination Price, Dom Unpacking
			reServiceNames := []models.ReServiceName{
				models.DomesticLinehaul,
				models.FuelSurcharge,
				models.DomesticOriginPrice,
				models.DomesticDestinationPrice,
				models.DomesticUnpacking,
			}
			serviceItemsToCreate = constructMTOServiceItemModels(shipment.ID, shipment.MoveTaskOrderID, reServiceNames, servicesMap)
		case models.MTOShipmentTypeMotorhome:
			//Need to create: Dom Linehaul, Fuel Surcharge, Dom Origin Price, Dom Destination Price, Dom Mobile Home Factor
			reServiceNames := []models.ReServiceName{
				models.DomesticLinehaul,
				models.FuelSurcharge,
				models.DomesticOriginPrice,
				models.DomesticDestinationPrice,
				models.DomesticMobileHomeFactor,
			}
			serviceItemsToCreate = constructMTOServiceItemModels(shipment.ID, shipment.MoveTaskOrderID, reServiceNames, servicesMap)
		case models.MTOShipmentTypeBoatHaulAway:
			//Need to create: Dom Linehaul, Fuel Surcharge, Dom Origin Price, Dom Destination Price, Dom Haul Away Boat Factor
			reServiceNames := []models.ReServiceName{
				models.DomesticLinehaul,
				models.FuelSurcharge,
				models.DomesticOriginPrice,
				models.DomesticDestinationPrice,
				models.DomesticHaulAwayBoatFactor,
			}
			serviceItemsToCreate = constructMTOServiceItemModels(shipment.ID, shipment.MoveTaskOrderID, reServiceNames, servicesMap)
		case models.MTOShipmentTypeBoatTowAway:
			//Need to create: Dom Linehaul, Fuel Surcharge, Dom Origin Price, Dom Destination Price, Dom Tow Away Boat Factor
			reServiceNames := []models.ReServiceName{
				models.DomesticLinehaul,
				models.FuelSurcharge,
				models.DomesticOriginPrice,
				models.DomesticDestinationPrice,
				models.DomesticTowAwayBoatFactor,
			}
			serviceItemsToCreate = constructMTOServiceItemModels(shipment.ID, shipment.MoveTaskOrderID, reServiceNames, servicesMap)
		}
		for _, serviceItem := range serviceItemsToCreate {
			_, verrs, err := o.siCreator.CreateMTOServiceItem(&serviceItem)

			if verrs != nil {
				return nil, ValidationError{
					id:    shipment.ID,
					Verrs: verrs,
				}
			}

			if err != nil {
				return nil, err
			}
		}
	}

	return &shipment, nil
}

// This private function is used to generically construct service items when shipments are approved.
func constructMTOServiceItemModels(shipmentID uuid.UUID, mtoID uuid.UUID, reServiceNames []models.ReServiceName, servicesMap map[string]models.ReService) models.MTOServiceItems {
	serviceItems := make(models.MTOServiceItems, len(reServiceNames))

	for i, reServiceName := range reServiceNames {
		serviceItem := models.MTOServiceItem{
			MoveTaskOrderID: mtoID,
			MTOShipmentID:   &shipmentID,
			ReServiceID:     servicesMap[string(reServiceName)].ID,
		}
		serviceItems[i] = serviceItem
	}
	return serviceItems
}

func NewMTOShipmentStatusUpdater(db *pop.Connection, builder UpdateMTOShipmentStatusQueryBuilder, siCreator services.MTOServiceItemCreator) services.MTOShipmentStatusUpdater {
	return &mtoShipmentStatusUpdater{db, builder, siCreator}
}

type ConflictStatusError struct {
	id                   uuid.UUID
	transitionFromStatus models.MTOShipmentStatus
	transitionToStatus   models.MTOShipmentStatus
}

func (e ConflictStatusError) Error() string {
	return fmt.Sprintf("shipment with id '%s' can not transition status from '%s' to '%s'. Must be in status '%s'.",
		e.id.String(), e.transitionFromStatus, e.transitionToStatus, models.MTOShipmentStatusSubmitted)
}

type NotFoundError struct {
	id uuid.UUID
}

func (e NotFoundError) Error() string {
	return fmt.Sprintf("shipment with id '%s' not found", e.id.String())
}

type ValidationError struct {
	id    uuid.UUID
	Verrs *validate.Errors
}

func (e ValidationError) Error() string {
	return fmt.Sprintf("shipment with id: '%s' could not be updated due to a validation error", e.id.String())
}

type PreconditionFailedError struct {
	id  uuid.UUID
	Err error
}

func (e PreconditionFailedError) Error() string {
	return fmt.Sprintf("shipment with id: '%s' could not be updated due to the record being stale", e.id.String())
}<|MERGE_RESOLUTION|>--- conflicted
+++ resolved
@@ -26,15 +26,10 @@
 
 func (o *mtoShipmentStatusUpdater) UpdateMTOShipmentStatus(payload mtoshipmentops.PatchMTOShipmentStatusParams) (*models.MTOShipment, error) {
 	shipmentID := payload.ShipmentID
-<<<<<<< HEAD
-	status := payload.Body.Status
 	eTag := payload.IfMatch
-=======
 	status := models.MTOShipmentStatus(payload.Body.Status)
 	rejectionReason := payload.Body.RejectionReason
-	unmodifiedSince := time.Time(payload.IfUnmodifiedSince)
-
->>>>>>> 9155ee26
+
 	var shipment models.MTOShipment
 
 	queryFilters := []services.QueryFilter{
@@ -46,12 +41,6 @@
 		return nil, NotFoundError{id: shipment.ID}
 	}
 
-<<<<<<< HEAD
-	shipment.Status = models.MTOShipmentStatus(status)
-	verrs, err := o.builder.UpdateOne(&shipment, &eTag)
-
-	if verrs != nil && verrs.Count() > 0 {
-=======
 	if shipment.Status != models.MTOShipmentStatusSubmitted {
 		return nil, ConflictStatusError{id: shipment.ID, transitionFromStatus: shipment.Status, transitionToStatus: models.MTOShipmentStatus(status)}
 	} else if status != models.MTOShipmentStatusRejected {
@@ -61,9 +50,9 @@
 	shipment.Status = status
 	shipment.RejectionReason = rejectionReason
 
-	verrs, err := shipment.Validate(o.db)
-	if verrs.Count() > 0 {
->>>>>>> 9155ee26
+	verrs, err := o.builder.UpdateOne(&shipment, &eTag)
+
+	if verrs != nil && verrs.Count() > 0 {
 		return nil, ValidationError{
 			id:    shipment.ID,
 			Verrs: verrs,
@@ -71,7 +60,6 @@
 	}
 
 	if err != nil {
-<<<<<<< HEAD
 		switch err.(type) {
 		case query.StaleIdentifierError:
 			return nil, PreconditionFailedError{
@@ -81,19 +69,6 @@
 		default:
 			return nil, err
 		}
-=======
-		return nil, err
-	}
-
-	affectedRows, err := o.db.RawQuery("UPDATE mto_shipments SET status = ?, rejection_reason = ?, updated_at = NOW() WHERE id = ? AND updated_at = ?", status, shipment.RejectionReason, shipment.ID.String(), unmodifiedSince).ExecWithCount()
-
-	if err != nil {
-		return nil, err
-	}
-
-	if affectedRows != 1 {
-		return nil, PreconditionFailedError{id: shipment.ID}
->>>>>>> 9155ee26
 	}
 
 	if shipment.Status == models.MTOShipmentStatusApproved {
