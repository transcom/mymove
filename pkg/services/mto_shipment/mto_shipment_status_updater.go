package mtoshipment

import (
	"fmt"
	"time"

	"github.com/gobuffalo/pop"
	"github.com/gobuffalo/validate"
	"github.com/gofrs/uuid"

	mtoshipmentops "github.com/transcom/mymove/pkg/gen/ghcapi/ghcoperations/mto_shipment"
	"github.com/transcom/mymove/pkg/models"
	"github.com/transcom/mymove/pkg/services"
	"github.com/transcom/mymove/pkg/services/query"
)

type UpdateMTOShipmentStatusQueryBuilder interface {
	FetchOne(model interface{}, filters []services.QueryFilter) error
}

type mtoShipmentStatusUpdater struct {
	db        *pop.Connection
	builder   UpdateMTOShipmentStatusQueryBuilder
	siCreator services.MTOServiceItemCreator
}

func (o *mtoShipmentStatusUpdater) UpdateMTOShipmentStatus(payload mtoshipmentops.PatchMTOShipmentStatusParams) (*models.MTOShipment, error) {
	shipmentID := payload.ShipmentID
	status := models.MTOShipmentStatus(payload.Body.Status)
	rejectionReason := payload.Body.RejectionReason
	unmodifiedSince := time.Time(payload.IfUnmodifiedSince)

	var shipment models.MTOShipment

	queryFilters := []services.QueryFilter{
		query.NewQueryFilter("id", "=", shipmentID),
	}
	err := o.builder.FetchOne(&shipment, queryFilters)

	if err != nil {
		return nil, NotFoundError{id: shipment.ID}
	}

	if shipment.Status != models.MTOShipmentStatusSubmitted {
		return nil, ConflictStatusError{id: shipment.ID, transitionFromStatus: shipment.Status, transitionToStatus: models.MTOShipmentStatus(status)}
	} else if status != models.MTOShipmentStatusRejected {
		rejectionReason = nil
	}

	shipment.Status = status
	shipment.RejectionReason = rejectionReason

	verrs, err := shipment.Validate(o.db)
	if verrs.Count() > 0 {
		return nil, ValidationError{
			id:    shipment.ID,
			Verrs: verrs,
		}
	}

	if err != nil {
		return nil, err
	}

<<<<<<< HEAD
	baseQuery := `UPDATE mto_shipments
		SET status = ?,
		updated_at = NOW()`

	if shipment.Status == models.MTOShipmentStatusApproved {
		baseQuery = baseQuery + `,
			approved_date = NOW()`
	}
	finishedQuery := baseQuery + `
		WHERE
			id = ?
		AND
			updated_at = ?
		;`

	affectedRows, err := o.db.RawQuery(finishedQuery, status, shipment.ID.String(), unmodifiedSince).ExecWithCount()
=======
	affectedRows, err := o.db.RawQuery("UPDATE mto_shipments SET status = ?, rejection_reason = ?, updated_at = NOW() WHERE id = ? AND updated_at = ?", status, shipment.RejectionReason, shipment.ID.String(), unmodifiedSince).ExecWithCount()
>>>>>>> d0ddca1e

	if err != nil {
		return nil, err
	}

	if affectedRows != 1 {
		return nil, PreconditionFailedError{id: shipment.ID}
	}

	if shipment.Status == models.MTOShipmentStatusApproved {
		reServices := models.ReServices{}
		err := o.db.All(&reServices)
		if err != nil {
			// need to do the error handling here
		}
		// Let's build a map of the services for convenience
		servicesMap := map[string]models.ReService{}
		for _, service := range reServices {
			servicesMap[service.Name] = service
		}

		// We will detect the type of shipment we're working with and then call a helper with the correct
		// default service items that we want created as a side effect.
		// More info in MB-1140: https://dp3.atlassian.net/browse/MB-1140
		var serviceItemsToCreate models.MTOServiceItems
		switch shipment.ShipmentType {
		case models.MTOShipmentTypeHHGLongHaulDom:
			//Need to create: Dom Linehaul, Fuel Surcharge, Dom Origin Price, Dom Destination Price, Dom Packing, and Dom Unpacking.
			reServiceNames := []models.ReServiceName{
				models.DomesticLinehaul,
				models.FuelSurcharge,
				models.DomesticOriginPrice,
				models.DomesticDestinationPrice,
				models.DomesticPacking,
				models.DomesticUnpacking,
			}
			serviceItemsToCreate = constructMTOServiceItemModels(shipment.ID, shipment.MoveTaskOrderID, reServiceNames, servicesMap)
		case models.MTOShipmentTypeHHGShortHaulDom:
			//Need to create: Dom Shorthaul, Fuel Surcharge, Dom Origin Price, Dom Destination Price, Dom Packing, Dom Unpacking
			reServiceNames := []models.ReServiceName{
				models.DomesticShorthaul,
				models.FuelSurcharge,
				models.DomesticOriginPrice,
				models.DomesticDestinationPrice,
				models.DomesticPacking,
				models.DomesticUnpacking,
			}
			serviceItemsToCreate = constructMTOServiceItemModels(shipment.ID, shipment.MoveTaskOrderID, reServiceNames, servicesMap)
		case models.MTOShipmentTypeHHGIntoNTSDom:
			//Need to create: Dom Linehaul, Fuel Surcharge, Dom Origin Price, Dom Destination Price, Dom Packing, Dom NTS Packing Factor
			reServiceNames := []models.ReServiceName{
				models.DomesticLinehaul,
				models.FuelSurcharge,
				models.DomesticOriginPrice,
				models.DomesticDestinationPrice,
				models.DomesticPacking,
				models.DomesticNTSPackingFactor,
			}
			serviceItemsToCreate = constructMTOServiceItemModels(shipment.ID, shipment.MoveTaskOrderID, reServiceNames, servicesMap)
		case models.MTOShipmentTypeHHGOutOfNTSDom:
			//Need to create: Dom Linehaul, Fuel Surcharge, Dom Origin Price, Dom Destination Price, Dom Unpacking
			reServiceNames := []models.ReServiceName{
				models.DomesticLinehaul,
				models.FuelSurcharge,
				models.DomesticOriginPrice,
				models.DomesticDestinationPrice,
				models.DomesticUnpacking,
			}
			serviceItemsToCreate = constructMTOServiceItemModels(shipment.ID, shipment.MoveTaskOrderID, reServiceNames, servicesMap)
		case models.MTOShipmentTypeMotorhome:
			//Need to create: Dom Linehaul, Fuel Surcharge, Dom Origin Price, Dom Destination Price, Dom Mobile Home Factor
			reServiceNames := []models.ReServiceName{
				models.DomesticLinehaul,
				models.FuelSurcharge,
				models.DomesticOriginPrice,
				models.DomesticDestinationPrice,
				models.DomesticMobileHomeFactor,
			}
			serviceItemsToCreate = constructMTOServiceItemModels(shipment.ID, shipment.MoveTaskOrderID, reServiceNames, servicesMap)
		case models.MTOShipmentTypeBoatHaulAway:
			//Need to create: Dom Linehaul, Fuel Surcharge, Dom Origin Price, Dom Destination Price, Dom Haul Away Boat Factor
			reServiceNames := []models.ReServiceName{
				models.DomesticLinehaul,
				models.FuelSurcharge,
				models.DomesticOriginPrice,
				models.DomesticDestinationPrice,
				models.DomesticHaulAwayBoatFactor,
			}
			serviceItemsToCreate = constructMTOServiceItemModels(shipment.ID, shipment.MoveTaskOrderID, reServiceNames, servicesMap)
		case models.MTOShipmentTypeBoatTowAway:
			//Need to create: Dom Linehaul, Fuel Surcharge, Dom Origin Price, Dom Destination Price, Dom Tow Away Boat Factor
			reServiceNames := []models.ReServiceName{
				models.DomesticLinehaul,
				models.FuelSurcharge,
				models.DomesticOriginPrice,
				models.DomesticDestinationPrice,
				models.DomesticTowAwayBoatFactor,
			}
			serviceItemsToCreate = constructMTOServiceItemModels(shipment.ID, shipment.MoveTaskOrderID, reServiceNames, servicesMap)
		}
		for _, serviceItem := range serviceItemsToCreate {
			_, verrs, err := o.siCreator.CreateMTOServiceItem(&serviceItem)

			if verrs != nil {
				return nil, ValidationError{
					id:    shipment.ID,
					Verrs: verrs,
				}
			}

			if err != nil {
				return nil, err
			}
		}
	}

	return &shipment, nil
}

// This private function is used to generically construct service items when shipments are approved.
func constructMTOServiceItemModels(shipmentID uuid.UUID, mtoID uuid.UUID, reServiceNames []models.ReServiceName, servicesMap map[string]models.ReService) models.MTOServiceItems {
	serviceItems := make(models.MTOServiceItems, len(reServiceNames))

	for i, reServiceName := range reServiceNames {
		serviceItem := models.MTOServiceItem{
			MoveTaskOrderID: mtoID,
			MTOShipmentID:   &shipmentID,
			ReServiceID:     servicesMap[string(reServiceName)].ID,
		}
		serviceItems[i] = serviceItem
	}
	return serviceItems
}

func NewMTOShipmentStatusUpdater(db *pop.Connection, builder UpdateMTOShipmentStatusQueryBuilder, siCreator services.MTOServiceItemCreator) services.MTOShipmentStatusUpdater {
	return &mtoShipmentStatusUpdater{db, builder, siCreator}
}

type ConflictStatusError struct {
	id                   uuid.UUID
	transitionFromStatus models.MTOShipmentStatus
	transitionToStatus   models.MTOShipmentStatus
}

func (e ConflictStatusError) Error() string {
	return fmt.Sprintf("shipment with id '%s' can not transition status from '%s' to '%s'. Must be in status '%s'.",
		e.id.String(), e.transitionFromStatus, e.transitionToStatus, models.MTOShipmentStatusSubmitted)
}

type NotFoundError struct {
	id uuid.UUID
}

func (e NotFoundError) Error() string {
	return fmt.Sprintf("shipment with id '%s' not found", e.id.String())
}

type ValidationError struct {
	id    uuid.UUID
	Verrs *validate.Errors
}

func (e ValidationError) Error() string {
	return fmt.Sprintf("shipment with id: '%s' could not be updated due to a validation error", e.id.String())
}

type PreconditionFailedError struct {
	id uuid.UUID
}

func (e PreconditionFailedError) Error() string {
	return fmt.Sprintf("shipment with id: '%s' could not be updated due to the record being stale", e.id.String())
}<|MERGE_RESOLUTION|>--- conflicted
+++ resolved
@@ -62,10 +62,10 @@
 		return nil, err
 	}
 
-<<<<<<< HEAD
 	baseQuery := `UPDATE mto_shipments
 		SET status = ?,
-		updated_at = NOW()`
+			rejection_reason = ?
+			updated_at = NOW()`
 
 	if shipment.Status == models.MTOShipmentStatusApproved {
 		baseQuery = baseQuery + `,
@@ -78,10 +78,7 @@
 			updated_at = ?
 		;`
 
-	affectedRows, err := o.db.RawQuery(finishedQuery, status, shipment.ID.String(), unmodifiedSince).ExecWithCount()
-=======
-	affectedRows, err := o.db.RawQuery("UPDATE mto_shipments SET status = ?, rejection_reason = ?, updated_at = NOW() WHERE id = ? AND updated_at = ?", status, shipment.RejectionReason, shipment.ID.String(), unmodifiedSince).ExecWithCount()
->>>>>>> d0ddca1e
+	affectedRows, err := o.db.RawQuery(finishedQuery, status, shipment.RejectionReason, shipment.ID.String(), unmodifiedSince).ExecWithCount()
 
 	if err != nil {
 		return nil, err
