--- conflicted
+++ resolved
@@ -484,7 +484,6 @@
 	})
 }
 
-<<<<<<< HEAD
 var ShipmentStatusesBannedFromAddressUpdating = [3]models.MTOShipmentStatus{
 	models.MTOShipmentStatusCanceled,
 	models.MTOShipmentStatusTerminatedForCause,
@@ -554,7 +553,7 @@
 
 		return nil
 	})
-=======
+}
 func GetAorAnByShipmentType(shipmentType models.MTOShipmentType) string {
 	switch shipmentType {
 	case models.MTOShipmentTypeHHG,
@@ -565,5 +564,4 @@
 	default:
 		return "a"
 	}
->>>>>>> c52aacea
 }