--- conflicted
+++ resolved
@@ -157,13 +157,8 @@
 		}
 
 		if appCtx.Session().ActiveRole.RoleType == roles.RoleTypeTOO {
-<<<<<<< HEAD
-			if older.Status == models.MTOShipmentStatusApproved || older.Status == models.MTOShipmentStatusApprovalsRequested {
-				return apperror.NewForbiddenError("TOO: A shipment cannot be deleted if it's in Approved or Approvals Requested status")
-=======
 			if older.Status == models.MTOShipmentStatusApproved {
 				return apperror.NewForbiddenError("TOO: APPROVED shipments cannot be deleted")
->>>>>>> 3891f7d3
 			}
 		}
 
