--- conflicted
+++ resolved
@@ -149,19 +149,6 @@
 	})
 }
 
-<<<<<<< HEAD
-func isTertiaryAddressPresentWithoutSecondaryMTO(mtoShipmentToCheck models.MTOShipment) bool {
-	return (models.IsAddressEmpty(mtoShipmentToCheck.SecondaryPickupAddress) && !models.IsAddressEmpty(mtoShipmentToCheck.TertiaryPickupAddress)) || (models.IsAddressEmpty(mtoShipmentToCheck.SecondaryDeliveryAddress) && !models.IsAddressEmpty(mtoShipmentToCheck.TertiaryDeliveryAddress))
-}
-
-func MTOShipmentHasTertiaryAddressWithNoSecondaryAddress() validator {
-	return validatorFunc(func(appCtx appcontext.AppContext, newer *models.MTOShipment, older *models.MTOShipment) error {
-		verrs := validate.NewErrors()
-		checkMTO := isTertiaryAddressPresentWithoutSecondaryMTO(*newer)
-		if checkMTO {
-			verrs.Add("error validating mto shipment", "MTO Shipment cannot have a tertiary address without a secondary address present")
-			return apperror.NewInvalidInputError(newer.ID, nil, verrs, "mto shipment is missing a secondary pickup/destination address")
-=======
 // helper function to check if the secondary address is empty, but the tertiary is not
 func isMTOShipmentAddressCreateSequenceValid(mtoShipmentToCheck models.MTOShipment) bool {
 	bothPickupAddressesEmpty := (models.IsAddressEmpty(mtoShipmentToCheck.SecondaryPickupAddress) && models.IsAddressEmpty(mtoShipmentToCheck.TertiaryPickupAddress))
@@ -229,7 +216,6 @@
 				verrs.Add("error validating mto shipment", "MTO Shipment cannot have a tertiary address without a secondary address present")
 				return apperror.NewInvalidInputError(newer.ID, nil, verrs, "mto shipment is missing a secondary pickup/destination address")
 			}
->>>>>>> fe420926
 		}
 		return nil
 	})
