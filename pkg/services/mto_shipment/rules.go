--- conflicted
+++ resolved
@@ -343,11 +343,7 @@
 				weight = older.NTSRecordedWeight
 			}
 			requiredDeliveryDate, err := CalculateRequiredDeliveryDate(appCtx, planner, *latestPickupAddress,
-<<<<<<< HEAD
-				*latestDestinationAddress, *latestSchedPickupDate, weight.Int(), older.MarketCode, older.MoveTaskOrderID)
-=======
 				*latestDestinationAddress, *latestSchedPickupDate, weight.Int(), older.MarketCode, older.MoveTaskOrderID, older.ShipmentType)
->>>>>>> 605df682
 			if err != nil {
 				verrs.Add("requiredDeliveryDate", err.Error())
 			}
