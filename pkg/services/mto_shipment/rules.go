package mtoshipment

import (
	"fmt"
	"time"

	"github.com/gobuffalo/validate/v3"

	"github.com/transcom/mymove/pkg/appcontext"
	"github.com/transcom/mymove/pkg/apperror"
	"github.com/transcom/mymove/pkg/models"
	"github.com/transcom/mymove/pkg/models/roles"
	"github.com/transcom/mymove/pkg/route"
)

func checkUBShipmentOCONUSRequirement() validator {
	return validatorFunc(func(appCtx appcontext.AppContext, newer *models.MTOShipment, _ *models.MTOShipment) error {
		verrs := validate.NewErrors()
		if newer.ShipmentType == models.MTOShipmentTypeUnaccompaniedBaggage {
			isShipmentOCONUS := models.IsShipmentOCONUS(*newer)
			if isShipmentOCONUS != nil && !*isShipmentOCONUS {
				verrs.Add("UB shipment error", "At least one address for a UB shipment must be OCONUS")
			}
		}
		return verrs
	})
}

func checkStatus() validator {
	return validatorFunc(func(appCtx appcontext.AppContext, newer *models.MTOShipment, _ *models.MTOShipment) error {
		verrs := validate.NewErrors()
		if newer.Status != "" && newer.Status != models.MTOShipmentStatusDraft && newer.Status != models.MTOShipmentStatusSubmitted {
			verrs.Add("status", "can only update status to DRAFT or SUBMITTED. use UpdateMTOShipmentStatus for other status updates")
		}
		return verrs
	})
}

func validatePrimeEstimatedWeightRecordedDate(estimatedWeightRecordedDate time.Time, scheduledPickupDate time.Time) error {
	recordedYear, recordedMonth, recordedDate := estimatedWeightRecordedDate.Date()
	scheduledYear, scheduledMonth, scheduledDate := scheduledPickupDate.Date()

	if estimatedWeightRecordedDate.Before(scheduledPickupDate) {
		return nil
	}

	if recordedYear == scheduledYear && recordedMonth == scheduledMonth && recordedDate == scheduledDate {
		return nil
	}

	return apperror.InvalidInputError{}
}

func checkAvailToPrime() validator {
	return validatorFunc(func(appCtx appcontext.AppContext, newer *models.MTOShipment, _ *models.MTOShipment) error {
		var move models.Move
		availToPrime, err := appCtx.DB().Q().
			Join("mto_shipments", "moves.id = mto_shipments.move_id").
			Where("available_to_prime_at IS NOT NULL").
			Where("mto_shipments.id = ?", newer.ID).
			Where("show = TRUE").
			Where("uses_external_vendor = FALSE").
			Exists(&move)
		if err != nil {
			return apperror.NewQueryError("Move", err, "Unexpected error")
		}
		if !availToPrime {
			return apperror.NewNotFoundError(newer.ID, "not available to prime for mtoShipment")
		}
		return nil
	})
}

func checkReweighAllowed() validator {
	return validatorFunc(func(_ appcontext.AppContext, newer *models.MTOShipment, _ *models.MTOShipment) error {
		if newer.Status != models.MTOShipmentStatusApproved && newer.Status != models.MTOShipmentStatusDiversionRequested {
			return apperror.NewConflictError(newer.ID, fmt.Sprintf("Can only reweigh a shipment that is Approved or Diversion Requested. The shipment's current status is %s", newer.Status))
		}
		if newer.Reweigh.RequestedBy != "" {
			return apperror.NewConflictError(newer.ID, "Cannot request a reweigh on a shipment that already has one.")
		}
		return nil
	})
}

// Checks if an office user is able to update a shipment based on shipment status
func checkUpdateAllowed() validator {
	return validatorFunc(func(appCtx appcontext.AppContext, _ *models.MTOShipment, older *models.MTOShipment) error {
		msg := fmt.Sprintf("%v is not updatable", older.ID)
		err := apperror.NewForbiddenError(msg)

		if appCtx.Session().IsOfficeApp() && appCtx.Session().IsOfficeUser() {
			isServiceCounselor := appCtx.Session().Roles.HasRole(roles.RoleTypeServicesCounselor)
			isTOO := appCtx.Session().Roles.HasRole(roles.RoleTypeTOO)
			isTIO := appCtx.Session().Roles.HasRole(roles.RoleTypeTIO)
			switch older.Status {
			case models.MTOShipmentStatusSubmitted:
				if isServiceCounselor || isTOO {
					return nil
				}
			case models.MTOShipmentStatusApproved:
				if isTIO || isTOO || isServiceCounselor {
					return nil
				}
			case models.MTOShipmentStatusCancellationRequested:
				if isTOO {
					return nil
				}
			case models.MTOShipmentStatusCanceled:
				if isTOO {
					return nil
				}
			case models.MTOShipmentStatusDiversionRequested:
				if isTOO {
					return nil
				}
			case models.MTOShipmentStatusDraft:
				if isServiceCounselor {
					return nil
				}
			default:
				return err
			}

			return err
		}

		return err
	})
}

// Checks if a shipment can be deleted
func checkDeleteAllowed() validator {
	return validatorFunc(func(appCtx appcontext.AppContext, _ *models.MTOShipment, older *models.MTOShipment) error {
		move := older.MoveTaskOrder

		if appCtx.Session().Roles.HasRole(roles.RoleTypeServicesCounselor) {
			if move.Status != models.MoveStatusDRAFT && move.Status != models.MoveStatusNeedsServiceCounseling {
				return apperror.NewForbiddenError("Service Counselor: A shipment can only be deleted if the move is in 'Draft' or 'NeedsServiceCounseling' status")
			}
		}

		if appCtx.Session().Roles.HasRole(roles.RoleTypeTOO) {
			if older.Status == models.MTOShipmentStatusApproved {
				return apperror.NewForbiddenError("TOO: APPROVED shipments cannot be deleted")
			}
		}

		return nil
	})
}

// Checks if a shipment can be deleted
func checkPrimeDeleteAllowed() validator {
	return validatorFunc(func(appCtx appcontext.AppContext, _ *models.MTOShipment, older *models.MTOShipment) error {
		if older.MoveTaskOrder.AvailableToPrimeAt == nil {
			return apperror.NewNotFoundError(older.ID, "for mtoShipment")
		}
		if older.ShipmentType != models.MTOShipmentTypePPM {
			return apperror.NewForbiddenError("Prime can only delete PPM shipments")
		}
		if older.PPMShipment != nil && older.PPMShipment.Status == models.PPMShipmentStatusWaitingOnCustomer {
			return apperror.NewForbiddenError(fmt.Sprintf("A PPM shipment with the status %v cannot be deleted", models.PPMShipmentStatusWaitingOnCustomer))
		}
		return nil
	})
}

// helper function to check if the secondary address is empty, but the tertiary is not
func isMTOShipmentAddressCreateSequenceValid(mtoShipmentToCheck models.MTOShipment) bool {
	bothPickupAddressesEmpty := (models.IsAddressEmpty(mtoShipmentToCheck.SecondaryPickupAddress) && models.IsAddressEmpty(mtoShipmentToCheck.TertiaryPickupAddress))
	bothDestinationAddressesEmpty := (models.IsAddressEmpty(mtoShipmentToCheck.SecondaryDeliveryAddress) && models.IsAddressEmpty(mtoShipmentToCheck.TertiaryDeliveryAddress))
	bothPickupAddressesNotEmpty := !bothPickupAddressesEmpty
	bothDestinationAddressesNotEmpty := !bothDestinationAddressesEmpty
	hasNoSecondaryHasTertiaryPickup := (models.IsAddressEmpty(mtoShipmentToCheck.SecondaryPickupAddress) && !models.IsAddressEmpty(mtoShipmentToCheck.TertiaryPickupAddress))
	hasNoSecondaryHasTertiaryDestination := (models.IsAddressEmpty(mtoShipmentToCheck.SecondaryDeliveryAddress) && !models.IsAddressEmpty(mtoShipmentToCheck.TertiaryDeliveryAddress))

	// need an explicit case to capture when both are empty or not empty
	if ((bothPickupAddressesEmpty && bothDestinationAddressesEmpty) || (bothPickupAddressesNotEmpty && bothDestinationAddressesNotEmpty)) && !(hasNoSecondaryHasTertiaryPickup || hasNoSecondaryHasTertiaryDestination) {
		return true
	}
	if hasNoSecondaryHasTertiaryPickup || hasNoSecondaryHasTertiaryDestination {
		return false
	}
	return true
}

// helper function to check if the secondary address is empty, but the tertiary is not
func hasTertiaryWithNoSecondaryAddress(secondaryAddress *models.Address, tertiaryAddress *models.Address) bool {
	return (models.IsAddressEmpty(secondaryAddress) && !models.IsAddressEmpty(tertiaryAddress))
}

/* Checks if a valid address sequence is being maintained. This will return false if the tertiary address is being updated while the secondary address remains empty
*
 */
func isMTOAddressUpdateSequenceValid(shipmentToUpdateWith *models.MTOShipment, currentShipment *models.MTOShipment) bool {
	// if the incoming model has both fields, then we know the model will be updated with both secondary and tertiary addresses. therefore return true
	if !models.IsAddressEmpty(shipmentToUpdateWith.SecondaryPickupAddress) && !models.IsAddressEmpty(shipmentToUpdateWith.TertiaryPickupAddress) {
		return true
	}
	if !models.IsAddressEmpty(shipmentToUpdateWith.SecondaryDeliveryAddress) && !models.IsAddressEmpty(shipmentToUpdateWith.TertiaryDeliveryAddress) {
		return true
	}
	if currentShipment.SecondaryPickupAddress == nil && shipmentToUpdateWith.TertiaryPickupAddress != nil {
		return !hasTertiaryWithNoSecondaryAddress(currentShipment.SecondaryPickupAddress, shipmentToUpdateWith.TertiaryPickupAddress)
	}
	if currentShipment.SecondaryDeliveryAddress == nil && shipmentToUpdateWith.TertiaryDeliveryAddress != nil {
		return !hasTertiaryWithNoSecondaryAddress(currentShipment.SecondaryDeliveryAddress, shipmentToUpdateWith.TertiaryDeliveryAddress)
	}
	// no addresses are being updated, so correct address sequence is maintained, return true
	return true
}

func MTOShipmentHasTertiaryAddressWithNoSecondaryAddressUpdate() validator {
	return validatorFunc(func(appCtx appcontext.AppContext, newer *models.MTOShipment, older *models.MTOShipment) error {
		verrs := validate.NewErrors()
		if newer != nil && older != nil {
			squenceIsValid := isMTOAddressUpdateSequenceValid(newer, older)
			if !squenceIsValid {
				verrs.Add("error validating mto shipment", "Shipment cannot have a third address without a second address present")
				return apperror.NewInvalidInputError(newer.ID, nil, verrs, "Invalid input found while validating the MTO shipment")
			}
		}
		return nil
	})
}

func MTOShipmentHasTertiaryAddressWithNoSecondaryAddressCreate() validator {
	return validatorFunc(func(appCtx appcontext.AppContext, newer *models.MTOShipment, _ *models.MTOShipment) error {
		verrs := validate.NewErrors()
		if newer != nil {
			squenceIsValid := isMTOShipmentAddressCreateSequenceValid(*newer)
			if !squenceIsValid {
				verrs.Add("error validating mto shipment", "Shipment cannot have a third address without a second address present")
				return apperror.NewInvalidInputError(newer.ID, nil, verrs, "Invalid input found while validating the MTO shipment")
			}
		}
		return nil
	})
}

// MTOShipmentHasValidRequestedPickupDate validates the RequestedPickupDate field of an MTOShipment.
// It ensures that non-PPM shipments have a non-nil, non-zero RequestedPickupDate.
// Additionally, it checks that the RequestedPickupDate is not in the past (i.e., it must be tomorrow or later)
// when the date is newly set or updated. Returns an error if validation fails, otherwise nil.
func MTOShipmentHasValidRequestedPickupDate() validator {
	return validatorFunc(func(appCtx appcontext.AppContext, newer *models.MTOShipment, older *models.MTOShipment) error {
		verrs := validate.NewErrors()
<<<<<<< HEAD
		if newer.IsPPMShipment() {
			return nil
		}

		newerShipmentType := models.MTOShipmentType("")
		if newer != nil && newer.ShipmentType != "" {
			newerShipmentType = newer.ShipmentType
		}
		newerHasDate := newer != nil && newer.RequestedPickupDate != nil && !newer.RequestedPickupDate.IsZero()
		olderHasDate := older != nil && older.RequestedPickupDate != nil && !older.RequestedPickupDate.IsZero()
		isPickupDateRequired := newerShipmentType == models.MTOShipmentTypeBoatHaulAway || newerShipmentType == models.MTOShipmentTypeBoatTowAway ||
			newerShipmentType == models.MTOShipmentTypeMobileHome || newerShipmentType == models.MTOShipmentTypeHHGOutOfNTS
		if !newerHasDate && !isPickupDateRequired {
			verrs.Add("error validating mto shipment", "RequestedPickupDate is required to create a shipment")
			return apperror.NewInvalidInputError(newer.ID, nil, validate.NewErrors(),
				fmt.Sprintf("RequestedPickupDate is required to create %s %s shipment", GetAorAnByShipmentType(newerShipmentType), newerShipmentType))
		}
=======

		if newer == nil || newer.IsPPMShipment() || (older != nil && older.IsPPMShipment()) {
			return nil
		}

		shipmentType := newer.ShipmentType
		if shipmentType == models.MTOShipmentType("") && older != nil {
			shipmentType = older.ShipmentType
		}

		newerHasDate := newer.RequestedPickupDate != nil && !newer.RequestedPickupDate.IsZero()
		olderHasDate := older != nil && older.RequestedPickupDate != nil && !older.RequestedPickupDate.IsZero()
		isPickupDateNotRequired := shipmentType == models.MTOShipmentTypeBoatHaulAway || shipmentType == models.MTOShipmentTypeBoatTowAway ||
			shipmentType == models.MTOShipmentTypeMobileHome || shipmentType == models.MTOShipmentTypeHHGOutOfNTS

		if !newerHasDate && !olderHasDate && !isPickupDateNotRequired {
			verrs.Add("error validating mto shipment", "RequestedPickupDate is required to create or modify a shipment")
			return apperror.NewInvalidInputError(newer.ID, nil, validate.NewErrors(),
				fmt.Sprintf("RequestedPickupDate is required to create or modify %s %s shipment", GetAorAnByShipmentType(shipmentType), shipmentType))
		}

>>>>>>> db0777f7
		isDateUpdated := olderHasDate && newerHasDate && !newer.RequestedPickupDate.Equal(*older.RequestedPickupDate)
		if (newerHasDate && !olderHasDate) || isDateUpdated {
			today := time.Now().Truncate(24 * time.Hour) // Truncate to date only (midnight)
			requestedDate := newer.RequestedPickupDate.Truncate(24 * time.Hour)
			if !requestedDate.After(today) {
<<<<<<< HEAD
				verrs.Add("error validating mto shipment", "Requested pickup must be greater than or equal to tomorrow's date.")
=======
				verrs.Add("error validating mto shipment", "RequestedPickupDate must be greater than or equal to tomorrow's date.")
>>>>>>> db0777f7
				return apperror.NewInvalidInputError(newer.ID, nil, verrs, "RequestedPickupDate must be greater than or equal to tomorrow's date.")
			}
		}

		return nil
	})
}

// This function checks Prime specific validations on the model
// It expects older to represent what's in the db and mtoShipment to represent the requested update
// It updates mtoShipment accordingly if there are dependent updates like requiredDeliveryDate
// On completion it either returns a list of errors or an updated MTOShipment that should be stored to the database.
func checkPrimeValidationsOnModel(planner route.Planner) validator {
	return validatorFunc(func(appCtx appcontext.AppContext, newer *models.MTOShipment, older *models.MTOShipment) error {
		verrs := validate.NewErrors()
		// Prime cannot edit the customer's requestedPickupDate
		if newer.RequestedPickupDate != nil {
			requestedPickupDate := newer.RequestedPickupDate
			// if !requestedPickupDate.Equal(*older.RequestedPickupDate) {
			// 	verrs.Add("requestedPickupDate", "must match what customer has requested")
			// }
			newer.RequestedPickupDate = requestedPickupDate
		}

		// Get the latest scheduled pickup date as it's needed to calculate the update range for PrimeEstimatedWeight
		// And the RDD
		latestSchedPickupDate := older.ScheduledPickupDate
		if newer.ScheduledPickupDate != nil {
			latestSchedPickupDate = newer.ScheduledPickupDate
		}

		// Prime can update the estimated weight once within a set period of time
		// If it's expired, they can no longer update it.
		latestEstimatedWeight := older.PrimeEstimatedWeight
		if newer.PrimeEstimatedWeight != nil {
			if newer.ShipmentType == models.MTOShipmentTypeHHGOutOfNTS {
				verrs.Add("primeEstimatedWeight", "cannot be updated for nts-release shipments, please contact the TOO directly to request updates to this field")
			}
			if older.PrimeEstimatedWeight != nil {
				verrs.Add("primeEstimatedWeight", "cannot be updated after initial estimation")
			}
			// Validate if we are in the allowed period of time
			now := time.Now()
			if latestSchedPickupDate != nil {
				err := validatePrimeEstimatedWeightRecordedDate(now, *latestSchedPickupDate)
				if err != nil {
					verrs.Add("primeEstimatedWeight", "the time period for updating the estimated weight for a shipment has expired, please contact the TOO directly to request updates to this shipment’s estimated weight")
					verrs.Add("primeEstimatedWeight", err.Error())
				}
			}
			// If they can update it, it will be the latestEstimatedWeight (needed for RDD calc)
			// And we also record the date at which it happened
			latestEstimatedWeight = newer.PrimeEstimatedWeight
			newer.PrimeEstimatedWeightRecordedDate = &now
		}

		if newer.NTSRecordedWeight != nil {
			if newer.ShipmentType == models.MTOShipmentTypeHHGOutOfNTS {
				verrs.Add("ntsRecordedWeight", "cannot be updated for nts-release shipments, please contact the TOO directly to request updates to this field")
			}
		}

		// Prime cannot update or add agents with this endpoint, so this should always be empty
		if len(newer.MTOAgents) > 0 {
			if len(older.MTOAgents) < len(newer.MTOAgents) {
				verrs.Add("agents", "cannot add or update MTO agents to a shipment")
			}
		}

		// Prime can create a new address, but cannot update it.
		// So if address exists, return an error. But also set the local pointer to nil, so we don't recalculate requiredDeliveryDate
		var latestPickupAddress *models.Address
		var latestDestinationAddress *models.Address

		switch older.ShipmentType {
		case models.MTOShipmentTypeHHGIntoNTS:
			if older.StorageFacility == nil {
				// latestDestinationAddress is only used for calculating RDD.
				// We don't want to block an update because we're missing info to calculate RDD
				break
			}
			latestPickupAddress = older.PickupAddress
			latestDestinationAddress = &older.StorageFacility.Address
		case models.MTOShipmentTypeHHGOutOfNTS:
			if older.StorageFacility == nil {
				// latestPickupAddress is only used for calculating RDD.
				// We don't want to block an update because we're missing info to calculate RDD
				break
			}
			latestPickupAddress = &older.StorageFacility.Address
			latestDestinationAddress = older.DestinationAddress
		default:
			latestPickupAddress = older.PickupAddress
			latestDestinationAddress = older.DestinationAddress
		}
		// We also track the latestPickupAddress for the RDD calculation
		if older.PickupAddress != nil && newer.PickupAddress != nil { // If both are populated, return error
			verrs.Add("pickupAddress", "the pickup address already exists and cannot be updated with this endpoint")
		} else if newer.PickupAddress != nil { // If only the update has an address, that's the latest address
			latestPickupAddress = newer.PickupAddress
		}
		if older.DestinationAddress != nil && newer.DestinationAddress != nil {
			verrs.Add("destinationAddress", "the destination address already exists and cannot be updated with this endpoint")
		} else if newer.DestinationAddress != nil {
			latestDestinationAddress = newer.DestinationAddress
		}

		// For secondary addresses we do the same, but don't have to track the latest values for RDD
		if older.SecondaryPickupAddress != nil && newer.SecondaryPickupAddress != nil { // If both are populated, return error
			verrs.Add("secondaryPickupAddress", "the secondary pickup address already exists and cannot be updated with this endpoint")
		}
		if older.SecondaryDeliveryAddress != nil && newer.SecondaryDeliveryAddress != nil {
			verrs.Add("secondaryDeliveryAddress", "the secondary delivery address already exists and cannot be updated with this endpoint")
		}

		if older.TertiaryPickupAddress != nil && newer.TertiaryPickupAddress != nil { // If both are populated, return error
			verrs.Add("tertiaryPickupAddress", "the tertiary pickup address already exists and cannot be updated with this endpoint")
		}
		if older.TertiaryDeliveryAddress != nil && newer.TertiaryDeliveryAddress != nil {
			verrs.Add("tertiaryDeliveryAddress", "the tertiary delivery address already exists and cannot be updated with this endpoint")
		}

		// If we have all the data, calculate RDD
		if latestSchedPickupDate != nil && (latestEstimatedWeight != nil || (older.ShipmentType == models.MTOShipmentTypeHHGOutOfNTS &&
			older.NTSRecordedWeight != nil)) && latestPickupAddress != nil && latestDestinationAddress != nil && older.ShipmentType != models.MTOShipmentTypeUnaccompaniedBaggage {
			weight := latestEstimatedWeight
			if older.ShipmentType == models.MTOShipmentTypeHHGOutOfNTS && older.NTSRecordedWeight != nil {
				weight = older.NTSRecordedWeight
			}
			requiredDeliveryDate, err := CalculateRequiredDeliveryDate(appCtx, planner, *latestPickupAddress,
				*latestDestinationAddress, *latestSchedPickupDate, weight.Int(), older.MarketCode, older.MoveTaskOrderID, older.ShipmentType)
			if err != nil {
				verrs.Add("requiredDeliveryDate", err.Error())
			}
			newer.RequiredDeliveryDate = requiredDeliveryDate
		}
		return verrs
	})
}

// This func helps protect against accidental V2 intended endpoint creation hitting V1
// Eg: Somebody is testing the V2 endpoint for diversion false, divertedShipmentID true
// That example test would pass which we do not want
// ! Prime V1 rule
func protectV1Diversion() validator {
	var verrs *validate.Errors
	return validatorFunc(func(appCtx appcontext.AppContext, newer *models.MTOShipment, _ *models.MTOShipment) error {
		// Ensure that if DivertedFromShipmentID is provided that we kick back an invalid input response
		if newer.DivertedFromShipmentID != nil {
			return apperror.NewInvalidInputError(newer.ID, nil, verrs, "The divertedFromShipmentId parameter is meant for the V2 endpoint. You are currently using the V1 endpoint.")
		}
		return nil
	})
}

// Checks if diversion parameters are valid
// ! This is a Prime V2 rule
func checkDiversionValid() validator {
	var verrs *validate.Errors
	return validatorFunc(func(appCtx appcontext.AppContext, newer *models.MTOShipment, _ *models.MTOShipment) error {
		// Ensure that if diversion is true that DivertedFromShipmentID is provided
		if newer.Diversion && newer.DivertedFromShipmentID == nil {
			return apperror.NewInvalidInputError(newer.ID, nil, verrs, "The divertedFromShipmentId parameter must be provided if you're creating a new diversion")
		}
		// Ensure that diversion is true if a diverted from shipment ID parameter is passed in
		if !newer.Diversion && newer.DivertedFromShipmentID != nil {
			return apperror.NewInvalidInputError(newer.ID, nil, verrs, "The diversion parameter must be true if a DivertedFromShipmentID is provided")
		}
		// Ensure that the "DivertedFromShipmentID" exists if it is provided
		// Also ensure that if these conditions are met that the PrimeActualWeight has not been provided in the new diversion
		if newer.Diversion && newer.DivertedFromShipmentID != nil {
			exists, err := appCtx.DB().Q().
				Where("id = ?", *newer.DivertedFromShipmentID).
				Exists(&models.MTOShipment{})
			if err != nil {
				return apperror.NewQueryError("Move", err, "Unexpected error")
			}
			if !exists {
				return apperror.NewNotFoundError(newer.ID, "DivertedFromShipmentID shipment not found")
			}

			// Ensure that if an actual weight is provided in this shipment that we inform the user the endpoint is beign utilized incorrectly
			// The prime actual weight should be inherited from the parent if it is a diversion, not provided on creation
			if newer.PrimeActualWeight != nil {
				return apperror.NewInvalidInputError(newer.ID, nil, verrs, "The prime actual weight should not be provided inside of a newly created diversion. It will be automatically inherited by the parent. This rule does not apply for updating a shipment if that was your intention.")
			}
		}
		// Ensure that the diverted from ID is not equal to itself
		if newer.Diversion && newer.DivertedFromShipmentID == &newer.ID {
			return apperror.NewInvalidInputError(newer.ID, nil, verrs, "The DivertedFromShipmentID parameter can not be equal to the current shipment ID")
		}
		return nil
	})
}

// This func automatically sets the actual weight of the newly created shipment to be equal to the parent shipment's actual weight
func childDiversionPrimeWeightRule() validator {
	return validatorFunc(func(appCtx appcontext.AppContext, newer *models.MTOShipment, _ *models.MTOShipment) error {
		// Ensure that if "DivertedFromShipmentID" exists, that we set the actual weight of the new shipment to be equal to the parent
		if newer.DivertedFromShipmentID != nil {
			var parentShipment models.MTOShipment
			err := appCtx.DB().Q().
				Where("id = ?", *newer.DivertedFromShipmentID).
				First(&parentShipment)
			if err != nil {
				return apperror.NewQueryError("Move", err, "Unexpected error")
			}
			if parentShipment.PrimeActualWeight == nil {
				return apperror.NewQueryError("Move", err, "Unexpected error with parent shipment actual weight being nil")
			}
			newer.PrimeActualWeight = parentShipment.PrimeActualWeight
		}
		return nil
	})
}

<<<<<<< HEAD
=======
var ShipmentStatusesBannedFromAddressUpdating = [3]models.MTOShipmentStatus{
	models.MTOShipmentStatusCanceled,
	models.MTOShipmentStatusTerminatedForCause,
	models.MTOShipmentStatusRejected,
}

func checkStatusNotBannedFromAddressUpdates(shipment models.MTOShipment) error {
	var statusIsBannedFromAddressUpdates bool
	for _, status := range ShipmentStatusesBannedFromAddressUpdating {
		if shipment.Status == status {
			statusIsBannedFromAddressUpdates = true
		}
	}
	if statusIsBannedFromAddressUpdates {
		return apperror.NewConflictError(shipment.ID, fmt.Sprintf("cannot update address: shipment status %s does not allow address updates for shipment id %s", shipment.Status, shipment.ID))
	}
	return nil
}

func checkShipmentTypeAllowsUpdate(address models.Address, shipment models.MTOShipment) error {
	switch shipment.ShipmentType {
	case models.MTOShipmentTypeHHGIntoNTS:
		if shipment.DestinationAddressID != nil && *shipment.DestinationAddressID == address.ID {
			return apperror.NewConflictError(shipment.ID, fmt.Sprintf("cannot update the destination address of an NTS shipment directly, please update the storage facility address instead for shipment id %s", shipment.ID))
		}
	case models.MTOShipmentTypeHHGOutOfNTS:
		if shipment.PickupAddressID != nil && *shipment.PickupAddressID == address.ID {
			return apperror.NewConflictError(shipment.ID, fmt.Sprintf("cannot update the pickup address of an NTS-Release shipment directly, please update the storage facility address instead for shipment id %s", shipment.ID))
		}
	}

	return nil
}

func checkShipmentStatusAllowsUpdate(address models.Address, shipment models.MTOShipment) error {
	switch shipment.Status {
	case models.MTOShipmentStatusApproved:
		if shipment.DestinationAddressID != nil && *shipment.DestinationAddressID == address.ID {
			// The updateShipmentDestinationAddress handler bypasses these rules by use of the ShipmentAddressUpdateRequester service.
			// ReviewShipmentAddressChange utilizes special logic for updating SIT service items, etc. as well
			return apperror.NewConflictError(shipment.ID, fmt.Sprintf("This shipment is approved, please use the updateShipmentDestinationAddress endpoint / ShipmentAddressUpdateRequester service to update the destination address of an approved shipment for shipment id %s", shipment.ID))
		}
	}
	return nil
}

// Main check function for if a shipment's address is allowed to be updated.
// This is primarily restrictive as this service is used to prevent the Prime
// from using this service as a shipment address updater.
// Instead, the Prime should be going through the ShipmentAddressUpdateRequester service.
// This is to prevent immediate updating of an address, and to prompt for office user approval
// as needed
func checkAddressUpdateAllowed() addressUpdateValidator {
	return addressUpdateValidatorFunc(func(ac appcontext.AppContext, address *models.Address, shipment *models.MTOShipment) error {
		if shipment == nil || address == nil {
			return apperror.NewInternalServerError("shipment address updater is not passing needed validator values on construction")
		}
		if err := checkStatusNotBannedFromAddressUpdates(*shipment); err != nil {
			return err
		}
		if err := checkShipmentStatusAllowsUpdate(*address, *shipment); err != nil {
			return err
		}
		if err := checkShipmentTypeAllowsUpdate(*address, *shipment); err != nil {
			return err
		}

		return nil
	})
}
>>>>>>> db0777f7
func GetAorAnByShipmentType(shipmentType models.MTOShipmentType) string {
	switch shipmentType {
	case models.MTOShipmentTypeHHG,
		models.MTOShipmentTypeHHGIntoNTS,
		models.MTOShipmentTypeHHGOutOfNTS,
		models.MTOShipmentTypeUnaccompaniedBaggage:
		return "an"
	default:
		return "a"
	}
}<|MERGE_RESOLUTION|>--- conflicted
+++ resolved
@@ -246,25 +246,6 @@
 func MTOShipmentHasValidRequestedPickupDate() validator {
 	return validatorFunc(func(appCtx appcontext.AppContext, newer *models.MTOShipment, older *models.MTOShipment) error {
 		verrs := validate.NewErrors()
-<<<<<<< HEAD
-		if newer.IsPPMShipment() {
-			return nil
-		}
-
-		newerShipmentType := models.MTOShipmentType("")
-		if newer != nil && newer.ShipmentType != "" {
-			newerShipmentType = newer.ShipmentType
-		}
-		newerHasDate := newer != nil && newer.RequestedPickupDate != nil && !newer.RequestedPickupDate.IsZero()
-		olderHasDate := older != nil && older.RequestedPickupDate != nil && !older.RequestedPickupDate.IsZero()
-		isPickupDateRequired := newerShipmentType == models.MTOShipmentTypeBoatHaulAway || newerShipmentType == models.MTOShipmentTypeBoatTowAway ||
-			newerShipmentType == models.MTOShipmentTypeMobileHome || newerShipmentType == models.MTOShipmentTypeHHGOutOfNTS
-		if !newerHasDate && !isPickupDateRequired {
-			verrs.Add("error validating mto shipment", "RequestedPickupDate is required to create a shipment")
-			return apperror.NewInvalidInputError(newer.ID, nil, validate.NewErrors(),
-				fmt.Sprintf("RequestedPickupDate is required to create %s %s shipment", GetAorAnByShipmentType(newerShipmentType), newerShipmentType))
-		}
-=======
 
 		if newer == nil || newer.IsPPMShipment() || (older != nil && older.IsPPMShipment()) {
 			return nil
@@ -286,17 +267,12 @@
 				fmt.Sprintf("RequestedPickupDate is required to create or modify %s %s shipment", GetAorAnByShipmentType(shipmentType), shipmentType))
 		}
 
->>>>>>> db0777f7
 		isDateUpdated := olderHasDate && newerHasDate && !newer.RequestedPickupDate.Equal(*older.RequestedPickupDate)
 		if (newerHasDate && !olderHasDate) || isDateUpdated {
 			today := time.Now().Truncate(24 * time.Hour) // Truncate to date only (midnight)
 			requestedDate := newer.RequestedPickupDate.Truncate(24 * time.Hour)
 			if !requestedDate.After(today) {
-<<<<<<< HEAD
-				verrs.Add("error validating mto shipment", "Requested pickup must be greater than or equal to tomorrow's date.")
-=======
 				verrs.Add("error validating mto shipment", "RequestedPickupDate must be greater than or equal to tomorrow's date.")
->>>>>>> db0777f7
 				return apperror.NewInvalidInputError(newer.ID, nil, verrs, "RequestedPickupDate must be greater than or equal to tomorrow's date.")
 			}
 		}
@@ -513,8 +489,6 @@
 	})
 }
 
-<<<<<<< HEAD
-=======
 var ShipmentStatusesBannedFromAddressUpdating = [3]models.MTOShipmentStatus{
 	models.MTOShipmentStatusCanceled,
 	models.MTOShipmentStatusTerminatedForCause,
@@ -585,7 +559,6 @@
 		return nil
 	})
 }
->>>>>>> db0777f7
 func GetAorAnByShipmentType(shipmentType models.MTOShipmentType) string {
 	switch shipmentType {
 	case models.MTOShipmentTypeHHG,
