package mtoshipment

import (
	"fmt"
	"time"

	"github.com/gobuffalo/validate/v3"

	"github.com/transcom/mymove/pkg/appcontext"
	"github.com/transcom/mymove/pkg/apperror"
	"github.com/transcom/mymove/pkg/models"
	"github.com/transcom/mymove/pkg/models/roles"
	"github.com/transcom/mymove/pkg/route"
)

func checkUBShipmentOCONUSRequirement() validator {
	return validatorFunc(func(appCtx appcontext.AppContext, newer *models.MTOShipment, _ *models.MTOShipment) error {
		verrs := validate.NewErrors()
		if newer.ShipmentType == models.MTOShipmentTypeUnaccompaniedBaggage {
			isShipmentOCONUS := models.IsShipmentOCONUS(*newer)
			if isShipmentOCONUS != nil && !*isShipmentOCONUS {
				verrs.Add("UB shipment error", "At least one address for a UB shipment must be OCONUS")
			}
		}
		return verrs
	})
}

func checkStatus() validator {
	return validatorFunc(func(appCtx appcontext.AppContext, newer *models.MTOShipment, older *models.MTOShipment) error {
		verrs := validate.NewErrors()
		if older != nil && IsStatusBannedFromUpdating(older.Status) {
			verrs.Add("status", "this shipment has been blocked from updating due to its status")
		}
		if newer.Status != "" && newer.Status != models.MTOShipmentStatusDraft && newer.Status != models.MTOShipmentStatusSubmitted {
			verrs.Add("status", "can only update status to DRAFT or SUBMITTED. use UpdateMTOShipmentStatus for other status updates")
		}
		return verrs
	})
}

func validatePrimeEstimatedWeightRecordedDate(estimatedWeightRecordedDate time.Time, scheduledPickupDate time.Time) error {
	recordedYear, recordedMonth, recordedDate := estimatedWeightRecordedDate.Date()
	scheduledYear, scheduledMonth, scheduledDate := scheduledPickupDate.Date()

	if estimatedWeightRecordedDate.Before(scheduledPickupDate) {
		return nil
	}

	if recordedYear == scheduledYear && recordedMonth == scheduledMonth && recordedDate == scheduledDate {
		return nil
	}

	return apperror.InvalidInputError{}
}

func checkAvailToPrime() validator {
	return validatorFunc(func(appCtx appcontext.AppContext, newer *models.MTOShipment, _ *models.MTOShipment) error {
		var move models.Move
		availToPrime, err := appCtx.DB().Q().
			Join("mto_shipments", "moves.id = mto_shipments.move_id").
			Where("available_to_prime_at IS NOT NULL").
			Where("mto_shipments.id = ?", newer.ID).
			Where("show = TRUE").
			Where("uses_external_vendor = FALSE").
			Exists(&move)
		if err != nil {
			return apperror.NewQueryError("Move", err, "Unexpected error")
		}
		if !availToPrime {
			return apperror.NewNotFoundError(newer.ID, "not available to prime for mtoShipment")
		}
		return nil
	})
}

func checkReweighAllowed() validator {
	return validatorFunc(func(_ appcontext.AppContext, newer *models.MTOShipment, _ *models.MTOShipment) error {
		if newer.Status != models.MTOShipmentStatusApproved && newer.Status != models.MTOShipmentStatusApprovalsRequested && newer.Status != models.MTOShipmentStatusDiversionRequested {
			return apperror.NewConflictError(newer.ID, fmt.Sprintf("Can only reweigh a shipment that is Approved, Approvals Requested, or Diversion Requested. The shipment's current status is %s", newer.Status))
		}
		if newer.Reweigh.RequestedBy != "" {
			return apperror.NewConflictError(newer.ID, "Cannot request a reweigh on a shipment that already has one.")
		}
		return nil
	})
}

func IsStatusBannedFromUpdating(status models.MTOShipmentStatus) bool {
	for _, banned := range ShipmentStatusesBannedFromUpdating {
		if status == banned {
			return true
		}
	}
	return false
}

// Checks if an office user is able to update a shipment based on shipment status
func checkUpdateAllowed() validator {
	return validatorFunc(func(appCtx appcontext.AppContext, _ *models.MTOShipment, older *models.MTOShipment) error {
		msg := fmt.Sprintf("%v is not updatable", older.ID)
		err := apperror.NewForbiddenError(msg)

		if appCtx.Session().IsOfficeApp() && appCtx.Session().IsOfficeUser() {
			isServiceCounselor := appCtx.Session().ActiveRole.RoleType == roles.RoleTypeServicesCounselor
			isTOO := appCtx.Session().ActiveRole.RoleType == roles.RoleTypeTOO
			isTIO := appCtx.Session().ActiveRole.RoleType == roles.RoleTypeTIO
			switch older.Status {
			case models.MTOShipmentStatusSubmitted:
				if isServiceCounselor || isTOO {
					return nil
				}
			case models.MTOShipmentStatusApproved:
				if isTIO || isTOO || isServiceCounselor {
					return nil
				}
			case models.MTOShipmentStatusCancellationRequested:
				if isTOO {
					return nil
				}
			case models.MTOShipmentStatusCanceled:
				if isTOO {
					return nil
				}
			case models.MTOShipmentStatusDiversionRequested:
				if isTOO {
					return nil
				}
<<<<<<< HEAD
=======
			case models.MTOShipmentStatusApprovalsRequested:
				if isTOO {
					return nil
				}
>>>>>>> 1042953b
			case models.MTOShipmentStatusDraft:
				if isServiceCounselor {
					return nil
				}
			default:
				return err
			}

			return err
		}

		return err
	})
}

// Checks if a shipment can be deleted
func checkDeleteAllowed() validator {
	return validatorFunc(func(appCtx appcontext.AppContext, _ *models.MTOShipment, older *models.MTOShipment) error {
		move := older.MoveTaskOrder

		if appCtx.Session().ActiveRole.RoleType == roles.RoleTypeServicesCounselor {
			if move.Status != models.MoveStatusDRAFT && move.Status != models.MoveStatusNeedsServiceCounseling {
				return apperror.NewForbiddenError("Service Counselor: A shipment can only be deleted if the move is in 'Draft' or 'NeedsServiceCounseling' status")
			}
		}

		if appCtx.Session().ActiveRole.RoleType == roles.RoleTypeTOO {
			if older.Status == models.MTOShipmentStatusApproved || older.Status == models.MTOShipmentStatusApprovalsRequested {
				return apperror.NewForbiddenError("TOO: A shipment cannot be deleted if it's in Approved or Approvals Requested status")
			}
		}

		return nil
	})
}

// Checks if a shipment can be deleted
func checkPrimeDeleteAllowed() validator {
	return validatorFunc(func(appCtx appcontext.AppContext, _ *models.MTOShipment, older *models.MTOShipment) error {
		if older.MoveTaskOrder.AvailableToPrimeAt == nil {
			return apperror.NewNotFoundError(older.ID, "for mtoShipment")
		}
		if older.ShipmentType != models.MTOShipmentTypePPM {
			return apperror.NewForbiddenError("Prime can only delete PPM shipments")
		}
		if older.PPMShipment != nil && older.PPMShipment.Status == models.PPMShipmentStatusWaitingOnCustomer {
			return apperror.NewForbiddenError(fmt.Sprintf("A PPM shipment with the status %v cannot be deleted", models.PPMShipmentStatusWaitingOnCustomer))
		}
		return nil
	})
}

// helper function to check if the secondary address is empty, but the tertiary is not
func isMTOShipmentAddressCreateSequenceValid(mtoShipmentToCheck models.MTOShipment) bool {
	bothPickupAddressesEmpty := (models.IsAddressEmpty(mtoShipmentToCheck.SecondaryPickupAddress) && models.IsAddressEmpty(mtoShipmentToCheck.TertiaryPickupAddress))
	bothDestinationAddressesEmpty := (models.IsAddressEmpty(mtoShipmentToCheck.SecondaryDeliveryAddress) && models.IsAddressEmpty(mtoShipmentToCheck.TertiaryDeliveryAddress))
	bothPickupAddressesNotEmpty := !bothPickupAddressesEmpty
	bothDestinationAddressesNotEmpty := !bothDestinationAddressesEmpty
	hasNoSecondaryHasTertiaryPickup := (models.IsAddressEmpty(mtoShipmentToCheck.SecondaryPickupAddress) && !models.IsAddressEmpty(mtoShipmentToCheck.TertiaryPickupAddress))
	hasNoSecondaryHasTertiaryDestination := (models.IsAddressEmpty(mtoShipmentToCheck.SecondaryDeliveryAddress) && !models.IsAddressEmpty(mtoShipmentToCheck.TertiaryDeliveryAddress))

	// need an explicit case to capture when both are empty or not empty
	if ((bothPickupAddressesEmpty && bothDestinationAddressesEmpty) || (bothPickupAddressesNotEmpty && bothDestinationAddressesNotEmpty)) && !(hasNoSecondaryHasTertiaryPickup || hasNoSecondaryHasTertiaryDestination) {
		return true
	}
	if hasNoSecondaryHasTertiaryPickup || hasNoSecondaryHasTertiaryDestination {
		return false
	}
	return true
}

// helper function to check if the secondary address is empty, but the tertiary is not
func hasTertiaryWithNoSecondaryAddress(secondaryAddress *models.Address, tertiaryAddress *models.Address) bool {
	return (models.IsAddressEmpty(secondaryAddress) && !models.IsAddressEmpty(tertiaryAddress))
}

/* Checks if a valid address sequence is being maintained. This will return false if the tertiary address is being updated while the secondary address remains empty
*
 */
func isMTOAddressUpdateSequenceValid(shipmentToUpdateWith *models.MTOShipment, currentShipment *models.MTOShipment) bool {
	// if the incoming model has both fields, then we know the model will be updated with both secondary and tertiary addresses. therefore return true
	if !models.IsAddressEmpty(shipmentToUpdateWith.SecondaryPickupAddress) && !models.IsAddressEmpty(shipmentToUpdateWith.TertiaryPickupAddress) {
		return true
	}
	if !models.IsAddressEmpty(shipmentToUpdateWith.SecondaryDeliveryAddress) && !models.IsAddressEmpty(shipmentToUpdateWith.TertiaryDeliveryAddress) {
		return true
	}
	if currentShipment.SecondaryPickupAddress == nil && shipmentToUpdateWith.TertiaryPickupAddress != nil {
		return !hasTertiaryWithNoSecondaryAddress(currentShipment.SecondaryPickupAddress, shipmentToUpdateWith.TertiaryPickupAddress)
	}
	if currentShipment.SecondaryDeliveryAddress == nil && shipmentToUpdateWith.TertiaryDeliveryAddress != nil {
		return !hasTertiaryWithNoSecondaryAddress(currentShipment.SecondaryDeliveryAddress, shipmentToUpdateWith.TertiaryDeliveryAddress)
	}
	// no addresses are being updated, so correct address sequence is maintained, return true
	return true
}

func MTOShipmentHasTertiaryAddressWithNoSecondaryAddressUpdate() validator {
	return validatorFunc(func(appCtx appcontext.AppContext, newer *models.MTOShipment, older *models.MTOShipment) error {
		verrs := validate.NewErrors()
		if newer != nil && older != nil {
			squenceIsValid := isMTOAddressUpdateSequenceValid(newer, older)
			if !squenceIsValid {
				verrs.Add("error validating mto shipment", "Shipment cannot have a third address without a second address present")
				return apperror.NewInvalidInputError(newer.ID, nil, verrs, "Invalid input found while validating the MTO shipment")
			}
		}
		return nil
	})
}

func MTOShipmentHasTertiaryAddressWithNoSecondaryAddressCreate() validator {
	return validatorFunc(func(appCtx appcontext.AppContext, newer *models.MTOShipment, _ *models.MTOShipment) error {
		verrs := validate.NewErrors()
		if newer != nil {
			squenceIsValid := isMTOShipmentAddressCreateSequenceValid(*newer)
			if !squenceIsValid {
				verrs.Add("error validating mto shipment", "Shipment cannot have a third address without a second address present")
				return apperror.NewInvalidInputError(newer.ID, nil, verrs, "Invalid input found while validating the MTO shipment")
			}
		}
		return nil
	})
}

// MTOShipmentHasValidRequestedPickupDate validates the RequestedPickupDate field of an MTOShipment.
// It ensures that non-PPM shipments have a non-nil, non-zero RequestedPickupDate.
// Additionally, it checks that the RequestedPickupDate is not in the past (i.e., it must be tomorrow or later)
// when the date is newly set or updated. Returns an error if validation fails, otherwise nil.
func MTOShipmentHasValidRequestedPickupDate() validator {
	return validatorFunc(func(appCtx appcontext.AppContext, newer *models.MTOShipment, older *models.MTOShipment) error {
		verrs := validate.NewErrors()

		if newer == nil || newer.IsPPMShipment() || (older != nil && older.IsPPMShipment()) {
			return nil
		}

		shipmentType := newer.ShipmentType
		if shipmentType == models.MTOShipmentType("") && older != nil {
			shipmentType = older.ShipmentType
		}

		newerHasDate := newer.RequestedPickupDate != nil && !newer.RequestedPickupDate.IsZero()
		olderHasDate := older != nil && older.RequestedPickupDate != nil && !older.RequestedPickupDate.IsZero()
		isPickupDateNotRequired := shipmentType == models.MTOShipmentTypeBoatHaulAway || shipmentType == models.MTOShipmentTypeBoatTowAway ||
			shipmentType == models.MTOShipmentTypeMobileHome || shipmentType == models.MTOShipmentTypeHHGOutOfNTS

		if !newerHasDate && !olderHasDate && !isPickupDateNotRequired {
			verrs.Add("error validating mto shipment", "RequestedPickupDate is required to create or modify a shipment")
			return apperror.NewInvalidInputError(newer.ID, nil, validate.NewErrors(),
				fmt.Sprintf("RequestedPickupDate is required to create or modify %s %s shipment", GetAorAnByShipmentType(shipmentType), shipmentType))
		}

		isDateUpdated := olderHasDate && newerHasDate && !newer.RequestedPickupDate.Equal(*older.RequestedPickupDate)
		if (newerHasDate && !olderHasDate) || isDateUpdated {
			today := time.Now().Truncate(24 * time.Hour) // Truncate to date only (midnight)
			requestedDate := newer.RequestedPickupDate.Truncate(24 * time.Hour)
			if !requestedDate.After(today) {
				verrs.Add("error validating mto shipment", "RequestedPickupDate must be greater than or equal to tomorrow's date.")
				return apperror.NewInvalidInputError(newer.ID, nil, verrs, "RequestedPickupDate must be greater than or equal to tomorrow's date.")
			}
		}

		return nil
	})
}

// This function checks Prime specific validations on the model
// It expects older to represent what's in the db and mtoShipment to represent the requested update
// It updates mtoShipment accordingly if there are dependent updates like requiredDeliveryDate
// On completion it either returns a list of errors or an updated MTOShipment that should be stored to the database.
func checkPrimeValidationsOnModel(planner route.Planner) validator {
	return validatorFunc(func(appCtx appcontext.AppContext, newer *models.MTOShipment, older *models.MTOShipment) error {
		verrs := validate.NewErrors()
		// Prime cannot edit the customer's requestedPickupDate
		if newer.RequestedPickupDate != nil {
			requestedPickupDate := newer.RequestedPickupDate
			// if !requestedPickupDate.Equal(*older.RequestedPickupDate) {
			// 	verrs.Add("requestedPickupDate", "must match what customer has requested")
			// }
			newer.RequestedPickupDate = requestedPickupDate
		}

		// Get the latest scheduled pickup date as it's needed to calculate the update range for PrimeEstimatedWeight
		// And the RDD
		latestSchedPickupDate := older.ScheduledPickupDate
		if newer.ScheduledPickupDate != nil {
			latestSchedPickupDate = newer.ScheduledPickupDate
		}

		// Prime can update the estimated weight once within a set period of time
		// If it's expired, they can no longer update it.
		latestEstimatedWeight := older.PrimeEstimatedWeight
		if newer.PrimeEstimatedWeight != nil {
			if newer.ShipmentType == models.MTOShipmentTypeHHGOutOfNTS {
				verrs.Add("primeEstimatedWeight", "cannot be updated for nts-release shipments, please contact the TOO directly to request updates to this field")
			}
			if older.PrimeEstimatedWeight != nil {
				verrs.Add("primeEstimatedWeight", "cannot be updated after initial estimation")
			}
			// Validate if we are in the allowed period of time
			now := time.Now()
			if latestSchedPickupDate != nil {
				err := validatePrimeEstimatedWeightRecordedDate(now, *latestSchedPickupDate)
				if err != nil {
					verrs.Add("primeEstimatedWeight", "the time period for updating the estimated weight for a shipment has expired, please contact the TOO directly to request updates to this shipment’s estimated weight")
					verrs.Add("primeEstimatedWeight", err.Error())
				}
			}
			// If they can update it, it will be the latestEstimatedWeight (needed for RDD calc)
			// And we also record the date at which it happened
			latestEstimatedWeight = newer.PrimeEstimatedWeight
			newer.PrimeEstimatedWeightRecordedDate = &now
		}

		if newer.NTSRecordedWeight != nil {
			if newer.ShipmentType == models.MTOShipmentTypeHHGOutOfNTS {
				verrs.Add("ntsRecordedWeight", "cannot be updated for nts-release shipments, please contact the TOO directly to request updates to this field")
			}
		}

		// Prime cannot update or add agents with this endpoint, so this should always be empty
		if len(newer.MTOAgents) > 0 {
			if len(older.MTOAgents) < len(newer.MTOAgents) {
				verrs.Add("agents", "cannot add or update MTO agents to a shipment")
			}
		}

		// Prime can create a new address, but cannot update it.
		// So if address exists, return an error. But also set the local pointer to nil, so we don't recalculate requiredDeliveryDate
		var latestPickupAddress *models.Address
		var latestDestinationAddress *models.Address

		switch older.ShipmentType {
		case models.MTOShipmentTypeHHGIntoNTS:
			if older.StorageFacility == nil {
				// latestDestinationAddress is only used for calculating RDD.
				// We don't want to block an update because we're missing info to calculate RDD
				break
			}
			latestPickupAddress = older.PickupAddress
			latestDestinationAddress = &older.StorageFacility.Address
		case models.MTOShipmentTypeHHGOutOfNTS:
			if older.StorageFacility == nil {
				// latestPickupAddress is only used for calculating RDD.
				// We don't want to block an update because we're missing info to calculate RDD
				break
			}
			latestPickupAddress = &older.StorageFacility.Address
			latestDestinationAddress = older.DestinationAddress
		default:
			latestPickupAddress = older.PickupAddress
			latestDestinationAddress = older.DestinationAddress
		}
		// We also track the latestPickupAddress for the RDD calculation
		if older.PickupAddress != nil && newer.PickupAddress != nil { // If both are populated, return error
			verrs.Add("pickupAddress", "the pickup address already exists and cannot be updated with this endpoint")
		} else if newer.PickupAddress != nil { // If only the update has an address, that's the latest address
			latestPickupAddress = newer.PickupAddress
		}
		if older.DestinationAddress != nil && newer.DestinationAddress != nil {
			verrs.Add("destinationAddress", "the destination address already exists and cannot be updated with this endpoint")
		} else if newer.DestinationAddress != nil {
			latestDestinationAddress = newer.DestinationAddress
		}

		// For secondary addresses we do the same, but don't have to track the latest values for RDD
		if older.SecondaryPickupAddress != nil && newer.SecondaryPickupAddress != nil { // If both are populated, return error
			verrs.Add("secondaryPickupAddress", "the secondary pickup address already exists and cannot be updated with this endpoint")
		}
		if older.SecondaryDeliveryAddress != nil && newer.SecondaryDeliveryAddress != nil {
			verrs.Add("secondaryDeliveryAddress", "the secondary delivery address already exists and cannot be updated with this endpoint")
		}

		if older.TertiaryPickupAddress != nil && newer.TertiaryPickupAddress != nil { // If both are populated, return error
			verrs.Add("tertiaryPickupAddress", "the tertiary pickup address already exists and cannot be updated with this endpoint")
		}
		if older.TertiaryDeliveryAddress != nil && newer.TertiaryDeliveryAddress != nil {
			verrs.Add("tertiaryDeliveryAddress", "the tertiary delivery address already exists and cannot be updated with this endpoint")
		}

		pickupIsAlaska, _ := latestPickupAddress.IsAddressAlaska()
		destinationIsAlaska, _ := latestDestinationAddress.IsAddressAlaska()
		// If we have all the necessary data for the shipment type and locations, calculate RDD
		if latestSchedPickupDate != nil && latestPickupAddress != nil && latestDestinationAddress != nil &&
			((pickupIsAlaska && destinationIsAlaska) ||
				latestEstimatedWeight != nil ||
				(older.ShipmentType == models.MTOShipmentTypeHHGOutOfNTS && older.NTSRecordedWeight != nil)) &&
			older.ShipmentType != models.MTOShipmentTypeUnaccompaniedBaggage {

			var weight *int
			if older.ShipmentType == models.MTOShipmentTypeHHGOutOfNTS && older.NTSRecordedWeight != nil {
				weight = models.IntPointer(older.NTSRecordedWeight.Int())
			} else if latestEstimatedWeight != nil {
				weight = models.IntPointer(latestEstimatedWeight.Int())
			}

			requiredDeliveryDate, err := CalculateRequiredDeliveryDate(appCtx, planner, *latestPickupAddress,
				*latestDestinationAddress, *latestSchedPickupDate, weight, older.MoveTaskOrderID, older.ShipmentType)
			if err != nil {
				verrs.Add("requiredDeliveryDate", err.Error())
			}

			newer.RequiredDeliveryDate = requiredDeliveryDate
		}
		return verrs
	})
}

// This func helps protect against accidental V2 intended endpoint creation hitting V1
// Eg: Somebody is testing the V2 endpoint for diversion false, divertedShipmentID true
// That example test would pass which we do not want
// ! Prime V1 rule
func protectV1Diversion() validator {
	var verrs *validate.Errors
	return validatorFunc(func(appCtx appcontext.AppContext, newer *models.MTOShipment, _ *models.MTOShipment) error {
		// Ensure that if DivertedFromShipmentID is provided that we kick back an invalid input response
		if newer.DivertedFromShipmentID != nil {
			return apperror.NewInvalidInputError(newer.ID, nil, verrs, "The divertedFromShipmentId parameter is meant for the V2 endpoint. You are currently using the V1 endpoint.")
		}
		return nil
	})
}

// Checks if diversion parameters are valid
// ! This is a Prime V2 rule
func checkDiversionValid() validator {
	var verrs *validate.Errors
	return validatorFunc(func(appCtx appcontext.AppContext, newer *models.MTOShipment, _ *models.MTOShipment) error {
		// Ensure that if diversion is true that DivertedFromShipmentID is provided
		if newer.Diversion && newer.DivertedFromShipmentID == nil {
			return apperror.NewInvalidInputError(newer.ID, nil, verrs, "The divertedFromShipmentId parameter must be provided if you're creating a new diversion")
		}
		// Ensure that diversion is true if a diverted from shipment ID parameter is passed in
		if !newer.Diversion && newer.DivertedFromShipmentID != nil {
			return apperror.NewInvalidInputError(newer.ID, nil, verrs, "The diversion parameter must be true if a DivertedFromShipmentID is provided")
		}
		// Ensure that the "DivertedFromShipmentID" exists if it is provided
		// Also ensure that if these conditions are met that the PrimeActualWeight has not been provided in the new diversion
		if newer.Diversion && newer.DivertedFromShipmentID != nil {
			exists, err := appCtx.DB().Q().
				Where("id = ?", *newer.DivertedFromShipmentID).
				Exists(&models.MTOShipment{})
			if err != nil {
				return apperror.NewQueryError("Move", err, "Unexpected error")
			}
			if !exists {
				return apperror.NewNotFoundError(newer.ID, "DivertedFromShipmentID shipment not found")
			}

			// Ensure that if an actual weight is provided in this shipment that we inform the user the endpoint is beign utilized incorrectly
			// The prime actual weight should be inherited from the parent if it is a diversion, not provided on creation
			if newer.PrimeActualWeight != nil {
				return apperror.NewInvalidInputError(newer.ID, nil, verrs, "The prime actual weight should not be provided inside of a newly created diversion. It will be automatically inherited by the parent. This rule does not apply for updating a shipment if that was your intention.")
			}
		}
		// Ensure that the diverted from ID is not equal to itself
		if newer.Diversion && newer.DivertedFromShipmentID == &newer.ID {
			return apperror.NewInvalidInputError(newer.ID, nil, verrs, "The DivertedFromShipmentID parameter can not be equal to the current shipment ID")
		}
		return nil
	})
}

// This func automatically sets the actual weight of the newly created shipment to be equal to the parent shipment's actual weight
func childDiversionPrimeWeightRule() validator {
	return validatorFunc(func(appCtx appcontext.AppContext, newer *models.MTOShipment, _ *models.MTOShipment) error {
		// Ensure that if "DivertedFromShipmentID" exists, that we set the actual weight of the new shipment to be equal to the parent
		if newer.DivertedFromShipmentID != nil {
			var parentShipment models.MTOShipment
			err := appCtx.DB().Q().
				Where("id = ?", *newer.DivertedFromShipmentID).
				First(&parentShipment)
			if err != nil {
				return apperror.NewQueryError("Move", err, "Unexpected error")
			}
			if parentShipment.PrimeActualWeight == nil {
				return apperror.NewQueryError("Move", err, "Unexpected error with parent shipment actual weight being nil")
			}
			newer.PrimeActualWeight = parentShipment.PrimeActualWeight
		}
		return nil
	})
}

<<<<<<< HEAD
var ShipmentStatusesBannedFromAddressUpdating = [3]models.MTOShipmentStatus{
=======
var ShipmentStatusesBannedFromUpdating = []models.MTOShipmentStatus{
>>>>>>> 1042953b
	models.MTOShipmentStatusCanceled,
	models.MTOShipmentStatusTerminatedForCause,
	models.MTOShipmentStatusRejected,
}

<<<<<<< HEAD
=======
var ShipmentStatusesBannedFromAddressUpdating = append(
	[]models.MTOShipmentStatus{},
	ShipmentStatusesBannedFromUpdating...,
)

>>>>>>> 1042953b
func checkStatusNotBannedFromAddressUpdates(shipment models.MTOShipment) error {
	var statusIsBannedFromAddressUpdates bool
	for _, status := range ShipmentStatusesBannedFromAddressUpdating {
		if shipment.Status == status {
			statusIsBannedFromAddressUpdates = true
		}
	}
	if statusIsBannedFromAddressUpdates {
		return apperror.NewConflictError(shipment.ID, fmt.Sprintf("cannot update address: shipment status %s does not allow address updates for shipment id %s", shipment.Status, shipment.ID))
	}
	return nil
}

func checkShipmentTypeAllowsUpdate(address models.Address, shipment models.MTOShipment) error {
	switch shipment.ShipmentType {
	case models.MTOShipmentTypeHHGIntoNTS:
		if shipment.DestinationAddressID != nil && *shipment.DestinationAddressID == address.ID {
			return apperror.NewConflictError(shipment.ID, fmt.Sprintf("cannot update the destination address of an NTS shipment directly, please update the storage facility address instead for shipment id %s", shipment.ID))
		}
	case models.MTOShipmentTypeHHGOutOfNTS:
		if shipment.PickupAddressID != nil && *shipment.PickupAddressID == address.ID {
			return apperror.NewConflictError(shipment.ID, fmt.Sprintf("cannot update the pickup address of an NTS-Release shipment directly, please update the storage facility address instead for shipment id %s", shipment.ID))
		}
	}

	return nil
}

func checkShipmentStatusAllowsUpdate(address models.Address, shipment models.MTOShipment) error {
	switch shipment.Status {
<<<<<<< HEAD
	case models.MTOShipmentStatusApproved:
		if shipment.DestinationAddressID != nil && *shipment.DestinationAddressID == address.ID {
			// The updateShipmentDestinationAddress handler bypasses these rules by use of the ShipmentAddressUpdateRequester service.
			// ReviewShipmentAddressChange utilizes special logic for updating SIT service items, etc. as well
			return apperror.NewConflictError(shipment.ID, fmt.Sprintf("This shipment is approved, please use the updateShipmentDestinationAddress endpoint / ShipmentAddressUpdateRequester service to update the destination address of an approved shipment for shipment id %s", shipment.ID))
=======
	case models.MTOShipmentStatusApproved, models.MTOShipmentStatusApprovalsRequested:
		if shipment.DestinationAddressID != nil && *shipment.DestinationAddressID == address.ID {
			// The updateShipmentDestinationAddress handler bypasses these rules by use of the ShipmentAddressUpdateRequester service.
			// ReviewShipmentAddressChange utilizes special logic for updating SIT service items, etc. as well
			return apperror.NewConflictError(shipment.ID, fmt.Sprintf("This shipment has already been approved, please use the updateShipmentDestinationAddress endpoint / ShipmentAddressUpdateRequester service to update the destination address of an approved shipment for shipment id %s", shipment.ID))
>>>>>>> 1042953b
		}
	}
	return nil
}

// Main check function for if a shipment's address is allowed to be updated.
// This is primarily restrictive as this service is used to prevent the Prime
// from using this service as a shipment address updater.
// Instead, the Prime should be going through the ShipmentAddressUpdateRequester service.
// This is to prevent immediate updating of an address, and to prompt for office user approval
// as needed
func checkAddressUpdateAllowed() addressUpdateValidator {
	return addressUpdateValidatorFunc(func(ac appcontext.AppContext, address *models.Address, shipment *models.MTOShipment) error {
		if shipment == nil || address == nil {
			return apperror.NewInternalServerError("shipment address updater is not passing needed validator values on construction")
		}
		if err := checkStatusNotBannedFromAddressUpdates(*shipment); err != nil {
			return err
		}
		if err := checkShipmentStatusAllowsUpdate(*address, *shipment); err != nil {
			return err
		}
		if err := checkShipmentTypeAllowsUpdate(*address, *shipment); err != nil {
			return err
		}

		return nil
	})
}
func GetAorAnByShipmentType(shipmentType models.MTOShipmentType) string {
	switch shipmentType {
	case models.MTOShipmentTypeHHG,
		models.MTOShipmentTypeHHGIntoNTS,
		models.MTOShipmentTypeHHGOutOfNTS,
		models.MTOShipmentTypeUnaccompaniedBaggage:
		return "an"
	default:
		return "a"
	}
}<|MERGE_RESOLUTION|>--- conflicted
+++ resolved
@@ -126,13 +126,10 @@
 				if isTOO {
 					return nil
 				}
-<<<<<<< HEAD
-=======
 			case models.MTOShipmentStatusApprovalsRequested:
 				if isTOO {
 					return nil
 				}
->>>>>>> 1042953b
 			case models.MTOShipmentStatusDraft:
 				if isServiceCounselor {
 					return nil
@@ -518,24 +515,17 @@
 	})
 }
 
-<<<<<<< HEAD
-var ShipmentStatusesBannedFromAddressUpdating = [3]models.MTOShipmentStatus{
-=======
 var ShipmentStatusesBannedFromUpdating = []models.MTOShipmentStatus{
->>>>>>> 1042953b
 	models.MTOShipmentStatusCanceled,
 	models.MTOShipmentStatusTerminatedForCause,
 	models.MTOShipmentStatusRejected,
 }
 
-<<<<<<< HEAD
-=======
 var ShipmentStatusesBannedFromAddressUpdating = append(
 	[]models.MTOShipmentStatus{},
 	ShipmentStatusesBannedFromUpdating...,
 )
 
->>>>>>> 1042953b
 func checkStatusNotBannedFromAddressUpdates(shipment models.MTOShipment) error {
 	var statusIsBannedFromAddressUpdates bool
 	for _, status := range ShipmentStatusesBannedFromAddressUpdating {
@@ -566,19 +556,11 @@
 
 func checkShipmentStatusAllowsUpdate(address models.Address, shipment models.MTOShipment) error {
 	switch shipment.Status {
-<<<<<<< HEAD
-	case models.MTOShipmentStatusApproved:
-		if shipment.DestinationAddressID != nil && *shipment.DestinationAddressID == address.ID {
-			// The updateShipmentDestinationAddress handler bypasses these rules by use of the ShipmentAddressUpdateRequester service.
-			// ReviewShipmentAddressChange utilizes special logic for updating SIT service items, etc. as well
-			return apperror.NewConflictError(shipment.ID, fmt.Sprintf("This shipment is approved, please use the updateShipmentDestinationAddress endpoint / ShipmentAddressUpdateRequester service to update the destination address of an approved shipment for shipment id %s", shipment.ID))
-=======
 	case models.MTOShipmentStatusApproved, models.MTOShipmentStatusApprovalsRequested:
 		if shipment.DestinationAddressID != nil && *shipment.DestinationAddressID == address.ID {
 			// The updateShipmentDestinationAddress handler bypasses these rules by use of the ShipmentAddressUpdateRequester service.
 			// ReviewShipmentAddressChange utilizes special logic for updating SIT service items, etc. as well
 			return apperror.NewConflictError(shipment.ID, fmt.Sprintf("This shipment has already been approved, please use the updateShipmentDestinationAddress endpoint / ShipmentAddressUpdateRequester service to update the destination address of an approved shipment for shipment id %s", shipment.ID))
->>>>>>> 1042953b
 		}
 	}
 	return nil
