--- conflicted
+++ resolved
@@ -144,15 +144,9 @@
 			}
 		}
 
-<<<<<<< HEAD
-		if appCtx.Session().Roles.HasRole(roles.RoleTypeTOO) {
+		if appCtx.Session().ActiveRole.RoleType == roles.RoleTypeTOO {
 			if older.Status == models.MTOShipmentStatusApproved || older.Status == models.MTOShipmentStatusApprovalsRequested {
 				return apperror.NewForbiddenError("TOO: A shipment cannot be deleted if it's in Approved or Approvals Requested status")
-=======
-		if appCtx.Session().ActiveRole.RoleType == roles.RoleTypeTOO {
-			if older.Status == models.MTOShipmentStatusApproved {
-				return apperror.NewForbiddenError("TOO: APPROVED shipments cannot be deleted")
->>>>>>> acb65752
 			}
 		}
 
