package mtoshipment

import (
	"fmt"
	"time"

	"github.com/gobuffalo/validate/v3"

	"github.com/transcom/mymove/pkg/appcontext"
	"github.com/transcom/mymove/pkg/apperror"
	"github.com/transcom/mymove/pkg/models"
	"github.com/transcom/mymove/pkg/models/roles"
	"github.com/transcom/mymove/pkg/route"
)

func checkStatus() validator {
	return validatorFunc(func(appCtx appcontext.AppContext, newer *models.MTOShipment, _ *models.MTOShipment) error {
		verrs := validate.NewErrors()
		if newer.Status != "" && newer.Status != models.MTOShipmentStatusDraft && newer.Status != models.MTOShipmentStatusSubmitted {
			verrs.Add("status", "can only update status to DRAFT or SUBMITTED. use UpdateMTOShipmentStatus for other status updates")
		}
		return verrs
	})
}

func validatePrimeEstimatedWeightRecordedDate(estimatedWeightRecordedDate time.Time, scheduledPickupDate time.Time) error {
	recordedYear, recordedMonth, recordedDate := estimatedWeightRecordedDate.Date()
	scheduledYear, scheduledMonth, scheduledDate := scheduledPickupDate.Date()

	if estimatedWeightRecordedDate.Before(scheduledPickupDate) {
		return nil
	}

	if recordedYear == scheduledYear && recordedMonth == scheduledMonth && recordedDate == scheduledDate {
		return nil
	}

	return apperror.InvalidInputError{}
}

func checkAvailToPrime() validator {
	return validatorFunc(func(appCtx appcontext.AppContext, newer *models.MTOShipment, _ *models.MTOShipment) error {
		var move models.Move
		availToPrime, err := appCtx.DB().Q().
			Join("mto_shipments", "moves.id = mto_shipments.move_id").
			Where("available_to_prime_at IS NOT NULL").
			Where("mto_shipments.id = ?", newer.ID).
			Where("show = TRUE").
			Where("uses_external_vendor = FALSE").
			Exists(&move)
		if err != nil {
			return apperror.NewQueryError("Move", err, "Unexpected error")
		}
		if !availToPrime {
			return apperror.NewNotFoundError(newer.ID, "not available to prime for mtoShipment")
		}
		return nil
	})
}

func checkReweighAllowed() validator {
	return validatorFunc(func(_ appcontext.AppContext, newer *models.MTOShipment, _ *models.MTOShipment) error {
		if newer.Status != models.MTOShipmentStatusApproved && newer.Status != models.MTOShipmentStatusDiversionRequested {
			return apperror.NewConflictError(newer.ID, fmt.Sprintf("Can only reweigh a shipment that is Approved or Diversion Requested. The shipment's current status is %s", newer.Status))
		}
		if newer.Reweigh.RequestedBy != "" {
			return apperror.NewConflictError(newer.ID, "Cannot request a reweigh on a shipment that already has one.")
		}
		return nil
	})
}

// Checks if an office user is able to update a shipment based on shipment status
func checkUpdateAllowed() validator {
	return validatorFunc(func(appCtx appcontext.AppContext, _ *models.MTOShipment, older *models.MTOShipment) error {
		msg := fmt.Sprintf("%v is not updatable", older.ID)
		err := apperror.NewForbiddenError(msg)

		if appCtx.Session().IsOfficeApp() && appCtx.Session().IsOfficeUser() {
			isServiceCounselor := appCtx.Session().Roles.HasRole(roles.RoleTypeServicesCounselor)
			isTOO := appCtx.Session().Roles.HasRole(roles.RoleTypeTOO)
			isTIO := appCtx.Session().Roles.HasRole(roles.RoleTypeTIO)
			switch older.Status {
			case models.MTOShipmentStatusSubmitted:
				if isServiceCounselor || isTOO {
					return nil
				}
			case models.MTOShipmentStatusApproved:
				if isTIO || isTOO || isServiceCounselor {
					return nil
				}
			case models.MTOShipmentStatusCancellationRequested:
				if isTOO {
					return nil
				}
			case models.MTOShipmentStatusCanceled:
				if isTOO {
					return nil
				}
			case models.MTOShipmentStatusDiversionRequested:
				if isTOO {
					return nil
				}
			default:
				return err
			}

			return err
		}

		return err
	})
}

// Checks if a shipment can be deleted
func checkDeleteAllowed() validator {
	return validatorFunc(func(appCtx appcontext.AppContext, _ *models.MTOShipment, older *models.MTOShipment) error {
		move := older.MoveTaskOrder

		if appCtx.Session().Roles.HasRole(roles.RoleTypeServicesCounselor) {
			if move.Status != models.MoveStatusDRAFT && move.Status != models.MoveStatusNeedsServiceCounseling {
				return apperror.NewForbiddenError("Service Counselor: A shipment can only be deleted if the move is in 'Draft' or 'NeedsServiceCounseling' status")
			}
		}

		if appCtx.Session().Roles.HasRole(roles.RoleTypeTOO) {
			if older.Status == models.MTOShipmentStatusApproved {
				return apperror.NewForbiddenError("TOO: APPROVED shipments cannot be deleted")
			}
		}

		return nil
	})
}

// Checks if a shipment can be deleted
func checkPrimeDeleteAllowed() validator {
	return validatorFunc(func(appCtx appcontext.AppContext, _ *models.MTOShipment, older *models.MTOShipment) error {
		if older.MoveTaskOrder.AvailableToPrimeAt == nil {
			return apperror.NewNotFoundError(older.ID, "for mtoShipment")
		}
		if older.ShipmentType != models.MTOShipmentTypePPM {
			return apperror.NewForbiddenError("Prime can only delete PPM shipments")
		}
		if older.PPMShipment != nil && older.PPMShipment.Status == models.PPMShipmentStatusWaitingOnCustomer {
			return apperror.NewForbiddenError(fmt.Sprintf("A PPM shipment with the status %v cannot be deleted", models.PPMShipmentStatusWaitingOnCustomer))
		}
		return nil
	})
}

// helper function to check if the secondary address is empty, but the tertiary is not
func isMTOShipmentAddressCreateSequenceValid(mtoShipmentToCheck models.MTOShipment) bool {
	bothPickupAddressesEmpty := (models.IsAddressEmpty(mtoShipmentToCheck.SecondaryPickupAddress) && models.IsAddressEmpty(mtoShipmentToCheck.TertiaryPickupAddress))
	bothDestinationAddressesEmpty := (models.IsAddressEmpty(mtoShipmentToCheck.SecondaryDeliveryAddress) && models.IsAddressEmpty(mtoShipmentToCheck.TertiaryDeliveryAddress))
	bothPickupAddressesNotEmpty := !bothPickupAddressesEmpty
	bothDestinationAddressesNotEmpty := !bothDestinationAddressesEmpty
	hasNoSecondaryHasTertiaryPickup := (models.IsAddressEmpty(mtoShipmentToCheck.SecondaryPickupAddress) && !models.IsAddressEmpty(mtoShipmentToCheck.TertiaryPickupAddress))
	hasNoSecondaryHasTertiaryDestination := (models.IsAddressEmpty(mtoShipmentToCheck.SecondaryDeliveryAddress) && !models.IsAddressEmpty(mtoShipmentToCheck.TertiaryDeliveryAddress))

	// need an explicit case to capture when both are empty or not empty
	if ((bothPickupAddressesEmpty && bothDestinationAddressesEmpty) || (bothPickupAddressesNotEmpty && bothDestinationAddressesNotEmpty)) && !(hasNoSecondaryHasTertiaryPickup || hasNoSecondaryHasTertiaryDestination) {
		return true
	}
	if hasNoSecondaryHasTertiaryPickup || hasNoSecondaryHasTertiaryDestination {
		return false
	}
	return true
}

// helper function to check if the secondary address is empty, but the tertiary is not
func hasTertiaryWithNoSecondaryAddress(secondaryAddress *models.Address, tertiaryAddress *models.Address) bool {
	return (models.IsAddressEmpty(secondaryAddress) && !models.IsAddressEmpty(tertiaryAddress))
}

/* Checks if a valid address sequence is being maintained. This will return false if the tertiary address is being updated while the secondary address remains empty
*
 */
func isMTOAddressUpdateSequenceValid(shipmentToUpdateWith *models.MTOShipment, currentShipment *models.MTOShipment) bool {
	// if the incoming model has both fields, then we know the model will be updated with both secondary and tertiary addresses. therefore return true
	if !models.IsAddressEmpty(shipmentToUpdateWith.SecondaryPickupAddress) && !models.IsAddressEmpty(shipmentToUpdateWith.TertiaryPickupAddress) {
		return true
	}
	if !models.IsAddressEmpty(shipmentToUpdateWith.SecondaryDeliveryAddress) && !models.IsAddressEmpty(shipmentToUpdateWith.TertiaryDeliveryAddress) {
		return true
	}
	if currentShipment.SecondaryPickupAddress == nil && shipmentToUpdateWith.TertiaryPickupAddress != nil {
		return !hasTertiaryWithNoSecondaryAddress(currentShipment.SecondaryPickupAddress, shipmentToUpdateWith.TertiaryPickupAddress)
	}
	if currentShipment.SecondaryDeliveryAddress == nil && shipmentToUpdateWith.TertiaryDeliveryAddress != nil {
		return !hasTertiaryWithNoSecondaryAddress(currentShipment.SecondaryDeliveryAddress, shipmentToUpdateWith.TertiaryDeliveryAddress)
	}
	// no addresses are being updated, so correct address sequence is maintained, return true
	return true
}

func MTOShipmentHasTertiaryAddressWithNoSecondaryAddressUpdate() validator {
	return validatorFunc(func(appCtx appcontext.AppContext, newer *models.MTOShipment, older *models.MTOShipment) error {
		verrs := validate.NewErrors()
		if newer != nil && older != nil {
			squenceIsValid := isMTOAddressUpdateSequenceValid(newer, older)
			if !squenceIsValid {
				verrs.Add("error validating mto shipment", "Shipment cannot have a third address without a second address present")
				return apperror.NewInvalidInputError(newer.ID, nil, verrs, "Invalid input found while validating the MTO shipment")
			}
		}
		return nil
	})
}
func MTOShipmentHasTertiaryAddressWithNoSecondaryAddressCreate() validator {
	return validatorFunc(func(appCtx appcontext.AppContext, newer *models.MTOShipment, _ *models.MTOShipment) error {
		verrs := validate.NewErrors()
		if newer != nil {
			squenceIsValid := isMTOShipmentAddressCreateSequenceValid(*newer)
			if !squenceIsValid {
				verrs.Add("error validating mto shipment", "Shipment cannot have a third address without a second address present")
				return apperror.NewInvalidInputError(newer.ID, nil, verrs, "Invalid input found while validating the MTO shipment")
			}
		}
		return nil
	})
}

// This function checks Prime specific validations on the model
// It expects older to represent what's in the db and mtoShipment to represent the requested update
// It updates mtoShipment accordingly if there are dependent updates like requiredDeliveryDate
// On completion it either returns a list of errors or an updated MTOShipment that should be stored to the database.
func checkPrimeValidationsOnModel(planner route.Planner) validator {
	return validatorFunc(func(appCtx appcontext.AppContext, newer *models.MTOShipment, older *models.MTOShipment) error {
		verrs := validate.NewErrors()
		// Prime cannot edit the customer's requestedPickupDate
		if newer.RequestedPickupDate != nil {
			requestedPickupDate := newer.RequestedPickupDate
			// if !requestedPickupDate.Equal(*older.RequestedPickupDate) {
			// 	verrs.Add("requestedPickupDate", "must match what customer has requested")
			// }
			newer.RequestedPickupDate = requestedPickupDate
		}

		// Get the latest scheduled pickup date as it's needed to calculate the update range for PrimeEstimatedWeight
		// And the RDD
		latestSchedPickupDate := older.ScheduledPickupDate
		if newer.ScheduledPickupDate != nil {
			latestSchedPickupDate = newer.ScheduledPickupDate
		}

		// Prime can update the estimated weight once within a set period of time
		// If it's expired, they can no longer update it.
		latestEstimatedWeight := older.PrimeEstimatedWeight
		if newer.PrimeEstimatedWeight != nil {
			if newer.ShipmentType == models.MTOShipmentTypeHHGOutOfNTS {
				verrs.Add("primeEstimatedWeight", "cannot be updated for nts-release shipments, please contact the TOO directly to request updates to this field")
			}
			if older.PrimeEstimatedWeight != nil {
				verrs.Add("primeEstimatedWeight", "cannot be updated after initial estimation")
			}
			// Validate if we are in the allowed period of time
			now := time.Now()
			if latestSchedPickupDate != nil {
				err := validatePrimeEstimatedWeightRecordedDate(now, *latestSchedPickupDate)
				if err != nil {
					verrs.Add("primeEstimatedWeight", "the time period for updating the estimated weight for a shipment has expired, please contact the TOO directly to request updates to this shipment’s estimated weight")
					verrs.Add("primeEstimatedWeight", err.Error())
				}
			}
			// If they can update it, it will be the latestEstimatedWeight (needed for RDD calc)
			// And we also record the date at which it happened
			latestEstimatedWeight = newer.PrimeEstimatedWeight
			newer.PrimeEstimatedWeightRecordedDate = &now
		}

		if newer.NTSRecordedWeight != nil {
			if newer.ShipmentType == models.MTOShipmentTypeHHGOutOfNTS {
				verrs.Add("ntsRecordedWeight", "cannot be updated for nts-release shipments, please contact the TOO directly to request updates to this field")
			}
		}

		// Prime cannot update or add agents with this endpoint, so this should always be empty
		if len(newer.MTOAgents) > 0 {
			if len(older.MTOAgents) < len(newer.MTOAgents) {
				verrs.Add("agents", "cannot add or update MTO agents to a shipment")
			}
		}

		// Prime can create a new address, but cannot update it.
		// So if address exists, return an error. But also set the local pointer to nil, so we don't recalculate requiredDeliveryDate
		var latestPickupAddress *models.Address
		var latestDestinationAddress *models.Address

		switch older.ShipmentType {
		case models.MTOShipmentTypeHHGIntoNTS:
			if older.StorageFacility == nil {
				// latestDestinationAddress is only used for calculating RDD.
				// We don't want to block an update because we're missing info to calculate RDD
				break
			}
			latestPickupAddress = older.PickupAddress
			latestDestinationAddress = &older.StorageFacility.Address
		case models.MTOShipmentTypeHHGOutOfNTS:
			if older.StorageFacility == nil {
				// latestPickupAddress is only used for calculating RDD.
				// We don't want to block an update because we're missing info to calculate RDD
				break
			}
			latestPickupAddress = &older.StorageFacility.Address
			latestDestinationAddress = older.DestinationAddress
		default:
			latestPickupAddress = older.PickupAddress
			latestDestinationAddress = older.DestinationAddress
		}
		// We also track the latestPickupAddress for the RDD calculation
		if older.PickupAddress != nil && newer.PickupAddress != nil { // If both are populated, return error
			verrs.Add("pickupAddress", "the pickup address already exists and cannot be updated with this endpoint")
		} else if newer.PickupAddress != nil { // If only the update has an address, that's the latest address
			latestPickupAddress = newer.PickupAddress
		}
		if older.DestinationAddress != nil && newer.DestinationAddress != nil {
			verrs.Add("destinationAddress", "the destination address already exists and cannot be updated with this endpoint")
		} else if newer.DestinationAddress != nil {
			latestDestinationAddress = newer.DestinationAddress
		}

		// For secondary addresses we do the same, but don't have to track the latest values for RDD
		if older.SecondaryPickupAddress != nil && newer.SecondaryPickupAddress != nil { // If both are populated, return error
			verrs.Add("secondaryPickupAddress", "the secondary pickup address already exists and cannot be updated with this endpoint")
		}
		if older.SecondaryDeliveryAddress != nil && newer.SecondaryDeliveryAddress != nil {
			verrs.Add("secondaryDeliveryAddress", "the secondary delivery address already exists and cannot be updated with this endpoint")
		}

		if older.TertiaryPickupAddress != nil && newer.TertiaryPickupAddress != nil { // If both are populated, return error
			verrs.Add("tertiaryPickupAddress", "the tertiary pickup address already exists and cannot be updated with this endpoint")
		}
		if older.TertiaryDeliveryAddress != nil && newer.TertiaryDeliveryAddress != nil {
			verrs.Add("tertiaryDeliveryAddress", "the tertiary delivery address already exists and cannot be updated with this endpoint")
		}

		// If we have all the data, calculate RDD
		if latestSchedPickupDate != nil && (latestEstimatedWeight != nil || (older.ShipmentType == models.MTOShipmentTypeHHGOutOfNTS &&
<<<<<<< HEAD
			older.NTSRecordedWeight != nil)) && latestPickupAddress != nil && latestDestinationAddress != nil {
=======
			older.NTSRecordedWeight != nil)) && latestPickupAddress != nil && latestDestinationAddress != nil && older.ShipmentType != models.MTOShipmentTypeUnaccompaniedBaggage {
>>>>>>> 44764c34
			weight := latestEstimatedWeight
			if older.ShipmentType == models.MTOShipmentTypeHHGOutOfNTS && older.NTSRecordedWeight != nil {
				weight = older.NTSRecordedWeight
			}
			requiredDeliveryDate, err := CalculateRequiredDeliveryDate(appCtx, planner, *latestPickupAddress,
				*latestDestinationAddress, *latestSchedPickupDate, weight.Int(), older.MarketCode, older.MoveTaskOrderID)
			if err != nil {
				verrs.Add("requiredDeliveryDate", err.Error())
			}
			newer.RequiredDeliveryDate = requiredDeliveryDate
		}
		return verrs
	})
}

// This func helps protect against accidental V2 intended endpoint creation hitting V1
// Eg: Somebody is testing the V2 endpoint for diversion false, divertedShipmentID true
// That example test would pass which we do not want
// ! Prime V1 rule
func protectV1Diversion() validator {
	var verrs *validate.Errors
	return validatorFunc(func(appCtx appcontext.AppContext, newer *models.MTOShipment, _ *models.MTOShipment) error {
		// Ensure that if DivertedFromShipmentID is provided that we kick back an invalid input response
		if newer.DivertedFromShipmentID != nil {
			return apperror.NewInvalidInputError(newer.ID, nil, verrs, "The divertedFromShipmentId parameter is meant for the V2 endpoint. You are currently using the V1 endpoint.")
		}
		return nil
	})
}

// Checks if diversion parameters are valid
// ! This is a Prime V2 rule
func checkDiversionValid() validator {
	var verrs *validate.Errors
	return validatorFunc(func(appCtx appcontext.AppContext, newer *models.MTOShipment, _ *models.MTOShipment) error {
		// Ensure that if diversion is true that DivertedFromShipmentID is provided
		if newer.Diversion && newer.DivertedFromShipmentID == nil {
			return apperror.NewInvalidInputError(newer.ID, nil, verrs, "The divertedFromShipmentId parameter must be provided if you're creating a new diversion")
		}
		// Ensure that diversion is true if a diverted from shipment ID parameter is passed in
		if !newer.Diversion && newer.DivertedFromShipmentID != nil {
			return apperror.NewInvalidInputError(newer.ID, nil, verrs, "The diversion parameter must be true if a DivertedFromShipmentID is provided")
		}
		// Ensure that the "DivertedFromShipmentID" exists if it is provided
		// Also ensure that if these conditions are met that the PrimeActualWeight has not been provided in the new diversion
		if newer.Diversion && newer.DivertedFromShipmentID != nil {
			exists, err := appCtx.DB().Q().
				Where("id = ?", *newer.DivertedFromShipmentID).
				Exists(&models.MTOShipment{})
			if err != nil {
				return apperror.NewQueryError("Move", err, "Unexpected error")
			}
			if !exists {
				return apperror.NewNotFoundError(newer.ID, "DivertedFromShipmentID shipment not found")
			}

			// Ensure that if an actual weight is provided in this shipment that we inform the user the endpoint is beign utilized incorrectly
			// The prime actual weight should be inherited from the parent if it is a diversion, not provided on creation
			if newer.PrimeActualWeight != nil {
				return apperror.NewInvalidInputError(newer.ID, nil, verrs, "The prime actual weight should not be provided inside of a newly created diversion. It will be automatically inherited by the parent. This rule does not apply for updating a shipment if that was your intention.")
			}
		}
		// Ensure that the diverted from ID is not equal to itself
		if newer.Diversion && newer.DivertedFromShipmentID == &newer.ID {
			return apperror.NewInvalidInputError(newer.ID, nil, verrs, "The DivertedFromShipmentID parameter can not be equal to the current shipment ID")
		}
		return nil
	})
}

// This func automatically sets the actual weight of the newly created shipment to be equal to the parent shipment's actual weight
func childDiversionPrimeWeightRule() validator {
	return validatorFunc(func(appCtx appcontext.AppContext, newer *models.MTOShipment, _ *models.MTOShipment) error {
		// Ensure that if "DivertedFromShipmentID" exists, that we set the actual weight of the new shipment to be equal to the parent
		if newer.DivertedFromShipmentID != nil {
			var parentShipment models.MTOShipment
			err := appCtx.DB().Q().
				Where("id = ?", *newer.DivertedFromShipmentID).
				First(&parentShipment)
			if err != nil {
				return apperror.NewQueryError("Move", err, "Unexpected error")
			}
			if parentShipment.PrimeActualWeight == nil {
				return apperror.NewQueryError("Move", err, "Unexpected error with parent shipment actual weight being nil")
			}
			newer.PrimeActualWeight = parentShipment.PrimeActualWeight
		}
		return nil
	})
}<|MERGE_RESOLUTION|>--- conflicted
+++ resolved
@@ -337,11 +337,7 @@
 
 		// If we have all the data, calculate RDD
 		if latestSchedPickupDate != nil && (latestEstimatedWeight != nil || (older.ShipmentType == models.MTOShipmentTypeHHGOutOfNTS &&
-<<<<<<< HEAD
-			older.NTSRecordedWeight != nil)) && latestPickupAddress != nil && latestDestinationAddress != nil {
-=======
 			older.NTSRecordedWeight != nil)) && latestPickupAddress != nil && latestDestinationAddress != nil && older.ShipmentType != models.MTOShipmentTypeUnaccompaniedBaggage {
->>>>>>> 44764c34
 			weight := latestEstimatedWeight
 			if older.ShipmentType == models.MTOShipmentTypeHHGOutOfNTS && older.NTSRecordedWeight != nil {
 				weight = older.NTSRecordedWeight
