--- conflicted
+++ resolved
@@ -336,13 +336,8 @@
 		}
 
 		// If we have all the data, calculate RDD
-<<<<<<< HEAD
-		if latestSchedPickupDate != nil && (latestEstimatedWeight != nil || (older.ShipmentType == models.MTOShipmentTypeHHGOutOfNTSDom &&
+		if latestSchedPickupDate != nil && (latestEstimatedWeight != nil || (older.ShipmentType == models.MTOShipmentTypeHHGOutOfNTS &&
 			older.NTSRecordedWeight != nil)) && latestPickupAddress != nil && latestDestinationAddress != nil && older.ShipmentType != models.MTOShipmentTypeUnaccompaniedBaggage {
-=======
-		if latestSchedPickupDate != nil && (latestEstimatedWeight != nil || (older.ShipmentType == models.MTOShipmentTypeHHGOutOfNTS &&
-			older.NTSRecordedWeight != nil)) && latestPickupAddress != nil && latestDestinationAddress != nil {
->>>>>>> 3e855584
 			weight := latestEstimatedWeight
 			if older.ShipmentType == models.MTOShipmentTypeHHGOutOfNTS && older.NTSRecordedWeight != nil {
 				weight = older.NTSRecordedWeight
