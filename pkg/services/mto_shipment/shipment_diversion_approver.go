--- conflicted
+++ resolved
@@ -35,11 +35,7 @@
 		return &models.MTOShipment{}, apperror.NewPreconditionFailedError(shipmentID, query.StaleIdentifierError{StaleIdentifier: eTag})
 	}
 
-<<<<<<< HEAD
-	transactionError := appCtx.NewTransaction(func(txnAppCtx appcontext.AppContext) error {
-=======
 	transactionError := appCtx.NewTransaction(func(_ appcontext.AppContext) error {
->>>>>>> 1dd87325
 		err = f.router.ApproveDiversion(appCtx, shipment)
 		if err != nil {
 			return err
