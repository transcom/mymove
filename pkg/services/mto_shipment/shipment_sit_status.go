package mtoshipment

import (
	"time"

	"github.com/transcom/mymove/pkg/appcontext"
	"github.com/transcom/mymove/pkg/apperror"
	"github.com/transcom/mymove/pkg/models"
	"github.com/transcom/mymove/pkg/services"
)

// OriginSITLocation is the constant representing when the shipment in storage occurs at the origin
const OriginSITLocation = "ORIGIN"

// DestinationSITLocation is the constant representing when the shipment in storage occurs at the destination
const DestinationSITLocation = "DESTINATION"

type shipmentSITStatus struct {
}

// NewShipmentSITStatus creates a new instance of the service object that implements calculating a shipments SIT summary
func NewShipmentSITStatus() services.ShipmentSITStatus {
	return &shipmentSITStatus{}
}

// CalculateShipmentSITStatus creates a SIT Status for payload to be used in
// multiple handlers in the `ghcapi` package for the MTOShipment handlers.
func (f shipmentSITStatus) CalculateShipmentSITStatus(appCtx appcontext.AppContext, shipment models.MTOShipment) (*services.SITStatus, error) {
	if shipment.MTOServiceItems == nil || len(shipment.MTOServiceItems) == 0 {
		return nil, nil
	}

	var shipmentSITStatus services.SITStatus
	var currentSIT *models.MTOServiceItem

	year, month, day := time.Now().Date()
	today := time.Date(year, month, day, 0, 0, 0, 0, time.UTC)

	// Collect all Departure SITs from origin and destination and find the most recent SIT service item
	for i, serviceItem := range shipment.MTOServiceItems {
		// only departure SIT service items have a departure date
		if code := serviceItem.ReService.Code; (code == models.ReServiceCodeDOPSIT || code == models.ReServiceCodeDDDSIT) &&
			serviceItem.Status == models.MTOServiceItemStatusApproved {
<<<<<<< HEAD
			if !serviceItem.SITEntryDate.After(today) { // Skip a SIT service item that hasn't entered storage yet
				if serviceItem.SITDepartureDate != nil && serviceItem.SITDepartureDate.Before(today) {
					// SIT is in the past
					shipmentSITStatus.TotalSITDaysUsed += daysInSIT(serviceItem, today)
					shipmentSITStatus.PastSITs = append(shipmentSITStatus.PastSITs, shipment.MTOServiceItems[i])
				} else {
					// SIT is currently in storage
					shipmentSITStatus.DaysInSIT = daysInSIT(serviceItem, today)
					shipmentSITStatus.TotalSITDaysUsed += shipmentSITStatus.DaysInSIT
					currentSIT = &shipment.MTOServiceItems[i]
				}
=======
			if serviceItem.SITEntryDate.After(today) {
				// NOTE: We're treating future SIT as if it's current SIT in
				// order to allow for SIT to be editable even if it hasn't entered SIT.
				// This was introduced in MB-14973
				shipmentSITStatus.DaysInSIT = 0
				shipmentSITStatus.TotalSITDaysUsed = 0
				currentSIT = &shipment.MTOServiceItems[i]
			} else if serviceItem.SITDepartureDate != nil && serviceItem.SITDepartureDate.Before(today) {
				// SIT is in the past
				shipmentSITStatus.TotalSITDaysUsed += daysInSIT(serviceItem, today)
				shipmentSITStatus.PastSITs = append(shipmentSITStatus.PastSITs, shipment.MTOServiceItems[i])
			} else {
				// SIT is currently in storage
				shipmentSITStatus.DaysInSIT = daysInSIT(serviceItem, today)
				shipmentSITStatus.TotalSITDaysUsed += shipmentSITStatus.DaysInSIT
				currentSIT = &shipment.MTOServiceItems[i]
>>>>>>> c7d59e7a
			}
		}
	}

	// There were no departure SIT service items for this shipment
	if currentSIT == nil && len(shipmentSITStatus.PastSITs) == 0 {
		return nil, nil
	}

	shipmentSITStatus.ShipmentID = shipment.ID

	totalSITAllowance, err := f.CalculateShipmentSITAllowance(appCtx, shipment)
	if err != nil {
		return nil, err
	}

	shipmentSITStatus.TotalDaysRemaining = totalSITAllowance - shipmentSITStatus.TotalSITDaysUsed

	if currentSIT != nil {
		if currentSIT.ReService.Code == models.ReServiceCodeDOPSIT {
			shipmentSITStatus.Location = OriginSITLocation
		} else {
			shipmentSITStatus.Location = DestinationSITLocation
		}

		shipmentSITStatus.SITEntryDate = *currentSIT.SITEntryDate
		shipmentSITStatus.SITDepartureDate = currentSIT.SITDepartureDate
		shipmentSITStatus.SITAllowanceEndDate = calculateSITAllowanceEndDate(shipmentSITStatus, today)
	}

	return &shipmentSITStatus, nil
}

// Private function daysInSIT is used to calculate the number of days an item
// is in SIT using a serviceItem and the current day.
//
// If the service item has a departure date and SIT entry date is in the past,
// then the return value is the SITDepartureDate - SITEntryDate.
//
// If there is no departure date and the SIT entry date in the past, then the
// return value is Today - SITEntryDate.
func daysInSIT(serviceItem models.MTOServiceItem, today time.Time) int {
	if serviceItem.SITDepartureDate != nil && serviceItem.SITDepartureDate.Before(today) {
		return int(serviceItem.SITDepartureDate.Sub(*serviceItem.SITEntryDate).Hours()) / 24
	} else if serviceItem.SITEntryDate.Before(today) {
		return int(today.Sub(*serviceItem.SITEntryDate).Hours()) / 24
	}

	return 0
}

func calculateSITAllowanceEndDate(shipmentSITStatus services.SITStatus, today time.Time) time.Time {
	//current SIT
	if shipmentSITStatus.SITEntryDate.Before(today) {
		return today.AddDate(0, 0, shipmentSITStatus.TotalDaysRemaining)
	}
	// future SIT
	return shipmentSITStatus.SITEntryDate.AddDate(0, 0, shipmentSITStatus.TotalDaysRemaining)

}

func (f shipmentSITStatus) CalculateShipmentsSITStatuses(appCtx appcontext.AppContext, shipments []models.MTOShipment) map[string]services.SITStatus {
	shipmentsSITStatuses := map[string]services.SITStatus{}

	for _, shipment := range shipments {
		shipmentSITStatus, _ := f.CalculateShipmentSITStatus(appCtx, shipment)
		if shipmentSITStatus != nil {
			shipmentsSITStatuses[shipment.ID.String()] = *shipmentSITStatus
		}
	}

	return shipmentsSITStatuses
}

// CalculateShipmentSITAllowance finds the number of days allowed in SIT for a shipment based on its entitlement and any approved SIT extensions
func (f shipmentSITStatus) CalculateShipmentSITAllowance(appCtx appcontext.AppContext, shipment models.MTOShipment) (int, error) {
	entitlement, err := fetchEntitlement(appCtx, shipment)
	if err != nil {
		return 0, apperror.NewNotFoundError(shipment.ID, "shipment is missing entitlement")
	}

	totalSITAllowance := 0
	if entitlement.StorageInTransit != nil {
		totalSITAllowance = *entitlement.StorageInTransit
	}
	for _, ext := range shipment.SITDurationUpdates {
		if ext.ApprovedDays != nil {
			totalSITAllowance += *ext.ApprovedDays
		}
	}
	return totalSITAllowance, nil
}

func fetchEntitlement(appCtx appcontext.AppContext, mtoShipment models.MTOShipment) (*models.Entitlement, error) {
	var move models.Move
	err := appCtx.DB().Q().EagerPreload("Orders.Entitlement").Find(&move, mtoShipment.MoveTaskOrderID)

	if err != nil {
		return nil, err
	}

	return move.Orders.Entitlement, nil
}<|MERGE_RESOLUTION|>--- conflicted
+++ resolved
@@ -41,19 +41,6 @@
 		// only departure SIT service items have a departure date
 		if code := serviceItem.ReService.Code; (code == models.ReServiceCodeDOPSIT || code == models.ReServiceCodeDDDSIT) &&
 			serviceItem.Status == models.MTOServiceItemStatusApproved {
-<<<<<<< HEAD
-			if !serviceItem.SITEntryDate.After(today) { // Skip a SIT service item that hasn't entered storage yet
-				if serviceItem.SITDepartureDate != nil && serviceItem.SITDepartureDate.Before(today) {
-					// SIT is in the past
-					shipmentSITStatus.TotalSITDaysUsed += daysInSIT(serviceItem, today)
-					shipmentSITStatus.PastSITs = append(shipmentSITStatus.PastSITs, shipment.MTOServiceItems[i])
-				} else {
-					// SIT is currently in storage
-					shipmentSITStatus.DaysInSIT = daysInSIT(serviceItem, today)
-					shipmentSITStatus.TotalSITDaysUsed += shipmentSITStatus.DaysInSIT
-					currentSIT = &shipment.MTOServiceItems[i]
-				}
-=======
 			if serviceItem.SITEntryDate.After(today) {
 				// NOTE: We're treating future SIT as if it's current SIT in
 				// order to allow for SIT to be editable even if it hasn't entered SIT.
@@ -70,7 +57,6 @@
 				shipmentSITStatus.DaysInSIT = daysInSIT(serviceItem, today)
 				shipmentSITStatus.TotalSITDaysUsed += shipmentSITStatus.DaysInSIT
 				currentSIT = &shipment.MTOServiceItems[i]
->>>>>>> c7d59e7a
 			}
 		}
 	}
