package mtoshipment

import (
	"database/sql"

	"github.com/gofrs/uuid"

	"github.com/transcom/mymove/pkg/appcontext"
	"github.com/transcom/mymove/pkg/apperror"
	"github.com/transcom/mymove/pkg/db/utilities"
	"github.com/transcom/mymove/pkg/models"
	"github.com/transcom/mymove/pkg/services"
)

type mtoShipmentFetcher struct {
}

// NewMTOShipmentFetcher creates a new MTOShipmentFetcher struct that supports ListMTOShipments
func NewMTOShipmentFetcher() services.MTOShipmentFetcher {
	return &mtoShipmentFetcher{}
}

func (f mtoShipmentFetcher) ListMTOShipments(appCtx appcontext.AppContext, moveID uuid.UUID) ([]models.MTOShipment, error) {
	var move models.Move
	err := appCtx.DB().Find(&move, moveID)
	if err != nil {
		switch err {
		case sql.ErrNoRows:
			return nil, apperror.NewNotFoundError(moveID, "move not found")
		default:
			return nil, apperror.NewQueryError("Move", err, "")
		}
	}

	var shipments []models.MTOShipment
	err = appCtx.DB().Scope(utilities.ExcludeDeletedScope()).
		EagerPreload(
			"MTOServiceItems.ReService",
			"PickupAddress",
			"SecondaryPickupAddress",
			"DestinationAddress",
			"SecondaryDeliveryAddress",
			"MTOServiceItems.Dimensions",
			"PPMShipment.W2Address",
			"PPMShipment.WeightTickets",
			"PPMShipment.MovingExpenses",
			"PPMShipment.ProgearWeightTickets",
			"DeliveryAddressUpdate",
			"DeliveryAddressUpdate.OriginalAddress",
			"Reweigh",
			"SITDurationUpdates",
			"StorageFacility.Address",
		). // Right now no use case for showing deleted shipments.
		Where("move_id = ?", moveID).
		Order("uses_external_vendor asc").
		Order("created_at asc").
		All(&shipments)

	if err != nil {
		return nil, err
	}

	// Need to iterate through shipments to fetch additional PPM weight ticket info
	// EagerPreload causes duplicate records because there are multiple relationships to the same table
	for i := range shipments {
		if shipments[i].ShipmentType == models.MTOShipmentTypePPM {
			shipments[i].PPMShipment.WeightTickets = shipments[i].PPMShipment.WeightTickets.FilterDeleted()
			for j := range shipments[i].PPMShipment.WeightTickets {
				// variable for convenience still modifies original shipments object
				weightTicket := &shipments[i].PPMShipment.WeightTickets[j]

				loadErr := appCtx.DB().Load(weightTicket, "EmptyDocument.UserUploads.Upload")
				if loadErr != nil {
					return nil, loadErr
				}
				weightTicket.EmptyDocument.UserUploads = weightTicket.EmptyDocument.UserUploads.FilterDeleted()

				loadErr = appCtx.DB().Load(weightTicket, "FullDocument.UserUploads.Upload")
				if loadErr != nil {
					return nil, loadErr
				}
				weightTicket.FullDocument.UserUploads = weightTicket.FullDocument.UserUploads.FilterDeleted()

				loadErr = appCtx.DB().Load(weightTicket, "ProofOfTrailerOwnershipDocument.UserUploads.Upload")
				if loadErr != nil {
					return nil, loadErr
				}
				weightTicket.ProofOfTrailerOwnershipDocument.UserUploads = weightTicket.ProofOfTrailerOwnershipDocument.UserUploads.FilterDeleted()
			}

			shipments[i].PPMShipment.MovingExpenses = shipments[i].PPMShipment.MovingExpenses.FilterDeleted()
			for j := range shipments[i].PPMShipment.MovingExpenses {
				movingExpense := &shipments[i].PPMShipment.MovingExpenses[j]

				loadErr := appCtx.DB().Load(movingExpense, "Document.UserUploads.Upload")
				if loadErr != nil {
					return nil, loadErr
				}
				movingExpense.Document.UserUploads = movingExpense.Document.UserUploads.FilterDeleted()
			}

			shipments[i].PPMShipment.ProgearWeightTickets = shipments[i].PPMShipment.ProgearWeightTickets.FilterDeleted()
			for j := range shipments[i].PPMShipment.ProgearWeightTickets {
				progearWeightTicket := &shipments[i].PPMShipment.ProgearWeightTickets[j]

				loadErr := appCtx.DB().Load(progearWeightTicket, "Document.UserUploads.Upload")
				if loadErr != nil {
					return nil, loadErr
				}
				progearWeightTicket.Document.UserUploads = progearWeightTicket.Document.UserUploads.FilterDeleted()
			}
		}
<<<<<<< HEAD
		if shipments[i].DeliveryAddressUpdate != nil {
			// Cannot EagerPreload the address update `NewAddress` due to POP bug
			// See: https://transcom.github.io/mymove-docs/docs/backend/setup/using-eagerpreload-in-pop#eager-vs-eagerpreload-inconsistency
			loadErr := appCtx.DB().Load(shipments[i].DeliveryAddressUpdate, "NewAddress")
			if loadErr != nil {
				return nil, apperror.NewQueryError("DeliveryAddressUpdate", loadErr, "")
			}
		}
=======
		var agents []models.MTOAgent
		err = appCtx.DB().Scope(utilities.ExcludeDeletedScope()).Where("mto_shipment_id = ?", shipments[i].ID).All(&agents)
		if err != nil {
			return nil, err
		}
		shipments[i].MTOAgents = agents
>>>>>>> 691840cc
	}

	return shipments, nil
}

func FindShipment(appCtx appcontext.AppContext, shipmentID uuid.UUID, eagerAssociations ...string) (*models.MTOShipment, error) {
	var shipment models.MTOShipment
	findShipmentQuery := appCtx.DB().Q().Scope(utilities.ExcludeDeletedScope())

	if len(eagerAssociations) > 0 {
		findShipmentQuery.Eager(eagerAssociations...)
	}

	err := findShipmentQuery.Find(&shipment, shipmentID)

	if err != nil {
		switch err {
		case sql.ErrNoRows:
			return nil, apperror.NewNotFoundError(shipmentID, "while looking for shipment")
		default:
			return nil, apperror.NewQueryError("MTOShipment", err, "")
		}
	}

	return &shipment, nil
}

func (f mtoShipmentFetcher) GetShipment(appCtx appcontext.AppContext, shipmentID uuid.UUID, eagerAssociations ...string) (*models.MTOShipment, error) {
	var shipment models.MTOShipment
	findShipmentQuery := appCtx.DB().Q().Scope(utilities.ExcludeDeletedScope())

	if len(eagerAssociations) > 0 {
		findShipmentQuery.Eager(eagerAssociations...)
	}

	err := findShipmentQuery.Find(&shipment, shipmentID)

	if err != nil {
		switch err {
		case sql.ErrNoRows:
			return nil, apperror.NewNotFoundError(shipmentID, "while looking for shipment")
		default:
			return nil, apperror.NewQueryError("MTOShipment", err, "")
		}
	}

	return &shipment, nil
}<|MERGE_RESOLUTION|>--- conflicted
+++ resolved
@@ -110,7 +110,7 @@
 				progearWeightTicket.Document.UserUploads = progearWeightTicket.Document.UserUploads.FilterDeleted()
 			}
 		}
-<<<<<<< HEAD
+
 		if shipments[i].DeliveryAddressUpdate != nil {
 			// Cannot EagerPreload the address update `NewAddress` due to POP bug
 			// See: https://transcom.github.io/mymove-docs/docs/backend/setup/using-eagerpreload-in-pop#eager-vs-eagerpreload-inconsistency
@@ -119,14 +119,13 @@
 				return nil, apperror.NewQueryError("DeliveryAddressUpdate", loadErr, "")
 			}
 		}
-=======
+
 		var agents []models.MTOAgent
 		err = appCtx.DB().Scope(utilities.ExcludeDeletedScope()).Where("mto_shipment_id = ?", shipments[i].ID).All(&agents)
 		if err != nil {
 			return nil, err
 		}
 		shipments[i].MTOAgents = agents
->>>>>>> 691840cc
 	}
 
 	return shipments, nil
