--- conflicted
+++ resolved
@@ -215,8 +215,6 @@
 		}
 	})
 
-<<<<<<< HEAD
-=======
 	suite.Run("UB shipment without any OCONUS address should error", func() {
 		availableToPrimeMove := factory.BuildAvailableToPrimeMove(suite.DB(), nil, nil)
 
@@ -243,7 +241,6 @@
 		suite.Contains(err.Error(), "At least one address for a UB shipment must be OCONUS")
 	})
 
->>>>>>> 1baba221
 	suite.Run("Successful - UpdateMTOShipmentAddress - Test updating international origin SITDeliveryMiles on shipment pickup address change", func() {
 		availableToPrimeMove := factory.BuildAvailableToPrimeMove(suite.DB(), nil, nil)
 		address := factory.BuildAddress(suite.DB(), nil, nil)
