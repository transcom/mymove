--- conflicted
+++ resolved
@@ -318,11 +318,7 @@
 			},
 			{
 				Model: models.MTOShipment{
-<<<<<<< HEAD
-					ShipmentType:         models.MTOShipmentTypeHHGOutOfNTS,
-=======
 					ShipmentType:         models.MTOShipmentTypeHHG,
->>>>>>> db0777f7
 					UsesExternalVendor:   true,
 					Status:               models.MTOShipmentStatusApproved,
 					PrimeEstimatedWeight: &primeActualWeight,
@@ -331,14 +327,6 @@
 			},
 			{
 				Model:    address,
-<<<<<<< HEAD
-				Type:     &factory.Addresses.DeliveryAddress,
-				LinkOnly: true,
-			},
-			{
-				Model:    address,
-=======
->>>>>>> db0777f7
 				Type:     &factory.Addresses.PickupAddress,
 				LinkOnly: true,
 			},
@@ -441,11 +429,7 @@
 			},
 			{
 				Model: models.MTOShipment{
-<<<<<<< HEAD
-					ShipmentType:         models.MTOShipmentTypeHHGOutOfNTS,
-=======
 					ShipmentType:         models.MTOShipmentTypeHHG,
->>>>>>> db0777f7
 					UsesExternalVendor:   true,
 					Status:               models.MTOShipmentStatusApproved,
 					PrimeEstimatedWeight: &primeActualWeight,
@@ -455,14 +439,6 @@
 			},
 			{
 				Model:    address,
-<<<<<<< HEAD
-				Type:     &factory.Addresses.DeliveryAddress,
-				LinkOnly: true,
-			},
-			{
-				Model:    address,
-=======
->>>>>>> db0777f7
 				Type:     &factory.Addresses.PickupAddress,
 				LinkOnly: true,
 			},
