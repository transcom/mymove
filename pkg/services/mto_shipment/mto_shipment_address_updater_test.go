package mtoshipment

import (
	"time"

	"github.com/stretchr/testify/mock"

	"github.com/transcom/mymove/pkg/apperror"
	"github.com/transcom/mymove/pkg/etag"
	"github.com/transcom/mymove/pkg/factory"
	"github.com/transcom/mymove/pkg/models"
	"github.com/transcom/mymove/pkg/route/mocks"
	"github.com/transcom/mymove/pkg/services/address"
	"github.com/transcom/mymove/pkg/unit"
)

func (suite *MTOShipmentServiceSuite) TestUpdateMTOShipmentAddress() {
	planner := &mocks.Planner{}
	planner.On("ZipTransitDistance",
		mock.AnythingOfType("*appcontext.appContext"),
		mock.Anything,
		mock.Anything,
	).Return(400, nil)
	addressCreator := address.NewAddressCreator()
	addressUpdater := address.NewAddressUpdater()
	mtoShipmentAddressUpdater := NewMTOShipmentAddressUpdater(planner, addressCreator, addressUpdater)

	// TESTCASE SCENARIO
	// Under test: UpdateMTOShipmentAddress
	// Mocked:     None
	// Set up:     We request an address update on an external shipment with the mustBeAvailableToPrime flag = true
	//             And again with mustBeAvailableToPrime flag = false
	// Expected outcome:
	//             With mustBeAvailableToPrime = true, we should receive an error
	//             With mustBeAvailableToPrime = false, there should be no error
	suite.Run("Using external vendor shipment", func() {
		availableToPrimeMove := factory.BuildAvailableToPrimeMove(suite.DB(), nil, nil)
		address := factory.BuildAddress(suite.DB(), nil, nil)
		externalShipment := factory.BuildMTOShipment(suite.DB(), []factory.Customization{
			{
				Model:    availableToPrimeMove,
				LinkOnly: true,
			},
			{
				Model: models.MTOShipment{
					ShipmentType:       models.MTOShipmentTypeHHGOutOfNTS,
					UsesExternalVendor: true,
				},
			},
			{
				Model:    address,
				Type:     &factory.Addresses.DeliveryAddress,
				LinkOnly: true,
			},
		}, nil)
		eTag := etag.GenerateEtag(address.UpdatedAt)

		updatedAddress := address
		updatedAddress.StreetAddress1 = "123 Somewhere Ln"

		//  With mustBeAvailableToPrime = true, we should receive an error
		_, err := mtoShipmentAddressUpdater.UpdateMTOShipmentAddress(suite.AppContextForTest(), &updatedAddress, externalShipment.ID, eTag, true)
		if suite.Error(err) {
			suite.IsType(apperror.NotFoundError{}, err)
			suite.Contains(err.Error(), "looking for mtoShipment")
		}
		// With mustBeAvailableToPrime = false, there should be no error
		returnAddress, err := mtoShipmentAddressUpdater.UpdateMTOShipmentAddress(suite.AppContextForTest(), &updatedAddress, externalShipment.ID, eTag, false)
		suite.NoError(err)
		suite.Equal(updatedAddress.StreetAddress1, returnAddress.StreetAddress1)
	})

	suite.Run("Test updating service item destination address on shipment address change", func() {
		availableToPrimeMove := factory.BuildAvailableToPrimeMove(suite.DB(), nil, nil)
		deliveryAddress := factory.BuildAddress(suite.DB(), nil, nil)
		pickUpAddress := factory.BuildAddress(suite.DB(), []factory.Customization{
			{
				Model: models.Address{
					StreetAddress1: "1234 Some Street",
					City:           "Some City",
					State:          "SC",
					PostalCode:     "29229",
					IsOconus:       models.BoolPointer(false),
				},
			},
		}, nil)

		externalShipment := factory.BuildMTOShipment(suite.DB(), []factory.Customization{
			{
				Model:    availableToPrimeMove,
				LinkOnly: true,
			},
			{
				Model: models.MTOShipment{
					ShipmentType:       models.MTOShipmentTypeHHGOutOfNTS,
					UsesExternalVendor: true,
					Status:             models.MTOShipmentStatusApproved,
				},
			},
			{
				Model:    deliveryAddress,
				Type:     &factory.Addresses.DeliveryAddress,
				LinkOnly: true,
			},
			{
				Model:    pickUpAddress,
				Type:     &factory.Addresses.PickupAddress,
				LinkOnly: true,
			},
		}, nil)

		threeMonthsAgo := time.Now().AddDate(0, -3, 0)
		twoMonthsAgo := threeMonthsAgo.AddDate(0, 1, 0)
		sitServiceItems := factory.BuildOriginSITServiceItems(suite.DB(), availableToPrimeMove, externalShipment, &threeMonthsAgo, &twoMonthsAgo)
		sitServiceItems = append(sitServiceItems, factory.BuildDestSITServiceItems(suite.DB(), availableToPrimeMove, externalShipment, &twoMonthsAgo, nil)...)
		suite.Equal(8, len(sitServiceItems))

		eTag := etag.GenerateEtag(deliveryAddress.UpdatedAt)

		updatedAddress := deliveryAddress
		updatedAddress.StreetAddress1 = "123 Somewhere Ln"

		//  With mustBeAvailableToPrime = true, we should receive an error
		_, err := mtoShipmentAddressUpdater.UpdateMTOShipmentAddress(suite.AppContextForTest(), &updatedAddress, externalShipment.ID, eTag, true)
		if suite.Error(err) {
			suite.IsType(apperror.NotFoundError{}, err)
			suite.Contains(err.Error(), "looking for mtoShipment")
		}
		// With mustBeAvailableToPrime = false, there should be no error
		returnAddress, err := mtoShipmentAddressUpdater.UpdateMTOShipmentAddress(suite.AppContextForTest(), &updatedAddress, externalShipment.ID, eTag, false)
		suite.NoError(err)
		suite.Equal(updatedAddress.StreetAddress1, returnAddress.StreetAddress1)

		mtoServiceItems, _ := UpdateSITServiceItemDestinationAddressToMTOShipmentAddress(&sitServiceItems, &updatedAddress, suite.AppContextForTest())
		suite.Equal(4, len(*mtoServiceItems))
		for _, mtoServiceItem := range *mtoServiceItems {
			suite.Equal(externalShipment.DestinationAddressID, mtoServiceItem.SITDestinationFinalAddressID)
		}
	})

	suite.Run("Test updating origin SITDeliveryMiles on shipment pickup address change", func() {
		availableToPrimeMove := factory.BuildAvailableToPrimeMove(suite.DB(), nil, nil)
		deliveryAddress := factory.BuildAddress(suite.DB(), nil, nil)
		pickUpAddress := factory.BuildAddress(suite.DB(), []factory.Customization{
			{
				Model: models.Address{
					StreetAddress1: "1234 Some Street",
					City:           "Some City",
					State:          "SC",
					PostalCode:     "29229",
					IsOconus:       models.BoolPointer(false),
				},
			},
		}, nil)

		externalShipment := factory.BuildMTOShipment(suite.DB(), []factory.Customization{
			{
				Model:    availableToPrimeMove,
				LinkOnly: true,
			},
			{
				Model: models.MTOShipment{
					ShipmentType:       models.MTOShipmentTypeHHGOutOfNTS,
					UsesExternalVendor: true,
					Status:             models.MTOShipmentStatusApproved,
				},
			},
			{
				Model:    deliveryAddress,
				Type:     &factory.Addresses.DeliveryAddress,
				LinkOnly: true,
			},
			{
				Model:    pickUpAddress,
				Type:     &factory.Addresses.PickupAddress,
				LinkOnly: true,
			},
		}, nil)

		threeMonthsAgo := time.Now().AddDate(0, -3, 0)
		twoMonthsAgo := threeMonthsAgo.AddDate(0, 1, 0)
		sitServiceItems := factory.BuildOriginSITServiceItems(suite.DB(), availableToPrimeMove, externalShipment, &threeMonthsAgo, &twoMonthsAgo)
		sitServiceItems = append(sitServiceItems, factory.BuildDestSITServiceItems(suite.DB(), availableToPrimeMove, externalShipment, &twoMonthsAgo, nil)...)
		suite.Equal(8, len(sitServiceItems))

		eTag := etag.GenerateEtag(deliveryAddress.UpdatedAt)

		oldAddress := deliveryAddress
		oldAddress.PostalCode = "75116"
		newAddress := deliveryAddress
		newAddress.PostalCode = "67492"

		//  With mustBeAvailableToPrime = true, we should receive an error
		_, err := mtoShipmentAddressUpdater.UpdateMTOShipmentAddress(suite.AppContextForTest(), &newAddress, externalShipment.ID, eTag, true)
		if suite.Error(err) {
			suite.IsType(apperror.NotFoundError{}, err)
			suite.Contains(err.Error(), "looking for mtoShipment")
		}

		planner := &mocks.Planner{}
		planner.On("ZipTransitDistance",
			mock.AnythingOfType("*appcontext.appContext"),
			mock.Anything,
			mock.Anything,
		).Return(465, nil)

		addressCreator := address.NewAddressCreator()

		mtoServiceItems, _ := UpdateOriginSITServiceItemSITDeliveryMiles(planner, addressCreator, &externalShipment, &newAddress, &oldAddress, suite.AppContextForTest())
		suite.Equal(2, len(*mtoServiceItems))
		for _, mtoServiceItem := range *mtoServiceItems {
			if mtoServiceItem.ReService.Code == "DOSFSC" || mtoServiceItem.ReService.Code == "DOPSIT" {
				suite.Equal(*mtoServiceItem.SITDeliveryMiles, 465)
			}
		}
	})

<<<<<<< HEAD
	suite.Run("Successful - UpdateMTOShipmentAddress - Test updating international origin SITDeliveryMiles on shipment pickup address change", func() {
		availableToPrimeMove := factory.BuildAvailableToPrimeMove(suite.DB(), nil, nil)
		address := factory.BuildAddress(suite.DB(), nil, nil)
		actualAddress := factory.BuildAddress(suite.DB(), []factory.Customization{
			{
				Model: models.Address{
					StreetAddress1: "177 Q st",
					City:           "Solomons",
					State:          "MD",
					PostalCode:     "20688",
				},
			},
		}, nil)

		primeActualWeight := unit.Pound(1234)
		primeEstimatedWeight := unit.Pound(1234)

		externalShipment := factory.BuildMTOShipment(suite.DB(), []factory.Customization{
=======
	suite.Run("UB shipment without any OCONUS address should error", func() {
		availableToPrimeMove := factory.BuildAvailableToPrimeMove(suite.DB(), nil, nil)

		conusAddress := factory.BuildAddress(suite.DB(), nil, nil)

		// default factory is OCONUS dest and CONUS pickup
		ubShipment := factory.BuildUBShipment(suite.DB(), []factory.Customization{
>>>>>>> 76606afb
			{
				Model:    availableToPrimeMove,
				LinkOnly: true,
			},
<<<<<<< HEAD
			{
				Model: models.MTOShipment{
					ShipmentType:         models.MTOShipmentTypeHHGOutOfNTS,
					UsesExternalVendor:   true,
					Status:               models.MTOShipmentStatusApproved,
					PrimeEstimatedWeight: &primeActualWeight,
					PrimeActualWeight:    &primeEstimatedWeight,
				},
			},
			{
				Model:    address,
				Type:     &factory.Addresses.DeliveryAddress,
				LinkOnly: true,
			},
			{
				Model:    address,
				Type:     &factory.Addresses.PickupAddress,
				LinkOnly: true,
			},
		}, nil)

		factory.BuildMTOServiceItem(suite.DB(), []factory.Customization{
			{
				Model:    availableToPrimeMove,
				LinkOnly: true,
			},
			{
				Model:    externalShipment,
				LinkOnly: true,
			},
			{
				Model: models.ReService{
					Code: models.ReServiceCodeIOSFSC,
				},
			},
			{
				Model:    actualAddress,
				Type:     &factory.Addresses.SITOriginHHGOriginalAddress,
				LinkOnly: true,
			},
			{
				Model:    actualAddress,
				Type:     &factory.Addresses.SITOriginHHGActualAddress,
				LinkOnly: true,
			},
			{
				Model: models.MTOServiceItem{
					Status:          models.MTOServiceItemStatusApproved,
					PricingEstimate: nil,
				},
			},
		}, nil)

		eTag := etag.GenerateEtag(address.UpdatedAt)

		newAddress := address
		newAddress.PostalCode = "67492"

		var serviceItems []models.MTOServiceItem

		// verify pre-update mto service items for both origin FSC SIT have not been set
		err := suite.AppContextForTest().DB().EagerPreload("ReService").Where("mto_shipment_id = ?", externalShipment.ID).Order("created_at asc").All(&serviceItems)
		suite.NoError(err)
		// expecting only IOSFSC and IDSFSC created for tests
		suite.Equal(1, len(serviceItems))
		for i := 0; i < len(serviceItems); i++ {
			suite.Nil(serviceItems[i].PricingEstimate)
			suite.True(serviceItems[i].SITDeliveryMiles == (*int)(nil))
		}

		planner := &mocks.Planner{}
		planner.On("ZipTransitDistance",
			mock.AnythingOfType("*appcontext.appContext"),
			"67492",
			"20688",
		).Return(5, nil)

		mtoShipmentAddressIntlSITUpdater := NewMTOShipmentAddressUpdater(planner, addressCreator, addressUpdater)

		_, err = mtoShipmentAddressIntlSITUpdater.UpdateMTOShipmentAddress(suite.AppContextForTest(), &newAddress, externalShipment.ID, eTag, false)
		suite.Nil(err)

		err = suite.AppContextForTest().DB().EagerPreload("ReService").Where("mto_shipment_id = ?", externalShipment.ID).Order("created_at asc").All(&serviceItems)
		suite.NoError(err)
		suite.Equal(1, len(serviceItems))
		for i := 0; i < len(serviceItems); i++ {
			suite.True(serviceItems[i].ReService.Code == models.ReServiceCodeIOSFSC)
			suite.NotNil(serviceItems[i].PricingEstimate)
			suite.Equal(*serviceItems[i].SITDeliveryMiles, 5)
		}
	})

	suite.Run("Successful - UpdateMTOShipmentAddress - OCONUS Original Pickup - should not calculate pricing", func() {
		availableToPrimeMove := factory.BuildAvailableToPrimeMove(suite.DB(), nil, nil)
		address := factory.BuildAddress(suite.DB(), nil, nil)
		actualAddress := factory.BuildAddress(suite.DB(), []factory.Customization{
			{
				Model: models.Address{
					StreetAddress1: "177 Q st",
					City:           "AK",
					State:          "AK",
					PostalCode:     "99708",
					IsOconus:       models.BoolPointer(true), //OCONUS - prevent pricing
				},
			},
		}, nil)

		primeActualWeight := unit.Pound(1234)
		primeEstimatedWeight := unit.Pound(1234)

		externalShipment := factory.BuildMTOShipment(suite.DB(), []factory.Customization{
			{
				Model:    availableToPrimeMove,
				LinkOnly: true,
			},
			{
				Model: models.MTOShipment{
					ShipmentType:         models.MTOShipmentTypeHHGOutOfNTS,
					UsesExternalVendor:   true,
					Status:               models.MTOShipmentStatusApproved,
					PrimeEstimatedWeight: &primeActualWeight,
					PrimeActualWeight:    &primeEstimatedWeight,
					MarketCode:           models.MarketCodeInternational,
				},
			},
			{
				Model:    address,
				Type:     &factory.Addresses.DeliveryAddress,
				LinkOnly: true,
			},
			{
				Model:    address,
				Type:     &factory.Addresses.PickupAddress,
				LinkOnly: true,
			},
		}, nil)

		factory.BuildMTOServiceItem(suite.DB(), []factory.Customization{
			{
				Model:    availableToPrimeMove,
				LinkOnly: true,
			},
			{
				Model:    externalShipment,
				LinkOnly: true,
			},
			{
				Model: models.ReService{
					Code: models.ReServiceCodeIOSFSC,
				},
			},
			{
				Model:    actualAddress,
				Type:     &factory.Addresses.SITOriginHHGOriginalAddress,
				LinkOnly: true,
			},
			{
				Model:    actualAddress,
				Type:     &factory.Addresses.SITOriginHHGActualAddress,
				LinkOnly: true,
			},
			{
				Model: models.MTOServiceItem{
					Status:          models.MTOServiceItemStatusApproved,
					PricingEstimate: nil,
				},
			},
		}, nil)

		eTag := etag.GenerateEtag(address.UpdatedAt)

		newAddress := address
		newAddress.PostalCode = "67492"

		var serviceItems []models.MTOServiceItem

		// verify pre-update mto service items for both origin FSC SIT have not been set
		err := suite.AppContextForTest().DB().EagerPreload("ReService").Where("mto_shipment_id = ?", externalShipment.ID).Order("created_at asc").All(&serviceItems)
		suite.NoError(err)
		// expecting only IOSFSC and IDSFSC created for tests
		suite.Equal(1, len(serviceItems))
		for i := 0; i < len(serviceItems); i++ {
			suite.Nil(serviceItems[i].PricingEstimate)
			suite.True(serviceItems[i].SITDeliveryMiles == (*int)(nil))
		}

		planner := &mocks.Planner{}
		planner.On("ZipTransitDistance",
			mock.AnythingOfType("*appcontext.appContext"),
			mock.Anything,
			mock.Anything,
		).Return(5, nil).Times(0)

		mtoShipmentAddressIntlSITUpdater := NewMTOShipmentAddressUpdater(planner, addressCreator, addressUpdater)

		_, err = mtoShipmentAddressIntlSITUpdater.UpdateMTOShipmentAddress(suite.AppContextForTest(), &newAddress, externalShipment.ID, eTag, false)
		suite.Nil(err)

		err = suite.AppContextForTest().DB().Eager("SITOriginHHGOriginalAddress", "SITOriginHHGActualAddress",
			"ReService").Where("mto_shipment_id = ?", externalShipment.ID).Order("created_at asc").All(&serviceItems)

		suite.NoError(err)
		suite.Equal(1, len(serviceItems))
		for i := 0; i < len(serviceItems); i++ {
			suite.True(serviceItems[i].ReService.Code == models.ReServiceCodeIOSFSC)
			// verify mileage and pricing were not calcuated because of OCONUS origin pickup - SITOriginHHGOriginalAddress
			suite.Equal(*serviceItems[i].PricingEstimate, unit.Cents(0))
			suite.NotNil(serviceItems[i].SITDeliveryMiles)
			suite.NotNil(serviceItems[i].SITOriginHHGActualAddressID)
			// verify SITOriginHHGActualAddress was not changed
			suite.Equal(serviceItems[i].SITOriginHHGActualAddress.PostalCode, actualAddress.PostalCode)
			// verify SITOriginHHGOriginalAddress was not changed
			suite.Equal(serviceItems[i].SITOriginHHGOriginalAddress.PostalCode, actualAddress.PostalCode)
		}
	})
=======
		}, nil)

		suite.True(*ubShipment.DestinationAddress.IsOconus)
		suite.False(*ubShipment.PickupAddress.IsOconus)

		updatedAddress := conusAddress
		updatedAddress.ID = *ubShipment.DestinationAddressID
		eTag := etag.GenerateEtag(ubShipment.DestinationAddress.UpdatedAt)

		_, err := mtoShipmentAddressUpdater.UpdateMTOShipmentAddress(suite.AppContextForTest(), &updatedAddress, ubShipment.ID, eTag, false)
		suite.Error(err)
		suite.IsType(apperror.ConflictError{}, err)
		suite.Contains(err.Error(), "UB shipments are required to have one OCONUS address")
	})

>>>>>>> 76606afb
}<|MERGE_RESOLUTION|>--- conflicted
+++ resolved
@@ -215,7 +215,6 @@
 		}
 	})
 
-<<<<<<< HEAD
 	suite.Run("Successful - UpdateMTOShipmentAddress - Test updating international origin SITDeliveryMiles on shipment pickup address change", func() {
 		availableToPrimeMove := factory.BuildAvailableToPrimeMove(suite.DB(), nil, nil)
 		address := factory.BuildAddress(suite.DB(), nil, nil)
@@ -234,20 +233,10 @@
 		primeEstimatedWeight := unit.Pound(1234)
 
 		externalShipment := factory.BuildMTOShipment(suite.DB(), []factory.Customization{
-=======
-	suite.Run("UB shipment without any OCONUS address should error", func() {
-		availableToPrimeMove := factory.BuildAvailableToPrimeMove(suite.DB(), nil, nil)
-
-		conusAddress := factory.BuildAddress(suite.DB(), nil, nil)
-
-		// default factory is OCONUS dest and CONUS pickup
-		ubShipment := factory.BuildUBShipment(suite.DB(), []factory.Customization{
->>>>>>> 76606afb
-			{
-				Model:    availableToPrimeMove,
-				LinkOnly: true,
-			},
-<<<<<<< HEAD
+			{
+				Model:    availableToPrimeMove,
+				LinkOnly: true,
+			},
 			{
 				Model: models.MTOShipment{
 					ShipmentType:         models.MTOShipmentTypeHHGOutOfNTS,
@@ -463,7 +452,18 @@
 			suite.Equal(serviceItems[i].SITOriginHHGOriginalAddress.PostalCode, actualAddress.PostalCode)
 		}
 	})
-=======
+
+	suite.Run("UB shipment without any OCONUS address should error", func() {
+		availableToPrimeMove := factory.BuildAvailableToPrimeMove(suite.DB(), nil, nil)
+
+		conusAddress := factory.BuildAddress(suite.DB(), nil, nil)
+
+		// default factory is OCONUS dest and CONUS pickup
+		ubShipment := factory.BuildUBShipment(suite.DB(), []factory.Customization{
+			{
+				Model:    availableToPrimeMove,
+				LinkOnly: true,
+			},
 		}, nil)
 
 		suite.True(*ubShipment.DestinationAddress.IsOconus)
@@ -479,5 +479,4 @@
 		suite.Contains(err.Error(), "UB shipments are required to have one OCONUS address")
 	})
 
->>>>>>> 76606afb
 }