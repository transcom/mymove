--- conflicted
+++ resolved
@@ -268,8 +268,6 @@
 		}
 	})
 
-<<<<<<< HEAD
-=======
 	suite.Run("UB shipment without any OCONUS address should error", func() {
 		availableToPrimeMove := factory.BuildAvailableToPrimeMove(suite.DB(), nil, nil)
 
@@ -296,7 +294,6 @@
 		suite.Contains(err.Error(), "At least one address for a UB shipment must be OCONUS")
 	})
 
->>>>>>> 7e144a47
 	suite.Run("Successful - UpdateMTOShipmentAddress - Test updating international origin SITDeliveryMiles on shipment pickup address change", func() {
 		availableToPrimeMove := factory.BuildAvailableToPrimeMove(suite.DB(), nil, nil)
 		address := factory.BuildAddress(suite.DB(), nil, nil)
@@ -321,11 +318,7 @@
 			},
 			{
 				Model: models.MTOShipment{
-<<<<<<< HEAD
-					ShipmentType:         models.MTOShipmentTypeHHGOutOfNTS,
-=======
 					ShipmentType:         models.MTOShipmentTypeHHG,
->>>>>>> 7e144a47
 					UsesExternalVendor:   true,
 					Status:               models.MTOShipmentStatusApproved,
 					PrimeEstimatedWeight: &primeActualWeight,
@@ -334,14 +327,6 @@
 			},
 			{
 				Model:    address,
-<<<<<<< HEAD
-				Type:     &factory.Addresses.DeliveryAddress,
-				LinkOnly: true,
-			},
-			{
-				Model:    address,
-=======
->>>>>>> 7e144a47
 				Type:     &factory.Addresses.PickupAddress,
 				LinkOnly: true,
 			},
@@ -383,10 +368,7 @@
 
 		newAddress := address
 		newAddress.PostalCode = "67492"
-<<<<<<< HEAD
-=======
 		newAddress.City = "WOODBINE"
->>>>>>> 7e144a47
 
 		var serviceItems []models.MTOServiceItem
 
@@ -429,11 +411,7 @@
 			{
 				Model: models.Address{
 					StreetAddress1: "177 Q st",
-<<<<<<< HEAD
-					City:           "AK",
-=======
 					City:           "FAIRBANKS",
->>>>>>> 7e144a47
 					State:          "AK",
 					PostalCode:     "99708",
 					IsOconus:       models.BoolPointer(true), //OCONUS - prevent pricing
@@ -451,11 +429,7 @@
 			},
 			{
 				Model: models.MTOShipment{
-<<<<<<< HEAD
-					ShipmentType:         models.MTOShipmentTypeHHGOutOfNTS,
-=======
 					ShipmentType:         models.MTOShipmentTypeHHG,
->>>>>>> 7e144a47
 					UsesExternalVendor:   true,
 					Status:               models.MTOShipmentStatusApproved,
 					PrimeEstimatedWeight: &primeActualWeight,
@@ -465,14 +439,6 @@
 			},
 			{
 				Model:    address,
-<<<<<<< HEAD
-				Type:     &factory.Addresses.DeliveryAddress,
-				LinkOnly: true,
-			},
-			{
-				Model:    address,
-=======
->>>>>>> 7e144a47
 				Type:     &factory.Addresses.PickupAddress,
 				LinkOnly: true,
 			},
@@ -514,10 +480,7 @@
 
 		newAddress := address
 		newAddress.PostalCode = "67492"
-<<<<<<< HEAD
-=======
 		newAddress.City = "WOODBINE"
->>>>>>> 7e144a47
 
 		var serviceItems []models.MTOServiceItem
 
