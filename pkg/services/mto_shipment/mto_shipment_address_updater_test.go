--- conflicted
+++ resolved
@@ -320,10 +320,7 @@
 
 		newAddress := address
 		newAddress.PostalCode = "67492"
-<<<<<<< HEAD
-=======
 		newAddress.City = "WOODBINE"
->>>>>>> 03ab6a3f
 
 		var serviceItems []models.MTOServiceItem
 
@@ -366,11 +363,7 @@
 			{
 				Model: models.Address{
 					StreetAddress1: "177 Q st",
-<<<<<<< HEAD
-					City:           "AK",
-=======
 					City:           "FAIRBANKS",
->>>>>>> 03ab6a3f
 					State:          "AK",
 					PostalCode:     "99708",
 					IsOconus:       models.BoolPointer(true), //OCONUS - prevent pricing
@@ -444,10 +437,7 @@
 
 		newAddress := address
 		newAddress.PostalCode = "67492"
-<<<<<<< HEAD
-=======
 		newAddress.City = "WOODBINE"
->>>>>>> 03ab6a3f
 
 		var serviceItems []models.MTOServiceItem
 
