--- conflicted
+++ resolved
@@ -11,7 +11,6 @@
 	"github.com/transcom/mymove/pkg/models"
 	"github.com/transcom/mymove/pkg/route/mocks"
 	"github.com/transcom/mymove/pkg/services/address"
-	"github.com/transcom/mymove/pkg/unit"
 )
 
 func (suite *MTOShipmentServiceSuite) TestUpdateMTOShipmentAddress() {
@@ -212,26 +211,6 @@
 		}
 	})
 
-<<<<<<< HEAD
-	suite.Run("Successful - UpdateMTOShipmentAddress - Test updating international origin SITDeliveryMiles on shipment pickup address change", func() {
-		availableToPrimeMove := factory.BuildAvailableToPrimeMove(suite.DB(), nil, nil)
-		address := factory.BuildAddress(suite.DB(), nil, nil)
-		actualAddress := factory.BuildAddress(suite.DB(), []factory.Customization{
-			{
-				Model: models.Address{
-					StreetAddress1: "177 Q st",
-					City:           "Solomons",
-					State:          "MD",
-					PostalCode:     "20688",
-				},
-			},
-		}, nil)
-
-		primeActualWeight := unit.Pound(1234)
-		primeEstimatedWeight := unit.Pound(1234)
-
-		externalShipment := factory.BuildMTOShipment(suite.DB(), []factory.Customization{
-=======
 	suite.Run("UB shipment without any OCONUS address should error", func() {
 		availableToPrimeMove := factory.BuildAvailableToPrimeMove(suite.DB(), nil, nil)
 
@@ -239,230 +218,10 @@
 
 		// default factory is OCONUS dest and CONUS pickup
 		ubShipment := factory.BuildUBShipment(suite.DB(), []factory.Customization{
->>>>>>> 60c0ef19
-			{
-				Model:    availableToPrimeMove,
-				LinkOnly: true,
-			},
-<<<<<<< HEAD
-			{
-				Model: models.MTOShipment{
-					ShipmentType:         models.MTOShipmentTypeHHGOutOfNTS,
-					UsesExternalVendor:   true,
-					Status:               models.MTOShipmentStatusApproved,
-					PrimeEstimatedWeight: &primeActualWeight,
-					PrimeActualWeight:    &primeEstimatedWeight,
-				},
-			},
-			{
-				Model:    address,
-				Type:     &factory.Addresses.DeliveryAddress,
-				LinkOnly: true,
-			},
-			{
-				Model:    address,
-				Type:     &factory.Addresses.PickupAddress,
-				LinkOnly: true,
-			},
-		}, nil)
-
-		factory.BuildMTOServiceItem(suite.DB(), []factory.Customization{
-			{
-				Model:    availableToPrimeMove,
-				LinkOnly: true,
-			},
-			{
-				Model:    externalShipment,
-				LinkOnly: true,
-			},
-			{
-				Model: models.ReService{
-					Code: models.ReServiceCodeIOSFSC,
-				},
-			},
-			{
-				Model:    actualAddress,
-				Type:     &factory.Addresses.SITOriginHHGOriginalAddress,
-				LinkOnly: true,
-			},
-			{
-				Model:    actualAddress,
-				Type:     &factory.Addresses.SITOriginHHGActualAddress,
-				LinkOnly: true,
-			},
-			{
-				Model: models.MTOServiceItem{
-					Status:          models.MTOServiceItemStatusApproved,
-					PricingEstimate: nil,
-				},
-			},
-		}, nil)
-
-		eTag := etag.GenerateEtag(address.UpdatedAt)
-
-		newAddress := address
-		newAddress.PostalCode = "67492"
-		newAddress.City = "WOODBINE"
-
-		var serviceItems []models.MTOServiceItem
-
-		// verify pre-update mto service items for both origin FSC SIT have not been set
-		err := suite.AppContextForTest().DB().EagerPreload("ReService").Where("mto_shipment_id = ?", externalShipment.ID).Order("created_at asc").All(&serviceItems)
-		suite.NoError(err)
-		// expecting only IOSFSC and IDSFSC created for tests
-		suite.Equal(1, len(serviceItems))
-		for i := 0; i < len(serviceItems); i++ {
-			suite.Nil(serviceItems[i].PricingEstimate)
-			suite.True(serviceItems[i].SITDeliveryMiles == (*int)(nil))
-		}
-
-		planner := &mocks.Planner{}
-		planner.On("ZipTransitDistance",
-			mock.AnythingOfType("*appcontext.appContext"),
-			"67492",
-			"20688",
-		).Return(5, nil)
-
-		mtoShipmentAddressIntlSITUpdater := NewMTOShipmentAddressUpdater(planner, addressCreator, addressUpdater)
-
-		_, err = mtoShipmentAddressIntlSITUpdater.UpdateMTOShipmentAddress(suite.AppContextForTest(), &newAddress, externalShipment.ID, eTag, false)
-		suite.Nil(err)
-
-		err = suite.AppContextForTest().DB().EagerPreload("ReService").Where("mto_shipment_id = ?", externalShipment.ID).Order("created_at asc").All(&serviceItems)
-		suite.NoError(err)
-		suite.Equal(1, len(serviceItems))
-		for i := 0; i < len(serviceItems); i++ {
-			suite.True(serviceItems[i].ReService.Code == models.ReServiceCodeIOSFSC)
-			suite.NotNil(serviceItems[i].PricingEstimate)
-			suite.Equal(*serviceItems[i].SITDeliveryMiles, 5)
-		}
-	})
-
-	suite.Run("Successful - UpdateMTOShipmentAddress - OCONUS Original Pickup - should not calculate pricing", func() {
-		availableToPrimeMove := factory.BuildAvailableToPrimeMove(suite.DB(), nil, nil)
-		address := factory.BuildAddress(suite.DB(), nil, nil)
-		actualAddress := factory.BuildAddress(suite.DB(), []factory.Customization{
-			{
-				Model: models.Address{
-					StreetAddress1: "177 Q st",
-					City:           "FAIRBANKS",
-					State:          "AK",
-					PostalCode:     "99708",
-					IsOconus:       models.BoolPointer(true), //OCONUS - prevent pricing
-				},
-			},
-		}, nil)
-
-		primeActualWeight := unit.Pound(1234)
-		primeEstimatedWeight := unit.Pound(1234)
-
-		externalShipment := factory.BuildMTOShipment(suite.DB(), []factory.Customization{
-			{
-				Model:    availableToPrimeMove,
-				LinkOnly: true,
-			},
-			{
-				Model: models.MTOShipment{
-					ShipmentType:         models.MTOShipmentTypeHHGOutOfNTS,
-					UsesExternalVendor:   true,
-					Status:               models.MTOShipmentStatusApproved,
-					PrimeEstimatedWeight: &primeActualWeight,
-					PrimeActualWeight:    &primeEstimatedWeight,
-					MarketCode:           models.MarketCodeInternational,
-				},
-			},
-			{
-				Model:    address,
-				Type:     &factory.Addresses.DeliveryAddress,
-				LinkOnly: true,
-			},
-			{
-				Model:    address,
-				Type:     &factory.Addresses.PickupAddress,
-				LinkOnly: true,
-			},
-		}, nil)
-
-		factory.BuildMTOServiceItem(suite.DB(), []factory.Customization{
-			{
-				Model:    availableToPrimeMove,
-				LinkOnly: true,
-			},
-			{
-				Model:    externalShipment,
-				LinkOnly: true,
-			},
-			{
-				Model: models.ReService{
-					Code: models.ReServiceCodeIOSFSC,
-				},
-			},
-			{
-				Model:    actualAddress,
-				Type:     &factory.Addresses.SITOriginHHGOriginalAddress,
-				LinkOnly: true,
-			},
-			{
-				Model:    actualAddress,
-				Type:     &factory.Addresses.SITOriginHHGActualAddress,
-				LinkOnly: true,
-			},
-			{
-				Model: models.MTOServiceItem{
-					Status:          models.MTOServiceItemStatusApproved,
-					PricingEstimate: nil,
-				},
-			},
-		}, nil)
-
-		eTag := etag.GenerateEtag(address.UpdatedAt)
-
-		newAddress := address
-		newAddress.PostalCode = "67492"
-		newAddress.City = "WOODBINE"
-
-		var serviceItems []models.MTOServiceItem
-
-		// verify pre-update mto service items for both origin FSC SIT have not been set
-		err := suite.AppContextForTest().DB().EagerPreload("ReService").Where("mto_shipment_id = ?", externalShipment.ID).Order("created_at asc").All(&serviceItems)
-		suite.NoError(err)
-		// expecting only IOSFSC and IDSFSC created for tests
-		suite.Equal(1, len(serviceItems))
-		for i := 0; i < len(serviceItems); i++ {
-			suite.Nil(serviceItems[i].PricingEstimate)
-			suite.True(serviceItems[i].SITDeliveryMiles == (*int)(nil))
-		}
-
-		planner := &mocks.Planner{}
-		planner.On("ZipTransitDistance",
-			mock.AnythingOfType("*appcontext.appContext"),
-			mock.Anything,
-			mock.Anything,
-		).Return(5, nil).Times(0)
-
-		mtoShipmentAddressIntlSITUpdater := NewMTOShipmentAddressUpdater(planner, addressCreator, addressUpdater)
-
-		_, err = mtoShipmentAddressIntlSITUpdater.UpdateMTOShipmentAddress(suite.AppContextForTest(), &newAddress, externalShipment.ID, eTag, false)
-		suite.Nil(err)
-
-		err = suite.AppContextForTest().DB().Eager("SITOriginHHGOriginalAddress", "SITOriginHHGActualAddress",
-			"ReService").Where("mto_shipment_id = ?", externalShipment.ID).Order("created_at asc").All(&serviceItems)
-
-		suite.NoError(err)
-		suite.Equal(1, len(serviceItems))
-		for i := 0; i < len(serviceItems); i++ {
-			suite.True(serviceItems[i].ReService.Code == models.ReServiceCodeIOSFSC)
-			// verify mileage and pricing were not calcuated because of OCONUS origin pickup - SITOriginHHGOriginalAddress
-			suite.Equal(*serviceItems[i].PricingEstimate, unit.Cents(0))
-			suite.NotNil(serviceItems[i].SITDeliveryMiles)
-			suite.NotNil(serviceItems[i].SITOriginHHGActualAddressID)
-			// verify SITOriginHHGActualAddress was not changed
-			suite.Equal(serviceItems[i].SITOriginHHGActualAddress.PostalCode, actualAddress.PostalCode)
-			// verify SITOriginHHGOriginalAddress was not changed
-			suite.Equal(serviceItems[i].SITOriginHHGOriginalAddress.PostalCode, actualAddress.PostalCode)
-		}
-	})
-=======
+			{
+				Model:    availableToPrimeMove,
+				LinkOnly: true,
+			},
 		}, nil)
 
 		suite.True(*ubShipment.DestinationAddress.IsOconus)
@@ -478,5 +237,4 @@
 		suite.Contains(err.Error(), "At least one address for a UB shipment must be OCONUS")
 	})
 
->>>>>>> 60c0ef19
 }