package mtoshipment

import (
	"time"

	"github.com/stretchr/testify/mock"

	"github.com/transcom/mymove/pkg/apperror"
	"github.com/transcom/mymove/pkg/etag"
	"github.com/transcom/mymove/pkg/factory"
	"github.com/transcom/mymove/pkg/models"
	"github.com/transcom/mymove/pkg/route/mocks"
	"github.com/transcom/mymove/pkg/services/address"
	"github.com/transcom/mymove/pkg/unit"
)

func (suite *MTOShipmentServiceSuite) TestUpdateMTOShipmentAddress() {
	planner := &mocks.Planner{}
	planner.On("ZipTransitDistance",
		mock.AnythingOfType("*appcontext.appContext"),
		mock.Anything,
		mock.Anything,
	).Return(400, nil)
	addressCreator := address.NewAddressCreator()
	addressUpdater := address.NewAddressUpdater()
	mtoShipmentAddressUpdater := NewMTOShipmentAddressUpdater(planner, addressCreator, addressUpdater)

	// TESTCASE SCENARIO
	// Under test: UpdateMTOShipmentAddress
	// Mocked:     None
	// Set up:     We request an address update on an external shipment with the mustBeAvailableToPrime flag = true
	//             And again with mustBeAvailableToPrime flag = false
	// Expected outcome:
	//             With mustBeAvailableToPrime = true, we should receive an error
	//             With mustBeAvailableToPrime = false, there should be no error
	suite.Run("Using external vendor shipment", func() {
		availableToPrimeMove := factory.BuildAvailableToPrimeMove(suite.DB(), nil, nil)
		address := factory.BuildAddress(suite.DB(), nil, nil)
		externalShipment := factory.BuildMTOShipment(suite.DB(), []factory.Customization{
			{
				Model:    availableToPrimeMove,
				LinkOnly: true,
			},
			{
				Model: models.MTOShipment{
					ShipmentType:       models.MTOShipmentTypeHHGOutOfNTS,
					UsesExternalVendor: true,
				},
			},
			{
				Model:    address,
				Type:     &factory.Addresses.DeliveryAddress,
				LinkOnly: true,
			},
		}, nil)
		eTag := etag.GenerateEtag(address.UpdatedAt)

		updatedAddress := address
		updatedAddress.StreetAddress1 = "123 Somewhere Ln"

		//  With mustBeAvailableToPrime = true, we should receive an error
		_, err := mtoShipmentAddressUpdater.UpdateMTOShipmentAddress(suite.AppContextForTest(), &updatedAddress, externalShipment.ID, eTag, true)
		if suite.Error(err) {
			suite.IsType(apperror.NotFoundError{}, err)
			suite.Contains(err.Error(), "looking for mtoShipment")
		}
		// With mustBeAvailableToPrime = false, there should be no error
		returnAddress, err := mtoShipmentAddressUpdater.UpdateMTOShipmentAddress(suite.AppContextForTest(), &updatedAddress, externalShipment.ID, eTag, false)
		suite.NoError(err)
		suite.Equal(updatedAddress.StreetAddress1, returnAddress.StreetAddress1)
	})

	suite.Run("Test updating service item destination address on shipment address change", func() {
		availableToPrimeMove := factory.BuildAvailableToPrimeMove(suite.DB(), nil, nil)
		deliveryAddress := factory.BuildAddress(suite.DB(), nil, nil)
		pickUpAddress := factory.BuildAddress(suite.DB(), []factory.Customization{
			{
				Model: models.Address{
					StreetAddress1: "1234 Some Street",
					City:           "COLUMBIA",
					State:          "SC",
					PostalCode:     "29229",
					IsOconus:       models.BoolPointer(false),
				},
			},
		}, nil)

		externalShipment := factory.BuildMTOShipment(suite.DB(), []factory.Customization{
			{
				Model:    availableToPrimeMove,
				LinkOnly: true,
			},
			{
				Model: models.MTOShipment{
					ShipmentType:       models.MTOShipmentTypeHHGOutOfNTS,
					UsesExternalVendor: true,
					Status:             models.MTOShipmentStatusSubmitted,
				},
			},
			{
				Model:    deliveryAddress,
				Type:     &factory.Addresses.DeliveryAddress,
				LinkOnly: true,
			},
			{
				Model:    pickUpAddress,
				Type:     &factory.Addresses.PickupAddress,
				LinkOnly: true,
			},
		}, nil)

		threeMonthsAgo := time.Now().AddDate(0, -3, 0)
		twoMonthsAgo := threeMonthsAgo.AddDate(0, 1, 0)
		sitServiceItems := factory.BuildOriginSITServiceItems(suite.DB(), availableToPrimeMove, externalShipment, &threeMonthsAgo, &twoMonthsAgo)
		sitServiceItems = append(sitServiceItems, factory.BuildDestSITServiceItems(suite.DB(), availableToPrimeMove, externalShipment, &twoMonthsAgo, nil)...)
		suite.Equal(8, len(sitServiceItems))

		eTag := etag.GenerateEtag(deliveryAddress.UpdatedAt)

		updatedAddress := deliveryAddress
		updatedAddress.StreetAddress1 = "123 Somewhere Ln"

		//  With mustBeAvailableToPrime = true, we should receive an error
		_, err := mtoShipmentAddressUpdater.UpdateMTOShipmentAddress(suite.AppContextForTest(), &updatedAddress, externalShipment.ID, eTag, true)
		if suite.Error(err) {
			suite.IsType(apperror.NotFoundError{}, err)
			suite.Contains(err.Error(), "looking for mtoShipment")
		}
		// With mustBeAvailableToPrime = false, there should be no error
		returnAddress, err := mtoShipmentAddressUpdater.UpdateMTOShipmentAddress(suite.AppContextForTest(), &updatedAddress, externalShipment.ID, eTag, false)
		suite.NoError(err)
		suite.Equal(updatedAddress.StreetAddress1, returnAddress.StreetAddress1)

		mtoServiceItems, _ := UpdateSITServiceItemDestinationAddressToMTOShipmentAddress(&sitServiceItems, &updatedAddress, suite.AppContextForTest())
		suite.Equal(4, len(*mtoServiceItems))
		for _, mtoServiceItem := range *mtoServiceItems {
			suite.Equal(externalShipment.DestinationAddressID, mtoServiceItem.SITDestinationFinalAddressID)
		}
	})

	suite.Run("Updating address validators", func() {
		testCases := map[string]struct {
			status    models.MTOShipmentStatus
			happyPath bool
		}{
			"Terminated shipment is a bad path": {
				models.MTOShipmentStatusTerminatedForCause,
				false,
			},
			"Submitted shipment is a happy path": {
				models.MTOShipmentStatusSubmitted,
				true,
			},
		}
		for _, tc := range testCases {
			availableToPrimeMove := factory.BuildAvailableToPrimeMove(suite.DB(), nil, nil)
			address := factory.BuildAddress(suite.DB(), nil, nil)
			externalShipment := factory.BuildMTOShipment(suite.DB(), []factory.Customization{
				{
					Model:    availableToPrimeMove,
					LinkOnly: true,
				},
				{
					Model: models.MTOShipment{
						ShipmentType:       models.MTOShipmentTypeHHGOutOfNTS,
						UsesExternalVendor: true,
						Status:             tc.status,
					},
				},
				{
					Model:    address,
					Type:     &factory.Addresses.DeliveryAddress,
					LinkOnly: true,
				},
			}, nil)
			eTag := etag.GenerateEtag(address.UpdatedAt)

			updatedAddress := address
			updatedAddress.StreetAddress1 = "123 Somewhere Ln"

			returnAddress, err := mtoShipmentAddressUpdater.UpdateMTOShipmentAddress(suite.AppContextForTest(), &updatedAddress, externalShipment.ID, eTag, false)
			// If an error occurred when one isn't expected
			if tc.happyPath {
				suite.FatalNoError(err, "Happy path scenario failed, the validators should have been satisfied and no error returned")
				suite.Equal(updatedAddress.StreetAddress1, returnAddress.StreetAddress1)
			}
			// If an error didn't occur when it is expected
			if !tc.happyPath {
				suite.Error(err, "No error occurred when the validator should have returned an error for the test case")
			}
		}
	})

	suite.Run("Test updating origin SITDeliveryMiles on shipment pickup address change", func() {
		availableToPrimeMove := factory.BuildAvailableToPrimeMove(suite.DB(), nil, nil)
		deliveryAddress := factory.BuildAddress(suite.DB(), nil, nil)
		pickUpAddress := factory.BuildAddress(suite.DB(), []factory.Customization{
			{
				Model: models.Address{
					StreetAddress1: "1234 Some Street",
					City:           "COLUMBIA",
					State:          "SC",
					PostalCode:     "29229",
					IsOconus:       models.BoolPointer(false),
				},
			},
		}, nil)

		externalShipment := factory.BuildMTOShipment(suite.DB(), []factory.Customization{
			{
				Model:    availableToPrimeMove,
				LinkOnly: true,
			},
			{
				Model: models.MTOShipment{
					ShipmentType:       models.MTOShipmentTypeHHGOutOfNTS,
					UsesExternalVendor: true,
					Status:             models.MTOShipmentStatusApproved,
				},
			},
			{
				Model:    deliveryAddress,
				Type:     &factory.Addresses.DeliveryAddress,
				LinkOnly: true,
			},
			{
				Model:    pickUpAddress,
				Type:     &factory.Addresses.PickupAddress,
				LinkOnly: true,
			},
		}, nil)

		threeMonthsAgo := time.Now().AddDate(0, -3, 0)
		twoMonthsAgo := threeMonthsAgo.AddDate(0, 1, 0)
		sitServiceItems := factory.BuildOriginSITServiceItems(suite.DB(), availableToPrimeMove, externalShipment, &threeMonthsAgo, &twoMonthsAgo)
		sitServiceItems = append(sitServiceItems, factory.BuildDestSITServiceItems(suite.DB(), availableToPrimeMove, externalShipment, &twoMonthsAgo, nil)...)
		suite.Equal(8, len(sitServiceItems))

		eTag := etag.GenerateEtag(deliveryAddress.UpdatedAt)

		oldAddress := deliveryAddress
		oldAddress.PostalCode = "75116"
		newAddress := deliveryAddress
		newAddress.PostalCode = "67492"

		//  With mustBeAvailableToPrime = true, we should receive an error
		_, err := mtoShipmentAddressUpdater.UpdateMTOShipmentAddress(suite.AppContextForTest(), &newAddress, externalShipment.ID, eTag, true)
		if suite.Error(err) {
			suite.IsType(apperror.NotFoundError{}, err)
			suite.Contains(err.Error(), "looking for mtoShipment")
		}

		planner := &mocks.Planner{}
		planner.On("ZipTransitDistance",
			mock.AnythingOfType("*appcontext.appContext"),
			mock.Anything,
			mock.Anything,
		).Return(465, nil)

		addressCreator := address.NewAddressCreator()

		mtoServiceItems, _ := UpdateOriginSITServiceItemSITDeliveryMiles(planner, addressCreator, &externalShipment, &newAddress, &oldAddress, suite.AppContextForTest())
		suite.Equal(2, len(*mtoServiceItems))
		for _, mtoServiceItem := range *mtoServiceItems {
			if mtoServiceItem.ReService.Code == "DOSFSC" || mtoServiceItem.ReService.Code == "DOPSIT" {
				suite.Equal(*mtoServiceItem.SITDeliveryMiles, 465)
			}
		}
	})

	suite.Run("UB shipment without any OCONUS address should error", func() {
		availableToPrimeMove := factory.BuildAvailableToPrimeMove(suite.DB(), nil, nil)

		conusAddress := factory.BuildAddress(suite.DB(), nil, nil)

		// default factory is OCONUS dest and CONUS pickup
		ubShipment := factory.BuildUBShipment(suite.DB(), []factory.Customization{
			{
				Model:    availableToPrimeMove,
				LinkOnly: true,
			},
		}, nil)

		suite.True(*ubShipment.DestinationAddress.IsOconus)
		suite.False(*ubShipment.PickupAddress.IsOconus)

		updatedAddress := conusAddress
		updatedAddress.ID = *ubShipment.DestinationAddressID
		eTag := etag.GenerateEtag(ubShipment.DestinationAddress.UpdatedAt)

		_, err := mtoShipmentAddressUpdater.UpdateMTOShipmentAddress(suite.AppContextForTest(), &updatedAddress, ubShipment.ID, eTag, false)
		suite.Error(err)
		suite.IsType(apperror.ConflictError{}, err)
		suite.Contains(err.Error(), "At least one address for a UB shipment must be OCONUS")
	})

	suite.Run("Successful - UpdateMTOShipmentAddress - Test updating international origin SITDeliveryMiles on shipment pickup address change", func() {
		availableToPrimeMove := factory.BuildAvailableToPrimeMove(suite.DB(), nil, nil)
		address := factory.BuildAddress(suite.DB(), nil, nil)
		actualAddress := factory.BuildAddress(suite.DB(), []factory.Customization{
			{
				Model: models.Address{
					StreetAddress1: "177 Q st",
					City:           "Solomons",
					State:          "MD",
					PostalCode:     "20688",
				},
			},
		}, nil)

		primeActualWeight := unit.Pound(1234)
		primeEstimatedWeight := unit.Pound(1234)

		externalShipment := factory.BuildMTOShipment(suite.DB(), []factory.Customization{
			{
				Model:    availableToPrimeMove,
				LinkOnly: true,
			},
			{
				Model: models.MTOShipment{
<<<<<<< HEAD
					ShipmentType:         models.MTOShipmentTypeHHGOutOfNTS,
=======
					ShipmentType:         models.MTOShipmentTypeHHG,
>>>>>>> 2a63f8be
					UsesExternalVendor:   true,
					Status:               models.MTOShipmentStatusApproved,
					PrimeEstimatedWeight: &primeActualWeight,
					PrimeActualWeight:    &primeEstimatedWeight,
				},
			},
			{
				Model:    address,
<<<<<<< HEAD
				Type:     &factory.Addresses.DeliveryAddress,
				LinkOnly: true,
			},
			{
				Model:    address,
=======
>>>>>>> 2a63f8be
				Type:     &factory.Addresses.PickupAddress,
				LinkOnly: true,
			},
		}, nil)

		factory.BuildMTOServiceItem(suite.DB(), []factory.Customization{
			{
				Model:    availableToPrimeMove,
				LinkOnly: true,
			},
			{
				Model:    externalShipment,
				LinkOnly: true,
			},
			{
				Model: models.ReService{
					Code: models.ReServiceCodeIOSFSC,
				},
			},
			{
				Model:    actualAddress,
				Type:     &factory.Addresses.SITOriginHHGOriginalAddress,
				LinkOnly: true,
			},
			{
				Model:    actualAddress,
				Type:     &factory.Addresses.SITOriginHHGActualAddress,
				LinkOnly: true,
			},
			{
				Model: models.MTOServiceItem{
					Status:          models.MTOServiceItemStatusApproved,
					PricingEstimate: nil,
				},
			},
		}, nil)

		eTag := etag.GenerateEtag(address.UpdatedAt)

		newAddress := address
		newAddress.PostalCode = "67492"
		newAddress.City = "WOODBINE"

		var serviceItems []models.MTOServiceItem

		// verify pre-update mto service items for both origin FSC SIT have not been set
		err := suite.AppContextForTest().DB().EagerPreload("ReService").Where("mto_shipment_id = ?", externalShipment.ID).Order("created_at asc").All(&serviceItems)
		suite.NoError(err)
		// expecting only IOSFSC and IDSFSC created for tests
		suite.Equal(1, len(serviceItems))
		for i := 0; i < len(serviceItems); i++ {
			suite.Nil(serviceItems[i].PricingEstimate)
			suite.True(serviceItems[i].SITDeliveryMiles == (*int)(nil))
		}

		planner := &mocks.Planner{}
		planner.On("ZipTransitDistance",
			mock.AnythingOfType("*appcontext.appContext"),
			"67492",
			"20688",
		).Return(5, nil)

		mtoShipmentAddressIntlSITUpdater := NewMTOShipmentAddressUpdater(planner, addressCreator, addressUpdater)

		_, err = mtoShipmentAddressIntlSITUpdater.UpdateMTOShipmentAddress(suite.AppContextForTest(), &newAddress, externalShipment.ID, eTag, false)
		suite.Nil(err)

		err = suite.AppContextForTest().DB().EagerPreload("ReService").Where("mto_shipment_id = ?", externalShipment.ID).Order("created_at asc").All(&serviceItems)
		suite.NoError(err)
		suite.Equal(1, len(serviceItems))
		for i := 0; i < len(serviceItems); i++ {
			suite.True(serviceItems[i].ReService.Code == models.ReServiceCodeIOSFSC)
			suite.NotNil(serviceItems[i].PricingEstimate)
			suite.Equal(*serviceItems[i].SITDeliveryMiles, 5)
		}
	})

	suite.Run("Successful - UpdateMTOShipmentAddress - OCONUS Original Pickup - should not calculate pricing", func() {
		availableToPrimeMove := factory.BuildAvailableToPrimeMove(suite.DB(), nil, nil)
		address := factory.BuildAddress(suite.DB(), nil, nil)
		actualAddress := factory.BuildAddress(suite.DB(), []factory.Customization{
			{
				Model: models.Address{
					StreetAddress1: "177 Q st",
					City:           "FAIRBANKS",
					State:          "AK",
					PostalCode:     "99708",
					IsOconus:       models.BoolPointer(true), //OCONUS - prevent pricing
				},
			},
		}, nil)

		primeActualWeight := unit.Pound(1234)
		primeEstimatedWeight := unit.Pound(1234)

		externalShipment := factory.BuildMTOShipment(suite.DB(), []factory.Customization{
			{
				Model:    availableToPrimeMove,
				LinkOnly: true,
			},
			{
				Model: models.MTOShipment{
<<<<<<< HEAD
					ShipmentType:         models.MTOShipmentTypeHHGOutOfNTS,
=======
					ShipmentType:         models.MTOShipmentTypeHHG,
>>>>>>> 2a63f8be
					UsesExternalVendor:   true,
					Status:               models.MTOShipmentStatusApproved,
					PrimeEstimatedWeight: &primeActualWeight,
					PrimeActualWeight:    &primeEstimatedWeight,
					MarketCode:           models.MarketCodeInternational,
				},
			},
			{
				Model:    address,
<<<<<<< HEAD
				Type:     &factory.Addresses.DeliveryAddress,
				LinkOnly: true,
			},
			{
				Model:    address,
=======
>>>>>>> 2a63f8be
				Type:     &factory.Addresses.PickupAddress,
				LinkOnly: true,
			},
		}, nil)

		factory.BuildMTOServiceItem(suite.DB(), []factory.Customization{
			{
				Model:    availableToPrimeMove,
				LinkOnly: true,
			},
			{
				Model:    externalShipment,
				LinkOnly: true,
			},
			{
				Model: models.ReService{
					Code: models.ReServiceCodeIOSFSC,
				},
			},
			{
				Model:    actualAddress,
				Type:     &factory.Addresses.SITOriginHHGOriginalAddress,
				LinkOnly: true,
			},
			{
				Model:    actualAddress,
				Type:     &factory.Addresses.SITOriginHHGActualAddress,
				LinkOnly: true,
			},
			{
				Model: models.MTOServiceItem{
					Status:          models.MTOServiceItemStatusApproved,
					PricingEstimate: nil,
				},
			},
		}, nil)

		eTag := etag.GenerateEtag(address.UpdatedAt)

		newAddress := address
		newAddress.PostalCode = "67492"
		newAddress.City = "WOODBINE"

		var serviceItems []models.MTOServiceItem

		// verify pre-update mto service items for both origin FSC SIT have not been set
		err := suite.AppContextForTest().DB().EagerPreload("ReService").Where("mto_shipment_id = ?", externalShipment.ID).Order("created_at asc").All(&serviceItems)
		suite.NoError(err)
		// expecting only IOSFSC and IDSFSC created for tests
		suite.Equal(1, len(serviceItems))
		for i := 0; i < len(serviceItems); i++ {
			suite.Nil(serviceItems[i].PricingEstimate)
			suite.True(serviceItems[i].SITDeliveryMiles == (*int)(nil))
		}

		planner := &mocks.Planner{}
		planner.On("ZipTransitDistance",
			mock.AnythingOfType("*appcontext.appContext"),
			mock.Anything,
			mock.Anything,
		).Return(5, nil).Times(0)

		mtoShipmentAddressIntlSITUpdater := NewMTOShipmentAddressUpdater(planner, addressCreator, addressUpdater)

		_, err = mtoShipmentAddressIntlSITUpdater.UpdateMTOShipmentAddress(suite.AppContextForTest(), &newAddress, externalShipment.ID, eTag, false)
		suite.Nil(err)

		err = suite.AppContextForTest().DB().Eager("SITOriginHHGOriginalAddress", "SITOriginHHGActualAddress",
			"ReService").Where("mto_shipment_id = ?", externalShipment.ID).Order("created_at asc").All(&serviceItems)

		suite.NoError(err)
		suite.Equal(1, len(serviceItems))
		for i := 0; i < len(serviceItems); i++ {
			suite.True(serviceItems[i].ReService.Code == models.ReServiceCodeIOSFSC)
			// verify mileage and pricing were not calcuated because of OCONUS origin pickup - SITOriginHHGOriginalAddress
			suite.Equal(*serviceItems[i].PricingEstimate, unit.Cents(0))
			suite.NotNil(serviceItems[i].SITDeliveryMiles)
			suite.NotNil(serviceItems[i].SITOriginHHGActualAddressID)
			// verify SITOriginHHGActualAddress was not changed
			suite.Equal(serviceItems[i].SITOriginHHGActualAddress.PostalCode, actualAddress.PostalCode)
			// verify SITOriginHHGOriginalAddress was not changed
			suite.Equal(serviceItems[i].SITOriginHHGOriginalAddress.PostalCode, actualAddress.PostalCode)
		}
	})
}<|MERGE_RESOLUTION|>--- conflicted
+++ resolved
@@ -318,11 +318,7 @@
 			},
 			{
 				Model: models.MTOShipment{
-<<<<<<< HEAD
-					ShipmentType:         models.MTOShipmentTypeHHGOutOfNTS,
-=======
 					ShipmentType:         models.MTOShipmentTypeHHG,
->>>>>>> 2a63f8be
 					UsesExternalVendor:   true,
 					Status:               models.MTOShipmentStatusApproved,
 					PrimeEstimatedWeight: &primeActualWeight,
@@ -331,14 +327,6 @@
 			},
 			{
 				Model:    address,
-<<<<<<< HEAD
-				Type:     &factory.Addresses.DeliveryAddress,
-				LinkOnly: true,
-			},
-			{
-				Model:    address,
-=======
->>>>>>> 2a63f8be
 				Type:     &factory.Addresses.PickupAddress,
 				LinkOnly: true,
 			},
@@ -441,11 +429,7 @@
 			},
 			{
 				Model: models.MTOShipment{
-<<<<<<< HEAD
-					ShipmentType:         models.MTOShipmentTypeHHGOutOfNTS,
-=======
 					ShipmentType:         models.MTOShipmentTypeHHG,
->>>>>>> 2a63f8be
 					UsesExternalVendor:   true,
 					Status:               models.MTOShipmentStatusApproved,
 					PrimeEstimatedWeight: &primeActualWeight,
@@ -455,14 +439,6 @@
 			},
 			{
 				Model:    address,
-<<<<<<< HEAD
-				Type:     &factory.Addresses.DeliveryAddress,
-				LinkOnly: true,
-			},
-			{
-				Model:    address,
-=======
->>>>>>> 2a63f8be
 				Type:     &factory.Addresses.PickupAddress,
 				LinkOnly: true,
 			},
