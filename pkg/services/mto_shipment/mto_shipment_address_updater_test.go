--- conflicted
+++ resolved
@@ -215,7 +215,6 @@
 		}
 	})
 
-<<<<<<< HEAD
 	suite.Run("UB shipment without any OCONUS address should error", func() {
 		availableToPrimeMove := factory.BuildAvailableToPrimeMove(suite.DB(), nil, nil)
 
@@ -242,8 +241,6 @@
 		suite.Contains(err.Error(), "At least one address for a UB shipment must be OCONUS")
 	})
 
-=======
->>>>>>> 68a9dd64
 	suite.Run("Successful - UpdateMTOShipmentAddress - Test updating international origin SITDeliveryMiles on shipment pickup address change", func() {
 		availableToPrimeMove := factory.BuildAvailableToPrimeMove(suite.DB(), nil, nil)
 		address := factory.BuildAddress(suite.DB(), nil, nil)
@@ -366,11 +363,7 @@
 			{
 				Model: models.Address{
 					StreetAddress1: "177 Q st",
-<<<<<<< HEAD
-					City:           "AK",
-=======
 					City:           "FAIRBANKS",
->>>>>>> 68a9dd64
 					State:          "AK",
 					PostalCode:     "99708",
 					IsOconus:       models.BoolPointer(true), //OCONUS - prevent pricing
