--- conflicted
+++ resolved
@@ -66,7 +66,8 @@
 
 	suite.NoError(err)
 	suite.Equal(models.MoveTaskOrderStatusApproved, updatedMTO.Status)
-<<<<<<< HEAD
+	// date should be filled when mto has been approved
+	suite.NotNil(updatedMTO.AvailableToPrimeDate)
 	// Reference ID should be populated once MTO is approved
 	suite.NotNil(updatedMTO.ReferenceID)
 }
@@ -88,10 +89,6 @@
 	suite.Equal(models.MoveTaskOrderStatusDraft, updatedMTO.Status)
 	// Reference ID should not be populated when in Draft status
 	suite.Nil(updatedMTO.ReferenceID)
-=======
-	// date should be filled when mto has been approved
-	suite.NotNil(updatedMTO.AvailableToPrimeDate)
->>>>>>> 4856c9a4
 }
 
 func (suite *MoveTaskOrderServiceSuite) TestMoveTaskOrderStatusUpdaterEmptyStatus() {
