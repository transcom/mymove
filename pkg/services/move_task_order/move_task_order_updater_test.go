package movetaskorder_test

import (
	"fmt"
	"time"

	"github.com/go-openapi/swag"

	"github.com/transcom/mymove/pkg/apperror"
	moverouter "github.com/transcom/mymove/pkg/services/move"

	"github.com/gofrs/uuid"
	"github.com/stretchr/testify/mock"

	"github.com/transcom/mymove/pkg/services/mocks"

	"github.com/transcom/mymove/pkg/etag"
	"github.com/transcom/mymove/pkg/models"
	. "github.com/transcom/mymove/pkg/services/move_task_order"
	mtoserviceitem "github.com/transcom/mymove/pkg/services/mto_service_item"
	"github.com/transcom/mymove/pkg/services/query"
	"github.com/transcom/mymove/pkg/testdatagen"
)

func (suite *MoveTaskOrderServiceSuite) TestMoveTaskOrderUpdater_UpdateStatusServiceCounselingCompleted() {
	moveRouter := moverouter.NewMoveRouter()
	queryBuilder := query.NewQueryBuilder()
	mtoUpdater := NewMoveTaskOrderUpdater(
		queryBuilder,
		mtoserviceitem.NewMTOServiceItemCreator(queryBuilder, moveRouter),
		moveRouter,
	)

<<<<<<< HEAD
	suite.RunWithPreloadedData("Move status is updated successfully (with HHG shipment)", func() {
=======
	suite.Run("Move status is updated successfully (with HHG shipment)", func() {
>>>>>>> f0b0f3a5
		move := testdatagen.MakeHHGMoveWithShipment(suite.DB(), testdatagen.Assertions{
			Move: models.Move{
				Status: models.MoveStatusNeedsServiceCounseling,
			},
		})
		eTag := etag.GenerateEtag(move.UpdatedAt)

		actualMTO, err := mtoUpdater.UpdateStatusServiceCounselingCompleted(suite.AppContextForTest(), move.ID, eTag)

		suite.NoError(err)
		suite.NotZero(actualMTO.ID)
		suite.NotNil(actualMTO.ServiceCounselingCompletedAt)
		suite.Equal(models.MoveStatusServiceCounselingCompleted, actualMTO.Status)
	})

<<<<<<< HEAD
	suite.RunWithPreloadedData("Move/shipment/PPM statuses are updated successfully (with PPM shipment)", func() {
=======
	suite.Run("Move/shipment/PPM statuses are updated successfully (with PPM shipment)", func() {
>>>>>>> f0b0f3a5
		move := testdatagen.MakeMove(suite.DB(), testdatagen.Assertions{
			Move: models.Move{
				Status: models.MoveStatusNeedsServiceCounseling,
			},
		})
		testdatagen.MakePPMShipment(suite.DB(), testdatagen.Assertions{
			Move: move,
		})
		eTag := etag.GenerateEtag(move.UpdatedAt)

		actualMTO, err := mtoUpdater.UpdateStatusServiceCounselingCompleted(suite.AppContextForTest(), move.ID, eTag)

		suite.NoError(err)
		suite.NotZero(actualMTO.ID)
		suite.NotNil(actualMTO.ServiceCounselingCompletedAt)
		suite.Equal(models.MoveStatusAPPROVED, actualMTO.Status)
		for _, shipment := range actualMTO.MTOShipments {
			suite.Equal(models.MTOShipmentStatusApproved, shipment.Status)
			ppmShipment := *shipment.PPMShipment
			suite.Equal(models.PPMShipmentStatusWaitingOnCustomer, ppmShipment.Status)
		}
	})

<<<<<<< HEAD
	suite.RunWithPreloadedData("MTO status is updated successfully with facility info", func() {
=======
	suite.Run("MTO status is updated successfully with facility info", func() {
>>>>>>> f0b0f3a5
		storageFacility := testdatagen.MakeStorageFacility(suite.DB(), testdatagen.Assertions{
			StorageFacility: models.StorageFacility{
				Address: testdatagen.MakeAddress(suite.DB(), testdatagen.Assertions{
					Address: models.Address{
						StreetAddress1: "1234 Over Here Street",
						City:           "Houston",
						State:          "TX",
						PostalCode:     "77083",
						Country:        swag.String("US"),
					},
				}),
				Email: swag.String("old@email.com"),
			},
		})

		expectedMTOWithFacility := testdatagen.MakeMove(suite.DB(), testdatagen.Assertions{
			Move: models.Move{
				Status: models.MoveStatusNeedsServiceCounseling,
			},
		})
		testdatagen.MakeMTOShipment(suite.DB(), testdatagen.Assertions{
			Move: expectedMTOWithFacility,
			MTOShipment: models.MTOShipment{
				StorageFacility: &storageFacility,
			},
		})
		eTag := etag.GenerateEtag(expectedMTOWithFacility.UpdatedAt)

		actualMTO, err := mtoUpdater.UpdateStatusServiceCounselingCompleted(suite.AppContextForTest(), expectedMTOWithFacility.ID, eTag)

		suite.NoError(err)
		suite.NotZero(actualMTO.ID)
		suite.NotNil(actualMTO.ServiceCounselingCompletedAt)
		suite.Equal(actualMTO.Status, models.MoveStatusServiceCounselingCompleted)
	})

<<<<<<< HEAD
	suite.RunWithPreloadedData("Invalid input error when there is no facility information on NTS-r shipment", func() {
=======
	suite.Run("Invalid input error when there is no facility information on NTS-r shipment", func() {
>>>>>>> f0b0f3a5
		noFacilityInfoMove := testdatagen.MakeMove(suite.DB(), testdatagen.Assertions{
			Move: models.Move{
				Status: models.MoveStatusNeedsServiceCounseling,
			},
		})
		mtoShipment := testdatagen.MakeMTOShipment(suite.DB(), testdatagen.Assertions{
			MTOShipment: models.MTOShipment{
				ShipmentType: models.MTOShipmentTypeHHGOutOfNTSDom,
			},
			Move: noFacilityInfoMove,
		})

		// Clear out the NTS Storage Facility
		mtoShipment.StorageFacility = nil
		mtoShipment.StorageFacilityID = nil
		testdatagen.MustSave(suite.DB(), &mtoShipment)

		eTag := etag.GenerateEtag(noFacilityInfoMove.UpdatedAt)

		_, err := mtoUpdater.UpdateStatusServiceCounselingCompleted(suite.AppContextForTest(), noFacilityInfoMove.ID, eTag)

		suite.IsType(apperror.ConflictError{}, err)
		suite.Contains(err.Error(), "NTS-release shipment must include facility info")
	})

<<<<<<< HEAD
	suite.RunWithPreloadedData("No shipments on move", func() {
=======
	suite.Run("No shipments on move", func() {
>>>>>>> f0b0f3a5
		move := testdatagen.MakeMove(suite.DB(), testdatagen.Assertions{
			Move: models.Move{
				Status: models.MoveStatusNeedsServiceCounseling,
			},
		})
		eTag := etag.GenerateEtag(move.UpdatedAt)

		_, err := mtoUpdater.UpdateStatusServiceCounselingCompleted(suite.AppContextForTest(), move.ID, eTag)

		suite.Error(err)
		suite.IsType(apperror.ConflictError{}, err)
		suite.Contains(err.Error(), "No shipments associated with move")
	})

<<<<<<< HEAD
	suite.RunWithPreloadedData("MTO status is in a conflicted state", func() {
=======
	suite.Run("MTO status is in a conflicted state", func() {
>>>>>>> f0b0f3a5
		draftMove := testdatagen.MakeMove(suite.DB(), testdatagen.Assertions{
			Move: models.Move{
				Status: models.MoveStatusDRAFT,
			},
		})
		testdatagen.MakeMTOShipmentMinimal(suite.DB(), testdatagen.Assertions{
			Move: draftMove,
		})
		eTag := etag.GenerateEtag(draftMove.UpdatedAt)

		_, err := mtoUpdater.UpdateStatusServiceCounselingCompleted(suite.AppContextForTest(), draftMove.ID, eTag)

		suite.Error(err)
		suite.IsType(apperror.ConflictError{}, err)
		suite.Contains(err.Error(), "The status for the Move")
	})

<<<<<<< HEAD
	suite.RunWithPreloadedData("Etag is stale", func() {
=======
	suite.Run("Etag is stale", func() {
>>>>>>> f0b0f3a5
		move := testdatagen.MakeNeedsServiceCounselingMove(suite.DB())
		testdatagen.MakeMTOShipmentMinimal(suite.DB(), testdatagen.Assertions{
			Move: move,
		})
		eTag := etag.GenerateEtag(time.Now())

		_, err := mtoUpdater.UpdateStatusServiceCounselingCompleted(suite.AppContextForTest(), move.ID, eTag)

		suite.Error(err)
		suite.IsType(apperror.PreconditionFailedError{}, err)
	})
}

func (suite *MoveTaskOrderServiceSuite) TestMoveTaskOrderUpdater_UpdatePostCounselingInfo() {

	queryBuilder := query.NewQueryBuilder()
	moveRouter := moverouter.NewMoveRouter()
	mtoUpdater := NewMoveTaskOrderUpdater(
		queryBuilder,
		mtoserviceitem.NewMTOServiceItemCreator(queryBuilder, moveRouter),
		moveRouter,
	)

<<<<<<< HEAD
	suite.RunWithPreloadedData("MTO post counseling information is updated successfully", func() {
=======
	suite.Run("MTO post counseling information is updated successfully", func() {
		expectedMTO := testdatagen.MakeDefaultMove(suite.DB())
>>>>>>> f0b0f3a5
		// Make a couple of shipments for the move; one prime, one external
		primeShipment := testdatagen.MakePPMShipment(suite.DB(), testdatagen.Assertions{
			Move: expectedMTO,
			MTOShipment: models.MTOShipment{
				UsesExternalVendor: false,
			},
		})
		testdatagen.MakeMTOShipmentMinimal(suite.DB(), testdatagen.Assertions{
			Move: expectedMTO,
			MTOShipment: models.MTOShipment{
				ShipmentType:       models.MTOShipmentTypeHHGOutOfNTSDom,
				UsesExternalVendor: true,
			},
		})
		testdatagen.MakeMTOServiceItemBasic(suite.DB(), testdatagen.Assertions{
			MTOServiceItem: models.MTOServiceItem{
				Status: models.MTOServiceItemStatusApproved,
			},
			Move: expectedMTO,
			ReService: models.ReService{
				Code: models.ReServiceCodeCS, // CS - Counseling Services
			},
		})

		eTag := etag.GenerateEtag(expectedMTO.UpdatedAt)

		actualMTO, err := mtoUpdater.UpdatePostCounselingInfo(suite.AppContextForTest(), expectedMTO.ID, eTag)

		suite.NoError(err)

		suite.NotZero(expectedMTO.ID, actualMTO.ID)
		suite.Equal(expectedMTO.Orders.ID, actualMTO.Orders.ID)
		suite.NotZero(actualMTO.Orders)
		suite.NotNil(expectedMTO.ReferenceID)
		suite.NotNil(expectedMTO.Locator)
		suite.Nil(expectedMTO.AvailableToPrimeAt)
		suite.NotEqual(expectedMTO.Status, models.MoveStatusCANCELED)

		suite.NotNil(expectedMTO.Orders.ServiceMember.FirstName)
		suite.NotNil(expectedMTO.Orders.ServiceMember.LastName)
		suite.NotNil(expectedMTO.Orders.NewDutyLocation.Address.City)
		suite.NotNil(expectedMTO.Orders.NewDutyLocation.Address.State)

		// Should get one shipment back since we filter out external moves.
		suite.Equal(expectedMTO.ID.String(), actualMTO.ID.String())
		if suite.Len(actualMTO.MTOShipments, 1) {
			suite.Equal(primeShipment.ID.String(), actualMTO.MTOShipments[0].PPMShipment.ID.String())
			suite.Equal(primeShipment.ShipmentID.String(), actualMTO.MTOShipments[0].ID.String())
		}

		suite.NotNil(actualMTO.PrimeCounselingCompletedAt)
		suite.Equal(models.PPMShipmentStatusWaitingOnCustomer, actualMTO.MTOShipments[0].PPMShipment.Status)
	})

<<<<<<< HEAD
	suite.RunWithPreloadedData("Counseling isn't an approved service item", func() {
=======
	suite.Run("Counseling isn't an approved service item", func() {
		expectedMTO := testdatagen.MakeDefaultMove(suite.DB())
>>>>>>> f0b0f3a5
		testdatagen.MakePPMShipment(suite.DB(), testdatagen.Assertions{
			Move: expectedMTO,
			MTOShipment: models.MTOShipment{
				UsesExternalVendor: false,
			},
		})
		eTag := etag.GenerateEtag(expectedMTO.UpdatedAt)
		_, err := mtoUpdater.UpdatePostCounselingInfo(suite.AppContextForTest(), expectedMTO.ID, eTag)

		suite.Error(err)
		suite.IsType(apperror.ConflictError{}, err)
	})

<<<<<<< HEAD
	suite.RunWithPreloadedData("Etag is stale", func() {
=======
	suite.Run("Etag is stale", func() {
		expectedMTO := testdatagen.MakeDefaultMove(suite.DB())
>>>>>>> f0b0f3a5
		testdatagen.MakeMTOServiceItemBasic(suite.DB(), testdatagen.Assertions{
			MTOServiceItem: models.MTOServiceItem{
				Status: models.MTOServiceItemStatusApproved,
			},
			Move: expectedMTO,
			ReService: models.ReService{
				Code: models.ReServiceCodeCS, // CS - Counseling Services
			},
		})

		eTag := etag.GenerateEtag(time.Now())
		_, err := mtoUpdater.UpdatePostCounselingInfo(suite.AppContextForTest(), expectedMTO.ID, eTag)

		suite.Error(err)
		suite.IsType(apperror.PreconditionFailedError{}, err)
	})
}

func (suite *MoveTaskOrderServiceSuite) TestMoveTaskOrderUpdater_ShowHide() {
	// Set up a default move

	// Set up the necessary updater objects:
	queryBuilder := query.NewQueryBuilder()
	moveRouter := moverouter.NewMoveRouter()
	updater := NewMoveTaskOrderUpdater(
		queryBuilder,
		mtoserviceitem.NewMTOServiceItemCreator(queryBuilder, moveRouter),
		moveRouter,
	)

	// Case: Move successfully deactivated
<<<<<<< HEAD
	suite.RunWithPreloadedData("Success - Set show field to false", func() {
		show = false
		updatedMove, err := updater.ShowHide(suite.AppContextForTest(), move.ID, &show)
=======
	suite.Run("Success - Set show field to false", func() {
		move := testdatagen.MakeMove(suite.DB(), testdatagen.Assertions{
			Move: models.Move{
				Show: swag.Bool(true),
			},
		})

		// Set show to false
		updatedMove, err := updater.ShowHide(suite.AppContextForTest(), move.ID, swag.Bool(false))
>>>>>>> f0b0f3a5

		suite.NotNil(updatedMove)
		suite.NoError(err)
		suite.Equal(updatedMove.ID, move.ID)
		// Check that show is false
		suite.Equal(*updatedMove.Show, false)
	})

	// Case: Move successfully activated
<<<<<<< HEAD
	suite.RunWithPreloadedData("Success - Set show field to true", func() {
		show = true
=======
	suite.Run("Success - Set show field to true", func() {
		// Start with a show = false move
		move := testdatagen.MakeMove(suite.DB(), testdatagen.Assertions{
			Move: models.Move{
				Show: swag.Bool(false),
			},
		})

		// Set shot to true
		show := true
>>>>>>> f0b0f3a5
		updatedMove, err := updater.ShowHide(suite.AppContextForTest(), move.ID, &show)

		suite.NotNil(updatedMove)
		suite.NoError(err)
		suite.Equal(updatedMove.ID, move.ID)
		suite.Equal(*updatedMove.Show, show)
	})

	// Case: Move UUID not found in DB
	suite.Run("Fail - Move not found", func() {
		// Use a non-existent id
		badMoveID := uuid.Must(uuid.NewV4())
		updatedMove, err := updater.ShowHide(suite.AppContextForTest(), badMoveID, swag.Bool(true))

		suite.Nil(updatedMove)
		suite.Error(err)
		suite.IsType(apperror.NotFoundError{}, err)
		suite.Contains(err.Error(), badMoveID.String())
	})

	// Case: Show input value is nil, not True or False
<<<<<<< HEAD
	suite.RunWithPreloadedData("Fail - Nil value in show field", func() {
=======
	suite.Run("Fail - Nil value in show field", func() {
		move := testdatagen.MakeMove(suite.DB(), testdatagen.Assertions{})

>>>>>>> f0b0f3a5
		updatedMove, err := updater.ShowHide(suite.AppContextForTest(), move.ID, nil)

		suite.Nil(updatedMove)
		suite.Error(err)
		suite.IsType(apperror.InvalidInputError{}, err)
		suite.Contains(err.Error(), "The 'show' field must be either True or False - it cannot be empty")
	})

	// Case: Invalid input found while updating the move
	// TODO: Is there a way to mock ValidateUpdate so that these tests actually mean something?
<<<<<<< HEAD
	suite.RunWithPreloadedData("Fail - Invalid input found on move", func() {
=======
	suite.Run("Fail - Invalid input found on move", func() {
		move := testdatagen.MakeMove(suite.DB(), testdatagen.Assertions{})

>>>>>>> f0b0f3a5
		mockUpdater := mocks.MoveTaskOrderUpdater{}
		mockUpdater.On("ShowHide",
			mock.AnythingOfType("*appcontext.appContext"),
			mock.Anything, // our arguments aren't important here because there's no specific way to trigger this error
			mock.Anything,
		).Return(nil, apperror.InvalidInputError{})

		updatedMove, err := mockUpdater.ShowHide(suite.AppContextForTest(), move.ID, swag.Bool(true))

		suite.Nil(updatedMove)
		suite.Error(err)
		suite.IsType(apperror.InvalidInputError{}, err)
	})

	// Case: Query error encountered while updating the move
<<<<<<< HEAD
	suite.RunWithPreloadedData("Fail - Query error", func() {
=======
	suite.Run("Fail - Query error", func() {
		move := testdatagen.MakeMove(suite.DB(), testdatagen.Assertions{})
>>>>>>> f0b0f3a5
		mockUpdater := mocks.MoveTaskOrderUpdater{}
		mockUpdater.On("ShowHide",
			mock.AnythingOfType("*appcontext.appContext"),
			mock.Anything, // our arguments aren't important here because there's no specific way to trigger this error
			mock.Anything,
		).Return(nil, apperror.QueryError{})

		updatedMove, err := mockUpdater.ShowHide(suite.AppContextForTest(), move.ID, swag.Bool(true))

		suite.Nil(updatedMove)
		suite.Error(err)
		suite.IsType(apperror.QueryError{}, err)
	})
}

func (suite *MoveTaskOrderServiceSuite) TestMoveTaskOrderUpdater_MakeAvailableToPrime() {
	suite.Run("Service item creator is not called if move fails to get approved", func() {
		mockserviceItemCreator := &mocks.MTOServiceItemCreator{}
		queryBuilder := query.NewQueryBuilder()
		moveRouter := moverouter.NewMoveRouter()
		mtoUpdater := NewMoveTaskOrderUpdater(queryBuilder, mockserviceItemCreator, moveRouter)
		// Create move in DRAFT status, which should fail to get approved
		move := testdatagen.MakeDefaultMove(suite.DB())
		eTag := etag.GenerateEtag(move.UpdatedAt)
		fetchedMove := models.Move{}

		_, err := mtoUpdater.MakeAvailableToPrime(suite.AppContextForTest(), move.ID, eTag, true, true)

		mockserviceItemCreator.AssertNumberOfCalls(suite.T(), "CreateMTOServiceItem", 0)
		suite.Error(err)
		err = suite.DB().Find(&fetchedMove, move.ID)
		suite.NoError(err)
		suite.Nil(fetchedMove.AvailableToPrimeAt)
	})

	suite.Run("When ETag is stale", func() {
		mockserviceItemCreator := &mocks.MTOServiceItemCreator{}
		queryBuilder := query.NewQueryBuilder()
		moveRouter := moverouter.NewMoveRouter()
		mtoUpdater := NewMoveTaskOrderUpdater(queryBuilder, mockserviceItemCreator, moveRouter)

		move := testdatagen.MakeMove(suite.DB(), testdatagen.Assertions{
			Move: models.Move{
				Status: models.MoveStatusSUBMITTED,
			},
		})

		eTag := etag.GenerateEtag(time.Now())
		_, err := mtoUpdater.MakeAvailableToPrime(suite.AppContextForTest(), move.ID, eTag, true, true)

		mockserviceItemCreator.AssertNumberOfCalls(suite.T(), "CreateMTOServiceItem", 0)
		suite.Error(err)
		suite.IsType(apperror.PreconditionFailedError{}, err)
	})

	suite.Run("Makes move available to Prime and creates Move management and Service counseling service items when both are specified", func() {
		suite.createMSAndCSReServices()

		queryBuilder := query.NewQueryBuilder()
		moveRouter := moverouter.NewMoveRouter()
		serviceItemCreator := mtoserviceitem.NewMTOServiceItemCreator(queryBuilder, moveRouter)
		mtoUpdater := NewMoveTaskOrderUpdater(queryBuilder, serviceItemCreator, moveRouter)

		move := testdatagen.MakeHHGMoveWithShipment(suite.DB(), testdatagen.Assertions{})
		eTag := etag.GenerateEtag(move.UpdatedAt)
		fetchedMove := models.Move{}
		var serviceItems models.MTOServiceItems

		suite.Nil(move.AvailableToPrimeAt)

		updatedMove, err := mtoUpdater.MakeAvailableToPrime(suite.AppContextForTest(), move.ID, eTag, true, true)

		suite.NoError(err)
		suite.NotNil(updatedMove.AvailableToPrimeAt)
		suite.Equal(models.MoveStatusAPPROVED, updatedMove.Status)
		err = suite.DB().Eager("ReService").Where("move_id = ?", move.ID).All(&serviceItems)
		suite.NoError(err)
		suite.Len(serviceItems, 2, "Expected to find at most 2 service items")
		suite.True(suite.containsServiceCode(serviceItems, models.ReServiceCodeMS), fmt.Sprintf("Expected to find reServiceCode, %s, in array.", models.ReServiceCodeMS))
		suite.True(suite.containsServiceCode(serviceItems, models.ReServiceCodeCS), fmt.Sprintf("Expected to find reServiceCode, %s, in array.", models.ReServiceCodeCS))
		err = suite.DB().Find(&fetchedMove, move.ID)
		suite.NoError(err)
		suite.NotNil(fetchedMove.AvailableToPrimeAt)
		suite.Equal(models.MoveStatusAPPROVED, fetchedMove.Status)
	})

	suite.Run("Makes move available to Prime and only creates Move management when it's the only one specified", func() {
		suite.createMSAndCSReServices()

		queryBuilder := query.NewQueryBuilder()
		moveRouter := moverouter.NewMoveRouter()
		serviceItemCreator := mtoserviceitem.NewMTOServiceItemCreator(queryBuilder, moveRouter)
		mtoUpdater := NewMoveTaskOrderUpdater(queryBuilder, serviceItemCreator, moveRouter)

		move := testdatagen.MakeHHGMoveWithShipment(suite.DB(), testdatagen.Assertions{})
		eTag := etag.GenerateEtag(move.UpdatedAt)
		fetchedMove := models.Move{}
		var serviceItems models.MTOServiceItems

		suite.Nil(move.AvailableToPrimeAt)

		_, err := mtoUpdater.MakeAvailableToPrime(suite.AppContextForTest(), move.ID, eTag, true, false)

		suite.NoError(err)
		err = suite.DB().Find(&fetchedMove, move.ID)
		suite.NoError(err)
		suite.NotNil(fetchedMove.AvailableToPrimeAt)
		err = suite.DB().Eager("ReService").Where("move_id = ?", move.ID).All(&serviceItems)
		suite.NoError(err)
		suite.Len(serviceItems, 1, "Expected to find at most 1 service item")
		suite.True(suite.containsServiceCode(serviceItems, models.ReServiceCodeMS), fmt.Sprintf("Expected to find reServiceCode, %s, in array.", models.ReServiceCodeMS))
		suite.False(suite.containsServiceCode(serviceItems, models.ReServiceCodeCS), fmt.Sprintf("Expected to find reServiceCode, %s, in array.", models.ReServiceCodeCS))
	})

	suite.Run("Makes move available to Prime and only creates CS service item when it's the only one specified", func() {
		suite.createMSAndCSReServices()

		queryBuilder := query.NewQueryBuilder()
		moveRouter := moverouter.NewMoveRouter()
		serviceItemCreator := mtoserviceitem.NewMTOServiceItemCreator(queryBuilder, moveRouter)
		mtoUpdater := NewMoveTaskOrderUpdater(queryBuilder, serviceItemCreator, moveRouter)

		move := testdatagen.MakeHHGMoveWithShipment(suite.DB(), testdatagen.Assertions{})
		eTag := etag.GenerateEtag(move.UpdatedAt)
		fetchedMove := models.Move{}
		var serviceItems models.MTOServiceItems

		suite.Nil(move.AvailableToPrimeAt)

		_, err := mtoUpdater.MakeAvailableToPrime(suite.AppContextForTest(), move.ID, eTag, false, true)

		suite.NoError(err)
		err = suite.DB().Find(&fetchedMove, move.ID)
		suite.NoError(err)
		suite.NotNil(fetchedMove.AvailableToPrimeAt)
		err = suite.DB().Eager("ReService").Where("move_id = ?", move.ID).All(&serviceItems)
		suite.NoError(err)
		suite.Len(serviceItems, 1, "Expected to find at most 1 service item")
		suite.False(suite.containsServiceCode(serviceItems, models.ReServiceCodeMS), fmt.Sprintf("Expected to find reServiceCode, %s, in array.", models.ReServiceCodeMS))
		suite.True(suite.containsServiceCode(serviceItems, models.ReServiceCodeCS), fmt.Sprintf("Expected to find reServiceCode, %s, in array.", models.ReServiceCodeCS))
	})

	suite.Run("Does not create service items if neither CS nor MS are requested", func() {
		queryBuilder := query.NewQueryBuilder()
		moveRouter := moverouter.NewMoveRouter()
		mockserviceItemCreator := &mocks.MTOServiceItemCreator{}
		mtoUpdater := NewMoveTaskOrderUpdater(queryBuilder, mockserviceItemCreator, moveRouter)

		move := testdatagen.MakeHHGMoveWithShipment(suite.DB(), testdatagen.Assertions{})
		eTag := etag.GenerateEtag(move.UpdatedAt)
		fetchedMove := models.Move{}

		suite.Nil(move.AvailableToPrimeAt)

		_, err := mtoUpdater.MakeAvailableToPrime(suite.AppContextForTest(), move.ID, eTag, false, false)

		mockserviceItemCreator.AssertNumberOfCalls(suite.T(), "CreateMTOServiceItem", 0)
		suite.NoError(err)
		err = suite.DB().Find(&fetchedMove, move.ID)
		suite.NoError(err)
		suite.NotNil(fetchedMove.AvailableToPrimeAt)
	})

	suite.Run("Does not make move available to prime if Order is missing required fields", func() {
		mockserviceItemCreator := &mocks.MTOServiceItemCreator{}
		queryBuilder := query.NewQueryBuilder()
		moveRouter := moverouter.NewMoveRouter()
		mtoUpdater := NewMoveTaskOrderUpdater(queryBuilder, mockserviceItemCreator, moveRouter)

		orderWithoutDefaults := testdatagen.MakeOrderWithoutDefaults(suite.DB(), testdatagen.Assertions{})
		move := testdatagen.MakeMove(suite.DB(), testdatagen.Assertions{
			Move: models.Move{
				Status: models.MoveStatusServiceCounselingCompleted,
			},
			Order: orderWithoutDefaults,
		})
		eTag := etag.GenerateEtag(move.UpdatedAt)
		fetchedMove := models.Move{}

		_, err := mtoUpdater.MakeAvailableToPrime(suite.AppContextForTest(), move.ID, eTag, true, true)

		mockserviceItemCreator.AssertNumberOfCalls(suite.T(), "CreateMTOServiceItem", 0)
		suite.Error(err)
		suite.IsType(apperror.InvalidInputError{}, err)
		err = suite.DB().Find(&fetchedMove, move.ID)
		suite.NoError(err)
		suite.Nil(fetchedMove.AvailableToPrimeAt)
	})
}

func (suite *MoveTaskOrderServiceSuite) TestMoveTaskOrderUpdater_BillableWeightsReviewedAt() {
	suite.Run("Service item creator is not called if move fails to get approved", func() {
		mockserviceItemCreator := &mocks.MTOServiceItemCreator{}
		queryBuilder := query.NewQueryBuilder()
		moveRouter := moverouter.NewMoveRouter()
		mtoUpdater := NewMoveTaskOrderUpdater(queryBuilder, mockserviceItemCreator, moveRouter)
		move := testdatagen.MakeDefaultMove(suite.DB())
		eTag := etag.GenerateEtag(move.UpdatedAt)

		updatedMove, err := mtoUpdater.UpdateReviewedBillableWeightsAt(suite.AppContextForTest(), move.ID, eTag)

		suite.NoError(err)
		suite.NotNil(updatedMove.BillableWeightsReviewedAt)
	})

	suite.Run("When ETag is stale", func() {
		mockserviceItemCreator := &mocks.MTOServiceItemCreator{}
		queryBuilder := query.NewQueryBuilder()
		moveRouter := moverouter.NewMoveRouter()
		mtoUpdater := NewMoveTaskOrderUpdater(queryBuilder, mockserviceItemCreator, moveRouter)

		move := testdatagen.MakeMove(suite.DB(), testdatagen.Assertions{
			Move: models.Move{
				Status: models.MoveStatusSUBMITTED,
			},
		})

		eTag := etag.GenerateEtag(time.Now())
		_, err := mtoUpdater.UpdateReviewedBillableWeightsAt(suite.AppContextForTest(), move.ID, eTag)
		suite.Error(err)
		suite.IsType(apperror.PreconditionFailedError{}, err)
	})
}

func (suite *MoveTaskOrderServiceSuite) TestMoveTaskOrderUpdater_TIORemarks() {
	remarks := "Reweigh requested"
	mockserviceItemCreator := &mocks.MTOServiceItemCreator{}
	queryBuilder := query.NewQueryBuilder()
	moveRouter := moverouter.NewMoveRouter()
	mtoUpdater := NewMoveTaskOrderUpdater(queryBuilder, mockserviceItemCreator, moveRouter)
	suite.Run("Service item creator is not called if move fails to get approved", func() {
		move := testdatagen.MakeDefaultMove(suite.DB())
		eTag := etag.GenerateEtag(move.UpdatedAt)

		updatedMove, err := mtoUpdater.UpdateTIORemarks(suite.AppContextForTest(), move.ID, eTag, remarks)

		suite.NoError(err)
		suite.NotNil(updatedMove.TIORemarks)
	})

	suite.Run("When ETag is stale", func() {
		move := testdatagen.MakeMove(suite.DB(), testdatagen.Assertions{
			Move: models.Move{
				Status: models.MoveStatusSUBMITTED,
			},
		})

		eTag := etag.GenerateEtag(time.Now())
		_, err := mtoUpdater.UpdateTIORemarks(suite.AppContextForTest(), move.ID, eTag, remarks)
		suite.Error(err)
		suite.IsType(apperror.PreconditionFailedError{}, err)
	})

	suite.Run("Fail - Move not found", func() {
		move := testdatagen.MakeMove(suite.DB(), testdatagen.Assertions{
			Move: models.Move{
				Status: models.MoveStatusSUBMITTED,
			},
		})
		eTag := etag.GenerateEtag(move.UpdatedAt)

		badMoveID := uuid.FromStringOrNil("00000000-0000-0000-0000-000000000001")
		_, err := mtoUpdater.UpdateTIORemarks(suite.AppContextForTest(), badMoveID, eTag, remarks)

		suite.Error(err)
		suite.IsType(apperror.NotFoundError{}, err)
		suite.Contains(err.Error(), badMoveID.String())
	})
}

func (suite *MoveTaskOrderServiceSuite) containsServiceCode(items models.MTOServiceItems, target models.ReServiceCode) bool {
	for _, si := range items {
		if si.ReService.Code == target {
			return true
		}
	}

	return false
}

func (suite *MoveTaskOrderServiceSuite) createMSAndCSReServices() {
	testdatagen.MakeReService(suite.DB(), testdatagen.Assertions{
		ReService: models.ReService{
			ID:   uuid.FromStringOrNil("1130e612-94eb-49a7-973d-72f33685e551"),
			Code: models.ReServiceCodeMS,
		},
	})

	testdatagen.MakeReService(suite.DB(), testdatagen.Assertions{
		ReService: models.ReService{
			ID:   uuid.FromStringOrNil("9dc919da-9b66-407b-9f17-05c0f03fcb50"),
			Code: models.ReServiceCodeCS,
		},
	})
}<|MERGE_RESOLUTION|>--- conflicted
+++ resolved
@@ -31,11 +31,7 @@
 		moveRouter,
 	)
 
-<<<<<<< HEAD
-	suite.RunWithPreloadedData("Move status is updated successfully (with HHG shipment)", func() {
-=======
 	suite.Run("Move status is updated successfully (with HHG shipment)", func() {
->>>>>>> f0b0f3a5
 		move := testdatagen.MakeHHGMoveWithShipment(suite.DB(), testdatagen.Assertions{
 			Move: models.Move{
 				Status: models.MoveStatusNeedsServiceCounseling,
@@ -51,11 +47,7 @@
 		suite.Equal(models.MoveStatusServiceCounselingCompleted, actualMTO.Status)
 	})
 
-<<<<<<< HEAD
-	suite.RunWithPreloadedData("Move/shipment/PPM statuses are updated successfully (with PPM shipment)", func() {
-=======
 	suite.Run("Move/shipment/PPM statuses are updated successfully (with PPM shipment)", func() {
->>>>>>> f0b0f3a5
 		move := testdatagen.MakeMove(suite.DB(), testdatagen.Assertions{
 			Move: models.Move{
 				Status: models.MoveStatusNeedsServiceCounseling,
@@ -79,11 +71,7 @@
 		}
 	})
 
-<<<<<<< HEAD
-	suite.RunWithPreloadedData("MTO status is updated successfully with facility info", func() {
-=======
 	suite.Run("MTO status is updated successfully with facility info", func() {
->>>>>>> f0b0f3a5
 		storageFacility := testdatagen.MakeStorageFacility(suite.DB(), testdatagen.Assertions{
 			StorageFacility: models.StorageFacility{
 				Address: testdatagen.MakeAddress(suite.DB(), testdatagen.Assertions{
@@ -120,11 +108,7 @@
 		suite.Equal(actualMTO.Status, models.MoveStatusServiceCounselingCompleted)
 	})
 
-<<<<<<< HEAD
-	suite.RunWithPreloadedData("Invalid input error when there is no facility information on NTS-r shipment", func() {
-=======
 	suite.Run("Invalid input error when there is no facility information on NTS-r shipment", func() {
->>>>>>> f0b0f3a5
 		noFacilityInfoMove := testdatagen.MakeMove(suite.DB(), testdatagen.Assertions{
 			Move: models.Move{
 				Status: models.MoveStatusNeedsServiceCounseling,
@@ -150,11 +134,7 @@
 		suite.Contains(err.Error(), "NTS-release shipment must include facility info")
 	})
 
-<<<<<<< HEAD
-	suite.RunWithPreloadedData("No shipments on move", func() {
-=======
 	suite.Run("No shipments on move", func() {
->>>>>>> f0b0f3a5
 		move := testdatagen.MakeMove(suite.DB(), testdatagen.Assertions{
 			Move: models.Move{
 				Status: models.MoveStatusNeedsServiceCounseling,
@@ -169,11 +149,7 @@
 		suite.Contains(err.Error(), "No shipments associated with move")
 	})
 
-<<<<<<< HEAD
-	suite.RunWithPreloadedData("MTO status is in a conflicted state", func() {
-=======
 	suite.Run("MTO status is in a conflicted state", func() {
->>>>>>> f0b0f3a5
 		draftMove := testdatagen.MakeMove(suite.DB(), testdatagen.Assertions{
 			Move: models.Move{
 				Status: models.MoveStatusDRAFT,
@@ -191,11 +167,7 @@
 		suite.Contains(err.Error(), "The status for the Move")
 	})
 
-<<<<<<< HEAD
-	suite.RunWithPreloadedData("Etag is stale", func() {
-=======
 	suite.Run("Etag is stale", func() {
->>>>>>> f0b0f3a5
 		move := testdatagen.MakeNeedsServiceCounselingMove(suite.DB())
 		testdatagen.MakeMTOShipmentMinimal(suite.DB(), testdatagen.Assertions{
 			Move: move,
@@ -219,12 +191,8 @@
 		moveRouter,
 	)
 
-<<<<<<< HEAD
-	suite.RunWithPreloadedData("MTO post counseling information is updated successfully", func() {
-=======
 	suite.Run("MTO post counseling information is updated successfully", func() {
 		expectedMTO := testdatagen.MakeDefaultMove(suite.DB())
->>>>>>> f0b0f3a5
 		// Make a couple of shipments for the move; one prime, one external
 		primeShipment := testdatagen.MakePPMShipment(suite.DB(), testdatagen.Assertions{
 			Move: expectedMTO,
@@ -279,12 +247,8 @@
 		suite.Equal(models.PPMShipmentStatusWaitingOnCustomer, actualMTO.MTOShipments[0].PPMShipment.Status)
 	})
 
-<<<<<<< HEAD
-	suite.RunWithPreloadedData("Counseling isn't an approved service item", func() {
-=======
 	suite.Run("Counseling isn't an approved service item", func() {
 		expectedMTO := testdatagen.MakeDefaultMove(suite.DB())
->>>>>>> f0b0f3a5
 		testdatagen.MakePPMShipment(suite.DB(), testdatagen.Assertions{
 			Move: expectedMTO,
 			MTOShipment: models.MTOShipment{
@@ -298,12 +262,8 @@
 		suite.IsType(apperror.ConflictError{}, err)
 	})
 
-<<<<<<< HEAD
-	suite.RunWithPreloadedData("Etag is stale", func() {
-=======
 	suite.Run("Etag is stale", func() {
 		expectedMTO := testdatagen.MakeDefaultMove(suite.DB())
->>>>>>> f0b0f3a5
 		testdatagen.MakeMTOServiceItemBasic(suite.DB(), testdatagen.Assertions{
 			MTOServiceItem: models.MTOServiceItem{
 				Status: models.MTOServiceItemStatusApproved,
@@ -335,11 +295,6 @@
 	)
 
 	// Case: Move successfully deactivated
-<<<<<<< HEAD
-	suite.RunWithPreloadedData("Success - Set show field to false", func() {
-		show = false
-		updatedMove, err := updater.ShowHide(suite.AppContextForTest(), move.ID, &show)
-=======
 	suite.Run("Success - Set show field to false", func() {
 		move := testdatagen.MakeMove(suite.DB(), testdatagen.Assertions{
 			Move: models.Move{
@@ -349,7 +304,6 @@
 
 		// Set show to false
 		updatedMove, err := updater.ShowHide(suite.AppContextForTest(), move.ID, swag.Bool(false))
->>>>>>> f0b0f3a5
 
 		suite.NotNil(updatedMove)
 		suite.NoError(err)
@@ -359,10 +313,6 @@
 	})
 
 	// Case: Move successfully activated
-<<<<<<< HEAD
-	suite.RunWithPreloadedData("Success - Set show field to true", func() {
-		show = true
-=======
 	suite.Run("Success - Set show field to true", func() {
 		// Start with a show = false move
 		move := testdatagen.MakeMove(suite.DB(), testdatagen.Assertions{
@@ -373,7 +323,6 @@
 
 		// Set shot to true
 		show := true
->>>>>>> f0b0f3a5
 		updatedMove, err := updater.ShowHide(suite.AppContextForTest(), move.ID, &show)
 
 		suite.NotNil(updatedMove)
@@ -395,13 +344,9 @@
 	})
 
 	// Case: Show input value is nil, not True or False
-<<<<<<< HEAD
-	suite.RunWithPreloadedData("Fail - Nil value in show field", func() {
-=======
 	suite.Run("Fail - Nil value in show field", func() {
 		move := testdatagen.MakeMove(suite.DB(), testdatagen.Assertions{})
 
->>>>>>> f0b0f3a5
 		updatedMove, err := updater.ShowHide(suite.AppContextForTest(), move.ID, nil)
 
 		suite.Nil(updatedMove)
@@ -412,13 +357,9 @@
 
 	// Case: Invalid input found while updating the move
 	// TODO: Is there a way to mock ValidateUpdate so that these tests actually mean something?
-<<<<<<< HEAD
-	suite.RunWithPreloadedData("Fail - Invalid input found on move", func() {
-=======
 	suite.Run("Fail - Invalid input found on move", func() {
 		move := testdatagen.MakeMove(suite.DB(), testdatagen.Assertions{})
 
->>>>>>> f0b0f3a5
 		mockUpdater := mocks.MoveTaskOrderUpdater{}
 		mockUpdater.On("ShowHide",
 			mock.AnythingOfType("*appcontext.appContext"),
@@ -434,12 +375,8 @@
 	})
 
 	// Case: Query error encountered while updating the move
-<<<<<<< HEAD
-	suite.RunWithPreloadedData("Fail - Query error", func() {
-=======
 	suite.Run("Fail - Query error", func() {
 		move := testdatagen.MakeMove(suite.DB(), testdatagen.Assertions{})
->>>>>>> f0b0f3a5
 		mockUpdater := mocks.MoveTaskOrderUpdater{}
 		mockUpdater.On("ShowHide",
 			mock.AnythingOfType("*appcontext.appContext"),
