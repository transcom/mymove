--- conflicted
+++ resolved
@@ -62,22 +62,12 @@
 			},
 		})
 
-<<<<<<< HEAD
-	suite.RunWithPreloadedData("valid MTO, none to hide", func() {
-=======
->>>>>>> f0b0f3a5
 		result, err := mtoHider.Hide(suite.AppContextForTest())
 		// Expect no error, no hidden moves
 		suite.NoError(err)
 		suite.Len(result, 0)
 	})
 
-<<<<<<< HEAD
-	suite.RunWithPreloadedData("invalid MTO, one to hide", func() {
-		// Change an MTO agent name to an invalid name.
-		mtoAgent.FirstName = swag.String("Beyonce")
-		suite.MustSave(&mtoAgent)
-=======
 	suite.Run("invalid MTO, one to hide", func() {
 		// Under test:       Hide function hides moves that aren't using fake data
 		//                   Returns a list with hidden move IDs and reasons
@@ -99,7 +89,6 @@
 				FirstName: swag.String("Beyonce"),
 			},
 		})
->>>>>>> f0b0f3a5
 
 		result, err := mtoHider.Hide(suite.AppContextForTest())
 		suite.NoError(err)
@@ -216,11 +205,6 @@
 		return invalidSm, invalidFields[index]
 	}
 
-<<<<<<< HEAD
-	for idx, invalidData := range invalidFakeData {
-		suite.RunWithPreloadedData(fmt.Sprintf("invalid fake Service Member data %d", idx), func() {
-			sm := testdatagen.MakeServiceMember(suite.DB(), invalidData)
-=======
 	// Under test:       IsValidFakeModelServiceMember function
 	//                   Returns true/false, the reasons, and err
 	// Set up:           Create a set of valid data. Then for each field, create invalid data.
@@ -230,7 +214,6 @@
 		suite.Run(fmt.Sprintf("invalid fake Service Member %s", invalidFields[idx][0]), func() {
 			// Get the invalid service member and expected error
 			sm, expectedReason := setupInvalidTestData(idx)
->>>>>>> f0b0f3a5
 			result, reasons, err := IsValidFakeModelServiceMember(sm)
 
 			// Expect no error, false result and the expected reason to match.
@@ -276,11 +259,7 @@
 	//                   One at a time, create an agent with one field changed to invalid
 	// Expected outcome: Returns false
 	for idx, badData := range badFakeData {
-<<<<<<< HEAD
-		suite.RunWithPreloadedData(fmt.Sprintf("invalid fake MTOAgent data %d", idx), func() {
-=======
 		suite.Run(fmt.Sprintf("invalid fake MTOAgent data %d", idx), func() {
->>>>>>> f0b0f3a5
 			agent := testdatagen.MakeMTOAgent(suite.DB(), badData)
 			result, err := IsValidFakeModelMTOAgent(agent)
 			suite.NoError(err)
@@ -299,10 +278,6 @@
 		{BackupContact: models.BackupContact{Phone: swag.String("415-275-9467")}},
 	}
 
-<<<<<<< HEAD
-	for idx, invalidData := range invalidFakeData {
-		suite.RunWithPreloadedData(fmt.Sprintf("invalid fake Backup Contact data %d", idx), func() {
-=======
 	suite.Run("valid backup contact", func() {
 		// Under test:       IsValidFakeModelBackupContact function
 		//                   Returns true/false, and err if there was a failure
@@ -326,7 +301,6 @@
 	// Set up:           For each field, create invalid data.
 	//                   One at a time, create a contact with one field changed to invalid
 	// Expected outcome: Returns false
->>>>>>> f0b0f3a5
 
 	for idx, invalidData := range invalidFakeData {
 		suite.Run(fmt.Sprintf("invalid fake Backup Contact data %d", idx), func() {
@@ -485,11 +459,6 @@
 		}
 		return shipment, hideReasons[index]
 	}
-<<<<<<< HEAD
-	for idx, invalidData := range invalidFakeData {
-		suite.RunWithPreloadedData(fmt.Sprintf("invalid fake MTOShipment data %d", idx), func() {
-			shipment := testdatagen.MakeMTOShipment(suite.DB(), invalidData)
-=======
 	// Under test:       IsValidFakeModelMTOShipment function
 	//                   Returns true/false, reasons, and err if there was a failure
 	// Set up:           For each field, create invalid data.
@@ -499,7 +468,6 @@
 	for idx := 0; idx < 4; idx++ {
 		suite.Run(fmt.Sprintf("invalid fake MTOShipment %s", hideReasons[idx][0]), func() {
 			shipment, expectedReason := setupInvalidTestData(idx)
->>>>>>> f0b0f3a5
 			result, reasons, err := IsValidFakeModelMTOShipment(shipment)
 			suite.NoError(err)
 			suite.Equal(false, result)
