--- conflicted
+++ resolved
@@ -199,8 +199,6 @@
 		}
 	}
 
-<<<<<<< HEAD
-=======
 	for i := range mto.MTOShipments {
 		var nonDeletedAgents models.MTOAgents
 		loadErr := appCtx.DB().
@@ -215,7 +213,6 @@
 		mto.MTOShipments[i].MTOAgents = nonDeletedAgents
 	}
 
->>>>>>> e79c3f61
 	// Now that we have the move and order, construct the allotment (hhg allowance)
 	// Only fetch if grade is not nil
 	if mto.Orders.Grade != nil {
