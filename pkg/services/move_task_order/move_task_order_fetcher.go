--- conflicted
+++ resolved
@@ -367,13 +367,8 @@
 	mto.MTOServiceItems = loadedServiceItems
 
 	if mto.Orders.RankID != nil {
-<<<<<<< HEAD
-		userPayGrade, err := FindPayGradeRankByGradeAndAffiliation(appCtx, *mto.Orders.RankID)
-		if err != nil {
-=======
 		userPayGrade, err := f.FindRankByRankID(appCtx, *mto.Orders.RankID)
 		if err != nil && err != sql.ErrNoRows {
->>>>>>> 92795154
 			return &models.Move{}, apperror.NewQueryError("Rank", err, "")
 		}
 		mto.Orders.Rank = &userPayGrade
@@ -738,24 +733,4 @@
 		}
 	}
 	return reweigh, nil
-}
-
-func FindPayGradeRankByGradeAndAffiliation(appCtx appcontext.AppContext, PayGradeID uuid.UUID) (models.Rank, error) {
-	var result models.Rank
-
-	query := appCtx.DB().Select("ranks.*").
-		LeftJoin("pay_grades", "ranks.pay_grade_id = pay_grades.id").
-		Where("ranks.id = ?", PayGradeID)
-
-	err := query.First(&result)
-
-	if err != nil {
-		switch err {
-		case sql.ErrNoRows:
-			return models.Rank{}, nil
-		default:
-			return models.Rank{}, err
-		}
-	}
-	return result, nil
 }