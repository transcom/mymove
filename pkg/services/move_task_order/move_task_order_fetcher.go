package movetaskorder

import (
	"context"
	"database/sql"
	"errors"
	"strings"

	"github.com/gobuffalo/pop/v6"
	"github.com/gofrs/uuid"
	"github.com/spf13/viper"
	"go.uber.org/zap"

	"github.com/transcom/mymove/pkg/appcontext"
	"github.com/transcom/mymove/pkg/apperror"
	"github.com/transcom/mymove/pkg/cli"
	"github.com/transcom/mymove/pkg/db/utilities"
	"github.com/transcom/mymove/pkg/models"
	"github.com/transcom/mymove/pkg/services"
	"github.com/transcom/mymove/pkg/services/featureflag"
)

type moveTaskOrderFetcher struct {
	waf services.WeightAllotmentFetcher
}

// NewMoveTaskOrderFetcher creates a new struct with the service dependencies
func NewMoveTaskOrderFetcher(weightAllotmentFetcher services.WeightAllotmentFetcher) services.MoveTaskOrderFetcher {
	return &moveTaskOrderFetcher{
		waf: weightAllotmentFetcher,
	}
}

// ListAllMoveTaskOrders retrieves all Move Task Orders that may or may not be available to prime, and may or may not be enabled.
func (f moveTaskOrderFetcher) ListAllMoveTaskOrders(appCtx appcontext.AppContext, searchParams *services.MoveTaskOrderFetcherParams) (models.Moves, error) {
	var moveTaskOrders models.Moves
	var err error
	query := appCtx.DB().EagerPreload(
		"PaymentRequests.PaymentServiceItems.PaymentServiceItemParams.ServiceItemParamKey",
		"MTOServiceItems.ReService",
		"MTOServiceItems.Dimensions",
		"MTOServiceItems.ServiceRequestDocuments.ServiceRequestDocumentUploads",
		"MTOShipments.DestinationAddress",
		"MTOShipments.PickupAddress",
		"MTOShipments.SecondaryDeliveryAddress",
		"MTOShipments.SecondaryPickupAddress",
		"MTOShipments.TertiaryDeliveryAddress",
		"MTOShipments.TertiaryPickupAddress",
		"MTOShipments.MTOAgents",
		"Orders.ServiceMember",
		"Orders.Entitlement",
		"Orders.NewDutyLocation.Address",
		"Orders.OriginDutyLocation.Address",
		"LockedByOfficeUser",
	)

	setMTOQueryFilters(query, searchParams)

	err = query.All(&moveTaskOrders)

	if err != nil {
		return models.Moves{}, apperror.NewQueryError("MoveTaskOrder", err, "Unexpected error while querying db.")
	}

	// Filtering external vendor shipments (if requested) in code since we can't do it easily in Pop
	// without a raw query (which could be painful since we'd have to populate all the associations).
	if searchParams != nil && searchParams.ExcludeExternalShipments {
		for i, move := range moveTaskOrders {
			var filteredShipments models.MTOShipments
			if move.MTOShipments != nil {
				filteredShipments = models.MTOShipments{}
			}
			for _, shipment := range move.MTOShipments {
				if !shipment.UsesExternalVendor {
					filteredShipments = append(filteredShipments, shipment)
				}
			}
			moveTaskOrders[i].MTOShipments = filteredShipments
		}
	}

	// Due to a Pop bug, we cannot fetch Customer Contacts with EagerPreload, this is due to a difference between what Pop expects
	// the column names to be when creating the rows on the Many-to-Many table and with what it expects when fetching with EagerPreload
	for _, move := range moveTaskOrders {
		var loadedServiceItems models.MTOServiceItems
		if move.MTOServiceItems != nil {
			loadedServiceItems = models.MTOServiceItems{}
		}
		for i, serviceItem := range move.MTOServiceItems {
			if serviceItem.ReService.Code == models.ReServiceCodeDDASIT ||
				serviceItem.ReService.Code == models.ReServiceCodeDDDSIT ||
				serviceItem.ReService.Code == models.ReServiceCodeDDFSIT ||
				serviceItem.ReService.Code == models.ReServiceCodeDDSFSC {
				loadErr := appCtx.DB().Load(&move.MTOServiceItems[i], "CustomerContacts")
				if loadErr != nil {
					return models.Moves{}, apperror.NewQueryError("CustomerContacts", loadErr, "")
				}
			}

			loadedServiceItems = append(loadedServiceItems, move.MTOServiceItems[i])
		}
		move.MTOServiceItems = loadedServiceItems
	}

	return moveTaskOrders, nil
}

// FetchMoveTaskOrder retrieves a MoveTaskOrder for a given UUID
func (f moveTaskOrderFetcher) FetchMoveTaskOrder(appCtx appcontext.AppContext, searchParams *services.MoveTaskOrderFetcherParams) (*models.Move, error) {
	mto := &models.Move{}

	/** Feature Flag - Boat Shipment **/
	isBoatFeatureOn := false
	featureFlagName := "boat"
	config := cli.GetFliptFetcherConfig(viper.GetViper())
	flagFetcher, err := featureflag.NewFeatureFlagFetcher(config)
	if err != nil {
		appCtx.Logger().Error("Error initializing FeatureFlagFetcher", zap.String("featureFlagKey", featureFlagName), zap.Error(err))
	}

	flag, err := flagFetcher.GetBooleanFlagForUser(context.TODO(), appCtx, featureFlagName, map[string]string{})
	if err != nil {
		appCtx.Logger().Error("Error fetching feature flag", zap.String("featureFlagKey", featureFlagName), zap.Error(err))
	} else {
		isBoatFeatureOn = flag.Match
	}

	/** Feature Flag - Mobile Home Shipment **/
	isMobileHomeFeatureOn := false
	featureFlagMH := "mobile_home"
	configMH := cli.GetFliptFetcherConfig(viper.GetViper())
	flagFetcherMH, err := featureflag.NewFeatureFlagFetcher(configMH)
	if err != nil {
		appCtx.Logger().Error("Error initializing FeatureFlagFetcherMH", zap.String("featureFlagKey", featureFlagMH), zap.Error(err))
	}

	flagMH, err := flagFetcherMH.GetBooleanFlagForUser(context.TODO(), appCtx, featureFlagMH, map[string]string{})
	if err != nil {
		appCtx.Logger().Error("Error fetching feature flag", zap.String("featureFlagKey", featureFlagMH), zap.Error(err))
	} else {
		isMobileHomeFeatureOn = flagMH.Match
	}

	query := appCtx.DB().EagerPreload(
		"Contractor",
		"PaymentRequests.PaymentServiceItems.PaymentServiceItemParams.ServiceItemParamKey",
		"PaymentRequests.ProofOfServiceDocs.PrimeUploads.Upload",
		"MTOServiceItems.ReService",
		"MTOServiceItems.Dimensions",
		"MTOServiceItems.PODLocation.Port",
		"MTOServiceItems.POELocation.Port",
		"MTOServiceItems.SITDestinationFinalAddress",
		"MTOServiceItems.SITOriginHHGOriginalAddress",
		"MTOServiceItems.SITOriginHHGActualAddress",
		"MTOServiceItems.ServiceRequestDocuments.ServiceRequestDocumentUploads",
		"MTOShipments.DestinationAddress.Country",
		"MTOShipments.PickupAddress.Country",
		"MTOShipments.SecondaryDeliveryAddress.Country",
		"MTOShipments.SecondaryPickupAddress.Country",
		"MTOShipments.TertiaryDeliveryAddress.Country",
		"MTOShipments.TertiaryPickupAddress.Country",
		"MTOShipments.MTOAgents",
		"MTOShipments.SITDurationUpdates",
		"MTOShipments.StorageFacility",
		"MTOShipments.StorageFacility.Address",
		"MTOShipments.DeliveryAddressUpdate",
		"MTOShipments.DeliveryAddressUpdate.OriginalAddress.Country",
		"MTOShipments.PPMShipment",
		"Orders.ServiceMember",
		"Orders.ServiceMember.ResidentialAddress.Country",
		"Orders.Entitlement",
		"Orders.DestinationGBLOC",
		"Orders.NewDutyLocation.Address.Country",
		"Orders.OriginDutyLocation.Address.Country", // this line breaks Eager, but works with EagerPreload
		"ShipmentGBLOC",
	)

	if searchParams == nil {
		return &models.Move{}, errors.New("searchParams should not be nil since move ID or locator are required")
	}

	// Find the move by ID or Locator
	if searchParams.MoveTaskOrderID != uuid.Nil {
		query.Where("id = $1", searchParams.MoveTaskOrderID)
	} else if searchParams.Locator != "" {
		query.Where("locator = $1", searchParams.Locator)
	} else {
		return &models.Move{}, errors.New("searchParams should have either a move ID or locator set")
	}

	setMTOQueryFilters(query, searchParams)

	err = query.First(mto)
	if err != nil {
		switch err {
		case sql.ErrNoRows:
			return &models.Move{}, apperror.NewNotFoundError(searchParams.MoveTaskOrderID, "")
		default:
			return &models.Move{}, apperror.NewQueryError("Move", err, "")
		}
	}

<<<<<<< HEAD
	// Now that we have the move and order, construct the allotment (hhg allowance)
	// Only fetch if grade is not nil
	if mto.Orders.Grade != nil {
		allotment, err := f.waf.GetWeightAllotment(appCtx, string(*mto.Orders.Grade), mto.Orders.OrdersType)
		if err != nil {
			return nil, err
		}
		mto.Orders.Entitlement.WeightAllotted = &allotment
=======
	for i := range mto.MTOShipments {
		var nonDeletedAgents models.MTOAgents
		loadErr := appCtx.DB().
			Scope(utilities.ExcludeDeletedScope()).
			Where("mto_shipment_id = ?", mto.MTOShipments[i].ID).
			All(&nonDeletedAgents)

		if loadErr != nil {
			return &models.Move{}, apperror.NewQueryError("MTOAgents", loadErr, "")
		}

		mto.MTOShipments[i].MTOAgents = nonDeletedAgents
>>>>>>> 82dfd40d
	}

	// Due to a bug in Pop for EagerPreload the New Address of the DeliveryAddressUpdate and the PortLocation (City, Country, UsPostRegionCity.UsPostRegion.State") must be loaded manually.
	// The bug occurs in EagerPreload when there are two or more eager paths with 3+ levels
	// where the first 2 levels match.  For example:
	//   "MTOShipments.DeliveryAddressUpdate.OriginalAddress" and "MTOShipments.DeliveryAddressUpdate.NewAddress"
	//   "MTOServiceItems.PODLocation.Port", "MTOServiceItems.PODLocation.City, "MTOServiceItems.PODLocation.Country","MTOServiceItems.PODLocation.UsPostRegionCity.UsPostRegion.State""
	//   "MTOServiceItems.POELocation.Port", "MTOServiceItems.POELocation.City, "MTOServiceItems.POELocation.Country","MTOServiceItems.POELocation.UsPostRegionCity.UsPostRegion.State""
	// In those cases, only the last relationship is loaded in the results.  So, we can only do one of the paths
	// in the EagerPreload above and request the second one explicitly with a separate Load call.
	// For more, see: https://transcom.github.io/mymove-docs/docs/backend/setup/using-eagerpreload-in-pop#associations-with-3-path-elements-where-the-first-2-path-elements-match
	for i := range mto.MTOShipments {
		if mto.MTOShipments[i].DeliveryAddressUpdate == nil {
			continue
		}
		loadErr := appCtx.DB().Load(mto.MTOShipments[i].DeliveryAddressUpdate, "NewAddress")
		if loadErr != nil {
			return &models.Move{}, apperror.NewQueryError("DeliveryAddressUpdate", loadErr, "")
		}
	}

	for _, serviceItem := range mto.MTOServiceItems {
		if serviceItem.PODLocation != nil {
			loadErr := appCtx.DB().Load(serviceItem.PODLocation, "City", "Country", "UsPostRegionCity.UsPostRegion.State")
			if loadErr != nil {
				return &models.Move{}, apperror.NewQueryError("PODLocation", loadErr, "")
			}
		}
		if serviceItem.POELocation != nil {
			loadErr := appCtx.DB().Load(serviceItem.POELocation, "City", "Country", "UsPostRegionCity.UsPostRegion.State")
			if loadErr != nil {
				return &models.Move{}, apperror.NewQueryError("POELocation", loadErr, "")
			}
		}
	}

	// Filtering external vendor shipments in code since we can't do it easily in Pop without a raw query.
	// Also, due to a Pop bug, we cannot EagerPreload "Reweigh" or "PPMShipment" likely because they are both
	// a pointer and "has_one" field, so we're loading those here.  This seems similar to other EagerPreload
	// issues we've found (and sometimes fixed): https://github.com/gobuffalo/pop/issues?q=author%3Areggieriser
	var filteredShipments models.MTOShipments
	if mto.MTOShipments != nil {
		filteredShipments = models.MTOShipments{}
	}
	for i, shipment := range mto.MTOShipments {
		// Skip any shipments that are deleted or use an external vendor (if requested)
		if shipment.DeletedAt != nil || (searchParams.ExcludeExternalShipments && shipment.UsesExternalVendor) {
			continue
		}

		reweigh, reweighErr := fetchReweigh(appCtx, shipment.ID)
		if reweighErr != nil {
			return &models.Move{}, reweighErr
		}
		mto.MTOShipments[i].Reweigh = reweigh

		if mto.MTOShipments[i].ShipmentType == models.MTOShipmentTypePPM {
			loadErr := appCtx.DB().Load(&mto.MTOShipments[i],
				"PPMShipment",
				"PPMShipment.PickupAddress.Country",
				"PPMShipment.DestinationAddress.Country",
				"PPMShipment.SecondaryPickupAddress.Country",
				"PPMShipment.SecondaryDestinationAddress.Country",
				"PPMShipment.TertiaryPickupAddress.Country",
				"PPMShipment.TertiaryDestinationAddress.Country",
			)
			if loadErr != nil {
				return &models.Move{}, apperror.NewQueryError("PPMShipment", loadErr, "")
			}
		} else if isBoatFeatureOn && (mto.MTOShipments[i].ShipmentType == models.MTOShipmentTypeBoatHaulAway || mto.MTOShipments[i].ShipmentType == models.MTOShipmentTypeBoatTowAway) {
			loadErr := appCtx.DB().Load(&mto.MTOShipments[i],
				"BoatShipment",
			)
			if loadErr != nil {
				return &models.Move{}, apperror.NewQueryError("BoatShipment", loadErr, "")
			}
		} else if isMobileHomeFeatureOn && (mto.MTOShipments[i].ShipmentType == models.MTOShipmentTypeMobileHome) {
			loadErrMH := appCtx.DB().Load(&mto.MTOShipments[i],
				"MobileHome",
			)
			if loadErrMH != nil {
				return &models.Move{}, apperror.NewQueryError("MobileHomeShipment", loadErrMH, "")
			}
		}
		// we need to get the destination GBLOC associated with a shipment's destination address
		// USMC always goes to the USMC GBLOC
		if mto.MTOShipments[i].DestinationAddress != nil {
			if *mto.Orders.ServiceMember.Affiliation == models.AffiliationMARINES {
				mto.MTOShipments[i].DestinationAddress.DestinationGbloc = models.StringPointer("USMC")
			} else {
				mto.MTOShipments[i].DestinationAddress.DestinationGbloc, err = models.GetDestinationGblocForShipment(appCtx.DB(), mto.MTOShipments[i].ID)
				if err != nil {
					return &models.Move{}, apperror.NewQueryError("Error getting shipment GBLOC", err, "")
				}
			}
		}
		filteredShipments = append(filteredShipments, mto.MTOShipments[i])
	}
	mto.MTOShipments = filteredShipments

	// Due to a Pop bug, we cannot fetch Customer Contacts with EagerPreload,
	// this is due to a difference between what Pop expects the column names to
	// be when creating the rows on the Many-to-Many table and with what it
	// expects when fetching with EagerPreload
	var loadedServiceItems models.MTOServiceItems
	if mto.MTOServiceItems != nil {
		loadedServiceItems = models.MTOServiceItems{}
	}
	for i, serviceItem := range mto.MTOServiceItems {
		if serviceItem.ReService.Code == models.ReServiceCodeDDASIT ||
			serviceItem.ReService.Code == models.ReServiceCodeDDDSIT ||
			serviceItem.ReService.Code == models.ReServiceCodeDDFSIT ||
			serviceItem.ReService.Code == models.ReServiceCodeDDSFSC {
			loadErr := appCtx.DB().Load(&mto.MTOServiceItems[i], "CustomerContacts")
			if loadErr != nil {
				return &models.Move{}, apperror.NewQueryError("CustomerContacts", loadErr, "")
			}
		} else if serviceItem.ReService.Code == models.ReServiceCodeICRT || // use address.isOconus to get 'market' value for intl crating
			serviceItem.ReService.Code == models.ReServiceCodeIUCRT {
			loadErr := appCtx.DB().Load(&mto.MTOServiceItems[i], "MTOShipment.PickupAddress", "MTOShipment.DestinationAddress")
			if loadErr != nil {
				return &models.Move{}, apperror.NewQueryError("MTOShipment.PickupAddress, MTOShipment.DestinationAddress", loadErr, "")
			}
		}

		loadedServiceItems = append(loadedServiceItems, mto.MTOServiceItems[i])
	}
	mto.MTOServiceItems = loadedServiceItems

	if mto.Orders.DestinationGBLOC == nil {
		newDutyLocationGBLOC, err := models.FetchGBLOCForPostalCode(appCtx.DB(), mto.Orders.NewDutyLocation.Address.PostalCode)
		if err != nil {
			err = apperror.NewBadDataError("New duty location GBLOC cannot be verified")
			appCtx.Logger().Error(err.Error())
			return &models.Move{}, apperror.NewQueryError("DestinationGBLOC", err, "")
		}
		mto.Orders.DestinationGBLOC = &newDutyLocationGBLOC.GBLOC
	}

	return mto, nil
}

func (f moveTaskOrderFetcher) GetMove(appCtx appcontext.AppContext, searchParams *services.MoveTaskOrderFetcherParams, eagerAssociations ...string) (*models.Move, error) {
	move := &models.Move{}
	findMoveQuery := appCtx.DB().Q()

	if searchParams == nil {
		return nil, errors.New("searchParams should not be nil since move ID or locator are required")
	}

	// Find the move by ID or Locator
	if searchParams.MoveTaskOrderID != uuid.Nil {
		findMoveQuery.Where("moves.id = ?", searchParams.MoveTaskOrderID)
	} else if searchParams.Locator != "" {
		findMoveQuery.Where("locator = ?", searchParams.Locator)
	} else {
		return nil, errors.New("searchParams should have either a move ID or locator set")
	}

	if len(eagerAssociations) > 0 {
		findMoveQuery.EagerPreload(eagerAssociations...)
	}

	if appCtx.Session() != nil && appCtx.Session().IsMilApp() {
		findMoveQuery.
			InnerJoin("orders", "orders.id = moves.orders_id").
			Where("orders.service_member_id = ?", appCtx.Session().ServiceMemberID)
	}

	setMTOQueryFilters(findMoveQuery, searchParams)

	err := findMoveQuery.First(move)

	if err != nil {
		appCtx.Logger().Error("error fetching move", zap.Error(err))
		switch err {
		case sql.ErrNoRows:
			return nil, apperror.NewNotFoundError(searchParams.MoveTaskOrderID, "")
		default:
			return nil, apperror.NewQueryError("Move", err, "")
		}
	}
	return move, nil
}

func (f moveTaskOrderFetcher) ListPrimeMoveTaskOrders(appCtx appcontext.AppContext, searchParams *services.MoveTaskOrderFetcherParams) (models.Moves, error) {
	var moveTaskOrders models.Moves
	var err error

	sql := `SELECT moves.*
	        FROM moves INNER JOIN orders ON moves.orders_id = orders.id
	        WHERE moves.available_to_prime_at IS NOT NULL AND moves.show = TRUE`

	if searchParams != nil && searchParams.Since != nil {
		sql = sql + ` AND (moves.updated_at >= $1 OR orders.updated_at >= $1 OR
                          (moves.id IN (SELECT mto_shipments.move_id
                                        FROM mto_shipments WHERE mto_shipments.updated_at >= $1
                                        UNION
                                        SELECT mto_service_items.move_id
			                            FROM mto_service_items
			                            WHERE mto_service_items.updated_at >= $1
			                            UNION
			                            SELECT payment_requests.move_id
			                            FROM payment_requests
			                            WHERE payment_requests.updated_at >= $1
										UNION
										SELECT mto_shipments.move_id
										FROM mto_shipments
										INNER JOIN reweighs ON reweighs.shipment_id = mto_shipments.id
										WHERE reweighs.updated_at >= $1)));`
		err = appCtx.DB().RawQuery(sql, *searchParams.Since).All(&moveTaskOrders)
	} else {
		sql = sql + `;`
		err = appCtx.DB().RawQuery(sql).All(&moveTaskOrders)
	}

	if err != nil {
		return models.Moves{}, apperror.NewQueryError("MoveTaskOrder", err, "Unexpected error while querying db.")
	}

	return moveTaskOrders, nil
}

func (f moveTaskOrderFetcher) ListPrimeMoveTaskOrdersAmendments(appCtx appcontext.AppContext, searchParams *services.MoveTaskOrderFetcherParams) (models.Moves, services.MoveOrderAmendmentAvailableSinceCounts, error) {

	moveTaskOrders, err := f.ListPrimeMoveTaskOrders(appCtx, searchParams)

	if err != nil {
		return models.Moves{}, services.MoveOrderAmendmentAvailableSinceCounts{}, apperror.NewQueryError("MoveTaskOrder", err, "Unexpected error while querying db.")
	}

	////////////////////////////////////////////////////////////////////////////////
	// Loop through MTOs and get total amendment count and available since count.
	////////////////////////////////////////////////////////////////////////////////
	moveOrderAmendmentAvailableSinceCounts := make(services.MoveOrderAmendmentAvailableSinceCounts, 0)
	for _, mto := range moveTaskOrders {
		oa, err := models.FetchOrderAmendmentsInfo(appCtx.DB(), appCtx.Session(), mto.OrdersID)
		if err != nil {
			return models.Moves{}, services.MoveOrderAmendmentAvailableSinceCounts{}, apperror.NewQueryError("MoveTaskOrder", err, "Unexpected error while fetching FetchOrderAmendmentsInfo.")
		}
		if oa.UploadedAmendedOrders != nil {
			amendmentCountInfo := services.MoveOrderAmendmentAvailableSinceCount{
				MoveID:              mto.ID,
				Total:               len(oa.UploadedAmendedOrders.UserUploads),
				AvailableSinceTotal: len(oa.UploadedAmendedOrders.UserUploads),
			}
			if searchParams != nil && searchParams.Since != nil {
				availableSinceCnt := 0
				for _, u := range oa.UploadedAmendedOrders.UserUploads {
					if u.UpdatedAt.Equal(*searchParams.Since) || u.UpdatedAt.After(*searchParams.Since) {
						availableSinceCnt++
					}
				}
				amendmentCountInfo.AvailableSinceTotal = availableSinceCnt
			}
			moveOrderAmendmentAvailableSinceCounts = append(moveOrderAmendmentAvailableSinceCounts, amendmentCountInfo)
		}
	}
	return moveTaskOrders, moveOrderAmendmentAvailableSinceCounts, nil
}

// ListPrimeMoveTaskOrders performs an optimized fetch for moves specifically targeting the Prime API.
func (f moveTaskOrderFetcher) ListNewPrimeMoveTaskOrders(appCtx appcontext.AppContext, searchParams *services.MoveTaskOrderFetcherParams) (models.Moves, int, error) {
	var moveTaskOrders models.Moves
	var err error
	var count int

	// setting up query
	// getting all moves that are available to the prime and aren't null
	query := appCtx.DB().Select("moves.*").
		InnerJoin("orders", "moves.orders_id = orders.id").
		LeftJoin("office_users", "office_users.id = moves.locked_by").
		Where("moves.available_to_prime_at IS NOT NULL AND moves.show = TRUE")

	// now we will see if the user is searching for move code or id
	// change the moveCode to upper case since that is what's in the DB
	if searchParams.MoveCode != nil {
		query.Where("moves.locator ILIKE ?", "%"+strings.ToUpper(*searchParams.MoveCode)+"%")
	}
	if searchParams.ID != nil {
		query.Where("moves.id = ?", *searchParams.ID)
	}
	// adding pagination and all moves returned with built query
	// if there are no moves then it will return.. no moves
	err = query.EagerPreload("Orders.OrdersType").Paginate(int(*searchParams.Page), int(*searchParams.PerPage)).All(&moveTaskOrders)
	if err != nil {
		return []models.Move{}, 0, err
	}
	count = query.Paginator.TotalEntriesSize

	return moveTaskOrders, count, nil
}

func setMTOQueryFilters(query *pop.Query, searchParams *services.MoveTaskOrderFetcherParams) {
	// Always exclude hidden moves by default:
	if searchParams == nil {
		query.Where("show = TRUE")
	} else {
		if searchParams.IsAvailableToPrime {
			query.Where("available_to_prime_at IS NOT NULL")
		}

		// This value defaults to false - we want to make sure including hidden moves needs to be explicitly requested.
		if !searchParams.IncludeHidden {
			query.Where("show = TRUE")
		}

		if searchParams.Since != nil {
			query.Where("updated_at > ?", *searchParams.Since)
		}
	}
	// No return since this function uses pointers to modify the referenced query directly
}

// fetchReweigh retrieves a reweigh for a given shipment id
func fetchReweigh(appCtx appcontext.AppContext, shipmentID uuid.UUID) (*models.Reweigh, error) {
	reweigh := &models.Reweigh{}
	err := appCtx.DB().
		Where("shipment_id = ?", shipmentID).
		First(reweigh)

	if err != nil {
		switch err {
		case sql.ErrNoRows:
			return &models.Reweigh{}, nil
		default:
			return &models.Reweigh{}, err
		}
	}
	return reweigh, nil
}<|MERGE_RESOLUTION|>--- conflicted
+++ resolved
@@ -200,7 +200,6 @@
 		}
 	}
 
-<<<<<<< HEAD
 	// Now that we have the move and order, construct the allotment (hhg allowance)
 	// Only fetch if grade is not nil
 	if mto.Orders.Grade != nil {
@@ -209,7 +208,8 @@
 			return nil, err
 		}
 		mto.Orders.Entitlement.WeightAllotted = &allotment
-=======
+	}
+
 	for i := range mto.MTOShipments {
 		var nonDeletedAgents models.MTOAgents
 		loadErr := appCtx.DB().
@@ -222,7 +222,6 @@
 		}
 
 		mto.MTOShipments[i].MTOAgents = nonDeletedAgents
->>>>>>> 82dfd40d
 	}
 
 	// Due to a bug in Pop for EagerPreload the New Address of the DeliveryAddressUpdate and the PortLocation (City, Country, UsPostRegionCity.UsPostRegion.State") must be loaded manually.
