package movetaskorder

import (
	"github.com/transcom/mymove/pkg/appcontext"
	"github.com/transcom/mymove/pkg/apperror"
	apiversion "github.com/transcom/mymove/pkg/handlers/routing/api_version"
	"github.com/transcom/mymove/pkg/models"
	"github.com/transcom/mymove/pkg/services"
	movetaskorderv1 "github.com/transcom/mymove/pkg/services/move_task_order/move_task_order_v1"
	movetaskorderv2 "github.com/transcom/mymove/pkg/services/move_task_order/move_task_order_v2"
	"github.com/transcom/mymove/pkg/services/move_task_order/shared"
)

type moveTaskOrderFetcher struct {
}

// NewMoveTaskOrderFetcher creates a new struct with the service dependencies
func NewMoveTaskOrderFetcher() services.MoveTaskOrderFetcher {
	return &moveTaskOrderFetcher{}
}

// ListAllMoveTaskOrders retrieves all Move Task Orders that may or may not be available to prime, and may or may not be enabled.
func (f moveTaskOrderFetcher) ListAllMoveTaskOrders(appCtx appcontext.AppContext, searchParams *services.MoveTaskOrderFetcherParams) (models.Moves, error) {
	var moveTaskOrders models.Moves
	var err error
	query := appCtx.DB().EagerPreload(
		"PaymentRequests.PaymentServiceItems.PaymentServiceItemParams.ServiceItemParamKey",
		"MTOServiceItems.ReService",
		"MTOServiceItems.Dimensions",
		"MTOServiceItems.ServiceRequestDocuments.ServiceRequestDocumentUploads",
		"MTOShipments.DestinationAddress",
		"MTOShipments.PickupAddress",
		"MTOShipments.SecondaryDeliveryAddress",
		"MTOShipments.SecondaryPickupAddress",
		"MTOShipments.MTOAgents",
		"Orders.ServiceMember",
		"Orders.Entitlement",
		"Orders.NewDutyLocation.Address",
		"Orders.OriginDutyLocation.Address",
	)

	shared.SetMTOQueryFilters(query, searchParams)

	err = query.All(&moveTaskOrders)

	if err != nil {
		return models.Moves{}, apperror.NewQueryError("MoveTaskOrder", err, "Unexpected error while querying db.")
	}

	// Filtering external vendor shipments (if requested) in code since we can't do it easily in Pop
	// without a raw query (which could be painful since we'd have to populate all the associations).
	if searchParams != nil && searchParams.ExcludeExternalShipments {
		for i, move := range moveTaskOrders {
			var filteredShipments models.MTOShipments
			if move.MTOShipments != nil {
				filteredShipments = models.MTOShipments{}
			}
			for _, shipment := range move.MTOShipments {
				if !shipment.UsesExternalVendor {
					filteredShipments = append(filteredShipments, shipment)
				}
			}
			moveTaskOrders[i].MTOShipments = filteredShipments
		}
	}

	// Due to a Pop bug, we cannot fetch Customer Contacts with EagerPreload, this is due to a difference between what Pop expects
	// the column names to be when creating the rows on the Many-to-Many table and with what it expects when fetching with EagerPreload
	for _, move := range moveTaskOrders {
		var loadedServiceItems models.MTOServiceItems
		if move.MTOServiceItems != nil {
			loadedServiceItems = models.MTOServiceItems{}
		}
		for i, serviceItem := range move.MTOServiceItems {
			if serviceItem.ReService.Code == models.ReServiceCodeDDASIT ||
				serviceItem.ReService.Code == models.ReServiceCodeDDDSIT ||
				serviceItem.ReService.Code == models.ReServiceCodeDDFSIT {
				loadErr := appCtx.DB().Load(&move.MTOServiceItems[i], "CustomerContacts")
				if loadErr != nil {
					return models.Moves{}, apperror.NewQueryError("CustomerContacts", loadErr, "")
				}
			}

			loadedServiceItems = append(loadedServiceItems, move.MTOServiceItems[i])
		}
		move.MTOServiceItems = loadedServiceItems
	}

	return moveTaskOrders, nil
}

// FetchMoveTaskOrder retrieves a MoveTaskOrder for a given UUID
func (f moveTaskOrderFetcher) FetchMoveTaskOrder(appCtx appcontext.AppContext, searchParams *services.MoveTaskOrderFetcherParams) (*models.Move, error) {
<<<<<<< HEAD
	// We call the appropriate version based on the api version flag.
	// If none is specified we are using version 2.
	apiVersion := *appCtx.GetAPIVersion()
	if apiVersion == apiversion.PrimeVersion1 {
		return movetaskorderv1.FetchMoveTaskOrder(f, appCtx, searchParams)
=======
	mto := &models.Move{}

	query := appCtx.DB().EagerPreload(
		"PaymentRequests.PaymentServiceItems.PaymentServiceItemParams.ServiceItemParamKey",
		"PaymentRequests.ProofOfServiceDocs.PrimeUploads.Upload",
		"MTOServiceItems.ReService",
		"MTOServiceItems.Dimensions",
		"MTOServiceItems.SITDestinationFinalAddress",
		"MTOServiceItems.SITOriginHHGOriginalAddress",
		"MTOServiceItems.SITOriginHHGActualAddress",
		"MTOServiceItems.ServiceRequestDocuments.ServiceRequestDocumentUploads",
		"MTOShipments.DestinationAddress",
		"MTOShipments.PickupAddress",
		"MTOShipments.SecondaryDeliveryAddress",
		"MTOShipments.SecondaryPickupAddress",
		"MTOShipments.MTOAgents",
		"MTOShipments.SITDurationUpdates",
		"MTOShipments.StorageFacility",
		"MTOShipments.StorageFacility.Address",
		"Orders.ServiceMember",
		"Orders.ServiceMember.ResidentialAddress",
		"Orders.Entitlement",
		"Orders.NewDutyLocation.Address",
		"Orders.OriginDutyLocation.Address", // this line breaks Eager, but works with EagerPreload
	)

	if searchParams == nil {
		return &models.Move{}, errors.New("searchParams should not be nil since move ID or locator are required")
	}

	// Find the move by ID or Locator
	if searchParams.MoveTaskOrderID != uuid.Nil {
		query.Where("id = $1", searchParams.MoveTaskOrderID)
	} else if searchParams.Locator != "" {
		query.Where("locator = $1", searchParams.Locator)
	} else {
		return &models.Move{}, errors.New("searchParams should have either a move ID or locator set")
	}

	setMTOQueryFilters(query, searchParams)

	err := query.First(mto)
	if err != nil {
		switch err {
		case sql.ErrNoRows:
			return &models.Move{}, apperror.NewNotFoundError(searchParams.MoveTaskOrderID, "")
		default:
			return &models.Move{}, apperror.NewQueryError("Move", err, "")
		}
	}

	// Filtering external vendor shipments in code since we can't do it easily in Pop without a raw query.
	// Also, due to a Pop bug, we cannot EagerPreload "Reweigh" or "PPMShipment" likely because they are both
	// a pointer and "has_one" field, so we're loading those here.  This seems similar to other EagerPreload
	// issues we've found (and sometimes fixed): https://github.com/gobuffalo/pop/issues?q=author%3Areggieriser
	var filteredShipments models.MTOShipments
	if mto.MTOShipments != nil {
		filteredShipments = models.MTOShipments{}
	}
	for i, shipment := range mto.MTOShipments {
		// Skip any shipments that are deleted or use an external vendor (if requested)
		if shipment.DeletedAt != nil || (searchParams.ExcludeExternalShipments && shipment.UsesExternalVendor) {
			continue
		}

		reweigh, reweighErr := fetchReweigh(appCtx, shipment.ID)
		if reweighErr != nil {
			return &models.Move{}, reweighErr
		}
		mto.MTOShipments[i].Reweigh = reweigh

		if mto.MTOShipments[i].ShipmentType == models.MTOShipmentTypePPM {
			loadErr := appCtx.DB().Load(&mto.MTOShipments[i], "PPMShipment")
			if loadErr != nil {
				return &models.Move{}, apperror.NewQueryError("PPMShipment", loadErr, "")
			}
		}

		filteredShipments = append(filteredShipments, mto.MTOShipments[i])
>>>>>>> 973b52e5
	}
	if apiVersion == apiversion.PrimeVersion2 {
		return movetaskorderv2.FetchMoveTaskOrder(f, appCtx, searchParams)
	}
	return movetaskorderv2.FetchMoveTaskOrder(f, appCtx, searchParams)
}

// ListPrimeMoveTaskOrders performs an optimized fetch for moves specifically targeting the Prime API.
func (f moveTaskOrderFetcher) ListPrimeMoveTaskOrders(appCtx appcontext.AppContext, searchParams *services.MoveTaskOrderFetcherParams) (models.Moves, error) {
	var moveTaskOrders models.Moves
	var err error

	sql := `SELECT moves.*
            FROM moves INNER JOIN orders ON moves.orders_id = orders.id
            WHERE moves.available_to_prime_at IS NOT NULL AND moves.show = TRUE`

	if searchParams != nil && searchParams.Since != nil {
		sql = sql + ` AND (moves.updated_at >= $1 OR orders.updated_at >= $1 OR
                          (moves.id IN (SELECT mto_shipments.move_id
                                        FROM mto_shipments WHERE mto_shipments.updated_at >= $1
                                        UNION
                                        SELECT mto_service_items.move_id
			                            FROM mto_service_items
			                            WHERE mto_service_items.updated_at >= $1
			                            UNION
			                            SELECT payment_requests.move_id
			                            FROM payment_requests
			                            WHERE payment_requests.updated_at >= $1
										UNION
										SELECT mto_shipments.move_id
										FROM mto_shipments
										INNER JOIN reweighs ON reweighs.shipment_id = mto_shipments.id
										WHERE reweighs.updated_at >= $1)));`
		err = appCtx.DB().RawQuery(sql, *searchParams.Since).All(&moveTaskOrders)
	} else {
		sql = sql + `;`
		err = appCtx.DB().RawQuery(sql).All(&moveTaskOrders)
	}

	if err != nil {
		return models.Moves{}, apperror.NewQueryError("MoveTaskOrder", err, "Unexpected error while querying db.")
	}

	return moveTaskOrders, nil
}<|MERGE_RESOLUTION|>--- conflicted
+++ resolved
@@ -91,98 +91,16 @@
 
 // FetchMoveTaskOrder retrieves a MoveTaskOrder for a given UUID
 func (f moveTaskOrderFetcher) FetchMoveTaskOrder(appCtx appcontext.AppContext, searchParams *services.MoveTaskOrderFetcherParams) (*models.Move, error) {
-<<<<<<< HEAD
 	// We call the appropriate version based on the api version flag.
 	// If none is specified we are using version 2.
 	apiVersion := *appCtx.GetAPIVersion()
 	if apiVersion == apiversion.PrimeVersion1 {
-		return movetaskorderv1.FetchMoveTaskOrder(f, appCtx, searchParams)
-=======
-	mto := &models.Move{}
-
-	query := appCtx.DB().EagerPreload(
-		"PaymentRequests.PaymentServiceItems.PaymentServiceItemParams.ServiceItemParamKey",
-		"PaymentRequests.ProofOfServiceDocs.PrimeUploads.Upload",
-		"MTOServiceItems.ReService",
-		"MTOServiceItems.Dimensions",
-		"MTOServiceItems.SITDestinationFinalAddress",
-		"MTOServiceItems.SITOriginHHGOriginalAddress",
-		"MTOServiceItems.SITOriginHHGActualAddress",
-		"MTOServiceItems.ServiceRequestDocuments.ServiceRequestDocumentUploads",
-		"MTOShipments.DestinationAddress",
-		"MTOShipments.PickupAddress",
-		"MTOShipments.SecondaryDeliveryAddress",
-		"MTOShipments.SecondaryPickupAddress",
-		"MTOShipments.MTOAgents",
-		"MTOShipments.SITDurationUpdates",
-		"MTOShipments.StorageFacility",
-		"MTOShipments.StorageFacility.Address",
-		"Orders.ServiceMember",
-		"Orders.ServiceMember.ResidentialAddress",
-		"Orders.Entitlement",
-		"Orders.NewDutyLocation.Address",
-		"Orders.OriginDutyLocation.Address", // this line breaks Eager, but works with EagerPreload
-	)
-
-	if searchParams == nil {
-		return &models.Move{}, errors.New("searchParams should not be nil since move ID or locator are required")
-	}
-
-	// Find the move by ID or Locator
-	if searchParams.MoveTaskOrderID != uuid.Nil {
-		query.Where("id = $1", searchParams.MoveTaskOrderID)
-	} else if searchParams.Locator != "" {
-		query.Where("locator = $1", searchParams.Locator)
-	} else {
-		return &models.Move{}, errors.New("searchParams should have either a move ID or locator set")
-	}
-
-	setMTOQueryFilters(query, searchParams)
-
-	err := query.First(mto)
-	if err != nil {
-		switch err {
-		case sql.ErrNoRows:
-			return &models.Move{}, apperror.NewNotFoundError(searchParams.MoveTaskOrderID, "")
-		default:
-			return &models.Move{}, apperror.NewQueryError("Move", err, "")
-		}
-	}
-
-	// Filtering external vendor shipments in code since we can't do it easily in Pop without a raw query.
-	// Also, due to a Pop bug, we cannot EagerPreload "Reweigh" or "PPMShipment" likely because they are both
-	// a pointer and "has_one" field, so we're loading those here.  This seems similar to other EagerPreload
-	// issues we've found (and sometimes fixed): https://github.com/gobuffalo/pop/issues?q=author%3Areggieriser
-	var filteredShipments models.MTOShipments
-	if mto.MTOShipments != nil {
-		filteredShipments = models.MTOShipments{}
-	}
-	for i, shipment := range mto.MTOShipments {
-		// Skip any shipments that are deleted or use an external vendor (if requested)
-		if shipment.DeletedAt != nil || (searchParams.ExcludeExternalShipments && shipment.UsesExternalVendor) {
-			continue
-		}
-
-		reweigh, reweighErr := fetchReweigh(appCtx, shipment.ID)
-		if reweighErr != nil {
-			return &models.Move{}, reweighErr
-		}
-		mto.MTOShipments[i].Reweigh = reweigh
-
-		if mto.MTOShipments[i].ShipmentType == models.MTOShipmentTypePPM {
-			loadErr := appCtx.DB().Load(&mto.MTOShipments[i], "PPMShipment")
-			if loadErr != nil {
-				return &models.Move{}, apperror.NewQueryError("PPMShipment", loadErr, "")
-			}
-		}
-
-		filteredShipments = append(filteredShipments, mto.MTOShipments[i])
->>>>>>> 973b52e5
+		return movetaskorderv1.FetchMoveTaskOrder(appCtx, searchParams)
 	}
 	if apiVersion == apiversion.PrimeVersion2 {
-		return movetaskorderv2.FetchMoveTaskOrder(f, appCtx, searchParams)
+		return movetaskorderv2.FetchMoveTaskOrder(appCtx, searchParams)
 	}
-	return movetaskorderv2.FetchMoveTaskOrder(f, appCtx, searchParams)
+	return movetaskorderv2.FetchMoveTaskOrder(appCtx, searchParams)
 }
 
 // ListPrimeMoveTaskOrders performs an optimized fetch for moves specifically targeting the Prime API.
