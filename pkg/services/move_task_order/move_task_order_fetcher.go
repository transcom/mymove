package movetaskorder

import (
	"context"
	"database/sql"
	"errors"
	"strings"

	"github.com/gobuffalo/pop/v6"
	"github.com/gofrs/uuid"
	"github.com/spf13/viper"
	"go.uber.org/zap"

	"github.com/transcom/mymove/pkg/appcontext"
	"github.com/transcom/mymove/pkg/apperror"
	"github.com/transcom/mymove/pkg/cli"
	"github.com/transcom/mymove/pkg/db/utilities"
	"github.com/transcom/mymove/pkg/models"
	"github.com/transcom/mymove/pkg/services"
	"github.com/transcom/mymove/pkg/services/featureflag"
)

type moveTaskOrderFetcher struct {
	waf services.WeightAllotmentFetcher
}

// NewMoveTaskOrderFetcher creates a new struct with the service dependencies
func NewMoveTaskOrderFetcher(weightAllotmentFetcher services.WeightAllotmentFetcher) services.MoveTaskOrderFetcher {
	return &moveTaskOrderFetcher{
		waf: weightAllotmentFetcher,
	}
}

// ListAllMoveTaskOrders retrieves all Move Task Orders that may or may not be available to prime, and may or may not be enabled.
func (f moveTaskOrderFetcher) ListAllMoveTaskOrders(appCtx appcontext.AppContext, searchParams *services.MoveTaskOrderFetcherParams) (models.Moves, error) {
	var moveTaskOrders models.Moves
	var err error
	query := appCtx.DB().EagerPreload(
		"PaymentRequests.PaymentServiceItems.PaymentServiceItemParams.ServiceItemParamKey",
		"MTOServiceItems.ReService",
		"MTOServiceItems.Dimensions",
		"MTOServiceItems.ServiceRequestDocuments.ServiceRequestDocumentUploads",
		"MTOShipments.DestinationAddress",
		"MTOShipments.PickupAddress",
		"MTOShipments.SecondaryDeliveryAddress",
		"MTOShipments.SecondaryPickupAddress",
		"MTOShipments.TertiaryDeliveryAddress",
		"MTOShipments.TertiaryPickupAddress",
		"MTOShipments.MTOAgents",
		"Orders.ServiceMember",
		"Orders.Entitlement",
		"Orders.NewDutyLocation.Address",
		"Orders.OriginDutyLocation.Address",
		"LockedByOfficeUser",
	)

	setMTOQueryFilters(query, searchParams)

	err = query.All(&moveTaskOrders)

	if err != nil {
		return models.Moves{}, apperror.NewQueryError("MoveTaskOrder", err, "Unexpected error while querying db.")
	}

	// Filtering external vendor shipments (if requested) in code since we can't do it easily in Pop
	// without a raw query (which could be painful since we'd have to populate all the associations).
	if searchParams != nil && searchParams.ExcludeExternalShipments {
		for i, move := range moveTaskOrders {
			var filteredShipments models.MTOShipments
			if move.MTOShipments != nil {
				filteredShipments = models.MTOShipments{}
			}
			for _, shipment := range move.MTOShipments {
				if !shipment.UsesExternalVendor {
					filteredShipments = append(filteredShipments, shipment)
				}
			}
			moveTaskOrders[i].MTOShipments = filteredShipments
		}
	}

	// Due to a Pop bug, we cannot fetch Customer Contacts with EagerPreload, this is due to a difference between what Pop expects
	// the column names to be when creating the rows on the Many-to-Many table and with what it expects when fetching with EagerPreload
	for _, move := range moveTaskOrders {
		var loadedServiceItems models.MTOServiceItems
		if move.MTOServiceItems != nil {
			loadedServiceItems = models.MTOServiceItems{}
		}
		for i, serviceItem := range move.MTOServiceItems {
			if serviceItem.ReService.Code == models.ReServiceCodeDDASIT ||
				serviceItem.ReService.Code == models.ReServiceCodeDDDSIT ||
				serviceItem.ReService.Code == models.ReServiceCodeDDFSIT ||
				serviceItem.ReService.Code == models.ReServiceCodeDDSFSC {
				loadErr := appCtx.DB().Load(&move.MTOServiceItems[i], "CustomerContacts")
				if loadErr != nil {
					return models.Moves{}, apperror.NewQueryError("CustomerContacts", loadErr, "")
				}
			}

			loadedServiceItems = append(loadedServiceItems, move.MTOServiceItems[i])
		}
		move.MTOServiceItems = loadedServiceItems
	}

	return moveTaskOrders, nil
}

// FetchMoveTaskOrder retrieves a MoveTaskOrder for a given UUID
func (f moveTaskOrderFetcher) FetchMoveTaskOrder(appCtx appcontext.AppContext, searchParams *services.MoveTaskOrderFetcherParams) (*models.Move, error) {
	mto := &models.Move{}

	/** Feature Flag - Boat Shipment **/
	isBoatFeatureOn := false
	featureFlagName := "boat"
	config := cli.GetFliptFetcherConfig(viper.GetViper())
	flagFetcher, err := featureflag.NewFeatureFlagFetcher(config)
	if err != nil {
		appCtx.Logger().Error("Error initializing FeatureFlagFetcher", zap.String("featureFlagKey", featureFlagName), zap.Error(err))
	}

	flag, err := flagFetcher.GetBooleanFlagForUser(context.TODO(), appCtx, featureFlagName, map[string]string{})
	if err != nil {
		appCtx.Logger().Error("Error fetching feature flag", zap.String("featureFlagKey", featureFlagName), zap.Error(err))
	} else {
		isBoatFeatureOn = flag.Match
	}

	/** Feature Flag - Mobile Home Shipment **/
	isMobileHomeFeatureOn := false
	featureFlagMH := "mobile_home"
	configMH := cli.GetFliptFetcherConfig(viper.GetViper())
	flagFetcherMH, err := featureflag.NewFeatureFlagFetcher(configMH)
	if err != nil {
		appCtx.Logger().Error("Error initializing FeatureFlagFetcherMH", zap.String("featureFlagKey", featureFlagMH), zap.Error(err))
	}

	flagMH, err := flagFetcherMH.GetBooleanFlagForUser(context.TODO(), appCtx, featureFlagMH, map[string]string{})
	if err != nil {
		appCtx.Logger().Error("Error fetching feature flag", zap.String("featureFlagKey", featureFlagMH), zap.Error(err))
	} else {
		isMobileHomeFeatureOn = flagMH.Match
	}

	query := appCtx.DB().EagerPreload(
		"Contractor",
		"PaymentRequests.PaymentServiceItems.PaymentServiceItemParams.ServiceItemParamKey",
		"PaymentRequests.ProofOfServiceDocs.PrimeUploads.Upload",
		"MTOServiceItems.ReService",
		"MTOServiceItems.Dimensions",
		"MTOServiceItems.PODLocation.Port",
		"MTOServiceItems.POELocation.Port",
		"MTOServiceItems.SITDestinationFinalAddress",
		"MTOServiceItems.SITOriginHHGOriginalAddress",
		"MTOServiceItems.SITOriginHHGActualAddress",
		"MTOServiceItems.ServiceRequestDocuments.ServiceRequestDocumentUploads",
		"MTOShipments.DestinationAddress.Country",
		"MTOShipments.PickupAddress.Country",
		"MTOShipments.SecondaryDeliveryAddress.Country",
		"MTOShipments.SecondaryPickupAddress.Country",
		"MTOShipments.TertiaryDeliveryAddress.Country",
		"MTOShipments.TertiaryPickupAddress.Country",
		"MTOShipments.SITDurationUpdates",
		"MTOShipments.StorageFacility",
		"MTOShipments.StorageFacility.Address",
		"MTOShipments.DeliveryAddressUpdate",
		"MTOShipments.DeliveryAddressUpdate.OriginalAddress.Country",
		"MTOShipments.PPMShipment",
		"Orders.ServiceMember",
		"Orders.ServiceMember.ResidentialAddress.Country",
		"Orders.Entitlement",
		"Orders.DestinationGBLOC",
		"Orders.NewDutyLocation.Address.Country",
		"Orders.OriginDutyLocation.Address.Country", // this line breaks Eager, but works with EagerPreload
		"ShipmentGBLOC",
	)

	if searchParams == nil {
		return &models.Move{}, errors.New("searchParams should not be nil since move ID or locator are required")
	}

	// Find the move by ID or Locator
	if searchParams.MoveTaskOrderID != uuid.Nil {
		query.Where("id = $1", searchParams.MoveTaskOrderID)
	} else if searchParams.Locator != "" {
		query.Where("locator = $1", searchParams.Locator)
	} else {
		return &models.Move{}, errors.New("searchParams should have either a move ID or locator set")
	}

	setMTOQueryFilters(query, searchParams)

	err = query.First(mto)
	if err != nil {
		switch err {
		case sql.ErrNoRows:
			return &models.Move{}, apperror.NewNotFoundError(searchParams.MoveTaskOrderID, "")
		default:
			return &models.Move{}, apperror.NewQueryError("Move", err, "")
		}
	}

<<<<<<< HEAD
	for i := range mto.MTOShipments {
		var nonDeletedAgents models.MTOAgents
		loadErr := appCtx.DB().
			Scope(utilities.ExcludeDeletedScope()).
			Where("mto_shipment_id = ?", mto.MTOShipments[i].ID).
			All(&nonDeletedAgents)

		if loadErr != nil {
			return &models.Move{}, apperror.NewQueryError("MTOAgents", loadErr, "")
		}

		mto.MTOShipments[i].MTOAgents = nonDeletedAgents
=======
	// Now that we have the move and order, construct the allotment (hhg allowance)
	// Only fetch if grade is not nil
	if mto.Orders.Grade != nil {
		allotment, err := f.waf.GetWeightAllotment(appCtx, string(*mto.Orders.Grade), mto.Orders.OrdersType)
		if err != nil {
			return nil, err
		}
		mto.Orders.Entitlement.WeightAllotted = &allotment
>>>>>>> bfea1c24
	}

	// Due to a bug in Pop for EagerPreload the New Address of the DeliveryAddressUpdate and the PortLocation (City, Country, UsPostRegionCity.UsPostRegion.State") must be loaded manually.
	// The bug occurs in EagerPreload when there are two or more eager paths with 3+ levels
	// where the first 2 levels match.  For example:
	//   "MTOShipments.DeliveryAddressUpdate.OriginalAddress" and "MTOShipments.DeliveryAddressUpdate.NewAddress"
	//   "MTOServiceItems.PODLocation.Port", "MTOServiceItems.PODLocation.City, "MTOServiceItems.PODLocation.Country","MTOServiceItems.PODLocation.UsPostRegionCity.UsPostRegion.State""
	//   "MTOServiceItems.POELocation.Port", "MTOServiceItems.POELocation.City, "MTOServiceItems.POELocation.Country","MTOServiceItems.POELocation.UsPostRegionCity.UsPostRegion.State""
	// In those cases, only the last relationship is loaded in the results.  So, we can only do one of the paths
	// in the EagerPreload above and request the second one explicitly with a separate Load call.
	// For more, see: https://transcom.github.io/mymove-docs/docs/backend/setup/using-eagerpreload-in-pop#associations-with-3-path-elements-where-the-first-2-path-elements-match
	for i := range mto.MTOShipments {
		if mto.MTOShipments[i].DeliveryAddressUpdate == nil {
			continue
		}
		loadErr := appCtx.DB().Load(mto.MTOShipments[i].DeliveryAddressUpdate, "NewAddress")
		if loadErr != nil {
			return &models.Move{}, apperror.NewQueryError("DeliveryAddressUpdate", loadErr, "")
		}
	}

	for _, serviceItem := range mto.MTOServiceItems {
		if serviceItem.PODLocation != nil {
			loadErr := appCtx.DB().Load(serviceItem.PODLocation, "City", "Country", "UsPostRegionCity.UsPostRegion.State")
			if loadErr != nil {
				return &models.Move{}, apperror.NewQueryError("PODLocation", loadErr, "")
			}
		}
		if serviceItem.POELocation != nil {
			loadErr := appCtx.DB().Load(serviceItem.POELocation, "City", "Country", "UsPostRegionCity.UsPostRegion.State")
			if loadErr != nil {
				return &models.Move{}, apperror.NewQueryError("POELocation", loadErr, "")
			}
		}
	}

	// Load the backup contacts outside of the EagerPreload query, due to issue referenced in
	// https://transcom.github.io/mymove-docs/docs/backend/setup/using-eagerpreload-in-pop#associations-with-3-path-elements-where-the-first-2-path-elements-match
	if mto.Orders.ServiceMember.ID != uuid.Nil {
		loadErr := appCtx.DB().Load(&mto.Orders.ServiceMember, "BackupContacts")
		if loadErr != nil {
			return &models.Move{}, apperror.NewQueryError("BackupContacts", loadErr, "")
		}
		if len(mto.Orders.ServiceMember.BackupContacts) == 0 {
			appCtx.Logger().Warn("No backup contacts found for service member")
		} else {
			appCtx.Logger().Info("Successfully loaded %d backup contacts", zap.Int("count", len(mto.Orders.ServiceMember.BackupContacts)))
		}
	}

	// Filtering external vendor shipments in code since we can't do it easily in Pop without a raw query.
	// Also, due to a Pop bug, we cannot EagerPreload "Reweigh" or "PPMShipment" likely because they are both
	// a pointer and "has_one" field, so we're loading those here.  This seems similar to other EagerPreload
	// issues we've found (and sometimes fixed): https://github.com/gobuffalo/pop/issues?q=author%3Areggieriser
	var filteredShipments models.MTOShipments
	if mto.MTOShipments != nil {
		filteredShipments = models.MTOShipments{}
	}
	for i, shipment := range mto.MTOShipments {
		// Skip any shipments that are deleted or use an external vendor (if requested)
		if shipment.DeletedAt != nil || (searchParams.ExcludeExternalShipments && shipment.UsesExternalVendor) {
			continue
		}

		reweigh, reweighErr := fetchReweigh(appCtx, shipment.ID)
		if reweighErr != nil {
			return &models.Move{}, reweighErr
		}
		mto.MTOShipments[i].Reweigh = reweigh

		if mto.MTOShipments[i].ShipmentType == models.MTOShipmentTypePPM {
			loadErr := appCtx.DB().Load(&mto.MTOShipments[i],
				"PPMShipment",
				"PPMShipment.PickupAddress.Country",
				"PPMShipment.DestinationAddress.Country",
				"PPMShipment.SecondaryPickupAddress.Country",
				"PPMShipment.SecondaryDestinationAddress.Country",
				"PPMShipment.TertiaryPickupAddress.Country",
				"PPMShipment.TertiaryDestinationAddress.Country",
			)
			if loadErr != nil {
				return &models.Move{}, apperror.NewQueryError("PPMShipment", loadErr, "")
			}
		} else if isBoatFeatureOn && (mto.MTOShipments[i].ShipmentType == models.MTOShipmentTypeBoatHaulAway || mto.MTOShipments[i].ShipmentType == models.MTOShipmentTypeBoatTowAway) {
			loadErr := appCtx.DB().Load(&mto.MTOShipments[i],
				"BoatShipment",
			)
			if loadErr != nil {
				return &models.Move{}, apperror.NewQueryError("BoatShipment", loadErr, "")
			}
		} else if isMobileHomeFeatureOn && (mto.MTOShipments[i].ShipmentType == models.MTOShipmentTypeMobileHome) {
			loadErrMH := appCtx.DB().Load(&mto.MTOShipments[i],
				"MobileHome",
			)
			if loadErrMH != nil {
				return &models.Move{}, apperror.NewQueryError("MobileHomeShipment", loadErrMH, "")
			}
		}
		// we need to get the destination GBLOC associated with a shipment's destination address
		// USMC always goes to the USMC GBLOC
		if mto.MTOShipments[i].DestinationAddress != nil {
			if *mto.Orders.ServiceMember.Affiliation == models.AffiliationMARINES {
				mto.MTOShipments[i].DestinationAddress.DestinationGbloc = models.StringPointer("USMC")
			} else {
				mto.MTOShipments[i].DestinationAddress.DestinationGbloc, err = models.GetDestinationGblocForShipment(appCtx.DB(), mto.MTOShipments[i].ID)
				if err != nil {
					return &models.Move{}, apperror.NewQueryError("Error getting shipment GBLOC", err, "")
				}
			}
		}
		filteredShipments = append(filteredShipments, mto.MTOShipments[i])
	}
	mto.MTOShipments = filteredShipments

	// Due to a Pop bug, we cannot fetch Customer Contacts with EagerPreload,
	// this is due to a difference between what Pop expects the column names to
	// be when creating the rows on the Many-to-Many table and with what it
	// expects when fetching with EagerPreload
	var loadedServiceItems models.MTOServiceItems
	if mto.MTOServiceItems != nil {
		loadedServiceItems = models.MTOServiceItems{}
	}
	for i, serviceItem := range mto.MTOServiceItems {
		if serviceItem.ReService.Code == models.ReServiceCodeDDASIT ||
			serviceItem.ReService.Code == models.ReServiceCodeDDDSIT ||
			serviceItem.ReService.Code == models.ReServiceCodeDDFSIT ||
			serviceItem.ReService.Code == models.ReServiceCodeDDSFSC {
			loadErr := appCtx.DB().Load(&mto.MTOServiceItems[i], "CustomerContacts")
			if loadErr != nil {
				return &models.Move{}, apperror.NewQueryError("CustomerContacts", loadErr, "")
			}
		} else if serviceItem.ReService.Code == models.ReServiceCodeICRT || // use address.isOconus to get 'market' value for intl crating
			serviceItem.ReService.Code == models.ReServiceCodeIUCRT {
			loadErr := appCtx.DB().Load(&mto.MTOServiceItems[i], "MTOShipment.PickupAddress", "MTOShipment.DestinationAddress")
			if loadErr != nil {
				return &models.Move{}, apperror.NewQueryError("MTOShipment.PickupAddress, MTOShipment.DestinationAddress", loadErr, "")
			}
		}

		loadedServiceItems = append(loadedServiceItems, mto.MTOServiceItems[i])
	}
	mto.MTOServiceItems = loadedServiceItems

	if mto.Orders.DestinationGBLOC == nil {
		newDutyLocationGBLOC, err := models.FetchGBLOCForPostalCode(appCtx.DB(), mto.Orders.NewDutyLocation.Address.PostalCode)
		if err != nil {
			err = apperror.NewBadDataError("New duty location GBLOC cannot be verified")
			appCtx.Logger().Error(err.Error())
			return &models.Move{}, apperror.NewQueryError("DestinationGBLOC", err, "")
		}
		mto.Orders.DestinationGBLOC = &newDutyLocationGBLOC.GBLOC
	}

	return mto, nil
}

func (f moveTaskOrderFetcher) GetMove(appCtx appcontext.AppContext, searchParams *services.MoveTaskOrderFetcherParams, eagerAssociations ...string) (*models.Move, error) {
	move := &models.Move{}
	findMoveQuery := appCtx.DB().Q()

	if searchParams == nil {
		return nil, errors.New("searchParams should not be nil since move ID or locator are required")
	}

	// Find the move by ID or Locator
	if searchParams.MoveTaskOrderID != uuid.Nil {
		findMoveQuery.Where("moves.id = ?", searchParams.MoveTaskOrderID)
	} else if searchParams.Locator != "" {
		findMoveQuery.Where("locator = ?", searchParams.Locator)
	} else {
		return nil, errors.New("searchParams should have either a move ID or locator set")
	}

	if len(eagerAssociations) > 0 {
		findMoveQuery.EagerPreload(eagerAssociations...)
	}

	if appCtx.Session() != nil && appCtx.Session().IsMilApp() {
		findMoveQuery.
			InnerJoin("orders", "orders.id = moves.orders_id").
			Where("orders.service_member_id = ?", appCtx.Session().ServiceMemberID)
	}

	setMTOQueryFilters(findMoveQuery, searchParams)

	err := findMoveQuery.First(move)

	if err != nil {
		appCtx.Logger().Error("error fetching move", zap.Error(err))
		switch err {
		case sql.ErrNoRows:
			return nil, apperror.NewNotFoundError(searchParams.MoveTaskOrderID, "")
		default:
			return nil, apperror.NewQueryError("Move", err, "")
		}
	}
	return move, nil
}

func (f moveTaskOrderFetcher) ListPrimeMoveTaskOrders(appCtx appcontext.AppContext, searchParams *services.MoveTaskOrderFetcherParams) (models.Moves, error) {
	var moveTaskOrders models.Moves
	var err error

	sql := `SELECT moves.*
	        FROM moves INNER JOIN orders ON moves.orders_id = orders.id
	        WHERE moves.available_to_prime_at IS NOT NULL AND moves.show = TRUE`

	if searchParams != nil && searchParams.Since != nil {
		sql = sql + ` AND (moves.updated_at >= $1 OR orders.updated_at >= $1 OR
                          (moves.id IN (SELECT mto_shipments.move_id
                                        FROM mto_shipments WHERE mto_shipments.updated_at >= $1
                                        UNION
                                        SELECT mto_service_items.move_id
			                            FROM mto_service_items
			                            WHERE mto_service_items.updated_at >= $1
			                            UNION
			                            SELECT payment_requests.move_id
			                            FROM payment_requests
			                            WHERE payment_requests.updated_at >= $1
										UNION
										SELECT mto_shipments.move_id
										FROM mto_shipments
										INNER JOIN reweighs ON reweighs.shipment_id = mto_shipments.id
										WHERE reweighs.updated_at >= $1)));`
		err = appCtx.DB().RawQuery(sql, *searchParams.Since).All(&moveTaskOrders)
	} else {
		sql = sql + `;`
		err = appCtx.DB().RawQuery(sql).All(&moveTaskOrders)
	}

	if err != nil {
		return models.Moves{}, apperror.NewQueryError("MoveTaskOrder", err, "Unexpected error while querying db.")
	}

	return moveTaskOrders, nil
}

func (f moveTaskOrderFetcher) ListPrimeMoveTaskOrdersAmendments(appCtx appcontext.AppContext, searchParams *services.MoveTaskOrderFetcherParams) (models.Moves, services.MoveOrderAmendmentAvailableSinceCounts, error) {

	moveTaskOrders, err := f.ListPrimeMoveTaskOrders(appCtx, searchParams)

	if err != nil {
		return models.Moves{}, services.MoveOrderAmendmentAvailableSinceCounts{}, apperror.NewQueryError("MoveTaskOrder", err, "Unexpected error while querying db.")
	}

	////////////////////////////////////////////////////////////////////////////////
	// Loop through MTOs and get total amendment count and available since count.
	////////////////////////////////////////////////////////////////////////////////
	moveOrderAmendmentAvailableSinceCounts := make(services.MoveOrderAmendmentAvailableSinceCounts, 0)
	for _, mto := range moveTaskOrders {
		oa, err := models.FetchOrderAmendmentsInfo(appCtx.DB(), appCtx.Session(), mto.OrdersID)
		if err != nil {
			return models.Moves{}, services.MoveOrderAmendmentAvailableSinceCounts{}, apperror.NewQueryError("MoveTaskOrder", err, "Unexpected error while fetching FetchOrderAmendmentsInfo.")
		}
		if oa.UploadedAmendedOrders != nil {
			amendmentCountInfo := services.MoveOrderAmendmentAvailableSinceCount{
				MoveID:              mto.ID,
				Total:               len(oa.UploadedAmendedOrders.UserUploads),
				AvailableSinceTotal: len(oa.UploadedAmendedOrders.UserUploads),
			}
			if searchParams != nil && searchParams.Since != nil {
				availableSinceCnt := 0
				for _, u := range oa.UploadedAmendedOrders.UserUploads {
					if u.UpdatedAt.Equal(*searchParams.Since) || u.UpdatedAt.After(*searchParams.Since) {
						availableSinceCnt++
					}
				}
				amendmentCountInfo.AvailableSinceTotal = availableSinceCnt
			}
			moveOrderAmendmentAvailableSinceCounts = append(moveOrderAmendmentAvailableSinceCounts, amendmentCountInfo)
		}
	}
	return moveTaskOrders, moveOrderAmendmentAvailableSinceCounts, nil
}

// ListPrimeMoveTaskOrders performs an optimized fetch for moves specifically targeting the Prime API.
func (f moveTaskOrderFetcher) ListNewPrimeMoveTaskOrders(appCtx appcontext.AppContext, searchParams *services.MoveTaskOrderFetcherParams) (models.Moves, int, error) {
	var moveTaskOrders models.Moves
	var err error
	var count int

	// setting up query
	// getting all moves that are available to the prime and aren't null
	query := appCtx.DB().Select("moves.*").
		InnerJoin("orders", "moves.orders_id = orders.id").
		LeftJoin("office_users", "office_users.id = moves.locked_by").
		Where("moves.available_to_prime_at IS NOT NULL AND moves.show = TRUE")

	// now we will see if the user is searching for move code or id
	// change the moveCode to upper case since that is what's in the DB
	if searchParams.MoveCode != nil {
		query.Where("moves.locator ILIKE ?", "%"+strings.ToUpper(*searchParams.MoveCode)+"%")
	}
	if searchParams.ID != nil {
		query.Where("moves.id = ?", *searchParams.ID)
	}
	// adding pagination and all moves returned with built query
	// if there are no moves then it will return.. no moves
	err = query.EagerPreload("Orders.OrdersType").Paginate(int(*searchParams.Page), int(*searchParams.PerPage)).All(&moveTaskOrders)
	if err != nil {
		return []models.Move{}, 0, err
	}
	count = query.Paginator.TotalEntriesSize

	return moveTaskOrders, count, nil
}

func setMTOQueryFilters(query *pop.Query, searchParams *services.MoveTaskOrderFetcherParams) {
	// Always exclude hidden moves by default:
	if searchParams == nil {
		query.Where("show = TRUE")
	} else {
		if searchParams.IsAvailableToPrime {
			query.Where("available_to_prime_at IS NOT NULL")
		}

		// This value defaults to false - we want to make sure including hidden moves needs to be explicitly requested.
		if !searchParams.IncludeHidden {
			query.Where("show = TRUE")
		}

		if searchParams.Since != nil {
			query.Where("updated_at > ?", *searchParams.Since)
		}
	}
	// No return since this function uses pointers to modify the referenced query directly
}

// fetchReweigh retrieves a reweigh for a given shipment id
func fetchReweigh(appCtx appcontext.AppContext, shipmentID uuid.UUID) (*models.Reweigh, error) {
	reweigh := &models.Reweigh{}
	err := appCtx.DB().
		Where("shipment_id = ?", shipmentID).
		First(reweigh)

	if err != nil {
		switch err {
		case sql.ErrNoRows:
			return &models.Reweigh{}, nil
		default:
			return &models.Reweigh{}, err
		}
	}
	return reweigh, nil
}<|MERGE_RESOLUTION|>--- conflicted
+++ resolved
@@ -199,7 +199,6 @@
 		}
 	}
 
-<<<<<<< HEAD
 	for i := range mto.MTOShipments {
 		var nonDeletedAgents models.MTOAgents
 		loadErr := appCtx.DB().
@@ -212,7 +211,8 @@
 		}
 
 		mto.MTOShipments[i].MTOAgents = nonDeletedAgents
-=======
+	}
+
 	// Now that we have the move and order, construct the allotment (hhg allowance)
 	// Only fetch if grade is not nil
 	if mto.Orders.Grade != nil {
@@ -221,7 +221,6 @@
 			return nil, err
 		}
 		mto.Orders.Entitlement.WeightAllotted = &allotment
->>>>>>> bfea1c24
 	}
 
 	// Due to a bug in Pop for EagerPreload the New Address of the DeliveryAddressUpdate and the PortLocation (City, Country, UsPostRegionCity.UsPostRegion.State") must be loaded manually.
