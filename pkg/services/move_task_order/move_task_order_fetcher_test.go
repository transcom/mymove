--- conflicted
+++ resolved
@@ -1499,90 +1499,6 @@
 		suite.Nil(actualMTO.Orders.Rank)
 	})
 }
-<<<<<<< HEAD
-
-func (suite *MoveTaskOrderServiceSuite) TestListPrimeMoveTaskOrdersFetcher_BeforeSearchParam() {
-	today := time.Now()
-	aYearAgo := today.AddDate(-1, 0, 0)
-	aMonthAgo := today.AddDate(0, -1, 0)
-	aWeekAgo := today.AddDate(0, 0, -7)
-	yesterday := today.AddDate(0, 0, -1)
-	waf := entitlements.NewWeightAllotmentFetcher()
-	fetcher := m.NewMoveTaskOrderFetcher(waf)
-
-	// Set up a hidden move so we can check if it's in the output:
-	hiddenMove := factory.BuildAvailableToPrimeMove(suite.DB(), []factory.Customization{
-		{
-			Model: models.Move{
-				Show: models.BoolPointer(false),
-			},
-		},
-	}, nil)
-	// Make a default, not Prime-available move:
-	nonPrimeMove := factory.BuildMove(suite.DB(), nil, nil)
-
-	// Make some Prime moves:
-	primeMove1 := factory.BuildAvailableToPrimeMove(suite.DB(), nil, nil)
-	primeMove2 := factory.BuildAvailableToPrimeMove(suite.DB(), nil, nil) // uses defualt updated_at of today
-	primeMove3 := factory.BuildAvailableToPrimeMove(suite.DB(), nil, nil)
-	factory.BuildMTOShipmentWithMove(&primeMove3, suite.DB(), nil, nil)
-	primeMove4 := factory.BuildAvailableToPrimeMove(suite.DB(), nil, nil)
-	shipmentForPrimeMove4 := factory.BuildMTOShipmentWithMove(&primeMove4, suite.DB(), nil, nil)
-	reweighsForPrimeMove1, _ := testdatagen.MakeReweigh(suite.DB(), testdatagen.Assertions{
-		MTOShipment: shipmentForPrimeMove4,
-	})
-	paymentRequestForPrimeMove3, _ := testdatagen.MakePaymentRequest(suite.DB(), testdatagen.Assertions{
-		PaymentRequest: models.PaymentRequest{
-			Status: models.PaymentRequestStatusReviewed,
-		},
-	})
-	suite.Logger().Info(fmt.Sprintf("Reweigh %s", reweighsForPrimeMove1.ID))
-
-	// update primeMove1, primeMove3, and primeMove4 updated_at for moves, orders, mto_shipments, payment_requests, reweighs
-	// into the past so we can include them in the results:
-	// Note: primeMove2 is intentionally left with an updated_at today, so it should not be included in the results.
-	suite.Require().NoError(suite.DB().RawQuery("UPDATE moves SET updated_at=$1 WHERE id IN ($2, $3, $4);",
-		aMonthAgo, primeMove1.ID, primeMove3.ID, primeMove4.ID).Exec())
-	suite.Require().NoError(suite.DB().RawQuery("UPDATE orders SET updated_at=$1 WHERE id IN ($2, $3);",
-		aMonthAgo, primeMove1.OrdersID, primeMove4.OrdersID).Exec())
-	suite.Require().NoError(suite.DB().RawQuery("UPDATE mto_shipments SET updated_at=$1 WHERE id=$2;",
-		aWeekAgo, shipmentForPrimeMove4.ID).Exec())
-	suite.Require().NoError(suite.DB().RawQuery("UPDATE payment_requests SET updated_at=$1 WHERE id=$2;",
-		aWeekAgo, paymentRequestForPrimeMove3.ID).Exec())
-	suite.Require().NoError(suite.DB().RawQuery("UPDATE reweighs SET updated_at=$1 WHERE id=$2;",
-		yesterday, reweighsForPrimeMove1.ID).Exec())
-
-	page := int64(1)
-	perPage := int64(20)
-	searchParams := services.MoveTaskOrderFetcherParams{Page: &page, PerPage: &perPage, MoveCode: nil, ID: nil}
-
-	// Run the fetcher without `before` to get all Prime moves:
-	primeMoves, err := fetcher.ListPrimeMoveTaskOrders(suite.AppContextForTest(), &searchParams)
-	suite.NoError(err)
-	suite.Len(primeMoves, 4, "Should return all 4 prime moves when no 'before' filter is applied")
-	moveIDs := make([]uuid.UUID, len(primeMoves))
-	for i, move := range primeMoves {
-		moveIDs[i] = move.ID
-	}
-	suite.NotContains(moveIDs, hiddenMove.ID)
-	suite.NotContains(moveIDs, nonPrimeMove.ID)
-	suite.Contains(moveIDs, primeMove1.ID)
-	suite.Contains(moveIDs, primeMove2.ID)
-	suite.Contains(moveIDs, primeMove3.ID)
-	suite.Contains(moveIDs, primeMove4.ID)
-
-	// Run the fetcher with `before` to get only primeMove1, primeMove3, and primeMove4 updated before today:
-	searchParams.Before = &today
-	beforeSearchParamsMoves, err := fetcher.ListPrimeMoveTaskOrders(suite.AppContextForTest(), &searchParams)
-	suite.NoError(err)
-	suite.Len(beforeSearchParamsMoves, 3, "Should return only primeMove1, primeMove3, and primeMove4 for 'before' filter")
-
-	// Run the fetcher with `before` for date in the past with no records match to get no Prime moves
-	searchParams.Before = &aYearAgo
-	beforeSearchNOMoves, err := fetcher.ListPrimeMoveTaskOrders(suite.AppContextForTest(), &searchParams)
-	suite.NoError(err)
-	suite.Len(beforeSearchNOMoves, 0, "No moves should be returned for a before date far in the past")
-=======
 func (suite *MoveTaskOrderServiceSuite) TestFindRankByPayGradeID() {
 	waf := entitlements.NewWeightAllotmentFetcher()
 	fetcher := m.NewMoveTaskOrderFetcher(waf)
@@ -1617,5 +1533,4 @@
 		suite.Error(err)
 		suite.Equal(models.Rank{}, result)
 	})
->>>>>>> 92795154
 }