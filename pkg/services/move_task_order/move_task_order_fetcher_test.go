--- conflicted
+++ resolved
@@ -707,13 +707,8 @@
 			} else {
 				hasAmendmentsMap[pm.ID] = false
 			}
-<<<<<<< HEAD
-			//nolint:gosec //G601
-			suite.MustSave(&pm.Orders)
-=======
 
 			suite.MustSave(&pm.Orders) // #nosec G601 new in 1.22.2
->>>>>>> 1dd87325
 			upload := models.Upload{
 				Filename:    "test.pdf",
 				Bytes:       1048576,
