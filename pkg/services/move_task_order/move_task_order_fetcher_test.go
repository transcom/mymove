--- conflicted
+++ resolved
@@ -431,11 +431,7 @@
 			}
 		}
 		// Verify that the expected service item was found
-<<<<<<< HEAD
-		suite.True(found, "Expected service item ReServiceCodePOEFSC")
-=======
 		suite.True(found, "Expected service item ReServiceCodePODFSC")
->>>>>>> a209ed62
 	})
 
 }
