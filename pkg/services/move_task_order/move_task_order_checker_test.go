--- conflicted
+++ resolved
@@ -16,22 +16,14 @@
 func (suite *MoveTaskOrderServiceSuite) TestMoveTaskOrderChecker() {
 	mtoChecker := NewMoveTaskOrderChecker()
 
-<<<<<<< HEAD
-	suite.RunWithPreloadedData("MTO is available and visible - success", func() {
-=======
 	suite.Run("MTO is available and visible - success", func() {
 		availableMTO := testdatagen.MakeAvailableMove(suite.DB())
->>>>>>> f0b0f3a5
 		availableToPrime, err := mtoChecker.MTOAvailableToPrime(suite.AppContextForTest(), availableMTO.ID)
 		suite.Equal(availableToPrime, true)
 		suite.NoError(err)
 	})
 
-<<<<<<< HEAD
-	suite.RunWithPreloadedData("MTO is available but hidden - failure", func() {
-=======
 	suite.Run("MTO is available but hidden - failure", func() {
->>>>>>> f0b0f3a5
 		now := time.Now()
 		hide := false
 		availableHiddenMTO := testdatagen.MakeMove(suite.DB(), testdatagen.Assertions{
@@ -48,25 +40,16 @@
 		suite.Equal(availableToPrime, false)
 	})
 
-<<<<<<< HEAD
-	suite.RunWithPreloadedData("MTO is not available - no failure, but returns false", func() {
-=======
 	suite.Run("MTO is not available - no failure, but returns false", func() {
 		notAvailableMTO := testdatagen.MakeDefaultMove(suite.DB())
 
->>>>>>> f0b0f3a5
 		availableToPrime, err := mtoChecker.MTOAvailableToPrime(suite.AppContextForTest(), notAvailableMTO.ID)
 		suite.Equal(availableToPrime, false)
 		suite.NoError(err)
 	})
 
-<<<<<<< HEAD
-	suite.RunWithPreloadedData("MTO ID is not valid - failure", func() {
-		badUUID := uuid.FromStringOrNil("00000000-0000-0000-0000-000000000001")
-=======
 	suite.Run("MTO ID is not valid - failure", func() {
 		badUUID, _ := uuid.NewV4()
->>>>>>> f0b0f3a5
 		availableToPrime, err := mtoChecker.MTOAvailableToPrime(suite.AppContextForTest(), badUUID)
 		suite.Error(err)
 		suite.IsType(apperror.NotFoundError{}, err)
