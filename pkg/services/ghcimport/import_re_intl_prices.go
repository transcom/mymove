package ghcimport

import (
	"fmt"
	"strings"

	"github.com/gofrs/uuid"

	"github.com/transcom/mymove/pkg/unit"

	"github.com/gobuffalo/pop/v5"

	"github.com/transcom/mymove/pkg/models"
)

func (gre *GHCRateEngineImporter) importREInternationalPrices(dbTx *pop.Connection) error {
	if err := gre.importOconusToOconusPrices(dbTx); err != nil {
		return fmt.Errorf("could not import OCONUS to OCONUS prices: %w", err)
	}

	if err := gre.importConusToOconusPrices(dbTx); err != nil {
		return fmt.Errorf("could not import CONUS to OCONUS prices: %w", err)
	}

	if err := gre.importOconusToConusPrices(dbTx); err != nil {
		return fmt.Errorf("could not import OCONUS to CONUS prices: %w", err)
	}

	if err := gre.importNonStandardLocationPrices(dbTx); err != nil {
		return fmt.Errorf("could not import non-standard location prices: %w", err)
	}

	return nil
}

func (gre *GHCRateEngineImporter) importOconusToOconusPrices(dbTx *pop.Connection) error {
	// tab 3a) OCONUS to OCONUS data
	var oconusToOconusPrices []models.StageOconusToOconusPrice
	err := dbTx.All(&oconusToOconusPrices)
	if err != nil {
		return fmt.Errorf("could not read staged OCONUS to OCONUS prices: %w", err)
	}

	// Int'l O->O Shipping & LH
	serviceIOOLH, foundService := gre.serviceToIDMap["IOOLH"]
	if !foundService {
		return fmt.Errorf("missing service IOOLH in map of services")
	}

	// Int'l O->O UB
	serviceIOOUB, foundService := gre.serviceToIDMap["IOOUB"]
	if !foundService {
		return fmt.Errorf("missing service IOOUB in map of services")
	}

	// loop through the OCONUS to OCONUS data and store in db
	for _, stageOconusToOconusPrice := range oconusToOconusPrices {
		var intlPricingModels models.ReIntlPrices
		peakPeriod, err := isPeakPeriod(stageOconusToOconusPrice.Season)
		if err != nil {
			return fmt.Errorf("could not process season [%s]: %w", stageOconusToOconusPrice.Season, err)
		}

		originRateAreaID, found := gre.internationalRateAreaToIDMap[stageOconusToOconusPrice.OriginIntlPriceAreaID]
		if !found {
			return fmt.Errorf("could not find origin rate area [%s] in map", stageOconusToOconusPrice.OriginIntlPriceAreaID)
		}

		destinationRateAreaID, found := gre.internationalRateAreaToIDMap[stageOconusToOconusPrice.DestinationIntlPriceAreaID]
		if !found {
			return fmt.Errorf("could not find destination rate area [%s] in map", stageOconusToOconusPrice.DestinationIntlPriceAreaID)
		}

		perUnitCentsHHG, err := priceToCents(stageOconusToOconusPrice.HHGShippingLinehaulPrice)
		if err != nil {
			return fmt.Errorf("could not process linehaul price [%s]: %w", stageOconusToOconusPrice.HHGShippingLinehaulPrice, err)
		}

		perUnitCentsUB, err := priceToCents(stageOconusToOconusPrice.UBPrice)
		if err != nil {
			return fmt.Errorf("could not process UB price [%s]: %w", stageOconusToOconusPrice.UBPrice, err)
		}

		intlPricingModelIOOLH := models.ReIntlPrice{
			ContractID:            gre.ContractID,
			ServiceID:             serviceIOOLH,
			OriginRateAreaID:      originRateAreaID,
			DestinationRateAreaID: destinationRateAreaID,
			IsPeakPeriod:          peakPeriod,
			PerUnitCents:          unit.Cents(perUnitCentsHHG),
		}
		intlPricingModels = append(intlPricingModels, intlPricingModelIOOLH)

		intlPricingModelIOOUB := models.ReIntlPrice{
			ContractID:            gre.ContractID,
			ServiceID:             serviceIOOUB,
			OriginRateAreaID:      originRateAreaID,
			DestinationRateAreaID: destinationRateAreaID,
			IsPeakPeriod:          peakPeriod,
			PerUnitCents:          unit.Cents(perUnitCentsUB),
		}
		intlPricingModels = append(intlPricingModels, intlPricingModelIOOUB)

		for _, model := range intlPricingModels {
<<<<<<< HEAD
			//  G601 TODO needs review
			verrs, dbErr := dbTx.ValidateAndSave(&model)
=======
			copyOfModel := model // Make copy to avoid implicit memory aliasing of items from a range statement.
			verrs, dbErr := dbTx.ValidateAndSave(&copyOfModel)
>>>>>>> b95deac1
			if dbErr != nil {
				return fmt.Errorf("error saving ReIntlPrices: %+v with error: %w", model, dbErr)
			}
			if verrs.HasAny() {
				return fmt.Errorf("error saving ReIntlPrices: %+v with validation errors: %w", model, verrs)
			}
		}
	}

	return nil
}

func (gre *GHCRateEngineImporter) importConusToOconusPrices(dbTx *pop.Connection) error {
	// tab 3b CONUS to OCONUS data
	var conusToOconusPrices []models.StageConusToOconusPrice
	err := dbTx.All(&conusToOconusPrices)
	if err != nil {
		return fmt.Errorf("could not read staged CONUS to OCONUS prices: %w", err)
	}

	// Int'l C->O Shipping & LH
	serviceICOLH, foundService := gre.serviceToIDMap["ICOLH"]
	if !foundService {
		return fmt.Errorf("missing service ICOLH in map of services")
	}

	// Int'l C->O UB
	serviceICOUB, foundService := gre.serviceToIDMap["ICOUB"]
	if !foundService {
		return fmt.Errorf("missing service ICOUB in map of services")
	}

	// loop through the CONUS to OCONUS data and store in db
	for _, stageConusToOconusPrice := range conusToOconusPrices {
		var intlPricingModels models.ReIntlPrices

		peakPeriod, err := isPeakPeriod(stageConusToOconusPrice.Season)
		if err != nil {
			return fmt.Errorf("could not process season [%s]: %w", stageConusToOconusPrice.Season, err)
		}

		originRateAreaID, found := gre.domesticRateAreaToIDMap[stageConusToOconusPrice.OriginDomesticPriceAreaCode]
		if !found {
			return fmt.Errorf("could not find domestic rate area [%s] in map", stageConusToOconusPrice.OriginDomesticPriceAreaCode)
		}

		destinationRateAreaID, found := gre.internationalRateAreaToIDMap[stageConusToOconusPrice.DestinationIntlPriceAreaID]
		if !found {
			return fmt.Errorf("could not find international rate area [%s] in map", stageConusToOconusPrice.DestinationIntlPriceAreaID)
		}

		perUnitCentsHHG, err := priceToCents(stageConusToOconusPrice.HHGShippingLinehaulPrice)
		if err != nil {
			return fmt.Errorf("could not process linehaul price [%s]: %w", stageConusToOconusPrice.HHGShippingLinehaulPrice, err)
		}

		perUnitCentsUB, err := priceToCents(stageConusToOconusPrice.UBPrice)
		if err != nil {
			return fmt.Errorf("could not process UB price [%s]: %w", stageConusToOconusPrice.UBPrice, err)
		}

		intlPricingModelICOLH := models.ReIntlPrice{
			ContractID:            gre.ContractID,
			ServiceID:             serviceICOLH,
			OriginRateAreaID:      originRateAreaID,
			DestinationRateAreaID: destinationRateAreaID,
			IsPeakPeriod:          peakPeriod,
			PerUnitCents:          unit.Cents(perUnitCentsHHG),
		}
		intlPricingModels = append(intlPricingModels, intlPricingModelICOLH)

		intlPricingModelICOUB := models.ReIntlPrice{
			ContractID:            gre.ContractID,
			ServiceID:             serviceICOUB,
			OriginRateAreaID:      originRateAreaID,
			DestinationRateAreaID: destinationRateAreaID,
			IsPeakPeriod:          peakPeriod,
			PerUnitCents:          unit.Cents(perUnitCentsUB),
		}
		intlPricingModels = append(intlPricingModels, intlPricingModelICOUB)

		for _, model := range intlPricingModels {
<<<<<<< HEAD
			//  G601 TODO needs review
			verrs, dbErr := dbTx.ValidateAndSave(&model)
=======
			copyOfModel := model // Make copy to avoid implicit memory aliasing of items from a range statement.
			verrs, dbErr := dbTx.ValidateAndSave(&copyOfModel)
>>>>>>> b95deac1
			if dbErr != nil {
				return fmt.Errorf("error saving ReIntlPrices: %+v with error: %w", model, dbErr)
			}
			if verrs.HasAny() {
				return fmt.Errorf("error saving ReIntlPrices: %+v with validation errors: %w", model, verrs)
			}
		}
	}

	return nil
}

func (gre *GHCRateEngineImporter) importOconusToConusPrices(dbTx *pop.Connection) error {
	// tab 3c OCONUS to CONUS data
	var oconusToConusPrices []models.StageOconusToConusPrice
	err := dbTx.All(&oconusToConusPrices)
	if err != nil {
		return fmt.Errorf("could not read staged OCONUS to CONUS prices: %w", err)
	}

	// Int'l O->C Shipping & LH
	serviceIOCLH, foundService := gre.serviceToIDMap["IOCLH"]
	if !foundService {
		return fmt.Errorf("missing service IOCLH in map of services")
	}

	// Int'l O->C UB
	serviceIOCUB, foundService := gre.serviceToIDMap["IOCUB"]
	if !foundService {
		return fmt.Errorf("missing service IOCUB in map of services")
	}

	// loop through the OCONUS to CONUS data and store in db
	for _, stageOconusToConusPrice := range oconusToConusPrices {
		var intlPricingModels models.ReIntlPrices

		isPeakPeriod, err := isPeakPeriod(stageOconusToConusPrice.Season)
		if err != nil {
			return fmt.Errorf("could not process season [%s]: %w", stageOconusToConusPrice.Season, err)
		}

		originRateAreaID, found := gre.internationalRateAreaToIDMap[stageOconusToConusPrice.OriginIntlPriceAreaID]
		if !found {
			return fmt.Errorf("could not find international rate area [%s] in map", stageOconusToConusPrice.OriginIntlPriceAreaID)
		}

		destinationRateAreaID, found := gre.domesticRateAreaToIDMap[stageOconusToConusPrice.DestinationDomesticPriceAreaCode]
		if !found {
			return fmt.Errorf("could not find domestic rate area [%s] in map", stageOconusToConusPrice.DestinationDomesticPriceAreaCode)
		}

		perUnitCentsHHG, err := priceToCents(stageOconusToConusPrice.HHGShippingLinehaulPrice)
		if err != nil {
			return fmt.Errorf("could not process linehaul price [%s]: %w", stageOconusToConusPrice.HHGShippingLinehaulPrice, err)
		}

		perUnitCentsUB, err := priceToCents(stageOconusToConusPrice.UBPrice)
		if err != nil {
			return fmt.Errorf("could not process UB price [%s]: %w", stageOconusToConusPrice.UBPrice, err)
		}

		intlPricingModelIOCLH := models.ReIntlPrice{
			ContractID:            gre.ContractID,
			ServiceID:             serviceIOCLH,
			OriginRateAreaID:      originRateAreaID,
			DestinationRateAreaID: destinationRateAreaID,
			IsPeakPeriod:          isPeakPeriod,
			PerUnitCents:          unit.Cents(perUnitCentsHHG),
		}
		intlPricingModels = append(intlPricingModels, intlPricingModelIOCLH)

		intlPricingModelIOCUB := models.ReIntlPrice{
			ContractID:            gre.ContractID,
			ServiceID:             serviceIOCUB,
			OriginRateAreaID:      originRateAreaID,
			DestinationRateAreaID: destinationRateAreaID,
			IsPeakPeriod:          isPeakPeriod,
			PerUnitCents:          unit.Cents(perUnitCentsUB),
		}
		intlPricingModels = append(intlPricingModels, intlPricingModelIOCUB)

		for _, model := range intlPricingModels {
<<<<<<< HEAD
			//  G601 TODO needs review
			verrs, dbErr := dbTx.ValidateAndSave(&model)
=======
			copyOfModel := model // Make copy to avoid implicit memory aliasing of items from a range statement.
			verrs, dbErr := dbTx.ValidateAndSave(&copyOfModel)
>>>>>>> b95deac1
			if dbErr != nil {
				return fmt.Errorf("error saving ReIntlPrices: %+v with error: %w", model, dbErr)
			}
			if verrs.HasAny() {
				return fmt.Errorf("error saving ReIntlPrices: %+v with validation errors: %w", model, verrs)
			}
		}
	}

	return nil
}

func (gre *GHCRateEngineImporter) importNonStandardLocationPrices(dbTx *pop.Connection) error {
	// tab 3e) Non-standard location prices
	var nonStandardLocnPrices []models.StageNonStandardLocnPrice
	err := dbTx.All(&nonStandardLocnPrices)
	if err != nil {
		return fmt.Errorf("could not read staged non-standard location prices: %w", err)
	}

	// Int'l non-standard HHG
	serviceNSTH, foundService := gre.serviceToIDMap["NSTH"]
	if !foundService {
		return fmt.Errorf("missing service NSTH in map of services")
	}

	// Int'l non-standard UB
	serviceNSTUB, foundService := gre.serviceToIDMap["NSTUB"]
	if !foundService {
		return fmt.Errorf("missing service NSTUB in map of services")
	}

	// loop through the non-standard location data and store in db
	for _, stageNonStandardLocnPrice := range nonStandardLocnPrices {
		var intlPricingModels models.ReIntlPrices

		peakPeriod, err := isPeakPeriod(stageNonStandardLocnPrice.Season)
		if err != nil {
			return fmt.Errorf("could not process season [%s]: %w", stageNonStandardLocnPrice.Season, err)
		}

		moveToAndFromKind := strings.Split(stageNonStandardLocnPrice.MoveType, " to ")
		if len(moveToAndFromKind) != 2 {
			return fmt.Errorf("could not parse move type [%s]", stageNonStandardLocnPrice.MoveType)
		}

		originRateAreaID, err := gre.getRateAreaIDForKind(stageNonStandardLocnPrice.OriginID, moveToAndFromKind[0])
		if err != nil {
			return err
		}

		destinationRateAreaID, err := gre.getRateAreaIDForKind(stageNonStandardLocnPrice.DestinationID, moveToAndFromKind[1])
		if err != nil {
			return err
		}

		perUnitCentsHHG, err := priceToCents(stageNonStandardLocnPrice.HHGPrice)
		if err != nil {
			return fmt.Errorf("could not process linehaul price [%s]: %w", stageNonStandardLocnPrice.HHGPrice, err)
		}

		perUnitCentsUB, err := priceToCents(stageNonStandardLocnPrice.UBPrice)
		if err != nil {
			return fmt.Errorf("could not process UB price [%s]: %w", stageNonStandardLocnPrice.UBPrice, err)
		}

		intlPricingModelNSTH := models.ReIntlPrice{
			ContractID:            gre.ContractID,
			ServiceID:             serviceNSTH,
			OriginRateAreaID:      originRateAreaID,
			DestinationRateAreaID: destinationRateAreaID,
			IsPeakPeriod:          peakPeriod,
			PerUnitCents:          unit.Cents(perUnitCentsHHG),
		}
		intlPricingModels = append(intlPricingModels, intlPricingModelNSTH)

		intlPricingModelNSTUB := models.ReIntlPrice{
			ContractID:            gre.ContractID,
			ServiceID:             serviceNSTUB,
			OriginRateAreaID:      originRateAreaID,
			DestinationRateAreaID: destinationRateAreaID,
			IsPeakPeriod:          peakPeriod,
			PerUnitCents:          unit.Cents(perUnitCentsUB),
		}
		intlPricingModels = append(intlPricingModels, intlPricingModelNSTUB)

		for _, model := range intlPricingModels {
<<<<<<< HEAD
			//  G601 TODO needs review
			verrs, dbErr := dbTx.ValidateAndSave(&model)
=======
			copyOfModel := model // Make copy to avoid implicit memory aliasing of items from a range statement.
			verrs, dbErr := dbTx.ValidateAndSave(&copyOfModel)
>>>>>>> b95deac1
			if dbErr != nil {
				return fmt.Errorf("error saving ReIntlPrices: %+v with error: %w", model, dbErr)
			}
			if verrs.HasAny() {
				return fmt.Errorf("error saving ReIntlPrices: %+v with validation errors: %w", model, verrs)
			}
		}
	}

	return nil
}

func (gre *GHCRateEngineImporter) getRateAreaIDForKind(rateArea string, kind string) (uuid.UUID, error) {
	switch kind {
	case "NSRA", "OCONUS":
		intlRateAreaID, found := gre.internationalRateAreaToIDMap[rateArea]
		if !found {
			return uuid.Nil, fmt.Errorf("could not find rate area [%s] in international rate area map", rateArea)
		}
		return intlRateAreaID, nil
	case "CONUS":
		domesticRateAreaID, found := gre.domesticRateAreaToIDMap[rateArea]
		if !found {
			return uuid.Nil, fmt.Errorf("could not find rate area [%s] in domestic rate area map", rateArea)
		}
		return domesticRateAreaID, nil
	}

	return uuid.Nil, fmt.Errorf("unexpected rate area kind [%s]", kind)
}<|MERGE_RESOLUTION|>--- conflicted
+++ resolved
@@ -102,13 +102,8 @@
 		intlPricingModels = append(intlPricingModels, intlPricingModelIOOUB)
 
 		for _, model := range intlPricingModels {
-<<<<<<< HEAD
-			//  G601 TODO needs review
-			verrs, dbErr := dbTx.ValidateAndSave(&model)
-=======
 			copyOfModel := model // Make copy to avoid implicit memory aliasing of items from a range statement.
 			verrs, dbErr := dbTx.ValidateAndSave(&copyOfModel)
->>>>>>> b95deac1
 			if dbErr != nil {
 				return fmt.Errorf("error saving ReIntlPrices: %+v with error: %w", model, dbErr)
 			}
@@ -191,13 +186,8 @@
 		intlPricingModels = append(intlPricingModels, intlPricingModelICOUB)
 
 		for _, model := range intlPricingModels {
-<<<<<<< HEAD
-			//  G601 TODO needs review
-			verrs, dbErr := dbTx.ValidateAndSave(&model)
-=======
 			copyOfModel := model // Make copy to avoid implicit memory aliasing of items from a range statement.
 			verrs, dbErr := dbTx.ValidateAndSave(&copyOfModel)
->>>>>>> b95deac1
 			if dbErr != nil {
 				return fmt.Errorf("error saving ReIntlPrices: %+v with error: %w", model, dbErr)
 			}
@@ -280,13 +270,8 @@
 		intlPricingModels = append(intlPricingModels, intlPricingModelIOCUB)
 
 		for _, model := range intlPricingModels {
-<<<<<<< HEAD
-			//  G601 TODO needs review
-			verrs, dbErr := dbTx.ValidateAndSave(&model)
-=======
 			copyOfModel := model // Make copy to avoid implicit memory aliasing of items from a range statement.
 			verrs, dbErr := dbTx.ValidateAndSave(&copyOfModel)
->>>>>>> b95deac1
 			if dbErr != nil {
 				return fmt.Errorf("error saving ReIntlPrices: %+v with error: %w", model, dbErr)
 			}
@@ -374,13 +359,8 @@
 		intlPricingModels = append(intlPricingModels, intlPricingModelNSTUB)
 
 		for _, model := range intlPricingModels {
-<<<<<<< HEAD
-			//  G601 TODO needs review
-			verrs, dbErr := dbTx.ValidateAndSave(&model)
-=======
 			copyOfModel := model // Make copy to avoid implicit memory aliasing of items from a range statement.
 			verrs, dbErr := dbTx.ValidateAndSave(&copyOfModel)
->>>>>>> b95deac1
 			if dbErr != nil {
 				return fmt.Errorf("error saving ReIntlPrices: %+v with error: %w", model, dbErr)
 			}
