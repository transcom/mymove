--- conflicted
+++ resolved
@@ -18,23 +18,13 @@
 
 	var serviceToCodeMap = map[string]models.ReServiceCode{
 		//concatenating market with shipment type so that keys in  map are unique
-<<<<<<< HEAD
 		"CONUS:Mobile Homes":            models.ReServiceCodeDMHF,
 		"CONUS:Tow Away Boat Service":   models.ReServiceCodeDBTF,
 		"OCONUS:Tow Away Boat Service":  models.ReServiceCodeIBTF,
 		"CONUS:Haul Away Boat Service":  models.ReServiceCodeDBHF,
 		"OCONUS:Haul Away Boat Service": models.ReServiceCodeIBHF,
-		"CONUS:NTS Packing Factor":      models.ReServiceCodeDNPKF,
-		"OCONUS:NTS Packing Factor":     models.ReServiceCodeINPKF,
-=======
-		"CONUS:Mobile Homes":            "DMHF",
-		"CONUS:Tow Away Boat Service":   "DBTF",
-		"OCONUS:Tow Away Boat Service":  "IBTF",
-		"CONUS:Haul Away Boat Service":  "DBHF",
-		"OCONUS:Haul Away Boat Service": "IBHF",
-		"CONUS:NTS Packing Factor":      "DNPK",
-		"OCONUS:NTS Packing Factor":     "INPK",
->>>>>>> ede852b4
+		"CONUS:NTS Packing Factor":      models.ReServiceCodeDNPK,
+		"OCONUS:NTS Packing Factor":     models.ReServiceCodeINPK,
 	}
 
 	//loop through the domestic international additional prices data and store in db
