--- conflicted
+++ resolved
@@ -109,7 +109,6 @@
 	return fmt.Sprintf("invalid input for id: %s. %s", e.id.String(), e.ValidationErrors)
 }
 
-<<<<<<< HEAD
 //InvalidCreateInputError is returned when an update fails a validation rule
 type InvalidCreateInputError struct {
 	ValidationErrors *validate.Errors
@@ -129,7 +128,8 @@
 		return fmt.Sprintf(e.message)
 	}
 	return fmt.Sprintf("invalid input for id: %s", e.ValidationErrors)
-=======
+}
+
 //ConflictError is returned when a given struct is not found
 type ConflictError struct {
 	id      uuid.UUID
@@ -146,5 +146,4 @@
 		id:      id,
 		message: message,
 	}
->>>>>>> 2e873748
 }