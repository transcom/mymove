package transportationoffice

import (
	"database/sql"
<<<<<<< HEAD
=======
	"time"
>>>>>>> 299ed529

	"github.com/gofrs/uuid"
	"github.com/pkg/errors"

	"github.com/transcom/mymove/pkg/appcontext"
	"github.com/transcom/mymove/pkg/apperror"
	"github.com/transcom/mymove/pkg/models"
	"github.com/transcom/mymove/pkg/services"
)

type transportationOfficesFetcher struct {
}

func NewTransportationOfficesFetcher() services.TransportationOfficesFetcher {
	return &transportationOfficesFetcher{}
}

<<<<<<< HEAD
func (o transportationOfficesFetcher) GetTransportationOffices(appCtx appcontext.AppContext, search string) (*models.TransportationOffices, error) {
	officeList, err := FindTransportationOffice(appCtx, search)
=======
func (o transportationOfficesFetcher) GetTransportationOffice(appCtx appcontext.AppContext, transportationOfficeID uuid.UUID, includeOnlyPPMCloseoutOffices bool) (*models.TransportationOffice, error) {
	var transportationOffice models.TransportationOffice
	err := appCtx.DB().EagerPreload("Address").
		Where("provides_ppm_closeout = ?", includeOnlyPPMCloseoutOffices).
		Find(&transportationOffice, transportationOfficeID)

	if err != nil {
		switch err {
		case sql.ErrNoRows:
			return nil, apperror.NewNotFoundError(transportationOfficeID, "while looking for TransportationOffice")
		default:
			return nil, apperror.NewQueryError("GetTransportationOffice by transportationOfficeID", err, "")
		}
	}

	return &transportationOffice, nil
}

func (o transportationOfficesFetcher) GetTransportationOffices(appCtx appcontext.AppContext) (*models.TransportationOffices, error) {
>>>>>>> 299ed529

	if err != nil {
		switch err {
		case sql.ErrNoRows:
			return &officeList, apperror.NewNotFoundError(uuid.Nil, "Search string: "+search)
		default:
			return &officeList, err
		}
	}

	return &officeList, nil
}

func FindTransportationOffice(appCtx appcontext.AppContext, search string) (models.TransportationOffices, error) {
	var officeList []models.TransportationOffice

	// The % operator filters out strings that are below this similarity threshold
	err := appCtx.DB().Q().RawQuery("SET pg_trgm.similarity_threshold = 0.03").Exec()
	if err != nil {
		return officeList, err
	}

	sqlQuery := `
	with names as (select office.id as transportation_office_id, office.name, similarity(office.name, $1) as sim
        from transportation_offices as office
        where name % $1 and provides_ppm_closeout is true
        limit 5)
select office.*
        from names n inner join transportation_offices office on n.transportation_office_id = office.id
		where office.name % $1
        group by office.id
        order by max(n.sim) desc, office.name
        limit 5`

	query := appCtx.DB().Q().RawQuery(sqlQuery, search)
	if err := query.All(&officeList); err != nil {
		if errors.Cause(err).Error() != models.RecordNotFoundErrorString {
			return officeList, err
		}
	}
	for i := range officeList {
		err := appCtx.DB().Load(&officeList[i], "Address")
		if err != nil {
			return officeList, err
		}
	}
	return officeList, nil
}<|MERGE_RESOLUTION|>--- conflicted
+++ resolved
@@ -2,10 +2,8 @@
 
 import (
 	"database/sql"
-<<<<<<< HEAD
-=======
-	"time"
->>>>>>> 299ed529
+
+
 
 	"github.com/gofrs/uuid"
 	"github.com/pkg/errors"
@@ -23,30 +21,9 @@
 	return &transportationOfficesFetcher{}
 }
 
-<<<<<<< HEAD
+
 func (o transportationOfficesFetcher) GetTransportationOffices(appCtx appcontext.AppContext, search string) (*models.TransportationOffices, error) {
 	officeList, err := FindTransportationOffice(appCtx, search)
-=======
-func (o transportationOfficesFetcher) GetTransportationOffice(appCtx appcontext.AppContext, transportationOfficeID uuid.UUID, includeOnlyPPMCloseoutOffices bool) (*models.TransportationOffice, error) {
-	var transportationOffice models.TransportationOffice
-	err := appCtx.DB().EagerPreload("Address").
-		Where("provides_ppm_closeout = ?", includeOnlyPPMCloseoutOffices).
-		Find(&transportationOffice, transportationOfficeID)
-
-	if err != nil {
-		switch err {
-		case sql.ErrNoRows:
-			return nil, apperror.NewNotFoundError(transportationOfficeID, "while looking for TransportationOffice")
-		default:
-			return nil, apperror.NewQueryError("GetTransportationOffice by transportationOfficeID", err, "")
-		}
-	}
-
-	return &transportationOffice, nil
-}
-
-func (o transportationOfficesFetcher) GetTransportationOffices(appCtx appcontext.AppContext) (*models.TransportationOffices, error) {
->>>>>>> 299ed529
 
 	if err != nil {
 		switch err {
