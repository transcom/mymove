--- conflicted
+++ resolved
@@ -164,12 +164,8 @@
 
 		sqlQuery = `
 		with counseling_offices as (
-<<<<<<< HEAD
-			SELECT transportation_offices.id, transportation_offices.name, transportation_offices.address_id as counseling_address, substring(a.postal_code, 1,3 ) as pickup_zip
-=======
 			SELECT transportation_offices.id, transportation_offices.name, transportation_offices.address_id as counseling_address,
 			  substring(a.postal_code, 1,3 ) as origin_zip, substring(a2.postal_code, 1,3 ) as dest_zip
->>>>>>> 2c497323
 			FROM duty_locations
 			JOIN addresses a on duty_locations.address_id = a.id
 			JOIN v_locations v on (a.us_post_region_cities_id = v.uprc_id or v.uprc_id is null)
@@ -180,27 +176,17 @@
 			JOIN transportation_offices on j.code = transportation_offices.gbloc
 			join addresses a2 on a2.id = transportation_offices.address_id
 			WHERE duty_locations.provides_services_counseling = true and duty_locations.id = $1 and j.code = $2
-<<<<<<< HEAD
-=======
 			    and transportation_offices.provides_ppm_closeout = true
->>>>>>> 2c497323
 			)
 		SELECT counseling_offices.id, counseling_offices.name
 			FROM counseling_offices
 			JOIN addresses cnsl_address on counseling_offices.counseling_address = cnsl_address.id
 			LEFT JOIN zip3_distances ON (
 				(substring(cnsl_address.postal_code,1 ,3) = zip3_distances.to_zip3
-<<<<<<< HEAD
-				AND counseling_offices.pickup_zip = zip3_distances.from_zip3)
-				OR
-				(substring(cnsl_address.postal_code,1 ,3) = zip3_distances.from_zip3
-				AND counseling_offices.pickup_zip = zip3_distances.to_zip3)
-=======
 				AND counseling_offices.origin_zip = zip3_distances.from_zip3)
 				OR
 				(substring(cnsl_address.postal_code,1 ,3) = zip3_distances.from_zip3
 				AND counseling_offices.origin_zip = zip3_distances.to_zip3)
->>>>>>> 2c497323
 			)
 			group by counseling_offices.id, counseling_offices.name, zip3_distances.distance_miles
 			ORDER BY coalesce(zip3_distances.distance_miles,0) asc`
