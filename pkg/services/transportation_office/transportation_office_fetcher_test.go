--- conflicted
+++ resolved
@@ -291,49 +291,9 @@
 		_, oconusRateArea, _, dutylocation := setupDataForOconusSearchCounselingOffice(fairbanksAlaskaPostalCode, "JEAT")
 
 		// setup department affiliation to GBLOC mappings
-<<<<<<< HEAD
 		jppsoRegion, err := models.FetchJppsoRegionByCode(suite.DB(), "JEAT")
 		suite.NotNil(jppsoRegion)
 		suite.Nil(err)
-=======
-		expected_gbloc := "TEST-GBLOC"
-		jppsoRegion := models.JppsoRegions{
-			Code: expected_gbloc,
-			Name: "TEST PPM",
-		}
-		suite.MustSave(&jppsoRegion)
-
-		gblocAors := models.GblocAors{
-			JppsoRegionID:    jppsoRegion.ID,
-			OconusRateAreaID: oconusRateArea.ID,
-			// DepartmentIndicator is nil,
-		}
-		suite.MustSave(&gblocAors)
-
-		serviceAffiliations := []models.ServiceMemberAffiliation{models.AffiliationARMY,
-			models.AffiliationNAVY, models.AffiliationMARINES, models.AffiliationAIRFORCE, models.AffiliationCOASTGUARD,
-			models.AffiliationSPACEFORCE}
-
-		// loop through and make sure all branches are using expected default GBLOC
-		for _, affiliation := range serviceAffiliations {
-			serviceMember := setupServiceMember(affiliation)
-			appCtx := suite.AppContextWithSessionForTest(&auth.Session{
-				ServiceMemberID: serviceMember.ID,
-			})
-			suite.Nil(err)
-			departmentIndictor, err := findOconusGblocDepartmentIndicator(appCtx, dutylocation, uuid.Nil)
-			suite.NotNil(departmentIndictor)
-			suite.Nil(err)
-			suite.Nil(departmentIndictor.DepartmentIndicator)
-			suite.Equal(expected_gbloc, departmentIndictor.Gbloc)
-		}
-	})
-
-	suite.Run("success - findOconusGblocDepartmentIndicator - returns specific GLOC for departmentAffiliation when a specific departmentAffilation mapping is defined", func() {
-		contract, err := createContract(suite.AppContextForTest(), testContractCode, testContractName)
-		suite.NotNil(contract)
-		suite.FatalNoError(err)
->>>>>>> 4c752620
 
 		gblocAors, err := models.FetchGblocAorsByJppsoCodeRateAreaDept(suite.DB(), jppsoRegion.ID, oconusRateArea.ID, models.DepartmentIndicatorARMY.String())
 		suite.NotNil(gblocAors)
@@ -343,7 +303,7 @@
 		appCtx := suite.AppContextWithSessionForTest(&auth.Session{
 			ServiceMemberID: serviceMember.ID,
 		})
-		departmentIndictor, err := findOconusGblocDepartmentIndicator(appCtx, dutylocation)
+		departmentIndictor, err := findOconusGblocDepartmentIndicator(appCtx, dutylocation, serviceMember.ID)
 		suite.NotNil(departmentIndictor)
 		suite.Nil(err)
 		suite.Nil(departmentIndictor.DepartmentIndicator)
@@ -364,55 +324,17 @@
 		suite.Nil(err)
 
 		// loop through and make sure all branches are using it's own dedicated GBLOC and not default
-<<<<<<< HEAD
-=======
-		for _, affiliation := range serviceAffiliations {
-			serviceMember := setupServiceMember(affiliation)
-			appCtx := suite.AppContextWithSessionForTest(&auth.Session{
-				ServiceMemberID: serviceMember.ID,
-			})
-			suite.Nil(err)
-			departmentIndictor, err := findOconusGblocDepartmentIndicator(appCtx, dutylocation, appCtx.Session().ServiceMemberID)
-			suite.NotNil(departmentIndictor)
-			suite.Nil(err)
-			suite.NotNil(departmentIndictor.DepartmentIndicator)
-			if match, ok := expectedAffiliationToDepartmentIndicatorMap[affiliation.String()]; ok {
-				// verify service member's affiliation matches on specific departmentIndicator mapping record
-				suite.Equal(match, *departmentIndictor.DepartmentIndicator)
-			} else {
-				suite.Fail(fmt.Sprintf("key does not exist for %s", affiliation.String()))
-			}
-			suite.Equal(expected_gbloc, departmentIndictor.Gbloc)
-		}
-	})
-
-	suite.Run("failure -- returns error when there are default and no department specific GBLOC", func() {
-		contract, err := createContract(suite.AppContextForTest(), testContractCode, testContractName)
-		suite.NotNil(contract)
-		suite.FatalNoError(err)
-
-		_, _, _, dutylocation := setupDataForOconusSearchCounselingOffice(*contract, testPostalCode, testGbloc, testTransportationName)
-
-		// No specific departmentAffiliation mapping or default were created.
-		// Expect an error response when nothing is found.
->>>>>>> 4c752620
 		serviceMember := setupServiceMember(models.AffiliationAIRFORCE)
 		appCtx := suite.AppContextWithSessionForTest(&auth.Session{
 			ServiceMemberID: serviceMember.ID,
 		})
 		suite.Nil(err)
-<<<<<<< HEAD
-		departmentIndictor, err := findOconusGblocDepartmentIndicator(appCtx, dutylocation)
+		departmentIndictor, err := findOconusGblocDepartmentIndicator(appCtx, dutylocation, serviceMember.ID)
 		suite.NotNil(departmentIndictor)
 		suite.Nil(err)
 		suite.NotNil(departmentIndictor.DepartmentIndicator)
 		suite.Equal(models.DepartmentIndicatorAIRANDSPACEFORCE.String(), *departmentIndictor.DepartmentIndicator)
 		suite.Equal("MBFL", departmentIndictor.Gbloc)
-=======
-		departmentIndictor, err := findOconusGblocDepartmentIndicator(appCtx, dutylocation, appCtx.Session().ServiceMemberID)
-		suite.Nil(departmentIndictor)
-		suite.NotNil(err)
->>>>>>> 4c752620
 	})
 
 	suite.Run("failure - findOconusGblocDepartmentIndicator - returns error when find service member ID fails", func() {
@@ -423,12 +345,7 @@
 			ServiceMemberID: uuid.Must(uuid.NewV4()),
 		})
 
-<<<<<<< HEAD
-		departmentIndictor, err := findOconusGblocDepartmentIndicator(appCtx, dutylocation)
-=======
-		suite.Nil(err)
 		departmentIndictor, err := findOconusGblocDepartmentIndicator(appCtx, dutylocation, appCtx.Session().ServiceMemberID)
->>>>>>> 4c752620
 		suite.Nil(departmentIndictor)
 		suite.NotNil(err)
 	})
@@ -483,103 +400,6 @@
 		suite.Equal(2, len(offices))
 	})
 
-<<<<<<< HEAD
-=======
-	suite.Run("success - returns correct office based on service affiliation -- simulate Zone 2 scenerio", func() {
-		contract, err := createContract(suite.AppContextForTest(), testContractCode, testContractName)
-		suite.NotNil(contract)
-		suite.FatalNoError(err)
-
-		_, oconusRateArea, _, dutylocation := setupDataForOconusSearchCounselingOffice(*contract, testPostalCode, testGbloc, testTransportationName)
-
-		// ******************************************************************************
-		// setup department affiliation to GBLOC mappings for AF/SF
-		// ******************************************************************************
-		jppsoRegion_AFSF := models.JppsoRegions{
-			Code: testGbloc,
-			Name: "TEST PPO",
-		}
-		suite.MustSave(&jppsoRegion_AFSF)
-
-		gblocAors_AFSF := models.GblocAors{
-			JppsoRegionID:       jppsoRegion_AFSF.ID,
-			OconusRateAreaID:    oconusRateArea.ID,
-			DepartmentIndicator: models.StringPointer(models.DepartmentIndicatorAIRANDSPACEFORCE.String()),
-		}
-		suite.MustSave(&gblocAors_AFSF)
-
-		postalCodeToGBLOC_AFSF := models.PostalCodeToGBLOC{
-			PostalCode: testPostalCode,
-			GBLOC:      testGbloc,
-			CreatedAt:  time.Now(),
-			UpdatedAt:  time.Now(),
-		}
-		suite.MustSave(&postalCodeToGBLOC_AFSF)
-		// ******************************************************************************
-
-		// ******************************************************************************
-		// setup department affiliation to GBLOC mappings for other branches NOT AF/SF
-		// ******************************************************************************
-		jppsoRegion_not_AFSF := models.JppsoRegions{
-			Code: testGbloc2,
-			Name: "TEST PPO 2",
-		}
-		suite.MustSave(&jppsoRegion_not_AFSF)
-
-		gblocAors_not_AFSF := models.GblocAors{
-			JppsoRegionID:    jppsoRegion_not_AFSF.ID,
-			OconusRateAreaID: oconusRateArea.ID,
-		}
-		suite.MustSave(&gblocAors_not_AFSF)
-
-		postalCodeToGBLOC_not_AFSF := models.PostalCodeToGBLOC{
-			PostalCode: testPostalCode2,
-			GBLOC:      testGbloc2,
-			CreatedAt:  time.Now(),
-			UpdatedAt:  time.Now(),
-		}
-		suite.MustSave(&postalCodeToGBLOC_not_AFSF)
-
-		// add transportation office for other branches not AF/SF
-		factory.BuildTransportationOffice(suite.DB(), []factory.Customization{
-			{
-				Model: models.TransportationOffice{
-					Name:             testTransportationName2,
-					ProvidesCloseout: true,
-					Gbloc:            testGbloc2,
-				},
-			},
-		}, nil)
-		// ******************************************************************************
-
-		for _, affiliation := range serviceAffiliations {
-			serviceMember := setupServiceMember(affiliation)
-			if affiliation == models.AffiliationAIRFORCE || affiliation == models.AffiliationSPACEFORCE {
-				appCtx := suite.AppContextWithSessionForTest(&auth.Session{
-					ServiceMemberID: serviceMember.ID,
-				})
-				offices, err := findCounselingOffice(appCtx, dutylocation.ID, appCtx.Session().ServiceMemberID)
-				suite.NotNil(offices)
-				suite.Nil(err)
-				suite.Equal(1, len(offices))
-				// verify expected office is for AF/SF and not for Navy ..etc..
-				suite.Equal(testTransportationName, offices[0].Name)
-				suite.NotEqual(testTransportationName2, offices[0].Name)
-			} else {
-				appCtx := suite.AppContextWithSessionForTest(&auth.Session{
-					ServiceMemberID: serviceMember.ID,
-				})
-				offices, err := findCounselingOffice(appCtx, dutylocation.ID, uuid.Nil)
-				suite.NotNil(offices)
-				suite.Nil(err)
-				suite.Equal(1, len(offices))
-				// verify expected office is for Navy ..etc.. and not AF/SF
-				suite.Equal(testTransportationName2, offices[0].Name)
-				suite.NotEqual(testTransportationName, offices[0].Name)
-			}
-		}
-	})
->>>>>>> 4c752620
 }
 
 func (suite *TransportationOfficeServiceSuite) Test_GetTransportationOffice() {
