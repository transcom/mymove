package transportationoffice

import (
	"fmt"
	"testing"
	"time"

	"github.com/gofrs/uuid"
	"github.com/stretchr/testify/suite"

	"github.com/transcom/mymove/pkg/appcontext"
	"github.com/transcom/mymove/pkg/auth"
	"github.com/transcom/mymove/pkg/factory"
	"github.com/transcom/mymove/pkg/models"
	"github.com/transcom/mymove/pkg/services"
	"github.com/transcom/mymove/pkg/testingsuite"
)

type TransportationOfficeServiceSuite struct {
	*testingsuite.PopTestSuite
	toFetcher services.TransportationOfficesFetcher
}

func TestTransportationOfficeServiceSuite(t *testing.T) {

	ts := &TransportationOfficeServiceSuite{
		PopTestSuite: testingsuite.NewPopTestSuite(
			testingsuite.CurrentPackage(),
			testingsuite.WithPerTestTransaction(),
		),
	}
	suite.Run(t, ts)
	ts.PopTestSuite.TearDown()
}

func (suite *TransportationOfficeServiceSuite) Test_SearchTransportationOffice() {

	transportationOffice := factory.BuildTransportationOffice(suite.DB(), []factory.Customization{
		{
			Model: models.TransportationOffice{
				Name:             "LRC Fort Knox",
				ProvidesCloseout: true,
			},
		},
	}, nil)
	office, err := FindTransportationOffice(suite.AppContextForTest(), "LRC Fort Knox", true)

	suite.NoError(err)
	suite.Equal(transportationOffice.Name, office[0].Name)
	suite.Equal(transportationOffice.Address.ID, office[0].Address.ID)
	suite.Equal(transportationOffice.Gbloc, office[0].Gbloc)

}

func (suite *TransportationOfficeServiceSuite) Test_SearchWithNoTransportationOffices() {

	office, err := FindTransportationOffice(suite.AppContextForTest(), "LRC Fort Knox", true)
	suite.NoError(err)
	suite.Len(office, 0)
}

func (suite *TransportationOfficeServiceSuite) Test_SortedTransportationOffices() {

	transportationOffice1 := factory.BuildTransportationOffice(suite.DB(), []factory.Customization{
		{
			Model: models.TransportationOffice{
				Name:             "JPPSO",
				ProvidesCloseout: true,
			},
		},
	}, nil)

	transportationOffice3 := factory.BuildTransportationOffice(suite.DB(), []factory.Customization{
		{
			Model: models.TransportationOffice{
				Name:             "SO",
				ProvidesCloseout: true,
			},
		},
	}, nil)

	transportationOffice2 := factory.BuildTransportationOffice(suite.DB(), []factory.Customization{
		{
			Model: models.TransportationOffice{
				Name:             "PPSO",
				ProvidesCloseout: true,
			},
		},
	}, nil)

	office, err := FindTransportationOffice(suite.AppContextForTest(), "JPPSO", true)

	suite.NoError(err)
	suite.Equal(transportationOffice1.Name, office[0].Name)
	suite.Equal(transportationOffice1.ProvidesCloseout, true)
	suite.Equal(transportationOffice2.Name, office[1].Name)
	suite.Equal(transportationOffice2.ProvidesCloseout, true)
	suite.Equal(transportationOffice3.Name, office[2].Name)
	suite.Equal(transportationOffice3.ProvidesCloseout, true)

}

func (suite *TransportationOfficeServiceSuite) Test_FindCounselingOffices() {
	// duty location in KKFA with provies services counseling false
	customAddress1 := models.Address{
		ID:         uuid.Must(uuid.NewV4()),
		PostalCode: "59801",
	}
	factory.BuildDutyLocation(suite.DB(), []factory.Customization{
		{Model: customAddress1, Type: &factory.Addresses.DutyLocationAddress},
		{
			Model: models.DutyLocation{
				ProvidesServicesCounseling: false,
			},
		},
		{
			Model: models.TransportationOffice{
				Name: "PPPO Holloman AFB - USAF",
			},
		},
	}, nil)

	// duty location in KKFA with provides services counseling true
	customAddress2 := models.Address{
		ID:         uuid.Must(uuid.NewV4()),
		PostalCode: "59801",
	}
	factory.BuildDutyLocation(suite.DB(), []factory.Customization{
		{Model: customAddress2, Type: &factory.Addresses.DutyLocationAddress},
		{
			Model: models.DutyLocation{
				ProvidesServicesCounseling: true,
			},
		},
		{
			Model: models.TransportationOffice{
				Name: "PPPO Hill AFB - USAF",
			},
		},
	}, nil)

	// duty location in KKFA with provides services counseling true
	customAddress3 := models.Address{
		ID:         uuid.Must(uuid.NewV4()),
		PostalCode: "59801",
	}
	origDutyLocation := factory.BuildDutyLocation(suite.DB(), []factory.Customization{
		{Model: customAddress3, Type: &factory.Addresses.DutyLocationAddress},
		{
			Model: models.DutyLocation{
				ProvidesServicesCounseling: true,
			},
		},
		{
			Model: models.TransportationOffice{
				Name:             "PPPO Travis AFB - USAF",
				Gbloc:            "KKFA",
				ProvidesCloseout: true,
			},
		},
	}, nil)

	// duty location NOT in KKFA with provides services counseling true
	customAddress4 := models.Address{
		ID:         uuid.Must(uuid.NewV4()),
		PostalCode: "20906",
	}
	factory.BuildDutyLocation(suite.DB(), []factory.Customization{
		{Model: customAddress4, Type: &factory.Addresses.DutyLocationAddress},
		{
			Model: models.DutyLocation{
				ProvidesServicesCounseling: true,
			},
		},
		{
			Model: models.TransportationOffice{
				Name:             "PPPO Fort Meade - USA",
				Gbloc:            "BGCA",
				ProvidesCloseout: true,
			},
		},
	}, nil)

	offices, err := findCounselingOffice(suite.AppContextForTest(), origDutyLocation.ID)

	suite.NoError(err)
	suite.Len(offices, 2)
	suite.Equal(offices[0].Name, "PPPO Hill AFB - USAF")
	suite.Equal(offices[1].Name, "PPPO Travis AFB - USAF")
}

func (suite *TransportationOfficeServiceSuite) Test_Oconus_AK_FindCounselingOffices() {
	testContractName := "Test_findOconusGblocDepartmentIndicator"
	testContractCode := "Test_findOconusGblocDepartmentIndicator_Code"
	testPostalCode := "99790"
	testPostalCode2 := "99701"
	testGbloc := "ABCD"
	testGbloc2 := "EFGH"
	testTransportationName := "TEST - PPO"
	testTransportationName2 := "TEST - PPO2"

	serviceAffiliations := []models.ServiceMemberAffiliation{models.AffiliationARMY,
		models.AffiliationNAVY, models.AffiliationMARINES, models.AffiliationAIRFORCE, models.AffiliationCOASTGUARD,
		models.AffiliationSPACEFORCE}

	setupServiceMember := func(serviceMemberAffiliation models.ServiceMemberAffiliation) models.ServiceMember {
		customServiceMember := models.ServiceMember{
			FirstName:          models.StringPointer("Gregory"),
			LastName:           models.StringPointer("Van der Heide"),
			Telephone:          models.StringPointer("999-999-9999"),
			SecondaryTelephone: models.StringPointer("123-555-9999"),
			PersonalEmail:      models.StringPointer("peyton@example.com"),
			Edipi:              models.StringPointer("1000011111"),
			Affiliation:        &serviceMemberAffiliation,
			Suffix:             models.StringPointer("Random suffix string"),
			PhoneIsPreferred:   models.BoolPointer(false),
			EmailIsPreferred:   models.BoolPointer(false),
		}

		customAddress := models.Address{
			StreetAddress1: "987 Another Street",
		}

		customUser := models.User{
			OktaEmail: "test_email@email.com",
		}

		serviceMember := factory.BuildServiceMember(suite.DB(), []factory.Customization{
			{Model: customServiceMember},
			{Model: customAddress},
			{Model: customUser},
		}, nil)

		return serviceMember
	}

	createContract := func(appCtx appcontext.AppContext, contractCode string, contractName string) (*models.ReContract, error) {
		// See if contract code already exists.
		exists, err := appCtx.DB().Where("code = ?", contractCode).Exists(&models.ReContract{})
		if err != nil {
			return nil, fmt.Errorf("could not determine if contract code [%s] existed: %w", contractCode, err)
		}
		if exists {
			return nil, fmt.Errorf("the provided contract code [%s] already exists", contractCode)
		}

		// Contract code is new; insert it.
		contract := models.ReContract{
			Code: contractCode,
			Name: contractName,
		}
		verrs, err := appCtx.DB().ValidateAndSave(&contract)
		if verrs.HasAny() {
			return nil, fmt.Errorf("validation errors when saving contract [%+v]: %w", contract, verrs)
		}
		if err != nil {
			return nil, fmt.Errorf("could not save contract [%+v]: %w", contract, err)
		}
		return &contract, nil
	}

	setupDataForOconusSearchCounselingOffice := func(contract models.ReContract, postalCode string, gbloc string, transportationName string) (models.ReRateArea, models.OconusRateArea, models.UsPostRegionCity, models.DutyLocation) {
		rateAreaCode := uuid.Must(uuid.NewV4()).String()[0:5]
		rateArea := models.ReRateArea{
			ID:         uuid.Must(uuid.NewV4()),
			ContractID: contract.ID,
			IsOconus:   true,
			Code:       rateAreaCode,
			Name:       fmt.Sprintf("Alaska-%s", rateAreaCode),
			Contract:   contract,
		}
		verrs, err := suite.DB().ValidateAndCreate(&rateArea)
		if verrs.HasAny() {
			suite.Fail(verrs.Error())
		}
		if err != nil {
			suite.Fail(err.Error())
		}

		us_country, err := models.FetchCountryByCode(suite.DB(), "US")
		suite.NotNil(us_country)
		suite.Nil(err)

		usprc, err := models.FindByZipCode(suite.AppContextForTest().DB(), postalCode)
		suite.NotNil(usprc)
		suite.FatalNoError(err)

		oconusRateArea := models.OconusRateArea{
			ID:                 uuid.Must(uuid.NewV4()),
			RateAreaId:         rateArea.ID,
			CountryId:          us_country.ID,
			UsPostRegionCityId: usprc.ID,
			Active:             true,
		}
		verrs, err = suite.DB().ValidateAndCreate(&oconusRateArea)
		if verrs.HasAny() {
			suite.Fail(verrs.Error())
		}
		if err != nil {
			suite.Fail(err.Error())
		}

		address := models.Address{
			StreetAddress1:     "n/a",
			City:               "SomeCity",
			State:              "AK",
			PostalCode:         postalCode,
			County:             "SomeCounty",
			IsOconus:           models.BoolPointer(true),
			UsPostRegionCityId: &usprc.ID,
			CountryId:          models.UUIDPointer(us_country.ID),
		}
		suite.MustSave(&address)

		origDutyLocation := factory.BuildDutyLocation(suite.DB(), []factory.Customization{
			{
				Model: models.DutyLocation{
					AddressID:                  address.ID,
					ProvidesServicesCounseling: true,
				},
			},
			{
				Model: models.TransportationOffice{
					Name:             transportationName,
					Gbloc:            gbloc,
					ProvidesCloseout: true,
				},
			},
		}, nil)
		suite.MustSave(&origDutyLocation)

		found_duty_location, _ := models.FetchDutyLocation(suite.DB(), origDutyLocation.ID)

		return rateArea, oconusRateArea, *usprc, found_duty_location
	}

	suite.Run("success - findOconusGblocDepartmentIndicator - returns default GLOC for departmentAffiliation if no specific departmentAffilation mapping is defined", func() {
		contract, err := createContract(suite.AppContextForTest(), testContractCode, testContractName)
		suite.NotNil(contract)
		suite.FatalNoError(err)

		const fairbanksAlaskaPostalCode = "99790"
		_, oconusRateArea, _, dutylocation := setupDataForOconusSearchCounselingOffice(*contract, fairbanksAlaskaPostalCode, testGbloc, testTransportationName)

		// setup department affiliation to GBLOC mappings
		expected_gbloc := "TEST-GBLOC"
		jppsoRegion := models.JppsoRegions{
			Code: expected_gbloc,
			Name: "TEST PPM",
		}
		suite.MustSave(&jppsoRegion)

		gblocAors := models.GblocAors{
			JppsoRegionID:    jppsoRegion.ID,
			OconusRateAreaID: oconusRateArea.ID,
			// DepartmentIndicator is nil,
		}
		suite.MustSave(&gblocAors)

		serviceAffiliations := []models.ServiceMemberAffiliation{models.AffiliationARMY,
			models.AffiliationNAVY, models.AffiliationMARINES, models.AffiliationAIRFORCE, models.AffiliationCOASTGUARD,
			models.AffiliationSPACEFORCE}

		// loop through and make sure all branches are using expected default GBLOC
		for _, affiliation := range serviceAffiliations {
			serviceMember := setupServiceMember(affiliation)
			appCtx := suite.AppContextWithSessionForTest(&auth.Session{
				ServiceMemberID: serviceMember.ID,
			})
			suite.Nil(err)
			departmentIndictor, err := findOconusGblocDepartmentIndicator(appCtx, dutylocation)
			suite.NotNil(departmentIndictor)
			suite.Nil(err)
			suite.Nil(departmentIndictor.DepartmentIndicator)
			suite.Equal(expected_gbloc, departmentIndictor.Gbloc)
		}
	})

	suite.Run("success - findOconusGblocDepartmentIndicator - returns specific GLOC for departmentAffiliation when a specific departmentAffilation mapping is defined", func() {
		contract, err := createContract(suite.AppContextForTest(), testContractCode, testContractName)
		suite.NotNil(contract)
		suite.FatalNoError(err)

		_, oconusRateArea, _, dutylocation := setupDataForOconusSearchCounselingOffice(*contract, testPostalCode, testGbloc, testTransportationName)

		departmentIndicators := []models.DepartmentIndicator{models.DepartmentIndicatorARMY,
			models.DepartmentIndicatorARMYCORPSOFENGINEERS, models.DepartmentIndicatorCOASTGUARD,
			models.DepartmentIndicatorNAVYANDMARINES, models.DepartmentIndicatorAIRANDSPACEFORCE}

		expectedAffiliationToDepartmentIndicatorMap := make(map[string]string, 0)
		expectedAffiliationToDepartmentIndicatorMap[models.AffiliationARMY.String()] = models.DepartmentIndicatorARMY.String()
		expectedAffiliationToDepartmentIndicatorMap[models.AffiliationNAVY.String()] = models.DepartmentIndicatorNAVYANDMARINES.String()
		expectedAffiliationToDepartmentIndicatorMap[models.AffiliationMARINES.String()] = models.DepartmentIndicatorNAVYANDMARINES.String()
		expectedAffiliationToDepartmentIndicatorMap[models.AffiliationAIRFORCE.String()] = models.DepartmentIndicatorAIRANDSPACEFORCE.String()
		expectedAffiliationToDepartmentIndicatorMap[models.AffiliationCOASTGUARD.String()] = models.DepartmentIndicatorCOASTGUARD.String()
		expectedAffiliationToDepartmentIndicatorMap[models.AffiliationSPACEFORCE.String()] = models.DepartmentIndicatorAIRANDSPACEFORCE.String()

		// setup department affiliation to GBLOC mappings
		expected_gbloc := "TEST-GBLOC"
		jppsoRegion := models.JppsoRegions{
			Code: expected_gbloc,
			Name: "TEST PPM",
		}
		suite.MustSave(&jppsoRegion)

		defaultGblocAors := models.GblocAors{
			JppsoRegionID:    jppsoRegion.ID,
			OconusRateAreaID: oconusRateArea.ID,
			//DepartmentIndicator is nil,
		}
		suite.MustSave(&defaultGblocAors)

		// setup specific departmentAffiliation mapping for each branch
		for _, departmentIndicator := range departmentIndicators {
			gblocAors := models.GblocAors{
				JppsoRegionID:       jppsoRegion.ID,
				OconusRateAreaID:    oconusRateArea.ID,
				DepartmentIndicator: models.StringPointer(departmentIndicator.String()),
			}
			suite.MustSave(&gblocAors)
		}

		// loop through and make sure all branches are using it's own dedicated GBLOC and not default
		for _, affiliation := range serviceAffiliations {
			serviceMember := setupServiceMember(affiliation)
			appCtx := suite.AppContextWithSessionForTest(&auth.Session{
				ServiceMemberID: serviceMember.ID,
			})
			suite.Nil(err)
			departmentIndictor, err := findOconusGblocDepartmentIndicator(appCtx, dutylocation)
			suite.NotNil(departmentIndictor)
			suite.Nil(err)
			suite.NotNil(departmentIndictor.DepartmentIndicator)
			if match, ok := expectedAffiliationToDepartmentIndicatorMap[affiliation.String()]; ok {
				// verify service member's affiliation matches on specific departmentIndicator mapping record
				suite.Equal(match, *departmentIndictor.DepartmentIndicator)
			} else {
				suite.Fail(fmt.Sprintf("key does not exist for %s", affiliation.String()))
			}
			suite.Equal(expected_gbloc, departmentIndictor.Gbloc)
		}
	})

	suite.Run("failure -- returns error when there are default and no department specific GBLOC", func() {
		contract, err := createContract(suite.AppContextForTest(), testContractCode, testContractName)
		suite.NotNil(contract)
		suite.FatalNoError(err)

		_, _, _, dutylocation := setupDataForOconusSearchCounselingOffice(*contract, testPostalCode, testGbloc, testTransportationName)

		// No specific departmentAffiliation mapping or default were created.
		// Expect an error response when nothing is found.
		serviceMember := setupServiceMember(models.AffiliationAIRFORCE)
		appCtx := suite.AppContextWithSessionForTest(&auth.Session{
			ServiceMemberID: serviceMember.ID,
		})
		suite.Nil(err)
		departmentIndictor, err := findOconusGblocDepartmentIndicator(appCtx, dutylocation)
		suite.Nil(departmentIndictor)
		suite.NotNil(err)
	})

	suite.Run("failure - findOconusGblocDepartmentIndicator - returns error when find service member ID fails", func() {
		contract, err := createContract(suite.AppContextForTest(), testContractCode, testContractName)
		suite.NotNil(contract)
		suite.FatalNoError(err)

		_, _, _, dutylocation := setupDataForOconusSearchCounselingOffice(*contract, testPostalCode, testGbloc, testTransportationName)

		appCtx := suite.AppContextWithSessionForTest(&auth.Session{
			// create fake service member ID to raise NOT found error
			ServiceMemberID: uuid.Must(uuid.NewV4()),
		})

		suite.Nil(err)
		departmentIndictor, err := findOconusGblocDepartmentIndicator(appCtx, dutylocation)
		suite.Nil(departmentIndictor)
		suite.NotNil(err)
	})

	suite.Run("failure - not found duty location returns error", func() {
		appCtx := suite.AppContextWithSessionForTest(&auth.Session{
			ServiceMemberID: uuid.Must(uuid.NewV4()),
		})
		unknown_duty_location_id := uuid.Must(uuid.NewV4())
		offices, err := findCounselingOffice(appCtx, unknown_duty_location_id)
		suite.Nil(offices)
		suite.NotNil(err)
	})

	suite.Run("success - offices using default departmentIndicator mapping", func() {
		contract, err := createContract(suite.AppContextForTest(), testContractCode, testContractName)
		suite.NotNil(contract)
		suite.FatalNoError(err)

		_, oconusRateArea, _, dutylocation := setupDataForOconusSearchCounselingOffice(*contract, testPostalCode, testGbloc, testTransportationName)

		// setup department affiliation to GBLOC mappings
		jppsoRegion := models.JppsoRegions{
			Code: testGbloc,
			Name: "TEST PPM",
		}
		suite.MustSave(&jppsoRegion)

		gblocAors := models.GblocAors{
			JppsoRegionID:    jppsoRegion.ID,
			OconusRateAreaID: oconusRateArea.ID,
			// DepartmentIndicator is nil,
		}
		suite.MustSave(&gblocAors)

		postalCodeToGBLOC := models.PostalCodeToGBLOC{
			PostalCode: testPostalCode,
			GBLOC:      testGbloc,
			CreatedAt:  time.Now(),
			UpdatedAt:  time.Now(),
		}
		suite.MustSave(&postalCodeToGBLOC)

		serviceMember := setupServiceMember(models.AffiliationAIRFORCE)
		appCtx := suite.AppContextWithSessionForTest(&auth.Session{
			ServiceMemberID: serviceMember.ID,
		})

		suite.Nil(err)
		offices, err := findCounselingOffice(appCtx, dutylocation.ID)
		suite.NotNil(offices)
		suite.Nil(err)
		suite.Equal(1, len(offices))
		suite.Equal(testTransportationName, offices[0].Name)

		// add another transportation office
		factory.BuildTransportationOffice(suite.DB(), []factory.Customization{
			{
				Model: models.TransportationOffice{
					Name:             testTransportationName2,
					ProvidesCloseout: true,
					Gbloc:            testGbloc,
				},
			},
		}, nil)
		offices, err = findCounselingOffice(appCtx, dutylocation.ID)
		suite.NotNil(offices)
		suite.Nil(err)
		suite.Equal(2, len(offices))
	})

	suite.Run("success - returns correct office based on service affiliation -- simulate Zone 2 scenerio", func() {
		contract, err := createContract(suite.AppContextForTest(), testContractCode, testContractName)
		suite.NotNil(contract)
		suite.FatalNoError(err)

		_, oconusRateArea, _, dutylocation := setupDataForOconusSearchCounselingOffice(*contract, testPostalCode, testGbloc, testTransportationName)

		// ******************************************************************************
		// setup department affiliation to GBLOC mappings for AF/SF
		// ******************************************************************************
		jppsoRegion_AFSF := models.JppsoRegions{
			Code: testGbloc,
			Name: "TEST PPO",
		}
		suite.MustSave(&jppsoRegion_AFSF)

		gblocAors_AFSF := models.GblocAors{
			JppsoRegionID:       jppsoRegion_AFSF.ID,
			OconusRateAreaID:    oconusRateArea.ID,
			DepartmentIndicator: models.StringPointer(models.DepartmentIndicatorAIRANDSPACEFORCE.String()),
		}
		suite.MustSave(&gblocAors_AFSF)

		postalCodeToGBLOC_AFSF := models.PostalCodeToGBLOC{
			PostalCode: testPostalCode,
			GBLOC:      testGbloc,
			CreatedAt:  time.Now(),
			UpdatedAt:  time.Now(),
		}
		suite.MustSave(&postalCodeToGBLOC_AFSF)
		// ******************************************************************************

		// ******************************************************************************
		// setup department affiliation to GBLOC mappings for other branches NOT AF/SF
		// ******************************************************************************
		jppsoRegion_not_AFSF := models.JppsoRegions{
			Code: testGbloc2,
			Name: "TEST PPO 2",
		}
		suite.MustSave(&jppsoRegion_not_AFSF)

		gblocAors_not_AFSF := models.GblocAors{
			JppsoRegionID:    jppsoRegion_not_AFSF.ID,
			OconusRateAreaID: oconusRateArea.ID,
		}
		suite.MustSave(&gblocAors_not_AFSF)

		postalCodeToGBLOC_not_AFSF := models.PostalCodeToGBLOC{
			PostalCode: testPostalCode2,
			GBLOC:      testGbloc2,
			CreatedAt:  time.Now(),
			UpdatedAt:  time.Now(),
		}
		suite.MustSave(&postalCodeToGBLOC_not_AFSF)

		// add transportation office for other branches not AF/SF
		factory.BuildTransportationOffice(suite.DB(), []factory.Customization{
			{
				Model: models.TransportationOffice{
					Name:             testTransportationName2,
					ProvidesCloseout: true,
					Gbloc:            testGbloc2,
				},
			},
		}, nil)
		// ******************************************************************************

		for _, affiliation := range serviceAffiliations {
			serviceMember := setupServiceMember(affiliation)
			if affiliation == models.AffiliationAIRFORCE || affiliation == models.AffiliationSPACEFORCE {
				appCtx := suite.AppContextWithSessionForTest(&auth.Session{
					ServiceMemberID: serviceMember.ID,
				})
				offices, err := findCounselingOffice(appCtx, dutylocation.ID)
				suite.NotNil(offices)
				suite.Nil(err)
				suite.Equal(1, len(offices))
				// verify expected office is for AF/SF and not for Navy ..etc..
				suite.Equal(testTransportationName, offices[0].Name)
				suite.NotEqual(testTransportationName2, offices[0].Name)
			} else {
				appCtx := suite.AppContextWithSessionForTest(&auth.Session{
					ServiceMemberID: serviceMember.ID,
				})
				offices, err := findCounselingOffice(appCtx, dutylocation.ID)
				suite.NotNil(offices)
				suite.Nil(err)
				suite.Equal(1, len(offices))
				// verify expected office is for Navy ..etc.. and not AF/SF
				suite.Equal(testTransportationName2, offices[0].Name)
				suite.NotEqual(testTransportationName, offices[0].Name)
			}
		}
	})
<<<<<<< HEAD

=======
>>>>>>> eb4a21d3
}

func (suite *TransportationOfficeServiceSuite) Test_GetTransportationOffice() {
	suite.toFetcher = NewTransportationOfficesFetcher()
	transportationOffice1 := factory.BuildTransportationOffice(suite.DB(), []factory.Customization{
		{
			Model: models.TransportationOffice{
				Name:             "OFFICE ONE",
				ProvidesCloseout: true,
			},
		},
	}, nil)

	transportationOffice2 := factory.BuildTransportationOffice(suite.DB(), []factory.Customization{
		{
			Model: models.TransportationOffice{
				Name:             "OFFICE TWO",
				ProvidesCloseout: false,
			},
		},
	}, nil)

	office1t, err1t := suite.toFetcher.GetTransportationOffice(suite.AppContextForTest(), transportationOffice1.ID, true)
	office1f, err1f := suite.toFetcher.GetTransportationOffice(suite.AppContextForTest(), transportationOffice1.ID, false)

	_, err2t := suite.toFetcher.GetTransportationOffice(suite.AppContextForTest(), transportationOffice2.ID, true)
	office2f, err2f := suite.toFetcher.GetTransportationOffice(suite.AppContextForTest(), transportationOffice2.ID, false)

	suite.NoError(err1t)
	suite.NoError(err1f)
	// Should return an error since no office matches the ID and provides closeout
	suite.Error(err2t)
	suite.NoError(err2f)

	suite.Equal("OFFICE ONE", office1t.Name)
	suite.Equal("OFFICE ONE", office1f.Name)
	suite.Equal("OFFICE TWO", office2f.Name)
}<|MERGE_RESOLUTION|>--- conflicted
+++ resolved
@@ -639,10 +639,6 @@
 			}
 		}
 	})
-<<<<<<< HEAD
-
-=======
->>>>>>> eb4a21d3
 }
 
 func (suite *TransportationOfficeServiceSuite) Test_GetTransportationOffice() {
