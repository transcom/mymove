package transportationoffice

import (
	"fmt"
	"testing"
	"time"

	"github.com/gofrs/uuid"
	"github.com/stretchr/testify/suite"

	"github.com/transcom/mymove/pkg/appcontext"
	"github.com/transcom/mymove/pkg/auth"
	"github.com/transcom/mymove/pkg/factory"
	"github.com/transcom/mymove/pkg/models"
	"github.com/transcom/mymove/pkg/services"
	"github.com/transcom/mymove/pkg/testingsuite"
)

type TransportationOfficeServiceSuite struct {
	*testingsuite.PopTestSuite
	toFetcher services.TransportationOfficesFetcher
}

func TestTransportationOfficeServiceSuite(t *testing.T) {

	ts := &TransportationOfficeServiceSuite{
		PopTestSuite: testingsuite.NewPopTestSuite(
			testingsuite.CurrentPackage(),
			testingsuite.WithPerTestTransaction(),
		),
	}
	suite.Run(t, ts)
	ts.PopTestSuite.TearDown()
}

func (suite *TransportationOfficeServiceSuite) Test_SearchTransportationOffice() {

	transportationOffice := factory.BuildTransportationOffice(suite.DB(), []factory.Customization{
		{
			Model: models.TransportationOffice{
				Name:             "LRC Fort Knox",
				ProvidesCloseout: true,
			},
		},
	}, nil)
	office, err := FindTransportationOffice(suite.AppContextForTest(), "LRC Fort Knox", true)

	suite.NoError(err)
	suite.Equal(transportationOffice.Name, office[0].Name)
	suite.Equal(transportationOffice.Address.ID, office[0].Address.ID)
	suite.Equal(transportationOffice.Gbloc, office[0].Gbloc)

}

func (suite *TransportationOfficeServiceSuite) Test_SearchWithNoTransportationOffices() {

	office, err := FindTransportationOffice(suite.AppContextForTest(), "LRC Fort Knox", true)
	suite.NoError(err)
	suite.Len(office, 0)
}

func (suite *TransportationOfficeServiceSuite) Test_SortedTransportationOffices() {

	transportationOffice1 := factory.BuildTransportationOffice(suite.DB(), []factory.Customization{
		{
			Model: models.TransportationOffice{
				Name:             "JPPSO",
				ProvidesCloseout: true,
			},
		},
	}, nil)

	transportationOffice3 := factory.BuildTransportationOffice(suite.DB(), []factory.Customization{
		{
			Model: models.TransportationOffice{
				Name:             "SO",
				ProvidesCloseout: true,
			},
		},
	}, nil)

	transportationOffice2 := factory.BuildTransportationOffice(suite.DB(), []factory.Customization{
		{
			Model: models.TransportationOffice{
				Name:             "PPSO",
				ProvidesCloseout: true,
			},
		},
	}, nil)

	office, err := FindTransportationOffice(suite.AppContextForTest(), "JPPSO", true)

	suite.NoError(err)
	suite.Equal(transportationOffice1.Name, office[0].Name)
	suite.Equal(transportationOffice1.ProvidesCloseout, true)
	suite.Equal(transportationOffice2.Name, office[1].Name)
	suite.Equal(transportationOffice2.ProvidesCloseout, true)
	suite.Equal(transportationOffice3.Name, office[2].Name)
	suite.Equal(transportationOffice3.ProvidesCloseout, true)

}

func (suite *TransportationOfficeServiceSuite) Test_FindCounselingOffices() {
	// duty location in KKFA with provies services counseling false
	customAddress1 := models.Address{
		ID:         uuid.Must(uuid.NewV4()),
		PostalCode: "59801",
	}
	factory.BuildDutyLocation(suite.DB(), []factory.Customization{
		{Model: customAddress1, Type: &factory.Addresses.DutyLocationAddress},
		{
			Model: models.DutyLocation{
				ProvidesServicesCounseling: false,
			},
		},
		{
			Model: models.TransportationOffice{
				Name: "PPPO Holloman AFB - USAF",
			},
		},
	}, nil)

	// duty location in KKFA with provides services counseling true
	customAddress2 := models.Address{
		ID:         uuid.Must(uuid.NewV4()),
		PostalCode: "59801",
	}
	factory.BuildDutyLocation(suite.DB(), []factory.Customization{
		{Model: customAddress2, Type: &factory.Addresses.DutyLocationAddress},
		{
			Model: models.DutyLocation{
				ProvidesServicesCounseling: true,
			},
		},
		{
			Model: models.TransportationOffice{
				Name: "PPPO Hill AFB - USAF",
			},
		},
	}, nil)

	// duty location in KKFA with provides services counseling true
	customAddress3 := models.Address{
		ID:         uuid.Must(uuid.NewV4()),
		PostalCode: "59801",
	}
	origDutyLocation := factory.BuildDutyLocation(suite.DB(), []factory.Customization{
		{Model: customAddress3, Type: &factory.Addresses.DutyLocationAddress},
		{
			Model: models.DutyLocation{
				ProvidesServicesCounseling: true,
			},
		},
		{
			Model: models.TransportationOffice{
				Name:             "PPPO Travis AFB - USAF",
				Gbloc:            "KKFA",
				ProvidesCloseout: true,
			},
		},
	}, nil)

	// duty location NOT in KKFA with provides services counseling true
	customAddress4 := models.Address{
		ID:         uuid.Must(uuid.NewV4()),
		PostalCode: "20906",
	}
	factory.BuildDutyLocation(suite.DB(), []factory.Customization{
		{Model: customAddress4, Type: &factory.Addresses.DutyLocationAddress},
		{
			Model: models.DutyLocation{
				ProvidesServicesCounseling: true,
			},
		},
		{
			Model: models.TransportationOffice{
				Name:             "PPPO Fort Meade - USA",
				Gbloc:            "BGCA",
				ProvidesCloseout: true,
			},
		},
	}, nil)

	offices, err := findCounselingOffice(suite.AppContextForTest(), origDutyLocation.ID)

	suite.NoError(err)
	suite.Len(offices, 2)
	suite.Equal(offices[0].Name, "PPPO Hill AFB - USAF")
	suite.Equal(offices[1].Name, "PPPO Travis AFB - USAF")
}

<<<<<<< HEAD
func (suite *TransportationOfficeServiceSuite) Test_GetTransportationOffice() {
	suite.toFetcher = NewTransportationOfficesFetcher()
	transportationOffice1 := factory.BuildTransportationOffice(suite.DB(), []factory.Customization{
		{
			Model: models.TransportationOffice{
				Name:             "OFFICE ONE",
				ProvidesCloseout: true,
			},
		},
	}, nil)

	transportationOffice2 := factory.BuildTransportationOffice(suite.DB(), []factory.Customization{
		{
			Model: models.TransportationOffice{
				Name:             "OFFICE TWO",
				ProvidesCloseout: false,
			},
		},
	}, nil)

	office1t, err1t := suite.toFetcher.GetTransportationOffice(suite.AppContextForTest(), transportationOffice1.ID, true)
	office1f, err1f := suite.toFetcher.GetTransportationOffice(suite.AppContextForTest(), transportationOffice1.ID, false)

	_, err2t := suite.toFetcher.GetTransportationOffice(suite.AppContextForTest(), transportationOffice2.ID, true)
	office2f, err2f := suite.toFetcher.GetTransportationOffice(suite.AppContextForTest(), transportationOffice2.ID, false)

	suite.NoError(err1t)
	suite.NoError(err1f)
	// Should return an error since no office matches the ID and provides closeout
	suite.Error(err2t)
	suite.NoError(err2f)

	suite.Equal("OFFICE ONE", office1t.Name)
	suite.Equal("OFFICE ONE", office1f.Name)
	suite.Equal("OFFICE TWO", office2f.Name)
=======
func (suite *TransportationOfficeServiceSuite) Test_Oconus_AK_FindCounselingOffices() {
	testContractName := "Test_findOconusGblocDepartmentIndicator"
	testContractCode := "Test_findOconusGblocDepartmentIndicator_Code"
	testPostalCode := "99790"
	testPostalCode2 := "99701"
	testGbloc := "ABCD"
	testGbloc2 := "EFGH"
	testTransportationName := "TEST - PPO"
	testTransportationName2 := "TEST - PPO2"

	serviceAffiliations := []models.ServiceMemberAffiliation{models.AffiliationARMY,
		models.AffiliationNAVY, models.AffiliationMARINES, models.AffiliationAIRFORCE, models.AffiliationCOASTGUARD,
		models.AffiliationSPACEFORCE}

	setupServiceMember := func(serviceMemberAffiliation models.ServiceMemberAffiliation) models.ServiceMember {
		customServiceMember := models.ServiceMember{
			FirstName:          models.StringPointer("Gregory"),
			LastName:           models.StringPointer("Van der Heide"),
			Telephone:          models.StringPointer("999-999-9999"),
			SecondaryTelephone: models.StringPointer("123-555-9999"),
			PersonalEmail:      models.StringPointer("peyton@example.com"),
			Edipi:              models.StringPointer("1000011111"),
			Affiliation:        &serviceMemberAffiliation,
			Suffix:             models.StringPointer("Random suffix string"),
			PhoneIsPreferred:   models.BoolPointer(false),
			EmailIsPreferred:   models.BoolPointer(false),
		}

		customAddress := models.Address{
			StreetAddress1: "987 Another Street",
		}

		customUser := models.User{
			OktaEmail: "test_email@email.com",
		}

		serviceMember := factory.BuildServiceMember(suite.DB(), []factory.Customization{
			{Model: customServiceMember},
			{Model: customAddress},
			{Model: customUser},
		}, nil)

		return serviceMember
	}

	createContract := func(appCtx appcontext.AppContext, contractCode string, contractName string) (*models.ReContract, error) {
		// See if contract code already exists.
		exists, err := appCtx.DB().Where("code = ?", contractCode).Exists(&models.ReContract{})
		if err != nil {
			return nil, fmt.Errorf("could not determine if contract code [%s] existed: %w", contractCode, err)
		}
		if exists {
			return nil, fmt.Errorf("the provided contract code [%s] already exists", contractCode)
		}

		// Contract code is new; insert it.
		contract := models.ReContract{
			Code: contractCode,
			Name: contractName,
		}
		verrs, err := appCtx.DB().ValidateAndSave(&contract)
		if verrs.HasAny() {
			return nil, fmt.Errorf("validation errors when saving contract [%+v]: %w", contract, verrs)
		}
		if err != nil {
			return nil, fmt.Errorf("could not save contract [%+v]: %w", contract, err)
		}
		return &contract, nil
	}

	setupDataForOconusSearchCounselingOffice := func(contract models.ReContract, postalCode string, gbloc string, transportationName string) (models.ReRateArea, models.OconusRateArea, models.UsPostRegionCity, models.DutyLocation) {
		rateAreaCode := uuid.Must(uuid.NewV4()).String()[0:5]
		rateArea := models.ReRateArea{
			ID:         uuid.Must(uuid.NewV4()),
			ContractID: contract.ID,
			IsOconus:   true,
			Code:       rateAreaCode,
			Name:       fmt.Sprintf("Alaska-%s", rateAreaCode),
			Contract:   contract,
		}
		verrs, err := suite.DB().ValidateAndCreate(&rateArea)
		if verrs.HasAny() {
			suite.Fail(verrs.Error())
		}
		if err != nil {
			suite.Fail(err.Error())
		}

		us_country, err := models.FetchCountryByCode(suite.DB(), "US")
		suite.NotNil(us_country)
		suite.Nil(err)

		usprc, err := models.FindByZipCode(suite.AppContextForTest().DB(), postalCode)
		suite.NotNil(usprc)
		suite.FatalNoError(err)

		oconusRateArea := models.OconusRateArea{
			ID:                 uuid.Must(uuid.NewV4()),
			RateAreaId:         rateArea.ID,
			CountryId:          us_country.ID,
			UsPostRegionCityId: usprc.ID,
			Active:             true,
		}
		verrs, err = suite.DB().ValidateAndCreate(&oconusRateArea)
		if verrs.HasAny() {
			suite.Fail(verrs.Error())
		}
		if err != nil {
			suite.Fail(err.Error())
		}

		address := models.Address{
			StreetAddress1:     "n/a",
			City:               "SomeCity",
			State:              "AK",
			PostalCode:         postalCode,
			County:             "SomeCounty",
			IsOconus:           models.BoolPointer(true),
			UsPostRegionCityId: &usprc.ID,
			CountryId:          models.UUIDPointer(us_country.ID),
		}
		suite.MustSave(&address)

		origDutyLocation := factory.BuildDutyLocation(suite.DB(), []factory.Customization{
			{
				Model: models.DutyLocation{
					AddressID:                  address.ID,
					ProvidesServicesCounseling: true,
				},
			},
			{
				Model: models.TransportationOffice{
					Name:             transportationName,
					Gbloc:            gbloc,
					ProvidesCloseout: true,
				},
			},
		}, nil)
		suite.MustSave(&origDutyLocation)

		found_duty_location, _ := models.FetchDutyLocation(suite.DB(), origDutyLocation.ID)

		return rateArea, oconusRateArea, *usprc, found_duty_location
	}

	suite.Run("success - findOconusGblocDepartmentIndicator - returns default GLOC for departmentAffiliation if no specific departmentAffilation mapping is defined", func() {
		contract, err := createContract(suite.AppContextForTest(), testContractCode, testContractName)
		suite.NotNil(contract)
		suite.FatalNoError(err)

		const fairbanksAlaskaPostalCode = "99790"
		_, oconusRateArea, _, dutylocation := setupDataForOconusSearchCounselingOffice(*contract, fairbanksAlaskaPostalCode, testGbloc, testTransportationName)

		// setup department affiliation to GBLOC mappings
		expected_gbloc := "TEST-GBLOC"
		jppsoRegion := models.JppsoRegions{
			Code: expected_gbloc,
			Name: "TEST PPM",
		}
		suite.MustSave(&jppsoRegion)

		gblocAors := models.GblocAors{
			JppsoRegionID:    jppsoRegion.ID,
			OconusRateAreaID: oconusRateArea.ID,
			// DepartmentIndicator is nil,
		}
		suite.MustSave(&gblocAors)

		serviceAffiliations := []models.ServiceMemberAffiliation{models.AffiliationARMY,
			models.AffiliationNAVY, models.AffiliationMARINES, models.AffiliationAIRFORCE, models.AffiliationCOASTGUARD,
			models.AffiliationSPACEFORCE}

		// loop through and make sure all branches are using expected default GBLOC
		for _, affiliation := range serviceAffiliations {
			serviceMember := setupServiceMember(affiliation)
			appCtx := suite.AppContextWithSessionForTest(&auth.Session{
				ServiceMemberID: serviceMember.ID,
			})
			suite.Nil(err)
			departmentIndictor, err := findOconusGblocDepartmentIndicator(appCtx, dutylocation)
			suite.NotNil(departmentIndictor)
			suite.Nil(err)
			suite.Nil(departmentIndictor.DepartmentIndicator)
			suite.Equal(expected_gbloc, departmentIndictor.Gbloc)
		}
	})

	suite.Run("success - findOconusGblocDepartmentIndicator - returns specific GLOC for departmentAffiliation when a specific departmentAffilation mapping is defined", func() {
		contract, err := createContract(suite.AppContextForTest(), testContractCode, testContractName)
		suite.NotNil(contract)
		suite.FatalNoError(err)

		_, oconusRateArea, _, dutylocation := setupDataForOconusSearchCounselingOffice(*contract, testPostalCode, testGbloc, testTransportationName)

		departmentIndicators := []models.DepartmentIndicator{models.DepartmentIndicatorARMY,
			models.DepartmentIndicatorARMYCORPSOFENGINEERS, models.DepartmentIndicatorCOASTGUARD,
			models.DepartmentIndicatorNAVYANDMARINES, models.DepartmentIndicatorAIRANDSPACEFORCE}

		expectedAffiliationToDepartmentIndicatorMap := make(map[string]string, 0)
		expectedAffiliationToDepartmentIndicatorMap[models.AffiliationARMY.String()] = models.DepartmentIndicatorARMY.String()
		expectedAffiliationToDepartmentIndicatorMap[models.AffiliationNAVY.String()] = models.DepartmentIndicatorNAVYANDMARINES.String()
		expectedAffiliationToDepartmentIndicatorMap[models.AffiliationMARINES.String()] = models.DepartmentIndicatorNAVYANDMARINES.String()
		expectedAffiliationToDepartmentIndicatorMap[models.AffiliationAIRFORCE.String()] = models.DepartmentIndicatorAIRANDSPACEFORCE.String()
		expectedAffiliationToDepartmentIndicatorMap[models.AffiliationCOASTGUARD.String()] = models.DepartmentIndicatorCOASTGUARD.String()
		expectedAffiliationToDepartmentIndicatorMap[models.AffiliationSPACEFORCE.String()] = models.DepartmentIndicatorAIRANDSPACEFORCE.String()

		// setup department affiliation to GBLOC mappings
		expected_gbloc := "TEST-GBLOC"
		jppsoRegion := models.JppsoRegions{
			Code: expected_gbloc,
			Name: "TEST PPM",
		}
		suite.MustSave(&jppsoRegion)

		defaultGblocAors := models.GblocAors{
			JppsoRegionID:    jppsoRegion.ID,
			OconusRateAreaID: oconusRateArea.ID,
			//DepartmentIndicator is nil,
		}
		suite.MustSave(&defaultGblocAors)

		// setup specific departmentAffiliation mapping for each branch
		for _, departmentIndicator := range departmentIndicators {
			gblocAors := models.GblocAors{
				JppsoRegionID:       jppsoRegion.ID,
				OconusRateAreaID:    oconusRateArea.ID,
				DepartmentIndicator: models.StringPointer(departmentIndicator.String()),
			}
			suite.MustSave(&gblocAors)
		}

		// loop through and make sure all branches are using it's own dedicated GBLOC and not default
		for _, affiliation := range serviceAffiliations {
			serviceMember := setupServiceMember(affiliation)
			appCtx := suite.AppContextWithSessionForTest(&auth.Session{
				ServiceMemberID: serviceMember.ID,
			})
			suite.Nil(err)
			departmentIndictor, err := findOconusGblocDepartmentIndicator(appCtx, dutylocation)
			suite.NotNil(departmentIndictor)
			suite.Nil(err)
			suite.NotNil(departmentIndictor.DepartmentIndicator)
			if match, ok := expectedAffiliationToDepartmentIndicatorMap[affiliation.String()]; ok {
				// verify service member's affiliation matches on specific departmentIndicator mapping record
				suite.Equal(match, *departmentIndictor.DepartmentIndicator)
			} else {
				suite.Fail(fmt.Sprintf("key does not exist for %s", affiliation.String()))
			}
			suite.Equal(expected_gbloc, departmentIndictor.Gbloc)
		}
	})

	suite.Run("failure -- returns error when there are default and no department specific GBLOC", func() {
		contract, err := createContract(suite.AppContextForTest(), testContractCode, testContractName)
		suite.NotNil(contract)
		suite.FatalNoError(err)

		_, _, _, dutylocation := setupDataForOconusSearchCounselingOffice(*contract, testPostalCode, testGbloc, testTransportationName)

		// No specific departmentAffiliation mapping or default were created.
		// Expect an error response when nothing is found.
		serviceMember := setupServiceMember(models.AffiliationAIRFORCE)
		appCtx := suite.AppContextWithSessionForTest(&auth.Session{
			ServiceMemberID: serviceMember.ID,
		})
		suite.Nil(err)
		departmentIndictor, err := findOconusGblocDepartmentIndicator(appCtx, dutylocation)
		suite.Nil(departmentIndictor)
		suite.NotNil(err)
	})

	suite.Run("failure - findOconusGblocDepartmentIndicator - returns error when find service member ID fails", func() {
		contract, err := createContract(suite.AppContextForTest(), testContractCode, testContractName)
		suite.NotNil(contract)
		suite.FatalNoError(err)

		_, _, _, dutylocation := setupDataForOconusSearchCounselingOffice(*contract, testPostalCode, testGbloc, testTransportationName)

		appCtx := suite.AppContextWithSessionForTest(&auth.Session{
			// create fake service member ID to raise NOT found error
			ServiceMemberID: uuid.Must(uuid.NewV4()),
		})

		suite.Nil(err)
		departmentIndictor, err := findOconusGblocDepartmentIndicator(appCtx, dutylocation)
		suite.Nil(departmentIndictor)
		suite.NotNil(err)
	})

	suite.Run("failure - not found duty location returns error", func() {
		appCtx := suite.AppContextWithSessionForTest(&auth.Session{
			ServiceMemberID: uuid.Must(uuid.NewV4()),
		})
		unknown_duty_location_id := uuid.Must(uuid.NewV4())
		offices, err := findCounselingOffice(appCtx, unknown_duty_location_id)
		suite.Nil(offices)
		suite.NotNil(err)
	})

	suite.Run("success - offices using default departmentIndicator mapping", func() {
		contract, err := createContract(suite.AppContextForTest(), testContractCode, testContractName)
		suite.NotNil(contract)
		suite.FatalNoError(err)

		_, oconusRateArea, _, dutylocation := setupDataForOconusSearchCounselingOffice(*contract, testPostalCode, testGbloc, testTransportationName)

		// setup department affiliation to GBLOC mappings
		jppsoRegion := models.JppsoRegions{
			Code: testGbloc,
			Name: "TEST PPM",
		}
		suite.MustSave(&jppsoRegion)

		gblocAors := models.GblocAors{
			JppsoRegionID:    jppsoRegion.ID,
			OconusRateAreaID: oconusRateArea.ID,
			// DepartmentIndicator is nil,
		}
		suite.MustSave(&gblocAors)

		postalCodeToGBLOC := models.PostalCodeToGBLOC{
			PostalCode: testPostalCode,
			GBLOC:      testGbloc,
			CreatedAt:  time.Now(),
			UpdatedAt:  time.Now(),
		}
		suite.MustSave(&postalCodeToGBLOC)

		serviceMember := setupServiceMember(models.AffiliationAIRFORCE)
		appCtx := suite.AppContextWithSessionForTest(&auth.Session{
			ServiceMemberID: serviceMember.ID,
		})

		suite.Nil(err)
		offices, err := findCounselingOffice(appCtx, dutylocation.ID)
		suite.NotNil(offices)
		suite.Nil(err)
		suite.Equal(1, len(offices))
		suite.Equal(testTransportationName, offices[0].Name)

		// add another transportation office
		factory.BuildTransportationOffice(suite.DB(), []factory.Customization{
			{
				Model: models.TransportationOffice{
					Name:             testTransportationName2,
					ProvidesCloseout: true,
					Gbloc:            testGbloc,
				},
			},
		}, nil)
		offices, err = findCounselingOffice(appCtx, dutylocation.ID)
		suite.NotNil(offices)
		suite.Nil(err)
		suite.Equal(2, len(offices))
	})

	suite.Run("success - returns correct office based on service affiliation -- simulate Zone 2 scenerio", func() {
		contract, err := createContract(suite.AppContextForTest(), testContractCode, testContractName)
		suite.NotNil(contract)
		suite.FatalNoError(err)

		_, oconusRateArea, _, dutylocation := setupDataForOconusSearchCounselingOffice(*contract, testPostalCode, testGbloc, testTransportationName)

		// ******************************************************************************
		// setup department affiliation to GBLOC mappings for AF/SF
		// ******************************************************************************
		jppsoRegion_AFSF := models.JppsoRegions{
			Code: testGbloc,
			Name: "TEST PPO",
		}
		suite.MustSave(&jppsoRegion_AFSF)

		gblocAors_AFSF := models.GblocAors{
			JppsoRegionID:       jppsoRegion_AFSF.ID,
			OconusRateAreaID:    oconusRateArea.ID,
			DepartmentIndicator: models.StringPointer(models.DepartmentIndicatorAIRANDSPACEFORCE.String()),
		}
		suite.MustSave(&gblocAors_AFSF)

		postalCodeToGBLOC_AFSF := models.PostalCodeToGBLOC{
			PostalCode: testPostalCode,
			GBLOC:      testGbloc,
			CreatedAt:  time.Now(),
			UpdatedAt:  time.Now(),
		}
		suite.MustSave(&postalCodeToGBLOC_AFSF)
		// ******************************************************************************

		// ******************************************************************************
		// setup department affiliation to GBLOC mappings for other branches NOT AF/SF
		// ******************************************************************************
		jppsoRegion_not_AFSF := models.JppsoRegions{
			Code: testGbloc2,
			Name: "TEST PPO 2",
		}
		suite.MustSave(&jppsoRegion_not_AFSF)

		gblocAors_not_AFSF := models.GblocAors{
			JppsoRegionID:    jppsoRegion_not_AFSF.ID,
			OconusRateAreaID: oconusRateArea.ID,
		}
		suite.MustSave(&gblocAors_not_AFSF)

		postalCodeToGBLOC_not_AFSF := models.PostalCodeToGBLOC{
			PostalCode: testPostalCode2,
			GBLOC:      testGbloc2,
			CreatedAt:  time.Now(),
			UpdatedAt:  time.Now(),
		}
		suite.MustSave(&postalCodeToGBLOC_not_AFSF)

		// add transportation office for other branches not AF/SF
		factory.BuildTransportationOffice(suite.DB(), []factory.Customization{
			{
				Model: models.TransportationOffice{
					Name:             testTransportationName2,
					ProvidesCloseout: true,
					Gbloc:            testGbloc2,
				},
			},
		}, nil)
		// ******************************************************************************

		for _, affiliation := range serviceAffiliations {
			serviceMember := setupServiceMember(affiliation)
			if affiliation == models.AffiliationAIRFORCE || affiliation == models.AffiliationSPACEFORCE {
				appCtx := suite.AppContextWithSessionForTest(&auth.Session{
					ServiceMemberID: serviceMember.ID,
				})
				offices, err := findCounselingOffice(appCtx, dutylocation.ID)
				suite.NotNil(offices)
				suite.Nil(err)
				suite.Equal(1, len(offices))
				// verify expected office is for AF/SF and not for Navy ..etc..
				suite.Equal(testTransportationName, offices[0].Name)
				suite.NotEqual(testTransportationName2, offices[0].Name)
			} else {
				appCtx := suite.AppContextWithSessionForTest(&auth.Session{
					ServiceMemberID: serviceMember.ID,
				})
				offices, err := findCounselingOffice(appCtx, dutylocation.ID)
				suite.NotNil(offices)
				suite.Nil(err)
				suite.Equal(1, len(offices))
				// verify expected office is for Navy ..etc.. and not AF/SF
				suite.Equal(testTransportationName2, offices[0].Name)
				suite.NotEqual(testTransportationName, offices[0].Name)
			}
		}
	})
>>>>>>> 8d3fcf48
}<|MERGE_RESOLUTION|>--- conflicted
+++ resolved
@@ -189,43 +189,6 @@
 	suite.Equal(offices[1].Name, "PPPO Travis AFB - USAF")
 }
 
-<<<<<<< HEAD
-func (suite *TransportationOfficeServiceSuite) Test_GetTransportationOffice() {
-	suite.toFetcher = NewTransportationOfficesFetcher()
-	transportationOffice1 := factory.BuildTransportationOffice(suite.DB(), []factory.Customization{
-		{
-			Model: models.TransportationOffice{
-				Name:             "OFFICE ONE",
-				ProvidesCloseout: true,
-			},
-		},
-	}, nil)
-
-	transportationOffice2 := factory.BuildTransportationOffice(suite.DB(), []factory.Customization{
-		{
-			Model: models.TransportationOffice{
-				Name:             "OFFICE TWO",
-				ProvidesCloseout: false,
-			},
-		},
-	}, nil)
-
-	office1t, err1t := suite.toFetcher.GetTransportationOffice(suite.AppContextForTest(), transportationOffice1.ID, true)
-	office1f, err1f := suite.toFetcher.GetTransportationOffice(suite.AppContextForTest(), transportationOffice1.ID, false)
-
-	_, err2t := suite.toFetcher.GetTransportationOffice(suite.AppContextForTest(), transportationOffice2.ID, true)
-	office2f, err2f := suite.toFetcher.GetTransportationOffice(suite.AppContextForTest(), transportationOffice2.ID, false)
-
-	suite.NoError(err1t)
-	suite.NoError(err1f)
-	// Should return an error since no office matches the ID and provides closeout
-	suite.Error(err2t)
-	suite.NoError(err2f)
-
-	suite.Equal("OFFICE ONE", office1t.Name)
-	suite.Equal("OFFICE ONE", office1f.Name)
-	suite.Equal("OFFICE TWO", office2f.Name)
-=======
 func (suite *TransportationOfficeServiceSuite) Test_Oconus_AK_FindCounselingOffices() {
 	testContractName := "Test_findOconusGblocDepartmentIndicator"
 	testContractCode := "Test_findOconusGblocDepartmentIndicator_Code"
@@ -676,5 +639,41 @@
 			}
 		}
 	})
->>>>>>> 8d3fcf48
+}
+
+func (suite *TransportationOfficeServiceSuite) Test_GetTransportationOffice() {
+	suite.toFetcher = NewTransportationOfficesFetcher()
+	transportationOffice1 := factory.BuildTransportationOffice(suite.DB(), []factory.Customization{
+		{
+			Model: models.TransportationOffice{
+				Name:             "OFFICE ONE",
+				ProvidesCloseout: true,
+			},
+		},
+	}, nil)
+
+	transportationOffice2 := factory.BuildTransportationOffice(suite.DB(), []factory.Customization{
+		{
+			Model: models.TransportationOffice{
+				Name:             "OFFICE TWO",
+				ProvidesCloseout: false,
+			},
+		},
+	}, nil)
+
+	office1t, err1t := suite.toFetcher.GetTransportationOffice(suite.AppContextForTest(), transportationOffice1.ID, true)
+	office1f, err1f := suite.toFetcher.GetTransportationOffice(suite.AppContextForTest(), transportationOffice1.ID, false)
+
+	_, err2t := suite.toFetcher.GetTransportationOffice(suite.AppContextForTest(), transportationOffice2.ID, true)
+	office2f, err2f := suite.toFetcher.GetTransportationOffice(suite.AppContextForTest(), transportationOffice2.ID, false)
+
+	suite.NoError(err1t)
+	suite.NoError(err1f)
+	// Should return an error since no office matches the ID and provides closeout
+	suite.Error(err2t)
+	suite.NoError(err2f)
+
+	suite.Equal("OFFICE ONE", office1t.Name)
+	suite.Equal("OFFICE ONE", office1f.Name)
+	suite.Equal("OFFICE TWO", office2f.Name)
 }