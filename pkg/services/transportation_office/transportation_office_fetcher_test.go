--- conflicted
+++ resolved
@@ -285,27 +285,10 @@
 		suite.NotNil(usprc)
 		suite.FatalNoError(err)
 
-<<<<<<< HEAD
-		oconusRateArea := models.OconusRateArea{
-			ID:                 uuid.Must(uuid.NewV4()),
-			RateAreaId:         rateArea.ID,
-			CountryId:          us_country.ID,
-			UsPostRegionCityId: usprc.ID,
-			Active:             true,
-		}
-		verrs, err = suite.DB().ValidateAndCreate(&oconusRateArea)
-		if verrs.HasAny() {
-			suite.Fail(verrs.Error())
-		}
-		if err != nil {
-			suite.Fail(err.Error())
-		}
-=======
 		var oconusRateArea models.OconusRateArea
 		err = suite.DB().Where("us_post_region_cities_id = $1", usprc.ID).First(&oconusRateArea)
 		suite.Nil(err)
 		suite.NotNil(oconusRateArea)
->>>>>>> 1a97a7fd
 
 		address := models.Address{
 			StreetAddress1:     "n/a",
@@ -646,8 +629,6 @@
 			}
 		}
 	})
-<<<<<<< HEAD
-
 }
 
 func (suite *TransportationOfficeServiceSuite) Test_GetTransportationOffice() {
@@ -685,6 +666,4 @@
 	suite.Equal("OFFICE ONE", office1t.Name)
 	suite.Equal("OFFICE ONE", office1f.Name)
 	suite.Equal("OFFICE TWO", office2f.Name)
-=======
->>>>>>> 1a97a7fd
 }