package paymentrequest

import (
	"database/sql"
	"fmt"
	"strings"
	"time"

	"github.com/benbjohnson/clock"
	"github.com/gofrs/uuid"
	"github.com/spf13/pflag"
	"github.com/spf13/viper"
	"go.uber.org/zap"

	"github.com/transcom/mymove/pkg/appcontext"
	"github.com/transcom/mymove/pkg/cli"
	"github.com/transcom/mymove/pkg/db/sequence"
	ediinvoice "github.com/transcom/mymove/pkg/edi/invoice"
	"github.com/transcom/mymove/pkg/models"
	"github.com/transcom/mymove/pkg/notifications"
	paymentrequesthelper "github.com/transcom/mymove/pkg/payment_request"
	"github.com/transcom/mymove/pkg/services"
	"github.com/transcom/mymove/pkg/services/invoice"
	lineofaccounting "github.com/transcom/mymove/pkg/services/line_of_accounting"
	transportationaccountingcode "github.com/transcom/mymove/pkg/services/transportation_accounting_code"
)

// GexSendError is returned when there is an error sending an EDI to GEX
type GexSendError struct {
	paymentRequestID uuid.UUID
	err              error
}

func (e GexSendError) Error() string {
	return fmt.Sprintf("error sending the following EDI (PaymentRequest.ID: %s) to GEX: %s", e.paymentRequestID, e.err.Error())
}

type paymentRequestReviewedProcessor struct {
	reviewedPaymentRequestFetcher services.PaymentRequestReviewedFetcher
	ediGenerator                  services.GHCPaymentRequestInvoiceGenerator
	runSendToSyncada              bool // if false, do not send to Syncada, e.g. UT shouldn't send to Syncada
	gexSender                     services.GexSender
	sftpSender                    services.SyncadaSFTPSender
	notifications                 notifications.NotificationSender
}

// NewPaymentRequestReviewedProcessor returns a new payment request reviewed processor
func NewPaymentRequestReviewedProcessor(
	fetcher services.PaymentRequestReviewedFetcher,
	generator services.GHCPaymentRequestInvoiceGenerator,
	runSendToSyncada bool,
	gexSender services.GexSender,
	sftpSender services.SyncadaSFTPSender,
	notificationSender notifications.NotificationSender) services.PaymentRequestReviewedProcessor {

	return &paymentRequestReviewedProcessor{
		reviewedPaymentRequestFetcher: fetcher,
		ediGenerator:                  generator,
		gexSender:                     gexSender,
		sftpSender:                    sftpSender,
		runSendToSyncada:              runSendToSyncada,
		notifications:                 notificationSender}
}

// InitNewPaymentRequestReviewedProcessor initialize NewPaymentRequestReviewedProcessor for production use
func InitNewPaymentRequestReviewedProcessor(appCtx appcontext.AppContext, sendToSyncada bool, icnSequencer sequence.Sequencer, gexSender services.GexSender) (services.PaymentRequestReviewedProcessor, error) {
	reviewedPaymentRequestFetcher := NewPaymentRequestReviewedFetcher()
	tacFetcher := transportationaccountingcode.NewTransportationAccountingCodeFetcher()
	loaFetcher := lineofaccounting.NewLinesOfAccountingFetcher(tacFetcher)
	generator := invoice.NewGHCPaymentRequestInvoiceGenerator(icnSequencer, clock.New(), loaFetcher)
<<<<<<< HEAD
	notificationSender, notificationErr := notifications.InitEmail(viper.GetViper(), appCtx.Logger())
=======
	v := viper.New()
	flag := pflag.CommandLine
	v.SetEnvKeyReplacer(strings.NewReplacer("-", "_"))
	v.AutomaticEnv()

	cli.InitEmailFlags(flag)
	notificationSender, notificationErr := notifications.InitEmail(v, appCtx.Logger())
>>>>>>> 29909a9e
	if notificationErr != nil {
		appCtx.Logger().Error("notification sender initialization failed", zap.Error(notificationErr))
	}
	var sftpSession services.SyncadaSFTPSender
	if gexSender == nil {
		var err error
		sftpSession, err = invoice.InitNewSyncadaSFTPSession()
		if err != nil {
			// just log the error, sftpSession is set to nil if there is an error
			appCtx.Logger().Error(fmt.Errorf("configuration of SyncadaSFTPSession failed: %w", err).Error())
			return nil, err
		}
	}
	return NewPaymentRequestReviewedProcessor(
		reviewedPaymentRequestFetcher,
		generator,
		sendToSyncada,
		gexSender,
		sftpSession,
		notificationSender,
	), nil
}
func (p *paymentRequestReviewedProcessor) ProcessAndLockReviewedPR(appCtx appcontext.AppContext, pr models.PaymentRequest) error {
	transactionError := appCtx.NewTransaction(func(txnAppCtx appcontext.AppContext) error {
		var lockedPR models.PaymentRequest

		query := `
			SELECT * FROM payment_requests
			WHERE id = $1 FOR NO KEY UPDATE SKIP LOCKED;
		`
		err := txnAppCtx.DB().RawQuery(query, pr.ID).First(&lockedPR)
		if err != nil {
			if err == sql.ErrNoRows {
				return nil
			}
			return fmt.Errorf("failure retrieving payment request with ID: %s. Err: %w", pr.ID, err)
		}

		appCtx.Logger().Info("processing locked payment request",
			zap.String("paymentRequestID", pr.ID.String()),
			zap.String("moveTaskOrderID", pr.MoveTaskOrderID.String()))

		isProd := false
		v := viper.New()
		v.SetEnvKeyReplacer(strings.NewReplacer("-", "_"))
		v.AutomaticEnv()
		envFlag := v.GetString(cli.EnvironmentFlag)
		if envFlag == "production" || envFlag == "prod" || envFlag == "prd" {
			isProd = true
		}
		// generate EDI file
		var edi858c ediinvoice.Invoice858C
		edi858c, err = p.ediGenerator.Generate(txnAppCtx, lockedPR, isProd)
		icn := edi858c.ISA.InterchangeControlNumber
		if err != nil {
			return fmt.Errorf("function ProcessReviewedPaymentRequest failed call to generator.Generate: %w", err)
		}
		var edi858cString string
		edi858cString, err = edi858c.EDIString(txnAppCtx.Logger())
		if err != nil {
			return fmt.Errorf("function ProcessReviewedPaymentRequest failed call to edi858c.EDIString: %w", err)
		}

		txnAppCtx.Logger().Info("858 Processor calling SendToSyncada...",
			zap.Int64("858 ICN", edi858c.ISA.InterchangeControlNumber),
			zap.String("ShipmentIdentificationNumber/PaymentRequestNumber", edi858c.Header.ShipmentInformation.ShipmentIdentificationNumber),
			zap.String("ReferenceIdentification/PaymentRequestNumber", edi858c.Header.PaymentRequestNumber.ReferenceIdentification),
			zap.String("Date", edi858c.ISA.InterchangeDate),
			zap.String("Time", edi858c.ISA.InterchangeTime),
			zap.String("UsageIndicator (ISA-15)", edi858c.ISA.UsageIndicator),
		)
		// Send EDI string to Syncada
		// If sent successfully to GEX, update payment request status to SENT_TO_GEX.
		var ediFileName string
		ediFileName, err = paymentrequesthelper.SendToSyncada(txnAppCtx, edi858cString, icn, p.gexSender, p.sftpSender, p.runSendToSyncada)
		if err != nil {
			return GexSendError{paymentRequestID: lockedPR.ID, err: err}
		}
		sentToGexAt := time.Now()
		lockedPR.SentToGexAt = &sentToGexAt
		lockedPR.Status = models.PaymentRequestStatusSentToGex
		err = txnAppCtx.DB().Update(&lockedPR)

		err1 := models.CreatePaymentRequestEdiFile(txnAppCtx.DB(), ediFileName, edi858cString, pr.PaymentRequestNumber)
		if err1 != nil {
			return fmt.Errorf("failure creating payment request EDI file: %w", err1)
		}

		if err != nil {
			return fmt.Errorf("failure updating payment request status: %w", err)
		}

		return nil
	})
	paymentRequestNotifier := notifications.NewPaymentRequestFailed(pr)

	if transactionError != nil {
		errDescription := transactionError.Error()

		errToSave := models.EdiError{
			PaymentRequestID:           pr.ID,
			InterchangeControlNumberID: nil,
			Code:                       nil,
			Description:                &errDescription,
			EDIType:                    models.EDIType858,
		}
		verrs, err := appCtx.DB().ValidateAndCreate(&errToSave)

		// We are just logging these errors instead of returning them to avoid obscuring the original error
		if err != nil {
			appCtx.Logger().Error(
				"failed to save EDI 858 error",
				zap.String("PaymentRequestID", pr.ID.String()),
				zap.Error(err),
			)
		} else if verrs != nil && verrs.HasAny() {
			appCtx.Logger().Error(
				"failed to save EDI 858 error due to validation errors",
				zap.String("PaymentRequestID", pr.ID.String()),
				zap.Error(verrs),
			)
		}
		//send email to open HDT for review for payment requests that failed to send to GEX
		err = p.notifications.SendNotification(appCtx, paymentRequestNotifier)
		if err != nil {
			appCtx.Logger().Error(
				"failed to send notification for payment request that failed to send to GEX",
				zap.String("PaymentRequestID", pr.ID.String()),
				zap.Error(verrs))
		}
		switch transactionError.(type) {
		case GexSendError:
			// if we failed in sending there is nothing to do here but retry later so keep the status the same
		default:
			pr.Status = models.PaymentRequestStatusEDIError
			//send email to open HDT for review for payment requests that failed to send to GEX
			err = p.notifications.SendNotification(appCtx, paymentRequestNotifier)
			if err != nil {
				appCtx.Logger().Error(
					"failed to send notification for payment request that failed to send to GEX",
					zap.String("PaymentRequestID", pr.ID.String()),
					zap.Error(verrs))
			}
		}
		verrs, err = appCtx.DB().ValidateAndUpdate(&pr)
		if err != nil {
			appCtx.Logger().Error(
				"error while updating payment request status",
				zap.String("PaymentRequestID", pr.ID.String()),
				zap.Error(err),
			)
		} else if verrs != nil && verrs.HasAny() {
			appCtx.Logger().Error(
				"failed to update payment request status due to validation errors",
				zap.String("PaymentRequestID", pr.ID.String()),
				zap.Error(verrs),
			)
		}

		return transactionError
	}
	return nil

}
func (p *paymentRequestReviewedProcessor) ProcessReviewedPaymentRequest(appCtx appcontext.AppContext) {
	// Store/log metrics about EDI processing upon exiting this method.
	numProcessed := 0
	start := time.Now()
	logger := appCtx.Logger()
	defer func() {
		ediProcessing := models.EDIProcessing{
			EDIType:          models.EDIType858,
			ProcessStartedAt: start,
			ProcessEndedAt:   time.Now(),
			NumEDIsProcessed: numProcessed,
		}
		logger.Info("EDIs processed", zap.Object("edisProcessed", &ediProcessing))

		verrs, err := appCtx.DB().ValidateAndCreate(&ediProcessing)
		if err != nil {
			appCtx.Logger().Error("failed to create EDIProcessing record", zap.Error(err))
		}
		if verrs.HasAny() {
			appCtx.Logger().Error("failed to validate EDIProcessing record", zap.Error(err))
		}
	}()

	// Fetch all payment request that have been reviewed
	reviewedPaymentRequests, err := p.reviewedPaymentRequestFetcher.FetchReviewedPaymentRequest(appCtx)
	if err != nil {
		appCtx.Logger().Error("function ProcessReviewedPaymentRequest failed call to FetchReviewedPaymentRequest", zap.Error(err))
		return
	}

	if len(reviewedPaymentRequests) == 0 {
		// No reviewed payment requests to process
		logger.Info("no payment requests to process found")
		return
	}

	logger.Info("preparing to process reviewed payment requests for send to Syncada", zap.Int("reviewedPaymentRequestCount", len(reviewedPaymentRequests)))
	// Send all reviewed payment request to Syncada
	for _, pr := range reviewedPaymentRequests {
		err := p.ProcessAndLockReviewedPR(appCtx, pr)
		if err != nil {
			// only log the error and keep working, one failure shouldn't stop the processing of others
			appCtx.Logger().Error(fmt.Sprintf("failed to process payment request id: %s", pr.ID), zap.Error(err))
		} else {
			numProcessed++
		}
	}
}<|MERGE_RESOLUTION|>--- conflicted
+++ resolved
@@ -68,9 +68,6 @@
 	tacFetcher := transportationaccountingcode.NewTransportationAccountingCodeFetcher()
 	loaFetcher := lineofaccounting.NewLinesOfAccountingFetcher(tacFetcher)
 	generator := invoice.NewGHCPaymentRequestInvoiceGenerator(icnSequencer, clock.New(), loaFetcher)
-<<<<<<< HEAD
-	notificationSender, notificationErr := notifications.InitEmail(viper.GetViper(), appCtx.Logger())
-=======
 	v := viper.New()
 	flag := pflag.CommandLine
 	v.SetEnvKeyReplacer(strings.NewReplacer("-", "_"))
@@ -78,7 +75,6 @@
 
 	cli.InitEmailFlags(flag)
 	notificationSender, notificationErr := notifications.InitEmail(v, appCtx.Logger())
->>>>>>> 29909a9e
 	if notificationErr != nil {
 		appCtx.Logger().Error("notification sender initialization failed", zap.Error(notificationErr))
 	}
@@ -201,14 +197,7 @@
 				zap.Error(verrs),
 			)
 		}
-		//send email to open HDT for review for payment requests that failed to send to GEX
-		err = p.notifications.SendNotification(appCtx, paymentRequestNotifier)
-		if err != nil {
-			appCtx.Logger().Error(
-				"failed to send notification for payment request that failed to send to GEX",
-				zap.String("PaymentRequestID", pr.ID.String()),
-				zap.Error(verrs))
-		}
+
 		switch transactionError.(type) {
 		case GexSendError:
 			// if we failed in sending there is nothing to do here but retry later so keep the status the same
