package paymentrequest

import (
	"database/sql"
	"fmt"
	"strings"
	"time"

	"github.com/benbjohnson/clock"
	"github.com/gofrs/uuid"
	"github.com/spf13/pflag"
	"github.com/spf13/viper"
	"go.uber.org/zap"

	"github.com/transcom/mymove/pkg/appcontext"
	"github.com/transcom/mymove/pkg/cli"
	"github.com/transcom/mymove/pkg/db/sequence"
	ediinvoice "github.com/transcom/mymove/pkg/edi/invoice"
	"github.com/transcom/mymove/pkg/models"
	"github.com/transcom/mymove/pkg/notifications"
	paymentrequesthelper "github.com/transcom/mymove/pkg/payment_request"
	"github.com/transcom/mymove/pkg/services"
	"github.com/transcom/mymove/pkg/services/invoice"
	lineofaccounting "github.com/transcom/mymove/pkg/services/line_of_accounting"
	transportationaccountingcode "github.com/transcom/mymove/pkg/services/transportation_accounting_code"
)

// GexSendError is returned when there is an error sending an EDI to GEX
type GexSendError struct {
	paymentRequestID uuid.UUID
	err              error
}

func (e GexSendError) Error() string {
	return fmt.Sprintf("error sending the following EDI (PaymentRequest.ID: %s) to GEX: %s", e.paymentRequestID, e.err.Error())
}

type paymentRequestReviewedProcessor struct {
	reviewedPaymentRequestFetcher services.PaymentRequestReviewedFetcher
	ediGenerator                  services.GHCPaymentRequestInvoiceGenerator
	runSendToSyncada              bool // if false, do not send to Syncada, e.g. UT shouldn't send to Syncada
	gexSender                     services.GexSender
	sftpSender                    services.SyncadaSFTPSender
	notifications                 notifications.NotificationSender
}

// NewPaymentRequestReviewedProcessor returns a new payment request reviewed processor
func NewPaymentRequestReviewedProcessor(
	fetcher services.PaymentRequestReviewedFetcher,
	generator services.GHCPaymentRequestInvoiceGenerator,
	runSendToSyncada bool,
	gexSender services.GexSender,
	sftpSender services.SyncadaSFTPSender,
	notificationSender notifications.NotificationSender) services.PaymentRequestReviewedProcessor {

	return &paymentRequestReviewedProcessor{
		reviewedPaymentRequestFetcher: fetcher,
		ediGenerator:                  generator,
		gexSender:                     gexSender,
		sftpSender:                    sftpSender,
		runSendToSyncada:              runSendToSyncada,
		notifications:                 notificationSender}
}

// InitNewPaymentRequestReviewedProcessor initialize NewPaymentRequestReviewedProcessor for production use
func InitNewPaymentRequestReviewedProcessor(appCtx appcontext.AppContext, sendToSyncada bool, icnSequencer sequence.Sequencer, gexSender services.GexSender) (services.PaymentRequestReviewedProcessor, error) {
	reviewedPaymentRequestFetcher := NewPaymentRequestReviewedFetcher()
	tacFetcher := transportationaccountingcode.NewTransportationAccountingCodeFetcher()
	loaFetcher := lineofaccounting.NewLinesOfAccountingFetcher(tacFetcher)
	generator := invoice.NewGHCPaymentRequestInvoiceGenerator(icnSequencer, clock.New(), loaFetcher)
	v := viper.New()
	flag := pflag.CommandLine
	v.SetEnvKeyReplacer(strings.NewReplacer("-", "_"))
	v.AutomaticEnv()

	cli.InitEmailFlags(flag)
	notificationSender, notificationErr := notifications.InitEmail(v, appCtx.Logger())
	if notificationErr != nil {
		appCtx.Logger().Error("notification sender initialization failed", zap.Error(notificationErr))
	}
	var sftpSession services.SyncadaSFTPSender
	if gexSender == nil {
		var err error
		sftpSession, err = invoice.InitNewSyncadaSFTPSession()
		if err != nil {
			// just log the error, sftpSession is set to nil if there is an error
			appCtx.Logger().Error(fmt.Errorf("configuration of SyncadaSFTPSession failed: %w", err).Error())
			return nil, err
		}
	}
	return NewPaymentRequestReviewedProcessor(
		reviewedPaymentRequestFetcher,
		generator,
		sendToSyncada,
		gexSender,
		sftpSession,
		notificationSender,
	), nil
}
func (p *paymentRequestReviewedProcessor) ProcessAndLockReviewedPR(appCtx appcontext.AppContext, pr models.PaymentRequest) error {
	transactionError := appCtx.NewTransaction(func(txnAppCtx appcontext.AppContext) error {
		var lockedPR models.PaymentRequest

		query := `
			SELECT * FROM payment_requests
			WHERE id = $1 FOR NO KEY UPDATE SKIP LOCKED;
		`
		err := txnAppCtx.DB().RawQuery(query, pr.ID).First(&lockedPR)
		if err != nil {
			if err == sql.ErrNoRows {
				return nil
			}
			return fmt.Errorf("failure retrieving payment request with ID: %s. Err: %w", pr.ID, err)
		}

		appCtx.Logger().Info("processing locked payment request",
			zap.String("paymentRequestID", pr.ID.String()),
			zap.String("moveTaskOrderID", pr.MoveTaskOrderID.String()))

		isProd := false
		v := viper.New()
		v.SetEnvKeyReplacer(strings.NewReplacer("-", "_"))
		v.AutomaticEnv()
		envFlag := v.GetString(cli.EnvironmentFlag)
		if envFlag == "production" || envFlag == "prod" || envFlag == "prd" {
			isProd = true
		}
		// generate EDI file
		var edi858c ediinvoice.Invoice858C
		edi858c, err = p.ediGenerator.Generate(txnAppCtx, lockedPR, isProd)
		icn := edi858c.ISA.InterchangeControlNumber
		if err != nil {
			return fmt.Errorf("function ProcessReviewedPaymentRequest failed call to generator.Generate: %w", err)
		}
		var edi858cString string
		edi858cString, err = edi858c.EDIString(txnAppCtx.Logger())
		if err != nil {
			return fmt.Errorf("function ProcessReviewedPaymentRequest failed call to edi858c.EDIString: %w", err)
		}

		txnAppCtx.Logger().Info("858 Processor calling SendToSyncada...",
			zap.Int64("858 ICN", edi858c.ISA.InterchangeControlNumber),
			zap.String("ShipmentIdentificationNumber/PaymentRequestNumber", edi858c.Header.ShipmentInformation.ShipmentIdentificationNumber),
			zap.String("ReferenceIdentification/PaymentRequestNumber", edi858c.Header.PaymentRequestNumber.ReferenceIdentification),
			zap.String("Date", edi858c.ISA.InterchangeDate),
			zap.String("Time", edi858c.ISA.InterchangeTime),
			zap.String("UsageIndicator (ISA-15)", edi858c.ISA.UsageIndicator),
		)
		// Send EDI string to Syncada
		// If sent successfully to GEX, update payment request status to SENT_TO_GEX.
		var ediFileName string
		ediFileName, err = paymentrequesthelper.SendToSyncada(txnAppCtx, edi858cString, icn, p.gexSender, p.sftpSender, p.runSendToSyncada)
		if err != nil {
			return GexSendError{paymentRequestID: lockedPR.ID, err: err}
		}
		sentToGexAt := time.Now()
		lockedPR.SentToGexAt = &sentToGexAt
		lockedPR.Status = models.PaymentRequestStatusSentToGex
		err = txnAppCtx.DB().Update(&lockedPR)

		err1 := models.CreatePaymentRequestEdiFile(txnAppCtx.DB(), ediFileName, edi858cString, pr.PaymentRequestNumber)
		if err1 != nil {
			return fmt.Errorf("failure creating payment request EDI file: %w", err1)
		}

		if err != nil {
			return fmt.Errorf("failure updating payment request status: %w", err)
		}

		return nil
	})
	paymentRequestNotifier := notifications.NewPaymentRequestFailed(pr)
<<<<<<< HEAD

=======
>>>>>>> 53a2e647
	if transactionError != nil {
		errDescription := transactionError.Error()

		errToSave := models.EdiError{
			PaymentRequestID:           pr.ID,
			InterchangeControlNumberID: nil,
			Code:                       nil,
			Description:                &errDescription,
			EDIType:                    models.EDIType858,
		}
		verrs, err := appCtx.DB().ValidateAndCreate(&errToSave)

		// We are just logging these errors instead of returning them to avoid obscuring the original error
		if err != nil {
			appCtx.Logger().Error(
				"failed to save EDI 858 error",
				zap.String("PaymentRequestID", pr.ID.String()),
				zap.Error(err),
			)
		} else if verrs != nil && verrs.HasAny() {
			appCtx.Logger().Error(
				"failed to save EDI 858 error due to validation errors",
				zap.String("PaymentRequestID", pr.ID.String()),
				zap.Error(verrs),
			)
		}

		switch transactionError.(type) {
		case GexSendError:
			// if we failed in sending there is nothing to do here but retry later so keep the status the same
		default:
			pr.Status = models.PaymentRequestStatusEDIError
			//send email to open HDT for review for payment requests that failed to send to GEX
			err = p.notifications.SendNotification(appCtx, paymentRequestNotifier)
			if err != nil {
				appCtx.Logger().Error(
					"failed to send notification for payment request that failed to send to GEX",
					zap.String("PaymentRequestID", pr.ID.String()),
					zap.Error(verrs))
			}
		}
		verrs, err = appCtx.DB().ValidateAndUpdate(&pr)
		if err != nil {
			appCtx.Logger().Error(
				"error while updating payment request status",
				zap.String("PaymentRequestID", pr.ID.String()),
				zap.Error(err),
			)
		} else if verrs != nil && verrs.HasAny() {
			appCtx.Logger().Error(
				"failed to update payment request status due to validation errors",
				zap.String("PaymentRequestID", pr.ID.String()),
				zap.Error(verrs),
			)
		}

		return transactionError
	}
	return nil

}
func (p *paymentRequestReviewedProcessor) ProcessReviewedPaymentRequest(appCtx appcontext.AppContext) {
	// Store/log metrics about EDI processing upon exiting this method.
	numProcessed := 0
	start := time.Now()
	logger := appCtx.Logger()
	defer func() {
		ediProcessing := models.EDIProcessing{
			EDIType:          models.EDIType858,
			ProcessStartedAt: start,
			ProcessEndedAt:   time.Now(),
			NumEDIsProcessed: numProcessed,
		}
		logger.Info("EDIs processed", zap.Object("edisProcessed", &ediProcessing))

		verrs, err := appCtx.DB().ValidateAndCreate(&ediProcessing)
		if err != nil {
			appCtx.Logger().Error("failed to create EDIProcessing record", zap.Error(err))
		}
		if verrs.HasAny() {
			appCtx.Logger().Error("failed to validate EDIProcessing record", zap.Error(err))
		}
	}()

	// Fetch all payment request that have been reviewed
	reviewedPaymentRequests, err := p.reviewedPaymentRequestFetcher.FetchReviewedPaymentRequest(appCtx)
	if err != nil {
		appCtx.Logger().Error("function ProcessReviewedPaymentRequest failed call to FetchReviewedPaymentRequest", zap.Error(err))
		return
	}

	if len(reviewedPaymentRequests) == 0 {
		// No reviewed payment requests to process
		logger.Info("no payment requests to process found")
		return
	}

	logger.Info("preparing to process reviewed payment requests for send to Syncada", zap.Int("reviewedPaymentRequestCount", len(reviewedPaymentRequests)))
	// Send all reviewed payment request to Syncada
	for _, pr := range reviewedPaymentRequests {
		err := p.ProcessAndLockReviewedPR(appCtx, pr)
		if err != nil {
			// only log the error and keep working, one failure shouldn't stop the processing of others
			appCtx.Logger().Error(fmt.Sprintf("failed to process payment request id: %s", pr.ID), zap.Error(err))
		} else {
			numProcessed++
		}
	}
}<|MERGE_RESOLUTION|>--- conflicted
+++ resolved
@@ -170,10 +170,6 @@
 		return nil
 	})
 	paymentRequestNotifier := notifications.NewPaymentRequestFailed(pr)
-<<<<<<< HEAD
-
-=======
->>>>>>> 53a2e647
 	if transactionError != nil {
 		errDescription := transactionError.Error()
 
