--- conflicted
+++ resolved
@@ -22,17 +22,10 @@
 	}
 }
 
-<<<<<<< HEAD
-func (p *paymentRequestBulkDownloadCreator) CreatePaymentRequestBulkDownload(appCtx appcontext.AppContext, paymentRequestID uuid.UUID) (afero.File, string, error) {
-	errMsgPrefix := "error creating Payment Request packet"
-	dirName := uuid.Must(uuid.NewV4()).String()
-	dirPath := p.pdfGenerator.GetWorkDir() + "/" + dirName
-=======
 func (p *paymentRequestBulkDownloadCreator) CreatePaymentRequestBulkDownload(appCtx appcontext.AppContext, paymentRequestID uuid.UUID) (pdfFile afero.File, dirPath string, returnErr error) {
 	errMsgPrefix := "error creating Payment Request packet"
 	dirName := uuid.Must(uuid.NewV4()).String()
 	dirPath = p.pdfGenerator.GetWorkDir() + "/" + dirName
->>>>>>> 973e9a4d
 
 	paymentRequest := models.PaymentRequest{}
 	err := appCtx.DB().Q().Eager(
@@ -57,17 +50,11 @@
 		return nil, dirPath, fmt.Errorf("%s error generating pdf", err)
 	}
 
-<<<<<<< HEAD
-	pdfFile, err := p.pdfGenerator.MergePDFFiles(appCtx, pdfs, dirName)
-=======
 	pdfFile, err = p.pdfGenerator.MergePDFFiles(appCtx, pdfs, dirName)
->>>>>>> 973e9a4d
 	if err != nil {
 		return nil, dirPath, fmt.Errorf("%s error generating merged pdf", err)
 	}
 
-<<<<<<< HEAD
-=======
 	defer func() {
 		// if a panic occurred we set an error message that we can use to check for a recover in the calling method
 		if r := recover(); r != nil {
@@ -75,7 +62,6 @@
 		}
 	}()
 
->>>>>>> 973e9a4d
 	return pdfFile, dirPath, nil
 }
 
