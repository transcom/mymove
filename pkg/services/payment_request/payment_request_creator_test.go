package paymentrequest

import (
	"testing"

	"github.com/gofrs/uuid"

	"github.com/transcom/mymove/pkg/models"
	"github.com/transcom/mymove/pkg/testdatagen"
)

func (suite *PaymentRequestServiceSuite) TestCreatePaymentRequest() {
	// Create some records we'll need to link to
	moveTaskOrder := testdatagen.MakeDefaultMoveTaskOrder(suite.DB())
	mtoServiceItem1 := testdatagen.MakeMTOServiceItem(suite.DB(), testdatagen.Assertions{
		MoveTaskOrder: moveTaskOrder,
		ReService: models.ReService{
			Code: "DLH",
		},
	})
	mtoServiceItem2 := testdatagen.MakeMTOServiceItem(suite.DB(), testdatagen.Assertions{
		MoveTaskOrder: moveTaskOrder,
		ReService: models.ReService{
			Code: "DOP",
		},
	})
	serviceItemParamKey1 := testdatagen.MakeServiceItemParamKey(suite.DB(), testdatagen.Assertions{
		ServiceItemParamKey: models.ServiceItemParamKey{
			Key:         "weight",
			Description: "actual weight",
			Type:        models.ServiceItemParamTypeInteger,
			Origin:      models.ServiceItemParamOriginPrime,
		},
	})
	serviceItemParamKey2 := testdatagen.MakeServiceItemParamKey(suite.DB(), testdatagen.Assertions{
		ServiceItemParamKey: models.ServiceItemParamKey{
			Key:         "pickup",
			Description: "requested pickup date",
			Type:        models.ServiceItemParamTypeDate,
			Origin:      models.ServiceItemParamOriginPrime,
		},
	})

	creator := NewPaymentRequestCreator(suite.DB())

<<<<<<< HEAD
	suite.T().Run("Payment request is created successfully (using IncomingKey)", func(t *testing.T) {
		paymentRequest := models.PaymentRequest{
			MoveTaskOrderID: moveTaskOrder.ID,
			IsFinal:         false,
			PaymentServiceItems: models.PaymentServiceItems{
				{
					ServiceItemID: mtoServiceItem1.ID,
					PaymentServiceItemParams: models.PaymentServiceItemParams{
						{
							IncomingKey: "weight",
							Value:       "3254",
						},
						{
							IncomingKey: "pickup",
							Value:       "2019-12-16",
						},
					},
				},
				{
					ServiceItemID: mtoServiceItem2.ID,
					PaymentServiceItemParams: models.PaymentServiceItemParams{
						{
							IncomingKey: "weight",
							Value:       "7722",
						},
					},
				},
			},
		}

		_, verrs, err := creator.CreatePaymentRequest(&paymentRequest)
		suite.FatalNoError(err)
		suite.NoVerrs(verrs)

		// Verify some of the data that came back
		suite.NotEqual(paymentRequest.ID, uuid.Nil)
		if suite.Len(paymentRequest.PaymentServiceItems, 2) {
			suite.NotEqual(paymentRequest.PaymentServiceItems[0].ID, uuid.Nil)
			if suite.Len(paymentRequest.PaymentServiceItems[0].PaymentServiceItemParams, 2) {
				suite.NotEqual(paymentRequest.PaymentServiceItems[0].PaymentServiceItemParams[0].ID, uuid.Nil)
				suite.NotEqual(paymentRequest.PaymentServiceItems[0].PaymentServiceItemParams[1].ID, uuid.Nil)
			}
			suite.NotEqual(paymentRequest.PaymentServiceItems[1].ID, uuid.Nil)
			if suite.Len(paymentRequest.PaymentServiceItems[1].PaymentServiceItemParams, 1) {
				suite.NotEqual(paymentRequest.PaymentServiceItems[1].PaymentServiceItemParams[0].ID, uuid.Nil)
			}
		}
	})

	suite.T().Run("Payment request is created successfully (using ServiceItemParamKeyID)", func(t *testing.T) {
		paymentRequest := models.PaymentRequest{
			MoveTaskOrderID: moveTaskOrder.ID,
			IsFinal:         false,
			PaymentServiceItems: models.PaymentServiceItems{
				{
					ServiceItemID: mtoServiceItem1.ID,
					PaymentServiceItemParams: models.PaymentServiceItemParams{
						{
							ServiceItemParamKeyID: serviceItemParamKey1.ID,
							Value:                 "3254",
						},
						{
							ServiceItemParamKeyID: serviceItemParamKey2.ID,
							Value:                 "2019-12-16",
						},
					},
				},
				{
					ServiceItemID: mtoServiceItem2.ID,
					PaymentServiceItemParams: models.PaymentServiceItemParams{
						{
							ServiceItemParamKeyID: serviceItemParamKey1.ID,
							Value:                 "7722",
						},
					},
				},
			},
		}

		_, verrs, err := creator.CreatePaymentRequest(&paymentRequest)
		suite.FatalNoError(err)
		suite.NoVerrs(verrs)

		// Verify some of the data that came back
		suite.NotEqual(paymentRequest.ID, uuid.Nil)
		if suite.Len(paymentRequest.PaymentServiceItems, 2) {
			suite.NotEqual(paymentRequest.PaymentServiceItems[0].ID, uuid.Nil)
			if suite.Len(paymentRequest.PaymentServiceItems[0].PaymentServiceItemParams, 2) {
				suite.NotEqual(paymentRequest.PaymentServiceItems[0].PaymentServiceItemParams[0].ID, uuid.Nil)
				suite.NotEqual(paymentRequest.PaymentServiceItems[0].PaymentServiceItemParams[1].ID, uuid.Nil)
			}
			suite.NotEqual(paymentRequest.PaymentServiceItems[1].ID, uuid.Nil)
			if suite.Len(paymentRequest.PaymentServiceItems[1].PaymentServiceItemParams, 1) {
				suite.NotEqual(paymentRequest.PaymentServiceItems[1].PaymentServiceItemParams[0].ID, uuid.Nil)
			}
		}
	})

	badID, _ := uuid.FromString("0aee14dd-b5ea-441a-89ad-db4439fa4ea2")

	suite.T().Run("Given a non-existent move task order id, the create should fail", func(t *testing.T) {
		invalidPaymentRequest := models.PaymentRequest{
			MoveTaskOrderID: badID,
			IsFinal:         false,
		}
		_, verrs, err := creator.CreatePaymentRequest(&invalidPaymentRequest)
		suite.Error(err)
		suite.NoVerrs(verrs)
	})

	suite.T().Run("Given a non-existent service item id, the create should fail", func(t *testing.T) {
		invalidPaymentRequest := models.PaymentRequest{
			MoveTaskOrderID: moveTaskOrder.ID,
			IsFinal:         false,
			PaymentServiceItems: models.PaymentServiceItems{
				{
					ServiceItemID: badID,
				},
			},
		}
		_, verrs, err := creator.CreatePaymentRequest(&invalidPaymentRequest)
		suite.Error(err)
		suite.NoVerrs(verrs)
	})

	suite.T().Run("Given a non-existent service item param key id, the create should fail", func(t *testing.T) {
		invalidPaymentRequest := models.PaymentRequest{
			MoveTaskOrderID: moveTaskOrder.ID,
			IsFinal:         false,
			PaymentServiceItems: models.PaymentServiceItems{
				{
					ServiceItemID: mtoServiceItem1.ID,
					PaymentServiceItemParams: models.PaymentServiceItemParams{
						{
							ServiceItemParamKeyID: badID,
							Value:                 "3254",
						},
					},
				},
			},
		}
		_, verrs, err := creator.CreatePaymentRequest(&invalidPaymentRequest)
		suite.Error(err)
		suite.NoVerrs(verrs)
=======
	// Happy path
	suite.T().Run("Payment request is created successfully", func(t *testing.T) {
		_, err := creator.CreatePaymentRequest(&paymentRequest)
		suite.NoError(err)
>>>>>>> 1828dcd5
	})

	suite.T().Run("Given a non-existent service item param key name, the create should fail", func(t *testing.T) {
		invalidPaymentRequest := models.PaymentRequest{
			MoveTaskOrderID: moveTaskOrder.ID,
			IsFinal:         false,
			PaymentServiceItems: models.PaymentServiceItems{
				{
					ServiceItemID: mtoServiceItem1.ID,
					PaymentServiceItemParams: models.PaymentServiceItemParams{
						{
							IncomingKey: "bogus",
							Value:       "3254",
						},
					},
				},
			},
		}
		_, err := creator.CreatePaymentRequest(&invalidPaymentRequest)
		suite.Error(err)
	})
}<|MERGE_RESOLUTION|>--- conflicted
+++ resolved
@@ -43,7 +43,6 @@
 
 	creator := NewPaymentRequestCreator(suite.DB())
 
-<<<<<<< HEAD
 	suite.T().Run("Payment request is created successfully (using IncomingKey)", func(t *testing.T) {
 		paymentRequest := models.PaymentRequest{
 			MoveTaskOrderID: moveTaskOrder.ID,
@@ -74,9 +73,8 @@
 			},
 		}
 
-		_, verrs, err := creator.CreatePaymentRequest(&paymentRequest)
+		_, err := creator.CreatePaymentRequest(&paymentRequest)
 		suite.FatalNoError(err)
-		suite.NoVerrs(verrs)
 
 		// Verify some of the data that came back
 		suite.NotEqual(paymentRequest.ID, uuid.Nil)
@@ -123,9 +121,8 @@
 			},
 		}
 
-		_, verrs, err := creator.CreatePaymentRequest(&paymentRequest)
+		_, err := creator.CreatePaymentRequest(&paymentRequest)
 		suite.FatalNoError(err)
-		suite.NoVerrs(verrs)
 
 		// Verify some of the data that came back
 		suite.NotEqual(paymentRequest.ID, uuid.Nil)
@@ -149,9 +146,8 @@
 			MoveTaskOrderID: badID,
 			IsFinal:         false,
 		}
-		_, verrs, err := creator.CreatePaymentRequest(&invalidPaymentRequest)
-		suite.Error(err)
-		suite.NoVerrs(verrs)
+		_, err := creator.CreatePaymentRequest(&invalidPaymentRequest)
+		suite.Error(err)
 	})
 
 	suite.T().Run("Given a non-existent service item id, the create should fail", func(t *testing.T) {
@@ -164,9 +160,8 @@
 				},
 			},
 		}
-		_, verrs, err := creator.CreatePaymentRequest(&invalidPaymentRequest)
-		suite.Error(err)
-		suite.NoVerrs(verrs)
+		_, err := creator.CreatePaymentRequest(&invalidPaymentRequest)
+		suite.Error(err)
 	})
 
 	suite.T().Run("Given a non-existent service item param key id, the create should fail", func(t *testing.T) {
@@ -185,15 +180,8 @@
 				},
 			},
 		}
-		_, verrs, err := creator.CreatePaymentRequest(&invalidPaymentRequest)
-		suite.Error(err)
-		suite.NoVerrs(verrs)
-=======
-	// Happy path
-	suite.T().Run("Payment request is created successfully", func(t *testing.T) {
-		_, err := creator.CreatePaymentRequest(&paymentRequest)
-		suite.NoError(err)
->>>>>>> 1828dcd5
+		_, err := creator.CreatePaymentRequest(&invalidPaymentRequest)
+		suite.Error(err)
 	})
 
 	suite.T().Run("Given a non-existent service item param key name, the create should fail", func(t *testing.T) {
