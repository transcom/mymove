--- conflicted
+++ resolved
@@ -13,13 +13,9 @@
 func (suite *PaymentRequestServiceSuite) TestCreatePaymentRequest() {
 	moveTaskOrder := testdatagen.MakeMoveTaskOrder(suite.DB(), testdatagen.Assertions{})
 	paymentRequest := models.PaymentRequest{
-<<<<<<< HEAD
 		MoveTaskOrderID: moveTaskOrder.ID,
 		IsFinal:         false,
-=======
-		IsFinal: false,
-		Status:  "PENDING",
->>>>>>> 1118e12e
+		Status:          "PENDING",
 	}
 
 	creator := NewPaymentRequestCreator(suite.DB())
