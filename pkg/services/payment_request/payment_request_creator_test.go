--- conflicted
+++ resolved
@@ -15,10 +15,7 @@
 	paymentRequest := models.PaymentRequest{
 		MoveTaskOrderID: moveTaskOrder.ID,
 		IsFinal:         false,
-<<<<<<< HEAD
-=======
 		Status:          "PENDING",
->>>>>>> 1ec747c0
 	}
 
 	creator := NewPaymentRequestCreator(suite.DB())
@@ -36,16 +33,10 @@
 		invalidPaymentRequest := models.PaymentRequest{
 			MoveTaskOrderID: mtoID,
 			IsFinal:         false,
-<<<<<<< HEAD
-		}
-		_, _, err := creator.CreatePaymentRequest(&invalidPaymentRequest)
-		suite.Error(err)
-=======
 			Status:          "PENDING",
 		}
 		_, verrs, err := creator.CreatePaymentRequest(&invalidPaymentRequest)
 		suite.Error(err)
 		suite.NoVerrs(verrs)
->>>>>>> 1ec747c0
 	})
 }