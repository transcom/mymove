--- conflicted
+++ resolved
@@ -314,11 +314,7 @@
 // Adding a secondary sort ensures a consistent order within the primary sort column
 func secondarySortOrder(sort *string) QueryOption {
 	return func(query *pop.Query) {
-<<<<<<< HEAD
-		if sort == nil || (sort != nil && *sort != "locator") {
-=======
 		if sort == nil || *sort != "locator" {
->>>>>>> c48868ac
 			query.Order("moves.locator asc")
 		}
 	}
