--- conflicted
+++ resolved
@@ -44,13 +44,8 @@
 		InnerJoin("orders", "orders.id = moves.orders_id").
 		InnerJoin("service_members", "orders.service_member_id = service_members.id").
 		InnerJoin("duty_stations", "duty_stations.id = orders.origin_duty_station_id").
-<<<<<<< HEAD
-		InnerJoin("transportation_offices", "transportation_offices.id = duty_stations.transportation_office_id")
-=======
 		InnerJoin("transportation_offices", "transportation_offices.id = duty_stations.transportation_office_id").
-		Where("moves.show = ?", swag.Bool(true)).
-		Order("status asc")
->>>>>>> bfd17a49
+		Where("moves.show = ?", swag.Bool(true))
 
 	branchQuery := branchFilter(params.Branch)
 	// If the user is associated with the USMC GBLOC we want to show them ALL the USMC moves, so let's override here.
