package paymentrequest

import (
	"database/sql"
	"fmt"
	"strings"

	"github.com/go-openapi/swag"

	"github.com/gobuffalo/pop/v5"
	"github.com/gofrs/uuid"

	"github.com/transcom/mymove/pkg/services"
	officeuser "github.com/transcom/mymove/pkg/services/office_user"

	"github.com/transcom/mymove/pkg/models"
)

type paymentRequestListFetcher struct {
	db *pop.Connection
}

var parameters = map[string]string{
	"lastName":    "service_members.last_name",
	"dodID":       "service_members.edipi",
	"submittedAt": "payment_requests.created_at",
	"branch":      "service_members.affiliation",
	"locator":     "moves.locator",
	"status":      "payment_requests.status",
	"age":         "payment_requests.created_at",
}

// NewPaymentRequestListFetcher returns a new payment request list fetcher
func NewPaymentRequestListFetcher(db *pop.Connection) services.PaymentRequestListFetcher {
	return &paymentRequestListFetcher{db}
}

// QueryOption defines the type for the functional arguments passed to ListMoveOrders
type QueryOption func(*pop.Query)

// FetchPaymentRequestList returns a list of payment requests
func (f *paymentRequestListFetcher) FetchPaymentRequestList(officeUserID uuid.UUID, params *services.FetchPaymentRequestListParams) (*models.PaymentRequests, int, error) {

	gblocFetcher := officeuser.NewOfficeUserGblocFetcher(f.db)
	gbloc, gblocErr := gblocFetcher.FetchGblocForOfficeUser(officeUserID)
	if gblocErr != nil {
		return &models.PaymentRequests{}, 0, gblocErr
	}

	paymentRequests := models.PaymentRequests{}
	query := f.db.Q().EagerPreload(
		"MoveTaskOrder.Orders.OriginDutyStation.TransportationOffice",
		// See note further below about having to do this in a separate Load call due to a Pop issue.
		// "MoveTaskOrder.Orders.ServiceMember",
	).
		InnerJoin("moves", "payment_requests.move_id = moves.id").
		InnerJoin("orders", "orders.id = moves.orders_id").
		InnerJoin("service_members", "orders.service_member_id = service_members.id").
		InnerJoin("duty_stations", "duty_stations.id = orders.origin_duty_station_id").
		InnerJoin("transportation_offices", "transportation_offices.id = duty_stations.transportation_office_id").
		Where("moves.show = ?", swag.Bool(true))

	branchQuery := branchFilter(params.Branch)
	// If the user is associated with the USMC GBLOC we want to show them ALL the USMC moves, so let's override here.
	// We also only want to do the gbloc filtering thing if we aren't a USMC user, which we cover with the else.
	var gblocQuery QueryOption
	if gbloc == "USMC" {
		branchQuery = branchFilter(swag.String(string(models.AffiliationMARINES)))
	} else {
		gblocQuery = gblocFilter(gbloc)
	}
	locatorQuery := locatorFilter(params.Locator)
	dodIDQuery := dodIDFilter(params.DodID)
	lastNameQuery := lastNameFilter(params.LastName)
	dutyStationQuery := destinationDutyStationFilter(params.DestinationDutyStation)
	statusQuery := paymentRequestsStatusFilter(params.Status)
	submittedAtQuery := submittedAtFilter(params.SubmittedAt)
	orderQuery := sortOrder(params.Sort, params.Order)

	options := [9]QueryOption{branchQuery, locatorQuery, dodIDQuery, lastNameQuery, dutyStationQuery, statusQuery, submittedAtQuery, gblocQuery, orderQuery}

	for _, option := range options {
		if option != nil {
			option(query)
		}
	}

	if params.Page == nil {
		params.Page = swag.Int64(1)
	}

	if params.PerPage == nil {
		params.PerPage = swag.Int64(20)
	}

	err := query.GroupBy("payment_requests.id, service_members.id, moves.id").Paginate(int(*params.Page), int(*params.PerPage)).All(&paymentRequests)
	if err != nil {
		switch err {
		case sql.ErrNoRows:
			return nil, 0, services.NotFoundError{}
		default:
			return nil, 0, err
		}
	}

	// Get the count
	count := query.Paginator.TotalEntriesSize

	for i := range paymentRequests {
<<<<<<< HEAD
		// Due to a bug in pop (https://github.com/gobuffalo/pop/issues/578), we
		// cannot eager load the address as "OriginDutyStation.Address" because
		// OriginDutyStation is a pointer.
		if originDutyStation := paymentRequests[i].MoveTaskOrder.Orders.OriginDutyStation; originDutyStation != nil {
			err := f.db.Load(originDutyStation, "TransportationOffice")

			if err != nil {
				return &paymentRequests, count, err
			}
=======
		// There appears to be a bug in Pop for EagerPreload when you have two or more eager paths with 3+ levels
		// where the first 2 levels match.  For example:
		//   "MoveTaskOrder.Orders.OriginDutyStation.TransportationOffice" and "MoveTaskOrder.Orders.ServiceMember"
		// In those cases, only the last relationship is loaded in the results.  So, we can only do one of the paths
		// in the EagerPreload above and request the second one explicitly with a separate Load call.
		//
		// Note that we also had a problem before with Eager as well.  Here's what we found with it:
		//   Due to a bug in pop (https://github.com/gobuffalo/pop/issues/578), we
		//   cannot eager load the address as "OriginDutyStation.Address" because
		//   OriginDutyStation is a pointer.
		loadErr := f.db.Load(&paymentRequests[i].MoveTaskOrder.Orders, "ServiceMember")
		if loadErr != nil {
			return nil, 0, err
>>>>>>> 9b142f33
		}
	}

	return &paymentRequests, count, nil
}

// FetchPaymentRequestListByMove returns a payment request by move locator id
func (f *paymentRequestListFetcher) FetchPaymentRequestListByMove(officeUserID uuid.UUID, locator string) (*models.PaymentRequests, error) {
	gblocFetcher := officeuser.NewOfficeUserGblocFetcher(f.db)
	gbloc, gblocErr := gblocFetcher.FetchGblocForOfficeUser(officeUserID)
	if gblocErr != nil {
		return &models.PaymentRequests{}, gblocErr
	}

	paymentRequests := models.PaymentRequests{}

	// Replaced EagerPreload due to nullable fka on Contractor
	query := f.db.Q().Eager("PaymentServiceItems.MTOServiceItem.ReService", "PaymentServiceItems.MTOServiceItem.MTOShipment", "MoveTaskOrder.Contractor", "MoveTaskOrder.Orders").
		InnerJoin("moves", "payment_requests.move_id = moves.id").
		InnerJoin("orders", "orders.id = moves.orders_id").
		InnerJoin("service_members", "orders.service_member_id = service_members.id").
		InnerJoin("contractors", "contractors.id = moves.contractor_id").
		InnerJoin("duty_stations", "duty_stations.id = orders.origin_duty_station_id").
		InnerJoin("transportation_offices", "transportation_offices.id = duty_stations.transportation_office_id").
		Where("moves.show = ?", swag.Bool(true))

	var branchQuery QueryOption
	// If the user is associated with the USMC GBLOC we want to show them ALL the USMC moves, so let's override here.
	// We also only want to do the gbloc filtering thing if we aren't a USMC user, which we cover with the else.
	var gblocQuery QueryOption
	if gbloc == "USMC" {
		branchQuery = branchFilter(swag.String(string(models.AffiliationMARINES)))
	} else {
		gblocQuery = gblocFilter(gbloc)
	}
	locatorQuery := locatorFilter(&locator)

	options := [3]QueryOption{branchQuery, gblocQuery, locatorQuery}

	for _, option := range options {
		if option != nil {
			option(query)
		}
	}

	err := query.All(&paymentRequests)
	if err != nil {
		switch err {
		case sql.ErrNoRows:
			return nil, services.NotFoundError{}
		default:
			return nil, err
		}
	}

	return &paymentRequests, nil
}

func orderName(query *pop.Query, order *string) *pop.Query {
	query.Order(fmt.Sprintf("service_members.last_name %s, service_members.first_name %s", *order, *order))
	return query
}

func reverseOrder(order *string) string {
	if *order == "asc" {
		return "desc"
	}
	return "asc"
}

func sortOrder(sort *string, order *string) QueryOption {
	return func(query *pop.Query) {
		if sort != nil && order != nil {
			sortTerm := parameters[*sort]
			if *sort == "lastName" {
				orderName(query, order)
			} else if *sort == "age" {
				query.Order(fmt.Sprintf("%s %s", sortTerm, reverseOrder(order)))
			} else {
				query.Order(fmt.Sprintf("%s %s", sortTerm, *order))
			}
		} else {
			query.Order("payment_requests.created_at asc")
		}
	}
}

func branchFilter(branch *string) QueryOption {
	return func(query *pop.Query) {
		// When no branch filter is selected we want to filter out Marine Corps payment requests
		if branch == nil {
			query.Where("service_members.affiliation != ?", models.AffiliationMARINES)
		} else {
			query.Where("service_members.affiliation = ?", *branch)
		}
	}
}

func lastNameFilter(lastName *string) QueryOption {
	return func(query *pop.Query) {
		if lastName != nil {
			nameSearch := fmt.Sprintf("%s%%", *lastName)
			query.Where("service_members.last_name ILIKE ?", nameSearch)
		}
	}
}

func dodIDFilter(dodID *string) QueryOption {
	return func(query *pop.Query) {
		if dodID != nil {
			query.Where("service_members.edipi = ?", dodID)
		}
	}
}

func locatorFilter(locator *string) QueryOption {
	return func(query *pop.Query) {
		if locator != nil {
			query.Where("moves.locator = ?", *locator)
		}
	}
}
func destinationDutyStationFilter(destinationDutyStation *string) QueryOption {
	return func(query *pop.Query) {
		if destinationDutyStation != nil {
			nameSearch := fmt.Sprintf("%s%%", *destinationDutyStation)
			query.InnerJoin("duty_stations as destination_duty_station", "orders.new_duty_station_id = destination_duty_station.id").Where("destination_duty_station.name ILIKE ?", nameSearch)
		}
	}
}

func submittedAtFilter(submittedAt *string) QueryOption {
	return func(query *pop.Query) {
		if submittedAt != nil {
			query.Where("CAST(payment_requests.created_at AS DATE) = ?", *submittedAt)
		}
	}
}

func gblocFilter(gbloc string) QueryOption {
	return func(query *pop.Query) {
		query.Where("transportation_offices.gbloc = ?", gbloc)
	}
}

func paymentRequestsStatusFilter(statuses []string) QueryOption {
	return func(query *pop.Query) {
		var translatedStatuses []string
		if len(statuses) > 0 {
			for _, status := range statuses {
				if strings.EqualFold(status, "Payment requested") {
					translatedStatuses = append(translatedStatuses, models.PaymentRequestStatusPending.String())

				} else if strings.EqualFold(status, "Reviewed") {
					translatedStatuses = append(translatedStatuses,
						models.PaymentRequestStatusReviewed.String(),
						models.PaymentRequestStatusSentToGex.String(),
						models.PaymentRequestStatusReceivedByGex.String())
				} else if strings.EqualFold(status, "Rejected") {
					translatedStatuses = append(translatedStatuses,
						models.PaymentRequestStatusReviewedAllRejected.String())
				} else if strings.EqualFold(status, "Paid") {
					translatedStatuses = append(translatedStatuses, models.PaymentRequestStatusPaid.String())
				}
			}
			query.Where("payment_requests.status in (?)", translatedStatuses)
		}
	}

}<|MERGE_RESOLUTION|>--- conflicted
+++ resolved
@@ -107,17 +107,6 @@
 	count := query.Paginator.TotalEntriesSize
 
 	for i := range paymentRequests {
-<<<<<<< HEAD
-		// Due to a bug in pop (https://github.com/gobuffalo/pop/issues/578), we
-		// cannot eager load the address as "OriginDutyStation.Address" because
-		// OriginDutyStation is a pointer.
-		if originDutyStation := paymentRequests[i].MoveTaskOrder.Orders.OriginDutyStation; originDutyStation != nil {
-			err := f.db.Load(originDutyStation, "TransportationOffice")
-
-			if err != nil {
-				return &paymentRequests, count, err
-			}
-=======
 		// There appears to be a bug in Pop for EagerPreload when you have two or more eager paths with 3+ levels
 		// where the first 2 levels match.  For example:
 		//   "MoveTaskOrder.Orders.OriginDutyStation.TransportationOffice" and "MoveTaskOrder.Orders.ServiceMember"
@@ -131,7 +120,6 @@
 		loadErr := f.db.Load(&paymentRequests[i].MoveTaskOrder.Orders, "ServiceMember")
 		if loadErr != nil {
 			return nil, 0, err
->>>>>>> 9b142f33
 		}
 	}
 
