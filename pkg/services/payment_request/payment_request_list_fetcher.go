--- conflicted
+++ resolved
@@ -55,75 +55,6 @@
 	if err != nil {
 		appCtx.Logger().Error("Error retreiving user privileges", zap.Error(err))
 	}
-<<<<<<< HEAD
-
-	paymentRequests := models.PaymentRequests{}
-	query := appCtx.DB().Q().EagerPreload(
-		"MoveTaskOrder.Orders.OriginDutyLocation.TransportationOffice",
-		"MoveTaskOrder.Orders.OriginDutyLocation.Address",
-		"MoveTaskOrder.TIOPaymentRequestAssignedUser",
-		"MoveTaskOrder.TIOPaymentRequestAssignedUser.TransportationOfficeID",
-		"MoveTaskOrder.CounselingOffice",
-		// See note further below about having to do this in a separate Load call due to a Pop issue.
-		// "MoveTaskOrder.Orders.ServiceMember",
-	).
-		InnerJoin("moves", "payment_requests.move_id = moves.id").
-		InnerJoin("orders", "orders.id = moves.orders_id").
-		InnerJoin("service_members", "orders.service_member_id = service_members.id").
-		InnerJoin("duty_locations", "duty_locations.id = orders.origin_duty_location_id").
-		// Need to use left join because some duty locations do not have transportation offices
-		LeftJoin("transportation_offices as origin_to", "duty_locations.transportation_office_id = origin_to.id").
-		// If a customer puts in an invalid ZIP for their pickup address, it won't show up in this view,
-		// and we don't want it to get hidden from services counselors.
-		LeftJoin("move_to_gbloc", "move_to_gbloc.move_id = moves.id").
-		LeftJoin("office_users as assigned_user", "moves.tio_payment_request_assigned_id = assigned_user.id").
-		LeftJoin("transportation_offices", "moves.counseling_transportation_office_id = transportation_offices.id").
-		Where("moves.show = ?", models.BoolPointer(true))
-
-	if !privileges.HasPrivilege(roles.PrivilegeTypeSafety) {
-		query.Where("orders.orders_type != (?)", "SAFETY")
-	}
-
-	branchQuery := branchFilter(params.Branch)
-	// If the user is associated with the USMC GBLOC we want to show them ALL the USMC moves, so let's override here.
-	// We also only want to do the gbloc filtering thing if we aren't a USMC user, which we cover with the else.
-	var gblocQuery QueryOption
-	if gbloc == "USMC" {
-		branchQuery = branchFilter(models.StringPointer(string(models.AffiliationMARINES)))
-		gblocQuery = nil
-	} else {
-		gblocQuery = shipmentGBLOCFilter(&gbloc)
-	}
-	locatorQuery := locatorFilter(params.Locator)
-	dodIDQuery := dodIDFilter(params.Edipi)
-	emplidQuery := emplidFilter(params.Emplid)
-	customerNameQuery := customerNameFilter(params.CustomerName)
-	dutyLocationQuery := destinationDutyLocationFilter(params.DestinationDutyLocation)
-	statusQuery := paymentRequestsStatusFilter(params.Status)
-	submittedAtQuery := submittedAtFilter(params.SubmittedAt)
-	originDutyLocationQuery := dutyLocationFilter(params.OriginDutyLocation)
-	orderQuery := sortOrder(params.Sort, params.Order)
-	secondaryOrderQuery := secondarySortOrder(params.Sort)
-	assignedToQuery := assignedUserFilter(params.AssignedTo)
-	counselingQuery := counselingOfficeFilter(params.CounselingOffice)
-
-	options := [14]QueryOption{branchQuery, locatorQuery, dodIDQuery, customerNameQuery, dutyLocationQuery, statusQuery, originDutyLocationQuery, submittedAtQuery, gblocQuery, orderQuery, secondaryOrderQuery, emplidQuery, assignedToQuery, counselingQuery}
-
-	for _, option := range options {
-		if option != nil {
-			option(query)
-		}
-	}
-
-	if params.Page == nil {
-		params.Page = models.Int64Pointer(1)
-	}
-
-	if params.PerPage == nil {
-		params.PerPage = models.Int64Pointer(20)
-	}
-	err = query.GroupBy("payment_requests.id, service_members.id, moves.id, duty_locations.id, duty_locations.name, assigned_user.last_name, assigned_user.first_name, transportation_offices.id, transportation_offices.name").Paginate(int(*params.Page), int(*params.PerPage)).All(&paymentRequests)
-=======
 	hasSafetyPrivilege := privileges.HasPrivilege(roles.PrivilegeTypeSafety)
 
 	var rows []paymentRequestRow
@@ -139,7 +70,7 @@
 			params.OriginDutyLocation,
 			pq.Array(params.Status),
 			params.SubmittedAt,
-			params.TIOAssignedUser,
+			params.AssignedTo,
 			params.CounselingOffice,
 			hasSafetyPrivilege,
 			params.Page,
@@ -148,7 +79,6 @@
 			params.Order,
 		).
 		All(&rows)
->>>>>>> cb9305ae
 	if err != nil {
 		return nil, 0, err
 	}
@@ -170,7 +100,7 @@
 		if err := json.Unmarshal(r.OriginToOffice, &pr.MoveTaskOrder.Orders.OriginDutyLocation.TransportationOffice); err != nil {
 			return nil, 0, fmt.Errorf("error unmarshaling origin duty location transportation office JSON: %w", err)
 		}
-		if err := json.Unmarshal(r.TIOUser, &pr.MoveTaskOrder.TIOAssignedUser); err != nil {
+		if err := json.Unmarshal(r.TIOUser, &pr.MoveTaskOrder.TIOPaymentRequestAssignedUser); err != nil {
 			return nil, 0, fmt.Errorf("error unmarshaling assigned TIO user JSON: %w", err)
 		}
 		if err := json.Unmarshal(r.CounselingOffice, &pr.MoveTaskOrder.CounselingOffice); err != nil {
@@ -309,80 +239,4 @@
 			query.Where("moves.locator = ?", strings.ToUpper(*locator))
 		}
 	}
-<<<<<<< HEAD
-}
-func destinationDutyLocationFilter(destinationDutyLocation *string) QueryOption {
-	return func(query *pop.Query) {
-		if destinationDutyLocation != nil {
-			nameSearch := fmt.Sprintf("%s%%", *destinationDutyLocation)
-			query.InnerJoin("duty_locations as destination_duty_location", "orders.new_duty_location = destination_duty_location.id").Where("destination_duty_location.name ILIKE ?", nameSearch)
-		}
-	}
-}
-
-func submittedAtFilter(submittedAt *time.Time) QueryOption {
-	return func(query *pop.Query) {
-		if submittedAt != nil {
-			// Between is inclusive, so the end date is set to 1 milsecond prior to the next day
-			submittedAtEnd := submittedAt.AddDate(0, 0, 1).Add(-1 * time.Millisecond)
-			query.Where("payment_requests.created_at between ? and ?", submittedAt.Format(time.RFC3339), submittedAtEnd.Format(time.RFC3339))
-		}
-	}
-}
-
-func shipmentGBLOCFilter(gbloc *string) QueryOption {
-	return func(query *pop.Query) {
-		if gbloc != nil {
-			query.Where("move_to_gbloc.gbloc = ?", *gbloc)
-		}
-	}
-}
-
-func paymentRequestsStatusFilter(statuses []string) QueryOption {
-	return func(query *pop.Query) {
-		var translatedStatuses []string
-		if len(statuses) > 0 {
-			for _, status := range statuses {
-				if strings.EqualFold(status, "Pending") || strings.EqualFold(status, "Payment Requested") {
-					translatedStatuses = append(translatedStatuses, models.PaymentRequestStatusPending.String())
-
-				} else if strings.EqualFold(status, "Reviewed") {
-					translatedStatuses = append(translatedStatuses,
-						models.PaymentRequestStatusReviewed.String(),
-						models.PaymentRequestStatusSentToGex.String(),
-						models.PaymentRequestStatusTppsReceived.String())
-				} else if strings.EqualFold(status, "Rejected") || strings.EqualFold(status, "REVIEWED_AND_ALL_SERVICE_ITEMS_REJECTED") {
-					translatedStatuses = append(translatedStatuses,
-						models.PaymentRequestStatusReviewedAllRejected.String())
-				} else if strings.EqualFold(status, "Paid") {
-					translatedStatuses = append(translatedStatuses, models.PaymentRequestStatusPaid.String())
-				} else if strings.EqualFold(status, "Deprecated") {
-					translatedStatuses = append(translatedStatuses, models.PaymentRequestStatusDeprecated.String())
-				} else if strings.EqualFold(status, "Error") || strings.EqualFold(status, "EDI_ERROR") {
-					translatedStatuses = append(translatedStatuses, models.PaymentRequestStatusEDIError.String())
-				}
-			}
-			query.Where("payment_requests.status in (?)", translatedStatuses)
-		}
-	}
-
-}
-
-func assignedUserFilter(user *string) QueryOption {
-	return func(query *pop.Query) {
-		if user != nil {
-			nameSearch := fmt.Sprintf("%s%%", *user)
-			query.Where("assigned_user.last_name ILIKE ?", nameSearch)
-		}
-	}
-}
-
-func counselingOfficeFilter(office *string) QueryOption {
-	return func(query *pop.Query) {
-		if office != nil {
-			query.Where("transportation_offices.name ILIKE ?", "%"+*office+"%")
-		}
-	}
-=======
->>>>>>> cb9305ae
 }