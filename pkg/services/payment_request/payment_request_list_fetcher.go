--- conflicted
+++ resolved
@@ -55,76 +55,7 @@
 	if err != nil {
 		appCtx.Logger().Error("Error retreiving user privileges", zap.Error(err))
 	}
-<<<<<<< HEAD
-
-	paymentRequests := models.PaymentRequests{}
-	query := appCtx.DB().Q().EagerPreload(
-		"MoveTaskOrder.Orders.OriginDutyLocation.TransportationOffice",
-		"MoveTaskOrder.Orders.OriginDutyLocation.Address",
-		"MoveTaskOrder.TIOAssignedUser",
-		"MoveTaskOrder.TIOAssignedUser.TransportationOfficeID",
-		"MoveTaskOrder.CounselingOffice",
-		// See note further below about having to do this in a separate Load call due to a Pop issue.
-		// "MoveTaskOrder.Orders.ServiceMember",
-	).
-		InnerJoin("moves", "payment_requests.move_id = moves.id").
-		InnerJoin("orders", "orders.id = moves.orders_id").
-		InnerJoin("service_members", "orders.service_member_id = service_members.id").
-		InnerJoin("duty_locations", "duty_locations.id = orders.origin_duty_location_id").
-		// Need to use left join because some duty locations do not have transportation offices
-		LeftJoin("transportation_offices as origin_to", "duty_locations.transportation_office_id = origin_to.id").
-		// If a customer puts in an invalid ZIP for their pickup address, it won't show up in this view,
-		// and we don't want it to get hidden from services counselors.
-		LeftJoin("move_to_gbloc", "move_to_gbloc.move_id = moves.id").
-		LeftJoin("office_users as assigned_user", "moves.tio_assigned_id = assigned_user.id").
-		LeftJoin("transportation_offices", "moves.counseling_transportation_office_id = transportation_offices.id").
-		Where("moves.show = ?", models.BoolPointer(true))
-
-	if !privileges.HasPrivilege(roles.PrivilegeTypeSafety) {
-		query.Where("orders.orders_type != (?)", "SAFETY")
-	}
-
-	branchQuery := branchFilter(params.Branch)
-	// If the user is associated with the USMC GBLOC we want to show them ALL the USMC moves, so let's override here.
-	// We also only want to do the gbloc filtering thing if we aren't a USMC user, which we cover with the else.
-	var gblocQuery QueryOption
-	if gbloc == "USMC" {
-		branchQuery = branchFilter(models.StringPointer(string(models.AffiliationMARINES)))
-		gblocQuery = nil
-	} else {
-		gblocQuery = shipmentGBLOCFilter(&gbloc)
-	}
-	locatorQuery := locatorFilter(params.Locator)
-	dodIDQuery := dodIDFilter(params.Edipi)
-	emplidQuery := emplidFilter(params.Emplid)
-	customerNameQuery := customerNameFilter(params.CustomerName)
-	dutyLocationQuery := destinationDutyLocationFilter(params.DestinationDutyLocation)
-	statusQuery := paymentRequestsStatusFilter(params.Status)
-	submittedAtQuery := submittedAtFilter(params.SubmittedAt)
-	originDutyLocationQuery := dutyLocationFilter(params.OriginDutyLocation)
-	orderQuery := sortOrder(params.Sort, params.Order)
-	secondaryOrderQuery := secondarySortOrder(params.Sort)
-	tioAssignedUserQuery := tioAssignedUserFilter(params.TIOAssignedUser)
-	counselingQuery := counselingOfficeFilter(params.CounselingOffice)
-
-	options := [14]QueryOption{branchQuery, locatorQuery, dodIDQuery, customerNameQuery, dutyLocationQuery, statusQuery, originDutyLocationQuery, submittedAtQuery, gblocQuery, orderQuery, secondaryOrderQuery, emplidQuery, tioAssignedUserQuery, counselingQuery}
-
-	for _, option := range options {
-		if option != nil {
-			option(query)
-		}
-	}
-
-	if params.Page == nil {
-		params.Page = models.Int64Pointer(1)
-	}
-
-	if params.PerPage == nil {
-		params.PerPage = models.Int64Pointer(20)
-	}
-	err = query.GroupBy("payment_requests.id, service_members.id, moves.id, duty_locations.id, duty_locations.name, assigned_user.last_name, assigned_user.first_name, transportation_offices.id, transportation_offices.name").Paginate(int(*params.Page), int(*params.PerPage)).All(&paymentRequests)
-=======
-	hasSafetyPrivilege := privileges.HasPrivilege(models.PrivilegeTypeSafety)
+	hasSafetyPrivilege := privileges.HasPrivilege(roles.PrivilegeTypeSafety)
 
 	var rows []paymentRequestRow
 	err = appCtx.DB().
@@ -148,7 +79,6 @@
 			params.Order,
 		).
 		All(&rows)
->>>>>>> 2d772102
 	if err != nil {
 		return nil, 0, err
 	}
