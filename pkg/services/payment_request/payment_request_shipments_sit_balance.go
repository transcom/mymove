--- conflicted
+++ resolved
@@ -159,14 +159,6 @@
 		}
 		// sort the SIT service items into past, current and future to aid in the upcoming calculations
 		shipmentSIT, err := sitstatus.NewShipmentSITStatus().RetrieveShipmentSIT(appCtx, shipment)
-<<<<<<< HEAD
-		if err != nil {
-			return err
-		}
-		sortedShipmentSIT := sitstatus.SortShipmentSITs(shipmentSIT, today)
-		totalSITAllowance, err := sitstatus.NewShipmentSITStatus().CalculateShipmentSITAllowance(appCtx, shipment)
-=======
->>>>>>> d92c3d0a
 		if err != nil {
 			return err
 		}
@@ -184,11 +176,6 @@
 			// totalSITEndDate using this service item's entry date.
 			// Additionally retrieve the latest SIT Departure date from the current SIT if it exists. The first current SIT is chosen as there is not currently support for more than one SIT
 			// Per AC under B-20899
-<<<<<<< HEAD
-			totalSITEndDate := sitstatus.CalculateSITAuthorizedEndDate(totalSITAllowance, daysInSIT, *paymentServiceItem.MTOServiceItem.SITEntryDate, calculateTotalDaysInSIT, sortedShipmentSIT.CurrentSITs[0].Summary.SITDepartureDate)
-
-			shipmentSITBalance.TotalSITEndDate = totalSITEndDate
-=======
 			shipmentSIT, err = sitstatus.NewShipmentSITStatus().RetrieveShipmentSIT(appCtx, shipment)
 			if err != nil {
 				return err
@@ -201,7 +188,6 @@
 			} else {
 				shipmentSITBalance.TotalSITEndDate = sortedShipmentSIT.CurrentSITs[0].Summary.SITAuthorizedEndDate
 			}
->>>>>>> d92c3d0a
 			shipmentsSITBalances[shipment.ID.String()] = shipmentSITBalance
 		} else {
 			shipmentSITBalance := services.ShipmentPaymentSITBalance{
@@ -225,10 +211,6 @@
 
 			// Retrieve the latest SIT Departure date from the current SIT if it exists. The first current SIT is chosen as there is not currently support for more than one SIT
 			// Per AC under B-20899
-<<<<<<< HEAD
-			totalSITEndDate := sitstatus.CalculateSITAuthorizedEndDate(totalSITAllowance, daysInSIT, *paymentServiceItem.MTOServiceItem.SITEntryDate, calculateTotalDaysInSIT, sortedShipmentSIT.CurrentSITs[0].Summary.SITDepartureDate)
-=======
->>>>>>> d92c3d0a
 
 			shipmentSITBalance.TotalSITDaysAuthorized = totalSITDaysAuthorized
 			shipmentSITBalance.TotalSITDaysRemaining = totalSITDaysRemaining
