package paymentrequest

import (
	"database/sql"
	"fmt"
	"strconv"
	"time"

	"github.com/gofrs/uuid"

	"github.com/transcom/mymove/pkg/appcontext"
	"github.com/transcom/mymove/pkg/apperror"
	"github.com/transcom/mymove/pkg/models"
	"github.com/transcom/mymove/pkg/services"
	sitstatus "github.com/transcom/mymove/pkg/services/sit_status"
)

var sitParamDateFormat = "2006-01-02"

type paymentRequestShipmentsSITBalance struct {
}

// NewPaymentRequestShipmentsSITBalance constructs a new service for the SIT balances of a payment request's shipments
func NewPaymentRequestShipmentsSITBalance() services.ShipmentsPaymentSITBalance {
	return &paymentRequestShipmentsSITBalance{}
}

func getStartAndEndParams(params models.PaymentServiceItemParams) (start time.Time, end time.Time, err error) {
	for _, paymentServiceItemParam := range params {
		if paymentServiceItemParam.ServiceItemParamKey.Key == models.ServiceItemParamNameSITPaymentRequestStart {
			// remove once the pricer work is done so a 500 server error isn't returned for an unparseable date
			if paymentServiceItemParam.Value != "NOT IMPLEMENTED" {
				fmt.Println(paymentServiceItemParam.PaymentServiceItemID)
				start, err = time.Parse(sitParamDateFormat, paymentServiceItemParam.Value)
			}
		} else if paymentServiceItemParam.ServiceItemParamKey.Key == models.ServiceItemParamNameSITPaymentRequestEnd {
			// remove once the pricer work is done so a 500 server error isn't returned for an unparseable date
			if paymentServiceItemParam.Value != "NOT IMPLEMENTED" {
				fmt.Println(paymentServiceItemParam.PaymentServiceItemID)
				end, err = time.Parse(sitParamDateFormat, paymentServiceItemParam.Value)
			}
		}
		if err != nil {
			return start, end, err
		}
	}

	return start, end, err
}

func lookupDaysInSIT(params models.PaymentServiceItemParams) (int, error) {
	for _, paymentServiceItemParam := range params {
		if paymentServiceItemParam.ServiceItemParamKey.Key == models.ServiceItemParamNameNumberDaysSIT {
			daysInSIT, err := strconv.Atoi(paymentServiceItemParam.Value)
			if err != nil {
				return 0, err
			}
			return daysInSIT, nil
		}
	}

	return 0, nil
}

func isAdditionalDaySIT(code models.ReServiceCode) bool {
	return code == models.ReServiceCodeDOASIT || code == models.ReServiceCodeDDASIT
}

func hasSITServiceItem(paymentServiceItems models.PaymentServiceItems) bool {
	for _, paymentServiceItem := range paymentServiceItems {
		if code := paymentServiceItem.MTOServiceItem.ReService.Code; isAdditionalDaySIT(code) {
			return true
		}
	}

	return false
}

func calculateReviewedSITBalance(appCtx appcontext.AppContext, paymentServiceItems []models.PaymentServiceItem, shipmentsSITBalances map[string]services.ShipmentPaymentSITBalance) error {
	year, month, day := time.Now().Date()
	today := time.Date(year, month, day, 0, 0, 0, 0, time.UTC)
	for _, paymentServiceItem := range paymentServiceItems {
		// Ignoring potentially rejected SIT service items here
		if paymentServiceItem.Status == models.PaymentServiceItemStatusApproved {
			_, end, err := getStartAndEndParams(paymentServiceItem.PaymentServiceItemParams)
			if err != nil {
				return err
			}

			daysInSIT, err := lookupDaysInSIT(paymentServiceItem.PaymentServiceItemParams)
			if err != nil {
				return err
			}

			shipment := paymentServiceItem.MTOServiceItem.MTOShipment

			if shipmentSITBalance, ok := shipmentsSITBalances[shipment.ID.String()]; ok {
				totalPreviouslyBilledDays := daysInSIT + *shipmentSITBalance.PreviouslyBilledDays
				shipmentSITBalance.PreviouslyBilledDays = &totalPreviouslyBilledDays

				// try to use most recent SIT billed end date
				if shipmentSITBalance.PreviouslyBilledEndDate.Before(end) {
					// If the DaysInSIT is different than the start and end rage should we change this to be the cutoff
					// date?
					shipmentSITBalance.PreviouslyBilledEndDate = &end
				}

				shipmentsSITBalances[shipment.ID.String()] = shipmentSITBalance
			} else {
				shipmentSITBalance := services.ShipmentPaymentSITBalance{
					ShipmentID:              shipment.ID,
					PreviouslyBilledDays:    &daysInSIT,
					PreviouslyBilledEndDate: &end,
				}

				// sort the SIT service items into past, current and future to aid in the upcoming calculations
<<<<<<< HEAD
				shipmentSIT := sitstatus.NewShipmentSITStatus().RetrieveShipmentSIT(appCtx, shipment)
=======
				shipmentSIT, err := sitstatus.NewShipmentSITStatus().RetrieveShipmentSIT(appCtx, shipment)
				if err != nil {
					return err
				}
>>>>>>> 758c4f03
				sortedShipmentSIT := sitstatus.SortShipmentSITs(shipmentSIT, today)

				totalSITDaysAuthorized, err := sitstatus.NewShipmentSITStatus().CalculateShipmentSITAllowance(appCtx, shipment)
				if err != nil {
					return err
				}
				totalSITDaysUsed := sitstatus.CalculateTotalDaysInSIT(sortedShipmentSIT, today)
				totalSITDaysRemaining := totalSITDaysAuthorized - totalSITDaysUsed

				shipmentSITBalance.TotalSITDaysAuthorized = totalSITDaysAuthorized
				shipmentSITBalance.TotalSITDaysRemaining = totalSITDaysRemaining

				shipmentsSITBalances[shipment.ID.String()] = shipmentSITBalance
			}
		}
	}

	return nil
}

func calculatePendingSITBalance(appCtx appcontext.AppContext, paymentServiceItems []models.PaymentServiceItem, shipmentsSITBalances map[string]services.ShipmentPaymentSITBalance) error {
	year, month, day := time.Now().Date()
	today := time.Date(year, month, day, 0, 0, 0, 0, time.UTC)
	for _, paymentServiceItem := range paymentServiceItems {
		if !isAdditionalDaySIT(paymentServiceItem.MTOServiceItem.ReService.Code) {
			continue
		}

		shipment := paymentServiceItem.MTOServiceItem.MTOShipment

		start, end, err := getStartAndEndParams(paymentServiceItem.PaymentServiceItemParams)
		if err != nil {
			return err
		}

		daysInSIT, err := lookupDaysInSIT(paymentServiceItem.PaymentServiceItemParams)
		if err != nil {
			return err
		}
		// sort the SIT service items into past, current and future to aid in the upcoming calculations
<<<<<<< HEAD
		shipmentSIT := sitstatus.NewShipmentSITStatus().RetrieveShipmentSIT(appCtx, shipment)
=======
		shipmentSIT, err := sitstatus.NewShipmentSITStatus().RetrieveShipmentSIT(appCtx, shipment)
		if err != nil {
			return err
		}
>>>>>>> 758c4f03
		sortedShipmentSIT := sitstatus.SortShipmentSITs(shipmentSIT, today)
		totalSITAllowance, err := sitstatus.NewShipmentSITStatus().CalculateShipmentSITAllowance(appCtx, shipment)
		if err != nil {
			return err
		}
		calculateTotalDaysInSIT := sitstatus.CalculateTotalDaysInSIT(sortedShipmentSIT, today)

		if shipmentSITBalance, ok := shipmentsSITBalances[shipment.ID.String()]; ok {
			shipmentSITBalance.PendingSITDaysInvoiced = daysInSIT
			shipmentSITBalance.PendingBilledStartDate = start
			// I think this would be accurate for the scenario there were 2 pending payment requests, they would see
			// dates reflective of only their SIT items. I think we would need to do something different if we wanted
			// to show different values for origin and dest SIT service items on the same payment request and shipment
			shipmentSITBalance.PendingBilledEndDate = end

			// Even though these have been set before, we should do these calculations again in order to recalculate the
			// totalSITEndDate using this service item's entry date.
			// Additionally retrieve the latest SIT Departure date from the current SIT if it exists. The first current SIT is chosen as there is not currently support for more than one SIT
			// Per AC under B-20899
			totalSITEndDate := sitstatus.CalculateSITAuthorizedEndDate(totalSITAllowance, daysInSIT, *paymentServiceItem.MTOServiceItem.SITEntryDate, calculateTotalDaysInSIT, sortedShipmentSIT.CurrentSITs[0].Summary.SITDepartureDate)

			shipmentSITBalance.TotalSITEndDate = totalSITEndDate
			shipmentsSITBalances[shipment.ID.String()] = shipmentSITBalance
		} else {
			shipmentSITBalance := services.ShipmentPaymentSITBalance{
				ShipmentID:             shipment.ID,
				PendingSITDaysInvoiced: daysInSIT,
				PendingBilledStartDate: start,
				PendingBilledEndDate:   end,
			}
			totalSITDaysAuthorized, err := sitstatus.NewShipmentSITStatus().CalculateShipmentSITAllowance(appCtx, shipment)
			if err != nil {
				return err
			}
			totalSITDaysUsed := sitstatus.CalculateTotalDaysInSIT(sortedShipmentSIT, today)
			totalSITDaysRemaining := totalSITDaysAuthorized - totalSITDaysUsed

			// Retrieve the latest SIT Departure date from the current SIT if it exists. The first current SIT is chosen as there is not currently support for more than one SIT
			// Per AC under B-20899
			totalSITEndDate := sitstatus.CalculateSITAuthorizedEndDate(totalSITAllowance, daysInSIT, *paymentServiceItem.MTOServiceItem.SITEntryDate, calculateTotalDaysInSIT, sortedShipmentSIT.CurrentSITs[0].Summary.SITDepartureDate)

			shipmentSITBalance.TotalSITDaysAuthorized = totalSITDaysAuthorized
			shipmentSITBalance.TotalSITDaysRemaining = totalSITDaysRemaining
			shipmentSITBalance.TotalSITEndDate = totalSITEndDate

			shipmentsSITBalances[shipment.ID.String()] = shipmentSITBalance
		}
	}

	return nil
}

func (m paymentRequestShipmentsSITBalance) ListShipmentPaymentSITBalance(appCtx appcontext.AppContext, paymentRequestID uuid.UUID) ([]services.ShipmentPaymentSITBalance, error) {
	var paymentRequest models.PaymentRequest
	// Keeping this query simple in case the payment request is not found as opposed to existing but with no SIT service
	// items
	err := appCtx.DB().Eager(
		"PaymentServiceItems.MTOServiceItem.ReService",
		"PaymentServiceItems.MTOServiceItem.MTOShipment",
		"PaymentServiceItems.MTOServiceItem.MTOShipment.MTOServiceItems",
		"PaymentServiceItems.MTOServiceItem.MTOShipment.MTOServiceItems.ReService",
		"PaymentServiceItems.MTOServiceItem.MTOShipment.SITDurationUpdates",
		"PaymentServiceItems.PaymentServiceItemParams.ServiceItemParamKey").Find(&paymentRequest, paymentRequestID)
	if err != nil {
		switch err {
		case sql.ErrNoRows:
			return nil, apperror.NewNotFoundError(paymentRequestID, "no payment request exists with that id")
		default:
			return nil, apperror.NewQueryError("PaymentRequest", err, "")
		}
	}

	// Check for SIT payment service items, if there are none we don't need to return the SIT balance
	if !hasSITServiceItem(paymentRequest.PaymentServiceItems) {
		return nil, nil
	}

	// We already have the current payment request service items, find all previously reviewed payment requests for this
	// move with billed SIT days
	var reviewedPaymentServiceItems []models.PaymentServiceItem
	err = appCtx.DB().Q().Eager("MTOServiceItem",
		"MTOServiceItem.ReService",
		"MTOServiceItem.MTOShipment",
		"MTOServiceItem.MTOShipment.MTOServiceItems",
		"MTOServiceItem.MTOShipment.MTOServiceItems.ReService",
		"MTOServiceItem.MTOShipment.SITDurationUpdates",
		"PaymentRequest",
		"PaymentServiceItemParams",
		"PaymentServiceItemParams.ServiceItemParamKey").
		InnerJoin("payment_requests", "payment_requests.id = payment_service_items.payment_request_id").
		InnerJoin("mto_service_items", "mto_service_items.id = payment_service_items.mto_service_item_id").
		InnerJoin("re_services", "re_services.id = mto_service_items.re_service_id").
		Where("payment_requests.status = ?", models.PaymentRequestStatusReviewed).
		Where("payment_requests.move_id = ?", paymentRequest.MoveTaskOrderID).
		Where("re_services.code IN (?)", string(models.ReServiceCodeDOASIT), string(models.ReServiceCodeDDASIT)).
		Order("payment_requests.created_at asc, mto_service_items.sit_entry_date asc").
		All(&reviewedPaymentServiceItems)

	if err != nil {
		return nil, err
	}

	shipmentsSITBalances := map[string]services.ShipmentPaymentSITBalance{}

	// first go through the previously billed SIT service items
	err = calculateReviewedSITBalance(appCtx, reviewedPaymentServiceItems, shipmentsSITBalances)
	if err != nil {
		return nil, err
	}

	// review the pending SIT service items on the open payment request
	// we may need to change how this works once a pending payment request is reviewed by the TIO because the numbers
	// will look different when looking at the reviewed payment request again.
	err = calculatePendingSITBalance(appCtx, paymentRequest.PaymentServiceItems, shipmentsSITBalances)
	if err != nil {
		return nil, err
	}

	var sitBalances []services.ShipmentPaymentSITBalance

	for i := range shipmentsSITBalances {
		sitBalances = append(sitBalances, shipmentsSITBalances[i])
	}

	return sitBalances, nil
}<|MERGE_RESOLUTION|>--- conflicted
+++ resolved
@@ -114,14 +114,10 @@
 				}
 
 				// sort the SIT service items into past, current and future to aid in the upcoming calculations
-<<<<<<< HEAD
-				shipmentSIT := sitstatus.NewShipmentSITStatus().RetrieveShipmentSIT(appCtx, shipment)
-=======
 				shipmentSIT, err := sitstatus.NewShipmentSITStatus().RetrieveShipmentSIT(appCtx, shipment)
 				if err != nil {
 					return err
 				}
->>>>>>> 758c4f03
 				sortedShipmentSIT := sitstatus.SortShipmentSITs(shipmentSIT, today)
 
 				totalSITDaysAuthorized, err := sitstatus.NewShipmentSITStatus().CalculateShipmentSITAllowance(appCtx, shipment)
@@ -162,14 +158,10 @@
 			return err
 		}
 		// sort the SIT service items into past, current and future to aid in the upcoming calculations
-<<<<<<< HEAD
-		shipmentSIT := sitstatus.NewShipmentSITStatus().RetrieveShipmentSIT(appCtx, shipment)
-=======
 		shipmentSIT, err := sitstatus.NewShipmentSITStatus().RetrieveShipmentSIT(appCtx, shipment)
 		if err != nil {
 			return err
 		}
->>>>>>> 758c4f03
 		sortedShipmentSIT := sitstatus.SortShipmentSITs(shipmentSIT, today)
 		totalSITAllowance, err := sitstatus.NewShipmentSITStatus().CalculateShipmentSITAllowance(appCtx, shipment)
 		if err != nil {
