package paymentrequest

import (
	"fmt"
	"time"

	"github.com/pkg/errors"

	"github.com/gobuffalo/pop/v5"
	"github.com/gobuffalo/validate/v3"
	"github.com/gofrs/uuid"

	"github.com/transcom/mymove/pkg/models"
	paymentrequesthelper "github.com/transcom/mymove/pkg/payment_request"
	serviceparamlookups "github.com/transcom/mymove/pkg/payment_request/service_param_value_lookups"
	"github.com/transcom/mymove/pkg/route"
	"github.com/transcom/mymove/pkg/services"
)

type paymentRequestCreator struct {
	db      *pop.Connection
	planner route.Planner
	pricer  services.ServiceItemPricer
}

// NewPaymentRequestCreator returns a new payment request creator
func NewPaymentRequestCreator(db *pop.Connection, planner route.Planner, pricer services.ServiceItemPricer) services.PaymentRequestCreator {
	return &paymentRequestCreator{
		db:      db,
		planner: planner,
		pricer:  pricer,
	}
}

func (p *paymentRequestCreator) CreatePaymentRequest(paymentRequestArg *models.PaymentRequest) (*models.PaymentRequest, error) {
	transactionError := p.db.Transaction(func(tx *pop.Connection) error {
		var err error
		now := time.Now()

		// Gather information for logging
		mtoMessageString := " MTO ID <" + paymentRequestArg.MoveTaskOrderID.String() + ">"
		prMessageString := " paymentRequestID <" + paymentRequestArg.ID.String() + ">"

		// Create the payment request
		paymentRequestArg, err = p.createPaymentRequestSaveToDB(tx, paymentRequestArg, now)

		if err != nil {
			var badDataError *services.BadDataError

			if _, ok := err.(services.InvalidCreateInputError); ok {
				return err
			}
			if _, ok := err.(services.NotFoundError); ok {
				return err
			}
			if _, ok := err.(services.ConflictError); ok {
				return err
			}
			if errors.As(err, &badDataError) {
				return err
			}
			return fmt.Errorf("failure creating payment request: %w for %s", err, mtoMessageString+prMessageString)
		}
		if paymentRequestArg == nil {
			return fmt.Errorf("failure creating payment request <nil> for %s", mtoMessageString+prMessageString)
		}

		// Service Item Param Cache
		serviceParamCache := serviceparamlookups.ServiceParamsCache{}
		serviceParamCache.Initialize(p.db)

		// Run the pricer within this transactional context
		txPricer := p.pricer.UsingConnection(tx)

		// Create a payment service item for each incoming payment service item in the payment request
		// These incoming payment service items have not been created in the database yet
		var newPaymentServiceItems models.PaymentServiceItems
		for _, paymentServiceItem := range paymentRequestArg.PaymentServiceItems {
			var mtoServiceItem models.MTOServiceItem

			// Gather message information for logging
			mtoServiceItemString := " MTO Service item ID <" + paymentServiceItem.MTOServiceItemID.String() + ">"
			reServiceItem := paymentServiceItem.MTOServiceItem.ReService
			serviceItemMessageString := " RE Service Item Code: <" + string(reServiceItem.Code) + "> Name: <" + reServiceItem.Name + ">"
			errMessageString := mtoMessageString + prMessageString + mtoServiceItemString + serviceItemMessageString
			// Create the payment service item
<<<<<<< HEAD
			//  G601 TODO needs review
			paymentServiceItem, mtoServiceItem, err = p.createPaymentServiceItem(tx, &paymentServiceItem, paymentRequestArg, now)
=======
			paymentServiceItem, mtoServiceItem, err = p.createPaymentServiceItem(tx, paymentServiceItem, paymentRequestArg, now)
>>>>>>> e28076a9
			if err != nil {
				if _, ok := err.(services.InvalidCreateInputError); ok {
					return err
				}
				if _, ok := err.(services.NotFoundError); ok {
					return err
				}

				return fmt.Errorf("failure creating payment service item: %w for %s", err, errMessageString)
			}

			// store param Key:Value pairs coming from the create payment request payload, sent by the user when requesting payment
			incomingMTOServiceItemParams := make(map[string]string)

			// Create a payment service item parameter for each of the incoming payment service item params
			var newPaymentServiceItemParams models.PaymentServiceItemParams
			for _, paymentServiceItemParam := range paymentServiceItem.PaymentServiceItemParams {
				var param models.PaymentServiceItemParam
				var key, value *string
<<<<<<< HEAD
				//  G601 TODO needs review
				param, key, value, err = p.createPaymentServiceItemParam(tx, &paymentServiceItemParam, paymentServiceItem)
=======
				param, key, value, err = p.createPaymentServiceItemParam(tx, paymentServiceItemParam, paymentServiceItem)
>>>>>>> e28076a9
				if err != nil {
					if _, ok := err.(*services.BadDataError); ok {
						return err
					}
					if _, ok := err.(services.NotFoundError); ok {
						return err
					}
					return fmt.Errorf("failed to create payment service item param [%s]: %w for %s", paymentServiceItemParam.ServiceItemParamKeyID, err, errMessageString)
				}

				if param.ID != uuid.Nil && key != nil && value != nil {
					incomingMTOServiceItemParams[*key] = *value
					newPaymentServiceItemParams = append(newPaymentServiceItemParams, param)
				}
			}

			//
			// For the current service item, find any missing params needed to price
			// this service item
			//

			// Retrieve all of the params needed to price this service item
			paymentHelper := paymentrequesthelper.RequestPaymentHelper{DB: tx}

			reServiceParams, err := paymentHelper.FetchServiceParamList(paymentServiceItem.MTOServiceItemID)
			if err != nil {
				errMessage := "Failed to retrieve service item param list for " + errMessageString
				return fmt.Errorf("%s err: %w", errMessage, err)
			}

			// Get values for needed service item params (do lookups)
			paramLookup, err := serviceparamlookups.ServiceParamLookupInitialize(tx, p.planner, paymentServiceItem.MTOServiceItemID, paymentServiceItem.ID, paymentRequestArg.MoveTaskOrderID, &serviceParamCache)
			if err != nil {
				return err
			}
			for _, reServiceParam := range reServiceParams {
				if _, found := incomingMTOServiceItemParams[reServiceParam.ServiceItemParamKey.Key.String()]; !found {
					// create the missing service item param
					var param *models.PaymentServiceItemParam
					param, err = p.createServiceItemParamFromLookup(tx, paramLookup, reServiceParam, paymentServiceItem)
					if err != nil {
						errMessage := fmt.Sprintf("Failed to create service item param for param key <%s> %s", reServiceParam.ServiceItemParamKey.Key, errMessageString)
						return fmt.Errorf("%s err: %w", errMessage, err)
					}
					if param != nil {
						newPaymentServiceItemParams = append(newPaymentServiceItemParams, *param)
					}
				}
			}

			//
			// Save all params for current service item
			// Save the new payment service item to the list of service items to be returned
			//

			paymentServiceItem.PaymentServiceItemParams = newPaymentServiceItemParams

			//
			// Validate that all params are available to prices the service item that is in
			// the payment request
			//
			validParamList, validateMessage := paymentHelper.ValidServiceParamList(mtoServiceItem, reServiceParams, paymentServiceItem.PaymentServiceItemParams)
			if validParamList == false {
				errMessage := "service item param list is not valid (will not be able to price the item) " + validateMessage + " for " + errMessageString
				return fmt.Errorf("%s err: %w", errMessage, err)
			}

			// Price the payment service item
<<<<<<< HEAD
			//  G601 TODO needs review
			err = p.pricePaymentServiceItem(tx, txPricer, &paymentServiceItem)
=======
			var param models.PaymentServiceItem
			param, err = p.pricePaymentServiceItem(tx, txPricer, paymentServiceItem)
>>>>>>> e28076a9
			if err != nil {
				return fmt.Errorf("failure pricing service %s for MTO service item ID %s: %w",
					paymentServiceItem.MTOServiceItem.ReService.Code, paymentServiceItem.MTOServiceItemID, err)
			}

			newPaymentServiceItems = append(newPaymentServiceItems, param)
		}

		paymentRequestArg.PaymentServiceItems = newPaymentServiceItems

		return nil
	})

	if transactionError != nil {
		return nil, transactionError
	}

	return paymentRequestArg, nil
}

func (p *paymentRequestCreator) createPaymentRequestSaveToDB(tx *pop.Connection, paymentRequest *models.PaymentRequest, requestedAt time.Time) (*models.PaymentRequest, error) {
	// Verify that the MTO ID exists
	if paymentRequest.MoveTaskOrderID == uuid.Nil {
		return nil, services.NewInvalidCreateInputError(nil, "Invalid Create Input Error: MoveTaskOrderID is required on PaymentRequest create")
	}

	// Lock on the parent row to keep multiple transactions from getting this count at the same time
	// for the same move_id.  This should block if another payment request comes in for the
	// same move_id.  Payment requests for other move_ids should run concurrently.
	// Also note that we use "FOR NO KEY UPDATE" to allow concurrent mods to other tables that have a
	// FK to move_task_orders.
	var moveTaskOrder models.Move
	sqlString, sqlArgs := tx.Where("id = $1", paymentRequest.MoveTaskOrderID).ToSQL(&pop.Model{Value: &moveTaskOrder})
	sqlString += " FOR NO KEY UPDATE"
	err := tx.RawQuery(sqlString, sqlArgs...).First(&moveTaskOrder)

	if err != nil {
		if errors.Cause(err).Error() == models.RecordNotFoundErrorString {
			msg := fmt.Sprint("for Move")
			return nil, services.NewNotFoundError(paymentRequest.MoveTaskOrderID, msg)
		}
		return nil, fmt.Errorf("could not retrieve Move with ID [%s]: %w", paymentRequest.MoveTaskOrderID, err)
	}

	// Verify the Orders on the MTO
	tx.Load(&moveTaskOrder, "Orders")
	// Verify that the Orders has LOA
	if moveTaskOrder.Orders.TAC == nil || *moveTaskOrder.Orders.TAC == "" {
		return nil, services.NewConflictError(moveTaskOrder.OrdersID, fmt.Sprintf("Orders on MoveTaskOrder (ID: %s) missing Lines of Accounting TAC", moveTaskOrder.ID))
	}
	// Verify that the Orders have OriginDutyStation
	if moveTaskOrder.Orders.OriginDutyStationID == nil {
		return nil, services.NewConflictError(moveTaskOrder.OrdersID, fmt.Sprintf("Orders on MoveTaskOrder (ID: %s) missing OriginDutyStation", moveTaskOrder.ID))
	}
	// Verify that ServiceMember is Valid
	tx.Load(&moveTaskOrder.Orders, "ServiceMember")
	serviceMember := moveTaskOrder.Orders.ServiceMember
	// Verify First Name
	if serviceMember.FirstName == nil || *serviceMember.FirstName == "" {
		return nil, services.NewConflictError(moveTaskOrder.Orders.ServiceMemberID, fmt.Sprintf("ServiceMember on MoveTaskOrder (ID: %s) missing First Name", moveTaskOrder.ID))
	}
	// Verify Last Name
	if serviceMember.LastName == nil || *serviceMember.LastName == "" {
		return nil, services.NewConflictError(moveTaskOrder.Orders.ServiceMemberID, fmt.Sprintf("ServiceMember on MoveTaskOrder (ID: %s) missing Last Name", moveTaskOrder.ID))
	}
	// Verify Rank
	if serviceMember.Rank == nil || *serviceMember.Rank == "" {
		return nil, services.NewConflictError(moveTaskOrder.Orders.ServiceMemberID, fmt.Sprintf("ServiceMember on MoveTaskOrder (ID: %s) missing Rank", moveTaskOrder.ID))
	}
	// Verify Affiliation
	if serviceMember.Affiliation == nil || *serviceMember.Affiliation == "" {
		return nil, services.NewConflictError(moveTaskOrder.Orders.ServiceMemberID, fmt.Sprintf("ServiceMember on MoveTaskOrder (ID: %s) missing Affiliation", moveTaskOrder.ID))
	}

	// Update PaymentRequest
	paymentRequest.MoveTaskOrder = moveTaskOrder
	paymentRequest.Status = models.PaymentRequestStatusPending
	paymentRequest.RequestedAt = requestedAt

	uniqueIdentifier, sequenceNumber, err := p.makeUniqueIdentifier(tx, moveTaskOrder)
	if err != nil {
		errMsg := fmt.Sprintf("issue creating payment request unique identifier: %s", err.Error())
		return nil, services.NewInvalidCreateInputError(nil, errMsg)
	}
	paymentRequest.PaymentRequestNumber = uniqueIdentifier
	paymentRequest.SequenceNumber = sequenceNumber

	// Create the payment request for the database
	verrs, err := tx.ValidateAndCreate(paymentRequest)
	if verrs.HasAny() {
		msg := fmt.Sprint("validation error creating payment request")
		return nil, services.NewInvalidCreateInputError(verrs, msg)
	}
	if err != nil {
		return nil, fmt.Errorf("failure creating payment request: %w for %s", err, paymentRequest.ID.String())
	}

	return paymentRequest, nil
}

func (p *paymentRequestCreator) createPaymentServiceItem(tx *pop.Connection, paymentServiceItem models.PaymentServiceItem, paymentRequest *models.PaymentRequest, requestedAt time.Time) (models.PaymentServiceItem, models.MTOServiceItem, error) {
	// Verify that the MTO service item ID exists
	var mtoServiceItem models.MTOServiceItem
	err := tx.Eager("ReService").Find(&mtoServiceItem, paymentServiceItem.MTOServiceItemID)
	if err != nil {
		if errors.Cause(err).Error() == models.RecordNotFoundErrorString {
			msg := fmt.Sprint("for MTO Service Item")
			return models.PaymentServiceItem{}, models.MTOServiceItem{}, services.NewNotFoundError(paymentServiceItem.MTOServiceItemID, msg)
		}
		return paymentServiceItem, models.MTOServiceItem{}, fmt.Errorf("could not fetch MTOServiceItem with ID [%s]: %w", paymentServiceItem.MTOServiceItemID.String(), err)
	}

	paymentServiceItem.MTOServiceItemID = mtoServiceItem.ID
	paymentServiceItem.MTOServiceItem = mtoServiceItem
	paymentServiceItem.PaymentRequestID = paymentRequest.ID
	paymentServiceItem.PaymentRequest = *paymentRequest
	paymentServiceItem.Status = models.PaymentServiceItemStatusRequested
	// No pricing at this point, so skipping the PriceCents field.
	paymentServiceItem.RequestedAt = requestedAt

	verrs, err := tx.ValidateAndCreate(&paymentServiceItem)
	if verrs.HasAny() {
		msg := fmt.Sprint("validation error creating payment request service item in payment request creation")
		return paymentServiceItem, mtoServiceItem, services.NewInvalidCreateInputError(verrs, msg)
	}
	if err != nil {
		return paymentServiceItem, mtoServiceItem, fmt.Errorf("failure creating payment service item: %w for MTO Service Item ID <%s>", err, paymentServiceItem.MTOServiceItemID.String())
	}

	return paymentServiceItem, mtoServiceItem, nil
}

func (p *paymentRequestCreator) pricePaymentServiceItem(tx *pop.Connection, pricer services.ServiceItemPricer, paymentServiceItem models.PaymentServiceItem) (models.PaymentServiceItem, error) {
	price, err := pricer.PriceServiceItem(paymentServiceItem)
	if err != nil {
		// If a pricer isn't implemented yet, just skip saving any pricing for now.
		// TODO: Once all pricers are implemented, this should be removed.
		if _, ok := err.(services.NotImplementedError); ok {
			return paymentServiceItem, nil
		}

		return models.PaymentServiceItem{}, err
	}

	paymentServiceItem.PriceCents = &price

	verrs, err := tx.ValidateAndUpdate(&paymentServiceItem)
	if verrs.HasAny() {
		return models.PaymentServiceItem{}, services.NewInvalidInputError(paymentServiceItem.ID, err, verrs, "")
	}
	if err != nil {
		return models.PaymentServiceItem{}, fmt.Errorf("could not update payment service item for MTO service item ID %s: %w",
			paymentServiceItem.ID, err)
	}

	return paymentServiceItem, nil
}

func (p *paymentRequestCreator) createPaymentServiceItemParam(tx *pop.Connection, paymentServiceItemParam models.PaymentServiceItemParam, paymentServiceItem models.PaymentServiceItem) (models.PaymentServiceItemParam, *string, *string, error) {
	// If the ServiceItemParamKeyID is provided, verify it exists; otherwise, lookup
	// via the IncomingKey field
	var key, value string
	createParam := false
	var serviceItemParamKey models.ServiceItemParamKey
	if paymentServiceItemParam.ServiceItemParamKeyID != uuid.Nil {
		err := tx.Find(&serviceItemParamKey, paymentServiceItemParam.ServiceItemParamKeyID)
		if err != nil {
			if errors.Cause(err).Error() == models.RecordNotFoundErrorString {
				msg := fmt.Sprintf("Service Item Param Key ID")
				return models.PaymentServiceItemParam{}, nil, nil, services.NewNotFoundError(paymentServiceItemParam.ServiceItemParamKeyID, msg)
			}
			return models.PaymentServiceItemParam{}, nil, nil, fmt.Errorf("could not fetch ServiceItemParamKey with ID [%s]: %w", paymentServiceItemParam.ServiceItemParamKeyID, err)
		}
		key = serviceItemParamKey.Key.String()
		value = paymentServiceItemParam.Value
		createParam = true
	} else if paymentServiceItemParam.IncomingKey != "" {
		err := tx.Where("key = ?", paymentServiceItemParam.IncomingKey).First(&serviceItemParamKey)
		if err != nil {
			if errors.Cause(err).Error() == models.RecordNotFoundErrorString {
				errorString := fmt.Sprintf("Service Item Param Key %s: %s", paymentServiceItemParam.IncomingKey, models.ErrFetchNotFound)
				return models.PaymentServiceItemParam{}, nil, nil, services.NewNotFoundError(uuid.Nil, errorString)
			}
			return models.PaymentServiceItemParam{}, nil, nil, fmt.Errorf("could not retrieve param key [%s]: %w", paymentServiceItemParam.IncomingKey, err)
		}

		key = paymentServiceItemParam.IncomingKey
		value = paymentServiceItemParam.Value
		createParam = true
	}
	if createParam {
		paymentServiceItemParam.ServiceItemParamKeyID = serviceItemParamKey.ID
		paymentServiceItemParam.ServiceItemParamKey = serviceItemParamKey

		paymentServiceItemParam.PaymentServiceItemID = paymentServiceItem.ID
		paymentServiceItemParam.PaymentServiceItem = paymentServiceItem

		var err error
		verrs, err := tx.ValidateAndCreate(&paymentServiceItemParam)
		if verrs.HasAny() {
			msg := fmt.Sprint("validation error creating payment service item param in payment request creation")
			return models.PaymentServiceItemParam{}, nil, nil, services.NewInvalidCreateInputError(verrs, msg)
		}
		if err != nil {
			return models.PaymentServiceItemParam{}, nil, nil, fmt.Errorf("failure creating payment service item param: %w for Payment Service Item ID <%s> Service Item Param Key <%s>", err, paymentServiceItem.ID.String(), serviceItemParamKey.Key)
		}

		return paymentServiceItemParam, &key, &value, nil
	}

	// incoming provided paymentServiceItemParam is empty
	return models.PaymentServiceItemParam{}, nil, nil, nil
}

func (p *paymentRequestCreator) createServiceItemParamFromLookup(tx *pop.Connection, paramLookup *serviceparamlookups.ServiceItemParamKeyData, serviceParam models.ServiceParam, paymentServiceItem models.PaymentServiceItem) (*models.PaymentServiceItemParam, error) {
	// key not found in map
	// Did not find service item param needed for pricing, add it to the list
	value, err := paramLookup.ServiceParamValue(serviceParam.ServiceItemParamKey.Key)
	if err != nil {
		errMessage := "Failed to lookup ServiceParamValue for param key <" + serviceParam.ServiceItemParamKey.Key + "> "
		return nil, fmt.Errorf("%s err: %w", errMessage, err)
	}

	paymentServiceItemParam := models.PaymentServiceItemParam{
		// ID and PaymentServiceItemID to be filled in when payment request is created
		PaymentServiceItemID:  paymentServiceItem.ID,
		PaymentServiceItem:    paymentServiceItem,
		ServiceItemParamKeyID: serviceParam.ServiceItemParamKey.ID,
		ServiceItemParamKey:   serviceParam.ServiceItemParamKey,
		IncomingKey:           serviceParam.ServiceItemParamKey.Key.String(),
		Value:                 value,
	}

	var verrs *validate.Errors
	verrs, err = tx.ValidateAndCreate(&paymentServiceItemParam)
	if verrs.HasAny() {
		msg := fmt.Sprintf("validation error creating payment service item param: for payment service item ID <%s> and service item key <%s>", paymentServiceItem.ID.String(), serviceParam.ServiceItemParamKey.Key)
		return nil, services.NewInvalidCreateInputError(verrs, msg)
	}

	if err != nil {
		return nil, fmt.Errorf("failure creating payment service item param: %w for payment service item ID <%s> and service item key <%s>", err, paymentServiceItem.ID.String(), serviceParam.ServiceItemParamKey.Key)
	}

	return &paymentServiceItemParam, nil
}

func (p *paymentRequestCreator) makeUniqueIdentifier(tx *pop.Connection, mto models.Move) (string, int, error) {
	if mto.ReferenceID == nil || *mto.ReferenceID == "" {
		errMsg := fmt.Sprintf("MTO %s has missing ReferenceID", mto.ID.String())
		return "", 0, errors.New(errMsg)
	}
	// Get the max sequence number that exists for the payment requests associated with the given MTO.
	// Since we have a lock to prevent concurrent payment requests for this MTO, this should be safe.
	var max int
	err := tx.RawQuery("SELECT COALESCE(MAX(sequence_number),0) FROM payment_requests WHERE move_id = $1", mto.ID).First(&max)
	if err != nil {
		return "", 0, fmt.Errorf("max sequence_number for MoveTaskOrderID [%s] failed: %w", mto.ID, err)
	}

	nextSequence := max + 1
	paymentRequestNumber := fmt.Sprintf("%s-%d", *mto.ReferenceID, nextSequence)

	return paymentRequestNumber, nextSequence, nil
}<|MERGE_RESOLUTION|>--- conflicted
+++ resolved
@@ -84,12 +84,7 @@
 			serviceItemMessageString := " RE Service Item Code: <" + string(reServiceItem.Code) + "> Name: <" + reServiceItem.Name + ">"
 			errMessageString := mtoMessageString + prMessageString + mtoServiceItemString + serviceItemMessageString
 			// Create the payment service item
-<<<<<<< HEAD
-			//  G601 TODO needs review
-			paymentServiceItem, mtoServiceItem, err = p.createPaymentServiceItem(tx, &paymentServiceItem, paymentRequestArg, now)
-=======
 			paymentServiceItem, mtoServiceItem, err = p.createPaymentServiceItem(tx, paymentServiceItem, paymentRequestArg, now)
->>>>>>> e28076a9
 			if err != nil {
 				if _, ok := err.(services.InvalidCreateInputError); ok {
 					return err
@@ -109,12 +104,7 @@
 			for _, paymentServiceItemParam := range paymentServiceItem.PaymentServiceItemParams {
 				var param models.PaymentServiceItemParam
 				var key, value *string
-<<<<<<< HEAD
-				//  G601 TODO needs review
-				param, key, value, err = p.createPaymentServiceItemParam(tx, &paymentServiceItemParam, paymentServiceItem)
-=======
 				param, key, value, err = p.createPaymentServiceItemParam(tx, paymentServiceItemParam, paymentServiceItem)
->>>>>>> e28076a9
 				if err != nil {
 					if _, ok := err.(*services.BadDataError); ok {
 						return err
@@ -183,13 +173,8 @@
 			}
 
 			// Price the payment service item
-<<<<<<< HEAD
-			//  G601 TODO needs review
-			err = p.pricePaymentServiceItem(tx, txPricer, &paymentServiceItem)
-=======
 			var param models.PaymentServiceItem
 			param, err = p.pricePaymentServiceItem(tx, txPricer, paymentServiceItem)
->>>>>>> e28076a9
 			if err != nil {
 				return fmt.Errorf("failure pricing service %s for MTO service item ID %s: %w",
 					paymentServiceItem.MTOServiceItem.ReService.Code, paymentServiceItem.MTOServiceItemID, err)
