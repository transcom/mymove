package paymentrequest

import (
	"database/sql"
	"fmt"
	"time"

	"github.com/gobuffalo/pop/v6"
	"github.com/gobuffalo/validate/v3"
	"github.com/gofrs/uuid"
	"github.com/pkg/errors"
	"go.uber.org/zap"

	"github.com/transcom/mymove/pkg/appcontext"
	"github.com/transcom/mymove/pkg/apperror"
	"github.com/transcom/mymove/pkg/models"
	paymentrequesthelper "github.com/transcom/mymove/pkg/payment_request"
	serviceparamlookups "github.com/transcom/mymove/pkg/payment_request/service_param_value_lookups"
	"github.com/transcom/mymove/pkg/route"
	"github.com/transcom/mymove/pkg/services"
)

type paymentRequestCreator struct {
	planner route.Planner
	pricer  services.ServiceItemPricer
	checks  []paymentRequestValidator
}

// NewPaymentRequestCreator returns a new payment request creator
func NewPaymentRequestCreator(planner route.Planner, pricer services.ServiceItemPricer) services.PaymentRequestCreator {
	return &paymentRequestCreator{
		planner: planner,
		pricer:  pricer,
		checks: []paymentRequestValidator{
			checkMTOIDField(),
			checkMTOIDMatchesServiceItemMTOID(),
			checkValidSitAddlDates(),
		},
	}
}

func (p *paymentRequestCreator) CreatePaymentRequestCheck(appCtx appcontext.AppContext, paymentRequest *models.PaymentRequest) (*models.PaymentRequest, error) {
	return p.CreatePaymentRequest(appCtx, paymentRequest, p.checks...)
}

func (p *paymentRequestCreator) CreatePaymentRequest(appCtx appcontext.AppContext, paymentRequestArg *models.PaymentRequest, checks ...paymentRequestValidator) (*models.PaymentRequest, error) {
	transactionError := appCtx.NewTransaction(func(txnAppCtx appcontext.AppContext) error {
		var err error
		now := time.Now()

		err = validatePaymentRequest(appCtx, *paymentRequestArg, nil, checks...)
		if err != nil {
			return apperror.NewInvalidCreateInputError(nil, "Invalid Create Input Error: MoveTaskOrderID is required on PaymentRequest create")
		}
		// Gather information for logging
		mtoMessageString := " MTO ID <" + paymentRequestArg.MoveTaskOrderID.String() + ">"
		prMessageString := " paymentRequestID <" + paymentRequestArg.ID.String() + ">"

		// Create the payment request
		paymentRequestArg, err = p.createPaymentRequestSaveToDB(txnAppCtx, paymentRequestArg, now)

		if err != nil {
			var badDataError *apperror.BadDataError

			if _, ok := err.(apperror.InvalidCreateInputError); ok {
				return err
			}
			if _, ok := err.(apperror.NotFoundError); ok {
				return err
			}
			if _, ok := err.(apperror.ConflictError); ok {
				return err
			}
			if _, ok := err.(apperror.InvalidInputError); ok {
				return err
			}
			if _, ok := err.(apperror.QueryError); ok {
				return err
			}
			if errors.As(err, &badDataError) {
				return err
			}
			return fmt.Errorf("failure creating payment request: %w for %s", err, mtoMessageString+prMessageString)
		}
		if paymentRequestArg == nil {
			return fmt.Errorf("failure creating payment request <nil> for %s", mtoMessageString+prMessageString)
		}

		// Service Item Param Cache
		serviceParamCache := serviceparamlookups.NewServiceParamsCache()

		// Track which shipments have been verified already
		shipmentIDs := make(map[uuid.UUID]bool)

		// Create a payment service item for each incoming payment service item in the payment request
		// These incoming payment service items have not been created in the database yet
		var newPaymentServiceItems models.PaymentServiceItems
		for _, paymentServiceItem := range paymentRequestArg.PaymentServiceItems {

			// check if shipment is valid for creating a payment request
			validShipmentError := p.validShipment(appCtx, paymentServiceItem.MTOServiceItem.MTOShipmentID, shipmentIDs)
			if validShipmentError != nil {
				return validShipmentError
			}

			// Gather message information for logging
			errMessageString := p.serviceItemErrorMessage(paymentServiceItem.MTOServiceItemID, paymentServiceItem.MTOServiceItem, mtoMessageString, prMessageString)

			// Create the payment service item
			var mtoServiceItem models.MTOServiceItem
			paymentServiceItem, mtoServiceItem, err = p.createPaymentServiceItem(txnAppCtx, paymentServiceItem, paymentRequestArg, now)
			if err != nil {
				if _, ok := err.(apperror.InvalidCreateInputError); ok {
					return err
				}
				if _, ok := err.(apperror.NotFoundError); ok {
					return err
				}
				if _, ok := err.(apperror.ConflictError); ok {
					return err
				}

				return fmt.Errorf("failure creating payment service item: %w for %s", err, errMessageString)
			}

			// store param Key:Value pairs coming from the create payment request payload, sent by the user when requesting payment
			incomingMTOServiceItemParams := make(map[string]string)

			// Create a payment service item parameter for each of the incoming payment service item params
			var newPaymentServiceItemParams models.PaymentServiceItemParams
			for _, paymentServiceItemParam := range paymentServiceItem.PaymentServiceItemParams {
				var param models.PaymentServiceItemParam
				var key, value *string
				param, key, value, err = p.createPaymentServiceItemParam(txnAppCtx, paymentServiceItemParam, paymentServiceItem)
				if err != nil {
					if _, ok := err.(*apperror.BadDataError); ok {
						return err
					}
					if _, ok := err.(apperror.NotFoundError); ok {
						return err
					}
					return fmt.Errorf("failed to create payment service item param [%s]: %w for %s", paymentServiceItemParam.ServiceItemParamKeyID, err, errMessageString)
				}

				// check if service item param is for SIT Payment start/end
				if param.IncomingKey == "SITPaymentRequestStart" || param.IncomingKey == "SITPaymentRequestEnd" {
					paymentDate, err := time.Parse("2006-01-02", param.Value)
					if err != nil {
						errStr := "failed to parse " + param.IncomingKey
						return apperror.NewBadDataError(errStr)
					}

					if paymentServiceItem.MTOServiceItem.SITEntryDate != nil && !paymentDate.After(*paymentServiceItem.MTOServiceItem.SITEntryDate) {
<<<<<<< HEAD
						return apperror.NewConflictError(paymentRequestArg.ID, "cannot have payment date earlier than or equal to SIT Entry date")
=======
						return apperror.NewConflictError(paymentRequestArg.ID, "cannot have payment start date for additional days SIT earlier than or equal to SIT entry date")
>>>>>>> ee98a665
					}
				}

				if param.ID != uuid.Nil && key != nil && value != nil {
					incomingMTOServiceItemParams[*key] = *value
					newPaymentServiceItemParams = append(newPaymentServiceItemParams, param)
				}
			}

			//
			// For the current service item, find any missing params needed to price
			// this service item
			//

			// Retrieve all of the params needed to price this service item
			paymentHelper := paymentrequesthelper.RequestPaymentHelper{}

			reServiceParams, err := paymentHelper.FetchServiceParamList(txnAppCtx, paymentServiceItem.MTOServiceItem)
			if err != nil {
				errMessage := "Failed to retrieve service item param list for " + errMessageString
				return fmt.Errorf("%s err: %w", errMessage, err)
			}

			// Get values for needed service item params (do lookups)
			paramLookup, err := serviceparamlookups.ServiceParamLookupInitialize(txnAppCtx, p.planner, paymentServiceItem.MTOServiceItem, paymentRequestArg.ID, paymentRequestArg.MoveTaskOrderID, &serviceParamCache)
			if err != nil {
				return err
			}
			for _, reServiceParam := range reServiceParams {
				if _, found := incomingMTOServiceItemParams[reServiceParam.ServiceItemParamKey.Key.String()]; !found {
					// create the missing service item param
					var param *models.PaymentServiceItemParam
					param, err = p.createServiceItemParamFromLookup(txnAppCtx, paramLookup, reServiceParam, paymentServiceItem)
					if err != nil {
						errMessage := fmt.Sprintf("Failed to create service item param for param key <%s> %s", reServiceParam.ServiceItemParamKey.Key, errMessageString)
						return fmt.Errorf("%s err: %w", errMessage, err)
					}
					if param != nil {
						newPaymentServiceItemParams = append(newPaymentServiceItemParams, *param)
					}
				}
			}

			//
			// Save all params for current service item
			// Save the new payment service item to the list of service items to be returned
			//

			paymentServiceItem.PaymentServiceItemParams = newPaymentServiceItemParams

			//
			// Validate that all params are available to prices the service item that is in
			// the payment request
			//
			validParamList, validateMessage := paymentHelper.ValidServiceParamList(mtoServiceItem, reServiceParams, paymentServiceItem.PaymentServiceItemParams)
			if !validParamList {
				errMessage := "service item param list is not valid (will not be able to price the item) " + validateMessage + " for " + errMessageString
				return fmt.Errorf("%s err: %w", errMessage, err)
			}

			// Price the payment service item
			var psItem models.PaymentServiceItem
			var displayParams models.PaymentServiceItemParams
			psItem, displayParams, err = p.pricePaymentServiceItem(txnAppCtx, paymentServiceItem)
			if err != nil {
				return fmt.Errorf("failure pricing service %s for MTO service item ID %s: %w",
					paymentServiceItem.MTOServiceItem.ReService.Code, paymentServiceItem.MTOServiceItemID, err)
			}
			if len(displayParams) > 0 {
				psItem.PaymentServiceItemParams = append(paymentServiceItem.PaymentServiceItemParams, displayParams...)
			}
			newPaymentServiceItems = append(newPaymentServiceItems, psItem)
		}

		paymentRequestArg.PaymentServiceItems = newPaymentServiceItems

		return nil
	})

	if transactionError != nil {
		return nil, transactionError
	}

	return paymentRequestArg, nil
}

func (p *paymentRequestCreator) serviceItemErrorMessage(
	mtoServiceItemID uuid.UUID,
	mtoServiceItem models.MTOServiceItem,
	mtoMessageString string,
	prMessageString string,
) string {
	mtoServiceItemString := " MTO Service item ID <" + mtoServiceItemID.String() + ">"
	reServiceItem := mtoServiceItem.ReService
	serviceItemMessageString := " RE Service Item Code: <" + string(reServiceItem.Code) + "> Name: <" + reServiceItem.Name + ">"
	return mtoMessageString + prMessageString + mtoServiceItemString + serviceItemMessageString
}

func (p *paymentRequestCreator) validShipment(appCtx appcontext.AppContext, shipmentID *uuid.UUID, shipmentIDs map[uuid.UUID]bool) error {
	if shipmentID != nil {
		if _, found := shipmentIDs[*shipmentID]; !found {
			shipmentIDs[*shipmentID] = true
			var mtoShipment models.MTOShipment
			err := appCtx.DB().Find(&mtoShipment, *shipmentID)
			if err != nil {
				switch err {
				case sql.ErrNoRows:
					appCtx.Logger().Error(fmt.Sprintf("paymentRequestCreator.validShipment:MTOShipmentID %s not found", shipmentID.String()), zap.Error(err))
					return apperror.NewNotFoundError(*shipmentID, "for MTOShipment")
				default:
					appCtx.Logger().Error(fmt.Sprintf("paymentRequestCreator.validShipment: query error MTOShipmentID %s", shipmentID.String()), zap.Error(err))
					return apperror.NewQueryError("MTOShipment", err, fmt.Sprintf("paymentRequestCreator.validShipment:MTOShipmentID %s", shipmentID.String()))
				}
			}
			if mtoShipment.UsesExternalVendor {
				appCtx.Logger().Error("paymentRequestCreator.validShipment",
					zap.Any("mtoShipment.UsesExternalVendor", mtoShipment.UsesExternalVendor),
					zap.String("MTOShipmentID", shipmentID.String()))
				return apperror.NewConflictError(*shipmentID, fmt.Sprintf("paymentRequestCreator.validShipment: Shipment uses external vendor for MTOShipmentID %s", shipmentID.String()))
			}
		}
	}
	return nil
}

func (p *paymentRequestCreator) createPaymentRequestSaveToDB(appCtx appcontext.AppContext, paymentRequest *models.PaymentRequest, requestedAt time.Time) (*models.PaymentRequest, error) {

	// Lock on the parent row to keep multiple transactions from getting this count at the same time
	// for the same move_id.  This should block if another payment request comes in for the
	// same move_id.  Payment requests for other move_ids should run concurrently.
	// Also note that we use "FOR NO KEY UPDATE" to allow concurrent mods to other tables that have a
	// FK to move_task_orders.
	var moveTaskOrder models.Move
	sqlString, sqlArgs := appCtx.DB().Where("id = $1", paymentRequest.MoveTaskOrderID).ToSQL(&pop.Model{Value: &moveTaskOrder})
	sqlString += " FOR NO KEY UPDATE"
	err := appCtx.DB().RawQuery(sqlString, sqlArgs...).First(&moveTaskOrder)

	if err != nil {
		switch err {
		case sql.ErrNoRows:
			return nil, apperror.NewNotFoundError(paymentRequest.MoveTaskOrderID, "for Move")
		default:
			return nil, apperror.NewQueryError("Move", err, fmt.Sprintf("could not retrieve Move with ID [%s]", paymentRequest.MoveTaskOrderID))
		}
	}

	// Verify the Orders on the MTO
	err = appCtx.DB().Load(&moveTaskOrder, "Orders")

	if err != nil {
		switch err {
		case sql.ErrNoRows:
			return nil, apperror.NewNotFoundError(moveTaskOrder.OrdersID, fmt.Sprintf("Orders on MoveTaskOrder (ID: %s) missing", moveTaskOrder.ID))
		default:
			return nil, apperror.NewQueryError("Orders", err, "")
		}
	}

	// Verify that the Orders has LOA
	if moveTaskOrder.Orders.TAC == nil || *moveTaskOrder.Orders.TAC == "" {
		return nil, apperror.NewConflictError(moveTaskOrder.OrdersID, fmt.Sprintf("Orders on MoveTaskOrder (ID: %s) missing Lines of Accounting TAC", moveTaskOrder.ID))
	}
	// Verify that the Orders have OriginDutyLocation
	if moveTaskOrder.Orders.OriginDutyLocationID == nil {
		return nil, apperror.NewConflictError(moveTaskOrder.OrdersID, fmt.Sprintf("Orders on MoveTaskOrder (ID: %s) missing OriginDutyLocation", moveTaskOrder.ID))
	}
	// Verify that ServiceMember is Valid
	err = appCtx.DB().Load(&moveTaskOrder.Orders, "ServiceMember")
	if err != nil {
		switch err {
		case sql.ErrNoRows:
			return nil, apperror.NewNotFoundError(moveTaskOrder.Orders.ServiceMemberID, fmt.Sprintf("ServiceMember on MoveTaskOrder (ID: %s) not valid", moveTaskOrder.ID))
		default:
			return nil, apperror.NewQueryError("ServiceMember", err, "")
		}
	}

	serviceMember := moveTaskOrder.Orders.ServiceMember
	// Verify First Name
	if serviceMember.FirstName == nil || *serviceMember.FirstName == "" {
		return nil, apperror.NewConflictError(moveTaskOrder.Orders.ServiceMemberID, fmt.Sprintf("ServiceMember on MoveTaskOrder (ID: %s) missing First Name", moveTaskOrder.ID))
	}
	// Verify Last Name
	if serviceMember.LastName == nil || *serviceMember.LastName == "" {
		return nil, apperror.NewConflictError(moveTaskOrder.Orders.ServiceMemberID, fmt.Sprintf("ServiceMember on MoveTaskOrder (ID: %s) missing Last Name", moveTaskOrder.ID))
	}
	// Verify Affiliation
	if serviceMember.Affiliation == nil || *serviceMember.Affiliation == "" {
		return nil, apperror.NewConflictError(moveTaskOrder.Orders.ServiceMemberID, fmt.Sprintf("ServiceMember on MoveTaskOrder (ID: %s) missing Affiliation", moveTaskOrder.ID))
	}

	// Verify that there were no previous requests that were marked as final
	var finalPaymentRequests models.PaymentRequests
	count, err := appCtx.DB().Q().Where("move_id = $1 AND is_final = TRUE AND status <> $2", paymentRequest.MoveTaskOrderID, models.PaymentRequestStatusReviewedAllRejected).Count(&finalPaymentRequests)

	if err != nil {
		return nil, apperror.NewQueryError("PaymentRequests", err, fmt.Sprintf("Error while querying final payment request for MTO %s: %s", paymentRequest.MoveTaskOrderID, err.Error()))
	}

	if count != 0 {
		return nil, apperror.NewInvalidInputError(moveTaskOrder.ID, nil, nil, fmt.Sprintf("Cannot create PaymentRequest because a final PaymentRequest has already been submitted for MoveTaskOrder (ID: %s)", moveTaskOrder.ID))
	}

	// Update PaymentRequest
	paymentRequest.MoveTaskOrder = moveTaskOrder
	paymentRequest.Status = models.PaymentRequestStatusPending
	paymentRequest.RequestedAt = requestedAt

	uniqueIdentifier, sequenceNumber, err := p.makeUniqueIdentifier(appCtx, moveTaskOrder)
	if err != nil {
		errMsg := fmt.Sprintf("issue creating payment request unique identifier: %s", err.Error())
		return nil, apperror.NewInvalidCreateInputError(nil, errMsg)
	}
	paymentRequest.PaymentRequestNumber = uniqueIdentifier
	paymentRequest.SequenceNumber = sequenceNumber

	// Create the payment request for the database
	verrs, err := appCtx.DB().ValidateAndCreate(paymentRequest)
	if verrs.HasAny() {
		msg := "validation error creating payment request"
		return nil, apperror.NewInvalidCreateInputError(verrs, msg)
	}
	if err != nil {
		return nil, fmt.Errorf("failure creating payment request: %w for %s", err, paymentRequest.ID.String())
	}

	return paymentRequest, nil
}

func (p *paymentRequestCreator) createPaymentServiceItem(appCtx appcontext.AppContext, paymentServiceItem models.PaymentServiceItem, paymentRequest *models.PaymentRequest, requestedAt time.Time) (models.PaymentServiceItem, models.MTOServiceItem, error) {
	// Verify that the MTO service item ID exists
	var mtoServiceItem models.MTOServiceItem
	err := appCtx.DB().Eager("ReService", "SITOriginHHGOriginalAddress").Find(&mtoServiceItem, paymentServiceItem.MTOServiceItemID)
	if err != nil {
		switch err {
		case sql.ErrNoRows:
			return models.PaymentServiceItem{}, models.MTOServiceItem{}, apperror.NewNotFoundError(paymentServiceItem.MTOServiceItemID, "for MTO Service Item")
		default:
			return models.PaymentServiceItem{}, models.MTOServiceItem{}, apperror.NewQueryError("MTOServiceItem", err, fmt.Sprintf("could not fetch MTOServiceItem with ID [%s]", paymentServiceItem.MTOServiceItemID.String()))
		}
	}
	if mtoServiceItem.Status != models.MTOServiceItemStatusApproved {
		return models.PaymentServiceItem{}, models.MTOServiceItem{}, apperror.NewConflictError(paymentServiceItem.MTOServiceItemID, "Service Item is not approved")
	}

	paymentServiceItem.MTOServiceItemID = mtoServiceItem.ID
	paymentServiceItem.MTOServiceItem = mtoServiceItem
	paymentServiceItem.PaymentRequestID = paymentRequest.ID
	paymentServiceItem.PaymentRequest = *paymentRequest
	paymentServiceItem.Status = models.PaymentServiceItemStatusRequested
	// No pricing at this point, so skipping the PriceCents field.
	paymentServiceItem.RequestedAt = requestedAt

	verrs, err := appCtx.DB().ValidateAndCreate(&paymentServiceItem)
	if verrs.HasAny() {
		msg := "validation error creating payment request service item in payment request creation"
		return paymentServiceItem, mtoServiceItem, apperror.NewInvalidCreateInputError(verrs, msg)
	}
	if err != nil {
		return paymentServiceItem, mtoServiceItem, fmt.Errorf("failure creating payment service item: %w for MTO Service Item ID <%s>", err, paymentServiceItem.MTOServiceItemID.String())
	}

	return paymentServiceItem, mtoServiceItem, nil
}

func (p *paymentRequestCreator) pricePaymentServiceItem(appCtx appcontext.AppContext, paymentServiceItem models.PaymentServiceItem) (models.PaymentServiceItem, models.PaymentServiceItemParams, error) {
	price, displayParams, err := p.pricer.PriceServiceItem(appCtx, paymentServiceItem)
	if err != nil {
		// If a pricer isn't implemented yet, just skip saving any pricing for now.
		// TODO: Once all pricers are implemented, this should be removed.
		if _, ok := err.(apperror.NotImplementedError); ok {
			return paymentServiceItem, displayParams, nil
		}

		return models.PaymentServiceItem{}, displayParams, err
	}

	paymentServiceItem.PriceCents = &price

	verrs, err := appCtx.DB().ValidateAndUpdate(&paymentServiceItem)
	if verrs.HasAny() {
		return models.PaymentServiceItem{}, displayParams, apperror.NewInvalidInputError(paymentServiceItem.ID, err, verrs, "")
	}
	if err != nil {
		return models.PaymentServiceItem{}, displayParams, fmt.Errorf("could not update payment service item for MTO service item ID %s: %w",
			paymentServiceItem.ID, err)
	}

	return paymentServiceItem, displayParams, nil
}

func (p *paymentRequestCreator) createPaymentServiceItemParam(appCtx appcontext.AppContext, paymentServiceItemParam models.PaymentServiceItemParam, paymentServiceItem models.PaymentServiceItem) (models.PaymentServiceItemParam, *string, *string, error) {
	/* Note that we are not validating the param key type here.
	 * For now, invalid params will be caught when they are parsed in lookups.
	 * In the future we may want to add more validation here to catch things earlier.
	 */

	// If the ServiceItemParamKeyID is provided, verify it exists; otherwise, lookup
	// via the IncomingKey field
	var key, value string
	createParam := false
	var serviceItemParamKey models.ServiceItemParamKey
	if paymentServiceItemParam.ServiceItemParamKeyID != uuid.Nil {
		err := appCtx.DB().Find(&serviceItemParamKey, paymentServiceItemParam.ServiceItemParamKeyID)
		if err != nil {
			switch err {
			case sql.ErrNoRows:
				return models.PaymentServiceItemParam{}, nil, nil, apperror.NewNotFoundError(paymentServiceItemParam.ServiceItemParamKeyID, "Service Item Param Key ID")
			default:
				return models.PaymentServiceItemParam{}, nil, nil, apperror.NewQueryError("ServiceItemParamKey", err, fmt.Sprintf("could not fetch ServiceItemParamKey with ID [%s]", paymentServiceItemParam.ServiceItemParamKeyID))
			}
		}
		key = serviceItemParamKey.Key.String()
		value = paymentServiceItemParam.Value
		createParam = true
	} else if paymentServiceItemParam.IncomingKey != "" {
		err := appCtx.DB().Where("key = ?", paymentServiceItemParam.IncomingKey).First(&serviceItemParamKey)
		if err != nil {
			switch err {
			case sql.ErrNoRows:
				errorString := fmt.Sprintf("Service Item Param Key %s: %s", paymentServiceItemParam.IncomingKey, models.ErrFetchNotFound)
				return models.PaymentServiceItemParam{}, nil, nil, apperror.NewNotFoundError(uuid.Nil, errorString)
			default:
				return models.PaymentServiceItemParam{}, nil, nil, apperror.NewQueryError("ServiceItemParamKey", err, fmt.Sprintf("could not retrieve param key [%s]", paymentServiceItemParam.IncomingKey))
			}
		}

		key = paymentServiceItemParam.IncomingKey
		value = paymentServiceItemParam.Value
		createParam = true
	}
	if createParam {
		paymentServiceItemParam.ServiceItemParamKeyID = serviceItemParamKey.ID
		paymentServiceItemParam.ServiceItemParamKey = serviceItemParamKey

		paymentServiceItemParam.PaymentServiceItemID = paymentServiceItem.ID
		paymentServiceItemParam.PaymentServiceItem = paymentServiceItem

		var err error
		verrs, err := appCtx.DB().ValidateAndCreate(&paymentServiceItemParam)
		if verrs.HasAny() {
			msg := "validation error creating payment service item param in payment request creation"
			return models.PaymentServiceItemParam{}, nil, nil, apperror.NewInvalidCreateInputError(verrs, msg)
		}
		if err != nil {
			return models.PaymentServiceItemParam{}, nil, nil, fmt.Errorf("failure creating payment service item param: %w for Payment Service Item ID <%s> Service Item Param Key <%s>", err, paymentServiceItem.ID.String(), serviceItemParamKey.Key)
		}

		return paymentServiceItemParam, &key, &value, nil
	}

	// incoming provided paymentServiceItemParam is empty
	return models.PaymentServiceItemParam{}, nil, nil, nil
}

func (p *paymentRequestCreator) createServiceItemParamFromLookup(appCtx appcontext.AppContext, paramLookup *serviceparamlookups.ServiceItemParamKeyData, serviceParam models.ServiceParam, paymentServiceItem models.PaymentServiceItem) (*models.PaymentServiceItemParam, error) {
	// Pricing/pricer functions will create the params originating from pricers. Nothing to do here.
	if serviceParam.ServiceItemParamKey.Origin == models.ServiceItemParamOriginPricer {
		return nil, nil
	}

	// key not found in map
	// Did not find service item param needed for pricing, add it to the list
	value, err := paramLookup.ServiceParamValue(appCtx, serviceParam.ServiceItemParamKey.Key)
	if err != nil {
		errMessage := "Failed to lookup ServiceParamValue for param key <" + serviceParam.ServiceItemParamKey.Key + "> "
		return nil, fmt.Errorf("%s err: %w", errMessage, err)
	}

	// Some params are considered optional.  If this is an optional param and the value is an empty string,
	// do not try to save to the database.
	if value == "" && serviceParam.IsOptional {
		return nil, nil
	}

	paymentServiceItemParam := models.PaymentServiceItemParam{
		// ID and PaymentServiceItemID to be filled in when payment request is created
		PaymentServiceItemID:  paymentServiceItem.ID,
		PaymentServiceItem:    paymentServiceItem,
		ServiceItemParamKeyID: serviceParam.ServiceItemParamKey.ID,
		ServiceItemParamKey:   serviceParam.ServiceItemParamKey,
		IncomingKey:           serviceParam.ServiceItemParamKey.Key.String(),
		Value:                 value,
	}

	var verrs *validate.Errors
	verrs, err = appCtx.DB().ValidateAndCreate(&paymentServiceItemParam)
	if verrs.HasAny() {
		msg := fmt.Sprintf("validation error creating payment service item param: for payment service item ID <%s> and service item key <%s>", paymentServiceItem.ID.String(), serviceParam.ServiceItemParamKey.Key)
		return nil, apperror.NewInvalidCreateInputError(verrs, msg)
	}

	if err != nil {
		return nil, fmt.Errorf("failure creating payment service item param: %w for payment service item ID <%s> and service item key <%s>", err, paymentServiceItem.ID.String(), serviceParam.ServiceItemParamKey.Key)
	}

	return &paymentServiceItemParam, nil
}

func (p *paymentRequestCreator) makeUniqueIdentifier(appCtx appcontext.AppContext, mto models.Move) (string, int, error) {
	if mto.ReferenceID == nil || *mto.ReferenceID == "" {
		errMsg := fmt.Sprintf("MTO %s has missing ReferenceID", mto.ID.String())
		return "", 0, errors.New(errMsg)
	}
	// Get the max sequence number that exists for the payment requests associated with the given MTO.
	// Since we have a lock to prevent concurrent payment requests for this MTO, this should be safe.
	var max int
	err := appCtx.DB().RawQuery("SELECT COALESCE(MAX(sequence_number),0) FROM payment_requests WHERE move_id = $1", mto.ID).First(&max)
	if err != nil {
		return "", 0, fmt.Errorf("max sequence_number for MoveTaskOrderID [%s] failed: %w", mto.ID, err)
	}

	nextSequence := max + 1
	paymentRequestNumber := fmt.Sprintf("%s-%d", *mto.ReferenceID, nextSequence)

	return paymentRequestNumber, nextSequence, nil
}<|MERGE_RESOLUTION|>--- conflicted
+++ resolved
@@ -151,11 +151,7 @@
 					}
 
 					if paymentServiceItem.MTOServiceItem.SITEntryDate != nil && !paymentDate.After(*paymentServiceItem.MTOServiceItem.SITEntryDate) {
-<<<<<<< HEAD
-						return apperror.NewConflictError(paymentRequestArg.ID, "cannot have payment date earlier than or equal to SIT Entry date")
-=======
 						return apperror.NewConflictError(paymentRequestArg.ID, "cannot have payment start date for additional days SIT earlier than or equal to SIT entry date")
->>>>>>> ee98a665
 					}
 				}
 
