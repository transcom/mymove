package services

import (
	"context"

	"github.com/gobuffalo/validate/v3"
	"github.com/gofrs/uuid"

	"github.com/transcom/mymove/pkg/appcontext"
	"github.com/transcom/mymove/pkg/gen/adminmessages"
	"github.com/transcom/mymove/pkg/models"
)

// AdminUserListFetcher is the exported interface for fetching multiple admin users
//go:generate mockery --name AdminUserListFetcher --disable-version-string
type AdminUserListFetcher interface {
	FetchAdminUserList(appCtx appcontext.AppContext, filters []QueryFilter, associations QueryAssociations, pagination Pagination, ordering QueryOrder) (models.AdminUsers, error)
	FetchAdminUserCount(appCtx appcontext.AppContext, filters []QueryFilter) (int, error)
}

// AdminUserFetcher is the exported interface for fetching a single admin user
//go:generate mockery --name AdminUserFetcher --disable-version-string
type AdminUserFetcher interface {
	FetchAdminUser(appCtx appcontext.AppContext, filters []QueryFilter) (models.AdminUser, error)
}

// AdminUserCreator is the exported interface for creating an admin user
//go:generate mockery --name AdminUserCreator --disable-version-string
type AdminUserCreator interface {
<<<<<<< HEAD
	CreateAdminUser(ctx context.Context, user *models.AdminUser, organizationIDFilter []QueryFilter) (*models.AdminUser, *validate.Errors, error)
=======
	CreateAdminUser(appCtx appcontext.AppContext, user *models.AdminUser, organizationIDFilter []QueryFilter) (*models.AdminUser, *validate.Errors, error)
>>>>>>> d0fdf8b6
}

// AdminUserUpdater is the exported interface for creating an admin user
//go:generate mockery --name AdminUserUpdater --disable-version-string
type AdminUserUpdater interface {
	UpdateAdminUser(appCtx appcontext.AppContext, id uuid.UUID, payload *adminmessages.AdminUserUpdatePayload) (*models.AdminUser, *validate.Errors, error)
}<|MERGE_RESOLUTION|>--- conflicted
+++ resolved
@@ -1,8 +1,6 @@
 package services
 
 import (
-	"context"
-
 	"github.com/gobuffalo/validate/v3"
 	"github.com/gofrs/uuid"
 
@@ -27,11 +25,7 @@
 // AdminUserCreator is the exported interface for creating an admin user
 //go:generate mockery --name AdminUserCreator --disable-version-string
 type AdminUserCreator interface {
-<<<<<<< HEAD
-	CreateAdminUser(ctx context.Context, user *models.AdminUser, organizationIDFilter []QueryFilter) (*models.AdminUser, *validate.Errors, error)
-=======
 	CreateAdminUser(appCtx appcontext.AppContext, user *models.AdminUser, organizationIDFilter []QueryFilter) (*models.AdminUser, *validate.Errors, error)
->>>>>>> d0fdf8b6
 }
 
 // AdminUserUpdater is the exported interface for creating an admin user
