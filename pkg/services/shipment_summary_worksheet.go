--- conflicted
+++ resolved
@@ -49,6 +49,7 @@
 	MaxObligationGCC95              string
 	MaxObligationSIT                string
 	MaxObligationGCCMaxAdvance      string
+	PPMRemainingEntitlement         string
 	ActualObligationGCC100          string
 	ActualObligationGCC95           string
 	ActualObligationAdvance         string
@@ -90,11 +91,10 @@
 	Disbursement                string
 	ShipmentPickupDates         string
 	TrustedAgentName            string
-	ServiceMemberSignature      string
-	PPPOPPSORepresentative      string
-	SignatureDate               string
-	PPMRemainingEntitlement     string
 	FormattedMovingExpenses
+	ServiceMemberSignature string
+	PPPOPPSORepresentative string
+	SignatureDate          string
 	FormattedOtherExpenses
 }
 
@@ -143,18 +143,11 @@
 type SSWPPMComputer interface {
 	FetchDataShipmentSummaryWorksheetFormData(appCtx appcontext.AppContext, _ *auth.Session, ppmShipmentID uuid.UUID) (*models.ShipmentSummaryFormData, error)
 	ComputeObligations(_ appcontext.AppContext, _ models.ShipmentSummaryFormData, _ route.Planner) (models.Obligations, error)
-<<<<<<< HEAD
-	FormatValuesShipmentSummaryWorksheet(shipmentSummaryFormData models.ShipmentSummaryFormData, isPaymentPacket bool) (Page1Values, Page2Values, error)
-	FormatShipment(ppm models.PPMShipment, weightAllotment models.SSWMaxWeightEntitlement, isPaymentPacket bool) models.WorkSheetShipment
-	FormatValuesShipmentSummaryWorksheetFormPage1(data models.ShipmentSummaryFormData, isPaymentPacket bool) (Page1Values, error)
-	FormatValuesShipmentSummaryWorksheetFormPage2(data models.ShipmentSummaryFormData, isPaymentPacket bool) (Page2Values, error)
-=======
 	FormatValuesShipmentSummaryWorksheet(shipmentSummaryFormData models.ShipmentSummaryFormData, isPaymentPacket bool) (Page1Values, Page2Values, Page3Values, error)
 	FormatShipment(ppm models.PPMShipment, weightAllotment models.SSWMaxWeightEntitlement, isPaymentPacket bool) models.WorkSheetShipment
 	FormatValuesShipmentSummaryWorksheetFormPage1(data models.ShipmentSummaryFormData, isPaymentPacket bool) (Page1Values, error)
 	FormatValuesShipmentSummaryWorksheetFormPage2(data models.ShipmentSummaryFormData, isPaymentPacket bool) (Page2Values, error)
 	FormatValuesShipmentSummaryWorksheetFormPage3(data models.ShipmentSummaryFormData, isPaymentPacket bool) (Page3Values, error)
->>>>>>> b08f4714
 }
 
 //go:generate mockery --name SSWPPMGenerator
