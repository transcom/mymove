package services

import (
	"github.com/gofrs/uuid"
	"github.com/pdfcpu/pdfcpu/pkg/pdfcpu"
	"github.com/spf13/afero"

	"github.com/transcom/mymove/pkg/appcontext"
	"github.com/transcom/mymove/pkg/auth"
	"github.com/transcom/mymove/pkg/models"
	"github.com/transcom/mymove/pkg/route"
)

// Dollar represents a type for dollar monetary unit
type Dollar float64

// Page1Values is an object representing a Shipment Summary Worksheet
type Page1Values struct {
	CUIBanner                       string
	ServiceMemberName               string
	MaxSITStorageEntitlement        string
	PreferredPhoneNumber            string
	PreferredEmail                  string
	DODId                           string
	ServiceBranch                   string
	RankGrade                       string
	IssuingBranchOrAgency           string
	OrdersIssueDate                 string
	OrdersTypeAndOrdersNumber       string
	AuthorizedOrigin                string
	AuthorizedDestination           string
	NewDutyAssignment               string
	WeightAllotment                 string
	WeightAllotmentProGear          string
	WeightAllotmentProgearSpouse    string
	TotalWeightAllotment            string
	POVAuthorized                   string
	ShipmentNumberAndTypes          string
	ShipmentPickUpDates             string
	ShipmentWeights                 string
	ShipmentCurrentShipmentStatuses string
	SITNumberAndTypes               string
	SITEntryDates                   string
	SITEndDates                     string
	SITDaysInStorage                string
	PreparationDate1                string
	MaxObligationGCC100             string
	TotalWeightAllotmentRepeat      string
	MaxObligationGCC95              string
	MaxObligationSIT                string
	MaxObligationGCCMaxAdvance      string
	ActualObligationGCC100          string
	ActualObligationGCC95           string
	ActualObligationAdvance         string
	ActualObligationSIT             string
	MileageTotal                    string
	MailingAddressW2                string
	IsActualExpenseReimbursement    bool
	IsSmallPackageReimbursement     bool
	GCCExpenseReimbursementType     string
	SafetyMoveHeading               string
<<<<<<< HEAD
	GCCMultiplier                   string
=======
	GCCMultiplierMax                string
	GCCMultiplierActual             string
	GCCMultiplierMaxAdvance         string
	GCCMultiplierAdvance            string
>>>>>>> cba37c2c
}

// Page2Values is an object representing a Shipment Summary Worksheet
type Page2Values struct {
	CUIBanner                     string
	PreparationDate2              string
	TAC                           string
	SAC                           string
	ContractedExpenseMemberPaid   string
	ContractedExpenseGTCCPaid     string
	RentalEquipmentMemberPaid     string
	RentalEquipmentGTCCPaid       string
	PackingMaterialsMemberPaid    string
	PackingMaterialsGTCCPaid      string
	SmallPackageExpenseMemberPaid string
	SmallPackageExpenseGTCCPaid   string
	WeighingFeesMemberPaid        string
	WeighingFeesGTCCPaid          string
	GasMemberPaid                 string
	GasGTCCPaid                   string
	TollsMemberPaid               string
	TollsGTCCPaid                 string
	OilMemberPaid                 string
	OilGTCCPaid                   string
	OtherMemberPaid               string
	OtherGTCCPaid                 string
	TotalMemberPaid               string
	TotalGTCCPaid                 string
	TotalMemberPaidRepeated       string
	TotalGTCCPaidRepeated         string
	TotalPaidNonSIT               string
	TotalMemberPaidSIT            string
	TotalGTCCPaidSIT              string
	TotalPaidSIT                  string
	Disbursement                  string
	ShipmentPickupDates           string
	TrustedAgentName              string
	ServiceMemberSignature        string
	PPPOPPSORepresentative        string
	SignatureDate                 string
	PPMRemainingEntitlement       string
	FormattedMovingExpenses
	FormattedOtherExpenses
	IncentiveExpenseReimbursementType string
	HeaderExpenseReimbursementType    string
	SafetyMoveHeading                 string
}

// Page3Values is an object representing a Shipment Summary Worksheet
type Page3Values struct {
	CUIBanner         string
	PreparationDate3  string
	AddShipments      map[string]string
	SafetyMoveHeading string
}

// FormattedOtherExpenses is an object representing the other moving expenses formatted for the SSW
type FormattedOtherExpenses struct {
	Descriptions string
	AmountsPaid  string
}

// FormattedMovingExpenses is an object representing the service member's moving expenses formatted for the SSW
type FormattedMovingExpenses struct {
	ContractedExpenseMemberPaid   string
	ContractedExpenseGTCCPaid     string
	RentalEquipmentMemberPaid     string
	RentalEquipmentGTCCPaid       string
	PackingMaterialsMemberPaid    string
	PackingMaterialsGTCCPaid      string
	SmallPackageExpenseMemberPaid string
	SmallPackageExpenseGTCCPaid   string
	WeighingFeesMemberPaid        string
	WeighingFeesGTCCPaid          string
	GasMemberPaid                 string
	GasGTCCPaid                   string
	TollsMemberPaid               string
	TollsGTCCPaid                 string
	OilMemberPaid                 string
	OilGTCCPaid                   string
	OtherMemberPaid               string
	OtherGTCCPaid                 string
	TotalMemberPaid               string
	TotalGTCCPaid                 string
	TotalMemberPaidRepeated       string
	TotalGTCCPaidRepeated         string
	TotalPaidNonSIT               string
	TotalMemberPaidSIT            string
	TotalGTCCPaidSIT              string
	TotalPaidSIT                  string
}

//go:generate mockery --name SSWPPMComputer
type SSWPPMComputer interface {
	FetchDataShipmentSummaryWorksheetFormData(appCtx appcontext.AppContext, _ *auth.Session, ppmShipmentID uuid.UUID) (*models.ShipmentSummaryFormData, error)
	ComputeObligations(_ appcontext.AppContext, _ models.ShipmentSummaryFormData, _ route.Planner) (models.Obligations, error)
	FormatValuesShipmentSummaryWorksheet(appCtx appcontext.AppContext, shipmentSummaryFormData models.ShipmentSummaryFormData, isPaymentPacket bool) (Page1Values, Page2Values, Page3Values, error)
	FormatShipment(ppm models.PPMShipment, weightAllotment models.SSWMaxWeightEntitlement, isPaymentPacket bool) models.WorkSheetShipment
	FormatValuesShipmentSummaryWorksheetFormPage1(appCtx appcontext.AppContext, data models.ShipmentSummaryFormData, isPaymentPacket bool) (Page1Values, error)
	FormatValuesShipmentSummaryWorksheetFormPage2(data models.ShipmentSummaryFormData, isPaymentPacket bool, expensesMap map[string]float64) (Page2Values, error)
	FormatValuesShipmentSummaryWorksheetFormPage3(data models.ShipmentSummaryFormData, isPaymentPacket bool) (Page3Values, error)
}

//go:generate mockery --name SSWPPMGenerator
type SSWPPMGenerator interface {
	FillSSWPDFForm(Page1Values, Page2Values, Page3Values, string) (afero.File, *pdfcpu.PDFInfo, error)
}<|MERGE_RESOLUTION|>--- conflicted
+++ resolved
@@ -59,14 +59,10 @@
 	IsSmallPackageReimbursement     bool
 	GCCExpenseReimbursementType     string
 	SafetyMoveHeading               string
-<<<<<<< HEAD
-	GCCMultiplier                   string
-=======
 	GCCMultiplierMax                string
 	GCCMultiplierActual             string
 	GCCMultiplierMaxAdvance         string
 	GCCMultiplierAdvance            string
->>>>>>> cba37c2c
 }
 
 // Page2Values is an object representing a Shipment Summary Worksheet
