package progearweightticket

import (
	"database/sql"

	"github.com/gofrs/uuid"
	"go.uber.org/zap"

	"github.com/transcom/mymove/pkg/appcontext"
	"github.com/transcom/mymove/pkg/apperror"
	"github.com/transcom/mymove/pkg/db/utilities"
	"github.com/transcom/mymove/pkg/models"
	"github.com/transcom/mymove/pkg/services"
)

type progearWeightTicketDeleter struct {
}

func NewProgearWeightTicketDeleter() services.ProgearWeightTicketDeleter {
	return &progearWeightTicketDeleter{}
}

func (d *progearWeightTicketDeleter) DeleteProgearWeightTicket(appCtx appcontext.AppContext, ppmID uuid.UUID, progearWeightTicketID uuid.UUID) error {
	var ppmShipment models.PPMShipment
	err := appCtx.DB().Scope(utilities.ExcludeDeletedScope()).
		EagerPreload(
			"Shipment.MoveTaskOrder.Orders",
			"ProgearWeightTickets",
		).
		Find(&ppmShipment, ppmID)
	if err != nil {
		if err == sql.ErrNoRows {
			return apperror.NewNotFoundError(progearWeightTicketID, "while looking for ProgearWeightTicket")
		}
		return apperror.NewQueryError("Progear Weight Ticket fetch original", err, "")
	}

	if appCtx.Session().IsMilApp() {
		if ppmShipment.Shipment.MoveTaskOrder.Orders.ServiceMemberID != appCtx.Session().ServiceMemberID && !appCtx.Session().IsOfficeUser() {
			wrongServiceMemberIDErr := apperror.NewForbiddenError("Attempted delete by wrong service member")
			appCtx.Logger().Error("internalapi.DeleteWeightTicketHandler", zap.Error(wrongServiceMemberIDErr))
			return wrongServiceMemberIDErr
		}
	}

	found := false
	for _, lineItem := range ppmShipment.ProgearWeightTickets {
		if lineItem.ID == progearWeightTicketID {
			found = true
			break
		}
	}
	if !found {
		mismatchedPPMShipmentAndProgearWeightTicketIDErr := apperror.NewNotFoundError(progearWeightTicketID, "Pro-gear weight ticket does not exist on ppm shipment")
		appCtx.Logger().Error("internalapi.DeleteProGearWeightTicketHandler", zap.Error(mismatchedPPMShipmentAndProgearWeightTicketIDErr))
		return mismatchedPPMShipmentAndProgearWeightTicketIDErr
	}

	progearWeightTicket, err := FetchProgearWeightTicketByIDExcludeDeletedUploads(appCtx, progearWeightTicketID)
	if err != nil {
		return err
	}

	transactionError := appCtx.NewTransaction(func(_ appcontext.AppContext) error {
		// progearWeightTicket.Document is a belongs_to relation, so will not be automatically
		// deleted when we call SoftDestroy on the moving expense
		err = utilities.SoftDestroy(appCtx.DB(), &progearWeightTicket.Document)
		if err != nil {
			return err
		}
		err = utilities.SoftDestroy(appCtx.DB(), progearWeightTicket)
		if err != nil {
			return err
		}

<<<<<<< HEAD
		// Grab all ProgearWeightTickets from DB except the deleted ones
		var tickets []models.ProgearWeightTicket
		if err := appCtx.DB().
			Q().
			Scope(utilities.ExcludeDeletedScope(models.ProgearWeightTicket{})).
			Where("ppm_shipment_id = ?", ppmID).
			All(&tickets); err != nil {
			return apperror.NewQueryError("fetching ProgearWeightTickets", err, "")
		}

		// Total up the tickets
		totalSelf := 0
		totalSpouse := 0
		for _, t := range tickets {
			if t.BelongsToSelf != nil && *t.BelongsToSelf {
				if t.Weight != nil {
					totalSelf += int(*t.Weight)
				}
			} else {
				if t.Weight != nil {
					totalSpouse += int(*t.Weight)
				}
			}
		}

		// Update actual progear weight and actual spouse progear weight in mto_shipment
		if err := appCtx.DB().RawQuery(
			`UPDATE mto_shipments
				SET actual_pro_gear_weight        = NULLIF(?, 0),
					actual_spouse_pro_gear_weight = NULLIF(?, 0)
			WHERE id = (
				SELECT shipment_id
					From ppm_shipments
				WHERE id = ?
				)`,
			totalSelf, totalSpouse, ppmID,
		).Exec(); err != nil {
			return apperror.NewQueryError("MTOShipment update actual pro-gear weights", err, "")
=======
		if err := appCtx.DB().
			RawQuery("SELECT update_actual_progear_weight_totals($1)", ppmID).
			Exec(); err != nil {
			return apperror.NewQueryError("update_actual_progear_weight_totals", err, "")
>>>>>>> 230876dd
		}

		return nil
	})

	if transactionError != nil {
		return transactionError
	}
	return nil
}<|MERGE_RESOLUTION|>--- conflicted
+++ resolved
@@ -73,51 +73,10 @@
 			return err
 		}
 
-<<<<<<< HEAD
-		// Grab all ProgearWeightTickets from DB except the deleted ones
-		var tickets []models.ProgearWeightTicket
-		if err := appCtx.DB().
-			Q().
-			Scope(utilities.ExcludeDeletedScope(models.ProgearWeightTicket{})).
-			Where("ppm_shipment_id = ?", ppmID).
-			All(&tickets); err != nil {
-			return apperror.NewQueryError("fetching ProgearWeightTickets", err, "")
-		}
-
-		// Total up the tickets
-		totalSelf := 0
-		totalSpouse := 0
-		for _, t := range tickets {
-			if t.BelongsToSelf != nil && *t.BelongsToSelf {
-				if t.Weight != nil {
-					totalSelf += int(*t.Weight)
-				}
-			} else {
-				if t.Weight != nil {
-					totalSpouse += int(*t.Weight)
-				}
-			}
-		}
-
-		// Update actual progear weight and actual spouse progear weight in mto_shipment
-		if err := appCtx.DB().RawQuery(
-			`UPDATE mto_shipments
-				SET actual_pro_gear_weight        = NULLIF(?, 0),
-					actual_spouse_pro_gear_weight = NULLIF(?, 0)
-			WHERE id = (
-				SELECT shipment_id
-					From ppm_shipments
-				WHERE id = ?
-				)`,
-			totalSelf, totalSpouse, ppmID,
-		).Exec(); err != nil {
-			return apperror.NewQueryError("MTOShipment update actual pro-gear weights", err, "")
-=======
 		if err := appCtx.DB().
 			RawQuery("SELECT update_actual_progear_weight_totals($1)", ppmID).
 			Exec(); err != nil {
 			return apperror.NewQueryError("update_actual_progear_weight_totals", err, "")
->>>>>>> 230876dd
 		}
 
 		return nil
