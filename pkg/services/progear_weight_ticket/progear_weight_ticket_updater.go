--- conflicted
+++ resolved
@@ -52,9 +52,6 @@
 	}
 
 	if appCtx.Session().IsMilApp() {
-<<<<<<< HEAD
-		mergedProgearWeightTicket.SubmittedWeight = mergedProgearWeightTicket.Weight
-=======
 		if mergedProgearWeightTicket.Weight != nil {
 			mergedProgearWeightTicket.SubmittedWeight = mergedProgearWeightTicket.Weight
 		}
@@ -64,7 +61,6 @@
 		if mergedProgearWeightTicket.HasWeightTickets != nil {
 			mergedProgearWeightTicket.SubmittedHasWeightTickets = mergedProgearWeightTicket.HasWeightTickets
 		}
->>>>>>> 3618b173
 	}
 
 	// update the DB record
