// Code generated by go-swagger; DO NOT EDIT.

package primemessages

// This file was generated by the swagger tool.
// Editing this file might prove futile when you re-run the swagger generate command

import (
	"bytes"
	"context"
	"encoding/json"

	"github.com/go-openapi/errors"
	"github.com/go-openapi/strfmt"
	"github.com/go-openapi/swag"
	"github.com/go-openapi/validate"
)

// MTOServiceItemShuttle Describes a shuttle service item.
//
// swagger:model MTOServiceItemShuttle
type MTOServiceItemShuttle struct {
	eTagField string

	idField strfmt.UUID

	moveTaskOrderIdField *strfmt.UUID

	mtoShipmentIdField strfmt.UUID

	reServiceNameField string

	rejectionReasonField *string

	statusField MTOServiceItemStatus

	// Provided by the movers, based on weight tickets. Relevant for shuttling (DDSHUT & DOSHUT) service items.
<<<<<<< HEAD
	// Example: 4000
	// Required: true
=======
>>>>>>> 99c74a85
	ActualWeight *int64 `json:"actualWeight"`

	// Further details about the shuttle service.
	// Example: Things to be moved to the place by shuttle.
	// Required: true
	Description *string `json:"description"`

	// An estimate of how much weight from a shipment will be included in a shuttling (DDSHUT & DOSHUT) service item.
<<<<<<< HEAD
	// Example: 4200
	// Required: true
=======
>>>>>>> 99c74a85
	EstimatedWeight *int64 `json:"estimatedWeight"`

	// Service codes allowed for this model type.
	// Required: true
	// Enum: [DOSHUT DDSHUT]
	ReServiceCode *string `json:"reServiceCode"`

	// Explanation of why a shuttle service is required.
	// Example: Storage items need to be picked up.
	// Required: true
	Reason *string `json:"reason"`
}

// ETag gets the e tag of this subtype
func (m *MTOServiceItemShuttle) ETag() string {
	return m.eTagField
}

// SetETag sets the e tag of this subtype
func (m *MTOServiceItemShuttle) SetETag(val string) {
	m.eTagField = val
}

// ID gets the id of this subtype
func (m *MTOServiceItemShuttle) ID() strfmt.UUID {
	return m.idField
}

// SetID sets the id of this subtype
func (m *MTOServiceItemShuttle) SetID(val strfmt.UUID) {
	m.idField = val
}

// ModelType gets the model type of this subtype
func (m *MTOServiceItemShuttle) ModelType() MTOServiceItemModelType {
	return "MTOServiceItemShuttle"
}

// SetModelType sets the model type of this subtype
func (m *MTOServiceItemShuttle) SetModelType(val MTOServiceItemModelType) {
}

// MoveTaskOrderID gets the move task order ID of this subtype
func (m *MTOServiceItemShuttle) MoveTaskOrderID() *strfmt.UUID {
	return m.moveTaskOrderIdField
}

// SetMoveTaskOrderID sets the move task order ID of this subtype
func (m *MTOServiceItemShuttle) SetMoveTaskOrderID(val *strfmt.UUID) {
	m.moveTaskOrderIdField = val
}

// MtoShipmentID gets the mto shipment ID of this subtype
func (m *MTOServiceItemShuttle) MtoShipmentID() strfmt.UUID {
	return m.mtoShipmentIdField
}

// SetMtoShipmentID sets the mto shipment ID of this subtype
func (m *MTOServiceItemShuttle) SetMtoShipmentID(val strfmt.UUID) {
	m.mtoShipmentIdField = val
}

// ReServiceName gets the re service name of this subtype
func (m *MTOServiceItemShuttle) ReServiceName() string {
	return m.reServiceNameField
}

// SetReServiceName sets the re service name of this subtype
func (m *MTOServiceItemShuttle) SetReServiceName(val string) {
	m.reServiceNameField = val
}

// RejectionReason gets the rejection reason of this subtype
func (m *MTOServiceItemShuttle) RejectionReason() *string {
	return m.rejectionReasonField
}

// SetRejectionReason sets the rejection reason of this subtype
func (m *MTOServiceItemShuttle) SetRejectionReason(val *string) {
	m.rejectionReasonField = val
}

// Status gets the status of this subtype
func (m *MTOServiceItemShuttle) Status() MTOServiceItemStatus {
	return m.statusField
}

// SetStatus sets the status of this subtype
func (m *MTOServiceItemShuttle) SetStatus(val MTOServiceItemStatus) {
	m.statusField = val
}

// UnmarshalJSON unmarshals this object with a polymorphic type from a JSON structure
func (m *MTOServiceItemShuttle) UnmarshalJSON(raw []byte) error {
	var data struct {

		// Provided by the movers, based on weight tickets. Relevant for shuttling (DDSHUT & DOSHUT) service items.
<<<<<<< HEAD
		// Example: 4000
		// Required: true
=======
>>>>>>> 99c74a85
		ActualWeight *int64 `json:"actualWeight"`

		// Further details about the shuttle service.
		// Example: Things to be moved to the place by shuttle.
		// Required: true
		Description *string `json:"description"`

		// An estimate of how much weight from a shipment will be included in a shuttling (DDSHUT & DOSHUT) service item.
<<<<<<< HEAD
		// Example: 4200
		// Required: true
=======
>>>>>>> 99c74a85
		EstimatedWeight *int64 `json:"estimatedWeight"`

		// Service codes allowed for this model type.
		// Required: true
		// Enum: [DOSHUT DDSHUT]
		ReServiceCode *string `json:"reServiceCode"`

		// Explanation of why a shuttle service is required.
		// Example: Storage items need to be picked up.
		// Required: true
		Reason *string `json:"reason"`
	}
	buf := bytes.NewBuffer(raw)
	dec := json.NewDecoder(buf)
	dec.UseNumber()

	if err := dec.Decode(&data); err != nil {
		return err
	}

	var base struct {
		/* Just the base type fields. Used for unmashalling polymorphic types.*/

		ETag string `json:"eTag,omitempty"`

		ID strfmt.UUID `json:"id,omitempty"`

		ModelType MTOServiceItemModelType `json:"modelType"`

		MoveTaskOrderID *strfmt.UUID `json:"moveTaskOrderID"`

		MtoShipmentID strfmt.UUID `json:"mtoShipmentID,omitempty"`

		ReServiceName string `json:"reServiceName,omitempty"`

		RejectionReason *string `json:"rejectionReason,omitempty"`

		Status MTOServiceItemStatus `json:"status,omitempty"`
	}
	buf = bytes.NewBuffer(raw)
	dec = json.NewDecoder(buf)
	dec.UseNumber()

	if err := dec.Decode(&base); err != nil {
		return err
	}

	var result MTOServiceItemShuttle

	result.eTagField = base.ETag

	result.idField = base.ID

	if base.ModelType != result.ModelType() {
		/* Not the type we're looking for. */
		return errors.New(422, "invalid modelType value: %q", base.ModelType)
	}
	result.moveTaskOrderIdField = base.MoveTaskOrderID

	result.mtoShipmentIdField = base.MtoShipmentID

	result.reServiceNameField = base.ReServiceName

	result.rejectionReasonField = base.RejectionReason

	result.statusField = base.Status

	result.ActualWeight = data.ActualWeight
	result.Description = data.Description
	result.EstimatedWeight = data.EstimatedWeight
	result.ReServiceCode = data.ReServiceCode
	result.Reason = data.Reason

	*m = result

	return nil
}

// MarshalJSON marshals this object with a polymorphic type to a JSON structure
func (m MTOServiceItemShuttle) MarshalJSON() ([]byte, error) {
	var b1, b2, b3 []byte
	var err error
	b1, err = json.Marshal(struct {

		// Provided by the movers, based on weight tickets. Relevant for shuttling (DDSHUT & DOSHUT) service items.
<<<<<<< HEAD
		// Example: 4000
		// Required: true
=======
>>>>>>> 99c74a85
		ActualWeight *int64 `json:"actualWeight"`

		// Further details about the shuttle service.
		// Example: Things to be moved to the place by shuttle.
		// Required: true
		Description *string `json:"description"`

		// An estimate of how much weight from a shipment will be included in a shuttling (DDSHUT & DOSHUT) service item.
<<<<<<< HEAD
		// Example: 4200
		// Required: true
=======
>>>>>>> 99c74a85
		EstimatedWeight *int64 `json:"estimatedWeight"`

		// Service codes allowed for this model type.
		// Required: true
		// Enum: [DOSHUT DDSHUT]
		ReServiceCode *string `json:"reServiceCode"`

		// Explanation of why a shuttle service is required.
		// Example: Storage items need to be picked up.
		// Required: true
		Reason *string `json:"reason"`
	}{

		ActualWeight: m.ActualWeight,

		Description: m.Description,

		EstimatedWeight: m.EstimatedWeight,

		ReServiceCode: m.ReServiceCode,

		Reason: m.Reason,
	})
	if err != nil {
		return nil, err
	}
	b2, err = json.Marshal(struct {
		ETag string `json:"eTag,omitempty"`

		ID strfmt.UUID `json:"id,omitempty"`

		ModelType MTOServiceItemModelType `json:"modelType"`

		MoveTaskOrderID *strfmt.UUID `json:"moveTaskOrderID"`

		MtoShipmentID strfmt.UUID `json:"mtoShipmentID,omitempty"`

		ReServiceName string `json:"reServiceName,omitempty"`

		RejectionReason *string `json:"rejectionReason,omitempty"`

		Status MTOServiceItemStatus `json:"status,omitempty"`
	}{

		ETag: m.ETag(),

		ID: m.ID(),

		ModelType: m.ModelType(),

		MoveTaskOrderID: m.MoveTaskOrderID(),

		MtoShipmentID: m.MtoShipmentID(),

		ReServiceName: m.ReServiceName(),

		RejectionReason: m.RejectionReason(),

		Status: m.Status(),
	})
	if err != nil {
		return nil, err
	}

	return swag.ConcatJSON(b1, b2, b3), nil
}

// Validate validates this m t o service item shuttle
func (m *MTOServiceItemShuttle) Validate(formats strfmt.Registry) error {
	var res []error

	if err := m.validateID(formats); err != nil {
		res = append(res, err)
	}

	if err := m.validateMoveTaskOrderID(formats); err != nil {
		res = append(res, err)
	}

	if err := m.validateMtoShipmentID(formats); err != nil {
		res = append(res, err)
	}

	if err := m.validateStatus(formats); err != nil {
		res = append(res, err)
	}

	if err := m.validateDescription(formats); err != nil {
		res = append(res, err)
	}

	if err := m.validateReServiceCode(formats); err != nil {
		res = append(res, err)
	}

	if err := m.validateReason(formats); err != nil {
		res = append(res, err)
	}

	if len(res) > 0 {
		return errors.CompositeValidationError(res...)
	}
	return nil
}

func (m *MTOServiceItemShuttle) validateID(formats strfmt.Registry) error {

	if swag.IsZero(m.ID()) { // not required
		return nil
	}

	if err := validate.FormatOf("id", "body", "uuid", m.ID().String(), formats); err != nil {
		return err
	}

	return nil
}

func (m *MTOServiceItemShuttle) validateMoveTaskOrderID(formats strfmt.Registry) error {

	if err := validate.Required("moveTaskOrderID", "body", m.MoveTaskOrderID()); err != nil {
		return err
	}

	if err := validate.FormatOf("moveTaskOrderID", "body", "uuid", m.MoveTaskOrderID().String(), formats); err != nil {
		return err
	}

	return nil
}

func (m *MTOServiceItemShuttle) validateMtoShipmentID(formats strfmt.Registry) error {

	if swag.IsZero(m.MtoShipmentID()) { // not required
		return nil
	}

	if err := validate.FormatOf("mtoShipmentID", "body", "uuid", m.MtoShipmentID().String(), formats); err != nil {
		return err
	}

	return nil
}

func (m *MTOServiceItemShuttle) validateStatus(formats strfmt.Registry) error {

	if swag.IsZero(m.Status()) { // not required
		return nil
	}

	if err := m.Status().Validate(formats); err != nil {
		if ve, ok := err.(*errors.Validation); ok {
			return ve.ValidateName("status")
		}
		return err
	}

	return nil
}

func (m *MTOServiceItemShuttle) validateDescription(formats strfmt.Registry) error {

	if err := validate.Required("description", "body", m.Description); err != nil {
		return err
	}

	return nil
}

var mTOServiceItemShuttleTypeReServiceCodePropEnum []interface{}

func init() {
	var res []string
	if err := json.Unmarshal([]byte(`["DOSHUT","DDSHUT"]`), &res); err != nil {
		panic(err)
	}
	for _, v := range res {
		mTOServiceItemShuttleTypeReServiceCodePropEnum = append(mTOServiceItemShuttleTypeReServiceCodePropEnum, v)
	}
}

// property enum
func (m *MTOServiceItemShuttle) validateReServiceCodeEnum(path, location string, value string) error {
	if err := validate.EnumCase(path, location, value, mTOServiceItemShuttleTypeReServiceCodePropEnum, true); err != nil {
		return err
	}
	return nil
}

func (m *MTOServiceItemShuttle) validateReServiceCode(formats strfmt.Registry) error {

	if err := validate.Required("reServiceCode", "body", m.ReServiceCode); err != nil {
		return err
	}

	// value enum
	if err := m.validateReServiceCodeEnum("reServiceCode", "body", *m.ReServiceCode); err != nil {
		return err
	}

	return nil
}

func (m *MTOServiceItemShuttle) validateReason(formats strfmt.Registry) error {

	if err := validate.Required("reason", "body", m.Reason); err != nil {
		return err
	}

	return nil
}

// ContextValidate validate this m t o service item shuttle based on the context it is used
func (m *MTOServiceItemShuttle) ContextValidate(ctx context.Context, formats strfmt.Registry) error {
	var res []error

	if err := m.contextValidateETag(ctx, formats); err != nil {
		res = append(res, err)
	}

	if err := m.contextValidateReServiceName(ctx, formats); err != nil {
		res = append(res, err)
	}

	if err := m.contextValidateRejectionReason(ctx, formats); err != nil {
		res = append(res, err)
	}

	if err := m.contextValidateStatus(ctx, formats); err != nil {
		res = append(res, err)
	}

	if len(res) > 0 {
		return errors.CompositeValidationError(res...)
	}
	return nil
}

func (m *MTOServiceItemShuttle) contextValidateETag(ctx context.Context, formats strfmt.Registry) error {

	if err := validate.ReadOnly(ctx, "eTag", "body", string(m.ETag())); err != nil {
		return err
	}

	return nil
}

func (m *MTOServiceItemShuttle) contextValidateModelType(ctx context.Context, formats strfmt.Registry) error {

	if err := m.ModelType().ContextValidate(ctx, formats); err != nil {
		if ve, ok := err.(*errors.Validation); ok {
			return ve.ValidateName("modelType")
		}
		return err
	}

	return nil
}

func (m *MTOServiceItemShuttle) contextValidateReServiceName(ctx context.Context, formats strfmt.Registry) error {

	if err := validate.ReadOnly(ctx, "reServiceName", "body", string(m.ReServiceName())); err != nil {
		return err
	}

	return nil
}

func (m *MTOServiceItemShuttle) contextValidateRejectionReason(ctx context.Context, formats strfmt.Registry) error {

	if err := validate.ReadOnly(ctx, "rejectionReason", "body", m.RejectionReason()); err != nil {
		return err
	}

	return nil
}

func (m *MTOServiceItemShuttle) contextValidateStatus(ctx context.Context, formats strfmt.Registry) error {

	if err := m.Status().ContextValidate(ctx, formats); err != nil {
		if ve, ok := err.(*errors.Validation); ok {
			return ve.ValidateName("status")
		}
		return err
	}

	return nil
}

// MarshalBinary interface implementation
func (m *MTOServiceItemShuttle) MarshalBinary() ([]byte, error) {
	if m == nil {
		return nil, nil
	}
	return swag.WriteJSON(m)
}

// UnmarshalBinary interface implementation
func (m *MTOServiceItemShuttle) UnmarshalBinary(b []byte) error {
	var res MTOServiceItemShuttle
	if err := swag.ReadJSON(b, &res); err != nil {
		return err
	}
	*m = res
	return nil
}<|MERGE_RESOLUTION|>--- conflicted
+++ resolved
@@ -35,11 +35,7 @@
 	statusField MTOServiceItemStatus
 
 	// Provided by the movers, based on weight tickets. Relevant for shuttling (DDSHUT & DOSHUT) service items.
-<<<<<<< HEAD
 	// Example: 4000
-	// Required: true
-=======
->>>>>>> 99c74a85
 	ActualWeight *int64 `json:"actualWeight"`
 
 	// Further details about the shuttle service.
@@ -48,11 +44,7 @@
 	Description *string `json:"description"`
 
 	// An estimate of how much weight from a shipment will be included in a shuttling (DDSHUT & DOSHUT) service item.
-<<<<<<< HEAD
 	// Example: 4200
-	// Required: true
-=======
->>>>>>> 99c74a85
 	EstimatedWeight *int64 `json:"estimatedWeight"`
 
 	// Service codes allowed for this model type.
@@ -150,11 +142,7 @@
 	var data struct {
 
 		// Provided by the movers, based on weight tickets. Relevant for shuttling (DDSHUT & DOSHUT) service items.
-<<<<<<< HEAD
 		// Example: 4000
-		// Required: true
-=======
->>>>>>> 99c74a85
 		ActualWeight *int64 `json:"actualWeight"`
 
 		// Further details about the shuttle service.
@@ -163,11 +151,7 @@
 		Description *string `json:"description"`
 
 		// An estimate of how much weight from a shipment will be included in a shuttling (DDSHUT & DOSHUT) service item.
-<<<<<<< HEAD
 		// Example: 4200
-		// Required: true
-=======
->>>>>>> 99c74a85
 		EstimatedWeight *int64 `json:"estimatedWeight"`
 
 		// Service codes allowed for this model type.
@@ -253,11 +237,7 @@
 	b1, err = json.Marshal(struct {
 
 		// Provided by the movers, based on weight tickets. Relevant for shuttling (DDSHUT & DOSHUT) service items.
-<<<<<<< HEAD
 		// Example: 4000
-		// Required: true
-=======
->>>>>>> 99c74a85
 		ActualWeight *int64 `json:"actualWeight"`
 
 		// Further details about the shuttle service.
@@ -266,11 +246,7 @@
 		Description *string `json:"description"`
 
 		// An estimate of how much weight from a shipment will be included in a shuttling (DDSHUT & DOSHUT) service item.
-<<<<<<< HEAD
 		// Example: 4200
-		// Required: true
-=======
->>>>>>> 99c74a85
 		EstimatedWeight *int64 `json:"estimatedWeight"`
 
 		// Service codes allowed for this model type.
