--- conflicted
+++ resolved
@@ -42,13 +42,11 @@
 	// OrdersTypeSEPARATION captures enum value "SEPARATION"
 	OrdersTypeSEPARATION OrdersType = "SEPARATION"
 
-<<<<<<< HEAD
+	// OrdersTypeWOUNDEDWARRIOR captures enum value "WOUNDED_WARRIOR"
+	OrdersTypeWOUNDEDWARRIOR OrdersType = "WOUNDED_WARRIOR"
+
 	// OrdersTypeBLUEBARK captures enum value "BLUEBARK"
 	OrdersTypeBLUEBARK OrdersType = "BLUEBARK"
-=======
-	// OrdersTypeWOUNDEDWARRIOR captures enum value "WOUNDED_WARRIOR"
-	OrdersTypeWOUNDEDWARRIOR OrdersType = "WOUNDED_WARRIOR"
->>>>>>> a4f1e7af
 )
 
 // for schema
@@ -56,11 +54,7 @@
 
 func init() {
 	var res []OrdersType
-<<<<<<< HEAD
-	if err := json.Unmarshal([]byte(`["PERMANENT_CHANGE_OF_STATION","LOCAL_MOVE","RETIREMENT","SEPARATION","BLUEBARK"]`), &res); err != nil {
-=======
-	if err := json.Unmarshal([]byte(`["PERMANENT_CHANGE_OF_STATION","LOCAL_MOVE","RETIREMENT","SEPARATION","WOUNDED_WARRIOR"]`), &res); err != nil {
->>>>>>> a4f1e7af
+	if err := json.Unmarshal([]byte(`["PERMANENT_CHANGE_OF_STATION","LOCAL_MOVE","RETIREMENT","SEPARATION","WOUNDED_WARRIOR","BLUEBARK"]`), &res); err != nil {
 		panic(err)
 	}
 	for _, v := range res {
