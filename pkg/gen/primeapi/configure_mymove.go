// This file is safe to edit. Once it exists it will not be overwritten

package primeapi

import (
	"crypto/tls"
	"net/http"

	errors "github.com/go-openapi/errors"
	runtime "github.com/go-openapi/runtime"
	middleware "github.com/go-openapi/runtime/middleware"

	"github.com/transcom/mymove/pkg/gen/primeapi/primeoperations"
	"github.com/transcom/mymove/pkg/gen/primeapi/primeoperations/move_task_order"
	"github.com/transcom/mymove/pkg/gen/primeapi/primeoperations/payment_requests"
	"github.com/transcom/mymove/pkg/gen/primeapi/primeoperations/uploads"
)

//go:generate swagger generate server --target ../../gen --name Mymove --spec ../../../swagger/prime.yaml --api-package primeoperations --model-package primemessages --server-package primeapi --exclude-main

func configureFlags(api *primeoperations.MymoveAPI) {
	// api.CommandLineOptionsGroups = []swag.CommandLineOptionsGroup{ ... }
}

func configureAPI(api *primeoperations.MymoveAPI) http.Handler {
	// configure the api here
	api.ServeError = errors.ServeError

	// Set your custom logger if needed. Default one is log.Printf
	// Expected interface func(string, ...interface{})
	//
	// Example:
	// api.Logger = log.Printf

	api.JSONConsumer = runtime.JSONConsumer()

	api.MultipartformConsumer = runtime.DiscardConsumer

	api.JSONProducer = runtime.JSONProducer()

	if api.PaymentRequestsCreatePaymentRequestHandler == nil {
		api.PaymentRequestsCreatePaymentRequestHandler = payment_requests.CreatePaymentRequestHandlerFunc(func(params payment_requests.CreatePaymentRequestParams) middleware.Responder {
			return middleware.NotImplemented("operation payment_requests.CreatePaymentRequest has not yet been implemented")
		})
	}
<<<<<<< HEAD
	if api.UploadsCreateUploadHandler == nil {
		api.UploadsCreateUploadHandler = uploads.CreateUploadHandlerFunc(func(params uploads.CreateUploadParams) middleware.Responder {
			return middleware.NotImplemented("operation uploads.CreateUpload has not yet been implemented")
=======
	if api.MoveTaskOrderFetchMTOUpdatesHandler == nil {
		api.MoveTaskOrderFetchMTOUpdatesHandler = move_task_order.FetchMTOUpdatesHandlerFunc(func(params move_task_order.FetchMTOUpdatesParams) middleware.Responder {
			return middleware.NotImplemented("operation move_task_order.FetchMTOUpdates has not yet been implemented")
>>>>>>> d4659264
		})
	}
	if api.MoveTaskOrderGetMoveTaskOrderCustomerHandler == nil {
		api.MoveTaskOrderGetMoveTaskOrderCustomerHandler = move_task_order.GetMoveTaskOrderCustomerHandlerFunc(func(params move_task_order.GetMoveTaskOrderCustomerParams) middleware.Responder {
			return middleware.NotImplemented("operation move_task_order.GetMoveTaskOrderCustomer has not yet been implemented")
		})
	}
	if api.MoveTaskOrderGetPrimeEntitlementsHandler == nil {
		api.MoveTaskOrderGetPrimeEntitlementsHandler = move_task_order.GetPrimeEntitlementsHandlerFunc(func(params move_task_order.GetPrimeEntitlementsParams) middleware.Responder {
			return middleware.NotImplemented("operation move_task_order.GetPrimeEntitlements has not yet been implemented")
		})
	}
	if api.MoveTaskOrderUpdateMoveTaskOrderActualWeightHandler == nil {
		api.MoveTaskOrderUpdateMoveTaskOrderActualWeightHandler = move_task_order.UpdateMoveTaskOrderActualWeightHandlerFunc(func(params move_task_order.UpdateMoveTaskOrderActualWeightParams) middleware.Responder {
			return middleware.NotImplemented("operation move_task_order.UpdateMoveTaskOrderActualWeight has not yet been implemented")
		})
	}
	if api.MoveTaskOrderUpdateMoveTaskOrderDestinationAddressHandler == nil {
		api.MoveTaskOrderUpdateMoveTaskOrderDestinationAddressHandler = move_task_order.UpdateMoveTaskOrderDestinationAddressHandlerFunc(func(params move_task_order.UpdateMoveTaskOrderDestinationAddressParams) middleware.Responder {
			return middleware.NotImplemented("operation move_task_order.UpdateMoveTaskOrderDestinationAddress has not yet been implemented")
		})
	}
	if api.MoveTaskOrderUpdateMoveTaskOrderEstimatedWeightHandler == nil {
		api.MoveTaskOrderUpdateMoveTaskOrderEstimatedWeightHandler = move_task_order.UpdateMoveTaskOrderEstimatedWeightHandlerFunc(func(params move_task_order.UpdateMoveTaskOrderEstimatedWeightParams) middleware.Responder {
			return middleware.NotImplemented("operation move_task_order.UpdateMoveTaskOrderEstimatedWeight has not yet been implemented")
		})
	}
	if api.MoveTaskOrderUpdateMoveTaskOrderPostCounselingInformationHandler == nil {
		api.MoveTaskOrderUpdateMoveTaskOrderPostCounselingInformationHandler = move_task_order.UpdateMoveTaskOrderPostCounselingInformationHandlerFunc(func(params move_task_order.UpdateMoveTaskOrderPostCounselingInformationParams) middleware.Responder {
			return middleware.NotImplemented("operation move_task_order.UpdateMoveTaskOrderPostCounselingInformation has not yet been implemented")
		})
	}

	api.ServerShutdown = func() {}

	return setupGlobalMiddleware(api.Serve(setupMiddlewares))
}

// The TLS configuration before HTTPS server starts.
func configureTLS(tlsConfig *tls.Config) {
	// Make all necessary changes to the TLS configuration here.
}

// As soon as server is initialized but not run yet, this function will be called.
// If you need to modify a config, store server instance to stop it individually later, this is the place.
// This function can be called multiple times, depending on the number of serving schemes.
// scheme value will be set accordingly: "http", "https" or "unix"
func configureServer(s *http.Server, scheme, addr string) {
}

// The middleware configuration is for the handler executors. These do not apply to the swagger.json document.
// The middleware executes after routing but before authentication, binding and validation
func setupMiddlewares(handler http.Handler) http.Handler {
	return handler
}

// The middleware configuration happens before anything, this middleware also applies to serving the swagger.json document.
// So this is a good place to plug in a panic handling middleware, logging and metrics
func setupGlobalMiddleware(handler http.Handler) http.Handler {
	return handler
}<|MERGE_RESOLUTION|>--- conflicted
+++ resolved
@@ -43,15 +43,14 @@
 			return middleware.NotImplemented("operation payment_requests.CreatePaymentRequest has not yet been implemented")
 		})
 	}
-<<<<<<< HEAD
 	if api.UploadsCreateUploadHandler == nil {
 		api.UploadsCreateUploadHandler = uploads.CreateUploadHandlerFunc(func(params uploads.CreateUploadParams) middleware.Responder {
 			return middleware.NotImplemented("operation uploads.CreateUpload has not yet been implemented")
-=======
+		})
+	}
 	if api.MoveTaskOrderFetchMTOUpdatesHandler == nil {
 		api.MoveTaskOrderFetchMTOUpdatesHandler = move_task_order.FetchMTOUpdatesHandlerFunc(func(params move_task_order.FetchMTOUpdatesParams) middleware.Responder {
 			return middleware.NotImplemented("operation move_task_order.FetchMTOUpdates has not yet been implemented")
->>>>>>> d4659264
 		})
 	}
 	if api.MoveTaskOrderGetMoveTaskOrderCustomerHandler == nil {
