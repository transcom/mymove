--- conflicted
+++ resolved
@@ -29,27 +29,11 @@
 	return &CreateMTOShipment{Context: ctx, Handler: handler}
 }
 
-/*CreateMTOShipment swagger:route POST /mto-shipments mtoShipment createMTOShipment
+/*CreateMTOShipment swagger:route POST /move-task-orders/{moveTaskOrderID}/mto-shipments mtoShipment createMTOShipment
 
-<<<<<<< HEAD
-Creates MTO shipment
+createMTOShipment
 
-Creates a MTO shipment for the specified Move Task Order.
-Required fields include:
-* Shipment Type
-* Customer requested pick-up date
-* Pick-up Address
-* Delivery Address
-* Releasing / Receiving agents
-
-Optional fields include:
-* Customer Remarks
-* Releasing / Receiving agents
-* An array of optional accessorial service item codes
-=======
-createMTOShipment
->>>>>>> 5d01cde7
-
+Creates an instance of mtoShipment Required fields include * Shipment Type * Customer requested pick-up date * Pick-up Address * Delivery Address * Releasing / Receiving agents Optional fields include * Customer Remarks * Releasing / Receiving agents * An array of optional accessorial service item codes
 
 */
 type CreateMTOShipment struct {
