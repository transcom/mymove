// Code generated by go-swagger; DO NOT EDIT.

package primev3messages

// This file was generated by the swagger tool.
// Editing this file might prove futile when you re-run the swagger generate command

import (
	"context"

	"github.com/go-openapi/errors"
	"github.com/go-openapi/strfmt"
	"github.com/go-openapi/swag"
	"github.com/go-openapi/validate"
)

// PPMShipment A personally procured move is a type of shipment that a service member moves themselves.
//
// swagger:model PPMShipment
type PPMShipment struct {

	// ZIP
	//
	// The actual postal code where the PPM shipment ended. To be filled once the customer has moved the shipment.
	//
	// Example: 90210
	// Pattern: ^(\d{5})$
	ActualDestinationPostalCode *string `json:"actualDestinationPostalCode"`

	// The actual start date of when the PPM shipment left the origin.
	// Format: date
	ActualMoveDate *strfmt.Date `json:"actualMoveDate"`

	// ZIP
	//
	// The actual postal code where the PPM shipment started. To be filled once the customer has moved the shipment.
	//
	// Example: 90210
	// Pattern: ^(\d{5})$
	ActualPickupPostalCode *string `json:"actualPickupPostalCode"`

	// The amount received for an advance, or null if no advance is received.
	//
	AdvanceAmountReceived *int64 `json:"advanceAmountReceived"`

	// The amount requested as an advance by the service member, up to a maximum percentage of the estimated incentive.
	//
	AdvanceAmountRequested *int64 `json:"advanceAmountRequested"`

	// The timestamp of when the shipment was approved and the service member can begin their move.
	// Format: date-time
	ApprovedAt *strfmt.DateTime `json:"approvedAt"`

	// The timestamp of when the PPM shipment was created (UTC)
	// Required: true
	// Read Only: true
	// Format: date-time
	CreatedAt strfmt.DateTime `json:"createdAt"`

	// destination address
	// Required: true
	DestinationAddress *PPMDestinationAddress `json:"destinationAddress"`

	// destination rate area
	DestinationRateArea *RateArea `json:"destinationRateArea,omitempty"`

	// A hash unique to this shipment that should be used as the "If-Match" header for any updates.
	// Required: true
	// Read Only: true
	ETag string `json:"eTag"`

	// The estimated amount the government will pay the service member to move their belongings based on the moving date, locations, and shipment weight.
	EstimatedIncentive *int64 `json:"estimatedIncentive"`

	// The estimated weight of the PPM shipment goods being moved in pounds.
	// Example: 4200
	EstimatedWeight *int64 `json:"estimatedWeight"`

	// Date the customer expects to begin moving from their origin.
	//
	// Required: true
	// Format: date
	ExpectedDepartureDate *strfmt.Date `json:"expectedDepartureDate"`

	// Indicates whether PPM shipment has pro gear for themselves or their spouse.
	//
	HasProGear *bool `json:"hasProGear"`

	// Indicates whether an advance was received for the PPM shipment.
	//
	HasReceivedAdvance *bool `json:"hasReceivedAdvance"`

	// Indicates whether an advance has been requested for the PPM shipment.
	//
	HasRequestedAdvance *bool `json:"hasRequestedAdvance"`

	// has secondary destination address
	HasSecondaryDestinationAddress *bool `json:"hasSecondaryDestinationAddress"`

	// has secondary pickup address
	HasSecondaryPickupAddress *bool `json:"hasSecondaryPickupAddress"`

	// has tertiary destination address
	HasTertiaryDestinationAddress *bool `json:"hasTertiaryDestinationAddress"`

	// has tertiary pickup address
	HasTertiaryPickupAddress *bool `json:"hasTertiaryPickupAddress"`

	// The primary unique identifier of this PPM shipment
	// Example: 1f2270c7-7166-40ae-981e-b200ebdf3054
	// Required: true
	// Read Only: true
	// Format: uuid
	ID strfmt.UUID `json:"id"`

	// Used for PPM shipments only. Denotes if this shipment uses the Actual Expense Reimbursement method.
	// Example: false
	IsActualExpenseReimbursement *bool `json:"isActualExpenseReimbursement"`

<<<<<<< HEAD
	// origin rate area
	OriginRateArea *RateArea `json:"originRateArea,omitempty"`
=======
	// The max amount the government will pay the service member to move their belongings based on the moving date, locations, and shipment weight.
	MaxIncentive *int64 `json:"maxIncentive"`
>>>>>>> 59c94afa

	// pickup address
	// Required: true
	PickupAddress *Address `json:"pickupAddress"`

	// The estimated weight of the pro-gear being moved belonging to the service member in pounds.
	ProGearWeight *int64 `json:"proGearWeight"`

	// The timestamp of when the Service Counselor has reviewed all of the closeout documents.
	// Format: date-time
	ReviewedAt *strfmt.DateTime `json:"reviewedAt"`

	// secondary destination address
	SecondaryDestinationAddress *Address `json:"secondaryDestinationAddress,omitempty"`

	// secondary pickup address
	SecondaryPickupAddress *Address `json:"secondaryPickupAddress,omitempty"`

	// The id of the parent MTOShipment record
	// Example: 1f2270c7-7166-40ae-981e-b200ebdf3054
	// Required: true
	// Read Only: true
	// Format: uuid
	ShipmentID strfmt.UUID `json:"shipmentId"`

	// The estimated amount that the government will pay the service member to put their goods into storage. This estimated storage cost is separate from the estimated incentive.
	SitEstimatedCost *int64 `json:"sitEstimatedCost"`

	// The date that goods will exit the storage location.
	// Format: date
	SitEstimatedDepartureDate *strfmt.Date `json:"sitEstimatedDepartureDate"`

	// The date that goods will first enter the storage location.
	// Format: date
	SitEstimatedEntryDate *strfmt.Date `json:"sitEstimatedEntryDate"`

	// The estimated weight of the goods being put into storage in pounds.
	// Example: 2000
	SitEstimatedWeight *int64 `json:"sitEstimatedWeight"`

	// Captures whether some or all of the PPM shipment will require temporary storage at the origin or destination.
	//
	// Must be set to `true` when providing `sitLocation`, `sitEstimatedWeight`, `sitEstimatedEntryDate`, and `sitEstimatedDepartureDate` values to calculate the `sitEstimatedCost`.
	//
	// Required: true
	SitExpected *bool `json:"sitExpected"`

	// sit location
	SitLocation *SITLocationType `json:"sitLocation,omitempty"`

	// The estimated weight of the pro-gear being moved belonging to a spouse in pounds.
	SpouseProGearWeight *int64 `json:"spouseProGearWeight"`

	// status
	// Required: true
	Status PPMShipmentStatus `json:"status"`

	// The timestamp of when the customer submitted their PPM documentation to the counselor for review.
	// Format: date-time
	SubmittedAt *strfmt.DateTime `json:"submittedAt"`

	// tertiary destination address
	TertiaryDestinationAddress *Address `json:"tertiaryDestinationAddress,omitempty"`

	// tertiary pickup address
	TertiaryPickupAddress *Address `json:"tertiaryPickupAddress,omitempty"`

	// The timestamp of when a property of this object was last updated (UTC)
	// Read Only: true
	// Format: date-time
	UpdatedAt strfmt.DateTime `json:"updatedAt,omitempty"`
}

// Validate validates this p p m shipment
func (m *PPMShipment) Validate(formats strfmt.Registry) error {
	var res []error

	if err := m.validateActualDestinationPostalCode(formats); err != nil {
		res = append(res, err)
	}

	if err := m.validateActualMoveDate(formats); err != nil {
		res = append(res, err)
	}

	if err := m.validateActualPickupPostalCode(formats); err != nil {
		res = append(res, err)
	}

	if err := m.validateApprovedAt(formats); err != nil {
		res = append(res, err)
	}

	if err := m.validateCreatedAt(formats); err != nil {
		res = append(res, err)
	}

	if err := m.validateDestinationAddress(formats); err != nil {
		res = append(res, err)
	}

	if err := m.validateDestinationRateArea(formats); err != nil {
		res = append(res, err)
	}

	if err := m.validateETag(formats); err != nil {
		res = append(res, err)
	}

	if err := m.validateExpectedDepartureDate(formats); err != nil {
		res = append(res, err)
	}

	if err := m.validateID(formats); err != nil {
		res = append(res, err)
	}

	if err := m.validateOriginRateArea(formats); err != nil {
		res = append(res, err)
	}

	if err := m.validatePickupAddress(formats); err != nil {
		res = append(res, err)
	}

	if err := m.validateReviewedAt(formats); err != nil {
		res = append(res, err)
	}

	if err := m.validateSecondaryDestinationAddress(formats); err != nil {
		res = append(res, err)
	}

	if err := m.validateSecondaryPickupAddress(formats); err != nil {
		res = append(res, err)
	}

	if err := m.validateShipmentID(formats); err != nil {
		res = append(res, err)
	}

	if err := m.validateSitEstimatedDepartureDate(formats); err != nil {
		res = append(res, err)
	}

	if err := m.validateSitEstimatedEntryDate(formats); err != nil {
		res = append(res, err)
	}

	if err := m.validateSitExpected(formats); err != nil {
		res = append(res, err)
	}

	if err := m.validateSitLocation(formats); err != nil {
		res = append(res, err)
	}

	if err := m.validateStatus(formats); err != nil {
		res = append(res, err)
	}

	if err := m.validateSubmittedAt(formats); err != nil {
		res = append(res, err)
	}

	if err := m.validateTertiaryDestinationAddress(formats); err != nil {
		res = append(res, err)
	}

	if err := m.validateTertiaryPickupAddress(formats); err != nil {
		res = append(res, err)
	}

	if err := m.validateUpdatedAt(formats); err != nil {
		res = append(res, err)
	}

	if len(res) > 0 {
		return errors.CompositeValidationError(res...)
	}
	return nil
}

func (m *PPMShipment) validateActualDestinationPostalCode(formats strfmt.Registry) error {
	if swag.IsZero(m.ActualDestinationPostalCode) { // not required
		return nil
	}

	if err := validate.Pattern("actualDestinationPostalCode", "body", *m.ActualDestinationPostalCode, `^(\d{5})$`); err != nil {
		return err
	}

	return nil
}

func (m *PPMShipment) validateActualMoveDate(formats strfmt.Registry) error {
	if swag.IsZero(m.ActualMoveDate) { // not required
		return nil
	}

	if err := validate.FormatOf("actualMoveDate", "body", "date", m.ActualMoveDate.String(), formats); err != nil {
		return err
	}

	return nil
}

func (m *PPMShipment) validateActualPickupPostalCode(formats strfmt.Registry) error {
	if swag.IsZero(m.ActualPickupPostalCode) { // not required
		return nil
	}

	if err := validate.Pattern("actualPickupPostalCode", "body", *m.ActualPickupPostalCode, `^(\d{5})$`); err != nil {
		return err
	}

	return nil
}

func (m *PPMShipment) validateApprovedAt(formats strfmt.Registry) error {
	if swag.IsZero(m.ApprovedAt) { // not required
		return nil
	}

	if err := validate.FormatOf("approvedAt", "body", "date-time", m.ApprovedAt.String(), formats); err != nil {
		return err
	}

	return nil
}

func (m *PPMShipment) validateCreatedAt(formats strfmt.Registry) error {

	if err := validate.Required("createdAt", "body", strfmt.DateTime(m.CreatedAt)); err != nil {
		return err
	}

	if err := validate.FormatOf("createdAt", "body", "date-time", m.CreatedAt.String(), formats); err != nil {
		return err
	}

	return nil
}

func (m *PPMShipment) validateDestinationAddress(formats strfmt.Registry) error {

	if err := validate.Required("destinationAddress", "body", m.DestinationAddress); err != nil {
		return err
	}

	if m.DestinationAddress != nil {
		if err := m.DestinationAddress.Validate(formats); err != nil {
			if ve, ok := err.(*errors.Validation); ok {
				return ve.ValidateName("destinationAddress")
			} else if ce, ok := err.(*errors.CompositeError); ok {
				return ce.ValidateName("destinationAddress")
			}
			return err
		}
	}

	return nil
}

func (m *PPMShipment) validateDestinationRateArea(formats strfmt.Registry) error {
	if swag.IsZero(m.DestinationRateArea) { // not required
		return nil
	}

	if m.DestinationRateArea != nil {
		if err := m.DestinationRateArea.Validate(formats); err != nil {
			if ve, ok := err.(*errors.Validation); ok {
				return ve.ValidateName("destinationRateArea")
			} else if ce, ok := err.(*errors.CompositeError); ok {
				return ce.ValidateName("destinationRateArea")
			}
			return err
		}
	}

	return nil
}

func (m *PPMShipment) validateETag(formats strfmt.Registry) error {

	if err := validate.RequiredString("eTag", "body", m.ETag); err != nil {
		return err
	}

	return nil
}

func (m *PPMShipment) validateExpectedDepartureDate(formats strfmt.Registry) error {

	if err := validate.Required("expectedDepartureDate", "body", m.ExpectedDepartureDate); err != nil {
		return err
	}

	if err := validate.FormatOf("expectedDepartureDate", "body", "date", m.ExpectedDepartureDate.String(), formats); err != nil {
		return err
	}

	return nil
}

func (m *PPMShipment) validateID(formats strfmt.Registry) error {

	if err := validate.Required("id", "body", strfmt.UUID(m.ID)); err != nil {
		return err
	}

	if err := validate.FormatOf("id", "body", "uuid", m.ID.String(), formats); err != nil {
		return err
	}

	return nil
}

func (m *PPMShipment) validateOriginRateArea(formats strfmt.Registry) error {
	if swag.IsZero(m.OriginRateArea) { // not required
		return nil
	}

	if m.OriginRateArea != nil {
		if err := m.OriginRateArea.Validate(formats); err != nil {
			if ve, ok := err.(*errors.Validation); ok {
				return ve.ValidateName("originRateArea")
			} else if ce, ok := err.(*errors.CompositeError); ok {
				return ce.ValidateName("originRateArea")
			}
			return err
		}
	}

	return nil
}

func (m *PPMShipment) validatePickupAddress(formats strfmt.Registry) error {

	if err := validate.Required("pickupAddress", "body", m.PickupAddress); err != nil {
		return err
	}

	if m.PickupAddress != nil {
		if err := m.PickupAddress.Validate(formats); err != nil {
			if ve, ok := err.(*errors.Validation); ok {
				return ve.ValidateName("pickupAddress")
			} else if ce, ok := err.(*errors.CompositeError); ok {
				return ce.ValidateName("pickupAddress")
			}
			return err
		}
	}

	return nil
}

func (m *PPMShipment) validateReviewedAt(formats strfmt.Registry) error {
	if swag.IsZero(m.ReviewedAt) { // not required
		return nil
	}

	if err := validate.FormatOf("reviewedAt", "body", "date-time", m.ReviewedAt.String(), formats); err != nil {
		return err
	}

	return nil
}

func (m *PPMShipment) validateSecondaryDestinationAddress(formats strfmt.Registry) error {
	if swag.IsZero(m.SecondaryDestinationAddress) { // not required
		return nil
	}

	if m.SecondaryDestinationAddress != nil {
		if err := m.SecondaryDestinationAddress.Validate(formats); err != nil {
			if ve, ok := err.(*errors.Validation); ok {
				return ve.ValidateName("secondaryDestinationAddress")
			} else if ce, ok := err.(*errors.CompositeError); ok {
				return ce.ValidateName("secondaryDestinationAddress")
			}
			return err
		}
	}

	return nil
}

func (m *PPMShipment) validateSecondaryPickupAddress(formats strfmt.Registry) error {
	if swag.IsZero(m.SecondaryPickupAddress) { // not required
		return nil
	}

	if m.SecondaryPickupAddress != nil {
		if err := m.SecondaryPickupAddress.Validate(formats); err != nil {
			if ve, ok := err.(*errors.Validation); ok {
				return ve.ValidateName("secondaryPickupAddress")
			} else if ce, ok := err.(*errors.CompositeError); ok {
				return ce.ValidateName("secondaryPickupAddress")
			}
			return err
		}
	}

	return nil
}

func (m *PPMShipment) validateShipmentID(formats strfmt.Registry) error {

	if err := validate.Required("shipmentId", "body", strfmt.UUID(m.ShipmentID)); err != nil {
		return err
	}

	if err := validate.FormatOf("shipmentId", "body", "uuid", m.ShipmentID.String(), formats); err != nil {
		return err
	}

	return nil
}

func (m *PPMShipment) validateSitEstimatedDepartureDate(formats strfmt.Registry) error {
	if swag.IsZero(m.SitEstimatedDepartureDate) { // not required
		return nil
	}

	if err := validate.FormatOf("sitEstimatedDepartureDate", "body", "date", m.SitEstimatedDepartureDate.String(), formats); err != nil {
		return err
	}

	return nil
}

func (m *PPMShipment) validateSitEstimatedEntryDate(formats strfmt.Registry) error {
	if swag.IsZero(m.SitEstimatedEntryDate) { // not required
		return nil
	}

	if err := validate.FormatOf("sitEstimatedEntryDate", "body", "date", m.SitEstimatedEntryDate.String(), formats); err != nil {
		return err
	}

	return nil
}

func (m *PPMShipment) validateSitExpected(formats strfmt.Registry) error {

	if err := validate.Required("sitExpected", "body", m.SitExpected); err != nil {
		return err
	}

	return nil
}

func (m *PPMShipment) validateSitLocation(formats strfmt.Registry) error {
	if swag.IsZero(m.SitLocation) { // not required
		return nil
	}

	if m.SitLocation != nil {
		if err := m.SitLocation.Validate(formats); err != nil {
			if ve, ok := err.(*errors.Validation); ok {
				return ve.ValidateName("sitLocation")
			} else if ce, ok := err.(*errors.CompositeError); ok {
				return ce.ValidateName("sitLocation")
			}
			return err
		}
	}

	return nil
}

func (m *PPMShipment) validateStatus(formats strfmt.Registry) error {

	if err := validate.Required("status", "body", PPMShipmentStatus(m.Status)); err != nil {
		return err
	}

	if err := m.Status.Validate(formats); err != nil {
		if ve, ok := err.(*errors.Validation); ok {
			return ve.ValidateName("status")
		} else if ce, ok := err.(*errors.CompositeError); ok {
			return ce.ValidateName("status")
		}
		return err
	}

	return nil
}

func (m *PPMShipment) validateSubmittedAt(formats strfmt.Registry) error {
	if swag.IsZero(m.SubmittedAt) { // not required
		return nil
	}

	if err := validate.FormatOf("submittedAt", "body", "date-time", m.SubmittedAt.String(), formats); err != nil {
		return err
	}

	return nil
}

func (m *PPMShipment) validateTertiaryDestinationAddress(formats strfmt.Registry) error {
	if swag.IsZero(m.TertiaryDestinationAddress) { // not required
		return nil
	}

	if m.TertiaryDestinationAddress != nil {
		if err := m.TertiaryDestinationAddress.Validate(formats); err != nil {
			if ve, ok := err.(*errors.Validation); ok {
				return ve.ValidateName("tertiaryDestinationAddress")
			} else if ce, ok := err.(*errors.CompositeError); ok {
				return ce.ValidateName("tertiaryDestinationAddress")
			}
			return err
		}
	}

	return nil
}

func (m *PPMShipment) validateTertiaryPickupAddress(formats strfmt.Registry) error {
	if swag.IsZero(m.TertiaryPickupAddress) { // not required
		return nil
	}

	if m.TertiaryPickupAddress != nil {
		if err := m.TertiaryPickupAddress.Validate(formats); err != nil {
			if ve, ok := err.(*errors.Validation); ok {
				return ve.ValidateName("tertiaryPickupAddress")
			} else if ce, ok := err.(*errors.CompositeError); ok {
				return ce.ValidateName("tertiaryPickupAddress")
			}
			return err
		}
	}

	return nil
}

func (m *PPMShipment) validateUpdatedAt(formats strfmt.Registry) error {
	if swag.IsZero(m.UpdatedAt) { // not required
		return nil
	}

	if err := validate.FormatOf("updatedAt", "body", "date-time", m.UpdatedAt.String(), formats); err != nil {
		return err
	}

	return nil
}

// ContextValidate validate this p p m shipment based on the context it is used
func (m *PPMShipment) ContextValidate(ctx context.Context, formats strfmt.Registry) error {
	var res []error

	if err := m.contextValidateCreatedAt(ctx, formats); err != nil {
		res = append(res, err)
	}

	if err := m.contextValidateDestinationAddress(ctx, formats); err != nil {
		res = append(res, err)
	}

	if err := m.contextValidateDestinationRateArea(ctx, formats); err != nil {
		res = append(res, err)
	}

	if err := m.contextValidateETag(ctx, formats); err != nil {
		res = append(res, err)
	}

	if err := m.contextValidateID(ctx, formats); err != nil {
		res = append(res, err)
	}

	if err := m.contextValidateOriginRateArea(ctx, formats); err != nil {
		res = append(res, err)
	}

	if err := m.contextValidatePickupAddress(ctx, formats); err != nil {
		res = append(res, err)
	}

	if err := m.contextValidateSecondaryDestinationAddress(ctx, formats); err != nil {
		res = append(res, err)
	}

	if err := m.contextValidateSecondaryPickupAddress(ctx, formats); err != nil {
		res = append(res, err)
	}

	if err := m.contextValidateShipmentID(ctx, formats); err != nil {
		res = append(res, err)
	}

	if err := m.contextValidateSitLocation(ctx, formats); err != nil {
		res = append(res, err)
	}

	if err := m.contextValidateStatus(ctx, formats); err != nil {
		res = append(res, err)
	}

	if err := m.contextValidateTertiaryDestinationAddress(ctx, formats); err != nil {
		res = append(res, err)
	}

	if err := m.contextValidateTertiaryPickupAddress(ctx, formats); err != nil {
		res = append(res, err)
	}

	if err := m.contextValidateUpdatedAt(ctx, formats); err != nil {
		res = append(res, err)
	}

	if len(res) > 0 {
		return errors.CompositeValidationError(res...)
	}
	return nil
}

func (m *PPMShipment) contextValidateCreatedAt(ctx context.Context, formats strfmt.Registry) error {

	if err := validate.ReadOnly(ctx, "createdAt", "body", strfmt.DateTime(m.CreatedAt)); err != nil {
		return err
	}

	return nil
}

func (m *PPMShipment) contextValidateDestinationAddress(ctx context.Context, formats strfmt.Registry) error {

	if m.DestinationAddress != nil {

		if err := m.DestinationAddress.ContextValidate(ctx, formats); err != nil {
			if ve, ok := err.(*errors.Validation); ok {
				return ve.ValidateName("destinationAddress")
			} else if ce, ok := err.(*errors.CompositeError); ok {
				return ce.ValidateName("destinationAddress")
			}
			return err
		}
	}

	return nil
}

func (m *PPMShipment) contextValidateDestinationRateArea(ctx context.Context, formats strfmt.Registry) error {

	if m.DestinationRateArea != nil {

		if swag.IsZero(m.DestinationRateArea) { // not required
			return nil
		}

		if err := m.DestinationRateArea.ContextValidate(ctx, formats); err != nil {
			if ve, ok := err.(*errors.Validation); ok {
				return ve.ValidateName("destinationRateArea")
			} else if ce, ok := err.(*errors.CompositeError); ok {
				return ce.ValidateName("destinationRateArea")
			}
			return err
		}
	}

	return nil
}

func (m *PPMShipment) contextValidateETag(ctx context.Context, formats strfmt.Registry) error {

	if err := validate.ReadOnly(ctx, "eTag", "body", string(m.ETag)); err != nil {
		return err
	}

	return nil
}

func (m *PPMShipment) contextValidateID(ctx context.Context, formats strfmt.Registry) error {

	if err := validate.ReadOnly(ctx, "id", "body", strfmt.UUID(m.ID)); err != nil {
		return err
	}

	return nil
}

func (m *PPMShipment) contextValidateOriginRateArea(ctx context.Context, formats strfmt.Registry) error {

	if m.OriginRateArea != nil {

		if swag.IsZero(m.OriginRateArea) { // not required
			return nil
		}

		if err := m.OriginRateArea.ContextValidate(ctx, formats); err != nil {
			if ve, ok := err.(*errors.Validation); ok {
				return ve.ValidateName("originRateArea")
			} else if ce, ok := err.(*errors.CompositeError); ok {
				return ce.ValidateName("originRateArea")
			}
			return err
		}
	}

	return nil
}

func (m *PPMShipment) contextValidatePickupAddress(ctx context.Context, formats strfmt.Registry) error {

	if m.PickupAddress != nil {

		if err := m.PickupAddress.ContextValidate(ctx, formats); err != nil {
			if ve, ok := err.(*errors.Validation); ok {
				return ve.ValidateName("pickupAddress")
			} else if ce, ok := err.(*errors.CompositeError); ok {
				return ce.ValidateName("pickupAddress")
			}
			return err
		}
	}

	return nil
}

func (m *PPMShipment) contextValidateSecondaryDestinationAddress(ctx context.Context, formats strfmt.Registry) error {

	if m.SecondaryDestinationAddress != nil {

		if swag.IsZero(m.SecondaryDestinationAddress) { // not required
			return nil
		}

		if err := m.SecondaryDestinationAddress.ContextValidate(ctx, formats); err != nil {
			if ve, ok := err.(*errors.Validation); ok {
				return ve.ValidateName("secondaryDestinationAddress")
			} else if ce, ok := err.(*errors.CompositeError); ok {
				return ce.ValidateName("secondaryDestinationAddress")
			}
			return err
		}
	}

	return nil
}

func (m *PPMShipment) contextValidateSecondaryPickupAddress(ctx context.Context, formats strfmt.Registry) error {

	if m.SecondaryPickupAddress != nil {

		if swag.IsZero(m.SecondaryPickupAddress) { // not required
			return nil
		}

		if err := m.SecondaryPickupAddress.ContextValidate(ctx, formats); err != nil {
			if ve, ok := err.(*errors.Validation); ok {
				return ve.ValidateName("secondaryPickupAddress")
			} else if ce, ok := err.(*errors.CompositeError); ok {
				return ce.ValidateName("secondaryPickupAddress")
			}
			return err
		}
	}

	return nil
}

func (m *PPMShipment) contextValidateShipmentID(ctx context.Context, formats strfmt.Registry) error {

	if err := validate.ReadOnly(ctx, "shipmentId", "body", strfmt.UUID(m.ShipmentID)); err != nil {
		return err
	}

	return nil
}

func (m *PPMShipment) contextValidateSitLocation(ctx context.Context, formats strfmt.Registry) error {

	if m.SitLocation != nil {

		if swag.IsZero(m.SitLocation) { // not required
			return nil
		}

		if err := m.SitLocation.ContextValidate(ctx, formats); err != nil {
			if ve, ok := err.(*errors.Validation); ok {
				return ve.ValidateName("sitLocation")
			} else if ce, ok := err.(*errors.CompositeError); ok {
				return ce.ValidateName("sitLocation")
			}
			return err
		}
	}

	return nil
}

func (m *PPMShipment) contextValidateStatus(ctx context.Context, formats strfmt.Registry) error {

	if err := m.Status.ContextValidate(ctx, formats); err != nil {
		if ve, ok := err.(*errors.Validation); ok {
			return ve.ValidateName("status")
		} else if ce, ok := err.(*errors.CompositeError); ok {
			return ce.ValidateName("status")
		}
		return err
	}

	return nil
}

func (m *PPMShipment) contextValidateTertiaryDestinationAddress(ctx context.Context, formats strfmt.Registry) error {

	if m.TertiaryDestinationAddress != nil {

		if swag.IsZero(m.TertiaryDestinationAddress) { // not required
			return nil
		}

		if err := m.TertiaryDestinationAddress.ContextValidate(ctx, formats); err != nil {
			if ve, ok := err.(*errors.Validation); ok {
				return ve.ValidateName("tertiaryDestinationAddress")
			} else if ce, ok := err.(*errors.CompositeError); ok {
				return ce.ValidateName("tertiaryDestinationAddress")
			}
			return err
		}
	}

	return nil
}

func (m *PPMShipment) contextValidateTertiaryPickupAddress(ctx context.Context, formats strfmt.Registry) error {

	if m.TertiaryPickupAddress != nil {

		if swag.IsZero(m.TertiaryPickupAddress) { // not required
			return nil
		}

		if err := m.TertiaryPickupAddress.ContextValidate(ctx, formats); err != nil {
			if ve, ok := err.(*errors.Validation); ok {
				return ve.ValidateName("tertiaryPickupAddress")
			} else if ce, ok := err.(*errors.CompositeError); ok {
				return ce.ValidateName("tertiaryPickupAddress")
			}
			return err
		}
	}

	return nil
}

func (m *PPMShipment) contextValidateUpdatedAt(ctx context.Context, formats strfmt.Registry) error {

	if err := validate.ReadOnly(ctx, "updatedAt", "body", strfmt.DateTime(m.UpdatedAt)); err != nil {
		return err
	}

	return nil
}

// MarshalBinary interface implementation
func (m *PPMShipment) MarshalBinary() ([]byte, error) {
	if m == nil {
		return nil, nil
	}
	return swag.WriteJSON(m)
}

// UnmarshalBinary interface implementation
func (m *PPMShipment) UnmarshalBinary(b []byte) error {
	var res PPMShipment
	if err := swag.ReadJSON(b, &res); err != nil {
		return err
	}
	*m = res
	return nil
}<|MERGE_RESOLUTION|>--- conflicted
+++ resolved
@@ -117,13 +117,11 @@
 	// Example: false
 	IsActualExpenseReimbursement *bool `json:"isActualExpenseReimbursement"`
 
-<<<<<<< HEAD
+	// The max amount the government will pay the service member to move their belongings based on the moving date, locations, and shipment weight.
+	MaxIncentive *int64 `json:"maxIncentive"`
+
 	// origin rate area
 	OriginRateArea *RateArea `json:"originRateArea,omitempty"`
-=======
-	// The max amount the government will pay the service member to move their belongings based on the moving date, locations, and shipment weight.
-	MaxIncentive *int64 `json:"maxIncentive"`
->>>>>>> 59c94afa
 
 	// pickup address
 	// Required: true
