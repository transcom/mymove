--- conflicted
+++ resolved
@@ -68,15 +68,14 @@
 			return middleware.NotImplemented("operation move_task_order.GetEntitlements has not yet been implemented")
 		})
 	}
-<<<<<<< HEAD
 	if api.MtoServiceItemGetMTOServiceItemHandler == nil {
 		api.MtoServiceItemGetMTOServiceItemHandler = mto_service_item.GetMTOServiceItemHandlerFunc(func(params mto_service_item.GetMTOServiceItemParams) middleware.Responder {
 			return middleware.NotImplemented("operation mto_service_item.GetMTOServiceItem has not yet been implemented")
-=======
+		})
+	}
 	if api.MoveOrderGetMoveOrderHandler == nil {
 		api.MoveOrderGetMoveOrderHandler = move_order.GetMoveOrderHandlerFunc(func(params move_order.GetMoveOrderParams) middleware.Responder {
 			return middleware.NotImplemented("operation move_order.GetMoveOrder has not yet been implemented")
->>>>>>> 1828dcd5
 		})
 	}
 	if api.MoveTaskOrderGetMoveTaskOrderHandler == nil {
