--- conflicted
+++ resolved
@@ -123,20 +123,19 @@
 			return middleware.NotImplemented("operation mto_shipment.CreateMTOShipment has not yet been implemented")
 		})
 	}
-<<<<<<< HEAD
+	if api.OrderCreateOrderHandler == nil {
+		api.OrderCreateOrderHandler = order.CreateOrderHandlerFunc(func(params order.CreateOrderParams) middleware.Responder {
+			return middleware.NotImplemented("operation order.CreateOrder has not yet been implemented")
+		})
+	}
 	if api.OfficeUsersCreateRequestedOfficeUserHandler == nil {
 		api.OfficeUsersCreateRequestedOfficeUserHandler = office_users.CreateRequestedOfficeUserHandlerFunc(func(params office_users.CreateRequestedOfficeUserParams) middleware.Responder {
 			return middleware.NotImplemented("operation office_users.CreateRequestedOfficeUser has not yet been implemented")
-=======
-	if api.OrderCreateOrderHandler == nil {
-		api.OrderCreateOrderHandler = order.CreateOrderHandlerFunc(func(params order.CreateOrderParams) middleware.Responder {
-			return middleware.NotImplemented("operation order.CreateOrder has not yet been implemented")
 		})
 	}
 	if api.UploadsCreateUploadHandler == nil {
 		api.UploadsCreateUploadHandler = uploads.CreateUploadHandlerFunc(func(params uploads.CreateUploadParams) middleware.Responder {
 			return middleware.NotImplemented("operation uploads.CreateUpload has not yet been implemented")
->>>>>>> c407d377
 		})
 	}
 	if api.CustomerSupportRemarksDeleteCustomerSupportRemarkHandler == nil {
