--- conflicted
+++ resolved
@@ -340,15 +340,14 @@
 			return middleware.NotImplemented("operation transportation_office.GetTransportationOfficesOpen has not yet been implemented")
 		})
 	}
-<<<<<<< HEAD
+	if api.UploadsGetUploadHandler == nil {
+		api.UploadsGetUploadHandler = uploads.GetUploadHandlerFunc(func(params uploads.GetUploadParams) middleware.Responder {
+			return middleware.NotImplemented("operation uploads.GetUpload has not yet been implemented")
+		})
+	}
 	if api.CalendarIsDateWeekendHolidayHandler == nil {
 		api.CalendarIsDateWeekendHolidayHandler = calendar.IsDateWeekendHolidayHandlerFunc(func(params calendar.IsDateWeekendHolidayParams) middleware.Responder {
 			return middleware.NotImplemented("operation calendar.IsDateWeekendHoliday has not yet been implemented")
-=======
-	if api.UploadsGetUploadHandler == nil {
-		api.UploadsGetUploadHandler = uploads.GetUploadHandlerFunc(func(params uploads.GetUploadParams) middleware.Responder {
-			return middleware.NotImplemented("operation uploads.GetUpload has not yet been implemented")
->>>>>>> 104b79ca
 		})
 	}
 	if api.MtoServiceItemListMTOServiceItemsHandler == nil {
