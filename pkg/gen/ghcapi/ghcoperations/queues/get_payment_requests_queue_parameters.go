// Code generated by go-swagger; DO NOT EDIT.

package queues

// This file was generated by the swagger tool.
// Editing this file might prove futile when you re-run the swagger generate command

import (
	"fmt"
	"net/http"

	"github.com/go-openapi/errors"
	"github.com/go-openapi/runtime"
	"github.com/go-openapi/runtime/middleware"
	"github.com/go-openapi/strfmt"
	"github.com/go-openapi/swag"
	"github.com/go-openapi/validate"
)

// NewGetPaymentRequestsQueueParams creates a new GetPaymentRequestsQueueParams object
//
// There are no default values defined in the spec.
func NewGetPaymentRequestsQueueParams() GetPaymentRequestsQueueParams {

	return GetPaymentRequestsQueueParams{}
}

// GetPaymentRequestsQueueParams contains all the bound params for the get payment requests queue operation
// typically these are obtained from a http.Request
//
// swagger:parameters getPaymentRequestsQueue
type GetPaymentRequestsQueueParams struct {

	// HTTP Request Object
	HTTPRequest *http.Request `json:"-"`

	/*Used to illustrate which user is assigned to this payment request.

	  In: query
	*/
	AssignedTo *string
	/*
	  In: query
	*/
	Branch *string
	/*filters using a counselingOffice name of the move
	  In: query
	*/
	CounselingOffice *string
	/*
	  In: query
	*/
	CustomerName *string
	/*
	  In: query
	*/
	DestinationDutyLocation *string
	/*
	  In: query
	*/
	Edipi *string
	/*
	  In: query
	*/
	Emplid *string
	/*
	  In: query
	*/
	Locator *string
	/*direction of sort order if applied
	  In: query
	*/
	Order *string
	/*order type
	  In: query
	*/
	OrderType *string
	/*
	  In: query
	*/
	OriginDutyLocation *string
	/*requested page of results
	  In: query
	*/
	Page *int64
	/*number of records to include per page
	  In: query
	*/
	PerPage *int64
	/*field that results should be sorted by
	  In: query
	*/
	Sort *string
	/*Filtering for the status.
	  Unique: true
	  In: query
	*/
	Status []string
	/*Start of the submitted at date in the user's local time zone converted to UTC
	  In: query
	*/
	SubmittedAt *strfmt.DateTime
	/*Used to return a queue for a GBLOC other than the default of the current user. Requires the HQ role. The parameter is ignored if the requesting user does not have the necessary role.

	  In: query
	*/
	ViewAsGBLOC *string
}

// BindRequest both binds and validates a request, it assumes that complex things implement a Validatable(strfmt.Registry) error interface
// for simple values it will use straight method calls.
//
// To ensure default values, the struct must have been initialized with NewGetPaymentRequestsQueueParams() beforehand.
func (o *GetPaymentRequestsQueueParams) BindRequest(r *http.Request, route *middleware.MatchedRoute) error {
	var res []error

	o.HTTPRequest = r

	qs := runtime.Values(r.URL.Query())

	qAssignedTo, qhkAssignedTo, _ := qs.GetOK("assignedTo")
	if err := o.bindAssignedTo(qAssignedTo, qhkAssignedTo, route.Formats); err != nil {
		res = append(res, err)
	}

	qBranch, qhkBranch, _ := qs.GetOK("branch")
	if err := o.bindBranch(qBranch, qhkBranch, route.Formats); err != nil {
		res = append(res, err)
	}

	qCounselingOffice, qhkCounselingOffice, _ := qs.GetOK("counselingOffice")
	if err := o.bindCounselingOffice(qCounselingOffice, qhkCounselingOffice, route.Formats); err != nil {
		res = append(res, err)
	}

	qCustomerName, qhkCustomerName, _ := qs.GetOK("customerName")
	if err := o.bindCustomerName(qCustomerName, qhkCustomerName, route.Formats); err != nil {
		res = append(res, err)
	}

	qDestinationDutyLocation, qhkDestinationDutyLocation, _ := qs.GetOK("destinationDutyLocation")
	if err := o.bindDestinationDutyLocation(qDestinationDutyLocation, qhkDestinationDutyLocation, route.Formats); err != nil {
		res = append(res, err)
	}

	qEdipi, qhkEdipi, _ := qs.GetOK("edipi")
	if err := o.bindEdipi(qEdipi, qhkEdipi, route.Formats); err != nil {
		res = append(res, err)
	}

	qEmplid, qhkEmplid, _ := qs.GetOK("emplid")
	if err := o.bindEmplid(qEmplid, qhkEmplid, route.Formats); err != nil {
		res = append(res, err)
	}

	qLocator, qhkLocator, _ := qs.GetOK("locator")
	if err := o.bindLocator(qLocator, qhkLocator, route.Formats); err != nil {
		res = append(res, err)
	}

	qOrder, qhkOrder, _ := qs.GetOK("order")
	if err := o.bindOrder(qOrder, qhkOrder, route.Formats); err != nil {
		res = append(res, err)
	}

	qOrderType, qhkOrderType, _ := qs.GetOK("orderType")
	if err := o.bindOrderType(qOrderType, qhkOrderType, route.Formats); err != nil {
		res = append(res, err)
	}

	qOriginDutyLocation, qhkOriginDutyLocation, _ := qs.GetOK("originDutyLocation")
	if err := o.bindOriginDutyLocation(qOriginDutyLocation, qhkOriginDutyLocation, route.Formats); err != nil {
		res = append(res, err)
	}

	qPage, qhkPage, _ := qs.GetOK("page")
	if err := o.bindPage(qPage, qhkPage, route.Formats); err != nil {
		res = append(res, err)
	}

	qPerPage, qhkPerPage, _ := qs.GetOK("perPage")
	if err := o.bindPerPage(qPerPage, qhkPerPage, route.Formats); err != nil {
		res = append(res, err)
	}

	qSort, qhkSort, _ := qs.GetOK("sort")
	if err := o.bindSort(qSort, qhkSort, route.Formats); err != nil {
		res = append(res, err)
	}

	qStatus, qhkStatus, _ := qs.GetOK("status")
	if err := o.bindStatus(qStatus, qhkStatus, route.Formats); err != nil {
		res = append(res, err)
	}

	qSubmittedAt, qhkSubmittedAt, _ := qs.GetOK("submittedAt")
	if err := o.bindSubmittedAt(qSubmittedAt, qhkSubmittedAt, route.Formats); err != nil {
		res = append(res, err)
	}

	qViewAsGBLOC, qhkViewAsGBLOC, _ := qs.GetOK("viewAsGBLOC")
	if err := o.bindViewAsGBLOC(qViewAsGBLOC, qhkViewAsGBLOC, route.Formats); err != nil {
		res = append(res, err)
	}
	if len(res) > 0 {
		return errors.CompositeValidationError(res...)
	}
	return nil
}

// bindAssignedTo binds and validates parameter AssignedTo from query.
func (o *GetPaymentRequestsQueueParams) bindAssignedTo(rawData []string, hasKey bool, formats strfmt.Registry) error {
	var raw string
	if len(rawData) > 0 {
		raw = rawData[len(rawData)-1]
	}

	// Required: false
	// AllowEmptyValue: false

	if raw == "" { // empty values pass all other validations
		return nil
	}
	o.AssignedTo = &raw

	return nil
}

// bindBranch binds and validates parameter Branch from query.
func (o *GetPaymentRequestsQueueParams) bindBranch(rawData []string, hasKey bool, formats strfmt.Registry) error {
	var raw string
	if len(rawData) > 0 {
		raw = rawData[len(rawData)-1]
	}

	// Required: false
	// AllowEmptyValue: false

	if raw == "" { // empty values pass all other validations
		return nil
	}
	o.Branch = &raw

	return nil
}

// bindCounselingOffice binds and validates parameter CounselingOffice from query.
func (o *GetPaymentRequestsQueueParams) bindCounselingOffice(rawData []string, hasKey bool, formats strfmt.Registry) error {
	var raw string
	if len(rawData) > 0 {
		raw = rawData[len(rawData)-1]
	}

	// Required: false
	// AllowEmptyValue: false

	if raw == "" { // empty values pass all other validations
		return nil
	}
	o.CounselingOffice = &raw

	return nil
}

// bindCustomerName binds and validates parameter CustomerName from query.
func (o *GetPaymentRequestsQueueParams) bindCustomerName(rawData []string, hasKey bool, formats strfmt.Registry) error {
	var raw string
	if len(rawData) > 0 {
		raw = rawData[len(rawData)-1]
	}

	// Required: false
	// AllowEmptyValue: false

	if raw == "" { // empty values pass all other validations
		return nil
	}
	o.CustomerName = &raw

	return nil
}

// bindDestinationDutyLocation binds and validates parameter DestinationDutyLocation from query.
func (o *GetPaymentRequestsQueueParams) bindDestinationDutyLocation(rawData []string, hasKey bool, formats strfmt.Registry) error {
	var raw string
	if len(rawData) > 0 {
		raw = rawData[len(rawData)-1]
	}

	// Required: false
	// AllowEmptyValue: false

	if raw == "" { // empty values pass all other validations
		return nil
	}
	o.DestinationDutyLocation = &raw

	return nil
}

// bindEdipi binds and validates parameter Edipi from query.
func (o *GetPaymentRequestsQueueParams) bindEdipi(rawData []string, hasKey bool, formats strfmt.Registry) error {
	var raw string
	if len(rawData) > 0 {
		raw = rawData[len(rawData)-1]
	}

	// Required: false
	// AllowEmptyValue: false

	if raw == "" { // empty values pass all other validations
		return nil
	}
	o.Edipi = &raw

	return nil
}

// bindEmplid binds and validates parameter Emplid from query.
func (o *GetPaymentRequestsQueueParams) bindEmplid(rawData []string, hasKey bool, formats strfmt.Registry) error {
	var raw string
	if len(rawData) > 0 {
		raw = rawData[len(rawData)-1]
	}

	// Required: false
	// AllowEmptyValue: false

	if raw == "" { // empty values pass all other validations
		return nil
	}
	o.Emplid = &raw

	return nil
}

// bindLocator binds and validates parameter Locator from query.
func (o *GetPaymentRequestsQueueParams) bindLocator(rawData []string, hasKey bool, formats strfmt.Registry) error {
	var raw string
	if len(rawData) > 0 {
		raw = rawData[len(rawData)-1]
	}

	// Required: false
	// AllowEmptyValue: false

	if raw == "" { // empty values pass all other validations
		return nil
	}
	o.Locator = &raw

	return nil
}

// bindOrder binds and validates parameter Order from query.
func (o *GetPaymentRequestsQueueParams) bindOrder(rawData []string, hasKey bool, formats strfmt.Registry) error {
	var raw string
	if len(rawData) > 0 {
		raw = rawData[len(rawData)-1]
	}

	// Required: false
	// AllowEmptyValue: false

	if raw == "" { // empty values pass all other validations
		return nil
	}
	o.Order = &raw

	if err := o.validateOrder(formats); err != nil {
		return err
	}

	return nil
}

// validateOrder carries on validations for parameter Order
func (o *GetPaymentRequestsQueueParams) validateOrder(formats strfmt.Registry) error {

	if err := validate.EnumCase("order", "query", *o.Order, []interface{}{"asc", "desc"}, true); err != nil {
		return err
	}

	return nil
}

// bindOrderType binds and validates parameter OrderType from query.
func (o *GetPaymentRequestsQueueParams) bindOrderType(rawData []string, hasKey bool, formats strfmt.Registry) error {
	var raw string
	if len(rawData) > 0 {
		raw = rawData[len(rawData)-1]
	}

	// Required: false
	// AllowEmptyValue: false

	if raw == "" { // empty values pass all other validations
		return nil
	}
	o.OrderType = &raw

	return nil
}

// bindOriginDutyLocation binds and validates parameter OriginDutyLocation from query.
func (o *GetPaymentRequestsQueueParams) bindOriginDutyLocation(rawData []string, hasKey bool, formats strfmt.Registry) error {
	var raw string
	if len(rawData) > 0 {
		raw = rawData[len(rawData)-1]
	}

	// Required: false
	// AllowEmptyValue: false

	if raw == "" { // empty values pass all other validations
		return nil
	}
	o.OriginDutyLocation = &raw

	return nil
}

// bindPage binds and validates parameter Page from query.
func (o *GetPaymentRequestsQueueParams) bindPage(rawData []string, hasKey bool, formats strfmt.Registry) error {
	var raw string
	if len(rawData) > 0 {
		raw = rawData[len(rawData)-1]
	}

	// Required: false
	// AllowEmptyValue: false

	if raw == "" { // empty values pass all other validations
		return nil
	}

	value, err := swag.ConvertInt64(raw)
	if err != nil {
		return errors.InvalidType("page", "query", "int64", raw)
	}
	o.Page = &value

	return nil
}

// bindPerPage binds and validates parameter PerPage from query.
func (o *GetPaymentRequestsQueueParams) bindPerPage(rawData []string, hasKey bool, formats strfmt.Registry) error {
	var raw string
	if len(rawData) > 0 {
		raw = rawData[len(rawData)-1]
	}

	// Required: false
	// AllowEmptyValue: false

	if raw == "" { // empty values pass all other validations
		return nil
	}

	value, err := swag.ConvertInt64(raw)
	if err != nil {
		return errors.InvalidType("perPage", "query", "int64", raw)
	}
	o.PerPage = &value

	return nil
}

// bindSort binds and validates parameter Sort from query.
func (o *GetPaymentRequestsQueueParams) bindSort(rawData []string, hasKey bool, formats strfmt.Registry) error {
	var raw string
	if len(rawData) > 0 {
		raw = rawData[len(rawData)-1]
	}

	// Required: false
	// AllowEmptyValue: false

	if raw == "" { // empty values pass all other validations
		return nil
	}
	o.Sort = &raw

	if err := o.validateSort(formats); err != nil {
		return err
	}

	return nil
}

// validateSort carries on validations for parameter Sort
func (o *GetPaymentRequestsQueueParams) validateSort(formats strfmt.Registry) error {

<<<<<<< HEAD
	if err := validate.EnumCase("sort", "query", *o.Sort, []interface{}{"customerName", "locator", "submittedAt", "branch", "status", "edipi", "emplid", "age", "originDutyLocation", "assignedTo"}, true); err != nil {
=======
	if err := validate.EnumCase("sort", "query", *o.Sort, []interface{}{"customerName", "locator", "submittedAt", "branch", "status", "edipi", "emplid", "age", "originDutyLocation", "assignedTo", "counselingOffice"}, true); err != nil {
>>>>>>> 37c7ea10
		return err
	}

	return nil
}

// bindStatus binds and validates array parameter Status from query.
//
// Arrays are parsed according to CollectionFormat: "" (defaults to "csv" when empty).
func (o *GetPaymentRequestsQueueParams) bindStatus(rawData []string, hasKey bool, formats strfmt.Registry) error {
	var qvStatus string
	if len(rawData) > 0 {
		qvStatus = rawData[len(rawData)-1]
	}

	// CollectionFormat:
	statusIC := swag.SplitByFormat(qvStatus, "")
	if len(statusIC) == 0 {
		return nil
	}

	var statusIR []string
	for i, statusIV := range statusIC {
		statusI := statusIV

		if err := validate.EnumCase(fmt.Sprintf("%s.%v", "status", i), "query", statusI, []interface{}{"PENDING", "REVIEWED", "REVIEWED_AND_ALL_SERVICE_ITEMS_REJECTED", "PAID", "DEPRECATED", "EDI_ERROR"}, true); err != nil {
			return err
		}

		statusIR = append(statusIR, statusI)
	}

	o.Status = statusIR
	if err := o.validateStatus(formats); err != nil {
		return err
	}

	return nil
}

// validateStatus carries on validations for parameter Status
func (o *GetPaymentRequestsQueueParams) validateStatus(formats strfmt.Registry) error {

	// uniqueItems: true
	if err := validate.UniqueItems("status", "query", o.Status); err != nil {
		return err
	}
	return nil
}

// bindSubmittedAt binds and validates parameter SubmittedAt from query.
func (o *GetPaymentRequestsQueueParams) bindSubmittedAt(rawData []string, hasKey bool, formats strfmt.Registry) error {
	var raw string
	if len(rawData) > 0 {
		raw = rawData[len(rawData)-1]
	}

	// Required: false
	// AllowEmptyValue: false

	if raw == "" { // empty values pass all other validations
		return nil
	}

	// Format: date-time
	value, err := formats.Parse("date-time", raw)
	if err != nil {
		return errors.InvalidType("submittedAt", "query", "strfmt.DateTime", raw)
	}
	o.SubmittedAt = (value.(*strfmt.DateTime))

	if err := o.validateSubmittedAt(formats); err != nil {
		return err
	}

	return nil
}

// validateSubmittedAt carries on validations for parameter SubmittedAt
func (o *GetPaymentRequestsQueueParams) validateSubmittedAt(formats strfmt.Registry) error {

	if err := validate.FormatOf("submittedAt", "query", "date-time", o.SubmittedAt.String(), formats); err != nil {
		return err
	}
	return nil
}

// bindViewAsGBLOC binds and validates parameter ViewAsGBLOC from query.
func (o *GetPaymentRequestsQueueParams) bindViewAsGBLOC(rawData []string, hasKey bool, formats strfmt.Registry) error {
	var raw string
	if len(rawData) > 0 {
		raw = rawData[len(rawData)-1]
	}

	// Required: false
	// AllowEmptyValue: false

	if raw == "" { // empty values pass all other validations
		return nil
	}
	o.ViewAsGBLOC = &raw

	return nil
}<|MERGE_RESOLUTION|>--- conflicted
+++ resolved
@@ -491,11 +491,7 @@
 // validateSort carries on validations for parameter Sort
 func (o *GetPaymentRequestsQueueParams) validateSort(formats strfmt.Registry) error {
 
-<<<<<<< HEAD
-	if err := validate.EnumCase("sort", "query", *o.Sort, []interface{}{"customerName", "locator", "submittedAt", "branch", "status", "edipi", "emplid", "age", "originDutyLocation", "assignedTo"}, true); err != nil {
-=======
 	if err := validate.EnumCase("sort", "query", *o.Sort, []interface{}{"customerName", "locator", "submittedAt", "branch", "status", "edipi", "emplid", "age", "originDutyLocation", "assignedTo", "counselingOffice"}, true); err != nil {
->>>>>>> 37c7ea10
 		return err
 	}
 
