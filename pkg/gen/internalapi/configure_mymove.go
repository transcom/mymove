--- conflicted
+++ resolved
@@ -212,15 +212,14 @@
 			return middleware.NotImplemented("operation addresses.GetLocationByZipCityState has not yet been implemented")
 		})
 	}
-<<<<<<< HEAD
+	if api.OrdersGetPayGradesHandler == nil {
+		api.OrdersGetPayGradesHandler = orders.GetPayGradesHandlerFunc(func(params orders.GetPayGradesParams) middleware.Responder {
+			return middleware.NotImplemented("operation orders.GetPayGrades has not yet been implemented")
+		})
+	}
 	if api.OrdersGetRanksHandler == nil {
 		api.OrdersGetRanksHandler = orders.GetRanksHandlerFunc(func(params orders.GetRanksParams) middleware.Responder {
 			return middleware.NotImplemented("operation orders.GetRanks has not yet been implemented")
-=======
-	if api.OrdersGetPayGradesHandler == nil {
-		api.OrdersGetPayGradesHandler = orders.GetPayGradesHandlerFunc(func(params orders.GetPayGradesParams) middleware.Responder {
-			return middleware.NotImplemented("operation orders.GetPayGrades has not yet been implemented")
->>>>>>> 05f0f616
 		})
 	}
 	if api.TransportationOfficesGetTransportationOfficesHandler == nil {
