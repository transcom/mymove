--- conflicted
+++ resolved
@@ -297,24 +297,11 @@
 			return middleware.NotImplemented("operation orders.ShowOrders has not yet been implemented")
 		})
 	}
-<<<<<<< HEAD
-	if api.PpmShowPPMEstimateHandler == nil {
-		api.PpmShowPPMEstimateHandler = ppm.ShowPPMEstimateHandlerFunc(func(params ppm.ShowPPMEstimateParams) middleware.Responder {
-			return middleware.NotImplemented("operation ppm.ShowPPMEstimate has not yet been implemented")
-		})
-	}
-	if api.PpmShowPPMSitEstimateHandler == nil {
-		api.PpmShowPPMSitEstimateHandler = ppm.ShowPPMSitEstimateHandlerFunc(func(params ppm.ShowPPMSitEstimateParams) middleware.Responder {
-			return middleware.NotImplemented("operation ppm.ShowPPMSitEstimate has not yet been implemented")
-		})
-	}
 	if api.PpmShowPaymentPacketHandler == nil {
 		api.PpmShowPaymentPacketHandler = ppm.ShowPaymentPacketHandlerFunc(func(params ppm.ShowPaymentPacketParams) middleware.Responder {
 			return middleware.NotImplemented("operation ppm.ShowPaymentPacket has not yet been implemented")
 		})
 	}
-=======
->>>>>>> 79813985
 	if api.QueuesShowQueueHandler == nil {
 		api.QueuesShowQueueHandler = queues.ShowQueueHandlerFunc(func(params queues.ShowQueueParams) middleware.Responder {
 			return middleware.NotImplemented("operation queues.ShowQueue has not yet been implemented")
