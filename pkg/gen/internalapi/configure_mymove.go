--- conflicted
+++ resolved
@@ -212,14 +212,11 @@
 			return middleware.NotImplemented("operation addresses.GetLocationByZipCityState has not yet been implemented")
 		})
 	}
-<<<<<<< HEAD
-=======
 	if api.OrdersGetPayGradesHandler == nil {
 		api.OrdersGetPayGradesHandler = orders.GetPayGradesHandlerFunc(func(params orders.GetPayGradesParams) middleware.Responder {
 			return middleware.NotImplemented("operation orders.GetPayGrades has not yet been implemented")
 		})
 	}
->>>>>>> fd3723cb
 	if api.OrdersGetRanksHandler == nil {
 		api.OrdersGetRanksHandler = orders.GetRanksHandlerFunc(func(params orders.GetRanksParams) middleware.Responder {
 			return middleware.NotImplemented("operation orders.GetRanks has not yet been implemented")
