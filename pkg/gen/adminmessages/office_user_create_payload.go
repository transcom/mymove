--- conflicted
+++ resolved
@@ -6,13 +6,8 @@
 // Editing this file might prove futile when you re-run the swagger generate command
 
 import (
-<<<<<<< HEAD
 	"strconv"
 
-	strfmt "github.com/go-openapi/strfmt"
-
-=======
->>>>>>> 078bfeff
 	"github.com/go-openapi/errors"
 	"github.com/go-openapi/strfmt"
 	"github.com/go-openapi/swag"
