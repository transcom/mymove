--- conflicted
+++ resolved
@@ -39,15 +39,9 @@
 	// Example: 500
 	ProGearSpouse *int64 `json:"proGearSpouse,omitempty"`
 
-<<<<<<< HEAD
-	// ub allowance
-	// Example: 500
-	UbAllowance *int64 `json:"ubAllowance,omitempty"`
-=======
 	// The amount of weight in pounds that the move is entitled for shipment types of Unaccompanied Baggage.
 	// Example: 3
 	UbAllowance *int64 `json:"ub_allowance,omitempty"`
->>>>>>> 8ca03d8f
 }
 
 // Validate validates this entitlement
