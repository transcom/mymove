--- conflicted
+++ resolved
@@ -256,11 +256,6 @@
 		res = append(res, err)
 	}
 
-<<<<<<< HEAD
-	if err := m.contextValidateSecondaryPickupPostalCode(ctx, formats); err != nil {
-		res = append(res, err)
-	}
-
 	if err := m.contextValidateTertiaryDestinationAddress(ctx, formats); err != nil {
 		res = append(res, err)
 	}
@@ -269,8 +264,6 @@
 		res = append(res, err)
 	}
 
-=======
->>>>>>> 17e47ccd
 	if len(res) > 0 {
 		return errors.CompositeValidationError(res...)
 	}
@@ -353,25 +346,6 @@
 	return nil
 }
 
-<<<<<<< HEAD
-func (m *CreatePPMShipment) contextValidateSecondaryPickupPostalCode(ctx context.Context, formats strfmt.Registry) error {
-
-	if swag.IsZero(m.SecondaryPickupPostalCode) { // not required
-		return nil
-	}
-
-	if err := m.SecondaryPickupPostalCode.ContextValidate(ctx, formats); err != nil {
-		if ve, ok := err.(*errors.Validation); ok {
-			return ve.ValidateName("secondaryPickupPostalCode")
-		} else if ce, ok := err.(*errors.CompositeError); ok {
-			return ce.ValidateName("secondaryPickupPostalCode")
-		}
-		return err
-	}
-
-	return nil
-}
-
 func (m *CreatePPMShipment) contextValidateTertiaryDestinationAddress(ctx context.Context, formats strfmt.Registry) error {
 
 	if m.TertiaryDestinationAddress != nil {
@@ -414,8 +388,6 @@
 	return nil
 }
 
-=======
->>>>>>> 17e47ccd
 // MarshalBinary interface implementation
 func (m *CreatePPMShipment) MarshalBinary() ([]byte, error) {
 	if m == nil {
