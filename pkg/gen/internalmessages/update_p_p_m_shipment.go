--- conflicted
+++ resolved
@@ -152,11 +152,6 @@
 		res = append(res, err)
 	}
 
-<<<<<<< HEAD
-	if err := m.validateSecondaryPickupPostalCode(formats); err != nil {
-		res = append(res, err)
-	}
-
 	if err := m.validateTertiaryDestinationAddress(formats); err != nil {
 		res = append(res, err)
 	}
@@ -165,8 +160,6 @@
 		res = append(res, err)
 	}
 
-=======
->>>>>>> 6057da8a
 	if err := m.validateW2Address(formats); err != nil {
 		res = append(res, err)
 	}
@@ -301,24 +294,6 @@
 	return nil
 }
 
-<<<<<<< HEAD
-func (m *UpdatePPMShipment) validateSecondaryPickupPostalCode(formats strfmt.Registry) error {
-	if swag.IsZero(m.SecondaryPickupPostalCode) { // not required
-		return nil
-	}
-
-	if err := m.SecondaryPickupPostalCode.Validate(formats); err != nil {
-		if ve, ok := err.(*errors.Validation); ok {
-			return ve.ValidateName("secondaryPickupPostalCode")
-		} else if ce, ok := err.(*errors.CompositeError); ok {
-			return ce.ValidateName("secondaryPickupPostalCode")
-		}
-		return err
-	}
-
-	return nil
-}
-
 func (m *UpdatePPMShipment) validateTertiaryDestinationAddress(formats strfmt.Registry) error {
 	if swag.IsZero(m.TertiaryDestinationAddress) { // not required
 		return nil
@@ -357,8 +332,6 @@
 	return nil
 }
 
-=======
->>>>>>> 6057da8a
 func (m *UpdatePPMShipment) validateW2Address(formats strfmt.Registry) error {
 	if swag.IsZero(m.W2Address) { // not required
 		return nil
@@ -402,11 +375,6 @@
 		res = append(res, err)
 	}
 
-<<<<<<< HEAD
-	if err := m.contextValidateSecondaryPickupPostalCode(ctx, formats); err != nil {
-		res = append(res, err)
-	}
-
 	if err := m.contextValidateTertiaryDestinationAddress(ctx, formats); err != nil {
 		res = append(res, err)
 	}
@@ -415,8 +383,6 @@
 		res = append(res, err)
 	}
 
-=======
->>>>>>> 6057da8a
 	if err := m.contextValidateW2Address(ctx, formats); err != nil {
 		res = append(res, err)
 	}
@@ -520,25 +486,6 @@
 	return nil
 }
 
-<<<<<<< HEAD
-func (m *UpdatePPMShipment) contextValidateSecondaryPickupPostalCode(ctx context.Context, formats strfmt.Registry) error {
-
-	if swag.IsZero(m.SecondaryPickupPostalCode) { // not required
-		return nil
-	}
-
-	if err := m.SecondaryPickupPostalCode.ContextValidate(ctx, formats); err != nil {
-		if ve, ok := err.(*errors.Validation); ok {
-			return ve.ValidateName("secondaryPickupPostalCode")
-		} else if ce, ok := err.(*errors.CompositeError); ok {
-			return ce.ValidateName("secondaryPickupPostalCode")
-		}
-		return err
-	}
-
-	return nil
-}
-
 func (m *UpdatePPMShipment) contextValidateTertiaryDestinationAddress(ctx context.Context, formats strfmt.Registry) error {
 
 	if m.TertiaryDestinationAddress != nil {
@@ -581,8 +528,6 @@
 	return nil
 }
 
-=======
->>>>>>> 6057da8a
 func (m *UpdatePPMShipment) contextValidateW2Address(ctx context.Context, formats strfmt.Registry) error {
 
 	if m.W2Address != nil {
