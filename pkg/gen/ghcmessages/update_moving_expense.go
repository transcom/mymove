--- conflicted
+++ resolved
@@ -25,27 +25,23 @@
 	// A brief description of the expense.
 	Description *string `json:"description"`
 
-<<<<<<< HEAD
+	// Indicates if the customer is claiming an expense as pro-gear or not
+	IsProGear *bool `json:"isProGear,omitempty"`
+
 	// Indicates if the customer is missing the receipt for their expense.
 	MissingReceipt *bool `json:"missingReceipt"`
-=======
-	// Indicates if the customer is claiming an expense as pro-gear or not
-	IsProGear *bool `json:"isProGear,omitempty"`
->>>>>>> f53bdcc0
 
 	// moving expense type
 	MovingExpenseType *OmittableMovingExpenseType `json:"movingExpenseType"`
 
-<<<<<<< HEAD
 	// Indicates if the service member used their government issued card to pay for the expense
 	PaidWithGTCC *bool `json:"paidWithGTCC"`
-=======
+
 	// Indicates if the pro-gear belongs to the customer or their spouse
 	ProGearBelongsToSelf *bool `json:"proGearBelongsToSelf,omitempty"`
 
 	// A brief description of the pro-gear
 	ProGearDescription *string `json:"proGearDescription,omitempty"`
->>>>>>> f53bdcc0
 
 	// The reason the services counselor has excluded or rejected the item.
 	Reason string `json:"reason,omitempty"`
