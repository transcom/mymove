// Code generated by go-swagger; DO NOT EDIT.

package ghcmessages

// This file was generated by the swagger tool.
// Editing this file might prove futile when you re-run the swagger generate command

import (
	"context"

	"github.com/go-openapi/errors"
	"github.com/go-openapi/strfmt"
	"github.com/go-openapi/swag"
	"github.com/go-openapi/validate"
)

// AvailableOfficeUser available office user
//
// swagger:model AvailableOfficeUser
type AvailableOfficeUser struct {

	// first name
	FirstName string `json:"firstName,omitempty"`

	// has safety privilege
	HasSafetyPrivilege bool `json:"hasSafetyPrivilege,omitempty"`

	// last name
	LastName string `json:"lastName,omitempty"`

	// office user Id
	// Example: c56a4180-65aa-42ec-a945-5fd21dec0538
	// Format: uuid
	OfficeUserID strfmt.UUID `json:"officeUserId,omitempty"`

	// workload
<<<<<<< HEAD
	Workload int64 `json:"workload,omitempty"`
=======
	Workload int64 `json:"workload"`
>>>>>>> 7907d67e
}

// Validate validates this available office user
func (m *AvailableOfficeUser) Validate(formats strfmt.Registry) error {
	var res []error

	if err := m.validateOfficeUserID(formats); err != nil {
		res = append(res, err)
	}

	if len(res) > 0 {
		return errors.CompositeValidationError(res...)
	}
	return nil
}

func (m *AvailableOfficeUser) validateOfficeUserID(formats strfmt.Registry) error {
	if swag.IsZero(m.OfficeUserID) { // not required
		return nil
	}

	if err := validate.FormatOf("officeUserId", "body", "uuid", m.OfficeUserID.String(), formats); err != nil {
		return err
	}

	return nil
}

// ContextValidate validates this available office user based on context it is used
func (m *AvailableOfficeUser) ContextValidate(ctx context.Context, formats strfmt.Registry) error {
	return nil
}

// MarshalBinary interface implementation
func (m *AvailableOfficeUser) MarshalBinary() ([]byte, error) {
	if m == nil {
		return nil, nil
	}
	return swag.WriteJSON(m)
}

// UnmarshalBinary interface implementation
func (m *AvailableOfficeUser) UnmarshalBinary(b []byte) error {
	var res AvailableOfficeUser
	if err := swag.ReadJSON(b, &res); err != nil {
		return err
	}
	*m = res
	return nil
}<|MERGE_RESOLUTION|>--- conflicted
+++ resolved
@@ -34,11 +34,7 @@
 	OfficeUserID strfmt.UUID `json:"officeUserId,omitempty"`
 
 	// workload
-<<<<<<< HEAD
-	Workload int64 `json:"workload,omitempty"`
-=======
 	Workload int64 `json:"workload"`
->>>>>>> 7907d67e
 }
 
 // Validate validates this available office user
