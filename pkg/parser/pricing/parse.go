package pricing

import (
	"log"
	"os"
	"strconv"
	"time"

	"github.com/go-openapi/swag"
	"github.com/gobuffalo/pop"
	"github.com/gocarina/gocsv"
	"github.com/pkg/errors"
	"github.com/tealeg/xlsx"

	"github.com/transcom/mymove/pkg/services"
	"github.com/transcom/mymove/pkg/services/dbtools"
)

/*************************************************************************

Parser tool to extract data from the GHC Rate Engine XLSX

For help run: <program> -h

`go run ./cmd/ghc-pricing-parser/ -h`

Rate Engine XLSX sections this tool will be parsing:

1) 1b) Service Areas

2) Domestic Price Tabs
        2a) Domestic Linehaul Prices
	    2b) Domestic Service Area Prices
	    2c) Other Domestic Prices

3) International Price Tabs
        3a) OCONUS to OCONUS Prices
	    3b) CONUS to OCONUS Prices
	    3c) OCONUS to CONUS Prices
	    3d) Other International Prices
	    3e) Non-Standard Loc'n Prices

4) Mgmt., Coun., Trans. Prices Tab
        4a) Mgmt., Coun., Trans. Prices

5) Other Prices Tabs
        5a) Access. and Add. Prices
	    5b) Price Escalation Discount


--------------------------------------------------------------------------

Rate Engine XLSX sheet tabs:

0: 	Guide to Pricing Rate Table
1: 	Total Evaluated Price
2: 	Submission Checklist
3: 	1a) Directions
4: 	1b) Service Areas
5: 	Domestic Price Tabs >>>
6: 	2a) Domestic Linehaul Prices
7: 	2b) Dom. Service Area Prices
8: 	2c) Other Domestic Prices
9: 	International Prices Tables >>>
10: 3a) OCONUS to OCONUS Prices
11: 3b) CONUS to OCONUS Prices
12: 3c) OCONUS to CONUS Prices
13: 3d) Other International Prices
14: 3e) Non-Standard Loc'n Prices
15:	Other Price Tables
16: 4a) Mgmt., Coun., Trans. Prices
17: 5a) Access. and Add. Prices
18: 5b) Price Escalation Discount
19: Domestic Linehaul Data
20: Domestic Move Count
21: Domestic Avg Weight
22: Domestic Avg Milage
23: Domestic Price Calculation >>>
24: Domestic Linehaul Calculation
25: Domestic SA Price Calculation
26: NTS Packing Calculation
27: Int'l Price Calculation >>>
28: OCONUS to OCONUS Calculation
29: CONUS to OCONUS Calculation
30: OCONUS to CONUS Calculation
31: Other Int'l Prices Calculation
32: Non-Standard Loc'n Calculation
33: Other Calculations >>>
34: Mgmt., Coun., Trans., Calc
35: Access. and Add. Calculation


 *************************************************************************/

/*************************************************************************

To add new parser functions to this file:

	a.) (optional) Add new verify function for your processing must match signature verifyXlsxSheet
	b.) Add new process function to process XLSX data sheet must match signature processXlsxSheet
	c.) Update InitDataSheetInfo() with a.) and b.)
		The index must match the sheet index in the XLSX that you aim to process

You should not have to update the Parse() or process() functions unless you
intentionally are modifying the pattern of how the processing functions are called.

 *************************************************************************/

const xlsxSheetsCountMax int = 35

type processXlsxSheet func(ParamConfig, int) (interface{}, error)
type verifyXlsxSheet func(ParamConfig, int) error

type XlsxDataSheetInfo struct {
	Description    *string
	ProcessMethods []xlsxProcessInfo
	verify         *verifyXlsxSheet
	outputFilename *string //do not include suffix see func generateOutputFilename for details
}

type xlsxProcessInfo struct {
	process    *processXlsxSheet
	adtlSuffix *string
}

type ParamConfig struct {
<<<<<<< HEAD
	ProcessAll    bool
	ShowOutput    bool
	XlsxFilename  string
	XlsxSheets    []string
	SaveToFile    bool
	RunTime       time.Time
	XlsxFile      *xlsx.File
	RunVerify     bool
	UseTempTables bool
	DropIfExists  bool
=======
	ProcessAll   bool
	ShowOutput   bool
	XlsxFilename string
	XlsxSheets   []string
	SaveToFile   bool
	RunTime      time.Time
	XlsxFile     *xlsx.File
	RunVerify    bool
	RunImport    bool
>>>>>>> ddd4413f
}

// InitDataSheetInfo: When adding new functions for parsing sheets, must add new XlsxDataSheetInfo
// defining the parse function
//
// The index MUST match the sheet that is being processed. Refer to file comments or XLSX to
// determine the correct index to add.
func InitDataSheetInfo() []XlsxDataSheetInfo {
	xlsxDataSheets := make([]XlsxDataSheetInfo, xlsxSheetsCountMax, xlsxSheetsCountMax)

	// 4: 	1b) Domestic & International Service Areas
	xlsxDataSheets[4] = XlsxDataSheetInfo{
		Description:    swag.String("1b) Service Areas"),
		outputFilename: swag.String("1b_service_areas"),
		ProcessMethods: []xlsxProcessInfo{
			{
				process:    &parseDomesticServiceAreas,
				adtlSuffix: swag.String("domestic"),
			},
			{
				process:    &parseInternationalServiceAreas,
				adtlSuffix: swag.String("international"),
			},
		},
		verify: &verifyServiceAreas,
	}

	// 6: 	2a) Domestic Linehaul Prices
	xlsxDataSheets[6] = XlsxDataSheetInfo{
		Description:    swag.String("2a) Domestic Linehaul Prices"),
		outputFilename: swag.String("2a_domestic_linehaul_prices"),
		ProcessMethods: []xlsxProcessInfo{{
			process: &parseDomesticLinehaulPrices,
		},
		},
		verify: &verifyDomesticLinehaulPrices,
	}

	// 7: 	2b) Dom. Service Area Prices
	xlsxDataSheets[7] = XlsxDataSheetInfo{
		Description:    swag.String("2b) Dom. Service Area Prices"),
		outputFilename: swag.String("2b_domestic_service_area_prices"),
		ProcessMethods: []xlsxProcessInfo{{
			process: &parseDomesticServiceAreaPrices,
		},
		},
		verify: &verifyDomesticServiceAreaPrices,
	}
	// 10: 	3a) OCONUS TO OCONUS Prices
	xlsxDataSheets[10] = XlsxDataSheetInfo{
		Description:    swag.String("3a) OCONUS to OCONUS Prices"),
		outputFilename: swag.String("3a_oconus_to_oconus_prices"),
		ProcessMethods: []xlsxProcessInfo{{
			//process: &parseOconusToOconusPrices,
			process: &parseOconusToOconusPrices,
		},
		},
		verify: &verifyIntlOconusToOconusPrices,
	}

	// 11: 	3b) CONUS TO OCONUS Prices
	xlsxDataSheets[11] = XlsxDataSheetInfo{
		Description:    swag.String("3b) CONUS to OCONUS Prices"),
		outputFilename: swag.String("3b_conus_to_oconus_prices"),
		ProcessMethods: []xlsxProcessInfo{{
			process: &parseConusToOconusPrices,
		},
		},
		verify: &verifyIntlConusToOconusPrices,
	}

	// 12: 	3c) OCONUS TO CONUS Prices
	xlsxDataSheets[12] = XlsxDataSheetInfo{
		Description:    swag.String("3c) OCONUS to CONUS Prices"),
		outputFilename: swag.String("3c_oconus_to_conus_prices"),
		ProcessMethods: []xlsxProcessInfo{{
			process: &parseOconusToConusPrices,
		},
		},
		verify: &verifyIntlOconusToConusPrices,
	}

	// 18:	5b) Price Escalation Discount
	xlsxDataSheets[18] = XlsxDataSheetInfo{
		Description:    swag.String("5b) Price Escalation Discount"),
		outputFilename: swag.String("5b_price_escalation_discount"),
		ProcessMethods: []xlsxProcessInfo{{
			process: &parsePriceEscalationDiscount,
		},
		},
		verify: &verifyPriceEscalationDiscount,
	}

	// 13: 	5a) Other International Prices
	xlsxDataSheets[13] = XlsxDataSheetInfo{
		Description:    swag.String("3d) Other International Prices"),
		outputFilename: swag.String("3d_other_international_prices"),
		ProcessMethods: []xlsxProcessInfo{{
			process: &parseOtherIntlPrices,
		},
		},
		verify: &verifyOtherIntlPrices,
	}

	return xlsxDataSheets
}

func Parse(xlsxDataSheets []XlsxDataSheetInfo, params ParamConfig, db *pop.Connection, logger Logger) error {
	tableFromSliceCreator := dbtools.NewTableFromSliceCreator(db, logger, params.UseTempTables, params.DropIfExists)

	// Must be after processing config param
	// Run the process function

	err := db.Transaction(func(connection *pop.Connection) error {
		if params.ProcessAll == true {
			for i, x := range xlsxDataSheets {
				if len(x.ProcessMethods) >= 1 {
					dbErr := process(xlsxDataSheets, params, i, tableFromSliceCreator)
					if dbErr != nil {
						log.Printf("Error processing xlsxDataSheets %v\n", dbErr.Error())
						return dbErr
					}
				}
			}
		} else {
			for _, v := range params.XlsxSheets {
				index, dbErr := strconv.Atoi(v)
				if dbErr != nil {
					log.Printf("Bad XlsxSheets index provided %v\n", dbErr)
					return dbErr
				}
				if index < len(xlsxDataSheets) {
					dbErr = process(xlsxDataSheets, params, index, tableFromSliceCreator)
					if dbErr != nil {
						log.Printf("Error processing %v\n", dbErr)
						return dbErr
					}
				} else {
					log.Printf("Error processing index %d, not in range of slice xlsxDataSheets\n", index)
					return errors.New("Index out of range of slice xlsxDataSheets")
				}
			}
		}
		return nil
	})
	if err != nil {
		return errors.Wrap(err, "Transaction failed")
	}

	return nil
}

// process: is the main process function. It will call the
// appropriate verify and process functions based on what is defined
// in the xlsxDataSheets array
//
// Should not need to edit this function when adding new processing functions
//     to add new processing functions update:
//         a.) add new verify function for your processing
//         b.) add new process function for your processing
//         c.) update InitDataSheetInfo() with a.) and b.)
func process(xlsxDataSheets []XlsxDataSheetInfo, params ParamConfig, sheetIndex int, tableFromSliceCreator services.TableFromSliceCreator) error {
	xlsxInfo := xlsxDataSheets[sheetIndex]
	var description string
	if xlsxInfo.Description != nil {
		description = *xlsxInfo.Description
		log.Printf("Processing sheet index %d with Description %s\n", sheetIndex, description)
	} else {
		log.Printf("Processing sheet index %d with missing Description\n", sheetIndex)
	}

	// Call verify function
	if params.RunVerify == true {
		if xlsxInfo.verify != nil {
			callFunc := *xlsxInfo.verify
			err := callFunc(params, sheetIndex)
			if err != nil {
				log.Printf("%s Verify error: %v\n", description, err)
				return errors.Wrapf(err, " Verify error for sheet index: %d with Description: %s", sheetIndex, description)
			}
		} else {
			log.Printf("No verify function for sheet index %d with Description %s\n", sheetIndex, description)
		}
	} else {
		log.Print("Skip running the verify functions")
	}

	// Call process function
	if len(xlsxInfo.ProcessMethods) > 0 {
		for methodIndex, p := range xlsxInfo.ProcessMethods {
			if p.process != nil {
				callFunc := *p.process
				slice, err := callFunc(params, sheetIndex)
				if err != nil {
					log.Printf("%s process error: %v\n", description, err)
					return errors.Wrapf(err, " process error for sheet index: %d with Description: %s", sheetIndex, description)
				}

				if params.SaveToFile {
					filename := xlsxDataSheets[sheetIndex].generateOutputFilename(sheetIndex, params.RunTime, p.adtlSuffix)
					if err := createCSV(filename, slice); err != nil {
						return errors.Wrapf(err, "Could not create CSV for sheet index: %d with Description: %s", sheetIndex, description)
					}
				}
				if err := tableFromSliceCreator.CreateTableFromSlice(slice); err != nil {
					return errors.Wrapf(err, "Could not create table for sheet index: %d with Description: %s", sheetIndex, description)
				}
			} else {
				log.Printf("No process function for sheet index %d with Description %s method index: %d\n", sheetIndex, description, methodIndex)
			}
		}
	} else {
		log.Fatalf("Missing process function for sheet index %d with Description %s\n", sheetIndex, description)
	}

	// Verification and Process completed
	log.Printf("Completed processing sheet index %d with Description %s\n", sheetIndex, description)
	return nil
}

func createCSV(filename string, slice interface{}) error {
	// Create file for writing the CSV
	csvFile, err := os.Create(filename)
	if err != nil {
		return errors.Wrapf(err, "Could not create CSV file")
	}
	defer func() {
		if closeErr := csvFile.Close(); closeErr != nil {
			log.Fatalf("Could not close CSV file: %v", closeErr)
		}
	}()

	// Write the CSV
	if err := gocsv.MarshalFile(slice, csvFile); err != nil {
		return errors.Wrapf(err, "Could not marshal CSV file")
	}

	return nil
}<|MERGE_RESOLUTION|>--- conflicted
+++ resolved
@@ -124,7 +124,6 @@
 }
 
 type ParamConfig struct {
-<<<<<<< HEAD
 	ProcessAll    bool
 	ShowOutput    bool
 	XlsxFilename  string
@@ -133,19 +132,9 @@
 	RunTime       time.Time
 	XlsxFile      *xlsx.File
 	RunVerify     bool
+	RunImport     bool
 	UseTempTables bool
 	DropIfExists  bool
-=======
-	ProcessAll   bool
-	ShowOutput   bool
-	XlsxFilename string
-	XlsxSheets   []string
-	SaveToFile   bool
-	RunTime      time.Time
-	XlsxFile     *xlsx.File
-	RunVerify    bool
-	RunImport    bool
->>>>>>> ddd4413f
 }
 
 // InitDataSheetInfo: When adding new functions for parsing sheets, must add new XlsxDataSheetInfo
