package notifications

import (
	"bytes"
	"fmt"
	html "html/template"
	"strconv"
	text "text/template"

	"github.com/dustin/go-humanize"
	"github.com/gofrs/uuid"
	"go.uber.org/zap"

	"github.com/transcom/mymove/pkg/appcontext"
	"github.com/transcom/mymove/pkg/assets"
	"github.com/transcom/mymove/pkg/gen/internalmessages"
	"github.com/transcom/mymove/pkg/models"
)

var (
	moveSubmittedRawTextTemplate = string(assets.MustAsset("notifications/templates/move_submitted_template.txt"))
	moveSubmittedTextTemplate    = text.Must(text.New("text_template").Parse(moveSubmittedRawTextTemplate))
	moveSubmittedRawHTMLTemplate = string(assets.MustAsset("notifications/templates/move_submitted_template.html"))
	moveSubmittedHTMLTemplate    = html.Must(html.New("text_template").Parse(moveSubmittedRawHTMLTemplate))
)

// MoveSubmitted has notification content for submitted moves
type MoveSubmitted struct {
	moveID       uuid.UUID
	htmlTemplate *html.Template
	textTemplate *text.Template
}

// NewMoveSubmitted returns a new move submitted notification
func NewMoveSubmitted(moveID uuid.UUID) *MoveSubmitted {

	return &MoveSubmitted{
		moveID:       moveID,
		htmlTemplate: moveSubmittedHTMLTemplate,
		textTemplate: moveSubmittedTextTemplate,
	}
}

func (m MoveSubmitted) emails(appCtx appcontext.AppContext) ([]emailContent, error) {
	var emails []emailContent

	move, err := models.FetchMove(appCtx.DB(), appCtx.Session(), m.moveID)
	if err != nil {
		return emails, err
	}

	orders, err := models.FetchOrderForUser(appCtx.DB(), appCtx.Session(), move.OrdersID)
	if err != nil {
		return emails, err
	}

	destinationAddress := orders.NewDutyLocation.Name
	isSeparateeRetiree := orders.OrdersType == internalmessages.OrdersTypeRETIREMENT || orders.OrdersType == internalmessages.OrdersTypeSEPARATION
<<<<<<< HEAD
	if isSeparateeRetiree {
		appCtx.Logger().Debug("MTOShipments: " + strconv.Itoa(len(move.MTOShipments)))
		if len(move.MTOShipments) > 0 && move.MTOShipments[0].DestinationAddress != nil {
			destAddr := move.MTOShipments[0].DestinationAddress
			destinationAddress = destAddr.LineDisplayFormat()
		} else if len(*move.PPMType) > 0 { // TODO: use mtoShipment.ShipmentType == models.MTOShipmentTypePPM
			destAddr, err := GetPpmDestinationAddress(appCtx, m.moveID)
			if err != nil {
				return emails, err
			}
			if len(destAddr) > 0 {
				destinationAddress = destAddr[0].LineDisplayFormat()
			}

			// TODO: use FetchAddressByID instead of custom SQL
			//destAddr := models.FetchAddressByID(appCtx.DB(), move.MTOShipments[0].PPMShipment.DestinationAddressID)
			//destinationAddress = destAddr.LineDisplayFormat()
=======
	if isSeparateeRetiree && len(move.MTOShipments) > 0 {
		mtoShipment := move.MTOShipments[0]
		if mtoShipment.DestinationAddress != nil {
			destAddr := mtoShipment.DestinationAddress
			destinationAddress = destAddr.LineDisplayFormat()
		} else if mtoShipment.ShipmentType == models.MTOShipmentTypePPM {
			destAddr := models.FetchAddressByID(appCtx.DB(), mtoShipment.PPMShipment.DestinationAddressID)
			destinationAddress = destAddr.LineDisplayFormat()
>>>>>>> 52d6bcb3
		}
	}

	originDutyLocation := orders.OriginDutyLocation
	providesGovernmentCounseling := false
	if originDutyLocation != nil {
		providesGovernmentCounseling = originDutyLocation.ProvidesServicesCounseling
	}

	serviceMember, err := models.FetchServiceMemberForUser(appCtx.DB(), appCtx.Session(), orders.ServiceMemberID)
	if err != nil {
		return emails, err
	}

	originDSTransportInfo, err := models.FetchDLContactInfo(appCtx.DB(), orders.OriginDutyLocationID)
	if err != nil {
		return emails, err
	}

	var originDutyLocationName, originDutyLocationPhoneLine *string
	if originDSTransportInfo != nil {
		originDutyLocationName = &originDSTransportInfo.Name
		originDutyLocationPhoneLine = &originDSTransportInfo.PhoneLine
	} else if originDutyLocation != nil {
		originDutyLocationName = &originDutyLocation.Name
	}

	totalEntitlement := models.GetWeightAllotment(*orders.Grade, orders.OrdersType)
	unaccompaniedBaggageAllowance, err := models.GetUBWeightAllowance(appCtx, originDutyLocation.Address.IsOconus, orders.NewDutyLocation.Address.IsOconus, orders.ServiceMember.Affiliation, orders.Grade, &orders.OrdersType, orders.Entitlement.DependentsAuthorized, orders.Entitlement.AccompaniedTour, orders.Entitlement.DependentsUnderTwelve, orders.Entitlement.DependentsTwelveAndOver)
	if err == nil {
		totalEntitlement.UnaccompaniedBaggageAllowance = unaccompaniedBaggageAllowance
	}

	weight := totalEntitlement.TotalWeightSelf
	if orders.HasDependents {
		weight = totalEntitlement.TotalWeightSelfPlusDependents
	}

	if serviceMember.PersonalEmail == nil {
		return emails, fmt.Errorf("no email found for service member")
	}

	htmlBody, textBody, err := m.renderTemplates(appCtx, moveSubmittedEmailData{
		OriginDutyLocation:                originDutyLocationName,
		DestinationLocation:               destinationAddress,
		OriginDutyLocationPhoneLine:       originDutyLocationPhoneLine,
		Locator:                           move.Locator,
		WeightAllowance:                   humanize.Comma(int64(weight)),
		ProvidesGovernmentCounseling:      providesGovernmentCounseling,
		OneSourceTransportationOfficeLink: OneSourceTransportationOfficeLink,
	})

	if err != nil {
		appCtx.Logger().Error("error rendering template", zap.Error(err))
	}

	smEmail := emailContent{
		recipientEmail: *serviceMember.PersonalEmail,
		subject:        "Thank you for submitting your move details",
		htmlBody:       htmlBody,
		textBody:       textBody,
	}

	appCtx.Logger().Info("Generated move submitted email",
		zap.String("moveLocator", move.Locator))

	// TODO: Send email to trusted contacts when that's supported
	return append(emails, smEmail), nil
}

func (m MoveSubmitted) renderTemplates(appCtx appcontext.AppContext, data moveSubmittedEmailData) (string, string, error) {
	htmlBody, err := m.RenderHTML(appCtx, data)
	if err != nil {
		return "", "", fmt.Errorf("error rendering html template using %#v", data)
	}
	textBody, err := m.RenderText(appCtx, data)
	if err != nil {
		return "", "", fmt.Errorf("error rendering text template using %#v", data)
	}
	return htmlBody, textBody, nil
}

type moveSubmittedEmailData struct {
	OriginDutyLocation                *string
	DestinationLocation               string
	OriginDutyLocationPhoneLine       *string
	Locator                           string
	WeightAllowance                   string
	ProvidesGovernmentCounseling      bool
	OneSourceTransportationOfficeLink string
}

// RenderHTML renders the html for the email
func (m MoveSubmitted) RenderHTML(appCtx appcontext.AppContext, data moveSubmittedEmailData) (string, error) {
	var htmlBuffer bytes.Buffer
	if err := m.htmlTemplate.Execute(&htmlBuffer, data); err != nil {
		appCtx.Logger().Error("cant render html template ", zap.Error(err))
	}
	return htmlBuffer.String(), nil
}

// RenderText renders the text for the email
func (m MoveSubmitted) RenderText(appCtx appcontext.AppContext, data moveSubmittedEmailData) (string, error) {
	var textBuffer bytes.Buffer
	if err := m.textTemplate.Execute(&textBuffer, data); err != nil {
		appCtx.Logger().Error("cant render text template ", zap.Error(err))
		return "", err
	}
	return textBuffer.String(), nil
}<|MERGE_RESOLUTION|>--- conflicted
+++ resolved
@@ -4,7 +4,6 @@
 	"bytes"
 	"fmt"
 	html "html/template"
-	"strconv"
 	text "text/template"
 
 	"github.com/dustin/go-humanize"
@@ -56,25 +55,6 @@
 
 	destinationAddress := orders.NewDutyLocation.Name
 	isSeparateeRetiree := orders.OrdersType == internalmessages.OrdersTypeRETIREMENT || orders.OrdersType == internalmessages.OrdersTypeSEPARATION
-<<<<<<< HEAD
-	if isSeparateeRetiree {
-		appCtx.Logger().Debug("MTOShipments: " + strconv.Itoa(len(move.MTOShipments)))
-		if len(move.MTOShipments) > 0 && move.MTOShipments[0].DestinationAddress != nil {
-			destAddr := move.MTOShipments[0].DestinationAddress
-			destinationAddress = destAddr.LineDisplayFormat()
-		} else if len(*move.PPMType) > 0 { // TODO: use mtoShipment.ShipmentType == models.MTOShipmentTypePPM
-			destAddr, err := GetPpmDestinationAddress(appCtx, m.moveID)
-			if err != nil {
-				return emails, err
-			}
-			if len(destAddr) > 0 {
-				destinationAddress = destAddr[0].LineDisplayFormat()
-			}
-
-			// TODO: use FetchAddressByID instead of custom SQL
-			//destAddr := models.FetchAddressByID(appCtx.DB(), move.MTOShipments[0].PPMShipment.DestinationAddressID)
-			//destinationAddress = destAddr.LineDisplayFormat()
-=======
 	if isSeparateeRetiree && len(move.MTOShipments) > 0 {
 		mtoShipment := move.MTOShipments[0]
 		if mtoShipment.DestinationAddress != nil {
@@ -83,7 +63,6 @@
 		} else if mtoShipment.ShipmentType == models.MTOShipmentTypePPM {
 			destAddr := models.FetchAddressByID(appCtx.DB(), mtoShipment.PPMShipment.DestinationAddressID)
 			destinationAddress = destAddr.LineDisplayFormat()
->>>>>>> 52d6bcb3
 		}
 	}
 
