package notifications

import (
	"log"
	"testing"

	"github.com/gobuffalo/pop"
	"github.com/stretchr/testify/suite"
	"go.uber.org/zap"

	"github.com/transcom/mymove/pkg/auth"
	"github.com/transcom/mymove/pkg/testdatagen"
)

type NotificationSuite struct {
	suite.Suite
	db     *pop.Connection
	logger *zap.Logger
}

type testNotification struct {
	email emailContent
}

func (n testNotification) emails() ([]emailContent, error) {
	return []emailContent{n.email}, nil
}

func (suite *NotificationSuite) TestMoveApproved() {
	t := suite.T()

	approver := testdatagen.MakeDefaultUser(suite.db)
	move := testdatagen.MakeDefaultMove(suite.db)
	notification := MoveApproved{
		db:     suite.db,
		logger: suite.logger,
		moveID: move.ID,
		session: &auth.Session{
			UserID:          approver.ID,
			ApplicationName: auth.OfficeApp,
		},
	}

	emails, err := notification.emails()
	if err != nil {
		t.Fatal(err)
	}

	suite.Equal(len(emails), 1)

	email := emails[0]
	sm := move.Orders.ServiceMember
	suite.Equal(email.recipientEmail, *sm.PersonalEmail)
	suite.NotEmpty(email.subject)
	suite.NotEmpty(email.htmlBody)
	suite.NotEmpty(email.textBody)
}

<<<<<<< HEAD
=======
func (suite *NotificationSuite) TestMoveSubmitted() {
	t := suite.T()

	move := testdatagen.MakeDefaultMove(suite.db)
	notification := MoveSubmitted{
		db:     suite.db,
		logger: suite.logger,
		moveID: move.ID,
		session: &auth.Session{
			ServiceMemberID: move.Orders.ServiceMember.ID,
			ApplicationName: auth.MyApp,
		},
	}

	emails, err := notification.emails()
	if err != nil {
		t.Fatal(err)
	}

	suite.Equal(len(emails), 1)

	email := emails[0]
	sm := move.Orders.ServiceMember
	suite.Equal(email.recipientEmail, *sm.PersonalEmail)
	suite.NotEmpty(email.subject)
	suite.NotEmpty(email.htmlBody)
	suite.NotEmpty(email.textBody)
}

func (suite *NotificationSuite) TestSendNotification() {
	t := suite.T()

	messageID := "a"
	mockSVC := mockSESClient{Suite: suite}
	mockSVC.On("SendRawEmail", mock.Anything).Return(&ses.SendRawEmailOutput{MessageId: &messageID}, nil)

	err := SendNotification(testNotification{email: suite.GetTestEmailContent()}, &mockSVC)
	if err != nil {
		t.Fatal(err)
	}

	mockSVC.AssertNumberOfCalls(t, "SendRawEmail", 1)
}

>>>>>>> e67fdf29
func (suite *NotificationSuite) GetTestEmailContent() emailContent {
	return emailContent{
		recipientEmail: "lucky@winner.com",
		subject:        "This is a Test",
		htmlBody:       "Congrats!<br>You win!",
		textBody:       "Congrats! You win!",
	}
}

func TestNotificationSuite(t *testing.T) {
	configLocation := "../../config"
	pop.AddLookupPaths(configLocation)
	db, err := pop.Connect("test")
	if err != nil {
		log.Panic(err)
	}

	logger, _ := zap.NewDevelopment()

	s := &NotificationSuite{
		db:     db,
		logger: logger,
	}
	suite.Run(t, s)
}<|MERGE_RESOLUTION|>--- conflicted
+++ resolved
@@ -56,8 +56,6 @@
 	suite.NotEmpty(email.textBody)
 }
 
-<<<<<<< HEAD
-=======
 func (suite *NotificationSuite) TestMoveSubmitted() {
 	t := suite.T()
 
@@ -87,22 +85,6 @@
 	suite.NotEmpty(email.textBody)
 }
 
-func (suite *NotificationSuite) TestSendNotification() {
-	t := suite.T()
-
-	messageID := "a"
-	mockSVC := mockSESClient{Suite: suite}
-	mockSVC.On("SendRawEmail", mock.Anything).Return(&ses.SendRawEmailOutput{MessageId: &messageID}, nil)
-
-	err := SendNotification(testNotification{email: suite.GetTestEmailContent()}, &mockSVC)
-	if err != nil {
-		t.Fatal(err)
-	}
-
-	mockSVC.AssertNumberOfCalls(t, "SendRawEmail", 1)
-}
-
->>>>>>> e67fdf29
 func (suite *NotificationSuite) GetTestEmailContent() emailContent {
 	return emailContent{
 		recipientEmail: "lucky@winner.com",
