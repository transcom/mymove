--- conflicted
+++ resolved
@@ -275,14 +275,9 @@
 <p>
   <strong>Your standard weight allowance: 7,999 pounds.</strong>
   That is how much combined weight the government will pay for all movements between authorized locations under your
-<<<<<<< HEAD
-  orders. Be advised, if you are moving to an administratively restricted HHG weight location this amount could be less.
-</p>
-=======
   orders.</p>
   <p>Be advised, if you are moving to an administratively restricted HHG weight location this amount could be less.</p>
 
->>>>>>> 52137a28
 
 <p>
   If you move more than 7,999 pounds or ship to/from an other than authorized location, you may owe the
@@ -393,14 +388,9 @@
 <p>
   <strong>Your standard weight allowance: 7,999 pounds.</strong>
   That is how much combined weight the government will pay for all movements between authorized locations under your
-<<<<<<< HEAD
-  orders. Be advised, if you are moving to an administratively restricted HHG weight location this amount could be less.
-</p>
-=======
   orders.</p>
   <p>Be advised, if you are moving to an administratively restricted HHG weight location this amount could be less.</p>
 
->>>>>>> 52137a28
 
 <p>
   If you move more than 7,999 pounds or ship to/from an other than authorized location, you may owe the
@@ -497,14 +487,9 @@
 <p>
   <strong>Your standard weight allowance: 7,999 pounds.</strong>
   That is how much combined weight the government will pay for all movements between authorized locations under your
-<<<<<<< HEAD
-  orders. Be advised, if you are moving to an administratively restricted HHG weight location this amount could be less.
-</p>
-=======
   orders.</p>
   <p>Be advised, if you are moving to an administratively restricted HHG weight location this amount could be less.</p>
 
->>>>>>> 52137a28
 
 <p>
   If you move more than 7,999 pounds or ship to/from an other than authorized location, you may owe the
