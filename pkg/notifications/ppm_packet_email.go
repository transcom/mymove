--- conflicted
+++ resolved
@@ -158,27 +158,17 @@
 		}
 
 		return PpmPacketEmailData{
-<<<<<<< HEAD
-				OriginCity:       &pickupAddress.City,
-				OriginState:      &pickupAddress.State,
-				OriginZIP:        &ppmShipment.PickupPostalCode,
-				DestinationCity:  &destinationAddress.City,
-				DestinationState: &destinationAddress.State,
-				DestinationZIP:   &ppmShipment.DestinationPostalCode,
-				SubmitLocation:   submitLocation,
-				ServiceBranch:    affiliationDisplayValue[*serviceMember.Affiliation],
-				Locator:          move.Locator,
-=======
 				OriginCity:                        &pickupAddress.City,
 				OriginState:                       &pickupAddress.State,
+				OriginZIP:                         &pickupAddress.PostalCode,
 				DestinationCity:                   &destinationAddress.City,
 				DestinationState:                  &destinationAddress.State,
+				DestinationZIP:                    &destinationAddress.PostalCode,
 				SubmitLocation:                    submitLocation,
 				ServiceBranch:                     affiliationDisplayValue[*serviceMember.Affiliation],
 				Locator:                           move.Locator,
 				OneSourceTransportationOfficeLink: OneSourceTransportationOfficeLink,
 				MyMoveLink:                        MyMoveLink,
->>>>>>> 29e76471
 			},
 			LoggerData{
 				ServiceMember: *serviceMember,
