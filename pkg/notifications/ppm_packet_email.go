package notifications

import (
	"bytes"
	"fmt"
	html "html/template"
	text "text/template"

	"github.com/gofrs/uuid"
	"go.uber.org/zap"

	"github.com/transcom/mymove/pkg/appcontext"
	"github.com/transcom/mymove/pkg/assets"
	"github.com/transcom/mymove/pkg/models"
)

var (
	ppmPacketEmailRawText      = string(assets.MustAsset("notifications/templates/ppm_packet_email_template.txt"))
	ppmPacketEmailTextTemplate = text.Must(text.New("text_template").Parse(ppmPacketEmailRawText))
	ppmPacketEmailRawHTML      = string(assets.MustAsset("notifications/templates/ppm_packet_email_template.html"))
	ppmPacketEmailHTMLTemplate = html.Must(html.New("text_template").Parse(ppmPacketEmailRawHTML))
)

// PpmPacketEmail has notification content for approved moves
type PpmPacketEmail struct {
	ppmShipmentID uuid.UUID
	htmlTemplate  *html.Template
	textTemplate  *text.Template
}

// ppmPacketEmailData is used to render an email template
// Uses ZIPs only if no city/state data is provided
type PpmPacketEmailData struct {
	OriginZIP                         *string
	OriginCity                        *string
	OriginState                       *string
	DestinationZIP                    *string
	DestinationCity                   *string
	DestinationState                  *string
	SubmitLocation                    string
	ServiceBranch                     string
	Locator                           string
	OneSourceTransportationOfficeLink string
	WashingtonHQServicesLink          string
	MyMoveLink                        string
}

// Used to get logging data from GetEmailData
type LoggerData struct {
	ServiceMember models.ServiceMember
	PPMShipmentID uuid.UUID
	MoveLocator   string
}

// NewPpmPacketEmail returns a new payment reminder notification 14 days after actual move in date
func NewPpmPacketEmail(ppmShipmentID uuid.UUID) *PpmPacketEmail {

	return &PpmPacketEmail{
		ppmShipmentID: ppmShipmentID,
		htmlTemplate:  ppmPacketEmailHTMLTemplate,
		textTemplate:  ppmPacketEmailTextTemplate,
	}
}

// NotificationSendingContext expects a `notification` with an `emails` method,
// so we implement `email` to satisfy that interface
func (p PpmPacketEmail) emails(appCtx appcontext.AppContext) ([]emailContent, error) {
	var emails []emailContent

	appCtx.Logger().Info("ppm SHIPMENT UUID",
		zap.String("uuid", p.ppmShipmentID.String()),
	)

	emailData, loggerData, err := p.GetEmailData(appCtx)
	if err != nil {
		return nil, err
	}

	appCtx.Logger().Info("generated PPM Closeout Packet email",
		zap.String("service member uuid", loggerData.ServiceMember.ID.String()),
		zap.String("PPM Shipment ID", loggerData.PPMShipmentID.String()),
		zap.String("Move Locator", loggerData.MoveLocator),
	)

	var htmlBody, textBody string
	htmlBody, textBody, err = p.renderTemplates(appCtx, emailData)

	if err != nil {
		appCtx.Logger().Error("error rendering template", zap.Error(err))
	}

	ppmEmail := emailContent{
		recipientEmail: *loggerData.ServiceMember.PersonalEmail,
		subject:        "Your Personally Procured Move (PPM) closeout has been processed and is now available for your review.",
		htmlBody:       htmlBody,
		textBody:       textBody,
	}

	return append(emails, ppmEmail), nil
}

func (p PpmPacketEmail) GetEmailData(appCtx appcontext.AppContext) (PpmPacketEmailData, LoggerData, error) {
	var ppmShipment models.PPMShipment
	err := appCtx.DB().Find(&ppmShipment, p.ppmShipmentID)
	if err != nil {
		return PpmPacketEmailData{}, LoggerData{}, err
	} else if ppmShipment.PickupAddressID == nil || ppmShipment.DestinationAddressID == nil {
<<<<<<< HEAD
		return PpmPacketEmailData{}, LoggerData{}, fmt.Errorf("no pickup or destination postal code found for this shipment")
=======
		return PpmPacketEmailData{}, LoggerData{}, fmt.Errorf("no pickup or destination address found for this shipment")
>>>>>>> 89547700
	}

	var mtoShipment models.MTOShipment
	err = appCtx.DB().Find(&mtoShipment, ppmShipment.ShipmentID)
	if err != nil {
		return PpmPacketEmailData{}, LoggerData{}, err
	}

	var move models.Move
	err = appCtx.DB().Find(&move, mtoShipment.MoveTaskOrderID)
	if err != nil {
		return PpmPacketEmailData{}, LoggerData{}, err
	}

	serviceMember, err := models.GetCustomerFromShipment(appCtx.DB(), ppmShipment.ShipmentID)
	if err != nil {
		return PpmPacketEmailData{}, LoggerData{}, err
	}

	if serviceMember.PersonalEmail == nil {
		return PpmPacketEmailData{}, LoggerData{}, fmt.Errorf("no email found for service member")
	}

	var submitLocation string
	if *serviceMember.Affiliation == models.AffiliationARMY {
		submitLocation = `the Defense Finance and Accounting Service (DFAS)`
	} else {
		submitLocation = `your local finance office`
	}

	var affiliationDisplayValue = map[models.ServiceMemberAffiliation]string{
		models.AffiliationARMY:       "Army",
		models.AffiliationNAVY:       "Marine Corps, Navy, and Coast Guard",
		models.AffiliationMARINES:    "Marine Corps, Navy, and Coast Guard",
		models.AffiliationAIRFORCE:   "Air Force and Space Force",
		models.AffiliationSPACEFORCE: "Air Force and Space Force",
		models.AffiliationCOASTGUARD: "Marine Corps, Navy, and Coast Guard",
	}

	// If address IDs are available for this PPM shipment, then do another query to get the city/state for origin and destination.
	// Note: This is a conditional put in because this work was done before address_ids were added to the ppm_shipments table.
	if ppmShipment.PickupAddressID != nil && ppmShipment.DestinationAddressID != nil {
		var pickupAddress, destinationAddress models.Address
		err = appCtx.DB().Find(&pickupAddress, ppmShipment.PickupAddressID)
		if err != nil {
			return PpmPacketEmailData{}, LoggerData{}, err
		}
		err = appCtx.DB().Find(&destinationAddress, ppmShipment.DestinationAddressID)
		if err != nil {
			return PpmPacketEmailData{}, LoggerData{}, err
		}

		return PpmPacketEmailData{
				OriginCity:                        &pickupAddress.City,
				OriginState:                       &pickupAddress.State,
				OriginZIP:                         &pickupAddress.PostalCode,
				DestinationCity:                   &destinationAddress.City,
				DestinationState:                  &destinationAddress.State,
				DestinationZIP:                    &destinationAddress.PostalCode,
				SubmitLocation:                    submitLocation,
				ServiceBranch:                     affiliationDisplayValue[*serviceMember.Affiliation],
				Locator:                           move.Locator,
				OneSourceTransportationOfficeLink: OneSourceTransportationOfficeLink,
				WashingtonHQServicesLink:          WashingtonHQServicesLink,
				MyMoveLink:                        MyMoveLink,
			},
			LoggerData{
				ServiceMember: *serviceMember,
				PPMShipmentID: ppmShipment.ID,
				MoveLocator:   move.Locator,
			}, nil
	}

	// Fallback to using ZIPs if the above if-block for city,state doesn't happen
	return PpmPacketEmailData{
			OriginZIP:                         &ppmShipment.PickupAddress.PostalCode,
			DestinationZIP:                    &ppmShipment.DestinationAddress.PostalCode,
			SubmitLocation:                    submitLocation,
			ServiceBranch:                     affiliationDisplayValue[*serviceMember.Affiliation],
			Locator:                           move.Locator,
			OneSourceTransportationOfficeLink: OneSourceTransportationOfficeLink,
			WashingtonHQServicesLink:          WashingtonHQServicesLink,
			MyMoveLink:                        MyMoveLink,
		},
		LoggerData{
			ServiceMember: *serviceMember,
			PPMShipmentID: ppmShipment.ID,
			MoveLocator:   move.Locator,
		}, nil

}

func (p PpmPacketEmail) renderTemplates(appCtx appcontext.AppContext, data PpmPacketEmailData) (string, string, error) {
	htmlBody, err := p.RenderHTML(appCtx, data)
	if err != nil {
		return "", "", fmt.Errorf("error rendering html template using %#v", data)
	}
	textBody, err := p.RenderText(appCtx, data)
	if err != nil {
		return "", "", fmt.Errorf("error rendering text template using %#v", data)
	}
	return htmlBody, textBody, nil
}

// RenderHTML renders the html for the email
func (p PpmPacketEmail) RenderHTML(appCtx appcontext.AppContext, data PpmPacketEmailData) (string, error) {
	var htmlBuffer bytes.Buffer
	if err := p.htmlTemplate.Execute(&htmlBuffer, data); err != nil {
		appCtx.Logger().Error("cant render html template ", zap.Error(err))
	}
	return htmlBuffer.String(), nil
}

// RenderText renders the text for the email
func (p PpmPacketEmail) RenderText(appCtx appcontext.AppContext, data PpmPacketEmailData) (string, error) {
	var textBuffer bytes.Buffer
	if err := p.textTemplate.Execute(&textBuffer, data); err != nil {
		appCtx.Logger().Error("cant render text template ", zap.Error(err))
		return "", err
	}
	return textBuffer.String(), nil
}<|MERGE_RESOLUTION|>--- conflicted
+++ resolved
@@ -105,11 +105,7 @@
 	if err != nil {
 		return PpmPacketEmailData{}, LoggerData{}, err
 	} else if ppmShipment.PickupAddressID == nil || ppmShipment.DestinationAddressID == nil {
-<<<<<<< HEAD
-		return PpmPacketEmailData{}, LoggerData{}, fmt.Errorf("no pickup or destination postal code found for this shipment")
-=======
 		return PpmPacketEmailData{}, LoggerData{}, fmt.Errorf("no pickup or destination address found for this shipment")
->>>>>>> 89547700
 	}
 
 	var mtoShipment models.MTOShipment
