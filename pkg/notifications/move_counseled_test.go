--- conflicted
+++ resolved
@@ -39,17 +39,10 @@
 	originDutyLocation := "origDutyLocation"
 
 	s := MoveCounseledEmailData{
-<<<<<<< HEAD
-		OriginDutyLocation:      &originDutyLocation,
-		DestinationLocation:     "destinationLocation",
-		Locator:                 "abc123",
-		MyMoveLink:              MyMoveLink,
-=======
 		OriginDutyLocation:  &originDutyLocation,
 		DestinationLocation: "destinationLocation",
 		Locator:             "abc123",
 		MyMoveLink:          MyMoveLink,
->>>>>>> 5e5071ae
 	}
 
 	expectedHTMLContent := `<p>*** DO NOT REPLY directly to this email ***</p> <p>This is a confirmation that your counselor has approved move details for the assigned move code abc123 from origDutyLocation to destDutyLocation in the MilMove system.</p> <p>What this means to you:</br> If you are doing a Personally Procured Move (PPM), you can start moving your personal property.</p> <p><strong>Next steps for a PPM:</strong> <ul> <li>Remember to get legible certified weight tickets for both the empty and full weights for every trip you perform. If you do not upload legible certified weight tickets, your PPM incentive could be affected.</li> <li>If your counselor approved an Advance Operating Allowance (AOA, or cash advance) for a PPM, log into <a href="https://my.move.mil/">MilMove</a> to download your AOA Packet, and submit it to finance according to the instructions provided by your counselor. If you have been directed to use your government travel charge card (GTCC) for expenses no further action is required.</li> <li>Once you complete your PPM, log into <a href="https://my.move.mil/">MilMove</a>, upload your receipts and weight tickets, and submit your PPM for review.</li> </ul> <p><strong>Next steps for government arranged shipments:</strong></br> <ul> <li>Your move request will be reviewed by the responsible personal property shipping office and a move task order for services will be placed with HomeSafe Alliance.</li> <li>Once this order is placed, you will receive an e-mail invitation to create an account in HomeSafe Connect (check your spam or junk folder). This is the system you will use to schedule your pre-move survey.</li> <li>HomeSafe is required to contact you within one Government Business Day. Once contact has been established, HomeSafe is your primary point of contact. If any information about your move changes at any point during the move, immediately notify your HomeSafe Customer Care Representative of the changes. Remember to keep your contact information updated in MilMove.</li> </ul> <p>Thank you,<br> USTRANSCOM MilMove Team</p> <p>The information contained in this email may contain Privacy Act information and is therefore protected under the Privacy Act of 1974. Failure to protect Privacy Act information could result in a $5,000 fine.</p>`
@@ -72,17 +65,10 @@
 	originDutyLocation := "origDutyLocation"
 
 	s := MoveCounseledEmailData{
-<<<<<<< HEAD
-		OriginDutyLocation:      &originDutyLocation,
-		DestinationLocation:     "destinationLocation",
-		Locator:                 "abc123",
-		MyMoveLink:              MyMoveLink,
-=======
 		OriginDutyLocation:  &originDutyLocation,
 		DestinationLocation: "destinationLocation",
 		Locator:             "abc123",
 		MyMoveLink:          MyMoveLink,
->>>>>>> 5e5071ae
 	}
 
 	expectedTextContent := `*** DO NOT REPLY directly to this email *** This is a confirmation that your counselor has approved move details for the assigned move code abc123 from origDutyLocation to destDutyLocation in the MilMove system. What this means to you: If you are doing a Personally Procured Move (PPM), you can start moving your personal property. Next steps for a PPM: * Remember to get legible certified weight tickets for both the empty and full weights for every trip you perform. If you do not upload legible certified weight tickets, your PPM incentive could be affected. * If your counselor approved an Advance Operating Allowance (AOA, or cash advance) for a PPM, log into MilMove <https://my.move.mil/> to download your AOA Packet, and submit it to finance according to the instructions provided by your counselor. If you have been directed to use your government travel charge card (GTCC) for expenses no further action is required. * Once you complete your PPM, log into MilMove <https://my.move.mil/>, upload your receipts and weight tickets, and submit your PPM for review. Next steps for government arranged shipments: * Your move request will be reviewed by the responsible personal property shipping office and a move task order for services will be placed with HomeSafe Alliance. * Once this order is placed, you will receive an e-mail invitation to create an account in HomeSafe Connect (check your spam or junk folder). This is the system you will use to schedule your pre-move survey. * HomeSafe is required to contact you within one Government Business Day. Once contact has been established, HomeSafe is your primary point of contact. If any information about your move changes at any point during the move, immediately notify your HomeSafe Customer Care Representative of the changes. Remember to keep your contact information updated in MilMove. Thank you, USTRANSCOM MilMove Team The information contained in this email may contain Privacy Act information and is therefore protected under the Privacy Act of 1974. Failure to protect Privacy Act information could result in a $5,000 fine.`
