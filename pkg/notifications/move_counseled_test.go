package notifications

import (
	"regexp"
	"strings"

	"github.com/transcom/mymove/pkg/auth"
	"github.com/transcom/mymove/pkg/factory"
	"github.com/transcom/mymove/pkg/gen/internalmessages"
	"github.com/transcom/mymove/pkg/models"
)

func (suite *NotificationSuite) TestMoveCounseled() {
	move := factory.BuildMove(suite.DB(), nil, nil)
	notification := NewMoveCounseled(move.ID)

	emails, err := notification.emails(suite.AppContextWithSessionForTest(&auth.Session{
		ServiceMemberID: move.Orders.ServiceMember.ID,
		ApplicationName: auth.MilApp,
	}))
	subject := "Your counselor has approved your move details"

	suite.NoError(err)
	suite.Equal(len(emails), 1)

	email := emails[0]
	sm := move.Orders.ServiceMember
	suite.Equal(email.recipientEmail, *sm.PersonalEmail)
	suite.Equal(email.subject, subject)
	suite.NotEmpty(email.htmlBody)
	suite.NotEmpty(email.textBody)
}

func (suite *NotificationSuite) TestMoveCounseledHTMLTemplateRender() {
	approver := factory.BuildUser(nil, nil, nil)
	move := factory.BuildMove(suite.DB(), nil, nil)
	notification := NewMoveCounseled(move.ID)

	originDutyLocation := "origDutyLocation"

	s := MoveCounseledEmailData{
		OriginDutyLocation:         &originDutyLocation,
<<<<<<< HEAD
		DestinationLocation:        "destDutyLocation",
=======
		DestinationDutyLocation:    "destDutyLocation",
>>>>>>> c1e9225f
		Locator:                    "abc123",
		MyMoveLink:                 MyMoveLink,
		ActualExpenseReimbursement: true,
	}

	expectedHTMLContent := `<p>*** DO NOT REPLY directly to this email ***</p>
<<<<<<< HEAD

<p>This is a confirmation that your counselor has approved move details for the assigned move code abc123 from origDutyLocation to destDutyLocation in the MilMove system.</p>

<p>What this means to you:</br>
If you are doing a Personally Procured Move (PPM), you can start moving your personal property.</p>

=======
<p>This is a confirmation that your counselor has approved move details for the assigned move code abc123 from origDutyLocation to destDutyLocation in the MilMove system.</p>
<p>What this means to you:</br>
If you are doing a Personally Procured Move (PPM), you can start moving your personal property.</p>
>>>>>>> c1e9225f
<p><strong>Next steps for a PPM:</strong>
<ul>
  <li>Please Note: Your PPM has been designated as Actual Expense Reimbursement. This is the standard entitlement for Civilian employees. For uniformed Service Members, your PPM may have been designated as Actual Expense Reimbursement due to failure to receive authorization prior to movement or failure to obtain certified weight tickets. Actual Expense Reimbursement means reimbursement for expenses not to exceed the Government Constructed Cost (GCC).</li>
  <li>Remember to get legible certified weight tickets for both the empty and full weights for every trip you perform. If you do not upload legible certified weight tickets, your PPM incentive (or Actual Expense Reimbursement for Civilians) could be affected. Failure to obtain weight tickets will result in losing eligibility to receive your incentive.</li>
<p>Note: To receive allowance for Pro-Gear, you must identify allowable items and provide weight tickets separately for Pro-Gear.</p>
  <li>For authorized storage:</li>
    <ul>
      <li>You will need to get weight ticket(s) for the items you store.</li>
      <li>Storage costs cannot be paid in advance.</li>
    </ul>
  <li>If your counselor approved an Advance Operating Allowance (AOA, or cash advance) for a PPM, log into <a href="https://my.move.mil/">MilMove</a> to download your AOA Packet, and submit it to finance according to the instructions provided by your counselor. If you have been directed to use your government travel charge card (GTCC) for expenses no further action is required.</li>
  <li>Once you complete your PPM, log into <a href="https://my.move.mil/">MilMove</a>, upload your receipts and weight tickets, and submit your PPM for review.</li>
</ul>
<<<<<<< HEAD

=======
>>>>>>> c1e9225f
<p><strong>Next steps for government arranged shipments:</strong></br>
<ul>
  <li>Your move request will be reviewed by the responsible personal property shipping office and a move task order for services will be placed with HomeSafe Alliance.</li>
  <li>Once this order is placed, you will receive an e-mail invitation to create an account in HomeSafe Connect (check your spam or junk folder). This is the system you will use to schedule your pre-move survey.</li>
  <li>HomeSafe is required to contact you within one Government Business Day. Once contact has been established, HomeSafe is your primary point of contact. If any information about your move changes at any point during the move, immediately notify your HomeSafe Customer Care Representative of the changes. Remember to keep your contact information updated in MilMove.</li>
</ul>
<p>Thank you,<br>
USTRANSCOM MilMove Team</p>
<<<<<<< HEAD

=======
>>>>>>> c1e9225f
<p>The information contained in this email may contain Privacy Act information and is therefore protected under the Privacy Act of 1974. Failure to protect Privacy Act information could result in a $5,000 fine.</p>`

	htmlContent, err := notification.RenderHTML(suite.AppContextWithSessionForTest(&auth.Session{
		UserID:          approver.ID,
		ApplicationName: auth.OfficeApp,
	}), s)

	suite.NoError(err)
	suite.Equal(trimExtraSpaces(expectedHTMLContent), trimExtraSpaces(htmlContent))
}

func (suite *NotificationSuite) TestMoveCounseledTextTemplateRender() {

	approver := factory.BuildUser(nil, nil, nil)
	move := factory.BuildMove(suite.DB(), nil, nil)
	notification := NewMoveCounseled(move.ID)

	originDutyLocation := "origDutyLocation"

	s := MoveCounseledEmailData{
		OriginDutyLocation:         &originDutyLocation,
<<<<<<< HEAD
		DestinationLocation:        "destDutyLocation",
=======
		DestinationDutyLocation:    "destDutyLocation",
>>>>>>> c1e9225f
		Locator:                    "abc123",
		MyMoveLink:                 MyMoveLink,
		ActualExpenseReimbursement: false,
	}

	expectedTextContent := `*** DO NOT REPLY directly to this email ***
<<<<<<< HEAD

This is a confirmation that your counselor has approved move details for the assigned move code abc123 from origDutyLocation to destDutyLocation in the MilMove system.

What this means to you:
If you are doing a Personally Procured Move (PPM), you can start moving your personal property.

=======
This is a confirmation that your counselor has approved move details for the assigned move code abc123 from origDutyLocation to destDutyLocation in the MilMove system.
What this means to you:
If you are doing a Personally Procured Move (PPM), you can start moving your personal property.
>>>>>>> c1e9225f
Next steps for a PPM:
    * Remember to get legible certified weight tickets for both the empty and full weights for every trip you perform. If you do not upload legible certified weight tickets, your PPM incentive (or Actual Expense Reimbursement for Civilians) could be affected. Failure to obtain weight tickets will result in losing eligibility to receive your incentive.
Note: To receive allowance for Pro-Gear, you must identify allowable items and provide weight tickets separately for Pro-Gear.
    * For authorized storage:
        * You will need to get weight ticket(s) for the items you store.
        * Storage costs cannot be paid in advance.
    * If your counselor approved an Advance Operating Allowance (AOA, or cash advance) for a PPM, log into MilMove <https://my.move.mil/> to download your AOA Packet, and submit it to finance according to the instructions provided by your counselor. If you have been directed to use your government travel charge card (GTCC) for expenses no further action is required.
    * Once you complete your PPM, log into MilMove <https://my.move.mil/>, upload your receipts and weight tickets, and submit your PPM for review.
<<<<<<< HEAD

=======
>>>>>>> c1e9225f
Next steps for government arranged shipments:
    * Your move request will be reviewed by the responsible personal property shipping office and a move task order for services will be placed with HomeSafe Alliance.
    * Once this order is placed, you will receive an e-mail invitation to create an account in HomeSafe Connect (check your spam or junk folder). This is the system you will use to schedule your pre-move survey.
    * HomeSafe is required to contact you within one Government Business Day. Once contact has been established, HomeSafe is your primary point of contact. If any information about your move changes at any point during the move, immediately notify your HomeSafe Customer Care Representative of the changes. Remember to keep your contact information updated in MilMove.
<<<<<<< HEAD

Thank you,
USTRANSCOM MilMove Team

=======
Thank you,
USTRANSCOM MilMove Team
>>>>>>> c1e9225f
The information contained in this email may contain Privacy Act information and is therefore protected under the Privacy Act of 1974. Failure to protect Privacy Act information could result in a $5,000 fine.`

	textContent, err := notification.RenderText(suite.AppContextWithSessionForTest(&auth.Session{
		UserID:          approver.ID,
		ApplicationName: auth.OfficeApp,
	}), s)

	suite.NoError(err)
	suite.Equal(trimExtraSpaces(expectedTextContent), trimExtraSpaces(textContent))
}

func trimExtraSpaces(input string) string {
	// Replace consecutive white spaces with a single space
	re := regexp.MustCompile(`\s+`)
	// return the result without leading or trailing spaces
	return strings.TrimSpace(re.ReplaceAllString(input, " "))
}

func (suite *NotificationSuite) TestCounselorApprovedMoveForSeparatee() {
	move := factory.BuildMoveWithShipment(suite.DB(), []factory.Customization{
		{
			Model: models.Order{
				OrdersType: internalmessages.OrdersTypeSEPARATION,
			},
		},
	}, nil)
	notification := NewMoveCounseled(move.ID)

	emails, err := notification.emails(suite.AppContextWithSessionForTest(&auth.Session{
		ServiceMemberID: move.Orders.ServiceMember.ID,
		ApplicationName: auth.MilApp,
	}))
	subject := "Your counselor has approved your move details"

	suite.NoError(err)
	suite.Equal(len(emails), 1)

	email := emails[0]
	sm := move.Orders.ServiceMember
	suite.Equal(email.recipientEmail, *sm.PersonalEmail)
	suite.Equal(email.subject, subject)
	suite.NotEmpty(email.htmlBody)
	suite.NotEmpty(email.textBody)
	suite.Contains(email.textBody, move.MTOShipments[0].DestinationAddress.StreetAddress1)
	suite.Contains(email.textBody, *move.MTOShipments[0].DestinationAddress.StreetAddress2)
	suite.Contains(email.textBody, *move.MTOShipments[0].DestinationAddress.StreetAddress3)
	suite.Contains(email.textBody, move.MTOShipments[0].DestinationAddress.City)
	suite.Contains(email.textBody, move.MTOShipments[0].DestinationAddress.State)
	suite.Contains(email.textBody, move.MTOShipments[0].DestinationAddress.PostalCode)
}

func (suite *NotificationSuite) TestCounselorApprovedMoveForRetiree() {
	move := factory.BuildMoveWithShipment(suite.DB(), []factory.Customization{
		{
			Model: models.Order{
				OrdersType: internalmessages.OrdersTypeRETIREMENT,
			},
		},
	}, nil)
	notification := NewMoveCounseled(move.ID)

	emails, err := notification.emails(suite.AppContextWithSessionForTest(&auth.Session{
		ServiceMemberID: move.Orders.ServiceMember.ID,
		ApplicationName: auth.MilApp,
	}))
	subject := "Your counselor has approved your move details"

	suite.NoError(err)
	suite.Equal(len(emails), 1)

	email := emails[0]
	sm := move.Orders.ServiceMember
	suite.Equal(email.recipientEmail, *sm.PersonalEmail)
	suite.Equal(email.subject, subject)
	suite.NotEmpty(email.htmlBody)
	suite.NotEmpty(email.textBody)
	suite.Contains(email.textBody, move.MTOShipments[0].DestinationAddress.StreetAddress1)
	suite.Contains(email.textBody, *move.MTOShipments[0].DestinationAddress.StreetAddress2)
	suite.Contains(email.textBody, *move.MTOShipments[0].DestinationAddress.StreetAddress3)
	suite.Contains(email.textBody, move.MTOShipments[0].DestinationAddress.City)
	suite.Contains(email.textBody, move.MTOShipments[0].DestinationAddress.State)
	suite.Contains(email.textBody, move.MTOShipments[0].DestinationAddress.PostalCode)
}<|MERGE_RESOLUTION|>--- conflicted
+++ resolved
@@ -40,29 +40,18 @@
 
 	s := MoveCounseledEmailData{
 		OriginDutyLocation:         &originDutyLocation,
-<<<<<<< HEAD
 		DestinationLocation:        "destDutyLocation",
-=======
-		DestinationDutyLocation:    "destDutyLocation",
->>>>>>> c1e9225f
 		Locator:                    "abc123",
 		MyMoveLink:                 MyMoveLink,
 		ActualExpenseReimbursement: true,
 	}
 
 	expectedHTMLContent := `<p>*** DO NOT REPLY directly to this email ***</p>
-<<<<<<< HEAD
 
 <p>This is a confirmation that your counselor has approved move details for the assigned move code abc123 from origDutyLocation to destDutyLocation in the MilMove system.</p>
 
 <p>What this means to you:</br>
 If you are doing a Personally Procured Move (PPM), you can start moving your personal property.</p>
-
-=======
-<p>This is a confirmation that your counselor has approved move details for the assigned move code abc123 from origDutyLocation to destDutyLocation in the MilMove system.</p>
-<p>What this means to you:</br>
-If you are doing a Personally Procured Move (PPM), you can start moving your personal property.</p>
->>>>>>> c1e9225f
 <p><strong>Next steps for a PPM:</strong>
 <ul>
   <li>Please Note: Your PPM has been designated as Actual Expense Reimbursement. This is the standard entitlement for Civilian employees. For uniformed Service Members, your PPM may have been designated as Actual Expense Reimbursement due to failure to receive authorization prior to movement or failure to obtain certified weight tickets. Actual Expense Reimbursement means reimbursement for expenses not to exceed the Government Constructed Cost (GCC).</li>
@@ -76,10 +65,6 @@
   <li>If your counselor approved an Advance Operating Allowance (AOA, or cash advance) for a PPM, log into <a href="https://my.move.mil/">MilMove</a> to download your AOA Packet, and submit it to finance according to the instructions provided by your counselor. If you have been directed to use your government travel charge card (GTCC) for expenses no further action is required.</li>
   <li>Once you complete your PPM, log into <a href="https://my.move.mil/">MilMove</a>, upload your receipts and weight tickets, and submit your PPM for review.</li>
 </ul>
-<<<<<<< HEAD
-
-=======
->>>>>>> c1e9225f
 <p><strong>Next steps for government arranged shipments:</strong></br>
 <ul>
   <li>Your move request will be reviewed by the responsible personal property shipping office and a move task order for services will be placed with HomeSafe Alliance.</li>
@@ -88,10 +73,6 @@
 </ul>
 <p>Thank you,<br>
 USTRANSCOM MilMove Team</p>
-<<<<<<< HEAD
-
-=======
->>>>>>> c1e9225f
 <p>The information contained in this email may contain Privacy Act information and is therefore protected under the Privacy Act of 1974. Failure to protect Privacy Act information could result in a $5,000 fine.</p>`
 
 	htmlContent, err := notification.RenderHTML(suite.AppContextWithSessionForTest(&auth.Session{
@@ -113,29 +94,18 @@
 
 	s := MoveCounseledEmailData{
 		OriginDutyLocation:         &originDutyLocation,
-<<<<<<< HEAD
 		DestinationLocation:        "destDutyLocation",
-=======
-		DestinationDutyLocation:    "destDutyLocation",
->>>>>>> c1e9225f
 		Locator:                    "abc123",
 		MyMoveLink:                 MyMoveLink,
 		ActualExpenseReimbursement: false,
 	}
 
 	expectedTextContent := `*** DO NOT REPLY directly to this email ***
-<<<<<<< HEAD
 
 This is a confirmation that your counselor has approved move details for the assigned move code abc123 from origDutyLocation to destDutyLocation in the MilMove system.
 
 What this means to you:
 If you are doing a Personally Procured Move (PPM), you can start moving your personal property.
-
-=======
-This is a confirmation that your counselor has approved move details for the assigned move code abc123 from origDutyLocation to destDutyLocation in the MilMove system.
-What this means to you:
-If you are doing a Personally Procured Move (PPM), you can start moving your personal property.
->>>>>>> c1e9225f
 Next steps for a PPM:
     * Remember to get legible certified weight tickets for both the empty and full weights for every trip you perform. If you do not upload legible certified weight tickets, your PPM incentive (or Actual Expense Reimbursement for Civilians) could be affected. Failure to obtain weight tickets will result in losing eligibility to receive your incentive.
 Note: To receive allowance for Pro-Gear, you must identify allowable items and provide weight tickets separately for Pro-Gear.
@@ -144,23 +114,12 @@
         * Storage costs cannot be paid in advance.
     * If your counselor approved an Advance Operating Allowance (AOA, or cash advance) for a PPM, log into MilMove <https://my.move.mil/> to download your AOA Packet, and submit it to finance according to the instructions provided by your counselor. If you have been directed to use your government travel charge card (GTCC) for expenses no further action is required.
     * Once you complete your PPM, log into MilMove <https://my.move.mil/>, upload your receipts and weight tickets, and submit your PPM for review.
-<<<<<<< HEAD
-
-=======
->>>>>>> c1e9225f
 Next steps for government arranged shipments:
     * Your move request will be reviewed by the responsible personal property shipping office and a move task order for services will be placed with HomeSafe Alliance.
     * Once this order is placed, you will receive an e-mail invitation to create an account in HomeSafe Connect (check your spam or junk folder). This is the system you will use to schedule your pre-move survey.
     * HomeSafe is required to contact you within one Government Business Day. Once contact has been established, HomeSafe is your primary point of contact. If any information about your move changes at any point during the move, immediately notify your HomeSafe Customer Care Representative of the changes. Remember to keep your contact information updated in MilMove.
-<<<<<<< HEAD
-
 Thank you,
 USTRANSCOM MilMove Team
-
-=======
-Thank you,
-USTRANSCOM MilMove Team
->>>>>>> c1e9225f
 The information contained in this email may contain Privacy Act information and is therefore protected under the Privacy Act of 1974. Failure to protect Privacy Act information could result in a $5,000 fine.`
 
 	textContent, err := notification.RenderText(suite.AppContextWithSessionForTest(&auth.Session{
