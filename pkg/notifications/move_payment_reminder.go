--- conflicted
+++ resolved
@@ -113,10 +113,7 @@
 			DestinationDutyLocation: PaymentReminderEmailInfo.NewDutyLocationName,
 			Locator:                 PaymentReminderEmailInfo.Locator,
 			OneSourceLink:           OneSourceTransportationOfficeLink,
-<<<<<<< HEAD
-=======
 			MyMoveLink:              MyMoveLink,
->>>>>>> 705dd2d8
 		})
 		if err != nil {
 			appCtx.Logger().Error("error rendering template", zap.Error(err))
@@ -181,10 +178,7 @@
 	DestinationDutyLocation string
 	Locator                 string
 	OneSourceLink           string
-<<<<<<< HEAD
-=======
 	MyMoveLink              string
->>>>>>> 705dd2d8
 }
 
 // RenderHTML renders the html for the email
