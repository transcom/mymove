--- conflicted
+++ resolved
@@ -93,17 +93,6 @@
 	suite.NoError(err)
 	suite.NotNil(emailInfo)
 	suite.Len(emailInfo, 2, "Wrong number of rows returned")
-<<<<<<< HEAD
-	suite.Equal(ppms[0].Move.Orders.NewDutyLocation.Name, emailInfo[0].NewDutyLocationName)
-	suite.NotNil(emailInfo[0].Email)
-	suite.Equal(*ppms[0].Move.Orders.ServiceMember.PersonalEmail, *emailInfo[0].Email)
-	suite.Equal(ppms[0].WeightEstimate, emailInfo[0].WeightEstimate)
-	suite.Equal(ppms[0].IncentiveEstimateMin, emailInfo[0].IncentiveEstimateMin)
-	suite.Equal(ppms[0].IncentiveEstimateMax, emailInfo[0].IncentiveEstimateMax)
-	suite.Equal(ppms[0].Move.Orders.OriginDutyLocation.TransportationOffice.Name, *emailInfo[0].TOName)
-	suite.Equal(ppms[0].Move.Orders.OriginDutyLocation.TransportationOffice.PhoneLines[0].Number, *emailInfo[0].TOPhone)
-	suite.Equal(ppms[0].Move.Locator, emailInfo[0].Locator)
-=======
 
 	for i := 0; i < len(ppms); i++ {
 		for j := 0; j < len(emailInfo); j++ {
@@ -120,7 +109,6 @@
 			}
 		}
 	}
->>>>>>> b390db24
 }
 
 func (suite *NotificationSuite) TestPaymentReminderFetchNoneFound() {
@@ -309,11 +297,7 @@
 		TOName:                  &name,
 		TOPhone:                 &phone,
 		Locator:                 "abc123",
-<<<<<<< HEAD
-		MyMoveLink:              MyMoveLink,
-=======
 		MyMoveLink:              milMove,
->>>>>>> b390db24
 	}
 	expectedHTMLContent := `<p>We hope your move to DestDutyLocation went well.</p>
 
@@ -376,11 +360,7 @@
 		TOName:                  nil,
 		TOPhone:                 nil,
 		Locator:                 "abc123",
-<<<<<<< HEAD
-		MyMoveLink:              MyMoveLink,
-=======
 		MyMoveLink:              milMove,
->>>>>>> b390db24
 	}
 	expectedHTMLContent := `<p>We hope your move to DestDutyLocation went well.</p>
 
@@ -444,7 +424,6 @@
 		TOName:                  &name,
 		TOPhone:                 &phone,
 		Locator:                 "abc123",
-		MyMoveLink:              MyMoveLink,
 	}
 	expectedTextContent := `We hope your move to DestDutyLocation went well.
 
@@ -572,11 +551,7 @@
 			TOName:                  emailInfo.TOName,
 			TOPhone:                 emailInfo.TOPhone,
 			Locator:                 emailInfo.Locator,
-<<<<<<< HEAD
-			MyMoveLink:              MyMoveLink,
-=======
 			MyMoveLink:              milMove,
->>>>>>> b390db24
 		}
 		htmlBody, err := pr.RenderHTML(suite.AppContextForTest(), data)
 		suite.NoError(err)
