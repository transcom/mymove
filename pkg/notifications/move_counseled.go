--- conflicted
+++ resolved
@@ -85,18 +85,11 @@
 	}
 
 	htmlBody, textBody, err := m.renderTemplates(appCtx, MoveCounseledEmailData{
-<<<<<<< HEAD
-		OriginDutyLocation:  originDutyLocationName,
-		DestinationLocation: destinationAddress,
-		Locator:             move.Locator,
-		MyMoveLink:          MyMoveLink,
-=======
 		OriginDutyLocation:         originDutyLocationName,
-		DestinationDutyLocation:    orders.NewDutyLocation.Name,
+		DestinationLocation:        destinationAddress,
 		Locator:                    move.Locator,
 		MyMoveLink:                 MyMoveLink,
 		ActualExpenseReimbursement: true,
->>>>>>> 221d0285
 	})
 
 	if err != nil {
@@ -130,18 +123,11 @@
 }
 
 type MoveCounseledEmailData struct {
-<<<<<<< HEAD
-	OriginDutyLocation  *string
-	DestinationLocation string
-	Locator             string
-	MyMoveLink          string
-=======
 	OriginDutyLocation         *string
-	DestinationDutyLocation    string
+	DestinationLocation        string
 	Locator                    string
 	MyMoveLink                 string
 	ActualExpenseReimbursement bool
->>>>>>> 221d0285
 }
 
 // RenderHTML renders the html for the email
