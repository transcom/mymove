package notifications

import (
	"bytes"
	"fmt"
	html "html/template"
	text "text/template"

	"github.com/gofrs/uuid"
	"go.uber.org/zap"

	"github.com/transcom/mymove/pkg/appcontext"
	"github.com/transcom/mymove/pkg/assets"
	"github.com/transcom/mymove/pkg/gen/internalmessages"
	"github.com/transcom/mymove/pkg/models"
)

var (
	moveCounseledRawTextTemplate = string(assets.MustAsset("notifications/templates/move_counseled_template.txt"))
	moveCounseledTextTemplate    = text.Must(text.New("text_template").Parse(moveCounseledRawTextTemplate))
	moveCounseledRawHTMLTemplate = string(assets.MustAsset("notifications/templates/move_counseled_template.html"))
	moveCounseledHTMLTemplate    = html.Must(html.New("text_template").Parse(moveCounseledRawHTMLTemplate))
)

// MoveCounseled has notification content for counseled moves (before TOO approval)
type MoveCounseled struct {
	moveID       uuid.UUID
	htmlTemplate *html.Template
	textTemplate *text.Template
}

// NewMoveCounseled returns a new move counseled notification (before TOO approval)
func NewMoveCounseled(moveID uuid.UUID) *MoveCounseled {

	return &MoveCounseled{
		moveID:       moveID,
		htmlTemplate: moveCounseledHTMLTemplate,
		textTemplate: moveCounseledTextTemplate,
	}
}

func (m MoveCounseled) emails(appCtx appcontext.AppContext) ([]emailContent, error) {
	var emails []emailContent

	move, err := models.FetchMove(appCtx.DB(), appCtx.Session(), m.moveID)
	if err != nil {
		return emails, err
	}

	orders, err := models.FetchOrderForUser(appCtx.DB(), appCtx.Session(), move.OrdersID)
	if err != nil {
		return emails, err
	}

	serviceMember, err := models.FetchServiceMemberForUser(appCtx.DB(), appCtx.Session(), orders.ServiceMemberID)
	if err != nil {
		return emails, err
	}

	originDSTransportInfo, err := models.FetchDLContactInfo(appCtx.DB(), orders.OriginDutyLocationID)
	if err != nil {
		return emails, err
	}

	var originDutyLocationName *string
	if originDSTransportInfo != nil {
		originDutyLocationName = &originDSTransportInfo.Name
	}

	destinationAddress := orders.NewDutyLocation.Name
	isSeparateeOrRetireeOrder := orders.OrdersType == internalmessages.OrdersTypeRETIREMENT || orders.OrdersType == internalmessages.OrdersTypeSEPARATION
	if isSeparateeOrRetireeOrder && len(move.MTOShipments) > 0 && move.MTOShipments[0].DestinationAddress != nil {
		mtoShipDestinationAddress, streetAddr2, streetAddr3 := *move.MTOShipments[0].DestinationAddress, "", ""
		if mtoShipDestinationAddress.StreetAddress2 != nil {
			streetAddr2 = " " + *mtoShipDestinationAddress.StreetAddress2
		}
		if mtoShipDestinationAddress.StreetAddress3 != nil {
			streetAddr3 = " " + *mtoShipDestinationAddress.StreetAddress3
		}
		destinationAddress = fmt.Sprintf("%s%s%s, %s, %s %s", mtoShipDestinationAddress.StreetAddress1, streetAddr2, streetAddr3, mtoShipDestinationAddress.City, mtoShipDestinationAddress.State, mtoShipDestinationAddress.PostalCode)
	}

<<<<<<< HEAD
=======
	actualExpenseReimbursement := false
	for i := 0; i < len(move.MTOShipments); i++ {
		if move.MTOShipments[i].PPMShipment.IsActualExpenseReimbursement != nil && *move.MTOShipments[i].PPMShipment.IsActualExpenseReimbursement {
			actualExpenseReimbursement = true
		}
	}

>>>>>>> af60bbe9
	if serviceMember.PersonalEmail == nil {
		return emails, fmt.Errorf("no email found for service member")
	}

	htmlBody, textBody, err := m.renderTemplates(appCtx, MoveCounseledEmailData{
<<<<<<< HEAD
		OriginDutyLocation:  originDutyLocationName,
		DestinationLocation: destinationAddress,
		Locator:             move.Locator,
		MyMoveLink:          MyMoveLink,
=======
		OriginDutyLocation:         originDutyLocationName,
		DestinationLocation:        destinationAddress,
		Locator:                    move.Locator,
		MyMoveLink:                 MyMoveLink,
		ActualExpenseReimbursement: actualExpenseReimbursement,
>>>>>>> af60bbe9
	})

	if err != nil {
		appCtx.Logger().Error("error rendering template", zap.Error(err))
	}

	smEmail := emailContent{
		recipientEmail: *serviceMember.PersonalEmail,
		subject:        "Your counselor has approved your move details",
		htmlBody:       htmlBody,
		textBody:       textBody,
	}

	appCtx.Logger().Info("Generated move counseled email",
		zap.String("moveLocator", move.Locator))

	// TODO: Send email to trusted contacts when that's supported
	return append(emails, smEmail), nil
}

func (m MoveCounseled) renderTemplates(appCtx appcontext.AppContext, data MoveCounseledEmailData) (string, string, error) {
	htmlBody, err := m.RenderHTML(appCtx, data)
	if err != nil {
		return "", "", fmt.Errorf("error rendering html template using %#v", data)
	}
	textBody, err := m.RenderText(appCtx, data)
	if err != nil {
		return "", "", fmt.Errorf("error rendering text template using %#v", data)
	}
	return htmlBody, textBody, nil
}

type MoveCounseledEmailData struct {
<<<<<<< HEAD
	OriginDutyLocation  *string
	DestinationLocation string
	Locator             string
	MyMoveLink          string
=======
	OriginDutyLocation         *string
	DestinationLocation        string
	Locator                    string
	MyMoveLink                 string
	ActualExpenseReimbursement bool
>>>>>>> af60bbe9
}

// RenderHTML renders the html for the email
func (m MoveCounseled) RenderHTML(appCtx appcontext.AppContext, data MoveCounseledEmailData) (string, error) {
	var htmlBuffer bytes.Buffer
	if err := m.htmlTemplate.Execute(&htmlBuffer, data); err != nil {
		appCtx.Logger().Error("cant render html template ", zap.Error(err))
	}
	return htmlBuffer.String(), nil
}

// RenderText renders the text for the email
func (m MoveCounseled) RenderText(appCtx appcontext.AppContext, data MoveCounseledEmailData) (string, error) {
	var textBuffer bytes.Buffer
	if err := m.textTemplate.Execute(&textBuffer, data); err != nil {
		appCtx.Logger().Error("cant render text template ", zap.Error(err))
		return "", err
	}
	return textBuffer.String(), nil
}<|MERGE_RESOLUTION|>--- conflicted
+++ resolved
@@ -80,8 +80,6 @@
 		destinationAddress = fmt.Sprintf("%s%s%s, %s, %s %s", mtoShipDestinationAddress.StreetAddress1, streetAddr2, streetAddr3, mtoShipDestinationAddress.City, mtoShipDestinationAddress.State, mtoShipDestinationAddress.PostalCode)
 	}
 
-<<<<<<< HEAD
-=======
 	actualExpenseReimbursement := false
 	for i := 0; i < len(move.MTOShipments); i++ {
 		if move.MTOShipments[i].PPMShipment.IsActualExpenseReimbursement != nil && *move.MTOShipments[i].PPMShipment.IsActualExpenseReimbursement {
@@ -89,24 +87,16 @@
 		}
 	}
 
->>>>>>> af60bbe9
 	if serviceMember.PersonalEmail == nil {
 		return emails, fmt.Errorf("no email found for service member")
 	}
 
 	htmlBody, textBody, err := m.renderTemplates(appCtx, MoveCounseledEmailData{
-<<<<<<< HEAD
-		OriginDutyLocation:  originDutyLocationName,
-		DestinationLocation: destinationAddress,
-		Locator:             move.Locator,
-		MyMoveLink:          MyMoveLink,
-=======
 		OriginDutyLocation:         originDutyLocationName,
 		DestinationLocation:        destinationAddress,
 		Locator:                    move.Locator,
 		MyMoveLink:                 MyMoveLink,
 		ActualExpenseReimbursement: actualExpenseReimbursement,
->>>>>>> af60bbe9
 	})
 
 	if err != nil {
@@ -140,18 +130,11 @@
 }
 
 type MoveCounseledEmailData struct {
-<<<<<<< HEAD
-	OriginDutyLocation  *string
-	DestinationLocation string
-	Locator             string
-	MyMoveLink          string
-=======
 	OriginDutyLocation         *string
 	DestinationLocation        string
 	Locator                    string
 	MyMoveLink                 string
 	ActualExpenseReimbursement bool
->>>>>>> af60bbe9
 }
 
 // RenderHTML renders the html for the email
