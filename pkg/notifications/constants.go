package notifications

import "github.com/transcom/mymove/pkg/models"

const OneSourceTransportationOfficeLink = "https://installations.militaryonesource.mil/search?program-service=2/view-by=ALL"
const MyMoveLink = "https://my.move.mil/"
const WashingtonHQServicesLink = "https://www.esd.whs.mil"
const SmartVoucherLink = "https://smartvoucher.dfas.mil/"

<<<<<<< HEAD
const DTODFailureErrorMessage = "We are unable to calculate your distance. It may be that you have entered an invalid ZIP Code, or the system that calculates distance (DTOD) may be down. Please check your ZIP Code to ensure it was entered correctly and is not a PO Box."
=======
const DTODFailureErrorMessage = "We are unable to calculate your distance. It may be that you have entered an invalid ZIP Code. Please check your ZIP Code to ensure it was entered correctly and is not a PO Box."
>>>>>>> 8caea9ed
const DTODDownErrorMessage = "We are having an issue with the system we use to calculate mileage (DTOD) and cannot proceed."

var affiliationDisplayValue = map[models.ServiceMemberAffiliation]string{
	models.AffiliationARMY:       "Army",
	models.AffiliationNAVY:       "Marine Corps, Navy, and Coast Guard",
	models.AffiliationMARINES:    "Marine Corps, Navy, and Coast Guard",
	models.AffiliationAIRFORCE:   "Air Force and Space Force",
	models.AffiliationSPACEFORCE: "Air Force and Space Force",
	models.AffiliationCOASTGUARD: "Marine Corps, Navy, and Coast Guard",
}

func GetAffiliationDisplayValues() map[models.ServiceMemberAffiliation]string {
	return affiliationDisplayValue
}<|MERGE_RESOLUTION|>--- conflicted
+++ resolved
@@ -7,11 +7,7 @@
 const WashingtonHQServicesLink = "https://www.esd.whs.mil"
 const SmartVoucherLink = "https://smartvoucher.dfas.mil/"
 
-<<<<<<< HEAD
-const DTODFailureErrorMessage = "We are unable to calculate your distance. It may be that you have entered an invalid ZIP Code, or the system that calculates distance (DTOD) may be down. Please check your ZIP Code to ensure it was entered correctly and is not a PO Box."
-=======
 const DTODFailureErrorMessage = "We are unable to calculate your distance. It may be that you have entered an invalid ZIP Code. Please check your ZIP Code to ensure it was entered correctly and is not a PO Box."
->>>>>>> 8caea9ed
 const DTODDownErrorMessage = "We are having an issue with the system we use to calculate mileage (DTOD) and cannot proceed."
 
 var affiliationDisplayValue = map[models.ServiceMemberAffiliation]string{
