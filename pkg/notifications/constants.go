--- conflicted
+++ resolved
@@ -5,10 +5,6 @@
 const OneSourceTransportationOfficeLink = "https://installations.militaryonesource.mil/search?program-service=2/view-by=ALL"
 const MyMoveLink = "https://my.move.mil/"
 const WashingtonHQServicesLink = "https://www.esd.whs.mil"
-<<<<<<< HEAD
-
-const DtodErrorMessage = "We are unable to calculate your distance. It may be that you have entered an invalid ZIP Code, or the system that calculates distance (DTOD) may be down. Please check your ZIP Code to ensure it was entered correctly and is not a PO Box."
-=======
 const SmartVoucherLink = "https://smartvoucher.dfas.mil/"
 
 const DTODFailureErrorMessage = "We are unable to calculate your distance. It may be that you have entered an invalid ZIP Code, or the system that calculates distance (DTOD) may be down. Please check your ZIP Code to ensure it was entered correctly and is not a PO Box."
@@ -25,5 +21,4 @@
 
 func GetAffiliationDisplayValues() map[models.ServiceMemberAffiliation]string {
 	return affiliationDisplayValue
-}
->>>>>>> 189bf4c4
+}