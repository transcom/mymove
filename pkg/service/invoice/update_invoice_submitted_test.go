--- conflicted
+++ resolved
@@ -11,7 +11,13 @@
 
 func (suite *InvoiceServiceSuite) TestUpdateInvoicesCall() {
 	suite.T().Run("invoice updates", func(t *testing.T) {
-		shipmentLineItem := testdatagen.MakeDefaultShipmentLineItem(suite.db)
+		shipment := helperShipment(suite)
+		shipmentLineItem := testdatagen.MakeShipmentLineItem(suite.db, testdatagen.Assertions{
+			ShipmentLineItem: models.ShipmentLineItem{
+				Shipment: shipment,
+			},
+		})
+
 		suite.db.Eager("ShipmentLineItems.ID").Reload(&shipmentLineItem.Shipment)
 		invoice := helperCreateInvoice(suite, shipmentLineItem.Shipment)
 
@@ -29,7 +35,13 @@
 	})
 
 	suite.T().Run("error when save fails", func(t *testing.T) {
-		shipmentLineItem := testdatagen.MakeDefaultShipmentLineItem(suite.db)
+		shipment := helperShipment(suite)
+		shipmentLineItem := testdatagen.MakeShipmentLineItem(suite.db, testdatagen.Assertions{
+			ShipmentLineItem: models.ShipmentLineItem{
+				Shipment: shipment,
+			},
+		})
+
 		suite.db.Eager("ShipmentLineItems.ID").Reload(&shipmentLineItem.Shipment)
 		invoice := helperCreateInvoice(suite, shipmentLineItem.Shipment)
 
@@ -47,7 +59,13 @@
 	})
 
 	suite.T().Run("transaction rolls back", func(t *testing.T) {
-		shipmentLineItem := testdatagen.MakeDefaultShipmentLineItem(suite.db)
+		shipment := helperShipment(suite)
+		shipmentLineItem := testdatagen.MakeShipmentLineItem(suite.db, testdatagen.Assertions{
+			ShipmentLineItem: models.ShipmentLineItem{
+				Shipment: shipment,
+			},
+		})
+
 		suite.db.Eager("ShipmentLineItems.ID").Reload(&shipmentLineItem.Shipment)
 		invoice := helperCreateInvoice(suite, shipmentLineItem.Shipment)
 
@@ -71,40 +89,15 @@
 
 func helperCreateInvoice(suite *InvoiceServiceSuite, shipment models.Shipment) *models.Invoice {
 	officeUser := testdatagen.MakeDefaultOfficeUser(suite.db)
-<<<<<<< HEAD
-	shipment := helperShipment(suite)
-
-	shipmentLineItem := testdatagen.MakeShipmentLineItem(suite.db, testdatagen.Assertions{
-		ShipmentLineItem: models.ShipmentLineItem{
-			Shipment: shipment,
-		},
-	})
-
-	suite.db.Eager("ShipmentLineItems.ID").Reload(&shipmentLineItem.Shipment)
-=======
->>>>>>> 6acae078
 
 	createInvoice := CreateInvoice{
 		suite.db,
 		clock.NewMock(),
 	}
 	var invoice models.Invoice
-<<<<<<< HEAD
-	verrs, err := createInvoice.Call(officeUser, &invoice, shipmentLineItem.Shipment)
+	verrs, err := createInvoice.Call(officeUser, &invoice, shipment)
 	suite.Empty(verrs.Errors) // Using Errors instead of HasAny for more descriptive output
 	suite.NoError(err)
-	updateInvoicesSubmitted := UpdateInvoiceSubmitted{
-		DB: suite.db,
-	}
-	shipmentLineItems := models.ShipmentLineItems{shipmentLineItem}
-
-	verrs, err = updateInvoicesSubmitted.Call(&invoice, shipmentLineItems)
-=======
-	verrs, err := createInvoice.Call(officeUser, &invoice, shipment)
-	suite.Empty(verrs.Errors) // Using Errors instead of HasAny for more descriptive output
->>>>>>> 6acae078
-	suite.NoError(err)
-	suite.Empty(verrs.Errors) // Using Errors instead of HasAny for more descriptive output
 
 	return &invoice
 }