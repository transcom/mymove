--- conflicted
+++ resolved
@@ -12,14 +12,9 @@
 )
 
 func (suite *InvoiceServiceSuite) TestCreateInvoicesCall() {
-<<<<<<< HEAD
 	officeUser := testdatagen.MakeDefaultOfficeUser(suite.DB())
-	shipment := testdatagen.MakeDefaultShipment(suite.DB())
-=======
-	officeUser := testdatagen.MakeDefaultOfficeUser(suite.db)
 	shipment := helperShipment(suite)
 
->>>>>>> f6f066e6
 	createInvoice := CreateInvoice{
 		DB:    suite.DB(),
 		Clock: clock.NewMock(),
@@ -35,7 +30,7 @@
 }
 
 func (suite *InvoiceServiceSuite) TestInvoiceNumbersOnePerShipment() {
-	officeUser := testdatagen.MakeDefaultOfficeUser(suite.db)
+	officeUser := testdatagen.MakeDefaultOfficeUser(suite.DB())
 
 	var invoiceNumberTestCases = []struct {
 		name                  string
@@ -52,7 +47,7 @@
 	}
 
 	createInvoice := CreateInvoice{
-		DB:    suite.db,
+		DB:    suite.DB(),
 		Clock: clock.NewMock(),
 	}
 
@@ -66,7 +61,7 @@
 
 			// Reset sequence number if needed.
 			if testCase.startSequenceNumber > 0 {
-				err := testdatagen.SetInvoiceSequenceNumber(suite.db, testCase.scac, testCase.createdYear, testCase.startSequenceNumber)
+				err := testdatagen.SetInvoiceSequenceNumber(suite.DB(), testCase.scac, testCase.createdYear, testCase.startSequenceNumber)
 				suite.NoError(err)
 			}
 
@@ -81,7 +76,7 @@
 }
 
 func (suite *InvoiceServiceSuite) TestInvoiceNumbersMultipleInvoices() {
-	officeUser := testdatagen.MakeDefaultOfficeUser(suite.db)
+	officeUser := testdatagen.MakeDefaultOfficeUser(suite.DB())
 
 	shipment := helperShipment(suite)
 
@@ -97,7 +92,7 @@
 	}
 
 	createInvoice := CreateInvoice{
-		DB:    suite.db,
+		DB:    suite.DB(),
 		Clock: clock.NewMock(),
 	}
 
