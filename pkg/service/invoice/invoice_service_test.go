package invoice

import (
	"testing"

<<<<<<< HEAD
=======
	"github.com/go-openapi/swag"
	"github.com/gobuffalo/pop"
>>>>>>> f6f066e6
	"github.com/stretchr/testify/suite"
	"github.com/transcom/mymove/pkg/testingsuite"
	"go.uber.org/zap"

	"github.com/transcom/mymove/pkg/models"
	"github.com/transcom/mymove/pkg/testdatagen"
	"github.com/transcom/mymove/pkg/unit"
)

type InvoiceServiceSuite struct {
	testingsuite.PopTestSuite
	logger *zap.Logger
}

func (suite *InvoiceServiceSuite) SetupTest() {
	suite.DB().TruncateAll()
}

func TestInvoiceSuite(t *testing.T) {
	// Use a no-op logger during testing
	logger := zap.NewNop()

	hs := &InvoiceServiceSuite{
		PopTestSuite: testingsuite.NewPopTestSuite(),
		logger:       logger,
	}
	suite.Run(t, hs)
}

func (suite *InvoiceServiceSuite) mustSave(model interface{}) {
	t := suite.T()
	t.Helper()

	verrs, err := suite.db.ValidateAndSave(model)
	if err != nil {
		suite.T().Errorf("Errors encountered saving %v: %v", model, err)
	}
	if verrs.HasAny() {
		suite.T().Errorf("Validation errors encountered saving %v: %v", model, verrs)
	}
}

func helperShipment(suite *InvoiceServiceSuite) models.Shipment {
	return helperShipmentUsingScac(suite, "ABCD")
}

func helperShipmentUsingScac(suite *InvoiceServiceSuite, scac string) models.Shipment {
	var weight unit.Pound
	weight = 2000
	shipment := testdatagen.MakeShipment(suite.db, testdatagen.Assertions{
		Shipment: models.Shipment{
			NetWeight: &weight,
		},
	})
	err := shipment.AssignGBLNumber(suite.db)
	suite.mustSave(&shipment)
	suite.NoError(err, "could not assign GBLNumber")

	// Create an accepted shipment offer and the associated TSP.
	supplierID := scac + "1234" //scac + payee code -- ABCD1234

	tsp := testdatagen.MakeTSP(suite.db, testdatagen.Assertions{
		TransportationServiceProvider: models.TransportationServiceProvider{
			StandardCarrierAlphaCode: scac,
			SupplierID:               &supplierID,
		},
	})

	tspp := testdatagen.MakeTSPPerformance(suite.db, testdatagen.Assertions{
		TransportationServiceProviderPerformance: models.TransportationServiceProviderPerformance{
			TransportationServiceProvider:   tsp,
			TransportationServiceProviderID: tsp.ID,
		},
	})

	shipmentOffer := testdatagen.MakeShipmentOffer(suite.db, testdatagen.Assertions{
		ShipmentOffer: models.ShipmentOffer{
			Shipment:                                   shipment,
			Accepted:                                   swag.Bool(true),
			TransportationServiceProvider:              tsp,
			TransportationServiceProviderID:            tsp.ID,
			TransportationServiceProviderPerformance:   tspp,
			TransportationServiceProviderPerformanceID: tspp.ID,
		},
	})
	shipment.ShipmentOffers = models.ShipmentOffers{shipmentOffer}

	return shipment
}<|MERGE_RESOLUTION|>--- conflicted
+++ resolved
@@ -3,11 +3,7 @@
 import (
 	"testing"
 
-<<<<<<< HEAD
-=======
 	"github.com/go-openapi/swag"
-	"github.com/gobuffalo/pop"
->>>>>>> f6f066e6
 	"github.com/stretchr/testify/suite"
 	"github.com/transcom/mymove/pkg/testingsuite"
 	"go.uber.org/zap"
@@ -37,19 +33,6 @@
 	suite.Run(t, hs)
 }
 
-func (suite *InvoiceServiceSuite) mustSave(model interface{}) {
-	t := suite.T()
-	t.Helper()
-
-	verrs, err := suite.db.ValidateAndSave(model)
-	if err != nil {
-		suite.T().Errorf("Errors encountered saving %v: %v", model, err)
-	}
-	if verrs.HasAny() {
-		suite.T().Errorf("Validation errors encountered saving %v: %v", model, verrs)
-	}
-}
-
 func helperShipment(suite *InvoiceServiceSuite) models.Shipment {
 	return helperShipmentUsingScac(suite, "ABCD")
 }
@@ -57,33 +40,33 @@
 func helperShipmentUsingScac(suite *InvoiceServiceSuite, scac string) models.Shipment {
 	var weight unit.Pound
 	weight = 2000
-	shipment := testdatagen.MakeShipment(suite.db, testdatagen.Assertions{
+	shipment := testdatagen.MakeShipment(suite.DB(), testdatagen.Assertions{
 		Shipment: models.Shipment{
 			NetWeight: &weight,
 		},
 	})
-	err := shipment.AssignGBLNumber(suite.db)
-	suite.mustSave(&shipment)
+	err := shipment.AssignGBLNumber(suite.DB())
+	suite.MustSave(&shipment)
 	suite.NoError(err, "could not assign GBLNumber")
 
 	// Create an accepted shipment offer and the associated TSP.
 	supplierID := scac + "1234" //scac + payee code -- ABCD1234
 
-	tsp := testdatagen.MakeTSP(suite.db, testdatagen.Assertions{
+	tsp := testdatagen.MakeTSP(suite.DB(), testdatagen.Assertions{
 		TransportationServiceProvider: models.TransportationServiceProvider{
 			StandardCarrierAlphaCode: scac,
 			SupplierID:               &supplierID,
 		},
 	})
 
-	tspp := testdatagen.MakeTSPPerformance(suite.db, testdatagen.Assertions{
+	tspp := testdatagen.MakeTSPPerformance(suite.DB(), testdatagen.Assertions{
 		TransportationServiceProviderPerformance: models.TransportationServiceProviderPerformance{
 			TransportationServiceProvider:   tsp,
 			TransportationServiceProviderID: tsp.ID,
 		},
 	})
 
-	shipmentOffer := testdatagen.MakeShipmentOffer(suite.db, testdatagen.Assertions{
+	shipmentOffer := testdatagen.MakeShipmentOffer(suite.DB(), testdatagen.Assertions{
 		ShipmentOffer: models.ShipmentOffer{
 			Shipment:                                   shipment,
 			Accepted:                                   swag.Bool(true),
