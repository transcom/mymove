--- conflicted
+++ resolved
@@ -127,11 +127,8 @@
 						zap.Any("payload", payload))
 					return paymentrequestop.NewCreatePaymentRequestBadRequest().WithPayload(payload), err
 				default:
-<<<<<<< HEAD
 					if e.Error() == "cannot have payment start date for additional days SIT earlier than or equal to SIT entry date" {
-=======
-					if e.Error() == "cannot have payment date earlier than or equal to SIT Entry date" {
->>>>>>> 090d92b1
+
 						payload := payloads.ClientError(handlers.ConflictErrMessage, err.Error(), h.GetTraceIDFromRequest(params.HTTPRequest))
 
 						appCtx.Logger().Error("Payment Request",
