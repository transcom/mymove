package primeapi

import (
	"fmt"
	"sort"

	"github.com/go-openapi/runtime/middleware"
	"github.com/gobuffalo/validate/v3"
	"github.com/gofrs/uuid"
	"go.uber.org/zap"

	"github.com/transcom/mymove/pkg/appcontext"
	"github.com/transcom/mymove/pkg/apperror"
	paymentrequestop "github.com/transcom/mymove/pkg/gen/primeapi/primeoperations/payment_request"
	"github.com/transcom/mymove/pkg/gen/primemessages"
	"github.com/transcom/mymove/pkg/handlers"
	"github.com/transcom/mymove/pkg/handlers/primeapi/payloads"
	"github.com/transcom/mymove/pkg/models"
	"github.com/transcom/mymove/pkg/services"
)

// CreatePaymentRequestHandler is the handler for creating payment requests
type CreatePaymentRequestHandler struct {
	handlers.HandlerConfig
	services.PaymentRequestCreator
}

// Handle creates the payment request
func (h CreatePaymentRequestHandler) Handle(params paymentrequestop.CreatePaymentRequestParams) middleware.Responder {
	// TODO: authorization to create payment request

	return h.AuditableAppContextFromRequestWithErrors(params.HTTPRequest,
		func(appCtx appcontext.AppContext) (middleware.Responder, error) {

			payload := params.Body
			if payload == nil {
				err := apperror.NewBadDataError("Invalid payment request: params Body is nil")
				errPayload := payloads.ClientError(handlers.SQLErrMessage, err.Error(), h.GetTraceIDFromRequest(params.HTTPRequest))
				appCtx.Logger().Error(err.Error(), zap.Any("payload", errPayload))
				return paymentrequestop.NewCreatePaymentRequestBadRequest().WithPayload(errPayload), err
			}

			appCtx.Logger().Info("primeapi.CreatePaymentRequestHandler info", zap.String("pointOfContact", params.Body.PointOfContact))

			moveTaskOrderIDString := payload.MoveTaskOrderID.String()
			mtoID, err := uuid.FromString(moveTaskOrderIDString)
			if err != nil {
				appCtx.Logger().Error("Invalid payment request: params MoveTaskOrderID cannot be converted to a UUID",
					zap.String("MoveTaskOrderID", moveTaskOrderIDString), zap.Error(err))
				// create a custom verrs for returning a 422
				verrs :=
					&validate.Errors{Errors: map[string][]string{
						"move_id": {"id cannot be converted to UUID"},
					},
					}
				errPayload := payloads.ValidationError(err.Error(), h.GetTraceIDFromRequest(params.HTTPRequest), verrs)
				return paymentrequestop.NewCreatePaymentRequestUnprocessableEntity().WithPayload(errPayload), err
			}

			isFinal := false
			if payload.IsFinal != nil {
				isFinal = *payload.IsFinal
			}

			paymentRequest := models.PaymentRequest{
				IsFinal:         isFinal,
				MoveTaskOrderID: mtoID,
			}

			// Build up the paymentRequest.PaymentServiceItems using the incoming payload to offload Swagger data coming
			// in from the API. These paymentRequest.PaymentServiceItems will be used as a temp holder to process the incoming API data
			var verrs *validate.Errors
			paymentRequest.PaymentServiceItems, verrs, err = h.buildPaymentServiceItems(appCtx, payload)

			if err != nil || verrs.HasAny() {

				appCtx.Logger().Error("could not build service items", zap.Error(err))
				// TODO: do not bail out before creating the payment request, we need the failed record
				//       we should create the failed record and store it as failed with a rejection
				errPayload := payloads.ValidationError(err.Error(), h.GetTraceIDFromRequest(params.HTTPRequest), verrs)
				return paymentrequestop.NewCreatePaymentRequestUnprocessableEntity().WithPayload(errPayload), err
			}

			createdPaymentRequest, err := h.PaymentRequestCreator.CreatePaymentRequestCheck(appCtx, &paymentRequest)
			if err != nil {
				appCtx.Logger().Error("Error creating payment request", zap.Error(err))
				switch e := err.(type) {
				case apperror.InvalidCreateInputError:
					verrs := e.ValidationErrors
					detail := err.Error()
					payload := payloads.ValidationError(detail, h.GetTraceIDFromRequest(params.HTTPRequest), verrs)

					appCtx.Logger().Error("Payment Request",
						zap.Any("payload", payload))
					return paymentrequestop.NewCreatePaymentRequestUnprocessableEntity().WithPayload(payload), err

				case apperror.NotFoundError:
					payload := payloads.ClientError(handlers.NotFoundMessage, err.Error(), h.GetTraceIDFromRequest(params.HTTPRequest))

					appCtx.Logger().Error("Payment Request",
						zap.Any("payload", payload))
					return paymentrequestop.NewCreatePaymentRequestNotFound().WithPayload(payload), err
				case apperror.ConflictError:
					payload := payloads.ClientError(handlers.ConflictErrMessage, err.Error(), h.GetTraceIDFromRequest(params.HTTPRequest))

					appCtx.Logger().Error("Payment Request",
						zap.Any("payload", payload))
					return paymentrequestop.NewCreatePaymentRequestConflict().WithPayload(payload), err
				case apperror.InvalidInputError:
					payload := payloads.ValidationError(err.Error(), h.GetTraceIDFromRequest(params.HTTPRequest), &validate.Errors{})

					appCtx.Logger().Error("Payment Request",
						zap.Any("payload", payload))
					return paymentrequestop.NewCreatePaymentRequestUnprocessableEntity().WithPayload(payload), err
				case apperror.QueryError:
					if e.Unwrap() != nil {
						// If you can unwrap, log the internal error (usually a pq error) for better debugging
						appCtx.Logger().Error("primeapi.CreatePaymentRequestHandler query error", zap.Error(e.Unwrap()))
					}
					return paymentrequestop.NewCreatePaymentRequestInternalServerError().WithPayload(
						payloads.InternalServerError(nil, h.GetTraceIDFromRequest(params.HTTPRequest))), err

				case *apperror.BadDataError:
					payload := payloads.ClientError(handlers.BadRequestErrMessage, err.Error(), h.GetTraceIDFromRequest(params.HTTPRequest))

					appCtx.Logger().Error("Payment Request",
						zap.Any("payload", payload))
					return paymentrequestop.NewCreatePaymentRequestBadRequest().WithPayload(payload), err
				default:
<<<<<<< HEAD
					if e.Error() == "cannot have payment date earlier than or equal to SIT Entry date" {
=======
					if e.Error() == "cannot have payment start date for additional days SIT earlier than or equal to SIT entry date" {

>>>>>>> ee98a665
						payload := payloads.ClientError(handlers.ConflictErrMessage, err.Error(), h.GetTraceIDFromRequest(params.HTTPRequest))

						appCtx.Logger().Error("Payment Request",
							zap.Any("payload", payload))
						return paymentrequestop.NewCreatePaymentRequestConflict().WithPayload(payload), err
					}

					appCtx.Logger().Error("Payment Request",
						zap.Any("payload", payload))
					return paymentrequestop.NewCreatePaymentRequestInternalServerError().WithPayload(
						payloads.InternalServerError(nil, h.GetTraceIDFromRequest(params.HTTPRequest))), err
				}
			}

			returnPayload := payloads.PaymentRequest(createdPaymentRequest)
			appCtx.Logger().Info("Successful payment request creation for mto ID", zap.String("moveID", moveTaskOrderIDString))
			return paymentrequestop.NewCreatePaymentRequestCreated().WithPayload(returnPayload), nil
		})
}

func (h CreatePaymentRequestHandler) buildPaymentServiceItems(appCtx appcontext.AppContext, payload *primemessages.CreatePaymentRequest) (models.PaymentServiceItems, *validate.Errors, error) {

	var paymentServiceItems models.PaymentServiceItems
	verrs := validate.NewErrors()
	for _, payloadServiceItem := range payload.ServiceItems {
		mtoServiceItemID, err := uuid.FromString(payloadServiceItem.ID.String())
		if err != nil {
			// create a custom verrs for returning a 422
			verrs = &validate.Errors{Errors: map[string][]string{
				"payment_service_item_id": {"id cannot be converted to UUID"},
			},
			}
			return nil, verrs, fmt.Errorf("could not convert service item ID [%v] to UUID: %w", payloadServiceItem.ID, err)
		}

		// Find the ReService model that maps to to the MTOServiceItem
		var mtoServiceItem models.MTOServiceItem
		err = appCtx.DB().Eager("ReService").Find(&mtoServiceItem, mtoServiceItemID)
		if err != nil {
			return nil, verrs, fmt.Errorf("could not find RE (rate engine) service item for MTO Service Item with UUID %s with error: %w", mtoServiceItemID, err)
		}

		paymentServiceItem := models.PaymentServiceItem{
			// The rest of the model will be filled in when the payment request is created
			MTOServiceItemID: mtoServiceItemID,
			MTOServiceItem:   mtoServiceItem,
		}

		paymentServiceItem.PaymentServiceItemParams, err = h.buildPaymentServiceItemParams(mtoServiceItem.ReService.Code, payloadServiceItem)
		if err != nil {
			return nil, verrs, err
		}

		paymentServiceItems = append(paymentServiceItems, paymentServiceItem)
	}

	sort.SliceStable(paymentServiceItems, func(i, j int) bool {
		return paymentServiceItems[i].MTOServiceItem.ReService.Priority < paymentServiceItems[j].MTOServiceItem.ReService.Priority
	})

	return paymentServiceItems, verrs, nil
}

func (h CreatePaymentRequestHandler) buildPaymentServiceItemParams(reServiceCode models.ReServiceCode, payloadMTOServiceItem *primemessages.ServiceItem) (models.PaymentServiceItemParams, error) {
	var paymentServiceItemParams models.PaymentServiceItemParams

	for _, payloadServiceItemParam := range payloadMTOServiceItem.Params {
		if !AllowedParamKeysPaymentRequest.Contains(reServiceCode, payloadServiceItemParam.Key) {
			return models.PaymentServiceItemParams{}, fmt.Errorf("the parameter %s is either invalid or cannot be passed while creating a payment request for a %s service item", payloadServiceItemParam.Key, reServiceCode)
		}
		paymentServiceItemParam := models.PaymentServiceItemParam{
			// ID and PaymentServiceItemID to be filled in when payment request is created
			IncomingKey: payloadServiceItemParam.Key,
			Value:       payloadServiceItemParam.Value,
		}

		paymentServiceItemParams = append(paymentServiceItemParams, paymentServiceItemParam)
	}

	return paymentServiceItemParams, nil
}<|MERGE_RESOLUTION|>--- conflicted
+++ resolved
@@ -127,12 +127,8 @@
 						zap.Any("payload", payload))
 					return paymentrequestop.NewCreatePaymentRequestBadRequest().WithPayload(payload), err
 				default:
-<<<<<<< HEAD
-					if e.Error() == "cannot have payment date earlier than or equal to SIT Entry date" {
-=======
 					if e.Error() == "cannot have payment start date for additional days SIT earlier than or equal to SIT entry date" {
 
->>>>>>> ee98a665
 						payload := payloads.ClientError(handlers.ConflictErrMessage, err.Error(), h.GetTraceIDFromRequest(params.HTTPRequest))
 
 						appCtx.Logger().Error("Payment Request",
