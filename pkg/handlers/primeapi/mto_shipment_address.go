--- conflicted
+++ resolved
@@ -50,15 +50,6 @@
 					"This shipment is approved, please use the updateShipmentDestinationAddress endpoint to update the destination address of an approved shipment", h.GetTraceIDFromRequest(params.HTTPRequest), nil)), err
 			}
 
-<<<<<<< HEAD
-			if dbShipment.ShipmentType == models.MTOShipmentTypeHHGIntoNTSDom &&
-				(*dbShipment.DestinationAddressID == addressID) {
-				return mtoshipmentops.NewUpdateMTOShipmentAddressUnprocessableEntity().WithPayload(payloads.ValidationError(
-					"Cannot update the destination address of an NTS shipment directly, please update the storage facility address instead", h.GetTraceIDFromRequest(params.HTTPRequest), nil)), err
-			}
-
-=======
->>>>>>> 74d79f84
 			if dbShipment.ShipmentType == models.MTOShipmentTypeHHGOutOfNTSDom &&
 				(*dbShipment.PickupAddressID == addressID) {
 				return mtoshipmentops.NewUpdateMTOShipmentAddressUnprocessableEntity().WithPayload(payloads.ValidationError(
