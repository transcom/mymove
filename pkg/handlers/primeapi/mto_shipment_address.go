--- conflicted
+++ resolved
@@ -39,11 +39,7 @@
 			}
 
 			if dbShipment.ShipmentType == models.MTOShipmentTypeHHGIntoNTSDom &&
-<<<<<<< HEAD
-				(*dbShipment.DestinationAddressID == addressID) {
-=======
 				(dbShipment.DestinationAddressID != nil && *dbShipment.DestinationAddressID == addressID) {
->>>>>>> ee98a665
 				return mtoshipmentops.NewUpdateMTOShipmentAddressUnprocessableEntity().WithPayload(payloads.ValidationError(
 					"Cannot update the destination address of an NTS shipment directly, please update the storage facility address instead", h.GetTraceIDFromRequest(params.HTTPRequest), nil)), err
 			}
@@ -55,11 +51,7 @@
 			}
 
 			if dbShipment.ShipmentType == models.MTOShipmentTypeHHGOutOfNTSDom &&
-<<<<<<< HEAD
-				(*dbShipment.PickupAddressID == addressID) {
-=======
 				(*dbShipment.PickupAddressID != uuid.Nil && *dbShipment.PickupAddressID == addressID) {
->>>>>>> ee98a665
 				return mtoshipmentops.NewUpdateMTOShipmentAddressUnprocessableEntity().WithPayload(payloads.ValidationError(
 					"Cannot update the pickup address of an NTS-Release shipment directly, please update the storage facility address instead", h.GetTraceIDFromRequest(params.HTTPRequest), nil)), err
 			}
