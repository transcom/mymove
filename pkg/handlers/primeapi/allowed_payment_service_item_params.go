--- conflicted
+++ resolved
@@ -29,15 +29,12 @@
 			models.ServiceItemParamNameSITPaymentRequestEnd,
 			models.ServiceItemParamNameWeightBilled,
 		},
-<<<<<<< HEAD
-=======
 		models.ReServiceCodeIOFSIT: {
 			models.ServiceItemParamNameWeightBilled,
 		},
 		models.ReServiceCodeIDFSIT: {
 			models.ServiceItemParamNameWeightBilled,
 		},
->>>>>>> b9b1a0ad
 		models.ReServiceCodeDOFSIT: {
 			models.ServiceItemParamNameWeightBilled,
 		},
