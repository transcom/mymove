package primeapi

import "github.com/transcom/mymove/pkg/models"

// AllowedParamKeys contains a list of param keys that are permitted in a particular context
type AllowedParamKeys map[models.ReServiceCode][]models.ServiceItemParamName

var (
	// AllowedParamKeysPaymentRequest includes the param keys that we allow to be set by the prime while
	// creating a payment request
	AllowedParamKeysPaymentRequest AllowedParamKeys = map[models.ReServiceCode][]models.ServiceItemParamName{
		models.ReServiceCodeDOASIT: {
			models.ServiceItemParamNameSITPaymentRequestStart,
			models.ServiceItemParamNameSITPaymentRequestEnd,
			models.ServiceItemParamNameWeightBilled,
		},
		models.ReServiceCodeDDASIT: {
			models.ServiceItemParamNameSITPaymentRequestStart,
			models.ServiceItemParamNameSITPaymentRequestEnd,
			models.ServiceItemParamNameWeightBilled,
		},
		models.ReServiceCodeIOASIT: {
			models.ServiceItemParamNameSITPaymentRequestStart,
			models.ServiceItemParamNameSITPaymentRequestEnd,
			models.ServiceItemParamNameWeightBilled,
		},
		models.ReServiceCodeIDASIT: {
			models.ServiceItemParamNameSITPaymentRequestStart,
			models.ServiceItemParamNameSITPaymentRequestEnd,
			models.ServiceItemParamNameWeightBilled,
		},
<<<<<<< HEAD
=======
		models.ReServiceCodeIOFSIT: {
			models.ServiceItemParamNameWeightBilled,
		},
		models.ReServiceCodeIDFSIT: {
			models.ServiceItemParamNameWeightBilled,
		},
>>>>>>> da20e5ee
		models.ReServiceCodeDOFSIT: {
			models.ServiceItemParamNameWeightBilled,
		},
		models.ReServiceCodeDLH: {
			models.ServiceItemParamNameWeightBilled,
		},
		models.ReServiceCodeFSC: {
			models.ServiceItemParamNameWeightBilled,
		},
		models.ReServiceCodeDSH: {
			models.ServiceItemParamNameWeightBilled,
		},
		models.ReServiceCodeDUPK: {
			models.ServiceItemParamNameWeightBilled,
		},
		models.ReServiceCodeDNPK: {
			models.ServiceItemParamNameWeightBilled,
		},
		models.ReServiceCodeDOPSIT: {
			models.ServiceItemParamNameWeightBilled,
		},
		models.ReServiceCodeDDDSIT: {
			models.ServiceItemParamNameWeightBilled,
		},
		models.ReServiceCodeDDSHUT: {
			models.ServiceItemParamNameWeightBilled,
		},
		models.ReServiceCodeDOSHUT: {
			models.ServiceItemParamNameWeightBilled,
		},
		models.ReServiceCodeDDFSIT: {
			models.ServiceItemParamNameWeightBilled,
		},
		models.ReServiceCodeDOP: {
			models.ServiceItemParamNameWeightBilled,
		},
		models.ReServiceCodeDDP: {
			models.ServiceItemParamNameWeightBilled,
		},
		models.ReServiceCodeDPK: {
			models.ServiceItemParamNameWeightBilled,
		},
		models.ReServiceCodeDDSFSC: {
			models.ServiceItemParamNameWeightBilled,
		},
		models.ReServiceCodeDOSFSC: {
			models.ServiceItemParamNameWeightBilled,
		},
		models.ReServiceCodeISLH: {
			models.ServiceItemParamNameWeightBilled,
		},
		models.ReServiceCodeIHPK: {
			models.ServiceItemParamNameWeightBilled,
		},
		models.ReServiceCodeIHUPK: {
			models.ServiceItemParamNameWeightBilled,
		},
		models.ReServiceCodePOEFSC: {
			models.ServiceItemParamNameWeightBilled,
		},
		models.ReServiceCodePODFSC: {
			models.ServiceItemParamNameWeightBilled,
		},
		models.ReServiceCodeIUBPK: {
			models.ServiceItemParamNameWeightBilled,
		},
		models.ReServiceCodeIUBUPK: {
			models.ServiceItemParamNameWeightBilled,
		},
		models.ReServiceCodeUBP: {
			models.ServiceItemParamNameWeightBilled,
		},
	}
)

// Contains checks to see if the provided param key is valid for the given service code
func (apk AllowedParamKeys) Contains(serviceCode models.ReServiceCode, paramKeyName string) bool {
	allowedKeys, ok := apk[serviceCode]
	if !ok {
		return false
	}
	for _, key := range allowedKeys {
		if string(key) == paramKeyName {
			return true
		}
	}
	return false
}<|MERGE_RESOLUTION|>--- conflicted
+++ resolved
@@ -29,15 +29,12 @@
 			models.ServiceItemParamNameSITPaymentRequestEnd,
 			models.ServiceItemParamNameWeightBilled,
 		},
-<<<<<<< HEAD
-=======
 		models.ReServiceCodeIOFSIT: {
 			models.ServiceItemParamNameWeightBilled,
 		},
 		models.ReServiceCodeIDFSIT: {
 			models.ServiceItemParamNameWeightBilled,
 		},
->>>>>>> da20e5ee
 		models.ReServiceCodeDOFSIT: {
 			models.ServiceItemParamNameWeightBilled,
 		},
