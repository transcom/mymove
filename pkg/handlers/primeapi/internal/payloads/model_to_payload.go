package payloads

import (
	"github.com/go-openapi/strfmt"
	"github.com/go-openapi/swag"
	"github.com/gobuffalo/validate"
	"github.com/gofrs/uuid"

	"github.com/transcom/mymove/pkg/handlers"

	"github.com/transcom/mymove/pkg/etag"
	"github.com/transcom/mymove/pkg/gen/primemessages"
	"github.com/transcom/mymove/pkg/models"
)

// MoveTaskOrder payload
func MoveTaskOrder(moveTaskOrder *models.MoveTaskOrder) *primemessages.MoveTaskOrder {
	if moveTaskOrder == nil {
		return nil
	}
	paymentRequests := PaymentRequests(&moveTaskOrder.PaymentRequests)
	mtoServiceItems := MTOServiceItems(&moveTaskOrder.MTOServiceItems)
	mtoShipments := MTOShipments(&moveTaskOrder.MTOShipments)
	payload := &primemessages.MoveTaskOrder{
		ID:                 strfmt.UUID(moveTaskOrder.ID.String()),
		CreatedAt:          strfmt.Date(moveTaskOrder.CreatedAt),
		IsAvailableToPrime: &moveTaskOrder.IsAvailableToPrime,
		IsCanceled:         &moveTaskOrder.IsCanceled,
		MoveOrderID:        strfmt.UUID(moveTaskOrder.MoveOrderID.String()),
		MoveOrder:          MoveOrder(&moveTaskOrder.MoveOrder),
		ReferenceID:        moveTaskOrder.ReferenceID,
		PaymentRequests:    *paymentRequests,
		MtoShipments:       *mtoShipments,
		UpdatedAt:          strfmt.Date(moveTaskOrder.UpdatedAt),
		ETag:               etag.GenerateEtag(moveTaskOrder.UpdatedAt),
	}

	payload.SetMtoServiceItems(*mtoServiceItems)

	if moveTaskOrder.PPMEstimatedWeight != nil {
		payload.PpmEstimatedWeight = int64(*moveTaskOrder.PPMEstimatedWeight)
	}

	if moveTaskOrder.PPMType != nil {
		payload.PpmType = *moveTaskOrder.PPMType
	}

	// mto service item references a polymorphic type which auto-generates an interface and getters and setters
	payload.SetMtoServiceItems(*mtoServiceItems)

	return payload
}

// MoveTaskOrders payload
func MoveTaskOrders(moveTaskOrders *models.MoveTaskOrders) []*primemessages.MoveTaskOrder {
	payload := make(primemessages.MoveTaskOrders, len(*moveTaskOrders))

	for i, m := range *moveTaskOrders {
		payload[i] = MoveTaskOrder(&m)
	}
	return payload
}

// Customer payload
func Customer(customer *models.Customer) *primemessages.Customer {
	if customer == nil {
		return nil
	}
	payload := primemessages.Customer{
		FirstName:          swag.StringValue(customer.FirstName),
		LastName:           swag.StringValue(customer.LastName),
		DodID:              swag.StringValue(customer.DODID),
		ID:                 strfmt.UUID(customer.ID.String()),
		UserID:             strfmt.UUID(customer.UserID.String()),
		CurrentAddress:     Address(&customer.CurrentAddress),
		DestinationAddress: Address(&customer.DestinationAddress),
		ETag:               etag.GenerateEtag(customer.UpdatedAt),
		Branch:             swag.StringValue(customer.Agency),
	}

	if customer.PhoneNumber != nil {
		payload.Phone = *customer.PhoneNumber
	}

	if customer.Email != nil {
		payload.Email = *customer.Email
	}
	return &payload
}

// MoveOrder payload
func MoveOrder(moveOrder *models.MoveOrder) *primemessages.MoveOrder {
	if moveOrder == nil {
		return nil
	}
	destinationDutyStation := DutyStation(moveOrder.DestinationDutyStation)
	originDutyStation := DutyStation(moveOrder.OriginDutyStation)
	if moveOrder.Grade != nil && moveOrder.Entitlement != nil {
		moveOrder.Entitlement.SetWeightAllotment(*moveOrder.Grade)
	}
	reportByDate := strfmt.Date(*moveOrder.ReportByDate)
	entitlements := Entitlement(moveOrder.Entitlement)
	payload := primemessages.MoveOrder{
		CustomerID:             strfmt.UUID(moveOrder.CustomerID.String()),
		Customer:               Customer(moveOrder.Customer),
		DestinationDutyStation: destinationDutyStation,
		Entitlement:            entitlements,
		ID:                     strfmt.UUID(moveOrder.ID.String()),
		OriginDutyStation:      originDutyStation,
		OrderNumber:            moveOrder.OrderNumber,
		LinesOfAccounting:      moveOrder.LinesOfAccounting,
		Rank:                   moveOrder.Grade,
		ConfirmationNumber:     moveOrder.ConfirmationNumber,
		ReportByDate:           reportByDate,
		ETag:                   etag.GenerateEtag(moveOrder.UpdatedAt),
	}
	return &payload
}

// Entitlement payload
func Entitlement(entitlement *models.Entitlement) *primemessages.Entitlements {
	if entitlement == nil {
		return nil
	}
	var proGearWeight, proGearWeightSpouse, totalWeight int64
	if entitlement.WeightAllotment() != nil {
		proGearWeight = int64(entitlement.WeightAllotment().ProGearWeight)
		proGearWeightSpouse = int64(entitlement.WeightAllotment().ProGearWeightSpouse)
		totalWeight = int64(entitlement.WeightAllotment().TotalWeightSelf)
	}
	var authorizedWeight *int64
	if entitlement.AuthorizedWeight() != nil {
		aw := int64(*entitlement.AuthorizedWeight())
		authorizedWeight = &aw
	}
	var sit int64
	if entitlement.StorageInTransit != nil {
		sit = int64(*entitlement.StorageInTransit)
	}
	var totalDependents int64
	if entitlement.TotalDependents != nil {
		totalDependents = int64(*entitlement.TotalDependents)
	}
	return &primemessages.Entitlements{
		ID:                    strfmt.UUID(entitlement.ID.String()),
		AuthorizedWeight:      authorizedWeight,
		DependentsAuthorized:  entitlement.DependentsAuthorized,
		NonTemporaryStorage:   entitlement.NonTemporaryStorage,
		PrivatelyOwnedVehicle: entitlement.PrivatelyOwnedVehicle,
		ProGearWeight:         proGearWeight,
		ProGearWeightSpouse:   proGearWeightSpouse,
		StorageInTransit:      sit,
		TotalDependents:       totalDependents,
		TotalWeight:           totalWeight,
		ETag:                  etag.GenerateEtag(entitlement.UpdatedAt),
	}
}

// DutyStation payload
func DutyStation(dutyStation *models.DutyStation) *primemessages.DutyStation {
	if dutyStation == nil {
		return nil
	}
	address := Address(&dutyStation.Address)
	payload := primemessages.DutyStation{
		Address:   address,
		AddressID: address.ID,
		ID:        strfmt.UUID(dutyStation.ID.String()),
		Name:      dutyStation.Name,
	}
	return &payload
}

// Address payload
func Address(address *models.Address) *primemessages.Address {
	if address == nil {
		return nil
	}
	return &primemessages.Address{
		ID:             strfmt.UUID(address.ID.String()),
		StreetAddress1: &address.StreetAddress1,
		StreetAddress2: address.StreetAddress2,
		StreetAddress3: address.StreetAddress3,
		City:           &address.City,
		State:          &address.State,
		PostalCode:     &address.PostalCode,
		Country:        address.Country,
		ETag:           etag.GenerateEtag(address.UpdatedAt),
	}
}

// MTOAgent payload
func MTOAgent(mtoAgent *models.MTOAgent) *primemessages.MTOAgent {
	if mtoAgent == nil {
		return nil
	}

	return &primemessages.MTOAgent{
		AgentType:     primemessages.MTOAgentType(mtoAgent.MTOAgentType),
		Email:         mtoAgent.Email,
		FirstName:     mtoAgent.FirstName,
		ID:            strfmt.UUID(mtoAgent.ID.String()),
		LastName:      mtoAgent.LastName,
		MtoShipmentID: strfmt.UUID(mtoAgent.MTOShipmentID.String()),
		Phone:         mtoAgent.Phone,
	}
}

// MTOAgents payload
func MTOAgents(mtoAgents *models.MTOAgents) *primemessages.MTOAgents {
	if mtoAgents == nil {
		return nil
	}

	agents := make(primemessages.MTOAgents, len(*mtoAgents))

	for i, m := range *mtoAgents {
		agents[i] = MTOAgent(&m)
	}

	return &agents
}

// PaymentRequest payload
func PaymentRequest(paymentRequest *models.PaymentRequest) *primemessages.PaymentRequest {
	return &primemessages.PaymentRequest{
		ID:                   strfmt.UUID(paymentRequest.ID.String()),
		IsFinal:              &paymentRequest.IsFinal,
		MoveTaskOrderID:      strfmt.UUID(paymentRequest.MoveTaskOrderID.String()),
		PaymentRequestNumber: paymentRequest.PaymentRequestNumber,
		RejectionReason:      paymentRequest.RejectionReason,
		Status:               primemessages.PaymentRequestStatus(paymentRequest.Status),
		ETag:                 etag.GenerateEtag(paymentRequest.UpdatedAt),
	}
}

// PaymentRequests payload
func PaymentRequests(paymentRequests *models.PaymentRequests) *primemessages.PaymentRequests {
	payload := make(primemessages.PaymentRequests, len(*paymentRequests))

	for i, p := range *paymentRequests {
		payload[i] = PaymentRequest(&p)
	}
	return &payload
}

// MTOShipment payload
func MTOShipment(mtoShipment *models.MTOShipment) *primemessages.MTOShipment {
	payload := &primemessages.MTOShipment{
		ID:                       strfmt.UUID(mtoShipment.ID.String()),
		Agents:                   *MTOAgents(&mtoShipment.MTOAgents),
		MoveTaskOrderID:          strfmt.UUID(mtoShipment.MoveTaskOrderID.String()),
		ShipmentType:             primemessages.MTOShipmentType(mtoShipment.ShipmentType),
<<<<<<< HEAD
		CustomerRemarks:          mtoShipment.CustomerRemarks,
		PickupAddress:            Address(&mtoShipment.PickupAddress),
=======
		CustomerRemarks:          *mtoShipment.CustomerRemarks,
		RequestedPickupDate:      strfmt.Date(*mtoShipment.RequestedPickupDate),
		ScheduledPickupDate:      strfmt.Date(*mtoShipment.ScheduledPickupDate),
		PickupAddress:            Address(mtoShipment.PickupAddress),
>>>>>>> f1af9a1f
		Status:                   string(mtoShipment.Status),
		DestinationAddress:       Address(mtoShipment.DestinationAddress),
		SecondaryPickupAddress:   Address(mtoShipment.SecondaryPickupAddress),
		SecondaryDeliveryAddress: Address(mtoShipment.SecondaryDeliveryAddress),
		CreatedAt:                strfmt.DateTime(mtoShipment.CreatedAt),
		UpdatedAt:                strfmt.DateTime(mtoShipment.UpdatedAt),
		ETag:                     etag.GenerateEtag(mtoShipment.UpdatedAt),
	}

	if mtoShipment.ApprovedDate != nil {
		payload.ApprovedDate = strfmt.Date(*mtoShipment.ApprovedDate)
	}

	if mtoShipment.ScheduledPickupDate != nil {
		payload.ScheduledPickupDate = strfmt.Date(*mtoShipment.ScheduledPickupDate)
	}

	if mtoShipment.RequestedPickupDate != nil && !mtoShipment.RequestedPickupDate.IsZero() {
		payload.RequestedPickupDate = strfmt.Date(*mtoShipment.RequestedPickupDate)
	}

	if mtoShipment.ActualPickupDate != nil && !mtoShipment.ActualPickupDate.IsZero() {
		payload.ActualPickupDate = strfmt.Date(*mtoShipment.ActualPickupDate)
	}

	if mtoShipment.FirstAvailableDeliveryDate != nil && !mtoShipment.FirstAvailableDeliveryDate.IsZero() {
		payload.FirstAvailableDeliveryDate = strfmt.Date(*mtoShipment.FirstAvailableDeliveryDate)
	}

	if mtoShipment.PrimeEstimatedWeight != nil && mtoShipment.PrimeEstimatedWeightRecordedDate != nil {
		payload.PrimeEstimatedWeight = int64(*mtoShipment.PrimeEstimatedWeight)
		payload.PrimeEstimatedWeightRecordedDate = strfmt.Date(*mtoShipment.PrimeEstimatedWeightRecordedDate)
	}
	return payload
}

// MTOShipments payload
func MTOShipments(mtoShipments *models.MTOShipments) *primemessages.MTOShipments {
	payload := make(primemessages.MTOShipments, len(*mtoShipments))

	for i, m := range *mtoShipments {
		payload[i] = MTOShipment(&m)
	}
	return &payload
}

// MTOServiceItem payload
func MTOServiceItem(mtoServiceItem *models.MTOServiceItem) primemessages.MTOServiceItem {
	var payload primemessages.MTOServiceItem

	// here we determine which payload model to use based on the re service code
	switch mtoServiceItem.ReService.Code {
	case models.ReServiceCodeDOFSIT:
		payload = &primemessages.MTOServiceItemDOFSIT{
			ReServiceCode:    primemessages.ReServiceCode(mtoServiceItem.ReService.Code),
			PickupPostalCode: mtoServiceItem.PickupPostalCode,
			Reason:           mtoServiceItem.Reason,
		}
	default:
		// otherwise, basic service item
		payload = &primemessages.MTOServiceItemBasic{
			ReServiceCode: primemessages.ReServiceCode(mtoServiceItem.ReService.Code),
		}
	}

	// set all relevant fields that apply to all service items
	payload.SetID(strfmt.UUID(mtoServiceItem.ID.String()))
	payload.SetMoveTaskOrderID(strfmt.UUID(mtoServiceItem.MoveTaskOrderID.String()))
	payload.SetReServiceID(strfmt.UUID(mtoServiceItem.ReServiceID.String()))
	payload.SetReServiceName(mtoServiceItem.ReService.Name)
	payload.SetETag(etag.GenerateEtag(mtoServiceItem.UpdatedAt))

	return payload
}

// MTOServiceItems payload
func MTOServiceItems(mtoServiceItems *models.MTOServiceItems) *[]primemessages.MTOServiceItem {
	var payload []primemessages.MTOServiceItem

	for _, p := range *mtoServiceItems {
		payload = append(payload, MTOServiceItem(&p))
	}
	return &payload
}

// ValidationError describes validation errors from the model or properties
func ValidationError(title string, detail string, instance uuid.UUID, validationErrors *validate.Errors) *primemessages.ValidationError {
	return &primemessages.ValidationError{
		InvalidFields: handlers.NewValidationErrorsResponse(validationErrors).Errors,
		ClientError:   *clientError(title, detail, instance),
	}
}

func clientError(title string, detail string, instance uuid.UUID) *primemessages.ClientError {
	return &primemessages.ClientError{
		Title:    handlers.FmtString(title),
		Detail:   handlers.FmtString(detail),
		Instance: handlers.FmtUUID(instance),
	}
}<|MERGE_RESOLUTION|>--- conflicted
+++ resolved
@@ -251,15 +251,8 @@
 		Agents:                   *MTOAgents(&mtoShipment.MTOAgents),
 		MoveTaskOrderID:          strfmt.UUID(mtoShipment.MoveTaskOrderID.String()),
 		ShipmentType:             primemessages.MTOShipmentType(mtoShipment.ShipmentType),
-<<<<<<< HEAD
 		CustomerRemarks:          mtoShipment.CustomerRemarks,
-		PickupAddress:            Address(&mtoShipment.PickupAddress),
-=======
-		CustomerRemarks:          *mtoShipment.CustomerRemarks,
-		RequestedPickupDate:      strfmt.Date(*mtoShipment.RequestedPickupDate),
-		ScheduledPickupDate:      strfmt.Date(*mtoShipment.ScheduledPickupDate),
 		PickupAddress:            Address(mtoShipment.PickupAddress),
->>>>>>> f1af9a1f
 		Status:                   string(mtoShipment.Status),
 		DestinationAddress:       Address(mtoShipment.DestinationAddress),
 		SecondaryPickupAddress:   Address(mtoShipment.SecondaryPickupAddress),
