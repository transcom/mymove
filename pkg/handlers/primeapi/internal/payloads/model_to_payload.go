package payloads

import (
	"github.com/go-openapi/strfmt"
	"github.com/go-openapi/swag"
	"github.com/gobuffalo/validate"
	"github.com/gofrs/uuid"

	"github.com/transcom/mymove/pkg/handlers"

	"github.com/transcom/mymove/pkg/etag"
	"github.com/transcom/mymove/pkg/gen/primemessages"
	"github.com/transcom/mymove/pkg/models"
)

// MoveTaskOrder payload
func MoveTaskOrder(moveTaskOrder *models.MoveTaskOrder) *primemessages.MoveTaskOrder {
	if moveTaskOrder == nil {
		return nil
	}
	paymentRequests := PaymentRequests(&moveTaskOrder.PaymentRequests)
	mtoServiceItems := MTOServiceItems(&moveTaskOrder.MTOServiceItems)
	mtoShipments := MTOShipments(&moveTaskOrder.MTOShipments)
	payload := &primemessages.MoveTaskOrder{
		ID:                 strfmt.UUID(moveTaskOrder.ID.String()),
		CreatedAt:          strfmt.Date(moveTaskOrder.CreatedAt),
		IsAvailableToPrime: &moveTaskOrder.IsAvailableToPrime,
		IsCanceled:         &moveTaskOrder.IsCanceled,
		MoveOrderID:        strfmt.UUID(moveTaskOrder.MoveOrderID.String()),
		MoveOrder:          MoveOrder(&moveTaskOrder.MoveOrder),
		ReferenceID:        moveTaskOrder.ReferenceID,
		PaymentRequests:    *paymentRequests,
		MtoShipments:       *mtoShipments,
		UpdatedAt:          strfmt.Date(moveTaskOrder.UpdatedAt),
<<<<<<< HEAD
		ETag:               etag.GenerateEtag(moveTaskOrder.UpdatedAt),
=======
	}

	if moveTaskOrder.PPMEstimatedWeight != nil {
		payload.PpmEstimatedWeight = int64(*moveTaskOrder.PPMEstimatedWeight)
	}

	if moveTaskOrder.PPMType != nil {
		payload.PpmType = *moveTaskOrder.PPMType
	}

	// mto service item references a polymorphic type which auto-generates an interface and getters and setters
	payload.SetMtoServiceItems(*mtoServiceItems)

	return payload
}

// MoveTaskOrderWithEtag payload
func MoveTaskOrderWithEtag(moveTaskOrder *models.MoveTaskOrder) *primemessages.MoveTaskOrderWithEtag {
	if moveTaskOrder == nil {
		return nil
	}
	paymentRequests := PaymentRequests(&moveTaskOrder.PaymentRequests)
	mtoServiceItems := MTOServiceItems(&moveTaskOrder.MTOServiceItems)
	mtoShipments := MTOShipments(&moveTaskOrder.MTOShipments)
	payload := &primemessages.MoveTaskOrderWithEtag{
		MoveTaskOrder: primemessages.MoveTaskOrder{
			ID:                 strfmt.UUID(moveTaskOrder.ID.String()),
			CreatedAt:          strfmt.Date(moveTaskOrder.CreatedAt),
			IsAvailableToPrime: &moveTaskOrder.IsAvailableToPrime,
			IsCanceled:         &moveTaskOrder.IsCanceled,
			MoveOrderID:        strfmt.UUID(moveTaskOrder.MoveOrderID.String()),
			ReferenceID:        moveTaskOrder.ReferenceID,
			PaymentRequests:    *paymentRequests,
			MtoShipments:       *mtoShipments,
			UpdatedAt:          strfmt.Date(moveTaskOrder.UpdatedAt),
		},
		ETag: etag.GenerateEtag(moveTaskOrder.UpdatedAt),
>>>>>>> cf1c434d
	}
	// mto service item references a polymorphic type which auto-generates an interface and getters and setters
	payload.SetMtoServiceItems(*mtoServiceItems)

	if moveTaskOrder.PPMEstimatedWeight != nil {
		payload.MoveTaskOrder.PpmEstimatedWeight = int64(*moveTaskOrder.PPMEstimatedWeight)
	}

	if moveTaskOrder.PPMType != nil {
		payload.MoveTaskOrder.PpmType = *moveTaskOrder.PPMType
	}

	return payload
}

// MoveTaskOrders payload
func MoveTaskOrders(moveTaskOrders *models.MoveTaskOrders) []*primemessages.MoveTaskOrder {
	payload := make(primemessages.MoveTaskOrders, len(*moveTaskOrders))

	for i, m := range *moveTaskOrders {
		payload[i] = MoveTaskOrder(&m)
	}
	return payload
}

// Customer payload
func Customer(customer *models.Customer) *primemessages.Customer {
	if customer == nil {
		return nil
	}
	payload := primemessages.Customer{
		FirstName:          swag.StringValue(customer.FirstName),
		LastName:           swag.StringValue(customer.LastName),
		DodID:              swag.StringValue(customer.DODID),
		ID:                 strfmt.UUID(customer.ID.String()),
		UserID:             strfmt.UUID(customer.UserID.String()),
		CurrentAddress:     Address(&customer.CurrentAddress),
		DestinationAddress: Address(&customer.DestinationAddress),
		ETag:               etag.GenerateEtag(customer.UpdatedAt),
		Branch:             swag.StringValue(customer.Agency),
	}

	if customer.PhoneNumber != nil {
		payload.Phone = *customer.PhoneNumber
	}

	if customer.Email != nil {
		payload.Email = *customer.Email
	}
	return &payload
}

// MoveOrder payload
func MoveOrder(moveOrder *models.MoveOrder) *primemessages.MoveOrder {
	if moveOrder == nil {
		return nil
	}
	destinationDutyStation := DutyStation(moveOrder.DestinationDutyStation)
	originDutyStation := DutyStation(moveOrder.OriginDutyStation)
	if moveOrder.Grade != nil && moveOrder.Entitlement != nil {
		moveOrder.Entitlement.SetWeightAllotment(*moveOrder.Grade)
	}
	reportByDate := strfmt.Date(*moveOrder.ReportByDate)
	entitlements := Entitlement(moveOrder.Entitlement)
	payload := primemessages.MoveOrder{
		CustomerID:             strfmt.UUID(moveOrder.CustomerID.String()),
		Customer:               Customer(moveOrder.Customer),
		DestinationDutyStation: destinationDutyStation,
		Entitlement:            entitlements,
		ID:                     strfmt.UUID(moveOrder.ID.String()),
		OriginDutyStation:      originDutyStation,
		OrderNumber:            moveOrder.OrderNumber,
		LinesOfAccounting:      moveOrder.LinesOfAccounting,
		Rank:                   moveOrder.Grade,
		ConfirmationNumber:     *moveOrder.ConfirmationNumber,
		ReportByDate:           reportByDate,
		ETag:                   etag.GenerateEtag(moveOrder.UpdatedAt),
	}
	return &payload
}

// Entitlement payload
func Entitlement(entitlement *models.Entitlement) *primemessages.Entitlements {
	if entitlement == nil {
		return nil
	}
	var proGearWeight, proGearWeightSpouse, totalWeight int64
	if entitlement.WeightAllotment() != nil {
		proGearWeight = int64(entitlement.WeightAllotment().ProGearWeight)
		proGearWeightSpouse = int64(entitlement.WeightAllotment().ProGearWeightSpouse)
		totalWeight = int64(entitlement.WeightAllotment().TotalWeightSelf)
	}
	var authorizedWeight *int64
	if entitlement.AuthorizedWeight() != nil {
		aw := int64(*entitlement.AuthorizedWeight())
		authorizedWeight = &aw
	}
	var sit int64
	if entitlement.StorageInTransit != nil {
		sit = int64(*entitlement.StorageInTransit)
	}
	var totalDependents int64
	if entitlement.TotalDependents != nil {
		totalDependents = int64(*entitlement.TotalDependents)
	}
	return &primemessages.Entitlements{
		ID:                    strfmt.UUID(entitlement.ID.String()),
		AuthorizedWeight:      authorizedWeight,
		DependentsAuthorized:  entitlement.DependentsAuthorized,
		NonTemporaryStorage:   entitlement.NonTemporaryStorage,
		PrivatelyOwnedVehicle: entitlement.PrivatelyOwnedVehicle,
		ProGearWeight:         proGearWeight,
		ProGearWeightSpouse:   proGearWeightSpouse,
		StorageInTransit:      sit,
		TotalDependents:       totalDependents,
		TotalWeight:           totalWeight,
		ETag:                  etag.GenerateEtag(entitlement.UpdatedAt),
	}
}

// DutyStation payload
func DutyStation(dutyStation *models.DutyStation) *primemessages.DutyStation {
	if dutyStation == nil {
		return nil
	}
	address := Address(&dutyStation.Address)
	payload := primemessages.DutyStation{
		Address:   address,
		AddressID: address.ID,
		ID:        strfmt.UUID(dutyStation.ID.String()),
		Name:      dutyStation.Name,
	}
	return &payload
}

// Address payload
func Address(address *models.Address) *primemessages.Address {
	if address == nil {
		return nil
	}
	return &primemessages.Address{
		ID:             strfmt.UUID(address.ID.String()),
		StreetAddress1: &address.StreetAddress1,
		StreetAddress2: address.StreetAddress2,
		StreetAddress3: address.StreetAddress3,
		City:           &address.City,
		State:          &address.State,
		PostalCode:     &address.PostalCode,
		Country:        address.Country,
		ETag:           etag.GenerateEtag(address.UpdatedAt),
	}
}

// PaymentRequest payload
func PaymentRequest(paymentRequest *models.PaymentRequest) *primemessages.PaymentRequest {
	return &primemessages.PaymentRequest{
		ID:                   strfmt.UUID(paymentRequest.ID.String()),
		IsFinal:              &paymentRequest.IsFinal,
		MoveTaskOrderID:      strfmt.UUID(paymentRequest.MoveTaskOrderID.String()),
		PaymentRequestNumber: paymentRequest.PaymentRequestNumber,
		RejectionReason:      paymentRequest.RejectionReason,
		Status:               primemessages.PaymentRequestStatus(paymentRequest.Status),
		ETag:                 etag.GenerateEtag(paymentRequest.UpdatedAt),
	}
}

// PaymentRequests payload
func PaymentRequests(paymentRequests *models.PaymentRequests) *primemessages.PaymentRequests {
	payload := make(primemessages.PaymentRequests, len(*paymentRequests))

	for i, p := range *paymentRequests {
		payload[i] = PaymentRequest(&p)
	}
	return &payload
}

// MTOShipment payload
func MTOShipment(mtoShipment *models.MTOShipment) *primemessages.MTOShipment {
	payload := &primemessages.MTOShipment{
		ID:                       strfmt.UUID(mtoShipment.ID.String()),
		MoveTaskOrderID:          strfmt.UUID(mtoShipment.MoveTaskOrderID.String()),
		ShipmentType:             primemessages.MTOShipmentType(mtoShipment.ShipmentType),
		CustomerRemarks:          *mtoShipment.CustomerRemarks,
		RequestedPickupDate:      strfmt.Date(*mtoShipment.RequestedPickupDate),
		ScheduledPickupDate:      strfmt.Date(*mtoShipment.ScheduledPickupDate),
		PickupAddress:            Address(&mtoShipment.PickupAddress),
		Status:                   string(mtoShipment.Status),
		DestinationAddress:       Address(&mtoShipment.DestinationAddress),
		SecondaryPickupAddress:   Address(mtoShipment.SecondaryPickupAddress),
		SecondaryDeliveryAddress: Address(mtoShipment.SecondaryDeliveryAddress),
		CreatedAt:                strfmt.DateTime(mtoShipment.CreatedAt),
		UpdatedAt:                strfmt.DateTime(mtoShipment.UpdatedAt),
		ETag:                     etag.GenerateEtag(mtoShipment.UpdatedAt),
	}

	if mtoShipment.ApprovedDate != nil && !mtoShipment.ApprovedDate.IsZero() {
		approvedDate := strfmt.Date(*mtoShipment.ApprovedDate)
		payload.ApprovedDate = &approvedDate
	}

	if mtoShipment.ActualPickupDate != nil && !mtoShipment.ActualPickupDate.IsZero() {
		payload.ActualPickupDate = strfmt.Date(*mtoShipment.ActualPickupDate)
	}

	if mtoShipment.FirstAvailableDeliveryDate != nil && !mtoShipment.FirstAvailableDeliveryDate.IsZero() {
		payload.FirstAvailableDeliveryDate = strfmt.Date(*mtoShipment.FirstAvailableDeliveryDate)
	}

	if mtoShipment.PrimeEstimatedWeight != nil {
		payload.PrimeEstimatedWeight = int64(*mtoShipment.PrimeEstimatedWeight)
		payload.PrimeEstimatedWeightRecordedDate = strfmt.Date(*mtoShipment.PrimeEstimatedWeightRecordedDate)
	}

	return payload
}

// MTOShipments payload
func MTOShipments(mtoShipments *models.MTOShipments) *primemessages.MTOShipments {
	payload := make(primemessages.MTOShipments, len(*mtoShipments))

	for i, m := range *mtoShipments {
		payload[i] = MTOShipment(&m)
	}
	return &payload
}

// MTOServiceItem payload
func MTOServiceItem(mtoServiceItem *models.MTOServiceItem) primemessages.MTOServiceItem {
	var payload primemessages.MTOServiceItem

	// here we determine which payload model to use based on the re service code
	switch mtoServiceItem.ReService.Code {
	case models.ReServiceCodeDOFSIT:
		payload = &primemessages.MTOServiceItemDOFSIT{
			ReServiceCode:    primemessages.ReServiceCode(mtoServiceItem.ReService.Code),
			PickupPostalCode: mtoServiceItem.PickupPostalCode,
			Reason:           mtoServiceItem.Reason,
		}
	default:
		// otherwise, basic service item
		payload = &primemessages.MTOServiceItemBasic{
			ReServiceCode: primemessages.ReServiceCode(mtoServiceItem.ReService.Code),
		}
	}

	// set all relevant fields that apply to all service items
	payload.SetID(strfmt.UUID(mtoServiceItem.ID.String()))
	payload.SetMoveTaskOrderID(strfmt.UUID(mtoServiceItem.MoveTaskOrderID.String()))
	payload.SetReServiceID(strfmt.UUID(mtoServiceItem.ReServiceID.String()))
	payload.SetReServiceName(mtoServiceItem.ReService.Name)
	payload.SetETag(etag.GenerateEtag(mtoServiceItem.UpdatedAt))

	return payload
}

// MTOServiceItems payload
func MTOServiceItems(mtoServiceItems *models.MTOServiceItems) *[]primemessages.MTOServiceItem {
	var payload []primemessages.MTOServiceItem

	for _, p := range *mtoServiceItems {
		payload = append(payload, MTOServiceItem(&p))
	}
	return &payload
}

// ValidationError describes validation errors from the model or properties
func ValidationError(title string, detail string, instance uuid.UUID, validationErrors *validate.Errors) *primemessages.ValidationError {
	return &primemessages.ValidationError{
		InvalidFields: handlers.NewValidationErrorsResponse(validationErrors).Errors,
		ClientError:   *clientError(title, detail, instance),
	}
}

func clientError(title string, detail string, instance uuid.UUID) *primemessages.ClientError {
	return &primemessages.ClientError{
		Title:    handlers.FmtString(title),
		Detail:   handlers.FmtString(detail),
		Instance: handlers.FmtUUID(instance),
	}
}<|MERGE_RESOLUTION|>--- conflicted
+++ resolved
@@ -32,10 +32,10 @@
 		PaymentRequests:    *paymentRequests,
 		MtoShipments:       *mtoShipments,
 		UpdatedAt:          strfmt.Date(moveTaskOrder.UpdatedAt),
-<<<<<<< HEAD
 		ETag:               etag.GenerateEtag(moveTaskOrder.UpdatedAt),
-=======
-	}
+	}
+
+	payload.SetMtoServiceItems(*mtoServiceItems)
 
 	if moveTaskOrder.PPMEstimatedWeight != nil {
 		payload.PpmEstimatedWeight = int64(*moveTaskOrder.PPMEstimatedWeight)
@@ -47,43 +47,6 @@
 
 	// mto service item references a polymorphic type which auto-generates an interface and getters and setters
 	payload.SetMtoServiceItems(*mtoServiceItems)
-
-	return payload
-}
-
-// MoveTaskOrderWithEtag payload
-func MoveTaskOrderWithEtag(moveTaskOrder *models.MoveTaskOrder) *primemessages.MoveTaskOrderWithEtag {
-	if moveTaskOrder == nil {
-		return nil
-	}
-	paymentRequests := PaymentRequests(&moveTaskOrder.PaymentRequests)
-	mtoServiceItems := MTOServiceItems(&moveTaskOrder.MTOServiceItems)
-	mtoShipments := MTOShipments(&moveTaskOrder.MTOShipments)
-	payload := &primemessages.MoveTaskOrderWithEtag{
-		MoveTaskOrder: primemessages.MoveTaskOrder{
-			ID:                 strfmt.UUID(moveTaskOrder.ID.String()),
-			CreatedAt:          strfmt.Date(moveTaskOrder.CreatedAt),
-			IsAvailableToPrime: &moveTaskOrder.IsAvailableToPrime,
-			IsCanceled:         &moveTaskOrder.IsCanceled,
-			MoveOrderID:        strfmt.UUID(moveTaskOrder.MoveOrderID.String()),
-			ReferenceID:        moveTaskOrder.ReferenceID,
-			PaymentRequests:    *paymentRequests,
-			MtoShipments:       *mtoShipments,
-			UpdatedAt:          strfmt.Date(moveTaskOrder.UpdatedAt),
-		},
-		ETag: etag.GenerateEtag(moveTaskOrder.UpdatedAt),
->>>>>>> cf1c434d
-	}
-	// mto service item references a polymorphic type which auto-generates an interface and getters and setters
-	payload.SetMtoServiceItems(*mtoServiceItems)
-
-	if moveTaskOrder.PPMEstimatedWeight != nil {
-		payload.MoveTaskOrder.PpmEstimatedWeight = int64(*moveTaskOrder.PPMEstimatedWeight)
-	}
-
-	if moveTaskOrder.PPMType != nil {
-		payload.MoveTaskOrder.PpmType = *moveTaskOrder.PPMType
-	}
 
 	return payload
 }
