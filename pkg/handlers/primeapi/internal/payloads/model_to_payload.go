package payloads

import (
	"github.com/go-openapi/strfmt"
	"github.com/go-openapi/swag"
	"github.com/gobuffalo/validate"
	"github.com/gofrs/uuid"

	"github.com/transcom/mymove/pkg/handlers"

	"github.com/transcom/mymove/pkg/etag"
	"github.com/transcom/mymove/pkg/gen/primemessages"
	"github.com/transcom/mymove/pkg/models"
)

// MoveTaskOrder payload
func MoveTaskOrder(moveTaskOrder *models.MoveTaskOrder) *primemessages.MoveTaskOrder {
	if moveTaskOrder == nil {
		return nil
	}
	paymentRequests := PaymentRequests(&moveTaskOrder.PaymentRequests)
	mtoServiceItems := MTOServiceItems(&moveTaskOrder.MTOServiceItems)
	mtoShipments := MTOShipments(&moveTaskOrder.MTOShipments)
	payload := &primemessages.MoveTaskOrder{
		ID:                 strfmt.UUID(moveTaskOrder.ID.String()),
		CreatedAt:          strfmt.Date(moveTaskOrder.CreatedAt),
		IsAvailableToPrime: &moveTaskOrder.IsAvailableToPrime,
		IsCanceled:         &moveTaskOrder.IsCanceled,
		MoveOrderID:        strfmt.UUID(moveTaskOrder.MoveOrderID.String()),
		MoveOrder:          MoveOrder(&moveTaskOrder.MoveOrder),
		ReferenceID:        moveTaskOrder.ReferenceID,
		PaymentRequests:    *paymentRequests,
		PpmEstimatedWeight: int64(moveTaskOrder.PPMEstimatedWeight),
		PpmType:            moveTaskOrder.PPMType,
		MtoShipments:       *mtoShipments,
		UpdatedAt:          strfmt.Date(moveTaskOrder.UpdatedAt),
		ETag:               etag.GenerateEtag(moveTaskOrder.UpdatedAt),
	}
	// mto service item references a polymorphic type which auto-generates an interface and getters and setters
	payload.SetMtoServiceItems(*mtoServiceItems)

	return payload
}

// MoveTaskOrders payload
func MoveTaskOrders(moveTaskOrders *models.MoveTaskOrders) []*primemessages.MoveTaskOrder {
	payload := make(primemessages.MoveTaskOrders, len(*moveTaskOrders))

	for i, m := range *moveTaskOrders {
		payload[i] = MoveTaskOrder(&m)
	}
	return payload
}

// Customer payload
func Customer(customer *models.Customer) *primemessages.Customer {
	if customer == nil {
		return nil
	}
	payload := primemessages.Customer{
		FirstName:          swag.StringValue(customer.FirstName),
		LastName:           swag.StringValue(customer.LastName),
		DodID:              swag.StringValue(customer.DODID),
		ID:                 strfmt.UUID(customer.ID.String()),
		UserID:             strfmt.UUID(customer.UserID.String()),
		CurrentAddress:     Address(&customer.CurrentAddress),
		DestinationAddress: Address(&customer.DestinationAddress),
<<<<<<< HEAD
		Branch:             customer.Agency,
		ETag:               etag.GenerateEtag(customer.UpdatedAt),
=======
		Branch:             swag.StringValue(customer.Agency),
>>>>>>> 5d5f0cdb
	}

	if customer.PhoneNumber != nil {
		payload.Phone = *customer.PhoneNumber
	}

	if customer.Email != nil {
		payload.Email = *customer.Email
	}
	return &payload
}

// MoveOrder payload
func MoveOrder(moveOrder *models.MoveOrder) *primemessages.MoveOrder {
	if moveOrder == nil {
		return nil
	}
	destinationDutyStation := DutyStation(moveOrder.DestinationDutyStation)
	originDutyStation := DutyStation(moveOrder.OriginDutyStation)
	if moveOrder.Grade != nil && moveOrder.Entitlement != nil {
		moveOrder.Entitlement.SetWeightAllotment(*moveOrder.Grade)
	}
	reportByDate := strfmt.Date(*moveOrder.ReportByDate)
	entitlements := Entitlement(moveOrder.Entitlement)
	payload := primemessages.MoveOrder{
		CustomerID:             strfmt.UUID(moveOrder.CustomerID.String()),
		Customer:               Customer(moveOrder.Customer),
		DestinationDutyStation: destinationDutyStation,
		Entitlement:            entitlements,
		ID:                     strfmt.UUID(moveOrder.ID.String()),
		OriginDutyStation:      originDutyStation,
		OrderNumber:            moveOrder.OrderNumber,
		LinesOfAccounting:      moveOrder.LinesOfAccounting,
		Rank:                   moveOrder.Grade,
		ConfirmationNumber:     *moveOrder.ConfirmationNumber,
		ReportByDate:           reportByDate,
		ETag:                   etag.GenerateEtag(moveOrder.UpdatedAt),
	}
	return &payload
}

// Entitlement payload
func Entitlement(entitlement *models.Entitlement) *primemessages.Entitlements {
	if entitlement == nil {
		return nil
	}
	var proGearWeight, proGearWeightSpouse, totalWeight int64
	if entitlement.WeightAllotment() != nil {
		proGearWeight = int64(entitlement.WeightAllotment().ProGearWeight)
		proGearWeightSpouse = int64(entitlement.WeightAllotment().ProGearWeightSpouse)
		totalWeight = int64(entitlement.WeightAllotment().TotalWeightSelf)
	}
	var authorizedWeight *int64
	if entitlement.AuthorizedWeight() != nil {
		aw := int64(*entitlement.AuthorizedWeight())
		authorizedWeight = &aw
	}
	var sit int64
	if entitlement.StorageInTransit != nil {
		sit = int64(*entitlement.StorageInTransit)
	}
	var totalDependents int64
	if entitlement.TotalDependents != nil {
		totalDependents = int64(*entitlement.TotalDependents)
	}
	return &primemessages.Entitlements{
		ID:                    strfmt.UUID(entitlement.ID.String()),
		AuthorizedWeight:      authorizedWeight,
		DependentsAuthorized:  entitlement.DependentsAuthorized,
		NonTemporaryStorage:   entitlement.NonTemporaryStorage,
		PrivatelyOwnedVehicle: entitlement.PrivatelyOwnedVehicle,
		ProGearWeight:         proGearWeight,
		ProGearWeightSpouse:   proGearWeightSpouse,
		StorageInTransit:      sit,
		TotalDependents:       totalDependents,
		TotalWeight:           totalWeight,
		ETag:                  etag.GenerateEtag(entitlement.UpdatedAt),
	}
}

// DutyStation payload
func DutyStation(dutyStation *models.DutyStation) *primemessages.DutyStation {
	if dutyStation == nil {
		return nil
	}
	address := Address(&dutyStation.Address)
	payload := primemessages.DutyStation{
		Address:   address,
		AddressID: address.ID,
		ID:        strfmt.UUID(dutyStation.ID.String()),
		Name:      dutyStation.Name,
	}
	return &payload
}

// Address payload
func Address(address *models.Address) *primemessages.Address {
	if address == nil {
		return nil
	}
	return &primemessages.Address{
		ID:             strfmt.UUID(address.ID.String()),
		StreetAddress1: &address.StreetAddress1,
		StreetAddress2: address.StreetAddress2,
		StreetAddress3: address.StreetAddress3,
		City:           &address.City,
		State:          &address.State,
		PostalCode:     &address.PostalCode,
		Country:        address.Country,
		ETag:           etag.GenerateEtag(address.UpdatedAt),
	}
}

// PaymentRequest payload
func PaymentRequest(paymentRequest *models.PaymentRequest) *primemessages.PaymentRequest {
	return &primemessages.PaymentRequest{
		ID:                   strfmt.UUID(paymentRequest.ID.String()),
		IsFinal:              &paymentRequest.IsFinal,
		MoveTaskOrderID:      strfmt.UUID(paymentRequest.MoveTaskOrderID.String()),
		PaymentRequestNumber: paymentRequest.PaymentRequestNumber,
		RejectionReason:      paymentRequest.RejectionReason,
		Status:               primemessages.PaymentRequestStatus(paymentRequest.Status),
		ETag:                 etag.GenerateEtag(paymentRequest.UpdatedAt),
	}
}

// PaymentRequests payload
func PaymentRequests(paymentRequests *models.PaymentRequests) *primemessages.PaymentRequests {
	payload := make(primemessages.PaymentRequests, len(*paymentRequests))

	for i, p := range *paymentRequests {
		payload[i] = PaymentRequest(&p)
	}
	return &payload
}

// MTOShipment payload
func MTOShipment(mtoShipment *models.MTOShipment) *primemessages.MTOShipment {
	payload := &primemessages.MTOShipment{
		ID:                       strfmt.UUID(mtoShipment.ID.String()),
		MoveTaskOrderID:          strfmt.UUID(mtoShipment.MoveTaskOrderID.String()),
		ShipmentType:             primemessages.MTOShipmentType(mtoShipment.ShipmentType),
		CustomerRemarks:          *mtoShipment.CustomerRemarks,
		RequestedPickupDate:      strfmt.Date(*mtoShipment.RequestedPickupDate),
		ScheduledPickupDate:      strfmt.Date(*mtoShipment.ScheduledPickupDate),
		PickupAddress:            Address(&mtoShipment.PickupAddress),
		Status:                   string(mtoShipment.Status),
		DestinationAddress:       Address(&mtoShipment.DestinationAddress),
		SecondaryPickupAddress:   Address(mtoShipment.SecondaryPickupAddress),
		SecondaryDeliveryAddress: Address(mtoShipment.SecondaryDeliveryAddress),
		CreatedAt:                strfmt.DateTime(mtoShipment.CreatedAt),
		UpdatedAt:                strfmt.DateTime(mtoShipment.UpdatedAt),
		ETag:                     etag.GenerateEtag(mtoShipment.UpdatedAt),
	}

	if mtoShipment.ApprovedDate != nil && !mtoShipment.ApprovedDate.IsZero() {
		approvedDate := strfmt.Date(*mtoShipment.ApprovedDate)
		payload.ApprovedDate = &approvedDate
	}

	if mtoShipment.ActualPickupDate != nil && !mtoShipment.ActualPickupDate.IsZero() {
		payload.ActualPickupDate = strfmt.Date(*mtoShipment.ActualPickupDate)
	}

	if mtoShipment.FirstAvailableDeliveryDate != nil && !mtoShipment.FirstAvailableDeliveryDate.IsZero() {
		payload.FirstAvailableDeliveryDate = strfmt.Date(*mtoShipment.FirstAvailableDeliveryDate)
	}

	if mtoShipment.PrimeEstimatedWeight != nil {
		payload.PrimeEstimatedWeight = int64(*mtoShipment.PrimeEstimatedWeight)
		payload.PrimeEstimatedWeightRecordedDate = strfmt.Date(*mtoShipment.PrimeEstimatedWeightRecordedDate)
	}

	return payload
}

// MTOShipments payload
func MTOShipments(mtoShipments *models.MTOShipments) *primemessages.MTOShipments {
	payload := make(primemessages.MTOShipments, len(*mtoShipments))

	for i, m := range *mtoShipments {
		payload[i] = MTOShipment(&m)
	}
	return &payload
}

// MTOServiceItem payload
func MTOServiceItem(mtoServiceItem *models.MTOServiceItem) primemessages.MTOServiceItem {
	var payload primemessages.MTOServiceItem

	// here we determine which payload model to use based on the re service code
	switch mtoServiceItem.ReService.Code {
	case models.ReServiceCodeDOFSIT:
		payload = &primemessages.MTOServiceItemDOFSIT{
			ReServiceCode:    primemessages.ReServiceCode(mtoServiceItem.ReService.Code),
			PickupPostalCode: mtoServiceItem.PickupPostalCode,
			Reason:           mtoServiceItem.Reason,
		}
	default:
		// otherwise, basic service item
		payload = &primemessages.MTOServiceItemBasic{
			ReServiceCode: primemessages.ReServiceCode(mtoServiceItem.ReService.Code),
		}
	}

	// set all relevant fields that apply to all service items
	payload.SetID(strfmt.UUID(mtoServiceItem.ID.String()))
	payload.SetMoveTaskOrderID(strfmt.UUID(mtoServiceItem.MoveTaskOrderID.String()))
	payload.SetReServiceID(strfmt.UUID(mtoServiceItem.ReServiceID.String()))
	payload.SetReServiceName(mtoServiceItem.ReService.Name)
	payload.SetETag(etag.GenerateEtag(mtoServiceItem.UpdatedAt))

	return payload
}

// MTOServiceItems payload
func MTOServiceItems(mtoServiceItems *models.MTOServiceItems) *[]primemessages.MTOServiceItem {
	var payload []primemessages.MTOServiceItem

	for _, p := range *mtoServiceItems {
		payload = append(payload, MTOServiceItem(&p))
	}
	return &payload
}

// ValidationError describes validation errors from the model or properties
func ValidationError(title string, detail string, instance uuid.UUID, validationErrors *validate.Errors) *primemessages.ValidationError {
	return &primemessages.ValidationError{
		InvalidFields: handlers.NewValidationErrorsResponse(validationErrors).Errors,
		ClientError:   *clientError(title, detail, instance),
	}
}

func clientError(title string, detail string, instance uuid.UUID) *primemessages.ClientError {
	return &primemessages.ClientError{
		Title:    handlers.FmtString(title),
		Detail:   handlers.FmtString(detail),
		Instance: handlers.FmtUUID(instance),
	}
}<|MERGE_RESOLUTION|>--- conflicted
+++ resolved
@@ -65,12 +65,8 @@
 		UserID:             strfmt.UUID(customer.UserID.String()),
 		CurrentAddress:     Address(&customer.CurrentAddress),
 		DestinationAddress: Address(&customer.DestinationAddress),
-<<<<<<< HEAD
-		Branch:             customer.Agency,
 		ETag:               etag.GenerateEtag(customer.UpdatedAt),
-=======
 		Branch:             swag.StringValue(customer.Agency),
->>>>>>> 5d5f0cdb
 	}
 
 	if customer.PhoneNumber != nil {
