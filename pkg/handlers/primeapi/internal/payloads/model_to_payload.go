package payloads

import (
	"github.com/go-openapi/strfmt"

	"github.com/transcom/mymove/pkg/gen/primemessages"
	"github.com/transcom/mymove/pkg/models"
)

// MoveTaskOrder payload
func MoveTaskOrder(moveTaskOrder *models.MoveTaskOrder) *primemessages.MoveTaskOrder {
	if moveTaskOrder == nil {
		return nil
	}
	paymentRequests := PaymentRequests(&moveTaskOrder.PaymentRequests)
	mtoServiceItems := MTOServiceItems(&moveTaskOrder.MTOServiceItems)
	mtoShipments := MTOShipments(&moveTaskOrder.MTOShipments)
	payload := &primemessages.MoveTaskOrder{
		ID:                 strfmt.UUID(moveTaskOrder.ID.String()),
		CreatedAt:          strfmt.Date(moveTaskOrder.CreatedAt),
		IsAvailableToPrime: &moveTaskOrder.IsAvailableToPrime,
		IsCanceled:         &moveTaskOrder.IsCanceled,
		MoveOrderID:        strfmt.UUID(moveTaskOrder.MoveOrderID.String()),
		ReferenceID:        moveTaskOrder.ReferenceID,
		PaymentRequests:    paymentRequests,
		MtoServiceItems:    mtoServiceItems,
		MtoShipments:       *mtoShipments,
		UpdatedAt:          strfmt.Date(moveTaskOrder.UpdatedAt),
	}
	return payload
}

// MoveTaskOrders payload
func MoveTaskOrders(moveTaskOrders *models.MoveTaskOrders) []*primemessages.MoveTaskOrder {
	payload := make(primemessages.MoveTaskOrders, len(*moveTaskOrders))

	for i, m := range *moveTaskOrders {
		payload[i] = MoveTaskOrder(&m)
	}
	return payload
}

// Customer payload
func Customer(customer *models.Customer) *primemessages.Customer {
	if customer == nil {
		return nil
	}
	payload := primemessages.Customer{
		DodID:  customer.DODID,
		ID:     strfmt.UUID(customer.ID.String()),
		UserID: strfmt.UUID(customer.UserID.String()),
	}
	return &payload
}

// MoveOrder payload
func MoveOrder(moveOrders *models.MoveOrder) *primemessages.MoveOrder {
	if moveOrders == nil {
		return nil
	}
	destinationDutyStation := DutyStation(moveOrders.DestinationDutyStation)
	originDutyStation := DutyStation(moveOrders.OriginDutyStation)
	if moveOrders.Grade != nil {
		moveOrders.Entitlement.SetWeightAllotment(*moveOrders.Grade)
	}
	entitlements := Entitlement(moveOrders.Entitlement)
	payload := primemessages.MoveOrder{
		CustomerID:             strfmt.UUID(moveOrders.CustomerID.String()),
		DestinationDutyStation: destinationDutyStation,
		Entitlement:            entitlements,
		ID:                     strfmt.UUID(moveOrders.ID.String()),
		OriginDutyStation:      originDutyStation,
<<<<<<< HEAD
		OrderNumber:            moveOrder.OrderNumber,
		LinesOfAccounting:      moveOrder.LinesOfAccounting,
		Rank:                   moveOrder.Grade,
		ConfirmationNumber:     *moveOrder.ConfirmationNumber,
		ReportByDate:           reportByDate,
=======
>>>>>>> d633bced
	}
	return &payload
}

// Entitlement payload
func Entitlement(entitlement *models.Entitlement) *primemessages.Entitlements {
	if entitlement == nil {
		return nil
	}
	var proGearWeight, proGearWeightSpouse, totalWeight int64
	if entitlement.WeightAllotment() != nil {
		proGearWeight = int64(entitlement.WeightAllotment().ProGearWeight)
		proGearWeightSpouse = int64(entitlement.WeightAllotment().ProGearWeightSpouse)
		totalWeight = int64(entitlement.WeightAllotment().TotalWeightSelf)
	}
	var authorizedWeight *int64
	if entitlement.AuthorizedWeight() != nil {
		aw := int64(*entitlement.AuthorizedWeight())
		authorizedWeight = &aw
	}
	var sit int64
	if entitlement.StorageInTransit != nil {
		sit = int64(*entitlement.StorageInTransit)
	}
	var totalDependents int64
	if entitlement.TotalDependents != nil {
		totalDependents = int64(*entitlement.TotalDependents)
	}
	return &primemessages.Entitlements{
		ID:                    strfmt.UUID(entitlement.ID.String()),
		AuthorizedWeight:      authorizedWeight,
		DependentsAuthorized:  entitlement.DependentsAuthorized,
		NonTemporaryStorage:   entitlement.NonTemporaryStorage,
		PrivatelyOwnedVehicle: entitlement.PrivatelyOwnedVehicle,
		ProGearWeight:         proGearWeight,
		ProGearWeightSpouse:   proGearWeightSpouse,
		StorageInTransit:      sit,
		TotalDependents:       totalDependents,
		TotalWeight:           totalWeight,
	}
}

// DutyStation payload
func DutyStation(dutyStation *models.DutyStation) *primemessages.DutyStation {
	if dutyStation == nil {
		return nil
	}
	address := Address(&dutyStation.Address)
	payload := primemessages.DutyStation{
		Address:   address,
		AddressID: address.ID,
		ID:        strfmt.UUID(dutyStation.ID.String()),
		Name:      dutyStation.Name,
	}
	return &payload
}

// Address payload
func Address(address *models.Address) *primemessages.Address {
	if address == nil {
		return nil
	}
	return &primemessages.Address{
		ID:             strfmt.UUID(address.ID.String()),
		StreetAddress1: &address.StreetAddress1,
		StreetAddress2: address.StreetAddress2,
		StreetAddress3: address.StreetAddress3,
		City:           &address.City,
		State:          &address.State,
		PostalCode:     &address.PostalCode,
		Country:        address.Country,
	}
}

// PaymentRequest payload
func PaymentRequest(paymentRequest *models.PaymentRequest) *primemessages.PaymentRequest {
	return &primemessages.PaymentRequest{
		ID:              strfmt.UUID(paymentRequest.ID.String()),
		Status:          primemessages.PaymentRequestStatus(paymentRequest.Status),
		IsFinal:         &paymentRequest.IsFinal,
		MoveTaskOrderID: strfmt.UUID(paymentRequest.MoveTaskOrderID.String()),
		RejectionReason: paymentRequest.RejectionReason,
	}
}

// PaymentRequests payload
func PaymentRequests(paymentRequests *[]models.PaymentRequest) []*primemessages.PaymentRequest {
	payload := make(primemessages.PaymentRequests, len(*paymentRequests))

	for i, p := range *paymentRequests {
		payload[i] = PaymentRequest(&p)
	}
	return payload
}

// MTOShipment payload
func MTOShipment(mtoShipment *models.MTOShipment) *primemessages.MTOShipment {
	payload := &primemessages.MTOShipment{
		ID:                       strfmt.UUID(mtoShipment.ID.String()),
		MoveTaskOrderID:          strfmt.UUID(mtoShipment.MoveTaskOrderID.String()),
		ShipmentType:             primemessages.MTOShipmentType(mtoShipment.ShipmentType),
		CustomerRemarks:          *mtoShipment.CustomerRemarks,
		RequestedPickupDate:      strfmt.Date(*mtoShipment.RequestedPickupDate),
		ScheduledPickupDate:      strfmt.Date(*mtoShipment.ScheduledPickupDate),
		PickupAddress:            Address(&mtoShipment.PickupAddress),
		Status:                   string(mtoShipment.Status),
		DestinationAddress:       Address(&mtoShipment.DestinationAddress),
		SecondaryPickupAddress:   Address(mtoShipment.SecondaryPickupAddress),
		SecondaryDeliveryAddress: Address(mtoShipment.SecondaryDeliveryAddress),
		CreatedAt:                strfmt.DateTime(mtoShipment.CreatedAt),
		UpdatedAt:                strfmt.DateTime(mtoShipment.UpdatedAt),
	}

	if mtoShipment.ApprovedDate != nil && !mtoShipment.ApprovedDate.IsZero() {
		approvedDate := strfmt.Date(*mtoShipment.ApprovedDate)
		payload.ApprovedDate = &approvedDate
	}

	if mtoShipment.ActualPickupDate != nil && !mtoShipment.ActualPickupDate.IsZero() {
		payload.ActualPickupDate = strfmt.Date(*mtoShipment.ActualPickupDate)
	}

	if mtoShipment.FirstAvailableDeliveryDate != nil && !mtoShipment.FirstAvailableDeliveryDate.IsZero() {
		payload.FirstAvailableDeliveryDate = strfmt.Date(*mtoShipment.FirstAvailableDeliveryDate)
	}

	if mtoShipment.PrimeEstimatedWeight != nil {
		payload.PrimeEstimatedWeight = int64(*mtoShipment.PrimeEstimatedWeight)
		payload.PrimeEstimatedWeightRecordedDate = strfmt.Date(*mtoShipment.PrimeEstimatedWeightRecordedDate)
	}

	return payload
}

// MTOShipments payload
func MTOShipments(mtoShipments *models.MTOShipments) *primemessages.MTOShipments {
	payload := make(primemessages.MTOShipments, len(*mtoShipments))

	for i, m := range *mtoShipments {
		payload[i] = MTOShipment(&m)
	}
	return &payload
}

// MTOServiceItem payload
func MTOServiceItem(mtoServiceItem *models.MTOServiceItem) *primemessages.MTOServiceItem {
	return &primemessages.MTOServiceItem{
		ID:              strfmt.UUID(mtoServiceItem.ID.String()),
		MoveTaskOrderID: strfmt.UUID(mtoServiceItem.MoveTaskOrderID.String()),
		ReServiceID:     strfmt.UUID(mtoServiceItem.ReServiceID.String()),
		ReServiceCode:   mtoServiceItem.ReService.Code,
		ReServiceName:   mtoServiceItem.ReService.Name,
	}
}

// MTOServiceItems payload
func MTOServiceItems(mtoServiceItems *[]models.MTOServiceItem) []*primemessages.MTOServiceItem {
	payload := make(primemessages.MTOServiceItems, len(*mtoServiceItems))

	for i, p := range *mtoServiceItems {
		payload[i] = MTOServiceItem(&p)
	}
	return payload
}<|MERGE_RESOLUTION|>--- conflicted
+++ resolved
@@ -70,14 +70,11 @@
 		Entitlement:            entitlements,
 		ID:                     strfmt.UUID(moveOrders.ID.String()),
 		OriginDutyStation:      originDutyStation,
-<<<<<<< HEAD
-		OrderNumber:            moveOrder.OrderNumber,
-		LinesOfAccounting:      moveOrder.LinesOfAccounting,
-		Rank:                   moveOrder.Grade,
-		ConfirmationNumber:     *moveOrder.ConfirmationNumber,
-		ReportByDate:           reportByDate,
-=======
->>>>>>> d633bced
+		//OrderNumber:            moveOrder.OrderNumber,
+		//LinesOfAccounting:      moveOrder.LinesOfAccounting,
+		//Rank:                   moveOrder.Grade,
+		//ConfirmationNumber:     *moveOrder.ConfirmationNumber,
+		//ReportByDate:           reportByDate,
 	}
 	return &payload
 }
