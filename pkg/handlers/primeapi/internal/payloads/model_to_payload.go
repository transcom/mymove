--- conflicted
+++ resolved
@@ -29,9 +29,6 @@
 		MoveOrder:          MoveOrder(&moveTaskOrder.MoveOrder),
 		ReferenceID:        moveTaskOrder.ReferenceID,
 		PaymentRequests:    *paymentRequests,
-<<<<<<< HEAD
-		MtoServiceItems:    *mtoServiceItems,
-		PpmType:            *moveTaskOrder.PPMType,
 		MtoShipments:       *mtoShipments,
 		UpdatedAt:          strfmt.Date(moveTaskOrder.UpdatedAt),
 	}
@@ -39,15 +36,13 @@
 	if moveTaskOrder.PPMEstimatedWeight != nil {
 		payload.PpmEstimatedWeight = int64(*moveTaskOrder.PPMEstimatedWeight)
 	}
-=======
-		PpmEstimatedWeight: int64(moveTaskOrder.PPMEstimatedWeight),
-		PpmType:            moveTaskOrder.PPMType,
-		MtoShipments:       *mtoShipments,
-		UpdatedAt:          strfmt.Date(moveTaskOrder.UpdatedAt),
-	}
+
+	if moveTaskOrder.PPMType != nil {
+		payload.PpmType = *moveTaskOrder.PPMType
+	}
+
 	// mto service item references a polymorphic type which auto-generates an interface and getters and setters
 	payload.SetMtoServiceItems(*mtoServiceItems)
->>>>>>> c42adf61
 
 	return payload
 }
@@ -69,14 +64,7 @@
 			MoveOrderID:        strfmt.UUID(moveTaskOrder.MoveOrderID.String()),
 			ReferenceID:        moveTaskOrder.ReferenceID,
 			PaymentRequests:    *paymentRequests,
-<<<<<<< HEAD
-			PpmEstimatedWeight: int64(*moveTaskOrder.PPMEstimatedWeight),
 			PpmType:            *moveTaskOrder.PPMType,
-			MtoServiceItems:    *mtoServiceItems,
-=======
-			PpmEstimatedWeight: moveTaskOrder.PPMEstimatedWeight.Int64(),
-			PpmType:            moveTaskOrder.PPMType,
->>>>>>> c42adf61
 			MtoShipments:       *mtoShipments,
 			UpdatedAt:          strfmt.Date(moveTaskOrder.UpdatedAt),
 		},
@@ -87,6 +75,10 @@
 
 	if moveTaskOrder.PPMEstimatedWeight != nil {
 		payload.MoveTaskOrder.PpmEstimatedWeight = int64(*moveTaskOrder.PPMEstimatedWeight)
+	}
+
+	if moveTaskOrder.PPMType != nil {
+		payload.MoveTaskOrder.PpmType = *moveTaskOrder.PPMType
 	}
 
 	return payload
