package payloads

import (
	"fmt"

	"github.com/go-openapi/strfmt"

	"github.com/transcom/mymove/pkg/gen/primemessages"
	"github.com/transcom/mymove/pkg/models"
)

// MoveTaskOrder payload
func MoveTaskOrder(moveTaskOrder *models.MoveTaskOrder) *primemessages.MoveTaskOrder {
	if moveTaskOrder == nil {
		return nil
	}
	paymentRequests := PaymentRequests(&moveTaskOrder.PaymentRequests)
	mtoServiceItems := MTOServiceItems(&moveTaskOrder.MTOServiceItems)
	mtoShipments := MTOShipments(&moveTaskOrder.MTOShipments)
	payload := &primemessages.MoveTaskOrder{
		ID:                 strfmt.UUID(moveTaskOrder.ID.String()),
		CreatedAt:          strfmt.Date(moveTaskOrder.CreatedAt),
		MoveOrder:          MoveOrder(&moveTaskOrder.MoveOrder),
		IsAvailableToPrime: &moveTaskOrder.IsAvailableToPrime,
		IsCanceled:         &moveTaskOrder.IsCanceled,
		MoveOrderID:        strfmt.UUID(moveTaskOrder.MoveOrderID.String()),
		ReferenceID:        moveTaskOrder.ReferenceID,
		PaymentRequests:    *paymentRequests,
		MtoServiceItems:    *mtoServiceItems,
		MtoShipments:       *mtoShipments,
		UpdatedAt:          strfmt.Date(moveTaskOrder.UpdatedAt),
	}
	return payload
}

// MoveTaskOrders payload
func MoveTaskOrders(moveTaskOrders *models.MoveTaskOrders) []*primemessages.MoveTaskOrder {
	payload := make(primemessages.MoveTaskOrders, len(*moveTaskOrders))

	for i, m := range *moveTaskOrders {
		payload[i] = MoveTaskOrder(&m)
	}
	return payload
}

// Customer payload
func Customer(customer *models.Customer) *primemessages.Customer {
	if customer == nil {
		return nil
	}
	payload := primemessages.Customer{
		FirstName:          customer.FirstName,
		LastName:           customer.LastName,
		DodID:              customer.DODID,
		ID:                 strfmt.UUID(customer.ID.String()),
		UserID:             strfmt.UUID(customer.UserID.String()),
		CurrentAddress:     Address(&customer.CurrentAddress),
		DestinationAddress: Address(&customer.DestinationAddress),
		Branch:             customer.Agency,
	}

	if customer.PhoneNumber != nil {
		payload.Phone = *customer.PhoneNumber
	}

	if customer.Email != nil {
		payload.Email = *customer.Email
	}

	return &payload
}

<<<<<<< HEAD
func MoveOrder(moveOrder *models.MoveOrder) *primemessages.MoveOrder {
	if moveOrder == nil {
=======
// MoveOrder payload
func MoveOrder(moveOrders *models.MoveOrder) *primemessages.MoveOrder {
	if moveOrders == nil {
>>>>>>> 9aeff519
		return nil
	}
	destinationDutyStation := DutyStation(moveOrder.DestinationDutyStation)
	originDutyStation := DutyStation(moveOrder.OriginDutyStation)
	if moveOrder.Grade != nil {
		moveOrder.Entitlement.SetWeightAllotment(*moveOrder.Grade)
	}
	reportByDate := strfmt.Date(*moveOrder.ReportByDate)
	entitlements := Entitlement(moveOrder.Entitlement)

	payload := primemessages.MoveOrder{
		CustomerID:             strfmt.UUID(moveOrder.CustomerID.String()),
		Customer:               Customer(moveOrder.Customer),
		DestinationDutyStation: destinationDutyStation,
		Entitlement:            entitlements,
		ID:                     strfmt.UUID(moveOrder.ID.String()),
		OriginDutyStation:      originDutyStation,
		OrderNumber:            moveOrder.OrderNumber,
		LinesOfAccounting:      &moveOrder.LinesOfAccounting,
		Rank:                   moveOrder.Grade,
		ConfirmationNumber:     *moveOrder.ConfirmationNumber,
		ReportByDate:           reportByDate,
	}

	return &payload
}

// Entitlement payload
func Entitlement(entitlement *models.Entitlement) *primemessages.Entitlements {
	if entitlement == nil {
		return nil
	}
	var proGearWeight, proGearWeightSpouse, totalWeight int64
	if entitlement.WeightAllotment() != nil {
		proGearWeight = int64(entitlement.WeightAllotment().ProGearWeight)
		proGearWeightSpouse = int64(entitlement.WeightAllotment().ProGearWeightSpouse)
		totalWeight = int64(entitlement.WeightAllotment().TotalWeightSelf)
	}
	var authorizedWeight *int64
	if entitlement.AuthorizedWeight() != nil {
		aw := int64(*entitlement.AuthorizedWeight())
		authorizedWeight = &aw
	}
	var sit int64
	if entitlement.StorageInTransit != nil {
		sit = int64(*entitlement.StorageInTransit)
	}
	var totalDependents int64
	if entitlement.TotalDependents != nil {
		totalDependents = int64(*entitlement.TotalDependents)
	}
	return &primemessages.Entitlements{
		ID:                    strfmt.UUID(entitlement.ID.String()),
		AuthorizedWeight:      authorizedWeight,
		DependentsAuthorized:  entitlement.DependentsAuthorized,
		NonTemporaryStorage:   entitlement.NonTemporaryStorage,
		PrivatelyOwnedVehicle: entitlement.PrivatelyOwnedVehicle,
		ProGearWeight:         proGearWeight,
		ProGearWeightSpouse:   proGearWeightSpouse,
		StorageInTransit:      sit,
		TotalDependents:       totalDependents,
		TotalWeight:           totalWeight,
	}
}

// DutyStation payload
func DutyStation(dutyStation *models.DutyStation) *primemessages.DutyStation {
	if dutyStation == nil {
		return nil
	}
	address := Address(&dutyStation.Address)
	payload := primemessages.DutyStation{
		Address:   address,
		AddressID: address.ID,
		ID:        strfmt.UUID(dutyStation.ID.String()),
		Name:      dutyStation.Name,
	}
	return &payload
}

// Address payload
func Address(address *models.Address) *primemessages.Address {
	if address == nil {
		return nil
	}
	return &primemessages.Address{
		ID:             strfmt.UUID(address.ID.String()),
		StreetAddress1: &address.StreetAddress1,
		StreetAddress2: address.StreetAddress2,
		StreetAddress3: address.StreetAddress3,
		City:           &address.City,
		State:          &address.State,
		PostalCode:     &address.PostalCode,
		Country:        address.Country,
	}
}

// PaymentRequest payload
func PaymentRequest(paymentRequest *models.PaymentRequest) *primemessages.PaymentRequest {
	return &primemessages.PaymentRequest{
		ID:              strfmt.UUID(paymentRequest.ID.String()),
		Status:          primemessages.PaymentRequestStatus(paymentRequest.Status),
		IsFinal:         &paymentRequest.IsFinal,
		MoveTaskOrderID: strfmt.UUID(paymentRequest.MoveTaskOrderID.String()),
		RejectionReason: paymentRequest.RejectionReason,
	}
}

<<<<<<< HEAD
func PaymentRequests(paymentRequests *models.PaymentRequests) *primemessages.PaymentRequests {
=======
// PaymentRequests payload
func PaymentRequests(paymentRequests *[]models.PaymentRequest) []*primemessages.PaymentRequest {
>>>>>>> 9aeff519
	payload := make(primemessages.PaymentRequests, len(*paymentRequests))

	for i, p := range *paymentRequests {
		payload[i] = PaymentRequest(&p)
	}
	return &payload
}

// MTOShipment payload
func MTOShipment(mtoShipment *models.MTOShipment) *primemessages.MTOShipment {
	payload := &primemessages.MTOShipment{
		ID:                       strfmt.UUID(mtoShipment.ID.String()),
		MoveTaskOrderID:          strfmt.UUID(mtoShipment.MoveTaskOrderID.String()),
		ShipmentType:             primemessages.MTOShipmentType(mtoShipment.ShipmentType),
		CustomerRemarks:          *mtoShipment.CustomerRemarks,
		RequestedPickupDate:      strfmt.Date(*mtoShipment.RequestedPickupDate),
		ScheduledPickupDate:      strfmt.Date(*mtoShipment.ScheduledPickupDate),
		PickupAddress:            Address(&mtoShipment.PickupAddress),
		Status:                   string(mtoShipment.Status),
		DestinationAddress:       Address(&mtoShipment.DestinationAddress),
		SecondaryPickupAddress:   Address(mtoShipment.SecondaryPickupAddress),
		SecondaryDeliveryAddress: Address(mtoShipment.SecondaryDeliveryAddress),
		CreatedAt:                strfmt.DateTime(mtoShipment.CreatedAt),
		UpdatedAt:                strfmt.DateTime(mtoShipment.UpdatedAt),
	}

	if mtoShipment.ApprovedDate != nil && !mtoShipment.ApprovedDate.IsZero() {
<<<<<<< HEAD
		fmt.Println(mtoShipment.ApprovedDate)
=======
>>>>>>> 9aeff519
		approvedDate := strfmt.Date(*mtoShipment.ApprovedDate)
		payload.ApprovedDate = &approvedDate
	}

	if mtoShipment.FirstAvailableDeliveryDate != nil && !mtoShipment.FirstAvailableDeliveryDate.IsZero() {
		payload.FirstAvailableDeliveryDate = strfmt.Date(*mtoShipment.FirstAvailableDeliveryDate)
	}

	if mtoShipment.PrimeEstimatedWeight != nil {
		payload.PrimeEstimatedWeight = int64(*mtoShipment.PrimeEstimatedWeight)
		payload.PrimeEstimatedWeightRecordedDate = strfmt.Date(*mtoShipment.PrimeEstimatedWeightRecordedDate)
	}

	return payload
}

// MTOShipments payload
func MTOShipments(mtoShipments *models.MTOShipments) *primemessages.MTOShipments {
	payload := make(primemessages.MTOShipments, len(*mtoShipments))

	for i, m := range *mtoShipments {
		payload[i] = MTOShipment(&m)
	}
	return &payload
}

// MTOServiceItem payload
func MTOServiceItem(mtoServiceItem *models.MTOServiceItem) *primemessages.MTOServiceItem {
	return &primemessages.MTOServiceItem{
		ID:              strfmt.UUID(mtoServiceItem.ID.String()),
		MoveTaskOrderID: strfmt.UUID(mtoServiceItem.MoveTaskOrderID.String()),
		ReServiceID:     strfmt.UUID(mtoServiceItem.ReServiceID.String()),
		ReServiceCode:   mtoServiceItem.ReService.Code,
		ReServiceName:   mtoServiceItem.ReService.Name,
	}
}

<<<<<<< HEAD
func MTOServiceItems(mtoServiceItems *models.MTOServiceItems) *primemessages.MTOServiceItems {
=======
// MTOServiceItems payload
func MTOServiceItems(mtoServiceItems *[]models.MTOServiceItem) []*primemessages.MTOServiceItem {
>>>>>>> 9aeff519
	payload := make(primemessages.MTOServiceItems, len(*mtoServiceItems))

	for i, p := range *mtoServiceItems {
		payload[i] = MTOServiceItem(&p)
	}
	return &payload
}<|MERGE_RESOLUTION|>--- conflicted
+++ resolved
@@ -1,8 +1,6 @@
 package payloads
 
 import (
-	"fmt"
-
 	"github.com/go-openapi/strfmt"
 
 	"github.com/transcom/mymove/pkg/gen/primemessages"
@@ -70,14 +68,9 @@
 	return &payload
 }
 
-<<<<<<< HEAD
+// MoveOrder payload
 func MoveOrder(moveOrder *models.MoveOrder) *primemessages.MoveOrder {
 	if moveOrder == nil {
-=======
-// MoveOrder payload
-func MoveOrder(moveOrders *models.MoveOrder) *primemessages.MoveOrder {
-	if moveOrders == nil {
->>>>>>> 9aeff519
 		return nil
 	}
 	destinationDutyStation := DutyStation(moveOrder.DestinationDutyStation)
@@ -186,12 +179,8 @@
 	}
 }
 
-<<<<<<< HEAD
+// PaymentRequests payload
 func PaymentRequests(paymentRequests *models.PaymentRequests) *primemessages.PaymentRequests {
-=======
-// PaymentRequests payload
-func PaymentRequests(paymentRequests *[]models.PaymentRequest) []*primemessages.PaymentRequest {
->>>>>>> 9aeff519
 	payload := make(primemessages.PaymentRequests, len(*paymentRequests))
 
 	for i, p := range *paymentRequests {
@@ -219,10 +208,6 @@
 	}
 
 	if mtoShipment.ApprovedDate != nil && !mtoShipment.ApprovedDate.IsZero() {
-<<<<<<< HEAD
-		fmt.Println(mtoShipment.ApprovedDate)
-=======
->>>>>>> 9aeff519
 		approvedDate := strfmt.Date(*mtoShipment.ApprovedDate)
 		payload.ApprovedDate = &approvedDate
 	}
@@ -260,12 +245,8 @@
 	}
 }
 
-<<<<<<< HEAD
+// MTOServiceItems payload
 func MTOServiceItems(mtoServiceItems *models.MTOServiceItems) *primemessages.MTOServiceItems {
-=======
-// MTOServiceItems payload
-func MTOServiceItems(mtoServiceItems *[]models.MTOServiceItem) []*primemessages.MTOServiceItem {
->>>>>>> 9aeff519
 	payload := make(primemessages.MTOServiceItems, len(*mtoServiceItems))
 
 	for i, p := range *mtoServiceItems {
