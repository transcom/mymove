--- conflicted
+++ resolved
@@ -1870,11 +1870,7 @@
 			}),
 		).Return(moves, 1, nil)
 
-<<<<<<< HEAD
 		// mock to return nil Error
-=======
-		// mock to return nil Errro
->>>>>>> b67e5419
 		mockPrimeDownloadMoveUploadPDFGenerator.On("GenerateDownloadMoveUserUploadPDF",
 			mock.AnythingOfType("*appcontext.appContext"),
 			mock.AnythingOfType("services.MoveOrderUploadType"),
@@ -1922,11 +1918,7 @@
 			}),
 		).Return(moves, 1, nil)
 
-<<<<<<< HEAD
 		// mock to return nil Error
-=======
-		// mock to return nil Errro
->>>>>>> b67e5419
 		mockPrimeDownloadMoveUploadPDFGenerator.On("GenerateDownloadMoveUserUploadPDF",
 			mock.AnythingOfType("*appcontext.appContext"),
 			mock.AnythingOfType("services.MoveOrderUploadType"),
