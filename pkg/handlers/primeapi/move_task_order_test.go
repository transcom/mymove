--- conflicted
+++ resolved
@@ -1875,14 +1875,9 @@
 		// mock to return nil Error
 		mockPrimeDownloadMoveUploadPDFGenerator.On("GenerateDownloadMoveUserUploadPDF",
 			mock.AnythingOfType("*appcontext.appContext"),
-<<<<<<< HEAD
-			services.MoveOrderUploadAll,
-			mock.AnythingOfType("models.Move")).Return(nil, nil)
-=======
 			mock.AnythingOfType("services.MoveOrderUploadType"),
 			mock.AnythingOfType("models.Move"),
 			mock.AnythingOfType("bool")).Return(nil, nil)
->>>>>>> df899240
 
 		// make the request
 		requestUser := factory.BuildUser(nil, nil, nil)
