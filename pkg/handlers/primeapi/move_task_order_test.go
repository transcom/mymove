--- conflicted
+++ resolved
@@ -2007,47 +2007,6 @@
 		suite.Assertions.IsType(&movetaskorderops.DownloadMoveOrderNotFound{}, downloadMoveOrderResponse)
 	})
 
-<<<<<<< HEAD
-	suite.Run("DownloadMoveOrder: move did not request counseling  - 422", func() {
-		mockMoveSearcher := mocks.MoveSearcher{}
-		mockOrderFetcher := mocks.OrderFetcher{}
-
-		move := factory.BuildMove(suite.DB(), nil, nil)
-		move.Status = models.MoveStatusCANCELED
-
-		moves := models.Moves{move}
-
-		handlerConfig := suite.HandlerConfig()
-		handler := DownloadMoveOrderHandler{
-			HandlerConfig: handlerConfig,
-			MoveSearcher:  &mockMoveSearcher,
-			OrderFetcher:  &mockOrderFetcher,
-		}
-
-		mockMoveSearcher.On("SearchMoves",
-			mock.AnythingOfType("*appcontext.appContext"),
-			mock.MatchedBy(func(params *services.SearchMovesParams) bool {
-				return true
-			}),
-		).Return(moves, 1, nil)
-
-		// make the request
-		requestUser := factory.BuildUser(nil, nil, nil)
-		locator := "test"
-		request := httptest.NewRequest("GET", fmt.Sprintf(uri, locator), nil)
-		request = suite.AuthenticateUserRequest(request, requestUser)
-		params := movetaskorderops.DownloadMoveOrderParams{
-			HTTPRequest: request,
-			Locator:     locator,
-			Type:        &paramTypeAll,
-		}
-		response := handler.Handle(params)
-		downloadMoveOrderResponse := response.(*movetaskorderops.DownloadMoveOrderUnprocessableEntity)
-		suite.Assertions.IsType(&movetaskorderops.DownloadMoveOrderUnprocessableEntity{}, downloadMoveOrderResponse)
-	})
-
-=======
->>>>>>> 826a5e2d
 	suite.Run("DownloadMoveOrder: move requires counseling but origin duty location does have GOV counseling,  Prime counseling is not needed - 422", func() {
 		mockMoveSearcher := mocks.MoveSearcher{}
 		mockOrderFetcher := mocks.OrderFetcher{}
