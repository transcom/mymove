--- conflicted
+++ resolved
@@ -1875,11 +1875,7 @@
 		// mock to return nil Errro
 		mockPrimeDownloadMoveUploadPDFGenerator.On("GenerateDownloadMoveUserUploadPDF",
 			mock.AnythingOfType("*appcontext.appContext"),
-<<<<<<< HEAD
-			mock.AnythingOfType("services.MoveOrderUploadType"),
-=======
 			services.MoveOrderUploadAll,
->>>>>>> 8e737f91
 			mock.AnythingOfType("models.Move")).Return(nil, nil)
 
 		// make the request
@@ -1896,11 +1892,6 @@
 		downloadMoveOrderResponse := response.(*movetaskorderops.DownloadMoveOrderOK)
 
 		suite.Assertions.IsType(&movetaskorderops.DownloadMoveOrderOK{}, downloadMoveOrderResponse)
-<<<<<<< HEAD
-	})
-
-	suite.Run("Successful DownloadMoveOrder - error generating PDF - 500", func() {
-=======
 	})
 
 	suite.Run("Successful DownloadMoveOrder - error generating PDF - 500", func() {
@@ -1953,21 +1944,10 @@
 	})
 
 	suite.Run("BadRequest DownloadMoveOrder - missing/empty locator - verify 400", func() {
->>>>>>> 8e737f91
 		mockMoveSearcher := mocks.MoveSearcher{}
 		mockOrderFetcher := mocks.OrderFetcher{}
 		mockPrimeDownloadMoveUploadPDFGenerator := mocks.PrimeDownloadMoveUploadPDFGenerator{}
 
-<<<<<<< HEAD
-		move := factory.BuildNeedsServiceCounselingMove(suite.DB(), nil, nil)
-
-		// Hardcode to true to indicate duty location does not provide GOV counseling
-		move.Orders.OriginDutyLocation.ProvidesServicesCounseling = false
-
-		moves := models.Moves{move}
-
-=======
->>>>>>> 8e737f91
 		handlerConfig := suite.HandlerConfig()
 		handler := DownloadMoveOrderHandler{
 			HandlerConfig:                       handlerConfig,
@@ -1976,7 +1956,74 @@
 			PrimeDownloadMoveUploadPDFGenerator: &mockPrimeDownloadMoveUploadPDFGenerator,
 		}
 
-<<<<<<< HEAD
+		// make the request
+		requestUser := factory.BuildUser(nil, nil, nil)
+		locator := ""
+		request := httptest.NewRequest("GET", fmt.Sprintf(uri, locator), nil)
+		request = suite.AuthenticateUserRequest(request, requestUser)
+		params := movetaskorderops.DownloadMoveOrderParams{
+			HTTPRequest: request,
+			Locator:     locator,
+			Type:        &paramTypeAll,
+		}
+		response := handler.Handle(params)
+		downloadMoveOrderResponse := response.(*movetaskorderops.DownloadMoveOrderBadRequest)
+		suite.Assertions.IsType(&movetaskorderops.DownloadMoveOrderBadRequest{}, downloadMoveOrderResponse)
+	})
+
+	suite.Run("Not Found locator DownloadMoveOrder - 404", func() {
+		mockMoveSearcher := mocks.MoveSearcher{}
+		mockOrderFetcher := mocks.OrderFetcher{}
+		moves := models.Moves{}
+
+		handlerConfig := suite.HandlerConfig()
+		handler := DownloadMoveOrderHandler{
+			HandlerConfig: handlerConfig,
+			MoveSearcher:  &mockMoveSearcher,
+			OrderFetcher:  &mockOrderFetcher,
+		}
+
+		mockMoveSearcher.On("SearchMoves",
+			mock.AnythingOfType("*appcontext.appContext"),
+			mock.MatchedBy(func(params *services.SearchMovesParams) bool {
+				return true
+			}),
+		).Return(moves, 0, nil)
+
+		// make the request
+		requestUser := factory.BuildUser(nil, nil, nil)
+		locator := "test"
+		request := httptest.NewRequest("GET", fmt.Sprintf(uri, locator), nil)
+		request = suite.AuthenticateUserRequest(request, requestUser)
+		params := movetaskorderops.DownloadMoveOrderParams{
+			HTTPRequest: request,
+			Locator:     locator,
+			Type:        &paramTypeAll,
+		}
+		response := handler.Handle(params)
+		downloadMoveOrderResponse := response.(*movetaskorderops.DownloadMoveOrderNotFound)
+		suite.Assertions.IsType(&movetaskorderops.DownloadMoveOrderNotFound{}, downloadMoveOrderResponse)
+	})
+
+	suite.Run("DownloadMoveOrder: move requires counseling but origin duty location does have GOV counseling,  Prime counseling is not needed - 422", func() {
+		mockMoveSearcher := mocks.MoveSearcher{}
+		mockOrderFetcher := mocks.OrderFetcher{}
+
+		move := factory.BuildMove(suite.DB(), nil, nil)
+		// Hardcode to MoveStatusNeedsServiceCounseling status
+		//move.Status = models.MoveStatusNeedsServiceCounseling
+		// Hardcode to TRUE. TRUE whens GOV counseling available and PRIME counseling NOT needed.
+		move.Orders.OriginDutyLocation.ProvidesServicesCounseling = true
+
+		moves := models.Moves{move}
+
+		handlerConfig := suite.HandlerConfig()
+		handler := DownloadMoveOrderHandler{
+			HandlerConfig: handlerConfig,
+			MoveSearcher:  &mockMoveSearcher,
+			OrderFetcher:  &mockOrderFetcher,
+		}
+
 		mockMoveSearcher.On("SearchMoves",
 			mock.AnythingOfType("*appcontext.appContext"),
 			mock.MatchedBy(func(params *services.SearchMovesParams) bool {
@@ -1984,100 +2031,6 @@
 			}),
 		).Return(moves, 1, nil)
 
-		// mock to return nil Errro
-		mockPrimeDownloadMoveUploadPDFGenerator.On("GenerateDownloadMoveUserUploadPDF",
-			mock.AnythingOfType("*appcontext.appContext"),
-			mock.AnythingOfType("services.MoveOrderUploadType"),
-			mock.AnythingOfType("models.Move")).Return(nil, errors.New("error"))
-
-		// make the request
-		requestUser := factory.BuildUser(nil, nil, nil)
-		locator := "test"
-		request := httptest.NewRequest("GET", fmt.Sprintf("/moves/%s/order/download", locator), nil)
-=======
-		// make the request
-		requestUser := factory.BuildUser(nil, nil, nil)
-		locator := ""
-		request := httptest.NewRequest("GET", fmt.Sprintf(uri, locator), nil)
->>>>>>> 8e737f91
-		request = suite.AuthenticateUserRequest(request, requestUser)
-		params := movetaskorderops.DownloadMoveOrderParams{
-			HTTPRequest: request,
-			Locator:     locator,
-			Type:        &paramTypeAll,
-		}
-		response := handler.Handle(params)
-		downloadMoveOrderResponse := response.(*movetaskorderops.DownloadMoveOrderInternalServerError)
-
-		suite.Assertions.IsType(&movetaskorderops.DownloadMoveOrderInternalServerError{}, downloadMoveOrderResponse)
-	})
-
-	suite.Run("BadRequest DownloadMoveOrder - missing/empty locator - verify 400", func() {
-		mockMoveSearcher := mocks.MoveSearcher{}
-		mockOrderFetcher := mocks.OrderFetcher{}
-		mockPrimeDownloadMoveUploadPDFGenerator := mocks.PrimeDownloadMoveUploadPDFGenerator{}
-
-		handlerConfig := suite.HandlerConfig()
-		handler := DownloadMoveOrderHandler{
-			HandlerConfig:                       handlerConfig,
-			MoveSearcher:                        &mockMoveSearcher,
-			OrderFetcher:                        &mockOrderFetcher,
-			PrimeDownloadMoveUploadPDFGenerator: &mockPrimeDownloadMoveUploadPDFGenerator,
-		}
-
-		// make the request
-		requestUser := factory.BuildUser(nil, nil, nil)
-<<<<<<< HEAD
-		locator := ""
-		request := httptest.NewRequest("GET", fmt.Sprintf("/moves/%s/order/download", locator), nil)
-=======
-		locator := "test"
-		request := httptest.NewRequest("GET", fmt.Sprintf(uri, locator), nil)
->>>>>>> 8e737f91
-		request = suite.AuthenticateUserRequest(request, requestUser)
-		params := movetaskorderops.DownloadMoveOrderParams{
-			HTTPRequest: request,
-			Locator:     locator,
-			Type:        &paramTypeAll,
-		}
-		response := handler.Handle(params)
-		downloadMoveOrderResponse := response.(*movetaskorderops.DownloadMoveOrderBadRequest)
-		suite.Assertions.IsType(&movetaskorderops.DownloadMoveOrderBadRequest{}, downloadMoveOrderResponse)
-	})
-
-<<<<<<< HEAD
-	suite.Run("Not Found locator DownloadMoveOrder - 404", func() {
-		mockMoveSearcher := mocks.MoveSearcher{}
-		mockOrderFetcher := mocks.OrderFetcher{}
-		moves := models.Moves{}
-=======
-	suite.Run("DownloadMoveOrder: move requires counseling but origin duty location does have GOV counseling,  Prime counseling is not needed - 422", func() {
-		mockMoveSearcher := mocks.MoveSearcher{}
-		mockOrderFetcher := mocks.OrderFetcher{}
-
-		move := factory.BuildMove(suite.DB(), nil, nil)
-		// Hardcode to MoveStatusNeedsServiceCounseling status
-		//move.Status = models.MoveStatusNeedsServiceCounseling
-		// Hardcode to TRUE. TRUE whens GOV counseling available and PRIME counseling NOT needed.
-		move.Orders.OriginDutyLocation.ProvidesServicesCounseling = true
-
-		moves := models.Moves{move}
->>>>>>> 8e737f91
-
-		handlerConfig := suite.HandlerConfig()
-		handler := DownloadMoveOrderHandler{
-			HandlerConfig: handlerConfig,
-			MoveSearcher:  &mockMoveSearcher,
-			OrderFetcher:  &mockOrderFetcher,
-		}
-
-		mockMoveSearcher.On("SearchMoves",
-			mock.AnythingOfType("*appcontext.appContext"),
-			mock.MatchedBy(func(params *services.SearchMovesParams) bool {
-				return true
-			}),
-		).Return(moves, 0, nil)
-
 		// make the request
 		requestUser := factory.BuildUser(nil, nil, nil)
 		locator := "test"
@@ -2089,8 +2042,8 @@
 			Type:        &paramTypeAll,
 		}
 		response := handler.Handle(params)
-		downloadMoveOrderResponse := response.(*movetaskorderops.DownloadMoveOrderNotFound)
-		suite.Assertions.IsType(&movetaskorderops.DownloadMoveOrderNotFound{}, downloadMoveOrderResponse)
+		downloadMoveOrderResponse := response.(*movetaskorderops.DownloadMoveOrderUnprocessableEntity)
+		suite.Assertions.IsType(&movetaskorderops.DownloadMoveOrderUnprocessableEntity{}, downloadMoveOrderResponse)
 	})
 
 	suite.Run("DownloadMoveOrder: handles internal errors for search move - 500", func() {
@@ -2134,13 +2087,6 @@
 		mockPrimeDownloadMoveUploadPDFGenerator := mocks.PrimeDownloadMoveUploadPDFGenerator{}
 
 		move := factory.BuildMove(suite.DB(), nil, nil)
-<<<<<<< HEAD
-		// Hardcode to MoveStatusNeedsServiceCounseling status
-		//move.Status = models.MoveStatusNeedsServiceCounseling
-		// Hardcode to TRUE. TRUE whens GOV counseling available and PRIME counseling NOT needed.
-		move.Orders.OriginDutyLocation.ProvidesServicesCounseling = true
-=======
->>>>>>> 8e737f91
 
 		moves := models.Moves{move}
 
