--- conflicted
+++ resolved
@@ -50,16 +50,12 @@
 				statesToExclude = append(statesToExclude, "HI")
 			}
 
-<<<<<<< HEAD
 			includePOBoxes := false
 			if params.IncludePOBoxes != nil {
 				includePOBoxes = *params.IncludePOBoxes
 			}
 
-			locationList, err := h.GetLocationsByZipCityState(appCtx, params.Search, statesToExclude, includePOBoxes)
-=======
-			locationList, err := h.VLocation.GetLocationsByZipCityState(appCtx, params.Search, statesToExclude)
->>>>>>> e3176f1f
+			locationList, err := h.VLocation.GetLocationsByZipCityState(appCtx, params.Search, statesToExclude, includePOBoxes)
 			if err != nil {
 				appCtx.Logger().Error("Error searching for Zip/City/State: ", zap.Error(err))
 				return addressop.NewGetLocationByZipCityStateInternalServerError(), err
@@ -70,7 +66,6 @@
 		})
 }
 
-<<<<<<< HEAD
 // SearchCountriesHandler returns a list of countries
 type SearchCountriesHandler struct {
 	handlers.HandlerConfig
@@ -89,7 +84,9 @@
 
 			returnPayload := payloads.Countries(countries)
 			return addressop.NewSearchCountriesOK().WithPayload(returnPayload), nil
-=======
+		})
+}
+
 type GetOconusLocationHandler struct {
 	handlers.HandlerConfig
 	services.VIntlLocation
@@ -106,6 +103,5 @@
 
 			returnPayload := payloads.VIntlLocations(*locationList)
 			return addressop.NewGetOconusLocationOK().WithPayload(returnPayload), nil
->>>>>>> e3176f1f
 		})
 }