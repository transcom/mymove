package primeapi

import (
	"fmt"
	"net/http"
	"net/http/httptest"
	"time"

	"github.com/go-openapi/strfmt"
	"github.com/gobuffalo/validate/v3"
	"github.com/gofrs/uuid"
	"github.com/stretchr/testify/mock"

	"github.com/transcom/mymove/pkg/apperror"
	"github.com/transcom/mymove/pkg/etag"
	"github.com/transcom/mymove/pkg/factory"
	mtoserviceitemops "github.com/transcom/mymove/pkg/gen/primeapi/primeoperations/mto_service_item"
	"github.com/transcom/mymove/pkg/gen/primemessages"
	"github.com/transcom/mymove/pkg/handlers"
	"github.com/transcom/mymove/pkg/handlers/primeapi/payloads"
	"github.com/transcom/mymove/pkg/models"
	routemocks "github.com/transcom/mymove/pkg/route/mocks"
	"github.com/transcom/mymove/pkg/services/address"
	"github.com/transcom/mymove/pkg/services/ghcrateengine"
	"github.com/transcom/mymove/pkg/services/mocks"
	moverouter "github.com/transcom/mymove/pkg/services/move"
	movetaskorder "github.com/transcom/mymove/pkg/services/move_task_order"
	mtoserviceitem "github.com/transcom/mymove/pkg/services/mto_service_item"
	mtoshipment "github.com/transcom/mymove/pkg/services/mto_shipment"
	portlocation "github.com/transcom/mymove/pkg/services/port_location"
	"github.com/transcom/mymove/pkg/services/query"
	sitstatus "github.com/transcom/mymove/pkg/services/sit_status"
	transportationoffice "github.com/transcom/mymove/pkg/services/transportation_office"
	"github.com/transcom/mymove/pkg/unit"
)

func (suite *HandlerSuite) TestCreateMTOServiceItemHandler() {
	builder := query.NewQueryBuilder()
	mtoChecker := movetaskorder.NewMoveTaskOrderChecker()

	type localSubtestData struct {
		params         mtoserviceitemops.CreateMTOServiceItemParams
		mtoShipment    models.MTOShipment
		mtoServiceItem models.MTOServiceItem
	}

	makeSubtestDataWithPPMShipmentType := func(isPPM bool, isInternational bool) (subtestData *localSubtestData) {
		subtestData = &localSubtestData{}
		mtoShipmentID, _ := uuid.NewV4()

		mto := factory.BuildAvailableToPrimeMove(suite.DB(), nil, nil)
		if isPPM {
			subtestData.mtoShipment = factory.BuildMTOShipment(suite.DB(), []factory.Customization{
				{
					Model:    mto,
					LinkOnly: true,
				},
				{
					Model: models.MTOShipment{
						ID:           mtoShipmentID,
						ShipmentType: models.MTOShipmentTypePPM,
					},
				},
			}, nil)
		} else {
			if isInternational {
				subtestData.mtoShipment = factory.BuildMTOShipment(suite.DB(), []factory.Customization{
					{
						Model:    mto,
						LinkOnly: true,
					},
					{
						Model: models.MTOShipment{
							MarketCode: models.MarketCodeInternational,
						},
					},
				}, nil)
			} else {
				subtestData.mtoShipment = factory.BuildMTOShipment(suite.DB(), []factory.Customization{
					{
						Model:    mto,
						LinkOnly: true,
					},
				}, nil)
			}
		}

		if isInternational {
			factory.FetchReServiceByCode(suite.DB(), models.ReServiceCodeIOFSIT)
		} else {
			factory.FetchReServiceByCode(suite.DB(), models.ReServiceCodeDOFSIT)
		}

		req := httptest.NewRequest("POST", "/mto-service-items", nil)
		sitEntryDate := time.Now()
		sitPostalCode := "00000"
		requestApprovalRequestedStatus := false

		// Customer gets new pickup address for SIT Origin Pickup (DOPSIT) which gets added when
		// creating DOFSIT (SIT origin first day).
		//
		// Do not create Address in the database (Assertions.Stub = true), because if the information is coming from the Prime
		// via the Prime API, the address will not have a valid database ID. And tests need to ensure
		// that we properly create the address coming in from the API.
		actualPickupAddress := factory.BuildAddress(nil, nil, []factory.Trait{factory.GetTraitAddress2})

		serviceCode := models.ReService{Code: models.ReServiceCodeDOFSIT}

		if isInternational {
			serviceCode = models.ReService{Code: models.ReServiceCodeIOFSIT}
		}

		subtestData.mtoServiceItem = models.MTOServiceItem{
			MoveTaskOrderID:                   mto.ID,
			MTOShipmentID:                     &subtestData.mtoShipment.ID,
			ReService:                         serviceCode,
			Reason:                            models.StringPointer("lorem ipsum"),
			SITEntryDate:                      &sitEntryDate,
			SITPostalCode:                     &sitPostalCode,
			SITOriginHHGActualAddress:         &actualPickupAddress,
			RequestedApprovalsRequestedStatus: &requestApprovalRequestedStatus,
		}

		subtestData.params = mtoserviceitemops.CreateMTOServiceItemParams{
			HTTPRequest: req,
			Body:        payloads.MTOServiceItem(&subtestData.mtoServiceItem),
		}

		return subtestData
	}

	makeSubtestData := func() (subtestData *localSubtestData) {
		return makeSubtestDataWithPPMShipmentType(false, false)
	}

	makeSubtestInternationalData := func() (subtestData *localSubtestData) {
		return makeSubtestDataWithPPMShipmentType(false, true)
	}

	suite.Run("Successful POST - Integration Test", func() {
		subtestData := makeSubtestData()
		moveRouter := moverouter.NewMoveRouter(transportationoffice.NewTransportationOfficesFetcher())
		planner := &routemocks.Planner{}
		planner.On("ZipTransitDistance",
			mock.AnythingOfType("*appcontext.appContext"),
			mock.Anything,
			mock.Anything,
			false,
		).Return(400, nil)
		creator := mtoserviceitem.NewMTOServiceItemCreator(planner, builder, moveRouter, ghcrateengine.NewDomesticUnpackPricer(), ghcrateengine.NewDomesticPackPricer(), ghcrateengine.NewDomesticLinehaulPricer(), ghcrateengine.NewDomesticShorthaulPricer(), ghcrateengine.NewDomesticOriginPricer(), ghcrateengine.NewDomesticDestinationPricer(), ghcrateengine.NewFuelSurchargePricer())
		handler := CreateMTOServiceItemHandler{
			suite.HandlerConfig(),
			creator,
			mtoChecker,
		}

		// Validate incoming payload
		suite.NoError(subtestData.params.Body.Validate(strfmt.Default))

		response := handler.Handle(subtestData.params)
		suite.IsType(&mtoserviceitemops.CreateMTOServiceItemOK{}, response)
		okResponse := response.(*mtoserviceitemops.CreateMTOServiceItemOK)

		// TODO: This is failing because DOPSIT and DDDSIT are being sent back in the response
		//   but those are not listed in the enum in the swagger file.  They aren't allowed for
		//   incoming payloads, but are allowed for outgoing payloads, but the same payload spec
		//   is used for both.  Need to figure out best way to resolve.
		// Validate outgoing payload (each element of slice)
		// for _, mtoServiceItem := range okResponse.Payload {
		// 	suite.NoError(mtoServiceItem.Validate(strfmt.Default))
		// }

		suite.NotZero(okResponse.Payload[0].ID())
	})

	suite.Run("Successful POST International - Integration Test", func() {
		subtestData := makeSubtestInternationalData()
		moveRouter := moverouter.NewMoveRouter()
		planner := &routemocks.Planner{}
		planner.On("ZipTransitDistance",
			mock.AnythingOfType("*appcontext.appContext"),
			mock.Anything,
			mock.Anything,
			false,
			false,
		).Return(400, nil)
		creator := mtoserviceitem.NewMTOServiceItemCreator(planner, builder, moveRouter, ghcrateengine.NewDomesticUnpackPricer(), ghcrateengine.NewDomesticPackPricer(), ghcrateengine.NewDomesticLinehaulPricer(), ghcrateengine.NewDomesticShorthaulPricer(), ghcrateengine.NewDomesticOriginPricer(), ghcrateengine.NewDomesticDestinationPricer(), ghcrateengine.NewFuelSurchargePricer())
		handler := CreateMTOServiceItemHandler{
			suite.HandlerConfig(),
			creator,
			mtoChecker,
		}

		// Validate incoming payload
		suite.NoError(subtestData.params.Body.Validate(strfmt.Default))

		response := handler.Handle(subtestData.params)
		suite.IsType(&mtoserviceitemops.CreateMTOServiceItemOK{}, response)
		okResponse := response.(*mtoserviceitemops.CreateMTOServiceItemOK)

		suite.NotZero(okResponse.Payload[0].ID())
	})

	suite.Run("Successful POST for Creating Shuttling without PrimeEstimatedWeight set - Integration Test", func() {
		mto := factory.BuildAvailableToPrimeMove(suite.DB(), nil, nil)
		mtoShipment := factory.BuildMTOShipment(suite.DB(), []factory.Customization{
			{
				Model:    mto,
				LinkOnly: true,
			},
		}, nil)
		mtoShipment.PrimeEstimatedWeight = nil
		factory.FetchReServiceByCode(suite.DB(), models.ReServiceCodeDOSHUT)
		req := httptest.NewRequest("POST", "/mto-service-items", nil)
		reason := "lorem ipsum"

		mtoServiceItem := models.MTOServiceItem{
			MoveTaskOrderID: mto.ID,
			MTOShipmentID:   &mtoShipment.ID,
			ReService:       models.ReService{Code: models.ReServiceCodeDOSHUT},
			Reason:          &reason,
		}

		params := mtoserviceitemops.CreateMTOServiceItemParams{
			HTTPRequest: req,
			Body:        payloads.MTOServiceItem(&mtoServiceItem),
		}

		moveRouter := moverouter.NewMoveRouter(transportationoffice.NewTransportationOfficesFetcher())
		planner := &routemocks.Planner{}
		planner.On("ZipTransitDistance",
			mock.AnythingOfType("*appcontext.appContext"),
			mock.Anything,
			mock.Anything,
			false,
		).Return(400, nil)
		creator := mtoserviceitem.NewMTOServiceItemCreator(planner, builder, moveRouter, ghcrateengine.NewDomesticUnpackPricer(), ghcrateengine.NewDomesticPackPricer(), ghcrateengine.NewDomesticLinehaulPricer(), ghcrateengine.NewDomesticShorthaulPricer(), ghcrateengine.NewDomesticOriginPricer(), ghcrateengine.NewDomesticDestinationPricer(), ghcrateengine.NewFuelSurchargePricer())
		handler := CreateMTOServiceItemHandler{
			suite.HandlerConfig(),
			creator,
			mtoChecker,
		}

		// Validate incoming payload
		suite.NoError(params.Body.Validate(strfmt.Default))

		response := handler.Handle(params)
		suite.IsType(&mtoserviceitemops.CreateMTOServiceItemOK{}, response)
		okResponse := response.(*mtoserviceitemops.CreateMTOServiceItemOK)

		suite.NotZero(okResponse.Payload[0].ID())
	})

	suite.Run("Successful POST for Creating International Shuttling without PrimeEstimatedWeight set - Integration Test", func() {
		mto := factory.BuildAvailableToPrimeMove(suite.DB(), nil, nil)
		mtoShipment := factory.BuildMTOShipment(suite.DB(), []factory.Customization{
			{
				Model:    mto,
				LinkOnly: true,
			},
			{
				Model: models.MTOShipment{
					MarketCode: models.MarketCodeInternational,
				},
			},
		}, nil)

		mtoShipment.PrimeEstimatedWeight = nil
		req := httptest.NewRequest("POST", "/mto-service-items", nil)
		reason := "lorem ipsum"

		mtoServiceItem := models.MTOServiceItem{
			MoveTaskOrderID: mto.ID,
			MTOShipmentID:   &mtoShipment.ID,
			ReService:       models.ReService{Code: models.ReServiceCodeIOSHUT},
			Reason:          &reason,
		}

		params := mtoserviceitemops.CreateMTOServiceItemParams{
			HTTPRequest: req,
			Body:        payloads.MTOServiceItem(&mtoServiceItem),
		}

		moveRouter := moverouter.NewMoveRouter(transportationoffice.NewTransportationOfficesFetcher())
		planner := &routemocks.Planner{}
		planner.On("ZipTransitDistance",
			mock.AnythingOfType("*appcontext.appContext"),
			mock.Anything,
			mock.Anything,
		).Return(400, nil)
		creator := mtoserviceitem.NewMTOServiceItemCreator(planner, builder, moveRouter, ghcrateengine.NewDomesticUnpackPricer(), ghcrateengine.NewDomesticPackPricer(), ghcrateengine.NewDomesticLinehaulPricer(), ghcrateengine.NewDomesticShorthaulPricer(), ghcrateengine.NewDomesticOriginPricer(), ghcrateengine.NewDomesticDestinationPricer(), ghcrateengine.NewFuelSurchargePricer())
		handler := CreateMTOServiceItemHandler{
			suite.HandlerConfig(),
			creator,
			mtoChecker,
		}

		// Validate incoming payload
		suite.NoError(params.Body.Validate(strfmt.Default))

		response := handler.Handle(params)
		suite.IsType(&mtoserviceitemops.CreateMTOServiceItemOK{}, response)
		okResponse := response.(*mtoserviceitemops.CreateMTOServiceItemOK)

		suite.NotZero(okResponse.Payload[0].ID())
	})

	suite.Run("POST failure - 500", func() {
		subtestData := makeSubtestData()
		mockCreator := mocks.MTOServiceItemCreator{}
		handler := CreateMTOServiceItemHandler{
			suite.HandlerConfig(),
			&mockCreator,
			mtoChecker,
		}
		err := fmt.Errorf("ServerError")

		mockCreator.On("CreateMTOServiceItem",
			mock.AnythingOfType("*appcontext.appContext"),
			mock.Anything,
		).Return(nil, nil, err)

		// Validate incoming payload
		suite.NoError(subtestData.params.Body.Validate(strfmt.Default))

		response := handler.Handle(subtestData.params)
		suite.IsType(&mtoserviceitemops.CreateMTOServiceItemInternalServerError{}, response)
		errResponse := response.(*mtoserviceitemops.CreateMTOServiceItemInternalServerError)

		// Validate outgoing payload
		suite.NoError(errResponse.Payload.Validate(strfmt.Default))

		suite.Equal(handlers.InternalServerErrMessage, *errResponse.Payload.Title, "Payload title is wrong")
	})

	suite.Run("POST failure - 422 Unprocessable Entity Error", func() {
		subtestData := makeSubtestData()
		mockCreator := mocks.MTOServiceItemCreator{}
		handler := CreateMTOServiceItemHandler{
			suite.HandlerConfig(),
			&mockCreator,
			mtoChecker,
		}
		// InvalidInputError should generate an UnprocessableEntity response
		// Need verrs incorporated to satisfy swagger validation
		verrs := validate.NewErrors()
		verrs.Add("some key", "some value")
		err := apperror.NewInvalidInputError(subtestData.mtoServiceItem.ID, nil, verrs, "some error")

		mockCreator.On("CreateMTOServiceItem",
			mock.AnythingOfType("*appcontext.appContext"),
			mock.Anything,
		).Return(nil, nil, err)

		// Validate incoming payload
		suite.NoError(subtestData.params.Body.Validate(strfmt.Default))

		response := handler.Handle(subtestData.params)
		suite.IsType(&mtoserviceitemops.CreateMTOServiceItemUnprocessableEntity{}, response)
		errResponse := response.(*mtoserviceitemops.CreateMTOServiceItemUnprocessableEntity)

		// Validate outgoing payload
		suite.NoError(errResponse.Payload.Validate(strfmt.Default))
	})

	suite.Run("POST failure - 409 Conflict Error", func() {
		subtestData := makeSubtestData()
		mockCreator := mocks.MTOServiceItemCreator{}
		handler := CreateMTOServiceItemHandler{
			suite.HandlerConfig(),
			&mockCreator,
			mtoChecker,
		}
		// ConflictError should generate a Conflict response
		err := apperror.ConflictError{}

		mockCreator.On("CreateMTOServiceItem",
			mock.AnythingOfType("*appcontext.appContext"),
			mock.Anything,
		).Return(nil, nil, err)

		// Validate incoming payload
		suite.NoError(subtestData.params.Body.Validate(strfmt.Default))

		response := handler.Handle(subtestData.params)
		suite.IsType(&mtoserviceitemops.CreateMTOServiceItemConflict{}, response)
		errResponse := response.(*mtoserviceitemops.CreateMTOServiceItemConflict)

		// Validate outgoing payload
		suite.NoError(errResponse.Payload.Validate(strfmt.Default))
	})

	suite.Run("POST failure - 404", func() {
		subtestData := makeSubtestData()
		mockCreator := mocks.MTOServiceItemCreator{}
		handler := CreateMTOServiceItemHandler{
			suite.HandlerConfig(),
			&mockCreator,
			mtoChecker,
		}
		err := apperror.NotFoundError{}

		mockCreator.On("CreateMTOServiceItem",
			mock.AnythingOfType("*appcontext.appContext"),
			mock.Anything,
		).Return(nil, nil, err)

		// Validate incoming payload
		suite.NoError(subtestData.params.Body.Validate(strfmt.Default))

		response := handler.Handle(subtestData.params)
		suite.IsType(&mtoserviceitemops.CreateMTOServiceItemNotFound{}, response)
		errResponse := response.(*mtoserviceitemops.CreateMTOServiceItemNotFound)

		// Validate outgoing payload
		suite.NoError(errResponse.Payload.Validate(strfmt.Default))
	})

	suite.Run("POST failure - 404 - MTO is not available to Prime", func() {
		subtestData := makeSubtestData()
		mtoNotAvailable := factory.BuildMove(suite.DB(), nil, nil)
		moveRouter := moverouter.NewMoveRouter(transportationoffice.NewTransportationOfficesFetcher())
		planner := &routemocks.Planner{}
		planner.On("ZipTransitDistance",
			mock.AnythingOfType("*appcontext.appContext"),
			mock.Anything,
			mock.Anything,
			false,
		).Return(400, nil)
		creator := mtoserviceitem.NewMTOServiceItemCreator(planner, builder, moveRouter, ghcrateengine.NewDomesticUnpackPricer(), ghcrateengine.NewDomesticPackPricer(), ghcrateengine.NewDomesticLinehaulPricer(), ghcrateengine.NewDomesticShorthaulPricer(), ghcrateengine.NewDomesticOriginPricer(), ghcrateengine.NewDomesticDestinationPricer(), ghcrateengine.NewFuelSurchargePricer())
		handler := CreateMTOServiceItemHandler{
			suite.HandlerConfig(),
			creator,
			mtoChecker,
		}

		body := payloads.MTOServiceItem(&subtestData.mtoServiceItem)
		body.SetMoveTaskOrderID(handlers.FmtUUID(mtoNotAvailable.ID))

		paramsNotAvailable := mtoserviceitemops.CreateMTOServiceItemParams{
			HTTPRequest: subtestData.params.HTTPRequest,
			Body:        body,
		}

		// Validate incoming payload
		suite.NoError(subtestData.params.Body.Validate(strfmt.Default))

		response := handler.Handle(paramsNotAvailable)
		suite.IsType(&mtoserviceitemops.CreateMTOServiceItemNotFound{}, response)
		typedResponse := response.(*mtoserviceitemops.CreateMTOServiceItemNotFound)

		// Validate outgoing payload
		suite.NoError(typedResponse.Payload.Validate(strfmt.Default))

		suite.Contains(*typedResponse.Payload.Detail, mtoNotAvailable.ID.String())
	})

	suite.Run("POST failure - 404 - Integration - ShipmentID not linked by MoveTaskOrderID", func() {
		subtestData := makeSubtestData()
		mto2 := factory.BuildAvailableToPrimeMove(suite.DB(), nil, nil)
		mtoShipment2 := factory.BuildMTOShipment(suite.DB(), []factory.Customization{
			{
				Model:    mto2,
				LinkOnly: true,
			},
		}, nil)
		moveRouter := moverouter.NewMoveRouter(transportationoffice.NewTransportationOfficesFetcher())
		planner := &routemocks.Planner{}
		planner.On("ZipTransitDistance",
			mock.AnythingOfType("*appcontext.appContext"),
			mock.Anything,
			mock.Anything,
			false,
		).Return(400, nil)
		creator := mtoserviceitem.NewMTOServiceItemCreator(planner, builder, moveRouter, ghcrateengine.NewDomesticUnpackPricer(), ghcrateengine.NewDomesticPackPricer(), ghcrateengine.NewDomesticLinehaulPricer(), ghcrateengine.NewDomesticShorthaulPricer(), ghcrateengine.NewDomesticOriginPricer(), ghcrateengine.NewDomesticDestinationPricer(), ghcrateengine.NewFuelSurchargePricer())
		handler := CreateMTOServiceItemHandler{
			suite.HandlerConfig(),
			creator,
			mtoChecker,
		}

		body := payloads.MTOServiceItem(&subtestData.mtoServiceItem)
		body.SetMoveTaskOrderID(handlers.FmtUUID(subtestData.mtoShipment.MoveTaskOrderID))
		body.SetMtoShipmentID(strfmt.UUID(mtoShipment2.ID.String()))

		newParams := mtoserviceitemops.CreateMTOServiceItemParams{
			HTTPRequest: subtestData.params.HTTPRequest,
			Body:        body,
		}

		// Validate incoming payload
		suite.NoError(subtestData.params.Body.Validate(strfmt.Default))

		response := handler.Handle(newParams)
		suite.IsType(&mtoserviceitemops.CreateMTOServiceItemNotFound{}, response)
		responsePayload := response.(*mtoserviceitemops.CreateMTOServiceItemNotFound).Payload

		// Validate outgoing payload
		suite.NoError(responsePayload.Validate(strfmt.Default))
	})

	suite.Run("POST failure - 422 - Model validation errors", func() {
		subtestData := makeSubtestData()
		mockCreator := mocks.MTOServiceItemCreator{}
		handler := CreateMTOServiceItemHandler{
			suite.HandlerConfig(),
			&mockCreator,
			mtoChecker,
		}
		verrs := validate.NewErrors()
		verrs.Add("test", "testing")

		mockCreator.On("CreateMTOServiceItem",
			mock.AnythingOfType("*appcontext.appContext"),
			mock.Anything,
		).Return(nil, verrs, nil)

		// Validate incoming payload
		suite.NoError(subtestData.params.Body.Validate(strfmt.Default))

		response := handler.Handle(subtestData.params)
		suite.IsType(&mtoserviceitemops.CreateMTOServiceItemUnprocessableEntity{}, response)
		responsePayload := response.(*mtoserviceitemops.CreateMTOServiceItemUnprocessableEntity).Payload

		// Validate outgoing payload
		suite.NoError(responsePayload.Validate(strfmt.Default))
	})

	suite.Run("POST failure - 422 - modelType() not supported", func() {
		subtestData := makeSubtestData()
		mockCreator := mocks.MTOServiceItemCreator{}
		handler := CreateMTOServiceItemHandler{
			suite.HandlerConfig(),
			&mockCreator,
			mtoChecker,
		}
		err := apperror.NotFoundError{}

		mockCreator.On("CreateMTOServiceItem",
			mock.AnythingOfType("*appcontext.appContext"),
			mock.Anything,
		).Return(nil, nil, err)

		mtoServiceItem := models.MTOServiceItem{
			MoveTaskOrderID: subtestData.mtoShipment.MoveTaskOrder.ID,
			MTOShipmentID:   &subtestData.mtoShipment.ID,
			ReService:       models.ReService{Code: models.ReServiceCodeMS},
			Reason:          nil,
			CreatedAt:       time.Now(),
			UpdatedAt:       time.Now(),
		}
		params := mtoserviceitemops.CreateMTOServiceItemParams{
			HTTPRequest: subtestData.params.HTTPRequest,
			Body:        payloads.MTOServiceItem(&mtoServiceItem),
		}

		// Validate incoming payload
		suite.NoError(subtestData.params.Body.Validate(strfmt.Default))

		response := handler.Handle(params)
		suite.IsType(&mtoserviceitemops.CreateMTOServiceItemUnprocessableEntity{}, response)
		responsePayload := response.(*mtoserviceitemops.CreateMTOServiceItemUnprocessableEntity).Payload

		// Validate outgoing payload
		suite.NoError(responsePayload.Validate(strfmt.Default))
	})

	suite.Run("POST failure - Shipment fetch not found", func() {
<<<<<<< HEAD
		subtestData := makeSubtestDataWithPPMShipmentType(true)
		moveRouter := moverouter.NewMoveRouter(transportationoffice.NewTransportationOfficesFetcher())
=======
		subtestData := makeSubtestDataWithPPMShipmentType(true, false)
		moveRouter := moverouter.NewMoveRouter()
>>>>>>> 8ea5f454
		planner := &routemocks.Planner{}
		planner.On("ZipTransitDistance",
			mock.AnythingOfType("*appcontext.appContext"),
			mock.Anything,
			mock.Anything,
		).Return(400, nil)
		creator := mtoserviceitem.NewMTOServiceItemCreator(planner, builder, moveRouter, ghcrateengine.NewDomesticUnpackPricer(), ghcrateengine.NewDomesticPackPricer(), ghcrateengine.NewDomesticLinehaulPricer(), ghcrateengine.NewDomesticShorthaulPricer(), ghcrateengine.NewDomesticOriginPricer(), ghcrateengine.NewDomesticDestinationPricer(), ghcrateengine.NewFuelSurchargePricer())
		handler := CreateMTOServiceItemHandler{
			suite.HandlerConfig(),
			creator,
			mtoChecker,
		}

		// Validate incoming payload
		suite.NoError(subtestData.params.Body.Validate(strfmt.Default))

		// we are going to mock fake UUID to force NOT FOUND ERROR
		subtestData.params.Body.SetMtoShipmentID(subtestData.params.Body.ID())

		response := handler.Handle(subtestData.params)
		suite.IsType(&mtoserviceitemops.CreateMTOServiceItemNotFound{}, response)
		typedResponse := response.(*mtoserviceitemops.CreateMTOServiceItemNotFound)

		// Validate outgoing payload
		suite.NoError(typedResponse.Payload.Validate(strfmt.Default))

		suite.Contains(*typedResponse.Payload.Detail, "Fetch Shipment")
	})

	suite.Run("POST failure - 422 - PPM not allowed to create service item", func() {
<<<<<<< HEAD
		subtestData := makeSubtestDataWithPPMShipmentType(true)
		moveRouter := moverouter.NewMoveRouter(transportationoffice.NewTransportationOfficesFetcher())
=======
		subtestData := makeSubtestDataWithPPMShipmentType(true, false)
		moveRouter := moverouter.NewMoveRouter()
>>>>>>> 8ea5f454
		planner := &routemocks.Planner{}
		planner.On("ZipTransitDistance",
			mock.AnythingOfType("*appcontext.appContext"),
			mock.Anything,
			mock.Anything,
		).Return(400, nil)
		creator := mtoserviceitem.NewMTOServiceItemCreator(planner, builder, moveRouter, ghcrateengine.NewDomesticUnpackPricer(), ghcrateengine.NewDomesticPackPricer(), ghcrateengine.NewDomesticLinehaulPricer(), ghcrateengine.NewDomesticShorthaulPricer(), ghcrateengine.NewDomesticOriginPricer(), ghcrateengine.NewDomesticDestinationPricer(), ghcrateengine.NewFuelSurchargePricer())
		handler := CreateMTOServiceItemHandler{
			suite.HandlerConfig(),
			creator,
			mtoChecker,
		}

		// Validate incoming payload
		suite.NoError(subtestData.params.Body.Validate(strfmt.Default))

		response := handler.Handle(subtestData.params)
		suite.IsType(&mtoserviceitemops.CreateMTOServiceItemUnprocessableEntity{}, response)
		typedResponse := response.(*mtoserviceitemops.CreateMTOServiceItemUnprocessableEntity)

		// Validate outgoing payload
		suite.NoError(typedResponse.Payload.Validate(strfmt.Default))

		suite.Contains(*typedResponse.Payload.Detail, "Create Service Item is not allowed for PPM shipments")
		suite.Contains(typedResponse.Payload.InvalidFields["mtoShipmentID"][0], subtestData.params.Body.MtoShipmentID().String())
	})
}

func (suite *HandlerSuite) TestCreateMTOServiceItemDomesticCratingHandler() {
	builder := query.NewQueryBuilder()
	mtoChecker := movetaskorder.NewMoveTaskOrderChecker()

	type localSubtestData struct {
		req            *http.Request
		mtoServiceItem models.MTOServiceItem
	}

	makeSubtestData := func() (subtestData *localSubtestData) {
		subtestData = &localSubtestData{}

		mto := factory.BuildAvailableToPrimeMove(suite.DB(), nil, nil)
		mtoShipment := factory.BuildMTOShipment(suite.DB(), []factory.Customization{
			{
				Model:    mto,
				LinkOnly: true,
			},
		}, nil)
		factory.FetchReServiceByCode(suite.DB(), models.ReServiceCodeDCRT)
		factory.FetchReServiceByCode(suite.DB(), models.ReServiceCodeDUCRT)
		subtestData.req = httptest.NewRequest("POST", "/mto-service-items", nil)

		subtestData.mtoServiceItem = models.MTOServiceItem{
			MoveTaskOrderID: mto.ID,
			MTOShipmentID:   &mtoShipment.ID,
			Description:     handlers.FmtString("description"),
			Dimensions: models.MTOServiceItemDimensions{
				models.MTOServiceItemDimension{
					Type:   models.DimensionTypeItem,
					Length: 1000,
					Height: 1000,
					Width:  1000,
				},
				models.MTOServiceItemDimension{
					Type:   models.DimensionTypeCrate,
					Length: 10000,
					Height: 10000,
					Width:  10000,
				},
			},
			CreatedAt: time.Now(),
			UpdatedAt: time.Now(),
			Reason:    handlers.FmtString("reason"),
		}
		return subtestData
	}

	suite.Run("Successful POST - Integration Test - Domestic Crating", func() {
		subtestData := makeSubtestData()
		moveRouter := moverouter.NewMoveRouter(transportationoffice.NewTransportationOfficesFetcher())
		planner := &routemocks.Planner{}
		planner.On("ZipTransitDistance",
			mock.AnythingOfType("*appcontext.appContext"),
			mock.Anything,
			mock.Anything,
			false,
		).Return(400, nil)
		creator := mtoserviceitem.NewMTOServiceItemCreator(planner, builder, moveRouter, ghcrateengine.NewDomesticUnpackPricer(), ghcrateengine.NewDomesticPackPricer(), ghcrateengine.NewDomesticLinehaulPricer(), ghcrateengine.NewDomesticShorthaulPricer(), ghcrateengine.NewDomesticOriginPricer(), ghcrateengine.NewDomesticDestinationPricer(), ghcrateengine.NewFuelSurchargePricer())
		handler := CreateMTOServiceItemHandler{
			suite.HandlerConfig(),
			creator,
			mtoChecker,
		}

		subtestData.mtoServiceItem.ReService.Code = models.ReServiceCodeDCRT
		params := mtoserviceitemops.CreateMTOServiceItemParams{
			HTTPRequest: subtestData.req,
			Body:        payloads.MTOServiceItem(&subtestData.mtoServiceItem),
		}

		// Validate incoming payload
		suite.NoError(params.Body.Validate(strfmt.Default))

		response := handler.Handle(params)
		suite.IsType(&mtoserviceitemops.CreateMTOServiceItemOK{}, response)
		okResponse := response.(*mtoserviceitemops.CreateMTOServiceItemOK)

		// Validate outgoing payload (each element of slice)
		for _, mtoServiceItem := range okResponse.Payload {
			suite.NoError(mtoServiceItem.Validate(strfmt.Default))
		}

		suite.NotZero(okResponse.Payload[0].ID())
	})

	suite.Run("Successful POST - Integration Test - Domestic Uncrating", func() {
		subtestData := makeSubtestData()
		moveRouter := moverouter.NewMoveRouter(transportationoffice.NewTransportationOfficesFetcher())
		planner := &routemocks.Planner{}
		planner.On("ZipTransitDistance",
			mock.AnythingOfType("*appcontext.appContext"),
			mock.Anything,
			mock.Anything,
			false,
		).Return(400, nil)
		creator := mtoserviceitem.NewMTOServiceItemCreator(planner, builder, moveRouter, ghcrateengine.NewDomesticUnpackPricer(), ghcrateengine.NewDomesticPackPricer(), ghcrateengine.NewDomesticLinehaulPricer(), ghcrateengine.NewDomesticShorthaulPricer(), ghcrateengine.NewDomesticOriginPricer(), ghcrateengine.NewDomesticDestinationPricer(), ghcrateengine.NewFuelSurchargePricer())
		handler := CreateMTOServiceItemHandler{
			suite.HandlerConfig(),
			creator,
			mtoChecker,
		}

		subtestData.mtoServiceItem.ReService.Code = models.ReServiceCodeDUCRT
		params := mtoserviceitemops.CreateMTOServiceItemParams{
			HTTPRequest: subtestData.req,
			Body:        payloads.MTOServiceItem(&subtestData.mtoServiceItem),
		}

		// Validate incoming payload
		suite.NoError(params.Body.Validate(strfmt.Default))

		response := handler.Handle(params)
		suite.IsType(&mtoserviceitemops.CreateMTOServiceItemOK{}, response)
		okResponse := response.(*mtoserviceitemops.CreateMTOServiceItemOK)

		// Validate outgoing payload (each element of slice)
		for _, mtoServiceItem := range okResponse.Payload {
			suite.NoError(mtoServiceItem.Validate(strfmt.Default))
		}

		suite.NotZero(okResponse.Payload[0].ID())
	})

	suite.Run("POST failure - 422", func() {
		subtestData := makeSubtestData()
		mockCreator := mocks.MTOServiceItemCreator{}
		handler := CreateMTOServiceItemHandler{
			suite.HandlerConfig(),
			&mockCreator,
			mtoChecker,
		}
		err := fmt.Errorf("ServerError")

		mockCreator.On("CreateMTOServiceItem",
			mock.AnythingOfType("*appcontext.appContext"),
			mock.Anything,
		).Return(nil, nil, err)

		subtestData.mtoServiceItem.ReService.Code = models.ReServiceCodeDUCRT
		params := mtoserviceitemops.CreateMTOServiceItemParams{
			HTTPRequest: subtestData.req,
			Body:        payloads.MTOServiceItem(&subtestData.mtoServiceItem),
		}

		var height int32
		params.Body.(*primemessages.MTOServiceItemDomesticCrating).Crate.Height = &height

		// Validate incoming payload
		suite.NoError(params.Body.Validate(strfmt.Default))

		response := handler.Handle(params)
		suite.IsType(&mtoserviceitemops.CreateMTOServiceItemUnprocessableEntity{}, response)
		responsePayload := response.(*mtoserviceitemops.CreateMTOServiceItemUnprocessableEntity).Payload

		// Validate outgoing payload
		suite.NoError(responsePayload.Validate(strfmt.Default))
	})
}

func (suite *HandlerSuite) TestCreateMTOServiceItemOriginSITHandler() {
	// Under test: createMTOServiceItemHandler function,
	// - no DOPSIT standalone
	// -  DOASIT standalone with DOFSIT

	builder := query.NewQueryBuilder()
	mtoChecker := movetaskorder.NewMoveTaskOrderChecker()

	type localSubtestData struct {
		mto            models.Move
		mtoShipment    models.MTOShipment
		mtoServiceItem models.MTOServiceItem
	}

	makeSubtestData := func() (subtestData *localSubtestData) {
		subtestData = &localSubtestData{}

		subtestData.mto = factory.BuildAvailableToPrimeMove(suite.DB(), nil, nil)
		subtestData.mtoShipment = factory.BuildMTOShipment(suite.DB(), []factory.Customization{
			{
				Model:    subtestData.mto,
				LinkOnly: true,
			},
		}, nil)
		factory.FetchReServiceByCode(suite.DB(), models.ReServiceCodeDOFSIT)

		sitEntryDate := time.Now()
		sitPostalCode := "00000"

		subtestData.mtoServiceItem = models.MTOServiceItem{
			MoveTaskOrderID: subtestData.mto.ID,
			MTOShipmentID:   &subtestData.mtoShipment.ID,
			ReService:       models.ReService{},
			Reason:          models.StringPointer("lorem ipsum"),
			SITEntryDate:    &sitEntryDate,
			SITPostalCode:   &sitPostalCode,
		}

		return subtestData
	}

	suite.Run("POST failure - 422 Cannot create DOPSIT standalone", func() {
		subtestData := makeSubtestData()
		// Under test: createMTOServiceItemHandler function
		// Set up:     We hit the endpoint with a DOPSIT MTOServiceItem
		// Expected outcome:
		//             Receive a 422 - Unprocessable Entity
		// SETUP
		// Create the payload
		requestApprovalRequestedStatus := false
		subtestData.mtoServiceItem.RequestedApprovalsRequestedStatus = &requestApprovalRequestedStatus
		subtestData.mtoServiceItem.ReService.Code = models.ReServiceCodeDOPSIT
		moveRouter := moverouter.NewMoveRouter(transportationoffice.NewTransportationOfficesFetcher())
		planner := &routemocks.Planner{}
		planner.On("ZipTransitDistance",
			mock.AnythingOfType("*appcontext.appContext"),
			mock.Anything,
			mock.Anything,
			false,
		).Return(400, nil)
		creator := mtoserviceitem.NewMTOServiceItemCreator(planner, builder, moveRouter, ghcrateengine.NewDomesticUnpackPricer(), ghcrateengine.NewDomesticPackPricer(), ghcrateengine.NewDomesticLinehaulPricer(), ghcrateengine.NewDomesticShorthaulPricer(), ghcrateengine.NewDomesticOriginPricer(), ghcrateengine.NewDomesticDestinationPricer(), ghcrateengine.NewFuelSurchargePricer())
		handler := CreateMTOServiceItemHandler{
			suite.HandlerConfig(),
			creator,
			mtoChecker,
		}

		// CALL FUNCTION UNDER TEST
		req := httptest.NewRequest("POST", "/mto-service-items", nil)
		params := mtoserviceitemops.CreateMTOServiceItemParams{
			HTTPRequest: req,
			Body:        payloads.MTOServiceItem(&subtestData.mtoServiceItem),
		}

		// CHECK RESULTS

		// Validate incoming payload
		suite.Error(params.Body.Validate(strfmt.Default))

		response := handler.Handle(params)
		suite.IsType(&mtoserviceitemops.CreateMTOServiceItemUnprocessableEntity{}, response)
		responsePayload := response.(*mtoserviceitemops.CreateMTOServiceItemUnprocessableEntity).Payload

		// Validate outgoing payload
		suite.NoError(responsePayload.Validate(strfmt.Default))
	})

	suite.Run("POST Failure - Cannot create DOASIT without DOFSIT", func() {
		subtestData := makeSubtestData()
		// Under test: createMTOServiceItemHandler function
		// Set up:     We hit the endpoint with a standalone DOASIT MTOServiceItem, no DOFSIT
		// Expected outcome:
		//             Receive a 404 - Not Found
		// SETUP
		// Create the payload
		subtestData.mtoServiceItem.ReService.Code = models.ReServiceCodeDOASIT
		requestApprovalRequestedStatus := false
		subtestData.mtoServiceItem.RequestedApprovalsRequestedStatus = &requestApprovalRequestedStatus

		moveRouter := moverouter.NewMoveRouter(transportationoffice.NewTransportationOfficesFetcher())
		planner := &routemocks.Planner{}
		planner.On("ZipTransitDistance",
			mock.AnythingOfType("*appcontext.appContext"),
			mock.Anything,
			mock.Anything,
			false,
		).Return(400, nil)
		creator := mtoserviceitem.NewMTOServiceItemCreator(planner, builder, moveRouter, ghcrateengine.NewDomesticUnpackPricer(), ghcrateengine.NewDomesticPackPricer(), ghcrateengine.NewDomesticLinehaulPricer(), ghcrateengine.NewDomesticShorthaulPricer(), ghcrateengine.NewDomesticOriginPricer(), ghcrateengine.NewDomesticDestinationPricer(), ghcrateengine.NewFuelSurchargePricer())
		handler := CreateMTOServiceItemHandler{
			suite.HandlerConfig(),
			creator,
			mtoChecker,
		}

		// CALL FUNCTION UNDER TEST
		req := httptest.NewRequest("POST", "/mto-service-items", nil)
		params := mtoserviceitemops.CreateMTOServiceItemParams{
			HTTPRequest: req,
			Body:        payloads.MTOServiceItem(&subtestData.mtoServiceItem),
		}

		// CHECK RESULTS

		// Validate incoming payload
		suite.NoError(params.Body.Validate(strfmt.Default))

		response := handler.Handle(params)
		suite.IsType(&mtoserviceitemops.CreateMTOServiceItemNotFound{}, response)
		responsePayload := response.(*mtoserviceitemops.CreateMTOServiceItemNotFound).Payload

		// Validate outgoing payload
		suite.NoError(responsePayload.Validate(strfmt.Default))
	})

	suite.Run("Successful POST - Create DOASIT with DOFSIT", func() {
		subtestData := makeSubtestData()
		// Under test: createMTOServiceItemHandler function
		// Set up:     We hit the endpoint with a standalone DOASIT MTOServiceItem
		// Expected outcome:
		//             Receive a 404 - Not Found
		// SETUP
		// Create the payload
		requestedApprovalsRequestedStatus := false
		subtestData.mtoServiceItem.RequestedApprovalsRequestedStatus = &requestedApprovalsRequestedStatus
		factory.BuildMTOServiceItem(suite.DB(), []factory.Customization{
			{
				Model: models.ReService{
					Code: models.ReServiceCodeDOFSIT,
				},
			},
			{
				Model:    subtestData.mto,
				LinkOnly: true,
			},
			{
				Model:    subtestData.mtoShipment,
				LinkOnly: true,
			},
			// These get copied over to the DOASIT as part of creation and are needed for the response to validate
			{
				Model: models.MTOServiceItem{
					Reason:        models.StringPointer("lorem ipsum"),
					SITEntryDate:  models.TimePointer(time.Now()),
					SITPostalCode: models.StringPointer("00000"),
				},
			},
		}, nil)

		subtestData.mtoServiceItem.ReService.Code = models.ReServiceCodeDOASIT
		moveRouter := moverouter.NewMoveRouter(transportationoffice.NewTransportationOfficesFetcher())
		planner := &routemocks.Planner{}
		planner.On("ZipTransitDistance",
			mock.AnythingOfType("*appcontext.appContext"),
			mock.Anything,
			mock.Anything,
			false,
		).Return(400, nil)
		creator := mtoserviceitem.NewMTOServiceItemCreator(planner, builder, moveRouter, ghcrateengine.NewDomesticUnpackPricer(), ghcrateengine.NewDomesticPackPricer(), ghcrateengine.NewDomesticLinehaulPricer(), ghcrateengine.NewDomesticShorthaulPricer(), ghcrateengine.NewDomesticOriginPricer(), ghcrateengine.NewDomesticDestinationPricer(), ghcrateengine.NewFuelSurchargePricer())
		handler := CreateMTOServiceItemHandler{
			suite.HandlerConfig(),
			creator,
			mtoChecker,
		}

		// CALL FUNCTION UNDER TEST
		req := httptest.NewRequest("POST", "/mto-service-items", nil)
		params := mtoserviceitemops.CreateMTOServiceItemParams{
			HTTPRequest: req,
			Body:        payloads.MTOServiceItem(&subtestData.mtoServiceItem),
		}

		// CHECK RESULTS

		// Validate incoming payload
		suite.NoError(params.Body.Validate(strfmt.Default))

		response := handler.Handle(params)
		suite.IsType(&mtoserviceitemops.CreateMTOServiceItemOK{}, response)
		responsePayload := response.(*mtoserviceitemops.CreateMTOServiceItemOK).Payload

		// Validate outgoing payload (each element of slice)
		for _, mtoServiceItem := range responsePayload {
			suite.NoError(mtoServiceItem.Validate(strfmt.Default))
		}
	})
}

func (suite *HandlerSuite) TestCreateMTOServiceItemOriginSITHandlerWithDOFSITNoAddress() {
	// Under test: createMTOServiceItemHandler function,
	// - fail to create DOFSIT because of missing sitHHGActualAddress

	builder := query.NewQueryBuilder()
	mtoChecker := movetaskorder.NewMoveTaskOrderChecker()

	type localSubtestData struct {
		mtoServiceItem models.MTOServiceItem
	}

	makeSubtestData := func() (subtestData *localSubtestData) {
		subtestData = &localSubtestData{}
		mto := factory.BuildAvailableToPrimeMove(suite.DB(), nil, nil)
		mtoShipment := factory.BuildMTOShipment(suite.DB(), []factory.Customization{
			{
				Model:    mto,
				LinkOnly: true,
			},
		}, nil)
		factory.FetchReServiceByCode(suite.DB(), models.ReServiceCodeDOFSIT)
		sitEntryDate := time.Now()
		sitPostalCode := "00000"

		subtestData.mtoServiceItem = models.MTOServiceItem{
			MoveTaskOrderID: mto.ID,
			MTOShipmentID:   &mtoShipment.ID,
			ReService:       models.ReService{},
			Reason:          models.StringPointer("lorem ipsum"),
			SITEntryDate:    &sitEntryDate,
			SITPostalCode:   &sitPostalCode,
		}
		return subtestData
	}

	suite.Run("Failed POST - Does not DOFSIT with missing SitHHGActualOrigin", func() {
		subtestData := makeSubtestData()
		// Under test: createMTOServiceItemHandler function
		// Set up:     We hit the endpoint with a standalone DOFSIT MTOServiceItem
		// Expected outcome:
		//             CreateMTOServiceItemUnprocessableEntity
		// SETUP
		// Create the payload

		requstedApprovalsRequestedStatus := false
		subtestData.mtoServiceItem.RequestedApprovalsRequestedStatus = &requstedApprovalsRequestedStatus
		subtestData.mtoServiceItem.ReService.Code = models.ReServiceCodeDOFSIT
		moveRouter := moverouter.NewMoveRouter(transportationoffice.NewTransportationOfficesFetcher())
		planner := &routemocks.Planner{}
		planner.On("ZipTransitDistance",
			mock.AnythingOfType("*appcontext.appContext"),
			mock.Anything,
			mock.Anything,
			false,
		).Return(400, nil)
		creator := mtoserviceitem.NewMTOServiceItemCreator(planner, builder, moveRouter, ghcrateengine.NewDomesticUnpackPricer(), ghcrateengine.NewDomesticPackPricer(), ghcrateengine.NewDomesticLinehaulPricer(), ghcrateengine.NewDomesticShorthaulPricer(), ghcrateengine.NewDomesticOriginPricer(), ghcrateengine.NewDomesticDestinationPricer(), ghcrateengine.NewFuelSurchargePricer())
		handler := CreateMTOServiceItemHandler{
			suite.HandlerConfig(),
			creator,
			mtoChecker,
		}

		// CALL FUNCTION UNDER TEST
		req := httptest.NewRequest("POST", "/mto-service-items", nil)
		params := mtoserviceitemops.CreateMTOServiceItemParams{
			HTTPRequest: req,
			Body:        payloads.MTOServiceItem(&subtestData.mtoServiceItem),
		}

		// CHECK RESULTS

		// Validate incoming payload
		suite.NoError(params.Body.Validate(strfmt.Default))

		response := handler.Handle(params)
		suite.IsType(&mtoserviceitemops.CreateMTOServiceItemUnprocessableEntity{}, response)
		unprocessableEntity := response.(*mtoserviceitemops.CreateMTOServiceItemUnprocessableEntity)

		// Validate outgoing payload
		suite.NoError(unprocessableEntity.Payload.Validate(strfmt.Default))

		suite.Contains(*unprocessableEntity.Payload.Detail, "must have the sitHHGActualOrigin")
	})

}

func (suite *HandlerSuite) TestCreateMTOServiceItemOriginSITHandlerWithDOFSITWithAddress() {
	// Under test: createMTOServiceItemHandler function,
	// - no DOPSIT standalone
	// -  DOASIT standalone with DOFSIT

	type localSubtestData struct {
		mtoShipment             models.MTOShipment
		mtoServiceItem          models.MTOServiceItem
		actualPickupAddress     models.Address
		originalPickupAddress   *models.Address
		originalPickupAddressID *uuid.UUID
	}

	makeSubtestData := func() (subtestData *localSubtestData) {
		subtestData = &localSubtestData{}
		mto := factory.BuildAvailableToPrimeMove(suite.DB(), nil, nil)
		subtestData.mtoShipment = factory.BuildMTOShipment(suite.DB(), []factory.Customization{
			{
				Model:    mto,
				LinkOnly: true,
			},
		}, nil)
		factory.FetchReServiceByCode(suite.DB(), models.ReServiceCodeDOFSIT)
		sitEntryDate := time.Date(2024, time.February, 27, 0, 0, 0, 0, time.UTC)
		sitDepartureDate := time.Date(2024, time.February, 28, 0, 0, 0, 0, time.UTC)
		sitPostalCode := "00000"

		// Original customer pickup address
		subtestData.originalPickupAddress = subtestData.mtoShipment.PickupAddress
		subtestData.originalPickupAddressID = subtestData.mtoShipment.PickupAddressID

		// Customer gets new pickup address

		// Do not create the Address in the database (factory.BuildAddress(nil, nil, nil)), because if the information is coming from the Prime
		// via the Prime API, the address will not have a valid database ID. And tests need to ensure
		// that we properly create the address coming in from the API.
		subtestData.actualPickupAddress = factory.BuildAddress(nil, nil, []factory.Trait{factory.GetTraitAddress2})

		subtestData.mtoServiceItem = models.MTOServiceItem{
			MoveTaskOrderID:           mto.ID,
			MTOShipmentID:             &subtestData.mtoShipment.ID,
			ReService:                 models.ReService{},
			Reason:                    models.StringPointer("lorem ipsum"),
			SITEntryDate:              &sitEntryDate,
			SITDepartureDate:          &sitDepartureDate,
			SITPostalCode:             &sitPostalCode,
			SITOriginHHGActualAddress: &subtestData.actualPickupAddress,
		}

		// Verify the addresses for original pickup and new pickup are not the same
		suite.NotEqual(subtestData.originalPickupAddressID, subtestData.mtoServiceItem.SITOriginHHGActualAddressID, "address ID is not the same")
		suite.NotEqual(subtestData.originalPickupAddress.StreetAddress1, subtestData.mtoServiceItem.SITOriginHHGActualAddress.StreetAddress1, "street address is not the same")
		suite.NotEqual(subtestData.originalPickupAddress.City, subtestData.mtoServiceItem.SITOriginHHGActualAddress.City, "city is not the same")
		suite.NotEqual(subtestData.originalPickupAddress.PostalCode, subtestData.mtoServiceItem.SITOriginHHGActualAddress.PostalCode, "zip is not the same")

		return subtestData
	}
	builder := query.NewQueryBuilder()
	mtoChecker := movetaskorder.NewMoveTaskOrderChecker()

	suite.Run("Successful POST - Create DOFSIT", func() {
		subtestData := makeSubtestData()
		// Under test: createMTOServiceItemHandler function
		// Set up:     We hit the endpoint with a standalone DOFSIT MTOServiceItem
		// Expected outcome:
		//             Successful creation of DOFSIT with DOPSIT added
		// SETUP
		// Create the payload

		requestedApprovalsRequestedStatus := false
		subtestData.mtoServiceItem.RequestedApprovalsRequestedStatus = &requestedApprovalsRequestedStatus
		subtestData.mtoServiceItem.ReService.Code = models.ReServiceCodeDOFSIT
		moveRouter := moverouter.NewMoveRouter(transportationoffice.NewTransportationOfficesFetcher())
		planner := &routemocks.Planner{}
		planner.On("ZipTransitDistance",
			mock.AnythingOfType("*appcontext.appContext"),
			mock.Anything,
			mock.Anything,
			false,
		).Return(400, nil)
		creator := mtoserviceitem.NewMTOServiceItemCreator(planner, builder, moveRouter, ghcrateengine.NewDomesticUnpackPricer(), ghcrateengine.NewDomesticPackPricer(), ghcrateengine.NewDomesticLinehaulPricer(), ghcrateengine.NewDomesticShorthaulPricer(), ghcrateengine.NewDomesticOriginPricer(), ghcrateengine.NewDomesticDestinationPricer(), ghcrateengine.NewFuelSurchargePricer())
		handler := CreateMTOServiceItemHandler{
			suite.HandlerConfig(),
			creator,
			mtoChecker,
		}

		// CALL FUNCTION UNDER TEST
		req := httptest.NewRequest("POST", "/mto-service-items", nil)
		params := mtoserviceitemops.CreateMTOServiceItemParams{
			HTTPRequest: req,
			Body:        payloads.MTOServiceItem(&subtestData.mtoServiceItem),
		}

		// CHECK RESULTS

		// Validate incoming payload
		suite.NoError(params.Body.Validate(strfmt.Default))

		response := handler.Handle(params)
		suite.IsType(&mtoserviceitemops.CreateMTOServiceItemOK{}, response)
		okResponse := response.(*mtoserviceitemops.CreateMTOServiceItemOK)

		// TODO: This is failing because DOPSIT and DDDSIT are being sent back in the response
		//   but those are not listed in the enum in the swagger file.  They aren't allowed for
		//   incoming payloads, but are allowed for outgoing payloads, but the same payload spec
		//   is used for both.  Need to figure out best way to resolve.
		// Validate outgoing payload (each element of slice)
		// for _, mtoServiceItem := range okResponse.Payload {
		// 	suite.NoError(mtoServiceItem.Validate(strfmt.Default))
		// }

		// Verify address was updated on MTO Shipment
		var updatedMTOShipment models.MTOShipment
		suite.NoError(suite.DB().Eager("PickupAddress").Find(&updatedMTOShipment, subtestData.mtoShipment.ID))

		// Verify the HHG pickup address is the actual address on the shipment
		suite.Equal(*subtestData.mtoShipment.PickupAddressID, *updatedMTOShipment.PickupAddressID, "hhg actual address id is the same")
		suite.Equal(subtestData.actualPickupAddress.StreetAddress1, updatedMTOShipment.PickupAddress.StreetAddress1, "hhg actual street address is the same")
		suite.Equal(subtestData.actualPickupAddress.City, updatedMTOShipment.PickupAddress.City, "hhg actual city is the same")
		suite.Equal(subtestData.actualPickupAddress.State, updatedMTOShipment.PickupAddress.State, "hhg actual state is the same")
		suite.Equal(subtestData.actualPickupAddress.PostalCode, updatedMTOShipment.PickupAddress.PostalCode, "hhg actual zip is the same")

		// Verify address on SIT service item
		suite.NotZero(okResponse.Payload[0].ID())

		foundDOFSIT := false
		foundDOPSIT := false
		foundDOASIT := false

		for _, serviceItem := range okResponse.Payload {

			// Find the matching MTO Service Item from the DB for the returned payload
			var mtosi models.MTOServiceItem
			id := serviceItem.ID()
			findServiceItemErr := suite.DB().Eager("ReService", "SITOriginHHGOriginalAddress", "SITOriginHHGActualAddress").Find(&mtosi, &id)
			suite.NoError(findServiceItemErr)

			if mtosi.ReService.Code == models.ReServiceCodeDOPSIT || mtosi.ReService.Code == models.ReServiceCodeDOFSIT || mtosi.ReService.Code == models.ReServiceCodeDOASIT {
				suite.IsType(&primemessages.MTOServiceItemOriginSIT{}, serviceItem)
				sitItem := serviceItem.(*primemessages.MTOServiceItemOriginSIT)

				if mtosi.ReService.Code == models.ReServiceCodeDOPSIT {
					foundDOPSIT = true
				} else if mtosi.ReService.Code == models.ReServiceCodeDOFSIT {
					foundDOFSIT = true
				} else if mtosi.ReService.Code == models.ReServiceCodeDOASIT {
					foundDOASIT = true
				}

				// Verify the return primemessages payload has the correct addresses
				suite.NotNil(sitItem.SitHHGActualOrigin, "primemessages SitHHGActualOrigin is not Nil")
				suite.NotEqual(uuid.Nil, sitItem.SitHHGActualOrigin.ID, "primemessages actual address ID is not nil")
				suite.Equal(updatedMTOShipment.PickupAddress.StreetAddress1, *sitItem.SitHHGActualOrigin.StreetAddress1, "primemessages actual street address is the same")
				suite.Equal(updatedMTOShipment.PickupAddress.City, *sitItem.SitHHGActualOrigin.City, "primemessages actual city is the same")
				suite.Equal(updatedMTOShipment.PickupAddress.State, *sitItem.SitHHGActualOrigin.State, "primemessages actual state is the same")
				suite.Equal(updatedMTOShipment.PickupAddress.PostalCode, *sitItem.SitHHGActualOrigin.PostalCode, "primemessages actual zip is the same")

				// Verify the HHG original pickup address is the original address on the service item
				suite.NotNil(mtosi.SITOriginHHGOriginalAddressID, "original address ID is not nil")
				suite.NotEqual(uuid.Nil, *mtosi.SITOriginHHGOriginalAddressID)
				suite.Equal(subtestData.originalPickupAddress.StreetAddress1, mtosi.SITOriginHHGOriginalAddress.StreetAddress1, "original street address is the same")
				suite.Equal(subtestData.originalPickupAddress.City, mtosi.SITOriginHHGOriginalAddress.City, "original city is the same")
				suite.Equal(subtestData.originalPickupAddress.State, mtosi.SITOriginHHGOriginalAddress.State, "original state is the same")
				suite.Equal(subtestData.originalPickupAddress.PostalCode, mtosi.SITOriginHHGOriginalAddress.PostalCode, "original zip is the same")

				// Verify the HHG pickup address is the actual address on the service item
				suite.NotNil(mtosi.SITOriginHHGActualAddressID, "actual address ID is not nil")
				suite.NotEqual(uuid.Nil, *mtosi.SITOriginHHGActualAddressID)
				suite.Equal(updatedMTOShipment.PickupAddress.StreetAddress1, mtosi.SITOriginHHGActualAddress.StreetAddress1, "shipment actual street address is the same")
				suite.Equal(updatedMTOShipment.PickupAddress.City, mtosi.SITOriginHHGActualAddress.City, "shipment actual city is the same")
				suite.Equal(updatedMTOShipment.PickupAddress.State, mtosi.SITOriginHHGActualAddress.State, "shipment actual state is the same")
				suite.Equal(updatedMTOShipment.PickupAddress.PostalCode, mtosi.SITOriginHHGActualAddress.PostalCode, "shipment actual zip is the same")

				// Verify SIT entry date and SIT departure date are updated on the service item
				sitEntryDate := mtosi.SITEntryDate.UTC()
				sitDepartureDate := mtosi.SITDepartureDate.UTC()
				suite.Equal(subtestData.mtoServiceItem.SITEntryDate, &sitEntryDate, "sit entry date is the same")
				suite.Equal(subtestData.mtoServiceItem.SITDepartureDate, &sitDepartureDate, "sit departure date is the same")
			}
		}
		suite.Equal(true, foundDOFSIT, "Found expected ReServiceCodeDOFSIT")
		suite.Equal(true, foundDOPSIT, "Found expected ReServiceCodeDOPSIT")
		suite.Equal(true, foundDOASIT, "Found expected ReServiceCodeDOASIT")
	})

}

func (suite *HandlerSuite) TestCreateMTOServiceItemDestSITHandler() {

	builder := query.NewQueryBuilder()
	mtoChecker := movetaskorder.NewMoveTaskOrderChecker()
	sitEntryDate := time.Now().Add(time.Hour * 24)

	type localSubtestData struct {
		mto            models.Move
		mtoShipment    models.MTOShipment
		mtoServiceItem models.MTOServiceItem
		params         mtoserviceitemops.CreateMTOServiceItemParams
	}

	makeSubtestData := func() (subtestData *localSubtestData) {
		subtestData = &localSubtestData{}
		subtestData.mto = factory.BuildAvailableToPrimeMove(suite.DB(), nil, nil)
		subtestData.mtoShipment = factory.BuildMTOShipment(suite.DB(), []factory.Customization{
			{
				Model:    subtestData.mto,
				LinkOnly: true,
			},
		}, nil)
		factory.FetchReServiceByCode(suite.DB(), models.ReServiceCodeDDFSIT)

		req := httptest.NewRequest("POST", "/mto-service-items", nil)
		subtestData.mtoServiceItem = models.MTOServiceItem{
			MoveTaskOrderID: subtestData.mto.ID,
			MTOShipmentID:   &subtestData.mtoShipment.ID,
			ReService:       models.ReService{Code: models.ReServiceCodeDDFSIT},
			Reason:          models.StringPointer("lorem ipsum"),
			Description:     handlers.FmtString("description"),
			CustomerContacts: models.MTOServiceItemCustomerContacts{
				models.MTOServiceItemCustomerContact{
					Type:                       models.CustomerContactTypeFirst,
					DateOfContact:              time.Now().Add(time.Hour * 24),
					TimeMilitary:               "0400Z",
					FirstAvailableDeliveryDate: time.Now(),
				},
				models.MTOServiceItemCustomerContact{
					Type:                       models.CustomerContactTypeSecond,
					DateOfContact:              time.Now(),
					TimeMilitary:               "0400Z",
					FirstAvailableDeliveryDate: time.Now(),
				},
			},
			CreatedAt:    time.Now(),
			UpdatedAt:    time.Now(),
			SITEntryDate: &sitEntryDate,
		}
		subtestData.params = mtoserviceitemops.CreateMTOServiceItemParams{
			HTTPRequest: req,
			Body:        payloads.MTOServiceItem(&subtestData.mtoServiceItem),
		}
		return subtestData
	}

	suite.Run("Successful POST - Integration Test", func() {
		subtestData := makeSubtestData()
		moveRouter := moverouter.NewMoveRouter(transportationoffice.NewTransportationOfficesFetcher())
		planner := &routemocks.Planner{}
		planner.On("ZipTransitDistance",
			mock.AnythingOfType("*appcontext.appContext"),
			mock.Anything,
			mock.Anything,
			false,
		).Return(400, nil)
		creator := mtoserviceitem.NewMTOServiceItemCreator(planner, builder, moveRouter, ghcrateengine.NewDomesticUnpackPricer(), ghcrateengine.NewDomesticPackPricer(), ghcrateengine.NewDomesticLinehaulPricer(), ghcrateengine.NewDomesticShorthaulPricer(), ghcrateengine.NewDomesticOriginPricer(), ghcrateengine.NewDomesticDestinationPricer(), ghcrateengine.NewFuelSurchargePricer())
		handler := CreateMTOServiceItemHandler{
			suite.HandlerConfig(),
			creator,
			mtoChecker,
		}

		mtoServiceItemDDFSIT := models.MTOServiceItem{
			MoveTaskOrderID: subtestData.mto.ID,
			MTOShipmentID:   &subtestData.mtoShipment.ID,
			ReService:       models.ReService{Code: models.ReServiceCodeDDFSIT},
			Description:     handlers.FmtString("description"),
			SITEntryDate:    &sitEntryDate,
			Reason:          models.StringPointer("lorem ipsum"),
			CustomerContacts: models.MTOServiceItemCustomerContacts{
				models.MTOServiceItemCustomerContact{
					Type:                       models.CustomerContactTypeFirst,
					DateOfContact:              time.Now().Add(time.Hour * 24),
					TimeMilitary:               "0400Z",
					FirstAvailableDeliveryDate: time.Now(),
				},
				models.MTOServiceItemCustomerContact{
					Type:                       models.CustomerContactTypeSecond,
					DateOfContact:              time.Now().Add(time.Hour * 24),
					TimeMilitary:               "0400Z",
					FirstAvailableDeliveryDate: time.Now(),
				},
			},
		}

		// CALL FUNCTION UNDER TEST
		req := httptest.NewRequest("POST", "/mto-service-items", nil)
		paramsDDFSIT := mtoserviceitemops.CreateMTOServiceItemParams{
			HTTPRequest: req,
			Body:        payloads.MTOServiceItem(&mtoServiceItemDDFSIT),
		}

		// Validate incoming payload
		suite.NoError(paramsDDFSIT.Body.Validate(strfmt.Default))

		// CHECK RESULTS
		response := handler.Handle(paramsDDFSIT)

		//Validate incoming payload
		suite.NoError(paramsDDFSIT.Body.Validate(strfmt.Default))

		suite.IsType(&mtoserviceitemops.CreateMTOServiceItemOK{}, response)
		responsePayload := response.(*mtoserviceitemops.CreateMTOServiceItemOK).Payload
		suite.NotZero(responsePayload[0].ID())
	})

	suite.Run("Successful POST - create DDFSIT without customer contact fields", func() {
		subtestData := makeSubtestData()
		// Under test: createMTOServiceItemHandler function
		// Set up:     We hit the endpoint with a DDFSIT MTOServiceItem missing Customer Contact fields
		// Expected outcome:
		//             Successful creation of Destination SIT service items
		// SETUP
		// Create the payload
		mtoServiceItemDDFSIT := models.MTOServiceItem{
			MoveTaskOrderID: subtestData.mto.ID,
			MTOShipmentID:   &subtestData.mtoShipment.ID,
			ReService:       models.ReService{Code: models.ReServiceCodeDDFSIT},
			Description:     handlers.FmtString("description"),
			SITEntryDate:    &sitEntryDate,
			Reason:          models.StringPointer("lorem ipsum"),
		}
		moveRouter := moverouter.NewMoveRouter(transportationoffice.NewTransportationOfficesFetcher())
		planner := &routemocks.Planner{}
		planner.On("ZipTransitDistance",
			mock.AnythingOfType("*appcontext.appContext"),
			mock.Anything,
			mock.Anything,
			false,
		).Return(400, nil)
		creator := mtoserviceitem.NewMTOServiceItemCreator(planner, builder, moveRouter, ghcrateengine.NewDomesticUnpackPricer(), ghcrateengine.NewDomesticPackPricer(), ghcrateengine.NewDomesticLinehaulPricer(), ghcrateengine.NewDomesticShorthaulPricer(), ghcrateengine.NewDomesticOriginPricer(), ghcrateengine.NewDomesticDestinationPricer(), ghcrateengine.NewFuelSurchargePricer())
		handler := CreateMTOServiceItemHandler{
			suite.HandlerConfig(),
			creator,
			mtoChecker,
		}

		// CALL FUNCTION UNDER TEST
		req := httptest.NewRequest("POST", "/mto-service-items", nil)
		paramsDDFSIT := mtoserviceitemops.CreateMTOServiceItemParams{
			HTTPRequest: req,
			Body:        payloads.MTOServiceItem(&mtoServiceItemDDFSIT),
		}

		// Validate incoming payload
		suite.NoError(paramsDDFSIT.Body.Validate(strfmt.Default))

		// CHECK RESULTS
		response := handler.Handle(paramsDDFSIT)
		suite.IsType(&mtoserviceitemops.CreateMTOServiceItemOK{}, response)
		responsePayload := response.(*mtoserviceitemops.CreateMTOServiceItemOK).Payload
		suite.NotZero(responsePayload[0].ID())
	})

	suite.Run("Failure POST - Integration Test - Missing reason", func() {
		subtestData := makeSubtestData()
		moveRouter := moverouter.NewMoveRouter(transportationoffice.NewTransportationOfficesFetcher())
		planner := &routemocks.Planner{}
		planner.On("ZipTransitDistance",
			mock.AnythingOfType("*appcontext.appContext"),
			mock.Anything,
			mock.Anything,
			false,
		).Return(400, nil)
		creator := mtoserviceitem.NewMTOServiceItemCreator(planner, builder, moveRouter, ghcrateengine.NewDomesticUnpackPricer(), ghcrateengine.NewDomesticPackPricer(), ghcrateengine.NewDomesticLinehaulPricer(), ghcrateengine.NewDomesticShorthaulPricer(), ghcrateengine.NewDomesticOriginPricer(), ghcrateengine.NewDomesticDestinationPricer(), ghcrateengine.NewFuelSurchargePricer())
		handler := CreateMTOServiceItemHandler{
			suite.HandlerConfig(),
			creator,
			mtoChecker,
		}

		mtoServiceItemDDFSIT := models.MTOServiceItem{
			MoveTaskOrderID: subtestData.mto.ID,
			MTOShipmentID:   &subtestData.mtoShipment.ID,
			ReService:       models.ReService{Code: models.ReServiceCodeDDFSIT},
			Description:     handlers.FmtString("description"),
			SITEntryDate:    &sitEntryDate,
			Reason:          nil,
			CustomerContacts: models.MTOServiceItemCustomerContacts{
				models.MTOServiceItemCustomerContact{
					Type:                       models.CustomerContactTypeFirst,
					DateOfContact:              time.Now().Add(time.Hour * 24),
					TimeMilitary:               "0400Z",
					FirstAvailableDeliveryDate: time.Now(),
				},
				models.MTOServiceItemCustomerContact{
					Type:                       models.CustomerContactTypeSecond,
					DateOfContact:              time.Now().Add(time.Hour * 24),
					TimeMilitary:               "0400Z",
					FirstAvailableDeliveryDate: time.Now(),
				},
			},
		}

		// CALL FUNCTION UNDER TEST
		req := httptest.NewRequest("POST", "/mto-service-items", nil)
		paramsDDFSIT := mtoserviceitemops.CreateMTOServiceItemParams{
			HTTPRequest: req,
			Body:        payloads.MTOServiceItem(&mtoServiceItemDDFSIT),
		}

		// CHECK RESULTS
		response := handler.Handle(paramsDDFSIT)

		suite.IsType(&mtoserviceitemops.CreateMTOServiceItemUnprocessableEntity{}, response)
	})

	suite.Run("Successful POST - Create DDASIT standalone", func() {
		subtestData := makeSubtestData()
		params := mtoserviceitemops.CreateMTOServiceItemParams{
			HTTPRequest: subtestData.params.HTTPRequest,
			Body:        payloads.MTOServiceItem(&subtestData.mtoServiceItem),
		}
		moveRouter := moverouter.NewMoveRouter(transportationoffice.NewTransportationOfficesFetcher())
		planner := &routemocks.Planner{}
		planner.On("ZipTransitDistance",
			mock.AnythingOfType("*appcontext.appContext"),
			mock.Anything,
			mock.Anything,
			false,
		).Return(400, nil)
		creator := mtoserviceitem.NewMTOServiceItemCreator(planner, builder, moveRouter, ghcrateengine.NewDomesticUnpackPricer(), ghcrateengine.NewDomesticPackPricer(), ghcrateengine.NewDomesticLinehaulPricer(), ghcrateengine.NewDomesticShorthaulPricer(), ghcrateengine.NewDomesticOriginPricer(), ghcrateengine.NewDomesticDestinationPricer(), ghcrateengine.NewFuelSurchargePricer())
		handler := CreateMTOServiceItemHandler{
			suite.HandlerConfig(),
			creator,
			mtoChecker,
		}

		// Validate incoming payload
		suite.NoError(params.Body.Validate(strfmt.Default))

		response := handler.Handle(params)
		suite.IsType(&mtoserviceitemops.CreateMTOServiceItemOK{}, response)

		// now that the mto service item has been created, create a standalone
		subtestData.mtoServiceItem.ReService.Code = models.ReServiceCodeDDASIT
		params = mtoserviceitemops.CreateMTOServiceItemParams{
			HTTPRequest: subtestData.params.HTTPRequest,
			Body:        payloads.MTOServiceItem(&subtestData.mtoServiceItem),
		}

		// Validate incoming payload
		suite.NoError(params.Body.Validate(strfmt.Default))

		response = handler.Handle(params)
		suite.IsType(&mtoserviceitemops.CreateMTOServiceItemOK{}, response)
		okResponse := response.(*mtoserviceitemops.CreateMTOServiceItemOK)

		// Validate outgoing payload (each element of slice)
		for _, mtoServiceItem := range okResponse.Payload {
			suite.NoError(mtoServiceItem.Validate(strfmt.Default))
		}

		suite.NotZero(okResponse.Payload[0].ID())
	})

	suite.Run("POST Failure - Cannot create DDASIT without DDFSIT", func() {
		subtestData := makeSubtestData()
		mtoShipment := factory.BuildMTOShipment(suite.DB(), nil, nil)

		subtestData.mtoServiceItem.ReService.Code = models.ReServiceCodeDDASIT
		subtestData.mtoServiceItem.MTOShipment = mtoShipment
		subtestData.mtoServiceItem.MTOShipmentID = &mtoShipment.ID

		params := mtoserviceitemops.CreateMTOServiceItemParams{
			HTTPRequest: subtestData.params.HTTPRequest,
			Body:        payloads.MTOServiceItem(&subtestData.mtoServiceItem),
		}
		moveRouter := moverouter.NewMoveRouter(transportationoffice.NewTransportationOfficesFetcher())
		planner := &routemocks.Planner{}
		planner.On("ZipTransitDistance",
			mock.AnythingOfType("*appcontext.appContext"),
			mock.Anything,
			mock.Anything,
			false,
		).Return(400, nil)
		creator := mtoserviceitem.NewMTOServiceItemCreator(planner, builder, moveRouter, ghcrateengine.NewDomesticUnpackPricer(), ghcrateengine.NewDomesticPackPricer(), ghcrateengine.NewDomesticLinehaulPricer(), ghcrateengine.NewDomesticShorthaulPricer(), ghcrateengine.NewDomesticOriginPricer(), ghcrateengine.NewDomesticDestinationPricer(), ghcrateengine.NewFuelSurchargePricer())
		handler := CreateMTOServiceItemHandler{
			suite.HandlerConfig(),
			creator,
			mtoChecker,
		}

		// CHECK RESULTS

		// Validate incoming payload
		suite.NoError(params.Body.Validate(strfmt.Default))

		response := handler.Handle(params)
		suite.IsType(&mtoserviceitemops.CreateMTOServiceItemNotFound{}, response)
		responsePayload := response.(*mtoserviceitemops.CreateMTOServiceItemNotFound).Payload

		// Validate outgoing payload
		suite.NoError(responsePayload.Validate(strfmt.Default))
	})

	suite.Run("POST failure - 422 Cannot create DDDSIT standalone", func() {
		subtestData := makeSubtestData()
		// Under test: createMTOServiceItemHandler function
		// Set up:     We hit the endpoint with a DDDSIT MTOServiceItem
		// Expected outcome:
		//             Receive a 422 - Unprocessable Entity
		// SETUP
		// Create the payload
		subtestData.mtoServiceItem.ReService.Code = models.ReServiceCodeDDDSIT
		moveRouter := moverouter.NewMoveRouter(transportationoffice.NewTransportationOfficesFetcher())
		planner := &routemocks.Planner{}
		creator := mtoserviceitem.NewMTOServiceItemCreator(planner, builder, moveRouter, ghcrateengine.NewDomesticUnpackPricer(), ghcrateengine.NewDomesticPackPricer(), ghcrateengine.NewDomesticLinehaulPricer(), ghcrateengine.NewDomesticShorthaulPricer(), ghcrateengine.NewDomesticOriginPricer(), ghcrateengine.NewDomesticDestinationPricer(), ghcrateengine.NewFuelSurchargePricer())
		handler := CreateMTOServiceItemHandler{
			suite.HandlerConfig(),
			creator,
			mtoChecker,
		}

		// CALL FUNCTION UNDER TEST
		req := httptest.NewRequest("POST", "/mto-service-items", nil)
		params := mtoserviceitemops.CreateMTOServiceItemParams{
			HTTPRequest: req,
			Body:        payloads.MTOServiceItem(&subtestData.mtoServiceItem),
		}

		// CHECK RESULTS

		// Validate incoming payload
		suite.Error(params.Body.Validate(strfmt.Default))

		response := handler.Handle(params)
		suite.IsType(&mtoserviceitemops.CreateMTOServiceItemUnprocessableEntity{}, response)
		responsePayload := response.(*mtoserviceitemops.CreateMTOServiceItemUnprocessableEntity).Payload

		// Validate outgoing payload
		suite.NoError(responsePayload.Validate(strfmt.Default))
	})
}

func (suite *HandlerSuite) TestUpdateMTOServiceItemDDDSIT() {

	// Under test: updateMTOServiceItemHandler.Handle function
	//             MTOServiceItemUpdater.Update service object function
	// SETUP
	// Create the service item in the db for dddsit
	type localSubtestData struct {
		dddsit     models.MTOServiceItem
		handler    UpdateMTOServiceItemHandler
		reqPayload *primemessages.UpdateMTOServiceItemSIT
		params     mtoserviceitemops.UpdateMTOServiceItemParams
	}

	sitStatusService := sitstatus.NewShipmentSITStatus()

	makeSubtestData := func() (subtestData *localSubtestData) {
		subtestData = &localSubtestData{}
		timeNow := time.Now()
		requestApproavalsRequestedStatus := false
		// Number of days of grace period after customer contacts prime for delivery out of SIT
		const GracePeriodDays = 5

		year, month, day := timeNow.Add(time.Hour * 24 * -30).Date()
		aMonthAgo := time.Date(year, month, day, 0, 0, 0, 0, time.UTC)
		contactDatePlusGracePeriod := timeNow.AddDate(0, 0, GracePeriodDays)
		sitRequestedDelivery := time.Date(year, month, day, 0, 0, 0, 0, time.UTC)

		move := factory.BuildMove(suite.DB(), []factory.Customization{
			{
				Model: models.Move{
					AvailableToPrimeAt: &timeNow,
					ApprovedAt:         &timeNow,
				},
			},
		}, nil)
		shipment := factory.BuildMTOShipment(suite.DB(), []factory.Customization{
			{
				Model:    move,
				LinkOnly: true,
			},
		}, nil)

		// We need to create a destination first day sit in order to properly calculate authorized end date
		ddfsitServiceItemPrime := factory.BuildMTOServiceItem(suite.DB(), []factory.Customization{
			{
				Model:    move,
				LinkOnly: true,
			},
			{
				Model:    shipment,
				LinkOnly: true,
			},
			{
				Model: models.ReService{
					Code: models.ReServiceCodeDDFSIT,
				},
			},
			{
				Model: models.MTOServiceItem{
					SITDepartureDate:                  &contactDatePlusGracePeriod,
					SITEntryDate:                      &aMonthAgo,
					SITCustomerContacted:              &timeNow,
					SITRequestedDelivery:              &sitRequestedDelivery,
					Status:                            "APPROVED",
					RequestedApprovalsRequestedStatus: &requestApproavalsRequestedStatus,
				},
			},
		}, nil)

		subtestData.dddsit = factory.BuildMTOServiceItem(suite.DB(), []factory.Customization{
			{
				Model:    move,
				LinkOnly: true,
			},
			{
				Model:    shipment,
				LinkOnly: true,
			},
			{
				Model: models.MTOServiceItem{
					SITEntryDate:     models.TimePointer(time.Now()),
					SITDepartureDate: &timeNow,
					Status:           "REJECTED",
					Reason:           models.StringPointer("reason"),
				},
			},
			{
				Model: models.ReService{
					Code: models.ReServiceCodeDDDSIT,
				},
			},
		}, nil)

		// Set shipment SIT status
		shipment.MTOServiceItems = append(shipment.MTOServiceItems, subtestData.dddsit, ddfsitServiceItemPrime)
		sitStatus, shipmentWithCalculatedStatus, err := sitStatusService.CalculateShipmentSITStatus(suite.AppContextForTest(), shipment)
		suite.MustSave(&shipmentWithCalculatedStatus)
		suite.NoError(err)
		suite.NotNil(sitStatus)

		destinationAddress := factory.BuildAddress(suite.DB(), nil, nil)
		addr := primemessages.Address{
			StreetAddress1: &destinationAddress.StreetAddress1,
			City:           &destinationAddress.City,
			State:          &destinationAddress.State,
			PostalCode:     &destinationAddress.PostalCode,
			Country:        models.StringPointer("US"),
		}

		milTime := "1400Z"
		requestApprovalRequestedStatus := false

		// Create the payload with the desired update
		subtestData.reqPayload = &primemessages.UpdateMTOServiceItemSIT{
			ReServiceCode:                   models.ReServiceCodeDDDSIT.String(),
			SitDepartureDate:                *handlers.FmtDate(time.Now().AddDate(0, 0, 5)),
			SitDestinationFinalAddress:      &addr,
			DateOfContact1:                  handlers.FmtDate(time.Date(2020, time.December, 04, 0, 0, 0, 0, time.UTC)),
			TimeMilitary1:                   handlers.FmtStringPtrNonEmpty(&milTime),
			FirstAvailableDeliveryDate1:     handlers.FmtDate(time.Date(2020, time.December, 02, 0, 0, 0, 0, time.UTC)),
			SitCustomerContacted:            handlers.FmtDate(time.Now()),
			SitRequestedDelivery:            handlers.FmtDate(time.Now().AddDate(0, 0, 3)),
			RequestApprovalsRequestedStatus: &requestApprovalRequestedStatus,
			UpdateReason:                    models.StringPointer("reason for updating"),
		}
		subtestData.reqPayload.SetID(strfmt.UUID(subtestData.dddsit.ID.String()))

		// Create the handler
		queryBuilder := query.NewQueryBuilder()
		moveRouter := moverouter.NewMoveRouter(transportationoffice.NewTransportationOfficesFetcher())
		shipmentFetcher := mtoshipment.NewMTOShipmentFetcher()
		addressCreator := address.NewAddressCreator()
		portLocationFetcher := portlocation.NewPortLocationFetcher()
		planner := &routemocks.Planner{}
		planner.On("ZipTransitDistance",
			mock.AnythingOfType("*appcontext.appContext"),
			mock.Anything,
			mock.Anything,
			false,
		).Return(400, nil)
		subtestData.handler = UpdateMTOServiceItemHandler{
			suite.HandlerConfig(),
			mtoserviceitem.NewMTOServiceItemUpdater(planner, queryBuilder, moveRouter, shipmentFetcher, addressCreator, portLocationFetcher, ghcrateengine.NewDomesticUnpackPricer(), ghcrateengine.NewDomesticLinehaulPricer(), ghcrateengine.NewDomesticDestinationPricer(), ghcrateengine.NewFuelSurchargePricer()),
		}

		// create the params struct
		req := httptest.NewRequest("PATCH", fmt.Sprintf("/mto-service-items/%s", subtestData.dddsit.ID), nil)
		eTag := etag.GenerateEtag(subtestData.dddsit.UpdatedAt)
		subtestData.params = mtoserviceitemops.UpdateMTOServiceItemParams{
			HTTPRequest:      req,
			Body:             subtestData.reqPayload,
			MtoServiceItemID: subtestData.dddsit.ID.String(),
			IfMatch:          eTag,
		}
		return subtestData
	}

	suite.Run("Successful PATCH - Updated SITDepartureDate and FADD Fields and other date fields on DDDSIT", func() {
		subtestData := makeSubtestData()
		// Under test: updateMTOServiceItemHandler.Handle function
		//             MTOServiceItemUpdater.Update service object function
		// Set up:     We create an mto service item using DDDSIT (which was created above)
		//             And send an update to the sit entry date and customer contact fields
		// Expected outcome:
		//             Receive a success response with the SitDepartureDate, TimeMilitary and FirstAvailableDeliveryDate1 updated

		// CALL FUNCTION UNDER TEST

		// Validate incoming payload
		suite.NoError(subtestData.params.Body.Validate(strfmt.Default))

		response := subtestData.handler.Handle(subtestData.params)

		// CHECK RESULTS
		suite.IsType(&mtoserviceitemops.UpdateMTOServiceItemOK{}, response)
		r := response.(*mtoserviceitemops.UpdateMTOServiceItemOK)
		resp1 := r.Payload

		// TODO: This is failing because DOPSIT and DDDSIT are being sent back in the response
		//   but those are not listed in the enum in the swagger file for an MTO service item.
		//   Need to figure out best way to resolve.
		// Validate outgoing payload
		// suite.NoError(resp1.Validate(strfmt.Default))

		respPayload := resp1.(*primemessages.MTOServiceItemDestSIT)

		suite.Equal(subtestData.reqPayload.ID(), respPayload.ID())
		suite.Equal(subtestData.reqPayload.SitDepartureDate.String(), respPayload.SitDepartureDate.String())
		suite.Equal(subtestData.reqPayload.SitDestinationFinalAddress.StreetAddress1, respPayload.SitDestinationFinalAddress.StreetAddress1)
		suite.Equal(subtestData.reqPayload.SitDestinationFinalAddress.City, respPayload.SitDestinationFinalAddress.City)
		suite.Equal(subtestData.reqPayload.SitDestinationFinalAddress.PostalCode, respPayload.SitDestinationFinalAddress.PostalCode)
		suite.Equal(subtestData.reqPayload.SitDestinationFinalAddress.State, respPayload.SitDestinationFinalAddress.State)
		suite.Equal(subtestData.reqPayload.DateOfContact1, respPayload.DateOfContact1)
		suite.Equal(subtestData.reqPayload.TimeMilitary1, respPayload.TimeMilitary1)
		suite.Equal(subtestData.reqPayload.FirstAvailableDeliveryDate1, respPayload.FirstAvailableDeliveryDate1)
		suite.Equal(*subtestData.reqPayload.SitCustomerContacted, *respPayload.SitCustomerContacted)
		suite.Equal(*subtestData.reqPayload.SitRequestedDelivery, *respPayload.SitRequestedDelivery)
	})

	suite.Run("Failed PATCH - No DDDSIT found", func() {
		subtestData := makeSubtestData()
		// Under test: updateMTOServiceItemHandler.Handle function
		//             MTOServiceItemUpdater.Update service object function
		// Set up:     We use a non existent DDDSIT item
		//             And send an update to DOPSIT to the SitDepartureDate
		// Expected outcome:
		//             Receive a NotFound error response

		// SETUP
		// Replace the request path with a bad id that won't be found
		badUUID := uuid.Must(uuid.NewV4())
		badReq := httptest.NewRequest("PATCH", fmt.Sprintf("/mto-service_items/%s", badUUID), nil)
		subtestData.params.HTTPRequest = badReq
		subtestData.params.MtoServiceItemID = badUUID.String()
		subtestData.reqPayload.SetID(strfmt.UUID(badUUID.String()))

		// CALL FUNCTION UNDER TEST

		// Validate incoming payload
		suite.NoError(subtestData.params.Body.Validate(strfmt.Default))

		response := subtestData.handler.Handle(subtestData.params)
		suite.IsType(&mtoserviceitemops.UpdateMTOServiceItemNotFound{}, response)
		responsePayload := response.(*mtoserviceitemops.UpdateMTOServiceItemNotFound).Payload

		// CHECK RESULTS

		// Validate outgoing payload
		suite.NoError(responsePayload.Validate(strfmt.Default))
	})

	suite.Run("Failure 422 - Unprocessable Entity", func() {
		subtestData := makeSubtestData()
		// Under test: updateMTOServiceItemHandler.Handle function
		//             MTOServiceItemUpdater.Update service object function
		// Set up:     We use a non existent DDDSIT item ID in the param body
		//             And send an update to DDDSIT to the SitDepartureDate
		// Expected outcome:
		//             Receive an unprocessable entity error response

		// SETUP
		// Replace the payload ID with one that does not match request param
		badUUID := uuid.Must(uuid.NewV4())
		subtestData.reqPayload.SetID(strfmt.UUID(badUUID.String()))

		// CALL FUNCTION UNDER TEST

		// Validate incoming payload
		suite.NoError(subtestData.params.Body.Validate(strfmt.Default))

		response := subtestData.handler.Handle(subtestData.params)

		// CHECK RESULTS
		suite.IsType(&mtoserviceitemops.UpdateMTOServiceItemUnprocessableEntity{}, response)
		responsePayload := response.(*mtoserviceitemops.UpdateMTOServiceItemUnprocessableEntity).Payload

		// Validate outgoing payload
		suite.NoError(responsePayload.Validate(strfmt.Default))
	})

	suite.Run("Failed PATCH - Payment request created", func() {
		subtestData := makeSubtestData()
		// Under test: updateMTOServiceItemHandler.Handle function
		//             MTOServiceItemUpdater.Update service object function
		// Set up:     We use a DDDSIT that already has a payment request associated
		//             Then try to update the SitDepartureDate on that
		// Expected outcome:
		//             Receive a ConflictError response

		// SETUP
		// Make a payment request and link to the dddsit service item
		paymentRequest := factory.BuildPaymentRequest(suite.DB(), nil, nil)
		cost := unit.Cents(20000)
		factory.BuildPaymentServiceItem(suite.DB(), []factory.Customization{
			{
				Model: models.PaymentServiceItem{
					PriceCents: &cost,
				},
			}, {
				Model:    paymentRequest,
				LinkOnly: true,
			}, {
				Model:    subtestData.dddsit,
				LinkOnly: true,
			},
		}, nil)

		// CALL FUNCTION UNDER TEST

		// Validate incoming payload
		suite.NoError(subtestData.params.Body.Validate(strfmt.Default))

		response := subtestData.handler.Handle(subtestData.params)

		// CHECK RESULTS
		suite.IsType(&mtoserviceitemops.UpdateMTOServiceItemConflict{}, response)
		responsePayload := response.(*mtoserviceitemops.UpdateMTOServiceItemConflict).Payload

		// Validate outgoing payload
		suite.NoError(responsePayload.Validate(strfmt.Default))
	})
}

func (suite *HandlerSuite) TestUpdateMTOServiceItemDOPSIT() {

	// Under test: updateMTOServiceItemHandler.Handle function
	//             MTOServiceItemUpdater.Update service object function
	// SETUP
	// Create the service item in the db for dofsit and DOPSIT
	// Create the handler
	queryBuilder := query.NewQueryBuilder()
	moveRouter := moverouter.NewMoveRouter(transportationoffice.NewTransportationOfficesFetcher())
	shipmentFetcher := mtoshipment.NewMTOShipmentFetcher()
	addressCreator := address.NewAddressCreator()
	portLocationFetcher := portlocation.NewPortLocationFetcher()
	sitStatusService := sitstatus.NewShipmentSITStatus()

	type localSubtestData struct {
		dopsit     models.MTOServiceItem
		handler    UpdateMTOServiceItemHandler
		reqPayload *primemessages.UpdateMTOServiceItemSIT
		params     mtoserviceitemops.UpdateMTOServiceItemParams
	}

	makeSubtestData := func() (subtestData *localSubtestData) {
		requestApprovalRequestedStatus := false
		subtestData = &localSubtestData{}
		timeNow := time.Now()
		requestApproavalsRequestedStatus := false
		// Number of days of grace period after customer contacts prime for delivery out of SIT
		const GracePeriodDays = 5

		year, month, day := timeNow.Add(time.Hour * 24 * -30).Date()
		aMonthAgo := time.Date(year, month, day, 0, 0, 0, 0, time.UTC)
		contactDatePlusGracePeriod := timeNow.AddDate(0, 0, GracePeriodDays)
		sitRequestedDelivery := time.Date(year, month, day, 0, 0, 0, 0, time.UTC)

		move := factory.BuildMove(suite.DB(), []factory.Customization{
			{
				Model: models.Move{
					AvailableToPrimeAt: &timeNow,
					ApprovedAt:         &timeNow,
				},
			},
		}, nil)
		shipment := factory.BuildMTOShipment(suite.DB(), []factory.Customization{
			{
				Model:    move,
				LinkOnly: true,
			},
		}, nil)

		// We need to create an origin first day sit in order to properly calculate authorized end date
		dofsitServiceItemPrime := factory.BuildMTOServiceItem(suite.DB(), []factory.Customization{
			{
				Model:    move,
				LinkOnly: true,
			},
			{
				Model:    shipment,
				LinkOnly: true,
			},
			{
				Model: models.ReService{
					Code: models.ReServiceCodeDOFSIT,
				},
			},
			{
				Model: models.MTOServiceItem{
					SITDepartureDate:                  &contactDatePlusGracePeriod,
					SITEntryDate:                      &aMonthAgo,
					SITCustomerContacted:              &timeNow,
					SITRequestedDelivery:              &sitRequestedDelivery,
					Status:                            "APPROVED",
					RequestedApprovalsRequestedStatus: &requestApproavalsRequestedStatus,
				},
			},
		}, nil)

		subtestData.dopsit = factory.BuildMTOServiceItem(suite.DB(), []factory.Customization{
			{
				Model:    move,
				LinkOnly: true,
			},
			{
				Model:    shipment,
				LinkOnly: true,
			},
			{
				Model: models.MTOServiceItem{
					SITEntryDate: models.TimePointer(time.Now()),
					Status:       models.MTOServiceItemStatusRejected,
					Reason:       models.StringPointer("reason"),
				},
			},
			{
				Model: models.ReService{
					Code: models.ReServiceCodeDOPSIT,
				},
			},
		}, nil)

		// Set shipment SIT status
		shipment.MTOServiceItems = append(shipment.MTOServiceItems, subtestData.dopsit, dofsitServiceItemPrime)
		sitStatus, shipmentWithCalculatedStatus, err := sitStatusService.CalculateShipmentSITStatus(suite.AppContextForTest(), shipment)
		suite.MustSave(&shipmentWithCalculatedStatus)
		suite.NoError(err)
		suite.NotNil(sitStatus)

		// Create the payload with the desired update
		subtestData.reqPayload = &primemessages.UpdateMTOServiceItemSIT{
			ReServiceCode:                   models.ReServiceCodeDOPSIT.String(),
			SitDepartureDate:                *handlers.FmtDate(time.Now().AddDate(0, 0, 5)),
			RequestApprovalsRequestedStatus: &requestApprovalRequestedStatus,
			UpdateReason:                    models.StringPointer("a new reason"),
		}
		subtestData.reqPayload.SetID(strfmt.UUID(subtestData.dopsit.ID.String()))
		planner := &routemocks.Planner{}
		planner.On("ZipTransitDistance",
			mock.AnythingOfType("*appcontext.appContext"),
			mock.Anything,
			mock.Anything,
			false,
		).Return(400, nil)
		subtestData.handler = UpdateMTOServiceItemHandler{
			suite.HandlerConfig(),
			mtoserviceitem.NewMTOServiceItemUpdater(planner, queryBuilder, moveRouter, shipmentFetcher, addressCreator, portLocationFetcher, ghcrateengine.NewDomesticUnpackPricer(), ghcrateengine.NewDomesticLinehaulPricer(), ghcrateengine.NewDomesticDestinationPricer(), ghcrateengine.NewFuelSurchargePricer()),
		}

		// create the params struct
		req := httptest.NewRequest("PATCH", fmt.Sprintf("/mto-service_items/%s", subtestData.dopsit.ID), nil)
		eTag := etag.GenerateEtag(subtestData.dopsit.UpdatedAt)
		subtestData.params = mtoserviceitemops.UpdateMTOServiceItemParams{
			HTTPRequest:      req,
			Body:             subtestData.reqPayload,
			MtoServiceItemID: subtestData.dopsit.ID.String(),
			IfMatch:          eTag,
		}
		return subtestData
	}

	suite.Run("Successful PATCH - Updated SITDepartureDate on DOPSIT", func() {
		subtestData := makeSubtestData()
		// Under test: updateMTOServiceItemHandler.Handle function
		//             MTOServiceItemUpdater.Update service object function
		// Set up:     We create an mto service item using DOFSIT (which was created above)
		//             And send an update to the sit entry date
		// Expected outcome:
		//             Receive a success response with the SitDepartureDate updated

		// CALL FUNCTION UNDER TEST

		// Validate incoming payload
		suite.NoError(subtestData.params.Body.Validate(strfmt.Default))

		response := subtestData.handler.Handle(subtestData.params)

		// CHECK RESULTS
		suite.IsType(&mtoserviceitemops.UpdateMTOServiceItemOK{}, response)
		r := response.(*mtoserviceitemops.UpdateMTOServiceItemOK)
		resp1 := r.Payload

		// TODO: This is failing because DOPSIT and DDDSIT are being sent back in the response
		//   but those are not listed in the enum in the swagger file for an MTO service item.
		// Validate outgoing payload
		// suite.NoError(resp1.Validate(strfmt.Default))

		respPayload := resp1.(*primemessages.MTOServiceItemOriginSIT)
		suite.Equal(subtestData.reqPayload.ID(), respPayload.ID())
		suite.Equal(subtestData.reqPayload.SitDepartureDate.String(), respPayload.SitDepartureDate.String())
	})

	suite.Run("Failed PATCH - No DOPSIT found", func() {
		subtestData := makeSubtestData()
		// Under test: updateMTOServiceItemHandler.Handle function
		//             MTOServiceItemUpdater.Update service object function
		// Set up:     We use a non existent DOPSIT item
		//             And send an update to DOPSIT to the SitDepartureDate
		// Expected outcome:
		//             Receive a NotFound error response

		// SETUP
		// Replace the request path with a bad id that won't be found
		badUUID := uuid.Must(uuid.NewV4())
		badReq := httptest.NewRequest("PATCH", fmt.Sprintf("/mto-service_items/%s", badUUID), nil)
		subtestData.params.HTTPRequest = badReq
		subtestData.params.MtoServiceItemID = badUUID.String()
		subtestData.reqPayload.SetID(strfmt.UUID(badUUID.String()))

		// CALL FUNCTION UNDER TEST

		// Validate incoming payload
		suite.NoError(subtestData.params.Body.Validate(strfmt.Default))

		response := subtestData.handler.Handle(subtestData.params)

		// CHECK RESULTS
		suite.IsType(&mtoserviceitemops.UpdateMTOServiceItemNotFound{}, response)
		responsePayload := response.(*mtoserviceitemops.UpdateMTOServiceItemNotFound).Payload

		// Validate outgoing payload
		suite.NoError(responsePayload.Validate(strfmt.Default))
	})

	suite.Run("Failure 422 - Unprocessable Entity", func() {
		subtestData := makeSubtestData()
		// Under test: updateMTOServiceItemHandler.Handle function
		//             MTOServiceItemUpdater.Update service object function
		// Set up:     We use a non existent DOPSIT item ID in the param body
		//             And send an update to DOPSIT to the SitDepartureDate
		// Expected outcome:
		//             Receive an unprocessable entity error response

		// SETUP
		// Replace the payload ID with one that does not match request param
		badUUID := uuid.Must(uuid.NewV4())
		subtestData.reqPayload.SetID(strfmt.UUID(badUUID.String()))

		// CALL FUNCTION UNDER TEST

		// Validate incoming payload
		suite.NoError(subtestData.params.Body.Validate(strfmt.Default))

		response := subtestData.handler.Handle(subtestData.params)

		// CHECK RESULTS
		suite.IsType(&mtoserviceitemops.UpdateMTOServiceItemUnprocessableEntity{}, response)
		responsePayload := response.(*mtoserviceitemops.UpdateMTOServiceItemUnprocessableEntity).Payload

		// Validate outgoing payload
		suite.NoError(responsePayload.Validate(strfmt.Default))

		// return to good state for next test
		subtestData.reqPayload.SetID(strfmt.UUID(subtestData.dopsit.ID.String()))
	})

	suite.Run("Failed PATCH - Payment request created", func() {
		subtestData := makeSubtestData()
		// Under test: updateMTOServiceItemHandler.Handle function
		//             MTOServiceItemUpdater.Update service object function
		// Set up:     We use a DOPSIT that already has a payment request associated
		//             Then try to update the SitDepartureDate on that
		// Expected outcome:
		//             Receive a ConflictError response

		// SETUP
		// Make a payment request and link to the DOPSIT service item
		paymentRequest := factory.BuildPaymentRequest(suite.DB(), nil, nil)
		cost := unit.Cents(20000)
		factory.BuildPaymentServiceItem(suite.DB(), []factory.Customization{
			{
				Model: models.PaymentServiceItem{
					PriceCents: &cost,
				},
			}, {
				Model:    paymentRequest,
				LinkOnly: true,
			}, {
				Model:    subtestData.dopsit,
				LinkOnly: true,
			},
		}, nil)

		// CALL FUNCTION UNDER TEST

		// Validate incoming payload
		suite.NoError(subtestData.params.Body.Validate(strfmt.Default))

		response := subtestData.handler.Handle(subtestData.params)

		// CHECK RESULTS
		suite.IsType(&mtoserviceitemops.UpdateMTOServiceItemConflict{}, response)
		responsePayload := response.(*mtoserviceitemops.UpdateMTOServiceItemConflict).Payload

		// Validate outgoing payload
		suite.NoError(responsePayload.Validate(strfmt.Default))
	})
}<|MERGE_RESOLUTION|>--- conflicted
+++ resolved
@@ -175,7 +175,7 @@
 
 	suite.Run("Successful POST International - Integration Test", func() {
 		subtestData := makeSubtestInternationalData()
-		moveRouter := moverouter.NewMoveRouter()
+		moveRouter := moverouter.NewMoveRouter(transportationoffice.NewTransportationOfficesFetcher())
 		planner := &routemocks.Planner{}
 		planner.On("ZipTransitDistance",
 			mock.AnythingOfType("*appcontext.appContext"),
@@ -566,13 +566,8 @@
 	})
 
 	suite.Run("POST failure - Shipment fetch not found", func() {
-<<<<<<< HEAD
-		subtestData := makeSubtestDataWithPPMShipmentType(true)
+		subtestData := makeSubtestDataWithPPMShipmentType(true, false)
 		moveRouter := moverouter.NewMoveRouter(transportationoffice.NewTransportationOfficesFetcher())
-=======
-		subtestData := makeSubtestDataWithPPMShipmentType(true, false)
-		moveRouter := moverouter.NewMoveRouter()
->>>>>>> 8ea5f454
 		planner := &routemocks.Planner{}
 		planner.On("ZipTransitDistance",
 			mock.AnythingOfType("*appcontext.appContext"),
@@ -603,13 +598,8 @@
 	})
 
 	suite.Run("POST failure - 422 - PPM not allowed to create service item", func() {
-<<<<<<< HEAD
-		subtestData := makeSubtestDataWithPPMShipmentType(true)
+		subtestData := makeSubtestDataWithPPMShipmentType(true, false)
 		moveRouter := moverouter.NewMoveRouter(transportationoffice.NewTransportationOfficesFetcher())
-=======
-		subtestData := makeSubtestDataWithPPMShipmentType(true, false)
-		moveRouter := moverouter.NewMoveRouter()
->>>>>>> 8ea5f454
 		planner := &routemocks.Planner{}
 		planner.On("ZipTransitDistance",
 			mock.AnythingOfType("*appcontext.appContext"),
