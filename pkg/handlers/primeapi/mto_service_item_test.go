package primeapi

import (
	"fmt"
	"net/http"
	"net/http/httptest"
	"time"

	"github.com/go-openapi/strfmt"
	"github.com/gobuffalo/validate/v3"
	"github.com/gofrs/uuid"
	"github.com/stretchr/testify/mock"

	"github.com/transcom/mymove/pkg/apperror"
	"github.com/transcom/mymove/pkg/etag"
	"github.com/transcom/mymove/pkg/factory"
	mtoserviceitemops "github.com/transcom/mymove/pkg/gen/primeapi/primeoperations/mto_service_item"
	"github.com/transcom/mymove/pkg/gen/primemessages"
	"github.com/transcom/mymove/pkg/handlers"
	"github.com/transcom/mymove/pkg/handlers/primeapi/payloads"
	"github.com/transcom/mymove/pkg/models"
	routemocks "github.com/transcom/mymove/pkg/route/mocks"
	"github.com/transcom/mymove/pkg/services/address"
	"github.com/transcom/mymove/pkg/services/ghcrateengine"
	"github.com/transcom/mymove/pkg/services/mocks"
	moverouter "github.com/transcom/mymove/pkg/services/move"
	movetaskorder "github.com/transcom/mymove/pkg/services/move_task_order"
	mtoserviceitem "github.com/transcom/mymove/pkg/services/mto_service_item"
	mtoshipment "github.com/transcom/mymove/pkg/services/mto_shipment"
	portlocation "github.com/transcom/mymove/pkg/services/port_location"
	"github.com/transcom/mymove/pkg/services/query"
	sitstatus "github.com/transcom/mymove/pkg/services/sit_status"
	"github.com/transcom/mymove/pkg/unit"
)

func (suite *HandlerSuite) TestCreateMTOServiceItemHandler() {
	builder := query.NewQueryBuilder()
	mtoChecker := movetaskorder.NewMoveTaskOrderChecker()

	type localSubtestData struct {
		params         mtoserviceitemops.CreateMTOServiceItemParams
		mtoShipment    models.MTOShipment
		mtoServiceItem models.MTOServiceItem
	}

	makeSubtestDataWithPPMShipmentType := func(isPPM bool) (subtestData *localSubtestData) {
		subtestData = &localSubtestData{}
		mtoShipmentID, _ := uuid.NewV4()

		mto := factory.BuildAvailableToPrimeMove(suite.DB(), nil, nil)
		if isPPM {
			subtestData.mtoShipment = factory.BuildMTOShipment(suite.DB(), []factory.Customization{
				{
					Model:    mto,
					LinkOnly: true,
				},
				{
					Model: models.MTOShipment{
						ID:           mtoShipmentID,
						ShipmentType: models.MTOShipmentTypePPM,
					},
				},
			}, nil)
		} else {
			subtestData.mtoShipment = factory.BuildMTOShipment(suite.DB(), []factory.Customization{
				{
					Model:    mto,
					LinkOnly: true,
				},
			}, nil)
		}

		factory.FetchReServiceByCode(suite.DB(), models.ReServiceCodeDOFSIT)
		req := httptest.NewRequest("POST", "/mto-service-items", nil)
		sitEntryDate := time.Now()
		sitPostalCode := "00000"
		requestApprovalRequestedStatus := false

		// Customer gets new pickup address for SIT Origin Pickup (DOPSIT) which gets added when
		// creating DOFSIT (SIT origin first day).
		//
		// Do not create Address in the database (Assertions.Stub = true), because if the information is coming from the Prime
		// via the Prime API, the address will not have a valid database ID. And tests need to ensure
		// that we properly create the address coming in from the API.
		actualPickupAddress := factory.BuildAddress(nil, nil, []factory.Trait{factory.GetTraitAddress2})

		subtestData.mtoServiceItem = models.MTOServiceItem{
			MoveTaskOrderID:                   mto.ID,
			MTOShipmentID:                     &subtestData.mtoShipment.ID,
			ReService:                         models.ReService{Code: models.ReServiceCodeDOFSIT},
			Reason:                            models.StringPointer("lorem ipsum"),
			SITEntryDate:                      &sitEntryDate,
			SITPostalCode:                     &sitPostalCode,
			SITOriginHHGActualAddress:         &actualPickupAddress,
			RequestedApprovalsRequestedStatus: &requestApprovalRequestedStatus,
		}

		subtestData.params = mtoserviceitemops.CreateMTOServiceItemParams{
			HTTPRequest: req,
			Body:        payloads.MTOServiceItem(&subtestData.mtoServiceItem),
		}

		return subtestData
	}

	makeSubtestData := func() (subtestData *localSubtestData) {
		return makeSubtestDataWithPPMShipmentType(false)
	}

	suite.Run("Successful POST - Integration Test", func() {
		subtestData := makeSubtestData()
		moveRouter := moverouter.NewMoveRouter()
		planner := &routemocks.Planner{}
		planner.On("ZipTransitDistance",
			mock.AnythingOfType("*appcontext.appContext"),
			mock.Anything,
			mock.Anything,
			false,
			false,
		).Return(400, nil)
		creator := mtoserviceitem.NewMTOServiceItemCreator(planner, builder, moveRouter, ghcrateengine.NewDomesticUnpackPricer(), ghcrateengine.NewDomesticPackPricer(), ghcrateengine.NewDomesticLinehaulPricer(), ghcrateengine.NewDomesticShorthaulPricer(), ghcrateengine.NewDomesticOriginPricer(), ghcrateengine.NewDomesticDestinationPricer(), ghcrateengine.NewFuelSurchargePricer())
		handler := CreateMTOServiceItemHandler{
			suite.HandlerConfig(),
			creator,
			mtoChecker,
		}

		// Validate incoming payload
		suite.NoError(subtestData.params.Body.Validate(strfmt.Default))

		response := handler.Handle(subtestData.params)
		suite.IsType(&mtoserviceitemops.CreateMTOServiceItemOK{}, response)
		okResponse := response.(*mtoserviceitemops.CreateMTOServiceItemOK)

		// TODO: This is failing because DOPSIT and DDDSIT are being sent back in the response
		//   but those are not listed in the enum in the swagger file.  They aren't allowed for
		//   incoming payloads, but are allowed for outgoing payloads, but the same payload spec
		//   is used for both.  Need to figure out best way to resolve.
		// Validate outgoing payload (each element of slice)
		// for _, mtoServiceItem := range okResponse.Payload {
		// 	suite.NoError(mtoServiceItem.Validate(strfmt.Default))
		// }

		suite.NotZero(okResponse.Payload[0].ID())
	})

	suite.Run("Successful POST for Creating Shuttling without PrimeEstimatedWeight set - Integration Test", func() {
		mto := factory.BuildAvailableToPrimeMove(suite.DB(), nil, nil)
		mtoShipment := factory.BuildMTOShipment(suite.DB(), []factory.Customization{
			{
				Model:    mto,
				LinkOnly: true,
			},
		}, nil)
		mtoShipment.PrimeEstimatedWeight = nil
		factory.FetchReServiceByCode(suite.DB(), models.ReServiceCodeDOSHUT)
		req := httptest.NewRequest("POST", "/mto-service-items", nil)
		reason := "lorem ipsum"

		mtoServiceItem := models.MTOServiceItem{
			MoveTaskOrderID: mto.ID,
			MTOShipmentID:   &mtoShipment.ID,
			ReService:       models.ReService{Code: models.ReServiceCodeDOSHUT},
			Reason:          &reason,
		}

		params := mtoserviceitemops.CreateMTOServiceItemParams{
			HTTPRequest: req,
			Body:        payloads.MTOServiceItem(&mtoServiceItem),
		}

		moveRouter := moverouter.NewMoveRouter()
		planner := &routemocks.Planner{}
		planner.On("ZipTransitDistance",
			mock.AnythingOfType("*appcontext.appContext"),
			mock.Anything,
			mock.Anything,
			false,
			false,
<<<<<<< HEAD
=======
		).Return(400, nil)
		creator := mtoserviceitem.NewMTOServiceItemCreator(planner, builder, moveRouter, ghcrateengine.NewDomesticUnpackPricer(), ghcrateengine.NewDomesticPackPricer(), ghcrateengine.NewDomesticLinehaulPricer(), ghcrateengine.NewDomesticShorthaulPricer(), ghcrateengine.NewDomesticOriginPricer(), ghcrateengine.NewDomesticDestinationPricer(), ghcrateengine.NewFuelSurchargePricer())
		handler := CreateMTOServiceItemHandler{
			suite.HandlerConfig(),
			creator,
			mtoChecker,
		}

		// Validate incoming payload
		suite.NoError(params.Body.Validate(strfmt.Default))

		response := handler.Handle(params)
		suite.IsType(&mtoserviceitemops.CreateMTOServiceItemOK{}, response)
		okResponse := response.(*mtoserviceitemops.CreateMTOServiceItemOK)

		suite.NotZero(okResponse.Payload[0].ID())
	})

	suite.Run("Successful POST for Creating International Shuttling without PrimeEstimatedWeight set - Integration Test", func() {
		mto := factory.BuildAvailableToPrimeMove(suite.DB(), nil, nil)
		mtoShipment := factory.BuildMTOShipment(suite.DB(), []factory.Customization{
			{
				Model:    mto,
				LinkOnly: true,
			},
		}, nil)
		mtoShipment.PrimeEstimatedWeight = nil
		factory.FetchReServiceByCode(suite.DB(), models.ReServiceCodeIOSHUT)
		req := httptest.NewRequest("POST", "/mto-service-items", nil)
		reason := "lorem ipsum"

		mtoServiceItem := models.MTOServiceItem{
			MoveTaskOrderID: mto.ID,
			MTOShipmentID:   &mtoShipment.ID,
			ReService:       models.ReService{Code: models.ReServiceCodeIOSHUT},
			Reason:          &reason,
		}

		params := mtoserviceitemops.CreateMTOServiceItemParams{
			HTTPRequest: req,
			Body:        payloads.MTOServiceItem(&mtoServiceItem),
		}

		moveRouter := moverouter.NewMoveRouter()
		planner := &routemocks.Planner{}
		planner.On("ZipTransitDistance",
			mock.AnythingOfType("*appcontext.appContext"),
			mock.Anything,
			mock.Anything,
>>>>>>> 278f842e
		).Return(400, nil)
		creator := mtoserviceitem.NewMTOServiceItemCreator(planner, builder, moveRouter, ghcrateengine.NewDomesticUnpackPricer(), ghcrateengine.NewDomesticPackPricer(), ghcrateengine.NewDomesticLinehaulPricer(), ghcrateengine.NewDomesticShorthaulPricer(), ghcrateengine.NewDomesticOriginPricer(), ghcrateengine.NewDomesticDestinationPricer(), ghcrateengine.NewFuelSurchargePricer())
		handler := CreateMTOServiceItemHandler{
			suite.HandlerConfig(),
			creator,
			mtoChecker,
		}

		// Validate incoming payload
		suite.NoError(params.Body.Validate(strfmt.Default))

		response := handler.Handle(params)
		suite.IsType(&mtoserviceitemops.CreateMTOServiceItemOK{}, response)
		okResponse := response.(*mtoserviceitemops.CreateMTOServiceItemOK)

		suite.NotZero(okResponse.Payload[0].ID())
	})

	suite.Run("POST failure - 500", func() {
		subtestData := makeSubtestData()
		mockCreator := mocks.MTOServiceItemCreator{}
		handler := CreateMTOServiceItemHandler{
			suite.HandlerConfig(),
			&mockCreator,
			mtoChecker,
		}
		err := fmt.Errorf("ServerError")

		mockCreator.On("CreateMTOServiceItem",
			mock.AnythingOfType("*appcontext.appContext"),
			mock.Anything,
		).Return(nil, nil, err)

		// Validate incoming payload
		suite.NoError(subtestData.params.Body.Validate(strfmt.Default))

		response := handler.Handle(subtestData.params)
		suite.IsType(&mtoserviceitemops.CreateMTOServiceItemInternalServerError{}, response)
		errResponse := response.(*mtoserviceitemops.CreateMTOServiceItemInternalServerError)

		// Validate outgoing payload
		suite.NoError(errResponse.Payload.Validate(strfmt.Default))

		suite.Equal(handlers.InternalServerErrMessage, *errResponse.Payload.Title, "Payload title is wrong")
	})

	suite.Run("POST failure - 422 Unprocessable Entity Error", func() {
		subtestData := makeSubtestData()
		mockCreator := mocks.MTOServiceItemCreator{}
		handler := CreateMTOServiceItemHandler{
			suite.HandlerConfig(),
			&mockCreator,
			mtoChecker,
		}
		// InvalidInputError should generate an UnprocessableEntity response
		// Need verrs incorporated to satisfy swagger validation
		verrs := validate.NewErrors()
		verrs.Add("some key", "some value")
		err := apperror.NewInvalidInputError(subtestData.mtoServiceItem.ID, nil, verrs, "some error")

		mockCreator.On("CreateMTOServiceItem",
			mock.AnythingOfType("*appcontext.appContext"),
			mock.Anything,
		).Return(nil, nil, err)

		// Validate incoming payload
		suite.NoError(subtestData.params.Body.Validate(strfmt.Default))

		response := handler.Handle(subtestData.params)
		suite.IsType(&mtoserviceitemops.CreateMTOServiceItemUnprocessableEntity{}, response)
		errResponse := response.(*mtoserviceitemops.CreateMTOServiceItemUnprocessableEntity)

		// Validate outgoing payload
		suite.NoError(errResponse.Payload.Validate(strfmt.Default))
	})

	suite.Run("POST failure - 409 Conflict Error", func() {
		subtestData := makeSubtestData()
		mockCreator := mocks.MTOServiceItemCreator{}
		handler := CreateMTOServiceItemHandler{
			suite.HandlerConfig(),
			&mockCreator,
			mtoChecker,
		}
		// ConflictError should generate a Conflict response
		err := apperror.ConflictError{}

		mockCreator.On("CreateMTOServiceItem",
			mock.AnythingOfType("*appcontext.appContext"),
			mock.Anything,
		).Return(nil, nil, err)

		// Validate incoming payload
		suite.NoError(subtestData.params.Body.Validate(strfmt.Default))

		response := handler.Handle(subtestData.params)
		suite.IsType(&mtoserviceitemops.CreateMTOServiceItemConflict{}, response)
		errResponse := response.(*mtoserviceitemops.CreateMTOServiceItemConflict)

		// Validate outgoing payload
		suite.NoError(errResponse.Payload.Validate(strfmt.Default))
	})

	suite.Run("POST failure - 404", func() {
		subtestData := makeSubtestData()
		mockCreator := mocks.MTOServiceItemCreator{}
		handler := CreateMTOServiceItemHandler{
			suite.HandlerConfig(),
			&mockCreator,
			mtoChecker,
		}
		err := apperror.NotFoundError{}

		mockCreator.On("CreateMTOServiceItem",
			mock.AnythingOfType("*appcontext.appContext"),
			mock.Anything,
		).Return(nil, nil, err)

		// Validate incoming payload
		suite.NoError(subtestData.params.Body.Validate(strfmt.Default))

		response := handler.Handle(subtestData.params)
		suite.IsType(&mtoserviceitemops.CreateMTOServiceItemNotFound{}, response)
		errResponse := response.(*mtoserviceitemops.CreateMTOServiceItemNotFound)

		// Validate outgoing payload
		suite.NoError(errResponse.Payload.Validate(strfmt.Default))
	})

	suite.Run("POST failure - 404 - MTO is not available to Prime", func() {
		subtestData := makeSubtestData()
		mtoNotAvailable := factory.BuildMove(suite.DB(), nil, nil)
		moveRouter := moverouter.NewMoveRouter()
		planner := &routemocks.Planner{}
		planner.On("ZipTransitDistance",
			mock.AnythingOfType("*appcontext.appContext"),
			mock.Anything,
			mock.Anything,
			false,
			false,
		).Return(400, nil)
		creator := mtoserviceitem.NewMTOServiceItemCreator(planner, builder, moveRouter, ghcrateengine.NewDomesticUnpackPricer(), ghcrateengine.NewDomesticPackPricer(), ghcrateengine.NewDomesticLinehaulPricer(), ghcrateengine.NewDomesticShorthaulPricer(), ghcrateengine.NewDomesticOriginPricer(), ghcrateengine.NewDomesticDestinationPricer(), ghcrateengine.NewFuelSurchargePricer())
		handler := CreateMTOServiceItemHandler{
			suite.HandlerConfig(),
			creator,
			mtoChecker,
		}

		body := payloads.MTOServiceItem(&subtestData.mtoServiceItem)
		body.SetMoveTaskOrderID(handlers.FmtUUID(mtoNotAvailable.ID))

		paramsNotAvailable := mtoserviceitemops.CreateMTOServiceItemParams{
			HTTPRequest: subtestData.params.HTTPRequest,
			Body:        body,
		}

		// Validate incoming payload
		suite.NoError(subtestData.params.Body.Validate(strfmt.Default))

		response := handler.Handle(paramsNotAvailable)
		suite.IsType(&mtoserviceitemops.CreateMTOServiceItemNotFound{}, response)
		typedResponse := response.(*mtoserviceitemops.CreateMTOServiceItemNotFound)

		// Validate outgoing payload
		suite.NoError(typedResponse.Payload.Validate(strfmt.Default))

		suite.Contains(*typedResponse.Payload.Detail, mtoNotAvailable.ID.String())
	})

	suite.Run("POST failure - 404 - Integration - ShipmentID not linked by MoveTaskOrderID", func() {
		subtestData := makeSubtestData()
		mto2 := factory.BuildAvailableToPrimeMove(suite.DB(), nil, nil)
		mtoShipment2 := factory.BuildMTOShipment(suite.DB(), []factory.Customization{
			{
				Model:    mto2,
				LinkOnly: true,
			},
		}, nil)
		moveRouter := moverouter.NewMoveRouter()
		planner := &routemocks.Planner{}
		planner.On("ZipTransitDistance",
			mock.AnythingOfType("*appcontext.appContext"),
			mock.Anything,
			mock.Anything,
			false,
			false,
		).Return(400, nil)
		creator := mtoserviceitem.NewMTOServiceItemCreator(planner, builder, moveRouter, ghcrateengine.NewDomesticUnpackPricer(), ghcrateengine.NewDomesticPackPricer(), ghcrateengine.NewDomesticLinehaulPricer(), ghcrateengine.NewDomesticShorthaulPricer(), ghcrateengine.NewDomesticOriginPricer(), ghcrateengine.NewDomesticDestinationPricer(), ghcrateengine.NewFuelSurchargePricer())
		handler := CreateMTOServiceItemHandler{
			suite.HandlerConfig(),
			creator,
			mtoChecker,
		}

		body := payloads.MTOServiceItem(&subtestData.mtoServiceItem)
		body.SetMoveTaskOrderID(handlers.FmtUUID(subtestData.mtoShipment.MoveTaskOrderID))
		body.SetMtoShipmentID(strfmt.UUID(mtoShipment2.ID.String()))

		newParams := mtoserviceitemops.CreateMTOServiceItemParams{
			HTTPRequest: subtestData.params.HTTPRequest,
			Body:        body,
		}

		// Validate incoming payload
		suite.NoError(subtestData.params.Body.Validate(strfmt.Default))

		response := handler.Handle(newParams)
		suite.IsType(&mtoserviceitemops.CreateMTOServiceItemNotFound{}, response)
		responsePayload := response.(*mtoserviceitemops.CreateMTOServiceItemNotFound).Payload

		// Validate outgoing payload
		suite.NoError(responsePayload.Validate(strfmt.Default))
	})

	suite.Run("POST failure - 422 - Model validation errors", func() {
		subtestData := makeSubtestData()
		mockCreator := mocks.MTOServiceItemCreator{}
		handler := CreateMTOServiceItemHandler{
			suite.HandlerConfig(),
			&mockCreator,
			mtoChecker,
		}
		verrs := validate.NewErrors()
		verrs.Add("test", "testing")

		mockCreator.On("CreateMTOServiceItem",
			mock.AnythingOfType("*appcontext.appContext"),
			mock.Anything,
		).Return(nil, verrs, nil)

		// Validate incoming payload
		suite.NoError(subtestData.params.Body.Validate(strfmt.Default))

		response := handler.Handle(subtestData.params)
		suite.IsType(&mtoserviceitemops.CreateMTOServiceItemUnprocessableEntity{}, response)
		responsePayload := response.(*mtoserviceitemops.CreateMTOServiceItemUnprocessableEntity).Payload

		// Validate outgoing payload
		suite.NoError(responsePayload.Validate(strfmt.Default))
	})

	suite.Run("POST failure - 422 - modelType() not supported", func() {
		subtestData := makeSubtestData()
		mockCreator := mocks.MTOServiceItemCreator{}
		handler := CreateMTOServiceItemHandler{
			suite.HandlerConfig(),
			&mockCreator,
			mtoChecker,
		}
		err := apperror.NotFoundError{}

		mockCreator.On("CreateMTOServiceItem",
			mock.AnythingOfType("*appcontext.appContext"),
			mock.Anything,
		).Return(nil, nil, err)

		mtoServiceItem := models.MTOServiceItem{
			MoveTaskOrderID: subtestData.mtoShipment.MoveTaskOrder.ID,
			MTOShipmentID:   &subtestData.mtoShipment.ID,
			ReService:       models.ReService{Code: models.ReServiceCodeMS},
			Reason:          nil,
			CreatedAt:       time.Now(),
			UpdatedAt:       time.Now(),
		}
		params := mtoserviceitemops.CreateMTOServiceItemParams{
			HTTPRequest: subtestData.params.HTTPRequest,
			Body:        payloads.MTOServiceItem(&mtoServiceItem),
		}

		// Validate incoming payload
		suite.NoError(subtestData.params.Body.Validate(strfmt.Default))

		response := handler.Handle(params)
		suite.IsType(&mtoserviceitemops.CreateMTOServiceItemUnprocessableEntity{}, response)
		responsePayload := response.(*mtoserviceitemops.CreateMTOServiceItemUnprocessableEntity).Payload

		// Validate outgoing payload
		suite.NoError(responsePayload.Validate(strfmt.Default))
	})

	suite.Run("POST failure - Shipment fetch not found", func() {
		subtestData := makeSubtestDataWithPPMShipmentType(true)
		moveRouter := moverouter.NewMoveRouter()
		planner := &routemocks.Planner{}
		planner.On("ZipTransitDistance",
			mock.AnythingOfType("*appcontext.appContext"),
			mock.Anything,
			mock.Anything,
		).Return(400, nil)
		creator := mtoserviceitem.NewMTOServiceItemCreator(planner, builder, moveRouter, ghcrateengine.NewDomesticUnpackPricer(), ghcrateengine.NewDomesticPackPricer(), ghcrateengine.NewDomesticLinehaulPricer(), ghcrateengine.NewDomesticShorthaulPricer(), ghcrateengine.NewDomesticOriginPricer(), ghcrateengine.NewDomesticDestinationPricer(), ghcrateengine.NewFuelSurchargePricer())
		handler := CreateMTOServiceItemHandler{
			suite.HandlerConfig(),
			creator,
			mtoChecker,
		}

		// Validate incoming payload
		suite.NoError(subtestData.params.Body.Validate(strfmt.Default))

		// we are going to mock fake UUID to force NOT FOUND ERROR
		subtestData.params.Body.SetMtoShipmentID(subtestData.params.Body.ID())

		response := handler.Handle(subtestData.params)
		suite.IsType(&mtoserviceitemops.CreateMTOServiceItemNotFound{}, response)
		typedResponse := response.(*mtoserviceitemops.CreateMTOServiceItemNotFound)

		// Validate outgoing payload
		suite.NoError(typedResponse.Payload.Validate(strfmt.Default))

		suite.Contains(*typedResponse.Payload.Detail, "Fetch Shipment")
	})

	suite.Run("POST failure - 422 - PPM not allowed to create service item", func() {
		subtestData := makeSubtestDataWithPPMShipmentType(true)
		moveRouter := moverouter.NewMoveRouter()
		planner := &routemocks.Planner{}
		planner.On("ZipTransitDistance",
			mock.AnythingOfType("*appcontext.appContext"),
			mock.Anything,
			mock.Anything,
		).Return(400, nil)
		creator := mtoserviceitem.NewMTOServiceItemCreator(planner, builder, moveRouter, ghcrateengine.NewDomesticUnpackPricer(), ghcrateengine.NewDomesticPackPricer(), ghcrateengine.NewDomesticLinehaulPricer(), ghcrateengine.NewDomesticShorthaulPricer(), ghcrateengine.NewDomesticOriginPricer(), ghcrateengine.NewDomesticDestinationPricer(), ghcrateengine.NewFuelSurchargePricer())
		handler := CreateMTOServiceItemHandler{
			suite.HandlerConfig(),
			creator,
			mtoChecker,
		}

		// Validate incoming payload
		suite.NoError(subtestData.params.Body.Validate(strfmt.Default))

		response := handler.Handle(subtestData.params)
		suite.IsType(&mtoserviceitemops.CreateMTOServiceItemUnprocessableEntity{}, response)
		typedResponse := response.(*mtoserviceitemops.CreateMTOServiceItemUnprocessableEntity)

		// Validate outgoing payload
		suite.NoError(typedResponse.Payload.Validate(strfmt.Default))

		suite.Contains(*typedResponse.Payload.Detail, "Create Service Item is not allowed for PPM shipments")
		suite.Contains(typedResponse.Payload.InvalidFields["mtoShipmentID"][0], subtestData.params.Body.MtoShipmentID().String())
	})
}

func (suite *HandlerSuite) TestCreateMTOServiceItemDomesticCratingHandler() {
	builder := query.NewQueryBuilder()
	mtoChecker := movetaskorder.NewMoveTaskOrderChecker()

	type localSubtestData struct {
		req            *http.Request
		mtoServiceItem models.MTOServiceItem
	}

	makeSubtestData := func() (subtestData *localSubtestData) {
		subtestData = &localSubtestData{}

		mto := factory.BuildAvailableToPrimeMove(suite.DB(), nil, nil)
		mtoShipment := factory.BuildMTOShipment(suite.DB(), []factory.Customization{
			{
				Model:    mto,
				LinkOnly: true,
			},
		}, nil)
		factory.FetchReServiceByCode(suite.DB(), models.ReServiceCodeDCRT)
		factory.FetchReServiceByCode(suite.DB(), models.ReServiceCodeDUCRT)
		subtestData.req = httptest.NewRequest("POST", "/mto-service-items", nil)

		subtestData.mtoServiceItem = models.MTOServiceItem{
			MoveTaskOrderID: mto.ID,
			MTOShipmentID:   &mtoShipment.ID,
			Description:     handlers.FmtString("description"),
			Dimensions: models.MTOServiceItemDimensions{
				models.MTOServiceItemDimension{
					Type:   models.DimensionTypeItem,
					Length: 1000,
					Height: 1000,
					Width:  1000,
				},
				models.MTOServiceItemDimension{
					Type:   models.DimensionTypeCrate,
					Length: 10000,
					Height: 10000,
					Width:  10000,
				},
			},
			CreatedAt: time.Now(),
			UpdatedAt: time.Now(),
			Reason:    handlers.FmtString("reason"),
		}
		return subtestData
	}

	suite.Run("Successful POST - Integration Test - Domestic Crating", func() {
		subtestData := makeSubtestData()
		moveRouter := moverouter.NewMoveRouter()
		planner := &routemocks.Planner{}
		planner.On("ZipTransitDistance",
			mock.AnythingOfType("*appcontext.appContext"),
			mock.Anything,
			mock.Anything,
			false,
			false,
		).Return(400, nil)
		creator := mtoserviceitem.NewMTOServiceItemCreator(planner, builder, moveRouter, ghcrateengine.NewDomesticUnpackPricer(), ghcrateengine.NewDomesticPackPricer(), ghcrateengine.NewDomesticLinehaulPricer(), ghcrateengine.NewDomesticShorthaulPricer(), ghcrateengine.NewDomesticOriginPricer(), ghcrateengine.NewDomesticDestinationPricer(), ghcrateengine.NewFuelSurchargePricer())
		handler := CreateMTOServiceItemHandler{
			suite.HandlerConfig(),
			creator,
			mtoChecker,
		}

		subtestData.mtoServiceItem.ReService.Code = models.ReServiceCodeDCRT
		params := mtoserviceitemops.CreateMTOServiceItemParams{
			HTTPRequest: subtestData.req,
			Body:        payloads.MTOServiceItem(&subtestData.mtoServiceItem),
		}

		// Validate incoming payload
		suite.NoError(params.Body.Validate(strfmt.Default))

		response := handler.Handle(params)
		suite.IsType(&mtoserviceitemops.CreateMTOServiceItemOK{}, response)
		okResponse := response.(*mtoserviceitemops.CreateMTOServiceItemOK)

		// Validate outgoing payload (each element of slice)
		for _, mtoServiceItem := range okResponse.Payload {
			suite.NoError(mtoServiceItem.Validate(strfmt.Default))
		}

		suite.NotZero(okResponse.Payload[0].ID())
	})

	suite.Run("Successful POST - Integration Test - Domestic Uncrating", func() {
		subtestData := makeSubtestData()
		moveRouter := moverouter.NewMoveRouter()
		planner := &routemocks.Planner{}
		planner.On("ZipTransitDistance",
			mock.AnythingOfType("*appcontext.appContext"),
			mock.Anything,
			mock.Anything,
			false,
			false,
		).Return(400, nil)
		creator := mtoserviceitem.NewMTOServiceItemCreator(planner, builder, moveRouter, ghcrateengine.NewDomesticUnpackPricer(), ghcrateengine.NewDomesticPackPricer(), ghcrateengine.NewDomesticLinehaulPricer(), ghcrateengine.NewDomesticShorthaulPricer(), ghcrateengine.NewDomesticOriginPricer(), ghcrateengine.NewDomesticDestinationPricer(), ghcrateengine.NewFuelSurchargePricer())
		handler := CreateMTOServiceItemHandler{
			suite.HandlerConfig(),
			creator,
			mtoChecker,
		}

		subtestData.mtoServiceItem.ReService.Code = models.ReServiceCodeDUCRT
		params := mtoserviceitemops.CreateMTOServiceItemParams{
			HTTPRequest: subtestData.req,
			Body:        payloads.MTOServiceItem(&subtestData.mtoServiceItem),
		}

		// Validate incoming payload
		suite.NoError(params.Body.Validate(strfmt.Default))

		response := handler.Handle(params)
		suite.IsType(&mtoserviceitemops.CreateMTOServiceItemOK{}, response)
		okResponse := response.(*mtoserviceitemops.CreateMTOServiceItemOK)

		// Validate outgoing payload (each element of slice)
		for _, mtoServiceItem := range okResponse.Payload {
			suite.NoError(mtoServiceItem.Validate(strfmt.Default))
		}

		suite.NotZero(okResponse.Payload[0].ID())
	})

	suite.Run("POST failure - 422", func() {
		subtestData := makeSubtestData()
		mockCreator := mocks.MTOServiceItemCreator{}
		handler := CreateMTOServiceItemHandler{
			suite.HandlerConfig(),
			&mockCreator,
			mtoChecker,
		}
		err := fmt.Errorf("ServerError")

		mockCreator.On("CreateMTOServiceItem",
			mock.AnythingOfType("*appcontext.appContext"),
			mock.Anything,
		).Return(nil, nil, err)

		subtestData.mtoServiceItem.ReService.Code = models.ReServiceCodeDUCRT
		params := mtoserviceitemops.CreateMTOServiceItemParams{
			HTTPRequest: subtestData.req,
			Body:        payloads.MTOServiceItem(&subtestData.mtoServiceItem),
		}

		var height int32
		params.Body.(*primemessages.MTOServiceItemDomesticCrating).Crate.Height = &height

		// Validate incoming payload
		suite.NoError(params.Body.Validate(strfmt.Default))

		response := handler.Handle(params)
		suite.IsType(&mtoserviceitemops.CreateMTOServiceItemUnprocessableEntity{}, response)
		responsePayload := response.(*mtoserviceitemops.CreateMTOServiceItemUnprocessableEntity).Payload

		// Validate outgoing payload
		suite.NoError(responsePayload.Validate(strfmt.Default))
	})
}

func (suite *HandlerSuite) TestCreateMTOServiceItemOriginSITHandler() {
	// Under test: createMTOServiceItemHandler function,
	// - no DOPSIT standalone
	// -  DOASIT standalone with DOFSIT

	builder := query.NewQueryBuilder()
	mtoChecker := movetaskorder.NewMoveTaskOrderChecker()

	type localSubtestData struct {
		mto            models.Move
		mtoShipment    models.MTOShipment
		mtoServiceItem models.MTOServiceItem
	}

	makeSubtestData := func() (subtestData *localSubtestData) {
		subtestData = &localSubtestData{}

		subtestData.mto = factory.BuildAvailableToPrimeMove(suite.DB(), nil, nil)
		subtestData.mtoShipment = factory.BuildMTOShipment(suite.DB(), []factory.Customization{
			{
				Model:    subtestData.mto,
				LinkOnly: true,
			},
		}, nil)
		factory.FetchReServiceByCode(suite.DB(), models.ReServiceCodeDOFSIT)

		sitEntryDate := time.Now()
		sitPostalCode := "00000"

		subtestData.mtoServiceItem = models.MTOServiceItem{
			MoveTaskOrderID: subtestData.mto.ID,
			MTOShipmentID:   &subtestData.mtoShipment.ID,
			ReService:       models.ReService{},
			Reason:          models.StringPointer("lorem ipsum"),
			SITEntryDate:    &sitEntryDate,
			SITPostalCode:   &sitPostalCode,
		}

		return subtestData
	}

	suite.Run("POST failure - 422 Cannot create DOPSIT standalone", func() {
		subtestData := makeSubtestData()
		// Under test: createMTOServiceItemHandler function
		// Set up:     We hit the endpoint with a DOPSIT MTOServiceItem
		// Expected outcome:
		//             Receive a 422 - Unprocessable Entity
		// SETUP
		// Create the payload
		requestApprovalRequestedStatus := false
		subtestData.mtoServiceItem.RequestedApprovalsRequestedStatus = &requestApprovalRequestedStatus
		subtestData.mtoServiceItem.ReService.Code = models.ReServiceCodeDOPSIT
		moveRouter := moverouter.NewMoveRouter()
		planner := &routemocks.Planner{}
		planner.On("ZipTransitDistance",
			mock.AnythingOfType("*appcontext.appContext"),
			mock.Anything,
			mock.Anything,
			false,
			false,
		).Return(400, nil)
		creator := mtoserviceitem.NewMTOServiceItemCreator(planner, builder, moveRouter, ghcrateengine.NewDomesticUnpackPricer(), ghcrateengine.NewDomesticPackPricer(), ghcrateengine.NewDomesticLinehaulPricer(), ghcrateengine.NewDomesticShorthaulPricer(), ghcrateengine.NewDomesticOriginPricer(), ghcrateengine.NewDomesticDestinationPricer(), ghcrateengine.NewFuelSurchargePricer())
		handler := CreateMTOServiceItemHandler{
			suite.HandlerConfig(),
			creator,
			mtoChecker,
		}

		// CALL FUNCTION UNDER TEST
		req := httptest.NewRequest("POST", "/mto-service-items", nil)
		params := mtoserviceitemops.CreateMTOServiceItemParams{
			HTTPRequest: req,
			Body:        payloads.MTOServiceItem(&subtestData.mtoServiceItem),
		}

		// CHECK RESULTS

		// Validate incoming payload
		suite.Error(params.Body.Validate(strfmt.Default))

		response := handler.Handle(params)
		suite.IsType(&mtoserviceitemops.CreateMTOServiceItemUnprocessableEntity{}, response)
		responsePayload := response.(*mtoserviceitemops.CreateMTOServiceItemUnprocessableEntity).Payload

		// Validate outgoing payload
		suite.NoError(responsePayload.Validate(strfmt.Default))
	})

	suite.Run("POST Failure - Cannot create DOASIT without DOFSIT", func() {
		subtestData := makeSubtestData()
		// Under test: createMTOServiceItemHandler function
		// Set up:     We hit the endpoint with a standalone DOASIT MTOServiceItem, no DOFSIT
		// Expected outcome:
		//             Receive a 404 - Not Found
		// SETUP
		// Create the payload
		subtestData.mtoServiceItem.ReService.Code = models.ReServiceCodeDOASIT
		requestApprovalRequestedStatus := false
		subtestData.mtoServiceItem.RequestedApprovalsRequestedStatus = &requestApprovalRequestedStatus

		moveRouter := moverouter.NewMoveRouter()
		planner := &routemocks.Planner{}
		planner.On("ZipTransitDistance",
			mock.AnythingOfType("*appcontext.appContext"),
			mock.Anything,
			mock.Anything,
			false,
			false,
		).Return(400, nil)
		creator := mtoserviceitem.NewMTOServiceItemCreator(planner, builder, moveRouter, ghcrateengine.NewDomesticUnpackPricer(), ghcrateengine.NewDomesticPackPricer(), ghcrateengine.NewDomesticLinehaulPricer(), ghcrateengine.NewDomesticShorthaulPricer(), ghcrateengine.NewDomesticOriginPricer(), ghcrateengine.NewDomesticDestinationPricer(), ghcrateengine.NewFuelSurchargePricer())
		handler := CreateMTOServiceItemHandler{
			suite.HandlerConfig(),
			creator,
			mtoChecker,
		}

		// CALL FUNCTION UNDER TEST
		req := httptest.NewRequest("POST", "/mto-service-items", nil)
		params := mtoserviceitemops.CreateMTOServiceItemParams{
			HTTPRequest: req,
			Body:        payloads.MTOServiceItem(&subtestData.mtoServiceItem),
		}

		// CHECK RESULTS

		// Validate incoming payload
		suite.NoError(params.Body.Validate(strfmt.Default))

		response := handler.Handle(params)
		suite.IsType(&mtoserviceitemops.CreateMTOServiceItemNotFound{}, response)
		responsePayload := response.(*mtoserviceitemops.CreateMTOServiceItemNotFound).Payload

		// Validate outgoing payload
		suite.NoError(responsePayload.Validate(strfmt.Default))
	})

	suite.Run("Successful POST - Create DOASIT with DOFSIT", func() {
		subtestData := makeSubtestData()
		// Under test: createMTOServiceItemHandler function
		// Set up:     We hit the endpoint with a standalone DOASIT MTOServiceItem
		// Expected outcome:
		//             Receive a 404 - Not Found
		// SETUP
		// Create the payload
		requestedApprovalsRequestedStatus := false
		subtestData.mtoServiceItem.RequestedApprovalsRequestedStatus = &requestedApprovalsRequestedStatus
		factory.BuildMTOServiceItem(suite.DB(), []factory.Customization{
			{
				Model: models.ReService{
					Code: models.ReServiceCodeDOFSIT,
				},
			},
			{
				Model:    subtestData.mto,
				LinkOnly: true,
			},
			{
				Model:    subtestData.mtoShipment,
				LinkOnly: true,
			},
			// These get copied over to the DOASIT as part of creation and are needed for the response to validate
			{
				Model: models.MTOServiceItem{
					Reason:        models.StringPointer("lorem ipsum"),
					SITEntryDate:  models.TimePointer(time.Now()),
					SITPostalCode: models.StringPointer("00000"),
				},
			},
		}, nil)

		subtestData.mtoServiceItem.ReService.Code = models.ReServiceCodeDOASIT
		moveRouter := moverouter.NewMoveRouter()
		planner := &routemocks.Planner{}
		planner.On("ZipTransitDistance",
			mock.AnythingOfType("*appcontext.appContext"),
			mock.Anything,
			mock.Anything,
			false,
			false,
		).Return(400, nil)
		creator := mtoserviceitem.NewMTOServiceItemCreator(planner, builder, moveRouter, ghcrateengine.NewDomesticUnpackPricer(), ghcrateengine.NewDomesticPackPricer(), ghcrateengine.NewDomesticLinehaulPricer(), ghcrateengine.NewDomesticShorthaulPricer(), ghcrateengine.NewDomesticOriginPricer(), ghcrateengine.NewDomesticDestinationPricer(), ghcrateengine.NewFuelSurchargePricer())
		handler := CreateMTOServiceItemHandler{
			suite.HandlerConfig(),
			creator,
			mtoChecker,
		}

		// CALL FUNCTION UNDER TEST
		req := httptest.NewRequest("POST", "/mto-service-items", nil)
		params := mtoserviceitemops.CreateMTOServiceItemParams{
			HTTPRequest: req,
			Body:        payloads.MTOServiceItem(&subtestData.mtoServiceItem),
		}

		// CHECK RESULTS

		// Validate incoming payload
		suite.NoError(params.Body.Validate(strfmt.Default))

		response := handler.Handle(params)
		suite.IsType(&mtoserviceitemops.CreateMTOServiceItemOK{}, response)
		responsePayload := response.(*mtoserviceitemops.CreateMTOServiceItemOK).Payload

		// Validate outgoing payload (each element of slice)
		for _, mtoServiceItem := range responsePayload {
			suite.NoError(mtoServiceItem.Validate(strfmt.Default))
		}
	})
}

func (suite *HandlerSuite) TestCreateMTOServiceItemOriginSITHandlerWithDOFSITNoAddress() {
	// Under test: createMTOServiceItemHandler function,
	// - fail to create DOFSIT because of missing sitHHGActualAddress

	builder := query.NewQueryBuilder()
	mtoChecker := movetaskorder.NewMoveTaskOrderChecker()

	type localSubtestData struct {
		mtoServiceItem models.MTOServiceItem
	}

	makeSubtestData := func() (subtestData *localSubtestData) {
		subtestData = &localSubtestData{}
		mto := factory.BuildAvailableToPrimeMove(suite.DB(), nil, nil)
		mtoShipment := factory.BuildMTOShipment(suite.DB(), []factory.Customization{
			{
				Model:    mto,
				LinkOnly: true,
			},
		}, nil)
		factory.FetchReServiceByCode(suite.DB(), models.ReServiceCodeDOFSIT)
		sitEntryDate := time.Now()
		sitPostalCode := "00000"

		subtestData.mtoServiceItem = models.MTOServiceItem{
			MoveTaskOrderID: mto.ID,
			MTOShipmentID:   &mtoShipment.ID,
			ReService:       models.ReService{},
			Reason:          models.StringPointer("lorem ipsum"),
			SITEntryDate:    &sitEntryDate,
			SITPostalCode:   &sitPostalCode,
		}
		return subtestData
	}

	suite.Run("Failed POST - Does not DOFSIT with missing SitHHGActualOrigin", func() {
		subtestData := makeSubtestData()
		// Under test: createMTOServiceItemHandler function
		// Set up:     We hit the endpoint with a standalone DOFSIT MTOServiceItem
		// Expected outcome:
		//             CreateMTOServiceItemUnprocessableEntity
		// SETUP
		// Create the payload

		requstedApprovalsRequestedStatus := false
		subtestData.mtoServiceItem.RequestedApprovalsRequestedStatus = &requstedApprovalsRequestedStatus
		subtestData.mtoServiceItem.ReService.Code = models.ReServiceCodeDOFSIT
		moveRouter := moverouter.NewMoveRouter()
		planner := &routemocks.Planner{}
		planner.On("ZipTransitDistance",
			mock.AnythingOfType("*appcontext.appContext"),
			mock.Anything,
			mock.Anything,
			false,
			false,
		).Return(400, nil)
		creator := mtoserviceitem.NewMTOServiceItemCreator(planner, builder, moveRouter, ghcrateengine.NewDomesticUnpackPricer(), ghcrateengine.NewDomesticPackPricer(), ghcrateengine.NewDomesticLinehaulPricer(), ghcrateengine.NewDomesticShorthaulPricer(), ghcrateengine.NewDomesticOriginPricer(), ghcrateengine.NewDomesticDestinationPricer(), ghcrateengine.NewFuelSurchargePricer())
		handler := CreateMTOServiceItemHandler{
			suite.HandlerConfig(),
			creator,
			mtoChecker,
		}

		// CALL FUNCTION UNDER TEST
		req := httptest.NewRequest("POST", "/mto-service-items", nil)
		params := mtoserviceitemops.CreateMTOServiceItemParams{
			HTTPRequest: req,
			Body:        payloads.MTOServiceItem(&subtestData.mtoServiceItem),
		}

		// CHECK RESULTS

		// Validate incoming payload
		suite.NoError(params.Body.Validate(strfmt.Default))

		response := handler.Handle(params)
		suite.IsType(&mtoserviceitemops.CreateMTOServiceItemUnprocessableEntity{}, response)
		unprocessableEntity := response.(*mtoserviceitemops.CreateMTOServiceItemUnprocessableEntity)

		// Validate outgoing payload
		suite.NoError(unprocessableEntity.Payload.Validate(strfmt.Default))

		suite.Contains(*unprocessableEntity.Payload.Detail, "must have the sitHHGActualOrigin")
	})

}

func (suite *HandlerSuite) TestCreateMTOServiceItemOriginSITHandlerWithDOFSITWithAddress() {
	// Under test: createMTOServiceItemHandler function,
	// - no DOPSIT standalone
	// -  DOASIT standalone with DOFSIT

	type localSubtestData struct {
		mtoShipment             models.MTOShipment
		mtoServiceItem          models.MTOServiceItem
		actualPickupAddress     models.Address
		originalPickupAddress   *models.Address
		originalPickupAddressID *uuid.UUID
	}

	makeSubtestData := func() (subtestData *localSubtestData) {
		subtestData = &localSubtestData{}
		mto := factory.BuildAvailableToPrimeMove(suite.DB(), nil, nil)
		subtestData.mtoShipment = factory.BuildMTOShipment(suite.DB(), []factory.Customization{
			{
				Model:    mto,
				LinkOnly: true,
			},
		}, nil)
		factory.FetchReServiceByCode(suite.DB(), models.ReServiceCodeDOFSIT)
		sitEntryDate := time.Date(2024, time.February, 28, 0, 0, 0, 0, time.UTC)
		sitDepartureDate := time.Date(2024, time.February, 27, 0, 0, 0, 0, time.UTC)
		sitPostalCode := "00000"

		// Original customer pickup address
		subtestData.originalPickupAddress = subtestData.mtoShipment.PickupAddress
		subtestData.originalPickupAddressID = subtestData.mtoShipment.PickupAddressID

		// Customer gets new pickup address

		// Do not create the Address in the database (factory.BuildAddress(nil, nil, nil)), because if the information is coming from the Prime
		// via the Prime API, the address will not have a valid database ID. And tests need to ensure
		// that we properly create the address coming in from the API.
		subtestData.actualPickupAddress = factory.BuildAddress(nil, nil, []factory.Trait{factory.GetTraitAddress2})

		subtestData.mtoServiceItem = models.MTOServiceItem{
			MoveTaskOrderID:           mto.ID,
			MTOShipmentID:             &subtestData.mtoShipment.ID,
			ReService:                 models.ReService{},
			Reason:                    models.StringPointer("lorem ipsum"),
			SITEntryDate:              &sitEntryDate,
			SITDepartureDate:          &sitDepartureDate,
			SITPostalCode:             &sitPostalCode,
			SITOriginHHGActualAddress: &subtestData.actualPickupAddress,
		}

		// Verify the addresses for original pickup and new pickup are not the same
		suite.NotEqual(subtestData.originalPickupAddressID, subtestData.mtoServiceItem.SITOriginHHGActualAddressID, "address ID is not the same")
		suite.NotEqual(subtestData.originalPickupAddress.StreetAddress1, subtestData.mtoServiceItem.SITOriginHHGActualAddress.StreetAddress1, "street address is not the same")
		suite.NotEqual(subtestData.originalPickupAddress.City, subtestData.mtoServiceItem.SITOriginHHGActualAddress.City, "city is not the same")
		suite.NotEqual(subtestData.originalPickupAddress.PostalCode, subtestData.mtoServiceItem.SITOriginHHGActualAddress.PostalCode, "zip is not the same")

		return subtestData
	}
	builder := query.NewQueryBuilder()
	mtoChecker := movetaskorder.NewMoveTaskOrderChecker()

	suite.Run("Successful POST - Create DOFSIT", func() {
		subtestData := makeSubtestData()
		// Under test: createMTOServiceItemHandler function
		// Set up:     We hit the endpoint with a standalone DOFSIT MTOServiceItem
		// Expected outcome:
		//             Successful creation of DOFSIT with DOPSIT added
		// SETUP
		// Create the payload

		requestedApprovalsRequestedStatus := false
		subtestData.mtoServiceItem.RequestedApprovalsRequestedStatus = &requestedApprovalsRequestedStatus
		subtestData.mtoServiceItem.ReService.Code = models.ReServiceCodeDOFSIT
		moveRouter := moverouter.NewMoveRouter()
		planner := &routemocks.Planner{}
		planner.On("ZipTransitDistance",
			mock.AnythingOfType("*appcontext.appContext"),
			mock.Anything,
			mock.Anything,
			false,
			false,
		).Return(400, nil)
		creator := mtoserviceitem.NewMTOServiceItemCreator(planner, builder, moveRouter, ghcrateengine.NewDomesticUnpackPricer(), ghcrateengine.NewDomesticPackPricer(), ghcrateengine.NewDomesticLinehaulPricer(), ghcrateengine.NewDomesticShorthaulPricer(), ghcrateengine.NewDomesticOriginPricer(), ghcrateengine.NewDomesticDestinationPricer(), ghcrateengine.NewFuelSurchargePricer())
		handler := CreateMTOServiceItemHandler{
			suite.HandlerConfig(),
			creator,
			mtoChecker,
		}

		// CALL FUNCTION UNDER TEST
		req := httptest.NewRequest("POST", "/mto-service-items", nil)
		params := mtoserviceitemops.CreateMTOServiceItemParams{
			HTTPRequest: req,
			Body:        payloads.MTOServiceItem(&subtestData.mtoServiceItem),
		}

		// CHECK RESULTS

		// Validate incoming payload
		suite.NoError(params.Body.Validate(strfmt.Default))

		response := handler.Handle(params)
		suite.IsType(&mtoserviceitemops.CreateMTOServiceItemOK{}, response)
		okResponse := response.(*mtoserviceitemops.CreateMTOServiceItemOK)

		// TODO: This is failing because DOPSIT and DDDSIT are being sent back in the response
		//   but those are not listed in the enum in the swagger file.  They aren't allowed for
		//   incoming payloads, but are allowed for outgoing payloads, but the same payload spec
		//   is used for both.  Need to figure out best way to resolve.
		// Validate outgoing payload (each element of slice)
		// for _, mtoServiceItem := range okResponse.Payload {
		// 	suite.NoError(mtoServiceItem.Validate(strfmt.Default))
		// }

		// Verify address was updated on MTO Shipment
		var updatedMTOShipment models.MTOShipment
		suite.NoError(suite.DB().Eager("PickupAddress").Find(&updatedMTOShipment, subtestData.mtoShipment.ID))

		// Verify the HHG pickup address is the actual address on the shipment
		suite.Equal(*subtestData.mtoShipment.PickupAddressID, *updatedMTOShipment.PickupAddressID, "hhg actual address id is the same")
		suite.Equal(subtestData.actualPickupAddress.StreetAddress1, updatedMTOShipment.PickupAddress.StreetAddress1, "hhg actual street address is the same")
		suite.Equal(subtestData.actualPickupAddress.City, updatedMTOShipment.PickupAddress.City, "hhg actual city is the same")
		suite.Equal(subtestData.actualPickupAddress.State, updatedMTOShipment.PickupAddress.State, "hhg actual state is the same")
		suite.Equal(subtestData.actualPickupAddress.PostalCode, updatedMTOShipment.PickupAddress.PostalCode, "hhg actual zip is the same")

		// Verify address on SIT service item
		suite.NotZero(okResponse.Payload[0].ID())

		foundDOFSIT := false
		foundDOPSIT := false
		foundDOASIT := false

		for _, serviceItem := range okResponse.Payload {

			// Find the matching MTO Service Item from the DB for the returned payload
			var mtosi models.MTOServiceItem
			id := serviceItem.ID()
			findServiceItemErr := suite.DB().Eager("ReService", "SITOriginHHGOriginalAddress", "SITOriginHHGActualAddress").Find(&mtosi, &id)
			suite.NoError(findServiceItemErr)

			if mtosi.ReService.Code == models.ReServiceCodeDOPSIT || mtosi.ReService.Code == models.ReServiceCodeDOFSIT || mtosi.ReService.Code == models.ReServiceCodeDOASIT {
				suite.IsType(&primemessages.MTOServiceItemOriginSIT{}, serviceItem)
				sitItem := serviceItem.(*primemessages.MTOServiceItemOriginSIT)

				if mtosi.ReService.Code == models.ReServiceCodeDOPSIT {
					foundDOPSIT = true
				} else if mtosi.ReService.Code == models.ReServiceCodeDOFSIT {
					foundDOFSIT = true
				} else if mtosi.ReService.Code == models.ReServiceCodeDOASIT {
					foundDOASIT = true
				}

				// Verify the return primemessages payload has the correct addresses
				suite.NotNil(sitItem.SitHHGActualOrigin, "primemessages SitHHGActualOrigin is not Nil")
				suite.NotEqual(uuid.Nil, sitItem.SitHHGActualOrigin.ID, "primemessages actual address ID is not nil")
				suite.Equal(updatedMTOShipment.PickupAddress.StreetAddress1, *sitItem.SitHHGActualOrigin.StreetAddress1, "primemessages actual street address is the same")
				suite.Equal(updatedMTOShipment.PickupAddress.City, *sitItem.SitHHGActualOrigin.City, "primemessages actual city is the same")
				suite.Equal(updatedMTOShipment.PickupAddress.State, *sitItem.SitHHGActualOrigin.State, "primemessages actual state is the same")
				suite.Equal(updatedMTOShipment.PickupAddress.PostalCode, *sitItem.SitHHGActualOrigin.PostalCode, "primemessages actual zip is the same")

				// Verify the HHG original pickup address is the original address on the service item
				suite.NotNil(mtosi.SITOriginHHGOriginalAddressID, "original address ID is not nil")
				suite.NotEqual(uuid.Nil, *mtosi.SITOriginHHGOriginalAddressID)
				suite.Equal(subtestData.originalPickupAddress.StreetAddress1, mtosi.SITOriginHHGOriginalAddress.StreetAddress1, "original street address is the same")
				suite.Equal(subtestData.originalPickupAddress.City, mtosi.SITOriginHHGOriginalAddress.City, "original city is the same")
				suite.Equal(subtestData.originalPickupAddress.State, mtosi.SITOriginHHGOriginalAddress.State, "original state is the same")
				suite.Equal(subtestData.originalPickupAddress.PostalCode, mtosi.SITOriginHHGOriginalAddress.PostalCode, "original zip is the same")

				// Verify the HHG pickup address is the actual address on the service item
				suite.NotNil(mtosi.SITOriginHHGActualAddressID, "actual address ID is not nil")
				suite.NotEqual(uuid.Nil, *mtosi.SITOriginHHGActualAddressID)
				suite.Equal(updatedMTOShipment.PickupAddress.StreetAddress1, mtosi.SITOriginHHGActualAddress.StreetAddress1, "shipment actual street address is the same")
				suite.Equal(updatedMTOShipment.PickupAddress.City, mtosi.SITOriginHHGActualAddress.City, "shipment actual city is the same")
				suite.Equal(updatedMTOShipment.PickupAddress.State, mtosi.SITOriginHHGActualAddress.State, "shipment actual state is the same")
				suite.Equal(updatedMTOShipment.PickupAddress.PostalCode, mtosi.SITOriginHHGActualAddress.PostalCode, "shipment actual zip is the same")

				// Verify SIT entry date and SIT departure date are updated on the service item
				sitEntryDate := mtosi.SITEntryDate.UTC()
				sitDepartureDate := mtosi.SITDepartureDate.UTC()
				suite.Equal(subtestData.mtoServiceItem.SITEntryDate, &sitEntryDate, "sit entry date is the same")
				suite.Equal(subtestData.mtoServiceItem.SITDepartureDate, &sitDepartureDate, "sit departure date is the same")
			}
		}
		suite.Equal(true, foundDOFSIT, "Found expected ReServiceCodeDOFSIT")
		suite.Equal(true, foundDOPSIT, "Found expected ReServiceCodeDOPSIT")
		suite.Equal(true, foundDOASIT, "Found expected ReServiceCodeDOASIT")
	})

}

func (suite *HandlerSuite) TestCreateMTOServiceItemDestSITHandler() {

	builder := query.NewQueryBuilder()
	mtoChecker := movetaskorder.NewMoveTaskOrderChecker()
	sitEntryDate := time.Now().Add(time.Hour * 24)

	type localSubtestData struct {
		mto            models.Move
		mtoShipment    models.MTOShipment
		mtoServiceItem models.MTOServiceItem
		params         mtoserviceitemops.CreateMTOServiceItemParams
	}

	makeSubtestData := func() (subtestData *localSubtestData) {
		subtestData = &localSubtestData{}
		subtestData.mto = factory.BuildAvailableToPrimeMove(suite.DB(), nil, nil)
		subtestData.mtoShipment = factory.BuildMTOShipment(suite.DB(), []factory.Customization{
			{
				Model:    subtestData.mto,
				LinkOnly: true,
			},
		}, nil)
		factory.FetchReServiceByCode(suite.DB(), models.ReServiceCodeDDFSIT)

		req := httptest.NewRequest("POST", "/mto-service-items", nil)
		subtestData.mtoServiceItem = models.MTOServiceItem{
			MoveTaskOrderID: subtestData.mto.ID,
			MTOShipmentID:   &subtestData.mtoShipment.ID,
			ReService:       models.ReService{Code: models.ReServiceCodeDDFSIT},
			Reason:          models.StringPointer("lorem ipsum"),
			Description:     handlers.FmtString("description"),
			CustomerContacts: models.MTOServiceItemCustomerContacts{
				models.MTOServiceItemCustomerContact{
					Type:                       models.CustomerContactTypeFirst,
					DateOfContact:              time.Now().Add(time.Hour * 24),
					TimeMilitary:               "0400Z",
					FirstAvailableDeliveryDate: time.Now(),
				},
				models.MTOServiceItemCustomerContact{
					Type:                       models.CustomerContactTypeSecond,
					DateOfContact:              time.Now(),
					TimeMilitary:               "0400Z",
					FirstAvailableDeliveryDate: time.Now(),
				},
			},
			CreatedAt:    time.Now(),
			UpdatedAt:    time.Now(),
			SITEntryDate: &sitEntryDate,
		}
		subtestData.params = mtoserviceitemops.CreateMTOServiceItemParams{
			HTTPRequest: req,
			Body:        payloads.MTOServiceItem(&subtestData.mtoServiceItem),
		}
		return subtestData
	}

	suite.Run("Successful POST - Integration Test", func() {
		subtestData := makeSubtestData()
		moveRouter := moverouter.NewMoveRouter()
		planner := &routemocks.Planner{}
		planner.On("ZipTransitDistance",
			mock.AnythingOfType("*appcontext.appContext"),
			mock.Anything,
			mock.Anything,
			false,
			false,
		).Return(400, nil)
		creator := mtoserviceitem.NewMTOServiceItemCreator(planner, builder, moveRouter, ghcrateengine.NewDomesticUnpackPricer(), ghcrateengine.NewDomesticPackPricer(), ghcrateengine.NewDomesticLinehaulPricer(), ghcrateengine.NewDomesticShorthaulPricer(), ghcrateengine.NewDomesticOriginPricer(), ghcrateengine.NewDomesticDestinationPricer(), ghcrateengine.NewFuelSurchargePricer())
		handler := CreateMTOServiceItemHandler{
			suite.HandlerConfig(),
			creator,
			mtoChecker,
		}

		mtoServiceItemDDFSIT := models.MTOServiceItem{
			MoveTaskOrderID: subtestData.mto.ID,
			MTOShipmentID:   &subtestData.mtoShipment.ID,
			ReService:       models.ReService{Code: models.ReServiceCodeDDFSIT},
			Description:     handlers.FmtString("description"),
			SITEntryDate:    &sitEntryDate,
			Reason:          models.StringPointer("lorem ipsum"),
			CustomerContacts: models.MTOServiceItemCustomerContacts{
				models.MTOServiceItemCustomerContact{
					Type:                       models.CustomerContactTypeFirst,
					DateOfContact:              time.Now().Add(time.Hour * 24),
					TimeMilitary:               "0400Z",
					FirstAvailableDeliveryDate: time.Now(),
				},
				models.MTOServiceItemCustomerContact{
					Type:                       models.CustomerContactTypeSecond,
					DateOfContact:              time.Now().Add(time.Hour * 24),
					TimeMilitary:               "0400Z",
					FirstAvailableDeliveryDate: time.Now(),
				},
			},
		}

		// CALL FUNCTION UNDER TEST
		req := httptest.NewRequest("POST", "/mto-service-items", nil)
		paramsDDFSIT := mtoserviceitemops.CreateMTOServiceItemParams{
			HTTPRequest: req,
			Body:        payloads.MTOServiceItem(&mtoServiceItemDDFSIT),
		}

		// Validate incoming payload
		suite.NoError(paramsDDFSIT.Body.Validate(strfmt.Default))

		// CHECK RESULTS
		response := handler.Handle(paramsDDFSIT)

		//Validate incoming payload
		suite.NoError(paramsDDFSIT.Body.Validate(strfmt.Default))

		suite.IsType(&mtoserviceitemops.CreateMTOServiceItemOK{}, response)
		responsePayload := response.(*mtoserviceitemops.CreateMTOServiceItemOK).Payload
		suite.NotZero(responsePayload[0].ID())
	})

	suite.Run("Successful POST - create DDFSIT without customer contact fields", func() {
		subtestData := makeSubtestData()
		// Under test: createMTOServiceItemHandler function
		// Set up:     We hit the endpoint with a DDFSIT MTOServiceItem missing Customer Contact fields
		// Expected outcome:
		//             Successful creation of Destination SIT service items
		// SETUP
		// Create the payload
		mtoServiceItemDDFSIT := models.MTOServiceItem{
			MoveTaskOrderID: subtestData.mto.ID,
			MTOShipmentID:   &subtestData.mtoShipment.ID,
			ReService:       models.ReService{Code: models.ReServiceCodeDDFSIT},
			Description:     handlers.FmtString("description"),
			SITEntryDate:    &sitEntryDate,
			Reason:          models.StringPointer("lorem ipsum"),
		}
		moveRouter := moverouter.NewMoveRouter()
		planner := &routemocks.Planner{}
		planner.On("ZipTransitDistance",
			mock.AnythingOfType("*appcontext.appContext"),
			mock.Anything,
			mock.Anything,
			false,
			false,
		).Return(400, nil)
		creator := mtoserviceitem.NewMTOServiceItemCreator(planner, builder, moveRouter, ghcrateengine.NewDomesticUnpackPricer(), ghcrateengine.NewDomesticPackPricer(), ghcrateengine.NewDomesticLinehaulPricer(), ghcrateengine.NewDomesticShorthaulPricer(), ghcrateengine.NewDomesticOriginPricer(), ghcrateengine.NewDomesticDestinationPricer(), ghcrateengine.NewFuelSurchargePricer())
		handler := CreateMTOServiceItemHandler{
			suite.HandlerConfig(),
			creator,
			mtoChecker,
		}

		// CALL FUNCTION UNDER TEST
		req := httptest.NewRequest("POST", "/mto-service-items", nil)
		paramsDDFSIT := mtoserviceitemops.CreateMTOServiceItemParams{
			HTTPRequest: req,
			Body:        payloads.MTOServiceItem(&mtoServiceItemDDFSIT),
		}

		// Validate incoming payload
		suite.NoError(paramsDDFSIT.Body.Validate(strfmt.Default))

		// CHECK RESULTS
		response := handler.Handle(paramsDDFSIT)
		suite.IsType(&mtoserviceitemops.CreateMTOServiceItemOK{}, response)
		responsePayload := response.(*mtoserviceitemops.CreateMTOServiceItemOK).Payload
		suite.NotZero(responsePayload[0].ID())
	})

	suite.Run("Failure POST - Integration Test - Missing reason", func() {
		subtestData := makeSubtestData()
		moveRouter := moverouter.NewMoveRouter()
		planner := &routemocks.Planner{}
		planner.On("ZipTransitDistance",
			mock.AnythingOfType("*appcontext.appContext"),
			mock.Anything,
			mock.Anything,
			false,
			false,
		).Return(400, nil)
		creator := mtoserviceitem.NewMTOServiceItemCreator(planner, builder, moveRouter, ghcrateengine.NewDomesticUnpackPricer(), ghcrateengine.NewDomesticPackPricer(), ghcrateengine.NewDomesticLinehaulPricer(), ghcrateengine.NewDomesticShorthaulPricer(), ghcrateengine.NewDomesticOriginPricer(), ghcrateengine.NewDomesticDestinationPricer(), ghcrateengine.NewFuelSurchargePricer())
		handler := CreateMTOServiceItemHandler{
			suite.HandlerConfig(),
			creator,
			mtoChecker,
		}

		mtoServiceItemDDFSIT := models.MTOServiceItem{
			MoveTaskOrderID: subtestData.mto.ID,
			MTOShipmentID:   &subtestData.mtoShipment.ID,
			ReService:       models.ReService{Code: models.ReServiceCodeDDFSIT},
			Description:     handlers.FmtString("description"),
			SITEntryDate:    &sitEntryDate,
			Reason:          nil,
			CustomerContacts: models.MTOServiceItemCustomerContacts{
				models.MTOServiceItemCustomerContact{
					Type:                       models.CustomerContactTypeFirst,
					DateOfContact:              time.Now().Add(time.Hour * 24),
					TimeMilitary:               "0400Z",
					FirstAvailableDeliveryDate: time.Now(),
				},
				models.MTOServiceItemCustomerContact{
					Type:                       models.CustomerContactTypeSecond,
					DateOfContact:              time.Now().Add(time.Hour * 24),
					TimeMilitary:               "0400Z",
					FirstAvailableDeliveryDate: time.Now(),
				},
			},
		}

		// CALL FUNCTION UNDER TEST
		req := httptest.NewRequest("POST", "/mto-service-items", nil)
		paramsDDFSIT := mtoserviceitemops.CreateMTOServiceItemParams{
			HTTPRequest: req,
			Body:        payloads.MTOServiceItem(&mtoServiceItemDDFSIT),
		}

		// CHECK RESULTS
		response := handler.Handle(paramsDDFSIT)

		suite.IsType(&mtoserviceitemops.CreateMTOServiceItemUnprocessableEntity{}, response)
	})

	suite.Run("Successful POST - Create DDASIT standalone", func() {
		subtestData := makeSubtestData()
		params := mtoserviceitemops.CreateMTOServiceItemParams{
			HTTPRequest: subtestData.params.HTTPRequest,
			Body:        payloads.MTOServiceItem(&subtestData.mtoServiceItem),
		}
		moveRouter := moverouter.NewMoveRouter()
		planner := &routemocks.Planner{}
		planner.On("ZipTransitDistance",
			mock.AnythingOfType("*appcontext.appContext"),
			mock.Anything,
			mock.Anything,
			false,
			false,
		).Return(400, nil)
		creator := mtoserviceitem.NewMTOServiceItemCreator(planner, builder, moveRouter, ghcrateengine.NewDomesticUnpackPricer(), ghcrateengine.NewDomesticPackPricer(), ghcrateengine.NewDomesticLinehaulPricer(), ghcrateengine.NewDomesticShorthaulPricer(), ghcrateengine.NewDomesticOriginPricer(), ghcrateengine.NewDomesticDestinationPricer(), ghcrateengine.NewFuelSurchargePricer())
		handler := CreateMTOServiceItemHandler{
			suite.HandlerConfig(),
			creator,
			mtoChecker,
		}

		// Validate incoming payload
		suite.NoError(params.Body.Validate(strfmt.Default))

		response := handler.Handle(params)
		suite.IsType(&mtoserviceitemops.CreateMTOServiceItemOK{}, response)

		// now that the mto service item has been created, create a standalone
		subtestData.mtoServiceItem.ReService.Code = models.ReServiceCodeDDASIT
		params = mtoserviceitemops.CreateMTOServiceItemParams{
			HTTPRequest: subtestData.params.HTTPRequest,
			Body:        payloads.MTOServiceItem(&subtestData.mtoServiceItem),
		}

		// Validate incoming payload
		suite.NoError(params.Body.Validate(strfmt.Default))

		response = handler.Handle(params)
		suite.IsType(&mtoserviceitemops.CreateMTOServiceItemOK{}, response)
		okResponse := response.(*mtoserviceitemops.CreateMTOServiceItemOK)

		// Validate outgoing payload (each element of slice)
		for _, mtoServiceItem := range okResponse.Payload {
			suite.NoError(mtoServiceItem.Validate(strfmt.Default))
		}

		suite.NotZero(okResponse.Payload[0].ID())
	})

	suite.Run("POST Failure - Cannot create DDASIT without DDFSIT", func() {
		subtestData := makeSubtestData()
		mtoShipment := factory.BuildMTOShipment(suite.DB(), nil, nil)

		subtestData.mtoServiceItem.ReService.Code = models.ReServiceCodeDDASIT
		subtestData.mtoServiceItem.MTOShipment = mtoShipment
		subtestData.mtoServiceItem.MTOShipmentID = &mtoShipment.ID

		params := mtoserviceitemops.CreateMTOServiceItemParams{
			HTTPRequest: subtestData.params.HTTPRequest,
			Body:        payloads.MTOServiceItem(&subtestData.mtoServiceItem),
		}
		moveRouter := moverouter.NewMoveRouter()
		planner := &routemocks.Planner{}
		planner.On("ZipTransitDistance",
			mock.AnythingOfType("*appcontext.appContext"),
			mock.Anything,
			mock.Anything,
			false,
			false,
		).Return(400, nil)
		creator := mtoserviceitem.NewMTOServiceItemCreator(planner, builder, moveRouter, ghcrateengine.NewDomesticUnpackPricer(), ghcrateengine.NewDomesticPackPricer(), ghcrateengine.NewDomesticLinehaulPricer(), ghcrateengine.NewDomesticShorthaulPricer(), ghcrateengine.NewDomesticOriginPricer(), ghcrateengine.NewDomesticDestinationPricer(), ghcrateengine.NewFuelSurchargePricer())
		handler := CreateMTOServiceItemHandler{
			suite.HandlerConfig(),
			creator,
			mtoChecker,
		}

		// CHECK RESULTS

		// Validate incoming payload
		suite.NoError(params.Body.Validate(strfmt.Default))

		response := handler.Handle(params)
		suite.IsType(&mtoserviceitemops.CreateMTOServiceItemNotFound{}, response)
		responsePayload := response.(*mtoserviceitemops.CreateMTOServiceItemNotFound).Payload

		// Validate outgoing payload
		suite.NoError(responsePayload.Validate(strfmt.Default))
	})

	suite.Run("POST failure - 422 Cannot create DDDSIT standalone", func() {
		subtestData := makeSubtestData()
		// Under test: createMTOServiceItemHandler function
		// Set up:     We hit the endpoint with a DDDSIT MTOServiceItem
		// Expected outcome:
		//             Receive a 422 - Unprocessable Entity
		// SETUP
		// Create the payload
		subtestData.mtoServiceItem.ReService.Code = models.ReServiceCodeDDDSIT
		moveRouter := moverouter.NewMoveRouter()
		planner := &routemocks.Planner{}
		creator := mtoserviceitem.NewMTOServiceItemCreator(planner, builder, moveRouter, ghcrateengine.NewDomesticUnpackPricer(), ghcrateengine.NewDomesticPackPricer(), ghcrateengine.NewDomesticLinehaulPricer(), ghcrateengine.NewDomesticShorthaulPricer(), ghcrateengine.NewDomesticOriginPricer(), ghcrateengine.NewDomesticDestinationPricer(), ghcrateengine.NewFuelSurchargePricer())
		handler := CreateMTOServiceItemHandler{
			suite.HandlerConfig(),
			creator,
			mtoChecker,
		}

		// CALL FUNCTION UNDER TEST
		req := httptest.NewRequest("POST", "/mto-service-items", nil)
		params := mtoserviceitemops.CreateMTOServiceItemParams{
			HTTPRequest: req,
			Body:        payloads.MTOServiceItem(&subtestData.mtoServiceItem),
		}

		// CHECK RESULTS

		// Validate incoming payload
		suite.Error(params.Body.Validate(strfmt.Default))

		response := handler.Handle(params)
		suite.IsType(&mtoserviceitemops.CreateMTOServiceItemUnprocessableEntity{}, response)
		responsePayload := response.(*mtoserviceitemops.CreateMTOServiceItemUnprocessableEntity).Payload

		// Validate outgoing payload
		suite.NoError(responsePayload.Validate(strfmt.Default))
	})
}

func (suite *HandlerSuite) TestUpdateMTOServiceItemDDDSIT() {

	// Under test: updateMTOServiceItemHandler.Handle function
	//             MTOServiceItemUpdater.Update service object function
	// SETUP
	// Create the service item in the db for dddsit
	type localSubtestData struct {
		dddsit     models.MTOServiceItem
		handler    UpdateMTOServiceItemHandler
		reqPayload *primemessages.UpdateMTOServiceItemSIT
		params     mtoserviceitemops.UpdateMTOServiceItemParams
	}

	sitStatusService := sitstatus.NewShipmentSITStatus()

	makeSubtestData := func() (subtestData *localSubtestData) {
		subtestData = &localSubtestData{}
		timeNow := time.Now()
		requestApproavalsRequestedStatus := false
		// Number of days of grace period after customer contacts prime for delivery out of SIT
		const GracePeriodDays = 5

		year, month, day := timeNow.Add(time.Hour * 24 * -30).Date()
		aMonthAgo := time.Date(year, month, day, 0, 0, 0, 0, time.UTC)
		contactDatePlusGracePeriod := timeNow.AddDate(0, 0, GracePeriodDays)
		sitRequestedDelivery := time.Date(year, month, day, 0, 0, 0, 0, time.UTC)

		move := factory.BuildMove(suite.DB(), []factory.Customization{
			{
				Model: models.Move{
					AvailableToPrimeAt: &timeNow,
					ApprovedAt:         &timeNow,
				},
			},
		}, nil)
		shipment := factory.BuildMTOShipment(suite.DB(), []factory.Customization{
			{
				Model:    move,
				LinkOnly: true,
			},
		}, nil)

		// We need to create a destination first day sit in order to properly calculate authorized end date
		ddfsitServiceItemPrime := factory.BuildMTOServiceItem(suite.DB(), []factory.Customization{
			{
				Model:    move,
				LinkOnly: true,
			},
			{
				Model:    shipment,
				LinkOnly: true,
			},
			{
				Model: models.ReService{
					Code: models.ReServiceCodeDDFSIT,
				},
			},
			{
				Model: models.MTOServiceItem{
					SITDepartureDate:                  &contactDatePlusGracePeriod,
					SITEntryDate:                      &aMonthAgo,
					SITCustomerContacted:              &timeNow,
					SITRequestedDelivery:              &sitRequestedDelivery,
					Status:                            "APPROVED",
					RequestedApprovalsRequestedStatus: &requestApproavalsRequestedStatus,
				},
			},
		}, nil)

		subtestData.dddsit = factory.BuildMTOServiceItem(suite.DB(), []factory.Customization{
			{
				Model:    move,
				LinkOnly: true,
			},
			{
				Model:    shipment,
				LinkOnly: true,
			},
			{
				Model: models.MTOServiceItem{
					SITEntryDate:     models.TimePointer(time.Now()),
					SITDepartureDate: &timeNow,
					Status:           "REJECTED",
					Reason:           models.StringPointer("reason"),
				},
			},
			{
				Model: models.ReService{
					Code: models.ReServiceCodeDDDSIT,
				},
			},
		}, nil)

		// Set shipment SIT status
		shipment.MTOServiceItems = append(shipment.MTOServiceItems, subtestData.dddsit, ddfsitServiceItemPrime)
		sitStatus, shipmentWithCalculatedStatus, err := sitStatusService.CalculateShipmentSITStatus(suite.AppContextForTest(), shipment)
		suite.MustSave(&shipmentWithCalculatedStatus)
		suite.NoError(err)
		suite.NotNil(sitStatus)

		destinationAddress := factory.BuildAddress(suite.DB(), nil, nil)
		addr := primemessages.Address{
			StreetAddress1: &destinationAddress.StreetAddress1,
			City:           &destinationAddress.City,
			State:          &destinationAddress.State,
			PostalCode:     &destinationAddress.PostalCode,
			Country:        models.StringPointer("US"),
		}

		milTime := "1400Z"
		requestApprovalRequestedStatus := false

		// Create the payload with the desired update
		subtestData.reqPayload = &primemessages.UpdateMTOServiceItemSIT{
			ReServiceCode:                   models.ReServiceCodeDDDSIT.String(),
			SitDepartureDate:                *handlers.FmtDate(time.Now().AddDate(0, 0, 5)),
			SitDestinationFinalAddress:      &addr,
			DateOfContact1:                  handlers.FmtDate(time.Date(2020, time.December, 04, 0, 0, 0, 0, time.UTC)),
			TimeMilitary1:                   handlers.FmtStringPtrNonEmpty(&milTime),
			FirstAvailableDeliveryDate1:     handlers.FmtDate(time.Date(2020, time.December, 02, 0, 0, 0, 0, time.UTC)),
			SitCustomerContacted:            handlers.FmtDate(time.Now()),
			SitRequestedDelivery:            handlers.FmtDate(time.Now().AddDate(0, 0, 3)),
			RequestApprovalsRequestedStatus: &requestApprovalRequestedStatus,
			UpdateReason:                    models.StringPointer("reason for updating"),
		}
		subtestData.reqPayload.SetID(strfmt.UUID(subtestData.dddsit.ID.String()))

		// Create the handler
		queryBuilder := query.NewQueryBuilder()
		moveRouter := moverouter.NewMoveRouter()
		shipmentFetcher := mtoshipment.NewMTOShipmentFetcher()
		addressCreator := address.NewAddressCreator()
		portLocationFetcher := portlocation.NewPortLocationFetcher()
		planner := &routemocks.Planner{}
		planner.On("ZipTransitDistance",
			mock.AnythingOfType("*appcontext.appContext"),
			mock.Anything,
			mock.Anything,
			false,
			false,
		).Return(400, nil)
		subtestData.handler = UpdateMTOServiceItemHandler{
			suite.HandlerConfig(),
			mtoserviceitem.NewMTOServiceItemUpdater(planner, queryBuilder, moveRouter, shipmentFetcher, addressCreator, ghcrateengine.NewDomesticUnpackPricer(), ghcrateengine.NewDomesticLinehaulPricer(), ghcrateengine.NewDomesticDestinationPricer(), ghcrateengine.NewFuelSurchargePricer(), ghcrateengine.NewDomesticDestinationSITDeliveryPricer(), ghcrateengine.NewDomesticOriginSITFuelSurchargePricer(), portLocationFetcher),
		}

		// create the params struct
		req := httptest.NewRequest("PATCH", fmt.Sprintf("/mto-service-items/%s", subtestData.dddsit.ID), nil)
		eTag := etag.GenerateEtag(subtestData.dddsit.UpdatedAt)
		subtestData.params = mtoserviceitemops.UpdateMTOServiceItemParams{
			HTTPRequest:      req,
			Body:             subtestData.reqPayload,
			MtoServiceItemID: subtestData.dddsit.ID.String(),
			IfMatch:          eTag,
		}
		return subtestData
	}

	suite.Run("Successful PATCH - Updated SITDepartureDate and FADD Fields and other date fields on DDDSIT", func() {
		subtestData := makeSubtestData()
		// Under test: updateMTOServiceItemHandler.Handle function
		//             MTOServiceItemUpdater.Update service object function
		// Set up:     We create an mto service item using DDDSIT (which was created above)
		//             And send an update to the sit entry date and customer contact fields
		// Expected outcome:
		//             Receive a success response with the SitDepartureDate, TimeMilitary and FirstAvailableDeliveryDate1 updated

		// CALL FUNCTION UNDER TEST

		// Validate incoming payload
		suite.NoError(subtestData.params.Body.Validate(strfmt.Default))

		response := subtestData.handler.Handle(subtestData.params)

		// CHECK RESULTS
		suite.IsType(&mtoserviceitemops.UpdateMTOServiceItemOK{}, response)
		r := response.(*mtoserviceitemops.UpdateMTOServiceItemOK)
		resp1 := r.Payload

		// TODO: This is failing because DOPSIT and DDDSIT are being sent back in the response
		//   but those are not listed in the enum in the swagger file for an MTO service item.
		//   Need to figure out best way to resolve.
		// Validate outgoing payload
		// suite.NoError(resp1.Validate(strfmt.Default))

		respPayload := resp1.(*primemessages.MTOServiceItemDestSIT)

		suite.Equal(subtestData.reqPayload.ID(), respPayload.ID())
		suite.Equal(subtestData.reqPayload.SitDepartureDate.String(), respPayload.SitDepartureDate.String())
		suite.Equal(subtestData.reqPayload.SitDestinationFinalAddress.StreetAddress1, respPayload.SitDestinationFinalAddress.StreetAddress1)
		suite.Equal(subtestData.reqPayload.SitDestinationFinalAddress.City, respPayload.SitDestinationFinalAddress.City)
		suite.Equal(subtestData.reqPayload.SitDestinationFinalAddress.PostalCode, respPayload.SitDestinationFinalAddress.PostalCode)
		suite.Equal(subtestData.reqPayload.SitDestinationFinalAddress.State, respPayload.SitDestinationFinalAddress.State)
		suite.Equal(subtestData.reqPayload.DateOfContact1, respPayload.DateOfContact1)
		suite.Equal(subtestData.reqPayload.TimeMilitary1, respPayload.TimeMilitary1)
		suite.Equal(subtestData.reqPayload.FirstAvailableDeliveryDate1, respPayload.FirstAvailableDeliveryDate1)
		suite.Equal(*subtestData.reqPayload.SitCustomerContacted, *respPayload.SitCustomerContacted)
		suite.Equal(*subtestData.reqPayload.SitRequestedDelivery, *respPayload.SitRequestedDelivery)
	})

	suite.Run("Failed PATCH - No DDDSIT found", func() {
		subtestData := makeSubtestData()
		// Under test: updateMTOServiceItemHandler.Handle function
		//             MTOServiceItemUpdater.Update service object function
		// Set up:     We use a non existent DDDSIT item
		//             And send an update to DOPSIT to the SitDepartureDate
		// Expected outcome:
		//             Receive a NotFound error response

		// SETUP
		// Replace the request path with a bad id that won't be found
		badUUID := uuid.Must(uuid.NewV4())
		badReq := httptest.NewRequest("PATCH", fmt.Sprintf("/mto-service_items/%s", badUUID), nil)
		subtestData.params.HTTPRequest = badReq
		subtestData.params.MtoServiceItemID = badUUID.String()
		subtestData.reqPayload.SetID(strfmt.UUID(badUUID.String()))

		// CALL FUNCTION UNDER TEST

		// Validate incoming payload
		suite.NoError(subtestData.params.Body.Validate(strfmt.Default))

		response := subtestData.handler.Handle(subtestData.params)
		suite.IsType(&mtoserviceitemops.UpdateMTOServiceItemNotFound{}, response)
		responsePayload := response.(*mtoserviceitemops.UpdateMTOServiceItemNotFound).Payload

		// CHECK RESULTS

		// Validate outgoing payload
		suite.NoError(responsePayload.Validate(strfmt.Default))
	})

	suite.Run("Failure 422 - Unprocessable Entity", func() {
		subtestData := makeSubtestData()
		// Under test: updateMTOServiceItemHandler.Handle function
		//             MTOServiceItemUpdater.Update service object function
		// Set up:     We use a non existent DDDSIT item ID in the param body
		//             And send an update to DDDSIT to the SitDepartureDate
		// Expected outcome:
		//             Receive an unprocessable entity error response

		// SETUP
		// Replace the payload ID with one that does not match request param
		badUUID := uuid.Must(uuid.NewV4())
		subtestData.reqPayload.SetID(strfmt.UUID(badUUID.String()))

		// CALL FUNCTION UNDER TEST

		// Validate incoming payload
		suite.NoError(subtestData.params.Body.Validate(strfmt.Default))

		response := subtestData.handler.Handle(subtestData.params)

		// CHECK RESULTS
		suite.IsType(&mtoserviceitemops.UpdateMTOServiceItemUnprocessableEntity{}, response)
		responsePayload := response.(*mtoserviceitemops.UpdateMTOServiceItemUnprocessableEntity).Payload

		// Validate outgoing payload
		suite.NoError(responsePayload.Validate(strfmt.Default))
	})

	suite.Run("Failed PATCH - Payment request created", func() {
		subtestData := makeSubtestData()
		// Under test: updateMTOServiceItemHandler.Handle function
		//             MTOServiceItemUpdater.Update service object function
		// Set up:     We use a DDDSIT that already has a payment request associated
		//             Then try to update the SitDepartureDate on that
		// Expected outcome:
		//             Receive a ConflictError response

		// SETUP
		// Make a payment request and link to the dddsit service item
		paymentRequest := factory.BuildPaymentRequest(suite.DB(), nil, nil)
		cost := unit.Cents(20000)
		factory.BuildPaymentServiceItem(suite.DB(), []factory.Customization{
			{
				Model: models.PaymentServiceItem{
					PriceCents: &cost,
				},
			}, {
				Model:    paymentRequest,
				LinkOnly: true,
			}, {
				Model:    subtestData.dddsit,
				LinkOnly: true,
			},
		}, nil)

		// CALL FUNCTION UNDER TEST

		// Validate incoming payload
		suite.NoError(subtestData.params.Body.Validate(strfmt.Default))

		response := subtestData.handler.Handle(subtestData.params)

		// CHECK RESULTS
		suite.IsType(&mtoserviceitemops.UpdateMTOServiceItemConflict{}, response)
		responsePayload := response.(*mtoserviceitemops.UpdateMTOServiceItemConflict).Payload

		// Validate outgoing payload
		suite.NoError(responsePayload.Validate(strfmt.Default))
	})
}

func (suite *HandlerSuite) TestUpdateMTOServiceItemDOPSIT() {

	// Under test: updateMTOServiceItemHandler.Handle function
	//             MTOServiceItemUpdater.Update service object function
	// SETUP
	// Create the service item in the db for dofsit and DOPSIT
	// Create the handler
	queryBuilder := query.NewQueryBuilder()
	moveRouter := moverouter.NewMoveRouter()
	shipmentFetcher := mtoshipment.NewMTOShipmentFetcher()
	addressCreator := address.NewAddressCreator()
	portLocationFetcher := portlocation.NewPortLocationFetcher()
	sitStatusService := sitstatus.NewShipmentSITStatus()

	type localSubtestData struct {
		dopsit     models.MTOServiceItem
		handler    UpdateMTOServiceItemHandler
		reqPayload *primemessages.UpdateMTOServiceItemSIT
		params     mtoserviceitemops.UpdateMTOServiceItemParams
	}

	makeSubtestData := func() (subtestData *localSubtestData) {
		requestApprovalRequestedStatus := false
		subtestData = &localSubtestData{}
		timeNow := time.Now()
		requestApproavalsRequestedStatus := false
		// Number of days of grace period after customer contacts prime for delivery out of SIT
		const GracePeriodDays = 5

		year, month, day := timeNow.Add(time.Hour * 24 * -30).Date()
		aMonthAgo := time.Date(year, month, day, 0, 0, 0, 0, time.UTC)
		contactDatePlusGracePeriod := timeNow.AddDate(0, 0, GracePeriodDays)
		sitRequestedDelivery := time.Date(year, month, day, 0, 0, 0, 0, time.UTC)

		move := factory.BuildMove(suite.DB(), []factory.Customization{
			{
				Model: models.Move{
					AvailableToPrimeAt: &timeNow,
					ApprovedAt:         &timeNow,
				},
			},
		}, nil)
		shipment := factory.BuildMTOShipment(suite.DB(), []factory.Customization{
			{
				Model:    move,
				LinkOnly: true,
			},
		}, nil)

		// We need to create an origin first day sit in order to properly calculate authorized end date
		dofsitServiceItemPrime := factory.BuildMTOServiceItem(suite.DB(), []factory.Customization{
			{
				Model:    move,
				LinkOnly: true,
			},
			{
				Model:    shipment,
				LinkOnly: true,
			},
			{
				Model: models.ReService{
					Code: models.ReServiceCodeDOFSIT,
				},
			},
			{
				Model: models.MTOServiceItem{
					SITDepartureDate:                  &contactDatePlusGracePeriod,
					SITEntryDate:                      &aMonthAgo,
					SITCustomerContacted:              &timeNow,
					SITRequestedDelivery:              &sitRequestedDelivery,
					Status:                            "APPROVED",
					RequestedApprovalsRequestedStatus: &requestApproavalsRequestedStatus,
				},
			},
		}, nil)

		subtestData.dopsit = factory.BuildMTOServiceItem(suite.DB(), []factory.Customization{
			{
				Model:    move,
				LinkOnly: true,
			},
			{
				Model:    shipment,
				LinkOnly: true,
			},
			{
				Model: models.MTOServiceItem{
					SITEntryDate: models.TimePointer(time.Now()),
					Status:       models.MTOServiceItemStatusRejected,
					Reason:       models.StringPointer("reason"),
				},
			},
			{
				Model: models.ReService{
					Code: models.ReServiceCodeDOPSIT,
				},
			},
		}, nil)

		// Set shipment SIT status
		shipment.MTOServiceItems = append(shipment.MTOServiceItems, subtestData.dopsit, dofsitServiceItemPrime)
		sitStatus, shipmentWithCalculatedStatus, err := sitStatusService.CalculateShipmentSITStatus(suite.AppContextForTest(), shipment)
		suite.MustSave(&shipmentWithCalculatedStatus)
		suite.NoError(err)
		suite.NotNil(sitStatus)

		// Create the payload with the desired update
		subtestData.reqPayload = &primemessages.UpdateMTOServiceItemSIT{
			ReServiceCode:                   models.ReServiceCodeDOPSIT.String(),
			SitDepartureDate:                *handlers.FmtDate(time.Now().AddDate(0, 0, 5)),
			RequestApprovalsRequestedStatus: &requestApprovalRequestedStatus,
			UpdateReason:                    models.StringPointer("a new reason"),
		}
		subtestData.reqPayload.SetID(strfmt.UUID(subtestData.dopsit.ID.String()))
		planner := &routemocks.Planner{}
		planner.On("ZipTransitDistance",
			mock.AnythingOfType("*appcontext.appContext"),
			mock.Anything,
			mock.Anything,
			false,
			false,
		).Return(400, nil)
		subtestData.handler = UpdateMTOServiceItemHandler{
			suite.HandlerConfig(),
			mtoserviceitem.NewMTOServiceItemUpdater(planner, queryBuilder, moveRouter, shipmentFetcher, addressCreator, ghcrateengine.NewDomesticUnpackPricer(), ghcrateengine.NewDomesticLinehaulPricer(), ghcrateengine.NewDomesticDestinationPricer(), ghcrateengine.NewFuelSurchargePricer(), ghcrateengine.NewDomesticDestinationSITDeliveryPricer(), ghcrateengine.NewDomesticOriginSITFuelSurchargePricer(), portLocationFetcher),
		}

		// create the params struct
		req := httptest.NewRequest("PATCH", fmt.Sprintf("/mto-service_items/%s", subtestData.dopsit.ID), nil)
		eTag := etag.GenerateEtag(subtestData.dopsit.UpdatedAt)
		subtestData.params = mtoserviceitemops.UpdateMTOServiceItemParams{
			HTTPRequest:      req,
			Body:             subtestData.reqPayload,
			MtoServiceItemID: subtestData.dopsit.ID.String(),
			IfMatch:          eTag,
		}
		return subtestData
	}

	suite.Run("Successful PATCH - Updated SITDepartureDate on DOPSIT", func() {
		subtestData := makeSubtestData()
		// Under test: updateMTOServiceItemHandler.Handle function
		//             MTOServiceItemUpdater.Update service object function
		// Set up:     We create an mto service item using DOFSIT (which was created above)
		//             And send an update to the sit entry date
		// Expected outcome:
		//             Receive a success response with the SitDepartureDate updated

		// CALL FUNCTION UNDER TEST

		// Validate incoming payload
		suite.NoError(subtestData.params.Body.Validate(strfmt.Default))

		response := subtestData.handler.Handle(subtestData.params)

		// CHECK RESULTS
		suite.IsType(&mtoserviceitemops.UpdateMTOServiceItemOK{}, response)
		r := response.(*mtoserviceitemops.UpdateMTOServiceItemOK)
		resp1 := r.Payload

		// TODO: This is failing because DOPSIT and DDDSIT are being sent back in the response
		//   but those are not listed in the enum in the swagger file for an MTO service item.
		// Validate outgoing payload
		// suite.NoError(resp1.Validate(strfmt.Default))

		respPayload := resp1.(*primemessages.MTOServiceItemOriginSIT)
		suite.Equal(subtestData.reqPayload.ID(), respPayload.ID())
		suite.Equal(subtestData.reqPayload.SitDepartureDate.String(), respPayload.SitDepartureDate.String())
	})

	suite.Run("Failed PATCH - No DOPSIT found", func() {
		subtestData := makeSubtestData()
		// Under test: updateMTOServiceItemHandler.Handle function
		//             MTOServiceItemUpdater.Update service object function
		// Set up:     We use a non existent DOPSIT item
		//             And send an update to DOPSIT to the SitDepartureDate
		// Expected outcome:
		//             Receive a NotFound error response

		// SETUP
		// Replace the request path with a bad id that won't be found
		badUUID := uuid.Must(uuid.NewV4())
		badReq := httptest.NewRequest("PATCH", fmt.Sprintf("/mto-service_items/%s", badUUID), nil)
		subtestData.params.HTTPRequest = badReq
		subtestData.params.MtoServiceItemID = badUUID.String()
		subtestData.reqPayload.SetID(strfmt.UUID(badUUID.String()))

		// CALL FUNCTION UNDER TEST

		// Validate incoming payload
		suite.NoError(subtestData.params.Body.Validate(strfmt.Default))

		response := subtestData.handler.Handle(subtestData.params)

		// CHECK RESULTS
		suite.IsType(&mtoserviceitemops.UpdateMTOServiceItemNotFound{}, response)
		responsePayload := response.(*mtoserviceitemops.UpdateMTOServiceItemNotFound).Payload

		// Validate outgoing payload
		suite.NoError(responsePayload.Validate(strfmt.Default))
	})

	suite.Run("Failure 422 - Unprocessable Entity", func() {
		subtestData := makeSubtestData()
		// Under test: updateMTOServiceItemHandler.Handle function
		//             MTOServiceItemUpdater.Update service object function
		// Set up:     We use a non existent DOPSIT item ID in the param body
		//             And send an update to DOPSIT to the SitDepartureDate
		// Expected outcome:
		//             Receive an unprocessable entity error response

		// SETUP
		// Replace the payload ID with one that does not match request param
		badUUID := uuid.Must(uuid.NewV4())
		subtestData.reqPayload.SetID(strfmt.UUID(badUUID.String()))

		// CALL FUNCTION UNDER TEST

		// Validate incoming payload
		suite.NoError(subtestData.params.Body.Validate(strfmt.Default))

		response := subtestData.handler.Handle(subtestData.params)

		// CHECK RESULTS
		suite.IsType(&mtoserviceitemops.UpdateMTOServiceItemUnprocessableEntity{}, response)
		responsePayload := response.(*mtoserviceitemops.UpdateMTOServiceItemUnprocessableEntity).Payload

		// Validate outgoing payload
		suite.NoError(responsePayload.Validate(strfmt.Default))

		// return to good state for next test
		subtestData.reqPayload.SetID(strfmt.UUID(subtestData.dopsit.ID.String()))
	})

	suite.Run("Failed PATCH - Payment request created", func() {
		subtestData := makeSubtestData()
		// Under test: updateMTOServiceItemHandler.Handle function
		//             MTOServiceItemUpdater.Update service object function
		// Set up:     We use a DOPSIT that already has a payment request associated
		//             Then try to update the SitDepartureDate on that
		// Expected outcome:
		//             Receive a ConflictError response

		// SETUP
		// Make a payment request and link to the DOPSIT service item
		paymentRequest := factory.BuildPaymentRequest(suite.DB(), nil, nil)
		cost := unit.Cents(20000)
		factory.BuildPaymentServiceItem(suite.DB(), []factory.Customization{
			{
				Model: models.PaymentServiceItem{
					PriceCents: &cost,
				},
			}, {
				Model:    paymentRequest,
				LinkOnly: true,
			}, {
				Model:    subtestData.dopsit,
				LinkOnly: true,
			},
		}, nil)

		// CALL FUNCTION UNDER TEST

		// Validate incoming payload
		suite.NoError(subtestData.params.Body.Validate(strfmt.Default))

		response := subtestData.handler.Handle(subtestData.params)

		// CHECK RESULTS
		suite.IsType(&mtoserviceitemops.UpdateMTOServiceItemConflict{}, response)
		responsePayload := response.(*mtoserviceitemops.UpdateMTOServiceItemConflict).Payload

		// Validate outgoing payload
		suite.NoError(responsePayload.Validate(strfmt.Default))
	})
}<|MERGE_RESOLUTION|>--- conflicted
+++ resolved
@@ -177,8 +177,6 @@
 			mock.Anything,
 			false,
 			false,
-<<<<<<< HEAD
-=======
 		).Return(400, nil)
 		creator := mtoserviceitem.NewMTOServiceItemCreator(planner, builder, moveRouter, ghcrateengine.NewDomesticUnpackPricer(), ghcrateengine.NewDomesticPackPricer(), ghcrateengine.NewDomesticLinehaulPricer(), ghcrateengine.NewDomesticShorthaulPricer(), ghcrateengine.NewDomesticOriginPricer(), ghcrateengine.NewDomesticDestinationPricer(), ghcrateengine.NewFuelSurchargePricer())
 		handler := CreateMTOServiceItemHandler{
@@ -228,7 +226,59 @@
 			mock.AnythingOfType("*appcontext.appContext"),
 			mock.Anything,
 			mock.Anything,
->>>>>>> 278f842e
+			false,
+			false,
+		).Return(400, nil)
+		creator := mtoserviceitem.NewMTOServiceItemCreator(planner, builder, moveRouter, ghcrateengine.NewDomesticUnpackPricer(), ghcrateengine.NewDomesticPackPricer(), ghcrateengine.NewDomesticLinehaulPricer(), ghcrateengine.NewDomesticShorthaulPricer(), ghcrateengine.NewDomesticOriginPricer(), ghcrateengine.NewDomesticDestinationPricer(), ghcrateengine.NewFuelSurchargePricer())
+		handler := CreateMTOServiceItemHandler{
+			suite.HandlerConfig(),
+			creator,
+			mtoChecker,
+		}
+
+		// Validate incoming payload
+		suite.NoError(params.Body.Validate(strfmt.Default))
+
+		response := handler.Handle(params)
+		suite.IsType(&mtoserviceitemops.CreateMTOServiceItemOK{}, response)
+		okResponse := response.(*mtoserviceitemops.CreateMTOServiceItemOK)
+
+		suite.NotZero(okResponse.Payload[0].ID())
+	})
+
+	suite.Run("Successful POST for Creating International Shuttling without PrimeEstimatedWeight set - Integration Test", func() {
+		mto := factory.BuildAvailableToPrimeMove(suite.DB(), nil, nil)
+		mtoShipment := factory.BuildMTOShipment(suite.DB(), []factory.Customization{
+			{
+				Model:    mto,
+				LinkOnly: true,
+			},
+		}, nil)
+		mtoShipment.PrimeEstimatedWeight = nil
+		factory.FetchReServiceByCode(suite.DB(), models.ReServiceCodeIOSHUT)
+		req := httptest.NewRequest("POST", "/mto-service-items", nil)
+		reason := "lorem ipsum"
+
+		mtoServiceItem := models.MTOServiceItem{
+			MoveTaskOrderID: mto.ID,
+			MTOShipmentID:   &mtoShipment.ID,
+			ReService:       models.ReService{Code: models.ReServiceCodeIOSHUT},
+			Reason:          &reason,
+		}
+
+		params := mtoserviceitemops.CreateMTOServiceItemParams{
+			HTTPRequest: req,
+			Body:        payloads.MTOServiceItem(&mtoServiceItem),
+		}
+
+		moveRouter := moverouter.NewMoveRouter()
+		planner := &routemocks.Planner{}
+		planner.On("ZipTransitDistance",
+			mock.AnythingOfType("*appcontext.appContext"),
+			mock.Anything,
+			mock.Anything,
+			false,
+			false,
 		).Return(400, nil)
 		creator := mtoserviceitem.NewMTOServiceItemCreator(planner, builder, moveRouter, ghcrateengine.NewDomesticUnpackPricer(), ghcrateengine.NewDomesticPackPricer(), ghcrateengine.NewDomesticLinehaulPricer(), ghcrateengine.NewDomesticShorthaulPricer(), ghcrateengine.NewDomesticOriginPricer(), ghcrateengine.NewDomesticDestinationPricer(), ghcrateengine.NewFuelSurchargePricer())
 		handler := CreateMTOServiceItemHandler{
