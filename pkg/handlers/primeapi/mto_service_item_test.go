--- conflicted
+++ resolved
@@ -1115,15 +1115,12 @@
 				LinkOnly: true,
 			},
 			{
-<<<<<<< HEAD
 				Model: models.MTOShipment{
 					PrimeEstimatedWeight: models.PoundPointer(1000),
 					RequestedPickupDate:  models.TimePointer(time.Now()),
 				},
 			},
 			{
-=======
->>>>>>> b15dbce6
 				Model: models.Address{
 					City:       "SULPHUR SPGS",
 					PostalCode: "75482",
