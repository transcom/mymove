--- conflicted
+++ resolved
@@ -175,7 +175,7 @@
 
 	suite.Run("Successful POST International - Integration Test", func() {
 		subtestData := makeSubtestInternationalData()
-		moveRouter := moverouter.NewMoveRouter()
+		moveRouter := moverouter.NewMoveRouter(transportationoffice.NewTransportationOfficesFetcher())
 		planner := &routemocks.Planner{}
 		planner.On("ZipTransitDistance",
 			mock.AnythingOfType("*appcontext.appContext"),
@@ -560,13 +560,8 @@
 	})
 
 	suite.Run("POST failure - Shipment fetch not found", func() {
-<<<<<<< HEAD
-		subtestData := makeSubtestDataWithPPMShipmentType(true)
+		subtestData := makeSubtestDataWithPPMShipmentType(true, false)
 		moveRouter := moverouter.NewMoveRouter(transportationoffice.NewTransportationOfficesFetcher())
-=======
-		subtestData := makeSubtestDataWithPPMShipmentType(true, false)
-		moveRouter := moverouter.NewMoveRouter()
->>>>>>> 600409ca
 		planner := &routemocks.Planner{}
 		planner.On("ZipTransitDistance",
 			mock.AnythingOfType("*appcontext.appContext"),
@@ -597,13 +592,8 @@
 	})
 
 	suite.Run("POST failure - 422 - PPM not allowed to create service item", func() {
-<<<<<<< HEAD
-		subtestData := makeSubtestDataWithPPMShipmentType(true)
+		subtestData := makeSubtestDataWithPPMShipmentType(true, false)
 		moveRouter := moverouter.NewMoveRouter(transportationoffice.NewTransportationOfficesFetcher())
-=======
-		subtestData := makeSubtestDataWithPPMShipmentType(true, false)
-		moveRouter := moverouter.NewMoveRouter()
->>>>>>> 600409ca
 		planner := &routemocks.Planner{}
 		planner.On("ZipTransitDistance",
 			mock.AnythingOfType("*appcontext.appContext"),
