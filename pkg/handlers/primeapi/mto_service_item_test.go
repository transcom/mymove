package primeapi

import (
	"fmt"
	"net/http"
	"net/http/httptest"
	"time"

	"github.com/go-openapi/strfmt"
	"github.com/gobuffalo/validate/v3"
	"github.com/gofrs/uuid"
	"github.com/stretchr/testify/mock"

	"github.com/transcom/mymove/pkg/apperror"
	"github.com/transcom/mymove/pkg/etag"
	"github.com/transcom/mymove/pkg/factory"
	mtoserviceitemops "github.com/transcom/mymove/pkg/gen/primeapi/primeoperations/mto_service_item"
	"github.com/transcom/mymove/pkg/gen/primemessages"
	"github.com/transcom/mymove/pkg/handlers"
	"github.com/transcom/mymove/pkg/handlers/primeapi/payloads"
	"github.com/transcom/mymove/pkg/models"
	"github.com/transcom/mymove/pkg/services/mocks"
	moverouter "github.com/transcom/mymove/pkg/services/move"
	movetaskorder "github.com/transcom/mymove/pkg/services/move_task_order"
	mtoserviceitem "github.com/transcom/mymove/pkg/services/mto_service_item"
	"github.com/transcom/mymove/pkg/services/query"
	"github.com/transcom/mymove/pkg/unit"
)

func (suite *HandlerSuite) TestCreateMTOServiceItemHandler() {
	builder := query.NewQueryBuilder()
	mtoChecker := movetaskorder.NewMoveTaskOrderChecker()

	type localSubtestData struct {
		params         mtoserviceitemops.CreateMTOServiceItemParams
		mtoShipment    models.MTOShipment
		mtoServiceItem models.MTOServiceItem
	}

	makeSubtestData := func() (subtestData *localSubtestData) {
		subtestData = &localSubtestData{}

		mto := factory.BuildAvailableToPrimeMove(suite.DB(), nil, nil)
		subtestData.mtoShipment = factory.BuildMTOShipment(suite.DB(), []factory.Customization{
			{
				Model:    mto,
				LinkOnly: true,
			},
		}, nil)
		factory.BuildDOFSITReService(suite.DB())
		req := httptest.NewRequest("POST", "/mto-service-items", nil)
		reason := "lorem ipsum"
		sitEntryDate := time.Now()
		sitPostalCode := "00000"

		// Customer gets new pickup address for SIT Origin Pickup (DOPSIT) which gets added when
		// creating DOFSIT (SIT origin first day).
		//
		// Do not create Address in the database (Assertions.Stub = true), because if the information is coming from the Prime
		// via the Prime API, the address will not have a valid database ID. And tests need to ensure
		// that we properly create the address coming in from the API.
		actualPickupAddress := factory.BuildAddress(nil, nil, []factory.Trait{factory.GetTraitAddress2})

		subtestData.mtoServiceItem = models.MTOServiceItem{
			MoveTaskOrderID:           mto.ID,
			MTOShipmentID:             &subtestData.mtoShipment.ID,
			ReService:                 models.ReService{Code: models.ReServiceCodeDOFSIT},
			Reason:                    &reason,
			SITEntryDate:              &sitEntryDate,
			SITPostalCode:             &sitPostalCode,
			SITOriginHHGActualAddress: &actualPickupAddress,
		}

		subtestData.params = mtoserviceitemops.CreateMTOServiceItemParams{
			HTTPRequest: req,
			Body:        payloads.MTOServiceItem(&subtestData.mtoServiceItem),
		}

		return subtestData
	}

	suite.Run("Successful POST - Integration Test", func() {
		subtestData := makeSubtestData()
		moveRouter := moverouter.NewMoveRouter()
		creator := mtoserviceitem.NewMTOServiceItemCreator(builder, moveRouter)
		handler := CreateMTOServiceItemHandler{
			suite.HandlerConfig(),
			creator,
			mtoChecker,
		}

		// Validate incoming payload
		suite.NoError(subtestData.params.Body.Validate(strfmt.Default))

		response := handler.Handle(subtestData.params)
		suite.IsType(&mtoserviceitemops.CreateMTOServiceItemOK{}, response)
		okResponse := response.(*mtoserviceitemops.CreateMTOServiceItemOK)

		// TODO: This is failing because DOPSIT and DDDSIT are being sent back in the response
		//   but those are not listed in the enum in the swagger file.  They aren't allowed for
		//   incoming payloads, but are allowed for outgoing payloads, but the same payload spec
		//   is used for both.  Need to figure out best way to resolve.
		// Validate outgoing payload (each element of slice)
		// for _, mtoServiceItem := range okResponse.Payload {
		// 	suite.NoError(mtoServiceItem.Validate(strfmt.Default))
		// }

		suite.NotZero(okResponse.Payload[0].ID())
	})

	suite.Run("POST failure - 500", func() {
		subtestData := makeSubtestData()
		mockCreator := mocks.MTOServiceItemCreator{}
		handler := CreateMTOServiceItemHandler{
			suite.HandlerConfig(),
			&mockCreator,
			mtoChecker,
		}
		err := fmt.Errorf("ServerError")

		mockCreator.On("CreateMTOServiceItem",
			mock.AnythingOfType("*appcontext.appContext"),
			mock.Anything,
		).Return(nil, nil, err)

		// Validate incoming payload
		suite.NoError(subtestData.params.Body.Validate(strfmt.Default))

		response := handler.Handle(subtestData.params)
		suite.IsType(&mtoserviceitemops.CreateMTOServiceItemInternalServerError{}, response)
		errResponse := response.(*mtoserviceitemops.CreateMTOServiceItemInternalServerError)

		// Validate outgoing payload
		suite.NoError(errResponse.Payload.Validate(strfmt.Default))

		suite.Equal(handlers.InternalServerErrMessage, *errResponse.Payload.Title, "Payload title is wrong")
	})

	suite.Run("POST failure - 422 Unprocessable Entity Error", func() {
		subtestData := makeSubtestData()
		mockCreator := mocks.MTOServiceItemCreator{}
		handler := CreateMTOServiceItemHandler{
			suite.HandlerConfig(),
			&mockCreator,
			mtoChecker,
		}
		// InvalidInputError should generate an UnprocessableEntity response
		// Need verrs incorporated to satisfy swagger validation
		verrs := validate.NewErrors()
		verrs.Add("some key", "some value")
		err := apperror.NewInvalidInputError(subtestData.mtoServiceItem.ID, nil, verrs, "some error")

		mockCreator.On("CreateMTOServiceItem",
			mock.AnythingOfType("*appcontext.appContext"),
			mock.Anything,
		).Return(nil, nil, err)

		// Validate incoming payload
		suite.NoError(subtestData.params.Body.Validate(strfmt.Default))

		response := handler.Handle(subtestData.params)
		suite.IsType(&mtoserviceitemops.CreateMTOServiceItemUnprocessableEntity{}, response)
		errResponse := response.(*mtoserviceitemops.CreateMTOServiceItemUnprocessableEntity)

		// Validate outgoing payload
		suite.NoError(errResponse.Payload.Validate(strfmt.Default))
	})

	suite.Run("POST failure - 409 Conflict Error", func() {
		subtestData := makeSubtestData()
		mockCreator := mocks.MTOServiceItemCreator{}
		handler := CreateMTOServiceItemHandler{
			suite.HandlerConfig(),
			&mockCreator,
			mtoChecker,
		}
		// ConflictError should generate a Conflict response
		err := apperror.ConflictError{}

		mockCreator.On("CreateMTOServiceItem",
			mock.AnythingOfType("*appcontext.appContext"),
			mock.Anything,
		).Return(nil, nil, err)

		// Validate incoming payload
		suite.NoError(subtestData.params.Body.Validate(strfmt.Default))

		response := handler.Handle(subtestData.params)
		suite.IsType(&mtoserviceitemops.CreateMTOServiceItemConflict{}, response)
		errResponse := response.(*mtoserviceitemops.CreateMTOServiceItemConflict)

		// Validate outgoing payload
		suite.NoError(errResponse.Payload.Validate(strfmt.Default))
	})

	suite.Run("POST failure - 404", func() {
		subtestData := makeSubtestData()
		mockCreator := mocks.MTOServiceItemCreator{}
		handler := CreateMTOServiceItemHandler{
			suite.HandlerConfig(),
			&mockCreator,
			mtoChecker,
		}
		err := apperror.NotFoundError{}

		mockCreator.On("CreateMTOServiceItem",
			mock.AnythingOfType("*appcontext.appContext"),
			mock.Anything,
		).Return(nil, nil, err)

		// Validate incoming payload
		suite.NoError(subtestData.params.Body.Validate(strfmt.Default))

		response := handler.Handle(subtestData.params)
		suite.IsType(&mtoserviceitemops.CreateMTOServiceItemNotFound{}, response)
		errResponse := response.(*mtoserviceitemops.CreateMTOServiceItemNotFound)

		// Validate outgoing payload
		suite.NoError(errResponse.Payload.Validate(strfmt.Default))
	})

	suite.Run("POST failure - 404 - MTO is not available to Prime", func() {
		subtestData := makeSubtestData()
		mtoNotAvailable := factory.BuildMove(suite.DB(), nil, nil)
		moveRouter := moverouter.NewMoveRouter()
		creator := mtoserviceitem.NewMTOServiceItemCreator(builder, moveRouter)
		handler := CreateMTOServiceItemHandler{
			suite.HandlerConfig(),
			creator,
			mtoChecker,
		}

		body := payloads.MTOServiceItem(&subtestData.mtoServiceItem)
		body.SetMoveTaskOrderID(handlers.FmtUUID(mtoNotAvailable.ID))

		paramsNotAvailable := mtoserviceitemops.CreateMTOServiceItemParams{
			HTTPRequest: subtestData.params.HTTPRequest,
			Body:        body,
		}

		// Validate incoming payload
		suite.NoError(subtestData.params.Body.Validate(strfmt.Default))

		response := handler.Handle(paramsNotAvailable)
		suite.IsType(&mtoserviceitemops.CreateMTOServiceItemNotFound{}, response)
		typedResponse := response.(*mtoserviceitemops.CreateMTOServiceItemNotFound)

		// Validate outgoing payload
		suite.NoError(typedResponse.Payload.Validate(strfmt.Default))

		suite.Contains(*typedResponse.Payload.Detail, mtoNotAvailable.ID.String())
	})

	suite.Run("POST failure - 404 - Integration - ShipmentID not linked by MoveTaskOrderID", func() {
		subtestData := makeSubtestData()
		mto2 := factory.BuildAvailableToPrimeMove(suite.DB(), nil, nil)
		mtoShipment2 := factory.BuildMTOShipment(suite.DB(), []factory.Customization{
			{
				Model:    mto2,
				LinkOnly: true,
			},
		}, nil)
		moveRouter := moverouter.NewMoveRouter()
		creator := mtoserviceitem.NewMTOServiceItemCreator(builder, moveRouter)
		handler := CreateMTOServiceItemHandler{
			suite.HandlerConfig(),
			creator,
			mtoChecker,
		}

		body := payloads.MTOServiceItem(&subtestData.mtoServiceItem)
		body.SetMoveTaskOrderID(handlers.FmtUUID(subtestData.mtoShipment.MoveTaskOrderID))
		body.SetMtoShipmentID(strfmt.UUID(mtoShipment2.ID.String()))

		newParams := mtoserviceitemops.CreateMTOServiceItemParams{
			HTTPRequest: subtestData.params.HTTPRequest,
			Body:        body,
		}

		// Validate incoming payload
		suite.NoError(subtestData.params.Body.Validate(strfmt.Default))

		response := handler.Handle(newParams)
		suite.IsType(&mtoserviceitemops.CreateMTOServiceItemNotFound{}, response)
		responsePayload := response.(*mtoserviceitemops.CreateMTOServiceItemNotFound).Payload

		// Validate outgoing payload
		suite.NoError(responsePayload.Validate(strfmt.Default))
	})

	suite.Run("POST failure - 422 - Model validation errors", func() {
		subtestData := makeSubtestData()
		mockCreator := mocks.MTOServiceItemCreator{}
		handler := CreateMTOServiceItemHandler{
			suite.HandlerConfig(),
			&mockCreator,
			mtoChecker,
		}
		verrs := validate.NewErrors()
		verrs.Add("test", "testing")

		mockCreator.On("CreateMTOServiceItem",
			mock.AnythingOfType("*appcontext.appContext"),
			mock.Anything,
		).Return(nil, verrs, nil)

		// Validate incoming payload
		suite.NoError(subtestData.params.Body.Validate(strfmt.Default))

		response := handler.Handle(subtestData.params)
		suite.IsType(&mtoserviceitemops.CreateMTOServiceItemUnprocessableEntity{}, response)
		responsePayload := response.(*mtoserviceitemops.CreateMTOServiceItemUnprocessableEntity).Payload

		// Validate outgoing payload
		suite.NoError(responsePayload.Validate(strfmt.Default))
	})

	suite.Run("POST failure - 422 - modelType() not supported", func() {
		subtestData := makeSubtestData()
		mockCreator := mocks.MTOServiceItemCreator{}
		handler := CreateMTOServiceItemHandler{
			suite.HandlerConfig(),
			&mockCreator,
			mtoChecker,
		}
		err := apperror.NotFoundError{}

		mockCreator.On("CreateMTOServiceItem",
			mock.AnythingOfType("*appcontext.appContext"),
			mock.Anything,
		).Return(nil, nil, err)

		mtoServiceItem := models.MTOServiceItem{
			MoveTaskOrderID: subtestData.mtoShipment.MoveTaskOrder.ID,
			MTOShipmentID:   &subtestData.mtoShipment.ID,
			ReService:       models.ReService{Code: models.ReServiceCodeMS},
			Reason:          nil,
			CreatedAt:       time.Now(),
			UpdatedAt:       time.Now(),
		}
		params := mtoserviceitemops.CreateMTOServiceItemParams{
			HTTPRequest: subtestData.params.HTTPRequest,
			Body:        payloads.MTOServiceItem(&mtoServiceItem),
		}

		// Validate incoming payload
		suite.NoError(subtestData.params.Body.Validate(strfmt.Default))

		response := handler.Handle(params)
		suite.IsType(&mtoserviceitemops.CreateMTOServiceItemUnprocessableEntity{}, response)
		responsePayload := response.(*mtoserviceitemops.CreateMTOServiceItemUnprocessableEntity).Payload

		// Validate outgoing payload
		suite.NoError(responsePayload.Validate(strfmt.Default))
	})
}

func (suite *HandlerSuite) TestCreateMTOServiceItemDomesticCratingHandler() {
	builder := query.NewQueryBuilder()
	mtoChecker := movetaskorder.NewMoveTaskOrderChecker()

	type localSubtestData struct {
		req            *http.Request
		mtoServiceItem models.MTOServiceItem
	}

	makeSubtestData := func() (subtestData *localSubtestData) {
		subtestData = &localSubtestData{}

		mto := factory.BuildAvailableToPrimeMove(suite.DB(), nil, nil)
		mtoShipment := factory.BuildMTOShipment(suite.DB(), []factory.Customization{
			{
				Model:    mto,
				LinkOnly: true,
			},
		}, nil)
		factory.BuildReServiceByCode(suite.DB(), models.ReServiceCodeDCRT)
		factory.BuildReServiceByCode(suite.DB(), models.ReServiceCodeDUCRT)
		subtestData.req = httptest.NewRequest("POST", "/mto-service-items", nil)

		subtestData.mtoServiceItem = models.MTOServiceItem{
			MoveTaskOrderID: mto.ID,
			MTOShipmentID:   &mtoShipment.ID,
			Description:     handlers.FmtString("description"),
			Dimensions: models.MTOServiceItemDimensions{
				models.MTOServiceItemDimension{
					Type:   models.DimensionTypeItem,
					Length: 1000,
					Height: 1000,
					Width:  1000,
				},
				models.MTOServiceItemDimension{
					Type:   models.DimensionTypeCrate,
					Length: 10000,
					Height: 10000,
					Width:  10000,
				},
			},
			CreatedAt: time.Now(),
			UpdatedAt: time.Now(),
			Reason:    handlers.FmtString("reason"),
		}
		return subtestData
	}

	suite.Run("Successful POST - Integration Test - Domestic Crating", func() {
		subtestData := makeSubtestData()
		moveRouter := moverouter.NewMoveRouter()
		creator := mtoserviceitem.NewMTOServiceItemCreator(builder, moveRouter)
		handler := CreateMTOServiceItemHandler{
			suite.HandlerConfig(),
			creator,
			mtoChecker,
		}

		subtestData.mtoServiceItem.ReService.Code = models.ReServiceCodeDCRT
		params := mtoserviceitemops.CreateMTOServiceItemParams{
			HTTPRequest: subtestData.req,
			Body:        payloads.MTOServiceItem(&subtestData.mtoServiceItem),
		}

		// Validate incoming payload
		suite.NoError(params.Body.Validate(strfmt.Default))

		response := handler.Handle(params)
		suite.IsType(&mtoserviceitemops.CreateMTOServiceItemOK{}, response)
		okResponse := response.(*mtoserviceitemops.CreateMTOServiceItemOK)

		// Validate outgoing payload (each element of slice)
		for _, mtoServiceItem := range okResponse.Payload {
			suite.NoError(mtoServiceItem.Validate(strfmt.Default))
		}

		suite.NotZero(okResponse.Payload[0].ID())
	})

	suite.Run("Successful POST - Integration Test - Domestic Uncrating", func() {
		subtestData := makeSubtestData()
		moveRouter := moverouter.NewMoveRouter()
		creator := mtoserviceitem.NewMTOServiceItemCreator(builder, moveRouter)
		handler := CreateMTOServiceItemHandler{
			suite.HandlerConfig(),
			creator,
			mtoChecker,
		}

		subtestData.mtoServiceItem.ReService.Code = models.ReServiceCodeDUCRT
		params := mtoserviceitemops.CreateMTOServiceItemParams{
			HTTPRequest: subtestData.req,
			Body:        payloads.MTOServiceItem(&subtestData.mtoServiceItem),
		}

		// Validate incoming payload
		suite.NoError(params.Body.Validate(strfmt.Default))

		response := handler.Handle(params)
		suite.IsType(&mtoserviceitemops.CreateMTOServiceItemOK{}, response)
		okResponse := response.(*mtoserviceitemops.CreateMTOServiceItemOK)

		// Validate outgoing payload (each element of slice)
		for _, mtoServiceItem := range okResponse.Payload {
			suite.NoError(mtoServiceItem.Validate(strfmt.Default))
		}

		suite.NotZero(okResponse.Payload[0].ID())
	})

	suite.Run("POST failure - 422", func() {
		subtestData := makeSubtestData()
		mockCreator := mocks.MTOServiceItemCreator{}
		handler := CreateMTOServiceItemHandler{
			suite.HandlerConfig(),
			&mockCreator,
			mtoChecker,
		}
		err := fmt.Errorf("ServerError")

		mockCreator.On("CreateMTOServiceItem",
			mock.AnythingOfType("*appcontext.appContext"),
			mock.Anything,
		).Return(nil, nil, err)

		subtestData.mtoServiceItem.ReService.Code = models.ReServiceCodeDUCRT
		params := mtoserviceitemops.CreateMTOServiceItemParams{
			HTTPRequest: subtestData.req,
			Body:        payloads.MTOServiceItem(&subtestData.mtoServiceItem),
		}

		var height int32
		params.Body.(*primemessages.MTOServiceItemDomesticCrating).Crate.Height = &height

		// Validate incoming payload
		suite.NoError(params.Body.Validate(strfmt.Default))

		response := handler.Handle(params)
		suite.IsType(&mtoserviceitemops.CreateMTOServiceItemUnprocessableEntity{}, response)
		responsePayload := response.(*mtoserviceitemops.CreateMTOServiceItemUnprocessableEntity).Payload

		// Validate outgoing payload
		suite.NoError(responsePayload.Validate(strfmt.Default))
	})
}

func (suite *HandlerSuite) TestCreateMTOServiceItemOriginSITHandler() {
	// Under test: createMTOServiceItemHandler function,
	// - no DOPSIT standalone
	// -  DOASIT standalone with DOFSIT

	builder := query.NewQueryBuilder()
	mtoChecker := movetaskorder.NewMoveTaskOrderChecker()

	type localSubtestData struct {
		mto            models.Move
		mtoShipment    models.MTOShipment
		mtoServiceItem models.MTOServiceItem
	}

	makeSubtestData := func() (subtestData *localSubtestData) {
		subtestData = &localSubtestData{}

		subtestData.mto = factory.BuildAvailableToPrimeMove(suite.DB(), nil, nil)
		subtestData.mtoShipment = factory.BuildMTOShipment(suite.DB(), []factory.Customization{
			{
				Model:    subtestData.mto,
				LinkOnly: true,
			},
		}, nil)
		factory.BuildDOFSITReService(suite.DB())

		reason := "lorem ipsum"
		sitEntryDate := time.Now()
		sitPostalCode := "00000"

		subtestData.mtoServiceItem = models.MTOServiceItem{
			MoveTaskOrderID: subtestData.mto.ID,
			MTOShipmentID:   &subtestData.mtoShipment.ID,
			ReService:       models.ReService{},
			Reason:          &reason,
			SITEntryDate:    &sitEntryDate,
			SITPostalCode:   &sitPostalCode,
		}

		return subtestData
	}

	suite.Run("POST failure - 422 Cannot create DOPSIT standalone", func() {
		subtestData := makeSubtestData()
		// Under test: createMTOServiceItemHandler function
		// Set up:     We hit the endpoint with a DOPSIT MTOServiceItem
		// Expected outcome:
		//             Receive a 422 - Unprocessable Entity
		// SETUP
		// Create the payload
		subtestData.mtoServiceItem.ReService.Code = models.ReServiceCodeDOPSIT
		moveRouter := moverouter.NewMoveRouter()
		creator := mtoserviceitem.NewMTOServiceItemCreator(builder, moveRouter)
		handler := CreateMTOServiceItemHandler{
			suite.HandlerConfig(),
			creator,
			mtoChecker,
		}

		// CALL FUNCTION UNDER TEST
		req := httptest.NewRequest("POST", "/mto-service-items", nil)
		params := mtoserviceitemops.CreateMTOServiceItemParams{
			HTTPRequest: req,
			Body:        payloads.MTOServiceItem(&subtestData.mtoServiceItem),
		}

		// CHECK RESULTS

		// Validate incoming payload
		suite.Error(params.Body.Validate(strfmt.Default))

		response := handler.Handle(params)
		suite.IsType(&mtoserviceitemops.CreateMTOServiceItemUnprocessableEntity{}, response)
		responsePayload := response.(*mtoserviceitemops.CreateMTOServiceItemUnprocessableEntity).Payload

		// Validate outgoing payload
		suite.NoError(responsePayload.Validate(strfmt.Default))
	})

	suite.Run("POST Failure - Cannot create DOASIT without DOFSIT", func() {
		subtestData := makeSubtestData()
		// Under test: createMTOServiceItemHandler function
		// Set up:     We hit the endpoint with a standalone DOASIT MTOServiceItem, no DOFSIT
		// Expected outcome:
		//             Receive a 404 - Not Found
		// SETUP
		// Create the payload
		subtestData.mtoServiceItem.ReService.Code = models.ReServiceCodeDOASIT
		moveRouter := moverouter.NewMoveRouter()
		creator := mtoserviceitem.NewMTOServiceItemCreator(builder, moveRouter)
		handler := CreateMTOServiceItemHandler{
			suite.HandlerConfig(),
			creator,
			mtoChecker,
		}

		// CALL FUNCTION UNDER TEST
		req := httptest.NewRequest("POST", "/mto-service-items", nil)
		params := mtoserviceitemops.CreateMTOServiceItemParams{
			HTTPRequest: req,
			Body:        payloads.MTOServiceItem(&subtestData.mtoServiceItem),
		}

		// CHECK RESULTS

		// Validate incoming payload
		suite.NoError(params.Body.Validate(strfmt.Default))

		response := handler.Handle(params)
		suite.IsType(&mtoserviceitemops.CreateMTOServiceItemNotFound{}, response)
		responsePayload := response.(*mtoserviceitemops.CreateMTOServiceItemNotFound).Payload

		// Validate outgoing payload
		suite.NoError(responsePayload.Validate(strfmt.Default))
	})

	suite.Run("Successful POST - Create DOASIT with DOFSIT", func() {
		subtestData := makeSubtestData()
		// Under test: createMTOServiceItemHandler function
		// Set up:     We hit the endpoint with a standalone DOASIT MTOServiceItem
		// Expected outcome:
		//             Receive a 404 - Not Found
		// SETUP
		// Create the payload
		factory.BuildMTOServiceItem(suite.DB(), []factory.Customization{
			{
				Model: models.ReService{
					Code: models.ReServiceCodeDOFSIT,
				},
			},
			{
				Model:    subtestData.mto,
				LinkOnly: true,
			},
			{
				Model:    subtestData.mtoShipment,
				LinkOnly: true,
			},
			// These get copied over to the DOASIT as part of creation and are needed for the response to validate
			{
				Model: models.MTOServiceItem{
					Reason:        models.StringPointer("lorem ipsum"),
					SITEntryDate:  models.TimePointer(time.Now()),
					SITPostalCode: models.StringPointer("00000"),
				},
			},
		}, nil)

		subtestData.mtoServiceItem.ReService.Code = models.ReServiceCodeDOASIT
		moveRouter := moverouter.NewMoveRouter()
		creator := mtoserviceitem.NewMTOServiceItemCreator(builder, moveRouter)
		handler := CreateMTOServiceItemHandler{
			suite.HandlerConfig(),
			creator,
			mtoChecker,
		}

		// CALL FUNCTION UNDER TEST
		req := httptest.NewRequest("POST", "/mto-service-items", nil)
		params := mtoserviceitemops.CreateMTOServiceItemParams{
			HTTPRequest: req,
			Body:        payloads.MTOServiceItem(&subtestData.mtoServiceItem),
		}

		// CHECK RESULTS

		// Validate incoming payload
		suite.NoError(params.Body.Validate(strfmt.Default))

		response := handler.Handle(params)
		suite.IsType(&mtoserviceitemops.CreateMTOServiceItemOK{}, response)
		responsePayload := response.(*mtoserviceitemops.CreateMTOServiceItemOK).Payload

		// Validate outgoing payload (each element of slice)
		for _, mtoServiceItem := range responsePayload {
			suite.NoError(mtoServiceItem.Validate(strfmt.Default))
		}
	})
}

func (suite *HandlerSuite) TestCreateMTOServiceItemOriginSITHandlerWithDOFSITNoAddress() {
	// Under test: createMTOServiceItemHandler function,
	// - fail to create DOFSIT because of missing sitHHGActualAddress

	builder := query.NewQueryBuilder()
	mtoChecker := movetaskorder.NewMoveTaskOrderChecker()

	type localSubtestData struct {
		mtoServiceItem models.MTOServiceItem
	}

	makeSubtestData := func() (subtestData *localSubtestData) {
		subtestData = &localSubtestData{}
		mto := factory.BuildAvailableToPrimeMove(suite.DB(), nil, nil)
		mtoShipment := factory.BuildMTOShipment(suite.DB(), []factory.Customization{
			{
				Model:    mto,
				LinkOnly: true,
			},
		}, nil)
		factory.BuildDOFSITReService(suite.DB())
		reason := "lorem ipsum"
		sitEntryDate := time.Now()
		sitPostalCode := "00000"

		subtestData.mtoServiceItem = models.MTOServiceItem{
			MoveTaskOrderID: mto.ID,
			MTOShipmentID:   &mtoShipment.ID,
			ReService:       models.ReService{},
			Reason:          &reason,
			SITEntryDate:    &sitEntryDate,
			SITPostalCode:   &sitPostalCode,
		}
		return subtestData
	}

	suite.Run("Failed POST - Does not DOFSIT with missing SitHHGActualOrigin", func() {
		subtestData := makeSubtestData()
		// Under test: createMTOServiceItemHandler function
		// Set up:     We hit the endpoint with a standalone DOFSIT MTOServiceItem
		// Expected outcome:
		//             CreateMTOServiceItemUnprocessableEntity
		// SETUP
		// Create the payload

		subtestData.mtoServiceItem.ReService.Code = models.ReServiceCodeDOFSIT
		moveRouter := moverouter.NewMoveRouter()
		creator := mtoserviceitem.NewMTOServiceItemCreator(builder, moveRouter)
		handler := CreateMTOServiceItemHandler{
			suite.HandlerConfig(),
			creator,
			mtoChecker,
		}

		// CALL FUNCTION UNDER TEST
		req := httptest.NewRequest("POST", "/mto-service-items", nil)
		params := mtoserviceitemops.CreateMTOServiceItemParams{
			HTTPRequest: req,
			Body:        payloads.MTOServiceItem(&subtestData.mtoServiceItem),
		}

		// CHECK RESULTS

		// Validate incoming payload
		suite.NoError(params.Body.Validate(strfmt.Default))

		response := handler.Handle(params)
		suite.IsType(&mtoserviceitemops.CreateMTOServiceItemUnprocessableEntity{}, response)
		unprocessableEntity := response.(*mtoserviceitemops.CreateMTOServiceItemUnprocessableEntity)

		// Validate outgoing payload
		suite.NoError(unprocessableEntity.Payload.Validate(strfmt.Default))

		suite.Contains(*unprocessableEntity.Payload.Detail, "must have the sitHHGActualOrigin")
	})

}

func (suite *HandlerSuite) TestCreateMTOServiceItemOriginSITHandlerWithDOFSITWithAddress() {
	// Under test: createMTOServiceItemHandler function,
	// - no DOPSIT standalone
	// -  DOASIT standalone with DOFSIT

	type localSubtestData struct {
		mtoShipment             models.MTOShipment
		mtoServiceItem          models.MTOServiceItem
		actualPickupAddress     models.Address
		originalPickupAddress   *models.Address
		originalPickupAddressID *uuid.UUID
	}

	makeSubtestData := func() (subtestData *localSubtestData) {
		subtestData = &localSubtestData{}
		mto := factory.BuildAvailableToPrimeMove(suite.DB(), nil, nil)
		subtestData.mtoShipment = factory.BuildMTOShipment(suite.DB(), []factory.Customization{
			{
				Model:    mto,
				LinkOnly: true,
			},
		}, nil)
		factory.BuildDOFSITReService(suite.DB())
		reason := "lorem ipsum"
		sitEntryDate := time.Now()
		sitPostalCode := "00000"

		// Original customer pickup address
		subtestData.originalPickupAddress = subtestData.mtoShipment.PickupAddress
		subtestData.originalPickupAddressID = subtestData.mtoShipment.PickupAddressID

		// Customer gets new pickup address

		// Do not create the Address in the database (factory.BuildAddress(nil, nil, nil)), because if the information is coming from the Prime
		// via the Prime API, the address will not have a valid database ID. And tests need to ensure
		// that we properly create the address coming in from the API.
		subtestData.actualPickupAddress = factory.BuildAddress(nil, nil, []factory.Trait{factory.GetTraitAddress2})

		subtestData.mtoServiceItem = models.MTOServiceItem{
			MoveTaskOrderID:           mto.ID,
			MTOShipmentID:             &subtestData.mtoShipment.ID,
			ReService:                 models.ReService{},
			Reason:                    &reason,
			SITEntryDate:              &sitEntryDate,
			SITPostalCode:             &sitPostalCode,
			SITOriginHHGActualAddress: &subtestData.actualPickupAddress,
		}

		// Verify the addresses for original pickup and new pickup are not the same
		suite.NotEqual(subtestData.originalPickupAddressID, subtestData.mtoServiceItem.SITOriginHHGActualAddressID, "address ID is not the same")
		suite.NotEqual(subtestData.originalPickupAddress.StreetAddress1, subtestData.mtoServiceItem.SITOriginHHGActualAddress.StreetAddress1, "street address is not the same")
		suite.NotEqual(subtestData.originalPickupAddress.City, subtestData.mtoServiceItem.SITOriginHHGActualAddress.City, "city is not the same")
		suite.NotEqual(subtestData.originalPickupAddress.PostalCode, subtestData.mtoServiceItem.SITOriginHHGActualAddress.PostalCode, "zip is not the same")

		return subtestData
	}
	builder := query.NewQueryBuilder()
	mtoChecker := movetaskorder.NewMoveTaskOrderChecker()

	suite.Run("Successful POST - Create DOFSIT", func() {
		subtestData := makeSubtestData()
		// Under test: createMTOServiceItemHandler function
		// Set up:     We hit the endpoint with a standalone DOFSIT MTOServiceItem
		// Expected outcome:
		//             Successful creation of DOFSIT with DOPSIT added
		// SETUP
		// Create the payload

		subtestData.mtoServiceItem.ReService.Code = models.ReServiceCodeDOFSIT
		moveRouter := moverouter.NewMoveRouter()
		creator := mtoserviceitem.NewMTOServiceItemCreator(builder, moveRouter)
		handler := CreateMTOServiceItemHandler{
			suite.HandlerConfig(),
			creator,
			mtoChecker,
		}

		// CALL FUNCTION UNDER TEST
		req := httptest.NewRequest("POST", "/mto-service-items", nil)
		params := mtoserviceitemops.CreateMTOServiceItemParams{
			HTTPRequest: req,
			Body:        payloads.MTOServiceItem(&subtestData.mtoServiceItem),
		}

		// CHECK RESULTS

		// Validate incoming payload
		suite.NoError(params.Body.Validate(strfmt.Default))

		response := handler.Handle(params)
		suite.IsType(&mtoserviceitemops.CreateMTOServiceItemOK{}, response)
		okResponse := response.(*mtoserviceitemops.CreateMTOServiceItemOK)

		// TODO: This is failing because DOPSIT and DDDSIT are being sent back in the response
		//   but those are not listed in the enum in the swagger file.  They aren't allowed for
		//   incoming payloads, but are allowed for outgoing payloads, but the same payload spec
		//   is used for both.  Need to figure out best way to resolve.
		// Validate outgoing payload (each element of slice)
		// for _, mtoServiceItem := range okResponse.Payload {
		// 	suite.NoError(mtoServiceItem.Validate(strfmt.Default))
		// }

		// Verify address was updated on MTO Shipment
		var updatedMTOShipment models.MTOShipment
		suite.NoError(suite.DB().Eager("PickupAddress").Find(&updatedMTOShipment, subtestData.mtoShipment.ID))

		// Verify the HHG pickup address is the actual address on the shipment
		suite.Equal(*subtestData.mtoShipment.PickupAddressID, *updatedMTOShipment.PickupAddressID, "hhg actual address id is the same")
		suite.Equal(subtestData.actualPickupAddress.StreetAddress1, updatedMTOShipment.PickupAddress.StreetAddress1, "hhg actual street address is the same")
		suite.Equal(subtestData.actualPickupAddress.City, updatedMTOShipment.PickupAddress.City, "hhg actual city is the same")
		suite.Equal(subtestData.actualPickupAddress.State, updatedMTOShipment.PickupAddress.State, "hhg actual state is the same")
		suite.Equal(subtestData.actualPickupAddress.PostalCode, updatedMTOShipment.PickupAddress.PostalCode, "hhg actual zip is the same")

		// Verify address on SIT service item
		suite.NotZero(okResponse.Payload[0].ID())

		foundDOFSIT := false
		foundDOPSIT := false
		foundDOASIT := false

		for _, serviceItem := range okResponse.Payload {

			// Find the matching MTO Service Item from the DB for the returned payload
			var mtosi models.MTOServiceItem
			id := serviceItem.ID()
			findServiceItemErr := suite.DB().Eager("ReService", "SITOriginHHGOriginalAddress", "SITOriginHHGActualAddress").Find(&mtosi, &id)
			suite.NoError(findServiceItemErr)

			if mtosi.ReService.Code == models.ReServiceCodeDOPSIT || mtosi.ReService.Code == models.ReServiceCodeDOFSIT || mtosi.ReService.Code == models.ReServiceCodeDOASIT {
				suite.IsType(&primemessages.MTOServiceItemOriginSIT{}, serviceItem)
				sitItem := serviceItem.(*primemessages.MTOServiceItemOriginSIT)

				if mtosi.ReService.Code == models.ReServiceCodeDOPSIT {
					foundDOPSIT = true
				} else if mtosi.ReService.Code == models.ReServiceCodeDOFSIT {
					foundDOFSIT = true
				} else if mtosi.ReService.Code == models.ReServiceCodeDOASIT {
					foundDOASIT = true
				}

				// Verify the return primemessages payload has the correct addresses
				suite.NotNil(sitItem.SitHHGActualOrigin, "primemessages SitHHGActualOrigin is not Nil")
				suite.NotEqual(uuid.Nil, sitItem.SitHHGActualOrigin.ID, "primemessages actual address ID is not nil")
				suite.Equal(updatedMTOShipment.PickupAddress.StreetAddress1, *sitItem.SitHHGActualOrigin.StreetAddress1, "primemessages actual street address is the same")
				suite.Equal(updatedMTOShipment.PickupAddress.City, *sitItem.SitHHGActualOrigin.City, "primemessages actual city is the same")
				suite.Equal(updatedMTOShipment.PickupAddress.State, *sitItem.SitHHGActualOrigin.State, "primemessages actual state is the same")
				suite.Equal(updatedMTOShipment.PickupAddress.PostalCode, *sitItem.SitHHGActualOrigin.PostalCode, "primemessages actual zip is the same")

				// Verify the HHG original pickup address is the original address on the service item
				suite.NotNil(mtosi.SITOriginHHGOriginalAddressID, "original address ID is not nil")
				suite.NotEqual(uuid.Nil, *mtosi.SITOriginHHGOriginalAddressID)
				suite.Equal(subtestData.originalPickupAddress.StreetAddress1, mtosi.SITOriginHHGOriginalAddress.StreetAddress1, "original street address is the same")
				suite.Equal(subtestData.originalPickupAddress.City, mtosi.SITOriginHHGOriginalAddress.City, "original city is the same")
				suite.Equal(subtestData.originalPickupAddress.State, mtosi.SITOriginHHGOriginalAddress.State, "original state is the same")
				suite.Equal(subtestData.originalPickupAddress.PostalCode, mtosi.SITOriginHHGOriginalAddress.PostalCode, "original zip is the same")

				// Verify the HHG pickup address is the actual address on the service item
				suite.NotNil(mtosi.SITOriginHHGActualAddressID, "actual address ID is not nil")
				suite.NotEqual(uuid.Nil, *mtosi.SITOriginHHGActualAddressID)
				suite.Equal(updatedMTOShipment.PickupAddress.StreetAddress1, mtosi.SITOriginHHGActualAddress.StreetAddress1, "shipment actual street address is the same")
				suite.Equal(updatedMTOShipment.PickupAddress.City, mtosi.SITOriginHHGActualAddress.City, "shipment actual city is the same")
				suite.Equal(updatedMTOShipment.PickupAddress.State, mtosi.SITOriginHHGActualAddress.State, "shipment actual state is the same")
				suite.Equal(updatedMTOShipment.PickupAddress.PostalCode, mtosi.SITOriginHHGActualAddress.PostalCode, "shipment actual zip is the same")
			}
		}
		suite.Equal(true, foundDOFSIT, "Found expected ReServiceCodeDOFSIT")
		suite.Equal(true, foundDOPSIT, "Found expected ReServiceCodeDOPSIT")
		suite.Equal(true, foundDOASIT, "Found expected ReServiceCodeDOASIT")
	})

}

func (suite *HandlerSuite) TestCreateMTOServiceItemDestSITHandler() {

	builder := query.NewQueryBuilder()
	mtoChecker := movetaskorder.NewMoveTaskOrderChecker()
	sitEntryDate := time.Now()

	type localSubtestData struct {
		mto            models.Move
		mtoShipment    models.MTOShipment
		mtoServiceItem models.MTOServiceItem
		params         mtoserviceitemops.CreateMTOServiceItemParams
	}

	makeSubtestData := func() (subtestData *localSubtestData) {
		subtestData = &localSubtestData{}
		subtestData.mto = factory.BuildAvailableToPrimeMove(suite.DB(), nil, nil)
		subtestData.mtoShipment = factory.BuildMTOShipment(suite.DB(), []factory.Customization{
			{
				Model:    subtestData.mto,
				LinkOnly: true,
			},
		}, nil)
		factory.BuildDDFSITReService(suite.DB())

		req := httptest.NewRequest("POST", "/mto-service-items", nil)
		subtestData.mtoServiceItem = models.MTOServiceItem{
			MoveTaskOrderID: subtestData.mto.ID,
			MTOShipmentID:   &subtestData.mtoShipment.ID,
			ReService:       models.ReService{Code: models.ReServiceCodeDDFSIT},
			Description:     handlers.FmtString("description"),
			CustomerContacts: models.MTOServiceItemCustomerContacts{
				models.MTOServiceItemCustomerContact{
					Type:                       models.CustomerContactTypeFirst,
					TimeMilitary:               "0400Z",
					FirstAvailableDeliveryDate: time.Now(),
				},
				models.MTOServiceItemCustomerContact{
					Type:                       models.CustomerContactTypeSecond,
					TimeMilitary:               "0400Z",
					FirstAvailableDeliveryDate: time.Now(),
				},
			},
			CreatedAt:    time.Now(),
			UpdatedAt:    time.Now(),
			SITEntryDate: &sitEntryDate,
		}
		subtestData.params = mtoserviceitemops.CreateMTOServiceItemParams{
			HTTPRequest: req,
			Body:        payloads.MTOServiceItem(&subtestData.mtoServiceItem),
		}
		return subtestData
	}

	suite.Run("POST failure - 422 Cannot create DDFSIT with missing fields", func() {
		subtestData := makeSubtestData()
		// Under test: createMTOServiceItemHandler function
		// Set up:     We hit the endpoint with a DDFSIT MTOServiceItem missing Customer Contact fields
		// Expected outcome:
		//             Receive a 422 - Unprocessable Entity
		// SETUP
		// Create the payload

		mtoServiceItemDDFSIT := models.MTOServiceItem{
			MoveTaskOrderID: subtestData.mto.ID,
			MTOShipmentID:   &subtestData.mtoShipment.ID,
			ReService:       models.ReService{Code: models.ReServiceCodeDDFSIT},
			Description:     handlers.FmtString("description"),
			SITEntryDate:    &sitEntryDate,
		}
		moveRouter := moverouter.NewMoveRouter()
		creator := mtoserviceitem.NewMTOServiceItemCreator(builder, moveRouter)
		handler := CreateMTOServiceItemHandler{
			suite.HandlerConfig(),
			creator,
			mtoChecker,
		}

		// CALL FUNCTION UNDER TEST
		req := httptest.NewRequest("POST", "/mto-service-items", nil)
		paramsDDFSIT := mtoserviceitemops.CreateMTOServiceItemParams{
			HTTPRequest: req,
			Body:        payloads.MTOServiceItem(&mtoServiceItemDDFSIT),
		}

		// Validate incoming payload
		suite.NoError(paramsDDFSIT.Body.Validate(strfmt.Default))

		// CHECK RESULTS
		response := handler.Handle(paramsDDFSIT)
		suite.IsType(&mtoserviceitemops.CreateMTOServiceItemUnprocessableEntity{}, response)
		responsePayload := response.(*mtoserviceitemops.CreateMTOServiceItemUnprocessableEntity).Payload

		// Validate outgoing payload
		suite.NoError(responsePayload.Validate(strfmt.Default))
	})

	suite.Run("Successful POST - Integration Test", func() {
		subtestData := makeSubtestData()
		moveRouter := moverouter.NewMoveRouter()
		creator := mtoserviceitem.NewMTOServiceItemCreator(builder, moveRouter)
		handler := CreateMTOServiceItemHandler{
			suite.HandlerConfig(),
			creator,
			mtoChecker,
		}

		// Validate incoming payload
		suite.NoError(subtestData.params.Body.Validate(strfmt.Default))

		response := handler.Handle(subtestData.params)
		suite.IsType(&mtoserviceitemops.CreateMTOServiceItemOK{}, response)
		okResponse := response.(*mtoserviceitemops.CreateMTOServiceItemOK)

		// TODO: This is failing because DOPSIT and DDDSIT are being sent back in the response
		//   but those are not listed in the enum in the swagger file.  They aren't allowed for
		//   incoming payloads, but are allowed for outgoing payloads, but the same payload spec
		//   is used for both.  Need to figure out best way to resolve.
		// Validate outgoing payload (each element of slice)
		// for _, mtoServiceItem := range okResponse.Payload {
		// 	suite.NoError(mtoServiceItem.Validate(strfmt.Default))
		// }

		suite.NotZero(okResponse.Payload[0].ID())
	})

	suite.Run("Successful POST - Create DDASIT standalone", func() {
		subtestData := makeSubtestData()
		params := mtoserviceitemops.CreateMTOServiceItemParams{
			HTTPRequest: subtestData.params.HTTPRequest,
			Body:        payloads.MTOServiceItem(&subtestData.mtoServiceItem),
		}
		moveRouter := moverouter.NewMoveRouter()
		creator := mtoserviceitem.NewMTOServiceItemCreator(builder, moveRouter)
		handler := CreateMTOServiceItemHandler{
			suite.HandlerConfig(),
			creator,
			mtoChecker,
		}

		// Validate incoming payload
		suite.NoError(params.Body.Validate(strfmt.Default))

		response := handler.Handle(params)
		suite.IsType(&mtoserviceitemops.CreateMTOServiceItemOK{}, response)

		// TODO: This is failing because DOPSIT and DDDSIT are being sent back in the response
		//   but those are not listed in the enum in the swagger file.  They aren't allowed for
		//   incoming payloads, but are allowed for outgoing payloads, but the same payload spec
		//   is used for both.  Need to figure out best way to resolve.
		// okResponse := response.(*mtoserviceitemops.CreateMTOServiceItemOK)
		// Validate outgoing payload (each element of slice)
		// for _, mtoServiceItem := range okResponse.Payload {
		// 	suite.NoError(mtoServiceItem.Validate(strfmt.Default))
		// }

		// now that the mto service item has been created, create a standalone
		subtestData.mtoServiceItem.ReService.Code = models.ReServiceCodeDDASIT
		params = mtoserviceitemops.CreateMTOServiceItemParams{
			HTTPRequest: subtestData.params.HTTPRequest,
			Body:        payloads.MTOServiceItem(&subtestData.mtoServiceItem),
		}

		// Validate incoming payload
		suite.NoError(params.Body.Validate(strfmt.Default))

		response = handler.Handle(params)
		suite.IsType(&mtoserviceitemops.CreateMTOServiceItemOK{}, response)
		okResponse := response.(*mtoserviceitemops.CreateMTOServiceItemOK)

		// Validate outgoing payload (each element of slice)
		for _, mtoServiceItem := range okResponse.Payload {
			suite.NoError(mtoServiceItem.Validate(strfmt.Default))
		}

		suite.NotZero(okResponse.Payload[0].ID())
	})

	suite.Run("POST Failure - Cannot create DDASIT without DDFSIT", func() {
		subtestData := makeSubtestData()
		mtoShipment := factory.BuildMTOShipment(suite.DB(), nil, nil)

		subtestData.mtoServiceItem.ReService.Code = models.ReServiceCodeDDASIT
		subtestData.mtoServiceItem.MTOShipment = mtoShipment
		subtestData.mtoServiceItem.MTOShipmentID = &mtoShipment.ID

		params := mtoserviceitemops.CreateMTOServiceItemParams{
			HTTPRequest: subtestData.params.HTTPRequest,
			Body:        payloads.MTOServiceItem(&subtestData.mtoServiceItem),
		}
		moveRouter := moverouter.NewMoveRouter()
		creator := mtoserviceitem.NewMTOServiceItemCreator(builder, moveRouter)
		handler := CreateMTOServiceItemHandler{
			suite.HandlerConfig(),
			creator,
			mtoChecker,
		}

		// CHECK RESULTS

		// Validate incoming payload
		suite.NoError(params.Body.Validate(strfmt.Default))

		response := handler.Handle(params)
		suite.IsType(&mtoserviceitemops.CreateMTOServiceItemNotFound{}, response)
		responsePayload := response.(*mtoserviceitemops.CreateMTOServiceItemNotFound).Payload

		// Validate outgoing payload
		suite.NoError(responsePayload.Validate(strfmt.Default))
	})

	suite.Run("POST failure - 422 Cannot create DDDSIT standalone", func() {
		subtestData := makeSubtestData()
		// Under test: createMTOServiceItemHandler function
		// Set up:     We hit the endpoint with a DDDSIT MTOServiceItem
		// Expected outcome:
		//             Receive a 422 - Unprocessable Entity
		// SETUP
		// Create the payload
		subtestData.mtoServiceItem.ReService.Code = models.ReServiceCodeDDDSIT
		moveRouter := moverouter.NewMoveRouter()
		creator := mtoserviceitem.NewMTOServiceItemCreator(builder, moveRouter)
		handler := CreateMTOServiceItemHandler{
			suite.HandlerConfig(),
			creator,
			mtoChecker,
		}

		// CALL FUNCTION UNDER TEST
		req := httptest.NewRequest("POST", "/mto-service-items", nil)
		params := mtoserviceitemops.CreateMTOServiceItemParams{
			HTTPRequest: req,
			Body:        payloads.MTOServiceItem(&subtestData.mtoServiceItem),
		}

		// CHECK RESULTS

		// Validate incoming payload
		suite.Error(params.Body.Validate(strfmt.Default))

		response := handler.Handle(params)
		suite.IsType(&mtoserviceitemops.CreateMTOServiceItemUnprocessableEntity{}, response)
		responsePayload := response.(*mtoserviceitemops.CreateMTOServiceItemUnprocessableEntity).Payload

		// Validate outgoing payload
		suite.NoError(responsePayload.Validate(strfmt.Default))
	})
}

func (suite *HandlerSuite) TestUpdateMTOServiceItemDDDSIT() {

	// Under test: updateMTOServiceItemHandler.Handle function
	//             MTOServiceItemUpdater.Update service object function
	// SETUP
	// Create the service item in the db for dddsit
	type localSubtestData struct {
		dddsit     models.MTOServiceItem
		handler    UpdateMTOServiceItemHandler
		reqPayload *primemessages.UpdateMTOServiceItemSIT
		params     mtoserviceitemops.UpdateMTOServiceItemParams
	}

	makeSubtestData := func() (subtestData *localSubtestData) {
		subtestData = &localSubtestData{}
		timeNow := time.Now()
<<<<<<< HEAD

		subtestData.dddsit = testdatagen.MakeMTOServiceItem(suite.DB(), testdatagen.Assertions{
			Move: models.Move{
				AvailableToPrimeAt: &timeNow,
=======
		subtestData.dddsit = factory.BuildMTOServiceItem(suite.DB(), []factory.Customization{
			{
				Model: models.Move{
					AvailableToPrimeAt: &timeNow,
				},
>>>>>>> 3d26bd14
			},
			{
				Model: models.MTOServiceItem{
					SITEntryDate: models.TimePointer(time.Now()),
				},
			},
			{
				Model: models.ReService{
					Code: models.ReServiceCodeDDDSIT,
				},
			},
		}, nil)

		destinationAddress := factory.BuildAddress(suite.DB(), nil, nil)
		addr := primemessages.Address{
			StreetAddress1: &destinationAddress.StreetAddress1,
			City:           &destinationAddress.City,
			State:          &destinationAddress.State,
			PostalCode:     &destinationAddress.PostalCode,
			Country:        destinationAddress.Country,
		}

		milTime := "1400Z"
		// Create the payload with the desired update
		subtestData.reqPayload = &primemessages.UpdateMTOServiceItemSIT{
			ReServiceCode:               models.ReServiceCodeDDDSIT.String(),
			SitDepartureDate:            *handlers.FmtDate(time.Now().AddDate(0, 0, 5)),
			SitDestinationFinalAddress:  &addr,
			TimeMilitary1:               handlers.FmtStringPtrNonEmpty(&milTime),
			FirstAvailableDeliveryDate1: handlers.FmtDate(time.Date(2020, time.December, 02, 0, 0, 0, 0, time.UTC)),
		}
		subtestData.reqPayload.SetID(strfmt.UUID(subtestData.dddsit.ID.String()))

		// Create the handler
		queryBuilder := query.NewQueryBuilder()
		moveRouter := moverouter.NewMoveRouter()
		subtestData.handler = UpdateMTOServiceItemHandler{
			suite.HandlerConfig(),
			mtoserviceitem.NewMTOServiceItemUpdater(queryBuilder, moveRouter),
		}

		// create the params struct
		req := httptest.NewRequest("PATCH", fmt.Sprintf("/mto-service-items/%s", subtestData.dddsit.ID), nil)
		eTag := etag.GenerateEtag(subtestData.dddsit.UpdatedAt)
		subtestData.params = mtoserviceitemops.UpdateMTOServiceItemParams{
			HTTPRequest:      req,
			Body:             subtestData.reqPayload,
			MtoServiceItemID: subtestData.dddsit.ID.String(),
			IfMatch:          eTag,
		}
		return subtestData
	}

	suite.Run("Successful PATCH - Updated SITDepartureDate and FADD Fields on DDDSIT", func() {
		subtestData := makeSubtestData()
		// Under test: updateMTOServiceItemHandler.Handle function
		//             MTOServiceItemUpdater.Update service object function
		// Set up:     We create an mto service item using DDDSIT (which was created above)
		//             And send an update to the sit entry date and customer contact fields
		// Expected outcome:
		//             Receive a success response with the SitDepartureDate, TimeMilitary and FirstAvailableDeliveryDate1 updated

		// CALL FUNCTION UNDER TEST

		// Validate incoming payload
		suite.NoError(subtestData.params.Body.Validate(strfmt.Default))

		response := subtestData.handler.Handle(subtestData.params)

		// CHECK RESULTS
		suite.IsType(&mtoserviceitemops.UpdateMTOServiceItemOK{}, response)
		r := response.(*mtoserviceitemops.UpdateMTOServiceItemOK)
		resp1 := r.Payload

		// TODO: This is failing because DOPSIT and DDDSIT are being sent back in the response
		//   but those are not listed in the enum in the swagger file for an MTO service item.
		//   Need to figure out best way to resolve.
		// Validate outgoing payload
		// suite.NoError(resp1.Validate(strfmt.Default))

		respPayload := resp1.(*primemessages.MTOServiceItemDestSIT)

		suite.Equal(subtestData.reqPayload.ID(), respPayload.ID())
		suite.Equal(subtestData.reqPayload.SitDepartureDate.String(), respPayload.SitDepartureDate.String())
		suite.Equal(subtestData.reqPayload.SitDestinationFinalAddress.StreetAddress1, respPayload.SitDestinationFinalAddress.StreetAddress1)
		suite.Equal(subtestData.reqPayload.SitDestinationFinalAddress.City, respPayload.SitDestinationFinalAddress.City)
		suite.Equal(subtestData.reqPayload.SitDestinationFinalAddress.PostalCode, respPayload.SitDestinationFinalAddress.PostalCode)
		suite.Equal(subtestData.reqPayload.SitDestinationFinalAddress.State, respPayload.SitDestinationFinalAddress.State)
		suite.Equal(subtestData.reqPayload.SitDestinationFinalAddress.Country, respPayload.SitDestinationFinalAddress.Country)
		suite.Equal(subtestData.reqPayload.TimeMilitary1, respPayload.TimeMilitary1)
		suite.Equal(subtestData.reqPayload.FirstAvailableDeliveryDate1, respPayload.FirstAvailableDeliveryDate1)
	})

	suite.Run("Failed PATCH - No DDDSIT found", func() {
		subtestData := makeSubtestData()
		// Under test: updateMTOServiceItemHandler.Handle function
		//             MTOServiceItemUpdater.Update service object function
		// Set up:     We use a non existent DDDSIT item
		//             And send an update to DOPSIT to the SitDepartureDate
		// Expected outcome:
		//             Receive a NotFound error response

		// SETUP
		// Replace the request path with a bad id that won't be found
		badUUID := uuid.Must(uuid.NewV4())
		badReq := httptest.NewRequest("PATCH", fmt.Sprintf("/mto-service_items/%s", badUUID), nil)
		subtestData.params.HTTPRequest = badReq
		subtestData.params.MtoServiceItemID = badUUID.String()
		subtestData.reqPayload.SetID(strfmt.UUID(badUUID.String()))

		// CALL FUNCTION UNDER TEST

		// Validate incoming payload
		suite.NoError(subtestData.params.Body.Validate(strfmt.Default))

		response := subtestData.handler.Handle(subtestData.params)
		suite.IsType(&mtoserviceitemops.UpdateMTOServiceItemNotFound{}, response)
		responsePayload := response.(*mtoserviceitemops.UpdateMTOServiceItemNotFound).Payload

		// CHECK RESULTS

		// Validate outgoing payload
		suite.NoError(responsePayload.Validate(strfmt.Default))
	})

	suite.Run("Failure 422 - Unprocessable Entity", func() {
		subtestData := makeSubtestData()
		// Under test: updateMTOServiceItemHandler.Handle function
		//             MTOServiceItemUpdater.Update service object function
		// Set up:     We use a non existent DDDSIT item ID in the param body
		//             And send an update to DDDSIT to the SitDepartureDate
		// Expected outcome:
		//             Receive an unprocessable entity error response

		// SETUP
		// Replace the payload ID with one that does not match request param
		badUUID := uuid.Must(uuid.NewV4())
		subtestData.reqPayload.SetID(strfmt.UUID(badUUID.String()))

		// CALL FUNCTION UNDER TEST

		// Validate incoming payload
		suite.NoError(subtestData.params.Body.Validate(strfmt.Default))

		response := subtestData.handler.Handle(subtestData.params)

		// CHECK RESULTS
		suite.IsType(&mtoserviceitemops.UpdateMTOServiceItemUnprocessableEntity{}, response)
		responsePayload := response.(*mtoserviceitemops.UpdateMTOServiceItemUnprocessableEntity).Payload

		// Validate outgoing payload
		suite.NoError(responsePayload.Validate(strfmt.Default))
	})

	suite.Run("Failed PATCH - Payment request created", func() {
		subtestData := makeSubtestData()
		// Under test: updateMTOServiceItemHandler.Handle function
		//             MTOServiceItemUpdater.Update service object function
		// Set up:     We use a DDDSIT that already has a payment request associated
		//             Then try to update the SitDepartureDate on that
		// Expected outcome:
		//             Receive a ConflictError response

		// SETUP
		// Make a payment request and link to the dddsit service item
		paymentRequest := factory.BuildPaymentRequest(suite.DB(), nil, nil)
		cost := unit.Cents(20000)
		factory.BuildPaymentServiceItem(suite.DB(), []factory.Customization{
			{
				Model: models.PaymentServiceItem{
					PriceCents: &cost,
				},
			}, {
				Model:    paymentRequest,
				LinkOnly: true,
			}, {
				Model:    subtestData.dddsit,
				LinkOnly: true,
			},
		}, nil)

		// CALL FUNCTION UNDER TEST

		// Validate incoming payload
		suite.NoError(subtestData.params.Body.Validate(strfmt.Default))

		response := subtestData.handler.Handle(subtestData.params)

		// CHECK RESULTS
		suite.IsType(&mtoserviceitemops.UpdateMTOServiceItemConflict{}, response)
		responsePayload := response.(*mtoserviceitemops.UpdateMTOServiceItemConflict).Payload

		// Validate outgoing payload
		suite.NoError(responsePayload.Validate(strfmt.Default))
	})
}

func (suite *HandlerSuite) TestUpdateMTOServiceItemDOPSIT() {

	// Under test: updateMTOServiceItemHandler.Handle function
	//             MTOServiceItemUpdater.Update service object function
	// SETUP
	// Create the service item in the db for dofsit and DOPSIT
	// Create the handler
	queryBuilder := query.NewQueryBuilder()
	moveRouter := moverouter.NewMoveRouter()

	type localSubtestData struct {
		dopsit     models.MTOServiceItem
		handler    UpdateMTOServiceItemHandler
		reqPayload *primemessages.UpdateMTOServiceItemSIT
		params     mtoserviceitemops.UpdateMTOServiceItemParams
	}

	makeSubtestData := func() (subtestData *localSubtestData) {
		subtestData = &localSubtestData{}
		timeNow := time.Now()
		subtestData.dopsit = factory.BuildMTOServiceItem(suite.DB(), []factory.Customization{
			{
				Model: models.Move{
					AvailableToPrimeAt: &timeNow,
				},
			},
			{
				Model: models.MTOServiceItem{
					SITEntryDate: models.TimePointer(time.Now()),
				},
			},
			{
				Model: models.ReService{
					Code: models.ReServiceCodeDOPSIT,
				},
			},
		}, nil)

		// Create the payload with the desired update
		subtestData.reqPayload = &primemessages.UpdateMTOServiceItemSIT{
			ReServiceCode:    models.ReServiceCodeDOPSIT.String(),
			SitDepartureDate: *handlers.FmtDate(time.Now().AddDate(0, 0, 5)),
		}
		subtestData.reqPayload.SetID(strfmt.UUID(subtestData.dopsit.ID.String()))

		subtestData.handler = UpdateMTOServiceItemHandler{
			suite.HandlerConfig(),
			mtoserviceitem.NewMTOServiceItemUpdater(queryBuilder, moveRouter),
		}

		// create the params struct
		req := httptest.NewRequest("PATCH", fmt.Sprintf("/mto-service_items/%s", subtestData.dopsit.ID), nil)
		eTag := etag.GenerateEtag(subtestData.dopsit.UpdatedAt)
		subtestData.params = mtoserviceitemops.UpdateMTOServiceItemParams{
			HTTPRequest:      req,
			Body:             subtestData.reqPayload,
			MtoServiceItemID: subtestData.dopsit.ID.String(),
			IfMatch:          eTag,
		}
		return subtestData
	}

	suite.Run("Successful PATCH - Updated SITDepartureDate on DOPSIT", func() {
		subtestData := makeSubtestData()
		// Under test: updateMTOServiceItemHandler.Handle function
		//             MTOServiceItemUpdater.Update service object function
		// Set up:     We create an mto service item using DOFSIT (which was created above)
		//             And send an update to the sit entry date
		// Expected outcome:
		//             Receive a success response with the SitDepartureDate updated

		// CALL FUNCTION UNDER TEST

		// Validate incoming payload
		suite.NoError(subtestData.params.Body.Validate(strfmt.Default))

		response := subtestData.handler.Handle(subtestData.params)

		// CHECK RESULTS
		suite.IsType(&mtoserviceitemops.UpdateMTOServiceItemOK{}, response)
		r := response.(*mtoserviceitemops.UpdateMTOServiceItemOK)
		resp1 := r.Payload

		// TODO: This is failing because DOPSIT and DDDSIT are being sent back in the response
		//   but those are not listed in the enum in the swagger file for an MTO service item.
		// Validate outgoing payload
		// suite.NoError(resp1.Validate(strfmt.Default))

		respPayload := resp1.(*primemessages.MTOServiceItemOriginSIT)
		suite.Equal(subtestData.reqPayload.ID(), respPayload.ID())
		suite.Equal(subtestData.reqPayload.SitDepartureDate.String(), respPayload.SitDepartureDate.String())
	})

	suite.Run("Failed PATCH - No DOPSIT found", func() {
		subtestData := makeSubtestData()
		// Under test: updateMTOServiceItemHandler.Handle function
		//             MTOServiceItemUpdater.Update service object function
		// Set up:     We use a non existent DOPSIT item
		//             And send an update to DOPSIT to the SitDepartureDate
		// Expected outcome:
		//             Receive a NotFound error response

		// SETUP
		// Replace the request path with a bad id that won't be found
		badUUID := uuid.Must(uuid.NewV4())
		badReq := httptest.NewRequest("PATCH", fmt.Sprintf("/mto-service_items/%s", badUUID), nil)
		subtestData.params.HTTPRequest = badReq
		subtestData.params.MtoServiceItemID = badUUID.String()
		subtestData.reqPayload.SetID(strfmt.UUID(badUUID.String()))

		// CALL FUNCTION UNDER TEST

		// Validate incoming payload
		suite.NoError(subtestData.params.Body.Validate(strfmt.Default))

		response := subtestData.handler.Handle(subtestData.params)

		// CHECK RESULTS
		suite.IsType(&mtoserviceitemops.UpdateMTOServiceItemNotFound{}, response)
		responsePayload := response.(*mtoserviceitemops.UpdateMTOServiceItemNotFound).Payload

		// Validate outgoing payload
		suite.NoError(responsePayload.Validate(strfmt.Default))
	})

	suite.Run("Failure 422 - Unprocessable Entity", func() {
		subtestData := makeSubtestData()
		// Under test: updateMTOServiceItemHandler.Handle function
		//             MTOServiceItemUpdater.Update service object function
		// Set up:     We use a non existent DOPSIT item ID in the param body
		//             And send an update to DOPSIT to the SitDepartureDate
		// Expected outcome:
		//             Receive an unprocessable entity error response

		// SETUP
		// Replace the payload ID with one that does not match request param
		badUUID := uuid.Must(uuid.NewV4())
		subtestData.reqPayload.SetID(strfmt.UUID(badUUID.String()))

		// CALL FUNCTION UNDER TEST

		// Validate incoming payload
		suite.NoError(subtestData.params.Body.Validate(strfmt.Default))

		response := subtestData.handler.Handle(subtestData.params)

		// CHECK RESULTS
		suite.IsType(&mtoserviceitemops.UpdateMTOServiceItemUnprocessableEntity{}, response)
		responsePayload := response.(*mtoserviceitemops.UpdateMTOServiceItemUnprocessableEntity).Payload

		// Validate outgoing payload
		suite.NoError(responsePayload.Validate(strfmt.Default))

		// return to good state for next test
		subtestData.reqPayload.SetID(strfmt.UUID(subtestData.dopsit.ID.String()))
	})

	suite.Run("Failed PATCH - Payment request created", func() {
		subtestData := makeSubtestData()
		// Under test: updateMTOServiceItemHandler.Handle function
		//             MTOServiceItemUpdater.Update service object function
		// Set up:     We use a DOPSIT that already has a payment request associated
		//             Then try to update the SitDepartureDate on that
		// Expected outcome:
		//             Receive a ConflictError response

		// SETUP
		// Make a payment request and link to the DOPSIT service item
		paymentRequest := factory.BuildPaymentRequest(suite.DB(), nil, nil)
		cost := unit.Cents(20000)
		factory.BuildPaymentServiceItem(suite.DB(), []factory.Customization{
			{
				Model: models.PaymentServiceItem{
					PriceCents: &cost,
				},
			}, {
				Model:    paymentRequest,
				LinkOnly: true,
			}, {
				Model:    subtestData.dopsit,
				LinkOnly: true,
			},
		}, nil)

		// CALL FUNCTION UNDER TEST

		// Validate incoming payload
		suite.NoError(subtestData.params.Body.Validate(strfmt.Default))

		response := subtestData.handler.Handle(subtestData.params)

		// CHECK RESULTS
		suite.IsType(&mtoserviceitemops.UpdateMTOServiceItemConflict{}, response)
		responsePayload := response.(*mtoserviceitemops.UpdateMTOServiceItemConflict).Payload

		// Validate outgoing payload
		suite.NoError(responsePayload.Validate(strfmt.Default))
	})
}<|MERGE_RESOLUTION|>--- conflicted
+++ resolved
@@ -1195,18 +1195,11 @@
 	makeSubtestData := func() (subtestData *localSubtestData) {
 		subtestData = &localSubtestData{}
 		timeNow := time.Now()
-<<<<<<< HEAD
-
-		subtestData.dddsit = testdatagen.MakeMTOServiceItem(suite.DB(), testdatagen.Assertions{
-			Move: models.Move{
-				AvailableToPrimeAt: &timeNow,
-=======
 		subtestData.dddsit = factory.BuildMTOServiceItem(suite.DB(), []factory.Customization{
 			{
 				Model: models.Move{
 					AvailableToPrimeAt: &timeNow,
 				},
->>>>>>> 3d26bd14
 			},
 			{
 				Model: models.MTOServiceItem{
