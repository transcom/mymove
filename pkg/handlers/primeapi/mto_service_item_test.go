package primeapi

import (
	"fmt"
	"net/http"
	"net/http/httptest"
	"time"

	"github.com/go-openapi/strfmt"
	"github.com/gobuffalo/validate/v3"
	"github.com/gofrs/uuid"
	"github.com/stretchr/testify/mock"

	"github.com/transcom/mymove/pkg/apperror"
	"github.com/transcom/mymove/pkg/etag"
	"github.com/transcom/mymove/pkg/factory"
	mtoserviceitemops "github.com/transcom/mymove/pkg/gen/primeapi/primeoperations/mto_service_item"
	"github.com/transcom/mymove/pkg/gen/primemessages"
	"github.com/transcom/mymove/pkg/handlers"
	"github.com/transcom/mymove/pkg/handlers/primeapi/payloads"
	"github.com/transcom/mymove/pkg/models"
	routemocks "github.com/transcom/mymove/pkg/route/mocks"
	"github.com/transcom/mymove/pkg/services/address"
	"github.com/transcom/mymove/pkg/services/ghcrateengine"
	"github.com/transcom/mymove/pkg/services/mocks"
	moverouter "github.com/transcom/mymove/pkg/services/move"
	movetaskorder "github.com/transcom/mymove/pkg/services/move_task_order"
	mtoserviceitem "github.com/transcom/mymove/pkg/services/mto_service_item"
	mtoshipment "github.com/transcom/mymove/pkg/services/mto_shipment"
	"github.com/transcom/mymove/pkg/services/query"
	sitstatus "github.com/transcom/mymove/pkg/services/sit_status"
	"github.com/transcom/mymove/pkg/unit"
)

func (suite *HandlerSuite) TestCreateMTOServiceItemHandler() {
	builder := query.NewQueryBuilder()
	mtoChecker := movetaskorder.NewMoveTaskOrderChecker()

	type localSubtestData struct {
		params         mtoserviceitemops.CreateMTOServiceItemParams
		mtoShipment    models.MTOShipment
		mtoServiceItem models.MTOServiceItem
	}

	makeSubtestData := func() (subtestData *localSubtestData) {
		subtestData = &localSubtestData{}

		mto := factory.BuildAvailableToPrimeMove(suite.DB(), nil, nil)
		subtestData.mtoShipment = factory.BuildMTOShipment(suite.DB(), []factory.Customization{
			{
				Model:    mto,
				LinkOnly: true,
			},
		}, nil)
		factory.BuildDOFSITReService(suite.DB())
		req := httptest.NewRequest("POST", "/mto-service-items", nil)
		sitEntryDate := time.Now()
		sitPostalCode := "00000"
		requestApprovalRequestedStatus := false

		// Customer gets new pickup address for SIT Origin Pickup (DOPSIT) which gets added when
		// creating DOFSIT (SIT origin first day).
		//
		// Do not create Address in the database (Assertions.Stub = true), because if the information is coming from the Prime
		// via the Prime API, the address will not have a valid database ID. And tests need to ensure
		// that we properly create the address coming in from the API.
		actualPickupAddress := factory.BuildAddress(nil, nil, []factory.Trait{factory.GetTraitAddress2})

		subtestData.mtoServiceItem = models.MTOServiceItem{
			MoveTaskOrderID:                   mto.ID,
			MTOShipmentID:                     &subtestData.mtoShipment.ID,
			ReService:                         models.ReService{Code: models.ReServiceCodeDOFSIT},
			Reason:                            models.StringPointer("lorem ipsum"),
			SITEntryDate:                      &sitEntryDate,
			SITPostalCode:                     &sitPostalCode,
			SITOriginHHGActualAddress:         &actualPickupAddress,
			RequestedApprovalsRequestedStatus: &requestApprovalRequestedStatus,
		}

		subtestData.params = mtoserviceitemops.CreateMTOServiceItemParams{
			HTTPRequest: req,
			Body:        payloads.MTOServiceItem(&subtestData.mtoServiceItem),
		}

		return subtestData
	}

	suite.Run("Successful POST - Integration Test", func() {
		subtestData := makeSubtestData()
		moveRouter := moverouter.NewMoveRouter()
		planner := &routemocks.Planner{}
		planner.On("ZipTransitDistance",
			mock.AnythingOfType("*appcontext.appContext"),
			mock.Anything,
			mock.Anything,
		).Return(400, nil)
		creator := mtoserviceitem.NewMTOServiceItemCreator(planner, builder, moveRouter, ghcrateengine.NewDomesticUnpackPricer(), ghcrateengine.NewDomesticPackPricer(), ghcrateengine.NewDomesticLinehaulPricer(), ghcrateengine.NewDomesticShorthaulPricer(), ghcrateengine.NewDomesticOriginPricer(), ghcrateengine.NewDomesticDestinationPricer(), ghcrateengine.NewFuelSurchargePricer())
		handler := CreateMTOServiceItemHandler{
			suite.HandlerConfig(),
			creator,
			mtoChecker,
		}

		// Validate incoming payload
		suite.NoError(subtestData.params.Body.Validate(strfmt.Default))

		response := handler.Handle(subtestData.params)
		suite.IsType(&mtoserviceitemops.CreateMTOServiceItemOK{}, response)
		okResponse := response.(*mtoserviceitemops.CreateMTOServiceItemOK)

		// TODO: This is failing because DOPSIT and DDDSIT are being sent back in the response
		//   but those are not listed in the enum in the swagger file.  They aren't allowed for
		//   incoming payloads, but are allowed for outgoing payloads, but the same payload spec
		//   is used for both.  Need to figure out best way to resolve.
		// Validate outgoing payload (each element of slice)
		// for _, mtoServiceItem := range okResponse.Payload {
		// 	suite.NoError(mtoServiceItem.Validate(strfmt.Default))
		// }

		suite.NotZero(okResponse.Payload[0].ID())
	})

	suite.Run("Successful POST for Creating Shuttling without PrimeEstimatedWeight set - Integration Test", func() {
		mto := factory.BuildAvailableToPrimeMove(suite.DB(), nil, nil)
		mtoShipment := factory.BuildMTOShipment(suite.DB(), []factory.Customization{
			{
				Model:    mto,
				LinkOnly: true,
			},
		}, nil)
		mtoShipment.PrimeEstimatedWeight = nil
		factory.BuildReServiceByCode(suite.DB(), models.ReServiceCodeDOSHUT)
		req := httptest.NewRequest("POST", "/mto-service-items", nil)
		reason := "lorem ipsum"

		mtoServiceItem := models.MTOServiceItem{
			MoveTaskOrderID: mto.ID,
			MTOShipmentID:   &mtoShipment.ID,
			ReService:       models.ReService{Code: models.ReServiceCodeDOSHUT},
			Reason:          &reason,
		}

		params := mtoserviceitemops.CreateMTOServiceItemParams{
			HTTPRequest: req,
			Body:        payloads.MTOServiceItem(&mtoServiceItem),
		}

		moveRouter := moverouter.NewMoveRouter()
		planner := &routemocks.Planner{}
		planner.On("ZipTransitDistance",
			mock.AnythingOfType("*appcontext.appContext"),
			mock.Anything,
			mock.Anything,
		).Return(400, nil)
		creator := mtoserviceitem.NewMTOServiceItemCreator(planner, builder, moveRouter, ghcrateengine.NewDomesticUnpackPricer(), ghcrateengine.NewDomesticPackPricer(), ghcrateengine.NewDomesticLinehaulPricer(), ghcrateengine.NewDomesticShorthaulPricer(), ghcrateengine.NewDomesticOriginPricer(), ghcrateengine.NewDomesticDestinationPricer(), ghcrateengine.NewFuelSurchargePricer())
		handler := CreateMTOServiceItemHandler{
			suite.HandlerConfig(),
			creator,
			mtoChecker,
		}

		// Validate incoming payload
		suite.NoError(params.Body.Validate(strfmt.Default))

		response := handler.Handle(params)
		suite.IsType(&mtoserviceitemops.CreateMTOServiceItemOK{}, response)
		okResponse := response.(*mtoserviceitemops.CreateMTOServiceItemOK)

		suite.NotZero(okResponse.Payload[0].ID())
	})

	suite.Run("POST failure - 500", func() {
		subtestData := makeSubtestData()
		mockCreator := mocks.MTOServiceItemCreator{}
		handler := CreateMTOServiceItemHandler{
			suite.HandlerConfig(),
			&mockCreator,
			mtoChecker,
		}
		err := fmt.Errorf("ServerError")

		mockCreator.On("CreateMTOServiceItem",
			mock.AnythingOfType("*appcontext.appContext"),
			mock.Anything,
		).Return(nil, nil, err)

		// Validate incoming payload
		suite.NoError(subtestData.params.Body.Validate(strfmt.Default))

		response := handler.Handle(subtestData.params)
		suite.IsType(&mtoserviceitemops.CreateMTOServiceItemInternalServerError{}, response)
		errResponse := response.(*mtoserviceitemops.CreateMTOServiceItemInternalServerError)

		// Validate outgoing payload
		suite.NoError(errResponse.Payload.Validate(strfmt.Default))

		suite.Equal(handlers.InternalServerErrMessage, *errResponse.Payload.Title, "Payload title is wrong")
	})

	suite.Run("POST failure - 422 Unprocessable Entity Error", func() {
		subtestData := makeSubtestData()
		mockCreator := mocks.MTOServiceItemCreator{}
		handler := CreateMTOServiceItemHandler{
			suite.HandlerConfig(),
			&mockCreator,
			mtoChecker,
		}
		// InvalidInputError should generate an UnprocessableEntity response
		// Need verrs incorporated to satisfy swagger validation
		verrs := validate.NewErrors()
		verrs.Add("some key", "some value")
		err := apperror.NewInvalidInputError(subtestData.mtoServiceItem.ID, nil, verrs, "some error")

		mockCreator.On("CreateMTOServiceItem",
			mock.AnythingOfType("*appcontext.appContext"),
			mock.Anything,
		).Return(nil, nil, err)

		// Validate incoming payload
		suite.NoError(subtestData.params.Body.Validate(strfmt.Default))

		response := handler.Handle(subtestData.params)
		suite.IsType(&mtoserviceitemops.CreateMTOServiceItemUnprocessableEntity{}, response)
		errResponse := response.(*mtoserviceitemops.CreateMTOServiceItemUnprocessableEntity)

		// Validate outgoing payload
		suite.NoError(errResponse.Payload.Validate(strfmt.Default))
	})

	suite.Run("POST failure - 409 Conflict Error", func() {
		subtestData := makeSubtestData()
		mockCreator := mocks.MTOServiceItemCreator{}
		handler := CreateMTOServiceItemHandler{
			suite.HandlerConfig(),
			&mockCreator,
			mtoChecker,
		}
		// ConflictError should generate a Conflict response
		err := apperror.ConflictError{}

		mockCreator.On("CreateMTOServiceItem",
			mock.AnythingOfType("*appcontext.appContext"),
			mock.Anything,
		).Return(nil, nil, err)

		// Validate incoming payload
		suite.NoError(subtestData.params.Body.Validate(strfmt.Default))

		response := handler.Handle(subtestData.params)
		suite.IsType(&mtoserviceitemops.CreateMTOServiceItemConflict{}, response)
		errResponse := response.(*mtoserviceitemops.CreateMTOServiceItemConflict)

		// Validate outgoing payload
		suite.NoError(errResponse.Payload.Validate(strfmt.Default))
	})

	suite.Run("POST failure - 404", func() {
		subtestData := makeSubtestData()
		mockCreator := mocks.MTOServiceItemCreator{}
		handler := CreateMTOServiceItemHandler{
			suite.HandlerConfig(),
			&mockCreator,
			mtoChecker,
		}
		err := apperror.NotFoundError{}

		mockCreator.On("CreateMTOServiceItem",
			mock.AnythingOfType("*appcontext.appContext"),
			mock.Anything,
		).Return(nil, nil, err)

		// Validate incoming payload
		suite.NoError(subtestData.params.Body.Validate(strfmt.Default))

		response := handler.Handle(subtestData.params)
		suite.IsType(&mtoserviceitemops.CreateMTOServiceItemNotFound{}, response)
		errResponse := response.(*mtoserviceitemops.CreateMTOServiceItemNotFound)

		// Validate outgoing payload
		suite.NoError(errResponse.Payload.Validate(strfmt.Default))
	})

	suite.Run("POST failure - 404 - MTO is not available to Prime", func() {
		subtestData := makeSubtestData()
		mtoNotAvailable := factory.BuildMove(suite.DB(), nil, nil)
		moveRouter := moverouter.NewMoveRouter()
		planner := &routemocks.Planner{}
		planner.On("ZipTransitDistance",
			mock.AnythingOfType("*appcontext.appContext"),
			mock.Anything,
			mock.Anything,
		).Return(400, nil)
		creator := mtoserviceitem.NewMTOServiceItemCreator(planner, builder, moveRouter, ghcrateengine.NewDomesticUnpackPricer(), ghcrateengine.NewDomesticPackPricer(), ghcrateengine.NewDomesticLinehaulPricer(), ghcrateengine.NewDomesticShorthaulPricer(), ghcrateengine.NewDomesticOriginPricer(), ghcrateengine.NewDomesticDestinationPricer(), ghcrateengine.NewFuelSurchargePricer())
		handler := CreateMTOServiceItemHandler{
			suite.HandlerConfig(),
			creator,
			mtoChecker,
		}

		body := payloads.MTOServiceItem(&subtestData.mtoServiceItem)
		body.SetMoveTaskOrderID(handlers.FmtUUID(mtoNotAvailable.ID))

		paramsNotAvailable := mtoserviceitemops.CreateMTOServiceItemParams{
			HTTPRequest: subtestData.params.HTTPRequest,
			Body:        body,
		}

		// Validate incoming payload
		suite.NoError(subtestData.params.Body.Validate(strfmt.Default))

		response := handler.Handle(paramsNotAvailable)
		suite.IsType(&mtoserviceitemops.CreateMTOServiceItemNotFound{}, response)
		typedResponse := response.(*mtoserviceitemops.CreateMTOServiceItemNotFound)

		// Validate outgoing payload
		suite.NoError(typedResponse.Payload.Validate(strfmt.Default))

		suite.Contains(*typedResponse.Payload.Detail, mtoNotAvailable.ID.String())
	})

	suite.Run("POST failure - 404 - Integration - ShipmentID not linked by MoveTaskOrderID", func() {
		subtestData := makeSubtestData()
		mto2 := factory.BuildAvailableToPrimeMove(suite.DB(), nil, nil)
		mtoShipment2 := factory.BuildMTOShipment(suite.DB(), []factory.Customization{
			{
				Model:    mto2,
				LinkOnly: true,
			},
		}, nil)
		moveRouter := moverouter.NewMoveRouter()
		planner := &routemocks.Planner{}
		planner.On("ZipTransitDistance",
			mock.AnythingOfType("*appcontext.appContext"),
			mock.Anything,
			mock.Anything,
		).Return(400, nil)
		creator := mtoserviceitem.NewMTOServiceItemCreator(planner, builder, moveRouter, ghcrateengine.NewDomesticUnpackPricer(), ghcrateengine.NewDomesticPackPricer(), ghcrateengine.NewDomesticLinehaulPricer(), ghcrateengine.NewDomesticShorthaulPricer(), ghcrateengine.NewDomesticOriginPricer(), ghcrateengine.NewDomesticDestinationPricer(), ghcrateengine.NewFuelSurchargePricer())
		handler := CreateMTOServiceItemHandler{
			suite.HandlerConfig(),
			creator,
			mtoChecker,
		}

		body := payloads.MTOServiceItem(&subtestData.mtoServiceItem)
		body.SetMoveTaskOrderID(handlers.FmtUUID(subtestData.mtoShipment.MoveTaskOrderID))
		body.SetMtoShipmentID(strfmt.UUID(mtoShipment2.ID.String()))

		newParams := mtoserviceitemops.CreateMTOServiceItemParams{
			HTTPRequest: subtestData.params.HTTPRequest,
			Body:        body,
		}

		// Validate incoming payload
		suite.NoError(subtestData.params.Body.Validate(strfmt.Default))

		response := handler.Handle(newParams)
		suite.IsType(&mtoserviceitemops.CreateMTOServiceItemNotFound{}, response)
		responsePayload := response.(*mtoserviceitemops.CreateMTOServiceItemNotFound).Payload

		// Validate outgoing payload
		suite.NoError(responsePayload.Validate(strfmt.Default))
	})

	suite.Run("POST failure - 422 - Model validation errors", func() {
		subtestData := makeSubtestData()
		mockCreator := mocks.MTOServiceItemCreator{}
		handler := CreateMTOServiceItemHandler{
			suite.HandlerConfig(),
			&mockCreator,
			mtoChecker,
		}
		verrs := validate.NewErrors()
		verrs.Add("test", "testing")

		mockCreator.On("CreateMTOServiceItem",
			mock.AnythingOfType("*appcontext.appContext"),
			mock.Anything,
		).Return(nil, verrs, nil)

		// Validate incoming payload
		suite.NoError(subtestData.params.Body.Validate(strfmt.Default))

		response := handler.Handle(subtestData.params)
		suite.IsType(&mtoserviceitemops.CreateMTOServiceItemUnprocessableEntity{}, response)
		responsePayload := response.(*mtoserviceitemops.CreateMTOServiceItemUnprocessableEntity).Payload

		// Validate outgoing payload
		suite.NoError(responsePayload.Validate(strfmt.Default))
	})

	suite.Run("POST failure - 422 - modelType() not supported", func() {
		subtestData := makeSubtestData()
		mockCreator := mocks.MTOServiceItemCreator{}
		handler := CreateMTOServiceItemHandler{
			suite.HandlerConfig(),
			&mockCreator,
			mtoChecker,
		}
		err := apperror.NotFoundError{}

		mockCreator.On("CreateMTOServiceItem",
			mock.AnythingOfType("*appcontext.appContext"),
			mock.Anything,
		).Return(nil, nil, err)

		mtoServiceItem := models.MTOServiceItem{
			MoveTaskOrderID: subtestData.mtoShipment.MoveTaskOrder.ID,
			MTOShipmentID:   &subtestData.mtoShipment.ID,
			ReService:       models.ReService{Code: models.ReServiceCodeMS},
			Reason:          nil,
			CreatedAt:       time.Now(),
			UpdatedAt:       time.Now(),
		}
		params := mtoserviceitemops.CreateMTOServiceItemParams{
			HTTPRequest: subtestData.params.HTTPRequest,
			Body:        payloads.MTOServiceItem(&mtoServiceItem),
		}

		// Validate incoming payload
		suite.NoError(subtestData.params.Body.Validate(strfmt.Default))

		response := handler.Handle(params)
		suite.IsType(&mtoserviceitemops.CreateMTOServiceItemUnprocessableEntity{}, response)
		responsePayload := response.(*mtoserviceitemops.CreateMTOServiceItemUnprocessableEntity).Payload

		// Validate outgoing payload
		suite.NoError(responsePayload.Validate(strfmt.Default))
	})
}

func (suite *HandlerSuite) TestCreateMTOServiceItemDomesticCratingHandler() {
	builder := query.NewQueryBuilder()
	mtoChecker := movetaskorder.NewMoveTaskOrderChecker()

	type localSubtestData struct {
		req            *http.Request
		mtoServiceItem models.MTOServiceItem
	}

	makeSubtestData := func() (subtestData *localSubtestData) {
		subtestData = &localSubtestData{}

		mto := factory.BuildAvailableToPrimeMove(suite.DB(), nil, nil)
		mtoShipment := factory.BuildMTOShipment(suite.DB(), []factory.Customization{
			{
				Model:    mto,
				LinkOnly: true,
			},
		}, nil)
		factory.BuildReServiceByCode(suite.DB(), models.ReServiceCodeDCRT)
		factory.BuildReServiceByCode(suite.DB(), models.ReServiceCodeDUCRT)
		subtestData.req = httptest.NewRequest("POST", "/mto-service-items", nil)

		subtestData.mtoServiceItem = models.MTOServiceItem{
			MoveTaskOrderID: mto.ID,
			MTOShipmentID:   &mtoShipment.ID,
			Description:     handlers.FmtString("description"),
			Dimensions: models.MTOServiceItemDimensions{
				models.MTOServiceItemDimension{
					Type:   models.DimensionTypeItem,
					Length: 1000,
					Height: 1000,
					Width:  1000,
				},
				models.MTOServiceItemDimension{
					Type:   models.DimensionTypeCrate,
					Length: 10000,
					Height: 10000,
					Width:  10000,
				},
			},
			CreatedAt: time.Now(),
			UpdatedAt: time.Now(),
			Reason:    handlers.FmtString("reason"),
		}
		return subtestData
	}

	suite.Run("Successful POST - Integration Test - Domestic Crating", func() {
		subtestData := makeSubtestData()
		moveRouter := moverouter.NewMoveRouter()
		planner := &routemocks.Planner{}
		planner.On("ZipTransitDistance",
			mock.AnythingOfType("*appcontext.appContext"),
			mock.Anything,
			mock.Anything,
		).Return(400, nil)
		creator := mtoserviceitem.NewMTOServiceItemCreator(planner, builder, moveRouter, ghcrateengine.NewDomesticUnpackPricer(), ghcrateengine.NewDomesticPackPricer(), ghcrateengine.NewDomesticLinehaulPricer(), ghcrateengine.NewDomesticShorthaulPricer(), ghcrateengine.NewDomesticOriginPricer(), ghcrateengine.NewDomesticDestinationPricer(), ghcrateengine.NewFuelSurchargePricer())
		handler := CreateMTOServiceItemHandler{
			suite.HandlerConfig(),
			creator,
			mtoChecker,
		}

		subtestData.mtoServiceItem.ReService.Code = models.ReServiceCodeDCRT
		params := mtoserviceitemops.CreateMTOServiceItemParams{
			HTTPRequest: subtestData.req,
			Body:        payloads.MTOServiceItem(&subtestData.mtoServiceItem),
		}

		// Validate incoming payload
		suite.NoError(params.Body.Validate(strfmt.Default))

		response := handler.Handle(params)
		suite.IsType(&mtoserviceitemops.CreateMTOServiceItemOK{}, response)
		okResponse := response.(*mtoserviceitemops.CreateMTOServiceItemOK)

		// Validate outgoing payload (each element of slice)
		for _, mtoServiceItem := range okResponse.Payload {
			suite.NoError(mtoServiceItem.Validate(strfmt.Default))
		}

		suite.NotZero(okResponse.Payload[0].ID())
	})

	suite.Run("Successful POST - Integration Test - Domestic Uncrating", func() {
		subtestData := makeSubtestData()
		moveRouter := moverouter.NewMoveRouter()
		planner := &routemocks.Planner{}
		planner.On("ZipTransitDistance",
			mock.AnythingOfType("*appcontext.appContext"),
			mock.Anything,
			mock.Anything,
		).Return(400, nil)
		creator := mtoserviceitem.NewMTOServiceItemCreator(planner, builder, moveRouter, ghcrateengine.NewDomesticUnpackPricer(), ghcrateengine.NewDomesticPackPricer(), ghcrateengine.NewDomesticLinehaulPricer(), ghcrateengine.NewDomesticShorthaulPricer(), ghcrateengine.NewDomesticOriginPricer(), ghcrateengine.NewDomesticDestinationPricer(), ghcrateengine.NewFuelSurchargePricer())
		handler := CreateMTOServiceItemHandler{
			suite.HandlerConfig(),
			creator,
			mtoChecker,
		}

		subtestData.mtoServiceItem.ReService.Code = models.ReServiceCodeDUCRT
		params := mtoserviceitemops.CreateMTOServiceItemParams{
			HTTPRequest: subtestData.req,
			Body:        payloads.MTOServiceItem(&subtestData.mtoServiceItem),
		}

		// Validate incoming payload
		suite.NoError(params.Body.Validate(strfmt.Default))

		response := handler.Handle(params)
		suite.IsType(&mtoserviceitemops.CreateMTOServiceItemOK{}, response)
		okResponse := response.(*mtoserviceitemops.CreateMTOServiceItemOK)

		// Validate outgoing payload (each element of slice)
		for _, mtoServiceItem := range okResponse.Payload {
			suite.NoError(mtoServiceItem.Validate(strfmt.Default))
		}

		suite.NotZero(okResponse.Payload[0].ID())
	})

	suite.Run("POST failure - 422", func() {
		subtestData := makeSubtestData()
		mockCreator := mocks.MTOServiceItemCreator{}
		handler := CreateMTOServiceItemHandler{
			suite.HandlerConfig(),
			&mockCreator,
			mtoChecker,
		}
		err := fmt.Errorf("ServerError")

		mockCreator.On("CreateMTOServiceItem",
			mock.AnythingOfType("*appcontext.appContext"),
			mock.Anything,
		).Return(nil, nil, err)

		subtestData.mtoServiceItem.ReService.Code = models.ReServiceCodeDUCRT
		params := mtoserviceitemops.CreateMTOServiceItemParams{
			HTTPRequest: subtestData.req,
			Body:        payloads.MTOServiceItem(&subtestData.mtoServiceItem),
		}

		var height int32
		params.Body.(*primemessages.MTOServiceItemDomesticCrating).Crate.Height = &height

		// Validate incoming payload
		suite.NoError(params.Body.Validate(strfmt.Default))

		response := handler.Handle(params)
		suite.IsType(&mtoserviceitemops.CreateMTOServiceItemUnprocessableEntity{}, response)
		responsePayload := response.(*mtoserviceitemops.CreateMTOServiceItemUnprocessableEntity).Payload

		// Validate outgoing payload
		suite.NoError(responsePayload.Validate(strfmt.Default))
	})
}

func (suite *HandlerSuite) TestCreateMTOServiceItemOriginSITHandler() {
	// Under test: createMTOServiceItemHandler function,
	// - no DOPSIT standalone
	// -  DOASIT standalone with DOFSIT

	builder := query.NewQueryBuilder()
	mtoChecker := movetaskorder.NewMoveTaskOrderChecker()

	type localSubtestData struct {
		mto            models.Move
		mtoShipment    models.MTOShipment
		mtoServiceItem models.MTOServiceItem
	}

	makeSubtestData := func() (subtestData *localSubtestData) {
		subtestData = &localSubtestData{}

		subtestData.mto = factory.BuildAvailableToPrimeMove(suite.DB(), nil, nil)
		subtestData.mtoShipment = factory.BuildMTOShipment(suite.DB(), []factory.Customization{
			{
				Model:    subtestData.mto,
				LinkOnly: true,
			},
		}, nil)
		factory.BuildDOFSITReService(suite.DB())

		sitEntryDate := time.Now()
		sitPostalCode := "00000"

		subtestData.mtoServiceItem = models.MTOServiceItem{
			MoveTaskOrderID: subtestData.mto.ID,
			MTOShipmentID:   &subtestData.mtoShipment.ID,
			ReService:       models.ReService{},
			Reason:          models.StringPointer("lorem ipsum"),
			SITEntryDate:    &sitEntryDate,
			SITPostalCode:   &sitPostalCode,
		}

		return subtestData
	}

	suite.Run("POST failure - 422 Cannot create DOPSIT standalone", func() {
		subtestData := makeSubtestData()
		// Under test: createMTOServiceItemHandler function
		// Set up:     We hit the endpoint with a DOPSIT MTOServiceItem
		// Expected outcome:
		//             Receive a 422 - Unprocessable Entity
		// SETUP
		// Create the payload
		requestApprovalRequestedStatus := false
		subtestData.mtoServiceItem.RequestedApprovalsRequestedStatus = &requestApprovalRequestedStatus
		subtestData.mtoServiceItem.ReService.Code = models.ReServiceCodeDOPSIT
		moveRouter := moverouter.NewMoveRouter()
		planner := &routemocks.Planner{}
		planner.On("ZipTransitDistance",
			mock.AnythingOfType("*appcontext.appContext"),
			mock.Anything,
			mock.Anything,
		).Return(400, nil)
		creator := mtoserviceitem.NewMTOServiceItemCreator(planner, builder, moveRouter, ghcrateengine.NewDomesticUnpackPricer(), ghcrateengine.NewDomesticPackPricer(), ghcrateengine.NewDomesticLinehaulPricer(), ghcrateengine.NewDomesticShorthaulPricer(), ghcrateengine.NewDomesticOriginPricer(), ghcrateengine.NewDomesticDestinationPricer(), ghcrateengine.NewFuelSurchargePricer())
		handler := CreateMTOServiceItemHandler{
			suite.HandlerConfig(),
			creator,
			mtoChecker,
		}

		// CALL FUNCTION UNDER TEST
		req := httptest.NewRequest("POST", "/mto-service-items", nil)
		params := mtoserviceitemops.CreateMTOServiceItemParams{
			HTTPRequest: req,
			Body:        payloads.MTOServiceItem(&subtestData.mtoServiceItem),
		}

		// CHECK RESULTS

		// Validate incoming payload
		suite.Error(params.Body.Validate(strfmt.Default))

		response := handler.Handle(params)
		suite.IsType(&mtoserviceitemops.CreateMTOServiceItemUnprocessableEntity{}, response)
		responsePayload := response.(*mtoserviceitemops.CreateMTOServiceItemUnprocessableEntity).Payload

		// Validate outgoing payload
		suite.NoError(responsePayload.Validate(strfmt.Default))
	})

	suite.Run("POST Failure - Cannot create DOASIT without DOFSIT", func() {
		subtestData := makeSubtestData()
		// Under test: createMTOServiceItemHandler function
		// Set up:     We hit the endpoint with a standalone DOASIT MTOServiceItem, no DOFSIT
		// Expected outcome:
		//             Receive a 404 - Not Found
		// SETUP
		// Create the payload
		subtestData.mtoServiceItem.ReService.Code = models.ReServiceCodeDOASIT
		requestApprovalRequestedStatus := false
		subtestData.mtoServiceItem.RequestedApprovalsRequestedStatus = &requestApprovalRequestedStatus

		moveRouter := moverouter.NewMoveRouter()
		planner := &routemocks.Planner{}
		planner.On("ZipTransitDistance",
			mock.AnythingOfType("*appcontext.appContext"),
			mock.Anything,
			mock.Anything,
		).Return(400, nil)
		creator := mtoserviceitem.NewMTOServiceItemCreator(planner, builder, moveRouter, ghcrateengine.NewDomesticUnpackPricer(), ghcrateengine.NewDomesticPackPricer(), ghcrateengine.NewDomesticLinehaulPricer(), ghcrateengine.NewDomesticShorthaulPricer(), ghcrateengine.NewDomesticOriginPricer(), ghcrateengine.NewDomesticDestinationPricer(), ghcrateengine.NewFuelSurchargePricer())
		handler := CreateMTOServiceItemHandler{
			suite.HandlerConfig(),
			creator,
			mtoChecker,
		}

		// CALL FUNCTION UNDER TEST
		req := httptest.NewRequest("POST", "/mto-service-items", nil)
		params := mtoserviceitemops.CreateMTOServiceItemParams{
			HTTPRequest: req,
			Body:        payloads.MTOServiceItem(&subtestData.mtoServiceItem),
		}

		// CHECK RESULTS

		// Validate incoming payload
		suite.NoError(params.Body.Validate(strfmt.Default))

		response := handler.Handle(params)
		suite.IsType(&mtoserviceitemops.CreateMTOServiceItemNotFound{}, response)
		responsePayload := response.(*mtoserviceitemops.CreateMTOServiceItemNotFound).Payload

		// Validate outgoing payload
		suite.NoError(responsePayload.Validate(strfmt.Default))
	})

	suite.Run("Successful POST - Create DOASIT with DOFSIT", func() {
		subtestData := makeSubtestData()
		// Under test: createMTOServiceItemHandler function
		// Set up:     We hit the endpoint with a standalone DOASIT MTOServiceItem
		// Expected outcome:
		//             Receive a 404 - Not Found
		// SETUP
		// Create the payload
		requestedApprovalsRequestedStatus := false
		subtestData.mtoServiceItem.RequestedApprovalsRequestedStatus = &requestedApprovalsRequestedStatus
		factory.BuildMTOServiceItem(suite.DB(), []factory.Customization{
			{
				Model: models.ReService{
					Code: models.ReServiceCodeDOFSIT,
				},
			},
			{
				Model:    subtestData.mto,
				LinkOnly: true,
			},
			{
				Model:    subtestData.mtoShipment,
				LinkOnly: true,
			},
			// These get copied over to the DOASIT as part of creation and are needed for the response to validate
			{
				Model: models.MTOServiceItem{
					Reason:        models.StringPointer("lorem ipsum"),
					SITEntryDate:  models.TimePointer(time.Now()),
					SITPostalCode: models.StringPointer("00000"),
				},
			},
		}, nil)

		subtestData.mtoServiceItem.ReService.Code = models.ReServiceCodeDOASIT
		moveRouter := moverouter.NewMoveRouter()
		planner := &routemocks.Planner{}
		planner.On("ZipTransitDistance",
			mock.AnythingOfType("*appcontext.appContext"),
			mock.Anything,
			mock.Anything,
		).Return(400, nil)
		creator := mtoserviceitem.NewMTOServiceItemCreator(planner, builder, moveRouter, ghcrateengine.NewDomesticUnpackPricer(), ghcrateengine.NewDomesticPackPricer(), ghcrateengine.NewDomesticLinehaulPricer(), ghcrateengine.NewDomesticShorthaulPricer(), ghcrateengine.NewDomesticOriginPricer(), ghcrateengine.NewDomesticDestinationPricer(), ghcrateengine.NewFuelSurchargePricer())
		handler := CreateMTOServiceItemHandler{
			suite.HandlerConfig(),
			creator,
			mtoChecker,
		}

		// CALL FUNCTION UNDER TEST
		req := httptest.NewRequest("POST", "/mto-service-items", nil)
		params := mtoserviceitemops.CreateMTOServiceItemParams{
			HTTPRequest: req,
			Body:        payloads.MTOServiceItem(&subtestData.mtoServiceItem),
		}

		// CHECK RESULTS

		// Validate incoming payload
		suite.NoError(params.Body.Validate(strfmt.Default))

		response := handler.Handle(params)
		suite.IsType(&mtoserviceitemops.CreateMTOServiceItemOK{}, response)
		responsePayload := response.(*mtoserviceitemops.CreateMTOServiceItemOK).Payload

		// Validate outgoing payload (each element of slice)
		for _, mtoServiceItem := range responsePayload {
			suite.NoError(mtoServiceItem.Validate(strfmt.Default))
		}
	})
}

func (suite *HandlerSuite) TestCreateMTOServiceItemOriginSITHandlerWithDOFSITNoAddress() {
	// Under test: createMTOServiceItemHandler function,
	// - fail to create DOFSIT because of missing sitHHGActualAddress

	builder := query.NewQueryBuilder()
	mtoChecker := movetaskorder.NewMoveTaskOrderChecker()

	type localSubtestData struct {
		mtoServiceItem models.MTOServiceItem
	}

	makeSubtestData := func() (subtestData *localSubtestData) {
		subtestData = &localSubtestData{}
		mto := factory.BuildAvailableToPrimeMove(suite.DB(), nil, nil)
		mtoShipment := factory.BuildMTOShipment(suite.DB(), []factory.Customization{
			{
				Model:    mto,
				LinkOnly: true,
			},
		}, nil)
		factory.BuildDOFSITReService(suite.DB())
		sitEntryDate := time.Now()
		sitPostalCode := "00000"

		subtestData.mtoServiceItem = models.MTOServiceItem{
			MoveTaskOrderID: mto.ID,
			MTOShipmentID:   &mtoShipment.ID,
			ReService:       models.ReService{},
			Reason:          models.StringPointer("lorem ipsum"),
			SITEntryDate:    &sitEntryDate,
			SITPostalCode:   &sitPostalCode,
		}
		return subtestData
	}

	suite.Run("Failed POST - Does not DOFSIT with missing SitHHGActualOrigin", func() {
		subtestData := makeSubtestData()
		// Under test: createMTOServiceItemHandler function
		// Set up:     We hit the endpoint with a standalone DOFSIT MTOServiceItem
		// Expected outcome:
		//             CreateMTOServiceItemUnprocessableEntity
		// SETUP
		// Create the payload

		requstedApprovalsRequestedStatus := false
		subtestData.mtoServiceItem.RequestedApprovalsRequestedStatus = &requstedApprovalsRequestedStatus
		subtestData.mtoServiceItem.ReService.Code = models.ReServiceCodeDOFSIT
		moveRouter := moverouter.NewMoveRouter()
		planner := &routemocks.Planner{}
		planner.On("ZipTransitDistance",
			mock.AnythingOfType("*appcontext.appContext"),
			mock.Anything,
			mock.Anything,
		).Return(400, nil)
		creator := mtoserviceitem.NewMTOServiceItemCreator(planner, builder, moveRouter, ghcrateengine.NewDomesticUnpackPricer(), ghcrateengine.NewDomesticPackPricer(), ghcrateengine.NewDomesticLinehaulPricer(), ghcrateengine.NewDomesticShorthaulPricer(), ghcrateengine.NewDomesticOriginPricer(), ghcrateengine.NewDomesticDestinationPricer(), ghcrateengine.NewFuelSurchargePricer())
		handler := CreateMTOServiceItemHandler{
			suite.HandlerConfig(),
			creator,
			mtoChecker,
		}

		// CALL FUNCTION UNDER TEST
		req := httptest.NewRequest("POST", "/mto-service-items", nil)
		params := mtoserviceitemops.CreateMTOServiceItemParams{
			HTTPRequest: req,
			Body:        payloads.MTOServiceItem(&subtestData.mtoServiceItem),
		}

		// CHECK RESULTS

		// Validate incoming payload
		suite.NoError(params.Body.Validate(strfmt.Default))

		response := handler.Handle(params)
		suite.IsType(&mtoserviceitemops.CreateMTOServiceItemUnprocessableEntity{}, response)
		unprocessableEntity := response.(*mtoserviceitemops.CreateMTOServiceItemUnprocessableEntity)

		// Validate outgoing payload
		suite.NoError(unprocessableEntity.Payload.Validate(strfmt.Default))

		suite.Contains(*unprocessableEntity.Payload.Detail, "must have the sitHHGActualOrigin")
	})

}

func (suite *HandlerSuite) TestCreateMTOServiceItemOriginSITHandlerWithDOFSITWithAddress() {
	// Under test: createMTOServiceItemHandler function,
	// - no DOPSIT standalone
	// -  DOASIT standalone with DOFSIT

	type localSubtestData struct {
		mtoShipment             models.MTOShipment
		mtoServiceItem          models.MTOServiceItem
		actualPickupAddress     models.Address
		originalPickupAddress   *models.Address
		originalPickupAddressID *uuid.UUID
	}

	makeSubtestData := func() (subtestData *localSubtestData) {
		subtestData = &localSubtestData{}
		mto := factory.BuildAvailableToPrimeMove(suite.DB(), nil, nil)
		subtestData.mtoShipment = factory.BuildMTOShipment(suite.DB(), []factory.Customization{
			{
				Model:    mto,
				LinkOnly: true,
			},
		}, nil)
		factory.BuildDOFSITReService(suite.DB())
		sitEntryDate := time.Date(2024, time.February, 28, 0, 0, 0, 0, time.UTC)
		sitDepartureDate := time.Date(2024, time.February, 27, 0, 0, 0, 0, time.UTC)
		sitPostalCode := "00000"

		// Original customer pickup address
		subtestData.originalPickupAddress = subtestData.mtoShipment.PickupAddress
		subtestData.originalPickupAddressID = subtestData.mtoShipment.PickupAddressID

		// Customer gets new pickup address

		// Do not create the Address in the database (factory.BuildAddress(nil, nil, nil)), because if the information is coming from the Prime
		// via the Prime API, the address will not have a valid database ID. And tests need to ensure
		// that we properly create the address coming in from the API.
		subtestData.actualPickupAddress = factory.BuildAddress(nil, nil, []factory.Trait{factory.GetTraitAddress2})

		subtestData.mtoServiceItem = models.MTOServiceItem{
			MoveTaskOrderID:           mto.ID,
			MTOShipmentID:             &subtestData.mtoShipment.ID,
			ReService:                 models.ReService{},
			Reason:                    models.StringPointer("lorem ipsum"),
			SITEntryDate:              &sitEntryDate,
			SITDepartureDate:          &sitDepartureDate,
			SITPostalCode:             &sitPostalCode,
			SITOriginHHGActualAddress: &subtestData.actualPickupAddress,
		}

		// Verify the addresses for original pickup and new pickup are not the same
		suite.NotEqual(subtestData.originalPickupAddressID, subtestData.mtoServiceItem.SITOriginHHGActualAddressID, "address ID is not the same")
		suite.NotEqual(subtestData.originalPickupAddress.StreetAddress1, subtestData.mtoServiceItem.SITOriginHHGActualAddress.StreetAddress1, "street address is not the same")
		suite.NotEqual(subtestData.originalPickupAddress.City, subtestData.mtoServiceItem.SITOriginHHGActualAddress.City, "city is not the same")
		suite.NotEqual(subtestData.originalPickupAddress.PostalCode, subtestData.mtoServiceItem.SITOriginHHGActualAddress.PostalCode, "zip is not the same")

		return subtestData
	}
	builder := query.NewQueryBuilder()
	mtoChecker := movetaskorder.NewMoveTaskOrderChecker()

	suite.Run("Successful POST - Create DOFSIT", func() {
		subtestData := makeSubtestData()
		// Under test: createMTOServiceItemHandler function
		// Set up:     We hit the endpoint with a standalone DOFSIT MTOServiceItem
		// Expected outcome:
		//             Successful creation of DOFSIT with DOPSIT added
		// SETUP
		// Create the payload

		requestedApprovalsRequestedStatus := false
		subtestData.mtoServiceItem.RequestedApprovalsRequestedStatus = &requestedApprovalsRequestedStatus
		subtestData.mtoServiceItem.ReService.Code = models.ReServiceCodeDOFSIT
		moveRouter := moverouter.NewMoveRouter()
		planner := &routemocks.Planner{}
		planner.On("ZipTransitDistance",
			mock.AnythingOfType("*appcontext.appContext"),
			mock.Anything,
			mock.Anything,
		).Return(400, nil)
		creator := mtoserviceitem.NewMTOServiceItemCreator(planner, builder, moveRouter, ghcrateengine.NewDomesticUnpackPricer(), ghcrateengine.NewDomesticPackPricer(), ghcrateengine.NewDomesticLinehaulPricer(), ghcrateengine.NewDomesticShorthaulPricer(), ghcrateengine.NewDomesticOriginPricer(), ghcrateengine.NewDomesticDestinationPricer(), ghcrateengine.NewFuelSurchargePricer())
		handler := CreateMTOServiceItemHandler{
			suite.HandlerConfig(),
			creator,
			mtoChecker,
		}

		// CALL FUNCTION UNDER TEST
		req := httptest.NewRequest("POST", "/mto-service-items", nil)
		params := mtoserviceitemops.CreateMTOServiceItemParams{
			HTTPRequest: req,
			Body:        payloads.MTOServiceItem(&subtestData.mtoServiceItem),
		}

		// CHECK RESULTS

		// Validate incoming payload
		suite.NoError(params.Body.Validate(strfmt.Default))

		response := handler.Handle(params)
		suite.IsType(&mtoserviceitemops.CreateMTOServiceItemOK{}, response)
		okResponse := response.(*mtoserviceitemops.CreateMTOServiceItemOK)

		// TODO: This is failing because DOPSIT and DDDSIT are being sent back in the response
		//   but those are not listed in the enum in the swagger file.  They aren't allowed for
		//   incoming payloads, but are allowed for outgoing payloads, but the same payload spec
		//   is used for both.  Need to figure out best way to resolve.
		// Validate outgoing payload (each element of slice)
		// for _, mtoServiceItem := range okResponse.Payload {
		// 	suite.NoError(mtoServiceItem.Validate(strfmt.Default))
		// }

		// Verify address was updated on MTO Shipment
		var updatedMTOShipment models.MTOShipment
		suite.NoError(suite.DB().Eager("PickupAddress").Find(&updatedMTOShipment, subtestData.mtoShipment.ID))

		// Verify the HHG pickup address is the actual address on the shipment
		suite.Equal(*subtestData.mtoShipment.PickupAddressID, *updatedMTOShipment.PickupAddressID, "hhg actual address id is the same")
		suite.Equal(subtestData.actualPickupAddress.StreetAddress1, updatedMTOShipment.PickupAddress.StreetAddress1, "hhg actual street address is the same")
		suite.Equal(subtestData.actualPickupAddress.City, updatedMTOShipment.PickupAddress.City, "hhg actual city is the same")
		suite.Equal(subtestData.actualPickupAddress.State, updatedMTOShipment.PickupAddress.State, "hhg actual state is the same")
		suite.Equal(subtestData.actualPickupAddress.PostalCode, updatedMTOShipment.PickupAddress.PostalCode, "hhg actual zip is the same")

		// Verify address on SIT service item
		suite.NotZero(okResponse.Payload[0].ID())

		foundDOFSIT := false
		foundDOPSIT := false
		foundDOASIT := false

		for _, serviceItem := range okResponse.Payload {

			// Find the matching MTO Service Item from the DB for the returned payload
			var mtosi models.MTOServiceItem
			id := serviceItem.ID()
			findServiceItemErr := suite.DB().Eager("ReService", "SITOriginHHGOriginalAddress", "SITOriginHHGActualAddress").Find(&mtosi, &id)
			suite.NoError(findServiceItemErr)

			if mtosi.ReService.Code == models.ReServiceCodeDOPSIT || mtosi.ReService.Code == models.ReServiceCodeDOFSIT || mtosi.ReService.Code == models.ReServiceCodeDOASIT {
				suite.IsType(&primemessages.MTOServiceItemOriginSIT{}, serviceItem)
				sitItem := serviceItem.(*primemessages.MTOServiceItemOriginSIT)

				if mtosi.ReService.Code == models.ReServiceCodeDOPSIT {
					foundDOPSIT = true
				} else if mtosi.ReService.Code == models.ReServiceCodeDOFSIT {
					foundDOFSIT = true
				} else if mtosi.ReService.Code == models.ReServiceCodeDOASIT {
					foundDOASIT = true
				}

				// Verify the return primemessages payload has the correct addresses
				suite.NotNil(sitItem.SitHHGActualOrigin, "primemessages SitHHGActualOrigin is not Nil")
				suite.NotEqual(uuid.Nil, sitItem.SitHHGActualOrigin.ID, "primemessages actual address ID is not nil")
				suite.Equal(updatedMTOShipment.PickupAddress.StreetAddress1, *sitItem.SitHHGActualOrigin.StreetAddress1, "primemessages actual street address is the same")
				suite.Equal(updatedMTOShipment.PickupAddress.City, *sitItem.SitHHGActualOrigin.City, "primemessages actual city is the same")
				suite.Equal(updatedMTOShipment.PickupAddress.State, *sitItem.SitHHGActualOrigin.State, "primemessages actual state is the same")
				suite.Equal(updatedMTOShipment.PickupAddress.PostalCode, *sitItem.SitHHGActualOrigin.PostalCode, "primemessages actual zip is the same")

				// Verify the HHG original pickup address is the original address on the service item
				suite.NotNil(mtosi.SITOriginHHGOriginalAddressID, "original address ID is not nil")
				suite.NotEqual(uuid.Nil, *mtosi.SITOriginHHGOriginalAddressID)
				suite.Equal(subtestData.originalPickupAddress.StreetAddress1, mtosi.SITOriginHHGOriginalAddress.StreetAddress1, "original street address is the same")
				suite.Equal(subtestData.originalPickupAddress.City, mtosi.SITOriginHHGOriginalAddress.City, "original city is the same")
				suite.Equal(subtestData.originalPickupAddress.State, mtosi.SITOriginHHGOriginalAddress.State, "original state is the same")
				suite.Equal(subtestData.originalPickupAddress.PostalCode, mtosi.SITOriginHHGOriginalAddress.PostalCode, "original zip is the same")

				// Verify the HHG pickup address is the actual address on the service item
				suite.NotNil(mtosi.SITOriginHHGActualAddressID, "actual address ID is not nil")
				suite.NotEqual(uuid.Nil, *mtosi.SITOriginHHGActualAddressID)
				suite.Equal(updatedMTOShipment.PickupAddress.StreetAddress1, mtosi.SITOriginHHGActualAddress.StreetAddress1, "shipment actual street address is the same")
				suite.Equal(updatedMTOShipment.PickupAddress.City, mtosi.SITOriginHHGActualAddress.City, "shipment actual city is the same")
				suite.Equal(updatedMTOShipment.PickupAddress.State, mtosi.SITOriginHHGActualAddress.State, "shipment actual state is the same")
				suite.Equal(updatedMTOShipment.PickupAddress.PostalCode, mtosi.SITOriginHHGActualAddress.PostalCode, "shipment actual zip is the same")

				// Verify SIT entry date and SIT departure date are updated on the service item
				sitEntryDate := mtosi.SITEntryDate.UTC()
				sitDepartureDate := mtosi.SITDepartureDate.UTC()
				suite.Equal(subtestData.mtoServiceItem.SITEntryDate, &sitEntryDate, "sit entry date is the same")
				suite.Equal(subtestData.mtoServiceItem.SITDepartureDate, &sitDepartureDate, "sit departure date is the same")
			}
		}
		suite.Equal(true, foundDOFSIT, "Found expected ReServiceCodeDOFSIT")
		suite.Equal(true, foundDOPSIT, "Found expected ReServiceCodeDOPSIT")
		suite.Equal(true, foundDOASIT, "Found expected ReServiceCodeDOASIT")
	})

}

func (suite *HandlerSuite) TestCreateMTOServiceItemDestSITHandler() {

	builder := query.NewQueryBuilder()
	mtoChecker := movetaskorder.NewMoveTaskOrderChecker()
	sitEntryDate := time.Now().Add(time.Hour * 24)

	type localSubtestData struct {
		mto            models.Move
		mtoShipment    models.MTOShipment
		mtoServiceItem models.MTOServiceItem
		params         mtoserviceitemops.CreateMTOServiceItemParams
	}

	makeSubtestData := func() (subtestData *localSubtestData) {
		subtestData = &localSubtestData{}
		subtestData.mto = factory.BuildAvailableToPrimeMove(suite.DB(), nil, nil)
		subtestData.mtoShipment = factory.BuildMTOShipment(suite.DB(), []factory.Customization{
			{
				Model:    subtestData.mto,
				LinkOnly: true,
			},
		}, nil)
		factory.BuildDDFSITReService(suite.DB())

		req := httptest.NewRequest("POST", "/mto-service-items", nil)
		subtestData.mtoServiceItem = models.MTOServiceItem{
			MoveTaskOrderID: subtestData.mto.ID,
			MTOShipmentID:   &subtestData.mtoShipment.ID,
			ReService:       models.ReService{Code: models.ReServiceCodeDDFSIT},
			Reason:          models.StringPointer("lorem ipsum"),
			Description:     handlers.FmtString("description"),
			CustomerContacts: models.MTOServiceItemCustomerContacts{
				models.MTOServiceItemCustomerContact{
					Type:                       models.CustomerContactTypeFirst,
					DateOfContact:              time.Now().Add(time.Hour * 24),
					TimeMilitary:               "0400Z",
					FirstAvailableDeliveryDate: time.Now(),
				},
				models.MTOServiceItemCustomerContact{
					Type:                       models.CustomerContactTypeSecond,
					DateOfContact:              time.Now(),
					TimeMilitary:               "0400Z",
					FirstAvailableDeliveryDate: time.Now(),
				},
			},
			CreatedAt:    time.Now(),
			UpdatedAt:    time.Now(),
			SITEntryDate: &sitEntryDate,
		}
		subtestData.params = mtoserviceitemops.CreateMTOServiceItemParams{
			HTTPRequest: req,
			Body:        payloads.MTOServiceItem(&subtestData.mtoServiceItem),
		}
		return subtestData
	}

	suite.Run("Successful POST - Integration Test", func() {
		subtestData := makeSubtestData()
		moveRouter := moverouter.NewMoveRouter()
		planner := &routemocks.Planner{}
		planner.On("ZipTransitDistance",
			mock.AnythingOfType("*appcontext.appContext"),
			mock.Anything,
			mock.Anything,
		).Return(400, nil)
		creator := mtoserviceitem.NewMTOServiceItemCreator(planner, builder, moveRouter, ghcrateengine.NewDomesticUnpackPricer(), ghcrateengine.NewDomesticPackPricer(), ghcrateengine.NewDomesticLinehaulPricer(), ghcrateengine.NewDomesticShorthaulPricer(), ghcrateengine.NewDomesticOriginPricer(), ghcrateengine.NewDomesticDestinationPricer(), ghcrateengine.NewFuelSurchargePricer())
		handler := CreateMTOServiceItemHandler{
			suite.HandlerConfig(),
			creator,
			mtoChecker,
		}

		mtoServiceItemDDFSIT := models.MTOServiceItem{
			MoveTaskOrderID: subtestData.mto.ID,
			MTOShipmentID:   &subtestData.mtoShipment.ID,
			ReService:       models.ReService{Code: models.ReServiceCodeDDFSIT},
			Description:     handlers.FmtString("description"),
			SITEntryDate:    &sitEntryDate,
			Reason:          models.StringPointer("lorem ipsum"),
			CustomerContacts: models.MTOServiceItemCustomerContacts{
				models.MTOServiceItemCustomerContact{
					Type:                       models.CustomerContactTypeFirst,
					DateOfContact:              time.Now().Add(time.Hour * 24),
					TimeMilitary:               "0400Z",
					FirstAvailableDeliveryDate: time.Now(),
				},
				models.MTOServiceItemCustomerContact{
					Type:                       models.CustomerContactTypeSecond,
					DateOfContact:              time.Now().Add(time.Hour * 24),
					TimeMilitary:               "0400Z",
					FirstAvailableDeliveryDate: time.Now(),
				},
			},
		}

		// CALL FUNCTION UNDER TEST
		req := httptest.NewRequest("POST", "/mto-service-items", nil)
		paramsDDFSIT := mtoserviceitemops.CreateMTOServiceItemParams{
			HTTPRequest: req,
			Body:        payloads.MTOServiceItem(&mtoServiceItemDDFSIT),
		}

		// Validate incoming payload
		suite.NoError(paramsDDFSIT.Body.Validate(strfmt.Default))

		// CHECK RESULTS
		response := handler.Handle(paramsDDFSIT)

		//Validate incoming payload
		suite.NoError(paramsDDFSIT.Body.Validate(strfmt.Default))

		suite.IsType(&mtoserviceitemops.CreateMTOServiceItemOK{}, response)
		responsePayload := response.(*mtoserviceitemops.CreateMTOServiceItemOK).Payload
		suite.NotZero(responsePayload[0].ID())
	})

	suite.Run("Successful POST - create DDFSIT without customer contact fields", func() {
		subtestData := makeSubtestData()
		// Under test: createMTOServiceItemHandler function
		// Set up:     We hit the endpoint with a DDFSIT MTOServiceItem missing Customer Contact fields
		// Expected outcome:
		//             Successful creation of Destination SIT service items
		// SETUP
		// Create the payload
		mtoServiceItemDDFSIT := models.MTOServiceItem{
			MoveTaskOrderID: subtestData.mto.ID,
			MTOShipmentID:   &subtestData.mtoShipment.ID,
			ReService:       models.ReService{Code: models.ReServiceCodeDDFSIT},
			Description:     handlers.FmtString("description"),
			SITEntryDate:    &sitEntryDate,
			Reason:          models.StringPointer("lorem ipsum"),
		}
		moveRouter := moverouter.NewMoveRouter()
		planner := &routemocks.Planner{}
		planner.On("ZipTransitDistance",
			mock.AnythingOfType("*appcontext.appContext"),
			mock.Anything,
			mock.Anything,
		).Return(400, nil)
		creator := mtoserviceitem.NewMTOServiceItemCreator(planner, builder, moveRouter, ghcrateengine.NewDomesticUnpackPricer(), ghcrateengine.NewDomesticPackPricer(), ghcrateengine.NewDomesticLinehaulPricer(), ghcrateengine.NewDomesticShorthaulPricer(), ghcrateengine.NewDomesticOriginPricer(), ghcrateengine.NewDomesticDestinationPricer(), ghcrateengine.NewFuelSurchargePricer())
		handler := CreateMTOServiceItemHandler{
			suite.HandlerConfig(),
			creator,
			mtoChecker,
		}

		// CALL FUNCTION UNDER TEST
		req := httptest.NewRequest("POST", "/mto-service-items", nil)
		paramsDDFSIT := mtoserviceitemops.CreateMTOServiceItemParams{
			HTTPRequest: req,
			Body:        payloads.MTOServiceItem(&mtoServiceItemDDFSIT),
		}

		// Validate incoming payload
		suite.NoError(paramsDDFSIT.Body.Validate(strfmt.Default))

		// CHECK RESULTS
		response := handler.Handle(paramsDDFSIT)
		suite.IsType(&mtoserviceitemops.CreateMTOServiceItemOK{}, response)
		responsePayload := response.(*mtoserviceitemops.CreateMTOServiceItemOK).Payload
		suite.NotZero(responsePayload[0].ID())
	})

	suite.Run("Failure POST - Integration Test - Missing reason", func() {
		subtestData := makeSubtestData()
		moveRouter := moverouter.NewMoveRouter()
		planner := &routemocks.Planner{}
		planner.On("ZipTransitDistance",
			mock.AnythingOfType("*appcontext.appContext"),
			mock.Anything,
			mock.Anything,
		).Return(400, nil)
		creator := mtoserviceitem.NewMTOServiceItemCreator(planner, builder, moveRouter, ghcrateengine.NewDomesticUnpackPricer(), ghcrateengine.NewDomesticPackPricer(), ghcrateengine.NewDomesticLinehaulPricer(), ghcrateengine.NewDomesticShorthaulPricer(), ghcrateengine.NewDomesticOriginPricer(), ghcrateengine.NewDomesticDestinationPricer(), ghcrateengine.NewFuelSurchargePricer())
		handler := CreateMTOServiceItemHandler{
			suite.HandlerConfig(),
			creator,
			mtoChecker,
		}

		mtoServiceItemDDFSIT := models.MTOServiceItem{
			MoveTaskOrderID: subtestData.mto.ID,
			MTOShipmentID:   &subtestData.mtoShipment.ID,
			ReService:       models.ReService{Code: models.ReServiceCodeDDFSIT},
			Description:     handlers.FmtString("description"),
			SITEntryDate:    &sitEntryDate,
			Reason:          nil,
			CustomerContacts: models.MTOServiceItemCustomerContacts{
				models.MTOServiceItemCustomerContact{
					Type:                       models.CustomerContactTypeFirst,
					DateOfContact:              time.Now().Add(time.Hour * 24),
					TimeMilitary:               "0400Z",
					FirstAvailableDeliveryDate: time.Now(),
				},
				models.MTOServiceItemCustomerContact{
					Type:                       models.CustomerContactTypeSecond,
					DateOfContact:              time.Now().Add(time.Hour * 24),
					TimeMilitary:               "0400Z",
					FirstAvailableDeliveryDate: time.Now(),
				},
			},
		}

		// CALL FUNCTION UNDER TEST
		req := httptest.NewRequest("POST", "/mto-service-items", nil)
		paramsDDFSIT := mtoserviceitemops.CreateMTOServiceItemParams{
			HTTPRequest: req,
			Body:        payloads.MTOServiceItem(&mtoServiceItemDDFSIT),
		}

		// CHECK RESULTS
		response := handler.Handle(paramsDDFSIT)

		suite.IsType(&mtoserviceitemops.CreateMTOServiceItemUnprocessableEntity{}, response)
	})

	suite.Run("Successful POST - Create DDASIT standalone", func() {
		subtestData := makeSubtestData()
		params := mtoserviceitemops.CreateMTOServiceItemParams{
			HTTPRequest: subtestData.params.HTTPRequest,
			Body:        payloads.MTOServiceItem(&subtestData.mtoServiceItem),
		}
		moveRouter := moverouter.NewMoveRouter()
		planner := &routemocks.Planner{}
		planner.On("ZipTransitDistance",
			mock.AnythingOfType("*appcontext.appContext"),
			mock.Anything,
			mock.Anything,
		).Return(400, nil)
		creator := mtoserviceitem.NewMTOServiceItemCreator(planner, builder, moveRouter, ghcrateengine.NewDomesticUnpackPricer(), ghcrateengine.NewDomesticPackPricer(), ghcrateengine.NewDomesticLinehaulPricer(), ghcrateengine.NewDomesticShorthaulPricer(), ghcrateengine.NewDomesticOriginPricer(), ghcrateengine.NewDomesticDestinationPricer(), ghcrateengine.NewFuelSurchargePricer())
		handler := CreateMTOServiceItemHandler{
			suite.HandlerConfig(),
			creator,
			mtoChecker,
		}

		// Validate incoming payload
		suite.NoError(params.Body.Validate(strfmt.Default))

		response := handler.Handle(params)
		suite.IsType(&mtoserviceitemops.CreateMTOServiceItemOK{}, response)

		// now that the mto service item has been created, create a standalone
		subtestData.mtoServiceItem.ReService.Code = models.ReServiceCodeDDASIT
		params = mtoserviceitemops.CreateMTOServiceItemParams{
			HTTPRequest: subtestData.params.HTTPRequest,
			Body:        payloads.MTOServiceItem(&subtestData.mtoServiceItem),
		}

		// Validate incoming payload
		suite.NoError(params.Body.Validate(strfmt.Default))

		response = handler.Handle(params)
		suite.IsType(&mtoserviceitemops.CreateMTOServiceItemOK{}, response)
		okResponse := response.(*mtoserviceitemops.CreateMTOServiceItemOK)

		// Validate outgoing payload (each element of slice)
		for _, mtoServiceItem := range okResponse.Payload {
			suite.NoError(mtoServiceItem.Validate(strfmt.Default))
		}

		suite.NotZero(okResponse.Payload[0].ID())
	})

	suite.Run("POST Failure - Cannot create DDASIT without DDFSIT", func() {
		subtestData := makeSubtestData()
		mtoShipment := factory.BuildMTOShipment(suite.DB(), nil, nil)

		subtestData.mtoServiceItem.ReService.Code = models.ReServiceCodeDDASIT
		subtestData.mtoServiceItem.MTOShipment = mtoShipment
		subtestData.mtoServiceItem.MTOShipmentID = &mtoShipment.ID

		params := mtoserviceitemops.CreateMTOServiceItemParams{
			HTTPRequest: subtestData.params.HTTPRequest,
			Body:        payloads.MTOServiceItem(&subtestData.mtoServiceItem),
		}
		moveRouter := moverouter.NewMoveRouter()
		planner := &routemocks.Planner{}
		planner.On("ZipTransitDistance",
			mock.AnythingOfType("*appcontext.appContext"),
			mock.Anything,
			mock.Anything,
		).Return(400, nil)
		creator := mtoserviceitem.NewMTOServiceItemCreator(planner, builder, moveRouter, ghcrateengine.NewDomesticUnpackPricer(), ghcrateengine.NewDomesticPackPricer(), ghcrateengine.NewDomesticLinehaulPricer(), ghcrateengine.NewDomesticShorthaulPricer(), ghcrateengine.NewDomesticOriginPricer(), ghcrateengine.NewDomesticDestinationPricer(), ghcrateengine.NewFuelSurchargePricer())
		handler := CreateMTOServiceItemHandler{
			suite.HandlerConfig(),
			creator,
			mtoChecker,
		}

		// CHECK RESULTS

		// Validate incoming payload
		suite.NoError(params.Body.Validate(strfmt.Default))

		response := handler.Handle(params)
		suite.IsType(&mtoserviceitemops.CreateMTOServiceItemNotFound{}, response)
		responsePayload := response.(*mtoserviceitemops.CreateMTOServiceItemNotFound).Payload

		// Validate outgoing payload
		suite.NoError(responsePayload.Validate(strfmt.Default))
	})

	suite.Run("POST failure - 422 Cannot create DDDSIT standalone", func() {
		subtestData := makeSubtestData()
		// Under test: createMTOServiceItemHandler function
		// Set up:     We hit the endpoint with a DDDSIT MTOServiceItem
		// Expected outcome:
		//             Receive a 422 - Unprocessable Entity
		// SETUP
		// Create the payload
		subtestData.mtoServiceItem.ReService.Code = models.ReServiceCodeDDDSIT
		moveRouter := moverouter.NewMoveRouter()
		planner := &routemocks.Planner{}
		creator := mtoserviceitem.NewMTOServiceItemCreator(planner, builder, moveRouter, ghcrateengine.NewDomesticUnpackPricer(), ghcrateengine.NewDomesticPackPricer(), ghcrateengine.NewDomesticLinehaulPricer(), ghcrateengine.NewDomesticShorthaulPricer(), ghcrateengine.NewDomesticOriginPricer(), ghcrateengine.NewDomesticDestinationPricer(), ghcrateengine.NewFuelSurchargePricer())
		handler := CreateMTOServiceItemHandler{
			suite.HandlerConfig(),
			creator,
			mtoChecker,
		}

		// CALL FUNCTION UNDER TEST
		req := httptest.NewRequest("POST", "/mto-service-items", nil)
		params := mtoserviceitemops.CreateMTOServiceItemParams{
			HTTPRequest: req,
			Body:        payloads.MTOServiceItem(&subtestData.mtoServiceItem),
		}

		// CHECK RESULTS

		// Validate incoming payload
		suite.Error(params.Body.Validate(strfmt.Default))

		response := handler.Handle(params)
		suite.IsType(&mtoserviceitemops.CreateMTOServiceItemUnprocessableEntity{}, response)
		responsePayload := response.(*mtoserviceitemops.CreateMTOServiceItemUnprocessableEntity).Payload

		// Validate outgoing payload
		suite.NoError(responsePayload.Validate(strfmt.Default))
	})
}

func (suite *HandlerSuite) TestUpdateMTOServiceItemDDDSIT() {

	// Under test: updateMTOServiceItemHandler.Handle function
	//             MTOServiceItemUpdater.Update service object function
	// SETUP
	// Create the service item in the db for dddsit
	type localSubtestData struct {
		dddsit     models.MTOServiceItem
		handler    UpdateMTOServiceItemHandler
		reqPayload *primemessages.UpdateMTOServiceItemSIT
		params     mtoserviceitemops.UpdateMTOServiceItemParams
	}

	sitStatusService := sitstatus.NewShipmentSITStatus()

	makeSubtestData := func() (subtestData *localSubtestData) {
		subtestData = &localSubtestData{}
		timeNow := time.Now()
		requestApproavalsRequestedStatus := false
		// Number of days of grace period after customer contacts prime for delivery out of SIT
		const GracePeriodDays = 5

		year, month, day := timeNow.Add(time.Hour * 24 * -30).Date()
		aMonthAgo := time.Date(year, month, day, 0, 0, 0, 0, time.UTC)
		contactDatePlusGracePeriod := timeNow.AddDate(0, 0, GracePeriodDays)
		sitRequestedDelivery := time.Date(year, month, day, 0, 0, 0, 0, time.UTC)

		move := factory.BuildMove(suite.DB(), []factory.Customization{
			{
				Model: models.Move{
					AvailableToPrimeAt: &timeNow,
					ApprovedAt:         &timeNow,
				},
			},
		}, nil)
		shipment := factory.BuildMTOShipment(suite.DB(), []factory.Customization{
			{
				Model:    move,
				LinkOnly: true,
			},
		}, nil)

		// We need to create a destination first day sit in order to properly calculate authorized end date
		ddfsitServiceItemPrime := factory.BuildMTOServiceItem(suite.DB(), []factory.Customization{
			{
				Model:    move,
				LinkOnly: true,
			},
			{
				Model:    shipment,
				LinkOnly: true,
			},
			{
				Model: models.ReService{
					Code: models.ReServiceCodeDDFSIT,
				},
			},
			{
				Model: models.MTOServiceItem{
					SITDepartureDate:                  &contactDatePlusGracePeriod,
					SITEntryDate:                      &aMonthAgo,
					SITCustomerContacted:              &timeNow,
					SITRequestedDelivery:              &sitRequestedDelivery,
					Status:                            "APPROVED",
					RequestedApprovalsRequestedStatus: &requestApproavalsRequestedStatus,
				},
			},
		}, nil)

		subtestData.dddsit = factory.BuildMTOServiceItem(suite.DB(), []factory.Customization{
			{
				Model:    move,
				LinkOnly: true,
			},
			{
				Model:    shipment,
				LinkOnly: true,
			},
			{
				Model: models.MTOServiceItem{
					SITEntryDate:     models.TimePointer(time.Now()),
					SITDepartureDate: &timeNow,
					Status:           "REJECTED",
					Reason:           models.StringPointer("reason"),
				},
			},
			{
				Model: models.ReService{
					Code: models.ReServiceCodeDDDSIT,
				},
			},
		}, nil)

		// Set shipment SIT status
		shipment.MTOServiceItems = append(shipment.MTOServiceItems, subtestData.dddsit, ddfsitServiceItemPrime)
		sitStatus, shipmentWithCalculatedStatus, err := sitStatusService.CalculateShipmentSITStatus(suite.AppContextForTest(), shipment)
		suite.MustSave(&shipmentWithCalculatedStatus)
		suite.NoError(err)
		suite.NotNil(sitStatus)

		destinationAddress := factory.BuildAddress(suite.DB(), nil, nil)
		addr := primemessages.Address{
			StreetAddress1: &destinationAddress.StreetAddress1,
			City:           &destinationAddress.City,
			State:          &destinationAddress.State,
			PostalCode:     &destinationAddress.PostalCode,
<<<<<<< HEAD
=======
			Country:        models.StringPointer("US"),
>>>>>>> 4257a449
		}

		milTime := "1400Z"
		requestApprovalRequestedStatus := false

		// Create the payload with the desired update
		subtestData.reqPayload = &primemessages.UpdateMTOServiceItemSIT{
			ReServiceCode:                   models.ReServiceCodeDDDSIT.String(),
			SitDepartureDate:                *handlers.FmtDate(time.Now().AddDate(0, 0, 5)),
			SitDestinationFinalAddress:      &addr,
			DateOfContact1:                  handlers.FmtDate(time.Date(2020, time.December, 04, 0, 0, 0, 0, time.UTC)),
			TimeMilitary1:                   handlers.FmtStringPtrNonEmpty(&milTime),
			FirstAvailableDeliveryDate1:     handlers.FmtDate(time.Date(2020, time.December, 02, 0, 0, 0, 0, time.UTC)),
			SitCustomerContacted:            handlers.FmtDate(time.Now()),
			SitRequestedDelivery:            handlers.FmtDate(time.Now().AddDate(0, 0, 3)),
			RequestApprovalsRequestedStatus: &requestApprovalRequestedStatus,
			UpdateReason:                    models.StringPointer("reason for updating"),
		}
		subtestData.reqPayload.SetID(strfmt.UUID(subtestData.dddsit.ID.String()))

		// Create the handler
		queryBuilder := query.NewQueryBuilder()
		moveRouter := moverouter.NewMoveRouter()
		shipmentFetcher := mtoshipment.NewMTOShipmentFetcher()
		addressCreator := address.NewAddressCreator()
		planner := &routemocks.Planner{}
		planner.On("ZipTransitDistance",
			mock.AnythingOfType("*appcontext.appContext"),
			mock.Anything,
			mock.Anything,
		).Return(400, nil)
		subtestData.handler = UpdateMTOServiceItemHandler{
			suite.HandlerConfig(),
			mtoserviceitem.NewMTOServiceItemUpdater(planner, queryBuilder, moveRouter, shipmentFetcher, addressCreator),
		}

		// create the params struct
		req := httptest.NewRequest("PATCH", fmt.Sprintf("/mto-service-items/%s", subtestData.dddsit.ID), nil)
		eTag := etag.GenerateEtag(subtestData.dddsit.UpdatedAt)
		subtestData.params = mtoserviceitemops.UpdateMTOServiceItemParams{
			HTTPRequest:      req,
			Body:             subtestData.reqPayload,
			MtoServiceItemID: subtestData.dddsit.ID.String(),
			IfMatch:          eTag,
		}
		return subtestData
	}

	suite.Run("Successful PATCH - Updated SITDepartureDate and FADD Fields and other date fields on DDDSIT", func() {
		subtestData := makeSubtestData()
		// Under test: updateMTOServiceItemHandler.Handle function
		//             MTOServiceItemUpdater.Update service object function
		// Set up:     We create an mto service item using DDDSIT (which was created above)
		//             And send an update to the sit entry date and customer contact fields
		// Expected outcome:
		//             Receive a success response with the SitDepartureDate, TimeMilitary and FirstAvailableDeliveryDate1 updated

		// CALL FUNCTION UNDER TEST

		// Validate incoming payload
		suite.NoError(subtestData.params.Body.Validate(strfmt.Default))

		response := subtestData.handler.Handle(subtestData.params)

		// CHECK RESULTS
		suite.IsType(&mtoserviceitemops.UpdateMTOServiceItemOK{}, response)
		r := response.(*mtoserviceitemops.UpdateMTOServiceItemOK)
		resp1 := r.Payload

		// TODO: This is failing because DOPSIT and DDDSIT are being sent back in the response
		//   but those are not listed in the enum in the swagger file for an MTO service item.
		//   Need to figure out best way to resolve.
		// Validate outgoing payload
		// suite.NoError(resp1.Validate(strfmt.Default))

		respPayload := resp1.(*primemessages.MTOServiceItemDestSIT)

		suite.Equal(subtestData.reqPayload.ID(), respPayload.ID())
		suite.Equal(subtestData.reqPayload.SitDepartureDate.String(), respPayload.SitDepartureDate.String())
		suite.Equal(subtestData.reqPayload.SitDestinationFinalAddress.StreetAddress1, respPayload.SitDestinationFinalAddress.StreetAddress1)
		suite.Equal(subtestData.reqPayload.SitDestinationFinalAddress.City, respPayload.SitDestinationFinalAddress.City)
		suite.Equal(subtestData.reqPayload.SitDestinationFinalAddress.PostalCode, respPayload.SitDestinationFinalAddress.PostalCode)
		suite.Equal(subtestData.reqPayload.SitDestinationFinalAddress.State, respPayload.SitDestinationFinalAddress.State)
		suite.Equal(subtestData.reqPayload.DateOfContact1, respPayload.DateOfContact1)
		suite.Equal(subtestData.reqPayload.TimeMilitary1, respPayload.TimeMilitary1)
		suite.Equal(subtestData.reqPayload.FirstAvailableDeliveryDate1, respPayload.FirstAvailableDeliveryDate1)
		suite.Equal(*subtestData.reqPayload.SitCustomerContacted, *respPayload.SitCustomerContacted)
		suite.Equal(*subtestData.reqPayload.SitRequestedDelivery, *respPayload.SitRequestedDelivery)
	})

	suite.Run("Failed PATCH - No DDDSIT found", func() {
		subtestData := makeSubtestData()
		// Under test: updateMTOServiceItemHandler.Handle function
		//             MTOServiceItemUpdater.Update service object function
		// Set up:     We use a non existent DDDSIT item
		//             And send an update to DOPSIT to the SitDepartureDate
		// Expected outcome:
		//             Receive a NotFound error response

		// SETUP
		// Replace the request path with a bad id that won't be found
		badUUID := uuid.Must(uuid.NewV4())
		badReq := httptest.NewRequest("PATCH", fmt.Sprintf("/mto-service_items/%s", badUUID), nil)
		subtestData.params.HTTPRequest = badReq
		subtestData.params.MtoServiceItemID = badUUID.String()
		subtestData.reqPayload.SetID(strfmt.UUID(badUUID.String()))

		// CALL FUNCTION UNDER TEST

		// Validate incoming payload
		suite.NoError(subtestData.params.Body.Validate(strfmt.Default))

		response := subtestData.handler.Handle(subtestData.params)
		suite.IsType(&mtoserviceitemops.UpdateMTOServiceItemNotFound{}, response)
		responsePayload := response.(*mtoserviceitemops.UpdateMTOServiceItemNotFound).Payload

		// CHECK RESULTS

		// Validate outgoing payload
		suite.NoError(responsePayload.Validate(strfmt.Default))
	})

	suite.Run("Failure 422 - Unprocessable Entity", func() {
		subtestData := makeSubtestData()
		// Under test: updateMTOServiceItemHandler.Handle function
		//             MTOServiceItemUpdater.Update service object function
		// Set up:     We use a non existent DDDSIT item ID in the param body
		//             And send an update to DDDSIT to the SitDepartureDate
		// Expected outcome:
		//             Receive an unprocessable entity error response

		// SETUP
		// Replace the payload ID with one that does not match request param
		badUUID := uuid.Must(uuid.NewV4())
		subtestData.reqPayload.SetID(strfmt.UUID(badUUID.String()))

		// CALL FUNCTION UNDER TEST

		// Validate incoming payload
		suite.NoError(subtestData.params.Body.Validate(strfmt.Default))

		response := subtestData.handler.Handle(subtestData.params)

		// CHECK RESULTS
		suite.IsType(&mtoserviceitemops.UpdateMTOServiceItemUnprocessableEntity{}, response)
		responsePayload := response.(*mtoserviceitemops.UpdateMTOServiceItemUnprocessableEntity).Payload

		// Validate outgoing payload
		suite.NoError(responsePayload.Validate(strfmt.Default))
	})

	suite.Run("Failed PATCH - Payment request created", func() {
		subtestData := makeSubtestData()
		// Under test: updateMTOServiceItemHandler.Handle function
		//             MTOServiceItemUpdater.Update service object function
		// Set up:     We use a DDDSIT that already has a payment request associated
		//             Then try to update the SitDepartureDate on that
		// Expected outcome:
		//             Receive a ConflictError response

		// SETUP
		// Make a payment request and link to the dddsit service item
		paymentRequest := factory.BuildPaymentRequest(suite.DB(), nil, nil)
		cost := unit.Cents(20000)
		factory.BuildPaymentServiceItem(suite.DB(), []factory.Customization{
			{
				Model: models.PaymentServiceItem{
					PriceCents: &cost,
				},
			}, {
				Model:    paymentRequest,
				LinkOnly: true,
			}, {
				Model:    subtestData.dddsit,
				LinkOnly: true,
			},
		}, nil)

		// CALL FUNCTION UNDER TEST

		// Validate incoming payload
		suite.NoError(subtestData.params.Body.Validate(strfmt.Default))

		response := subtestData.handler.Handle(subtestData.params)

		// CHECK RESULTS
		suite.IsType(&mtoserviceitemops.UpdateMTOServiceItemConflict{}, response)
		responsePayload := response.(*mtoserviceitemops.UpdateMTOServiceItemConflict).Payload

		// Validate outgoing payload
		suite.NoError(responsePayload.Validate(strfmt.Default))
	})
}

func (suite *HandlerSuite) TestUpdateMTOServiceItemDOPSIT() {

	// Under test: updateMTOServiceItemHandler.Handle function
	//             MTOServiceItemUpdater.Update service object function
	// SETUP
	// Create the service item in the db for dofsit and DOPSIT
	// Create the handler
	queryBuilder := query.NewQueryBuilder()
	moveRouter := moverouter.NewMoveRouter()
	shipmentFetcher := mtoshipment.NewMTOShipmentFetcher()
	addressCreator := address.NewAddressCreator()
	sitStatusService := sitstatus.NewShipmentSITStatus()

	type localSubtestData struct {
		dopsit     models.MTOServiceItem
		handler    UpdateMTOServiceItemHandler
		reqPayload *primemessages.UpdateMTOServiceItemSIT
		params     mtoserviceitemops.UpdateMTOServiceItemParams
	}

	makeSubtestData := func() (subtestData *localSubtestData) {
		requestApprovalRequestedStatus := false
		subtestData = &localSubtestData{}
		timeNow := time.Now()
		requestApproavalsRequestedStatus := false
		// Number of days of grace period after customer contacts prime for delivery out of SIT
		const GracePeriodDays = 5

		year, month, day := timeNow.Add(time.Hour * 24 * -30).Date()
		aMonthAgo := time.Date(year, month, day, 0, 0, 0, 0, time.UTC)
		contactDatePlusGracePeriod := timeNow.AddDate(0, 0, GracePeriodDays)
		sitRequestedDelivery := time.Date(year, month, day, 0, 0, 0, 0, time.UTC)

		move := factory.BuildMove(suite.DB(), []factory.Customization{
			{
				Model: models.Move{
					AvailableToPrimeAt: &timeNow,
					ApprovedAt:         &timeNow,
				},
			},
		}, nil)
		shipment := factory.BuildMTOShipment(suite.DB(), []factory.Customization{
			{
				Model:    move,
				LinkOnly: true,
			},
		}, nil)

		// We need to create an origin first day sit in order to properly calculate authorized end date
		dofsitServiceItemPrime := factory.BuildMTOServiceItem(suite.DB(), []factory.Customization{
			{
				Model:    move,
				LinkOnly: true,
			},
			{
				Model:    shipment,
				LinkOnly: true,
			},
			{
				Model: models.ReService{
					Code: models.ReServiceCodeDOFSIT,
				},
			},
			{
				Model: models.MTOServiceItem{
					SITDepartureDate:                  &contactDatePlusGracePeriod,
					SITEntryDate:                      &aMonthAgo,
					SITCustomerContacted:              &timeNow,
					SITRequestedDelivery:              &sitRequestedDelivery,
					Status:                            "APPROVED",
					RequestedApprovalsRequestedStatus: &requestApproavalsRequestedStatus,
				},
			},
		}, nil)

		subtestData.dopsit = factory.BuildMTOServiceItem(suite.DB(), []factory.Customization{
			{
				Model:    move,
				LinkOnly: true,
			},
			{
				Model:    shipment,
				LinkOnly: true,
			},
			{
				Model: models.MTOServiceItem{
					SITEntryDate: models.TimePointer(time.Now()),
					Status:       models.MTOServiceItemStatusRejected,
					Reason:       models.StringPointer("reason"),
				},
			},
			{
				Model: models.ReService{
					Code: models.ReServiceCodeDOPSIT,
				},
			},
		}, nil)

		// Set shipment SIT status
		shipment.MTOServiceItems = append(shipment.MTOServiceItems, subtestData.dopsit, dofsitServiceItemPrime)
		sitStatus, shipmentWithCalculatedStatus, err := sitStatusService.CalculateShipmentSITStatus(suite.AppContextForTest(), shipment)
		suite.MustSave(&shipmentWithCalculatedStatus)
		suite.NoError(err)
		suite.NotNil(sitStatus)

		// Create the payload with the desired update
		subtestData.reqPayload = &primemessages.UpdateMTOServiceItemSIT{
			ReServiceCode:                   models.ReServiceCodeDOPSIT.String(),
			SitDepartureDate:                *handlers.FmtDate(time.Now().AddDate(0, 0, 5)),
			RequestApprovalsRequestedStatus: &requestApprovalRequestedStatus,
			UpdateReason:                    models.StringPointer("a new reason"),
		}
		subtestData.reqPayload.SetID(strfmt.UUID(subtestData.dopsit.ID.String()))
		planner := &routemocks.Planner{}
		planner.On("ZipTransitDistance",
			mock.AnythingOfType("*appcontext.appContext"),
			mock.Anything,
			mock.Anything,
		).Return(400, nil)
		subtestData.handler = UpdateMTOServiceItemHandler{
			suite.HandlerConfig(),
			mtoserviceitem.NewMTOServiceItemUpdater(planner, queryBuilder, moveRouter, shipmentFetcher, addressCreator),
		}

		// create the params struct
		req := httptest.NewRequest("PATCH", fmt.Sprintf("/mto-service_items/%s", subtestData.dopsit.ID), nil)
		eTag := etag.GenerateEtag(subtestData.dopsit.UpdatedAt)
		subtestData.params = mtoserviceitemops.UpdateMTOServiceItemParams{
			HTTPRequest:      req,
			Body:             subtestData.reqPayload,
			MtoServiceItemID: subtestData.dopsit.ID.String(),
			IfMatch:          eTag,
		}
		return subtestData
	}

	suite.Run("Successful PATCH - Updated SITDepartureDate on DOPSIT", func() {
		subtestData := makeSubtestData()
		// Under test: updateMTOServiceItemHandler.Handle function
		//             MTOServiceItemUpdater.Update service object function
		// Set up:     We create an mto service item using DOFSIT (which was created above)
		//             And send an update to the sit entry date
		// Expected outcome:
		//             Receive a success response with the SitDepartureDate updated

		// CALL FUNCTION UNDER TEST

		// Validate incoming payload
		suite.NoError(subtestData.params.Body.Validate(strfmt.Default))

		response := subtestData.handler.Handle(subtestData.params)

		// CHECK RESULTS
		suite.IsType(&mtoserviceitemops.UpdateMTOServiceItemOK{}, response)
		r := response.(*mtoserviceitemops.UpdateMTOServiceItemOK)
		resp1 := r.Payload

		// TODO: This is failing because DOPSIT and DDDSIT are being sent back in the response
		//   but those are not listed in the enum in the swagger file for an MTO service item.
		// Validate outgoing payload
		// suite.NoError(resp1.Validate(strfmt.Default))

		respPayload := resp1.(*primemessages.MTOServiceItemOriginSIT)
		suite.Equal(subtestData.reqPayload.ID(), respPayload.ID())
		suite.Equal(subtestData.reqPayload.SitDepartureDate.String(), respPayload.SitDepartureDate.String())
	})

	suite.Run("Failed PATCH - No DOPSIT found", func() {
		subtestData := makeSubtestData()
		// Under test: updateMTOServiceItemHandler.Handle function
		//             MTOServiceItemUpdater.Update service object function
		// Set up:     We use a non existent DOPSIT item
		//             And send an update to DOPSIT to the SitDepartureDate
		// Expected outcome:
		//             Receive a NotFound error response

		// SETUP
		// Replace the request path with a bad id that won't be found
		badUUID := uuid.Must(uuid.NewV4())
		badReq := httptest.NewRequest("PATCH", fmt.Sprintf("/mto-service_items/%s", badUUID), nil)
		subtestData.params.HTTPRequest = badReq
		subtestData.params.MtoServiceItemID = badUUID.String()
		subtestData.reqPayload.SetID(strfmt.UUID(badUUID.String()))

		// CALL FUNCTION UNDER TEST

		// Validate incoming payload
		suite.NoError(subtestData.params.Body.Validate(strfmt.Default))

		response := subtestData.handler.Handle(subtestData.params)

		// CHECK RESULTS
		suite.IsType(&mtoserviceitemops.UpdateMTOServiceItemNotFound{}, response)
		responsePayload := response.(*mtoserviceitemops.UpdateMTOServiceItemNotFound).Payload

		// Validate outgoing payload
		suite.NoError(responsePayload.Validate(strfmt.Default))
	})

	suite.Run("Failure 422 - Unprocessable Entity", func() {
		subtestData := makeSubtestData()
		// Under test: updateMTOServiceItemHandler.Handle function
		//             MTOServiceItemUpdater.Update service object function
		// Set up:     We use a non existent DOPSIT item ID in the param body
		//             And send an update to DOPSIT to the SitDepartureDate
		// Expected outcome:
		//             Receive an unprocessable entity error response

		// SETUP
		// Replace the payload ID with one that does not match request param
		badUUID := uuid.Must(uuid.NewV4())
		subtestData.reqPayload.SetID(strfmt.UUID(badUUID.String()))

		// CALL FUNCTION UNDER TEST

		// Validate incoming payload
		suite.NoError(subtestData.params.Body.Validate(strfmt.Default))

		response := subtestData.handler.Handle(subtestData.params)

		// CHECK RESULTS
		suite.IsType(&mtoserviceitemops.UpdateMTOServiceItemUnprocessableEntity{}, response)
		responsePayload := response.(*mtoserviceitemops.UpdateMTOServiceItemUnprocessableEntity).Payload

		// Validate outgoing payload
		suite.NoError(responsePayload.Validate(strfmt.Default))

		// return to good state for next test
		subtestData.reqPayload.SetID(strfmt.UUID(subtestData.dopsit.ID.String()))
	})

	suite.Run("Failed PATCH - Payment request created", func() {
		subtestData := makeSubtestData()
		// Under test: updateMTOServiceItemHandler.Handle function
		//             MTOServiceItemUpdater.Update service object function
		// Set up:     We use a DOPSIT that already has a payment request associated
		//             Then try to update the SitDepartureDate on that
		// Expected outcome:
		//             Receive a ConflictError response

		// SETUP
		// Make a payment request and link to the DOPSIT service item
		paymentRequest := factory.BuildPaymentRequest(suite.DB(), nil, nil)
		cost := unit.Cents(20000)
		factory.BuildPaymentServiceItem(suite.DB(), []factory.Customization{
			{
				Model: models.PaymentServiceItem{
					PriceCents: &cost,
				},
			}, {
				Model:    paymentRequest,
				LinkOnly: true,
			}, {
				Model:    subtestData.dopsit,
				LinkOnly: true,
			},
		}, nil)

		// CALL FUNCTION UNDER TEST

		// Validate incoming payload
		suite.NoError(subtestData.params.Body.Validate(strfmt.Default))

		response := subtestData.handler.Handle(subtestData.params)

		// CHECK RESULTS
		suite.IsType(&mtoserviceitemops.UpdateMTOServiceItemConflict{}, response)
		responsePayload := response.(*mtoserviceitemops.UpdateMTOServiceItemConflict).Payload

		// Validate outgoing payload
		suite.NoError(responsePayload.Validate(strfmt.Default))
	})
}<|MERGE_RESOLUTION|>--- conflicted
+++ resolved
@@ -1509,10 +1509,7 @@
 			City:           &destinationAddress.City,
 			State:          &destinationAddress.State,
 			PostalCode:     &destinationAddress.PostalCode,
-<<<<<<< HEAD
-=======
 			Country:        models.StringPointer("US"),
->>>>>>> 4257a449
 		}
 
 		milTime := "1400Z"
