package primeapi

import (
	"fmt"
	"net/http"
	"net/http/httptest"
	"time"

	"github.com/go-openapi/strfmt"
	"github.com/gobuffalo/validate/v3"
	"github.com/gofrs/uuid"
	"github.com/stretchr/testify/mock"

	"github.com/transcom/mymove/pkg/apperror"
	"github.com/transcom/mymove/pkg/etag"
	"github.com/transcom/mymove/pkg/factory"
	mtoserviceitemops "github.com/transcom/mymove/pkg/gen/primeapi/primeoperations/mto_service_item"
	"github.com/transcom/mymove/pkg/gen/primemessages"
	"github.com/transcom/mymove/pkg/handlers"
	"github.com/transcom/mymove/pkg/handlers/primeapi/payloads"
	"github.com/transcom/mymove/pkg/models"
	routemocks "github.com/transcom/mymove/pkg/route/mocks"
	"github.com/transcom/mymove/pkg/services/address"
	"github.com/transcom/mymove/pkg/services/ghcrateengine"
	"github.com/transcom/mymove/pkg/services/mocks"
	moverouter "github.com/transcom/mymove/pkg/services/move"
	movetaskorder "github.com/transcom/mymove/pkg/services/move_task_order"
	mtoserviceitem "github.com/transcom/mymove/pkg/services/mto_service_item"
	mtoshipment "github.com/transcom/mymove/pkg/services/mto_shipment"
	portlocation "github.com/transcom/mymove/pkg/services/port_location"
	"github.com/transcom/mymove/pkg/services/query"
	sitstatus "github.com/transcom/mymove/pkg/services/sit_status"
	transportationoffice "github.com/transcom/mymove/pkg/services/transportation_office"
	"github.com/transcom/mymove/pkg/unit"
)

func (suite *HandlerSuite) TestCreateMTOServiceItemHandler() {
	builder := query.NewQueryBuilder()
	mtoChecker := movetaskorder.NewMoveTaskOrderChecker()

	type localSubtestData struct {
		params         mtoserviceitemops.CreateMTOServiceItemParams
		mtoShipment    models.MTOShipment
		mtoServiceItem models.MTOServiceItem
	}

	makeSubtestDataWithPPMShipmentType := func(isPPM bool, isInternational bool) (subtestData *localSubtestData) {
		subtestData = &localSubtestData{}
		mtoShipmentID, _ := uuid.NewV4()

		mto := factory.BuildAvailableToPrimeMove(suite.DB(), nil, nil)
		if isPPM {
			subtestData.mtoShipment = factory.BuildMTOShipment(suite.DB(), []factory.Customization{
				{
					Model:    mto,
					LinkOnly: true,
				},
				{
					Model: models.MTOShipment{
						ID:           mtoShipmentID,
						ShipmentType: models.MTOShipmentTypePPM,
					},
				},
			}, nil)
		} else {
			if isInternational {
				subtestData.mtoShipment = factory.BuildMTOShipment(suite.DB(), []factory.Customization{
					{
						Model:    mto,
						LinkOnly: true,
					},
					{
						Model: models.MTOShipment{
							MarketCode: models.MarketCodeInternational,
						},
					},
				}, nil)
			} else {
				subtestData.mtoShipment = factory.BuildMTOShipment(suite.DB(), []factory.Customization{
					{
						Model:    mto,
						LinkOnly: true,
					},
				}, nil)
			}
		}

		if isInternational {
			factory.FetchReServiceByCode(suite.DB(), models.ReServiceCodeIOFSIT)
		} else {
			factory.FetchReServiceByCode(suite.DB(), models.ReServiceCodeDOFSIT)
		}

		req := httptest.NewRequest("POST", "/mto-service-items", nil)
		sitEntryDate := time.Now()
		sitPostalCode := "00000"
		requestApprovalRequestedStatus := false

		// Customer gets new pickup address for SIT Origin Pickup (DOPSIT) which gets added when
		// creating DOFSIT (SIT origin first day).
		//
		// Do not create Address in the database (Assertions.Stub = true), because if the information is coming from the Prime
		// via the Prime API, the address will not have a valid database ID. And tests need to ensure
		// that we properly create the address coming in from the API.
		actualPickupAddress := factory.BuildAddress(nil, nil, []factory.Trait{factory.GetTraitAddress2})

		serviceCode := models.ReService{Code: models.ReServiceCodeDOFSIT}

		if isInternational {
			serviceCode = models.ReService{Code: models.ReServiceCodeIOFSIT}
		}

		subtestData.mtoServiceItem = models.MTOServiceItem{
			MoveTaskOrderID:                   mto.ID,
			MTOShipmentID:                     &subtestData.mtoShipment.ID,
			ReService:                         serviceCode,
			Reason:                            models.StringPointer("lorem ipsum"),
			SITEntryDate:                      &sitEntryDate,
			SITPostalCode:                     &sitPostalCode,
			SITOriginHHGActualAddress:         &actualPickupAddress,
			RequestedApprovalsRequestedStatus: &requestApprovalRequestedStatus,
		}

		subtestData.params = mtoserviceitemops.CreateMTOServiceItemParams{
			HTTPRequest: req,
			Body:        payloads.MTOServiceItem(&subtestData.mtoServiceItem),
		}

		return subtestData
	}

	makeSubtestData := func() (subtestData *localSubtestData) {
		return makeSubtestDataWithPPMShipmentType(false, false)
	}

	makeSubtestInternationalData := func() (subtestData *localSubtestData) {
		return makeSubtestDataWithPPMShipmentType(false, true)
	}

	suite.Run("Successful POST - Integration Test", func() {
		subtestData := makeSubtestData()
		moveRouter := moverouter.NewMoveRouter(transportationoffice.NewTransportationOfficesFetcher())
		planner := &routemocks.Planner{}
		planner.On("ZipTransitDistance",
			mock.AnythingOfType("*appcontext.appContext"),
			mock.Anything,
			mock.Anything,
			false,
		).Return(400, nil)
		creator := mtoserviceitem.NewMTOServiceItemCreator(planner, builder, moveRouter, ghcrateengine.NewDomesticUnpackPricer(), ghcrateengine.NewDomesticPackPricer(), ghcrateengine.NewDomesticLinehaulPricer(), ghcrateengine.NewDomesticShorthaulPricer(), ghcrateengine.NewDomesticOriginPricer(), ghcrateengine.NewDomesticDestinationPricer(), ghcrateengine.NewFuelSurchargePricer())
		handler := CreateMTOServiceItemHandler{
			suite.HandlerConfig(),
			creator,
			mtoChecker,
		}

		// Validate incoming payload
		suite.NoError(subtestData.params.Body.Validate(strfmt.Default))

		response := handler.Handle(subtestData.params)
		suite.IsType(&mtoserviceitemops.CreateMTOServiceItemOK{}, response)
		okResponse := response.(*mtoserviceitemops.CreateMTOServiceItemOK)

		// TODO: This is failing because DOPSIT and DDDSIT are being sent back in the response
		//   but those are not listed in the enum in the swagger file.  They aren't allowed for
		//   incoming payloads, but are allowed for outgoing payloads, but the same payload spec
		//   is used for both.  Need to figure out best way to resolve.
		// Validate outgoing payload (each element of slice)
		// for _, mtoServiceItem := range okResponse.Payload {
		// 	suite.NoError(mtoServiceItem.Validate(strfmt.Default))
		// }

		suite.NotZero(okResponse.Payload[0].ID())
	})

	suite.Run("Successful POST International - Integration Test", func() {
		subtestData := makeSubtestInternationalData()
<<<<<<< HEAD
		moveRouter := moverouter.NewMoveRouter()
=======
		moveRouter := moverouter.NewMoveRouter(transportationoffice.NewTransportationOfficesFetcher())
>>>>>>> 7cbb6616
		planner := &routemocks.Planner{}
		planner.On("ZipTransitDistance",
			mock.AnythingOfType("*appcontext.appContext"),
			mock.Anything,
			mock.Anything,
			false,
			false,
		).Return(400, nil)
		creator := mtoserviceitem.NewMTOServiceItemCreator(planner, builder, moveRouter, ghcrateengine.NewDomesticUnpackPricer(), ghcrateengine.NewDomesticPackPricer(), ghcrateengine.NewDomesticLinehaulPricer(), ghcrateengine.NewDomesticShorthaulPricer(), ghcrateengine.NewDomesticOriginPricer(), ghcrateengine.NewDomesticDestinationPricer(), ghcrateengine.NewFuelSurchargePricer())
		handler := CreateMTOServiceItemHandler{
			suite.HandlerConfig(),
			creator,
			mtoChecker,
		}

		// Validate incoming payload
		suite.NoError(subtestData.params.Body.Validate(strfmt.Default))

		response := handler.Handle(subtestData.params)
		suite.IsType(&mtoserviceitemops.CreateMTOServiceItemOK{}, response)
		okResponse := response.(*mtoserviceitemops.CreateMTOServiceItemOK)

		suite.NotZero(okResponse.Payload[0].ID())
	})

	suite.Run("Successful POST for Creating Shuttling without PrimeEstimatedWeight set - Integration Test", func() {
		mto := factory.BuildAvailableToPrimeMove(suite.DB(), nil, nil)
		mtoShipment := factory.BuildMTOShipment(suite.DB(), []factory.Customization{
			{
				Model:    mto,
				LinkOnly: true,
			},
		}, nil)
		mtoShipment.PrimeEstimatedWeight = nil
		factory.FetchReServiceByCode(suite.DB(), models.ReServiceCodeDOSHUT)
		req := httptest.NewRequest("POST", "/mto-service-items", nil)
		reason := "lorem ipsum"

		mtoServiceItem := models.MTOServiceItem{
			MoveTaskOrderID: mto.ID,
			MTOShipmentID:   &mtoShipment.ID,
			ReService:       models.ReService{Code: models.ReServiceCodeDOSHUT},
			Reason:          &reason,
		}

		params := mtoserviceitemops.CreateMTOServiceItemParams{
			HTTPRequest: req,
			Body:        payloads.MTOServiceItem(&mtoServiceItem),
		}

		moveRouter := moverouter.NewMoveRouter(transportationoffice.NewTransportationOfficesFetcher())
		planner := &routemocks.Planner{}
		planner.On("ZipTransitDistance",
			mock.AnythingOfType("*appcontext.appContext"),
			mock.Anything,
			mock.Anything,
			false,
		).Return(400, nil)
		creator := mtoserviceitem.NewMTOServiceItemCreator(planner, builder, moveRouter, ghcrateengine.NewDomesticUnpackPricer(), ghcrateengine.NewDomesticPackPricer(), ghcrateengine.NewDomesticLinehaulPricer(), ghcrateengine.NewDomesticShorthaulPricer(), ghcrateengine.NewDomesticOriginPricer(), ghcrateengine.NewDomesticDestinationPricer(), ghcrateengine.NewFuelSurchargePricer())
		handler := CreateMTOServiceItemHandler{
			suite.HandlerConfig(),
			creator,
			mtoChecker,
		}

		// Validate incoming payload
		suite.NoError(params.Body.Validate(strfmt.Default))

		response := handler.Handle(params)
		suite.IsType(&mtoserviceitemops.CreateMTOServiceItemOK{}, response)
		okResponse := response.(*mtoserviceitemops.CreateMTOServiceItemOK)

		suite.NotZero(okResponse.Payload[0].ID())
	})

	suite.Run("Successful POST for Creating International Shuttling without PrimeEstimatedWeight set - Integration Test", func() {
		mto := factory.BuildAvailableToPrimeMove(suite.DB(), nil, nil)
		mtoShipment := factory.BuildMTOShipment(suite.DB(), []factory.Customization{
			{
				Model:    mto,
				LinkOnly: true,
			},
			{
				Model: models.MTOShipment{
					MarketCode: models.MarketCodeInternational,
				},
			},
		}, nil)

		mtoShipment.PrimeEstimatedWeight = nil
		req := httptest.NewRequest("POST", "/mto-service-items", nil)
		reason := "lorem ipsum"

		mtoServiceItem := models.MTOServiceItem{
			MoveTaskOrderID: mto.ID,
			MTOShipmentID:   &mtoShipment.ID,
			ReService:       models.ReService{Code: models.ReServiceCodeIOSHUT},
			Reason:          &reason,
		}

		params := mtoserviceitemops.CreateMTOServiceItemParams{
			HTTPRequest: req,
			Body:        payloads.MTOServiceItem(&mtoServiceItem),
		}

		moveRouter := moverouter.NewMoveRouter(transportationoffice.NewTransportationOfficesFetcher())
		planner := &routemocks.Planner{}
		planner.On("ZipTransitDistance",
			mock.AnythingOfType("*appcontext.appContext"),
			mock.Anything,
			mock.Anything,
		).Return(400, nil)
		creator := mtoserviceitem.NewMTOServiceItemCreator(planner, builder, moveRouter, ghcrateengine.NewDomesticUnpackPricer(), ghcrateengine.NewDomesticPackPricer(), ghcrateengine.NewDomesticLinehaulPricer(), ghcrateengine.NewDomesticShorthaulPricer(), ghcrateengine.NewDomesticOriginPricer(), ghcrateengine.NewDomesticDestinationPricer(), ghcrateengine.NewFuelSurchargePricer())
		handler := CreateMTOServiceItemHandler{
			suite.HandlerConfig(),
			creator,
			mtoChecker,
		}

		// Validate incoming payload
		suite.NoError(params.Body.Validate(strfmt.Default))

		response := handler.Handle(params)
		suite.IsType(&mtoserviceitemops.CreateMTOServiceItemOK{}, response)
		okResponse := response.(*mtoserviceitemops.CreateMTOServiceItemOK)

		suite.NotZero(okResponse.Payload[0].ID())
	})

	suite.Run("POST failure - 500", func() {
		subtestData := makeSubtestData()
		mockCreator := mocks.MTOServiceItemCreator{}
		handler := CreateMTOServiceItemHandler{
			suite.HandlerConfig(),
			&mockCreator,
			mtoChecker,
		}
		err := fmt.Errorf("ServerError")

		mockCreator.On("CreateMTOServiceItem",
			mock.AnythingOfType("*appcontext.appContext"),
			mock.Anything,
		).Return(nil, nil, err)

		// Validate incoming payload
		suite.NoError(subtestData.params.Body.Validate(strfmt.Default))

		response := handler.Handle(subtestData.params)
		suite.IsType(&mtoserviceitemops.CreateMTOServiceItemInternalServerError{}, response)
		errResponse := response.(*mtoserviceitemops.CreateMTOServiceItemInternalServerError)

		// Validate outgoing payload
		suite.NoError(errResponse.Payload.Validate(strfmt.Default))

		suite.Equal(handlers.InternalServerErrMessage, *errResponse.Payload.Title, "Payload title is wrong")
	})

	suite.Run("POST failure - 422 Unprocessable Entity Error", func() {
		subtestData := makeSubtestData()
		mockCreator := mocks.MTOServiceItemCreator{}
		handler := CreateMTOServiceItemHandler{
			suite.HandlerConfig(),
			&mockCreator,
			mtoChecker,
		}
		// InvalidInputError should generate an UnprocessableEntity response
		// Need verrs incorporated to satisfy swagger validation
		verrs := validate.NewErrors()
		verrs.Add("some key", "some value")
		err := apperror.NewInvalidInputError(subtestData.mtoServiceItem.ID, nil, verrs, "some error")

		mockCreator.On("CreateMTOServiceItem",
			mock.AnythingOfType("*appcontext.appContext"),
			mock.Anything,
		).Return(nil, nil, err)

		// Validate incoming payload
		suite.NoError(subtestData.params.Body.Validate(strfmt.Default))

		response := handler.Handle(subtestData.params)
		suite.IsType(&mtoserviceitemops.CreateMTOServiceItemUnprocessableEntity{}, response)
		errResponse := response.(*mtoserviceitemops.CreateMTOServiceItemUnprocessableEntity)

		// Validate outgoing payload
		suite.NoError(errResponse.Payload.Validate(strfmt.Default))
	})

	suite.Run("POST failure - 409 Conflict Error", func() {
		subtestData := makeSubtestData()
		mockCreator := mocks.MTOServiceItemCreator{}
		handler := CreateMTOServiceItemHandler{
			suite.HandlerConfig(),
			&mockCreator,
			mtoChecker,
		}
		// ConflictError should generate a Conflict response
		err := apperror.ConflictError{}

		mockCreator.On("CreateMTOServiceItem",
			mock.AnythingOfType("*appcontext.appContext"),
			mock.Anything,
		).Return(nil, nil, err)

		// Validate incoming payload
		suite.NoError(subtestData.params.Body.Validate(strfmt.Default))

		response := handler.Handle(subtestData.params)
		suite.IsType(&mtoserviceitemops.CreateMTOServiceItemConflict{}, response)
		errResponse := response.(*mtoserviceitemops.CreateMTOServiceItemConflict)

		// Validate outgoing payload
		suite.NoError(errResponse.Payload.Validate(strfmt.Default))
	})

	suite.Run("POST failure - 404", func() {
		subtestData := makeSubtestData()
		mockCreator := mocks.MTOServiceItemCreator{}
		handler := CreateMTOServiceItemHandler{
			suite.HandlerConfig(),
			&mockCreator,
			mtoChecker,
		}
		err := apperror.NotFoundError{}

		mockCreator.On("CreateMTOServiceItem",
			mock.AnythingOfType("*appcontext.appContext"),
			mock.Anything,
		).Return(nil, nil, err)

		// Validate incoming payload
		suite.NoError(subtestData.params.Body.Validate(strfmt.Default))

		response := handler.Handle(subtestData.params)
		suite.IsType(&mtoserviceitemops.CreateMTOServiceItemNotFound{}, response)
		errResponse := response.(*mtoserviceitemops.CreateMTOServiceItemNotFound)

		// Validate outgoing payload
		suite.NoError(errResponse.Payload.Validate(strfmt.Default))
	})

	suite.Run("POST failure - 404 - MTO is not available to Prime", func() {
		subtestData := makeSubtestData()
		mtoNotAvailable := factory.BuildMove(suite.DB(), nil, nil)
		moveRouter := moverouter.NewMoveRouter(transportationoffice.NewTransportationOfficesFetcher())
		planner := &routemocks.Planner{}
		planner.On("ZipTransitDistance",
			mock.AnythingOfType("*appcontext.appContext"),
			mock.Anything,
			mock.Anything,
			false,
		).Return(400, nil)
		creator := mtoserviceitem.NewMTOServiceItemCreator(planner, builder, moveRouter, ghcrateengine.NewDomesticUnpackPricer(), ghcrateengine.NewDomesticPackPricer(), ghcrateengine.NewDomesticLinehaulPricer(), ghcrateengine.NewDomesticShorthaulPricer(), ghcrateengine.NewDomesticOriginPricer(), ghcrateengine.NewDomesticDestinationPricer(), ghcrateengine.NewFuelSurchargePricer())
		handler := CreateMTOServiceItemHandler{
			suite.HandlerConfig(),
			creator,
			mtoChecker,
		}

		body := payloads.MTOServiceItem(&subtestData.mtoServiceItem)
		body.SetMoveTaskOrderID(handlers.FmtUUID(mtoNotAvailable.ID))

		paramsNotAvailable := mtoserviceitemops.CreateMTOServiceItemParams{
			HTTPRequest: subtestData.params.HTTPRequest,
			Body:        body,
		}

		// Validate incoming payload
		suite.NoError(subtestData.params.Body.Validate(strfmt.Default))

		response := handler.Handle(paramsNotAvailable)
		suite.IsType(&mtoserviceitemops.CreateMTOServiceItemNotFound{}, response)
		typedResponse := response.(*mtoserviceitemops.CreateMTOServiceItemNotFound)

		// Validate outgoing payload
		suite.NoError(typedResponse.Payload.Validate(strfmt.Default))

		suite.Contains(*typedResponse.Payload.Detail, mtoNotAvailable.ID.String())
	})

	suite.Run("POST failure - 404 - Integration - ShipmentID not linked by MoveTaskOrderID", func() {
		subtestData := makeSubtestData()
		mto2 := factory.BuildAvailableToPrimeMove(suite.DB(), nil, nil)
		mtoShipment2 := factory.BuildMTOShipment(suite.DB(), []factory.Customization{
			{
				Model:    mto2,
				LinkOnly: true,
			},
		}, nil)
		moveRouter := moverouter.NewMoveRouter(transportationoffice.NewTransportationOfficesFetcher())
		planner := &routemocks.Planner{}
		planner.On("ZipTransitDistance",
			mock.AnythingOfType("*appcontext.appContext"),
			mock.Anything,
			mock.Anything,
			false,
		).Return(400, nil)
		creator := mtoserviceitem.NewMTOServiceItemCreator(planner, builder, moveRouter, ghcrateengine.NewDomesticUnpackPricer(), ghcrateengine.NewDomesticPackPricer(), ghcrateengine.NewDomesticLinehaulPricer(), ghcrateengine.NewDomesticShorthaulPricer(), ghcrateengine.NewDomesticOriginPricer(), ghcrateengine.NewDomesticDestinationPricer(), ghcrateengine.NewFuelSurchargePricer())
		handler := CreateMTOServiceItemHandler{
			suite.HandlerConfig(),
			creator,
			mtoChecker,
		}

		body := payloads.MTOServiceItem(&subtestData.mtoServiceItem)
		body.SetMoveTaskOrderID(handlers.FmtUUID(subtestData.mtoShipment.MoveTaskOrderID))
		body.SetMtoShipmentID(strfmt.UUID(mtoShipment2.ID.String()))

		newParams := mtoserviceitemops.CreateMTOServiceItemParams{
			HTTPRequest: subtestData.params.HTTPRequest,
			Body:        body,
		}

		// Validate incoming payload
		suite.NoError(subtestData.params.Body.Validate(strfmt.Default))

		response := handler.Handle(newParams)
		suite.IsType(&mtoserviceitemops.CreateMTOServiceItemNotFound{}, response)
		responsePayload := response.(*mtoserviceitemops.CreateMTOServiceItemNotFound).Payload

		// Validate outgoing payload
		suite.NoError(responsePayload.Validate(strfmt.Default))
	})

	suite.Run("POST failure - 422 - Model validation errors", func() {
		subtestData := makeSubtestData()
		mockCreator := mocks.MTOServiceItemCreator{}
		handler := CreateMTOServiceItemHandler{
			suite.HandlerConfig(),
			&mockCreator,
			mtoChecker,
		}
		verrs := validate.NewErrors()
		verrs.Add("test", "testing")

		mockCreator.On("CreateMTOServiceItem",
			mock.AnythingOfType("*appcontext.appContext"),
			mock.Anything,
		).Return(nil, verrs, nil)

		// Validate incoming payload
		suite.NoError(subtestData.params.Body.Validate(strfmt.Default))

		response := handler.Handle(subtestData.params)
		suite.IsType(&mtoserviceitemops.CreateMTOServiceItemUnprocessableEntity{}, response)
		responsePayload := response.(*mtoserviceitemops.CreateMTOServiceItemUnprocessableEntity).Payload

		// Validate outgoing payload
		suite.NoError(responsePayload.Validate(strfmt.Default))
	})

	suite.Run("POST failure - 422 - modelType() not supported", func() {
		subtestData := makeSubtestData()
		mockCreator := mocks.MTOServiceItemCreator{}
		handler := CreateMTOServiceItemHandler{
			suite.HandlerConfig(),
			&mockCreator,
			mtoChecker,
		}
		err := apperror.NotFoundError{}

		mockCreator.On("CreateMTOServiceItem",
			mock.AnythingOfType("*appcontext.appContext"),
			mock.Anything,
		).Return(nil, nil, err)

		mtoServiceItem := models.MTOServiceItem{
			MoveTaskOrderID: subtestData.mtoShipment.MoveTaskOrder.ID,
			MTOShipmentID:   &subtestData.mtoShipment.ID,
			ReService:       models.ReService{Code: models.ReServiceCodeMS},
			Reason:          nil,
			CreatedAt:       time.Now(),
			UpdatedAt:       time.Now(),
		}
		params := mtoserviceitemops.CreateMTOServiceItemParams{
			HTTPRequest: subtestData.params.HTTPRequest,
			Body:        payloads.MTOServiceItem(&mtoServiceItem),
		}

		// Validate incoming payload
		suite.NoError(subtestData.params.Body.Validate(strfmt.Default))

		response := handler.Handle(params)
		suite.IsType(&mtoserviceitemops.CreateMTOServiceItemUnprocessableEntity{}, response)
		responsePayload := response.(*mtoserviceitemops.CreateMTOServiceItemUnprocessableEntity).Payload

		// Validate outgoing payload
		suite.NoError(responsePayload.Validate(strfmt.Default))
	})

	suite.Run("POST failure - Shipment fetch not found", func() {
		subtestData := makeSubtestDataWithPPMShipmentType(true, false)
<<<<<<< HEAD
		moveRouter := moverouter.NewMoveRouter()
=======
		moveRouter := moverouter.NewMoveRouter(transportationoffice.NewTransportationOfficesFetcher())
>>>>>>> 7cbb6616
		planner := &routemocks.Planner{}
		planner.On("ZipTransitDistance",
			mock.AnythingOfType("*appcontext.appContext"),
			mock.Anything,
			mock.Anything,
		).Return(400, nil)
		creator := mtoserviceitem.NewMTOServiceItemCreator(planner, builder, moveRouter, ghcrateengine.NewDomesticUnpackPricer(), ghcrateengine.NewDomesticPackPricer(), ghcrateengine.NewDomesticLinehaulPricer(), ghcrateengine.NewDomesticShorthaulPricer(), ghcrateengine.NewDomesticOriginPricer(), ghcrateengine.NewDomesticDestinationPricer(), ghcrateengine.NewFuelSurchargePricer())
		handler := CreateMTOServiceItemHandler{
			suite.HandlerConfig(),
			creator,
			mtoChecker,
		}

		// Validate incoming payload
		suite.NoError(subtestData.params.Body.Validate(strfmt.Default))

		// we are going to mock fake UUID to force NOT FOUND ERROR
		subtestData.params.Body.SetMtoShipmentID(subtestData.params.Body.ID())

		response := handler.Handle(subtestData.params)
		suite.IsType(&mtoserviceitemops.CreateMTOServiceItemNotFound{}, response)
		typedResponse := response.(*mtoserviceitemops.CreateMTOServiceItemNotFound)

		// Validate outgoing payload
		suite.NoError(typedResponse.Payload.Validate(strfmt.Default))

		suite.Contains(*typedResponse.Payload.Detail, "Fetch Shipment")
	})

	suite.Run("POST failure - 422 - PPM not allowed to create service item", func() {
		subtestData := makeSubtestDataWithPPMShipmentType(true, false)
<<<<<<< HEAD
		moveRouter := moverouter.NewMoveRouter()
=======
		moveRouter := moverouter.NewMoveRouter(transportationoffice.NewTransportationOfficesFetcher())
>>>>>>> 7cbb6616
		planner := &routemocks.Planner{}
		planner.On("ZipTransitDistance",
			mock.AnythingOfType("*appcontext.appContext"),
			mock.Anything,
			mock.Anything,
		).Return(400, nil)
		creator := mtoserviceitem.NewMTOServiceItemCreator(planner, builder, moveRouter, ghcrateengine.NewDomesticUnpackPricer(), ghcrateengine.NewDomesticPackPricer(), ghcrateengine.NewDomesticLinehaulPricer(), ghcrateengine.NewDomesticShorthaulPricer(), ghcrateengine.NewDomesticOriginPricer(), ghcrateengine.NewDomesticDestinationPricer(), ghcrateengine.NewFuelSurchargePricer())
		handler := CreateMTOServiceItemHandler{
			suite.HandlerConfig(),
			creator,
			mtoChecker,
		}

		// Validate incoming payload
		suite.NoError(subtestData.params.Body.Validate(strfmt.Default))

		response := handler.Handle(subtestData.params)
		suite.IsType(&mtoserviceitemops.CreateMTOServiceItemUnprocessableEntity{}, response)
		typedResponse := response.(*mtoserviceitemops.CreateMTOServiceItemUnprocessableEntity)

		// Validate outgoing payload
		suite.NoError(typedResponse.Payload.Validate(strfmt.Default))

		suite.Contains(*typedResponse.Payload.Detail, "Create Service Item is not allowed for PPM shipments")
		suite.Contains(typedResponse.Payload.InvalidFields["mtoShipmentID"][0], subtestData.params.Body.MtoShipmentID().String())
	})
}

func (suite *HandlerSuite) TestCreateMTOServiceItemDomesticCratingHandler() {
	builder := query.NewQueryBuilder()
	mtoChecker := movetaskorder.NewMoveTaskOrderChecker()

	type localSubtestData struct {
		req            *http.Request
		mtoServiceItem models.MTOServiceItem
	}

	makeSubtestData := func() (subtestData *localSubtestData) {
		subtestData = &localSubtestData{}

		mto := factory.BuildAvailableToPrimeMove(suite.DB(), nil, nil)
		mtoShipment := factory.BuildMTOShipment(suite.DB(), []factory.Customization{
			{
				Model:    mto,
				LinkOnly: true,
			},
		}, nil)
		factory.FetchReServiceByCode(suite.DB(), models.ReServiceCodeDCRT)
		factory.FetchReServiceByCode(suite.DB(), models.ReServiceCodeDUCRT)
		subtestData.req = httptest.NewRequest("POST", "/mto-service-items", nil)

		subtestData.mtoServiceItem = models.MTOServiceItem{
			MoveTaskOrderID: mto.ID,
			MTOShipmentID:   &mtoShipment.ID,
			Description:     handlers.FmtString("description"),
			Dimensions: models.MTOServiceItemDimensions{
				models.MTOServiceItemDimension{
					Type:   models.DimensionTypeItem,
					Length: 1000,
					Height: 1000,
					Width:  1000,
				},
				models.MTOServiceItemDimension{
					Type:   models.DimensionTypeCrate,
					Length: 10000,
					Height: 10000,
					Width:  10000,
				},
			},
			CreatedAt: time.Now(),
			UpdatedAt: time.Now(),
			Reason:    handlers.FmtString("reason"),
		}
		return subtestData
	}

	suite.Run("Successful POST - Integration Test - Domestic Crating", func() {
		subtestData := makeSubtestData()
		moveRouter := moverouter.NewMoveRouter(transportationoffice.NewTransportationOfficesFetcher())
		planner := &routemocks.Planner{}
		planner.On("ZipTransitDistance",
			mock.AnythingOfType("*appcontext.appContext"),
			mock.Anything,
			mock.Anything,
			false,
		).Return(400, nil)
		creator := mtoserviceitem.NewMTOServiceItemCreator(planner, builder, moveRouter, ghcrateengine.NewDomesticUnpackPricer(), ghcrateengine.NewDomesticPackPricer(), ghcrateengine.NewDomesticLinehaulPricer(), ghcrateengine.NewDomesticShorthaulPricer(), ghcrateengine.NewDomesticOriginPricer(), ghcrateengine.NewDomesticDestinationPricer(), ghcrateengine.NewFuelSurchargePricer())
		handler := CreateMTOServiceItemHandler{
			suite.HandlerConfig(),
			creator,
			mtoChecker,
		}

		subtestData.mtoServiceItem.ReService.Code = models.ReServiceCodeDCRT
		params := mtoserviceitemops.CreateMTOServiceItemParams{
			HTTPRequest: subtestData.req,
			Body:        payloads.MTOServiceItem(&subtestData.mtoServiceItem),
		}

		// Validate incoming payload
		suite.NoError(params.Body.Validate(strfmt.Default))

		response := handler.Handle(params)
		suite.IsType(&mtoserviceitemops.CreateMTOServiceItemOK{}, response)
		okResponse := response.(*mtoserviceitemops.CreateMTOServiceItemOK)

		// Validate outgoing payload (each element of slice)
		for _, mtoServiceItem := range okResponse.Payload {
			suite.NoError(mtoServiceItem.Validate(strfmt.Default))
		}

		suite.NotZero(okResponse.Payload[0].ID())
	})

	suite.Run("Successful POST - Integration Test - Domestic Uncrating", func() {
		subtestData := makeSubtestData()
		moveRouter := moverouter.NewMoveRouter(transportationoffice.NewTransportationOfficesFetcher())
		planner := &routemocks.Planner{}
		planner.On("ZipTransitDistance",
			mock.AnythingOfType("*appcontext.appContext"),
			mock.Anything,
			mock.Anything,
			false,
		).Return(400, nil)
		creator := mtoserviceitem.NewMTOServiceItemCreator(planner, builder, moveRouter, ghcrateengine.NewDomesticUnpackPricer(), ghcrateengine.NewDomesticPackPricer(), ghcrateengine.NewDomesticLinehaulPricer(), ghcrateengine.NewDomesticShorthaulPricer(), ghcrateengine.NewDomesticOriginPricer(), ghcrateengine.NewDomesticDestinationPricer(), ghcrateengine.NewFuelSurchargePricer())
		handler := CreateMTOServiceItemHandler{
			suite.HandlerConfig(),
			creator,
			mtoChecker,
		}

		subtestData.mtoServiceItem.ReService.Code = models.ReServiceCodeDUCRT
		params := mtoserviceitemops.CreateMTOServiceItemParams{
			HTTPRequest: subtestData.req,
			Body:        payloads.MTOServiceItem(&subtestData.mtoServiceItem),
		}

		// Validate incoming payload
		suite.NoError(params.Body.Validate(strfmt.Default))

		response := handler.Handle(params)
		suite.IsType(&mtoserviceitemops.CreateMTOServiceItemOK{}, response)
		okResponse := response.(*mtoserviceitemops.CreateMTOServiceItemOK)

		// Validate outgoing payload (each element of slice)
		for _, mtoServiceItem := range okResponse.Payload {
			suite.NoError(mtoServiceItem.Validate(strfmt.Default))
		}

		suite.NotZero(okResponse.Payload[0].ID())
	})

	suite.Run("POST failure - 422", func() {
		subtestData := makeSubtestData()
		mockCreator := mocks.MTOServiceItemCreator{}
		handler := CreateMTOServiceItemHandler{
			suite.HandlerConfig(),
			&mockCreator,
			mtoChecker,
		}
		err := fmt.Errorf("ServerError")

		mockCreator.On("CreateMTOServiceItem",
			mock.AnythingOfType("*appcontext.appContext"),
			mock.Anything,
		).Return(nil, nil, err)

		subtestData.mtoServiceItem.ReService.Code = models.ReServiceCodeDUCRT
		params := mtoserviceitemops.CreateMTOServiceItemParams{
			HTTPRequest: subtestData.req,
			Body:        payloads.MTOServiceItem(&subtestData.mtoServiceItem),
		}

		var height int32
		params.Body.(*primemessages.MTOServiceItemDomesticCrating).Crate.Height = &height

		// Validate incoming payload
		suite.NoError(params.Body.Validate(strfmt.Default))

		response := handler.Handle(params)
		suite.IsType(&mtoserviceitemops.CreateMTOServiceItemUnprocessableEntity{}, response)
		responsePayload := response.(*mtoserviceitemops.CreateMTOServiceItemUnprocessableEntity).Payload

		// Validate outgoing payload
		suite.NoError(responsePayload.Validate(strfmt.Default))
	})
}

func (suite *HandlerSuite) TestCreateMTOServiceItemOriginSITHandler() {
	// Under test: createMTOServiceItemHandler function,
	// - no DOPSIT standalone
	// -  DOASIT standalone with DOFSIT

	builder := query.NewQueryBuilder()
	mtoChecker := movetaskorder.NewMoveTaskOrderChecker()

	type localSubtestData struct {
		mto            models.Move
		mtoShipment    models.MTOShipment
		mtoServiceItem models.MTOServiceItem
	}

	makeSubtestData := func() (subtestData *localSubtestData) {
		subtestData = &localSubtestData{}

		subtestData.mto = factory.BuildAvailableToPrimeMove(suite.DB(), nil, nil)
		subtestData.mtoShipment = factory.BuildMTOShipment(suite.DB(), []factory.Customization{
			{
				Model:    subtestData.mto,
				LinkOnly: true,
			},
		}, nil)
		factory.FetchReServiceByCode(suite.DB(), models.ReServiceCodeDOFSIT)

		sitEntryDate := time.Now()
		sitPostalCode := "00000"

		subtestData.mtoServiceItem = models.MTOServiceItem{
			MoveTaskOrderID: subtestData.mto.ID,
			MTOShipmentID:   &subtestData.mtoShipment.ID,
			ReService:       models.ReService{},
			Reason:          models.StringPointer("lorem ipsum"),
			SITEntryDate:    &sitEntryDate,
			SITPostalCode:   &sitPostalCode,
		}

		return subtestData
	}

	suite.Run("POST failure - 422 Cannot create DOPSIT standalone", func() {
		subtestData := makeSubtestData()
		// Under test: createMTOServiceItemHandler function
		// Set up:     We hit the endpoint with a DOPSIT MTOServiceItem
		// Expected outcome:
		//             Receive a 422 - Unprocessable Entity
		// SETUP
		// Create the payload
		requestApprovalRequestedStatus := false
		subtestData.mtoServiceItem.RequestedApprovalsRequestedStatus = &requestApprovalRequestedStatus
		subtestData.mtoServiceItem.ReService.Code = models.ReServiceCodeDOPSIT
		moveRouter := moverouter.NewMoveRouter(transportationoffice.NewTransportationOfficesFetcher())
		planner := &routemocks.Planner{}
		planner.On("ZipTransitDistance",
			mock.AnythingOfType("*appcontext.appContext"),
			mock.Anything,
			mock.Anything,
			false,
		).Return(400, nil)
		creator := mtoserviceitem.NewMTOServiceItemCreator(planner, builder, moveRouter, ghcrateengine.NewDomesticUnpackPricer(), ghcrateengine.NewDomesticPackPricer(), ghcrateengine.NewDomesticLinehaulPricer(), ghcrateengine.NewDomesticShorthaulPricer(), ghcrateengine.NewDomesticOriginPricer(), ghcrateengine.NewDomesticDestinationPricer(), ghcrateengine.NewFuelSurchargePricer())
		handler := CreateMTOServiceItemHandler{
			suite.HandlerConfig(),
			creator,
			mtoChecker,
		}

		// CALL FUNCTION UNDER TEST
		req := httptest.NewRequest("POST", "/mto-service-items", nil)
		params := mtoserviceitemops.CreateMTOServiceItemParams{
			HTTPRequest: req,
			Body:        payloads.MTOServiceItem(&subtestData.mtoServiceItem),
		}

		// CHECK RESULTS

		// Validate incoming payload
		suite.Error(params.Body.Validate(strfmt.Default))

		response := handler.Handle(params)
		suite.IsType(&mtoserviceitemops.CreateMTOServiceItemUnprocessableEntity{}, response)
		responsePayload := response.(*mtoserviceitemops.CreateMTOServiceItemUnprocessableEntity).Payload

		// Validate outgoing payload
		suite.NoError(responsePayload.Validate(strfmt.Default))
	})

	suite.Run("POST Failure - Cannot create DOASIT without DOFSIT", func() {
		subtestData := makeSubtestData()
		// Under test: createMTOServiceItemHandler function
		// Set up:     We hit the endpoint with a standalone DOASIT MTOServiceItem, no DOFSIT
		// Expected outcome:
		//             Receive a 404 - Not Found
		// SETUP
		// Create the payload
		subtestData.mtoServiceItem.ReService.Code = models.ReServiceCodeDOASIT
		requestApprovalRequestedStatus := false
		subtestData.mtoServiceItem.RequestedApprovalsRequestedStatus = &requestApprovalRequestedStatus

		moveRouter := moverouter.NewMoveRouter(transportationoffice.NewTransportationOfficesFetcher())
		planner := &routemocks.Planner{}
		planner.On("ZipTransitDistance",
			mock.AnythingOfType("*appcontext.appContext"),
			mock.Anything,
			mock.Anything,
			false,
		).Return(400, nil)
		creator := mtoserviceitem.NewMTOServiceItemCreator(planner, builder, moveRouter, ghcrateengine.NewDomesticUnpackPricer(), ghcrateengine.NewDomesticPackPricer(), ghcrateengine.NewDomesticLinehaulPricer(), ghcrateengine.NewDomesticShorthaulPricer(), ghcrateengine.NewDomesticOriginPricer(), ghcrateengine.NewDomesticDestinationPricer(), ghcrateengine.NewFuelSurchargePricer())
		handler := CreateMTOServiceItemHandler{
			suite.HandlerConfig(),
			creator,
			mtoChecker,
		}

		// CALL FUNCTION UNDER TEST
		req := httptest.NewRequest("POST", "/mto-service-items", nil)
		params := mtoserviceitemops.CreateMTOServiceItemParams{
			HTTPRequest: req,
			Body:        payloads.MTOServiceItem(&subtestData.mtoServiceItem),
		}

		// CHECK RESULTS

		// Validate incoming payload
		suite.NoError(params.Body.Validate(strfmt.Default))

		response := handler.Handle(params)
		suite.IsType(&mtoserviceitemops.CreateMTOServiceItemNotFound{}, response)
		responsePayload := response.(*mtoserviceitemops.CreateMTOServiceItemNotFound).Payload

		// Validate outgoing payload
		suite.NoError(responsePayload.Validate(strfmt.Default))
	})

	suite.Run("Successful POST - Create DOASIT with DOFSIT", func() {
		subtestData := makeSubtestData()
		// Under test: createMTOServiceItemHandler function
		// Set up:     We hit the endpoint with a standalone DOASIT MTOServiceItem
		// Expected outcome:
		//             Receive a 404 - Not Found
		// SETUP
		// Create the payload
		requestedApprovalsRequestedStatus := false
		subtestData.mtoServiceItem.RequestedApprovalsRequestedStatus = &requestedApprovalsRequestedStatus
		factory.BuildMTOServiceItem(suite.DB(), []factory.Customization{
			{
				Model: models.ReService{
					Code: models.ReServiceCodeDOFSIT,
				},
			},
			{
				Model:    subtestData.mto,
				LinkOnly: true,
			},
			{
				Model:    subtestData.mtoShipment,
				LinkOnly: true,
			},
			// These get copied over to the DOASIT as part of creation and are needed for the response to validate
			{
				Model: models.MTOServiceItem{
					Reason:        models.StringPointer("lorem ipsum"),
					SITEntryDate:  models.TimePointer(time.Now()),
					SITPostalCode: models.StringPointer("00000"),
				},
			},
		}, nil)

		subtestData.mtoServiceItem.ReService.Code = models.ReServiceCodeDOASIT
		moveRouter := moverouter.NewMoveRouter(transportationoffice.NewTransportationOfficesFetcher())
		planner := &routemocks.Planner{}
		planner.On("ZipTransitDistance",
			mock.AnythingOfType("*appcontext.appContext"),
			mock.Anything,
			mock.Anything,
			false,
		).Return(400, nil)
		creator := mtoserviceitem.NewMTOServiceItemCreator(planner, builder, moveRouter, ghcrateengine.NewDomesticUnpackPricer(), ghcrateengine.NewDomesticPackPricer(), ghcrateengine.NewDomesticLinehaulPricer(), ghcrateengine.NewDomesticShorthaulPricer(), ghcrateengine.NewDomesticOriginPricer(), ghcrateengine.NewDomesticDestinationPricer(), ghcrateengine.NewFuelSurchargePricer())
		handler := CreateMTOServiceItemHandler{
			suite.HandlerConfig(),
			creator,
			mtoChecker,
		}

		// CALL FUNCTION UNDER TEST
		req := httptest.NewRequest("POST", "/mto-service-items", nil)
		params := mtoserviceitemops.CreateMTOServiceItemParams{
			HTTPRequest: req,
			Body:        payloads.MTOServiceItem(&subtestData.mtoServiceItem),
		}

		// CHECK RESULTS

		// Validate incoming payload
		suite.NoError(params.Body.Validate(strfmt.Default))

		response := handler.Handle(params)
		suite.IsType(&mtoserviceitemops.CreateMTOServiceItemOK{}, response)
		responsePayload := response.(*mtoserviceitemops.CreateMTOServiceItemOK).Payload

		// Validate outgoing payload (each element of slice)
		for _, mtoServiceItem := range responsePayload {
			suite.NoError(mtoServiceItem.Validate(strfmt.Default))
		}
	})
}

func (suite *HandlerSuite) TestCreateMTOServiceItemOriginSITHandlerWithDOFSITNoAddress() {
	// Under test: createMTOServiceItemHandler function,
	// - fail to create DOFSIT because of missing sitHHGActualAddress

	builder := query.NewQueryBuilder()
	mtoChecker := movetaskorder.NewMoveTaskOrderChecker()

	type localSubtestData struct {
		mtoServiceItem models.MTOServiceItem
	}

	makeSubtestData := func() (subtestData *localSubtestData) {
		subtestData = &localSubtestData{}
		mto := factory.BuildAvailableToPrimeMove(suite.DB(), nil, nil)
		mtoShipment := factory.BuildMTOShipment(suite.DB(), []factory.Customization{
			{
				Model:    mto,
				LinkOnly: true,
			},
		}, nil)
		factory.FetchReServiceByCode(suite.DB(), models.ReServiceCodeDOFSIT)
		sitEntryDate := time.Now()
		sitPostalCode := "00000"

		subtestData.mtoServiceItem = models.MTOServiceItem{
			MoveTaskOrderID: mto.ID,
			MTOShipmentID:   &mtoShipment.ID,
			ReService:       models.ReService{},
			Reason:          models.StringPointer("lorem ipsum"),
			SITEntryDate:    &sitEntryDate,
			SITPostalCode:   &sitPostalCode,
		}
		return subtestData
	}

	suite.Run("Failed POST - Does not DOFSIT with missing SitHHGActualOrigin", func() {
		subtestData := makeSubtestData()
		// Under test: createMTOServiceItemHandler function
		// Set up:     We hit the endpoint with a standalone DOFSIT MTOServiceItem
		// Expected outcome:
		//             CreateMTOServiceItemUnprocessableEntity
		// SETUP
		// Create the payload

		requstedApprovalsRequestedStatus := false
		subtestData.mtoServiceItem.RequestedApprovalsRequestedStatus = &requstedApprovalsRequestedStatus
		subtestData.mtoServiceItem.ReService.Code = models.ReServiceCodeDOFSIT
		moveRouter := moverouter.NewMoveRouter(transportationoffice.NewTransportationOfficesFetcher())
		planner := &routemocks.Planner{}
		planner.On("ZipTransitDistance",
			mock.AnythingOfType("*appcontext.appContext"),
			mock.Anything,
			mock.Anything,
			false,
		).Return(400, nil)
		creator := mtoserviceitem.NewMTOServiceItemCreator(planner, builder, moveRouter, ghcrateengine.NewDomesticUnpackPricer(), ghcrateengine.NewDomesticPackPricer(), ghcrateengine.NewDomesticLinehaulPricer(), ghcrateengine.NewDomesticShorthaulPricer(), ghcrateengine.NewDomesticOriginPricer(), ghcrateengine.NewDomesticDestinationPricer(), ghcrateengine.NewFuelSurchargePricer())
		handler := CreateMTOServiceItemHandler{
			suite.HandlerConfig(),
			creator,
			mtoChecker,
		}

		// CALL FUNCTION UNDER TEST
		req := httptest.NewRequest("POST", "/mto-service-items", nil)
		params := mtoserviceitemops.CreateMTOServiceItemParams{
			HTTPRequest: req,
			Body:        payloads.MTOServiceItem(&subtestData.mtoServiceItem),
		}

		// CHECK RESULTS

		// Validate incoming payload
		suite.NoError(params.Body.Validate(strfmt.Default))

		response := handler.Handle(params)
		suite.IsType(&mtoserviceitemops.CreateMTOServiceItemUnprocessableEntity{}, response)
		unprocessableEntity := response.(*mtoserviceitemops.CreateMTOServiceItemUnprocessableEntity)

		// Validate outgoing payload
		suite.NoError(unprocessableEntity.Payload.Validate(strfmt.Default))

		suite.Contains(*unprocessableEntity.Payload.Detail, "must have the sitHHGActualOrigin")
	})

}

func (suite *HandlerSuite) TestCreateMTOServiceItemOriginSITHandlerWithDOFSITWithAddress() {
	// Under test: createMTOServiceItemHandler function,
	// - no DOPSIT standalone
	// -  DOASIT standalone with DOFSIT

	type localSubtestData struct {
		mtoShipment             models.MTOShipment
		mtoServiceItem          models.MTOServiceItem
		actualPickupAddress     models.Address
		originalPickupAddress   *models.Address
		originalPickupAddressID *uuid.UUID
	}

	makeSubtestData := func() (subtestData *localSubtestData) {
		subtestData = &localSubtestData{}
		mto := factory.BuildAvailableToPrimeMove(suite.DB(), nil, nil)
		subtestData.mtoShipment = factory.BuildMTOShipment(suite.DB(), []factory.Customization{
			{
				Model:    mto,
				LinkOnly: true,
			},
		}, nil)
		factory.FetchReServiceByCode(suite.DB(), models.ReServiceCodeDOFSIT)
		sitEntryDate := time.Date(2024, time.February, 27, 0, 0, 0, 0, time.UTC)
		sitDepartureDate := time.Date(2024, time.February, 28, 0, 0, 0, 0, time.UTC)
		sitPostalCode := "00000"

		// Original customer pickup address
		subtestData.originalPickupAddress = subtestData.mtoShipment.PickupAddress
		subtestData.originalPickupAddressID = subtestData.mtoShipment.PickupAddressID

		// Customer gets new pickup address

		// Do not create the Address in the database (factory.BuildAddress(nil, nil, nil)), because if the information is coming from the Prime
		// via the Prime API, the address will not have a valid database ID. And tests need to ensure
		// that we properly create the address coming in from the API.
		subtestData.actualPickupAddress = factory.BuildAddress(nil, nil, []factory.Trait{factory.GetTraitAddress2})

		subtestData.mtoServiceItem = models.MTOServiceItem{
			MoveTaskOrderID:           mto.ID,
			MTOShipmentID:             &subtestData.mtoShipment.ID,
			ReService:                 models.ReService{},
			Reason:                    models.StringPointer("lorem ipsum"),
			SITEntryDate:              &sitEntryDate,
			SITDepartureDate:          &sitDepartureDate,
			SITPostalCode:             &sitPostalCode,
			SITOriginHHGActualAddress: &subtestData.actualPickupAddress,
		}

		// Verify the addresses for original pickup and new pickup are not the same
		suite.NotEqual(subtestData.originalPickupAddressID, subtestData.mtoServiceItem.SITOriginHHGActualAddressID, "address ID is not the same")
		suite.NotEqual(subtestData.originalPickupAddress.StreetAddress1, subtestData.mtoServiceItem.SITOriginHHGActualAddress.StreetAddress1, "street address is not the same")
		suite.NotEqual(subtestData.originalPickupAddress.City, subtestData.mtoServiceItem.SITOriginHHGActualAddress.City, "city is not the same")
		suite.NotEqual(subtestData.originalPickupAddress.PostalCode, subtestData.mtoServiceItem.SITOriginHHGActualAddress.PostalCode, "zip is not the same")

		return subtestData
	}
	builder := query.NewQueryBuilder()
	mtoChecker := movetaskorder.NewMoveTaskOrderChecker()

	suite.Run("Successful POST - Create DOFSIT", func() {
		subtestData := makeSubtestData()
		// Under test: createMTOServiceItemHandler function
		// Set up:     We hit the endpoint with a standalone DOFSIT MTOServiceItem
		// Expected outcome:
		//             Successful creation of DOFSIT with DOPSIT added
		// SETUP
		// Create the payload

		requestedApprovalsRequestedStatus := false
		subtestData.mtoServiceItem.RequestedApprovalsRequestedStatus = &requestedApprovalsRequestedStatus
		subtestData.mtoServiceItem.ReService.Code = models.ReServiceCodeDOFSIT
		moveRouter := moverouter.NewMoveRouter(transportationoffice.NewTransportationOfficesFetcher())
		planner := &routemocks.Planner{}
		planner.On("ZipTransitDistance",
			mock.AnythingOfType("*appcontext.appContext"),
			mock.Anything,
			mock.Anything,
			false,
		).Return(400, nil)
		creator := mtoserviceitem.NewMTOServiceItemCreator(planner, builder, moveRouter, ghcrateengine.NewDomesticUnpackPricer(), ghcrateengine.NewDomesticPackPricer(), ghcrateengine.NewDomesticLinehaulPricer(), ghcrateengine.NewDomesticShorthaulPricer(), ghcrateengine.NewDomesticOriginPricer(), ghcrateengine.NewDomesticDestinationPricer(), ghcrateengine.NewFuelSurchargePricer())
		handler := CreateMTOServiceItemHandler{
			suite.HandlerConfig(),
			creator,
			mtoChecker,
		}

		// CALL FUNCTION UNDER TEST
		req := httptest.NewRequest("POST", "/mto-service-items", nil)
		params := mtoserviceitemops.CreateMTOServiceItemParams{
			HTTPRequest: req,
			Body:        payloads.MTOServiceItem(&subtestData.mtoServiceItem),
		}

		// CHECK RESULTS

		// Validate incoming payload
		suite.NoError(params.Body.Validate(strfmt.Default))

		response := handler.Handle(params)
		suite.IsType(&mtoserviceitemops.CreateMTOServiceItemOK{}, response)
		okResponse := response.(*mtoserviceitemops.CreateMTOServiceItemOK)

		// TODO: This is failing because DOPSIT and DDDSIT are being sent back in the response
		//   but those are not listed in the enum in the swagger file.  They aren't allowed for
		//   incoming payloads, but are allowed for outgoing payloads, but the same payload spec
		//   is used for both.  Need to figure out best way to resolve.
		// Validate outgoing payload (each element of slice)
		// for _, mtoServiceItem := range okResponse.Payload {
		// 	suite.NoError(mtoServiceItem.Validate(strfmt.Default))
		// }

		// Verify address was updated on MTO Shipment
		var updatedMTOShipment models.MTOShipment
		suite.NoError(suite.DB().Eager("PickupAddress").Find(&updatedMTOShipment, subtestData.mtoShipment.ID))

		// Verify the HHG pickup address is the actual address on the shipment
		suite.Equal(*subtestData.mtoShipment.PickupAddressID, *updatedMTOShipment.PickupAddressID, "hhg actual address id is the same")
		suite.Equal(subtestData.actualPickupAddress.StreetAddress1, updatedMTOShipment.PickupAddress.StreetAddress1, "hhg actual street address is the same")
		suite.Equal(subtestData.actualPickupAddress.City, updatedMTOShipment.PickupAddress.City, "hhg actual city is the same")
		suite.Equal(subtestData.actualPickupAddress.State, updatedMTOShipment.PickupAddress.State, "hhg actual state is the same")
		suite.Equal(subtestData.actualPickupAddress.PostalCode, updatedMTOShipment.PickupAddress.PostalCode, "hhg actual zip is the same")

		// Verify address on SIT service item
		suite.NotZero(okResponse.Payload[0].ID())

		foundDOFSIT := false
		foundDOPSIT := false
		foundDOASIT := false

		for _, serviceItem := range okResponse.Payload {

			// Find the matching MTO Service Item from the DB for the returned payload
			var mtosi models.MTOServiceItem
			id := serviceItem.ID()
			findServiceItemErr := suite.DB().Eager("ReService", "SITOriginHHGOriginalAddress", "SITOriginHHGActualAddress").Find(&mtosi, &id)
			suite.NoError(findServiceItemErr)

			if mtosi.ReService.Code == models.ReServiceCodeDOPSIT || mtosi.ReService.Code == models.ReServiceCodeDOFSIT || mtosi.ReService.Code == models.ReServiceCodeDOASIT {
				suite.IsType(&primemessages.MTOServiceItemOriginSIT{}, serviceItem)
				sitItem := serviceItem.(*primemessages.MTOServiceItemOriginSIT)

				if mtosi.ReService.Code == models.ReServiceCodeDOPSIT {
					foundDOPSIT = true
				} else if mtosi.ReService.Code == models.ReServiceCodeDOFSIT {
					foundDOFSIT = true
				} else if mtosi.ReService.Code == models.ReServiceCodeDOASIT {
					foundDOASIT = true
				}

				// Verify the return primemessages payload has the correct addresses
				suite.NotNil(sitItem.SitHHGActualOrigin, "primemessages SitHHGActualOrigin is not Nil")
				suite.NotEqual(uuid.Nil, sitItem.SitHHGActualOrigin.ID, "primemessages actual address ID is not nil")
				suite.Equal(updatedMTOShipment.PickupAddress.StreetAddress1, *sitItem.SitHHGActualOrigin.StreetAddress1, "primemessages actual street address is the same")
				suite.Equal(updatedMTOShipment.PickupAddress.City, *sitItem.SitHHGActualOrigin.City, "primemessages actual city is the same")
				suite.Equal(updatedMTOShipment.PickupAddress.State, *sitItem.SitHHGActualOrigin.State, "primemessages actual state is the same")
				suite.Equal(updatedMTOShipment.PickupAddress.PostalCode, *sitItem.SitHHGActualOrigin.PostalCode, "primemessages actual zip is the same")

				// Verify the HHG original pickup address is the original address on the service item
				suite.NotNil(mtosi.SITOriginHHGOriginalAddressID, "original address ID is not nil")
				suite.NotEqual(uuid.Nil, *mtosi.SITOriginHHGOriginalAddressID)
				suite.Equal(subtestData.originalPickupAddress.StreetAddress1, mtosi.SITOriginHHGOriginalAddress.StreetAddress1, "original street address is the same")
				suite.Equal(subtestData.originalPickupAddress.City, mtosi.SITOriginHHGOriginalAddress.City, "original city is the same")
				suite.Equal(subtestData.originalPickupAddress.State, mtosi.SITOriginHHGOriginalAddress.State, "original state is the same")
				suite.Equal(subtestData.originalPickupAddress.PostalCode, mtosi.SITOriginHHGOriginalAddress.PostalCode, "original zip is the same")

				// Verify the HHG pickup address is the actual address on the service item
				suite.NotNil(mtosi.SITOriginHHGActualAddressID, "actual address ID is not nil")
				suite.NotEqual(uuid.Nil, *mtosi.SITOriginHHGActualAddressID)
				suite.Equal(updatedMTOShipment.PickupAddress.StreetAddress1, mtosi.SITOriginHHGActualAddress.StreetAddress1, "shipment actual street address is the same")
				suite.Equal(updatedMTOShipment.PickupAddress.City, mtosi.SITOriginHHGActualAddress.City, "shipment actual city is the same")
				suite.Equal(updatedMTOShipment.PickupAddress.State, mtosi.SITOriginHHGActualAddress.State, "shipment actual state is the same")
				suite.Equal(updatedMTOShipment.PickupAddress.PostalCode, mtosi.SITOriginHHGActualAddress.PostalCode, "shipment actual zip is the same")

				// Verify SIT entry date and SIT departure date are updated on the service item
				sitEntryDate := mtosi.SITEntryDate.UTC()
				sitDepartureDate := mtosi.SITDepartureDate.UTC()
				suite.Equal(subtestData.mtoServiceItem.SITEntryDate, &sitEntryDate, "sit entry date is the same")
				suite.Equal(subtestData.mtoServiceItem.SITDepartureDate, &sitDepartureDate, "sit departure date is the same")
			}
		}
		suite.Equal(true, foundDOFSIT, "Found expected ReServiceCodeDOFSIT")
		suite.Equal(true, foundDOPSIT, "Found expected ReServiceCodeDOPSIT")
		suite.Equal(true, foundDOASIT, "Found expected ReServiceCodeDOASIT")
	})

}

func (suite *HandlerSuite) TestCreateMTOServiceItemDestSITHandler() {

	builder := query.NewQueryBuilder()
	mtoChecker := movetaskorder.NewMoveTaskOrderChecker()
	sitEntryDate := time.Now().Add(time.Hour * 24)

	type localSubtestData struct {
		mto            models.Move
		mtoShipment    models.MTOShipment
		mtoServiceItem models.MTOServiceItem
		params         mtoserviceitemops.CreateMTOServiceItemParams
	}

	makeSubtestData := func() (subtestData *localSubtestData) {
		subtestData = &localSubtestData{}
		subtestData.mto = factory.BuildAvailableToPrimeMove(suite.DB(), nil, nil)
		subtestData.mtoShipment = factory.BuildMTOShipment(suite.DB(), []factory.Customization{
			{
				Model:    subtestData.mto,
				LinkOnly: true,
			},
		}, nil)
		factory.FetchReServiceByCode(suite.DB(), models.ReServiceCodeDDFSIT)

		req := httptest.NewRequest("POST", "/mto-service-items", nil)
		subtestData.mtoServiceItem = models.MTOServiceItem{
			MoveTaskOrderID: subtestData.mto.ID,
			MTOShipmentID:   &subtestData.mtoShipment.ID,
			ReService:       models.ReService{Code: models.ReServiceCodeDDFSIT},
			Reason:          models.StringPointer("lorem ipsum"),
			Description:     handlers.FmtString("description"),
			CustomerContacts: models.MTOServiceItemCustomerContacts{
				models.MTOServiceItemCustomerContact{
					Type:                       models.CustomerContactTypeFirst,
					DateOfContact:              time.Now().Add(time.Hour * 24),
					TimeMilitary:               "0400Z",
					FirstAvailableDeliveryDate: time.Now(),
				},
				models.MTOServiceItemCustomerContact{
					Type:                       models.CustomerContactTypeSecond,
					DateOfContact:              time.Now(),
					TimeMilitary:               "0400Z",
					FirstAvailableDeliveryDate: time.Now(),
				},
			},
			CreatedAt:    time.Now(),
			UpdatedAt:    time.Now(),
			SITEntryDate: &sitEntryDate,
		}
		subtestData.params = mtoserviceitemops.CreateMTOServiceItemParams{
			HTTPRequest: req,
			Body:        payloads.MTOServiceItem(&subtestData.mtoServiceItem),
		}
		return subtestData
	}

	suite.Run("Successful POST - Integration Test", func() {
		subtestData := makeSubtestData()
		moveRouter := moverouter.NewMoveRouter(transportationoffice.NewTransportationOfficesFetcher())
		planner := &routemocks.Planner{}
		planner.On("ZipTransitDistance",
			mock.AnythingOfType("*appcontext.appContext"),
			mock.Anything,
			mock.Anything,
			false,
		).Return(400, nil)
		creator := mtoserviceitem.NewMTOServiceItemCreator(planner, builder, moveRouter, ghcrateengine.NewDomesticUnpackPricer(), ghcrateengine.NewDomesticPackPricer(), ghcrateengine.NewDomesticLinehaulPricer(), ghcrateengine.NewDomesticShorthaulPricer(), ghcrateengine.NewDomesticOriginPricer(), ghcrateengine.NewDomesticDestinationPricer(), ghcrateengine.NewFuelSurchargePricer())
		handler := CreateMTOServiceItemHandler{
			suite.HandlerConfig(),
			creator,
			mtoChecker,
		}

		mtoServiceItemDDFSIT := models.MTOServiceItem{
			MoveTaskOrderID: subtestData.mto.ID,
			MTOShipmentID:   &subtestData.mtoShipment.ID,
			ReService:       models.ReService{Code: models.ReServiceCodeDDFSIT},
			Description:     handlers.FmtString("description"),
			SITEntryDate:    &sitEntryDate,
			Reason:          models.StringPointer("lorem ipsum"),
			CustomerContacts: models.MTOServiceItemCustomerContacts{
				models.MTOServiceItemCustomerContact{
					Type:                       models.CustomerContactTypeFirst,
					DateOfContact:              time.Now().Add(time.Hour * 24),
					TimeMilitary:               "0400Z",
					FirstAvailableDeliveryDate: time.Now(),
				},
				models.MTOServiceItemCustomerContact{
					Type:                       models.CustomerContactTypeSecond,
					DateOfContact:              time.Now().Add(time.Hour * 24),
					TimeMilitary:               "0400Z",
					FirstAvailableDeliveryDate: time.Now(),
				},
			},
		}

		// CALL FUNCTION UNDER TEST
		req := httptest.NewRequest("POST", "/mto-service-items", nil)
		paramsDDFSIT := mtoserviceitemops.CreateMTOServiceItemParams{
			HTTPRequest: req,
			Body:        payloads.MTOServiceItem(&mtoServiceItemDDFSIT),
		}

		// Validate incoming payload
		suite.NoError(paramsDDFSIT.Body.Validate(strfmt.Default))

		// CHECK RESULTS
		response := handler.Handle(paramsDDFSIT)

		//Validate incoming payload
		suite.NoError(paramsDDFSIT.Body.Validate(strfmt.Default))

		suite.IsType(&mtoserviceitemops.CreateMTOServiceItemOK{}, response)
		responsePayload := response.(*mtoserviceitemops.CreateMTOServiceItemOK).Payload
		suite.NotZero(responsePayload[0].ID())
	})

	suite.Run("Successful POST - create DDFSIT without customer contact fields", func() {
		subtestData := makeSubtestData()
		// Under test: createMTOServiceItemHandler function
		// Set up:     We hit the endpoint with a DDFSIT MTOServiceItem missing Customer Contact fields
		// Expected outcome:
		//             Successful creation of Destination SIT service items
		// SETUP
		// Create the payload
		mtoServiceItemDDFSIT := models.MTOServiceItem{
			MoveTaskOrderID: subtestData.mto.ID,
			MTOShipmentID:   &subtestData.mtoShipment.ID,
			ReService:       models.ReService{Code: models.ReServiceCodeDDFSIT},
			Description:     handlers.FmtString("description"),
			SITEntryDate:    &sitEntryDate,
			Reason:          models.StringPointer("lorem ipsum"),
		}
		moveRouter := moverouter.NewMoveRouter(transportationoffice.NewTransportationOfficesFetcher())
		planner := &routemocks.Planner{}
		planner.On("ZipTransitDistance",
			mock.AnythingOfType("*appcontext.appContext"),
			mock.Anything,
			mock.Anything,
			false,
		).Return(400, nil)
		creator := mtoserviceitem.NewMTOServiceItemCreator(planner, builder, moveRouter, ghcrateengine.NewDomesticUnpackPricer(), ghcrateengine.NewDomesticPackPricer(), ghcrateengine.NewDomesticLinehaulPricer(), ghcrateengine.NewDomesticShorthaulPricer(), ghcrateengine.NewDomesticOriginPricer(), ghcrateengine.NewDomesticDestinationPricer(), ghcrateengine.NewFuelSurchargePricer())
		handler := CreateMTOServiceItemHandler{
			suite.HandlerConfig(),
			creator,
			mtoChecker,
		}

		// CALL FUNCTION UNDER TEST
		req := httptest.NewRequest("POST", "/mto-service-items", nil)
		paramsDDFSIT := mtoserviceitemops.CreateMTOServiceItemParams{
			HTTPRequest: req,
			Body:        payloads.MTOServiceItem(&mtoServiceItemDDFSIT),
		}

		// Validate incoming payload
		suite.NoError(paramsDDFSIT.Body.Validate(strfmt.Default))

		// CHECK RESULTS
		response := handler.Handle(paramsDDFSIT)
		suite.IsType(&mtoserviceitemops.CreateMTOServiceItemOK{}, response)
		responsePayload := response.(*mtoserviceitemops.CreateMTOServiceItemOK).Payload
		suite.NotZero(responsePayload[0].ID())
	})

	suite.Run("Failure POST - Integration Test - Missing reason", func() {
		subtestData := makeSubtestData()
		moveRouter := moverouter.NewMoveRouter(transportationoffice.NewTransportationOfficesFetcher())
		planner := &routemocks.Planner{}
		planner.On("ZipTransitDistance",
			mock.AnythingOfType("*appcontext.appContext"),
			mock.Anything,
			mock.Anything,
			false,
		).Return(400, nil)
		creator := mtoserviceitem.NewMTOServiceItemCreator(planner, builder, moveRouter, ghcrateengine.NewDomesticUnpackPricer(), ghcrateengine.NewDomesticPackPricer(), ghcrateengine.NewDomesticLinehaulPricer(), ghcrateengine.NewDomesticShorthaulPricer(), ghcrateengine.NewDomesticOriginPricer(), ghcrateengine.NewDomesticDestinationPricer(), ghcrateengine.NewFuelSurchargePricer())
		handler := CreateMTOServiceItemHandler{
			suite.HandlerConfig(),
			creator,
			mtoChecker,
		}

		mtoServiceItemDDFSIT := models.MTOServiceItem{
			MoveTaskOrderID: subtestData.mto.ID,
			MTOShipmentID:   &subtestData.mtoShipment.ID,
			ReService:       models.ReService{Code: models.ReServiceCodeDDFSIT},
			Description:     handlers.FmtString("description"),
			SITEntryDate:    &sitEntryDate,
			Reason:          nil,
			CustomerContacts: models.MTOServiceItemCustomerContacts{
				models.MTOServiceItemCustomerContact{
					Type:                       models.CustomerContactTypeFirst,
					DateOfContact:              time.Now().Add(time.Hour * 24),
					TimeMilitary:               "0400Z",
					FirstAvailableDeliveryDate: time.Now(),
				},
				models.MTOServiceItemCustomerContact{
					Type:                       models.CustomerContactTypeSecond,
					DateOfContact:              time.Now().Add(time.Hour * 24),
					TimeMilitary:               "0400Z",
					FirstAvailableDeliveryDate: time.Now(),
				},
			},
		}

		// CALL FUNCTION UNDER TEST
		req := httptest.NewRequest("POST", "/mto-service-items", nil)
		paramsDDFSIT := mtoserviceitemops.CreateMTOServiceItemParams{
			HTTPRequest: req,
			Body:        payloads.MTOServiceItem(&mtoServiceItemDDFSIT),
		}

		// CHECK RESULTS
		response := handler.Handle(paramsDDFSIT)

		suite.IsType(&mtoserviceitemops.CreateMTOServiceItemUnprocessableEntity{}, response)
	})

	suite.Run("Successful POST - Create DDASIT standalone", func() {
		subtestData := makeSubtestData()
		params := mtoserviceitemops.CreateMTOServiceItemParams{
			HTTPRequest: subtestData.params.HTTPRequest,
			Body:        payloads.MTOServiceItem(&subtestData.mtoServiceItem),
		}
		moveRouter := moverouter.NewMoveRouter(transportationoffice.NewTransportationOfficesFetcher())
		planner := &routemocks.Planner{}
		planner.On("ZipTransitDistance",
			mock.AnythingOfType("*appcontext.appContext"),
			mock.Anything,
			mock.Anything,
			false,
		).Return(400, nil)
		creator := mtoserviceitem.NewMTOServiceItemCreator(planner, builder, moveRouter, ghcrateengine.NewDomesticUnpackPricer(), ghcrateengine.NewDomesticPackPricer(), ghcrateengine.NewDomesticLinehaulPricer(), ghcrateengine.NewDomesticShorthaulPricer(), ghcrateengine.NewDomesticOriginPricer(), ghcrateengine.NewDomesticDestinationPricer(), ghcrateengine.NewFuelSurchargePricer())
		handler := CreateMTOServiceItemHandler{
			suite.HandlerConfig(),
			creator,
			mtoChecker,
		}

		// Validate incoming payload
		suite.NoError(params.Body.Validate(strfmt.Default))

		response := handler.Handle(params)
		suite.IsType(&mtoserviceitemops.CreateMTOServiceItemOK{}, response)

		// now that the mto service item has been created, create a standalone
		subtestData.mtoServiceItem.ReService.Code = models.ReServiceCodeDDASIT
		params = mtoserviceitemops.CreateMTOServiceItemParams{
			HTTPRequest: subtestData.params.HTTPRequest,
			Body:        payloads.MTOServiceItem(&subtestData.mtoServiceItem),
		}

		// Validate incoming payload
		suite.NoError(params.Body.Validate(strfmt.Default))

		response = handler.Handle(params)
		suite.IsType(&mtoserviceitemops.CreateMTOServiceItemOK{}, response)
		okResponse := response.(*mtoserviceitemops.CreateMTOServiceItemOK)

		// Validate outgoing payload (each element of slice)
		for _, mtoServiceItem := range okResponse.Payload {
			suite.NoError(mtoServiceItem.Validate(strfmt.Default))
		}

		suite.NotZero(okResponse.Payload[0].ID())
	})

	suite.Run("POST Failure - Cannot create DDASIT without DDFSIT", func() {
		subtestData := makeSubtestData()
		mtoShipment := factory.BuildMTOShipment(suite.DB(), nil, nil)

		subtestData.mtoServiceItem.ReService.Code = models.ReServiceCodeDDASIT
		subtestData.mtoServiceItem.MTOShipment = mtoShipment
		subtestData.mtoServiceItem.MTOShipmentID = &mtoShipment.ID

		params := mtoserviceitemops.CreateMTOServiceItemParams{
			HTTPRequest: subtestData.params.HTTPRequest,
			Body:        payloads.MTOServiceItem(&subtestData.mtoServiceItem),
		}
		moveRouter := moverouter.NewMoveRouter(transportationoffice.NewTransportationOfficesFetcher())
		planner := &routemocks.Planner{}
		planner.On("ZipTransitDistance",
			mock.AnythingOfType("*appcontext.appContext"),
			mock.Anything,
			mock.Anything,
			false,
		).Return(400, nil)
		creator := mtoserviceitem.NewMTOServiceItemCreator(planner, builder, moveRouter, ghcrateengine.NewDomesticUnpackPricer(), ghcrateengine.NewDomesticPackPricer(), ghcrateengine.NewDomesticLinehaulPricer(), ghcrateengine.NewDomesticShorthaulPricer(), ghcrateengine.NewDomesticOriginPricer(), ghcrateengine.NewDomesticDestinationPricer(), ghcrateengine.NewFuelSurchargePricer())
		handler := CreateMTOServiceItemHandler{
			suite.HandlerConfig(),
			creator,
			mtoChecker,
		}

		// CHECK RESULTS

		// Validate incoming payload
		suite.NoError(params.Body.Validate(strfmt.Default))

		response := handler.Handle(params)
		suite.IsType(&mtoserviceitemops.CreateMTOServiceItemNotFound{}, response)
		responsePayload := response.(*mtoserviceitemops.CreateMTOServiceItemNotFound).Payload

		// Validate outgoing payload
		suite.NoError(responsePayload.Validate(strfmt.Default))
	})

	suite.Run("POST failure - 422 Cannot create DDDSIT standalone", func() {
		subtestData := makeSubtestData()
		// Under test: createMTOServiceItemHandler function
		// Set up:     We hit the endpoint with a DDDSIT MTOServiceItem
		// Expected outcome:
		//             Receive a 422 - Unprocessable Entity
		// SETUP
		// Create the payload
		subtestData.mtoServiceItem.ReService.Code = models.ReServiceCodeDDDSIT
		moveRouter := moverouter.NewMoveRouter(transportationoffice.NewTransportationOfficesFetcher())
		planner := &routemocks.Planner{}
		creator := mtoserviceitem.NewMTOServiceItemCreator(planner, builder, moveRouter, ghcrateengine.NewDomesticUnpackPricer(), ghcrateengine.NewDomesticPackPricer(), ghcrateengine.NewDomesticLinehaulPricer(), ghcrateengine.NewDomesticShorthaulPricer(), ghcrateengine.NewDomesticOriginPricer(), ghcrateengine.NewDomesticDestinationPricer(), ghcrateengine.NewFuelSurchargePricer())
		handler := CreateMTOServiceItemHandler{
			suite.HandlerConfig(),
			creator,
			mtoChecker,
		}

		// CALL FUNCTION UNDER TEST
		req := httptest.NewRequest("POST", "/mto-service-items", nil)
		params := mtoserviceitemops.CreateMTOServiceItemParams{
			HTTPRequest: req,
			Body:        payloads.MTOServiceItem(&subtestData.mtoServiceItem),
		}

		// CHECK RESULTS

		// Validate incoming payload
		suite.Error(params.Body.Validate(strfmt.Default))

		response := handler.Handle(params)
		suite.IsType(&mtoserviceitemops.CreateMTOServiceItemUnprocessableEntity{}, response)
		responsePayload := response.(*mtoserviceitemops.CreateMTOServiceItemUnprocessableEntity).Payload

		// Validate outgoing payload
		suite.NoError(responsePayload.Validate(strfmt.Default))
	})
}

func (suite *HandlerSuite) TestUpdateMTOServiceItemDDDSIT() {

	// Under test: updateMTOServiceItemHandler.Handle function
	//             MTOServiceItemUpdater.Update service object function
	// SETUP
	// Create the service item in the db for dddsit
	type localSubtestData struct {
		dddsit     models.MTOServiceItem
		handler    UpdateMTOServiceItemHandler
		reqPayload *primemessages.UpdateMTOServiceItemSIT
		params     mtoserviceitemops.UpdateMTOServiceItemParams
	}

	sitStatusService := sitstatus.NewShipmentSITStatus()

	makeSubtestData := func() (subtestData *localSubtestData) {
		subtestData = &localSubtestData{}
		timeNow := time.Now()
		requestApproavalsRequestedStatus := false
		// Number of days of grace period after customer contacts prime for delivery out of SIT
		const GracePeriodDays = 5

		year, month, day := timeNow.Add(time.Hour * 24 * -30).Date()
		aMonthAgo := time.Date(year, month, day, 0, 0, 0, 0, time.UTC)
		contactDatePlusGracePeriod := timeNow.AddDate(0, 0, GracePeriodDays)
		sitRequestedDelivery := time.Date(year, month, day, 0, 0, 0, 0, time.UTC)

		move := factory.BuildMove(suite.DB(), []factory.Customization{
			{
				Model: models.Move{
					AvailableToPrimeAt: &timeNow,
					ApprovedAt:         &timeNow,
				},
			},
		}, nil)
		shipment := factory.BuildMTOShipment(suite.DB(), []factory.Customization{
			{
				Model:    move,
				LinkOnly: true,
			},
		}, nil)

		// We need to create a destination first day sit in order to properly calculate authorized end date
		ddfsitServiceItemPrime := factory.BuildMTOServiceItem(suite.DB(), []factory.Customization{
			{
				Model:    move,
				LinkOnly: true,
			},
			{
				Model:    shipment,
				LinkOnly: true,
			},
			{
				Model: models.ReService{
					Code: models.ReServiceCodeDDFSIT,
				},
			},
			{
				Model: models.MTOServiceItem{
					SITDepartureDate:                  &contactDatePlusGracePeriod,
					SITEntryDate:                      &aMonthAgo,
					SITCustomerContacted:              &timeNow,
					SITRequestedDelivery:              &sitRequestedDelivery,
					Status:                            "APPROVED",
					RequestedApprovalsRequestedStatus: &requestApproavalsRequestedStatus,
				},
			},
		}, nil)

		subtestData.dddsit = factory.BuildMTOServiceItem(suite.DB(), []factory.Customization{
			{
				Model:    move,
				LinkOnly: true,
			},
			{
				Model:    shipment,
				LinkOnly: true,
			},
			{
				Model: models.MTOServiceItem{
					SITEntryDate:     models.TimePointer(time.Now()),
					SITDepartureDate: &timeNow,
					Status:           "REJECTED",
					Reason:           models.StringPointer("reason"),
				},
			},
			{
				Model: models.ReService{
					Code: models.ReServiceCodeDDDSIT,
				},
			},
		}, nil)

		// Set shipment SIT status
		shipment.MTOServiceItems = append(shipment.MTOServiceItems, subtestData.dddsit, ddfsitServiceItemPrime)
		sitStatus, shipmentWithCalculatedStatus, err := sitStatusService.CalculateShipmentSITStatus(suite.AppContextForTest(), shipment)
		suite.MustSave(&shipmentWithCalculatedStatus)
		suite.NoError(err)
		suite.NotNil(sitStatus)

		destinationAddress := factory.BuildAddress(suite.DB(), nil, nil)
		addr := primemessages.Address{
			StreetAddress1: &destinationAddress.StreetAddress1,
			City:           &destinationAddress.City,
			State:          &destinationAddress.State,
			PostalCode:     &destinationAddress.PostalCode,
			Country:        models.StringPointer("US"),
		}

		milTime := "1400Z"
		requestApprovalRequestedStatus := false

		// Create the payload with the desired update
		subtestData.reqPayload = &primemessages.UpdateMTOServiceItemSIT{
			ReServiceCode:                   models.ReServiceCodeDDDSIT.String(),
			SitDepartureDate:                *handlers.FmtDate(time.Now().AddDate(0, 0, 5)),
			SitDestinationFinalAddress:      &addr,
			DateOfContact1:                  handlers.FmtDate(time.Date(2020, time.December, 04, 0, 0, 0, 0, time.UTC)),
			TimeMilitary1:                   handlers.FmtStringPtrNonEmpty(&milTime),
			FirstAvailableDeliveryDate1:     handlers.FmtDate(time.Date(2020, time.December, 02, 0, 0, 0, 0, time.UTC)),
			SitCustomerContacted:            handlers.FmtDate(time.Now()),
			SitRequestedDelivery:            handlers.FmtDate(time.Now().AddDate(0, 0, 3)),
			RequestApprovalsRequestedStatus: &requestApprovalRequestedStatus,
			UpdateReason:                    models.StringPointer("reason for updating"),
		}
		subtestData.reqPayload.SetID(strfmt.UUID(subtestData.dddsit.ID.String()))

		// Create the handler
		queryBuilder := query.NewQueryBuilder()
		moveRouter := moverouter.NewMoveRouter(transportationoffice.NewTransportationOfficesFetcher())
		shipmentFetcher := mtoshipment.NewMTOShipmentFetcher()
		addressCreator := address.NewAddressCreator()
		portLocationFetcher := portlocation.NewPortLocationFetcher()
		planner := &routemocks.Planner{}
		planner.On("ZipTransitDistance",
			mock.AnythingOfType("*appcontext.appContext"),
			mock.Anything,
			mock.Anything,
			false,
		).Return(400, nil)
		subtestData.handler = UpdateMTOServiceItemHandler{
			suite.HandlerConfig(),
			mtoserviceitem.NewMTOServiceItemUpdater(planner, queryBuilder, moveRouter, shipmentFetcher, addressCreator, portLocationFetcher, ghcrateengine.NewDomesticUnpackPricer(), ghcrateengine.NewDomesticLinehaulPricer(), ghcrateengine.NewDomesticDestinationPricer(), ghcrateengine.NewFuelSurchargePricer()),
		}

		// create the params struct
		req := httptest.NewRequest("PATCH", fmt.Sprintf("/mto-service-items/%s", subtestData.dddsit.ID), nil)
		eTag := etag.GenerateEtag(subtestData.dddsit.UpdatedAt)
		subtestData.params = mtoserviceitemops.UpdateMTOServiceItemParams{
			HTTPRequest:      req,
			Body:             subtestData.reqPayload,
			MtoServiceItemID: subtestData.dddsit.ID.String(),
			IfMatch:          eTag,
		}
		return subtestData
	}

	suite.Run("Successful PATCH - Updated SITDepartureDate and FADD Fields and other date fields on DDDSIT", func() {
		subtestData := makeSubtestData()
		// Under test: updateMTOServiceItemHandler.Handle function
		//             MTOServiceItemUpdater.Update service object function
		// Set up:     We create an mto service item using DDDSIT (which was created above)
		//             And send an update to the sit entry date and customer contact fields
		// Expected outcome:
		//             Receive a success response with the SitDepartureDate, TimeMilitary and FirstAvailableDeliveryDate1 updated

		// CALL FUNCTION UNDER TEST

		// Validate incoming payload
		suite.NoError(subtestData.params.Body.Validate(strfmt.Default))

		response := subtestData.handler.Handle(subtestData.params)

		// CHECK RESULTS
		suite.IsType(&mtoserviceitemops.UpdateMTOServiceItemOK{}, response)
		r := response.(*mtoserviceitemops.UpdateMTOServiceItemOK)
		resp1 := r.Payload

		// TODO: This is failing because DOPSIT and DDDSIT are being sent back in the response
		//   but those are not listed in the enum in the swagger file for an MTO service item.
		//   Need to figure out best way to resolve.
		// Validate outgoing payload
		// suite.NoError(resp1.Validate(strfmt.Default))

		respPayload := resp1.(*primemessages.MTOServiceItemDestSIT)

		suite.Equal(subtestData.reqPayload.ID(), respPayload.ID())
		suite.Equal(subtestData.reqPayload.SitDepartureDate.String(), respPayload.SitDepartureDate.String())
		suite.Equal(subtestData.reqPayload.SitDestinationFinalAddress.StreetAddress1, respPayload.SitDestinationFinalAddress.StreetAddress1)
		suite.Equal(subtestData.reqPayload.SitDestinationFinalAddress.City, respPayload.SitDestinationFinalAddress.City)
		suite.Equal(subtestData.reqPayload.SitDestinationFinalAddress.PostalCode, respPayload.SitDestinationFinalAddress.PostalCode)
		suite.Equal(subtestData.reqPayload.SitDestinationFinalAddress.State, respPayload.SitDestinationFinalAddress.State)
		suite.Equal(subtestData.reqPayload.DateOfContact1, respPayload.DateOfContact1)
		suite.Equal(subtestData.reqPayload.TimeMilitary1, respPayload.TimeMilitary1)
		suite.Equal(subtestData.reqPayload.FirstAvailableDeliveryDate1, respPayload.FirstAvailableDeliveryDate1)
		suite.Equal(*subtestData.reqPayload.SitCustomerContacted, *respPayload.SitCustomerContacted)
		suite.Equal(*subtestData.reqPayload.SitRequestedDelivery, *respPayload.SitRequestedDelivery)
	})

	suite.Run("Failed PATCH - No DDDSIT found", func() {
		subtestData := makeSubtestData()
		// Under test: updateMTOServiceItemHandler.Handle function
		//             MTOServiceItemUpdater.Update service object function
		// Set up:     We use a non existent DDDSIT item
		//             And send an update to DOPSIT to the SitDepartureDate
		// Expected outcome:
		//             Receive a NotFound error response

		// SETUP
		// Replace the request path with a bad id that won't be found
		badUUID := uuid.Must(uuid.NewV4())
		badReq := httptest.NewRequest("PATCH", fmt.Sprintf("/mto-service_items/%s", badUUID), nil)
		subtestData.params.HTTPRequest = badReq
		subtestData.params.MtoServiceItemID = badUUID.String()
		subtestData.reqPayload.SetID(strfmt.UUID(badUUID.String()))

		// CALL FUNCTION UNDER TEST

		// Validate incoming payload
		suite.NoError(subtestData.params.Body.Validate(strfmt.Default))

		response := subtestData.handler.Handle(subtestData.params)
		suite.IsType(&mtoserviceitemops.UpdateMTOServiceItemNotFound{}, response)
		responsePayload := response.(*mtoserviceitemops.UpdateMTOServiceItemNotFound).Payload

		// CHECK RESULTS

		// Validate outgoing payload
		suite.NoError(responsePayload.Validate(strfmt.Default))
	})

	suite.Run("Failure 422 - Unprocessable Entity", func() {
		subtestData := makeSubtestData()
		// Under test: updateMTOServiceItemHandler.Handle function
		//             MTOServiceItemUpdater.Update service object function
		// Set up:     We use a non existent DDDSIT item ID in the param body
		//             And send an update to DDDSIT to the SitDepartureDate
		// Expected outcome:
		//             Receive an unprocessable entity error response

		// SETUP
		// Replace the payload ID with one that does not match request param
		badUUID := uuid.Must(uuid.NewV4())
		subtestData.reqPayload.SetID(strfmt.UUID(badUUID.String()))

		// CALL FUNCTION UNDER TEST

		// Validate incoming payload
		suite.NoError(subtestData.params.Body.Validate(strfmt.Default))

		response := subtestData.handler.Handle(subtestData.params)

		// CHECK RESULTS
		suite.IsType(&mtoserviceitemops.UpdateMTOServiceItemUnprocessableEntity{}, response)
		responsePayload := response.(*mtoserviceitemops.UpdateMTOServiceItemUnprocessableEntity).Payload

		// Validate outgoing payload
		suite.NoError(responsePayload.Validate(strfmt.Default))
	})

	suite.Run("Failed PATCH - Payment request created", func() {
		subtestData := makeSubtestData()
		// Under test: updateMTOServiceItemHandler.Handle function
		//             MTOServiceItemUpdater.Update service object function
		// Set up:     We use a DDDSIT that already has a payment request associated
		//             Then try to update the SitDepartureDate on that
		// Expected outcome:
		//             Receive a ConflictError response

		// SETUP
		// Make a payment request and link to the dddsit service item
		paymentRequest := factory.BuildPaymentRequest(suite.DB(), nil, nil)
		cost := unit.Cents(20000)
		factory.BuildPaymentServiceItem(suite.DB(), []factory.Customization{
			{
				Model: models.PaymentServiceItem{
					PriceCents: &cost,
				},
			}, {
				Model:    paymentRequest,
				LinkOnly: true,
			}, {
				Model:    subtestData.dddsit,
				LinkOnly: true,
			},
		}, nil)

		// CALL FUNCTION UNDER TEST

		// Validate incoming payload
		suite.NoError(subtestData.params.Body.Validate(strfmt.Default))

		response := subtestData.handler.Handle(subtestData.params)

		// CHECK RESULTS
		suite.IsType(&mtoserviceitemops.UpdateMTOServiceItemConflict{}, response)
		responsePayload := response.(*mtoserviceitemops.UpdateMTOServiceItemConflict).Payload

		// Validate outgoing payload
		suite.NoError(responsePayload.Validate(strfmt.Default))
	})
}

func (suite *HandlerSuite) TestUpdateMTOServiceItemDOPSIT() {

	// Under test: updateMTOServiceItemHandler.Handle function
	//             MTOServiceItemUpdater.Update service object function
	// SETUP
	// Create the service item in the db for dofsit and DOPSIT
	// Create the handler
	queryBuilder := query.NewQueryBuilder()
	moveRouter := moverouter.NewMoveRouter(transportationoffice.NewTransportationOfficesFetcher())
	shipmentFetcher := mtoshipment.NewMTOShipmentFetcher()
	addressCreator := address.NewAddressCreator()
	portLocationFetcher := portlocation.NewPortLocationFetcher()
	sitStatusService := sitstatus.NewShipmentSITStatus()

	type localSubtestData struct {
		dopsit     models.MTOServiceItem
		handler    UpdateMTOServiceItemHandler
		reqPayload *primemessages.UpdateMTOServiceItemSIT
		params     mtoserviceitemops.UpdateMTOServiceItemParams
	}

	makeSubtestData := func() (subtestData *localSubtestData) {
		requestApprovalRequestedStatus := false
		subtestData = &localSubtestData{}
		timeNow := time.Now()
		requestApproavalsRequestedStatus := false
		// Number of days of grace period after customer contacts prime for delivery out of SIT
		const GracePeriodDays = 5

		year, month, day := timeNow.Add(time.Hour * 24 * -30).Date()
		aMonthAgo := time.Date(year, month, day, 0, 0, 0, 0, time.UTC)
		contactDatePlusGracePeriod := timeNow.AddDate(0, 0, GracePeriodDays)
		sitRequestedDelivery := time.Date(year, month, day, 0, 0, 0, 0, time.UTC)

		move := factory.BuildMove(suite.DB(), []factory.Customization{
			{
				Model: models.Move{
					AvailableToPrimeAt: &timeNow,
					ApprovedAt:         &timeNow,
				},
			},
		}, nil)
		shipment := factory.BuildMTOShipment(suite.DB(), []factory.Customization{
			{
				Model:    move,
				LinkOnly: true,
			},
		}, nil)

		// We need to create an origin first day sit in order to properly calculate authorized end date
		dofsitServiceItemPrime := factory.BuildMTOServiceItem(suite.DB(), []factory.Customization{
			{
				Model:    move,
				LinkOnly: true,
			},
			{
				Model:    shipment,
				LinkOnly: true,
			},
			{
				Model: models.ReService{
					Code: models.ReServiceCodeDOFSIT,
				},
			},
			{
				Model: models.MTOServiceItem{
					SITDepartureDate:                  &contactDatePlusGracePeriod,
					SITEntryDate:                      &aMonthAgo,
					SITCustomerContacted:              &timeNow,
					SITRequestedDelivery:              &sitRequestedDelivery,
					Status:                            "APPROVED",
					RequestedApprovalsRequestedStatus: &requestApproavalsRequestedStatus,
				},
			},
		}, nil)

		subtestData.dopsit = factory.BuildMTOServiceItem(suite.DB(), []factory.Customization{
			{
				Model:    move,
				LinkOnly: true,
			},
			{
				Model:    shipment,
				LinkOnly: true,
			},
			{
				Model: models.MTOServiceItem{
					SITEntryDate: models.TimePointer(time.Now()),
					Status:       models.MTOServiceItemStatusRejected,
					Reason:       models.StringPointer("reason"),
				},
			},
			{
				Model: models.ReService{
					Code: models.ReServiceCodeDOPSIT,
				},
			},
		}, nil)

		// Set shipment SIT status
		shipment.MTOServiceItems = append(shipment.MTOServiceItems, subtestData.dopsit, dofsitServiceItemPrime)
		sitStatus, shipmentWithCalculatedStatus, err := sitStatusService.CalculateShipmentSITStatus(suite.AppContextForTest(), shipment)
		suite.MustSave(&shipmentWithCalculatedStatus)
		suite.NoError(err)
		suite.NotNil(sitStatus)

		// Create the payload with the desired update
		subtestData.reqPayload = &primemessages.UpdateMTOServiceItemSIT{
			ReServiceCode:                   models.ReServiceCodeDOPSIT.String(),
			SitDepartureDate:                *handlers.FmtDate(time.Now().AddDate(0, 0, 5)),
			RequestApprovalsRequestedStatus: &requestApprovalRequestedStatus,
			UpdateReason:                    models.StringPointer("a new reason"),
		}
		subtestData.reqPayload.SetID(strfmt.UUID(subtestData.dopsit.ID.String()))
		planner := &routemocks.Planner{}
		planner.On("ZipTransitDistance",
			mock.AnythingOfType("*appcontext.appContext"),
			mock.Anything,
			mock.Anything,
			false,
		).Return(400, nil)
		subtestData.handler = UpdateMTOServiceItemHandler{
			suite.HandlerConfig(),
			mtoserviceitem.NewMTOServiceItemUpdater(planner, queryBuilder, moveRouter, shipmentFetcher, addressCreator, portLocationFetcher, ghcrateengine.NewDomesticUnpackPricer(), ghcrateengine.NewDomesticLinehaulPricer(), ghcrateengine.NewDomesticDestinationPricer(), ghcrateengine.NewFuelSurchargePricer()),
		}

		// create the params struct
		req := httptest.NewRequest("PATCH", fmt.Sprintf("/mto-service_items/%s", subtestData.dopsit.ID), nil)
		eTag := etag.GenerateEtag(subtestData.dopsit.UpdatedAt)
		subtestData.params = mtoserviceitemops.UpdateMTOServiceItemParams{
			HTTPRequest:      req,
			Body:             subtestData.reqPayload,
			MtoServiceItemID: subtestData.dopsit.ID.String(),
			IfMatch:          eTag,
		}
		return subtestData
	}

	suite.Run("Successful PATCH - Updated SITDepartureDate on DOPSIT", func() {
		subtestData := makeSubtestData()
		// Under test: updateMTOServiceItemHandler.Handle function
		//             MTOServiceItemUpdater.Update service object function
		// Set up:     We create an mto service item using DOFSIT (which was created above)
		//             And send an update to the sit entry date
		// Expected outcome:
		//             Receive a success response with the SitDepartureDate updated

		// CALL FUNCTION UNDER TEST

		// Validate incoming payload
		suite.NoError(subtestData.params.Body.Validate(strfmt.Default))

		response := subtestData.handler.Handle(subtestData.params)

		// CHECK RESULTS
		suite.IsType(&mtoserviceitemops.UpdateMTOServiceItemOK{}, response)
		r := response.(*mtoserviceitemops.UpdateMTOServiceItemOK)
		resp1 := r.Payload

		// TODO: This is failing because DOPSIT and DDDSIT are being sent back in the response
		//   but those are not listed in the enum in the swagger file for an MTO service item.
		// Validate outgoing payload
		// suite.NoError(resp1.Validate(strfmt.Default))

		respPayload := resp1.(*primemessages.MTOServiceItemOriginSIT)
		suite.Equal(subtestData.reqPayload.ID(), respPayload.ID())
		suite.Equal(subtestData.reqPayload.SitDepartureDate.String(), respPayload.SitDepartureDate.String())
	})

	suite.Run("Failed PATCH - No DOPSIT found", func() {
		subtestData := makeSubtestData()
		// Under test: updateMTOServiceItemHandler.Handle function
		//             MTOServiceItemUpdater.Update service object function
		// Set up:     We use a non existent DOPSIT item
		//             And send an update to DOPSIT to the SitDepartureDate
		// Expected outcome:
		//             Receive a NotFound error response

		// SETUP
		// Replace the request path with a bad id that won't be found
		badUUID := uuid.Must(uuid.NewV4())
		badReq := httptest.NewRequest("PATCH", fmt.Sprintf("/mto-service_items/%s", badUUID), nil)
		subtestData.params.HTTPRequest = badReq
		subtestData.params.MtoServiceItemID = badUUID.String()
		subtestData.reqPayload.SetID(strfmt.UUID(badUUID.String()))

		// CALL FUNCTION UNDER TEST

		// Validate incoming payload
		suite.NoError(subtestData.params.Body.Validate(strfmt.Default))

		response := subtestData.handler.Handle(subtestData.params)

		// CHECK RESULTS
		suite.IsType(&mtoserviceitemops.UpdateMTOServiceItemNotFound{}, response)
		responsePayload := response.(*mtoserviceitemops.UpdateMTOServiceItemNotFound).Payload

		// Validate outgoing payload
		suite.NoError(responsePayload.Validate(strfmt.Default))
	})

	suite.Run("Failure 422 - Unprocessable Entity", func() {
		subtestData := makeSubtestData()
		// Under test: updateMTOServiceItemHandler.Handle function
		//             MTOServiceItemUpdater.Update service object function
		// Set up:     We use a non existent DOPSIT item ID in the param body
		//             And send an update to DOPSIT to the SitDepartureDate
		// Expected outcome:
		//             Receive an unprocessable entity error response

		// SETUP
		// Replace the payload ID with one that does not match request param
		badUUID := uuid.Must(uuid.NewV4())
		subtestData.reqPayload.SetID(strfmt.UUID(badUUID.String()))

		// CALL FUNCTION UNDER TEST

		// Validate incoming payload
		suite.NoError(subtestData.params.Body.Validate(strfmt.Default))

		response := subtestData.handler.Handle(subtestData.params)

		// CHECK RESULTS
		suite.IsType(&mtoserviceitemops.UpdateMTOServiceItemUnprocessableEntity{}, response)
		responsePayload := response.(*mtoserviceitemops.UpdateMTOServiceItemUnprocessableEntity).Payload

		// Validate outgoing payload
		suite.NoError(responsePayload.Validate(strfmt.Default))

		// return to good state for next test
		subtestData.reqPayload.SetID(strfmt.UUID(subtestData.dopsit.ID.String()))
	})

	suite.Run("Failed PATCH - Payment request created", func() {
		subtestData := makeSubtestData()
		// Under test: updateMTOServiceItemHandler.Handle function
		//             MTOServiceItemUpdater.Update service object function
		// Set up:     We use a DOPSIT that already has a payment request associated
		//             Then try to update the SitDepartureDate on that
		// Expected outcome:
		//             Receive a ConflictError response

		// SETUP
		// Make a payment request and link to the DOPSIT service item
		paymentRequest := factory.BuildPaymentRequest(suite.DB(), nil, nil)
		cost := unit.Cents(20000)
		factory.BuildPaymentServiceItem(suite.DB(), []factory.Customization{
			{
				Model: models.PaymentServiceItem{
					PriceCents: &cost,
				},
			}, {
				Model:    paymentRequest,
				LinkOnly: true,
			}, {
				Model:    subtestData.dopsit,
				LinkOnly: true,
			},
		}, nil)

		// CALL FUNCTION UNDER TEST

		// Validate incoming payload
		suite.NoError(subtestData.params.Body.Validate(strfmt.Default))

		response := subtestData.handler.Handle(subtestData.params)

		// CHECK RESULTS
		suite.IsType(&mtoserviceitemops.UpdateMTOServiceItemConflict{}, response)
		responsePayload := response.(*mtoserviceitemops.UpdateMTOServiceItemConflict).Payload

		// Validate outgoing payload
		suite.NoError(responsePayload.Validate(strfmt.Default))
	})
}<|MERGE_RESOLUTION|>--- conflicted
+++ resolved
@@ -175,11 +175,7 @@
 
 	suite.Run("Successful POST International - Integration Test", func() {
 		subtestData := makeSubtestInternationalData()
-<<<<<<< HEAD
-		moveRouter := moverouter.NewMoveRouter()
-=======
 		moveRouter := moverouter.NewMoveRouter(transportationoffice.NewTransportationOfficesFetcher())
->>>>>>> 7cbb6616
 		planner := &routemocks.Planner{}
 		planner.On("ZipTransitDistance",
 			mock.AnythingOfType("*appcontext.appContext"),
@@ -571,11 +567,7 @@
 
 	suite.Run("POST failure - Shipment fetch not found", func() {
 		subtestData := makeSubtestDataWithPPMShipmentType(true, false)
-<<<<<<< HEAD
-		moveRouter := moverouter.NewMoveRouter()
-=======
 		moveRouter := moverouter.NewMoveRouter(transportationoffice.NewTransportationOfficesFetcher())
->>>>>>> 7cbb6616
 		planner := &routemocks.Planner{}
 		planner.On("ZipTransitDistance",
 			mock.AnythingOfType("*appcontext.appContext"),
@@ -607,11 +599,7 @@
 
 	suite.Run("POST failure - 422 - PPM not allowed to create service item", func() {
 		subtestData := makeSubtestDataWithPPMShipmentType(true, false)
-<<<<<<< HEAD
-		moveRouter := moverouter.NewMoveRouter()
-=======
 		moveRouter := moverouter.NewMoveRouter(transportationoffice.NewTransportationOfficesFetcher())
->>>>>>> 7cbb6616
 		planner := &routemocks.Planner{}
 		planner.On("ZipTransitDistance",
 			mock.AnythingOfType("*appcontext.appContext"),
