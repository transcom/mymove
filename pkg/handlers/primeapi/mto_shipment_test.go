package primeapi

import (
	"fmt"
	"net/http/httptest"
	"time"

	"github.com/go-openapi/strfmt"
	"github.com/go-openapi/swag"
	"github.com/gobuffalo/validate/v3"
	"github.com/gofrs/uuid"
	"github.com/stretchr/testify/mock"

	"github.com/transcom/mymove/pkg/apperror"
	"github.com/transcom/mymove/pkg/etag"
	"github.com/transcom/mymove/pkg/factory"
	mtoshipmentops "github.com/transcom/mymove/pkg/gen/primeapi/primeoperations/mto_shipment"
	"github.com/transcom/mymove/pkg/gen/primemessages"
	"github.com/transcom/mymove/pkg/handlers"
	"github.com/transcom/mymove/pkg/handlers/primeapi/payloads"
	"github.com/transcom/mymove/pkg/models"
	routemocks "github.com/transcom/mymove/pkg/route/mocks"
	"github.com/transcom/mymove/pkg/services"
	"github.com/transcom/mymove/pkg/services/address"
	"github.com/transcom/mymove/pkg/services/fetch"
	"github.com/transcom/mymove/pkg/services/ghcrateengine"
	"github.com/transcom/mymove/pkg/services/mocks"
	moveservices "github.com/transcom/mymove/pkg/services/move"
	movetaskorder "github.com/transcom/mymove/pkg/services/move_task_order"
	mtoserviceitem "github.com/transcom/mymove/pkg/services/mto_service_item"
	mtoshipment "github.com/transcom/mymove/pkg/services/mto_shipment"
	paymentrequest "github.com/transcom/mymove/pkg/services/payment_request"
	"github.com/transcom/mymove/pkg/services/query"
)

<<<<<<< HEAD
func (suite *HandlerSuite) TestCreateMTOShipmentHandler() {

	builder := query.NewQueryBuilder()
	mtoChecker := movetaskorder.NewMoveTaskOrderChecker()
	moveRouter := moveservices.NewMoveRouter()
	fetcher := fetch.NewFetcher(builder)
	addressCreator := address.NewAddressCreator()
	mtoShipmentCreator := mtoshipment.NewMTOShipmentCreatorV1(builder, fetcher, moveRouter, addressCreator)
	ppmEstimator := mocks.PPMEstimator{}
	ppmShipmentCreator := ppmshipment.NewPPMShipmentCreator(&ppmEstimator, addressCreator)
	boatShipmentCreator := boatshipment.NewBoatShipmentCreator()
	shipmentRouter := mtoshipment.NewShipmentRouter()
	planner := &routemocks.Planner{}
	planner.On("ZipTransitDistance",
		mock.AnythingOfType("*appcontext.appContext"),
		mock.Anything,
		mock.Anything,
	).Return(400, nil)
	setUpSignedCertificationCreatorMock := func(returnValue ...interface{}) services.SignedCertificationCreator {
		mockCreator := &mocks.SignedCertificationCreator{}

		mockCreator.On(
			"CreateSignedCertification",
			mock.AnythingOfType("*appcontext.appContext"),
			mock.AnythingOfType("models.SignedCertification"),
		).Return(returnValue...)

		return mockCreator
	}

	setUpSignedCertificationUpdaterMock := func(returnValue ...interface{}) services.SignedCertificationUpdater {
		mockUpdater := &mocks.SignedCertificationUpdater{}

		mockUpdater.On(
			"UpdateSignedCertification",
			mock.AnythingOfType("*appcontext.appContext"),
			mock.AnythingOfType("models.SignedCertification"),
			mock.AnythingOfType("string"),
		).Return(returnValue...)

		return mockUpdater
	}

	moveTaskOrderUpdater := movetaskorder.NewMoveTaskOrderUpdater(
		builder,
		mtoserviceitem.NewMTOServiceItemCreator(planner, builder, moveRouter, ghcrateengine.NewDomesticUnpackPricer(), ghcrateengine.NewDomesticPackPricer(), ghcrateengine.NewDomesticLinehaulPricer(), ghcrateengine.NewDomesticShorthaulPricer(), ghcrateengine.NewDomesticOriginPricer(), ghcrateengine.NewDomesticDestinationPricer(), ghcrateengine.NewFuelSurchargePricer()),
		moveRouter, setUpSignedCertificationCreatorMock(nil, nil), setUpSignedCertificationUpdaterMock(nil, nil),
	)
	shipmentCreator := shipmentorchestrator.NewShipmentCreator(mtoShipmentCreator, ppmShipmentCreator, boatShipmentCreator, shipmentRouter, moveTaskOrderUpdater)
	mockCreator := mocks.ShipmentCreator{}

	var pickupAddress primemessages.Address
	var destinationAddress primemessages.Address

	setupTestData := func() (CreateMTOShipmentHandler, models.Move) {

		move := factory.BuildAvailableToPrimeMove(suite.DB(), nil, nil)
		handler := CreateMTOShipmentHandler{
			suite.HandlerConfig(),
			shipmentCreator,
			mtoChecker,
		}

		// Make stubbed addresses just to collect address data for payload
		newAddress := factory.BuildAddress(nil, []factory.Customization{
			{
				Model: models.Address{
					ID: uuid.Must(uuid.NewV4()),
				},
			},
		}, nil)
		pickupAddress = primemessages.Address{
			City:           &newAddress.City,
			Country:        newAddress.Country,
			PostalCode:     &newAddress.PostalCode,
			State:          &newAddress.State,
			StreetAddress1: &newAddress.StreetAddress1,
			StreetAddress2: newAddress.StreetAddress2,
			StreetAddress3: newAddress.StreetAddress3,
		}
		newAddress = factory.BuildAddress(nil, nil, []factory.Trait{factory.GetTraitAddress2})
		destinationAddress = primemessages.Address{
			City:           &newAddress.City,
			Country:        newAddress.Country,
			PostalCode:     &newAddress.PostalCode,
			State:          &newAddress.State,
			StreetAddress1: &newAddress.StreetAddress1,
			StreetAddress2: newAddress.StreetAddress2,
			StreetAddress3: newAddress.StreetAddress3,
		}
		return handler, move

	}

	suite.Run("Successful POST - Integration Test", func() {
		// Under Test: CreateMTOShipment handler code
		// Setup:   Create an mto shipment on an available move
		// Expected:   Successful submission, status should be SUBMITTED
		handler, move := setupTestData()
		req := httptest.NewRequest("POST", "/mto-shipments", nil)

		params := mtoshipmentops.CreateMTOShipmentParams{
			HTTPRequest: req,
			Body: &primemessages.CreateMTOShipment{
				MoveTaskOrderID:      handlers.FmtUUID(move.ID),
				Agents:               nil,
				CustomerRemarks:      nil,
				PointOfContact:       "John Doe",
				PrimeEstimatedWeight: handlers.FmtInt64(1200),
				RequestedPickupDate:  handlers.FmtDatePtr(models.TimePointer(time.Now())),
				ShipmentType:         primemessages.NewMTOShipmentType(primemessages.MTOShipmentTypeHHG),
				PickupAddress:        struct{ primemessages.Address }{pickupAddress},
				DestinationAddress:   struct{ primemessages.Address }{destinationAddress},
			},
		}

		// Validate incoming payload
		suite.NoError(params.Body.Validate(strfmt.Default))

		response := handler.Handle(params)
		suite.IsType(&mtoshipmentops.CreateMTOShipmentOK{}, response)
		okResponse := response.(*mtoshipmentops.CreateMTOShipmentOK)
		createMTOShipmentPayload := okResponse.Payload

		// Validate outgoing payload
		suite.NoError(createMTOShipmentPayload.Validate(strfmt.Default))

		// check that the mto shipment status is Submitted
		suite.Require().Equal(createMTOShipmentPayload.Status, primemessages.MTOShipmentWithoutServiceItemsStatusSUBMITTED, "MTO Shipment should have been submitted")
		suite.Require().Equal(createMTOShipmentPayload.PrimeEstimatedWeight, params.Body.PrimeEstimatedWeight)
	})

	suite.Run("Successful POST - Integration Test (PPM)", func() {
		// Under Test: CreateMTOShipment handler code
		// Setup:      Create a PPM shipment on an available move
		// Expected:   Successful submission, status should be SUBMITTED
		handler, move := setupTestData()
		req := httptest.NewRequest("POST", "/mto-shipments", nil)

		counselorRemarks := "Some counselor remarks"
		expectedDepartureDate := time.Now().AddDate(0, 0, 10)
		sitExpected := true
		sitLocation := primemessages.SITLocationTypeDESTINATION
		sitEstimatedWeight := unit.Pound(1500)
		sitEstimatedEntryDate := expectedDepartureDate.AddDate(0, 0, 5)
		sitEstimatedDepartureDate := sitEstimatedEntryDate.AddDate(0, 0, 20)
		estimatedWeight := unit.Pound(3200)
		hasProGear := true
		proGearWeight := unit.Pound(400)
		spouseProGearWeight := unit.Pound(250)
		estimatedIncentive := 123456
		sitEstimatedCost := 67500

		params := mtoshipmentops.CreateMTOShipmentParams{
			HTTPRequest: req,
			Body: &primemessages.CreateMTOShipment{
				MoveTaskOrderID:  handlers.FmtUUID(move.ID),
				ShipmentType:     primemessages.NewMTOShipmentType(primemessages.MTOShipmentTypePPM),
				CounselorRemarks: &counselorRemarks,
				PpmShipment: &primemessages.CreatePPMShipment{
					ExpectedDepartureDate:     handlers.FmtDate(expectedDepartureDate),
					SitExpected:               &sitExpected,
					SitLocation:               &sitLocation,
					SitEstimatedWeight:        handlers.FmtPoundPtr(&sitEstimatedWeight),
					SitEstimatedEntryDate:     handlers.FmtDate(sitEstimatedEntryDate),
					SitEstimatedDepartureDate: handlers.FmtDate(sitEstimatedDepartureDate),
					EstimatedWeight:           handlers.FmtPoundPtr(&estimatedWeight),
					HasProGear:                &hasProGear,
					ProGearWeight:             handlers.FmtPoundPtr(&proGearWeight),
					SpouseProGearWeight:       handlers.FmtPoundPtr(&spouseProGearWeight),
				},
			},
		}

		ppmEstimator.On("EstimateIncentiveWithDefaultChecks",
			mock.AnythingOfType("*appcontext.appContext"),
			mock.AnythingOfType("models.PPMShipment"),
			mock.AnythingOfType("*models.PPMShipment")).
			Return(models.CentPointer(unit.Cents(estimatedIncentive)), models.CentPointer(unit.Cents(sitEstimatedCost)), nil).Once()

		// Validate incoming payload
		suite.NoError(params.Body.Validate(strfmt.Default))

		response := handler.Handle(params)
		suite.IsType(&mtoshipmentops.CreateMTOShipmentOK{}, response)
		okResponse := response.(*mtoshipmentops.CreateMTOShipmentOK)
		createdShipment := okResponse.Payload

		// Validate outgoing payload
		suite.NoError(createdShipment.Validate(strfmt.Default))

		createdPPM := createdShipment.PpmShipment

		suite.Equal(move.ID.String(), createdShipment.MoveTaskOrderID.String())
		suite.Equal(primemessages.MTOShipmentTypePPM, createdShipment.ShipmentType)
		suite.Equal(primemessages.MTOShipmentWithoutServiceItemsStatusSUBMITTED, createdShipment.Status)
		suite.Equal(&counselorRemarks, createdShipment.CounselorRemarks)

		suite.Equal(createdShipment.ID.String(), createdPPM.ShipmentID.String())
		suite.Equal(primemessages.PPMShipmentStatusSUBMITTED, createdPPM.Status)
		suite.Equal(handlers.FmtDatePtr(&expectedDepartureDate), createdPPM.ExpectedDepartureDate)
		suite.Equal(&sitExpected, createdPPM.SitExpected)
		suite.Equal(&sitLocation, createdPPM.SitLocation)
		suite.Equal(handlers.FmtPoundPtr(&sitEstimatedWeight), createdPPM.SitEstimatedWeight)
		suite.Equal(handlers.FmtDate(sitEstimatedEntryDate), createdPPM.SitEstimatedEntryDate)
		suite.Equal(handlers.FmtDate(sitEstimatedDepartureDate), createdPPM.SitEstimatedDepartureDate)
		suite.Equal(handlers.FmtPoundPtr(&estimatedWeight), createdPPM.EstimatedWeight)
		suite.Equal(handlers.FmtBool(hasProGear), createdPPM.HasProGear)
		suite.Equal(handlers.FmtPoundPtr(&proGearWeight), createdPPM.ProGearWeight)
		suite.Equal(handlers.FmtPoundPtr(&spouseProGearWeight), createdPPM.SpouseProGearWeight)
		suite.Equal(int64(estimatedIncentive), *createdPPM.EstimatedIncentive)
		suite.Equal(int64(sitEstimatedCost), *createdPPM.SitEstimatedCost)
	})

	suite.Run("Successful POST with Shuttle service items without primeEstimatedWeight - Integration Test", func() {
		// Under Test: CreateMTOShipment handler code
		// Setup:   Create an mto shipment on an available move
		// Expected:   Successful submission, status should be SUBMITTED
		handler, move := setupTestData()
		req := httptest.NewRequest("POST", "/mto-shipments", nil)

		serviceItem := factory.BuildMTOServiceItemBasic(suite.DB(), []factory.Customization{
			{
				Model: models.MTOServiceItem{
					Reason: models.StringPointer("not applicable"),
				},
			},
			{
				Model:    move,
				LinkOnly: true,
			},
			{
				Model: models.ReService{
					Code: models.ReServiceCodeDDSHUT,
				},
			},
		}, nil)
		serviceItem.ID = uuid.Nil

		params := mtoshipmentops.CreateMTOShipmentParams{
			HTTPRequest: req,
			Body: &primemessages.CreateMTOShipment{
				MoveTaskOrderID:     handlers.FmtUUID(move.ID),
				Agents:              nil,
				CustomerRemarks:     nil,
				PointOfContact:      "John Doe",
				RequestedPickupDate: handlers.FmtDatePtr(models.TimePointer(time.Now())),
				ShipmentType:        primemessages.NewMTOShipmentType(primemessages.MTOShipmentTypeHHG),
				PickupAddress:       struct{ primemessages.Address }{pickupAddress},
				DestinationAddress:  struct{ primemessages.Address }{destinationAddress},
			},
		}

		mtoServiceItems := models.MTOServiceItems{serviceItem}
		params.Body.SetMtoServiceItems(*payloads.MTOServiceItems(&mtoServiceItems))

		// Validate incoming payload
		suite.NoError(params.Body.Validate(strfmt.Default))

		response := handler.Handle(params)
		suite.IsType(&mtoshipmentops.CreateMTOShipmentOK{}, response)
		okResponse := response.(*mtoshipmentops.CreateMTOShipmentOK)
		createMTOShipmentPayload := okResponse.Payload

		// Validate outgoing payload
		suite.NoError(createMTOShipmentPayload.Validate(strfmt.Default))

		// check that the mto shipment status is Submitted
		suite.Require().Equal(createMTOShipmentPayload.Status, primemessages.MTOShipmentWithoutServiceItemsStatusSUBMITTED, "MTO Shipment should have been submitted")
	})

	suite.Run("POST failure - 500", func() {
		// Under Test: CreateMTOShipmentHandler
		// Mocked:     CreateMTOShipment creator
		// Setup:   If underlying CreateMTOShipment returns error, handler should return 500 response
		// Expected:   500 Response returned
		handler, move := setupTestData()
		req := httptest.NewRequest("POST", "/mto-shipments", nil)

		// Create a handler with the mocked creator
		handler.ShipmentCreator = &mockCreator

		err := errors.New("ServerError")

		mockCreator.On("CreateShipment",
			mock.AnythingOfType("*appcontext.appContext"),
			mock.AnythingOfType("*models.MTOShipment"),
		).Return(nil, err)

		params := mtoshipmentops.CreateMTOShipmentParams{
			HTTPRequest: req,
			Body: &primemessages.CreateMTOShipment{
				MoveTaskOrderID:      handlers.FmtUUID(move.ID),
				PointOfContact:       "John Doe",
				PrimeEstimatedWeight: handlers.FmtInt64(1200),
				RequestedPickupDate:  handlers.FmtDatePtr(models.TimePointer(time.Now())),
				ShipmentType:         primemessages.NewMTOShipmentType(primemessages.MTOShipmentTypeHHG),
				PickupAddress:        struct{ primemessages.Address }{pickupAddress},
				DestinationAddress:   struct{ primemessages.Address }{destinationAddress},
			},
		}

		// Validate incoming payload
		suite.NoError(params.Body.Validate(strfmt.Default))

		response := handler.Handle(params)
		suite.IsType(&mtoshipmentops.CreateMTOShipmentInternalServerError{}, response)
		errResponse := response.(*mtoshipmentops.CreateMTOShipmentInternalServerError)

		// Validate outgoing payload
		suite.NoError(errResponse.Payload.Validate(strfmt.Default))

		suite.Equal(handlers.InternalServerErrMessage, *errResponse.Payload.Title, "Payload title is wrong")
	})

	suite.Run("POST failure - 422 -- Bad agent IDs set on shipment", func() {
		// Under Test: CreateMTOShipmentHandler
		// Setup:      Create a shipment with an agent that doesn't really exist, handler should return unprocessable entity
		// Expected:   422 Unprocessable Entity Response returned

		handler, move := setupTestData()
		req := httptest.NewRequest("POST", "/mto-shipments", nil)

		badID := strfmt.UUID(uuid.Must(uuid.NewV4()).String())
		agent := &primemessages.MTOAgent{
			ID:            badID,
			MtoShipmentID: badID,
			FirstName:     handlers.FmtString("Mary"),
		}
		params := mtoshipmentops.CreateMTOShipmentParams{
			HTTPRequest: req,
			Body: &primemessages.CreateMTOShipment{
				MoveTaskOrderID:      handlers.FmtUUID(move.ID),
				PointOfContact:       "John Doe",
				PrimeEstimatedWeight: handlers.FmtInt64(1200),
				Agents:               primemessages.MTOAgents{agent},
				RequestedPickupDate:  handlers.FmtDatePtr(models.TimePointer(time.Now())),
				ShipmentType:         primemessages.NewMTOShipmentType(primemessages.MTOShipmentTypeHHG),
				PickupAddress:        struct{ primemessages.Address }{pickupAddress},
				DestinationAddress:   struct{ primemessages.Address }{destinationAddress},
			},
		}

		// Validate incoming payload
		suite.NoError(params.Body.Validate(strfmt.Default))

		response := handler.Handle(params)
		suite.IsType(&mtoshipmentops.CreateMTOShipmentUnprocessableEntity{}, response)
		typedResponse := response.(*mtoshipmentops.CreateMTOShipmentUnprocessableEntity)

		// Validate outgoing payload
		suite.NoError(typedResponse.Payload.Validate(strfmt.Default))

		suite.NotEmpty(typedResponse.Payload.InvalidFields)
		suite.Contains(typedResponse.Payload.InvalidFields, "agents:id")
		suite.Contains(typedResponse.Payload.InvalidFields, "agents:mtoShipmentID")
	})

	suite.Run("POST failure - 422 - invalid input, missing pickup address", func() {
		// Under Test: CreateMTOShipmentHandler
		// Setup:      Create a shipment with missing pickup address, handler should return unprocessable entity
		// Expected:   422 Unprocessable Entity Response returned

		handler, move := setupTestData()
		req := httptest.NewRequest("POST", "/mto-shipments", nil)

		params := mtoshipmentops.CreateMTOShipmentParams{
			HTTPRequest: req,
			Body: &primemessages.CreateMTOShipment{
				MoveTaskOrderID:      handlers.FmtUUID(move.ID),
				PointOfContact:       "John Doe",
				PrimeEstimatedWeight: handlers.FmtInt64(1200),
				RequestedPickupDate:  handlers.FmtDatePtr(models.TimePointer(time.Now())),
				ShipmentType:         primemessages.NewMTOShipmentType(primemessages.MTOShipmentTypeHHG),
				PickupAddress:        struct{ primemessages.Address }{pickupAddress},
				DestinationAddress:   struct{ primemessages.Address }{destinationAddress},
			},
		}
		params.Body.PickupAddress.Address.StreetAddress1 = nil

		// Validate incoming payload
		suite.NoError(params.Body.Validate(strfmt.Default))

		response := handler.Handle(params)
		suite.IsType(&mtoshipmentops.CreateMTOShipmentUnprocessableEntity{}, response)
		unprocessableEntity := response.(*mtoshipmentops.CreateMTOShipmentUnprocessableEntity)

		// Validate outgoing payload
		// TODO: Can't validate the response because of the issue noted below. Figure out a way to
		//   either alter the service or relax the swagger requirements.
		// suite.NoError(unprocessableEntity.Payload.Validate(strfmt.Default))
		// CreateShipment is returning apperror.InvalidInputError without any validation errors
		// so InvalidFields won't be added to the payload.

		suite.Contains(*unprocessableEntity.Payload.Detail, "PickupAddress is required")
	})

	suite.Run("POST failure - 404 -- not found", func() {
		// Under Test: CreateMTOShipmentHandler
		// Setup:      Create a shipment on a non-existent move
		// Expected:   404 Not Found returned
		handler, _ := setupTestData()
		req := httptest.NewRequest("POST", "/mto-shipments", nil)

		// Generate a unique id
		badID := strfmt.UUID(uuid.Must(uuid.NewV4()).String())
		params := mtoshipmentops.CreateMTOShipmentParams{
			HTTPRequest: req,
			Body: &primemessages.CreateMTOShipment{
				MoveTaskOrderID:      &badID,
				PointOfContact:       "John Doe",
				PrimeEstimatedWeight: handlers.FmtInt64(1200),
				RequestedPickupDate:  handlers.FmtDatePtr(models.TimePointer(time.Now())),
				ShipmentType:         primemessages.NewMTOShipmentType(primemessages.MTOShipmentTypeHHG),
				PickupAddress:        struct{ primemessages.Address }{pickupAddress},
				DestinationAddress:   struct{ primemessages.Address }{destinationAddress},
			},
		}

		// Validate incoming payload
		suite.NoError(params.Body.Validate(strfmt.Default))

		response := handler.Handle(params)
		suite.IsType(&mtoshipmentops.CreateMTOShipmentNotFound{}, response)
		responsePayload := response.(*mtoshipmentops.CreateMTOShipmentNotFound).Payload

		// Validate outgoing payload
		suite.NoError(responsePayload.Validate(strfmt.Default))
	})

	suite.Run("POST failure - 400 -- nil body", func() {
		// Under Test: CreateMTOShipmentHandler
		// Setup:      Create a request with no data in the body
		// Expected:   422 Unprocessable Entity Response returned

		handler, _ := setupTestData()
		req := httptest.NewRequest("POST", "/mto-shipments", nil)

		paramsNilBody := mtoshipmentops.CreateMTOShipmentParams{
			HTTPRequest: req,
		}

		// Validate incoming payload: nil body (the point of this test)

		response := handler.Handle(paramsNilBody)
		suite.IsType(&mtoshipmentops.CreateMTOShipmentBadRequest{}, response)
		responsePayload := response.(*mtoshipmentops.CreateMTOShipmentBadRequest).Payload

		// Validate outgoing payload
		suite.NoError(responsePayload.Validate(strfmt.Default))
	})

	suite.Run("POST failure - 404 -- MTO is not available to Prime", func() {
		// Under Test: CreateMTOShipmentHandler
		// Setup:      Create a shipment on an unavailable move, prime cannot update these
		// Expected:   404 Not found returned

		handler, _ := setupTestData()
		req := httptest.NewRequest("POST", "/mto-shipments", nil)

		unavailableMove := factory.BuildMove(suite.DB(), nil, nil)
		params := mtoshipmentops.CreateMTOShipmentParams{
			HTTPRequest: req,
			Body: &primemessages.CreateMTOShipment{
				MoveTaskOrderID:      handlers.FmtUUID(unavailableMove.ID),
				PointOfContact:       "John Doe",
				PrimeEstimatedWeight: handlers.FmtInt64(1200),
				RequestedPickupDate:  handlers.FmtDatePtr(models.TimePointer(time.Now())),
				ShipmentType:         primemessages.NewMTOShipmentType(primemessages.MTOShipmentTypeHHG),
				PickupAddress:        struct{ primemessages.Address }{pickupAddress},
				DestinationAddress:   struct{ primemessages.Address }{destinationAddress},
			},
		}

		// Validate incoming payload
		suite.NoError(params.Body.Validate(strfmt.Default))

		response := handler.Handle(params)
		suite.IsType(&mtoshipmentops.CreateMTOShipmentNotFound{}, response)
		typedResponse := response.(*mtoshipmentops.CreateMTOShipmentNotFound)

		// Validate outgoing payload
		suite.NoError(typedResponse.Payload.Validate(strfmt.Default))

		suite.Contains(*typedResponse.Payload.Detail, unavailableMove.ID.String())
	})

	suite.Run("POST failure - 422 - modelType() not supported", func() {
		// Under Test: CreateMTOShipmentHandler
		// Setup:      Create a shipment with service items that don't match the modeltype
		// Expected:   422 Unprocessable Entity returned

		handler, move := setupTestData()
		req := httptest.NewRequest("POST", "/mto-shipments", nil)
		handler.ShipmentCreator = &mockCreator

		err := apperror.NotFoundError{}

		mockCreator.On("CreateShipment",
			mock.AnythingOfType("*appcontext.appContext"),
			mock.Anything,
		).Return(nil, nil, err)

		// Create a service item that doesn't match the modeltype
		mtoServiceItems := models.MTOServiceItems{
			models.MTOServiceItem{
				MoveTaskOrderID:  move.ID,
				MTOShipmentID:    &uuid.Nil,
				ReService:        models.ReService{Code: models.ReServiceCodeMS},
				Reason:           nil,
				PickupPostalCode: nil,
				CreatedAt:        time.Now(),
				UpdatedAt:        time.Now(),
			},
		}
		params := mtoshipmentops.CreateMTOShipmentParams{
			HTTPRequest: req,
			Body: &primemessages.CreateMTOShipment{
				MoveTaskOrderID:      handlers.FmtUUID(move.ID),
				PointOfContact:       "John Doe",
				PrimeEstimatedWeight: handlers.FmtInt64(1200),
				RequestedPickupDate:  handlers.FmtDatePtr(models.TimePointer(time.Now())),
				ShipmentType:         primemessages.NewMTOShipmentType(primemessages.MTOShipmentTypeHHG),
			},
		}

		params.Body.SetMtoServiceItems(*payloads.MTOServiceItems(&mtoServiceItems))

		// Validate incoming payload
		suite.NoError(params.Body.Validate(strfmt.Default))

		response := handler.Handle(params)
		suite.IsType(&mtoshipmentops.CreateMTOShipmentUnprocessableEntity{}, response)
		typedResponse := response.(*mtoshipmentops.CreateMTOShipmentUnprocessableEntity)

		// Validate outgoing payload
		suite.NoError(typedResponse.Payload.Validate(strfmt.Default))

		suite.Contains(*typedResponse.Payload.Detail, "MTOServiceItem modelType() not allowed")
	})
}

func (suite *HandlerSuite) TestUpdateShipmentDestinationAddressHandler() {
	req := httptest.NewRequest("POST", "/mto-shipments/{mtoShipmentID}/shipment-address-updates", nil)

	makeSubtestData := func() mtoshipmentops.UpdateShipmentDestinationAddressParams {
		contractorRemark := "This is a contractor remark"
		body := primemessages.UpdateShipmentDestinationAddress{
			ContractorRemarks: &contractorRemark,
			NewAddress: &primemessages.Address{
				City:           swag.String("Beverly Hills"),
				PostalCode:     swag.String("90210"),
				State:          swag.String("CA"),
				StreetAddress1: swag.String("1234 N. 1st Street"),
			},
		}

		params := mtoshipmentops.UpdateShipmentDestinationAddressParams{
			HTTPRequest: req,
			Body:        &body,
		}

		return params

	}
	suite.Run("POST failure - 422 Unprocessable Entity Error", func() {
		subtestData := makeSubtestData()
		mockCreator := mocks.ShipmentAddressUpdateRequester{}
		handler := UpdateShipmentDestinationAddressHandler{
			suite.HandlerConfig(),
			&mockCreator,
		}
		// InvalidInputError should generate an UnprocessableEntity response error
		// Need verrs incorporated to satisfy swagger validation
		verrs := validate.NewErrors()
		verrs.Add("some key", "some value")
		err := apperror.NewInvalidInputError(uuid.Nil, nil, verrs, "unable to create ShipmentAddressUpdate")

		mockCreator.On("RequestShipmentDeliveryAddressUpdate",
			mock.AnythingOfType("*appcontext.appContext"),
			mock.AnythingOfType("uuid.UUID"),
			mock.AnythingOfType("models.ShipmentAddressUpdate"),
			mock.AnythingOfType("string"),
			mock.AnythingOfType("string"),
		).Return(nil, err)

		// Validate incoming payload
		suite.NoError(subtestData.Body.Validate(strfmt.Default))

		response := handler.Handle(subtestData)
		suite.IsType(&mtoshipmentops.UpdateShipmentDestinationAddressUnprocessableEntity{}, response)
		errResponse := response.(*mtoshipmentops.UpdateShipmentDestinationAddressUnprocessableEntity)

		// Validate outgoing payload
		suite.NoError(errResponse.Payload.Validate(strfmt.Default))
	})

	suite.Run("POST failure - 409 Request conflict reponse Error", func() {
		subtestData := makeSubtestData()
		mockCreator := mocks.ShipmentAddressUpdateRequester{}
		handler := UpdateShipmentDestinationAddressHandler{
			suite.HandlerConfig(),
			&mockCreator,
		}
		// NewConflictError should generate a RequestConflict response error
		err := apperror.NewConflictError(uuid.Nil, "unable to create ShipmentAddressUpdate")

		mockCreator.On("RequestShipmentDeliveryAddressUpdate",
			mock.AnythingOfType("*appcontext.appContext"),
			mock.AnythingOfType("uuid.UUID"),
			mock.AnythingOfType("models.ShipmentAddressUpdate"),
			mock.AnythingOfType("string"),
			mock.AnythingOfType("string"),
		).Return(nil, err)

		// Validate incoming payload
		suite.NoError(subtestData.Body.Validate(strfmt.Default))

		response := handler.Handle(subtestData)
		suite.IsType(&mtoshipmentops.UpdateShipmentDestinationAddressConflict{}, response)
		errResponse := response.(*mtoshipmentops.UpdateShipmentDestinationAddressConflict)

		// Validate outgoing payload
		suite.NoError(errResponse.Payload.Validate(strfmt.Default))
	})

	suite.Run("POST failure - 404 Not Found response error", func() {

		subtestData := makeSubtestData()
		mockCreator := mocks.ShipmentAddressUpdateRequester{}
		handler := UpdateShipmentDestinationAddressHandler{
			suite.HandlerConfig(),
			&mockCreator,
		}
		// NewNotFoundError should generate a RequestNotFound response error
		err := apperror.NewNotFoundError(uuid.Nil, "unable to create ShipmentAddressUpdate")

		mockCreator.On("RequestShipmentDeliveryAddressUpdate",
			mock.AnythingOfType("*appcontext.appContext"),
			mock.AnythingOfType("uuid.UUID"),
			mock.AnythingOfType("models.ShipmentAddressUpdate"),
			mock.AnythingOfType("string"),
			mock.AnythingOfType("string"),
		).Return(nil, err)

		// Validate incoming payload
		suite.NoError(subtestData.Body.Validate(strfmt.Default))

		response := handler.Handle(subtestData)
		suite.IsType(&mtoshipmentops.UpdateShipmentDestinationAddressNotFound{}, response)
		errResponse := response.(*mtoshipmentops.UpdateShipmentDestinationAddressNotFound)

		// Validate outgoing payload
		suite.NoError(errResponse.Payload.Validate(strfmt.Default))
	})

	suite.Run("500 server error", func() {

		subtestData := makeSubtestData()
		mockCreator := mocks.ShipmentAddressUpdateRequester{}
		handler := UpdateShipmentDestinationAddressHandler{
			suite.HandlerConfig(),
			&mockCreator,
		}
		// NewQueryError should generate an InternalServerError response error
		err := apperror.NewQueryError("", nil, "unable to reach database")

		mockCreator.On("RequestShipmentDeliveryAddressUpdate",
			mock.AnythingOfType("*appcontext.appContext"),
			mock.AnythingOfType("uuid.UUID"),
			mock.AnythingOfType("models.ShipmentAddressUpdate"),
			mock.AnythingOfType("string"),
			mock.AnythingOfType("string"),
		).Return(nil, err)

		// Validate incoming payload
		suite.NoError(subtestData.Body.Validate(strfmt.Default))

		response := handler.Handle(subtestData)
		suite.IsType(&mtoshipmentops.UpdateShipmentDestinationAddressInternalServerError{}, response)
		errResponse := response.(*mtoshipmentops.UpdateShipmentDestinationAddressInternalServerError)

		// Validate outgoing payload
		suite.NoError(errResponse.Payload.Validate(strfmt.Default))
	})

}

// ClearNonUpdateFields clears out the MTOShipment payload fields that CANNOT be sent in for a successful update
func ClearNonUpdateFields(mtoShipment *models.MTOShipment) *primemessages.MTOShipment {
	mtoShipment.MoveTaskOrderID = uuid.FromStringOrNil("")
	mtoShipment.CreatedAt = time.Time{}
	mtoShipment.UpdatedAt = time.Time{}
	mtoShipment.PrimeEstimatedWeightRecordedDate = &time.Time{}
	mtoShipment.RequiredDeliveryDate = &time.Time{}
	mtoShipment.ApprovedDate = &time.Time{}
	mtoShipment.Status = ""
	mtoShipment.RejectionReason = nil
	mtoShipment.CustomerRemarks = nil
	mtoShipment.MTOAgents = nil

	return payloads.MTOShipment(mtoShipment)
}

func (suite *HandlerSuite) TestUpdateMTOShipmentHandler() {

	// Create some usable weights
	primeEstimatedWeight := unit.Pound(500)
	primeActualWeight := unit.Pound(600)

	// Create service objects needed for handler
	// ghcDomesticTime is used in the planner, the planner checks transit distance.
	// We mock the planner to return 400, so we need an entry that will return a
	// transit time of 12 days for a distance of 400.

	// Mock planner to always return a distance of 400 mi
	planner := &routemocks.Planner{}
	planner.On("ZipTransitDistance",
		mock.AnythingOfType("*appcontext.appContext"),
		mock.Anything,
		mock.Anything,
	).Return(400, nil)

	builder := query.NewQueryBuilder()
	fetcher := fetch.NewFetcher(builder)
	moveRouter := moveservices.NewMoveRouter()
	moveWeights := moveservices.NewMoveWeights(mtoshipment.NewShipmentReweighRequester())
	// Get shipment payment request recalculator service
	creator := paymentrequest.NewPaymentRequestCreator(planner, ghcrateengine.NewServiceItemPricer())
	statusUpdater := paymentrequest.NewPaymentRequestStatusUpdater(query.NewQueryBuilder())
	recalculator := paymentrequest.NewPaymentRequestRecalculator(creator, statusUpdater)
	paymentRequestShipmentRecalculator := paymentrequest.NewPaymentRequestShipmentRecalculator(recalculator)
	addressUpdater := address.NewAddressUpdater()
	addressCreator := address.NewAddressCreator()

	mtoShipmentUpdater := mtoshipment.NewPrimeMTOShipmentUpdater(builder, fetcher, planner, moveRouter, moveWeights, suite.TestNotificationSender(), paymentRequestShipmentRecalculator, addressUpdater, addressCreator)
	ppmEstimator := mocks.PPMEstimator{}
	ppmShipmentUpdater := ppmshipment.NewPPMShipmentUpdater(&ppmEstimator, addressCreator, addressUpdater)
	boatShipmentUpdater := boatshipment.NewBoatShipmentUpdater()

	shipmentUpdater := shipmentorchestrator.NewShipmentUpdater(mtoShipmentUpdater, ppmShipmentUpdater, boatShipmentUpdater)
	setupTestData := func() (UpdateMTOShipmentHandler, models.MTOShipment) {
		// Add a 12 day transit time for a distance of 400
		ghcDomesticTransitTime := models.GHCDomesticTransitTime{
			MaxDaysTransitTime: 12,
			WeightLbsLower:     0,
			WeightLbsUpper:     10000,
			DistanceMilesLower: 1,
			DistanceMilesUpper: 500,
		}
		_, _ = suite.DB().ValidateAndCreate(&ghcDomesticTransitTime)
		handlerConfig := suite.HandlerConfig()
		handlerConfig.SetHHGPlanner(planner)
		handler := UpdateMTOShipmentHandler{
			handlerConfig,
			shipmentUpdater,
		}

		// Create an available shipment in DB
		now := testdatagen.CurrentDateWithoutTime()
		move := factory.BuildAvailableToPrimeMove(suite.DB(), nil, nil)
		shipment := factory.BuildMTOShipment(suite.DB(), []factory.Customization{
			{
				Model:    move,
				LinkOnly: true,
			},
			{
				Model: models.MTOShipment{
					Status:       models.MTOShipmentStatusApproved,
					ApprovedDate: now,
				},
			},
			{
				Model:    factory.BuildAddress(suite.DB(), nil, []factory.Trait{factory.GetTraitAddress3}),
				LinkOnly: true,
				Type:     &factory.Addresses.SecondaryPickupAddress,
			},
			{
				Model:    factory.BuildAddress(suite.DB(), nil, []factory.Trait{factory.GetTraitAddress4}),
				LinkOnly: true,
				Type:     &factory.Addresses.SecondaryDeliveryAddress,
			},
		}, nil)
		return handler, shipment
	}

	suite.Run("PATCH failure 500 Unit Test", func() {
		// Under test: updateMTOShipmentHandler.Handle
		// Mocked:     MTOShipmentUpdater, Planner
		// Set up:     We provide an update but make MTOShipmentUpdater return a server error
		// Expected:   Handler returns Internal Server Error Response. This ensures if there is an
		//             unexpected error in the service object, we return the proper HTTP response
		handler, shipment := setupTestData()
		req := httptest.NewRequest("PATCH", fmt.Sprintf("/mto-shipments/%s", shipment.ID.String()), nil)

		eTag := etag.GenerateEtag(shipment.UpdatedAt)
		params := mtoshipmentops.UpdateMTOShipmentParams{
			HTTPRequest:   req,
			MtoShipmentID: *handlers.FmtUUID(shipment.ID),
			Body: &primemessages.UpdateMTOShipment{
				Diversion: true,
			},
			IfMatch: eTag,
		}

		mockUpdater := mocks.ShipmentUpdater{}
		mockHandler := UpdateMTOShipmentHandler{
			handler.HandlerConfig,
			&mockUpdater,
		}
		internalServerErr := errors.New("ServerError")

		mockUpdater.On("MTOShipmentsMTOAvailableToPrime",
			mock.AnythingOfType("*appcontext.appContext"),
			mock.Anything,
		).Return(true, nil)

		mockUpdater.On("UpdateShipment",
			mock.AnythingOfType("*appcontext.appContext"),
			mock.Anything,
			mock.Anything,
			mock.Anything,
		).Return(nil, internalServerErr)

		// Validate incoming payload
		suite.NoError(params.Body.Validate(strfmt.Default))

		response := mockHandler.Handle(params)
		suite.IsType(&mtoshipmentops.UpdateMTOShipmentInternalServerError{}, response)
		errResponse := response.(*mtoshipmentops.UpdateMTOShipmentInternalServerError)

		// Validate outgoing payload
		suite.NoError(errResponse.Payload.Validate(strfmt.Default))

		suite.Equal(handlers.InternalServerErrMessage, *errResponse.Payload.Title, "Payload title is wrong")
	})

	suite.Run("PATCH success 200 minimal update", func() {
		// Under test: updateMTOShipmentHandler.Handle
		// Mocked:     Planner
		// Set up:     We use the normal (non-minimal) shipment we created earlier
		//             We provide an update with minimal changes
		// Expected:   Handler returns OK
		//             Minimal updates are completed, old values retained for rest of
		//             shipment. This tests that PATCH is not accidentally clearing any existing
		//             data.
		handler, shipment := setupTestData()
		req := httptest.NewRequest("PATCH", fmt.Sprintf("/mto-shipments/%s", shipment.ID.String()), nil)

		// Create an update with just diversion and actualPickupDate
		now := testdatagen.CurrentDateWithoutTime()
		minimalUpdate := primemessages.UpdateMTOShipment{
			Diversion:        true,
			ActualPickupDate: handlers.FmtDatePtr(now),
		}

		eTag := etag.GenerateEtag(shipment.UpdatedAt)
		params := mtoshipmentops.UpdateMTOShipmentParams{
			HTTPRequest:   req,
			MtoShipmentID: *handlers.FmtUUID(shipment.ID),
			Body:          &minimalUpdate,
			IfMatch:       eTag,
		}

		// CALL FUNCTION UNDER TEST

		// Validate incoming payload
		suite.NoError(params.Body.Validate(strfmt.Default))

		response := handler.Handle(params)

		// CHECK RESPONSE
		suite.IsType(&mtoshipmentops.UpdateMTOShipmentOK{}, response)
		okPayload := response.(*mtoshipmentops.UpdateMTOShipmentOK).Payload

		// Validate outgoing payload
		suite.NoError(okPayload.Validate(strfmt.Default))

		suite.Equal(shipment.ID.String(), okPayload.ID.String())

		// Confirm PATCH working as expected; non-updated values still exist
		suite.EqualDatePtr(shipment.ApprovedDate, okPayload.ApprovedDate)
		suite.EqualDatePtr(shipment.FirstAvailableDeliveryDate, okPayload.FirstAvailableDeliveryDate)
		suite.EqualDatePtr(shipment.RequestedPickupDate, okPayload.RequestedPickupDate)
		suite.EqualDatePtr(shipment.RequiredDeliveryDate, okPayload.RequiredDeliveryDate)
		suite.EqualDatePtr(shipment.ScheduledPickupDate, okPayload.ScheduledPickupDate)
		suite.EqualDatePtr(shipment.ActualDeliveryDate, okPayload.ActualDeliveryDate)
		suite.EqualDatePtr(shipment.ScheduledDeliveryDate, okPayload.ScheduledDeliveryDate)

		suite.EqualAddress(*shipment.PickupAddress, &okPayload.PickupAddress.Address, true)
		suite.EqualAddress(*shipment.DestinationAddress, &okPayload.DestinationAddress.Address, true)
		suite.EqualAddress(*shipment.SecondaryDeliveryAddress, &okPayload.SecondaryDeliveryAddress.Address, true)
		suite.EqualAddress(*shipment.SecondaryPickupAddress, &okPayload.SecondaryPickupAddress.Address, true)

		// Confirm new values
		suite.Equal(params.Body.Diversion, okPayload.Diversion)
		suite.Equal(params.Body.ActualPickupDate.String(), okPayload.ActualPickupDate.String())
	})

	suite.Run("PATCH success 200 update destination type", func() {
		// Under test: updateMTOShipmentHandler.Handle
		// Mocked:     Planner
		// Set up:     We use the normal (non-minimal) shipment we created earlier
		//             We provide an update with minimal changes
		// Expected:   Handler returns OK
		//             Minimal updates are completed, old values retained for rest of
		//             shipment. This tests that PATCH is not accidentally clearing any existing
		//             data.
		handler, shipment := setupTestData()
		req := httptest.NewRequest("PATCH", fmt.Sprintf("/mto-shipments/%s", shipment.ID.String()), nil)

		// Create an update with just destinationAddressType
		destinationType := primemessages.DestinationTypeHOMEOFRECORD
		minimalUpdate := primemessages.UpdateMTOShipment{
			DestinationType: &destinationType,
		}

		eTag := etag.GenerateEtag(shipment.UpdatedAt)
		params := mtoshipmentops.UpdateMTOShipmentParams{
			HTTPRequest:   req,
			MtoShipmentID: *handlers.FmtUUID(shipment.ID),
			Body:          &minimalUpdate,
			IfMatch:       eTag,
		}

		// CALL FUNCTION UNDER TEST

		// Validate incoming payload
		suite.NoError(params.Body.Validate(strfmt.Default))

		response := handler.Handle(params)

		// CHECK RESPONSE
		suite.IsType(&mtoshipmentops.UpdateMTOShipmentOK{}, response)
		okPayload := response.(*mtoshipmentops.UpdateMTOShipmentOK).Payload

		// Validate outgoing payload
		suite.NoError(okPayload.Validate(strfmt.Default))

		suite.Equal(shipment.ID.String(), okPayload.ID.String())

		// Confirm PATCH working as expected; non-updated values still exist
		suite.EqualDatePtr(shipment.ApprovedDate, okPayload.ApprovedDate)
		suite.EqualDatePtr(shipment.FirstAvailableDeliveryDate, okPayload.FirstAvailableDeliveryDate)
		suite.EqualDatePtr(shipment.RequestedPickupDate, okPayload.RequestedPickupDate)
		suite.EqualDatePtr(shipment.RequiredDeliveryDate, okPayload.RequiredDeliveryDate)
		suite.EqualDatePtr(shipment.ScheduledPickupDate, okPayload.ScheduledPickupDate)

		suite.EqualAddress(*shipment.PickupAddress, &okPayload.PickupAddress.Address, true)
		suite.EqualAddress(*shipment.DestinationAddress, &okPayload.DestinationAddress.Address, true)
		suite.EqualAddress(*shipment.SecondaryDeliveryAddress, &okPayload.SecondaryDeliveryAddress.Address, true)
		suite.EqualAddress(*shipment.SecondaryPickupAddress, &okPayload.SecondaryPickupAddress.Address, true)

		// Confirm new value
		suite.Equal(params.Body.DestinationType, okPayload.DestinationType)

		// Refresh local copy of shipment from DB for etag regeneration in future tests
		shipment = suite.refreshFromDB(shipment.ID)

	})

	suite.Run("Successful PATCH - Integration Test (PPM)", func() {
		// Under test: updateMTOShipmentHandler.Handle
		// Mocked:     Planner, PPMEstimator
		// Set up:     We create a ppm shipment
		//             We provide an update
		// Expected:   Handler returns OK
		//             Updates are completed
		mockSender := suite.TestNotificationSender()
		mtoShipmentUpdater := mtoshipment.NewPrimeMTOShipmentUpdater(builder, fetcher, planner, moveRouter, moveWeights, mockSender, paymentRequestShipmentRecalculator, addressUpdater, addressCreator)
		ppmEstimator := mocks.PPMEstimator{}
		addressCreator := address.NewAddressCreator()
		addressUpdater := address.NewAddressUpdater()
		ppmShipmentUpdater := ppmshipment.NewPPMShipmentUpdater(&ppmEstimator, addressCreator, addressUpdater)
		boatShipmentUpdater := boatshipment.NewBoatShipmentUpdater()
		shipmentUpdater := shipmentorchestrator.NewShipmentUpdater(mtoShipmentUpdater, ppmShipmentUpdater, boatShipmentUpdater)
		handler := UpdateMTOShipmentHandler{
			suite.HandlerConfig(),
			shipmentUpdater,
		}

		hasProGear := true
		now := time.Now()
		ppmShipment := factory.BuildMinimalPPMShipment(suite.DB(), []factory.Customization{
			{
				Model: models.Move{
					AvailableToPrimeAt: &now,
				},
			},
			{
				Model: models.PPMShipment{
					HasProGear: &hasProGear,
				},
			},
		}, nil)
		year, month, day := time.Now().Date()
		actualMoveDate := time.Date(year, month, day-7, 0, 0, 0, 0, time.UTC)
		expectedDepartureDate := actualMoveDate.Add(time.Hour * 24 * 2)
		sitExpected := true
		sitLocation := primemessages.SITLocationTypeDESTINATION
		sitEstimatedWeight := unit.Pound(1700)
		sitEstimatedEntryDate := expectedDepartureDate.AddDate(0, 0, 5)
		sitEstimatedDepartureDate := sitEstimatedEntryDate.AddDate(0, 0, 20)
		estimatedWeight := unit.Pound(3000)
		proGearWeight := unit.Pound(300)
		spouseProGearWeight := unit.Pound(200)
		estimatedIncentive := 654321
		sitEstimatedCost := 67500

		req := httptest.NewRequest("PATCH", "/mto-shipments/{MtoShipmentID}", nil)
		eTag := etag.GenerateEtag(ppmShipment.Shipment.UpdatedAt)
		params := mtoshipmentops.UpdateMTOShipmentParams{
			HTTPRequest:   req,
			MtoShipmentID: *handlers.FmtUUID(ppmShipment.ShipmentID),
			IfMatch:       eTag,
			Body: &primemessages.UpdateMTOShipment{
				CounselorRemarks: handlers.FmtString("Test remark"),
				PpmShipment: &primemessages.UpdatePPMShipment{
					ExpectedDepartureDate:     handlers.FmtDatePtr(&expectedDepartureDate),
					SitExpected:               &sitExpected,
					SitEstimatedWeight:        handlers.FmtPoundPtr(&sitEstimatedWeight),
					SitEstimatedEntryDate:     handlers.FmtDatePtr(&sitEstimatedEntryDate),
					SitEstimatedDepartureDate: handlers.FmtDatePtr(&sitEstimatedDepartureDate),
					SitLocation:               &sitLocation,
					EstimatedWeight:           handlers.FmtPoundPtr(&estimatedWeight),
					HasProGear:                &hasProGear,
					ProGearWeight:             handlers.FmtPoundPtr(&proGearWeight),
					SpouseProGearWeight:       handlers.FmtPoundPtr(&spouseProGearWeight),
				},
			},
		}

		ppmEstimator.On("EstimateIncentiveWithDefaultChecks",
			mock.AnythingOfType("*appcontext.appContext"),
			mock.AnythingOfType("models.PPMShipment"),
			mock.AnythingOfType("*models.PPMShipment")).
			Return(models.CentPointer(unit.Cents(estimatedIncentive)), models.CentPointer(unit.Cents(sitEstimatedCost)), nil).Once()

		ppmEstimator.On("FinalIncentiveWithDefaultChecks",
			mock.AnythingOfType("*appcontext.appContext"),
			mock.AnythingOfType("models.PPMShipment"),
			mock.AnythingOfType("*models.PPMShipment")).
			Return(nil, nil)

		// Validate incoming payload
		suite.NoError(params.Body.Validate(strfmt.Default))

		response := handler.Handle(params)
		suite.IsType(&mtoshipmentops.UpdateMTOShipmentOK{}, response)
		updatedShipment := response.(*mtoshipmentops.UpdateMTOShipmentOK).Payload

		// Validate outgoing payload
		suite.NoError(updatedShipment.Validate(strfmt.Default))

		suite.Equal(ppmShipment.Shipment.ID.String(), updatedShipment.ID.String())
		suite.Equal(handlers.FmtDatePtr(&expectedDepartureDate), updatedShipment.PpmShipment.ExpectedDepartureDate)
		suite.Equal(sitExpected, *updatedShipment.PpmShipment.SitExpected)
		suite.Equal(&sitLocation, updatedShipment.PpmShipment.SitLocation)
		suite.Equal(handlers.FmtPoundPtr(&sitEstimatedWeight), updatedShipment.PpmShipment.SitEstimatedWeight)
		suite.Equal(handlers.FmtDate(sitEstimatedEntryDate), updatedShipment.PpmShipment.SitEstimatedEntryDate)
		suite.Equal(handlers.FmtDate(sitEstimatedDepartureDate), updatedShipment.PpmShipment.SitEstimatedDepartureDate)
		suite.Equal(handlers.FmtPoundPtr(&estimatedWeight), updatedShipment.PpmShipment.EstimatedWeight)
		suite.Equal(int64(estimatedIncentive), *updatedShipment.PpmShipment.EstimatedIncentive)
		suite.Equal(int64(sitEstimatedCost), *updatedShipment.PpmShipment.SitEstimatedCost)
		suite.Equal(handlers.FmtBool(hasProGear), updatedShipment.PpmShipment.HasProGear)
		suite.Equal(handlers.FmtPoundPtr(&proGearWeight), updatedShipment.PpmShipment.ProGearWeight)
		suite.Equal(handlers.FmtPoundPtr(&spouseProGearWeight), updatedShipment.PpmShipment.SpouseProGearWeight)
		suite.Equal(params.Body.CounselorRemarks, updatedShipment.CounselorRemarks)
	})

	suite.Run("PATCH failure 404 not found because not available to prime", func() {
		// Under test: updateMTOShipmentHandler.Handle
		// Mocked:     Planner
		// Set up:     We provide an update to a shipment whose associated move isn't available to prime
		// Expected:   Handler returns Not Found error
		handler, _ := setupTestData()

		// Create a shipment unavailable to Prime in DB
		shipment := factory.BuildMTOShipment(suite.DB(), []factory.Customization{
			{
				Model: models.MTOShipment{
					Status: models.MTOShipmentStatusSubmitted,
				},
			},
		}, nil)
		suite.Nil(shipment.MoveTaskOrder.AvailableToPrimeAt)

		// Create params
		req := httptest.NewRequest("PATCH", fmt.Sprintf("/mto-shipments/%s", shipment.ID.String()), nil)
		params := mtoshipmentops.UpdateMTOShipmentParams{
			HTTPRequest:   req,
			MtoShipmentID: *handlers.FmtUUID(shipment.ID),
			Body: &primemessages.UpdateMTOShipment{
				Diversion: true,
			},
			IfMatch: etag.GenerateEtag(shipment.UpdatedAt),
		}

		// CALL FUNCTION UNDER TEST

		// Validate incoming payload
		suite.NoError(params.Body.Validate(strfmt.Default))

		response := handler.Handle(params)

		// Verify not found response
		suite.IsType(&mtoshipmentops.UpdateMTOShipmentNotFound{}, response)
		responsePayload := response.(*mtoshipmentops.UpdateMTOShipmentNotFound).Payload

		// Validate outgoing payload
		suite.NoError(responsePayload.Validate(strfmt.Default))
	})

	suite.Run("PATCH failure 404 not found because attempting to update an external vendor shipment", func() {
		// Under test: updateMTOShipmentHandler.Handle
		// Mocked:     Planner
		// Set up:     We provide an update to a shipment that is handled by an external vendor
		// Expected:   Handler returns Not Found error
		handler, ogShipment := setupTestData()

		// Create a shipment handled by an external vendor
		externalShipment := factory.BuildMTOShipmentMinimal(suite.DB(), []factory.Customization{
			{
				Model:    ogShipment.MoveTaskOrder,
				LinkOnly: true,
			},
			{
				Model: models.MTOShipment{
					ShipmentType:       models.MTOShipmentTypeHHGOutOfNTSDom,
					UsesExternalVendor: true,
				},
			},
		}, nil)
		// Check that they point to the same move and that it's available
		suite.Equal(ogShipment.MoveTaskOrderID, externalShipment.MoveTaskOrderID)
		suite.NotNil(ogShipment.MoveTaskOrder.AvailableToPrimeAt)

		// Create params
		req := httptest.NewRequest("PATCH", fmt.Sprintf("/mto-shipments/%s", externalShipment.ID.String()), nil)
		params := mtoshipmentops.UpdateMTOShipmentParams{
			HTTPRequest:   req,
			MtoShipmentID: *handlers.FmtUUID(externalShipment.ID),
			Body: &primemessages.UpdateMTOShipment{
				Diversion: true,
			},
			IfMatch: etag.GenerateEtag(externalShipment.UpdatedAt),
		}

		// CALL FUNCTION UNDER TEST

		// Validate incoming payload
		suite.NoError(params.Body.Validate(strfmt.Default))

		response := handler.Handle(params)

		// Verify not found response
		suite.IsType(&mtoshipmentops.UpdateMTOShipmentNotFound{}, response)
		responsePayload := response.(*mtoshipmentops.UpdateMTOShipmentNotFound).Payload

		// Validate outgoing payload
		suite.NoError(responsePayload.Validate(strfmt.Default))
	})

	suite.Run("PATCH success 200 update of primeEstimatedWeight and primeActualWeight", func() {
		// Under test: updateMTOShipmentHandler.Handle
		// Mocked:     Planner
		// Set up:     We provide an update with actual and estimated weights
		// Expected:   Handler returns OK
		//             Weights are updated, and prime estimated weight recorded date is updated.
		handler, ogShipment := setupTestData()
		// Create a minimal shipment on the previously created move
		minimalShipment := factory.BuildMTOShipmentMinimal(suite.DB(), []factory.Customization{
			{
				Model:    ogShipment.MoveTaskOrder,
				LinkOnly: true,
			},
			{
				Model: models.MTOShipment{
					Status: models.MTOShipmentStatusSubmitted,
				},
			},
		}, nil)
		minimalReq := httptest.NewRequest("PATCH", fmt.Sprintf("/mto-shipments/%s", minimalShipment.ID.String()), nil)

		// Check that PrimeEstimatedWeightRecordedDate was nil at first
		suite.Nil(minimalShipment.PrimeEstimatedWeightRecordedDate)

		// Update the primeEstimatedWeight
		eTag := etag.GenerateEtag(minimalShipment.UpdatedAt)
		params := mtoshipmentops.UpdateMTOShipmentParams{
			HTTPRequest:   minimalReq,
			MtoShipmentID: *handlers.FmtUUID(minimalShipment.ID),
			Body: &primemessages.UpdateMTOShipment{
				PrimeEstimatedWeight: handlers.FmtPoundPtr(&primeEstimatedWeight), // New estimated weight
				PrimeActualWeight:    handlers.FmtPoundPtr(&primeActualWeight),    // New actual weight
			},
			IfMatch: eTag,
		}

		// CALL FUNCTION UNDER TEST

		// Validate incoming payload
		suite.NoError(params.Body.Validate(strfmt.Default))

		response := handler.Handle(params)

		suite.IsType(&mtoshipmentops.UpdateMTOShipmentOK{}, response)
		okPayload := response.(*mtoshipmentops.UpdateMTOShipmentOK).Payload

		// Validate outgoing payload
		suite.NoError(okPayload.Validate(strfmt.Default))

		suite.Equal(minimalShipment.ID.String(), okPayload.ID.String())

		// Confirm changes to weights
		suite.Equal(int64(primeActualWeight), *okPayload.PrimeActualWeight)
		suite.Equal(int64(primeEstimatedWeight), *okPayload.PrimeEstimatedWeight)
		// Confirm primeEstimatedWeightRecordedDate was added
		suite.NotNil(okPayload.PrimeEstimatedWeightRecordedDate)
		// Confirm PATCH working as expected; non-updated value still exists
		suite.NotNil(okPayload.RequestedPickupDate)
		suite.EqualDatePtr(minimalShipment.RequestedPickupDate, okPayload.RequestedPickupDate)

		// refresh shipment from DB for getting the updated eTag
		minimalShipment = suite.refreshFromDB(minimalShipment.ID)

	})

	suite.Run("PATCH failure 422 cannot update primeEstimatedWeight again", func() {
		// Under test: updateMTOShipmentHandler.Handle
		// Mocked:     Planner
		// Set up:     Use previously created shipment with primeEstimatedWeight updated
		//             Attempt to update primeEstimatedWeight
		// Expected:   Handler returns Unprocessable Entity
		//             primeEstimatedWeight cannot be updated more than once.
		handler, ogShipment := setupTestData()
		// Create a minimal shipment on the previously created move
		minimalShipment := factory.BuildMTOShipmentMinimal(suite.DB(), []factory.Customization{
			{
				Model:    ogShipment.MoveTaskOrder,
				LinkOnly: true,
			},
			{
				Model: models.MTOShipment{
					Status: models.MTOShipmentStatusSubmitted,
				},
			},
		}, nil)
		minimalReq := httptest.NewRequest("PATCH", fmt.Sprintf("/mto-shipments/%s", minimalShipment.ID.String()), nil)

		// Set the primeEstimatedWeight
		// Update the primeEstimatedWeight
		params := mtoshipmentops.UpdateMTOShipmentParams{
			HTTPRequest:   minimalReq,
			MtoShipmentID: *handlers.FmtUUID(minimalShipment.ID),
			Body: &primemessages.UpdateMTOShipment{
				PrimeEstimatedWeight: handlers.FmtPoundPtr(&primeEstimatedWeight), // New estimated weight
				PrimeActualWeight:    handlers.FmtPoundPtr(&primeActualWeight),    // New actual weight
			},
			IfMatch: etag.GenerateEtag(minimalShipment.UpdatedAt),
		}

		// Validate incoming payload
		suite.NoError(params.Body.Validate(strfmt.Default))

		response := handler.Handle(params)
		suite.IsType(&mtoshipmentops.UpdateMTOShipmentOK{}, response)
		responsePayload := response.(*mtoshipmentops.UpdateMTOShipmentOK).Payload

		// Validate outgoing payload
		suite.NoError(responsePayload.Validate(strfmt.Default))

		minimalShipment = suite.refreshFromDB(minimalShipment.ID)
		// Check that primeEstimatedWeight was already populated
		suite.NotNil(minimalShipment.PrimeEstimatedWeight)

		// Attempt to update again
		updatedEstimatedWeight := primeEstimatedWeight + 100
		params.Body.PrimeEstimatedWeight = handlers.FmtPoundPtr(&updatedEstimatedWeight)
		params.IfMatch = etag.GenerateEtag(minimalShipment.UpdatedAt)

		// CALL FUNCTION UNDER TEST

		// Validate incoming payload
		suite.NoError(params.Body.Validate(strfmt.Default))

		response = handler.Handle(params)

		// Check response contains an error about primeEstimatedWeight
		suite.IsType(&mtoshipmentops.UpdateMTOShipmentUnprocessableEntity{}, response)
		errPayload := response.(*mtoshipmentops.UpdateMTOShipmentUnprocessableEntity).Payload

		// Validate outgoing payload
		suite.NoError(errPayload.Validate(strfmt.Default))

		suite.Contains(errPayload.InvalidFields, "primeEstimatedWeight")
	})

	suite.Run("PATCH failure 404 unknown shipment", func() {
		// Under test: updateMTOShipmentHandler.Handle
		// Mocked:     Planner
		// Set up:     Attempt to update a shipment with fake uuid
		// Expected:   Handler returns Not Found error
		handler, shipment := setupTestData()
		req := httptest.NewRequest("PATCH", fmt.Sprintf("/mto-shipments/%s", shipment.ID.String()), nil)

		// Create request with non existent ID
		params := mtoshipmentops.UpdateMTOShipmentParams{
			HTTPRequest:   req,
			MtoShipmentID: strfmt.UUID(uuid.Must(uuid.NewV4()).String()), // generate a UUID
			Body:          &primemessages.UpdateMTOShipment{},
			IfMatch:       string(etag.GenerateEtag(shipment.UpdatedAt)),
		}
		// Call handler

		// Validate incoming payload
		suite.NoError(params.Body.Validate(strfmt.Default))

		response := handler.Handle(params)

		// Check response
		suite.IsType(&mtoshipmentops.UpdateMTOShipmentNotFound{}, response)
		responsePayload := response.(*mtoshipmentops.UpdateMTOShipmentNotFound).Payload

		// Validate outgoing payload
		suite.NoError(responsePayload.Validate(strfmt.Default))
	})

	suite.Run("PATCH failure 412 precondition failed", func() {
		// Under test: updateMTOShipmentHandler.Handle
		// Mocked:     Planner
		// Set up:     Attempt to update a shipment with old eTag
		// Expected:   Handler returns Precondition Failed error
		handler, shipment := setupTestData()
		req := httptest.NewRequest("PATCH", fmt.Sprintf("/mto-shipments/%s", shipment.ID.String()), nil)

		// Create an update with a wrong eTag
		params := mtoshipmentops.UpdateMTOShipmentParams{
			HTTPRequest:   req,
			MtoShipmentID: strfmt.UUID(shipment.ID.String()),
			Body:          &primemessages.UpdateMTOShipment{Diversion: true}, // update anything
			IfMatch:       string(etag.GenerateEtag(time.Now())),             // use the wrong time to generate etag
		}

		// Call handler

		// Validate incoming payload
		suite.NoError(params.Body.Validate(strfmt.Default))

		response := handler.Handle(params)

		// Check response
		suite.IsType(&mtoshipmentops.UpdateMTOShipmentPreconditionFailed{}, response)
		responsePayload := response.(*mtoshipmentops.UpdateMTOShipmentPreconditionFailed).Payload

		// Validate outgoing payload
		suite.NoError(responsePayload.Validate(strfmt.Default))
	})

	suite.Run("PATCH success 200 returns all nested objects", func() {
		// Under test: updateMTOShipmentHandler.Handle
		// Mocked:     Planner
		// Set up:     We add service items to the shipment in the DB
		//             We provide an almost empty update so as to check that the
		//             nested objects in the response are fully populated
		// Expected:   Handler returns OK, all service items, agents and addresses are
		//             populated.
		handler, shipment := setupTestData()

		// Add service items to our shipment
		// Create a service item in the db, associate with the shipment
		reService := factory.BuildDDFSITReService(suite.DB())
		factory.BuildMTOServiceItem(suite.DB(), []factory.Customization{
			{
				Model: models.Move{
					ID: shipment.MoveTaskOrderID,
				},
			},
			{
				Model:    shipment,
				LinkOnly: true,
			},
			{
				Model:    reService,
				LinkOnly: true,
			},
			{
				Model: models.MTOServiceItem{
					MoveTaskOrderID: shipment.MoveTaskOrderID,
					ReServiceID:     reService.ID,
					MTOShipmentID:   &shipment.ID,
					SITEntryDate:    models.TimePointer(time.Now()),
					Reason:          models.StringPointer("lorem epsum"),
				},
			},
		}, nil)

		// Add agents associated to our shipment
		agent1 := factory.BuildMTOAgent(suite.DB(), []factory.Customization{
			{
				Model:    shipment,
				LinkOnly: true,
			},
			{
				Model: models.MTOAgent{
					FirstName:    models.StringPointer("Test1"),
					LastName:     models.StringPointer("Agent"),
					Email:        models.StringPointer("test@test.email.com"),
					MTOAgentType: models.MTOAgentReceiving,
				},
			},
		}, nil)
		agent2 := factory.BuildMTOAgent(suite.DB(), []factory.Customization{
			{
				Model:    shipment,
				LinkOnly: true,
			},
			{
				Model: models.MTOAgent{
					FirstName:    models.StringPointer("Test2"),
					LastName:     models.StringPointer("Agent"),
					Email:        models.StringPointer("test@test.email.com"),
					MTOAgentType: models.MTOAgentReleasing,
				},
			},
		}, nil)

		// Create an almost empty update
		// We only want to see the response payload to make sure it is populated correctly
		update := primemessages.UpdateMTOShipment{
			PointOfContact: "John McRand",
		}

		req := httptest.NewRequest("PATCH", fmt.Sprintf("/mto_shipments/%s", shipment.ID.String()), nil)
		params := mtoshipmentops.UpdateMTOShipmentParams{
			HTTPRequest:   req,
			MtoShipmentID: *handlers.FmtUUID(shipment.ID),
			Body:          &update,
			IfMatch:       etag.GenerateEtag(shipment.UpdatedAt),
		}

		// Call the handler

		// Validate incoming payload
		suite.NoError(params.Body.Validate(strfmt.Default))
		response := handler.Handle(params)

		// Check response
		suite.IsType(&mtoshipmentops.UpdateMTOShipmentOK{}, response)
		okPayload := response.(*mtoshipmentops.UpdateMTOShipmentOK).Payload

		// Validate outgoing payload
		suite.NoError(okPayload.Validate(strfmt.Default))

		// Check that there's one service item of model type DestSIT in the payload
		suite.Equal(1, len(okPayload.MtoServiceItems()))
		serviceItem := okPayload.MtoServiceItems()[0]
		suite.Equal(primemessages.MTOServiceItemModelTypeMTOServiceItemDestSIT, serviceItem.ModelType())

		// Check the reServiceCode string
		serviceItemDestSIT := serviceItem.(*primemessages.MTOServiceItemDestSIT)
		suite.Equal(string(reService.Code), *serviceItemDestSIT.ReServiceCode)

		// Check that there's 2 agents, then check them against the ones we created
		suite.Equal(2, len(okPayload.Agents))
		for _, item := range okPayload.Agents {
			if item.AgentType == primemessages.MTOAgentType(agent1.MTOAgentType) {
				suite.Equal(agent1.FirstName, item.FirstName)
			}
			if item.AgentType == primemessages.MTOAgentType(agent2.MTOAgentType) {
				suite.Equal(agent2.FirstName, item.FirstName)
			}
		}

		// Check all dates and addresses in the payload
		suite.EqualDatePtr(shipment.ApprovedDate, okPayload.ApprovedDate)
		suite.EqualDatePtr(shipment.FirstAvailableDeliveryDate, okPayload.FirstAvailableDeliveryDate)
		suite.EqualDatePtr(shipment.RequestedPickupDate, okPayload.RequestedPickupDate)
		suite.EqualDatePtr(shipment.RequiredDeliveryDate, okPayload.RequiredDeliveryDate)
		suite.EqualDatePtr(shipment.ScheduledPickupDate, okPayload.ScheduledPickupDate)

		suite.EqualAddress(*shipment.PickupAddress, &okPayload.PickupAddress.Address, true)
		suite.EqualAddress(*shipment.DestinationAddress, &okPayload.DestinationAddress.Address, true)
		suite.EqualAddress(*shipment.SecondaryDeliveryAddress, &okPayload.SecondaryDeliveryAddress.Address, true)
		suite.EqualAddress(*shipment.SecondaryPickupAddress, &okPayload.SecondaryPickupAddress.Address, true)

	})
}

// TestUpdateMTOShipmentAddressLogic tests the create/update address logic
// This endpoint can create but not update addresses due to optimistic locking
func (suite *HandlerSuite) TestUpdateMTOShipmentAddressLogic() {

	// CREATE HANDLER OBJECT
	builder := query.NewQueryBuilder()
	fetcher := fetch.NewFetcher(builder)
	planner := &routemocks.Planner{}
	addressUpdater := address.NewAddressUpdater()

	planner.On("ZipTransitDistance",
		mock.AnythingOfType("*appcontext.appContext"),
		mock.Anything,
		mock.Anything,
	).Return(400, nil)
	moveRouter := moveservices.NewMoveRouter()
	moveWeights := moveservices.NewMoveWeights(mtoshipment.NewShipmentReweighRequester())
	// Get shipment payment request recalculator service
	creator := paymentrequest.NewPaymentRequestCreator(planner, ghcrateengine.NewServiceItemPricer())
	statusUpdater := paymentrequest.NewPaymentRequestStatusUpdater(query.NewQueryBuilder())
	recalculator := paymentrequest.NewPaymentRequestRecalculator(creator, statusUpdater)
	paymentRequestShipmentRecalculator := paymentrequest.NewPaymentRequestShipmentRecalculator(recalculator)
	addressCreator := address.NewAddressCreator()
	mtoShipmentUpdater := mtoshipment.NewPrimeMTOShipmentUpdater(builder, fetcher, planner, moveRouter, moveWeights, suite.TestNotificationSender(), paymentRequestShipmentRecalculator, addressUpdater, addressCreator)
	ppmEstimator := mocks.PPMEstimator{}

	ppmShipmentUpdater := ppmshipment.NewPPMShipmentUpdater(&ppmEstimator, addressCreator, addressUpdater)
	boatShipmentUpdater := boatshipment.NewBoatShipmentUpdater()
	shipmentUpdater := shipmentorchestrator.NewShipmentUpdater(mtoShipmentUpdater, ppmShipmentUpdater, boatShipmentUpdater)

	setupTestData := func() (UpdateMTOShipmentHandler, models.MTOShipment) {
		handlerConfig := suite.HandlerConfig()
		handlerConfig.SetHHGPlanner(planner)
		handler := UpdateMTOShipmentHandler{
			handlerConfig,
			shipmentUpdater,
		}
		// Create a shipment in the DB that has no addresses populated:
		move := factory.BuildAvailableToPrimeMove(suite.DB(), nil, nil)
		shipment := factory.BuildMTOShipmentMinimal(suite.DB(), []factory.Customization{
			{
				Model:    move,
				LinkOnly: true,
			},
		}, nil)
		return handler, shipment

	}

	suite.Run("PATCH success 200 create addresses", func() {
		// Under test: updateMTOShipmentHandler.Handle, addresses mechanism - we can create but not update
		// Mocked:     Planner
		// Set up:     We use a shipment with minimal info, no addresses
		//             Update with PickupAddress, DestinationAddress, SecondaryPickupAddress, SecondaryDeliveryAddress
		// Expected:   Handler should return OK, new addresses created
		handler, shipment := setupTestData()
		req := httptest.NewRequest("PATCH", fmt.Sprintf("/mto_shipments/%s", shipment.ID.String()), nil)

		// CREATE REQUEST
		// Create an update message with all addresses provided
		update := primemessages.UpdateMTOShipment{
			PickupAddress:            getFakeAddress(),
			DestinationAddress:       getFakeAddress(),
			SecondaryPickupAddress:   getFakeAddress(),
			SecondaryDeliveryAddress: getFakeAddress(),
		}
		params := mtoshipmentops.UpdateMTOShipmentParams{
			HTTPRequest:   req,
			MtoShipmentID: *handlers.FmtUUID(shipment.ID),
			Body:          &update,
			IfMatch:       string(etag.GenerateEtag(shipment.UpdatedAt)),
		}

		// CALL FUNCTION UNDER TEST

		// Validate incoming payload
		suite.NoError(params.Body.Validate(strfmt.Default))

		response := handler.Handle(params)

		// CHECK RESPONSE
		suite.IsType(&mtoshipmentops.UpdateMTOShipmentOK{}, response)
		okPayload := response.(*mtoshipmentops.UpdateMTOShipmentOK).Payload

		// Validate outgoing payload
		suite.NoError(okPayload.Validate(strfmt.Default))

		// Check that addresses match what was sent
		suite.EqualAddressPayload(&update.PickupAddress.Address, &okPayload.PickupAddress.Address, false)
		suite.EqualAddressPayload(&update.DestinationAddress.Address, &okPayload.DestinationAddress.Address, false)
		suite.EqualAddressPayload(&update.SecondaryPickupAddress.Address, &okPayload.SecondaryPickupAddress.Address, false)
		suite.EqualAddressPayload(&update.SecondaryDeliveryAddress.Address, &okPayload.SecondaryDeliveryAddress.Address, false)

	})

	suite.Run("PATCH failure 422 update addresses not allowed", func() {
		// Under test: updateMTOShipmentHandler.Handle, addresses mechanism - we cannot update addresses
		// Mocked:     Planner
		// Set up:     We create a shipment with Pickup and Destination address.
		//             Then we update with PickupAddress, DestinationAddress, SecondaryPickupAddress, SecondaryDeliveryAddress
		// Expected:   Handler should return unprocessable entity error for those addresses already created, but not the new ones.
		//             Addresses cannot be updated with this endpoint, only created,  and should be listed in errors
		handler, _ := setupTestData()
		move := factory.BuildAvailableToPrimeMove(suite.DB(), nil, nil)
		shipment := factory.BuildMTOShipment(suite.DB(), []factory.Customization{
			{
				Model:    move,
				LinkOnly: true,
			},
		}, nil)

		req := httptest.NewRequest("PATCH", fmt.Sprintf("/mto_shipments/%s", shipment.ID.String()), nil)

		// CREATE REQUEST
		// Create an update message with all new addresses provided
		update := primemessages.UpdateMTOShipment{
			PickupAddress:            getFakeAddress(),
			DestinationAddress:       getFakeAddress(),
			SecondaryPickupAddress:   getFakeAddress(),
			SecondaryDeliveryAddress: getFakeAddress(),
		}
		params := mtoshipmentops.UpdateMTOShipmentParams{
			HTTPRequest:   req,
			MtoShipmentID: *handlers.FmtUUID(shipment.ID),
			Body:          &update,
			IfMatch:       string(etag.GenerateEtag(shipment.UpdatedAt)),
		}

		// Validate incoming payload
		suite.NoError(params.Body.Validate(strfmt.Default))

		response := handler.Handle(params)

		// CALL FUNCTION UNDER TEST
		suite.NoError(params.Body.Validate(strfmt.Default))

		// CHECK RESPONSE
		suite.IsType(&mtoshipmentops.UpdateMTOShipmentUnprocessableEntity{}, response)
		errPayload := response.(*mtoshipmentops.UpdateMTOShipmentUnprocessableEntity).Payload

		// Validate outgoing payload
		suite.NoError(errPayload.Validate(strfmt.Default))

		suite.Contains(errPayload.InvalidFields, "pickupAddress")
		suite.Contains(errPayload.InvalidFields, "destinationAddress")
		suite.NotContains(errPayload.InvalidFields, "secondaryPickupAddress")
		suite.NotContains(errPayload.InvalidFields, "secondaryDeliveryAddress")

	})

	suite.Run("PATCH success 200 nil doesn't clear addresses", func() {
		// Under test: updateMTOShipmentHandler.Handle, addresses mechanism - we can create but not update
		// Mocked:     Planner
		// Set up:     Create a shipment with addresses populated.
		//             Update with nil for the addresses.
		// Expected:   Handler should return OK, addresses should be unchanged.
		//             This endpoint was previously blanking out addresses which is why we have this test.
		handler, _ := setupTestData()
		move := factory.BuildAvailableToPrimeMove(suite.DB(), nil, nil)
		shipment := factory.BuildMTOShipment(suite.DB(), []factory.Customization{
			{
				Model:    move,
				LinkOnly: true,
			},
			{
				Model: models.MTOShipment{
					Status: models.MTOShipmentStatusSubmitted,
				},
			},
		}, nil)

		req := httptest.NewRequest("PATCH", fmt.Sprintf("/mto_shipments/%s", shipment.ID.String()), nil)

		// CREATE REQUEST
		params := mtoshipmentops.UpdateMTOShipmentParams{
			HTTPRequest:   req,
			MtoShipmentID: *handlers.FmtUUID(shipment.ID),
			Body:          &primemessages.UpdateMTOShipment{}, // Empty payload
			IfMatch:       string(etag.GenerateEtag(shipment.UpdatedAt)),
		}

		// CALL FUNCTION UNDER TEST

		// Validate incoming payload
		suite.NoError(params.Body.Validate(strfmt.Default))

		response := handler.Handle(params)

		// CHECK RESPONSE
		suite.IsType(&mtoshipmentops.UpdateMTOShipmentOK{}, response)
		newPayload := response.(*mtoshipmentops.UpdateMTOShipmentOK).Payload

		// Validate outgoing payload
		suite.NoError(newPayload.Validate(strfmt.Default))

		// Check that addresses match what was returned previously in the last successful payload
		suite.EqualAddress(*shipment.PickupAddress, &newPayload.PickupAddress.Address, true)
		suite.EqualAddress(*shipment.DestinationAddress, &newPayload.DestinationAddress.Address, true)
	})
}

// TestUpdateMTOShipmentDateLogic tests various restrictions related to timelines that
// Prime is required to abide by
// More details about these rules can be found in the Performance Work Statement for the
// Global Household Goods Contract HTC711-19-R-R004
func (suite *HandlerSuite) TestUpdateMTOShipmentDateLogic() {

	// ghcDomesticTime is used in the planner, the planner checks transit distance.
	// We mock the planner to return 400, so we need an entry that will return a
	// transit time of 12 days for a distance of 400.

	// Mock planner to always return a distance of 400 mi
	planner := &routemocks.Planner{}
	planner.On("ZipTransitDistance",
		mock.AnythingOfType("*appcontext.appContext"),
		mock.Anything,
		mock.Anything,
	).Return(400, nil)
	addressUpdater := address.NewAddressUpdater()

	// Add a 12 day transit time for a distance of 400
	ghcDomesticTransitTime := models.GHCDomesticTransitTime{
		MaxDaysTransitTime: 12,
		WeightLbsLower:     0,
		WeightLbsUpper:     10000,
		DistanceMilesLower: 1,
		DistanceMilesUpper: 500,
	}

	// Create a handler object to use in the tests
	builder := query.NewQueryBuilder()
	fetcher := fetch.NewFetcher(builder)
	moveRouter := moveservices.NewMoveRouter()
	moveWeights := moveservices.NewMoveWeights(mtoshipment.NewShipmentReweighRequester())
	// Get shipment payment request recalculator service
	creator := paymentrequest.NewPaymentRequestCreator(planner, ghcrateengine.NewServiceItemPricer())
	statusUpdater := paymentrequest.NewPaymentRequestStatusUpdater(query.NewQueryBuilder())
	recalculator := paymentrequest.NewPaymentRequestRecalculator(creator, statusUpdater)
	paymentRequestShipmentRecalculator := paymentrequest.NewPaymentRequestShipmentRecalculator(recalculator)
	addressCreator := address.NewAddressCreator()

	mtoShipmentUpdater := mtoshipment.NewPrimeMTOShipmentUpdater(builder, fetcher, planner, moveRouter, moveWeights, suite.TestNotificationSender(), paymentRequestShipmentRecalculator, addressUpdater, addressCreator)
	ppmEstimator := mocks.PPMEstimator{}

	ppmShipmentUpdater := ppmshipment.NewPPMShipmentUpdater(&ppmEstimator, addressCreator, addressUpdater)
	boatShipmentUpdater := boatshipment.NewBoatShipmentUpdater()
	shipmentUpdater := shipmentorchestrator.NewShipmentUpdater(mtoShipmentUpdater, ppmShipmentUpdater, boatShipmentUpdater)

	setupTestData := func() (UpdateMTOShipmentHandler, models.Move) {
		handlerConfig := suite.HandlerConfig()
		handlerConfig.SetHHGPlanner(planner)
		handler := UpdateMTOShipmentHandler{
			handlerConfig,
			shipmentUpdater,
		}
		// Create an available move to be used for the shipments
		move := factory.BuildAvailableToPrimeMove(suite.DB(), nil, nil)
		// Add the transit time record
		_, _ = suite.DB().ValidateAndCreate(&ghcDomesticTransitTime)
		return handler, move
	}

	primeEstimatedWeight := unit.Pound(500)
	now := time.Now()

	// Date checks for revised functionality without approval dates
	suite.Run("Successful case if estimated weight added before scheduled pickup date", func() {
		handler, move := setupTestData()

		twoDaysFromNow := now.AddDate(0, 0, 2)
		oldShipment := factory.BuildMTOShipment(suite.DB(), []factory.Customization{
			{
				Model:    move,
				LinkOnly: true,
			},
			{
				Model: models.MTOShipment{
					Status:              models.MTOShipmentStatusApproved,
					ScheduledPickupDate: &twoDaysFromNow,
				},
			},
		}, nil)

		eTag := etag.GenerateEtag(oldShipment.UpdatedAt)
		payload := primemessages.UpdateMTOShipment{
			PrimeEstimatedWeight: handlers.FmtPoundPtr(&primeEstimatedWeight),
		}
		req := httptest.NewRequest("PATCH", fmt.Sprintf("/mto_shipments/%s", oldShipment.ID.String()), nil)
		params := mtoshipmentops.UpdateMTOShipmentParams{
			HTTPRequest:   req,
			MtoShipmentID: *handlers.FmtUUID(oldShipment.ID),
			Body:          &payload,
			IfMatch:       eTag,
		}

		// Validate incoming payload
		suite.NoError(params.Body.Validate(strfmt.Default))

		response := handler.Handle(params)

		suite.IsType(&mtoshipmentops.UpdateMTOShipmentOK{}, response)
		okResponse := response.(*mtoshipmentops.UpdateMTOShipmentOK)

		// Validate outgoing payload
		suite.NoError(okResponse.Payload.Validate(strfmt.Default))

		suite.Equal(oldShipment.ID.String(), okResponse.Payload.ID.String())

		// Confirm PATCH working as expected; non-updated value still exists
		suite.NotNil(okResponse.Payload.RequestedPickupDate)
		suite.Equal(oldShipment.RequestedPickupDate.Format(time.ANSIC), time.Time(*okResponse.Payload.RequestedPickupDate).Format(time.ANSIC))
	})

	suite.Run("Successful case if estimated weight added on scheduled pickup date", func() {
		handler, move := setupTestData()

		oldShipment := factory.BuildMTOShipment(suite.DB(), []factory.Customization{
			{
				Model:    move,
				LinkOnly: true,
			},
			{
				Model: models.MTOShipment{
					Status:              models.MTOShipmentStatusApproved,
					ScheduledPickupDate: &now,
				},
			},
		}, nil)

		eTag := etag.GenerateEtag(oldShipment.UpdatedAt)
		payload := primemessages.UpdateMTOShipment{
			PrimeEstimatedWeight: handlers.FmtPoundPtr(&primeEstimatedWeight),
		}
		req := httptest.NewRequest("PATCH", fmt.Sprintf("/mto_shipments/%s", oldShipment.ID.String()), nil)
		params := mtoshipmentops.UpdateMTOShipmentParams{
			HTTPRequest:   req,
			MtoShipmentID: *handlers.FmtUUID(oldShipment.ID),
			Body:          &payload,
			IfMatch:       eTag,
		}

		// Validate incoming payload
		suite.NoError(params.Body.Validate(strfmt.Default))

		response := handler.Handle(params)

		suite.IsType(&mtoshipmentops.UpdateMTOShipmentOK{}, response)
		okResponse := response.(*mtoshipmentops.UpdateMTOShipmentOK)

		// Validate outgoing payload
		suite.NoError(okResponse.Payload.Validate(strfmt.Default))

		suite.Equal(oldShipment.ID.String(), okResponse.Payload.ID.String())

		// Confirm PATCH working as expected; non-updated value still exists
		suite.NotNil(okResponse.Payload.RequestedPickupDate)
		suite.Equal(oldShipment.RequestedPickupDate.Format(time.ANSIC), time.Time(*okResponse.Payload.RequestedPickupDate).Format(time.ANSIC))
	})

	suite.Run("Failed case if estimated weight added after scheduled pickup date", func() {
		handler, move := setupTestData()

		yesterday := now.AddDate(0, 0, -1)
		oldShipment := factory.BuildMTOShipment(suite.DB(), []factory.Customization{
			{
				Model:    move,
				LinkOnly: true,
			},
			{
				Model: models.MTOShipment{
					Status:              models.MTOShipmentStatusApproved,
					ScheduledPickupDate: &yesterday,
				},
			},
		}, nil)
		eTag := etag.GenerateEtag(oldShipment.UpdatedAt)
		payload := primemessages.UpdateMTOShipment{
			PrimeEstimatedWeight: handlers.FmtPoundPtr(&primeEstimatedWeight),
		}
		req := httptest.NewRequest("PATCH", fmt.Sprintf("/mto-shipments/%s", oldShipment.ID.String()), nil)
		params := mtoshipmentops.UpdateMTOShipmentParams{
			HTTPRequest:   req,
			MtoShipmentID: *handlers.FmtUUID(oldShipment.ID),
			Body:          &payload,
			IfMatch:       eTag,
		}

		// Validate incoming payload
		suite.NoError(params.Body.Validate(strfmt.Default))

		response := handler.Handle(params)
		suite.IsType(&mtoshipmentops.UpdateMTOShipmentUnprocessableEntity{}, response)
		errResponse := response.(*mtoshipmentops.UpdateMTOShipmentUnprocessableEntity)

		// Validate outgoing payload
		suite.NoError(errResponse.Payload.Validate(strfmt.Default))

		suite.Contains(errResponse.Payload.InvalidFields, "primeEstimatedWeight")
	})

	// Prime-specific validations tested below
	suite.Run("PATCH Success 200 RequiredDeliveryDate updated on scheduledPickupDate update", func() {
		handler, move := setupTestData()

		address := factory.BuildAddress(suite.DB(), nil, nil)
		storageFacility := factory.BuildStorageFacility(suite.DB(), nil, nil)

		hhgShipment := factory.BuildMTOShipment(suite.DB(), []factory.Customization{
			{
				Model:    move,
				LinkOnly: true,
			},
			{
				Model: models.MTOShipment{
					ShipmentType: models.MTOShipmentTypeHHG,
					Status:       models.MTOShipmentStatusApproved,
					ApprovedDate: &now,
				},
			},
		}, nil)

		ntsShipment := factory.BuildMTOShipment(suite.DB(), []factory.Customization{
			{
				Model:    move,
				LinkOnly: true,
			},
			{
				Model: models.MTOShipment{
					ShipmentType: models.MTOShipmentTypeHHGIntoNTSDom,
					Status:       models.MTOShipmentStatusApproved,
				},
			},
			{
				Model:    storageFacility,
				LinkOnly: true,
			},
			{
				Model:    address,
				LinkOnly: true,
				Type:     &factory.Addresses.PickupAddress,
			},
		}, nil)
=======
func (suite *HandlerSuite) TestUpdateShipmentDestinationAddressHandler() {
	req := httptest.NewRequest("POST", "/mto-shipments/{mtoShipmentID}/shipment-address-updates", nil)
>>>>>>> 371b3ee3

	makeSubtestData := func() mtoshipmentops.UpdateShipmentDestinationAddressParams {
		contractorRemark := "This is a contractor remark"
		body := primemessages.UpdateShipmentDestinationAddress{
			ContractorRemarks: &contractorRemark,
			NewAddress: &primemessages.Address{
				City:           swag.String("Beverly Hills"),
				PostalCode:     swag.String("90210"),
				State:          swag.String("CA"),
				StreetAddress1: swag.String("1234 N. 1st Street"),
			},
		}

		params := mtoshipmentops.UpdateShipmentDestinationAddressParams{
			HTTPRequest: req,
			Body:        &body,
		}

		return params

	}
	suite.Run("POST failure - 422 Unprocessable Entity Error", func() {
		subtestData := makeSubtestData()
		mockCreator := mocks.ShipmentAddressUpdateRequester{}
		handler := UpdateShipmentDestinationAddressHandler{
			suite.HandlerConfig(),
			&mockCreator,
		}
		// InvalidInputError should generate an UnprocessableEntity response error
		// Need verrs incorporated to satisfy swagger validation
		verrs := validate.NewErrors()
		verrs.Add("some key", "some value")
		err := apperror.NewInvalidInputError(uuid.Nil, nil, verrs, "unable to create ShipmentAddressUpdate")

		mockCreator.On("RequestShipmentDeliveryAddressUpdate",
			mock.AnythingOfType("*appcontext.appContext"),
			mock.AnythingOfType("uuid.UUID"),
			mock.AnythingOfType("models.Address"),
			mock.AnythingOfType("string"),
			mock.AnythingOfType("string"),
		).Return(nil, err)

		// Validate incoming payload
		suite.NoError(subtestData.Body.Validate(strfmt.Default))

		response := handler.Handle(subtestData)
		suite.IsType(&mtoshipmentops.UpdateShipmentDestinationAddressUnprocessableEntity{}, response)
		errResponse := response.(*mtoshipmentops.UpdateShipmentDestinationAddressUnprocessableEntity)

		// Validate outgoing payload
		suite.NoError(errResponse.Payload.Validate(strfmt.Default))
	})

	suite.Run("POST failure - 409 Request conflict reponse Error", func() {
		subtestData := makeSubtestData()
		mockCreator := mocks.ShipmentAddressUpdateRequester{}
		handler := UpdateShipmentDestinationAddressHandler{
			suite.HandlerConfig(),
			&mockCreator,
		}
		// NewConflictError should generate a RequestConflict response error
		err := apperror.NewConflictError(uuid.Nil, "unable to create ShipmentAddressUpdate")

		mockCreator.On("RequestShipmentDeliveryAddressUpdate",
			mock.AnythingOfType("*appcontext.appContext"),
			mock.AnythingOfType("uuid.UUID"),
			mock.AnythingOfType("models.Address"),
			mock.AnythingOfType("string"),
			mock.AnythingOfType("string"),
		).Return(nil, err)

		// Validate incoming payload
		suite.NoError(subtestData.Body.Validate(strfmt.Default))

		response := handler.Handle(subtestData)
		suite.IsType(&mtoshipmentops.UpdateShipmentDestinationAddressConflict{}, response)
		errResponse := response.(*mtoshipmentops.UpdateShipmentDestinationAddressConflict)

		// Validate outgoing payload
		suite.NoError(errResponse.Payload.Validate(strfmt.Default))
	})

	suite.Run("POST failure - 404 Not Found response error", func() {

		subtestData := makeSubtestData()
		mockCreator := mocks.ShipmentAddressUpdateRequester{}
		handler := UpdateShipmentDestinationAddressHandler{
			suite.HandlerConfig(),
			&mockCreator,
		}
		// NewNotFoundError should generate a RequestNotFound response error
		err := apperror.NewNotFoundError(uuid.Nil, "unable to create ShipmentAddressUpdate")

		mockCreator.On("RequestShipmentDeliveryAddressUpdate",
			mock.AnythingOfType("*appcontext.appContext"),
			mock.AnythingOfType("uuid.UUID"),
			mock.AnythingOfType("models.Address"),
			mock.AnythingOfType("string"),
			mock.AnythingOfType("string"),
		).Return(nil, err)

		// Validate incoming payload
		suite.NoError(subtestData.Body.Validate(strfmt.Default))

		response := handler.Handle(subtestData)
		suite.IsType(&mtoshipmentops.UpdateShipmentDestinationAddressNotFound{}, response)
		errResponse := response.(*mtoshipmentops.UpdateShipmentDestinationAddressNotFound)

		// Validate outgoing payload
		suite.NoError(errResponse.Payload.Validate(strfmt.Default))
	})

	suite.Run("500 server error", func() {

		subtestData := makeSubtestData()
		mockCreator := mocks.ShipmentAddressUpdateRequester{}
		handler := UpdateShipmentDestinationAddressHandler{
			suite.HandlerConfig(),
			&mockCreator,
		}
		// NewQueryError should generate an InternalServerError response error
		err := apperror.NewQueryError("", nil, "unable to reach database")

		mockCreator.On("RequestShipmentDeliveryAddressUpdate",
			mock.AnythingOfType("*appcontext.appContext"),
			mock.AnythingOfType("uuid.UUID"),
			mock.AnythingOfType("models.Address"),
			mock.AnythingOfType("string"),
			mock.AnythingOfType("string"),
		).Return(nil, err)

		// Validate incoming payload
		suite.NoError(subtestData.Body.Validate(strfmt.Default))

		response := handler.Handle(subtestData)
		suite.IsType(&mtoshipmentops.UpdateShipmentDestinationAddressInternalServerError{}, response)
		errResponse := response.(*mtoshipmentops.UpdateShipmentDestinationAddressInternalServerError)

		// Validate outgoing payload
		suite.NoError(errResponse.Payload.Validate(strfmt.Default))
	})

}

// ClearNonUpdateFields clears out the MTOShipment payload fields that CANNOT be sent in for a successful update
func ClearNonUpdateFields(mtoShipment *models.MTOShipment) *primemessages.MTOShipment {
	mtoShipment.MoveTaskOrderID = uuid.FromStringOrNil("")
	mtoShipment.CreatedAt = time.Time{}
	mtoShipment.UpdatedAt = time.Time{}
	mtoShipment.PrimeEstimatedWeightRecordedDate = &time.Time{}
	mtoShipment.RequiredDeliveryDate = &time.Time{}
	mtoShipment.ApprovedDate = &time.Time{}
	mtoShipment.Status = ""
	mtoShipment.RejectionReason = nil
	mtoShipment.CustomerRemarks = nil
	mtoShipment.MTOAgents = nil

	return payloads.MTOShipment(mtoShipment)
}

func (suite *HandlerSuite) TestUpdateMTOShipmentStatusHandler() {
	builder := query.NewQueryBuilder()
	fetcher := fetch.NewFetcher(builder)
	planner := &routemocks.Planner{}
	planner.On("ZipTransitDistance",
		mock.AnythingOfType("*appcontext.appContext"),
		mock.Anything,
		mock.Anything,
	).Return(400, nil)
	moveRouter := moveservices.NewMoveRouter()
	addressUpdater := address.NewAddressUpdater()
	addressCreator := address.NewAddressCreator()
	moveWeights := moveservices.NewMoveWeights(mtoshipment.NewShipmentReweighRequester())
	// Get shipment payment request recalculator service
	creator := paymentrequest.NewPaymentRequestCreator(planner, ghcrateengine.NewServiceItemPricer())
	statusUpdater := paymentrequest.NewPaymentRequestStatusUpdater(query.NewQueryBuilder())
	recalculator := paymentrequest.NewPaymentRequestRecalculator(creator, statusUpdater)
	paymentRequestShipmentRecalculator := paymentrequest.NewPaymentRequestShipmentRecalculator(recalculator)
	req := httptest.NewRequest("PATCH", fmt.Sprintf("/mto_shipments/%s/status", uuid.Nil.String()), nil)

	setupTestData := func() (UpdateMTOShipmentStatusHandler, models.MTOShipment) {
		handlerConfig := suite.HandlerConfig()
		handlerConfig.SetHHGPlanner(planner)
		planner := &routemocks.Planner{}
		planner.On("ZipTransitDistance",
			mock.AnythingOfType("*appcontext.appContext"),
			mock.Anything,
			mock.Anything,
		).Return(400, nil)
		handler := UpdateMTOShipmentStatusHandler{
			handlerConfig,
			mtoshipment.NewPrimeMTOShipmentUpdater(builder, fetcher, planner, moveRouter, moveWeights, suite.TestNotificationSender(), paymentRequestShipmentRecalculator, addressUpdater, addressCreator),
			mtoshipment.NewMTOShipmentStatusUpdater(builder,
				mtoserviceitem.NewMTOServiceItemCreator(planner, builder, moveRouter, ghcrateengine.NewDomesticUnpackPricer(), ghcrateengine.NewDomesticPackPricer(), ghcrateengine.NewDomesticLinehaulPricer(), ghcrateengine.NewDomesticShorthaulPricer(), ghcrateengine.NewDomesticOriginPricer(), ghcrateengine.NewDomesticDestinationPricer(), ghcrateengine.NewFuelSurchargePricer()), planner),
		}

		// Set up Prime-available move
		move := factory.BuildAvailableToPrimeMove(suite.DB(), nil, nil)
		shipment := factory.BuildMTOShipment(suite.DB(), []factory.Customization{
			{
				Model: models.MTOShipment{
					Status: models.MTOShipmentStatusCancellationRequested,
				},
			},
			{
				Model:    move,
				LinkOnly: true,
			},
		}, nil)
		return handler, shipment
	}

	suite.Run("200 SUCCESS - Updated CANCELLATION_REQUESTED to CANCELED", func() {
		handler, shipment := setupTestData()
		params := mtoshipmentops.UpdateMTOShipmentStatusParams{
			HTTPRequest:   req,
			MtoShipmentID: *handlers.FmtUUID(shipment.ID),
			Body:          &primemessages.UpdateMTOShipmentStatus{Status: string(models.MTOShipmentStatusCanceled)},
			IfMatch:       etag.GenerateEtag(shipment.UpdatedAt),
		}

		// Validate incoming payload
		suite.NoError(params.Body.Validate(strfmt.Default))

		// Run handler and check response
		response := handler.Handle(params)
		suite.IsType(&mtoshipmentops.UpdateMTOShipmentStatusOK{}, response)
		okResponse := response.(*mtoshipmentops.UpdateMTOShipmentStatusOK)

		// Validate outgoing payload
		suite.NoError(okResponse.Payload.Validate(strfmt.Default))

		suite.Equal(string(models.MTOShipmentStatusCanceled), okResponse.Payload.Status)
		suite.Equal(shipment.MoveTaskOrderID.String(), okResponse.Payload.MoveTaskOrderID.String())
		suite.NotZero(okResponse.Payload.ETag)
	})

	suite.Run("404 FAIL - Bad shipment ID", func() {
		handler, shipment := setupTestData()

		badUUID := uuid.Must(uuid.NewV4())
		params := mtoshipmentops.UpdateMTOShipmentStatusParams{
			HTTPRequest:   req,
			MtoShipmentID: *handlers.FmtUUID(badUUID),
			Body:          &primemessages.UpdateMTOShipmentStatus{Status: string(models.MTOShipmentStatusCanceled)},
			IfMatch:       etag.GenerateEtag(shipment.UpdatedAt),
		}

		// Validate incoming payload
		suite.NoError(params.Body.Validate(strfmt.Default))

		// Run handler and check response
		response := handler.Handle(params)
		suite.IsType(&mtoshipmentops.UpdateMTOShipmentStatusNotFound{}, response)
		errResponse := response.(*mtoshipmentops.UpdateMTOShipmentStatusNotFound)

		// Validate outgoing payload
		suite.NoError(errResponse.Payload.Validate(strfmt.Default))

		suite.Contains(*errResponse.Payload.Detail, badUUID.String())
	})

	suite.Run("404 FAIL - Shipment was not Prime-available", func() {
		handler, _ := setupTestData()

		nonPrimeShipment := factory.BuildMTOShipment(suite.DB(), nil, nil) // default is non-Prime available
		params := mtoshipmentops.UpdateMTOShipmentStatusParams{
			HTTPRequest:   req,
			MtoShipmentID: *handlers.FmtUUID(nonPrimeShipment.ID),
			Body:          &primemessages.UpdateMTOShipmentStatus{Status: string(models.MTOShipmentStatusCanceled)},
			IfMatch:       etag.GenerateEtag(nonPrimeShipment.UpdatedAt),
		}

		// Validate incoming payload
		suite.NoError(params.Body.Validate(strfmt.Default))

		// Run handler and check response
		response := handler.Handle(params)
		suite.IsType(&mtoshipmentops.UpdateMTOShipmentStatusNotFound{}, response)
		errResponse := response.(*mtoshipmentops.UpdateMTOShipmentStatusNotFound)

		// Validate outgoing payload
		suite.NoError(errResponse.Payload.Validate(strfmt.Default))

		suite.Contains(*errResponse.Payload.Detail, nonPrimeShipment.ID.String())
	})

	suite.Run("412 FAIL - Stale eTag", func() {
		handler, shipment := setupTestData()

		staleShipment := factory.BuildMTOShipment(suite.DB(), []factory.Customization{
			{
				Model: models.MTOShipment{
					MoveTaskOrderID: shipment.MoveTaskOrderID,
					Status:          models.MTOShipmentStatusCancellationRequested,
				},
			},
		}, nil)
		params := mtoshipmentops.UpdateMTOShipmentStatusParams{
			HTTPRequest:   req,
			MtoShipmentID: *handlers.FmtUUID(staleShipment.ID),
			Body:          &primemessages.UpdateMTOShipmentStatus{Status: string(models.MTOShipmentStatusCanceled)},
			IfMatch:       "eTag",
		}

		// Validate incoming payload
		suite.NoError(params.Body.Validate(strfmt.Default))

		// Run handler and check response
		response := handler.Handle(params)
		suite.IsType(&mtoshipmentops.UpdateMTOShipmentStatusPreconditionFailed{}, response)
		responsePayload := response.(*mtoshipmentops.UpdateMTOShipmentStatusPreconditionFailed).Payload

		// Validate outgoing payload
		suite.NoError(responsePayload.Validate(strfmt.Default))
	})

	suite.Run("409 FAIL - Current status was not CANCELLATION_REQUESTED", func() {
		// Under test:       UpdateMTOShipmentStatusHandler
		// Mocked:           Planner
		// Set up:           Create a shipment with Canceled status, attempt to update to Canceled status
		// Expected outcome: Error since you can only cancel a shipment with CancellationRequested.
		handler, shipment := setupTestData()

		// Create a shipment in Canceled Status
		staleShipment := factory.BuildMTOShipment(suite.DB(), []factory.Customization{
			{
				Model: models.MTOShipment{
					MoveTaskOrderID: shipment.MoveTaskOrderID,
					Status:          models.MTOShipmentStatusCanceled,
				},
			},
		}, nil)

		// Attempt to cancel again
		params := mtoshipmentops.UpdateMTOShipmentStatusParams{
			HTTPRequest:   req,
			MtoShipmentID: *handlers.FmtUUID(staleShipment.ID),
			Body:          &primemessages.UpdateMTOShipmentStatus{Status: string(models.MTOShipmentStatusCanceled)},
			IfMatch:       etag.GenerateEtag(staleShipment.UpdatedAt),
		}

		// Validate incoming payload
		suite.NoError(params.Body.Validate(strfmt.Default))

		// Run handler and check response
		response := handler.Handle(params)
		suite.IsType(&mtoshipmentops.UpdateMTOShipmentStatusConflict{}, response)
		errResponse := response.(*mtoshipmentops.UpdateMTOShipmentStatusConflict)

		// Validate outgoing payload
		suite.NoError(errResponse.Payload.Validate(strfmt.Default))

		suite.Contains(*errResponse.Payload.Detail, string(models.MTOShipmentStatusCanceled))
	})

	suite.Run("422 FAIL - Tried to use a status other than CANCELED", func() {
		_, shipment := setupTestData()

		params := mtoshipmentops.UpdateMTOShipmentStatusParams{
			HTTPRequest:   req,
			MtoShipmentID: *handlers.FmtUUID(shipment.ID),
			Body:          &primemessages.UpdateMTOShipmentStatus{Status: string(models.MTOShipmentStatusApproved)},
			IfMatch:       etag.GenerateEtag(shipment.UpdatedAt),
		}
		// Run swagger validations - should fail
		suite.Error(params.Body.Validate(strfmt.Default))
	})
}

func (suite *HandlerSuite) TestDeleteMTOShipmentHandler() {
	setupTestData := func() DeleteMTOShipmentHandler {
		builder := query.NewQueryBuilder()
		moveRouter := moveservices.NewMoveRouter()
		planner := &routemocks.Planner{}
		planner.On("ZipTransitDistance",
			mock.AnythingOfType("*appcontext.appContext"),
			mock.Anything,
			mock.Anything,
		).Return(400, nil)

		setUpSignedCertificationCreatorMock := func(returnValue ...interface{}) services.SignedCertificationCreator {
			mockCreator := &mocks.SignedCertificationCreator{}

			mockCreator.On(
				"CreateSignedCertification",
				mock.AnythingOfType("*appcontext.appContext"),
				mock.AnythingOfType("models.SignedCertification"),
			).Return(returnValue...)

			return mockCreator
		}

		setUpSignedCertificationUpdaterMock := func(returnValue ...interface{}) services.SignedCertificationUpdater {
			mockUpdater := &mocks.SignedCertificationUpdater{}

			mockUpdater.On(
				"UpdateSignedCertification",
				mock.AnythingOfType("*appcontext.appContext"),
				mock.AnythingOfType("models.SignedCertification"),
				mock.AnythingOfType("string"),
			).Return(returnValue...)

			return mockUpdater
		}

		moveTaskOrderUpdater := movetaskorder.NewMoveTaskOrderUpdater(
			builder,
			mtoserviceitem.NewMTOServiceItemCreator(planner, builder, moveRouter, ghcrateengine.NewDomesticUnpackPricer(), ghcrateengine.NewDomesticPackPricer(), ghcrateengine.NewDomesticLinehaulPricer(), ghcrateengine.NewDomesticShorthaulPricer(), ghcrateengine.NewDomesticOriginPricer(), ghcrateengine.NewDomesticDestinationPricer(), ghcrateengine.NewFuelSurchargePricer()),
			moveRouter, setUpSignedCertificationCreatorMock(nil, nil), setUpSignedCertificationUpdaterMock(nil, nil),
		)
		deleter := mtoshipment.NewPrimeShipmentDeleter(moveTaskOrderUpdater)
		handlerConfig := suite.HandlerConfig()
		handler := DeleteMTOShipmentHandler{
			handlerConfig,
			deleter,
		}
		return handler
	}
	request := httptest.NewRequest("DELETE", "/shipments/{MtoShipmentID}", nil)

	suite.Run("Returns 204 when all validations pass", func() {
		handler := setupTestData()
		now := time.Now()
		ppmShipment := factory.BuildPPMShipment(suite.DB(), []factory.Customization{
			{
				Model: models.Move{
					AvailableToPrimeAt: &now,
					ApprovedAt:         &now,
				},
			},
			{
				Model: models.PPMShipment{
					Status: models.PPMShipmentStatusSubmitted,
				},
			},
		}, nil)
		params := mtoshipmentops.DeleteMTOShipmentParams{
			HTTPRequest:   request,
			MtoShipmentID: *handlers.FmtUUID(ppmShipment.ShipmentID),
		}

		// Validate incoming payload: no body to validate

		response := handler.Handle(params)

		suite.IsType(&mtoshipmentops.DeleteMTOShipmentNoContent{}, response)

		// Validate outgoing payload: no payload
	})

	suite.Run("Returns a 403 when deleting a non-PPM shipment", func() {
		handler := setupTestData()
		now := time.Now()
		shipment := factory.BuildMTOShipment(suite.DB(), []factory.Customization{
			{
				Model: models.Move{
					AvailableToPrimeAt: &now,
					ApprovedAt:         &now,
				},
			},
		}, nil)

		deletionParams := mtoshipmentops.DeleteMTOShipmentParams{
			HTTPRequest:   request,
			MtoShipmentID: *handlers.FmtUUID(shipment.ID),
		}

		// Validate incoming payload: no body to validate

		response := handler.Handle(deletionParams)

		suite.IsType(&mtoshipmentops.DeleteMTOShipmentForbidden{}, response)
		responsePayload := response.(*mtoshipmentops.DeleteMTOShipmentForbidden).Payload

		// Validate outgoing payload
		suite.NoError(responsePayload.Validate(strfmt.Default))
	})

	suite.Run("Returns 404 when deleting a move not available to prime", func() {
		handler := setupTestData()
		ppmShipment := factory.BuildPPMShipment(suite.DB(), []factory.Customization{
			{
				Model: models.Move{
					AvailableToPrimeAt: nil,
					ApprovedAt:         nil,
				},
			},
		}, nil)
		deletionParams := mtoshipmentops.DeleteMTOShipmentParams{
			HTTPRequest:   request,
			MtoShipmentID: *handlers.FmtUUID(ppmShipment.ShipmentID),
		}

		// Validate incoming payload: no body to validate

		response := handler.Handle(deletionParams)
		suite.IsType(&mtoshipmentops.DeleteMTOShipmentNotFound{}, response)
		responsePayload := response.(*mtoshipmentops.DeleteMTOShipmentNotFound).Payload

		// Validate outgoing payload
		suite.NoError(responsePayload.Validate(strfmt.Default))
	})

	suite.Run("Returns 409 - Conflict error", func() {
		shipment := factory.BuildMTOShipmentMinimal(nil, []factory.Customization{
			{
				Model: models.MTOShipment{
					ID: uuid.Must(uuid.NewV4()),
				},
			},
		}, nil)
		deleter := &mocks.ShipmentDeleter{}
		deleter.On("DeleteShipment", mock.AnythingOfType("*appcontext.appContext"), shipment.ID).Return(uuid.Nil, apperror.ConflictError{})
		handlerConfig := suite.HandlerConfig()
		handler := DeleteMTOShipmentHandler{
			handlerConfig,
			deleter,
		}
		deletionParams := mtoshipmentops.DeleteMTOShipmentParams{
			HTTPRequest:   request,
			MtoShipmentID: *handlers.FmtUUID(shipment.ID),
		}

		// Validate incoming payload: no body to validate

		response := handler.Handle(deletionParams)
		suite.IsType(&mtoshipmentops.DeleteMTOShipmentConflict{}, response)
		responsePayload := response.(*mtoshipmentops.DeleteMTOShipmentConflict).Payload

		// Validate outgoing payload: nil payload
		suite.Nil(responsePayload)
	})

	suite.Run("Returns 422 - Unprocessable Entity error", func() {
		shipment := factory.BuildMTOShipmentMinimal(nil, []factory.Customization{
			{
				Model: models.MTOShipment{
					ID: uuid.Must(uuid.NewV4()),
				},
			},
		}, nil)
		deleter := &mocks.ShipmentDeleter{}
		deleter.On("DeleteShipment", mock.AnythingOfType("*appcontext.appContext"), shipment.ID).Return(uuid.Nil, apperror.UnprocessableEntityError{})
		handlerConfig := suite.HandlerConfig()
		handler := DeleteMTOShipmentHandler{
			handlerConfig,
			deleter,
		}
		deletionParams := mtoshipmentops.DeleteMTOShipmentParams{
			HTTPRequest:   request,
			MtoShipmentID: *handlers.FmtUUID(shipment.ID),
		}

		// Validate incoming payload: no body to validate

		response := handler.Handle(deletionParams)
		suite.IsType(&mtoshipmentops.DeleteMTOShipmentUnprocessableEntity{}, response)
		responsePayload := response.(*mtoshipmentops.DeleteMTOShipmentUnprocessableEntity).Payload

		// Validate outgoing payload: nil payload
		suite.Nil(responsePayload)
	})

	suite.Run("Returns 500 - Server error", func() {
		shipment := factory.BuildMTOShipmentMinimal(nil, []factory.Customization{
			{
				Model: models.MTOShipment{
					ID: uuid.Must(uuid.NewV4()),
				},
			},
		}, nil)
		deleter := &mocks.ShipmentDeleter{}
		deleter.On("DeleteShipment", mock.AnythingOfType("*appcontext.appContext"), shipment.ID).Return(uuid.Nil, apperror.EventError{})
		handlerConfig := suite.HandlerConfig()
		handler := DeleteMTOShipmentHandler{
			handlerConfig,
			deleter,
		}
		deletionParams := mtoshipmentops.DeleteMTOShipmentParams{
			HTTPRequest:   request,
			MtoShipmentID: *handlers.FmtUUID(shipment.ID),
		}

		// Validate incoming payload: no body to validate

		response := handler.Handle(deletionParams)
		suite.IsType(&mtoshipmentops.DeleteMTOShipmentInternalServerError{}, response)
		responsePayload := response.(*mtoshipmentops.DeleteMTOShipmentInternalServerError).Payload

		// Validate outgoing payload
		suite.NoError(responsePayload.Validate(strfmt.Default))
	})
}<|MERGE_RESOLUTION|>--- conflicted
+++ resolved
@@ -33,549 +33,6 @@
 	"github.com/transcom/mymove/pkg/services/query"
 )
 
-<<<<<<< HEAD
-func (suite *HandlerSuite) TestCreateMTOShipmentHandler() {
-
-	builder := query.NewQueryBuilder()
-	mtoChecker := movetaskorder.NewMoveTaskOrderChecker()
-	moveRouter := moveservices.NewMoveRouter()
-	fetcher := fetch.NewFetcher(builder)
-	addressCreator := address.NewAddressCreator()
-	mtoShipmentCreator := mtoshipment.NewMTOShipmentCreatorV1(builder, fetcher, moveRouter, addressCreator)
-	ppmEstimator := mocks.PPMEstimator{}
-	ppmShipmentCreator := ppmshipment.NewPPMShipmentCreator(&ppmEstimator, addressCreator)
-	boatShipmentCreator := boatshipment.NewBoatShipmentCreator()
-	shipmentRouter := mtoshipment.NewShipmentRouter()
-	planner := &routemocks.Planner{}
-	planner.On("ZipTransitDistance",
-		mock.AnythingOfType("*appcontext.appContext"),
-		mock.Anything,
-		mock.Anything,
-	).Return(400, nil)
-	setUpSignedCertificationCreatorMock := func(returnValue ...interface{}) services.SignedCertificationCreator {
-		mockCreator := &mocks.SignedCertificationCreator{}
-
-		mockCreator.On(
-			"CreateSignedCertification",
-			mock.AnythingOfType("*appcontext.appContext"),
-			mock.AnythingOfType("models.SignedCertification"),
-		).Return(returnValue...)
-
-		return mockCreator
-	}
-
-	setUpSignedCertificationUpdaterMock := func(returnValue ...interface{}) services.SignedCertificationUpdater {
-		mockUpdater := &mocks.SignedCertificationUpdater{}
-
-		mockUpdater.On(
-			"UpdateSignedCertification",
-			mock.AnythingOfType("*appcontext.appContext"),
-			mock.AnythingOfType("models.SignedCertification"),
-			mock.AnythingOfType("string"),
-		).Return(returnValue...)
-
-		return mockUpdater
-	}
-
-	moveTaskOrderUpdater := movetaskorder.NewMoveTaskOrderUpdater(
-		builder,
-		mtoserviceitem.NewMTOServiceItemCreator(planner, builder, moveRouter, ghcrateengine.NewDomesticUnpackPricer(), ghcrateengine.NewDomesticPackPricer(), ghcrateengine.NewDomesticLinehaulPricer(), ghcrateengine.NewDomesticShorthaulPricer(), ghcrateengine.NewDomesticOriginPricer(), ghcrateengine.NewDomesticDestinationPricer(), ghcrateengine.NewFuelSurchargePricer()),
-		moveRouter, setUpSignedCertificationCreatorMock(nil, nil), setUpSignedCertificationUpdaterMock(nil, nil),
-	)
-	shipmentCreator := shipmentorchestrator.NewShipmentCreator(mtoShipmentCreator, ppmShipmentCreator, boatShipmentCreator, shipmentRouter, moveTaskOrderUpdater)
-	mockCreator := mocks.ShipmentCreator{}
-
-	var pickupAddress primemessages.Address
-	var destinationAddress primemessages.Address
-
-	setupTestData := func() (CreateMTOShipmentHandler, models.Move) {
-
-		move := factory.BuildAvailableToPrimeMove(suite.DB(), nil, nil)
-		handler := CreateMTOShipmentHandler{
-			suite.HandlerConfig(),
-			shipmentCreator,
-			mtoChecker,
-		}
-
-		// Make stubbed addresses just to collect address data for payload
-		newAddress := factory.BuildAddress(nil, []factory.Customization{
-			{
-				Model: models.Address{
-					ID: uuid.Must(uuid.NewV4()),
-				},
-			},
-		}, nil)
-		pickupAddress = primemessages.Address{
-			City:           &newAddress.City,
-			Country:        newAddress.Country,
-			PostalCode:     &newAddress.PostalCode,
-			State:          &newAddress.State,
-			StreetAddress1: &newAddress.StreetAddress1,
-			StreetAddress2: newAddress.StreetAddress2,
-			StreetAddress3: newAddress.StreetAddress3,
-		}
-		newAddress = factory.BuildAddress(nil, nil, []factory.Trait{factory.GetTraitAddress2})
-		destinationAddress = primemessages.Address{
-			City:           &newAddress.City,
-			Country:        newAddress.Country,
-			PostalCode:     &newAddress.PostalCode,
-			State:          &newAddress.State,
-			StreetAddress1: &newAddress.StreetAddress1,
-			StreetAddress2: newAddress.StreetAddress2,
-			StreetAddress3: newAddress.StreetAddress3,
-		}
-		return handler, move
-
-	}
-
-	suite.Run("Successful POST - Integration Test", func() {
-		// Under Test: CreateMTOShipment handler code
-		// Setup:   Create an mto shipment on an available move
-		// Expected:   Successful submission, status should be SUBMITTED
-		handler, move := setupTestData()
-		req := httptest.NewRequest("POST", "/mto-shipments", nil)
-
-		params := mtoshipmentops.CreateMTOShipmentParams{
-			HTTPRequest: req,
-			Body: &primemessages.CreateMTOShipment{
-				MoveTaskOrderID:      handlers.FmtUUID(move.ID),
-				Agents:               nil,
-				CustomerRemarks:      nil,
-				PointOfContact:       "John Doe",
-				PrimeEstimatedWeight: handlers.FmtInt64(1200),
-				RequestedPickupDate:  handlers.FmtDatePtr(models.TimePointer(time.Now())),
-				ShipmentType:         primemessages.NewMTOShipmentType(primemessages.MTOShipmentTypeHHG),
-				PickupAddress:        struct{ primemessages.Address }{pickupAddress},
-				DestinationAddress:   struct{ primemessages.Address }{destinationAddress},
-			},
-		}
-
-		// Validate incoming payload
-		suite.NoError(params.Body.Validate(strfmt.Default))
-
-		response := handler.Handle(params)
-		suite.IsType(&mtoshipmentops.CreateMTOShipmentOK{}, response)
-		okResponse := response.(*mtoshipmentops.CreateMTOShipmentOK)
-		createMTOShipmentPayload := okResponse.Payload
-
-		// Validate outgoing payload
-		suite.NoError(createMTOShipmentPayload.Validate(strfmt.Default))
-
-		// check that the mto shipment status is Submitted
-		suite.Require().Equal(createMTOShipmentPayload.Status, primemessages.MTOShipmentWithoutServiceItemsStatusSUBMITTED, "MTO Shipment should have been submitted")
-		suite.Require().Equal(createMTOShipmentPayload.PrimeEstimatedWeight, params.Body.PrimeEstimatedWeight)
-	})
-
-	suite.Run("Successful POST - Integration Test (PPM)", func() {
-		// Under Test: CreateMTOShipment handler code
-		// Setup:      Create a PPM shipment on an available move
-		// Expected:   Successful submission, status should be SUBMITTED
-		handler, move := setupTestData()
-		req := httptest.NewRequest("POST", "/mto-shipments", nil)
-
-		counselorRemarks := "Some counselor remarks"
-		expectedDepartureDate := time.Now().AddDate(0, 0, 10)
-		sitExpected := true
-		sitLocation := primemessages.SITLocationTypeDESTINATION
-		sitEstimatedWeight := unit.Pound(1500)
-		sitEstimatedEntryDate := expectedDepartureDate.AddDate(0, 0, 5)
-		sitEstimatedDepartureDate := sitEstimatedEntryDate.AddDate(0, 0, 20)
-		estimatedWeight := unit.Pound(3200)
-		hasProGear := true
-		proGearWeight := unit.Pound(400)
-		spouseProGearWeight := unit.Pound(250)
-		estimatedIncentive := 123456
-		sitEstimatedCost := 67500
-
-		params := mtoshipmentops.CreateMTOShipmentParams{
-			HTTPRequest: req,
-			Body: &primemessages.CreateMTOShipment{
-				MoveTaskOrderID:  handlers.FmtUUID(move.ID),
-				ShipmentType:     primemessages.NewMTOShipmentType(primemessages.MTOShipmentTypePPM),
-				CounselorRemarks: &counselorRemarks,
-				PpmShipment: &primemessages.CreatePPMShipment{
-					ExpectedDepartureDate:     handlers.FmtDate(expectedDepartureDate),
-					SitExpected:               &sitExpected,
-					SitLocation:               &sitLocation,
-					SitEstimatedWeight:        handlers.FmtPoundPtr(&sitEstimatedWeight),
-					SitEstimatedEntryDate:     handlers.FmtDate(sitEstimatedEntryDate),
-					SitEstimatedDepartureDate: handlers.FmtDate(sitEstimatedDepartureDate),
-					EstimatedWeight:           handlers.FmtPoundPtr(&estimatedWeight),
-					HasProGear:                &hasProGear,
-					ProGearWeight:             handlers.FmtPoundPtr(&proGearWeight),
-					SpouseProGearWeight:       handlers.FmtPoundPtr(&spouseProGearWeight),
-				},
-			},
-		}
-
-		ppmEstimator.On("EstimateIncentiveWithDefaultChecks",
-			mock.AnythingOfType("*appcontext.appContext"),
-			mock.AnythingOfType("models.PPMShipment"),
-			mock.AnythingOfType("*models.PPMShipment")).
-			Return(models.CentPointer(unit.Cents(estimatedIncentive)), models.CentPointer(unit.Cents(sitEstimatedCost)), nil).Once()
-
-		// Validate incoming payload
-		suite.NoError(params.Body.Validate(strfmt.Default))
-
-		response := handler.Handle(params)
-		suite.IsType(&mtoshipmentops.CreateMTOShipmentOK{}, response)
-		okResponse := response.(*mtoshipmentops.CreateMTOShipmentOK)
-		createdShipment := okResponse.Payload
-
-		// Validate outgoing payload
-		suite.NoError(createdShipment.Validate(strfmt.Default))
-
-		createdPPM := createdShipment.PpmShipment
-
-		suite.Equal(move.ID.String(), createdShipment.MoveTaskOrderID.String())
-		suite.Equal(primemessages.MTOShipmentTypePPM, createdShipment.ShipmentType)
-		suite.Equal(primemessages.MTOShipmentWithoutServiceItemsStatusSUBMITTED, createdShipment.Status)
-		suite.Equal(&counselorRemarks, createdShipment.CounselorRemarks)
-
-		suite.Equal(createdShipment.ID.String(), createdPPM.ShipmentID.String())
-		suite.Equal(primemessages.PPMShipmentStatusSUBMITTED, createdPPM.Status)
-		suite.Equal(handlers.FmtDatePtr(&expectedDepartureDate), createdPPM.ExpectedDepartureDate)
-		suite.Equal(&sitExpected, createdPPM.SitExpected)
-		suite.Equal(&sitLocation, createdPPM.SitLocation)
-		suite.Equal(handlers.FmtPoundPtr(&sitEstimatedWeight), createdPPM.SitEstimatedWeight)
-		suite.Equal(handlers.FmtDate(sitEstimatedEntryDate), createdPPM.SitEstimatedEntryDate)
-		suite.Equal(handlers.FmtDate(sitEstimatedDepartureDate), createdPPM.SitEstimatedDepartureDate)
-		suite.Equal(handlers.FmtPoundPtr(&estimatedWeight), createdPPM.EstimatedWeight)
-		suite.Equal(handlers.FmtBool(hasProGear), createdPPM.HasProGear)
-		suite.Equal(handlers.FmtPoundPtr(&proGearWeight), createdPPM.ProGearWeight)
-		suite.Equal(handlers.FmtPoundPtr(&spouseProGearWeight), createdPPM.SpouseProGearWeight)
-		suite.Equal(int64(estimatedIncentive), *createdPPM.EstimatedIncentive)
-		suite.Equal(int64(sitEstimatedCost), *createdPPM.SitEstimatedCost)
-	})
-
-	suite.Run("Successful POST with Shuttle service items without primeEstimatedWeight - Integration Test", func() {
-		// Under Test: CreateMTOShipment handler code
-		// Setup:   Create an mto shipment on an available move
-		// Expected:   Successful submission, status should be SUBMITTED
-		handler, move := setupTestData()
-		req := httptest.NewRequest("POST", "/mto-shipments", nil)
-
-		serviceItem := factory.BuildMTOServiceItemBasic(suite.DB(), []factory.Customization{
-			{
-				Model: models.MTOServiceItem{
-					Reason: models.StringPointer("not applicable"),
-				},
-			},
-			{
-				Model:    move,
-				LinkOnly: true,
-			},
-			{
-				Model: models.ReService{
-					Code: models.ReServiceCodeDDSHUT,
-				},
-			},
-		}, nil)
-		serviceItem.ID = uuid.Nil
-
-		params := mtoshipmentops.CreateMTOShipmentParams{
-			HTTPRequest: req,
-			Body: &primemessages.CreateMTOShipment{
-				MoveTaskOrderID:     handlers.FmtUUID(move.ID),
-				Agents:              nil,
-				CustomerRemarks:     nil,
-				PointOfContact:      "John Doe",
-				RequestedPickupDate: handlers.FmtDatePtr(models.TimePointer(time.Now())),
-				ShipmentType:        primemessages.NewMTOShipmentType(primemessages.MTOShipmentTypeHHG),
-				PickupAddress:       struct{ primemessages.Address }{pickupAddress},
-				DestinationAddress:  struct{ primemessages.Address }{destinationAddress},
-			},
-		}
-
-		mtoServiceItems := models.MTOServiceItems{serviceItem}
-		params.Body.SetMtoServiceItems(*payloads.MTOServiceItems(&mtoServiceItems))
-
-		// Validate incoming payload
-		suite.NoError(params.Body.Validate(strfmt.Default))
-
-		response := handler.Handle(params)
-		suite.IsType(&mtoshipmentops.CreateMTOShipmentOK{}, response)
-		okResponse := response.(*mtoshipmentops.CreateMTOShipmentOK)
-		createMTOShipmentPayload := okResponse.Payload
-
-		// Validate outgoing payload
-		suite.NoError(createMTOShipmentPayload.Validate(strfmt.Default))
-
-		// check that the mto shipment status is Submitted
-		suite.Require().Equal(createMTOShipmentPayload.Status, primemessages.MTOShipmentWithoutServiceItemsStatusSUBMITTED, "MTO Shipment should have been submitted")
-	})
-
-	suite.Run("POST failure - 500", func() {
-		// Under Test: CreateMTOShipmentHandler
-		// Mocked:     CreateMTOShipment creator
-		// Setup:   If underlying CreateMTOShipment returns error, handler should return 500 response
-		// Expected:   500 Response returned
-		handler, move := setupTestData()
-		req := httptest.NewRequest("POST", "/mto-shipments", nil)
-
-		// Create a handler with the mocked creator
-		handler.ShipmentCreator = &mockCreator
-
-		err := errors.New("ServerError")
-
-		mockCreator.On("CreateShipment",
-			mock.AnythingOfType("*appcontext.appContext"),
-			mock.AnythingOfType("*models.MTOShipment"),
-		).Return(nil, err)
-
-		params := mtoshipmentops.CreateMTOShipmentParams{
-			HTTPRequest: req,
-			Body: &primemessages.CreateMTOShipment{
-				MoveTaskOrderID:      handlers.FmtUUID(move.ID),
-				PointOfContact:       "John Doe",
-				PrimeEstimatedWeight: handlers.FmtInt64(1200),
-				RequestedPickupDate:  handlers.FmtDatePtr(models.TimePointer(time.Now())),
-				ShipmentType:         primemessages.NewMTOShipmentType(primemessages.MTOShipmentTypeHHG),
-				PickupAddress:        struct{ primemessages.Address }{pickupAddress},
-				DestinationAddress:   struct{ primemessages.Address }{destinationAddress},
-			},
-		}
-
-		// Validate incoming payload
-		suite.NoError(params.Body.Validate(strfmt.Default))
-
-		response := handler.Handle(params)
-		suite.IsType(&mtoshipmentops.CreateMTOShipmentInternalServerError{}, response)
-		errResponse := response.(*mtoshipmentops.CreateMTOShipmentInternalServerError)
-
-		// Validate outgoing payload
-		suite.NoError(errResponse.Payload.Validate(strfmt.Default))
-
-		suite.Equal(handlers.InternalServerErrMessage, *errResponse.Payload.Title, "Payload title is wrong")
-	})
-
-	suite.Run("POST failure - 422 -- Bad agent IDs set on shipment", func() {
-		// Under Test: CreateMTOShipmentHandler
-		// Setup:      Create a shipment with an agent that doesn't really exist, handler should return unprocessable entity
-		// Expected:   422 Unprocessable Entity Response returned
-
-		handler, move := setupTestData()
-		req := httptest.NewRequest("POST", "/mto-shipments", nil)
-
-		badID := strfmt.UUID(uuid.Must(uuid.NewV4()).String())
-		agent := &primemessages.MTOAgent{
-			ID:            badID,
-			MtoShipmentID: badID,
-			FirstName:     handlers.FmtString("Mary"),
-		}
-		params := mtoshipmentops.CreateMTOShipmentParams{
-			HTTPRequest: req,
-			Body: &primemessages.CreateMTOShipment{
-				MoveTaskOrderID:      handlers.FmtUUID(move.ID),
-				PointOfContact:       "John Doe",
-				PrimeEstimatedWeight: handlers.FmtInt64(1200),
-				Agents:               primemessages.MTOAgents{agent},
-				RequestedPickupDate:  handlers.FmtDatePtr(models.TimePointer(time.Now())),
-				ShipmentType:         primemessages.NewMTOShipmentType(primemessages.MTOShipmentTypeHHG),
-				PickupAddress:        struct{ primemessages.Address }{pickupAddress},
-				DestinationAddress:   struct{ primemessages.Address }{destinationAddress},
-			},
-		}
-
-		// Validate incoming payload
-		suite.NoError(params.Body.Validate(strfmt.Default))
-
-		response := handler.Handle(params)
-		suite.IsType(&mtoshipmentops.CreateMTOShipmentUnprocessableEntity{}, response)
-		typedResponse := response.(*mtoshipmentops.CreateMTOShipmentUnprocessableEntity)
-
-		// Validate outgoing payload
-		suite.NoError(typedResponse.Payload.Validate(strfmt.Default))
-
-		suite.NotEmpty(typedResponse.Payload.InvalidFields)
-		suite.Contains(typedResponse.Payload.InvalidFields, "agents:id")
-		suite.Contains(typedResponse.Payload.InvalidFields, "agents:mtoShipmentID")
-	})
-
-	suite.Run("POST failure - 422 - invalid input, missing pickup address", func() {
-		// Under Test: CreateMTOShipmentHandler
-		// Setup:      Create a shipment with missing pickup address, handler should return unprocessable entity
-		// Expected:   422 Unprocessable Entity Response returned
-
-		handler, move := setupTestData()
-		req := httptest.NewRequest("POST", "/mto-shipments", nil)
-
-		params := mtoshipmentops.CreateMTOShipmentParams{
-			HTTPRequest: req,
-			Body: &primemessages.CreateMTOShipment{
-				MoveTaskOrderID:      handlers.FmtUUID(move.ID),
-				PointOfContact:       "John Doe",
-				PrimeEstimatedWeight: handlers.FmtInt64(1200),
-				RequestedPickupDate:  handlers.FmtDatePtr(models.TimePointer(time.Now())),
-				ShipmentType:         primemessages.NewMTOShipmentType(primemessages.MTOShipmentTypeHHG),
-				PickupAddress:        struct{ primemessages.Address }{pickupAddress},
-				DestinationAddress:   struct{ primemessages.Address }{destinationAddress},
-			},
-		}
-		params.Body.PickupAddress.Address.StreetAddress1 = nil
-
-		// Validate incoming payload
-		suite.NoError(params.Body.Validate(strfmt.Default))
-
-		response := handler.Handle(params)
-		suite.IsType(&mtoshipmentops.CreateMTOShipmentUnprocessableEntity{}, response)
-		unprocessableEntity := response.(*mtoshipmentops.CreateMTOShipmentUnprocessableEntity)
-
-		// Validate outgoing payload
-		// TODO: Can't validate the response because of the issue noted below. Figure out a way to
-		//   either alter the service or relax the swagger requirements.
-		// suite.NoError(unprocessableEntity.Payload.Validate(strfmt.Default))
-		// CreateShipment is returning apperror.InvalidInputError without any validation errors
-		// so InvalidFields won't be added to the payload.
-
-		suite.Contains(*unprocessableEntity.Payload.Detail, "PickupAddress is required")
-	})
-
-	suite.Run("POST failure - 404 -- not found", func() {
-		// Under Test: CreateMTOShipmentHandler
-		// Setup:      Create a shipment on a non-existent move
-		// Expected:   404 Not Found returned
-		handler, _ := setupTestData()
-		req := httptest.NewRequest("POST", "/mto-shipments", nil)
-
-		// Generate a unique id
-		badID := strfmt.UUID(uuid.Must(uuid.NewV4()).String())
-		params := mtoshipmentops.CreateMTOShipmentParams{
-			HTTPRequest: req,
-			Body: &primemessages.CreateMTOShipment{
-				MoveTaskOrderID:      &badID,
-				PointOfContact:       "John Doe",
-				PrimeEstimatedWeight: handlers.FmtInt64(1200),
-				RequestedPickupDate:  handlers.FmtDatePtr(models.TimePointer(time.Now())),
-				ShipmentType:         primemessages.NewMTOShipmentType(primemessages.MTOShipmentTypeHHG),
-				PickupAddress:        struct{ primemessages.Address }{pickupAddress},
-				DestinationAddress:   struct{ primemessages.Address }{destinationAddress},
-			},
-		}
-
-		// Validate incoming payload
-		suite.NoError(params.Body.Validate(strfmt.Default))
-
-		response := handler.Handle(params)
-		suite.IsType(&mtoshipmentops.CreateMTOShipmentNotFound{}, response)
-		responsePayload := response.(*mtoshipmentops.CreateMTOShipmentNotFound).Payload
-
-		// Validate outgoing payload
-		suite.NoError(responsePayload.Validate(strfmt.Default))
-	})
-
-	suite.Run("POST failure - 400 -- nil body", func() {
-		// Under Test: CreateMTOShipmentHandler
-		// Setup:      Create a request with no data in the body
-		// Expected:   422 Unprocessable Entity Response returned
-
-		handler, _ := setupTestData()
-		req := httptest.NewRequest("POST", "/mto-shipments", nil)
-
-		paramsNilBody := mtoshipmentops.CreateMTOShipmentParams{
-			HTTPRequest: req,
-		}
-
-		// Validate incoming payload: nil body (the point of this test)
-
-		response := handler.Handle(paramsNilBody)
-		suite.IsType(&mtoshipmentops.CreateMTOShipmentBadRequest{}, response)
-		responsePayload := response.(*mtoshipmentops.CreateMTOShipmentBadRequest).Payload
-
-		// Validate outgoing payload
-		suite.NoError(responsePayload.Validate(strfmt.Default))
-	})
-
-	suite.Run("POST failure - 404 -- MTO is not available to Prime", func() {
-		// Under Test: CreateMTOShipmentHandler
-		// Setup:      Create a shipment on an unavailable move, prime cannot update these
-		// Expected:   404 Not found returned
-
-		handler, _ := setupTestData()
-		req := httptest.NewRequest("POST", "/mto-shipments", nil)
-
-		unavailableMove := factory.BuildMove(suite.DB(), nil, nil)
-		params := mtoshipmentops.CreateMTOShipmentParams{
-			HTTPRequest: req,
-			Body: &primemessages.CreateMTOShipment{
-				MoveTaskOrderID:      handlers.FmtUUID(unavailableMove.ID),
-				PointOfContact:       "John Doe",
-				PrimeEstimatedWeight: handlers.FmtInt64(1200),
-				RequestedPickupDate:  handlers.FmtDatePtr(models.TimePointer(time.Now())),
-				ShipmentType:         primemessages.NewMTOShipmentType(primemessages.MTOShipmentTypeHHG),
-				PickupAddress:        struct{ primemessages.Address }{pickupAddress},
-				DestinationAddress:   struct{ primemessages.Address }{destinationAddress},
-			},
-		}
-
-		// Validate incoming payload
-		suite.NoError(params.Body.Validate(strfmt.Default))
-
-		response := handler.Handle(params)
-		suite.IsType(&mtoshipmentops.CreateMTOShipmentNotFound{}, response)
-		typedResponse := response.(*mtoshipmentops.CreateMTOShipmentNotFound)
-
-		// Validate outgoing payload
-		suite.NoError(typedResponse.Payload.Validate(strfmt.Default))
-
-		suite.Contains(*typedResponse.Payload.Detail, unavailableMove.ID.String())
-	})
-
-	suite.Run("POST failure - 422 - modelType() not supported", func() {
-		// Under Test: CreateMTOShipmentHandler
-		// Setup:      Create a shipment with service items that don't match the modeltype
-		// Expected:   422 Unprocessable Entity returned
-
-		handler, move := setupTestData()
-		req := httptest.NewRequest("POST", "/mto-shipments", nil)
-		handler.ShipmentCreator = &mockCreator
-
-		err := apperror.NotFoundError{}
-
-		mockCreator.On("CreateShipment",
-			mock.AnythingOfType("*appcontext.appContext"),
-			mock.Anything,
-		).Return(nil, nil, err)
-
-		// Create a service item that doesn't match the modeltype
-		mtoServiceItems := models.MTOServiceItems{
-			models.MTOServiceItem{
-				MoveTaskOrderID:  move.ID,
-				MTOShipmentID:    &uuid.Nil,
-				ReService:        models.ReService{Code: models.ReServiceCodeMS},
-				Reason:           nil,
-				PickupPostalCode: nil,
-				CreatedAt:        time.Now(),
-				UpdatedAt:        time.Now(),
-			},
-		}
-		params := mtoshipmentops.CreateMTOShipmentParams{
-			HTTPRequest: req,
-			Body: &primemessages.CreateMTOShipment{
-				MoveTaskOrderID:      handlers.FmtUUID(move.ID),
-				PointOfContact:       "John Doe",
-				PrimeEstimatedWeight: handlers.FmtInt64(1200),
-				RequestedPickupDate:  handlers.FmtDatePtr(models.TimePointer(time.Now())),
-				ShipmentType:         primemessages.NewMTOShipmentType(primemessages.MTOShipmentTypeHHG),
-			},
-		}
-
-		params.Body.SetMtoServiceItems(*payloads.MTOServiceItems(&mtoServiceItems))
-
-		// Validate incoming payload
-		suite.NoError(params.Body.Validate(strfmt.Default))
-
-		response := handler.Handle(params)
-		suite.IsType(&mtoshipmentops.CreateMTOShipmentUnprocessableEntity{}, response)
-		typedResponse := response.(*mtoshipmentops.CreateMTOShipmentUnprocessableEntity)
-
-		// Validate outgoing payload
-		suite.NoError(typedResponse.Payload.Validate(strfmt.Default))
-
-		suite.Contains(*typedResponse.Payload.Detail, "MTOServiceItem modelType() not allowed")
-	})
-}
-
 func (suite *HandlerSuite) TestUpdateShipmentDestinationAddressHandler() {
 	req := httptest.NewRequest("POST", "/mto-shipments/{mtoShipmentID}/shipment-address-updates", nil)
 
@@ -705,1397 +162,6 @@
 			mock.AnythingOfType("*appcontext.appContext"),
 			mock.AnythingOfType("uuid.UUID"),
 			mock.AnythingOfType("models.ShipmentAddressUpdate"),
-			mock.AnythingOfType("string"),
-			mock.AnythingOfType("string"),
-		).Return(nil, err)
-
-		// Validate incoming payload
-		suite.NoError(subtestData.Body.Validate(strfmt.Default))
-
-		response := handler.Handle(subtestData)
-		suite.IsType(&mtoshipmentops.UpdateShipmentDestinationAddressInternalServerError{}, response)
-		errResponse := response.(*mtoshipmentops.UpdateShipmentDestinationAddressInternalServerError)
-
-		// Validate outgoing payload
-		suite.NoError(errResponse.Payload.Validate(strfmt.Default))
-	})
-
-}
-
-// ClearNonUpdateFields clears out the MTOShipment payload fields that CANNOT be sent in for a successful update
-func ClearNonUpdateFields(mtoShipment *models.MTOShipment) *primemessages.MTOShipment {
-	mtoShipment.MoveTaskOrderID = uuid.FromStringOrNil("")
-	mtoShipment.CreatedAt = time.Time{}
-	mtoShipment.UpdatedAt = time.Time{}
-	mtoShipment.PrimeEstimatedWeightRecordedDate = &time.Time{}
-	mtoShipment.RequiredDeliveryDate = &time.Time{}
-	mtoShipment.ApprovedDate = &time.Time{}
-	mtoShipment.Status = ""
-	mtoShipment.RejectionReason = nil
-	mtoShipment.CustomerRemarks = nil
-	mtoShipment.MTOAgents = nil
-
-	return payloads.MTOShipment(mtoShipment)
-}
-
-func (suite *HandlerSuite) TestUpdateMTOShipmentHandler() {
-
-	// Create some usable weights
-	primeEstimatedWeight := unit.Pound(500)
-	primeActualWeight := unit.Pound(600)
-
-	// Create service objects needed for handler
-	// ghcDomesticTime is used in the planner, the planner checks transit distance.
-	// We mock the planner to return 400, so we need an entry that will return a
-	// transit time of 12 days for a distance of 400.
-
-	// Mock planner to always return a distance of 400 mi
-	planner := &routemocks.Planner{}
-	planner.On("ZipTransitDistance",
-		mock.AnythingOfType("*appcontext.appContext"),
-		mock.Anything,
-		mock.Anything,
-	).Return(400, nil)
-
-	builder := query.NewQueryBuilder()
-	fetcher := fetch.NewFetcher(builder)
-	moveRouter := moveservices.NewMoveRouter()
-	moveWeights := moveservices.NewMoveWeights(mtoshipment.NewShipmentReweighRequester())
-	// Get shipment payment request recalculator service
-	creator := paymentrequest.NewPaymentRequestCreator(planner, ghcrateengine.NewServiceItemPricer())
-	statusUpdater := paymentrequest.NewPaymentRequestStatusUpdater(query.NewQueryBuilder())
-	recalculator := paymentrequest.NewPaymentRequestRecalculator(creator, statusUpdater)
-	paymentRequestShipmentRecalculator := paymentrequest.NewPaymentRequestShipmentRecalculator(recalculator)
-	addressUpdater := address.NewAddressUpdater()
-	addressCreator := address.NewAddressCreator()
-
-	mtoShipmentUpdater := mtoshipment.NewPrimeMTOShipmentUpdater(builder, fetcher, planner, moveRouter, moveWeights, suite.TestNotificationSender(), paymentRequestShipmentRecalculator, addressUpdater, addressCreator)
-	ppmEstimator := mocks.PPMEstimator{}
-	ppmShipmentUpdater := ppmshipment.NewPPMShipmentUpdater(&ppmEstimator, addressCreator, addressUpdater)
-	boatShipmentUpdater := boatshipment.NewBoatShipmentUpdater()
-
-	shipmentUpdater := shipmentorchestrator.NewShipmentUpdater(mtoShipmentUpdater, ppmShipmentUpdater, boatShipmentUpdater)
-	setupTestData := func() (UpdateMTOShipmentHandler, models.MTOShipment) {
-		// Add a 12 day transit time for a distance of 400
-		ghcDomesticTransitTime := models.GHCDomesticTransitTime{
-			MaxDaysTransitTime: 12,
-			WeightLbsLower:     0,
-			WeightLbsUpper:     10000,
-			DistanceMilesLower: 1,
-			DistanceMilesUpper: 500,
-		}
-		_, _ = suite.DB().ValidateAndCreate(&ghcDomesticTransitTime)
-		handlerConfig := suite.HandlerConfig()
-		handlerConfig.SetHHGPlanner(planner)
-		handler := UpdateMTOShipmentHandler{
-			handlerConfig,
-			shipmentUpdater,
-		}
-
-		// Create an available shipment in DB
-		now := testdatagen.CurrentDateWithoutTime()
-		move := factory.BuildAvailableToPrimeMove(suite.DB(), nil, nil)
-		shipment := factory.BuildMTOShipment(suite.DB(), []factory.Customization{
-			{
-				Model:    move,
-				LinkOnly: true,
-			},
-			{
-				Model: models.MTOShipment{
-					Status:       models.MTOShipmentStatusApproved,
-					ApprovedDate: now,
-				},
-			},
-			{
-				Model:    factory.BuildAddress(suite.DB(), nil, []factory.Trait{factory.GetTraitAddress3}),
-				LinkOnly: true,
-				Type:     &factory.Addresses.SecondaryPickupAddress,
-			},
-			{
-				Model:    factory.BuildAddress(suite.DB(), nil, []factory.Trait{factory.GetTraitAddress4}),
-				LinkOnly: true,
-				Type:     &factory.Addresses.SecondaryDeliveryAddress,
-			},
-		}, nil)
-		return handler, shipment
-	}
-
-	suite.Run("PATCH failure 500 Unit Test", func() {
-		// Under test: updateMTOShipmentHandler.Handle
-		// Mocked:     MTOShipmentUpdater, Planner
-		// Set up:     We provide an update but make MTOShipmentUpdater return a server error
-		// Expected:   Handler returns Internal Server Error Response. This ensures if there is an
-		//             unexpected error in the service object, we return the proper HTTP response
-		handler, shipment := setupTestData()
-		req := httptest.NewRequest("PATCH", fmt.Sprintf("/mto-shipments/%s", shipment.ID.String()), nil)
-
-		eTag := etag.GenerateEtag(shipment.UpdatedAt)
-		params := mtoshipmentops.UpdateMTOShipmentParams{
-			HTTPRequest:   req,
-			MtoShipmentID: *handlers.FmtUUID(shipment.ID),
-			Body: &primemessages.UpdateMTOShipment{
-				Diversion: true,
-			},
-			IfMatch: eTag,
-		}
-
-		mockUpdater := mocks.ShipmentUpdater{}
-		mockHandler := UpdateMTOShipmentHandler{
-			handler.HandlerConfig,
-			&mockUpdater,
-		}
-		internalServerErr := errors.New("ServerError")
-
-		mockUpdater.On("MTOShipmentsMTOAvailableToPrime",
-			mock.AnythingOfType("*appcontext.appContext"),
-			mock.Anything,
-		).Return(true, nil)
-
-		mockUpdater.On("UpdateShipment",
-			mock.AnythingOfType("*appcontext.appContext"),
-			mock.Anything,
-			mock.Anything,
-			mock.Anything,
-		).Return(nil, internalServerErr)
-
-		// Validate incoming payload
-		suite.NoError(params.Body.Validate(strfmt.Default))
-
-		response := mockHandler.Handle(params)
-		suite.IsType(&mtoshipmentops.UpdateMTOShipmentInternalServerError{}, response)
-		errResponse := response.(*mtoshipmentops.UpdateMTOShipmentInternalServerError)
-
-		// Validate outgoing payload
-		suite.NoError(errResponse.Payload.Validate(strfmt.Default))
-
-		suite.Equal(handlers.InternalServerErrMessage, *errResponse.Payload.Title, "Payload title is wrong")
-	})
-
-	suite.Run("PATCH success 200 minimal update", func() {
-		// Under test: updateMTOShipmentHandler.Handle
-		// Mocked:     Planner
-		// Set up:     We use the normal (non-minimal) shipment we created earlier
-		//             We provide an update with minimal changes
-		// Expected:   Handler returns OK
-		//             Minimal updates are completed, old values retained for rest of
-		//             shipment. This tests that PATCH is not accidentally clearing any existing
-		//             data.
-		handler, shipment := setupTestData()
-		req := httptest.NewRequest("PATCH", fmt.Sprintf("/mto-shipments/%s", shipment.ID.String()), nil)
-
-		// Create an update with just diversion and actualPickupDate
-		now := testdatagen.CurrentDateWithoutTime()
-		minimalUpdate := primemessages.UpdateMTOShipment{
-			Diversion:        true,
-			ActualPickupDate: handlers.FmtDatePtr(now),
-		}
-
-		eTag := etag.GenerateEtag(shipment.UpdatedAt)
-		params := mtoshipmentops.UpdateMTOShipmentParams{
-			HTTPRequest:   req,
-			MtoShipmentID: *handlers.FmtUUID(shipment.ID),
-			Body:          &minimalUpdate,
-			IfMatch:       eTag,
-		}
-
-		// CALL FUNCTION UNDER TEST
-
-		// Validate incoming payload
-		suite.NoError(params.Body.Validate(strfmt.Default))
-
-		response := handler.Handle(params)
-
-		// CHECK RESPONSE
-		suite.IsType(&mtoshipmentops.UpdateMTOShipmentOK{}, response)
-		okPayload := response.(*mtoshipmentops.UpdateMTOShipmentOK).Payload
-
-		// Validate outgoing payload
-		suite.NoError(okPayload.Validate(strfmt.Default))
-
-		suite.Equal(shipment.ID.String(), okPayload.ID.String())
-
-		// Confirm PATCH working as expected; non-updated values still exist
-		suite.EqualDatePtr(shipment.ApprovedDate, okPayload.ApprovedDate)
-		suite.EqualDatePtr(shipment.FirstAvailableDeliveryDate, okPayload.FirstAvailableDeliveryDate)
-		suite.EqualDatePtr(shipment.RequestedPickupDate, okPayload.RequestedPickupDate)
-		suite.EqualDatePtr(shipment.RequiredDeliveryDate, okPayload.RequiredDeliveryDate)
-		suite.EqualDatePtr(shipment.ScheduledPickupDate, okPayload.ScheduledPickupDate)
-		suite.EqualDatePtr(shipment.ActualDeliveryDate, okPayload.ActualDeliveryDate)
-		suite.EqualDatePtr(shipment.ScheduledDeliveryDate, okPayload.ScheduledDeliveryDate)
-
-		suite.EqualAddress(*shipment.PickupAddress, &okPayload.PickupAddress.Address, true)
-		suite.EqualAddress(*shipment.DestinationAddress, &okPayload.DestinationAddress.Address, true)
-		suite.EqualAddress(*shipment.SecondaryDeliveryAddress, &okPayload.SecondaryDeliveryAddress.Address, true)
-		suite.EqualAddress(*shipment.SecondaryPickupAddress, &okPayload.SecondaryPickupAddress.Address, true)
-
-		// Confirm new values
-		suite.Equal(params.Body.Diversion, okPayload.Diversion)
-		suite.Equal(params.Body.ActualPickupDate.String(), okPayload.ActualPickupDate.String())
-	})
-
-	suite.Run("PATCH success 200 update destination type", func() {
-		// Under test: updateMTOShipmentHandler.Handle
-		// Mocked:     Planner
-		// Set up:     We use the normal (non-minimal) shipment we created earlier
-		//             We provide an update with minimal changes
-		// Expected:   Handler returns OK
-		//             Minimal updates are completed, old values retained for rest of
-		//             shipment. This tests that PATCH is not accidentally clearing any existing
-		//             data.
-		handler, shipment := setupTestData()
-		req := httptest.NewRequest("PATCH", fmt.Sprintf("/mto-shipments/%s", shipment.ID.String()), nil)
-
-		// Create an update with just destinationAddressType
-		destinationType := primemessages.DestinationTypeHOMEOFRECORD
-		minimalUpdate := primemessages.UpdateMTOShipment{
-			DestinationType: &destinationType,
-		}
-
-		eTag := etag.GenerateEtag(shipment.UpdatedAt)
-		params := mtoshipmentops.UpdateMTOShipmentParams{
-			HTTPRequest:   req,
-			MtoShipmentID: *handlers.FmtUUID(shipment.ID),
-			Body:          &minimalUpdate,
-			IfMatch:       eTag,
-		}
-
-		// CALL FUNCTION UNDER TEST
-
-		// Validate incoming payload
-		suite.NoError(params.Body.Validate(strfmt.Default))
-
-		response := handler.Handle(params)
-
-		// CHECK RESPONSE
-		suite.IsType(&mtoshipmentops.UpdateMTOShipmentOK{}, response)
-		okPayload := response.(*mtoshipmentops.UpdateMTOShipmentOK).Payload
-
-		// Validate outgoing payload
-		suite.NoError(okPayload.Validate(strfmt.Default))
-
-		suite.Equal(shipment.ID.String(), okPayload.ID.String())
-
-		// Confirm PATCH working as expected; non-updated values still exist
-		suite.EqualDatePtr(shipment.ApprovedDate, okPayload.ApprovedDate)
-		suite.EqualDatePtr(shipment.FirstAvailableDeliveryDate, okPayload.FirstAvailableDeliveryDate)
-		suite.EqualDatePtr(shipment.RequestedPickupDate, okPayload.RequestedPickupDate)
-		suite.EqualDatePtr(shipment.RequiredDeliveryDate, okPayload.RequiredDeliveryDate)
-		suite.EqualDatePtr(shipment.ScheduledPickupDate, okPayload.ScheduledPickupDate)
-
-		suite.EqualAddress(*shipment.PickupAddress, &okPayload.PickupAddress.Address, true)
-		suite.EqualAddress(*shipment.DestinationAddress, &okPayload.DestinationAddress.Address, true)
-		suite.EqualAddress(*shipment.SecondaryDeliveryAddress, &okPayload.SecondaryDeliveryAddress.Address, true)
-		suite.EqualAddress(*shipment.SecondaryPickupAddress, &okPayload.SecondaryPickupAddress.Address, true)
-
-		// Confirm new value
-		suite.Equal(params.Body.DestinationType, okPayload.DestinationType)
-
-		// Refresh local copy of shipment from DB for etag regeneration in future tests
-		shipment = suite.refreshFromDB(shipment.ID)
-
-	})
-
-	suite.Run("Successful PATCH - Integration Test (PPM)", func() {
-		// Under test: updateMTOShipmentHandler.Handle
-		// Mocked:     Planner, PPMEstimator
-		// Set up:     We create a ppm shipment
-		//             We provide an update
-		// Expected:   Handler returns OK
-		//             Updates are completed
-		mockSender := suite.TestNotificationSender()
-		mtoShipmentUpdater := mtoshipment.NewPrimeMTOShipmentUpdater(builder, fetcher, planner, moveRouter, moveWeights, mockSender, paymentRequestShipmentRecalculator, addressUpdater, addressCreator)
-		ppmEstimator := mocks.PPMEstimator{}
-		addressCreator := address.NewAddressCreator()
-		addressUpdater := address.NewAddressUpdater()
-		ppmShipmentUpdater := ppmshipment.NewPPMShipmentUpdater(&ppmEstimator, addressCreator, addressUpdater)
-		boatShipmentUpdater := boatshipment.NewBoatShipmentUpdater()
-		shipmentUpdater := shipmentorchestrator.NewShipmentUpdater(mtoShipmentUpdater, ppmShipmentUpdater, boatShipmentUpdater)
-		handler := UpdateMTOShipmentHandler{
-			suite.HandlerConfig(),
-			shipmentUpdater,
-		}
-
-		hasProGear := true
-		now := time.Now()
-		ppmShipment := factory.BuildMinimalPPMShipment(suite.DB(), []factory.Customization{
-			{
-				Model: models.Move{
-					AvailableToPrimeAt: &now,
-				},
-			},
-			{
-				Model: models.PPMShipment{
-					HasProGear: &hasProGear,
-				},
-			},
-		}, nil)
-		year, month, day := time.Now().Date()
-		actualMoveDate := time.Date(year, month, day-7, 0, 0, 0, 0, time.UTC)
-		expectedDepartureDate := actualMoveDate.Add(time.Hour * 24 * 2)
-		sitExpected := true
-		sitLocation := primemessages.SITLocationTypeDESTINATION
-		sitEstimatedWeight := unit.Pound(1700)
-		sitEstimatedEntryDate := expectedDepartureDate.AddDate(0, 0, 5)
-		sitEstimatedDepartureDate := sitEstimatedEntryDate.AddDate(0, 0, 20)
-		estimatedWeight := unit.Pound(3000)
-		proGearWeight := unit.Pound(300)
-		spouseProGearWeight := unit.Pound(200)
-		estimatedIncentive := 654321
-		sitEstimatedCost := 67500
-
-		req := httptest.NewRequest("PATCH", "/mto-shipments/{MtoShipmentID}", nil)
-		eTag := etag.GenerateEtag(ppmShipment.Shipment.UpdatedAt)
-		params := mtoshipmentops.UpdateMTOShipmentParams{
-			HTTPRequest:   req,
-			MtoShipmentID: *handlers.FmtUUID(ppmShipment.ShipmentID),
-			IfMatch:       eTag,
-			Body: &primemessages.UpdateMTOShipment{
-				CounselorRemarks: handlers.FmtString("Test remark"),
-				PpmShipment: &primemessages.UpdatePPMShipment{
-					ExpectedDepartureDate:     handlers.FmtDatePtr(&expectedDepartureDate),
-					SitExpected:               &sitExpected,
-					SitEstimatedWeight:        handlers.FmtPoundPtr(&sitEstimatedWeight),
-					SitEstimatedEntryDate:     handlers.FmtDatePtr(&sitEstimatedEntryDate),
-					SitEstimatedDepartureDate: handlers.FmtDatePtr(&sitEstimatedDepartureDate),
-					SitLocation:               &sitLocation,
-					EstimatedWeight:           handlers.FmtPoundPtr(&estimatedWeight),
-					HasProGear:                &hasProGear,
-					ProGearWeight:             handlers.FmtPoundPtr(&proGearWeight),
-					SpouseProGearWeight:       handlers.FmtPoundPtr(&spouseProGearWeight),
-				},
-			},
-		}
-
-		ppmEstimator.On("EstimateIncentiveWithDefaultChecks",
-			mock.AnythingOfType("*appcontext.appContext"),
-			mock.AnythingOfType("models.PPMShipment"),
-			mock.AnythingOfType("*models.PPMShipment")).
-			Return(models.CentPointer(unit.Cents(estimatedIncentive)), models.CentPointer(unit.Cents(sitEstimatedCost)), nil).Once()
-
-		ppmEstimator.On("FinalIncentiveWithDefaultChecks",
-			mock.AnythingOfType("*appcontext.appContext"),
-			mock.AnythingOfType("models.PPMShipment"),
-			mock.AnythingOfType("*models.PPMShipment")).
-			Return(nil, nil)
-
-		// Validate incoming payload
-		suite.NoError(params.Body.Validate(strfmt.Default))
-
-		response := handler.Handle(params)
-		suite.IsType(&mtoshipmentops.UpdateMTOShipmentOK{}, response)
-		updatedShipment := response.(*mtoshipmentops.UpdateMTOShipmentOK).Payload
-
-		// Validate outgoing payload
-		suite.NoError(updatedShipment.Validate(strfmt.Default))
-
-		suite.Equal(ppmShipment.Shipment.ID.String(), updatedShipment.ID.String())
-		suite.Equal(handlers.FmtDatePtr(&expectedDepartureDate), updatedShipment.PpmShipment.ExpectedDepartureDate)
-		suite.Equal(sitExpected, *updatedShipment.PpmShipment.SitExpected)
-		suite.Equal(&sitLocation, updatedShipment.PpmShipment.SitLocation)
-		suite.Equal(handlers.FmtPoundPtr(&sitEstimatedWeight), updatedShipment.PpmShipment.SitEstimatedWeight)
-		suite.Equal(handlers.FmtDate(sitEstimatedEntryDate), updatedShipment.PpmShipment.SitEstimatedEntryDate)
-		suite.Equal(handlers.FmtDate(sitEstimatedDepartureDate), updatedShipment.PpmShipment.SitEstimatedDepartureDate)
-		suite.Equal(handlers.FmtPoundPtr(&estimatedWeight), updatedShipment.PpmShipment.EstimatedWeight)
-		suite.Equal(int64(estimatedIncentive), *updatedShipment.PpmShipment.EstimatedIncentive)
-		suite.Equal(int64(sitEstimatedCost), *updatedShipment.PpmShipment.SitEstimatedCost)
-		suite.Equal(handlers.FmtBool(hasProGear), updatedShipment.PpmShipment.HasProGear)
-		suite.Equal(handlers.FmtPoundPtr(&proGearWeight), updatedShipment.PpmShipment.ProGearWeight)
-		suite.Equal(handlers.FmtPoundPtr(&spouseProGearWeight), updatedShipment.PpmShipment.SpouseProGearWeight)
-		suite.Equal(params.Body.CounselorRemarks, updatedShipment.CounselorRemarks)
-	})
-
-	suite.Run("PATCH failure 404 not found because not available to prime", func() {
-		// Under test: updateMTOShipmentHandler.Handle
-		// Mocked:     Planner
-		// Set up:     We provide an update to a shipment whose associated move isn't available to prime
-		// Expected:   Handler returns Not Found error
-		handler, _ := setupTestData()
-
-		// Create a shipment unavailable to Prime in DB
-		shipment := factory.BuildMTOShipment(suite.DB(), []factory.Customization{
-			{
-				Model: models.MTOShipment{
-					Status: models.MTOShipmentStatusSubmitted,
-				},
-			},
-		}, nil)
-		suite.Nil(shipment.MoveTaskOrder.AvailableToPrimeAt)
-
-		// Create params
-		req := httptest.NewRequest("PATCH", fmt.Sprintf("/mto-shipments/%s", shipment.ID.String()), nil)
-		params := mtoshipmentops.UpdateMTOShipmentParams{
-			HTTPRequest:   req,
-			MtoShipmentID: *handlers.FmtUUID(shipment.ID),
-			Body: &primemessages.UpdateMTOShipment{
-				Diversion: true,
-			},
-			IfMatch: etag.GenerateEtag(shipment.UpdatedAt),
-		}
-
-		// CALL FUNCTION UNDER TEST
-
-		// Validate incoming payload
-		suite.NoError(params.Body.Validate(strfmt.Default))
-
-		response := handler.Handle(params)
-
-		// Verify not found response
-		suite.IsType(&mtoshipmentops.UpdateMTOShipmentNotFound{}, response)
-		responsePayload := response.(*mtoshipmentops.UpdateMTOShipmentNotFound).Payload
-
-		// Validate outgoing payload
-		suite.NoError(responsePayload.Validate(strfmt.Default))
-	})
-
-	suite.Run("PATCH failure 404 not found because attempting to update an external vendor shipment", func() {
-		// Under test: updateMTOShipmentHandler.Handle
-		// Mocked:     Planner
-		// Set up:     We provide an update to a shipment that is handled by an external vendor
-		// Expected:   Handler returns Not Found error
-		handler, ogShipment := setupTestData()
-
-		// Create a shipment handled by an external vendor
-		externalShipment := factory.BuildMTOShipmentMinimal(suite.DB(), []factory.Customization{
-			{
-				Model:    ogShipment.MoveTaskOrder,
-				LinkOnly: true,
-			},
-			{
-				Model: models.MTOShipment{
-					ShipmentType:       models.MTOShipmentTypeHHGOutOfNTSDom,
-					UsesExternalVendor: true,
-				},
-			},
-		}, nil)
-		// Check that they point to the same move and that it's available
-		suite.Equal(ogShipment.MoveTaskOrderID, externalShipment.MoveTaskOrderID)
-		suite.NotNil(ogShipment.MoveTaskOrder.AvailableToPrimeAt)
-
-		// Create params
-		req := httptest.NewRequest("PATCH", fmt.Sprintf("/mto-shipments/%s", externalShipment.ID.String()), nil)
-		params := mtoshipmentops.UpdateMTOShipmentParams{
-			HTTPRequest:   req,
-			MtoShipmentID: *handlers.FmtUUID(externalShipment.ID),
-			Body: &primemessages.UpdateMTOShipment{
-				Diversion: true,
-			},
-			IfMatch: etag.GenerateEtag(externalShipment.UpdatedAt),
-		}
-
-		// CALL FUNCTION UNDER TEST
-
-		// Validate incoming payload
-		suite.NoError(params.Body.Validate(strfmt.Default))
-
-		response := handler.Handle(params)
-
-		// Verify not found response
-		suite.IsType(&mtoshipmentops.UpdateMTOShipmentNotFound{}, response)
-		responsePayload := response.(*mtoshipmentops.UpdateMTOShipmentNotFound).Payload
-
-		// Validate outgoing payload
-		suite.NoError(responsePayload.Validate(strfmt.Default))
-	})
-
-	suite.Run("PATCH success 200 update of primeEstimatedWeight and primeActualWeight", func() {
-		// Under test: updateMTOShipmentHandler.Handle
-		// Mocked:     Planner
-		// Set up:     We provide an update with actual and estimated weights
-		// Expected:   Handler returns OK
-		//             Weights are updated, and prime estimated weight recorded date is updated.
-		handler, ogShipment := setupTestData()
-		// Create a minimal shipment on the previously created move
-		minimalShipment := factory.BuildMTOShipmentMinimal(suite.DB(), []factory.Customization{
-			{
-				Model:    ogShipment.MoveTaskOrder,
-				LinkOnly: true,
-			},
-			{
-				Model: models.MTOShipment{
-					Status: models.MTOShipmentStatusSubmitted,
-				},
-			},
-		}, nil)
-		minimalReq := httptest.NewRequest("PATCH", fmt.Sprintf("/mto-shipments/%s", minimalShipment.ID.String()), nil)
-
-		// Check that PrimeEstimatedWeightRecordedDate was nil at first
-		suite.Nil(minimalShipment.PrimeEstimatedWeightRecordedDate)
-
-		// Update the primeEstimatedWeight
-		eTag := etag.GenerateEtag(minimalShipment.UpdatedAt)
-		params := mtoshipmentops.UpdateMTOShipmentParams{
-			HTTPRequest:   minimalReq,
-			MtoShipmentID: *handlers.FmtUUID(minimalShipment.ID),
-			Body: &primemessages.UpdateMTOShipment{
-				PrimeEstimatedWeight: handlers.FmtPoundPtr(&primeEstimatedWeight), // New estimated weight
-				PrimeActualWeight:    handlers.FmtPoundPtr(&primeActualWeight),    // New actual weight
-			},
-			IfMatch: eTag,
-		}
-
-		// CALL FUNCTION UNDER TEST
-
-		// Validate incoming payload
-		suite.NoError(params.Body.Validate(strfmt.Default))
-
-		response := handler.Handle(params)
-
-		suite.IsType(&mtoshipmentops.UpdateMTOShipmentOK{}, response)
-		okPayload := response.(*mtoshipmentops.UpdateMTOShipmentOK).Payload
-
-		// Validate outgoing payload
-		suite.NoError(okPayload.Validate(strfmt.Default))
-
-		suite.Equal(minimalShipment.ID.String(), okPayload.ID.String())
-
-		// Confirm changes to weights
-		suite.Equal(int64(primeActualWeight), *okPayload.PrimeActualWeight)
-		suite.Equal(int64(primeEstimatedWeight), *okPayload.PrimeEstimatedWeight)
-		// Confirm primeEstimatedWeightRecordedDate was added
-		suite.NotNil(okPayload.PrimeEstimatedWeightRecordedDate)
-		// Confirm PATCH working as expected; non-updated value still exists
-		suite.NotNil(okPayload.RequestedPickupDate)
-		suite.EqualDatePtr(minimalShipment.RequestedPickupDate, okPayload.RequestedPickupDate)
-
-		// refresh shipment from DB for getting the updated eTag
-		minimalShipment = suite.refreshFromDB(minimalShipment.ID)
-
-	})
-
-	suite.Run("PATCH failure 422 cannot update primeEstimatedWeight again", func() {
-		// Under test: updateMTOShipmentHandler.Handle
-		// Mocked:     Planner
-		// Set up:     Use previously created shipment with primeEstimatedWeight updated
-		//             Attempt to update primeEstimatedWeight
-		// Expected:   Handler returns Unprocessable Entity
-		//             primeEstimatedWeight cannot be updated more than once.
-		handler, ogShipment := setupTestData()
-		// Create a minimal shipment on the previously created move
-		minimalShipment := factory.BuildMTOShipmentMinimal(suite.DB(), []factory.Customization{
-			{
-				Model:    ogShipment.MoveTaskOrder,
-				LinkOnly: true,
-			},
-			{
-				Model: models.MTOShipment{
-					Status: models.MTOShipmentStatusSubmitted,
-				},
-			},
-		}, nil)
-		minimalReq := httptest.NewRequest("PATCH", fmt.Sprintf("/mto-shipments/%s", minimalShipment.ID.String()), nil)
-
-		// Set the primeEstimatedWeight
-		// Update the primeEstimatedWeight
-		params := mtoshipmentops.UpdateMTOShipmentParams{
-			HTTPRequest:   minimalReq,
-			MtoShipmentID: *handlers.FmtUUID(minimalShipment.ID),
-			Body: &primemessages.UpdateMTOShipment{
-				PrimeEstimatedWeight: handlers.FmtPoundPtr(&primeEstimatedWeight), // New estimated weight
-				PrimeActualWeight:    handlers.FmtPoundPtr(&primeActualWeight),    // New actual weight
-			},
-			IfMatch: etag.GenerateEtag(minimalShipment.UpdatedAt),
-		}
-
-		// Validate incoming payload
-		suite.NoError(params.Body.Validate(strfmt.Default))
-
-		response := handler.Handle(params)
-		suite.IsType(&mtoshipmentops.UpdateMTOShipmentOK{}, response)
-		responsePayload := response.(*mtoshipmentops.UpdateMTOShipmentOK).Payload
-
-		// Validate outgoing payload
-		suite.NoError(responsePayload.Validate(strfmt.Default))
-
-		minimalShipment = suite.refreshFromDB(minimalShipment.ID)
-		// Check that primeEstimatedWeight was already populated
-		suite.NotNil(minimalShipment.PrimeEstimatedWeight)
-
-		// Attempt to update again
-		updatedEstimatedWeight := primeEstimatedWeight + 100
-		params.Body.PrimeEstimatedWeight = handlers.FmtPoundPtr(&updatedEstimatedWeight)
-		params.IfMatch = etag.GenerateEtag(minimalShipment.UpdatedAt)
-
-		// CALL FUNCTION UNDER TEST
-
-		// Validate incoming payload
-		suite.NoError(params.Body.Validate(strfmt.Default))
-
-		response = handler.Handle(params)
-
-		// Check response contains an error about primeEstimatedWeight
-		suite.IsType(&mtoshipmentops.UpdateMTOShipmentUnprocessableEntity{}, response)
-		errPayload := response.(*mtoshipmentops.UpdateMTOShipmentUnprocessableEntity).Payload
-
-		// Validate outgoing payload
-		suite.NoError(errPayload.Validate(strfmt.Default))
-
-		suite.Contains(errPayload.InvalidFields, "primeEstimatedWeight")
-	})
-
-	suite.Run("PATCH failure 404 unknown shipment", func() {
-		// Under test: updateMTOShipmentHandler.Handle
-		// Mocked:     Planner
-		// Set up:     Attempt to update a shipment with fake uuid
-		// Expected:   Handler returns Not Found error
-		handler, shipment := setupTestData()
-		req := httptest.NewRequest("PATCH", fmt.Sprintf("/mto-shipments/%s", shipment.ID.String()), nil)
-
-		// Create request with non existent ID
-		params := mtoshipmentops.UpdateMTOShipmentParams{
-			HTTPRequest:   req,
-			MtoShipmentID: strfmt.UUID(uuid.Must(uuid.NewV4()).String()), // generate a UUID
-			Body:          &primemessages.UpdateMTOShipment{},
-			IfMatch:       string(etag.GenerateEtag(shipment.UpdatedAt)),
-		}
-		// Call handler
-
-		// Validate incoming payload
-		suite.NoError(params.Body.Validate(strfmt.Default))
-
-		response := handler.Handle(params)
-
-		// Check response
-		suite.IsType(&mtoshipmentops.UpdateMTOShipmentNotFound{}, response)
-		responsePayload := response.(*mtoshipmentops.UpdateMTOShipmentNotFound).Payload
-
-		// Validate outgoing payload
-		suite.NoError(responsePayload.Validate(strfmt.Default))
-	})
-
-	suite.Run("PATCH failure 412 precondition failed", func() {
-		// Under test: updateMTOShipmentHandler.Handle
-		// Mocked:     Planner
-		// Set up:     Attempt to update a shipment with old eTag
-		// Expected:   Handler returns Precondition Failed error
-		handler, shipment := setupTestData()
-		req := httptest.NewRequest("PATCH", fmt.Sprintf("/mto-shipments/%s", shipment.ID.String()), nil)
-
-		// Create an update with a wrong eTag
-		params := mtoshipmentops.UpdateMTOShipmentParams{
-			HTTPRequest:   req,
-			MtoShipmentID: strfmt.UUID(shipment.ID.String()),
-			Body:          &primemessages.UpdateMTOShipment{Diversion: true}, // update anything
-			IfMatch:       string(etag.GenerateEtag(time.Now())),             // use the wrong time to generate etag
-		}
-
-		// Call handler
-
-		// Validate incoming payload
-		suite.NoError(params.Body.Validate(strfmt.Default))
-
-		response := handler.Handle(params)
-
-		// Check response
-		suite.IsType(&mtoshipmentops.UpdateMTOShipmentPreconditionFailed{}, response)
-		responsePayload := response.(*mtoshipmentops.UpdateMTOShipmentPreconditionFailed).Payload
-
-		// Validate outgoing payload
-		suite.NoError(responsePayload.Validate(strfmt.Default))
-	})
-
-	suite.Run("PATCH success 200 returns all nested objects", func() {
-		// Under test: updateMTOShipmentHandler.Handle
-		// Mocked:     Planner
-		// Set up:     We add service items to the shipment in the DB
-		//             We provide an almost empty update so as to check that the
-		//             nested objects in the response are fully populated
-		// Expected:   Handler returns OK, all service items, agents and addresses are
-		//             populated.
-		handler, shipment := setupTestData()
-
-		// Add service items to our shipment
-		// Create a service item in the db, associate with the shipment
-		reService := factory.BuildDDFSITReService(suite.DB())
-		factory.BuildMTOServiceItem(suite.DB(), []factory.Customization{
-			{
-				Model: models.Move{
-					ID: shipment.MoveTaskOrderID,
-				},
-			},
-			{
-				Model:    shipment,
-				LinkOnly: true,
-			},
-			{
-				Model:    reService,
-				LinkOnly: true,
-			},
-			{
-				Model: models.MTOServiceItem{
-					MoveTaskOrderID: shipment.MoveTaskOrderID,
-					ReServiceID:     reService.ID,
-					MTOShipmentID:   &shipment.ID,
-					SITEntryDate:    models.TimePointer(time.Now()),
-					Reason:          models.StringPointer("lorem epsum"),
-				},
-			},
-		}, nil)
-
-		// Add agents associated to our shipment
-		agent1 := factory.BuildMTOAgent(suite.DB(), []factory.Customization{
-			{
-				Model:    shipment,
-				LinkOnly: true,
-			},
-			{
-				Model: models.MTOAgent{
-					FirstName:    models.StringPointer("Test1"),
-					LastName:     models.StringPointer("Agent"),
-					Email:        models.StringPointer("test@test.email.com"),
-					MTOAgentType: models.MTOAgentReceiving,
-				},
-			},
-		}, nil)
-		agent2 := factory.BuildMTOAgent(suite.DB(), []factory.Customization{
-			{
-				Model:    shipment,
-				LinkOnly: true,
-			},
-			{
-				Model: models.MTOAgent{
-					FirstName:    models.StringPointer("Test2"),
-					LastName:     models.StringPointer("Agent"),
-					Email:        models.StringPointer("test@test.email.com"),
-					MTOAgentType: models.MTOAgentReleasing,
-				},
-			},
-		}, nil)
-
-		// Create an almost empty update
-		// We only want to see the response payload to make sure it is populated correctly
-		update := primemessages.UpdateMTOShipment{
-			PointOfContact: "John McRand",
-		}
-
-		req := httptest.NewRequest("PATCH", fmt.Sprintf("/mto_shipments/%s", shipment.ID.String()), nil)
-		params := mtoshipmentops.UpdateMTOShipmentParams{
-			HTTPRequest:   req,
-			MtoShipmentID: *handlers.FmtUUID(shipment.ID),
-			Body:          &update,
-			IfMatch:       etag.GenerateEtag(shipment.UpdatedAt),
-		}
-
-		// Call the handler
-
-		// Validate incoming payload
-		suite.NoError(params.Body.Validate(strfmt.Default))
-		response := handler.Handle(params)
-
-		// Check response
-		suite.IsType(&mtoshipmentops.UpdateMTOShipmentOK{}, response)
-		okPayload := response.(*mtoshipmentops.UpdateMTOShipmentOK).Payload
-
-		// Validate outgoing payload
-		suite.NoError(okPayload.Validate(strfmt.Default))
-
-		// Check that there's one service item of model type DestSIT in the payload
-		suite.Equal(1, len(okPayload.MtoServiceItems()))
-		serviceItem := okPayload.MtoServiceItems()[0]
-		suite.Equal(primemessages.MTOServiceItemModelTypeMTOServiceItemDestSIT, serviceItem.ModelType())
-
-		// Check the reServiceCode string
-		serviceItemDestSIT := serviceItem.(*primemessages.MTOServiceItemDestSIT)
-		suite.Equal(string(reService.Code), *serviceItemDestSIT.ReServiceCode)
-
-		// Check that there's 2 agents, then check them against the ones we created
-		suite.Equal(2, len(okPayload.Agents))
-		for _, item := range okPayload.Agents {
-			if item.AgentType == primemessages.MTOAgentType(agent1.MTOAgentType) {
-				suite.Equal(agent1.FirstName, item.FirstName)
-			}
-			if item.AgentType == primemessages.MTOAgentType(agent2.MTOAgentType) {
-				suite.Equal(agent2.FirstName, item.FirstName)
-			}
-		}
-
-		// Check all dates and addresses in the payload
-		suite.EqualDatePtr(shipment.ApprovedDate, okPayload.ApprovedDate)
-		suite.EqualDatePtr(shipment.FirstAvailableDeliveryDate, okPayload.FirstAvailableDeliveryDate)
-		suite.EqualDatePtr(shipment.RequestedPickupDate, okPayload.RequestedPickupDate)
-		suite.EqualDatePtr(shipment.RequiredDeliveryDate, okPayload.RequiredDeliveryDate)
-		suite.EqualDatePtr(shipment.ScheduledPickupDate, okPayload.ScheduledPickupDate)
-
-		suite.EqualAddress(*shipment.PickupAddress, &okPayload.PickupAddress.Address, true)
-		suite.EqualAddress(*shipment.DestinationAddress, &okPayload.DestinationAddress.Address, true)
-		suite.EqualAddress(*shipment.SecondaryDeliveryAddress, &okPayload.SecondaryDeliveryAddress.Address, true)
-		suite.EqualAddress(*shipment.SecondaryPickupAddress, &okPayload.SecondaryPickupAddress.Address, true)
-
-	})
-}
-
-// TestUpdateMTOShipmentAddressLogic tests the create/update address logic
-// This endpoint can create but not update addresses due to optimistic locking
-func (suite *HandlerSuite) TestUpdateMTOShipmentAddressLogic() {
-
-	// CREATE HANDLER OBJECT
-	builder := query.NewQueryBuilder()
-	fetcher := fetch.NewFetcher(builder)
-	planner := &routemocks.Planner{}
-	addressUpdater := address.NewAddressUpdater()
-
-	planner.On("ZipTransitDistance",
-		mock.AnythingOfType("*appcontext.appContext"),
-		mock.Anything,
-		mock.Anything,
-	).Return(400, nil)
-	moveRouter := moveservices.NewMoveRouter()
-	moveWeights := moveservices.NewMoveWeights(mtoshipment.NewShipmentReweighRequester())
-	// Get shipment payment request recalculator service
-	creator := paymentrequest.NewPaymentRequestCreator(planner, ghcrateengine.NewServiceItemPricer())
-	statusUpdater := paymentrequest.NewPaymentRequestStatusUpdater(query.NewQueryBuilder())
-	recalculator := paymentrequest.NewPaymentRequestRecalculator(creator, statusUpdater)
-	paymentRequestShipmentRecalculator := paymentrequest.NewPaymentRequestShipmentRecalculator(recalculator)
-	addressCreator := address.NewAddressCreator()
-	mtoShipmentUpdater := mtoshipment.NewPrimeMTOShipmentUpdater(builder, fetcher, planner, moveRouter, moveWeights, suite.TestNotificationSender(), paymentRequestShipmentRecalculator, addressUpdater, addressCreator)
-	ppmEstimator := mocks.PPMEstimator{}
-
-	ppmShipmentUpdater := ppmshipment.NewPPMShipmentUpdater(&ppmEstimator, addressCreator, addressUpdater)
-	boatShipmentUpdater := boatshipment.NewBoatShipmentUpdater()
-	shipmentUpdater := shipmentorchestrator.NewShipmentUpdater(mtoShipmentUpdater, ppmShipmentUpdater, boatShipmentUpdater)
-
-	setupTestData := func() (UpdateMTOShipmentHandler, models.MTOShipment) {
-		handlerConfig := suite.HandlerConfig()
-		handlerConfig.SetHHGPlanner(planner)
-		handler := UpdateMTOShipmentHandler{
-			handlerConfig,
-			shipmentUpdater,
-		}
-		// Create a shipment in the DB that has no addresses populated:
-		move := factory.BuildAvailableToPrimeMove(suite.DB(), nil, nil)
-		shipment := factory.BuildMTOShipmentMinimal(suite.DB(), []factory.Customization{
-			{
-				Model:    move,
-				LinkOnly: true,
-			},
-		}, nil)
-		return handler, shipment
-
-	}
-
-	suite.Run("PATCH success 200 create addresses", func() {
-		// Under test: updateMTOShipmentHandler.Handle, addresses mechanism - we can create but not update
-		// Mocked:     Planner
-		// Set up:     We use a shipment with minimal info, no addresses
-		//             Update with PickupAddress, DestinationAddress, SecondaryPickupAddress, SecondaryDeliveryAddress
-		// Expected:   Handler should return OK, new addresses created
-		handler, shipment := setupTestData()
-		req := httptest.NewRequest("PATCH", fmt.Sprintf("/mto_shipments/%s", shipment.ID.String()), nil)
-
-		// CREATE REQUEST
-		// Create an update message with all addresses provided
-		update := primemessages.UpdateMTOShipment{
-			PickupAddress:            getFakeAddress(),
-			DestinationAddress:       getFakeAddress(),
-			SecondaryPickupAddress:   getFakeAddress(),
-			SecondaryDeliveryAddress: getFakeAddress(),
-		}
-		params := mtoshipmentops.UpdateMTOShipmentParams{
-			HTTPRequest:   req,
-			MtoShipmentID: *handlers.FmtUUID(shipment.ID),
-			Body:          &update,
-			IfMatch:       string(etag.GenerateEtag(shipment.UpdatedAt)),
-		}
-
-		// CALL FUNCTION UNDER TEST
-
-		// Validate incoming payload
-		suite.NoError(params.Body.Validate(strfmt.Default))
-
-		response := handler.Handle(params)
-
-		// CHECK RESPONSE
-		suite.IsType(&mtoshipmentops.UpdateMTOShipmentOK{}, response)
-		okPayload := response.(*mtoshipmentops.UpdateMTOShipmentOK).Payload
-
-		// Validate outgoing payload
-		suite.NoError(okPayload.Validate(strfmt.Default))
-
-		// Check that addresses match what was sent
-		suite.EqualAddressPayload(&update.PickupAddress.Address, &okPayload.PickupAddress.Address, false)
-		suite.EqualAddressPayload(&update.DestinationAddress.Address, &okPayload.DestinationAddress.Address, false)
-		suite.EqualAddressPayload(&update.SecondaryPickupAddress.Address, &okPayload.SecondaryPickupAddress.Address, false)
-		suite.EqualAddressPayload(&update.SecondaryDeliveryAddress.Address, &okPayload.SecondaryDeliveryAddress.Address, false)
-
-	})
-
-	suite.Run("PATCH failure 422 update addresses not allowed", func() {
-		// Under test: updateMTOShipmentHandler.Handle, addresses mechanism - we cannot update addresses
-		// Mocked:     Planner
-		// Set up:     We create a shipment with Pickup and Destination address.
-		//             Then we update with PickupAddress, DestinationAddress, SecondaryPickupAddress, SecondaryDeliveryAddress
-		// Expected:   Handler should return unprocessable entity error for those addresses already created, but not the new ones.
-		//             Addresses cannot be updated with this endpoint, only created,  and should be listed in errors
-		handler, _ := setupTestData()
-		move := factory.BuildAvailableToPrimeMove(suite.DB(), nil, nil)
-		shipment := factory.BuildMTOShipment(suite.DB(), []factory.Customization{
-			{
-				Model:    move,
-				LinkOnly: true,
-			},
-		}, nil)
-
-		req := httptest.NewRequest("PATCH", fmt.Sprintf("/mto_shipments/%s", shipment.ID.String()), nil)
-
-		// CREATE REQUEST
-		// Create an update message with all new addresses provided
-		update := primemessages.UpdateMTOShipment{
-			PickupAddress:            getFakeAddress(),
-			DestinationAddress:       getFakeAddress(),
-			SecondaryPickupAddress:   getFakeAddress(),
-			SecondaryDeliveryAddress: getFakeAddress(),
-		}
-		params := mtoshipmentops.UpdateMTOShipmentParams{
-			HTTPRequest:   req,
-			MtoShipmentID: *handlers.FmtUUID(shipment.ID),
-			Body:          &update,
-			IfMatch:       string(etag.GenerateEtag(shipment.UpdatedAt)),
-		}
-
-		// Validate incoming payload
-		suite.NoError(params.Body.Validate(strfmt.Default))
-
-		response := handler.Handle(params)
-
-		// CALL FUNCTION UNDER TEST
-		suite.NoError(params.Body.Validate(strfmt.Default))
-
-		// CHECK RESPONSE
-		suite.IsType(&mtoshipmentops.UpdateMTOShipmentUnprocessableEntity{}, response)
-		errPayload := response.(*mtoshipmentops.UpdateMTOShipmentUnprocessableEntity).Payload
-
-		// Validate outgoing payload
-		suite.NoError(errPayload.Validate(strfmt.Default))
-
-		suite.Contains(errPayload.InvalidFields, "pickupAddress")
-		suite.Contains(errPayload.InvalidFields, "destinationAddress")
-		suite.NotContains(errPayload.InvalidFields, "secondaryPickupAddress")
-		suite.NotContains(errPayload.InvalidFields, "secondaryDeliveryAddress")
-
-	})
-
-	suite.Run("PATCH success 200 nil doesn't clear addresses", func() {
-		// Under test: updateMTOShipmentHandler.Handle, addresses mechanism - we can create but not update
-		// Mocked:     Planner
-		// Set up:     Create a shipment with addresses populated.
-		//             Update with nil for the addresses.
-		// Expected:   Handler should return OK, addresses should be unchanged.
-		//             This endpoint was previously blanking out addresses which is why we have this test.
-		handler, _ := setupTestData()
-		move := factory.BuildAvailableToPrimeMove(suite.DB(), nil, nil)
-		shipment := factory.BuildMTOShipment(suite.DB(), []factory.Customization{
-			{
-				Model:    move,
-				LinkOnly: true,
-			},
-			{
-				Model: models.MTOShipment{
-					Status: models.MTOShipmentStatusSubmitted,
-				},
-			},
-		}, nil)
-
-		req := httptest.NewRequest("PATCH", fmt.Sprintf("/mto_shipments/%s", shipment.ID.String()), nil)
-
-		// CREATE REQUEST
-		params := mtoshipmentops.UpdateMTOShipmentParams{
-			HTTPRequest:   req,
-			MtoShipmentID: *handlers.FmtUUID(shipment.ID),
-			Body:          &primemessages.UpdateMTOShipment{}, // Empty payload
-			IfMatch:       string(etag.GenerateEtag(shipment.UpdatedAt)),
-		}
-
-		// CALL FUNCTION UNDER TEST
-
-		// Validate incoming payload
-		suite.NoError(params.Body.Validate(strfmt.Default))
-
-		response := handler.Handle(params)
-
-		// CHECK RESPONSE
-		suite.IsType(&mtoshipmentops.UpdateMTOShipmentOK{}, response)
-		newPayload := response.(*mtoshipmentops.UpdateMTOShipmentOK).Payload
-
-		// Validate outgoing payload
-		suite.NoError(newPayload.Validate(strfmt.Default))
-
-		// Check that addresses match what was returned previously in the last successful payload
-		suite.EqualAddress(*shipment.PickupAddress, &newPayload.PickupAddress.Address, true)
-		suite.EqualAddress(*shipment.DestinationAddress, &newPayload.DestinationAddress.Address, true)
-	})
-}
-
-// TestUpdateMTOShipmentDateLogic tests various restrictions related to timelines that
-// Prime is required to abide by
-// More details about these rules can be found in the Performance Work Statement for the
-// Global Household Goods Contract HTC711-19-R-R004
-func (suite *HandlerSuite) TestUpdateMTOShipmentDateLogic() {
-
-	// ghcDomesticTime is used in the planner, the planner checks transit distance.
-	// We mock the planner to return 400, so we need an entry that will return a
-	// transit time of 12 days for a distance of 400.
-
-	// Mock planner to always return a distance of 400 mi
-	planner := &routemocks.Planner{}
-	planner.On("ZipTransitDistance",
-		mock.AnythingOfType("*appcontext.appContext"),
-		mock.Anything,
-		mock.Anything,
-	).Return(400, nil)
-	addressUpdater := address.NewAddressUpdater()
-
-	// Add a 12 day transit time for a distance of 400
-	ghcDomesticTransitTime := models.GHCDomesticTransitTime{
-		MaxDaysTransitTime: 12,
-		WeightLbsLower:     0,
-		WeightLbsUpper:     10000,
-		DistanceMilesLower: 1,
-		DistanceMilesUpper: 500,
-	}
-
-	// Create a handler object to use in the tests
-	builder := query.NewQueryBuilder()
-	fetcher := fetch.NewFetcher(builder)
-	moveRouter := moveservices.NewMoveRouter()
-	moveWeights := moveservices.NewMoveWeights(mtoshipment.NewShipmentReweighRequester())
-	// Get shipment payment request recalculator service
-	creator := paymentrequest.NewPaymentRequestCreator(planner, ghcrateengine.NewServiceItemPricer())
-	statusUpdater := paymentrequest.NewPaymentRequestStatusUpdater(query.NewQueryBuilder())
-	recalculator := paymentrequest.NewPaymentRequestRecalculator(creator, statusUpdater)
-	paymentRequestShipmentRecalculator := paymentrequest.NewPaymentRequestShipmentRecalculator(recalculator)
-	addressCreator := address.NewAddressCreator()
-
-	mtoShipmentUpdater := mtoshipment.NewPrimeMTOShipmentUpdater(builder, fetcher, planner, moveRouter, moveWeights, suite.TestNotificationSender(), paymentRequestShipmentRecalculator, addressUpdater, addressCreator)
-	ppmEstimator := mocks.PPMEstimator{}
-
-	ppmShipmentUpdater := ppmshipment.NewPPMShipmentUpdater(&ppmEstimator, addressCreator, addressUpdater)
-	boatShipmentUpdater := boatshipment.NewBoatShipmentUpdater()
-	shipmentUpdater := shipmentorchestrator.NewShipmentUpdater(mtoShipmentUpdater, ppmShipmentUpdater, boatShipmentUpdater)
-
-	setupTestData := func() (UpdateMTOShipmentHandler, models.Move) {
-		handlerConfig := suite.HandlerConfig()
-		handlerConfig.SetHHGPlanner(planner)
-		handler := UpdateMTOShipmentHandler{
-			handlerConfig,
-			shipmentUpdater,
-		}
-		// Create an available move to be used for the shipments
-		move := factory.BuildAvailableToPrimeMove(suite.DB(), nil, nil)
-		// Add the transit time record
-		_, _ = suite.DB().ValidateAndCreate(&ghcDomesticTransitTime)
-		return handler, move
-	}
-
-	primeEstimatedWeight := unit.Pound(500)
-	now := time.Now()
-
-	// Date checks for revised functionality without approval dates
-	suite.Run("Successful case if estimated weight added before scheduled pickup date", func() {
-		handler, move := setupTestData()
-
-		twoDaysFromNow := now.AddDate(0, 0, 2)
-		oldShipment := factory.BuildMTOShipment(suite.DB(), []factory.Customization{
-			{
-				Model:    move,
-				LinkOnly: true,
-			},
-			{
-				Model: models.MTOShipment{
-					Status:              models.MTOShipmentStatusApproved,
-					ScheduledPickupDate: &twoDaysFromNow,
-				},
-			},
-		}, nil)
-
-		eTag := etag.GenerateEtag(oldShipment.UpdatedAt)
-		payload := primemessages.UpdateMTOShipment{
-			PrimeEstimatedWeight: handlers.FmtPoundPtr(&primeEstimatedWeight),
-		}
-		req := httptest.NewRequest("PATCH", fmt.Sprintf("/mto_shipments/%s", oldShipment.ID.String()), nil)
-		params := mtoshipmentops.UpdateMTOShipmentParams{
-			HTTPRequest:   req,
-			MtoShipmentID: *handlers.FmtUUID(oldShipment.ID),
-			Body:          &payload,
-			IfMatch:       eTag,
-		}
-
-		// Validate incoming payload
-		suite.NoError(params.Body.Validate(strfmt.Default))
-
-		response := handler.Handle(params)
-
-		suite.IsType(&mtoshipmentops.UpdateMTOShipmentOK{}, response)
-		okResponse := response.(*mtoshipmentops.UpdateMTOShipmentOK)
-
-		// Validate outgoing payload
-		suite.NoError(okResponse.Payload.Validate(strfmt.Default))
-
-		suite.Equal(oldShipment.ID.String(), okResponse.Payload.ID.String())
-
-		// Confirm PATCH working as expected; non-updated value still exists
-		suite.NotNil(okResponse.Payload.RequestedPickupDate)
-		suite.Equal(oldShipment.RequestedPickupDate.Format(time.ANSIC), time.Time(*okResponse.Payload.RequestedPickupDate).Format(time.ANSIC))
-	})
-
-	suite.Run("Successful case if estimated weight added on scheduled pickup date", func() {
-		handler, move := setupTestData()
-
-		oldShipment := factory.BuildMTOShipment(suite.DB(), []factory.Customization{
-			{
-				Model:    move,
-				LinkOnly: true,
-			},
-			{
-				Model: models.MTOShipment{
-					Status:              models.MTOShipmentStatusApproved,
-					ScheduledPickupDate: &now,
-				},
-			},
-		}, nil)
-
-		eTag := etag.GenerateEtag(oldShipment.UpdatedAt)
-		payload := primemessages.UpdateMTOShipment{
-			PrimeEstimatedWeight: handlers.FmtPoundPtr(&primeEstimatedWeight),
-		}
-		req := httptest.NewRequest("PATCH", fmt.Sprintf("/mto_shipments/%s", oldShipment.ID.String()), nil)
-		params := mtoshipmentops.UpdateMTOShipmentParams{
-			HTTPRequest:   req,
-			MtoShipmentID: *handlers.FmtUUID(oldShipment.ID),
-			Body:          &payload,
-			IfMatch:       eTag,
-		}
-
-		// Validate incoming payload
-		suite.NoError(params.Body.Validate(strfmt.Default))
-
-		response := handler.Handle(params)
-
-		suite.IsType(&mtoshipmentops.UpdateMTOShipmentOK{}, response)
-		okResponse := response.(*mtoshipmentops.UpdateMTOShipmentOK)
-
-		// Validate outgoing payload
-		suite.NoError(okResponse.Payload.Validate(strfmt.Default))
-
-		suite.Equal(oldShipment.ID.String(), okResponse.Payload.ID.String())
-
-		// Confirm PATCH working as expected; non-updated value still exists
-		suite.NotNil(okResponse.Payload.RequestedPickupDate)
-		suite.Equal(oldShipment.RequestedPickupDate.Format(time.ANSIC), time.Time(*okResponse.Payload.RequestedPickupDate).Format(time.ANSIC))
-	})
-
-	suite.Run("Failed case if estimated weight added after scheduled pickup date", func() {
-		handler, move := setupTestData()
-
-		yesterday := now.AddDate(0, 0, -1)
-		oldShipment := factory.BuildMTOShipment(suite.DB(), []factory.Customization{
-			{
-				Model:    move,
-				LinkOnly: true,
-			},
-			{
-				Model: models.MTOShipment{
-					Status:              models.MTOShipmentStatusApproved,
-					ScheduledPickupDate: &yesterday,
-				},
-			},
-		}, nil)
-		eTag := etag.GenerateEtag(oldShipment.UpdatedAt)
-		payload := primemessages.UpdateMTOShipment{
-			PrimeEstimatedWeight: handlers.FmtPoundPtr(&primeEstimatedWeight),
-		}
-		req := httptest.NewRequest("PATCH", fmt.Sprintf("/mto-shipments/%s", oldShipment.ID.String()), nil)
-		params := mtoshipmentops.UpdateMTOShipmentParams{
-			HTTPRequest:   req,
-			MtoShipmentID: *handlers.FmtUUID(oldShipment.ID),
-			Body:          &payload,
-			IfMatch:       eTag,
-		}
-
-		// Validate incoming payload
-		suite.NoError(params.Body.Validate(strfmt.Default))
-
-		response := handler.Handle(params)
-		suite.IsType(&mtoshipmentops.UpdateMTOShipmentUnprocessableEntity{}, response)
-		errResponse := response.(*mtoshipmentops.UpdateMTOShipmentUnprocessableEntity)
-
-		// Validate outgoing payload
-		suite.NoError(errResponse.Payload.Validate(strfmt.Default))
-
-		suite.Contains(errResponse.Payload.InvalidFields, "primeEstimatedWeight")
-	})
-
-	// Prime-specific validations tested below
-	suite.Run("PATCH Success 200 RequiredDeliveryDate updated on scheduledPickupDate update", func() {
-		handler, move := setupTestData()
-
-		address := factory.BuildAddress(suite.DB(), nil, nil)
-		storageFacility := factory.BuildStorageFacility(suite.DB(), nil, nil)
-
-		hhgShipment := factory.BuildMTOShipment(suite.DB(), []factory.Customization{
-			{
-				Model:    move,
-				LinkOnly: true,
-			},
-			{
-				Model: models.MTOShipment{
-					ShipmentType: models.MTOShipmentTypeHHG,
-					Status:       models.MTOShipmentStatusApproved,
-					ApprovedDate: &now,
-				},
-			},
-		}, nil)
-
-		ntsShipment := factory.BuildMTOShipment(suite.DB(), []factory.Customization{
-			{
-				Model:    move,
-				LinkOnly: true,
-			},
-			{
-				Model: models.MTOShipment{
-					ShipmentType: models.MTOShipmentTypeHHGIntoNTSDom,
-					Status:       models.MTOShipmentStatusApproved,
-				},
-			},
-			{
-				Model:    storageFacility,
-				LinkOnly: true,
-			},
-			{
-				Model:    address,
-				LinkOnly: true,
-				Type:     &factory.Addresses.PickupAddress,
-			},
-		}, nil)
-=======
-func (suite *HandlerSuite) TestUpdateShipmentDestinationAddressHandler() {
-	req := httptest.NewRequest("POST", "/mto-shipments/{mtoShipmentID}/shipment-address-updates", nil)
->>>>>>> 371b3ee3
-
-	makeSubtestData := func() mtoshipmentops.UpdateShipmentDestinationAddressParams {
-		contractorRemark := "This is a contractor remark"
-		body := primemessages.UpdateShipmentDestinationAddress{
-			ContractorRemarks: &contractorRemark,
-			NewAddress: &primemessages.Address{
-				City:           swag.String("Beverly Hills"),
-				PostalCode:     swag.String("90210"),
-				State:          swag.String("CA"),
-				StreetAddress1: swag.String("1234 N. 1st Street"),
-			},
-		}
-
-		params := mtoshipmentops.UpdateShipmentDestinationAddressParams{
-			HTTPRequest: req,
-			Body:        &body,
-		}
-
-		return params
-
-	}
-	suite.Run("POST failure - 422 Unprocessable Entity Error", func() {
-		subtestData := makeSubtestData()
-		mockCreator := mocks.ShipmentAddressUpdateRequester{}
-		handler := UpdateShipmentDestinationAddressHandler{
-			suite.HandlerConfig(),
-			&mockCreator,
-		}
-		// InvalidInputError should generate an UnprocessableEntity response error
-		// Need verrs incorporated to satisfy swagger validation
-		verrs := validate.NewErrors()
-		verrs.Add("some key", "some value")
-		err := apperror.NewInvalidInputError(uuid.Nil, nil, verrs, "unable to create ShipmentAddressUpdate")
-
-		mockCreator.On("RequestShipmentDeliveryAddressUpdate",
-			mock.AnythingOfType("*appcontext.appContext"),
-			mock.AnythingOfType("uuid.UUID"),
-			mock.AnythingOfType("models.Address"),
-			mock.AnythingOfType("string"),
-			mock.AnythingOfType("string"),
-		).Return(nil, err)
-
-		// Validate incoming payload
-		suite.NoError(subtestData.Body.Validate(strfmt.Default))
-
-		response := handler.Handle(subtestData)
-		suite.IsType(&mtoshipmentops.UpdateShipmentDestinationAddressUnprocessableEntity{}, response)
-		errResponse := response.(*mtoshipmentops.UpdateShipmentDestinationAddressUnprocessableEntity)
-
-		// Validate outgoing payload
-		suite.NoError(errResponse.Payload.Validate(strfmt.Default))
-	})
-
-	suite.Run("POST failure - 409 Request conflict reponse Error", func() {
-		subtestData := makeSubtestData()
-		mockCreator := mocks.ShipmentAddressUpdateRequester{}
-		handler := UpdateShipmentDestinationAddressHandler{
-			suite.HandlerConfig(),
-			&mockCreator,
-		}
-		// NewConflictError should generate a RequestConflict response error
-		err := apperror.NewConflictError(uuid.Nil, "unable to create ShipmentAddressUpdate")
-
-		mockCreator.On("RequestShipmentDeliveryAddressUpdate",
-			mock.AnythingOfType("*appcontext.appContext"),
-			mock.AnythingOfType("uuid.UUID"),
-			mock.AnythingOfType("models.Address"),
-			mock.AnythingOfType("string"),
-			mock.AnythingOfType("string"),
-		).Return(nil, err)
-
-		// Validate incoming payload
-		suite.NoError(subtestData.Body.Validate(strfmt.Default))
-
-		response := handler.Handle(subtestData)
-		suite.IsType(&mtoshipmentops.UpdateShipmentDestinationAddressConflict{}, response)
-		errResponse := response.(*mtoshipmentops.UpdateShipmentDestinationAddressConflict)
-
-		// Validate outgoing payload
-		suite.NoError(errResponse.Payload.Validate(strfmt.Default))
-	})
-
-	suite.Run("POST failure - 404 Not Found response error", func() {
-
-		subtestData := makeSubtestData()
-		mockCreator := mocks.ShipmentAddressUpdateRequester{}
-		handler := UpdateShipmentDestinationAddressHandler{
-			suite.HandlerConfig(),
-			&mockCreator,
-		}
-		// NewNotFoundError should generate a RequestNotFound response error
-		err := apperror.NewNotFoundError(uuid.Nil, "unable to create ShipmentAddressUpdate")
-
-		mockCreator.On("RequestShipmentDeliveryAddressUpdate",
-			mock.AnythingOfType("*appcontext.appContext"),
-			mock.AnythingOfType("uuid.UUID"),
-			mock.AnythingOfType("models.Address"),
-			mock.AnythingOfType("string"),
-			mock.AnythingOfType("string"),
-		).Return(nil, err)
-
-		// Validate incoming payload
-		suite.NoError(subtestData.Body.Validate(strfmt.Default))
-
-		response := handler.Handle(subtestData)
-		suite.IsType(&mtoshipmentops.UpdateShipmentDestinationAddressNotFound{}, response)
-		errResponse := response.(*mtoshipmentops.UpdateShipmentDestinationAddressNotFound)
-
-		// Validate outgoing payload
-		suite.NoError(errResponse.Payload.Validate(strfmt.Default))
-	})
-
-	suite.Run("500 server error", func() {
-
-		subtestData := makeSubtestData()
-		mockCreator := mocks.ShipmentAddressUpdateRequester{}
-		handler := UpdateShipmentDestinationAddressHandler{
-			suite.HandlerConfig(),
-			&mockCreator,
-		}
-		// NewQueryError should generate an InternalServerError response error
-		err := apperror.NewQueryError("", nil, "unable to reach database")
-
-		mockCreator.On("RequestShipmentDeliveryAddressUpdate",
-			mock.AnythingOfType("*appcontext.appContext"),
-			mock.AnythingOfType("uuid.UUID"),
-			mock.AnythingOfType("models.Address"),
 			mock.AnythingOfType("string"),
 			mock.AnythingOfType("string"),
 		).Return(nil, err)
