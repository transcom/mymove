--- conflicted
+++ resolved
@@ -597,10 +597,7 @@
 			mock.AnythingOfType("uuid.UUID"),
 			mock.AnythingOfType("models.Address"),
 			mock.AnythingOfType("string"),
-<<<<<<< HEAD
-=======
 			mock.AnythingOfType("string"),
->>>>>>> 973b52e5
 		).Return(nil, err)
 
 		// Validate incoming payload
@@ -629,10 +626,7 @@
 			mock.AnythingOfType("uuid.UUID"),
 			mock.AnythingOfType("models.Address"),
 			mock.AnythingOfType("string"),
-<<<<<<< HEAD
-=======
 			mock.AnythingOfType("string"),
->>>>>>> 973b52e5
 		).Return(nil, err)
 
 		// Validate incoming payload
@@ -662,10 +656,7 @@
 			mock.AnythingOfType("uuid.UUID"),
 			mock.AnythingOfType("models.Address"),
 			mock.AnythingOfType("string"),
-<<<<<<< HEAD
-=======
 			mock.AnythingOfType("string"),
->>>>>>> 973b52e5
 		).Return(nil, err)
 
 		// Validate incoming payload
@@ -695,10 +686,7 @@
 			mock.AnythingOfType("uuid.UUID"),
 			mock.AnythingOfType("models.Address"),
 			mock.AnythingOfType("string"),
-<<<<<<< HEAD
-=======
 			mock.AnythingOfType("string"),
->>>>>>> 973b52e5
 		).Return(nil, err)
 
 		// Validate incoming payload
