--- conflicted
+++ resolved
@@ -208,7 +208,6 @@
 		suite.NoError(errResponse.Payload.Validate(strfmt.Default))
 	})
 
-<<<<<<< HEAD
 	suite.Run("POST failure - 422 - invalid input, PO box zip used in address", func() {
 		// Under Test: CreateMTOShipmentHandler
 		// Setup:      Create a shipment with a PO Box only destination address, handler should return unprocessable entity
@@ -229,10 +228,6 @@
 			Body:        &body,
 		}
 
-=======
-	suite.Run("POST failure - 422 Unprocessable Entity Error", func() {
-		subtestData := makeSubtestData()
->>>>>>> 5c290c3f
 		mockCreator := mocks.ShipmentAddressUpdateRequester{}
 		handler := UpdateShipmentDestinationAddressHandler{
 			suite.NewHandlerConfig(),
@@ -240,7 +235,6 @@
 			vLocationServices,
 		}
 
-<<<<<<< HEAD
 		// Validate incoming payload
 		suite.NoError(params.Body.Validate(strfmt.Default))
 
@@ -249,7 +243,17 @@
 		unprocessableEntity := response.(*mtoshipmentops.UpdateShipmentDestinationAddressUnprocessableEntity)
 
 		suite.Contains(*unprocessableEntity.Payload.Detail, "cannot accept PO Box address")
-=======
+	})
+
+	suite.Run("POST failure - 422 Unprocessable Entity Error", func() {
+		subtestData := makeSubtestData()
+		mockCreator := mocks.ShipmentAddressUpdateRequester{}
+		handler := UpdateShipmentDestinationAddressHandler{
+			suite.NewHandlerConfig(),
+			&mockCreator,
+			vLocationServices,
+		}
+
 		err := apperror.NewUnprocessableEntityError("\ndestination address cannot be created or updated for PPM and NTS shipments")
 
 		mockCreator.On("RequestShipmentDeliveryAddressUpdate",
@@ -269,7 +273,6 @@
 
 		// Validate outgoing payload
 		suite.NoError(errResponse.Payload.Validate(strfmt.Default))
->>>>>>> 5c290c3f
 	})
 
 	suite.Run("POST failure - 409 Request conflict reponse Error", func() {
