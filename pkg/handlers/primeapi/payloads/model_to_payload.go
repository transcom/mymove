package payloads

import (
	"strings"
	"time"

	"github.com/go-openapi/strfmt"
	"github.com/go-openapi/swag"
	"github.com/gobuffalo/validate/v3"
	"github.com/gofrs/uuid"
	"go.uber.org/zap"

	"github.com/transcom/mymove/pkg/appcontext"
	"github.com/transcom/mymove/pkg/etag"
	"github.com/transcom/mymove/pkg/gen/primemessages"
	"github.com/transcom/mymove/pkg/handlers"
	"github.com/transcom/mymove/pkg/models"
	"github.com/transcom/mymove/pkg/services"
	"github.com/transcom/mymove/pkg/storage"
)

// MoveTaskOrder payload
func MoveTaskOrder(appCtx appcontext.AppContext, moveTaskOrder *models.Move) *primemessages.MoveTaskOrder {
	db := appCtx.DB()
	if moveTaskOrder == nil {
		return nil
	}
	paymentRequests := PaymentRequests(&moveTaskOrder.PaymentRequests)
	mtoServiceItems := MTOServiceItems(&moveTaskOrder.MTOServiceItems)
	mtoShipments := MTOShipmentsWithoutServiceItems(&moveTaskOrder.MTOShipments)

	var destGbloc, destZip string
	var err error
	destGbloc, err = moveTaskOrder.GetDestinationGBLOC(db)
	if err != nil {
		destGbloc = ""
	}
	destinationAddress, err := moveTaskOrder.GetDestinationAddress(appCtx.DB())
	if err != nil {
		destZip = ""
	} else {
		destZip = destinationAddress.PostalCode
	}

	payload := &primemessages.MoveTaskOrder{
		ID:                         strfmt.UUID(moveTaskOrder.ID.String()),
		MoveCode:                   moveTaskOrder.Locator,
		CreatedAt:                  strfmt.DateTime(moveTaskOrder.CreatedAt),
		AvailableToPrimeAt:         handlers.FmtDateTimePtr(moveTaskOrder.AvailableToPrimeAt),
		ApprovedAt:                 handlers.FmtDateTimePtr(moveTaskOrder.ApprovedAt),
		PrimeCounselingCompletedAt: handlers.FmtDateTimePtr(moveTaskOrder.PrimeCounselingCompletedAt),
		ExcessWeightQualifiedAt:    handlers.FmtDateTimePtr(moveTaskOrder.ExcessWeightQualifiedAt),
		ExcessUnaccompaniedBaggageWeightQualifiedAt:    handlers.FmtDateTimePtr(moveTaskOrder.ExcessUnaccompaniedBaggageWeightQualifiedAt),
		ExcessUnaccompaniedBaggageWeightAcknowledgedAt: handlers.FmtDateTimePtr(moveTaskOrder.ExcessUnaccompaniedBaggageWeightAcknowledgedAt),
		ExcessWeightAcknowledgedAt:                     handlers.FmtDateTimePtr(moveTaskOrder.ExcessWeightAcknowledgedAt),
		ExcessWeightUploadID:                           handlers.FmtUUIDPtr(moveTaskOrder.ExcessWeightUploadID),
		OrderID:                                        strfmt.UUID(moveTaskOrder.OrdersID.String()),
		Order:                                          Order(&moveTaskOrder.Orders),
		DestinationGBLOC:                               destGbloc,
		DestinationPostalCode:                          destZip,
		ReferenceID:                                    *moveTaskOrder.ReferenceID,
		PaymentRequests:                                *paymentRequests,
		MtoShipments:                                   *mtoShipments,
		UpdatedAt:                                      strfmt.DateTime(moveTaskOrder.UpdatedAt),
		ETag:                                           etag.GenerateEtag(moveTaskOrder.UpdatedAt),
		PrimeAcknowledgedAt:                            handlers.FmtDateTimePtr(moveTaskOrder.PrimeAcknowledgedAt),
	}

	if moveTaskOrder.PPMType != nil {
		payload.PpmType = *moveTaskOrder.PPMType
	}

	// mto service item references a polymorphic type which auto-generates an interface and getters and setters
	payload.SetMtoServiceItems(*mtoServiceItems)

	// update originDutyLocationGBLOC to match TOO's gbloc and not service counselors's gbloc
	if len(moveTaskOrder.ShipmentGBLOC) > 0 && moveTaskOrder.ShipmentGBLOC[0].GBLOC != nil {
		payload.Order.OriginDutyLocationGBLOC = swag.StringValue(moveTaskOrder.ShipmentGBLOC[0].GBLOC)
	}

	return payload
}

// ListMove payload
func ListMove(move *models.Move, appCtx appcontext.AppContext, moveOrderAmendmentsCount *services.MoveOrderAmendmentAvailableSinceCount) *primemessages.ListMove {
	if move == nil {
		return nil
	}

	db := appCtx.DB()

	var destGbloc, destZip string
	var err error
	destGbloc, err = move.GetDestinationGBLOC(db)
	if err != nil {
		destGbloc = ""
	}
	destinationAddress, err := move.GetDestinationAddress(appCtx.DB())
	if err != nil {
		destZip = ""
	} else {
		destZip = destinationAddress.PostalCode
	}

	payload := &primemessages.ListMove{
		ID:                    strfmt.UUID(move.ID.String()),
		MoveCode:              move.Locator,
		CreatedAt:             strfmt.DateTime(move.CreatedAt),
		AvailableToPrimeAt:    handlers.FmtDateTimePtr(move.AvailableToPrimeAt),
		ApprovedAt:            handlers.FmtDateTimePtr(move.ApprovedAt),
		DestinationGBLOC:      destGbloc,
		DestinationPostalCode: destZip,
		OrderID:               strfmt.UUID(move.OrdersID.String()),
		ReferenceID:           *move.ReferenceID,
		UpdatedAt:             strfmt.DateTime(move.UpdatedAt),
		ETag:                  etag.GenerateEtag(move.UpdatedAt),
		Amendments: &primemessages.Amendments{
			Total:          handlers.FmtInt64(0),
			AvailableSince: handlers.FmtInt64(0),
		},
		PrimeAcknowledgedAt: handlers.FmtDateTimePtr(move.PrimeAcknowledgedAt),
	}

	if move.PPMType != nil {
		payload.PpmType = *move.PPMType
	}

	if moveOrderAmendmentsCount != nil {
		payload.Amendments.Total = handlers.FmtInt64(int64(moveOrderAmendmentsCount.Total))
		payload.Amendments.AvailableSince = handlers.FmtInt64(int64(moveOrderAmendmentsCount.AvailableSinceTotal))
	}

	return payload
}

// ListMoves payload
func ListMoves(moves *models.Moves, appCtx appcontext.AppContext, moveOrderAmendmentAvailableSinceCounts services.MoveOrderAmendmentAvailableSinceCounts) []*primemessages.ListMove {
	payload := make(primemessages.ListMoves, len(*moves))

	moveOrderAmendmentsFilterCountMap := make(map[uuid.UUID]services.MoveOrderAmendmentAvailableSinceCount, len(*moves))
	for _, info := range moveOrderAmendmentAvailableSinceCounts {
		moveOrderAmendmentsFilterCountMap[info.MoveID] = info
	}

	for i, m := range *moves {
		copyOfM := m // Make copy to avoid implicit memory aliasing of items from a range statement.
		if value, ok := moveOrderAmendmentsFilterCountMap[m.ID]; ok {
			payload[i] = ListMove(&copyOfM, appCtx, &value)
		} else {
			payload[i] = ListMove(&copyOfM, appCtx, nil)
		}
	}

	return payload
}

// Customer payload
func Customer(customer *models.ServiceMember) *primemessages.Customer {
	if customer == nil {
		return nil
	}
	payload := primemessages.Customer{
		FirstName:      swag.StringValue(customer.FirstName),
		LastName:       swag.StringValue(customer.LastName),
		DodID:          swag.StringValue(customer.Edipi),
		Emplid:         swag.StringValue(customer.Emplid),
		ID:             strfmt.UUID(customer.ID.String()),
		UserID:         strfmt.UUID(customer.UserID.String()),
		CurrentAddress: Address(customer.ResidentialAddress),
		ETag:           etag.GenerateEtag(customer.UpdatedAt),
		Branch:         swag.StringValue((*string)(customer.Affiliation)),
	}

	if customer.Telephone != nil {
		payload.Phone = *customer.Telephone
	}

	if customer.PersonalEmail != nil {
		payload.Email = *customer.PersonalEmail
	}

	if len(customer.BackupContacts) > 0 {
		payload.BackupContact = BackupContact(&customer.BackupContacts[0])
	}

	return &payload
}

// BackupContact payload
func BackupContact(backupContact *models.BackupContact) *primemessages.BackupContact {
	if backupContact == nil {
		return nil
	}
	payload := primemessages.BackupContact{
		Name:  backupContact.Name,
		Email: backupContact.Email,
		Phone: backupContact.Phone,
	}

	return &payload
}

// Order payload
func Order(order *models.Order) *primemessages.Order {
	if order == nil {
		return nil
	}
	destinationDutyLocation := DutyLocation(&order.NewDutyLocation)
	originDutyLocation := DutyLocation(order.OriginDutyLocation)

	var grade string
	if order.Grade != nil {
		grade = string(*order.Grade)
	}

	payload := primemessages.Order{
		CustomerID:                   strfmt.UUID(order.ServiceMemberID.String()),
		Customer:                     Customer(&order.ServiceMember),
		DestinationDutyLocation:      destinationDutyLocation,
		DestinationDutyLocationGBLOC: swag.StringValue(order.DestinationGBLOC),
		Entitlement:                  Entitlement(order.Entitlement),
		ID:                           strfmt.UUID(order.ID.String()),
		OriginDutyLocation:           originDutyLocation,
		OriginDutyLocationGBLOC:      swag.StringValue(order.OriginDutyLocationGBLOC),
		OrderNumber:                  order.OrdersNumber,
		LinesOfAccounting:            order.TAC,
		Rank:                         &grade, // Convert prime API "Rank" into our internal tracking of "Grade"
		ETag:                         etag.GenerateEtag(order.UpdatedAt),
		ReportByDate:                 strfmt.Date(order.ReportByDate),
		OrdersType:                   primemessages.OrdersType(order.OrdersType),
	}

	if strings.ToLower(payload.Customer.Branch) == "marines" {
		payload.OriginDutyLocationGBLOC = "USMC"
		payload.DestinationDutyLocationGBLOC = "USMC"
	}

	return &payload
}

// Entitlement payload
func Entitlement(entitlement *models.Entitlement) *primemessages.Entitlements {
	if entitlement == nil {
		return nil
	}
	var totalWeight int64
	if weightAllowance := entitlement.WeightAllowance(); weightAllowance != nil {
		totalWeight = int64(*weightAllowance)
	}
	var authorizedWeight *int64
	if entitlement.AuthorizedWeight() != nil {
		aw := int64(*entitlement.AuthorizedWeight())
		authorizedWeight = &aw
	}
	var sit int64
	if entitlement.StorageInTransit != nil {
		sit = int64(*entitlement.StorageInTransit)
	}
	var totalDependents int64
	if entitlement.TotalDependents != nil {
		totalDependents = int64(*entitlement.TotalDependents)
	}
	var ubAllowance int64
	if entitlement.UBAllowance != nil {
		ubAllowance = int64(*entitlement.UBAllowance)
	}
	var weightRestriction int64
	if entitlement.WeightRestriction != nil {
		weightRestriction = int64(*entitlement.WeightRestriction)
	}
	var ubWeightRestriction int64
	if entitlement.UBWeightRestriction != nil {
		ubWeightRestriction = int64(*entitlement.UBWeightRestriction)
	}
	return &primemessages.Entitlements{
		ID:                             strfmt.UUID(entitlement.ID.String()),
		AuthorizedWeight:               authorizedWeight,
		UnaccompaniedBaggageAllowance:  &ubAllowance,
		DependentsAuthorized:           entitlement.DependentsAuthorized,
		GunSafe:                        entitlement.GunSafe,
		NonTemporaryStorage:            entitlement.NonTemporaryStorage,
		PrivatelyOwnedVehicle:          entitlement.PrivatelyOwnedVehicle,
		ProGearWeight:                  int64(entitlement.ProGearWeight),
		ProGearWeightSpouse:            int64(entitlement.ProGearWeightSpouse),
		RequiredMedicalEquipmentWeight: int64(entitlement.RequiredMedicalEquipmentWeight),
		OrganizationalClothingAndIndividualEquipment: entitlement.OrganizationalClothingAndIndividualEquipment,
		StorageInTransit:    sit,
		TotalDependents:     totalDependents,
		TotalWeight:         totalWeight,
		WeightRestriction:   &weightRestriction,
		UbWeightRestriction: &ubWeightRestriction,
		ETag:                etag.GenerateEtag(entitlement.UpdatedAt),
	}
}

// DutyLocation payload
func DutyLocation(dutyLocation *models.DutyLocation) *primemessages.DutyLocation {
	if dutyLocation == nil {
		return nil
	}
	address := Address(&dutyLocation.Address)
	payload := primemessages.DutyLocation{
		Address:   address,
		AddressID: address.ID,
		ID:        strfmt.UUID(dutyLocation.ID.String()),
		Name:      dutyLocation.Name,
	}
	return &payload
}

// Country payload
func Country(country *models.Country) *string {
	if country == nil {
		return nil
	}
	return &country.Country
}

// Address payload
func Address(address *models.Address) *primemessages.Address {
	if address == nil {
		return nil
	}

	payloadAddress := &primemessages.Address{
		ID:             strfmt.UUID(address.ID.String()),
		StreetAddress1: &address.StreetAddress1,
		StreetAddress2: address.StreetAddress2,
		StreetAddress3: address.StreetAddress3,
		City:           &address.City,
		State:          &address.State,
		PostalCode:     &address.PostalCode,
		Country:        Country(address.Country),
		County:         address.County,
		ETag:           etag.GenerateEtag(address.UpdatedAt),
	}

	if address.UsPostRegionCityID != nil && address.UsPostRegionCityID != &uuid.Nil {
		payloadAddress.UsPostRegionCitiesID = strfmt.UUID(address.UsPostRegionCityID.String())
	}

	return payloadAddress
}

// StorageFacility payload
func StorageFacility(storage *models.StorageFacility) *primemessages.StorageFacility {
	if storage == nil {
		return nil
	}

	return &primemessages.StorageFacility{
		ID:           strfmt.UUID(storage.ID.String()),
		Address:      Address(&storage.Address),
		ETag:         etag.GenerateEtag(storage.UpdatedAt),
		Email:        storage.Email,
		FacilityName: storage.FacilityName,
		LotNumber:    storage.LotNumber,
		Phone:        storage.Phone,
	}
}

// MTOAgent payload
func MTOAgent(mtoAgent *models.MTOAgent) *primemessages.MTOAgent {
	if mtoAgent == nil {
		return nil
	}

	return &primemessages.MTOAgent{
		AgentType:     primemessages.MTOAgentType(mtoAgent.MTOAgentType),
		FirstName:     mtoAgent.FirstName,
		LastName:      mtoAgent.LastName,
		Phone:         mtoAgent.Phone,
		Email:         mtoAgent.Email,
		ID:            strfmt.UUID(mtoAgent.ID.String()),
		MtoShipmentID: strfmt.UUID(mtoAgent.MTOShipmentID.String()),
		CreatedAt:     strfmt.DateTime(mtoAgent.CreatedAt),
		UpdatedAt:     strfmt.DateTime(mtoAgent.UpdatedAt),
		ETag:          etag.GenerateEtag(mtoAgent.UpdatedAt),
	}
}

// MTOAgents payload
func MTOAgents(mtoAgents *models.MTOAgents) *primemessages.MTOAgents {
	if mtoAgents == nil {
		return nil
	}

	agents := make(primemessages.MTOAgents, len(*mtoAgents))

	for i, m := range *mtoAgents {
		copyOfM := m // Make copy to avoid implicit memory aliasing of items from a range statement.
		agents[i] = MTOAgent(&copyOfM)
	}

	return &agents
}

func ProofOfServiceDoc(proofOfServiceDoc models.ProofOfServiceDoc) *primemessages.ProofOfServiceDoc {
	uploads := make([]*primemessages.UploadWithOmissions, len(proofOfServiceDoc.PrimeUploads))
	if len(proofOfServiceDoc.PrimeUploads) > 0 {
		for i, primeUpload := range proofOfServiceDoc.PrimeUploads {
			uploads[i] = basicUpload(&primeUpload.Upload) //#nosec G601
		}
	}

	return &primemessages.ProofOfServiceDoc{
		Uploads: uploads,
	}
}

// PaymentRequest payload
func PaymentRequest(paymentRequest *models.PaymentRequest) *primemessages.PaymentRequest {
	if paymentRequest == nil {
		return nil
	}

	serviceDocs := make(primemessages.ProofOfServiceDocs, len(paymentRequest.ProofOfServiceDocs))

	if len(paymentRequest.ProofOfServiceDocs) > 0 {
		for i, proofOfService := range paymentRequest.ProofOfServiceDocs {
			serviceDocs[i] = ProofOfServiceDoc(proofOfService)
		}
	}

	paymentServiceItems := PaymentServiceItems(&paymentRequest.PaymentServiceItems)
	return &primemessages.PaymentRequest{
		ID:                              strfmt.UUID(paymentRequest.ID.String()),
		IsFinal:                         &paymentRequest.IsFinal,
		MoveTaskOrderID:                 strfmt.UUID(paymentRequest.MoveTaskOrderID.String()),
		PaymentRequestNumber:            paymentRequest.PaymentRequestNumber,
		RecalculationOfPaymentRequestID: handlers.FmtUUIDPtr(paymentRequest.RecalculationOfPaymentRequestID),
		RejectionReason:                 paymentRequest.RejectionReason,
		Status:                          primemessages.PaymentRequestStatus(paymentRequest.Status),
		PaymentServiceItems:             *paymentServiceItems,
		ProofOfServiceDocs:              serviceDocs,
		ETag:                            etag.GenerateEtag(paymentRequest.UpdatedAt),
	}
}

// PaymentRequests payload
func PaymentRequests(paymentRequests *models.PaymentRequests) *primemessages.PaymentRequests {
	if paymentRequests == nil {
		return nil
	}

	payload := make(primemessages.PaymentRequests, len(*paymentRequests))

	for i, p := range *paymentRequests {
		copyOfP := p // Make copy to avoid implicit memory aliasing of items from a range statement.
		payload[i] = PaymentRequest(&copyOfP)
	}
	return &payload
}

// PaymentServiceItem payload
func PaymentServiceItem(paymentServiceItem *models.PaymentServiceItem) *primemessages.PaymentServiceItem {
	if paymentServiceItem == nil {
		return nil
	}

	paymentServiceItemParams := PaymentServiceItemParams(&paymentServiceItem.PaymentServiceItemParams)

	payload := &primemessages.PaymentServiceItem{
		ID:                       strfmt.UUID(paymentServiceItem.ID.String()),
		PaymentRequestID:         strfmt.UUID(paymentServiceItem.PaymentRequestID.String()),
		MtoServiceItemID:         strfmt.UUID(paymentServiceItem.MTOServiceItemID.String()),
		Status:                   primemessages.PaymentServiceItemStatus(paymentServiceItem.Status),
		RejectionReason:          paymentServiceItem.RejectionReason,
		ReferenceID:              paymentServiceItem.ReferenceID,
		PaymentServiceItemParams: *paymentServiceItemParams,
		ETag:                     etag.GenerateEtag(paymentServiceItem.UpdatedAt),
	}

	if paymentServiceItem.PriceCents != nil {
		payload.PriceCents = models.Int64Pointer(int64(*paymentServiceItem.PriceCents))
	}

	return payload
}

// PaymentServiceItems payload
func PaymentServiceItems(paymentServiceItems *models.PaymentServiceItems) *primemessages.PaymentServiceItems {
	if paymentServiceItems == nil {
		return nil
	}

	payload := make(primemessages.PaymentServiceItems, len(*paymentServiceItems))

	for i, p := range *paymentServiceItems {
		copyOfP := p // Make copy to avoid implicit memory aliasing of items from a range statement.
		payload[i] = PaymentServiceItem(&copyOfP)
	}
	return &payload
}

// PaymentServiceItemParam payload
func PaymentServiceItemParam(paymentServiceItemParam *models.PaymentServiceItemParam) *primemessages.PaymentServiceItemParam {
	if paymentServiceItemParam == nil {
		return nil
	}

	return &primemessages.PaymentServiceItemParam{
		ID:                   strfmt.UUID(paymentServiceItemParam.ID.String()),
		PaymentServiceItemID: strfmt.UUID(paymentServiceItemParam.PaymentServiceItemID.String()),
		Key:                  primemessages.ServiceItemParamName(paymentServiceItemParam.ServiceItemParamKey.Key),
		Value:                paymentServiceItemParam.Value,
		Type:                 primemessages.ServiceItemParamType(paymentServiceItemParam.ServiceItemParamKey.Type),
		Origin:               primemessages.ServiceItemParamOrigin(paymentServiceItemParam.ServiceItemParamKey.Origin),
		ETag:                 etag.GenerateEtag(paymentServiceItemParam.UpdatedAt),
	}
}

// PaymentServiceItemParams payload
func PaymentServiceItemParams(paymentServiceItemParams *models.PaymentServiceItemParams) *primemessages.PaymentServiceItemParams {
	if paymentServiceItemParams == nil {
		return nil
	}

	payload := make(primemessages.PaymentServiceItemParams, len(*paymentServiceItemParams))

	for i, p := range *paymentServiceItemParams {
		copyOfP := p // Make copy to avoid implicit memory aliasing of items from a range statement.
		payload[i] = PaymentServiceItemParam(&copyOfP)
	}
	return &payload
}

//nolint:gosec //G601
func ServiceRequestDocument(serviceRequestDocument models.ServiceRequestDocument) *primemessages.ServiceRequestDocument {
	uploads := make([]*primemessages.UploadWithOmissions, len(serviceRequestDocument.ServiceRequestDocumentUploads))
	if len(serviceRequestDocument.ServiceRequestDocumentUploads) > 0 {
		for i, proofOfServiceDocumentUpload := range serviceRequestDocument.ServiceRequestDocumentUploads {
			uploads[i] = basicUpload(&proofOfServiceDocumentUpload.Upload)
		}
	}

	return &primemessages.ServiceRequestDocument{
		Uploads: uploads,
	}
}

// PPMShipment payload
func PPMShipment(ppmShipment *models.PPMShipment) *primemessages.PPMShipment {
	if ppmShipment == nil || ppmShipment.ID.IsNil() {
		return nil
	}

	payloadPPMShipment := &primemessages.PPMShipment{
		ID:                           *handlers.FmtUUID(ppmShipment.ID),
		ShipmentID:                   *handlers.FmtUUID(ppmShipment.ShipmentID),
		CreatedAt:                    strfmt.DateTime(ppmShipment.CreatedAt),
		UpdatedAt:                    strfmt.DateTime(ppmShipment.UpdatedAt),
		Status:                       primemessages.PPMShipmentStatus(ppmShipment.Status),
		ExpectedDepartureDate:        handlers.FmtDate(ppmShipment.ExpectedDepartureDate),
		ActualMoveDate:               handlers.FmtDatePtr(ppmShipment.ActualMoveDate),
		SubmittedAt:                  handlers.FmtDateTimePtr(ppmShipment.SubmittedAt),
		ReviewedAt:                   handlers.FmtDateTimePtr(ppmShipment.ReviewedAt),
		ApprovedAt:                   handlers.FmtDateTimePtr(ppmShipment.ApprovedAt),
		ActualPickupPostalCode:       ppmShipment.ActualPickupPostalCode,
		ActualDestinationPostalCode:  ppmShipment.ActualDestinationPostalCode,
		SitExpected:                  ppmShipment.SITExpected,
		SitEstimatedWeight:           handlers.FmtPoundPtr(ppmShipment.SITEstimatedWeight),
		SitEstimatedEntryDate:        handlers.FmtDatePtr(ppmShipment.SITEstimatedEntryDate),
		SitEstimatedDepartureDate:    handlers.FmtDatePtr(ppmShipment.SITEstimatedDepartureDate),
		SitEstimatedCost:             handlers.FmtCost(ppmShipment.SITEstimatedCost),
		EstimatedWeight:              handlers.FmtPoundPtr(ppmShipment.EstimatedWeight),
		EstimatedIncentive:           handlers.FmtCost(ppmShipment.EstimatedIncentive),
		HasProGear:                   ppmShipment.HasProGear,
		ProGearWeight:                handlers.FmtPoundPtr(ppmShipment.ProGearWeight),
		SpouseProGearWeight:          handlers.FmtPoundPtr(ppmShipment.SpouseProGearWeight),
		HasRequestedAdvance:          ppmShipment.HasRequestedAdvance,
		AdvanceAmountRequested:       handlers.FmtCost(ppmShipment.AdvanceAmountRequested),
		HasReceivedAdvance:           ppmShipment.HasReceivedAdvance,
		AdvanceAmountReceived:        handlers.FmtCost(ppmShipment.AdvanceAmountReceived),
		IsActualExpenseReimbursement: ppmShipment.IsActualExpenseReimbursement,
		ETag:                         etag.GenerateEtag(ppmShipment.UpdatedAt),
	}

	if ppmShipment.SITLocation != nil {
		sitLocation := primemessages.SITLocationType(*ppmShipment.SITLocation)
		payloadPPMShipment.SitLocation = &sitLocation
	}

	if ppmShipment.IsActualExpenseReimbursement != nil {
		payloadPPMShipment.IsActualExpenseReimbursement = ppmShipment.IsActualExpenseReimbursement
	}

	return payloadPPMShipment
}

// MarketCode payload
func MarketCode(marketCode *models.MarketCode) string {
	if marketCode == nil {
		return "" // Or a default string value
	}
	return string(*marketCode)
}

func MTOShipmentWithoutServiceItems(mtoShipment *models.MTOShipment) *primemessages.MTOShipmentWithoutServiceItems {
	payload := &primemessages.MTOShipmentWithoutServiceItems{
		ID:                               strfmt.UUID(mtoShipment.ID.String()),
		ActualPickupDate:                 handlers.FmtDatePtr(mtoShipment.ActualPickupDate),
		ApprovedDate:                     handlers.FmtDatePtr(mtoShipment.ApprovedDate),
		FirstAvailableDeliveryDate:       handlers.FmtDatePtr(mtoShipment.FirstAvailableDeliveryDate),
		PrimeEstimatedWeightRecordedDate: handlers.FmtDatePtr(mtoShipment.PrimeEstimatedWeightRecordedDate),
		RequestedPickupDate:              handlers.FmtDatePtr(mtoShipment.RequestedPickupDate),
		RequestedDeliveryDate:            handlers.FmtDatePtr(mtoShipment.RequestedDeliveryDate),
		RequiredDeliveryDate:             handlers.FmtDatePtr(mtoShipment.RequiredDeliveryDate),
		ScheduledPickupDate:              handlers.FmtDatePtr(mtoShipment.ScheduledPickupDate),
		ScheduledDeliveryDate:            handlers.FmtDatePtr(mtoShipment.ScheduledDeliveryDate),
		ActualDeliveryDate:               handlers.FmtDatePtr(mtoShipment.ActualDeliveryDate),
		Agents:                           *MTOAgents(&mtoShipment.MTOAgents),
		SitExtensions:                    *SITDurationUpdates(&mtoShipment.SITDurationUpdates),
		Reweigh:                          Reweigh(mtoShipment.Reweigh),
		MoveTaskOrderID:                  strfmt.UUID(mtoShipment.MoveTaskOrderID.String()),
		ShipmentType:                     primemessages.MTOShipmentType(mtoShipment.ShipmentType),
		CustomerRemarks:                  mtoShipment.CustomerRemarks,
		CounselorRemarks:                 mtoShipment.CounselorRemarks,
		Status:                           string(mtoShipment.Status),
		Diversion:                        bool(mtoShipment.Diversion),
		DiversionReason:                  mtoShipment.DiversionReason,
		DeliveryAddressUpdate:            ShipmentAddressUpdate(mtoShipment.DeliveryAddressUpdate),
		CreatedAt:                        strfmt.DateTime(mtoShipment.CreatedAt),
		UpdatedAt:                        strfmt.DateTime(mtoShipment.UpdatedAt),
		PpmShipment:                      PPMShipment(mtoShipment.PPMShipment),
		ETag:                             etag.GenerateEtag(mtoShipment.UpdatedAt),
		OriginSitAuthEndDate:             (*strfmt.Date)(mtoShipment.OriginSITAuthEndDate),
		DestinationSitAuthEndDate:        (*strfmt.Date)(mtoShipment.DestinationSITAuthEndDate),
		MarketCode:                       MarketCode(&mtoShipment.MarketCode),
<<<<<<< HEAD
		TerminationComments:              handlers.FmtStringPtr(mtoShipment.TerminationComments),
		TerminatedAt:                     handlers.FmtDateTimePtr(mtoShipment.TerminatedAt),
=======
		PrimeAcknowledgedAt:              handlers.FmtDateTimePtr(mtoShipment.PrimeAcknowledgedAt),
>>>>>>> 81e97188
	}

	// Set up address payloads
	if mtoShipment.PickupAddress != nil {
		payload.PickupAddress.Address = *Address(mtoShipment.PickupAddress)
	}
	if mtoShipment.DestinationAddress != nil {
		payload.DestinationAddress.Address = *Address(mtoShipment.DestinationAddress)
	}
	if mtoShipment.DestinationType != nil {
		destinationType := primemessages.DestinationType(*mtoShipment.DestinationType)
		payload.DestinationType = &destinationType
	}
	if mtoShipment.SecondaryPickupAddress != nil {
		payload.SecondaryPickupAddress.Address = *Address(mtoShipment.SecondaryPickupAddress)
	}
	if mtoShipment.SecondaryDeliveryAddress != nil {
		payload.SecondaryDeliveryAddress.Address = *Address(mtoShipment.SecondaryDeliveryAddress)
	}

	if mtoShipment.StorageFacility != nil {
		payload.StorageFacility = StorageFacility(mtoShipment.StorageFacility)
	}

	if mtoShipment.PrimeEstimatedWeight != nil {
		payload.PrimeEstimatedWeight = handlers.FmtInt64(mtoShipment.PrimeEstimatedWeight.Int64())
	}

	if mtoShipment.PrimeActualWeight != nil {
		payload.PrimeActualWeight = handlers.FmtInt64(mtoShipment.PrimeActualWeight.Int64())
	}

	if mtoShipment.NTSRecordedWeight != nil {
		payload.NtsRecordedWeight = handlers.FmtInt64(mtoShipment.NTSRecordedWeight.Int64())
	}

	return payload
}

func MTOShipmentsWithoutServiceItems(mtoShipments *models.MTOShipments) *primemessages.MTOShipmentsWithoutServiceObjects {
	payload := make(primemessages.MTOShipmentsWithoutServiceObjects, len(*mtoShipments))

	for i, m := range *mtoShipments {
		copyOfM := m // Make copy to avoid implicit memory aliasing of items from a range statement.
		payload[i] = MTOShipmentWithoutServiceItems(&copyOfM)
	}
	return &payload
}

// MTOShipment converts MTOShipment model to payload
func MTOShipment(mtoShipment *models.MTOShipment) *primemessages.MTOShipment {
	payload := &primemessages.MTOShipment{
		MTOShipmentWithoutServiceItems: *MTOShipmentWithoutServiceItems(mtoShipment),
	}

	if mtoShipment.MTOServiceItems != nil {
		payload.SetMtoServiceItems(*MTOServiceItems(&mtoShipment.MTOServiceItems))
	} else {
		payload.SetMtoServiceItems([]primemessages.MTOServiceItem{})
	}

	return payload
}

// MTOServiceItem payload
func MTOServiceItem(mtoServiceItem *models.MTOServiceItem) primemessages.MTOServiceItem {
	var payload primemessages.MTOServiceItem
	// here we determine which payload model to use based on the re service code
	switch mtoServiceItem.ReService.Code {
	case models.ReServiceCodeDOFSIT, models.ReServiceCodeDOASIT, models.ReServiceCodeDOPSIT, models.ReServiceCodeDOSFSC:
		var sitDepartureDate time.Time
		if mtoServiceItem.SITDepartureDate != nil {
			sitDepartureDate = *mtoServiceItem.SITDepartureDate
		}
		payload = &primemessages.MTOServiceItemOriginSIT{
			ReServiceCode:                   handlers.FmtString(string(mtoServiceItem.ReService.Code)),
			Reason:                          mtoServiceItem.Reason,
			SitDepartureDate:                handlers.FmtDate(sitDepartureDate),
			SitEntryDate:                    handlers.FmtDatePtr(mtoServiceItem.SITEntryDate),
			SitPostalCode:                   mtoServiceItem.SITPostalCode,
			SitHHGActualOrigin:              Address(mtoServiceItem.SITOriginHHGActualAddress),
			SitHHGOriginalOrigin:            Address(mtoServiceItem.SITOriginHHGOriginalAddress),
			RequestApprovalsRequestedStatus: *mtoServiceItem.RequestedApprovalsRequestedStatus,
			SitCustomerContacted:            handlers.FmtDatePtr(mtoServiceItem.SITCustomerContacted),
			SitRequestedDelivery:            handlers.FmtDatePtr(mtoServiceItem.SITRequestedDelivery),
		}
	case models.ReServiceCodeIOFSIT, models.ReServiceCodeIOASIT, models.ReServiceCodeIOPSIT, models.ReServiceCodeIOSFSC:
		var sitDepartureDate time.Time
		if mtoServiceItem.SITDepartureDate != nil {
			sitDepartureDate = *mtoServiceItem.SITDepartureDate
		}
		payload = &primemessages.MTOServiceItemInternationalOriginSIT{
			ReServiceCode:                   handlers.FmtString(string(mtoServiceItem.ReService.Code)),
			Reason:                          mtoServiceItem.Reason,
			SitDepartureDate:                handlers.FmtDate(sitDepartureDate),
			SitEntryDate:                    handlers.FmtDatePtr(mtoServiceItem.SITEntryDate),
			SitPostalCode:                   mtoServiceItem.SITPostalCode,
			SitHHGActualOrigin:              Address(mtoServiceItem.SITOriginHHGActualAddress),
			SitHHGOriginalOrigin:            Address(mtoServiceItem.SITOriginHHGOriginalAddress),
			RequestApprovalsRequestedStatus: *mtoServiceItem.RequestedApprovalsRequestedStatus,
			SitCustomerContacted:            handlers.FmtDatePtr(mtoServiceItem.SITCustomerContacted),
			SitRequestedDelivery:            handlers.FmtDatePtr(mtoServiceItem.SITRequestedDelivery),
		}
	case models.ReServiceCodeDDFSIT, models.ReServiceCodeDDASIT, models.ReServiceCodeDDDSIT, models.ReServiceCodeDDSFSC:
		var sitDepartureDate, firstAvailableDeliveryDate1, firstAvailableDeliveryDate2, dateOfContact1, dateOfContact2 time.Time
		var timeMilitary1, timeMilitary2 *string

		if mtoServiceItem.SITDepartureDate != nil {
			sitDepartureDate = *mtoServiceItem.SITDepartureDate
		}

		firstContact := GetCustomerContact(mtoServiceItem.CustomerContacts, models.CustomerContactTypeFirst)
		secondContact := GetCustomerContact(mtoServiceItem.CustomerContacts, models.CustomerContactTypeSecond)
		timeMilitary1 = &firstContact.TimeMilitary
		timeMilitary2 = &secondContact.TimeMilitary

		if !firstContact.DateOfContact.IsZero() {
			dateOfContact1 = firstContact.DateOfContact
		}

		if !secondContact.DateOfContact.IsZero() {
			dateOfContact2 = secondContact.DateOfContact
		}

		if !firstContact.FirstAvailableDeliveryDate.IsZero() {
			firstAvailableDeliveryDate1 = firstContact.FirstAvailableDeliveryDate
		}

		if !secondContact.FirstAvailableDeliveryDate.IsZero() {
			firstAvailableDeliveryDate2 = secondContact.FirstAvailableDeliveryDate
		}

		payload = &primemessages.MTOServiceItemDestSIT{
			ReServiceCode:               handlers.FmtString(string(mtoServiceItem.ReService.Code)),
			Reason:                      mtoServiceItem.Reason,
			DateOfContact1:              handlers.FmtDate(dateOfContact1),
			TimeMilitary1:               handlers.FmtStringPtrNonEmpty(timeMilitary1),
			FirstAvailableDeliveryDate1: handlers.FmtDate(firstAvailableDeliveryDate1),
			DateOfContact2:              handlers.FmtDate(dateOfContact2),
			TimeMilitary2:               handlers.FmtStringPtrNonEmpty(timeMilitary2),
			FirstAvailableDeliveryDate2: handlers.FmtDate(firstAvailableDeliveryDate2),
			SitDepartureDate:            handlers.FmtDate(sitDepartureDate),
			SitEntryDate:                handlers.FmtDatePtr(mtoServiceItem.SITEntryDate),
			SitDestinationFinalAddress:  Address(mtoServiceItem.SITDestinationFinalAddress),
			SitCustomerContacted:        handlers.FmtDatePtr(mtoServiceItem.SITCustomerContacted),
			SitRequestedDelivery:        handlers.FmtDatePtr(mtoServiceItem.SITRequestedDelivery),
		}
	case models.ReServiceCodeIDFSIT, models.ReServiceCodeIDASIT, models.ReServiceCodeIDDSIT, models.ReServiceCodeIDSFSC:
		var sitDepartureDate, firstAvailableDeliveryDate1, firstAvailableDeliveryDate2, dateOfContact1, dateOfContact2 time.Time
		var timeMilitary1, timeMilitary2 *string

		if mtoServiceItem.SITDepartureDate != nil {
			sitDepartureDate = *mtoServiceItem.SITDepartureDate
		}

		firstContact := GetCustomerContact(mtoServiceItem.CustomerContacts, models.CustomerContactTypeFirst)
		secondContact := GetCustomerContact(mtoServiceItem.CustomerContacts, models.CustomerContactTypeSecond)
		timeMilitary1 = &firstContact.TimeMilitary
		timeMilitary2 = &secondContact.TimeMilitary

		if !firstContact.DateOfContact.IsZero() {
			dateOfContact1 = firstContact.DateOfContact
		}

		if !secondContact.DateOfContact.IsZero() {
			dateOfContact2 = secondContact.DateOfContact
		}

		if !firstContact.FirstAvailableDeliveryDate.IsZero() {
			firstAvailableDeliveryDate1 = firstContact.FirstAvailableDeliveryDate
		}

		if !secondContact.FirstAvailableDeliveryDate.IsZero() {
			firstAvailableDeliveryDate2 = secondContact.FirstAvailableDeliveryDate
		}

		payload = &primemessages.MTOServiceItemInternationalDestSIT{
			ReServiceCode:               handlers.FmtString(string(mtoServiceItem.ReService.Code)),
			Reason:                      mtoServiceItem.Reason,
			DateOfContact1:              handlers.FmtDate(dateOfContact1),
			TimeMilitary1:               handlers.FmtStringPtrNonEmpty(timeMilitary1),
			FirstAvailableDeliveryDate1: handlers.FmtDate(firstAvailableDeliveryDate1),
			DateOfContact2:              handlers.FmtDate(dateOfContact2),
			TimeMilitary2:               handlers.FmtStringPtrNonEmpty(timeMilitary2),
			FirstAvailableDeliveryDate2: handlers.FmtDate(firstAvailableDeliveryDate2),
			SitDepartureDate:            handlers.FmtDate(sitDepartureDate),
			SitEntryDate:                handlers.FmtDatePtr(mtoServiceItem.SITEntryDate),
			SitDestinationFinalAddress:  Address(mtoServiceItem.SITDestinationFinalAddress),
			SitCustomerContacted:        handlers.FmtDatePtr(mtoServiceItem.SITCustomerContacted),
			SitRequestedDelivery:        handlers.FmtDatePtr(mtoServiceItem.SITRequestedDelivery),
		}

	case models.ReServiceCodeDCRT, models.ReServiceCodeDUCRT:
		item := GetDimension(mtoServiceItem.Dimensions, models.DimensionTypeItem)
		crate := GetDimension(mtoServiceItem.Dimensions, models.DimensionTypeCrate)
		cratingSI := primemessages.MTOServiceItemDomesticCrating{
			ReServiceCode:   handlers.FmtString(string(mtoServiceItem.ReService.Code)),
			Description:     mtoServiceItem.Description,
			Reason:          mtoServiceItem.Reason,
			StandaloneCrate: mtoServiceItem.StandaloneCrate,
		}
		cratingSI.Item.MTOServiceItemDimension = primemessages.MTOServiceItemDimension{
			ID:     strfmt.UUID(item.ID.String()),
			Height: item.Height.Int32Ptr(),
			Length: item.Length.Int32Ptr(),
			Width:  item.Width.Int32Ptr(),
		}
		cratingSI.Crate.MTOServiceItemDimension = primemessages.MTOServiceItemDimension{
			ID:     strfmt.UUID(crate.ID.String()),
			Height: crate.Height.Int32Ptr(),
			Length: crate.Length.Int32Ptr(),
			Width:  crate.Width.Int32Ptr(),
		}
		payload = &cratingSI

	case models.ReServiceCodeICRT, models.ReServiceCodeIUCRT:
		item := GetDimension(mtoServiceItem.Dimensions, models.DimensionTypeItem)
		crate := GetDimension(mtoServiceItem.Dimensions, models.DimensionTypeCrate)
		cratingSI := primemessages.MTOServiceItemInternationalCrating{
			ReServiceCode:   handlers.FmtString(string(mtoServiceItem.ReService.Code)),
			Description:     mtoServiceItem.Description,
			Reason:          mtoServiceItem.Reason,
			StandaloneCrate: mtoServiceItem.StandaloneCrate,
			ExternalCrate:   mtoServiceItem.ExternalCrate,
		}
		cratingSI.Item.MTOServiceItemDimension = primemessages.MTOServiceItemDimension{
			ID:     strfmt.UUID(item.ID.String()),
			Height: item.Height.Int32Ptr(),
			Length: item.Length.Int32Ptr(),
			Width:  item.Width.Int32Ptr(),
		}
		cratingSI.Crate.MTOServiceItemDimension = primemessages.MTOServiceItemDimension{
			ID:     strfmt.UUID(crate.ID.String()),
			Height: crate.Height.Int32Ptr(),
			Length: crate.Length.Int32Ptr(),
			Width:  crate.Width.Int32Ptr(),
		}
		if mtoServiceItem.ReService.Code == models.ReServiceCodeICRT && mtoServiceItem.MTOShipment.PickupAddress != nil {
			if *mtoServiceItem.MTOShipment.PickupAddress.IsOconus {
				cratingSI.Market = models.MarketOconus.FullString()
			} else {
				cratingSI.Market = models.MarketConus.FullString()
			}
		}

		if mtoServiceItem.ReService.Code == models.ReServiceCodeIUCRT && mtoServiceItem.MTOShipment.DestinationAddress != nil {
			if *mtoServiceItem.MTOShipment.DestinationAddress.IsOconus {
				cratingSI.Market = models.MarketOconus.FullString()
			} else {
				cratingSI.Market = models.MarketConus.FullString()
			}
		}
		payload = &cratingSI

	case models.ReServiceCodeDDSHUT, models.ReServiceCodeDOSHUT:
		payload = &primemessages.MTOServiceItemDomesticShuttle{
			ReServiceCode:   handlers.FmtString(string(mtoServiceItem.ReService.Code)),
			Reason:          mtoServiceItem.Reason,
			EstimatedWeight: handlers.FmtPoundPtr(mtoServiceItem.EstimatedWeight),
			ActualWeight:    handlers.FmtPoundPtr(mtoServiceItem.ActualWeight),
		}

	case models.ReServiceCodePOEFSC:
		var portCode string
		if mtoServiceItem.POELocation != nil {
			portCode = mtoServiceItem.POELocation.Port.PortCode
		}
		payload = &primemessages.MTOServiceItemInternationalFuelSurcharge{
			ReServiceCode: string(mtoServiceItem.ReService.Code),
			PortCode:      portCode,
		}

	case models.ReServiceCodePODFSC:
		var portCode string
		if mtoServiceItem.PODLocation != nil {
			portCode = mtoServiceItem.PODLocation.Port.PortCode
		}
		payload = &primemessages.MTOServiceItemInternationalFuelSurcharge{
			ReServiceCode: string(mtoServiceItem.ReService.Code),
			PortCode:      portCode,
		}

	case models.ReServiceCodeIDSHUT, models.ReServiceCodeIOSHUT:
		shuttleSI := &primemessages.MTOServiceItemInternationalShuttle{
			ReServiceCode:                   handlers.FmtString(string(mtoServiceItem.ReService.Code)),
			Reason:                          mtoServiceItem.Reason,
			RequestApprovalsRequestedStatus: mtoServiceItem.RequestedApprovalsRequestedStatus,
			EstimatedWeight:                 handlers.FmtPoundPtr(mtoServiceItem.EstimatedWeight),
			ActualWeight:                    handlers.FmtPoundPtr(mtoServiceItem.ActualWeight),
		}

		if mtoServiceItem.ReService.Code == models.ReServiceCodeIOSHUT && mtoServiceItem.MTOShipment.PickupAddress != nil {
			if *mtoServiceItem.MTOShipment.PickupAddress.IsOconus {
				shuttleSI.Market = models.MarketOconus.FullString()
			} else {
				shuttleSI.Market = models.MarketConus.FullString()
			}
		}

		if mtoServiceItem.ReService.Code == models.ReServiceCodeIDSHUT && mtoServiceItem.MTOShipment.DestinationAddress != nil {
			if *mtoServiceItem.MTOShipment.DestinationAddress.IsOconus {
				shuttleSI.Market = models.MarketOconus.FullString()
			} else {
				shuttleSI.Market = models.MarketConus.FullString()
			}
		}

		payload = shuttleSI
	default:
		// otherwise, basic service item
		payload = &primemessages.MTOServiceItemBasic{
			ReServiceCode: primemessages.NewReServiceCode(primemessages.ReServiceCode(mtoServiceItem.ReService.Code)),
		}
	}

	// set all relevant fields that apply to all service items
	var shipmentIDStr string
	if mtoServiceItem.MTOShipmentID != nil {
		shipmentIDStr = mtoServiceItem.MTOShipmentID.String()
	}

	serviceRequestDocuments := make(primemessages.ServiceRequestDocuments, len(mtoServiceItem.ServiceRequestDocuments))

	if len(mtoServiceItem.ServiceRequestDocuments) > 0 {
		for i, serviceRequestDocument := range mtoServiceItem.ServiceRequestDocuments {
			serviceRequestDocuments[i] = ServiceRequestDocument(serviceRequestDocument)
		}
	}

	one := mtoServiceItem.ID.String()
	two := strfmt.UUID(one)
	payload.SetID(two)
	payload.SetMoveTaskOrderID(handlers.FmtUUID(mtoServiceItem.MoveTaskOrderID))
	payload.SetMtoShipmentID(strfmt.UUID(shipmentIDStr))
	payload.SetReServiceName(mtoServiceItem.ReService.Name)
	payload.SetStatus(primemessages.MTOServiceItemStatus(mtoServiceItem.Status))
	payload.SetRejectionReason(mtoServiceItem.RejectionReason)
	payload.SetETag(etag.GenerateEtag(mtoServiceItem.UpdatedAt))
	payload.SetServiceRequestDocuments(serviceRequestDocuments)
	return payload
}

// MTOServiceItems payload
func MTOServiceItems(mtoServiceItems *models.MTOServiceItems) *[]primemessages.MTOServiceItem {
	payload := []primemessages.MTOServiceItem{}

	for _, p := range *mtoServiceItems {
		copyOfP := p // Make copy to avoid implicit memory aliasing of items from a range statement.
		payload = append(payload, MTOServiceItem(&copyOfP))
	}
	return &payload
}

// Reweigh returns the reweigh payload
func Reweigh(reweigh *models.Reweigh) *primemessages.Reweigh {
	if reweigh == nil || reweigh.ID == uuid.Nil {
		return nil
	}

	payload := &primemessages.Reweigh{
		ID:                     strfmt.UUID(reweigh.ID.String()),
		ShipmentID:             strfmt.UUID(reweigh.ShipmentID.String()),
		RequestedAt:            strfmt.DateTime(reweigh.RequestedAt),
		RequestedBy:            primemessages.ReweighRequester(reweigh.RequestedBy),
		CreatedAt:              strfmt.DateTime(reweigh.CreatedAt),
		UpdatedAt:              strfmt.DateTime(reweigh.UpdatedAt),
		ETag:                   etag.GenerateEtag(reweigh.UpdatedAt),
		Weight:                 handlers.FmtPoundPtr(reweigh.Weight),
		VerificationReason:     handlers.FmtStringPtr(reweigh.VerificationReason),
		VerificationProvidedAt: handlers.FmtDateTimePtr(reweigh.VerificationProvidedAt),
	}

	return payload
}

// ExcessWeightRecord returns the fields on the move related to excess weights,
// and returns the uploaded document set as the ExcessWeightUpload on the move.
func ExcessWeightRecord(appCtx appcontext.AppContext, storer storage.FileStorer, move *models.Move) *primemessages.ExcessWeightRecord {
	if move == nil || move.ID == uuid.Nil {
		return nil
	}

	payload := &primemessages.ExcessWeightRecord{
		MoveID:                         handlers.FmtUUIDPtr(&move.ID),
		MoveExcessWeightQualifiedAt:    handlers.FmtDateTimePtr(move.ExcessWeightQualifiedAt),
		MoveExcessWeightAcknowledgedAt: handlers.FmtDateTimePtr(move.ExcessWeightAcknowledgedAt),
		MoveExcessUnaccompaniedBaggageWeightQualifiedAt:    handlers.FmtDateTimePtr(move.ExcessUnaccompaniedBaggageWeightQualifiedAt),
		MoveExcessUnaccompaniedBaggageWeightAcknowledgedAt: handlers.FmtDateTimePtr(move.ExcessUnaccompaniedBaggageWeightAcknowledgedAt),
	}

	upload := Upload(appCtx, storer, move.ExcessWeightUpload)
	if upload != nil {
		payload.UploadWithOmissions = *upload
	}

	return payload
}

// Upload returns the data for an uploaded file.
func Upload(appCtx appcontext.AppContext, storer storage.FileStorer, upload *models.Upload) *primemessages.UploadWithOmissions {
	if upload == nil || upload.ID == uuid.Nil {
		return nil
	}

	payload := &primemessages.UploadWithOmissions{
		ID:          strfmt.UUID(upload.ID.String()),
		Bytes:       &upload.Bytes,
		ContentType: &upload.ContentType,
		Filename:    &upload.Filename,
		CreatedAt:   strfmt.DateTime(upload.CreatedAt),
		UpdatedAt:   strfmt.DateTime(upload.UpdatedAt),
	}

	url, err := storer.PresignedURL(upload.StorageKey, upload.ContentType, upload.Filename)
	if err == nil {
		payload.URL = *handlers.FmtURI(url)
	} else {
		appCtx.Logger().Error("primeapi error with getting url for Upload payload", zap.Error(err))
	}

	tags, err := storer.Tags(upload.StorageKey)
	if err != nil || tags == nil {
		payload.Status = "PROCESSING"
	} else {
		status, ok := tags["av-status"]
		if !ok {
			status = "PROCESSING"
		}
		payload.Status = status
	}

	return payload
}

func basicUpload(upload *models.Upload) *primemessages.UploadWithOmissions {
	if upload == nil || upload.ID == uuid.Nil {
		return nil
	}

	payload := &primemessages.UploadWithOmissions{
		ID:          strfmt.UUID(upload.ID.String()),
		Bytes:       &upload.Bytes,
		ContentType: &upload.ContentType,
		Filename:    &upload.Filename,
		CreatedAt:   strfmt.DateTime(upload.CreatedAt),
		UpdatedAt:   strfmt.DateTime(upload.UpdatedAt),
	}

	return payload
}

// SITDurationUpdate payload
func SITDurationUpdate(sitDurationUpdate *models.SITDurationUpdate) *primemessages.SITExtension {
	if sitDurationUpdate == nil {
		return nil
	}
	payload := &primemessages.SITExtension{
		ID:                strfmt.UUID(sitDurationUpdate.ID.String()),
		ETag:              etag.GenerateEtag(sitDurationUpdate.UpdatedAt),
		MtoShipmentID:     strfmt.UUID(sitDurationUpdate.MTOShipmentID.String()),
		RequestReason:     string(sitDurationUpdate.RequestReason),
		RequestedDays:     int64(sitDurationUpdate.RequestedDays),
		Status:            string(sitDurationUpdate.Status),
		CreatedAt:         strfmt.DateTime(sitDurationUpdate.CreatedAt),
		UpdatedAt:         strfmt.DateTime(sitDurationUpdate.UpdatedAt),
		ApprovedDays:      handlers.FmtIntPtrToInt64(sitDurationUpdate.ApprovedDays),
		ContractorRemarks: handlers.FmtStringPtr(sitDurationUpdate.ContractorRemarks),
		DecisionDate:      handlers.FmtDateTimePtr(sitDurationUpdate.DecisionDate),
		OfficeRemarks:     handlers.FmtStringPtr(sitDurationUpdate.OfficeRemarks),
	}

	return payload
}

// ShipmentAddressUpdate payload
func ShipmentAddressUpdate(shipmentAddressUpdate *models.ShipmentAddressUpdate) *primemessages.ShipmentAddressUpdate {
	if shipmentAddressUpdate == nil || shipmentAddressUpdate.ID.IsNil() {
		return nil
	}

	payload := &primemessages.ShipmentAddressUpdate{
		ID:                strfmt.UUID(shipmentAddressUpdate.ID.String()),
		ShipmentID:        strfmt.UUID(shipmentAddressUpdate.ShipmentID.String()),
		NewAddress:        Address(&shipmentAddressUpdate.NewAddress),
		OriginalAddress:   Address(&shipmentAddressUpdate.OriginalAddress),
		ContractorRemarks: shipmentAddressUpdate.ContractorRemarks,
		OfficeRemarks:     shipmentAddressUpdate.OfficeRemarks,
		Status:            primemessages.ShipmentAddressUpdateStatus(shipmentAddressUpdate.Status),
	}

	return payload
}

// SITDurationUpdates payload
func SITDurationUpdates(sitDurationUpdates *models.SITDurationUpdates) *primemessages.SITExtensions {
	if sitDurationUpdates == nil {
		return nil
	}

	payload := make(primemessages.SITExtensions, len(*sitDurationUpdates))

	for i, m := range *sitDurationUpdates {
		copyOfM := m // Make copy to avoid implicit memory aliasing of items from a range statement.
		payload[i] = SITDurationUpdate(&copyOfM)
	}

	return &payload
}

// InternalServerError describes errors in a standard structure to be returned in the payload.
// If detail is nil, string defaults to "An internal server error has occurred."
func InternalServerError(detail *string, traceID uuid.UUID) *primemessages.Error {
	payload := primemessages.Error{
		Title:    handlers.FmtString(handlers.InternalServerErrMessage),
		Detail:   handlers.FmtString(handlers.InternalServerErrDetail),
		Instance: strfmt.UUID(traceID.String()),
	}
	if detail != nil {
		payload.Detail = detail
	}
	return &payload
}

// NotImplementedError describes errors for endpoints and functions that haven't been fully developed yet.
// If detail is nil, string defaults to "This feature is in development"
func NotImplementedError(detail *string, traceID uuid.UUID) *primemessages.Error {
	payload := primemessages.Error{
		Title:    handlers.FmtString(handlers.NotImplementedErrMessage),
		Detail:   handlers.FmtString(handlers.NotImplementedErrDetail),
		Instance: strfmt.UUID(traceID.String()),
	}
	if detail != nil {
		payload.Detail = detail
	}
	return &payload
}

// ValidationError describes validation errors from the model or properties
func ValidationError(detail string, instance uuid.UUID, validationErrors *validate.Errors) *primemessages.ValidationError {
	payload := &primemessages.ValidationError{
		ClientError: *ClientError(handlers.ValidationErrMessage, detail, instance),
	}
	if validationErrors != nil {
		payload.InvalidFields = handlers.NewValidationErrorListResponse(validationErrors).Errors
	}
	return payload
}

// ClientError describes errors in a standard structure to be returned in the payload
func ClientError(title string, detail string, instance uuid.UUID) *primemessages.ClientError {
	return &primemessages.ClientError{
		Title:    handlers.FmtString(title),
		Detail:   handlers.FmtString(detail),
		Instance: handlers.FmtUUID(instance),
	}
}

// GetDimension will get the first dimension of the passed in type.
func GetDimension(dimensions models.MTOServiceItemDimensions, dimensionType models.DimensionType) models.MTOServiceItemDimension {
	if len(dimensions) == 0 {
		return models.MTOServiceItemDimension{}
	}

	for _, dimension := range dimensions {
		if dimension.Type == dimensionType {
			return dimension
		}
	}

	return models.MTOServiceItemDimension{}
}

// GetCustomerContact will get the first customer contact for destination 1st day SIT based on type.
func GetCustomerContact(customerContacts models.MTOServiceItemCustomerContacts, customerContactType models.CustomerContactType) models.MTOServiceItemCustomerContact {
	if len(customerContacts) == 0 {
		return models.MTOServiceItemCustomerContact{}
	}

	for _, customerContact := range customerContacts {
		if customerContact.Type == customerContactType {
			return customerContact
		}
	}

	return models.MTOServiceItemCustomerContact{}
}

// VLocation payload
func VLocation(vLocation *models.VLocation) *primemessages.VLocation {
	if vLocation == nil {
		return nil
	}
	if *vLocation == (models.VLocation{}) {
		return nil
	}

	return &primemessages.VLocation{
		City:                 vLocation.CityName,
		State:                vLocation.StateName,
		PostalCode:           vLocation.UsprZipID,
		County:               &vLocation.UsprcCountyNm,
		UsPostRegionCitiesID: *handlers.FmtUUID(*vLocation.UsPostRegionCitiesID),
	}
}

// VLocations payload
func VLocations(vLocations models.VLocations) primemessages.VLocations {
	payload := make(primemessages.VLocations, len(vLocations))
	for i, vLocation := range vLocations {
		copyOfVLocation := vLocation
		payload[i] = VLocation(&copyOfVLocation)
	}
	return payload
}<|MERGE_RESOLUTION|>--- conflicted
+++ resolved
@@ -627,12 +627,9 @@
 		OriginSitAuthEndDate:             (*strfmt.Date)(mtoShipment.OriginSITAuthEndDate),
 		DestinationSitAuthEndDate:        (*strfmt.Date)(mtoShipment.DestinationSITAuthEndDate),
 		MarketCode:                       MarketCode(&mtoShipment.MarketCode),
-<<<<<<< HEAD
 		TerminationComments:              handlers.FmtStringPtr(mtoShipment.TerminationComments),
 		TerminatedAt:                     handlers.FmtDateTimePtr(mtoShipment.TerminatedAt),
-=======
 		PrimeAcknowledgedAt:              handlers.FmtDateTimePtr(mtoShipment.PrimeAcknowledgedAt),
->>>>>>> 81e97188
 	}
 
 	// Set up address payloads
