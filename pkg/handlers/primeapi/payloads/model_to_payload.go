package payloads

import (
	"strings"
	"time"

	"github.com/go-openapi/strfmt"
	"github.com/go-openapi/swag"
	"github.com/gobuffalo/validate/v3"
	"github.com/gofrs/uuid"
	"go.uber.org/zap"

	"github.com/transcom/mymove/pkg/appcontext"
	"github.com/transcom/mymove/pkg/etag"
	"github.com/transcom/mymove/pkg/gen/primemessages"
	"github.com/transcom/mymove/pkg/handlers"
	"github.com/transcom/mymove/pkg/models"
	"github.com/transcom/mymove/pkg/services"
	"github.com/transcom/mymove/pkg/storage"
)

// MoveTaskOrder payload
func MoveTaskOrder(appCtx appcontext.AppContext, moveTaskOrder *models.Move) *primemessages.MoveTaskOrder {
	db := appCtx.DB()
	if moveTaskOrder == nil {
		return nil
	}
	paymentRequests := PaymentRequests(&moveTaskOrder.PaymentRequests)
	mtoServiceItems := MTOServiceItems(&moveTaskOrder.MTOServiceItems)
	mtoShipments := MTOShipmentsWithoutServiceItems(&moveTaskOrder.MTOShipments)

	var destGbloc, destZip string
	var err error
	destGbloc, err = moveTaskOrder.GetDestinationGBLOC(db)
	if err != nil {
		destGbloc = ""
	}
	destinationAddress, err := moveTaskOrder.GetDestinationAddress(appCtx.DB())
	if err != nil {
		destZip = ""
	} else {
		destZip = destinationAddress.PostalCode
	}

	payload := &primemessages.MoveTaskOrder{
		ID:                         strfmt.UUID(moveTaskOrder.ID.String()),
		MoveCode:                   moveTaskOrder.Locator,
		CreatedAt:                  strfmt.DateTime(moveTaskOrder.CreatedAt),
		AvailableToPrimeAt:         handlers.FmtDateTimePtr(moveTaskOrder.AvailableToPrimeAt),
		ApprovedAt:                 handlers.FmtDateTimePtr(moveTaskOrder.ApprovedAt),
		PrimeCounselingCompletedAt: handlers.FmtDateTimePtr(moveTaskOrder.PrimeCounselingCompletedAt),
		ExcessWeightQualifiedAt:    handlers.FmtDateTimePtr(moveTaskOrder.ExcessWeightQualifiedAt),
		ExcessUnaccompaniedBaggageWeightQualifiedAt:    handlers.FmtDateTimePtr(moveTaskOrder.ExcessUnaccompaniedBaggageWeightQualifiedAt),
		ExcessUnaccompaniedBaggageWeightAcknowledgedAt: handlers.FmtDateTimePtr(moveTaskOrder.ExcessUnaccompaniedBaggageWeightAcknowledgedAt),
		ExcessWeightAcknowledgedAt:                     handlers.FmtDateTimePtr(moveTaskOrder.ExcessWeightAcknowledgedAt),
		ExcessWeightUploadID:                           handlers.FmtUUIDPtr(moveTaskOrder.ExcessWeightUploadID),
		OrderID:                                        strfmt.UUID(moveTaskOrder.OrdersID.String()),
		Order:                                          Order(&moveTaskOrder.Orders),
		DestinationGBLOC:                               destGbloc,
		DestinationPostalCode:                          destZip,
		ReferenceID:                                    *moveTaskOrder.ReferenceID,
		PaymentRequests:                                *paymentRequests,
		MtoShipments:                                   *mtoShipments,
		UpdatedAt:                                      strfmt.DateTime(moveTaskOrder.UpdatedAt),
		ETag:                                           etag.GenerateEtag(moveTaskOrder.UpdatedAt),
		PrimeAcknowledgedAt:                            handlers.FmtDateTimePtr(moveTaskOrder.PrimeAcknowledgedAt),
	}

	if moveTaskOrder.PPMType != nil {
		payload.PpmType = *moveTaskOrder.PPMType
	}

	// mto service item references a polymorphic type which auto-generates an interface and getters and setters
	payload.SetMtoServiceItems(*mtoServiceItems)

	// update originDutyLocationGBLOC to match TOO's gbloc and not service counselors's gbloc
	if len(moveTaskOrder.ShipmentGBLOC) > 0 && moveTaskOrder.ShipmentGBLOC[0].GBLOC != nil {
		payload.Order.OriginDutyLocationGBLOC = swag.StringValue(moveTaskOrder.ShipmentGBLOC[0].GBLOC)
	}

	return payload
}

// ListMove payload
func ListMove(move *models.Move, appCtx appcontext.AppContext, moveOrderAmendmentsCount *services.MoveOrderAmendmentAvailableSinceCount) *primemessages.ListMove {
	if move == nil {
		return nil
	}

	db := appCtx.DB()

	var destGbloc, destZip string
	var err error
	destGbloc, err = move.GetDestinationGBLOC(db)
	if err != nil {
		destGbloc = ""
	}
	destinationAddress, err := move.GetDestinationAddress(appCtx.DB())
	if err != nil {
		destZip = ""
	} else {
		destZip = destinationAddress.PostalCode
	}

	payload := &primemessages.ListMove{
		ID:                    strfmt.UUID(move.ID.String()),
		MoveCode:              move.Locator,
		CreatedAt:             strfmt.DateTime(move.CreatedAt),
		AvailableToPrimeAt:    handlers.FmtDateTimePtr(move.AvailableToPrimeAt),
		ApprovedAt:            handlers.FmtDateTimePtr(move.ApprovedAt),
		DestinationGBLOC:      destGbloc,
		DestinationPostalCode: destZip,
		OrderID:               strfmt.UUID(move.OrdersID.String()),
		ReferenceID:           *move.ReferenceID,
		UpdatedAt:             strfmt.DateTime(move.UpdatedAt),
		ETag:                  etag.GenerateEtag(move.UpdatedAt),
		Amendments: &primemessages.Amendments{
			Total:          handlers.FmtInt64(0),
			AvailableSince: handlers.FmtInt64(0),
		},
		PrimeAcknowledgedAt: handlers.FmtDateTimePtr(move.PrimeAcknowledgedAt),
	}

	if move.PPMType != nil {
		payload.PpmType = *move.PPMType
	}

	if moveOrderAmendmentsCount != nil {
		payload.Amendments.Total = handlers.FmtInt64(int64(moveOrderAmendmentsCount.Total))
		payload.Amendments.AvailableSince = handlers.FmtInt64(int64(moveOrderAmendmentsCount.AvailableSinceTotal))
	}

	return payload
}

// ListMoves payload
func ListMoves(moves *models.Moves, appCtx appcontext.AppContext, moveOrderAmendmentAvailableSinceCounts services.MoveOrderAmendmentAvailableSinceCounts) []*primemessages.ListMove {
	payload := make(primemessages.ListMoves, len(*moves))

	moveOrderAmendmentsFilterCountMap := make(map[uuid.UUID]services.MoveOrderAmendmentAvailableSinceCount, len(*moves))
	for _, info := range moveOrderAmendmentAvailableSinceCounts {
		moveOrderAmendmentsFilterCountMap[info.MoveID] = info
	}

	for i, m := range *moves {
		copyOfM := m // Make copy to avoid implicit memory aliasing of items from a range statement.
		if value, ok := moveOrderAmendmentsFilterCountMap[m.ID]; ok {
			payload[i] = ListMove(&copyOfM, appCtx, &value)
		} else {
			payload[i] = ListMove(&copyOfM, appCtx, nil)
		}
	}

	return payload
}

// Customer payload
func Customer(customer *models.ServiceMember) *primemessages.Customer {
	if customer == nil {
		return nil
	}
	payload := primemessages.Customer{
		FirstName:      swag.StringValue(customer.FirstName),
		LastName:       swag.StringValue(customer.LastName),
		DodID:          swag.StringValue(customer.Edipi),
		Emplid:         swag.StringValue(customer.Emplid),
		ID:             strfmt.UUID(customer.ID.String()),
		UserID:         strfmt.UUID(customer.UserID.String()),
		CurrentAddress: Address(customer.ResidentialAddress),
		ETag:           etag.GenerateEtag(customer.UpdatedAt),
		Branch:         swag.StringValue((*string)(customer.Affiliation)),
	}

	if customer.Telephone != nil {
		payload.Phone = *customer.Telephone
	}

	if customer.PersonalEmail != nil {
		payload.Email = *customer.PersonalEmail
	}

	if len(customer.BackupContacts) > 0 {
		payload.BackupContact = BackupContact(&customer.BackupContacts[0])
	}

	return &payload
}

// BackupContact payload
func BackupContact(backupContact *models.BackupContact) *primemessages.BackupContact {
	if backupContact == nil {
		return nil
	}
	payload := primemessages.BackupContact{
		Name:  backupContact.Name,
		Email: backupContact.Email,
		Phone: backupContact.Phone,
	}

	return &payload
}

// Order payload
func Order(order *models.Order) *primemessages.Order {
	if order == nil {
		return nil
	}
	destinationDutyLocation := DutyLocation(&order.NewDutyLocation)
	originDutyLocation := DutyLocation(order.OriginDutyLocation)

	var grade string
	if order.Grade != nil {
		grade = string(*order.Grade)
	}

	payload := primemessages.Order{
		CustomerID:                   strfmt.UUID(order.ServiceMemberID.String()),
		Customer:                     Customer(&order.ServiceMember),
		DestinationDutyLocation:      destinationDutyLocation,
		DestinationDutyLocationGBLOC: swag.StringValue(order.DestinationGBLOC),
		Entitlement:                  Entitlement(order.Entitlement),
		ID:                           strfmt.UUID(order.ID.String()),
		OriginDutyLocation:           originDutyLocation,
		OriginDutyLocationGBLOC:      swag.StringValue(order.OriginDutyLocationGBLOC),
		OrderNumber:                  order.OrdersNumber,
		LinesOfAccounting:            order.TAC,
		Rank:                         &grade, // Convert prime API "Rank" into our internal tracking of "Grade"
		ETag:                         etag.GenerateEtag(order.UpdatedAt),
		ReportByDate:                 strfmt.Date(order.ReportByDate),
		OrdersType:                   primemessages.OrdersType(order.OrdersType),
	}

	if strings.ToLower(payload.Customer.Branch) == "marines" {
		payload.OriginDutyLocationGBLOC = "USMC"
		payload.DestinationDutyLocationGBLOC = "USMC"
	}

	return &payload
}

// Entitlement payload
func Entitlement(entitlement *models.Entitlement) *primemessages.Entitlements {
	if entitlement == nil {
		return nil
	}
	var totalWeight int64
	if weightAllowance := entitlement.WeightAllowance(); weightAllowance != nil {
		totalWeight = int64(*weightAllowance)
	}
	var authorizedWeight *int64
	if entitlement.AuthorizedWeight() != nil {
		aw := int64(*entitlement.AuthorizedWeight())
		authorizedWeight = &aw
	}
	var sit int64
	if entitlement.StorageInTransit != nil {
		sit = int64(*entitlement.StorageInTransit)
	}
	var totalDependents int64
	if entitlement.TotalDependents != nil {
		totalDependents = int64(*entitlement.TotalDependents)
	}
	var ubAllowance int64
	if entitlement.UBAllowance != nil {
		ubAllowance = int64(*entitlement.UBAllowance)
	}
	var weightRestriction int64
	if entitlement.WeightRestriction != nil {
		weightRestriction = int64(*entitlement.WeightRestriction)
	}
	var ubWeightRestriction int64
	if entitlement.UBWeightRestriction != nil {
		ubWeightRestriction = int64(*entitlement.UBWeightRestriction)
	}
	return &primemessages.Entitlements{
		ID:                             strfmt.UUID(entitlement.ID.String()),
		AuthorizedWeight:               authorizedWeight,
		UnaccompaniedBaggageAllowance:  &ubAllowance,
		DependentsAuthorized:           entitlement.DependentsAuthorized,
		GunSafe:                        entitlement.GunSafe,
		NonTemporaryStorage:            entitlement.NonTemporaryStorage,
		PrivatelyOwnedVehicle:          entitlement.PrivatelyOwnedVehicle,
		ProGearWeight:                  int64(entitlement.ProGearWeight),
		ProGearWeightSpouse:            int64(entitlement.ProGearWeightSpouse),
		RequiredMedicalEquipmentWeight: int64(entitlement.RequiredMedicalEquipmentWeight),
		OrganizationalClothingAndIndividualEquipment: entitlement.OrganizationalClothingAndIndividualEquipment,
		StorageInTransit:    sit,
		TotalDependents:     totalDependents,
		TotalWeight:         totalWeight,
		WeightRestriction:   &weightRestriction,
		UbWeightRestriction: &ubWeightRestriction,
		ETag:                etag.GenerateEtag(entitlement.UpdatedAt),
	}
}

// DutyLocation payload
func DutyLocation(dutyLocation *models.DutyLocation) *primemessages.DutyLocation {
	if dutyLocation == nil {
		return nil
	}
	address := Address(&dutyLocation.Address)
	payload := primemessages.DutyLocation{
		Address:   address,
		AddressID: address.ID,
		ID:        strfmt.UUID(dutyLocation.ID.String()),
		Name:      dutyLocation.Name,
	}
	return &payload
}

// Country payload
func Country(country *models.Country) *string {
	if country == nil {
		return nil
	}
	return &country.Country
}

// Address payload
func Address(address *models.Address) *primemessages.Address {
	if address == nil {
		return nil
	}

	payloadAddress := &primemessages.Address{
		ID:             strfmt.UUID(address.ID.String()),
		StreetAddress1: &address.StreetAddress1,
		StreetAddress2: address.StreetAddress2,
		StreetAddress3: address.StreetAddress3,
		City:           &address.City,
		State:          &address.State,
		PostalCode:     &address.PostalCode,
		Country:        Country(address.Country),
		County:         address.County,
		ETag:           etag.GenerateEtag(address.UpdatedAt),
	}

	if address.UsPostRegionCityID != nil && address.UsPostRegionCityID != &uuid.Nil {
		payloadAddress.UsPostRegionCitiesID = strfmt.UUID(address.UsPostRegionCityID.String())
	}

	return payloadAddress
}

// StorageFacility payload
func StorageFacility(storage *models.StorageFacility) *primemessages.StorageFacility {
	if storage == nil {
		return nil
	}

	return &primemessages.StorageFacility{
		ID:           strfmt.UUID(storage.ID.String()),
		Address:      Address(&storage.Address),
		ETag:         etag.GenerateEtag(storage.UpdatedAt),
		Email:        storage.Email,
		FacilityName: storage.FacilityName,
		LotNumber:    storage.LotNumber,
		Phone:        storage.Phone,
	}
}

// MTOAgent payload
func MTOAgent(mtoAgent *models.MTOAgent) *primemessages.MTOAgent {
	if mtoAgent == nil {
		return nil
	}

	return &primemessages.MTOAgent{
		AgentType:     primemessages.MTOAgentType(mtoAgent.MTOAgentType),
		FirstName:     mtoAgent.FirstName,
		LastName:      mtoAgent.LastName,
		Phone:         mtoAgent.Phone,
		Email:         mtoAgent.Email,
		ID:            strfmt.UUID(mtoAgent.ID.String()),
		MtoShipmentID: strfmt.UUID(mtoAgent.MTOShipmentID.String()),
		CreatedAt:     strfmt.DateTime(mtoAgent.CreatedAt),
		UpdatedAt:     strfmt.DateTime(mtoAgent.UpdatedAt),
		ETag:          etag.GenerateEtag(mtoAgent.UpdatedAt),
	}
}

// MTOAgents payload
func MTOAgents(mtoAgents *models.MTOAgents) *primemessages.MTOAgents {
	if mtoAgents == nil {
		return nil
	}

	agents := make(primemessages.MTOAgents, len(*mtoAgents))

	for i, m := range *mtoAgents {
		copyOfM := m // Make copy to avoid implicit memory aliasing of items from a range statement.
		agents[i] = MTOAgent(&copyOfM)
	}

	return &agents
}

func ProofOfServiceDoc(proofOfServiceDoc models.ProofOfServiceDoc) *primemessages.ProofOfServiceDoc {
	uploads := make([]*primemessages.UploadWithOmissions, len(proofOfServiceDoc.PrimeUploads))
	if len(proofOfServiceDoc.PrimeUploads) > 0 {
		for i, primeUpload := range proofOfServiceDoc.PrimeUploads {
			uploads[i] = basicUpload(&primeUpload.Upload) //#nosec G601
		}
	}

	return &primemessages.ProofOfServiceDoc{
		Uploads: uploads,
	}
}

// PaymentRequest payload
func PaymentRequest(paymentRequest *models.PaymentRequest) *primemessages.PaymentRequest {
	if paymentRequest == nil {
		return nil
	}

	serviceDocs := make(primemessages.ProofOfServiceDocs, len(paymentRequest.ProofOfServiceDocs))

	if len(paymentRequest.ProofOfServiceDocs) > 0 {
		for i, proofOfService := range paymentRequest.ProofOfServiceDocs {
			serviceDocs[i] = ProofOfServiceDoc(proofOfService)
		}
	}

	paymentServiceItems := PaymentServiceItems(&paymentRequest.PaymentServiceItems)
	return &primemessages.PaymentRequest{
		ID:                              strfmt.UUID(paymentRequest.ID.String()),
		IsFinal:                         &paymentRequest.IsFinal,
		MoveTaskOrderID:                 strfmt.UUID(paymentRequest.MoveTaskOrderID.String()),
		PaymentRequestNumber:            paymentRequest.PaymentRequestNumber,
		RecalculationOfPaymentRequestID: handlers.FmtUUIDPtr(paymentRequest.RecalculationOfPaymentRequestID),
		RejectionReason:                 paymentRequest.RejectionReason,
		Status:                          primemessages.PaymentRequestStatus(paymentRequest.Status),
		PaymentServiceItems:             *paymentServiceItems,
		ProofOfServiceDocs:              serviceDocs,
		ETag:                            etag.GenerateEtag(paymentRequest.UpdatedAt),
	}
}

// PaymentRequests payload
func PaymentRequests(paymentRequests *models.PaymentRequests) *primemessages.PaymentRequests {
	if paymentRequests == nil {
		return nil
	}

	payload := make(primemessages.PaymentRequests, len(*paymentRequests))

	for i, p := range *paymentRequests {
		copyOfP := p // Make copy to avoid implicit memory aliasing of items from a range statement.
		payload[i] = PaymentRequest(&copyOfP)
	}
	return &payload
}

// PaymentServiceItem payload
func PaymentServiceItem(paymentServiceItem *models.PaymentServiceItem) *primemessages.PaymentServiceItem {
	if paymentServiceItem == nil {
		return nil
	}

	paymentServiceItemParams := PaymentServiceItemParams(&paymentServiceItem.PaymentServiceItemParams)

	payload := &primemessages.PaymentServiceItem{
		ID:                       strfmt.UUID(paymentServiceItem.ID.String()),
		PaymentRequestID:         strfmt.UUID(paymentServiceItem.PaymentRequestID.String()),
		MtoServiceItemID:         strfmt.UUID(paymentServiceItem.MTOServiceItemID.String()),
		Status:                   primemessages.PaymentServiceItemStatus(paymentServiceItem.Status),
		RejectionReason:          paymentServiceItem.RejectionReason,
		ReferenceID:              paymentServiceItem.ReferenceID,
		PaymentServiceItemParams: *paymentServiceItemParams,
		ETag:                     etag.GenerateEtag(paymentServiceItem.UpdatedAt),
	}

	if paymentServiceItem.PriceCents != nil {
		payload.PriceCents = models.Int64Pointer(int64(*paymentServiceItem.PriceCents))
	}

	return payload
}

// PaymentServiceItems payload
func PaymentServiceItems(paymentServiceItems *models.PaymentServiceItems) *primemessages.PaymentServiceItems {
	if paymentServiceItems == nil {
		return nil
	}

	payload := make(primemessages.PaymentServiceItems, len(*paymentServiceItems))

	for i, p := range *paymentServiceItems {
		copyOfP := p // Make copy to avoid implicit memory aliasing of items from a range statement.
		payload[i] = PaymentServiceItem(&copyOfP)
	}
	return &payload
}

// PaymentServiceItemParam payload
func PaymentServiceItemParam(paymentServiceItemParam *models.PaymentServiceItemParam) *primemessages.PaymentServiceItemParam {
	if paymentServiceItemParam == nil {
		return nil
	}

	return &primemessages.PaymentServiceItemParam{
		ID:                   strfmt.UUID(paymentServiceItemParam.ID.String()),
		PaymentServiceItemID: strfmt.UUID(paymentServiceItemParam.PaymentServiceItemID.String()),
		Key:                  primemessages.ServiceItemParamName(paymentServiceItemParam.ServiceItemParamKey.Key),
		Value:                paymentServiceItemParam.Value,
		Type:                 primemessages.ServiceItemParamType(paymentServiceItemParam.ServiceItemParamKey.Type),
		Origin:               primemessages.ServiceItemParamOrigin(paymentServiceItemParam.ServiceItemParamKey.Origin),
		ETag:                 etag.GenerateEtag(paymentServiceItemParam.UpdatedAt),
	}
}

// PaymentServiceItemParams payload
func PaymentServiceItemParams(paymentServiceItemParams *models.PaymentServiceItemParams) *primemessages.PaymentServiceItemParams {
	if paymentServiceItemParams == nil {
		return nil
	}

	payload := make(primemessages.PaymentServiceItemParams, len(*paymentServiceItemParams))

	for i, p := range *paymentServiceItemParams {
		copyOfP := p // Make copy to avoid implicit memory aliasing of items from a range statement.
		payload[i] = PaymentServiceItemParam(&copyOfP)
	}
	return &payload
}

//nolint:gosec //G601
func ServiceRequestDocument(serviceRequestDocument models.ServiceRequestDocument) *primemessages.ServiceRequestDocument {
	uploads := make([]*primemessages.UploadWithOmissions, len(serviceRequestDocument.ServiceRequestDocumentUploads))
	if len(serviceRequestDocument.ServiceRequestDocumentUploads) > 0 {
		for i, proofOfServiceDocumentUpload := range serviceRequestDocument.ServiceRequestDocumentUploads {
			uploads[i] = basicUpload(&proofOfServiceDocumentUpload.Upload)
		}
	}

	return &primemessages.ServiceRequestDocument{
		Uploads: uploads,
	}
}

// PPMShipment payload
func PPMShipment(ppmShipment *models.PPMShipment) *primemessages.PPMShipment {
	if ppmShipment == nil || ppmShipment.ID.IsNil() {
		return nil
	}

	payloadPPMShipment := &primemessages.PPMShipment{
		ID:                           *handlers.FmtUUID(ppmShipment.ID),
		ShipmentID:                   *handlers.FmtUUID(ppmShipment.ShipmentID),
		CreatedAt:                    strfmt.DateTime(ppmShipment.CreatedAt),
		UpdatedAt:                    strfmt.DateTime(ppmShipment.UpdatedAt),
		Status:                       primemessages.PPMShipmentStatus(ppmShipment.Status),
		ExpectedDepartureDate:        handlers.FmtDate(ppmShipment.ExpectedDepartureDate),
		ActualMoveDate:               handlers.FmtDatePtr(ppmShipment.ActualMoveDate),
		SubmittedAt:                  handlers.FmtDateTimePtr(ppmShipment.SubmittedAt),
		ReviewedAt:                   handlers.FmtDateTimePtr(ppmShipment.ReviewedAt),
		ApprovedAt:                   handlers.FmtDateTimePtr(ppmShipment.ApprovedAt),
		ActualPickupPostalCode:       ppmShipment.ActualPickupPostalCode,
		ActualDestinationPostalCode:  ppmShipment.ActualDestinationPostalCode,
		SitExpected:                  ppmShipment.SITExpected,
		SitEstimatedWeight:           handlers.FmtPoundPtr(ppmShipment.SITEstimatedWeight),
		SitEstimatedEntryDate:        handlers.FmtDatePtr(ppmShipment.SITEstimatedEntryDate),
		SitEstimatedDepartureDate:    handlers.FmtDatePtr(ppmShipment.SITEstimatedDepartureDate),
		SitEstimatedCost:             handlers.FmtCost(ppmShipment.SITEstimatedCost),
		EstimatedWeight:              handlers.FmtPoundPtr(ppmShipment.EstimatedWeight),
		EstimatedIncentive:           handlers.FmtCost(ppmShipment.EstimatedIncentive),
		HasProGear:                   ppmShipment.HasProGear,
		ProGearWeight:                handlers.FmtPoundPtr(ppmShipment.ProGearWeight),
		SpouseProGearWeight:          handlers.FmtPoundPtr(ppmShipment.SpouseProGearWeight),
		HasRequestedAdvance:          ppmShipment.HasRequestedAdvance,
		AdvanceAmountRequested:       handlers.FmtCost(ppmShipment.AdvanceAmountRequested),
		HasReceivedAdvance:           ppmShipment.HasReceivedAdvance,
		AdvanceAmountReceived:        handlers.FmtCost(ppmShipment.AdvanceAmountReceived),
		IsActualExpenseReimbursement: ppmShipment.IsActualExpenseReimbursement,
		ETag:                         etag.GenerateEtag(ppmShipment.UpdatedAt),
	}

	if ppmShipment.SITLocation != nil {
		sitLocation := primemessages.SITLocationType(*ppmShipment.SITLocation)
		payloadPPMShipment.SitLocation = &sitLocation
	}

	if ppmShipment.IsActualExpenseReimbursement != nil {
		payloadPPMShipment.IsActualExpenseReimbursement = ppmShipment.IsActualExpenseReimbursement
	}

	return payloadPPMShipment
}

// MarketCode payload
func MarketCode(marketCode *models.MarketCode) string {
	if marketCode == nil {
		return "" // Or a default string value
	}
	return string(*marketCode)
}

func MTOShipmentWithoutServiceItems(mtoShipment *models.MTOShipment) *primemessages.MTOShipmentWithoutServiceItems {
	payload := &primemessages.MTOShipmentWithoutServiceItems{
		ID:                               strfmt.UUID(mtoShipment.ID.String()),
		ActualPickupDate:                 handlers.FmtDatePtr(mtoShipment.ActualPickupDate),
		ApprovedDate:                     handlers.FmtDatePtr(mtoShipment.ApprovedDate),
		FirstAvailableDeliveryDate:       handlers.FmtDatePtr(mtoShipment.FirstAvailableDeliveryDate),
		PrimeEstimatedWeightRecordedDate: handlers.FmtDatePtr(mtoShipment.PrimeEstimatedWeightRecordedDate),
		RequestedPickupDate:              handlers.FmtDatePtr(mtoShipment.RequestedPickupDate),
		RequestedDeliveryDate:            handlers.FmtDatePtr(mtoShipment.RequestedDeliveryDate),
		RequiredDeliveryDate:             handlers.FmtDatePtr(mtoShipment.RequiredDeliveryDate),
		ScheduledPickupDate:              handlers.FmtDatePtr(mtoShipment.ScheduledPickupDate),
		ScheduledDeliveryDate:            handlers.FmtDatePtr(mtoShipment.ScheduledDeliveryDate),
		ActualDeliveryDate:               handlers.FmtDatePtr(mtoShipment.ActualDeliveryDate),
		Agents:                           *MTOAgents(&mtoShipment.MTOAgents),
		SitExtensions:                    *SITDurationUpdates(&mtoShipment.SITDurationUpdates),
		Reweigh:                          Reweigh(mtoShipment.Reweigh),
		MoveTaskOrderID:                  strfmt.UUID(mtoShipment.MoveTaskOrderID.String()),
		ShipmentType:                     primemessages.MTOShipmentType(mtoShipment.ShipmentType),
		CustomerRemarks:                  mtoShipment.CustomerRemarks,
		CounselorRemarks:                 mtoShipment.CounselorRemarks,
		Status:                           string(mtoShipment.Status),
		Diversion:                        bool(mtoShipment.Diversion),
		DiversionReason:                  mtoShipment.DiversionReason,
		DeliveryAddressUpdate:            ShipmentAddressUpdate(mtoShipment.DeliveryAddressUpdate),
		CreatedAt:                        strfmt.DateTime(mtoShipment.CreatedAt),
		UpdatedAt:                        strfmt.DateTime(mtoShipment.UpdatedAt),
		PpmShipment:                      PPMShipment(mtoShipment.PPMShipment),
		ETag:                             etag.GenerateEtag(mtoShipment.UpdatedAt),
		OriginSitAuthEndDate:             (*strfmt.Date)(mtoShipment.OriginSITAuthEndDate),
		DestinationSitAuthEndDate:        (*strfmt.Date)(mtoShipment.DestinationSITAuthEndDate),
		MarketCode:                       MarketCode(&mtoShipment.MarketCode),
		PrimeAcknowledgedAt:              handlers.FmtDateTimePtr(mtoShipment.PrimeAcknowledgedAt),
<<<<<<< HEAD
=======
		TerminationComments:              handlers.FmtStringPtr(mtoShipment.TerminationComments),
		TerminatedAt:                     handlers.FmtDateTimePtr(mtoShipment.TerminatedAt),
>>>>>>> 1baba221
	}

	// Set up address payloads
	if mtoShipment.PickupAddress != nil {
		payload.PickupAddress.Address = *Address(mtoShipment.PickupAddress)
	}
	if mtoShipment.DestinationAddress != nil {
		payload.DestinationAddress.Address = *Address(mtoShipment.DestinationAddress)
	}
	if mtoShipment.DestinationType != nil {
		destinationType := primemessages.DestinationType(*mtoShipment.DestinationType)
		payload.DestinationType = &destinationType
	}
	if mtoShipment.SecondaryPickupAddress != nil {
		payload.SecondaryPickupAddress.Address = *Address(mtoShipment.SecondaryPickupAddress)
	}
	if mtoShipment.SecondaryDeliveryAddress != nil {
		payload.SecondaryDeliveryAddress.Address = *Address(mtoShipment.SecondaryDeliveryAddress)
	}

	if mtoShipment.StorageFacility != nil {
		payload.StorageFacility = StorageFacility(mtoShipment.StorageFacility)
	}

	if mtoShipment.PrimeEstimatedWeight != nil {
		payload.PrimeEstimatedWeight = handlers.FmtInt64(mtoShipment.PrimeEstimatedWeight.Int64())
	}

	if mtoShipment.PrimeActualWeight != nil {
		payload.PrimeActualWeight = handlers.FmtInt64(mtoShipment.PrimeActualWeight.Int64())
	}

	if mtoShipment.NTSRecordedWeight != nil {
		payload.NtsRecordedWeight = handlers.FmtInt64(mtoShipment.NTSRecordedWeight.Int64())
	}

	return payload
}

func MTOShipmentsWithoutServiceItems(mtoShipments *models.MTOShipments) *primemessages.MTOShipmentsWithoutServiceObjects {
	payload := make(primemessages.MTOShipmentsWithoutServiceObjects, len(*mtoShipments))

	for i, m := range *mtoShipments {
		copyOfM := m // Make copy to avoid implicit memory aliasing of items from a range statement.
		payload[i] = MTOShipmentWithoutServiceItems(&copyOfM)
	}
	return &payload
}

// MTOShipment converts MTOShipment model to payload
func MTOShipment(mtoShipment *models.MTOShipment) *primemessages.MTOShipment {
	payload := &primemessages.MTOShipment{
		MTOShipmentWithoutServiceItems: *MTOShipmentWithoutServiceItems(mtoShipment),
	}

	if mtoShipment.MTOServiceItems != nil {
		payload.SetMtoServiceItems(*MTOServiceItems(&mtoShipment.MTOServiceItems))
	} else {
		payload.SetMtoServiceItems([]primemessages.MTOServiceItem{})
	}

	return payload
}

// MTOServiceItem payload
func MTOServiceItem(mtoServiceItem *models.MTOServiceItem) primemessages.MTOServiceItem {
	var payload primemessages.MTOServiceItem
	// here we determine which payload model to use based on the re service code
	switch mtoServiceItem.ReService.Code {
	case models.ReServiceCodeDOFSIT, models.ReServiceCodeDOASIT, models.ReServiceCodeDOPSIT, models.ReServiceCodeDOSFSC:
		var sitDepartureDate time.Time
		if mtoServiceItem.SITDepartureDate != nil {
			sitDepartureDate = *mtoServiceItem.SITDepartureDate
		}
		payload = &primemessages.MTOServiceItemOriginSIT{
			ReServiceCode:                   handlers.FmtString(string(mtoServiceItem.ReService.Code)),
			Reason:                          mtoServiceItem.Reason,
			SitDepartureDate:                handlers.FmtDate(sitDepartureDate),
			SitEntryDate:                    handlers.FmtDatePtr(mtoServiceItem.SITEntryDate),
			SitPostalCode:                   mtoServiceItem.SITPostalCode,
			SitHHGActualOrigin:              Address(mtoServiceItem.SITOriginHHGActualAddress),
			SitHHGOriginalOrigin:            Address(mtoServiceItem.SITOriginHHGOriginalAddress),
			RequestApprovalsRequestedStatus: *mtoServiceItem.RequestedApprovalsRequestedStatus,
			SitCustomerContacted:            handlers.FmtDatePtr(mtoServiceItem.SITCustomerContacted),
			SitRequestedDelivery:            handlers.FmtDatePtr(mtoServiceItem.SITRequestedDelivery),
		}
	case models.ReServiceCodeIOFSIT, models.ReServiceCodeIOASIT, models.ReServiceCodeIOPSIT, models.ReServiceCodeIOSFSC:
		var sitDepartureDate time.Time
		if mtoServiceItem.SITDepartureDate != nil {
			sitDepartureDate = *mtoServiceItem.SITDepartureDate
		}
		payload = &primemessages.MTOServiceItemInternationalOriginSIT{
			ReServiceCode:                   handlers.FmtString(string(mtoServiceItem.ReService.Code)),
			Reason:                          mtoServiceItem.Reason,
			SitDepartureDate:                handlers.FmtDate(sitDepartureDate),
			SitEntryDate:                    handlers.FmtDatePtr(mtoServiceItem.SITEntryDate),
			SitPostalCode:                   mtoServiceItem.SITPostalCode,
			SitHHGActualOrigin:              Address(mtoServiceItem.SITOriginHHGActualAddress),
			SitHHGOriginalOrigin:            Address(mtoServiceItem.SITOriginHHGOriginalAddress),
			RequestApprovalsRequestedStatus: *mtoServiceItem.RequestedApprovalsRequestedStatus,
			SitCustomerContacted:            handlers.FmtDatePtr(mtoServiceItem.SITCustomerContacted),
			SitRequestedDelivery:            handlers.FmtDatePtr(mtoServiceItem.SITRequestedDelivery),
		}
	case models.ReServiceCodeDDFSIT, models.ReServiceCodeDDASIT, models.ReServiceCodeDDDSIT, models.ReServiceCodeDDSFSC:
		var sitDepartureDate, firstAvailableDeliveryDate1, firstAvailableDeliveryDate2, dateOfContact1, dateOfContact2 time.Time
		var timeMilitary1, timeMilitary2 *string

		if mtoServiceItem.SITDepartureDate != nil {
			sitDepartureDate = *mtoServiceItem.SITDepartureDate
		}

		firstContact := GetCustomerContact(mtoServiceItem.CustomerContacts, models.CustomerContactTypeFirst)
		secondContact := GetCustomerContact(mtoServiceItem.CustomerContacts, models.CustomerContactTypeSecond)
		timeMilitary1 = &firstContact.TimeMilitary
		timeMilitary2 = &secondContact.TimeMilitary

		if !firstContact.DateOfContact.IsZero() {
			dateOfContact1 = firstContact.DateOfContact
		}

		if !secondContact.DateOfContact.IsZero() {
			dateOfContact2 = secondContact.DateOfContact
		}

		if !firstContact.FirstAvailableDeliveryDate.IsZero() {
			firstAvailableDeliveryDate1 = firstContact.FirstAvailableDeliveryDate
		}

		if !secondContact.FirstAvailableDeliveryDate.IsZero() {
			firstAvailableDeliveryDate2 = secondContact.FirstAvailableDeliveryDate
		}

		payload = &primemessages.MTOServiceItemDestSIT{
			ReServiceCode:               handlers.FmtString(string(mtoServiceItem.ReService.Code)),
			Reason:                      mtoServiceItem.Reason,
			DateOfContact1:              handlers.FmtDate(dateOfContact1),
			TimeMilitary1:               handlers.FmtStringPtrNonEmpty(timeMilitary1),
			FirstAvailableDeliveryDate1: handlers.FmtDate(firstAvailableDeliveryDate1),
			DateOfContact2:              handlers.FmtDate(dateOfContact2),
			TimeMilitary2:               handlers.FmtStringPtrNonEmpty(timeMilitary2),
			FirstAvailableDeliveryDate2: handlers.FmtDate(firstAvailableDeliveryDate2),
			SitDepartureDate:            handlers.FmtDate(sitDepartureDate),
			SitEntryDate:                handlers.FmtDatePtr(mtoServiceItem.SITEntryDate),
			SitDestinationFinalAddress:  Address(mtoServiceItem.SITDestinationFinalAddress),
			SitCustomerContacted:        handlers.FmtDatePtr(mtoServiceItem.SITCustomerContacted),
			SitRequestedDelivery:        handlers.FmtDatePtr(mtoServiceItem.SITRequestedDelivery),
		}
	case models.ReServiceCodeIDFSIT, models.ReServiceCodeIDASIT, models.ReServiceCodeIDDSIT, models.ReServiceCodeIDSFSC:
		var sitDepartureDate, firstAvailableDeliveryDate1, firstAvailableDeliveryDate2, dateOfContact1, dateOfContact2 time.Time
		var timeMilitary1, timeMilitary2 *string

		if mtoServiceItem.SITDepartureDate != nil {
			sitDepartureDate = *mtoServiceItem.SITDepartureDate
		}

		firstContact := GetCustomerContact(mtoServiceItem.CustomerContacts, models.CustomerContactTypeFirst)
		secondContact := GetCustomerContact(mtoServiceItem.CustomerContacts, models.CustomerContactTypeSecond)
		timeMilitary1 = &firstContact.TimeMilitary
		timeMilitary2 = &secondContact.TimeMilitary

		if !firstContact.DateOfContact.IsZero() {
			dateOfContact1 = firstContact.DateOfContact
		}

		if !secondContact.DateOfContact.IsZero() {
			dateOfContact2 = secondContact.DateOfContact
		}

		if !firstContact.FirstAvailableDeliveryDate.IsZero() {
			firstAvailableDeliveryDate1 = firstContact.FirstAvailableDeliveryDate
		}

		if !secondContact.FirstAvailableDeliveryDate.IsZero() {
			firstAvailableDeliveryDate2 = secondContact.FirstAvailableDeliveryDate
		}

		payload = &primemessages.MTOServiceItemInternationalDestSIT{
			ReServiceCode:               handlers.FmtString(string(mtoServiceItem.ReService.Code)),
			Reason:                      mtoServiceItem.Reason,
			DateOfContact1:              handlers.FmtDate(dateOfContact1),
			TimeMilitary1:               handlers.FmtStringPtrNonEmpty(timeMilitary1),
			FirstAvailableDeliveryDate1: handlers.FmtDate(firstAvailableDeliveryDate1),
			DateOfContact2:              handlers.FmtDate(dateOfContact2),
			TimeMilitary2:               handlers.FmtStringPtrNonEmpty(timeMilitary2),
			FirstAvailableDeliveryDate2: handlers.FmtDate(firstAvailableDeliveryDate2),
			SitDepartureDate:            handlers.FmtDate(sitDepartureDate),
			SitEntryDate:                handlers.FmtDatePtr(mtoServiceItem.SITEntryDate),
			SitDestinationFinalAddress:  Address(mtoServiceItem.SITDestinationFinalAddress),
			SitCustomerContacted:        handlers.FmtDatePtr(mtoServiceItem.SITCustomerContacted),
			SitRequestedDelivery:        handlers.FmtDatePtr(mtoServiceItem.SITRequestedDelivery),
		}

	case models.ReServiceCodeDCRT, models.ReServiceCodeDUCRT:
		item := GetDimension(mtoServiceItem.Dimensions, models.DimensionTypeItem)
		crate := GetDimension(mtoServiceItem.Dimensions, models.DimensionTypeCrate)
		cratingSI := primemessages.MTOServiceItemDomesticCrating{
			ReServiceCode:   handlers.FmtString(string(mtoServiceItem.ReService.Code)),
			Description:     mtoServiceItem.Description,
			Reason:          mtoServiceItem.Reason,
			StandaloneCrate: mtoServiceItem.StandaloneCrate,
		}
		cratingSI.Item.MTOServiceItemDimension = primemessages.MTOServiceItemDimension{
			ID:     strfmt.UUID(item.ID.String()),
			Height: item.Height.Int32Ptr(),
			Length: item.Length.Int32Ptr(),
			Width:  item.Width.Int32Ptr(),
		}
		cratingSI.Crate.MTOServiceItemDimension = primemessages.MTOServiceItemDimension{
			ID:     strfmt.UUID(crate.ID.String()),
			Height: crate.Height.Int32Ptr(),
			Length: crate.Length.Int32Ptr(),
			Width:  crate.Width.Int32Ptr(),
		}
		payload = &cratingSI

	case models.ReServiceCodeICRT, models.ReServiceCodeIUCRT:
		item := GetDimension(mtoServiceItem.Dimensions, models.DimensionTypeItem)
		crate := GetDimension(mtoServiceItem.Dimensions, models.DimensionTypeCrate)
		cratingSI := primemessages.MTOServiceItemInternationalCrating{
			ReServiceCode:   handlers.FmtString(string(mtoServiceItem.ReService.Code)),
			Description:     mtoServiceItem.Description,
			Reason:          mtoServiceItem.Reason,
			StandaloneCrate: mtoServiceItem.StandaloneCrate,
			ExternalCrate:   mtoServiceItem.ExternalCrate,
		}
		cratingSI.Item.MTOServiceItemDimension = primemessages.MTOServiceItemDimension{
			ID:     strfmt.UUID(item.ID.String()),
			Height: item.Height.Int32Ptr(),
			Length: item.Length.Int32Ptr(),
			Width:  item.Width.Int32Ptr(),
		}
		cratingSI.Crate.MTOServiceItemDimension = primemessages.MTOServiceItemDimension{
			ID:     strfmt.UUID(crate.ID.String()),
			Height: crate.Height.Int32Ptr(),
			Length: crate.Length.Int32Ptr(),
			Width:  crate.Width.Int32Ptr(),
		}
		if mtoServiceItem.ReService.Code == models.ReServiceCodeICRT && mtoServiceItem.MTOShipment.PickupAddress != nil {
			if *mtoServiceItem.MTOShipment.PickupAddress.IsOconus {
				cratingSI.Market = models.MarketOconus.FullString()
			} else {
				cratingSI.Market = models.MarketConus.FullString()
			}
		}

		if mtoServiceItem.ReService.Code == models.ReServiceCodeIUCRT && mtoServiceItem.MTOShipment.DestinationAddress != nil {
			if *mtoServiceItem.MTOShipment.DestinationAddress.IsOconus {
				cratingSI.Market = models.MarketOconus.FullString()
			} else {
				cratingSI.Market = models.MarketConus.FullString()
			}
		}
		payload = &cratingSI

	case models.ReServiceCodeDDSHUT, models.ReServiceCodeDOSHUT:
		payload = &primemessages.MTOServiceItemDomesticShuttle{
			ReServiceCode:                   handlers.FmtString(string(mtoServiceItem.ReService.Code)),
			Reason:                          mtoServiceItem.Reason,
			RequestApprovalsRequestedStatus: mtoServiceItem.RequestedApprovalsRequestedStatus,
			EstimatedWeight:                 handlers.FmtPoundPtr(mtoServiceItem.EstimatedWeight),
			ActualWeight:                    handlers.FmtPoundPtr(mtoServiceItem.ActualWeight),
		}

	case models.ReServiceCodePOEFSC:
		var portCode string
		if mtoServiceItem.POELocation != nil {
			portCode = mtoServiceItem.POELocation.Port.PortCode
		}
		payload = &primemessages.MTOServiceItemInternationalFuelSurcharge{
			ReServiceCode: string(mtoServiceItem.ReService.Code),
			PortCode:      portCode,
		}

	case models.ReServiceCodePODFSC:
		var portCode string
		if mtoServiceItem.PODLocation != nil {
			portCode = mtoServiceItem.PODLocation.Port.PortCode
		}
		payload = &primemessages.MTOServiceItemInternationalFuelSurcharge{
			ReServiceCode: string(mtoServiceItem.ReService.Code),
			PortCode:      portCode,
		}

	case models.ReServiceCodeIDSHUT, models.ReServiceCodeIOSHUT:
		shuttleSI := &primemessages.MTOServiceItemInternationalShuttle{
			ReServiceCode:                   handlers.FmtString(string(mtoServiceItem.ReService.Code)),
			Reason:                          mtoServiceItem.Reason,
			RequestApprovalsRequestedStatus: mtoServiceItem.RequestedApprovalsRequestedStatus,
			EstimatedWeight:                 handlers.FmtPoundPtr(mtoServiceItem.EstimatedWeight),
			ActualWeight:                    handlers.FmtPoundPtr(mtoServiceItem.ActualWeight),
		}

		if mtoServiceItem.ReService.Code == models.ReServiceCodeIOSHUT && mtoServiceItem.MTOShipment.PickupAddress != nil {
			if *mtoServiceItem.MTOShipment.PickupAddress.IsOconus {
				shuttleSI.Market = models.MarketOconus.FullString()
			} else {
				shuttleSI.Market = models.MarketConus.FullString()
			}
		}

		if mtoServiceItem.ReService.Code == models.ReServiceCodeIDSHUT && mtoServiceItem.MTOShipment.DestinationAddress != nil {
			if *mtoServiceItem.MTOShipment.DestinationAddress.IsOconus {
				shuttleSI.Market = models.MarketOconus.FullString()
			} else {
				shuttleSI.Market = models.MarketConus.FullString()
			}
		}

		payload = shuttleSI
	default:
		// otherwise, basic service item
		payload = &primemessages.MTOServiceItemBasic{
			ReServiceCode: primemessages.NewReServiceCode(primemessages.ReServiceCode(mtoServiceItem.ReService.Code)),
		}
	}

	// set all relevant fields that apply to all service items
	var shipmentIDStr string
	if mtoServiceItem.MTOShipmentID != nil {
		shipmentIDStr = mtoServiceItem.MTOShipmentID.String()
	}

	serviceRequestDocuments := make(primemessages.ServiceRequestDocuments, len(mtoServiceItem.ServiceRequestDocuments))

	if len(mtoServiceItem.ServiceRequestDocuments) > 0 {
		for i, serviceRequestDocument := range mtoServiceItem.ServiceRequestDocuments {
			serviceRequestDocuments[i] = ServiceRequestDocument(serviceRequestDocument)
		}
	}

	one := mtoServiceItem.ID.String()
	two := strfmt.UUID(one)
	payload.SetID(two)
	payload.SetMoveTaskOrderID(handlers.FmtUUID(mtoServiceItem.MoveTaskOrderID))
	payload.SetMtoShipmentID(strfmt.UUID(shipmentIDStr))
	payload.SetReServiceName(mtoServiceItem.ReService.Name)
	payload.SetStatus(primemessages.MTOServiceItemStatus(mtoServiceItem.Status))
	payload.SetRejectionReason(mtoServiceItem.RejectionReason)
	payload.SetETag(etag.GenerateEtag(mtoServiceItem.UpdatedAt))
	payload.SetServiceRequestDocuments(serviceRequestDocuments)
	return payload
}

// MTOServiceItems payload
func MTOServiceItems(mtoServiceItems *models.MTOServiceItems) *[]primemessages.MTOServiceItem {
	payload := []primemessages.MTOServiceItem{}

	for _, p := range *mtoServiceItems {
		copyOfP := p // Make copy to avoid implicit memory aliasing of items from a range statement.
		payload = append(payload, MTOServiceItem(&copyOfP))
	}
	return &payload
}

// Reweigh returns the reweigh payload
func Reweigh(reweigh *models.Reweigh) *primemessages.Reweigh {
	if reweigh == nil || reweigh.ID == uuid.Nil {
		return nil
	}

	payload := &primemessages.Reweigh{
		ID:                     strfmt.UUID(reweigh.ID.String()),
		ShipmentID:             strfmt.UUID(reweigh.ShipmentID.String()),
		RequestedAt:            strfmt.DateTime(reweigh.RequestedAt),
		RequestedBy:            primemessages.ReweighRequester(reweigh.RequestedBy),
		CreatedAt:              strfmt.DateTime(reweigh.CreatedAt),
		UpdatedAt:              strfmt.DateTime(reweigh.UpdatedAt),
		ETag:                   etag.GenerateEtag(reweigh.UpdatedAt),
		Weight:                 handlers.FmtPoundPtr(reweigh.Weight),
		VerificationReason:     handlers.FmtStringPtr(reweigh.VerificationReason),
		VerificationProvidedAt: handlers.FmtDateTimePtr(reweigh.VerificationProvidedAt),
	}

	return payload
}

// ExcessWeightRecord returns the fields on the move related to excess weights,
// and returns the uploaded document set as the ExcessWeightUpload on the move.
func ExcessWeightRecord(appCtx appcontext.AppContext, storer storage.FileStorer, move *models.Move) *primemessages.ExcessWeightRecord {
	if move == nil || move.ID == uuid.Nil {
		return nil
	}

	payload := &primemessages.ExcessWeightRecord{
		MoveID:                         handlers.FmtUUIDPtr(&move.ID),
		MoveExcessWeightQualifiedAt:    handlers.FmtDateTimePtr(move.ExcessWeightQualifiedAt),
		MoveExcessWeightAcknowledgedAt: handlers.FmtDateTimePtr(move.ExcessWeightAcknowledgedAt),
		MoveExcessUnaccompaniedBaggageWeightQualifiedAt:    handlers.FmtDateTimePtr(move.ExcessUnaccompaniedBaggageWeightQualifiedAt),
		MoveExcessUnaccompaniedBaggageWeightAcknowledgedAt: handlers.FmtDateTimePtr(move.ExcessUnaccompaniedBaggageWeightAcknowledgedAt),
	}

	upload := Upload(appCtx, storer, move.ExcessWeightUpload)
	if upload != nil {
		payload.UploadWithOmissions = *upload
	}

	return payload
}

// Upload returns the data for an uploaded file.
func Upload(appCtx appcontext.AppContext, storer storage.FileStorer, upload *models.Upload) *primemessages.UploadWithOmissions {
	if upload == nil || upload.ID == uuid.Nil {
		return nil
	}

	payload := &primemessages.UploadWithOmissions{
		ID:          strfmt.UUID(upload.ID.String()),
		Bytes:       &upload.Bytes,
		ContentType: &upload.ContentType,
		Filename:    &upload.Filename,
		CreatedAt:   strfmt.DateTime(upload.CreatedAt),
		UpdatedAt:   strfmt.DateTime(upload.UpdatedAt),
	}

	url, err := storer.PresignedURL(upload.StorageKey, upload.ContentType, upload.Filename)
	if err == nil {
		payload.URL = *handlers.FmtURI(url)
	} else {
		appCtx.Logger().Error("primeapi error with getting url for Upload payload", zap.Error(err))
	}

	tags, err := storer.Tags(upload.StorageKey)
	if err != nil || tags == nil {
		payload.Status = "PROCESSING"
	} else {
		status, ok := tags["av-status"]
		if !ok {
			status = "PROCESSING"
		}
		payload.Status = status
	}

	return payload
}

func basicUpload(upload *models.Upload) *primemessages.UploadWithOmissions {
	if upload == nil || upload.ID == uuid.Nil {
		return nil
	}

	payload := &primemessages.UploadWithOmissions{
		ID:          strfmt.UUID(upload.ID.String()),
		Bytes:       &upload.Bytes,
		ContentType: &upload.ContentType,
		Filename:    &upload.Filename,
		CreatedAt:   strfmt.DateTime(upload.CreatedAt),
		UpdatedAt:   strfmt.DateTime(upload.UpdatedAt),
	}

	return payload
}

// SITDurationUpdate payload
func SITDurationUpdate(sitDurationUpdate *models.SITDurationUpdate) *primemessages.SITExtension {
	if sitDurationUpdate == nil {
		return nil
	}
	payload := &primemessages.SITExtension{
		ID:                strfmt.UUID(sitDurationUpdate.ID.String()),
		ETag:              etag.GenerateEtag(sitDurationUpdate.UpdatedAt),
		MtoShipmentID:     strfmt.UUID(sitDurationUpdate.MTOShipmentID.String()),
		RequestReason:     string(sitDurationUpdate.RequestReason),
		RequestedDays:     int64(sitDurationUpdate.RequestedDays),
		Status:            string(sitDurationUpdate.Status),
		CreatedAt:         strfmt.DateTime(sitDurationUpdate.CreatedAt),
		UpdatedAt:         strfmt.DateTime(sitDurationUpdate.UpdatedAt),
		ApprovedDays:      handlers.FmtIntPtrToInt64(sitDurationUpdate.ApprovedDays),
		ContractorRemarks: handlers.FmtStringPtr(sitDurationUpdate.ContractorRemarks),
		DecisionDate:      handlers.FmtDateTimePtr(sitDurationUpdate.DecisionDate),
		OfficeRemarks:     handlers.FmtStringPtr(sitDurationUpdate.OfficeRemarks),
	}

	return payload
}

// ShipmentAddressUpdate payload
func ShipmentAddressUpdate(shipmentAddressUpdate *models.ShipmentAddressUpdate) *primemessages.ShipmentAddressUpdate {
	if shipmentAddressUpdate == nil || shipmentAddressUpdate.ID.IsNil() {
		return nil
	}

	payload := &primemessages.ShipmentAddressUpdate{
		ID:                strfmt.UUID(shipmentAddressUpdate.ID.String()),
		ShipmentID:        strfmt.UUID(shipmentAddressUpdate.ShipmentID.String()),
		NewAddress:        Address(&shipmentAddressUpdate.NewAddress),
		OriginalAddress:   Address(&shipmentAddressUpdate.OriginalAddress),
		ContractorRemarks: shipmentAddressUpdate.ContractorRemarks,
		OfficeRemarks:     shipmentAddressUpdate.OfficeRemarks,
		Status:            primemessages.ShipmentAddressUpdateStatus(shipmentAddressUpdate.Status),
	}

	return payload
}

// SITDurationUpdates payload
func SITDurationUpdates(sitDurationUpdates *models.SITDurationUpdates) *primemessages.SITExtensions {
	if sitDurationUpdates == nil {
		return nil
	}

	payload := make(primemessages.SITExtensions, len(*sitDurationUpdates))

	for i, m := range *sitDurationUpdates {
		copyOfM := m // Make copy to avoid implicit memory aliasing of items from a range statement.
		payload[i] = SITDurationUpdate(&copyOfM)
	}

	return &payload
}

// InternalServerError describes errors in a standard structure to be returned in the payload.
// If detail is nil, string defaults to "An internal server error has occurred."
func InternalServerError(detail *string, traceID uuid.UUID) *primemessages.Error {
	payload := primemessages.Error{
		Title:    handlers.FmtString(handlers.InternalServerErrMessage),
		Detail:   handlers.FmtString(handlers.InternalServerErrDetail),
		Instance: strfmt.UUID(traceID.String()),
	}
	if detail != nil {
		payload.Detail = detail
	}
	return &payload
}

// NotImplementedError describes errors for endpoints and functions that haven't been fully developed yet.
// If detail is nil, string defaults to "This feature is in development"
func NotImplementedError(detail *string, traceID uuid.UUID) *primemessages.Error {
	payload := primemessages.Error{
		Title:    handlers.FmtString(handlers.NotImplementedErrMessage),
		Detail:   handlers.FmtString(handlers.NotImplementedErrDetail),
		Instance: strfmt.UUID(traceID.String()),
	}
	if detail != nil {
		payload.Detail = detail
	}
	return &payload
}

// ValidationError describes validation errors from the model or properties
func ValidationError(detail string, instance uuid.UUID, validationErrors *validate.Errors) *primemessages.ValidationError {
	payload := &primemessages.ValidationError{
		ClientError: *ClientError(handlers.ValidationErrMessage, detail, instance),
	}
	if validationErrors != nil {
		payload.InvalidFields = handlers.NewValidationErrorListResponse(validationErrors).Errors
	}
	return payload
}

// ClientError describes errors in a standard structure to be returned in the payload
func ClientError(title string, detail string, instance uuid.UUID) *primemessages.ClientError {
	return &primemessages.ClientError{
		Title:    handlers.FmtString(title),
		Detail:   handlers.FmtString(detail),
		Instance: handlers.FmtUUID(instance),
	}
}

// GetDimension will get the first dimension of the passed in type.
func GetDimension(dimensions models.MTOServiceItemDimensions, dimensionType models.DimensionType) models.MTOServiceItemDimension {
	if len(dimensions) == 0 {
		return models.MTOServiceItemDimension{}
	}

	for _, dimension := range dimensions {
		if dimension.Type == dimensionType {
			return dimension
		}
	}

	return models.MTOServiceItemDimension{}
}

// GetCustomerContact will get the first customer contact for destination 1st day SIT based on type.
func GetCustomerContact(customerContacts models.MTOServiceItemCustomerContacts, customerContactType models.CustomerContactType) models.MTOServiceItemCustomerContact {
	if len(customerContacts) == 0 {
		return models.MTOServiceItemCustomerContact{}
	}

	for _, customerContact := range customerContacts {
		if customerContact.Type == customerContactType {
			return customerContact
		}
	}

	return models.MTOServiceItemCustomerContact{}
}

// VLocation payload
func VLocation(vLocation *models.VLocation) *primemessages.VLocation {
	if vLocation == nil {
		return nil
	}
	if *vLocation == (models.VLocation{}) {
		return nil
	}

	return &primemessages.VLocation{
		City:                 vLocation.CityName,
		State:                vLocation.StateName,
		PostalCode:           vLocation.UsprZipID,
		County:               &vLocation.UsprcCountyNm,
		UsPostRegionCitiesID: *handlers.FmtUUID(*vLocation.UsPostRegionCitiesID),
	}
}

// VLocations payload
func VLocations(vLocations models.VLocations) primemessages.VLocations {
	payload := make(primemessages.VLocations, len(vLocations))
	for i, vLocation := range vLocations {
		copyOfVLocation := vLocation
		payload[i] = VLocation(&copyOfVLocation)
	}
	return payload
}<|MERGE_RESOLUTION|>--- conflicted
+++ resolved
@@ -628,11 +628,8 @@
 		DestinationSitAuthEndDate:        (*strfmt.Date)(mtoShipment.DestinationSITAuthEndDate),
 		MarketCode:                       MarketCode(&mtoShipment.MarketCode),
 		PrimeAcknowledgedAt:              handlers.FmtDateTimePtr(mtoShipment.PrimeAcknowledgedAt),
-<<<<<<< HEAD
-=======
 		TerminationComments:              handlers.FmtStringPtr(mtoShipment.TerminationComments),
 		TerminatedAt:                     handlers.FmtDateTimePtr(mtoShipment.TerminatedAt),
->>>>>>> 1baba221
 	}
 
 	// Set up address payloads
