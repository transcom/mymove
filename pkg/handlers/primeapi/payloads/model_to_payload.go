--- conflicted
+++ resolved
@@ -1267,10 +1267,7 @@
 	return &primemessages.Country{
 		Code: country.Country,
 		Name: country.CountryName,
-<<<<<<< HEAD
-=======
 		ID:   *handlers.FmtUUID(country.ID),
->>>>>>> 669bc3d9
 	}
 }
 
