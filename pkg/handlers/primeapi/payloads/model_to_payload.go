--- conflicted
+++ resolved
@@ -249,11 +249,7 @@
 		UnaccompaniedBaggageAllowance:  &ubAllowance,
 		DependentsAuthorized:           entitlement.DependentsAuthorized,
 		GunSafe:                        entitlement.GunSafe,
-<<<<<<< HEAD
-		AdminRestrictedWeightLocation:  *entitlement.AdminRestrictedWeightLocation,
-=======
 		AdminRestrictedWeightLocation:  entitlement.AdminRestrictedWeightLocation,
->>>>>>> 13764bce
 		NonTemporaryStorage:            entitlement.NonTemporaryStorage,
 		PrivatelyOwnedVehicle:          entitlement.PrivatelyOwnedVehicle,
 		ProGearWeight:                  int64(entitlement.ProGearWeight),
@@ -263,11 +259,7 @@
 		StorageInTransit:  sit,
 		TotalDependents:   totalDependents,
 		TotalWeight:       totalWeight,
-<<<<<<< HEAD
-		WeightRestriction: int64(*entitlement.WeightRestriction),
-=======
 		WeightRestriction: &weightRestriction,
->>>>>>> 13764bce
 		ETag:              etag.GenerateEtag(entitlement.UpdatedAt),
 	}
 }
