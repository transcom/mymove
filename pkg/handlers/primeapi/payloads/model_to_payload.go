package payloads

import (
	"strings"
	"time"

	"github.com/go-openapi/strfmt"
	"github.com/go-openapi/swag"
	"github.com/gobuffalo/validate/v3"
	"github.com/gofrs/uuid"
	"go.uber.org/zap"

	"github.com/transcom/mymove/pkg/appcontext"
	"github.com/transcom/mymove/pkg/etag"
	"github.com/transcom/mymove/pkg/gen/primemessages"
	"github.com/transcom/mymove/pkg/handlers"
	"github.com/transcom/mymove/pkg/models"
	"github.com/transcom/mymove/pkg/services"
	"github.com/transcom/mymove/pkg/storage"
)

// MoveTaskOrder payload
func MoveTaskOrder(appCtx appcontext.AppContext, moveTaskOrder *models.Move) *primemessages.MoveTaskOrder {
	db := appCtx.DB()
	if moveTaskOrder == nil {
		return nil
	}
	paymentRequests := PaymentRequests(&moveTaskOrder.PaymentRequests)
	mtoServiceItems := MTOServiceItems(&moveTaskOrder.MTOServiceItems)
	mtoShipments := MTOShipmentsWithoutServiceItems(&moveTaskOrder.MTOShipments)

	var destGbloc, destZip string
	var err error
	destGbloc, err = moveTaskOrder.GetDestinationGBLOC(db)
	if err != nil {
		destGbloc = ""
	}
	destinationAddress, err := moveTaskOrder.GetDestinationAddress(appCtx.DB())
	if err != nil {
		destZip = ""
	} else {
		destZip = destinationAddress.PostalCode
	}

	payload := &primemessages.MoveTaskOrder{
		ID:                         strfmt.UUID(moveTaskOrder.ID.String()),
		MoveCode:                   moveTaskOrder.Locator,
		CreatedAt:                  strfmt.DateTime(moveTaskOrder.CreatedAt),
		AvailableToPrimeAt:         handlers.FmtDateTimePtr(moveTaskOrder.AvailableToPrimeAt),
		ApprovedAt:                 handlers.FmtDateTimePtr(moveTaskOrder.ApprovedAt),
		PrimeCounselingCompletedAt: handlers.FmtDateTimePtr(moveTaskOrder.PrimeCounselingCompletedAt),
		ExcessWeightQualifiedAt:    handlers.FmtDateTimePtr(moveTaskOrder.ExcessWeightQualifiedAt),
		ExcessUnaccompaniedBaggageWeightQualifiedAt:    handlers.FmtDateTimePtr(moveTaskOrder.ExcessUnaccompaniedBaggageWeightQualifiedAt),
		ExcessUnaccompaniedBaggageWeightAcknowledgedAt: handlers.FmtDateTimePtr(moveTaskOrder.ExcessUnaccompaniedBaggageWeightAcknowledgedAt),
		ExcessWeightAcknowledgedAt:                     handlers.FmtDateTimePtr(moveTaskOrder.ExcessWeightAcknowledgedAt),
		ExcessWeightUploadID:                           handlers.FmtUUIDPtr(moveTaskOrder.ExcessWeightUploadID),
		OrderID:                                        strfmt.UUID(moveTaskOrder.OrdersID.String()),
		Order:                                          Order(&moveTaskOrder.Orders),
		DestinationGBLOC:                               destGbloc,
		DestinationPostalCode:                          destZip,
		ReferenceID:                                    *moveTaskOrder.ReferenceID,
		PaymentRequests:                                *paymentRequests,
		MtoShipments:                                   *mtoShipments,
		UpdatedAt:                                      strfmt.DateTime(moveTaskOrder.UpdatedAt),
		ETag:                                           etag.GenerateEtag(moveTaskOrder.UpdatedAt),
		PrimeAcknowledgedAt:                            handlers.FmtDateTimePtr(moveTaskOrder.PrimeAcknowledgedAt),
	}

	if moveTaskOrder.PPMType != nil {
		payload.PpmType = *moveTaskOrder.PPMType
	}

	// mto service item references a polymorphic type which auto-generates an interface and getters and setters
	payload.SetMtoServiceItems(*mtoServiceItems)

	// update originDutyLocationGBLOC to match TOO's gbloc and not service counselors's gbloc
	if len(moveTaskOrder.ShipmentGBLOC) > 0 && moveTaskOrder.ShipmentGBLOC[0].GBLOC != nil {
		payload.Order.OriginDutyLocationGBLOC = swag.StringValue(moveTaskOrder.ShipmentGBLOC[0].GBLOC)
	}

	return payload
}

// ListMove payload
func ListMove(move *models.Move, appCtx appcontext.AppContext, moveOrderAmendmentsCount *services.MoveOrderAmendmentAvailableSinceCount) *primemessages.ListMove {
	if move == nil {
		return nil
	}

	db := appCtx.DB()

	var destGbloc, destZip string
	var err error
	destGbloc, err = move.GetDestinationGBLOC(db)
	if err != nil {
		destGbloc = ""
	}
	destinationAddress, err := move.GetDestinationAddress(appCtx.DB())
	if err != nil {
		destZip = ""
	} else {
		destZip = destinationAddress.PostalCode
	}

	payload := &primemessages.ListMove{
		ID:                    strfmt.UUID(move.ID.String()),
		MoveCode:              move.Locator,
		CreatedAt:             strfmt.DateTime(move.CreatedAt),
		AvailableToPrimeAt:    handlers.FmtDateTimePtr(move.AvailableToPrimeAt),
		ApprovedAt:            handlers.FmtDateTimePtr(move.ApprovedAt),
		DestinationGBLOC:      destGbloc,
		DestinationPostalCode: destZip,
		OrderID:               strfmt.UUID(move.OrdersID.String()),
		ReferenceID:           *move.ReferenceID,
		UpdatedAt:             strfmt.DateTime(move.UpdatedAt),
		ETag:                  etag.GenerateEtag(move.UpdatedAt),
		Amendments: &primemessages.Amendments{
			Total:          handlers.FmtInt64(0),
			AvailableSince: handlers.FmtInt64(0),
		},
		PrimeAcknowledgedAt: handlers.FmtDateTimePtr(move.PrimeAcknowledgedAt),
	}

	if move.PPMType != nil {
		payload.PpmType = *move.PPMType
	}

	if moveOrderAmendmentsCount != nil {
		payload.Amendments.Total = handlers.FmtInt64(int64(moveOrderAmendmentsCount.Total))
		payload.Amendments.AvailableSince = handlers.FmtInt64(int64(moveOrderAmendmentsCount.AvailableSinceTotal))
	}

	return payload
}

// ListMoves payload
func ListMoves(moves *models.Moves, appCtx appcontext.AppContext, moveOrderAmendmentAvailableSinceCounts services.MoveOrderAmendmentAvailableSinceCounts) []*primemessages.ListMove {
	payload := make(primemessages.ListMoves, len(*moves))

	moveOrderAmendmentsFilterCountMap := make(map[uuid.UUID]services.MoveOrderAmendmentAvailableSinceCount, len(*moves))
	for _, info := range moveOrderAmendmentAvailableSinceCounts {
		moveOrderAmendmentsFilterCountMap[info.MoveID] = info
	}

	for i, m := range *moves {
		copyOfM := m // Make copy to avoid implicit memory aliasing of items from a range statement.
		if value, ok := moveOrderAmendmentsFilterCountMap[m.ID]; ok {
			payload[i] = ListMove(&copyOfM, appCtx, &value)
		} else {
			payload[i] = ListMove(&copyOfM, appCtx, nil)
		}
	}

	return payload
}

// Customer payload
func Customer(customer *models.ServiceMember) *primemessages.Customer {
	if customer == nil {
		return nil
	}
	payload := primemessages.Customer{
		FirstName:      swag.StringValue(customer.FirstName),
		LastName:       swag.StringValue(customer.LastName),
		DodID:          swag.StringValue(customer.Edipi),
		Emplid:         swag.StringValue(customer.Emplid),
		ID:             strfmt.UUID(customer.ID.String()),
		UserID:         strfmt.UUID(customer.UserID.String()),
		CurrentAddress: Address(customer.ResidentialAddress),
		ETag:           etag.GenerateEtag(customer.UpdatedAt),
		Branch:         swag.StringValue((*string)(customer.Affiliation)),
	}

	if customer.Telephone != nil {
		payload.Phone = *customer.Telephone
	}

	if customer.PersonalEmail != nil {
		payload.Email = *customer.PersonalEmail
	}

	if len(customer.BackupContacts) > 0 {
		payload.BackupContact = BackupContact(&customer.BackupContacts[0])
	}

	return &payload
}

// BackupContact payload
func BackupContact(backupContact *models.BackupContact) *primemessages.BackupContact {
	if backupContact == nil {
		return nil
	}
	payload := primemessages.BackupContact{
		FirstName: backupContact.FirstName,
		LastName:  backupContact.LastName,
		Email:     backupContact.Email,
		Phone:     backupContact.Phone,
	}

	return &payload
}

// Order payload
func Order(order *models.Order) *primemessages.Order {
	if order == nil {
		return nil
	}
	destinationDutyLocation := DutyLocation(&order.NewDutyLocation)
	originDutyLocation := DutyLocation(order.OriginDutyLocation)

	var grade string
	if order.Grade != nil {
		grade = string(*order.Grade)
	}

	payload := primemessages.Order{
		CustomerID:                   strfmt.UUID(order.ServiceMemberID.String()),
		Customer:                     Customer(&order.ServiceMember),
		DestinationDutyLocation:      destinationDutyLocation,
		DestinationDutyLocationGBLOC: swag.StringValue(order.DestinationGBLOC),
		Entitlement:                  Entitlement(order.Entitlement),
		ID:                           strfmt.UUID(order.ID.String()),
		OriginDutyLocation:           originDutyLocation,
		OriginDutyLocationGBLOC:      swag.StringValue(order.OriginDutyLocationGBLOC),
		OrderNumber:                  order.OrdersNumber,
		LinesOfAccounting:            order.TAC,
		Rank:                         &grade, // Convert prime API "Rank" into our internal tracking of "Grade"
		ETag:                         etag.GenerateEtag(order.UpdatedAt),
		ReportByDate:                 strfmt.Date(order.ReportByDate),
		OrdersType:                   primemessages.OrdersType(order.OrdersType),
	}

	if strings.ToLower(payload.Customer.Branch) == "marines" {
		payload.OriginDutyLocationGBLOC = "USMC"
		payload.DestinationDutyLocationGBLOC = "USMC"
	}

	return &payload
}

// Entitlement payload
func Entitlement(entitlement *models.Entitlement) *primemessages.Entitlements {
	if entitlement == nil {
		return nil
	}
	var totalWeight int64
	if weightAllowance := entitlement.WeightAllowance(); weightAllowance != nil {
		totalWeight = int64(*weightAllowance)
	}
	var authorizedWeight *int64
	if entitlement.AuthorizedWeight() != nil {
		aw := int64(*entitlement.AuthorizedWeight())
		authorizedWeight = &aw
	}
	var sit int64
	if entitlement.StorageInTransit != nil {
		sit = int64(*entitlement.StorageInTransit)
	}
	var totalDependents int64
	if entitlement.TotalDependents != nil {
		totalDependents = int64(*entitlement.TotalDependents)
	}
	var ubAllowance int64
	if entitlement.UBAllowance != nil {
		ubAllowance = int64(*entitlement.UBAllowance)
	}
	var weightRestriction int64
	if entitlement.WeightRestriction != nil {
		weightRestriction = int64(*entitlement.WeightRestriction)
	}
	var ubWeightRestriction int64
	if entitlement.UBWeightRestriction != nil {
		ubWeightRestriction = int64(*entitlement.UBWeightRestriction)
	}
	return &primemessages.Entitlements{
		ID:                             strfmt.UUID(entitlement.ID.String()),
		AuthorizedWeight:               authorizedWeight,
		UnaccompaniedBaggageAllowance:  &ubAllowance,
		DependentsAuthorized:           entitlement.DependentsAuthorized,
		GunSafe:                        entitlement.GunSafe,
		NonTemporaryStorage:            entitlement.NonTemporaryStorage,
		PrivatelyOwnedVehicle:          entitlement.PrivatelyOwnedVehicle,
		ProGearWeight:                  int64(entitlement.ProGearWeight),
		ProGearWeightSpouse:            int64(entitlement.ProGearWeightSpouse),
		RequiredMedicalEquipmentWeight: int64(entitlement.RequiredMedicalEquipmentWeight),
		OrganizationalClothingAndIndividualEquipment: entitlement.OrganizationalClothingAndIndividualEquipment,
		StorageInTransit:    sit,
		TotalDependents:     totalDependents,
		TotalWeight:         totalWeight,
		WeightRestriction:   &weightRestriction,
		UbWeightRestriction: &ubWeightRestriction,
		ETag:                etag.GenerateEtag(entitlement.UpdatedAt),
	}
}

// DutyLocation payload
func DutyLocation(dutyLocation *models.DutyLocation) *primemessages.DutyLocation {
	if dutyLocation == nil {
		return nil
	}
	address := Address(&dutyLocation.Address)
	payload := primemessages.DutyLocation{
		Address:   address,
		AddressID: address.ID,
		ID:        strfmt.UUID(dutyLocation.ID.String()),
		Name:      dutyLocation.Name,
	}
	return &payload
}

// Country payload
func Country(country *models.Country) *string {
	if country == nil {
		return nil
	}
	return &country.Country
}

// Address payload
func Address(address *models.Address) *primemessages.Address {
	if address == nil {
		return nil
	}

	payloadAddress := &primemessages.Address{
		ID:             strfmt.UUID(address.ID.String()),
		StreetAddress1: &address.StreetAddress1,
		StreetAddress2: address.StreetAddress2,
		StreetAddress3: address.StreetAddress3,
		City:           &address.City,
		State:          &address.State,
		PostalCode:     &address.PostalCode,
		Country:        Country(address.Country),
		County:         address.County,
		ETag:           etag.GenerateEtag(address.UpdatedAt),
	}

	if address.UsPostRegionCityID != nil && address.UsPostRegionCityID != &uuid.Nil {
		payloadAddress.UsPostRegionCitiesID = strfmt.UUID(address.UsPostRegionCityID.String())
	}

	return payloadAddress
}

// StorageFacility payload
func StorageFacility(storage *models.StorageFacility) *primemessages.StorageFacility {
	if storage == nil {
		return nil
	}

	return &primemessages.StorageFacility{
		ID:           strfmt.UUID(storage.ID.String()),
		Address:      Address(&storage.Address),
		ETag:         etag.GenerateEtag(storage.UpdatedAt),
		Email:        storage.Email,
		FacilityName: storage.FacilityName,
		LotNumber:    storage.LotNumber,
		Phone:        storage.Phone,
	}
}

// MTOAgent payload
func MTOAgent(mtoAgent *models.MTOAgent) *primemessages.MTOAgent {
	if mtoAgent == nil {
		return nil
	}

	return &primemessages.MTOAgent{
		AgentType:     primemessages.MTOAgentType(mtoAgent.MTOAgentType),
		FirstName:     mtoAgent.FirstName,
		LastName:      mtoAgent.LastName,
		Phone:         mtoAgent.Phone,
		Email:         mtoAgent.Email,
		ID:            strfmt.UUID(mtoAgent.ID.String()),
		MtoShipmentID: strfmt.UUID(mtoAgent.MTOShipmentID.String()),
		CreatedAt:     strfmt.DateTime(mtoAgent.CreatedAt),
		UpdatedAt:     strfmt.DateTime(mtoAgent.UpdatedAt),
		ETag:          etag.GenerateEtag(mtoAgent.UpdatedAt),
	}
}

// MTOAgents payload
func MTOAgents(mtoAgents *models.MTOAgents) *primemessages.MTOAgents {
	if mtoAgents == nil {
		return nil
	}

	agents := make(primemessages.MTOAgents, len(*mtoAgents))

	for i, m := range *mtoAgents {
		copyOfM := m // Make copy to avoid implicit memory aliasing of items from a range statement.
		agents[i] = MTOAgent(&copyOfM)
	}

	return &agents
}

func ProofOfServiceDoc(proofOfServiceDoc models.ProofOfServiceDoc) *primemessages.ProofOfServiceDoc {
	uploads := make([]*primemessages.UploadWithOmissions, len(proofOfServiceDoc.PrimeUploads))
	if len(proofOfServiceDoc.PrimeUploads) > 0 {
		for i, primeUpload := range proofOfServiceDoc.PrimeUploads {
			uploads[i] = basicUpload(&primeUpload.Upload) //#nosec G601
		}
	}

	return &primemessages.ProofOfServiceDoc{
		Uploads: uploads,
	}
}

// PaymentRequest payload
func PaymentRequest(paymentRequest *models.PaymentRequest) *primemessages.PaymentRequest {
	if paymentRequest == nil {
		return nil
	}

	serviceDocs := make(primemessages.ProofOfServiceDocs, len(paymentRequest.ProofOfServiceDocs))

	if len(paymentRequest.ProofOfServiceDocs) > 0 {
		for i, proofOfService := range paymentRequest.ProofOfServiceDocs {
			serviceDocs[i] = ProofOfServiceDoc(proofOfService)
		}
	}

	paymentServiceItems := PaymentServiceItems(&paymentRequest.PaymentServiceItems)
	return &primemessages.PaymentRequest{
		ID:                              strfmt.UUID(paymentRequest.ID.String()),
		IsFinal:                         &paymentRequest.IsFinal,
		MoveTaskOrderID:                 strfmt.UUID(paymentRequest.MoveTaskOrderID.String()),
		PaymentRequestNumber:            paymentRequest.PaymentRequestNumber,
		RecalculationOfPaymentRequestID: handlers.FmtUUIDPtr(paymentRequest.RecalculationOfPaymentRequestID),
		RejectionReason:                 paymentRequest.RejectionReason,
		Status:                          primemessages.PaymentRequestStatus(paymentRequest.Status),
		PaymentServiceItems:             *paymentServiceItems,
		ProofOfServiceDocs:              serviceDocs,
		ETag:                            etag.GenerateEtag(paymentRequest.UpdatedAt),
	}
}

// PaymentRequests payload
func PaymentRequests(paymentRequests *models.PaymentRequests) *primemessages.PaymentRequests {
	if paymentRequests == nil {
		return nil
	}

	payload := make(primemessages.PaymentRequests, len(*paymentRequests))

	for i, p := range *paymentRequests {
		copyOfP := p // Make copy to avoid implicit memory aliasing of items from a range statement.
		payload[i] = PaymentRequest(&copyOfP)
	}
	return &payload
}

// PaymentServiceItem payload
func PaymentServiceItem(paymentServiceItem *models.PaymentServiceItem) *primemessages.PaymentServiceItem {
	if paymentServiceItem == nil {
		return nil
	}

	paymentServiceItemParams := PaymentServiceItemParams(&paymentServiceItem.PaymentServiceItemParams)

	payload := &primemessages.PaymentServiceItem{
		ID:                       strfmt.UUID(paymentServiceItem.ID.String()),
		PaymentRequestID:         strfmt.UUID(paymentServiceItem.PaymentRequestID.String()),
		MtoServiceItemID:         strfmt.UUID(paymentServiceItem.MTOServiceItemID.String()),
		Status:                   primemessages.PaymentServiceItemStatus(paymentServiceItem.Status),
		RejectionReason:          paymentServiceItem.RejectionReason,
		ReferenceID:              paymentServiceItem.ReferenceID,
		PaymentServiceItemParams: *paymentServiceItemParams,
		ETag:                     etag.GenerateEtag(paymentServiceItem.UpdatedAt),
	}

	if paymentServiceItem.PriceCents != nil {
		payload.PriceCents = models.Int64Pointer(int64(*paymentServiceItem.PriceCents))
	}

	return payload
}

// PaymentServiceItems payload
func PaymentServiceItems(paymentServiceItems *models.PaymentServiceItems) *primemessages.PaymentServiceItems {
	if paymentServiceItems == nil {
		return nil
	}

	payload := make(primemessages.PaymentServiceItems, len(*paymentServiceItems))

	for i, p := range *paymentServiceItems {
		copyOfP := p // Make copy to avoid implicit memory aliasing of items from a range statement.
		payload[i] = PaymentServiceItem(&copyOfP)
	}
	return &payload
}

// PaymentServiceItemParam payload
func PaymentServiceItemParam(paymentServiceItemParam *models.PaymentServiceItemParam) *primemessages.PaymentServiceItemParam {
	if paymentServiceItemParam == nil {
		return nil
	}

	return &primemessages.PaymentServiceItemParam{
		ID:                   strfmt.UUID(paymentServiceItemParam.ID.String()),
		PaymentServiceItemID: strfmt.UUID(paymentServiceItemParam.PaymentServiceItemID.String()),
		Key:                  primemessages.ServiceItemParamName(paymentServiceItemParam.ServiceItemParamKey.Key),
		Value:                paymentServiceItemParam.Value,
		Type:                 primemessages.ServiceItemParamType(paymentServiceItemParam.ServiceItemParamKey.Type),
		Origin:               primemessages.ServiceItemParamOrigin(paymentServiceItemParam.ServiceItemParamKey.Origin),
		ETag:                 etag.GenerateEtag(paymentServiceItemParam.UpdatedAt),
	}
}

// PaymentServiceItemParams payload
func PaymentServiceItemParams(paymentServiceItemParams *models.PaymentServiceItemParams) *primemessages.PaymentServiceItemParams {
	if paymentServiceItemParams == nil {
		return nil
	}

	payload := make(primemessages.PaymentServiceItemParams, len(*paymentServiceItemParams))

	for i, p := range *paymentServiceItemParams {
		copyOfP := p // Make copy to avoid implicit memory aliasing of items from a range statement.
		payload[i] = PaymentServiceItemParam(&copyOfP)
	}
	return &payload
}

//nolint:gosec //G601
func ServiceRequestDocument(serviceRequestDocument models.ServiceRequestDocument) *primemessages.ServiceRequestDocument {
	uploads := make([]*primemessages.UploadWithOmissions, len(serviceRequestDocument.ServiceRequestDocumentUploads))
	if len(serviceRequestDocument.ServiceRequestDocumentUploads) > 0 {
		for i, proofOfServiceDocumentUpload := range serviceRequestDocument.ServiceRequestDocumentUploads {
			uploads[i] = basicUpload(&proofOfServiceDocumentUpload.Upload)
		}
	}

	return &primemessages.ServiceRequestDocument{
		Uploads: uploads,
	}
}

// PPMShipment payload
func PPMShipment(ppmShipment *models.PPMShipment) *primemessages.PPMShipment {
	if ppmShipment == nil || ppmShipment.ID.IsNil() {
		return nil
	}

	payloadPPMShipment := &primemessages.PPMShipment{
		ID:                           *handlers.FmtUUID(ppmShipment.ID),
		ShipmentID:                   *handlers.FmtUUID(ppmShipment.ShipmentID),
		CreatedAt:                    strfmt.DateTime(ppmShipment.CreatedAt),
		UpdatedAt:                    strfmt.DateTime(ppmShipment.UpdatedAt),
		Status:                       primemessages.PPMShipmentStatus(ppmShipment.Status),
		ExpectedDepartureDate:        handlers.FmtDate(ppmShipment.ExpectedDepartureDate),
		ActualMoveDate:               handlers.FmtDatePtr(ppmShipment.ActualMoveDate),
		SubmittedAt:                  handlers.FmtDateTimePtr(ppmShipment.SubmittedAt),
		ReviewedAt:                   handlers.FmtDateTimePtr(ppmShipment.ReviewedAt),
		ApprovedAt:                   handlers.FmtDateTimePtr(ppmShipment.ApprovedAt),
		SitExpected:                  ppmShipment.SITExpected,
		SitEstimatedWeight:           handlers.FmtPoundPtr(ppmShipment.SITEstimatedWeight),
		SitEstimatedEntryDate:        handlers.FmtDatePtr(ppmShipment.SITEstimatedEntryDate),
		SitEstimatedDepartureDate:    handlers.FmtDatePtr(ppmShipment.SITEstimatedDepartureDate),
		SitEstimatedCost:             handlers.FmtCost(ppmShipment.SITEstimatedCost),
		EstimatedWeight:              handlers.FmtPoundPtr(ppmShipment.EstimatedWeight),
		EstimatedIncentive:           handlers.FmtCost(ppmShipment.EstimatedIncentive),
		HasProGear:                   ppmShipment.HasProGear,
		ProGearWeight:                handlers.FmtPoundPtr(ppmShipment.ProGearWeight),
		SpouseProGearWeight:          handlers.FmtPoundPtr(ppmShipment.SpouseProGearWeight),
		HasRequestedAdvance:          ppmShipment.HasRequestedAdvance,
		AdvanceAmountRequested:       handlers.FmtCost(ppmShipment.AdvanceAmountRequested),
		HasReceivedAdvance:           ppmShipment.HasReceivedAdvance,
		AdvanceAmountReceived:        handlers.FmtCost(ppmShipment.AdvanceAmountReceived),
		IsActualExpenseReimbursement: ppmShipment.IsActualExpenseReimbursement,
		ETag:                         etag.GenerateEtag(ppmShipment.UpdatedAt),
	}

	if ppmShipment.SITLocation != nil {
		sitLocation := primemessages.SITLocationType(*ppmShipment.SITLocation)
		payloadPPMShipment.SitLocation = &sitLocation
	}

	if ppmShipment.IsActualExpenseReimbursement != nil {
		payloadPPMShipment.IsActualExpenseReimbursement = ppmShipment.IsActualExpenseReimbursement
	}

	return payloadPPMShipment
}

// MarketCode payload
func MarketCode(marketCode *models.MarketCode) string {
	if marketCode == nil {
		return "" // Or a default string value
	}
	return string(*marketCode)
}

func MTOShipmentWithoutServiceItems(mtoShipment *models.MTOShipment) *primemessages.MTOShipmentWithoutServiceItems {
	payload := &primemessages.MTOShipmentWithoutServiceItems{
		ID:                               strfmt.UUID(mtoShipment.ID.String()),
		ActualPickupDate:                 handlers.FmtDatePtr(mtoShipment.ActualPickupDate),
		ApprovedDate:                     handlers.FmtDatePtr(mtoShipment.ApprovedDate),
		FirstAvailableDeliveryDate:       handlers.FmtDatePtr(mtoShipment.FirstAvailableDeliveryDate),
		PrimeEstimatedWeightRecordedDate: handlers.FmtDatePtr(mtoShipment.PrimeEstimatedWeightRecordedDate),
		RequestedPickupDate:              handlers.FmtDatePtr(mtoShipment.RequestedPickupDate),
		RequestedDeliveryDate:            handlers.FmtDatePtr(mtoShipment.RequestedDeliveryDate),
		RequiredDeliveryDate:             handlers.FmtDatePtr(mtoShipment.RequiredDeliveryDate),
		ScheduledPickupDate:              handlers.FmtDatePtr(mtoShipment.ScheduledPickupDate),
		ScheduledDeliveryDate:            handlers.FmtDatePtr(mtoShipment.ScheduledDeliveryDate),
		ActualDeliveryDate:               handlers.FmtDatePtr(mtoShipment.ActualDeliveryDate),
		Agents:                           *MTOAgents(&mtoShipment.MTOAgents),
		SitExtensions:                    *SITDurationUpdates(&mtoShipment.SITDurationUpdates),
		Reweigh:                          Reweigh(mtoShipment.Reweigh),
		MoveTaskOrderID:                  strfmt.UUID(mtoShipment.MoveTaskOrderID.String()),
		ShipmentType:                     primemessages.MTOShipmentType(mtoShipment.ShipmentType),
		CustomerRemarks:                  mtoShipment.CustomerRemarks,
		CounselorRemarks:                 mtoShipment.CounselorRemarks,
		Status:                           string(mtoShipment.Status),
		Diversion:                        bool(mtoShipment.Diversion),
		DiversionReason:                  mtoShipment.DiversionReason,
		DeliveryAddressUpdate:            ShipmentAddressUpdate(mtoShipment.DeliveryAddressUpdate),
		CreatedAt:                        strfmt.DateTime(mtoShipment.CreatedAt),
		UpdatedAt:                        strfmt.DateTime(mtoShipment.UpdatedAt),
		PpmShipment:                      PPMShipment(mtoShipment.PPMShipment),
		ETag:                             etag.GenerateEtag(mtoShipment.UpdatedAt),
		OriginSitAuthEndDate:             (*strfmt.Date)(mtoShipment.OriginSITAuthEndDate),
		DestinationSitAuthEndDate:        (*strfmt.Date)(mtoShipment.DestinationSITAuthEndDate),
		MarketCode:                       MarketCode(&mtoShipment.MarketCode),
		PrimeAcknowledgedAt:              handlers.FmtDateTimePtr(mtoShipment.PrimeAcknowledgedAt),
		TerminationComments:              handlers.FmtStringPtr(mtoShipment.TerminationComments),
		TerminatedAt:                     handlers.FmtDateTimePtr(mtoShipment.TerminatedAt),
	}

	// Set up address payloads
	if mtoShipment.PickupAddress != nil {
		payload.PickupAddress.Address = *Address(mtoShipment.PickupAddress)
	}
	if mtoShipment.DestinationAddress != nil {
		payload.DestinationAddress.Address = *Address(mtoShipment.DestinationAddress)
	}
	if mtoShipment.DestinationType != nil {
		destinationType := primemessages.DestinationType(*mtoShipment.DestinationType)
		payload.DestinationType = &destinationType
	}
	if mtoShipment.SecondaryPickupAddress != nil {
		payload.SecondaryPickupAddress.Address = *Address(mtoShipment.SecondaryPickupAddress)
	}
	if mtoShipment.SecondaryDeliveryAddress != nil {
		payload.SecondaryDeliveryAddress.Address = *Address(mtoShipment.SecondaryDeliveryAddress)
	}

	if mtoShipment.StorageFacility != nil {
		payload.StorageFacility = StorageFacility(mtoShipment.StorageFacility)
	}

	if mtoShipment.PrimeEstimatedWeight != nil {
		payload.PrimeEstimatedWeight = handlers.FmtInt64(mtoShipment.PrimeEstimatedWeight.Int64())
	}

	if mtoShipment.PrimeActualWeight != nil {
		payload.PrimeActualWeight = handlers.FmtInt64(mtoShipment.PrimeActualWeight.Int64())
	}

	if mtoShipment.NTSRecordedWeight != nil {
		payload.NtsRecordedWeight = handlers.FmtInt64(mtoShipment.NTSRecordedWeight.Int64())
	}

	return payload
}

func MTOShipmentsWithoutServiceItems(mtoShipments *models.MTOShipments) *primemessages.MTOShipmentsWithoutServiceObjects {
	payload := make(primemessages.MTOShipmentsWithoutServiceObjects, len(*mtoShipments))

	for i, m := range *mtoShipments {
		copyOfM := m // Make copy to avoid implicit memory aliasing of items from a range statement.
		payload[i] = MTOShipmentWithoutServiceItems(&copyOfM)
	}
	return &payload
}

// MTOShipment converts MTOShipment model to payload
func MTOShipment(mtoShipment *models.MTOShipment) *primemessages.MTOShipment {
	payload := &primemessages.MTOShipment{
		MTOShipmentWithoutServiceItems: *MTOShipmentWithoutServiceItems(mtoShipment),
	}

	if mtoShipment.MTOServiceItems != nil {
		payload.SetMtoServiceItems(*MTOServiceItems(&mtoShipment.MTOServiceItems))
	} else {
		payload.SetMtoServiceItems([]primemessages.MTOServiceItem{})
	}

	return payload
}

// MTOServiceItem payload
func MTOServiceItem(mtoServiceItem *models.MTOServiceItem) primemessages.MTOServiceItem {
	var payload primemessages.MTOServiceItem
	// here we determine which payload model to use based on the re service code
	switch mtoServiceItem.ReService.Code {
	case models.ReServiceCodeDOFSIT, models.ReServiceCodeDOASIT, models.ReServiceCodeDOPSIT, models.ReServiceCodeDOSFSC:
		var sitDepartureDate time.Time
		if mtoServiceItem.SITDepartureDate != nil {
			sitDepartureDate = *mtoServiceItem.SITDepartureDate
		}
		payload = &primemessages.MTOServiceItemOriginSIT{
			ReServiceCode:                   handlers.FmtString(string(mtoServiceItem.ReService.Code)),
			Reason:                          mtoServiceItem.Reason,
			SitDepartureDate:                handlers.FmtDate(sitDepartureDate),
			SitEntryDate:                    handlers.FmtDatePtr(mtoServiceItem.SITEntryDate),
			SitPostalCode:                   mtoServiceItem.SITPostalCode,
			SitHHGActualOrigin:              Address(mtoServiceItem.SITOriginHHGActualAddress),
			SitHHGOriginalOrigin:            Address(mtoServiceItem.SITOriginHHGOriginalAddress),
			RequestApprovalsRequestedStatus: *mtoServiceItem.RequestedApprovalsRequestedStatus,
			SitCustomerContacted:            handlers.FmtDatePtr(mtoServiceItem.SITCustomerContacted),
			SitRequestedDelivery:            handlers.FmtDatePtr(mtoServiceItem.SITRequestedDelivery),
		}
	case models.ReServiceCodeIOFSIT, models.ReServiceCodeIOASIT, models.ReServiceCodeIOPSIT, models.ReServiceCodeIOSFSC:
		var sitDepartureDate time.Time
		if mtoServiceItem.SITDepartureDate != nil {
			sitDepartureDate = *mtoServiceItem.SITDepartureDate
		}
		payload = &primemessages.MTOServiceItemInternationalOriginSIT{
			ReServiceCode:                   handlers.FmtString(string(mtoServiceItem.ReService.Code)),
			Reason:                          mtoServiceItem.Reason,
			SitDepartureDate:                handlers.FmtDate(sitDepartureDate),
			SitEntryDate:                    handlers.FmtDatePtr(mtoServiceItem.SITEntryDate),
			SitPostalCode:                   mtoServiceItem.SITPostalCode,
			SitHHGActualOrigin:              Address(mtoServiceItem.SITOriginHHGActualAddress),
			SitHHGOriginalOrigin:            Address(mtoServiceItem.SITOriginHHGOriginalAddress),
			RequestApprovalsRequestedStatus: *mtoServiceItem.RequestedApprovalsRequestedStatus,
			SitCustomerContacted:            handlers.FmtDatePtr(mtoServiceItem.SITCustomerContacted),
			SitRequestedDelivery:            handlers.FmtDatePtr(mtoServiceItem.SITRequestedDelivery),
		}
	case models.ReServiceCodeDDFSIT, models.ReServiceCodeDDASIT, models.ReServiceCodeDDDSIT, models.ReServiceCodeDDSFSC:
		var sitDepartureDate, firstAvailableDeliveryDate1, firstAvailableDeliveryDate2, dateOfContact1, dateOfContact2 time.Time
		var timeMilitary1, timeMilitary2 *string

		if mtoServiceItem.SITDepartureDate != nil {
			sitDepartureDate = *mtoServiceItem.SITDepartureDate
		}

		firstContact := GetCustomerContact(mtoServiceItem.CustomerContacts, models.CustomerContactTypeFirst)
		secondContact := GetCustomerContact(mtoServiceItem.CustomerContacts, models.CustomerContactTypeSecond)
		timeMilitary1 = &firstContact.TimeMilitary
		timeMilitary2 = &secondContact.TimeMilitary

		if !firstContact.DateOfContact.IsZero() {
			dateOfContact1 = firstContact.DateOfContact
		}

		if !secondContact.DateOfContact.IsZero() {
			dateOfContact2 = secondContact.DateOfContact
		}

		if !firstContact.FirstAvailableDeliveryDate.IsZero() {
			firstAvailableDeliveryDate1 = firstContact.FirstAvailableDeliveryDate
		}

		if !secondContact.FirstAvailableDeliveryDate.IsZero() {
			firstAvailableDeliveryDate2 = secondContact.FirstAvailableDeliveryDate
		}

		payload = &primemessages.MTOServiceItemDestSIT{
			ReServiceCode:               handlers.FmtString(string(mtoServiceItem.ReService.Code)),
			Reason:                      mtoServiceItem.Reason,
			DateOfContact1:              handlers.FmtDate(dateOfContact1),
			TimeMilitary1:               handlers.FmtStringPtrNonEmpty(timeMilitary1),
			FirstAvailableDeliveryDate1: handlers.FmtDate(firstAvailableDeliveryDate1),
			DateOfContact2:              handlers.FmtDate(dateOfContact2),
			TimeMilitary2:               handlers.FmtStringPtrNonEmpty(timeMilitary2),
			FirstAvailableDeliveryDate2: handlers.FmtDate(firstAvailableDeliveryDate2),
			SitDepartureDate:            handlers.FmtDate(sitDepartureDate),
			SitEntryDate:                handlers.FmtDatePtr(mtoServiceItem.SITEntryDate),
			SitDestinationFinalAddress:  Address(mtoServiceItem.SITDestinationFinalAddress),
			SitCustomerContacted:        handlers.FmtDatePtr(mtoServiceItem.SITCustomerContacted),
			SitRequestedDelivery:        handlers.FmtDatePtr(mtoServiceItem.SITRequestedDelivery),
		}
	case models.ReServiceCodeIDFSIT, models.ReServiceCodeIDASIT, models.ReServiceCodeIDDSIT, models.ReServiceCodeIDSFSC:
		var sitDepartureDate, firstAvailableDeliveryDate1, firstAvailableDeliveryDate2, dateOfContact1, dateOfContact2 time.Time
		var timeMilitary1, timeMilitary2 *string

		if mtoServiceItem.SITDepartureDate != nil {
			sitDepartureDate = *mtoServiceItem.SITDepartureDate
		}

		firstContact := GetCustomerContact(mtoServiceItem.CustomerContacts, models.CustomerContactTypeFirst)
		secondContact := GetCustomerContact(mtoServiceItem.CustomerContacts, models.CustomerContactTypeSecond)
		timeMilitary1 = &firstContact.TimeMilitary
		timeMilitary2 = &secondContact.TimeMilitary

		if !firstContact.DateOfContact.IsZero() {
			dateOfContact1 = firstContact.DateOfContact
		}

		if !secondContact.DateOfContact.IsZero() {
			dateOfContact2 = secondContact.DateOfContact
		}

		if !firstContact.FirstAvailableDeliveryDate.IsZero() {
			firstAvailableDeliveryDate1 = firstContact.FirstAvailableDeliveryDate
		}

		if !secondContact.FirstAvailableDeliveryDate.IsZero() {
			firstAvailableDeliveryDate2 = secondContact.FirstAvailableDeliveryDate
		}

		payload = &primemessages.MTOServiceItemInternationalDestSIT{
			ReServiceCode:               handlers.FmtString(string(mtoServiceItem.ReService.Code)),
			Reason:                      mtoServiceItem.Reason,
			DateOfContact1:              handlers.FmtDate(dateOfContact1),
			TimeMilitary1:               handlers.FmtStringPtrNonEmpty(timeMilitary1),
			FirstAvailableDeliveryDate1: handlers.FmtDate(firstAvailableDeliveryDate1),
			DateOfContact2:              handlers.FmtDate(dateOfContact2),
			TimeMilitary2:               handlers.FmtStringPtrNonEmpty(timeMilitary2),
			FirstAvailableDeliveryDate2: handlers.FmtDate(firstAvailableDeliveryDate2),
			SitDepartureDate:            handlers.FmtDate(sitDepartureDate),
			SitEntryDate:                handlers.FmtDatePtr(mtoServiceItem.SITEntryDate),
			SitDestinationFinalAddress:  Address(mtoServiceItem.SITDestinationFinalAddress),
			SitCustomerContacted:        handlers.FmtDatePtr(mtoServiceItem.SITCustomerContacted),
			SitRequestedDelivery:        handlers.FmtDatePtr(mtoServiceItem.SITRequestedDelivery),
		}

	case models.ReServiceCodeDCRT, models.ReServiceCodeDUCRT:
		item := GetDimension(mtoServiceItem.Dimensions, models.DimensionTypeItem)
		crate := GetDimension(mtoServiceItem.Dimensions, models.DimensionTypeCrate)
		cratingSI := primemessages.MTOServiceItemDomesticCrating{
			ReServiceCode:   handlers.FmtString(string(mtoServiceItem.ReService.Code)),
			Description:     mtoServiceItem.Description,
			Reason:          mtoServiceItem.Reason,
			StandaloneCrate: mtoServiceItem.StandaloneCrate,
		}
		cratingSI.Item.MTOServiceItemDimension = primemessages.MTOServiceItemDimension{
			ID:     strfmt.UUID(item.ID.String()),
			Height: item.Height.Int32Ptr(),
			Length: item.Length.Int32Ptr(),
			Width:  item.Width.Int32Ptr(),
		}
		cratingSI.Crate.MTOServiceItemDimension = primemessages.MTOServiceItemDimension{
			ID:     strfmt.UUID(crate.ID.String()),
			Height: crate.Height.Int32Ptr(),
			Length: crate.Length.Int32Ptr(),
			Width:  crate.Width.Int32Ptr(),
		}
		payload = &cratingSI

	case models.ReServiceCodeICRT, models.ReServiceCodeIUCRT:
		item := GetDimension(mtoServiceItem.Dimensions, models.DimensionTypeItem)
		crate := GetDimension(mtoServiceItem.Dimensions, models.DimensionTypeCrate)
		cratingSI := primemessages.MTOServiceItemInternationalCrating{
			ReServiceCode:   handlers.FmtString(string(mtoServiceItem.ReService.Code)),
			Description:     mtoServiceItem.Description,
			Reason:          mtoServiceItem.Reason,
			StandaloneCrate: mtoServiceItem.StandaloneCrate,
			ExternalCrate:   mtoServiceItem.ExternalCrate,
		}
		cratingSI.Item.MTOServiceItemDimension = primemessages.MTOServiceItemDimension{
			ID:     strfmt.UUID(item.ID.String()),
			Height: item.Height.Int32Ptr(),
			Length: item.Length.Int32Ptr(),
			Width:  item.Width.Int32Ptr(),
		}
		cratingSI.Crate.MTOServiceItemDimension = primemessages.MTOServiceItemDimension{
			ID:     strfmt.UUID(crate.ID.String()),
			Height: crate.Height.Int32Ptr(),
			Length: crate.Length.Int32Ptr(),
			Width:  crate.Width.Int32Ptr(),
		}
		if mtoServiceItem.ReService.Code == models.ReServiceCodeICRT && mtoServiceItem.MTOShipment.PickupAddress != nil {
			if *mtoServiceItem.MTOShipment.PickupAddress.IsOconus {
				cratingSI.Market = models.MarketOconus.FullString()
			} else {
				cratingSI.Market = models.MarketConus.FullString()
			}
		}

		if mtoServiceItem.ReService.Code == models.ReServiceCodeIUCRT && mtoServiceItem.MTOShipment.DestinationAddress != nil {
			if *mtoServiceItem.MTOShipment.DestinationAddress.IsOconus {
				cratingSI.Market = models.MarketOconus.FullString()
			} else {
				cratingSI.Market = models.MarketConus.FullString()
			}
		}
		payload = &cratingSI

	case models.ReServiceCodeDDSHUT, models.ReServiceCodeDOSHUT:
		payload = &primemessages.MTOServiceItemDomesticShuttle{
			ReServiceCode:                   handlers.FmtString(string(mtoServiceItem.ReService.Code)),
			Reason:                          mtoServiceItem.Reason,
			RequestApprovalsRequestedStatus: mtoServiceItem.RequestedApprovalsRequestedStatus,
			EstimatedWeight:                 handlers.FmtPoundPtr(mtoServiceItem.EstimatedWeight),
			ActualWeight:                    handlers.FmtPoundPtr(mtoServiceItem.ActualWeight),
		}

	case models.ReServiceCodePOEFSC:
		var portCode string
		if mtoServiceItem.POELocation != nil {
			portCode = mtoServiceItem.POELocation.Port.PortCode
		}
		payload = &primemessages.MTOServiceItemInternationalFuelSurcharge{
			ReServiceCode: string(mtoServiceItem.ReService.Code),
			PortCode:      portCode,
		}

	case models.ReServiceCodePODFSC:
		var portCode string
		if mtoServiceItem.PODLocation != nil {
			portCode = mtoServiceItem.PODLocation.Port.PortCode
		}
		payload = &primemessages.MTOServiceItemInternationalFuelSurcharge{
			ReServiceCode: string(mtoServiceItem.ReService.Code),
			PortCode:      portCode,
		}

	case models.ReServiceCodeIDSHUT, models.ReServiceCodeIOSHUT:
		shuttleSI := &primemessages.MTOServiceItemInternationalShuttle{
			ReServiceCode:                   handlers.FmtString(string(mtoServiceItem.ReService.Code)),
			Reason:                          mtoServiceItem.Reason,
			RequestApprovalsRequestedStatus: mtoServiceItem.RequestedApprovalsRequestedStatus,
			EstimatedWeight:                 handlers.FmtPoundPtr(mtoServiceItem.EstimatedWeight),
			ActualWeight:                    handlers.FmtPoundPtr(mtoServiceItem.ActualWeight),
		}

		if mtoServiceItem.ReService.Code == models.ReServiceCodeIOSHUT && mtoServiceItem.MTOShipment.PickupAddress != nil {
			if *mtoServiceItem.MTOShipment.PickupAddress.IsOconus {
				shuttleSI.Market = models.MarketOconus.FullString()
			} else {
				shuttleSI.Market = models.MarketConus.FullString()
			}
		}

		if mtoServiceItem.ReService.Code == models.ReServiceCodeIDSHUT && mtoServiceItem.MTOShipment.DestinationAddress != nil {
			if *mtoServiceItem.MTOShipment.DestinationAddress.IsOconus {
				shuttleSI.Market = models.MarketOconus.FullString()
			} else {
				shuttleSI.Market = models.MarketConus.FullString()
			}
		}

		payload = shuttleSI
	default:
		// otherwise, basic service item
		payload = &primemessages.MTOServiceItemBasic{
			ReServiceCode: primemessages.NewReServiceCode(primemessages.ReServiceCode(mtoServiceItem.ReService.Code)),
		}
	}

	// set all relevant fields that apply to all service items
	var shipmentIDStr string
	if mtoServiceItem.MTOShipmentID != nil {
		shipmentIDStr = mtoServiceItem.MTOShipmentID.String()
	}

	serviceRequestDocuments := make(primemessages.ServiceRequestDocuments, len(mtoServiceItem.ServiceRequestDocuments))

	if len(mtoServiceItem.ServiceRequestDocuments) > 0 {
		for i, serviceRequestDocument := range mtoServiceItem.ServiceRequestDocuments {
			serviceRequestDocuments[i] = ServiceRequestDocument(serviceRequestDocument)
		}
	}

	one := mtoServiceItem.ID.String()
	two := strfmt.UUID(one)
	payload.SetID(two)
	payload.SetMoveTaskOrderID(handlers.FmtUUID(mtoServiceItem.MoveTaskOrderID))
	payload.SetMtoShipmentID(strfmt.UUID(shipmentIDStr))
	payload.SetReServiceName(mtoServiceItem.ReService.Name)
	payload.SetStatus(primemessages.MTOServiceItemStatus(mtoServiceItem.Status))
	payload.SetRejectionReason(mtoServiceItem.RejectionReason)
	payload.SetETag(etag.GenerateEtag(mtoServiceItem.UpdatedAt))
	payload.SetServiceRequestDocuments(serviceRequestDocuments)
	return payload
}

// MTOServiceItems payload
func MTOServiceItems(mtoServiceItems *models.MTOServiceItems) *[]primemessages.MTOServiceItem {
	payload := []primemessages.MTOServiceItem{}

	for _, p := range *mtoServiceItems {
		copyOfP := p // Make copy to avoid implicit memory aliasing of items from a range statement.
		payload = append(payload, MTOServiceItem(&copyOfP))
	}
	return &payload
}

// Reweigh returns the reweigh payload
func Reweigh(reweigh *models.Reweigh) *primemessages.Reweigh {
	if reweigh == nil || reweigh.ID == uuid.Nil {
		return nil
	}

	payload := &primemessages.Reweigh{
		ID:                     strfmt.UUID(reweigh.ID.String()),
		ShipmentID:             strfmt.UUID(reweigh.ShipmentID.String()),
		RequestedAt:            strfmt.DateTime(reweigh.RequestedAt),
		RequestedBy:            primemessages.ReweighRequester(reweigh.RequestedBy),
		CreatedAt:              strfmt.DateTime(reweigh.CreatedAt),
		UpdatedAt:              strfmt.DateTime(reweigh.UpdatedAt),
		ETag:                   etag.GenerateEtag(reweigh.UpdatedAt),
		Weight:                 handlers.FmtPoundPtr(reweigh.Weight),
		VerificationReason:     handlers.FmtStringPtr(reweigh.VerificationReason),
		VerificationProvidedAt: handlers.FmtDateTimePtr(reweigh.VerificationProvidedAt),
	}

	return payload
}

// ExcessWeightRecord returns the fields on the move related to excess weights,
// and returns the uploaded document set as the ExcessWeightUpload on the move.
func ExcessWeightRecord(appCtx appcontext.AppContext, storer storage.FileStorer, move *models.Move) *primemessages.ExcessWeightRecord {
	if move == nil || move.ID == uuid.Nil {
		return nil
	}

	payload := &primemessages.ExcessWeightRecord{
		MoveID:                         handlers.FmtUUIDPtr(&move.ID),
		MoveExcessWeightQualifiedAt:    handlers.FmtDateTimePtr(move.ExcessWeightQualifiedAt),
		MoveExcessWeightAcknowledgedAt: handlers.FmtDateTimePtr(move.ExcessWeightAcknowledgedAt),
		MoveExcessUnaccompaniedBaggageWeightQualifiedAt:    handlers.FmtDateTimePtr(move.ExcessUnaccompaniedBaggageWeightQualifiedAt),
		MoveExcessUnaccompaniedBaggageWeightAcknowledgedAt: handlers.FmtDateTimePtr(move.ExcessUnaccompaniedBaggageWeightAcknowledgedAt),
	}

	upload := Upload(appCtx, storer, move.ExcessWeightUpload)
	if upload != nil {
		payload.UploadWithOmissions = *upload
	}

	return payload
}

// Upload returns the data for an uploaded file.
func Upload(appCtx appcontext.AppContext, storer storage.FileStorer, upload *models.Upload) *primemessages.UploadWithOmissions {
	if upload == nil || upload.ID == uuid.Nil {
		return nil
	}

	payload := &primemessages.UploadWithOmissions{
		ID:          strfmt.UUID(upload.ID.String()),
		Bytes:       &upload.Bytes,
		ContentType: &upload.ContentType,
		Filename:    &upload.Filename,
		CreatedAt:   strfmt.DateTime(upload.CreatedAt),
		UpdatedAt:   strfmt.DateTime(upload.UpdatedAt),
	}

	url, err := storer.PresignedURL(upload.StorageKey, upload.ContentType, upload.Filename)
	if err == nil {
		payload.URL = *handlers.FmtURI(url)
	} else {
		appCtx.Logger().Error("primeapi error with getting url for Upload payload", zap.Error(err))
	}

	tags, err := storer.Tags(upload.StorageKey)
	var status string
	if err != nil || tags == nil {
		status = "PROCESSING"
	} else if v, ok := tags["av-status"]; ok {
		status = v
	} else if v, ok := tags["GuardDutyMalwareScanStatus"]; ok {
		status = v
	} else {
		status = "PROCESSING"
	}
	payload.Status = status

	return payload
}

func basicUpload(upload *models.Upload) *primemessages.UploadWithOmissions {
	if upload == nil || upload.ID == uuid.Nil {
		return nil
	}

	payload := &primemessages.UploadWithOmissions{
		ID:          strfmt.UUID(upload.ID.String()),
		Bytes:       &upload.Bytes,
		ContentType: &upload.ContentType,
		Filename:    &upload.Filename,
		CreatedAt:   strfmt.DateTime(upload.CreatedAt),
		UpdatedAt:   strfmt.DateTime(upload.UpdatedAt),
	}

	return payload
}

// SITDurationUpdate payload
func SITDurationUpdate(sitDurationUpdate *models.SITDurationUpdate) *primemessages.SITExtension {
	if sitDurationUpdate == nil {
		return nil
	}
	payload := &primemessages.SITExtension{
		ID:                strfmt.UUID(sitDurationUpdate.ID.String()),
		ETag:              etag.GenerateEtag(sitDurationUpdate.UpdatedAt),
		MtoShipmentID:     strfmt.UUID(sitDurationUpdate.MTOShipmentID.String()),
		RequestReason:     string(sitDurationUpdate.RequestReason),
		RequestedDays:     int64(sitDurationUpdate.RequestedDays),
		Status:            string(sitDurationUpdate.Status),
		CreatedAt:         strfmt.DateTime(sitDurationUpdate.CreatedAt),
		UpdatedAt:         strfmt.DateTime(sitDurationUpdate.UpdatedAt),
		ApprovedDays:      handlers.FmtIntPtrToInt64(sitDurationUpdate.ApprovedDays),
		ContractorRemarks: handlers.FmtStringPtr(sitDurationUpdate.ContractorRemarks),
		DecisionDate:      handlers.FmtDateTimePtr(sitDurationUpdate.DecisionDate),
		OfficeRemarks:     handlers.FmtStringPtr(sitDurationUpdate.OfficeRemarks),
	}

	return payload
}

// ShipmentAddressUpdate payload
func ShipmentAddressUpdate(shipmentAddressUpdate *models.ShipmentAddressUpdate) *primemessages.ShipmentAddressUpdate {
	if shipmentAddressUpdate == nil || shipmentAddressUpdate.ID.IsNil() {
		return nil
	}

	payload := &primemessages.ShipmentAddressUpdate{
		ID:                strfmt.UUID(shipmentAddressUpdate.ID.String()),
		ShipmentID:        strfmt.UUID(shipmentAddressUpdate.ShipmentID.String()),
		NewAddress:        Address(&shipmentAddressUpdate.NewAddress),
		OriginalAddress:   Address(&shipmentAddressUpdate.OriginalAddress),
		ContractorRemarks: shipmentAddressUpdate.ContractorRemarks,
		OfficeRemarks:     shipmentAddressUpdate.OfficeRemarks,
		Status:            primemessages.ShipmentAddressUpdateStatus(shipmentAddressUpdate.Status),
	}

	return payload
}

// SITDurationUpdates payload
func SITDurationUpdates(sitDurationUpdates *models.SITDurationUpdates) *primemessages.SITExtensions {
	if sitDurationUpdates == nil {
		return nil
	}

	payload := make(primemessages.SITExtensions, len(*sitDurationUpdates))

	for i, m := range *sitDurationUpdates {
		copyOfM := m // Make copy to avoid implicit memory aliasing of items from a range statement.
		payload[i] = SITDurationUpdate(&copyOfM)
	}

	return &payload
}

// InternalServerError describes errors in a standard structure to be returned in the payload.
// If detail is nil, string defaults to "An internal server error has occurred."
func InternalServerError(detail *string, traceID uuid.UUID) *primemessages.Error {
	payload := primemessages.Error{
		Title:    handlers.FmtString(handlers.InternalServerErrMessage),
		Detail:   handlers.FmtString(handlers.InternalServerErrDetail),
		Instance: strfmt.UUID(traceID.String()),
	}
	if detail != nil {
		payload.Detail = detail
	}
	return &payload
}

// NotImplementedError describes errors for endpoints and functions that haven't been fully developed yet.
// If detail is nil, string defaults to "This feature is in development"
func NotImplementedError(detail *string, traceID uuid.UUID) *primemessages.Error {
	payload := primemessages.Error{
		Title:    handlers.FmtString(handlers.NotImplementedErrMessage),
		Detail:   handlers.FmtString(handlers.NotImplementedErrDetail),
		Instance: strfmt.UUID(traceID.String()),
	}
	if detail != nil {
		payload.Detail = detail
	}
	return &payload
}

// ValidationError describes validation errors from the model or properties
func ValidationError(detail string, instance uuid.UUID, validationErrors *validate.Errors) *primemessages.ValidationError {
	payload := &primemessages.ValidationError{
		ClientError: *ClientError(handlers.ValidationErrMessage, detail, instance),
	}
	if validationErrors != nil {
		payload.InvalidFields = handlers.NewValidationErrorListResponse(validationErrors).Errors
	}
	return payload
}

// ClientError describes errors in a standard structure to be returned in the payload
func ClientError(title string, detail string, instance uuid.UUID) *primemessages.ClientError {
	return &primemessages.ClientError{
		Title:    handlers.FmtString(title),
		Detail:   handlers.FmtString(detail),
		Instance: handlers.FmtUUID(instance),
	}
}

// GetDimension will get the first dimension of the passed in type.
func GetDimension(dimensions models.MTOServiceItemDimensions, dimensionType models.DimensionType) models.MTOServiceItemDimension {
	if len(dimensions) == 0 {
		return models.MTOServiceItemDimension{}
	}

	for _, dimension := range dimensions {
		if dimension.Type == dimensionType {
			return dimension
		}
	}

	return models.MTOServiceItemDimension{}
}

// GetCustomerContact will get the first customer contact for destination 1st day SIT based on type.
func GetCustomerContact(customerContacts models.MTOServiceItemCustomerContacts, customerContactType models.CustomerContactType) models.MTOServiceItemCustomerContact {
	if len(customerContacts) == 0 {
		return models.MTOServiceItemCustomerContact{}
	}

	for _, customerContact := range customerContacts {
		if customerContact.Type == customerContactType {
			return customerContact
		}
	}

	return models.MTOServiceItemCustomerContact{}
}

// VLocation payload
func VLocation(vLocation *models.VLocation) *primemessages.VLocation {
	if vLocation == nil {
		return nil
	}
	if *vLocation == (models.VLocation{}) {
		return nil
	}

	return &primemessages.VLocation{
		City:                 vLocation.CityName,
		State:                vLocation.StateName,
		PostalCode:           vLocation.UsprZipID,
		County:               &vLocation.UsprcCountyNm,
		UsPostRegionCitiesID: *handlers.FmtUUID(*vLocation.UsPostRegionCitiesID),
	}
}

// VLocations payload
func VLocations(vLocations models.VLocations) primemessages.VLocations {
	payload := make(primemessages.VLocations, len(vLocations))
	for i, vLocation := range vLocations {
		copyOfVLocation := vLocation
		payload[i] = VLocation(&copyOfVLocation)
	}
	return payload
}

func CountryCodeName(country *models.Country) *primemessages.Country {
	if country == nil || *country == (models.Country{}) {
		return nil
	}

	return &primemessages.Country{
		Code: country.Country,
		Name: country.CountryName,
	}
}

func Countries(countries models.Countries) primemessages.Countries {
	payload := make(primemessages.Countries, len(countries))
	for i, country := range countries {
		copyOfCountry := country
		payload[i] = CountryCodeName(&copyOfCountry)
	}
	return payload
<<<<<<< HEAD
}

// VIntlLocation payload
func VIntlLocation(vIntlLocation *models.VIntlLocation) *primemessages.VIntlLocation {
	if vIntlLocation == nil {
		return nil
	}
	if *vIntlLocation == (models.VIntlLocation{}) {
		return nil
	}

	return &primemessages.VIntlLocation{
		City:                *vIntlLocation.CityName,
		PrincipalDivision:   *vIntlLocation.CountryPrnDivName,
		IntlCityCountriesID: *handlers.FmtUUID(*vIntlLocation.IntlCityCountriesID),
	}
}

// VIntlLocations payload
func VIntlLocations(vLIntlocations models.VIntlLocations) primemessages.VIntlLocations {
	payload := make(primemessages.VIntlLocations, len(vLIntlocations))
	for i, vIntlLocation := range vLIntlocations {
		copyOfVIntlLocation := vIntlLocation
		payload[i] = VIntlLocation(&copyOfVIntlLocation)
	}
	return payload
=======
>>>>>>> 56f72db4
}<|MERGE_RESOLUTION|>--- conflicted
+++ resolved
@@ -1265,7 +1265,6 @@
 		payload[i] = CountryCodeName(&copyOfCountry)
 	}
 	return payload
-<<<<<<< HEAD
 }
 
 // VIntlLocation payload
@@ -1292,6 +1291,4 @@
 		payload[i] = VIntlLocation(&copyOfVIntlLocation)
 	}
 	return payload
-=======
->>>>>>> 56f72db4
 }