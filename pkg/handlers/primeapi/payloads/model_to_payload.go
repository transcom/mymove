package payloads

import (
	"time"

	"github.com/go-openapi/strfmt"
	"github.com/go-openapi/swag"
	"github.com/gobuffalo/validate/v3"
	"github.com/gofrs/uuid"

	"github.com/transcom/mymove/pkg/etag"
	"github.com/transcom/mymove/pkg/gen/primemessages"
	"github.com/transcom/mymove/pkg/handlers"
	"github.com/transcom/mymove/pkg/models"
)

// MoveTaskOrder payload
func MoveTaskOrder(moveTaskOrder *models.Move) *primemessages.MoveTaskOrder {
	if moveTaskOrder == nil {
		return nil
	}
	paymentRequests := PaymentRequests(&moveTaskOrder.PaymentRequests)
	mtoServiceItems := MTOServiceItems(&moveTaskOrder.MTOServiceItems)
	mtoShipments := MTOShipments(&moveTaskOrder.MTOShipments)
	payload := &primemessages.MoveTaskOrder{
		ID:                 strfmt.UUID(moveTaskOrder.ID.String()),
		CreatedAt:          strfmt.DateTime(moveTaskOrder.CreatedAt),
		AvailableToPrimeAt: handlers.FmtDateTimePtr(moveTaskOrder.AvailableToPrimeAt),
		IsCanceled:         moveTaskOrder.IsCanceled(),
		MoveOrderID:        strfmt.UUID(moveTaskOrder.OrdersID.String()),
		MoveOrder:          MoveOrder(&moveTaskOrder.Orders),
		ReferenceID:        *moveTaskOrder.ReferenceID,
		PaymentRequests:    *paymentRequests,
		MtoShipments:       *mtoShipments,
		UpdatedAt:          strfmt.DateTime(moveTaskOrder.UpdatedAt),
		ETag:               etag.GenerateEtag(moveTaskOrder.UpdatedAt),
	}

	if moveTaskOrder.PPMEstimatedWeight != nil {
		payload.PpmEstimatedWeight = int64(*moveTaskOrder.PPMEstimatedWeight)
	}

	if moveTaskOrder.PPMType != nil {
		payload.PpmType = *moveTaskOrder.PPMType
	}

	// mto service item references a polymorphic type which auto-generates an interface and getters and setters
	payload.SetMtoServiceItems(*mtoServiceItems)

	return payload
}

// MoveTaskOrders payload
func MoveTaskOrders(moveTaskOrders *models.Moves) []*primemessages.MoveTaskOrder {
	payload := make(primemessages.MoveTaskOrders, len(*moveTaskOrders))

	for i, m := range *moveTaskOrders {
		copyOfM := m // Make copy to avoid implicit memory aliasing of items from a range statement.
		payload[i] = MoveTaskOrder(&copyOfM)
	}
	return payload
}

// Customer payload
func Customer(customer *models.ServiceMember) *primemessages.Customer {
	if customer == nil {
		return nil
	}
	payload := primemessages.Customer{
		FirstName:      swag.StringValue(customer.FirstName),
		LastName:       swag.StringValue(customer.LastName),
		DodID:          swag.StringValue(customer.Edipi),
		ID:             strfmt.UUID(customer.ID.String()),
		UserID:         strfmt.UUID(customer.UserID.String()),
		CurrentAddress: Address(customer.ResidentialAddress),
		ETag:           etag.GenerateEtag(customer.UpdatedAt),
		Branch:         swag.StringValue((*string)(customer.Affiliation)),
	}

	if customer.Telephone != nil {
		payload.Phone = *customer.Telephone
	}

	if customer.PersonalEmail != nil {
		payload.Email = *customer.PersonalEmail
	}
	return &payload
}

// MoveOrder payload
func MoveOrder(moveOrder *models.Order) *primemessages.MoveOrder {
	if moveOrder == nil {
		return nil
	}
	destinationDutyStation := DutyStation(&moveOrder.NewDutyStation)
	originDutyStation := DutyStation(moveOrder.OriginDutyStation)
	if moveOrder.Grade != nil && moveOrder.Entitlement != nil {
		moveOrder.Entitlement.SetWeightAllotment(*moveOrder.Grade)
	}
	entitlements := Entitlement(moveOrder.Entitlement)
	payload := primemessages.MoveOrder{
		CustomerID:             strfmt.UUID(moveOrder.ServiceMemberID.String()),
		Customer:               Customer(&moveOrder.ServiceMember),
		DestinationDutyStation: destinationDutyStation,
		Entitlement:            entitlements,
		ID:                     strfmt.UUID(moveOrder.ID.String()),
		OriginDutyStation:      originDutyStation,
		OrderNumber:            moveOrder.OrdersNumber,
		LinesOfAccounting:      moveOrder.TAC,
		Rank:                   moveOrder.Grade,
		ConfirmationNumber:     moveOrder.ConfirmationNumber,
		ETag:                   etag.GenerateEtag(moveOrder.UpdatedAt),
		ReportByDate:           strfmt.Date(moveOrder.ReportByDate),
	}

	return &payload
}

// Entitlement payload
func Entitlement(entitlement *models.Entitlement) *primemessages.Entitlements {
	if entitlement == nil {
		return nil
	}
	var proGearWeight, proGearWeightSpouse, totalWeight int64
	if entitlement.WeightAllotment() != nil {
		proGearWeight = int64(entitlement.WeightAllotment().ProGearWeight)
		proGearWeightSpouse = int64(entitlement.WeightAllotment().ProGearWeightSpouse)
		totalWeight = int64(entitlement.WeightAllotment().TotalWeightSelf)
	}
	var authorizedWeight *int64
	if entitlement.AuthorizedWeight() != nil {
		aw := int64(*entitlement.AuthorizedWeight())
		authorizedWeight = &aw
	}
	var sit int64
	if entitlement.StorageInTransit != nil {
		sit = int64(*entitlement.StorageInTransit)
	}
	var totalDependents int64
	if entitlement.TotalDependents != nil {
		totalDependents = int64(*entitlement.TotalDependents)
	}
	return &primemessages.Entitlements{
		ID:                    strfmt.UUID(entitlement.ID.String()),
		AuthorizedWeight:      authorizedWeight,
		DependentsAuthorized:  entitlement.DependentsAuthorized,
		NonTemporaryStorage:   entitlement.NonTemporaryStorage,
		PrivatelyOwnedVehicle: entitlement.PrivatelyOwnedVehicle,
		ProGearWeight:         proGearWeight,
		ProGearWeightSpouse:   proGearWeightSpouse,
		StorageInTransit:      sit,
		TotalDependents:       totalDependents,
		TotalWeight:           totalWeight,
		ETag:                  etag.GenerateEtag(entitlement.UpdatedAt),
	}
}

// DutyStation payload
func DutyStation(dutyStation *models.DutyStation) *primemessages.DutyStation {
	if dutyStation == nil {
		return nil
	}
	address := Address(&dutyStation.Address)
	payload := primemessages.DutyStation{
		Address:   address,
		AddressID: address.ID,
		ID:        strfmt.UUID(dutyStation.ID.String()),
		Name:      dutyStation.Name,
	}
	return &payload
}

// Address payload
func Address(address *models.Address) *primemessages.Address {
	if address == nil {
		return nil
	}
	return &primemessages.Address{
		ID:             strfmt.UUID(address.ID.String()),
		StreetAddress1: &address.StreetAddress1,
		StreetAddress2: address.StreetAddress2,
		StreetAddress3: address.StreetAddress3,
		City:           &address.City,
		State:          &address.State,
		PostalCode:     &address.PostalCode,
		Country:        address.Country,
		ETag:           etag.GenerateEtag(address.UpdatedAt),
	}
}

// MTOAgent payload
func MTOAgent(mtoAgent *models.MTOAgent) *primemessages.MTOAgent {
	if mtoAgent == nil {
		return nil
	}

	return &primemessages.MTOAgent{
		AgentType:     primemessages.MTOAgentType(mtoAgent.MTOAgentType),
		FirstName:     mtoAgent.FirstName,
		LastName:      mtoAgent.LastName,
		Phone:         mtoAgent.Phone,
		Email:         mtoAgent.Email,
		ID:            strfmt.UUID(mtoAgent.ID.String()),
		MtoShipmentID: strfmt.UUID(mtoAgent.MTOShipmentID.String()),
		CreatedAt:     strfmt.DateTime(mtoAgent.CreatedAt),
		UpdatedAt:     strfmt.DateTime(mtoAgent.UpdatedAt),
		ETag:          etag.GenerateEtag(mtoAgent.UpdatedAt),
	}
}

// MTOAgents payload
func MTOAgents(mtoAgents *models.MTOAgents) *primemessages.MTOAgents {
	if mtoAgents == nil {
		return nil
	}

	agents := make(primemessages.MTOAgents, len(*mtoAgents))

	for i, m := range *mtoAgents {
		copyOfM := m // Make copy to avoid implicit memory aliasing of items from a range statement.
		agents[i] = MTOAgent(&copyOfM)
	}

	return &agents
}

// PaymentRequest payload
func PaymentRequest(paymentRequest *models.PaymentRequest) *primemessages.PaymentRequest {
	if paymentRequest == nil {
		return nil
	}

	paymentServiceItems := PaymentServiceItems(&paymentRequest.PaymentServiceItems)
	return &primemessages.PaymentRequest{
		ID:                   strfmt.UUID(paymentRequest.ID.String()),
		IsFinal:              &paymentRequest.IsFinal,
		MoveTaskOrderID:      strfmt.UUID(paymentRequest.MoveTaskOrderID.String()),
		PaymentRequestNumber: paymentRequest.PaymentRequestNumber,
		RejectionReason:      paymentRequest.RejectionReason,
		Status:               primemessages.PaymentRequestStatus(paymentRequest.Status),
		PaymentServiceItems:  *paymentServiceItems,
		ETag:                 etag.GenerateEtag(paymentRequest.UpdatedAt),
	}
}

// PaymentRequests payload
func PaymentRequests(paymentRequests *models.PaymentRequests) *primemessages.PaymentRequests {
	if paymentRequests == nil {
		return nil
	}

	payload := make(primemessages.PaymentRequests, len(*paymentRequests))

	for i, p := range *paymentRequests {
		copyOfP := p // Make copy to avoid implicit memory aliasing of items from a range statement.
		payload[i] = PaymentRequest(&copyOfP)
	}
	return &payload
}

// PaymentServiceItem payload
func PaymentServiceItem(paymentServiceItem *models.PaymentServiceItem) *primemessages.PaymentServiceItem {
	if paymentServiceItem == nil {
		return nil
	}

	paymentServiceItemParams := PaymentServiceItemParams(&paymentServiceItem.PaymentServiceItemParams)

	payload := &primemessages.PaymentServiceItem{
		ID:                       strfmt.UUID(paymentServiceItem.ID.String()),
		PaymentRequestID:         strfmt.UUID(paymentServiceItem.PaymentRequestID.String()),
		MtoServiceItemID:         strfmt.UUID(paymentServiceItem.MTOServiceItemID.String()),
		Status:                   primemessages.PaymentServiceItemStatus(paymentServiceItem.Status),
		RejectionReason:          paymentServiceItem.RejectionReason,
		ReferenceID:              paymentServiceItem.ReferenceID,
		PaymentServiceItemParams: *paymentServiceItemParams,
		ETag:                     etag.GenerateEtag(paymentServiceItem.UpdatedAt),
	}

	if paymentServiceItem.PriceCents != nil {
		payload.PriceCents = swag.Int64(int64(*paymentServiceItem.PriceCents))
	}

	return payload
}

// PaymentServiceItems payload
func PaymentServiceItems(paymentServiceItems *models.PaymentServiceItems) *primemessages.PaymentServiceItems {
	if paymentServiceItems == nil {
		return nil
	}

	payload := make(primemessages.PaymentServiceItems, len(*paymentServiceItems))

	for i, p := range *paymentServiceItems {
		copyOfP := p // Make copy to avoid implicit memory aliasing of items from a range statement.
		payload[i] = PaymentServiceItem(&copyOfP)
	}
	return &payload
}

// PaymentServiceItemParam payload
func PaymentServiceItemParam(paymentServiceItemParam *models.PaymentServiceItemParam) *primemessages.PaymentServiceItemParam {
	if paymentServiceItemParam == nil {
		return nil
	}

	return &primemessages.PaymentServiceItemParam{
		ID:                   strfmt.UUID(paymentServiceItemParam.ID.String()),
		PaymentServiceItemID: strfmt.UUID(paymentServiceItemParam.PaymentServiceItemID.String()),
		Key:                  primemessages.ServiceItemParamName(paymentServiceItemParam.ServiceItemParamKey.Key),
		Value:                paymentServiceItemParam.Value,
		Type:                 primemessages.ServiceItemParamType(paymentServiceItemParam.ServiceItemParamKey.Type),
		Origin:               primemessages.ServiceItemParamOrigin(paymentServiceItemParam.ServiceItemParamKey.Origin),
		ETag:                 etag.GenerateEtag(paymentServiceItemParam.UpdatedAt),
	}
}

// PaymentServiceItemParams payload
func PaymentServiceItemParams(paymentServiceItemParams *models.PaymentServiceItemParams) *primemessages.PaymentServiceItemParams {
	if paymentServiceItemParams == nil {
		return nil
	}

	payload := make(primemessages.PaymentServiceItemParams, len(*paymentServiceItemParams))

	for i, p := range *paymentServiceItemParams {
		copyOfP := p // Make copy to avoid implicit memory aliasing of items from a range statement.
		payload[i] = PaymentServiceItemParam(&copyOfP)
	}
	return &payload
}

// MTOShipment payload
func MTOShipment(mtoShipment *models.MTOShipment) *primemessages.MTOShipment {
	payload := &primemessages.MTOShipment{
		ID:                       strfmt.UUID(mtoShipment.ID.String()),
		Agents:                   *MTOAgents(&mtoShipment.MTOAgents),
		MoveTaskOrderID:          strfmt.UUID(mtoShipment.MoveTaskOrderID.String()),
		ShipmentType:             primemessages.MTOShipmentType(mtoShipment.ShipmentType),
		CustomerRemarks:          mtoShipment.CustomerRemarks,
		PickupAddress:            Address(mtoShipment.PickupAddress),
		Status:                   string(mtoShipment.Status),
		DestinationAddress:       Address(mtoShipment.DestinationAddress),
		SecondaryPickupAddress:   Address(mtoShipment.SecondaryPickupAddress),
		SecondaryDeliveryAddress: Address(mtoShipment.SecondaryDeliveryAddress),
		CreatedAt:                strfmt.DateTime(mtoShipment.CreatedAt),
		UpdatedAt:                strfmt.DateTime(mtoShipment.UpdatedAt),
		ETag:                     etag.GenerateEtag(mtoShipment.UpdatedAt),
	}

	if mtoShipment.MTOServiceItems != nil {
		// sets MTOServiceItems
		payload.SetMtoServiceItems(*MTOServiceItems(&mtoShipment.MTOServiceItems))
	}

	if mtoShipment.ApprovedDate != nil {
		payload.ApprovedDate = strfmt.Date(*mtoShipment.ApprovedDate)
	}

	if mtoShipment.ScheduledPickupDate != nil {
		payload.ScheduledPickupDate = strfmt.Date(*mtoShipment.ScheduledPickupDate)
	}

	if mtoShipment.RequestedPickupDate != nil && !mtoShipment.RequestedPickupDate.IsZero() {
		payload.RequestedPickupDate = strfmt.Date(*mtoShipment.RequestedPickupDate)
	}

	if mtoShipment.ActualPickupDate != nil && !mtoShipment.ActualPickupDate.IsZero() {
		payload.ActualPickupDate = strfmt.Date(*mtoShipment.ActualPickupDate)
	}

	if mtoShipment.FirstAvailableDeliveryDate != nil && !mtoShipment.FirstAvailableDeliveryDate.IsZero() {
		payload.FirstAvailableDeliveryDate = strfmt.Date(*mtoShipment.FirstAvailableDeliveryDate)
	}

	if mtoShipment.RequiredDeliveryDate != nil && !mtoShipment.RequiredDeliveryDate.IsZero() {
		payload.RequiredDeliveryDate = strfmt.Date(*mtoShipment.RequiredDeliveryDate)
	}

	if mtoShipment.PrimeEstimatedWeight != nil && mtoShipment.PrimeEstimatedWeightRecordedDate != nil {
		payload.PrimeEstimatedWeight = int64(*mtoShipment.PrimeEstimatedWeight)
		payload.PrimeEstimatedWeightRecordedDate = strfmt.Date(*mtoShipment.PrimeEstimatedWeightRecordedDate)
	}

	if mtoShipment.PrimeActualWeight != nil {
		payload.PrimeActualWeight = int64(*mtoShipment.PrimeActualWeight)
	}

	return payload
}

// MTOShipments payload
func MTOShipments(mtoShipments *models.MTOShipments) *primemessages.MTOShipments {
	payload := make(primemessages.MTOShipments, len(*mtoShipments))

	for i, m := range *mtoShipments {
		copyOfM := m // Make copy to avoid implicit memory aliasing of items from a range statement.
		payload[i] = MTOShipment(&copyOfM)
	}
	return &payload
}

// MTOServiceItem payload
func MTOServiceItem(mtoServiceItem *models.MTOServiceItem) primemessages.MTOServiceItem {
	var payload primemessages.MTOServiceItem
	// here we determine which payload model to use based on the re service code
	switch mtoServiceItem.ReService.Code {
	case models.ReServiceCodeDOFSIT, models.ReServiceCodeDOASIT, models.ReServiceCodeDOPSIT:
<<<<<<< HEAD
		payload = &primemessages.MTOServiceItemOriginSIT{
			ReServiceCode: handlers.FmtString(string(mtoServiceItem.ReService.Code)),
			Reason:        mtoServiceItem.Reason,
			SitEntryDate:  handlers.FmtDatePtr(mtoServiceItem.SITEntryDate),
			SitPostalCode: mtoServiceItem.SITPostalCode,
		}
		payload.SetID(strfmt.UUID(mtoServiceItem.ID.String()))
	case models.ReServiceCodeDDFSIT, models.ReServiceCodeDDASIT, models.ReServiceCodeDDDSIT:
=======
		sitDepartureDate := strfmt.Date(time.Time{}) // Set to empty/zero time
		if mtoServiceItem.SITDepartureDate != nil {
			sitDepartureDate = strfmt.Date(*mtoServiceItem.SITDepartureDate)
		}
		payload = &primemessages.MTOServiceItemDOFSIT{
			ReServiceCode:    handlers.FmtString(string(mtoServiceItem.ReService.Code)),
			PickupPostalCode: mtoServiceItem.PickupPostalCode,
			Reason:           mtoServiceItem.Reason,
			SitDepartureDate: sitDepartureDate,
			SitEntryDate:     handlers.FmtDatePtr(mtoServiceItem.SITEntryDate),
		}
	case models.ReServiceCodeDDFSIT, models.ReServiceCodeDDASIT, models.ReServiceCodeDDDSIT:
		sitDepartureDate := strfmt.Date(time.Time{}) // Set to empty/zero time
		if mtoServiceItem.SITDepartureDate != nil {
			sitDepartureDate = strfmt.Date(*mtoServiceItem.SITDepartureDate)
		}
>>>>>>> fb1c5646
		firstContact := getCustomerContact(mtoServiceItem.CustomerContacts, models.CustomerContactTypeFirst)
		secondContact := getCustomerContact(mtoServiceItem.CustomerContacts, models.CustomerContactTypeSecond)

		var sitDepartureDate *strfmt.Date
		if mtoServiceItem.SITDepartureDate != nil {
			sitDepartureDate = handlers.FmtDate(*mtoServiceItem.SITDepartureDate)
		}

		payload = &primemessages.MTOServiceItemDestSIT{
			ReServiceCode:               handlers.FmtString(string(mtoServiceItem.ReService.Code)),
			TimeMilitary1:               handlers.FmtString(firstContact.TimeMilitary),
			FirstAvailableDeliveryDate1: handlers.FmtDate(firstContact.FirstAvailableDeliveryDate),
			TimeMilitary2:               handlers.FmtString(secondContact.TimeMilitary),
			FirstAvailableDeliveryDate2: handlers.FmtDate(secondContact.FirstAvailableDeliveryDate),
<<<<<<< HEAD
			SitEntryDate:                handlers.FmtDatePtr(mtoServiceItem.SITEntryDate),
			SitDepartureDate:            sitDepartureDate,
=======
			SitDepartureDate:            sitDepartureDate,
			SitEntryDate:                handlers.FmtDatePtr(mtoServiceItem.SITEntryDate),
>>>>>>> fb1c5646
		}

	case models.ReServiceCodeDCRT, models.ReServiceCodeDUCRT, models.ReServiceCodeDCRTSA:
		item := getDimension(mtoServiceItem.Dimensions, models.DimensionTypeItem)
		crate := getDimension(mtoServiceItem.Dimensions, models.DimensionTypeCrate)
		payload = &primemessages.MTOServiceItemDomesticCrating{
			ReServiceCode: handlers.FmtString(string(mtoServiceItem.ReService.Code)),
			Item: &primemessages.MTOServiceItemDimension{
				ID:     strfmt.UUID(item.ID.String()),
				Type:   primemessages.DimensionType(item.Type),
				Height: item.Height.Int32Ptr(),
				Length: item.Length.Int32Ptr(),
				Width:  item.Width.Int32Ptr(),
			},
			Crate: &primemessages.MTOServiceItemDimension{
				ID:     strfmt.UUID(crate.ID.String()),
				Type:   primemessages.DimensionType(crate.Type),
				Height: crate.Height.Int32Ptr(),
				Length: crate.Length.Int32Ptr(),
				Width:  crate.Width.Int32Ptr(),
			},
			Description: mtoServiceItem.Description,
		}
	case models.ReServiceCodeDDSHUT, models.ReServiceCodeDOSHUT:
		payload = &primemessages.MTOServiceItemShuttle{
			Description:   mtoServiceItem.Description,
			ReServiceCode: handlers.FmtString(string(mtoServiceItem.ReService.Code)),
			Reason:        mtoServiceItem.Reason,
		}
	default:
		// otherwise, basic service item
		payload = &primemessages.MTOServiceItemBasic{
			ReServiceCode: primemessages.ReServiceCode(mtoServiceItem.ReService.Code),
		}
	}

	// set all relevant fields that apply to all service items
	var shipmentIDStr string
	if mtoServiceItem.MTOShipmentID != nil {
		shipmentIDStr = mtoServiceItem.MTOShipmentID.String()
	}

	one := mtoServiceItem.ID.String()
	two := strfmt.UUID(one)
	payload.SetID(two)
	payload.SetMoveTaskOrderID(handlers.FmtUUID(mtoServiceItem.MoveTaskOrderID))
	payload.SetMtoShipmentID(strfmt.UUID(shipmentIDStr))
	payload.SetReServiceName(mtoServiceItem.ReService.Name)
	payload.SetStatus(primemessages.MTOServiceItemStatus(mtoServiceItem.Status))
	payload.SetETag(etag.GenerateEtag(mtoServiceItem.UpdatedAt))
	return payload
}

// MTOServiceItems payload
func MTOServiceItems(mtoServiceItems *models.MTOServiceItems) *[]primemessages.MTOServiceItem {
	var payload []primemessages.MTOServiceItem

	for _, p := range *mtoServiceItems {
		copyOfP := p // Make copy to avoid implicit memory aliasing of items from a range statement.
		payload = append(payload, MTOServiceItem(&copyOfP))
	}
	return &payload
}

// InternalServerError describes errors in a standard structure to be returned in the payload.
// If detail is nil, string defaults to "An internal server error has occurred."
func InternalServerError(detail *string, traceID uuid.UUID) *primemessages.Error {
	payload := primemessages.Error{
		Title:    handlers.FmtString(handlers.InternalServerErrMessage),
		Detail:   handlers.FmtString(handlers.InternalServerErrDetail),
		Instance: strfmt.UUID(traceID.String()),
	}
	if detail != nil {
		payload.Detail = detail
	}
	return &payload
}

// NotImplementedError describes errors for endpoints and functions that haven't been fully developed yet.
// If detail is nil, string defaults to "This feature is in development"
func NotImplementedError(detail *string, traceID uuid.UUID) *primemessages.Error {
	payload := primemessages.Error{
		Title:    handlers.FmtString(handlers.NotImplementedErrMessage),
		Detail:   handlers.FmtString(handlers.NotImplementedErrDetail),
		Instance: strfmt.UUID(traceID.String()),
	}
	if detail != nil {
		payload.Detail = detail
	}
	return &payload
}

// ValidationError describes validation errors from the model or properties
func ValidationError(detail string, instance uuid.UUID, validationErrors *validate.Errors) *primemessages.ValidationError {
	payload := &primemessages.ValidationError{
		ClientError: *ClientError(handlers.ValidationErrMessage, detail, instance),
	}
	if validationErrors != nil {
		payload.InvalidFields = handlers.NewValidationErrorListResponse(validationErrors).Errors
	}
	return payload
}

// ClientError describes errors in a standard structure to be returned in the payload
func ClientError(title string, detail string, instance uuid.UUID) *primemessages.ClientError {
	return &primemessages.ClientError{
		Title:    handlers.FmtString(title),
		Detail:   handlers.FmtString(detail),
		Instance: handlers.FmtUUID(instance),
	}
}

// getDimension will get the first dimension of the passed in type.
func getDimension(dimensions models.MTOServiceItemDimensions, dimensionType models.DimensionType) models.MTOServiceItemDimension {
	if len(dimensions) == 0 {
		return models.MTOServiceItemDimension{}
	}

	for _, dimension := range dimensions {
		if dimension.Type == dimensionType {
			return dimension
		}
	}

	return models.MTOServiceItemDimension{}
}

// getFirstCustomerContact will get the first customer contact for destination 1st day SIT based on type.
func getCustomerContact(customerContacts models.MTOServiceItemCustomerContacts, customerContactType models.CustomerContactType) models.MTOServiceItemCustomerContact {
	if len(customerContacts) == 0 {
		return models.MTOServiceItemCustomerContact{}
	}

	for _, customerContact := range customerContacts {
		if customerContact.Type == customerContactType {
			return customerContact
		}
	}

	return models.MTOServiceItemCustomerContact{}
}<|MERGE_RESOLUTION|>--- conflicted
+++ resolved
@@ -407,40 +407,24 @@
 	// here we determine which payload model to use based on the re service code
 	switch mtoServiceItem.ReService.Code {
 	case models.ReServiceCodeDOFSIT, models.ReServiceCodeDOASIT, models.ReServiceCodeDOPSIT:
-<<<<<<< HEAD
-		payload = &primemessages.MTOServiceItemOriginSIT{
-			ReServiceCode: handlers.FmtString(string(mtoServiceItem.ReService.Code)),
-			Reason:        mtoServiceItem.Reason,
-			SitEntryDate:  handlers.FmtDatePtr(mtoServiceItem.SITEntryDate),
-			SitPostalCode: mtoServiceItem.SITPostalCode,
-		}
-		payload.SetID(strfmt.UUID(mtoServiceItem.ID.String()))
-	case models.ReServiceCodeDDFSIT, models.ReServiceCodeDDASIT, models.ReServiceCodeDDDSIT:
-=======
 		sitDepartureDate := strfmt.Date(time.Time{}) // Set to empty/zero time
 		if mtoServiceItem.SITDepartureDate != nil {
 			sitDepartureDate = strfmt.Date(*mtoServiceItem.SITDepartureDate)
 		}
-		payload = &primemessages.MTOServiceItemDOFSIT{
+		payload = &primemessages.MTOServiceItemOriginSIT{
 			ReServiceCode:    handlers.FmtString(string(mtoServiceItem.ReService.Code)),
-			PickupPostalCode: mtoServiceItem.PickupPostalCode,
 			Reason:           mtoServiceItem.Reason,
-			SitDepartureDate: sitDepartureDate,
+			SitDepartureDate: &sitDepartureDate,
 			SitEntryDate:     handlers.FmtDatePtr(mtoServiceItem.SITEntryDate),
+			SitPostalCode:    mtoServiceItem.SITPostalCode,
 		}
 	case models.ReServiceCodeDDFSIT, models.ReServiceCodeDDASIT, models.ReServiceCodeDDDSIT:
 		sitDepartureDate := strfmt.Date(time.Time{}) // Set to empty/zero time
 		if mtoServiceItem.SITDepartureDate != nil {
 			sitDepartureDate = strfmt.Date(*mtoServiceItem.SITDepartureDate)
 		}
->>>>>>> fb1c5646
 		firstContact := getCustomerContact(mtoServiceItem.CustomerContacts, models.CustomerContactTypeFirst)
 		secondContact := getCustomerContact(mtoServiceItem.CustomerContacts, models.CustomerContactTypeSecond)
-
-		var sitDepartureDate *strfmt.Date
-		if mtoServiceItem.SITDepartureDate != nil {
-			sitDepartureDate = handlers.FmtDate(*mtoServiceItem.SITDepartureDate)
-		}
 
 		payload = &primemessages.MTOServiceItemDestSIT{
 			ReServiceCode:               handlers.FmtString(string(mtoServiceItem.ReService.Code)),
@@ -448,13 +432,8 @@
 			FirstAvailableDeliveryDate1: handlers.FmtDate(firstContact.FirstAvailableDeliveryDate),
 			TimeMilitary2:               handlers.FmtString(secondContact.TimeMilitary),
 			FirstAvailableDeliveryDate2: handlers.FmtDate(secondContact.FirstAvailableDeliveryDate),
-<<<<<<< HEAD
+			SitDepartureDate:            &sitDepartureDate,
 			SitEntryDate:                handlers.FmtDatePtr(mtoServiceItem.SITEntryDate),
-			SitDepartureDate:            sitDepartureDate,
-=======
-			SitDepartureDate:            sitDepartureDate,
-			SitEntryDate:                handlers.FmtDatePtr(mtoServiceItem.SITEntryDate),
->>>>>>> fb1c5646
 		}
 
 	case models.ReServiceCodeDCRT, models.ReServiceCodeDUCRT, models.ReServiceCodeDCRTSA:
