--- conflicted
+++ resolved
@@ -519,7 +519,36 @@
 	suite.True(*model.HasProGear)
 	suite.Equal(unit.Pound(proGearWeight), *model.ProGearWeight)
 	suite.Equal(unit.Pound(spouseProGearWeight), *model.SpouseProGearWeight)
-<<<<<<< HEAD
+	suite.True(*model.IsActualExpenseReimbursement)
+}
+
+func (suite *PayloadsSuite) TestPPMShipmentModelFromUpdate() {
+	time := time.Now()
+	expectedDepartureDate := handlers.FmtDatePtr(&time)
+	estimatedWeight := int64(5000)
+	proGearWeight := int64(500)
+	spouseProGearWeight := int64(50)
+
+	ppmShipment := primemessages.UpdatePPMShipment{
+		ExpectedDepartureDate:        expectedDepartureDate,
+		SitExpected:                  models.BoolPointer(true),
+		EstimatedWeight:              &estimatedWeight,
+		HasProGear:                   models.BoolPointer(true),
+		ProGearWeight:                &proGearWeight,
+		SpouseProGearWeight:          &spouseProGearWeight,
+		IsActualExpenseReimbursement: models.BoolPointer(true),
+	}
+
+	model := PPMShipmentModelFromUpdate(&ppmShipment)
+
+	suite.NotNil(model)
+	suite.True(*model.SITExpected)
+	suite.Equal(unit.Pound(estimatedWeight), *model.EstimatedWeight)
+	suite.True(*model.HasProGear)
+	suite.Equal(unit.Pound(proGearWeight), *model.ProGearWeight)
+	suite.Equal(unit.Pound(spouseProGearWeight), *model.SpouseProGearWeight)
+	suite.True(*model.IsActualExpenseReimbursement)
+	suite.NotNil(model)
 }
 
 func (suite *PayloadsSuite) TestCountryModel_WithValidCountry() {
@@ -605,36 +634,4 @@
 	suite.Equal("123 Main St", result.PickupAddress.StreetAddress1)
 	suite.NotNil(result.DestinationAddress)
 	suite.Equal("456 Main St", result.DestinationAddress.StreetAddress1)
-=======
-	suite.True(*model.IsActualExpenseReimbursement)
-}
-
-func (suite *PayloadsSuite) TestPPMShipmentModelFromUpdate() {
-	time := time.Now()
-	expectedDepartureDate := handlers.FmtDatePtr(&time)
-	estimatedWeight := int64(5000)
-	proGearWeight := int64(500)
-	spouseProGearWeight := int64(50)
-
-	ppmShipment := primemessages.UpdatePPMShipment{
-		ExpectedDepartureDate:        expectedDepartureDate,
-		SitExpected:                  models.BoolPointer(true),
-		EstimatedWeight:              &estimatedWeight,
-		HasProGear:                   models.BoolPointer(true),
-		ProGearWeight:                &proGearWeight,
-		SpouseProGearWeight:          &spouseProGearWeight,
-		IsActualExpenseReimbursement: models.BoolPointer(true),
-	}
-
-	model := PPMShipmentModelFromUpdate(&ppmShipment)
-
-	suite.NotNil(model)
-	suite.True(*model.SITExpected)
-	suite.Equal(unit.Pound(estimatedWeight), *model.EstimatedWeight)
-	suite.True(*model.HasProGear)
-	suite.Equal(unit.Pound(proGearWeight), *model.ProGearWeight)
-	suite.Equal(unit.Pound(spouseProGearWeight), *model.SpouseProGearWeight)
-	suite.True(*model.IsActualExpenseReimbursement)
-	suite.NotNil(model)
->>>>>>> 44b2c870
 }