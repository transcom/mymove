--- conflicted
+++ resolved
@@ -69,8 +69,6 @@
 		StreetAddress1: &destStreet,
 	}
 
-<<<<<<< HEAD
-=======
 	destServiceItem := &primemessages.MTOServiceItemDestSIT{
 		ReServiceCode:               &destServiceCode,
 		FirstAvailableDeliveryDate1: &destDate,
@@ -84,7 +82,6 @@
 	destServiceItem.SetMoveTaskOrderID(handlers.FmtUUID(moveTaskOrderIDField))
 	destServiceItem.SetMtoShipmentID(*mtoShipmentIDString)
 
->>>>>>> be5fc1a2
 	suite.Run("Success - Returns a basic service item model", func() {
 		returnedModel, verrs := MTOServiceItemModel(basicServiceItem)
 
@@ -143,7 +140,7 @@
 	})
 
 	suite.Run("Success - Returns SIT destination service item model", func() {
-		destServiceItem := &primemessages.MTOServiceItemDestSIT{
+		destSITServiceItem := &primemessages.MTOServiceItemDestSIT{
 			ReServiceCode:               &destServiceCode,
 			FirstAvailableDeliveryDate1: &destDate,
 			FirstAvailableDeliveryDate2: &destDate,
@@ -152,9 +149,9 @@
 			SitDestinationFinalAddress:  &sitFinalDestAddress,
 		}
 
-		destServiceItem.SetMoveTaskOrderID(handlers.FmtUUID(moveTaskOrderIDField))
-		destServiceItem.SetMtoShipmentID(*mtoShipmentIDString)
-		returnedModel, verrs := MTOServiceItemModel(destServiceItem)
+		destSITServiceItem.SetMoveTaskOrderID(handlers.FmtUUID(moveTaskOrderIDField))
+		destSITServiceItem.SetMtoShipmentID(*mtoShipmentIDString)
+		returnedModel, verrs := MTOServiceItemModel(destSITServiceItem)
 
 		suite.NoVerrs(verrs)
 		suite.Equal(moveTaskOrderIDField.String(), returnedModel.MoveTaskOrderID.String())
@@ -165,14 +162,14 @@
 
 	})
 	suite.Run("Success - Returns SIT destination service item model without customer contact fields", func() {
-		destServiceItem := &primemessages.MTOServiceItemDestSIT{
+		destSITServiceItem := &primemessages.MTOServiceItemDestSIT{
 			ReServiceCode:              &destServiceCode,
 			SitDestinationFinalAddress: &sitFinalDestAddress,
 		}
 
-		destServiceItem.SetMoveTaskOrderID(handlers.FmtUUID(moveTaskOrderIDField))
-		destServiceItem.SetMtoShipmentID(*mtoShipmentIDString)
-		returnedModel, verrs := MTOServiceItemModel(destServiceItem)
+		destSITServiceItem.SetMoveTaskOrderID(handlers.FmtUUID(moveTaskOrderIDField))
+		destSITServiceItem.SetMtoShipmentID(*mtoShipmentIDString)
+		returnedModel, verrs := MTOServiceItemModel(destSITServiceItem)
 
 		suite.NoVerrs(verrs)
 		suite.Equal(moveTaskOrderIDField.String(), returnedModel.MoveTaskOrderID.String())
