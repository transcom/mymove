--- conflicted
+++ resolved
@@ -165,7 +165,6 @@
 	})
 }
 
-<<<<<<< HEAD
 func (suite *PayloadsSuite) TestUpload() {
 	fakeFileStorer := test.NewFakeS3Storage(true)
 	upload := testdatagen.MakeStubbedUpload(suite.DB(), testdatagen.Assertions{})
@@ -184,7 +183,8 @@
 	suite.Equal(upload.Bytes, *uploadPayload.Bytes)
 	suite.Equal(upload.ContentType, *uploadPayload.ContentType)
 	suite.Equal(upload.Filename, *uploadPayload.Filename)
-=======
+}
+
 func (suite *PayloadsSuite) TestSitExtension() {
 
 	id, _ := uuid.NewV4()
@@ -247,5 +247,4 @@
 		suite.NotNil(returnedPayload.ETag)
 
 	})
->>>>>>> 9ab3e58e
 }