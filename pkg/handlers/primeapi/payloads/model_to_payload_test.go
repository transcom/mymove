--- conflicted
+++ resolved
@@ -720,11 +720,7 @@
 	suite.Equal(strfmt.UUID(""), result.UsPostRegionCitiesID)
 }
 
-<<<<<<< HEAD
 func (suite *PayloadsSuite) TestMTOServiceItemDCRTandDOFSITandDDFSIT() {
-=======
-func (suite *PayloadsSuite) TestMTOServiceItemDCRT() {
->>>>>>> 278f842e
 	reServiceCode := models.ReServiceCodeDCRT
 	reServiceCodeSIT := models.ReServiceCodeDOFSIT
 	reServiceCodeDDFSIT := models.ReServiceCodeDDFSIT
@@ -949,7 +945,88 @@
 	suite.True(ok)
 }
 
-<<<<<<< HEAD
+func (suite *PayloadsSuite) TestMTOServiceItemIDSHUT() {
+	reServiceCode := models.ReServiceCodeIDSHUT
+	reason := "reason"
+	dateOfContact1 := time.Now()
+	timeMilitary1 := "1500Z"
+	firstAvailableDeliveryDate1 := dateOfContact1.AddDate(0, 0, 10)
+	dateOfContact2 := time.Now().AddDate(0, 0, 5)
+	timeMilitary2 := "1300Z"
+	firstAvailableDeliveryDate2 := dateOfContact2.AddDate(0, 0, 10)
+	standaloneCrate := false
+
+	mtoServiceItemIDSHUT := &models.MTOServiceItem{
+		ID:              uuid.Must(uuid.NewV4()),
+		ReService:       models.ReService{Code: reServiceCode},
+		Reason:          &reason,
+		StandaloneCrate: &standaloneCrate,
+		CustomerContacts: models.MTOServiceItemCustomerContacts{
+			models.MTOServiceItemCustomerContact{
+				DateOfContact:              dateOfContact1,
+				TimeMilitary:               timeMilitary1,
+				FirstAvailableDeliveryDate: firstAvailableDeliveryDate1,
+				Type:                       models.CustomerContactTypeFirst,
+			},
+			models.MTOServiceItemCustomerContact{
+				DateOfContact:              dateOfContact2,
+				TimeMilitary:               timeMilitary2,
+				FirstAvailableDeliveryDate: firstAvailableDeliveryDate2,
+				Type:                       models.CustomerContactTypeSecond,
+			},
+		},
+	}
+
+	resultIDSHUT := MTOServiceItem(mtoServiceItemIDSHUT)
+
+	suite.NotNil(resultIDSHUT)
+
+	_, ok := resultIDSHUT.(*primemessages.MTOServiceItemInternationalShuttle)
+
+	suite.True(ok)
+}
+
+func (suite *PayloadsSuite) TestMTOServiceItemIOSHUT() {
+	reServiceCode := models.ReServiceCodeIOSHUT
+	reason := "reason"
+	dateOfContact1 := time.Now()
+	timeMilitary1 := "1500Z"
+	firstAvailableDeliveryDate1 := dateOfContact1.AddDate(0, 0, 10)
+	dateOfContact2 := time.Now().AddDate(0, 0, 5)
+	timeMilitary2 := "1300Z"
+	firstAvailableDeliveryDate2 := dateOfContact2.AddDate(0, 0, 10)
+	standaloneCrate := false
+
+	mtoServiceItemIOSHUT := &models.MTOServiceItem{
+		ID:              uuid.Must(uuid.NewV4()),
+		ReService:       models.ReService{Code: reServiceCode},
+		Reason:          &reason,
+		StandaloneCrate: &standaloneCrate,
+		CustomerContacts: models.MTOServiceItemCustomerContacts{
+			models.MTOServiceItemCustomerContact{
+				DateOfContact:              dateOfContact1,
+				TimeMilitary:               timeMilitary1,
+				FirstAvailableDeliveryDate: firstAvailableDeliveryDate1,
+				Type:                       models.CustomerContactTypeFirst,
+			},
+			models.MTOServiceItemCustomerContact{
+				DateOfContact:              dateOfContact2,
+				TimeMilitary:               timeMilitary2,
+				FirstAvailableDeliveryDate: firstAvailableDeliveryDate2,
+				Type:                       models.CustomerContactTypeSecond,
+			},
+		},
+	}
+
+	resultIOSHUT := MTOServiceItem(mtoServiceItemIOSHUT)
+
+	suite.NotNil(resultIOSHUT)
+
+	_, ok := resultIOSHUT.(*primemessages.MTOServiceItemInternationalShuttle)
+
+	suite.True(ok)
+}
+
 func (suite *PayloadsSuite) TestDestinationPostalCodeAndGBLOC() {
 	moveID := uuid.Must(uuid.NewV4())
 	moveLocator := "TESTTEST"
@@ -997,88 +1074,6 @@
 		suite.Equal(strfmt.DateTime(basicMove.UpdatedAt), returnedModel.UpdatedAt)
 		suite.NotEmpty(returnedModel.ETag)
 	})
-=======
-func (suite *PayloadsSuite) TestMTOServiceItemIDSHUT() {
-	reServiceCode := models.ReServiceCodeIDSHUT
-	reason := "reason"
-	dateOfContact1 := time.Now()
-	timeMilitary1 := "1500Z"
-	firstAvailableDeliveryDate1 := dateOfContact1.AddDate(0, 0, 10)
-	dateOfContact2 := time.Now().AddDate(0, 0, 5)
-	timeMilitary2 := "1300Z"
-	firstAvailableDeliveryDate2 := dateOfContact2.AddDate(0, 0, 10)
-	standaloneCrate := false
-
-	mtoServiceItemIDSHUT := &models.MTOServiceItem{
-		ID:              uuid.Must(uuid.NewV4()),
-		ReService:       models.ReService{Code: reServiceCode},
-		Reason:          &reason,
-		StandaloneCrate: &standaloneCrate,
-		CustomerContacts: models.MTOServiceItemCustomerContacts{
-			models.MTOServiceItemCustomerContact{
-				DateOfContact:              dateOfContact1,
-				TimeMilitary:               timeMilitary1,
-				FirstAvailableDeliveryDate: firstAvailableDeliveryDate1,
-				Type:                       models.CustomerContactTypeFirst,
-			},
-			models.MTOServiceItemCustomerContact{
-				DateOfContact:              dateOfContact2,
-				TimeMilitary:               timeMilitary2,
-				FirstAvailableDeliveryDate: firstAvailableDeliveryDate2,
-				Type:                       models.CustomerContactTypeSecond,
-			},
-		},
-	}
-
-	resultIDSHUT := MTOServiceItem(mtoServiceItemIDSHUT)
-
-	suite.NotNil(resultIDSHUT)
-
-	_, ok := resultIDSHUT.(*primemessages.MTOServiceItemInternationalShuttle)
-
-	suite.True(ok)
-}
-
-func (suite *PayloadsSuite) TestMTOServiceItemIOSHUT() {
-	reServiceCode := models.ReServiceCodeIOSHUT
-	reason := "reason"
-	dateOfContact1 := time.Now()
-	timeMilitary1 := "1500Z"
-	firstAvailableDeliveryDate1 := dateOfContact1.AddDate(0, 0, 10)
-	dateOfContact2 := time.Now().AddDate(0, 0, 5)
-	timeMilitary2 := "1300Z"
-	firstAvailableDeliveryDate2 := dateOfContact2.AddDate(0, 0, 10)
-	standaloneCrate := false
-
-	mtoServiceItemIOSHUT := &models.MTOServiceItem{
-		ID:              uuid.Must(uuid.NewV4()),
-		ReService:       models.ReService{Code: reServiceCode},
-		Reason:          &reason,
-		StandaloneCrate: &standaloneCrate,
-		CustomerContacts: models.MTOServiceItemCustomerContacts{
-			models.MTOServiceItemCustomerContact{
-				DateOfContact:              dateOfContact1,
-				TimeMilitary:               timeMilitary1,
-				FirstAvailableDeliveryDate: firstAvailableDeliveryDate1,
-				Type:                       models.CustomerContactTypeFirst,
-			},
-			models.MTOServiceItemCustomerContact{
-				DateOfContact:              dateOfContact2,
-				TimeMilitary:               timeMilitary2,
-				FirstAvailableDeliveryDate: firstAvailableDeliveryDate2,
-				Type:                       models.CustomerContactTypeSecond,
-			},
-		},
-	}
-
-	resultIOSHUT := MTOServiceItem(mtoServiceItemIOSHUT)
-
-	suite.NotNil(resultIOSHUT)
-
-	_, ok := resultIOSHUT.(*primemessages.MTOServiceItemInternationalShuttle)
-
-	suite.True(ok)
->>>>>>> 278f842e
 }
 
 func (suite *PayloadsSuite) TestStorageFacilityPayload() {
