--- conflicted
+++ resolved
@@ -1042,8 +1042,6 @@
 	return verrs
 }
 
-<<<<<<< HEAD
-=======
 func VLocationModel(vLocation *primemessages.VLocation) *models.VLocation {
 	if vLocation == nil {
 		return nil
@@ -1060,7 +1058,6 @@
 	}
 }
 
->>>>>>> 50f83a5e
 // validateReasonInternationalOriginSIT validates that International Origin SIT service items have required Reason field
 func validateReasonInternationalOriginSIT(m primemessages.MTOServiceItemInternationalOriginSIT) *validate.Errors {
 	verrs := validate.NewErrors()
