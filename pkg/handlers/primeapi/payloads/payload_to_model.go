--- conflicted
+++ resolved
@@ -1042,16 +1042,6 @@
 	return verrs
 }
 
-<<<<<<< HEAD
-// validateReasonInternationalOriginSIT validates that International Origin SIT service items have required Reason field
-func validateReasonInternationalOriginSIT(m primemessages.MTOServiceItemInternationalOriginSIT) *validate.Errors {
-	verrs := validate.NewErrors()
-
-	if m.Reason == nil || m.Reason == models.StringPointer("") {
-		verrs.Add("reason", "reason is required in body.")
-	}
-	return verrs
-=======
 func VLocationModel(vLocation *primemessages.VLocation) *models.VLocation {
 	if vLocation == nil {
 		return nil
@@ -1066,5 +1056,14 @@
 		UsprcCountyNm:        *vLocation.County,
 		UsPostRegionCitiesID: &usPostRegionCitiesID,
 	}
->>>>>>> 92c61402
+}
+
+// validateReasonInternationalOriginSIT validates that International Origin SIT service items have required Reason field
+func validateReasonInternationalOriginSIT(m primemessages.MTOServiceItemInternationalOriginSIT) *validate.Errors {
+	verrs := validate.NewErrors()
+
+	if m.Reason == nil || m.Reason == models.StringPointer("") {
+		verrs.Add("reason", "reason is required in body.")
+	}
+	return verrs
 }