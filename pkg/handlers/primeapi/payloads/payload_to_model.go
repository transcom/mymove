--- conflicted
+++ resolved
@@ -421,12 +421,8 @@
 
 		// Check for required fields on a DDFSIT
 		if model.ReService.Code == models.ReServiceCodeDDFSIT {
-<<<<<<< HEAD
 			verrs := validateDDFSITForCreate(*destsit)
-=======
-			verrs := validateDDFSIT(*destsit)
 			reasonVerrs := validateReasonDestSIT(*destsit)
->>>>>>> be5fc1a2
 
 			if verrs.HasAny() {
 				return nil, verrs
@@ -454,13 +450,8 @@
 			})
 		}
 
-<<<<<<< HEAD
 		model.CustomerContacts = customerContacts
 
-		sitEntryDate := handlers.FmtDatePtrToPopPtr(destsit.SitEntryDate)
-
-=======
->>>>>>> be5fc1a2
 		if sitEntryDate != nil {
 			model.SITEntryDate = sitEntryDate
 		}
