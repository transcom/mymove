--- conflicted
+++ resolved
@@ -1058,7 +1058,16 @@
 	}
 }
 
-<<<<<<< HEAD
+// validateReasonInternationalOriginSIT validates that International Origin SIT service items have required Reason field
+func validateReasonInternationalOriginSIT(m primemessages.MTOServiceItemInternationalOriginSIT) *validate.Errors {
+	verrs := validate.NewErrors()
+
+	if m.Reason == nil || m.Reason == models.StringPointer("") {
+		verrs.Add("reason", "reason is required in body.")
+	}
+	return verrs
+}
+
 func MovesModelFromAcknowledgeMovesAndShipments(acknowledgeMoves *primemessages.AcknowledgeMoves) (*models.Moves, *validate.Errors) {
 	verrs := validate.NewErrors()
 	if acknowledgeMoves == nil || len(*acknowledgeMoves) == 0 {
@@ -1091,14 +1100,4 @@
 	}
 
 	return &moves, nil
-=======
-// validateReasonInternationalOriginSIT validates that International Origin SIT service items have required Reason field
-func validateReasonInternationalOriginSIT(m primemessages.MTOServiceItemInternationalOriginSIT) *validate.Errors {
-	verrs := validate.NewErrors()
-
-	if m.Reason == nil || m.Reason == models.StringPointer("") {
-		verrs.Add("reason", "reason is required in body.")
-	}
-	return verrs
->>>>>>> dc3fd38f
 }