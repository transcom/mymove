package primeapi

import (
	"fmt"
	"reflect"

	"github.com/go-openapi/runtime/middleware"
	"github.com/gobuffalo/validate"
	"go.uber.org/zap"

	"github.com/transcom/mymove/pkg/gen/primemessages"

	mtoserviceitemops "github.com/transcom/mymove/pkg/gen/primeapi/primeoperations/mto_service_item"
	"github.com/transcom/mymove/pkg/handlers"
	"github.com/transcom/mymove/pkg/handlers/primeapi/internal/payloads"
	"github.com/transcom/mymove/pkg/services"
)

// CreateMTOServiceItemHandler is the handler to update MTO shipments
type CreateMTOServiceItemHandler struct {
	handlers.HandlerContext
	mtoServiceItemCreator services.MTOServiceItemCreator
}

// Handle handler that updates a mto shipment
func (h CreateMTOServiceItemHandler) Handle(params mtoserviceitemops.CreateMTOServiceItemParams) middleware.Responder {
	logger := h.LoggerFromRequest(params.HTTPRequest)

	// THIS WILL NEED TO BE UPDATED AS WE CONTINUE TO ADD MORE SERVICE ITEMS
	// restrict creation to a list
	allowedMap := map[primemessages.MTOServiceItemModelType]bool{
<<<<<<< HEAD
		primemessages.MTOServiceItemModelTypeMTOServiceItemDOFSIT:  true,
		primemessages.MTOServiceItemModelTypeMTOServiceItemShuttle: true,
=======
		primemessages.MTOServiceItemModelTypeMTOServiceItemDOFSIT:          true,
		primemessages.MTOServiceItemModelTypeMTOServiceItemDomesticCrating: true,
>>>>>>> b00a4240
	}
	if _, ok := allowedMap[params.Body.ModelType()]; !ok {
		// throw error if modelType() not on the list
		mapKeys := getMapKeys(allowedMap)
		detailErr := fmt.Sprintf("MTOServiceItem modelType() not allowed: %s ", params.Body.ModelType())
		verrs := validate.NewErrors()
		verrs.Add("modelType", fmt.Sprintf("allowed modelType() %v", mapKeys))

		logger.Error("primeapi.CreateMTOServiceItemHandler error", zap.Error(verrs))
		return mtoserviceitemops.NewCreateMTOServiceItemUnprocessableEntity().WithPayload(payloads.ValidationError(
			"modelType() not allowed", detailErr, h.GetTraceID(), verrs))
	}

	params.Body.SetMoveTaskOrderID(params.MoveTaskOrderID)
	params.Body.SetMtoShipmentID(params.MtoShipmentID)
	// validation errors passed back if any
	mtoServiceItem, verrs := payloads.MTOServiceItemModel(params.Body)
	if verrs != nil && verrs.HasAny() {
		return mtoserviceitemops.NewCreateMTOServiceItemUnprocessableEntity().WithPayload(payloads.ValidationError(
			"Model validation error", verrs.Error(), h.GetTraceID(), verrs))
	}

	mtoServiceItem, verrs, err := h.mtoServiceItemCreator.CreateMTOServiceItem(mtoServiceItem)
	if verrs != nil && verrs.HasAny() {
		return mtoserviceitemops.NewCreateMTOServiceItemUnprocessableEntity().WithPayload(payloads.ValidationError(
			"Model validation error", verrs.Error(), h.GetTraceID(), verrs))
	}

	if err != nil {
		logger.Error("primeapi.CreateMTOServiceItemHandler error", zap.Error(err))
		switch err.(type) {
		case services.NotFoundError:
			return mtoserviceitemops.NewCreateMTOServiceItemNotFound().WithPayload(&primemessages.Error{Message: handlers.FmtString(err.Error())})
		case services.InvalidInputError:
			return mtoserviceitemops.NewCreateMTOServiceItemBadRequest().WithPayload(&primemessages.Error{Message: handlers.FmtString(err.Error())})
		default:
			return mtoserviceitemops.NewCreateMTOServiceItemInternalServerError().WithPayload(&primemessages.Error{Message: handlers.FmtString(err.Error())})
		}
	}
	mtoServiceItemPayload := payloads.MTOServiceItem(mtoServiceItem)
	return mtoserviceitemops.NewCreateMTOServiceItemOK().WithPayload(mtoServiceItemPayload)
}

// helper to get the keys from a map
func getMapKeys(m map[primemessages.MTOServiceItemModelType]bool) []reflect.Value {
	return reflect.ValueOf(m).MapKeys()
}<|MERGE_RESOLUTION|>--- conflicted
+++ resolved
@@ -29,13 +29,9 @@
 	// THIS WILL NEED TO BE UPDATED AS WE CONTINUE TO ADD MORE SERVICE ITEMS
 	// restrict creation to a list
 	allowedMap := map[primemessages.MTOServiceItemModelType]bool{
-<<<<<<< HEAD
-		primemessages.MTOServiceItemModelTypeMTOServiceItemDOFSIT:  true,
-		primemessages.MTOServiceItemModelTypeMTOServiceItemShuttle: true,
-=======
 		primemessages.MTOServiceItemModelTypeMTOServiceItemDOFSIT:          true,
+		primemessages.MTOServiceItemModelTypeMTOServiceItemShuttle:         true,
 		primemessages.MTOServiceItemModelTypeMTOServiceItemDomesticCrating: true,
->>>>>>> b00a4240
 	}
 	if _, ok := allowedMap[params.Body.ModelType()]; !ok {
 		// throw error if modelType() not on the list
