package primeapi

import (
	"fmt"
	"reflect"

	"github.com/go-openapi/runtime/middleware"
	"github.com/gobuffalo/validate/v3"
	"github.com/gofrs/uuid"
	"go.uber.org/zap"

	"github.com/transcom/mymove/pkg/appcontext"
	"github.com/transcom/mymove/pkg/apperror"
	mtoserviceitemops "github.com/transcom/mymove/pkg/gen/primeapi/primeoperations/mto_service_item"
	"github.com/transcom/mymove/pkg/gen/primemessages"
	"github.com/transcom/mymove/pkg/handlers"
	"github.com/transcom/mymove/pkg/handlers/primeapi/payloads"
	"github.com/transcom/mymove/pkg/models"
	"github.com/transcom/mymove/pkg/services"
	mtoserviceitem "github.com/transcom/mymove/pkg/services/mto_service_item"
	mtoshipment "github.com/transcom/mymove/pkg/services/mto_shipment"
)

// CreateableServiceItemMap is a map of MTOServiceItemModelTypes and their allowed statuses
// THIS WILL NEED TO BE UPDATED AS WE CONTINUE TO ADD MORE SERVICE ITEMS.
// We will eventually remove this when all service items are added.
var CreateableServiceItemMap = map[primemessages.MTOServiceItemModelType]bool{
	primemessages.MTOServiceItemModelTypeMTOServiceItemOriginSIT:            true,
	primemessages.MTOServiceItemModelTypeMTOServiceItemDestSIT:              true,
	primemessages.MTOServiceItemModelTypeMTOServiceItemShuttle:              true,
<<<<<<< HEAD
=======
	primemessages.MTOServiceItemModelTypeMTOServiceItemDomesticShuttle:      true,
>>>>>>> f0909abb
	primemessages.MTOServiceItemModelTypeMTOServiceItemInternationalShuttle: true,
	primemessages.MTOServiceItemModelTypeMTOServiceItemDomesticCrating:      true,
	primemessages.MTOServiceItemModelTypeMTOServiceItemInternationalCrating: true,
}

// CreateMTOServiceItemHandler is the handler to create MTO service items
type CreateMTOServiceItemHandler struct {
	handlers.HandlerConfig
	mtoServiceItemCreator  services.MTOServiceItemCreator
	mtoAvailabilityChecker services.MoveTaskOrderChecker
}

// Handle handler that creates a mto service item
func (h CreateMTOServiceItemHandler) Handle(params mtoserviceitemops.CreateMTOServiceItemParams) middleware.Responder {
	return h.AuditableAppContextFromRequestWithErrors(params.HTTPRequest,
		func(appCtx appcontext.AppContext) (middleware.Responder, error) {

			// ** Create service item can not be done for PPM shipment **/
			shipment, err := models.FetchShipmentByID(appCtx.DB(), uuid.FromStringOrNil(params.Body.MtoShipmentID().String()))
			if err != nil {
				appCtx.Logger().Error("primeapi.CreateMTOServiceItemHandler Error Fetch Shipment", zap.Error(err))
				switch err {
				case models.ErrFetchNotFound:
					return mtoserviceitemops.NewCreateMTOServiceItemNotFound().WithPayload(payloads.ClientError(handlers.NotFoundMessage, "Fetch Shipment", h.GetTraceIDFromRequest(params.HTTPRequest))), err
				default:
					return mtoserviceitemops.NewCreateMTOServiceItemInternalServerError().WithPayload(payloads.InternalServerError(nil, h.GetTraceIDFromRequest(params.HTTPRequest))), err
				}
			}

			if shipment.ShipmentType == models.MTOShipmentTypePPM {
				verrs := validate.NewErrors()
				verrs.Add("mtoShipmentID", params.Body.MtoShipmentID().String())
				appCtx.Logger().Error("primeapi.CreateMTOServiceItemHandler - Create Service Item is not allowed for PPM shipments", zap.Error(verrs))
				return mtoserviceitemops.NewCreateMTOServiceItemUnprocessableEntity().WithPayload(payloads.ValidationError(
					"Create Service Item is not allowed for PPM shipments", h.GetTraceIDFromRequest(params.HTTPRequest), verrs)), verrs
			}

			/** Feature Flag - Alaska **/
			isAlaskaEnabled := false
			featureFlagName := "enable_alaska"
			flag, err := h.FeatureFlagFetcher().GetBooleanFlag(params.HTTPRequest.Context(), appCtx.Logger(), "", featureFlagName, map[string]string{})
			if err != nil {
				appCtx.Logger().Error("Error fetching feature flag", zap.String("featureFlagKey", featureFlagName), zap.Error(err))
			} else {
				isAlaskaEnabled = flag.Match
			}

			/** Turn on/off international crating/uncrating service items **/
			if !isAlaskaEnabled {
				delete(CreateableServiceItemMap, primemessages.MTOServiceItemModelTypeMTOServiceItemInternationalCrating)
			}

			// restrict creation to a list
			if _, ok := CreateableServiceItemMap[params.Body.ModelType()]; !ok {
				// throw error if modelType() not on the list
				mapKeys := GetMapKeys(CreateableServiceItemMap)
				detailErr := fmt.Sprintf("MTOServiceItem modelType() not allowed: %s ", params.Body.ModelType())
				verrs := validate.NewErrors()
				verrs.Add("modelType", fmt.Sprintf("allowed modelType() %v", mapKeys))

				appCtx.Logger().Error("primeapi.CreateMTOServiceItemHandler error", zap.Error(verrs))
				return mtoserviceitemops.NewCreateMTOServiceItemUnprocessableEntity().WithPayload(payloads.ValidationError(
					detailErr, h.GetTraceIDFromRequest(params.HTTPRequest), verrs)), verrs
			}

			// validation errors passed back if any
			mtoServiceItem, verrs := payloads.MTOServiceItemModel(params.Body)

			if verrs != nil && verrs.HasAny() {
				return mtoserviceitemops.NewCreateMTOServiceItemUnprocessableEntity().WithPayload(payloads.ValidationError(
					"Invalid input found in service item", h.GetTraceIDFromRequest(params.HTTPRequest), verrs)), verrs
			} else if mtoServiceItem == nil {
				return mtoserviceitemops.NewCreateMTOServiceItemUnprocessableEntity().WithPayload(
					payloads.ValidationError("Unable to process service item", h.GetTraceIDFromRequest(params.HTTPRequest), nil)), verrs
			}

			moveTaskOrderID := uuid.FromStringOrNil(mtoServiceItem.MoveTaskOrderID.String())
			mtoAvailableToPrime, err := h.mtoAvailabilityChecker.MTOAvailableToPrime(appCtx, moveTaskOrderID)
			var mtoServiceItems *models.MTOServiceItems

			if mtoAvailableToPrime {
				mtoServiceItem.Status = models.MTOServiceItemStatusSubmitted
				mtoServiceItems, verrs, err = h.mtoServiceItemCreator.CreateMTOServiceItem(appCtx, mtoServiceItem)
			} else if err == nil {
				primeErr := apperror.NewNotFoundError(moveTaskOrderID, "primeapi.CreateMTOServiceItemHandler error - MTO is not available to Prime")
				appCtx.Logger().Error(primeErr.Error())
				return mtoserviceitemops.NewCreateMTOServiceItemNotFound().WithPayload(payloads.ClientError(
					handlers.NotFoundMessage, fmt.Sprintf("id: %s not found for moveTaskOrder", moveTaskOrderID), h.GetTraceIDFromRequest(params.HTTPRequest))), primeErr
			}

			if verrs != nil && verrs.HasAny() {
				return mtoserviceitemops.NewCreateMTOServiceItemUnprocessableEntity().WithPayload(payloads.ValidationError(
					verrs.Error(), h.GetTraceIDFromRequest(params.HTTPRequest), verrs)), verrs
			}

			// Could be the error from MTOAvailableToPrime or CreateMTOServiceItem:
			if err != nil {
				appCtx.Logger().Error("primeapi.CreateMTOServiceItemHandler error", zap.Error(err))
				switch e := err.(type) {
				case apperror.NotFoundError:
					return mtoserviceitemops.NewCreateMTOServiceItemNotFound().WithPayload(payloads.ClientError(handlers.NotFoundMessage, err.Error(), h.GetTraceIDFromRequest(params.HTTPRequest))), err
				case apperror.InvalidInputError:
					return mtoserviceitemops.NewCreateMTOServiceItemUnprocessableEntity().WithPayload(payloads.ValidationError(e.Error(), h.GetTraceIDFromRequest(params.HTTPRequest), e.ValidationErrors)), err
				case apperror.ConflictError:
					return mtoserviceitemops.NewCreateMTOServiceItemConflict().WithPayload(payloads.ClientError(handlers.ConflictErrMessage, err.Error(), h.GetTraceIDFromRequest(params.HTTPRequest))), err
				case apperror.UnprocessableEntityError:
					payload := payloads.ValidationError(
						err.Error(),
						h.GetTraceIDFromRequest(params.HTTPRequest),
						validate.NewErrors())
					return mtoserviceitemops.NewCreateMTOServiceItemUnprocessableEntity().WithPayload(payload), err
				case apperror.QueryError:
					if e.Unwrap() != nil {
						// If you can unwrap, log the internal error (usually a pq error) for better debugging
						appCtx.Logger().Error("primeapi.CreateMTOServiceItemHandler query error", zap.Error(e.Unwrap()))
					}
					return mtoserviceitemops.NewCreateMTOServiceItemInternalServerError().WithPayload(payloads.InternalServerError(nil, h.GetTraceIDFromRequest(params.HTTPRequest))), err
				default:
					return mtoserviceitemops.NewCreateMTOServiceItemInternalServerError().WithPayload(payloads.InternalServerError(nil, h.GetTraceIDFromRequest(params.HTTPRequest))), err
				}
			}

			mtoServiceItemsPayload := *payloads.MTOServiceItems(mtoServiceItems)
			return mtoserviceitemops.NewCreateMTOServiceItemOK().WithPayload(mtoServiceItemsPayload), nil
		})
}

// UpdateMTOServiceItemHandler is the handler to update MTO service items
type UpdateMTOServiceItemHandler struct {
	handlers.HandlerConfig
	services.MTOServiceItemUpdater
}

// Handle handler that updates an MTOServiceItem. Only a limited number of service items and fields may be updated.
func (h UpdateMTOServiceItemHandler) Handle(params mtoserviceitemops.UpdateMTOServiceItemParams) middleware.Responder {
	return h.AuditableAppContextFromRequestWithErrors(params.HTTPRequest,
		func(appCtx appcontext.AppContext) (middleware.Responder, error) {

			mtoServiceItem, verrs := payloads.MTOServiceItemModelFromUpdate(params.MtoServiceItemID, params.Body)
			if verrs != nil && verrs.HasAny() {
				return mtoserviceitemops.NewUpdateMTOServiceItemUnprocessableEntity().WithPayload(payloads.ValidationError(
					verrs.Error(), h.GetTraceIDFromRequest(params.HTTPRequest), verrs)), verrs
			}

			// We need to get the shipment in case we need to update the Required Delivery Date for an Origin SIT
			eagerAssociations := []string{"MoveTaskOrder",
				"PickupAddress",
				"DestinationAddress",
				"SecondaryPickupAddress",
				"SecondaryDeliveryAddress",
				"TertiaryPickupAddress",
				"TertiaryDeliveryAddress",
				"MTOServiceItems.ReService",
				"StorageFacility.Address",
				"PPMShipment"}
			serviceItem, err := mtoserviceitem.NewMTOServiceItemFetcher().GetServiceItem(appCtx, mtoServiceItem.ID)

			if err != nil {
				appCtx.Logger().Error("primeapi.UpdateMTOServiceItemHandler error", zap.Error(err))
				return mtoserviceitemops.NewUpdateMTOServiceItemNotFound().WithPayload(
					payloads.ClientError(handlers.NotFoundMessage, err.Error(), h.GetTraceIDFromRequest(params.HTTPRequest))), err
			}

			shipmentID := *serviceItem.MTOShipmentID
			eTag := params.IfMatch
			shipment, err := mtoshipment.NewMTOShipmentFetcher().GetShipment(appCtx, shipmentID, eagerAssociations...)

			if err != nil {
				appCtx.Logger().Error("primeapi.UpdateMTOServiceItemHandler error", zap.Error(err))
				return mtoserviceitemops.NewUpdateMTOServiceItemUnprocessableEntity().WithPayload(payloads.ValidationError(
					verrs.Error(), h.GetTraceIDFromRequest(params.HTTPRequest), verrs)), verrs
			}

			updatedMTOServiceItem, err := h.MTOServiceItemUpdater.UpdateMTOServiceItemPrime(appCtx, mtoServiceItem, h.HandlerConfig.HHGPlanner(), *shipment, eTag)

			if err != nil {
				appCtx.Logger().Error("primeapi.UpdateMTOServiceItemHandler error", zap.Error(err))
				switch e := err.(type) {
				case apperror.NotFoundError:
					return mtoserviceitemops.NewUpdateMTOServiceItemNotFound().WithPayload(
						payloads.ClientError(handlers.NotFoundMessage, err.Error(), h.GetTraceIDFromRequest(params.HTTPRequest))), err
				case apperror.InvalidInputError:
					return mtoserviceitemops.NewUpdateMTOServiceItemUnprocessableEntity().WithPayload(
						payloads.ValidationError(e.Error(), h.GetTraceIDFromRequest(params.HTTPRequest), e.ValidationErrors)), err
				case apperror.ConflictError:
					return mtoserviceitemops.NewUpdateMTOServiceItemConflict().WithPayload(
						payloads.ClientError(handlers.ConflictErrMessage, err.Error(), h.GetTraceIDFromRequest(params.HTTPRequest))), err
				case apperror.PreconditionFailedError:
					return mtoserviceitemops.NewUpdateMTOServiceItemPreconditionFailed().WithPayload(
						payloads.ClientError(handlers.PreconditionErrMessage, err.Error(), h.GetTraceIDFromRequest(params.HTTPRequest))), err
				case apperror.QueryError:
					if e.Unwrap() != nil {
						// If you can unwrap, log the internal error (usually a pq error) for better debugging
						appCtx.Logger().Error("primeapi.UpdateMTOServiceItemHandler query error", zap.Error(e.Unwrap()))
					}
					return mtoserviceitemops.NewUpdateMTOServiceItemInternalServerError().WithPayload(
						payloads.InternalServerError(nil, h.GetTraceIDFromRequest(params.HTTPRequest))), err
				case apperror.UnprocessableEntityError:
					verrs := validate.NewErrors()
					return mtoserviceitemops.NewUpdateMTOServiceItemUnprocessableEntity().WithPayload(payloads.ValidationError(
						err.Error(), h.GetTraceIDFromRequest(params.HTTPRequest), verrs)), verrs
				case *apperror.UnsupportedPortCodeError:
					verrs := validate.NewErrors()
					return mtoserviceitemops.NewUpdateMTOServiceItemUnprocessableEntity().WithPayload(payloads.ValidationError(
						err.Error(), h.GetTraceIDFromRequest(params.HTTPRequest), verrs)), verrs
				default:
					return mtoserviceitemops.NewUpdateMTOServiceItemInternalServerError().WithPayload(
						payloads.InternalServerError(nil, h.GetTraceIDFromRequest(params.HTTPRequest))), err
				}
			}

			return mtoserviceitemops.NewUpdateMTOServiceItemOK().WithPayload(payloads.MTOServiceItem(updatedMTOServiceItem)), nil
		})
}

// GetMapKeys is a helper function that returns the keys that are MTOServiceItemModelTypes from the map
func GetMapKeys(m map[primemessages.MTOServiceItemModelType]bool) []reflect.Value {
	return reflect.ValueOf(m).MapKeys()
}<|MERGE_RESOLUTION|>--- conflicted
+++ resolved
@@ -28,10 +28,7 @@
 	primemessages.MTOServiceItemModelTypeMTOServiceItemOriginSIT:            true,
 	primemessages.MTOServiceItemModelTypeMTOServiceItemDestSIT:              true,
 	primemessages.MTOServiceItemModelTypeMTOServiceItemShuttle:              true,
-<<<<<<< HEAD
-=======
 	primemessages.MTOServiceItemModelTypeMTOServiceItemDomesticShuttle:      true,
->>>>>>> f0909abb
 	primemessages.MTOServiceItemModelTypeMTOServiceItemInternationalShuttle: true,
 	primemessages.MTOServiceItemModelTypeMTOServiceItemDomesticCrating:      true,
 	primemessages.MTOServiceItemModelTypeMTOServiceItemInternationalCrating: true,
