package primeapi

import (
	"fmt"
	"reflect"

	"github.com/go-openapi/runtime/middleware"
	"github.com/gobuffalo/validate/v3"
	"github.com/gofrs/uuid"
	"go.uber.org/zap"

	"github.com/transcom/mymove/pkg/appcontext"
	"github.com/transcom/mymove/pkg/apperror"
	mtoserviceitemops "github.com/transcom/mymove/pkg/gen/primeapi/primeoperations/mto_service_item"
	"github.com/transcom/mymove/pkg/gen/primemessages"
	"github.com/transcom/mymove/pkg/handlers"
	"github.com/transcom/mymove/pkg/handlers/primeapi/payloads"
	"github.com/transcom/mymove/pkg/models"
	"github.com/transcom/mymove/pkg/services"
	mtoserviceitem "github.com/transcom/mymove/pkg/services/mto_service_item"
	mtoshipment "github.com/transcom/mymove/pkg/services/mto_shipment"
)

// CreateableServiceItemMap is a map of MTOServiceItemModelTypes and their allowed statuses
// THIS WILL NEED TO BE UPDATED AS WE CONTINUE TO ADD MORE SERVICE ITEMS.
// We will eventually remove this when all service items are added.
var CreateableServiceItemMap = map[primemessages.MTOServiceItemModelType]bool{
<<<<<<< HEAD
	primemessages.MTOServiceItemModelTypeMTOServiceItemOriginSIT:            true,
	primemessages.MTOServiceItemModelTypeMTOServiceItemDestSIT:              true,
	primemessages.MTOServiceItemModelTypeMTOServiceItemShuttle:              true,
	primemessages.MTOServiceItemModelTypeMTOServiceItemInternationalShuttle: true,
	primemessages.MTOServiceItemModelTypeMTOServiceItemDomesticCrating:      true,
	primemessages.MTOServiceItemModelTypeMTOServiceItemInternationalCrating: true,
=======
	primemessages.MTOServiceItemModelTypeMTOServiceItemOriginSIT:              true,
	primemessages.MTOServiceItemModelTypeMTOServiceItemDestSIT:                true,
	primemessages.MTOServiceItemModelTypeMTOServiceItemInternationalOriginSIT: true,
	primemessages.MTOServiceItemModelTypeMTOServiceItemInternationalDestSIT:   true,
	primemessages.MTOServiceItemModelTypeMTOServiceItemShuttle:                true,
	primemessages.MTOServiceItemModelTypeMTOServiceItemDomesticShuttle:        true,
	primemessages.MTOServiceItemModelTypeMTOServiceItemInternationalShuttle:   true,
	primemessages.MTOServiceItemModelTypeMTOServiceItemDomesticCrating:        true,
	primemessages.MTOServiceItemModelTypeMTOServiceItemInternationalCrating:   true,
>>>>>>> 52137a28
}

// CreateMTOServiceItemHandler is the handler to create MTO service items
type CreateMTOServiceItemHandler struct {
	handlers.HandlerConfig
	mtoServiceItemCreator  services.MTOServiceItemCreator
	mtoAvailabilityChecker services.MoveTaskOrderChecker
}

// Handle handler that creates a mto service item
func (h CreateMTOServiceItemHandler) Handle(params mtoserviceitemops.CreateMTOServiceItemParams) middleware.Responder {
	return h.AuditableAppContextFromRequestWithErrors(params.HTTPRequest,
		func(appCtx appcontext.AppContext) (middleware.Responder, error) {

			// ** Create service item can not be done for PPM shipment **/
			shipment, err := models.FetchShipmentByID(appCtx.DB(), uuid.FromStringOrNil(params.Body.MtoShipmentID().String()))
			if err != nil {
				appCtx.Logger().Error("primeapi.CreateMTOServiceItemHandler Error Fetch Shipment", zap.Error(err))
				switch err {
				case models.ErrFetchNotFound:
					return mtoserviceitemops.NewCreateMTOServiceItemNotFound().WithPayload(payloads.ClientError(handlers.NotFoundMessage, "Fetch Shipment", h.GetTraceIDFromRequest(params.HTTPRequest))), err
				default:
					return mtoserviceitemops.NewCreateMTOServiceItemInternalServerError().WithPayload(payloads.InternalServerError(nil, h.GetTraceIDFromRequest(params.HTTPRequest))), err
				}
			}

			if shipment.ShipmentType == models.MTOShipmentTypePPM {
				verrs := validate.NewErrors()
				verrs.Add("mtoShipmentID", params.Body.MtoShipmentID().String())
				appCtx.Logger().Error("primeapi.CreateMTOServiceItemHandler - Create Service Item is not allowed for PPM shipments", zap.Error(verrs))
				return mtoserviceitemops.NewCreateMTOServiceItemUnprocessableEntity().WithPayload(payloads.ValidationError(
					"Create Service Item is not allowed for PPM shipments", h.GetTraceIDFromRequest(params.HTTPRequest), verrs)), verrs
			}

			/** Feature Flag - Alaska **/
			isAlaskaEnabled := false
			featureFlagName := "enable_alaska"
			flag, err := h.FeatureFlagFetcher().GetBooleanFlag(params.HTTPRequest.Context(), appCtx.Logger(), "", featureFlagName, map[string]string{})
			if err != nil {
				appCtx.Logger().Error("Error fetching feature flag", zap.String("featureFlagKey", featureFlagName), zap.Error(err))
			} else {
				isAlaskaEnabled = flag.Match
			}

			/** Turn on/off international crating/uncrating service items **/
			if !isAlaskaEnabled {
				delete(CreateableServiceItemMap, primemessages.MTOServiceItemModelTypeMTOServiceItemInternationalCrating)
			}

			// restrict creation to a list
			if _, ok := CreateableServiceItemMap[params.Body.ModelType()]; !ok {
				// throw error if modelType() not on the list
				mapKeys := GetMapKeys(CreateableServiceItemMap)
				detailErr := fmt.Sprintf("MTOServiceItem modelType() not allowed: %s ", params.Body.ModelType())
				verrs := validate.NewErrors()
				verrs.Add("modelType", fmt.Sprintf("allowed modelType() %v", mapKeys))

				appCtx.Logger().Error("primeapi.CreateMTOServiceItemHandler error", zap.Error(verrs))
				return mtoserviceitemops.NewCreateMTOServiceItemUnprocessableEntity().WithPayload(payloads.ValidationError(
					detailErr, h.GetTraceIDFromRequest(params.HTTPRequest), verrs)), verrs
			}

			// validation errors passed back if any
			mtoServiceItem, verrs := payloads.MTOServiceItemModel(params.Body)

			if verrs != nil && verrs.HasAny() {
				return mtoserviceitemops.NewCreateMTOServiceItemUnprocessableEntity().WithPayload(payloads.ValidationError(
					"Invalid input found in service item", h.GetTraceIDFromRequest(params.HTTPRequest), verrs)), verrs
			} else if mtoServiceItem == nil {
				return mtoserviceitemops.NewCreateMTOServiceItemUnprocessableEntity().WithPayload(
					payloads.ValidationError("Unable to process service item", h.GetTraceIDFromRequest(params.HTTPRequest), nil)), verrs
			}

			moveTaskOrderID := uuid.FromStringOrNil(mtoServiceItem.MoveTaskOrderID.String())
			mtoAvailableToPrime, err := h.mtoAvailabilityChecker.MTOAvailableToPrime(appCtx, moveTaskOrderID)
			var mtoServiceItems *models.MTOServiceItems

			if mtoAvailableToPrime {
				mtoServiceItem.Status = models.MTOServiceItemStatusSubmitted
				mtoServiceItems, verrs, err = h.mtoServiceItemCreator.CreateMTOServiceItem(appCtx, mtoServiceItem)
			} else if err == nil {
				primeErr := apperror.NewNotFoundError(moveTaskOrderID, "primeapi.CreateMTOServiceItemHandler error - MTO is not available to Prime")
				appCtx.Logger().Error(primeErr.Error())
				return mtoserviceitemops.NewCreateMTOServiceItemNotFound().WithPayload(payloads.ClientError(
					handlers.NotFoundMessage, fmt.Sprintf("id: %s not found for moveTaskOrder", moveTaskOrderID), h.GetTraceIDFromRequest(params.HTTPRequest))), primeErr
			}

			if verrs != nil && verrs.HasAny() {
				return mtoserviceitemops.NewCreateMTOServiceItemUnprocessableEntity().WithPayload(payloads.ValidationError(
					verrs.Error(), h.GetTraceIDFromRequest(params.HTTPRequest), verrs)), verrs
			}

			// Could be the error from MTOAvailableToPrime or CreateMTOServiceItem:
			if err != nil {
				appCtx.Logger().Error("primeapi.CreateMTOServiceItemHandler error", zap.Error(err))
				switch e := err.(type) {
				case apperror.NotFoundError:
					return mtoserviceitemops.NewCreateMTOServiceItemNotFound().WithPayload(payloads.ClientError(handlers.NotFoundMessage, err.Error(), h.GetTraceIDFromRequest(params.HTTPRequest))), err
				case apperror.InvalidInputError:
					return mtoserviceitemops.NewCreateMTOServiceItemUnprocessableEntity().WithPayload(payloads.ValidationError(e.Error(), h.GetTraceIDFromRequest(params.HTTPRequest), e.ValidationErrors)), err
				case apperror.ConflictError:
					return mtoserviceitemops.NewCreateMTOServiceItemConflict().WithPayload(payloads.ClientError(handlers.ConflictErrMessage, err.Error(), h.GetTraceIDFromRequest(params.HTTPRequest))), err
				case apperror.UnprocessableEntityError:
					payload := payloads.ValidationError(
						err.Error(),
						h.GetTraceIDFromRequest(params.HTTPRequest),
						validate.NewErrors())
					return mtoserviceitemops.NewCreateMTOServiceItemUnprocessableEntity().WithPayload(payload), err
				case apperror.QueryError:
					if e.Unwrap() != nil {
						// If you can unwrap, log the internal error (usually a pq error) for better debugging
						appCtx.Logger().Error("primeapi.CreateMTOServiceItemHandler query error", zap.Error(e.Unwrap()))
					}
					return mtoserviceitemops.NewCreateMTOServiceItemInternalServerError().WithPayload(payloads.InternalServerError(nil, h.GetTraceIDFromRequest(params.HTTPRequest))), err
				default:
					return mtoserviceitemops.NewCreateMTOServiceItemInternalServerError().WithPayload(payloads.InternalServerError(nil, h.GetTraceIDFromRequest(params.HTTPRequest))), err
				}
			}

			mtoServiceItemsPayload := *payloads.MTOServiceItems(mtoServiceItems)
			return mtoserviceitemops.NewCreateMTOServiceItemOK().WithPayload(mtoServiceItemsPayload), nil
		})
}

// UpdateMTOServiceItemHandler is the handler to update MTO service items
type UpdateMTOServiceItemHandler struct {
	handlers.HandlerConfig
	services.MTOServiceItemUpdater
}

// Handle handler that updates an MTOServiceItem. Only a limited number of service items and fields may be updated.
func (h UpdateMTOServiceItemHandler) Handle(params mtoserviceitemops.UpdateMTOServiceItemParams) middleware.Responder {
	return h.AuditableAppContextFromRequestWithErrors(params.HTTPRequest,
		func(appCtx appcontext.AppContext) (middleware.Responder, error) {

			mtoServiceItem, verrs := payloads.MTOServiceItemModelFromUpdate(params.MtoServiceItemID, params.Body)
			if verrs != nil && verrs.HasAny() {
				return mtoserviceitemops.NewUpdateMTOServiceItemUnprocessableEntity().WithPayload(payloads.ValidationError(
					verrs.Error(), h.GetTraceIDFromRequest(params.HTTPRequest), verrs)), verrs
			}

			// We need to get the shipment in case we need to update the Required Delivery Date for an Origin SIT
			eagerAssociations := []string{"MoveTaskOrder",
				"PickupAddress",
				"DestinationAddress",
				"SecondaryPickupAddress",
				"SecondaryDeliveryAddress",
				"TertiaryPickupAddress",
				"TertiaryDeliveryAddress",
				"MTOServiceItems.ReService",
				"StorageFacility.Address",
				"PPMShipment"}
			serviceItem, err := mtoserviceitem.NewMTOServiceItemFetcher().GetServiceItem(appCtx, mtoServiceItem.ID)

			if err != nil {
				appCtx.Logger().Error("primeapi.UpdateMTOServiceItemHandler error", zap.Error(err))
				return mtoserviceitemops.NewUpdateMTOServiceItemNotFound().WithPayload(
					payloads.ClientError(handlers.NotFoundMessage, err.Error(), h.GetTraceIDFromRequest(params.HTTPRequest))), err
			}

			shipmentID := *serviceItem.MTOShipmentID
			eTag := params.IfMatch
			shipment, err := mtoshipment.NewMTOShipmentFetcher().GetShipment(appCtx, shipmentID, eagerAssociations...)

			if err != nil {
				appCtx.Logger().Error("primeapi.UpdateMTOServiceItemHandler error", zap.Error(err))
				return mtoserviceitemops.NewUpdateMTOServiceItemUnprocessableEntity().WithPayload(payloads.ValidationError(
					verrs.Error(), h.GetTraceIDFromRequest(params.HTTPRequest), verrs)), verrs
			}

			updatedMTOServiceItem, err := h.MTOServiceItemUpdater.UpdateMTOServiceItemPrime(appCtx, mtoServiceItem, h.HandlerConfig.HHGPlanner(), *shipment, eTag)

			if err != nil {
				appCtx.Logger().Error("primeapi.UpdateMTOServiceItemHandler error", zap.Error(err))
				switch e := err.(type) {
				case apperror.NotFoundError:
					return mtoserviceitemops.NewUpdateMTOServiceItemNotFound().WithPayload(
						payloads.ClientError(handlers.NotFoundMessage, err.Error(), h.GetTraceIDFromRequest(params.HTTPRequest))), err
				case apperror.InvalidInputError:
					return mtoserviceitemops.NewUpdateMTOServiceItemUnprocessableEntity().WithPayload(
						payloads.ValidationError(e.Error(), h.GetTraceIDFromRequest(params.HTTPRequest), e.ValidationErrors)), err
				case apperror.ConflictError:
					return mtoserviceitemops.NewUpdateMTOServiceItemConflict().WithPayload(
						payloads.ClientError(handlers.ConflictErrMessage, err.Error(), h.GetTraceIDFromRequest(params.HTTPRequest))), err
				case apperror.PreconditionFailedError:
					return mtoserviceitemops.NewUpdateMTOServiceItemPreconditionFailed().WithPayload(
						payloads.ClientError(handlers.PreconditionErrMessage, err.Error(), h.GetTraceIDFromRequest(params.HTTPRequest))), err
				case apperror.QueryError:
					if e.Unwrap() != nil {
						// If you can unwrap, log the internal error (usually a pq error) for better debugging
						appCtx.Logger().Error("primeapi.UpdateMTOServiceItemHandler query error", zap.Error(e.Unwrap()))
					}
					return mtoserviceitemops.NewUpdateMTOServiceItemInternalServerError().WithPayload(
						payloads.InternalServerError(nil, h.GetTraceIDFromRequest(params.HTTPRequest))), err
				case apperror.UnprocessableEntityError:
					verrs := validate.NewErrors()
					return mtoserviceitemops.NewUpdateMTOServiceItemUnprocessableEntity().WithPayload(payloads.ValidationError(
						err.Error(), h.GetTraceIDFromRequest(params.HTTPRequest), verrs)), verrs
				case *apperror.UnsupportedPortCodeError:
					verrs := validate.NewErrors()
					return mtoserviceitemops.NewUpdateMTOServiceItemUnprocessableEntity().WithPayload(payloads.ValidationError(
						err.Error(), h.GetTraceIDFromRequest(params.HTTPRequest), verrs)), verrs
				default:
					return mtoserviceitemops.NewUpdateMTOServiceItemInternalServerError().WithPayload(
						payloads.InternalServerError(nil, h.GetTraceIDFromRequest(params.HTTPRequest))), err
				}
			}

			return mtoserviceitemops.NewUpdateMTOServiceItemOK().WithPayload(payloads.MTOServiceItem(updatedMTOServiceItem)), nil
		})
}

// GetMapKeys is a helper function that returns the keys that are MTOServiceItemModelTypes from the map
func GetMapKeys(m map[primemessages.MTOServiceItemModelType]bool) []reflect.Value {
	return reflect.ValueOf(m).MapKeys()
}<|MERGE_RESOLUTION|>--- conflicted
+++ resolved
@@ -25,14 +25,6 @@
 // THIS WILL NEED TO BE UPDATED AS WE CONTINUE TO ADD MORE SERVICE ITEMS.
 // We will eventually remove this when all service items are added.
 var CreateableServiceItemMap = map[primemessages.MTOServiceItemModelType]bool{
-<<<<<<< HEAD
-	primemessages.MTOServiceItemModelTypeMTOServiceItemOriginSIT:            true,
-	primemessages.MTOServiceItemModelTypeMTOServiceItemDestSIT:              true,
-	primemessages.MTOServiceItemModelTypeMTOServiceItemShuttle:              true,
-	primemessages.MTOServiceItemModelTypeMTOServiceItemInternationalShuttle: true,
-	primemessages.MTOServiceItemModelTypeMTOServiceItemDomesticCrating:      true,
-	primemessages.MTOServiceItemModelTypeMTOServiceItemInternationalCrating: true,
-=======
 	primemessages.MTOServiceItemModelTypeMTOServiceItemOriginSIT:              true,
 	primemessages.MTOServiceItemModelTypeMTOServiceItemDestSIT:                true,
 	primemessages.MTOServiceItemModelTypeMTOServiceItemInternationalOriginSIT: true,
@@ -42,7 +34,6 @@
 	primemessages.MTOServiceItemModelTypeMTOServiceItemInternationalShuttle:   true,
 	primemessages.MTOServiceItemModelTypeMTOServiceItemDomesticCrating:        true,
 	primemessages.MTOServiceItemModelTypeMTOServiceItemInternationalCrating:   true,
->>>>>>> 52137a28
 }
 
 // CreateMTOServiceItemHandler is the handler to create MTO service items
