--- conflicted
+++ resolved
@@ -25,24 +25,15 @@
 // THIS WILL NEED TO BE UPDATED AS WE CONTINUE TO ADD MORE SERVICE ITEMS.
 // We will eventually remove this when all service items are added.
 var CreateableServiceItemMap = map[primemessages.MTOServiceItemModelType]bool{
-<<<<<<< HEAD
 	primemessages.MTOServiceItemModelTypeMTOServiceItemOriginSIT:              true,
 	primemessages.MTOServiceItemModelTypeMTOServiceItemDestSIT:                true,
 	primemessages.MTOServiceItemModelTypeMTOServiceItemInternationalOriginSIT: true,
 	primemessages.MTOServiceItemModelTypeMTOServiceItemInternationalDestSIT:   true,
 	primemessages.MTOServiceItemModelTypeMTOServiceItemShuttle:                true,
+	primemessages.MTOServiceItemModelTypeMTOServiceItemDomesticShuttle:        true,
 	primemessages.MTOServiceItemModelTypeMTOServiceItemInternationalShuttle:   true,
 	primemessages.MTOServiceItemModelTypeMTOServiceItemDomesticCrating:        true,
 	primemessages.MTOServiceItemModelTypeMTOServiceItemInternationalCrating:   true,
-=======
-	primemessages.MTOServiceItemModelTypeMTOServiceItemOriginSIT:            true,
-	primemessages.MTOServiceItemModelTypeMTOServiceItemDestSIT:              true,
-	primemessages.MTOServiceItemModelTypeMTOServiceItemShuttle:              true,
-	primemessages.MTOServiceItemModelTypeMTOServiceItemDomesticShuttle:      true,
-	primemessages.MTOServiceItemModelTypeMTOServiceItemInternationalShuttle: true,
-	primemessages.MTOServiceItemModelTypeMTOServiceItemDomesticCrating:      true,
-	primemessages.MTOServiceItemModelTypeMTOServiceItemInternationalCrating: true,
->>>>>>> 7836c556
 }
 
 // CreateMTOServiceItemHandler is the handler to create MTO service items
