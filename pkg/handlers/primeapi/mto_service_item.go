package primeapi

import (
	"fmt"
	"reflect"

	"github.com/go-openapi/runtime/middleware"
	"github.com/gobuffalo/validate/v3"
	"github.com/gofrs/uuid"
	"go.uber.org/zap"

	"github.com/transcom/mymove/pkg/appcontext"
	"github.com/transcom/mymove/pkg/apperror"
	mtoserviceitemops "github.com/transcom/mymove/pkg/gen/primeapi/primeoperations/mto_service_item"
	"github.com/transcom/mymove/pkg/gen/primemessages"
	"github.com/transcom/mymove/pkg/handlers"
	"github.com/transcom/mymove/pkg/handlers/primeapi/payloads"
	"github.com/transcom/mymove/pkg/models"
	"github.com/transcom/mymove/pkg/services"
	mtoserviceitem "github.com/transcom/mymove/pkg/services/mto_service_item"
	mtoshipment "github.com/transcom/mymove/pkg/services/mto_shipment"
)

// CreateableServiceItemMap is a map of MTOServiceItemModelTypes and their allowed statuses
// THIS WILL NEED TO BE UPDATED AS WE CONTINUE TO ADD MORE SERVICE ITEMS.
// We will eventually remove this when all service items are added.
var CreateableServiceItemMap = map[primemessages.MTOServiceItemModelType]bool{
	primemessages.MTOServiceItemModelTypeMTOServiceItemOriginSIT:            true,
	primemessages.MTOServiceItemModelTypeMTOServiceItemDestSIT:              true,
	primemessages.MTOServiceItemModelTypeMTOServiceItemShuttle:              true,
	primemessages.MTOServiceItemModelTypeMTOServiceItemDomesticCrating:      true,
	primemessages.MTOServiceItemModelTypeMTOServiceItemInternationalCrating: true,
}

// CreateMTOServiceItemHandler is the handler to create MTO service items
type CreateMTOServiceItemHandler struct {
	handlers.HandlerConfig
	mtoServiceItemCreator  services.MTOServiceItemCreator
	mtoAvailabilityChecker services.MoveTaskOrderChecker
}

// Handle handler that creates a mto service item
func (h CreateMTOServiceItemHandler) Handle(params mtoserviceitemops.CreateMTOServiceItemParams) middleware.Responder {
	return h.AuditableAppContextFromRequestWithErrors(params.HTTPRequest,
		func(appCtx appcontext.AppContext) (middleware.Responder, error) {

<<<<<<< HEAD
			featureFlagValues, err := handlers.GetAllDomesticMHFlags(appCtx, h.FeatureFlagFetcher())
			if err != nil {
				appCtx.Logger().Error("Error fetching feature flags for Domestic Mobile Homes.", zap.Error(err))
=======
			// ** Create service item can not be done for PPM shipment **/
			shipment, err := models.FetchShipmentByID(appCtx.DB(), uuid.FromStringOrNil(params.Body.MtoShipmentID().String()))
			if err != nil {
				appCtx.Logger().Error("primeapi.CreateMTOServiceItemHandler Error Fetch Shipment", zap.Error(err))
				switch err {
				case models.ErrFetchNotFound:
					return mtoserviceitemops.NewCreateMTOServiceItemNotFound().WithPayload(payloads.ClientError(handlers.NotFoundMessage, "Fetch Shipment", h.GetTraceIDFromRequest(params.HTTPRequest))), err
				default:
					return mtoserviceitemops.NewCreateMTOServiceItemInternalServerError().WithPayload(payloads.InternalServerError(nil, h.GetTraceIDFromRequest(params.HTTPRequest))), err
				}
			}

			if shipment.ShipmentType == models.MTOShipmentTypePPM {
				verrs := validate.NewErrors()
				verrs.Add("mtoShipmentID", params.Body.MtoShipmentID().String())
				appCtx.Logger().Error("primeapi.CreateMTOServiceItemHandler - Create Service Item is not allowed for PPM shipments", zap.Error(verrs))
				return mtoserviceitemops.NewCreateMTOServiceItemUnprocessableEntity().WithPayload(payloads.ValidationError(
					"Create Service Item is not allowed for PPM shipments", h.GetTraceIDFromRequest(params.HTTPRequest), verrs)), verrs
>>>>>>> 3ba8babe
			}

			/** Feature Flag - Alaska **/
			isAlaskaEnabled := false
			featureFlagName := "enable_alaska"
			flag, err := h.FeatureFlagFetcher().GetBooleanFlag(params.HTTPRequest.Context(), appCtx.Logger(), "", featureFlagName, map[string]string{})
			if err != nil {
				appCtx.Logger().Error("Error fetching feature flag", zap.String("featureFlagKey", featureFlagName), zap.Error(err))
			} else {
				isAlaskaEnabled = flag.Match
			}

			/** Turn on/off international crating/uncrating service items **/
			if !isAlaskaEnabled {
				delete(CreateableServiceItemMap, primemessages.MTOServiceItemModelTypeMTOServiceItemInternationalCrating)
			}

			// restrict creation to a list
			if _, ok := CreateableServiceItemMap[params.Body.ModelType()]; !ok {
				// throw error if modelType() not on the list
				mapKeys := GetMapKeys(CreateableServiceItemMap)
				detailErr := fmt.Sprintf("MTOServiceItem modelType() not allowed: %s ", params.Body.ModelType())
				verrs := validate.NewErrors()
				verrs.Add("modelType", fmt.Sprintf("allowed modelType() %v", mapKeys))

				appCtx.Logger().Error("primeapi.CreateMTOServiceItemHandler error", zap.Error(verrs))
				return mtoserviceitemops.NewCreateMTOServiceItemUnprocessableEntity().WithPayload(payloads.ValidationError(
					detailErr, h.GetTraceIDFromRequest(params.HTTPRequest), verrs)), verrs
			}

			// validation errors passed back if any
			mtoServiceItem, verrs := payloads.MTOServiceItemModel(params.Body)

			if verrs != nil && verrs.HasAny() {
				return mtoserviceitemops.NewCreateMTOServiceItemUnprocessableEntity().WithPayload(payloads.ValidationError(
					"Invalid input found in service item", h.GetTraceIDFromRequest(params.HTTPRequest), verrs)), verrs
			} else if mtoServiceItem == nil {
				return mtoserviceitemops.NewCreateMTOServiceItemUnprocessableEntity().WithPayload(
					payloads.ValidationError("Unable to process service item", h.GetTraceIDFromRequest(params.HTTPRequest), nil)), verrs
			}

			moveTaskOrderID := uuid.FromStringOrNil(mtoServiceItem.MoveTaskOrderID.String())
			mtoAvailableToPrime, err := h.mtoAvailabilityChecker.MTOAvailableToPrime(appCtx, moveTaskOrderID)
			var mtoServiceItems *models.MTOServiceItems

			if mtoAvailableToPrime {
				mtoServiceItem.Status = models.MTOServiceItemStatusSubmitted
				mtoServiceItems, verrs, err = h.mtoServiceItemCreator.CreateMTOServiceItem(appCtx, mtoServiceItem, featureFlagValues)
			} else if err == nil {
				primeErr := apperror.NewNotFoundError(moveTaskOrderID, "primeapi.CreateMTOServiceItemHandler error - MTO is not available to Prime")
				appCtx.Logger().Error(primeErr.Error())
				return mtoserviceitemops.NewCreateMTOServiceItemNotFound().WithPayload(payloads.ClientError(
					handlers.NotFoundMessage, fmt.Sprintf("id: %s not found for moveTaskOrder", moveTaskOrderID), h.GetTraceIDFromRequest(params.HTTPRequest))), primeErr
			}

			if verrs != nil && verrs.HasAny() {
				return mtoserviceitemops.NewCreateMTOServiceItemUnprocessableEntity().WithPayload(payloads.ValidationError(
					verrs.Error(), h.GetTraceIDFromRequest(params.HTTPRequest), verrs)), verrs
			}

			// Could be the error from MTOAvailableToPrime or CreateMTOServiceItem:
			if err != nil {
				appCtx.Logger().Error("primeapi.CreateMTOServiceItemHandler error", zap.Error(err))
				switch e := err.(type) {
				case apperror.NotFoundError:
					return mtoserviceitemops.NewCreateMTOServiceItemNotFound().WithPayload(payloads.ClientError(handlers.NotFoundMessage, err.Error(), h.GetTraceIDFromRequest(params.HTTPRequest))), err
				case apperror.InvalidInputError:
					return mtoserviceitemops.NewCreateMTOServiceItemUnprocessableEntity().WithPayload(payloads.ValidationError(e.Error(), h.GetTraceIDFromRequest(params.HTTPRequest), e.ValidationErrors)), err
				case apperror.ConflictError:
					return mtoserviceitemops.NewCreateMTOServiceItemConflict().WithPayload(payloads.ClientError(handlers.ConflictErrMessage, err.Error(), h.GetTraceIDFromRequest(params.HTTPRequest))), err
				case apperror.UnprocessableEntityError:
					payload := payloads.ValidationError(
						err.Error(),
						h.GetTraceIDFromRequest(params.HTTPRequest),
						validate.NewErrors())
					return mtoserviceitemops.NewCreateMTOServiceItemUnprocessableEntity().WithPayload(payload), err
				case apperror.QueryError:
					if e.Unwrap() != nil {
						// If you can unwrap, log the internal error (usually a pq error) for better debugging
						appCtx.Logger().Error("primeapi.CreateMTOServiceItemHandler query error", zap.Error(e.Unwrap()))
					}
					return mtoserviceitemops.NewCreateMTOServiceItemInternalServerError().WithPayload(payloads.InternalServerError(nil, h.GetTraceIDFromRequest(params.HTTPRequest))), err
				default:
					return mtoserviceitemops.NewCreateMTOServiceItemInternalServerError().WithPayload(payloads.InternalServerError(nil, h.GetTraceIDFromRequest(params.HTTPRequest))), err
				}
			}

			mtoServiceItemsPayload := *payloads.MTOServiceItems(mtoServiceItems)
			return mtoserviceitemops.NewCreateMTOServiceItemOK().WithPayload(mtoServiceItemsPayload), nil
		})
}

// UpdateMTOServiceItemHandler is the handler to update MTO service items
type UpdateMTOServiceItemHandler struct {
	handlers.HandlerConfig
	services.MTOServiceItemUpdater
}

// Handle handler that updates an MTOServiceItem. Only a limited number of service items and fields may be updated.
func (h UpdateMTOServiceItemHandler) Handle(params mtoserviceitemops.UpdateMTOServiceItemParams) middleware.Responder {
	return h.AuditableAppContextFromRequestWithErrors(params.HTTPRequest,
		func(appCtx appcontext.AppContext) (middleware.Responder, error) {

			mtoServiceItem, verrs := payloads.MTOServiceItemModelFromUpdate(params.MtoServiceItemID, params.Body)
			if verrs != nil && verrs.HasAny() {
				return mtoserviceitemops.NewUpdateMTOServiceItemUnprocessableEntity().WithPayload(payloads.ValidationError(
					verrs.Error(), h.GetTraceIDFromRequest(params.HTTPRequest), verrs)), verrs
			}

			// We need to get the shipment in case we need to update the Required Delivery Date for an Origin SIT
			eagerAssociations := []string{"MoveTaskOrder",
				"PickupAddress",
				"DestinationAddress",
				"SecondaryPickupAddress",
				"SecondaryDeliveryAddress",
				"TertiaryPickupAddress",
				"TertiaryDeliveryAddress",
				"MTOServiceItems.ReService",
				"StorageFacility.Address",
				"PPMShipment"}
			serviceItem, err := mtoserviceitem.NewMTOServiceItemFetcher().GetServiceItem(appCtx, mtoServiceItem.ID)

			if err != nil {
				appCtx.Logger().Error("primeapi.UpdateMTOServiceItemHandler error", zap.Error(err))
				return mtoserviceitemops.NewUpdateMTOServiceItemNotFound().WithPayload(
					payloads.ClientError(handlers.NotFoundMessage, err.Error(), h.GetTraceIDFromRequest(params.HTTPRequest))), err
			}

			shipmentID := *serviceItem.MTOShipmentID
			eTag := params.IfMatch
			shipment, err := mtoshipment.NewMTOShipmentFetcher().GetShipment(appCtx, shipmentID, eagerAssociations...)

			if err != nil {
				appCtx.Logger().Error("primeapi.UpdateMTOServiceItemHandler error", zap.Error(err))
				return mtoserviceitemops.NewUpdateMTOServiceItemUnprocessableEntity().WithPayload(payloads.ValidationError(
					verrs.Error(), h.GetTraceIDFromRequest(params.HTTPRequest), verrs)), verrs
			}

			updatedMTOServiceItem, err := h.MTOServiceItemUpdater.UpdateMTOServiceItemPrime(appCtx, mtoServiceItem, h.HandlerConfig.HHGPlanner(), *shipment, eTag)

			if err != nil {
				appCtx.Logger().Error("primeapi.UpdateMTOServiceItemHandler error", zap.Error(err))
				switch e := err.(type) {
				case apperror.NotFoundError:
					return mtoserviceitemops.NewUpdateMTOServiceItemNotFound().WithPayload(
						payloads.ClientError(handlers.NotFoundMessage, err.Error(), h.GetTraceIDFromRequest(params.HTTPRequest))), err
				case apperror.InvalidInputError:
					return mtoserviceitemops.NewUpdateMTOServiceItemUnprocessableEntity().WithPayload(
						payloads.ValidationError(e.Error(), h.GetTraceIDFromRequest(params.HTTPRequest), e.ValidationErrors)), err
				case apperror.ConflictError:
					return mtoserviceitemops.NewUpdateMTOServiceItemConflict().WithPayload(
						payloads.ClientError(handlers.ConflictErrMessage, err.Error(), h.GetTraceIDFromRequest(params.HTTPRequest))), err
				case apperror.PreconditionFailedError:
					return mtoserviceitemops.NewUpdateMTOServiceItemPreconditionFailed().WithPayload(
						payloads.ClientError(handlers.PreconditionErrMessage, err.Error(), h.GetTraceIDFromRequest(params.HTTPRequest))), err
				case apperror.QueryError:
					if e.Unwrap() != nil {
						// If you can unwrap, log the internal error (usually a pq error) for better debugging
						appCtx.Logger().Error("primeapi.UpdateMTOServiceItemHandler query error", zap.Error(e.Unwrap()))
					}
					return mtoserviceitemops.NewUpdateMTOServiceItemInternalServerError().WithPayload(
						payloads.InternalServerError(nil, h.GetTraceIDFromRequest(params.HTTPRequest))), err
				case apperror.UnprocessableEntityError:
					verrs := validate.NewErrors()
					return mtoserviceitemops.NewUpdateMTOServiceItemUnprocessableEntity().WithPayload(payloads.ValidationError(
						err.Error(), h.GetTraceIDFromRequest(params.HTTPRequest), verrs)), verrs
				case *apperror.UnsupportedPortCodeError:
					verrs := validate.NewErrors()
					return mtoserviceitemops.NewUpdateMTOServiceItemUnprocessableEntity().WithPayload(payloads.ValidationError(
						err.Error(), h.GetTraceIDFromRequest(params.HTTPRequest), verrs)), verrs
				default:
					return mtoserviceitemops.NewUpdateMTOServiceItemInternalServerError().WithPayload(
						payloads.InternalServerError(nil, h.GetTraceIDFromRequest(params.HTTPRequest))), err
				}
			}

			return mtoserviceitemops.NewUpdateMTOServiceItemOK().WithPayload(payloads.MTOServiceItem(updatedMTOServiceItem)), nil
		})
}

// GetMapKeys is a helper function that returns the keys that are MTOServiceItemModelTypes from the map
func GetMapKeys(m map[primemessages.MTOServiceItemModelType]bool) []reflect.Value {
	return reflect.ValueOf(m).MapKeys()
}<|MERGE_RESOLUTION|>--- conflicted
+++ resolved
@@ -44,11 +44,11 @@
 	return h.AuditableAppContextFromRequestWithErrors(params.HTTPRequest,
 		func(appCtx appcontext.AppContext) (middleware.Responder, error) {
 
-<<<<<<< HEAD
 			featureFlagValues, err := handlers.GetAllDomesticMHFlags(appCtx, h.FeatureFlagFetcher())
 			if err != nil {
 				appCtx.Logger().Error("Error fetching feature flags for Domestic Mobile Homes.", zap.Error(err))
-=======
+			}
+
 			// ** Create service item can not be done for PPM shipment **/
 			shipment, err := models.FetchShipmentByID(appCtx.DB(), uuid.FromStringOrNil(params.Body.MtoShipmentID().String()))
 			if err != nil {
@@ -67,7 +67,6 @@
 				appCtx.Logger().Error("primeapi.CreateMTOServiceItemHandler - Create Service Item is not allowed for PPM shipments", zap.Error(verrs))
 				return mtoserviceitemops.NewCreateMTOServiceItemUnprocessableEntity().WithPayload(payloads.ValidationError(
 					"Create Service Item is not allowed for PPM shipments", h.GetTraceIDFromRequest(params.HTTPRequest), verrs)), verrs
->>>>>>> 3ba8babe
 			}
 
 			/** Feature Flag - Alaska **/
