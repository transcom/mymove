--- conflicted
+++ resolved
@@ -355,9 +355,6 @@
 
 			payload := io.NopCloser(outputFile)
 
-<<<<<<< HEAD
-			h.PrimeDownloadMoveUploadPDFGenerator.CleanupFile(outputFile)
-=======
 			err = h.PrimeDownloadMoveUploadPDFGenerator.CleanupFile(outputFile)
 
 			if err != nil {
@@ -366,7 +363,6 @@
 					payloads.InternalServerError(nil, h.GetTraceIDFromRequest(params.HTTPRequest))), err
 			}
 
->>>>>>> d1324d0c
 			// Build fileName in format: Customer-{type}-for-MTO-{locator}-{TIMESTAMP}.pdf
 			// example:
 			// Customer-ORDERS,AMENDMENTS-for-MTO-PPMSIT-2024-01-11T17-02.pdf   (all)
