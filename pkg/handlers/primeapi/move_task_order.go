--- conflicted
+++ resolved
@@ -90,11 +90,7 @@
 			/** Feature Flag - Boat Shipment **/
 			isBoatFeatureOn := false
 			const featureFlagName = "boat"
-<<<<<<< HEAD
-			flag, err := h.FeatureFlagFetcher().GetBooleanFlag(params.HTTPRequest.Context(), appCtx.Logger(), "", featureFlagName, map[string]string{})
-=======
 			flag, err := h.FeatureFlagFetcher().GetBooleanFlagForUser(params.HTTPRequest.Context(), appCtx, featureFlagName, map[string]string{})
->>>>>>> fc276554
 			if err != nil {
 				appCtx.Logger().Error("Error fetching feature flag", zap.String("featureFlagKey", featureFlagName), zap.Error(err))
 			} else {
@@ -121,11 +117,7 @@
 			/** Feature Flag - Mobile Home Shipment **/
 			isMobileHomeFeatureOn := false
 			const featureFlagNameMH = "mobile_home"
-<<<<<<< HEAD
-			flagMH, err := h.FeatureFlagFetcher().GetBooleanFlag(params.HTTPRequest.Context(), appCtx.Logger(), "", featureFlagNameMH, map[string]string{})
-=======
 			flagMH, err := h.FeatureFlagFetcher().GetBooleanFlagForUser(params.HTTPRequest.Context(), appCtx, featureFlagNameMH, map[string]string{})
->>>>>>> fc276554
 			if err != nil {
 				appCtx.Logger().Error("Error fetching feature flagMH", zap.String("featureFlagKey", featureFlagNameMH), zap.Error(err))
 			} else {
