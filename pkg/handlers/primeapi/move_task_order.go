--- conflicted
+++ resolved
@@ -263,7 +263,6 @@
 			}
 
 			move := moves[len(moves)-1]
-<<<<<<< HEAD
 
 			var moveOrderUploadType = services.MoveOrderUploadAll
 			if docType == "ORDERS" {
@@ -272,10 +271,7 @@
 				moveOrderUploadType = services.MoveOrderAmendmentUpload
 			}
 
-			outputFile, err := h.PrimeDownloadMoveUploadPDFGenerator.GenerateDownloadMoveUserUploadPDF(appCtx, moveOrderUploadType, move)
-=======
-			outputFile, err := h.PrimeDownloadMoveUploadPDFGenerator.GenerateDownloadMoveUserUploadPDF(appCtx, services.MoveOrderUploadAll, move, true)
->>>>>>> 0e6ffdaf
+			outputFile, err := h.PrimeDownloadMoveUploadPDFGenerator.GenerateDownloadMoveUserUploadPDF(appCtx, moveOrderUploadType, move, true)
 
 			if err != nil {
 				switch e := err.(type) {
