package handlers

import (
	"time"

	"github.com/go-openapi/runtime/middleware"
	"github.com/gobuffalo/uuid"

	"github.com/transcom/mymove/pkg/app"
	"github.com/transcom/mymove/pkg/auth"
	ordersop "github.com/transcom/mymove/pkg/gen/internalapi/internaloperations/orders"
	"github.com/transcom/mymove/pkg/gen/internalmessages"
	"github.com/transcom/mymove/pkg/models"
)

func payloadForOrdersModel(storage FileStorer, order models.Order) (*internalmessages.Orders, error) {
	documentPayload, err := payloadForDocumentModel(storage, order.UploadedOrders)
	if err != nil {
		return nil, err
	}

	var moves internalmessages.IndexMovesPayload
	for _, move := range order.Moves {
		payload := payloadForMoveModel(order, move)
		moves = append(moves, &payload)
	}

	payload := &internalmessages.Orders{
		ID:                  fmtUUID(order.ID),
		CreatedAt:           fmtDateTime(order.CreatedAt),
		UpdatedAt:           fmtDateTime(order.UpdatedAt),
		ServiceMemberID:     fmtUUID(order.ServiceMemberID),
		IssueDate:           fmtDate(order.IssueDate),
		ReportByDate:        fmtDate(order.ReportByDate),
		OrdersType:          order.OrdersType,
		OrdersTypeDetail:    order.OrdersTypeDetail,
		NewDutyStation:      payloadForDutyStationModel(order.NewDutyStation),
		HasDependents:       fmtBool(order.HasDependents),
		UploadedOrders:      documentPayload,
		OrdersNumber:        order.OrdersNumber,
		Moves:               moves,
		Tac:                 order.TAC,
		DepartmentIndicator: (*internalmessages.DeptIndicator)(order.DepartmentIndicator),
	}

	return payload, nil
}

// CreateOrdersHandler creates new orders via POST /orders
type CreateOrdersHandler HandlerContext

// Handle ... creates new Orders from a request payload
func (h CreateOrdersHandler) Handle(params ordersop.CreateOrdersParams) middleware.Responder {
	// User should always be populated by middleware
	user, _ := auth.GetUser(params.HTTPRequest.Context())
	reqApp := app.GetAppFromContext(params.HTTPRequest)

	payload := params.CreateOrders

	serviceMemberID, err := uuid.FromString(payload.ServiceMemberID.String())
	if err != nil {
		return responseForError(h.logger, err)
	}
	serviceMember, err := models.FetchServiceMember(h.db, user, reqApp, serviceMemberID)
	if err != nil {
		return responseForError(h.logger, err)
	}

	stationID, err := uuid.FromString(payload.NewDutyStationID.String())
	if err != nil {
		return responseForError(h.logger, err)
	}
	dutyStation, err := models.FetchDutyStation(h.db, stationID)
	if err != nil {
		return responseForError(h.logger, err)
	}

	newOrder, verrs, err := serviceMember.CreateOrder(
		h.db,
		time.Time(*payload.IssueDate),
		time.Time(*payload.ReportByDate),
		payload.OrdersType,
		*payload.HasDependents,
		dutyStation)
	if err != nil || verrs.HasAny() {
		return responseForVErrors(h.logger, verrs, err)
	}

	orderPayload, err := payloadForOrdersModel(h.storage, newOrder)
	if err != nil {
		return responseForError(h.logger, err)
	}
	return ordersop.NewCreateOrdersCreated().WithPayload(orderPayload)
}

// ShowOrdersHandler returns orders for a user and order ID
type ShowOrdersHandler HandlerContext

// Handle retrieves orders in the system belonging to the logged in user given order ID
func (h ShowOrdersHandler) Handle(params ordersop.ShowOrdersParams) middleware.Responder {
	// User should always be populated by middleware
	user, _ := auth.GetUser(params.HTTPRequest.Context())
	reqApp := app.GetAppFromContext(params.HTTPRequest)

	orderID, _ := uuid.FromString(params.OrdersID.String())
	order, err := models.FetchOrder(h.db, user, reqApp, orderID)
	if err != nil {
		return responseForError(h.logger, err)
	}

	orderPayload, err := payloadForOrdersModel(h.storage, order)
	if err != nil {
		return responseForError(h.logger, err)
	}
	return ordersop.NewShowOrdersOK().WithPayload(orderPayload)
}

// UpdateOrdersHandler updates an order via PUT /orders/{orderId}
type UpdateOrdersHandler HandlerContext

// Handle ... updates an order from a request payload
func (h UpdateOrdersHandler) Handle(params ordersop.UpdateOrdersParams) middleware.Responder {
	// User should always be populated by middleware
	user, _ := auth.GetUser(params.HTTPRequest.Context())
	reqApp := app.GetAppFromContext(params.HTTPRequest)

	orderID, err := uuid.FromString(params.OrdersID.String())
	if err != nil {
		return responseForError(h.logger, err)
	}
	order, err := models.FetchOrder(h.db, user, reqApp, orderID)
	if err != nil {
		return responseForError(h.logger, err)
	}

	payload := params.UpdateOrders
	stationID, err := uuid.FromString(payload.NewDutyStationID.String())
	if err != nil {
		return responseForError(h.logger, err)
	}
	dutyStation, err := models.FetchDutyStation(h.db, stationID)
	if err != nil {
		return responseForError(h.logger, err)
	}

	order.OrdersNumber = payload.OrdersNumber
	order.IssueDate = time.Time(*payload.IssueDate)
	order.ReportByDate = time.Time(*payload.ReportByDate)
	order.OrdersType = payload.OrdersType
	order.OrdersTypeDetail = payload.OrdersTypeDetail
	order.HasDependents = *payload.HasDependents
	order.NewDutyStationID = dutyStation.ID
	order.NewDutyStation = dutyStation
	order.TAC = payload.Tac
<<<<<<< HEAD

	var deptIndicator *string
	if payload.DepartmentIndicator != nil {
		deptIndicator = fmtString(string(*payload.DepartmentIndicator))
	}
	order.DepartmentIndicator = deptIndicator

=======
	if payload.DepartmentIndicator != nil {
		order.DepartmentIndicator = fmtString(string(*payload.DepartmentIndicator))
	}
>>>>>>> f6d6b4f0
	verrs, err := models.SaveOrder(h.db, &order)
	if err != nil || verrs.HasAny() {
		return responseForVErrors(h.logger, verrs, err)
	}

	orderPayload, err := payloadForOrdersModel(h.storage, order)
	if err != nil {
		return responseForError(h.logger, err)
	}
	return ordersop.NewUpdateOrdersOK().WithPayload(orderPayload)
}<|MERGE_RESOLUTION|>--- conflicted
+++ resolved
@@ -152,19 +152,11 @@
 	order.NewDutyStationID = dutyStation.ID
 	order.NewDutyStation = dutyStation
 	order.TAC = payload.Tac
-<<<<<<< HEAD
 
-	var deptIndicator *string
-	if payload.DepartmentIndicator != nil {
-		deptIndicator = fmtString(string(*payload.DepartmentIndicator))
-	}
-	order.DepartmentIndicator = deptIndicator
-
-=======
 	if payload.DepartmentIndicator != nil {
 		order.DepartmentIndicator = fmtString(string(*payload.DepartmentIndicator))
 	}
->>>>>>> f6d6b4f0
+
 	verrs, err := models.SaveOrder(h.db, &order)
 	if err != nil || verrs.HasAny() {
 		return responseForVErrors(h.logger, verrs, err)
