package dpsapi

import (
	"log"

	"github.com/go-openapi/loads"

	"github.com/transcom/mymove/pkg/gen/dpsapi"
	dpsops "github.com/transcom/mymove/pkg/gen/dpsapi/dpsoperations"
	"github.com/transcom/mymove/pkg/handlers"
)

// NewDPSAPI returns the DPS API
<<<<<<< HEAD
func NewDPSAPI(context handlers.HandlerContext) *dpsops.MymoveAPI {
=======
func NewDPSAPI(context handlers.HandlerConfig) *dpsoperations.MymoveAPI {
>>>>>>> 07e926dd
	dpsSpec, err := loads.Analyzed(dpsapi.SwaggerJSON, "")
	if err != nil {
		log.Fatalln(err)
	}
	dpsAPI := dpsops.NewMymoveAPI(dpsSpec)
	dpsAPI.DpsGetUserHandler = GetUserHandler{context}
	return dpsAPI
}<|MERGE_RESOLUTION|>--- conflicted
+++ resolved
@@ -11,11 +11,7 @@
 )
 
 // NewDPSAPI returns the DPS API
-<<<<<<< HEAD
-func NewDPSAPI(context handlers.HandlerContext) *dpsops.MymoveAPI {
-=======
-func NewDPSAPI(context handlers.HandlerConfig) *dpsoperations.MymoveAPI {
->>>>>>> 07e926dd
+func NewDPSAPI(context handlers.HandlerConfig) *dpsops.MymoveAPI {
 	dpsSpec, err := loads.Analyzed(dpsapi.SwaggerJSON, "")
 	if err != nil {
 		log.Fatalln(err)
