package internalapi

import (
	"net/http/httptest"

	"github.com/transcom/mymove/pkg/unit"

	"github.com/go-openapi/strfmt"
	"github.com/gofrs/uuid"

	movedocop "github.com/transcom/mymove/pkg/gen/internalapi/internaloperations/move_docs"
	"github.com/transcom/mymove/pkg/gen/internalmessages"
	"github.com/transcom/mymove/pkg/handlers"
	"github.com/transcom/mymove/pkg/models"
	storageTest "github.com/transcom/mymove/pkg/storage/test"
	"github.com/transcom/mymove/pkg/testdatagen"
)

func (suite *HandlerSuite) TestCreateMoveDocumentHandler() {
	ppm := testdatagen.MakeDefaultPPM(suite.DB())
	move := ppm.Move
	sm := move.Orders.ServiceMember

	upload := testdatagen.MakeUpload(suite.DB(), testdatagen.Assertions{
		Upload: models.Upload{
			UploaderID: sm.UserID,
		},
	})
	upload.DocumentID = nil
	suite.MustSave(&upload)
	uploadIds := []strfmt.UUID{*handlers.FmtUUID(upload.ID)}

	request := httptest.NewRequest("POST", "/fake/path", nil)
	request = suite.AuthenticateRequest(request, sm)

	newMoveDocPayload := internalmessages.CreateGenericMoveDocumentPayload{
		UploadIds:                uploadIds,
		PersonallyProcuredMoveID: handlers.FmtUUID(ppm.ID),
		MoveDocumentType:         internalmessages.MoveDocumentTypeOTHER,
		Title:                    handlers.FmtString("awesome_document.pdf"),
		Notes:                    handlers.FmtString("Some notes here"),
	}

	newMoveDocParams := movedocop.CreateGenericMoveDocumentParams{
		HTTPRequest:                      request,
		CreateGenericMoveDocumentPayload: &newMoveDocPayload,
		MoveID:                           strfmt.UUID(move.ID.String()),
	}

	context := handlers.NewHandlerContext(suite.DB(), suite.TestLogger())
	fakeS3 := storageTest.NewFakeS3Storage(true)
	context.SetFileStorer(fakeS3)
	handler := CreateGenericMoveDocumentHandler{context}
	response := handler.Handle(newMoveDocParams)
	// assert we got back the 201 response
	suite.IsNotErrResponse(response)
	createdResponse := response.(*movedocop.CreateGenericMoveDocumentOK)
	createdPayload := createdResponse.Payload
	suite.NotNil(createdPayload.ID)

	// Make sure the Upload was associated to the new document
	createdDocumentID := createdPayload.Document.ID
	var fetchedUpload models.Upload
	suite.DB().Find(&fetchedUpload, upload.ID)
	suite.Equal(createdDocumentID.String(), fetchedUpload.DocumentID.String())

	// Next try the wrong user
	wrongUser := testdatagen.MakeDefaultServiceMember(suite.DB())
	request = suite.AuthenticateRequest(request, wrongUser)
	newMoveDocParams.HTTPRequest = request

	badUserResponse := handler.Handle(newMoveDocParams)
	suite.CheckResponseForbidden(badUserResponse)

	// Now try a bad move
	newMoveDocParams.MoveID = strfmt.UUID(uuid.Must(uuid.NewV4()).String())
	badMoveResponse := handler.Handle(newMoveDocParams)
	suite.CheckResponseNotFound(badMoveResponse)
}

func (suite *HandlerSuite) TestIndexMoveDocumentsHandler() {
	ppm := testdatagen.MakeDefaultPPM(suite.DB())
	move := ppm.Move
	sm := move.Orders.ServiceMember

	moveDocument := testdatagen.MakeMoveDocument(suite.DB(), testdatagen.Assertions{
		MoveDocument: models.MoveDocument{
			MoveID:                   move.ID,
			Move:                     move,
			PersonallyProcuredMoveID: &ppm.ID,
		},
	})

	request := httptest.NewRequest("POST", "/fake/path", nil)
	request = suite.AuthenticateRequest(request, sm)

	indexMoveDocParams := movedocop.IndexMoveDocumentsParams{
		HTTPRequest: request,
		MoveID:      strfmt.UUID(move.ID.String()),
	}

	context := handlers.NewHandlerContext(suite.DB(), suite.TestLogger())
	fakeS3 := storageTest.NewFakeS3Storage(true)
	context.SetFileStorer(fakeS3)
	handler := IndexMoveDocumentsHandler{context}
	response := handler.Handle(indexMoveDocParams)

	// assert we got back the 201 response
	indexResponse := response.(*movedocop.IndexMoveDocumentsOK)
	indexPayload := indexResponse.Payload
	suite.NotNil(indexPayload)

	for _, moveDoc := range indexPayload {
		suite.Require().Equal(*moveDoc.ID, strfmt.UUID(moveDocument.ID.String()), "expected move ids to match")
		suite.Require().Equal(*moveDoc.PersonallyProcuredMoveID, strfmt.UUID(ppm.ID.String()), "expected ppm ids to match")
	}

	// Next try the wrong user
	wrongUser := testdatagen.MakeDefaultServiceMember(suite.DB())
	request = suite.AuthenticateRequest(request, wrongUser)
	indexMoveDocParams.HTTPRequest = request

	badUserResponse := handler.Handle(indexMoveDocParams)
	suite.CheckResponseForbidden(badUserResponse)

	// Now try a bad move
	indexMoveDocParams.MoveID = strfmt.UUID(uuid.Must(uuid.NewV4()).String())
	badMoveResponse := handler.Handle(indexMoveDocParams)
	suite.CheckResponseNotFound(badMoveResponse)
}

func (suite *HandlerSuite) TestIndexWeightTicketSetDocumentsHandler() {
	ppm := testdatagen.MakeDefaultPPM(suite.DB())
	move := ppm.Move
	sm := move.Orders.ServiceMember

	moveDoc := testdatagen.MakeMoveDocument(suite.DB(),
		testdatagen.Assertions{
			MoveDocument: models.MoveDocument{
				MoveID:                   move.ID,
				Move:                     move,
				PersonallyProcuredMoveID: &ppm.ID,
				MoveDocumentType:         models.MoveDocumentTypeWEIGHTTICKETSET,
			},
		})
	weightTicketSetDocument := models.WeightTicketSetDocument{
		MoveDocumentID:           moveDoc.ID,
		MoveDocument:             moveDoc,
		EmptyWeight:              unit.Pound(1000),
		EmptyWeightTicketMissing: true,
		FullWeight:               unit.Pound(2500),
<<<<<<< HEAD
		FullWeightTicketMissing:  false,
		VehicleNickname:          "My Car",
		VehicleOptions:           "CAR",
		WeightTicketDate:         testdatagen.NextValidMoveDate,
=======
		FullWeightTicketMissing:  true,
		VehicleNickname:          "My Car",
		VehicleOptions:           "CAR",
		WeightTicketDate:         testdatagen.NextValidMoveDate,
		TrailerOwnershipMissing:  true,
>>>>>>> 47b86cdb
	}
	verrs, err := suite.DB().ValidateAndCreate(&weightTicketSetDocument)
	suite.Nil(err)
	suite.False(verrs.HasAny())

	request := httptest.NewRequest("POST", "/fake/path", nil)
	request = suite.AuthenticateRequest(request, sm)

	indexMoveDocParams := movedocop.IndexMoveDocumentsParams{
		HTTPRequest: request,
		MoveID:      strfmt.UUID(move.ID.String()),
	}

	context := handlers.NewHandlerContext(suite.DB(), suite.TestLogger())
	fakeS3 := storageTest.NewFakeS3Storage(true)
	context.SetFileStorer(fakeS3)
	handler := IndexMoveDocumentsHandler{context}
	response := handler.Handle(indexMoveDocParams)

	// assert we got back the 201 response
	indexResponse := response.(*movedocop.IndexMoveDocumentsOK)
	indexPayload := indexResponse.Payload
	suite.NotNil(indexPayload)
	for _, moveDoc := range indexPayload {
		suite.Require().Equal(*moveDoc.ID, strfmt.UUID(weightTicketSetDocument.MoveDocument.ID.String()), "expected move ids to match")
		suite.Require().Equal(*moveDoc.PersonallyProcuredMoveID, strfmt.UUID(ppm.ID.String()), "expected ppm ids to match")
		suite.Require().Equal(*moveDoc.EmptyWeight, int64(weightTicketSetDocument.EmptyWeight), "expected empty weight to match")
		suite.Require().Equal(*moveDoc.EmptyWeightTicketMissing, weightTicketSetDocument.EmptyWeightTicketMissing, "expected empty weight ticket missing to match")
		suite.Require().Equal(*moveDoc.FullWeight, int64(weightTicketSetDocument.FullWeight), "expected empty weight to match")
		suite.Require().Equal(*moveDoc.FullWeightTicketMissing, weightTicketSetDocument.FullWeightTicketMissing, "expected full weight ticket missing to match")
		suite.Require().Equal(moveDoc.WeightTicketDate.String(), strfmt.Date(weightTicketSetDocument.WeightTicketDate).String(), "expected weight ticket date to match")
<<<<<<< HEAD
=======
		suite.Require().Equal(*moveDoc.TrailerOwnershipMissing, weightTicketSetDocument.TrailerOwnershipMissing, "expected trailer ownership missing to match")
>>>>>>> 47b86cdb
		suite.Require().Equal(moveDoc.VehicleOptions, weightTicketSetDocument.VehicleOptions, "expected vehicle options to match")
		suite.Require().Equal(moveDoc.VehicleNickname, weightTicketSetDocument.VehicleNickname, "expected vehicle nickname to match")
	}
}

func (suite *HandlerSuite) TestUpdateMoveDocumentHandler() {
	// When: there is a move and move document
	move := testdatagen.MakeDefaultMove(suite.DB())
	sm := move.Orders.ServiceMember

	moveDocument := testdatagen.MakeMoveDocument(suite.DB(), testdatagen.Assertions{
		MoveDocument: models.MoveDocument{
			MoveID: move.ID,
			Move:   move,
		},
		Document: models.Document{
			ServiceMemberID: sm.ID,
			ServiceMember:   sm,
		},
	})
	request := httptest.NewRequest("POST", "/fake/path", nil)
	request = suite.AuthenticateRequest(request, sm)

	// And: the title and status are updated
	updateMoveDocPayload := internalmessages.MoveDocumentPayload{
		ID:               handlers.FmtUUID(moveDocument.ID),
		MoveID:           handlers.FmtUUID(move.ID),
		Title:            handlers.FmtString("super_awesome.pdf"),
		Notes:            handlers.FmtString("This document is super awesome."),
		Status:           internalmessages.MoveDocumentStatusOK,
		MoveDocumentType: internalmessages.MoveDocumentTypeOTHER,
	}

	updateMoveDocParams := movedocop.UpdateMoveDocumentParams{
		HTTPRequest:        request,
		UpdateMoveDocument: &updateMoveDocPayload,
		MoveDocumentID:     strfmt.UUID(moveDocument.ID.String()),
	}

	handler := UpdateMoveDocumentHandler{handlers.NewHandlerContext(suite.DB(), suite.TestLogger())}
	response := handler.Handle(updateMoveDocParams)

	// Then: we expect to get back a 200 response
	suite.IsNotErrResponse(response)
	updateResponse := response.(*movedocop.UpdateMoveDocumentOK)
	updatePayload := updateResponse.Payload
	suite.NotNil(updatePayload)

	suite.Require().Equal(*updatePayload.ID, strfmt.UUID(moveDocument.ID.String()), "expected move doc ids to match")

	// And: the new data to be there
	suite.Require().Equal(*updatePayload.Title, "super_awesome.pdf")
	suite.Require().Equal(*updatePayload.Notes, "This document is super awesome.")
}

func (suite *HandlerSuite) TestApproveMoveDocumentHandler() {
	// When: there is a move and move document
	ppm := testdatagen.MakePPM(suite.DB(), testdatagen.Assertions{
		PersonallyProcuredMove: models.PersonallyProcuredMove{
			Status: models.PPMStatusPAYMENTREQUESTED,
		},
	})
	move := ppm.Move
	sm := move.Orders.ServiceMember

	moveDocument := testdatagen.MakeMoveDocument(suite.DB(), testdatagen.Assertions{
		MoveDocument: models.MoveDocument{
			MoveID:                   move.ID,
			Move:                     move,
			MoveDocumentType:         models.MoveDocumentTypeSHIPMENTSUMMARY,
			PersonallyProcuredMoveID: &ppm.ID,
		},
		Document: models.Document{
			ServiceMemberID: sm.ID,
			ServiceMember:   sm,
		},
	})
	request := httptest.NewRequest("POST", "/fake/path", nil)
	request = suite.AuthenticateRequest(request, sm)

	// And: the title and status are updated
	updateMoveDocPayload := internalmessages.MoveDocumentPayload{
		ID:               handlers.FmtUUID(moveDocument.ID),
		MoveID:           handlers.FmtUUID(move.ID),
		Title:            handlers.FmtString(moveDocument.Title),
		Notes:            moveDocument.Notes,
		Status:           internalmessages.MoveDocumentStatusOK,
		MoveDocumentType: internalmessages.MoveDocumentTypeSHIPMENTSUMMARY,
	}

	updateMoveDocParams := movedocop.UpdateMoveDocumentParams{
		HTTPRequest:        request,
		UpdateMoveDocument: &updateMoveDocPayload,
		MoveDocumentID:     strfmt.UUID(moveDocument.ID.String()),
	}

	handler := UpdateMoveDocumentHandler{handlers.NewHandlerContext(suite.DB(), suite.TestLogger())}
	response := handler.Handle(updateMoveDocParams)

	// Then: we expect to get back a 200 response
	suite.IsNotErrResponse(response)
	updateResponse := response.(*movedocop.UpdateMoveDocumentOK)
	updatePayload := updateResponse.Payload
	suite.NotNil(updatePayload)

	suite.Require().Equal(*updatePayload.ID, strfmt.UUID(moveDocument.ID.String()), "expected move doc ids to match")

	// And: the new data to be there
	suite.Require().Equal(updatePayload.Status, internalmessages.MoveDocumentStatusOK)

	var ppms models.PersonallyProcuredMoves
	q := suite.DB().Where("move_id = ?", move.ID)
	q.All(&ppms)
	suite.Require().Equal(len(ppms), 1, "Should have a PPM!")
	reloadedPPM := ppms[0]
	suite.Require().Equal(string(models.PPMStatusCOMPLETED), string(reloadedPPM.Status))

}<|MERGE_RESOLUTION|>--- conflicted
+++ resolved
@@ -149,18 +149,11 @@
 		EmptyWeight:              unit.Pound(1000),
 		EmptyWeightTicketMissing: true,
 		FullWeight:               unit.Pound(2500),
-<<<<<<< HEAD
-		FullWeightTicketMissing:  false,
-		VehicleNickname:          "My Car",
-		VehicleOptions:           "CAR",
-		WeightTicketDate:         testdatagen.NextValidMoveDate,
-=======
 		FullWeightTicketMissing:  true,
 		VehicleNickname:          "My Car",
 		VehicleOptions:           "CAR",
 		WeightTicketDate:         testdatagen.NextValidMoveDate,
 		TrailerOwnershipMissing:  true,
->>>>>>> 47b86cdb
 	}
 	verrs, err := suite.DB().ValidateAndCreate(&weightTicketSetDocument)
 	suite.Nil(err)
@@ -192,10 +185,7 @@
 		suite.Require().Equal(*moveDoc.FullWeight, int64(weightTicketSetDocument.FullWeight), "expected empty weight to match")
 		suite.Require().Equal(*moveDoc.FullWeightTicketMissing, weightTicketSetDocument.FullWeightTicketMissing, "expected full weight ticket missing to match")
 		suite.Require().Equal(moveDoc.WeightTicketDate.String(), strfmt.Date(weightTicketSetDocument.WeightTicketDate).String(), "expected weight ticket date to match")
-<<<<<<< HEAD
-=======
 		suite.Require().Equal(*moveDoc.TrailerOwnershipMissing, weightTicketSetDocument.TrailerOwnershipMissing, "expected trailer ownership missing to match")
->>>>>>> 47b86cdb
 		suite.Require().Equal(moveDoc.VehicleOptions, weightTicketSetDocument.VehicleOptions, "expected vehicle options to match")
 		suite.Require().Equal(moveDoc.VehicleNickname, weightTicketSetDocument.VehicleNickname, "expected vehicle nickname to match")
 	}
