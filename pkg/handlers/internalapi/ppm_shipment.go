--- conflicted
+++ resolved
@@ -328,13 +328,6 @@
 			pdf, err := h.PaymentPacketCreator.GenerateDefault(appCtx, ppmShipmentID)
 			if err != nil {
 				switch err.(type) {
-<<<<<<< HEAD
-				case apperror.NotFoundError:
-					appCtx.Logger().Warn("internalapi.DownPaymentPacket warn", zap.Error(err))
-					return ppmops.NewShowPaymentPacketUnprocessableEntity(), err
-				default:
-					appCtx.Logger().Error("internalapi.DownPaymentPacket error", zap.Error(err))
-=======
 				case apperror.ForbiddenError:
 					// this indicates user does not have access to PPM
 					appCtx.Logger().Warn(fmt.Sprintf("internalapi.DownPaymentPacket ForbiddenError ppmShipmentID:%s", ppmShipmentID.String()), zap.Error(err))
@@ -345,7 +338,6 @@
 					return ppmops.NewShowPaymentPacketNotFound(), err
 				default:
 					appCtx.Logger().Error(fmt.Sprintf("internalapi.DownPaymentPacket InternalServerError ppmShipmentID:%s", ppmShipmentID.String()), zap.Error(err))
->>>>>>> 8955edb5
 					return ppmops.NewShowPaymentPacketInternalServerError(), err
 				}
 			}
