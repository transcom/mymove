package internalapi

import (
	"fmt"
	"io"
	"time"

	"github.com/go-openapi/runtime/middleware"
	"github.com/gofrs/uuid"
	"go.uber.org/zap"

	"github.com/transcom/mymove/pkg/appcontext"
	"github.com/transcom/mymove/pkg/apperror"
	ppmops "github.com/transcom/mymove/pkg/gen/internalapi/internaloperations/ppm"
	"github.com/transcom/mymove/pkg/handlers"
	"github.com/transcom/mymove/pkg/handlers/internalapi/internal/payloads"
	"github.com/transcom/mymove/pkg/services"
)

// SubmitPPMShipmentDocumentationHandler is the handler to save a PPMShipment signature and route the PPM shipment to the office
type SubmitPPMShipmentDocumentationHandler struct {
	handlers.HandlerConfig
	services.PPMShipmentNewSubmitter
}

// Handle saves a new customer signature for PPMShipment documentation submission and routes PPM shipment to the
// service counselor.
func (h SubmitPPMShipmentDocumentationHandler) Handle(params ppmops.SubmitPPMShipmentDocumentationParams) middleware.Responder {
	return h.AuditableAppContextFromRequestWithErrors(params.HTTPRequest,
		func(appCtx appcontext.AppContext) (middleware.Responder, error) {
			ppmShipmentID, err := uuid.FromString(params.PpmShipmentID.String())
			if err != nil || ppmShipmentID.IsNil() {
				appCtx.Logger().Error("error with PPM Shipment ID", zap.Error(err))

				errDetail := "Invalid PPM shipment ID in URL"

				if err != nil {
					errDetail = errDetail + ": " + err.Error()
				}

				errPayload := payloads.ClientError(
					handlers.BadRequestErrMessage,
					errDetail,
					h.GetTraceIDFromRequest(params.HTTPRequest),
				)

				return ppmops.NewSubmitPPMShipmentDocumentationBadRequest().WithPayload(errPayload), err
			}

			payload := params.SavePPMShipmentSignedCertificationPayload
			if payload == nil {
				noBodyErr := apperror.NewBadDataError("No body provided")

				appCtx.Logger().Error("No body provided", zap.Error(noBodyErr))

				errPayload := payloads.ClientError(
					handlers.BadRequestErrMessage,
					noBodyErr.Error(),
					h.GetTraceIDFromRequest(params.HTTPRequest),
				)

				return ppmops.NewSubmitPPMShipmentDocumentationBadRequest().WithPayload(errPayload), noBodyErr
			}

			signedCertification := payloads.SavePPMShipmentSignedCertification(ppmShipmentID, *payload)

			ppmShipment, err := h.PPMShipmentNewSubmitter.SubmitNewCustomerCloseOut(appCtx, ppmShipmentID, signedCertification)

			if err != nil {
				appCtx.Logger().Error("internalapi.SubmitPPMShipmentDocumentationHandler", zap.Error(err))

				switch e := err.(type) {
				case *apperror.BadDataError:
					errPayload := payloads.ClientError(
						handlers.BadRequestErrMessage,
						e.Error(),
						h.GetTraceIDFromRequest(params.HTTPRequest),
					)

					return ppmops.NewSubmitPPMShipmentDocumentationBadRequest().WithPayload(errPayload), err
				case apperror.NotFoundError:
					errPayload := payloads.ClientError(
						handlers.NotFoundMessage,
						err.Error(),
						h.GetTraceIDFromRequest(params.HTTPRequest),
					)

					return ppmops.NewSubmitPPMShipmentDocumentationNotFound().WithPayload(errPayload), err
				case apperror.QueryError:
					if e.Unwrap() != nil {
						// If you can unwrap, log the internal error (usually a pq error) for better debugging
						appCtx.Logger().Error(
							"internalapi.SubmitPPMShipmentDocumentationHandler error",
							zap.Error(e.Unwrap()),
						)
					}

					errPayload := payloads.InternalServerError(nil, h.GetTraceIDFromRequest(params.HTTPRequest))

					return ppmops.NewSubmitPPMShipmentDocumentationInternalServerError().WithPayload(errPayload), err
				case apperror.InvalidInputError:
					errPayload := payloads.ValidationError(
						handlers.ValidationErrMessage,
						h.GetTraceIDFromRequest(params.HTTPRequest),
						e.ValidationErrors,
					)

					return ppmops.NewSubmitPPMShipmentDocumentationUnprocessableEntity().WithPayload(errPayload), err
				case apperror.ConflictError:
					errPayload := payloads.ClientError(
						handlers.ConflictErrMessage,
						e.Error(),
						h.GetTraceIDFromRequest(params.HTTPRequest),
					)

					return ppmops.NewSubmitPPMShipmentDocumentationConflict().WithPayload(errPayload), err
				default:
					errPayload := payloads.InternalServerError(nil, h.GetTraceIDFromRequest(params.HTTPRequest))

					return ppmops.NewSubmitPPMShipmentDocumentationInternalServerError().WithPayload(errPayload), err
				}
			}

			returnPayload := payloads.PPMShipment(h.FileStorer(), ppmShipment)

			return ppmops.NewSubmitPPMShipmentDocumentationOK().WithPayload(returnPayload), nil
		})
}

// ResubmitPPMShipmentDocumentationHandler is the handler to resubmit PPM shipment documentation
type ResubmitPPMShipmentDocumentationHandler struct {
	handlers.HandlerConfig
	services.PPMShipmentUpdatedSubmitter
}

// Handle updates a customer's PPM shipment payment signature and re-routes the shipment to the service counselor.
func (h ResubmitPPMShipmentDocumentationHandler) Handle(params ppmops.ResubmitPPMShipmentDocumentationParams) middleware.Responder {
	return h.AuditableAppContextFromRequestWithErrors(params.HTTPRequest,
		func(appCtx appcontext.AppContext) (middleware.Responder, error) {
			if !appCtx.Session().IsMilApp() {
				return ppmops.NewResubmitPPMShipmentDocumentationForbidden(), apperror.NewSessionError("Request is not from the customer app")
			}

			ppmShipmentID, err := uuid.FromString(params.PpmShipmentID.String())
			if err != nil || ppmShipmentID.IsNil() {
				appCtx.Logger().Error("error with PPM Shipment ID", zap.Error(err))

				errDetail := "Invalid PPM shipment ID in URL"

				if err != nil {
					errDetail = errDetail + ": " + err.Error()
				}

				errPayload := payloads.ClientError(
					handlers.BadRequestErrMessage,
					errDetail,
					h.GetTraceIDFromRequest(params.HTTPRequest),
				)

				return ppmops.NewResubmitPPMShipmentDocumentationBadRequest().WithPayload(errPayload), err
			}

			signedCertificationID, err := uuid.FromString(params.SignedCertificationID.String())
			if err != nil || signedCertificationID.IsNil() {
				appCtx.Logger().Error("error with signed certification ID", zap.Error(err))

				errDetail := "Invalid signed certification ID in URL"

				if err != nil {
					errDetail = errDetail + ": " + err.Error()
				}

				errPayload := payloads.ClientError(
					handlers.BadRequestErrMessage,
					errDetail,
					h.GetTraceIDFromRequest(params.HTTPRequest),
				)

				return ppmops.NewResubmitPPMShipmentDocumentationBadRequest().WithPayload(errPayload), err
			}

			signedCertification := payloads.ReSavePPMShipmentSignedCertification(ppmShipmentID, signedCertificationID, *params.SavePPMShipmentSignedCertificationPayload)

			ppmShipment, err := h.PPMShipmentUpdatedSubmitter.SubmitUpdatedCustomerCloseOut(appCtx, ppmShipmentID, signedCertification, params.IfMatch)

			if err != nil {
				appCtx.Logger().Error("internalapi.ResubmitPPMShipmentDocumentationHandler", zap.Error(err))

				switch e := err.(type) {
				case *apperror.BadDataError:
					errPayload := payloads.ClientError(
						handlers.BadRequestErrMessage,
						e.Error(),
						h.GetTraceIDFromRequest(params.HTTPRequest),
					)

					return ppmops.NewResubmitPPMShipmentDocumentationBadRequest().WithPayload(errPayload), err
				case apperror.NotFoundError:
					errPayload := payloads.ClientError(
						handlers.NotFoundMessage,
						err.Error(),
						h.GetTraceIDFromRequest(params.HTTPRequest),
					)

					return ppmops.NewResubmitPPMShipmentDocumentationNotFound().WithPayload(errPayload), err
				case apperror.QueryError:
					if e.Unwrap() != nil {
						// If you can unwrap, log the internal error (usually a pq error) for better debugging
						appCtx.Logger().Error(
							"internalapi.ResubmitPPMShipmentDocumentationHandler error",
							zap.Error(e.Unwrap()),
						)
					}

					errPayload := payloads.InternalServerError(nil, h.GetTraceIDFromRequest(params.HTTPRequest))

					return ppmops.NewResubmitPPMShipmentDocumentationInternalServerError().WithPayload(errPayload), err
				case apperror.InvalidInputError:
					errPayload := payloads.ValidationError(
						handlers.ValidationErrMessage,
						h.GetTraceIDFromRequest(params.HTTPRequest),
						e.ValidationErrors,
					)

					return ppmops.NewResubmitPPMShipmentDocumentationUnprocessableEntity().WithPayload(errPayload), err
				case apperror.ConflictError:
					errPayload := payloads.ClientError(
						handlers.ConflictErrMessage,
						e.Error(),
						h.GetTraceIDFromRequest(params.HTTPRequest),
					)

					return ppmops.NewResubmitPPMShipmentDocumentationConflict().WithPayload(errPayload), err
				case apperror.PreconditionFailedError:
					errPayload := payloads.ClientError(
						handlers.PreconditionErrMessage,
						e.Error(),
						h.GetTraceIDFromRequest(params.HTTPRequest),
					)

					return ppmops.NewResubmitPPMShipmentDocumentationPreconditionFailed().WithPayload(errPayload), err
				default:
					errPayload := payloads.InternalServerError(nil, h.GetTraceIDFromRequest(params.HTTPRequest))

					return ppmops.NewResubmitPPMShipmentDocumentationInternalServerError().WithPayload(errPayload), err
				}
			}

			returnPayload := payloads.PPMShipment(h.FileStorer(), ppmShipment)

			return ppmops.NewResubmitPPMShipmentDocumentationOK().WithPayload(returnPayload), nil
		})
}

// ShowAOAPacketHandler returns a Shipment Summary Worksheet PDF
type showAOAPacketHandler struct {
	handlers.HandlerConfig
	services.SSWPPMComputer
	services.SSWPPMGenerator
	services.AOAPacketCreator
}

// Handle returns a generated PDF
func (h showAOAPacketHandler) Handle(params ppmops.ShowAOAPacketParams) middleware.Responder {
	return h.AuditableAppContextFromRequestWithErrors(params.HTTPRequest,
		func(appCtx appcontext.AppContext) (middleware.Responder, error) {
			logger := appCtx.Logger()

			// Ensures session
			if appCtx.Session() == nil {
				noSessionErr := apperror.NewSessionError("No user session")
				return ppmops.NewShowAOAPacketForbidden(), noSessionErr
			}
			// Ensures service member ID is present
			if !appCtx.Session().IsMilApp() && appCtx.Session().ServiceMemberID == uuid.Nil {
				noServiceMemberIDErr := apperror.NewSessionError("No service member ID")
				return ppmops.NewShowAOAPacketForbidden(), noServiceMemberIDErr
			}

			ppmShipmentID, err := uuid.FromString(params.PpmShipmentID)
			if err != nil {
				err := apperror.NewBadDataError("missing/empty required URI parameter: PPMShipmentID")
				appCtx.Logger().Error(err.Error())
				return ppmops.NewShowAOAPacketBadRequest().WithPayload(payloads.ClientError(handlers.BadRequestErrMessage,
					err.Error(), h.GetTraceIDFromRequest(params.HTTPRequest))), err
			}

			// Ensures AOA is for the accessing member
			err = h.VerifyAOAPacketInternal(appCtx, ppmShipmentID)
			if err != nil {
				err := apperror.NewBadDataError("PPMShipment cannot be verified")
				appCtx.Logger().Error(err.Error())
				return ppmops.NewShowAOAPacketBadRequest().WithPayload(payloads.ClientError(handlers.BadRequestErrMessage,
					err.Error(), h.GetTraceIDFromRequest(params.HTTPRequest))), err
			}

<<<<<<< HEAD
			AOAPacket, dirPath, err := h.AOAPacketCreator.CreateAOAPacket(appCtx, ppmShipmentID, false)
=======
			AOAPacket, packetPath, err := h.AOAPacketCreator.CreateAOAPacket(appCtx, ppmShipmentID, false)
>>>>>>> 9880d959

			if err != nil {
				logger.Error("Error creating AOA", zap.Error(err))
				aoaError := err.Error()

				// need to cleanup any files created prior to the packet creation failure
<<<<<<< HEAD
				if err = h.AOAPacketCreator.CleanupAOAPacketDir(dirPath); err != nil {
=======
				if err = h.AOAPacketCreator.CleanupAOAPacketDir(packetPath); err != nil {
>>>>>>> 9880d959
					logger.Error("Error deleting temp AOA files", zap.Error(err))
					aoaError = aoaError + ": " + err.Error()
				}

				payload := payloads.InternalServerError(&aoaError, h.GetTraceIDFromRequest(params.HTTPRequest))
				return ppmops.NewShowAOAPacketInternalServerError().
					WithPayload(payload), err
			}

			payload := io.NopCloser(AOAPacket)

			// we have copied the created files into the payload so we can remove them from memory
<<<<<<< HEAD
			if err = h.AOAPacketCreator.CleanupAOAPacketDir(dirPath); err != nil {
=======
			if err = h.AOAPacketCreator.CleanupAOAPacketDir(packetPath); err != nil {
>>>>>>> 9880d959
				logger.Error("Error deleting temp AOA files", zap.Error(err))
				aoaError := err.Error()
				payload := payloads.InternalServerError(&aoaError, h.GetTraceIDFromRequest(params.HTTPRequest))
				return ppmops.NewShowAOAPacketInternalServerError().
					WithPayload(payload), err
			}

			filename := fmt.Sprintf("inline; filename=\"AOA-%s.pdf\"", time.Now().Format("01-02-2006_15-04-05"))

			return ppmops.NewShowAOAPacketOK().WithContentDisposition(filename).WithPayload(payload), nil
		})
}

// ShowPaymentPacketHandler returns a PPM Payment Packet PDF
type ShowPaymentPacketHandler struct {
	handlers.HandlerConfig
	services.PaymentPacketCreator
}

// Handle returns a generated PDF
func (h ShowPaymentPacketHandler) Handle(params ppmops.ShowPaymentPacketParams) middleware.Responder {
	return h.AuditableAppContextFromRequestWithErrors(params.HTTPRequest,
		func(appCtx appcontext.AppContext) (middleware.Responder, error) {
			ppmShipmentID, err := uuid.FromString(params.PpmShipmentID.String())
			if err != nil {
				return handlers.ResponseForError(appCtx.Logger(), err), err
			}

			pdf, packetPath, err := h.PaymentPacketCreator.GenerateDefault(appCtx, ppmShipmentID)
			if err != nil {
				// need to cleanup any files created prior to the packet creation failure
				if packetErr := h.PaymentPacketCreator.CleanupPaymentPacketDir(packetPath); packetErr != nil {
					appCtx.Logger().Error("Error deleting temp AOA files", zap.Error(packetErr))
				}

				switch err.(type) {
				case apperror.ForbiddenError:
					// this indicates user does not have access to PPM
					appCtx.Logger().Warn(fmt.Sprintf("internalapi.DownPaymentPacket ForbiddenError ppmShipmentID:%s", ppmShipmentID.String()), zap.Error(err))
					return ppmops.NewShowPaymentPacketForbidden(), err
				case apperror.NotFoundError:
					// this indicates ppm was not found
					appCtx.Logger().Warn(fmt.Sprintf("internalapi.DownPaymentPacket NotFoundError ppmShipmentID:%s", ppmShipmentID.String()), zap.Error(err))
					return ppmops.NewShowPaymentPacketNotFound(), err
				default:
					appCtx.Logger().Error(fmt.Sprintf("internalapi.DownPaymentPacket InternalServerError ppmShipmentID:%s", ppmShipmentID.String()), zap.Error(err))
					return ppmops.NewShowPaymentPacketInternalServerError(), err
				}
			}

			payload := io.NopCloser(pdf)

<<<<<<< HEAD
			// we have copied the created file into the payload so we can remove it from memory
			// we pass in false for closing because the file was never opened therefore doesn't
			// need to be closed
			if err = h.PaymentPacketCreator.CleanupPaymentPacketFile(pdf, false); err != nil {
=======
			// we have copied the created files into the payload so we can remove them from memory
			if err = h.PaymentPacketCreator.CleanupPaymentPacketDir(packetPath); err != nil {
>>>>>>> 9880d959
				appCtx.Logger().Error(fmt.Sprintf("internalapi.DownPaymentPacket InternalServerError failed to delete temp packet files for ppmShipmentID:%s", ppmShipmentID.String()), zap.Error(err))
				return ppmops.NewShowPaymentPacketInternalServerError(), err
			}

			filename := fmt.Sprintf("inline; filename=\"ppm_payment_packet-%s.pdf\"", time.Now().UTC().Format("2006-01-02T15:04:05.000Z"))

			return ppmops.NewShowPaymentPacketOK().WithContentDisposition(filename).WithPayload(payload), nil
		})
}<|MERGE_RESOLUTION|>--- conflicted
+++ resolved
@@ -294,22 +294,14 @@
 					err.Error(), h.GetTraceIDFromRequest(params.HTTPRequest))), err
 			}
 
-<<<<<<< HEAD
-			AOAPacket, dirPath, err := h.AOAPacketCreator.CreateAOAPacket(appCtx, ppmShipmentID, false)
-=======
 			AOAPacket, packetPath, err := h.AOAPacketCreator.CreateAOAPacket(appCtx, ppmShipmentID, false)
->>>>>>> 9880d959
 
 			if err != nil {
 				logger.Error("Error creating AOA", zap.Error(err))
 				aoaError := err.Error()
 
 				// need to cleanup any files created prior to the packet creation failure
-<<<<<<< HEAD
-				if err = h.AOAPacketCreator.CleanupAOAPacketDir(dirPath); err != nil {
-=======
 				if err = h.AOAPacketCreator.CleanupAOAPacketDir(packetPath); err != nil {
->>>>>>> 9880d959
 					logger.Error("Error deleting temp AOA files", zap.Error(err))
 					aoaError = aoaError + ": " + err.Error()
 				}
@@ -322,11 +314,7 @@
 			payload := io.NopCloser(AOAPacket)
 
 			// we have copied the created files into the payload so we can remove them from memory
-<<<<<<< HEAD
-			if err = h.AOAPacketCreator.CleanupAOAPacketDir(dirPath); err != nil {
-=======
 			if err = h.AOAPacketCreator.CleanupAOAPacketDir(packetPath); err != nil {
->>>>>>> 9880d959
 				logger.Error("Error deleting temp AOA files", zap.Error(err))
 				aoaError := err.Error()
 				payload := payloads.InternalServerError(&aoaError, h.GetTraceIDFromRequest(params.HTTPRequest))
@@ -379,15 +367,8 @@
 
 			payload := io.NopCloser(pdf)
 
-<<<<<<< HEAD
-			// we have copied the created file into the payload so we can remove it from memory
-			// we pass in false for closing because the file was never opened therefore doesn't
-			// need to be closed
-			if err = h.PaymentPacketCreator.CleanupPaymentPacketFile(pdf, false); err != nil {
-=======
 			// we have copied the created files into the payload so we can remove them from memory
 			if err = h.PaymentPacketCreator.CleanupPaymentPacketDir(packetPath); err != nil {
->>>>>>> 9880d959
 				appCtx.Logger().Error(fmt.Sprintf("internalapi.DownPaymentPacket InternalServerError failed to delete temp packet files for ppmShipmentID:%s", ppmShipmentID.String()), zap.Error(err))
 				return ppmops.NewShowPaymentPacketInternalServerError(), err
 			}
