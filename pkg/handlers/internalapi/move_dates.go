--- conflicted
+++ resolved
@@ -6,29 +6,17 @@
 	"github.com/gobuffalo/pop"
 	"github.com/gofrs/uuid"
 	"github.com/pkg/errors"
+	"github.com/rickar/cal"
+
 	"github.com/transcom/mymove/pkg/dates"
 	"github.com/transcom/mymove/pkg/models"
 	"github.com/transcom/mymove/pkg/route"
 	"github.com/transcom/mymove/pkg/unit"
 )
 
-<<<<<<< HEAD
+// calculateMoveDates is used on the hhg wizard DatePicker page to show move dates summary
 func calculateMoveDatesFromMove(db *pop.Connection, planner route.Planner, moveID uuid.UUID, moveDate time.Time) (dates.MoveDatesSummary, error) {
 	var summary dates.MoveDatesSummary
-=======
-// MoveDatesSummary contains the set of dates for a move
-type MoveDatesSummary struct {
-	PackDays     []time.Time
-	PickupDays   []time.Time
-	TransitDays  []time.Time
-	DeliveryDays []time.Time
-	ReportDays   []time.Time
-}
-
-// calculateMoveDates is used on the hhg wizard DatePicker page to show move dates summary
-func calculateMoveDates(db *pop.Connection, planner route.Planner, moveID uuid.UUID, moveDate time.Time) (MoveDatesSummary, error) {
-	var summary MoveDatesSummary
->>>>>>> a1d514fc
 
 	// FetchMoveForMoveDates will get all the required associations used below.
 	move, err := models.FetchMoveForMoveDates(db, moveID)
@@ -66,43 +54,21 @@
 	return summary, nil
 }
 
-<<<<<<< HEAD
+// calculateMoveDatesFromShipment takes stored values on the shipment to calculate the most up-to-date move date ranges
+// this is used to display date ranges for the SM HHG review page and the status timeline on the post-hhg-submission landing page
 func calculateMoveDatesFromShipment(shipment *models.Shipment) (dates.MoveDatesSummary, error) {
 	usCalendar := dates.NewUSCalendar()
-=======
-// calculateMoveDatesFromShipment takes stored values on the shipment to calculate the most up-to-date move date ranges
-// this is used to display date ranges for the SM HHG review page and the status timeline on the post-hhg-submission landing page
-func calculateMoveDatesFromShipment(shipment *models.Shipment) (MoveDatesSummary, error) {
-	usCalendar := handlers.NewUSCalendar()
->>>>>>> a1d514fc
 
 	if shipment.EstimatedPackDays == nil {
-		return MoveDatesSummary{}, errors.New("Shipment must have EstimatedPackDays")
+		return dates.MoveDatesSummary{}, errors.New("Shipment must have EstimatedPackDays")
 	}
 
 	if shipment.RequestedPickupDate == nil {
 		return dates.MoveDatesSummary{}, errors.New("Shipment must have a RequestedPickupDate")
 	}
 
-<<<<<<< HEAD
-	if shipment.EstimatedPackDays == nil {
-		return dates.MoveDatesSummary{}, errors.New("Shipment must have a EstimatedPackDays")
-	}
-	packDates := dates.CreatePastMoveDates(lastPossiblePackDay, int(*shipment.EstimatedPackDays), false, usCalendar)
-
-	pickupDates := dates.CreateFutureMoveDates(*shipment.RequestedPickupDate, 1, false, usCalendar)
-
-	firstPossibleTransitDay := time.Time(pickupDates[len(pickupDates)-1]).AddDate(0, 0, 1)
 	if shipment.EstimatedTransitDays == nil {
 		return dates.MoveDatesSummary{}, errors.New("Shipment must have EstimatedTransitDays")
-	}
-	transitDates := dates.CreateFutureMoveDates(firstPossibleTransitDay, int(*shipment.EstimatedTransitDays), true, usCalendar)
-
-	firstPossibleDeliveryDay := time.Time(transitDates[int(*shipment.EstimatedTransitDays)-1].AddDate(0, 0, 1))
-	deliveryDates := dates.CreateFutureMoveDates(firstPossibleDeliveryDay, 1, false, usCalendar)
-=======
-	if shipment.EstimatedTransitDays == nil {
-		return MoveDatesSummary{}, errors.New("Shipment must have EstimatedTransitDays")
 	}
 
 	var mostCurrentPackDate time.Time
@@ -114,7 +80,7 @@
 		mostCurrentPackDate = *shipment.OriginalPackDate
 	} else {
 		lastPossiblePackDay := shipment.RequestedPickupDate.AddDate(0, 0, -1)
-		mostCurrentPackDate = createPastMoveDates(lastPossiblePackDay, int(*shipment.EstimatedPackDays), false, usCalendar)[0]
+		mostCurrentPackDate = dates.CreatePastMoveDates(lastPossiblePackDay, int(*shipment.EstimatedPackDays), false, usCalendar)[0]
 	}
 
 	var mostCurrentPickupDate time.Time
@@ -136,25 +102,24 @@
 		mostCurrentDeliveryDate = *shipment.OriginalDeliveryDate
 	} else {
 		// transit days can be on weekends and holidays and delivery cannot, so calculations must be separated out
-		estimatedTransitDates := createFutureMoveDates(*shipment.RequestedPickupDate, int(*shipment.EstimatedTransitDays), true, usCalendar)
+		estimatedTransitDates := dates.CreateFutureMoveDates(*shipment.RequestedPickupDate, int(*shipment.EstimatedTransitDays), true, usCalendar)
 		lastEstimatedTransitDate := estimatedTransitDates[len(estimatedTransitDates)-1]
-		mostCurrentDeliveryDate = createFutureMoveDates(lastEstimatedTransitDate.AddDate(0, 0, 1), 1, false, usCalendar)[0]
+		mostCurrentDeliveryDate = dates.CreateFutureMoveDates(lastEstimatedTransitDate.AddDate(0, 0, 1), 1, false, usCalendar)[0]
 	}
 	// assigns the pack dates
 	packDates, err := createValidDatesBetweenTwoDates(mostCurrentPackDate, mostCurrentPickupDate, false, true, usCalendar)
 	if err != nil {
-		return MoveDatesSummary{}, err
+		return dates.MoveDatesSummary{}, err
 	}
-	pickupDates := createFutureMoveDates(mostCurrentPickupDate, 1, false, usCalendar)
+	pickupDates := dates.CreateFutureMoveDates(mostCurrentPickupDate, 1, false, usCalendar)
 
 	firstPossibleTransitDay := time.Time(pickupDates[len(pickupDates)-1]).AddDate(0, 0, 1)
 
 	transitDates, err := createValidDatesBetweenTwoDates(firstPossibleTransitDay, mostCurrentDeliveryDate, true, true, usCalendar)
 	if err != nil {
-		return MoveDatesSummary{}, err
+		return dates.MoveDatesSummary{}, err
 	}
-	deliveryDates := createFutureMoveDates(mostCurrentDeliveryDate, 1, false, usCalendar)
->>>>>>> a1d514fc
+	deliveryDates := dates.CreateFutureMoveDates(mostCurrentDeliveryDate, 1, false, usCalendar)
 
 	summary := dates.MoveDatesSummary{
 		PackDays:     packDates,
@@ -163,39 +128,6 @@
 		DeliveryDays: deliveryDates,
 	}
 	return summary, nil
-<<<<<<< HEAD
-=======
-}
-
-// createFutureMoveDates is used when a startDate is known, an end date is not, number of days into the future is known.  Inclusive of startDate.
-func createFutureMoveDates(startDate time.Time, numDays int, includeWeekendsAndHolidays bool, calendar *cal.Calendar) []time.Time {
-	dates := make([]time.Time, 0, numDays)
-
-	daysAdded := 0
-	for d := startDate; daysAdded < numDays; d = d.AddDate(0, 0, 1) {
-		if includeWeekendsAndHolidays || calendar.IsWorkday(d) {
-			dates = append(dates, d)
-			daysAdded++
-		}
-	}
-
-	return dates
-}
-
-// createPastMoveDates is used when a startDate is known and number of days into the past is known.  Inclusive of startDate.
-func createPastMoveDates(startDate time.Time, numDays int, includeWeekendsAndHolidays bool, calendar *cal.Calendar) []time.Time {
-	dates := make([]time.Time, numDays)
-
-	daysAdded := 0
-	for d := startDate; daysAdded < numDays; d = d.AddDate(0, 0, -1) {
-		if includeWeekendsAndHolidays || calendar.IsWorkday(d) {
-			// Since we're working backwards, put dates at end of slice.
-			dates[numDays-daysAdded-1] = d
-			daysAdded++
-		}
-	}
-
-	return dates
 }
 
 func createValidDatesBetweenTwoDates(startDate time.Time, endDate time.Time, includeWeekendsAndHolidays bool, allowEarlierOrSameEndDate bool, calendar *cal.Calendar) ([]time.Time, error) {
@@ -222,5 +154,4 @@
 		dateToAdd = dateToAdd.AddDate(0, 0, 1)
 	}
 	return dates, nil
->>>>>>> a1d514fc
 }