package internalapi

import (
	"fmt"
	"io"
	"path/filepath"
	"regexp"
	"strings"

	"github.com/go-openapi/runtime"
	"github.com/go-openapi/runtime/middleware"
	"github.com/gobuffalo/validate/v3"
	"github.com/gofrs/uuid"
	"go.uber.org/zap"

	"github.com/transcom/mymove/pkg/appcontext"
	ppmop "github.com/transcom/mymove/pkg/gen/internalapi/internaloperations/ppm"
	uploadop "github.com/transcom/mymove/pkg/gen/internalapi/internaloperations/uploads"
	"github.com/transcom/mymove/pkg/gen/internalmessages"
	"github.com/transcom/mymove/pkg/handlers"
	"github.com/transcom/mymove/pkg/handlers/internalapi/internal/payloads"
	"github.com/transcom/mymove/pkg/models"
	"github.com/transcom/mymove/pkg/services"
	"github.com/transcom/mymove/pkg/services/ppmshipment"
	weightticketparser "github.com/transcom/mymove/pkg/services/weight_ticket_parser"
	"github.com/transcom/mymove/pkg/uploader"
	uploaderpkg "github.com/transcom/mymove/pkg/uploader"
	"github.com/transcom/mymove/pkg/utils"
)

const weightEstimatePages = 11

// CreateUploadHandler creates a new upload via POST /uploads?documentId={documentId}
type CreateUploadHandler struct {
	handlers.HandlerConfig
}

type CreatePPMUploadHandler struct {
	handlers.HandlerConfig
	services.WeightTicketGenerator
	services.WeightTicketComputer
	*uploader.UserUploader
}

// Handle creates a new UserUpload from a request payload
func (h CreateUploadHandler) Handle(params uploadop.CreateUploadParams) middleware.Responder {
	return h.AuditableAppContextFromRequestWithErrors(params.HTTPRequest,
		func(appCtx appcontext.AppContext) (middleware.Responder, error) {
			rollbackErr := fmt.Errorf("error creating upload")

			file, ok := params.File.(*runtime.File)
			if !ok {
				appCtx.Logger().Error("This should always be a runtime.File, something has changed in go-swagger.")
				return uploadop.NewCreateUploadInternalServerError(), rollbackErr
			}

			appCtx.Logger().Info(
				"File uploader and size",
				zap.String("userID", appCtx.Session().UserID.String()),
				zap.String("serviceMemberID", appCtx.Session().ServiceMemberID.String()),
				zap.String("officeUserID", appCtx.Session().OfficeUserID.String()),
				zap.String("AdminUserID", appCtx.Session().AdminUserID.String()),
				zap.Int64("size", file.Header.Size),
			)

			var docID *uuid.UUID
			if params.DocumentID != nil {
				documentID, err := uuid.FromString(params.DocumentID.String())
				if err != nil {
					appCtx.Logger().Info("Badly formed UUID for document", zap.String("document_id", params.DocumentID.String()), zap.Error(err))
					return uploadop.NewCreateUploadBadRequest(), rollbackErr
				}

				// Fetch document to ensure user has access to it
				document, docErr := models.FetchDocument(appCtx.DB(), appCtx.Session(), documentID)
				if docErr != nil {
					return handlers.ResponseForError(appCtx.Logger(), docErr), rollbackErr
				}
				docID = &document.ID
			}

			newUserUpload, url, verrs, createErr := uploaderpkg.CreateUserUploadForDocumentWrapper(
				appCtx,
				appCtx.Session().UserID,
				h.FileStorer(),
				file,
				file.Header.Filename,
				uploaderpkg.MaxCustomerUserUploadFileSizeLimit,
				uploaderpkg.AllowedTypesServiceMember,
				docID,
				models.UploadTypeUSER,
			)

			if verrs.HasAny() || createErr != nil {
				appCtx.Logger().Error("failed to create new user upload", zap.Error(createErr), zap.String("verrs", verrs.Error()))
				switch createErr.(type) {
				case uploaderpkg.ErrTooLarge:
					return uploadop.NewCreateUploadRequestEntityTooLarge(), rollbackErr
				case uploaderpkg.ErrFile:
					return uploadop.NewCreateUploadInternalServerError(), rollbackErr
				case uploaderpkg.ErrFailedToInitUploader:
					return uploadop.NewCreateUploadInternalServerError(), rollbackErr
				default:
					return handlers.ResponseForVErrors(appCtx.Logger(), verrs, createErr), rollbackErr
				}
			}

			uploadPayload := payloads.PayloadForUploadModel(h.FileStorer(), newUserUpload.Upload, url)
			return uploadop.NewCreateUploadCreated().WithPayload(uploadPayload), nil
		})
}

// DeleteUploadHandler deletes an upload
type DeleteUploadHandler struct {
	handlers.HandlerConfig
	services.UploadInformationFetcher
}

// Handle deletes an upload
func (h DeleteUploadHandler) Handle(params uploadop.DeleteUploadParams) middleware.Responder {
	return h.AuditableAppContextFromRequestWithErrors(params.HTTPRequest,
		func(appCtx appcontext.AppContext) (middleware.Responder, error) {
			uploadID, _ := uuid.FromString(params.UploadID.String())
			userUpload, err := models.FetchUserUploadFromUploadID(appCtx.DB(), appCtx.Session(), uploadID)
			if err != nil {
				return handlers.ResponseForError(appCtx.Logger(), err), err
			}

			var ppmShipmentStatus models.PPMShipmentStatus

			if params.PpmID != nil {
				ppmShipmentId, _ := uuid.FromString(params.PpmID.String())
				ppmShipment, err := models.FetchPPMShipmentByPPMShipmentID(appCtx.DB(), ppmShipmentId)
				if err != nil {
					return handlers.ResponseForError(appCtx.Logger(), err), err
				}
				ppmShipmentStatus = ppmShipment.Status
			}

			if params.OrderID != nil {
				orderID, _ := uuid.FromString(params.OrderID.String())
				move, e := models.FetchMoveByOrderID(appCtx.DB(), orderID)
				if e != nil {
					return handlers.ResponseForError(appCtx.Logger(), e), e
				}
				uploadInformation, e := h.FetchUploadInformationForDeletion(appCtx, uploadID, move.Locator)
				if e != nil {
					appCtx.Logger().Fatal("could not instantiate uploader", zap.Error(e))
				}

				//If move status is not DRAFT, upload cannot be deleted
				if *uploadInformation.MoveStatus != models.MoveStatusDRAFT {
					return uploadop.NewDeleteUploadForbidden(), fmt.Errorf("deletion not permitted Move is not in 'DRAFT' status")
				}

				userUploader, e := uploaderpkg.NewUserUploader(
					h.FileStorer(),
					uploaderpkg.MaxCustomerUserUploadFileSizeLimit,
				)
				if e != nil {
					appCtx.Logger().Fatal("could not instantiate uploader", zap.Error(e))
				}
				if e = userUploader.DeleteUserUpload(appCtx, &userUpload); e != nil {
					return handlers.ResponseForError(appCtx.Logger(), e), e
				}

				return uploadop.NewDeleteUploadNoContent(), nil
			}

			if params.MoveID != nil {
				moveID, e := uuid.FromString(params.MoveID.String())
				if e != nil {
					appCtx.Logger().Error(fmt.Sprintf("UUID Parsing for %s", moveID.String()), zap.Error(err))
					return handlers.ResponseForError(appCtx.Logger(), e), e
				}

				userUploader, e := uploaderpkg.NewUserUploader(
					h.FileStorer(),
					uploaderpkg.MaxCustomerUserUploadFileSizeLimit,
				)
				if e != nil {
					appCtx.Logger().Fatal("could not instantiate uploader", zap.Error(e))
				}
				if e = userUploader.DeleteUserUpload(appCtx, &userUpload); e != nil {
					return handlers.ResponseForError(appCtx.Logger(), e), e
				}

				return uploadop.NewDeleteUploadNoContent(), nil
			}

			//Fetch upload information so we can retrieve the move status
			uploadInformation, err := h.FetchUploadInformation(appCtx, uploadID)
			if err != nil {
				appCtx.Logger().Error("error retrieving move associated with this upload", zap.Error(err))
			}

			//If move status is not DRAFT and customer is not uploading ppm docs, upload cannot be deleted
			if (*uploadInformation.MoveStatus != models.MoveStatusDRAFT) && (ppmShipmentStatus != models.PPMShipmentStatusWaitingOnCustomer) {
				return uploadop.NewDeleteUploadForbidden(), fmt.Errorf("deletion not permitted Move is not in 'DRAFT' status")
			}

			userUploader, err := uploaderpkg.NewUserUploader(
				h.FileStorer(),
				uploaderpkg.MaxCustomerUserUploadFileSizeLimit,
			)
			if err != nil {
				appCtx.Logger().Fatal("could not instantiate uploader", zap.Error(err))
			}
			if err = userUploader.DeleteUserUpload(appCtx, &userUpload); err != nil {
				return handlers.ResponseForError(appCtx.Logger(), err), err
			}

			return uploadop.NewDeleteUploadNoContent(), nil

		})
}

// DeleteUploadsHandler deletes a collection of uploads
type DeleteUploadsHandler struct {
	handlers.HandlerConfig
}

// Handle deletes uploads
func (h DeleteUploadsHandler) Handle(params uploadop.DeleteUploadsParams) middleware.Responder {
	return h.AuditableAppContextFromRequestWithErrors(params.HTTPRequest,
		func(appCtx appcontext.AppContext) (middleware.Responder, error) {
			userUploader, err := uploaderpkg.NewUserUploader(
				h.FileStorer(),
				uploaderpkg.MaxCustomerUserUploadFileSizeLimit,
			)
			if err != nil {
				appCtx.Logger().Fatal("could not instantiate uploader", zap.Error(err))
			}

			for _, uploadID := range params.UploadIds {
				uploadUUID, _ := uuid.FromString(uploadID.String())
				userUpload, err := models.FetchUserUploadFromUploadID(appCtx.DB(), appCtx.Session(), uploadUUID)
				if err != nil {
					return handlers.ResponseForError(appCtx.Logger(), err), err
				}

				if err = userUploader.DeleteUserUpload(appCtx, &userUpload); err != nil {
					return handlers.ResponseForError(appCtx.Logger(), err), err
				}
			}

			return uploadop.NewDeleteUploadsNoContent(), nil
		})
}

func (h CreatePPMUploadHandler) Handle(params ppmop.CreatePPMUploadParams) middleware.Responder {
	return h.AuditableAppContextFromRequestWithErrors(params.HTTPRequest,
		func(appCtx appcontext.AppContext) (middleware.Responder, error) {
			rollbackErr := fmt.Errorf("error creating upload")

			file, ok := params.File.(*runtime.File)
			if !ok {
				appCtx.Logger().Error("This should always be a runtime.File, something has changed in go-swagger.")
				return ppmop.NewCreatePPMUploadInternalServerError(), rollbackErr
			}

			appCtx.Logger().Info(
				"File uploader and size",
				zap.String("userID", appCtx.Session().UserID.String()),
				zap.String("serviceMemberID", appCtx.Session().ServiceMemberID.String()),
				zap.Int64("size", file.Header.Size),
			)

			documentID := uuid.FromStringOrNil(params.DocumentID.String())

			// Fetch document to ensure user has access to it
			document, docErr := models.FetchDocument(appCtx.DB(), appCtx.Session(), documentID)
			if docErr != nil {
				docNotFoundErr := fmt.Errorf("documentId %q was not found for this user", documentID)
				return ppmop.NewCreatePPMUploadNotFound().WithPayload(payloads.ClientError(handlers.NotFoundMessage, docNotFoundErr.Error(), h.GetTraceIDFromRequest(params.HTTPRequest))), docNotFoundErr
			}

			ppmShipmentID := uuid.FromStringOrNil(params.PpmShipmentID.String())

			// Ensure the document belongs to an association of the PPM shipment
			shipErr := ppmshipment.FindPPMShipmentWithDocument(appCtx, ppmShipmentID, documentID)
			if shipErr != nil {
				docNotFoundErr := fmt.Errorf("documentId %q was not found for this shipment", documentID)
				return ppmop.NewCreatePPMUploadNotFound().WithPayload(payloads.ClientError(handlers.NotFoundMessage, docNotFoundErr.Error(), h.GetTraceIDFromRequest(params.HTTPRequest))), docNotFoundErr
			}

			var newUserUpload *models.UserUpload
			var verrs *validate.Errors
			var url string
			var createErr error
			isWeightEstimatorFile := false

			uploadedFile := file

			// extract extension from filename
			filename := file.Header.Filename

			timestampPattern := regexp.MustCompile(`-(\d{14})$`)

			timestamp := ""
			filenameWithoutTimestamp := ""
			if matches := timestampPattern.FindStringSubmatch(filename); len(matches) > 1 {
				timestamp = matches[1]
				filenameWithoutTimestamp = strings.TrimSuffix(filename, "-"+timestamp)
			} else {
				filenameWithoutTimestamp = filename
			}

			extension := filepath.Ext(filenameWithoutTimestamp)
			extensionLower := strings.ToLower(extension)

			// check if file is an excel file
			if extensionLower == ".xlsx" {
				var err error

				isWeightEstimatorFile, err = weightticketparser.IsWeightEstimatorFile(appCtx, file)

				if err != nil {
					return ppmop.NewCreatePPMUploadInternalServerError(), rollbackErr
				}
				// if isWeightEstimatorFile is false, throw an error, and send message to front end to let user know.
				if !isWeightEstimatorFile {
					title := "Incorrect Xlsx Template"
					detail := "The uploaded .xlsx file does not match the expected weight estimator file format. Please visit https://www.ustranscom.mil/dp3/weightestimator.cfm to download the weight estimator template file."
					instance := params.DocumentID
					return ppmop.NewCreatePPMUploadForbidden().WithPayload(&internalmessages.ClientError{
						Title:    &title,
						Detail:   &detail,
						Instance: &instance,
					}), nil

				}

				_, err = file.Data.Seek(0, io.SeekStart)

				if err != nil {
					return ppmop.NewCreatePPMUploadInternalServerError(), rollbackErr
				}
			}

			if params.WeightReceipt && isWeightEstimatorFile {
				pageValues, err := h.WeightTicketComputer.ParseWeightEstimatorExcelFile(appCtx, file)

				if err != nil {
					return ppmop.NewCreatePPMUploadInternalServerError(), rollbackErr
				}

<<<<<<< HEAD
				pdfFileName := strings.TrimSuffix(filenameWithoutTimestamp, filepath.Ext(filenameWithoutTimestamp)) + ".pdf" + "-" + timestamp

=======
				pdfFileName := utils.AppendTimestampToFilename(filename)
>>>>>>> 9f22ac94
				aFile, pdfInfo, err := h.WeightTicketGenerator.FillWeightEstimatorPDFForm(*pageValues, pdfFileName)

				// Ensure weight receipt PDF is not corrupted
				if err != nil || pdfInfo.PageCount != weightEstimatePages {
					cleanupErr := h.WeightTicketGenerator.CleanupFile(aFile)

					if cleanupErr != nil {
						appCtx.Logger().Warn("failed to cleanup weight ticket file", zap.Error(cleanupErr), zap.String("verrs", verrs.Error()))
					}

					return ppmop.NewCreatePPMUploadInternalServerError(), rollbackErr
				}

				// we already generated an afero file so we can skip that process the wrapper method does
				newUserUpload, verrs, createErr = h.UserUploader.CreateUserUploadForDocument(appCtx, &document.ID, appCtx.Session().UserID, uploaderpkg.File{File: aFile}, uploaderpkg.AllowedTypesPPMDocuments)

				if verrs.HasAny() || createErr != nil {
					appCtx.Logger().Error("failed to create new user upload", zap.Error(createErr), zap.String("verrs", verrs.Error()))
					cleanupErr := h.WeightTicketGenerator.CleanupFile(aFile)

					if cleanupErr != nil {
						appCtx.Logger().Warn("failed to cleanup weight ticket file", zap.Error(cleanupErr), zap.String("verrs", verrs.Error()))
						return ppmop.NewCreatePPMUploadInternalServerError(), rollbackErr
					}
					switch createErr.(type) {
					case uploaderpkg.ErrUnsupportedContentType:
						return ppmop.NewCreatePPMUploadUnprocessableEntity().WithPayload(payloads.ValidationError(createErr.Error(), uuid.Nil, verrs)), createErr
					case uploaderpkg.ErrTooLarge:
						return ppmop.NewCreatePPMUploadRequestEntityTooLarge(), createErr
					case uploaderpkg.ErrFile:
						return ppmop.NewCreatePPMUploadInternalServerError(), rollbackErr
					case uploaderpkg.ErrFailedToInitUploader:
						return ppmop.NewCreatePPMUploadInternalServerError(), rollbackErr
					default:
						return handlers.ResponseForVErrors(appCtx.Logger(), verrs, createErr), createErr
					}
				}

				newUserUpload, verrs, err := h.UserUploader.UpdateUserXlsxUploadFilename(appCtx, newUserUpload, filename)

				if verrs.HasAny() || err != nil {
					appCtx.Logger().Error("failed to rename uploaded filename", zap.Error(createErr), zap.String("verrs", verrs.Error()))
				}

				err = h.WeightTicketGenerator.CleanupFile(aFile)

				if err != nil {
					appCtx.Logger().Warn("failed to cleanup weight ticket file", zap.Error(err), zap.String("verrs", verrs.Error()))
					return ppmop.NewCreatePPMUploadInternalServerError(), rollbackErr
				}

				url, err = h.UserUploader.PresignedURL(appCtx, newUserUpload)
				if err != nil {
					return ppmop.NewCreatePPMUploadInternalServerError(), rollbackErr
				}
			} else {
				newUserUpload, url, verrs, createErr = uploaderpkg.CreateUserUploadForDocumentWrapper(
					appCtx,
					appCtx.Session().UserID,
					h.FileStorer(),
					uploadedFile,
					uploadedFile.Header.Filename,
					uploaderpkg.MaxCustomerUserUploadFileSizeLimit,
					uploaderpkg.AllowedTypesPPMDocuments,
					&document.ID,
					models.UploadTypeUSER,
				)

				if verrs.HasAny() || createErr != nil {
					appCtx.Logger().Error("failed to create new user upload", zap.Error(createErr), zap.String("verrs", verrs.Error()))
					switch createErr.(type) {
					case uploaderpkg.ErrUnsupportedContentType:
						return ppmop.NewCreatePPMUploadUnprocessableEntity().WithPayload(payloads.ValidationError(createErr.Error(), uuid.Nil, verrs)), createErr
					case uploaderpkg.ErrTooLarge:
						return ppmop.NewCreatePPMUploadRequestEntityTooLarge(), createErr
					case uploaderpkg.ErrFile:
						return ppmop.NewCreatePPMUploadInternalServerError(), rollbackErr
					case uploaderpkg.ErrFailedToInitUploader:
						return ppmop.NewCreatePPMUploadInternalServerError(), rollbackErr
					default:
						return handlers.ResponseForVErrors(appCtx.Logger(), verrs, createErr), createErr
					}
				}
			}
			uploadPayload := payloads.PayloadForUploadModel(h.FileStorer(), newUserUpload.Upload, url)
			return ppmop.NewCreatePPMUploadCreated().WithPayload(uploadPayload), nil
		})
}<|MERGE_RESOLUTION|>--- conflicted
+++ resolved
@@ -345,12 +345,7 @@
 					return ppmop.NewCreatePPMUploadInternalServerError(), rollbackErr
 				}
 
-<<<<<<< HEAD
-				pdfFileName := strings.TrimSuffix(filenameWithoutTimestamp, filepath.Ext(filenameWithoutTimestamp)) + ".pdf" + "-" + timestamp
-
-=======
 				pdfFileName := utils.AppendTimestampToFilename(filename)
->>>>>>> 9f22ac94
 				aFile, pdfInfo, err := h.WeightTicketGenerator.FillWeightEstimatorPDFForm(*pageValues, pdfFileName)
 
 				// Ensure weight receipt PDF is not corrupted
