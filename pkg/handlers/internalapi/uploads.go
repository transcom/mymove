--- conflicted
+++ resolved
@@ -576,11 +576,7 @@
 			}
 
 			if errTransaction != nil {
-<<<<<<< HEAD
-				o.appCtx.Logger().Error(err.Error())
-=======
 				o.appCtx.Logger().Error(errTransaction.Error())
->>>>>>> 012ec6f0
 				return
 			}
 		}
