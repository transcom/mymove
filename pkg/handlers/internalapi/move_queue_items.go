package internalapi

import (
	"encoding/json"
	"sort"
	"strings"
	"time"

	"github.com/go-openapi/runtime/middleware"
	"github.com/go-openapi/swag"
	"github.com/gofrs/uuid"
	"go.uber.org/zap"

	queueop "github.com/transcom/mymove/pkg/gen/internalapi/internaloperations/queues"
	"github.com/transcom/mymove/pkg/gen/internalmessages"
	"github.com/transcom/mymove/pkg/handlers"
	"github.com/transcom/mymove/pkg/models"
)

func payloadForMoveQueueItem(MoveQueueItem models.MoveQueueItem, StorageInTransits internalmessages.StorageInTransits, HasUnapprovedShipmentLineItems bool) *internalmessages.MoveQueueItem {
	MoveQueueItemPayload := internalmessages.MoveQueueItem{
		ID:                             handlers.FmtUUID(MoveQueueItem.ID),
		CreatedAt:                      handlers.FmtDateTime(MoveQueueItem.CreatedAt),
		Edipi:                          swag.String(MoveQueueItem.Edipi),
		Rank:                           MoveQueueItem.Rank,
		CustomerName:                   swag.String(MoveQueueItem.CustomerName),
		Locator:                        swag.String(MoveQueueItem.Locator),
		GblNumber:                      handlers.FmtStringPtr(MoveQueueItem.GBLNumber),
		Status:                         swag.String(MoveQueueItem.Status),
		PpmStatus:                      handlers.FmtStringPtr(MoveQueueItem.PpmStatus),
		HhgStatus:                      handlers.FmtStringPtr(MoveQueueItem.HhgStatus),
		OrdersType:                     swag.String(MoveQueueItem.OrdersType),
		MoveDate:                       handlers.FmtDatePtr(MoveQueueItem.MoveDate),
		SubmittedDate:                  handlers.FmtDateTimePtr(MoveQueueItem.SubmittedDate),
		LastModifiedDate:               handlers.FmtDateTime(MoveQueueItem.LastModifiedDate),
		OriginDutyStationName:          swag.String(MoveQueueItem.OriginDutyStationName),
		DestinationDutyStationName:     swag.String(MoveQueueItem.DestinationDutyStationName),
		StorageInTransits:              StorageInTransits,
		HasUnapprovedShipmentLineItems: &HasUnapprovedShipmentLineItems,
		PmSurveyConductedDate:          handlers.FmtDateTimePtr(MoveQueueItem.PmSurveyConductedDate),
	}
	return &MoveQueueItemPayload
}

// ShowQueueHandler returns a list of all MoveQueueItems in the moves queue
type ShowQueueHandler struct {
	handlers.HandlerContext
}

type JSONDate time.Time

// Dates without timestamps need custom unmarshalling
func (j *JSONDate) UnmarshalJSON(b []byte) error {
	s := strings.Trim(string(b), "\"")
	if s == "null" {
		return nil
	}
	t, err := time.Parse("2006-01-02", s)
	if err != nil {
		return err
	}
	*j = JSONDate(t)
	return nil
}

type QueueSitData struct {
	ID              uuid.UUID `json:"id"`
	Status          string    `json:"status"`
	ActualStartDate JSONDate  `json:"actual_start_date"`
	OutDate         JSONDate  `json:"out_date"`
	Location        string    `json:"location"`
}

// Implementation of a type and methods in order to use sort.Interface directly.
// This allows us to call sortQueueItemsByLastModifiedDate in the ShowQueueHandler which will
// sort the slice by the LastModfiedDate. Doing it this way allows us to avoid having reflect called
// which should act to speed the sort up.
type MoveQueueItems []models.MoveQueueItem

func (mqi MoveQueueItems) Less(i, j int) bool {
	return mqi[i].LastModifiedDate.Before(mqi[j].LastModifiedDate)
}
func (mqi MoveQueueItems) Len() int      { return len(mqi) }
func (mqi MoveQueueItems) Swap(i, j int) { mqi[i], mqi[j] = mqi[j], mqi[i] }

func sortQueueItemsByLastModifiedDate(moveQueueItems []models.MoveQueueItem) {
	sort.Sort(MoveQueueItems(moveQueueItems))
}

// Handle retrieves a list of all MoveQueueItems in the system in the moves queue
func (h ShowQueueHandler) Handle(params queueop.ShowQueueParams) middleware.Responder {
	session, logger := h.SessionAndLoggerFromRequest(params.HTTPRequest)

	if !session.IsOfficeUser() {
		return queueop.NewShowQueueForbidden()
	}

	lifecycleState := params.QueueType

	MoveQueueItems, err := models.GetMoveQueueItems(h.DB(), lifecycleState)
	if err != nil {
		logger.Error("Loading Queue", zap.String("State", lifecycleState), zap.Error(err))
		return handlers.ResponseForError(logger, err)
	}

	// Sorting the slice by LastModifiedDate so that the API results follow suit.
	sortQueueItemsByLastModifiedDate(MoveQueueItems)

	MoveQueueItemPayloads := make([]*internalmessages.MoveQueueItem, len(MoveQueueItems))
	for i, MoveQueueItem := range MoveQueueItems {
		var sits []QueueSitData
		if MoveQueueItem.SitArray != "" {
			err := json.Unmarshal([]byte(MoveQueueItem.SitArray), &sits)

			if err != nil {
				logger.Error("Unmarshalling SITs", zap.Error(err))
				return handlers.ResponseForError(logger, err)
			}
		}

		if len(sits) == 1 && sits[0].ID == uuid.Nil {
			sits = []QueueSitData{}
		}

		storageInTransitsList := make(internalmessages.StorageInTransits, len(sits))

		for i, storageInTransit := range sits {
			actualStartDate := time.Time(storageInTransit.ActualStartDate)
			outDate := time.Time(storageInTransit.OutDate)

			sitObject := models.StorageInTransit{
				ID:              storageInTransit.ID,
				Status:          models.StorageInTransitStatus(storageInTransit.Status),
				ActualStartDate: &actualStartDate,
				OutDate:         &outDate,
				Location:        models.StorageInTransitLocation(storageInTransit.Location),
			}

			storageInTransitsList[i] = payloadForStorageInTransitModel(&sitObject)
		}

		var shipmentLineItems []models.ShipmentLineItemStatus
		if MoveQueueItem.SliArray != "" {
			err := json.Unmarshal([]byte(MoveQueueItem.SliArray), &shipmentLineItems)

			if err != nil {
				logger.Error("Unmarshalling Shipment Line Items", zap.Error(err))
<<<<<<< HEAD

=======
>>>>>>> 9ffde6fd
				return handlers.ResponseForError(logger, err)
			}
		}

		hasUnapprovedShipmentLineItems := false
		for _, shipmentLineItemStatus := range shipmentLineItems {
			if shipmentLineItemStatus == models.ShipmentLineItemStatusSUBMITTED {
				hasUnapprovedShipmentLineItems = true
<<<<<<< HEAD
=======
				break
>>>>>>> 9ffde6fd
			}
		}

		MoveQueueItemPayload := payloadForMoveQueueItem(MoveQueueItem, storageInTransitsList, hasUnapprovedShipmentLineItems)
		MoveQueueItemPayloads[i] = MoveQueueItemPayload

	}
	return queueop.NewShowQueueOK().WithPayload(MoveQueueItemPayloads)
}<|MERGE_RESOLUTION|>--- conflicted
+++ resolved
@@ -145,10 +145,7 @@
 
 			if err != nil {
 				logger.Error("Unmarshalling Shipment Line Items", zap.Error(err))
-<<<<<<< HEAD
 
-=======
->>>>>>> 9ffde6fd
 				return handlers.ResponseForError(logger, err)
 			}
 		}
@@ -157,10 +154,7 @@
 		for _, shipmentLineItemStatus := range shipmentLineItems {
 			if shipmentLineItemStatus == models.ShipmentLineItemStatusSUBMITTED {
 				hasUnapprovedShipmentLineItems = true
-<<<<<<< HEAD
-=======
 				break
->>>>>>> 9ffde6fd
 			}
 		}
 
