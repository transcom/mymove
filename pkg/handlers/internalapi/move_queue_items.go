package internalapi

import (
	"sort"
	"strings"
	"time"

	"github.com/go-openapi/runtime/middleware"
	"github.com/go-openapi/swag"
	"github.com/gofrs/uuid"
	"go.uber.org/zap"

	queueop "github.com/transcom/mymove/pkg/gen/internalapi/internaloperations/queues"
	"github.com/transcom/mymove/pkg/gen/internalmessages"
	"github.com/transcom/mymove/pkg/handlers"
	"github.com/transcom/mymove/pkg/models"
)

func payloadForMoveQueueItem(MoveQueueItem models.MoveQueueItem) *internalmessages.MoveQueueItem {
	MoveQueueItemPayload := internalmessages.MoveQueueItem{
		ID:                         handlers.FmtUUID(MoveQueueItem.ID),
		CreatedAt:                  handlers.FmtDateTime(MoveQueueItem.CreatedAt),
		Edipi:                      swag.String(MoveQueueItem.Edipi),
		Rank:                       (*internalmessages.ServiceMemberRank)(MoveQueueItem.Rank),
		CustomerName:               swag.String(MoveQueueItem.CustomerName),
		Locator:                    swag.String(MoveQueueItem.Locator),
<<<<<<< HEAD
		GblNumber:                  handlers.FmtStringPtr(MoveQueueItem.GBLNumber),
=======
>>>>>>> dd5d25f9
		Status:                     swag.String(MoveQueueItem.Status),
		PpmStatus:                  handlers.FmtStringPtr(MoveQueueItem.PpmStatus),
		OrdersType:                 swag.String(MoveQueueItem.OrdersType),
		MoveDate:                   handlers.FmtDatePtr(MoveQueueItem.MoveDate),
		SubmittedDate:              handlers.FmtDateTimePtr(MoveQueueItem.SubmittedDate),
		LastModifiedDate:           handlers.FmtDateTime(MoveQueueItem.LastModifiedDate),
		OriginDutyStationName:      swag.String(MoveQueueItem.OriginDutyStationName),
		DestinationDutyStationName: swag.String(MoveQueueItem.DestinationDutyStationName),
		PmSurveyConductedDate:      handlers.FmtDateTimePtr(MoveQueueItem.PmSurveyConductedDate),
		OriginGbloc:                handlers.FmtStringPtr(MoveQueueItem.OriginGBLOC),
		DestinationGbloc:           handlers.FmtStringPtr(MoveQueueItem.DestinationGBLOC),
		DeliveredDate:              handlers.FmtDateTimePtr(MoveQueueItem.DeliveredDate),
		InvoiceApprovedDate:        handlers.FmtDateTimePtr(MoveQueueItem.InvoiceApprovedDate),
		WeightAllotment:            payloadForWeightAllotmentModel(models.GetWeightAllotment(*MoveQueueItem.Rank)),
	}
	return &MoveQueueItemPayload
}

// ShowQueueHandler returns a list of all MoveQueueItems in the moves queue
type ShowQueueHandler struct {
	handlers.HandlerContext
}

type JSONDate time.Time

// Dates without timestamps need custom unmarshalling
func (j *JSONDate) UnmarshalJSON(b []byte) error {
	s := strings.Trim(string(b), "\"")
	if s == "null" {
		return nil
	}
	t, err := time.Parse("2006-01-02", s)
	if err != nil {
		return err
	}
	*j = JSONDate(t)
	return nil
}

type QueueSitData struct {
	ID              uuid.UUID `json:"id"`
	Status          string    `json:"status"`
	ActualStartDate JSONDate  `json:"actual_start_date"`
	OutDate         JSONDate  `json:"out_date"`
	Location        string    `json:"location"`
}

// Implementation of a type and methods in order to use sort.Interface directly.
// This allows us to call sortQueueItemsByLastModifiedDate in the ShowQueueHandler which will
// sort the slice by the LastModfiedDate. Doing it this way allows us to avoid having reflect called
// which should act to speed the sort up.
type MoveQueueItems []models.MoveQueueItem

func (mqi MoveQueueItems) Less(i, j int) bool {
	return mqi[i].LastModifiedDate.Before(mqi[j].LastModifiedDate)
}
func (mqi MoveQueueItems) Len() int      { return len(mqi) }
func (mqi MoveQueueItems) Swap(i, j int) { mqi[i], mqi[j] = mqi[j], mqi[i] }

func sortQueueItemsByLastModifiedDate(moveQueueItems []models.MoveQueueItem) {
	sort.Sort(MoveQueueItems(moveQueueItems))
}

// Handle retrieves a list of all MoveQueueItems in the system in the moves queue
func (h ShowQueueHandler) Handle(params queueop.ShowQueueParams) middleware.Responder {
	session, logger := h.SessionAndLoggerFromRequest(params.HTTPRequest)

	if !session.IsOfficeUser() {
		return queueop.NewShowQueueForbidden()
	}

	lifecycleState := params.QueueType

	MoveQueueItems, err := models.GetMoveQueueItems(h.DB(), lifecycleState)
	if err != nil {
		logger.Error("Loading Queue", zap.String("State", lifecycleState), zap.Error(err))
		return handlers.ResponseForError(logger, err)
	}

	// Sorting the slice by LastModifiedDate so that the API results follow suit.
	sortQueueItemsByLastModifiedDate(MoveQueueItems)

	MoveQueueItemPayloads := make([]*internalmessages.MoveQueueItem, len(MoveQueueItems))
	for i, MoveQueueItem := range MoveQueueItems {
		MoveQueueItemPayload := payloadForMoveQueueItem(MoveQueueItem)
		MoveQueueItemPayloads[i] = MoveQueueItemPayload
	}
	return queueop.NewShowQueueOK().WithPayload(MoveQueueItemPayloads)
}<|MERGE_RESOLUTION|>--- conflicted
+++ resolved
@@ -24,10 +24,6 @@
 		Rank:                       (*internalmessages.ServiceMemberRank)(MoveQueueItem.Rank),
 		CustomerName:               swag.String(MoveQueueItem.CustomerName),
 		Locator:                    swag.String(MoveQueueItem.Locator),
-<<<<<<< HEAD
-		GblNumber:                  handlers.FmtStringPtr(MoveQueueItem.GBLNumber),
-=======
->>>>>>> dd5d25f9
 		Status:                     swag.String(MoveQueueItem.Status),
 		PpmStatus:                  handlers.FmtStringPtr(MoveQueueItem.PpmStatus),
 		OrdersType:                 swag.String(MoveQueueItem.OrdersType),
