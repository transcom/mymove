package internalapi

import (
	"time"

	"github.com/go-openapi/runtime"
	"github.com/go-openapi/runtime/middleware"
	"github.com/go-openapi/strfmt"
	"github.com/gobuffalo/validate/v3"
	"github.com/gofrs/uuid"
	"github.com/pkg/errors"
	"go.uber.org/zap"

	"github.com/transcom/mymove/pkg/appcontext"
	"github.com/transcom/mymove/pkg/apperror"
	"github.com/transcom/mymove/pkg/etag"
	moveop "github.com/transcom/mymove/pkg/gen/internalapi/internaloperations/moves"
	"github.com/transcom/mymove/pkg/gen/internalmessages"
	"github.com/transcom/mymove/pkg/handlers"
	"github.com/transcom/mymove/pkg/handlers/internalapi/internal/payloads"
	"github.com/transcom/mymove/pkg/models"
	"github.com/transcom/mymove/pkg/notifications"
	"github.com/transcom/mymove/pkg/services"
	"github.com/transcom/mymove/pkg/storage"
	"github.com/transcom/mymove/pkg/uploader"
)

func payloadForMoveModel(storer storage.FileStorer, order models.Order, move models.Move) (*internalmessages.MovePayload, error) {

	var mtoPayloads internalmessages.MTOShipments
	for _, shipments := range move.MTOShipments {
		shipmentCopy := shipments // Make copy to avoid implicit memory aliasing of items from a range statement.
		payload := payloads.MTOShipment(storer, &shipmentCopy)
		mtoPayloads = append(mtoPayloads, payload)
	}

	var SubmittedAt time.Time
	if move.SubmittedAt != nil {
		SubmittedAt = *move.SubmittedAt
	}

	eTag := etag.GenerateEtag(move.UpdatedAt)

	var additionalDocumentsPayload *internalmessages.Document
	var err error
	if move.AdditionalDocuments != nil {
		additionalDocumentsPayload, err = payloads.PayloadForDocumentModel(storer, *move.AdditionalDocuments)
	}
	if err != nil {
		return nil, err
	}

	movePayload := &internalmessages.MovePayload{
		CreatedAt:           handlers.FmtDateTime(move.CreatedAt),
		SubmittedAt:         handlers.FmtDateTime(SubmittedAt),
		Locator:             models.StringPointer(move.Locator),
		ID:                  handlers.FmtUUID(move.ID),
		UpdatedAt:           handlers.FmtDateTime(move.UpdatedAt),
		MtoShipments:        mtoPayloads,
		OrdersID:            handlers.FmtUUID(order.ID),
		ServiceMemberID:     *handlers.FmtUUID(order.ServiceMemberID),
		Status:              internalmessages.MoveStatus(move.Status),
		ETag:                &eTag,
		AdditionalDocuments: additionalDocumentsPayload,
	}

	if move.CloseoutOffice != nil {
		movePayload.CloseoutOffice = payloads.TransportationOffice(*move.CloseoutOffice)
	}
	if move.PrimeCounselingCompletedAt != nil {
		movePayload.PrimeCounselingCompletedAt = *handlers.FmtDateTime(*move.PrimeCounselingCompletedAt)
	}
	if move.CounselingOffice != nil {
		movePayload.CounselingOffice = payloads.TransportationOffice(*move.CounselingOffice)
	}
	return movePayload, nil
}

func payloadForInternalMove(storer storage.FileStorer, list models.Moves) []*internalmessages.InternalMove {
	var convertedCurrentMovesList []*internalmessages.InternalMove = []*internalmessages.InternalMove{}

	if len(list) == 0 {
		return convertedCurrentMovesList
	}

	// Convert moveList to internalmessages.InternalMove
	for _, move := range list {

		eTag := etag.GenerateEtag(move.UpdatedAt)
		shipments := move.MTOShipments
		var filteredShipments models.MTOShipments
		for _, shipment := range shipments {
			// Check if the DeletedAt field is nil
			if shipment.DeletedAt == nil {
				// If not nil, add the shipment to the filtered array
				filteredShipments = append(filteredShipments, shipment)
			}
		}
		var payloadShipments *internalmessages.MTOShipments = payloads.MTOShipments(storer, &filteredShipments)
		orders, _ := payloadForOrdersModel(storer, move.Orders)
		moveID := *handlers.FmtUUID(move.ID)

		var closeOutOffice internalmessages.TransportationOffice
		if move.CloseoutOffice != nil {
			closeOutOffice = *payloads.TransportationOffice(*move.CloseoutOffice)
		}

		currentMove := &internalmessages.InternalMove{
			CreatedAt:      *handlers.FmtDateTime(move.CreatedAt),
			ETag:           eTag,
			ID:             moveID,
			Status:         string(move.Status),
			MtoShipments:   *payloadShipments,
			MoveCode:       move.Locator,
			Orders:         orders,
			CloseoutOffice: &closeOutOffice,
			SubmittedAt:    handlers.FmtDateTimePtr(move.SubmittedAt),
		}

		if move.PrimeCounselingCompletedAt != nil {
			currentMove.PrimeCounselingCompletedAt = *handlers.FmtDateTime(*move.PrimeCounselingCompletedAt)
		}

		if move.CounselingOffice != nil {
			currentMove.CounselingOffice = payloads.TransportationOffice(*move.CounselingOffice)
		}

		convertedCurrentMovesList = append(convertedCurrentMovesList, currentMove)
	}
	return convertedCurrentMovesList
}

func payloadForMovesList(storer storage.FileStorer, previousMovesList models.Moves, currentMoveList models.Moves, movesList models.Moves) *internalmessages.MovesList {

	if len(movesList) == 0 {
		return &internalmessages.MovesList{
			CurrentMove:   []*internalmessages.InternalMove{},
			PreviousMoves: []*internalmessages.InternalMove{},
		}
	}

	return &internalmessages.MovesList{
		CurrentMove:   payloadForInternalMove(storer, currentMoveList),
		PreviousMoves: payloadForInternalMove(storer, previousMovesList),
	}
}

// ShowMoveHandler returns a move for a user and move ID
type ShowMoveHandler struct {
	handlers.HandlerConfig
}

// Handle retrieves a move in the system belonging to the logged in user given move ID
func (h ShowMoveHandler) Handle(params moveop.ShowMoveParams) middleware.Responder {
	return h.AuditableAppContextFromRequestWithErrors(params.HTTPRequest,
		func(appCtx appcontext.AppContext) (middleware.Responder, error) {
			moveID, _ := uuid.FromString(params.MoveID.String())

			// Validate that this move belongs to the current user
			move, err := models.FetchMove(appCtx.DB(), appCtx.Session(), moveID)

			if err != nil {
				return handlers.ResponseForError(appCtx.Logger(), err), err
			}
			// Fetch orders for authorized user
			orders, err := models.FetchOrderForUser(appCtx.DB(), appCtx.Session(), move.OrdersID)
			if err != nil {
				return handlers.ResponseForError(appCtx.Logger(), err), err
			}

			movePayload, err := payloadForMoveModel(h.FileStorer(), orders, *move)
			if err != nil {
				return handlers.ResponseForError(appCtx.Logger(), err), err
			}
			return moveop.NewShowMoveOK().WithPayload(movePayload), nil
		})
}

// PatchMoveHandler patches a move via PATCH /moves/{moveId}
type PatchMoveHandler struct {
	handlers.HandlerConfig
	services.MoveCloseoutOfficeUpdater
}

// Handle ... patches a Move from a request payload
func (h PatchMoveHandler) Handle(params moveop.PatchMoveParams) middleware.Responder {
	return h.AuditableAppContextFromRequestWithErrors(params.HTTPRequest,
		func(appCtx appcontext.AppContext) (middleware.Responder, error) {
			handleError := func(err error) (middleware.Responder, error) {
				appCtx.Logger().Error("PatchMoveHandler error", zap.Error(err))
				switch errors.Cause(err) {
				case models.ErrFetchForbidden:
					return moveop.NewPatchMoveForbidden(), err
				case models.ErrFetchNotFound:
					return moveop.NewPatchMoveNotFound(), err
				default:
					switch err.(type) {
					case apperror.NotFoundError:
						return moveop.NewPatchMoveNotFound(), err
					case apperror.PreconditionFailedError:
						return moveop.NewPatchMovePreconditionFailed(), err
					default:
						return moveop.NewPatchMoveInternalServerError(), err
					}
				}
			}

			if !appCtx.Session().IsMilApp() || !appCtx.Session().IsServiceMember() {
				return moveop.NewPatchMoveUnauthorized(), nil
			}

			moveID := uuid.FromStringOrNil(params.MoveID.String())

			// Validate that this move belongs to the current user
			move, err := models.FetchMove(appCtx.DB(), appCtx.Session(), moveID)
			if err != nil {
				return handleError(err)
			}

			// Fetch orders for authorized user
			orders, err := models.FetchOrderForUser(appCtx.DB(), appCtx.Session(), move.OrdersID)
			if err != nil {
				return handleError(err)
			}

			closeoutOfficeID := uuid.FromStringOrNil(params.PatchMovePayload.CloseoutOfficeID.String())
			move, err = h.MoveCloseoutOfficeUpdater.UpdateCloseoutOffice(appCtx, move.Locator, closeoutOfficeID, params.IfMatch)
			if err != nil {
				return handleError(err)
			}

			movePayload, err := payloadForMoveModel(h.FileStorer(), orders, *move)
			if err != nil {
				return handleError(err)
			}

			return moveop.NewPatchMoveOK().WithPayload(movePayload), nil
		})
}

// SubmitMoveHandler approves a move via POST /moves/{moveId}/submit
type SubmitMoveHandler struct {
	handlers.HandlerConfig
	services.MoveRouter
}

// Handle ... submit a move to TOO for approval
func (h SubmitMoveHandler) Handle(params moveop.SubmitMoveForApprovalParams) middleware.Responder {
	return h.AuditableAppContextFromRequestWithErrors(params.HTTPRequest,
		func(appCtx appcontext.AppContext) (middleware.Responder, error) {

			moveID, _ := uuid.FromString(params.MoveID.String())

			move, err := models.FetchMove(appCtx.DB(), appCtx.Session(), moveID)
			if err != nil {
				return handlers.ResponseForError(appCtx.Logger(), err), err
			}
			logger := appCtx.Logger().With(zap.String("moveLocator", move.Locator))

			newSignedCertification := payloads.SignedCertificationFromSubmit(params.SubmitMoveForApprovalPayload, appCtx.Session().UserID, params.MoveID)
			err = h.MoveRouter.Submit(appCtx, move, newSignedCertification)
			if err != nil {
				return handlers.ResponseForError(logger, err), err
			}

			/* Don't send Move Creation email if orders type is BLUEBARK/SAFETY */
			if move.Orders.CanSendEmailWithOrdersType() {
				err = h.NotificationSender().SendNotification(appCtx,
					notifications.NewMoveSubmitted(moveID),
				)
				if err != nil {
					logger.Error("problem sending email to user", zap.Error(err))
					return handlers.ResponseForError(logger, err), err
				}
			}

			movePayload, err := payloadForMoveModel(h.FileStorer(), move.Orders, *move)
			if err != nil {
				return handlers.ResponseForError(logger, err), err
			}
			return moveop.NewSubmitMoveForApprovalOK().WithPayload(movePayload), nil
		})
}

// SubmitAmendedOrdersHandler approves a move via POST /moves/{moveId}/submit
type SubmitAmendedOrdersHandler struct {
	handlers.HandlerConfig
	services.MoveRouter
}

// Handle ... submit a move to TOO for approval
func (h SubmitAmendedOrdersHandler) Handle(params moveop.SubmitAmendedOrdersParams) middleware.Responder {
	return h.AuditableAppContextFromRequestWithErrors(params.HTTPRequest,
		func(appCtx appcontext.AppContext) (middleware.Responder, error) {

			moveID, _ := uuid.FromString(params.MoveID.String())

			move, err := models.FetchMove(appCtx.DB(), appCtx.Session(), moveID)
			if err != nil {
				return handlers.ResponseForError(appCtx.Logger(), err), err
			}

			logger := appCtx.Logger().With(zap.String("moveLocator", move.Locator))

			err = h.MoveRouter.RouteAfterAmendingOrders(appCtx, move)
			if err != nil {
				return handlers.ResponseForError(logger, err), err
			}

			responseVErrors := validate.NewErrors()
			var responseError error

			if verrs, saveErr := appCtx.DB().ValidateAndSave(move); verrs.HasAny() || saveErr != nil {
				responseVErrors.Append(verrs)
				responseError = errors.Wrap(saveErr, "Error Saving Move")
			}

			if responseVErrors.HasAny() {
				return handlers.ResponseForVErrors(logger, responseVErrors, responseError), responseError
			}

			movePayload, err := payloadForMoveModel(h.FileStorer(), move.Orders, *move)
			if err != nil {
				return handlers.ResponseForError(logger, err), err
			}
			return moveop.NewSubmitAmendedOrdersOK().WithPayload(movePayload), nil
		})
}

type GetAllMovesHandler struct {
	handlers.HandlerConfig
}

// GetAllMovesHandler returns the current and all previous moves of a service member
func (h GetAllMovesHandler) Handle(params moveop.GetAllMovesParams) middleware.Responder {
	return h.AuditableAppContextFromRequestWithErrors(params.HTTPRequest,
		func(appCtx appcontext.AppContext) (middleware.Responder, error) {

			// Grab service member ID from params
			serviceMemberID, _ := uuid.FromString(params.ServiceMemberID.String())

			// Grab the serviceMember by serviceMemberId
			serviceMember, err := models.FetchServiceMemberForUser(appCtx.DB(), appCtx.Session(), serviceMemberID)
			if err != nil {
				return handlers.ResponseForError(appCtx.Logger(), err), err
			}

			var movesList models.Moves
			var latestMove models.Move
			var previousMovesList models.Moves
			var currentMovesList models.Moves

			// Get All Moves for the ServiceMember
			for _, order := range serviceMember.Orders {
				moves, fetchErr := models.FetchMovesByOrderID(appCtx.DB(), order.ID)
				if fetchErr != nil {
					return handlers.ResponseForError(appCtx.Logger(), err), err
				}

				movesList = append(movesList, moves...)
			}

			// Find the move with the latest CreatedAt Date. That one will be the current move
			var nilTime time.Time

			/** Feature Flag - Boat Shipment **/
			featureFlagName := "boat"
			isBoatFeatureOn := false
			flag, err := h.FeatureFlagFetcher().GetBooleanFlagForUser(params.HTTPRequest.Context(), appCtx, featureFlagName, map[string]string{})
			if err != nil {
				appCtx.Logger().Error("Error fetching feature flag", zap.String("featureFlagKey", featureFlagName), zap.Error(err))
				isBoatFeatureOn = false
			} else {
				isBoatFeatureOn = flag.Match
			}
			/** End of Feature Flag Block **/

			/** Feature Flag - Mobile Home Shipment **/
			featureFlagNameMH := "mobileHome"
			isMobileHomeFeatureOn := false
			flagMH, err := h.FeatureFlagFetcher().GetBooleanFlagForUser(params.HTTPRequest.Context(), appCtx, featureFlagNameMH, map[string]string{})
			if err != nil {
<<<<<<< HEAD
				appCtx.Logger().Error("Error fetching feature flag", zap.String("featureFlagKey", featureFlagName), zap.Error(err))
=======
				appCtx.Logger().Error("Error fetching feature flag", zap.String("featureFlagKey", featureFlagNameMH), zap.Error(err))
>>>>>>> ea3fdcd5
				isMobileHomeFeatureOn = false
			} else {
				isMobileHomeFeatureOn = flagMH.Match
			}
			/** End of Feature Flag Block **/

<<<<<<< HEAD
=======
			/** Feature Flag - Unaccompanied Baggage Shipment **/
			featureFlagNameUB := "unaccompanied_baggage"
			isUBFeatureOn := false
			flagUB, err := h.FeatureFlagFetcher().GetBooleanFlagForUser(params.HTTPRequest.Context(), appCtx, featureFlagNameUB, map[string]string{})
			if err != nil {
				appCtx.Logger().Error("Error fetching feature flag", zap.String("featureFlagKey", featureFlagNameUB), zap.Error(err))
				isUBFeatureOn = false
			} else {
				isUBFeatureOn = flagUB.Match
			}
			/** End of Feature Flag Block **/

>>>>>>> ea3fdcd5
			for _, move := range movesList {

				/** Feature Flag - Boat Shipment **/
				if !isBoatFeatureOn {
					var filteredShipments models.MTOShipments
					if move.MTOShipments != nil {
						filteredShipments = models.MTOShipments{}
					}
					for i, shipment := range move.MTOShipments {
						if shipment.ShipmentType == models.MTOShipmentTypeBoatHaulAway || shipment.ShipmentType == models.MTOShipmentTypeBoatTowAway {
							continue
						}

						filteredShipments = append(filteredShipments, move.MTOShipments[i])
					}
					move.MTOShipments = filteredShipments
				}
				/** End of Feature Flag Block **/

				/** Feature Flag - Mobile Home Shipment **/
				featureFlagNameMH := "mobile_home"
				isMobileHomeFeatureOn := false
				flagMH, err := h.FeatureFlagFetcher().GetBooleanFlagForUser(params.HTTPRequest.Context(), appCtx, featureFlagNameMH, map[string]string{})
				if err != nil {
					appCtx.Logger().Error("Error fetching feature flagMH", zap.String("featureFlagKey", featureFlagNameMH), zap.Error(err))
					isMobileHomeFeatureOn = false
				} else {
					isMobileHomeFeatureOn = flagMH.Match
				}

				// Remove Mobile Home shipments if Mobile Home FF is off
				if !isMobileHomeFeatureOn {
					var filteredShipments models.MTOShipments
					if move.MTOShipments != nil {
						filteredShipments = models.MTOShipments{}
					}
					for i, shipment := range move.MTOShipments {
						if shipment.ShipmentType == models.MTOShipmentTypeMobileHome {
							continue
						}

						filteredShipments = append(filteredShipments, move.MTOShipments[i])
					}
					move.MTOShipments = filteredShipments
				}
				/** End of Feature Flag **/

				/** Feature Flag - UB Shipment **/
				if !isUBFeatureOn {
					var filteredShipments models.MTOShipments
					if move.MTOShipments != nil {
						filteredShipments = models.MTOShipments{}
					}
					for i, shipment := range move.MTOShipments {
						if shipment.ShipmentType == models.MTOShipmentTypeUnaccompaniedBaggage {
							continue
						}

						filteredShipments = append(filteredShipments, move.MTOShipments[i])
					}
					move.MTOShipments = filteredShipments
				}
				/** End of Feature Flag Block **/

				if latestMove.CreatedAt == nilTime {
					latestMove = move
					break
				}
				if move.CreatedAt.After(latestMove.CreatedAt) && move.CreatedAt != latestMove.CreatedAt {
					latestMove = move
				}
			}

			// Place latest move in currentMovesList array
			currentMovesList = append(currentMovesList, latestMove)

			// Populate previousMovesList
			for _, move := range movesList {
				if move.ID != latestMove.ID {

					/** Feature Flag - Boat Shipment **/
					if !isBoatFeatureOn {
						var filteredShipments models.MTOShipments
						if move.MTOShipments != nil {
							filteredShipments = models.MTOShipments{}
						}
						for i, shipment := range move.MTOShipments {
							if shipment.ShipmentType == models.MTOShipmentTypeBoatHaulAway || shipment.ShipmentType == models.MTOShipmentTypeBoatTowAway {
								continue
							}

							filteredShipments = append(filteredShipments, move.MTOShipments[i])
						}
						move.MTOShipments = filteredShipments
					}
					/** End of Feature Flag Block **/

					/** Feature Flag - Mobile Home Shipment **/
					if !isMobileHomeFeatureOn {
						var filteredShipments models.MTOShipments
						if move.MTOShipments != nil {
							filteredShipments = models.MTOShipments{}
						}
						for i, shipment := range move.MTOShipments {
							if shipment.ShipmentType == models.MTOShipmentTypeMobileHome {
								continue
							}

							filteredShipments = append(filteredShipments, move.MTOShipments[i])
						}
						move.MTOShipments = filteredShipments
					}
					/** End of Feature Flag Block **/

					previousMovesList = append(previousMovesList, move)
				}
			}

			return moveop.NewGetAllMovesOK().WithPayload(payloadForMovesList(h.FileStorer(), previousMovesList, currentMovesList, movesList)), nil
		})
}

type UploadAdditionalDocumentsHandler struct {
	handlers.HandlerConfig
	uploader services.MoveAdditionalDocumentsUploader
}

func (h UploadAdditionalDocumentsHandler) Handle(params moveop.UploadAdditionalDocumentsParams) middleware.Responder {
	return h.AuditableAppContextFromRequestWithErrors(params.HTTPRequest,
		func(appCtx appcontext.AppContext) (middleware.Responder, error) {

			file, ok := params.File.(*runtime.File)
			if !ok {
				errMsg := "This should always be a runtime.File, something has changed in go-swagger."

				appCtx.Logger().Error(errMsg)

				return moveop.NewUploadAdditionalDocumentsInternalServerError(), nil
			}

			appCtx.Logger().Info(
				"File uploader and size",
				zap.String("userID", appCtx.Session().UserID.String()),
				zap.String("serviceMemberID", appCtx.Session().ServiceMemberID.String()),
				zap.String("officeUserID", appCtx.Session().OfficeUserID.String()),
				zap.String("AdminUserID", appCtx.Session().AdminUserID.String()),
				zap.Int64("size", file.Header.Size),
			)

			moveID, err := uuid.FromString(params.MoveID.String())
			if err != nil {
				return handlers.ResponseForError(appCtx.Logger(), err), err
			}
			upload, url, verrs, err := h.uploader.CreateAdditionalDocumentsUpload(appCtx, appCtx.Session().UserID, moveID, file.Data, file.Header.Filename, h.FileStorer(), models.UploadTypeUSER)

			if verrs.HasAny() || err != nil {
				switch err.(type) {
				case uploader.ErrTooLarge:
					return moveop.NewUploadAdditionalDocumentsRequestEntityTooLarge(), err
				case uploader.ErrFile:
					return moveop.NewUploadAdditionalDocumentsInternalServerError(), err
				case uploader.ErrFailedToInitUploader:
					return moveop.NewUploadAdditionalDocumentsInternalServerError(), err
				case apperror.NotFoundError:
					return moveop.NewUploadAdditionalDocumentsNotFound(), err
				default:
					return handlers.ResponseForVErrors(appCtx.Logger(), verrs, err), err
				}
			}

			uploadPayload, err := payloadForUploadModelFromAdditionalDocumentsUpload(h.FileStorer(), upload, url)
			if err != nil {
				return handlers.ResponseForError(appCtx.Logger(), err), err
			}
			return moveop.NewUploadAdditionalDocumentsCreated().WithPayload(uploadPayload), nil
		})
}

func payloadForUploadModelFromAdditionalDocumentsUpload(storer storage.FileStorer, upload models.Upload, url string) (*internalmessages.Upload, error) {
	uploadPayload := &internalmessages.Upload{
		ID:          handlers.FmtUUIDValue(upload.ID),
		Filename:    upload.Filename,
		ContentType: upload.ContentType,
		URL:         strfmt.URI(url),
		Bytes:       upload.Bytes,
		CreatedAt:   strfmt.DateTime(upload.CreatedAt),
		UpdatedAt:   strfmt.DateTime(upload.UpdatedAt),
	}
	tags, err := storer.Tags(upload.StorageKey)
	if err != nil || len(tags) == 0 {
		uploadPayload.Status = "PROCESSING"
	} else {
		uploadPayload.Status = tags["av-status"]
	}
	return uploadPayload, nil
}<|MERGE_RESOLUTION|>--- conflicted
+++ resolved
@@ -380,19 +380,13 @@
 			isMobileHomeFeatureOn := false
 			flagMH, err := h.FeatureFlagFetcher().GetBooleanFlagForUser(params.HTTPRequest.Context(), appCtx, featureFlagNameMH, map[string]string{})
 			if err != nil {
-<<<<<<< HEAD
-				appCtx.Logger().Error("Error fetching feature flag", zap.String("featureFlagKey", featureFlagName), zap.Error(err))
-=======
 				appCtx.Logger().Error("Error fetching feature flag", zap.String("featureFlagKey", featureFlagNameMH), zap.Error(err))
->>>>>>> ea3fdcd5
 				isMobileHomeFeatureOn = false
 			} else {
 				isMobileHomeFeatureOn = flagMH.Match
 			}
 			/** End of Feature Flag Block **/
 
-<<<<<<< HEAD
-=======
 			/** Feature Flag - Unaccompanied Baggage Shipment **/
 			featureFlagNameUB := "unaccompanied_baggage"
 			isUBFeatureOn := false
@@ -405,7 +399,6 @@
 			}
 			/** End of Feature Flag Block **/
 
->>>>>>> ea3fdcd5
 			for _, move := range movesList {
 
 				/** Feature Flag - Boat Shipment **/
