package internalapi

import (
	"bytes"
	"fmt"
	"io/ioutil"
	"reflect"
	"time"

	"github.com/go-openapi/runtime/middleware"
	"github.com/go-openapi/swag"
	"github.com/gofrs/uuid"
	"github.com/honeycombio/beeline-go"
	"go.uber.org/zap"

	"github.com/transcom/mymove/pkg/assets"
	"github.com/transcom/mymove/pkg/auth"
	"github.com/transcom/mymove/pkg/awardqueue"
	moveop "github.com/transcom/mymove/pkg/gen/internalapi/internaloperations/moves"
	"github.com/transcom/mymove/pkg/gen/internalmessages"
	"github.com/transcom/mymove/pkg/handlers"
	"github.com/transcom/mymove/pkg/models"
	"github.com/transcom/mymove/pkg/notifications"
	"github.com/transcom/mymove/pkg/paperwork"
	"github.com/transcom/mymove/pkg/rateengine"
	"github.com/transcom/mymove/pkg/storage"
)

func payloadForMoveModel(storer storage.FileStorer, order models.Order, move models.Move) (*internalmessages.MovePayload, error) {

	var ppmPayloads internalmessages.IndexPersonallyProcuredMovePayload
	for _, ppm := range move.PersonallyProcuredMoves {
		payload, err := payloadForPPMModel(storer, ppm)
		if err != nil {
			return nil, err
		}
		ppmPayloads = append(ppmPayloads, payload)
	}

	var SelectedMoveType internalmessages.SelectedMoveType
	if move.SelectedMoveType != nil {
		SelectedMoveType = internalmessages.SelectedMoveType(*move.SelectedMoveType)
	}

	var shipmentPayloads []*internalmessages.Shipment
	for _, shipment := range move.Shipments {
		payload, err := payloadForShipmentModel(shipment)
		if err != nil {
			return nil, err
		}
		shipmentPayloads = append(shipmentPayloads, payload)
	}

	movePayload := &internalmessages.MovePayload{
		CreatedAt:               handlers.FmtDateTime(move.CreatedAt),
		SelectedMoveType:        &SelectedMoveType,
		Locator:                 swag.String(move.Locator),
		ID:                      handlers.FmtUUID(move.ID),
		UpdatedAt:               handlers.FmtDateTime(move.UpdatedAt),
		PersonallyProcuredMoves: ppmPayloads,
		OrdersID:                handlers.FmtUUID(order.ID),
		ServiceMemberID:         *handlers.FmtUUID(order.ServiceMemberID),
		Status:                  internalmessages.MoveStatus(move.Status),
		Shipments:               shipmentPayloads,
	}
	return movePayload, nil
}

// ShowMoveHandler returns a move for a user and move ID
type ShowMoveHandler struct {
	handlers.HandlerContext
}

// Handle retrieves a move in the system belonging to the logged in user given move ID
func (h ShowMoveHandler) Handle(params moveop.ShowMoveParams) middleware.Responder {
	session := auth.SessionFromRequestContext(params.HTTPRequest)

	/* #nosec UUID is pattern matched by swagger which checks the format */
	moveID, _ := uuid.FromString(params.MoveID.String())

	// Validate that this move belongs to the current user
	move, err := models.FetchMove(h.DB(), session, moveID)
	if err != nil {
		return handlers.ResponseForError(h.Logger(), err)
	}
	// Fetch orders for authorized user
	orders, err := models.FetchOrderForUser(h.DB(), session, move.OrdersID)
	if err != nil {
		return handlers.ResponseForError(h.Logger(), err)
	}

	movePayload, err := payloadForMoveModel(h.FileStorer(), orders, *move)
	if err != nil {
		return handlers.ResponseForError(h.Logger(), err)
	}
	return moveop.NewShowMoveOK().WithPayload(movePayload)
}

// PatchMoveHandler patches a move via PATCH /moves/{moveId}
type PatchMoveHandler struct {
	handlers.HandlerContext
}

// Handle ... patches a Move from a request payload
func (h PatchMoveHandler) Handle(params moveop.PatchMoveParams) middleware.Responder {
	session := auth.SessionFromRequestContext(params.HTTPRequest)
	/* #nosec UUID is pattern matched by swagger which checks the format */
	moveID, _ := uuid.FromString(params.MoveID.String())

	// Validate that this move belongs to the current user
	move, err := models.FetchMove(h.DB(), session, moveID)
	if err != nil {
		return handlers.ResponseForError(h.Logger(), err)
	}
	// Fetch orders for authorized user
	orders, err := models.FetchOrderForUser(h.DB(), session, move.OrdersID)
	if err != nil {
		return handlers.ResponseForError(h.Logger(), err)
	}
	payload := params.PatchMovePayload
	newSelectedMoveType := payload.SelectedMoveType

	if newSelectedMoveType != nil {
		if newSelectedMoveType != nil {
			stringSelectedMoveType := models.SelectedMoveType(*newSelectedMoveType)
			move.SelectedMoveType = &stringSelectedMoveType
		}
	}

	verrs, err := h.DB().ValidateAndUpdate(move)
	if err != nil || verrs.HasAny() {
		return handlers.ResponseForVErrors(h.Logger(), verrs, err)
	}
	movePayload, err := payloadForMoveModel(h.FileStorer(), orders, *move)
	if err != nil {
		return handlers.ResponseForError(h.Logger(), err)
	}
	return moveop.NewPatchMoveCreated().WithPayload(movePayload)
}

// SubmitMoveHandler approves a move via POST /moves/{moveId}/submit
type SubmitMoveHandler struct {
	handlers.HandlerContext
}

// Handle ... submit a move for approval
func (h SubmitMoveHandler) Handle(params moveop.SubmitMoveForApprovalParams) middleware.Responder {

	ctx, span := beeline.StartSpan(params.HTTPRequest.Context(), reflect.TypeOf(h).Name())
	defer span.Send()

	session := auth.SessionFromRequestContext(params.HTTPRequest)

	/* #nosec UUID is pattern matched by swagger which checks the format */
	moveID, _ := uuid.FromString(params.MoveID.String())
	span.AddField("move_id", moveID)

	move, err := models.FetchMove(h.DB(), session, moveID)
	if err != nil {
		return handlers.ResponseForError(h.Logger(), err)
	}

	err = move.Submit()
	span.AddField("move-status", string(move.Status))
	if err != nil {
		h.HoneyZapLogger().TraceError(ctx, "Failed to change move status to submit",
			zap.String("move_id", moveID.String()),
			zap.String("move_status", string(move.Status)))
		return handlers.ResponseForError(h.Logger(), err)
	}

	// Transaction to save move and dependencies
	verrs, err := models.SaveMoveDependencies(h.DB(), move)
	if err != nil || verrs.HasAny() {
		return handlers.ResponseForVErrors(h.Logger(), verrs, err)
	}

	err = h.NotificationSender().SendNotification(
		ctx,
		notifications.NewMoveSubmitted(h.DB(), h.Logger(), session, moveID),
	)
	if err != nil {
		h.Logger().Error("problem sending email to user", zap.Error(err))
		return handlers.ResponseForError(h.Logger(), err)
	}

	if len(move.Shipments) > 0 {
		go awardqueue.NewAwardQueue(h.DB(), h.HoneyZapLogger()).Run(ctx)
	}

	movePayload, err := payloadForMoveModel(h.FileStorer(), move.Orders, *move)
	if err != nil {
		return handlers.ResponseForError(h.Logger(), err)
	}
	return moveop.NewSubmitMoveForApprovalOK().WithPayload(movePayload)
}

// ShowMoveDatesSummaryHandler returns a summary of the dates in the move process given a move date and move ID.
type ShowMoveDatesSummaryHandler struct {
	handlers.HandlerContext
}

// Handle returns a summary of the dates in the move process.
func (h ShowMoveDatesSummaryHandler) Handle(params moveop.ShowMoveDatesSummaryParams) middleware.Responder {
	session := auth.SessionFromRequestContext(params.HTTPRequest)

	moveDate := time.Time(params.MoveDate)
	moveID, _ := uuid.FromString(params.MoveID.String())

	// Validate that this move belongs to the current user
	_, err := models.FetchMove(h.DB(), session, moveID)
	if err != nil {
		return handlers.ResponseForError(h.Logger(), err)
	}

	summary, err := calculateMoveDatesFromMove(h.DB(), h.Planner(), moveID, moveDate)
	if err != nil {
		return handlers.ResponseForError(h.Logger(), err)
	}

	moveDatesSummary := &internalmessages.MoveDatesSummary{
		ID:       swag.String(params.MoveID.String() + ":" + params.MoveDate.String()),
		MoveID:   &params.MoveID,
		MoveDate: &params.MoveDate,
		Pack:     handlers.FmtDateSlice(summary.PackDays),
		Pickup:   handlers.FmtDateSlice(summary.PickupDays),
		Transit:  handlers.FmtDateSlice(summary.TransitDays),
		Delivery: handlers.FmtDateSlice(summary.DeliveryDays),
		Report:   handlers.FmtDateSlice(summary.ReportDays),
	}

	return moveop.NewShowMoveDatesSummaryOK().WithPayload(moveDatesSummary)
}

// ShowShipmentSummaryWorksheetHandler returns a Shipment Summary Worksheet PDF
type ShowShipmentSummaryWorksheetHandler struct {
	handlers.HandlerContext
}

// Handle returns a generated PDF
func (h ShowShipmentSummaryWorksheetHandler) Handle(params moveop.ShowShipmentSummaryWorksheetParams) middleware.Responder {
	session := auth.SessionFromRequestContext(params.HTTPRequest)
	moveID, _ := uuid.FromString(params.MoveID.String())
	ppmComputer := paperwork.NewSSWPPMComputer(rateengine.NewRateEngine(h.DB(), h.Logger()))

	ssfd, err := models.FetchDataShipmentSummaryWorksheetFormData(h.DB(), session, moveID)
	if err != nil {
<<<<<<< HEAD
		h.Logger().Error("Error fetching shipment summary worksheet form data ", zap.Error(err))
		return handlers.ResponseForError(h.Logger(), err)
	}
=======
		h.Logger().Error("Error fetching data for SSW", zap.Error(err))
		return handlers.ResponseForError(h.Logger(), err)
	}

>>>>>>> c581f653
	ssfd.PreparationDate = time.Time(params.PreparationDate)
	ssfd.Obligations, err = ppmComputer.ComputeObligations(ssfd, h.Planner())
	if err != nil {
		h.Logger().Error("Error calculating obligations ", zap.Error(err))
		return handlers.ResponseForError(h.Logger(), err)
	}

	page1Data, page2Data, err := models.FormatValuesShipmentSummaryWorksheet(ssfd)

	if err != nil {
		return handlers.ResponseForError(h.Logger(), err)
	}

	formFiller := paperwork.NewFormFiller()

	// page 1
	page1Layout := paperwork.ShipmentSummaryPage1Layout
	page1Template, err := assets.Asset(page1Layout.TemplateImagePath)

	if err != nil {
		h.Logger().Error("Error reading template file", zap.String("asset", page1Layout.TemplateImagePath), zap.Error(err))
		return moveop.NewShowShipmentSummaryWorksheetInternalServerError()
	}

	page1Reader := bytes.NewReader(page1Template)
	err = formFiller.AppendPage(page1Reader, page1Layout.FieldsLayout, page1Data)
	if err != nil {
		h.Logger().Error("Error appending page to PDF", zap.Error(err))
		return moveop.NewShowShipmentSummaryWorksheetInternalServerError()
	}

	// page 2
	page2Layout := paperwork.ShipmentSummaryPage2Layout
	page2Template, err := assets.Asset(page2Layout.TemplateImagePath)

	if err != nil {
		h.Logger().Error("Error reading template file", zap.String("asset", page2Layout.TemplateImagePath), zap.Error(err))
		return moveop.NewShowShipmentSummaryWorksheetInternalServerError()
	}

	page2Reader := bytes.NewReader(page2Template)
	err = formFiller.AppendPage(page2Reader, page2Layout.FieldsLayout, page2Data)
	if err != nil {
		h.Logger().Error("Error appending page to PDF", zap.Error(err))
		return moveop.NewShowShipmentSummaryWorksheetInternalServerError()
	}

	buf := new(bytes.Buffer)
	err = formFiller.Output(buf)
	if err != nil {
		h.Logger().Error("Error writing out PDF", zap.Error(err))
		return moveop.NewShowShipmentSummaryWorksheetInternalServerError()
	}

	payload := ioutil.NopCloser(buf)
	filename := fmt.Sprintf("attachment; filename=\"%s-%s-ssw-%s.pdf\"", *ssfd.ServiceMember.FirstName, *ssfd.ServiceMember.LastName, time.Now().Format("01-02-2006"))

	return moveop.NewShowShipmentSummaryWorksheetOK().WithContentDisposition(filename).WithPayload(payload)
}<|MERGE_RESOLUTION|>--- conflicted
+++ resolved
@@ -245,16 +245,10 @@
 
 	ssfd, err := models.FetchDataShipmentSummaryWorksheetFormData(h.DB(), session, moveID)
 	if err != nil {
-<<<<<<< HEAD
-		h.Logger().Error("Error fetching shipment summary worksheet form data ", zap.Error(err))
-		return handlers.ResponseForError(h.Logger(), err)
-	}
-=======
 		h.Logger().Error("Error fetching data for SSW", zap.Error(err))
 		return handlers.ResponseForError(h.Logger(), err)
 	}
 
->>>>>>> c581f653
 	ssfd.PreparationDate = time.Time(params.PreparationDate)
 	ssfd.Obligations, err = ppmComputer.ComputeObligations(ssfd, h.Planner())
 	if err != nil {
