--- conflicted
+++ resolved
@@ -253,25 +253,17 @@
 	}
 	if firstPPM.PickupPostalCode != nil &&
 		firstPPM.DestinationPostalCode != nil &&
-<<<<<<< HEAD
-		firstPPM.PlannedMoveDate != nil {
+		firstPPM.OriginalMoveDate != nil {
 		distanceMiles, err := h.Planner().Zip5TransitDistance(*firstPPM.PickupPostalCode, *firstPPM.DestinationPostalCode)
 		if err != nil {
 			log.Fatalf("Error calculating distance %v", err)
 		}
-=======
-		firstPPM.OriginalMoveDate != nil {
->>>>>>> 24a783db
 		cost, err := engine.ComputePPMIncludingLHDiscount(
 			unit.Pound(ssfd.TotalWeightAllotment),
 			*firstPPM.PickupPostalCode,
 			*firstPPM.DestinationPostalCode,
-<<<<<<< HEAD
 			distanceMiles,
-			*firstPPM.PlannedMoveDate,
-=======
 			*firstPPM.OriginalMoveDate,
->>>>>>> 24a783db
 			0, 0,
 		)
 		ssfd.GCC = cost.GCC
