package internalapi

import (
	"time"

	"github.com/go-openapi/runtime"
	"github.com/go-openapi/runtime/middleware"
	"github.com/go-openapi/strfmt"
	"github.com/gobuffalo/validate/v3"
	"github.com/gofrs/uuid"
	"github.com/pkg/errors"
	"go.uber.org/zap"

	"github.com/transcom/mymove/pkg/appcontext"
	"github.com/transcom/mymove/pkg/apperror"
	"github.com/transcom/mymove/pkg/etag"
	moveop "github.com/transcom/mymove/pkg/gen/internalapi/internaloperations/moves"
	"github.com/transcom/mymove/pkg/gen/internalmessages"
	"github.com/transcom/mymove/pkg/handlers"
	"github.com/transcom/mymove/pkg/handlers/internalapi/internal/payloads"
	"github.com/transcom/mymove/pkg/models"
	"github.com/transcom/mymove/pkg/notifications"
	"github.com/transcom/mymove/pkg/services"
	"github.com/transcom/mymove/pkg/storage"
	"github.com/transcom/mymove/pkg/uploader"
)

func payloadForMoveModel(storer storage.FileStorer, order models.Order, move models.Move) (*internalmessages.MovePayload, error) {

	var mtoPayloads internalmessages.MTOShipments
	for _, shipments := range move.MTOShipments {
		shipmentCopy := shipments // Make copy to avoid implicit memory aliasing of items from a range statement.
		payload := payloads.MTOShipment(storer, &shipmentCopy)
		mtoPayloads = append(mtoPayloads, payload)
	}

	var SubmittedAt time.Time
	if move.SubmittedAt != nil {
		SubmittedAt = *move.SubmittedAt
	}

	eTag := etag.GenerateEtag(move.UpdatedAt)

	var additionalDocumentsPayload *internalmessages.Document
	var err error
	if move.AdditionalDocuments != nil {
		additionalDocumentsPayload, err = payloads.PayloadForDocumentModel(storer, *move.AdditionalDocuments)
	}
	if err != nil {
		return nil, err
	}

	movePayload := &internalmessages.MovePayload{
		CreatedAt:           handlers.FmtDateTime(move.CreatedAt),
		SubmittedAt:         handlers.FmtDateTime(SubmittedAt),
		Locator:             models.StringPointer(move.Locator),
		ID:                  handlers.FmtUUID(move.ID),
		UpdatedAt:           handlers.FmtDateTime(move.UpdatedAt),
		MtoShipments:        mtoPayloads,
		OrdersID:            handlers.FmtUUID(order.ID),
		ServiceMemberID:     *handlers.FmtUUID(order.ServiceMemberID),
		Status:              internalmessages.MoveStatus(move.Status),
		ETag:                &eTag,
		AdditionalDocuments: additionalDocumentsPayload,
	}

	if move.CloseoutOffice != nil {
		movePayload.CloseoutOffice = payloads.TransportationOffice(*move.CloseoutOffice)
	}
	if move.PrimeCounselingCompletedAt != nil {
		movePayload.PrimeCounselingCompletedAt = *handlers.FmtDateTime(*move.PrimeCounselingCompletedAt)
	}
	return movePayload, nil
}

func payloadForInternalMove(storer storage.FileStorer, list models.Moves) []*internalmessages.InternalMove {
	var convertedCurrentMovesList []*internalmessages.InternalMove = []*internalmessages.InternalMove{}

	if len(list) == 0 {
		return convertedCurrentMovesList
	}

	// Convert moveList to internalmessages.InternalMove
	for _, move := range list {

		eTag := etag.GenerateEtag(move.UpdatedAt)
		shipments := move.MTOShipments
		var filteredShipments models.MTOShipments
		for _, shipment := range shipments {
			// Check if the DeletedAt field is nil
			if shipment.DeletedAt == nil {
				// If not nil, add the shipment to the filtered array
				filteredShipments = append(filteredShipments, shipment)
			}
		}
		var payloadShipments *internalmessages.MTOShipments = payloads.MTOShipments(storer, &filteredShipments)
		orders, _ := payloadForOrdersModel(storer, move.Orders)
		moveID := *handlers.FmtUUID(move.ID)

		var closeOutOffice internalmessages.TransportationOffice
		if move.CloseoutOffice != nil {
			closeOutOffice = *payloads.TransportationOffice(*move.CloseoutOffice)
		}

		currentMove := &internalmessages.InternalMove{
			CreatedAt:      *handlers.FmtDateTime(move.CreatedAt),
			ETag:           eTag,
			ID:             moveID,
			Status:         string(move.Status),
			MtoShipments:   *payloadShipments,
			MoveCode:       move.Locator,
			Orders:         orders,
			CloseoutOffice: &closeOutOffice,
			SubmittedAt:    handlers.FmtDateTimePtr(move.SubmittedAt),
		}

		if move.PrimeCounselingCompletedAt != nil {
			currentMove.PrimeCounselingCompletedAt = *handlers.FmtDateTime(*move.PrimeCounselingCompletedAt)
		}

		convertedCurrentMovesList = append(convertedCurrentMovesList, currentMove)
	}
	return convertedCurrentMovesList
}

func payloadForMovesList(storer storage.FileStorer, previousMovesList models.Moves, currentMoveList models.Moves, movesList models.Moves) *internalmessages.MovesList {

	if len(movesList) == 0 {
		return &internalmessages.MovesList{
			CurrentMove:   []*internalmessages.InternalMove{},
			PreviousMoves: []*internalmessages.InternalMove{},
		}
	}

	return &internalmessages.MovesList{
		CurrentMove:   payloadForInternalMove(storer, currentMoveList),
		PreviousMoves: payloadForInternalMove(storer, previousMovesList),
	}
}

// ShowMoveHandler returns a move for a user and move ID
type ShowMoveHandler struct {
	handlers.HandlerConfig
}

// Handle retrieves a move in the system belonging to the logged in user given move ID
func (h ShowMoveHandler) Handle(params moveop.ShowMoveParams) middleware.Responder {
	return h.AuditableAppContextFromRequestWithErrors(params.HTTPRequest,
		func(appCtx appcontext.AppContext) (middleware.Responder, error) {
			moveID, _ := uuid.FromString(params.MoveID.String())

			// Validate that this move belongs to the current user
			move, err := models.FetchMove(appCtx.DB(), appCtx.Session(), moveID)

			if err != nil {
				return handlers.ResponseForError(appCtx.Logger(), err), err
			}
			// Fetch orders for authorized user
			orders, err := models.FetchOrderForUser(appCtx.DB(), appCtx.Session(), move.OrdersID)
			if err != nil {
				return handlers.ResponseForError(appCtx.Logger(), err), err
			}

			movePayload, err := payloadForMoveModel(h.FileStorer(), orders, *move)
			if err != nil {
				return handlers.ResponseForError(appCtx.Logger(), err), err
			}
			return moveop.NewShowMoveOK().WithPayload(movePayload), nil
		})
}

// PatchMoveHandler patches a move via PATCH /moves/{moveId}
type PatchMoveHandler struct {
	handlers.HandlerConfig
	services.MoveCloseoutOfficeUpdater
}

// Handle ... patches a Move from a request payload
func (h PatchMoveHandler) Handle(params moveop.PatchMoveParams) middleware.Responder {
	return h.AuditableAppContextFromRequestWithErrors(params.HTTPRequest,
		func(appCtx appcontext.AppContext) (middleware.Responder, error) {
			handleError := func(err error) (middleware.Responder, error) {
				appCtx.Logger().Error("PatchMoveHandler error", zap.Error(err))
				switch errors.Cause(err) {
				case models.ErrFetchForbidden:
					return moveop.NewPatchMoveForbidden(), err
				case models.ErrFetchNotFound:
					return moveop.NewPatchMoveNotFound(), err
				default:
					switch err.(type) {
					case apperror.NotFoundError:
						return moveop.NewPatchMoveNotFound(), err
					case apperror.PreconditionFailedError:
						return moveop.NewPatchMovePreconditionFailed(), err
					default:
						return moveop.NewPatchMoveInternalServerError(), err
					}
				}
			}

			if !appCtx.Session().IsMilApp() || !appCtx.Session().IsServiceMember() {
				return moveop.NewPatchMoveUnauthorized(), nil
			}

			moveID := uuid.FromStringOrNil(params.MoveID.String())

			// Validate that this move belongs to the current user
			move, err := models.FetchMove(appCtx.DB(), appCtx.Session(), moveID)
			if err != nil {
				return handleError(err)
			}

			// Fetch orders for authorized user
			orders, err := models.FetchOrderForUser(appCtx.DB(), appCtx.Session(), move.OrdersID)
			if err != nil {
				return handleError(err)
			}

			closeoutOfficeID := uuid.FromStringOrNil(params.PatchMovePayload.CloseoutOfficeID.String())
			move, err = h.MoveCloseoutOfficeUpdater.UpdateCloseoutOffice(appCtx, move.Locator, closeoutOfficeID, params.IfMatch)
			if err != nil {
				return handleError(err)
			}

			movePayload, err := payloadForMoveModel(h.FileStorer(), orders, *move)
			if err != nil {
				return handleError(err)
			}

			return moveop.NewPatchMoveOK().WithPayload(movePayload), nil
		})
}

// SubmitMoveHandler approves a move via POST /moves/{moveId}/submit
type SubmitMoveHandler struct {
	handlers.HandlerConfig
	services.MoveRouter
}

// Handle ... submit a move to TOO for approval
func (h SubmitMoveHandler) Handle(params moveop.SubmitMoveForApprovalParams) middleware.Responder {
	return h.AuditableAppContextFromRequestWithErrors(params.HTTPRequest,
		func(appCtx appcontext.AppContext) (middleware.Responder, error) {

			moveID, _ := uuid.FromString(params.MoveID.String())

			move, err := models.FetchMove(appCtx.DB(), appCtx.Session(), moveID)
			if err != nil {
				return handlers.ResponseForError(appCtx.Logger(), err), err
			}
			logger := appCtx.Logger().With(zap.String("moveLocator", move.Locator))

			newSignedCertification := payloads.SignedCertificationFromSubmit(params.SubmitMoveForApprovalPayload, appCtx.Session().UserID, params.MoveID)
			err = h.MoveRouter.Submit(appCtx, move, newSignedCertification)
			if err != nil {
				return handlers.ResponseForError(logger, err), err
			}

			/* Don't send Move Creation email if orders type is BLUEBARK/SAFETY */
			if move.Orders.CanSendEmailWithOrdersType() {
				err = h.NotificationSender().SendNotification(appCtx,
					notifications.NewMoveSubmitted(moveID),
				)
				if err != nil {
					logger.Error("problem sending email to user", zap.Error(err))
					return handlers.ResponseForError(logger, err), err
				}
			}

			movePayload, err := payloadForMoveModel(h.FileStorer(), move.Orders, *move)
			if err != nil {
				return handlers.ResponseForError(logger, err), err
			}
			return moveop.NewSubmitMoveForApprovalOK().WithPayload(movePayload), nil
		})
}

// SubmitAmendedOrdersHandler approves a move via POST /moves/{moveId}/submit
type SubmitAmendedOrdersHandler struct {
	handlers.HandlerConfig
	services.MoveRouter
}

// Handle ... submit a move to TOO for approval
func (h SubmitAmendedOrdersHandler) Handle(params moveop.SubmitAmendedOrdersParams) middleware.Responder {
	return h.AuditableAppContextFromRequestWithErrors(params.HTTPRequest,
		func(appCtx appcontext.AppContext) (middleware.Responder, error) {

			moveID, _ := uuid.FromString(params.MoveID.String())

			move, err := models.FetchMove(appCtx.DB(), appCtx.Session(), moveID)
			if err != nil {
				return handlers.ResponseForError(appCtx.Logger(), err), err
			}

			logger := appCtx.Logger().With(zap.String("moveLocator", move.Locator))

			err = h.MoveRouter.RouteAfterAmendingOrders(appCtx, move)
			if err != nil {
				return handlers.ResponseForError(logger, err), err
			}

			responseVErrors := validate.NewErrors()
			var responseError error

			if verrs, saveErr := appCtx.DB().ValidateAndSave(move); verrs.HasAny() || saveErr != nil {
				responseVErrors.Append(verrs)
				responseError = errors.Wrap(saveErr, "Error Saving Move")
			}

			if responseVErrors.HasAny() {
				return handlers.ResponseForVErrors(logger, responseVErrors, responseError), responseError
			}

			movePayload, err := payloadForMoveModel(h.FileStorer(), move.Orders, *move)
			if err != nil {
				return handlers.ResponseForError(logger, err), err
			}
			return moveop.NewSubmitAmendedOrdersOK().WithPayload(movePayload), nil
		})
}

type GetAllMovesHandler struct {
	handlers.HandlerConfig
}

// GetAllMovesHandler returns the current and all previous moves of a service member
func (h GetAllMovesHandler) Handle(params moveop.GetAllMovesParams) middleware.Responder {
	return h.AuditableAppContextFromRequestWithErrors(params.HTTPRequest,
		func(appCtx appcontext.AppContext) (middleware.Responder, error) {

			// Grab service member ID from params
			serviceMemberID, _ := uuid.FromString(params.ServiceMemberID.String())

			// Grab the serviceMember by serviceMemberId
			serviceMember, err := models.FetchServiceMemberForUser(appCtx.DB(), appCtx.Session(), serviceMemberID)
			if err != nil {
				return handlers.ResponseForError(appCtx.Logger(), err), err
			}

			var movesList models.Moves
			var latestMove models.Move
			var previousMovesList models.Moves
			var currentMovesList models.Moves

			// Get All Moves for the ServiceMember
			for _, order := range serviceMember.Orders {
				moves, fetchErr := models.FetchMovesByOrderID(appCtx.DB(), order.ID)
				if fetchErr != nil {
					return handlers.ResponseForError(appCtx.Logger(), err), err
				}

				movesList = append(movesList, moves...)
			}

			// Find the move with the latest CreatedAt Date. That one will be the current move
			var nilTime time.Time
			for _, move := range movesList {
				if latestMove.CreatedAt == nilTime {
					latestMove = move
					break
				}
				if move.CreatedAt.After(latestMove.CreatedAt) && move.CreatedAt != latestMove.CreatedAt {
					latestMove = move
				}
			}

			// Place latest move in currentMovesList array
			currentMovesList = append(currentMovesList, latestMove)

			// Populate previousMovesList
			for _, move := range movesList {
				if move.ID != latestMove.ID {
					previousMovesList = append(previousMovesList, move)
				}
			}

			return moveop.NewGetAllMovesOK().WithPayload(payloadForMovesList(h.FileStorer(), previousMovesList, currentMovesList, movesList)), nil
		})
}

type UploadAdditionalDocumentsHandler struct {
	handlers.HandlerConfig
	uploader services.MoveAdditionalDocumentsUploader
}

func (h UploadAdditionalDocumentsHandler) Handle(params moveop.UploadAdditionalDocumentsParams) middleware.Responder {
	return h.AuditableAppContextFromRequestWithErrors(params.HTTPRequest,
		func(appCtx appcontext.AppContext) (middleware.Responder, error) {

			file, ok := params.File.(*runtime.File)
			if !ok {
				errMsg := "This should always be a runtime.File, something has changed in go-swagger."

				appCtx.Logger().Error(errMsg)

				return moveop.NewUploadAdditionalDocumentsInternalServerError(), nil
			}

			appCtx.Logger().Info(
				"File uploader and size",
				zap.String("userID", appCtx.Session().UserID.String()),
				zap.String("serviceMemberID", appCtx.Session().ServiceMemberID.String()),
				zap.String("officeUserID", appCtx.Session().OfficeUserID.String()),
				zap.String("AdminUserID", appCtx.Session().AdminUserID.String()),
				zap.Int64("size", file.Header.Size),
			)

			moveID, err := uuid.FromString(params.MoveID.String())
			if err != nil {
				return handlers.ResponseForError(appCtx.Logger(), err), err
			}
<<<<<<< HEAD
			upload, url, verrs, err := h.uploader.CreateAdditionalDocumentsUpload(appCtx, appCtx.Session().UserID, moveID, file.Data, file.Header.Filename, h.FileStorer())
=======
			upload, url, verrs, err := h.uploader.CreateAdditionalDocumentsUpload(appCtx, appCtx.Session().UserID, moveID, file.Data, file.Header.Filename, h.FileStorer(), models.UploadTypeUSER)
>>>>>>> 0fb9cf63

			if verrs.HasAny() || err != nil {
				switch err.(type) {
				case uploader.ErrTooLarge:
					return moveop.NewUploadAdditionalDocumentsRequestEntityTooLarge(), err
				case uploader.ErrFile:
					return moveop.NewUploadAdditionalDocumentsInternalServerError(), err
				case uploader.ErrFailedToInitUploader:
					return moveop.NewUploadAdditionalDocumentsInternalServerError(), err
				case apperror.NotFoundError:
					return moveop.NewUploadAdditionalDocumentsNotFound(), err
				default:
					return handlers.ResponseForVErrors(appCtx.Logger(), verrs, err), err
				}
			}

			uploadPayload, err := payloadForUploadModelFromAdditionalDocumentsUpload(h.FileStorer(), upload, url)
			if err != nil {
				return handlers.ResponseForError(appCtx.Logger(), err), err
			}
			return moveop.NewUploadAdditionalDocumentsCreated().WithPayload(uploadPayload), nil
		})
}

func payloadForUploadModelFromAdditionalDocumentsUpload(storer storage.FileStorer, upload models.Upload, url string) (*internalmessages.Upload, error) {
	uploadPayload := &internalmessages.Upload{
		ID:          handlers.FmtUUIDValue(upload.ID),
		Filename:    upload.Filename,
		ContentType: upload.ContentType,
		URL:         strfmt.URI(url),
		Bytes:       upload.Bytes,
		CreatedAt:   strfmt.DateTime(upload.CreatedAt),
		UpdatedAt:   strfmt.DateTime(upload.UpdatedAt),
	}
	tags, err := storer.Tags(upload.StorageKey)
	if err != nil || len(tags) == 0 {
		uploadPayload.Status = "PROCESSING"
	} else {
		uploadPayload.Status = tags["av-status"]
	}
	return uploadPayload, nil
}<|MERGE_RESOLUTION|>--- conflicted
+++ resolved
@@ -410,11 +410,7 @@
 			if err != nil {
 				return handlers.ResponseForError(appCtx.Logger(), err), err
 			}
-<<<<<<< HEAD
-			upload, url, verrs, err := h.uploader.CreateAdditionalDocumentsUpload(appCtx, appCtx.Session().UserID, moveID, file.Data, file.Header.Filename, h.FileStorer())
-=======
 			upload, url, verrs, err := h.uploader.CreateAdditionalDocumentsUpload(appCtx, appCtx.Session().UserID, moveID, file.Data, file.Header.Filename, h.FileStorer(), models.UploadTypeUSER)
->>>>>>> 0fb9cf63
 
 			if verrs.HasAny() || err != nil {
 				switch err.(type) {
