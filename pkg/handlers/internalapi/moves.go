package internalapi

import (
	"bytes"
	"fmt"
	"io/ioutil"
	"time"

	"github.com/transcom/mymove/pkg/certs"

	"github.com/gobuffalo/pop/v5"
	"github.com/pkg/errors"

	certop "github.com/transcom/mymove/pkg/gen/internalapi/internaloperations/certification"

	"github.com/transcom/mymove/pkg/assets"
	"github.com/transcom/mymove/pkg/paperwork"
	"github.com/transcom/mymove/pkg/rateengine"

	"github.com/go-openapi/runtime/middleware"
	"github.com/go-openapi/swag"
	"github.com/gofrs/uuid"
	"go.uber.org/zap"

	"github.com/gobuffalo/validate/v3"

	moveop "github.com/transcom/mymove/pkg/gen/internalapi/internaloperations/moves"
	"github.com/transcom/mymove/pkg/gen/internalmessages"
	"github.com/transcom/mymove/pkg/handlers"
	"github.com/transcom/mymove/pkg/handlers/internalapi/internal/payloads"
	"github.com/transcom/mymove/pkg/models"
	"github.com/transcom/mymove/pkg/notifications"
	"github.com/transcom/mymove/pkg/storage"
)

func payloadForMoveModel(storer storage.FileStorer, order models.Order, move models.Move) (*internalmessages.MovePayload, error) {

	var ppmPayloads internalmessages.IndexPersonallyProcuredMovePayload
	for _, ppm := range move.PersonallyProcuredMoves {
		payload, err := payloadForPPMModel(storer, ppm)
		if err != nil {
			return nil, err
		}
		ppmPayloads = append(ppmPayloads, payload)
	}

	var hhgPayloads internalmessages.MTOShipments
	for _, hhg := range move.MTOShipments {
<<<<<<< HEAD
		//  G601 TODO needs review
		payload := payloads.MTOShipment(&hhg)
=======
		copyOfHhg := hhg // Make copy to avoid implicit memory aliasing of items from a range statement.
		payload := payloads.MTOShipment(&copyOfHhg)
>>>>>>> b95deac1
		hhgPayloads = append(hhgPayloads, payload)
	}

	var SelectedMoveType internalmessages.SelectedMoveType
	if move.SelectedMoveType != nil {
		SelectedMoveType = internalmessages.SelectedMoveType(*move.SelectedMoveType)
	}
	var SubmittedAt time.Time
	if move.SubmittedAt != nil {
		SubmittedAt = *move.SubmittedAt
	}

	movePayload := &internalmessages.MovePayload{
		CreatedAt:               handlers.FmtDateTime(move.CreatedAt),
		SubmittedAt:             handlers.FmtDateTime(SubmittedAt),
		SelectedMoveType:        &SelectedMoveType,
		Locator:                 swag.String(move.Locator),
		ID:                      handlers.FmtUUID(move.ID),
		UpdatedAt:               handlers.FmtDateTime(move.UpdatedAt),
		PersonallyProcuredMoves: ppmPayloads,
		MtoShipments:            hhgPayloads,
		OrdersID:                handlers.FmtUUID(order.ID),
		ServiceMemberID:         *handlers.FmtUUID(order.ServiceMemberID),
		Status:                  internalmessages.MoveStatus(move.Status),
	}

	return movePayload, nil
}

// ShowMoveHandler returns a move for a user and move ID
type ShowMoveHandler struct {
	handlers.HandlerContext
}

// Handle retrieves a move in the system belonging to the logged in user given move ID
func (h ShowMoveHandler) Handle(params moveop.ShowMoveParams) middleware.Responder {
	session, logger := h.SessionAndLoggerFromRequest(params.HTTPRequest)

	/*  UUID is pattern matched by swagger which checks the format */
	moveID, _ := uuid.FromString(params.MoveID.String())

	// Validate that this move belongs to the current user
	move, err := models.FetchMove(h.DB(), session, moveID)

	if err != nil {
		return handlers.ResponseForError(logger, err)
	}
	// Fetch orders for authorized user
	orders, err := models.FetchOrderForUser(h.DB(), session, move.OrdersID)
	if err != nil {
		return handlers.ResponseForError(logger, err)
	}

	movePayload, err := payloadForMoveModel(h.FileStorer(), orders, *move)
	if err != nil {
		return handlers.ResponseForError(logger, err)
	}
	return moveop.NewShowMoveOK().WithPayload(movePayload)
}

// PatchMoveHandler patches a move via PATCH /moves/{moveId}
type PatchMoveHandler struct {
	handlers.HandlerContext
}

// Handle ... patches a Move from a request payload
func (h PatchMoveHandler) Handle(params moveop.PatchMoveParams) middleware.Responder {
	session, logger := h.SessionAndLoggerFromRequest(params.HTTPRequest)
	/*  UUID is pattern matched by swagger which checks the format */
	moveID, _ := uuid.FromString(params.MoveID.String())

	// Validate that this move belongs to the current user
	move, err := models.FetchMove(h.DB(), session, moveID)
	if err != nil {
		return handlers.ResponseForError(logger, err)
	}
	logger = logger.With(zap.String("moveLocator", move.Locator))

	// Fetch orders for authorized user
	orders, err := models.FetchOrderForUser(h.DB(), session, move.OrdersID)
	if err != nil {
		return handlers.ResponseForError(logger, err)
	}
	payload := params.PatchMovePayload
	newSelectedMoveType := payload.SelectedMoveType

	if newSelectedMoveType != nil {
		stringSelectedMoveType := models.SelectedMoveType(*newSelectedMoveType)
		move.SelectedMoveType = &stringSelectedMoveType
	}

	verrs, err := h.DB().ValidateAndUpdate(move)
	if err != nil || verrs.HasAny() {
		return handlers.ResponseForVErrors(logger, verrs, err)
	}
	movePayload, err := payloadForMoveModel(h.FileStorer(), orders, *move)
	if err != nil {
		return handlers.ResponseForError(logger, err)
	}

	return moveop.NewPatchMoveCreated().WithPayload(movePayload)
}

// SubmitMoveHandler approves a move via POST /moves/{moveId}/submit
type SubmitMoveHandler struct {
	handlers.HandlerContext
}

// Handle ... submit a move for approval
func (h SubmitMoveHandler) Handle(params moveop.SubmitMoveForApprovalParams) middleware.Responder {
	session, logger := h.SessionAndLoggerFromRequest(params.HTTPRequest)

	/*  UUID is pattern matched by swagger which checks the format */
	moveID, _ := uuid.FromString(params.MoveID.String())

	move, err := models.FetchMove(h.DB(), session, moveID)
	if err != nil {
		return handlers.ResponseForError(logger, err)
	}
	logger = logger.With(zap.String("moveLocator", move.Locator))

	submitDate := time.Now()
	err = move.Submit(submitDate)
	if err != nil {
		return handlers.ResponseForError(logger, err)
	}

	certificateParams := certop.NewCreateSignedCertificationParams()
	certificateParams.CreateSignedCertificationPayload = params.SubmitMoveForApprovalPayload.Certificate
	certificateParams.HTTPRequest = params.HTTPRequest
	certificateParams.MoveID = params.MoveID
	// Transaction to save move and dependencies
	verrs, err := h.saveMoveDependencies(h.DB(), logger, move, certificateParams, session.UserID)
	if err != nil || verrs.HasAny() {
		return handlers.ResponseForVErrors(logger, verrs, err)
	}

	err = h.NotificationSender().SendNotification(
		notifications.NewMoveSubmitted(h.DB(), logger, session, moveID),
	)
	if err != nil {
		logger.Error("problem sending email to user", zap.Error(err))
		return handlers.ResponseForError(logger, err)
	}

	movePayload, err := payloadForMoveModel(h.FileStorer(), move.Orders, *move)
	if err != nil {
		return handlers.ResponseForError(logger, err)
	}
	return moveop.NewSubmitMoveForApprovalOK().WithPayload(movePayload)
}

// SaveMoveDependencies safely saves a Move status, ppms' advances' statuses, orders statuses, signed certificate,
// and shipment GBLOCs.
func (h SubmitMoveHandler) saveMoveDependencies(db *pop.Connection, logger certs.Logger, move *models.Move, certificateParams certop.CreateSignedCertificationParams, userID uuid.UUID) (*validate.Errors, error) {
	responseVErrors := validate.NewErrors()
	var responseError error

	date := time.Time(*certificateParams.CreateSignedCertificationPayload.Date)
	certType := models.SignedCertificationType(*certificateParams.CreateSignedCertificationPayload.CertificationType)
	newSignedCertification := models.SignedCertification{
		MoveID:                   uuid.FromStringOrNil(certificateParams.MoveID.String()),
		PersonallyProcuredMoveID: nil,
		CertificationType:        &certType,
		SubmittingUserID:         userID,
		CertificationText:        *certificateParams.CreateSignedCertificationPayload.CertificationText,
		Signature:                *certificateParams.CreateSignedCertificationPayload.Signature,
		Date:                     date,
	}

	if certificateParams.CreateSignedCertificationPayload.PersonallyProcuredMoveID != nil {
		ppmID := uuid.FromStringOrNil(certificateParams.CreateSignedCertificationPayload.PersonallyProcuredMoveID.String())
		newSignedCertification.PersonallyProcuredMoveID = &ppmID
	}

	transactionErr := db.Transaction(func(db *pop.Connection) error {
		transactionError := errors.New("Rollback The transaction")
		// TODO: move creation of signed certification into a service
		verrs, err := db.ValidateAndCreate(&newSignedCertification)
		if err != nil || verrs.HasAny() {
			responseError = fmt.Errorf("error saving signed certification: %w", err)
			responseVErrors.Append(verrs)
			return transactionError
		}

		for _, ppm := range move.PersonallyProcuredMoves {
			copyOfPpm := ppm // Make copy to avoid implicit memory aliasing of items from a range statement.
			if copyOfPpm.Advance != nil {
				if verrs, err := db.ValidateAndSave(copyOfPpm.Advance); verrs.HasAny() || err != nil {
					responseVErrors.Append(verrs)
					responseError = errors.Wrap(err, "Error Saving Advance")
					return transactionError
				}
			}

<<<<<<< HEAD
			//  G601 TODO needs review
			if verrs, err := db.ValidateAndSave(&ppm); verrs.HasAny() || err != nil {
=======
			if verrs, err := db.ValidateAndSave(&copyOfPpm); verrs.HasAny() || err != nil {
>>>>>>> b95deac1
				responseVErrors.Append(verrs)
				responseError = errors.Wrap(err, "Error Saving PPM")
				return transactionError
			}
		}

		if verrs, err := db.ValidateAndSave(&move.Orders); verrs.HasAny() || err != nil {
			responseVErrors.Append(verrs)
			responseError = errors.Wrap(err, "Error Saving Orders")
			return transactionError
		}

		if verrs, err := db.ValidateAndSave(move); verrs.HasAny() || err != nil {
			responseVErrors.Append(verrs)
			responseError = errors.Wrap(err, "Error Saving Move")
			return transactionError
		}
		return nil
	})

	if transactionErr != nil {
		return responseVErrors, transactionErr
	}

	logger.Info("signedCertification created",
		zap.String("id", newSignedCertification.ID.String()),
		zap.String("moveId", newSignedCertification.MoveID.String()),
		zap.String("createdAt", newSignedCertification.CreatedAt.String()),
		zap.String("certification_type", string(*newSignedCertification.CertificationType)),
		zap.String("certification_text", newSignedCertification.CertificationText),
	)
	return responseVErrors, responseError
}

// Handle returns a generated PDF
func (h ShowShipmentSummaryWorksheetHandler) Handle(params moveop.ShowShipmentSummaryWorksheetParams) middleware.Responder {
	session, logger := h.SessionAndLoggerFromRequest(params.HTTPRequest)
	moveID, _ := uuid.FromString(params.MoveID.String())

	move, err := models.FetchMove(h.DB(), session, moveID)
	if err != nil {
		return handlers.ResponseForError(logger, err)
	}
	logger = logger.With(zap.String("moveLocator", move.Locator))

	ppmComputer := paperwork.NewSSWPPMComputer(rateengine.NewRateEngine(h.DB(), logger, *move))

	ssfd, err := models.FetchDataShipmentSummaryWorksheetFormData(h.DB(), session, moveID)
	if err != nil {
		logger.Error("Error fetching data for SSW", zap.Error(err))
		return handlers.ResponseForError(logger, err)
	}

	ssfd.PreparationDate = time.Time(params.PreparationDate)
	ssfd.Obligations, err = ppmComputer.ComputeObligations(ssfd, h.Planner())
	if err != nil {
		logger.Error("Error calculating obligations ", zap.Error(err))
		return handlers.ResponseForError(logger, err)
	}

	page1Data, page2Data, page3Data, err := models.FormatValuesShipmentSummaryWorksheet(ssfd)

	if err != nil {
		return handlers.ResponseForError(logger, err)
	}

	formFiller := paperwork.NewFormFiller()

	// page 1
	page1Layout := paperwork.ShipmentSummaryPage1Layout
	page1Template, err := assets.Asset(page1Layout.TemplateImagePath)

	if err != nil {
		logger.Error("Error reading page 1 template file", zap.String("asset", page1Layout.TemplateImagePath), zap.Error(err))
		return moveop.NewShowShipmentSummaryWorksheetInternalServerError()
	}

	page1Reader := bytes.NewReader(page1Template)
	err = formFiller.AppendPage(page1Reader, page1Layout.FieldsLayout, page1Data)
	if err != nil {
		logger.Error("Error appending page 1 to PDF", zap.Error(err))
		return moveop.NewShowShipmentSummaryWorksheetInternalServerError()
	}

	// page 2
	page2Layout := paperwork.ShipmentSummaryPage2Layout
	page2Template, err := assets.Asset(page2Layout.TemplateImagePath)

	if err != nil {
		logger.Error("Error reading page 2 template file", zap.String("asset", page2Layout.TemplateImagePath), zap.Error(err))
		return moveop.NewShowShipmentSummaryWorksheetInternalServerError()
	}

	page2Reader := bytes.NewReader(page2Template)
	err = formFiller.AppendPage(page2Reader, page2Layout.FieldsLayout, page2Data)
	if err != nil {
		logger.Error("Error appending 2 page to PDF", zap.Error(err))
		return moveop.NewShowShipmentSummaryWorksheetInternalServerError()
	}

	// page 3
	page3Layout := paperwork.ShipmentSummaryPage3Layout
	page3Template, err := assets.Asset(page3Layout.TemplateImagePath)

	if err != nil {
		logger.Error("Error reading page 3 template file", zap.String("asset", page3Layout.TemplateImagePath), zap.Error(err))
		return moveop.NewShowShipmentSummaryWorksheetInternalServerError()
	}

	page3Reader := bytes.NewReader(page3Template)
	err = formFiller.AppendPage(page3Reader, page3Layout.FieldsLayout, page3Data)
	if err != nil {
		logger.Error("Error appending page 3 to PDF", zap.Error(err))
		return moveop.NewShowShipmentSummaryWorksheetInternalServerError()
	}

	buf := new(bytes.Buffer)
	err = formFiller.Output(buf)
	if err != nil {
		logger.Error("Error writing out PDF", zap.Error(err))
		return moveop.NewShowShipmentSummaryWorksheetInternalServerError()
	}

	payload := ioutil.NopCloser(buf)
	filename := fmt.Sprintf("inline; filename=\"%s-%s-ssw-%s.pdf\"", *ssfd.ServiceMember.FirstName, *ssfd.ServiceMember.LastName, time.Now().Format("01-02-2006"))

	return moveop.NewShowShipmentSummaryWorksheetOK().WithContentDisposition(filename).WithPayload(payload)
}

// ShowMoveDatesSummaryHandler returns a summary of the dates in the move process given a move date and move ID.
type ShowMoveDatesSummaryHandler struct {
	handlers.HandlerContext
}

// Handle returns a summary of the dates in the move process.
func (h ShowMoveDatesSummaryHandler) Handle(params moveop.ShowMoveDatesSummaryParams) middleware.Responder {
	session, logger := h.SessionAndLoggerFromRequest(params.HTTPRequest)

	moveDate := time.Time(params.MoveDate)
	moveID, _ := uuid.FromString(params.MoveID.String())

	// Validate that this move belongs to the current user
	move, err := models.FetchMove(h.DB(), session, moveID)
	if err != nil {
		return handlers.ResponseForError(logger, err)
	}

	// Attach move locator to logger
	logger.With(zap.String("moveLocator", move.Locator))

	summary, err := calculateMoveDatesFromMove(h.DB(), h.Planner(), moveID, moveDate)
	if err != nil {
		return handlers.ResponseForError(logger, err)
	}

	moveDatesSummary := &internalmessages.MoveDatesSummary{
		ID:       swag.String(params.MoveID.String() + ":" + params.MoveDate.String()),
		MoveID:   &params.MoveID,
		MoveDate: &params.MoveDate,
		Pack:     handlers.FmtDateSlice(summary.PackDays),
		Pickup:   handlers.FmtDateSlice(summary.PickupDays),
		Transit:  handlers.FmtDateSlice(summary.TransitDays),
		Delivery: handlers.FmtDateSlice(summary.DeliveryDays),
		Report:   handlers.FmtDateSlice(summary.ReportDays),
	}

	return moveop.NewShowMoveDatesSummaryOK().WithPayload(moveDatesSummary)
}

// ShowShipmentSummaryWorksheetHandler returns a Shipment Summary Worksheet PDF
type ShowShipmentSummaryWorksheetHandler struct {
	handlers.HandlerContext
}<|MERGE_RESOLUTION|>--- conflicted
+++ resolved
@@ -46,13 +46,8 @@
 
 	var hhgPayloads internalmessages.MTOShipments
 	for _, hhg := range move.MTOShipments {
-<<<<<<< HEAD
-		//  G601 TODO needs review
-		payload := payloads.MTOShipment(&hhg)
-=======
 		copyOfHhg := hhg // Make copy to avoid implicit memory aliasing of items from a range statement.
 		payload := payloads.MTOShipment(&copyOfHhg)
->>>>>>> b95deac1
 		hhgPayloads = append(hhgPayloads, payload)
 	}
 
@@ -248,12 +243,7 @@
 				}
 			}
 
-<<<<<<< HEAD
-			//  G601 TODO needs review
-			if verrs, err := db.ValidateAndSave(&ppm); verrs.HasAny() || err != nil {
-=======
 			if verrs, err := db.ValidateAndSave(&copyOfPpm); verrs.HasAny() || err != nil {
->>>>>>> b95deac1
 				responseVErrors.Append(verrs)
 				responseError = errors.Wrap(err, "Error Saving PPM")
 				return transactionError
