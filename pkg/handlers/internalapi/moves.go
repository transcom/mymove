--- conflicted
+++ resolved
@@ -69,20 +69,6 @@
 
 		eTag := etag.GenerateEtag(move.UpdatedAt)
 		shipments := move.MTOShipments
-<<<<<<< HEAD
-		var payloadShipments *internalmessages.MTOShipments = payloads.MTOShipments(storer, &shipments)
-		orders, _ := payloadForOrdersModel(storer, move.Orders)
-		moveID := *handlers.FmtUUID(move.ID)
-
-		currentMove := &internalmessages.InternalMove{
-			CreatedAt:    *handlers.FmtDateTime(move.CreatedAt),
-			ETag:         eTag,
-			ID:           moveID,
-			Status:       string(move.Status),
-			MtoShipments: *payloadShipments,
-			MoveCode:     move.Locator,
-			Orders:       orders,
-=======
 		var filteredShipments models.MTOShipments
 		for _, shipment := range shipments {
 			// Check if the DeletedAt field is nil
@@ -109,7 +95,6 @@
 			MoveCode:       move.Locator,
 			Orders:         orders,
 			CloseoutOffice: &closeOutOffice,
->>>>>>> 5cffe6c5
 		}
 
 		convertedCurrentMovesList = append(convertedCurrentMovesList, currentMove)
