--- conflicted
+++ resolved
@@ -399,6 +399,18 @@
 			}
 			/** End of Feature Flag Block **/
 
+			/** Feature Flag - Unaccompanied Baggage Shipment **/
+			featureFlagNameUB := "unaccompanied_baggage"
+			isUBFeatureOn := false
+			flagUB, err := h.FeatureFlagFetcher().GetBooleanFlagForUser(params.HTTPRequest.Context(), appCtx, featureFlagNameUB, map[string]string{})
+			if err != nil {
+				appCtx.Logger().Error("Error fetching feature flag", zap.String("featureFlagKey", featureFlagNameUB), zap.Error(err))
+				isUBFeatureOn = false
+			} else {
+				isUBFeatureOn = flagUB.Match
+			}
+			/** End of Feature Flag Block **/
+
 			for _, move := range movesList {
 
 				/** Feature Flag - Boat Shipment **/
@@ -462,11 +474,7 @@
 					move.MTOShipments = filteredShipments
 				}
 				/** End of Feature Flag Block **/
-<<<<<<< HEAD
-
-=======
-				
->>>>>>> 282be3aa
+
 				if latestMove.CreatedAt == nilTime {
 					latestMove = move
 					break
