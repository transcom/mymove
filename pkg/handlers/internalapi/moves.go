--- conflicted
+++ resolved
@@ -1,11 +1,6 @@
 package internalapi
 
 import (
-<<<<<<< HEAD
-=======
-	"fmt"
-	"io"
->>>>>>> a5f500b7
 	"time"
 
 	"github.com/go-openapi/runtime/middleware"
@@ -24,7 +19,6 @@
 	"github.com/transcom/mymove/pkg/models"
 	"github.com/transcom/mymove/pkg/notifications"
 	"github.com/transcom/mymove/pkg/services"
-	shipmentsummaryworksheet "github.com/transcom/mymove/pkg/services/shipment_summary_worksheet"
 	"github.com/transcom/mymove/pkg/storage"
 )
 
@@ -320,59 +314,6 @@
 		})
 }
 
-<<<<<<< HEAD
-=======
-// Handle returns a generated PDF
-func (h ShowShipmentSummaryWorksheetHandler) Handle(params moveop.ShowShipmentSummaryWorksheetParams) middleware.Responder {
-	return h.AuditableAppContextFromRequestWithErrors(params.HTTPRequest,
-		func(appCtx appcontext.AppContext) (middleware.Responder, error) {
-			logger := appCtx.Logger()
-
-			ppmShipmentID, err := uuid.FromString(params.PpmShipmentID.String())
-			if err != nil {
-				logger.Error("Error fetching PPMShipment", zap.Error(err))
-				return handlers.ResponseForError(appCtx.Logger(), err), err
-			}
-			ssfd, err := h.SSWPPMComputer.FetchDataShipmentSummaryWorksheetFormData(appCtx, appCtx.Session(), ppmShipmentID)
-			if err != nil {
-				logger.Error("Error fetching data for SSW", zap.Error(err))
-				return handlers.ResponseForError(logger, err), err
-			}
-
-			ssfd.Obligations, err = h.SSWPPMComputer.ComputeObligations(appCtx, *ssfd, h.DTODPlanner())
-			if err != nil {
-				logger.Error("Error calculating obligations ", zap.Error(err))
-				return handlers.ResponseForError(logger, err), err
-			}
-
-			page1Data, page2Data := h.SSWPPMComputer.FormatValuesShipmentSummaryWorksheet(*ssfd)
-			if err != nil {
-				logger.Error("Error formatting data for SSW", zap.Error(err))
-				return handlers.ResponseForError(logger, err), err
-			}
-
-			ppmGenerator := shipmentsummaryworksheet.NewSSWPPMGenerator()
-			SSWPPMWorksheet, SSWPDFInfo, err := ppmGenerator.FillSSWPDFForm(page1Data, page2Data)
-			if err != nil {
-				return nil, err
-			}
-			if SSWPDFInfo.PageCount != 2 {
-				return nil, errors.Wrap(err, "SSWGenerator output a corrupted or incorretly altered PDF")
-			}
-			payload := io.NopCloser(SSWPPMWorksheet)
-			filename := fmt.Sprintf("inline; filename=\"%s-%s-ssw-%s.pdf\"", *ssfd.ServiceMember.FirstName, *ssfd.ServiceMember.LastName, time.Now().Format("01-02-2006"))
-
-			return moveop.NewShowShipmentSummaryWorksheetOK().WithContentDisposition(filename).WithPayload(payload), nil
-		})
-}
-
-// ShowShipmentSummaryWorksheetHandler returns a Shipment Summary Worksheet PDF
-type ShowShipmentSummaryWorksheetHandler struct {
-	handlers.HandlerConfig
-	services.SSWPPMComputer
-}
-
->>>>>>> a5f500b7
 // SubmitAmendedOrdersHandler approves a move via POST /moves/{moveId}/submit
 type SubmitAmendedOrdersHandler struct {
 	handlers.HandlerConfig
