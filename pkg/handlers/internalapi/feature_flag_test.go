--- conflicted
+++ resolved
@@ -60,8 +60,7 @@
 			},
 		}
 
-<<<<<<< HEAD
-		handler := BooleanFeatureFlagsUnauthenticatedHandler{suite.HandlerConfig()}
+		handler := BooleanFeatureFlagsUnauthenticatedHandler{suite.NewHandlerConfig()}
 
 		response := handler.Handle(params)
 
@@ -94,10 +93,7 @@
 			},
 		}
 
-		handler := BooleanFeatureFlagsUnauthenticatedHandler{suite.HandlerConfig()}
-=======
 		handler := BooleanFeatureFlagsUnauthenticatedHandler{suite.NewHandlerConfig()}
->>>>>>> 13ee7612
 		response := handler.Handle(params)
 		res, ok := response.(*ffop.BooleanFeatureFlagUnauthenticatedUnauthorized)
 		suite.True(ok)
