--- conflicted
+++ resolved
@@ -60,10 +60,7 @@
 			},
 		}
 
-<<<<<<< HEAD
 		handler := BooleanFeatureFlagsUnauthenticatedHandler{suite.NewHandlerConfig()}
-=======
-		handler := BooleanFeatureFlagsUnauthenticatedHandler{suite.HandlerConfig()}
 
 		response := handler.Handle(params)
 
@@ -96,8 +93,7 @@
 			},
 		}
 
-		handler := BooleanFeatureFlagsUnauthenticatedHandler{suite.HandlerConfig()}
->>>>>>> 13bdef2d
+		handler := BooleanFeatureFlagsUnauthenticatedHandler{suite.NewHandlerConfig()}
 		response := handler.Handle(params)
 		res, ok := response.(*ffop.BooleanFeatureFlagUnauthenticatedUnauthorized)
 		suite.True(ok)
