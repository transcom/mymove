--- conflicted
+++ resolved
@@ -153,23 +153,6 @@
 			if err != nil {
 				return handlers.ResponseForError(appCtx.Logger(), err), err
 			}
-<<<<<<< HEAD
-
-			var originDutyLocation models.DutyLocation
-
-			if payload.OriginDutyLocationID != "" {
-				originDutyLocationID, errorOrigin := uuid.FromString(payload.OriginDutyLocationID.String())
-				if errorOrigin != nil {
-					return handlers.ResponseForError(appCtx.Logger(), errorOrigin), errorOrigin
-				}
-				originDutyLoc, errorOrigin := models.FetchDutyLocation(appCtx.DB(), originDutyLocationID)
-				if errorOrigin != nil {
-					return handlers.ResponseForError(appCtx.Logger(), errorOrigin), errorOrigin
-				}
-				originDutyLocation = originDutyLoc
-			}
-=======
->>>>>>> bbc132cc
 
 			originDutyLocationGBLOC, err := models.FetchGBLOCForPostalCode(appCtx.DB(), originDutyLocation.Address.PostalCode)
 			if err != nil {
@@ -181,15 +164,8 @@
 				}
 			}
 
-<<<<<<< HEAD
-			grade := (*string)(payload.Grade)
-			serviceMember.Rank = (*models.ServiceMemberRank)(payload.Grade)
-
-			weightAllotment := models.GetWeightAllotment(*serviceMember.Rank)
-=======
 			grade := payload.Grade
 			weightAllotment := models.GetWeightAllotment(*grade)
->>>>>>> bbc132cc
 
 			weight := weightAllotment.TotalWeightSelf
 			if *payload.HasDependents {
