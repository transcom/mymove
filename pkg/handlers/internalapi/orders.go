package internalapi

import (
	"database/sql"
	"errors"
	"time"

	"github.com/go-openapi/runtime"
	"github.com/go-openapi/runtime/middleware"
	"github.com/go-openapi/strfmt"
	"github.com/gofrs/uuid"
	"go.uber.org/zap"

	"github.com/transcom/mymove/pkg/appcontext"
	"github.com/transcom/mymove/pkg/apperror"
	ordersop "github.com/transcom/mymove/pkg/gen/internalapi/internaloperations/orders"
	"github.com/transcom/mymove/pkg/gen/internalmessages"
	"github.com/transcom/mymove/pkg/handlers"
	"github.com/transcom/mymove/pkg/handlers/internalapi/internal/payloads"
	"github.com/transcom/mymove/pkg/models"
	"github.com/transcom/mymove/pkg/services"
	"github.com/transcom/mymove/pkg/storage"
	"github.com/transcom/mymove/pkg/uploader"
)

func payloadForUploadModelFromAmendedOrdersUpload(storer storage.FileStorer, upload models.Upload, url string) (*internalmessages.Upload, error) {
	uploadPayload := &internalmessages.Upload{
		ID:          handlers.FmtUUIDValue(upload.ID),
		Filename:    upload.Filename,
		ContentType: upload.ContentType,
		URL:         strfmt.URI(url),
		Bytes:       upload.Bytes,
		CreatedAt:   strfmt.DateTime(upload.CreatedAt),
		UpdatedAt:   strfmt.DateTime(upload.UpdatedAt),
	}
	tags, err := storer.Tags(upload.StorageKey)
	if err != nil || len(tags) == 0 {
		uploadPayload.Status = "PROCESSING"
	} else {
		uploadPayload.Status = tags["av-status"]
	}
	return uploadPayload, nil
}

func payloadForOrdersModel(storer storage.FileStorer, order models.Order) (*internalmessages.Orders, error) {
	orderPayload, err := payloads.PayloadForDocumentModel(storer, order.UploadedOrders)
	if err != nil {
		return nil, err
	}

	var amendedOrderPayload *internalmessages.Document
	if order.UploadedAmendedOrders != nil {
		amendedOrderPayload, err = payloads.PayloadForDocumentModel(storer, *order.UploadedAmendedOrders)
		if err != nil {
			return nil, err
		}
	}

	var moves internalmessages.IndexMovesPayload
	for _, move := range order.Moves {
		payload, err := payloadForMoveModel(storer, order, move)
		if err != nil {
			return nil, err
		}
		moves = append(moves, payload)
	}

	var dBAuthorizedWeight *int64
	dBAuthorizedWeight = nil
	var entitlement internalmessages.Entitlement
	if order.Entitlement != nil {
		dBAuthorizedWeight = models.Int64Pointer(int64(*order.Entitlement.AuthorizedWeight()))
		entitlement.ProGear = models.Int64Pointer(int64(order.Entitlement.ProGearWeight))
		entitlement.ProGearSpouse = models.Int64Pointer(int64(order.Entitlement.ProGearWeightSpouse))
	}
	var originDutyLocation models.DutyLocation
	originDutyLocation = models.DutyLocation{}
	if order.OriginDutyLocation != nil {
		originDutyLocation = *order.OriginDutyLocation
	}

	var grade internalmessages.OrderPayGrade
	if order.Grade != nil {
		grade = internalmessages.OrderPayGrade(*order.Grade)
	}

	ordersType := order.OrdersType
	payload := &internalmessages.Orders{
		ID:                         handlers.FmtUUID(order.ID),
		CreatedAt:                  handlers.FmtDateTime(order.CreatedAt),
		UpdatedAt:                  handlers.FmtDateTime(order.UpdatedAt),
		ServiceMemberID:            handlers.FmtUUID(order.ServiceMemberID),
		IssueDate:                  handlers.FmtDate(order.IssueDate),
		ReportByDate:               handlers.FmtDate(order.ReportByDate),
		OrdersType:                 &ordersType,
		OrdersTypeDetail:           order.OrdersTypeDetail,
		OriginDutyLocation:         payloadForDutyLocationModel(originDutyLocation),
		OriginDutyLocationGbloc:    handlers.FmtStringPtr(order.OriginDutyLocationGBLOC),
		Grade:                      &grade,
		NewDutyLocation:            payloadForDutyLocationModel(order.NewDutyLocation),
		HasDependents:              handlers.FmtBool(order.HasDependents),
		SpouseHasProGear:           handlers.FmtBool(order.SpouseHasProGear),
		UploadedOrders:             orderPayload,
		UploadedAmendedOrders:      amendedOrderPayload,
		OrdersNumber:               order.OrdersNumber,
		Moves:                      moves,
		Tac:                        order.TAC,
		Sac:                        order.SAC,
		DepartmentIndicator:        (*internalmessages.DeptIndicator)(order.DepartmentIndicator),
		Status:                     internalmessages.OrdersStatus(order.Status),
		AuthorizedWeight:           dBAuthorizedWeight,
		Entitlement:                &entitlement,
		ProvidesServicesCounseling: originDutyLocation.ProvidesServicesCounseling,
	}

	return payload, nil
}

// CreateOrdersHandler creates new orders via POST /orders
type CreateOrdersHandler struct {
	handlers.HandlerConfig
}

// Handle ... creates new Orders from a request payload
func (h CreateOrdersHandler) Handle(params ordersop.CreateOrdersParams) middleware.Responder {
	return h.AuditableAppContextFromRequestWithErrors(params.HTTPRequest,
		func(appCtx appcontext.AppContext) (middleware.Responder, error) {

			payload := params.CreateOrders

			serviceMemberID, err := uuid.FromString(payload.ServiceMemberID.String())
			if err != nil {
				return handlers.ResponseForError(appCtx.Logger(), err), err
			}
			serviceMember, err := models.FetchServiceMemberForUser(appCtx.DB(), appCtx.Session(), serviceMemberID)
			if err != nil {
				return handlers.ResponseForError(appCtx.Logger(), err), err
			}

			originDutyLocationID, err := uuid.FromString(payload.OriginDutyLocationID.String())
			if err != nil {
				return handlers.ResponseForError(appCtx.Logger(), err), err
			}
			originDutyLocation, err := models.FetchDutyLocation(appCtx.DB(), originDutyLocationID)
			if err != nil {
				return handlers.ResponseForError(appCtx.Logger(), err), err
			}

			newDutyLocationID, err := uuid.FromString(payload.NewDutyLocationID.String())
			if err != nil {
				return handlers.ResponseForError(appCtx.Logger(), err), err
			}
			newDutyLocation, err := models.FetchDutyLocation(appCtx.DB(), newDutyLocationID)
			if err != nil {
				return handlers.ResponseForError(appCtx.Logger(), err), err
			}

			newDutyLocationGBLOC, err := models.FetchGBLOCForPostalCode(appCtx.DB(), newDutyLocation.Address.PostalCode)
			if err != nil {
				return handlers.ResponseForError(appCtx.Logger(), err), err
			}

			originDutyLocationGBLOC, err := models.FetchGBLOCForPostalCode(appCtx.DB(), originDutyLocation.Address.PostalCode)
			if err != nil {
				switch err {
				case sql.ErrNoRows:
					return nil, apperror.NewNotFoundError(originDutyLocation.ID, "while looking for Duty Location PostalCodeToGBLOC")
				default:
					return nil, apperror.NewQueryError("PostalCodeToGBLOC", err, "")
				}
			}

			grade := payload.Grade
			weightAllotment := models.GetWeightAllotment(*grade)

			weight := weightAllotment.TotalWeightSelf
			if *payload.HasDependents {
				weight = weightAllotment.TotalWeightSelfPlusDependents
			}

			// Assign default SIT allowance based on customer type.
			// We only have service members right now, but once we introduce more, this logic will have to change.
			sitDaysAllowance := models.DefaultServiceMemberSITDaysAllowance

			entitlement := models.Entitlement{
				DependentsAuthorized: payload.HasDependents,
				DBAuthorizedWeight:   models.IntPointer(weight),
				StorageInTransit:     models.IntPointer(sitDaysAllowance),
				ProGearWeight:        weightAllotment.ProGearWeight,
				ProGearWeightSpouse:  weightAllotment.ProGearWeightSpouse,
			}

			/*
				IF you get that to work you'll still have to add conditionals for all the places the entitlement is used because it
				isn't inheritly clear if it's using the spouse weight or not. So you'll be creating new variables and conditionals
				in move_dats.go, move_weights, and move_submitted, etc
			*/

			if saveEntitlementErr := appCtx.DB().Save(&entitlement); saveEntitlementErr != nil {
				return handlers.ResponseForError(appCtx.Logger(), saveEntitlementErr), saveEntitlementErr
			}

			var deptIndicator *string
			if payload.DepartmentIndicator != nil {
				converted := string(*payload.DepartmentIndicator)
				deptIndicator = &converted
			}

			if payload.OrdersType == nil {
				errMsg := "missing required field: OrdersType"
				return handlers.ResponseForError(appCtx.Logger(), errors.New(errMsg)), apperror.NewBadDataError("missing required field: OrdersType")
			}

			contractor, err := models.FetchGHCPrimeContractor(appCtx.DB())
			if err != nil {
				return handlers.ResponseForError(appCtx.Logger(), err), err
			}

			packingAndShippingInstructions := models.InstructionsBeforeContractNumber + " " + contractor.ContractNumber + " " + models.InstructionsAfterContractNumber
			newOrder, verrs, err := serviceMember.CreateOrder(
				appCtx,
				time.Time(*payload.IssueDate),
				time.Time(*payload.ReportByDate),
				*payload.OrdersType,
				*payload.HasDependents,
				*payload.SpouseHasProGear,
				newDutyLocation,
				payload.OrdersNumber,
				payload.Tac,
				payload.Sac,
				deptIndicator,
				&originDutyLocation,
				grade,
				&entitlement,
				&originDutyLocationGBLOC.GBLOC,
				packingAndShippingInstructions,
				&newDutyLocationGBLOC.GBLOC,
			)
			if err != nil || verrs.HasAny() {
				return handlers.ResponseForVErrors(appCtx.Logger(), verrs, err), err
			}

			moveOptions := models.MoveOptions{
				Show: models.BoolPointer(true),
			}

			if payload.CounselingOfficeID != nil {
				counselingOffice, err := uuid.FromString(payload.CounselingOfficeID.String())
				if err != nil {
					return handlers.ResponseForError(appCtx.Logger(), err), err
				}
				moveOptions.CounselingOfficeID = &counselingOffice
			}

			newMove, verrs, err := newOrder.CreateNewMove(appCtx.DB(), moveOptions)
			if err != nil || verrs.HasAny() {
				return handlers.ResponseForVErrors(appCtx.Logger(), verrs, err), err
			}
			newOrder.Moves = append(newOrder.Moves, *newMove)

			orderPayload, err := payloadForOrdersModel(h.FileStorer(), newOrder)
			if err != nil {
				return handlers.ResponseForError(appCtx.Logger(), err), err
			}
			return ordersop.NewCreateOrdersCreated().WithPayload(orderPayload), nil
		})
}

// ShowOrdersHandler returns orders for a user and order ID
type ShowOrdersHandler struct {
	handlers.HandlerConfig
}

// Handle retrieves orders in the system belonging to the logged in user given order ID
func (h ShowOrdersHandler) Handle(params ordersop.ShowOrdersParams) middleware.Responder {
	return h.AuditableAppContextFromRequestWithErrors(params.HTTPRequest,
		func(appCtx appcontext.AppContext) (middleware.Responder, error) {
			orderID, err := uuid.FromString(params.OrdersID.String())
			if err != nil {
				return handlers.ResponseForError(appCtx.Logger(), err), err
			}

			order, err := models.FetchOrderForUser(appCtx.DB(), appCtx.Session(), orderID)
			if err != nil {
				return handlers.ResponseForError(appCtx.Logger(), err), err
			}

			orderPayload, err := payloadForOrdersModel(h.FileStorer(), order)
			if err != nil {
				return handlers.ResponseForError(appCtx.Logger(), err), err
			}
			return ordersop.NewShowOrdersOK().WithPayload(orderPayload), nil
		})
}

// UpdateOrdersHandler updates an order via PUT /orders/{orderId}
type UpdateOrdersHandler struct {
	handlers.HandlerConfig
}

// Handle ... updates an order from a request payload
func (h UpdateOrdersHandler) Handle(params ordersop.UpdateOrdersParams) middleware.Responder {
	return h.AuditableAppContextFromRequestWithErrors(params.HTTPRequest,
		func(appCtx appcontext.AppContext) (middleware.Responder, error) {

			orderID, err := uuid.FromString(params.OrdersID.String())
			if err != nil {
				return handlers.ResponseForError(appCtx.Logger(), err), err
			}
			order, err := models.FetchOrderForUser(appCtx.DB(), appCtx.Session(), orderID)
			if err != nil {
				return handlers.ResponseForError(appCtx.Logger(), err), err
			}

			payload := params.UpdateOrders
			dutyLocationID, err := uuid.FromString(payload.NewDutyLocationID.String())
			if err != nil {
				return handlers.ResponseForError(appCtx.Logger(), err), err
			}
			dutyLocation, err := models.FetchDutyLocation(appCtx.DB(), dutyLocationID)
			if err != nil {
				return handlers.ResponseForError(appCtx.Logger(), err), err
			}

			newDutyLocationGBLOC, err := models.FetchGBLOCForPostalCode(appCtx.DB(), dutyLocation.Address.PostalCode)
			if err != nil {
				err = apperror.NewBadDataError("New duty location GBLOC cannot be verified")
				appCtx.Logger().Error(err.Error())
				return handlers.ResponseForError(appCtx.Logger(), err), err
			}

			if payload.OriginDutyLocationID != "" {
				originDutyLocationID, errorOrigin := uuid.FromString(payload.OriginDutyLocationID.String())
				if errorOrigin != nil {
					return handlers.ResponseForError(appCtx.Logger(), errorOrigin), errorOrigin
				}
				originDutyLocation, errorOrigin := models.FetchDutyLocation(appCtx.DB(), originDutyLocationID)
				if errorOrigin != nil {
					return handlers.ResponseForError(appCtx.Logger(), errorOrigin), errorOrigin
				}
				order.OriginDutyLocation = &originDutyLocation
				order.OriginDutyLocationID = &originDutyLocationID

				if payload.MoveID != "" {
<<<<<<< HEAD

=======
>>>>>>> b11c5362
					moveID, err := uuid.FromString(payload.MoveID.String())
					if err != nil {
						return handlers.ResponseForError(appCtx.Logger(), err), err
					}
					move, err := models.FetchMove(appCtx.DB(), appCtx.Session(), moveID)
					if err != nil {
						return handlers.ResponseForError(appCtx.Logger(), err), err
					}
					if originDutyLocation.ProvidesServicesCounseling {
						counselingOfficeID, err := uuid.FromString(payload.CounselingOfficeID.String())
						if err != nil {
							return handlers.ResponseForError(appCtx.Logger(), err), err
						}
<<<<<<< HEAD
						if move.CounselingOfficeID != &counselingOfficeID {
							move.CounselingOfficeID = &counselingOfficeID
						}
=======
						move.CounselingOfficeID = &counselingOfficeID
>>>>>>> b11c5362
					} else {
						move.CounselingOfficeID = nil
					}
					verrs, err := models.SaveMoveDependencies(appCtx.DB(), move)
					if err != nil || verrs.HasAny() {
						return handlers.ResponseForError(appCtx.Logger(), err), err
					}
				}
			}

			if payload.OrdersType == nil {
				errMsg := "missing required field: OrdersType"
				return handlers.ResponseForError(appCtx.Logger(), errors.New(errMsg)), apperror.NewBadDataError("missing required field: OrdersType")
			}

			order.OrdersNumber = payload.OrdersNumber
			order.IssueDate = time.Time(*payload.IssueDate)
			order.ReportByDate = time.Time(*payload.ReportByDate)
			order.OrdersType = *payload.OrdersType
			order.OrdersTypeDetail = payload.OrdersTypeDetail
			order.HasDependents = *payload.HasDependents
			order.SpouseHasProGear = *payload.SpouseHasProGear
			order.NewDutyLocationID = dutyLocation.ID
			order.NewDutyLocation = dutyLocation
			order.DestinationGBLOC = &newDutyLocationGBLOC.GBLOC
			order.TAC = payload.Tac
			order.SAC = payload.Sac

			// Check if the grade is receiving an update
			if order.Grade != payload.Grade {
				weightAllotment := models.GetWeightAllotment(*payload.Grade)
				weight := weightAllotment.TotalWeightSelf
				if *payload.HasDependents {
					weight = weightAllotment.TotalWeightSelfPlusDependents
				}

				// Assign default SIT allowance based on customer type.
				// We only have service members right now, but once we introduce more, this logic will have to change.
				sitDaysAllowance := models.DefaultServiceMemberSITDaysAllowance

				entitlement := models.Entitlement{
					DependentsAuthorized: payload.HasDependents,
					DBAuthorizedWeight:   models.IntPointer(weight),
					StorageInTransit:     models.IntPointer(sitDaysAllowance),
					ProGearWeight:        weightAllotment.ProGearWeight,
					ProGearWeightSpouse:  weightAllotment.ProGearWeightSpouse,
				}

				/*
					IF you get that to work you'll still have to add conditionals for all the places the entitlement is used because it
					isn't inheritly clear if it's using the spouse weight or not. So you'll be creating new variables and conditionals
					in move_dats.go, move_weights, and move_submitted, etc
				*/

				if saveEntitlementErr := appCtx.DB().Save(&entitlement); saveEntitlementErr != nil {
					return handlers.ResponseForError(appCtx.Logger(), saveEntitlementErr), saveEntitlementErr
				}

				order.EntitlementID = &entitlement.ID
				order.Entitlement = &entitlement
			}
			order.Grade = payload.Grade

			if payload.DepartmentIndicator != nil {
				order.DepartmentIndicator = handlers.FmtString(string(*payload.DepartmentIndicator))
			}

			verrs, err := models.SaveOrder(appCtx.DB(), &order)
			if err != nil || verrs.HasAny() {
				return handlers.ResponseForVErrors(appCtx.Logger(), verrs, err), err
			}

			orderPayload, err := payloadForOrdersModel(h.FileStorer(), order)
			if err != nil {
				return handlers.ResponseForError(appCtx.Logger(), err), err
			}
			return ordersop.NewUpdateOrdersOK().WithPayload(orderPayload), nil
		})
}

// UploadAmendedOrdersHandler uploads amended orders to an order via PATCH /orders/{orderId}/upload_amended_orders
type UploadAmendedOrdersHandler struct {
	handlers.HandlerConfig
	services.OrderUpdater
}

// Handle updates an order to attach amended orders from a request payload
func (h UploadAmendedOrdersHandler) Handle(params ordersop.UploadAmendedOrdersParams) middleware.Responder {
	return h.AuditableAppContextFromRequestWithErrors(params.HTTPRequest,
		func(appCtx appcontext.AppContext) (middleware.Responder, error) {

			file, ok := params.File.(*runtime.File)
			if !ok {
				errMsg := "This should always be a runtime.File, something has changed in go-swagger."

				appCtx.Logger().Error(errMsg)

				return ordersop.NewUploadAmendedOrdersInternalServerError(), nil
			}

			appCtx.Logger().Info(
				"File uploader and size",
				zap.String("userID", appCtx.Session().UserID.String()),
				zap.String("serviceMemberID", appCtx.Session().ServiceMemberID.String()),
				zap.String("officeUserID", appCtx.Session().OfficeUserID.String()),
				zap.String("AdminUserID", appCtx.Session().AdminUserID.String()),
				zap.Int64("size", file.Header.Size),
			)

			orderID, err := uuid.FromString(params.OrdersID.String())
			if err != nil {
				return handlers.ResponseForError(appCtx.Logger(), err), err
			}
			upload, url, verrs, err := h.OrderUpdater.UploadAmendedOrdersAsCustomer(appCtx, appCtx.Session().UserID, orderID, file.Data, file.Header.Filename, h.FileStorer())

			if verrs.HasAny() || err != nil {
				switch err.(type) {
				case uploader.ErrTooLarge:
					return ordersop.NewUploadAmendedOrdersRequestEntityTooLarge(), err
				case uploader.ErrFile:
					return ordersop.NewUploadAmendedOrdersInternalServerError(), err
				case uploader.ErrFailedToInitUploader:
					return ordersop.NewUploadAmendedOrdersInternalServerError(), err
				case apperror.NotFoundError:
					return ordersop.NewUploadAmendedOrdersNotFound(), err
				default:
					return handlers.ResponseForVErrors(appCtx.Logger(), verrs, err), err
				}
			}

			uploadPayload, err := payloadForUploadModelFromAmendedOrdersUpload(h.FileStorer(), upload, url)
			if err != nil {
				return handlers.ResponseForError(appCtx.Logger(), err), err
			}
			return ordersop.NewUploadAmendedOrdersCreated().WithPayload(uploadPayload), nil
		})
}<|MERGE_RESOLUTION|>--- conflicted
+++ resolved
@@ -342,10 +342,6 @@
 				order.OriginDutyLocationID = &originDutyLocationID
 
 				if payload.MoveID != "" {
-<<<<<<< HEAD
-
-=======
->>>>>>> b11c5362
 					moveID, err := uuid.FromString(payload.MoveID.String())
 					if err != nil {
 						return handlers.ResponseForError(appCtx.Logger(), err), err
@@ -359,13 +355,7 @@
 						if err != nil {
 							return handlers.ResponseForError(appCtx.Logger(), err), err
 						}
-<<<<<<< HEAD
-						if move.CounselingOfficeID != &counselingOfficeID {
-							move.CounselingOfficeID = &counselingOfficeID
-						}
-=======
 						move.CounselingOfficeID = &counselingOfficeID
->>>>>>> b11c5362
 					} else {
 						move.CounselingOfficeID = nil
 					}
