--- conflicted
+++ resolved
@@ -342,10 +342,6 @@
 				order.OriginDutyLocationID = &originDutyLocationID
 
 				if payload.MoveID != "" {
-<<<<<<< HEAD
-=======
-
->>>>>>> 189bf4c4
 					moveID, err := uuid.FromString(payload.MoveID.String())
 					if err != nil {
 						return handlers.ResponseForError(appCtx.Logger(), err), err
