package internalapi

import (
	"database/sql"
	"errors"
	"time"

	"github.com/go-openapi/runtime"
	"github.com/go-openapi/runtime/middleware"
	"github.com/go-openapi/strfmt"
	"github.com/gofrs/uuid"
	"go.uber.org/zap"

	"github.com/transcom/mymove/pkg/appcontext"
	"github.com/transcom/mymove/pkg/apperror"
	ordersop "github.com/transcom/mymove/pkg/gen/internalapi/internaloperations/orders"
	"github.com/transcom/mymove/pkg/gen/internalmessages"
	"github.com/transcom/mymove/pkg/handlers"
	"github.com/transcom/mymove/pkg/handlers/internalapi/internal/payloads"
	"github.com/transcom/mymove/pkg/models"
	"github.com/transcom/mymove/pkg/services"
	"github.com/transcom/mymove/pkg/storage"
	"github.com/transcom/mymove/pkg/uploader"
)

func payloadForUploadModelFromAmendedOrdersUpload(storer storage.FileStorer, upload models.Upload, url string) (*internalmessages.Upload, error) {
	uploadPayload := &internalmessages.Upload{
		ID:          handlers.FmtUUIDValue(upload.ID),
		Filename:    upload.Filename,
		ContentType: upload.ContentType,
		URL:         strfmt.URI(url),
		Bytes:       upload.Bytes,
		CreatedAt:   strfmt.DateTime(upload.CreatedAt),
		UpdatedAt:   strfmt.DateTime(upload.UpdatedAt),
	}
	tags, err := storer.Tags(upload.StorageKey)
	if err != nil || len(tags) == 0 {
		uploadPayload.Status = "PROCESSING"
	} else {
		uploadPayload.Status = tags["av-status"]
	}
	return uploadPayload, nil
}

func payloadForOrdersModel(storer storage.FileStorer, order models.Order) (*internalmessages.Orders, error) {
	orderPayload, err := payloads.PayloadForDocumentModel(storer, order.UploadedOrders)
	if err != nil {
		return nil, err
	}

	var amendedOrderPayload *internalmessages.Document
	if order.UploadedAmendedOrders != nil {
		amendedOrderPayload, err = payloads.PayloadForDocumentModel(storer, *order.UploadedAmendedOrders)
		if err != nil {
			return nil, err
		}
	}

	var moves internalmessages.IndexMovesPayload
	for _, move := range order.Moves {
		payload, err := payloadForMoveModel(storer, order, move)
		if err != nil {
			return nil, err
		}
		moves = append(moves, payload)
	}

	var dBAuthorizedWeight *int64
	dBAuthorizedWeight = nil
	var entitlement internalmessages.Entitlement
	if order.Entitlement != nil {
		dBAuthorizedWeight = models.Int64Pointer(int64(*order.Entitlement.AuthorizedWeight()))
		entitlement.ProGear = models.Int64Pointer(int64(order.Entitlement.ProGearWeight))
		entitlement.ProGearSpouse = models.Int64Pointer(int64(order.Entitlement.ProGearWeightSpouse))
		if order.Entitlement.AccompaniedTour != nil {
			entitlement.AccompaniedTour = models.BoolPointer(*order.Entitlement.AccompaniedTour)
		}
		if order.Entitlement.DependentsUnderTwelve != nil {
			entitlement.DependentsUnderTwelve = models.Int64Pointer(int64(*order.Entitlement.DependentsUnderTwelve))
		}
		if order.Entitlement.DependentsTwelveAndOver != nil {
			entitlement.DependentsTwelveAndOver = models.Int64Pointer(int64(*order.Entitlement.DependentsTwelveAndOver))
		}
		if order.Entitlement.UBAllowance != nil {
			entitlement.UbAllowance = models.Int64Pointer(int64(*order.Entitlement.UBAllowance))
		}
	}
	var originDutyLocation models.DutyLocation
	originDutyLocation = models.DutyLocation{}
	if order.OriginDutyLocation != nil {
		originDutyLocation = *order.OriginDutyLocation
	}

	var grade internalmessages.OrderPayGrade
	if order.Grade != nil {
		grade = internalmessages.OrderPayGrade(*order.Grade)
	}

	ordersType := order.OrdersType
	payload := &internalmessages.Orders{
		ID:                         handlers.FmtUUID(order.ID),
		CreatedAt:                  handlers.FmtDateTime(order.CreatedAt),
		UpdatedAt:                  handlers.FmtDateTime(order.UpdatedAt),
		ServiceMemberID:            handlers.FmtUUID(order.ServiceMemberID),
		IssueDate:                  handlers.FmtDate(order.IssueDate),
		ReportByDate:               handlers.FmtDate(order.ReportByDate),
		OrdersType:                 &ordersType,
		OrdersTypeDetail:           order.OrdersTypeDetail,
		OriginDutyLocation:         payloadForDutyLocationModel(originDutyLocation),
		OriginDutyLocationGbloc:    handlers.FmtStringPtr(order.OriginDutyLocationGBLOC),
		Grade:                      &grade,
		NewDutyLocation:            payloadForDutyLocationModel(order.NewDutyLocation),
		HasDependents:              handlers.FmtBool(order.HasDependents),
		SpouseHasProGear:           handlers.FmtBool(order.SpouseHasProGear),
		UploadedOrders:             orderPayload,
		UploadedAmendedOrders:      amendedOrderPayload,
		OrdersNumber:               order.OrdersNumber,
		Moves:                      moves,
		Tac:                        order.TAC,
		Sac:                        order.SAC,
		DepartmentIndicator:        (*internalmessages.DeptIndicator)(order.DepartmentIndicator),
		Status:                     internalmessages.OrdersStatus(order.Status),
		AuthorizedWeight:           dBAuthorizedWeight,
		Entitlement:                &entitlement,
		ProvidesServicesCounseling: originDutyLocation.ProvidesServicesCounseling,
	}

	return payload, nil
}

// CreateOrdersHandler creates new orders via POST /orders
type CreateOrdersHandler struct {
	handlers.HandlerConfig
}

// Handle ... creates new Orders from a request payload
func (h CreateOrdersHandler) Handle(params ordersop.CreateOrdersParams) middleware.Responder {
	return h.AuditableAppContextFromRequestWithErrors(params.HTTPRequest,
		func(appCtx appcontext.AppContext) (middleware.Responder, error) {

			payload := params.CreateOrders

			serviceMemberID, err := uuid.FromString(payload.ServiceMemberID.String())
			if err != nil {
				return handlers.ResponseForError(appCtx.Logger(), err), err
			}
			serviceMember, err := models.FetchServiceMemberForUser(appCtx.DB(), appCtx.Session(), serviceMemberID)
			if err != nil {
				return handlers.ResponseForError(appCtx.Logger(), err), err
			}

			originDutyLocationID, err := uuid.FromString(payload.OriginDutyLocationID.String())
			if err != nil {
				return handlers.ResponseForError(appCtx.Logger(), err), err
			}
			originDutyLocation, err := models.FetchDutyLocation(appCtx.DB(), originDutyLocationID)
			if err != nil {
				return handlers.ResponseForError(appCtx.Logger(), err), err
			}

			newDutyLocationID, err := uuid.FromString(payload.NewDutyLocationID.String())
			if err != nil {
				return handlers.ResponseForError(appCtx.Logger(), err), err
			}
			newDutyLocation, err := models.FetchDutyLocation(appCtx.DB(), newDutyLocationID)
			if err != nil {
				return handlers.ResponseForError(appCtx.Logger(), err), err
			}

			newDutyLocationGBLOC, err := models.FetchGBLOCForPostalCode(appCtx.DB(), newDutyLocation.Address.PostalCode)
			if err != nil {
				return handlers.ResponseForError(appCtx.Logger(), err), err
			}

			var dependentsTwelveAndOver *int
			var dependentsUnderTwelve *int
			if payload.DependentsTwelveAndOver != nil {
				// Convert from int64 to int
				dependentsTwelveAndOver = models.IntPointer(int(*payload.DependentsTwelveAndOver))
			}
			if payload.DependentsUnderTwelve != nil {
				// Convert from int64 to int
				dependentsUnderTwelve = models.IntPointer(int(*payload.DependentsUnderTwelve))
			}

			originDutyLocationGBLOC, err := models.FetchGBLOCForPostalCode(appCtx.DB(), originDutyLocation.Address.PostalCode)
			if err != nil {
				switch err {
				case sql.ErrNoRows:
					return nil, apperror.NewNotFoundError(originDutyLocation.ID, "while looking for Duty Location PostalCodeToGBLOC")
				default:
					return nil, apperror.NewQueryError("PostalCodeToGBLOC", err, "")
				}
			}

			grade := payload.Grade

			// Calculate the entitlement for the order
<<<<<<< HEAD
			weightAllotment := models.GetWeightAllotment(*grade)
=======
			ordersType := payload.OrdersType
			weightAllotment := models.GetWeightAllotment(*grade, *ordersType)
>>>>>>> eb4a21d3
			weight := weightAllotment.TotalWeightSelf
			if *payload.HasDependents {
				weight = weightAllotment.TotalWeightSelfPlusDependents
			}
			// Calculate UB allowance for the order entitlement
			unaccompaniedBaggageAllowance, err := models.GetUBWeightAllowance(appCtx, originDutyLocation.Address.IsOconus, newDutyLocation.Address.IsOconus, serviceMember.Affiliation, grade, payload.OrdersType, payload.HasDependents, payload.AccompaniedTour, dependentsUnderTwelve, dependentsTwelveAndOver)
			if err == nil {
				weightAllotment.UnaccompaniedBaggageAllowance = unaccompaniedBaggageAllowance
			}

			// Assign default SIT allowance based on customer type.
			// We only have service members right now, but once we introduce more, this logic will have to change.
			sitDaysAllowance := models.DefaultServiceMemberSITDaysAllowance

			entitlement := models.Entitlement{
				DependentsAuthorized:    payload.HasDependents,
				AccompaniedTour:         payload.AccompaniedTour,
				DependentsUnderTwelve:   dependentsUnderTwelve,
				DependentsTwelveAndOver: dependentsTwelveAndOver,
				DBAuthorizedWeight:      models.IntPointer(weight),
				StorageInTransit:        models.IntPointer(sitDaysAllowance),
				ProGearWeight:           weightAllotment.ProGearWeight,
				ProGearWeightSpouse:     weightAllotment.ProGearWeightSpouse,
				UBAllowance:             &weightAllotment.UnaccompaniedBaggageAllowance,
			}

			/*
				IF you get that to work you'll still have to add conditionals for all the places the entitlement is used because it
				isn't inheritly clear if it's using the spouse weight or not. So you'll be creating new variables and conditionals
				in move_dats.go, move_weights, and move_submitted, etc
			*/

			verrs, err := appCtx.DB().ValidateAndSave(&entitlement)
			if err != nil {
				appCtx.Logger().Error("Error saving customer entitlement", zap.Error(err))
				return handlers.ResponseForError(appCtx.Logger(), err), err
			}

			if verrs.HasAny() {
				appCtx.Logger().Error("Validation error saving customer entitlement", zap.Any("errors", verrs.Errors))
				return handlers.ResponseForVErrors(appCtx.Logger(), verrs, nil), nil
			}

			var deptIndicator *string
			if payload.DepartmentIndicator != nil {
				converted := string(*payload.DepartmentIndicator)
				deptIndicator = &converted
			}

			if payload.OrdersType == nil {
				errMsg := "missing required field: OrdersType"
				return handlers.ResponseForError(appCtx.Logger(), errors.New(errMsg)), apperror.NewBadDataError("missing required field: OrdersType")
			}

			contractor, err := models.FetchGHCPrimeContractor(appCtx.DB())
			if err != nil {
				return handlers.ResponseForError(appCtx.Logger(), err), err
			}

			packingAndShippingInstructions := models.InstructionsBeforeContractNumber + " " + contractor.ContractNumber + " " + models.InstructionsAfterContractNumber
			newOrder, verrs, err := serviceMember.CreateOrder(
				appCtx,
				time.Time(*payload.IssueDate),
				time.Time(*payload.ReportByDate),
				*payload.OrdersType,
				*payload.HasDependents,
				*payload.SpouseHasProGear,
				newDutyLocation,
				payload.OrdersNumber,
				payload.Tac,
				payload.Sac,
				deptIndicator,
				&originDutyLocation,
				grade,
				&entitlement,
				&originDutyLocationGBLOC.GBLOC,
				packingAndShippingInstructions,
				&newDutyLocationGBLOC.GBLOC,
			)
			if err != nil || verrs.HasAny() {
				return handlers.ResponseForVErrors(appCtx.Logger(), verrs, err), err
			}

			moveOptions := models.MoveOptions{
				Show: models.BoolPointer(true),
			}

			if payload.CounselingOfficeID != nil {
				counselingOffice, err := uuid.FromString(payload.CounselingOfficeID.String())
				if err != nil {
					return handlers.ResponseForError(appCtx.Logger(), err), err
				}
				moveOptions.CounselingOfficeID = &counselingOffice
			}

			newMove, verrs, err := newOrder.CreateNewMove(appCtx.DB(), moveOptions)
			if err != nil || verrs.HasAny() {
				return handlers.ResponseForVErrors(appCtx.Logger(), verrs, err), err
			}
			newOrder.Moves = append(newOrder.Moves, *newMove)

			orderPayload, err := payloadForOrdersModel(h.FileStorer(), newOrder)
			if err != nil {
				return handlers.ResponseForError(appCtx.Logger(), err), err
			}
			return ordersop.NewCreateOrdersCreated().WithPayload(orderPayload), nil
		})
}

// ShowOrdersHandler returns orders for a user and order ID
type ShowOrdersHandler struct {
	handlers.HandlerConfig
}

// Handle retrieves orders in the system belonging to the logged in user given order ID
func (h ShowOrdersHandler) Handle(params ordersop.ShowOrdersParams) middleware.Responder {
	return h.AuditableAppContextFromRequestWithErrors(params.HTTPRequest,
		func(appCtx appcontext.AppContext) (middleware.Responder, error) {
			orderID, err := uuid.FromString(params.OrdersID.String())
			if err != nil {
				return handlers.ResponseForError(appCtx.Logger(), err), err
			}

			order, err := models.FetchOrderForUser(appCtx.DB(), appCtx.Session(), orderID)
			if err != nil {
				return handlers.ResponseForError(appCtx.Logger(), err), err
			}

			orderPayload, err := payloadForOrdersModel(h.FileStorer(), order)
			if err != nil {
				return handlers.ResponseForError(appCtx.Logger(), err), err
			}
			return ordersop.NewShowOrdersOK().WithPayload(orderPayload), nil
		})
}

// UpdateOrdersHandler updates an order via PUT /orders/{orderId}
type UpdateOrdersHandler struct {
	handlers.HandlerConfig
}

// Handle ... updates an order from a request payload
func (h UpdateOrdersHandler) Handle(params ordersop.UpdateOrdersParams) middleware.Responder {
	return h.AuditableAppContextFromRequestWithErrors(params.HTTPRequest,
		func(appCtx appcontext.AppContext) (middleware.Responder, error) {

			orderID, err := uuid.FromString(params.OrdersID.String())
			if err != nil {
				return handlers.ResponseForError(appCtx.Logger(), err), err
			}
			order, err := models.FetchOrderForUser(appCtx.DB(), appCtx.Session(), orderID)
			if err != nil {
				return handlers.ResponseForError(appCtx.Logger(), err), err
			}

			payload := params.UpdateOrders
			dutyLocationID, err := uuid.FromString(payload.NewDutyLocationID.String())
			if err != nil {
				return handlers.ResponseForError(appCtx.Logger(), err), err
			}
			dutyLocation, err := models.FetchDutyLocation(appCtx.DB(), dutyLocationID)
			if err != nil {
				return handlers.ResponseForError(appCtx.Logger(), err), err
			}

			newDutyLocationGBLOC, err := models.FetchGBLOCForPostalCode(appCtx.DB(), dutyLocation.Address.PostalCode)
			if err != nil {
				err = apperror.NewBadDataError("New duty location GBLOC cannot be verified")
				appCtx.Logger().Error(err.Error())
				return handlers.ResponseForError(appCtx.Logger(), err), err
			}

			if payload.OriginDutyLocationID != "" {
				originDutyLocationID, errorOrigin := uuid.FromString(payload.OriginDutyLocationID.String())
				if errorOrigin != nil {
					return handlers.ResponseForError(appCtx.Logger(), errorOrigin), errorOrigin
				}
				originDutyLocation, errorOrigin := models.FetchDutyLocation(appCtx.DB(), originDutyLocationID)
				if errorOrigin != nil {
					return handlers.ResponseForError(appCtx.Logger(), errorOrigin), errorOrigin
				}
				order.OriginDutyLocation = &originDutyLocation
				order.OriginDutyLocationID = &originDutyLocationID

				if payload.MoveID != "" {
					moveID, err := uuid.FromString(payload.MoveID.String())
					if err != nil {
						return handlers.ResponseForError(appCtx.Logger(), err), err
					}
					move, err := models.FetchMove(appCtx.DB(), appCtx.Session(), moveID)
					if err != nil {
						return handlers.ResponseForError(appCtx.Logger(), err), err
					}
					if originDutyLocation.ProvidesServicesCounseling {
						counselingOfficeID, err := uuid.FromString(payload.CounselingOfficeID.String())
						if err != nil {
							return handlers.ResponseForError(appCtx.Logger(), err), err
						}
						move.CounselingOfficeID = &counselingOfficeID
					} else {
						move.CounselingOfficeID = nil
					}
					verrs, err := models.SaveMoveDependencies(appCtx.DB(), move)
					if err != nil || verrs.HasAny() {
						return handlers.ResponseForError(appCtx.Logger(), err), err
					}
				}
			}

			if payload.OrdersType == nil {
				errMsg := "missing required field: OrdersType"
				return handlers.ResponseForError(appCtx.Logger(), errors.New(errMsg)), apperror.NewBadDataError("missing required field: OrdersType")
			}

			order.OrdersNumber = payload.OrdersNumber
			order.IssueDate = time.Time(*payload.IssueDate)
			order.ReportByDate = time.Time(*payload.ReportByDate)
			order.OrdersType = *payload.OrdersType
			order.OrdersTypeDetail = payload.OrdersTypeDetail
			order.HasDependents = *payload.HasDependents
			order.SpouseHasProGear = *payload.SpouseHasProGear
			order.NewDutyLocationID = dutyLocation.ID
			order.NewDutyLocation = dutyLocation
			order.DestinationGBLOC = &newDutyLocationGBLOC.GBLOC
			order.TAC = payload.Tac
			order.SAC = payload.Sac

			serviceMemberID, err := uuid.FromString(payload.ServiceMemberID.String())
			if err != nil {
				return handlers.ResponseForError(appCtx.Logger(), err), err
			}
			serviceMember, err := models.FetchServiceMemberForUser(appCtx.DB(), appCtx.Session(), serviceMemberID)
			if err != nil {
				return handlers.ResponseForError(appCtx.Logger(), err), err
			}

			// Check if the grade or dependents are receiving an update
			if hasEntitlementChanged(order, payload.OrdersType, payload.Grade, payload.DependentsUnderTwelve, payload.DependentsTwelveAndOver, payload.AccompaniedTour) {
<<<<<<< HEAD
				weightAllotment := models.GetWeightAllotment(*payload.Grade)
=======
				weightAllotment := models.GetWeightAllotment(*payload.Grade, *payload.OrdersType)
>>>>>>> eb4a21d3
				weight := weightAllotment.TotalWeightSelf
				if *payload.HasDependents {
					weight = weightAllotment.TotalWeightSelfPlusDependents
				}

				// Assign default SIT allowance based on customer type.
				// We only have service members right now, but once we introduce more, this logic will have to change.
				sitDaysAllowance := models.DefaultServiceMemberSITDaysAllowance
				var dependentsTwelveAndOver *int
				var dependentsUnderTwelve *int
				if payload.DependentsTwelveAndOver != nil {
					// Convert from int64 to int
					dependentsTwelveAndOver = models.IntPointer(int(*payload.DependentsTwelveAndOver))
				}
				if payload.DependentsUnderTwelve != nil {
					// Convert from int64 to int
					dependentsUnderTwelve = models.IntPointer(int(*payload.DependentsUnderTwelve))
				}
				var grade *internalmessages.OrderPayGrade
				if payload.Grade != nil {
					grade = payload.Grade
				} else {
					grade = order.Grade
				}

				// Calculate UB allowance for the order entitlement
				if order.Entitlement != nil {
					unaccompaniedBaggageAllowance, err := models.GetUBWeightAllowance(appCtx, order.OriginDutyLocation.Address.IsOconus, order.NewDutyLocation.Address.IsOconus, serviceMember.Affiliation, grade, payload.OrdersType, payload.HasDependents, payload.AccompaniedTour, dependentsUnderTwelve, dependentsTwelveAndOver)
					if err == nil {
						weightAllotment.UnaccompaniedBaggageAllowance = unaccompaniedBaggageAllowance
					}
				}

				entitlement := models.Entitlement{
					DependentsAuthorized:    payload.HasDependents,
					DBAuthorizedWeight:      models.IntPointer(weight),
					StorageInTransit:        models.IntPointer(sitDaysAllowance),
					ProGearWeight:           weightAllotment.ProGearWeight,
					ProGearWeightSpouse:     weightAllotment.ProGearWeightSpouse,
					DependentsUnderTwelve:   dependentsUnderTwelve,
					DependentsTwelveAndOver: dependentsTwelveAndOver,
					AccompaniedTour:         payload.AccompaniedTour,
					UBAllowance:             &weightAllotment.UnaccompaniedBaggageAllowance,
				}

				/*
					IF you get that to work you'll still have to add conditionals for all the places the entitlement is used because it
					isn't inheritly clear if it's using the spouse weight or not. So you'll be creating new variables and conditionals
					in move_dats.go, move_weights, and move_submitted, etc
				*/

				if saveEntitlementErr := appCtx.DB().Save(&entitlement); saveEntitlementErr != nil {
					return handlers.ResponseForError(appCtx.Logger(), saveEntitlementErr), saveEntitlementErr
				}

				order.EntitlementID = &entitlement.ID
				order.Entitlement = &entitlement

				// change actual expense reimbursement to 'true' for all PPM shipments if pay grade is civilian
				if payload.Grade != nil && *payload.Grade == models.ServiceMemberGradeCIVILIANEMPLOYEE {
					moves, fetchErr := models.FetchMovesByOrderID(appCtx.DB(), order.ID)
					if fetchErr != nil {
						appCtx.Logger().Error("failure encountered querying for move associated with the order", zap.Error(fetchErr))
					} else {
						move := moves[0]
						for i := range move.MTOShipments {
							shipment := &move.MTOShipments[i]

							if shipment.ShipmentType == models.MTOShipmentTypePPM {
								if shipment.PPMShipment == nil {
									appCtx.Logger().Warn("PPM shipment not found for MTO shipment", zap.String("shipmentID", shipment.ID.String()))
									continue
								}
								// actual expense reimbursement is always true for civilian moves
								shipment.PPMShipment.IsActualExpenseReimbursement = models.BoolPointer(true)

								if verrs, err := appCtx.DB().ValidateAndUpdate(shipment.PPMShipment); verrs.HasAny() || err != nil {
									msg := "failure saving PPM shipment when updating orders"
									appCtx.Logger().Error(msg, zap.Error(err))
								}
							}
						}
					}
				}

			}
			order.Grade = payload.Grade

			if payload.DepartmentIndicator != nil {
				order.DepartmentIndicator = handlers.FmtString(string(*payload.DepartmentIndicator))
			}

			verrs, err := models.SaveOrder(appCtx.DB(), &order)
			if err != nil || verrs.HasAny() {
				return handlers.ResponseForVErrors(appCtx.Logger(), verrs, err), err
			}

			orderPayload, err := payloadForOrdersModel(h.FileStorer(), order)
			if err != nil {
				return handlers.ResponseForError(appCtx.Logger(), err), err
			}
			return ordersop.NewUpdateOrdersOK().WithPayload(orderPayload), nil
		})
}

// Helper func for the UpdateOrdersHandler to check if the entitlement has changed from the new payload
// This handles the nil checks and value comparisons outside of the handler func for organization
func hasEntitlementChanged(order models.Order, payloadOrderType *internalmessages.OrdersType, payloadPayGrade *internalmessages.OrderPayGrade, payloadDependentsUnderTwelve *int64, payloadDependentsTwelveAndOver *int64, payloadAccompaniedTour *bool) bool {
	// Check pay grade
	if (order.Grade == nil && payloadPayGrade != nil) || (order.Grade != nil && payloadPayGrade == nil) || (order.Grade != nil && payloadPayGrade != nil && *order.Grade != *payloadPayGrade) {
		return true
	}
	// check orders type
	if (order.OrdersType == "" && payloadOrderType != nil) || (order.OrdersType != "" && payloadPayGrade == nil) || (order.OrdersType != "" && payloadPayGrade != nil && internalmessages.OrderPayGrade(order.OrdersType) != *payloadPayGrade) {
		return true
	}
	// Check entitlement
	if order.Entitlement != nil {
		// Check dependents under twelve
		if (order.Entitlement.DependentsUnderTwelve == nil && payloadDependentsUnderTwelve != nil) ||
			(order.Entitlement.DependentsUnderTwelve != nil && payloadDependentsUnderTwelve == nil) ||
			(order.Entitlement.DependentsUnderTwelve != nil && payloadDependentsUnderTwelve != nil && *order.Entitlement.DependentsUnderTwelve != int(*payloadDependentsUnderTwelve)) {
			return true
		}

		// Check dependents twelve and over
		if (order.Entitlement.DependentsTwelveAndOver == nil && payloadDependentsTwelveAndOver != nil) ||
			(order.Entitlement.DependentsTwelveAndOver != nil && payloadDependentsTwelveAndOver == nil) ||
			(order.Entitlement.DependentsTwelveAndOver != nil && payloadDependentsTwelveAndOver != nil && *order.Entitlement.DependentsTwelveAndOver != int(*payloadDependentsTwelveAndOver)) {
			return true
		}

		// Check accompanied tour
		if (order.Entitlement.AccompaniedTour == nil && payloadAccompaniedTour != nil) ||
			(order.Entitlement.AccompaniedTour != nil && payloadAccompaniedTour == nil) ||
			(order.Entitlement.AccompaniedTour != nil && payloadAccompaniedTour != nil && *order.Entitlement.AccompaniedTour != *payloadAccompaniedTour) {
			return true
		}

	}

	return false
}

// UploadAmendedOrdersHandler uploads amended orders to an order via PATCH /orders/{orderId}/upload_amended_orders
type UploadAmendedOrdersHandler struct {
	handlers.HandlerConfig
	services.OrderUpdater
}

// Handle updates an order to attach amended orders from a request payload
func (h UploadAmendedOrdersHandler) Handle(params ordersop.UploadAmendedOrdersParams) middleware.Responder {
	return h.AuditableAppContextFromRequestWithErrors(params.HTTPRequest,
		func(appCtx appcontext.AppContext) (middleware.Responder, error) {

			file, ok := params.File.(*runtime.File)
			if !ok {
				errMsg := "This should always be a runtime.File, something has changed in go-swagger."

				appCtx.Logger().Error(errMsg)

				return ordersop.NewUploadAmendedOrdersInternalServerError(), nil
			}

			appCtx.Logger().Info(
				"File uploader and size",
				zap.String("userID", appCtx.Session().UserID.String()),
				zap.String("serviceMemberID", appCtx.Session().ServiceMemberID.String()),
				zap.String("officeUserID", appCtx.Session().OfficeUserID.String()),
				zap.String("AdminUserID", appCtx.Session().AdminUserID.String()),
				zap.Int64("size", file.Header.Size),
			)

			orderID, err := uuid.FromString(params.OrdersID.String())
			if err != nil {
				return handlers.ResponseForError(appCtx.Logger(), err), err
			}
			upload, url, verrs, err := h.OrderUpdater.UploadAmendedOrdersAsCustomer(appCtx, appCtx.Session().UserID, orderID, file.Data, file.Header.Filename, h.FileStorer())

			if verrs.HasAny() || err != nil {
				switch err.(type) {
				case uploader.ErrTooLarge:
					return ordersop.NewUploadAmendedOrdersRequestEntityTooLarge(), err
				case uploader.ErrFile:
					return ordersop.NewUploadAmendedOrdersInternalServerError(), err
				case uploader.ErrFailedToInitUploader:
					return ordersop.NewUploadAmendedOrdersInternalServerError(), err
				case apperror.NotFoundError:
					return ordersop.NewUploadAmendedOrdersNotFound(), err
				default:
					return handlers.ResponseForVErrors(appCtx.Logger(), verrs, err), err
				}
			}

			uploadPayload, err := payloadForUploadModelFromAmendedOrdersUpload(h.FileStorer(), upload, url)
			if err != nil {
				return handlers.ResponseForError(appCtx.Logger(), err), err
			}
			return ordersop.NewUploadAmendedOrdersCreated().WithPayload(uploadPayload), nil
		})
}<|MERGE_RESOLUTION|>--- conflicted
+++ resolved
@@ -196,12 +196,8 @@
 			grade := payload.Grade
 
 			// Calculate the entitlement for the order
-<<<<<<< HEAD
-			weightAllotment := models.GetWeightAllotment(*grade)
-=======
 			ordersType := payload.OrdersType
 			weightAllotment := models.GetWeightAllotment(*grade, *ordersType)
->>>>>>> eb4a21d3
 			weight := weightAllotment.TotalWeightSelf
 			if *payload.HasDependents {
 				weight = weightAllotment.TotalWeightSelfPlusDependents
@@ -440,11 +436,7 @@
 
 			// Check if the grade or dependents are receiving an update
 			if hasEntitlementChanged(order, payload.OrdersType, payload.Grade, payload.DependentsUnderTwelve, payload.DependentsTwelveAndOver, payload.AccompaniedTour) {
-<<<<<<< HEAD
-				weightAllotment := models.GetWeightAllotment(*payload.Grade)
-=======
 				weightAllotment := models.GetWeightAllotment(*payload.Grade, *payload.OrdersType)
->>>>>>> eb4a21d3
 				weight := weightAllotment.TotalWeightSelf
 				if *payload.HasDependents {
 					weight = weightAllotment.TotalWeightSelfPlusDependents
