package internalapi

import (
	"database/sql"
	"errors"
	"time"

	"github.com/go-openapi/runtime"
	"github.com/go-openapi/runtime/middleware"
	"github.com/go-openapi/strfmt"
	"github.com/gofrs/uuid"
	"go.uber.org/zap"

	"github.com/transcom/mymove/pkg/appcontext"
	"github.com/transcom/mymove/pkg/apperror"
	ordersop "github.com/transcom/mymove/pkg/gen/internalapi/internaloperations/orders"
	"github.com/transcom/mymove/pkg/gen/internalmessages"
	"github.com/transcom/mymove/pkg/handlers"
	"github.com/transcom/mymove/pkg/handlers/internalapi/internal/payloads"
	"github.com/transcom/mymove/pkg/models"
	"github.com/transcom/mymove/pkg/services"
	"github.com/transcom/mymove/pkg/storage"
	"github.com/transcom/mymove/pkg/uploader"
)

func payloadForUploadModelFromAmendedOrdersUpload(storer storage.FileStorer, upload models.Upload, url string) (*internalmessages.Upload, error) {
	uploadPayload := &internalmessages.Upload{
		ID:          handlers.FmtUUIDValue(upload.ID),
		Filename:    upload.Filename,
		ContentType: upload.ContentType,
		URL:         strfmt.URI(url),
		Bytes:       upload.Bytes,
		CreatedAt:   strfmt.DateTime(upload.CreatedAt),
		UpdatedAt:   strfmt.DateTime(upload.UpdatedAt),
	}
	tags, err := storer.Tags(upload.StorageKey)
	if err != nil || len(tags) == 0 {
		uploadPayload.Status = "PROCESSING"
	} else {
		uploadPayload.Status = tags["av-status"]
	}
	return uploadPayload, nil
}

func payloadForOrdersModel(storer storage.FileStorer, order models.Order) (*internalmessages.Orders, error) {
	orderPayload, err := payloads.PayloadForDocumentModel(storer, order.UploadedOrders)
	if err != nil {
		return nil, err
	}

	var amendedOrderPayload *internalmessages.Document
	if order.UploadedAmendedOrders != nil {
		amendedOrderPayload, err = payloads.PayloadForDocumentModel(storer, *order.UploadedAmendedOrders)
		if err != nil {
			return nil, err
		}
	}

	var moves internalmessages.IndexMovesPayload
	for _, move := range order.Moves {
		payload, err := payloadForMoveModel(storer, order, move)
		if err != nil {
			return nil, err
		}
		moves = append(moves, payload)
	}

	var dBAuthorizedWeight *int64
	dBAuthorizedWeight = nil
	var entitlement internalmessages.Entitlement
	if order.Entitlement != nil {
		dBAuthorizedWeight = models.Int64Pointer(int64(*order.Entitlement.AuthorizedWeight()))
		entitlement.ProGear = models.Int64Pointer(int64(order.Entitlement.ProGearWeight))
		entitlement.ProGearSpouse = models.Int64Pointer(int64(order.Entitlement.ProGearWeightSpouse))
		if order.Entitlement.AccompaniedTour != nil {
			entitlement.AccompaniedTour = models.BoolPointer(*order.Entitlement.AccompaniedTour)
		}
		if order.Entitlement.DependentsUnderTwelve != nil {
			entitlement.DependentsUnderTwelve = models.Int64Pointer(int64(*order.Entitlement.DependentsUnderTwelve))
		}
		if order.Entitlement.DependentsTwelveAndOver != nil {
			entitlement.DependentsTwelveAndOver = models.Int64Pointer(int64(*order.Entitlement.DependentsTwelveAndOver))
		}
		if order.Entitlement.UBAllowance != nil {
			entitlement.UbAllowance = models.Int64Pointer(int64(*order.Entitlement.UBAllowance))
		}
	}
	var originDutyLocation models.DutyLocation
	originDutyLocation = models.DutyLocation{}
	if order.OriginDutyLocation != nil {
		originDutyLocation = *order.OriginDutyLocation
	}

	var grade internalmessages.OrderPayGrade
	if order.Grade != nil {
		grade = internalmessages.OrderPayGrade(*order.Grade)
	}

	ordersType := order.OrdersType
	payload := &internalmessages.Orders{
		ID:                         handlers.FmtUUID(order.ID),
		CreatedAt:                  handlers.FmtDateTime(order.CreatedAt),
		UpdatedAt:                  handlers.FmtDateTime(order.UpdatedAt),
		ServiceMemberID:            handlers.FmtUUID(order.ServiceMemberID),
		IssueDate:                  handlers.FmtDate(order.IssueDate),
		ReportByDate:               handlers.FmtDate(order.ReportByDate),
		OrdersType:                 &ordersType,
		OrdersTypeDetail:           order.OrdersTypeDetail,
		OriginDutyLocation:         payloadForDutyLocationModel(originDutyLocation),
		OriginDutyLocationGbloc:    handlers.FmtStringPtr(order.OriginDutyLocationGBLOC),
		Grade:                      &grade,
		NewDutyLocation:            payloadForDutyLocationModel(order.NewDutyLocation),
		HasDependents:              handlers.FmtBool(order.HasDependents),
		SpouseHasProGear:           handlers.FmtBool(order.SpouseHasProGear),
		UploadedOrders:             orderPayload,
		UploadedAmendedOrders:      amendedOrderPayload,
		OrdersNumber:               order.OrdersNumber,
		Moves:                      moves,
		Tac:                        order.TAC,
		Sac:                        order.SAC,
		DepartmentIndicator:        (*internalmessages.DeptIndicator)(order.DepartmentIndicator),
		Status:                     internalmessages.OrdersStatus(order.Status),
		AuthorizedWeight:           dBAuthorizedWeight,
		Entitlement:                &entitlement,
		ProvidesServicesCounseling: originDutyLocation.ProvidesServicesCounseling,
	}

	return payload, nil
}

// CreateOrdersHandler creates new orders via POST /orders
type CreateOrdersHandler struct {
	handlers.HandlerConfig
}

// Handle ... creates new Orders from a request payload
func (h CreateOrdersHandler) Handle(params ordersop.CreateOrdersParams) middleware.Responder {
	return h.AuditableAppContextFromRequestWithErrors(params.HTTPRequest,
		func(appCtx appcontext.AppContext) (middleware.Responder, error) {

			payload := params.CreateOrders

			serviceMemberID, err := uuid.FromString(payload.ServiceMemberID.String())
			if err != nil {
				return handlers.ResponseForError(appCtx.Logger(), err), err
			}
			serviceMember, err := models.FetchServiceMemberForUser(appCtx.DB(), appCtx.Session(), serviceMemberID)
			if err != nil {
				return handlers.ResponseForError(appCtx.Logger(), err), err
			}

			originDutyLocationID, err := uuid.FromString(payload.OriginDutyLocationID.String())
			if err != nil {
				return handlers.ResponseForError(appCtx.Logger(), err), err
			}
			originDutyLocation, err := models.FetchDutyLocation(appCtx.DB(), originDutyLocationID)
			if err != nil {
				return handlers.ResponseForError(appCtx.Logger(), err), err
			}

			newDutyLocationID, err := uuid.FromString(payload.NewDutyLocationID.String())
			if err != nil {
				return handlers.ResponseForError(appCtx.Logger(), err), err
			}
			newDutyLocation, err := models.FetchDutyLocation(appCtx.DB(), newDutyLocationID)
			if err != nil {
				return handlers.ResponseForError(appCtx.Logger(), err), err
			}

			newDutyLocationGBLOC, err := models.FetchGBLOCForPostalCode(appCtx.DB(), newDutyLocation.Address.PostalCode)
			if err != nil {
				return handlers.ResponseForError(appCtx.Logger(), err), err
			}

			var dependentsTwelveAndOver *int
			var dependentsUnderTwelve *int
			if payload.DependentsTwelveAndOver != nil {
				// Convert from int64 to int
				dependentsTwelveAndOver = models.IntPointer(int(*payload.DependentsTwelveAndOver))
			}
			if payload.DependentsUnderTwelve != nil {
				// Convert from int64 to int
				dependentsUnderTwelve = models.IntPointer(int(*payload.DependentsUnderTwelve))
			}

			originDutyLocationGBLOC, err := models.FetchGBLOCForPostalCode(appCtx.DB(), originDutyLocation.Address.PostalCode)
			if err != nil {
				switch err {
				case sql.ErrNoRows:
					return nil, apperror.NewNotFoundError(originDutyLocation.ID, "while looking for Duty Location PostalCodeToGBLOC")
				default:
					return nil, apperror.NewQueryError("PostalCodeToGBLOC", err, "")
				}
			}

			grade := payload.Grade
<<<<<<< HEAD
=======
			ordersType := payload.OrdersType
			weightAllotment := models.GetWeightAllotment(*grade, *ordersType)
>>>>>>> cb02c010

			// Calculate the entitlement for the order
			weightAllotment := models.GetWeightAllotment(*grade)
			weight := weightAllotment.TotalWeightSelf
			if *payload.HasDependents {
				weight = weightAllotment.TotalWeightSelfPlusDependents
			}
			// Calculate UB allowance for the order entitlement
			unaccompaniedBaggageAllowance, err := models.GetUBWeightAllowance(appCtx, originDutyLocation.Address.IsOconus, newDutyLocation.Address.IsOconus, serviceMember.Affiliation, grade, payload.OrdersType, payload.HasDependents, payload.AccompaniedTour, dependentsUnderTwelve, dependentsTwelveAndOver)
			if err == nil {
				weightAllotment.UnaccompaniedBaggageAllowance = unaccompaniedBaggageAllowance
			}

			// Assign default SIT allowance based on customer type.
			// We only have service members right now, but once we introduce more, this logic will have to change.
			sitDaysAllowance := models.DefaultServiceMemberSITDaysAllowance

			entitlement := models.Entitlement{
				DependentsAuthorized:    payload.HasDependents,
				AccompaniedTour:         payload.AccompaniedTour,
				DependentsUnderTwelve:   dependentsUnderTwelve,
				DependentsTwelveAndOver: dependentsTwelveAndOver,
				DBAuthorizedWeight:      models.IntPointer(weight),
				StorageInTransit:        models.IntPointer(sitDaysAllowance),
				ProGearWeight:           weightAllotment.ProGearWeight,
				ProGearWeightSpouse:     weightAllotment.ProGearWeightSpouse,
				UBAllowance:             &weightAllotment.UnaccompaniedBaggageAllowance,
			}

			/*
				IF you get that to work you'll still have to add conditionals for all the places the entitlement is used because it
				isn't inheritly clear if it's using the spouse weight or not. So you'll be creating new variables and conditionals
				in move_dats.go, move_weights, and move_submitted, etc
			*/

			if saveEntitlementErr := appCtx.DB().Save(&entitlement); saveEntitlementErr != nil {
				return handlers.ResponseForError(appCtx.Logger(), saveEntitlementErr), saveEntitlementErr
			}

			var deptIndicator *string
			if payload.DepartmentIndicator != nil {
				converted := string(*payload.DepartmentIndicator)
				deptIndicator = &converted
			}

			if payload.OrdersType == nil {
				errMsg := "missing required field: OrdersType"
				return handlers.ResponseForError(appCtx.Logger(), errors.New(errMsg)), apperror.NewBadDataError("missing required field: OrdersType")
			}

			contractor, err := models.FetchGHCPrimeContractor(appCtx.DB())
			if err != nil {
				return handlers.ResponseForError(appCtx.Logger(), err), err
			}

			packingAndShippingInstructions := models.InstructionsBeforeContractNumber + " " + contractor.ContractNumber + " " + models.InstructionsAfterContractNumber
			newOrder, verrs, err := serviceMember.CreateOrder(
				appCtx,
				time.Time(*payload.IssueDate),
				time.Time(*payload.ReportByDate),
				*payload.OrdersType,
				*payload.HasDependents,
				*payload.SpouseHasProGear,
				newDutyLocation,
				payload.OrdersNumber,
				payload.Tac,
				payload.Sac,
				deptIndicator,
				&originDutyLocation,
				grade,
				&entitlement,
				&originDutyLocationGBLOC.GBLOC,
				packingAndShippingInstructions,
				&newDutyLocationGBLOC.GBLOC,
			)
			if err != nil || verrs.HasAny() {
				return handlers.ResponseForVErrors(appCtx.Logger(), verrs, err), err
			}

			moveOptions := models.MoveOptions{
				Show: models.BoolPointer(true),
			}

			if payload.CounselingOfficeID != nil {
				counselingOffice, err := uuid.FromString(payload.CounselingOfficeID.String())
				if err != nil {
					return handlers.ResponseForError(appCtx.Logger(), err), err
				}
				moveOptions.CounselingOfficeID = &counselingOffice
			}

			newMove, verrs, err := newOrder.CreateNewMove(appCtx.DB(), moveOptions)
			if err != nil || verrs.HasAny() {
				return handlers.ResponseForVErrors(appCtx.Logger(), verrs, err), err
			}
			newOrder.Moves = append(newOrder.Moves, *newMove)

			orderPayload, err := payloadForOrdersModel(h.FileStorer(), newOrder)
			if err != nil {
				return handlers.ResponseForError(appCtx.Logger(), err), err
			}
			return ordersop.NewCreateOrdersCreated().WithPayload(orderPayload), nil
		})
}

// ShowOrdersHandler returns orders for a user and order ID
type ShowOrdersHandler struct {
	handlers.HandlerConfig
}

// Handle retrieves orders in the system belonging to the logged in user given order ID
func (h ShowOrdersHandler) Handle(params ordersop.ShowOrdersParams) middleware.Responder {
	return h.AuditableAppContextFromRequestWithErrors(params.HTTPRequest,
		func(appCtx appcontext.AppContext) (middleware.Responder, error) {
			orderID, err := uuid.FromString(params.OrdersID.String())
			if err != nil {
				return handlers.ResponseForError(appCtx.Logger(), err), err
			}

			order, err := models.FetchOrderForUser(appCtx.DB(), appCtx.Session(), orderID)
			if err != nil {
				return handlers.ResponseForError(appCtx.Logger(), err), err
			}

			orderPayload, err := payloadForOrdersModel(h.FileStorer(), order)
			if err != nil {
				return handlers.ResponseForError(appCtx.Logger(), err), err
			}
			return ordersop.NewShowOrdersOK().WithPayload(orderPayload), nil
		})
}

// UpdateOrdersHandler updates an order via PUT /orders/{orderId}
type UpdateOrdersHandler struct {
	handlers.HandlerConfig
}

// Handle ... updates an order from a request payload
func (h UpdateOrdersHandler) Handle(params ordersop.UpdateOrdersParams) middleware.Responder {
	return h.AuditableAppContextFromRequestWithErrors(params.HTTPRequest,
		func(appCtx appcontext.AppContext) (middleware.Responder, error) {

			orderID, err := uuid.FromString(params.OrdersID.String())
			if err != nil {
				return handlers.ResponseForError(appCtx.Logger(), err), err
			}
			order, err := models.FetchOrderForUser(appCtx.DB(), appCtx.Session(), orderID)
			if err != nil {
				return handlers.ResponseForError(appCtx.Logger(), err), err
			}

			payload := params.UpdateOrders
			dutyLocationID, err := uuid.FromString(payload.NewDutyLocationID.String())
			if err != nil {
				return handlers.ResponseForError(appCtx.Logger(), err), err
			}
			dutyLocation, err := models.FetchDutyLocation(appCtx.DB(), dutyLocationID)
			if err != nil {
				return handlers.ResponseForError(appCtx.Logger(), err), err
			}

			newDutyLocationGBLOC, err := models.FetchGBLOCForPostalCode(appCtx.DB(), dutyLocation.Address.PostalCode)
			if err != nil {
				err = apperror.NewBadDataError("New duty location GBLOC cannot be verified")
				appCtx.Logger().Error(err.Error())
				return handlers.ResponseForError(appCtx.Logger(), err), err
			}

			if payload.OriginDutyLocationID != "" {
				originDutyLocationID, errorOrigin := uuid.FromString(payload.OriginDutyLocationID.String())
				if errorOrigin != nil {
					return handlers.ResponseForError(appCtx.Logger(), errorOrigin), errorOrigin
				}
				originDutyLocation, errorOrigin := models.FetchDutyLocation(appCtx.DB(), originDutyLocationID)
				if errorOrigin != nil {
					return handlers.ResponseForError(appCtx.Logger(), errorOrigin), errorOrigin
				}
				order.OriginDutyLocation = &originDutyLocation
				order.OriginDutyLocationID = &originDutyLocationID

				if payload.MoveID != "" {
					moveID, err := uuid.FromString(payload.MoveID.String())
					if err != nil {
						return handlers.ResponseForError(appCtx.Logger(), err), err
					}
					move, err := models.FetchMove(appCtx.DB(), appCtx.Session(), moveID)
					if err != nil {
						return handlers.ResponseForError(appCtx.Logger(), err), err
					}
					if originDutyLocation.ProvidesServicesCounseling {
						counselingOfficeID, err := uuid.FromString(payload.CounselingOfficeID.String())
						if err != nil {
							return handlers.ResponseForError(appCtx.Logger(), err), err
						}
						move.CounselingOfficeID = &counselingOfficeID
					} else {
						move.CounselingOfficeID = nil
					}
					verrs, err := models.SaveMoveDependencies(appCtx.DB(), move)
					if err != nil || verrs.HasAny() {
						return handlers.ResponseForError(appCtx.Logger(), err), err
					}
				}
			}

			if payload.OrdersType == nil {
				errMsg := "missing required field: OrdersType"
				return handlers.ResponseForError(appCtx.Logger(), errors.New(errMsg)), apperror.NewBadDataError("missing required field: OrdersType")
			}

			order.OrdersNumber = payload.OrdersNumber
			order.IssueDate = time.Time(*payload.IssueDate)
			order.ReportByDate = time.Time(*payload.ReportByDate)
			order.OrdersType = *payload.OrdersType
			order.OrdersTypeDetail = payload.OrdersTypeDetail
			order.HasDependents = *payload.HasDependents
			order.SpouseHasProGear = *payload.SpouseHasProGear
			order.NewDutyLocationID = dutyLocation.ID
			order.NewDutyLocation = dutyLocation
			order.DestinationGBLOC = &newDutyLocationGBLOC.GBLOC
			order.TAC = payload.Tac
			order.SAC = payload.Sac

<<<<<<< HEAD
			serviceMemberID, err := uuid.FromString(payload.ServiceMemberID.String())
			if err != nil {
				return handlers.ResponseForError(appCtx.Logger(), err), err
			}
			serviceMember, err := models.FetchServiceMemberForUser(appCtx.DB(), appCtx.Session(), serviceMemberID)
			if err != nil {
				return handlers.ResponseForError(appCtx.Logger(), err), err
			}

			// Check if the grade or dependents are receiving an update
			if hasEntitlementChanged(order, payload.OrdersType, payload.Grade, payload.DependentsUnderTwelve, payload.DependentsTwelveAndOver, payload.AccompaniedTour) {
				weightAllotment := models.GetWeightAllotment(*payload.Grade)
=======
			// Check if the grade is receiving an update
			if order.Grade != payload.Grade {
				weightAllotment := models.GetWeightAllotment(*payload.Grade, *payload.OrdersType)
>>>>>>> cb02c010
				weight := weightAllotment.TotalWeightSelf
				if *payload.HasDependents {
					weight = weightAllotment.TotalWeightSelfPlusDependents
				}

				// Assign default SIT allowance based on customer type.
				// We only have service members right now, but once we introduce more, this logic will have to change.
				sitDaysAllowance := models.DefaultServiceMemberSITDaysAllowance
				var dependentsTwelveAndOver *int
				var dependentsUnderTwelve *int
				if payload.DependentsTwelveAndOver != nil {
					// Convert from int64 to int
					dependentsTwelveAndOver = models.IntPointer(int(*payload.DependentsTwelveAndOver))
				}
				if payload.DependentsUnderTwelve != nil {
					// Convert from int64 to int
					dependentsUnderTwelve = models.IntPointer(int(*payload.DependentsUnderTwelve))
				}
				var grade *internalmessages.OrderPayGrade
				if payload.Grade != nil {
					grade = payload.Grade
				} else {
					grade = order.Grade
				}

				// Calculate UB allowance for the order entitlement
				if order.Entitlement != nil {
					unaccompaniedBaggageAllowance, err := models.GetUBWeightAllowance(appCtx, order.OriginDutyLocation.Address.IsOconus, order.NewDutyLocation.Address.IsOconus, serviceMember.Affiliation, grade, payload.OrdersType, payload.HasDependents, payload.AccompaniedTour, dependentsUnderTwelve, dependentsTwelveAndOver)
					if err == nil {
						weightAllotment.UnaccompaniedBaggageAllowance = unaccompaniedBaggageAllowance
					}
				}

				entitlement := models.Entitlement{
					DependentsAuthorized:    payload.HasDependents,
					DBAuthorizedWeight:      models.IntPointer(weight),
					StorageInTransit:        models.IntPointer(sitDaysAllowance),
					ProGearWeight:           weightAllotment.ProGearWeight,
					ProGearWeightSpouse:     weightAllotment.ProGearWeightSpouse,
					DependentsUnderTwelve:   dependentsUnderTwelve,
					DependentsTwelveAndOver: dependentsTwelveAndOver,
					AccompaniedTour:         payload.AccompaniedTour,
					UBAllowance:             &weightAllotment.UnaccompaniedBaggageAllowance,
				}

				/*
					IF you get that to work you'll still have to add conditionals for all the places the entitlement is used because it
					isn't inheritly clear if it's using the spouse weight or not. So you'll be creating new variables and conditionals
					in move_dats.go, move_weights, and move_submitted, etc
				*/

				if saveEntitlementErr := appCtx.DB().Save(&entitlement); saveEntitlementErr != nil {
					return handlers.ResponseForError(appCtx.Logger(), saveEntitlementErr), saveEntitlementErr
				}

				order.EntitlementID = &entitlement.ID
				order.Entitlement = &entitlement

				// change actual expense reimbursement to 'true' for all PPM shipments if pay grade is civilian
				if payload.Grade != nil && *payload.Grade == models.ServiceMemberGradeCIVILIANEMPLOYEE {
					moves, fetchErr := models.FetchMovesByOrderID(appCtx.DB(), order.ID)
					if fetchErr != nil {
						appCtx.Logger().Error("failure encountered querying for move associated with the order", zap.Error(fetchErr))
					} else {
						move := moves[0]
						for i := range move.MTOShipments {
							shipment := &move.MTOShipments[i]

							if shipment.ShipmentType == models.MTOShipmentTypePPM {
								if shipment.PPMShipment == nil {
									appCtx.Logger().Warn("PPM shipment not found for MTO shipment", zap.String("shipmentID", shipment.ID.String()))
									continue
								}
								// actual expense reimbursement is always true for civilian moves
								shipment.PPMShipment.IsActualExpenseReimbursement = models.BoolPointer(true)

								if verrs, err := appCtx.DB().ValidateAndUpdate(shipment.PPMShipment); verrs.HasAny() || err != nil {
									msg := "failure saving PPM shipment when updating orders"
									appCtx.Logger().Error(msg, zap.Error(err))
								}
							}
						}
					}
				}

			}
			order.Grade = payload.Grade

			if payload.DepartmentIndicator != nil {
				order.DepartmentIndicator = handlers.FmtString(string(*payload.DepartmentIndicator))
			}

			verrs, err := models.SaveOrder(appCtx.DB(), &order)
			if err != nil || verrs.HasAny() {
				return handlers.ResponseForVErrors(appCtx.Logger(), verrs, err), err
			}

			orderPayload, err := payloadForOrdersModel(h.FileStorer(), order)
			if err != nil {
				return handlers.ResponseForError(appCtx.Logger(), err), err
			}
			return ordersop.NewUpdateOrdersOK().WithPayload(orderPayload), nil
		})
}

// Helper func for the UpdateOrdersHandler to check if the entitlement has changed from the new payload
// This handles the nil checks and value comparisons outside of the handler func for organization
func hasEntitlementChanged(order models.Order, payloadOrderType *internalmessages.OrdersType, payloadPayGrade *internalmessages.OrderPayGrade, payloadDependentsUnderTwelve *int64, payloadDependentsTwelveAndOver *int64, payloadAccompaniedTour *bool) bool {
	// Check pay grade
	if (order.Grade == nil && payloadPayGrade != nil) || (order.Grade != nil && payloadPayGrade == nil) || (order.Grade != nil && payloadPayGrade != nil && *order.Grade != *payloadPayGrade) {
		return true
	}
	// check orders type
	if (order.OrdersType == "" && payloadOrderType != nil) || (order.OrdersType != "" && payloadPayGrade == nil) || (order.OrdersType != "" && payloadPayGrade != nil && internalmessages.OrderPayGrade(order.OrdersType) != *payloadPayGrade) {
		return true
	}
	// Check entitlement
	if order.Entitlement != nil {
		// Check dependents under twelve
		if (order.Entitlement.DependentsUnderTwelve == nil && payloadDependentsUnderTwelve != nil) ||
			(order.Entitlement.DependentsUnderTwelve != nil && payloadDependentsUnderTwelve == nil) ||
			(order.Entitlement.DependentsUnderTwelve != nil && payloadDependentsUnderTwelve != nil && *order.Entitlement.DependentsUnderTwelve != int(*payloadDependentsUnderTwelve)) {
			return true
		}

		// Check dependents twelve and over
		if (order.Entitlement.DependentsTwelveAndOver == nil && payloadDependentsTwelveAndOver != nil) ||
			(order.Entitlement.DependentsTwelveAndOver != nil && payloadDependentsTwelveAndOver == nil) ||
			(order.Entitlement.DependentsTwelveAndOver != nil && payloadDependentsTwelveAndOver != nil && *order.Entitlement.DependentsTwelveAndOver != int(*payloadDependentsTwelveAndOver)) {
			return true
		}

		// Check accompanied tour
		if (order.Entitlement.AccompaniedTour == nil && payloadAccompaniedTour != nil) ||
			(order.Entitlement.AccompaniedTour != nil && payloadAccompaniedTour == nil) ||
			(order.Entitlement.AccompaniedTour != nil && payloadAccompaniedTour != nil && *order.Entitlement.AccompaniedTour != *payloadAccompaniedTour) {
			return true
		}

	}

	return false
}

// UploadAmendedOrdersHandler uploads amended orders to an order via PATCH /orders/{orderId}/upload_amended_orders
type UploadAmendedOrdersHandler struct {
	handlers.HandlerConfig
	services.OrderUpdater
}

// Handle updates an order to attach amended orders from a request payload
func (h UploadAmendedOrdersHandler) Handle(params ordersop.UploadAmendedOrdersParams) middleware.Responder {
	return h.AuditableAppContextFromRequestWithErrors(params.HTTPRequest,
		func(appCtx appcontext.AppContext) (middleware.Responder, error) {

			file, ok := params.File.(*runtime.File)
			if !ok {
				errMsg := "This should always be a runtime.File, something has changed in go-swagger."

				appCtx.Logger().Error(errMsg)

				return ordersop.NewUploadAmendedOrdersInternalServerError(), nil
			}

			appCtx.Logger().Info(
				"File uploader and size",
				zap.String("userID", appCtx.Session().UserID.String()),
				zap.String("serviceMemberID", appCtx.Session().ServiceMemberID.String()),
				zap.String("officeUserID", appCtx.Session().OfficeUserID.String()),
				zap.String("AdminUserID", appCtx.Session().AdminUserID.String()),
				zap.Int64("size", file.Header.Size),
			)

			orderID, err := uuid.FromString(params.OrdersID.String())
			if err != nil {
				return handlers.ResponseForError(appCtx.Logger(), err), err
			}
			upload, url, verrs, err := h.OrderUpdater.UploadAmendedOrdersAsCustomer(appCtx, appCtx.Session().UserID, orderID, file.Data, file.Header.Filename, h.FileStorer())

			if verrs.HasAny() || err != nil {
				switch err.(type) {
				case uploader.ErrTooLarge:
					return ordersop.NewUploadAmendedOrdersRequestEntityTooLarge(), err
				case uploader.ErrFile:
					return ordersop.NewUploadAmendedOrdersInternalServerError(), err
				case uploader.ErrFailedToInitUploader:
					return ordersop.NewUploadAmendedOrdersInternalServerError(), err
				case apperror.NotFoundError:
					return ordersop.NewUploadAmendedOrdersNotFound(), err
				default:
					return handlers.ResponseForVErrors(appCtx.Logger(), verrs, err), err
				}
			}

			uploadPayload, err := payloadForUploadModelFromAmendedOrdersUpload(h.FileStorer(), upload, url)
			if err != nil {
				return handlers.ResponseForError(appCtx.Logger(), err), err
			}
			return ordersop.NewUploadAmendedOrdersCreated().WithPayload(uploadPayload), nil
		})
}<|MERGE_RESOLUTION|>--- conflicted
+++ resolved
@@ -194,14 +194,10 @@
 			}
 
 			grade := payload.Grade
-<<<<<<< HEAD
-=======
+
+			// Calculate the entitlement for the order
 			ordersType := payload.OrdersType
 			weightAllotment := models.GetWeightAllotment(*grade, *ordersType)
->>>>>>> cb02c010
-
-			// Calculate the entitlement for the order
-			weightAllotment := models.GetWeightAllotment(*grade)
 			weight := weightAllotment.TotalWeightSelf
 			if *payload.HasDependents {
 				weight = weightAllotment.TotalWeightSelfPlusDependents
@@ -422,7 +418,6 @@
 			order.TAC = payload.Tac
 			order.SAC = payload.Sac
 
-<<<<<<< HEAD
 			serviceMemberID, err := uuid.FromString(payload.ServiceMemberID.String())
 			if err != nil {
 				return handlers.ResponseForError(appCtx.Logger(), err), err
@@ -434,12 +429,7 @@
 
 			// Check if the grade or dependents are receiving an update
 			if hasEntitlementChanged(order, payload.OrdersType, payload.Grade, payload.DependentsUnderTwelve, payload.DependentsTwelveAndOver, payload.AccompaniedTour) {
-				weightAllotment := models.GetWeightAllotment(*payload.Grade)
-=======
-			// Check if the grade is receiving an update
-			if order.Grade != payload.Grade {
 				weightAllotment := models.GetWeightAllotment(*payload.Grade, *payload.OrdersType)
->>>>>>> cb02c010
 				weight := weightAllotment.TotalWeightSelf
 				if *payload.HasDependents {
 					weight = weightAllotment.TotalWeightSelfPlusDependents
