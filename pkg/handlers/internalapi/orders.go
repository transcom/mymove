--- conflicted
+++ resolved
@@ -209,7 +209,6 @@
 				originDutyLocationGBLOCOconus, err := models.FetchAddressGbloc(appCtx.DB(), originDutyLocation.Address, serviceMember)
 				if err != nil {
 					return nil, apperror.NewNotFoundError(originDutyLocation.ID, "while looking for Origin Duty Location Oconus GBLOC")
-<<<<<<< HEAD
 				}
 				originDutyLocationGBLOC = originDutyLocationGBLOCOconus
 			} else {
@@ -222,20 +221,6 @@
 						return nil, apperror.NewQueryError("PostalCodeToGBLOC", err, "")
 					}
 				}
-=======
-				}
-				originDutyLocationGBLOC = originDutyLocationGBLOCOconus
-			} else {
-				originDutyLocationGBLOCConus, err := models.FetchGBLOCForPostalCode(appCtx.DB(), originDutyLocation.Address.PostalCode)
-				if err != nil {
-					switch err {
-					case sql.ErrNoRows:
-						return nil, apperror.NewNotFoundError(originDutyLocation.ID, "while looking for Origin Duty Location PostalCodeToGBLOC")
-					default:
-						return nil, apperror.NewQueryError("PostalCodeToGBLOC", err, "")
-					}
-				}
->>>>>>> 52137a28
 				originDutyLocationGBLOC = &originDutyLocationGBLOCConus.GBLOC
 			}
 
