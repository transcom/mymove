--- conflicted
+++ resolved
@@ -356,13 +356,7 @@
 						if err != nil {
 							return handlers.ResponseForError(appCtx.Logger(), err), err
 						}
-<<<<<<< HEAD
-						if move.CounselingOfficeID != &counselingOfficeID {
-							move.CounselingOfficeID = &counselingOfficeID
-						}
-=======
 						move.CounselingOfficeID = &counselingOfficeID
->>>>>>> 942fd9a0
 					} else {
 						move.CounselingOfficeID = nil
 					}
