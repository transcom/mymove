--- conflicted
+++ resolved
@@ -86,11 +86,7 @@
 		ReportByDate:          handlers.FmtDate(order.ReportByDate),
 		OrdersType:            &ordersType,
 		OrdersTypeDetail:      order.OrdersTypeDetail,
-<<<<<<< HEAD
-		OriginDutyLocation:    payloadForDutyLocationModel(originDutyStation),
-=======
-		OriginDutyStation:     payloadForDutyStationModel(originDutyLocation),
->>>>>>> ccafd362
+		OriginDutyLocation:    payloadForDutyLocationModel(originDutyLocation),
 		Grade:                 order.Grade,
 		NewDutyLocation:       payloadForDutyLocationModel(order.NewDutyLocation),
 		HasDependents:         handlers.FmtBool(order.HasDependents),
@@ -116,95 +112,6 @@
 
 // Handle ... creates new Orders from a request payload
 func (h CreateOrdersHandler) Handle(params ordersop.CreateOrdersParams) middleware.Responder {
-<<<<<<< HEAD
-	appCtx := h.AppContextFromRequest(params.HTTPRequest)
-
-	payload := params.CreateOrders
-
-	serviceMemberID, err := uuid.FromString(payload.ServiceMemberID.String())
-	if err != nil {
-		return handlers.ResponseForError(appCtx.Logger(), err)
-	}
-	serviceMember, err := models.FetchServiceMemberForUser(appCtx.DB(), appCtx.Session(), serviceMemberID)
-	if err != nil {
-		return handlers.ResponseForError(appCtx.Logger(), err)
-	}
-
-	stationID, err := uuid.FromString(payload.NewDutyLocationID.String())
-	if err != nil {
-		return handlers.ResponseForError(appCtx.Logger(), err)
-	}
-	newDutyLocation, err := models.FetchDutyLocation(appCtx.DB(), stationID)
-	if err != nil {
-		return handlers.ResponseForError(appCtx.Logger(), err)
-	}
-	originDutyLocation := serviceMember.DutyLocation
-	grade := (*string)(serviceMember.Rank)
-
-	weight, entitlementErr := models.GetEntitlement(*serviceMember.Rank, *payload.HasDependents)
-	if entitlementErr != nil {
-		return handlers.ResponseForError(appCtx.Logger(), entitlementErr)
-	}
-
-	// Assign default SIT allowance based on customer type.
-	// We only have service members right now, but once we introduce more, this logic will have to change.
-	sitDaysAllowance := models.DefaultServiceMemberSITDaysAllowance
-
-	entitlement := models.Entitlement{
-		DependentsAuthorized: payload.HasDependents,
-		DBAuthorizedWeight:   models.IntPointer(weight),
-		StorageInTransit:     models.IntPointer(sitDaysAllowance),
-	}
-
-	if saveEntitlementErr := appCtx.DB().Save(&entitlement); saveEntitlementErr != nil {
-		return handlers.ResponseForError(appCtx.Logger(), saveEntitlementErr)
-	}
-
-	var deptIndicator *string
-	if payload.DepartmentIndicator != nil {
-		converted := string(*payload.DepartmentIndicator)
-		deptIndicator = &converted
-	}
-
-	if payload.OrdersType == nil {
-		return handlers.ResponseForError(appCtx.Logger(), errors.New("missing required field: OrdersType"))
-	}
-	newOrder, verrs, err := serviceMember.CreateOrder(
-		appCtx.DB(),
-		time.Time(*payload.IssueDate),
-		time.Time(*payload.ReportByDate),
-		*payload.OrdersType,
-		*payload.HasDependents,
-		*payload.SpouseHasProGear,
-		newDutyLocation,
-		payload.OrdersNumber,
-		payload.Tac,
-		payload.Sac,
-		deptIndicator,
-		&originDutyLocation,
-		grade,
-		&entitlement,
-	)
-	if err != nil || verrs.HasAny() {
-		return handlers.ResponseForVErrors(appCtx.Logger(), verrs, err)
-	}
-
-	moveOptions := models.MoveOptions{
-		SelectedType: nil,
-		Show:         swag.Bool(true),
-	}
-	newMove, verrs, err := newOrder.CreateNewMove(appCtx.DB(), moveOptions)
-	if err != nil || verrs.HasAny() {
-		return handlers.ResponseForVErrors(appCtx.Logger(), verrs, err)
-	}
-	newOrder.Moves = append(newOrder.Moves, *newMove)
-
-	orderPayload, err := payloadForOrdersModel(h.FileStorer(), newOrder)
-	if err != nil {
-		return handlers.ResponseForError(appCtx.Logger(), err)
-	}
-	return ordersop.NewCreateOrdersCreated().WithPayload(orderPayload)
-=======
 	return h.AuditableAppContextFromRequest(params.HTTPRequest,
 		func(appCtx appcontext.AppContext) middleware.Responder {
 
@@ -219,7 +126,7 @@
 				return handlers.ResponseForError(appCtx.Logger(), err)
 			}
 
-			stationID, err := uuid.FromString(payload.NewDutyStationID.String())
+			stationID, err := uuid.FromString(payload.NewDutyLocationID.String())
 			if err != nil {
 				return handlers.ResponseForError(appCtx.Logger(), err)
 			}
@@ -227,7 +134,7 @@
 			if err != nil {
 				return handlers.ResponseForError(appCtx.Logger(), err)
 			}
-			originDutyStation := serviceMember.DutyStation
+			originDutyLocation := serviceMember.DutyLocation
 			grade := (*string)(serviceMember.Rank)
 
 			weight, entitlementErr := models.GetEntitlement(*serviceMember.Rank, *payload.HasDependents)
@@ -270,7 +177,7 @@
 				payload.Tac,
 				payload.Sac,
 				deptIndicator,
-				&originDutyStation,
+				&originDutyLocation,
 				grade,
 				&entitlement,
 			)
@@ -294,7 +201,6 @@
 			}
 			return ordersop.NewCreateOrdersCreated().WithPayload(orderPayload)
 		})
->>>>>>> ccafd362
 }
 
 // ShowOrdersHandler returns orders for a user and order ID
