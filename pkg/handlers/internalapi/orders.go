--- conflicted
+++ resolved
@@ -172,19 +172,12 @@
 			if *newDutyLocation.Address.IsOconus {
 				newDutyLocationGBLOCOconus, err := models.FetchAddressGbloc(appCtx.DB(), newDutyLocation.Address, serviceMember)
 				if err != nil {
-<<<<<<< HEAD
-					return nil, apperror.NewNotFoundError(newDutyLocation.ID, "while looking for Duty Location Oconus GBLOC")
-=======
 					return nil, apperror.NewNotFoundError(newDutyLocation.ID, "while looking for New Duty Location Oconus GBLOC")
->>>>>>> c30a8e8f
 				}
 				newDutyLocationGBLOC = newDutyLocationGBLOCOconus
 			} else {
 				newDutyLocationGBLOCConus, err := models.FetchGBLOCForPostalCode(appCtx.DB(), newDutyLocation.Address.PostalCode)
 				if err != nil {
-<<<<<<< HEAD
-					return handlers.ResponseForError(appCtx.Logger(), err), err
-=======
 					switch err {
 					case sql.ErrNoRows:
 						return nil, apperror.NewNotFoundError(newDutyLocation.ID, "while looking for New Duty Location PostalCodeToGBLOC")
@@ -193,7 +186,6 @@
 						appCtx.Logger().Error(err.Error())
 						return handlers.ResponseForError(appCtx.Logger(), err), err
 					}
->>>>>>> c30a8e8f
 				}
 				newDutyLocationGBLOC = &newDutyLocationGBLOCConus.GBLOC
 			}
@@ -213,21 +205,6 @@
 			if *originDutyLocation.Address.IsOconus {
 				originDutyLocationGBLOCOconus, err := models.FetchAddressGbloc(appCtx.DB(), originDutyLocation.Address, serviceMember)
 				if err != nil {
-<<<<<<< HEAD
-					return nil, apperror.NewNotFoundError(originDutyLocation.ID, "while looking for Duty Location Oconus GBLOC")
-				}
-				originDutyLocationGBLOC = originDutyLocationGBLOCOconus
-			} else {
-				originDutyLocationGBLOCConus, err := models.FetchGBLOCForPostalCode(appCtx.DB(), originDutyLocation.Address.PostalCode)
-				if err != nil {
-					switch err {
-					case sql.ErrNoRows:
-						return nil, apperror.NewNotFoundError(originDutyLocation.ID, "while looking for Duty Location PostalCodeToGBLOC")
-					default:
-						return nil, apperror.NewQueryError("PostalCodeToGBLOC", err, "")
-					}
-				}
-=======
 					return nil, apperror.NewNotFoundError(originDutyLocation.ID, "while looking for Origin Duty Location Oconus GBLOC")
 				}
 				originDutyLocationGBLOC = originDutyLocationGBLOCOconus
@@ -241,7 +218,6 @@
 						return nil, apperror.NewQueryError("PostalCodeToGBLOC", err, "")
 					}
 				}
->>>>>>> c30a8e8f
 				originDutyLocationGBLOC = &originDutyLocationGBLOCConus.GBLOC
 			}
 
@@ -423,21 +399,12 @@
 			if *dutyLocation.Address.IsOconus {
 				newDutyLocationGBLOCOconus, err := models.FetchAddressGbloc(appCtx.DB(), dutyLocation.Address, order.ServiceMember)
 				if err != nil {
-<<<<<<< HEAD
-					return nil, apperror.NewNotFoundError(dutyLocation.ID, "while looking for Duty Location Oconus GBLOC")
-=======
 					return nil, apperror.NewNotFoundError(dutyLocation.ID, "while looking for New Duty Location Oconus GBLOC")
->>>>>>> c30a8e8f
 				}
 				newDutyLocationGBLOC = newDutyLocationGBLOCOconus
 			} else {
 				newDutyLocationGBLOCConus, err := models.FetchGBLOCForPostalCode(appCtx.DB(), dutyLocation.Address.PostalCode)
 				if err != nil {
-<<<<<<< HEAD
-					err = apperror.NewBadDataError("New duty location GBLOC cannot be verified")
-					appCtx.Logger().Error(err.Error())
-					return handlers.ResponseForError(appCtx.Logger(), err), err
-=======
 					switch err {
 					case sql.ErrNoRows:
 						return nil, apperror.NewNotFoundError(dutyLocation.ID, "while looking for New Duty Location PostalCodeToGBLOC")
@@ -446,7 +413,6 @@
 						appCtx.Logger().Error(err.Error())
 						return handlers.ResponseForError(appCtx.Logger(), err), err
 					}
->>>>>>> c30a8e8f
 				}
 				newDutyLocationGBLOC = &newDutyLocationGBLOCConus.GBLOC
 			}
@@ -473,16 +439,12 @@
 				} else {
 					originDutyLocationGBLOCConus, err := models.FetchGBLOCForPostalCode(appCtx.DB(), originDutyLocation.Address.PostalCode)
 					if err != nil {
-<<<<<<< HEAD
-						return handlers.ResponseForError(appCtx.Logger(), err), err
-=======
 						switch err {
 						case sql.ErrNoRows:
 							return nil, apperror.NewNotFoundError(originDutyLocation.ID, "while looking for Origin Duty Location PostalCodeToGBLOC")
 						default:
 							return handlers.ResponseForError(appCtx.Logger(), err), err
 						}
->>>>>>> c30a8e8f
 					}
 					originDutyLocationGBLOC = &originDutyLocationGBLOCConus.GBLOC
 				}
