package internalapi

import (
	"github.com/go-openapi/runtime/middleware"
	"github.com/gofrs/uuid"
	"go.uber.org/zap"

	"github.com/transcom/mymove/pkg/appcontext"
	"github.com/transcom/mymove/pkg/apperror"
	mtoshipmentops "github.com/transcom/mymove/pkg/gen/internalapi/internaloperations/mto_shipment"
	"github.com/transcom/mymove/pkg/gen/internalmessages"
	"github.com/transcom/mymove/pkg/handlers"
	"github.com/transcom/mymove/pkg/handlers/internalapi/internal/payloads"
	"github.com/transcom/mymove/pkg/models"
	"github.com/transcom/mymove/pkg/services"
)

//
// CREATE
//

// CreateMTOShipmentHandler is the handler to create MTO shipments
type CreateMTOShipmentHandler struct {
	handlers.HandlerConfig
	shipmentCreator services.ShipmentCreator
}

// Handle creates the mto shipment
func (h CreateMTOShipmentHandler) Handle(params mtoshipmentops.CreateMTOShipmentParams) middleware.Responder {
	return h.AuditableAppContextFromRequestWithErrors(params.HTTPRequest,
		func(appCtx appcontext.AppContext) (middleware.Responder, error) {

			/** Feature Flag - UB Shipment **/
			featureFlagNameUB := "unaccompanied_baggage"
			isUBFeatureOn := false
			UBflag, err := h.FeatureFlagFetcher().GetBooleanFlagForUser(params.HTTPRequest.Context(), appCtx, featureFlagNameUB, map[string]string{})
			if err != nil {
				appCtx.Logger().Error("Error fetching feature flag", zap.String("featureFlagKey", featureFlagNameUB), zap.Error(err))
				isUBFeatureOn = false
			} else {
				isUBFeatureOn = UBflag.Match
			}

			// Return an error if UB shipment is sent while the feature flag is turned off.
			if !isUBFeatureOn && (*params.Body.ShipmentType == internalmessages.MTOShipmentTypeUNACCOMPANIEDBAGGAGE) {
				return mtoshipmentops.NewCreateMTOShipmentUnprocessableEntity().WithPayload(payloads.ValidationError(
					"Unaccompanied baggage shipments can't be created unless the unaccompanied_baggage feature flag is enabled.", h.GetTraceIDFromRequest(params.HTTPRequest), nil)), nil
			}

			if appCtx.Session() == nil || (!appCtx.Session().IsMilApp() && appCtx.Session().ServiceMemberID == uuid.Nil) {
				noSessionErr := apperror.NewSessionError("No service member ID")
				return mtoshipmentops.NewCreateMTOShipmentUnauthorized(), noSessionErr
			}

			payload := params.Body
			if payload == nil {
				noBodyErr := apperror.NewBadDataError("Invalid mto shipment: params Body is nil")
				appCtx.Logger().Error(noBodyErr.Error())
				return mtoshipmentops.NewCreateMTOShipmentBadRequest().WithPayload(payloads.ClientError(handlers.BadRequestErrMessage,
					"The MTO Shipment request body cannot be empty.", h.GetTraceIDFromRequest(params.HTTPRequest))), noBodyErr
			}
			mtoShipment := payloads.MTOShipmentModelFromCreate(payload)

			mtoShipment, err = h.shipmentCreator.CreateShipment(appCtx, mtoShipment)

			if err != nil {
				appCtx.Logger().Error("internalapi.CreateMTOShipmentHandler", zap.Error(err))
				switch e := err.(type) {
				case apperror.NotFoundError:
					return mtoshipmentops.
						NewCreateMTOShipmentNotFound().
						WithPayload(
							payloads.ClientError(
								handlers.NotFoundMessage,
								err.Error(),
								h.GetTraceIDFromRequest(params.HTTPRequest),
							),
						), err
				case apperror.EventError:
					return mtoshipmentops.NewUpdateMTOShipmentBadRequest().WithPayload(
						payloads.ClientError(handlers.InternalServerErrMessage,
							err.Error(),
							h.GetTraceIDFromRequest(params.HTTPRequest),
						),
					), err
				case apperror.InvalidInputError:
					return mtoshipmentops.
						NewCreateMTOShipmentUnprocessableEntity().
						WithPayload(
							payloads.ValidationError(
								handlers.ValidationErrMessage,
								h.GetTraceIDFromRequest(params.HTTPRequest),
								e.ValidationErrors,
							),
						), err
				case apperror.QueryError:
					if e.Unwrap() != nil {
						// If you can unwrap, log the internal error (usually a pq error) for better debugging
						appCtx.Logger().Error("internalapi.CreateMTOServiceItemHandler error", zap.Error(e.Unwrap()))
					}
					return mtoshipmentops.
						NewCreateMTOShipmentInternalServerError().
						WithPayload(
							payloads.InternalServerError(
								nil,
								h.GetTraceIDFromRequest(params.HTTPRequest),
							),
						), err
				default:
					return mtoshipmentops.NewCreateMTOShipmentInternalServerError().
						WithPayload(
							payloads.InternalServerError(
								nil,
								h.GetTraceIDFromRequest(params.HTTPRequest),
							),
						), err
				}
			}

			returnPayload := payloads.MTOShipment(h.FileStorer(), mtoShipment)
			return mtoshipmentops.NewCreateMTOShipmentOK().WithPayload(returnPayload), nil
		})
}

//
// UPDATE
//

// UpdateMTOShipmentHandler is the handler to update MTO shipments
type UpdateMTOShipmentHandler struct {
	handlers.HandlerConfig
	shipmentUpdater services.ShipmentUpdater
}

// Handle updates the mto shipment
func (h UpdateMTOShipmentHandler) Handle(params mtoshipmentops.UpdateMTOShipmentParams) middleware.Responder {
	return h.AuditableAppContextFromRequestWithErrors(params.HTTPRequest,
		func(appCtx appcontext.AppContext) (middleware.Responder, error) {

			if appCtx.Session() == nil {
				noSessionErr := apperror.NewSessionError("No user session")
				return mtoshipmentops.NewUpdateMTOShipmentUnauthorized(), noSessionErr
			}

			if !appCtx.Session().IsMilApp() && appCtx.Session().ServiceMemberID == uuid.Nil {
				noServiceMemberIDErr := apperror.NewSessionError("No service member ID")
				return mtoshipmentops.NewUpdateMTOShipmentForbidden(), noServiceMemberIDErr
			}

			featureFlagValues, err := handlers.GetAllDomesticMHFlags(appCtx, h.HandlerConfig.FeatureFlagFetcher())
			if err != nil {
				return mtoshipmentops.NewUpdateMTOShipmentInternalServerError(), err
			}

			payload := params.Body
			if payload == nil {
				noBodyErr := apperror.NewBadDataError("Invalid mto shipment: params Body is nil")
				appCtx.Logger().Error(noBodyErr.Error())
				return mtoshipmentops.NewUpdateMTOShipmentBadRequest().WithPayload(payloads.ClientError(handlers.BadRequestErrMessage,
					"The MTO Shipment request body cannot be empty.", h.GetTraceIDFromRequest(params.HTTPRequest))), noBodyErr
			}

			mtoShipment := payloads.MTOShipmentModelFromUpdate(payload)
			mtoShipment.ID = uuid.FromStringOrNil(params.MtoShipmentID.String())

			status := mtoShipment.Status
			if status != "" && status != models.MTOShipmentStatusDraft && status != models.MTOShipmentStatusSubmitted {
				invalidShipmentStatusErr := apperror.NewBadDataError("Invalid mto shipment status: shipment in service member app can only have draft or submitted status")
				appCtx.Logger().Error(invalidShipmentStatusErr.Error())

				return mtoshipmentops.NewUpdateMTOShipmentBadRequest().WithPayload(
					payloads.ClientError(handlers.BadRequestErrMessage,
						"When present, the MTO Shipment status must be one of: DRAFT or SUBMITTED.",
						h.GetTraceIDFromRequest(params.HTTPRequest))), invalidShipmentStatusErr
			}

<<<<<<< HEAD
			updatedMTOShipment, err := h.shipmentUpdater.UpdateShipment(appCtx, mtoShipment, params.IfMatch, "internal", featureFlagValues)
=======
			updatedMTOShipment, err := h.shipmentUpdater.UpdateShipment(appCtx, mtoShipment, params.IfMatch, "internal", nil)
>>>>>>> 8080398f

			if err != nil {
				appCtx.Logger().Error("internalapi.UpdateMTOShipmentHandler", zap.Error(err))
				switch e := err.(type) {
				case apperror.NotFoundError:
					return mtoshipmentops.
						NewUpdateMTOShipmentNotFound().
						WithPayload(
							payloads.ClientError(
								handlers.NotFoundMessage,
								err.Error(),
								h.GetTraceIDFromRequest(params.HTTPRequest),
							),
						), err
				case apperror.UpdateError:
					return mtoshipmentops.NewUpdateMTOShipmentBadRequest().WithPayload(
						payloads.ClientError(handlers.BadRequestErrMessage,
							err.Error(),
							h.GetTraceIDFromRequest(params.HTTPRequest),
						),
					), err
				case apperror.EventError:
					return mtoshipmentops.NewUpdateMTOShipmentBadRequest().WithPayload(
						payloads.ClientError(handlers.InternalServerErrMessage,
							err.Error(),
							h.GetTraceIDFromRequest(params.HTTPRequest),
						),
					), err
				case apperror.InvalidInputError:
					return mtoshipmentops.
						NewUpdateMTOShipmentUnprocessableEntity().
						WithPayload(payloads.
							ValidationError(
								handlers.ValidationErrMessage,
								h.GetTraceIDFromRequest(
									params.HTTPRequest,
								), e.ValidationErrors,
							),
						), err
				case apperror.PreconditionFailedError:
					return mtoshipmentops.
						NewUpdateMTOShipmentPreconditionFailed().
						WithPayload(
							payloads.ClientError(
								handlers.PreconditionErrMessage,
								err.Error(),
								h.GetTraceIDFromRequest(params.HTTPRequest),
							),
						), err
				case apperror.QueryError:
					if e.Unwrap() != nil {
						// If you can unwrap, log the internal error (usually a pq error) for better debugging
						appCtx.
							Logger().
							Error(
								"internalapi.UpdateMTOShipmentHandler error",
								zap.Error(e.Unwrap()),
							)
					}
					return mtoshipmentops.
						NewUpdateMTOShipmentInternalServerError().
						WithPayload(
							payloads.InternalServerError(
								nil,
								h.GetTraceIDFromRequest(params.HTTPRequest),
							),
						), err
				default:
					return mtoshipmentops.
						NewUpdateMTOShipmentInternalServerError().
						WithPayload(
							payloads.InternalServerError(
								nil,
								h.GetTraceIDFromRequest(params.HTTPRequest),
							),
						), err
				}
			}

			returnPayload := payloads.MTOShipment(h.FileStorer(), updatedMTOShipment)

			return mtoshipmentops.NewUpdateMTOShipmentOK().WithPayload(returnPayload), nil
		})
}

//
// GET ALL
//

// ListMTOShipmentsHandler returns a list of MTO Shipments
type ListMTOShipmentsHandler struct {
	handlers.HandlerConfig
	services.MTOShipmentFetcher
}

// Handle listing mto shipments for the move task order
func (h ListMTOShipmentsHandler) Handle(params mtoshipmentops.ListMTOShipmentsParams) middleware.Responder {
	return h.AuditableAppContextFromRequestWithErrors(params.HTTPRequest,
		func(appCtx appcontext.AppContext) (middleware.Responder, error) {

			if appCtx.Session() == nil || (!appCtx.Session().IsMilApp() && appCtx.Session().ServiceMemberID == uuid.Nil) {
				noSessionErr := apperror.NewSessionError("No session or service member ID")
				return mtoshipmentops.NewListMTOShipmentsUnauthorized(), noSessionErr
			}

			moveID, err := uuid.FromString(params.MoveTaskOrderID.String())
			// return any parsing error
			if err != nil {
				appCtx.Logger().Error("Invalid request: move ID not valid")
				return mtoshipmentops.NewListMTOShipmentsBadRequest().WithPayload(payloads.ClientError(handlers.BadRequestErrMessage,
					"The MTO Shipment request body cannot be empty.", h.GetTraceIDFromRequest(params.HTTPRequest))), err
			}

			// Search for shipments
			shipments, err := h.MTOShipmentFetcher.ListMTOShipments(appCtx, moveID)
			if err != nil {
				appCtx.Logger().Error("internalapi.ListMTOShipmentsHandler", zap.Error(err))

				switch err.(type) {
				case apperror.NotFoundError:
					return mtoshipmentops.NewListMTOShipmentsNotFound(), err
				default:
					return mtoshipmentops.NewListMTOShipmentsInternalServerError(), err
				}
			}

			/** Feature Flag - Boat Shipment **/
			featureFlagName := "boat"
			isBoatFeatureOn := false
			flag, err := h.FeatureFlagFetcher().GetBooleanFlagForUser(params.HTTPRequest.Context(), appCtx, featureFlagName, map[string]string{})
			if err != nil {
				appCtx.Logger().Error("Error fetching feature flag", zap.String("featureFlagKey", featureFlagName), zap.Error(err))
				isBoatFeatureOn = false
			} else {
				isBoatFeatureOn = flag.Match
			}

			// Remove Boat shipments if Boat FF is off
			if !isBoatFeatureOn {
				var filteredShipments models.MTOShipments
				if shipments != nil {
					filteredShipments = models.MTOShipments{}
				}
				for i, shipment := range shipments {
					if shipment.ShipmentType == models.MTOShipmentTypeBoatHaulAway || shipment.ShipmentType == models.MTOShipmentTypeBoatTowAway {
						continue
					}

					filteredShipments = append(filteredShipments, shipments[i])
				}
				shipments = filteredShipments
			}
			/** End of Feature Flag **/

			/** Feature Flag - Mobile Home Shipment **/
			featureFlagNameMH := "mobile_home"
			isMobileHomeFeatureOn := false
			flagMH, err := h.FeatureFlagFetcher().GetBooleanFlagForUser(params.HTTPRequest.Context(), appCtx, featureFlagNameMH, map[string]string{})
			if err != nil {
				appCtx.Logger().Error("Error fetching feature flagMH", zap.String("featureFlagKey", featureFlagName), zap.Error(err))
				isMobileHomeFeatureOn = false
			} else {
				isMobileHomeFeatureOn = flagMH.Match
			}

			// Remove Mobile Home shipments if Mobile Home FF is off
			if !isMobileHomeFeatureOn {
				var filteredShipments models.MTOShipments
				if shipments != nil {
					filteredShipments = models.MTOShipments{}
				}
				for i, shipment := range shipments {
					if shipment.ShipmentType == models.MTOShipmentTypeMobileHome {
						continue
					}

					filteredShipments = append(filteredShipments, shipments[i])
				}
				shipments = filteredShipments
			}
			/** End of Feature Flag **/

			/** Feature Flag - UB Shipment **/
			featureFlagNameUB := "unaccompanied_baggage"
			isUBFeatureOn := false
			flagUB, err := h.FeatureFlagFetcher().GetBooleanFlagForUser(params.HTTPRequest.Context(), appCtx, featureFlagNameUB, map[string]string{})
			if err != nil {
				appCtx.Logger().Error("Error fetching feature flag", zap.String("featureFlagKey", featureFlagNameUB), zap.Error(err))
				isUBFeatureOn = false
			} else {
				isUBFeatureOn = flagUB.Match
			}

			// Remove UB shipments if UB FF is off
			if !isUBFeatureOn {
				var filteredShipments models.MTOShipments
				if shipments != nil {
					filteredShipments = models.MTOShipments{}
				}
				for i, shipment := range shipments {
					if shipment.ShipmentType == models.MTOShipmentTypeUnaccompaniedBaggage {
						continue
					}

					filteredShipments = append(filteredShipments, shipments[i])
				}
				shipments = filteredShipments
			}
			/** End of Feature Flag **/

			payload := payloads.MTOShipments(h.FileStorer(), (*models.MTOShipments)(&shipments))
			return mtoshipmentops.NewListMTOShipmentsOK().WithPayload(*payload), nil
		})
}

//
// DELETE
//

// DeleteShipmentHandler soft deletes a shipment
type DeleteShipmentHandler struct {
	handlers.HandlerConfig
	services.ShipmentDeleter
}

// Handle soft deletes a shipment
func (h DeleteShipmentHandler) Handle(params mtoshipmentops.DeleteShipmentParams) middleware.Responder {
	return h.AuditableAppContextFromRequestWithErrors(params.HTTPRequest,
		func(appCtx appcontext.AppContext) (middleware.Responder, error) {
			shipmentID := uuid.FromStringOrNil(params.MtoShipmentID.String())

			sm, err := models.GetCustomerFromShipment(appCtx.DB(), shipmentID)
			if err != nil {
				return mtoshipmentops.NewDeleteShipmentNotFound(), err
			}

			if appCtx.Session().ServiceMemberID != sm.ID {
				return mtoshipmentops.NewDeleteShipmentForbidden(), err
			}

			_, err = h.DeleteShipment(appCtx, shipmentID)
			if err != nil {
				appCtx.Logger().Error("internalapi.DeleteShipmentHandler", zap.Error(err))

				switch err.(type) {
				case apperror.NotFoundError:
					return mtoshipmentops.NewDeleteShipmentNotFound(), err
				case apperror.ConflictError:
					return mtoshipmentops.NewDeleteShipmentConflict(), err
				case apperror.ForbiddenError:
					return mtoshipmentops.NewDeleteShipmentForbidden(), err
				case apperror.UnprocessableEntityError:
					return mtoshipmentops.NewDeleteShipmentUnprocessableEntity(), err
				default:
					return mtoshipmentops.NewDeleteShipmentInternalServerError(), err
				}
			}

			return mtoshipmentops.NewDeleteShipmentNoContent(), nil
		})
}<|MERGE_RESOLUTION|>--- conflicted
+++ resolved
@@ -174,11 +174,7 @@
 						h.GetTraceIDFromRequest(params.HTTPRequest))), invalidShipmentStatusErr
 			}
 
-<<<<<<< HEAD
-			updatedMTOShipment, err := h.shipmentUpdater.UpdateShipment(appCtx, mtoShipment, params.IfMatch, "internal", featureFlagValues)
-=======
-			updatedMTOShipment, err := h.shipmentUpdater.UpdateShipment(appCtx, mtoShipment, params.IfMatch, "internal", nil)
->>>>>>> 8080398f
+			updatedMTOShipment, err := h.shipmentUpdater.UpdateShipment(appCtx, mtoShipment, params.IfMatch, "internal", nil, featureFlagValues)
 
 			if err != nil {
 				appCtx.Logger().Error("internalapi.UpdateMTOShipmentHandler", zap.Error(err))
