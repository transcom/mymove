package internalapi

import (
	"fmt"

	"github.com/transcom/mymove/pkg/gen/internalmessages"

	"github.com/go-openapi/swag"

	"github.com/transcom/mymove/pkg/appcontext"
	"github.com/transcom/mymove/pkg/apperror"

	"github.com/go-openapi/runtime/middleware"
	"github.com/gofrs/uuid"
	"go.uber.org/zap"

	"github.com/transcom/mymove/pkg/models"
	"github.com/transcom/mymove/pkg/services/query"

	mtoshipmentops "github.com/transcom/mymove/pkg/gen/internalapi/internaloperations/mto_shipment"
	"github.com/transcom/mymove/pkg/handlers"
	"github.com/transcom/mymove/pkg/handlers/internalapi/internal/payloads"
	"github.com/transcom/mymove/pkg/services"
)

//
// CREATE
//

// CreateMTOShipmentHandler is the handler to create MTO shipments
type CreateMTOShipmentHandler struct {
	handlers.HandlerContext
	mtoShipmentCreator services.MTOShipmentCreator
	ppmShipmentCreator services.PPMShipmentCreator
}

// Handle creates the mto shipment
func (h CreateMTOShipmentHandler) Handle(params mtoshipmentops.CreateMTOShipmentParams) middleware.Responder {
	return h.AuditableAppContextFromRequestWithErrors(params.HTTPRequest,
		func(appCtx appcontext.AppContext) (middleware.Responder, error) {

			if appCtx.Session() == nil || (!appCtx.Session().IsMilApp() && appCtx.Session().ServiceMemberID == uuid.Nil) {
				noSessionErr := apperror.NewSessionError("No service member ID")
				return mtoshipmentops.NewCreateMTOShipmentUnauthorized(), noSessionErr
			}

			payload := params.Body
			if payload == nil {
				noBodyErr := apperror.NewBadDataError("Invalid mto shipment: params Body is nil")
				appCtx.Logger().Error(noBodyErr.Error())
				return mtoshipmentops.NewCreateMTOShipmentBadRequest().WithPayload(payloads.ClientError(handlers.BadRequestErrMessage,
					"The MTO Shipment request body cannot be empty.", h.GetTraceIDFromRequest(params.HTTPRequest))), noBodyErr
			}
			mtoShipment := payloads.MTOShipmentModelFromCreate(payload)
			var err error
			var ppmShipment *models.PPMShipment
			if payload.ShipmentType != nil && *payload.ShipmentType == internalmessages.MTOShipmentTypePPM {
				// Return a PPM Shipment with an MTO Shipment inside
				ppmShipment, err = h.ppmShipmentCreator.CreatePPMShipmentWithDefaultCheck(appCtx, mtoShipment.PPMShipment)
			} else {
				// TODO: remove this status change once MB-3428 is implemented and can update to Submitted on second page
				mtoShipment.Status = models.MTOShipmentStatusSubmitted
				serviceItemsList := make(models.MTOServiceItems, 0)
				mtoShipment, err = h.mtoShipmentCreator.CreateMTOShipment(appCtx, mtoShipment, serviceItemsList)
			}

			if err != nil {
				appCtx.Logger().Error("internalapi.CreateMTOShipmentHandler", zap.Error(err))
				switch e := err.(type) {
				case apperror.NotFoundError:
					return mtoshipmentops.
						NewCreateMTOShipmentNotFound().
						WithPayload(
							payloads.ClientError(
								handlers.NotFoundMessage,
								err.Error(),
								h.GetTraceIDFromRequest(params.HTTPRequest),
							),
						), err
				case apperror.InvalidInputError:
					return mtoshipmentops.
						NewCreateMTOShipmentUnprocessableEntity().
						WithPayload(
							payloads.ValidationError(
								handlers.ValidationErrMessage,
								h.GetTraceIDFromRequest(params.HTTPRequest),
								e.ValidationErrors,
							),
						), err
				case apperror.QueryError:
					if e.Unwrap() != nil {
						// If you can unwrap, log the internal error (usually a pq error) for better debugging
						appCtx.Logger().Error("internalapi.CreateMTOServiceItemHandler error", zap.Error(e.Unwrap()))
					}
					return mtoshipmentops.
						NewCreateMTOShipmentInternalServerError().
						WithPayload(
							payloads.InternalServerError(
								nil,
								h.GetTraceIDFromRequest(params.HTTPRequest),
							),
						), err
				default:
					return mtoshipmentops.NewCreateMTOShipmentInternalServerError().
						WithPayload(
							payloads.InternalServerError(
								nil,
								h.GetTraceIDFromRequest(params.HTTPRequest),
							),
						), err
				}
			}

			if payload.ShipmentType != nil && *payload.ShipmentType == internalmessages.MTOShipmentTypePPM {
				// Return an mtoShipment that has a ppmShipment
				mtoShipment = &ppmShipment.Shipment
			}
			returnPayload := payloads.MTOShipment(mtoShipment)
			return mtoshipmentops.NewCreateMTOShipmentOK().WithPayload(returnPayload), nil
		})
}

//
// UPDATE
//

// UpdateMTOShipmentHandler is the handler to update MTO shipments
type UpdateMTOShipmentHandler struct {
	handlers.HandlerContext
	mtoShipmentUpdater services.MTOShipmentUpdater
	ppmShipmentUpdater services.PPMShipmentUpdater
}

// Handle updates the mto shipment
func (h UpdateMTOShipmentHandler) Handle(params mtoshipmentops.UpdateMTOShipmentParams) middleware.Responder {
	return h.AuditableAppContextFromRequestWithErrors(params.HTTPRequest,
		func(appCtx appcontext.AppContext) (middleware.Responder, error) {

			if appCtx.Session() == nil {
				noSessionErr := apperror.NewSessionError("No user session")
				return mtoshipmentops.NewUpdateMTOShipmentUnauthorized(), noSessionErr
			}

			if !appCtx.Session().IsMilApp() && appCtx.Session().ServiceMemberID == uuid.Nil {
				noServiceMemberIDErr := apperror.NewSessionError("No service member ID")
				return mtoshipmentops.NewUpdateMTOShipmentForbidden(), noServiceMemberIDErr
			}

			payload := params.Body
			if payload == nil {
				noBodyErr := apperror.NewBadDataError("Invalid mto shipment: params Body is nil")
				appCtx.Logger().Error(noBodyErr.Error())
				return mtoshipmentops.NewUpdateMTOShipmentBadRequest().WithPayload(payloads.ClientError(handlers.BadRequestErrMessage,
					"The MTO Shipment request body cannot be empty.", h.GetTraceIDFromRequest(params.HTTPRequest))), noBodyErr
			}

			mtoShipment := payloads.MTOShipmentModelFromUpdate(payload)
			mtoShipment.ID = uuid.FromStringOrNil(params.MtoShipmentID.String())

			status := mtoShipment.Status
			if status != "" && status != models.MTOShipmentStatusDraft && status != models.MTOShipmentStatusSubmitted {
				invalidShipmentStatusErr := apperror.NewBadDataError("Invalid mto shipment status: shipment in service member app can only have draft or submitted status")
				appCtx.Logger().Error(invalidShipmentStatusErr.Error())

				return mtoshipmentops.NewUpdateMTOShipmentBadRequest().WithPayload(
					payloads.ClientError(handlers.BadRequestErrMessage,
						"When present, the MTO Shipment status must be one of: DRAFT or SUBMITTED.",
						h.GetTraceIDFromRequest(params.HTTPRequest))), invalidShipmentStatusErr
			}

			var updatedMTOShipment *models.MTOShipment
			var updatedPPMShipment *models.PPMShipment
			var err error
			// We should move this logic out of the handler and into a composable service object
			err = appCtx.NewTransaction(func(txnAppCtx appcontext.AppContext) error {
				updatedMTOShipment, err = h.mtoShipmentUpdater.UpdateMTOShipmentCustomer(txnAppCtx, mtoShipment, params.IfMatch)
				if err != nil {
					return err
				}

				updatedPPMShipment, err = h.ppmShipmentUpdater.UpdatePPMShipmentWithDefaultCheck(txnAppCtx, mtoShipment.PPMShipment, mtoShipment.ID)
				if err != nil {
					return err
				}

				return nil
			})

			if err != nil {
				appCtx.Logger().Error("internalapi.UpdateMTOShipmentHandler", zap.Error(err))
				switch e := err.(type) {
				case apperror.NotFoundError:
					return mtoshipmentops.
						NewUpdateMTOShipmentNotFound().
						WithPayload(
							payloads.ClientError(
								handlers.NotFoundMessage,
								err.Error(),
								h.GetTraceIDFromRequest(params.HTTPRequest),
							),
						), err
				case apperror.InvalidInputError:
					return mtoshipmentops.
						NewUpdateMTOShipmentUnprocessableEntity().
						WithPayload(payloads.
							ValidationError(
								handlers.ValidationErrMessage,
								h.GetTraceIDFromRequest(
									params.HTTPRequest,
								), e.ValidationErrors,
							),
						), err
				case apperror.PreconditionFailedError:
					return mtoshipmentops.
						NewUpdateMTOShipmentPreconditionFailed().
						WithPayload(
							payloads.ClientError(
								handlers.PreconditionErrMessage,
								err.Error(),
								h.GetTraceIDFromRequest(params.HTTPRequest),
							),
						), err
				case apperror.QueryError:
					if e.Unwrap() != nil {
						// If you can unwrap, log the internal error (usually a pq error) for better debugging
						appCtx.
							Logger().
							Error(
								"internalapi.UpdateMTOServiceItemHandler error",
								zap.Error(e.Unwrap()),
							)
					}
					return mtoshipmentops.
						NewUpdateMTOShipmentInternalServerError().
						WithPayload(
							payloads.InternalServerError(
								nil,
								h.GetTraceIDFromRequest(params.HTTPRequest),
							),
						), err
				default:
					return mtoshipmentops.
						NewUpdateMTOShipmentInternalServerError().
						WithPayload(
							payloads.InternalServerError(
								nil,
								h.GetTraceIDFromRequest(params.HTTPRequest),
							),
						), err
				}
			}

			updatedMTOShipment.PPMShipment = updatedPPMShipment
			returnPayload := payloads.MTOShipment(updatedMTOShipment)

			return mtoshipmentops.NewUpdateMTOShipmentOK().WithPayload(returnPayload), nil
		})
}

//
// GET ALL
//

// ListMTOShipmentsHandler returns a list of MTO Shipments
type ListMTOShipmentsHandler struct {
	handlers.HandlerContext
	services.ListFetcher
	services.Fetcher
}

// Handle listing mto shipments for the move task order
func (h ListMTOShipmentsHandler) Handle(params mtoshipmentops.ListMTOShipmentsParams) middleware.Responder {
	return h.AuditableAppContextFromRequestWithErrors(params.HTTPRequest,
		func(appCtx appcontext.AppContext) (middleware.Responder, error) {

			if appCtx.Session() == nil || (!appCtx.Session().IsMilApp() && appCtx.Session().ServiceMemberID == uuid.Nil) {
				noSessionErr := apperror.NewSessionError("No session or service memeber ID")
				return mtoshipmentops.NewListMTOShipmentsUnauthorized(), noSessionErr
			}

			moveTaskOrderID, err := uuid.FromString(params.MoveTaskOrderID.String())
			// return any parsing error
			if err != nil {
				appCtx.Logger().Error("Invalid request: move task order ID not valid")
				return mtoshipmentops.NewListMTOShipmentsBadRequest().WithPayload(payloads.ClientError(handlers.BadRequestErrMessage,
					"The MTO Shipment request body cannot be empty.", h.GetTraceIDFromRequest(params.HTTPRequest))), err
			}

			// check if move task order exists first
			queryFilters := []services.QueryFilter{
				query.NewQueryFilter("id", "=", moveTaskOrderID.String()),
				query.NewQueryFilter("show", "=", "TRUE"),
			}

			moveTaskOrder := &models.Move{}
			err = h.Fetcher.FetchRecord(appCtx, moveTaskOrder, queryFilters)
			if err != nil {
				appCtx.Logger().Error("Error fetching move task order: ", zap.Error(fmt.Errorf("Move Task Order ID: %s", moveTaskOrder.ID)), zap.Error(err))
				return mtoshipmentops.NewListMTOShipmentsNotFound(), err
			}

			queryFilters = []services.QueryFilter{
				query.NewQueryFilter("move_id", "=", moveTaskOrderID.String()),
				query.NewQueryFilter("deleted_at", "IS NULL", nil),
			}

			// TODO: In some places, we used this unbound eager call accidentally and loaded all associations when the
			//   intention was to load no associations. In this instance, we get E2E failures if we change this to load
			//   no associations, so we'll keep it as is and can revisit later if we want to optimize further.  This is
			//   just loading shipments for a specific move (likely only 1 or 2 in most cases), so the impact of the
			//   additional loading shouldn't be too dramatic.
			queryAssociations := query.NewQueryAssociations([]services.QueryAssociation{})

			queryOrder := query.NewQueryOrder(swag.String("created_at"), swag.Bool(true))

			var shipments models.MTOShipments
			err = h.ListFetcher.FetchRecordList(appCtx, &shipments, queryFilters, queryAssociations, nil, queryOrder)
			// return any errors
			if err != nil {
				appCtx.Logger().Error("Error fetching mto shipments : ", zap.Error(err))

				return mtoshipmentops.NewListMTOShipmentsInternalServerError(), err
			}

			payload := payloads.MTOShipments(&shipments)
			return mtoshipmentops.NewListMTOShipmentsOK().WithPayload(*payload), nil
		})
}

//
// DELETE
//

// DeleteShipmentHandler soft deletes a shipment
type DeleteShipmentHandler struct {
	handlers.HandlerContext
	services.ShipmentDeleter
}

// Handle soft deletes a shipment
func (h DeleteShipmentHandler) Handle(params mtoshipmentops.DeleteShipmentParams) middleware.Responder {
	return h.AuditableAppContextFromRequestWithErrors(params.HTTPRequest,
		func(appCtx appcontext.AppContext) (middleware.Responder, error) {
			shipmentID := uuid.FromStringOrNil(params.MtoShipmentID.String())
<<<<<<< HEAD
			_, err := h.DeleteShipment(appCtx, shipmentID)
=======

			sm, err := models.GetCustomerFromShipment(appCtx.DB(), shipmentID)
			if err != nil {
				return mtoshipmentops.NewDeleteShipmentNotFound(), err
			}

			if appCtx.Session() != nil {
				if appCtx.Session().ServiceMemberID != sm.ID {
					return mtoshipmentops.NewDeleteShipmentInternalServerError(), err
				}
			}

			_, err = h.DeleteShipment(appCtx, shipmentID)
>>>>>>> 1e134a53
			if err != nil {
				appCtx.Logger().Error("internalapi.DeleteShipmentHandler", zap.Error(err))

				switch err.(type) {
				case apperror.NotFoundError:
					return mtoshipmentops.NewDeleteShipmentNotFound(), err
				case apperror.ForbiddenError:
					return mtoshipmentops.NewDeleteShipmentForbidden(), err
				default:
					return mtoshipmentops.NewDeleteShipmentInternalServerError(), err
				}
			}

			return mtoshipmentops.NewDeleteShipmentNoContent(), nil
		})
}<|MERGE_RESOLUTION|>--- conflicted
+++ resolved
@@ -342,9 +342,6 @@
 	return h.AuditableAppContextFromRequestWithErrors(params.HTTPRequest,
 		func(appCtx appcontext.AppContext) (middleware.Responder, error) {
 			shipmentID := uuid.FromStringOrNil(params.MtoShipmentID.String())
-<<<<<<< HEAD
-			_, err := h.DeleteShipment(appCtx, shipmentID)
-=======
 
 			sm, err := models.GetCustomerFromShipment(appCtx.DB(), shipmentID)
 			if err != nil {
@@ -358,7 +355,6 @@
 			}
 
 			_, err = h.DeleteShipment(appCtx, shipmentID)
->>>>>>> 1e134a53
 			if err != nil {
 				appCtx.Logger().Error("internalapi.DeleteShipmentHandler", zap.Error(err))
 
