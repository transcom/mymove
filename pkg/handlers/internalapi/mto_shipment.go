package internalapi

import (
	"fmt"

	"github.com/transcom/mymove/pkg/gen/internalmessages"

	"github.com/go-openapi/swag"

	"github.com/transcom/mymove/pkg/appcontext"
	"github.com/transcom/mymove/pkg/apperror"

	"github.com/go-openapi/runtime/middleware"
	"github.com/gofrs/uuid"
	"go.uber.org/zap"

	"github.com/transcom/mymove/pkg/models"
	"github.com/transcom/mymove/pkg/services/query"

	mtoshipmentops "github.com/transcom/mymove/pkg/gen/internalapi/internaloperations/mto_shipment"
	"github.com/transcom/mymove/pkg/handlers"
	"github.com/transcom/mymove/pkg/handlers/internalapi/internal/payloads"
	"github.com/transcom/mymove/pkg/services"
)

//
// CREATE
//

// CreateMTOShipmentHandler is the handler to create MTO shipments
type CreateMTOShipmentHandler struct {
	handlers.HandlerContext
	mtoShipmentCreator services.MTOShipmentCreator
	ppmShipmentCreator services.PPMShipmentCreator
}

// Handle creates the mto shipment
func (h CreateMTOShipmentHandler) Handle(params mtoshipmentops.CreateMTOShipmentParams) middleware.Responder {
	return h.AuditableAppContextFromRequestWithErrors(params.HTTPRequest,
		func(appCtx appcontext.AppContext) (middleware.Responder, error) {

			if appCtx.Session() == nil || (!appCtx.Session().IsMilApp() && appCtx.Session().ServiceMemberID == uuid.Nil) {
				noSessionErr := apperror.NewSessionError("No service member ID")
				return mtoshipmentops.NewCreateMTOShipmentUnauthorized(), noSessionErr
			}

			payload := params.Body
			if payload == nil {
				noBodyErr := apperror.NewBadDataError("Invalid mto shipment: params Body is nil")
				appCtx.Logger().Error(noBodyErr.Error())
				return mtoshipmentops.NewCreateMTOShipmentBadRequest().WithPayload(payloads.ClientError(handlers.BadRequestErrMessage,
					"The MTO Shipment request body cannot be empty.", h.GetTraceIDFromRequest(params.HTTPRequest))), noBodyErr
			}
			mtoShipment := payloads.MTOShipmentModelFromCreate(payload)
			var err error
			var ppmShipment *models.PPMShipment
			if payload.ShipmentType != nil && *payload.ShipmentType == internalmessages.MTOShipmentTypePPM {
				// Return a PPM Shipment with an MTO Shipment inside
				ppmShipment, err = h.ppmShipmentCreator.CreatePPMShipmentWithDefaultCheck(appCtx, mtoShipment.PPMShipment)
			} else {
				// TODO: remove this status change once MB-3428 is implemented and can update to Submitted on second page
				mtoShipment.Status = models.MTOShipmentStatusSubmitted
				serviceItemsList := make(models.MTOServiceItems, 0)
				mtoShipment, err = h.mtoShipmentCreator.CreateMTOShipment(appCtx, mtoShipment, serviceItemsList)
			}

			if err != nil {
				appCtx.Logger().Error("internalapi.CreateMTOShipmentHandler", zap.Error(err))
				switch e := err.(type) {
				case apperror.NotFoundError:
					return mtoshipmentops.
						NewCreateMTOShipmentNotFound().
						WithPayload(
							payloads.ClientError(
								handlers.NotFoundMessage,
								err.Error(),
								h.GetTraceIDFromRequest(params.HTTPRequest),
							),
						), err
				case apperror.InvalidInputError:
					return mtoshipmentops.
						NewCreateMTOShipmentUnprocessableEntity().
						WithPayload(
							payloads.ValidationError(
								handlers.ValidationErrMessage,
								h.GetTraceIDFromRequest(params.HTTPRequest),
								e.ValidationErrors,
							),
						), err
				case apperror.QueryError:
					if e.Unwrap() != nil {
						// If you can unwrap, log the internal error (usually a pq error) for better debugging
						appCtx.Logger().Error("internalapi.CreateMTOServiceItemHandler error", zap.Error(e.Unwrap()))
					}
					return mtoshipmentops.
						NewCreateMTOShipmentInternalServerError().
						WithPayload(
							payloads.InternalServerError(
								nil,
								h.GetTraceIDFromRequest(params.HTTPRequest),
							),
						), err
				default:
					return mtoshipmentops.NewCreateMTOShipmentInternalServerError().
						WithPayload(
							payloads.InternalServerError(
								nil,
								h.GetTraceIDFromRequest(params.HTTPRequest),
							),
						), err
				}
			}

			if payload.ShipmentType != nil && *payload.ShipmentType == internalmessages.MTOShipmentTypePPM {
				// Return an mtoShipment that has a ppmShipment
				mtoShipment = &ppmShipment.Shipment
			}
			returnPayload := payloads.MTOShipment(mtoShipment)
			return mtoshipmentops.NewCreateMTOShipmentOK().WithPayload(returnPayload), nil
		})
}

//
// UPDATE
//

// UpdateMTOShipmentHandler is the handler to update MTO shipments
type UpdateMTOShipmentHandler struct {
	handlers.HandlerContext
	mtoShipmentUpdater services.MTOShipmentUpdater
	ppmShipmentUpdater services.PPMShipmentUpdater
}

// Handle updates the mto shipment
func (h UpdateMTOShipmentHandler) Handle(params mtoshipmentops.UpdateMTOShipmentParams) middleware.Responder {
	return h.AuditableAppContextFromRequestWithErrors(params.HTTPRequest,
		func(appCtx appcontext.AppContext) (middleware.Responder, error) {

			if appCtx.Session() == nil {
				noSessionErr := apperror.NewSessionError("No user session")
				return mtoshipmentops.NewUpdateMTOShipmentUnauthorized(), noSessionErr
			}

			if !appCtx.Session().IsMilApp() && appCtx.Session().ServiceMemberID == uuid.Nil {
				noServiceMemberIDErr := apperror.NewSessionError("No service member ID")
				return mtoshipmentops.NewUpdateMTOShipmentForbidden(), noServiceMemberIDErr
			}

			payload := params.Body
			if payload == nil {
				noBodyErr := apperror.NewBadDataError("Invalid mto shipment: params Body is nil")
				appCtx.Logger().Error(noBodyErr.Error())
				return mtoshipmentops.NewUpdateMTOShipmentBadRequest().WithPayload(payloads.ClientError(handlers.BadRequestErrMessage,
					"The MTO Shipment request body cannot be empty.", h.GetTraceIDFromRequest(params.HTTPRequest))), noBodyErr
			}

			mtoShipment := payloads.MTOShipmentModelFromUpdate(payload)
			mtoShipment.ID = uuid.FromStringOrNil(params.MtoShipmentID.String())

			status := mtoShipment.Status
			if status != "" && status != models.MTOShipmentStatusDraft && status != models.MTOShipmentStatusSubmitted {
				invalidShipmentStatusErr := apperror.NewBadDataError("Invalid mto shipment status: shipment in service member app can only have draft or submitted status")
				appCtx.Logger().Error(invalidShipmentStatusErr.Error())

				return mtoshipmentops.NewUpdateMTOShipmentBadRequest().WithPayload(
					payloads.ClientError(handlers.BadRequestErrMessage,
						"When present, the MTO Shipment status must be one of: DRAFT or SUBMITTED.",
						h.GetTraceIDFromRequest(params.HTTPRequest))), invalidShipmentStatusErr
			}

			var updatedMTOShipment *models.MTOShipment
			var updatedPPMShipment *models.PPMShipment
			var err error
			// We should move this logic out of the handler and into a composable service object
			err = appCtx.NewTransaction(func(txnAppCtx appcontext.AppContext) error {
				updatedMTOShipment, err = h.mtoShipmentUpdater.UpdateMTOShipmentCustomer(txnAppCtx, mtoShipment, params.IfMatch)
				if err != nil {
					return err
				}

				updatedPPMShipment, err = h.ppmShipmentUpdater.UpdatePPMShipmentWithDefaultCheck(txnAppCtx, mtoShipment.PPMShipment, mtoShipment.ID)
				if err != nil {
					return err
				}

				return nil
			})

			if err != nil {
				appCtx.Logger().Error("internalapi.UpdateMTOShipmentHandler", zap.Error(err))
				switch e := err.(type) {
				case apperror.NotFoundError:
					return mtoshipmentops.
						NewUpdateMTOShipmentNotFound().
						WithPayload(
							payloads.ClientError(
								handlers.NotFoundMessage,
								err.Error(),
								h.GetTraceIDFromRequest(params.HTTPRequest),
							),
						), err
				case apperror.InvalidInputError:
					return mtoshipmentops.
						NewUpdateMTOShipmentUnprocessableEntity().
						WithPayload(payloads.
							ValidationError(
								handlers.ValidationErrMessage,
								h.GetTraceIDFromRequest(
									params.HTTPRequest,
								), e.ValidationErrors,
							),
						), err
				case apperror.PreconditionFailedError:
					return mtoshipmentops.
						NewUpdateMTOShipmentPreconditionFailed().
						WithPayload(
							payloads.ClientError(
								handlers.PreconditionErrMessage,
								err.Error(),
								h.GetTraceIDFromRequest(params.HTTPRequest),
							),
						), err
				case apperror.QueryError:
					if e.Unwrap() != nil {
						// If you can unwrap, log the internal error (usually a pq error) for better debugging
						appCtx.
							Logger().
							Error(
								"internalapi.UpdateMTOServiceItemHandler error",
								zap.Error(e.Unwrap()),
							)
					}
					return mtoshipmentops.
						NewUpdateMTOShipmentInternalServerError().
						WithPayload(
							payloads.InternalServerError(
								nil,
								h.GetTraceIDFromRequest(params.HTTPRequest),
							),
						), err
				default:
					return mtoshipmentops.
						NewUpdateMTOShipmentInternalServerError().
						WithPayload(
							payloads.InternalServerError(
								nil,
								h.GetTraceIDFromRequest(params.HTTPRequest),
							),
						), err
				}
			}

			updatedMTOShipment.PPMShipment = updatedPPMShipment
			returnPayload := payloads.MTOShipment(updatedMTOShipment)

			return mtoshipmentops.NewUpdateMTOShipmentOK().WithPayload(returnPayload), nil
		})
}

//
// GET ALL
//

// ListMTOShipmentsHandler returns a list of MTO Shipments
type ListMTOShipmentsHandler struct {
	handlers.HandlerContext
	services.ListFetcher
	services.Fetcher
}

// Handle listing mto shipments for the move task order
func (h ListMTOShipmentsHandler) Handle(params mtoshipmentops.ListMTOShipmentsParams) middleware.Responder {
	return h.AuditableAppContextFromRequestWithErrors(params.HTTPRequest,
		func(appCtx appcontext.AppContext) (middleware.Responder, error) {

			if appCtx.Session() == nil || (!appCtx.Session().IsMilApp() && appCtx.Session().ServiceMemberID == uuid.Nil) {
				noSessionErr := apperror.NewSessionError("No session or service memeber ID")
				return mtoshipmentops.NewListMTOShipmentsUnauthorized(), noSessionErr
			}

			moveTaskOrderID, err := uuid.FromString(params.MoveTaskOrderID.String())
			// return any parsing error
			if err != nil {
				appCtx.Logger().Error("Invalid request: move task order ID not valid")
				return mtoshipmentops.NewListMTOShipmentsBadRequest().WithPayload(payloads.ClientError(handlers.BadRequestErrMessage,
					"The MTO Shipment request body cannot be empty.", h.GetTraceIDFromRequest(params.HTTPRequest))), err
			}

			// check if move task order exists first
			queryFilters := []services.QueryFilter{
				query.NewQueryFilter("id", "=", moveTaskOrderID.String()),
				query.NewQueryFilter("show", "=", "TRUE"),
			}

			moveTaskOrder := &models.Move{}
			err = h.Fetcher.FetchRecord(appCtx, moveTaskOrder, queryFilters)
			if err != nil {
				appCtx.Logger().Error("Error fetching move task order: ", zap.Error(fmt.Errorf("Move Task Order ID: %s", moveTaskOrder.ID)), zap.Error(err))
				return mtoshipmentops.NewListMTOShipmentsNotFound(), err
			}

			queryFilters = []services.QueryFilter{
				query.NewQueryFilter("move_id", "=", moveTaskOrderID.String()),
				query.NewQueryFilter("deleted_at", "IS NULL", nil),
			}

			// TODO: In some places, we used this unbound eager call accidentally and loaded all associations when the
			//   intention was to load no associations. In this instance, we get E2E failures if we change this to load
			//   no associations, so we'll keep it as is and can revisit later if we want to optimize further.  This is
			//   just loading shipments for a specific move (likely only 1 or 2 in most cases), so the impact of the
			//   additional loading shouldn't be too dramatic.
			queryAssociations := query.NewQueryAssociations([]services.QueryAssociation{})

			queryOrder := query.NewQueryOrder(swag.String("created_at"), swag.Bool(true))

			var shipments models.MTOShipments
			err = h.ListFetcher.FetchRecordList(appCtx, &shipments, queryFilters, queryAssociations, nil, queryOrder)
			// return any errors
			if err != nil {
				appCtx.Logger().Error("Error fetching mto shipments : ", zap.Error(err))

				return mtoshipmentops.NewListMTOShipmentsInternalServerError(), err
			}

			payload := payloads.MTOShipments(&shipments)
			return mtoshipmentops.NewListMTOShipmentsOK().WithPayload(*payload), nil
		})
}

//
// DELETE
//

// DeleteShipmentHandler soft deletes a shipment
type DeleteShipmentHandler struct {
	handlers.HandlerContext
	services.ShipmentDeleter
}

// Handle soft deletes a shipment
func (h DeleteShipmentHandler) Handle(params mtoshipmentops.DeleteShipmentParams) middleware.Responder {
	return h.AuditableAppContextFromRequestWithErrors(params.HTTPRequest,
		func(appCtx appcontext.AppContext) (middleware.Responder, error) {
			shipmentID := uuid.FromStringOrNil(params.MtoShipmentID.String())
			_, err := h.DeleteShipment(appCtx, shipmentID)
			if err != nil {
				appCtx.Logger().Error("internalapi.DeleteShipmentHandler", zap.Error(err))

				switch err.(type) {
				case apperror.NotFoundError:
					return mtoshipmentops.NewDeleteShipmentNotFound(), err
<<<<<<< HEAD
=======
				case apperror.ForbiddenError:
					return mtoshipmentops.NewDeleteShipmentForbidden(), err
>>>>>>> 141194d2
				default:
					return mtoshipmentops.NewDeleteShipmentInternalServerError(), err
				}
			}

			return mtoshipmentops.NewDeleteShipmentNoContent(), nil
		})
}<|MERGE_RESOLUTION|>--- conflicted
+++ resolved
@@ -349,11 +349,8 @@
 				switch err.(type) {
 				case apperror.NotFoundError:
 					return mtoshipmentops.NewDeleteShipmentNotFound(), err
-<<<<<<< HEAD
-=======
 				case apperror.ForbiddenError:
 					return mtoshipmentops.NewDeleteShipmentForbidden(), err
->>>>>>> 141194d2
 				default:
 					return mtoshipmentops.NewDeleteShipmentInternalServerError(), err
 				}
