package internalapi

import (
	"context"

	"github.com/go-openapi/runtime/middleware"
	"github.com/gofrs/uuid"
	"go.uber.org/zap"

	"github.com/transcom/mymove/pkg/appcontext"
	"github.com/transcom/mymove/pkg/apperror"
	addressop "github.com/transcom/mymove/pkg/gen/internalapi/internaloperations/addresses"
	"github.com/transcom/mymove/pkg/gen/internalmessages"
	"github.com/transcom/mymove/pkg/handlers"
	"github.com/transcom/mymove/pkg/handlers/internalapi/internal/payloads"
	"github.com/transcom/mymove/pkg/models"
	"github.com/transcom/mymove/pkg/services"
)

func addressModelFromPayload(rawAddress *internalmessages.Address) *models.Address {
	if rawAddress == nil {
		return nil
	}
	if rawAddress.County == nil {
		rawAddress.County = models.StringPointer("")
	}

	usPostRegionCitiesID := uuid.FromStringOrNil(rawAddress.UsPostRegionCitiesID.String())
	countryID := uuid.FromStringOrNil(rawAddress.Country.ID.String())

	var countryID uuid.UUID

	if rawAddress.Country != nil {
		countryID = uuid.FromStringOrNil(rawAddress.Country.ID.String())
	}

	return &models.Address{
		StreetAddress1:     *rawAddress.StreetAddress1,
		StreetAddress2:     rawAddress.StreetAddress2,
		StreetAddress3:     rawAddress.StreetAddress3,
		City:               *rawAddress.City,
		State:              *rawAddress.State,
		PostalCode:         *rawAddress.PostalCode,
		County:             rawAddress.County,
		UsPostRegionCityID: &usPostRegionCitiesID,
		CountryId:          &countryID,
	}
}

func updateAddressWithPayload(a *models.Address, payload *internalmessages.Address) {
	a.StreetAddress1 = *payload.StreetAddress1
	a.StreetAddress2 = payload.StreetAddress2
	a.StreetAddress3 = payload.StreetAddress3
	a.City = *payload.City
	a.State = *payload.State
	a.PostalCode = *payload.PostalCode
	usPostRegionCitiesID := uuid.FromStringOrNil(payload.UsPostRegionCitiesID.String())
	a.UsPostRegionCityID = &usPostRegionCitiesID
<<<<<<< HEAD
	countryID := uuid.FromStringOrNil(payload.Country.ID.String())
	a.CountryId = &countryID
=======

	var countryID uuid.UUID

	if payload.Country != nil {
		countryID = uuid.FromStringOrNil(payload.Country.ID.String())
	}

	a.CountryId = &countryID

>>>>>>> 83c68033
	if payload.County == nil {
		a.County = nil
	} else {
		a.County = payload.County
	}
}

// ShowAddressHandler returns an address
type ShowAddressHandler struct {
	handlers.HandlerConfig
}

// Handle returns a address given an addressId
func (h ShowAddressHandler) Handle(params addressop.ShowAddressParams) middleware.Responder {
	return h.AuditableAppContextFromRequestWithErrors(params.HTTPRequest,
		func(appCtx appcontext.AppContext) (middleware.Responder, error) {
			addressID, err := uuid.FromString(params.AddressID.String())

			if err != nil {
				appCtx.Logger().Error("Finding address", zap.Error(err))
			}
			address := models.FetchAddressByID(appCtx.DB(), &addressID)

			addressPayload := payloads.Address(address)
			return addressop.NewShowAddressOK().WithPayload(addressPayload), nil
		})
}

type GetLocationByZipCityStateHandler struct {
	handlers.HandlerConfig
	services.VLocation
}

func (h GetLocationByZipCityStateHandler) Handle(params addressop.GetLocationByZipCityStateParams) middleware.Responder {
	return h.AuditableAppContextFromRequestWithErrors(params.HTTPRequest,
		func(appCtx appcontext.AppContext) (middleware.Responder, error) {
			if !appCtx.Session().IsMilApp() && appCtx.Session().ServiceMemberID == uuid.Nil {
				noServiceMemberIDErr := apperror.NewSessionError("No service member ID")
				return addressop.NewGetLocationByZipCityStateForbidden(), noServiceMemberIDErr
			}

			/** Feature Flag - Alaska - Determines if AK can be included/excluded **/
			isAlaskaEnabled := false
			akFeatureFlagName := "enable_alaska"
			flag, err := h.FeatureFlagFetcher().GetBooleanFlagForUser(context.TODO(), appCtx, akFeatureFlagName, map[string]string{})
			if err != nil {
				appCtx.Logger().Error("Error fetching feature flag", zap.String("featureFlagKey", akFeatureFlagName), zap.Error(err))
			} else {
				isAlaskaEnabled = flag.Match
			}

			/** Feature Flag - Hawaii - Determines if HI can be included/excluded **/
			isHawaiiEnabled := false
			hiFeatureFlagName := "enable_hawaii"
			flag, err = h.FeatureFlagFetcher().GetBooleanFlagForUser(context.TODO(), appCtx, hiFeatureFlagName, map[string]string{})
			if err != nil {
				appCtx.Logger().Error("Error fetching feature flag", zap.String("featureFlagKey", hiFeatureFlagName), zap.Error(err))
			} else {
				isHawaiiEnabled = flag.Match
			}

			// build states to exlude filter list
			statesToExclude := make([]string, 0)
			if !isAlaskaEnabled {
				statesToExclude = append(statesToExclude, "AK")
			}
			if !isHawaiiEnabled {
				statesToExclude = append(statesToExclude, "HI")
			}

			locationList, err := h.GetLocationsByZipCityState(appCtx, params.Search, statesToExclude)
			if err != nil {
				appCtx.Logger().Error("Error searching for Zip/City/State: ", zap.Error(err))
				return addressop.NewGetLocationByZipCityStateInternalServerError(), err
			}

			returnPayload := payloads.VLocations(*locationList)
			return addressop.NewGetLocationByZipCityStateOK().WithPayload(returnPayload), nil
		})
}

// SearchCountriesHandler returns a list of countries
type SearchCountriesHandler struct {
	handlers.HandlerConfig
	services.CountrySearcher
}

// Handle returns a list of locations based on the search query
func (h SearchCountriesHandler) Handle(params addressop.SearchCountriesParams) middleware.Responder {
	return h.AuditableAppContextFromRequestWithErrors(params.HTTPRequest,
		func(appCtx appcontext.AppContext) (middleware.Responder, error) {
			if !appCtx.Session().IsMilApp() && appCtx.Session().ServiceMemberID == uuid.Nil {
				noServiceMemberIDErr := apperror.NewSessionError("No service member ID")
				return addressop.NewSearchCountriesForbidden(), noServiceMemberIDErr
			}

			countries, err := h.CountrySearcher.SearchCountries(appCtx, params.Search)
			if err != nil {
				appCtx.Logger().Error("Error searching for countries: ", zap.Error(err))
				return addressop.NewSearchCountriesInternalServerError(), err
			}

			returnPayload := payloads.Countries(countries)
			return addressop.NewSearchCountriesOK().WithPayload(returnPayload), nil
		})
}<|MERGE_RESOLUTION|>--- conflicted
+++ resolved
@@ -26,7 +26,6 @@
 	}
 
 	usPostRegionCitiesID := uuid.FromStringOrNil(rawAddress.UsPostRegionCitiesID.String())
-	countryID := uuid.FromStringOrNil(rawAddress.Country.ID.String())
 
 	var countryID uuid.UUID
 
@@ -56,10 +55,6 @@
 	a.PostalCode = *payload.PostalCode
 	usPostRegionCitiesID := uuid.FromStringOrNil(payload.UsPostRegionCitiesID.String())
 	a.UsPostRegionCityID = &usPostRegionCitiesID
-<<<<<<< HEAD
-	countryID := uuid.FromStringOrNil(payload.Country.ID.String())
-	a.CountryId = &countryID
-=======
 
 	var countryID uuid.UUID
 
@@ -69,7 +64,6 @@
 
 	a.CountryId = &countryID
 
->>>>>>> 83c68033
 	if payload.County == nil {
 		a.County = nil
 	} else {
