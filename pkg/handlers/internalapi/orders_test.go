--- conflicted
+++ resolved
@@ -37,9 +37,7 @@
 		},
 	}, nil)
 
-<<<<<<< HEAD
 	rank := factory.FetchOrBuildRankByPayGradeAndAffiliation(suite.DB(), string(models.ServiceMemberGradeE4), customAffiliation.String())
-=======
 	parameterName := "maxGunSafeAllowance"
 	parameterValue := "500"
 	param := models.ApplicationParameters{
@@ -47,7 +45,6 @@
 		ParameterValue: &parameterValue,
 	}
 	suite.MustSave(&param)
->>>>>>> 1042953b
 
 	suite.Run("can create conus orders", func() {
 
@@ -142,11 +139,8 @@
 		suite.Nil(createdEntitlement.AccompaniedTour)
 		suite.Nil(createdEntitlement.DependentsTwelveAndOver)
 		suite.Nil(createdEntitlement.DependentsUnderTwelve)
-<<<<<<< HEAD
 		suite.Assertions.Equal(rank.RankAbbv, okResponse.Payload.Rank.RankAbbv)
-=======
 		suite.Equal(createdEntitlement.GunSafeWeight, 500)
->>>>>>> 1042953b
 	})
 
 	suite.Run("can create oconus orders", func() {
@@ -764,11 +758,7 @@
 
 func (suite *HandlerSuite) TestUpdateOrdersHandler() {
 	waf := entitlements.NewWeightAllotmentFetcher()
-<<<<<<< HEAD
 	rank := factory.FetchOrBuildRankByPayGradeAndAffiliation(suite.DB(), string(models.ServiceMemberGradeE4), models.AffiliationAIRFORCE.String())
-=======
-
->>>>>>> 1042953b
 	suite.Run("Can update CONUS orders", func() {
 		address := factory.BuildAddress(suite.DB(), nil, nil)
 
@@ -1448,7 +1438,7 @@
 		}
 
 		fakeS3 := storageTest.NewFakeS3Storage(true)
-		handlerConfig := suite.HandlerConfig()
+		handlerConfig := suite.NewHandlerConfig()
 		handlerConfig.SetFileStorer(fakeS3)
 		showHandler := GetRanksHandler{handlerConfig}
 
@@ -1473,7 +1463,7 @@
 		}
 
 		fakeS3 := storageTest.NewFakeS3Storage(true)
-		handlerConfig := suite.HandlerConfig()
+		handlerConfig := suite.NewHandlerConfig()
 		handlerConfig.SetFileStorer(fakeS3)
 		showHandler := GetRanksHandler{handlerConfig}
 
