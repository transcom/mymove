package internalapi

import (
	"fmt"
	"net/http"
	"net/http/httptest"
	"time"

	"github.com/go-openapi/strfmt"
	"github.com/gofrs/uuid"
	"github.com/stretchr/testify/mock"

	"github.com/transcom/mymove/pkg/apperror"
	"github.com/transcom/mymove/pkg/factory"
	ordersop "github.com/transcom/mymove/pkg/gen/internalapi/internaloperations/orders"
	"github.com/transcom/mymove/pkg/gen/internalmessages"
	"github.com/transcom/mymove/pkg/handlers"
	"github.com/transcom/mymove/pkg/models"
	"github.com/transcom/mymove/pkg/services"
	"github.com/transcom/mymove/pkg/services/entitlements"
	"github.com/transcom/mymove/pkg/services/mocks"
	"github.com/transcom/mymove/pkg/services/move"
	orderservice "github.com/transcom/mymove/pkg/services/order"
	storageTest "github.com/transcom/mymove/pkg/storage/test"
	"github.com/transcom/mymove/pkg/testdatagen"
	"github.com/transcom/mymove/pkg/uploader"
)

func (suite *HandlerSuite) TestCreateOrder() {
<<<<<<< HEAD
	suite.PreloadData(func() {
		factory.FetchOrBuildCountry(suite.DB(), []factory.Customization{
			{
				Model: models.Country{
					Country:     "US",
					CountryName: "UNITED STATES",
				},
			},
		}, nil)
	})
	customAffiliation := models.AffiliationARMY
	sm := factory.BuildExtendedServiceMember(suite.DB(), []factory.Customization{
		{
			Model: models.ServiceMember{
				Affiliation: &customAffiliation,
			},
		},
	}, nil)
	suite.Run("can create conus orders", func() {
		address := factory.BuildAddress(suite.DB(), []factory.Customization{
			{
				Model: models.Address{
					IsOconus: models.BoolPointer(false),
=======
	sm := factory.BuildExtendedServiceMember(suite.DB(), nil, nil)
	suite.Run("can create conus and oconus orders", func() {
		testCases := []struct {
			test     string
			isOconus bool
		}{
			{test: "Can create OCONUS order", isOconus: true},
			{test: "Can create CONUS order", isOconus: false},
		}
		for _, tc := range testCases {
			address := factory.BuildAddress(suite.DB(), []factory.Customization{
				{
					Model: models.Address{
						IsOconus: &tc.isOconus,
					},
>>>>>>> 3c822500
				},
			},
		}, nil)

		originDutyLocation := factory.BuildDutyLocation(suite.DB(), []factory.Customization{
			{
				Model: models.DutyLocation{
					Name: factory.MakeRandomString(8),
				},
<<<<<<< HEAD
			},
			{
				Model:    address,
				LinkOnly: true,
			},
		}, nil)
=======
			}, nil)

			dutyLocation := factory.FetchOrBuildCurrentDutyLocation(suite.DB())
			factory.FetchOrBuildPostalCodeToGBLOC(suite.DB(), dutyLocation.Address.PostalCode, "KKFA")
			factory.FetchOrBuildDefaultContractor(suite.DB(), nil, nil)

			req := httptest.NewRequest("POST", "/orders", nil)
			req = suite.AuthenticateRequest(req, sm)

			hasDependents := true
			spouseHasProGear := true
			issueDate := time.Date(2018, time.March, 10, 0, 0, 0, 0, time.UTC)
			reportByDate := time.Date(2018, time.August, 1, 0, 0, 0, 0, time.UTC)
			ordersType := internalmessages.OrdersTypePERMANENTCHANGEOFSTATION
			deptIndicator := internalmessages.DeptIndicatorAIRANDSPACEFORCE
			payload := &internalmessages.CreateUpdateOrders{
				HasDependents:        handlers.FmtBool(hasDependents),
				SpouseHasProGear:     handlers.FmtBool(spouseHasProGear),
				IssueDate:            handlers.FmtDate(issueDate),
				ReportByDate:         handlers.FmtDate(reportByDate),
				OrdersType:           internalmessages.NewOrdersType(ordersType),
				OriginDutyLocationID: *handlers.FmtUUIDPtr(&originDutyLocation.ID),
				NewDutyLocationID:    handlers.FmtUUID(dutyLocation.ID),
				ServiceMemberID:      handlers.FmtUUID(sm.ID),
				OrdersNumber:         handlers.FmtString("123456"),
				Tac:                  handlers.FmtString("E19A"),
				Sac:                  handlers.FmtString("SacNumber"),
				DepartmentIndicator:  internalmessages.NewDeptIndicator(deptIndicator),
				Grade:                models.ServiceMemberGradeE1.Pointer(),
			}

			if tc.isOconus {
				payload.AccompaniedTour = models.BoolPointer(true)
				payload.DependentsTwelveAndOver = models.Int64Pointer(5)
				payload.DependentsUnderTwelve = models.Int64Pointer(5)
			}
>>>>>>> 3c822500

		dutyLocation := factory.FetchOrBuildCurrentDutyLocation(suite.DB())
		factory.FetchOrBuildPostalCodeToGBLOC(suite.DB(), dutyLocation.Address.PostalCode, "KKFA")
		factory.FetchOrBuildDefaultContractor(suite.DB(), nil, nil)
		req := httptest.NewRequest("POST", "/orders", nil)
		req = suite.AuthenticateRequest(req, sm)

		hasDependents := true
		spouseHasProGear := true
		issueDate := time.Date(2018, time.March, 10, 0, 0, 0, 0, time.UTC)
		reportByDate := time.Date(2018, time.August, 1, 0, 0, 0, 0, time.UTC)
		ordersType := internalmessages.OrdersTypePERMANENTCHANGEOFSTATION
		deptIndicator := internalmessages.DeptIndicatorAIRANDSPACEFORCE
		payload := &internalmessages.CreateUpdateOrders{
			HasDependents:        handlers.FmtBool(hasDependents),
			SpouseHasProGear:     handlers.FmtBool(spouseHasProGear),
			IssueDate:            handlers.FmtDate(issueDate),
			ReportByDate:         handlers.FmtDate(reportByDate),
			OrdersType:           internalmessages.NewOrdersType(ordersType),
			OriginDutyLocationID: *handlers.FmtUUIDPtr(&originDutyLocation.ID),
			NewDutyLocationID:    handlers.FmtUUID(dutyLocation.ID),
			ServiceMemberID:      handlers.FmtUUID(sm.ID),
			OrdersNumber:         handlers.FmtString("123456"),
			Tac:                  handlers.FmtString("E19A"),
			Sac:                  handlers.FmtString("SacNumber"),
			DepartmentIndicator:  internalmessages.NewDeptIndicator(deptIndicator),
			Grade:                models.ServiceMemberGradeE1.Pointer(),
		}

		params := ordersop.CreateOrdersParams{
			HTTPRequest:  req,
			CreateOrders: payload,
		}

		fakeS3 := storageTest.NewFakeS3Storage(true)
		handlerConfig := suite.HandlerConfig()
		handlerConfig.SetFileStorer(fakeS3)
		createHandler := CreateOrdersHandler{handlerConfig}

		response := createHandler.Handle(params)

		suite.Assertions.IsType(&ordersop.CreateOrdersCreated{}, response)
		okResponse := response.(*ordersop.CreateOrdersCreated)
		orderID := okResponse.Payload.ID.String()
		createdOrder, _ := models.FetchOrder(suite.DB(), uuid.FromStringOrNil(orderID))
		var createdEntitlement models.Entitlement
		err := suite.DB().Find(&createdEntitlement, createdOrder.EntitlementID)
		suite.NoError(err)
		suite.NotEmpty(createdEntitlement)
		suite.Assertions.Equal(sm.ID.String(), okResponse.Payload.ServiceMemberID.String())
		suite.Assertions.Len(okResponse.Payload.Moves, 1)
		suite.Assertions.Equal(ordersType, *okResponse.Payload.OrdersType)
		suite.Assertions.Equal(handlers.FmtString("123456"), okResponse.Payload.OrdersNumber)
		suite.Assertions.Equal(handlers.FmtString("E19A"), okResponse.Payload.Tac)
		suite.Assertions.Equal(handlers.FmtString("SacNumber"), okResponse.Payload.Sac)
		suite.Assertions.Equal(&deptIndicator, okResponse.Payload.DepartmentIndicator)
		suite.Assertions.Equal(*models.Int64Pointer(8000), *okResponse.Payload.AuthorizedWeight)
		suite.NotNil(&createdOrder.Entitlement)
		suite.NotEmpty(createdOrder.SupplyAndServicesCostEstimate)
		suite.NotEmpty(createdOrder.PackingAndShippingInstructions)
		suite.NotEmpty(createdOrder.MethodOfPayment)
		suite.NotEmpty(createdOrder.NAICS)
		suite.Nil(createdEntitlement.AccompaniedTour)
		suite.Nil(createdEntitlement.DependentsTwelveAndOver)
		suite.Nil(createdEntitlement.DependentsUnderTwelve)
	})

	suite.Run("can create oconus orders", func() {
		usprc, err := models.FindByZipCode(suite.AppContextForTest().DB(), "99801")
		suite.NotNil(usprc)
		suite.FatalNoError(err)

		address := factory.BuildAddress(suite.DB(), []factory.Customization{
			{
				Model: models.Address{
					IsOconus:           models.BoolPointer(true),
					UsPostRegionCityID: &usprc.ID,
				},
			},
		}, nil)

		originDutyLocation := factory.BuildDutyLocation(suite.DB(), []factory.Customization{
			{
				Model: models.DutyLocation{
					Name:      factory.MakeRandomString(8),
					AddressID: address.ID,
				},
			},
		}, nil)

		dutyLocation := factory.FetchOrBuildCurrentDutyLocation(suite.DB())

		contract := testdatagen.FetchOrMakeReContract(suite.DB(), testdatagen.Assertions{})

		rateAreaCode := uuid.Must(uuid.NewV4()).String()[0:5]
		rateArea := testdatagen.FetchOrMakeReRateArea(suite.DB(), testdatagen.Assertions{
			ReRateArea: models.ReRateArea{
				ContractID: contract.ID,
				IsOconus:   true,
				Name:       fmt.Sprintf("Alaska-%s", rateAreaCode),
				Contract:   contract,
			},
		})
		suite.NotNil(rateArea)
		suite.Nil(err)

		us_country, err := models.FetchCountryByCode(suite.DB(), "US")
		suite.NotNil(us_country)
		suite.Nil(err)

		oconusRateArea, err := models.FetchOconusRateAreaByCityId(suite.DB(), usprc.ID.String())
		suite.NotNil(oconusRateArea)
		suite.Nil(err)

		jppsoRegion, err := models.FetchJppsoRegionByCode(suite.DB(), "MAPK")
		suite.NotNil(jppsoRegion)
		suite.Nil(err)

		gblocAors, err := models.FetchGblocAorsByJppsoCodeRateAreaDept(suite.DB(), jppsoRegion.ID, oconusRateArea.ID, models.DepartmentIndicatorARMY.String())
		suite.NotNil(gblocAors)
		suite.Nil(err)

		factory.FetchOrBuildDefaultContractor(suite.DB(), nil, nil)
		req := httptest.NewRequest("POST", "/orders", nil)
		req = suite.AuthenticateRequest(req, sm)

		hasDependents := true
		spouseHasProGear := true
		issueDate := time.Date(2018, time.March, 10, 0, 0, 0, 0, time.UTC)
		reportByDate := time.Date(2018, time.August, 1, 0, 0, 0, 0, time.UTC)
		ordersType := internalmessages.OrdersTypePERMANENTCHANGEOFSTATION
		deptIndicator := internalmessages.DeptIndicatorAIRANDSPACEFORCE
		payload := &internalmessages.CreateUpdateOrders{
			HasDependents:           handlers.FmtBool(hasDependents),
			SpouseHasProGear:        handlers.FmtBool(spouseHasProGear),
			IssueDate:               handlers.FmtDate(issueDate),
			ReportByDate:            handlers.FmtDate(reportByDate),
			OrdersType:              internalmessages.NewOrdersType(ordersType),
			OriginDutyLocationID:    *handlers.FmtUUIDPtr(&originDutyLocation.ID),
			NewDutyLocationID:       handlers.FmtUUID(dutyLocation.ID),
			ServiceMemberID:         handlers.FmtUUID(sm.ID),
			OrdersNumber:            handlers.FmtString("123456"),
			Tac:                     handlers.FmtString("E19A"),
			Sac:                     handlers.FmtString("SacNumber"),
			DepartmentIndicator:     internalmessages.NewDeptIndicator(deptIndicator),
			Grade:                   models.ServiceMemberGradeE1.Pointer(),
			AccompaniedTour:         models.BoolPointer(true),
			DependentsTwelveAndOver: models.Int64Pointer(5),
			DependentsUnderTwelve:   models.Int64Pointer(5),
		}

		params := ordersop.CreateOrdersParams{
			HTTPRequest:  req,
			CreateOrders: payload,
		}

		fakeS3 := storageTest.NewFakeS3Storage(true)
		handlerConfig := suite.HandlerConfig()
		handlerConfig.SetFileStorer(fakeS3)
		createHandler := CreateOrdersHandler{handlerConfig}
		response := createHandler.Handle(params)

		suite.Assertions.IsType(&ordersop.CreateOrdersCreated{}, response)
		okResponse := response.(*ordersop.CreateOrdersCreated)

		orderID := okResponse.Payload.ID.String()
		createdOrder, _ := models.FetchOrder(suite.DB(), uuid.FromStringOrNil(orderID))
		var createdEntitlement models.Entitlement
		err = suite.DB().Find(&createdEntitlement, createdOrder.EntitlementID)
		suite.NoError(err)
		suite.NotEmpty(createdEntitlement)
		suite.Assertions.Equal(sm.ID.String(), okResponse.Payload.ServiceMemberID.String())
		suite.Assertions.Len(okResponse.Payload.Moves, 1)
		suite.Assertions.Equal(ordersType, *okResponse.Payload.OrdersType)
		suite.Assertions.Equal(handlers.FmtString("123456"), okResponse.Payload.OrdersNumber)
		suite.Assertions.Equal(handlers.FmtString("MAPK"), okResponse.Payload.OriginDutyLocationGbloc)
		suite.Assertions.Equal(handlers.FmtString("E19A"), okResponse.Payload.Tac)
		suite.Assertions.Equal(handlers.FmtString("SacNumber"), okResponse.Payload.Sac)
		suite.Assertions.Equal(&deptIndicator, okResponse.Payload.DepartmentIndicator)
		suite.Assertions.Equal(*models.Int64Pointer(8000), *okResponse.Payload.AuthorizedWeight)
		suite.NotNil(&createdOrder.Entitlement)
		suite.NotEmpty(createdOrder.SupplyAndServicesCostEstimate)
		suite.NotEmpty(createdOrder.PackingAndShippingInstructions)
		suite.NotEmpty(createdOrder.MethodOfPayment)
		suite.NotEmpty(createdOrder.NAICS)
		suite.NotNil(createdEntitlement.AccompaniedTour)
		suite.NotNil(createdEntitlement.DependentsTwelveAndOver)
		suite.NotNil(createdEntitlement.DependentsUnderTwelve)

	})

	suite.Run("properly handles entitlement validation", func() {
		usprc, err := models.FindByZipCode(suite.AppContextForTest().DB(), "99506")
		suite.NotNil(usprc)
		suite.FatalNoError(err)

		address := factory.BuildAddress(suite.DB(), []factory.Customization{
			{
				Model: models.Address{
					IsOconus:           models.BoolPointer(true),
					UsPostRegionCityID: &usprc.ID,
				},
			},
		}, nil)

		originDutyLocation := factory.BuildDutyLocation(suite.DB(), []factory.Customization{
			{
				Model: models.DutyLocation{
					Name:      factory.MakeRandomString(8),
					AddressID: address.ID,
				},
			},
		}, nil)

		dutyLocation := factory.FetchOrBuildCurrentDutyLocation(suite.DB())

		contract := testdatagen.FetchOrMakeReContract(suite.DB(), testdatagen.Assertions{})

		rateAreaCode := uuid.Must(uuid.NewV4()).String()[0:5]
		rateArea := testdatagen.FetchOrMakeReRateArea(suite.DB(), testdatagen.Assertions{
			ReRateArea: models.ReRateArea{
				ContractID: contract.ID,
				IsOconus:   true,
				Name:       fmt.Sprintf("Alaska-%s", rateAreaCode),
				Contract:   contract,
			},
		})
		suite.NotNil(rateArea)

		us_country, err := models.FetchCountryByCode(suite.DB(), "US")
		suite.NotNil(us_country)
		suite.Nil(err)

		oconusRateArea, err := models.FetchOconusRateAreaByCityId(suite.DB(), usprc.ID.String())
		suite.NotNil(oconusRateArea)
		suite.Nil(err)

		jppsoRegion, err := models.FetchJppsoRegionByCode(suite.DB(), "MBFL")
		suite.NotNil(jppsoRegion)
		suite.Nil(err)

		gblocAors, err := models.FetchGblocAorsByJppsoCodeRateAreaDept(suite.DB(), jppsoRegion.ID, oconusRateArea.ID, models.DepartmentIndicatorARMY.String())
		suite.NotNil(gblocAors)
		suite.Nil(err)

		factory.FetchOrBuildDefaultContractor(suite.DB(), nil, nil)

		req := httptest.NewRequest("POST", "/orders", nil)
		req = suite.AuthenticateRequest(req, sm)

		hasDependents := true
		spouseHasProGear := true
		issueDate := time.Date(2018, time.March, 10, 0, 0, 0, 0, time.UTC)
		reportByDate := time.Date(2018, time.August, 1, 0, 0, 0, 0, time.UTC)
		ordersType := internalmessages.OrdersTypePERMANENTCHANGEOFSTATION
		deptIndicator := internalmessages.DeptIndicatorAIRANDSPACEFORCE
		payload := &internalmessages.CreateUpdateOrders{
			HasDependents:           handlers.FmtBool(hasDependents),
			SpouseHasProGear:        handlers.FmtBool(spouseHasProGear),
			IssueDate:               handlers.FmtDate(issueDate),
			ReportByDate:            handlers.FmtDate(reportByDate),
			OrdersType:              internalmessages.NewOrdersType(ordersType),
			OriginDutyLocationID:    *handlers.FmtUUIDPtr(&originDutyLocation.ID),
			NewDutyLocationID:       handlers.FmtUUID(dutyLocation.ID),
			ServiceMemberID:         handlers.FmtUUID(sm.ID),
			OrdersNumber:            handlers.FmtString("123456"),
			Tac:                     handlers.FmtString("E19A"),
			Sac:                     handlers.FmtString("SacNumber"),
			DepartmentIndicator:     internalmessages.NewDeptIndicator(deptIndicator),
			Grade:                   models.ServiceMemberGradeE1.Pointer(),
			DependentsTwelveAndOver: models.Int64Pointer(-2),
		}

		params := ordersop.CreateOrdersParams{
			HTTPRequest:  req,
			CreateOrders: payload,
		}

		fakeS3 := storageTest.NewFakeS3Storage(true)
		handlerConfig := suite.HandlerConfig()
		handlerConfig.SetFileStorer(fakeS3)
		createHandler := CreateOrdersHandler{handlerConfig}

		response := createHandler.Handle(params)
		suite.IsType(&handlers.ValidationErrorsResponse{}, response)
		verrsResponse, ok := response.(*handlers.ValidationErrorsResponse)
		suite.True(ok)
		suite.Contains(verrsResponse.Errors, "dependents_twelve_and_over")
	})
}

func (suite *HandlerSuite) TestShowOrder() {
	dutyLocation := factory.BuildDutyLocation(suite.DB(), []factory.Customization{
		{
			Model:    factory.BuildAddress(suite.DB(), nil, []factory.Trait{factory.GetTraitAddress2}),
			LinkOnly: true,
		},
	}, nil)
	order := factory.BuildOrder(suite.DB(), []factory.Customization{
		{
			Model:    dutyLocation,
			LinkOnly: true,
			Type:     &factory.DutyLocations.OriginDutyLocation,
		},
	}, nil)
	path := fmt.Sprintf("/orders/%v", order.ID.String())
	req := httptest.NewRequest("GET", path, nil)
	req = suite.AuthenticateRequest(req, order.ServiceMember)

	params := ordersop.ShowOrdersParams{
		HTTPRequest: req,
		OrdersID:    *handlers.FmtUUID(order.ID),
	}

	fakeS3 := storageTest.NewFakeS3Storage(true)
	handlerConfig := suite.HandlerConfig()
	handlerConfig.SetFileStorer(fakeS3)
	showHandler := ShowOrdersHandler{handlerConfig}

	response := showHandler.Handle(params)

	suite.Assertions.IsType(&ordersop.ShowOrdersOK{}, response)
	okResponse := response.(*ordersop.ShowOrdersOK)

	suite.Assertions.Equal(order.ServiceMember.ID.String(), okResponse.Payload.ServiceMemberID.String())
	suite.Assertions.Equal(order.OrdersType, *okResponse.Payload.OrdersType)
	suite.Assertions.Equal(order.OrdersTypeDetail, okResponse.Payload.OrdersTypeDetail)
	suite.Assertions.Equal(*order.Grade, *okResponse.Payload.Grade)
	suite.Assertions.Equal(*order.TAC, *okResponse.Payload.Tac)
	suite.Assertions.Equal(*order.DepartmentIndicator, string(*okResponse.Payload.DepartmentIndicator))
	suite.Assertions.Equal(order.HasDependents, *okResponse.Payload.HasDependents)
	suite.Assertions.Equal(order.SpouseHasProGear, *okResponse.Payload.SpouseHasProGear)
}

func (suite *HandlerSuite) TestPayloadForOrdersModel() {
	dutyLocation := factory.BuildDutyLocation(suite.DB(), []factory.Customization{
		{
			Model:    factory.BuildAddress(suite.DB(), nil, []factory.Trait{factory.GetTraitAddress2}),
			LinkOnly: true,
		},
	}, nil)
	order := factory.BuildOrder(suite.DB(), []factory.Customization{
		{
			Model:    dutyLocation,
			LinkOnly: true,
			Type:     &factory.DutyLocations.OriginDutyLocation,
		},
	}, nil)

	fakeS3 := storageTest.NewFakeS3Storage(true)

	payload, err := payloadForOrdersModel(fakeS3, order)
	suite.NoError(err)
	suite.NotNil(payload)
}

func setUpMockOrders() models.Order {
	orders := factory.BuildOrderWithoutDefaults(nil, nil, nil)

	orders.ID = uuid.Must(uuid.NewV4())

	orders.ServiceMemberID = uuid.Must(uuid.NewV4())
	orders.ServiceMember.ID = orders.ServiceMemberID
	orders.ServiceMember.UserID = uuid.Must(uuid.NewV4())
	orders.ServiceMember.User.ID = orders.ServiceMember.UserID

	return orders
}

func (suite *HandlerSuite) TestUploadAmendedOrdersHandlerUnit() {

	setUpRequestAndParams := func(orders models.Order) *ordersop.UploadAmendedOrdersParams {
		endpoint := fmt.Sprintf("/orders/%v/upload_amended_orders", orders.ID.String())

		req := httptest.NewRequest("PATCH", endpoint, nil)

		req = suite.AuthenticateRequest(req, orders.ServiceMember)

		params := ordersop.UploadAmendedOrdersParams{
			HTTPRequest: req,
			File:        suite.Fixture("filled-out-orders.pdf"),
			OrdersID:    *handlers.FmtUUID(orders.ID),
		}

		return &params
	}

	setUpOrOrderUpdater := func(returnValues ...interface{}) services.OrderUpdater {
		mockOrderUpdater := &mocks.OrderUpdater{}

		mockOrderUpdater.On(
			"UploadAmendedOrdersAsCustomer",
			mock.AnythingOfType("*appcontext.appContext"),
			mock.AnythingOfType("uuid.UUID"),
			mock.AnythingOfType("uuid.UUID"),
			mock.AnythingOfType("*os.File"),
			mock.AnythingOfType("string"),
			mock.AnythingOfType("*test.FakeS3Storage"),
		).Return(returnValues...)

		return mockOrderUpdater
	}

	setUpHandler := func(orderUpdater services.OrderUpdater) UploadAmendedOrdersHandler {
		return UploadAmendedOrdersHandler{
			suite.createS3HandlerConfig(),
			orderUpdater,
		}
	}

	suite.Run("Returns a server error if there is an issue with the file type", func() {
		orders := setUpMockOrders()

		params := setUpRequestAndParams(orders)

		params.File = factory.FixtureOpen("test.pdf")

		mockOrderUpdater := setUpOrOrderUpdater(models.Upload{}, "", nil, nil)

		handler := setUpHandler(mockOrderUpdater)

		response := handler.Handle(*params)

		suite.IsType(&ordersop.UploadAmendedOrdersInternalServerError{}, response)
	})

	suite.Run("Returns an error if the Orders ID in the URL is invalid", func() {
		orders := setUpMockOrders()

		params := setUpRequestAndParams(orders)

		badUUID := "badUUID"
		params.HTTPRequest.URL.Path = fmt.Sprintf("/orders/%s/upload_amended_orders", badUUID)
		params.OrdersID = strfmt.UUID(badUUID)

		mockOrderUpdater := setUpOrOrderUpdater(models.Upload{}, "", nil, nil)

		handler := setUpHandler(mockOrderUpdater)

		response := handler.Handle(*params)

		if suite.IsType(&handlers.ErrResponse{}, response) {
			errResponse := response.(*handlers.ErrResponse)

			suite.Equal(http.StatusInternalServerError, errResponse.Code)
			suite.Contains(errResponse.Err.Error(), "incorrect UUID")
		}
	})

	suite.Run("Returns a 413 - Content Too Large if the file is too large", func() {
		orders := setUpMockOrders()

		params := setUpRequestAndParams(orders)

		fakeErr := uploader.ErrTooLarge{
			FileSize:      uploader.MaxCustomerUserUploadFileSizeLimit + 1,
			FileSizeLimit: uploader.MaxCustomerUserUploadFileSizeLimit,
		}
		mockOrderUpdater := setUpOrOrderUpdater(models.Upload{}, "", nil, fakeErr)

		handler := setUpHandler(mockOrderUpdater)

		response := handler.Handle(*params)

		suite.IsType(&ordersop.UploadAmendedOrdersRequestEntityTooLarge{}, response)
	})

	suite.Run("Returns a server error if there is an error with the file", func() {
		orders := setUpMockOrders()

		params := setUpRequestAndParams(orders)

		fakeErr := uploader.ErrFile{}

		mockOrderUpdater := setUpOrOrderUpdater(models.Upload{}, "", nil, fakeErr)

		handler := setUpHandler(mockOrderUpdater)

		response := handler.Handle(*params)

		suite.IsType(&ordersop.UploadAmendedOrdersInternalServerError{}, response)
	})

	suite.Run("Returns a server error if there is an error initializing the uploader", func() {
		orders := setUpMockOrders()

		params := setUpRequestAndParams(orders)

		fakeErr := uploader.ErrFailedToInitUploader{}

		mockOrderUpdater := setUpOrOrderUpdater(models.Upload{}, "", nil, fakeErr)

		handler := setUpHandler(mockOrderUpdater)

		response := handler.Handle(*params)

		suite.IsType(&ordersop.UploadAmendedOrdersInternalServerError{}, response)
	})

	suite.Run("Returns a 404 if the order updater returns a NotFoundError", func() {
		orders := setUpMockOrders()

		params := setUpRequestAndParams(orders)

		fakeErr := apperror.NotFoundError{}

		mockOrderUpdater := setUpOrOrderUpdater(models.Upload{}, "", nil, fakeErr)

		handler := setUpHandler(mockOrderUpdater)

		response := handler.Handle(*params)

		suite.IsType(&ordersop.UploadAmendedOrdersNotFound{}, response)
	})

	suite.Run("Returns a 500 if the order updater returns an unexpected error", func() {
		orders := setUpMockOrders()

		params := setUpRequestAndParams(orders)

		fakeErr := apperror.NewBadDataError("Bad data")

		mockOrderUpdater := setUpOrOrderUpdater(models.Upload{}, "", nil, fakeErr)

		handler := setUpHandler(mockOrderUpdater)

		response := handler.Handle(*params)

		if suite.IsType(&handlers.ErrResponse{}, response) {
			errResponse := response.(*handlers.ErrResponse)

			suite.Equal(http.StatusInternalServerError, errResponse.Code)
			suite.Equal(fakeErr.Error(), errResponse.Err.Error())
		}
	})

	suite.Run("Returns a 201 if the amended orders are uploaded successfully", func() {
		orders := setUpMockOrders()

		params := setUpRequestAndParams(orders)

		upload := factory.BuildUpload(suite.DB(), nil, nil)

		fakeURL := "https://fake.s3.url"
		mockOrderUpdater := setUpOrOrderUpdater(upload, fakeURL, nil, nil)

		handler := setUpHandler(mockOrderUpdater)

		response := handler.Handle(*params)

		if suite.IsType(&ordersop.UploadAmendedOrdersCreated{}, response) {
			payload := response.(*ordersop.UploadAmendedOrdersCreated).Payload

			suite.NoError(payload.Validate(strfmt.Default))

			suite.Equal(upload.ID.String(), payload.ID.String())
			suite.Equal(upload.ContentType, payload.ContentType)
			suite.Equal(upload.Filename, payload.Filename)
			suite.Equal(fakeURL, string(payload.URL))
		}
	})
}

func (suite *HandlerSuite) TestUploadAmendedOrdersHandlerIntegration() {
	orderUpdater := orderservice.NewOrderUpdater(move.NewMoveRouter())

	setUpRequestAndParams := func(orders models.Order) *ordersop.UploadAmendedOrdersParams {
		endpoint := fmt.Sprintf("/orders/%v/upload_amended_orders", orders.ID.String())

		req := httptest.NewRequest("PATCH", endpoint, nil)

		req = suite.AuthenticateRequest(req, orders.ServiceMember)

		params := ordersop.UploadAmendedOrdersParams{
			HTTPRequest: req,
			File:        suite.Fixture("filled-out-orders.pdf"),
			OrdersID:    *handlers.FmtUUID(orders.ID),
		}

		return &params
	}

	setUpHandler := func() UploadAmendedOrdersHandler {
		return UploadAmendedOrdersHandler{
			suite.createS3HandlerConfig(),
			orderUpdater,
		}
	}

	suite.Run("Returns a 404 if the service member attempting to upload the orders is not the service member associated with the orders", func() {
		orders := factory.BuildOrderWithoutDefaults(suite.DB(), nil, nil)

		otherServiceMember := factory.BuildServiceMember(suite.DB(), nil, nil)

		// temporarily set the orders to be associated with a different service member so that the request session
		// has the info for the wrong service member
		orders.ServiceMemberID = otherServiceMember.ID
		orders.ServiceMember = otherServiceMember

		params := setUpRequestAndParams(orders)

		handler := setUpHandler()

		response := handler.Handle(*params)

		suite.IsType(&ordersop.UploadAmendedOrdersNotFound{}, response)
	})

	suite.Run("Returns a 404 if the orders aren't found", func() {
		orders := setUpMockOrders()

		params := setUpRequestAndParams(orders)

		handler := setUpHandler()

		response := handler.Handle(*params)

		suite.IsType(&ordersop.UploadAmendedOrdersNotFound{}, response)
	})

	suite.Run("Returns a 400 - Bad Request if there is an issue with the file being uploaded", func() {
		orders := factory.BuildOrderWithoutDefaults(suite.DB(), nil, nil)

		params := setUpRequestAndParams(orders)
		params.File = suite.Fixture("empty.pdf")

		handler := setUpHandler()

		response := handler.Handle(*params)

		if suite.IsType(&handlers.ErrResponse{}, response) {
			errResponse := response.(*handlers.ErrResponse)

			suite.Equal(http.StatusBadRequest, errResponse.Code)
			suite.Equal(uploader.ErrZeroLengthFile.Error(), errResponse.Err.Error())
		}
	})

	suite.Run("Returns a 201 if the amended orders are uploaded successfully", func() {
		orders := factory.BuildOrderWithoutDefaults(suite.DB(), nil, nil)

		params := setUpRequestAndParams(orders)

		handler := setUpHandler()

		response := handler.Handle(*params)

		if suite.IsType(&ordersop.UploadAmendedOrdersCreated{}, response) {
			payload := response.(*ordersop.UploadAmendedOrdersCreated).Payload

			suite.NoError(payload.Validate(strfmt.Default))

			suite.NotEqual("", string(payload.ID))
			suite.Equal("filled-out-orders.pdf", payload.Filename)
			suite.Equal(uploader.FileTypePDF, payload.ContentType)
			suite.NotEqual("", string(payload.URL))
		}
	})
}

func (suite *HandlerSuite) TestUpdateOrdersHandler() {
<<<<<<< HEAD

	suite.Run("Can update CONUS orders", func() {
		address := factory.BuildAddress(suite.DB(), []factory.Customization{
			{
				Model: models.Address{
					IsOconus: models.BoolPointer(false),
=======
	waf := entitlements.NewWeightAllotmentFetcher()
	suite.Run("Can update CONUS and OCONUS orders", func() {
		testCases := []struct {
			isOconus bool
		}{
			{isOconus: true},
			{isOconus: false},
		}

		for _, tc := range testCases {
			address := factory.BuildAddress(suite.DB(), []factory.Customization{
				{
					Model: models.Address{
						IsOconus: &tc.isOconus,
					},
>>>>>>> 3c822500
				},
			},
		}, nil)

		originDutyLocation := factory.BuildDutyLocation(suite.DB(), []factory.Customization{
			{
				Model: models.DutyLocation{
					Name: factory.MakeRandomString(8),
				},
			},
			{
				Model:    address,
				LinkOnly: true,
			},
		}, nil)
		order := factory.BuildOrder(suite.DB(), []factory.Customization{
			{
				Model:    originDutyLocation,
				LinkOnly: true,
				Type:     &factory.DutyLocations.OriginDutyLocation,
			},
		}, nil)
		move := factory.BuildMove(suite.DB(), []factory.Customization{
			{
				Model:    order,
				LinkOnly: true,
			}}, nil)

		newDutyLocation := factory.BuildDutyLocation(suite.DB(), nil, nil)

		newOrdersType := internalmessages.OrdersTypePERMANENTCHANGEOFSTATION
		newOrdersNumber := "123456"
		issueDate := time.Date(2018, time.March, 10, 0, 0, 0, 0, time.UTC)
		reportByDate := time.Date(2018, time.August, 1, 0, 0, 0, 0, time.UTC)
		deptIndicator := internalmessages.DeptIndicatorAIRANDSPACEFORCE

		payload := &internalmessages.CreateUpdateOrders{
			OrdersNumber:         handlers.FmtString(newOrdersNumber),
			OrdersType:           &newOrdersType,
			NewDutyLocationID:    handlers.FmtUUID(newDutyLocation.ID),
			OriginDutyLocationID: *handlers.FmtUUID(*order.OriginDutyLocationID),
			IssueDate:            handlers.FmtDate(issueDate),
			ReportByDate:         handlers.FmtDate(reportByDate),
			DepartmentIndicator:  &deptIndicator,
			HasDependents:        handlers.FmtBool(false),
			SpouseHasProGear:     handlers.FmtBool(false),
			Grade:                models.ServiceMemberGradeE4.Pointer(),
			MoveID:               *handlers.FmtUUID(move.ID),
			CounselingOfficeID:   handlers.FmtUUID(*newDutyLocation.TransportationOfficeID),
			ServiceMemberID:      handlers.FmtUUID(order.ServiceMemberID),
		}

		path := fmt.Sprintf("/orders/%v", order.ID.String())
		req := httptest.NewRequest("PUT", path, nil)
		req = suite.AuthenticateRequest(req, order.ServiceMember)

		params := ordersop.UpdateOrdersParams{
			HTTPRequest:  req,
			OrdersID:     *handlers.FmtUUID(order.ID),
			UpdateOrders: payload,
		}

		fakeS3 := storageTest.NewFakeS3Storage(true)
		handlerConfig := suite.HandlerConfig()
		handlerConfig.SetFileStorer(fakeS3)

		handler := UpdateOrdersHandler{handlerConfig}

		response := handler.Handle(params)

		suite.IsType(&ordersop.UpdateOrdersOK{}, response)
		okResponse := response.(*ordersop.UpdateOrdersOK)

		suite.NoError(okResponse.Payload.Validate(strfmt.Default))
		suite.Equal(string(newOrdersType), string(*okResponse.Payload.OrdersType))
		suite.Equal(newOrdersNumber, *okResponse.Payload.OrdersNumber)

		updatedOrder, err := models.FetchOrder(suite.DB(), order.ID)
		suite.NoError(err)
		suite.Equal(payload.Grade, updatedOrder.Grade)
		suite.Equal(*okResponse.Payload.AuthorizedWeight, int64(7000)) // E4 authorized weight is 7000, make sure we return that in the response
		expectedUpdatedOrderWeightAllotment := models.GetWeightAllotment(*updatedOrder.Grade, updatedOrder.OrdersType)
		expectedUpdatedOrderAuthorizedWeight := expectedUpdatedOrderWeightAllotment.TotalWeightSelf
		if *payload.HasDependents {
			expectedUpdatedOrderAuthorizedWeight = expectedUpdatedOrderWeightAllotment.TotalWeightSelfPlusDependents
		}

		expectedOriginalOrderWeightAllotment := models.GetWeightAllotment(*order.Grade, updatedOrder.OrdersType)
		expectedOriginalOrderAuthorizedWeight := expectedOriginalOrderWeightAllotment.TotalWeightSelf
		if *payload.HasDependents {
			expectedUpdatedOrderAuthorizedWeight = expectedOriginalOrderWeightAllotment.TotalWeightSelfPlusDependents
		}

		suite.Equal(expectedUpdatedOrderAuthorizedWeight, 7000)  // Ensure that when GetWeightAllotment is recalculated that it also returns 7000. This ensures that the database stored the correct information
		suite.Equal(expectedOriginalOrderAuthorizedWeight, 5000) // The order was created as an E1. Ensure that the E1 authorized weight is 5000.
		suite.Equal(string(newOrdersType), string(updatedOrder.OrdersType))
		// Check updated entitlement
		var updatedEntitlement models.Entitlement
		err = suite.DB().Find(&updatedEntitlement, updatedOrder.EntitlementID)
		suite.NoError(err)
		suite.NotEmpty(updatedEntitlement)

		suite.Nil(updatedEntitlement.AccompaniedTour)
		suite.Nil(updatedEntitlement.DependentsTwelveAndOver)
		suite.Nil(updatedEntitlement.DependentsUnderTwelve)
	})

	suite.Run("Can update OCONUS orders", func() {
		usprc, err := models.FindByZipCode(suite.AppContextForTest().DB(), "99801")
		suite.NotNil(usprc)
		suite.FatalNoError(err)

		address := factory.BuildAddress(suite.DB(), []factory.Customization{
			{
				Model: models.Address{
					IsOconus:           models.BoolPointer(true),
					UsPostRegionCityID: &usprc.ID,
				},
			},
		}, nil)

		originDutyLocation := factory.BuildDutyLocation(suite.DB(), []factory.Customization{
			{
				Model: models.DutyLocation{
					Name:      factory.MakeRandomString(8),
					AddressID: address.ID,
				},
			},
		}, nil)

		order := factory.BuildOrder(suite.DB(), []factory.Customization{
			{
				Model:    originDutyLocation,
				LinkOnly: true,
				Type:     &factory.DutyLocations.OriginDutyLocation,
			},
		}, nil)

		move := factory.BuildMove(suite.DB(), []factory.Customization{
			{
				Model:    order,
				LinkOnly: true,
			}}, nil)

		newDutyLocation := factory.BuildDutyLocation(suite.DB(), nil, nil)

		contract := testdatagen.FetchOrMakeReContract(suite.DB(), testdatagen.Assertions{})

		rateAreaCode := uuid.Must(uuid.NewV4()).String()[0:5]
		rateArea := testdatagen.FetchOrMakeReRateArea(suite.DB(), testdatagen.Assertions{
			ReRateArea: models.ReRateArea{
				ContractID: contract.ID,
				IsOconus:   true,
				Name:       fmt.Sprintf("Alaska-%s", rateAreaCode),
				Contract:   contract,
			},
		})
		suite.NotNil(rateArea)
		suite.Nil(err)

		us_country, err := models.FetchCountryByCode(suite.DB(), "US")
		suite.NotNil(us_country)
		suite.Nil(err)

		oconusRateArea, err := models.FetchOconusRateAreaByCityId(suite.DB(), usprc.ID.String())
		suite.NotNil(oconusRateArea)
		suite.Nil(err)

<<<<<<< HEAD
		jppsoRegion, err := models.FetchJppsoRegionByCode(suite.DB(), "MAPK")
		suite.NotNil(jppsoRegion)
		suite.Nil(err)

		gblocAors, err := models.FetchGblocAorsByJppsoCodeRateAreaDept(suite.DB(), jppsoRegion.ID, oconusRateArea.ID, models.DepartmentIndicatorARMY.String())
		suite.NotNil(gblocAors)
		suite.Nil(err)
=======
			updatedOrder, err := models.FetchOrder(suite.DB(), order.ID)
			suite.NoError(err)
			suite.Equal(payload.Grade, updatedOrder.Grade)
			suite.Equal(*okResponse.Payload.AuthorizedWeight, int64(7000)) // E4 authorized weight is 7000, make sure we return that in the response
			expectedUpdatedOrderWeightAllotment, err := waf.GetWeightAllotment(suite.AppContextForTest(), string(*updatedOrder.Grade), updatedOrder.OrdersType)
			suite.NoError(err)
			expectedUpdatedOrderAuthorizedWeight := expectedUpdatedOrderWeightAllotment.TotalWeightSelf
			if *payload.HasDependents {
				expectedUpdatedOrderAuthorizedWeight = expectedUpdatedOrderWeightAllotment.TotalWeightSelfPlusDependents
			}

			expectedOriginalOrderWeightAllotment, err := waf.GetWeightAllotment(suite.AppContextForTest(), string(*order.Grade), updatedOrder.OrdersType)
			suite.NoError(err)
			expectedOriginalOrderAuthorizedWeight := expectedOriginalOrderWeightAllotment.TotalWeightSelf
			if *payload.HasDependents {
				expectedUpdatedOrderAuthorizedWeight = expectedOriginalOrderWeightAllotment.TotalWeightSelfPlusDependents
			}
>>>>>>> 3c822500

		newOrdersType := internalmessages.OrdersTypePERMANENTCHANGEOFSTATION
		newOrdersNumber := "123456"
		issueDate := time.Date(2018, time.March, 10, 0, 0, 0, 0, time.UTC)
		reportByDate := time.Date(2018, time.August, 1, 0, 0, 0, 0, time.UTC)
		deptIndicator := internalmessages.DeptIndicatorAIRANDSPACEFORCE

		payload := &internalmessages.CreateUpdateOrders{
			OrdersNumber:         handlers.FmtString(newOrdersNumber),
			OrdersType:           &newOrdersType,
			NewDutyLocationID:    handlers.FmtUUID(newDutyLocation.ID),
			OriginDutyLocationID: *handlers.FmtUUID(*order.OriginDutyLocationID),
			IssueDate:            handlers.FmtDate(issueDate),
			ReportByDate:         handlers.FmtDate(reportByDate),
			DepartmentIndicator:  &deptIndicator,
			HasDependents:        handlers.FmtBool(false),
			SpouseHasProGear:     handlers.FmtBool(false),
			Grade:                models.ServiceMemberGradeE4.Pointer(),
			MoveID:               *handlers.FmtUUID(move.ID),
			CounselingOfficeID:   handlers.FmtUUID(*newDutyLocation.TransportationOfficeID),
			ServiceMemberID:      handlers.FmtUUID(order.ServiceMemberID),
		}

		payload.AccompaniedTour = models.BoolPointer(true)
		payload.DependentsTwelveAndOver = models.Int64Pointer(5)
		payload.DependentsUnderTwelve = models.Int64Pointer(5)

		path := fmt.Sprintf("/orders/%v", order.ID.String())
		req := httptest.NewRequest("PUT", path, nil)
		req = suite.AuthenticateRequest(req, order.ServiceMember)

		params := ordersop.UpdateOrdersParams{
			HTTPRequest:  req,
			OrdersID:     *handlers.FmtUUID(order.ID),
			UpdateOrders: payload,
		}

		fakeS3 := storageTest.NewFakeS3Storage(true)
		handlerConfig := suite.HandlerConfig()
		handlerConfig.SetFileStorer(fakeS3)

		handler := UpdateOrdersHandler{handlerConfig}

		response := handler.Handle(params)

		suite.IsType(&ordersop.UpdateOrdersOK{}, response)
		okResponse := response.(*ordersop.UpdateOrdersOK)

		suite.NoError(okResponse.Payload.Validate(strfmt.Default))
		suite.Equal(string(newOrdersType), string(*okResponse.Payload.OrdersType))
		suite.Equal(newOrdersNumber, *okResponse.Payload.OrdersNumber)

		updatedOrder, err := models.FetchOrder(suite.DB(), order.ID)
		suite.NoError(err)
		suite.Equal(payload.Grade, updatedOrder.Grade)
		suite.Equal(*okResponse.Payload.AuthorizedWeight, int64(7000)) // E4 authorized weight is 7000, make sure we return that in the response
		expectedUpdatedOrderWeightAllotment := models.GetWeightAllotment(*updatedOrder.Grade, updatedOrder.OrdersType)
		expectedUpdatedOrderAuthorizedWeight := expectedUpdatedOrderWeightAllotment.TotalWeightSelf
		if *payload.HasDependents {
			expectedUpdatedOrderAuthorizedWeight = expectedUpdatedOrderWeightAllotment.TotalWeightSelfPlusDependents
		}

		expectedOriginalOrderWeightAllotment := models.GetWeightAllotment(*order.Grade, updatedOrder.OrdersType)
		expectedOriginalOrderAuthorizedWeight := expectedOriginalOrderWeightAllotment.TotalWeightSelf
		if *payload.HasDependents {
			expectedUpdatedOrderAuthorizedWeight = expectedOriginalOrderWeightAllotment.TotalWeightSelfPlusDependents
		}

		suite.Equal(expectedUpdatedOrderAuthorizedWeight, 7000)  // Ensure that when GetWeightAllotment is recalculated that it also returns 7000. This ensures that the database stored the correct information
		suite.Equal(expectedOriginalOrderAuthorizedWeight, 5000) // The order was created as an E1. Ensure that the E1 authorized weight is 5000.
		suite.Equal(string(newOrdersType), string(updatedOrder.OrdersType))
		// Check updated entitlement
		var updatedEntitlement models.Entitlement
		err = suite.DB().Find(&updatedEntitlement, updatedOrder.EntitlementID)
		suite.NoError(err)
		suite.NotEmpty(updatedEntitlement)

		suite.NotNil(updatedEntitlement.AccompaniedTour)
		suite.NotNil(updatedEntitlement.DependentsTwelveAndOver)
		suite.NotNil(updatedEntitlement.DependentsUnderTwelve)
	})

}

func (suite *HandlerSuite) TestUpdateOrdersHandlerOriginPostalCodeAndGBLOC() {
	factory.BuildPostalCodeToGBLOC(suite.DB(), []factory.Customization{
		{
			Model: models.PostalCodeToGBLOC{
				PostalCode: "90210",
				GBLOC:      "KKFA",
			},
		},
	}, nil)
	factory.BuildPostalCodeToGBLOC(suite.DB(), []factory.Customization{
		{
			Model: models.PostalCodeToGBLOC{
				PostalCode: "35023",
				GBLOC:      "CNNQ",
			},
		},
	}, nil)

	firstAddress := factory.BuildAddress(suite.DB(), []factory.Customization{
		{
			Model: models.Address{
				PostalCode: "90210",
			},
		},
	}, nil)
	updatedAddress := factory.BuildAddress(suite.DB(), []factory.Customization{
		{
			Model: models.Address{
				PostalCode: "35023",
			},
		},
	}, nil)
	dutyLocation := factory.BuildDutyLocation(suite.DB(), []factory.Customization{
		{
			Model: models.DutyLocation{
				AddressID: firstAddress.ID,
			},
		},
	}, nil)
	updatedDutyLocation := factory.BuildDutyLocation(suite.DB(), []factory.Customization{
		{
			Model: models.DutyLocation{
				AddressID: updatedAddress.ID,
			},
		},
	}, nil)
	newDutyLocation := factory.BuildDutyLocation(suite.DB(), nil, nil)

	order := factory.BuildOrder(suite.DB(), []factory.Customization{
		{
			Model: models.Order{
				OriginDutyLocationID: &dutyLocation.ID,
				NewDutyLocationID:    newDutyLocation.ID,
			},
		},
	}, nil)

	fetchedOrder, err := models.FetchOrder(suite.DB(), order.ID)
	suite.NoError(err)

	var fetchedPostalCode, fetchedGBLOC string
	fetchedPostalCode, err = fetchedOrder.GetOriginPostalCode(suite.DB())
	suite.NoError(err)
	fetchedGBLOC, err = fetchedOrder.GetOriginGBLOC(suite.DB())
	suite.NoError(err)

	suite.Equal("90210", fetchedPostalCode)
	suite.Equal("KKFA", fetchedGBLOC)

	newOrdersType := internalmessages.OrdersTypePERMANENTCHANGEOFSTATION
	issueDate := time.Date(2018, time.March, 10, 0, 0, 0, 0, time.UTC)
	reportByDate := time.Date(2018, time.August, 1, 0, 0, 0, 0, time.UTC)
	deptIndicator := internalmessages.DeptIndicatorAIRANDSPACEFORCE

	payload := &internalmessages.CreateUpdateOrders{
		OrdersType:           &order.OrdersType,
		NewDutyLocationID:    handlers.FmtUUID(order.NewDutyLocationID),
		OriginDutyLocationID: *handlers.FmtUUID(updatedDutyLocation.ID),
		IssueDate:            handlers.FmtDate(issueDate),
		ReportByDate:         handlers.FmtDate(reportByDate),
		DepartmentIndicator:  &deptIndicator,
		HasDependents:        handlers.FmtBool(false),
		SpouseHasProGear:     handlers.FmtBool(false),
		ServiceMemberID:      handlers.FmtUUID(order.ServiceMemberID),
		Grade:                models.ServiceMemberGradeE4.Pointer(),
	}

	path := fmt.Sprintf("/orders/%v", order.ID.String())
	req := httptest.NewRequest("PUT", path, nil)
	req = suite.AuthenticateRequest(req, order.ServiceMember)

	params := ordersop.UpdateOrdersParams{
		HTTPRequest:  req,
		OrdersID:     *handlers.FmtUUID(order.ID),
		UpdateOrders: payload,
	}

	fakeS3 := storageTest.NewFakeS3Storage(true)
	handlerConfig := suite.HandlerConfig()
	handlerConfig.SetFileStorer(fakeS3)

	handler := UpdateOrdersHandler{handlerConfig}

	response := handler.Handle(params)

	suite.IsType(&ordersop.UpdateOrdersOK{}, response)

	okResponse := response.(*ordersop.UpdateOrdersOK)

	suite.NoError(okResponse.Payload.Validate(strfmt.Default))
	suite.Equal(string(newOrdersType), string(*okResponse.Payload.OrdersType))

	fetchedOrder, err = models.FetchOrder(suite.DB(), order.ID)
	suite.NoError(err)

	fetchedPostalCode, err = fetchedOrder.GetOriginPostalCode(suite.DB())
	suite.NoError(err)
	fetchedGBLOC = *fetchedOrder.OriginDutyLocationGBLOC
	suite.NoError(err)

	suite.Equal("35023", fetchedPostalCode)
	suite.Equal("CNNQ", fetchedGBLOC)
}

func (suite *HandlerSuite) TestEntitlementHelperFunc() {
	orderGrade := internalmessages.OrderPayGrade("O-3")
	int64Dependents := int64(2)
	intDependents := int(int64Dependents)
	suite.Run("Can fully cover the hasEntitlementChangedFunc", func() {
		testCases := []struct {
			order                          models.Order
			payloadPayGrade                *internalmessages.OrderPayGrade
			payloadDependentsUnderTwelve   *int64
			payloadDependentsTwelveAndOver *int64
			payloadAccompaniedTour         *bool
			shouldReturnFalse              *bool
			payloadOrdersType              *internalmessages.OrdersType
		}{
			{
				order: models.Order{
					Grade: &orderGrade,
				},
			},
			{
				order: models.Order{
					Entitlement: &models.Entitlement{
						DependentsUnderTwelve: &intDependents,
					},
				},
			},
			{
				order: models.Order{
					Entitlement: &models.Entitlement{
						DependentsTwelveAndOver: &intDependents,
					},
				},
			},
			{
				order: models.Order{
					Entitlement: &models.Entitlement{
						AccompaniedTour: models.BoolPointer(true),
					},
				},
			},
			{
				order:             models.Order{},
				shouldReturnFalse: models.BoolPointer(true),
			},
		}
		for _, tc := range testCases {
			if tc.shouldReturnFalse != nil && *tc.shouldReturnFalse {
				// Test should return false
				suite.False(hasEntitlementChanged(tc.order, tc.payloadOrdersType, tc.payloadPayGrade, tc.payloadDependentsUnderTwelve, tc.payloadDependentsTwelveAndOver, tc.payloadAccompaniedTour))
			} else {
				// Test defaults to returning true
				suite.True(hasEntitlementChanged(tc.order, tc.payloadOrdersType, tc.payloadPayGrade, tc.payloadDependentsUnderTwelve, tc.payloadDependentsTwelveAndOver, tc.payloadAccompaniedTour))
			}

		}
	})
}

func (suite *HandlerSuite) TestUpdateOrdersHandlerWithCounselingOffice() {
	originDutyLocation := factory.BuildDutyLocation(suite.DB(), []factory.Customization{
		{
			Model: models.DutyLocation{
				ProvidesServicesCounseling: true,
			},
		},
	}, nil)

	order := factory.BuildOrder(suite.DB(), []factory.Customization{
		{
			Model:    originDutyLocation,
			LinkOnly: true,
			Type:     &factory.DutyLocations.OriginDutyLocation,
		},
	}, nil)

	newDutyLocation := factory.BuildDutyLocation(suite.DB(), nil, nil)
	newTransportationOffice := factory.BuildTransportationOffice(suite.DB(), nil, nil)
	newDutyLocation.TransportationOffice = newTransportationOffice

	newOrdersType := internalmessages.OrdersTypePERMANENTCHANGEOFSTATION
	newOrdersNumber := "123456"
	issueDate := time.Date(2018, time.March, 10, 0, 0, 0, 0, time.UTC)
	reportByDate := time.Date(2018, time.August, 1, 0, 0, 0, 0, time.UTC)
	deptIndicator := internalmessages.DeptIndicatorAIRANDSPACEFORCE
	move := factory.BuildMove(suite.DB(), []factory.Customization{
		{
			Model:    order,
			LinkOnly: true,
		}}, nil)
	payload := &internalmessages.CreateUpdateOrders{
		OrdersNumber:         handlers.FmtString(newOrdersNumber),
		OrdersType:           &newOrdersType,
		NewDutyLocationID:    handlers.FmtUUID(newDutyLocation.ID),
		OriginDutyLocationID: *handlers.FmtUUID(*order.OriginDutyLocationID),
		IssueDate:            handlers.FmtDate(issueDate),
		ReportByDate:         handlers.FmtDate(reportByDate),
		DepartmentIndicator:  &deptIndicator,
		HasDependents:        handlers.FmtBool(false),
		SpouseHasProGear:     handlers.FmtBool(false),
		Grade:                models.ServiceMemberGradeE4.Pointer(),
		MoveID:               *handlers.FmtUUID(move.ID),
		CounselingOfficeID:   handlers.FmtUUID(*newDutyLocation.TransportationOfficeID),
		ServiceMemberID:      handlers.FmtUUID(order.ServiceMemberID),
	}

	path := fmt.Sprintf("/orders/%v", order.ID.String())
	req := httptest.NewRequest("PUT", path, nil)
	req = suite.AuthenticateRequest(req, order.ServiceMember)

	params := ordersop.UpdateOrdersParams{
		HTTPRequest:  req,
		OrdersID:     *handlers.FmtUUID(order.ID),
		UpdateOrders: payload,
	}

	fakeS3 := storageTest.NewFakeS3Storage(true)
	handlerConfig := suite.HandlerConfig()
	handlerConfig.SetFileStorer(fakeS3)

	handler := UpdateOrdersHandler{handlerConfig}

	response := handler.Handle(params)

	suite.IsType(&ordersop.UpdateOrdersOK{}, response)
	okResponse := response.(*ordersop.UpdateOrdersOK)

	suite.NoError(okResponse.Payload.Validate(strfmt.Default))
	suite.Equal(string(newOrdersType), string(*okResponse.Payload.OrdersType))
	suite.Equal(newOrdersNumber, *okResponse.Payload.OrdersNumber)

}<|MERGE_RESOLUTION|>--- conflicted
+++ resolved
@@ -27,17 +27,6 @@
 )
 
 func (suite *HandlerSuite) TestCreateOrder() {
-<<<<<<< HEAD
-	suite.PreloadData(func() {
-		factory.FetchOrBuildCountry(suite.DB(), []factory.Customization{
-			{
-				Model: models.Country{
-					Country:     "US",
-					CountryName: "UNITED STATES",
-				},
-			},
-		}, nil)
-	})
 	customAffiliation := models.AffiliationARMY
 	sm := factory.BuildExtendedServiceMember(suite.DB(), []factory.Customization{
 		{
@@ -51,23 +40,6 @@
 			{
 				Model: models.Address{
 					IsOconus: models.BoolPointer(false),
-=======
-	sm := factory.BuildExtendedServiceMember(suite.DB(), nil, nil)
-	suite.Run("can create conus and oconus orders", func() {
-		testCases := []struct {
-			test     string
-			isOconus bool
-		}{
-			{test: "Can create OCONUS order", isOconus: true},
-			{test: "Can create CONUS order", isOconus: false},
-		}
-		for _, tc := range testCases {
-			address := factory.BuildAddress(suite.DB(), []factory.Customization{
-				{
-					Model: models.Address{
-						IsOconus: &tc.isOconus,
-					},
->>>>>>> 3c822500
 				},
 			},
 		}, nil)
@@ -77,51 +49,12 @@
 				Model: models.DutyLocation{
 					Name: factory.MakeRandomString(8),
 				},
-<<<<<<< HEAD
 			},
 			{
 				Model:    address,
 				LinkOnly: true,
 			},
 		}, nil)
-=======
-			}, nil)
-
-			dutyLocation := factory.FetchOrBuildCurrentDutyLocation(suite.DB())
-			factory.FetchOrBuildPostalCodeToGBLOC(suite.DB(), dutyLocation.Address.PostalCode, "KKFA")
-			factory.FetchOrBuildDefaultContractor(suite.DB(), nil, nil)
-
-			req := httptest.NewRequest("POST", "/orders", nil)
-			req = suite.AuthenticateRequest(req, sm)
-
-			hasDependents := true
-			spouseHasProGear := true
-			issueDate := time.Date(2018, time.March, 10, 0, 0, 0, 0, time.UTC)
-			reportByDate := time.Date(2018, time.August, 1, 0, 0, 0, 0, time.UTC)
-			ordersType := internalmessages.OrdersTypePERMANENTCHANGEOFSTATION
-			deptIndicator := internalmessages.DeptIndicatorAIRANDSPACEFORCE
-			payload := &internalmessages.CreateUpdateOrders{
-				HasDependents:        handlers.FmtBool(hasDependents),
-				SpouseHasProGear:     handlers.FmtBool(spouseHasProGear),
-				IssueDate:            handlers.FmtDate(issueDate),
-				ReportByDate:         handlers.FmtDate(reportByDate),
-				OrdersType:           internalmessages.NewOrdersType(ordersType),
-				OriginDutyLocationID: *handlers.FmtUUIDPtr(&originDutyLocation.ID),
-				NewDutyLocationID:    handlers.FmtUUID(dutyLocation.ID),
-				ServiceMemberID:      handlers.FmtUUID(sm.ID),
-				OrdersNumber:         handlers.FmtString("123456"),
-				Tac:                  handlers.FmtString("E19A"),
-				Sac:                  handlers.FmtString("SacNumber"),
-				DepartmentIndicator:  internalmessages.NewDeptIndicator(deptIndicator),
-				Grade:                models.ServiceMemberGradeE1.Pointer(),
-			}
-
-			if tc.isOconus {
-				payload.AccompaniedTour = models.BoolPointer(true)
-				payload.DependentsTwelveAndOver = models.Int64Pointer(5)
-				payload.DependentsUnderTwelve = models.Int64Pointer(5)
-			}
->>>>>>> 3c822500
 
 		dutyLocation := factory.FetchOrBuildCurrentDutyLocation(suite.DB())
 		factory.FetchOrBuildPostalCodeToGBLOC(suite.DB(), dutyLocation.Address.PostalCode, "KKFA")
@@ -783,30 +716,12 @@
 }
 
 func (suite *HandlerSuite) TestUpdateOrdersHandler() {
-<<<<<<< HEAD
-
+	waf := entitlements.NewWeightAllotmentFetcher()
 	suite.Run("Can update CONUS orders", func() {
 		address := factory.BuildAddress(suite.DB(), []factory.Customization{
 			{
 				Model: models.Address{
 					IsOconus: models.BoolPointer(false),
-=======
-	waf := entitlements.NewWeightAllotmentFetcher()
-	suite.Run("Can update CONUS and OCONUS orders", func() {
-		testCases := []struct {
-			isOconus bool
-		}{
-			{isOconus: true},
-			{isOconus: false},
-		}
-
-		for _, tc := range testCases {
-			address := factory.BuildAddress(suite.DB(), []factory.Customization{
-				{
-					Model: models.Address{
-						IsOconus: &tc.isOconus,
-					},
->>>>>>> 3c822500
 				},
 			},
 		}, nil)
@@ -888,13 +803,15 @@
 		suite.NoError(err)
 		suite.Equal(payload.Grade, updatedOrder.Grade)
 		suite.Equal(*okResponse.Payload.AuthorizedWeight, int64(7000)) // E4 authorized weight is 7000, make sure we return that in the response
-		expectedUpdatedOrderWeightAllotment := models.GetWeightAllotment(*updatedOrder.Grade, updatedOrder.OrdersType)
+		expectedUpdatedOrderWeightAllotment, err := waf.GetWeightAllotment(suite.AppContextForTest(), string(*updatedOrder.Grade), updatedOrder.OrdersType)
+		suite.NoError(err)
 		expectedUpdatedOrderAuthorizedWeight := expectedUpdatedOrderWeightAllotment.TotalWeightSelf
 		if *payload.HasDependents {
 			expectedUpdatedOrderAuthorizedWeight = expectedUpdatedOrderWeightAllotment.TotalWeightSelfPlusDependents
 		}
 
-		expectedOriginalOrderWeightAllotment := models.GetWeightAllotment(*order.Grade, updatedOrder.OrdersType)
+		expectedOriginalOrderWeightAllotment, err := waf.GetWeightAllotment(suite.AppContextForTest(), string(*order.Grade), updatedOrder.OrdersType)
+		suite.NoError(err)
 		expectedOriginalOrderAuthorizedWeight := expectedOriginalOrderWeightAllotment.TotalWeightSelf
 		if *payload.HasDependents {
 			expectedUpdatedOrderAuthorizedWeight = expectedOriginalOrderWeightAllotment.TotalWeightSelfPlusDependents
@@ -975,7 +892,6 @@
 		suite.NotNil(oconusRateArea)
 		suite.Nil(err)
 
-<<<<<<< HEAD
 		jppsoRegion, err := models.FetchJppsoRegionByCode(suite.DB(), "MAPK")
 		suite.NotNil(jppsoRegion)
 		suite.Nil(err)
@@ -983,25 +899,6 @@
 		gblocAors, err := models.FetchGblocAorsByJppsoCodeRateAreaDept(suite.DB(), jppsoRegion.ID, oconusRateArea.ID, models.DepartmentIndicatorARMY.String())
 		suite.NotNil(gblocAors)
 		suite.Nil(err)
-=======
-			updatedOrder, err := models.FetchOrder(suite.DB(), order.ID)
-			suite.NoError(err)
-			suite.Equal(payload.Grade, updatedOrder.Grade)
-			suite.Equal(*okResponse.Payload.AuthorizedWeight, int64(7000)) // E4 authorized weight is 7000, make sure we return that in the response
-			expectedUpdatedOrderWeightAllotment, err := waf.GetWeightAllotment(suite.AppContextForTest(), string(*updatedOrder.Grade), updatedOrder.OrdersType)
-			suite.NoError(err)
-			expectedUpdatedOrderAuthorizedWeight := expectedUpdatedOrderWeightAllotment.TotalWeightSelf
-			if *payload.HasDependents {
-				expectedUpdatedOrderAuthorizedWeight = expectedUpdatedOrderWeightAllotment.TotalWeightSelfPlusDependents
-			}
-
-			expectedOriginalOrderWeightAllotment, err := waf.GetWeightAllotment(suite.AppContextForTest(), string(*order.Grade), updatedOrder.OrdersType)
-			suite.NoError(err)
-			expectedOriginalOrderAuthorizedWeight := expectedOriginalOrderWeightAllotment.TotalWeightSelf
-			if *payload.HasDependents {
-				expectedUpdatedOrderAuthorizedWeight = expectedOriginalOrderWeightAllotment.TotalWeightSelfPlusDependents
-			}
->>>>>>> 3c822500
 
 		newOrdersType := internalmessages.OrdersTypePERMANENTCHANGEOFSTATION
 		newOrdersNumber := "123456"
@@ -1058,13 +955,15 @@
 		suite.NoError(err)
 		suite.Equal(payload.Grade, updatedOrder.Grade)
 		suite.Equal(*okResponse.Payload.AuthorizedWeight, int64(7000)) // E4 authorized weight is 7000, make sure we return that in the response
-		expectedUpdatedOrderWeightAllotment := models.GetWeightAllotment(*updatedOrder.Grade, updatedOrder.OrdersType)
+		expectedUpdatedOrderWeightAllotment, err := waf.GetWeightAllotment(suite.AppContextForTest(), string(*updatedOrder.Grade), updatedOrder.OrdersType)
+		suite.NoError(err)
 		expectedUpdatedOrderAuthorizedWeight := expectedUpdatedOrderWeightAllotment.TotalWeightSelf
 		if *payload.HasDependents {
 			expectedUpdatedOrderAuthorizedWeight = expectedUpdatedOrderWeightAllotment.TotalWeightSelfPlusDependents
 		}
 
-		expectedOriginalOrderWeightAllotment := models.GetWeightAllotment(*order.Grade, updatedOrder.OrdersType)
+		expectedOriginalOrderWeightAllotment, err := waf.GetWeightAllotment(suite.AppContextForTest(), string(*order.Grade), updatedOrder.OrdersType)
+		suite.NoError(err)
 		expectedOriginalOrderAuthorizedWeight := expectedOriginalOrderWeightAllotment.TotalWeightSelf
 		if *payload.HasDependents {
 			expectedUpdatedOrderAuthorizedWeight = expectedOriginalOrderWeightAllotment.TotalWeightSelfPlusDependents
