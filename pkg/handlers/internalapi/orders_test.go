--- conflicted
+++ resolved
@@ -43,23 +43,8 @@
 	reportByDate := time.Date(2018, time.August, 1, 0, 0, 0, 0, time.UTC)
 	ordersType := internalmessages.OrdersTypePERMANENTCHANGEOFSTATION
 	deptIndicator := internalmessages.DeptIndicatorAIRANDSPACEFORCE
-	orderPayGrade := internalmessages.OrderPayGradeE2
+	//orderPayGrade := internalmessages.OrderPayGradeE2
 	payload := &internalmessages.CreateUpdateOrders{
-<<<<<<< HEAD
-		HasDependents:        handlers.FmtBool(hasDependents),
-		SpouseHasProGear:     handlers.FmtBool(spouseHasProGear),
-		IssueDate:            handlers.FmtDate(issueDate),
-		ReportByDate:         handlers.FmtDate(reportByDate),
-		OrdersType:           internalmessages.NewOrdersType(ordersType),
-		NewDutyLocationID:    handlers.FmtUUID(dutyLocation.ID),
-		ServiceMemberID:      handlers.FmtUUID(sm.ID),
-		OrdersNumber:         handlers.FmtString("123456"),
-		Tac:                  handlers.FmtString("E19A"),
-		Sac:                  handlers.FmtString("SacNumber"),
-		DepartmentIndicator:  internalmessages.NewDeptIndicator(deptIndicator),
-		Grade:                internalmessages.NewOrderPayGrade(orderPayGrade),
-		OriginDutyLocationID: *handlers.FmtUUID(originDutyLocation.ID),
-=======
 		HasDependents:       handlers.FmtBool(hasDependents),
 		SpouseHasProGear:    handlers.FmtBool(spouseHasProGear),
 		IssueDate:           handlers.FmtDate(issueDate),
@@ -72,7 +57,6 @@
 		Sac:                 handlers.FmtString("SacNumber"),
 		DepartmentIndicator: internalmessages.NewDeptIndicator(deptIndicator),
 		Grade:               models.ServiceMemberGradeE1.Pointer(),
->>>>>>> 72ecca14
 	}
 
 	params := ordersop.CreateOrdersParams{
@@ -99,12 +83,7 @@
 	suite.Assertions.Equal(handlers.FmtString("E19A"), okResponse.Payload.Tac)
 	suite.Assertions.Equal(handlers.FmtString("SacNumber"), okResponse.Payload.Sac)
 	suite.Assertions.Equal(&deptIndicator, okResponse.Payload.DepartmentIndicator)
-<<<<<<< HEAD
-	suite.Equal(originDutyLocation.ID.String(), createdOrder.OriginDutyLocationID.String())
-	suite.Assertions.Equal(handlers.FmtString("E_2"), createdOrder.Grade)
-=======
 	suite.Equal(sm.DutyLocationID, createdOrder.OriginDutyLocationID)
->>>>>>> 72ecca14
 	suite.Assertions.Equal(*models.Int64Pointer(8000), *okResponse.Payload.AuthorizedWeight)
 	suite.NotNil(&createdOrder.Entitlement)
 	suite.NotEmpty(createdOrder.SupplyAndServicesCostEstimate)
