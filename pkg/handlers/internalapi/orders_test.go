--- conflicted
+++ resolved
@@ -32,7 +32,6 @@
 					Country:     "US",
 					CountryName: "UNITED STATES",
 				},
-<<<<<<< HEAD
 			},
 		}, nil)
 	})
@@ -146,120 +145,6 @@
 		}
 	})
 
-=======
-			},
-		}, nil)
-	})
-	sm := factory.BuildExtendedServiceMember(suite.DB(), nil, nil)
-	suite.Run("can create conus and oconus orders", func() {
-		testCases := []struct {
-			test     string
-			isOconus bool
-		}{
-			{test: "Can create OCONUS order", isOconus: true},
-			{test: "Can create CONUS order", isOconus: false},
-		}
-		for _, tc := range testCases {
-			address := factory.BuildAddress(suite.DB(), []factory.Customization{
-				{
-					Model: models.Address{
-						IsOconus: &tc.isOconus,
-					},
-				},
-			}, nil)
-
-			originDutyLocation := factory.BuildDutyLocation(suite.DB(), []factory.Customization{
-				{
-					Model: models.DutyLocation{
-						Name: factory.MakeRandomString(8),
-					},
-				},
-				{
-					Model:    address,
-					LinkOnly: true,
-				},
-			}, nil)
-
-			dutyLocation := factory.FetchOrBuildCurrentDutyLocation(suite.DB())
-			factory.FetchOrBuildPostalCodeToGBLOC(suite.DB(), dutyLocation.Address.PostalCode, "KKFA")
-			factory.FetchOrBuildDefaultContractor(suite.DB(), nil, nil)
-
-			req := httptest.NewRequest("POST", "/orders", nil)
-			req = suite.AuthenticateRequest(req, sm)
-
-			hasDependents := true
-			spouseHasProGear := true
-			issueDate := time.Date(2018, time.March, 10, 0, 0, 0, 0, time.UTC)
-			reportByDate := time.Date(2018, time.August, 1, 0, 0, 0, 0, time.UTC)
-			ordersType := internalmessages.OrdersTypePERMANENTCHANGEOFSTATION
-			deptIndicator := internalmessages.DeptIndicatorAIRANDSPACEFORCE
-			payload := &internalmessages.CreateUpdateOrders{
-				HasDependents:        handlers.FmtBool(hasDependents),
-				SpouseHasProGear:     handlers.FmtBool(spouseHasProGear),
-				IssueDate:            handlers.FmtDate(issueDate),
-				ReportByDate:         handlers.FmtDate(reportByDate),
-				OrdersType:           internalmessages.NewOrdersType(ordersType),
-				OriginDutyLocationID: *handlers.FmtUUIDPtr(&originDutyLocation.ID),
-				NewDutyLocationID:    handlers.FmtUUID(dutyLocation.ID),
-				ServiceMemberID:      handlers.FmtUUID(sm.ID),
-				OrdersNumber:         handlers.FmtString("123456"),
-				Tac:                  handlers.FmtString("E19A"),
-				Sac:                  handlers.FmtString("SacNumber"),
-				DepartmentIndicator:  internalmessages.NewDeptIndicator(deptIndicator),
-				Grade:                models.ServiceMemberGradeE1.Pointer(),
-			}
-			if tc.isOconus {
-				payload.AccompaniedTour = models.BoolPointer(true)
-				payload.DependentsTwelveAndOver = models.Int64Pointer(5)
-				payload.DependentsUnderTwelve = models.Int64Pointer(5)
-			}
-
-			params := ordersop.CreateOrdersParams{
-				HTTPRequest:  req,
-				CreateOrders: payload,
-			}
-
-			fakeS3 := storageTest.NewFakeS3Storage(true)
-			handlerConfig := suite.HandlerConfig()
-			handlerConfig.SetFileStorer(fakeS3)
-			createHandler := CreateOrdersHandler{handlerConfig}
-
-			response := createHandler.Handle(params)
-
-			suite.Assertions.IsType(&ordersop.CreateOrdersCreated{}, response)
-			okResponse := response.(*ordersop.CreateOrdersCreated)
-			orderID := okResponse.Payload.ID.String()
-			createdOrder, _ := models.FetchOrder(suite.DB(), uuid.FromStringOrNil(orderID))
-			var createdEntitlement models.Entitlement
-			err := suite.DB().Find(&createdEntitlement, createdOrder.EntitlementID)
-			suite.NoError(err)
-			suite.NotEmpty(createdEntitlement)
-			suite.Assertions.Equal(sm.ID.String(), okResponse.Payload.ServiceMemberID.String())
-			suite.Assertions.Len(okResponse.Payload.Moves, 1)
-			suite.Assertions.Equal(ordersType, *okResponse.Payload.OrdersType)
-			suite.Assertions.Equal(handlers.FmtString("123456"), okResponse.Payload.OrdersNumber)
-			suite.Assertions.Equal(handlers.FmtString("E19A"), okResponse.Payload.Tac)
-			suite.Assertions.Equal(handlers.FmtString("SacNumber"), okResponse.Payload.Sac)
-			suite.Assertions.Equal(&deptIndicator, okResponse.Payload.DepartmentIndicator)
-			suite.Assertions.Equal(*models.Int64Pointer(8000), *okResponse.Payload.AuthorizedWeight)
-			suite.NotNil(&createdOrder.Entitlement)
-			suite.NotEmpty(createdOrder.SupplyAndServicesCostEstimate)
-			suite.NotEmpty(createdOrder.PackingAndShippingInstructions)
-			suite.NotEmpty(createdOrder.MethodOfPayment)
-			suite.NotEmpty(createdOrder.NAICS)
-			if tc.isOconus {
-				suite.NotNil(createdEntitlement.AccompaniedTour)
-				suite.NotNil(createdEntitlement.DependentsTwelveAndOver)
-				suite.NotNil(createdEntitlement.DependentsUnderTwelve)
-			} else {
-				suite.Nil(createdEntitlement.AccompaniedTour)
-				suite.Nil(createdEntitlement.DependentsTwelveAndOver)
-				suite.Nil(createdEntitlement.DependentsUnderTwelve)
-			}
-
-		}
-	})
-
 	suite.Run("properly handles entitlement validation", func() {
 		address := factory.BuildAddress(suite.DB(), []factory.Customization{
 			{
@@ -327,7 +212,6 @@
 		suite.True(ok)
 		suite.Contains(verrsResponse.Errors, "dependents_twelve_and_over")
 	})
->>>>>>> 2c497323
 }
 
 func (suite *HandlerSuite) TestShowOrder() {
