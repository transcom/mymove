package internalapi

import (
	"fmt"
	"net/http"
	"net/http/httptest"
	"time"

	"github.com/go-openapi/strfmt"
	"github.com/gofrs/uuid"
	"github.com/stretchr/testify/mock"

	"github.com/transcom/mymove/pkg/apperror"
	"github.com/transcom/mymove/pkg/factory"
	ordersop "github.com/transcom/mymove/pkg/gen/internalapi/internaloperations/orders"
	"github.com/transcom/mymove/pkg/gen/internalmessages"
	"github.com/transcom/mymove/pkg/handlers"
	"github.com/transcom/mymove/pkg/models"
	"github.com/transcom/mymove/pkg/services"
	"github.com/transcom/mymove/pkg/services/entitlements"
	"github.com/transcom/mymove/pkg/services/mocks"
	"github.com/transcom/mymove/pkg/services/move"
	orderservice "github.com/transcom/mymove/pkg/services/order"
	transportationoffice "github.com/transcom/mymove/pkg/services/transportation_office"
	storageTest "github.com/transcom/mymove/pkg/storage/test"
	"github.com/transcom/mymove/pkg/testdatagen"
	"github.com/transcom/mymove/pkg/uploader"
)

func (suite *HandlerSuite) TestCreateOrder() {
	customAffiliation := models.AffiliationARMY
	sm := factory.BuildExtendedServiceMember(suite.DB(), []factory.Customization{
		{
			Model: models.ServiceMember{
				Affiliation: &customAffiliation,
			},
		},
	}, nil)
	suite.Run("can create conus orders", func() {

		usprc, err := models.FindByZipCode(suite.AppContextForTest().DB(), "35023")
		suite.NotNil(usprc)
		suite.FatalNoError(err)
		address := factory.BuildAddress(suite.DB(), []factory.Customization{
			{
				Model: models.Address{
					IsOconus:   models.BoolPointer(false),
					City:       "BESSEMER",
					PostalCode: usprc.UsprZipID,
				},
			},
		}, nil)

		originDutyLocation := factory.BuildDutyLocation(suite.DB(), []factory.Customization{
			{
				Model: models.DutyLocation{
					Name: factory.MakeRandomString(8),
				},
			},
			{
				Model:    address,
				LinkOnly: true,
			},
		}, nil)

		dutyLocation := factory.FetchOrBuildCurrentDutyLocation(suite.DB())
		factory.FetchOrBuildPostalCodeToGBLOC(suite.DB(), dutyLocation.Address.PostalCode, "KKFA")
		factory.FetchOrBuildDefaultContractor(suite.DB(), nil, nil)
		req := httptest.NewRequest("POST", "/orders", nil)
		req = suite.AuthenticateRequest(req, sm)

		hasDependents := true
		spouseHasProGear := true
		issueDate := time.Date(2018, time.March, 10, 0, 0, 0, 0, time.UTC)
		reportByDate := time.Date(2018, time.August, 1, 0, 0, 0, 0, time.UTC)
		ordersType := internalmessages.OrdersTypePERMANENTCHANGEOFSTATION
		deptIndicator := internalmessages.DeptIndicatorAIRANDSPACEFORCE
		payload := &internalmessages.CreateUpdateOrders{
			HasDependents:        handlers.FmtBool(hasDependents),
			SpouseHasProGear:     handlers.FmtBool(spouseHasProGear),
			IssueDate:            handlers.FmtDate(issueDate),
			ReportByDate:         handlers.FmtDate(reportByDate),
			OrdersType:           internalmessages.NewOrdersType(ordersType),
			OriginDutyLocationID: *handlers.FmtUUIDPtr(&originDutyLocation.ID),
			NewDutyLocationID:    handlers.FmtUUID(dutyLocation.ID),
			ServiceMemberID:      handlers.FmtUUID(sm.ID),
			OrdersNumber:         handlers.FmtString("123456"),
			Tac:                  handlers.FmtString("E19A"),
			Sac:                  handlers.FmtString("SacNumber"),
			DepartmentIndicator:  internalmessages.NewDeptIndicator(deptIndicator),
			Grade:                models.ServiceMemberGradeE1.Pointer(),
		}

		params := ordersop.CreateOrdersParams{
			HTTPRequest:  req,
			CreateOrders: payload,
		}

		fakeS3 := storageTest.NewFakeS3Storage(true)
		handlerConfig := suite.HandlerConfig()
		handlerConfig.SetFileStorer(fakeS3)
		createHandler := CreateOrdersHandler{handlerConfig}

		response := createHandler.Handle(params)

		suite.Assertions.IsType(&ordersop.CreateOrdersCreated{}, response)
		okResponse := response.(*ordersop.CreateOrdersCreated)
		orderID := okResponse.Payload.ID.String()
		createdOrder, _ := models.FetchOrder(suite.DB(), uuid.FromStringOrNil(orderID))
		var createdEntitlement models.Entitlement
		err = suite.DB().Find(&createdEntitlement, createdOrder.EntitlementID)
		suite.NoError(err)
		suite.NotEmpty(createdEntitlement)
		suite.Assertions.Equal(sm.ID.String(), okResponse.Payload.ServiceMemberID.String())
		suite.Assertions.Len(okResponse.Payload.Moves, 1)
		suite.Assertions.Equal(ordersType, *okResponse.Payload.OrdersType)
		suite.Assertions.Equal(handlers.FmtString("123456"), okResponse.Payload.OrdersNumber)
		suite.Assertions.Equal(handlers.FmtString("E19A"), okResponse.Payload.Tac)
		suite.Assertions.Equal(handlers.FmtString("SacNumber"), okResponse.Payload.Sac)
		suite.Assertions.Equal(&deptIndicator, okResponse.Payload.DepartmentIndicator)
		suite.Assertions.Equal(*models.Int64Pointer(8000), *okResponse.Payload.AuthorizedWeight)
		suite.NotNil(&createdOrder.Entitlement)
		suite.NotEmpty(createdOrder.SupplyAndServicesCostEstimate)
		suite.NotEmpty(createdOrder.PackingAndShippingInstructions)
		suite.NotEmpty(createdOrder.MethodOfPayment)
		suite.NotEmpty(createdOrder.NAICS)
		suite.Nil(createdEntitlement.AccompaniedTour)
		suite.Nil(createdEntitlement.DependentsTwelveAndOver)
		suite.Nil(createdEntitlement.DependentsUnderTwelve)
	})

	suite.Run("can create oconus orders", func() {
		usprc, err := models.FindByZipCode(suite.AppContextForTest().DB(), "99801")
		suite.NotNil(usprc)
		suite.FatalNoError(err)

		address := factory.BuildAddress(suite.DB(), []factory.Customization{
			{
				Model: models.Address{
					IsOconus:           models.BoolPointer(true),
					UsPostRegionCityID: &usprc.ID,
					City:               usprc.UsprcCountyNm,
					PostalCode:         usprc.UsprZipID,
				},
			},
		}, nil)

		originDutyLocation := factory.BuildDutyLocation(suite.DB(), []factory.Customization{
			{
				Model: models.DutyLocation{
					Name:      factory.MakeRandomString(8),
					AddressID: address.ID,
				},
			},
		}, nil)

		dutyLocation := factory.FetchOrBuildCurrentDutyLocation(suite.DB())

		contract := testdatagen.FetchOrMakeReContract(suite.DB(), testdatagen.Assertions{})

		rateAreaCode := uuid.Must(uuid.NewV4()).String()[0:5]
		rateArea := testdatagen.FetchOrMakeReRateArea(suite.DB(), testdatagen.Assertions{
			ReRateArea: models.ReRateArea{
				ContractID: contract.ID,
				IsOconus:   true,
				Name:       fmt.Sprintf("Alaska-%s", rateAreaCode),
				Contract:   contract,
			},
		})
		suite.NotNil(rateArea)
		suite.Nil(err)

		us_country, err := models.FetchCountryByCode(suite.DB(), "US")
		suite.NotNil(us_country)
		suite.Nil(err)

		oconusRateArea, err := models.FetchOconusRateAreaByCityId(suite.DB(), usprc.ID.String())
		suite.NotNil(oconusRateArea)
		suite.Nil(err)

		jppsoRegion, err := models.FetchJppsoRegionByCode(suite.DB(), "MAPK")
		suite.NotNil(jppsoRegion)
		suite.Nil(err)

		gblocAors, err := models.FetchGblocAorsByJppsoCodeRateAreaDept(suite.DB(), jppsoRegion.ID, oconusRateArea.ID, models.DepartmentIndicatorARMY.String())
		suite.NotNil(gblocAors)
		suite.Nil(err)

		factory.FetchOrBuildDefaultContractor(suite.DB(), nil, nil)
		req := httptest.NewRequest("POST", "/orders", nil)
		req = suite.AuthenticateRequest(req, sm)

		hasDependents := true
		spouseHasProGear := true
		issueDate := time.Date(2018, time.March, 10, 0, 0, 0, 0, time.UTC)
		reportByDate := time.Date(2018, time.August, 1, 0, 0, 0, 0, time.UTC)
		ordersType := internalmessages.OrdersTypePERMANENTCHANGEOFSTATION
		deptIndicator := internalmessages.DeptIndicatorAIRANDSPACEFORCE
		payload := &internalmessages.CreateUpdateOrders{
			HasDependents:           handlers.FmtBool(hasDependents),
			SpouseHasProGear:        handlers.FmtBool(spouseHasProGear),
			IssueDate:               handlers.FmtDate(issueDate),
			ReportByDate:            handlers.FmtDate(reportByDate),
			OrdersType:              internalmessages.NewOrdersType(ordersType),
			OriginDutyLocationID:    *handlers.FmtUUIDPtr(&originDutyLocation.ID),
			NewDutyLocationID:       handlers.FmtUUID(dutyLocation.ID),
			ServiceMemberID:         handlers.FmtUUID(sm.ID),
			OrdersNumber:            handlers.FmtString("123456"),
			Tac:                     handlers.FmtString("E19A"),
			Sac:                     handlers.FmtString("SacNumber"),
			DepartmentIndicator:     internalmessages.NewDeptIndicator(deptIndicator),
			Grade:                   models.ServiceMemberGradeE1.Pointer(),
			AccompaniedTour:         models.BoolPointer(true),
			DependentsTwelveAndOver: models.Int64Pointer(5),
			DependentsUnderTwelve:   models.Int64Pointer(5),
			CivilianTdyUbAllowance:  models.Int64Pointer(350),
		}

		params := ordersop.CreateOrdersParams{
			HTTPRequest:  req,
			CreateOrders: payload,
		}

		fakeS3 := storageTest.NewFakeS3Storage(true)
		handlerConfig := suite.HandlerConfig()
		handlerConfig.SetFileStorer(fakeS3)
		createHandler := CreateOrdersHandler{handlerConfig}
		response := createHandler.Handle(params)

		suite.Assertions.IsType(&ordersop.CreateOrdersCreated{}, response)
		okResponse := response.(*ordersop.CreateOrdersCreated)

		orderID := okResponse.Payload.ID.String()
		createdOrder, _ := models.FetchOrder(suite.DB(), uuid.FromStringOrNil(orderID))
		var createdEntitlement models.Entitlement
		err = suite.DB().Find(&createdEntitlement, createdOrder.EntitlementID)
		suite.NoError(err)
		suite.NotEmpty(createdEntitlement)
		suite.Assertions.Equal(sm.ID.String(), okResponse.Payload.ServiceMemberID.String())
		suite.Assertions.Len(okResponse.Payload.Moves, 1)
		suite.Assertions.Equal(ordersType, *okResponse.Payload.OrdersType)
		suite.Assertions.Equal(handlers.FmtString("123456"), okResponse.Payload.OrdersNumber)
		suite.Assertions.Equal(handlers.FmtString("MAPK"), okResponse.Payload.OriginDutyLocationGbloc)
		suite.Assertions.Equal(handlers.FmtString("E19A"), okResponse.Payload.Tac)
		suite.Assertions.Equal(handlers.FmtString("SacNumber"), okResponse.Payload.Sac)
		suite.Assertions.Equal(&deptIndicator, okResponse.Payload.DepartmentIndicator)
		suite.Assertions.Equal(*models.Int64Pointer(8000), *okResponse.Payload.AuthorizedWeight)
		suite.NotNil(&createdOrder.Entitlement)
		suite.NotEmpty(createdOrder.SupplyAndServicesCostEstimate)
		suite.NotEmpty(createdOrder.PackingAndShippingInstructions)
		suite.NotEmpty(createdOrder.MethodOfPayment)
		suite.NotEmpty(createdOrder.NAICS)
		suite.NotNil(createdEntitlement.AccompaniedTour)
		suite.NotNil(createdEntitlement.DependentsTwelveAndOver)
		suite.NotNil(createdEntitlement.DependentsUnderTwelve)
		suite.NotNil(createdEntitlement.UBAllowance)
	})

	suite.Run("properly handles entitlement validation", func() {
		usprc, err := models.FindByZipCode(suite.AppContextForTest().DB(), "99506")
		suite.NotNil(usprc)
		suite.FatalNoError(err)

		address := factory.BuildAddress(suite.DB(), []factory.Customization{
			{
				Model: models.Address{
					IsOconus:           models.BoolPointer(true),
					UsPostRegionCityID: &usprc.ID,
					PostalCode:         usprc.UsprZipID,
					City:               usprc.USPostRegionCityNm,
				},
			},
		}, nil)

		originDutyLocation := factory.BuildDutyLocation(suite.DB(), []factory.Customization{
			{
				Model: models.DutyLocation{
					Name:      factory.MakeRandomString(8),
					AddressID: address.ID,
				},
			},
		}, nil)

		dutyLocation := factory.FetchOrBuildCurrentDutyLocation(suite.DB())

		contract := testdatagen.FetchOrMakeReContract(suite.DB(), testdatagen.Assertions{})

		rateAreaCode := uuid.Must(uuid.NewV4()).String()[0:5]
		rateArea := testdatagen.FetchOrMakeReRateArea(suite.DB(), testdatagen.Assertions{
			ReRateArea: models.ReRateArea{
				ContractID: contract.ID,
				IsOconus:   true,
				Name:       fmt.Sprintf("Alaska-%s", rateAreaCode),
				Contract:   contract,
			},
		})
		suite.NotNil(rateArea)

		us_country, err := models.FetchCountryByCode(suite.DB(), "US")
		suite.NotNil(us_country)
		suite.Nil(err)

		oconusRateArea, err := models.FetchOconusRateAreaByCityId(suite.DB(), usprc.ID.String())
		suite.NotNil(oconusRateArea)
		suite.Nil(err)

		jppsoRegion, err := models.FetchJppsoRegionByCode(suite.DB(), "MBFL")
		suite.NotNil(jppsoRegion)
		suite.Nil(err)

		gblocAors, err := models.FetchGblocAorsByJppsoCodeRateAreaDept(suite.DB(), jppsoRegion.ID, oconusRateArea.ID, models.DepartmentIndicatorARMY.String())
		suite.NotNil(gblocAors)
		suite.Nil(err)

		factory.FetchOrBuildDefaultContractor(suite.DB(), nil, nil)

		req := httptest.NewRequest("POST", "/orders", nil)
		req = suite.AuthenticateRequest(req, sm)

		hasDependents := true
		spouseHasProGear := true
		issueDate := time.Date(2018, time.March, 10, 0, 0, 0, 0, time.UTC)
		reportByDate := time.Date(2018, time.August, 1, 0, 0, 0, 0, time.UTC)
		ordersType := internalmessages.OrdersTypePERMANENTCHANGEOFSTATION
		deptIndicator := internalmessages.DeptIndicatorAIRANDSPACEFORCE
		payload := &internalmessages.CreateUpdateOrders{
			HasDependents:           handlers.FmtBool(hasDependents),
			SpouseHasProGear:        handlers.FmtBool(spouseHasProGear),
			IssueDate:               handlers.FmtDate(issueDate),
			ReportByDate:            handlers.FmtDate(reportByDate),
			OrdersType:              internalmessages.NewOrdersType(ordersType),
			OriginDutyLocationID:    *handlers.FmtUUIDPtr(&originDutyLocation.ID),
			NewDutyLocationID:       handlers.FmtUUID(dutyLocation.ID),
			ServiceMemberID:         handlers.FmtUUID(sm.ID),
			OrdersNumber:            handlers.FmtString("123456"),
			Tac:                     handlers.FmtString("E19A"),
			Sac:                     handlers.FmtString("SacNumber"),
			DepartmentIndicator:     internalmessages.NewDeptIndicator(deptIndicator),
			Grade:                   models.ServiceMemberGradeE1.Pointer(),
			DependentsTwelveAndOver: models.Int64Pointer(-2),
		}

		params := ordersop.CreateOrdersParams{
			HTTPRequest:  req,
			CreateOrders: payload,
		}

		fakeS3 := storageTest.NewFakeS3Storage(true)
		handlerConfig := suite.HandlerConfig()
		handlerConfig.SetFileStorer(fakeS3)
		createHandler := CreateOrdersHandler{handlerConfig}

		response := createHandler.Handle(params)
		suite.IsType(&handlers.ValidationErrorsResponse{}, response)
		verrsResponse, ok := response.(*handlers.ValidationErrorsResponse)
		suite.True(ok)
		suite.Contains(verrsResponse.Errors, "dependents_twelve_and_over")
	})
}

func (suite *HandlerSuite) TestShowOrder() {
	dutyLocation := factory.BuildDutyLocation(suite.DB(), []factory.Customization{
		{
			Model:    factory.BuildAddress(suite.DB(), nil, []factory.Trait{factory.GetTraitAddress2}),
			LinkOnly: true,
		},
	}, nil)
	order := factory.BuildOrder(suite.DB(), []factory.Customization{
		{
			Model:    dutyLocation,
			LinkOnly: true,
			Type:     &factory.DutyLocations.OriginDutyLocation,
		},
	}, nil)
	path := fmt.Sprintf("/orders/%v", order.ID.String())
	req := httptest.NewRequest("GET", path, nil)
	req = suite.AuthenticateRequest(req, order.ServiceMember)

	params := ordersop.ShowOrdersParams{
		HTTPRequest: req,
		OrdersID:    *handlers.FmtUUID(order.ID),
	}

	fakeS3 := storageTest.NewFakeS3Storage(true)
	handlerConfig := suite.HandlerConfig()
	handlerConfig.SetFileStorer(fakeS3)
	showHandler := ShowOrdersHandler{handlerConfig}

	response := showHandler.Handle(params)

	suite.Assertions.IsType(&ordersop.ShowOrdersOK{}, response)
	okResponse := response.(*ordersop.ShowOrdersOK)

	suite.Assertions.Equal(order.ServiceMember.ID.String(), okResponse.Payload.ServiceMemberID.String())
	suite.Assertions.Equal(order.OrdersType, *okResponse.Payload.OrdersType)
	suite.Assertions.Equal(order.OrdersTypeDetail, okResponse.Payload.OrdersTypeDetail)
	suite.Assertions.Equal(*order.Grade, *okResponse.Payload.Grade)
	suite.Assertions.Equal(*order.TAC, *okResponse.Payload.Tac)
	suite.Assertions.Equal(*order.DepartmentIndicator, string(*okResponse.Payload.DepartmentIndicator))
	suite.Assertions.Equal(order.HasDependents, *okResponse.Payload.HasDependents)
	suite.Assertions.Equal(order.SpouseHasProGear, *okResponse.Payload.SpouseHasProGear)
}

func (suite *HandlerSuite) TestPayloadForOrdersModel() {
	dutyLocation := factory.BuildDutyLocation(suite.DB(), []factory.Customization{
		{
			Model:    factory.BuildAddress(suite.DB(), nil, []factory.Trait{factory.GetTraitAddress2}),
			LinkOnly: true,
		},
	}, nil)
	order := factory.BuildOrder(suite.DB(), []factory.Customization{
		{
			Model:    dutyLocation,
			LinkOnly: true,
			Type:     &factory.DutyLocations.OriginDutyLocation,
		},
	}, nil)

	fakeS3 := storageTest.NewFakeS3Storage(true)

	payload, err := payloadForOrdersModel(fakeS3, order)
	suite.NoError(err)
	suite.NotNil(payload)
}

func setUpMockOrders() models.Order {
	orders := factory.BuildOrderWithoutDefaults(nil, nil, nil)

	orders.ID = uuid.Must(uuid.NewV4())

	orders.ServiceMemberID = uuid.Must(uuid.NewV4())
	orders.ServiceMember.ID = orders.ServiceMemberID
	orders.ServiceMember.UserID = uuid.Must(uuid.NewV4())
	orders.ServiceMember.User.ID = orders.ServiceMember.UserID

	return orders
}

func (suite *HandlerSuite) TestUploadAmendedOrdersHandlerUnit() {

	setUpRequestAndParams := func(orders models.Order) *ordersop.UploadAmendedOrdersParams {
		endpoint := fmt.Sprintf("/orders/%v/upload_amended_orders", orders.ID.String())

		req := httptest.NewRequest("PATCH", endpoint, nil)

		req = suite.AuthenticateRequest(req, orders.ServiceMember)

		params := ordersop.UploadAmendedOrdersParams{
			HTTPRequest: req,
			File:        suite.Fixture("filled-out-orders.pdf"),
			OrdersID:    *handlers.FmtUUID(orders.ID),
		}

		return &params
	}

	setUpOrOrderUpdater := func(returnValues ...interface{}) services.OrderUpdater {
		mockOrderUpdater := &mocks.OrderUpdater{}

		mockOrderUpdater.On(
			"UploadAmendedOrdersAsCustomer",
			mock.AnythingOfType("*appcontext.appContext"),
			mock.AnythingOfType("uuid.UUID"),
			mock.AnythingOfType("uuid.UUID"),
			mock.AnythingOfType("*os.File"),
			mock.AnythingOfType("string"),
			mock.AnythingOfType("*test.FakeS3Storage"),
		).Return(returnValues...)

		return mockOrderUpdater
	}

	setUpHandler := func(orderUpdater services.OrderUpdater) UploadAmendedOrdersHandler {
		return UploadAmendedOrdersHandler{
			suite.createS3HandlerConfig(),
			orderUpdater,
		}
	}

	suite.Run("Returns a server error if there is an issue with the file type", func() {
		orders := setUpMockOrders()

		params := setUpRequestAndParams(orders)

		params.File = factory.FixtureOpen("test.pdf")

		mockOrderUpdater := setUpOrOrderUpdater(models.Upload{}, "", nil, nil)

		handler := setUpHandler(mockOrderUpdater)

		response := handler.Handle(*params)

		suite.IsType(&ordersop.UploadAmendedOrdersInternalServerError{}, response)
	})

	suite.Run("Returns an error if the Orders ID in the URL is invalid", func() {
		orders := setUpMockOrders()

		params := setUpRequestAndParams(orders)

		badUUID := "badUUID"
		params.HTTPRequest.URL.Path = fmt.Sprintf("/orders/%s/upload_amended_orders", badUUID)
		params.OrdersID = strfmt.UUID(badUUID)

		mockOrderUpdater := setUpOrOrderUpdater(models.Upload{}, "", nil, nil)

		handler := setUpHandler(mockOrderUpdater)

		response := handler.Handle(*params)

		if suite.IsType(&handlers.ErrResponse{}, response) {
			errResponse := response.(*handlers.ErrResponse)

			suite.Equal(http.StatusInternalServerError, errResponse.Code)
			suite.Contains(errResponse.Err.Error(), "incorrect UUID")
		}
	})

	suite.Run("Returns a 413 - Content Too Large if the file is too large", func() {
		orders := setUpMockOrders()

		params := setUpRequestAndParams(orders)

		fakeErr := uploader.ErrTooLarge{
			FileSize:      uploader.MaxCustomerUserUploadFileSizeLimit + 1,
			FileSizeLimit: uploader.MaxCustomerUserUploadFileSizeLimit,
		}
		mockOrderUpdater := setUpOrOrderUpdater(models.Upload{}, "", nil, fakeErr)

		handler := setUpHandler(mockOrderUpdater)

		response := handler.Handle(*params)

		suite.IsType(&ordersop.UploadAmendedOrdersRequestEntityTooLarge{}, response)
	})

	suite.Run("Returns a server error if there is an error with the file", func() {
		orders := setUpMockOrders()

		params := setUpRequestAndParams(orders)

		fakeErr := uploader.ErrFile{}

		mockOrderUpdater := setUpOrOrderUpdater(models.Upload{}, "", nil, fakeErr)

		handler := setUpHandler(mockOrderUpdater)

		response := handler.Handle(*params)

		suite.IsType(&ordersop.UploadAmendedOrdersInternalServerError{}, response)
	})

	suite.Run("Returns a server error if there is an error initializing the uploader", func() {
		orders := setUpMockOrders()

		params := setUpRequestAndParams(orders)

		fakeErr := uploader.ErrFailedToInitUploader{}

		mockOrderUpdater := setUpOrOrderUpdater(models.Upload{}, "", nil, fakeErr)

		handler := setUpHandler(mockOrderUpdater)

		response := handler.Handle(*params)

		suite.IsType(&ordersop.UploadAmendedOrdersInternalServerError{}, response)
	})

	suite.Run("Returns a 404 if the order updater returns a NotFoundError", func() {
		orders := setUpMockOrders()

		params := setUpRequestAndParams(orders)

		fakeErr := apperror.NotFoundError{}

		mockOrderUpdater := setUpOrOrderUpdater(models.Upload{}, "", nil, fakeErr)

		handler := setUpHandler(mockOrderUpdater)

		response := handler.Handle(*params)

		suite.IsType(&ordersop.UploadAmendedOrdersNotFound{}, response)
	})

	suite.Run("Returns a 500 if the order updater returns an unexpected error", func() {
		orders := setUpMockOrders()

		params := setUpRequestAndParams(orders)

		fakeErr := apperror.NewBadDataError("Bad data")

		mockOrderUpdater := setUpOrOrderUpdater(models.Upload{}, "", nil, fakeErr)

		handler := setUpHandler(mockOrderUpdater)

		response := handler.Handle(*params)

		if suite.IsType(&handlers.ErrResponse{}, response) {
			errResponse := response.(*handlers.ErrResponse)

			suite.Equal(http.StatusInternalServerError, errResponse.Code)
			suite.Equal(fakeErr.Error(), errResponse.Err.Error())
		}
	})

	suite.Run("Returns a 201 if the amended orders are uploaded successfully", func() {
		orders := setUpMockOrders()

		params := setUpRequestAndParams(orders)

		upload := factory.BuildUpload(suite.DB(), nil, nil)

		fakeURL := "https://fake.s3.url"
		mockOrderUpdater := setUpOrOrderUpdater(upload, fakeURL, nil, nil)

		handler := setUpHandler(mockOrderUpdater)

		response := handler.Handle(*params)

		if suite.IsType(&ordersop.UploadAmendedOrdersCreated{}, response) {
			payload := response.(*ordersop.UploadAmendedOrdersCreated).Payload

			suite.NoError(payload.Validate(strfmt.Default))

			suite.Equal(upload.ID.String(), payload.ID.String())
			suite.Equal(upload.ContentType, payload.ContentType)
			suite.Equal(upload.Filename, payload.Filename)
			suite.Equal(fakeURL, string(payload.URL))
		}
	})
}

func (suite *HandlerSuite) TestUploadAmendedOrdersHandlerIntegration() {
	orderUpdater := orderservice.NewOrderUpdater(move.NewMoveRouter(transportationoffice.NewTransportationOfficesFetcher()))

	setUpRequestAndParams := func(orders models.Order) *ordersop.UploadAmendedOrdersParams {
		endpoint := fmt.Sprintf("/orders/%v/upload_amended_orders", orders.ID.String())

		req := httptest.NewRequest("PATCH", endpoint, nil)

		req = suite.AuthenticateRequest(req, orders.ServiceMember)

		params := ordersop.UploadAmendedOrdersParams{
			HTTPRequest: req,
			File:        suite.Fixture("filled-out-orders.pdf"),
			OrdersID:    *handlers.FmtUUID(orders.ID),
		}

		return &params
	}

	setUpHandler := func() UploadAmendedOrdersHandler {
		return UploadAmendedOrdersHandler{
			suite.createS3HandlerConfig(),
			orderUpdater,
		}
	}

	suite.Run("Returns a 404 if the service member attempting to upload the orders is not the service member associated with the orders", func() {
		orders := factory.BuildOrderWithoutDefaults(suite.DB(), nil, nil)

		otherServiceMember := factory.BuildServiceMember(suite.DB(), nil, nil)

		// temporarily set the orders to be associated with a different service member so that the request session
		// has the info for the wrong service member
		orders.ServiceMemberID = otherServiceMember.ID
		orders.ServiceMember = otherServiceMember

		params := setUpRequestAndParams(orders)

		handler := setUpHandler()

		response := handler.Handle(*params)

		suite.IsType(&ordersop.UploadAmendedOrdersNotFound{}, response)
	})

	suite.Run("Returns a 404 if the orders aren't found", func() {
		orders := setUpMockOrders()

		params := setUpRequestAndParams(orders)

		handler := setUpHandler()

		response := handler.Handle(*params)

		suite.IsType(&ordersop.UploadAmendedOrdersNotFound{}, response)
	})

	suite.Run("Returns a 400 - Bad Request if there is an issue with the file being uploaded", func() {
		orders := factory.BuildOrderWithoutDefaults(suite.DB(), nil, nil)

		params := setUpRequestAndParams(orders)
		params.File = suite.Fixture("empty.pdf")

		handler := setUpHandler()

		response := handler.Handle(*params)

		if suite.IsType(&handlers.ErrResponse{}, response) {
			errResponse := response.(*handlers.ErrResponse)

			suite.Equal(http.StatusBadRequest, errResponse.Code)
			suite.Equal(uploader.ErrZeroLengthFile.Error(), errResponse.Err.Error())
		}
	})

	suite.Run("Returns a 201 if the amended orders are uploaded successfully", func() {
		orders := factory.BuildOrderWithoutDefaults(suite.DB(), nil, nil)

		params := setUpRequestAndParams(orders)

		handler := setUpHandler()

		response := handler.Handle(*params)

		if suite.IsType(&ordersop.UploadAmendedOrdersCreated{}, response) {
			payload := response.(*ordersop.UploadAmendedOrdersCreated).Payload

			suite.NoError(payload.Validate(strfmt.Default))

			suite.NotEqual("", string(payload.ID))
			suite.Equal("filled-out-orders.pdf", payload.Filename)
			suite.Equal(uploader.FileTypePDF, payload.ContentType)
			suite.NotEqual("", string(payload.URL))
		}
	})
}

func (suite *HandlerSuite) TestUpdateOrdersHandler() {
	waf := entitlements.NewWeightAllotmentFetcher()

<<<<<<< HEAD
=======
	usprc, err := models.FindByZipCode(suite.AppContextForTest().DB(), "99506")
	suite.NotNil(usprc)
	suite.FatalNoError(err)

>>>>>>> 68a9dd64
	suite.Run("Can update CONUS orders", func() {
		usprc, err := models.FindByZipCode(suite.AppContextForTest().DB(), "35023")
		suite.NotNil(usprc)
		suite.FatalNoError(err)
		address := factory.BuildAddress(suite.DB(), []factory.Customization{
			{
				Model: models.Address{
					IsOconus:   models.BoolPointer(false),
					PostalCode: usprc.UsprZipID,
					City:       "BESSEMER",
				},
			},
		}, nil)

		originDutyLocation := factory.BuildDutyLocation(suite.DB(), []factory.Customization{
			{
				Model: models.DutyLocation{
					Name: factory.MakeRandomString(8),
				},
			},
			{
				Model:    address,
				LinkOnly: true,
			},
		}, nil)
		order := factory.BuildOrder(suite.DB(), []factory.Customization{
			{
				Model:    originDutyLocation,
				LinkOnly: true,
				Type:     &factory.DutyLocations.OriginDutyLocation,
			},
		}, nil)
		move := factory.BuildMove(suite.DB(), []factory.Customization{
			{
				Model:    order,
				LinkOnly: true,
			}}, nil)

		newDutyLocation := factory.BuildDutyLocation(suite.DB(), nil, nil)

		newOrdersType := internalmessages.OrdersTypePERMANENTCHANGEOFSTATION
		newOrdersNumber := "123456"
		issueDate := time.Date(2018, time.March, 10, 0, 0, 0, 0, time.UTC)
		reportByDate := time.Date(2018, time.August, 1, 0, 0, 0, 0, time.UTC)
		deptIndicator := internalmessages.DeptIndicatorAIRANDSPACEFORCE

		payload := &internalmessages.CreateUpdateOrders{
			OrdersNumber:         handlers.FmtString(newOrdersNumber),
			OrdersType:           &newOrdersType,
			NewDutyLocationID:    handlers.FmtUUID(newDutyLocation.ID),
			OriginDutyLocationID: *handlers.FmtUUID(*order.OriginDutyLocationID),
			IssueDate:            handlers.FmtDate(issueDate),
			ReportByDate:         handlers.FmtDate(reportByDate),
			DepartmentIndicator:  &deptIndicator,
			HasDependents:        handlers.FmtBool(false),
			SpouseHasProGear:     handlers.FmtBool(false),
			Grade:                models.ServiceMemberGradeE4.Pointer(),
			MoveID:               *handlers.FmtUUID(move.ID),
			CounselingOfficeID:   handlers.FmtUUID(*newDutyLocation.TransportationOfficeID),
			ServiceMemberID:      handlers.FmtUUID(order.ServiceMemberID),
		}

		path := fmt.Sprintf("/orders/%v", order.ID.String())
		req := httptest.NewRequest("PUT", path, nil)
		req = suite.AuthenticateRequest(req, order.ServiceMember)

		params := ordersop.UpdateOrdersParams{
			HTTPRequest:  req,
			OrdersID:     *handlers.FmtUUID(order.ID),
			UpdateOrders: payload,
		}

		fakeS3 := storageTest.NewFakeS3Storage(true)
		handlerConfig := suite.HandlerConfig()
		handlerConfig.SetFileStorer(fakeS3)

		handler := UpdateOrdersHandler{handlerConfig}

		response := handler.Handle(params)

		suite.IsType(&ordersop.UpdateOrdersOK{}, response)
		okResponse := response.(*ordersop.UpdateOrdersOK)

		suite.NoError(okResponse.Payload.Validate(strfmt.Default))
		suite.Equal(string(newOrdersType), string(*okResponse.Payload.OrdersType))
		suite.Equal(newOrdersNumber, *okResponse.Payload.OrdersNumber)

		updatedOrder, err := models.FetchOrder(suite.DB(), order.ID)
		suite.NoError(err)
		suite.Equal(payload.Grade, updatedOrder.Grade)
		suite.Equal(*okResponse.Payload.AuthorizedWeight, int64(7000)) // E4 authorized weight is 7000, make sure we return that in the response
		expectedUpdatedOrderWeightAllotment, err := waf.GetWeightAllotment(suite.AppContextForTest(), string(*updatedOrder.Grade), updatedOrder.OrdersType)
		suite.NoError(err)
		expectedUpdatedOrderAuthorizedWeight := expectedUpdatedOrderWeightAllotment.TotalWeightSelf
		if *payload.HasDependents {
			expectedUpdatedOrderAuthorizedWeight = expectedUpdatedOrderWeightAllotment.TotalWeightSelfPlusDependents
		}

		expectedOriginalOrderWeightAllotment, err := waf.GetWeightAllotment(suite.AppContextForTest(), string(*order.Grade), updatedOrder.OrdersType)
		suite.NoError(err)
		expectedOriginalOrderAuthorizedWeight := expectedOriginalOrderWeightAllotment.TotalWeightSelf
		if *payload.HasDependents {
			expectedUpdatedOrderAuthorizedWeight = expectedOriginalOrderWeightAllotment.TotalWeightSelfPlusDependents
		}

		suite.Equal(expectedUpdatedOrderAuthorizedWeight, 7000)  // Ensure that when GetWeightAllotment is recalculated that it also returns 7000. This ensures that the database stored the correct information
		suite.Equal(expectedOriginalOrderAuthorizedWeight, 5000) // The order was created as an E1. Ensure that the E1 authorized weight is 5000.
		suite.Equal(string(newOrdersType), string(updatedOrder.OrdersType))
		// Check updated entitlement
		var updatedEntitlement models.Entitlement
		err = suite.DB().Find(&updatedEntitlement, updatedOrder.EntitlementID)
		suite.NoError(err)
		suite.NotEmpty(updatedEntitlement)

		suite.Nil(updatedEntitlement.AccompaniedTour)
		suite.Nil(updatedEntitlement.DependentsTwelveAndOver)
		suite.Nil(updatedEntitlement.DependentsUnderTwelve)
	})

	suite.Run("Can update OCONUS orders", func() {
		usprc, err := models.FindByZipCode(suite.AppContextForTest().DB(), "99801")
		suite.NotNil(usprc)
		suite.FatalNoError(err)

		address := factory.BuildAddress(suite.DB(), []factory.Customization{
			{
				Model: models.Address{
					IsOconus:           models.BoolPointer(true),
					UsPostRegionCityID: &usprc.ID,
				},
			},
		}, nil)

		originDutyLocation := factory.BuildDutyLocation(suite.DB(), []factory.Customization{
			{
				Model: models.DutyLocation{
					Name:      factory.MakeRandomString(8),
					AddressID: address.ID,
				},
			},
		}, nil)

		order := factory.BuildOrder(suite.DB(), []factory.Customization{
			{
				Model:    originDutyLocation,
				LinkOnly: true,
				Type:     &factory.DutyLocations.OriginDutyLocation,
			},
		}, nil)

		move := factory.BuildMove(suite.DB(), []factory.Customization{
			{
				Model:    order,
				LinkOnly: true,
			}}, nil)

		newDutyLocation := factory.BuildDutyLocation(suite.DB(), nil, nil)

		contract := testdatagen.FetchOrMakeReContract(suite.DB(), testdatagen.Assertions{})

		rateAreaCode := uuid.Must(uuid.NewV4()).String()[0:5]
		rateArea := testdatagen.FetchOrMakeReRateArea(suite.DB(), testdatagen.Assertions{
			ReRateArea: models.ReRateArea{
				ContractID: contract.ID,
				IsOconus:   true,
				Name:       fmt.Sprintf("Alaska-%s", rateAreaCode),
				Contract:   contract,
			},
		})
		suite.NotNil(rateArea)
		suite.Nil(err)

		us_country, err := models.FetchCountryByCode(suite.DB(), "US")
		suite.NotNil(us_country)
		suite.Nil(err)

		oconusRateArea, err := models.FetchOconusRateAreaByCityId(suite.DB(), usprc.ID.String())
		suite.NotNil(oconusRateArea)
		suite.Nil(err)

		jppsoRegion, err := models.FetchJppsoRegionByCode(suite.DB(), "MAPK")
		suite.NotNil(jppsoRegion)
		suite.Nil(err)

		gblocAors, err := models.FetchGblocAorsByJppsoCodeRateAreaDept(suite.DB(), jppsoRegion.ID, oconusRateArea.ID, models.DepartmentIndicatorARMY.String())
		suite.NotNil(gblocAors)
		suite.Nil(err)

		newOrdersType := internalmessages.OrdersTypePERMANENTCHANGEOFSTATION
		newOrdersNumber := "123456"
		issueDate := time.Date(2018, time.March, 10, 0, 0, 0, 0, time.UTC)
		reportByDate := time.Date(2018, time.August, 1, 0, 0, 0, 0, time.UTC)
		deptIndicator := internalmessages.DeptIndicatorAIRANDSPACEFORCE

		payload := &internalmessages.CreateUpdateOrders{
			OrdersNumber:         handlers.FmtString(newOrdersNumber),
			OrdersType:           &newOrdersType,
			NewDutyLocationID:    handlers.FmtUUID(newDutyLocation.ID),
			OriginDutyLocationID: *handlers.FmtUUID(*order.OriginDutyLocationID),
			IssueDate:            handlers.FmtDate(issueDate),
			ReportByDate:         handlers.FmtDate(reportByDate),
			DepartmentIndicator:  &deptIndicator,
			HasDependents:        handlers.FmtBool(false),
			SpouseHasProGear:     handlers.FmtBool(false),
			Grade:                models.ServiceMemberGradeE4.Pointer(),
			MoveID:               *handlers.FmtUUID(move.ID),
			CounselingOfficeID:   handlers.FmtUUID(*newDutyLocation.TransportationOfficeID),
			ServiceMemberID:      handlers.FmtUUID(order.ServiceMemberID),
		}

		payload.AccompaniedTour = models.BoolPointer(true)
		payload.DependentsTwelveAndOver = models.Int64Pointer(5)
		payload.DependentsUnderTwelve = models.Int64Pointer(5)

		path := fmt.Sprintf("/orders/%v", order.ID.String())
		req := httptest.NewRequest("PUT", path, nil)
		req = suite.AuthenticateRequest(req, order.ServiceMember)

		params := ordersop.UpdateOrdersParams{
			HTTPRequest:  req,
			OrdersID:     *handlers.FmtUUID(order.ID),
			UpdateOrders: payload,
		}

		fakeS3 := storageTest.NewFakeS3Storage(true)
		handlerConfig := suite.HandlerConfig()
		handlerConfig.SetFileStorer(fakeS3)

		handler := UpdateOrdersHandler{handlerConfig}

		response := handler.Handle(params)

		suite.IsType(&ordersop.UpdateOrdersOK{}, response)
		okResponse := response.(*ordersop.UpdateOrdersOK)

		suite.NoError(okResponse.Payload.Validate(strfmt.Default))
		suite.Equal(string(newOrdersType), string(*okResponse.Payload.OrdersType))
		suite.Equal(newOrdersNumber, *okResponse.Payload.OrdersNumber)

		updatedOrder, err := models.FetchOrder(suite.DB(), order.ID)
		suite.NoError(err)
		suite.Equal(payload.Grade, updatedOrder.Grade)
		suite.Equal(*okResponse.Payload.AuthorizedWeight, int64(7000)) // E4 authorized weight is 7000, make sure we return that in the response
		expectedUpdatedOrderWeightAllotment, err := waf.GetWeightAllotment(suite.AppContextForTest(), string(*updatedOrder.Grade), updatedOrder.OrdersType)
		suite.NoError(err)
		expectedUpdatedOrderAuthorizedWeight := expectedUpdatedOrderWeightAllotment.TotalWeightSelf
		if *payload.HasDependents {
			expectedUpdatedOrderAuthorizedWeight = expectedUpdatedOrderWeightAllotment.TotalWeightSelfPlusDependents
		}

		expectedOriginalOrderWeightAllotment, err := waf.GetWeightAllotment(suite.AppContextForTest(), string(*order.Grade), updatedOrder.OrdersType)
		suite.NoError(err)
		expectedOriginalOrderAuthorizedWeight := expectedOriginalOrderWeightAllotment.TotalWeightSelf
		if *payload.HasDependents {
			expectedUpdatedOrderAuthorizedWeight = expectedOriginalOrderWeightAllotment.TotalWeightSelfPlusDependents
		}

		suite.Equal(expectedUpdatedOrderAuthorizedWeight, 7000)  // Ensure that when GetWeightAllotment is recalculated that it also returns 7000. This ensures that the database stored the correct information
		suite.Equal(expectedOriginalOrderAuthorizedWeight, 5000) // The order was created as an E1. Ensure that the E1 authorized weight is 5000.
		suite.Equal(string(newOrdersType), string(updatedOrder.OrdersType))
		// Check updated entitlement
		var updatedEntitlement models.Entitlement
		err = suite.DB().Find(&updatedEntitlement, updatedOrder.EntitlementID)
		suite.NoError(err)
		suite.NotEmpty(updatedEntitlement)

		suite.NotNil(updatedEntitlement.AccompaniedTour)
		suite.NotNil(updatedEntitlement.DependentsTwelveAndOver)
		suite.NotNil(updatedEntitlement.DependentsUnderTwelve)
	})

	suite.Run("Updating order grade to civilian changes PPM type to ACTUAL_EXPENSE", func() {
		order := factory.BuildOrder(suite.DB(), []factory.Customization{
			{
				Model: models.Order{
					Grade: models.ServiceMemberGradeE7.Pointer(),
				},
			},
		}, nil)

		ppmShipment := factory.BuildPPMShipment(suite.DB(), []factory.Customization{
			{
				Model:    order,
				LinkOnly: true,
			},
			{
				Model: models.PPMShipment{
					PPMType: models.PPMTypeIncentiveBased,
					Status:  models.PPMShipmentStatusDraft,
				},
			},
		}, nil)

		newDutyLocation := factory.BuildDutyLocation(suite.DB(), nil, nil)
		newOrdersType := internalmessages.OrdersTypePERMANENTCHANGEOFSTATION
		newOrdersNumber := "123456"
		issueDate := time.Date(2018, time.March, 10, 0, 0, 0, 0, time.UTC)
		reportByDate := time.Date(2018, time.August, 1, 0, 0, 0, 0, time.UTC)
		deptIndicator := internalmessages.DeptIndicatorARMY
		payload := &internalmessages.CreateUpdateOrders{
			OrdersNumber:         handlers.FmtString(newOrdersNumber),
			OrdersType:           &newOrdersType,
			NewDutyLocationID:    handlers.FmtUUID(newDutyLocation.ID),
			OriginDutyLocationID: *handlers.FmtUUID(*order.OriginDutyLocationID),
			IssueDate:            handlers.FmtDate(issueDate),
			ReportByDate:         handlers.FmtDate(reportByDate),
			DepartmentIndicator:  &deptIndicator,
			HasDependents:        handlers.FmtBool(false),
			SpouseHasProGear:     handlers.FmtBool(false),
			Grade:                models.ServiceMemberGradeCIVILIANEMPLOYEE.Pointer(),
			MoveID:               *handlers.FmtUUID(ppmShipment.Shipment.MoveTaskOrderID),
			CounselingOfficeID:   handlers.FmtUUID(*newDutyLocation.TransportationOfficeID),
			ServiceMemberID:      handlers.FmtUUID(order.ServiceMemberID),
		}

		path := fmt.Sprintf("/orders/%v", order.ID.String())
		req := httptest.NewRequest("PUT", path, nil)
		req = suite.AuthenticateRequest(req, order.ServiceMember)

		params := ordersop.UpdateOrdersParams{
			HTTPRequest:  req,
			OrdersID:     *handlers.FmtUUID(order.ID),
			UpdateOrders: payload,
		}

		fakeS3 := storageTest.NewFakeS3Storage(true)
		handlerConfig := suite.HandlerConfig()
		handlerConfig.SetFileStorer(fakeS3)

		handler := UpdateOrdersHandler{handlerConfig}

		response := handler.Handle(params)

		suite.IsType(&ordersop.UpdateOrdersOK{}, response)
		okResponse := response.(*ordersop.UpdateOrdersOK)
		suite.NoError(okResponse.Payload.Validate(strfmt.Default))

		updatedPPM, err := models.FetchPPMShipmentByPPMShipmentID(suite.DB(), ppmShipment.ID)
		suite.NoError(err)
		suite.Equal(updatedPPM.PPMType, models.PPMTypeActualExpense)
		suite.True(*updatedPPM.IsActualExpenseReimbursement)
	})

	suite.Run("Updating order grade FROM civilian to non-civilian changes PPM type to INCENTIVE_BASED", func() {
		order := factory.BuildOrder(suite.DB(), []factory.Customization{
			{
				Model: models.Order{
					Grade: models.ServiceMemberGradeCIVILIANEMPLOYEE.Pointer(),
				},
			},
		}, nil)

		ppmShipment := factory.BuildPPMShipment(suite.DB(), []factory.Customization{
			{
				Model:    order,
				LinkOnly: true,
			},
			{
				Model: models.PPMShipment{
					PPMType: models.PPMTypeActualExpense,
					Status:  models.PPMShipmentStatusDraft,
				},
			},
		}, nil)

		newDutyLocation := factory.BuildDutyLocation(suite.DB(), nil, nil)
		newOrdersType := internalmessages.OrdersTypePERMANENTCHANGEOFSTATION
		newOrdersNumber := "123456"
		issueDate := time.Date(2018, time.March, 10, 0, 0, 0, 0, time.UTC)
		reportByDate := time.Date(2018, time.August, 1, 0, 0, 0, 0, time.UTC)
		deptIndicator := internalmessages.DeptIndicatorARMY
		payload := &internalmessages.CreateUpdateOrders{
			OrdersNumber:         handlers.FmtString(newOrdersNumber),
			OrdersType:           &newOrdersType,
			NewDutyLocationID:    handlers.FmtUUID(newDutyLocation.ID),
			OriginDutyLocationID: *handlers.FmtUUID(*order.OriginDutyLocationID),
			IssueDate:            handlers.FmtDate(issueDate),
			ReportByDate:         handlers.FmtDate(reportByDate),
			DepartmentIndicator:  &deptIndicator,
			HasDependents:        handlers.FmtBool(false),
			SpouseHasProGear:     handlers.FmtBool(false),
			Grade:                models.ServiceMemberGradeE7.Pointer(),
			MoveID:               *handlers.FmtUUID(ppmShipment.Shipment.MoveTaskOrderID),
			CounselingOfficeID:   handlers.FmtUUID(*newDutyLocation.TransportationOfficeID),
			ServiceMemberID:      handlers.FmtUUID(order.ServiceMemberID),
		}

		path := fmt.Sprintf("/orders/%v", order.ID.String())
		req := httptest.NewRequest("PUT", path, nil)
		req = suite.AuthenticateRequest(req, order.ServiceMember)

		params := ordersop.UpdateOrdersParams{
			HTTPRequest:  req,
			OrdersID:     *handlers.FmtUUID(order.ID),
			UpdateOrders: payload,
		}

		fakeS3 := storageTest.NewFakeS3Storage(true)
		handlerConfig := suite.HandlerConfig()
		handlerConfig.SetFileStorer(fakeS3)

		handler := UpdateOrdersHandler{handlerConfig}

		response := handler.Handle(params)

		suite.IsType(&ordersop.UpdateOrdersOK{}, response)
		okResponse := response.(*ordersop.UpdateOrdersOK)
		suite.NoError(okResponse.Payload.Validate(strfmt.Default))

		updatedPPM, err := models.FetchPPMShipmentByPPMShipmentID(suite.DB(), ppmShipment.ID)
		suite.NoError(err)
		suite.Equal(updatedPPM.PPMType, models.PPMTypeIncentiveBased)
		suite.False(*updatedPPM.IsActualExpenseReimbursement)
	})

}

func (suite *HandlerSuite) TestUpdateOrdersHandlerOriginPostalCodeAndGBLOC() {
	factory.BuildPostalCodeToGBLOC(suite.DB(), []factory.Customization{
		{
			Model: models.PostalCodeToGBLOC{
				PostalCode: "90210",
				GBLOC:      "KKFA",
			},
		},
	}, nil)
	factory.BuildPostalCodeToGBLOC(suite.DB(), []factory.Customization{
		{
			Model: models.PostalCodeToGBLOC{
				PostalCode: "35023",
				GBLOC:      "CNNQ",
			},
		},
	}, nil)

	firstAddress := factory.BuildAddress(suite.DB(), []factory.Customization{
		{
			Model: models.Address{
				PostalCode: "90210",
				City:       "BEVERLY HILLS",
			},
		},
	}, nil)
	updatedAddress := factory.BuildAddress(suite.DB(), []factory.Customization{
		{
			Model: models.Address{
				PostalCode: "35023",
				City:       "BESSEMER",
			},
		},
	}, nil)
	dutyLocation := factory.BuildDutyLocation(suite.DB(), []factory.Customization{
		{
			Model: models.DutyLocation{
				AddressID: firstAddress.ID,
			},
		},
	}, nil)
	updatedDutyLocation := factory.BuildDutyLocation(suite.DB(), []factory.Customization{
		{
			Model: models.DutyLocation{
				AddressID: updatedAddress.ID,
			},
		},
	}, nil)
	newDutyLocation := factory.BuildDutyLocation(suite.DB(), nil, nil)

	order := factory.BuildOrder(suite.DB(), []factory.Customization{
		{
			Model: models.Order{
				OriginDutyLocationID: &dutyLocation.ID,
				NewDutyLocationID:    newDutyLocation.ID,
			},
		},
	}, nil)

	factory.BuildMove(suite.DB(), []factory.Customization{
		{
			Model:    order,
			LinkOnly: true,
		}}, nil)

	fetchedOrder, err := models.FetchOrder(suite.DB(), order.ID)
	suite.NoError(err)

	var fetchedPostalCode, fetchedGBLOC string
	fetchedPostalCode, err = fetchedOrder.GetOriginPostalCode(suite.DB())
	suite.NoError(err)
	fetchedGBLOC, err = fetchedOrder.GetOriginGBLOC(suite.DB())
	suite.NoError(err)

	suite.Equal("90210", fetchedPostalCode)
	suite.Equal("KKFA", fetchedGBLOC)

	newOrdersType := internalmessages.OrdersTypePERMANENTCHANGEOFSTATION
	issueDate := time.Date(2018, time.March, 10, 0, 0, 0, 0, time.UTC)
	reportByDate := time.Date(2018, time.August, 1, 0, 0, 0, 0, time.UTC)
	deptIndicator := internalmessages.DeptIndicatorAIRANDSPACEFORCE

	payload := &internalmessages.CreateUpdateOrders{
		OrdersType:           &order.OrdersType,
		NewDutyLocationID:    handlers.FmtUUID(order.NewDutyLocationID),
		OriginDutyLocationID: *handlers.FmtUUID(updatedDutyLocation.ID),
		IssueDate:            handlers.FmtDate(issueDate),
		ReportByDate:         handlers.FmtDate(reportByDate),
		DepartmentIndicator:  &deptIndicator,
		HasDependents:        handlers.FmtBool(false),
		SpouseHasProGear:     handlers.FmtBool(false),
		ServiceMemberID:      handlers.FmtUUID(order.ServiceMemberID),
		Grade:                models.ServiceMemberGradeE4.Pointer(),
	}

	path := fmt.Sprintf("/orders/%v", order.ID.String())
	req := httptest.NewRequest("PUT", path, nil)
	req = suite.AuthenticateRequest(req, order.ServiceMember)

	params := ordersop.UpdateOrdersParams{
		HTTPRequest:  req,
		OrdersID:     *handlers.FmtUUID(order.ID),
		UpdateOrders: payload,
	}

	fakeS3 := storageTest.NewFakeS3Storage(true)
	handlerConfig := suite.HandlerConfig()
	handlerConfig.SetFileStorer(fakeS3)

	handler := UpdateOrdersHandler{handlerConfig}

	response := handler.Handle(params)

	suite.IsType(&ordersop.UpdateOrdersOK{}, response)

	okResponse := response.(*ordersop.UpdateOrdersOK)

	suite.NoError(okResponse.Payload.Validate(strfmt.Default))
	suite.Equal(string(newOrdersType), string(*okResponse.Payload.OrdersType))

	fetchedOrder, err = models.FetchOrder(suite.DB(), order.ID)
	suite.NoError(err)

	fetchedPostalCode, err = fetchedOrder.GetOriginPostalCode(suite.DB())
	suite.NoError(err)
	fetchedGBLOC = *fetchedOrder.OriginDutyLocationGBLOC
	suite.NoError(err)

	suite.Equal("35023", fetchedPostalCode)
	suite.Equal("CNNQ", fetchedGBLOC)
}

func (suite *HandlerSuite) TestEntitlementHelperFunc() {
	orderGrade := internalmessages.OrderPayGrade("O-3")
	int64Dependents := int64(2)
	intDependents := int(int64Dependents)
	suite.Run("Can fully cover the hasEntitlementChangedFunc", func() {
		testCases := []struct {
			order                          models.Order
			payloadPayGrade                *internalmessages.OrderPayGrade
			payloadDependentsUnderTwelve   *int64
			payloadDependentsTwelveAndOver *int64
			payloadAccompaniedTour         *bool
			shouldReturnFalse              *bool
			payloadOrdersType              *internalmessages.OrdersType
		}{
			{
				order: models.Order{
					Grade: &orderGrade,
				},
			},
			{
				order: models.Order{
					Entitlement: &models.Entitlement{
						DependentsUnderTwelve: &intDependents,
					},
				},
			},
			{
				order: models.Order{
					Entitlement: &models.Entitlement{
						DependentsTwelveAndOver: &intDependents,
					},
				},
			},
			{
				order: models.Order{
					Entitlement: &models.Entitlement{
						AccompaniedTour: models.BoolPointer(true),
					},
				},
			},
			{
				order:             models.Order{},
				shouldReturnFalse: models.BoolPointer(true),
			},
		}
		for _, tc := range testCases {
			if tc.shouldReturnFalse != nil && *tc.shouldReturnFalse {
				// Test should return false
				suite.False(hasEntitlementChanged(tc.order, tc.payloadOrdersType, tc.payloadPayGrade, tc.payloadDependentsUnderTwelve, tc.payloadDependentsTwelveAndOver, tc.payloadAccompaniedTour))
			} else {
				// Test defaults to returning true
				suite.True(hasEntitlementChanged(tc.order, tc.payloadOrdersType, tc.payloadPayGrade, tc.payloadDependentsUnderTwelve, tc.payloadDependentsTwelveAndOver, tc.payloadAccompaniedTour))
			}

		}
	})
}

func (suite *HandlerSuite) TestUpdateOrdersHandlerWithCounselingOffice() {
	originDutyLocation := factory.BuildDutyLocation(suite.DB(), []factory.Customization{
		{
			Model: models.DutyLocation{
				ProvidesServicesCounseling: true,
			},
		},
	}, nil)

	order := factory.BuildOrder(suite.DB(), []factory.Customization{
		{
			Model:    originDutyLocation,
			LinkOnly: true,
			Type:     &factory.DutyLocations.OriginDutyLocation,
		},
	}, nil)

	newDutyLocation := factory.BuildDutyLocation(suite.DB(), nil, nil)

	newOrdersType := internalmessages.OrdersTypePERMANENTCHANGEOFSTATION
	newOrdersNumber := "123456"
	issueDate := time.Date(2018, time.March, 10, 0, 0, 0, 0, time.UTC)
	reportByDate := time.Date(2018, time.August, 1, 0, 0, 0, 0, time.UTC)
	deptIndicator := internalmessages.DeptIndicatorAIRANDSPACEFORCE
	move := factory.BuildMove(suite.DB(), []factory.Customization{
		{
			Model:    order,
			LinkOnly: true,
		}}, nil)
	payload := &internalmessages.CreateUpdateOrders{
		OrdersNumber:         handlers.FmtString(newOrdersNumber),
		OrdersType:           &newOrdersType,
		NewDutyLocationID:    handlers.FmtUUID(newDutyLocation.ID),
		OriginDutyLocationID: *handlers.FmtUUID(*order.OriginDutyLocationID),
		IssueDate:            handlers.FmtDate(issueDate),
		ReportByDate:         handlers.FmtDate(reportByDate),
		DepartmentIndicator:  &deptIndicator,
		HasDependents:        handlers.FmtBool(false),
		SpouseHasProGear:     handlers.FmtBool(false),
		Grade:                models.ServiceMemberGradeE4.Pointer(),
		MoveID:               *handlers.FmtUUID(move.ID),
		CounselingOfficeID:   handlers.FmtUUID(*newDutyLocation.TransportationOfficeID),
		ServiceMemberID:      handlers.FmtUUID(order.ServiceMemberID),
	}

	path := fmt.Sprintf("/orders/%v", order.ID.String())
	req := httptest.NewRequest("PUT", path, nil)
	req = suite.AuthenticateRequest(req, order.ServiceMember)

	params := ordersop.UpdateOrdersParams{
		HTTPRequest:  req,
		OrdersID:     *handlers.FmtUUID(order.ID),
		UpdateOrders: payload,
	}

	fakeS3 := storageTest.NewFakeS3Storage(true)
	handlerConfig := suite.HandlerConfig()
	handlerConfig.SetFileStorer(fakeS3)

	handler := UpdateOrdersHandler{handlerConfig}

	response := handler.Handle(params)

	suite.IsType(&ordersop.UpdateOrdersOK{}, response)
	okResponse := response.(*ordersop.UpdateOrdersOK)

	suite.NoError(okResponse.Payload.Validate(strfmt.Default))
	suite.Equal(string(newOrdersType), string(*okResponse.Payload.OrdersType))
	suite.Equal(newOrdersNumber, *okResponse.Payload.OrdersNumber)

}<|MERGE_RESOLUTION|>--- conflicted
+++ resolved
@@ -730,13 +730,10 @@
 func (suite *HandlerSuite) TestUpdateOrdersHandler() {
 	waf := entitlements.NewWeightAllotmentFetcher()
 
-<<<<<<< HEAD
-=======
 	usprc, err := models.FindByZipCode(suite.AppContextForTest().DB(), "99506")
 	suite.NotNil(usprc)
 	suite.FatalNoError(err)
 
->>>>>>> 68a9dd64
 	suite.Run("Can update CONUS orders", func() {
 		usprc, err := models.FindByZipCode(suite.AppContextForTest().DB(), "35023")
 		suite.NotNil(usprc)
