--- conflicted
+++ resolved
@@ -730,28 +730,8 @@
 func (suite *HandlerSuite) TestUpdateOrdersHandler() {
 	waf := entitlements.NewWeightAllotmentFetcher()
 
-<<<<<<< HEAD
-	usprc, err := models.FindByZipCode(suite.AppContextForTest().DB(), "99506")
-	suite.NotNil(usprc)
-	suite.FatalNoError(err)
-
-	suite.Run("Can update CONUS orders", func() {
-		usprc, err := models.FindByZipCode(suite.AppContextForTest().DB(), "35023")
-		suite.NotNil(usprc)
-		suite.FatalNoError(err)
-		address := factory.BuildAddress(suite.DB(), []factory.Customization{
-			{
-				Model: models.Address{
-					IsOconus:   models.BoolPointer(false),
-					PostalCode: usprc.UsprZipID,
-					City:       "BESSEMER",
-				},
-			},
-		}, nil)
-=======
 	suite.Run("Can update CONUS orders", func() {
 		address := factory.BuildAddress(suite.DB(), nil, nil)
->>>>>>> f23a3c26
 
 		originDutyLocation := factory.BuildDutyLocation(suite.DB(), []factory.Customization{
 			{
@@ -862,16 +842,9 @@
 		address := factory.BuildAddress(suite.DB(), []factory.Customization{
 			{
 				Model: models.Address{
-<<<<<<< HEAD
-					IsOconus:           models.BoolPointer(true),
-					UsPostRegionCityID: &usprc.ID,
-					City:               usprc.USPostRegionCityNm,
-					PostalCode:         usprc.UsprZipID,
-=======
 					IsOconus:   models.BoolPointer(true),
 					City:       "JUNEAU",
 					PostalCode: "99801",
->>>>>>> f23a3c26
 				},
 			},
 		}, nil)
@@ -1181,18 +1154,7 @@
 		},
 	}, nil)
 
-<<<<<<< HEAD
-	firstAddress := factory.BuildAddress(suite.DB(), []factory.Customization{
-		{
-			Model: models.Address{
-				PostalCode: "90210",
-				City:       "BEVERLY HILLS",
-			},
-		},
-	}, nil)
-=======
 	firstAddress := factory.BuildAddress(suite.DB(), nil, nil)
->>>>>>> f23a3c26
 	updatedAddress := factory.BuildAddress(suite.DB(), []factory.Customization{
 		{
 			Model: models.Address{
