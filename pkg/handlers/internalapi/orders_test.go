--- conflicted
+++ resolved
@@ -25,8 +25,6 @@
 )
 
 func (suite *HandlerSuite) TestCreateOrder() {
-<<<<<<< HEAD
-=======
 	suite.PreloadData(func() {
 		factory.FetchOrBuildCountry(suite.DB(), []factory.Customization{
 			{
@@ -37,7 +35,6 @@
 			},
 		}, nil)
 	})
->>>>>>> a3bf4306
 	sm := factory.BuildExtendedServiceMember(suite.DB(), nil, nil)
 	suite.Run("can create conus and oconus orders", func() {
 		testCases := []struct {
@@ -564,10 +561,7 @@
 				Grade:                models.ServiceMemberGradeE4.Pointer(),
 				MoveID:               *handlers.FmtUUID(move.ID),
 				CounselingOfficeID:   handlers.FmtUUID(*newDutyLocation.TransportationOfficeID),
-<<<<<<< HEAD
 				ServiceMemberID:      handlers.FmtUUID(order.ServiceMemberID),
-=======
->>>>>>> a3bf4306
 			}
 			// The default move factory does not include OCONUS fields, set these
 			// new fields conditionally for the update
@@ -652,10 +646,7 @@
 			payloadDependentsTwelveAndOver *int64
 			payloadAccompaniedTour         *bool
 			shouldReturnFalse              *bool
-<<<<<<< HEAD
 			payloadOrdersType              *internalmessages.OrdersType
-=======
->>>>>>> a3bf4306
 		}{
 			{
 				order: models.Order{
@@ -691,17 +682,10 @@
 		for _, tc := range testCases {
 			if tc.shouldReturnFalse != nil && *tc.shouldReturnFalse {
 				// Test should return false
-<<<<<<< HEAD
 				suite.False(hasEntitlementChanged(tc.order, tc.payloadOrdersType, tc.payloadPayGrade, tc.payloadDependentsUnderTwelve, tc.payloadDependentsTwelveAndOver, tc.payloadAccompaniedTour))
 			} else {
 				// Test defaults to returning true
 				suite.True(hasEntitlementChanged(tc.order, tc.payloadOrdersType, tc.payloadPayGrade, tc.payloadDependentsUnderTwelve, tc.payloadDependentsTwelveAndOver, tc.payloadAccompaniedTour))
-=======
-				suite.False(hasEntitlementChanged(tc.order, tc.payloadPayGrade, tc.payloadDependentsUnderTwelve, tc.payloadDependentsTwelveAndOver, tc.payloadAccompaniedTour))
-			} else {
-				// Test defaults to returning true
-				suite.True(hasEntitlementChanged(tc.order, tc.payloadPayGrade, tc.payloadDependentsUnderTwelve, tc.payloadDependentsTwelveAndOver, tc.payloadAccompaniedTour))
->>>>>>> a3bf4306
 			}
 
 		}
