--- conflicted
+++ resolved
@@ -25,8 +25,6 @@
 )
 
 func (suite *HandlerSuite) TestCreateOrder() {
-<<<<<<< HEAD
-=======
 	suite.PreloadData(func() {
 		factory.FetchOrBuildCountry(suite.DB(), []factory.Customization{
 			{
@@ -37,7 +35,6 @@
 			},
 		}, nil)
 	})
->>>>>>> 2ab1e083
 	sm := factory.BuildExtendedServiceMember(suite.DB(), nil, nil)
 	suite.Run("can create conus and oconus orders", func() {
 		testCases := []struct {
