--- conflicted
+++ resolved
@@ -27,23 +27,6 @@
 )
 
 func (suite *HandlerSuite) TestCreateOrder() {
-<<<<<<< HEAD
-	sm := factory.BuildExtendedServiceMember(suite.DB(), nil, nil)
-	suite.Run("can create conus and oconus orders", func() {
-		testCases := []struct {
-			test     string
-			isOconus bool
-		}{
-			{test: "Can create OCONUS order", isOconus: true},
-			{test: "Can create CONUS order", isOconus: false},
-		}
-		for _, tc := range testCases {
-			address := factory.BuildAddress(suite.DB(), []factory.Customization{
-				{
-					Model: models.Address{
-						IsOconus: &tc.isOconus,
-					},
-=======
 	customAffiliation := models.AffiliationARMY
 	sm := factory.BuildExtendedServiceMember(suite.DB(), []factory.Customization{
 		{
@@ -65,7 +48,6 @@
 			{
 				Model: models.DutyLocation{
 					Name: factory.MakeRandomString(8),
->>>>>>> c83cd4b3
 				},
 			},
 			{
@@ -160,47 +142,8 @@
 					Name:      factory.MakeRandomString(8),
 					AddressID: address.ID,
 				},
-<<<<<<< HEAD
-			}, nil)
-
-			dutyLocation := factory.FetchOrBuildCurrentDutyLocation(suite.DB())
-			factory.FetchOrBuildPostalCodeToGBLOC(suite.DB(), dutyLocation.Address.PostalCode, "KKFA")
-			factory.FetchOrBuildDefaultContractor(suite.DB(), nil, nil)
-
-			req := httptest.NewRequest("POST", "/orders", nil)
-			req = suite.AuthenticateRequest(req, sm)
-
-			hasDependents := true
-			spouseHasProGear := true
-			issueDate := time.Date(2018, time.March, 10, 0, 0, 0, 0, time.UTC)
-			reportByDate := time.Date(2018, time.August, 1, 0, 0, 0, 0, time.UTC)
-			ordersType := internalmessages.OrdersTypePERMANENTCHANGEOFSTATION
-			deptIndicator := internalmessages.DeptIndicatorAIRANDSPACEFORCE
-			payload := &internalmessages.CreateUpdateOrders{
-				HasDependents:        handlers.FmtBool(hasDependents),
-				SpouseHasProGear:     handlers.FmtBool(spouseHasProGear),
-				IssueDate:            handlers.FmtDate(issueDate),
-				ReportByDate:         handlers.FmtDate(reportByDate),
-				OrdersType:           internalmessages.NewOrdersType(ordersType),
-				OriginDutyLocationID: *handlers.FmtUUIDPtr(&originDutyLocation.ID),
-				NewDutyLocationID:    handlers.FmtUUID(dutyLocation.ID),
-				ServiceMemberID:      handlers.FmtUUID(sm.ID),
-				OrdersNumber:         handlers.FmtString("123456"),
-				Tac:                  handlers.FmtString("E19A"),
-				Sac:                  handlers.FmtString("SacNumber"),
-				DepartmentIndicator:  internalmessages.NewDeptIndicator(deptIndicator),
-				Grade:                models.ServiceMemberGradeE1.Pointer(),
-			}
-
-			if tc.isOconus {
-				payload.AccompaniedTour = models.BoolPointer(true)
-				payload.DependentsTwelveAndOver = models.Int64Pointer(5)
-				payload.DependentsUnderTwelve = models.Int64Pointer(5)
-			}
-=======
 			},
 		}, nil)
->>>>>>> c83cd4b3
 
 		dutyLocation := factory.FetchOrBuildCurrentDutyLocation(suite.DB())
 
@@ -774,29 +717,12 @@
 
 func (suite *HandlerSuite) TestUpdateOrdersHandler() {
 	waf := entitlements.NewWeightAllotmentFetcher()
-<<<<<<< HEAD
-	suite.Run("Can update CONUS and OCONUS orders", func() {
-		testCases := []struct {
-			isOconus bool
-		}{
-			{isOconus: true},
-			{isOconus: false},
-		}
-
-		for _, tc := range testCases {
-			address := factory.BuildAddress(suite.DB(), []factory.Customization{
-				{
-					Model: models.Address{
-						IsOconus: &tc.isOconus,
-					},
-=======
 
 	suite.Run("Can update CONUS orders", func() {
 		address := factory.BuildAddress(suite.DB(), []factory.Customization{
 			{
 				Model: models.Address{
 					IsOconus: models.BoolPointer(false),
->>>>>>> c83cd4b3
 				},
 			},
 		}, nil)
@@ -967,25 +893,6 @@
 		suite.NotNil(oconusRateArea)
 		suite.Nil(err)
 
-<<<<<<< HEAD
-			updatedOrder, err := models.FetchOrder(suite.DB(), order.ID)
-			suite.NoError(err)
-			suite.Equal(payload.Grade, updatedOrder.Grade)
-			suite.Equal(*okResponse.Payload.AuthorizedWeight, int64(7000)) // E4 authorized weight is 7000, make sure we return that in the response
-			expectedUpdatedOrderWeightAllotment, err := waf.GetWeightAllotment(suite.AppContextForTest(), string(*updatedOrder.Grade), updatedOrder.OrdersType)
-			suite.NoError(err)
-			expectedUpdatedOrderAuthorizedWeight := expectedUpdatedOrderWeightAllotment.TotalWeightSelf
-			if *payload.HasDependents {
-				expectedUpdatedOrderAuthorizedWeight = expectedUpdatedOrderWeightAllotment.TotalWeightSelfPlusDependents
-			}
-
-			expectedOriginalOrderWeightAllotment, err := waf.GetWeightAllotment(suite.AppContextForTest(), string(*order.Grade), updatedOrder.OrdersType)
-			suite.NoError(err)
-			expectedOriginalOrderAuthorizedWeight := expectedOriginalOrderWeightAllotment.TotalWeightSelf
-			if *payload.HasDependents {
-				expectedUpdatedOrderAuthorizedWeight = expectedOriginalOrderWeightAllotment.TotalWeightSelfPlusDependents
-			}
-=======
 		jppsoRegion, err := models.FetchJppsoRegionByCode(suite.DB(), "MAPK")
 		suite.NotNil(jppsoRegion)
 		suite.Nil(err)
@@ -993,7 +900,6 @@
 		gblocAors, err := models.FetchGblocAorsByJppsoCodeRateAreaDept(suite.DB(), jppsoRegion.ID, oconusRateArea.ID, models.DepartmentIndicatorARMY.String())
 		suite.NotNil(gblocAors)
 		suite.Nil(err)
->>>>>>> c83cd4b3
 
 		newOrdersType := internalmessages.OrdersTypePERMANENTCHANGEOFSTATION
 		newOrdersNumber := "123456"
