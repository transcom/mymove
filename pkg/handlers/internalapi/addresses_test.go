--- conflicted
+++ resolved
@@ -32,11 +32,7 @@
 			City:           "city",
 			State:          "state",
 			PostalCode:     "12345",
-<<<<<<< HEAD
-			County:         models.StringPointer("JESSAMINE"),
-=======
 			County:         "JESSAMINE",
->>>>>>> 207552ad
 		}
 		suite.MustSave(&address)
 
