--- conflicted
+++ resolved
@@ -117,7 +117,6 @@
 		suite.NoError(responsePayload.Payload.Validate(strfmt.Default))
 		suite.Equal(zip, responsePayload.Payload[0].PostalCode)
 	})
-<<<<<<< HEAD
 
 	suite.Run("returns no results for a PO box zip when PO boxes are excluded", func() {
 		zip := "00929" // PO Box ZIP in PR
@@ -147,8 +146,6 @@
 		suite.NoError(responsePayload.Payload.Validate(strfmt.Default))
 		suite.Equal(0, len(responsePayload.Payload))
 	})
-=======
->>>>>>> 669bc3d9
 }
 
 func (suite *HandlerSuite) TestCountrySearchHandler() {
