package internalapi

import (
	"net/http/httptest"

	"github.com/go-openapi/strfmt"
	"github.com/gofrs/uuid"
	"github.com/stretchr/testify/mock"

	"github.com/transcom/mymove/pkg/apperror"
	"github.com/transcom/mymove/pkg/factory"
	addressop "github.com/transcom/mymove/pkg/gen/internalapi/internaloperations/addresses"
	"github.com/transcom/mymove/pkg/gen/internalmessages"
	"github.com/transcom/mymove/pkg/handlers"
	"github.com/transcom/mymove/pkg/models"
	"github.com/transcom/mymove/pkg/services/address"
	"github.com/transcom/mymove/pkg/services/mocks"
)

func fakeAddressPayload() *internalmessages.Address {
	return &internalmessages.Address{
		StreetAddress1: models.StringPointer("An address"),
		StreetAddress2: models.StringPointer("Apt. 2"),
		StreetAddress3: models.StringPointer("address line 3"),
		City:           models.StringPointer("NICHOLASVILLE"),
		State:          models.StringPointer("AL"),
		PostalCode:     models.StringPointer("40356"),
		County:         models.StringPointer("JESSAMINE"),
		IsOconus:       models.BoolPointer(false),
	}
}

func (suite *HandlerSuite) TestShowAddressHandler() {

	suite.Run("successful lookup", func() {
		fetchedUsPostRegionCity, err := models.FindByZipCodeAndCity(suite.DB(), "12345", "SCHENECTADY")
		suite.NoError(err)
		address := models.Address{
			StreetAddress1:     "some address",
			City:               fetchedUsPostRegionCity.USPostRegionCityNm,
			State:              "NY",
			PostalCode:         fetchedUsPostRegionCity.UsprZipID,
			County:             models.StringPointer("JESSAMINE"),
			IsOconus:           models.BoolPointer(false),
			UsPostRegionCityID: &fetchedUsPostRegionCity.ID,
		}
		suite.MustSave(&address)

		requestUser := factory.BuildUser(nil, nil, nil)

		fakeUUID, _ := uuid.FromString("not-valid-uuid")

		tests := []struct {
			ID        uuid.UUID
			hasResult bool
			resultID  string
		}{
			{ID: address.ID, hasResult: true, resultID: address.ID.String()},
			{ID: fakeUUID, hasResult: false, resultID: ""},
		}

		for _, ts := range tests {
			req := httptest.NewRequest("GET", "/addresses/"+ts.ID.String(), nil)
			req = suite.AuthenticateUserRequest(req, requestUser)

			params := addressop.ShowAddressParams{
				HTTPRequest: req,
				AddressID:   *handlers.FmtUUID(ts.ID),
			}

			handler := ShowAddressHandler{suite.NewHandlerConfig()}
			res := handler.Handle(params)

			response := res.(*addressop.ShowAddressOK)
			payload := response.Payload

			if ts.hasResult {
				suite.NotNil(payload, "Should have address record")
				suite.Equal(payload.ID.String(), ts.resultID, "Address ID doest match")
				suite.Equal(payload.UsPostRegionCitiesID.String(), fetchedUsPostRegionCity.ID.String())
			} else {
				suite.Nil(payload, "Should not have address record")
			}
		}
	})

}

func (suite *HandlerSuite) TestGetLocationByZipCityHandler() {
	suite.Run("successful zip city lookup", func() {
		zip := "90210"
		var fetchedVLocation models.VLocation
		err := suite.DB().Where("uspr_zip_id = $1", zip).First(&fetchedVLocation)

		suite.NoError(err)
		suite.Equal(zip, fetchedVLocation.UsprZipID)

		vLocationServices := address.NewVLocation()
		move := factory.BuildMove(suite.DB(), nil, nil)
		req := httptest.NewRequest("GET", "/addresses/zip_city_lookup/"+zip, nil)
		req = suite.AuthenticateRequest(req, move.Orders.ServiceMember)
		params := addressop.GetLocationByZipCityStateParams{
			HTTPRequest: req,
			Search:      zip,
		}

		handler := GetLocationByZipCityStateHandler{
			HandlerConfig: suite.NewHandlerConfig(),
			VLocation:     vLocationServices}

		response := handler.Handle(params)
		suite.Assertions.IsType(&addressop.GetLocationByZipCityStateOK{}, response)
		responsePayload := response.(*addressop.GetLocationByZipCityStateOK)
		suite.NoError(responsePayload.Payload.Validate(strfmt.Default))
		suite.Equal(zip, responsePayload.Payload[0].PostalCode)
	})
<<<<<<< HEAD

	suite.Run("returns no results for a PO box zip when PO boxes are excluded", func() {
		zip := "00929" // PO Box ZIP in PR
		var fetchedVLocation models.VLocation
		err := suite.DB().Where("uspr_zip_id = $1", zip).First(&fetchedVLocation)

		suite.NoError(err)
		suite.Equal(zip, fetchedVLocation.UsprZipID)

		vLocationServices := address.NewVLocation()
		move := factory.BuildMove(suite.DB(), nil, nil)
		req := httptest.NewRequest("GET", "/addresses/zip_city_lookup/"+zip, nil)
		req = suite.AuthenticateRequest(req, move.Orders.ServiceMember)
		params := addressop.GetLocationByZipCityStateParams{
			HTTPRequest:    req,
			Search:         zip,
			IncludePOBoxes: models.BoolPointer(false),
		}

		handler := GetLocationByZipCityStateHandler{
			HandlerConfig: suite.NewHandlerConfig(),
			VLocation:     vLocationServices}

		response := handler.Handle(params)
		suite.Assertions.IsType(&addressop.GetLocationByZipCityStateOK{}, response)
		responsePayload := response.(*addressop.GetLocationByZipCityStateOK)
		suite.NoError(responsePayload.Payload.Validate(strfmt.Default))
		suite.Equal(0, len(responsePayload.Payload))
	})
}

func (suite *HandlerSuite) TestCountrySearchHandler() {
	suite.Run("success", func() {
		countrySearcher := address.NewCountrySearcher()
		req := httptest.NewRequest("GET", "/addresses/countries", nil)
		serviceMember := factory.BuildDefaultUser(suite.DB())
		req = suite.AuthenticateUserRequest(req, serviceMember)
		params := addressop.SearchCountriesParams{
			HTTPRequest: req,
			Search:      models.StringPointer("us"),
		}

		handler := SearchCountriesHandler{
			HandlerConfig:   suite.NewHandlerConfig(),
			CountrySearcher: countrySearcher}

		response := handler.Handle(params)
		suite.Assertions.IsType(&addressop.SearchCountriesOK{}, response)
		responsePayload := response.(*addressop.SearchCountriesOK)
		suite.NoError(responsePayload.Payload.Validate(strfmt.Default))
		suite.True(len(responsePayload.Payload) == 2)
	})

	suite.Run("success - return all", func() {
		countrySearcher := address.NewCountrySearcher()
		req := httptest.NewRequest("GET", "/addresses/countries", nil)
		serviceMember := factory.BuildDefaultUser(suite.DB())
		req = suite.AuthenticateUserRequest(req, serviceMember)
		params := addressop.SearchCountriesParams{
			HTTPRequest: req,
			Search:      nil,
		}

		handler := SearchCountriesHandler{
			HandlerConfig:   suite.NewHandlerConfig(),
			CountrySearcher: countrySearcher}

		response := handler.Handle(params)
		suite.Assertions.IsType(&addressop.SearchCountriesOK{}, response)
		responsePayload := response.(*addressop.SearchCountriesOK)
		suite.NoError(responsePayload.Payload.Validate(strfmt.Default))
		suite.True(len(responsePayload.Payload) == 274)
	})

	suite.Run("failure", func() {
		mockCountrySearcher := mocks.CountrySearcher{}
		mockCountrySearcher.On("SearchCountries",
			mock.AnythingOfType("*appcontext.appContext"),
			mock.AnythingOfType("*string"),
		).Return(nil, apperror.QueryError{})

		req := httptest.NewRequest("GET", "/addresses/countries", nil)
		serviceMember := factory.BuildDefaultUser(suite.DB())
		req = suite.AuthenticateUserRequest(req, serviceMember)
		params := addressop.SearchCountriesParams{
			HTTPRequest: req,
			Search:      nil,
		}

		handler := SearchCountriesHandler{
			HandlerConfig:   suite.NewHandlerConfig(),
			CountrySearcher: &mockCountrySearcher,
		}

		response := handler.Handle(params)
		suite.Assertions.IsType(&addressop.SearchCountriesInternalServerError{}, response)
	})

	suite.Run("forbidden", func() {
		mockCountrySearcher := mocks.CountrySearcher{}
		mockCountrySearcher.On("SearchCountries",
			mock.AnythingOfType("*appcontext.appContext"),
			mock.AnythingOfType("*string"),
		).Return(nil, apperror.QueryError{})

		req := httptest.NewRequest("GET", "/addresses/countries", nil)
		officeUser := factory.BuildOfficeUser(nil, nil, nil)
		req = suite.AuthenticateOfficeRequest(req, officeUser)
		params := addressop.SearchCountriesParams{
			HTTPRequest: req,
			Search:      nil,
		}

		handler := SearchCountriesHandler{
			HandlerConfig:   suite.NewHandlerConfig(),
			CountrySearcher: &mockCountrySearcher,
		}

		response := handler.Handle(params)
		suite.Assertions.IsType(&addressop.SearchCountriesForbidden{}, response)
=======
}

func (suite *HandlerSuite) TestGetOconusLocationHandler() {
	suite.Run("successful city name lookup", func() {
		country := "GB"
		city := "LONDON"
		var fetchedVIntlLocation models.VIntlLocation
		err := suite.DB().Where("city_name = $1", city).First(&fetchedVIntlLocation)

		suite.NoError(err)
		suite.Equal(city, *fetchedVIntlLocation.CityName)

		vIntlLocationService := address.NewVIntlLocation()

		move := factory.BuildMove(suite.DB(), nil, nil)
		req := httptest.NewRequest("GET", "/addresses/oconus_lookup/"+country+"/"+city, nil)
		req = suite.AuthenticateRequest(req, move.Orders.ServiceMember)
		params := addressop.GetOconusLocationParams{
			HTTPRequest: req,
			Country:     country,
			Search:      city,
		}

		handler := GetOconusLocationHandler{
			HandlerConfig: suite.HandlerConfig(),
			VIntlLocation: vIntlLocationService}

		response := handler.Handle(params)
		suite.Assertions.IsType(&addressop.GetOconusLocationOK{}, response)
		responsePayload := response.(*addressop.GetOconusLocationOK)
		suite.NoError(responsePayload.Payload.Validate(strfmt.Default))
		suite.Equal(city, responsePayload.Payload[0].City)
>>>>>>> 85f3ba72
	})
}<|MERGE_RESOLUTION|>--- conflicted
+++ resolved
@@ -114,7 +114,6 @@
 		suite.NoError(responsePayload.Payload.Validate(strfmt.Default))
 		suite.Equal(zip, responsePayload.Payload[0].PostalCode)
 	})
-<<<<<<< HEAD
 
 	suite.Run("returns no results for a PO box zip when PO boxes are excluded", func() {
 		zip := "00929" // PO Box ZIP in PR
@@ -235,7 +234,7 @@
 
 		response := handler.Handle(params)
 		suite.Assertions.IsType(&addressop.SearchCountriesForbidden{}, response)
-=======
+	})
 }
 
 func (suite *HandlerSuite) TestGetOconusLocationHandler() {
@@ -268,6 +267,5 @@
 		responsePayload := response.(*addressop.GetOconusLocationOK)
 		suite.NoError(responsePayload.Payload.Validate(strfmt.Default))
 		suite.Equal(city, responsePayload.Payload[0].City)
->>>>>>> 85f3ba72
 	})
 }