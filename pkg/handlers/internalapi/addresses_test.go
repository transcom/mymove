package internalapi

import (
	"net/http/httptest"

	"github.com/go-openapi/strfmt"
	"github.com/gofrs/uuid"
	"github.com/stretchr/testify/mock"

	"github.com/transcom/mymove/pkg/apperror"
	"github.com/transcom/mymove/pkg/factory"
	addressop "github.com/transcom/mymove/pkg/gen/internalapi/internaloperations/addresses"
	"github.com/transcom/mymove/pkg/gen/internalmessages"
	"github.com/transcom/mymove/pkg/handlers"
	"github.com/transcom/mymove/pkg/models"
	"github.com/transcom/mymove/pkg/services/address"
	"github.com/transcom/mymove/pkg/services/mocks"
)

func fakeAddressPayload() *internalmessages.Address {
	return &internalmessages.Address{
		StreetAddress1: models.StringPointer("An address"),
		StreetAddress2: models.StringPointer("Apt. 2"),
		StreetAddress3: models.StringPointer("address line 3"),
		City:           models.StringPointer("NICHOLASVILLE"),
		State:          models.StringPointer("AL"),
		PostalCode:     models.StringPointer("40356"),
		County:         models.StringPointer("JESSAMINE"),
		IsOconus:       models.BoolPointer(false),
	}
}

func (suite *HandlerSuite) TestShowAddressHandler() {

	suite.Run("successful lookup", func() {
		fetchedUsPostRegionCity, err := models.FindByZipCodeAndCity(suite.DB(), "12345", "SCHENECTADY")
		suite.NoError(err)
		address := models.Address{
			StreetAddress1:     "some address",
			City:               fetchedUsPostRegionCity.USPostRegionCityNm,
			State:              "NY",
			PostalCode:         fetchedUsPostRegionCity.UsprZipID,
			County:             models.StringPointer("JESSAMINE"),
			IsOconus:           models.BoolPointer(false),
			UsPostRegionCityID: &fetchedUsPostRegionCity.ID,
		}
		suite.MustSave(&address)

		requestUser := factory.BuildUser(nil, nil, nil)

		fakeUUID, _ := uuid.FromString("not-valid-uuid")

		tests := []struct {
			ID        uuid.UUID
			hasResult bool
			resultID  string
		}{
			{ID: address.ID, hasResult: true, resultID: address.ID.String()},
			{ID: fakeUUID, hasResult: false, resultID: ""},
		}

		for _, ts := range tests {
			req := httptest.NewRequest("GET", "/addresses/"+ts.ID.String(), nil)
			req = suite.AuthenticateUserRequest(req, requestUser)

			params := addressop.ShowAddressParams{
				HTTPRequest: req,
				AddressID:   *handlers.FmtUUID(ts.ID),
			}

			handler := ShowAddressHandler{suite.HandlerConfig()}
			res := handler.Handle(params)

			response := res.(*addressop.ShowAddressOK)
			payload := response.Payload

			if ts.hasResult {
				suite.NotNil(payload, "Should have address record")
				suite.Equal(payload.ID.String(), ts.resultID, "Address ID doest match")
				suite.Equal(payload.UsPostRegionCitiesID.String(), fetchedUsPostRegionCity.ID.String())
			} else {
				suite.Nil(payload, "Should not have address record")
			}
		}
	})

}

func (suite *HandlerSuite) TestGetLocationByZipCityHandler() {
	suite.Run("successful zip city lookup", func() {
		zip := "90210"
		var fetchedVLocation models.VLocation
		err := suite.DB().Where("uspr_zip_id = $1", zip).First(&fetchedVLocation)

		suite.NoError(err)
		suite.Equal(zip, fetchedVLocation.UsprZipID)

		vLocationServices := address.NewVLocation()
		move := factory.BuildMove(suite.DB(), nil, nil)
		req := httptest.NewRequest("GET", "/addresses/zip_city_lookup/"+zip, nil)
		req = suite.AuthenticateRequest(req, move.Orders.ServiceMember)
		params := addressop.GetLocationByZipCityStateParams{
			HTTPRequest: req,
			Search:      zip,
		}

		handler := GetLocationByZipCityStateHandler{
			HandlerConfig: suite.HandlerConfig(),
			VLocation:     vLocationServices}

		response := handler.Handle(params)
		suite.Assertions.IsType(&addressop.GetLocationByZipCityStateOK{}, response)
		responsePayload := response.(*addressop.GetLocationByZipCityStateOK)
		suite.NoError(responsePayload.Payload.Validate(strfmt.Default))
		suite.Equal(zip, responsePayload.Payload[0].PostalCode)
	})
<<<<<<< HEAD
}

func (suite *HandlerSuite) TestCountrySearchHandler() {
	suite.Run("success", func() {
		countrySearcher := address.NewCountrySearcher()
		req := httptest.NewRequest("GET", "/addresses/countries", nil)
		serviceMember := factory.BuildDefaultUser(suite.DB())
		req = suite.AuthenticateUserRequest(req, serviceMember)
		params := addressop.SearchCountriesParams{
			HTTPRequest: req,
			Search:      models.StringPointer("us"),
		}

		handler := SearchCountriesHandler{
			HandlerConfig:   suite.HandlerConfig(),
			CountrySearcher: countrySearcher}

		response := handler.Handle(params)
		suite.Assertions.IsType(&addressop.SearchCountriesOK{}, response)
		responsePayload := response.(*addressop.SearchCountriesOK)
		suite.NoError(responsePayload.Payload.Validate(strfmt.Default))
		suite.True(len(responsePayload.Payload) == 2)
	})

	suite.Run("success - return all", func() {
		countrySearcher := address.NewCountrySearcher()
		req := httptest.NewRequest("GET", "/addresses/countries", nil)
		serviceMember := factory.BuildDefaultUser(suite.DB())
		req = suite.AuthenticateUserRequest(req, serviceMember)
		params := addressop.SearchCountriesParams{
			HTTPRequest: req,
			Search:      nil,
		}

		handler := SearchCountriesHandler{
			HandlerConfig:   suite.HandlerConfig(),
			CountrySearcher: countrySearcher}

		response := handler.Handle(params)
		suite.Assertions.IsType(&addressop.SearchCountriesOK{}, response)
		responsePayload := response.(*addressop.SearchCountriesOK)
		suite.NoError(responsePayload.Payload.Validate(strfmt.Default))
		suite.True(len(responsePayload.Payload) == 274)
	})

	suite.Run("failure", func() {
		mockCountrySearcher := mocks.CountrySearcher{}
		mockCountrySearcher.On("SearchCountries",
			mock.AnythingOfType("*appcontext.appContext"),
			mock.AnythingOfType("*string"),
		).Return(nil, apperror.QueryError{})

		req := httptest.NewRequest("GET", "/addresses/countries", nil)
		serviceMember := factory.BuildDefaultUser(suite.DB())
		req = suite.AuthenticateUserRequest(req, serviceMember)
		params := addressop.SearchCountriesParams{
			HTTPRequest: req,
			Search:      nil,
		}

		handler := SearchCountriesHandler{
			HandlerConfig:   suite.HandlerConfig(),
			CountrySearcher: &mockCountrySearcher,
		}

		response := handler.Handle(params)
		suite.Assertions.IsType(&addressop.SearchCountriesInternalServerError{}, response)
	})

	suite.Run("forbidden", func() {
		mockCountrySearcher := mocks.CountrySearcher{}
		mockCountrySearcher.On("SearchCountries",
			mock.AnythingOfType("*appcontext.appContext"),
			mock.AnythingOfType("*string"),
		).Return(nil, apperror.QueryError{})

		req := httptest.NewRequest("GET", "/addresses/countries", nil)
		officeUser := factory.BuildOfficeUser(nil, nil, nil)
		req = suite.AuthenticateOfficeRequest(req, officeUser)
		params := addressop.SearchCountriesParams{
			HTTPRequest: req,
			Search:      nil,
		}

		handler := SearchCountriesHandler{
			HandlerConfig:   suite.HandlerConfig(),
			CountrySearcher: &mockCountrySearcher,
		}

		response := handler.Handle(params)
		suite.Assertions.IsType(&addressop.SearchCountriesForbidden{}, response)
=======

	suite.Run("returns no results for a PO box zip when PO boxes are excluded", func() {
		zip := "00929" // PO Box ZIP in PR
		var fetchedVLocation models.VLocation
		err := suite.DB().Where("uspr_zip_id = $1", zip).First(&fetchedVLocation)

		suite.NoError(err)
		suite.Equal(zip, fetchedVLocation.UsprZipID)

		vLocationServices := address.NewVLocation()
		move := factory.BuildMove(suite.DB(), nil, nil)
		req := httptest.NewRequest("GET", "/addresses/zip_city_lookup/"+zip, nil)
		req = suite.AuthenticateRequest(req, move.Orders.ServiceMember)
		params := addressop.GetLocationByZipCityStateParams{
			HTTPRequest:    req,
			Search:         zip,
			IncludePOBoxes: models.BoolPointer(false),
		}

		handler := GetLocationByZipCityStateHandler{
			HandlerConfig: suite.HandlerConfig(),
			VLocation:     vLocationServices}

		response := handler.Handle(params)
		suite.Assertions.IsType(&addressop.GetLocationByZipCityStateOK{}, response)
		responsePayload := response.(*addressop.GetLocationByZipCityStateOK)
		suite.NoError(responsePayload.Payload.Validate(strfmt.Default))
		suite.Equal(0, len(responsePayload.Payload))
>>>>>>> 3d345301
	})
}<|MERGE_RESOLUTION|>--- conflicted
+++ resolved
@@ -114,99 +114,6 @@
 		suite.NoError(responsePayload.Payload.Validate(strfmt.Default))
 		suite.Equal(zip, responsePayload.Payload[0].PostalCode)
 	})
-<<<<<<< HEAD
-}
-
-func (suite *HandlerSuite) TestCountrySearchHandler() {
-	suite.Run("success", func() {
-		countrySearcher := address.NewCountrySearcher()
-		req := httptest.NewRequest("GET", "/addresses/countries", nil)
-		serviceMember := factory.BuildDefaultUser(suite.DB())
-		req = suite.AuthenticateUserRequest(req, serviceMember)
-		params := addressop.SearchCountriesParams{
-			HTTPRequest: req,
-			Search:      models.StringPointer("us"),
-		}
-
-		handler := SearchCountriesHandler{
-			HandlerConfig:   suite.HandlerConfig(),
-			CountrySearcher: countrySearcher}
-
-		response := handler.Handle(params)
-		suite.Assertions.IsType(&addressop.SearchCountriesOK{}, response)
-		responsePayload := response.(*addressop.SearchCountriesOK)
-		suite.NoError(responsePayload.Payload.Validate(strfmt.Default))
-		suite.True(len(responsePayload.Payload) == 2)
-	})
-
-	suite.Run("success - return all", func() {
-		countrySearcher := address.NewCountrySearcher()
-		req := httptest.NewRequest("GET", "/addresses/countries", nil)
-		serviceMember := factory.BuildDefaultUser(suite.DB())
-		req = suite.AuthenticateUserRequest(req, serviceMember)
-		params := addressop.SearchCountriesParams{
-			HTTPRequest: req,
-			Search:      nil,
-		}
-
-		handler := SearchCountriesHandler{
-			HandlerConfig:   suite.HandlerConfig(),
-			CountrySearcher: countrySearcher}
-
-		response := handler.Handle(params)
-		suite.Assertions.IsType(&addressop.SearchCountriesOK{}, response)
-		responsePayload := response.(*addressop.SearchCountriesOK)
-		suite.NoError(responsePayload.Payload.Validate(strfmt.Default))
-		suite.True(len(responsePayload.Payload) == 274)
-	})
-
-	suite.Run("failure", func() {
-		mockCountrySearcher := mocks.CountrySearcher{}
-		mockCountrySearcher.On("SearchCountries",
-			mock.AnythingOfType("*appcontext.appContext"),
-			mock.AnythingOfType("*string"),
-		).Return(nil, apperror.QueryError{})
-
-		req := httptest.NewRequest("GET", "/addresses/countries", nil)
-		serviceMember := factory.BuildDefaultUser(suite.DB())
-		req = suite.AuthenticateUserRequest(req, serviceMember)
-		params := addressop.SearchCountriesParams{
-			HTTPRequest: req,
-			Search:      nil,
-		}
-
-		handler := SearchCountriesHandler{
-			HandlerConfig:   suite.HandlerConfig(),
-			CountrySearcher: &mockCountrySearcher,
-		}
-
-		response := handler.Handle(params)
-		suite.Assertions.IsType(&addressop.SearchCountriesInternalServerError{}, response)
-	})
-
-	suite.Run("forbidden", func() {
-		mockCountrySearcher := mocks.CountrySearcher{}
-		mockCountrySearcher.On("SearchCountries",
-			mock.AnythingOfType("*appcontext.appContext"),
-			mock.AnythingOfType("*string"),
-		).Return(nil, apperror.QueryError{})
-
-		req := httptest.NewRequest("GET", "/addresses/countries", nil)
-		officeUser := factory.BuildOfficeUser(nil, nil, nil)
-		req = suite.AuthenticateOfficeRequest(req, officeUser)
-		params := addressop.SearchCountriesParams{
-			HTTPRequest: req,
-			Search:      nil,
-		}
-
-		handler := SearchCountriesHandler{
-			HandlerConfig:   suite.HandlerConfig(),
-			CountrySearcher: &mockCountrySearcher,
-		}
-
-		response := handler.Handle(params)
-		suite.Assertions.IsType(&addressop.SearchCountriesForbidden{}, response)
-=======
 
 	suite.Run("returns no results for a PO box zip when PO boxes are excluded", func() {
 		zip := "00929" // PO Box ZIP in PR
@@ -235,6 +142,97 @@
 		responsePayload := response.(*addressop.GetLocationByZipCityStateOK)
 		suite.NoError(responsePayload.Payload.Validate(strfmt.Default))
 		suite.Equal(0, len(responsePayload.Payload))
->>>>>>> 3d345301
+	})
+}
+
+func (suite *HandlerSuite) TestCountrySearchHandler() {
+	suite.Run("success", func() {
+		countrySearcher := address.NewCountrySearcher()
+		req := httptest.NewRequest("GET", "/addresses/countries", nil)
+		serviceMember := factory.BuildDefaultUser(suite.DB())
+		req = suite.AuthenticateUserRequest(req, serviceMember)
+		params := addressop.SearchCountriesParams{
+			HTTPRequest: req,
+			Search:      models.StringPointer("us"),
+		}
+
+		handler := SearchCountriesHandler{
+			HandlerConfig:   suite.HandlerConfig(),
+			CountrySearcher: countrySearcher}
+
+		response := handler.Handle(params)
+		suite.Assertions.IsType(&addressop.SearchCountriesOK{}, response)
+		responsePayload := response.(*addressop.SearchCountriesOK)
+		suite.NoError(responsePayload.Payload.Validate(strfmt.Default))
+		suite.True(len(responsePayload.Payload) == 2)
+	})
+
+	suite.Run("success - return all", func() {
+		countrySearcher := address.NewCountrySearcher()
+		req := httptest.NewRequest("GET", "/addresses/countries", nil)
+		serviceMember := factory.BuildDefaultUser(suite.DB())
+		req = suite.AuthenticateUserRequest(req, serviceMember)
+		params := addressop.SearchCountriesParams{
+			HTTPRequest: req,
+			Search:      nil,
+		}
+
+		handler := SearchCountriesHandler{
+			HandlerConfig:   suite.HandlerConfig(),
+			CountrySearcher: countrySearcher}
+
+		response := handler.Handle(params)
+		suite.Assertions.IsType(&addressop.SearchCountriesOK{}, response)
+		responsePayload := response.(*addressop.SearchCountriesOK)
+		suite.NoError(responsePayload.Payload.Validate(strfmt.Default))
+		suite.True(len(responsePayload.Payload) == 274)
+	})
+
+	suite.Run("failure", func() {
+		mockCountrySearcher := mocks.CountrySearcher{}
+		mockCountrySearcher.On("SearchCountries",
+			mock.AnythingOfType("*appcontext.appContext"),
+			mock.AnythingOfType("*string"),
+		).Return(nil, apperror.QueryError{})
+
+		req := httptest.NewRequest("GET", "/addresses/countries", nil)
+		serviceMember := factory.BuildDefaultUser(suite.DB())
+		req = suite.AuthenticateUserRequest(req, serviceMember)
+		params := addressop.SearchCountriesParams{
+			HTTPRequest: req,
+			Search:      nil,
+		}
+
+		handler := SearchCountriesHandler{
+			HandlerConfig:   suite.HandlerConfig(),
+			CountrySearcher: &mockCountrySearcher,
+		}
+
+		response := handler.Handle(params)
+		suite.Assertions.IsType(&addressop.SearchCountriesInternalServerError{}, response)
+	})
+
+	suite.Run("forbidden", func() {
+		mockCountrySearcher := mocks.CountrySearcher{}
+		mockCountrySearcher.On("SearchCountries",
+			mock.AnythingOfType("*appcontext.appContext"),
+			mock.AnythingOfType("*string"),
+		).Return(nil, apperror.QueryError{})
+
+		req := httptest.NewRequest("GET", "/addresses/countries", nil)
+		officeUser := factory.BuildOfficeUser(nil, nil, nil)
+		req = suite.AuthenticateOfficeRequest(req, officeUser)
+		params := addressop.SearchCountriesParams{
+			HTTPRequest: req,
+			Search:      nil,
+		}
+
+		handler := SearchCountriesHandler{
+			HandlerConfig:   suite.HandlerConfig(),
+			CountrySearcher: &mockCountrySearcher,
+		}
+
+		response := handler.Handle(params)
+		suite.Assertions.IsType(&addressop.SearchCountriesForbidden{}, response)
 	})
 }