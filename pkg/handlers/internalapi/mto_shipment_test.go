--- conflicted
+++ resolved
@@ -1207,8 +1207,6 @@
 		suite.IsType(&mtoshipmentops.DeleteShipmentNotFound{}, response)
 	})
 
-<<<<<<< HEAD
-=======
 	suite.Run("Returns 403 when deleter returns ForbiddenError", func() {
 		shipment := testdatagen.MakeStubbedShipment(suite.DB())
 		deleter := &mocks.ShipmentDeleter{}
@@ -1231,7 +1229,6 @@
 		suite.IsType(&mtoshipmentops.DeleteShipmentForbidden{}, response)
 	})
 
->>>>>>> 141194d2
 	suite.Run("Returns 500 when deleter returns InternalServerError", func() {
 		shipment := testdatagen.MakeStubbedShipment(suite.DB())
 		deleter := &mocks.ShipmentDeleter{}
