--- conflicted
+++ resolved
@@ -1163,9 +1163,6 @@
 
 func (suite *HandlerSuite) TestDeleteShipmentHandler() {
 	suite.Run("Returns 204 when all validations pass", func() {
-<<<<<<< HEAD
-		shipment := testdatagen.MakeDefaultMTOShipmentMinimal(suite.DB())
-=======
 		sm := testdatagen.MakeStubbedServiceMember(suite.DB())
 		order := testdatagen.MakeOrder(suite.DB(), testdatagen.Assertions{
 			Order: models.Order{
@@ -1182,7 +1179,6 @@
 			},
 		})
 
->>>>>>> 1e134a53
 		deleter := &mocks.ShipmentDeleter{}
 
 		deleter.On("DeleteShipment", mock.AnythingOfType("*appcontext.appContext"), shipment.ID).Return(shipment.MoveTaskOrderID, nil)
@@ -1205,9 +1201,6 @@
 	})
 
 	suite.Run("Returns 404 when deleter returns NotFoundError", func() {
-<<<<<<< HEAD
-		shipment := testdatagen.MakeStubbedShipment(suite.DB())
-=======
 		sm := testdatagen.MakeStubbedServiceMember(suite.DB())
 		order := testdatagen.MakeOrder(suite.DB(), testdatagen.Assertions{
 			Order: models.Order{
@@ -1224,7 +1217,6 @@
 			},
 		})
 
->>>>>>> 1e134a53
 		deleter := &mocks.ShipmentDeleter{}
 
 		deleter.On("DeleteShipment", mock.AnythingOfType("*appcontext.appContext"), shipment.ID).Return(uuid.Nil, apperror.NotFoundError{})
@@ -1246,9 +1238,6 @@
 	})
 
 	suite.Run("Returns 403 when deleter returns ForbiddenError", func() {
-<<<<<<< HEAD
-		shipment := testdatagen.MakeStubbedShipment(suite.DB())
-=======
 		sm := testdatagen.MakeStubbedServiceMember(suite.DB())
 		order := testdatagen.MakeOrder(suite.DB(), testdatagen.Assertions{
 			Order: models.Order{
@@ -1265,7 +1254,6 @@
 			},
 		})
 
->>>>>>> 1e134a53
 		deleter := &mocks.ShipmentDeleter{}
 
 		deleter.On("DeleteShipment", mock.AnythingOfType("*appcontext.appContext"), shipment.ID).Return(uuid.Nil, apperror.ForbiddenError{})
@@ -1287,9 +1275,6 @@
 	})
 
 	suite.Run("Returns 500 when deleter returns InternalServerError", func() {
-<<<<<<< HEAD
-		shipment := testdatagen.MakeStubbedShipment(suite.DB())
-=======
 		sm := testdatagen.MakeStubbedServiceMember(suite.DB())
 		order := testdatagen.MakeOrder(suite.DB(), testdatagen.Assertions{
 			Order: models.Order{
@@ -1306,7 +1291,6 @@
 			},
 		})
 
->>>>>>> 1e134a53
 		deleter := &mocks.ShipmentDeleter{}
 
 		deleter.On("DeleteShipment", mock.AnythingOfType("*appcontext.appContext"), shipment.ID).Return(uuid.Nil, apperror.InternalServerError{})
