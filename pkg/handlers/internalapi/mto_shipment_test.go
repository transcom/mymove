--- conflicted
+++ resolved
@@ -1486,11 +1486,8 @@
 			mock.AnythingOfType("*models.MTOShipment"),
 			mock.AnythingOfType("string"),
 			mock.AnythingOfType("string"),
-<<<<<<< HEAD
+			nil,
 			mock.AnythingOfType("map[string]bool"),
-=======
-			nil,
->>>>>>> 8080398f
 		).Return(nil, err)
 
 		subtestData := getDefaultMTOShipmentAndParams(&mockUpdater)
