--- conflicted
+++ resolved
@@ -815,7 +815,7 @@
 			Match: mockFeatureFlagOn,
 		}
 
-		handlerConfig := suite.HandlerConfig()
+		handlerConfig := suite.NewHandlerConfig()
 
 		mockFeatureFlagFetcher := &mocks.FeatureFlagFetcher{}
 		mockFeatureFlagFetcher.On("GetBooleanFlagForUser",
@@ -827,11 +827,7 @@
 		handlerConfig.SetFeatureFlagFetcher(mockFeatureFlagFetcher)
 
 		handler := UpdateMTOShipmentHandler{
-<<<<<<< HEAD
-			handlerConfig,
-=======
 			suite.NewHandlerConfig(),
->>>>>>> eedcaf87
 			shipmentUpdaterSO,
 		}
 
