package internalapi

import (
	"errors"
	"fmt"
	"net/http/httptest"
	"time"

	"github.com/go-openapi/strfmt"
	"github.com/gofrs/uuid"
	"github.com/stretchr/testify/mock"

	"github.com/transcom/mymove/pkg/apperror"
	"github.com/transcom/mymove/pkg/etag"
	"github.com/transcom/mymove/pkg/factory"
	mtoshipmentops "github.com/transcom/mymove/pkg/gen/internalapi/internaloperations/mto_shipment"
	"github.com/transcom/mymove/pkg/gen/internalmessages"
	"github.com/transcom/mymove/pkg/handlers"
	"github.com/transcom/mymove/pkg/models"
	"github.com/transcom/mymove/pkg/models/roles"
	routemocks "github.com/transcom/mymove/pkg/route/mocks"
	"github.com/transcom/mymove/pkg/services"
	"github.com/transcom/mymove/pkg/services/address"
	boatshipment "github.com/transcom/mymove/pkg/services/boat_shipment"
	"github.com/transcom/mymove/pkg/services/entitlements"
	"github.com/transcom/mymove/pkg/services/fetch"
	"github.com/transcom/mymove/pkg/services/ghcrateengine"
	mobilehomeshipment "github.com/transcom/mymove/pkg/services/mobile_home_shipment"
	"github.com/transcom/mymove/pkg/services/mocks"
	moverouter "github.com/transcom/mymove/pkg/services/move"
	moveservices "github.com/transcom/mymove/pkg/services/move"
	movetaskorder "github.com/transcom/mymove/pkg/services/move_task_order"
	mtoserviceitem "github.com/transcom/mymove/pkg/services/mto_service_item"
	mtoshipment "github.com/transcom/mymove/pkg/services/mto_shipment"
	shipmentorchestrator "github.com/transcom/mymove/pkg/services/orchestrators/shipment"
	paymentrequest "github.com/transcom/mymove/pkg/services/payment_request"
	"github.com/transcom/mymove/pkg/services/ppmshipment"
	"github.com/transcom/mymove/pkg/services/query"
	transportationoffice "github.com/transcom/mymove/pkg/services/transportation_office"
	"github.com/transcom/mymove/pkg/testdatagen"
	"github.com/transcom/mymove/pkg/unit"
)

type mtoShipmentObjects struct {
	builder    *query.Builder
	fetcher    services.Fetcher
	moveRouter services.MoveRouter
}

func (suite *HandlerSuite) setUpMTOShipmentObjects() *mtoShipmentObjects {
	builder := query.NewQueryBuilder()
	fetcher := fetch.NewFetcher(builder)
	moveRouter := moverouter.NewMoveRouter(transportationoffice.NewTransportationOfficesFetcher())

	return &mtoShipmentObjects{
		builder:    builder,
		fetcher:    fetcher,
		moveRouter: moveRouter,
	}
}

//
// CREATE
//

func (suite *HandlerSuite) TestCreateMTOShipmentHandlerV1() {
	// Setup in this area should only be for objects that can be created once for all the sub-tests. Any model data,
	// mocks, or objects that can be modified in subtests should instead be set up in makeCreateSubtestData.
	testMTOShipmentObjects := suite.setUpMTOShipmentObjects()
	addressCreator := address.NewAddressCreator()
	mtoShipmentCreator := mtoshipment.NewMTOShipmentCreatorV1(testMTOShipmentObjects.builder, testMTOShipmentObjects.fetcher, testMTOShipmentObjects.moveRouter, addressCreator)
	ppmEstimator := mocks.PPMEstimator{}
	ppmShipmentCreator := ppmshipment.NewPPMShipmentCreator(&ppmEstimator, addressCreator)
	boatShipmentCreator := boatshipment.NewBoatShipmentCreator()
	mobileHomeShipmentCreator := mobilehomeshipment.NewMobileHomeShipmentCreator()
	futureDate := models.TimePointer(time.Now().Add(24 * time.Hour))
	shipmentRouter := mtoshipment.NewShipmentRouter()
	planner := &routemocks.Planner{}
	planner.On("ZipTransitDistance",
		mock.AnythingOfType("*appcontext.appContext"),
		mock.Anything,
		mock.Anything,
	).Return(400, nil)

	setUpSignedCertificationCreatorMock := func(returnValue ...interface{}) services.SignedCertificationCreator {
		mockCreator := &mocks.SignedCertificationCreator{}

		mockCreator.On(
			"CreateSignedCertification",
			mock.AnythingOfType("*appcontext.appContext"),
			mock.AnythingOfType("models.SignedCertification"),
		).Return(returnValue...)

		return mockCreator
	}

	setUpSignedCertificationUpdaterMock := func(returnValue ...interface{}) services.SignedCertificationUpdater {
		mockUpdater := &mocks.SignedCertificationUpdater{}

		mockUpdater.On(
			"UpdateSignedCertification",
			mock.AnythingOfType("*appcontext.appContext"),
			mock.AnythingOfType("models.SignedCertification"),
			mock.AnythingOfType("string"),
		).Return(returnValue...)

		return mockUpdater
	}

	siCreator := mtoserviceitem.NewMTOServiceItemCreator(
		planner,
		testMTOShipmentObjects.builder,
		testMTOShipmentObjects.moveRouter,
		ghcrateengine.NewDomesticUnpackPricer(),
		ghcrateengine.NewDomesticPackPricer(),
		ghcrateengine.NewDomesticLinehaulPricer(),
		ghcrateengine.NewDomesticShorthaulPricer(),
		ghcrateengine.NewDomesticOriginPricer(),
		ghcrateengine.NewDomesticDestinationPricer(),
		ghcrateengine.NewFuelSurchargePricer(),
		ghcrateengine.NewDomesticDestinationFirstDaySITPricer(),
		ghcrateengine.NewDomesticDestinationSITDeliveryPricer(),
		ghcrateengine.NewDomesticDestinationAdditionalDaysSITPricer(),
		ghcrateengine.NewDomesticDestinationSITFuelSurchargePricer(),
		ghcrateengine.NewDomesticOriginFirstDaySITPricer(),
		ghcrateengine.NewDomesticOriginSITPickupPricer(),
		ghcrateengine.NewDomesticOriginAdditionalDaysSITPricer(),
		ghcrateengine.NewDomesticOriginSITFuelSurchargePricer())
	moveTaskOrderUpdater := movetaskorder.NewMoveTaskOrderUpdater(
		testMTOShipmentObjects.builder,
		siCreator,
		testMTOShipmentObjects.moveRouter,
		setUpSignedCertificationCreatorMock(nil, nil), setUpSignedCertificationUpdaterMock(nil, nil), &ppmEstimator,
	)
	mockSender := suite.TestNotificationSender()
	waf := entitlements.NewWeightAllotmentFetcher()
	moveWeights := moveservices.NewMoveWeights(mtoshipment.NewShipmentReweighRequester(mockSender), waf)
	shipmentCreator := shipmentorchestrator.NewShipmentCreator(mtoShipmentCreator, ppmShipmentCreator, boatShipmentCreator, mobileHomeShipmentCreator, shipmentRouter, moveTaskOrderUpdater, moveWeights)

	type mtoCreateSubtestData struct {
		serviceMember models.ServiceMember
		pickupAddress models.Address
		mtoShipment   models.MTOShipment
		params        mtoshipmentops.CreateMTOShipmentParams
		handler       CreateMTOShipmentHandler
	}

	makeCreateSubtestData := func(ubFeatureFlag bool, checkForFF bool) (subtestData mtoCreateSubtestData) {
		subtestData.serviceMember = factory.BuildServiceMember(suite.DB(), nil, nil)

		mto := factory.BuildMove(suite.DB(), []factory.Customization{
			{
				Model:    subtestData.serviceMember,
				LinkOnly: true,
			},
		}, nil)

		subtestData.pickupAddress = factory.BuildAddress(suite.DB(), nil, nil)
		secondaryPickupAddress := factory.BuildAddress(suite.DB(), nil, []factory.Trait{factory.GetTraitAddress2})

		destinationAddress := factory.BuildAddress(suite.DB(), nil, []factory.Trait{factory.GetTraitAddress3})
		secondaryDeliveryAddress := factory.BuildAddress(suite.DB(), nil, []factory.Trait{factory.GetTraitAddress4})

		subtestData.mtoShipment = factory.BuildMTOShipment(suite.DB(), []factory.Customization{
			{
				Model:    mto,
				LinkOnly: true,
			},
			{
				Model: models.MTOShipment{
					RequestedPickupDate: futureDate,
				},
			},
		}, nil)
		subtestData.mtoShipment.MoveTaskOrderID = mto.ID

		mtoAgent := factory.BuildMTOAgent(suite.DB(), nil, nil)
		agents := internalmessages.MTOAgents{&internalmessages.MTOAgent{
			FirstName: mtoAgent.FirstName,
			LastName:  mtoAgent.LastName,
			Email:     mtoAgent.Email,
			Phone:     mtoAgent.Phone,
			AgentType: internalmessages.MTOAgentType(mtoAgent.MTOAgentType),
		}}

		customerRemarks := "I have some grandfather clocks."

		req := httptest.NewRequest("POST", "/mto_shipments", nil)
		req = suite.AuthenticateRequest(req, subtestData.serviceMember)

		shipmentType := internalmessages.MTOShipmentTypeHHG

		subtestData.params = mtoshipmentops.CreateMTOShipmentParams{
			HTTPRequest: req,
			Body: &internalmessages.CreateShipment{
				MoveTaskOrderID: handlers.FmtUUID(subtestData.mtoShipment.MoveTaskOrderID),
				Agents:          agents,
				CustomerRemarks: &customerRemarks,
				PickupAddress: &internalmessages.Address{
					City:           &subtestData.pickupAddress.City,
					PostalCode:     &subtestData.pickupAddress.PostalCode,
					State:          &subtestData.pickupAddress.State,
					StreetAddress1: &subtestData.pickupAddress.StreetAddress1,
					StreetAddress2: subtestData.pickupAddress.StreetAddress2,
					StreetAddress3: subtestData.pickupAddress.StreetAddress3,
				},
				SecondaryPickupAddress: &internalmessages.Address{
					City:           &secondaryPickupAddress.City,
					PostalCode:     &secondaryPickupAddress.PostalCode,
					State:          &secondaryPickupAddress.State,
					StreetAddress1: &secondaryPickupAddress.StreetAddress1,
					StreetAddress2: secondaryPickupAddress.StreetAddress2,
					StreetAddress3: secondaryPickupAddress.StreetAddress3,
				},
				DestinationAddress: &internalmessages.Address{
					City:           &destinationAddress.City,
					PostalCode:     &destinationAddress.PostalCode,
					State:          &destinationAddress.State,
					StreetAddress1: &destinationAddress.StreetAddress1,
					StreetAddress2: destinationAddress.StreetAddress2,
					StreetAddress3: destinationAddress.StreetAddress3,
				},
				SecondaryDeliveryAddress: &internalmessages.Address{
					City:           &secondaryDeliveryAddress.City,
					PostalCode:     &secondaryDeliveryAddress.PostalCode,
					State:          &secondaryDeliveryAddress.State,
					StreetAddress1: &secondaryDeliveryAddress.StreetAddress1,
					StreetAddress2: secondaryDeliveryAddress.StreetAddress2,
					StreetAddress3: secondaryDeliveryAddress.StreetAddress3,
				},
				RequestedPickupDate:   strfmt.Date(*subtestData.mtoShipment.RequestedPickupDate),
				RequestedDeliveryDate: strfmt.Date(*subtestData.mtoShipment.RequestedDeliveryDate),
				ShipmentType:          &shipmentType,
			},
		}

		if checkForFF {
			ubFF := services.FeatureFlag{
				Key:   "unaccompanied_baggage",
				Match: false,
			}

			handlerConfig := suite.NewHandlerConfig()
			if !ubFeatureFlag {
				mockFeatureFlagFetcher := &mocks.FeatureFlagFetcher{}
				mockFeatureFlagFetcher.On("GetBooleanFlagForUser",
					mock.Anything,
					mock.AnythingOfType("*appcontext.appContext"),
					mock.AnythingOfType("string"),
					mock.Anything,
				).Return(ubFF, nil)
				handlerConfig.SetFeatureFlagFetcher(mockFeatureFlagFetcher)
			}

			subtestData.handler = CreateMTOShipmentHandler{
				handlerConfig,
				shipmentCreator,
			}
		} else {
			subtestData.handler = CreateMTOShipmentHandler{
				suite.NewHandlerConfig(),
				shipmentCreator,
			}
		}

		return subtestData
	}

	suite.Run("Successful POST - Integration Test - HHG", func() {
		subtestData := makeCreateSubtestData(false, false)

		params := subtestData.params

		response := subtestData.handler.Handle(subtestData.params)

		suite.IsType(&mtoshipmentops.CreateMTOShipmentOK{}, response)

		createdShipment := response.(*mtoshipmentops.CreateMTOShipmentOK).Payload

		suite.NotEmpty(createdShipment.ID.String())

		suite.Equal(internalmessages.MTOShipmentTypeHHG, createdShipment.ShipmentType)
		suite.Equal(models.MTOShipmentStatusSubmitted, models.MTOShipmentStatus(createdShipment.Status))
		suite.Equal(*params.Body.CustomerRemarks, *createdShipment.CustomerRemarks)
		suite.Equal(*params.Body.PickupAddress.StreetAddress1, *createdShipment.PickupAddress.StreetAddress1)
		suite.Equal(*params.Body.SecondaryPickupAddress.StreetAddress1, *createdShipment.SecondaryPickupAddress.StreetAddress1)
		suite.Equal(*params.Body.DestinationAddress.StreetAddress1, *createdShipment.DestinationAddress.StreetAddress1)
		suite.Equal(*params.Body.SecondaryDeliveryAddress.StreetAddress1, *createdShipment.SecondaryDeliveryAddress.StreetAddress1)
		suite.Equal(params.Body.RequestedPickupDate.String(), createdShipment.RequestedPickupDate.String())
		suite.Equal(params.Body.RequestedDeliveryDate.String(), createdShipment.RequestedDeliveryDate.String())

		suite.Equal(params.Body.Agents[0].FirstName, createdShipment.Agents[0].FirstName)
		suite.Equal(params.Body.Agents[0].LastName, createdShipment.Agents[0].LastName)
		suite.Equal(params.Body.Agents[0].Email, createdShipment.Agents[0].Email)
		suite.Equal(params.Body.Agents[0].Phone, createdShipment.Agents[0].Phone)
		suite.Equal(params.Body.Agents[0].AgentType, createdShipment.Agents[0].AgentType)
		suite.Equal(createdShipment.ID.String(), string(createdShipment.Agents[0].MtoShipmentID))
		suite.NotEmpty(createdShipment.Agents[0].ID)
	})

	suite.Run("Successful POST - Integration Test - UB", func() {
		subtestData := makeCreateSubtestData(true, true)

		params := subtestData.params
		params.Body.ShipmentType = internalmessages.MTOShipmentTypeUNACCOMPANIEDBAGGAGE.Pointer()

		pickupAddress := factory.BuildAddress(suite.DB(), []factory.Customization{
			{
				Model: models.Address{
					StreetAddress1: "International St.",
					StreetAddress2: models.StringPointer("P.O. Box 1234"),
					StreetAddress3: models.StringPointer("c/o Another Person"),
					City:           "Cordova",
					State:          "AK",
					PostalCode:     "99677",
					IsOconus:       models.BoolPointer(true),
				},
			}}, nil)

		// UB shipments need one address to be OCONUS
		params.Body.PickupAddress.PostalCode = &pickupAddress.PostalCode
		params.Body.PickupAddress.City = &pickupAddress.City
		params.Body.PickupAddress.State = &pickupAddress.State

		response := subtestData.handler.Handle(subtestData.params)

		suite.IsType(&mtoshipmentops.CreateMTOShipmentOK{}, response)

		createdShipment := response.(*mtoshipmentops.CreateMTOShipmentOK).Payload

		suite.NotEmpty(createdShipment.ID.String())

		suite.Equal(internalmessages.MTOShipmentTypeUNACCOMPANIEDBAGGAGE, createdShipment.ShipmentType)
		suite.Equal(models.MTOShipmentStatusSubmitted, models.MTOShipmentStatus(createdShipment.Status))
		suite.Equal(*params.Body.CustomerRemarks, *createdShipment.CustomerRemarks)
		suite.Equal(*params.Body.PickupAddress.StreetAddress1, *createdShipment.PickupAddress.StreetAddress1)
		suite.Equal(*params.Body.SecondaryPickupAddress.StreetAddress1, *createdShipment.SecondaryPickupAddress.StreetAddress1)
		suite.Equal(*params.Body.DestinationAddress.StreetAddress1, *createdShipment.DestinationAddress.StreetAddress1)
		suite.Equal(*params.Body.SecondaryDeliveryAddress.StreetAddress1, *createdShipment.SecondaryDeliveryAddress.StreetAddress1)
		suite.Equal(params.Body.RequestedPickupDate.String(), createdShipment.RequestedPickupDate.String())
		suite.Equal(params.Body.RequestedDeliveryDate.String(), createdShipment.RequestedDeliveryDate.String())

		suite.Equal(params.Body.Agents[0].FirstName, createdShipment.Agents[0].FirstName)
		suite.Equal(params.Body.Agents[0].LastName, createdShipment.Agents[0].LastName)
		suite.Equal(params.Body.Agents[0].Email, createdShipment.Agents[0].Email)
		suite.Equal(params.Body.Agents[0].Phone, createdShipment.Agents[0].Phone)
		suite.Equal(params.Body.Agents[0].AgentType, createdShipment.Agents[0].AgentType)
		suite.Equal(createdShipment.ID.String(), string(createdShipment.Agents[0].MtoShipmentID))
		suite.NotEmpty(createdShipment.Agents[0].ID)
	})

	suite.Run("Unsuccessful POST if UB FF off - Integration Test - UB", func() {
		// const ubFlag = "false"

		// suite.T().Setenv("FEATURE_FLAG_UNACCOMPANIED_BAGGAGE", ubFlag)

		subtestData := makeCreateSubtestData(false, true)
		params := subtestData.params
		params.Body.ShipmentType = internalmessages.MTOShipmentTypeUNACCOMPANIEDBAGGAGE.Pointer()

		response := subtestData.handler.Handle(subtestData.params)
		suite.IsType(&mtoshipmentops.CreateMTOShipmentUnprocessableEntity{}, response)
		errResponse := response.(*mtoshipmentops.CreateMTOShipmentUnprocessableEntity)

		suite.Contains(*errResponse.Payload.Detail, "Unaccompanied baggage shipments can't be created unless the unaccompanied_baggage feature flag is enabled.")
	})

	suite.Run("Successful POST - Integration Test - PPM required fields", func() {
		subtestData := makeCreateSubtestData(false, false)

		params := subtestData.params
		ppmShipmentType := internalmessages.MTOShipmentTypePPM

		// create puckupAddress
		pickupAddress := factory.BuildAddress(suite.DB(), nil, []factory.Trait{factory.GetTraitAddress3})
		destinationAddress := factory.BuildAddress(suite.DB(), nil, []factory.Trait{factory.GetTraitAddress4})

		// pointers
		expectedDepartureDate := strfmt.Date(*subtestData.mtoShipment.RequestedPickupDate)
		sitExpected := false
		// reset Body params to have PPM fields
		params.Body = &internalmessages.CreateShipment{
			MoveTaskOrderID: handlers.FmtUUID(subtestData.mtoShipment.MoveTaskOrderID),
			PpmShipment: &internalmessages.CreatePPMShipment{
				ExpectedDepartureDate: &expectedDepartureDate,
				SitExpected:           &sitExpected,
				PickupAddress: &internalmessages.Address{
					City:           &pickupAddress.City,
					PostalCode:     &pickupAddress.PostalCode,
					State:          &pickupAddress.State,
					StreetAddress1: &pickupAddress.StreetAddress1,
					StreetAddress2: pickupAddress.StreetAddress2,
					StreetAddress3: pickupAddress.StreetAddress3,
				},
				DestinationAddress: &internalmessages.PPMDestinationAddress{
					City:           &destinationAddress.City,
					PostalCode:     &destinationAddress.PostalCode,
					State:          &destinationAddress.State,
					StreetAddress1: &destinationAddress.StreetAddress1,
					StreetAddress2: destinationAddress.StreetAddress2,
					StreetAddress3: destinationAddress.StreetAddress3,
				},
			},
			ShipmentType: &ppmShipmentType,
		}

		// When a customer first creates a move, there is not enough data to calculate an incentive yet.
		ppmEstimator.On("EstimateIncentiveWithDefaultChecks",
			mock.AnythingOfType("*appcontext.appContext"),
			mock.AnythingOfType("models.PPMShipment"),
			mock.AnythingOfType("*models.PPMShipment")).
			Return(nil, nil, nil).Once()

		ppmEstimator.On("MaxIncentive",
			mock.AnythingOfType("*appcontext.appContext"),
			mock.AnythingOfType("models.PPMShipment"),
			mock.AnythingOfType("*models.PPMShipment")).
			Return(nil, nil)

		suite.Nil(params.Body.Validate(strfmt.Default))

		response := subtestData.handler.Handle(params)
		suite.IsType(&mtoshipmentops.CreateMTOShipmentOK{}, response)

		createdShipment := response.(*mtoshipmentops.CreateMTOShipmentOK).Payload
		suite.NoError(createdShipment.Validate(strfmt.Default))

		suite.NotEmpty(createdShipment.ID.String())

		suite.Equal(internalmessages.MTOShipmentTypePPM, createdShipment.ShipmentType)
		suite.Equal(models.MTOShipmentStatusDraft, models.MTOShipmentStatus(createdShipment.Status))
		suite.Equal(*params.Body.MoveTaskOrderID, createdShipment.MoveTaskOrderID)
		suite.Equal(*params.Body.PpmShipment.ExpectedDepartureDate, *createdShipment.PpmShipment.ExpectedDepartureDate)
		suite.Equal(*params.Body.PpmShipment.SitExpected, *createdShipment.PpmShipment.SitExpected)
		suite.Equal(*params.Body.PpmShipment.PickupAddress.StreetAddress1, *createdShipment.PpmShipment.PickupAddress.StreetAddress1)
		suite.Equal(*params.Body.PpmShipment.DestinationAddress.StreetAddress1, *createdShipment.PpmShipment.DestinationAddress.StreetAddress1)
	})

	suite.Run("Successful POST - Integration Test - PPM optional fields", func() {
		subtestData := makeCreateSubtestData(false, false)

		params := subtestData.params
		ppmShipmentType := internalmessages.MTOShipmentTypePPM
		// pointers
		expectedDepartureDate := strfmt.Date(*subtestData.mtoShipment.RequestedPickupDate)
		sitExpected := false

		// create  PPM addressed
		pickupAddress := factory.BuildAddress(suite.DB(), nil, []factory.Trait{factory.GetTraitAddress2})
		destinationAddress := factory.BuildAddress(suite.DB(), nil, []factory.Trait{factory.GetTraitAddress3})
		secondaryPickupAddress := factory.BuildAddress(suite.DB(), nil, []factory.Trait{factory.GetTraitAddress2})
		secondaryDestinationAddress := factory.BuildAddress(suite.DB(), nil, []factory.Trait{factory.GetTraitAddress3})

		// reset Body params to have PPM fields
		params.Body = &internalmessages.CreateShipment{
			MoveTaskOrderID: handlers.FmtUUID(subtestData.mtoShipment.MoveTaskOrderID),
			PpmShipment: &internalmessages.CreatePPMShipment{
				ExpectedDepartureDate: &expectedDepartureDate,
				SitExpected:           &sitExpected,
				PickupAddress: &internalmessages.Address{
					City:           &pickupAddress.City,
					PostalCode:     &pickupAddress.PostalCode,
					State:          &pickupAddress.State,
					StreetAddress1: &pickupAddress.StreetAddress1,
					StreetAddress2: pickupAddress.StreetAddress2,
					StreetAddress3: pickupAddress.StreetAddress3,
				},
				DestinationAddress: &internalmessages.PPMDestinationAddress{
					City:           &destinationAddress.City,
					PostalCode:     &destinationAddress.PostalCode,
					State:          &destinationAddress.State,
					StreetAddress1: &destinationAddress.StreetAddress1,
					StreetAddress2: destinationAddress.StreetAddress2,
					StreetAddress3: destinationAddress.StreetAddress3,
				},
				SecondaryPickupAddress: &internalmessages.Address{
					City:           &secondaryPickupAddress.City,
					PostalCode:     &secondaryPickupAddress.PostalCode,
					State:          &secondaryPickupAddress.State,
					StreetAddress1: &secondaryPickupAddress.StreetAddress1,
					StreetAddress2: secondaryPickupAddress.StreetAddress2,
					StreetAddress3: secondaryPickupAddress.StreetAddress3,
				},
				SecondaryDestinationAddress: &internalmessages.Address{
					City:           &secondaryDestinationAddress.City,
					PostalCode:     &secondaryDestinationAddress.PostalCode,
					State:          &secondaryDestinationAddress.State,
					StreetAddress1: &secondaryDestinationAddress.StreetAddress1,
					StreetAddress2: secondaryDestinationAddress.StreetAddress2,
					StreetAddress3: secondaryDestinationAddress.StreetAddress3,
				},
			},
			ShipmentType: &ppmShipmentType,
		}

		// When a customer first creates a move, there is not enough data to calculate an incentive yet.
		ppmEstimator.On("EstimateIncentiveWithDefaultChecks",
			mock.AnythingOfType("*appcontext.appContext"),
			mock.AnythingOfType("models.PPMShipment"),
			mock.AnythingOfType("*models.PPMShipment")).
			Return(nil, nil, nil).Once()

		ppmEstimator.On("MaxIncentive",
			mock.AnythingOfType("*appcontext.appContext"),
			mock.AnythingOfType("models.PPMShipment"),
			mock.AnythingOfType("*models.PPMShipment")).
			Return(nil, nil)

		suite.Nil(params.Body.Validate(strfmt.Default))

		response := subtestData.handler.Handle(params)
		suite.IsType(&mtoshipmentops.CreateMTOShipmentOK{}, response)

		createdShipment := response.(*mtoshipmentops.CreateMTOShipmentOK).Payload
		suite.NoError(createdShipment.Validate(strfmt.Default))

		suite.NotEmpty(createdShipment.ID.String())

		suite.Equal(internalmessages.MTOShipmentTypePPM, createdShipment.ShipmentType)
		suite.Equal(models.MTOShipmentStatusDraft, models.MTOShipmentStatus(createdShipment.Status))
		suite.Equal(*params.Body.MoveTaskOrderID, createdShipment.MoveTaskOrderID)
		suite.Equal(*params.Body.PpmShipment.ExpectedDepartureDate, *createdShipment.PpmShipment.ExpectedDepartureDate)
		suite.Equal(*params.Body.PpmShipment.SitExpected, *createdShipment.PpmShipment.SitExpected)
		suite.Equal(*params.Body.PpmShipment.PickupAddress.StreetAddress1, *createdShipment.PpmShipment.PickupAddress.StreetAddress1)
		suite.Equal(*params.Body.PpmShipment.DestinationAddress.StreetAddress1, *createdShipment.PpmShipment.DestinationAddress.StreetAddress1)
		suite.Equal(*params.Body.PpmShipment.SecondaryPickupAddress.StreetAddress1, *createdShipment.PpmShipment.SecondaryPickupAddress.StreetAddress1)
		suite.Equal(*params.Body.PpmShipment.SecondaryDestinationAddress.StreetAddress1, *createdShipment.PpmShipment.SecondaryDestinationAddress.StreetAddress1)
	})

	suite.Run("Successful POST - Integration Test - NTS-Release", func() {
		subtestData := makeCreateSubtestData(false, false)

		params := subtestData.params

		// Set fields appropriately for NTS-Release
		ntsrShipmentType := internalmessages.MTOShipmentTypeHHGOUTOFNTS
		params.Body.ShipmentType = &ntsrShipmentType
		params.Body.RequestedPickupDate = strfmt.Date(*futureDate)
		params.Body.PickupAddress = nil
		params.Body.SecondaryPickupAddress = nil

		response := subtestData.handler.Handle(subtestData.params)

		suite.IsType(&mtoshipmentops.CreateMTOShipmentOK{}, response)

		createdShipment := response.(*mtoshipmentops.CreateMTOShipmentOK).Payload

		suite.NotEmpty(createdShipment.ID.String())

		suite.Equal(ntsrShipmentType, createdShipment.ShipmentType)
		suite.Equal(models.MTOShipmentStatusSubmitted, models.MTOShipmentStatus(createdShipment.Status))
		suite.Equal(*params.Body.CustomerRemarks, *createdShipment.CustomerRemarks)
		suite.Equal(*params.Body.DestinationAddress.StreetAddress1, *createdShipment.DestinationAddress.StreetAddress1)
		suite.Equal(*params.Body.SecondaryDeliveryAddress.StreetAddress1, *createdShipment.SecondaryDeliveryAddress.StreetAddress1)
		suite.NotNil(createdShipment.RequestedPickupDate)
		suite.Equal(params.Body.RequestedDeliveryDate.String(), createdShipment.RequestedDeliveryDate.String())

		suite.Equal(params.Body.Agents[0].FirstName, createdShipment.Agents[0].FirstName)
		suite.Equal(params.Body.Agents[0].LastName, createdShipment.Agents[0].LastName)
		suite.Equal(params.Body.Agents[0].Email, createdShipment.Agents[0].Email)
		suite.Equal(params.Body.Agents[0].Phone, createdShipment.Agents[0].Phone)
		suite.Equal(params.Body.Agents[0].AgentType, createdShipment.Agents[0].AgentType)
		suite.Equal(createdShipment.ID.String(), string(createdShipment.Agents[0].MtoShipmentID))
		suite.NotEmpty(createdShipment.Agents[0].ID)
	})

	suite.Run("Successful POST - Integration Test - Boat", func() {
		subtestData := makeCreateSubtestData(false, false)

		params := subtestData.params

		boatShipmentType := internalmessages.MTOShipmentTypeBOATHAULAWAY

		boatShipment := &internalmessages.CreateBoatShipment{
			Type:           stringPtr(string(models.BoatShipmentTypeHaulAway)),
			Year:           models.Int64Pointer(1000),
			Make:           models.StringPointer("Boat Make"),
			Model:          models.StringPointer("Boat Model"),
			LengthInInches: models.Int64Pointer(300),
			WidthInInches:  models.Int64Pointer(108),
			HeightInInches: models.Int64Pointer(72),
			HasTrailer:     models.BoolPointer(true),
			IsRoadworthy:   models.BoolPointer(false),
		}
		params.Body.ShipmentType = &boatShipmentType
		params.Body.BoatShipment = boatShipment

		params.Body.RequestedPickupDate = strfmt.Date(*futureDate)

		response := subtestData.handler.Handle(subtestData.params)

		suite.IsType(&mtoshipmentops.CreateMTOShipmentOK{}, response)

		createdShipment := response.(*mtoshipmentops.CreateMTOShipmentOK).Payload

		suite.NotEmpty(createdShipment.ID.String())

		suite.Equal(boatShipmentType, createdShipment.ShipmentType)
		suite.Equal(models.MTOShipmentStatusDraft, models.MTOShipmentStatus(createdShipment.Status))
		suite.Equal(*params.Body.CustomerRemarks, *createdShipment.CustomerRemarks)
		suite.Equal(*params.Body.PickupAddress.StreetAddress1, *createdShipment.PickupAddress.StreetAddress1)
		suite.Equal(*params.Body.SecondaryPickupAddress.StreetAddress1, *createdShipment.SecondaryPickupAddress.StreetAddress1)
		suite.Equal(*params.Body.DestinationAddress.StreetAddress1, *createdShipment.DestinationAddress.StreetAddress1)
		suite.Equal(*params.Body.SecondaryDeliveryAddress.StreetAddress1, *createdShipment.SecondaryDeliveryAddress.StreetAddress1)
		suite.NotNil(createdShipment.RequestedPickupDate)
		suite.Equal(params.Body.RequestedDeliveryDate.String(), createdShipment.RequestedDeliveryDate.String())

		suite.Equal(*params.Body.BoatShipment.Type, *createdShipment.BoatShipment.Type)
		suite.Equal(*params.Body.BoatShipment.Year, *createdShipment.BoatShipment.Year)
		suite.Equal(*params.Body.BoatShipment.Make, *createdShipment.BoatShipment.Make)
		suite.Equal(*params.Body.BoatShipment.Model, *createdShipment.BoatShipment.Model)
		suite.Equal(*params.Body.BoatShipment.LengthInInches, *createdShipment.BoatShipment.LengthInInches)
		suite.Equal(*params.Body.BoatShipment.WidthInInches, *createdShipment.BoatShipment.WidthInInches)
		suite.Equal(*params.Body.BoatShipment.HeightInInches, *createdShipment.BoatShipment.HeightInInches)
		suite.Equal(*params.Body.BoatShipment.HasTrailer, *createdShipment.BoatShipment.HasTrailer)
		suite.Equal(*params.Body.BoatShipment.IsRoadworthy, *createdShipment.BoatShipment.IsRoadworthy)

	})

	suite.Run("POST failure - 400 - invalid input, missing pickup address", func() {
		subtestData := makeCreateSubtestData(false, false)

		badParams := subtestData.params
		badParams.Body.PickupAddress = nil

		response := subtestData.handler.Handle(badParams)

		suite.IsType(&mtoshipmentops.CreateMTOShipmentUnprocessableEntity{}, response)
	})

	suite.Run("POST failure - 401- permission denied - not authenticated", func() {
		subtestData := makeCreateSubtestData(false, false)

		unauthorizedReq := httptest.NewRequest("POST", "/mto_shipments", nil)
		shipmentType := internalmessages.MTOShipmentTypeHHG
		unauthorizedParams := mtoshipmentops.CreateMTOShipmentParams{
			HTTPRequest: unauthorizedReq,
			Body: &internalmessages.CreateShipment{
				MoveTaskOrderID: handlers.FmtUUID(subtestData.mtoShipment.MoveTaskOrderID),
				Agents:          internalmessages.MTOAgents{},
				CustomerRemarks: nil,
				PickupAddress: &internalmessages.Address{
					City:           &subtestData.pickupAddress.City,
					PostalCode:     &subtestData.pickupAddress.PostalCode,
					State:          &subtestData.pickupAddress.State,
					StreetAddress1: &subtestData.pickupAddress.StreetAddress1,
					StreetAddress2: subtestData.pickupAddress.StreetAddress2,
					StreetAddress3: subtestData.pickupAddress.StreetAddress3,
				},
				RequestedPickupDate:   strfmt.Date(*subtestData.mtoShipment.RequestedPickupDate),
				RequestedDeliveryDate: strfmt.Date(*subtestData.mtoShipment.RequestedDeliveryDate),
				ShipmentType:          &shipmentType,
			},
		}

		response := subtestData.handler.Handle(unauthorizedParams)

		suite.IsType(&mtoshipmentops.CreateMTOShipmentUnauthorized{}, response)
	})

	suite.Run("POST failure - 403 - unauthorized - wrong application", func() {
		subtestData := makeCreateSubtestData(false, false)

		officeUser := factory.BuildOfficeUserWithRoles(suite.DB(), nil, []roles.RoleType{roles.RoleTypeTOO})

		req := subtestData.params.HTTPRequest
		unauthorizedReq := suite.AuthenticateOfficeRequest(req, officeUser)
		unauthorizedParams := subtestData.params
		unauthorizedParams.HTTPRequest = unauthorizedReq

		response := subtestData.handler.Handle(unauthorizedParams)

		suite.IsType(&mtoshipmentops.CreateMTOShipmentUnauthorized{}, response)
	})

	suite.Run("POST failure - 404 - not found - wrong SM does not match move", func() {
		subtestData := makeCreateSubtestData(false, false)

		sm := factory.BuildServiceMember(suite.DB(), nil, nil)

		req := subtestData.params.HTTPRequest
		unauthorizedReq := suite.AuthenticateUserRequest(req, sm.User)
		unauthorizedParams := subtestData.params
		unauthorizedParams.HTTPRequest = unauthorizedReq

		response := subtestData.handler.Handle(unauthorizedParams)

		suite.IsType(&mtoshipmentops.CreateMTOShipmentNotFound{}, response)
	})

	suite.Run("POST failure - 404 -- not found", func() {
		subtestData := makeCreateSubtestData(false, false)

		uuidString := "d874d002-5582-4a91-97d3-786e8f66c763"
		badParams := subtestData.params
		badParams.Body.MoveTaskOrderID = handlers.FmtUUID(uuid.FromStringOrNil(uuidString))

		response := subtestData.handler.Handle(badParams)

		suite.IsType(&mtoshipmentops.CreateMTOShipmentNotFound{}, response)
	})

	suite.Run("POST failure - 400 -- nil body", func() {
		subtestData := makeCreateSubtestData(false, false)

		otherParams := mtoshipmentops.CreateMTOShipmentParams{
			HTTPRequest: subtestData.params.HTTPRequest,
		}
		response := subtestData.handler.Handle(otherParams)

		suite.IsType(&mtoshipmentops.CreateMTOShipmentBadRequest{}, response)
	})

	suite.Run("POST failure - 400 -- missing required field to Create PPM", func() {
		subtestData := makeCreateSubtestData(false, false)

		params := subtestData.params
		ppmShipmentType := internalmessages.MTOShipmentTypePPM

		expectedDepartureDate := strfmt.Date(*subtestData.mtoShipment.RequestedPickupDate)
		sitExpected := false
		badID, _ := uuid.NewV4()

		// reset Body params to have PPM fields
		params.Body = &internalmessages.CreateShipment{
			MoveTaskOrderID: handlers.FmtUUID(badID),
			PpmShipment: &internalmessages.CreatePPMShipment{
				ExpectedDepartureDate: &expectedDepartureDate,
				SitExpected:           &sitExpected,
			},
			ShipmentType: &ppmShipmentType,
		}

		response := subtestData.handler.Handle(params)

		suite.IsType(&mtoshipmentops.CreateMTOShipmentNotFound{}, response)
		errResponse := response.(*mtoshipmentops.CreateMTOShipmentNotFound).Payload
		suite.Equal(handlers.NotFoundMessage, *errResponse.Title)

		// Check Error details
		suite.Contains(*errResponse.Detail, "not found for move")
	})

	suite.Run("POST failure - 500", func() {
		subtestData := makeCreateSubtestData(false, false)

		mockShipmentCreator := mocks.ShipmentCreator{}

		err := errors.New("ServerError")

		mockShipmentCreator.On("CreateShipment",
			mock.AnythingOfType("*appcontext.appContext"),
			mock.AnythingOfType("*models.MTOShipment"),
		).Return(nil, err)

		handler := CreateMTOShipmentHandler{
			suite.NewHandlerConfig(),
			&mockShipmentCreator,
		}

		response := handler.Handle(subtestData.params)

		suite.IsType(&mtoshipmentops.CreateMTOShipmentInternalServerError{}, response)

		errResponse := response.(*mtoshipmentops.CreateMTOShipmentInternalServerError)
		suite.Equal(handlers.InternalServerErrMessage, string(*errResponse.Payload.Title), "Payload title is wrong")

	})
}

//
// UPDATE
//

func (suite *HandlerSuite) TestUpdateMTOShipmentHandler() {
	// Setup in this area should only be for objects that can be created once for all the sub-tests. Any model data,
	// mocks, or objects that can be modified in subtests should instead be set up in getDefaultMTOShipmentAndParams or
	// getDefaultPPMShipmentAndParams.
	testMTOShipmentObjects := suite.setUpMTOShipmentObjects()

	planner := &routemocks.Planner{}
	waf := entitlements.NewWeightAllotmentFetcher()

	planner.On("TransitDistance",
		mock.AnythingOfType("*appcontext.appContext"),
		mock.Anything,
		mock.Anything,
	).Return(400, nil)

	mockSender := suite.TestNotificationSender()
	moveWeights := moverouter.NewMoveWeights(mtoshipment.NewShipmentReweighRequester(mockSender), waf)

	// Get shipment payment request recalculator service
	creator := paymentrequest.NewPaymentRequestCreator(planner, ghcrateengine.NewServiceItemPricer())
	statusUpdater := paymentrequest.NewPaymentRequestStatusUpdater(testMTOShipmentObjects.builder)

	recalculator := paymentrequest.NewPaymentRequestRecalculator(creator, statusUpdater)

	paymentRequestShipmentRecalculator := paymentrequest.NewPaymentRequestShipmentRecalculator(recalculator)
	addressUpdater := address.NewAddressUpdater()
	addressCreator := address.NewAddressCreator()
	mtoShipmentUpdater := mtoshipment.NewCustomerMTOShipmentUpdater(testMTOShipmentObjects.builder, testMTOShipmentObjects.fetcher, planner, testMTOShipmentObjects.moveRouter, moveWeights, suite.TestNotificationSender(), paymentRequestShipmentRecalculator, addressUpdater, addressCreator)

	ppmEstimator := mocks.PPMEstimator{}

	ppmShipmentUpdater := ppmshipment.NewPPMShipmentUpdater(&ppmEstimator, addressCreator, addressUpdater)
	boatShipmentUpdater := boatshipment.NewBoatShipmentUpdater()
	mobileHomeShipmentUpdater := mobilehomeshipment.NewMobileHomeShipmentUpdater()

	shipmentUpdater := shipmentorchestrator.NewShipmentUpdater(mtoShipmentUpdater, ppmShipmentUpdater, boatShipmentUpdater, mobileHomeShipmentUpdater, nil)

	authRequestAndSetUpHandlerAndParams := func(originalShipment models.MTOShipment, mockShipmentUpdater *mocks.ShipmentUpdater, mockFeatureFlagOn bool) (UpdateMTOShipmentHandler, mtoshipmentops.UpdateMTOShipmentParams) {
		endpoint := fmt.Sprintf("/mto-shipments/%s", originalShipment.ID.String())

		req := httptest.NewRequest("PATCH", endpoint, nil)

		req = suite.AuthenticateRequest(req, originalShipment.MoveTaskOrder.Orders.ServiceMember)

		eTag := etag.GenerateEtag(originalShipment.UpdatedAt)

		params := mtoshipmentops.UpdateMTOShipmentParams{
			HTTPRequest:   req,
			MtoShipmentID: *handlers.FmtUUID(originalShipment.ID),
			IfMatch:       eTag,
		}

		shipmentUpdaterSO := shipmentUpdater
		if mockShipmentUpdater != nil {
			shipmentUpdaterSO = mockShipmentUpdater
		}

		gunSafeFF := services.FeatureFlag{
			Key:   "gun_safe",
			Match: mockFeatureFlagOn,
		}

		handlerConfig := suite.NewHandlerConfig()

		mockFeatureFlagFetcher := &mocks.FeatureFlagFetcher{}
		mockFeatureFlagFetcher.On("GetBooleanFlagForUser",
			mock.Anything,
			mock.AnythingOfType("*appcontext.appContext"),
			mock.AnythingOfType("string"),
			mock.Anything,
		).Return(gunSafeFF, nil)
		handlerConfig.SetFeatureFlagFetcher(mockFeatureFlagFetcher)

		handler := UpdateMTOShipmentHandler{
<<<<<<< HEAD
			suite.NewHandlerConfig(),
=======
			handlerConfig,
>>>>>>> 60811492
			shipmentUpdaterSO,
		}

		return handler, params
	}

	type mtoUpdateSubtestData struct {
		mtoShipment *models.MTOShipment
		params      mtoshipmentops.UpdateMTOShipmentParams
		handler     UpdateMTOShipmentHandler
	}

	// getDefaultMTOShipmentAndParams generates a set of default params and an MTOShipment
	getDefaultMTOShipmentAndParams := func(mockShipmentUpdater *mocks.ShipmentUpdater) *mtoUpdateSubtestData {
		originalShipment := factory.BuildMTOShipment(suite.DB(), nil, nil)

		pickupAddress := factory.BuildAddress(suite.DB(), nil, nil)
		pickupAddress.StreetAddress1 = "123 Fake Test St NW"

		secondaryPickupAddress := factory.BuildAddress(suite.DB(), nil, nil)
		secondaryPickupAddress.StreetAddress1 = "89999 Other Test St NW"

		destinationAddress := factory.BuildAddress(suite.DB(), nil, nil)
		destinationAddress.StreetAddress1 = "54321 Test Fake Rd SE"

		secondaryDeliveryAddress := factory.BuildAddress(suite.DB(), nil, nil)
		secondaryDeliveryAddress.StreetAddress1 = "9999 Test Fake Rd SE"

		mtoAgent := factory.BuildMTOAgent(suite.DB(), nil, nil)
		agents := internalmessages.MTOAgents{&internalmessages.MTOAgent{
			FirstName: mtoAgent.FirstName,
			LastName:  mtoAgent.LastName,
			Email:     mtoAgent.Email,
			Phone:     mtoAgent.Phone,
			AgentType: internalmessages.MTOAgentType(mtoAgent.MTOAgentType),
		}}

		customerRemarks := ""

		handler, params := authRequestAndSetUpHandlerAndParams(originalShipment, mockShipmentUpdater, false)

		params.Body = &internalmessages.UpdateShipment{
			Agents:          agents,
			CustomerRemarks: &customerRemarks,
			DestinationAddress: &internalmessages.Address{
				City:           &destinationAddress.City,
				PostalCode:     &destinationAddress.PostalCode,
				State:          &destinationAddress.State,
				StreetAddress1: &destinationAddress.StreetAddress1,
				StreetAddress2: destinationAddress.StreetAddress2,
				StreetAddress3: destinationAddress.StreetAddress3,
			},
			SecondaryDeliveryAddress: &internalmessages.Address{
				City:           &secondaryDeliveryAddress.City,
				PostalCode:     &secondaryDeliveryAddress.PostalCode,
				State:          &secondaryDeliveryAddress.State,
				StreetAddress1: &secondaryDeliveryAddress.StreetAddress1,
				StreetAddress2: secondaryDeliveryAddress.StreetAddress2,
				StreetAddress3: secondaryDeliveryAddress.StreetAddress3,
			},
			HasSecondaryDeliveryAddress: handlers.FmtBool(true),
			PickupAddress: &internalmessages.Address{
				City:           &pickupAddress.City,
				PostalCode:     &pickupAddress.PostalCode,
				State:          &pickupAddress.State,
				StreetAddress1: &pickupAddress.StreetAddress1,
				StreetAddress2: pickupAddress.StreetAddress2,
				StreetAddress3: pickupAddress.StreetAddress3,
			},
			SecondaryPickupAddress: &internalmessages.Address{
				City:           &secondaryPickupAddress.City,
				PostalCode:     &secondaryPickupAddress.PostalCode,
				State:          &secondaryPickupAddress.State,
				StreetAddress1: &secondaryPickupAddress.StreetAddress1,
				StreetAddress2: secondaryPickupAddress.StreetAddress2,
				StreetAddress3: secondaryPickupAddress.StreetAddress3,
			},
			HasSecondaryPickupAddress: handlers.FmtBool(true),
			RequestedPickupDate:       handlers.FmtDatePtr(originalShipment.RequestedPickupDate),
			RequestedDeliveryDate:     handlers.FmtDatePtr(originalShipment.RequestedDeliveryDate),
			ShipmentType:              internalmessages.MTOShipmentTypeHHG,
			ActualProGearWeight:       handlers.FmtInt64(1860),
			ActualSpouseProGearWeight: handlers.FmtInt64(202),
		}

		return &mtoUpdateSubtestData{
			mtoShipment: &originalShipment,
			params:      params,
			handler:     handler,
		}
	}

	suite.Run("Successful PATCH - Integration Test", func() {
		subtestData := getDefaultMTOShipmentAndParams(nil)
		params := subtestData.params

		response := subtestData.handler.Handle(params)

		suite.IsType(&mtoshipmentops.UpdateMTOShipmentOK{}, response)

		updatedShipment := response.(*mtoshipmentops.UpdateMTOShipmentOK).Payload

		suite.Equal(subtestData.mtoShipment.ID.String(), updatedShipment.ID.String())
		suite.Equal(*params.Body.CustomerRemarks, *updatedShipment.CustomerRemarks)
		suite.Equal(*params.Body.ActualProGearWeight, *updatedShipment.ActualProGearWeight)
		suite.Equal(*params.Body.ActualSpouseProGearWeight, *updatedShipment.ActualSpouseProGearWeight)
		suite.Equal(*params.Body.PickupAddress.StreetAddress1, *updatedShipment.PickupAddress.StreetAddress1)
		suite.Equal(*params.Body.SecondaryPickupAddress.StreetAddress1, *updatedShipment.SecondaryPickupAddress.StreetAddress1)
		suite.Equal(*params.Body.DestinationAddress.StreetAddress1, *updatedShipment.DestinationAddress.StreetAddress1)
		suite.Equal(*params.Body.SecondaryDeliveryAddress.StreetAddress1, *updatedShipment.SecondaryDeliveryAddress.StreetAddress1)
		suite.Equal(params.Body.RequestedPickupDate.String(), updatedShipment.RequestedPickupDate.String())
		suite.Equal(params.Body.RequestedDeliveryDate.String(), updatedShipment.RequestedDeliveryDate.String())

		suite.Equal(params.Body.Agents[0].FirstName, updatedShipment.Agents[0].FirstName)
		suite.Equal(params.Body.Agents[0].LastName, updatedShipment.Agents[0].LastName)
		suite.Equal(params.Body.Agents[0].Email, updatedShipment.Agents[0].Email)
		suite.Equal(params.Body.Agents[0].Phone, updatedShipment.Agents[0].Phone)
		suite.Equal(params.Body.Agents[0].AgentType, updatedShipment.Agents[0].AgentType)
		suite.Equal(subtestData.mtoShipment.ID.String(), string(updatedShipment.Agents[0].MtoShipmentID))
		suite.NotEmpty(updatedShipment.Agents[0].ID)
	})

	suite.Run("Successful PATCH with PPMShipment - Integration Test", func() {

		// checkDatesAndLocationsDidntChange - ensures dates and locations fields didn't change
		checkDatesAndLocationsDidntChange := func(updatedShipment *internalmessages.MTOShipment, originalShipment models.MTOShipment) {
			suite.EqualDatePtr(&originalShipment.PPMShipment.ExpectedDepartureDate, updatedShipment.PpmShipment.ExpectedDepartureDate)
			suite.Equal(originalShipment.PPMShipment.SITExpected, updatedShipment.PpmShipment.SitExpected)
		}

		// checkEstimatedWeightsDidntChange - ensures estimated weights fields didn't change
		checkEstimatedWeightsDidntChange := func(updatedShipment *internalmessages.MTOShipment, originalShipment models.MTOShipment) {
			suite.EqualPoundPointers(originalShipment.PPMShipment.EstimatedWeight, updatedShipment.PpmShipment.EstimatedWeight)
			suite.Equal(originalShipment.PPMShipment.HasProGear, updatedShipment.PpmShipment.HasProGear)
			suite.EqualPoundPointers(originalShipment.PPMShipment.ProGearWeight, updatedShipment.PpmShipment.ProGearWeight)
			suite.EqualPoundPointers(originalShipment.PPMShipment.SpouseProGearWeight, updatedShipment.PpmShipment.SpouseProGearWeight)
		}

		// checkAdvanceRequestedFieldsDidntChange - ensures advance requested fields didn't change
		checkAdvanceRequestedFieldsDidntChange := func(updatedShipment *internalmessages.MTOShipment, originalShipment models.MTOShipment) {
			suite.Equal(originalShipment.PPMShipment.HasRequestedAdvance, updatedShipment.PpmShipment.HasRequestedAdvance)
			suite.EqualCentsPointers(originalShipment.PPMShipment.AdvanceAmountRequested, updatedShipment.PpmShipment.AdvanceAmountRequested)
		}

		type setUpOriginalPPMFunc func() models.PPMShipment
		type runChecksFunc func(updatedShipment *internalmessages.MTOShipment, originalShipment models.MTOShipment, desiredShipment internalmessages.UpdatePPMShipment)

		// Address fields
		street1 := "123 main street"
		city := "BEVERLY HILLS"
		state := "CA"
		zipcode := "90210"

		ppmUpdateTestCases := map[string]struct {
			setUpOriginalPPM   setUpOriginalPPMFunc
			desiredShipment    internalmessages.UpdatePPMShipment
			estimatedIncentive *unit.Cents
			runChecks          runChecksFunc
		}{
			"Edit estimated dates & locations": {
				setUpOriginalPPM: func() models.PPMShipment {
					return factory.BuildMinimalPPMShipment(suite.DB(), []factory.Customization{
						{
							Model: models.PPMShipment{
								ExpectedDepartureDate: time.Date(testdatagen.GHCTestYear, time.March, 15, 0, 0, 0, 0, time.UTC),
								SITExpected:           models.BoolPointer(true),
							},
						},
					}, nil)
				},
				desiredShipment: internalmessages.UpdatePPMShipment{
					ExpectedDepartureDate: handlers.FmtDate(time.Date(testdatagen.GHCTestYear, time.April, 27, 0, 0, 0, 0, time.UTC)),
					SitExpected:           handlers.FmtBool(false),
				},
				estimatedIncentive: nil,
				runChecks: func(updatedShipment *internalmessages.MTOShipment, _ models.MTOShipment, desiredShipment internalmessages.UpdatePPMShipment) {
					// check all fields changed as expected
					desiredShipment.ExpectedDepartureDate.Equal(*updatedShipment.PpmShipment.ExpectedDepartureDate)

					suite.Equal(desiredShipment.SitExpected, updatedShipment.PpmShipment.SitExpected)
				},
			},
			"Add estimated weights - no pro gear": {
				setUpOriginalPPM: func() models.PPMShipment {
					return factory.BuildMinimalPPMShipment(suite.DB(), nil, nil)
				},
				desiredShipment: internalmessages.UpdatePPMShipment{
					EstimatedWeight: handlers.FmtInt64(3500),
					HasProGear:      handlers.FmtBool(false),
				},
				estimatedIncentive: models.CentPointer(unit.Cents(500000)),
				runChecks: func(updatedShipment *internalmessages.MTOShipment, originalShipment models.MTOShipment, desiredShipment internalmessages.UpdatePPMShipment) {
					// check base fields didn't change
					checkDatesAndLocationsDidntChange(updatedShipment, originalShipment)

					// check expected fields were updated
					suite.Equal(desiredShipment.EstimatedWeight, updatedShipment.PpmShipment.EstimatedWeight)
					suite.Equal(desiredShipment.HasProGear, updatedShipment.PpmShipment.HasProGear)
					suite.Nil(updatedShipment.PpmShipment.ProGearWeight)
					suite.Nil(updatedShipment.PpmShipment.SpouseProGearWeight)
				},
			},
			"Add estimated weights - yes pro gear": {
				setUpOriginalPPM: func() models.PPMShipment {
					return factory.BuildMinimalPPMShipment(suite.DB(), nil, nil)
				},
				desiredShipment: internalmessages.UpdatePPMShipment{
					EstimatedWeight:     handlers.FmtInt64(3500),
					HasProGear:          handlers.FmtBool(true),
					ProGearWeight:       handlers.FmtInt64(1860),
					SpouseProGearWeight: handlers.FmtInt64(160),
				},
				estimatedIncentive: models.CentPointer(unit.Cents(500000)),
				runChecks: func(updatedShipment *internalmessages.MTOShipment, originalShipment models.MTOShipment, desiredShipment internalmessages.UpdatePPMShipment) {
					// check base fields didn't change
					checkDatesAndLocationsDidntChange(updatedShipment, originalShipment)

					// check expected fields were updated
					suite.Equal(desiredShipment.EstimatedWeight, updatedShipment.PpmShipment.EstimatedWeight)
					suite.Equal(desiredShipment.HasProGear, updatedShipment.PpmShipment.HasProGear)
					suite.Equal(desiredShipment.ProGearWeight, updatedShipment.PpmShipment.ProGearWeight)
					suite.Equal(desiredShipment.SpouseProGearWeight, updatedShipment.PpmShipment.SpouseProGearWeight)
				},
			},
			"Remove pro gear": {
				setUpOriginalPPM: func() models.PPMShipment {
					return factory.BuildMinimalPPMShipment(suite.DB(), []factory.Customization{
						{
							Model: models.PPMShipment{
								EstimatedWeight:     models.PoundPointer(4000),
								HasProGear:          models.BoolPointer(true),
								ProGearWeight:       models.PoundPointer(1250),
								SpouseProGearWeight: models.PoundPointer(150),
								EstimatedIncentive:  models.CentPointer(unit.Cents(500000)),
							},
						},
					}, nil)
				},
				desiredShipment: internalmessages.UpdatePPMShipment{
					HasProGear: handlers.FmtBool(false),
				},
				estimatedIncentive: models.CentPointer(unit.Cents(300000)),
				runChecks: func(updatedShipment *internalmessages.MTOShipment, originalShipment models.MTOShipment, desiredShipment internalmessages.UpdatePPMShipment) {
					// check existing fields didn't change
					checkDatesAndLocationsDidntChange(updatedShipment, originalShipment)

					suite.EqualPoundPointers(originalShipment.PPMShipment.EstimatedWeight, updatedShipment.PpmShipment.EstimatedWeight)

					// check expected fields were updated
					suite.Equal(desiredShipment.HasProGear, updatedShipment.PpmShipment.HasProGear)
					suite.Nil(updatedShipment.PpmShipment.ProGearWeight)
					suite.Nil(updatedShipment.PpmShipment.SpouseProGearWeight)
				},
			},
			"Add advance requested info - no advance": {
				setUpOriginalPPM: func() models.PPMShipment {
					return factory.BuildMinimalPPMShipment(suite.DB(), []factory.Customization{
						{
							Model: models.PPMShipment{
								EstimatedWeight:    models.PoundPointer(4000),
								HasProGear:         models.BoolPointer(false),
								EstimatedIncentive: models.CentPointer(unit.Cents(500000)),
							},
						},
					}, nil)
				},
				desiredShipment: internalmessages.UpdatePPMShipment{
					HasRequestedAdvance: handlers.FmtBool(false),
				},
				estimatedIncentive: models.CentPointer(unit.Cents(500000)),
				runChecks: func(updatedShipment *internalmessages.MTOShipment, originalShipment models.MTOShipment, desiredShipment internalmessages.UpdatePPMShipment) {
					// check existing fields didn't change
					checkDatesAndLocationsDidntChange(updatedShipment, originalShipment)
					checkEstimatedWeightsDidntChange(updatedShipment, originalShipment)

					// check expected fields were updated
					suite.Equal(desiredShipment.HasRequestedAdvance, updatedShipment.PpmShipment.HasRequestedAdvance)
					suite.Nil(updatedShipment.PpmShipment.AdvanceAmountRequested)
				},
			},
			"Add advance requested info - yes advance": {
				setUpOriginalPPM: func() models.PPMShipment {
					return factory.BuildMinimalPPMShipment(suite.DB(), []factory.Customization{
						{
							Model: models.PPMShipment{
								EstimatedWeight:    models.PoundPointer(4000),
								HasProGear:         models.BoolPointer(false),
								EstimatedIncentive: models.CentPointer(unit.Cents(500000)),
							},
						},
					}, nil)
				},
				desiredShipment: internalmessages.UpdatePPMShipment{
					HasRequestedAdvance:    handlers.FmtBool(true),
					AdvanceAmountRequested: handlers.FmtInt64(200000),
				},
				estimatedIncentive: models.CentPointer(unit.Cents(500000)),
				runChecks: func(updatedShipment *internalmessages.MTOShipment, originalShipment models.MTOShipment, desiredShipment internalmessages.UpdatePPMShipment) {
					// check existing fields didn't change
					checkDatesAndLocationsDidntChange(updatedShipment, originalShipment)
					checkEstimatedWeightsDidntChange(updatedShipment, originalShipment)

					// check expected fields were updated
					suite.Equal(desiredShipment.HasRequestedAdvance, updatedShipment.PpmShipment.HasRequestedAdvance)
					suite.Equal(desiredShipment.AdvanceAmountRequested, updatedShipment.PpmShipment.AdvanceAmountRequested)
				},
			},
			"Remove advance requested": {
				setUpOriginalPPM: func() models.PPMShipment {
					return factory.BuildMinimalPPMShipment(suite.DB(), []factory.Customization{
						{
							Model: models.PPMShipment{
								EstimatedWeight:        models.PoundPointer(4000),
								HasProGear:             models.BoolPointer(false),
								EstimatedIncentive:     models.CentPointer(unit.Cents(500000)),
								HasRequestedAdvance:    models.BoolPointer(true),
								AdvanceAmountRequested: models.CentPointer(unit.Cents(200000)),
							},
						},
					}, nil)
				},
				desiredShipment: internalmessages.UpdatePPMShipment{
					HasRequestedAdvance: handlers.FmtBool(false),
				},
				estimatedIncentive: models.CentPointer(unit.Cents(500000)),
				runChecks: func(updatedShipment *internalmessages.MTOShipment, originalShipment models.MTOShipment, desiredShipment internalmessages.UpdatePPMShipment) {
					// check existing fields didn't change
					checkDatesAndLocationsDidntChange(updatedShipment, originalShipment)
					checkEstimatedWeightsDidntChange(updatedShipment, originalShipment)

					// check expected fields were updated
					suite.Equal(desiredShipment.HasRequestedAdvance, updatedShipment.PpmShipment.HasRequestedAdvance)
					suite.Nil(updatedShipment.PpmShipment.AdvanceAmountRequested)
				},
			},
			"Advance info - no advance": {
				setUpOriginalPPM: func() models.PPMShipment {
					return factory.BuildMinimalPPMShipment(suite.DB(), []factory.Customization{
						{
							Model: models.PPMShipment{
								EstimatedWeight:        models.PoundPointer(4000),
								HasProGear:             models.BoolPointer(false),
								EstimatedIncentive:     models.CentPointer(unit.Cents(500000)),
								HasRequestedAdvance:    models.BoolPointer(true),
								AdvanceAmountRequested: models.CentPointer(unit.Cents(200000)),
							},
						},
					}, nil)
				},
				desiredShipment: internalmessages.UpdatePPMShipment{
					HasReceivedAdvance: handlers.FmtBool(false),
				},
				estimatedIncentive: models.CentPointer(unit.Cents(500000)),
				runChecks: func(updatedShipment *internalmessages.MTOShipment, originalShipment models.MTOShipment, desiredShipment internalmessages.UpdatePPMShipment) {
					// check existing fields didn't change
					checkDatesAndLocationsDidntChange(updatedShipment, originalShipment)
					checkEstimatedWeightsDidntChange(updatedShipment, originalShipment)
					checkAdvanceRequestedFieldsDidntChange(updatedShipment, originalShipment)

					// check expected fields were updated
					suite.Equal(desiredShipment.HasReceivedAdvance, updatedShipment.PpmShipment.HasReceivedAdvance)
					suite.Nil(updatedShipment.PpmShipment.AdvanceAmountReceived)
				},
			},
			"Advance info - yes advance": {
				setUpOriginalPPM: func() models.PPMShipment {
					return factory.BuildMinimalPPMShipment(suite.DB(), []factory.Customization{
						{
							Model: models.PPMShipment{
								EstimatedWeight:        models.PoundPointer(4000),
								HasProGear:             models.BoolPointer(false),
								EstimatedIncentive:     models.CentPointer(unit.Cents(500000)),
								HasRequestedAdvance:    models.BoolPointer(true),
								AdvanceAmountRequested: models.CentPointer(unit.Cents(200000)),
							},
						},
					}, nil)
				},
				desiredShipment: internalmessages.UpdatePPMShipment{
					HasReceivedAdvance:    handlers.FmtBool(true),
					AdvanceAmountReceived: handlers.FmtInt64(250000),
				},
				estimatedIncentive: models.CentPointer(unit.Cents(500000)),
				runChecks: func(updatedShipment *internalmessages.MTOShipment, originalShipment models.MTOShipment, desiredShipment internalmessages.UpdatePPMShipment) {
					// check existing fields didn't change
					checkDatesAndLocationsDidntChange(updatedShipment, originalShipment)
					checkEstimatedWeightsDidntChange(updatedShipment, originalShipment)
					checkAdvanceRequestedFieldsDidntChange(updatedShipment, originalShipment)

					// check expected fields were updated
					suite.Equal(desiredShipment.HasReceivedAdvance, updatedShipment.PpmShipment.HasReceivedAdvance)
					suite.Equal(desiredShipment.AdvanceAmountReceived, updatedShipment.PpmShipment.AdvanceAmountReceived)
				},
			},
			"Add W2 Address": {
				setUpOriginalPPM: func() models.PPMShipment {
					return factory.BuildMinimalPPMShipment(suite.DB(), []factory.Customization{
						{
							Model: models.PPMShipment{
								EstimatedWeight:        models.PoundPointer(4000),
								HasProGear:             models.BoolPointer(false),
								EstimatedIncentive:     models.CentPointer(unit.Cents(500000)),
								HasRequestedAdvance:    models.BoolPointer(true),
								AdvanceAmountRequested: models.CentPointer(unit.Cents(200000)),
							},
						},
					}, nil)
				},
				desiredShipment: internalmessages.UpdatePPMShipment{
					W2Address: &internalmessages.Address{
						StreetAddress1: &street1,
						City:           &city,
						State:          &state,
						PostalCode:     &zipcode,
					},
				},
				estimatedIncentive: models.CentPointer(unit.Cents(500000)),
				runChecks: func(updatedShipment *internalmessages.MTOShipment, originalShipment models.MTOShipment, desiredShipment internalmessages.UpdatePPMShipment) {
					// check existing fields didn't change
					checkDatesAndLocationsDidntChange(updatedShipment, originalShipment)
					checkEstimatedWeightsDidntChange(updatedShipment, originalShipment)
					checkAdvanceRequestedFieldsDidntChange(updatedShipment, originalShipment)

					// check expected fields were updated
					suite.Equal(desiredShipment.W2Address.StreetAddress1, updatedShipment.PpmShipment.W2Address.StreetAddress1)
					suite.Equal(desiredShipment.W2Address.City, updatedShipment.PpmShipment.W2Address.City)
					suite.Equal(desiredShipment.W2Address.PostalCode, updatedShipment.PpmShipment.W2Address.PostalCode)
					suite.Equal(desiredShipment.W2Address.State, updatedShipment.PpmShipment.W2Address.State)
				},
			},
			"Allows updates to W2 Address": {
				setUpOriginalPPM: func() models.PPMShipment {
					buildAddress := factory.BuildAddress(suite.DB(), nil, nil)
					return factory.BuildMinimalPPMShipment(suite.DB(), []factory.Customization{
						{
							Model:    buildAddress,
							LinkOnly: true,
							Type:     &factory.Addresses.W2Address,
						},
					}, nil)
				},
				desiredShipment: internalmessages.UpdatePPMShipment{
					W2Address: &internalmessages.Address{
						ID:             "92c9d4db-1ae4-41b1-991e-3ed645ee910a",
						StreetAddress1: &street1,
						City:           &city,
						State:          &state,
						PostalCode:     &zipcode,
					},
				},
				estimatedIncentive: models.CentPointer(unit.Cents(500000)),
				runChecks: func(updatedShipment *internalmessages.MTOShipment, originalShipment models.MTOShipment, desiredShipment internalmessages.UpdatePPMShipment) {
					// check existing fields didn't change
					checkDatesAndLocationsDidntChange(updatedShipment, originalShipment)
					checkEstimatedWeightsDidntChange(updatedShipment, originalShipment)
					checkAdvanceRequestedFieldsDidntChange(updatedShipment, originalShipment)

					// check expected fields were updated
					suite.Equal(desiredShipment.W2Address.StreetAddress1, updatedShipment.PpmShipment.W2Address.StreetAddress1)
					suite.Equal(desiredShipment.W2Address.City, updatedShipment.PpmShipment.W2Address.City)
					suite.Equal(desiredShipment.W2Address.PostalCode, updatedShipment.PpmShipment.W2Address.PostalCode)
					suite.Equal(desiredShipment.W2Address.State, updatedShipment.PpmShipment.W2Address.State)
					suite.Equal(originalShipment.PPMShipment.W2Address.ID, uuid.FromStringOrNil(updatedShipment.PpmShipment.W2Address.ID.String()))
				},
			},
			"Prevents arbitrary address updates": {
				setUpOriginalPPM: func() models.PPMShipment {
					return factory.BuildMinimalPPMShipment(suite.DB(), nil, nil)
				},
				desiredShipment: internalmessages.UpdatePPMShipment{
					W2Address: &internalmessages.Address{
						ID:             "92c9d4db-1ae4-41b1-991e-3ed645ee910a",
						StreetAddress1: &street1,
						City:           &city,
						State:          &state,
						PostalCode:     &zipcode,
					},
				},
				estimatedIncentive: models.CentPointer(unit.Cents(500000)),
				runChecks: func(updatedShipment *internalmessages.MTOShipment, originalShipment models.MTOShipment, desiredShipment internalmessages.UpdatePPMShipment) {
					// check existing fields didn't change
					checkDatesAndLocationsDidntChange(updatedShipment, originalShipment)
					checkEstimatedWeightsDidntChange(updatedShipment, originalShipment)
					checkAdvanceRequestedFieldsDidntChange(updatedShipment, originalShipment)

					// check expected fields were updated
					suite.Equal(desiredShipment.W2Address.StreetAddress1, updatedShipment.PpmShipment.W2Address.StreetAddress1)
					suite.Equal(desiredShipment.W2Address.City, updatedShipment.PpmShipment.W2Address.City)
					suite.Equal(desiredShipment.W2Address.PostalCode, updatedShipment.PpmShipment.W2Address.PostalCode)
					suite.Equal(desiredShipment.W2Address.State, updatedShipment.PpmShipment.W2Address.State)
					suite.NotEqual(desiredShipment.W2Address.ID, updatedShipment.PpmShipment.W2Address.ID)
				},
			},
			"Remove actual advance": {
				setUpOriginalPPM: func() models.PPMShipment {
					return factory.BuildMinimalPPMShipment(suite.DB(), []factory.Customization{
						{
							Model: models.PPMShipment{
								EstimatedWeight:        models.PoundPointer(4000),
								HasProGear:             models.BoolPointer(false),
								EstimatedIncentive:     models.CentPointer(unit.Cents(500000)),
								HasRequestedAdvance:    models.BoolPointer(true),
								AdvanceAmountRequested: models.CentPointer(unit.Cents(200000)),
								HasReceivedAdvance:     models.BoolPointer(true),
								AdvanceAmountReceived:  models.CentPointer(unit.Cents(250000)),
							},
						},
					}, nil)
				},
				desiredShipment: internalmessages.UpdatePPMShipment{
					HasReceivedAdvance: handlers.FmtBool(false),
				},
				estimatedIncentive: models.CentPointer(unit.Cents(500000)),
				runChecks: func(updatedShipment *internalmessages.MTOShipment, originalShipment models.MTOShipment, desiredShipment internalmessages.UpdatePPMShipment) {
					// check existing fields didn't change
					checkDatesAndLocationsDidntChange(updatedShipment, originalShipment)
					checkEstimatedWeightsDidntChange(updatedShipment, originalShipment)
					checkAdvanceRequestedFieldsDidntChange(updatedShipment, originalShipment)

					// check expected fields were updated
					suite.Equal(desiredShipment.HasReceivedAdvance, updatedShipment.PpmShipment.HasReceivedAdvance)
					suite.Nil(updatedShipment.PpmShipment.AdvanceAmountReceived)
				},
			},
		}

		for name, tc := range ppmUpdateTestCases {
			name := name
			tc := tc

			suite.Run(name, func() {
				ppmEstimator.On("EstimateIncentiveWithDefaultChecks",
					mock.AnythingOfType("*appcontext.appContext"),
					mock.AnythingOfType("models.PPMShipment"),
					mock.AnythingOfType("*models.PPMShipment")).
					Return(tc.estimatedIncentive, nil, nil).Once()

				ppmEstimator.On("MaxIncentive",
					mock.AnythingOfType("*appcontext.appContext"),
					mock.AnythingOfType("models.PPMShipment"),
					mock.AnythingOfType("*models.PPMShipment")).
					Return(nil, nil)

				ppmEstimator.On("FinalIncentiveWithDefaultChecks",
					mock.AnythingOfType("*appcontext.appContext"),
					mock.AnythingOfType("models.PPMShipment"),
					mock.AnythingOfType("*models.PPMShipment")).
					Return(nil, nil)

				originalPPMShipment := tc.setUpOriginalPPM()

				handler, params := authRequestAndSetUpHandlerAndParams(originalPPMShipment.Shipment, nil, false)

				params.Body = &internalmessages.UpdateShipment{
					ShipmentType: internalmessages.MTOShipmentTypePPM,
					PpmShipment:  &tc.desiredShipment,
				}

				response := handler.Handle(params)

				suite.IsType(&mtoshipmentops.UpdateMTOShipmentOK{}, response)

				updatedShipment := response.(*mtoshipmentops.UpdateMTOShipmentOK).Payload

				suite.NoError(updatedShipment.Validate(strfmt.Default))

				// Check that existing fields are not updated
				suite.Equal(originalPPMShipment.ShipmentID.String(), updatedShipment.ID.String())

				suite.EqualCentsPointers(tc.estimatedIncentive, updatedShipment.PpmShipment.EstimatedIncentive)

				tc.runChecks(updatedShipment, originalPPMShipment.Shipment, tc.desiredShipment)
			})
		}
	})

	suite.Run("Successful PATCH - gun safe related fields exist in payload exists if FF is ON", func() {
		ppmEstimator.On("EstimateIncentiveWithDefaultChecks",
			mock.AnythingOfType("*appcontext.appContext"),
			mock.AnythingOfType("models.PPMShipment"),
			mock.AnythingOfType("*models.PPMShipment")).
			Return(nil, nil, nil).Once()

		ppmEstimator.On("MaxIncentive",
			mock.AnythingOfType("*appcontext.appContext"),
			mock.AnythingOfType("models.PPMShipment"),
			mock.AnythingOfType("*models.PPMShipment")).
			Return(nil, nil)

		ppmEstimator.On("FinalIncentiveWithDefaultChecks",
			mock.AnythingOfType("*appcontext.appContext"),
			mock.AnythingOfType("models.PPMShipment"),
			mock.AnythingOfType("*models.PPMShipment")).
			Return(nil, nil)
		ppmShipment := factory.BuildMinimalPPMShipment(suite.DB(), nil, nil)
		hasGunSafe := models.BoolPointer(true)
		gunSafeWeight := models.Int64Pointer(123)
		parameterName := "maxGunSafeAllowance"
		parameterValue := "500"

		param := models.ApplicationParameters{
			ParameterName:  &parameterName,
			ParameterValue: &parameterValue,
		}
		suite.MustSave(&param)

		payload := internalmessages.UpdatePPMShipment{
			HasGunSafe:    hasGunSafe,
			GunSafeWeight: gunSafeWeight,
		}

		// FF on
		handler, params := authRequestAndSetUpHandlerAndParams(ppmShipment.Shipment, nil, true)

		params.Body = &internalmessages.UpdateShipment{
			ShipmentType: internalmessages.MTOShipmentTypePPM,
			PpmShipment:  &payload,
		}

		response := handler.Handle(params)

		suite.IsType(&mtoshipmentops.UpdateMTOShipmentOK{}, response)

		updatedResponse := response.(*mtoshipmentops.UpdateMTOShipmentOK).Payload

		suite.Equal(*hasGunSafe, *updatedResponse.PpmShipment.HasGunSafe)
		suite.Equal(*gunSafeWeight, *updatedResponse.PpmShipment.GunSafeWeight)
	})

	suite.Run("Successful PATCH - gun safe related fields are nil in payload if FF is OFF", func() {
		ppmEstimator.On("EstimateIncentiveWithDefaultChecks",
			mock.AnythingOfType("*appcontext.appContext"),
			mock.AnythingOfType("models.PPMShipment"),
			mock.AnythingOfType("*models.PPMShipment")).
			Return(nil, nil, nil).Once()

		ppmEstimator.On("MaxIncentive",
			mock.AnythingOfType("*appcontext.appContext"),
			mock.AnythingOfType("models.PPMShipment"),
			mock.AnythingOfType("*models.PPMShipment")).
			Return(nil, nil)

		ppmEstimator.On("FinalIncentiveWithDefaultChecks",
			mock.AnythingOfType("*appcontext.appContext"),
			mock.AnythingOfType("models.PPMShipment"),
			mock.AnythingOfType("*models.PPMShipment")).
			Return(nil, nil)
		ppmShipment := factory.BuildMinimalPPMShipment(suite.DB(), nil, nil)
		hasGunSafe := models.BoolPointer(true)
		gunSafeWeight := models.Int64Pointer(123)
		parameterName := "maxGunSafeAllowance"
		parameterValue := "500"

		param := models.ApplicationParameters{
			ParameterName:  &parameterName,
			ParameterValue: &parameterValue,
		}
		suite.MustSave(&param)

		payload := internalmessages.UpdatePPMShipment{
			HasGunSafe:    hasGunSafe,
			GunSafeWeight: gunSafeWeight,
			HasProGear:    models.BoolPointer(false),
		}

		// FF off
		handler, params := authRequestAndSetUpHandlerAndParams(ppmShipment.Shipment, nil, false)

		params.Body = &internalmessages.UpdateShipment{
			ShipmentType: internalmessages.MTOShipmentTypePPM,
			PpmShipment:  &payload,
		}

		response := handler.Handle(params)

		suite.IsType(&mtoshipmentops.UpdateMTOShipmentOK{}, response)

		updatedResponse := response.(*mtoshipmentops.UpdateMTOShipmentOK).Payload

		suite.Nil(updatedResponse.PpmShipment.HasGunSafe)
		suite.Nil(updatedResponse.PpmShipment.GunSafeWeight)
	})

	suite.Run("Successful PATCH - Can update shipment status", func() {
		subtestData := getDefaultMTOShipmentAndParams(nil)

		expectedStatus := internalmessages.MTOShipmentStatusSUBMITTED

		subtestData.params.Body.Status = expectedStatus

		response := subtestData.handler.Handle(subtestData.params)

		suite.IsType(&mtoshipmentops.UpdateMTOShipmentOK{}, response)

		updatedResponse := response.(*mtoshipmentops.UpdateMTOShipmentOK)

		suite.Equal(expectedStatus, updatedResponse.Payload.Status)
	})

	suite.Run("PATCH failure - 400 -- nil body", func() {
		subtestData := getDefaultMTOShipmentAndParams(nil)

		subtestData.params.Body = nil

		response := subtestData.handler.Handle(subtestData.params)

		suite.IsType(&mtoshipmentops.UpdateMTOShipmentBadRequest{}, response)
	})

	suite.Run("PATCH failure - 400 -- invalid requested status update", func() {
		subtestData := getDefaultMTOShipmentAndParams(nil)

		subtestData.params.Body.Status = internalmessages.MTOShipmentStatusREJECTED

		response := subtestData.handler.Handle(subtestData.params)

		suite.IsType(&mtoshipmentops.UpdateMTOShipmentBadRequest{}, response)
	})

	suite.Run("PATCH failure - 401- permission denied - not authenticated", func() {
		subtestData := getDefaultMTOShipmentAndParams(nil)

		updateURI := "/mto-shipments/" + subtestData.mtoShipment.ID.String()

		unauthorizedReq := httptest.NewRequest("PATCH", updateURI, nil)
		subtestData.params.HTTPRequest = unauthorizedReq

		response := subtestData.handler.Handle(subtestData.params)

		suite.IsType(&mtoshipmentops.UpdateMTOShipmentUnauthorized{}, response)
	})

	suite.Run("PATCH failure - 403- permission denied - wrong application / user", func() {
		officeUser := factory.BuildOfficeUserWithRoles(suite.DB(), nil, []roles.RoleType{roles.RoleTypeTOO})

		subtestData := getDefaultMTOShipmentAndParams(nil)

		updateURI := "/mto-shipments/" + subtestData.mtoShipment.ID.String()

		unauthorizedReq := httptest.NewRequest("PATCH", updateURI, nil)
		unauthorizedReq = suite.AuthenticateOfficeRequest(unauthorizedReq, officeUser)
		subtestData.params.HTTPRequest = unauthorizedReq

		response := subtestData.handler.Handle(subtestData.params)

		suite.IsType(&mtoshipmentops.UpdateMTOShipmentForbidden{}, response)
	})

	suite.Run("PATCH failure - 404 -- not found", func() {
		subtestData := getDefaultMTOShipmentAndParams(nil)

		uuidString := handlers.FmtUUID(testdatagen.ConvertUUIDStringToUUID("d874d002-5582-4a91-97d3-786e8f66c763"))
		subtestData.params.MtoShipmentID = *uuidString

		response := subtestData.handler.Handle(subtestData.params)

		suite.IsType(&mtoshipmentops.UpdateMTOShipmentNotFound{}, response)
	})

	suite.Run("POST failure - 404 - not found - wrong SM does not match move", func() {
		subtestData := getDefaultMTOShipmentAndParams(nil)

		sm := factory.BuildServiceMember(suite.DB(), nil, nil)

		req := subtestData.params.HTTPRequest
		unauthorizedReq := suite.AuthenticateUserRequest(req, sm.User)
		unauthorizedParams := subtestData.params
		unauthorizedParams.HTTPRequest = unauthorizedReq

		response := subtestData.handler.Handle(unauthorizedParams)

		suite.IsType(&mtoshipmentops.UpdateMTOShipmentNotFound{}, response)
	})

	suite.Run("PATCH failure - 412 -- etag mismatch", func() {
		subtestData := getDefaultMTOShipmentAndParams(nil)

		subtestData.params.IfMatch = "intentionally-bad-if-match-header-value"

		response := subtestData.handler.Handle(subtestData.params)

		suite.IsType(&mtoshipmentops.UpdateMTOShipmentPreconditionFailed{}, response)
	})

	suite.Run("PATCH failure - 500", func() {
		mockUpdater := mocks.ShipmentUpdater{}

		err := errors.New("ServerError")

		mockUpdater.On("UpdateShipment",
			mock.AnythingOfType("*appcontext.appContext"),
			mock.AnythingOfType("*models.MTOShipment"),
			mock.AnythingOfType("string"),
			mock.AnythingOfType("string"),
		).Return(nil, err)

		subtestData := getDefaultMTOShipmentAndParams(&mockUpdater)

		response := subtestData.handler.Handle(subtestData.params)

		suite.IsType(&mtoshipmentops.UpdateMTOShipmentInternalServerError{}, response)

		errResponse := response.(*mtoshipmentops.UpdateMTOShipmentInternalServerError)
		suite.Equal(handlers.InternalServerErrMessage, string(*errResponse.Payload.Title), "Payload title is wrong")
	})
}

//
// GET ALL
//

type mtoListSubtestData struct {
	shipments models.MTOShipments
	params    mtoshipmentops.ListMTOShipmentsParams
}

func (suite *HandlerSuite) makeListSubtestData() (subtestData *mtoListSubtestData) {
	subtestData = &mtoListSubtestData{}
	mto := factory.BuildMove(suite.DB(), nil, nil)
	mtoShipment := factory.BuildMTOShipment(suite.DB(), []factory.Customization{
		{
			Model:    mto,
			LinkOnly: true,
		},
	}, nil)

	requestedPickupDate := time.Date(testdatagen.GHCTestYear, time.September, 15, 0, 0, 0, 0, time.UTC)

	pickupAddress := factory.BuildAddress(suite.DB(), nil, []factory.Trait{factory.GetTraitAddress3})
	secondaryPickupAddress := factory.BuildAddress(suite.DB(), []factory.Customization{
		{
			Model: models.Address{
				StreetAddress1: "123 Nowhere",
				StreetAddress2: models.StringPointer("P.O. Box 5555"),
				StreetAddress3: models.StringPointer("c/o Some Other Person"),
				City:           "El Paso",
				State:          "TX",
				PostalCode:     "79916",
			},
		},
	}, nil)

	deliveryAddress := factory.BuildAddress(suite.DB(), nil, []factory.Trait{factory.GetTraitAddress4})
	secondaryDeliveryAddress := factory.BuildAddress(suite.DB(), []factory.Customization{
		{
			Model: models.Address{
				StreetAddress1: "5432 Everywhere",
				StreetAddress2: models.StringPointer("P.O. Box 111"),
				StreetAddress3: models.StringPointer("c/o Some Other Person"),
				City:           "Portsmouth",
				State:          "NH",
				PostalCode:     "03801",
			},
		},
	}, nil)

	mtoShipment2 := factory.BuildMTOShipment(suite.DB(), []factory.Customization{
		{
			Model:    mto,
			LinkOnly: true,
		},
		{
			Model: models.MTOShipment{
				Status:              models.MTOShipmentStatusSubmitted,
				RequestedPickupDate: &requestedPickupDate,
			},
		},
		{
			Model:    pickupAddress,
			Type:     &factory.Addresses.PickupAddress,
			LinkOnly: true,
		},
		{
			Model:    secondaryPickupAddress,
			Type:     &factory.Addresses.SecondaryPickupAddress,
			LinkOnly: true,
		},
		{
			Model:    deliveryAddress,
			Type:     &factory.Addresses.DeliveryAddress,
			LinkOnly: true,
		},
		{
			Model:    secondaryDeliveryAddress,
			Type:     &factory.Addresses.SecondaryDeliveryAddress,
			LinkOnly: true,
		},
	}, nil)

	ppmShipment := factory.BuildPPMShipment(suite.DB(), []factory.Customization{
		{
			Model:    mto,
			LinkOnly: true,
		},
	}, nil)

	ppmShipment2 := factory.BuildPPMShipment(suite.DB(), []factory.Customization{
		{
			Model:    mto,
			LinkOnly: true,
		},
	}, []factory.Trait{factory.GetTraitApprovedPPMShipment})

	advanceAmountRequested := unit.Cents(10000)
	ppmShipment3 := factory.BuildPPMShipment(suite.DB(), []factory.Customization{
		{
			Model:    mto,
			LinkOnly: true,
		},
		{
			Model: models.PPMShipment{
				AdvanceAmountRequested: &advanceAmountRequested,
			},
		},
	}, nil)

	boatShipment := factory.BuildBoatShipment(suite.DB(), nil, nil)

	subtestData.shipments = models.MTOShipments{mtoShipment, mtoShipment2, ppmShipment.Shipment, ppmShipment2.Shipment, ppmShipment3.Shipment, boatShipment.Shipment}

	req := httptest.NewRequest("GET", fmt.Sprintf("/moves/%s/mto_shipments", mto.ID.String()), nil)
	req = suite.AuthenticateRequest(req, mto.Orders.ServiceMember)

	subtestData.params = mtoshipmentops.ListMTOShipmentsParams{
		HTTPRequest:     req,
		MoveTaskOrderID: *handlers.FmtUUID(mtoShipment.MoveTaskOrderID),
	}

	return subtestData

}

func (suite *HandlerSuite) TestListMTOShipmentsHandler() {
	suite.Run("Successful list fetch - 200 - Integration Test", func() {
		subtestData := suite.makeListSubtestData()
		handler := ListMTOShipmentsHandler{
			suite.NewHandlerConfig(),
			mtoshipment.NewMTOShipmentFetcher(),
		}

		response := handler.Handle(subtestData.params)
		suite.IsType(&mtoshipmentops.ListMTOShipmentsOK{}, response)

		okResponse := response.(*mtoshipmentops.ListMTOShipmentsOK)
		suite.Len(okResponse.Payload, 5)

		suite.NoError(okResponse.Payload.Validate(strfmt.Default))

		for i, returnedShipment := range okResponse.Payload {
			expectedShipment := subtestData.shipments[i]

			// we expect the shipment that was created first to come first in the response
			suite.EqualUUID(expectedShipment.ID, returnedShipment.ID)

			suite.Equal(expectedShipment.Status, models.MTOShipmentStatus(returnedShipment.Status))

			if expectedShipment.ShipmentType == models.MTOShipmentTypePPM {
				suite.EqualUUID(expectedShipment.PPMShipment.ID, returnedShipment.PpmShipment.ID)
				suite.EqualUUID(expectedShipment.PPMShipment.ShipmentID, returnedShipment.PpmShipment.ShipmentID)
				suite.EqualDateTime(expectedShipment.PPMShipment.CreatedAt, returnedShipment.PpmShipment.CreatedAt)
				suite.Equal(string(expectedShipment.PPMShipment.Status), string(returnedShipment.PpmShipment.Status))
				suite.EqualDate(expectedShipment.PPMShipment.ExpectedDepartureDate, *returnedShipment.PpmShipment.ExpectedDepartureDate)
				suite.EqualDatePtr(expectedShipment.PPMShipment.ActualMoveDate, returnedShipment.PpmShipment.ActualMoveDate)
				suite.EqualDateTimePtr(expectedShipment.PPMShipment.SubmittedAt, returnedShipment.PpmShipment.SubmittedAt)
				suite.EqualDateTimePtr(expectedShipment.PPMShipment.ReviewedAt, returnedShipment.PpmShipment.ReviewedAt)
				suite.EqualDateTimePtr(expectedShipment.PPMShipment.ApprovedAt, returnedShipment.PpmShipment.ApprovedAt)
				suite.Equal(*expectedShipment.PPMShipment.SITExpected, *returnedShipment.PpmShipment.SitExpected)
				suite.EqualPoundPointers(expectedShipment.PPMShipment.EstimatedWeight, returnedShipment.PpmShipment.EstimatedWeight)
				suite.Equal(expectedShipment.PPMShipment.HasProGear, returnedShipment.PpmShipment.HasProGear)
				suite.EqualPoundPointers(expectedShipment.PPMShipment.ProGearWeight, returnedShipment.PpmShipment.ProGearWeight)
				suite.EqualPoundPointers(expectedShipment.PPMShipment.SpouseProGearWeight, returnedShipment.PpmShipment.SpouseProGearWeight)
				suite.Equal(expectedShipment.PPMShipment.HasRequestedAdvance, returnedShipment.PpmShipment.HasRequestedAdvance)
				suite.EqualCentsPointers(expectedShipment.PPMShipment.AdvanceAmountRequested, returnedShipment.PpmShipment.AdvanceAmountRequested)

				if expectedShipment.PPMShipment.EstimatedIncentive != nil {
					suite.Equal(expectedShipment.PPMShipment.EstimatedIncentive.Int64(), *returnedShipment.PpmShipment.EstimatedIncentive)
				} else {
					suite.Nil(returnedShipment.PpmShipment.EstimatedIncentive)
				}

				continue // PPM Shipments won't have the rest of the fields below.
			}

			if expectedShipment.ShipmentType == models.MTOShipmentTypeBoatHaulAway || expectedShipment.ShipmentType == models.MTOShipmentTypeBoatTowAway {
				suite.EqualUUID(expectedShipment.BoatShipment.ID, returnedShipment.BoatShipment.ID)
				suite.EqualUUID(expectedShipment.BoatShipment.ShipmentID, returnedShipment.BoatShipment.ShipmentID)
				suite.EqualDateTime(expectedShipment.BoatShipment.CreatedAt, returnedShipment.BoatShipment.CreatedAt)
				suite.Equal(string(expectedShipment.BoatShipment.Type), string(*returnedShipment.BoatShipment.Type))
				suite.Equal(expectedShipment.BoatShipment.Year, *returnedShipment.BoatShipment.Year)
				suite.Equal(expectedShipment.BoatShipment.Make, *returnedShipment.BoatShipment.Make)
				suite.Equal(expectedShipment.BoatShipment.Model, *returnedShipment.BoatShipment.Model)
				suite.Equal(expectedShipment.BoatShipment.LengthInInches, *returnedShipment.BoatShipment.LengthInInches)
				suite.Equal(expectedShipment.BoatShipment.WidthInInches, *returnedShipment.BoatShipment.WidthInInches)
				suite.Equal(expectedShipment.BoatShipment.HeightInInches, *returnedShipment.BoatShipment.HeightInInches)
				suite.Equal(expectedShipment.BoatShipment.HasTrailer, *returnedShipment.BoatShipment.HasTrailer)
				suite.Equal(expectedShipment.BoatShipment.IsRoadworthy, *returnedShipment.BoatShipment.IsRoadworthy)
			}

			suite.EqualDatePtr(expectedShipment.RequestedPickupDate, returnedShipment.RequestedPickupDate)

			suite.Equal(expectedShipment.PickupAddress.StreetAddress1, *returnedShipment.PickupAddress.StreetAddress1)
			suite.Equal(*expectedShipment.PickupAddress.StreetAddress2, *returnedShipment.PickupAddress.StreetAddress2)
			suite.Equal(*expectedShipment.PickupAddress.StreetAddress3, *returnedShipment.PickupAddress.StreetAddress3)
			suite.Equal(expectedShipment.PickupAddress.City, *returnedShipment.PickupAddress.City)
			suite.Equal(expectedShipment.PickupAddress.State, *returnedShipment.PickupAddress.State)
			suite.Equal(expectedShipment.PickupAddress.PostalCode, *returnedShipment.PickupAddress.PostalCode)

			if expectedShipment.SecondaryPickupAddress != nil {
				suite.Equal(expectedShipment.SecondaryPickupAddress.StreetAddress1, *returnedShipment.SecondaryPickupAddress.StreetAddress1)
				suite.Equal(*expectedShipment.SecondaryPickupAddress.StreetAddress2, *returnedShipment.SecondaryPickupAddress.StreetAddress2)
				suite.Equal(*expectedShipment.SecondaryPickupAddress.StreetAddress3, *returnedShipment.SecondaryPickupAddress.StreetAddress3)
				suite.Equal(expectedShipment.SecondaryPickupAddress.City, *returnedShipment.SecondaryPickupAddress.City)
				suite.Equal(expectedShipment.SecondaryPickupAddress.State, *returnedShipment.SecondaryPickupAddress.State)
				suite.Equal(expectedShipment.SecondaryPickupAddress.PostalCode, *returnedShipment.SecondaryPickupAddress.PostalCode)
			}

			suite.Equal(expectedShipment.DestinationAddress.StreetAddress1, *returnedShipment.DestinationAddress.StreetAddress1)
			suite.Equal(*expectedShipment.DestinationAddress.StreetAddress2, *returnedShipment.DestinationAddress.StreetAddress2)
			suite.Equal(*expectedShipment.DestinationAddress.StreetAddress3, *returnedShipment.DestinationAddress.StreetAddress3)
			suite.Equal(expectedShipment.DestinationAddress.City, *returnedShipment.DestinationAddress.City)
			suite.Equal(expectedShipment.DestinationAddress.State, *returnedShipment.DestinationAddress.State)
			suite.Equal(expectedShipment.DestinationAddress.PostalCode, *returnedShipment.DestinationAddress.PostalCode)

			if expectedShipment.SecondaryDeliveryAddress != nil {
				suite.Equal(expectedShipment.SecondaryDeliveryAddress.StreetAddress1, *returnedShipment.SecondaryDeliveryAddress.StreetAddress1)
				suite.Equal(*expectedShipment.SecondaryDeliveryAddress.StreetAddress2, *returnedShipment.SecondaryDeliveryAddress.StreetAddress2)
				suite.Equal(*expectedShipment.SecondaryDeliveryAddress.StreetAddress3, *returnedShipment.SecondaryDeliveryAddress.StreetAddress3)
				suite.Equal(expectedShipment.SecondaryDeliveryAddress.City, *returnedShipment.SecondaryDeliveryAddress.City)
				suite.Equal(expectedShipment.SecondaryDeliveryAddress.State, *returnedShipment.SecondaryDeliveryAddress.State)
				suite.Equal(expectedShipment.SecondaryDeliveryAddress.PostalCode, *returnedShipment.SecondaryDeliveryAddress.PostalCode)
			}
		}
	})

	suite.Run("POST failure - 400 - Bad Request", func() {
		subtestData := suite.makeListSubtestData()
		emtpyMTOID := mtoshipmentops.ListMTOShipmentsParams{
			HTTPRequest:     subtestData.params.HTTPRequest,
			MoveTaskOrderID: "",
		}
		mockMTOShipmentFetcher := &mocks.MTOShipmentFetcher{}
		handler := ListMTOShipmentsHandler{
			suite.NewHandlerConfig(),
			mockMTOShipmentFetcher,
		}

		response := handler.Handle(emtpyMTOID)

		suite.IsType(&mtoshipmentops.ListMTOShipmentsBadRequest{}, response)
	})

	suite.Run("POST failure - 401 - permission denied - not authenticated", func() {
		subtestData := suite.makeListSubtestData()
		officeUser := factory.BuildOfficeUserWithRoles(suite.DB(), nil, []roles.RoleType{roles.RoleTypeTOO})
		unauthorizedReq := suite.AuthenticateOfficeRequest(subtestData.params.HTTPRequest, officeUser)
		unauthorizedParams := mtoshipmentops.ListMTOShipmentsParams{
			HTTPRequest:     unauthorizedReq,
			MoveTaskOrderID: *handlers.FmtUUID(subtestData.shipments[0].MoveTaskOrderID),
		}
		mockMTOShipmentFetcher := &mocks.MTOShipmentFetcher{}
		handler := ListMTOShipmentsHandler{
			suite.NewHandlerConfig(),
			mockMTOShipmentFetcher,
		}

		response := handler.Handle(unauthorizedParams)

		suite.IsType(&mtoshipmentops.ListMTOShipmentsUnauthorized{}, response)
	})

	suite.Run("Failure list fetch - 404 Not Found - service member user not authorized", func() {
		subtestData := suite.makeListSubtestData()
		unauthorizedUser := factory.BuildServiceMember(suite.DB(), nil, nil)
		unauthorizedReq := suite.AuthenticateRequest(subtestData.params.HTTPRequest, unauthorizedUser)
		unauthorizedParams := mtoshipmentops.ListMTOShipmentsParams{
			HTTPRequest:     unauthorizedReq,
			MoveTaskOrderID: *handlers.FmtUUID(subtestData.shipments[0].MoveTaskOrderID),
		}

		handler := ListMTOShipmentsHandler{
			suite.NewHandlerConfig(),
			mtoshipment.NewMTOShipmentFetcher(),
		}

		response := handler.Handle(unauthorizedParams)

		suite.IsType(&mtoshipmentops.ListMTOShipmentsNotFound{}, response)
	})

	suite.Run("Failure list fetch - 500 Internal Server Error", func() {
		subtestData := suite.makeListSubtestData()
		mockMTOShipmentFetcher := &mocks.MTOShipmentFetcher{}
		handler := ListMTOShipmentsHandler{
			suite.NewHandlerConfig(),
			mockMTOShipmentFetcher,
		}

		internalServerErr := errors.New("ServerError")

		mockMTOShipmentFetcher.On("ListMTOShipments",
			mock.AnythingOfType("*appcontext.appContext"),
			mock.Anything,
		).Return([]models.MTOShipment{}, internalServerErr)

		response := handler.Handle(subtestData.params)
		suite.IsType(&mtoshipmentops.ListMTOShipmentsInternalServerError{}, response)
	})
}

//
// DELETE
//

func (suite *HandlerSuite) TestDeleteShipmentHandler() {
	suite.Run("Returns 204 when all validations pass", func() {
		move := factory.BuildMove(suite.DB(), nil, nil)
		shipment := factory.BuildMTOShipment(suite.DB(), []factory.Customization{
			{
				Model:    move,
				LinkOnly: true,
			},
			{
				Model: models.MTOShipment{
					ShipmentType: models.MTOShipmentTypePPM,
				},
			},
		}, nil)

		deleter := &mocks.ShipmentDeleter{}

		deleter.On("DeleteShipment", mock.AnythingOfType("*appcontext.appContext"), shipment.ID).Return(shipment.MoveTaskOrderID, nil)

		req := httptest.NewRequest("DELETE", fmt.Sprintf("/mto-shipments/%s", shipment.ID.String()), nil)
		req = suite.AuthenticateRequest(req, move.Orders.ServiceMember)
		handlerConfig := suite.NewHandlerConfig()

		handler := DeleteShipmentHandler{
			handlerConfig,
			deleter,
		}
		deletionParams := mtoshipmentops.DeleteShipmentParams{
			HTTPRequest:   req,
			MtoShipmentID: *handlers.FmtUUID(shipment.ID),
		}

		response := handler.Handle(deletionParams)

		suite.IsType(&mtoshipmentops.DeleteShipmentNoContent{}, response)
	})

	suite.Run("Returns 404 when deleter returns NotFoundError", func() {
		move := factory.BuildMove(suite.DB(), nil, nil)
		shipment := factory.BuildMTOShipment(suite.DB(), []factory.Customization{
			{
				Model:    move,
				LinkOnly: true,
			},
			{
				Model: models.MTOShipment{
					ShipmentType: models.MTOShipmentTypePPM,
				},
			},
		}, nil)

		deleter := &mocks.ShipmentDeleter{}

		deleter.On("DeleteShipment", mock.AnythingOfType("*appcontext.appContext"), shipment.ID).Return(uuid.Nil, apperror.NotFoundError{})

		req := httptest.NewRequest("DELETE", fmt.Sprintf("/mto-shipments/%s", shipment.ID.String()), nil)
		req = suite.AuthenticateRequest(req, move.Orders.ServiceMember)
		handlerConfig := suite.NewHandlerConfig()

		handler := DeleteShipmentHandler{
			handlerConfig,
			deleter,
		}
		deletionParams := mtoshipmentops.DeleteShipmentParams{
			HTTPRequest:   req,
			MtoShipmentID: *handlers.FmtUUID(shipment.ID),
		}

		response := handler.Handle(deletionParams)
		suite.IsType(&mtoshipmentops.DeleteShipmentNotFound{}, response)
	})

	suite.Run("Returns 409 - Conflict error", func() {
		move := factory.BuildMove(suite.DB(), nil, nil)
		shipment := factory.BuildMTOShipment(suite.DB(), []factory.Customization{
			{
				Model:    move,
				LinkOnly: true,
			},
			{
				Model: models.MTOShipment{
					ShipmentType: models.MTOShipmentTypePPM,
				},
			},
		}, nil)

		deleter := &mocks.ShipmentDeleter{}

		deleter.On("DeleteShipment", mock.AnythingOfType("*appcontext.appContext"), shipment.ID).Return(uuid.Nil, apperror.ConflictError{})

		req := httptest.NewRequest("DELETE", fmt.Sprintf("/mto-shipments/%s", shipment.ID.String()), nil)
		req = suite.AuthenticateRequest(req, move.Orders.ServiceMember)
		handlerConfig := suite.NewHandlerConfig()

		handler := DeleteShipmentHandler{
			handlerConfig,
			deleter,
		}
		deletionParams := mtoshipmentops.DeleteShipmentParams{
			HTTPRequest:   req,
			MtoShipmentID: *handlers.FmtUUID(shipment.ID),
		}

		response := handler.Handle(deletionParams)

		suite.IsType(&mtoshipmentops.DeleteShipmentConflict{}, response)
	})

	suite.Run("Returns 403 when servicemember ID doesn't match shipment", func() {
		sm1 := factory.BuildServiceMember(nil, nil, []factory.Trait{factory.GetTraitServiceMemberSetIDs})
		sm2 := factory.BuildServiceMember(nil, nil, []factory.Trait{factory.GetTraitServiceMemberSetIDs})
		move := factory.BuildMove(suite.DB(), nil, nil)
		shipment := factory.BuildMTOShipment(suite.DB(), []factory.Customization{
			{
				Model:    move,
				LinkOnly: true,
			},
			{
				Model: models.MTOShipment{
					ShipmentType: models.MTOShipmentTypePPM,
				},
			},
			{
				Model:    sm2,
				LinkOnly: true,
			},
		}, nil)

		deleter := &mocks.ShipmentDeleter{}

		deleter.On("DeleteShipment", mock.AnythingOfType("*appcontext.appContext"), shipment.ID).Return(uuid.Nil, apperror.ForbiddenError{})

		req := httptest.NewRequest("DELETE", fmt.Sprintf("/mto-shipments/%s", shipment.ID.String()), nil)
		req = suite.AuthenticateRequest(req, sm1)

		handlerConfig := suite.NewHandlerConfig()

		handler := DeleteShipmentHandler{
			handlerConfig,
			deleter,
		}
		deletionParams := mtoshipmentops.DeleteShipmentParams{
			HTTPRequest:   req,
			MtoShipmentID: *handlers.FmtUUID(shipment.ID),
		}

		response := handler.Handle(deletionParams)
		suite.IsType(&mtoshipmentops.DeleteShipmentForbidden{}, response)
	})

	suite.Run("Returns 422 - Unprocessable Enitity error", func() {
		move := factory.BuildMove(suite.DB(), nil, nil)
		shipment := factory.BuildMTOShipment(suite.DB(), []factory.Customization{
			{
				Model:    move,
				LinkOnly: true,
			},
			{
				Model: models.MTOShipment{
					ShipmentType: models.MTOShipmentTypePPM,
				},
			},
		}, nil)

		deleter := &mocks.ShipmentDeleter{}

		deleter.On("DeleteShipment", mock.AnythingOfType("*appcontext.appContext"), shipment.ID).Return(uuid.Nil, apperror.UnprocessableEntityError{})

		req := httptest.NewRequest("DELETE", fmt.Sprintf("/mto-shipments/%s", shipment.ID.String()), nil)
		req = suite.AuthenticateRequest(req, move.Orders.ServiceMember)
		handlerConfig := suite.NewHandlerConfig()

		handler := DeleteShipmentHandler{
			handlerConfig,
			deleter,
		}
		deletionParams := mtoshipmentops.DeleteShipmentParams{
			HTTPRequest:   req,
			MtoShipmentID: *handlers.FmtUUID(shipment.ID),
		}

		response := handler.Handle(deletionParams)
		suite.IsType(&mtoshipmentops.DeleteShipmentUnprocessableEntity{}, response)
	})

	suite.Run("Returns 500 when deleter returns InternalServerError", func() {
		move := factory.BuildMove(suite.DB(), nil, nil)
		shipment := factory.BuildMTOShipment(suite.DB(), []factory.Customization{
			{
				Model:    move,
				LinkOnly: true,
			},
			{
				Model: models.MTOShipment{
					ShipmentType: models.MTOShipmentTypePPM,
				},
			},
		}, nil)

		deleter := &mocks.ShipmentDeleter{}

		deleter.On("DeleteShipment", mock.AnythingOfType("*appcontext.appContext"), shipment.ID).Return(uuid.Nil, apperror.InternalServerError{})

		req := httptest.NewRequest("DELETE", fmt.Sprintf("/mto-shipments/%s", shipment.ID.String()), nil)
		req = suite.AuthenticateRequest(req, move.Orders.ServiceMember)

		handlerConfig := suite.NewHandlerConfig()

		handler := DeleteShipmentHandler{
			handlerConfig,
			deleter,
		}
		deletionParams := mtoshipmentops.DeleteShipmentParams{
			HTTPRequest:   req,
			MtoShipmentID: *handlers.FmtUUID(shipment.ID),
		}

		response := handler.Handle(deletionParams)
		suite.IsType(&mtoshipmentops.DeleteShipmentInternalServerError{}, response)
	})
}<|MERGE_RESOLUTION|>--- conflicted
+++ resolved
@@ -846,11 +846,7 @@
 		handlerConfig.SetFeatureFlagFetcher(mockFeatureFlagFetcher)
 
 		handler := UpdateMTOShipmentHandler{
-<<<<<<< HEAD
-			suite.NewHandlerConfig(),
-=======
 			handlerConfig,
->>>>>>> 60811492
 			shipmentUpdaterSO,
 		}
 
