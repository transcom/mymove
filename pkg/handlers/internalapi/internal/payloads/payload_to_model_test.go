package payloads

import (
	"time"

	"github.com/go-openapi/strfmt"
	"github.com/gofrs/uuid"

	"github.com/transcom/mymove/pkg/gen/internalmessages"
	"github.com/transcom/mymove/pkg/handlers"
	"github.com/transcom/mymove/pkg/models"
)

func (suite *PayloadsSuite) TestAddressModel() {
	streetAddress1 := "123 Main St"
	streetAddress2 := "Apt 4B"
	streetAddress3 := "Building 5"
	city := "New York"
	state := "NY"
	postalCode := "10001"

	expectedAddress := models.Address{
		StreetAddress1: streetAddress1,
		StreetAddress2: &streetAddress2,
		StreetAddress3: &streetAddress3,
		City:           city,
		State:          state,
		PostalCode:     postalCode,
	}

	suite.Run("Success - Complete input", func() {
		inputAddress := &internalmessages.Address{
			ID:             strfmt.UUID(uuid.Must(uuid.NewV4()).String()),
			StreetAddress1: &streetAddress1,
			StreetAddress2: &streetAddress2,
			StreetAddress3: &streetAddress3,
			City:           &city,
			State:          &state,
			PostalCode:     &postalCode,
		}

		returnedAddress := AddressModel(inputAddress)

		suite.IsType(&models.Address{}, returnedAddress)
		suite.Equal(expectedAddress.StreetAddress1, returnedAddress.StreetAddress1)
		suite.Equal(expectedAddress.StreetAddress2, returnedAddress.StreetAddress2)
		suite.Equal(expectedAddress.StreetAddress3, returnedAddress.StreetAddress3)
		suite.Equal(expectedAddress.City, returnedAddress.City)
		suite.Equal(expectedAddress.State, returnedAddress.State)
		suite.Equal(expectedAddress.PostalCode, returnedAddress.PostalCode)
	})

	suite.Run("Success - Partial input", func() {
		inputAddress := &internalmessages.Address{
			ID:             strfmt.UUID(uuid.Must(uuid.NewV4()).String()),
			StreetAddress1: &streetAddress1,
			City:           &city,
			State:          &state,
			PostalCode:     &postalCode,
			Country:        nil,
		}

		returnedAddress := AddressModel(inputAddress)

		suite.IsType(&models.Address{}, returnedAddress)
		suite.Equal(streetAddress1, returnedAddress.StreetAddress1)
		suite.Nil(returnedAddress.StreetAddress2)
		suite.Nil(returnedAddress.StreetAddress3)
		suite.Equal(city, returnedAddress.City)
		suite.Equal(state, returnedAddress.State)
		suite.Equal(postalCode, returnedAddress.PostalCode)
		suite.Nil(returnedAddress.Country)
	})

	suite.Run("Nil input - returns nil", func() {
		returnedAddress := AddressModel(nil)

		suite.Nil(returnedAddress)
	})

	suite.Run("Blank ID and nil StreetAddress1 - returns nil", func() {
		var blankUUID strfmt.UUID
		inputAddress := &internalmessages.Address{
			ID:             blankUUID,
			StreetAddress1: nil,
		}

		returnedAddress := AddressModel(inputAddress)

		suite.Nil(returnedAddress)
	})

	suite.Run("Blank ID but valid StreetAddress1 - creates model", func() {
		var blankUUID strfmt.UUID
		inputAddress := &internalmessages.Address{
			ID:             blankUUID,
			StreetAddress1: &streetAddress1,
			City:           &city,
			State:          &state,
			PostalCode:     &postalCode,
		}

		returnedAddress := AddressModel(inputAddress)

		suite.IsType(&models.Address{}, returnedAddress)
		suite.Equal(streetAddress1, returnedAddress.StreetAddress1)
		suite.Equal(city, returnedAddress.City)
		suite.Equal(state, returnedAddress.State)
		suite.Equal(postalCode, returnedAddress.PostalCode)
	})
}

func (suite *PayloadsSuite) TestMobileHomeShipmentModelFromCreate() {
	make := "BrandA"
	model := "ModelX"
	year := int64(2024)
	lengthInInches := int64(60)
	heightInInches := int64(13)
	widthInInches := int64(10)

	expectedMobileHome := models.MobileHome{
		Make:           models.StringPointer(make),
		Model:          models.StringPointer(model),
		Year:           models.IntPointer(int(year)),
		LengthInInches: models.IntPointer(int(lengthInInches)),
		HeightInInches: models.IntPointer(int(heightInInches)),
		WidthInInches:  models.IntPointer(int(widthInInches)),
	}

	suite.Run("Success - Complete input", func() {
		input := &internalmessages.CreateMobileHomeShipment{
			Make:           models.StringPointer(make),
			Model:          models.StringPointer(model),
			Year:           &year,
			LengthInInches: &lengthInInches,
			HeightInInches: &heightInInches,
			WidthInInches:  &widthInInches,
		}

		returnedMobileHome := MobileHomeShipmentModelFromCreate(input)

		suite.IsType(&models.MobileHome{}, returnedMobileHome)
		suite.Equal(expectedMobileHome.Make, returnedMobileHome.Make)
		suite.Equal(expectedMobileHome.Model, returnedMobileHome.Model)
		suite.Equal(expectedMobileHome.Year, returnedMobileHome.Year)
		suite.Equal(expectedMobileHome.LengthInInches, returnedMobileHome.LengthInInches)
		suite.Equal(expectedMobileHome.HeightInInches, returnedMobileHome.HeightInInches)
		suite.Equal(expectedMobileHome.WidthInInches, returnedMobileHome.WidthInInches)
	})

	suite.Run("Success - Partial input", func() {
		input := &internalmessages.CreateMobileHomeShipment{
			Make:           models.StringPointer(make),
			Model:          models.StringPointer(model),
			Year:           nil,
			LengthInInches: &lengthInInches,
			HeightInInches: nil,
			WidthInInches:  &widthInInches,
		}

		returnedMobileHome := MobileHomeShipmentModelFromCreate(input)

		suite.IsType(&models.MobileHome{}, returnedMobileHome)
		suite.Equal(make, *returnedMobileHome.Make)
		suite.Equal(model, *returnedMobileHome.Model)
		suite.Nil(returnedMobileHome.Year)
		suite.Equal(int(lengthInInches), *returnedMobileHome.LengthInInches)
		suite.Nil(returnedMobileHome.HeightInInches)
		suite.Equal(int(widthInInches), *returnedMobileHome.WidthInInches)
	})

	suite.Run("Nil input - returns nil", func() {
		returnedMobileHome := MobileHomeShipmentModelFromCreate(nil)

		suite.Nil(returnedMobileHome)
	})

	suite.Run("All fields are nil - returns empty MobileHome", func() {
		input := &internalmessages.CreateMobileHomeShipment{
			Make:           models.StringPointer(""),
			Model:          models.StringPointer(""),
			Year:           nil,
			LengthInInches: nil,
			HeightInInches: nil,
			WidthInInches:  nil,
		}

		returnedMobileHome := MobileHomeShipmentModelFromCreate(input)

		suite.IsType(&models.MobileHome{}, returnedMobileHome)
		suite.Equal("", *returnedMobileHome.Make)
		suite.Equal("", *returnedMobileHome.Model)
		suite.Nil(returnedMobileHome.Year)
		suite.Nil(returnedMobileHome.LengthInInches)
		suite.Nil(returnedMobileHome.HeightInInches)
		suite.Nil(returnedMobileHome.WidthInInches)
	})
}

func (suite *PayloadsSuite) TestPPMShipmentModelWithOptionalDestinationStreet1FromCreate() {
<<<<<<< HEAD
=======
	time := time.Now()
	expectedDepartureDate := handlers.FmtDatePtr(&time)

	address := models.Address{
		StreetAddress1: "some address",
		City:           "city",
		State:          "state",
		PostalCode:     "12345",
	}

	var pickupAddress internalmessages.Address
	var destinationAddress internalmessages.PPMDestinationAddress

	pickupAddress = internalmessages.Address{
		City:           &address.City,
		PostalCode:     &address.PostalCode,
		State:          &address.State,
		StreetAddress1: &address.StreetAddress1,
		StreetAddress2: address.StreetAddress2,
		StreetAddress3: address.StreetAddress3,
	}
	destinationAddress = internalmessages.PPMDestinationAddress{
		City:           &address.City,
		PostalCode:     &address.PostalCode,
		State:          &address.State,
		StreetAddress1: models.StringPointer(""), // empty string
		StreetAddress2: address.StreetAddress2,
		StreetAddress3: address.StreetAddress3,
	}

	ppmShipment := internalmessages.CreatePPMShipment{
		ExpectedDepartureDate: expectedDepartureDate,
		PickupAddress:         &pickupAddress,
		DestinationAddress:    &destinationAddress,
	}

	model := PPMShipmentModelFromCreate(&ppmShipment)

	suite.NotNil(model)
	suite.Equal(model.DestinationAddress.StreetAddress1, models.STREET_ADDRESS_1_NOT_PROVIDED)

	// test when street address 1 contains white spaces
	destinationAddress.StreetAddress1 = models.StringPointer("  ")
	ppmShipmentWhiteSpaces := internalmessages.CreatePPMShipment{
		ExpectedDepartureDate: expectedDepartureDate,
		PickupAddress:         &pickupAddress,
		DestinationAddress:    &destinationAddress,
	}

	model2 := PPMShipmentModelFromCreate(&ppmShipmentWhiteSpaces)
	suite.Equal(model2.DestinationAddress.StreetAddress1, models.STREET_ADDRESS_1_NOT_PROVIDED)

	// test with valid street address 1
	streetAddress1 := "1234 Street"
	destinationAddress.StreetAddress1 = &streetAddress1
	ppmShipmentValidDestAddress1 := internalmessages.CreatePPMShipment{
		ExpectedDepartureDate: expectedDepartureDate,
		PickupAddress:         &pickupAddress,
		DestinationAddress:    &destinationAddress,
	}

	model3 := PPMShipmentModelFromCreate(&ppmShipmentValidDestAddress1)
	suite.Equal(model3.DestinationAddress.StreetAddress1, streetAddress1)
}

func (suite *PayloadsSuite) TestPPMShipmentModelWithOptionalDestinationStreet1FromUpdate() {
	time := time.Now()
	expectedDepartureDate := handlers.FmtDatePtr(&time)

	address := models.Address{
		StreetAddress1: "some address",
		City:           "city",
		State:          "state",
		PostalCode:     "12345",
	}

	var pickupAddress internalmessages.Address
	var destinationAddress internalmessages.PPMDestinationAddress

	pickupAddress = internalmessages.Address{
		City:           &address.City,
		PostalCode:     &address.PostalCode,
		State:          &address.State,
		StreetAddress1: &address.StreetAddress1,
		StreetAddress2: address.StreetAddress2,
		StreetAddress3: address.StreetAddress3,
	}
	destinationAddress = internalmessages.PPMDestinationAddress{
		City:           &address.City,
		PostalCode:     &address.PostalCode,
		State:          &address.State,
		StreetAddress1: models.StringPointer(""), // empty string
		StreetAddress2: address.StreetAddress2,
		StreetAddress3: address.StreetAddress3,
	}

	ppmShipment := internalmessages.UpdatePPMShipment{
		ExpectedDepartureDate: expectedDepartureDate,
		PickupAddress:         &pickupAddress,
		DestinationAddress:    &destinationAddress,
	}

	model := UpdatePPMShipmentModel(&ppmShipment)

	suite.NotNil(model)
	suite.Equal(model.DestinationAddress.StreetAddress1, models.STREET_ADDRESS_1_NOT_PROVIDED)

	// test when street address 1 contains white spaces
	destinationAddress.StreetAddress1 = models.StringPointer("  ")
	ppmShipmentWhiteSpaces := internalmessages.UpdatePPMShipment{
		ExpectedDepartureDate: expectedDepartureDate,
		PickupAddress:         &pickupAddress,
		DestinationAddress:    &destinationAddress,
	}

	model2 := UpdatePPMShipmentModel(&ppmShipmentWhiteSpaces)
	suite.Equal(model2.DestinationAddress.StreetAddress1, models.STREET_ADDRESS_1_NOT_PROVIDED)

	// test with valid street address 1
	streetAddress1 := "1234 Street"
	destinationAddress.StreetAddress1 = &streetAddress1
	ppmShipmentValidDestAddress1 := internalmessages.UpdatePPMShipment{
		ExpectedDepartureDate: expectedDepartureDate,
		PickupAddress:         &pickupAddress,
		DestinationAddress:    &destinationAddress,
	}

	model3 := UpdatePPMShipmentModel(&ppmShipmentValidDestAddress1)
	suite.Equal(model3.DestinationAddress.StreetAddress1, streetAddress1)
}

func (suite *PayloadsSuite) TestPPMShipmentModelFromUpdate() {
>>>>>>> af60bbe9
	time := time.Now()
	expectedDepartureDate := handlers.FmtDatePtr(&time)

	address := models.Address{
		StreetAddress1: "some address",
		City:           "city",
		State:          "state",
		PostalCode:     "12345",
	}

	var pickupAddress internalmessages.Address
	var destinationAddress internalmessages.PPMDestinationAddress

	pickupAddress = internalmessages.Address{
		City:           &address.City,
		PostalCode:     &address.PostalCode,
		State:          &address.State,
		StreetAddress1: &address.StreetAddress1,
		StreetAddress2: address.StreetAddress2,
		StreetAddress3: address.StreetAddress3,
	}
	destinationAddress = internalmessages.PPMDestinationAddress{
		City:           &address.City,
		PostalCode:     &address.PostalCode,
		State:          &address.State,
		StreetAddress1: models.StringPointer(""), // empty string
		StreetAddress2: address.StreetAddress2,
		StreetAddress3: address.StreetAddress3,
	}

	ppmShipment := internalmessages.CreatePPMShipment{
		ExpectedDepartureDate: expectedDepartureDate,
		PickupAddress:         &pickupAddress,
		DestinationAddress:    &destinationAddress,
	}

	model := PPMShipmentModelFromCreate(&ppmShipment)

	suite.NotNil(model)
	suite.Equal(model.DestinationAddress.StreetAddress1, models.STREET_ADDRESS_1_NOT_PROVIDED)

	// test when street address 1 contains white spaces
	destinationAddress.StreetAddress1 = models.StringPointer("  ")
	ppmShipmentWhiteSpaces := internalmessages.CreatePPMShipment{
		ExpectedDepartureDate: expectedDepartureDate,
		PickupAddress:         &pickupAddress,
		DestinationAddress:    &destinationAddress,
	}

	model2 := PPMShipmentModelFromCreate(&ppmShipmentWhiteSpaces)
	suite.Equal(model2.DestinationAddress.StreetAddress1, models.STREET_ADDRESS_1_NOT_PROVIDED)

	// test with valid street address 1
	streetAddress1 := "1234 Street"
	destinationAddress.StreetAddress1 = &streetAddress1
	ppmShipmentValidDestAddress1 := internalmessages.CreatePPMShipment{
		ExpectedDepartureDate: expectedDepartureDate,
		PickupAddress:         &pickupAddress,
		DestinationAddress:    &destinationAddress,
	}

	model3 := PPMShipmentModelFromCreate(&ppmShipmentValidDestAddress1)
	suite.Equal(model3.DestinationAddress.StreetAddress1, streetAddress1)
}

func (suite *PayloadsSuite) TestPPMShipmentModelWithOptionalDestinationStreet1FromUpdate() {
	time := time.Now()
	expectedDepartureDate := handlers.FmtDatePtr(&time)

	address := models.Address{
		StreetAddress1: "some address",
		City:           "city",
		State:          "state",
		PostalCode:     "12345",
	}

	var pickupAddress internalmessages.Address
<<<<<<< HEAD
	var destinationAddress internalmessages.PPMDestinationAddress
=======
	var secondaryPickupAddress internalmessages.Address
	var tertiaryPickupAddress internalmessages.Address
	var destinationAddress internalmessages.PPMDestinationAddress
	var secondaryDestinationAddress internalmessages.Address
	var tertiaryDestinationAddress internalmessages.Address
>>>>>>> af60bbe9

	pickupAddress = internalmessages.Address{
		City:           &address.City,
		PostalCode:     &address.PostalCode,
		State:          &address.State,
		StreetAddress1: &address.StreetAddress1,
		StreetAddress2: address.StreetAddress2,
		StreetAddress3: address.StreetAddress3,
	}
	destinationAddress = internalmessages.PPMDestinationAddress{
		City:           &address.City,
		PostalCode:     &address.PostalCode,
		State:          &address.State,
		StreetAddress1: models.StringPointer(""), // empty string
		StreetAddress2: address.StreetAddress2,
		StreetAddress3: address.StreetAddress3,
	}

	ppmShipment := internalmessages.UpdatePPMShipment{
		ExpectedDepartureDate: expectedDepartureDate,
		PickupAddress:         &pickupAddress,
		DestinationAddress:    &destinationAddress,
	}

	model := UpdatePPMShipmentModel(&ppmShipment)

	suite.NotNil(model)
	suite.Equal(model.DestinationAddress.StreetAddress1, models.STREET_ADDRESS_1_NOT_PROVIDED)

	// test when street address 1 contains white spaces
	destinationAddress.StreetAddress1 = models.StringPointer("  ")
	ppmShipmentWhiteSpaces := internalmessages.UpdatePPMShipment{
		ExpectedDepartureDate: expectedDepartureDate,
		PickupAddress:         &pickupAddress,
		DestinationAddress:    &destinationAddress,
	}

	model2 := UpdatePPMShipmentModel(&ppmShipmentWhiteSpaces)
	suite.Equal(model2.DestinationAddress.StreetAddress1, models.STREET_ADDRESS_1_NOT_PROVIDED)

	// test with valid street address 1
	streetAddress1 := "1234 Street"
	destinationAddress.StreetAddress1 = &streetAddress1
	ppmShipmentValidDestAddress1 := internalmessages.UpdatePPMShipment{
		ExpectedDepartureDate: expectedDepartureDate,
		PickupAddress:         &pickupAddress,
		DestinationAddress:    &destinationAddress,
	}

	model3 := UpdatePPMShipmentModel(&ppmShipmentValidDestAddress1)
	suite.Equal(model3.DestinationAddress.StreetAddress1, streetAddress1)
}<|MERGE_RESOLUTION|>--- conflicted
+++ resolved
@@ -9,6 +9,7 @@
 	"github.com/transcom/mymove/pkg/gen/internalmessages"
 	"github.com/transcom/mymove/pkg/handlers"
 	"github.com/transcom/mymove/pkg/models"
+	"github.com/transcom/mymove/pkg/unit"
 )
 
 func (suite *PayloadsSuite) TestAddressModel() {
@@ -198,8 +199,6 @@
 }
 
 func (suite *PayloadsSuite) TestPPMShipmentModelWithOptionalDestinationStreet1FromCreate() {
-<<<<<<< HEAD
-=======
 	time := time.Now()
 	expectedDepartureDate := handlers.FmtDatePtr(&time)
 
@@ -332,96 +331,42 @@
 }
 
 func (suite *PayloadsSuite) TestPPMShipmentModelFromUpdate() {
->>>>>>> af60bbe9
 	time := time.Now()
 	expectedDepartureDate := handlers.FmtDatePtr(&time)
+	estimatedWeight := int64(5000)
+	proGearWeight := int64(500)
+	spouseProGearWeight := int64(50)
 
 	address := models.Address{
 		StreetAddress1: "some address",
 		City:           "city",
 		State:          "state",
 		PostalCode:     "12345",
-	}
-
-	var pickupAddress internalmessages.Address
-	var destinationAddress internalmessages.PPMDestinationAddress
-
-	pickupAddress = internalmessages.Address{
-		City:           &address.City,
-		PostalCode:     &address.PostalCode,
-		State:          &address.State,
-		StreetAddress1: &address.StreetAddress1,
-		StreetAddress2: address.StreetAddress2,
-		StreetAddress3: address.StreetAddress3,
-	}
-	destinationAddress = internalmessages.PPMDestinationAddress{
-		City:           &address.City,
-		PostalCode:     &address.PostalCode,
-		State:          &address.State,
-		StreetAddress1: models.StringPointer(""), // empty string
-		StreetAddress2: address.StreetAddress2,
-		StreetAddress3: address.StreetAddress3,
-	}
-
-	ppmShipment := internalmessages.CreatePPMShipment{
-		ExpectedDepartureDate: expectedDepartureDate,
-		PickupAddress:         &pickupAddress,
-		DestinationAddress:    &destinationAddress,
-	}
-
-	model := PPMShipmentModelFromCreate(&ppmShipment)
-
-	suite.NotNil(model)
-	suite.Equal(model.DestinationAddress.StreetAddress1, models.STREET_ADDRESS_1_NOT_PROVIDED)
-
-	// test when street address 1 contains white spaces
-	destinationAddress.StreetAddress1 = models.StringPointer("  ")
-	ppmShipmentWhiteSpaces := internalmessages.CreatePPMShipment{
-		ExpectedDepartureDate: expectedDepartureDate,
-		PickupAddress:         &pickupAddress,
-		DestinationAddress:    &destinationAddress,
-	}
-
-	model2 := PPMShipmentModelFromCreate(&ppmShipmentWhiteSpaces)
-	suite.Equal(model2.DestinationAddress.StreetAddress1, models.STREET_ADDRESS_1_NOT_PROVIDED)
-
-	// test with valid street address 1
-	streetAddress1 := "1234 Street"
-	destinationAddress.StreetAddress1 = &streetAddress1
-	ppmShipmentValidDestAddress1 := internalmessages.CreatePPMShipment{
-		ExpectedDepartureDate: expectedDepartureDate,
-		PickupAddress:         &pickupAddress,
-		DestinationAddress:    &destinationAddress,
-	}
-
-	model3 := PPMShipmentModelFromCreate(&ppmShipmentValidDestAddress1)
-	suite.Equal(model3.DestinationAddress.StreetAddress1, streetAddress1)
-}
-
-func (suite *PayloadsSuite) TestPPMShipmentModelWithOptionalDestinationStreet1FromUpdate() {
-	time := time.Now()
-	expectedDepartureDate := handlers.FmtDatePtr(&time)
-
-	address := models.Address{
+		Country:        &models.Country{Country: "US"},
+	}
+	address2 := models.Address{
 		StreetAddress1: "some address",
 		City:           "city",
 		State:          "state",
-		PostalCode:     "12345",
+		PostalCode:     "11111",
+	}
+	address3 := models.Address{
+		StreetAddress1: "some address",
+		City:           "city",
+		State:          "state",
+		PostalCode:     "54321",
 	}
 
 	var pickupAddress internalmessages.Address
-<<<<<<< HEAD
-	var destinationAddress internalmessages.PPMDestinationAddress
-=======
 	var secondaryPickupAddress internalmessages.Address
 	var tertiaryPickupAddress internalmessages.Address
 	var destinationAddress internalmessages.PPMDestinationAddress
 	var secondaryDestinationAddress internalmessages.Address
 	var tertiaryDestinationAddress internalmessages.Address
->>>>>>> af60bbe9
 
 	pickupAddress = internalmessages.Address{
 		City:           &address.City,
+		Country:        &address.Country.Country,
 		PostalCode:     &address.PostalCode,
 		State:          &address.State,
 		StreetAddress1: &address.StreetAddress1,
@@ -430,17 +375,64 @@
 	}
 	destinationAddress = internalmessages.PPMDestinationAddress{
 		City:           &address.City,
-		PostalCode:     &address.PostalCode,
-		State:          &address.State,
-		StreetAddress1: models.StringPointer(""), // empty string
-		StreetAddress2: address.StreetAddress2,
-		StreetAddress3: address.StreetAddress3,
+		Country:        &address.Country.Country,
+		PostalCode:     &address.PostalCode,
+		State:          &address.State,
+		StreetAddress1: &address.StreetAddress1,
+		StreetAddress2: address.StreetAddress2,
+		StreetAddress3: address.StreetAddress3,
+	}
+	secondaryPickupAddress = internalmessages.Address{
+		City:           &address2.City,
+		Country:        &address.Country.Country,
+		PostalCode:     &address2.PostalCode,
+		State:          &address2.State,
+		StreetAddress1: &address2.StreetAddress1,
+		StreetAddress2: address2.StreetAddress2,
+		StreetAddress3: address2.StreetAddress3,
+	}
+	secondaryDestinationAddress = internalmessages.Address{
+		City:           &address2.City,
+		Country:        &address.Country.Country,
+		PostalCode:     &address2.PostalCode,
+		State:          &address2.State,
+		StreetAddress1: &address2.StreetAddress1,
+		StreetAddress2: address2.StreetAddress2,
+		StreetAddress3: address2.StreetAddress3,
+	}
+	tertiaryPickupAddress = internalmessages.Address{
+		City:           &address3.City,
+		Country:        &address.Country.Country,
+		PostalCode:     &address3.PostalCode,
+		State:          &address3.State,
+		StreetAddress1: &address3.StreetAddress1,
+		StreetAddress2: address3.StreetAddress2,
+		StreetAddress3: address3.StreetAddress3,
+	}
+	tertiaryDestinationAddress = internalmessages.Address{
+		City:           &address3.City,
+		Country:        &address.Country.Country,
+		PostalCode:     &address3.PostalCode,
+		State:          &address3.State,
+		StreetAddress1: &address3.StreetAddress1,
+		StreetAddress2: address3.StreetAddress2,
+		StreetAddress3: address3.StreetAddress3,
 	}
 
 	ppmShipment := internalmessages.UpdatePPMShipment{
-		ExpectedDepartureDate: expectedDepartureDate,
-		PickupAddress:         &pickupAddress,
-		DestinationAddress:    &destinationAddress,
+		ExpectedDepartureDate:        expectedDepartureDate,
+		PickupAddress:                &pickupAddress,
+		SecondaryPickupAddress:       &secondaryPickupAddress,
+		TertiaryPickupAddress:        &tertiaryPickupAddress,
+		DestinationAddress:           &destinationAddress,
+		SecondaryDestinationAddress:  &secondaryDestinationAddress,
+		TertiaryDestinationAddress:   &tertiaryDestinationAddress,
+		SitExpected:                  models.BoolPointer(true),
+		EstimatedWeight:              &estimatedWeight,
+		HasProGear:                   models.BoolPointer(true),
+		ProGearWeight:                &proGearWeight,
+		SpouseProGearWeight:          &spouseProGearWeight,
+		IsActualExpenseReimbursement: models.BoolPointer(true),
 	}
 
 	model := UpdatePPMShipmentModel(&ppmShipment)
@@ -470,4 +462,15 @@
 
 	model3 := UpdatePPMShipmentModel(&ppmShipmentValidDestAddress1)
 	suite.Equal(model3.DestinationAddress.StreetAddress1, streetAddress1)
+	suite.True(*model.SITExpected)
+	suite.Equal(unit.Pound(estimatedWeight), *model.EstimatedWeight)
+	suite.True(*model.HasProGear)
+	suite.Equal(unit.Pound(proGearWeight), *model.ProGearWeight)
+	suite.Equal(unit.Pound(spouseProGearWeight), *model.SpouseProGearWeight)
+	suite.Nil(model.HasSecondaryPickupAddress)
+	suite.Nil(model.HasSecondaryDestinationAddress)
+	suite.Nil(model.HasTertiaryPickupAddress)
+	suite.Nil(model.HasTertiaryDestinationAddress)
+	suite.True(*model.IsActualExpenseReimbursement)
+	suite.NotNil(model)
 }