package payloads

import (
<<<<<<< HEAD
	"testing"
	"time"

=======
>>>>>>> 2c2f7bc3
	"github.com/go-openapi/strfmt"
	"github.com/gofrs/uuid"

	"github.com/transcom/mymove/pkg/gen/internalmessages"
	"github.com/transcom/mymove/pkg/handlers"
	"github.com/transcom/mymove/pkg/models"
)

func (suite *PayloadsSuite) TestAddressModel() {
	streetAddress1 := "123 Main St"
	streetAddress2 := "Apt 4B"
	streetAddress3 := "Building 5"
	city := "New York"
	state := "NY"
	postalCode := "10001"

	expectedAddress := models.Address{
		StreetAddress1: streetAddress1,
		StreetAddress2: &streetAddress2,
		StreetAddress3: &streetAddress3,
		City:           city,
		State:          state,
		PostalCode:     postalCode,
	}

	suite.Run("Success - Complete input", func() {
		inputAddress := &internalmessages.Address{
			ID:             strfmt.UUID(uuid.Must(uuid.NewV4()).String()),
			StreetAddress1: &streetAddress1,
			StreetAddress2: &streetAddress2,
			StreetAddress3: &streetAddress3,
			City:           &city,
			State:          &state,
			PostalCode:     &postalCode,
		}

		returnedAddress := AddressModel(inputAddress)

		suite.IsType(&models.Address{}, returnedAddress)
		suite.Equal(expectedAddress.StreetAddress1, returnedAddress.StreetAddress1)
		suite.Equal(expectedAddress.StreetAddress2, returnedAddress.StreetAddress2)
		suite.Equal(expectedAddress.StreetAddress3, returnedAddress.StreetAddress3)
		suite.Equal(expectedAddress.City, returnedAddress.City)
		suite.Equal(expectedAddress.State, returnedAddress.State)
		suite.Equal(expectedAddress.PostalCode, returnedAddress.PostalCode)
	})

	suite.Run("Success - Partial input", func() {
		inputAddress := &internalmessages.Address{
			ID:             strfmt.UUID(uuid.Must(uuid.NewV4()).String()),
			StreetAddress1: &streetAddress1,
			City:           &city,
			State:          &state,
			PostalCode:     &postalCode,
			Country:        nil,
		}

		returnedAddress := AddressModel(inputAddress)

		suite.IsType(&models.Address{}, returnedAddress)
		suite.Equal(streetAddress1, returnedAddress.StreetAddress1)
		suite.Nil(returnedAddress.StreetAddress2)
		suite.Nil(returnedAddress.StreetAddress3)
		suite.Equal(city, returnedAddress.City)
		suite.Equal(state, returnedAddress.State)
		suite.Equal(postalCode, returnedAddress.PostalCode)
		suite.Nil(returnedAddress.Country)
	})

	suite.Run("Nil input - returns nil", func() {
		returnedAddress := AddressModel(nil)

		suite.Nil(returnedAddress)
	})

	suite.Run("Blank ID and nil StreetAddress1 - returns nil", func() {
		var blankUUID strfmt.UUID
		inputAddress := &internalmessages.Address{
			ID:             blankUUID,
			StreetAddress1: nil,
		}

		returnedAddress := AddressModel(inputAddress)

		suite.Nil(returnedAddress)
	})

	suite.Run("Blank ID but valid StreetAddress1 - creates model", func() {
		var blankUUID strfmt.UUID
		inputAddress := &internalmessages.Address{
			ID:             blankUUID,
			StreetAddress1: &streetAddress1,
			City:           &city,
			State:          &state,
			PostalCode:     &postalCode,
		}

		returnedAddress := AddressModel(inputAddress)

		suite.IsType(&models.Address{}, returnedAddress)
		suite.Equal(streetAddress1, returnedAddress.StreetAddress1)
		suite.Equal(city, returnedAddress.City)
		suite.Equal(state, returnedAddress.State)
		suite.Equal(postalCode, returnedAddress.PostalCode)
	})
}

func (suite *PayloadsSuite) TestMobileHomeShipmentModelFromCreate() {
	make := "BrandA"
	model := "ModelX"
	year := int64(2024)
	lengthInInches := int64(60)
	heightInInches := int64(13)
	widthInInches := int64(10)

	expectedMobileHome := models.MobileHome{
		Make:           models.StringPointer(make),
		Model:          models.StringPointer(model),
		Year:           models.IntPointer(int(year)),
		LengthInInches: models.IntPointer(int(lengthInInches)),
		HeightInInches: models.IntPointer(int(heightInInches)),
		WidthInInches:  models.IntPointer(int(widthInInches)),
	}

<<<<<<< HEAD
	for _, tt := range tests {
		t.Run(tt.name, func(t *testing.T) {
			result := MobileHomeShipmentModelFromCreate(tt.input)
			assert.Equal(t, tt.expected, result)
		})
	}
}

func (suite *PayloadsSuite) TestPPMShipmentModelWithOptionalDestinationStreet1FromCreate() {
	time := time.Now()
	expectedDepartureDate := handlers.FmtDatePtr(&time)

	address := models.Address{
		StreetAddress1: "some address",
		City:           "city",
		State:          "state",
		PostalCode:     "12345",
	}

	var pickupAddress internalmessages.Address
	var destinationAddress internalmessages.PPMDestinationAddress

	pickupAddress = internalmessages.Address{
		City:           &address.City,
		PostalCode:     &address.PostalCode,
		State:          &address.State,
		StreetAddress1: &address.StreetAddress1,
		StreetAddress2: address.StreetAddress2,
		StreetAddress3: address.StreetAddress3,
	}
	destinationAddress = internalmessages.PPMDestinationAddress{
		City:           &address.City,
		PostalCode:     &address.PostalCode,
		State:          &address.State,
		StreetAddress1: models.StringPointer(""), // empty string
		StreetAddress2: address.StreetAddress2,
		StreetAddress3: address.StreetAddress3,
	}

	ppmShipment := internalmessages.CreatePPMShipment{
		ExpectedDepartureDate: expectedDepartureDate,
		PickupAddress:         &pickupAddress,
		DestinationAddress:    &destinationAddress,
	}

	model := PPMShipmentModelFromCreate(&ppmShipment)

	suite.NotNil(model)
	suite.Equal(model.DestinationAddress.StreetAddress1, models.STREET_ADDRESS_1_NOT_PROVIDED)

	// test when street address 1 contains white spaces
	destinationAddress.StreetAddress1 = models.StringPointer("  ")
	ppmShipmentWhiteSpaces := internalmessages.CreatePPMShipment{
		ExpectedDepartureDate: expectedDepartureDate,
		PickupAddress:         &pickupAddress,
		DestinationAddress:    &destinationAddress,
	}

	model2 := PPMShipmentModelFromCreate(&ppmShipmentWhiteSpaces)
	suite.Equal(model2.DestinationAddress.StreetAddress1, models.STREET_ADDRESS_1_NOT_PROVIDED)

	// test with valid street address 1
	streetAddress1 := "1234 Street"
	destinationAddress.StreetAddress1 = &streetAddress1
	ppmShipmentValidDestAddress1 := internalmessages.CreatePPMShipment{
		ExpectedDepartureDate: expectedDepartureDate,
		PickupAddress:         &pickupAddress,
		DestinationAddress:    &destinationAddress,
	}

	model3 := PPMShipmentModelFromCreate(&ppmShipmentValidDestAddress1)
	suite.Equal(model3.DestinationAddress.StreetAddress1, streetAddress1)
}

func (suite *PayloadsSuite) TestPPMShipmentModelWithOptionalDestinationStreet1FromUpdate() {
	time := time.Now()
	expectedDepartureDate := handlers.FmtDatePtr(&time)

	address := models.Address{
		StreetAddress1: "some address",
		City:           "city",
		State:          "state",
		PostalCode:     "12345",
	}

	var pickupAddress internalmessages.Address
	var destinationAddress internalmessages.PPMDestinationAddress

	pickupAddress = internalmessages.Address{
		City:           &address.City,
		PostalCode:     &address.PostalCode,
		State:          &address.State,
		StreetAddress1: &address.StreetAddress1,
		StreetAddress2: address.StreetAddress2,
		StreetAddress3: address.StreetAddress3,
	}
	destinationAddress = internalmessages.PPMDestinationAddress{
		City:           &address.City,
		PostalCode:     &address.PostalCode,
		State:          &address.State,
		StreetAddress1: models.StringPointer(""), // empty string
		StreetAddress2: address.StreetAddress2,
		StreetAddress3: address.StreetAddress3,
	}

	ppmShipment := internalmessages.UpdatePPMShipment{
		ExpectedDepartureDate: expectedDepartureDate,
		PickupAddress:         &pickupAddress,
		DestinationAddress:    &destinationAddress,
	}

	model := UpdatePPMShipmentModel(&ppmShipment)

	suite.NotNil(model)
	suite.Equal(model.DestinationAddress.StreetAddress1, models.STREET_ADDRESS_1_NOT_PROVIDED)

	// test when street address 1 contains white spaces
	destinationAddress.StreetAddress1 = models.StringPointer("  ")
	ppmShipmentWhiteSpaces := internalmessages.UpdatePPMShipment{
		ExpectedDepartureDate: expectedDepartureDate,
		PickupAddress:         &pickupAddress,
		DestinationAddress:    &destinationAddress,
	}

	model2 := UpdatePPMShipmentModel(&ppmShipmentWhiteSpaces)
	suite.Equal(model2.DestinationAddress.StreetAddress1, models.STREET_ADDRESS_1_NOT_PROVIDED)

	// test with valid street address 1
	streetAddress1 := "1234 Street"
	destinationAddress.StreetAddress1 = &streetAddress1
	ppmShipmentValidDestAddress1 := internalmessages.UpdatePPMShipment{
		ExpectedDepartureDate: expectedDepartureDate,
		PickupAddress:         &pickupAddress,
		DestinationAddress:    &destinationAddress,
	}

	model3 := UpdatePPMShipmentModel(&ppmShipmentValidDestAddress1)
	suite.Equal(model3.DestinationAddress.StreetAddress1, streetAddress1)
=======
	suite.Run("Success - Complete input", func() {
		input := &internalmessages.CreateMobileHomeShipment{
			Make:           models.StringPointer(make),
			Model:          models.StringPointer(model),
			Year:           &year,
			LengthInInches: &lengthInInches,
			HeightInInches: &heightInInches,
			WidthInInches:  &widthInInches,
		}

		returnedMobileHome := MobileHomeShipmentModelFromCreate(input)

		suite.IsType(&models.MobileHome{}, returnedMobileHome)
		suite.Equal(expectedMobileHome.Make, returnedMobileHome.Make)
		suite.Equal(expectedMobileHome.Model, returnedMobileHome.Model)
		suite.Equal(expectedMobileHome.Year, returnedMobileHome.Year)
		suite.Equal(expectedMobileHome.LengthInInches, returnedMobileHome.LengthInInches)
		suite.Equal(expectedMobileHome.HeightInInches, returnedMobileHome.HeightInInches)
		suite.Equal(expectedMobileHome.WidthInInches, returnedMobileHome.WidthInInches)
	})

	suite.Run("Success - Partial input", func() {
		input := &internalmessages.CreateMobileHomeShipment{
			Make:           models.StringPointer(make),
			Model:          models.StringPointer(model),
			Year:           nil,
			LengthInInches: &lengthInInches,
			HeightInInches: nil,
			WidthInInches:  &widthInInches,
		}

		returnedMobileHome := MobileHomeShipmentModelFromCreate(input)

		suite.IsType(&models.MobileHome{}, returnedMobileHome)
		suite.Equal(make, *returnedMobileHome.Make)
		suite.Equal(model, *returnedMobileHome.Model)
		suite.Nil(returnedMobileHome.Year)
		suite.Equal(int(lengthInInches), *returnedMobileHome.LengthInInches)
		suite.Nil(returnedMobileHome.HeightInInches)
		suite.Equal(int(widthInInches), *returnedMobileHome.WidthInInches)
	})

	suite.Run("Nil input - returns nil", func() {
		returnedMobileHome := MobileHomeShipmentModelFromCreate(nil)

		suite.Nil(returnedMobileHome)
	})

	suite.Run("All fields are nil - returns empty MobileHome", func() {
		input := &internalmessages.CreateMobileHomeShipment{
			Make:           models.StringPointer(""),
			Model:          models.StringPointer(""),
			Year:           nil,
			LengthInInches: nil,
			HeightInInches: nil,
			WidthInInches:  nil,
		}

		returnedMobileHome := MobileHomeShipmentModelFromCreate(input)

		suite.IsType(&models.MobileHome{}, returnedMobileHome)
		suite.Equal("", *returnedMobileHome.Make)
		suite.Equal("", *returnedMobileHome.Model)
		suite.Nil(returnedMobileHome.Year)
		suite.Nil(returnedMobileHome.LengthInInches)
		suite.Nil(returnedMobileHome.HeightInInches)
		suite.Nil(returnedMobileHome.WidthInInches)
	})
>>>>>>> 2c2f7bc3
}<|MERGE_RESOLUTION|>--- conflicted
+++ resolved
@@ -1,12 +1,8 @@
 package payloads
 
 import (
-<<<<<<< HEAD
-	"testing"
 	"time"
 
-=======
->>>>>>> 2c2f7bc3
 	"github.com/go-openapi/strfmt"
 	"github.com/gofrs/uuid"
 
@@ -131,146 +127,6 @@
 		WidthInInches:  models.IntPointer(int(widthInInches)),
 	}
 
-<<<<<<< HEAD
-	for _, tt := range tests {
-		t.Run(tt.name, func(t *testing.T) {
-			result := MobileHomeShipmentModelFromCreate(tt.input)
-			assert.Equal(t, tt.expected, result)
-		})
-	}
-}
-
-func (suite *PayloadsSuite) TestPPMShipmentModelWithOptionalDestinationStreet1FromCreate() {
-	time := time.Now()
-	expectedDepartureDate := handlers.FmtDatePtr(&time)
-
-	address := models.Address{
-		StreetAddress1: "some address",
-		City:           "city",
-		State:          "state",
-		PostalCode:     "12345",
-	}
-
-	var pickupAddress internalmessages.Address
-	var destinationAddress internalmessages.PPMDestinationAddress
-
-	pickupAddress = internalmessages.Address{
-		City:           &address.City,
-		PostalCode:     &address.PostalCode,
-		State:          &address.State,
-		StreetAddress1: &address.StreetAddress1,
-		StreetAddress2: address.StreetAddress2,
-		StreetAddress3: address.StreetAddress3,
-	}
-	destinationAddress = internalmessages.PPMDestinationAddress{
-		City:           &address.City,
-		PostalCode:     &address.PostalCode,
-		State:          &address.State,
-		StreetAddress1: models.StringPointer(""), // empty string
-		StreetAddress2: address.StreetAddress2,
-		StreetAddress3: address.StreetAddress3,
-	}
-
-	ppmShipment := internalmessages.CreatePPMShipment{
-		ExpectedDepartureDate: expectedDepartureDate,
-		PickupAddress:         &pickupAddress,
-		DestinationAddress:    &destinationAddress,
-	}
-
-	model := PPMShipmentModelFromCreate(&ppmShipment)
-
-	suite.NotNil(model)
-	suite.Equal(model.DestinationAddress.StreetAddress1, models.STREET_ADDRESS_1_NOT_PROVIDED)
-
-	// test when street address 1 contains white spaces
-	destinationAddress.StreetAddress1 = models.StringPointer("  ")
-	ppmShipmentWhiteSpaces := internalmessages.CreatePPMShipment{
-		ExpectedDepartureDate: expectedDepartureDate,
-		PickupAddress:         &pickupAddress,
-		DestinationAddress:    &destinationAddress,
-	}
-
-	model2 := PPMShipmentModelFromCreate(&ppmShipmentWhiteSpaces)
-	suite.Equal(model2.DestinationAddress.StreetAddress1, models.STREET_ADDRESS_1_NOT_PROVIDED)
-
-	// test with valid street address 1
-	streetAddress1 := "1234 Street"
-	destinationAddress.StreetAddress1 = &streetAddress1
-	ppmShipmentValidDestAddress1 := internalmessages.CreatePPMShipment{
-		ExpectedDepartureDate: expectedDepartureDate,
-		PickupAddress:         &pickupAddress,
-		DestinationAddress:    &destinationAddress,
-	}
-
-	model3 := PPMShipmentModelFromCreate(&ppmShipmentValidDestAddress1)
-	suite.Equal(model3.DestinationAddress.StreetAddress1, streetAddress1)
-}
-
-func (suite *PayloadsSuite) TestPPMShipmentModelWithOptionalDestinationStreet1FromUpdate() {
-	time := time.Now()
-	expectedDepartureDate := handlers.FmtDatePtr(&time)
-
-	address := models.Address{
-		StreetAddress1: "some address",
-		City:           "city",
-		State:          "state",
-		PostalCode:     "12345",
-	}
-
-	var pickupAddress internalmessages.Address
-	var destinationAddress internalmessages.PPMDestinationAddress
-
-	pickupAddress = internalmessages.Address{
-		City:           &address.City,
-		PostalCode:     &address.PostalCode,
-		State:          &address.State,
-		StreetAddress1: &address.StreetAddress1,
-		StreetAddress2: address.StreetAddress2,
-		StreetAddress3: address.StreetAddress3,
-	}
-	destinationAddress = internalmessages.PPMDestinationAddress{
-		City:           &address.City,
-		PostalCode:     &address.PostalCode,
-		State:          &address.State,
-		StreetAddress1: models.StringPointer(""), // empty string
-		StreetAddress2: address.StreetAddress2,
-		StreetAddress3: address.StreetAddress3,
-	}
-
-	ppmShipment := internalmessages.UpdatePPMShipment{
-		ExpectedDepartureDate: expectedDepartureDate,
-		PickupAddress:         &pickupAddress,
-		DestinationAddress:    &destinationAddress,
-	}
-
-	model := UpdatePPMShipmentModel(&ppmShipment)
-
-	suite.NotNil(model)
-	suite.Equal(model.DestinationAddress.StreetAddress1, models.STREET_ADDRESS_1_NOT_PROVIDED)
-
-	// test when street address 1 contains white spaces
-	destinationAddress.StreetAddress1 = models.StringPointer("  ")
-	ppmShipmentWhiteSpaces := internalmessages.UpdatePPMShipment{
-		ExpectedDepartureDate: expectedDepartureDate,
-		PickupAddress:         &pickupAddress,
-		DestinationAddress:    &destinationAddress,
-	}
-
-	model2 := UpdatePPMShipmentModel(&ppmShipmentWhiteSpaces)
-	suite.Equal(model2.DestinationAddress.StreetAddress1, models.STREET_ADDRESS_1_NOT_PROVIDED)
-
-	// test with valid street address 1
-	streetAddress1 := "1234 Street"
-	destinationAddress.StreetAddress1 = &streetAddress1
-	ppmShipmentValidDestAddress1 := internalmessages.UpdatePPMShipment{
-		ExpectedDepartureDate: expectedDepartureDate,
-		PickupAddress:         &pickupAddress,
-		DestinationAddress:    &destinationAddress,
-	}
-
-	model3 := UpdatePPMShipmentModel(&ppmShipmentValidDestAddress1)
-	suite.Equal(model3.DestinationAddress.StreetAddress1, streetAddress1)
-=======
 	suite.Run("Success - Complete input", func() {
 		input := &internalmessages.CreateMobileHomeShipment{
 			Make:           models.StringPointer(make),
@@ -339,5 +195,136 @@
 		suite.Nil(returnedMobileHome.HeightInInches)
 		suite.Nil(returnedMobileHome.WidthInInches)
 	})
->>>>>>> 2c2f7bc3
+}
+
+func (suite *PayloadsSuite) TestPPMShipmentModelWithOptionalDestinationStreet1FromCreate() {
+	time := time.Now()
+	expectedDepartureDate := handlers.FmtDatePtr(&time)
+
+	address := models.Address{
+		StreetAddress1: "some address",
+		City:           "city",
+		State:          "state",
+		PostalCode:     "12345",
+	}
+
+	var pickupAddress internalmessages.Address
+	var destinationAddress internalmessages.PPMDestinationAddress
+
+	pickupAddress = internalmessages.Address{
+		City:           &address.City,
+		PostalCode:     &address.PostalCode,
+		State:          &address.State,
+		StreetAddress1: &address.StreetAddress1,
+		StreetAddress2: address.StreetAddress2,
+		StreetAddress3: address.StreetAddress3,
+	}
+	destinationAddress = internalmessages.PPMDestinationAddress{
+		City:           &address.City,
+		PostalCode:     &address.PostalCode,
+		State:          &address.State,
+		StreetAddress1: models.StringPointer(""), // empty string
+		StreetAddress2: address.StreetAddress2,
+		StreetAddress3: address.StreetAddress3,
+	}
+
+	ppmShipment := internalmessages.CreatePPMShipment{
+		ExpectedDepartureDate: expectedDepartureDate,
+		PickupAddress:         &pickupAddress,
+		DestinationAddress:    &destinationAddress,
+	}
+
+	model := PPMShipmentModelFromCreate(&ppmShipment)
+
+	suite.NotNil(model)
+	suite.Equal(model.DestinationAddress.StreetAddress1, models.STREET_ADDRESS_1_NOT_PROVIDED)
+
+	// test when street address 1 contains white spaces
+	destinationAddress.StreetAddress1 = models.StringPointer("  ")
+	ppmShipmentWhiteSpaces := internalmessages.CreatePPMShipment{
+		ExpectedDepartureDate: expectedDepartureDate,
+		PickupAddress:         &pickupAddress,
+		DestinationAddress:    &destinationAddress,
+	}
+
+	model2 := PPMShipmentModelFromCreate(&ppmShipmentWhiteSpaces)
+	suite.Equal(model2.DestinationAddress.StreetAddress1, models.STREET_ADDRESS_1_NOT_PROVIDED)
+
+	// test with valid street address 1
+	streetAddress1 := "1234 Street"
+	destinationAddress.StreetAddress1 = &streetAddress1
+	ppmShipmentValidDestAddress1 := internalmessages.CreatePPMShipment{
+		ExpectedDepartureDate: expectedDepartureDate,
+		PickupAddress:         &pickupAddress,
+		DestinationAddress:    &destinationAddress,
+	}
+
+	model3 := PPMShipmentModelFromCreate(&ppmShipmentValidDestAddress1)
+	suite.Equal(model3.DestinationAddress.StreetAddress1, streetAddress1)
+}
+
+func (suite *PayloadsSuite) TestPPMShipmentModelWithOptionalDestinationStreet1FromUpdate() {
+	time := time.Now()
+	expectedDepartureDate := handlers.FmtDatePtr(&time)
+
+	address := models.Address{
+		StreetAddress1: "some address",
+		City:           "city",
+		State:          "state",
+		PostalCode:     "12345",
+	}
+
+	var pickupAddress internalmessages.Address
+	var destinationAddress internalmessages.PPMDestinationAddress
+
+	pickupAddress = internalmessages.Address{
+		City:           &address.City,
+		PostalCode:     &address.PostalCode,
+		State:          &address.State,
+		StreetAddress1: &address.StreetAddress1,
+		StreetAddress2: address.StreetAddress2,
+		StreetAddress3: address.StreetAddress3,
+	}
+	destinationAddress = internalmessages.PPMDestinationAddress{
+		City:           &address.City,
+		PostalCode:     &address.PostalCode,
+		State:          &address.State,
+		StreetAddress1: models.StringPointer(""), // empty string
+		StreetAddress2: address.StreetAddress2,
+		StreetAddress3: address.StreetAddress3,
+	}
+
+	ppmShipment := internalmessages.UpdatePPMShipment{
+		ExpectedDepartureDate: expectedDepartureDate,
+		PickupAddress:         &pickupAddress,
+		DestinationAddress:    &destinationAddress,
+	}
+
+	model := UpdatePPMShipmentModel(&ppmShipment)
+
+	suite.NotNil(model)
+	suite.Equal(model.DestinationAddress.StreetAddress1, models.STREET_ADDRESS_1_NOT_PROVIDED)
+
+	// test when street address 1 contains white spaces
+	destinationAddress.StreetAddress1 = models.StringPointer("  ")
+	ppmShipmentWhiteSpaces := internalmessages.UpdatePPMShipment{
+		ExpectedDepartureDate: expectedDepartureDate,
+		PickupAddress:         &pickupAddress,
+		DestinationAddress:    &destinationAddress,
+	}
+
+	model2 := UpdatePPMShipmentModel(&ppmShipmentWhiteSpaces)
+	suite.Equal(model2.DestinationAddress.StreetAddress1, models.STREET_ADDRESS_1_NOT_PROVIDED)
+
+	// test with valid street address 1
+	streetAddress1 := "1234 Street"
+	destinationAddress.StreetAddress1 = &streetAddress1
+	ppmShipmentValidDestAddress1 := internalmessages.UpdatePPMShipment{
+		ExpectedDepartureDate: expectedDepartureDate,
+		PickupAddress:         &pickupAddress,
+		DestinationAddress:    &destinationAddress,
+	}
+
+	model3 := UpdatePPMShipmentModel(&ppmShipmentValidDestAddress1)
+	suite.Equal(model3.DestinationAddress.StreetAddress1, streetAddress1)
 }