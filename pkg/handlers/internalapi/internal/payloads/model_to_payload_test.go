--- conflicted
+++ resolved
@@ -343,7 +343,6 @@
 	})
 }
 
-<<<<<<< HEAD
 func (suite *PayloadsSuite) TestCountriesPayload() {
 	suite.Run("Correctly transform array of countries into payload", func() {
 		countries := make([]models.Country, 0)
@@ -364,7 +363,8 @@
 		payload := Countries(nil)
 		suite.True(len(payload) == 0)
 	})
-=======
+}
+
 func (suite *PayloadsSuite) TestPayGrades() {
 	payGrades := models.PayGrades{
 		{Grade: "E-1", GradeDescription: models.StringPointer("E-1")},
@@ -376,5 +376,4 @@
 
 	suite.Equal(len(payGrades), len(result))
 	suite.Equal(payGrades[0].Grade, result[0].Grade)
->>>>>>> 18173311
 }