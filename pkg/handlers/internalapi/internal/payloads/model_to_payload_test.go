package payloads

import (
	"fmt"
	"time"

	"github.com/go-openapi/strfmt"
	"github.com/gofrs/uuid"

	"github.com/transcom/mymove/pkg/etag"
	"github.com/transcom/mymove/pkg/factory"
	"github.com/transcom/mymove/pkg/gen/internalmessages"
	"github.com/transcom/mymove/pkg/handlers"
	"github.com/transcom/mymove/pkg/models"
	"github.com/transcom/mymove/pkg/storage/mocks"
	"github.com/transcom/mymove/pkg/unit"
)

func (suite *PayloadsSuite) TestFetchPPMShipment() {

	ppmShipmentID, _ := uuid.NewV4()
	streetAddress1 := "MacDill AFB"
	streetAddress2, streetAddress3 := "", ""
	city := "Tampa"
	state := "FL"
	postalcode := "33621"
	country := models.Country{
		Country:     "US",
		CountryName: "United States",
	}
	county := "HILLSBOROUGH"

	expectedAddress := models.Address{
		StreetAddress1: streetAddress1,
		StreetAddress2: &streetAddress2,
		StreetAddress3: &streetAddress3,
		City:           city,
		State:          state,
		PostalCode:     postalcode,
		Country:        &country,
		County:         &county,
	}

	isActualExpenseReimbursement := true
	hasGunSafe := models.BoolPointer(true)
	gunSafeWeight := models.PoundPointer(333)

	expectedPPMShipment := models.PPMShipment{
		ID:                           ppmShipmentID,
		PPMType:                      models.PPMTypeActualExpense,
		PickupAddress:                &expectedAddress,
		DestinationAddress:           &expectedAddress,
		IsActualExpenseReimbursement: &isActualExpenseReimbursement,
		HasGunSafe:                   hasGunSafe,
		GunSafeWeight:                gunSafeWeight,
	}

	suite.Run("Success -", func() {
		returnedPPMShipment := PPMShipment(nil, &expectedPPMShipment)

		suite.IsType(&internalmessages.PPMShipment{}, returnedPPMShipment)
		suite.Equal(&streetAddress1, returnedPPMShipment.PickupAddress.StreetAddress1)
		suite.Equal(expectedPPMShipment.PickupAddress.StreetAddress2, returnedPPMShipment.PickupAddress.StreetAddress2)
		suite.Equal(expectedPPMShipment.PickupAddress.StreetAddress3, returnedPPMShipment.PickupAddress.StreetAddress3)
		suite.Equal(&postalcode, returnedPPMShipment.PickupAddress.PostalCode)
		suite.Equal(&city, returnedPPMShipment.PickupAddress.City)
		suite.Equal(&state, returnedPPMShipment.PickupAddress.State)
		suite.Equal(&country.Country, returnedPPMShipment.PickupAddress.Country)
		suite.Equal(&county, returnedPPMShipment.PickupAddress.County)

		suite.Equal(&streetAddress1, returnedPPMShipment.DestinationAddress.StreetAddress1)
		suite.Equal(expectedPPMShipment.DestinationAddress.StreetAddress2, returnedPPMShipment.DestinationAddress.StreetAddress2)
		suite.Equal(expectedPPMShipment.DestinationAddress.StreetAddress3, returnedPPMShipment.DestinationAddress.StreetAddress3)
		suite.Equal(&postalcode, returnedPPMShipment.DestinationAddress.PostalCode)
		suite.Equal(&city, returnedPPMShipment.DestinationAddress.City)
		suite.Equal(&state, returnedPPMShipment.DestinationAddress.State)
		suite.Equal(&country.Country, returnedPPMShipment.DestinationAddress.Country)
		suite.Equal(&county, returnedPPMShipment.DestinationAddress.County)

		suite.Equal(internalmessages.PPMType(models.PPMTypeActualExpense), returnedPPMShipment.PpmType)
		suite.True(*returnedPPMShipment.IsActualExpenseReimbursement)
		suite.Equal(handlers.FmtBool(*hasGunSafe), returnedPPMShipment.HasGunSafe)
		suite.Equal(handlers.FmtPoundPtr(gunSafeWeight), returnedPPMShipment.GunSafeWeight)
	})
}

func (suite *PayloadsSuite) TestMarketCode() {
	suite.Run("returns nil when marketCode is nil", func() {
		var marketCode *models.MarketCode = nil
		result := MarketCode(marketCode)
		suite.Equal(result, "")
	})

	suite.Run("returns string when marketCode is not nil", func() {
		marketCodeDomestic := models.MarketCodeDomestic
		result := MarketCode(&marketCodeDomestic)
		suite.NotNil(result, "Expected result to not be nil when marketCode is not nil")
		suite.Equal("d", result, "Expected result to be 'd' for domestic market code")
	})

	suite.Run("returns string when marketCode is international", func() {
		marketCodeInternational := models.MarketCodeInternational
		result := MarketCode(&marketCodeInternational)
		suite.NotNil(result, "Expected result to not be nil when marketCode is not nil")
		suite.Equal("i", result, "Expected result to be 'i' for international market code")
	})
}

func (suite *PayloadsSuite) TestVLocation() {
	suite.Run("correctly maps VLocation with all fields populated", func() {
		city := "LOS ANGELES"
		state := "CA"
		postalCode := "90210"
		county := "LOS ANGELES"
		usPostRegionCityID := uuid.Must(uuid.NewV4())

		vLocation := &models.VLocation{
			CityName:             city,
			StateName:            state,
			UsprZipID:            postalCode,
			UsprcCountyNm:        county,
			UsPostRegionCitiesID: &usPostRegionCityID,
		}

		payload := VLocation(vLocation)

		suite.IsType(payload, &internalmessages.VLocation{})
		suite.Equal(handlers.FmtUUID(usPostRegionCityID), &payload.UsPostRegionCitiesID, "Expected UsPostRegionCitiesID to match")
		suite.Equal(city, payload.City, "Expected City to match")
		suite.Equal(state, payload.State, "Expected State to match")
		suite.Equal(postalCode, payload.PostalCode, "Expected PostalCode to match")
		suite.Equal(county, *(payload.County), "Expected County to match")
	})
}

func (suite *PayloadsSuite) TestSignedCertification() {
	suite.Run("Certification model", func() {
		uuid, _ := uuid.NewV4()
		certType := models.SignedCertificationTypeHHG
		model := models.SignedCertification{
			ID:                uuid,
			SubmittingUserID:  uuid,
			MoveID:            uuid,
			PpmID:             &uuid,
			CertificationText: "dummy",
			CertificationType: &certType,
		}
		parsedSignedCert := SignedCertification(&model)
		suite.NotNil(parsedSignedCert)
		suite.Equal(uuid.String(), parsedSignedCert.ID.String())
		suite.Equal(uuid.String(), parsedSignedCert.SubmittingUserID.String())
		suite.Equal(uuid.String(), parsedSignedCert.MoveID.String())
		suite.Equal(uuid.String(), parsedSignedCert.PpmID.String())
		suite.Equal("dummy", *parsedSignedCert.CertificationText)
		suite.Equal(string(certType), string(parsedSignedCert.CertificationType))
	})
}

func (suite *PayloadsSuite) TestWeightTicket() {
	suite.Run("WeightTicket model", func() {
		mockStorer := &mocks.FileStorer{}

		weightTicketID := uuid.Must(uuid.NewV4())
		ppmShipmentID := uuid.Must(uuid.NewV4())
		documentID := uuid.Must(uuid.NewV4())
		now := time.Now()

		weightTicket := &models.WeightTicket{
			ID:                                weightTicketID,
			PPMShipmentID:                     ppmShipmentID,
			EmptyWeight:                       models.PoundPointer(4000),
			SubmittedEmptyWeight:              models.PoundPointer(4200),
			EmptyDocumentID:                   documentID,
			FullWeight:                        models.PoundPointer(6000),
			SubmittedFullWeight:               models.PoundPointer(6200),
			FullDocumentID:                    documentID,
			ProofOfTrailerOwnershipDocumentID: documentID,
			AdjustedNetWeight:                 models.PoundPointer(2000),
			NetWeightRemarks:                  models.StringPointer("Test remarks"),
			CreatedAt:                         now,
			UpdatedAt:                         now,
		}
		parsedWeightTicket := WeightTicket(mockStorer, weightTicket)
		suite.NotNil(parsedWeightTicket)
		suite.Equal(weightTicketID.String(), parsedWeightTicket.ID.String())
		suite.Equal(ppmShipmentID.String(), parsedWeightTicket.PpmShipmentID.String())
		suite.Equal(handlers.FmtPoundPtr(weightTicket.EmptyWeight), parsedWeightTicket.EmptyWeight)
		suite.Equal(handlers.FmtPoundPtr(weightTicket.SubmittedEmptyWeight), parsedWeightTicket.SubmittedEmptyWeight)
		suite.Equal(handlers.FmtUUID(weightTicket.EmptyDocumentID), &parsedWeightTicket.EmptyDocumentID)
		suite.Equal(handlers.FmtPoundPtr(weightTicket.FullWeight), parsedWeightTicket.FullWeight)
		suite.Equal(handlers.FmtPoundPtr(weightTicket.SubmittedFullWeight), parsedWeightTicket.SubmittedFullWeight)
		suite.Equal(handlers.FmtUUID(weightTicket.FullDocumentID), &parsedWeightTicket.FullDocumentID)
		suite.Equal(handlers.FmtUUID(weightTicket.ProofOfTrailerOwnershipDocumentID), &parsedWeightTicket.ProofOfTrailerOwnershipDocumentID)
		suite.Equal(handlers.FmtPoundPtr(weightTicket.AdjustedNetWeight), parsedWeightTicket.AdjustedNetWeight)
		suite.Equal("Test remarks", *parsedWeightTicket.NetWeightRemarks)
		suite.Equal(etag.GenerateEtag(weightTicket.UpdatedAt), parsedWeightTicket.ETag)
	})
}

func (suite *PayloadsSuite) TestCounselingOffices() {
	suite.Run("correctly maps transportaion offices to counseling offices payload", func() {
		office1 := factory.BuildTransportationOffice(nil, []factory.Customization{
			{
				Model: models.TransportationOffice{
					ID:   uuid.Must(uuid.NewV4()),
					Name: "PPPO Fort Liberty",
				},
			},
		}, nil)

		office2 := factory.BuildTransportationOffice(nil, []factory.Customization{
			{
				Model: models.TransportationOffice{
					ID:   uuid.Must(uuid.NewV4()),
					Name: "PPPO Fort Walker",
				},
			},
		}, nil)

		offices := models.TransportationOffices{office1, office2}

		payload := CounselingOffices(offices)

		suite.IsType(payload, internalmessages.CounselingOffices{})
		suite.Equal(2, len(payload))
		suite.Equal(office1.ID.String(), payload[0].ID.String())
		suite.Equal(office2.ID.String(), payload[1].ID.String())
	})
}

func (suite *PayloadsSuite) TestMovingExpense() {
	mockStorer := &mocks.FileStorer{}

	suite.Run("successfully converts a fully populated MovingExpense", func() {
		document := factory.BuildDocument(suite.DB(), nil, nil)
		id := uuid.Must(uuid.NewV4())
		ppmShipmentID := uuid.Must(uuid.NewV4())
		documentID := document.ID
		now := time.Now()
		description := "Test description"
		submittedDescription := "Submitted description"
		paidWithGTCC := true
		amount := unit.Cents(1000)
		submittedAmount := unit.Cents(1100)
		missingReceipt := false
		movingExpenseType := models.MovingExpenseReceiptTypeSmallPackage
		submittedMovingExpenseType := models.MovingExpenseReceiptTypeSmallPackage
		status := models.PPMDocumentStatusApproved
		reason := "Some reason"
		sitStartDate := now.AddDate(0, -1, 0)
		submittedSitStartDate := now.AddDate(0, -1, 1)
		sitEndDate := now.AddDate(0, 0, -10)
		submittedSitEndDate := now.AddDate(0, 0, -9)
		weightStored := unit.Pound(150)
		sitLocation := models.SITLocationTypeOrigin
		sitReimburseableAmount := unit.Cents(2000)
		trackingNumber := "tracking123"
		weightShipped := unit.Pound(100)
		isProGear := true
		proGearBelongsToSelf := false
		proGearDescription := "Pro gear desc"

		expense := &models.MovingExpense{
			ID:                         id,
			PPMShipmentID:              ppmShipmentID,
			Document:                   document,
			DocumentID:                 documentID,
			CreatedAt:                  now,
			UpdatedAt:                  now,
			Description:                &description,
			SubmittedDescription:       &submittedDescription,
			PaidWithGTCC:               &paidWithGTCC,
			Amount:                     &amount,
			SubmittedAmount:            &submittedAmount,
			MissingReceipt:             &missingReceipt,
			MovingExpenseType:          &movingExpenseType,
			SubmittedMovingExpenseType: &submittedMovingExpenseType,
			Status:                     &status,
			Reason:                     &reason,
			SITStartDate:               &sitStartDate,
			SubmittedSITStartDate:      &submittedSitStartDate,
			SITEndDate:                 &sitEndDate,
			SubmittedSITEndDate:        &submittedSitEndDate,
			WeightStored:               &weightStored,
			SITLocation:                &sitLocation,
			SITReimburseableAmount:     &sitReimburseableAmount,
			TrackingNumber:             &trackingNumber,
			WeightShipped:              &weightShipped,
			IsProGear:                  &isProGear,
			ProGearBelongsToSelf:       &proGearBelongsToSelf,
			ProGearDescription:         &proGearDescription,
		}

		result := MovingExpense(mockStorer, expense)
		suite.NotNil(result, "Expected non-nil payload for valid input")

		// Check required fields.
		suite.Equal(*handlers.FmtUUID(id), result.ID, "ID should match")
		suite.Equal(*handlers.FmtUUID(ppmShipmentID), result.PpmShipmentID, "PPMShipmentID should match")
		suite.Equal(*handlers.FmtUUID(documentID), result.DocumentID, "DocumentID should match")
		suite.NotNil(result.Document)
		suite.Equal(strfmt.DateTime(now), result.CreatedAt, "CreatedAt should match")
		suite.Equal(strfmt.DateTime(now), result.UpdatedAt, "UpdatedAt should match")
		suite.Equal(description, *result.Description, "Description should match")
		suite.Equal(submittedDescription, *result.SubmittedDescription, "SubmittedDescription should match")
		suite.Equal(paidWithGTCC, *result.PaidWithGtcc, "PaidWithGTCC should match")
		suite.Equal(handlers.FmtCost(&amount), result.Amount, "Amount should match")
		suite.Equal(handlers.FmtCost(&submittedAmount), result.SubmittedAmount, "SubmittedAmount should match")
		suite.Equal(missingReceipt, *result.MissingReceipt, "MissingReceipt should match")
		suite.Equal(etag.GenerateEtag(now), result.ETag, "ETag should be generated from UpdatedAt")

		// Check optional fields.
		if expense.MovingExpenseType != nil {
			expectedType := internalmessages.OmittableMovingExpenseType(*expense.MovingExpenseType)
			suite.Equal(&expectedType, result.MovingExpenseType, "MovingExpenseType should match")
		}
		if expense.SubmittedMovingExpenseType != nil {
			expectedSubmittedType := internalmessages.SubmittedMovingExpenseType(*expense.SubmittedMovingExpenseType)
			suite.Equal(expectedSubmittedType, *result.SubmittedMovingExpenseType, "SubmittedMovingExpenseType should match")
		}
		if expense.Status != nil {
			expectedStatus := internalmessages.OmittablePPMDocumentStatus(*expense.Status)
			suite.Equal(&expectedStatus, result.Status, "Status should match")
		}
		if expense.Reason != nil {
			expectedReason := internalmessages.PPMDocumentStatusReason(*expense.Reason)
			suite.Equal(&expectedReason, result.Reason, "Reason should match")
		}
		suite.Equal(handlers.FmtDatePtr(&sitStartDate), result.SitStartDate, "SITStartDate should match")
		suite.Equal(handlers.FmtDatePtr(&submittedSitStartDate), result.SubmittedSitStartDate, "SubmittedSITStartDate should match")
		suite.Equal(handlers.FmtDatePtr(&sitEndDate), result.SitEndDate, "SITEndDate should match")
		suite.Equal(handlers.FmtDatePtr(&submittedSitEndDate), result.SubmittedSitEndDate, "SubmittedSITEndDate should match")
		suite.Equal(handlers.FmtPoundPtr(&weightStored), result.WeightStored, "WeightStored should match")
		if expense.SITLocation != nil {
			expectedSitLocation := internalmessages.SITLocationType(*expense.SITLocation)
			suite.Equal(&expectedSitLocation, result.SitLocation, "SITLocation should match")
		}
		suite.Equal(handlers.FmtCost(&sitReimburseableAmount), result.SitReimburseableAmount, "SITReimburseableAmount should match")
		suite.Equal(&trackingNumber, result.TrackingNumber, "TrackingNumber should match")
		suite.Equal(handlers.FmtPoundPtr(&weightShipped), result.WeightShipped, "WeightShipped should match")
		suite.Equal(expense.IsProGear, result.IsProGear, "IsProGear should match")
		suite.Equal(expense.ProGearBelongsToSelf, result.ProGearBelongsToSelf, "ProGearBelongsToSelf should match")
		suite.Equal(proGearDescription, result.ProGearDescription, "ProGearDescription should match")
	})
}

<<<<<<< HEAD
=======
func (suite *PayloadsSuite) TestCountriesPayload() {
	suite.Run("Correctly transform array of countries into payload", func() {
		countries := make([]models.Country, 0)
		countries = append(countries, models.Country{Country: "US", CountryName: "UNITED STATES"})
		payload := Countries(countries)
		suite.True(len(payload) == 1)
		suite.Equal(payload[0].Code, "US")
		suite.Equal(payload[0].Name, "UNITED STATES")
	})

	suite.Run("empty array of countries into payload", func() {
		countries := make([]models.Country, 0)
		payload := Countries(countries)
		suite.True(len(payload) == 0)
	})

	suite.Run("nil countries into payload", func() {
		payload := Countries(nil)
		suite.True(len(payload) == 0)
	})
}

>>>>>>> 1042953b
func (suite *PayloadsSuite) TestPayGrades() {
	payGrades := models.PayGrades{
		{Grade: "E-1", GradeDescription: models.StringPointer("E-1")},
		{Grade: "O-3", GradeDescription: models.StringPointer("O-3")},
		{Grade: "W-2", GradeDescription: models.StringPointer("W-2")},
	}
<<<<<<< HEAD

	result := PayGrades(payGrades)

	suite.Equal(len(payGrades), len(result))
	suite.Equal(payGrades[0].Grade, result[0].Grade)
}

func (suite *PayloadsSuite) TestGetRankDropdownOptions() {
	type testCase struct {
		grade string
		count int
	}

	testCases := map[models.ServiceMemberAffiliation]testCase{
		models.ServiceMemberAffiliation(models.AffiliationARMY): {
			grade: "E_4",
			count: 2,
		},
		models.ServiceMemberAffiliation(models.AffiliationNAVY): {
			grade: "E_2",
			count: 1,
		},
	}

	for affiliation, tc := range testCases {
		suite.Run(fmt.Sprintf("Affiliation: %s, Grade: %s", affiliation, tc.grade), func() {
			options, err := GetRankDropdownOptions(suite.AppContextForTest(), string(affiliation), tc.grade)
			suite.NoError(err)
			suite.Equal(tc.count, len(options))
=======
	for _, payGrade := range payGrades {
		suite.Run(payGrade.Grade, func() {
			grades := models.PayGrades{payGrade}
			result := PayGrades(grades)

			suite.Require().Len(result, 1)
			actual := result[0]

			suite.Equal(payGrade.Grade, actual.Grade)
			suite.Equal(*payGrade.GradeDescription, actual.Description)
>>>>>>> 1042953b
		})
	}
}<|MERGE_RESOLUTION|>--- conflicted
+++ resolved
@@ -344,8 +344,6 @@
 	})
 }
 
-<<<<<<< HEAD
-=======
 func (suite *PayloadsSuite) TestCountriesPayload() {
 	suite.Run("Correctly transform array of countries into payload", func() {
 		countries := make([]models.Country, 0)
@@ -368,19 +366,25 @@
 	})
 }
 
->>>>>>> 1042953b
 func (suite *PayloadsSuite) TestPayGrades() {
 	payGrades := models.PayGrades{
 		{Grade: "E-1", GradeDescription: models.StringPointer("E-1")},
 		{Grade: "O-3", GradeDescription: models.StringPointer("O-3")},
 		{Grade: "W-2", GradeDescription: models.StringPointer("W-2")},
 	}
-<<<<<<< HEAD
-
-	result := PayGrades(payGrades)
-
-	suite.Equal(len(payGrades), len(result))
-	suite.Equal(payGrades[0].Grade, result[0].Grade)
+
+	for _, payGrade := range payGrades {
+		suite.Run(payGrade.Grade, func() {
+			grades := models.PayGrades{payGrade}
+			result := PayGrades(grades)
+
+			suite.Require().Len(result, 1)
+			actual := result[0]
+
+			suite.Equal(payGrade.Grade, actual.Grade)
+			suite.Equal(*payGrade.GradeDescription, actual.Description)
+		})
+	}
 }
 
 func (suite *PayloadsSuite) TestGetRankDropdownOptions() {
@@ -405,18 +409,6 @@
 			options, err := GetRankDropdownOptions(suite.AppContextForTest(), string(affiliation), tc.grade)
 			suite.NoError(err)
 			suite.Equal(tc.count, len(options))
-=======
-	for _, payGrade := range payGrades {
-		suite.Run(payGrade.Grade, func() {
-			grades := models.PayGrades{payGrade}
-			result := PayGrades(grades)
-
-			suite.Require().Len(result, 1)
-			actual := result[0]
-
-			suite.Equal(payGrade.Grade, actual.Grade)
-			suite.Equal(*payGrade.GradeDescription, actual.Description)
->>>>>>> 1042953b
 		})
 	}
 }