--- conflicted
+++ resolved
@@ -343,11 +343,7 @@
 	})
 }
 
-<<<<<<< HEAD
 func (suite *PayloadsSuite) TestPayGradesForInternalPayloadToModel() {
-=======
-func (suite *PayloadsSuite) TestPayGrades() {
->>>>>>> 1a3c6f44
 	payGrades := models.PayGrades{
 		{Grade: string(models.ServiceMemberGradeE1), GradeDescription: models.StringPointer(string(models.ServiceMemberGradeE1))},
 		{Grade: string(models.ServiceMemberGradeO3), GradeDescription: models.StringPointer(string(models.ServiceMemberGradeO3))},
@@ -357,7 +353,6 @@
 		suite.Run(payGrade.Grade, func() {
 			grades := models.PayGrades{payGrade}
 			result := PayGrades(grades)
-<<<<<<< HEAD
 
 			suite.Require().Len(result, 1)
 			actual := result[0]
@@ -545,23 +540,17 @@
 
 func (suite *PayloadsSuite) TestPayGrades() {
 	payGrades := models.PayGrades{
-		{Grade: "E-1", GradeDescription: models.StringPointer("E-1")},
-		{Grade: "O-3", GradeDescription: models.StringPointer("O-3")},
-		{Grade: "W-2", GradeDescription: models.StringPointer("W-2")},
+		{Grade: string(models.ServiceMemberGradeE1), GradeDescription: models.StringPointer(string(models.ServiceMemberGradeE1))},
+		{Grade: string(models.ServiceMemberGradeO3), GradeDescription: models.StringPointer(string(models.ServiceMemberGradeO3))},
+		{Grade: string(models.ServiceMemberGradeW2), GradeDescription: models.StringPointer(string(models.ServiceMemberGradeW2))},
 	}
 	for _, payGrade := range payGrades {
 		suite.Run(payGrade.Grade, func() {
 			grades := models.PayGrades{payGrade}
 			result := PayGrades(grades)
+			actual := result[0]
 
 			suite.Require().Len(result, 1)
-			actual := result[0]
-
-=======
-			actual := result[0]
-
-			suite.Require().Len(result, 1)
->>>>>>> 1a3c6f44
 			suite.Equal(payGrade.Grade, actual.Grade)
 			suite.Equal(*payGrade.GradeDescription, actual.Description)
 		})
