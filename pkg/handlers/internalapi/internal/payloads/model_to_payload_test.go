--- conflicted
+++ resolved
@@ -363,8 +363,6 @@
 		payload := Countries(nil)
 		suite.True(len(payload) == 0)
 	})
-<<<<<<< HEAD
-=======
 }
 
 func (suite *PayloadsSuite) TestPayGrades() {
@@ -385,5 +383,4 @@
 			suite.Equal(*payGrade.GradeDescription, actual.Description)
 		})
 	}
->>>>>>> c6277656
 }