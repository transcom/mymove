package payloads

import (
	"time"

	"github.com/go-openapi/strfmt"
	"github.com/gofrs/uuid"

	"github.com/transcom/mymove/pkg/etag"
	"github.com/transcom/mymove/pkg/factory"
	"github.com/transcom/mymove/pkg/gen/internalmessages"
	"github.com/transcom/mymove/pkg/handlers"
	"github.com/transcom/mymove/pkg/models"
	"github.com/transcom/mymove/pkg/storage/mocks"
	"github.com/transcom/mymove/pkg/unit"
)

func (suite *PayloadsSuite) TestFetchPPMShipment() {

	ppmShipmentID, _ := uuid.NewV4()
	streetAddress1 := "MacDill AFB"
	streetAddress2, streetAddress3 := "", ""
	city := "Tampa"
	state := "FL"
	postalcode := "33621"
	country := models.Country{
		Country:     "US",
		CountryName: "United States",
	}
	county := "HILLSBOROUGH"

	expectedAddress := models.Address{
		StreetAddress1: streetAddress1,
		StreetAddress2: &streetAddress2,
		StreetAddress3: &streetAddress3,
		City:           city,
		State:          state,
		PostalCode:     postalcode,
		Country:        &country,
		County:         &county,
	}

	isActualExpenseReimbursement := true
	hasGunSafe := models.BoolPointer(true)
	gunSafeWeight := models.PoundPointer(333)

	expectedPPMShipment := models.PPMShipment{
		ID:                           ppmShipmentID,
		PPMType:                      models.PPMTypeActualExpense,
		PickupAddress:                &expectedAddress,
		DestinationAddress:           &expectedAddress,
		IsActualExpenseReimbursement: &isActualExpenseReimbursement,
		HasGunSafe:                   hasGunSafe,
		GunSafeWeight:                gunSafeWeight,
	}

	suite.Run("Success -", func() {
		returnedPPMShipment := PPMShipment(nil, &expectedPPMShipment)

		suite.IsType(&internalmessages.PPMShipment{}, returnedPPMShipment)
		suite.Equal(&streetAddress1, returnedPPMShipment.PickupAddress.StreetAddress1)
		suite.Equal(expectedPPMShipment.PickupAddress.StreetAddress2, returnedPPMShipment.PickupAddress.StreetAddress2)
		suite.Equal(expectedPPMShipment.PickupAddress.StreetAddress3, returnedPPMShipment.PickupAddress.StreetAddress3)
		suite.Equal(&postalcode, returnedPPMShipment.PickupAddress.PostalCode)
		suite.Equal(&city, returnedPPMShipment.PickupAddress.City)
		suite.Equal(&state, returnedPPMShipment.PickupAddress.State)
		suite.Equal(&country.Country, returnedPPMShipment.PickupAddress.Country)
		suite.Equal(&county, returnedPPMShipment.PickupAddress.County)

		suite.Equal(&streetAddress1, returnedPPMShipment.DestinationAddress.StreetAddress1)
		suite.Equal(expectedPPMShipment.DestinationAddress.StreetAddress2, returnedPPMShipment.DestinationAddress.StreetAddress2)
		suite.Equal(expectedPPMShipment.DestinationAddress.StreetAddress3, returnedPPMShipment.DestinationAddress.StreetAddress3)
		suite.Equal(&postalcode, returnedPPMShipment.DestinationAddress.PostalCode)
		suite.Equal(&city, returnedPPMShipment.DestinationAddress.City)
		suite.Equal(&state, returnedPPMShipment.DestinationAddress.State)
		suite.Equal(&country.Country, returnedPPMShipment.DestinationAddress.Country)
		suite.Equal(&county, returnedPPMShipment.DestinationAddress.County)

		suite.Equal(internalmessages.PPMType(models.PPMTypeActualExpense), returnedPPMShipment.PpmType)
		suite.True(*returnedPPMShipment.IsActualExpenseReimbursement)
		suite.Equal(handlers.FmtBool(*hasGunSafe), returnedPPMShipment.HasGunSafe)
		suite.Equal(handlers.FmtPoundPtr(gunSafeWeight), returnedPPMShipment.GunSafeWeight)
	})
}

func (suite *PayloadsSuite) TestMarketCode() {
	suite.Run("returns nil when marketCode is nil", func() {
		var marketCode *models.MarketCode = nil
		result := MarketCode(marketCode)
		suite.Equal(result, "")
	})

	suite.Run("returns string when marketCode is not nil", func() {
		marketCodeDomestic := models.MarketCodeDomestic
		result := MarketCode(&marketCodeDomestic)
		suite.NotNil(result, "Expected result to not be nil when marketCode is not nil")
		suite.Equal("d", result, "Expected result to be 'd' for domestic market code")
	})

	suite.Run("returns string when marketCode is international", func() {
		marketCodeInternational := models.MarketCodeInternational
		result := MarketCode(&marketCodeInternational)
		suite.NotNil(result, "Expected result to not be nil when marketCode is not nil")
		suite.Equal("i", result, "Expected result to be 'i' for international market code")
	})
}

func (suite *PayloadsSuite) TestVLocation() {
	suite.Run("correctly maps VLocation with all fields populated", func() {
		city := "LOS ANGELES"
		state := "CA"
		postalCode := "90210"
		county := "LOS ANGELES"
		usPostRegionCityID := uuid.Must(uuid.NewV4())

		vLocation := &models.VLocation{
			CityName:             city,
			StateName:            state,
			UsprZipID:            postalCode,
			UsprcCountyNm:        county,
			UsPostRegionCitiesID: &usPostRegionCityID,
		}

		payload := VLocation(vLocation)

		suite.IsType(payload, &internalmessages.VLocation{})
		suite.Equal(handlers.FmtUUID(usPostRegionCityID), &payload.UsPostRegionCitiesID, "Expected UsPostRegionCitiesID to match")
		suite.Equal(city, payload.City, "Expected City to match")
		suite.Equal(state, payload.State, "Expected State to match")
		suite.Equal(postalCode, payload.PostalCode, "Expected PostalCode to match")
		suite.Equal(county, *(payload.County), "Expected County to match")
	})
}

func (suite *PayloadsSuite) TestSignedCertification() {
	suite.Run("Certification model", func() {
		uuid, _ := uuid.NewV4()
		certType := models.SignedCertificationTypeHHG
		model := models.SignedCertification{
			ID:                uuid,
			SubmittingUserID:  uuid,
			MoveID:            uuid,
			PpmID:             &uuid,
			CertificationText: "dummy",
			CertificationType: &certType,
		}
		parsedSignedCert := SignedCertification(&model)
		suite.NotNil(parsedSignedCert)
		suite.Equal(uuid.String(), parsedSignedCert.ID.String())
		suite.Equal(uuid.String(), parsedSignedCert.SubmittingUserID.String())
		suite.Equal(uuid.String(), parsedSignedCert.MoveID.String())
		suite.Equal(uuid.String(), parsedSignedCert.PpmID.String())
		suite.Equal("dummy", *parsedSignedCert.CertificationText)
		suite.Equal(string(certType), string(parsedSignedCert.CertificationType))
	})
}

func (suite *PayloadsSuite) TestWeightTicket() {
	suite.Run("WeightTicket model", func() {
		mockStorer := &mocks.FileStorer{}

		weightTicketID := uuid.Must(uuid.NewV4())
		ppmShipmentID := uuid.Must(uuid.NewV4())
		documentID := uuid.Must(uuid.NewV4())
		now := time.Now()

		weightTicket := &models.WeightTicket{
			ID:                                weightTicketID,
			PPMShipmentID:                     ppmShipmentID,
			EmptyWeight:                       models.PoundPointer(4000),
			SubmittedEmptyWeight:              models.PoundPointer(4200),
			EmptyDocumentID:                   documentID,
			FullWeight:                        models.PoundPointer(6000),
			SubmittedFullWeight:               models.PoundPointer(6200),
			FullDocumentID:                    documentID,
			ProofOfTrailerOwnershipDocumentID: documentID,
			AdjustedNetWeight:                 models.PoundPointer(2000),
			NetWeightRemarks:                  models.StringPointer("Test remarks"),
			CreatedAt:                         now,
			UpdatedAt:                         now,
		}
		parsedWeightTicket := WeightTicket(mockStorer, weightTicket)
		suite.NotNil(parsedWeightTicket)
		suite.Equal(weightTicketID.String(), parsedWeightTicket.ID.String())
		suite.Equal(ppmShipmentID.String(), parsedWeightTicket.PpmShipmentID.String())
		suite.Equal(handlers.FmtPoundPtr(weightTicket.EmptyWeight), parsedWeightTicket.EmptyWeight)
		suite.Equal(handlers.FmtPoundPtr(weightTicket.SubmittedEmptyWeight), parsedWeightTicket.SubmittedEmptyWeight)
		suite.Equal(handlers.FmtUUID(weightTicket.EmptyDocumentID), &parsedWeightTicket.EmptyDocumentID)
		suite.Equal(handlers.FmtPoundPtr(weightTicket.FullWeight), parsedWeightTicket.FullWeight)
		suite.Equal(handlers.FmtPoundPtr(weightTicket.SubmittedFullWeight), parsedWeightTicket.SubmittedFullWeight)
		suite.Equal(handlers.FmtUUID(weightTicket.FullDocumentID), &parsedWeightTicket.FullDocumentID)
		suite.Equal(handlers.FmtUUID(weightTicket.ProofOfTrailerOwnershipDocumentID), &parsedWeightTicket.ProofOfTrailerOwnershipDocumentID)
		suite.Equal(handlers.FmtPoundPtr(weightTicket.AdjustedNetWeight), parsedWeightTicket.AdjustedNetWeight)
		suite.Equal("Test remarks", *parsedWeightTicket.NetWeightRemarks)
		suite.Equal(etag.GenerateEtag(weightTicket.UpdatedAt), parsedWeightTicket.ETag)
	})
}

func (suite *PayloadsSuite) TestCounselingOffices() {
	suite.Run("correctly maps transportaion offices to counseling offices payload", func() {
		office1 := factory.BuildTransportationOffice(nil, []factory.Customization{
			{
				Model: models.TransportationOffice{
					ID:   uuid.Must(uuid.NewV4()),
					Name: "PPPO Fort Liberty",
				},
			},
		}, nil)

		office2 := factory.BuildTransportationOffice(nil, []factory.Customization{
			{
				Model: models.TransportationOffice{
					ID:   uuid.Must(uuid.NewV4()),
					Name: "PPPO Fort Walker",
				},
			},
		}, nil)

		offices := models.TransportationOffices{office1, office2}

		payload := CounselingOffices(offices)

		suite.IsType(payload, internalmessages.CounselingOffices{})
		suite.Equal(2, len(payload))
		suite.Equal(office1.ID.String(), payload[0].ID.String())
		suite.Equal(office2.ID.String(), payload[1].ID.String())
	})
}

func (suite *PayloadsSuite) TestMovingExpense() {
	mockStorer := &mocks.FileStorer{}

	suite.Run("successfully converts a fully populated MovingExpense", func() {
		document := factory.BuildDocument(suite.DB(), nil, nil)
		id := uuid.Must(uuid.NewV4())
		ppmShipmentID := uuid.Must(uuid.NewV4())
		documentID := document.ID
		now := time.Now()
		description := "Test description"
		submittedDescription := "Submitted description"
		paidWithGTCC := true
		amount := unit.Cents(1000)
		submittedAmount := unit.Cents(1100)
		missingReceipt := false
		movingExpenseType := models.MovingExpenseReceiptTypeSmallPackage
		submittedMovingExpenseType := models.MovingExpenseReceiptTypeSmallPackage
		status := models.PPMDocumentStatusApproved
		reason := "Some reason"
		sitStartDate := now.AddDate(0, -1, 0)
		submittedSitStartDate := now.AddDate(0, -1, 1)
		sitEndDate := now.AddDate(0, 0, -10)
		submittedSitEndDate := now.AddDate(0, 0, -9)
		weightStored := unit.Pound(150)
		sitLocation := models.SITLocationTypeOrigin
		sitReimburseableAmount := unit.Cents(2000)
		trackingNumber := "tracking123"
		weightShipped := unit.Pound(100)
		isProGear := true
		proGearBelongsToSelf := false
		proGearDescription := "Pro gear desc"

		expense := &models.MovingExpense{
			ID:                         id,
			PPMShipmentID:              ppmShipmentID,
			Document:                   document,
			DocumentID:                 documentID,
			CreatedAt:                  now,
			UpdatedAt:                  now,
			Description:                &description,
			SubmittedDescription:       &submittedDescription,
			PaidWithGTCC:               &paidWithGTCC,
			Amount:                     &amount,
			SubmittedAmount:            &submittedAmount,
			MissingReceipt:             &missingReceipt,
			MovingExpenseType:          &movingExpenseType,
			SubmittedMovingExpenseType: &submittedMovingExpenseType,
			Status:                     &status,
			Reason:                     &reason,
			SITStartDate:               &sitStartDate,
			SubmittedSITStartDate:      &submittedSitStartDate,
			SITEndDate:                 &sitEndDate,
			SubmittedSITEndDate:        &submittedSitEndDate,
			WeightStored:               &weightStored,
			SITLocation:                &sitLocation,
			SITReimburseableAmount:     &sitReimburseableAmount,
			TrackingNumber:             &trackingNumber,
			WeightShipped:              &weightShipped,
			IsProGear:                  &isProGear,
			ProGearBelongsToSelf:       &proGearBelongsToSelf,
			ProGearDescription:         &proGearDescription,
		}

		result := MovingExpense(mockStorer, expense)
		suite.NotNil(result, "Expected non-nil payload for valid input")

		// Check required fields.
		suite.Equal(*handlers.FmtUUID(id), result.ID, "ID should match")
		suite.Equal(*handlers.FmtUUID(ppmShipmentID), result.PpmShipmentID, "PPMShipmentID should match")
		suite.Equal(*handlers.FmtUUID(documentID), result.DocumentID, "DocumentID should match")
		suite.NotNil(result.Document)
		suite.Equal(strfmt.DateTime(now), result.CreatedAt, "CreatedAt should match")
		suite.Equal(strfmt.DateTime(now), result.UpdatedAt, "UpdatedAt should match")
		suite.Equal(description, *result.Description, "Description should match")
		suite.Equal(submittedDescription, *result.SubmittedDescription, "SubmittedDescription should match")
		suite.Equal(paidWithGTCC, *result.PaidWithGtcc, "PaidWithGTCC should match")
		suite.Equal(handlers.FmtCost(&amount), result.Amount, "Amount should match")
		suite.Equal(handlers.FmtCost(&submittedAmount), result.SubmittedAmount, "SubmittedAmount should match")
		suite.Equal(missingReceipt, *result.MissingReceipt, "MissingReceipt should match")
		suite.Equal(etag.GenerateEtag(now), result.ETag, "ETag should be generated from UpdatedAt")

		// Check optional fields.
		if expense.MovingExpenseType != nil {
			expectedType := internalmessages.OmittableMovingExpenseType(*expense.MovingExpenseType)
			suite.Equal(&expectedType, result.MovingExpenseType, "MovingExpenseType should match")
		}
		if expense.SubmittedMovingExpenseType != nil {
			expectedSubmittedType := internalmessages.SubmittedMovingExpenseType(*expense.SubmittedMovingExpenseType)
			suite.Equal(expectedSubmittedType, *result.SubmittedMovingExpenseType, "SubmittedMovingExpenseType should match")
		}
		if expense.Status != nil {
			expectedStatus := internalmessages.OmittablePPMDocumentStatus(*expense.Status)
			suite.Equal(&expectedStatus, result.Status, "Status should match")
		}
		if expense.Reason != nil {
			expectedReason := internalmessages.PPMDocumentStatusReason(*expense.Reason)
			suite.Equal(&expectedReason, result.Reason, "Reason should match")
		}
		suite.Equal(handlers.FmtDatePtr(&sitStartDate), result.SitStartDate, "SITStartDate should match")
		suite.Equal(handlers.FmtDatePtr(&submittedSitStartDate), result.SubmittedSitStartDate, "SubmittedSITStartDate should match")
		suite.Equal(handlers.FmtDatePtr(&sitEndDate), result.SitEndDate, "SITEndDate should match")
		suite.Equal(handlers.FmtDatePtr(&submittedSitEndDate), result.SubmittedSitEndDate, "SubmittedSITEndDate should match")
		suite.Equal(handlers.FmtPoundPtr(&weightStored), result.WeightStored, "WeightStored should match")
		if expense.SITLocation != nil {
			expectedSitLocation := internalmessages.SITLocationType(*expense.SITLocation)
			suite.Equal(&expectedSitLocation, result.SitLocation, "SITLocation should match")
		}
		suite.Equal(handlers.FmtCost(&sitReimburseableAmount), result.SitReimburseableAmount, "SITReimburseableAmount should match")
		suite.Equal(&trackingNumber, result.TrackingNumber, "TrackingNumber should match")
		suite.Equal(handlers.FmtPoundPtr(&weightShipped), result.WeightShipped, "WeightShipped should match")
		suite.Equal(expense.IsProGear, result.IsProGear, "IsProGear should match")
		suite.Equal(expense.ProGearBelongsToSelf, result.ProGearBelongsToSelf, "ProGearBelongsToSelf should match")
		suite.Equal(proGearDescription, result.ProGearDescription, "ProGearDescription should match")
	})
}

func (suite *PayloadsSuite) TestCountriesPayload() {
	suite.Run("Correctly transform array of countries into payload", func() {
		countries := make([]models.Country, 0)
		countries = append(countries, models.Country{Country: "US", CountryName: "UNITED STATES"})
		payload := Countries(countries)
		suite.True(len(payload) == 1)
		suite.Equal(payload[0].Code, "US")
		suite.Equal(payload[0].Name, "UNITED STATES")
	})

	suite.Run("empty array of countries into payload", func() {
		countries := make([]models.Country, 0)
		payload := Countries(countries)
		suite.True(len(payload) == 0)
	})

	suite.Run("nil countries into payload", func() {
		payload := Countries(nil)
		suite.True(len(payload) == 0)
	})
}

<<<<<<< HEAD
func (suite *PayloadsSuite) TestVIntlLocation() {
	suite.Run("correctly maps VIntlLocation with all fields populated", func() {
		city := "LONDON"
		principalDivision := "CARDIFF"
		intlCityCountriesId := uuid.Must(uuid.NewV4())

		vIntlLocation := &models.VIntlLocation{
			CityName:            &city,
			CountryPrnDivName:   &principalDivision,
			IntlCityCountriesID: &intlCityCountriesId,
		}

		payload := VIntlLocation(vIntlLocation)

		suite.IsType(payload, &internalmessages.VIntlLocation{})
		suite.Equal(handlers.FmtUUID(intlCityCountriesId), &payload.IntlCityCountriesID, "Expected IntlCityCountriesID to match")
		suite.Equal(city, payload.City, "Expected City to match")
		suite.Equal(principalDivision, payload.PrincipalDivision, "Expected State to match")
	})
=======
func (suite *PayloadsSuite) TestPayGrades() {
	payGrades := models.PayGrades{
		{Grade: "E-1", GradeDescription: models.StringPointer("E-1")},
		{Grade: "O-3", GradeDescription: models.StringPointer("O-3")},
		{Grade: "W-2", GradeDescription: models.StringPointer("W-2")},
	}
	for _, payGrade := range payGrades {
		suite.Run(payGrade.Grade, func() {
			grades := models.PayGrades{payGrade}
			result := PayGrades(grades)

			suite.Require().Len(result, 1)
			actual := result[0]

			suite.Equal(payGrade.Grade, actual.Grade)
			suite.Equal(*payGrade.GradeDescription, actual.Description)
		})
	}
>>>>>>> 4c30b1a5
}<|MERGE_RESOLUTION|>--- conflicted
+++ resolved
@@ -365,27 +365,6 @@
 	})
 }
 
-<<<<<<< HEAD
-func (suite *PayloadsSuite) TestVIntlLocation() {
-	suite.Run("correctly maps VIntlLocation with all fields populated", func() {
-		city := "LONDON"
-		principalDivision := "CARDIFF"
-		intlCityCountriesId := uuid.Must(uuid.NewV4())
-
-		vIntlLocation := &models.VIntlLocation{
-			CityName:            &city,
-			CountryPrnDivName:   &principalDivision,
-			IntlCityCountriesID: &intlCityCountriesId,
-		}
-
-		payload := VIntlLocation(vIntlLocation)
-
-		suite.IsType(payload, &internalmessages.VIntlLocation{})
-		suite.Equal(handlers.FmtUUID(intlCityCountriesId), &payload.IntlCityCountriesID, "Expected IntlCityCountriesID to match")
-		suite.Equal(city, payload.City, "Expected City to match")
-		suite.Equal(principalDivision, payload.PrincipalDivision, "Expected State to match")
-	})
-=======
 func (suite *PayloadsSuite) TestPayGrades() {
 	payGrades := models.PayGrades{
 		{Grade: "E-1", GradeDescription: models.StringPointer("E-1")},
@@ -404,5 +383,25 @@
 			suite.Equal(*payGrade.GradeDescription, actual.Description)
 		})
 	}
->>>>>>> 4c30b1a5
+}
+
+func (suite *PayloadsSuite) TestVIntlLocation() {
+	suite.Run("correctly maps VIntlLocation with all fields populated", func() {
+		city := "LONDON"
+		principalDivision := "CARDIFF"
+		intlCityCountriesId := uuid.Must(uuid.NewV4())
+
+		vIntlLocation := &models.VIntlLocation{
+			CityName:            &city,
+			CountryPrnDivName:   &principalDivision,
+			IntlCityCountriesID: &intlCityCountriesId,
+		}
+
+		payload := VIntlLocation(vIntlLocation)
+
+		suite.IsType(payload, &internalmessages.VIntlLocation{})
+		suite.Equal(handlers.FmtUUID(intlCityCountriesId), &payload.IntlCityCountriesID, "Expected IntlCityCountriesID to match")
+		suite.Equal(city, payload.City, "Expected City to match")
+		suite.Equal(principalDivision, payload.PrincipalDivision, "Expected State to match")
+	})
 }