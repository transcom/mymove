package payloads

import (
	"time"

	"github.com/go-openapi/strfmt"
	"github.com/gofrs/uuid"

	"github.com/transcom/mymove/pkg/etag"
	"github.com/transcom/mymove/pkg/factory"
	"github.com/transcom/mymove/pkg/gen/internalmessages"
	"github.com/transcom/mymove/pkg/handlers"
	"github.com/transcom/mymove/pkg/models"
	"github.com/transcom/mymove/pkg/storage/mocks"
	"github.com/transcom/mymove/pkg/unit"
)

func (suite *PayloadsSuite) TestFetchPPMShipment() {

	ppmShipmentID, _ := uuid.NewV4()
	streetAddress1 := "MacDill AFB"
	streetAddress2, streetAddress3 := "", ""
	city := "Tampa"
	state := "FL"
	postalcode := "33621"
	country := models.Country{
		Country:     "US",
		CountryName: "United States",
	}
	county := "HILLSBOROUGH"

	expectedAddress := models.Address{
		StreetAddress1: streetAddress1,
		StreetAddress2: &streetAddress2,
		StreetAddress3: &streetAddress3,
		City:           city,
		State:          state,
		PostalCode:     postalcode,
		Country:        &country,
		County:         &county,
	}

	isActualExpenseReimbursement := true
	hasGunSafe := models.BoolPointer(true)
	gunSafeWeight := models.PoundPointer(333)

	expectedPPMShipment := models.PPMShipment{
		ID:                           ppmShipmentID,
		PPMType:                      models.PPMTypeActualExpense,
		PickupAddress:                &expectedAddress,
		DestinationAddress:           &expectedAddress,
		IsActualExpenseReimbursement: &isActualExpenseReimbursement,
		HasGunSafe:                   hasGunSafe,
		GunSafeWeight:                gunSafeWeight,
	}

	suite.Run("Success -", func() {
		returnedPPMShipment := PPMShipment(nil, &expectedPPMShipment)

		suite.IsType(&internalmessages.PPMShipment{}, returnedPPMShipment)
		suite.Equal(&streetAddress1, returnedPPMShipment.PickupAddress.StreetAddress1)
		suite.Equal(expectedPPMShipment.PickupAddress.StreetAddress2, returnedPPMShipment.PickupAddress.StreetAddress2)
		suite.Equal(expectedPPMShipment.PickupAddress.StreetAddress3, returnedPPMShipment.PickupAddress.StreetAddress3)
		suite.Equal(&postalcode, returnedPPMShipment.PickupAddress.PostalCode)
		suite.Equal(&city, returnedPPMShipment.PickupAddress.City)
		suite.Equal(&state, returnedPPMShipment.PickupAddress.State)
		suite.Equal(&country.Country, returnedPPMShipment.PickupAddress.Country)
		suite.Equal(&county, returnedPPMShipment.PickupAddress.County)

		suite.Equal(&streetAddress1, returnedPPMShipment.DestinationAddress.StreetAddress1)
		suite.Equal(expectedPPMShipment.DestinationAddress.StreetAddress2, returnedPPMShipment.DestinationAddress.StreetAddress2)
		suite.Equal(expectedPPMShipment.DestinationAddress.StreetAddress3, returnedPPMShipment.DestinationAddress.StreetAddress3)
		suite.Equal(&postalcode, returnedPPMShipment.DestinationAddress.PostalCode)
		suite.Equal(&city, returnedPPMShipment.DestinationAddress.City)
		suite.Equal(&state, returnedPPMShipment.DestinationAddress.State)
		suite.Equal(&country.Country, returnedPPMShipment.DestinationAddress.Country)
		suite.Equal(&county, returnedPPMShipment.DestinationAddress.County)

		suite.Equal(internalmessages.PPMType(models.PPMTypeActualExpense), returnedPPMShipment.PpmType)
		suite.True(*returnedPPMShipment.IsActualExpenseReimbursement)
		suite.Equal(handlers.FmtBool(*hasGunSafe), returnedPPMShipment.HasGunSafe)
		suite.Equal(handlers.FmtPoundPtr(gunSafeWeight), returnedPPMShipment.GunSafeWeight)
	})
}

func (suite *PayloadsSuite) TestMarketCode() {
	suite.Run("returns nil when marketCode is nil", func() {
		var marketCode *models.MarketCode = nil
		result := MarketCode(marketCode)
		suite.Equal(result, "")
	})

	suite.Run("returns string when marketCode is not nil", func() {
		marketCodeDomestic := models.MarketCodeDomestic
		result := MarketCode(&marketCodeDomestic)
		suite.NotNil(result, "Expected result to not be nil when marketCode is not nil")
		suite.Equal("d", result, "Expected result to be 'd' for domestic market code")
	})

	suite.Run("returns string when marketCode is international", func() {
		marketCodeInternational := models.MarketCodeInternational
		result := MarketCode(&marketCodeInternational)
		suite.NotNil(result, "Expected result to not be nil when marketCode is not nil")
		suite.Equal("i", result, "Expected result to be 'i' for international market code")
	})
}

func (suite *PayloadsSuite) TestVLocation() {
	suite.Run("correctly maps VLocation with all fields populated", func() {
		city := "LOS ANGELES"
		state := "CA"
		postalCode := "90210"
		county := "LOS ANGELES"
		usPostRegionCityID := uuid.Must(uuid.NewV4())

		vLocation := &models.VLocation{
			CityName:             city,
			StateName:            state,
			UsprZipID:            postalCode,
			UsprcCountyNm:        county,
			UsPostRegionCitiesID: &usPostRegionCityID,
		}

		payload := VLocation(vLocation)

		suite.IsType(payload, &internalmessages.VLocation{})
		suite.Equal(handlers.FmtUUID(usPostRegionCityID), &payload.UsPostRegionCitiesID, "Expected UsPostRegionCitiesID to match")
		suite.Equal(city, payload.City, "Expected City to match")
		suite.Equal(state, payload.State, "Expected State to match")
		suite.Equal(postalCode, payload.PostalCode, "Expected PostalCode to match")
		suite.Equal(county, *(payload.County), "Expected County to match")
	})
}

func (suite *PayloadsSuite) TestSignedCertification() {
	suite.Run("Certification model", func() {
		uuid, _ := uuid.NewV4()
		certType := models.SignedCertificationTypeHHG
		model := models.SignedCertification{
			ID:                uuid,
			SubmittingUserID:  uuid,
			MoveID:            uuid,
			PpmID:             &uuid,
			CertificationText: "dummy",
			CertificationType: &certType,
		}
		parsedSignedCert := SignedCertification(&model)
		suite.NotNil(parsedSignedCert)
		suite.Equal(uuid.String(), parsedSignedCert.ID.String())
		suite.Equal(uuid.String(), parsedSignedCert.SubmittingUserID.String())
		suite.Equal(uuid.String(), parsedSignedCert.MoveID.String())
		suite.Equal(uuid.String(), parsedSignedCert.PpmID.String())
		suite.Equal("dummy", *parsedSignedCert.CertificationText)
		suite.Equal(string(certType), string(parsedSignedCert.CertificationType))
	})
}

func (suite *PayloadsSuite) TestWeightTicket() {
	suite.Run("WeightTicket model", func() {
		mockStorer := &mocks.FileStorer{}

		weightTicketID := uuid.Must(uuid.NewV4())
		ppmShipmentID := uuid.Must(uuid.NewV4())
		documentID := uuid.Must(uuid.NewV4())
		now := time.Now()

		weightTicket := &models.WeightTicket{
			ID:                                weightTicketID,
			PPMShipmentID:                     ppmShipmentID,
			EmptyWeight:                       models.PoundPointer(4000),
			SubmittedEmptyWeight:              models.PoundPointer(4200),
			EmptyDocumentID:                   documentID,
			FullWeight:                        models.PoundPointer(6000),
			SubmittedFullWeight:               models.PoundPointer(6200),
			FullDocumentID:                    documentID,
			ProofOfTrailerOwnershipDocumentID: documentID,
			AdjustedNetWeight:                 models.PoundPointer(2000),
			NetWeightRemarks:                  models.StringPointer("Test remarks"),
			CreatedAt:                         now,
			UpdatedAt:                         now,
		}
		parsedWeightTicket := WeightTicket(mockStorer, weightTicket)
		suite.NotNil(parsedWeightTicket)
		suite.Equal(weightTicketID.String(), parsedWeightTicket.ID.String())
		suite.Equal(ppmShipmentID.String(), parsedWeightTicket.PpmShipmentID.String())
		suite.Equal(handlers.FmtPoundPtr(weightTicket.EmptyWeight), parsedWeightTicket.EmptyWeight)
		suite.Equal(handlers.FmtPoundPtr(weightTicket.SubmittedEmptyWeight), parsedWeightTicket.SubmittedEmptyWeight)
		suite.Equal(handlers.FmtUUID(weightTicket.EmptyDocumentID), &parsedWeightTicket.EmptyDocumentID)
		suite.Equal(handlers.FmtPoundPtr(weightTicket.FullWeight), parsedWeightTicket.FullWeight)
		suite.Equal(handlers.FmtPoundPtr(weightTicket.SubmittedFullWeight), parsedWeightTicket.SubmittedFullWeight)
		suite.Equal(handlers.FmtUUID(weightTicket.FullDocumentID), &parsedWeightTicket.FullDocumentID)
		suite.Equal(handlers.FmtUUID(weightTicket.ProofOfTrailerOwnershipDocumentID), &parsedWeightTicket.ProofOfTrailerOwnershipDocumentID)
		suite.Equal(handlers.FmtPoundPtr(weightTicket.AdjustedNetWeight), parsedWeightTicket.AdjustedNetWeight)
		suite.Equal("Test remarks", *parsedWeightTicket.NetWeightRemarks)
		suite.Equal(etag.GenerateEtag(weightTicket.UpdatedAt), parsedWeightTicket.ETag)
	})
}

func (suite *PayloadsSuite) TestCounselingOffices() {
	suite.Run("correctly maps transportaion offices to counseling offices payload", func() {
		office1 := factory.BuildTransportationOffice(nil, []factory.Customization{
			{
				Model: models.TransportationOffice{
					ID:   uuid.Must(uuid.NewV4()),
					Name: "PPPO Fort Liberty",
				},
			},
		}, nil)

		office2 := factory.BuildTransportationOffice(nil, []factory.Customization{
			{
				Model: models.TransportationOffice{
					ID:   uuid.Must(uuid.NewV4()),
					Name: "PPPO Fort Walker",
				},
			},
		}, nil)

		offices := models.TransportationOffices{office1, office2}

		payload := CounselingOffices(offices)

		suite.IsType(payload, internalmessages.CounselingOffices{})
		suite.Equal(2, len(payload))
		suite.Equal(office1.ID.String(), payload[0].ID.String())
		suite.Equal(office2.ID.String(), payload[1].ID.String())
	})
}

func (suite *PayloadsSuite) TestMovingExpense() {
	mockStorer := &mocks.FileStorer{}

	suite.Run("successfully converts a fully populated MovingExpense", func() {
		document := factory.BuildDocument(suite.DB(), nil, nil)
		id := uuid.Must(uuid.NewV4())
		ppmShipmentID := uuid.Must(uuid.NewV4())
		documentID := document.ID
		now := time.Now()
		description := "Test description"
		submittedDescription := "Submitted description"
		paidWithGTCC := true
		amount := unit.Cents(1000)
		submittedAmount := unit.Cents(1100)
		missingReceipt := false
		movingExpenseType := models.MovingExpenseReceiptTypeSmallPackage
		submittedMovingExpenseType := models.MovingExpenseReceiptTypeSmallPackage
		status := models.PPMDocumentStatusApproved
		reason := "Some reason"
		sitStartDate := now.AddDate(0, -1, 0)
		submittedSitStartDate := now.AddDate(0, -1, 1)
		sitEndDate := now.AddDate(0, 0, -10)
		submittedSitEndDate := now.AddDate(0, 0, -9)
		weightStored := unit.Pound(150)
		sitLocation := models.SITLocationTypeOrigin
		sitReimburseableAmount := unit.Cents(2000)
		trackingNumber := "tracking123"
		weightShipped := unit.Pound(100)
		isProGear := true
		proGearBelongsToSelf := false
		proGearDescription := "Pro gear desc"

		expense := &models.MovingExpense{
			ID:                         id,
			PPMShipmentID:              ppmShipmentID,
			Document:                   document,
			DocumentID:                 documentID,
			CreatedAt:                  now,
			UpdatedAt:                  now,
			Description:                &description,
			SubmittedDescription:       &submittedDescription,
			PaidWithGTCC:               &paidWithGTCC,
			Amount:                     &amount,
			SubmittedAmount:            &submittedAmount,
			MissingReceipt:             &missingReceipt,
			MovingExpenseType:          &movingExpenseType,
			SubmittedMovingExpenseType: &submittedMovingExpenseType,
			Status:                     &status,
			Reason:                     &reason,
			SITStartDate:               &sitStartDate,
			SubmittedSITStartDate:      &submittedSitStartDate,
			SITEndDate:                 &sitEndDate,
			SubmittedSITEndDate:        &submittedSitEndDate,
			WeightStored:               &weightStored,
			SITLocation:                &sitLocation,
			SITReimburseableAmount:     &sitReimburseableAmount,
			TrackingNumber:             &trackingNumber,
			WeightShipped:              &weightShipped,
			IsProGear:                  &isProGear,
			ProGearBelongsToSelf:       &proGearBelongsToSelf,
			ProGearDescription:         &proGearDescription,
		}

		result := MovingExpense(mockStorer, expense)
		suite.NotNil(result, "Expected non-nil payload for valid input")

		// Check required fields.
		suite.Equal(*handlers.FmtUUID(id), result.ID, "ID should match")
		suite.Equal(*handlers.FmtUUID(ppmShipmentID), result.PpmShipmentID, "PPMShipmentID should match")
		suite.Equal(*handlers.FmtUUID(documentID), result.DocumentID, "DocumentID should match")
		suite.NotNil(result.Document)
		suite.Equal(strfmt.DateTime(now), result.CreatedAt, "CreatedAt should match")
		suite.Equal(strfmt.DateTime(now), result.UpdatedAt, "UpdatedAt should match")
		suite.Equal(description, *result.Description, "Description should match")
		suite.Equal(submittedDescription, *result.SubmittedDescription, "SubmittedDescription should match")
		suite.Equal(paidWithGTCC, *result.PaidWithGtcc, "PaidWithGTCC should match")
		suite.Equal(handlers.FmtCost(&amount), result.Amount, "Amount should match")
		suite.Equal(handlers.FmtCost(&submittedAmount), result.SubmittedAmount, "SubmittedAmount should match")
		suite.Equal(missingReceipt, *result.MissingReceipt, "MissingReceipt should match")
		suite.Equal(etag.GenerateEtag(now), result.ETag, "ETag should be generated from UpdatedAt")

		// Check optional fields.
		if expense.MovingExpenseType != nil {
			expectedType := internalmessages.OmittableMovingExpenseType(*expense.MovingExpenseType)
			suite.Equal(&expectedType, result.MovingExpenseType, "MovingExpenseType should match")
		}
		if expense.SubmittedMovingExpenseType != nil {
			expectedSubmittedType := internalmessages.SubmittedMovingExpenseType(*expense.SubmittedMovingExpenseType)
			suite.Equal(expectedSubmittedType, *result.SubmittedMovingExpenseType, "SubmittedMovingExpenseType should match")
		}
		if expense.Status != nil {
			expectedStatus := internalmessages.OmittablePPMDocumentStatus(*expense.Status)
			suite.Equal(&expectedStatus, result.Status, "Status should match")
		}
		if expense.Reason != nil {
			expectedReason := internalmessages.PPMDocumentStatusReason(*expense.Reason)
			suite.Equal(&expectedReason, result.Reason, "Reason should match")
		}
		suite.Equal(handlers.FmtDatePtr(&sitStartDate), result.SitStartDate, "SITStartDate should match")
		suite.Equal(handlers.FmtDatePtr(&submittedSitStartDate), result.SubmittedSitStartDate, "SubmittedSITStartDate should match")
		suite.Equal(handlers.FmtDatePtr(&sitEndDate), result.SitEndDate, "SITEndDate should match")
		suite.Equal(handlers.FmtDatePtr(&submittedSitEndDate), result.SubmittedSitEndDate, "SubmittedSITEndDate should match")
		suite.Equal(handlers.FmtPoundPtr(&weightStored), result.WeightStored, "WeightStored should match")
		if expense.SITLocation != nil {
			expectedSitLocation := internalmessages.SITLocationType(*expense.SITLocation)
			suite.Equal(&expectedSitLocation, result.SitLocation, "SITLocation should match")
		}
		suite.Equal(handlers.FmtCost(&sitReimburseableAmount), result.SitReimburseableAmount, "SITReimburseableAmount should match")
		suite.Equal(&trackingNumber, result.TrackingNumber, "TrackingNumber should match")
		suite.Equal(handlers.FmtPoundPtr(&weightShipped), result.WeightShipped, "WeightShipped should match")
		suite.Equal(expense.IsProGear, result.IsProGear, "IsProGear should match")
		suite.Equal(expense.ProGearBelongsToSelf, result.ProGearBelongsToSelf, "ProGearBelongsToSelf should match")
		suite.Equal(proGearDescription, result.ProGearDescription, "ProGearDescription should match")
	})
}

<<<<<<< HEAD
func (suite *PayloadsSuite) TestCountriesPayload() {
	suite.Run("Correctly transform array of countries into payload", func() {
		countries := make([]models.Country, 0)
		countries = append(countries, models.Country{Country: "US", CountryName: "UNITED STATES"})
		payload := Countries(countries)
		suite.True(len(payload) == 1)
		suite.Equal(payload[0].Code, "US")
		suite.Equal(payload[0].Name, "UNITED STATES")
	})

	suite.Run("empty array of countries into payload", func() {
		countries := make([]models.Country, 0)
		payload := Countries(countries)
		suite.True(len(payload) == 0)
	})

	suite.Run("nil countries into payload", func() {
		payload := Countries(nil)
		suite.True(len(payload) == 0)
=======
func (suite *PayloadsSuite) TestGunSafe() {
	mockStorer := &mocks.FileStorer{}

	suite.Run("successfully converts a fully populated GunSafeWeightTicket", func() {
		document := factory.BuildDocument(suite.DB(), nil, nil)
		id := uuid.Must(uuid.NewV4())
		ppmShipmentID := uuid.Must(uuid.NewV4())
		documentID := document.ID
		now := time.Now()
		description := "Test description"
		status := models.PPMDocumentStatusApproved
		reason := "Some reason"
		weight := unit.Pound(150)
		submittedWeight := unit.Pound(200)

		gunSafe := &models.GunSafeWeightTicket{
			ID:              id,
			PPMShipmentID:   ppmShipmentID,
			Document:        document,
			DocumentID:      documentID,
			CreatedAt:       now,
			UpdatedAt:       now,
			Description:     &description,
			Status:          &status,
			Weight:          &weight,
			SubmittedWeight: &submittedWeight,
			Reason:          &reason,
		}

		result := GunSafeWeightTicket(mockStorer, gunSafe)
		suite.NotNil(result, "Expected non-nil payload for valid input")

		// Check required fields.
		suite.Equal(*handlers.FmtUUID(id), result.ID, "ID should match")
		suite.Equal(*handlers.FmtUUID(ppmShipmentID), result.PpmShipmentID, "PPMShipmentID should match")
		suite.Equal(*handlers.FmtUUID(documentID), result.DocumentID, "DocumentID should match")
		suite.NotNil(result.Document)
		suite.Equal(strfmt.DateTime(now), result.CreatedAt, "CreatedAt should match")
		suite.Equal(strfmt.DateTime(now), result.UpdatedAt, "UpdatedAt should match")
		suite.Equal(description, *result.Description, "Description should match")
		suite.Equal(etag.GenerateEtag(now), result.ETag, "ETag should be generated from UpdatedAt")

		// Check optional fields.
		suite.Equal(handlers.FmtPoundPtr(&weight), result.Weight, "Weight should match")
		suite.Equal(handlers.FmtPoundPtr(&submittedWeight), result.SubmittedWeight, "SubmittedWeight should match")
		if gunSafe.Status != nil {
			expectedStatus := internalmessages.OmittablePPMDocumentStatus(*gunSafe.Status)
			suite.Equal(&expectedStatus, result.Status, "Status should match")
		}
		if gunSafe.Reason != nil {
			expectedReason := internalmessages.PPMDocumentStatusReason(*gunSafe.Reason)
			suite.Equal(&expectedReason, result.Reason, "Reason should match")
		}
	})

	suite.Run("successfully converts an array of fully populated GunSafeWeightTickets", func() {
		document := factory.BuildDocument(suite.DB(), nil, nil)
		id := uuid.Must(uuid.NewV4())
		ppmShipmentID := uuid.Must(uuid.NewV4())
		documentID := document.ID
		now := time.Now()
		description := "Test description"
		status := models.PPMDocumentStatusApproved
		reason := "Some reason"
		weight := unit.Pound(150)
		submittedWeight := unit.Pound(200)

		secondDocument := factory.BuildDocument(suite.DB(), nil, nil)
		secondID := uuid.Must(uuid.NewV4())
		secondDocumentID := document.ID
		secondDescription := "Another Test description"
		secondStatus := models.PPMDocumentStatusRejected
		secondReason := "Some other reason"
		secondWeight := unit.Pound(225)
		secondSubmittedWeight := unit.Pound(190)

		gunSafeWeightTickets := &models.GunSafeWeightTickets{
			models.GunSafeWeightTicket{
				ID:              id,
				PPMShipmentID:   ppmShipmentID,
				Document:        document,
				DocumentID:      documentID,
				CreatedAt:       now,
				UpdatedAt:       now,
				Description:     &description,
				Status:          &status,
				Weight:          &weight,
				SubmittedWeight: &submittedWeight,
				Reason:          &reason,
			},
			models.GunSafeWeightTicket{
				ID:              secondID,
				PPMShipmentID:   ppmShipmentID,
				Document:        secondDocument,
				DocumentID:      secondDocumentID,
				CreatedAt:       now,
				UpdatedAt:       now,
				Description:     &secondDescription,
				Status:          &secondStatus,
				Weight:          &secondWeight,
				SubmittedWeight: &secondSubmittedWeight,
				Reason:          &secondReason,
			},
		}

		result := GunSafeWeightTickets(mockStorer, *gunSafeWeightTickets)
		suite.NotNil(result, "Expected non-nil payload for valid input")

		// Check required fields.
		suite.Equal(*handlers.FmtUUID(id), result[0].ID, "ID should match")
		suite.Equal(*handlers.FmtUUID(ppmShipmentID), result[0].PpmShipmentID, "PPMShipmentID should match")
		suite.Equal(*handlers.FmtUUID(documentID), result[0].DocumentID, "DocumentID should match")
		suite.NotNil(result[0].Document)
		suite.Equal(strfmt.DateTime(now), result[0].CreatedAt, "CreatedAt should match")
		suite.Equal(strfmt.DateTime(now), result[0].UpdatedAt, "UpdatedAt should match")
		suite.Equal(description, *result[0].Description, "Description should match")
		suite.Equal(etag.GenerateEtag(now), result[0].ETag, "ETag should be generated from UpdatedAt")

		// Check optional fields.
		suite.Equal(handlers.FmtPoundPtr(&weight), result[0].Weight, "Weight should match")
		suite.Equal(handlers.FmtPoundPtr(&submittedWeight), result[0].SubmittedWeight, "SubmittedWeight should match")
		if result[0].Status != nil {
			expectedStatus := internalmessages.OmittablePPMDocumentStatus(*result[0].Status)
			suite.Equal(&expectedStatus, result[0].Status, "Status should match")
		}
		if result[0].Reason != nil {
			expectedReason := internalmessages.PPMDocumentStatusReason(*result[0].Reason)
			suite.Equal(&expectedReason, result[0].Reason, "Reason should match")
		}

		// Second gun safe ticket
		suite.Equal(*handlers.FmtUUID(secondID), result[1].ID, "ID should match")
		suite.Equal(*handlers.FmtUUID(ppmShipmentID), result[1].PpmShipmentID, "PPMShipmentID should match")
		suite.Equal(*handlers.FmtUUID(secondDocumentID), result[1].DocumentID, "DocumentID should match")
		suite.NotNil(result[1].Document)
		suite.Equal(strfmt.DateTime(now), result[1].CreatedAt, "CreatedAt should match")
		suite.Equal(strfmt.DateTime(now), result[1].UpdatedAt, "UpdatedAt should match")
		suite.Equal(secondDescription, *result[1].Description, "Description should match")
		suite.Equal(etag.GenerateEtag(now), result[1].ETag, "ETag should be generated from UpdatedAt")

		suite.Equal(handlers.FmtPoundPtr(&secondWeight), result[1].Weight, "Weight should match")
		suite.Equal(handlers.FmtPoundPtr(&secondSubmittedWeight), result[1].SubmittedWeight, "SubmittedWeight should match")
		if result[1].Status != nil {
			expectedStatus := internalmessages.OmittablePPMDocumentStatus(*result[1].Status)
			suite.Equal(&expectedStatus, result[1].Status, "Status should match")
		}
		if result[1].Reason != nil {
			expectedReason := internalmessages.PPMDocumentStatusReason(*result[1].Reason)
			suite.Equal(&expectedReason, result[1].Reason, "Reason should match")
		}
>>>>>>> 26f053d9
	})
}<|MERGE_RESOLUTION|>--- conflicted
+++ resolved
@@ -343,7 +343,6 @@
 	})
 }
 
-<<<<<<< HEAD
 func (suite *PayloadsSuite) TestCountriesPayload() {
 	suite.Run("Correctly transform array of countries into payload", func() {
 		countries := make([]models.Country, 0)
@@ -363,7 +362,9 @@
 	suite.Run("nil countries into payload", func() {
 		payload := Countries(nil)
 		suite.True(len(payload) == 0)
-=======
+	})
+}
+
 func (suite *PayloadsSuite) TestGunSafe() {
 	mockStorer := &mocks.FileStorer{}
 
@@ -514,6 +515,5 @@
 			expectedReason := internalmessages.PPMDocumentStatusReason(*result[1].Reason)
 			suite.Equal(&expectedReason, result[1].Reason, "Reason should match")
 		}
->>>>>>> 26f053d9
 	})
 }