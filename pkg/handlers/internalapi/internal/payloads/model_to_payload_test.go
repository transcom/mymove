package payloads

import (
	"time"

	"github.com/go-openapi/strfmt"
	"github.com/gofrs/uuid"

	"github.com/transcom/mymove/pkg/etag"
	"github.com/transcom/mymove/pkg/factory"
	"github.com/transcom/mymove/pkg/gen/internalmessages"
	"github.com/transcom/mymove/pkg/handlers"
	"github.com/transcom/mymove/pkg/models"
	"github.com/transcom/mymove/pkg/storage/mocks"
	"github.com/transcom/mymove/pkg/unit"
)

func (suite *PayloadsSuite) TestFetchPPMShipment() {

	ppmShipmentID, _ := uuid.NewV4()
	streetAddress1 := "MacDill AFB"
	streetAddress2, streetAddress3 := "", ""
	city := "Tampa"
	state := "FL"
	postalcode := "33621"
	country := models.Country{
		Country:     "US",
		CountryName: "United States",
	}
	county := "HILLSBOROUGH"

	expectedAddress := models.Address{
		StreetAddress1: streetAddress1,
		StreetAddress2: &streetAddress2,
		StreetAddress3: &streetAddress3,
		City:           city,
		State:          state,
		PostalCode:     postalcode,
		Country:        &country,
		County:         &county,
	}

	isActualExpenseReimbursement := true
	hasGunSafe := models.BoolPointer(true)
	gunSafeWeight := models.PoundPointer(333)

	expectedPPMShipment := models.PPMShipment{
		ID:                           ppmShipmentID,
		PPMType:                      models.PPMTypeActualExpense,
		PickupAddress:                &expectedAddress,
		DestinationAddress:           &expectedAddress,
		IsActualExpenseReimbursement: &isActualExpenseReimbursement,
		HasGunSafe:                   hasGunSafe,
		GunSafeWeight:                gunSafeWeight,
	}

	suite.Run("Success -", func() {
		returnedPPMShipment := PPMShipment(nil, &expectedPPMShipment)

		suite.IsType(&internalmessages.PPMShipment{}, returnedPPMShipment)
		suite.Equal(&streetAddress1, returnedPPMShipment.PickupAddress.StreetAddress1)
		suite.Equal(expectedPPMShipment.PickupAddress.StreetAddress2, returnedPPMShipment.PickupAddress.StreetAddress2)
		suite.Equal(expectedPPMShipment.PickupAddress.StreetAddress3, returnedPPMShipment.PickupAddress.StreetAddress3)
		suite.Equal(&postalcode, returnedPPMShipment.PickupAddress.PostalCode)
		suite.Equal(&city, returnedPPMShipment.PickupAddress.City)
		suite.Equal(&state, returnedPPMShipment.PickupAddress.State)
		suite.Equal(&country.Country, returnedPPMShipment.PickupAddress.Country)
		suite.Equal(&county, returnedPPMShipment.PickupAddress.County)

		suite.Equal(&streetAddress1, returnedPPMShipment.DestinationAddress.StreetAddress1)
		suite.Equal(expectedPPMShipment.DestinationAddress.StreetAddress2, returnedPPMShipment.DestinationAddress.StreetAddress2)
		suite.Equal(expectedPPMShipment.DestinationAddress.StreetAddress3, returnedPPMShipment.DestinationAddress.StreetAddress3)
		suite.Equal(&postalcode, returnedPPMShipment.DestinationAddress.PostalCode)
		suite.Equal(&city, returnedPPMShipment.DestinationAddress.City)
		suite.Equal(&state, returnedPPMShipment.DestinationAddress.State)
		suite.Equal(&country.Country, returnedPPMShipment.DestinationAddress.Country)
		suite.Equal(&county, returnedPPMShipment.DestinationAddress.County)

		suite.Equal(internalmessages.PPMType(models.PPMTypeActualExpense), returnedPPMShipment.PpmType)
		suite.True(*returnedPPMShipment.IsActualExpenseReimbursement)
		suite.Equal(handlers.FmtBool(*hasGunSafe), returnedPPMShipment.HasGunSafe)
		suite.Equal(handlers.FmtPoundPtr(gunSafeWeight), returnedPPMShipment.GunSafeWeight)
	})
}

func (suite *PayloadsSuite) TestMarketCode() {
	suite.Run("returns nil when marketCode is nil", func() {
		var marketCode *models.MarketCode = nil
		result := MarketCode(marketCode)
		suite.Equal(result, "")
	})

	suite.Run("returns string when marketCode is not nil", func() {
		marketCodeDomestic := models.MarketCodeDomestic
		result := MarketCode(&marketCodeDomestic)
		suite.NotNil(result, "Expected result to not be nil when marketCode is not nil")
		suite.Equal("d", result, "Expected result to be 'd' for domestic market code")
	})

	suite.Run("returns string when marketCode is international", func() {
		marketCodeInternational := models.MarketCodeInternational
		result := MarketCode(&marketCodeInternational)
		suite.NotNil(result, "Expected result to not be nil when marketCode is not nil")
		suite.Equal("i", result, "Expected result to be 'i' for international market code")
	})
}

func (suite *PayloadsSuite) TestVLocation() {
	suite.Run("correctly maps VLocation with all fields populated", func() {
		city := "LOS ANGELES"
		state := "CA"
		postalCode := "90210"
		county := "LOS ANGELES"
		usPostRegionCityID := uuid.Must(uuid.NewV4())

		vLocation := &models.VLocation{
			CityName:             city,
			StateName:            state,
			UsprZipID:            postalCode,
			UsprcCountyNm:        county,
			UsPostRegionCitiesID: &usPostRegionCityID,
		}

		payload := VLocation(vLocation)

		suite.IsType(payload, &internalmessages.VLocation{})
		suite.Equal(handlers.FmtUUID(usPostRegionCityID), &payload.UsPostRegionCitiesID, "Expected UsPostRegionCitiesID to match")
		suite.Equal(city, payload.City, "Expected City to match")
		suite.Equal(state, payload.State, "Expected State to match")
		suite.Equal(postalCode, payload.PostalCode, "Expected PostalCode to match")
		suite.Equal(county, *(payload.County), "Expected County to match")
	})
}

func (suite *PayloadsSuite) TestSignedCertification() {
	suite.Run("Certification model", func() {
		uuid, _ := uuid.NewV4()
		certType := models.SignedCertificationTypeHHG
		model := models.SignedCertification{
			ID:                uuid,
			SubmittingUserID:  uuid,
			MoveID:            uuid,
			PpmID:             &uuid,
			CertificationText: "dummy",
			CertificationType: &certType,
		}
		parsedSignedCert := SignedCertification(&model)
		suite.NotNil(parsedSignedCert)
		suite.Equal(uuid.String(), parsedSignedCert.ID.String())
		suite.Equal(uuid.String(), parsedSignedCert.SubmittingUserID.String())
		suite.Equal(uuid.String(), parsedSignedCert.MoveID.String())
		suite.Equal(uuid.String(), parsedSignedCert.PpmID.String())
		suite.Equal("dummy", *parsedSignedCert.CertificationText)
		suite.Equal(string(certType), string(parsedSignedCert.CertificationType))
	})
}

func (suite *PayloadsSuite) TestWeightTicket() {
	suite.Run("WeightTicket model", func() {
		mockStorer := &mocks.FileStorer{}

		weightTicketID := uuid.Must(uuid.NewV4())
		ppmShipmentID := uuid.Must(uuid.NewV4())
		documentID := uuid.Must(uuid.NewV4())
		now := time.Now()

		weightTicket := &models.WeightTicket{
			ID:                                weightTicketID,
			PPMShipmentID:                     ppmShipmentID,
			EmptyWeight:                       models.PoundPointer(4000),
			SubmittedEmptyWeight:              models.PoundPointer(4200),
			EmptyDocumentID:                   documentID,
			FullWeight:                        models.PoundPointer(6000),
			SubmittedFullWeight:               models.PoundPointer(6200),
			FullDocumentID:                    documentID,
			ProofOfTrailerOwnershipDocumentID: documentID,
			AdjustedNetWeight:                 models.PoundPointer(2000),
			NetWeightRemarks:                  models.StringPointer("Test remarks"),
			CreatedAt:                         now,
			UpdatedAt:                         now,
		}
		parsedWeightTicket := WeightTicket(mockStorer, weightTicket)
		suite.NotNil(parsedWeightTicket)
		suite.Equal(weightTicketID.String(), parsedWeightTicket.ID.String())
		suite.Equal(ppmShipmentID.String(), parsedWeightTicket.PpmShipmentID.String())
		suite.Equal(handlers.FmtPoundPtr(weightTicket.EmptyWeight), parsedWeightTicket.EmptyWeight)
		suite.Equal(handlers.FmtPoundPtr(weightTicket.SubmittedEmptyWeight), parsedWeightTicket.SubmittedEmptyWeight)
		suite.Equal(handlers.FmtUUID(weightTicket.EmptyDocumentID), &parsedWeightTicket.EmptyDocumentID)
		suite.Equal(handlers.FmtPoundPtr(weightTicket.FullWeight), parsedWeightTicket.FullWeight)
		suite.Equal(handlers.FmtPoundPtr(weightTicket.SubmittedFullWeight), parsedWeightTicket.SubmittedFullWeight)
		suite.Equal(handlers.FmtUUID(weightTicket.FullDocumentID), &parsedWeightTicket.FullDocumentID)
		suite.Equal(handlers.FmtUUID(weightTicket.ProofOfTrailerOwnershipDocumentID), &parsedWeightTicket.ProofOfTrailerOwnershipDocumentID)
		suite.Equal(handlers.FmtPoundPtr(weightTicket.AdjustedNetWeight), parsedWeightTicket.AdjustedNetWeight)
		suite.Equal("Test remarks", *parsedWeightTicket.NetWeightRemarks)
		suite.Equal(etag.GenerateEtag(weightTicket.UpdatedAt), parsedWeightTicket.ETag)
	})
}

func (suite *PayloadsSuite) TestCounselingOffices() {
	suite.Run("correctly maps transportaion offices to counseling offices payload", func() {
		office1 := factory.BuildTransportationOffice(nil, []factory.Customization{
			{
				Model: models.TransportationOffice{
					ID:   uuid.Must(uuid.NewV4()),
					Name: "PPPO Fort Liberty",
				},
			},
		}, nil)

		office2 := factory.BuildTransportationOffice(nil, []factory.Customization{
			{
				Model: models.TransportationOffice{
					ID:   uuid.Must(uuid.NewV4()),
					Name: "PPPO Fort Walker",
				},
			},
		}, nil)

		offices := models.TransportationOffices{office1, office2}

		payload := CounselingOffices(offices)

		suite.IsType(payload, internalmessages.CounselingOffices{})
		suite.Equal(2, len(payload))
		suite.Equal(office1.ID.String(), payload[0].ID.String())
		suite.Equal(office2.ID.String(), payload[1].ID.String())
	})
}

func (suite *PayloadsSuite) TestMovingExpense() {
	mockStorer := &mocks.FileStorer{}

	suite.Run("successfully converts a fully populated MovingExpense", func() {
		document := factory.BuildDocument(suite.DB(), nil, nil)
		id := uuid.Must(uuid.NewV4())
		ppmShipmentID := uuid.Must(uuid.NewV4())
		documentID := document.ID
		now := time.Now()
		description := "Test description"
		submittedDescription := "Submitted description"
		paidWithGTCC := true
		amount := unit.Cents(1000)
		submittedAmount := unit.Cents(1100)
		missingReceipt := false
		movingExpenseType := models.MovingExpenseReceiptTypeSmallPackage
		submittedMovingExpenseType := models.MovingExpenseReceiptTypeSmallPackage
		status := models.PPMDocumentStatusApproved
		reason := "Some reason"
		sitStartDate := now.AddDate(0, -1, 0)
		submittedSitStartDate := now.AddDate(0, -1, 1)
		sitEndDate := now.AddDate(0, 0, -10)
		submittedSitEndDate := now.AddDate(0, 0, -9)
		weightStored := unit.Pound(150)
		sitLocation := models.SITLocationTypeOrigin
		sitReimburseableAmount := unit.Cents(2000)
		trackingNumber := "tracking123"
		weightShipped := unit.Pound(100)
		isProGear := true
		proGearBelongsToSelf := false
		proGearDescription := "Pro gear desc"

		expense := &models.MovingExpense{
			ID:                         id,
			PPMShipmentID:              ppmShipmentID,
			Document:                   document,
			DocumentID:                 documentID,
			CreatedAt:                  now,
			UpdatedAt:                  now,
			Description:                &description,
			SubmittedDescription:       &submittedDescription,
			PaidWithGTCC:               &paidWithGTCC,
			Amount:                     &amount,
			SubmittedAmount:            &submittedAmount,
			MissingReceipt:             &missingReceipt,
			MovingExpenseType:          &movingExpenseType,
			SubmittedMovingExpenseType: &submittedMovingExpenseType,
			Status:                     &status,
			Reason:                     &reason,
			SITStartDate:               &sitStartDate,
			SubmittedSITStartDate:      &submittedSitStartDate,
			SITEndDate:                 &sitEndDate,
			SubmittedSITEndDate:        &submittedSitEndDate,
			WeightStored:               &weightStored,
			SITLocation:                &sitLocation,
			SITReimburseableAmount:     &sitReimburseableAmount,
			TrackingNumber:             &trackingNumber,
			WeightShipped:              &weightShipped,
			IsProGear:                  &isProGear,
			ProGearBelongsToSelf:       &proGearBelongsToSelf,
			ProGearDescription:         &proGearDescription,
		}

		result := MovingExpense(mockStorer, expense)
		suite.NotNil(result, "Expected non-nil payload for valid input")

		// Check required fields.
		suite.Equal(*handlers.FmtUUID(id), result.ID, "ID should match")
		suite.Equal(*handlers.FmtUUID(ppmShipmentID), result.PpmShipmentID, "PPMShipmentID should match")
		suite.Equal(*handlers.FmtUUID(documentID), result.DocumentID, "DocumentID should match")
		suite.NotNil(result.Document)
		suite.Equal(strfmt.DateTime(now), result.CreatedAt, "CreatedAt should match")
		suite.Equal(strfmt.DateTime(now), result.UpdatedAt, "UpdatedAt should match")
		suite.Equal(description, *result.Description, "Description should match")
		suite.Equal(submittedDescription, *result.SubmittedDescription, "SubmittedDescription should match")
		suite.Equal(paidWithGTCC, *result.PaidWithGtcc, "PaidWithGTCC should match")
		suite.Equal(handlers.FmtCost(&amount), result.Amount, "Amount should match")
		suite.Equal(handlers.FmtCost(&submittedAmount), result.SubmittedAmount, "SubmittedAmount should match")
		suite.Equal(missingReceipt, *result.MissingReceipt, "MissingReceipt should match")
		suite.Equal(etag.GenerateEtag(now), result.ETag, "ETag should be generated from UpdatedAt")

		// Check optional fields.
		if expense.MovingExpenseType != nil {
			expectedType := internalmessages.OmittableMovingExpenseType(*expense.MovingExpenseType)
			suite.Equal(&expectedType, result.MovingExpenseType, "MovingExpenseType should match")
		}
		if expense.SubmittedMovingExpenseType != nil {
			expectedSubmittedType := internalmessages.SubmittedMovingExpenseType(*expense.SubmittedMovingExpenseType)
			suite.Equal(expectedSubmittedType, *result.SubmittedMovingExpenseType, "SubmittedMovingExpenseType should match")
		}
		if expense.Status != nil {
			expectedStatus := internalmessages.OmittablePPMDocumentStatus(*expense.Status)
			suite.Equal(&expectedStatus, result.Status, "Status should match")
		}
		if expense.Reason != nil {
			expectedReason := internalmessages.PPMDocumentStatusReason(*expense.Reason)
			suite.Equal(&expectedReason, result.Reason, "Reason should match")
		}
		suite.Equal(handlers.FmtDatePtr(&sitStartDate), result.SitStartDate, "SITStartDate should match")
		suite.Equal(handlers.FmtDatePtr(&submittedSitStartDate), result.SubmittedSitStartDate, "SubmittedSITStartDate should match")
		suite.Equal(handlers.FmtDatePtr(&sitEndDate), result.SitEndDate, "SITEndDate should match")
		suite.Equal(handlers.FmtDatePtr(&submittedSitEndDate), result.SubmittedSitEndDate, "SubmittedSITEndDate should match")
		suite.Equal(handlers.FmtPoundPtr(&weightStored), result.WeightStored, "WeightStored should match")
		if expense.SITLocation != nil {
			expectedSitLocation := internalmessages.SITLocationType(*expense.SITLocation)
			suite.Equal(&expectedSitLocation, result.SitLocation, "SITLocation should match")
		}
		suite.Equal(handlers.FmtCost(&sitReimburseableAmount), result.SitReimburseableAmount, "SITReimburseableAmount should match")
		suite.Equal(&trackingNumber, result.TrackingNumber, "TrackingNumber should match")
		suite.Equal(handlers.FmtPoundPtr(&weightShipped), result.WeightShipped, "WeightShipped should match")
		suite.Equal(expense.IsProGear, result.IsProGear, "IsProGear should match")
		suite.Equal(expense.ProGearBelongsToSelf, result.ProGearBelongsToSelf, "ProGearBelongsToSelf should match")
		suite.Equal(proGearDescription, result.ProGearDescription, "ProGearDescription should match")
	})
}

func (suite *PayloadsSuite) TestCountriesPayload() {
	suite.Run("Correctly transform array of countries into payload", func() {
		countries := make([]models.Country, 0)
		countries = append(countries, models.Country{Country: "US", CountryName: "UNITED STATES"})
		payload := Countries(countries)
		suite.True(len(payload) == 1)
		suite.Equal(payload[0].Code, "US")
		suite.Equal(payload[0].Name, "UNITED STATES")
	})

	suite.Run("empty array of countries into payload", func() {
		countries := make([]models.Country, 0)
		payload := Countries(countries)
		suite.True(len(payload) == 0)
	})

	suite.Run("nil countries into payload", func() {
		payload := Countries(nil)
		suite.True(len(payload) == 0)
	})
}

<<<<<<< HEAD
func (suite *PayloadsSuite) TestGunSafe() {
	mockStorer := &mocks.FileStorer{}

	suite.Run("successfully converts a fully populated GunSafeWeightTicket", func() {
		document := factory.BuildDocument(suite.DB(), nil, nil)
		id := uuid.Must(uuid.NewV4())
		ppmShipmentID := uuid.Must(uuid.NewV4())
		documentID := document.ID
		now := time.Now()
		description := "Test description"
		status := models.PPMDocumentStatusApproved
		reason := "Some reason"
		weight := unit.Pound(150)
		submittedWeight := unit.Pound(200)

		gunSafe := &models.GunSafeWeightTicket{
			ID:              id,
			PPMShipmentID:   ppmShipmentID,
			Document:        document,
			DocumentID:      documentID,
			CreatedAt:       now,
			UpdatedAt:       now,
			Description:     &description,
			Status:          &status,
			Weight:          &weight,
			SubmittedWeight: &submittedWeight,
			Reason:          &reason,
		}

		result := GunSafeWeightTicket(mockStorer, gunSafe)
		suite.NotNil(result, "Expected non-nil payload for valid input")

		// Check required fields.
		suite.Equal(*handlers.FmtUUID(id), result.ID, "ID should match")
		suite.Equal(*handlers.FmtUUID(ppmShipmentID), result.PpmShipmentID, "PPMShipmentID should match")
		suite.Equal(*handlers.FmtUUID(documentID), result.DocumentID, "DocumentID should match")
		suite.NotNil(result.Document)
		suite.Equal(strfmt.DateTime(now), result.CreatedAt, "CreatedAt should match")
		suite.Equal(strfmt.DateTime(now), result.UpdatedAt, "UpdatedAt should match")
		suite.Equal(description, *result.Description, "Description should match")
		suite.Equal(etag.GenerateEtag(now), result.ETag, "ETag should be generated from UpdatedAt")

		// Check optional fields.
		suite.Equal(handlers.FmtPoundPtr(&weight), result.Weight, "Weight should match")
		suite.Equal(handlers.FmtPoundPtr(&submittedWeight), result.SubmittedWeight, "SubmittedWeight should match")
		if gunSafe.Status != nil {
			expectedStatus := internalmessages.OmittablePPMDocumentStatus(*gunSafe.Status)
			suite.Equal(&expectedStatus, result.Status, "Status should match")
		}
		if gunSafe.Reason != nil {
			expectedReason := internalmessages.PPMDocumentStatusReason(*gunSafe.Reason)
			suite.Equal(&expectedReason, result.Reason, "Reason should match")
		}
	})

	suite.Run("successfully converts an array of fully populated GunSafeWeightTickets", func() {
		document := factory.BuildDocument(suite.DB(), nil, nil)
		id := uuid.Must(uuid.NewV4())
		ppmShipmentID := uuid.Must(uuid.NewV4())
		documentID := document.ID
		now := time.Now()
		description := "Test description"
		status := models.PPMDocumentStatusApproved
		reason := "Some reason"
		weight := unit.Pound(150)
		submittedWeight := unit.Pound(200)

		secondDocument := factory.BuildDocument(suite.DB(), nil, nil)
		secondID := uuid.Must(uuid.NewV4())
		secondDocumentID := document.ID
		secondDescription := "Another Test description"
		secondStatus := models.PPMDocumentStatusRejected
		secondReason := "Some other reason"
		secondWeight := unit.Pound(225)
		secondSubmittedWeight := unit.Pound(190)

		gunSafeWeightTickets := &models.GunSafeWeightTickets{
			models.GunSafeWeightTicket{
				ID:              id,
				PPMShipmentID:   ppmShipmentID,
				Document:        document,
				DocumentID:      documentID,
				CreatedAt:       now,
				UpdatedAt:       now,
				Description:     &description,
				Status:          &status,
				Weight:          &weight,
				SubmittedWeight: &submittedWeight,
				Reason:          &reason,
			},
			models.GunSafeWeightTicket{
				ID:              secondID,
				PPMShipmentID:   ppmShipmentID,
				Document:        secondDocument,
				DocumentID:      secondDocumentID,
				CreatedAt:       now,
				UpdatedAt:       now,
				Description:     &secondDescription,
				Status:          &secondStatus,
				Weight:          &secondWeight,
				SubmittedWeight: &secondSubmittedWeight,
				Reason:          &secondReason,
			},
		}

		result := GunSafeWeightTickets(mockStorer, *gunSafeWeightTickets)
		suite.NotNil(result, "Expected non-nil payload for valid input")

		// Check required fields.
		suite.Equal(*handlers.FmtUUID(id), result[0].ID, "ID should match")
		suite.Equal(*handlers.FmtUUID(ppmShipmentID), result[0].PpmShipmentID, "PPMShipmentID should match")
		suite.Equal(*handlers.FmtUUID(documentID), result[0].DocumentID, "DocumentID should match")
		suite.NotNil(result[0].Document)
		suite.Equal(strfmt.DateTime(now), result[0].CreatedAt, "CreatedAt should match")
		suite.Equal(strfmt.DateTime(now), result[0].UpdatedAt, "UpdatedAt should match")
		suite.Equal(description, *result[0].Description, "Description should match")
		suite.Equal(etag.GenerateEtag(now), result[0].ETag, "ETag should be generated from UpdatedAt")

		// Check optional fields.
		suite.Equal(handlers.FmtPoundPtr(&weight), result[0].Weight, "Weight should match")
		suite.Equal(handlers.FmtPoundPtr(&submittedWeight), result[0].SubmittedWeight, "SubmittedWeight should match")
		if result[0].Status != nil {
			expectedStatus := internalmessages.OmittablePPMDocumentStatus(*result[0].Status)
			suite.Equal(&expectedStatus, result[0].Status, "Status should match")
		}
		if result[0].Reason != nil {
			expectedReason := internalmessages.PPMDocumentStatusReason(*result[0].Reason)
			suite.Equal(&expectedReason, result[0].Reason, "Reason should match")
		}

		// Second gun safe ticket
		suite.Equal(*handlers.FmtUUID(secondID), result[1].ID, "ID should match")
		suite.Equal(*handlers.FmtUUID(ppmShipmentID), result[1].PpmShipmentID, "PPMShipmentID should match")
		suite.Equal(*handlers.FmtUUID(secondDocumentID), result[1].DocumentID, "DocumentID should match")
		suite.NotNil(result[1].Document)
		suite.Equal(strfmt.DateTime(now), result[1].CreatedAt, "CreatedAt should match")
		suite.Equal(strfmt.DateTime(now), result[1].UpdatedAt, "UpdatedAt should match")
		suite.Equal(secondDescription, *result[1].Description, "Description should match")
		suite.Equal(etag.GenerateEtag(now), result[1].ETag, "ETag should be generated from UpdatedAt")

		suite.Equal(handlers.FmtPoundPtr(&secondWeight), result[1].Weight, "Weight should match")
		suite.Equal(handlers.FmtPoundPtr(&secondSubmittedWeight), result[1].SubmittedWeight, "SubmittedWeight should match")
		if result[1].Status != nil {
			expectedStatus := internalmessages.OmittablePPMDocumentStatus(*result[1].Status)
			suite.Equal(&expectedStatus, result[1].Status, "Status should match")
		}
		if result[1].Reason != nil {
			expectedReason := internalmessages.PPMDocumentStatusReason(*result[1].Reason)
			suite.Equal(&expectedReason, result[1].Reason, "Reason should match")
		}
	})
=======
func (suite *PayloadsSuite) TestPayGrades() {
	payGrades := models.PayGrades{
		{Grade: "E-1", GradeDescription: models.StringPointer("E-1")},
		{Grade: "O-3", GradeDescription: models.StringPointer("O-3")},
		{Grade: "W-2", GradeDescription: models.StringPointer("W-2")},
	}
	for _, payGrade := range payGrades {
		suite.Run(payGrade.Grade, func() {
			grades := models.PayGrades{payGrade}
			result := PayGrades(grades)

			suite.Require().Len(result, 1)
			actual := result[0]

			suite.Equal(payGrade.Grade, actual.Grade)
			suite.Equal(*payGrade.GradeDescription, actual.Description)
		})
	}
>>>>>>> 7e1ecddd
}<|MERGE_RESOLUTION|>--- conflicted
+++ resolved
@@ -365,7 +365,6 @@
 	})
 }
 
-<<<<<<< HEAD
 func (suite *PayloadsSuite) TestGunSafe() {
 	mockStorer := &mocks.FileStorer{}
 
@@ -517,7 +516,8 @@
 			suite.Equal(&expectedReason, result[1].Reason, "Reason should match")
 		}
 	})
-=======
+}
+
 func (suite *PayloadsSuite) TestPayGrades() {
 	payGrades := models.PayGrades{
 		{Grade: "E-1", GradeDescription: models.StringPointer("E-1")},
@@ -536,5 +536,4 @@
 			suite.Equal(*payGrade.GradeDescription, actual.Description)
 		})
 	}
->>>>>>> 7e1ecddd
 }