package payloads

import (
	"fmt"
	"time"

	"github.com/go-openapi/strfmt"
	"github.com/gofrs/uuid"

	"github.com/transcom/mymove/pkg/etag"
	"github.com/transcom/mymove/pkg/factory"
	"github.com/transcom/mymove/pkg/gen/internalmessages"
	"github.com/transcom/mymove/pkg/handlers"
	"github.com/transcom/mymove/pkg/models"
	"github.com/transcom/mymove/pkg/storage/mocks"
	"github.com/transcom/mymove/pkg/unit"
)

func (suite *PayloadsSuite) TestFetchPPMShipment() {

	ppmShipmentID, _ := uuid.NewV4()
	streetAddress1 := "MacDill AFB"
	streetAddress2, streetAddress3 := "", ""
	city := "Tampa"
	state := "FL"
	postalcode := "33621"
	country := models.Country{
		Country: "US",
	}
	county := "HILLSBOROUGH"

	expectedAddress := models.Address{
		StreetAddress1: streetAddress1,
		StreetAddress2: &streetAddress2,
		StreetAddress3: &streetAddress3,
		City:           city,
		State:          state,
		PostalCode:     postalcode,
		Country:        &country,
		County:         &county,
	}

	isActualExpenseReimbursement := true
	hasGunSafe := models.BoolPointer(true)
	gunSafeWeight := models.PoundPointer(333)

	expectedPPMShipment := models.PPMShipment{
		ID:                           ppmShipmentID,
		PPMType:                      models.PPMTypeActualExpense,
		PickupAddress:                &expectedAddress,
		DestinationAddress:           &expectedAddress,
		IsActualExpenseReimbursement: &isActualExpenseReimbursement,
		HasGunSafe:                   hasGunSafe,
		GunSafeWeight:                gunSafeWeight,
	}

	suite.Run("Success -", func() {
		returnedPPMShipment := PPMShipment(nil, &expectedPPMShipment)

		suite.IsType(&internalmessages.PPMShipment{}, returnedPPMShipment)
		suite.Equal(&streetAddress1, returnedPPMShipment.PickupAddress.StreetAddress1)
		suite.Equal(expectedPPMShipment.PickupAddress.StreetAddress2, returnedPPMShipment.PickupAddress.StreetAddress2)
		suite.Equal(expectedPPMShipment.PickupAddress.StreetAddress3, returnedPPMShipment.PickupAddress.StreetAddress3)
		suite.Equal(&postalcode, returnedPPMShipment.PickupAddress.PostalCode)
		suite.Equal(&city, returnedPPMShipment.PickupAddress.City)
		suite.Equal(&state, returnedPPMShipment.PickupAddress.State)
		suite.Equal(&country.Country, returnedPPMShipment.PickupAddress.Country)
		suite.Equal(&county, returnedPPMShipment.PickupAddress.County)

		suite.Equal(&streetAddress1, returnedPPMShipment.DestinationAddress.StreetAddress1)
		suite.Equal(expectedPPMShipment.DestinationAddress.StreetAddress2, returnedPPMShipment.DestinationAddress.StreetAddress2)
		suite.Equal(expectedPPMShipment.DestinationAddress.StreetAddress3, returnedPPMShipment.DestinationAddress.StreetAddress3)
		suite.Equal(&postalcode, returnedPPMShipment.DestinationAddress.PostalCode)
		suite.Equal(&city, returnedPPMShipment.DestinationAddress.City)
		suite.Equal(&state, returnedPPMShipment.DestinationAddress.State)
		suite.Equal(&country.Country, returnedPPMShipment.DestinationAddress.Country)
		suite.Equal(&county, returnedPPMShipment.DestinationAddress.County)

		suite.Equal(internalmessages.PPMType(models.PPMTypeActualExpense), returnedPPMShipment.PpmType)
		suite.True(*returnedPPMShipment.IsActualExpenseReimbursement)
		suite.Equal(handlers.FmtBool(*hasGunSafe), returnedPPMShipment.HasGunSafe)
		suite.Equal(handlers.FmtPoundPtr(gunSafeWeight), returnedPPMShipment.GunSafeWeight)
	})
}

func (suite *PayloadsSuite) TestMarketCode() {
	suite.Run("returns nil when marketCode is nil", func() {
		var marketCode *models.MarketCode = nil
		result := MarketCode(marketCode)
		suite.Equal(result, "")
	})

	suite.Run("returns string when marketCode is not nil", func() {
		marketCodeDomestic := models.MarketCodeDomestic
		result := MarketCode(&marketCodeDomestic)
		suite.NotNil(result, "Expected result to not be nil when marketCode is not nil")
		suite.Equal("d", result, "Expected result to be 'd' for domestic market code")
	})

	suite.Run("returns string when marketCode is international", func() {
		marketCodeInternational := models.MarketCodeInternational
		result := MarketCode(&marketCodeInternational)
		suite.NotNil(result, "Expected result to not be nil when marketCode is not nil")
		suite.Equal("i", result, "Expected result to be 'i' for international market code")
	})
}

func (suite *PayloadsSuite) TestVLocation() {
	suite.Run("correctly maps VLocation with all fields populated", func() {
		city := "LOS ANGELES"
		state := "CA"
		postalCode := "90210"
		county := "LOS ANGELES"
		usPostRegionCityID := uuid.Must(uuid.NewV4())

		vLocation := &models.VLocation{
			CityName:             city,
			StateName:            state,
			UsprZipID:            postalCode,
			UsprcCountyNm:        county,
			UsPostRegionCitiesID: &usPostRegionCityID,
		}

		payload := VLocation(vLocation)

		suite.IsType(payload, &internalmessages.VLocation{})
		suite.Equal(handlers.FmtUUID(usPostRegionCityID), &payload.UsPostRegionCitiesID, "Expected UsPostRegionCitiesID to match")
		suite.Equal(city, payload.City, "Expected City to match")
		suite.Equal(state, payload.State, "Expected State to match")
		suite.Equal(postalCode, payload.PostalCode, "Expected PostalCode to match")
		suite.Equal(county, *(payload.County), "Expected County to match")
	})
}

func (suite *PayloadsSuite) TestSignedCertification() {
	suite.Run("Certification model", func() {
		uuid, _ := uuid.NewV4()
		certType := models.SignedCertificationTypeHHG
		model := models.SignedCertification{
			ID:                uuid,
			SubmittingUserID:  uuid,
			MoveID:            uuid,
			PpmID:             &uuid,
			CertificationText: "dummy",
			CertificationType: &certType,
		}
		parsedSignedCert := SignedCertification(&model)
		suite.NotNil(parsedSignedCert)
		suite.Equal(uuid.String(), parsedSignedCert.ID.String())
		suite.Equal(uuid.String(), parsedSignedCert.SubmittingUserID.String())
		suite.Equal(uuid.String(), parsedSignedCert.MoveID.String())
		suite.Equal(uuid.String(), parsedSignedCert.PpmID.String())
		suite.Equal("dummy", *parsedSignedCert.CertificationText)
		suite.Equal(string(certType), string(parsedSignedCert.CertificationType))
	})
}

func (suite *PayloadsSuite) TestWeightTicket() {
	suite.Run("WeightTicket model", func() {
		mockStorer := &mocks.FileStorer{}

		weightTicketID := uuid.Must(uuid.NewV4())
		ppmShipmentID := uuid.Must(uuid.NewV4())
		documentID := uuid.Must(uuid.NewV4())
		now := time.Now()

		weightTicket := &models.WeightTicket{
			ID:                                weightTicketID,
			PPMShipmentID:                     ppmShipmentID,
			EmptyWeight:                       models.PoundPointer(4000),
			SubmittedEmptyWeight:              models.PoundPointer(4200),
			EmptyDocumentID:                   documentID,
			FullWeight:                        models.PoundPointer(6000),
			SubmittedFullWeight:               models.PoundPointer(6200),
			FullDocumentID:                    documentID,
			ProofOfTrailerOwnershipDocumentID: documentID,
			AdjustedNetWeight:                 models.PoundPointer(2000),
			NetWeightRemarks:                  models.StringPointer("Test remarks"),
			CreatedAt:                         now,
			UpdatedAt:                         now,
		}
		parsedWeightTicket := WeightTicket(mockStorer, weightTicket)
		suite.NotNil(parsedWeightTicket)
		suite.Equal(weightTicketID.String(), parsedWeightTicket.ID.String())
		suite.Equal(ppmShipmentID.String(), parsedWeightTicket.PpmShipmentID.String())
		suite.Equal(handlers.FmtPoundPtr(weightTicket.EmptyWeight), parsedWeightTicket.EmptyWeight)
		suite.Equal(handlers.FmtPoundPtr(weightTicket.SubmittedEmptyWeight), parsedWeightTicket.SubmittedEmptyWeight)
		suite.Equal(handlers.FmtUUID(weightTicket.EmptyDocumentID), &parsedWeightTicket.EmptyDocumentID)
		suite.Equal(handlers.FmtPoundPtr(weightTicket.FullWeight), parsedWeightTicket.FullWeight)
		suite.Equal(handlers.FmtPoundPtr(weightTicket.SubmittedFullWeight), parsedWeightTicket.SubmittedFullWeight)
		suite.Equal(handlers.FmtUUID(weightTicket.FullDocumentID), &parsedWeightTicket.FullDocumentID)
		suite.Equal(handlers.FmtUUID(weightTicket.ProofOfTrailerOwnershipDocumentID), &parsedWeightTicket.ProofOfTrailerOwnershipDocumentID)
		suite.Equal(handlers.FmtPoundPtr(weightTicket.AdjustedNetWeight), parsedWeightTicket.AdjustedNetWeight)
		suite.Equal("Test remarks", *parsedWeightTicket.NetWeightRemarks)
		suite.Equal(etag.GenerateEtag(weightTicket.UpdatedAt), parsedWeightTicket.ETag)
	})
}

func (suite *PayloadsSuite) TestCounselingOffices() {
	suite.Run("correctly maps transportaion offices to counseling offices payload", func() {
		office1 := factory.BuildTransportationOffice(nil, []factory.Customization{
			{
				Model: models.TransportationOffice{
					ID:   uuid.Must(uuid.NewV4()),
					Name: "PPPO Fort Liberty",
				},
			},
		}, nil)

		office2 := factory.BuildTransportationOffice(nil, []factory.Customization{
			{
				Model: models.TransportationOffice{
					ID:   uuid.Must(uuid.NewV4()),
					Name: "PPPO Fort Walker",
				},
			},
		}, nil)

		offices := models.TransportationOffices{office1, office2}

		payload := CounselingOffices(offices)

		suite.IsType(payload, internalmessages.CounselingOffices{})
		suite.Equal(2, len(payload))
		suite.Equal(office1.ID.String(), payload[0].ID.String())
		suite.Equal(office2.ID.String(), payload[1].ID.String())
	})
}

func (suite *PayloadsSuite) TestMovingExpense() {
	mockStorer := &mocks.FileStorer{}

	suite.Run("successfully converts a fully populated MovingExpense", func() {
		document := factory.BuildDocument(suite.DB(), nil, nil)
		id := uuid.Must(uuid.NewV4())
		ppmShipmentID := uuid.Must(uuid.NewV4())
		documentID := document.ID
		now := time.Now()
		description := "Test description"
		submittedDescription := "Submitted description"
		paidWithGTCC := true
		amount := unit.Cents(1000)
		submittedAmount := unit.Cents(1100)
		missingReceipt := false
		movingExpenseType := models.MovingExpenseReceiptTypeSmallPackage
		submittedMovingExpenseType := models.MovingExpenseReceiptTypeSmallPackage
		status := models.PPMDocumentStatusApproved
		reason := "Some reason"
		sitStartDate := now.AddDate(0, -1, 0)
		submittedSitStartDate := now.AddDate(0, -1, 1)
		sitEndDate := now.AddDate(0, 0, -10)
		submittedSitEndDate := now.AddDate(0, 0, -9)
		weightStored := unit.Pound(150)
		sitLocation := models.SITLocationTypeOrigin
		sitReimburseableAmount := unit.Cents(2000)
		trackingNumber := "tracking123"
		weightShipped := unit.Pound(100)
		isProGear := true
		proGearBelongsToSelf := false
		proGearDescription := "Pro gear desc"

		expense := &models.MovingExpense{
			ID:                         id,
			PPMShipmentID:              ppmShipmentID,
			Document:                   document,
			DocumentID:                 documentID,
			CreatedAt:                  now,
			UpdatedAt:                  now,
			Description:                &description,
			SubmittedDescription:       &submittedDescription,
			PaidWithGTCC:               &paidWithGTCC,
			Amount:                     &amount,
			SubmittedAmount:            &submittedAmount,
			MissingReceipt:             &missingReceipt,
			MovingExpenseType:          &movingExpenseType,
			SubmittedMovingExpenseType: &submittedMovingExpenseType,
			Status:                     &status,
			Reason:                     &reason,
			SITStartDate:               &sitStartDate,
			SubmittedSITStartDate:      &submittedSitStartDate,
			SITEndDate:                 &sitEndDate,
			SubmittedSITEndDate:        &submittedSitEndDate,
			WeightStored:               &weightStored,
			SITLocation:                &sitLocation,
			SITReimburseableAmount:     &sitReimburseableAmount,
			TrackingNumber:             &trackingNumber,
			WeightShipped:              &weightShipped,
			IsProGear:                  &isProGear,
			ProGearBelongsToSelf:       &proGearBelongsToSelf,
			ProGearDescription:         &proGearDescription,
		}

		result := MovingExpense(mockStorer, expense)
		suite.NotNil(result, "Expected non-nil payload for valid input")

		// Check required fields.
		suite.Equal(*handlers.FmtUUID(id), result.ID, "ID should match")
		suite.Equal(*handlers.FmtUUID(ppmShipmentID), result.PpmShipmentID, "PPMShipmentID should match")
		suite.Equal(*handlers.FmtUUID(documentID), result.DocumentID, "DocumentID should match")
		suite.NotNil(result.Document)
		suite.Equal(strfmt.DateTime(now), result.CreatedAt, "CreatedAt should match")
		suite.Equal(strfmt.DateTime(now), result.UpdatedAt, "UpdatedAt should match")
		suite.Equal(description, *result.Description, "Description should match")
		suite.Equal(submittedDescription, *result.SubmittedDescription, "SubmittedDescription should match")
		suite.Equal(paidWithGTCC, *result.PaidWithGtcc, "PaidWithGTCC should match")
		suite.Equal(handlers.FmtCost(&amount), result.Amount, "Amount should match")
		suite.Equal(handlers.FmtCost(&submittedAmount), result.SubmittedAmount, "SubmittedAmount should match")
		suite.Equal(missingReceipt, *result.MissingReceipt, "MissingReceipt should match")
		suite.Equal(etag.GenerateEtag(now), result.ETag, "ETag should be generated from UpdatedAt")

		// Check optional fields.
		if expense.MovingExpenseType != nil {
			expectedType := internalmessages.OmittableMovingExpenseType(*expense.MovingExpenseType)
			suite.Equal(&expectedType, result.MovingExpenseType, "MovingExpenseType should match")
		}
		if expense.SubmittedMovingExpenseType != nil {
			expectedSubmittedType := internalmessages.SubmittedMovingExpenseType(*expense.SubmittedMovingExpenseType)
			suite.Equal(expectedSubmittedType, *result.SubmittedMovingExpenseType, "SubmittedMovingExpenseType should match")
		}
		if expense.Status != nil {
			expectedStatus := internalmessages.OmittablePPMDocumentStatus(*expense.Status)
			suite.Equal(&expectedStatus, result.Status, "Status should match")
		}
		if expense.Reason != nil {
			expectedReason := internalmessages.PPMDocumentStatusReason(*expense.Reason)
			suite.Equal(&expectedReason, result.Reason, "Reason should match")
		}
		suite.Equal(handlers.FmtDatePtr(&sitStartDate), result.SitStartDate, "SITStartDate should match")
		suite.Equal(handlers.FmtDatePtr(&submittedSitStartDate), result.SubmittedSitStartDate, "SubmittedSITStartDate should match")
		suite.Equal(handlers.FmtDatePtr(&sitEndDate), result.SitEndDate, "SITEndDate should match")
		suite.Equal(handlers.FmtDatePtr(&submittedSitEndDate), result.SubmittedSitEndDate, "SubmittedSITEndDate should match")
		suite.Equal(handlers.FmtPoundPtr(&weightStored), result.WeightStored, "WeightStored should match")
		if expense.SITLocation != nil {
			expectedSitLocation := internalmessages.SITLocationType(*expense.SITLocation)
			suite.Equal(&expectedSitLocation, result.SitLocation, "SITLocation should match")
		}
		suite.Equal(handlers.FmtCost(&sitReimburseableAmount), result.SitReimburseableAmount, "SITReimburseableAmount should match")
		suite.Equal(&trackingNumber, result.TrackingNumber, "TrackingNumber should match")
		suite.Equal(handlers.FmtPoundPtr(&weightShipped), result.WeightShipped, "WeightShipped should match")
		suite.Equal(expense.IsProGear, result.IsProGear, "IsProGear should match")
		suite.Equal(expense.ProGearBelongsToSelf, result.ProGearBelongsToSelf, "ProGearBelongsToSelf should match")
		suite.Equal(proGearDescription, result.ProGearDescription, "ProGearDescription should match")
	})
}

func (suite *PayloadsSuite) TestPayGrades() {
	payGrades := models.PayGrades{
		{Grade: "E-1", GradeDescription: models.StringPointer("E-1")},
		{Grade: "O-3", GradeDescription: models.StringPointer("O-3")},
		{Grade: "W-2", GradeDescription: models.StringPointer("W-2")},
	}
<<<<<<< HEAD

	result := PayGrades(payGrades)

	suite.Equal(len(payGrades), len(result))
	suite.Equal(payGrades[0].Grade, result[0].Grade)
}

func (suite *PayloadsSuite) TestGetRankDropdownOptions() {
	type testCase struct {
		grade string
		count int
	}

	testCases := map[models.ServiceMemberAffiliation]testCase{
		models.ServiceMemberAffiliation(models.AffiliationARMY): {
			grade: "E-4",
			count: 2,
		},
		models.ServiceMemberAffiliation(models.AffiliationNAVY): {
			grade: "E-2",
			count: 1,
		},
	}

	for affiliation, tc := range testCases {
		suite.Run(fmt.Sprintf("Affiliation: %s, Grade: %s", affiliation, tc.grade), func() {
			options, err := GetRankDropdownOptions(suite.AppContextForTest(), string(affiliation), tc.grade)
			suite.NoError(err)
			suite.Equal(tc.count, len(options))
=======
	for _, payGrade := range payGrades {
		suite.Run(payGrade.Grade, func() {
			grades := models.PayGrades{payGrade}
			result := PayGrades(grades)

			suite.Require().Len(result, 1)
			actual := result[0]

			suite.Equal(payGrade.Grade, actual.Grade)
			suite.Equal(*payGrade.GradeDescription, actual.Description)
>>>>>>> 89b31dba
		})
	}
}<|MERGE_RESOLUTION|>--- conflicted
+++ resolved
@@ -349,12 +349,18 @@
 		{Grade: "O-3", GradeDescription: models.StringPointer("O-3")},
 		{Grade: "W-2", GradeDescription: models.StringPointer("W-2")},
 	}
-<<<<<<< HEAD
-
-	result := PayGrades(payGrades)
-
-	suite.Equal(len(payGrades), len(result))
-	suite.Equal(payGrades[0].Grade, result[0].Grade)
+	for _, payGrade := range payGrades {
+		suite.Run(payGrade.Grade, func() {
+			grades := models.PayGrades{payGrade}
+			result := PayGrades(grades)
+
+			suite.Require().Len(result, 1)
+			actual := result[0]
+
+			suite.Equal(payGrade.Grade, actual.Grade)
+			suite.Equal(*payGrade.GradeDescription, actual.Description)
+		})
+	}
 }
 
 func (suite *PayloadsSuite) TestGetRankDropdownOptions() {
@@ -379,18 +385,6 @@
 			options, err := GetRankDropdownOptions(suite.AppContextForTest(), string(affiliation), tc.grade)
 			suite.NoError(err)
 			suite.Equal(tc.count, len(options))
-=======
-	for _, payGrade := range payGrades {
-		suite.Run(payGrade.Grade, func() {
-			grades := models.PayGrades{payGrade}
-			result := PayGrades(grades)
-
-			suite.Require().Len(result, 1)
-			actual := result[0]
-
-			suite.Equal(payGrade.Grade, actual.Grade)
-			suite.Equal(*payGrade.GradeDescription, actual.Description)
->>>>>>> 89b31dba
 		})
 	}
 }