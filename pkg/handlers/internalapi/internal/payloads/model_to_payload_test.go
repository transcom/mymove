package payloads

import (
	"fmt"
	"time"

	"github.com/go-openapi/strfmt"
	"github.com/gofrs/uuid"

	"github.com/transcom/mymove/pkg/etag"
	"github.com/transcom/mymove/pkg/factory"
	"github.com/transcom/mymove/pkg/gen/internalmessages"
	"github.com/transcom/mymove/pkg/handlers"
	"github.com/transcom/mymove/pkg/models"
	"github.com/transcom/mymove/pkg/storage/mocks"
	"github.com/transcom/mymove/pkg/unit"
)

func (suite *PayloadsSuite) TestFetchPPMShipment() {

	ppmShipmentID, _ := uuid.NewV4()
	streetAddress1 := "MacDill AFB"
	streetAddress2, streetAddress3 := "", ""
	city := "Tampa"
	state := "FL"
	postalcode := "33621"
	country := models.Country{
		Country: "US",
	}
	county := "HILLSBOROUGH"

	expectedAddress := models.Address{
		StreetAddress1: streetAddress1,
		StreetAddress2: &streetAddress2,
		StreetAddress3: &streetAddress3,
		City:           city,
		State:          state,
		PostalCode:     postalcode,
		Country:        &country,
		County:         &county,
	}

	isActualExpenseReimbursement := true
	hasGunSafe := models.BoolPointer(true)
	gunSafeWeight := models.PoundPointer(333)

	expectedPPMShipment := models.PPMShipment{
		ID:                           ppmShipmentID,
		PPMType:                      models.PPMTypeActualExpense,
		PickupAddress:                &expectedAddress,
		DestinationAddress:           &expectedAddress,
		IsActualExpenseReimbursement: &isActualExpenseReimbursement,
		HasGunSafe:                   hasGunSafe,
		GunSafeWeight:                gunSafeWeight,
	}

	suite.Run("Success -", func() {
		returnedPPMShipment := PPMShipment(nil, &expectedPPMShipment)

		suite.IsType(&internalmessages.PPMShipment{}, returnedPPMShipment)
		suite.Equal(&streetAddress1, returnedPPMShipment.PickupAddress.StreetAddress1)
		suite.Equal(expectedPPMShipment.PickupAddress.StreetAddress2, returnedPPMShipment.PickupAddress.StreetAddress2)
		suite.Equal(expectedPPMShipment.PickupAddress.StreetAddress3, returnedPPMShipment.PickupAddress.StreetAddress3)
		suite.Equal(&postalcode, returnedPPMShipment.PickupAddress.PostalCode)
		suite.Equal(&city, returnedPPMShipment.PickupAddress.City)
		suite.Equal(&state, returnedPPMShipment.PickupAddress.State)
		suite.Equal(&country.Country, returnedPPMShipment.PickupAddress.Country)
		suite.Equal(&county, returnedPPMShipment.PickupAddress.County)

		suite.Equal(&streetAddress1, returnedPPMShipment.DestinationAddress.StreetAddress1)
		suite.Equal(expectedPPMShipment.DestinationAddress.StreetAddress2, returnedPPMShipment.DestinationAddress.StreetAddress2)
		suite.Equal(expectedPPMShipment.DestinationAddress.StreetAddress3, returnedPPMShipment.DestinationAddress.StreetAddress3)
		suite.Equal(&postalcode, returnedPPMShipment.DestinationAddress.PostalCode)
		suite.Equal(&city, returnedPPMShipment.DestinationAddress.City)
		suite.Equal(&state, returnedPPMShipment.DestinationAddress.State)
		suite.Equal(&country.Country, returnedPPMShipment.DestinationAddress.Country)
		suite.Equal(&county, returnedPPMShipment.DestinationAddress.County)

		suite.Equal(internalmessages.PPMType(models.PPMTypeActualExpense), returnedPPMShipment.PpmType)
		suite.True(*returnedPPMShipment.IsActualExpenseReimbursement)
		suite.Equal(handlers.FmtBool(*hasGunSafe), returnedPPMShipment.HasGunSafe)
		suite.Equal(handlers.FmtPoundPtr(gunSafeWeight), returnedPPMShipment.GunSafeWeight)
	})
}

func (suite *PayloadsSuite) TestMarketCode() {
	suite.Run("returns nil when marketCode is nil", func() {
		var marketCode *models.MarketCode = nil
		result := MarketCode(marketCode)
		suite.Equal(result, "")
	})

	suite.Run("returns string when marketCode is not nil", func() {
		marketCodeDomestic := models.MarketCodeDomestic
		result := MarketCode(&marketCodeDomestic)
		suite.NotNil(result, "Expected result to not be nil when marketCode is not nil")
		suite.Equal("d", result, "Expected result to be 'd' for domestic market code")
	})

	suite.Run("returns string when marketCode is international", func() {
		marketCodeInternational := models.MarketCodeInternational
		result := MarketCode(&marketCodeInternational)
		suite.NotNil(result, "Expected result to not be nil when marketCode is not nil")
		suite.Equal("i", result, "Expected result to be 'i' for international market code")
	})
}

func (suite *PayloadsSuite) TestVLocation() {
	suite.Run("correctly maps VLocation with all fields populated", func() {
		city := "LOS ANGELES"
		state := "CA"
		postalCode := "90210"
		county := "LOS ANGELES"
		usPostRegionCityID := uuid.Must(uuid.NewV4())

		vLocation := &models.VLocation{
			CityName:             city,
			StateName:            state,
			UsprZipID:            postalCode,
			UsprcCountyNm:        county,
			UsPostRegionCitiesID: &usPostRegionCityID,
		}

		payload := VLocation(vLocation)

		suite.IsType(payload, &internalmessages.VLocation{})
		suite.Equal(handlers.FmtUUID(usPostRegionCityID), &payload.UsPostRegionCitiesID, "Expected UsPostRegionCitiesID to match")
		suite.Equal(city, payload.City, "Expected City to match")
		suite.Equal(state, payload.State, "Expected State to match")
		suite.Equal(postalCode, payload.PostalCode, "Expected PostalCode to match")
		suite.Equal(county, *(payload.County), "Expected County to match")
	})
}

func (suite *PayloadsSuite) TestSignedCertification() {
	suite.Run("Certification model", func() {
		uuid, _ := uuid.NewV4()
		certType := models.SignedCertificationTypeHHG
		model := models.SignedCertification{
			ID:                uuid,
			SubmittingUserID:  uuid,
			MoveID:            uuid,
			PpmID:             &uuid,
			CertificationText: "dummy",
			CertificationType: &certType,
		}
		parsedSignedCert := SignedCertification(&model)
		suite.NotNil(parsedSignedCert)
		suite.Equal(uuid.String(), parsedSignedCert.ID.String())
		suite.Equal(uuid.String(), parsedSignedCert.SubmittingUserID.String())
		suite.Equal(uuid.String(), parsedSignedCert.MoveID.String())
		suite.Equal(uuid.String(), parsedSignedCert.PpmID.String())
		suite.Equal("dummy", *parsedSignedCert.CertificationText)
		suite.Equal(string(certType), string(parsedSignedCert.CertificationType))
	})
}

func (suite *PayloadsSuite) TestWeightTicket() {
	suite.Run("WeightTicket model", func() {
		mockStorer := &mocks.FileStorer{}

		weightTicketID := uuid.Must(uuid.NewV4())
		ppmShipmentID := uuid.Must(uuid.NewV4())
		documentID := uuid.Must(uuid.NewV4())
		now := time.Now()

		weightTicket := &models.WeightTicket{
			ID:                                weightTicketID,
			PPMShipmentID:                     ppmShipmentID,
			EmptyWeight:                       models.PoundPointer(4000),
			SubmittedEmptyWeight:              models.PoundPointer(4200),
			EmptyDocumentID:                   documentID,
			FullWeight:                        models.PoundPointer(6000),
			SubmittedFullWeight:               models.PoundPointer(6200),
			FullDocumentID:                    documentID,
			ProofOfTrailerOwnershipDocumentID: documentID,
			AdjustedNetWeight:                 models.PoundPointer(2000),
			NetWeightRemarks:                  models.StringPointer("Test remarks"),
			CreatedAt:                         now,
			UpdatedAt:                         now,
		}
		parsedWeightTicket := WeightTicket(mockStorer, weightTicket)
		suite.NotNil(parsedWeightTicket)
		suite.Equal(weightTicketID.String(), parsedWeightTicket.ID.String())
		suite.Equal(ppmShipmentID.String(), parsedWeightTicket.PpmShipmentID.String())
		suite.Equal(handlers.FmtPoundPtr(weightTicket.EmptyWeight), parsedWeightTicket.EmptyWeight)
		suite.Equal(handlers.FmtPoundPtr(weightTicket.SubmittedEmptyWeight), parsedWeightTicket.SubmittedEmptyWeight)
		suite.Equal(handlers.FmtUUID(weightTicket.EmptyDocumentID), &parsedWeightTicket.EmptyDocumentID)
		suite.Equal(handlers.FmtPoundPtr(weightTicket.FullWeight), parsedWeightTicket.FullWeight)
		suite.Equal(handlers.FmtPoundPtr(weightTicket.SubmittedFullWeight), parsedWeightTicket.SubmittedFullWeight)
		suite.Equal(handlers.FmtUUID(weightTicket.FullDocumentID), &parsedWeightTicket.FullDocumentID)
		suite.Equal(handlers.FmtUUID(weightTicket.ProofOfTrailerOwnershipDocumentID), &parsedWeightTicket.ProofOfTrailerOwnershipDocumentID)
		suite.Equal(handlers.FmtPoundPtr(weightTicket.AdjustedNetWeight), parsedWeightTicket.AdjustedNetWeight)
		suite.Equal("Test remarks", *parsedWeightTicket.NetWeightRemarks)
		suite.Equal(etag.GenerateEtag(weightTicket.UpdatedAt), parsedWeightTicket.ETag)
	})
}

func (suite *PayloadsSuite) TestCounselingOffices() {
	suite.Run("correctly maps transportaion offices to counseling offices payload", func() {
		office1 := factory.BuildTransportationOffice(nil, []factory.Customization{
			{
				Model: models.TransportationOffice{
					ID:   uuid.Must(uuid.NewV4()),
					Name: "PPPO Fort Liberty",
				},
			},
		}, nil)

		office2 := factory.BuildTransportationOffice(nil, []factory.Customization{
			{
				Model: models.TransportationOffice{
					ID:   uuid.Must(uuid.NewV4()),
					Name: "PPPO Fort Walker",
				},
			},
		}, nil)

		offices := models.TransportationOffices{office1, office2}

		payload := CounselingOffices(offices)

		suite.IsType(payload, internalmessages.CounselingOffices{})
		suite.Equal(2, len(payload))
		suite.Equal(office1.ID.String(), payload[0].ID.String())
		suite.Equal(office2.ID.String(), payload[1].ID.String())
	})
}

func (suite *PayloadsSuite) TestMovingExpense() {
	mockStorer := &mocks.FileStorer{}

	suite.Run("successfully converts a fully populated MovingExpense", func() {
		document := factory.BuildDocument(suite.DB(), nil, nil)
		id := uuid.Must(uuid.NewV4())
		ppmShipmentID := uuid.Must(uuid.NewV4())
		documentID := document.ID
		now := time.Now()
		description := "Test description"
		submittedDescription := "Submitted description"
		paidWithGTCC := true
		amount := unit.Cents(1000)
		submittedAmount := unit.Cents(1100)
		missingReceipt := false
		movingExpenseType := models.MovingExpenseReceiptTypeSmallPackage
		submittedMovingExpenseType := models.MovingExpenseReceiptTypeSmallPackage
		status := models.PPMDocumentStatusApproved
		reason := "Some reason"
		sitStartDate := now.AddDate(0, -1, 0)
		submittedSitStartDate := now.AddDate(0, -1, 1)
		sitEndDate := now.AddDate(0, 0, -10)
		submittedSitEndDate := now.AddDate(0, 0, -9)
		weightStored := unit.Pound(150)
		sitLocation := models.SITLocationTypeOrigin
		sitReimburseableAmount := unit.Cents(2000)
		trackingNumber := "tracking123"
		weightShipped := unit.Pound(100)
		isProGear := true
		proGearBelongsToSelf := false
		proGearDescription := "Pro gear desc"

		expense := &models.MovingExpense{
			ID:                         id,
			PPMShipmentID:              ppmShipmentID,
			Document:                   document,
			DocumentID:                 documentID,
			CreatedAt:                  now,
			UpdatedAt:                  now,
			Description:                &description,
			SubmittedDescription:       &submittedDescription,
			PaidWithGTCC:               &paidWithGTCC,
			Amount:                     &amount,
			SubmittedAmount:            &submittedAmount,
			MissingReceipt:             &missingReceipt,
			MovingExpenseType:          &movingExpenseType,
			SubmittedMovingExpenseType: &submittedMovingExpenseType,
			Status:                     &status,
			Reason:                     &reason,
			SITStartDate:               &sitStartDate,
			SubmittedSITStartDate:      &submittedSitStartDate,
			SITEndDate:                 &sitEndDate,
			SubmittedSITEndDate:        &submittedSitEndDate,
			WeightStored:               &weightStored,
			SITLocation:                &sitLocation,
			SITReimburseableAmount:     &sitReimburseableAmount,
			TrackingNumber:             &trackingNumber,
			WeightShipped:              &weightShipped,
			IsProGear:                  &isProGear,
			ProGearBelongsToSelf:       &proGearBelongsToSelf,
			ProGearDescription:         &proGearDescription,
		}

		result := MovingExpense(mockStorer, expense)
		suite.NotNil(result, "Expected non-nil payload for valid input")

		// Check required fields.
		suite.Equal(*handlers.FmtUUID(id), result.ID, "ID should match")
		suite.Equal(*handlers.FmtUUID(ppmShipmentID), result.PpmShipmentID, "PPMShipmentID should match")
		suite.Equal(*handlers.FmtUUID(documentID), result.DocumentID, "DocumentID should match")
		suite.NotNil(result.Document)
		suite.Equal(strfmt.DateTime(now), result.CreatedAt, "CreatedAt should match")
		suite.Equal(strfmt.DateTime(now), result.UpdatedAt, "UpdatedAt should match")
		suite.Equal(description, *result.Description, "Description should match")
		suite.Equal(submittedDescription, *result.SubmittedDescription, "SubmittedDescription should match")
		suite.Equal(paidWithGTCC, *result.PaidWithGtcc, "PaidWithGTCC should match")
		suite.Equal(handlers.FmtCost(&amount), result.Amount, "Amount should match")
		suite.Equal(handlers.FmtCost(&submittedAmount), result.SubmittedAmount, "SubmittedAmount should match")
		suite.Equal(missingReceipt, *result.MissingReceipt, "MissingReceipt should match")
		suite.Equal(etag.GenerateEtag(now), result.ETag, "ETag should be generated from UpdatedAt")

		// Check optional fields.
		if expense.MovingExpenseType != nil {
			expectedType := internalmessages.OmittableMovingExpenseType(*expense.MovingExpenseType)
			suite.Equal(&expectedType, result.MovingExpenseType, "MovingExpenseType should match")
		}
		if expense.SubmittedMovingExpenseType != nil {
			expectedSubmittedType := internalmessages.SubmittedMovingExpenseType(*expense.SubmittedMovingExpenseType)
			suite.Equal(expectedSubmittedType, *result.SubmittedMovingExpenseType, "SubmittedMovingExpenseType should match")
		}
		if expense.Status != nil {
			expectedStatus := internalmessages.OmittablePPMDocumentStatus(*expense.Status)
			suite.Equal(&expectedStatus, result.Status, "Status should match")
		}
		if expense.Reason != nil {
			expectedReason := internalmessages.PPMDocumentStatusReason(*expense.Reason)
			suite.Equal(&expectedReason, result.Reason, "Reason should match")
		}
		suite.Equal(handlers.FmtDatePtr(&sitStartDate), result.SitStartDate, "SITStartDate should match")
		suite.Equal(handlers.FmtDatePtr(&submittedSitStartDate), result.SubmittedSitStartDate, "SubmittedSITStartDate should match")
		suite.Equal(handlers.FmtDatePtr(&sitEndDate), result.SitEndDate, "SITEndDate should match")
		suite.Equal(handlers.FmtDatePtr(&submittedSitEndDate), result.SubmittedSitEndDate, "SubmittedSITEndDate should match")
		suite.Equal(handlers.FmtPoundPtr(&weightStored), result.WeightStored, "WeightStored should match")
		if expense.SITLocation != nil {
			expectedSitLocation := internalmessages.SITLocationType(*expense.SITLocation)
			suite.Equal(&expectedSitLocation, result.SitLocation, "SITLocation should match")
		}
		suite.Equal(handlers.FmtCost(&sitReimburseableAmount), result.SitReimburseableAmount, "SITReimburseableAmount should match")
		suite.Equal(&trackingNumber, result.TrackingNumber, "TrackingNumber should match")
		suite.Equal(handlers.FmtPoundPtr(&weightShipped), result.WeightShipped, "WeightShipped should match")
		suite.Equal(expense.IsProGear, result.IsProGear, "IsProGear should match")
		suite.Equal(expense.ProGearBelongsToSelf, result.ProGearBelongsToSelf, "ProGearBelongsToSelf should match")
		suite.Equal(proGearDescription, result.ProGearDescription, "ProGearDescription should match")
	})
}

<<<<<<< HEAD
=======
func (suite *PayloadsSuite) TestPayGrades() {
	payGrades := models.PayGrades{
		{Grade: "E-1", GradeDescription: models.StringPointer("E-1")},
		{Grade: "O-3", GradeDescription: models.StringPointer("O-3")},
		{Grade: "W-2", GradeDescription: models.StringPointer("W-2")},
	}

	result := PayGrades(payGrades)

	suite.Equal(len(payGrades), len(result))
	suite.Equal(payGrades[0].Grade, result[0].Grade)
}

>>>>>>> fd3723cb
func (suite *PayloadsSuite) TestGetRankDropdownOptions() {
	type testCase struct {
		grade string
		count int
	}

	testCases := map[models.ServiceMemberAffiliation]testCase{
		models.ServiceMemberAffiliation(models.AffiliationARMY): {
<<<<<<< HEAD
			grade: "E_4",
			count: 2,
		},
		models.ServiceMemberAffiliation(models.AffiliationNAVY): {
			grade: "E_2",
=======
			grade: "E-4",
			count: 2,
		},
		models.ServiceMemberAffiliation(models.AffiliationNAVY): {
			grade: "E-2",
>>>>>>> fd3723cb
			count: 1,
		},
	}

	for affiliation, tc := range testCases {
		suite.Run(fmt.Sprintf("Affiliation: %s, Grade: %s", affiliation, tc.grade), func() {
			options, err := GetRankDropdownOptions(suite.AppContextForTest(), string(affiliation), tc.grade)
			suite.NoError(err)
			suite.Equal(tc.count, len(options))
		})
	}
}<|MERGE_RESOLUTION|>--- conflicted
+++ resolved
@@ -343,8 +343,6 @@
 	})
 }
 
-<<<<<<< HEAD
-=======
 func (suite *PayloadsSuite) TestPayGrades() {
 	payGrades := models.PayGrades{
 		{Grade: "E-1", GradeDescription: models.StringPointer("E-1")},
@@ -358,7 +356,6 @@
 	suite.Equal(payGrades[0].Grade, result[0].Grade)
 }
 
->>>>>>> fd3723cb
 func (suite *PayloadsSuite) TestGetRankDropdownOptions() {
 	type testCase struct {
 		grade string
@@ -367,19 +364,11 @@
 
 	testCases := map[models.ServiceMemberAffiliation]testCase{
 		models.ServiceMemberAffiliation(models.AffiliationARMY): {
-<<<<<<< HEAD
-			grade: "E_4",
-			count: 2,
-		},
-		models.ServiceMemberAffiliation(models.AffiliationNAVY): {
-			grade: "E_2",
-=======
 			grade: "E-4",
 			count: 2,
 		},
 		models.ServiceMemberAffiliation(models.AffiliationNAVY): {
 			grade: "E-2",
->>>>>>> fd3723cb
 			count: 1,
 		},
 	}
