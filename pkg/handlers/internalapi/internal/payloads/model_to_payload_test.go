--- conflicted
+++ resolved
@@ -338,7 +338,6 @@
 	})
 }
 
-<<<<<<< HEAD
 func (suite *PayloadsSuite) TestGetRankDropdownOptions() {
 	type testCase struct {
 		grade string
@@ -363,7 +362,7 @@
 			suite.Equal(tc.count, len(options))
 		})
 	}
-=======
+
 func (suite *PayloadsSuite) TestCountriesPayload() {
 	suite.Run("Correctly transform array of countries into payload", func() {
 		countries := make([]models.Country, 0)
@@ -384,5 +383,4 @@
 		payload := Countries(nil)
 		suite.True(len(payload) == 0)
 	})
->>>>>>> 3787903a
 }