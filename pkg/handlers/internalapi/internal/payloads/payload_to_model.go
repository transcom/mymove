--- conflicted
+++ resolved
@@ -186,21 +186,13 @@
 	}
 
 	model := &models.MTOShipment{
-<<<<<<< HEAD
 		ShipmentType:                models.MTOShipmentType(mtoShipment.ShipmentType),
-		RequestedPickupDate:         &requestedPickupDate,
-		RequestedDeliveryDate:       &requestedDeliveryDate,
+		RequestedPickupDate:         requestedPickupDate,
+		RequestedDeliveryDate:       requestedDeliveryDate,
 		CustomerRemarks:             mtoShipment.CustomerRemarks,
 		Status:                      models.MTOShipmentStatus(mtoShipment.Status),
 		HasSecondaryPickupAddress:   mtoShipment.HasSecondaryPickupAddress,
 		HasSecondaryDeliveryAddress: mtoShipment.HasSecondaryDeliveryAddress,
-=======
-		ShipmentType:          models.MTOShipmentType(mtoShipment.ShipmentType),
-		RequestedPickupDate:   requestedPickupDate,
-		RequestedDeliveryDate: requestedDeliveryDate,
-		CustomerRemarks:       mtoShipment.CustomerRemarks,
-		Status:                models.MTOShipmentStatus(mtoShipment.Status),
->>>>>>> 7cc359c3
 	}
 
 	model.PickupAddress = AddressModel(mtoShipment.PickupAddress)
