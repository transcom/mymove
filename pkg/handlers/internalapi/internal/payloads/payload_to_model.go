--- conflicted
+++ resolved
@@ -28,11 +28,7 @@
 		State:          *address.State,
 		PostalCode:     *address.PostalCode,
 		Country:        address.Country,
-<<<<<<< HEAD
-		County:         address.County,
-=======
 		County:         *address.County,
->>>>>>> 207552ad
 	}
 }
 
