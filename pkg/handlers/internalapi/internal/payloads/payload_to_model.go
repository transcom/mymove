--- conflicted
+++ resolved
@@ -135,15 +135,11 @@
 
 	ppmModel := &models.PPMShipment{
 		ActualMoveDate:                 (*time.Time)(ppmShipment.ActualMoveDate),
+		SecondaryPickupPostalCode:      handlers.FmtNullableStringToStringPtr(ppmShipment.SecondaryPickupPostalCode),
 		ActualPickupPostalCode:         ppmShipment.ActualPickupPostalCode,
-		SecondaryPickupPostalCode:      handlers.FmtNullableStringToStringPtr(ppmShipment.SecondaryPickupPostalCode),
+		SecondaryDestinationPostalCode: handlers.FmtNullableStringToStringPtr(ppmShipment.SecondaryDestinationPostalCode),
 		ActualDestinationPostalCode:    ppmShipment.ActualDestinationPostalCode,
-<<<<<<< HEAD
-		SecondaryDestinationPostalCode: handlers.FmtNullableStringToStringPtr(ppmShipment.SecondaryDestinationPostalCode),
-		SitExpected:                    ppmShipment.SitExpected,
-=======
 		SITExpected:                    ppmShipment.SitExpected,
->>>>>>> 74ca39d8
 		EstimatedWeight:                handlers.PoundPtrFromInt64Ptr(ppmShipment.EstimatedWeight),
 		NetWeight:                      handlers.PoundPtrFromInt64Ptr(ppmShipment.NetWeight),
 		HasProGear:                     ppmShipment.HasProGear,
