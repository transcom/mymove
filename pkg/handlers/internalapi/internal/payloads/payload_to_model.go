--- conflicted
+++ resolved
@@ -135,15 +135,8 @@
 
 	ppmModel := &models.PPMShipment{
 		ActualMoveDate:                 (*time.Time)(ppmShipment.ActualMoveDate),
-<<<<<<< HEAD
 		SecondaryPickupPostalCode:      handlers.FmtNullableStringToStringPtr(ppmShipment.SecondaryPickupPostalCode),
 		SecondaryDestinationPostalCode: handlers.FmtNullableStringToStringPtr(ppmShipment.SecondaryDestinationPostalCode),
-=======
-		SecondaryPickupPostalCode:      ppmShipment.SecondaryPickupPostalCode,
-		ActualPickupPostalCode:         ppmShipment.ActualPickupPostalCode,
-		SecondaryDestinationPostalCode: ppmShipment.SecondaryDestinationPostalCode,
-		ActualDestinationPostalCode:    ppmShipment.ActualDestinationPostalCode,
->>>>>>> 0b1b5964
 		SitExpected:                    ppmShipment.SitExpected,
 		EstimatedWeight:                handlers.PoundPtrFromInt64Ptr(ppmShipment.EstimatedWeight),
 		NetWeight:                      handlers.PoundPtrFromInt64Ptr(ppmShipment.NetWeight),
