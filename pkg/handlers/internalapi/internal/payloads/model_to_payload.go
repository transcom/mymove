package payloads

import (
	"errors"
	"strings"

	"github.com/go-openapi/strfmt"
	"github.com/gobuffalo/validate/v3"
	"github.com/gofrs/uuid"

	"github.com/transcom/mymove/pkg/appcontext"
	"github.com/transcom/mymove/pkg/etag"
	internalmessages "github.com/transcom/mymove/pkg/gen/internalmessages"
	"github.com/transcom/mymove/pkg/handlers"
	"github.com/transcom/mymove/pkg/models"
	"github.com/transcom/mymove/pkg/storage"
)

// Country payload
func Country(country *models.Country) *string {
	if country == nil {
		return nil
	}
	return &country.Country
}

// Address payload
func Address(address *models.Address) *internalmessages.Address {
	if address == nil {
		return nil
	}
	if *address == (models.Address{}) {
		return nil
	}

	payloadAddress := &internalmessages.Address{
		ID:             strfmt.UUID(address.ID.String()),
		StreetAddress1: &address.StreetAddress1,
		StreetAddress2: address.StreetAddress2,
		StreetAddress3: address.StreetAddress3,
		City:           &address.City,
		State:          &address.State,
		Country:        Country(address.Country),
		PostalCode:     &address.PostalCode,
		County:         address.County,
		IsOconus:       address.IsOconus,
	}

	if address.UsPostRegionCityID != nil {
		usPostRegionCitiesID := *address.UsPostRegionCityID
		payloadAddress.UsPostRegionCitiesID = strfmt.UUID(usPostRegionCitiesID.String())
	}

	return payloadAddress
}

// PPM Destination Address payload
func PPMDestinationAddress(address *models.Address) *internalmessages.Address {
	payload := Address(address)

	if payload == nil {
		return nil
	}

	// Street address 1 is optional per business rule but not nullable on the database level.
	// Check if streetAddress 1 is using place holder value to represent 'NULL'.
	// If so return empty string.
	if strings.EqualFold(*payload.StreetAddress1, models.STREET_ADDRESS_1_NOT_PROVIDED) {
		payload.StreetAddress1 = models.StringPointer("")
	}
	return payload
}

// MTOAgent payload
func MTOAgent(mtoAgent *models.MTOAgent) *internalmessages.MTOAgent {
	if mtoAgent == nil {
		return nil
	}

	return &internalmessages.MTOAgent{
		AgentType:     internalmessages.MTOAgentType(mtoAgent.MTOAgentType),
		FirstName:     mtoAgent.FirstName,
		LastName:      mtoAgent.LastName,
		Phone:         mtoAgent.Phone,
		Email:         mtoAgent.Email,
		ID:            strfmt.UUID(mtoAgent.ID.String()),
		MtoShipmentID: strfmt.UUID(mtoAgent.MTOShipmentID.String()),
		CreatedAt:     strfmt.DateTime(mtoAgent.CreatedAt),
		UpdatedAt:     strfmt.DateTime(mtoAgent.UpdatedAt),
	}
}

// MTOAgents payload
func MTOAgents(mtoAgents *models.MTOAgents) *internalmessages.MTOAgents {
	if mtoAgents == nil {
		return nil
	}

	agents := make(internalmessages.MTOAgents, len(*mtoAgents))

	for i, m := range *mtoAgents {
		copyOfAgent := m // Make copy to avoid implicit memory aliasing of items from a range statement.
		agents[i] = MTOAgent(&copyOfAgent)
	}

	return &agents
}

// PPMShipment payload
func PPMShipment(storer storage.FileStorer, ppmShipment *models.PPMShipment) *internalmessages.PPMShipment {
	if ppmShipment == nil || ppmShipment.ID.IsNil() {
		return nil
	}

	payloadPPMShipment := &internalmessages.PPMShipment{
		ID:                             *handlers.FmtUUID(ppmShipment.ID),
		PpmType:                        internalmessages.PPMType(ppmShipment.PPMType),
		ShipmentID:                     *handlers.FmtUUID(ppmShipment.ShipmentID),
		CreatedAt:                      strfmt.DateTime(ppmShipment.CreatedAt),
		UpdatedAt:                      strfmt.DateTime(ppmShipment.UpdatedAt),
		Status:                         internalmessages.PPMShipmentStatus(ppmShipment.Status),
		ExpectedDepartureDate:          handlers.FmtDate(ppmShipment.ExpectedDepartureDate),
		ActualMoveDate:                 handlers.FmtDatePtr(ppmShipment.ActualMoveDate),
		SubmittedAt:                    handlers.FmtDateTimePtr(ppmShipment.SubmittedAt),
		ReviewedAt:                     handlers.FmtDateTimePtr(ppmShipment.ReviewedAt),
		ApprovedAt:                     handlers.FmtDateTimePtr(ppmShipment.ApprovedAt),
		PickupAddress:                  Address(ppmShipment.PickupAddress),
		SecondaryPickupAddress:         Address(ppmShipment.SecondaryPickupAddress),
		HasSecondaryPickupAddress:      ppmShipment.HasSecondaryPickupAddress,
		TertiaryPickupAddress:          Address(ppmShipment.TertiaryPickupAddress),
		HasTertiaryPickupAddress:       ppmShipment.HasTertiaryPickupAddress,
		DestinationAddress:             PPMDestinationAddress(ppmShipment.DestinationAddress),
		SecondaryDestinationAddress:    Address(ppmShipment.SecondaryDestinationAddress),
		HasSecondaryDestinationAddress: ppmShipment.HasSecondaryDestinationAddress,
		TertiaryDestinationAddress:     Address(ppmShipment.TertiaryDestinationAddress),
		HasTertiaryDestinationAddress:  ppmShipment.HasTertiaryDestinationAddress,
		W2Address:                      Address(ppmShipment.W2Address),
		SitExpected:                    ppmShipment.SITExpected,
		EstimatedWeight:                handlers.FmtPoundPtr(ppmShipment.EstimatedWeight),
		EstimatedIncentive:             handlers.FmtCost(ppmShipment.EstimatedIncentive),
		FinalIncentive:                 handlers.FmtCost(ppmShipment.FinalIncentive),
		HasProGear:                     ppmShipment.HasProGear,
		ProGearWeight:                  handlers.FmtPoundPtr(ppmShipment.ProGearWeight),
		SpouseProGearWeight:            handlers.FmtPoundPtr(ppmShipment.SpouseProGearWeight),
		HasGunSafe:                     ppmShipment.HasGunSafe,
		GunSafeWeight:                  handlers.FmtPoundPtr(ppmShipment.GunSafeWeight),
		HasRequestedAdvance:            ppmShipment.HasRequestedAdvance,
		AdvanceAmountRequested:         handlers.FmtCost(ppmShipment.AdvanceAmountRequested),
		HasReceivedAdvance:             ppmShipment.HasReceivedAdvance,
		AdvanceAmountReceived:          handlers.FmtCost(ppmShipment.AdvanceAmountReceived),
		AdvanceStatus:                  (*internalmessages.PPMAdvanceStatus)(ppmShipment.AdvanceStatus),
		WeightTickets:                  WeightTickets(storer, ppmShipment.WeightTickets),
		MovingExpenses:                 MovingExpenses(storer, ppmShipment.MovingExpenses),
		ProGearWeightTickets:           ProGearWeightTickets(storer, ppmShipment.ProgearWeightTickets),
		IsActualExpenseReimbursement:   ppmShipment.IsActualExpenseReimbursement,
		SignedCertification:            SignedCertification(ppmShipment.SignedCertification),
		ETag:                           etag.GenerateEtag(ppmShipment.UpdatedAt),
	}

	if ppmShipment.IsActualExpenseReimbursement != nil {
		payloadPPMShipment.IsActualExpenseReimbursement = ppmShipment.IsActualExpenseReimbursement
	}

	return payloadPPMShipment
}

// BoatShipment payload
func BoatShipment(storer storage.FileStorer, boatShipment *models.BoatShipment) *internalmessages.BoatShipment {
	if boatShipment == nil || boatShipment.ID.IsNil() {
		return nil
	}

	payloadBoatShipment := &internalmessages.BoatShipment{
		ID:             *handlers.FmtUUID(boatShipment.ID),
		ShipmentID:     *handlers.FmtUUID(boatShipment.ShipmentID),
		CreatedAt:      strfmt.DateTime(boatShipment.CreatedAt),
		UpdatedAt:      strfmt.DateTime(boatShipment.UpdatedAt),
		Type:           models.StringPointer(string(boatShipment.Type)),
		Year:           handlers.FmtIntPtrToInt64(boatShipment.Year),
		Make:           boatShipment.Make,
		Model:          boatShipment.Model,
		LengthInInches: handlers.FmtIntPtrToInt64(boatShipment.LengthInInches),
		WidthInInches:  handlers.FmtIntPtrToInt64(boatShipment.WidthInInches),
		HeightInInches: handlers.FmtIntPtrToInt64(boatShipment.HeightInInches),
		HasTrailer:     boatShipment.HasTrailer,
		IsRoadworthy:   boatShipment.IsRoadworthy,
		ETag:           etag.GenerateEtag(boatShipment.UpdatedAt),
	}

	return payloadBoatShipment
}

// MobileHomeShipment payload
func MobileHomeShipment(storer storage.FileStorer, mobileHomeShipment *models.MobileHome) *internalmessages.MobileHome {
	if mobileHomeShipment == nil || mobileHomeShipment.ID.IsNil() {
		return nil
	}

	payloadMobileHomeShipment := &internalmessages.MobileHome{
		ID:             *handlers.FmtUUID(mobileHomeShipment.ID),
		ShipmentID:     *handlers.FmtUUID(mobileHomeShipment.ShipmentID),
		Make:           *mobileHomeShipment.Make,
		Model:          *mobileHomeShipment.Model,
		Year:           *handlers.FmtIntPtrToInt64(mobileHomeShipment.Year),
		LengthInInches: *handlers.FmtIntPtrToInt64(mobileHomeShipment.LengthInInches),
		HeightInInches: *handlers.FmtIntPtrToInt64(mobileHomeShipment.HeightInInches),
		WidthInInches:  *handlers.FmtIntPtrToInt64(mobileHomeShipment.WidthInInches),
		CreatedAt:      strfmt.DateTime(mobileHomeShipment.CreatedAt),
		UpdatedAt:      strfmt.DateTime(mobileHomeShipment.UpdatedAt),
		ETag:           etag.GenerateEtag(mobileHomeShipment.UpdatedAt),
	}

	return payloadMobileHomeShipment
}

// MarketCode payload
func MarketCode(marketCode *models.MarketCode) string {
	if marketCode == nil {
		return "" // Or a default string value
	}
	return string(*marketCode)
}

// MTOShipment payload
func MTOShipment(storer storage.FileStorer, mtoShipment *models.MTOShipment) *internalmessages.MTOShipment {
	payload := &internalmessages.MTOShipment{
		ID:                          strfmt.UUID(mtoShipment.ID.String()),
		Agents:                      *MTOAgents(&mtoShipment.MTOAgents),
		MoveTaskOrderID:             strfmt.UUID(mtoShipment.MoveTaskOrderID.String()),
		ShipmentType:                internalmessages.MTOShipmentType(mtoShipment.ShipmentType),
		CustomerRemarks:             mtoShipment.CustomerRemarks,
		PickupAddress:               Address(mtoShipment.PickupAddress),
		SecondaryPickupAddress:      Address(mtoShipment.SecondaryPickupAddress),
		HasSecondaryPickupAddress:   mtoShipment.HasSecondaryPickupAddress,
		TertiaryPickupAddress:       Address(mtoShipment.TertiaryPickupAddress),
		HasTertiaryPickupAddress:    mtoShipment.HasTertiaryPickupAddress,
		DestinationAddress:          Address(mtoShipment.DestinationAddress),
		SecondaryDeliveryAddress:    Address(mtoShipment.SecondaryDeliveryAddress),
		HasSecondaryDeliveryAddress: mtoShipment.HasSecondaryDeliveryAddress,
		TertiaryDeliveryAddress:     Address(mtoShipment.TertiaryDeliveryAddress),
		HasTertiaryDeliveryAddress:  mtoShipment.HasTertiaryDeliveryAddress,
		ActualProGearWeight:         handlers.FmtPoundPtr(mtoShipment.ActualProGearWeight),
		ActualSpouseProGearWeight:   handlers.FmtPoundPtr(mtoShipment.ActualSpouseProGearWeight),
		CreatedAt:                   strfmt.DateTime(mtoShipment.CreatedAt),
		UpdatedAt:                   strfmt.DateTime(mtoShipment.UpdatedAt),
		Status:                      internalmessages.MTOShipmentStatus(mtoShipment.Status),
		PpmShipment:                 PPMShipment(storer, mtoShipment.PPMShipment),
		BoatShipment:                BoatShipment(storer, mtoShipment.BoatShipment),
		MobileHomeShipment:          MobileHomeShipment(storer, mtoShipment.MobileHome),
		ETag:                        etag.GenerateEtag(mtoShipment.UpdatedAt),
		ShipmentLocator:             handlers.FmtStringPtr(mtoShipment.ShipmentLocator),
		MarketCode:                  MarketCode(&mtoShipment.MarketCode),
	}
	if mtoShipment.HasSecondaryPickupAddress != nil && !*mtoShipment.HasSecondaryPickupAddress {
		payload.SecondaryPickupAddress = nil
	}
	if mtoShipment.HasSecondaryDeliveryAddress != nil && !*mtoShipment.HasSecondaryDeliveryAddress {
		payload.SecondaryDeliveryAddress = nil
	}

	if mtoShipment.HasTertiaryPickupAddress != nil && !*mtoShipment.HasTertiaryPickupAddress {
		payload.TertiaryPickupAddress = nil
	}
	if mtoShipment.HasTertiaryDeliveryAddress != nil && !*mtoShipment.HasTertiaryDeliveryAddress {
		payload.TertiaryDeliveryAddress = nil
	}

	if mtoShipment.RequestedPickupDate != nil && !mtoShipment.RequestedPickupDate.IsZero() {
		payload.RequestedPickupDate = handlers.FmtDatePtr(mtoShipment.RequestedPickupDate)
	}

	if mtoShipment.RequestedDeliveryDate != nil && !mtoShipment.RequestedDeliveryDate.IsZero() {
		payload.RequestedDeliveryDate = handlers.FmtDatePtr(mtoShipment.RequestedDeliveryDate)
	}

	return payload
}

// TransportationOffice internal payload
func TransportationOffice(office models.TransportationOffice) *internalmessages.TransportationOffice {
	if office.ID == uuid.Nil {
		return nil
	}

	phoneLines := []string{}
	for _, phoneLine := range office.PhoneLines {
		if phoneLine.Type == "voice" {
			phoneLines = append(phoneLines, phoneLine.Number)
		}
	}

	payload := &internalmessages.TransportationOffice{
		ID:         handlers.FmtUUID(office.ID),
		CreatedAt:  handlers.FmtDateTime(office.CreatedAt),
		UpdatedAt:  handlers.FmtDateTime(office.UpdatedAt),
		Name:       models.StringPointer(office.Name),
		Gbloc:      office.Gbloc,
		Address:    Address(&office.Address),
		PhoneLines: phoneLines,
	}
	return payload
}

func TransportationOffices(transportationOffices models.TransportationOffices) internalmessages.TransportationOffices {
	payload := make(internalmessages.TransportationOffices, len(transportationOffices))

	for i, to := range transportationOffices {
		transportationOffice := to
		payload[i] = TransportationOffice(transportationOffice)
	}
	return payload
}

// TransportationOffice internal payload
func TransportationOfficeAssignment(toa models.TransportationOfficeAssignment) *internalmessages.TransportationOfficeAssignment {
	if toa.ID == uuid.Nil || toa.TransportationOfficeID == uuid.Nil {
		return nil
	}
	payload := &internalmessages.TransportationOfficeAssignment{
		OfficeUserID:           handlers.FmtUUID(toa.ID),
		TransportationOfficeID: handlers.FmtUUID(toa.TransportationOfficeID),
		TransportationOffice:   TransportationOffice(toa.TransportationOffice),
		PrimaryOffice:          toa.PrimaryOffice,
		CreatedAt:              *handlers.FmtDateTime(toa.CreatedAt),
		UpdatedAt:              *handlers.FmtDateTime(toa.UpdatedAt),
	}
	return payload
}

// TransportationOffice internal payload
func TransportationOfficeAssignments(toas models.TransportationOfficeAssignments) []*internalmessages.TransportationOfficeAssignment {
	payload := make([]*internalmessages.TransportationOfficeAssignment, len(toas))

	for i, toa := range toas {
		payload[i] = TransportationOfficeAssignment(toa)
	}
	return payload
}

func CounselingOffices(counselingOffices models.TransportationOffices) internalmessages.CounselingOffices {
	payload := make(internalmessages.CounselingOffices, len(counselingOffices))

	for i, counselingOffice := range counselingOffices {
		payload[i] = &internalmessages.CounselingOffice{
			ID:   handlers.FmtUUID(counselingOffice.ID),
			Name: models.StringPointer(counselingOffice.Name),
		}
	}
	return payload
}

// OfficeUser internal payload
func OfficeUser(officeUser *models.OfficeUser) *internalmessages.OfficeUser {
	if officeUser == nil || officeUser.ID == uuid.Nil {
		return nil
	}

	payload := &internalmessages.OfficeUser{
		ID:                              strfmt.UUID(officeUser.ID.String()),
		UserID:                          strfmt.UUID(officeUser.UserID.String()),
		Email:                           &officeUser.Email,
		FirstName:                       &officeUser.FirstName,
		LastName:                        &officeUser.LastName,
		MiddleName:                      officeUser.MiddleInitials,
		Telephone:                       &officeUser.Telephone,
		TransportationOffice:            TransportationOffice(officeUser.TransportationOffice),
		TransportationOfficeAssignments: TransportationOfficeAssignments(officeUser.TransportationOfficeAssignments),
		CreatedAt:                       strfmt.DateTime(officeUser.CreatedAt),
		UpdatedAt:                       strfmt.DateTime(officeUser.UpdatedAt),
	}

	return payload
}

// MTOShipments payload
func MTOShipments(storer storage.FileStorer, mtoShipments *models.MTOShipments) *internalmessages.MTOShipments {
	payload := make(internalmessages.MTOShipments, len(*mtoShipments))

	for i, m := range *mtoShipments {
		copyOfMtoShipment := m // Make copy to avoid implicit memory aliasing of items from a range statement.
		payload[i] = MTOShipment(storer, &copyOfMtoShipment)
	}
	return &payload
}

// InternalServerError describes errors in a standard structure to be returned in the payload.
// If detail is nil, string defaults to "An internal server error has occurred."
func InternalServerError(detail *string, traceID uuid.UUID) *internalmessages.Error {
	payload := internalmessages.Error{
		Title:    handlers.FmtString(handlers.InternalServerErrMessage),
		Detail:   handlers.FmtString(handlers.InternalServerErrDetail),
		Instance: strfmt.UUID(traceID.String()),
	}
	if detail != nil {
		payload.Detail = detail
	}
	return &payload
}

// ValidationError describes validation errors from the model or properties
func ValidationError(detail string, instance uuid.UUID, validationErrors *validate.Errors) *internalmessages.ValidationError {
	payload := &internalmessages.ValidationError{
		ClientError: *ClientError(handlers.ValidationErrMessage, detail, instance),
	}
	if validationErrors != nil {
		payload.InvalidFields = handlers.NewValidationErrorListResponse(validationErrors).Errors
	}
	return payload
}

// ClientError describes errors in a standard structure to be returned in the payload
func ClientError(title string, detail string, instance uuid.UUID) *internalmessages.ClientError {
	return &internalmessages.ClientError{
		Title:    handlers.FmtString(title),
		Detail:   handlers.FmtString(detail),
		Instance: handlers.FmtUUID(instance),
	}
}

func PayloadForDocumentModel(storer storage.FileStorer, document models.Document) (*internalmessages.Document, error) {
	uploads := make([]*internalmessages.Upload, len(document.UserUploads))
	for i, userUpload := range document.UserUploads {
		if userUpload.Upload.ID == uuid.Nil {
			return nil, errors.New("no uploads for user")
		}
		url, err := storer.PresignedURL(userUpload.Upload.StorageKey, userUpload.Upload.ContentType, userUpload.Upload.Filename)
		if err != nil {
			return nil, err
		}

		uploadPayload := PayloadForUploadModel(storer, userUpload.Upload, url)
		uploads[i] = uploadPayload
	}

	documentPayload := &internalmessages.Document{
		ID:              handlers.FmtUUID(document.ID),
		ServiceMemberID: handlers.FmtUUID(document.ServiceMemberID),
		Uploads:         uploads,
	}
	return documentPayload, nil
}

func PayloadForUploadModel(
	storer storage.FileStorer,
	upload models.Upload,
	url string,
) *internalmessages.Upload {
	uploadPayload := &internalmessages.Upload{
		ID:          handlers.FmtUUIDValue(upload.ID),
		Filename:    upload.Filename,
		ContentType: upload.ContentType,
		UploadType:  string(upload.UploadType),
		URL:         strfmt.URI(url),
		Bytes:       upload.Bytes,
		CreatedAt:   strfmt.DateTime(upload.CreatedAt),
		UpdatedAt:   strfmt.DateTime(upload.UpdatedAt),
	}

	tags, err := storer.Tags(upload.StorageKey)
	if err != nil {
		uploadPayload.Status = string(models.AVStatusPROCESSING)
	} else {
		uploadPayload.Status = string(models.GetAVStatusFromTags(tags))
	}

	return uploadPayload
}

// MovingExpense payload
func MovingExpense(storer storage.FileStorer, movingExpense *models.MovingExpense) *internalmessages.MovingExpense {

	document, err := PayloadForDocumentModel(storer, movingExpense.Document)
	if err != nil {
		return nil
	}

	payload := &internalmessages.MovingExpense{
		ID:                   *handlers.FmtUUID(movingExpense.ID),
		PpmShipmentID:        *handlers.FmtUUID(movingExpense.PPMShipmentID),
		DocumentID:           *handlers.FmtUUID(movingExpense.DocumentID),
		Document:             document,
		CreatedAt:            strfmt.DateTime(movingExpense.CreatedAt),
		UpdatedAt:            strfmt.DateTime(movingExpense.UpdatedAt),
		Description:          movingExpense.Description,
		SubmittedDescription: movingExpense.SubmittedDescription,
		PaidWithGtcc:         movingExpense.PaidWithGTCC,
		Amount:               handlers.FmtCost(movingExpense.Amount),
		SubmittedAmount:      handlers.FmtCost(movingExpense.SubmittedAmount),
		MissingReceipt:       movingExpense.MissingReceipt,
		ETag:                 etag.GenerateEtag(movingExpense.UpdatedAt),
	}
	if movingExpense.MovingExpenseType != nil {
		movingExpenseType := internalmessages.OmittableMovingExpenseType(*movingExpense.MovingExpenseType)
		payload.MovingExpenseType = &movingExpenseType
	}
	if movingExpense.SubmittedMovingExpenseType != nil {
		movingExpenseType := internalmessages.SubmittedMovingExpenseType(*movingExpense.MovingExpenseType)
		payload.SubmittedMovingExpenseType = &movingExpenseType
	}

	if movingExpense.Status != nil {
		status := internalmessages.OmittablePPMDocumentStatus(*movingExpense.Status)
		payload.Status = &status
	}

	if movingExpense.Reason != nil {
		reason := internalmessages.PPMDocumentStatusReason(*movingExpense.Reason)
		payload.Reason = &reason
	}

	if movingExpense.SITStartDate != nil {
		payload.SitStartDate = handlers.FmtDatePtr(movingExpense.SITStartDate)
	}

	if movingExpense.SubmittedSITStartDate != nil {
		payload.SubmittedSitStartDate = handlers.FmtDatePtr(movingExpense.SubmittedSITStartDate)
	}

	if movingExpense.SITEndDate != nil {
		payload.SitEndDate = handlers.FmtDatePtr(movingExpense.SITEndDate)
	}

	if movingExpense.SubmittedSITEndDate != nil {
		payload.SubmittedSitEndDate = handlers.FmtDatePtr(movingExpense.SubmittedSITEndDate)
	}

	if movingExpense.WeightStored != nil {
		payload.WeightStored = handlers.FmtPoundPtr(movingExpense.WeightStored)
	}

	if movingExpense.SITLocation != nil {
		sitLocation := internalmessages.SITLocationType(*movingExpense.SITLocation)
		payload.SitLocation = &sitLocation
	}

	if movingExpense.SITReimburseableAmount != nil {
		payload.SitReimburseableAmount = handlers.FmtCost(movingExpense.SITReimburseableAmount)
	}

	if movingExpense.TrackingNumber != nil {
		payload.TrackingNumber = movingExpense.TrackingNumber
	}

	if movingExpense.WeightShipped != nil {
		payload.WeightShipped = handlers.FmtPoundPtr(movingExpense.WeightShipped)
	}

	if movingExpense.IsProGear != nil {
		payload.IsProGear = movingExpense.IsProGear
	}

	if movingExpense.ProGearBelongsToSelf != nil {
		payload.ProGearBelongsToSelf = movingExpense.ProGearBelongsToSelf
	}

	if movingExpense.ProGearDescription != nil {
		payload.ProGearDescription = *movingExpense.ProGearDescription
	}

	return payload
}

func MovingExpenses(storer storage.FileStorer, movingExpenses models.MovingExpenses) []*internalmessages.MovingExpense {
	payload := make([]*internalmessages.MovingExpense, len(movingExpenses))
	for i, movingExpense := range movingExpenses {
		copyOfMovingExpense := movingExpense
		payload[i] = MovingExpense(storer, &copyOfMovingExpense)
	}
	return payload
}

func WeightTickets(storer storage.FileStorer, weightTickets models.WeightTickets) []*internalmessages.WeightTicket {
	payload := make([]*internalmessages.WeightTicket, len(weightTickets))
	for i, weightTicket := range weightTickets {
		copyOfWeightTicket := weightTicket
		weightTicketPayload := WeightTicket(storer, &copyOfWeightTicket)
		payload[i] = weightTicketPayload
	}
	return payload
}

// WeightTicket payload
func WeightTicket(storer storage.FileStorer, weightTicket *models.WeightTicket) *internalmessages.WeightTicket {
	ppmShipment := strfmt.UUID(weightTicket.PPMShipmentID.String())

	emptyDocument, err := PayloadForDocumentModel(storer, weightTicket.EmptyDocument)
	if err != nil {
		return nil
	}

	fullDocument, err := PayloadForDocumentModel(storer, weightTicket.FullDocument)
	if err != nil {
		return nil
	}

	proofOfTrailerOwnershipDocument, err := PayloadForDocumentModel(storer, weightTicket.ProofOfTrailerOwnershipDocument)
	if err != nil {
		return nil
	}

	payload := &internalmessages.WeightTicket{
		ID:                                strfmt.UUID(weightTicket.ID.String()),
		PpmShipmentID:                     ppmShipment,
		CreatedAt:                         *handlers.FmtDateTime(weightTicket.CreatedAt),
		UpdatedAt:                         *handlers.FmtDateTime(weightTicket.UpdatedAt),
		VehicleDescription:                weightTicket.VehicleDescription,
		EmptyWeight:                       handlers.FmtPoundPtr(weightTicket.EmptyWeight),
		SubmittedEmptyWeight:              handlers.FmtPoundPtr(weightTicket.SubmittedEmptyWeight),
		MissingEmptyWeightTicket:          weightTicket.MissingEmptyWeightTicket,
		EmptyDocumentID:                   *handlers.FmtUUID(weightTicket.EmptyDocumentID),
		EmptyDocument:                     emptyDocument,
		FullWeight:                        handlers.FmtPoundPtr(weightTicket.FullWeight),
		SubmittedFullWeight:               handlers.FmtPoundPtr(weightTicket.SubmittedFullWeight),
		MissingFullWeightTicket:           weightTicket.MissingFullWeightTicket,
		FullDocumentID:                    *handlers.FmtUUID(weightTicket.FullDocumentID),
		FullDocument:                      fullDocument,
		OwnsTrailer:                       weightTicket.OwnsTrailer,
		TrailerMeetsCriteria:              weightTicket.TrailerMeetsCriteria,
		SubmittedOwnsTrailer:              weightTicket.SubmittedOwnsTrailer,
		ProofOfTrailerOwnershipDocumentID: *handlers.FmtUUID(weightTicket.ProofOfTrailerOwnershipDocumentID),
		SubmittedTrailerMeetsCriteria:     weightTicket.SubmittedTrailerMeetsCriteria,
		ProofOfTrailerOwnershipDocument:   proofOfTrailerOwnershipDocument,
		AdjustedNetWeight:                 handlers.FmtPoundPtr(weightTicket.AdjustedNetWeight),
		NetWeightRemarks:                  weightTicket.NetWeightRemarks,
		ETag:                              etag.GenerateEtag(weightTicket.UpdatedAt),
	}

	if weightTicket.Status != nil {
		status := internalmessages.OmittablePPMDocumentStatus(*weightTicket.Status)
		payload.Status = &status
	}

	if weightTicket.Reason != nil {
		reason := internalmessages.PPMDocumentStatusReason(*weightTicket.Reason)
		payload.Reason = &reason
	}

	return payload
}

// ProGearWeightTickets sets up a ProGearWeightTicket slice for the api using model data.
func ProGearWeightTickets(storer storage.FileStorer, proGearWeightTickets models.ProgearWeightTickets) []*internalmessages.ProGearWeightTicket {
	payload := make([]*internalmessages.ProGearWeightTicket, len(proGearWeightTickets))
	for i, proGearWeightTicket := range proGearWeightTickets {
		copyOfProGearWeightTicket := proGearWeightTicket
		proGearWeightTicketPayload := ProGearWeightTicket(storer, &copyOfProGearWeightTicket)
		payload[i] = proGearWeightTicketPayload
	}
	return payload
}

// ProGearWeightTicket payload
func ProGearWeightTicket(storer storage.FileStorer, progear *models.ProgearWeightTicket) *internalmessages.ProGearWeightTicket {
	ppmShipmentID := strfmt.UUID(progear.PPMShipmentID.String())

	document, err := PayloadForDocumentModel(storer, progear.Document)
	if err != nil {
		return nil
	}

	payload := &internalmessages.ProGearWeightTicket{
		ID:                        strfmt.UUID(progear.ID.String()),
		PpmShipmentID:             ppmShipmentID,
		CreatedAt:                 *handlers.FmtDateTime(progear.CreatedAt),
		UpdatedAt:                 *handlers.FmtDateTime(progear.UpdatedAt),
		DocumentID:                *handlers.FmtUUID(progear.DocumentID),
		Document:                  document,
		Weight:                    handlers.FmtPoundPtr(progear.Weight),
		SubmittedWeight:           handlers.FmtPoundPtr(progear.SubmittedWeight),
		BelongsToSelf:             progear.BelongsToSelf,
		SubmittedBelongsToSelf:    progear.SubmittedBelongsToSelf,
		HasWeightTickets:          progear.HasWeightTickets,
		SubmittedHasWeightTickets: progear.SubmittedHasWeightTickets,
		Description:               progear.Description,
		ETag:                      etag.GenerateEtag(progear.UpdatedAt),
	}

	if progear.Status != nil {
		status := internalmessages.OmittablePPMDocumentStatus(*progear.Status)
		payload.Status = &status
	}

	if progear.Reason != nil {
		reason := internalmessages.PPMDocumentStatusReason(*progear.Reason)
		payload.Reason = &reason
	}

	return payload
}

// SignedCertification converts a model to the api payload type
func SignedCertification(signedCertification *models.SignedCertification) *internalmessages.SignedCertification {
	if signedCertification == nil {
		return nil
	}

	model := &internalmessages.SignedCertification{
		ID:                handlers.FmtUUIDValue(signedCertification.ID),
		SubmittingUserID:  handlers.FmtUUIDValue(signedCertification.SubmittingUserID),
		MoveID:            handlers.FmtUUIDValue(signedCertification.MoveID),
		PpmID:             handlers.FmtUUIDPtr(signedCertification.PpmID),
		CertificationText: &signedCertification.CertificationText,
		Signature:         &signedCertification.Signature,
		Date:              handlers.FmtDate(signedCertification.Date),
		CreatedAt:         strfmt.DateTime(signedCertification.CreatedAt),
		UpdatedAt:         strfmt.DateTime(signedCertification.UpdatedAt),
		ETag:              etag.GenerateEtag(signedCertification.UpdatedAt),
	}

	// CertificationType is required from the api perspective, but at the model and DB level, it's nullable. In
	// practice, it shouldn't ever actually be null though, so we should always be matching the API spec, but
	// regardless, we need to do this nil check. It would be good to go back and make it required in the model/table.
	if signedCertification.CertificationType != nil {
		model.CertificationType = internalmessages.SignedCertificationType(*signedCertification.CertificationType)
	}

	return model
}

// VLocation payload
func VLocation(vLocation *models.VLocation) *internalmessages.VLocation {
	if vLocation == nil || *vLocation == (models.VLocation{}) {
		return nil
	}

	return &internalmessages.VLocation{
		City:                 vLocation.CityName,
		State:                vLocation.StateName,
		PostalCode:           vLocation.UsprZipID,
		County:               &vLocation.UsprcCountyNm,
		UsPostRegionCitiesID: *handlers.FmtUUID(*vLocation.UsPostRegionCitiesID),
	}
}

// VLocations payload
func VLocations(vLocations models.VLocations) internalmessages.VLocations {
	payload := make(internalmessages.VLocations, len(vLocations))
	for i, vLocation := range vLocations {
		copyOfVLocation := vLocation
		payload[i] = VLocation(&copyOfVLocation)
	}
	return payload
}

<<<<<<< HEAD
=======
// PayGrades payload
func PayGrades(payGrades models.PayGrades) []*internalmessages.OrderPayGrades {
	var payloadPayGrades []*internalmessages.OrderPayGrades

	for _, payGrade := range payGrades {
		tempPayGrade := internalmessages.OrderPayGrades{
			Grade:       payGrade.Grade,
			Description: *payGrade.GradeDescription,
		}
		payloadPayGrades = append(payloadPayGrades, &tempPayGrade)
	}

	return payloadPayGrades
}

>>>>>>> fd3723cb
// get pay grade / rank for orders drop down
func GetRankDropdownOptions(appCtx appcontext.AppContext, affiliation string, grade string) ([]*internalmessages.Rank, error) {
	var dropdownOptions []*internalmessages.Rank

	err := appCtx.DB().Q().RawQuery(`
		SELECT
<<<<<<< HEAD
=======
			ranks.rank_name AS RankName,
>>>>>>> fd3723cb
			ranks.rank_abbv AS RankAbbv,
			ranks.id,
			ranks.pay_grade_id AS PaygradeID,
			ranks.rank_order AS RankOrder
		FROM ranks
		JOIN pay_grades ON ranks.pay_grade_id = pay_grades.id
		WHERE affiliation = $1
		AND grade = $2
<<<<<<< HEAD
		ORDER BY ranks.rank_order DESC
=======
		ORDER BY ranks.rank_order ASC
>>>>>>> fd3723cb
	`, affiliation, grade).All(&dropdownOptions)
	if err != nil {
		return nil, err
	}

	return dropdownOptions, nil
}<|MERGE_RESOLUTION|>--- conflicted
+++ resolved
@@ -742,8 +742,6 @@
 	return payload
 }
 
-<<<<<<< HEAD
-=======
 // PayGrades payload
 func PayGrades(payGrades models.PayGrades) []*internalmessages.OrderPayGrades {
 	var payloadPayGrades []*internalmessages.OrderPayGrades
@@ -759,17 +757,12 @@
 	return payloadPayGrades
 }
 
->>>>>>> fd3723cb
 // get pay grade / rank for orders drop down
 func GetRankDropdownOptions(appCtx appcontext.AppContext, affiliation string, grade string) ([]*internalmessages.Rank, error) {
 	var dropdownOptions []*internalmessages.Rank
 
 	err := appCtx.DB().Q().RawQuery(`
 		SELECT
-<<<<<<< HEAD
-=======
-			ranks.rank_name AS RankName,
->>>>>>> fd3723cb
 			ranks.rank_abbv AS RankAbbv,
 			ranks.id,
 			ranks.pay_grade_id AS PaygradeID,
@@ -778,11 +771,7 @@
 		JOIN pay_grades ON ranks.pay_grade_id = pay_grades.id
 		WHERE affiliation = $1
 		AND grade = $2
-<<<<<<< HEAD
-		ORDER BY ranks.rank_order DESC
-=======
 		ORDER BY ranks.rank_order ASC
->>>>>>> fd3723cb
 	`, affiliation, grade).All(&dropdownOptions)
 	if err != nil {
 		return nil, err
