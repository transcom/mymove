--- conflicted
+++ resolved
@@ -742,7 +742,6 @@
 	return payload
 }
 
-<<<<<<< HEAD
 // PayGrades payload
 func PayGrades(payGrades models.PayGrades) []*internalmessages.OrderPayGrades {
 	var payloadPayGrades []*internalmessages.OrderPayGrades
@@ -780,7 +779,8 @@
 	}
 
 	return dropdownOptions, nil
-=======
+}
+
 func CountryCodeName(country *models.Country) *internalmessages.Country {
 	if country == nil || *country == (models.Country{}) {
 		return nil
@@ -799,5 +799,4 @@
 		payload[i] = CountryCodeName(&copyOfCountry)
 	}
 	return payload
->>>>>>> 20f23084
 }