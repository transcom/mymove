--- conflicted
+++ resolved
@@ -741,7 +741,6 @@
 	return payload
 }
 
-<<<<<<< HEAD
 func CountryCodeName(country *models.Country) *internalmessages.Country {
 	if country == nil || *country == (models.Country{}) {
 		return nil
@@ -775,7 +774,8 @@
 	}
 
 	return payloadPayGrades
-=======
+}
+
 // VIntlLocation payload
 func VIntlLocation(vIntlLocation *models.VIntlLocation) *internalmessages.VIntlLocation {
 	if vIntlLocation == nil {
@@ -800,5 +800,4 @@
 		payload[i] = VIntlLocation(&copyOfVIntlLocation)
 	}
 	return payload
->>>>>>> 85f3ba72
 }