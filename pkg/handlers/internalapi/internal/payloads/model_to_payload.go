package payloads

import (
	"errors"
	"strings"

	"github.com/go-openapi/strfmt"
	"github.com/gobuffalo/validate/v3"
	"github.com/gofrs/uuid"

	"github.com/transcom/mymove/pkg/appcontext"
	"github.com/transcom/mymove/pkg/etag"
	internalmessages "github.com/transcom/mymove/pkg/gen/internalmessages"
	"github.com/transcom/mymove/pkg/handlers"
	"github.com/transcom/mymove/pkg/models"
	"github.com/transcom/mymove/pkg/storage"
)

// Country payload
func Country(country *models.Country) *string {
	if country == nil {
		return nil
	}
	return &country.Country
}

// Address payload
func Address(address *models.Address) *internalmessages.Address {
	if address == nil {
		return nil
	}
	if *address == (models.Address{}) {
		return nil
	}

	payloadAddress := &internalmessages.Address{
		ID:             strfmt.UUID(address.ID.String()),
		StreetAddress1: &address.StreetAddress1,
		StreetAddress2: address.StreetAddress2,
		StreetAddress3: address.StreetAddress3,
		City:           &address.City,
		State:          &address.State,
		Country:        Country(address.Country),
		PostalCode:     &address.PostalCode,
		County:         address.County,
		IsOconus:       address.IsOconus,
	}

	if address.UsPostRegionCityID != nil {
		usPostRegionCitiesID := *address.UsPostRegionCityID
		payloadAddress.UsPostRegionCitiesID = strfmt.UUID(usPostRegionCitiesID.String())
	}

	return payloadAddress
}

// PPM Destination Address payload
func PPMDestinationAddress(address *models.Address) *internalmessages.Address {
	payload := Address(address)

	if payload == nil {
		return nil
	}

	// Street address 1 is optional per business rule but not nullable on the database level.
	// Check if streetAddress 1 is using place holder value to represent 'NULL'.
	// If so return empty string.
	if strings.EqualFold(*payload.StreetAddress1, models.STREET_ADDRESS_1_NOT_PROVIDED) {
		payload.StreetAddress1 = models.StringPointer("")
	}
	return payload
}

// MTOAgent payload
func MTOAgent(mtoAgent *models.MTOAgent) *internalmessages.MTOAgent {
	if mtoAgent == nil {
		return nil
	}

	return &internalmessages.MTOAgent{
		AgentType:     internalmessages.MTOAgentType(mtoAgent.MTOAgentType),
		FirstName:     mtoAgent.FirstName,
		LastName:      mtoAgent.LastName,
		Phone:         mtoAgent.Phone,
		Email:         mtoAgent.Email,
		ID:            strfmt.UUID(mtoAgent.ID.String()),
		MtoShipmentID: strfmt.UUID(mtoAgent.MTOShipmentID.String()),
		CreatedAt:     strfmt.DateTime(mtoAgent.CreatedAt),
		UpdatedAt:     strfmt.DateTime(mtoAgent.UpdatedAt),
	}
}

// MTOAgents payload
func MTOAgents(mtoAgents *models.MTOAgents) *internalmessages.MTOAgents {
	if mtoAgents == nil {
		return nil
	}

	agents := make(internalmessages.MTOAgents, len(*mtoAgents))

	for i, m := range *mtoAgents {
		copyOfAgent := m // Make copy to avoid implicit memory aliasing of items from a range statement.
		agents[i] = MTOAgent(&copyOfAgent)
	}

	return &agents
}

// PPMShipment payload
func PPMShipment(storer storage.FileStorer, ppmShipment *models.PPMShipment) *internalmessages.PPMShipment {
	if ppmShipment == nil || ppmShipment.ID.IsNil() {
		return nil
	}

	payloadPPMShipment := &internalmessages.PPMShipment{
		ID:                             *handlers.FmtUUID(ppmShipment.ID),
		PpmType:                        internalmessages.PPMType(ppmShipment.PPMType),
		ShipmentID:                     *handlers.FmtUUID(ppmShipment.ShipmentID),
		CreatedAt:                      strfmt.DateTime(ppmShipment.CreatedAt),
		UpdatedAt:                      strfmt.DateTime(ppmShipment.UpdatedAt),
		Status:                         internalmessages.PPMShipmentStatus(ppmShipment.Status),
		ExpectedDepartureDate:          handlers.FmtDate(ppmShipment.ExpectedDepartureDate),
		ActualMoveDate:                 handlers.FmtDatePtr(ppmShipment.ActualMoveDate),
		SubmittedAt:                    handlers.FmtDateTimePtr(ppmShipment.SubmittedAt),
		ReviewedAt:                     handlers.FmtDateTimePtr(ppmShipment.ReviewedAt),
		ApprovedAt:                     handlers.FmtDateTimePtr(ppmShipment.ApprovedAt),
		PickupAddress:                  Address(ppmShipment.PickupAddress),
		SecondaryPickupAddress:         Address(ppmShipment.SecondaryPickupAddress),
		HasSecondaryPickupAddress:      ppmShipment.HasSecondaryPickupAddress,
		TertiaryPickupAddress:          Address(ppmShipment.TertiaryPickupAddress),
		HasTertiaryPickupAddress:       ppmShipment.HasTertiaryPickupAddress,
		DestinationAddress:             PPMDestinationAddress(ppmShipment.DestinationAddress),
		SecondaryDestinationAddress:    Address(ppmShipment.SecondaryDestinationAddress),
		HasSecondaryDestinationAddress: ppmShipment.HasSecondaryDestinationAddress,
		TertiaryDestinationAddress:     Address(ppmShipment.TertiaryDestinationAddress),
		HasTertiaryDestinationAddress:  ppmShipment.HasTertiaryDestinationAddress,
		W2Address:                      Address(ppmShipment.W2Address),
		SitExpected:                    ppmShipment.SITExpected,
		EstimatedWeight:                handlers.FmtPoundPtr(ppmShipment.EstimatedWeight),
		EstimatedIncentive:             handlers.FmtCost(ppmShipment.EstimatedIncentive),
		FinalIncentive:                 handlers.FmtCost(ppmShipment.FinalIncentive),
		HasProGear:                     ppmShipment.HasProGear,
		ProGearWeight:                  handlers.FmtPoundPtr(ppmShipment.ProGearWeight),
		SpouseProGearWeight:            handlers.FmtPoundPtr(ppmShipment.SpouseProGearWeight),
		HasRequestedAdvance:            ppmShipment.HasRequestedAdvance,
		AdvanceAmountRequested:         handlers.FmtCost(ppmShipment.AdvanceAmountRequested),
		HasReceivedAdvance:             ppmShipment.HasReceivedAdvance,
		AdvanceAmountReceived:          handlers.FmtCost(ppmShipment.AdvanceAmountReceived),
		AdvanceStatus:                  (*internalmessages.PPMAdvanceStatus)(ppmShipment.AdvanceStatus),
		WeightTickets:                  WeightTickets(storer, ppmShipment.WeightTickets),
		MovingExpenses:                 MovingExpenses(storer, ppmShipment.MovingExpenses),
		ProGearWeightTickets:           ProGearWeightTickets(storer, ppmShipment.ProgearWeightTickets),
		IsActualExpenseReimbursement:   ppmShipment.IsActualExpenseReimbursement,
		SignedCertification:            SignedCertification(ppmShipment.SignedCertification),
		ETag:                           etag.GenerateEtag(ppmShipment.UpdatedAt),
	}

	if ppmShipment.IsActualExpenseReimbursement != nil {
		payloadPPMShipment.IsActualExpenseReimbursement = ppmShipment.IsActualExpenseReimbursement
	}

	return payloadPPMShipment
}

// BoatShipment payload
func BoatShipment(storer storage.FileStorer, boatShipment *models.BoatShipment) *internalmessages.BoatShipment {
	if boatShipment == nil || boatShipment.ID.IsNil() {
		return nil
	}

	payloadBoatShipment := &internalmessages.BoatShipment{
		ID:             *handlers.FmtUUID(boatShipment.ID),
		ShipmentID:     *handlers.FmtUUID(boatShipment.ShipmentID),
		CreatedAt:      strfmt.DateTime(boatShipment.CreatedAt),
		UpdatedAt:      strfmt.DateTime(boatShipment.UpdatedAt),
		Type:           models.StringPointer(string(boatShipment.Type)),
		Year:           handlers.FmtIntPtrToInt64(boatShipment.Year),
		Make:           boatShipment.Make,
		Model:          boatShipment.Model,
		LengthInInches: handlers.FmtIntPtrToInt64(boatShipment.LengthInInches),
		WidthInInches:  handlers.FmtIntPtrToInt64(boatShipment.WidthInInches),
		HeightInInches: handlers.FmtIntPtrToInt64(boatShipment.HeightInInches),
		HasTrailer:     boatShipment.HasTrailer,
		IsRoadworthy:   boatShipment.IsRoadworthy,
		ETag:           etag.GenerateEtag(boatShipment.UpdatedAt),
	}

	return payloadBoatShipment
}

// MobileHomeShipment payload
func MobileHomeShipment(storer storage.FileStorer, mobileHomeShipment *models.MobileHome) *internalmessages.MobileHome {
	if mobileHomeShipment == nil || mobileHomeShipment.ID.IsNil() {
		return nil
	}

	payloadMobileHomeShipment := &internalmessages.MobileHome{
		ID:             *handlers.FmtUUID(mobileHomeShipment.ID),
		ShipmentID:     *handlers.FmtUUID(mobileHomeShipment.ShipmentID),
		Make:           *mobileHomeShipment.Make,
		Model:          *mobileHomeShipment.Model,
		Year:           *handlers.FmtIntPtrToInt64(mobileHomeShipment.Year),
		LengthInInches: *handlers.FmtIntPtrToInt64(mobileHomeShipment.LengthInInches),
		HeightInInches: *handlers.FmtIntPtrToInt64(mobileHomeShipment.HeightInInches),
		WidthInInches:  *handlers.FmtIntPtrToInt64(mobileHomeShipment.WidthInInches),
		CreatedAt:      strfmt.DateTime(mobileHomeShipment.CreatedAt),
		UpdatedAt:      strfmt.DateTime(mobileHomeShipment.UpdatedAt),
		ETag:           etag.GenerateEtag(mobileHomeShipment.UpdatedAt),
	}

	return payloadMobileHomeShipment
}

// MarketCode payload
func MarketCode(marketCode *models.MarketCode) string {
	if marketCode == nil {
		return "" // Or a default string value
	}
	return string(*marketCode)
}

// MTOShipment payload
func MTOShipment(storer storage.FileStorer, mtoShipment *models.MTOShipment) *internalmessages.MTOShipment {
	payload := &internalmessages.MTOShipment{
		ID:                          strfmt.UUID(mtoShipment.ID.String()),
		Agents:                      *MTOAgents(&mtoShipment.MTOAgents),
		MoveTaskOrderID:             strfmt.UUID(mtoShipment.MoveTaskOrderID.String()),
		ShipmentType:                internalmessages.MTOShipmentType(mtoShipment.ShipmentType),
		CustomerRemarks:             mtoShipment.CustomerRemarks,
		PickupAddress:               Address(mtoShipment.PickupAddress),
		SecondaryPickupAddress:      Address(mtoShipment.SecondaryPickupAddress),
		HasSecondaryPickupAddress:   mtoShipment.HasSecondaryPickupAddress,
		TertiaryPickupAddress:       Address(mtoShipment.TertiaryPickupAddress),
		HasTertiaryPickupAddress:    mtoShipment.HasTertiaryPickupAddress,
		DestinationAddress:          Address(mtoShipment.DestinationAddress),
		SecondaryDeliveryAddress:    Address(mtoShipment.SecondaryDeliveryAddress),
		HasSecondaryDeliveryAddress: mtoShipment.HasSecondaryDeliveryAddress,
		TertiaryDeliveryAddress:     Address(mtoShipment.TertiaryDeliveryAddress),
		HasTertiaryDeliveryAddress:  mtoShipment.HasTertiaryDeliveryAddress,
		ActualProGearWeight:         handlers.FmtPoundPtr(mtoShipment.ActualProGearWeight),
		ActualSpouseProGearWeight:   handlers.FmtPoundPtr(mtoShipment.ActualSpouseProGearWeight),
		CreatedAt:                   strfmt.DateTime(mtoShipment.CreatedAt),
		UpdatedAt:                   strfmt.DateTime(mtoShipment.UpdatedAt),
		Status:                      internalmessages.MTOShipmentStatus(mtoShipment.Status),
		PpmShipment:                 PPMShipment(storer, mtoShipment.PPMShipment),
		BoatShipment:                BoatShipment(storer, mtoShipment.BoatShipment),
		MobileHomeShipment:          MobileHomeShipment(storer, mtoShipment.MobileHome),
		ETag:                        etag.GenerateEtag(mtoShipment.UpdatedAt),
		ShipmentLocator:             handlers.FmtStringPtr(mtoShipment.ShipmentLocator),
		MarketCode:                  MarketCode(&mtoShipment.MarketCode),
	}
	if mtoShipment.HasSecondaryPickupAddress != nil && !*mtoShipment.HasSecondaryPickupAddress {
		payload.SecondaryPickupAddress = nil
	}
	if mtoShipment.HasSecondaryDeliveryAddress != nil && !*mtoShipment.HasSecondaryDeliveryAddress {
		payload.SecondaryDeliveryAddress = nil
	}

	if mtoShipment.HasTertiaryPickupAddress != nil && !*mtoShipment.HasTertiaryPickupAddress {
		payload.TertiaryPickupAddress = nil
	}
	if mtoShipment.HasTertiaryDeliveryAddress != nil && !*mtoShipment.HasTertiaryDeliveryAddress {
		payload.TertiaryDeliveryAddress = nil
	}

	if mtoShipment.RequestedPickupDate != nil && !mtoShipment.RequestedPickupDate.IsZero() {
		payload.RequestedPickupDate = handlers.FmtDatePtr(mtoShipment.RequestedPickupDate)
	}

	if mtoShipment.RequestedDeliveryDate != nil && !mtoShipment.RequestedDeliveryDate.IsZero() {
		payload.RequestedDeliveryDate = handlers.FmtDatePtr(mtoShipment.RequestedDeliveryDate)
	}

	return payload
}

// TransportationOffice internal payload
func TransportationOffice(office models.TransportationOffice) *internalmessages.TransportationOffice {
	if office.ID == uuid.Nil {
		return nil
	}

	phoneLines := []string{}
	for _, phoneLine := range office.PhoneLines {
		if phoneLine.Type == "voice" {
			phoneLines = append(phoneLines, phoneLine.Number)
		}
	}

	payload := &internalmessages.TransportationOffice{
		ID:         handlers.FmtUUID(office.ID),
		CreatedAt:  handlers.FmtDateTime(office.CreatedAt),
		UpdatedAt:  handlers.FmtDateTime(office.UpdatedAt),
		Name:       models.StringPointer(office.Name),
		Gbloc:      office.Gbloc,
		Address:    Address(&office.Address),
		PhoneLines: phoneLines,
	}
	return payload
}

func TransportationOffices(transportationOffices models.TransportationOffices) internalmessages.TransportationOffices {
	payload := make(internalmessages.TransportationOffices, len(transportationOffices))

	for i, to := range transportationOffices {
		transportationOffice := to
		payload[i] = TransportationOffice(transportationOffice)
	}
	return payload
}

// TransportationOffice internal payload
func TransportationOfficeAssignment(toa models.TransportationOfficeAssignment) *internalmessages.TransportationOfficeAssignment {
	if toa.ID == uuid.Nil || toa.TransportationOfficeID == uuid.Nil {
		return nil
	}
	payload := &internalmessages.TransportationOfficeAssignment{
		OfficeUserID:           handlers.FmtUUID(toa.ID),
		TransportationOfficeID: handlers.FmtUUID(toa.TransportationOfficeID),
		TransportationOffice:   TransportationOffice(toa.TransportationOffice),
		PrimaryOffice:          toa.PrimaryOffice,
		CreatedAt:              *handlers.FmtDateTime(toa.CreatedAt),
		UpdatedAt:              *handlers.FmtDateTime(toa.UpdatedAt),
	}
	return payload
}

// TransportationOffice internal payload
func TransportationOfficeAssignments(toas models.TransportationOfficeAssignments) []*internalmessages.TransportationOfficeAssignment {
	payload := make([]*internalmessages.TransportationOfficeAssignment, len(toas))

	for i, toa := range toas {
		payload[i] = TransportationOfficeAssignment(toa)
	}
	return payload
}

func CounselingOffices(counselingOffices models.TransportationOffices) internalmessages.CounselingOffices {
	payload := make(internalmessages.CounselingOffices, len(counselingOffices))

	for i, counselingOffice := range counselingOffices {
		payload[i] = &internalmessages.CounselingOffice{
			ID:   handlers.FmtUUID(counselingOffice.ID),
			Name: models.StringPointer(counselingOffice.Name),
		}
	}
	return payload
}

// OfficeUser internal payload
func OfficeUser(officeUser *models.OfficeUser) *internalmessages.OfficeUser {
	if officeUser == nil || officeUser.ID == uuid.Nil {
		return nil
	}

	payload := &internalmessages.OfficeUser{
		ID:                              strfmt.UUID(officeUser.ID.String()),
		UserID:                          strfmt.UUID(officeUser.UserID.String()),
		Email:                           &officeUser.Email,
		FirstName:                       &officeUser.FirstName,
		LastName:                        &officeUser.LastName,
		MiddleName:                      officeUser.MiddleInitials,
		Telephone:                       &officeUser.Telephone,
		TransportationOffice:            TransportationOffice(officeUser.TransportationOffice),
		TransportationOfficeAssignments: TransportationOfficeAssignments(officeUser.TransportationOfficeAssignments),
		CreatedAt:                       strfmt.DateTime(officeUser.CreatedAt),
		UpdatedAt:                       strfmt.DateTime(officeUser.UpdatedAt),
	}

	return payload
}

// MTOShipments payload
func MTOShipments(storer storage.FileStorer, mtoShipments *models.MTOShipments) *internalmessages.MTOShipments {
	payload := make(internalmessages.MTOShipments, len(*mtoShipments))

	for i, m := range *mtoShipments {
		copyOfMtoShipment := m // Make copy to avoid implicit memory aliasing of items from a range statement.
		payload[i] = MTOShipment(storer, &copyOfMtoShipment)
	}
	return &payload
}

// InternalServerError describes errors in a standard structure to be returned in the payload.
// If detail is nil, string defaults to "An internal server error has occurred."
func InternalServerError(detail *string, traceID uuid.UUID) *internalmessages.Error {
	payload := internalmessages.Error{
		Title:    handlers.FmtString(handlers.InternalServerErrMessage),
		Detail:   handlers.FmtString(handlers.InternalServerErrDetail),
		Instance: strfmt.UUID(traceID.String()),
	}
	if detail != nil {
		payload.Detail = detail
	}
	return &payload
}

// ValidationError describes validation errors from the model or properties
func ValidationError(detail string, instance uuid.UUID, validationErrors *validate.Errors) *internalmessages.ValidationError {
	payload := &internalmessages.ValidationError{
		ClientError: *ClientError(handlers.ValidationErrMessage, detail, instance),
	}
	if validationErrors != nil {
		payload.InvalidFields = handlers.NewValidationErrorListResponse(validationErrors).Errors
	}
	return payload
}

// ClientError describes errors in a standard structure to be returned in the payload
func ClientError(title string, detail string, instance uuid.UUID) *internalmessages.ClientError {
	return &internalmessages.ClientError{
		Title:    handlers.FmtString(title),
		Detail:   handlers.FmtString(detail),
		Instance: handlers.FmtUUID(instance),
	}
}

func PayloadForDocumentModel(storer storage.FileStorer, document models.Document) (*internalmessages.Document, error) {
	uploads := make([]*internalmessages.Upload, len(document.UserUploads))
	for i, userUpload := range document.UserUploads {
		if userUpload.Upload.ID == uuid.Nil {
			return nil, errors.New("no uploads for user")
		}
		url, err := storer.PresignedURL(userUpload.Upload.StorageKey, userUpload.Upload.ContentType, userUpload.Upload.Filename)
		if err != nil {
			return nil, err
		}

		uploadPayload := PayloadForUploadModel(storer, userUpload.Upload, url)
		uploads[i] = uploadPayload
	}

	documentPayload := &internalmessages.Document{
		ID:              handlers.FmtUUID(document.ID),
		ServiceMemberID: handlers.FmtUUID(document.ServiceMemberID),
		Uploads:         uploads,
	}
	return documentPayload, nil
}

func PayloadForUploadModel(
	storer storage.FileStorer,
	upload models.Upload,
	url string,
) *internalmessages.Upload {
	uploadPayload := &internalmessages.Upload{
		ID:          handlers.FmtUUIDValue(upload.ID),
		Filename:    upload.Filename,
		ContentType: upload.ContentType,
		UploadType:  string(upload.UploadType),
		URL:         strfmt.URI(url),
		Bytes:       upload.Bytes,
		CreatedAt:   strfmt.DateTime(upload.CreatedAt),
		UpdatedAt:   strfmt.DateTime(upload.UpdatedAt),
	}

	tags, err := storer.Tags(upload.StorageKey)
	if err != nil {
		uploadPayload.Status = string(models.AVStatusPROCESSING)
	} else {
		uploadPayload.Status = string(models.GetAVStatusFromTags(tags))
	}

	return uploadPayload
}

// MovingExpense payload
func MovingExpense(storer storage.FileStorer, movingExpense *models.MovingExpense) *internalmessages.MovingExpense {

	document, err := PayloadForDocumentModel(storer, movingExpense.Document)
	if err != nil {
		return nil
	}

	payload := &internalmessages.MovingExpense{
		ID:                   *handlers.FmtUUID(movingExpense.ID),
		PpmShipmentID:        *handlers.FmtUUID(movingExpense.PPMShipmentID),
		DocumentID:           *handlers.FmtUUID(movingExpense.DocumentID),
		Document:             document,
		CreatedAt:            strfmt.DateTime(movingExpense.CreatedAt),
		UpdatedAt:            strfmt.DateTime(movingExpense.UpdatedAt),
		Description:          movingExpense.Description,
		SubmittedDescription: movingExpense.SubmittedDescription,
		PaidWithGtcc:         movingExpense.PaidWithGTCC,
		Amount:               handlers.FmtCost(movingExpense.Amount),
		SubmittedAmount:      handlers.FmtCost(movingExpense.SubmittedAmount),
		MissingReceipt:       movingExpense.MissingReceipt,
		ETag:                 etag.GenerateEtag(movingExpense.UpdatedAt),
	}
	if movingExpense.MovingExpenseType != nil {
		movingExpenseType := internalmessages.OmittableMovingExpenseType(*movingExpense.MovingExpenseType)
		payload.MovingExpenseType = &movingExpenseType
	}
	if movingExpense.SubmittedMovingExpenseType != nil {
		movingExpenseType := internalmessages.SubmittedMovingExpenseType(*movingExpense.MovingExpenseType)
		payload.SubmittedMovingExpenseType = &movingExpenseType
	}

	if movingExpense.Status != nil {
		status := internalmessages.OmittablePPMDocumentStatus(*movingExpense.Status)
		payload.Status = &status
	}

	if movingExpense.Reason != nil {
		reason := internalmessages.PPMDocumentStatusReason(*movingExpense.Reason)
		payload.Reason = &reason
	}

	if movingExpense.SITStartDate != nil {
		payload.SitStartDate = handlers.FmtDatePtr(movingExpense.SITStartDate)
	}

	if movingExpense.SubmittedSITStartDate != nil {
		payload.SubmittedSitStartDate = handlers.FmtDatePtr(movingExpense.SubmittedSITStartDate)
	}

	if movingExpense.SITEndDate != nil {
		payload.SitEndDate = handlers.FmtDatePtr(movingExpense.SITEndDate)
	}

	if movingExpense.SubmittedSITEndDate != nil {
		payload.SubmittedSitEndDate = handlers.FmtDatePtr(movingExpense.SubmittedSITEndDate)
	}

	if movingExpense.WeightStored != nil {
		payload.WeightStored = handlers.FmtPoundPtr(movingExpense.WeightStored)
	}

	if movingExpense.SITLocation != nil {
		sitLocation := internalmessages.SITLocationType(*movingExpense.SITLocation)
		payload.SitLocation = &sitLocation
	}

	if movingExpense.SITReimburseableAmount != nil {
		payload.SitReimburseableAmount = handlers.FmtCost(movingExpense.SITReimburseableAmount)
	}

	if movingExpense.TrackingNumber != nil {
		payload.TrackingNumber = movingExpense.TrackingNumber
	}

	if movingExpense.WeightShipped != nil {
		payload.WeightShipped = handlers.FmtPoundPtr(movingExpense.WeightShipped)
	}

	if movingExpense.IsProGear != nil {
		payload.IsProGear = movingExpense.IsProGear
	}

	if movingExpense.ProGearBelongsToSelf != nil {
		payload.ProGearBelongsToSelf = movingExpense.ProGearBelongsToSelf
	}

	if movingExpense.ProGearDescription != nil {
		payload.ProGearDescription = *movingExpense.ProGearDescription
	}

	return payload
}

func MovingExpenses(storer storage.FileStorer, movingExpenses models.MovingExpenses) []*internalmessages.MovingExpense {
	payload := make([]*internalmessages.MovingExpense, len(movingExpenses))
	for i, movingExpense := range movingExpenses {
		copyOfMovingExpense := movingExpense
		payload[i] = MovingExpense(storer, &copyOfMovingExpense)
	}
	return payload
}

func WeightTickets(storer storage.FileStorer, weightTickets models.WeightTickets) []*internalmessages.WeightTicket {
	payload := make([]*internalmessages.WeightTicket, len(weightTickets))
	for i, weightTicket := range weightTickets {
		copyOfWeightTicket := weightTicket
		weightTicketPayload := WeightTicket(storer, &copyOfWeightTicket)
		payload[i] = weightTicketPayload
	}
	return payload
}

// WeightTicket payload
func WeightTicket(storer storage.FileStorer, weightTicket *models.WeightTicket) *internalmessages.WeightTicket {
	ppmShipment := strfmt.UUID(weightTicket.PPMShipmentID.String())

	emptyDocument, err := PayloadForDocumentModel(storer, weightTicket.EmptyDocument)
	if err != nil {
		return nil
	}

	fullDocument, err := PayloadForDocumentModel(storer, weightTicket.FullDocument)
	if err != nil {
		return nil
	}

	proofOfTrailerOwnershipDocument, err := PayloadForDocumentModel(storer, weightTicket.ProofOfTrailerOwnershipDocument)
	if err != nil {
		return nil
	}

	payload := &internalmessages.WeightTicket{
		ID:                                strfmt.UUID(weightTicket.ID.String()),
		PpmShipmentID:                     ppmShipment,
		CreatedAt:                         *handlers.FmtDateTime(weightTicket.CreatedAt),
		UpdatedAt:                         *handlers.FmtDateTime(weightTicket.UpdatedAt),
		VehicleDescription:                weightTicket.VehicleDescription,
		EmptyWeight:                       handlers.FmtPoundPtr(weightTicket.EmptyWeight),
		SubmittedEmptyWeight:              handlers.FmtPoundPtr(weightTicket.SubmittedEmptyWeight),
		MissingEmptyWeightTicket:          weightTicket.MissingEmptyWeightTicket,
		EmptyDocumentID:                   *handlers.FmtUUID(weightTicket.EmptyDocumentID),
		EmptyDocument:                     emptyDocument,
		FullWeight:                        handlers.FmtPoundPtr(weightTicket.FullWeight),
		SubmittedFullWeight:               handlers.FmtPoundPtr(weightTicket.SubmittedFullWeight),
		MissingFullWeightTicket:           weightTicket.MissingFullWeightTicket,
		FullDocumentID:                    *handlers.FmtUUID(weightTicket.FullDocumentID),
		FullDocument:                      fullDocument,
		OwnsTrailer:                       weightTicket.OwnsTrailer,
		TrailerMeetsCriteria:              weightTicket.TrailerMeetsCriteria,
		SubmittedOwnsTrailer:              weightTicket.SubmittedOwnsTrailer,
		ProofOfTrailerOwnershipDocumentID: *handlers.FmtUUID(weightTicket.ProofOfTrailerOwnershipDocumentID),
		SubmittedTrailerMeetsCriteria:     weightTicket.SubmittedTrailerMeetsCriteria,
		ProofOfTrailerOwnershipDocument:   proofOfTrailerOwnershipDocument,
		AdjustedNetWeight:                 handlers.FmtPoundPtr(weightTicket.AdjustedNetWeight),
		NetWeightRemarks:                  weightTicket.NetWeightRemarks,
		ETag:                              etag.GenerateEtag(weightTicket.UpdatedAt),
	}

	if weightTicket.Status != nil {
		status := internalmessages.OmittablePPMDocumentStatus(*weightTicket.Status)
		payload.Status = &status
	}

	if weightTicket.Reason != nil {
		reason := internalmessages.PPMDocumentStatusReason(*weightTicket.Reason)
		payload.Reason = &reason
	}

	return payload
}

// ProGearWeightTickets sets up a ProGearWeightTicket slice for the api using model data.
func ProGearWeightTickets(storer storage.FileStorer, proGearWeightTickets models.ProgearWeightTickets) []*internalmessages.ProGearWeightTicket {
	payload := make([]*internalmessages.ProGearWeightTicket, len(proGearWeightTickets))
	for i, proGearWeightTicket := range proGearWeightTickets {
		copyOfProGearWeightTicket := proGearWeightTicket
		proGearWeightTicketPayload := ProGearWeightTicket(storer, &copyOfProGearWeightTicket)
		payload[i] = proGearWeightTicketPayload
	}
	return payload
}

// ProGearWeightTicket payload
func ProGearWeightTicket(storer storage.FileStorer, progear *models.ProgearWeightTicket) *internalmessages.ProGearWeightTicket {
	ppmShipmentID := strfmt.UUID(progear.PPMShipmentID.String())

	document, err := PayloadForDocumentModel(storer, progear.Document)
	if err != nil {
		return nil
	}

	payload := &internalmessages.ProGearWeightTicket{
		ID:                        strfmt.UUID(progear.ID.String()),
		PpmShipmentID:             ppmShipmentID,
		CreatedAt:                 *handlers.FmtDateTime(progear.CreatedAt),
		UpdatedAt:                 *handlers.FmtDateTime(progear.UpdatedAt),
		DocumentID:                *handlers.FmtUUID(progear.DocumentID),
		Document:                  document,
		Weight:                    handlers.FmtPoundPtr(progear.Weight),
		SubmittedWeight:           handlers.FmtPoundPtr(progear.SubmittedWeight),
		BelongsToSelf:             progear.BelongsToSelf,
		SubmittedBelongsToSelf:    progear.SubmittedBelongsToSelf,
		HasWeightTickets:          progear.HasWeightTickets,
		SubmittedHasWeightTickets: progear.SubmittedHasWeightTickets,
		Description:               progear.Description,
		ETag:                      etag.GenerateEtag(progear.UpdatedAt),
	}

	if progear.Status != nil {
		status := internalmessages.OmittablePPMDocumentStatus(*progear.Status)
		payload.Status = &status
	}

	if progear.Reason != nil {
		reason := internalmessages.PPMDocumentStatusReason(*progear.Reason)
		payload.Reason = &reason
	}

	return payload
}

// SignedCertification converts a model to the api payload type
func SignedCertification(signedCertification *models.SignedCertification) *internalmessages.SignedCertification {
	if signedCertification == nil {
		return nil
	}

	model := &internalmessages.SignedCertification{
		ID:                handlers.FmtUUIDValue(signedCertification.ID),
		SubmittingUserID:  handlers.FmtUUIDValue(signedCertification.SubmittingUserID),
		MoveID:            handlers.FmtUUIDValue(signedCertification.MoveID),
		PpmID:             handlers.FmtUUIDPtr(signedCertification.PpmID),
		CertificationText: &signedCertification.CertificationText,
		Signature:         &signedCertification.Signature,
		Date:              handlers.FmtDate(signedCertification.Date),
		CreatedAt:         strfmt.DateTime(signedCertification.CreatedAt),
		UpdatedAt:         strfmt.DateTime(signedCertification.UpdatedAt),
		ETag:              etag.GenerateEtag(signedCertification.UpdatedAt),
	}

	// CertificationType is required from the api perspective, but at the model and DB level, it's nullable. In
	// practice, it shouldn't ever actually be null though, so we should always be matching the API spec, but
	// regardless, we need to do this nil check. It would be good to go back and make it required in the model/table.
	if signedCertification.CertificationType != nil {
		model.CertificationType = internalmessages.SignedCertificationType(*signedCertification.CertificationType)
	}

	return model
}

// VLocation payload
func VLocation(vLocation *models.VLocation) *internalmessages.VLocation {
	if vLocation == nil || *vLocation == (models.VLocation{}) {
		return nil
	}

	return &internalmessages.VLocation{
		City:                 vLocation.CityName,
		State:                vLocation.StateName,
		PostalCode:           vLocation.UsprZipID,
		County:               &vLocation.UsprcCountyNm,
		UsPostRegionCitiesID: *handlers.FmtUUID(*vLocation.UsPostRegionCitiesID),
	}
}

// VLocations payload
func VLocations(vLocations models.VLocations) internalmessages.VLocations {
	payload := make(internalmessages.VLocations, len(vLocations))
	for i, vLocation := range vLocations {
		copyOfVLocation := vLocation
		payload[i] = VLocation(&copyOfVLocation)
	}
	return payload
}

<<<<<<< HEAD
// get pay grade / rank for orders drop down
func GetRankDropdownOptions(appCtx appcontext.AppContext, affiliation string, grade string) ([]*internalmessages.Rank, error) {
	var dropdownOptions []*internalmessages.Rank

	err := appCtx.DB().Q().RawQuery(`
		SELECT
			ranks.rank_name AS RankName,
			ranks.rank_abbv AS RankAbbv,
			ranks.id,
			ranks.pay_grade_id AS PaygradeID,
			ranks.rank_order AS RankOrder
		FROM ranks
		JOIN pay_grades ON ranks.pay_grade_id = pay_grades.id
		WHERE affiliation = $1
		AND grade = $2
		ORDER BY ranks.rank_order DESC
	`, affiliation, grade).All(&dropdownOptions)
	if err != nil {
		return nil, err
	}

	return dropdownOptions, nil
=======
// PayGrades payload
func PayGrades(payGrades models.PayGrades) []*internalmessages.OrderPayGrades {
	var payloadPayGrades []*internalmessages.OrderPayGrades

	for _, payGrade := range payGrades {
		tempPayGrade := internalmessages.OrderPayGrades{
			Grade:       payGrade.Grade,
			Description: *payGrade.GradeDescription,
		}
		payloadPayGrades = append(payloadPayGrades, &tempPayGrade)
	}

	return payloadPayGrades
>>>>>>> 05f0f616
}<|MERGE_RESOLUTION|>--- conflicted
+++ resolved
@@ -740,7 +740,21 @@
 	return payload
 }
 
-<<<<<<< HEAD
+// PayGrades payload
+func PayGrades(payGrades models.PayGrades) []*internalmessages.OrderPayGrades {
+	var payloadPayGrades []*internalmessages.OrderPayGrades
+
+	for _, payGrade := range payGrades {
+		tempPayGrade := internalmessages.OrderPayGrades{
+			Grade:       payGrade.Grade,
+			Description: *payGrade.GradeDescription,
+		}
+		payloadPayGrades = append(payloadPayGrades, &tempPayGrade)
+	}
+
+	return payloadPayGrades
+}
+
 // get pay grade / rank for orders drop down
 func GetRankDropdownOptions(appCtx appcontext.AppContext, affiliation string, grade string) ([]*internalmessages.Rank, error) {
 	var dropdownOptions []*internalmessages.Rank
@@ -756,26 +770,11 @@
 		JOIN pay_grades ON ranks.pay_grade_id = pay_grades.id
 		WHERE affiliation = $1
 		AND grade = $2
-		ORDER BY ranks.rank_order DESC
+		ORDER BY ranks.rank_order ASC
 	`, affiliation, grade).All(&dropdownOptions)
 	if err != nil {
 		return nil, err
 	}
 
 	return dropdownOptions, nil
-=======
-// PayGrades payload
-func PayGrades(payGrades models.PayGrades) []*internalmessages.OrderPayGrades {
-	var payloadPayGrades []*internalmessages.OrderPayGrades
-
-	for _, payGrade := range payGrades {
-		tempPayGrade := internalmessages.OrderPayGrades{
-			Grade:       payGrade.Grade,
-			Description: *payGrade.GradeDescription,
-		}
-		payloadPayGrades = append(payloadPayGrades, &tempPayGrade)
-	}
-
-	return payloadPayGrades
->>>>>>> 05f0f616
 }