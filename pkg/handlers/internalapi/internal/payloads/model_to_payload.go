package payloads

import (
	"errors"
	"strings"

	"github.com/go-openapi/strfmt"
	"github.com/gobuffalo/validate/v3"
	"github.com/gofrs/uuid"

	"github.com/transcom/mymove/pkg/etag"
	internalmessages "github.com/transcom/mymove/pkg/gen/internalmessages"
	"github.com/transcom/mymove/pkg/handlers"
	"github.com/transcom/mymove/pkg/models"
	"github.com/transcom/mymove/pkg/storage"
)

// Country payload
func Country(country *models.Country) *string {
	if country == nil {
		return nil
	}
	return &country.Country
}

// Address payload
func Address(address *models.Address) *internalmessages.Address {
	if address == nil {
		return nil
	}
	if *address == (models.Address{}) {
		return nil
	}

	payloadAddress := &internalmessages.Address{
		ID:             strfmt.UUID(address.ID.String()),
		StreetAddress1: &address.StreetAddress1,
		StreetAddress2: address.StreetAddress2,
		StreetAddress3: address.StreetAddress3,
		City:           &address.City,
		State:          &address.State,
		Country:        Country(address.Country),
		PostalCode:     &address.PostalCode,
		County:         address.County,
		IsOconus:       address.IsOconus,
	}

	if address.UsPostRegionCityID != nil {
		usPostRegionCitiesID := *address.UsPostRegionCityID
		payloadAddress.UsPostRegionCitiesID = strfmt.UUID(usPostRegionCitiesID.String())
	}

	return payloadAddress
}

// PPM Destination Address payload
func PPMDestinationAddress(address *models.Address) *internalmessages.Address {
	payload := Address(address)

	if payload == nil {
		return nil
	}

	// Street address 1 is optional per business rule but not nullable on the database level.
	// Check if streetAddress 1 is using place holder value to represent 'NULL'.
	// If so return empty string.
	if strings.EqualFold(*payload.StreetAddress1, models.STREET_ADDRESS_1_NOT_PROVIDED) {
		payload.StreetAddress1 = models.StringPointer("")
	}
	return payload
}

// MTOAgent payload
func MTOAgent(mtoAgent *models.MTOAgent) *internalmessages.MTOAgent {
	if mtoAgent == nil {
		return nil
	}

	return &internalmessages.MTOAgent{
		AgentType:     internalmessages.MTOAgentType(mtoAgent.MTOAgentType),
		FirstName:     mtoAgent.FirstName,
		LastName:      mtoAgent.LastName,
		Phone:         mtoAgent.Phone,
		Email:         mtoAgent.Email,
		ID:            strfmt.UUID(mtoAgent.ID.String()),
		MtoShipmentID: strfmt.UUID(mtoAgent.MTOShipmentID.String()),
		CreatedAt:     strfmt.DateTime(mtoAgent.CreatedAt),
		UpdatedAt:     strfmt.DateTime(mtoAgent.UpdatedAt),
	}
}

// MTOAgents payload
func MTOAgents(mtoAgents *models.MTOAgents) *internalmessages.MTOAgents {
	if mtoAgents == nil {
		return nil
	}

	agents := make(internalmessages.MTOAgents, len(*mtoAgents))

	for i, m := range *mtoAgents {
		copyOfAgent := m // Make copy to avoid implicit memory aliasing of items from a range statement.
		agents[i] = MTOAgent(&copyOfAgent)
	}

	return &agents
}

// PPMShipment payload
func PPMShipment(storer storage.FileStorer, ppmShipment *models.PPMShipment) *internalmessages.PPMShipment {
	if ppmShipment == nil || ppmShipment.ID.IsNil() {
		return nil
	}

	payloadPPMShipment := &internalmessages.PPMShipment{
		ID:                             *handlers.FmtUUID(ppmShipment.ID),
		PpmType:                        internalmessages.PPMType(ppmShipment.PPMType),
		ShipmentID:                     *handlers.FmtUUID(ppmShipment.ShipmentID),
		CreatedAt:                      strfmt.DateTime(ppmShipment.CreatedAt),
		UpdatedAt:                      strfmt.DateTime(ppmShipment.UpdatedAt),
		Status:                         internalmessages.PPMShipmentStatus(ppmShipment.Status),
		ExpectedDepartureDate:          handlers.FmtDate(ppmShipment.ExpectedDepartureDate),
		ActualMoveDate:                 handlers.FmtDatePtr(ppmShipment.ActualMoveDate),
		SubmittedAt:                    handlers.FmtDateTimePtr(ppmShipment.SubmittedAt),
		ReviewedAt:                     handlers.FmtDateTimePtr(ppmShipment.ReviewedAt),
		ApprovedAt:                     handlers.FmtDateTimePtr(ppmShipment.ApprovedAt),
		PickupAddress:                  Address(ppmShipment.PickupAddress),
		SecondaryPickupAddress:         Address(ppmShipment.SecondaryPickupAddress),
		HasSecondaryPickupAddress:      ppmShipment.HasSecondaryPickupAddress,
		TertiaryPickupAddress:          Address(ppmShipment.TertiaryPickupAddress),
		HasTertiaryPickupAddress:       ppmShipment.HasTertiaryPickupAddress,
		DestinationAddress:             PPMDestinationAddress(ppmShipment.DestinationAddress),
		SecondaryDestinationAddress:    Address(ppmShipment.SecondaryDestinationAddress),
		HasSecondaryDestinationAddress: ppmShipment.HasSecondaryDestinationAddress,
		TertiaryDestinationAddress:     Address(ppmShipment.TertiaryDestinationAddress),
		HasTertiaryDestinationAddress:  ppmShipment.HasTertiaryDestinationAddress,
		W2Address:                      Address(ppmShipment.W2Address),
		SitExpected:                    ppmShipment.SITExpected,
		EstimatedWeight:                handlers.FmtPoundPtr(ppmShipment.EstimatedWeight),
		EstimatedIncentive:             handlers.FmtCost(ppmShipment.EstimatedIncentive),
		FinalIncentive:                 handlers.FmtCost(ppmShipment.FinalIncentive),
		HasProGear:                     ppmShipment.HasProGear,
		ProGearWeight:                  handlers.FmtPoundPtr(ppmShipment.ProGearWeight),
		SpouseProGearWeight:            handlers.FmtPoundPtr(ppmShipment.SpouseProGearWeight),
		HasGunSafe:                     ppmShipment.HasGunSafe,
		GunSafeWeight:                  handlers.FmtPoundPtr(ppmShipment.GunSafeWeight),
<<<<<<< HEAD
=======
		GunSafeWeightTickets:           GunSafeWeightTickets(storer, ppmShipment.GunSafeWeightTickets),
>>>>>>> eefd7419
		HasRequestedAdvance:            ppmShipment.HasRequestedAdvance,
		AdvanceAmountRequested:         handlers.FmtCost(ppmShipment.AdvanceAmountRequested),
		HasReceivedAdvance:             ppmShipment.HasReceivedAdvance,
		AdvanceAmountReceived:          handlers.FmtCost(ppmShipment.AdvanceAmountReceived),
		AdvanceStatus:                  (*internalmessages.PPMAdvanceStatus)(ppmShipment.AdvanceStatus),
		WeightTickets:                  WeightTickets(storer, ppmShipment.WeightTickets),
		MovingExpenses:                 MovingExpenses(storer, ppmShipment.MovingExpenses),
		ProGearWeightTickets:           ProGearWeightTickets(storer, ppmShipment.ProgearWeightTickets),
		IsActualExpenseReimbursement:   ppmShipment.IsActualExpenseReimbursement,
		SignedCertification:            SignedCertification(ppmShipment.SignedCertification),
		ETag:                           etag.GenerateEtag(ppmShipment.UpdatedAt),
	}

	if ppmShipment.IsActualExpenseReimbursement != nil {
		payloadPPMShipment.IsActualExpenseReimbursement = ppmShipment.IsActualExpenseReimbursement
	}

	return payloadPPMShipment
}

// BoatShipment payload
func BoatShipment(storer storage.FileStorer, boatShipment *models.BoatShipment) *internalmessages.BoatShipment {
	if boatShipment == nil || boatShipment.ID.IsNil() {
		return nil
	}

	payloadBoatShipment := &internalmessages.BoatShipment{
		ID:             *handlers.FmtUUID(boatShipment.ID),
		ShipmentID:     *handlers.FmtUUID(boatShipment.ShipmentID),
		CreatedAt:      strfmt.DateTime(boatShipment.CreatedAt),
		UpdatedAt:      strfmt.DateTime(boatShipment.UpdatedAt),
		Type:           models.StringPointer(string(boatShipment.Type)),
		Year:           handlers.FmtIntPtrToInt64(boatShipment.Year),
		Make:           boatShipment.Make,
		Model:          boatShipment.Model,
		LengthInInches: handlers.FmtIntPtrToInt64(boatShipment.LengthInInches),
		WidthInInches:  handlers.FmtIntPtrToInt64(boatShipment.WidthInInches),
		HeightInInches: handlers.FmtIntPtrToInt64(boatShipment.HeightInInches),
		HasTrailer:     boatShipment.HasTrailer,
		IsRoadworthy:   boatShipment.IsRoadworthy,
		ETag:           etag.GenerateEtag(boatShipment.UpdatedAt),
	}

	return payloadBoatShipment
}

// MobileHomeShipment payload
func MobileHomeShipment(storer storage.FileStorer, mobileHomeShipment *models.MobileHome) *internalmessages.MobileHome {
	if mobileHomeShipment == nil || mobileHomeShipment.ID.IsNil() {
		return nil
	}

	payloadMobileHomeShipment := &internalmessages.MobileHome{
		ID:             *handlers.FmtUUID(mobileHomeShipment.ID),
		ShipmentID:     *handlers.FmtUUID(mobileHomeShipment.ShipmentID),
		Make:           *mobileHomeShipment.Make,
		Model:          *mobileHomeShipment.Model,
		Year:           *handlers.FmtIntPtrToInt64(mobileHomeShipment.Year),
		LengthInInches: *handlers.FmtIntPtrToInt64(mobileHomeShipment.LengthInInches),
		HeightInInches: *handlers.FmtIntPtrToInt64(mobileHomeShipment.HeightInInches),
		WidthInInches:  *handlers.FmtIntPtrToInt64(mobileHomeShipment.WidthInInches),
		CreatedAt:      strfmt.DateTime(mobileHomeShipment.CreatedAt),
		UpdatedAt:      strfmt.DateTime(mobileHomeShipment.UpdatedAt),
		ETag:           etag.GenerateEtag(mobileHomeShipment.UpdatedAt),
	}

	return payloadMobileHomeShipment
}

// MarketCode payload
func MarketCode(marketCode *models.MarketCode) string {
	if marketCode == nil {
		return "" // Or a default string value
	}
	return string(*marketCode)
}

// MTOShipment payload
func MTOShipment(storer storage.FileStorer, mtoShipment *models.MTOShipment) *internalmessages.MTOShipment {
	payload := &internalmessages.MTOShipment{
		ID:                          strfmt.UUID(mtoShipment.ID.String()),
		Agents:                      *MTOAgents(&mtoShipment.MTOAgents),
		MoveTaskOrderID:             strfmt.UUID(mtoShipment.MoveTaskOrderID.String()),
		ShipmentType:                internalmessages.MTOShipmentType(mtoShipment.ShipmentType),
		CustomerRemarks:             mtoShipment.CustomerRemarks,
		PickupAddress:               Address(mtoShipment.PickupAddress),
		SecondaryPickupAddress:      Address(mtoShipment.SecondaryPickupAddress),
		HasSecondaryPickupAddress:   mtoShipment.HasSecondaryPickupAddress,
		TertiaryPickupAddress:       Address(mtoShipment.TertiaryPickupAddress),
		HasTertiaryPickupAddress:    mtoShipment.HasTertiaryPickupAddress,
		DestinationAddress:          Address(mtoShipment.DestinationAddress),
		SecondaryDeliveryAddress:    Address(mtoShipment.SecondaryDeliveryAddress),
		HasSecondaryDeliveryAddress: mtoShipment.HasSecondaryDeliveryAddress,
		TertiaryDeliveryAddress:     Address(mtoShipment.TertiaryDeliveryAddress),
		HasTertiaryDeliveryAddress:  mtoShipment.HasTertiaryDeliveryAddress,
		ActualProGearWeight:         handlers.FmtPoundPtr(mtoShipment.ActualProGearWeight),
		ActualSpouseProGearWeight:   handlers.FmtPoundPtr(mtoShipment.ActualSpouseProGearWeight),
		CreatedAt:                   strfmt.DateTime(mtoShipment.CreatedAt),
		UpdatedAt:                   strfmt.DateTime(mtoShipment.UpdatedAt),
		Status:                      internalmessages.MTOShipmentStatus(mtoShipment.Status),
		PpmShipment:                 PPMShipment(storer, mtoShipment.PPMShipment),
		BoatShipment:                BoatShipment(storer, mtoShipment.BoatShipment),
		MobileHomeShipment:          MobileHomeShipment(storer, mtoShipment.MobileHome),
		ETag:                        etag.GenerateEtag(mtoShipment.UpdatedAt),
		ShipmentLocator:             handlers.FmtStringPtr(mtoShipment.ShipmentLocator),
		MarketCode:                  MarketCode(&mtoShipment.MarketCode),
	}
	if mtoShipment.HasSecondaryPickupAddress != nil && !*mtoShipment.HasSecondaryPickupAddress {
		payload.SecondaryPickupAddress = nil
	}
	if mtoShipment.HasSecondaryDeliveryAddress != nil && !*mtoShipment.HasSecondaryDeliveryAddress {
		payload.SecondaryDeliveryAddress = nil
	}

	if mtoShipment.HasTertiaryPickupAddress != nil && !*mtoShipment.HasTertiaryPickupAddress {
		payload.TertiaryPickupAddress = nil
	}
	if mtoShipment.HasTertiaryDeliveryAddress != nil && !*mtoShipment.HasTertiaryDeliveryAddress {
		payload.TertiaryDeliveryAddress = nil
	}

	if mtoShipment.RequestedPickupDate != nil && !mtoShipment.RequestedPickupDate.IsZero() {
		payload.RequestedPickupDate = handlers.FmtDatePtr(mtoShipment.RequestedPickupDate)
	}

	if mtoShipment.RequestedDeliveryDate != nil && !mtoShipment.RequestedDeliveryDate.IsZero() {
		payload.RequestedDeliveryDate = handlers.FmtDatePtr(mtoShipment.RequestedDeliveryDate)
	}

	return payload
}

// TransportationOffice internal payload
func TransportationOffice(office models.TransportationOffice) *internalmessages.TransportationOffice {
	if office.ID == uuid.Nil {
		return nil
	}

	phoneLines := []string{}
	for _, phoneLine := range office.PhoneLines {
		if phoneLine.Type == "voice" {
			phoneLines = append(phoneLines, phoneLine.Number)
		}
	}

	payload := &internalmessages.TransportationOffice{
		ID:         handlers.FmtUUID(office.ID),
		CreatedAt:  handlers.FmtDateTime(office.CreatedAt),
		UpdatedAt:  handlers.FmtDateTime(office.UpdatedAt),
		Name:       models.StringPointer(office.Name),
		Gbloc:      office.Gbloc,
		Address:    Address(&office.Address),
		PhoneLines: phoneLines,
	}
	return payload
}

func TransportationOffices(transportationOffices models.TransportationOffices) internalmessages.TransportationOffices {
	payload := make(internalmessages.TransportationOffices, len(transportationOffices))

	for i, to := range transportationOffices {
		transportationOffice := to
		payload[i] = TransportationOffice(transportationOffice)
	}
	return payload
}

// TransportationOffice internal payload
func TransportationOfficeAssignment(toa models.TransportationOfficeAssignment) *internalmessages.TransportationOfficeAssignment {
	if toa.ID == uuid.Nil || toa.TransportationOfficeID == uuid.Nil {
		return nil
	}
	payload := &internalmessages.TransportationOfficeAssignment{
		OfficeUserID:           handlers.FmtUUID(toa.ID),
		TransportationOfficeID: handlers.FmtUUID(toa.TransportationOfficeID),
		TransportationOffice:   TransportationOffice(toa.TransportationOffice),
		PrimaryOffice:          toa.PrimaryOffice,
		CreatedAt:              *handlers.FmtDateTime(toa.CreatedAt),
		UpdatedAt:              *handlers.FmtDateTime(toa.UpdatedAt),
	}
	return payload
}

// TransportationOffice internal payload
func TransportationOfficeAssignments(toas models.TransportationOfficeAssignments) []*internalmessages.TransportationOfficeAssignment {
	payload := make([]*internalmessages.TransportationOfficeAssignment, len(toas))

	for i, toa := range toas {
		payload[i] = TransportationOfficeAssignment(toa)
	}
	return payload
}

func CounselingOffices(counselingOffices models.TransportationOffices) internalmessages.CounselingOffices {
	payload := make(internalmessages.CounselingOffices, len(counselingOffices))

	for i, counselingOffice := range counselingOffices {
		payload[i] = &internalmessages.CounselingOffice{
			ID:   handlers.FmtUUID(counselingOffice.ID),
			Name: models.StringPointer(counselingOffice.Name),
		}
	}
	return payload
}

// OfficeUser internal payload
func OfficeUser(officeUser *models.OfficeUser) *internalmessages.OfficeUser {
	if officeUser == nil || officeUser.ID == uuid.Nil {
		return nil
	}

	payload := &internalmessages.OfficeUser{
		ID:                              strfmt.UUID(officeUser.ID.String()),
		UserID:                          strfmt.UUID(officeUser.UserID.String()),
		Email:                           &officeUser.Email,
		FirstName:                       &officeUser.FirstName,
		LastName:                        &officeUser.LastName,
		MiddleName:                      officeUser.MiddleInitials,
		Telephone:                       &officeUser.Telephone,
		TransportationOffice:            TransportationOffice(officeUser.TransportationOffice),
		TransportationOfficeAssignments: TransportationOfficeAssignments(officeUser.TransportationOfficeAssignments),
		CreatedAt:                       strfmt.DateTime(officeUser.CreatedAt),
		UpdatedAt:                       strfmt.DateTime(officeUser.UpdatedAt),
	}

	return payload
}

// MTOShipments payload
func MTOShipments(storer storage.FileStorer, mtoShipments *models.MTOShipments) *internalmessages.MTOShipments {
	payload := make(internalmessages.MTOShipments, len(*mtoShipments))

	for i, m := range *mtoShipments {
		copyOfMtoShipment := m // Make copy to avoid implicit memory aliasing of items from a range statement.
		payload[i] = MTOShipment(storer, &copyOfMtoShipment)
	}
	return &payload
}

// InternalServerError describes errors in a standard structure to be returned in the payload.
// If detail is nil, string defaults to "An internal server error has occurred."
func InternalServerError(detail *string, traceID uuid.UUID) *internalmessages.Error {
	payload := internalmessages.Error{
		Title:    handlers.FmtString(handlers.InternalServerErrMessage),
		Detail:   handlers.FmtString(handlers.InternalServerErrDetail),
		Instance: strfmt.UUID(traceID.String()),
	}
	if detail != nil {
		payload.Detail = detail
	}
	return &payload
}

// ValidationError describes validation errors from the model or properties
func ValidationError(detail string, instance uuid.UUID, validationErrors *validate.Errors) *internalmessages.ValidationError {
	payload := &internalmessages.ValidationError{
		ClientError: *ClientError(handlers.ValidationErrMessage, detail, instance),
	}
	if validationErrors != nil {
		payload.InvalidFields = handlers.NewValidationErrorListResponse(validationErrors).Errors
	}
	return payload
}

// ClientError describes errors in a standard structure to be returned in the payload
func ClientError(title string, detail string, instance uuid.UUID) *internalmessages.ClientError {
	return &internalmessages.ClientError{
		Title:    handlers.FmtString(title),
		Detail:   handlers.FmtString(detail),
		Instance: handlers.FmtUUID(instance),
	}
}

func PayloadForDocumentModel(storer storage.FileStorer, document models.Document) (*internalmessages.Document, error) {
	uploads := make([]*internalmessages.Upload, len(document.UserUploads))
	for i, userUpload := range document.UserUploads {
		if userUpload.Upload.ID == uuid.Nil {
			return nil, errors.New("no uploads for user")
		}
		url, err := storer.PresignedURL(userUpload.Upload.StorageKey, userUpload.Upload.ContentType, userUpload.Upload.Filename)
		if err != nil {
			return nil, err
		}

		uploadPayload := PayloadForUploadModel(storer, userUpload.Upload, url)
		uploads[i] = uploadPayload
	}

	documentPayload := &internalmessages.Document{
		ID:              handlers.FmtUUID(document.ID),
		ServiceMemberID: handlers.FmtUUID(document.ServiceMemberID),
		Uploads:         uploads,
	}
	return documentPayload, nil
}

func PayloadForUploadModel(
	storer storage.FileStorer,
	upload models.Upload,
	url string,
) *internalmessages.Upload {
	uploadPayload := &internalmessages.Upload{
		ID:          handlers.FmtUUIDValue(upload.ID),
		Filename:    upload.Filename,
		ContentType: upload.ContentType,
		UploadType:  string(upload.UploadType),
		URL:         strfmt.URI(url),
		Bytes:       upload.Bytes,
		CreatedAt:   strfmt.DateTime(upload.CreatedAt),
		UpdatedAt:   strfmt.DateTime(upload.UpdatedAt),
	}

	tags, err := storer.Tags(upload.StorageKey)
	if err != nil {
		uploadPayload.Status = string(models.AVStatusPROCESSING)
	} else {
		uploadPayload.Status = string(models.GetAVStatusFromTags(tags))
	}

	return uploadPayload
}

// MovingExpense payload
func MovingExpense(storer storage.FileStorer, movingExpense *models.MovingExpense) *internalmessages.MovingExpense {

	document, err := PayloadForDocumentModel(storer, movingExpense.Document)
	if err != nil {
		return nil
	}

	payload := &internalmessages.MovingExpense{
		ID:                   *handlers.FmtUUID(movingExpense.ID),
		PpmShipmentID:        *handlers.FmtUUID(movingExpense.PPMShipmentID),
		DocumentID:           *handlers.FmtUUID(movingExpense.DocumentID),
		Document:             document,
		CreatedAt:            strfmt.DateTime(movingExpense.CreatedAt),
		UpdatedAt:            strfmt.DateTime(movingExpense.UpdatedAt),
		Description:          movingExpense.Description,
		SubmittedDescription: movingExpense.SubmittedDescription,
		PaidWithGtcc:         movingExpense.PaidWithGTCC,
		Amount:               handlers.FmtCost(movingExpense.Amount),
		SubmittedAmount:      handlers.FmtCost(movingExpense.SubmittedAmount),
		MissingReceipt:       movingExpense.MissingReceipt,
		ETag:                 etag.GenerateEtag(movingExpense.UpdatedAt),
	}
	if movingExpense.MovingExpenseType != nil {
		movingExpenseType := internalmessages.OmittableMovingExpenseType(*movingExpense.MovingExpenseType)
		payload.MovingExpenseType = &movingExpenseType
	}
	if movingExpense.SubmittedMovingExpenseType != nil {
		movingExpenseType := internalmessages.SubmittedMovingExpenseType(*movingExpense.MovingExpenseType)
		payload.SubmittedMovingExpenseType = &movingExpenseType
	}

	if movingExpense.Status != nil {
		status := internalmessages.OmittablePPMDocumentStatus(*movingExpense.Status)
		payload.Status = &status
	}

	if movingExpense.Reason != nil {
		reason := internalmessages.PPMDocumentStatusReason(*movingExpense.Reason)
		payload.Reason = &reason
	}

	if movingExpense.SITStartDate != nil {
		payload.SitStartDate = handlers.FmtDatePtr(movingExpense.SITStartDate)
	}

	if movingExpense.SubmittedSITStartDate != nil {
		payload.SubmittedSitStartDate = handlers.FmtDatePtr(movingExpense.SubmittedSITStartDate)
	}

	if movingExpense.SITEndDate != nil {
		payload.SitEndDate = handlers.FmtDatePtr(movingExpense.SITEndDate)
	}

	if movingExpense.SubmittedSITEndDate != nil {
		payload.SubmittedSitEndDate = handlers.FmtDatePtr(movingExpense.SubmittedSITEndDate)
	}

	if movingExpense.WeightStored != nil {
		payload.WeightStored = handlers.FmtPoundPtr(movingExpense.WeightStored)
	}

	if movingExpense.SITLocation != nil {
		sitLocation := internalmessages.SITLocationType(*movingExpense.SITLocation)
		payload.SitLocation = &sitLocation
	}

	if movingExpense.SITReimburseableAmount != nil {
		payload.SitReimburseableAmount = handlers.FmtCost(movingExpense.SITReimburseableAmount)
	}

	if movingExpense.TrackingNumber != nil {
		payload.TrackingNumber = movingExpense.TrackingNumber
	}

	if movingExpense.WeightShipped != nil {
		payload.WeightShipped = handlers.FmtPoundPtr(movingExpense.WeightShipped)
	}

	if movingExpense.IsProGear != nil {
		payload.IsProGear = movingExpense.IsProGear
	}

	if movingExpense.ProGearBelongsToSelf != nil {
		payload.ProGearBelongsToSelf = movingExpense.ProGearBelongsToSelf
	}

	if movingExpense.ProGearDescription != nil {
		payload.ProGearDescription = *movingExpense.ProGearDescription
	}

	return payload
}

func MovingExpenses(storer storage.FileStorer, movingExpenses models.MovingExpenses) []*internalmessages.MovingExpense {
	payload := make([]*internalmessages.MovingExpense, len(movingExpenses))
	for i, movingExpense := range movingExpenses {
		copyOfMovingExpense := movingExpense
		payload[i] = MovingExpense(storer, &copyOfMovingExpense)
	}
	return payload
}

func WeightTickets(storer storage.FileStorer, weightTickets models.WeightTickets) []*internalmessages.WeightTicket {
	payload := make([]*internalmessages.WeightTicket, len(weightTickets))
	for i, weightTicket := range weightTickets {
		copyOfWeightTicket := weightTicket
		weightTicketPayload := WeightTicket(storer, &copyOfWeightTicket)
		payload[i] = weightTicketPayload
	}
	return payload
}

// WeightTicket payload
func WeightTicket(storer storage.FileStorer, weightTicket *models.WeightTicket) *internalmessages.WeightTicket {
	ppmShipment := strfmt.UUID(weightTicket.PPMShipmentID.String())

	emptyDocument, err := PayloadForDocumentModel(storer, weightTicket.EmptyDocument)
	if err != nil {
		return nil
	}

	fullDocument, err := PayloadForDocumentModel(storer, weightTicket.FullDocument)
	if err != nil {
		return nil
	}

	proofOfTrailerOwnershipDocument, err := PayloadForDocumentModel(storer, weightTicket.ProofOfTrailerOwnershipDocument)
	if err != nil {
		return nil
	}

	payload := &internalmessages.WeightTicket{
		ID:                                strfmt.UUID(weightTicket.ID.String()),
		PpmShipmentID:                     ppmShipment,
		CreatedAt:                         *handlers.FmtDateTime(weightTicket.CreatedAt),
		UpdatedAt:                         *handlers.FmtDateTime(weightTicket.UpdatedAt),
		VehicleDescription:                weightTicket.VehicleDescription,
		EmptyWeight:                       handlers.FmtPoundPtr(weightTicket.EmptyWeight),
		SubmittedEmptyWeight:              handlers.FmtPoundPtr(weightTicket.SubmittedEmptyWeight),
		MissingEmptyWeightTicket:          weightTicket.MissingEmptyWeightTicket,
		EmptyDocumentID:                   *handlers.FmtUUID(weightTicket.EmptyDocumentID),
		EmptyDocument:                     emptyDocument,
		FullWeight:                        handlers.FmtPoundPtr(weightTicket.FullWeight),
		SubmittedFullWeight:               handlers.FmtPoundPtr(weightTicket.SubmittedFullWeight),
		MissingFullWeightTicket:           weightTicket.MissingFullWeightTicket,
		FullDocumentID:                    *handlers.FmtUUID(weightTicket.FullDocumentID),
		FullDocument:                      fullDocument,
		OwnsTrailer:                       weightTicket.OwnsTrailer,
		TrailerMeetsCriteria:              weightTicket.TrailerMeetsCriteria,
		SubmittedOwnsTrailer:              weightTicket.SubmittedOwnsTrailer,
		ProofOfTrailerOwnershipDocumentID: *handlers.FmtUUID(weightTicket.ProofOfTrailerOwnershipDocumentID),
		SubmittedTrailerMeetsCriteria:     weightTicket.SubmittedTrailerMeetsCriteria,
		ProofOfTrailerOwnershipDocument:   proofOfTrailerOwnershipDocument,
		AdjustedNetWeight:                 handlers.FmtPoundPtr(weightTicket.AdjustedNetWeight),
		NetWeightRemarks:                  weightTicket.NetWeightRemarks,
		ETag:                              etag.GenerateEtag(weightTicket.UpdatedAt),
	}

	if weightTicket.Status != nil {
		status := internalmessages.OmittablePPMDocumentStatus(*weightTicket.Status)
		payload.Status = &status
	}

	if weightTicket.Reason != nil {
		reason := internalmessages.PPMDocumentStatusReason(*weightTicket.Reason)
		payload.Reason = &reason
	}

	return payload
}

// ProGearWeightTickets sets up a ProGearWeightTicket slice for the api using model data.
func ProGearWeightTickets(storer storage.FileStorer, proGearWeightTickets models.ProgearWeightTickets) []*internalmessages.ProGearWeightTicket {
	payload := make([]*internalmessages.ProGearWeightTicket, len(proGearWeightTickets))
	for i, proGearWeightTicket := range proGearWeightTickets {
		copyOfProGearWeightTicket := proGearWeightTicket
		proGearWeightTicketPayload := ProGearWeightTicket(storer, &copyOfProGearWeightTicket)
		payload[i] = proGearWeightTicketPayload
	}
	return payload
}

// ProGearWeightTicket payload
func ProGearWeightTicket(storer storage.FileStorer, progear *models.ProgearWeightTicket) *internalmessages.ProGearWeightTicket {
	ppmShipmentID := strfmt.UUID(progear.PPMShipmentID.String())

	document, err := PayloadForDocumentModel(storer, progear.Document)
	if err != nil {
		return nil
	}

	payload := &internalmessages.ProGearWeightTicket{
		ID:                        strfmt.UUID(progear.ID.String()),
		PpmShipmentID:             ppmShipmentID,
		CreatedAt:                 *handlers.FmtDateTime(progear.CreatedAt),
		UpdatedAt:                 *handlers.FmtDateTime(progear.UpdatedAt),
		DocumentID:                *handlers.FmtUUID(progear.DocumentID),
		Document:                  document,
		Weight:                    handlers.FmtPoundPtr(progear.Weight),
		SubmittedWeight:           handlers.FmtPoundPtr(progear.SubmittedWeight),
		BelongsToSelf:             progear.BelongsToSelf,
		SubmittedBelongsToSelf:    progear.SubmittedBelongsToSelf,
		HasWeightTickets:          progear.HasWeightTickets,
		SubmittedHasWeightTickets: progear.SubmittedHasWeightTickets,
		Description:               progear.Description,
		ETag:                      etag.GenerateEtag(progear.UpdatedAt),
	}

	if progear.Status != nil {
		status := internalmessages.OmittablePPMDocumentStatus(*progear.Status)
		payload.Status = &status
	}

	if progear.Reason != nil {
		reason := internalmessages.PPMDocumentStatusReason(*progear.Reason)
		payload.Reason = &reason
	}

	return payload
}

// GunsafeWeightTickets sets up a GunSafeWeightTicket slice for the api using model data.
func GunSafeWeightTickets(storer storage.FileStorer, gunSafeWeightTickets models.GunSafeWeightTickets) []*internalmessages.GunSafeWeightTicket {
	payload := make([]*internalmessages.GunSafeWeightTicket, len(gunSafeWeightTickets))
	for i, gunSafeWeightTicket := range gunSafeWeightTickets {
		copyOfGunSafeWeightTicket := gunSafeWeightTicket
		gunSafeWeightTicketPayload := GunSafeWeightTicket(storer, &copyOfGunSafeWeightTicket)
		payload[i] = gunSafeWeightTicketPayload
	}
	return payload
}

// GunSafeWeightTicket payload
func GunSafeWeightTicket(storer storage.FileStorer, gunSafe *models.GunSafeWeightTicket) *internalmessages.GunSafeWeightTicket {
	ppmShipmentID := strfmt.UUID(gunSafe.PPMShipmentID.String())

	document, err := PayloadForDocumentModel(storer, gunSafe.Document)
	if err != nil {
		return nil
	}

	payload := &internalmessages.GunSafeWeightTicket{
		ID:                        strfmt.UUID(gunSafe.ID.String()),
		PpmShipmentID:             ppmShipmentID,
		CreatedAt:                 *handlers.FmtDateTime(gunSafe.CreatedAt),
		UpdatedAt:                 *handlers.FmtDateTime(gunSafe.UpdatedAt),
		DocumentID:                *handlers.FmtUUID(gunSafe.DocumentID),
		Document:                  document,
		Weight:                    handlers.FmtPoundPtr(gunSafe.Weight),
		SubmittedWeight:           handlers.FmtPoundPtr(gunSafe.SubmittedWeight),
		HasWeightTickets:          gunSafe.HasWeightTickets,
		SubmittedHasWeightTickets: gunSafe.SubmittedHasWeightTickets,
		Description:               gunSafe.Description,
		ETag:                      etag.GenerateEtag(gunSafe.UpdatedAt),
	}

	if gunSafe.Status != nil {
		status := internalmessages.OmittablePPMDocumentStatus(*gunSafe.Status)
		payload.Status = &status
	}

	if gunSafe.Reason != nil {
		reason := internalmessages.PPMDocumentStatusReason(*gunSafe.Reason)
		payload.Reason = &reason
	}

	return payload
}

// SignedCertification converts a model to the api payload type
func SignedCertification(signedCertification *models.SignedCertification) *internalmessages.SignedCertification {
	if signedCertification == nil {
		return nil
	}

	model := &internalmessages.SignedCertification{
		ID:                handlers.FmtUUIDValue(signedCertification.ID),
		SubmittingUserID:  handlers.FmtUUIDValue(signedCertification.SubmittingUserID),
		MoveID:            handlers.FmtUUIDValue(signedCertification.MoveID),
		PpmID:             handlers.FmtUUIDPtr(signedCertification.PpmID),
		CertificationText: &signedCertification.CertificationText,
		Signature:         &signedCertification.Signature,
		Date:              handlers.FmtDate(signedCertification.Date),
		CreatedAt:         strfmt.DateTime(signedCertification.CreatedAt),
		UpdatedAt:         strfmt.DateTime(signedCertification.UpdatedAt),
		ETag:              etag.GenerateEtag(signedCertification.UpdatedAt),
	}

	// CertificationType is required from the api perspective, but at the model and DB level, it's nullable. In
	// practice, it shouldn't ever actually be null though, so we should always be matching the API spec, but
	// regardless, we need to do this nil check. It would be good to go back and make it required in the model/table.
	if signedCertification.CertificationType != nil {
		model.CertificationType = internalmessages.SignedCertificationType(*signedCertification.CertificationType)
	}

	return model
}

// VLocation payload
func VLocation(vLocation *models.VLocation) *internalmessages.VLocation {
	if vLocation == nil || *vLocation == (models.VLocation{}) {
		return nil
	}

	return &internalmessages.VLocation{
		City:                 vLocation.CityName,
		State:                vLocation.StateName,
		PostalCode:           vLocation.UsprZipID,
		County:               &vLocation.UsprcCountyNm,
		UsPostRegionCitiesID: *handlers.FmtUUID(*vLocation.UsPostRegionCitiesID),
	}
}

// VLocations payload
func VLocations(vLocations models.VLocations) internalmessages.VLocations {
	payload := make(internalmessages.VLocations, len(vLocations))
	for i, vLocation := range vLocations {
		copyOfVLocation := vLocation
		payload[i] = VLocation(&copyOfVLocation)
	}
	return payload
}

func CountryCodeName(country *models.Country) *internalmessages.Country {
	if country == nil || *country == (models.Country{}) {
		return nil
	}

	return &internalmessages.Country{
		Code: country.Country,
		Name: country.CountryName,
	}
}

func Countries(countries models.Countries) internalmessages.Countries {
	payload := make(internalmessages.Countries, len(countries))
	for i, country := range countries {
		copyOfCountry := country
		payload[i] = CountryCodeName(&copyOfCountry)
	}
	return payload
}<|MERGE_RESOLUTION|>--- conflicted
+++ resolved
@@ -143,10 +143,7 @@
 		SpouseProGearWeight:            handlers.FmtPoundPtr(ppmShipment.SpouseProGearWeight),
 		HasGunSafe:                     ppmShipment.HasGunSafe,
 		GunSafeWeight:                  handlers.FmtPoundPtr(ppmShipment.GunSafeWeight),
-<<<<<<< HEAD
-=======
 		GunSafeWeightTickets:           GunSafeWeightTickets(storer, ppmShipment.GunSafeWeightTickets),
->>>>>>> eefd7419
 		HasRequestedAdvance:            ppmShipment.HasRequestedAdvance,
 		AdvanceAmountRequested:         handlers.FmtCost(ppmShipment.AdvanceAmountRequested),
 		HasReceivedAdvance:             ppmShipment.HasReceivedAdvance,
