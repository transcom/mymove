--- conflicted
+++ resolved
@@ -808,8 +808,6 @@
 		payload[i] = CountryCodeName(&copyOfCountry)
 	}
 	return payload
-<<<<<<< HEAD
-=======
 }
 
 // PayGrades payload
@@ -825,5 +823,4 @@
 	}
 
 	return payloadPayGrades
->>>>>>> ea1a249c
 }