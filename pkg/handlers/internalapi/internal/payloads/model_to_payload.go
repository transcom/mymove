--- conflicted
+++ resolved
@@ -741,7 +741,6 @@
 	return payload
 }
 
-<<<<<<< HEAD
 func CountryCodeName(country *models.Country) *internalmessages.Country {
 	if country == nil || *country == (models.Country{}) {
 		return nil
@@ -760,7 +759,8 @@
 		payload[i] = CountryCodeName(&copyOfCountry)
 	}
 	return payload
-=======
+}
+
 // PayGrades payload
 func PayGrades(payGrades models.PayGrades) []*internalmessages.OrderPayGrades {
 	var payloadPayGrades []*internalmessages.OrderPayGrades
@@ -774,5 +774,4 @@
 	}
 
 	return payloadPayGrades
->>>>>>> 18173311
 }