--- conflicted
+++ resolved
@@ -740,7 +740,6 @@
 	return payload
 }
 
-<<<<<<< HEAD
 // get pay grade / rank for orders drop down
 func GetRankDropdownOptions(appCtx appcontext.AppContext, affiliation string, grade string) ([]*internalmessages.Rank, error) {
 	var dropdownOptions []*internalmessages.Rank
@@ -762,7 +761,7 @@
 	}
 
 	return dropdownOptions, nil
-=======
+  
 func CountryCodeName(country *models.Country) *internalmessages.Country {
 	if country == nil || *country == (models.Country{}) {
 		return nil
@@ -781,5 +780,4 @@
 		payload[i] = CountryCodeName(&copyOfCountry)
 	}
 	return payload
->>>>>>> 3787903a
 }