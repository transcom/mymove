package payloads

import (
	"errors"
	"strings"

	"github.com/go-openapi/strfmt"
	"github.com/gobuffalo/validate/v3"
	"github.com/gofrs/uuid"

	"github.com/transcom/mymove/pkg/etag"
	internalmessages "github.com/transcom/mymove/pkg/gen/internalmessages"
	"github.com/transcom/mymove/pkg/handlers"
	"github.com/transcom/mymove/pkg/models"
	"github.com/transcom/mymove/pkg/storage"
)

// Country payload
func Country(country *models.Country) *internalmessages.Country {
	if country == nil {
		return nil
	}
	if *country == (models.Country{}) {
		return nil
	}
	payloadCountry := &internalmessages.Country{
		ID:   strfmt.UUID(country.ID.String()),
		Code: country.Country,
		Name: country.CountryName,
	}
	return payloadCountry
}

// Address payload
func Address(address *models.Address) *internalmessages.Address {
	if address == nil {
		return nil
	}
	if *address == (models.Address{}) {
		return nil
	}

	payloadAddress := &internalmessages.Address{
		ID:             strfmt.UUID(address.ID.String()),
		StreetAddress1: &address.StreetAddress1,
		StreetAddress2: address.StreetAddress2,
		StreetAddress3: address.StreetAddress3,
		City:           &address.City,
		State:          &address.State,
		Country:        Country(address.Country),
		PostalCode:     &address.PostalCode,
		County:         address.County,
		IsOconus:       address.IsOconus,
	}

	if address.UsPostRegionCityID != nil {
		usPostRegionCitiesID := *address.UsPostRegionCityID
		payloadAddress.UsPostRegionCitiesID = strfmt.UUID(usPostRegionCitiesID.String())
	}

	if address.CountryId != nil {
		payloadAddress.CountryID = strfmt.UUID(address.CountryId.String())
	}

	return payloadAddress
}

// PPM Destination Address payload
func PPMDestinationAddress(address *models.Address) *internalmessages.Address {
	payload := Address(address)

	if payload == nil {
		return nil
	}

	// Street address 1 is optional per business rule but not nullable on the database level.
	// Check if streetAddress 1 is using place holder value to represent 'NULL'.
	// If so return empty string.
	if strings.EqualFold(*payload.StreetAddress1, models.STREET_ADDRESS_1_NOT_PROVIDED) {
		payload.StreetAddress1 = models.StringPointer("")
	}
	return payload
}

// MTOAgent payload
func MTOAgent(mtoAgent *models.MTOAgent) *internalmessages.MTOAgent {
	if mtoAgent == nil {
		return nil
	}

	return &internalmessages.MTOAgent{
		AgentType:     internalmessages.MTOAgentType(mtoAgent.MTOAgentType),
		FirstName:     mtoAgent.FirstName,
		LastName:      mtoAgent.LastName,
		Phone:         mtoAgent.Phone,
		Email:         mtoAgent.Email,
		ID:            strfmt.UUID(mtoAgent.ID.String()),
		MtoShipmentID: strfmt.UUID(mtoAgent.MTOShipmentID.String()),
		CreatedAt:     strfmt.DateTime(mtoAgent.CreatedAt),
		UpdatedAt:     strfmt.DateTime(mtoAgent.UpdatedAt),
	}
}

// MTOAgents payload
func MTOAgents(mtoAgents *models.MTOAgents) *internalmessages.MTOAgents {
	if mtoAgents == nil {
		return nil
	}

	agents := make(internalmessages.MTOAgents, len(*mtoAgents))

	for i, m := range *mtoAgents {
		copyOfAgent := m // Make copy to avoid implicit memory aliasing of items from a range statement.
		agents[i] = MTOAgent(&copyOfAgent)
	}

	return &agents
}

// PPMShipment payload
func PPMShipment(storer storage.FileStorer, ppmShipment *models.PPMShipment) *internalmessages.PPMShipment {
	if ppmShipment == nil || ppmShipment.ID.IsNil() {
		return nil
	}

	payloadPPMShipment := &internalmessages.PPMShipment{
		ID:                             *handlers.FmtUUID(ppmShipment.ID),
		PpmType:                        internalmessages.PPMType(ppmShipment.PPMType),
		ShipmentID:                     *handlers.FmtUUID(ppmShipment.ShipmentID),
		CreatedAt:                      strfmt.DateTime(ppmShipment.CreatedAt),
		UpdatedAt:                      strfmt.DateTime(ppmShipment.UpdatedAt),
		Status:                         internalmessages.PPMShipmentStatus(ppmShipment.Status),
		ExpectedDepartureDate:          handlers.FmtDate(ppmShipment.ExpectedDepartureDate),
		ActualMoveDate:                 handlers.FmtDatePtr(ppmShipment.ActualMoveDate),
		SubmittedAt:                    handlers.FmtDateTimePtr(ppmShipment.SubmittedAt),
		ReviewedAt:                     handlers.FmtDateTimePtr(ppmShipment.ReviewedAt),
		ApprovedAt:                     handlers.FmtDateTimePtr(ppmShipment.ApprovedAt),
		PickupAddress:                  Address(ppmShipment.PickupAddress),
		SecondaryPickupAddress:         Address(ppmShipment.SecondaryPickupAddress),
		HasSecondaryPickupAddress:      ppmShipment.HasSecondaryPickupAddress,
		TertiaryPickupAddress:          Address(ppmShipment.TertiaryPickupAddress),
		HasTertiaryPickupAddress:       ppmShipment.HasTertiaryPickupAddress,
		DestinationAddress:             PPMDestinationAddress(ppmShipment.DestinationAddress),
		SecondaryDestinationAddress:    Address(ppmShipment.SecondaryDestinationAddress),
		HasSecondaryDestinationAddress: ppmShipment.HasSecondaryDestinationAddress,
		TertiaryDestinationAddress:     Address(ppmShipment.TertiaryDestinationAddress),
		HasTertiaryDestinationAddress:  ppmShipment.HasTertiaryDestinationAddress,
		W2Address:                      Address(ppmShipment.W2Address),
		SitExpected:                    ppmShipment.SITExpected,
		EstimatedWeight:                handlers.FmtPoundPtr(ppmShipment.EstimatedWeight),
		EstimatedIncentive:             handlers.FmtCost(ppmShipment.EstimatedIncentive),
		FinalIncentive:                 handlers.FmtCost(ppmShipment.FinalIncentive),
		HasProGear:                     ppmShipment.HasProGear,
		ProGearWeight:                  handlers.FmtPoundPtr(ppmShipment.ProGearWeight),
		SpouseProGearWeight:            handlers.FmtPoundPtr(ppmShipment.SpouseProGearWeight),
		HasGunSafe:                     ppmShipment.HasGunSafe,
		GunSafeWeight:                  handlers.FmtPoundPtr(ppmShipment.GunSafeWeight),
		HasRequestedAdvance:            ppmShipment.HasRequestedAdvance,
		AdvanceAmountRequested:         handlers.FmtCost(ppmShipment.AdvanceAmountRequested),
		HasReceivedAdvance:             ppmShipment.HasReceivedAdvance,
		AdvanceAmountReceived:          handlers.FmtCost(ppmShipment.AdvanceAmountReceived),
		AdvanceStatus:                  (*internalmessages.PPMAdvanceStatus)(ppmShipment.AdvanceStatus),
		WeightTickets:                  WeightTickets(storer, ppmShipment.WeightTickets),
		MovingExpenses:                 MovingExpenses(storer, ppmShipment.MovingExpenses),
		ProGearWeightTickets:           ProGearWeightTickets(storer, ppmShipment.ProgearWeightTickets),
		IsActualExpenseReimbursement:   ppmShipment.IsActualExpenseReimbursement,
		SignedCertification:            SignedCertification(ppmShipment.SignedCertification),
		ETag:                           etag.GenerateEtag(ppmShipment.UpdatedAt),
	}

	if ppmShipment.IsActualExpenseReimbursement != nil {
		payloadPPMShipment.IsActualExpenseReimbursement = ppmShipment.IsActualExpenseReimbursement
	}

	return payloadPPMShipment
}

// BoatShipment payload
func BoatShipment(storer storage.FileStorer, boatShipment *models.BoatShipment) *internalmessages.BoatShipment {
	if boatShipment == nil || boatShipment.ID.IsNil() {
		return nil
	}

	payloadBoatShipment := &internalmessages.BoatShipment{
		ID:             *handlers.FmtUUID(boatShipment.ID),
		ShipmentID:     *handlers.FmtUUID(boatShipment.ShipmentID),
		CreatedAt:      strfmt.DateTime(boatShipment.CreatedAt),
		UpdatedAt:      strfmt.DateTime(boatShipment.UpdatedAt),
		Type:           models.StringPointer(string(boatShipment.Type)),
		Year:           handlers.FmtIntPtrToInt64(boatShipment.Year),
		Make:           boatShipment.Make,
		Model:          boatShipment.Model,
		LengthInInches: handlers.FmtIntPtrToInt64(boatShipment.LengthInInches),
		WidthInInches:  handlers.FmtIntPtrToInt64(boatShipment.WidthInInches),
		HeightInInches: handlers.FmtIntPtrToInt64(boatShipment.HeightInInches),
		HasTrailer:     boatShipment.HasTrailer,
		IsRoadworthy:   boatShipment.IsRoadworthy,
		ETag:           etag.GenerateEtag(boatShipment.UpdatedAt),
	}

	return payloadBoatShipment
}

// MobileHomeShipment payload
func MobileHomeShipment(storer storage.FileStorer, mobileHomeShipment *models.MobileHome) *internalmessages.MobileHome {
	if mobileHomeShipment == nil || mobileHomeShipment.ID.IsNil() {
		return nil
	}

	payloadMobileHomeShipment := &internalmessages.MobileHome{
		ID:             *handlers.FmtUUID(mobileHomeShipment.ID),
		ShipmentID:     *handlers.FmtUUID(mobileHomeShipment.ShipmentID),
		Make:           *mobileHomeShipment.Make,
		Model:          *mobileHomeShipment.Model,
		Year:           *handlers.FmtIntPtrToInt64(mobileHomeShipment.Year),
		LengthInInches: *handlers.FmtIntPtrToInt64(mobileHomeShipment.LengthInInches),
		HeightInInches: *handlers.FmtIntPtrToInt64(mobileHomeShipment.HeightInInches),
		WidthInInches:  *handlers.FmtIntPtrToInt64(mobileHomeShipment.WidthInInches),
		CreatedAt:      strfmt.DateTime(mobileHomeShipment.CreatedAt),
		UpdatedAt:      strfmt.DateTime(mobileHomeShipment.UpdatedAt),
		ETag:           etag.GenerateEtag(mobileHomeShipment.UpdatedAt),
	}

	return payloadMobileHomeShipment
}

// MarketCode payload
func MarketCode(marketCode *models.MarketCode) string {
	if marketCode == nil {
		return "" // Or a default string value
	}
	return string(*marketCode)
}

// MTOShipment payload
func MTOShipment(storer storage.FileStorer, mtoShipment *models.MTOShipment) *internalmessages.MTOShipment {
	payload := &internalmessages.MTOShipment{
		ID:                          strfmt.UUID(mtoShipment.ID.String()),
		Agents:                      *MTOAgents(&mtoShipment.MTOAgents),
		MoveTaskOrderID:             strfmt.UUID(mtoShipment.MoveTaskOrderID.String()),
		ShipmentType:                internalmessages.MTOShipmentType(mtoShipment.ShipmentType),
		CustomerRemarks:             mtoShipment.CustomerRemarks,
		PickupAddress:               Address(mtoShipment.PickupAddress),
		SecondaryPickupAddress:      Address(mtoShipment.SecondaryPickupAddress),
		HasSecondaryPickupAddress:   mtoShipment.HasSecondaryPickupAddress,
		TertiaryPickupAddress:       Address(mtoShipment.TertiaryPickupAddress),
		HasTertiaryPickupAddress:    mtoShipment.HasTertiaryPickupAddress,
		DestinationAddress:          Address(mtoShipment.DestinationAddress),
		SecondaryDeliveryAddress:    Address(mtoShipment.SecondaryDeliveryAddress),
		HasSecondaryDeliveryAddress: mtoShipment.HasSecondaryDeliveryAddress,
		TertiaryDeliveryAddress:     Address(mtoShipment.TertiaryDeliveryAddress),
		HasTertiaryDeliveryAddress:  mtoShipment.HasTertiaryDeliveryAddress,
		ActualProGearWeight:         handlers.FmtPoundPtr(mtoShipment.ActualProGearWeight),
		ActualSpouseProGearWeight:   handlers.FmtPoundPtr(mtoShipment.ActualSpouseProGearWeight),
		CreatedAt:                   strfmt.DateTime(mtoShipment.CreatedAt),
		UpdatedAt:                   strfmt.DateTime(mtoShipment.UpdatedAt),
		Status:                      internalmessages.MTOShipmentStatus(mtoShipment.Status),
		PpmShipment:                 PPMShipment(storer, mtoShipment.PPMShipment),
		BoatShipment:                BoatShipment(storer, mtoShipment.BoatShipment),
		MobileHomeShipment:          MobileHomeShipment(storer, mtoShipment.MobileHome),
		ETag:                        etag.GenerateEtag(mtoShipment.UpdatedAt),
		ShipmentLocator:             handlers.FmtStringPtr(mtoShipment.ShipmentLocator),
		MarketCode:                  MarketCode(&mtoShipment.MarketCode),
	}
	if mtoShipment.HasSecondaryPickupAddress != nil && !*mtoShipment.HasSecondaryPickupAddress {
		payload.SecondaryPickupAddress = nil
	}
	if mtoShipment.HasSecondaryDeliveryAddress != nil && !*mtoShipment.HasSecondaryDeliveryAddress {
		payload.SecondaryDeliveryAddress = nil
	}

	if mtoShipment.HasTertiaryPickupAddress != nil && !*mtoShipment.HasTertiaryPickupAddress {
		payload.TertiaryPickupAddress = nil
	}
	if mtoShipment.HasTertiaryDeliveryAddress != nil && !*mtoShipment.HasTertiaryDeliveryAddress {
		payload.TertiaryDeliveryAddress = nil
	}

	if mtoShipment.RequestedPickupDate != nil && !mtoShipment.RequestedPickupDate.IsZero() {
		payload.RequestedPickupDate = handlers.FmtDatePtr(mtoShipment.RequestedPickupDate)
	}

	if mtoShipment.RequestedDeliveryDate != nil && !mtoShipment.RequestedDeliveryDate.IsZero() {
		payload.RequestedDeliveryDate = handlers.FmtDatePtr(mtoShipment.RequestedDeliveryDate)
	}

	return payload
}

// TransportationOffice internal payload
func TransportationOffice(office models.TransportationOffice) *internalmessages.TransportationOffice {
	if office.ID == uuid.Nil {
		return nil
	}

	phoneLines := []string{}
	for _, phoneLine := range office.PhoneLines {
		if phoneLine.Type == "voice" {
			phoneLines = append(phoneLines, phoneLine.Number)
		}
	}

	payload := &internalmessages.TransportationOffice{
		ID:         handlers.FmtUUID(office.ID),
		CreatedAt:  handlers.FmtDateTime(office.CreatedAt),
		UpdatedAt:  handlers.FmtDateTime(office.UpdatedAt),
		Name:       models.StringPointer(office.Name),
		Gbloc:      office.Gbloc,
		Address:    Address(&office.Address),
		PhoneLines: phoneLines,
	}
	return payload
}

func TransportationOffices(transportationOffices models.TransportationOffices) internalmessages.TransportationOffices {
	payload := make(internalmessages.TransportationOffices, len(transportationOffices))

	for i, to := range transportationOffices {
		transportationOffice := to
		payload[i] = TransportationOffice(transportationOffice)
	}
	return payload
}

// TransportationOffice internal payload
func TransportationOfficeAssignment(toa models.TransportationOfficeAssignment) *internalmessages.TransportationOfficeAssignment {
	if toa.ID == uuid.Nil || toa.TransportationOfficeID == uuid.Nil {
		return nil
	}
	payload := &internalmessages.TransportationOfficeAssignment{
		OfficeUserID:           handlers.FmtUUID(toa.ID),
		TransportationOfficeID: handlers.FmtUUID(toa.TransportationOfficeID),
		TransportationOffice:   TransportationOffice(toa.TransportationOffice),
		PrimaryOffice:          toa.PrimaryOffice,
		CreatedAt:              *handlers.FmtDateTime(toa.CreatedAt),
		UpdatedAt:              *handlers.FmtDateTime(toa.UpdatedAt),
	}
	return payload
}

// TransportationOffice internal payload
func TransportationOfficeAssignments(toas models.TransportationOfficeAssignments) []*internalmessages.TransportationOfficeAssignment {
	payload := make([]*internalmessages.TransportationOfficeAssignment, len(toas))

	for i, toa := range toas {
		payload[i] = TransportationOfficeAssignment(toa)
	}
	return payload
}

func CounselingOffices(counselingOffices models.TransportationOffices) internalmessages.CounselingOffices {
	payload := make(internalmessages.CounselingOffices, len(counselingOffices))

	for i, counselingOffice := range counselingOffices {
		payload[i] = &internalmessages.CounselingOffice{
			ID:   handlers.FmtUUID(counselingOffice.ID),
			Name: models.StringPointer(counselingOffice.Name),
		}
	}
	return payload
}

// OfficeUser internal payload
func OfficeUser(officeUser *models.OfficeUser) *internalmessages.OfficeUser {
	if officeUser == nil || officeUser.ID == uuid.Nil {
		return nil
	}

	payload := &internalmessages.OfficeUser{
		ID:                              strfmt.UUID(officeUser.ID.String()),
		UserID:                          strfmt.UUID(officeUser.UserID.String()),
		Email:                           &officeUser.Email,
		FirstName:                       &officeUser.FirstName,
		LastName:                        &officeUser.LastName,
		MiddleName:                      officeUser.MiddleInitials,
		Telephone:                       &officeUser.Telephone,
		TransportationOffice:            TransportationOffice(officeUser.TransportationOffice),
		TransportationOfficeAssignments: TransportationOfficeAssignments(officeUser.TransportationOfficeAssignments),
		CreatedAt:                       strfmt.DateTime(officeUser.CreatedAt),
		UpdatedAt:                       strfmt.DateTime(officeUser.UpdatedAt),
	}

	return payload
}

// MTOShipments payload
func MTOShipments(storer storage.FileStorer, mtoShipments *models.MTOShipments) *internalmessages.MTOShipments {
	payload := make(internalmessages.MTOShipments, len(*mtoShipments))

	for i, m := range *mtoShipments {
		copyOfMtoShipment := m // Make copy to avoid implicit memory aliasing of items from a range statement.
		payload[i] = MTOShipment(storer, &copyOfMtoShipment)
	}
	return &payload
}

// InternalServerError describes errors in a standard structure to be returned in the payload.
// If detail is nil, string defaults to "An internal server error has occurred."
func InternalServerError(detail *string, traceID uuid.UUID) *internalmessages.Error {
	payload := internalmessages.Error{
		Title:    handlers.FmtString(handlers.InternalServerErrMessage),
		Detail:   handlers.FmtString(handlers.InternalServerErrDetail),
		Instance: strfmt.UUID(traceID.String()),
	}
	if detail != nil {
		payload.Detail = detail
	}
	return &payload
}

// ValidationError describes validation errors from the model or properties
func ValidationError(detail string, instance uuid.UUID, validationErrors *validate.Errors) *internalmessages.ValidationError {
	payload := &internalmessages.ValidationError{
		ClientError: *ClientError(handlers.ValidationErrMessage, detail, instance),
	}
	if validationErrors != nil {
		payload.InvalidFields = handlers.NewValidationErrorListResponse(validationErrors).Errors
	}
	return payload
}

// ClientError describes errors in a standard structure to be returned in the payload
func ClientError(title string, detail string, instance uuid.UUID) *internalmessages.ClientError {
	return &internalmessages.ClientError{
		Title:    handlers.FmtString(title),
		Detail:   handlers.FmtString(detail),
		Instance: handlers.FmtUUID(instance),
	}
}

func PayloadForDocumentModel(storer storage.FileStorer, document models.Document) (*internalmessages.Document, error) {
	uploads := make([]*internalmessages.Upload, len(document.UserUploads))
	for i, userUpload := range document.UserUploads {
		if userUpload.Upload.ID == uuid.Nil {
			return nil, errors.New("no uploads for user")
		}
		url, err := storer.PresignedURL(userUpload.Upload.StorageKey, userUpload.Upload.ContentType, userUpload.Upload.Filename)
		if err != nil {
			return nil, err
		}

		uploadPayload := PayloadForUploadModel(storer, userUpload.Upload, url)
		uploads[i] = uploadPayload
	}

	documentPayload := &internalmessages.Document{
		ID:              handlers.FmtUUID(document.ID),
		ServiceMemberID: handlers.FmtUUID(document.ServiceMemberID),
		Uploads:         uploads,
	}
	return documentPayload, nil
}

func PayloadForUploadModel(
	storer storage.FileStorer,
	upload models.Upload,
	url string,
) *internalmessages.Upload {
	uploadPayload := &internalmessages.Upload{
		ID:          handlers.FmtUUIDValue(upload.ID),
		Filename:    upload.Filename,
		ContentType: upload.ContentType,
		UploadType:  string(upload.UploadType),
		URL:         strfmt.URI(url),
		Bytes:       upload.Bytes,
		CreatedAt:   strfmt.DateTime(upload.CreatedAt),
		UpdatedAt:   strfmt.DateTime(upload.UpdatedAt),
	}

	tags, err := storer.Tags(upload.StorageKey)
	if err != nil {
		uploadPayload.Status = string(models.AVStatusPROCESSING)
	} else {
		uploadPayload.Status = string(models.GetAVStatusFromTags(tags))
	}

	return uploadPayload
}

// MovingExpense payload
func MovingExpense(storer storage.FileStorer, movingExpense *models.MovingExpense) *internalmessages.MovingExpense {

	document, err := PayloadForDocumentModel(storer, movingExpense.Document)
	if err != nil {
		return nil
	}

	payload := &internalmessages.MovingExpense{
		ID:                   *handlers.FmtUUID(movingExpense.ID),
		PpmShipmentID:        *handlers.FmtUUID(movingExpense.PPMShipmentID),
		DocumentID:           *handlers.FmtUUID(movingExpense.DocumentID),
		Document:             document,
		CreatedAt:            strfmt.DateTime(movingExpense.CreatedAt),
		UpdatedAt:            strfmt.DateTime(movingExpense.UpdatedAt),
		Description:          movingExpense.Description,
		SubmittedDescription: movingExpense.SubmittedDescription,
		PaidWithGtcc:         movingExpense.PaidWithGTCC,
		Amount:               handlers.FmtCost(movingExpense.Amount),
		SubmittedAmount:      handlers.FmtCost(movingExpense.SubmittedAmount),
		MissingReceipt:       movingExpense.MissingReceipt,
		ETag:                 etag.GenerateEtag(movingExpense.UpdatedAt),
	}
	if movingExpense.MovingExpenseType != nil {
		movingExpenseType := internalmessages.OmittableMovingExpenseType(*movingExpense.MovingExpenseType)
		payload.MovingExpenseType = &movingExpenseType
	}
	if movingExpense.SubmittedMovingExpenseType != nil {
		movingExpenseType := internalmessages.SubmittedMovingExpenseType(*movingExpense.MovingExpenseType)
		payload.SubmittedMovingExpenseType = &movingExpenseType
	}

	if movingExpense.Status != nil {
		status := internalmessages.OmittablePPMDocumentStatus(*movingExpense.Status)
		payload.Status = &status
	}

	if movingExpense.Reason != nil {
		reason := internalmessages.PPMDocumentStatusReason(*movingExpense.Reason)
		payload.Reason = &reason
	}

	if movingExpense.SITStartDate != nil {
		payload.SitStartDate = handlers.FmtDatePtr(movingExpense.SITStartDate)
	}

	if movingExpense.SubmittedSITStartDate != nil {
		payload.SubmittedSitStartDate = handlers.FmtDatePtr(movingExpense.SubmittedSITStartDate)
	}

	if movingExpense.SITEndDate != nil {
		payload.SitEndDate = handlers.FmtDatePtr(movingExpense.SITEndDate)
	}

	if movingExpense.SubmittedSITEndDate != nil {
		payload.SubmittedSitEndDate = handlers.FmtDatePtr(movingExpense.SubmittedSITEndDate)
	}

	if movingExpense.WeightStored != nil {
		payload.WeightStored = handlers.FmtPoundPtr(movingExpense.WeightStored)
	}

	if movingExpense.SITLocation != nil {
		sitLocation := internalmessages.SITLocationType(*movingExpense.SITLocation)
		payload.SitLocation = &sitLocation
	}

	if movingExpense.SITReimburseableAmount != nil {
		payload.SitReimburseableAmount = handlers.FmtCost(movingExpense.SITReimburseableAmount)
	}

	if movingExpense.TrackingNumber != nil {
		payload.TrackingNumber = movingExpense.TrackingNumber
	}

	if movingExpense.WeightShipped != nil {
		payload.WeightShipped = handlers.FmtPoundPtr(movingExpense.WeightShipped)
	}

	if movingExpense.IsProGear != nil {
		payload.IsProGear = movingExpense.IsProGear
	}

	if movingExpense.ProGearBelongsToSelf != nil {
		payload.ProGearBelongsToSelf = movingExpense.ProGearBelongsToSelf
	}

	if movingExpense.ProGearDescription != nil {
		payload.ProGearDescription = *movingExpense.ProGearDescription
	}

	return payload
}

func MovingExpenses(storer storage.FileStorer, movingExpenses models.MovingExpenses) []*internalmessages.MovingExpense {
	payload := make([]*internalmessages.MovingExpense, len(movingExpenses))
	for i, movingExpense := range movingExpenses {
		copyOfMovingExpense := movingExpense
		payload[i] = MovingExpense(storer, &copyOfMovingExpense)
	}
	return payload
}

func WeightTickets(storer storage.FileStorer, weightTickets models.WeightTickets) []*internalmessages.WeightTicket {
	payload := make([]*internalmessages.WeightTicket, len(weightTickets))
	for i, weightTicket := range weightTickets {
		copyOfWeightTicket := weightTicket
		weightTicketPayload := WeightTicket(storer, &copyOfWeightTicket)
		payload[i] = weightTicketPayload
	}
	return payload
}

// WeightTicket payload
func WeightTicket(storer storage.FileStorer, weightTicket *models.WeightTicket) *internalmessages.WeightTicket {
	ppmShipment := strfmt.UUID(weightTicket.PPMShipmentID.String())

	emptyDocument, err := PayloadForDocumentModel(storer, weightTicket.EmptyDocument)
	if err != nil {
		return nil
	}

	fullDocument, err := PayloadForDocumentModel(storer, weightTicket.FullDocument)
	if err != nil {
		return nil
	}

	proofOfTrailerOwnershipDocument, err := PayloadForDocumentModel(storer, weightTicket.ProofOfTrailerOwnershipDocument)
	if err != nil {
		return nil
	}

	payload := &internalmessages.WeightTicket{
		ID:                                strfmt.UUID(weightTicket.ID.String()),
		PpmShipmentID:                     ppmShipment,
		CreatedAt:                         *handlers.FmtDateTime(weightTicket.CreatedAt),
		UpdatedAt:                         *handlers.FmtDateTime(weightTicket.UpdatedAt),
		VehicleDescription:                weightTicket.VehicleDescription,
		EmptyWeight:                       handlers.FmtPoundPtr(weightTicket.EmptyWeight),
		SubmittedEmptyWeight:              handlers.FmtPoundPtr(weightTicket.SubmittedEmptyWeight),
		MissingEmptyWeightTicket:          weightTicket.MissingEmptyWeightTicket,
		EmptyDocumentID:                   *handlers.FmtUUID(weightTicket.EmptyDocumentID),
		EmptyDocument:                     emptyDocument,
		FullWeight:                        handlers.FmtPoundPtr(weightTicket.FullWeight),
		SubmittedFullWeight:               handlers.FmtPoundPtr(weightTicket.SubmittedFullWeight),
		MissingFullWeightTicket:           weightTicket.MissingFullWeightTicket,
		FullDocumentID:                    *handlers.FmtUUID(weightTicket.FullDocumentID),
		FullDocument:                      fullDocument,
		OwnsTrailer:                       weightTicket.OwnsTrailer,
		TrailerMeetsCriteria:              weightTicket.TrailerMeetsCriteria,
		SubmittedOwnsTrailer:              weightTicket.SubmittedOwnsTrailer,
		ProofOfTrailerOwnershipDocumentID: *handlers.FmtUUID(weightTicket.ProofOfTrailerOwnershipDocumentID),
		SubmittedTrailerMeetsCriteria:     weightTicket.SubmittedTrailerMeetsCriteria,
		ProofOfTrailerOwnershipDocument:   proofOfTrailerOwnershipDocument,
		AdjustedNetWeight:                 handlers.FmtPoundPtr(weightTicket.AdjustedNetWeight),
		NetWeightRemarks:                  weightTicket.NetWeightRemarks,
		ETag:                              etag.GenerateEtag(weightTicket.UpdatedAt),
	}

	if weightTicket.Status != nil {
		status := internalmessages.OmittablePPMDocumentStatus(*weightTicket.Status)
		payload.Status = &status
	}

	if weightTicket.Reason != nil {
		reason := internalmessages.PPMDocumentStatusReason(*weightTicket.Reason)
		payload.Reason = &reason
	}

	return payload
}

// ProGearWeightTickets sets up a ProGearWeightTicket slice for the api using model data.
func ProGearWeightTickets(storer storage.FileStorer, proGearWeightTickets models.ProgearWeightTickets) []*internalmessages.ProGearWeightTicket {
	payload := make([]*internalmessages.ProGearWeightTicket, len(proGearWeightTickets))
	for i, proGearWeightTicket := range proGearWeightTickets {
		copyOfProGearWeightTicket := proGearWeightTicket
		proGearWeightTicketPayload := ProGearWeightTicket(storer, &copyOfProGearWeightTicket)
		payload[i] = proGearWeightTicketPayload
	}
	return payload
}

// ProGearWeightTicket payload
func ProGearWeightTicket(storer storage.FileStorer, progear *models.ProgearWeightTicket) *internalmessages.ProGearWeightTicket {
	ppmShipmentID := strfmt.UUID(progear.PPMShipmentID.String())

	document, err := PayloadForDocumentModel(storer, progear.Document)
	if err != nil {
		return nil
	}

	payload := &internalmessages.ProGearWeightTicket{
		ID:                        strfmt.UUID(progear.ID.String()),
		PpmShipmentID:             ppmShipmentID,
		CreatedAt:                 *handlers.FmtDateTime(progear.CreatedAt),
		UpdatedAt:                 *handlers.FmtDateTime(progear.UpdatedAt),
		DocumentID:                *handlers.FmtUUID(progear.DocumentID),
		Document:                  document,
		Weight:                    handlers.FmtPoundPtr(progear.Weight),
		SubmittedWeight:           handlers.FmtPoundPtr(progear.SubmittedWeight),
		BelongsToSelf:             progear.BelongsToSelf,
		SubmittedBelongsToSelf:    progear.SubmittedBelongsToSelf,
		HasWeightTickets:          progear.HasWeightTickets,
		SubmittedHasWeightTickets: progear.SubmittedHasWeightTickets,
		Description:               progear.Description,
		ETag:                      etag.GenerateEtag(progear.UpdatedAt),
	}

	if progear.Status != nil {
		status := internalmessages.OmittablePPMDocumentStatus(*progear.Status)
		payload.Status = &status
	}

	if progear.Reason != nil {
		reason := internalmessages.PPMDocumentStatusReason(*progear.Reason)
		payload.Reason = &reason
	}

	return payload
}

// SignedCertification converts a model to the api payload type
func SignedCertification(signedCertification *models.SignedCertification) *internalmessages.SignedCertification {
	if signedCertification == nil {
		return nil
	}

	model := &internalmessages.SignedCertification{
		ID:                handlers.FmtUUIDValue(signedCertification.ID),
		SubmittingUserID:  handlers.FmtUUIDValue(signedCertification.SubmittingUserID),
		MoveID:            handlers.FmtUUIDValue(signedCertification.MoveID),
		PpmID:             handlers.FmtUUIDPtr(signedCertification.PpmID),
		CertificationText: &signedCertification.CertificationText,
		Signature:         &signedCertification.Signature,
		Date:              handlers.FmtDate(signedCertification.Date),
		CreatedAt:         strfmt.DateTime(signedCertification.CreatedAt),
		UpdatedAt:         strfmt.DateTime(signedCertification.UpdatedAt),
		ETag:              etag.GenerateEtag(signedCertification.UpdatedAt),
	}

	// CertificationType is required from the api perspective, but at the model and DB level, it's nullable. In
	// practice, it shouldn't ever actually be null though, so we should always be matching the API spec, but
	// regardless, we need to do this nil check. It would be good to go back and make it required in the model/table.
	if signedCertification.CertificationType != nil {
		model.CertificationType = internalmessages.SignedCertificationType(*signedCertification.CertificationType)
	}

	return model
}

// VLocation payload
func VLocation(vLocation *models.VLocation) *internalmessages.VLocation {
	if vLocation == nil || *vLocation == (models.VLocation{}) {
		return nil
	}

	return &internalmessages.VLocation{
		City:                 vLocation.CityName,
		State:                vLocation.StateName,
		PostalCode:           vLocation.UsprZipID,
		County:               &vLocation.UsprcCountyNm,
		UsPostRegionCitiesID: *handlers.FmtUUID(*vLocation.UsPostRegionCitiesID),
	}
}

// VLocations payload
func VLocations(vLocations models.VLocations) internalmessages.VLocations {
	payload := make(internalmessages.VLocations, len(vLocations))
	for i, vLocation := range vLocations {
		copyOfVLocation := vLocation
		payload[i] = VLocation(&copyOfVLocation)
	}
	return payload
}

<<<<<<< HEAD
func CountryCodeName(country *models.Country) *internalmessages.Country {
	if country == nil || *country == (models.Country{}) {
		return nil
	}

	return &internalmessages.Country{
		Code: country.Country,
		Name: country.CountryName,
		ID:   *handlers.FmtUUID(country.ID),
	}
}

func Countries(countries models.Countries) internalmessages.Countries {
	payload := make(internalmessages.Countries, len(countries))
	for i, country := range countries {
		copyOfCountry := country
		payload[i] = CountryCodeName(&copyOfCountry)
	}
	return payload
=======
// PayGrades payload
func PayGrades(payGrades models.PayGrades) []*internalmessages.OrderPayGrades {
	var payloadPayGrades []*internalmessages.OrderPayGrades

	for _, payGrade := range payGrades {
		tempPayGrade := internalmessages.OrderPayGrades{
			Grade:       payGrade.Grade,
			Description: *payGrade.GradeDescription,
		}
		payloadPayGrades = append(payloadPayGrades, &tempPayGrade)
	}

	return payloadPayGrades
>>>>>>> 13ee7612
}<|MERGE_RESOLUTION|>--- conflicted
+++ resolved
@@ -753,27 +753,6 @@
 	return payload
 }
 
-<<<<<<< HEAD
-func CountryCodeName(country *models.Country) *internalmessages.Country {
-	if country == nil || *country == (models.Country{}) {
-		return nil
-	}
-
-	return &internalmessages.Country{
-		Code: country.Country,
-		Name: country.CountryName,
-		ID:   *handlers.FmtUUID(country.ID),
-	}
-}
-
-func Countries(countries models.Countries) internalmessages.Countries {
-	payload := make(internalmessages.Countries, len(countries))
-	for i, country := range countries {
-		copyOfCountry := country
-		payload[i] = CountryCodeName(&copyOfCountry)
-	}
-	return payload
-=======
 // PayGrades payload
 func PayGrades(payGrades models.PayGrades) []*internalmessages.OrderPayGrades {
 	var payloadPayGrades []*internalmessages.OrderPayGrades
@@ -787,5 +766,25 @@
 	}
 
 	return payloadPayGrades
->>>>>>> 13ee7612
+}
+
+func CountryCodeName(country *models.Country) *internalmessages.Country {
+	if country == nil || *country == (models.Country{}) {
+		return nil
+	}
+
+	return &internalmessages.Country{
+		Code: country.Country,
+		Name: country.CountryName,
+		ID:   *handlers.FmtUUID(country.ID),
+	}
+}
+
+func Countries(countries models.Countries) internalmessages.Countries {
+	payload := make(internalmessages.Countries, len(countries))
+	for i, country := range countries {
+		copyOfCountry := country
+		payload[i] = CountryCodeName(&copyOfCountry)
+	}
+	return payload
 }