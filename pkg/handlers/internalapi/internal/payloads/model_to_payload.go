package payloads

import (
	"errors"

	"github.com/go-openapi/strfmt"
	"github.com/gobuffalo/validate/v3"
	"github.com/gofrs/uuid"

	"github.com/transcom/mymove/pkg/etag"
	internalmessages "github.com/transcom/mymove/pkg/gen/internalmessages"
	"github.com/transcom/mymove/pkg/handlers"
	"github.com/transcom/mymove/pkg/models"
	"github.com/transcom/mymove/pkg/storage"
)

// Address payload
func Address(address *models.Address) *internalmessages.Address {
	if address == nil {
		return nil
	}
	if *address == (models.Address{}) {
		return nil
	}
	return &internalmessages.Address{
		ID:             strfmt.UUID(address.ID.String()),
		StreetAddress1: &address.StreetAddress1,
		StreetAddress2: address.StreetAddress2,
		StreetAddress3: address.StreetAddress3,
		City:           &address.City,
		State:          &address.State,
		PostalCode:     &address.PostalCode,
		Country:        address.Country,
<<<<<<< HEAD
		County:         address.County,
=======
		County:         &address.County,
>>>>>>> 207552ad
	}
}

// MTOAgent payload
func MTOAgent(mtoAgent *models.MTOAgent) *internalmessages.MTOAgent {
	if mtoAgent == nil {
		return nil
	}

	return &internalmessages.MTOAgent{
		AgentType:     internalmessages.MTOAgentType(mtoAgent.MTOAgentType),
		FirstName:     mtoAgent.FirstName,
		LastName:      mtoAgent.LastName,
		Phone:         mtoAgent.Phone,
		Email:         mtoAgent.Email,
		ID:            strfmt.UUID(mtoAgent.ID.String()),
		MtoShipmentID: strfmt.UUID(mtoAgent.MTOShipmentID.String()),
		CreatedAt:     strfmt.DateTime(mtoAgent.CreatedAt),
		UpdatedAt:     strfmt.DateTime(mtoAgent.UpdatedAt),
	}
}

// MTOAgents payload
func MTOAgents(mtoAgents *models.MTOAgents) *internalmessages.MTOAgents {
	if mtoAgents == nil {
		return nil
	}

	agents := make(internalmessages.MTOAgents, len(*mtoAgents))

	for i, m := range *mtoAgents {
		copyOfAgent := m // Make copy to avoid implicit memory aliasing of items from a range statement.
		agents[i] = MTOAgent(&copyOfAgent)
	}

	return &agents
}

// PPMShipment payload
func PPMShipment(storer storage.FileStorer, ppmShipment *models.PPMShipment) *internalmessages.PPMShipment {
	if ppmShipment == nil || ppmShipment.ID.IsNil() {
		return nil
	}

	payloadPPMShipment := &internalmessages.PPMShipment{
		ID:                             *handlers.FmtUUID(ppmShipment.ID),
		ShipmentID:                     *handlers.FmtUUID(ppmShipment.ShipmentID),
		CreatedAt:                      strfmt.DateTime(ppmShipment.CreatedAt),
		UpdatedAt:                      strfmt.DateTime(ppmShipment.UpdatedAt),
		Status:                         internalmessages.PPMShipmentStatus(ppmShipment.Status),
		ExpectedDepartureDate:          handlers.FmtDate(ppmShipment.ExpectedDepartureDate),
		ActualMoveDate:                 handlers.FmtDatePtr(ppmShipment.ActualMoveDate),
		SubmittedAt:                    handlers.FmtDateTimePtr(ppmShipment.SubmittedAt),
		ReviewedAt:                     handlers.FmtDateTimePtr(ppmShipment.ReviewedAt),
		ApprovedAt:                     handlers.FmtDateTimePtr(ppmShipment.ApprovedAt),
		PickupPostalCode:               &ppmShipment.PickupPostalCode,
		PickupAddress:                  Address(ppmShipment.PickupAddress),
		SecondaryPickupPostalCode:      ppmShipment.SecondaryPickupPostalCode,
		SecondaryPickupAddress:         Address(ppmShipment.SecondaryPickupAddress),
		HasSecondaryPickupAddress:      ppmShipment.HasSecondaryPickupAddress,
		ActualPickupPostalCode:         ppmShipment.ActualPickupPostalCode,
		DestinationPostalCode:          &ppmShipment.DestinationPostalCode,
		DestinationAddress:             Address(ppmShipment.DestinationAddress),
		SecondaryDestinationPostalCode: ppmShipment.SecondaryDestinationPostalCode,
		SecondaryDestinationAddress:    Address(ppmShipment.SecondaryDestinationAddress),
		HasSecondaryDestinationAddress: ppmShipment.HasSecondaryDestinationAddress,
		ActualDestinationPostalCode:    ppmShipment.ActualDestinationPostalCode,
		W2Address:                      Address(ppmShipment.W2Address),
		SitExpected:                    ppmShipment.SITExpected,
		EstimatedWeight:                handlers.FmtPoundPtr(ppmShipment.EstimatedWeight),
		EstimatedIncentive:             handlers.FmtCost(ppmShipment.EstimatedIncentive),
		FinalIncentive:                 handlers.FmtCost(ppmShipment.FinalIncentive),
		HasProGear:                     ppmShipment.HasProGear,
		ProGearWeight:                  handlers.FmtPoundPtr(ppmShipment.ProGearWeight),
		SpouseProGearWeight:            handlers.FmtPoundPtr(ppmShipment.SpouseProGearWeight),
		HasRequestedAdvance:            ppmShipment.HasRequestedAdvance,
		AdvanceAmountRequested:         handlers.FmtCost(ppmShipment.AdvanceAmountRequested),
		HasReceivedAdvance:             ppmShipment.HasReceivedAdvance,
		AdvanceAmountReceived:          handlers.FmtCost(ppmShipment.AdvanceAmountReceived),
		AdvanceStatus:                  (*internalmessages.PPMAdvanceStatus)(ppmShipment.AdvanceStatus),
		WeightTickets:                  WeightTickets(storer, ppmShipment.WeightTickets),
		MovingExpenses:                 MovingExpenses(storer, ppmShipment.MovingExpenses),
		ProGearWeightTickets:           ProGearWeightTickets(storer, ppmShipment.ProgearWeightTickets),
		SignedCertification:            SignedCertification(ppmShipment.SignedCertification),
		ETag:                           etag.GenerateEtag(ppmShipment.UpdatedAt),
	}

	return payloadPPMShipment
}

// MTOShipment payload
func MTOShipment(storer storage.FileStorer, mtoShipment *models.MTOShipment) *internalmessages.MTOShipment {
	payload := &internalmessages.MTOShipment{
		ID:                          strfmt.UUID(mtoShipment.ID.String()),
		Agents:                      *MTOAgents(&mtoShipment.MTOAgents),
		MoveTaskOrderID:             strfmt.UUID(mtoShipment.MoveTaskOrderID.String()),
		ShipmentType:                internalmessages.MTOShipmentType(mtoShipment.ShipmentType),
		CustomerRemarks:             mtoShipment.CustomerRemarks,
		PickupAddress:               Address(mtoShipment.PickupAddress),
		SecondaryPickupAddress:      Address(mtoShipment.SecondaryPickupAddress),
		HasSecondaryPickupAddress:   mtoShipment.HasSecondaryPickupAddress,
		DestinationAddress:          Address(mtoShipment.DestinationAddress),
		SecondaryDeliveryAddress:    Address(mtoShipment.SecondaryDeliveryAddress),
		HasSecondaryDeliveryAddress: mtoShipment.HasSecondaryDeliveryAddress,
		ActualProGearWeight:         handlers.FmtPoundPtr(mtoShipment.ActualProGearWeight),
		ActualSpouseProGearWeight:   handlers.FmtPoundPtr(mtoShipment.ActualSpouseProGearWeight),
		CreatedAt:                   strfmt.DateTime(mtoShipment.CreatedAt),
		UpdatedAt:                   strfmt.DateTime(mtoShipment.UpdatedAt),
		Status:                      internalmessages.MTOShipmentStatus(mtoShipment.Status),
		PpmShipment:                 PPMShipment(storer, mtoShipment.PPMShipment),
		ETag:                        etag.GenerateEtag(mtoShipment.UpdatedAt),
	}
	if mtoShipment.HasSecondaryPickupAddress != nil && !*mtoShipment.HasSecondaryPickupAddress {
		payload.SecondaryPickupAddress = nil
	}
	if mtoShipment.HasSecondaryDeliveryAddress != nil && !*mtoShipment.HasSecondaryDeliveryAddress {
		payload.SecondaryDeliveryAddress = nil
	}

	if mtoShipment.RequestedPickupDate != nil && !mtoShipment.RequestedPickupDate.IsZero() {
		payload.RequestedPickupDate = handlers.FmtDatePtr(mtoShipment.RequestedPickupDate)
	}

	if mtoShipment.RequestedDeliveryDate != nil && !mtoShipment.RequestedDeliveryDate.IsZero() {
		payload.RequestedDeliveryDate = handlers.FmtDatePtr(mtoShipment.RequestedDeliveryDate)
	}

	return payload
}

// TransportationOffice internal payload
func TransportationOffice(office models.TransportationOffice) *internalmessages.TransportationOffice {
	if office.ID == uuid.Nil {
		return nil
	}

	phoneLines := []string{}
	for _, phoneLine := range office.PhoneLines {
		if phoneLine.Type == "voice" {
			phoneLines = append(phoneLines, phoneLine.Number)
		}
	}

	payload := &internalmessages.TransportationOffice{
		ID:         handlers.FmtUUID(office.ID),
		CreatedAt:  handlers.FmtDateTime(office.CreatedAt),
		UpdatedAt:  handlers.FmtDateTime(office.UpdatedAt),
		Name:       models.StringPointer(office.Name),
		Gbloc:      office.Gbloc,
		Address:    Address(&office.Address),
		PhoneLines: phoneLines,
	}
	return payload
}

func TransportationOffices(transportationOffices models.TransportationOffices) internalmessages.TransportationOffices {
	payload := make(internalmessages.TransportationOffices, len(transportationOffices))

	for i, to := range transportationOffices {
		transportationOffice := to
		payload[i] = TransportationOffice(transportationOffice)
	}
	return payload
}

// OfficeUser internal payload
func OfficeUser(officeUser *models.OfficeUser) *internalmessages.OfficeUser {
	if officeUser == nil || officeUser.ID == uuid.Nil {
		return nil
	}

	payload := &internalmessages.OfficeUser{
		ID:                   strfmt.UUID(officeUser.ID.String()),
		UserID:               strfmt.UUID(officeUser.UserID.String()),
		Email:                &officeUser.Email,
		FirstName:            &officeUser.FirstName,
		LastName:             &officeUser.LastName,
		MiddleName:           officeUser.MiddleInitials,
		Telephone:            &officeUser.Telephone,
		TransportationOffice: TransportationOffice(officeUser.TransportationOffice),
		CreatedAt:            strfmt.DateTime(officeUser.CreatedAt),
		UpdatedAt:            strfmt.DateTime(officeUser.UpdatedAt),
	}

	return payload
}

// MTOShipments payload
func MTOShipments(storer storage.FileStorer, mtoShipments *models.MTOShipments) *internalmessages.MTOShipments {
	payload := make(internalmessages.MTOShipments, len(*mtoShipments))

	for i, m := range *mtoShipments {
		copyOfMtoShipment := m // Make copy to avoid implicit memory aliasing of items from a range statement.
		payload[i] = MTOShipment(storer, &copyOfMtoShipment)
	}
	return &payload
}

// InternalServerError describes errors in a standard structure to be returned in the payload.
// If detail is nil, string defaults to "An internal server error has occurred."
func InternalServerError(detail *string, traceID uuid.UUID) *internalmessages.Error {
	payload := internalmessages.Error{
		Title:    handlers.FmtString(handlers.InternalServerErrMessage),
		Detail:   handlers.FmtString(handlers.InternalServerErrDetail),
		Instance: strfmt.UUID(traceID.String()),
	}
	if detail != nil {
		payload.Detail = detail
	}
	return &payload
}

// ValidationError describes validation errors from the model or properties
func ValidationError(detail string, instance uuid.UUID, validationErrors *validate.Errors) *internalmessages.ValidationError {
	payload := &internalmessages.ValidationError{
		ClientError: *ClientError(handlers.ValidationErrMessage, detail, instance),
	}
	if validationErrors != nil {
		payload.InvalidFields = handlers.NewValidationErrorListResponse(validationErrors).Errors
	}
	return payload
}

// ClientError describes errors in a standard structure to be returned in the payload
func ClientError(title string, detail string, instance uuid.UUID) *internalmessages.ClientError {
	return &internalmessages.ClientError{
		Title:    handlers.FmtString(title),
		Detail:   handlers.FmtString(detail),
		Instance: handlers.FmtUUID(instance),
	}
}

func PayloadForDocumentModel(storer storage.FileStorer, document models.Document) (*internalmessages.Document, error) {
	uploads := make([]*internalmessages.Upload, len(document.UserUploads))
	for i, userUpload := range document.UserUploads {
		if userUpload.Upload.ID == uuid.Nil {
			return nil, errors.New("no uploads for user")
		}
		url, err := storer.PresignedURL(userUpload.Upload.StorageKey, userUpload.Upload.ContentType)
		if err != nil {
			return nil, err
		}

		uploadPayload := PayloadForUploadModel(storer, userUpload.Upload, url)
		uploads[i] = uploadPayload
	}

	documentPayload := &internalmessages.Document{
		ID:              handlers.FmtUUID(document.ID),
		ServiceMemberID: handlers.FmtUUID(document.ServiceMemberID),
		Uploads:         uploads,
	}
	return documentPayload, nil
}

func PayloadForUploadModel(
	storer storage.FileStorer,
	upload models.Upload,
	url string,
) *internalmessages.Upload {
	uploadPayload := &internalmessages.Upload{
		ID:          handlers.FmtUUIDValue(upload.ID),
		Filename:    upload.Filename,
		ContentType: upload.ContentType,
		URL:         strfmt.URI(url),
		Bytes:       upload.Bytes,
		CreatedAt:   strfmt.DateTime(upload.CreatedAt),
		UpdatedAt:   strfmt.DateTime(upload.UpdatedAt),
	}
	tags, err := storer.Tags(upload.StorageKey)
	if err != nil || len(tags) == 0 {
		uploadPayload.Status = "PROCESSING"
	} else {
		uploadPayload.Status = tags["av-status"]
	}
	return uploadPayload
}

// MovingExpense payload
func MovingExpense(storer storage.FileStorer, movingExpense *models.MovingExpense) *internalmessages.MovingExpense {

	document, err := PayloadForDocumentModel(storer, movingExpense.Document)
	if err != nil {
		return nil
	}

	payload := &internalmessages.MovingExpense{
		ID:             *handlers.FmtUUID(movingExpense.ID),
		PpmShipmentID:  *handlers.FmtUUID(movingExpense.PPMShipmentID),
		DocumentID:     *handlers.FmtUUID(movingExpense.DocumentID),
		Document:       document,
		CreatedAt:      strfmt.DateTime(movingExpense.CreatedAt),
		UpdatedAt:      strfmt.DateTime(movingExpense.UpdatedAt),
		Description:    movingExpense.Description,
		PaidWithGtcc:   movingExpense.PaidWithGTCC,
		Amount:         handlers.FmtCost(movingExpense.Amount),
		MissingReceipt: movingExpense.MissingReceipt,
		ETag:           etag.GenerateEtag(movingExpense.UpdatedAt),
	}
	if movingExpense.MovingExpenseType != nil {
		movingExpenseType := internalmessages.OmittableMovingExpenseType(*movingExpense.MovingExpenseType)
		payload.MovingExpenseType = &movingExpenseType
	}

	if movingExpense.Status != nil {
		status := internalmessages.OmittablePPMDocumentStatus(*movingExpense.Status)
		payload.Status = &status
	}

	if movingExpense.Reason != nil {
		reason := internalmessages.PPMDocumentStatusReason(*movingExpense.Reason)
		payload.Reason = &reason
	}

	if movingExpense.SITStartDate != nil {
		payload.SitStartDate = handlers.FmtDatePtr(movingExpense.SITStartDate)
	}

	if movingExpense.SITEndDate != nil {
		payload.SitEndDate = handlers.FmtDatePtr(movingExpense.SITEndDate)
	}

	return payload
}

func MovingExpenses(storer storage.FileStorer, movingExpenses models.MovingExpenses) []*internalmessages.MovingExpense {
	payload := make([]*internalmessages.MovingExpense, len(movingExpenses))
	for i, movingExpense := range movingExpenses {
		copyOfMovingExpense := movingExpense
		payload[i] = MovingExpense(storer, &copyOfMovingExpense)
	}
	return payload
}

func WeightTickets(storer storage.FileStorer, weightTickets models.WeightTickets) []*internalmessages.WeightTicket {
	payload := make([]*internalmessages.WeightTicket, len(weightTickets))
	for i, weightTicket := range weightTickets {
		copyOfWeightTicket := weightTicket
		weightTicketPayload := WeightTicket(storer, &copyOfWeightTicket)
		payload[i] = weightTicketPayload
	}
	return payload
}

// WeightTicket payload
func WeightTicket(storer storage.FileStorer, weightTicket *models.WeightTicket) *internalmessages.WeightTicket {
	ppmShipment := strfmt.UUID(weightTicket.PPMShipmentID.String())

	emptyDocument, err := PayloadForDocumentModel(storer, weightTicket.EmptyDocument)
	if err != nil {
		return nil
	}

	fullDocument, err := PayloadForDocumentModel(storer, weightTicket.FullDocument)
	if err != nil {
		return nil
	}

	proofOfTrailerOwnershipDocument, err := PayloadForDocumentModel(storer, weightTicket.ProofOfTrailerOwnershipDocument)
	if err != nil {
		return nil
	}

	payload := &internalmessages.WeightTicket{
		ID:                                strfmt.UUID(weightTicket.ID.String()),
		PpmShipmentID:                     ppmShipment,
		CreatedAt:                         *handlers.FmtDateTime(weightTicket.CreatedAt),
		UpdatedAt:                         *handlers.FmtDateTime(weightTicket.UpdatedAt),
		VehicleDescription:                weightTicket.VehicleDescription,
		EmptyWeight:                       handlers.FmtPoundPtr(weightTicket.EmptyWeight),
		MissingEmptyWeightTicket:          weightTicket.MissingEmptyWeightTicket,
		EmptyDocumentID:                   *handlers.FmtUUID(weightTicket.EmptyDocumentID),
		EmptyDocument:                     emptyDocument,
		FullWeight:                        handlers.FmtPoundPtr(weightTicket.FullWeight),
		MissingFullWeightTicket:           weightTicket.MissingFullWeightTicket,
		FullDocumentID:                    *handlers.FmtUUID(weightTicket.FullDocumentID),
		FullDocument:                      fullDocument,
		OwnsTrailer:                       weightTicket.OwnsTrailer,
		TrailerMeetsCriteria:              weightTicket.TrailerMeetsCriteria,
		ProofOfTrailerOwnershipDocumentID: *handlers.FmtUUID(weightTicket.ProofOfTrailerOwnershipDocumentID),
		ProofOfTrailerOwnershipDocument:   proofOfTrailerOwnershipDocument,
		AdjustedNetWeight:                 handlers.FmtPoundPtr(weightTicket.AdjustedNetWeight),
		NetWeightRemarks:                  weightTicket.NetWeightRemarks,
		ETag:                              etag.GenerateEtag(weightTicket.UpdatedAt),
	}

	if weightTicket.Status != nil {
		status := internalmessages.OmittablePPMDocumentStatus(*weightTicket.Status)
		payload.Status = &status
	}

	if weightTicket.Reason != nil {
		reason := internalmessages.PPMDocumentStatusReason(*weightTicket.Reason)
		payload.Reason = &reason
	}

	return payload
}

// ProGearWeightTickets sets up a ProGearWeightTicket slice for the api using model data.
func ProGearWeightTickets(storer storage.FileStorer, proGearWeightTickets models.ProgearWeightTickets) []*internalmessages.ProGearWeightTicket {
	payload := make([]*internalmessages.ProGearWeightTicket, len(proGearWeightTickets))
	for i, proGearWeightTicket := range proGearWeightTickets {
		copyOfProGearWeightTicket := proGearWeightTicket
		proGearWeightTicketPayload := ProGearWeightTicket(storer, &copyOfProGearWeightTicket)
		payload[i] = proGearWeightTicketPayload
	}
	return payload
}

// ProGearWeightTicket payload
func ProGearWeightTicket(storer storage.FileStorer, progear *models.ProgearWeightTicket) *internalmessages.ProGearWeightTicket {
	ppmShipmentID := strfmt.UUID(progear.PPMShipmentID.String())

	document, err := PayloadForDocumentModel(storer, progear.Document)
	if err != nil {
		return nil
	}

	payload := &internalmessages.ProGearWeightTicket{
		ID:               strfmt.UUID(progear.ID.String()),
		PpmShipmentID:    ppmShipmentID,
		CreatedAt:        *handlers.FmtDateTime(progear.CreatedAt),
		UpdatedAt:        *handlers.FmtDateTime(progear.UpdatedAt),
		DocumentID:       *handlers.FmtUUID(progear.DocumentID),
		Document:         document,
		Weight:           handlers.FmtPoundPtr(progear.Weight),
		BelongsToSelf:    progear.BelongsToSelf,
		HasWeightTickets: progear.HasWeightTickets,
		Description:      progear.Description,
		ETag:             etag.GenerateEtag(progear.UpdatedAt),
	}

	if progear.Status != nil {
		status := internalmessages.OmittablePPMDocumentStatus(*progear.Status)
		payload.Status = &status
	}

	if progear.Reason != nil {
		reason := internalmessages.PPMDocumentStatusReason(*progear.Reason)
		payload.Reason = &reason
	}

	return payload
}

// SignedCertification converts a model to the api payload type
func SignedCertification(signedCertification *models.SignedCertification) *internalmessages.SignedCertification {
	if signedCertification == nil {
		return nil
	}

	model := &internalmessages.SignedCertification{
		ID:                handlers.FmtUUIDValue(signedCertification.ID),
		SubmittingUserID:  handlers.FmtUUIDValue(signedCertification.SubmittingUserID),
		MoveID:            handlers.FmtUUIDValue(signedCertification.MoveID),
		PpmID:             handlers.FmtUUIDPtr(signedCertification.PpmID),
		CertificationText: &signedCertification.CertificationText,
		Signature:         &signedCertification.Signature,
		Date:              handlers.FmtDate(signedCertification.Date),
		CreatedAt:         strfmt.DateTime(signedCertification.CreatedAt),
		UpdatedAt:         strfmt.DateTime(signedCertification.UpdatedAt),
		ETag:              etag.GenerateEtag(signedCertification.UpdatedAt),
	}

	// CertificationType is required from the api perspective, but at the model and DB level, it's nullable. In
	// practice, it shouldn't ever actually be null though, so we should always be matching the API spec, but
	// regardless, we need to do this nil check. It would be good to go back and make it required in the model/table.
	if signedCertification.CertificationType != nil {
		model.CertificationType = internalmessages.SignedCertificationType(*signedCertification.CertificationType)
	}

	return model
}<|MERGE_RESOLUTION|>--- conflicted
+++ resolved
@@ -31,11 +31,7 @@
 		State:          &address.State,
 		PostalCode:     &address.PostalCode,
 		Country:        address.Country,
-<<<<<<< HEAD
-		County:         address.County,
-=======
 		County:         &address.County,
->>>>>>> 207552ad
 	}
 }
 
