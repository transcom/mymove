package internalapi

import (
	"github.com/go-openapi/runtime/middleware"
	"github.com/go-openapi/swag"
	"github.com/gofrs/uuid"
	"go.uber.org/zap"

	"github.com/transcom/mymove/pkg/appcontext"
	"github.com/transcom/mymove/pkg/apperror"
	weightticketops "github.com/transcom/mymove/pkg/gen/internalapi/internaloperations/ppm"
	"github.com/transcom/mymove/pkg/handlers"
	"github.com/transcom/mymove/pkg/handlers/internalapi/internal/payloads"
	"github.com/transcom/mymove/pkg/services"
)

// CreateWeightTicketHandler
type CreateWeightTicketHandler struct {
	handlers.HandlerConfig
	weightTicketCreator services.WeightTicketCreator
}

// Handle creates a weight ticket
// Depending on the SO, may need to change the document params to weight ticket params
func (h CreateWeightTicketHandler) Handle(params weightticketops.CreateWeightTicketParams) middleware.Responder {
	return h.AuditableAppContextFromRequestWithErrors(params.HTTPRequest,
		func(appCtx appcontext.AppContext) (middleware.Responder, error) {
			if appCtx.Session() == nil {
				noSessionErr := apperror.NewSessionError("No user session")
				return weightticketops.NewCreateWeightTicketUnauthorized(), noSessionErr
			}

			if !appCtx.Session().IsMilApp() && appCtx.Session().ServiceMemberID == uuid.Nil {
				noServiceMemberIDErr := apperror.NewSessionError("No service member ID")
				return weightticketops.NewCreateWeightTicketForbidden(), noServiceMemberIDErr
			}

			// NO NEED FOR payload_to_model, will need for Update
			ppmShipmentID, err := uuid.FromString(params.PpmShipmentID.String())
			if err != nil {
				appCtx.Logger().Error("missing PPM Shipment ID", zap.Error(err))
				return weightticketops.NewCreateWeightTicketBadRequest(), nil
			}

			weightTicket, err := h.weightTicketCreator.CreateWeightTicket(appCtx, ppmShipmentID)

			if err != nil {
				appCtx.Logger().Error("internalapi.CreateWeightTicketHandler", zap.Error(err))
				// Can get a status error
				// Can get an DB error - does the weight ticket, doc create?
				// Can get an error for whether the PPM exist
				switch err.(type) {
				case apperror.InvalidInputError:
					return weightticketops.NewCreateWeightTicketUnprocessableEntity(), err
				case apperror.ForbiddenError:
					return weightticketops.NewCreateWeightTicketForbidden(), err
				case apperror.NotFoundError:
					return weightticketops.NewCreateWeightTicketNotFound(), err
				default:
					return weightticketops.NewCreateWeightTicketInternalServerError(), err
				}
			}
			returnPayload := payloads.WeightTicket(h.FileStorer(), weightTicket)
			return weightticketops.NewCreateWeightTicketOK().WithPayload(returnPayload), nil
		})
}

// UpdateWeightTicketHandler
type UpdateWeightTicketHandler struct {
	handlers.HandlerConfig
	weightTicketUpdater services.WeightTicketUpdater
}

func (h UpdateWeightTicketHandler) Handle(params weightticketops.UpdateWeightTicketParams) middleware.Responder {
	// track every request with middleware:
	return h.AuditableAppContextFromRequestWithErrors(params.HTTPRequest,
		func(appCtx appcontext.AppContext) (middleware.Responder, error) {

			if appCtx.Session() == nil {
				noSessionErr := apperror.NewSessionError("No user session")
				return weightticketops.NewUpdateWeightTicketUnauthorized(), noSessionErr
			}

			if !appCtx.Session().IsMilApp() && appCtx.Session().ServiceMemberID == uuid.Nil {
				noServiceMemberIDErr := apperror.NewSessionError("No service member ID")
				return weightticketops.NewUpdateWeightTicketForbidden(), noServiceMemberIDErr
			}

			payload := params.UpdateWeightTicketPayload
			if payload == nil {
				noBodyErr := apperror.NewBadDataError("Invalid weight ticket: params UpdateWeightTicketPayload is nil")
				appCtx.Logger().Error(noBodyErr.Error())
				return weightticketops.NewUpdateWeightTicketBadRequest().WithPayload(payloads.ClientError(handlers.BadRequestErrMessage,
					"The Weight Ticket request payload cannot be empty.", h.GetTraceIDFromRequest(params.HTTPRequest))), noBodyErr
			}

			weightTicket := payloads.WeightTicketModelFromUpdate(payload)
			weightTicket.ID = uuid.FromStringOrNil(params.WeightTicketID.String())

			updateWeightTicket, err := h.weightTicketUpdater.UpdateWeightTicket(appCtx, *weightTicket, params.IfMatch)

			// temp error until E-06515 is implemented
			// once that is implemented, remove this tempDTOD error and comment in the error below in the EventError case
			tempDTODError := "We are unable to calculate your distance. It may be that you have entered an invalid ZIP Code. Please press 'Cancel' and check your ZIP Code you entered under 'About your PPM' to ensure it was entered correctly and is not a PO Box. If you do not have a different ZIP Code, then please contact the Technical Help Desk."
			if err != nil {
				appCtx.Logger().Error("internalapi.UpdateWeightTicketHandler", zap.Error(err))
				switch e := err.(type) {
				case apperror.InvalidInputError:
					return weightticketops.NewUpdateWeightTicketUnprocessableEntity().WithPayload(payloads.ValidationError(handlers.ValidationErrMessage, h.GetTraceIDFromRequest(params.HTTPRequest), e.ValidationErrors)), err
				case apperror.PreconditionFailedError:
					return weightticketops.NewUpdateWeightTicketPreconditionFailed().WithPayload(payloads.ClientError(handlers.PreconditionErrMessage, err.Error(), h.GetTraceIDFromRequest(params.HTTPRequest))), err
				case apperror.NotFoundError:
					return weightticketops.NewUpdateWeightTicketNotFound().WithPayload(payloads.ClientError(handlers.NotFoundMessage, err.Error(), h.GetTraceIDFromRequest(params.HTTPRequest))), err
				case apperror.QueryError:
					if e.Unwrap() != nil {
						// If you can unwrap, log the internal error (usually a pq error) for better debugging
						appCtx.
							Logger().
							Error(
								"internalapi.UpdateWeightTicketHandler error",
								zap.Error(e.Unwrap()),
							)
					}
					return weightticketops.
						NewUpdateWeightTicketInternalServerError().
						WithPayload(
							payloads.InternalServerError(
								nil,
								h.GetTraceIDFromRequest(params.HTTPRequest),
							),
						), err
				case apperror.EventError:
					return weightticketops.
						NewUpdateWeightTicketInternalServerError().
						WithPayload(
							payloads.InternalServerError(
<<<<<<< HEAD
								&tempDTODError,
								// swag.String(err.Error()),
=======
								swag.String(err.Error()),
>>>>>>> 2978c94d
								h.GetTraceIDFromRequest(params.HTTPRequest),
							),
						), err
				default:
					return weightticketops.
						NewUpdateWeightTicketInternalServerError().
						WithPayload(
							payloads.InternalServerError(
								nil,
								h.GetTraceIDFromRequest(params.HTTPRequest),
							),
						), err
				}

			}
			returnPayload := payloads.WeightTicket(h.FileStorer(), updateWeightTicket)
			return weightticketops.NewUpdateWeightTicketOK().WithPayload(returnPayload), nil
		})
}

// DeleteWeightTicketHandler
type DeleteWeightTicketHandler struct {
	handlers.HandlerConfig
	weightTicketDeleter services.WeightTicketDeleter
}

// Handle deletes a weight ticket
func (h DeleteWeightTicketHandler) Handle(params weightticketops.DeleteWeightTicketParams) middleware.Responder {
	return h.AuditableAppContextFromRequestWithErrors(params.HTTPRequest,
		func(appCtx appcontext.AppContext) (middleware.Responder, error) {
			if appCtx.Session() == nil {
				noSessionErr := apperror.NewSessionError("No user session")
				appCtx.Logger().Error("internalapi.DeleteWeightTicketHandler", zap.Error(noSessionErr))
				return weightticketops.NewDeleteWeightTicketUnauthorized(), noSessionErr
			}

			if !appCtx.Session().IsMilApp() || appCtx.Session().ServiceMemberID == uuid.Nil {
				noServiceMemberIDErr := apperror.NewSessionError("No service member ID")
				appCtx.Logger().Error("internalapi.DeleteWeightTicketHandler", zap.Error(noServiceMemberIDErr))
				return weightticketops.NewDeleteWeightTicketForbidden(), noServiceMemberIDErr
			}

			ppmID := uuid.FromStringOrNil(params.PpmShipmentID.String())

			weightTicketID := uuid.FromStringOrNil(params.WeightTicketID.String())

			err := h.weightTicketDeleter.DeleteWeightTicket(appCtx, ppmID, weightTicketID)
			if err != nil {
				appCtx.Logger().Error("internalapi.DeleteWeightTicketHandler", zap.Error(err))

				switch err.(type) {
				case apperror.NotFoundError:
					return weightticketops.NewDeleteWeightTicketNotFound(), err
				case apperror.ConflictError:
					return weightticketops.NewDeleteWeightTicketConflict(), err
				case apperror.ForbiddenError:
					return weightticketops.NewDeleteWeightTicketForbidden(), err
				case apperror.UnprocessableEntityError:
					return weightticketops.NewDeleteWeightTicketUnprocessableEntity(), err
				default:
					return weightticketops.NewDeleteWeightTicketInternalServerError(), err
				}
			}

			return weightticketops.NewDeleteWeightTicketNoContent(), nil
		})
}<|MERGE_RESOLUTION|>--- conflicted
+++ resolved
@@ -99,9 +99,6 @@
 
 			updateWeightTicket, err := h.weightTicketUpdater.UpdateWeightTicket(appCtx, *weightTicket, params.IfMatch)
 
-			// temp error until E-06515 is implemented
-			// once that is implemented, remove this tempDTOD error and comment in the error below in the EventError case
-			tempDTODError := "We are unable to calculate your distance. It may be that you have entered an invalid ZIP Code. Please press 'Cancel' and check your ZIP Code you entered under 'About your PPM' to ensure it was entered correctly and is not a PO Box. If you do not have a different ZIP Code, then please contact the Technical Help Desk."
 			if err != nil {
 				appCtx.Logger().Error("internalapi.UpdateWeightTicketHandler", zap.Error(err))
 				switch e := err.(type) {
@@ -134,12 +131,7 @@
 						NewUpdateWeightTicketInternalServerError().
 						WithPayload(
 							payloads.InternalServerError(
-<<<<<<< HEAD
-								&tempDTODError,
-								// swag.String(err.Error()),
-=======
 								swag.String(err.Error()),
->>>>>>> 2978c94d
 								h.GetTraceIDFromRequest(params.HTTPRequest),
 							),
 						), err
