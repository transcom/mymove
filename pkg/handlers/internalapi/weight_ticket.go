package internalapi

import (
	"github.com/go-openapi/runtime/middleware"
	"github.com/go-openapi/swag"
	"github.com/gofrs/uuid"
	"go.uber.org/zap"

	"github.com/transcom/mymove/pkg/appcontext"
	"github.com/transcom/mymove/pkg/apperror"
	weightticketops "github.com/transcom/mymove/pkg/gen/internalapi/internaloperations/ppm"
	"github.com/transcom/mymove/pkg/handlers"
	"github.com/transcom/mymove/pkg/handlers/internalapi/internal/payloads"
	"github.com/transcom/mymove/pkg/services"
)

// CreateWeightTicketHandler
type CreateWeightTicketHandler struct {
	handlers.HandlerConfig
	weightTicketCreator services.WeightTicketCreator
}

// Handle creates a weight ticket
// Depending on the SO, may need to change the document params to weight ticket params
func (h CreateWeightTicketHandler) Handle(params weightticketops.CreateWeightTicketParams) middleware.Responder {
	return h.AuditableAppContextFromRequestWithErrors(params.HTTPRequest,
		func(appCtx appcontext.AppContext) (middleware.Responder, error) {
			if appCtx.Session() == nil {
				noSessionErr := apperror.NewSessionError("No user session")
				return weightticketops.NewCreateWeightTicketUnauthorized(), noSessionErr
			}

			if !appCtx.Session().IsMilApp() && appCtx.Session().ServiceMemberID == uuid.Nil {
				noServiceMemberIDErr := apperror.NewSessionError("No service member ID")
				return weightticketops.NewCreateWeightTicketForbidden(), noServiceMemberIDErr
			}

			// NO NEED FOR payload_to_model, will need for Update
			ppmShipmentID, err := uuid.FromString(params.PpmShipmentID.String())
			if err != nil {
				appCtx.Logger().Error("missing PPM Shipment ID", zap.Error(err))
				return weightticketops.NewCreateWeightTicketBadRequest(), nil
			}

			weightTicket, err := h.weightTicketCreator.CreateWeightTicket(appCtx, ppmShipmentID)

			if err != nil {
				appCtx.Logger().Error("internalapi.CreateWeightTicketHandler", zap.Error(err))
				// Can get a status error
				// Can get an DB error - does the weight ticket, doc create?
				// Can get an error for whether the PPM exist
				switch err.(type) {
				case apperror.InvalidInputError:
					return weightticketops.NewCreateWeightTicketUnprocessableEntity(), err
				case apperror.ForbiddenError:
					return weightticketops.NewCreateWeightTicketForbidden(), err
				case apperror.NotFoundError:
					return weightticketops.NewCreateWeightTicketNotFound(), err
				default:
					return weightticketops.NewCreateWeightTicketInternalServerError(), err
				}
			}
			returnPayload := payloads.WeightTicket(h.FileStorer(), weightTicket)
			return weightticketops.NewCreateWeightTicketOK().WithPayload(returnPayload), nil
		})
}

// UpdateWeightTicketHandler
type UpdateWeightTicketHandler struct {
	handlers.HandlerConfig
	weightTicketUpdater services.WeightTicketUpdater
}

func (h UpdateWeightTicketHandler) Handle(params weightticketops.UpdateWeightTicketParams) middleware.Responder {
	// track every request with middleware:
	return h.AuditableAppContextFromRequestWithErrors(params.HTTPRequest,
		func(appCtx appcontext.AppContext) (middleware.Responder, error) {

			if appCtx.Session() == nil {
				noSessionErr := apperror.NewSessionError("No user session")
				return weightticketops.NewUpdateWeightTicketUnauthorized(), noSessionErr
			}

			if !appCtx.Session().IsMilApp() && appCtx.Session().ServiceMemberID == uuid.Nil {
				noServiceMemberIDErr := apperror.NewSessionError("No service member ID")
				return weightticketops.NewUpdateWeightTicketForbidden(), noServiceMemberIDErr
			}

			payload := params.UpdateWeightTicketPayload
			if payload == nil {
				noBodyErr := apperror.NewBadDataError("Invalid weight ticket: params UpdateWeightTicketPayload is nil")
				appCtx.Logger().Error(noBodyErr.Error())
				return weightticketops.NewUpdateWeightTicketBadRequest().WithPayload(payloads.ClientError(handlers.BadRequestErrMessage,
					"The Weight Ticket request payload cannot be empty.", h.GetTraceIDFromRequest(params.HTTPRequest))), noBodyErr
			}

			weightTicket := payloads.WeightTicketModelFromUpdate(payload)
			weightTicket.ID = uuid.FromStringOrNil(params.WeightTicketID.String())

			updateWeightTicket, err := h.weightTicketUpdater.UpdateWeightTicket(appCtx, *weightTicket, params.IfMatch)

			if err != nil {
				appCtx.Logger().Error("internalapi.UpdateWeightTicketHandler", zap.Error(err))
				switch e := err.(type) {
				case apperror.InvalidInputError:
					return weightticketops.NewUpdateWeightTicketUnprocessableEntity().WithPayload(payloads.ValidationError(handlers.ValidationErrMessage, h.GetTraceIDFromRequest(params.HTTPRequest), e.ValidationErrors)), err
				case apperror.PreconditionFailedError:
					return weightticketops.NewUpdateWeightTicketPreconditionFailed().WithPayload(payloads.ClientError(handlers.PreconditionErrMessage, err.Error(), h.GetTraceIDFromRequest(params.HTTPRequest))), err
				case apperror.NotFoundError:
					return weightticketops.NewUpdateWeightTicketNotFound().WithPayload(payloads.ClientError(handlers.NotFoundMessage, err.Error(), h.GetTraceIDFromRequest(params.HTTPRequest))), err
				case apperror.QueryError:
					if e.Unwrap() != nil {
						// If you can unwrap, log the internal error (usually a pq error) for better debugging
						appCtx.
							Logger().
							Error(
								"internalapi.UpdateWeightTicketHandler error",
								zap.Error(e.Unwrap()),
							)
					}
					return weightticketops.
						NewUpdateWeightTicketInternalServerError().
						WithPayload(
							payloads.InternalServerError(
								nil,
								h.GetTraceIDFromRequest(params.HTTPRequest),
							),
						), err
				case apperror.EventError:
					return weightticketops.
<<<<<<< HEAD
						NewUpdateWeightTicketInternalServerError().
						WithPayload(
							payloads.InternalServerError(
								swag.String(err.Error()),
=======
						NewUpdateWeightTicketBadRequest().
						WithPayload(
							payloads.ClientError(
								handlers.InternalServerErrMessage,
								*swag.String(err.Error()),
>>>>>>> 9caf1ff6
								h.GetTraceIDFromRequest(params.HTTPRequest),
							),
						), err
				default:
					return weightticketops.
						NewUpdateWeightTicketInternalServerError().
						WithPayload(
							payloads.InternalServerError(
								nil,
								h.GetTraceIDFromRequest(params.HTTPRequest),
							),
						), err
				}

			}
			returnPayload := payloads.WeightTicket(h.FileStorer(), updateWeightTicket)
			return weightticketops.NewUpdateWeightTicketOK().WithPayload(returnPayload), nil
		})
}

// DeleteWeightTicketHandler
type DeleteWeightTicketHandler struct {
	handlers.HandlerConfig
	weightTicketDeleter services.WeightTicketDeleter
}

// Handle deletes a weight ticket
func (h DeleteWeightTicketHandler) Handle(params weightticketops.DeleteWeightTicketParams) middleware.Responder {
	return h.AuditableAppContextFromRequestWithErrors(params.HTTPRequest,
		func(appCtx appcontext.AppContext) (middleware.Responder, error) {
			if appCtx.Session() == nil {
				noSessionErr := apperror.NewSessionError("No user session")
				appCtx.Logger().Error("internalapi.DeleteWeightTicketHandler", zap.Error(noSessionErr))
				return weightticketops.NewDeleteWeightTicketUnauthorized(), noSessionErr
			}

			if !appCtx.Session().IsMilApp() || appCtx.Session().ServiceMemberID == uuid.Nil {
				noServiceMemberIDErr := apperror.NewSessionError("No service member ID")
				appCtx.Logger().Error("internalapi.DeleteWeightTicketHandler", zap.Error(noServiceMemberIDErr))
				return weightticketops.NewDeleteWeightTicketForbidden(), noServiceMemberIDErr
			}

			ppmID := uuid.FromStringOrNil(params.PpmShipmentID.String())

			weightTicketID := uuid.FromStringOrNil(params.WeightTicketID.String())

			err := h.weightTicketDeleter.DeleteWeightTicket(appCtx, ppmID, weightTicketID)
			if err != nil {
				appCtx.Logger().Error("internalapi.DeleteWeightTicketHandler", zap.Error(err))

				switch err.(type) {
				case apperror.NotFoundError:
					return weightticketops.NewDeleteWeightTicketNotFound(), err
				case apperror.ConflictError:
					return weightticketops.NewDeleteWeightTicketConflict(), err
				case apperror.ForbiddenError:
					return weightticketops.NewDeleteWeightTicketForbidden(), err
				case apperror.UnprocessableEntityError:
					return weightticketops.NewDeleteWeightTicketUnprocessableEntity(), err
				default:
					return weightticketops.NewDeleteWeightTicketInternalServerError(), err
				}
			}

			return weightticketops.NewDeleteWeightTicketNoContent(), nil
		})
}<|MERGE_RESOLUTION|>--- conflicted
+++ resolved
@@ -128,18 +128,11 @@
 						), err
 				case apperror.EventError:
 					return weightticketops.
-<<<<<<< HEAD
-						NewUpdateWeightTicketInternalServerError().
-						WithPayload(
-							payloads.InternalServerError(
-								swag.String(err.Error()),
-=======
 						NewUpdateWeightTicketBadRequest().
 						WithPayload(
 							payloads.ClientError(
 								handlers.InternalServerErrMessage,
 								*swag.String(err.Error()),
->>>>>>> 9caf1ff6
 								h.GetTraceIDFromRequest(params.HTTPRequest),
 							),
 						), err
