package internalapi

import (
	"time"

	"github.com/transcom/mymove/pkg/models"

	"github.com/go-openapi/runtime/middleware"
	"github.com/go-openapi/swag"

	"github.com/transcom/mymove/pkg/auth"
	ppmop "github.com/transcom/mymove/pkg/gen/internalapi/internaloperations/ppm"
	"github.com/transcom/mymove/pkg/gen/internalmessages"
	"github.com/transcom/mymove/pkg/handlers"
	"github.com/transcom/mymove/pkg/rateengine"
	"github.com/transcom/mymove/pkg/unit"
)

// ShowPPMIncentiveHandler returns PPM SIT estimate for a weight, move date,
type ShowPPMIncentiveHandler struct {
	handlers.HandlerContext
}

// Handle calculates a PPM reimbursement range.
func (h ShowPPMIncentiveHandler) Handle(params ppmop.ShowPPMIncentiveParams) middleware.Responder {
	session := auth.SessionFromRequestContext(params.HTTPRequest)

	if !session.IsOfficeUser() {
		return ppmop.NewShowPPMIncentiveForbidden()
	}
	engine := rateengine.NewRateEngine(h.DB(), h.Logger())

	lhDiscount, _, err := models.PPMDiscountFetch(h.DB(),
		h.Logger(),
		params.OriginZip,
		params.DestinationZip,
		time.Time(params.OriginalMoveDate),
	)
	if err != nil {
		return handlers.ResponseForError(h.Logger(), err)
	}

	distanceMiles, err := h.Planner().Zip5TransitDistance(params.OriginZip, params.DestinationZip)
	if err != nil {
		return handlers.ResponseForError(h.Logger(), err)
	}

	cost, err := engine.ComputePPM(unit.Pound(params.Weight),
		params.OriginZip,
		params.DestinationZip,
<<<<<<< HEAD
		distanceMiles,
		time.Time(params.PlannedMoveDate),
=======
		time.Time(params.OriginalMoveDate),
>>>>>>> 24a783db
		0, // We don't want any SIT charges
		lhDiscount,
		0.0,
	)

	if err != nil {
		return handlers.ResponseForError(h.Logger(), err)
	}

	gcc := cost.GCC
	incentivePercentage := cost.GCC.MultiplyFloat64(0.95)

	ppmObligation := internalmessages.PPMIncentive{
		Gcc:                 swag.Int64(gcc.Int64()),
		IncentivePercentage: swag.Int64(incentivePercentage.Int64()),
	}
	return ppmop.NewShowPPMIncentiveOK().WithPayload(&ppmObligation)
}<|MERGE_RESOLUTION|>--- conflicted
+++ resolved
@@ -48,12 +48,8 @@
 	cost, err := engine.ComputePPM(unit.Pound(params.Weight),
 		params.OriginZip,
 		params.DestinationZip,
-<<<<<<< HEAD
 		distanceMiles,
-		time.Time(params.PlannedMoveDate),
-=======
 		time.Time(params.OriginalMoveDate),
->>>>>>> 24a783db
 		0, // We don't want any SIT charges
 		lhDiscount,
 		0.0,
