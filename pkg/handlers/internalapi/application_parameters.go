--- conflicted
+++ resolved
@@ -11,11 +11,6 @@
 )
 
 func payloadForApplicationParametersModel(v models.ApplicationParameters) internalmessages.ApplicationParameters {
-<<<<<<< HEAD
-	payload := internalmessages.ApplicationParameters{
-		ParameterValue: *handlers.FmtString(v.ParameterValue),
-		ParameterName:  *handlers.FmtString(v.ParameterName),
-=======
 
 	parameterValue := v.ParameterValue
 	parameterName := v.ParameterName
@@ -23,7 +18,6 @@
 	payload := internalmessages.ApplicationParameters{
 		ParameterValue: parameterValue,
 		ParameterName:  parameterName,
->>>>>>> d5c0f407
 	}
 	return payload
 }
@@ -44,11 +38,7 @@
 			name := params.Body.ParameterName
 
 			// fetch the value, if not found it will be an empty string
-<<<<<<< HEAD
-			result, _ := models.FetchParameterValue(appCtx.DB(), value, name)
-=======
 			result, _ := models.FetchParameterValue(appCtx.DB(), *name, *value)
->>>>>>> d5c0f407
 
 			parameterValuePayload := payloadForApplicationParametersModel(result)
 
