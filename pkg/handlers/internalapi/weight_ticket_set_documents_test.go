package internalapi

import (
	"net/http/httptest"
	"testing"

	"github.com/go-openapi/strfmt"
	"github.com/gofrs/uuid"

	movedocop "github.com/transcom/mymove/pkg/gen/internalapi/internaloperations/move_docs"
	"github.com/transcom/mymove/pkg/gen/internalmessages"
	"github.com/transcom/mymove/pkg/handlers"
	"github.com/transcom/mymove/pkg/models"
	storageTest "github.com/transcom/mymove/pkg/storage/test"
	"github.com/transcom/mymove/pkg/testdatagen"
)

func (suite *HandlerSuite) TestWeightTicketSetDocumentHandlerValidate() {

	ppm := testdatagen.MakeDefaultPPM(suite.DB())
	sm := ppm.Move.Orders.ServiceMember

	uploadUser := testdatagen.MakeUserUpload(suite.DB(), testdatagen.Assertions{
		UserUpload: models.UserUpload{
			UploaderID: sm.UserID,
		},
	})
	uploadUser.DocumentID = nil
	suite.MustSave(&uploadUser)
	uploadIds := []strfmt.UUID{*handlers.FmtUUID(uploadUser.Upload.ID)}

	request := httptest.NewRequest("POST", "/fake/path", nil)
	request = suite.AuthenticateRequest(request, sm)

	weightTicketSetType := internalmessages.WeightTicketSetType("BOX_TRUCK")
	newWeightTicketSetDocumentPayload := internalmessages.CreateWeightTicketDocumentsPayload{
		UploadIds:                uploadIds,
		EmptyWeight:              handlers.FmtInt64(1000),
		FullWeight:               handlers.FmtInt64(2000),
		EmptyWeightTicketMissing: handlers.FmtBool(false),
		FullWeightTicketMissing:  handlers.FmtBool(false),
		PersonallyProcuredMoveID: handlers.FmtUUID(ppm.ID),
		VehicleNickname:          handlers.FmtString("My box truck"),
		WeightTicketSetType:      &weightTicketSetType,
		WeightTicketDate:         handlers.FmtDate(testdatagen.NextValidMoveDate),
		TrailerOwnershipMissing:  handlers.FmtBool(false),
	}

	newWeightTicketSetDocParams := movedocop.CreateWeightTicketDocumentParams{
		HTTPRequest:                request,
		CreateWeightTicketDocument: &newWeightTicketSetDocumentPayload,
		MoveID:                     strfmt.UUID(ppm.MoveID.String()),
	}

	context := handlers.NewHandlerContext(suite.DB(), suite.TestLogger())
	fakeS3 := storageTest.NewFakeS3Storage(true)
	context.SetFileStorer(fakeS3)
	handler := CreateWeightTicketSetDocumentHandler{context}
	response := handler.Handle(newWeightTicketSetDocParams)
	suite.IsNotErrResponse(response)
	createdResponse := response.(*movedocop.CreateWeightTicketDocumentOK)
	createdPayload := createdResponse.Payload
	suite.NotNil(createdPayload.ID)

	// confirm UserUpload is associated to the new document
	createdDocumentID := createdPayload.Document.ID
	var fetchedUpload models.UserUpload
	suite.DB().Find(&fetchedUpload, uploadUser.ID)
	suite.Equal(createdDocumentID.String(), fetchedUpload.DocumentID.String())
	suite.Equal(createdPayload.Status, internalmessages.MoveDocumentStatusAWAITINGREVIEW)

	var fetchedMoveDocument models.MoveDocument
	err := suite.DB().Q().Where("move_id = ?", ppm.MoveID).First(&fetchedMoveDocument)
	suite.NoError(err)
	var fetchedWeightTicket models.WeightTicketSetDocument
	err = suite.DB().Q().Where("move_document_id = ?", fetchedMoveDocument.ID).First(&fetchedWeightTicket)
	suite.NoError(err)

	// Wrong user
	wrongUser := testdatagen.MakeDefaultServiceMember(suite.DB())
	request = suite.AuthenticateRequest(request, wrongUser)
	newWeightTicketSetDocParams.HTTPRequest = request

	badUserResponse := handler.Handle(newWeightTicketSetDocParams)
	suite.CheckResponseForbidden(badUserResponse)

	// Bad move
	newWeightTicketSetDocParams.MoveID = strfmt.UUID(uuid.Must(uuid.NewV4()).String())
	badMoveResponse := handler.Handle(newWeightTicketSetDocParams)
	suite.CheckResponseNotFound(badMoveResponse)

}

<<<<<<< HEAD
func (suite *HandlerSuite) TestCreateCarWeightTicketSetDocumentHandler() {

	ppm := testdatagen.MakeDefaultPPM(suite.DB())
	sm := ppm.Move.Orders.ServiceMember

	uploadUser := testdatagen.MakeUserUpload(suite.DB(), testdatagen.Assertions{
		UserUpload: models.UserUpload{
			UploaderID: sm.UserID,
		},
	})
	uploadUser.DocumentID = nil
	suite.MustSave(&uploadUser)
	uploadIds := []strfmt.UUID{*handlers.FmtUUID(*uploadUser.UploadID)}

	request := httptest.NewRequest("POST", "/fake/path", nil)
	request = suite.AuthenticateRequest(request, sm)

	weightTicketSetType := internalmessages.WeightTicketSetType("CAR")
	newWeightTicketSetDocumentPayload := internalmessages.CreateWeightTicketDocumentsPayload{
		UploadIds:                uploadIds,
		EmptyWeight:              handlers.FmtInt64(1000),
		FullWeight:               handlers.FmtInt64(2000),
		EmptyWeightTicketMissing: handlers.FmtBool(false),
		FullWeightTicketMissing:  handlers.FmtBool(false),
		PersonallyProcuredMoveID: handlers.FmtUUID(ppm.ID),
		VehicleMake:              handlers.FmtString("Radio Flyer"),
		VehicleModel:             handlers.FmtString("Wagon"),
		WeightTicketSetType:      &weightTicketSetType,
		WeightTicketDate:         handlers.FmtDate(testdatagen.NextValidMoveDate),
		TrailerOwnershipMissing:  handlers.FmtBool(false),
=======
func (suite *HandlerSuite) TestWeightTicketSetDocumentHandlerCreate() {
	tests := []struct {
		weightTicketSetType string
		resultTitle         string
	}{
		{weightTicketSetType: "CAR", resultTitle: "vehicle_weight"},
		{weightTicketSetType: "CAR_TRAILER", resultTitle: "vehicle_weight"},
		{weightTicketSetType: "BOX_TRUCK", resultTitle: "vehicle_weight"},
		{weightTicketSetType: "PRO_GEAR", resultTitle: "pro_gear_weight"},
>>>>>>> 8734e085
	}

	for _, t := range tests {
		newWeightTicketSetDocParams := createWeightTicketSetDocument(suite, t.weightTicketSetType)

		context := handlers.NewHandlerContext(suite.DB(), suite.TestLogger())
		fakeS3 := storageTest.NewFakeS3Storage(true)
		context.SetFileStorer(fakeS3)
		handler := CreateWeightTicketSetDocumentHandler{context}
		response := handler.Handle(newWeightTicketSetDocParams)
		suite.IsNotErrResponse(response)
		createdResponse := response.(*movedocop.CreateWeightTicketDocumentOK)
		createdPayload := createdResponse.Payload
		suite.NotNil(createdPayload.ID)
		suite.Equal(*createdPayload.Title, t.resultTitle)
	}
}

func (suite *HandlerSuite) TestWeightTicketSetDocumentHandlerCreateFailure() {

	ppm := testdatagen.MakeDefaultPPM(suite.DB())
	sm := ppm.Move.Orders.ServiceMember

	uploadUser := testdatagen.MakeUserUpload(suite.DB(), testdatagen.Assertions{
		UserUpload: models.UserUpload{
			UploaderID: sm.UserID,
		},
	})
	uploadUser.DocumentID = nil
	suite.MustSave(&uploadUser)
	uploadIds := []strfmt.UUID{*handlers.FmtUUID(uploadUser.Upload.ID)}

	suite.T().Run("car without make and model fails", func(t *testing.T) {
		request := httptest.NewRequest("POST", "/fake/path", nil)
		request = suite.AuthenticateRequest(request, sm)

		weightTicketSetType := internalmessages.WeightTicketSetType("CAR")
		newWeightTicketSetDocumentPayload := internalmessages.CreateWeightTicketDocumentsPayload{
			UploadIds:                uploadIds,
			EmptyWeight:              handlers.FmtInt64(1000),
			FullWeight:               handlers.FmtInt64(2000),
			EmptyWeightTicketMissing: handlers.FmtBool(false),
			FullWeightTicketMissing:  handlers.FmtBool(false),
			PersonallyProcuredMoveID: handlers.FmtUUID(ppm.ID),
			VehicleNickname:          handlers.FmtString("My car"),
			WeightTicketSetType:      &weightTicketSetType,
			WeightTicketDate:         handlers.FmtDate(testdatagen.NextValidMoveDate),
			TrailerOwnershipMissing:  handlers.FmtBool(false),
		}

		newWeightTicketSetDocParams := movedocop.CreateWeightTicketDocumentParams{
			HTTPRequest:                request,
			CreateWeightTicketDocument: &newWeightTicketSetDocumentPayload,
			MoveID:                     strfmt.UUID(ppm.MoveID.String()),
		}

		context := handlers.NewHandlerContext(suite.DB(), suite.TestLogger())
		fakeS3 := storageTest.NewFakeS3Storage(true)
		context.SetFileStorer(fakeS3)
		handler := CreateWeightTicketSetDocumentHandler{context}
		response := handler.Handle(newWeightTicketSetDocParams)
		suite.CheckErrorResponse(response, 422, "weight ticket set for type CAR must have values for vehicle make and model")
	})

	suite.T().Run("box truck without nickname fails", func(t *testing.T) {
		request := httptest.NewRequest("POST", "/fake/path", nil)
		request = suite.AuthenticateRequest(request, sm)

		weightTicketSetType := internalmessages.WeightTicketSetType("BOX_TRUCK")
		newWeightTicketSetDocumentPayload := internalmessages.CreateWeightTicketDocumentsPayload{
			UploadIds:                uploadIds,
			EmptyWeight:              handlers.FmtInt64(1000),
			FullWeight:               handlers.FmtInt64(2000),
			EmptyWeightTicketMissing: handlers.FmtBool(false),
			FullWeightTicketMissing:  handlers.FmtBool(false),
			PersonallyProcuredMoveID: handlers.FmtUUID(ppm.ID),
			VehicleMake:              handlers.FmtString("Radio Flyer"),
			VehicleModel:             handlers.FmtString("Wagon"),
			WeightTicketSetType:      &weightTicketSetType,
			WeightTicketDate:         handlers.FmtDate(testdatagen.NextValidMoveDate),
			TrailerOwnershipMissing:  handlers.FmtBool(false),
		}

		newWeightTicketSetDocParams := movedocop.CreateWeightTicketDocumentParams{
			HTTPRequest:                request,
			CreateWeightTicketDocument: &newWeightTicketSetDocumentPayload,
			MoveID:                     strfmt.UUID(ppm.MoveID.String()),
		}

		context := handlers.NewHandlerContext(suite.DB(), suite.TestLogger())
		fakeS3 := storageTest.NewFakeS3Storage(true)
		context.SetFileStorer(fakeS3)
		handler := CreateWeightTicketSetDocumentHandler{context}
		response := handler.Handle(newWeightTicketSetDocParams)
		suite.CheckErrorResponse(response, 422, "weight ticket set for type BOX_TRUCK must have a value for vehicle nickname")
	})
}

func createWeightTicketSetDocument(suite *HandlerSuite, weightTicketSetType string) movedocop.CreateWeightTicketDocumentParams {

	ppm := testdatagen.MakeDefaultPPM(suite.DB())
	sm := ppm.Move.Orders.ServiceMember

	upload := testdatagen.MakeUpload(suite.DB(), testdatagen.Assertions{
		Upload: models.Upload{
			UploaderID: sm.UserID,
		},
	})
	upload.DocumentID = nil
	suite.MustSave(&upload)
	uploadIds := []strfmt.UUID{*handlers.FmtUUID(upload.ID)}

	request := httptest.NewRequest("POST", "/fake/path", nil)
	request = suite.AuthenticateRequest(request, sm)

	wtst := internalmessages.WeightTicketSetType(weightTicketSetType)
	newWeightTicketSetDocumentPayload := internalmessages.CreateWeightTicketDocumentsPayload{
		UploadIds:                uploadIds,
		EmptyWeight:              handlers.FmtInt64(1000),
		FullWeight:               handlers.FmtInt64(2000),
		EmptyWeightTicketMissing: handlers.FmtBool(false),
		FullWeightTicketMissing:  handlers.FmtBool(false),
		PersonallyProcuredMoveID: handlers.FmtUUID(ppm.ID),
		VehicleNickname:          handlers.FmtString("My red wagon"),
		VehicleMake:              handlers.FmtString("Radio Flyer"),
		VehicleModel:             handlers.FmtString("Wagon"),
		WeightTicketSetType:      &wtst,
		WeightTicketDate:         handlers.FmtDate(testdatagen.NextValidMoveDate),
		TrailerOwnershipMissing:  handlers.FmtBool(false),
	}

	newWeightTicketSetDocParams := movedocop.CreateWeightTicketDocumentParams{
		HTTPRequest:                request,
		CreateWeightTicketDocument: &newWeightTicketSetDocumentPayload,
		MoveID:                     strfmt.UUID(ppm.MoveID.String()),
	}

	return newWeightTicketSetDocParams
}<|MERGE_RESOLUTION|>--- conflicted
+++ resolved
@@ -91,38 +91,6 @@
 
 }
 
-<<<<<<< HEAD
-func (suite *HandlerSuite) TestCreateCarWeightTicketSetDocumentHandler() {
-
-	ppm := testdatagen.MakeDefaultPPM(suite.DB())
-	sm := ppm.Move.Orders.ServiceMember
-
-	uploadUser := testdatagen.MakeUserUpload(suite.DB(), testdatagen.Assertions{
-		UserUpload: models.UserUpload{
-			UploaderID: sm.UserID,
-		},
-	})
-	uploadUser.DocumentID = nil
-	suite.MustSave(&uploadUser)
-	uploadIds := []strfmt.UUID{*handlers.FmtUUID(*uploadUser.UploadID)}
-
-	request := httptest.NewRequest("POST", "/fake/path", nil)
-	request = suite.AuthenticateRequest(request, sm)
-
-	weightTicketSetType := internalmessages.WeightTicketSetType("CAR")
-	newWeightTicketSetDocumentPayload := internalmessages.CreateWeightTicketDocumentsPayload{
-		UploadIds:                uploadIds,
-		EmptyWeight:              handlers.FmtInt64(1000),
-		FullWeight:               handlers.FmtInt64(2000),
-		EmptyWeightTicketMissing: handlers.FmtBool(false),
-		FullWeightTicketMissing:  handlers.FmtBool(false),
-		PersonallyProcuredMoveID: handlers.FmtUUID(ppm.ID),
-		VehicleMake:              handlers.FmtString("Radio Flyer"),
-		VehicleModel:             handlers.FmtString("Wagon"),
-		WeightTicketSetType:      &weightTicketSetType,
-		WeightTicketDate:         handlers.FmtDate(testdatagen.NextValidMoveDate),
-		TrailerOwnershipMissing:  handlers.FmtBool(false),
-=======
 func (suite *HandlerSuite) TestWeightTicketSetDocumentHandlerCreate() {
 	tests := []struct {
 		weightTicketSetType string
@@ -132,7 +100,6 @@
 		{weightTicketSetType: "CAR_TRAILER", resultTitle: "vehicle_weight"},
 		{weightTicketSetType: "BOX_TRUCK", resultTitle: "vehicle_weight"},
 		{weightTicketSetType: "PRO_GEAR", resultTitle: "pro_gear_weight"},
->>>>>>> 8734e085
 	}
 
 	for _, t := range tests {
@@ -236,14 +203,14 @@
 	ppm := testdatagen.MakeDefaultPPM(suite.DB())
 	sm := ppm.Move.Orders.ServiceMember
 
-	upload := testdatagen.MakeUpload(suite.DB(), testdatagen.Assertions{
-		Upload: models.Upload{
+	uploadUser := testdatagen.MakeUserUpload(suite.DB(), testdatagen.Assertions{
+		UserUpload: models.UserUpload{
 			UploaderID: sm.UserID,
 		},
 	})
-	upload.DocumentID = nil
-	suite.MustSave(&upload)
-	uploadIds := []strfmt.UUID{*handlers.FmtUUID(upload.ID)}
+	uploadUser.DocumentID = nil
+	suite.MustSave(&uploadUser)
+	uploadIds := []strfmt.UUID{*handlers.FmtUUID(*uploadUser.UploadID)}
 
 	request := httptest.NewRequest("POST", "/fake/path", nil)
 	request = suite.AuthenticateRequest(request, sm)
