package internalapi

import (
	"fmt"
	"net/http/httptest"

	queueop "github.com/transcom/mymove/pkg/gen/internalapi/internaloperations/queues"
	"github.com/transcom/mymove/pkg/handlers"
	"github.com/transcom/mymove/pkg/models"
	"github.com/transcom/mymove/pkg/testdatagen"
)

var statusToQueueMap = map[string]string{
	"SUBMITTED": "new",
	"APPROVED":  "ppm",
}

func (suite *HandlerSuite) TestShowQueueHandler() {
	for status, queueType := range statusToQueueMap {

		suite.DB().TruncateAll()

		// Given: An office user
		officeUser := testdatagen.MakeDefaultOfficeUser(suite.DB())

		//  A set of orders and a move belonging to those orders
		order := testdatagen.MakeDefaultOrder(suite.DB())

		moveShow := true
		newMove := models.Move{
			OrdersID: order.ID,
			Status:   models.MoveStatus(status),
			Show:     &moveShow,
		}
		suite.MustSave(&newMove)

		// Make a PPM
		testdatagen.MakePPM(suite.DB(), testdatagen.Assertions{
			PersonallyProcuredMove: models.PersonallyProcuredMove{
				Move:   newMove,
				MoveID: newMove.ID,
				Status: models.PPMStatusAPPROVED,
			},
		})

		// And: the context contains the auth values
		path := "/queues/" + queueType
		req := httptest.NewRequest("GET", path, nil)
		req = suite.AuthenticateOfficeRequest(req, officeUser)

		params := queueop.ShowQueueParams{
			HTTPRequest: req,
			QueueType:   queueType,
		}

		// And: show Queue is queried
		showHandler := ShowQueueHandler{handlers.NewHandlerContext(suite.DB(), suite.TestLogger())}
		showResponse := showHandler.Handle(params)

		// Then: Expect a 200 status code
		okResponse := showResponse.(*queueop.ShowQueueOK)
		fmt.Printf("status: %v res: %v", status, okResponse)
		moveQueueItem := okResponse.Payload[0]

		// And: Returned query to include our added move
		// The moveQueueItems are produced by joining Moves, Orders and ServiceMember to each other, so we check the
		// furthest link in that chain
		expectedCustomerName := fmt.Sprintf("%v, %v", *order.ServiceMember.LastName, *order.ServiceMember.FirstName)
		suite.Equal(expectedCustomerName, *moveQueueItem.CustomerName)
	}
}

func (suite *HandlerSuite) TestShowQueueHandlerForbidden() {
	for _, queueType := range statusToQueueMap {

		// Given: A non-office user
		user := testdatagen.MakeDefaultServiceMember(suite.DB())

		// And: the context contains the auth values
		path := "/queues/" + queueType
		req := httptest.NewRequest("GET", path, nil)
		req = suite.AuthenticateRequest(req, user)

		params := queueop.ShowQueueParams{
			HTTPRequest: req,
			QueueType:   queueType,
		}

		// And: show Queue is queried
		showHandler := ShowQueueHandler{handlers.NewHandlerContext(suite.DB(), suite.TestLogger())}
		showResponse := showHandler.Handle(params)

		// Then: Expect a 403 status code
		suite.Assertions.IsType(&queueop.ShowQueueForbidden{}, showResponse)
	}
}

func (suite *HandlerSuite) TestShowQueueHandlerNotFound() {

	// Given: An office user
	officeUser := testdatagen.MakeDefaultOfficeUser(suite.DB())

	// And: the context contains the auth values
	queueType := "queue_not_found"
	path := "/queues/" + queueType
	req := httptest.NewRequest("GET", path, nil)
	req = suite.AuthenticateOfficeRequest(req, officeUser)

	params := queueop.ShowQueueParams{
		HTTPRequest: req,
		QueueType:   queueType,
	}
	// And: show Queue is queried
	showHandler := ShowQueueHandler{handlers.NewHandlerContext(suite.DB(), suite.TestLogger())}
	showResponse := showHandler.Handle(params)

	// Then: Expect a 404 status code
	suite.CheckResponseNotFound(showResponse)
<<<<<<< HEAD
}

func (suite *HandlerSuite) TestGetMoveQueueItemsComboMoveDate() {
	suite.SetupTest()

	// Given: An office user
	officeUser := testdatagen.MakeDefaultOfficeUser(suite.DB())

	// Make a PPM
	ppm := testdatagen.MakePPM(suite.DB(), testdatagen.Assertions{
		PersonallyProcuredMove: models.PersonallyProcuredMove{},
	})

	move := &ppm.Move
	move.Status = "SUBMITTED"
	suite.DB().Save(move)

	pickupDate := testdatagen.NextValidMoveDate

	// Make a shipment
	shipment := testdatagen.MakeShipment(suite.DB(), testdatagen.Assertions{
		Shipment: models.Shipment{
			RequestedPickupDate: &pickupDate,
			ActualPickupDate:    &pickupDate,
			Status:              models.ShipmentStatusSUBMITTED,
			Move:                ppm.Move,
			MoveID:              ppm.Move.ID,
		},
	})

	// And: the context contains the auth values
	path := "/queues/new"
	req := httptest.NewRequest("GET", path, nil)
	req = suite.AuthenticateOfficeRequest(req, officeUser)
	params := queueop.ShowQueueParams{
		HTTPRequest: req,
		QueueType:   "new",
	}

	// And: show Queue is queried
	showHandler := ShowQueueHandler{handlers.NewHandlerContext(suite.DB(), suite.TestLogger())}
	showResponse := showHandler.Handle(params)

	// Then: Expect a 200 status code
	okResponse := showResponse.(*queueop.ShowQueueOK)

	suite.NotEmpty(okResponse.Payload)

	moveQueueItem := okResponse.Payload[0]

	// And: expect the moveQueueItem's move date to be the actual pickup date
	expectedMoveDate := fmt.Sprintf("%v", handlers.FmtDate(*shipment.ActualPickupDate))
	actualMoveDate := fmt.Sprintf("%v", *moveQueueItem.MoveDate)
	suite.Equal(expectedMoveDate, actualMoveDate)
}

func (suite *HandlerSuite) TestGetMoveQueueItemsComboSubmittedDatePPM() {
	suite.SetupTest()

	// Given: An office user
	officeUser := testdatagen.MakeDefaultOfficeUser(suite.DB())

	// Make a PPM
	ppmSubmitDate := time.Now()
	ppm := testdatagen.MakePPM(suite.DB(), testdatagen.Assertions{
		PersonallyProcuredMove: models.PersonallyProcuredMove{
			SubmitDate: &ppmSubmitDate,
		},
	})

	move := &ppm.Move
	move.Status = "SUBMITTED"
	suite.DB().Save(move)

	pickupDate := testdatagen.NextValidMoveDate

	// Make a shipment
	testdatagen.MakeShipment(suite.DB(), testdatagen.Assertions{
		Shipment: models.Shipment{
			RequestedPickupDate: &pickupDate,
			ActualPickupDate:    &pickupDate,
			Status:              models.ShipmentStatusSUBMITTED,
			Move:                ppm.Move,
			MoveID:              ppm.Move.ID,
		},
	})

	// And: the context contains the auth values
	path := "/queues/new"
	req := httptest.NewRequest("GET", path, nil)
	req = suite.AuthenticateOfficeRequest(req, officeUser)
	params := queueop.ShowQueueParams{
		HTTPRequest: req,
		QueueType:   "new",
	}

	// And: show Queue is queried
	showHandler := ShowQueueHandler{handlers.NewHandlerContext(suite.DB(), suite.TestLogger())}
	showResponse := showHandler.Handle(params)

	// Then: Expect a 200 status code
	okResponse := showResponse.(*queueop.ShowQueueOK)

	suite.Equal(1, len(okResponse.Payload))

	moveQueueItem := okResponse.Payload[0]
	resultPPMDate := *handlers.FmtDateTimePtrToPopPtr(moveQueueItem.SubmittedDate)

	suite.Equal(ppmSubmitDate.Format(time.UnixDate), resultPPMDate.Format(time.UnixDate))
}

func (suite *HandlerSuite) TestGetMoveQueueItemsComboSubmittedDateHHG() {
	suite.SetupTest()

	// Given: An office user
	officeUser := testdatagen.MakeDefaultOfficeUser(suite.DB())

	// Make a PPM
	ppmSubmitDate := time.Now()
	ppm := testdatagen.MakePPM(suite.DB(), testdatagen.Assertions{
		PersonallyProcuredMove: models.PersonallyProcuredMove{
			SubmitDate: &ppmSubmitDate,
		},
	})

	move := &ppm.Move
	move.Status = "SUBMITTED"
	suite.DB().Save(move)

	pickupDate := testdatagen.NextValidMoveDate

	// Make a shipment
	hhgSubmitDate := time.Now()
	testdatagen.MakeShipment(suite.DB(), testdatagen.Assertions{
		Shipment: models.Shipment{
			RequestedPickupDate: &pickupDate,
			ActualPickupDate:    &pickupDate,
			Status:              models.ShipmentStatusSUBMITTED,
			Move:                ppm.Move,
			MoveID:              ppm.Move.ID,
			SubmitDate:          &hhgSubmitDate,
		},
	})

	// And: the context contains the auth values
	path := "/queues/new"
	req := httptest.NewRequest("GET", path, nil)
	req = suite.AuthenticateOfficeRequest(req, officeUser)
	params := queueop.ShowQueueParams{
		HTTPRequest: req,
		QueueType:   "new",
	}

	// And: show Queue is queried
	showHandler := ShowQueueHandler{handlers.NewHandlerContext(suite.DB(), suite.TestLogger())}
	showResponse := showHandler.Handle(params)

	// Then: Expect a 200 status code
	okResponse := showResponse.(*queueop.ShowQueueOK)

	suite.Equal(1, len(okResponse.Payload))

	moveQueueItem := okResponse.Payload[0]
	resultHHGDate := *handlers.FmtDateTimePtrToPopPtr(moveQueueItem.SubmittedDate)

	suite.Equal(hhgSubmitDate.Format(time.UnixDate), resultHHGDate.Format(time.UnixDate))
=======
>>>>>>> c76281cc
}<|MERGE_RESOLUTION|>--- conflicted
+++ resolved
@@ -116,173 +116,4 @@
 
 	// Then: Expect a 404 status code
 	suite.CheckResponseNotFound(showResponse)
-<<<<<<< HEAD
-}
-
-func (suite *HandlerSuite) TestGetMoveQueueItemsComboMoveDate() {
-	suite.SetupTest()
-
-	// Given: An office user
-	officeUser := testdatagen.MakeDefaultOfficeUser(suite.DB())
-
-	// Make a PPM
-	ppm := testdatagen.MakePPM(suite.DB(), testdatagen.Assertions{
-		PersonallyProcuredMove: models.PersonallyProcuredMove{},
-	})
-
-	move := &ppm.Move
-	move.Status = "SUBMITTED"
-	suite.DB().Save(move)
-
-	pickupDate := testdatagen.NextValidMoveDate
-
-	// Make a shipment
-	shipment := testdatagen.MakeShipment(suite.DB(), testdatagen.Assertions{
-		Shipment: models.Shipment{
-			RequestedPickupDate: &pickupDate,
-			ActualPickupDate:    &pickupDate,
-			Status:              models.ShipmentStatusSUBMITTED,
-			Move:                ppm.Move,
-			MoveID:              ppm.Move.ID,
-		},
-	})
-
-	// And: the context contains the auth values
-	path := "/queues/new"
-	req := httptest.NewRequest("GET", path, nil)
-	req = suite.AuthenticateOfficeRequest(req, officeUser)
-	params := queueop.ShowQueueParams{
-		HTTPRequest: req,
-		QueueType:   "new",
-	}
-
-	// And: show Queue is queried
-	showHandler := ShowQueueHandler{handlers.NewHandlerContext(suite.DB(), suite.TestLogger())}
-	showResponse := showHandler.Handle(params)
-
-	// Then: Expect a 200 status code
-	okResponse := showResponse.(*queueop.ShowQueueOK)
-
-	suite.NotEmpty(okResponse.Payload)
-
-	moveQueueItem := okResponse.Payload[0]
-
-	// And: expect the moveQueueItem's move date to be the actual pickup date
-	expectedMoveDate := fmt.Sprintf("%v", handlers.FmtDate(*shipment.ActualPickupDate))
-	actualMoveDate := fmt.Sprintf("%v", *moveQueueItem.MoveDate)
-	suite.Equal(expectedMoveDate, actualMoveDate)
-}
-
-func (suite *HandlerSuite) TestGetMoveQueueItemsComboSubmittedDatePPM() {
-	suite.SetupTest()
-
-	// Given: An office user
-	officeUser := testdatagen.MakeDefaultOfficeUser(suite.DB())
-
-	// Make a PPM
-	ppmSubmitDate := time.Now()
-	ppm := testdatagen.MakePPM(suite.DB(), testdatagen.Assertions{
-		PersonallyProcuredMove: models.PersonallyProcuredMove{
-			SubmitDate: &ppmSubmitDate,
-		},
-	})
-
-	move := &ppm.Move
-	move.Status = "SUBMITTED"
-	suite.DB().Save(move)
-
-	pickupDate := testdatagen.NextValidMoveDate
-
-	// Make a shipment
-	testdatagen.MakeShipment(suite.DB(), testdatagen.Assertions{
-		Shipment: models.Shipment{
-			RequestedPickupDate: &pickupDate,
-			ActualPickupDate:    &pickupDate,
-			Status:              models.ShipmentStatusSUBMITTED,
-			Move:                ppm.Move,
-			MoveID:              ppm.Move.ID,
-		},
-	})
-
-	// And: the context contains the auth values
-	path := "/queues/new"
-	req := httptest.NewRequest("GET", path, nil)
-	req = suite.AuthenticateOfficeRequest(req, officeUser)
-	params := queueop.ShowQueueParams{
-		HTTPRequest: req,
-		QueueType:   "new",
-	}
-
-	// And: show Queue is queried
-	showHandler := ShowQueueHandler{handlers.NewHandlerContext(suite.DB(), suite.TestLogger())}
-	showResponse := showHandler.Handle(params)
-
-	// Then: Expect a 200 status code
-	okResponse := showResponse.(*queueop.ShowQueueOK)
-
-	suite.Equal(1, len(okResponse.Payload))
-
-	moveQueueItem := okResponse.Payload[0]
-	resultPPMDate := *handlers.FmtDateTimePtrToPopPtr(moveQueueItem.SubmittedDate)
-
-	suite.Equal(ppmSubmitDate.Format(time.UnixDate), resultPPMDate.Format(time.UnixDate))
-}
-
-func (suite *HandlerSuite) TestGetMoveQueueItemsComboSubmittedDateHHG() {
-	suite.SetupTest()
-
-	// Given: An office user
-	officeUser := testdatagen.MakeDefaultOfficeUser(suite.DB())
-
-	// Make a PPM
-	ppmSubmitDate := time.Now()
-	ppm := testdatagen.MakePPM(suite.DB(), testdatagen.Assertions{
-		PersonallyProcuredMove: models.PersonallyProcuredMove{
-			SubmitDate: &ppmSubmitDate,
-		},
-	})
-
-	move := &ppm.Move
-	move.Status = "SUBMITTED"
-	suite.DB().Save(move)
-
-	pickupDate := testdatagen.NextValidMoveDate
-
-	// Make a shipment
-	hhgSubmitDate := time.Now()
-	testdatagen.MakeShipment(suite.DB(), testdatagen.Assertions{
-		Shipment: models.Shipment{
-			RequestedPickupDate: &pickupDate,
-			ActualPickupDate:    &pickupDate,
-			Status:              models.ShipmentStatusSUBMITTED,
-			Move:                ppm.Move,
-			MoveID:              ppm.Move.ID,
-			SubmitDate:          &hhgSubmitDate,
-		},
-	})
-
-	// And: the context contains the auth values
-	path := "/queues/new"
-	req := httptest.NewRequest("GET", path, nil)
-	req = suite.AuthenticateOfficeRequest(req, officeUser)
-	params := queueop.ShowQueueParams{
-		HTTPRequest: req,
-		QueueType:   "new",
-	}
-
-	// And: show Queue is queried
-	showHandler := ShowQueueHandler{handlers.NewHandlerContext(suite.DB(), suite.TestLogger())}
-	showResponse := showHandler.Handle(params)
-
-	// Then: Expect a 200 status code
-	okResponse := showResponse.(*queueop.ShowQueueOK)
-
-	suite.Equal(1, len(okResponse.Payload))
-
-	moveQueueItem := okResponse.Payload[0]
-	resultHHGDate := *handlers.FmtDateTimePtrToPopPtr(moveQueueItem.SubmittedDate)
-
-	suite.Equal(hhgSubmitDate.Format(time.UnixDate), resultHHGDate.Format(time.UnixDate))
-=======
->>>>>>> c76281cc
 }