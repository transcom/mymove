--- conflicted
+++ resolved
@@ -602,129 +602,6 @@
 
 }
 
-<<<<<<< HEAD
-=======
-func (suite *HandlerSuite) TestShowShipmentSummaryWorksheet() {
-	testdatagen.MakeTariff400ngItemRate(suite.DB(), testdatagen.Assertions{
-		Tariff400ngItemRate: models.Tariff400ngItemRate{
-			Code:     "210A",
-			Schedule: models.IntPointer(1),
-		},
-	})
-	testdatagen.MakeTariff400ngItemRate(suite.DB(), testdatagen.Assertions{
-		Tariff400ngItemRate: models.Tariff400ngItemRate{
-			Code:     "225A",
-			Schedule: models.IntPointer(1),
-		},
-	})
-	testdatagen.MakeDefaultTariff400ngItem(suite.DB())
-	testdatagen.MakeTariff400ngServiceArea(suite.DB(), testdatagen.Assertions{
-		Tariff400ngServiceArea: models.Tariff400ngServiceArea{
-			ServiceArea: "296",
-		},
-	})
-	testdatagen.MakeTariff400ngServiceArea(suite.DB(), testdatagen.Assertions{
-		Tariff400ngServiceArea: models.Tariff400ngServiceArea{
-			ServiceArea: "208",
-		},
-	})
-	lhr := models.Tariff400ngLinehaulRate{
-		DistanceMilesLower: 1,
-		DistanceMilesUpper: 10000,
-		WeightLbsLower:     1,
-		WeightLbsUpper:     10000,
-		RateCents:          20000,
-		Type:               "ConusLinehaul",
-		EffectiveDateLower: testdatagen.PeakRateCycleStart,
-		EffectiveDateUpper: testdatagen.PeakRateCycleEnd,
-	}
-	suite.MustSave(&lhr)
-	fpr := models.Tariff400ngFullPackRate{
-		Schedule:           1,
-		WeightLbsLower:     1,
-		WeightLbsUpper:     10000,
-		RateCents:          100,
-		EffectiveDateLower: testdatagen.PeakRateCycleStart,
-		EffectiveDateUpper: testdatagen.PeakRateCycleEnd,
-	}
-	suite.MustSave(&fpr)
-	fupr := models.Tariff400ngFullUnpackRate{
-		Schedule:           1,
-		EffectiveDateLower: testdatagen.PeakRateCycleStart,
-		EffectiveDateUpper: testdatagen.PeakRateCycleEnd,
-	}
-	suite.MustSave(&fupr)
-	tdl := testdatagen.MakeTDL(suite.DB(), testdatagen.Assertions{
-		TrafficDistributionList: models.TrafficDistributionList{
-			SourceRateArea:    "US53",
-			DestinationRegion: "12",
-		},
-	})
-	testdatagen.MakeTSPPerformance(suite.DB(),
-		testdatagen.Assertions{
-			TransportationServiceProviderPerformance: models.TransportationServiceProviderPerformance{
-				TrafficDistributionListID: tdl.ID,
-			},
-		})
-
-	move := factory.BuildMove(suite.DB(), nil, nil)
-	netWeight := unit.Pound(1000)
-	ppm := testdatagen.MakePPM(suite.DB(), testdatagen.Assertions{
-		PersonallyProcuredMove: models.PersonallyProcuredMove{
-			MoveID:                move.ID,
-			ActualMoveDate:        &testdatagen.DateInsidePerformancePeriod,
-			NetWeight:             &netWeight,
-			PickupPostalCode:      models.StringPointer("50303"),
-			DestinationPostalCode: models.StringPointer("30814"),
-		},
-	})
-	certificationType := models.SignedCertificationTypePPMPAYMENT
-	factory.BuildSignedCertification(suite.DB(), []factory.Customization{
-		{
-			Model:    move,
-			LinkOnly: true,
-		},
-		{
-			Model: models.SignedCertification{
-				PersonallyProcuredMoveID: &ppm.ID,
-				CertificationType:        &certificationType,
-			},
-		},
-	}, nil)
-
-	req := httptest.NewRequest("GET", "/moves/some_id/shipment_summary_worksheet", nil)
-	req = suite.AuthenticateRequest(req, move.Orders.ServiceMember)
-
-	preparationDate := strfmt.Date(time.Date(2019, time.January, 1, 1, 1, 1, 1, time.UTC))
-	params := moveop.ShowShipmentSummaryWorksheetParams{
-		HTTPRequest:     req,
-		MoveID:          strfmt.UUID(move.ID.String()),
-		PreparationDate: preparationDate,
-	}
-
-	handlerConfig := suite.HandlerConfig()
-	planner := &mocks.Planner{}
-	planner.On("Zip5TransitDistanceLineHaul",
-		mock.AnythingOfType("*appcontext.appContext"),
-		mock.Anything,
-		mock.Anything,
-	).Return(1044, nil)
-	handlerConfig.SetPlanner(planner)
-
-	handler := ShowShipmentSummaryWorksheetHandler{handlerConfig}
-	response := handler.Handle(params)
-
-	suite.Assertions.IsType(&moveop.ShowShipmentSummaryWorksheetOK{}, response)
-	okResponse := response.(*moveop.ShowShipmentSummaryWorksheetOK)
-
-	// check that the payload wasn't empty
-	buf := new(bytes.Buffer)
-	bytesRead, err := buf.ReadFrom(okResponse.Payload)
-	suite.NoError(err)
-	suite.NotZero(bytesRead)
-}
-
->>>>>>> f2483512
 func (suite *HandlerSuite) TestSubmitAmendedOrdersHandler() {
 	suite.Run("Submits move with amended orders for review", func() {
 		// Given: a set of orders, a move, user and service member
@@ -735,12 +612,9 @@
 			},
 		}, nil)
 
-		factory.BuildMTOShipment(suite.DB(), []factory.Customization{
-			{
-				Model:    move,
-				LinkOnly: true,
-			},
-		}, nil)
+		testdatagen.MakeMTOShipment(suite.DB(), testdatagen.Assertions{
+			Move: move,
+		})
 
 		// And: the context contains the auth values
 		req := httptest.NewRequest("POST", "/moves/some_id/submit_amended_orders", nil)
