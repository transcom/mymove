--- conflicted
+++ resolved
@@ -328,11 +328,8 @@
 		countrySearcher,
 	}
 
-<<<<<<< HEAD
-=======
 	internalAPI.OrdersGetPayGradesHandler = GetPayGradesHandler{handlerConfig}
 
->>>>>>> ea1a249c
 	return internalAPI
 }
 
