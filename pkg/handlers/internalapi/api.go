package internalapi

import (
	"io"
	"log"

	"github.com/transcom/mymove/pkg/services/ghcrateengine"
	officeuser "github.com/transcom/mymove/pkg/services/office_user"
	"github.com/transcom/mymove/pkg/services/order"
	paymentrequest "github.com/transcom/mymove/pkg/services/payment_request"

	"github.com/transcom/mymove/pkg/services/fetch"
	mtoshipment "github.com/transcom/mymove/pkg/services/mto_shipment"
	"github.com/transcom/mymove/pkg/services/query"

	accesscodeservice "github.com/transcom/mymove/pkg/services/accesscode"
	move "github.com/transcom/mymove/pkg/services/move"
	movedocument "github.com/transcom/mymove/pkg/services/move_documents"
	postalcodeservice "github.com/transcom/mymove/pkg/services/postal_codes"
	"github.com/transcom/mymove/pkg/services/ppmservices"

	"github.com/go-openapi/loads"
	"github.com/go-openapi/runtime"
	"github.com/pkg/errors"

	"github.com/transcom/mymove/pkg/gen/internalapi"
	internalops "github.com/transcom/mymove/pkg/gen/internalapi/internaloperations"
	"github.com/transcom/mymove/pkg/handlers"
)

// NewInternalAPI returns the internal API
func NewInternalAPI(ctx handlers.HandlerContext) *internalops.MymoveAPI {

	internalSpec, err := loads.Analyzed(internalapi.SwaggerJSON, "")
	if err != nil {
		log.Fatalln(err)
	}
	internalAPI := internalops.NewMymoveAPI(internalSpec)

	internalAPI.ServeError = handlers.ServeCustomError
	builder := query.NewQueryBuilder()
	fetcher := fetch.NewFetcher(builder)
	moveRouter := move.NewMoveRouter()

	internalAPI.UsersShowLoggedInUserHandler = ShowLoggedInUserHandler{ctx, officeuser.NewOfficeUserFetcherPop()}
	internalAPI.CertificationCreateSignedCertificationHandler = CreateSignedCertificationHandler{ctx}
	internalAPI.CertificationIndexSignedCertificationHandler = IndexSignedCertificationsHandler{ctx}

	internalAPI.PpmCreatePersonallyProcuredMoveHandler = CreatePersonallyProcuredMoveHandler{ctx}
	internalAPI.PpmIndexPersonallyProcuredMovesHandler = IndexPersonallyProcuredMovesHandler{ctx}
	internalAPI.PpmPatchPersonallyProcuredMoveHandler = PatchPersonallyProcuredMoveHandler{ctx}
	internalAPI.PpmUpdatePersonallyProcuredMoveEstimateHandler = UpdatePersonallyProcuredMoveEstimateHandler{ctx, ppmservices.NewEstimateCalculator(ctx.DB(), ctx.Planner())}
	internalAPI.PpmSubmitPersonallyProcuredMoveHandler = SubmitPersonallyProcuredMoveHandler{ctx}
	internalAPI.PpmShowPPMEstimateHandler = ShowPPMEstimateHandler{ctx}
	internalAPI.PpmShowPPMSitEstimateHandler = ShowPPMSitEstimateHandler{ctx, ppmservices.NewEstimateCalculator(ctx.DB(), ctx.Planner())}
	internalAPI.PpmShowPPMIncentiveHandler = ShowPPMIncentiveHandler{ctx}
	internalAPI.PpmRequestPPMPaymentHandler = RequestPPMPaymentHandler{ctx}
	internalAPI.PpmCreatePPMAttachmentsHandler = CreatePersonallyProcuredMoveAttachmentsHandler{ctx}
	internalAPI.PpmRequestPPMExpenseSummaryHandler = RequestPPMExpenseSummaryHandler{ctx}

	internalAPI.DutyStationsSearchDutyStationsHandler = SearchDutyStationsHandler{ctx}

	internalAPI.AddressesShowAddressHandler = ShowAddressHandler{ctx}

	internalAPI.TransportationOfficesShowDutyStationTransportationOfficeHandler = ShowDutyStationTransportationOfficeHandler{ctx}

	internalAPI.OrdersCreateOrdersHandler = CreateOrdersHandler{ctx}
	internalAPI.OrdersUpdateOrdersHandler = UpdateOrdersHandler{ctx}
	internalAPI.OrdersShowOrdersHandler = ShowOrdersHandler{ctx}
	internalAPI.OrdersUploadAmendedOrdersHandler = UploadAmendedOrdersHandler{
		ctx,
		order.NewOrderUpdater(moveRouter),
	}

	internalAPI.MovesPatchMoveHandler = PatchMoveHandler{ctx}
	internalAPI.MovesShowMoveHandler = ShowMoveHandler{ctx}
	internalAPI.MovesSubmitMoveForApprovalHandler = SubmitMoveHandler{
		ctx,
		moveRouter,
	}
	internalAPI.MovesSubmitAmendedOrdersHandler = SubmitAmendedOrdersHandler{
		ctx,
		moveRouter,
	}
	internalAPI.MovesShowMoveDatesSummaryHandler = ShowMoveDatesSummaryHandler{ctx}

	internalAPI.MoveDocsCreateGenericMoveDocumentHandler = CreateGenericMoveDocumentHandler{ctx}
	internalAPI.MoveDocsUpdateMoveDocumentHandler = UpdateMoveDocumentHandler{ctx,
		movedocument.NewMoveDocumentUpdater(ctx.DB()),
	}
	internalAPI.MoveDocsIndexMoveDocumentsHandler = IndexMoveDocumentsHandler{ctx}
	internalAPI.MoveDocsDeleteMoveDocumentHandler = DeleteMoveDocumentHandler{ctx}

	internalAPI.MoveDocsCreateMovingExpenseDocumentHandler = CreateMovingExpenseDocumentHandler{ctx}

	internalAPI.MoveDocsCreateWeightTicketDocumentHandler = CreateWeightTicketSetDocumentHandler{ctx}

	internalAPI.ServiceMembersCreateServiceMemberHandler = CreateServiceMemberHandler{ctx}
	internalAPI.ServiceMembersPatchServiceMemberHandler = PatchServiceMemberHandler{ctx}
	internalAPI.ServiceMembersShowServiceMemberHandler = ShowServiceMemberHandler{ctx}
	internalAPI.ServiceMembersShowServiceMemberOrdersHandler = ShowServiceMemberOrdersHandler{ctx}

	internalAPI.BackupContactsIndexServiceMemberBackupContactsHandler = IndexBackupContactsHandler{ctx}
	internalAPI.BackupContactsCreateServiceMemberBackupContactHandler = CreateBackupContactHandler{ctx}
	internalAPI.BackupContactsUpdateServiceMemberBackupContactHandler = UpdateBackupContactHandler{ctx}
	internalAPI.BackupContactsShowServiceMemberBackupContactHandler = ShowBackupContactHandler{ctx}

	internalAPI.DocumentsCreateDocumentHandler = CreateDocumentHandler{ctx}
	internalAPI.DocumentsShowDocumentHandler = ShowDocumentHandler{ctx}
	internalAPI.UploadsCreateUploadHandler = CreateUploadHandler{ctx}
	internalAPI.UploadsDeleteUploadHandler = DeleteUploadHandler{ctx}
	internalAPI.UploadsDeleteUploadsHandler = DeleteUploadsHandler{ctx}

	internalAPI.QueuesShowQueueHandler = ShowQueueHandler{ctx}
	internalAPI.OfficeApproveMoveHandler = ApproveMoveHandler{ctx, moveRouter}
	internalAPI.OfficeApprovePPMHandler = ApprovePPMHandler{ctx}
	internalAPI.OfficeApproveReimbursementHandler = ApproveReimbursementHandler{ctx}
	internalAPI.OfficeCancelMoveHandler = CancelMoveHandler{ctx, moveRouter}

	internalAPI.EntitlementsIndexEntitlementsHandler = IndexEntitlementsHandler{ctx}
	internalAPI.EntitlementsValidateEntitlementHandler = ValidateEntitlementHandler{ctx}

	internalAPI.CalendarShowAvailableMoveDatesHandler = ShowAvailableMoveDatesHandler{ctx}

	internalAPI.DpsAuthGetCookieURLHandler = DPSAuthGetCookieURLHandler{ctx}

	internalAPI.MovesShowShipmentSummaryWorksheetHandler = ShowShipmentSummaryWorksheetHandler{ctx}

	internalAPI.RegisterProducer("application/pdf", PDFProducer())

	internalAPI.PostalCodesValidatePostalCodeWithRateDataHandler = ValidatePostalCodeWithRateDataHandler{
		ctx,
		postalcodeservice.NewPostalCodeValidator(ctx.DB()),
	}

	// Access Codes
	internalAPI.AccesscodeFetchAccessCodeHandler = FetchAccessCodeHandler{ctx, accesscodeservice.NewAccessCodeFetcher()}
	internalAPI.AccesscodeValidateAccessCodeHandler = ValidateAccessCodeHandler{ctx, accesscodeservice.NewAccessCodeValidator()}
	internalAPI.AccesscodeClaimAccessCodeHandler = ClaimAccessCodeHandler{ctx, accesscodeservice.NewAccessCodeClaimer()}

	// GHC Endpoint

	internalAPI.MtoShipmentCreateMTOShipmentHandler = CreateMTOShipmentHandler{
		ctx,
		mtoshipment.NewMTOShipmentCreator(builder, fetcher, moveRouter),
	}

	paymentRequestRecalculator := paymentrequest.NewPaymentRequestRecalculator(
		paymentrequest.NewPaymentRequestCreator(
			ctx.GHCPlanner(),
			ghcrateengine.NewServiceItemPricer(),
		),
		paymentrequest.NewPaymentRequestStatusUpdater(builder),
	)
	paymentRequestShipmentRecalculator := paymentrequest.NewPaymentRequestShipmentRecalculator(paymentRequestRecalculator)

	internalAPI.MtoShipmentUpdateMTOShipmentHandler = UpdateMTOShipmentHandler{
		ctx,
<<<<<<< HEAD
		mtoshipment.NewMTOShipmentUpdater(
			builder,
			fetcher,
			ctx.Planner(),
			moveRouter,
			move.NewMoveWeights(mtoshipment.NewShipmentReweighRequester()),
			paymentRequestShipmentRecalculator,
		),
=======
		mtoshipment.NewMTOShipmentUpdater(builder, fetcher, ctx.Planner(), moveRouter, move.NewMoveWeights(mtoshipment.NewShipmentReweighRequester()), ctx.NotificationSender()),
>>>>>>> e581cdec
	}

	internalAPI.MtoShipmentListMTOShipmentsHandler = ListMTOShipmentsHandler{
		ctx,
		fetch.NewListFetcher(builder),
		fetch.NewFetcher(builder),
	}

	return internalAPI
}

// PDFProducer creates a new PDF producer
func PDFProducer() runtime.Producer {
	return runtime.ProducerFunc(func(writer io.Writer, data interface{}) error {
		rw, ok := data.(io.ReadCloser)
		if !ok {
			return errors.Errorf("could not convert %+v to io.ReadCloser", data)
		}
		_, err := io.Copy(writer, rw)
		return err
	})
}<|MERGE_RESOLUTION|>--- conflicted
+++ resolved
@@ -156,18 +156,15 @@
 
 	internalAPI.MtoShipmentUpdateMTOShipmentHandler = UpdateMTOShipmentHandler{
 		ctx,
-<<<<<<< HEAD
 		mtoshipment.NewMTOShipmentUpdater(
 			builder,
 			fetcher,
 			ctx.Planner(),
 			moveRouter,
 			move.NewMoveWeights(mtoshipment.NewShipmentReweighRequester()),
+			ctx.NotificationSender(),
 			paymentRequestShipmentRecalculator,
 		),
-=======
-		mtoshipment.NewMTOShipmentUpdater(builder, fetcher, ctx.Planner(), moveRouter, move.NewMoveWeights(mtoshipment.NewShipmentReweighRequester()), ctx.NotificationSender()),
->>>>>>> e581cdec
 	}
 
 	internalAPI.MtoShipmentListMTOShipmentsHandler = ListMTOShipmentsHandler{
