package internalapi

import (
	"io"
	"log"

	"github.com/benbjohnson/clock"
	"github.com/go-openapi/loads"
	"github.com/go-openapi/runtime"
	"github.com/pkg/errors"

	"github.com/transcom/mymove/pkg/gen/internalapi"
	internalops "github.com/transcom/mymove/pkg/gen/internalapi/internaloperations"
	"github.com/transcom/mymove/pkg/handlers"
	paperworkgenerator "github.com/transcom/mymove/pkg/paperwork"
	paymentrequesthelper "github.com/transcom/mymove/pkg/payment_request"
	"github.com/transcom/mymove/pkg/services/address"
	boatshipment "github.com/transcom/mymove/pkg/services/boat_shipment"
	dateservice "github.com/transcom/mymove/pkg/services/calendar"
	"github.com/transcom/mymove/pkg/services/entitlements"
	"github.com/transcom/mymove/pkg/services/fetch"
	"github.com/transcom/mymove/pkg/services/ghcrateengine"
	mobilehomeshipment "github.com/transcom/mymove/pkg/services/mobile_home_shipment"
	move "github.com/transcom/mymove/pkg/services/move"
	movetaskorder "github.com/transcom/mymove/pkg/services/move_task_order"
	movingexpense "github.com/transcom/mymove/pkg/services/moving_expense"
	mtoserviceitem "github.com/transcom/mymove/pkg/services/mto_service_item"
	mtoshipment "github.com/transcom/mymove/pkg/services/mto_shipment"
	officeuser "github.com/transcom/mymove/pkg/services/office_user"
	"github.com/transcom/mymove/pkg/services/orchestrators/shipment"
	"github.com/transcom/mymove/pkg/services/order"
	"github.com/transcom/mymove/pkg/services/paperwork"
	paymentrequest "github.com/transcom/mymove/pkg/services/payment_request"
	postalcodeservice "github.com/transcom/mymove/pkg/services/postal_codes"
	ppmcloseout "github.com/transcom/mymove/pkg/services/ppm_closeout"
	"github.com/transcom/mymove/pkg/services/ppmshipment"
	progear "github.com/transcom/mymove/pkg/services/progear_weight_ticket"
	"github.com/transcom/mymove/pkg/services/query"
	shipmentsummaryworksheet "github.com/transcom/mymove/pkg/services/shipment_summary_worksheet"
	signedcertification "github.com/transcom/mymove/pkg/services/signed_certification"
	transportationoffice "github.com/transcom/mymove/pkg/services/transportation_office"
	"github.com/transcom/mymove/pkg/services/upload"
	weightticket "github.com/transcom/mymove/pkg/services/weight_ticket"
	weightticketparser "github.com/transcom/mymove/pkg/services/weight_ticket_parser"
	"github.com/transcom/mymove/pkg/uploader"
)

// NewInternalAPI returns the internal API
func NewInternalAPI(handlerConfig handlers.HandlerConfig) *internalops.MymoveAPI {

	internalSpec, err := loads.Analyzed(internalapi.SwaggerJSON, "")
	if err != nil {
		log.Fatalln(err)
	}
	internalAPI := internalops.NewMymoveAPI(internalSpec)

	internalAPI.ServeError = handlers.ServeCustomError
	builder := query.NewQueryBuilder()
	fetcher := fetch.NewFetcher(builder)
	moveRouter := move.NewMoveRouter(transportationoffice.NewTransportationOfficesFetcher())
	waf := entitlements.NewWeightAllotmentFetcher()
	uploadCreator := upload.NewUploadCreator(handlerConfig.FileStorer())
	ppmEstimator := ppmshipment.NewEstimatePPM(handlerConfig.DTODPlanner(), &paymentrequesthelper.RequestPaymentHelper{})
	ppmCloseoutFetcher := ppmcloseout.NewPPMCloseoutFetcher(handlerConfig.DTODPlanner(), &paymentrequesthelper.RequestPaymentHelper{}, ppmEstimator)
	SSWPPMComputer := shipmentsummaryworksheet.NewSSWPPMComputer(ppmCloseoutFetcher)

	userUploader, err := uploader.NewUserUploader(handlerConfig.FileStorer(), uploader.MaxCustomerUserUploadFileSizeLimit)
	if err != nil {
		log.Fatalln(err)
	}

	pdfGenerator, err := paperworkgenerator.NewGenerator(userUploader.Uploader())
	if err != nil {
		log.Fatalln(err)
	}

	SSWPPMGenerator, err := shipmentsummaryworksheet.NewSSWPPMGenerator(pdfGenerator)
	if err != nil {
		log.Fatalln(err)
	}

	parserComputer := weightticketparser.NewWeightTicketComputer()
	weightGenerator, err := weightticketparser.NewWeightTicketParserGenerator(pdfGenerator)

	if err != nil {
		log.Fatalln(err)
	}

	signedCertificationCreator := signedcertification.NewSignedCertificationCreator()
	signedCertificationUpdater := signedcertification.NewSignedCertificationUpdater()
	mtoShipmentRouter := mtoshipment.NewShipmentRouter()
	ppmShipmentRouter := ppmshipment.NewPPMShipmentRouter(mtoShipmentRouter)
	transportationOfficeFetcher := transportationoffice.NewTransportationOfficesFetcher()
	closeoutOfficeUpdater := move.NewCloseoutOfficeUpdater(move.NewMoveFetcher(), transportationOfficeFetcher)
	addressCreator := address.NewAddressCreator()
	addressUpdater := address.NewAddressUpdater()
	vLocation := address.NewVLocation()
	countrySearcher := address.NewCountrySearcher()

	ppmShipmentUpdater := ppmshipment.NewPPMShipmentUpdater(ppmEstimator, addressCreator, addressUpdater)
	boatShipmentUpdater := boatshipment.NewBoatShipmentUpdater()
	mobileHomeShipmentUpdater := mobilehomeshipment.NewMobileHomeShipmentUpdater()

	primeDownloadMoveUploadPDFGenerator, err := paperwork.NewMoveUserUploadToPDFDownloader(pdfGenerator)
	if err != nil {
		log.Fatalln(err)
	}
	ppmShipmentFetcher := ppmshipment.NewPPMShipmentFetcher()

	AOAPacketCreator := ppmshipment.NewAOAPacketCreator(SSWPPMGenerator, SSWPPMComputer, primeDownloadMoveUploadPDFGenerator, userUploader, pdfGenerator)
	if err != nil {
		log.Fatalln(err)
	}
	internalAPI.RegistrationCustomerRegistrationHandler = CustomerRegistrationHandler{handlerConfig}
	internalAPI.FeatureFlagsBooleanFeatureFlagUnauthenticatedHandler = BooleanFeatureFlagsUnauthenticatedHandler{handlerConfig}
	internalAPI.FeatureFlagsBooleanFeatureFlagForUserHandler = BooleanFeatureFlagsForUserHandler{handlerConfig}
	internalAPI.FeatureFlagsVariantFeatureFlagForUserHandler = VariantFeatureFlagsForUserHandler{handlerConfig}

	internalAPI.UsersShowLoggedInUserHandler = ShowLoggedInUserHandler{
		handlerConfig,
		officeuser.NewOfficeUserFetcherPop(),
	}
	internalAPI.CertificationCreateSignedCertificationHandler = CreateSignedCertificationHandler{handlerConfig}
	internalAPI.CertificationIndexSignedCertificationHandler = IndexSignedCertificationsHandler{handlerConfig}

	internalAPI.DutyLocationsSearchDutyLocationsHandler = SearchDutyLocationsHandler{handlerConfig}
	internalAPI.TransportationOfficesShowCounselingOfficesHandler = ShowCounselingOfficesHandler{
		handlerConfig,
		transportationOfficeFetcher,
	}

	internalAPI.AddressesShowAddressHandler = ShowAddressHandler{handlerConfig}

	internalAPI.TransportationOfficesShowDutyLocationTransportationOfficeHandler = ShowDutyLocationTransportationOfficeHandler{handlerConfig}

	internalAPI.OrdersCreateOrdersHandler = CreateOrdersHandler{handlerConfig}
	internalAPI.OrdersUpdateOrdersHandler = UpdateOrdersHandler{handlerConfig}
	internalAPI.OrdersShowOrdersHandler = ShowOrdersHandler{handlerConfig}
	internalAPI.OrdersUploadAmendedOrdersHandler = UploadAmendedOrdersHandler{
		handlerConfig,
		order.NewOrderUpdater(moveRouter),
	}

	internalAPI.MovesPatchMoveHandler = PatchMoveHandler{handlerConfig, closeoutOfficeUpdater}
	internalAPI.MovesGetAllMovesHandler = GetAllMovesHandler{handlerConfig}

	internalAPI.ApplicationParametersValidateHandler = ApplicationParametersValidateHandler{handlerConfig}

	internalAPI.MovesShowMoveHandler = ShowMoveHandler{handlerConfig}
	internalAPI.MovesSubmitMoveForApprovalHandler = SubmitMoveHandler{
		handlerConfig,
		moveRouter,
	}
	internalAPI.MovesSubmitAmendedOrdersHandler = SubmitAmendedOrdersHandler{
		handlerConfig,
		moveRouter,
	}
	internalAPI.MovesUploadAdditionalDocumentsHandler = UploadAdditionalDocumentsHandler{
		handlerConfig,
		move.NewMoveAdditionalDocumentsUploader(uploadCreator),
	}

	internalAPI.OktaProfileShowOktaInfoHandler = GetOktaProfileHandler{handlerConfig}
	internalAPI.OktaProfileUpdateOktaInfoHandler = UpdateOktaProfileHandler{handlerConfig}

	internalAPI.ServiceMembersCreateServiceMemberHandler = CreateServiceMemberHandler{handlerConfig}
	internalAPI.ServiceMembersPatchServiceMemberHandler = PatchServiceMemberHandler{handlerConfig}
	internalAPI.ServiceMembersShowServiceMemberHandler = ShowServiceMemberHandler{handlerConfig}
	internalAPI.ServiceMembersShowServiceMemberOrdersHandler = ShowServiceMemberOrdersHandler{handlerConfig}

	internalAPI.BackupContactsIndexServiceMemberBackupContactsHandler = IndexBackupContactsHandler{handlerConfig}
	internalAPI.BackupContactsCreateServiceMemberBackupContactHandler = CreateBackupContactHandler{handlerConfig}
	internalAPI.BackupContactsUpdateServiceMemberBackupContactHandler = UpdateBackupContactHandler{handlerConfig}
	internalAPI.BackupContactsShowServiceMemberBackupContactHandler = ShowBackupContactHandler{handlerConfig}

	internalAPI.DocumentsCreateDocumentHandler = CreateDocumentHandler{handlerConfig}
	internalAPI.DocumentsShowDocumentHandler = ShowDocumentHandler{handlerConfig}
	internalAPI.UploadsCreateUploadHandler = CreateUploadHandler{handlerConfig}
	internalAPI.UploadsDeleteUploadHandler = DeleteUploadHandler{handlerConfig, upload.NewUploadInformationFetcher()}
	internalAPI.UploadsDeleteUploadsHandler = DeleteUploadsHandler{handlerConfig}

	internalAPI.OfficeApproveMoveHandler = ApproveMoveHandler{handlerConfig, moveRouter}
	internalAPI.OfficeApproveReimbursementHandler = ApproveReimbursementHandler{handlerConfig}
	internalAPI.OfficeCancelMoveHandler = CancelMoveHandler{handlerConfig, moveRouter}

	internalAPI.EntitlementsIndexEntitlementsHandler = IndexEntitlementsHandler{handlerConfig, waf}

	internalAPI.CalendarShowAvailableMoveDatesHandler = ShowAvailableMoveDatesHandler{handlerConfig}

	internalAPI.PpmShowAOAPacketHandler = showAOAPacketHandler{handlerConfig, SSWPPMComputer, SSWPPMGenerator, AOAPacketCreator}

	internalAPI.RegisterProducer(uploader.FileTypePDF, PDFProducer())

	internalAPI.PostalCodesValidatePostalCodeWithRateDataHandler = ValidatePostalCodeWithRateDataHandler{
		handlerConfig,
		postalcodeservice.NewPostalCodeValidator(clock.New()),
	}

	mtoServiceItemCreator := mtoserviceitem.NewMTOServiceItemCreator(
		handlerConfig.HHGPlanner(),
		builder,
		moveRouter,
		ghcrateengine.NewDomesticUnpackPricer(),
		ghcrateengine.NewDomesticPackPricer(),
		ghcrateengine.NewDomesticLinehaulPricer(),
		ghcrateengine.NewDomesticShorthaulPricer(),
		ghcrateengine.NewDomesticOriginPricer(),
		ghcrateengine.NewDomesticDestinationPricer(),
		ghcrateengine.NewFuelSurchargePricer(),
		ghcrateengine.NewDomesticDestinationFirstDaySITPricer(),
		ghcrateengine.NewDomesticDestinationSITDeliveryPricer(),
		ghcrateengine.NewDomesticDestinationAdditionalDaysSITPricer(),
		ghcrateengine.NewDomesticDestinationSITFuelSurchargePricer(),
		ghcrateengine.NewDomesticOriginFirstDaySITPricer(),
		ghcrateengine.NewDomesticOriginSITPickupPricer(),
		ghcrateengine.NewDomesticOriginAdditionalDaysSITPricer(),
		ghcrateengine.NewDomesticOriginSITFuelSurchargePricer())

	mtoShipmentCreator := mtoshipment.NewMTOShipmentCreatorV1(builder, fetcher, moveRouter, addressCreator)
	shipmentRouter := mtoshipment.NewShipmentRouter()
	moveTaskOrderUpdater := movetaskorder.NewMoveTaskOrderUpdater(
		builder,
		mtoServiceItemCreator,
		moveRouter, signedCertificationCreator, signedCertificationUpdater, ppmEstimator,
	)
	boatShipmentCreator := boatshipment.NewBoatShipmentCreator()
	mobileHomeShipmentCreator := mobilehomeshipment.NewMobileHomeShipmentCreator()
	shipmentCreator := shipment.NewShipmentCreator(mtoShipmentCreator, ppmshipment.NewPPMShipmentCreator(ppmEstimator, addressCreator), boatShipmentCreator, mobileHomeShipmentCreator, shipmentRouter, moveTaskOrderUpdater, move.NewMoveWeights(mtoshipment.NewShipmentReweighRequester(handlerConfig.NotificationSender()), waf))

	internalAPI.MtoShipmentCreateMTOShipmentHandler = CreateMTOShipmentHandler{
		handlerConfig,
		shipmentCreator,
	}

	paymentRequestRecalculator := paymentrequest.NewPaymentRequestRecalculator(
		paymentrequest.NewPaymentRequestCreator(
			handlerConfig.HHGPlanner(),
			ghcrateengine.NewServiceItemPricer(),
		),
		paymentrequest.NewPaymentRequestStatusUpdater(builder),
	)
	paymentRequestShipmentRecalculator := paymentrequest.NewPaymentRequestShipmentRecalculator(paymentRequestRecalculator)

	shipmentUpdater := shipment.NewShipmentUpdater(
		mtoshipment.NewCustomerMTOShipmentUpdater(
			builder,
			fetcher,
			handlerConfig.DTODPlanner(),
			moveRouter,
			move.NewMoveWeights(mtoshipment.NewShipmentReweighRequester(handlerConfig.NotificationSender()), waf),
			handlerConfig.NotificationSender(),
			paymentRequestShipmentRecalculator,
			addressUpdater,
			addressCreator,
		),
		ppmShipmentUpdater,
		boatShipmentUpdater,
		mobileHomeShipmentUpdater,
		mtoServiceItemCreator,
	)

	internalAPI.MtoShipmentUpdateMTOShipmentHandler = UpdateMTOShipmentHandler{
		handlerConfig,
		shipmentUpdater,
	}

	internalAPI.MtoShipmentListMTOShipmentsHandler = ListMTOShipmentsHandler{
		handlerConfig,
		mtoshipment.NewMTOShipmentFetcher(),
	}

	internalAPI.MtoShipmentDeleteShipmentHandler = DeleteShipmentHandler{
		handlerConfig,
		mtoshipment.NewShipmentDeleter(moveTaskOrderUpdater, moveRouter),
	}

	dateSelectionChecker := dateservice.NewDateSelectionChecker()
	internalAPI.CalendarIsDateWeekendHolidayHandler = IsDateWeekendHolidayHandler{handlerConfig, dateSelectionChecker}

	internalAPI.PpmCreateMovingExpenseHandler = CreateMovingExpenseHandler{handlerConfig, movingexpense.NewMovingExpenseCreator()}
	internalAPI.PpmUpdateMovingExpenseHandler = UpdateMovingExpenseHandler{handlerConfig, movingexpense.NewCustomerMovingExpenseUpdater(ppmEstimator)}
	internalAPI.PpmDeleteMovingExpenseHandler = DeleteMovingExpenseHandler{handlerConfig, movingexpense.NewMovingExpenseDeleter()}

	internalAPI.PpmCreateWeightTicketHandler = CreateWeightTicketHandler{handlerConfig, weightticket.NewCustomerWeightTicketCreator()}

	weightTicketFetcher := weightticket.NewWeightTicketFetcher()
	internalAPI.PpmUpdateWeightTicketHandler = UpdateWeightTicketHandler{handlerConfig, weightticket.NewCustomerWeightTicketUpdater(weightTicketFetcher, ppmShipmentUpdater)}
	internalAPI.PpmDeleteWeightTicketHandler = DeleteWeightTicketHandler{handlerConfig, weightticket.NewWeightTicketDeleter(weightTicketFetcher, ppmEstimator)}

	internalAPI.PpmCreateProGearWeightTicketHandler = CreateProGearWeightTicketHandler{handlerConfig, progear.NewCustomerProgearWeightTicketCreator()}
	internalAPI.PpmUpdateProGearWeightTicketHandler = UpdateProGearWeightTicketHandler{handlerConfig, progear.NewCustomerProgearWeightTicketUpdater()}
	internalAPI.PpmDeleteProGearWeightTicketHandler = DeleteProGearWeightTicketHandler{handlerConfig, progear.NewProgearWeightTicketDeleter()}

	internalAPI.PpmCreatePPMUploadHandler = CreatePPMUploadHandler{handlerConfig, weightGenerator, parserComputer, userUploader}

	ppmShipmentNewSubmitter := ppmshipment.NewPPMShipmentNewSubmitter(ppmShipmentFetcher, signedCertificationCreator, ppmShipmentRouter)

	internalAPI.PpmSubmitPPMShipmentDocumentationHandler = SubmitPPMShipmentDocumentationHandler{handlerConfig, ppmShipmentNewSubmitter}

	ppmShipmentUpdatedSubmitter := ppmshipment.NewPPMShipmentUpdatedSubmitter(signedCertificationUpdater, ppmShipmentRouter)

	internalAPI.PpmResubmitPPMShipmentDocumentationHandler = ResubmitPPMShipmentDocumentationHandler{handlerConfig, ppmShipmentUpdatedSubmitter}

	internalAPI.TransportationOfficesGetTransportationOfficesHandler = GetTransportationOfficesHandler{
		handlerConfig,
		transportationOfficeFetcher,
	}

	internalAPI.AddressesGetLocationByZipCityStateHandler = GetLocationByZipCityStateHandler{
		handlerConfig,
		vLocation,
	}

	internalAPI.ValidationCodeValidateCodeHandler = ValidationCodeValidationCodeHandler{
		handlerConfig,
	}

	paymentPacketCreator := ppmshipment.NewPaymentPacketCreator(ppmShipmentFetcher, pdfGenerator, AOAPacketCreator)
	internalAPI.PpmShowPaymentPacketHandler = ShowPaymentPacketHandler{handlerConfig, paymentPacketCreator}

	internalAPI.AddressesSearchCountriesHandler = SearchCountriesHandler{
		handlerConfig,
		countrySearcher,
	}

<<<<<<< HEAD
=======
	internalAPI.OrdersGetPayGradesHandler = GetPayGradesHandler{handlerConfig}

>>>>>>> c6277656
	return internalAPI
}

// PDFProducer creates a new PDF producer
func PDFProducer() runtime.Producer {
	return runtime.ProducerFunc(func(writer io.Writer, data interface{}) error {
		rw, ok := data.(io.ReadCloser)
		if !ok {
			return errors.Errorf("could not convert %+v to io.ReadCloser", data)
		}
		_, err := io.Copy(writer, rw)
		return err
	})
}<|MERGE_RESOLUTION|>--- conflicted
+++ resolved
@@ -323,11 +323,8 @@
 		countrySearcher,
 	}
 
-<<<<<<< HEAD
-=======
 	internalAPI.OrdersGetPayGradesHandler = GetPayGradesHandler{handlerConfig}
 
->>>>>>> c6277656
 	return internalAPI
 }
 
