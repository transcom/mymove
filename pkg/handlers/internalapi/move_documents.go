--- conflicted
+++ resolved
@@ -203,165 +203,7 @@
 
 	moveDocID, _ := uuid.FromString(params.MoveDocumentID.String())
 
-<<<<<<< HEAD
 	moveDoc, verrs, err := h.moveDocumentUpdater.Update(params.UpdateMoveDocument, moveDocID, session)
-=======
-	// Fetch move document from move id
-	moveDoc, err := models.FetchMoveDocument(h.DB(), session, moveDocID)
-	if err != nil {
-		return handlers.ResponseForError(logger, err)
-	}
-
-	payload := params.UpdateMoveDocument
-	if payload.PersonallyProcuredMoveID != nil {
-		ppmID := uuid.Must(uuid.FromString(payload.PersonallyProcuredMoveID.String()))
-		moveDoc.PersonallyProcuredMoveID = &ppmID
-	}
-	newType := models.MoveDocumentType(payload.MoveDocumentType)
-	moveDoc.Title = *payload.Title
-	moveDoc.Notes = payload.Notes
-	moveDoc.MoveDocumentType = newType
-
-	newStatus := models.MoveDocumentStatus(payload.Status)
-	oldStatus := moveDoc.Status
-
-	if newStatus != oldStatus {
-		err = moveDoc.AttemptTransition(newStatus)
-		if err != nil {
-			return handlers.ResponseForError(logger, err)
-		}
-
-		// If this is a shipment summary and it has been approved, we process the ppm.
-		if newStatus == models.MoveDocumentStatusOK && moveDoc.MoveDocumentType == models.MoveDocumentTypeSHIPMENTSUMMARY {
-			if moveDoc.PersonallyProcuredMoveID == nil {
-				return handlers.ResponseForError(logger, errors.New("No PPM loaded for Approved Move Doc"))
-			}
-
-			ppm := &moveDoc.PersonallyProcuredMove
-			// If the status has already been completed
-			// (because the document has been toggled between OK and HAS_ISSUE and back)
-			// then don't complete it again.
-			if ppm.Status != models.PPMStatusCOMPLETED {
-				completeErr := ppm.Complete()
-				if completeErr != nil {
-					return handlers.ResponseForError(logger, completeErr)
-				}
-			}
-		}
-
-		// If this is a storage expense, we need to make changes to the total sit amount for the ppm.
-		if moveDoc.MoveDocumentType == models.MoveDocumentTypeEXPENSE && moveDoc.MovingExpenseDocument.MovingExpenseType == models.MovingExpenseTypeSTORAGE {
-			if moveDoc.PersonallyProcuredMoveID == nil {
-				return handlers.ResponseForError(logger, errors.New("No PPM loaded for Approved Move Doc"))
-			}
-
-			ppm := &moveDoc.PersonallyProcuredMove
-			storageRequestedAmt := unit.Cents(payload.RequestedAmountCents)
-			var newCost unit.Cents
-
-			// add to SIT total amount if OK
-			if newStatus == models.MoveDocumentStatusOK {
-				if ppm.TotalSITCost == nil {
-					newCost = storageRequestedAmt
-				} else {
-					newCost = *ppm.TotalSITCost + storageRequestedAmt
-				}
-			}
-
-			// subtract from SIT total amount if changed from OK
-			if oldStatus == models.MoveDocumentStatusOK && newStatus != models.MoveDocumentStatusOK {
-				newCost = *ppm.TotalSITCost - storageRequestedAmt
-			}
-
-			ppm.TotalSITCost = &newCost
-		}
-	}
-
-	var saveExpenseAction models.MoveExpenseDocumentSaveAction
-
-	// If we are an expense type, we need to either delete, create, or update a MovingExpenseType
-	// depending on which type of document already exists
-	if models.IsExpenseModelDocumentType(newType) {
-		// We should have a MovingExpenseDocument model
-		requestedAmt := unit.Cents(payload.RequestedAmountCents)
-		paymentMethod := payload.PaymentMethod
-		if moveDoc.MovingExpenseDocument == nil {
-			// But we don't have one, so create it to be saved later
-			moveDoc.MovingExpenseDocument = &models.MovingExpenseDocument{
-				MoveDocumentID:       moveDoc.ID,
-				MoveDocument:         *moveDoc,
-				MovingExpenseType:    models.MovingExpenseType(payload.MovingExpenseType),
-				RequestedAmountCents: requestedAmt,
-				PaymentMethod:        paymentMethod,
-			}
-		} else {
-			// We have one already, so update the fields
-			moveDoc.MovingExpenseDocument.MovingExpenseType = models.MovingExpenseType(payload.MovingExpenseType)
-			moveDoc.MovingExpenseDocument.RequestedAmountCents = requestedAmt
-			moveDoc.MovingExpenseDocument.PaymentMethod = paymentMethod
-		}
-		saveExpenseAction = models.MoveDocumentSaveActionSAVEEXPENSEMODEL
-	} else {
-		if moveDoc.MovingExpenseDocument != nil {
-			// We just care if a MovingExpenseType exists, as it needs to be deleted
-			saveExpenseAction = models.MoveDocumentSaveActionDELETEEXPENSEMODEL
-		}
-	}
-
-	var saveWeightTicketSetAction models.MoveWeightTicketSetDocumentSaveAction
-
-	// If we are a weight ticket set type, we need to either delete, create, or update a WeightTicketSetDocument
-	// depending on which type of document already exists
-	if newType == models.MoveDocumentTypeWEIGHTTICKETSET {
-		var emptyWeight, fullWeight *unit.Pound
-		if payload.EmptyWeight != nil {
-			ew := unit.Pound(*payload.EmptyWeight)
-			emptyWeight = &ew
-		}
-		if payload.FullWeight != nil {
-			fw := unit.Pound(*payload.FullWeight)
-			fullWeight = &fw
-		}
-
-		var weightTicketDate *time.Time
-		if payload.WeightTicketDate != nil {
-			weightTicketDate = (*time.Time)(payload.WeightTicketDate)
-		}
-		var trailerOwnershipMissing bool
-		if payload.TrailerOwnershipMissing != nil {
-			trailerOwnershipMissing = *payload.TrailerOwnershipMissing
-		}
-
-		if moveDoc.WeightTicketSetDocument == nil {
-			// create new weight ticket set
-			moveDoc.WeightTicketSetDocument = &models.WeightTicketSetDocument{
-				MoveDocumentID:          moveDoc.ID,
-				MoveDocument:            *moveDoc,
-				EmptyWeight:             emptyWeight,
-				FullWeight:              fullWeight,
-				VehicleNickname:         payload.VehicleNickname,
-				VehicleOptions:          payload.VehicleOptions,
-				WeightTicketDate:        weightTicketDate,
-				TrailerOwnershipMissing: trailerOwnershipMissing,
-			}
-		} else {
-			// update existing weight ticket set
-			moveDoc.WeightTicketSetDocument.EmptyWeight = emptyWeight
-			moveDoc.WeightTicketSetDocument.FullWeight = fullWeight
-			moveDoc.WeightTicketSetDocument.VehicleOptions = payload.VehicleOptions
-			moveDoc.WeightTicketSetDocument.VehicleNickname = payload.VehicleNickname
-		}
-		saveWeightTicketSetAction = models.MoveDocumentSaveActionSAVEWEIGHTTICKETSETMODEL
-
-	} else {
-		// delete if document exists but the move document is being converted to something else
-		if moveDoc.WeightTicketSetDocument != nil {
-			saveWeightTicketSetAction = models.MoveDocumentSaveActionDELETEWEIGHTTICKETSETMODEL
-		}
-	}
-
-	verrs, err := models.SaveMoveDocument(h.DB(), moveDoc, saveExpenseAction, saveWeightTicketSetAction)
->>>>>>> ff503c97
 	if err != nil || verrs.HasAny() {
 		return handlers.ResponseForVErrors(logger, verrs, err)
 	}
