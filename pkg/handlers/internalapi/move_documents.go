--- conflicted
+++ resolved
@@ -91,13 +91,10 @@
 	if docExtractor.WeightTicketDate != nil {
 		weightTicketDate = handlers.FmtDate(*docExtractor.WeightTicketDate)
 	}
-<<<<<<< HEAD
-=======
 	var trailerOwnershipMissing *bool
 	if docExtractor.TrailerOwnershipMissing != nil {
 		trailerOwnershipMissing = docExtractor.TrailerOwnershipMissing
 	}
->>>>>>> 47b86cdb
 
 	payload := internalmessages.MoveDocumentPayload{
 		ID:                       handlers.FmtUUID(docExtractor.ID),
@@ -118,10 +115,7 @@
 		FullWeight:               fullWeight,
 		FullWeightTicketMissing:  fullWeightTicketMissing,
 		WeightTicketDate:         weightTicketDate,
-<<<<<<< HEAD
-=======
 		TrailerOwnershipMissing:  trailerOwnershipMissing,
->>>>>>> 47b86cdb
 	}
 
 	return &payload, nil
