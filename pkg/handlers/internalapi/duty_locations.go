--- conflicted
+++ resolved
@@ -43,8 +43,7 @@
 }
 
 // Handle returns a list of locations based on the search query
-<<<<<<< HEAD
-func (h SearchDutyLocationsHandler) Handle(params stationop.SearchDutyLocationsParams) middleware.Responder {
+func (h SearchDutyLocationsHandler) Handle(params locationop.SearchDutyLocationsParams) middleware.Responder {
 	return h.AuditableAppContextFromRequestWithErrors(params.HTTPRequest,
 		func(appCtx appcontext.AppContext) (middleware.Responder, error) {
 
@@ -52,17 +51,7 @@
 			if err != nil {
 				dutyLocationErr := apperror.NewNotFoundError(uuid.Nil, "Finding duty locations")
 				appCtx.Logger().Error(dutyLocationErr.Error(), zap.Error(err))
-				return stationop.NewSearchDutyLocationsInternalServerError(), dutyLocationErr
-=======
-func (h SearchDutyLocationsHandler) Handle(params locationop.SearchDutyLocationsParams) middleware.Responder {
-	return h.AuditableAppContextFromRequest(params.HTTPRequest,
-		func(appCtx appcontext.AppContext) middleware.Responder {
-
-			locations, err := models.FindDutyLocations(appCtx.DB(), params.Search)
-			if err != nil {
-				appCtx.Logger().Error("Finding duty locations", zap.Error(err))
-				return locationop.NewSearchDutyLocationsInternalServerError()
->>>>>>> 7b4c6b74
+				return locationop.NewSearchDutyLocationsInternalServerError(), dutyLocationErr
 
 			}
 
@@ -71,10 +60,6 @@
 				locationPayload := payloadForDutyLocationModel(location)
 				locationPayloads[i] = locationPayload
 			}
-<<<<<<< HEAD
-			return stationop.NewSearchDutyLocationsOK().WithPayload(locationPayloads), nil
-=======
-			return locationop.NewSearchDutyLocationsOK().WithPayload(locationPayloads)
->>>>>>> 7b4c6b74
+			return locationop.NewSearchDutyLocationsOK().WithPayload(locationPayloads), nil
 		})
 }