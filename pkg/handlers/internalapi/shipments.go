--- conflicted
+++ resolved
@@ -311,33 +311,52 @@
 	return shipmentop.NewApproveHHGOK().WithPayload(shipmentPayload)
 }
 
-<<<<<<< HEAD
+// CompleteHHGHandler completes an HHG
+type CompleteHHGHandler struct {
+	handlers.HandlerContext
+}
+
+// Handle is the handler
+func (h CompleteHHGHandler) Handle(params shipmentop.CompleteHHGParams) middleware.Responder {
+	session := auth.SessionFromRequestContext(params.HTTPRequest)
+	if !session.IsOfficeUser() {
+		return shipmentop.NewCompleteHHGForbidden()
+	}
+
+	// #nosec UUID is pattern matched by swagger and will be ok
+	shipmentID, _ := uuid.FromString(params.ShipmentID.String())
+	shipment, err := models.FetchShipment(h.DB(), session, shipmentID)
+	if err != nil {
+		return handlers.ResponseForError(h.Logger(), err)
+	}
+	err = shipment.Complete()
+	if err != nil {
+		h.Logger().Error("Attempted to complete HHG, got invalid transition", zap.Error(err), zap.String("shipment_status", string(shipment.Status)))
+		return handlers.ResponseForError(h.Logger(), err)
+	}
+	verrs, err := h.DB().ValidateAndUpdate(shipment)
+	if err != nil || verrs.HasAny() {
+		return handlers.ResponseForVErrors(h.Logger(), verrs, err)
+	}
+
+	shipmentPayload := payloadForShipmentModel(*shipment)
+	return shipmentop.NewCompleteHHGOK().WithPayload(shipmentPayload)
+}
+
 // ShipmentInvoiceHandler sends an invoice through GEX to Syncada
 type ShipmentInvoiceHandler struct {
-=======
-// CompleteHHGHandler completes an HHG
-type CompleteHHGHandler struct {
->>>>>>> cd77f079
-	handlers.HandlerContext
-}
-
-// Handle is the handler
-<<<<<<< HEAD
+	handlers.HandlerContext
+}
+
+// Handle is the handler
 func (h ShipmentInvoiceHandler) Handle(params shipmentop.SendHHGInvoiceParams) middleware.Responder {
 	session := auth.SessionFromRequestContext(params.HTTPRequest)
 	if !session.IsOfficeUser() {
 		return shipmentop.NewSendHHGInvoiceForbidden()
-=======
-func (h CompleteHHGHandler) Handle(params shipmentop.CompleteHHGParams) middleware.Responder {
-	session := auth.SessionFromRequestContext(params.HTTPRequest)
-	if !session.IsOfficeUser() {
-		return shipmentop.NewCompleteHHGForbidden()
->>>>>>> cd77f079
 	}
 
 	// #nosec UUID is pattern matched by swagger and will be ok
 	shipmentID, _ := uuid.FromString(params.ShipmentID.String())
-<<<<<<< HEAD
 
 	var shipment models.Shipment
 
@@ -381,22 +400,4 @@
 		h.Logger().Error("Invoice POST request to GEX failed", zap.Int("status", responseStatus))
 		return shipmentop.NewSendHHGInvoiceInternalServerError()
 	}
-=======
-	shipment, err := models.FetchShipment(h.DB(), session, shipmentID)
-	if err != nil {
-		return handlers.ResponseForError(h.Logger(), err)
-	}
-	err = shipment.Complete()
-	if err != nil {
-		h.Logger().Error("Attempted to complete HHG, got invalid transition", zap.Error(err), zap.String("shipment_status", string(shipment.Status)))
-		return handlers.ResponseForError(h.Logger(), err)
-	}
-	verrs, err := h.DB().ValidateAndUpdate(shipment)
-	if err != nil || verrs.HasAny() {
-		return handlers.ResponseForVErrors(h.Logger(), verrs, err)
-	}
-
-	shipmentPayload := payloadForShipmentModel(*shipment)
-	return shipmentop.NewCompleteHHGOK().WithPayload(shipmentPayload)
->>>>>>> cd77f079
 }