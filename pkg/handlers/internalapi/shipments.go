--- conflicted
+++ resolved
@@ -511,11 +511,7 @@
 	}
 
 	// pass value into generator --> edi string
-<<<<<<< HEAD
-	invoice858C, err := ediinvoice.Generate858C(costByShipment.Shipment, invoice, h.DB(), h.SendProductionInvoice(), clock.New())
-=======
-	invoice858C, err := ediinvoice.Generate858C(shipment, h.DB(), h.SendProductionInvoice(), clock.New())
->>>>>>> e778015b
+	invoice858C, err := ediinvoice.Generate858C(shipment, invoice, h.DB(), h.SendProductionInvoice(), clock.New())
 	if err != nil {
 		return handlers.ResponseForError(h.Logger(), err)
 	}
