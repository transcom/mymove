package internalapi

import (
	"os"
	"time"

	"github.com/facebookgo/clock"
	"github.com/go-openapi/runtime/middleware"
	"github.com/go-openapi/strfmt"
	"github.com/gofrs/uuid"
	invoiceop "github.com/transcom/mymove/pkg/service/invoice"
	"go.uber.org/zap"

	"github.com/transcom/mymove/pkg/auth"
	"github.com/transcom/mymove/pkg/edi"
	"github.com/transcom/mymove/pkg/edi/gex"
	"github.com/transcom/mymove/pkg/edi/invoice"
	shipmentop "github.com/transcom/mymove/pkg/gen/internalapi/internaloperations/shipments"
	"github.com/transcom/mymove/pkg/gen/internalmessages"
	"github.com/transcom/mymove/pkg/handlers"
	"github.com/transcom/mymove/pkg/models"
	"github.com/transcom/mymove/pkg/rateengine"
)

func payloadForInvoiceModel(a *models.Invoice) *internalmessages.Invoice {
	if a == nil {
		return nil
	}

	return &internalmessages.Invoice{
		ID: *handlers.FmtUUID(a.ID),

		Status:    internalmessages.InvoiceStatus(a.Status),
		CreatedAt: *handlers.FmtDateTime(a.CreatedAt),
		UpdatedAt: *handlers.FmtDateTime(a.UpdatedAt),
	}
}

func payloadForShipmentModel(s models.Shipment) (*internalmessages.Shipment, error) {
	// TODO: For now, we keep the Shipment structure the same but change where the CodeOfService
	// TODO: is coming from.  Ultimately we should probably rework the structure below to more
	// TODO: closely match the database structure.
	var codeOfService *string
	if s.TrafficDistributionList != nil {
		codeOfService = &s.TrafficDistributionList.CodeOfService
	}

	var serviceAgentPayloads []*internalmessages.ServiceAgent
	for _, serviceAgent := range s.ServiceAgents {
		payload := payloadForServiceAgentModel(serviceAgent)
		serviceAgentPayloads = append(serviceAgentPayloads, payload)
	}

	var moveDatesSummary internalmessages.ShipmentMoveDatesSummary
	if s.RequestedPickupDate != nil && s.EstimatedPackDays != nil && s.EstimatedTransitDays != nil {
		summary, err := calculateMoveDatesFromShipment(&s)
		if err != nil {
			return nil, err
		}
		moveDatesSummary = internalmessages.ShipmentMoveDatesSummary{
			Pack:     handlers.FmtDateSlice(summary.PackDays),
			Pickup:   handlers.FmtDateSlice(summary.PickupDays),
			Transit:  handlers.FmtDateSlice(summary.TransitDays),
			Delivery: handlers.FmtDateSlice(summary.DeliveryDays),
		}
	}

	shipmentPayload := &internalmessages.Shipment{
		ID:               strfmt.UUID(s.ID.String()),
		Status:           internalmessages.ShipmentStatus(s.Status),
		SourceGbloc:      s.SourceGBLOC,
		DestinationGbloc: s.DestinationGBLOC,
		Market:           s.Market,
		CodeOfService:    codeOfService,
		CreatedAt:        strfmt.DateTime(s.CreatedAt),
		UpdatedAt:        strfmt.DateTime(s.UpdatedAt),

		// associations
		TrafficDistributionListID: handlers.FmtUUIDPtr(s.TrafficDistributionListID),
		ServiceMemberID:           strfmt.UUID(s.ServiceMemberID.String()),
		MoveID:                    strfmt.UUID(s.MoveID.String()),
		ServiceAgents:             serviceAgentPayloads,

		// dates
		ActualPickupDate:     handlers.FmtDatePtr(s.ActualPickupDate),
		ActualPackDate:       handlers.FmtDatePtr(s.ActualPackDate),
		ActualDeliveryDate:   handlers.FmtDatePtr(s.ActualDeliveryDate),
		BookDate:             handlers.FmtDatePtr(s.BookDate),
		RequestedPickupDate:  handlers.FmtDatePtr(s.RequestedPickupDate),
		OriginalDeliveryDate: handlers.FmtDatePtr(s.OriginalDeliveryDate),
		OriginalPackDate:     handlers.FmtDatePtr(s.OriginalPackDate),
		MoveDatesSummary:     &moveDatesSummary,

		// calculated durations
		EstimatedPackDays:    s.EstimatedPackDays,
		EstimatedTransitDays: s.EstimatedTransitDays,

		// addresses
		PickupAddress:                payloadForAddressModel(s.PickupAddress),
		HasSecondaryPickupAddress:    handlers.FmtBool(s.HasSecondaryPickupAddress),
		SecondaryPickupAddress:       payloadForAddressModel(s.SecondaryPickupAddress),
		HasDeliveryAddress:           handlers.FmtBool(s.HasDeliveryAddress),
		DeliveryAddress:              payloadForAddressModel(s.DeliveryAddress),
		HasPartialSitDeliveryAddress: handlers.FmtBool(s.HasPartialSITDeliveryAddress),
		PartialSitDeliveryAddress:    payloadForAddressModel(s.PartialSITDeliveryAddress),

		// weights
		WeightEstimate:              handlers.FmtPoundPtr(s.WeightEstimate),
		ProgearWeightEstimate:       handlers.FmtPoundPtr(s.ProgearWeightEstimate),
		SpouseProgearWeightEstimate: handlers.FmtPoundPtr(s.SpouseProgearWeightEstimate),
		GrossWeight:                 handlers.FmtPoundPtr(s.GrossWeight),
		TareWeight:                  handlers.FmtPoundPtr(s.TareWeight),

		// pre-move survey
		PmSurveyConductedDate:               handlers.FmtDatePtr(s.PmSurveyConductedDate),
		PmSurveyCompletedAt:                 handlers.FmtDateTimePtr(s.PmSurveyCompletedAt),
		PmSurveyPlannedPackDate:             handlers.FmtDatePtr(s.PmSurveyPlannedPackDate),
		PmSurveyPlannedPickupDate:           handlers.FmtDatePtr(s.PmSurveyPlannedPickupDate),
		PmSurveyPlannedDeliveryDate:         handlers.FmtDatePtr(s.PmSurveyPlannedDeliveryDate),
		PmSurveyWeightEstimate:              handlers.FmtPoundPtr(s.PmSurveyWeightEstimate),
		PmSurveyProgearWeightEstimate:       handlers.FmtPoundPtr(s.PmSurveyProgearWeightEstimate),
		PmSurveySpouseProgearWeightEstimate: handlers.FmtPoundPtr(s.PmSurveySpouseProgearWeightEstimate),
		PmSurveyNotes:                       s.PmSurveyNotes,
		PmSurveyMethod:                      s.PmSurveyMethod,
	}
	return shipmentPayload, nil
}

// CreateShipmentHandler creates a Shipment
type CreateShipmentHandler struct {
	handlers.HandlerContext
}

// Handle is the handler
func (h CreateShipmentHandler) Handle(params shipmentop.CreateShipmentParams) middleware.Responder {
	session := auth.SessionFromRequestContext(params.HTTPRequest)
	// #nosec UUID is pattern matched by swagger and will be ok
	moveID, _ := uuid.FromString(params.MoveID.String())

	// Validate that this move belongs to the current user
	move, err := models.FetchMove(h.DB(), session, moveID)
	if err != nil {
		return handlers.ResponseForError(h.Logger(), err)
	}

	payload := params.Shipment

	pickupAddress := addressModelFromPayload(payload.PickupAddress)
	secondaryPickupAddress := addressModelFromPayload(payload.SecondaryPickupAddress)
	deliveryAddress := addressModelFromPayload(payload.DeliveryAddress)
	partialSITDeliveryAddress := addressModelFromPayload(payload.PartialSitDeliveryAddress)
	market := "dHHG"

	var requestedPickupDate *time.Time
	if payload.RequestedPickupDate != nil {
		date := time.Time(*payload.RequestedPickupDate)
		requestedPickupDate = &date
	}

	hasSecondaryPickupAddress := false
	if payload.HasSecondaryPickupAddress != nil {
		hasSecondaryPickupAddress = *payload.HasSecondaryPickupAddress
	}

	hasDeliveryAddress := false
	if payload.HasDeliveryAddress != nil {
		hasDeliveryAddress = *payload.HasDeliveryAddress
	}

	hasPartialSitDeliveryAddress := false
	if payload.HasPartialSitDeliveryAddress != nil {
		hasPartialSitDeliveryAddress = *payload.HasPartialSitDeliveryAddress
	}

	newShipment := models.Shipment{
		MoveID:                       move.ID,
		ServiceMemberID:              session.ServiceMemberID,
		Status:                       models.ShipmentStatusDRAFT,
		RequestedPickupDate:          requestedPickupDate,
		EstimatedPackDays:            payload.EstimatedPackDays,
		EstimatedTransitDays:         payload.EstimatedTransitDays,
		WeightEstimate:               handlers.PoundPtrFromInt64Ptr(payload.WeightEstimate),
		ProgearWeightEstimate:        handlers.PoundPtrFromInt64Ptr(payload.ProgearWeightEstimate),
		SpouseProgearWeightEstimate:  handlers.PoundPtrFromInt64Ptr(payload.SpouseProgearWeightEstimate),
		PickupAddress:                pickupAddress,
		HasSecondaryPickupAddress:    hasSecondaryPickupAddress,
		SecondaryPickupAddress:       secondaryPickupAddress,
		HasDeliveryAddress:           hasDeliveryAddress,
		DeliveryAddress:              deliveryAddress,
		HasPartialSITDeliveryAddress: hasPartialSitDeliveryAddress,
		PartialSITDeliveryAddress:    partialSITDeliveryAddress,
		Market:                       &market,
	}
	if err = updateShipmentDatesWithPayload(h, &newShipment, params.Shipment); err != nil {
		return handlers.ResponseForError(h.Logger(), err)
	}

	verrs, err := models.SaveShipmentAndAddresses(h.DB(), &newShipment)

	if err != nil || verrs.HasAny() {
		return handlers.ResponseForVErrors(h.Logger(), verrs, err)
	}

	shipmentPayload, err := payloadForShipmentModel(newShipment)
	if err != nil {
		h.Logger().Error("Error in shipment payload: ", zap.Error(err))
	}

	return shipmentop.NewCreateShipmentCreated().WithPayload(shipmentPayload)
}

func patchShipmentWithPremoveSurveyFields(shipment *models.Shipment, payload *internalmessages.Shipment) {
	// Premove Survey values entered by TSP agent
	requiredValue := payload.PmSurveyPlannedPackDate

	// If any PmSurvey data was sent, update all fields
	// This takes advantage of the fact that all PmSurvey data is updated at once and allows us to null out optional fields
	if requiredValue != nil {
		shipment.PmSurveyPlannedPackDate = (*time.Time)(payload.PmSurveyPlannedPackDate)
		shipment.PmSurveyConductedDate = (*time.Time)(payload.PmSurveyConductedDate)
		shipment.PmSurveyPlannedPickupDate = (*time.Time)(payload.PmSurveyPlannedPickupDate)
		shipment.PmSurveyPlannedDeliveryDate = (*time.Time)(payload.PmSurveyPlannedDeliveryDate)
		shipment.PmSurveyNotes = payload.PmSurveyNotes
		shipment.PmSurveyMethod = payload.PmSurveyMethod
		shipment.PmSurveyProgearWeightEstimate = handlers.PoundPtrFromInt64Ptr(payload.PmSurveyProgearWeightEstimate)
		shipment.PmSurveySpouseProgearWeightEstimate = handlers.PoundPtrFromInt64Ptr(payload.PmSurveySpouseProgearWeightEstimate)
		shipment.PmSurveyWeightEstimate = handlers.PoundPtrFromInt64Ptr(payload.PmSurveyWeightEstimate)
	}
}

func patchShipmentWithPayload(shipment *models.Shipment, payload *internalmessages.Shipment) {

	if payload.ActualPickupDate != nil {
		shipment.ActualPickupDate = (*time.Time)(payload.ActualPickupDate)
	}
	if payload.ActualPackDate != nil {
		shipment.ActualPackDate = (*time.Time)(payload.ActualPackDate)
	}
	if payload.RequestedPickupDate != nil {
		shipment.RequestedPickupDate = (*time.Time)(payload.RequestedPickupDate)
	}
	if payload.EstimatedPackDays != nil {
		shipment.EstimatedPackDays = payload.EstimatedPackDays
	}
	if payload.EstimatedTransitDays != nil {
		shipment.EstimatedTransitDays = payload.EstimatedTransitDays
	}
	if payload.PickupAddress != nil {
		if shipment.PickupAddress == nil {
			shipment.PickupAddress = addressModelFromPayload(payload.PickupAddress)
		} else {
			updateAddressWithPayload(shipment.PickupAddress, payload.PickupAddress)
		}
	}

	if payload.HasSecondaryPickupAddress != nil {
		if *payload.HasSecondaryPickupAddress == false {
			shipment.SecondaryPickupAddress = nil
		} else if *payload.HasSecondaryPickupAddress == true {
			if payload.SecondaryPickupAddress != nil {
				if shipment.SecondaryPickupAddress == nil {
					shipment.SecondaryPickupAddress = addressModelFromPayload(payload.SecondaryPickupAddress)
				} else {
					updateAddressWithPayload(shipment.SecondaryPickupAddress, payload.SecondaryPickupAddress)
				}
			}
		}
		shipment.HasSecondaryPickupAddress = *payload.HasSecondaryPickupAddress
	}

	if payload.HasDeliveryAddress != nil {
		if *payload.HasDeliveryAddress == false {
			shipment.DeliveryAddress = nil
		} else if *payload.HasDeliveryAddress == true {
			if payload.DeliveryAddress != nil {
				if shipment.DeliveryAddress == nil {
					shipment.DeliveryAddress = addressModelFromPayload(payload.DeliveryAddress)
				} else {
					updateAddressWithPayload(shipment.DeliveryAddress, payload.DeliveryAddress)
				}
			}
		}
		shipment.HasDeliveryAddress = *payload.HasDeliveryAddress
	}

	if payload.HasPartialSitDeliveryAddress != nil {
		if *payload.HasPartialSitDeliveryAddress == false {
			shipment.PartialSITDeliveryAddress = nil
		} else if *payload.HasPartialSitDeliveryAddress == true {
			if payload.PartialSitDeliveryAddress != nil {
				if shipment.PartialSITDeliveryAddress == nil {
					shipment.PartialSITDeliveryAddress = addressModelFromPayload(payload.PartialSitDeliveryAddress)
				} else {
					updateAddressWithPayload(shipment.PartialSITDeliveryAddress, payload.PartialSitDeliveryAddress)
				}
			}
		}
		shipment.HasPartialSITDeliveryAddress = *payload.HasPartialSitDeliveryAddress
	}

	if payload.WeightEstimate != nil {
		shipment.WeightEstimate = handlers.PoundPtrFromInt64Ptr(payload.WeightEstimate)
	}
	if payload.ProgearWeightEstimate != nil {
		shipment.ProgearWeightEstimate = handlers.PoundPtrFromInt64Ptr(payload.ProgearWeightEstimate)
	}
	if payload.SpouseProgearWeightEstimate != nil {
		shipment.SpouseProgearWeightEstimate = handlers.PoundPtrFromInt64Ptr(payload.SpouseProgearWeightEstimate)
	}
}

// PatchShipmentHandler Patchs an HHG
type PatchShipmentHandler struct {
	handlers.HandlerContext
}

// Handle is the handler
func (h PatchShipmentHandler) Handle(params shipmentop.PatchShipmentParams) middleware.Responder {
	session := auth.SessionFromRequestContext(params.HTTPRequest)

	// #nosec UUID is pattern matched by swagger and will be ok
	shipmentID, _ := uuid.FromString(params.ShipmentID.String())

	shipment, err := models.FetchShipment(h.DB(), session, shipmentID)
	if err != nil {
		return handlers.ResponseForError(h.Logger(), err)
	}

	patchShipmentWithPayload(shipment, params.Shipment)
	if err = updateShipmentDatesWithPayload(h, shipment, params.Shipment); err != nil {
		return handlers.ResponseForError(h.Logger(), err)
	}

	// Premove survey info can only be edited by office users or TSPs
	if session.IsOfficeUser() {
		patchShipmentWithPremoveSurveyFields(shipment, params.Shipment)
	}

	verrs, err := models.SaveShipmentAndAddresses(h.DB(), shipment)

	if err != nil || verrs.HasAny() {
		return handlers.ResponseForVErrors(h.Logger(), verrs, err)
	}

	shipmentPayload, err := payloadForShipmentModel(*shipment)
	if err != nil {
		h.Logger().Error("Error in shipment payload: ", zap.Error(err))
	}

	return shipmentop.NewPatchShipmentOK().WithPayload(shipmentPayload)
}

func updateShipmentDatesWithPayload(h handlers.HandlerContext, shipment *models.Shipment, payload *internalmessages.Shipment) error {
	if payload.RequestedPickupDate == nil {
		return nil
	}

	moveDate := time.Time(*payload.RequestedPickupDate)

	summary, err := calculateMoveDatesFromMove(h.DB(), h.Planner(), shipment.MoveID, moveDate)
	if err != nil {
		return nil
	}

	packDays := int64(len(summary.PackDays))
	shipment.EstimatedPackDays = &packDays

	transitDays := int64(len(summary.TransitDays))
	shipment.EstimatedTransitDays = &transitDays

	deliveryDate := summary.DeliveryDays[0]
	shipment.OriginalDeliveryDate = &deliveryDate
	packDate := summary.PackDays[0]
	shipment.OriginalPackDate = &packDate

	return nil
}

// GetShipmentHandler Returns an HHG
type GetShipmentHandler struct {
	handlers.HandlerContext
}

// Handle is the handler
func (h GetShipmentHandler) Handle(params shipmentop.GetShipmentParams) middleware.Responder {
	session := auth.SessionFromRequestContext(params.HTTPRequest)

	// #nosec UUID is pattern matched by swagger and will be ok
	shipmentID, _ := uuid.FromString(params.ShipmentID.String())

	shipment, err := models.FetchShipment(h.DB(), session, shipmentID)
	if err != nil {
		return handlers.ResponseForError(h.Logger(), err)
	}

	shipmentPayload, err := payloadForShipmentModel(*shipment)
	if err != nil {
		h.Logger().Error("Error in shipment payload: ", zap.Error(err))
	}

	return shipmentop.NewGetShipmentOK().WithPayload(shipmentPayload)
}

// ApproveHHGHandler approves an HHG
type ApproveHHGHandler struct {
	handlers.HandlerContext
}

// Handle is the handler
func (h ApproveHHGHandler) Handle(params shipmentop.ApproveHHGParams) middleware.Responder {
	session := auth.SessionFromRequestContext(params.HTTPRequest)
	if !session.IsOfficeUser() {
		return shipmentop.NewApproveHHGForbidden()
	}

	// #nosec UUID is pattern matched by swagger and will be ok
	shipmentID, _ := uuid.FromString(params.ShipmentID.String())

	shipment, err := models.FetchShipment(h.DB(), session, shipmentID)
	if err != nil {
		return handlers.ResponseForError(h.Logger(), err)
	}
	err = shipment.Approve()
	if err != nil {
		h.Logger().Error("Attempted to approve HHG, got invalid transition", zap.Error(err), zap.String("shipment_status", string(shipment.Status)))
		return handlers.ResponseForError(h.Logger(), err)
	}
	verrs, err := h.DB().ValidateAndUpdate(shipment)
	if err != nil || verrs.HasAny() {
		return handlers.ResponseForVErrors(h.Logger(), verrs, err)
	}

	shipmentPayload, err := payloadForShipmentModel(*shipment)
	if err != nil {
		h.Logger().Error("Error in shipment payload: ", zap.Error(err))
	}

	return shipmentop.NewApproveHHGOK().WithPayload(shipmentPayload)
}

// CompleteHHGHandler completes an HHG
type CompleteHHGHandler struct {
	handlers.HandlerContext
}

// Handle is the handler
func (h CompleteHHGHandler) Handle(params shipmentop.CompleteHHGParams) middleware.Responder {
	session := auth.SessionFromRequestContext(params.HTTPRequest)
	if !session.IsOfficeUser() {
		return shipmentop.NewCompleteHHGForbidden()
	}

	// #nosec UUID is pattern matched by swagger and will be ok
	shipmentID, _ := uuid.FromString(params.ShipmentID.String())
	shipment, err := models.FetchShipment(h.DB(), session, shipmentID)
	if err != nil {
		return handlers.ResponseForError(h.Logger(), err)
	}
	err = shipment.Complete()
	if err != nil {
		h.Logger().Error("Attempted to complete HHG, got invalid transition", zap.Error(err), zap.String("shipment_status", string(shipment.Status)))
		return handlers.ResponseForError(h.Logger(), err)
	}
	verrs, err := h.DB().ValidateAndUpdate(shipment)
	if err != nil || verrs.HasAny() {
		return handlers.ResponseForVErrors(h.Logger(), verrs, err)
	}

	shipmentPayload, err := payloadForShipmentModel(*shipment)
	if err != nil {
		h.Logger().Error("Error in shipment payload: ", zap.Error(err))
	}

	return shipmentop.NewCompleteHHGOK().WithPayload(shipmentPayload)
}

// ShipmentInvoiceHandler sends an invoice through GEX to Syncada
type ShipmentInvoiceHandler struct {
	handlers.HandlerContext
}

// Handle is the handler
func (h ShipmentInvoiceHandler) Handle(params shipmentop.CreateAndSendHHGInvoiceParams) middleware.Responder {
	session := auth.SessionFromRequestContext(params.HTTPRequest)
	if !session.IsOfficeUser() {
		return shipmentop.NewCreateAndSendHHGInvoiceForbidden()
	}

	// #nosec UUID is pattern matched by swagger and will be ok
	shipmentID, _ := uuid.FromString(params.ShipmentID.String())

	shipment, err := invoiceop.FetchShipmentForInvoice{DB: h.DB()}.Call(shipmentID)

	if err != nil {
		return handlers.ResponseForError(h.Logger(), err)
	}
	if shipment.Status != models.ShipmentStatusDELIVERED && shipment.Status != models.ShipmentStatusCOMPLETED {
		h.Logger().Error("Shipment status not in delivered state.")
		return shipmentop.NewCreateAndSendHHGInvoiceConflict()
	}

	// before processing the invoice, save it in an in process state
	var invoice models.Invoice
	verrs, err := invoiceop.CreateInvoice{DB: h.DB(), Clock: clock.New()}.Call(&invoice, shipment)
	if err != nil || verrs.HasAny() {
		return handlers.ResponseForVErrors(h.Logger(), verrs, err)
	}

	engine := rateengine.NewRateEngine(h.DB(), h.Logger(), h.Planner())
	// Run rate engine on shipment --> returns CostByShipment Struct
	costByShipment, err := engine.HandleRunOnShipment(shipment)
	if err != nil {
		return handlers.ResponseForError(h.Logger(), err)
	}

	// pass value into generator --> edi string
	invoice858C, err := ediinvoice.Generate858C(costByShipment.Shipment, h.DB(), h.SendProductionInvoice(), clock.New())
	if err != nil {
		return handlers.ResponseForError(h.Logger(), err)
	}
	// to use for demo visual
	// should this have a flag or be taken out?
	ediWriter := edi.NewWriter(os.Stdout)
	ediWriter.WriteAll(invoice858C.Segments())

	// send edi through gex post api
	transactionName := "placeholder"
	invoice858CString, err := invoice858C.EDIString()
	if err != nil {
		return handlers.ResponseForError(h.Logger(), err)
	}
	resp, err := gex.SendInvoiceToGex(invoice858CString, transactionName)
	if err != nil {
		return handlers.ResponseForError(h.Logger(), err)
	}

	// get response from gex --> use status as status for this invoice call
<<<<<<< HEAD
	if resp.StatusCode != 200 {
		h.Logger().Error("Invoice POST request to GEX failed", zap.Int("status", resp.StatusCode))
		for index := range invoices {
			invoices[index].Status = models.InvoiceStatusSUBMISSIONFAILURE
		}
		// Update invoice records as failed
		verrs, err := h.DB().ValidateAndSave(&invoices)
=======
	if responseStatus != 200 {
		h.Logger().Error("Invoice POST request to GEX failed", zap.Int("status", responseStatus))
		invoice.Status = models.InvoiceStatusSUBMISSIONFAILURE
		// Update invoice record as failed
		verrs, err := h.DB().ValidateAndSave(&invoice)
>>>>>>> e5ada825
		if verrs.HasAny() {
			h.Logger().Error("Failed to update invoice records to failed state with validation errors", zap.Error(verrs))
		}
		if err != nil {
			h.Logger().Error("Failed to update invoice records to failed state", zap.Error(err))
		}
		return shipmentop.NewCreateAndSendHHGInvoiceInternalServerError()
	}

	// Update invoice record as submitted
	shipmentLineItems := shipment.ShipmentLineItems
	verrs, err = invoiceop.UpdateInvoiceSubmitted{DB: h.DB()}.Call(&invoice, shipmentLineItems)
	if err != nil || verrs.HasAny() {
		return handlers.ResponseForVErrors(h.Logger(), verrs, err)
	}

	payload := payloadForInvoiceModel(&invoice)

	return shipmentop.NewCreateAndSendHHGInvoiceOK().WithPayload(payload)
}<|MERGE_RESOLUTION|>--- conflicted
+++ resolved
@@ -535,21 +535,11 @@
 	}
 
 	// get response from gex --> use status as status for this invoice call
-<<<<<<< HEAD
 	if resp.StatusCode != 200 {
 		h.Logger().Error("Invoice POST request to GEX failed", zap.Int("status", resp.StatusCode))
-		for index := range invoices {
-			invoices[index].Status = models.InvoiceStatusSUBMISSIONFAILURE
-		}
+		invoice.Status = models.InvoiceStatusSUBMISSIONFAILURE
 		// Update invoice records as failed
-		verrs, err := h.DB().ValidateAndSave(&invoices)
-=======
-	if responseStatus != 200 {
-		h.Logger().Error("Invoice POST request to GEX failed", zap.Int("status", responseStatus))
-		invoice.Status = models.InvoiceStatusSUBMISSIONFAILURE
-		// Update invoice record as failed
 		verrs, err := h.DB().ValidateAndSave(&invoice)
->>>>>>> e5ada825
 		if verrs.HasAny() {
 			h.Logger().Error("Failed to update invoice records to failed state with validation errors", zap.Error(verrs))
 		}
