package internalapi

import (
	"os"
	"time"

	"github.com/facebookgo/clock"
	"github.com/go-openapi/runtime/middleware"
	"github.com/go-openapi/strfmt"
	"github.com/gofrs/uuid"
	invoiceop "github.com/transcom/mymove/pkg/service/invoice"
	"go.uber.org/zap"

	"github.com/transcom/mymove/pkg/auth"
	"github.com/transcom/mymove/pkg/edi"
	"github.com/transcom/mymove/pkg/edi/gex"
	"github.com/transcom/mymove/pkg/edi/invoice"
	shipmentop "github.com/transcom/mymove/pkg/gen/internalapi/internaloperations/shipments"
	"github.com/transcom/mymove/pkg/gen/internalmessages"
	"github.com/transcom/mymove/pkg/handlers"
	"github.com/transcom/mymove/pkg/models"
	"github.com/transcom/mymove/pkg/rateengine"
)

func payloadForInvoiceModel(a *models.Invoice) *internalmessages.Invoice {
	if a == nil {
		return nil
	}

	return &internalmessages.Invoice{
		ID: *handlers.FmtUUID(a.ID),

		Status:    internalmessages.InvoiceStatus(a.Status),
		CreatedAt: *handlers.FmtDateTime(a.CreatedAt),
		UpdatedAt: *handlers.FmtDateTime(a.UpdatedAt),
	}
}

func payloadForShipmentModel(s models.Shipment) (*internalmessages.Shipment, error) {
	// TODO: For now, we keep the Shipment structure the same but change where the CodeOfService
	// TODO: is coming from.  Ultimately we should probably rework the structure below to more
	// TODO: closely match the database structure.
	var codeOfService *string
	if s.TrafficDistributionList != nil {
		codeOfService = &s.TrafficDistributionList.CodeOfService
	}

	var serviceAgentPayloads []*internalmessages.ServiceAgent
	for _, serviceAgent := range s.ServiceAgents {
		payload := payloadForServiceAgentModel(serviceAgent)
		serviceAgentPayloads = append(serviceAgentPayloads, payload)
	}

	var moveDatesSummary internalmessages.ShipmentMoveDatesSummary
	if s.RequestedPickupDate != nil && s.EstimatedPackDays != nil && s.EstimatedTransitDays != nil {
		summary, err := calculateMoveDatesFromShipment(&s)
		if err != nil {
			return nil, err
		}
		moveDatesSummary = internalmessages.ShipmentMoveDatesSummary{
			Pack:     handlers.FmtDateSlice(summary.PackDays),
			Pickup:   handlers.FmtDateSlice(summary.PickupDays),
			Transit:  handlers.FmtDateSlice(summary.TransitDays),
			Delivery: handlers.FmtDateSlice(summary.DeliveryDays),
		}
	}

	shipmentPayload := &internalmessages.Shipment{
		ID:               strfmt.UUID(s.ID.String()),
		Status:           internalmessages.ShipmentStatus(s.Status),
		SourceGbloc:      s.SourceGBLOC,
		DestinationGbloc: s.DestinationGBLOC,
		Market:           s.Market,
		CodeOfService:    codeOfService,
		CreatedAt:        strfmt.DateTime(s.CreatedAt),
		UpdatedAt:        strfmt.DateTime(s.UpdatedAt),

		// associations
		TrafficDistributionListID: handlers.FmtUUIDPtr(s.TrafficDistributionListID),
		ServiceMemberID:           strfmt.UUID(s.ServiceMemberID.String()),
		MoveID:                    strfmt.UUID(s.MoveID.String()),
		ServiceAgents:             serviceAgentPayloads,

		// dates
		ActualPickupDate:     handlers.FmtDatePtr(s.ActualPickupDate),
		ActualPackDate:       handlers.FmtDatePtr(s.ActualPackDate),
		ActualDeliveryDate:   handlers.FmtDatePtr(s.ActualDeliveryDate),
		BookDate:             handlers.FmtDatePtr(s.BookDate),
		RequestedPickupDate:  handlers.FmtDatePtr(s.RequestedPickupDate),
		OriginalDeliveryDate: handlers.FmtDatePtr(s.OriginalDeliveryDate),
		OriginalPackDate:     handlers.FmtDatePtr(s.OriginalPackDate),
		MoveDatesSummary:     &moveDatesSummary,

		// calculated durations
		EstimatedPackDays:    s.EstimatedPackDays,
		EstimatedTransitDays: s.EstimatedTransitDays,

		// addresses
		PickupAddress:                payloadForAddressModel(s.PickupAddress),
		HasSecondaryPickupAddress:    handlers.FmtBool(s.HasSecondaryPickupAddress),
		SecondaryPickupAddress:       payloadForAddressModel(s.SecondaryPickupAddress),
		HasDeliveryAddress:           handlers.FmtBool(s.HasDeliveryAddress),
		DeliveryAddress:              payloadForAddressModel(s.DeliveryAddress),
		HasPartialSitDeliveryAddress: handlers.FmtBool(s.HasPartialSITDeliveryAddress),
		PartialSitDeliveryAddress:    payloadForAddressModel(s.PartialSITDeliveryAddress),

		// weights
		WeightEstimate:              handlers.FmtPoundPtr(s.WeightEstimate),
		ProgearWeightEstimate:       handlers.FmtPoundPtr(s.ProgearWeightEstimate),
		SpouseProgearWeightEstimate: handlers.FmtPoundPtr(s.SpouseProgearWeightEstimate),
		GrossWeight:                 handlers.FmtPoundPtr(s.GrossWeight),
		TareWeight:                  handlers.FmtPoundPtr(s.TareWeight),

		// pre-move survey
		PmSurveyConductedDate:               handlers.FmtDatePtr(s.PmSurveyConductedDate),
		PmSurveyCompletedAt:                 handlers.FmtDateTimePtr(s.PmSurveyCompletedAt),
		PmSurveyPlannedPackDate:             handlers.FmtDatePtr(s.PmSurveyPlannedPackDate),
		PmSurveyPlannedPickupDate:           handlers.FmtDatePtr(s.PmSurveyPlannedPickupDate),
		PmSurveyPlannedDeliveryDate:         handlers.FmtDatePtr(s.PmSurveyPlannedDeliveryDate),
		PmSurveyWeightEstimate:              handlers.FmtPoundPtr(s.PmSurveyWeightEstimate),
		PmSurveyProgearWeightEstimate:       handlers.FmtPoundPtr(s.PmSurveyProgearWeightEstimate),
		PmSurveySpouseProgearWeightEstimate: handlers.FmtPoundPtr(s.PmSurveySpouseProgearWeightEstimate),
		PmSurveyNotes:                       s.PmSurveyNotes,
		PmSurveyMethod:                      s.PmSurveyMethod,
	}
	return shipmentPayload, nil
}

// CreateShipmentHandler creates a Shipment
type CreateShipmentHandler struct {
	handlers.HandlerContext
}

// Handle is the handler
func (h CreateShipmentHandler) Handle(params shipmentop.CreateShipmentParams) middleware.Responder {
	session := auth.SessionFromRequestContext(params.HTTPRequest)
	// #nosec UUID is pattern matched by swagger and will be ok
	moveID, _ := uuid.FromString(params.MoveID.String())

	// Validate that this move belongs to the current user
	move, err := models.FetchMove(h.DB(), session, moveID)
	if err != nil {
		return handlers.ResponseForError(h.Logger(), err)
	}

	payload := params.Shipment

	pickupAddress := addressModelFromPayload(payload.PickupAddress)
	secondaryPickupAddress := addressModelFromPayload(payload.SecondaryPickupAddress)
	deliveryAddress := addressModelFromPayload(payload.DeliveryAddress)
	partialSITDeliveryAddress := addressModelFromPayload(payload.PartialSitDeliveryAddress)
	market := "dHHG"

	var requestedPickupDate *time.Time
	if payload.RequestedPickupDate != nil {
		date := time.Time(*payload.RequestedPickupDate)
		requestedPickupDate = &date
	}

	hasSecondaryPickupAddress := false
	if payload.HasSecondaryPickupAddress != nil {
		hasSecondaryPickupAddress = *payload.HasSecondaryPickupAddress
	}

	hasDeliveryAddress := false
	if payload.HasDeliveryAddress != nil {
		hasDeliveryAddress = *payload.HasDeliveryAddress
	}

	hasPartialSitDeliveryAddress := false
	if payload.HasPartialSitDeliveryAddress != nil {
		hasPartialSitDeliveryAddress = *payload.HasPartialSitDeliveryAddress
	}

	newShipment := models.Shipment{
		MoveID:                       move.ID,
		ServiceMemberID:              session.ServiceMemberID,
		Status:                       models.ShipmentStatusDRAFT,
		RequestedPickupDate:          requestedPickupDate,
		EstimatedPackDays:            payload.EstimatedPackDays,
		EstimatedTransitDays:         payload.EstimatedTransitDays,
		WeightEstimate:               handlers.PoundPtrFromInt64Ptr(payload.WeightEstimate),
		ProgearWeightEstimate:        handlers.PoundPtrFromInt64Ptr(payload.ProgearWeightEstimate),
		SpouseProgearWeightEstimate:  handlers.PoundPtrFromInt64Ptr(payload.SpouseProgearWeightEstimate),
		PickupAddress:                pickupAddress,
		HasSecondaryPickupAddress:    hasSecondaryPickupAddress,
		SecondaryPickupAddress:       secondaryPickupAddress,
		HasDeliveryAddress:           hasDeliveryAddress,
		DeliveryAddress:              deliveryAddress,
		HasPartialSITDeliveryAddress: hasPartialSitDeliveryAddress,
		PartialSITDeliveryAddress:    partialSITDeliveryAddress,
		Market:                       &market,
	}
	if err = updateShipmentDatesWithPayload(h, &newShipment, params.Shipment); err != nil {
		return handlers.ResponseForError(h.Logger(), err)
	}

	verrs, err := models.SaveShipmentAndAddresses(h.DB(), &newShipment)

	if err != nil || verrs.HasAny() {
		return handlers.ResponseForVErrors(h.Logger(), verrs, err)
	}

	shipmentPayload, err := payloadForShipmentModel(newShipment)
	if err != nil {
		h.Logger().Error("Error in shipment payload: ", zap.Error(err))
	}

	return shipmentop.NewCreateShipmentCreated().WithPayload(shipmentPayload)
}

func patchShipmentWithPremoveSurveyFields(shipment *models.Shipment, payload *internalmessages.Shipment) {
	// Premove Survey values entered by TSP agent
	requiredValue := payload.PmSurveyPlannedPackDate

	// If any PmSurvey data was sent, update all fields
	// This takes advantage of the fact that all PmSurvey data is updated at once and allows us to null out optional fields
	if requiredValue != nil {
		shipment.PmSurveyPlannedPackDate = (*time.Time)(payload.PmSurveyPlannedPackDate)
		shipment.PmSurveyConductedDate = (*time.Time)(payload.PmSurveyConductedDate)
		shipment.PmSurveyPlannedPickupDate = (*time.Time)(payload.PmSurveyPlannedPickupDate)
		shipment.PmSurveyPlannedDeliveryDate = (*time.Time)(payload.PmSurveyPlannedDeliveryDate)
		shipment.PmSurveyNotes = payload.PmSurveyNotes
		shipment.PmSurveyMethod = payload.PmSurveyMethod
		shipment.PmSurveyProgearWeightEstimate = handlers.PoundPtrFromInt64Ptr(payload.PmSurveyProgearWeightEstimate)
		shipment.PmSurveySpouseProgearWeightEstimate = handlers.PoundPtrFromInt64Ptr(payload.PmSurveySpouseProgearWeightEstimate)
		shipment.PmSurveyWeightEstimate = handlers.PoundPtrFromInt64Ptr(payload.PmSurveyWeightEstimate)
	}
}

func patchShipmentWithPayload(shipment *models.Shipment, payload *internalmessages.Shipment) {

	if payload.ActualPickupDate != nil {
		shipment.ActualPickupDate = (*time.Time)(payload.ActualPickupDate)
	}
	if payload.ActualPackDate != nil {
		shipment.ActualPackDate = (*time.Time)(payload.ActualPackDate)
	}
	if payload.RequestedPickupDate != nil {
		shipment.RequestedPickupDate = (*time.Time)(payload.RequestedPickupDate)
	}
	if payload.EstimatedPackDays != nil {
		shipment.EstimatedPackDays = payload.EstimatedPackDays
	}
	if payload.EstimatedTransitDays != nil {
		shipment.EstimatedTransitDays = payload.EstimatedTransitDays
	}
	if payload.PickupAddress != nil {
		if shipment.PickupAddress == nil {
			shipment.PickupAddress = addressModelFromPayload(payload.PickupAddress)
		} else {
			updateAddressWithPayload(shipment.PickupAddress, payload.PickupAddress)
		}
	}

	if payload.HasSecondaryPickupAddress != nil {
		if *payload.HasSecondaryPickupAddress == false {
			shipment.SecondaryPickupAddress = nil
		} else if *payload.HasSecondaryPickupAddress == true {
			if payload.SecondaryPickupAddress != nil {
				if shipment.SecondaryPickupAddress == nil {
					shipment.SecondaryPickupAddress = addressModelFromPayload(payload.SecondaryPickupAddress)
				} else {
					updateAddressWithPayload(shipment.SecondaryPickupAddress, payload.SecondaryPickupAddress)
				}
			}
		}
		shipment.HasSecondaryPickupAddress = *payload.HasSecondaryPickupAddress
	}

	if payload.HasDeliveryAddress != nil {
		if *payload.HasDeliveryAddress == false {
			shipment.DeliveryAddress = nil
		} else if *payload.HasDeliveryAddress == true {
			if payload.DeliveryAddress != nil {
				if shipment.DeliveryAddress == nil {
					shipment.DeliveryAddress = addressModelFromPayload(payload.DeliveryAddress)
				} else {
					updateAddressWithPayload(shipment.DeliveryAddress, payload.DeliveryAddress)
				}
			}
		}
		shipment.HasDeliveryAddress = *payload.HasDeliveryAddress
	}

	if payload.HasPartialSitDeliveryAddress != nil {
		if *payload.HasPartialSitDeliveryAddress == false {
			shipment.PartialSITDeliveryAddress = nil
		} else if *payload.HasPartialSitDeliveryAddress == true {
			if payload.PartialSitDeliveryAddress != nil {
				if shipment.PartialSITDeliveryAddress == nil {
					shipment.PartialSITDeliveryAddress = addressModelFromPayload(payload.PartialSitDeliveryAddress)
				} else {
					updateAddressWithPayload(shipment.PartialSITDeliveryAddress, payload.PartialSitDeliveryAddress)
				}
			}
		}
		shipment.HasPartialSITDeliveryAddress = *payload.HasPartialSitDeliveryAddress
	}

	if payload.WeightEstimate != nil {
		shipment.WeightEstimate = handlers.PoundPtrFromInt64Ptr(payload.WeightEstimate)
	}
	if payload.ProgearWeightEstimate != nil {
		shipment.ProgearWeightEstimate = handlers.PoundPtrFromInt64Ptr(payload.ProgearWeightEstimate)
	}
	if payload.SpouseProgearWeightEstimate != nil {
		shipment.SpouseProgearWeightEstimate = handlers.PoundPtrFromInt64Ptr(payload.SpouseProgearWeightEstimate)
	}
}

// PatchShipmentHandler Patchs an HHG
type PatchShipmentHandler struct {
	handlers.HandlerContext
}

// Handle is the handler
func (h PatchShipmentHandler) Handle(params shipmentop.PatchShipmentParams) middleware.Responder {
	session := auth.SessionFromRequestContext(params.HTTPRequest)

	// #nosec UUID is pattern matched by swagger and will be ok
	shipmentID, _ := uuid.FromString(params.ShipmentID.String())

	shipment, err := models.FetchShipment(h.DB(), session, shipmentID)
	if err != nil {
		return handlers.ResponseForError(h.Logger(), err)
	}

	patchShipmentWithPayload(shipment, params.Shipment)
	if err = updateShipmentDatesWithPayload(h, shipment, params.Shipment); err != nil {
		return handlers.ResponseForError(h.Logger(), err)
	}

	// Premove survey info can only be edited by office users or TSPs
	if session.IsOfficeUser() {
		patchShipmentWithPremoveSurveyFields(shipment, params.Shipment)
	}

	verrs, err := models.SaveShipmentAndAddresses(h.DB(), shipment)

	if err != nil || verrs.HasAny() {
		return handlers.ResponseForVErrors(h.Logger(), verrs, err)
	}

	shipmentPayload, err := payloadForShipmentModel(*shipment)
	if err != nil {
		h.Logger().Error("Error in shipment payload: ", zap.Error(err))
	}

	return shipmentop.NewPatchShipmentOK().WithPayload(shipmentPayload)
}

func updateShipmentDatesWithPayload(h handlers.HandlerContext, shipment *models.Shipment, payload *internalmessages.Shipment) error {
	if payload.RequestedPickupDate == nil {
		return nil
	}

	moveDate := time.Time(*payload.RequestedPickupDate)

	summary, err := calculateMoveDatesFromMove(h.DB(), h.Planner(), shipment.MoveID, moveDate)
	if err != nil {
		return nil
	}

	packDays := int64(len(summary.PackDays))
	shipment.EstimatedPackDays = &packDays

	transitDays := int64(len(summary.TransitDays))
	shipment.EstimatedTransitDays = &transitDays

	deliveryDate := summary.DeliveryDays[0]
	shipment.OriginalDeliveryDate = &deliveryDate
	packDate := summary.PackDays[0]
	shipment.OriginalPackDate = &packDate

	return nil
}

// GetShipmentHandler Returns an HHG
type GetShipmentHandler struct {
	handlers.HandlerContext
}

// Handle is the handler
func (h GetShipmentHandler) Handle(params shipmentop.GetShipmentParams) middleware.Responder {
	session := auth.SessionFromRequestContext(params.HTTPRequest)

	// #nosec UUID is pattern matched by swagger and will be ok
	shipmentID, _ := uuid.FromString(params.ShipmentID.String())

	shipment, err := models.FetchShipment(h.DB(), session, shipmentID)
	if err != nil {
		return handlers.ResponseForError(h.Logger(), err)
	}

	shipmentPayload, err := payloadForShipmentModel(*shipment)
	if err != nil {
		h.Logger().Error("Error in shipment payload: ", zap.Error(err))
	}

	return shipmentop.NewGetShipmentOK().WithPayload(shipmentPayload)
}

// ApproveHHGHandler approves an HHG
type ApproveHHGHandler struct {
	handlers.HandlerContext
}

// Handle is the handler
func (h ApproveHHGHandler) Handle(params shipmentop.ApproveHHGParams) middleware.Responder {
	session := auth.SessionFromRequestContext(params.HTTPRequest)
	if !session.IsOfficeUser() {
		return shipmentop.NewApproveHHGForbidden()
	}

	// #nosec UUID is pattern matched by swagger and will be ok
	shipmentID, _ := uuid.FromString(params.ShipmentID.String())

	shipment, err := models.FetchShipment(h.DB(), session, shipmentID)
	if err != nil {
		return handlers.ResponseForError(h.Logger(), err)
	}
	err = shipment.Approve()
	if err != nil {
		h.Logger().Error("Attempted to approve HHG, got invalid transition", zap.Error(err), zap.String("shipment_status", string(shipment.Status)))
		return handlers.ResponseForError(h.Logger(), err)
	}
	verrs, err := h.DB().ValidateAndUpdate(shipment)
	if err != nil || verrs.HasAny() {
		return handlers.ResponseForVErrors(h.Logger(), verrs, err)
	}

	shipmentPayload, err := payloadForShipmentModel(*shipment)
	if err != nil {
		h.Logger().Error("Error in shipment payload: ", zap.Error(err))
	}

	return shipmentop.NewApproveHHGOK().WithPayload(shipmentPayload)
}

// CompleteHHGHandler completes an HHG
type CompleteHHGHandler struct {
	handlers.HandlerContext
}

// Handle is the handler
func (h CompleteHHGHandler) Handle(params shipmentop.CompleteHHGParams) middleware.Responder {
	session := auth.SessionFromRequestContext(params.HTTPRequest)
	if !session.IsOfficeUser() {
		return shipmentop.NewCompleteHHGForbidden()
	}

	// #nosec UUID is pattern matched by swagger and will be ok
	shipmentID, _ := uuid.FromString(params.ShipmentID.String())
	shipment, err := models.FetchShipment(h.DB(), session, shipmentID)
	if err != nil {
		return handlers.ResponseForError(h.Logger(), err)
	}
	err = shipment.Complete()
	if err != nil {
		h.Logger().Error("Attempted to complete HHG, got invalid transition", zap.Error(err), zap.String("shipment_status", string(shipment.Status)))
		return handlers.ResponseForError(h.Logger(), err)
	}
	verrs, err := h.DB().ValidateAndUpdate(shipment)
	if err != nil || verrs.HasAny() {
		return handlers.ResponseForVErrors(h.Logger(), verrs, err)
	}

	shipmentPayload, err := payloadForShipmentModel(*shipment)
	if err != nil {
		h.Logger().Error("Error in shipment payload: ", zap.Error(err))
	}

	return shipmentop.NewCompleteHHGOK().WithPayload(shipmentPayload)
}

// ShipmentInvoiceHandler sends an invoice through GEX to Syncada
type ShipmentInvoiceHandler struct {
	handlers.HandlerContext
}

// Handle is the handler
func (h ShipmentInvoiceHandler) Handle(params shipmentop.CreateAndSendHHGInvoiceParams) middleware.Responder {
	session := auth.SessionFromRequestContext(params.HTTPRequest)
	if !session.IsOfficeUser() {
		return shipmentop.NewCreateAndSendHHGInvoiceForbidden()
	}

	// #nosec UUID is pattern matched by swagger and will be ok
	shipmentID, _ := uuid.FromString(params.ShipmentID.String())

<<<<<<< HEAD
	shipment, err := invoice.FetchInvoiceShipment{DB: h.DB()}.Call(shipmentID)
=======
	var shipment models.Shipment

	err := h.DB().Eager(
		"PickupAddress",
		"Move.Orders.NewDutyStation.Address",
		"Move.Orders.NewDutyStation.TransportationOffice",
		"ServiceMember.DutyStation.TransportationOffice",
		"ShipmentOffers.TransportationServiceProvider",
		"ShipmentOffers.TransportationServiceProviderPerformance",
		"ShipmentLineItems.Tariff400ngItem",
	).Find(&shipment, shipmentID)
>>>>>>> 3833f6ff

	if err != nil {
		return handlers.ResponseForError(h.Logger(), err)
	}
	if shipment.Status != models.ShipmentStatusDELIVERED && shipment.Status != models.ShipmentStatusCOMPLETED {
		h.Logger().Error("Shipment status not in delivered state.")
		return shipmentop.NewCreateAndSendHHGInvoiceConflict()
	}

	// before processing the invoice, save it in an in process state
	var invoice models.Invoice
	verrs, err := invoiceop.CreateInvoice{DB: h.DB(), Clock: clock.New()}.Call(&invoice, shipment)
	if err != nil || verrs.HasAny() {
		return handlers.ResponseForVErrors(h.Logger(), verrs, err)
	}

	engine := rateengine.NewRateEngine(h.DB(), h.Logger(), h.Planner())
	// Run rate engine on shipment --> returns CostByShipment Struct
	shipmentCost, err := engine.HandleRunOnShipment(shipment)
	if err != nil {
		return handlers.ResponseForError(h.Logger(), err)
	}
	var costsByShipments []rateengine.CostByShipment
	costsByShipments = append(costsByShipments, shipmentCost)

	// pass value into generator --> edi string
	invoice858C, err := ediinvoice.Generate858C(costsByShipments, h.DB(), h.SendProductionInvoice(), clock.New())
	if err != nil {
		return handlers.ResponseForError(h.Logger(), err)
	}
	// to use for demo visual
	// should this have a flag or be taken out?
	ediWriter := edi.NewWriter(os.Stdout)
	ediWriter.WriteAll(invoice858C.Segments())

	// send edi through gex post api
	transactionName := "placeholder"
	invoice858CString, err := invoice858C.EDIString()
	if err != nil {
		return handlers.ResponseForError(h.Logger(), err)
	}
	responseStatus, err := gex.SendInvoiceToGex(h.Logger(), invoice858CString, transactionName)
	if err != nil {
		return handlers.ResponseForError(h.Logger(), err)
	}

	// get response from gex --> use status as status for this invoice call
	if responseStatus != 200 {
		h.Logger().Error("Invoice POST request to GEX failed", zap.Int("status", responseStatus))
		invoice.Status = models.InvoiceStatusSUBMISSIONFAILURE
		// Update invoice record as failed
		verrs, err := h.DB().ValidateAndSave(&invoice)
		if verrs.HasAny() {
			h.Logger().Error("Failed to update invoice records to failed state with validation errors", zap.Error(verrs))
		}
		if err != nil {
			h.Logger().Error("Failed to update invoice records to failed state", zap.Error(err))
		}
		return shipmentop.NewCreateAndSendHHGInvoiceInternalServerError()
	}

	// Update invoice record as submitted
	shipmentLineItems := shipment.ShipmentLineItems
	verrs, err = invoiceop.UpdateInvoiceSubmitted{DB: h.DB()}.Call(&invoice, shipmentLineItems)
	if err != nil || verrs.HasAny() {
		return handlers.ResponseForVErrors(h.Logger(), verrs, err)
	}

	payload := payloadForInvoiceModel(&invoice)

	return shipmentop.NewCreateAndSendHHGInvoiceOK().WithPayload(payload)
}<|MERGE_RESOLUTION|>--- conflicted
+++ resolved
@@ -489,21 +489,7 @@
 	// #nosec UUID is pattern matched by swagger and will be ok
 	shipmentID, _ := uuid.FromString(params.ShipmentID.String())
 
-<<<<<<< HEAD
-	shipment, err := invoice.FetchInvoiceShipment{DB: h.DB()}.Call(shipmentID)
-=======
-	var shipment models.Shipment
-
-	err := h.DB().Eager(
-		"PickupAddress",
-		"Move.Orders.NewDutyStation.Address",
-		"Move.Orders.NewDutyStation.TransportationOffice",
-		"ServiceMember.DutyStation.TransportationOffice",
-		"ShipmentOffers.TransportationServiceProvider",
-		"ShipmentOffers.TransportationServiceProviderPerformance",
-		"ShipmentLineItems.Tariff400ngItem",
-	).Find(&shipment, shipmentID)
->>>>>>> 3833f6ff
+	shipment, err := invoiceop.FetchInvoiceShipment{DB: h.DB()}.Call(shipmentID)
 
 	if err != nil {
 		return handlers.ResponseForError(h.Logger(), err)
