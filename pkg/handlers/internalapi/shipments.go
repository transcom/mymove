package internalapi

import (
	"os"
	"time"

	"github.com/facebookgo/clock"
	"github.com/go-openapi/runtime/middleware"
	"github.com/go-openapi/strfmt"
	"github.com/gofrs/uuid"
	invoiceop "github.com/transcom/mymove/pkg/service/invoice"
	"go.uber.org/zap"

	"github.com/transcom/mymove/pkg/auth"
	"github.com/transcom/mymove/pkg/edi"
	"github.com/transcom/mymove/pkg/edi/gex"
	"github.com/transcom/mymove/pkg/edi/invoice"
	shipmentop "github.com/transcom/mymove/pkg/gen/internalapi/internaloperations/shipments"
	"github.com/transcom/mymove/pkg/gen/internalmessages"
	"github.com/transcom/mymove/pkg/handlers"
	"github.com/transcom/mymove/pkg/models"
	"github.com/transcom/mymove/pkg/rateengine"
)

func payloadForInvoiceModel(a *models.Invoice) *internalmessages.Invoice {
	if a == nil {
		return nil
	}

	return &internalmessages.Invoice{
		ID:                *handlers.FmtUUID(a.ID),
		ShipmentID:        *handlers.FmtUUID(a.ShipmentID),
		ApproverFirstName: a.Approver.FirstName,
		ApproverLastName:  a.Approver.LastName,
		Status:            internalmessages.InvoiceStatus(a.Status),
		InvoicedDate:      *handlers.FmtDateTime(a.InvoicedDate),
	}
}

func payloadForShipmentModel(s models.Shipment) (*internalmessages.Shipment, error) {
	// TODO: For now, we keep the Shipment structure the same but change where the CodeOfService
	// TODO: is coming from.  Ultimately we should probably rework the structure below to more
	// TODO: closely match the database structure.
	var codeOfService *string
	if s.TrafficDistributionList != nil {
		codeOfService = &s.TrafficDistributionList.CodeOfService
	}

	var serviceAgentPayloads []*internalmessages.ServiceAgent
	for _, serviceAgent := range s.ServiceAgents {
		payload := payloadForServiceAgentModel(serviceAgent)
		serviceAgentPayloads = append(serviceAgentPayloads, payload)
	}

	var moveDatesSummary internalmessages.ShipmentMoveDatesSummary
	if s.RequestedPickupDate != nil && s.EstimatedPackDays != nil && s.EstimatedTransitDays != nil {
		summary, err := calculateMoveDatesFromShipment(&s)
		if err != nil {
			return nil, err
		}
		moveDatesSummary = internalmessages.ShipmentMoveDatesSummary{
			Pack:     handlers.FmtDateSlice(summary.PackDays),
			Pickup:   handlers.FmtDateSlice(summary.PickupDays),
			Transit:  handlers.FmtDateSlice(summary.TransitDays),
			Delivery: handlers.FmtDateSlice(summary.DeliveryDays),
		}
	}

	shipmentPayload := &internalmessages.Shipment{
		ID:               strfmt.UUID(s.ID.String()),
		Status:           internalmessages.ShipmentStatus(s.Status),
		SourceGbloc:      s.SourceGBLOC,
		DestinationGbloc: s.DestinationGBLOC,
		Market:           s.Market,
		CodeOfService:    codeOfService,
		CreatedAt:        strfmt.DateTime(s.CreatedAt),
		UpdatedAt:        strfmt.DateTime(s.UpdatedAt),

		// associations
		TrafficDistributionListID: handlers.FmtUUIDPtr(s.TrafficDistributionListID),
		ServiceMemberID:           strfmt.UUID(s.ServiceMemberID.String()),
		MoveID:                    strfmt.UUID(s.MoveID.String()),
		ServiceAgents:             serviceAgentPayloads,

		// dates
		ActualPickupDate:     handlers.FmtDatePtr(s.ActualPickupDate),
		ActualPackDate:       handlers.FmtDatePtr(s.ActualPackDate),
		ActualDeliveryDate:   handlers.FmtDatePtr(s.ActualDeliveryDate),
		BookDate:             handlers.FmtDatePtr(s.BookDate),
		RequestedPickupDate:  handlers.FmtDatePtr(s.RequestedPickupDate),
		OriginalDeliveryDate: handlers.FmtDatePtr(s.OriginalDeliveryDate),
		OriginalPackDate:     handlers.FmtDatePtr(s.OriginalPackDate),
		MoveDatesSummary:     &moveDatesSummary,

		// calculated durations
		EstimatedPackDays:    s.EstimatedPackDays,
		EstimatedTransitDays: s.EstimatedTransitDays,

		// addresses
		PickupAddress:                payloadForAddressModel(s.PickupAddress),
		HasSecondaryPickupAddress:    handlers.FmtBool(s.HasSecondaryPickupAddress),
		SecondaryPickupAddress:       payloadForAddressModel(s.SecondaryPickupAddress),
		HasDeliveryAddress:           handlers.FmtBool(s.HasDeliveryAddress),
		DeliveryAddress:              payloadForAddressModel(s.DeliveryAddress),
		HasPartialSitDeliveryAddress: handlers.FmtBool(s.HasPartialSITDeliveryAddress),
		PartialSitDeliveryAddress:    payloadForAddressModel(s.PartialSITDeliveryAddress),

		// weights
		WeightEstimate:              handlers.FmtPoundPtr(s.WeightEstimate),
		ProgearWeightEstimate:       handlers.FmtPoundPtr(s.ProgearWeightEstimate),
		SpouseProgearWeightEstimate: handlers.FmtPoundPtr(s.SpouseProgearWeightEstimate),
		GrossWeight:                 handlers.FmtPoundPtr(s.GrossWeight),
		TareWeight:                  handlers.FmtPoundPtr(s.TareWeight),

		// pre-move survey
		PmSurveyConductedDate:               handlers.FmtDatePtr(s.PmSurveyConductedDate),
		PmSurveyCompletedAt:                 handlers.FmtDateTimePtr(s.PmSurveyCompletedAt),
		PmSurveyPlannedPackDate:             handlers.FmtDatePtr(s.PmSurveyPlannedPackDate),
		PmSurveyPlannedPickupDate:           handlers.FmtDatePtr(s.PmSurveyPlannedPickupDate),
		PmSurveyPlannedDeliveryDate:         handlers.FmtDatePtr(s.PmSurveyPlannedDeliveryDate),
		PmSurveyWeightEstimate:              handlers.FmtPoundPtr(s.PmSurveyWeightEstimate),
		PmSurveyProgearWeightEstimate:       handlers.FmtPoundPtr(s.PmSurveyProgearWeightEstimate),
		PmSurveySpouseProgearWeightEstimate: handlers.FmtPoundPtr(s.PmSurveySpouseProgearWeightEstimate),
		PmSurveyNotes:                       s.PmSurveyNotes,
		PmSurveyMethod:                      s.PmSurveyMethod,
	}
	return shipmentPayload, nil
}

// CreateShipmentHandler creates a Shipment
type CreateShipmentHandler struct {
	handlers.HandlerContext
}

// Handle is the handler
func (h CreateShipmentHandler) Handle(params shipmentop.CreateShipmentParams) middleware.Responder {
	session := auth.SessionFromRequestContext(params.HTTPRequest)
	// #nosec UUID is pattern matched by swagger and will be ok
	moveID, _ := uuid.FromString(params.MoveID.String())

	// Validate that this move belongs to the current user
	move, err := models.FetchMove(h.DB(), session, moveID)
	if err != nil {
		return handlers.ResponseForError(h.Logger(), err)
	}

	payload := params.Shipment

	pickupAddress := addressModelFromPayload(payload.PickupAddress)
	secondaryPickupAddress := addressModelFromPayload(payload.SecondaryPickupAddress)
	deliveryAddress := addressModelFromPayload(payload.DeliveryAddress)
	partialSITDeliveryAddress := addressModelFromPayload(payload.PartialSitDeliveryAddress)
	market := "dHHG"

	var requestedPickupDate *time.Time
	if payload.RequestedPickupDate != nil {
		date := time.Time(*payload.RequestedPickupDate)
		requestedPickupDate = &date
	}

	hasSecondaryPickupAddress := false
	if payload.HasSecondaryPickupAddress != nil {
		hasSecondaryPickupAddress = *payload.HasSecondaryPickupAddress
	}

	hasDeliveryAddress := false
	if payload.HasDeliveryAddress != nil {
		hasDeliveryAddress = *payload.HasDeliveryAddress
	}

	hasPartialSitDeliveryAddress := false
	if payload.HasPartialSitDeliveryAddress != nil {
		hasPartialSitDeliveryAddress = *payload.HasPartialSitDeliveryAddress
	}

	newShipment := models.Shipment{
		MoveID:                       move.ID,
		ServiceMemberID:              session.ServiceMemberID,
		Status:                       models.ShipmentStatusDRAFT,
		RequestedPickupDate:          requestedPickupDate,
		EstimatedPackDays:            payload.EstimatedPackDays,
		EstimatedTransitDays:         payload.EstimatedTransitDays,
		WeightEstimate:               handlers.PoundPtrFromInt64Ptr(payload.WeightEstimate),
		ProgearWeightEstimate:        handlers.PoundPtrFromInt64Ptr(payload.ProgearWeightEstimate),
		SpouseProgearWeightEstimate:  handlers.PoundPtrFromInt64Ptr(payload.SpouseProgearWeightEstimate),
		PickupAddress:                pickupAddress,
		HasSecondaryPickupAddress:    hasSecondaryPickupAddress,
		SecondaryPickupAddress:       secondaryPickupAddress,
		HasDeliveryAddress:           hasDeliveryAddress,
		DeliveryAddress:              deliveryAddress,
		HasPartialSITDeliveryAddress: hasPartialSitDeliveryAddress,
		PartialSITDeliveryAddress:    partialSITDeliveryAddress,
		Market:                       &market,
	}
	if err = updateShipmentDatesWithPayload(h, &newShipment, params.Shipment); err != nil {
		return handlers.ResponseForError(h.Logger(), err)
	}

	verrs, err := models.SaveShipmentAndAddresses(h.DB(), &newShipment)

	if err != nil || verrs.HasAny() {
		return handlers.ResponseForVErrors(h.Logger(), verrs, err)
	}

	shipmentPayload, err := payloadForShipmentModel(newShipment)
	if err != nil {
		h.Logger().Error("Error in shipment payload: ", zap.Error(err))
	}

	return shipmentop.NewCreateShipmentCreated().WithPayload(shipmentPayload)
}

func patchShipmentWithPremoveSurveyFields(shipment *models.Shipment, payload *internalmessages.Shipment) {
	// Premove Survey values entered by TSP agent
	requiredValue := payload.PmSurveyPlannedPackDate

	// If any PmSurvey data was sent, update all fields
	// This takes advantage of the fact that all PmSurvey data is updated at once and allows us to null out optional fields
	if requiredValue != nil {
		shipment.PmSurveyPlannedPackDate = (*time.Time)(payload.PmSurveyPlannedPackDate)
		shipment.PmSurveyConductedDate = (*time.Time)(payload.PmSurveyConductedDate)
		shipment.PmSurveyPlannedPickupDate = (*time.Time)(payload.PmSurveyPlannedPickupDate)
		shipment.PmSurveyPlannedDeliveryDate = (*time.Time)(payload.PmSurveyPlannedDeliveryDate)
		shipment.PmSurveyNotes = payload.PmSurveyNotes
		shipment.PmSurveyMethod = payload.PmSurveyMethod
		shipment.PmSurveyProgearWeightEstimate = handlers.PoundPtrFromInt64Ptr(payload.PmSurveyProgearWeightEstimate)
		shipment.PmSurveySpouseProgearWeightEstimate = handlers.PoundPtrFromInt64Ptr(payload.PmSurveySpouseProgearWeightEstimate)
		shipment.PmSurveyWeightEstimate = handlers.PoundPtrFromInt64Ptr(payload.PmSurveyWeightEstimate)
	}
}

func patchShipmentWithPayload(shipment *models.Shipment, payload *internalmessages.Shipment) {

	if payload.ActualPickupDate != nil {
		shipment.ActualPickupDate = (*time.Time)(payload.ActualPickupDate)
	}
	if payload.ActualPackDate != nil {
		shipment.ActualPackDate = (*time.Time)(payload.ActualPackDate)
	}
	if payload.RequestedPickupDate != nil {
		shipment.RequestedPickupDate = (*time.Time)(payload.RequestedPickupDate)
	}
	if payload.EstimatedPackDays != nil {
		shipment.EstimatedPackDays = payload.EstimatedPackDays
	}
	if payload.EstimatedTransitDays != nil {
		shipment.EstimatedTransitDays = payload.EstimatedTransitDays
	}
	if payload.PickupAddress != nil {
		if shipment.PickupAddress == nil {
			shipment.PickupAddress = addressModelFromPayload(payload.PickupAddress)
		} else {
			updateAddressWithPayload(shipment.PickupAddress, payload.PickupAddress)
		}
	}

	if payload.HasSecondaryPickupAddress != nil {
		if *payload.HasSecondaryPickupAddress == false {
			shipment.SecondaryPickupAddress = nil
		} else if *payload.HasSecondaryPickupAddress == true {
			if payload.SecondaryPickupAddress != nil {
				if shipment.SecondaryPickupAddress == nil {
					shipment.SecondaryPickupAddress = addressModelFromPayload(payload.SecondaryPickupAddress)
				} else {
					updateAddressWithPayload(shipment.SecondaryPickupAddress, payload.SecondaryPickupAddress)
				}
			}
		}
		shipment.HasSecondaryPickupAddress = *payload.HasSecondaryPickupAddress
	}

	if payload.HasDeliveryAddress != nil {
		if *payload.HasDeliveryAddress == false {
			shipment.DeliveryAddress = nil
		} else if *payload.HasDeliveryAddress == true {
			if payload.DeliveryAddress != nil {
				if shipment.DeliveryAddress == nil {
					shipment.DeliveryAddress = addressModelFromPayload(payload.DeliveryAddress)
				} else {
					updateAddressWithPayload(shipment.DeliveryAddress, payload.DeliveryAddress)
				}
			}
		}
		shipment.HasDeliveryAddress = *payload.HasDeliveryAddress
	}

	if payload.HasPartialSitDeliveryAddress != nil {
		if *payload.HasPartialSitDeliveryAddress == false {
			shipment.PartialSITDeliveryAddress = nil
		} else if *payload.HasPartialSitDeliveryAddress == true {
			if payload.PartialSitDeliveryAddress != nil {
				if shipment.PartialSITDeliveryAddress == nil {
					shipment.PartialSITDeliveryAddress = addressModelFromPayload(payload.PartialSitDeliveryAddress)
				} else {
					updateAddressWithPayload(shipment.PartialSITDeliveryAddress, payload.PartialSitDeliveryAddress)
				}
			}
		}
		shipment.HasPartialSITDeliveryAddress = *payload.HasPartialSitDeliveryAddress
	}

	if payload.WeightEstimate != nil {
		shipment.WeightEstimate = handlers.PoundPtrFromInt64Ptr(payload.WeightEstimate)
	}
	if payload.ProgearWeightEstimate != nil {
		shipment.ProgearWeightEstimate = handlers.PoundPtrFromInt64Ptr(payload.ProgearWeightEstimate)
	}
	if payload.SpouseProgearWeightEstimate != nil {
		shipment.SpouseProgearWeightEstimate = handlers.PoundPtrFromInt64Ptr(payload.SpouseProgearWeightEstimate)
	}
}

// PatchShipmentHandler Patchs an HHG
type PatchShipmentHandler struct {
	handlers.HandlerContext
}

// Handle is the handler
func (h PatchShipmentHandler) Handle(params shipmentop.PatchShipmentParams) middleware.Responder {
	session := auth.SessionFromRequestContext(params.HTTPRequest)

	// #nosec UUID is pattern matched by swagger and will be ok
	shipmentID, _ := uuid.FromString(params.ShipmentID.String())

	shipment, err := models.FetchShipment(h.DB(), session, shipmentID)
	if err != nil {
		return handlers.ResponseForError(h.Logger(), err)
	}

	patchShipmentWithPayload(shipment, params.Shipment)
	if err = updateShipmentDatesWithPayload(h, shipment, params.Shipment); err != nil {
		return handlers.ResponseForError(h.Logger(), err)
	}

	// Premove survey info can only be edited by office users or TSPs
	if session.IsOfficeUser() {
		patchShipmentWithPremoveSurveyFields(shipment, params.Shipment)
	}

	verrs, err := models.SaveShipmentAndAddresses(h.DB(), shipment)

	if err != nil || verrs.HasAny() {
		return handlers.ResponseForVErrors(h.Logger(), verrs, err)
	}

	shipmentPayload, err := payloadForShipmentModel(*shipment)
	if err != nil {
		h.Logger().Error("Error in shipment payload: ", zap.Error(err))
	}

	return shipmentop.NewPatchShipmentOK().WithPayload(shipmentPayload)
}

func updateShipmentDatesWithPayload(h handlers.HandlerContext, shipment *models.Shipment, payload *internalmessages.Shipment) error {
	if payload.RequestedPickupDate == nil {
		return nil
	}

	moveDate := time.Time(*payload.RequestedPickupDate)

	summary, err := calculateMoveDatesFromMove(h.DB(), h.Planner(), shipment.MoveID, moveDate)
	if err != nil {
		return nil
	}

	packDays := int64(len(summary.PackDays))
	shipment.EstimatedPackDays = &packDays

	transitDays := int64(len(summary.TransitDays))
	shipment.EstimatedTransitDays = &transitDays

	deliveryDate := summary.DeliveryDays[0]
	shipment.OriginalDeliveryDate = &deliveryDate
	packDate := summary.PackDays[0]
	shipment.OriginalPackDate = &packDate

	return nil
}

// GetShipmentHandler Returns an HHG
type GetShipmentHandler struct {
	handlers.HandlerContext
}

// Handle is the handler
func (h GetShipmentHandler) Handle(params shipmentop.GetShipmentParams) middleware.Responder {
	session := auth.SessionFromRequestContext(params.HTTPRequest)

	// #nosec UUID is pattern matched by swagger and will be ok
	shipmentID, _ := uuid.FromString(params.ShipmentID.String())

	shipment, err := models.FetchShipment(h.DB(), session, shipmentID)
	if err != nil {
		return handlers.ResponseForError(h.Logger(), err)
	}

	shipmentPayload, err := payloadForShipmentModel(*shipment)
	if err != nil {
		h.Logger().Error("Error in shipment payload: ", zap.Error(err))
	}

	return shipmentop.NewGetShipmentOK().WithPayload(shipmentPayload)
}

// ApproveHHGHandler approves an HHG
type ApproveHHGHandler struct {
	handlers.HandlerContext
}

// Handle is the handler
func (h ApproveHHGHandler) Handle(params shipmentop.ApproveHHGParams) middleware.Responder {
	session := auth.SessionFromRequestContext(params.HTTPRequest)
	if !session.IsOfficeUser() {
		return shipmentop.NewApproveHHGForbidden()
	}

	// #nosec UUID is pattern matched by swagger and will be ok
	shipmentID, _ := uuid.FromString(params.ShipmentID.String())

	shipment, err := models.FetchShipment(h.DB(), session, shipmentID)
	if err != nil {
		return handlers.ResponseForError(h.Logger(), err)
	}
	err = shipment.Approve()
	if err != nil {
		h.Logger().Error("Attempted to approve HHG, got invalid transition", zap.Error(err), zap.String("shipment_status", string(shipment.Status)))
		return handlers.ResponseForError(h.Logger(), err)
	}
	verrs, err := h.DB().ValidateAndUpdate(shipment)
	if err != nil || verrs.HasAny() {
		return handlers.ResponseForVErrors(h.Logger(), verrs, err)
	}

	shipmentPayload, err := payloadForShipmentModel(*shipment)
	if err != nil {
		h.Logger().Error("Error in shipment payload: ", zap.Error(err))
	}

	return shipmentop.NewApproveHHGOK().WithPayload(shipmentPayload)
}

// CompleteHHGHandler completes an HHG
type CompleteHHGHandler struct {
	handlers.HandlerContext
}

// Handle is the handler
func (h CompleteHHGHandler) Handle(params shipmentop.CompleteHHGParams) middleware.Responder {
	session := auth.SessionFromRequestContext(params.HTTPRequest)
	if !session.IsOfficeUser() {
		return shipmentop.NewCompleteHHGForbidden()
	}

	// #nosec UUID is pattern matched by swagger and will be ok
	shipmentID, _ := uuid.FromString(params.ShipmentID.String())
	shipment, err := models.FetchShipment(h.DB(), session, shipmentID)
	if err != nil {
		return handlers.ResponseForError(h.Logger(), err)
	}
	err = shipment.Complete()
	if err != nil {
		h.Logger().Error("Attempted to complete HHG, got invalid transition", zap.Error(err), zap.String("shipment_status", string(shipment.Status)))
		return handlers.ResponseForError(h.Logger(), err)
	}
	verrs, err := h.DB().ValidateAndUpdate(shipment)
	if err != nil || verrs.HasAny() {
		return handlers.ResponseForVErrors(h.Logger(), verrs, err)
	}

	shipmentPayload, err := payloadForShipmentModel(*shipment)
	if err != nil {
		h.Logger().Error("Error in shipment payload: ", zap.Error(err))
	}

	return shipmentop.NewCompleteHHGOK().WithPayload(shipmentPayload)
}

// ShipmentInvoiceHandler sends an invoice through GEX to Syncada
type ShipmentInvoiceHandler struct {
	handlers.HandlerContext
}

// Handle is the handler
func (h ShipmentInvoiceHandler) Handle(params shipmentop.CreateAndSendHHGInvoiceParams) middleware.Responder {
	session := auth.SessionFromRequestContext(params.HTTPRequest)
	if !session.IsOfficeUser() {
		return shipmentop.NewCreateAndSendHHGInvoiceForbidden()
	}

	// #nosec UUID is pattern matched by swagger and will be ok
	shipmentID, _ := uuid.FromString(params.ShipmentID.String())

<<<<<<< HEAD
	var shipment models.Shipment

	err := h.DB().Eager(
		"PickupAddress",
		"Move.Orders.NewDutyStation.Address",
		"Move.Orders.NewDutyStation.TransportationOffice",
		"ServiceMember.DutyStation.TransportationOffice",
		"ShipmentOffers.TransportationServiceProviderPerformance",
		"ShipmentOffers.TransportationServiceProviderPerformance.TransportationServiceProvider",
		"ShipmentLineItems.Tariff400ngItem",
	).Find(&shipment, shipmentID)
=======
	shipment, err := invoiceop.FetchShipmentForInvoice{DB: h.DB()}.Call(shipmentID)
>>>>>>> ccac2c07

	if err != nil {
		return handlers.ResponseForError(h.Logger(), err)
	}
	if shipment.Status != models.ShipmentStatusDELIVERED && shipment.Status != models.ShipmentStatusCOMPLETED {
		h.Logger().Error("Shipment status not in delivered state.")
		return shipmentop.NewCreateAndSendHHGInvoiceConflict()
	}

	approver, err := models.FetchOfficeUserByID(h.DB(), session.OfficeUserID)
	if err != nil {
		return handlers.ResponseForError(h.Logger(), err)
	}

	// before processing the invoice, save it in an in process state
	var invoice models.Invoice
	verrs, err := invoiceop.CreateInvoice{DB: h.DB(), Clock: clock.New()}.Call(*approver, &invoice, shipment)
	if err != nil || verrs.HasAny() {
		return handlers.ResponseForVErrors(h.Logger(), verrs, err)
	}

	engine := rateengine.NewRateEngine(h.DB(), h.Logger(), h.Planner())
	// Run rate engine on shipment --> returns CostByShipment Struct
	costByShipment, err := engine.HandleRunOnShipment(shipment)
	if err != nil {
		return handlers.ResponseForError(h.Logger(), err)
	}

	// pass value into generator --> edi string
	invoice858C, err := ediinvoice.Generate858C(costByShipment.Shipment, h.DB(), h.SendProductionInvoice(), clock.New())
	if err != nil {
		return handlers.ResponseForError(h.Logger(), err)
	}
	// to use for demo visual
	// should this have a flag or be taken out?
	ediWriter := edi.NewWriter(os.Stdout)
	ediWriter.WriteAll(invoice858C.Segments())

	// send edi through gex post api
	transactionName := "placeholder"
	invoice858CString, err := invoice858C.EDIString()
	if err != nil {
		return handlers.ResponseForError(h.Logger(), err)
	}
	responseStatus, err := gex.SendInvoiceToGex(h.Logger(), invoice858CString, transactionName)
	if err != nil {
		return handlers.ResponseForError(h.Logger(), err)
	}

	// get response from gex --> use status as status for this invoice call
	if responseStatus != 200 {
		h.Logger().Error("Invoice POST request to GEX failed", zap.Int("status", responseStatus))
		invoice.Status = models.InvoiceStatusSUBMISSIONFAILURE
		// Update invoice record as failed
		verrs, err := h.DB().ValidateAndSave(&invoice)
		if verrs.HasAny() {
			h.Logger().Error("Failed to update invoice records to failed state with validation errors", zap.Error(verrs))
		}
		if err != nil {
			h.Logger().Error("Failed to update invoice records to failed state", zap.Error(err))
		}
		return shipmentop.NewCreateAndSendHHGInvoiceInternalServerError()
	}

	// Update invoice record as submitted
	shipmentLineItems := shipment.ShipmentLineItems
	verrs, err = invoiceop.UpdateInvoiceSubmitted{DB: h.DB()}.Call(&invoice, shipmentLineItems)
	if err != nil || verrs.HasAny() {
		return handlers.ResponseForVErrors(h.Logger(), verrs, err)
	}

	payload := payloadForInvoiceModel(&invoice)

	return shipmentop.NewCreateAndSendHHGInvoiceOK().WithPayload(payload)
}<|MERGE_RESOLUTION|>--- conflicted
+++ resolved
@@ -489,23 +489,7 @@
 
 	// #nosec UUID is pattern matched by swagger and will be ok
 	shipmentID, _ := uuid.FromString(params.ShipmentID.String())
-
-<<<<<<< HEAD
-	var shipment models.Shipment
-
-	err := h.DB().Eager(
-		"PickupAddress",
-		"Move.Orders.NewDutyStation.Address",
-		"Move.Orders.NewDutyStation.TransportationOffice",
-		"ServiceMember.DutyStation.TransportationOffice",
-		"ShipmentOffers.TransportationServiceProviderPerformance",
-		"ShipmentOffers.TransportationServiceProviderPerformance.TransportationServiceProvider",
-		"ShipmentLineItems.Tariff400ngItem",
-	).Find(&shipment, shipmentID)
-=======
 	shipment, err := invoiceop.FetchShipmentForInvoice{DB: h.DB()}.Call(shipmentID)
->>>>>>> ccac2c07
-
 	if err != nil {
 		return handlers.ResponseForError(h.Logger(), err)
 	}
