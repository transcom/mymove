--- conflicted
+++ resolved
@@ -6,7 +6,6 @@
 	"net/http"
 	"net/http/httptest"
 
-	"github.com/alexedwards/scs/v2"
 	"github.com/go-openapi/strfmt"
 	"github.com/go-openapi/swag"
 	"github.com/gofrs/uuid"
@@ -86,13 +85,7 @@
 		CreateServiceMemberPayload: &newServiceMemberPayload,
 		HTTPRequest:                req,
 	}
-<<<<<<< HEAD
-	var sessionManager *scs.SessionManager
-	sessionManager = scs.New()
-	handler := CreateServiceMemberHandler{handlers.NewHandlerContext(suite.DB(), suite.TestLogger()), sessionManager}
-=======
 	handler := CreateServiceMemberHandler{handlers.NewHandlerContext(suite.DB(), suite.TestLogger())}
->>>>>>> 8466d0fa
 	response := handler.Handle(params)
 
 	suite.Assertions.IsType(&handlers.CookieUpdateResponder{}, response)
@@ -157,9 +150,7 @@
 		HTTPRequest:                req,
 	}
 
-	var sessionManager *scs.SessionManager
-	sessionManager = scs.New()
-	handler := CreateServiceMemberHandler{handlers.NewHandlerContext(suite.DB(), suite.TestLogger()), sessionManager}
+	handler := CreateServiceMemberHandler{handlers.NewHandlerContext(suite.DB(), suite.TestLogger())}
 	response := handler.Handle(params)
 
 	suite.Assertions.IsType(&handlers.CookieUpdateResponder{}, response)
@@ -198,9 +189,7 @@
 		HTTPRequest:                req,
 	}
 
-	var sessionManager *scs.SessionManager
-	sessionManager = scs.New()
-	handler := CreateServiceMemberHandler{handlers.NewHandlerContext(suite.DB(), suite.TestLogger()), sessionManager}
+	handler := CreateServiceMemberHandler{handlers.NewHandlerContext(suite.DB(), suite.TestLogger())}
 	response := handler.Handle(params)
 
 	suite.Assertions.IsType(&handlers.CookieUpdateResponder{}, response)
