package internalapi

import (
	"github.com/go-openapi/runtime/middleware"
	"github.com/go-openapi/strfmt"
	"github.com/gobuffalo/uuid"
	calendarop "github.com/transcom/mymove/pkg/gen/internalapi/internaloperations/calendar"
	"github.com/transcom/mymove/pkg/gen/internalmessages"
	"github.com/transcom/mymove/pkg/handlers"
	"github.com/transcom/mymove/pkg/models"
	"github.com/transcom/mymove/pkg/unit"
	"math"
	"time"
)

// ShowUnavailableMoveDatesHandler returns the unavailable move dates starting at a given date.
type ShowUnavailableMoveDatesHandler struct {
	handlers.HandlerContext
}

// Handle returns the unavailable move dates.
func (h ShowUnavailableMoveDatesHandler) Handle(params calendarop.ShowUnavailableMoveDatesParams) middleware.Responder {
	startDate := time.Time(params.StartDate)

	var datesPayload []strfmt.Date
	datesPayload = append(datesPayload, strfmt.Date(startDate)) // The start date is always unavailable.

	const daysToCheck = 90
	const shortFuseTotalDays = 5
	daysChecked := 0
	shortFuseDaysFound := 0

	// TODO: Handle holidays.
<<<<<<< HEAD
	for d := startDate; daysChecked < daysToCheck; d = d.AddDate(0, 0, 1) {
=======
	firstPossibleDate := startDate.AddDate(0, 0, 1)
	for d := firstPossibleDate; daysChecked < daysToCheck; d = d.AddDate(0, 0, 1) {
>>>>>>> f7a292c4
		if d.Weekday() == time.Saturday || d.Weekday() == time.Sunday {
			datesPayload = append(datesPayload, strfmt.Date(d))
		} else if shortFuseDaysFound < shortFuseTotalDays {
			datesPayload = append(datesPayload, strfmt.Date(d))
			shortFuseDaysFound++
		}
		daysChecked++
	}

	return calendarop.NewShowUnavailableMoveDatesOK().WithPayload(datesPayload)
}

// ShowMoveDatesSummaryHandler returns a summary of the dates in the move process given a move date and move ID.
type ShowMoveDatesSummaryHandler struct {
	handlers.HandlerContext
}

// Handle returns a summary of the dates in the move process.
func (h ShowMoveDatesSummaryHandler) Handle(params calendarop.ShowMoveDatesSummaryParams) middleware.Responder {
	startDate := time.Time(params.MoveDate)
	moveID, _ := uuid.FromString(params.MoveID.String())

	// FetchMoveForMoveDates will get all the required associations used below.
	move, err := models.FetchMoveForMoveDates(h.DB(), moveID)
	if err != nil {
		return handlers.ResponseForError(h.Logger(), err)
	}

	transitDistance, err := h.Planner().TransitDistance(&move.Orders.ServiceMember.DutyStation.Address,
		&move.Orders.NewDutyStation.Address)
	if err != nil {
		return handlers.ResponseForError(h.Logger(), err)
	}

	entitlementWeight := models.GetEntitlement(*move.Orders.ServiceMember.Rank, move.Orders.HasDependents,
		move.Orders.SpouseHasProGear)

	numTransitDays, err := models.TransitDays(unit.Pound(entitlementWeight), transitDistance)
	if err != nil {
		return handlers.ResponseForError(h.Logger(), err)
	}

	const poundsPerDay = 5000
	numPackDays := int(math.Ceil(float64(entitlementWeight) / float64(poundsPerDay)))

	packDays := createMoveDates(startDate, numPackDays, false)
	firstPossiblePickupDay := time.Time(packDays[len(packDays)-1]).AddDate(0, 0, 1)
	pickupDays := createMoveDates(firstPossiblePickupDay, 1, false)
	firstPossibleTransitDay := time.Time(pickupDays[len(pickupDays)-1])
	transitDays := createMoveDates(firstPossibleTransitDay, numTransitDays, false)
	firstPossibleDeliveryDay := time.Time(transitDays[len(transitDays)-1]).AddDate(0, 0, 1)
	deliveryDays := createMoveDates(firstPossibleDeliveryDay, 1, false)
	reportDays := []strfmt.Date{strfmt.Date(move.Orders.ReportByDate.UTC())}

	moveDatesSummaryPayload := &internalmessages.MoveDatesSummaryPayload{
		Pack:     packDays,
		Pickup:   pickupDays,
		Transit:  transitDays,
		Delivery: deliveryDays,
		Report:   reportDays,
	}

	return calendarop.NewShowMoveDatesSummaryOK().WithPayload(moveDatesSummaryPayload)
}

func createMoveDates(startDate time.Time, numDays int, includeWeekendsAndHolidays bool) []strfmt.Date {
	var dates []strfmt.Date

	// TODO: Handle holidays.
	daysAdded := 0
	for d := startDate; daysAdded < numDays; d = d.AddDate(0, 0, 1) {
		if includeWeekendsAndHolidays || (d.Weekday() != time.Saturday && d.Weekday() != time.Sunday) {
			dates = append(dates, strfmt.Date(d))
			daysAdded++
		}
	}

	return dates
}<|MERGE_RESOLUTION|>--- conflicted
+++ resolved
@@ -31,12 +31,8 @@
 	shortFuseDaysFound := 0
 
 	// TODO: Handle holidays.
-<<<<<<< HEAD
-	for d := startDate; daysChecked < daysToCheck; d = d.AddDate(0, 0, 1) {
-=======
 	firstPossibleDate := startDate.AddDate(0, 0, 1)
 	for d := firstPossibleDate; daysChecked < daysToCheck; d = d.AddDate(0, 0, 1) {
->>>>>>> f7a292c4
 		if d.Weekday() == time.Saturday || d.Weekday() == time.Sunday {
 			datesPayload = append(datesPayload, strfmt.Date(d))
 		} else if shortFuseDaysFound < shortFuseTotalDays {
