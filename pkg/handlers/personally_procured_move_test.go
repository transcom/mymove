package handlers

import (
	"fmt"
	"net/http/httptest"
	"time"

	"github.com/go-openapi/strfmt"
	"github.com/go-openapi/swag"
	"github.com/gobuffalo/uuid"

	ppmop "github.com/transcom/mymove/pkg/gen/internalapi/internaloperations/ppm"
	"github.com/transcom/mymove/pkg/gen/internalmessages"
	"github.com/transcom/mymove/pkg/models"
	"github.com/transcom/mymove/pkg/testdatagen"
)

func (suite *HandlerSuite) TestCreatePPMHandler() {
	t := suite.T()

	user1 := models.User{
		LoginGovUUID:  uuid.Must(uuid.NewV4()),
		LoginGovEmail: "whoever@example.com",
	}
	verrs, err := suite.db.ValidateAndCreate(&user1)
	if verrs.HasAny() || err != nil {
		t.Error(verrs, err)
	}

	orders, _ := testdatagen.MakeOrder(suite.db)
	var selectedType = internalmessages.SelectedMoveTypeCOMBO

	move, verrs, locErr := orders.CreateNewMove(suite.db, &selectedType)
	suite.False(verrs.HasAny(), "failed to create new move")
	suite.Nil(locErr)

	request := httptest.NewRequest("POST", "/fake/path", nil)
	request = suite.authenticateRequest(request, orders.ServiceMember.User)

<<<<<<< HEAD
	newPPMPayload := internalmessages.CreatePersonallyProcuredMovePayload{WeightEstimate: swag.Int64(12), PickupPostalCode: swag.String("00112"), DaysInStorage: swag.Int64(3)}
=======
	newPPMPayload := internalmessages.CreatePersonallyProcuredMovePayload{
		WeightEstimate: swag.Int64(12),
		PickupZip:      swag.String("00112"),
		DaysInStorage:  swag.Int64(3),
	}
>>>>>>> 5a78e4de

	newPPMParams := ppmop.CreatePersonallyProcuredMoveParams{
		MoveID: strfmt.UUID(move.ID.String()),
		CreatePersonallyProcuredMovePayload: &newPPMPayload,
		HTTPRequest:                         request,
	}

	handler := CreatePersonallyProcuredMoveHandler(NewHandlerContext(suite.db, suite.logger))
	response := handler.Handle(newPPMParams)
	// assert we got back the 201 response
	createdResponse := response.(*ppmop.CreatePersonallyProcuredMoveCreated)
	createdIssuePayload := createdResponse.Payload
	fmt.Println(createdIssuePayload)

	// Next try the wrong user
	request = suite.authenticateRequest(request, user1)
	newPPMParams.HTTPRequest = request

	badUserResponse := handler.Handle(newPPMParams)
	suite.checkResponseForbidden(badUserResponse)

	// Now try a bad move
	newPPMParams.MoveID = strfmt.UUID(uuid.Must(uuid.NewV4()).String())
	badMoveResponse := handler.Handle(newPPMParams)
	suite.checkResponseNotFound(badMoveResponse)

}

func (suite *HandlerSuite) TestIndexPPMHandler() {

	t := suite.T()

	// Given: moves and associated PPMs
	move1, _ := testdatagen.MakeMove(suite.db)
	move2, _ := testdatagen.MakeMove(suite.db)

	ppm1 := models.PersonallyProcuredMove{
		MoveID:             move1.ID,
		Move:               move1,
		WeightEstimate:     swag.Int64(1),
		EstimatedIncentive: swag.String("$2681.25 - $4111.25"),
		Status:             models.PPMStatusDRAFT,
	}
	ppm2 := models.PersonallyProcuredMove{
		MoveID:         move1.ID,
		Move:           move1,
		WeightEstimate: swag.Int64(2),
		Status:         models.PPMStatusDRAFT,
	}
	otherPPM := models.PersonallyProcuredMove{
		MoveID:         move2.ID,
		Move:           move2,
		WeightEstimate: swag.Int64(4),
		Status:         models.PPMStatusDRAFT,
	}

	verrs, err := suite.db.ValidateAndCreate(&ppm1)
	if verrs.HasAny() || err != nil {
		t.Error(verrs, err)
	}

	verrs, err = suite.db.ValidateAndCreate(&ppm2)
	if verrs.HasAny() || err != nil {
		t.Error(verrs, err)
	}

	verrs, err = suite.db.ValidateAndCreate(&otherPPM)
	if verrs.HasAny() || err != nil {
		t.Error(verrs, err)
	}

	req := httptest.NewRequest("GET", "/fake/path", nil)
	req = suite.authenticateRequest(req, move1.Orders.ServiceMember.User)

	indexPPMParams := ppmop.IndexPersonallyProcuredMovesParams{
		MoveID:      strfmt.UUID(move1.ID.String()),
		HTTPRequest: req,
	}

	handler := IndexPersonallyProcuredMovesHandler(NewHandlerContext(suite.db, suite.logger))
	response := handler.Handle(indexPPMParams)

	// assert we got back the 201 response
	okResponse := response.(*ppmop.IndexPersonallyProcuredMovesOK)
	indexPPMPayload := okResponse.Payload

	for _, ppm := range indexPPMPayload {
		if *ppm.ID == *fmtUUID(otherPPM.ID) {
			t.Error("We should only have got back ppms associated with this move")
		}
	}
	if len(indexPPMPayload) != 2 {
		t.Error("We should have gotten back two good ones. ")
	}

}

func (suite *HandlerSuite) TestPatchPPMHandler() {
	t := suite.T()
	initialSize := internalmessages.TShirtSize("S")
	newSize := internalmessages.TShirtSize("L")
	initialWeight := swag.Int64(1)
	newWeight := swag.Int64(5)
	initialMoveDate := time.Now().Add(-2 * 24 * time.Hour)
	newMoveDate := time.Now()
	destinationPostalCode := swag.String("00112")
	hasAdditionalPostalCode := swag.Bool(true)
	additionalPickupPostalCode := swag.String("90210")
	hasSit := swag.Bool(true)
	daysInStorage := swag.Int64(3)
	newHasAdditionalPostalCode := swag.Bool(false)
	newHasSit := swag.Bool(false)

	move, _ := testdatagen.MakeMove(suite.db)

	ppm1 := models.PersonallyProcuredMove{
<<<<<<< HEAD
		MoveID:                     move.ID,
		Move:                       move,
		Size:                       &initialSize,
		WeightEstimate:             initialWeight,
		PlannedMoveDate:            &initialMoveDate,
		DestinationPostalCode:      destinationPostalCode,
		HasAdditionalPostalCode:    hasAdditionalPostalCode,
		AdditionalPickupPostalCode: additionalPickupPostalCode,
		HasSit:        hasSit,
		DaysInStorage: daysInStorage,
=======
		MoveID:          move.ID,
		Move:            move,
		Size:            &initialSize,
		WeightEstimate:  initialWeight,
		PlannedMoveDate: &initialMoveDate,
		DestinationZip:  destinationZip,
		Status:          models.PPMStatusDRAFT,
>>>>>>> 5a78e4de
	}
	suite.mustSave(&ppm1)

	req := httptest.NewRequest("GET", "/fake/path", nil)
	req = suite.authenticateRequest(req, move.Orders.ServiceMember.User)

	payload := internalmessages.PatchPersonallyProcuredMovePayload{
		Size:                    &newSize,
		WeightEstimate:          newWeight,
		PlannedMoveDate:         fmtDatePtr(&newMoveDate),
		HasAdditionalPostalCode: newHasAdditionalPostalCode,
		HasSit:                  newHasSit,
	}

	patchPPMParams := ppmop.PatchPersonallyProcuredMoveParams{
		HTTPRequest: req,
		MoveID:      strfmt.UUID(move.ID.String()),
		PersonallyProcuredMoveID:           strfmt.UUID(ppm1.ID.String()),
		PatchPersonallyProcuredMovePayload: &payload,
	}

	handler := PatchPersonallyProcuredMoveHandler(NewHandlerContext(suite.db, suite.logger))
	response := handler.Handle(patchPPMParams)

	// assert we got back the 201 response
	okResponse := response.(*ppmop.PatchPersonallyProcuredMoveCreated)
	patchPPMPayload := okResponse.Payload

<<<<<<< HEAD
	// fmt.Println(patchPPMPayload)
=======
>>>>>>> 5a78e4de
	if *patchPPMPayload.Size != newSize {
		t.Error("Size should have been updated.")
	}

	if patchPPMPayload.WeightEstimate != newWeight {
		t.Error("Weight should have been updated.")
	}

	if !(*time.Time)(patchPPMPayload.PlannedMoveDate).Equal(newMoveDate) {
		t.Error("MoveDate should have been updated.")
	}

	if *patchPPMPayload.DestinationPostalCode != *destinationPostalCode {
		t.Error("DestinationPostalCode should have been updated.")
	}

	if patchPPMPayload.AdditionalPickupPostalCode != nil {
		t.Error("AdditionalPickupPostalCode should have been updated to nil.")
	}

	if patchPPMPayload.DaysInStorage != nil {
		t.Error("AdditionalPostalCode should have been updated to nil.")
	}
}

func (suite *HandlerSuite) TestPatchPPMHandlerWrongUser() {
	initialSize := internalmessages.TShirtSize("S")
	newSize := internalmessages.TShirtSize("L")
	initialWeight := swag.Int64(1)
	newWeight := swag.Int64(5)
	initialMoveDate := time.Now().Add(-2 * 24 * time.Hour)
	newMoveDate := time.Now()

	user2 := models.User{
		LoginGovUUID:  uuid.Must(uuid.NewV4()),
		LoginGovEmail: "whoever@example.com",
	}
	suite.mustSave(&user2)

	move, _ := testdatagen.MakeMove(suite.db)

	ppm1 := models.PersonallyProcuredMove{
		MoveID:          move.ID,
		Move:            move,
		Size:            &initialSize,
		WeightEstimate:  initialWeight,
		PlannedMoveDate: &initialMoveDate,
		Status:          models.PPMStatusDRAFT,
	}
	suite.mustSave(&ppm1)

	req := httptest.NewRequest("PATCH", "/fake/path", nil)
	req = suite.authenticateRequest(req, user2)

	payload := internalmessages.PatchPersonallyProcuredMovePayload{
		Size:            &newSize,
		WeightEstimate:  newWeight,
		PlannedMoveDate: fmtDatePtr(&newMoveDate),
	}

	patchPPMParams := ppmop.PatchPersonallyProcuredMoveParams{
		HTTPRequest: req,
		MoveID:      strfmt.UUID(move.ID.String()),
		PersonallyProcuredMoveID:           strfmt.UUID(ppm1.ID.String()),
		PatchPersonallyProcuredMovePayload: &payload,
	}

	handler := PatchPersonallyProcuredMoveHandler(NewHandlerContext(suite.db, suite.logger))
	response := handler.Handle(patchPPMParams)

	suite.checkResponseForbidden(response)
}

// TODO: no response is returned when the moveid doesn't match. How did this ever work?
func (suite *HandlerSuite) TestPatchPPMHandlerWrongMoveID() {
	initialSize := internalmessages.TShirtSize("S")
	newSize := internalmessages.TShirtSize("L")
	initialWeight := swag.Int64(1)
	newWeight := swag.Int64(5)

	orders, _ := testdatagen.MakeOrder(suite.db)
	orders1, _ := testdatagen.MakeOrder(suite.db)

	var selectedType = internalmessages.SelectedMoveTypeCOMBO

	move, verrs, err := orders.CreateNewMove(suite.db, &selectedType)
	suite.Nil(err, "Failed to save move")
	suite.False(verrs.HasAny(), "failed to validate move")
	move.Orders = orders

	move2, verrs, err := orders1.CreateNewMove(suite.db, &selectedType)
	suite.Nil(err, "Failed to save move")
	suite.False(verrs.HasAny(), "failed to validate move")
	move2.Orders = orders1

	ppm1 := models.PersonallyProcuredMove{
		MoveID:         move2.ID,
		Move:           *move2,
		Size:           &initialSize,
		WeightEstimate: initialWeight,
		Status:         models.PPMStatusDRAFT,
	}
	suite.mustSave(&ppm1)

	req := httptest.NewRequest("GET", "/fake/path", nil)
	req = suite.authenticateRequest(req, orders.ServiceMember.User)

	payload := internalmessages.PatchPersonallyProcuredMovePayload{
		Size:           &newSize,
		WeightEstimate: newWeight,
	}

	patchPPMParams := ppmop.PatchPersonallyProcuredMoveParams{
		HTTPRequest: req,
		MoveID:      strfmt.UUID(move.ID.String()),
		PersonallyProcuredMoveID:           strfmt.UUID(ppm1.ID.String()),
		PatchPersonallyProcuredMovePayload: &payload,
	}

	handler := PatchPersonallyProcuredMoveHandler(NewHandlerContext(suite.db, suite.logger))
	response := handler.Handle(patchPPMParams)
	suite.checkResponseForbidden(response)

}

func (suite *HandlerSuite) TestPatchPPMHandlerNoMove() {
	t := suite.T()

	initialSize := internalmessages.TShirtSize("S")
	newSize := internalmessages.TShirtSize("L")
	initialWeight := swag.Int64(1)
	newWeight := swag.Int64(5)

	move, _ := testdatagen.MakeMove(suite.db)

	badMoveID := uuid.Must(uuid.NewV4())

	ppm1 := models.PersonallyProcuredMove{
		MoveID:         move.ID,
		Move:           move,
		Size:           &initialSize,
		WeightEstimate: initialWeight,
		Status:         models.PPMStatusDRAFT,
	}
	suite.mustSave(&ppm1)

	req := httptest.NewRequest("GET", "/fake/path", nil)
	req = suite.authenticateRequest(req, move.Orders.ServiceMember.User)

	payload := internalmessages.PatchPersonallyProcuredMovePayload{
		Size:           &newSize,
		WeightEstimate: newWeight,
	}

	patchPPMParams := ppmop.PatchPersonallyProcuredMoveParams{
		HTTPRequest: req,
		MoveID:      strfmt.UUID(badMoveID.String()),
		PersonallyProcuredMoveID:           strfmt.UUID(ppm1.ID.String()),
		PatchPersonallyProcuredMovePayload: &payload,
	}

	handler := PatchPersonallyProcuredMoveHandler(NewHandlerContext(suite.db, suite.logger))
	response := handler.Handle(patchPPMParams)

	// assert we got back the badrequest response
	_, ok := response.(*ppmop.PatchPersonallyProcuredMoveBadRequest)
	if !ok {
		t.Fatalf("Request failed: %#v", response)
	}

}<|MERGE_RESOLUTION|>--- conflicted
+++ resolved
@@ -37,15 +37,11 @@
 	request := httptest.NewRequest("POST", "/fake/path", nil)
 	request = suite.authenticateRequest(request, orders.ServiceMember.User)
 
-<<<<<<< HEAD
-	newPPMPayload := internalmessages.CreatePersonallyProcuredMovePayload{WeightEstimate: swag.Int64(12), PickupPostalCode: swag.String("00112"), DaysInStorage: swag.Int64(3)}
-=======
 	newPPMPayload := internalmessages.CreatePersonallyProcuredMovePayload{
-		WeightEstimate: swag.Int64(12),
-		PickupZip:      swag.String("00112"),
-		DaysInStorage:  swag.Int64(3),
-	}
->>>>>>> 5a78e4de
+		WeightEstimate:   swag.Int64(12),
+		PickupPostalCode: swag.String("00112"),
+		DaysInStorage:    swag.Int64(3),
+	}
 
 	newPPMParams := ppmop.CreatePersonallyProcuredMoveParams{
 		MoveID: strfmt.UUID(move.ID.String()),
@@ -162,7 +158,6 @@
 	move, _ := testdatagen.MakeMove(suite.db)
 
 	ppm1 := models.PersonallyProcuredMove{
-<<<<<<< HEAD
 		MoveID:                     move.ID,
 		Move:                       move,
 		Size:                       &initialSize,
@@ -173,15 +168,7 @@
 		AdditionalPickupPostalCode: additionalPickupPostalCode,
 		HasSit:        hasSit,
 		DaysInStorage: daysInStorage,
-=======
-		MoveID:          move.ID,
-		Move:            move,
-		Size:            &initialSize,
-		WeightEstimate:  initialWeight,
-		PlannedMoveDate: &initialMoveDate,
-		DestinationZip:  destinationZip,
-		Status:          models.PPMStatusDRAFT,
->>>>>>> 5a78e4de
+		Status:        models.PPMStatusDRAFT,
 	}
 	suite.mustSave(&ppm1)
 
@@ -210,10 +197,6 @@
 	okResponse := response.(*ppmop.PatchPersonallyProcuredMoveCreated)
 	patchPPMPayload := okResponse.Payload
 
-<<<<<<< HEAD
-	// fmt.Println(patchPPMPayload)
-=======
->>>>>>> 5a78e4de
 	if *patchPPMPayload.Size != newSize {
 		t.Error("Size should have been updated.")
 	}
