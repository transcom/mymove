--- conflicted
+++ resolved
@@ -382,10 +382,7 @@
 		RequestedAmount: &initialAmount,
 		MethodOfReceipt: &initialMethod,
 	}
-<<<<<<< HEAD
-=======
-
->>>>>>> 0e31df55
+
 	payload := internalmessages.PatchPersonallyProcuredMovePayload{
 		HasRequestedAdvance: &truth,
 		Advance:             &initialAdvance,
@@ -406,13 +403,8 @@
 		t.Fatalf("Request failed: %#v", response)
 	}
 
-<<<<<<< HEAD
-	suite.Equal(internalmessages.ReimbursementStatusDRAFT, *created.Payload.Advance.Status, "expected Draft")
-	suite.Equal(initialAmount, *created.Payload.Advance.RequestedAmount, "expected amount to shine through.")
-=======
 	suite.Require().Equal(internalmessages.ReimbursementStatusDRAFT, *created.Payload.Advance.Status, "expected Draft")
 	suite.Require().Equal(initialAmount, *created.Payload.Advance.RequestedAmount, "expected amount to shine through.")
->>>>>>> 0e31df55
 
 	// Then, update the advance
 	var newAmount int64
@@ -423,29 +415,12 @@
 
 	response = handler.Handle(patchPPMParams)
 
-<<<<<<< HEAD
-	// assert we got back the badrequest response
-=======
 	// assert we got back the created response
->>>>>>> 0e31df55
 	updated, ok := response.(*ppmop.PatchPersonallyProcuredMoveCreated)
 	if !ok {
 		t.Fatalf("Request failed: %#v", response)
 	}
 
-<<<<<<< HEAD
-	suite.Equal(internalmessages.ReimbursementStatusDRAFT, *updated.Payload.Advance.Status, "expected Draft still")
-	suite.Equal(newAmount, *updated.Payload.Advance.RequestedAmount, "expected amount to be updated")
-
-	// Now, delete the advance.
-	falsth := false
-	payload.HasRequestedAdvance = &falsth
-
-	response = handler.Handle(patchPPMParams)
-
-	// assert we got back the badrequest response
-	deleted, ok := response.(*ppmop.PatchPersonallyProcuredMoveCreated)
-=======
 	suite.Require().Equal(internalmessages.ReimbursementStatusDRAFT, *updated.Payload.Advance.Status, "expected Draft still")
 	suite.Require().Equal(newAmount, *updated.Payload.Advance.RequestedAmount, "expected amount to be updated")
 
@@ -504,17 +479,11 @@
 	response = handler.Handle(patchPPMParams)
 
 	created, ok := response.(*ppmop.PatchPersonallyProcuredMoveCreated)
->>>>>>> 0e31df55
 	if !ok {
 		t.Fatalf("Request failed: %#v", response)
 	}
 
-<<<<<<< HEAD
-	suite.Nil(deleted.Payload.Advance, "the advance should be deleted")
-	suite.Equal(false, *deleted.Payload.HasRequestedAdvance, "it should not be requested")
-=======
 	suite.Require().Equal(internalmessages.ReimbursementStatusDRAFT, *created.Payload.Advance.Status, "expected Draft")
 	suite.Require().Equal(initialAmount, *created.Payload.Advance.RequestedAmount, "expected amount to shine through.")
->>>>>>> 0e31df55
 
 }