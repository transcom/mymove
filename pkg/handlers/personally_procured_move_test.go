package handlers

import (
	"fmt"
	"net/http/httptest"
	"time"

	"github.com/go-openapi/strfmt"
	"github.com/go-openapi/swag"
	"github.com/gobuffalo/uuid"

	ppmop "github.com/transcom/mymove/pkg/gen/internalapi/internaloperations/ppm"
	"github.com/transcom/mymove/pkg/gen/internalmessages"
	"github.com/transcom/mymove/pkg/models"
	"github.com/transcom/mymove/pkg/testdatagen"
)

func (suite *HandlerSuite) TestCreatePPMHandler() {
	t := suite.T()

	user1 := models.User{
		LoginGovUUID:  uuid.Must(uuid.NewV4()),
		LoginGovEmail: "whoever@example.com",
	}
	verrs, err := suite.db.ValidateAndCreate(&user1)
	if verrs.HasAny() || err != nil {
		t.Error(verrs, err)
	}

	orders, _ := testdatagen.MakeOrder(suite.db)
	var selectedType = internalmessages.SelectedMoveTypeCOMBO
	move := models.Move{
		OrdersID:         orders.ID,
		SelectedMoveType: &selectedType,
		Status:           models.MoveStatusSUBMITTED,
	}
	verrs, err = suite.db.ValidateAndCreate(&move)
	if verrs.HasAny() || err != nil {
		t.Fatal(verrs, err)
	}

	request := httptest.NewRequest("POST", "/fake/path", nil)
	request = suite.authenticateRequest(request, orders.ServiceMember.User)

	newPPMPayload := internalmessages.CreatePersonallyProcuredMovePayload{
		WeightEstimate: swag.Int64(12),
		PickupZip:      swag.String("00112"),
		DaysInStorage:  swag.Int64(3),
	}

	newPPMParams := ppmop.CreatePersonallyProcuredMoveParams{
		MoveID: strfmt.UUID(move.ID.String()),
		CreatePersonallyProcuredMovePayload: &newPPMPayload,
		HTTPRequest:                         request,
	}

	handler := CreatePersonallyProcuredMoveHandler(NewHandlerContext(suite.db, suite.logger))
	response := handler.Handle(newPPMParams)
	// assert we got back the 201 response
	createdResponse := response.(*ppmop.CreatePersonallyProcuredMoveCreated)
	createdIssuePayload := createdResponse.Payload
	fmt.Println(createdIssuePayload)

	// Next try the wrong user
	request = suite.authenticateRequest(request, user1)
	newPPMParams.HTTPRequest = request

	badUserResponse := handler.Handle(newPPMParams)
	suite.checkResponseForbidden(badUserResponse)

	// Now try a bad move
	newPPMParams.MoveID = strfmt.UUID(uuid.Must(uuid.NewV4()).String())
	badMoveResponse := handler.Handle(newPPMParams)
	suite.checkResponseNotFound(badMoveResponse)

}

func (suite *HandlerSuite) TestIndexPPMHandler() {

	t := suite.T()

	// Given: moves and associated PPMs
	move1, _ := testdatagen.MakeMove(suite.db)
	move2, _ := testdatagen.MakeMove(suite.db)

	ppm1 := models.PersonallyProcuredMove{
		MoveID:             move1.ID,
		Move:               move1,
		WeightEstimate:     swag.Int64(1),
		EstimatedIncentive: swag.String("$2681.25 - $4111.25"),
		Status:             models.PPMStatusDRAFT,
	}
	ppm2 := models.PersonallyProcuredMove{
		MoveID:         move1.ID,
		Move:           move1,
		WeightEstimate: swag.Int64(2),
		Status:         models.PPMStatusDRAFT,
	}
	otherPPM := models.PersonallyProcuredMove{
		MoveID:         move2.ID,
		Move:           move2,
		WeightEstimate: swag.Int64(4),
		Status:         models.PPMStatusDRAFT,
	}

	verrs, err := suite.db.ValidateAndCreate(&ppm1)
	if verrs.HasAny() || err != nil {
		t.Error(verrs, err)
	}

	verrs, err = suite.db.ValidateAndCreate(&ppm2)
	if verrs.HasAny() || err != nil {
		t.Error(verrs, err)
	}

	verrs, err = suite.db.ValidateAndCreate(&otherPPM)
	if verrs.HasAny() || err != nil {
		t.Error(verrs, err)
	}

	req := httptest.NewRequest("GET", "/fake/path", nil)
	req = suite.authenticateRequest(req, move1.Orders.ServiceMember.User)

	indexPPMParams := ppmop.IndexPersonallyProcuredMovesParams{
		MoveID:      strfmt.UUID(move1.ID.String()),
		HTTPRequest: req,
	}

	handler := IndexPersonallyProcuredMovesHandler(NewHandlerContext(suite.db, suite.logger))
	response := handler.Handle(indexPPMParams)

	// assert we got back the 201 response
	okResponse := response.(*ppmop.IndexPersonallyProcuredMovesOK)
	indexPPMPayload := okResponse.Payload

	for _, ppm := range indexPPMPayload {
		if *ppm.ID == *fmtUUID(otherPPM.ID) {
			t.Error("We should only have got back ppms associated with this move")
		}
	}
	if len(indexPPMPayload) != 2 {
		t.Error("We should have gotten back two good ones. ")
	}

}

func (suite *HandlerSuite) TestPatchPPMHandler() {
	t := suite.T()
	initialSize := internalmessages.TShirtSize("S")
	newSize := internalmessages.TShirtSize("L")
	initialWeight := swag.Int64(1)
	newWeight := swag.Int64(5)
	initialMoveDate := time.Now().Add(-2 * 24 * time.Hour)
	newMoveDate := time.Now()
	destinationZip := swag.String("00112")

	move, _ := testdatagen.MakeMove(suite.db)

	ppm1 := models.PersonallyProcuredMove{
		MoveID:          move.ID,
		Move:            move,
		Size:            &initialSize,
		WeightEstimate:  initialWeight,
		PlannedMoveDate: &initialMoveDate,
		DestinationZip:  destinationZip,
		Status:          models.PPMStatusDRAFT,
	}
	suite.mustSave(&ppm1)

	req := httptest.NewRequest("GET", "/fake/path", nil)
	req = suite.authenticateRequest(req, move.Orders.ServiceMember.User)

	payload := internalmessages.PatchPersonallyProcuredMovePayload{
		Size:            &newSize,
		WeightEstimate:  newWeight,
		PlannedMoveDate: fmtDatePtr(&newMoveDate),
	}

	patchPPMParams := ppmop.PatchPersonallyProcuredMoveParams{
		HTTPRequest: req,
		MoveID:      strfmt.UUID(move.ID.String()),
		PersonallyProcuredMoveID:           strfmt.UUID(ppm1.ID.String()),
		PatchPersonallyProcuredMovePayload: &payload,
	}

	handler := PatchPersonallyProcuredMoveHandler(NewHandlerContext(suite.db, suite.logger))
	response := handler.Handle(patchPPMParams)

	// assert we got back the 201 response
	okResponse := response.(*ppmop.PatchPersonallyProcuredMoveCreated)
	patchPPMPayload := okResponse.Payload

	if *patchPPMPayload.Size != newSize {
		t.Error("Size should have been updated.")
	}

	if patchPPMPayload.WeightEstimate != newWeight {
		t.Error("Weight should have been updated.")
	}

	if !(*time.Time)(patchPPMPayload.PlannedMoveDate).Equal(newMoveDate) {
		t.Error("MoveDate should have been updated.")
	}

	if *patchPPMPayload.DestinationZip != *destinationZip {
		t.Error("DestinationZip should have been updated.")
	}
}

func (suite *HandlerSuite) TestPatchPPMHandlerWrongUser() {
	initialSize := internalmessages.TShirtSize("S")
	newSize := internalmessages.TShirtSize("L")
	initialWeight := swag.Int64(1)
	newWeight := swag.Int64(5)
	initialMoveDate := time.Now().Add(-2 * 24 * time.Hour)
	newMoveDate := time.Now()

	user2 := models.User{
		LoginGovUUID:  uuid.Must(uuid.NewV4()),
		LoginGovEmail: "whoever@example.com",
	}
	suite.mustSave(&user2)

	move, _ := testdatagen.MakeMove(suite.db)

	ppm1 := models.PersonallyProcuredMove{
		MoveID:          move.ID,
		Move:            move,
		Size:            &initialSize,
		WeightEstimate:  initialWeight,
		PlannedMoveDate: &initialMoveDate,
		Status:          models.PPMStatusDRAFT,
	}
	suite.mustSave(&ppm1)

	req := httptest.NewRequest("PATCH", "/fake/path", nil)
	req = suite.authenticateRequest(req, user2)

	payload := internalmessages.PatchPersonallyProcuredMovePayload{
		Size:            &newSize,
		WeightEstimate:  newWeight,
		PlannedMoveDate: fmtDatePtr(&newMoveDate),
	}

	patchPPMParams := ppmop.PatchPersonallyProcuredMoveParams{
		HTTPRequest: req,
		MoveID:      strfmt.UUID(move.ID.String()),
		PersonallyProcuredMoveID:           strfmt.UUID(ppm1.ID.String()),
		PatchPersonallyProcuredMovePayload: &payload,
	}

	handler := PatchPersonallyProcuredMoveHandler(NewHandlerContext(suite.db, suite.logger))
	response := handler.Handle(patchPPMParams)

	suite.checkResponseForbidden(response)
}

// TODO: no response is returned when the moveid doesn't match. How did this ever work?
func (suite *HandlerSuite) TestPatchPPMHandlerWrongMoveID() {
	initialSize := internalmessages.TShirtSize("S")
	newSize := internalmessages.TShirtSize("L")
	initialWeight := swag.Int64(1)
	newWeight := swag.Int64(5)

	orders, _ := testdatagen.MakeOrder(suite.db)
	orders1, _ := testdatagen.MakeOrder(suite.db)

	var selectedType = internalmessages.SelectedMoveTypeCOMBO
<<<<<<< HEAD
	move := models.Move{
		OrdersID:         orders.ID,
		Orders:           orders,
		SelectedMoveType: &selectedType,
		Status:           models.MoveStatusSUBMITTED,
	}
	suite.mustSave(&move)

	move2 := models.Move{
		OrdersID:         orders1.ID,
		Orders:           orders,
		SelectedMoveType: &selectedType,
		Status:           models.MoveStatusSUBMITTED,
	}
	suite.mustSave(&move2)
=======
	move, verrs, err := orders.CreateNewMove(suite.db, &selectedType)
	suite.Nil(err, "Failed to save move")
	suite.False(verrs.HasAny(), "failed to validate move")
	move.Orders = orders

	move2, verrs, err := orders1.CreateNewMove(suite.db, &selectedType)
	suite.Nil(err, "Failed to save move")
	suite.False(verrs.HasAny(), "failed to validate move")
	move2.Orders = orders1
>>>>>>> fe0a4c17

	ppm1 := models.PersonallyProcuredMove{
		MoveID:         move2.ID,
		Move:           *move2,
		Size:           &initialSize,
		WeightEstimate: initialWeight,
		Status:         models.PPMStatusDRAFT,
	}
	suite.mustSave(&ppm1)

	req := httptest.NewRequest("GET", "/fake/path", nil)
	req = suite.authenticateRequest(req, orders.ServiceMember.User)

	payload := internalmessages.PatchPersonallyProcuredMovePayload{
		Size:           &newSize,
		WeightEstimate: newWeight,
	}

	patchPPMParams := ppmop.PatchPersonallyProcuredMoveParams{
		HTTPRequest: req,
		MoveID:      strfmt.UUID(move.ID.String()),
		PersonallyProcuredMoveID:           strfmt.UUID(ppm1.ID.String()),
		PatchPersonallyProcuredMovePayload: &payload,
	}

	handler := PatchPersonallyProcuredMoveHandler(NewHandlerContext(suite.db, suite.logger))
	response := handler.Handle(patchPPMParams)
	suite.checkResponseForbidden(response)

}

func (suite *HandlerSuite) TestPatchPPMHandlerNoMove() {
	t := suite.T()

	initialSize := internalmessages.TShirtSize("S")
	newSize := internalmessages.TShirtSize("L")
	initialWeight := swag.Int64(1)
	newWeight := swag.Int64(5)

	move, _ := testdatagen.MakeMove(suite.db)

	badMoveID := uuid.Must(uuid.NewV4())

	ppm1 := models.PersonallyProcuredMove{
		MoveID:         move.ID,
		Move:           move,
		Size:           &initialSize,
		WeightEstimate: initialWeight,
		Status:         models.PPMStatusDRAFT,
	}
	suite.mustSave(&ppm1)

	req := httptest.NewRequest("GET", "/fake/path", nil)
	req = suite.authenticateRequest(req, move.Orders.ServiceMember.User)

	payload := internalmessages.PatchPersonallyProcuredMovePayload{
		Size:           &newSize,
		WeightEstimate: newWeight,
	}

	patchPPMParams := ppmop.PatchPersonallyProcuredMoveParams{
		HTTPRequest: req,
		MoveID:      strfmt.UUID(badMoveID.String()),
		PersonallyProcuredMoveID:           strfmt.UUID(ppm1.ID.String()),
		PatchPersonallyProcuredMovePayload: &payload,
	}

	handler := PatchPersonallyProcuredMoveHandler(NewHandlerContext(suite.db, suite.logger))
	response := handler.Handle(patchPPMParams)

	// assert we got back the badrequest response
	_, ok := response.(*ppmop.PatchPersonallyProcuredMoveBadRequest)
	if !ok {
		t.Fatalf("Request failed: %#v", response)
	}

}<|MERGE_RESOLUTION|>--- conflicted
+++ resolved
@@ -266,23 +266,7 @@
 	orders1, _ := testdatagen.MakeOrder(suite.db)
 
 	var selectedType = internalmessages.SelectedMoveTypeCOMBO
-<<<<<<< HEAD
-	move := models.Move{
-		OrdersID:         orders.ID,
-		Orders:           orders,
-		SelectedMoveType: &selectedType,
-		Status:           models.MoveStatusSUBMITTED,
-	}
-	suite.mustSave(&move)
-
-	move2 := models.Move{
-		OrdersID:         orders1.ID,
-		Orders:           orders,
-		SelectedMoveType: &selectedType,
-		Status:           models.MoveStatusSUBMITTED,
-	}
-	suite.mustSave(&move2)
-=======
+
 	move, verrs, err := orders.CreateNewMove(suite.db, &selectedType)
 	suite.Nil(err, "Failed to save move")
 	suite.False(verrs.HasAny(), "failed to validate move")
@@ -292,7 +276,6 @@
 	suite.Nil(err, "Failed to save move")
 	suite.False(verrs.HasAny(), "failed to validate move")
 	move2.Orders = orders1
->>>>>>> fe0a4c17
 
 	ppm1 := models.PersonallyProcuredMove{
 		MoveID:         move2.ID,
