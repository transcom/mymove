--- conflicted
+++ resolved
@@ -39,78 +39,6 @@
 	return &serviceMemberPayload
 }
 
-<<<<<<< HEAD
-=======
-func patchServiceMemberWithPayload(serviceMember *models.ServiceMember, payload *internalmessages.PatchServiceMemberPayload) (*validate.Errors, error) {
-	if payload.Edipi != nil {
-		serviceMember.Edipi = payload.Edipi
-	}
-	if payload.Affiliation != nil {
-		serviceMember.Affiliation = payload.Affiliation
-	}
-	if payload.Rank != nil {
-		serviceMember.Rank = payload.Rank
-	}
-	if payload.FirstName != nil {
-		serviceMember.FirstName = payload.FirstName
-	}
-	if payload.MiddleName != nil {
-		serviceMember.MiddleName = payload.MiddleName
-	}
-	if payload.LastName != nil {
-		serviceMember.LastName = payload.LastName
-	}
-	if payload.Suffix != nil {
-		serviceMember.Suffix = payload.Suffix
-	}
-	if payload.Telephone != nil {
-		serviceMember.Telephone = payload.Telephone
-	}
-	if payload.SecondaryTelephone != nil {
-		serviceMember.SecondaryTelephone = payload.SecondaryTelephone
-	}
-	if payload.PersonalEmail != nil {
-		serviceMember.PersonalEmail = swag.String(payload.PersonalEmail.String())
-	}
-	if payload.PhoneIsPreferred != nil {
-		serviceMember.PhoneIsPreferred = payload.PhoneIsPreferred
-	}
-	if payload.TextMessageIsPreferred != nil {
-		serviceMember.TextMessageIsPreferred = payload.TextMessageIsPreferred
-	}
-	if payload.EmailIsPreferred != nil {
-		serviceMember.EmailIsPreferred = payload.EmailIsPreferred
-	}
-	if payload.SocialSecurityNumber != nil {
-		if serviceMember.SocialSecurityNumber == nil {
-			newSsn := models.SocialSecurityNumber{}
-			serviceMember.SocialSecurityNumber = &newSsn
-		}
-
-		if verrs, err := serviceMember.SocialSecurityNumber.SetEncryptedHash(payload.SocialSecurityNumber.String()); verrs.HasAny() || err != nil {
-			return verrs, err
-		}
-	}
-
-	if payload.ResidentialAddress != nil {
-		if serviceMember.ResidentialAddress == nil {
-			serviceMember.ResidentialAddress = addressModelFromPayload(payload.ResidentialAddress)
-		} else {
-			updateAddressWithPayload(serviceMember.ResidentialAddress, payload.ResidentialAddress)
-		}
-	}
-	if payload.BackupMailingAddress != nil {
-		if serviceMember.BackupMailingAddress == nil {
-			serviceMember.BackupMailingAddress = addressModelFromPayload(payload.BackupMailingAddress)
-		} else {
-			updateAddressWithPayload(serviceMember.BackupMailingAddress, payload.BackupMailingAddress)
-		}
-	}
-
-	return validate.NewErrors(), nil
-}
-
->>>>>>> a4f788ab
 // CreateServiceMemberHandler creates a new service member via POST /serviceMember
 type CreateServiceMemberHandler HandlerContext
 
@@ -229,8 +157,8 @@
 	if payload.Edipi != nil {
 		serviceMember.Edipi = payload.Edipi
 	}
-	if payload.Branch != nil {
-		serviceMember.Branch = payload.Branch
+	if payload.Affiliation != nil {
+		serviceMember.Affiliation = payload.Affiliation
 	}
 	if payload.Rank != nil {
 		serviceMember.Rank = payload.Rank
