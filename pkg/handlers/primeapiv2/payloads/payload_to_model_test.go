package payloads

import (
	"fmt"
	"time"

	"github.com/go-openapi/strfmt"
	"github.com/gofrs/uuid"

	"github.com/transcom/mymove/pkg/gen/primev2messages"
	"github.com/transcom/mymove/pkg/handlers"
	"github.com/transcom/mymove/pkg/models"
	"github.com/transcom/mymove/pkg/unit"
)

func (suite *PayloadsSuite) TestMTOServiceItemModel() {
	moveTaskOrderIDField, _ := uuid.NewV4()
	mtoShipmentIDField, _ := uuid.NewV4()
	mtoShipmentIDString := handlers.FmtUUID(mtoShipmentIDField)

	// Basic Service Item
	basicServiceItem := &primev2messages.MTOServiceItemBasic{
		ReServiceCode: primev2messages.NewReServiceCode(primev2messages.ReServiceCode(models.ReServiceCodeFSC)),
	}

	basicServiceItem.SetMoveTaskOrderID(handlers.FmtUUID(moveTaskOrderIDField))
	basicServiceItem.SetMtoShipmentID(*mtoShipmentIDString)

	// DCRT Service Item
	itemMeasurement := int32(1100)
	crateMeasurement := int32(1200)
	estimatedWeight := int64(1000)
	actualWeight := int64(1000)
	dcrtCode := models.ReServiceCodeDCRT.String()
	ddshutCode := models.ReServiceCodeDDSHUT.String()
	doshutCode := models.ReServiceCodeDOSHUT.String()
	idshutCode := models.ReServiceCodeIDSHUT.String()
	ioshutCode := models.ReServiceCodeIOSHUT.String()
	reason := "Reason"
	description := "Description"
	standaloneCrate := false

	item := &primev2messages.MTOServiceItemDimension{
		Height: &itemMeasurement,
		Width:  &itemMeasurement,
		Length: &itemMeasurement,
	}

	crate := &primev2messages.MTOServiceItemDimension{
		Height: &crateMeasurement,
		Width:  &crateMeasurement,
		Length: &crateMeasurement,
	}

<<<<<<< HEAD
	DDSHUTServiceItem := &primev2messages.MTOServiceItemShuttle{
=======
	DDSHUTServiceItem := &primev2messages.MTOServiceItemDomesticShuttle{
>>>>>>> 52137a28
		ReServiceCode:   &ddshutCode,
		Reason:          &reason,
		EstimatedWeight: &estimatedWeight,
		ActualWeight:    &actualWeight,
	}
	DDSHUTServiceItem.SetMoveTaskOrderID(handlers.FmtUUID(moveTaskOrderIDField))
	DDSHUTServiceItem.SetMtoShipmentID(*mtoShipmentIDString)

<<<<<<< HEAD
	DOSHUTServiceItem := &primev2messages.MTOServiceItemShuttle{
=======
	DOSHUTServiceItem := &primev2messages.MTOServiceItemDomesticShuttle{
>>>>>>> 52137a28
		ReServiceCode:   &doshutCode,
		Reason:          &reason,
		EstimatedWeight: &estimatedWeight,
		ActualWeight:    &actualWeight,
	}
	DOSHUTServiceItem.SetMoveTaskOrderID(handlers.FmtUUID(moveTaskOrderIDField))
	DOSHUTServiceItem.SetMtoShipmentID(*mtoShipmentIDString)

	IDSHUTServiceItem := &primev2messages.MTOServiceItemInternationalShuttle{
		ReServiceCode:   &idshutCode,
		Reason:          &reason,
		EstimatedWeight: &estimatedWeight,
		ActualWeight:    &actualWeight,
	}
	IDSHUTServiceItem.SetMoveTaskOrderID(handlers.FmtUUID(moveTaskOrderIDField))
	IDSHUTServiceItem.SetMtoShipmentID(*mtoShipmentIDString)

	IOSHUTServiceItem := &primev2messages.MTOServiceItemInternationalShuttle{
		ReServiceCode:   &ioshutCode,
		Reason:          &reason,
		EstimatedWeight: &estimatedWeight,
		ActualWeight:    &actualWeight,
	}
	IOSHUTServiceItem.SetMoveTaskOrderID(handlers.FmtUUID(moveTaskOrderIDField))
	IOSHUTServiceItem.SetMtoShipmentID(*mtoShipmentIDString)

	DCRTServiceItem := &primev2messages.MTOServiceItemDomesticCrating{
		ReServiceCode:   &dcrtCode,
		Reason:          &reason,
		Description:     &description,
		StandaloneCrate: &standaloneCrate,
	}
	DCRTServiceItem.Item.MTOServiceItemDimension = *item
	DCRTServiceItem.Crate.MTOServiceItemDimension = *crate

	DCRTServiceItem.SetMoveTaskOrderID(handlers.FmtUUID(moveTaskOrderIDField))
	DCRTServiceItem.SetMtoShipmentID(*mtoShipmentIDString)

	destReason := "service member will pick up from storage at destination"
	destServiceCode := models.ReServiceCodeDDFSIT.String()
	destDate := strfmt.Date(time.Now())
	destTime := "1400Z"
	destCity := "Beverly Hills"
	destPostalCode := "90210"
	destStreet := "123 Rodeo Dr."
	destUSPRCID := strfmt.UUID(uuid.Must(uuid.NewV4()).String())
	sitFinalDestAddress := primev2messages.Address{
		City:                 &destCity,
		PostalCode:           &destPostalCode,
		StreetAddress1:       &destStreet,
		UsPostRegionCitiesID: destUSPRCID,
	}

	destServiceItem := &primev2messages.MTOServiceItemDestSIT{
		ReServiceCode:               &destServiceCode,
		FirstAvailableDeliveryDate1: &destDate,
		FirstAvailableDeliveryDate2: &destDate,
		DateOfContact1:              &destDate,
		DateOfContact2:              &destDate,
		TimeMilitary1:               &destTime,
		TimeMilitary2:               &destTime,
		SitDestinationFinalAddress:  &sitFinalDestAddress,
		Reason:                      &destReason,
	}

	destServiceItem.SetMoveTaskOrderID(handlers.FmtUUID(moveTaskOrderIDField))
	destServiceItem.SetMtoShipmentID(*mtoShipmentIDString)

	suite.Run("Success - Returns a basic service item model", func() {
		returnedModel, verrs := MTOServiceItemModel(basicServiceItem)

		suite.NoVerrs(verrs)
		suite.Equal(moveTaskOrderIDField.String(), returnedModel.MoveTaskOrderID.String())
		suite.Equal(mtoShipmentIDField.String(), returnedModel.MTOShipmentID.String())
		suite.Equal(models.ReServiceCodeFSC, returnedModel.ReService.Code)
	})

	suite.Run("Success - Returns a DCRT service item model", func() {
		returnedModel, verrs := MTOServiceItemModel(DCRTServiceItem)

		var returnedItem, returnedCrate models.MTOServiceItemDimension
		for _, dimension := range returnedModel.Dimensions {
			if dimension.Type == models.DimensionTypeItem {
				returnedItem = dimension
			} else {
				returnedCrate = dimension
			}
		}

		suite.NoVerrs(verrs)
		suite.Equal(moveTaskOrderIDField.String(), returnedModel.MoveTaskOrderID.String())
		suite.Equal(mtoShipmentIDField.String(), returnedModel.MTOShipmentID.String())
		suite.Equal(models.ReServiceCodeDCRT, returnedModel.ReService.Code)
		suite.Equal(DCRTServiceItem.Reason, returnedModel.Reason)
		suite.Equal(DCRTServiceItem.Description, returnedModel.Description)
		suite.Equal(unit.ThousandthInches(*DCRTServiceItem.Item.Length), returnedItem.Length)
		suite.Equal(unit.ThousandthInches(*DCRTServiceItem.Crate.Length), returnedCrate.Length)
	})

	suite.Run("Fail -  Returns error for DCRT service item because of validation error", func() {
		badCrateMeasurement := int32(200)
		badCrate := &primev2messages.MTOServiceItemDimension{
			Height: &badCrateMeasurement,
			Width:  &badCrateMeasurement,
			Length: &badCrateMeasurement,
		}

		badDCRTServiceItem := &primev2messages.MTOServiceItemDomesticCrating{
			ReServiceCode:   &dcrtCode,
			Reason:          &reason,
			Description:     &description,
			StandaloneCrate: &standaloneCrate,
		}
		badDCRTServiceItem.Item.MTOServiceItemDimension = *item
		badDCRTServiceItem.Crate.MTOServiceItemDimension = *badCrate

		badDCRTServiceItem.SetMoveTaskOrderID(handlers.FmtUUID(moveTaskOrderIDField))
		badDCRTServiceItem.SetMtoShipmentID(*mtoShipmentIDString)

		returnedModel, verrs := MTOServiceItemModel(badDCRTServiceItem)

		suite.True(verrs.HasAny(), fmt.Sprintf("invalid crate dimensions for %s service item", models.ReServiceCodeDCRT))
		suite.Nil(returnedModel, "returned a model when erroring")

	})

	suite.Run("Success - Returns a ICRT/IUCRT service item model", func() {
		// ICRT
		icrtCode := models.ReServiceCodeICRT.String()
		externalCrate := false
		ICRTServiceItem := &primev2messages.MTOServiceItemInternationalCrating{
			ReServiceCode:   &icrtCode,
			Reason:          &reason,
			Description:     &description,
			StandaloneCrate: &standaloneCrate,
			ExternalCrate:   &externalCrate,
		}
		ICRTServiceItem.Item.MTOServiceItemDimension = *item
		ICRTServiceItem.Crate.MTOServiceItemDimension = *crate

		ICRTServiceItem.SetMoveTaskOrderID(handlers.FmtUUID(moveTaskOrderIDField))
		ICRTServiceItem.SetMtoShipmentID(*mtoShipmentIDString)

		returnedModel, verrs := MTOServiceItemModel(ICRTServiceItem)

		var returnedItem, returnedCrate models.MTOServiceItemDimension
		for _, dimension := range returnedModel.Dimensions {
			if dimension.Type == models.DimensionTypeItem {
				returnedItem = dimension
			} else {
				returnedCrate = dimension
			}
		}

		suite.NoVerrs(verrs)
		suite.Equal(moveTaskOrderIDField.String(), returnedModel.MoveTaskOrderID.String())
		suite.Equal(mtoShipmentIDField.String(), returnedModel.MTOShipmentID.String())
		suite.Equal(models.ReServiceCodeICRT, returnedModel.ReService.Code)
		suite.Equal(ICRTServiceItem.Reason, returnedModel.Reason)
		suite.Equal(ICRTServiceItem.Description, returnedModel.Description)
		suite.Equal(ICRTServiceItem.StandaloneCrate, returnedModel.StandaloneCrate)
		suite.Equal(ICRTServiceItem.ExternalCrate, returnedModel.ExternalCrate)
		suite.Equal(unit.ThousandthInches(*ICRTServiceItem.Item.Length), returnedItem.Length)
		suite.Equal(unit.ThousandthInches(*ICRTServiceItem.Crate.Length), returnedCrate.Length)

		// IUCRT
		iucrtCode := models.ReServiceCodeIUCRT.String()
		IUCRTServiceItem := &primev2messages.MTOServiceItemInternationalCrating{
			ReServiceCode: &iucrtCode,
			Reason:        &reason,
			Description:   &description,
		}
		IUCRTServiceItem.Item.MTOServiceItemDimension = *item
		IUCRTServiceItem.Crate.MTOServiceItemDimension = *crate

		IUCRTServiceItem.SetMoveTaskOrderID(handlers.FmtUUID(moveTaskOrderIDField))
		IUCRTServiceItem.SetMtoShipmentID(*mtoShipmentIDString)

		iucrtReturnedModel, verrs := MTOServiceItemModel(IUCRTServiceItem)

		var icurtReturnedItem, icurtReturnedCrate models.MTOServiceItemDimension
		for _, dimension := range iucrtReturnedModel.Dimensions {
			if dimension.Type == models.DimensionTypeItem {
				icurtReturnedItem = dimension
			} else {
				icurtReturnedCrate = dimension
			}
		}

		suite.NoVerrs(verrs)
		suite.Equal(moveTaskOrderIDField.String(), iucrtReturnedModel.MoveTaskOrderID.String())
		suite.Equal(mtoShipmentIDField.String(), iucrtReturnedModel.MTOShipmentID.String())
		suite.Equal(models.ReServiceCodeIUCRT, iucrtReturnedModel.ReService.Code)
		suite.Equal(IUCRTServiceItem.Reason, iucrtReturnedModel.Reason)
		suite.Equal(IUCRTServiceItem.Description, iucrtReturnedModel.Description)
		suite.Equal(unit.ThousandthInches(*ICRTServiceItem.Item.Length), icurtReturnedItem.Length)
		suite.Equal(unit.ThousandthInches(*ICRTServiceItem.Crate.Length), icurtReturnedCrate.Length)
	})

	suite.Run("Success - Returns a DDSHUT service item model", func() {
		returnedModel, verrs := MTOServiceItemModel(DDSHUTServiceItem)

		suite.NoVerrs(verrs)
		suite.Equal(moveTaskOrderIDField.String(), returnedModel.MoveTaskOrderID.String())
		suite.Equal(mtoShipmentIDField.String(), returnedModel.MTOShipmentID.String())
		suite.Equal(models.ReServiceCodeDDSHUT, returnedModel.ReService.Code)
		suite.Equal(DDSHUTServiceItem.Reason, returnedModel.Reason)
	})

	suite.Run("Success - Returns a DOSHUT service item model", func() {
		returnedModel, verrs := MTOServiceItemModel(DOSHUTServiceItem)

		suite.NoVerrs(verrs)
		suite.Equal(moveTaskOrderIDField.String(), returnedModel.MoveTaskOrderID.String())
		suite.Equal(mtoShipmentIDField.String(), returnedModel.MTOShipmentID.String())
		suite.Equal(models.ReServiceCodeDOSHUT, returnedModel.ReService.Code)
		suite.Equal(DOSHUTServiceItem.Reason, returnedModel.Reason)
	})

	suite.Run("Success - Returns a IOSHUT service item model", func() {
		returnedModel, verrs := MTOServiceItemModel(IOSHUTServiceItem)

		suite.NoVerrs(verrs)
		suite.Equal(moveTaskOrderIDField.String(), returnedModel.MoveTaskOrderID.String())
		suite.Equal(mtoShipmentIDField.String(), returnedModel.MTOShipmentID.String())
		suite.Equal(models.ReServiceCodeIOSHUT, returnedModel.ReService.Code)
		suite.Equal(IOSHUTServiceItem.Reason, returnedModel.Reason)
	})

	suite.Run("Success - Returns a IDSHUT service item model", func() {
		returnedModel, verrs := MTOServiceItemModel(IDSHUTServiceItem)

		suite.NoVerrs(verrs)
		suite.Equal(moveTaskOrderIDField.String(), returnedModel.MoveTaskOrderID.String())
		suite.Equal(mtoShipmentIDField.String(), returnedModel.MTOShipmentID.String())
		suite.Equal(models.ReServiceCodeIDSHUT, returnedModel.ReService.Code)
		suite.Equal(IDSHUTServiceItem.Reason, returnedModel.Reason)
	})

	suite.Run("Fail -  Returns error for ICRT/IUCRT service item because of validation error", func() {
		// ICRT
		icrtCode := models.ReServiceCodeICRT.String()
		externalCrate := false
		badCrateMeasurement := int32(200)
		badCrate := &primev2messages.MTOServiceItemDimension{
			Height: &badCrateMeasurement,
			Width:  &badCrateMeasurement,
			Length: &badCrateMeasurement,
		}

		badICRTServiceItem := &primev2messages.MTOServiceItemInternationalCrating{
			ReServiceCode:   &icrtCode,
			Reason:          &reason,
			Description:     &description,
			StandaloneCrate: &standaloneCrate,
			ExternalCrate:   &externalCrate,
		}
		badICRTServiceItem.Item.MTOServiceItemDimension = *item
		badICRTServiceItem.Crate.MTOServiceItemDimension = *badCrate

		badICRTServiceItem.SetMoveTaskOrderID(handlers.FmtUUID(moveTaskOrderIDField))
		badICRTServiceItem.SetMtoShipmentID(*mtoShipmentIDString)

		returnedModel, verrs := MTOServiceItemModel(badICRTServiceItem)

		suite.True(verrs.HasAny(), fmt.Sprintf("invalid crate dimensions for %s service item", models.ReServiceCodeICRT))
		suite.Nil(returnedModel, "returned a model when erroring")

		// IUCRT
		iucrtCode := models.ReServiceCodeIUCRT.String()

		badIUCRTServiceItem := &primev2messages.MTOServiceItemInternationalCrating{
			ReServiceCode:   &iucrtCode,
			Reason:          &reason,
			Description:     &description,
			StandaloneCrate: &standaloneCrate,
			ExternalCrate:   &externalCrate,
		}
		badIUCRTServiceItem.Item.MTOServiceItemDimension = *item
		badIUCRTServiceItem.Crate.MTOServiceItemDimension = *badCrate

		badIUCRTServiceItem.SetMoveTaskOrderID(handlers.FmtUUID(moveTaskOrderIDField))
		badIUCRTServiceItem.SetMtoShipmentID(*mtoShipmentIDString)

		iucrtReturnedModel, verrs := MTOServiceItemModel(badIUCRTServiceItem)

		suite.True(verrs.HasAny(), fmt.Sprintf("invalid crate dimensions for %s service item", models.ReServiceCodeIUCRT))
		suite.Nil(iucrtReturnedModel, "returned a model when erroring")
	})

	suite.Run("Success - Returns SIT destination service item model", func() {
		destSITServiceItem := &primev2messages.MTOServiceItemDestSIT{
			ReServiceCode:               &destServiceCode,
			FirstAvailableDeliveryDate1: &destDate,
			FirstAvailableDeliveryDate2: &destDate,
			DateOfContact1:              &destDate,
			DateOfContact2:              &destDate,
			TimeMilitary1:               &destTime,
			TimeMilitary2:               &destTime,
			SitDestinationFinalAddress:  &sitFinalDestAddress,
			Reason:                      &destReason,
		}

		destSITServiceItem.SetMoveTaskOrderID(handlers.FmtUUID(moveTaskOrderIDField))
		destSITServiceItem.SetMtoShipmentID(*mtoShipmentIDString)
		returnedModel, verrs := MTOServiceItemModel(destSITServiceItem)

		suite.NoVerrs(verrs)
		suite.Equal(moveTaskOrderIDField.String(), returnedModel.MoveTaskOrderID.String())
		suite.Equal(mtoShipmentIDField.String(), returnedModel.MTOShipmentID.String())
		suite.Equal(models.ReServiceCodeDDFSIT, returnedModel.ReService.Code)
		suite.Equal(destPostalCode, returnedModel.SITDestinationFinalAddress.PostalCode)
		suite.Equal(destStreet, returnedModel.SITDestinationFinalAddress.StreetAddress1)
		suite.Equal(destUSPRCID.String(), returnedModel.SITDestinationFinalAddress.UsPostRegionCityID.String())
	})

	suite.Run("Success - Returns SIT destination service item model - international", func() {
		destSITServiceItem := &primev2messages.MTOServiceItemInternationalDestSIT{
			ReServiceCode:               &destServiceCode,
			FirstAvailableDeliveryDate1: &destDate,
			FirstAvailableDeliveryDate2: &destDate,
			DateOfContact1:              &destDate,
			DateOfContact2:              &destDate,
			TimeMilitary1:               &destTime,
			TimeMilitary2:               &destTime,
			SitDestinationFinalAddress:  &sitFinalDestAddress,
			Reason:                      &destReason,
		}

		destSITServiceItem.SetMoveTaskOrderID(handlers.FmtUUID(moveTaskOrderIDField))
		destSITServiceItem.SetMtoShipmentID(*mtoShipmentIDString)
		returnedModel, verrs := MTOServiceItemModel(destSITServiceItem)

		suite.NoVerrs(verrs)
		suite.Equal(moveTaskOrderIDField.String(), returnedModel.MoveTaskOrderID.String())
		suite.Equal(mtoShipmentIDField.String(), returnedModel.MTOShipmentID.String())
		suite.Equal(models.ReServiceCodeDDFSIT, returnedModel.ReService.Code)
		suite.Equal(destPostalCode, returnedModel.SITDestinationFinalAddress.PostalCode)
		suite.Equal(destStreet, returnedModel.SITDestinationFinalAddress.StreetAddress1)
		suite.Equal(destUSPRCID.String(), returnedModel.SITDestinationFinalAddress.UsPostRegionCityID.String())
	})

	suite.Run("Success - Returns SIT destination service item model without customer contact fields", func() {
		destSITServiceItem := &primev2messages.MTOServiceItemDestSIT{
			ReServiceCode:              &destServiceCode,
			SitDestinationFinalAddress: &sitFinalDestAddress,
			Reason:                     &destReason,
		}

		destSITServiceItem.SetMoveTaskOrderID(handlers.FmtUUID(moveTaskOrderIDField))
		destSITServiceItem.SetMtoShipmentID(*mtoShipmentIDString)
		returnedModel, verrs := MTOServiceItemModel(destSITServiceItem)

		suite.NoVerrs(verrs)
		suite.Equal(moveTaskOrderIDField.String(), returnedModel.MoveTaskOrderID.String())
		suite.Equal(mtoShipmentIDField.String(), returnedModel.MTOShipmentID.String())
		suite.Equal(models.ReServiceCodeDDFSIT, returnedModel.ReService.Code)
		suite.Equal(destPostalCode, returnedModel.SITDestinationFinalAddress.PostalCode)
		suite.Equal(destStreet, returnedModel.SITDestinationFinalAddress.StreetAddress1)
		suite.Equal(destUSPRCID.String(), returnedModel.SITDestinationFinalAddress.UsPostRegionCityID.String())
		suite.Equal(destReason, *returnedModel.Reason)
	})

	suite.Run("Success - Returns SIT destination service item model without customer contact fields - international", func() {
		destSITServiceItem := &primev2messages.MTOServiceItemInternationalDestSIT{
			ReServiceCode:              &destServiceCode,
			SitDestinationFinalAddress: &sitFinalDestAddress,
			Reason:                     &destReason,
		}

		destSITServiceItem.SetMoveTaskOrderID(handlers.FmtUUID(moveTaskOrderIDField))
		destSITServiceItem.SetMtoShipmentID(*mtoShipmentIDString)
		returnedModel, verrs := MTOServiceItemModel(destSITServiceItem)

		suite.NoVerrs(verrs)
		suite.Equal(moveTaskOrderIDField.String(), returnedModel.MoveTaskOrderID.String())
		suite.Equal(mtoShipmentIDField.String(), returnedModel.MTOShipmentID.String())
		suite.Equal(models.ReServiceCodeDDFSIT, returnedModel.ReService.Code)
		suite.Equal(destPostalCode, returnedModel.SITDestinationFinalAddress.PostalCode)
		suite.Equal(destStreet, returnedModel.SITDestinationFinalAddress.StreetAddress1)
		suite.Equal(destUSPRCID.String(), returnedModel.SITDestinationFinalAddress.UsPostRegionCityID.String())
		suite.Equal(destReason, *returnedModel.Reason)
	})
}

func (suite *PayloadsSuite) TestReweighModelFromUpdate() {
	mtoShipmentIDField, _ := uuid.NewV4()
	mtoShipmentIDString := handlers.FmtUUID(mtoShipmentIDField)

	idField, _ := uuid.NewV4()
	idString := handlers.FmtUUID(idField)

	verificationReason := "Because I said so"
	weight := int64(2000)

	reweigh := &primev2messages.UpdateReweigh{
		VerificationReason: &verificationReason,
		Weight:             &weight,
	}

	suite.Run("Success - Returns a reweigh model", func() {
		returnedModel := ReweighModelFromUpdate(reweigh, *idString, *mtoShipmentIDString)

		suite.Equal(idField.String(), returnedModel.ID.String())
		suite.Equal(mtoShipmentIDField.String(), returnedModel.ShipmentID.String())
		suite.Equal(handlers.PoundPtrFromInt64Ptr(reweigh.Weight), returnedModel.Weight)
		suite.Equal(reweigh.VerificationReason, returnedModel.VerificationReason)
	})

}

func (suite *PayloadsSuite) TestSITExtensionModel() {
	mtoShipmentIDField, _ := uuid.NewV4()
	mtoShipmentIDString := handlers.FmtUUID(mtoShipmentIDField)

	daysRequested := int64(30)
	remarks := "We need an extension"
	reason := "AWAITING_COMPLETION_OF_RESIDENCE"

	sitExtension := &primev2messages.CreateSITExtension{
		RequestedDays:     &daysRequested,
		ContractorRemarks: &remarks,
		RequestReason:     &reason,
	}

	suite.Run("Success - Returns a sit extension model", func() {
		returnedModel := SITExtensionModel(sitExtension, *mtoShipmentIDString)

		suite.Equal(mtoShipmentIDField, returnedModel.MTOShipmentID)
		suite.Equal(int(daysRequested), returnedModel.RequestedDays)
		suite.Equal(models.SITExtensionRequestReasonAwaitingCompletionOfResidence, returnedModel.RequestReason)
		suite.Equal(sitExtension.ContractorRemarks, returnedModel.ContractorRemarks)
	})

}

func (suite *PayloadsSuite) TestMTOAgentModel() {
	suite.Run("success", func() {
		mtoAgentMsg := &primev2messages.MTOAgent{
			ID: strfmt.UUID(uuid.Must(uuid.NewV4()).String()),
		}

		mtoAgentModel := MTOAgentModel(mtoAgentMsg)

		suite.NotNil(mtoAgentModel)
	})

	suite.Run("unsuccessful", func() {
		mtoAgentModel := MTOAgentModel(nil)
		suite.Nil(mtoAgentModel)
	})
}

func (suite *PayloadsSuite) TestMTOAgentsModel() {
	suite.Run("success", func() {
		mtoAgentsMsg := &primev2messages.MTOAgents{
			{
				ID: strfmt.UUID(uuid.Must(uuid.NewV4()).String()),
			},
			{
				ID: strfmt.UUID(uuid.Must(uuid.NewV4()).String()),
			},
		}

		mtoAgentsModel := MTOAgentsModel(mtoAgentsMsg)

		suite.NotNil(mtoAgentsModel)
		suite.Len(*mtoAgentsModel, len(*mtoAgentsMsg))

		for i, agentModel := range *mtoAgentsModel {
			agentMsg := (*mtoAgentsMsg)[i]
			suite.Equal(agentMsg.ID.String(), agentModel.ID.String())
		}
	})

	suite.Run("unsuccessful", func() {
		mtoAgentsModel := MTOAgentsModel(nil)
		suite.Nil(mtoAgentsModel)
	})
}

func (suite *PayloadsSuite) TestMTOServiceItemModelListFromCreate() {
	suite.Run("successful", func() {
		mtoID, _ := uuid.NewV4()
		mtoShipment := &primev2messages.CreateMTOShipment{
			MoveTaskOrderID: handlers.FmtUUID(mtoID),
		}

		serviceItemsList, verrs := MTOServiceItemModelListFromCreate(mtoShipment)

		suite.Nil(verrs)
		suite.NotNil(serviceItemsList)
		suite.Len(serviceItemsList, len(mtoShipment.MtoServiceItems()))
	})

	suite.Run("successful multiple items", func() {
		mtoID, _ := uuid.NewV4()
		mtoShipment := &primev2messages.CreateMTOShipment{
			MoveTaskOrderID: handlers.FmtUUID(mtoID),
		}

		serviceItemsList, verrs := MTOServiceItemModelListFromCreate(mtoShipment)

		suite.Nil(verrs)
		suite.NotNil(serviceItemsList)
		suite.Len(serviceItemsList, len(mtoShipment.MtoServiceItems()))
	})

	suite.Run("unsuccessful", func() {
		serviceItemsList, verrs := MTOServiceItemModelListFromCreate(nil)
		suite.NotNil(verrs)
		suite.Nil(serviceItemsList)
	})
}

func (suite *PayloadsSuite) TestMTOShipmentModelFromUpdate() {
	suite.Run("nil", func() {
		model := MTOShipmentModelFromUpdate(nil, strfmt.UUID(uuid.Must(uuid.NewV4()).String()))
		suite.Nil(model)
	})

	suite.Run("notnil", func() {
		mtoShipment := &primev2messages.UpdateMTOShipment{}
		mtoShipmentID := strfmt.UUID(uuid.Must(uuid.NewV4()).String())
		model := MTOShipmentModelFromUpdate(mtoShipment, mtoShipmentID)

		suite.NotNil(model)
	})

	suite.Run("weight", func() {
		actualWeight := int64(1000)
		ntsRecordedWeight := int64(2000)
		estimatedWeight := int64(1500)
		actualProGearWeight := int64(1000)
		actualSpouseProGearWeight := int64(250)
		mtoShipment := &primev2messages.UpdateMTOShipment{
			PrimeActualWeight:         &actualWeight,
			NtsRecordedWeight:         &ntsRecordedWeight,
			PrimeEstimatedWeight:      &estimatedWeight,
			ActualProGearWeight:       &actualProGearWeight,
			ActualSpouseProGearWeight: &actualSpouseProGearWeight,
		}
		mtoShipmentID := strfmt.UUID(uuid.Must(uuid.NewV4()).String())
		model := MTOShipmentModelFromUpdate(mtoShipment, mtoShipmentID)

		suite.NotNil(model.PrimeActualWeight)
		suite.NotNil(model.NTSRecordedWeight)
		suite.NotNil(model.PrimeEstimatedWeight)
		suite.Equal(model.ActualProGearWeight, handlers.PoundPtrFromInt64Ptr(&actualProGearWeight))
		suite.Equal(model.ActualSpouseProGearWeight, handlers.PoundPtrFromInt64Ptr(&actualSpouseProGearWeight))
	})

	suite.Run("ppm", func() {
		mtoShipment := &primev2messages.UpdateMTOShipment{
			PpmShipment: &primev2messages.UpdatePPMShipment{},
		}
		mtoShipmentID := strfmt.UUID(uuid.Must(uuid.NewV4()).String())
		model := MTOShipmentModelFromUpdate(mtoShipment, mtoShipmentID)

		suite.NotNil(model.PPMShipment)
	})
}

func (suite *PayloadsSuite) TestServiceRequestDocumentUploadModel() {
	upload := models.Upload{
		Bytes:       0,
		ContentType: "",
		Filename:    "",
		CreatedAt:   time.Now(),
		UpdatedAt:   time.Now(),
	}

	result := ServiceRequestDocumentUploadModel(upload)

	suite.Equal(upload.Bytes, *result.Bytes)
	suite.Equal(upload.ContentType, *result.ContentType)
	suite.Equal(upload.Filename, *result.Filename)
	suite.Equal((strfmt.DateTime)(upload.CreatedAt), result.CreatedAt)
	suite.Equal((strfmt.DateTime)(upload.UpdatedAt), result.UpdatedAt)
}

func (suite *PayloadsSuite) TestMTOServiceItemModelFromUpdate() {
	suite.Run("DDDSIT", func() {
		mtoServiceItemID := uuid.Must(uuid.NewV4()).String()
		reServiceCode := string(models.ReServiceCodeDDDSIT)
		updateMTOServiceItemSIT := primev2messages.UpdateMTOServiceItemSIT{
			ReServiceCode: reServiceCode,
		}

		model, _ := MTOServiceItemModelFromUpdate(mtoServiceItemID, &updateMTOServiceItemSIT)

		suite.NotNil(model)
	})

	suite.Run("weight", func() {
		mtoServiceItemID := uuid.Must(uuid.NewV4()).String()
		estimatedWeight := int64(5000)
		actualWeight := int64(4500)
		updateMTOServiceItemShuttle := primev2messages.UpdateMTOServiceItemShuttle{
			EstimatedWeight: &estimatedWeight,
			ActualWeight:    &actualWeight,
		}

		model, _ := MTOServiceItemModelFromUpdate(mtoServiceItemID, &updateMTOServiceItemShuttle)

		suite.NotNil(model)
	})
}

func (suite *PayloadsSuite) TestValidateReasonOriginSIT() {
	suite.Run("Reason provided", func() {
		reason := "reason"
		mtoServiceItemOriginSIT := primev2messages.MTOServiceItemOriginSIT{
			Reason: &reason,
		}

		verrs := validateReasonOriginSIT(mtoServiceItemOriginSIT)
		suite.False(verrs.HasAny())
	})

	suite.Run("No reason provided", func() {
		mtoServiceItemOriginSIT := primev2messages.MTOServiceItemOriginSIT{}

		verrs := validateReasonOriginSIT(mtoServiceItemOriginSIT)
		suite.True(verrs.HasAny())
	})

	suite.Run("Reason provided - international", func() {
		reason := "reason"
		mtoServiceItemOriginSIT := primev2messages.MTOServiceItemInternationalOriginSIT{
			Reason: &reason,
		}

		verrs := validateReasonInternationalOriginSIT(mtoServiceItemOriginSIT)
		suite.False(verrs.HasAny())
	})

	suite.Run("No reason provided - international", func() {
		mtoServiceItemOriginSIT := primev2messages.MTOServiceItemInternationalOriginSIT{}

		verrs := validateReasonInternationalOriginSIT(mtoServiceItemOriginSIT)
		suite.True(verrs.HasAny())
	})
}

func (suite *PayloadsSuite) TestShipmentAddressUpdateModel() {
	shipmentID := uuid.Must(uuid.NewV4())
	contractorRemarks := ""
	newAddress := primev2messages.Address{
		City:           handlers.FmtString(""),
		State:          handlers.FmtString(""),
		PostalCode:     handlers.FmtString(""),
		StreetAddress1: handlers.FmtString(""),
	}

	nonSITAddressUpdate := primev2messages.UpdateShipmentDestinationAddress{
		ContractorRemarks: &contractorRemarks,
		NewAddress:        &newAddress,
	}

	model := ShipmentAddressUpdateModel(&nonSITAddressUpdate, shipmentID)

	suite.Equal(shipmentID, model.ShipmentID)
	suite.Equal(contractorRemarks, model.ContractorRemarks)
	suite.NotNil(model.NewAddress)
	suite.Equal(*newAddress.City, model.NewAddress.City)
	suite.Equal(*newAddress.State, model.NewAddress.State)
	suite.Equal(*newAddress.PostalCode, model.NewAddress.PostalCode)
	suite.Equal(*newAddress.StreetAddress1, model.NewAddress.StreetAddress1)
}

func (suite *PayloadsSuite) TestPPMShipmentModelFromCreate() {
	time := time.Now()
	expectedDepartureDate := handlers.FmtDatePtr(&time)
	sitExpected := true
	estimatedWeight := int64(5000)
	hasProGear := true
	proGearWeight := int64(500)
	spouseProGearWeight := int64(50)

	ppmShipment := primev2messages.CreatePPMShipment{
		ExpectedDepartureDate:        expectedDepartureDate,
		SitExpected:                  &sitExpected,
		EstimatedWeight:              &estimatedWeight,
		HasProGear:                   &hasProGear,
		ProGearWeight:                &proGearWeight,
		SpouseProGearWeight:          &spouseProGearWeight,
		IsActualExpenseReimbursement: models.BoolPointer(true),
	}

	model := PPMShipmentModelFromCreate(&ppmShipment)

	suite.NotNil(model)
	suite.Equal(models.PPMShipmentStatusSubmitted, model.Status)
	suite.True(*model.SITExpected)
	suite.Equal(unit.Pound(estimatedWeight), *model.EstimatedWeight)
	suite.True(*model.HasProGear)
	suite.Equal(unit.Pound(proGearWeight), *model.ProGearWeight)
	suite.Equal(unit.Pound(spouseProGearWeight), *model.SpouseProGearWeight)
	suite.True(*model.IsActualExpenseReimbursement)
}

func (suite *PayloadsSuite) TestPPMShipmentModelFromUpdate() {
	time := time.Now()
	expectedDepartureDate := handlers.FmtDatePtr(&time)
	estimatedWeight := int64(5000)
	proGearWeight := int64(500)
	spouseProGearWeight := int64(50)

	ppmShipment := primev2messages.UpdatePPMShipment{
		ExpectedDepartureDate:        expectedDepartureDate,
		SitExpected:                  models.BoolPointer(true),
		EstimatedWeight:              &estimatedWeight,
		HasProGear:                   models.BoolPointer(true),
		ProGearWeight:                &proGearWeight,
		SpouseProGearWeight:          &spouseProGearWeight,
		IsActualExpenseReimbursement: models.BoolPointer(true),
	}

	model := PPMShipmentModelFromUpdate(&ppmShipment)

	suite.NotNil(model)
	suite.True(*model.SITExpected)
	suite.Equal(unit.Pound(estimatedWeight), *model.EstimatedWeight)
	suite.True(*model.HasProGear)
	suite.Equal(unit.Pound(proGearWeight), *model.ProGearWeight)
	suite.Equal(unit.Pound(spouseProGearWeight), *model.SpouseProGearWeight)
	suite.True(*model.IsActualExpenseReimbursement)
	suite.NotNil(model)
}

func (suite *PayloadsSuite) TestCountryModel_WithValidCountry() {
	countryName := "US"
	result := CountryModel(&countryName)

	suite.NotNil(result)
	suite.Equal(countryName, result.Country)
}

func (suite *PayloadsSuite) TestCountryModel_WithNilCountry() {
	var countryName *string = nil
	result := CountryModel(countryName)

	suite.Nil(result)
}

func (suite *PayloadsSuite) TestMTOShipmentModelFromCreate_WithNilInput() {
	result, verrs := MTOShipmentModelFromCreate(nil)

	suite.NotNil(verrs)
	suite.Nil(result)
}

func (suite *PayloadsSuite) TestMTOShipmentModelFromCreate_WithValidInput() {
	moveTaskOrderID := strfmt.UUID(uuid.Must(uuid.NewV4()).String())
	mtoShipment := primev2messages.CreateMTOShipment{
		MoveTaskOrderID: &moveTaskOrderID,
	}

	result, verrs := MTOShipmentModelFromCreate(&mtoShipment)

	suite.Nil(verrs)
	suite.NotNil(result)
	suite.Equal(mtoShipment.MoveTaskOrderID.String(), result.MoveTaskOrderID.String())
	suite.Nil(result.PrimeEstimatedWeight)
	suite.Nil(result.PickupAddress)
	suite.Nil(result.DestinationAddress)
	suite.Empty(result.MTOAgents)
}

func (suite *PayloadsSuite) TestMTOShipmentModelFromCreate_WithOptionalFields() {
	moveTaskOrderID := strfmt.UUID(uuid.Must(uuid.NewV4()).String())
	divertedFromShipmentID := strfmt.UUID(uuid.Must(uuid.NewV4()).String())
	primeEstimatedWeight := int64(3000)
	requestedPickupDate := strfmt.Date(time.Now())

	var pickupAddress primev2messages.Address
	var destinationAddress primev2messages.Address

	pickupAddress = primev2messages.Address{
		City:           handlers.FmtString("Tulsa"),
		PostalCode:     handlers.FmtString("90210"),
		State:          handlers.FmtString("OK"),
		StreetAddress1: handlers.FmtString("123 Main St"),
	}
	destinationAddress = primev2messages.Address{
		City:           handlers.FmtString("Tulsa"),
		PostalCode:     handlers.FmtString("90210"),
		State:          handlers.FmtString("OK"),
		StreetAddress1: handlers.FmtString("456 Main St"),
	}

	remarks := "customer wants fast delivery"
	mtoShipment := &primev2messages.CreateMTOShipment{
		MoveTaskOrderID:        &moveTaskOrderID,
		CustomerRemarks:        &remarks,
		DivertedFromShipmentID: divertedFromShipmentID,
		CounselorRemarks:       handlers.FmtString("Approved for special handling"),
		PrimeEstimatedWeight:   &primeEstimatedWeight,
		RequestedPickupDate:    &requestedPickupDate,
		PickupAddress:          struct{ primev2messages.Address }{pickupAddress},
		DestinationAddress:     struct{ primev2messages.Address }{destinationAddress},
	}

	result, verrs := MTOShipmentModelFromCreate(mtoShipment)

	suite.Nil(verrs)
	suite.NotNil(result)
	suite.Equal(mtoShipment.MoveTaskOrderID.String(), result.MoveTaskOrderID.String())
	suite.Equal(*mtoShipment.CustomerRemarks, *result.CustomerRemarks)
	suite.NotNil(result.DivertedFromShipmentID)
	suite.Equal(mtoShipment.DivertedFromShipmentID.String(), result.DivertedFromShipmentID.String())

	suite.NotNil(result.PrimeEstimatedWeight)
	suite.Equal(unit.Pound(primeEstimatedWeight), *result.PrimeEstimatedWeight)
	suite.NotNil(result.PrimeEstimatedWeightRecordedDate)
	suite.WithinDuration(time.Now(), *result.PrimeEstimatedWeightRecordedDate, time.Second)

	suite.NotNil(result.PickupAddress)
	suite.Equal("123 Main St", result.PickupAddress.StreetAddress1)
	suite.NotNil(result.DestinationAddress)
	suite.Equal("456 Main St", result.DestinationAddress.StreetAddress1)
}<|MERGE_RESOLUTION|>--- conflicted
+++ resolved
@@ -52,11 +52,7 @@
 		Length: &crateMeasurement,
 	}
 
-<<<<<<< HEAD
-	DDSHUTServiceItem := &primev2messages.MTOServiceItemShuttle{
-=======
 	DDSHUTServiceItem := &primev2messages.MTOServiceItemDomesticShuttle{
->>>>>>> 52137a28
 		ReServiceCode:   &ddshutCode,
 		Reason:          &reason,
 		EstimatedWeight: &estimatedWeight,
@@ -65,11 +61,7 @@
 	DDSHUTServiceItem.SetMoveTaskOrderID(handlers.FmtUUID(moveTaskOrderIDField))
 	DDSHUTServiceItem.SetMtoShipmentID(*mtoShipmentIDString)
 
-<<<<<<< HEAD
-	DOSHUTServiceItem := &primev2messages.MTOServiceItemShuttle{
-=======
 	DOSHUTServiceItem := &primev2messages.MTOServiceItemDomesticShuttle{
->>>>>>> 52137a28
 		ReServiceCode:   &doshutCode,
 		Reason:          &reason,
 		EstimatedWeight: &estimatedWeight,
