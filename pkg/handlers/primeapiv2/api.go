package primeapiv2

import (
	"log"

	"github.com/go-openapi/loads"

	"github.com/transcom/mymove/pkg/gen/primev2api"
	"github.com/transcom/mymove/pkg/gen/primev2api/primev2operations"
	"github.com/transcom/mymove/pkg/handlers"
	paymentrequesthelper "github.com/transcom/mymove/pkg/payment_request"
	"github.com/transcom/mymove/pkg/services/address"
	boatshipment "github.com/transcom/mymove/pkg/services/boat_shipment"
	"github.com/transcom/mymove/pkg/services/entitlements"
	"github.com/transcom/mymove/pkg/services/fetch"
	"github.com/transcom/mymove/pkg/services/ghcrateengine"
	mobilehomeshipment "github.com/transcom/mymove/pkg/services/mobile_home_shipment"
	"github.com/transcom/mymove/pkg/services/move"
	movetaskorder "github.com/transcom/mymove/pkg/services/move_task_order"
	mtoserviceitem "github.com/transcom/mymove/pkg/services/mto_service_item"
	mtoshipment "github.com/transcom/mymove/pkg/services/mto_shipment"
	"github.com/transcom/mymove/pkg/services/orchestrators/shipment"
	paymentrequest "github.com/transcom/mymove/pkg/services/payment_request"
	"github.com/transcom/mymove/pkg/services/ppmshipment"
	"github.com/transcom/mymove/pkg/services/query"
	signedcertification "github.com/transcom/mymove/pkg/services/signed_certification"
)

// NewPrimeAPI returns the Prime API
func NewPrimeAPI(handlerConfig handlers.HandlerConfig) *primev2operations.MymoveAPI {
	builder := query.NewQueryBuilder()
	fetcher := fetch.NewFetcher(builder)
	queryBuilder := query.NewQueryBuilder()
	moveRouter := move.NewMoveRouter()
	waf := entitlements.NewWeightAllotmentFetcher()
	vLocation := address.NewVLocation()

	primeSpec, err := loads.Analyzed(primev2api.SwaggerJSON, "")
	if err != nil {
		log.Fatalln(err)
	}
	primeAPIV2 := primev2operations.NewMymoveAPI(primeSpec)

	primeAPIV2.ServeError = handlers.ServeCustomError

	addressCreator := address.NewAddressCreator()

	primeAPIV2.MoveTaskOrderGetMoveTaskOrderHandler = GetMoveTaskOrderHandler{
		handlerConfig,
		movetaskorder.NewMoveTaskOrderFetcher(waf),
	}

	signedCertificationCreator := signedcertification.NewSignedCertificationCreator()
	signedCertificationUpdater := signedcertification.NewSignedCertificationUpdater()
	ppmEstimator := ppmshipment.NewEstimatePPM(handlerConfig.DTODPlanner(), &paymentrequesthelper.RequestPaymentHelper{})

	mtoServiceItemCreator := mtoserviceitem.NewMTOServiceItemCreator(
		handlerConfig.HHGPlanner(),
		queryBuilder,
		moveRouter,
		ghcrateengine.NewDomesticUnpackPricer(),
		ghcrateengine.NewDomesticPackPricer(),
		ghcrateengine.NewDomesticLinehaulPricer(),
		ghcrateengine.NewDomesticShorthaulPricer(),
		ghcrateengine.NewDomesticOriginPricer(),
		ghcrateengine.NewDomesticDestinationPricer(),
		ghcrateengine.NewFuelSurchargePricer())

	moveTaskOrderUpdater := movetaskorder.NewMoveTaskOrderUpdater(
		queryBuilder,
		mtoServiceItemCreator,
		moveRouter, signedCertificationCreator, signedCertificationUpdater, ppmEstimator,
	)

	mtoShipmentCreator := mtoshipment.NewMTOShipmentCreatorV2(builder, fetcher, moveRouter, addressCreator)
	ppmShipmentCreator := ppmshipment.NewPPMShipmentCreator(ppmEstimator, addressCreator)
	boatShipmentCreator := boatshipment.NewBoatShipmentCreator()
	mobileHomeShipmentCreator := mobilehomeshipment.NewMobileHomeShipmentCreator()
	shipmentRouter := mtoshipment.NewShipmentRouter()

	shipmentCreator := shipment.NewShipmentCreator(mtoShipmentCreator, ppmShipmentCreator, boatShipmentCreator, mobileHomeShipmentCreator, shipmentRouter, moveTaskOrderUpdater)

	primeAPIV2.MtoShipmentCreateMTOShipmentHandler = CreateMTOShipmentHandler{
		handlerConfig,
		shipmentCreator,
		movetaskorder.NewMoveTaskOrderChecker(),
		vLocation,
	}
	paymentRequestRecalculator := paymentrequest.NewPaymentRequestRecalculator(
		paymentrequest.NewPaymentRequestCreator(
			handlerConfig.HHGPlanner(),
			ghcrateengine.NewServiceItemPricer(),
		),
		paymentrequest.NewPaymentRequestStatusUpdater(queryBuilder),
	)
	paymentRequestShipmentRecalculator := paymentrequest.NewPaymentRequestShipmentRecalculator(paymentRequestRecalculator)
	moveWeights := move.NewMoveWeights(mtoshipment.NewShipmentReweighRequester(), waf)
	addressUpdater := address.NewAddressUpdater()
	mtoShipmentUpdater := mtoshipment.NewPrimeMTOShipmentUpdater(
		builder,
		fetcher,
		handlerConfig.HHGPlanner(),
		moveRouter,
		moveWeights,
		handlerConfig.NotificationSender(),
		paymentRequestShipmentRecalculator,
		addressUpdater,
		addressCreator,
	)

	ppmShipmentUpdater := ppmshipment.NewPPMShipmentUpdater(ppmEstimator, addressCreator, addressUpdater)
	boatShipmentUpdater := boatshipment.NewBoatShipmentUpdater()
	mobileHomeShipmentUpdater := mobilehomeshipment.NewMobileHomeShipmentUpdater()
	shipmentUpdater := shipment.NewShipmentUpdater(mtoShipmentUpdater, ppmShipmentUpdater, boatShipmentUpdater, mobileHomeShipmentUpdater, mtoServiceItemCreator)
	primeAPIV2.MtoShipmentUpdateMTOShipmentHandler = UpdateMTOShipmentHandler{
		handlerConfig,
		shipmentUpdater,
<<<<<<< HEAD
		handlerConfig.DTODPlanner(),
=======
		vLocation,
>>>>>>> 7625b391
	}

	return primeAPIV2
}<|MERGE_RESOLUTION|>--- conflicted
+++ resolved
@@ -115,11 +115,8 @@
 	primeAPIV2.MtoShipmentUpdateMTOShipmentHandler = UpdateMTOShipmentHandler{
 		handlerConfig,
 		shipmentUpdater,
-<<<<<<< HEAD
 		handlerConfig.DTODPlanner(),
-=======
 		vLocation,
->>>>>>> 7625b391
 	}
 
 	return primeAPIV2
