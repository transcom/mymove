--- conflicted
+++ resolved
@@ -116,10 +116,7 @@
 		handlerConfig,
 		shipmentUpdater,
 		handlerConfig.DTODPlanner(),
-<<<<<<< HEAD
-=======
 		vLocation,
->>>>>>> 13bb32d7
 	}
 
 	return primeAPIV2
