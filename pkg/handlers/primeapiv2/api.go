package primeapiv2

import (
	"log"

	"github.com/go-openapi/loads"

	"github.com/transcom/mymove/pkg/gen/primev2api"
	"github.com/transcom/mymove/pkg/gen/primev2api/primev2operations"
	"github.com/transcom/mymove/pkg/handlers"
	paymentrequesthelper "github.com/transcom/mymove/pkg/payment_request"
	"github.com/transcom/mymove/pkg/services/address"
	boatshipment "github.com/transcom/mymove/pkg/services/boat_shipment"
	"github.com/transcom/mymove/pkg/services/entitlements"
	"github.com/transcom/mymove/pkg/services/fetch"
	"github.com/transcom/mymove/pkg/services/ghcrateengine"
	mobilehomeshipment "github.com/transcom/mymove/pkg/services/mobile_home_shipment"
	"github.com/transcom/mymove/pkg/services/move"
	movetaskorder "github.com/transcom/mymove/pkg/services/move_task_order"
	mtoserviceitem "github.com/transcom/mymove/pkg/services/mto_service_item"
	mtoshipment "github.com/transcom/mymove/pkg/services/mto_shipment"
	"github.com/transcom/mymove/pkg/services/orchestrators/shipment"
	paymentrequest "github.com/transcom/mymove/pkg/services/payment_request"
	"github.com/transcom/mymove/pkg/services/ppmshipment"
	"github.com/transcom/mymove/pkg/services/query"
	signedcertification "github.com/transcom/mymove/pkg/services/signed_certification"
)

// NewPrimeAPI returns the Prime API
func NewPrimeAPI(handlerConfig handlers.HandlerConfig) *primev2operations.MymoveAPI {
	builder := query.NewQueryBuilder()
	fetcher := fetch.NewFetcher(builder)
	queryBuilder := query.NewQueryBuilder()
	moveRouter := move.NewMoveRouter()
	waf := entitlements.NewWeightAllotmentFetcher()
	vLocation := address.NewVLocation()

	primeSpec, err := loads.Analyzed(primev2api.SwaggerJSON, "")
	if err != nil {
		log.Fatalln(err)
	}
	primeAPIV2 := primev2operations.NewMymoveAPI(primeSpec)

	primeAPIV2.ServeError = handlers.ServeCustomError

	addressCreator := address.NewAddressCreator()

	primeAPIV2.MoveTaskOrderGetMoveTaskOrderHandler = GetMoveTaskOrderHandler{
		handlerConfig,
		movetaskorder.NewMoveTaskOrderFetcher(waf),
	}

	signedCertificationCreator := signedcertification.NewSignedCertificationCreator()
	signedCertificationUpdater := signedcertification.NewSignedCertificationUpdater()
	ppmEstimator := ppmshipment.NewEstimatePPM(handlerConfig.DTODPlanner(), &paymentrequesthelper.RequestPaymentHelper{})

	mtoServiceItemCreator := mtoserviceitem.NewMTOServiceItemCreator(
		handlerConfig.HHGPlanner(),
		queryBuilder,
		moveRouter,
		ghcrateengine.NewDomesticUnpackPricer(),
		ghcrateengine.NewDomesticPackPricer(),
		ghcrateengine.NewDomesticLinehaulPricer(),
		ghcrateengine.NewDomesticShorthaulPricer(),
		ghcrateengine.NewDomesticOriginPricer(),
		ghcrateengine.NewDomesticDestinationPricer(),
		ghcrateengine.NewFuelSurchargePricer())

	moveTaskOrderUpdater := movetaskorder.NewMoveTaskOrderUpdater(
		queryBuilder,
		mtoServiceItemCreator,
		moveRouter, signedCertificationCreator, signedCertificationUpdater, ppmEstimator,
	)

	mtoShipmentCreator := mtoshipment.NewMTOShipmentCreatorV2(builder, fetcher, moveRouter, addressCreator)
	ppmShipmentCreator := ppmshipment.NewPPMShipmentCreator(ppmEstimator, addressCreator)
	boatShipmentCreator := boatshipment.NewBoatShipmentCreator()
	mobileHomeShipmentCreator := mobilehomeshipment.NewMobileHomeShipmentCreator()
	shipmentRouter := mtoshipment.NewShipmentRouter()

	shipmentCreator := shipment.NewShipmentCreator(mtoShipmentCreator, ppmShipmentCreator, boatShipmentCreator, mobileHomeShipmentCreator, shipmentRouter, moveTaskOrderUpdater)

	primeAPIV2.MtoShipmentCreateMTOShipmentHandler = CreateMTOShipmentHandler{
		handlerConfig,
		shipmentCreator,
		movetaskorder.NewMoveTaskOrderChecker(),
		vLocation,
	}
	paymentRequestRecalculator := paymentrequest.NewPaymentRequestRecalculator(
		paymentrequest.NewPaymentRequestCreator(
			handlerConfig.HHGPlanner(),
			ghcrateengine.NewServiceItemPricer(),
		),
		paymentrequest.NewPaymentRequestStatusUpdater(queryBuilder),
	)
	paymentRequestShipmentRecalculator := paymentrequest.NewPaymentRequestShipmentRecalculator(paymentRequestRecalculator)
	moveWeights := move.NewMoveWeights(mtoshipment.NewShipmentReweighRequester(), waf)
	addressUpdater := address.NewAddressUpdater()
	mtoShipmentUpdater := mtoshipment.NewPrimeMTOShipmentUpdater(
		builder,
		fetcher,
		handlerConfig.HHGPlanner(),
		moveRouter,
		moveWeights,
		handlerConfig.NotificationSender(),
		paymentRequestShipmentRecalculator,
		addressUpdater,
		addressCreator,
	)

	ppmShipmentUpdater := ppmshipment.NewPPMShipmentUpdater(ppmEstimator, addressCreator, addressUpdater)
	boatShipmentUpdater := boatshipment.NewBoatShipmentUpdater()
	mobileHomeShipmentUpdater := mobilehomeshipment.NewMobileHomeShipmentUpdater()
	shipmentUpdater := shipment.NewShipmentUpdater(mtoShipmentUpdater, ppmShipmentUpdater, boatShipmentUpdater, mobileHomeShipmentUpdater, mtoServiceItemCreator)
	primeAPIV2.MtoShipmentUpdateMTOShipmentHandler = UpdateMTOShipmentHandler{
		handlerConfig,
		shipmentUpdater,
		handlerConfig.DTODPlanner(),
<<<<<<< HEAD
=======
		vLocation,
>>>>>>> 28b8aa5e
	}

	return primeAPIV2
}<|MERGE_RESOLUTION|>--- conflicted
+++ resolved
@@ -116,10 +116,7 @@
 		handlerConfig,
 		shipmentUpdater,
 		handlerConfig.DTODPlanner(),
-<<<<<<< HEAD
-=======
 		vLocation,
->>>>>>> 28b8aa5e
 	}
 
 	return primeAPIV2
