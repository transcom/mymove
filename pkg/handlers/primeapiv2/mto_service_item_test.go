package primeapiv2

import (
	"fmt"
	"net/http"
	"net/http/httptest"
	"time"

	"github.com/go-openapi/strfmt"
	"github.com/gobuffalo/validate/v3"
	"github.com/gofrs/uuid"
	"github.com/stretchr/testify/mock"

	"github.com/transcom/mymove/pkg/apperror"
	"github.com/transcom/mymove/pkg/factory"
	mtoserviceitemops "github.com/transcom/mymove/pkg/gen/primeapi/primeoperations/mto_service_item"
	"github.com/transcom/mymove/pkg/gen/primemessages"
	"github.com/transcom/mymove/pkg/handlers"
	"github.com/transcom/mymove/pkg/handlers/primeapi/payloads"
	"github.com/transcom/mymove/pkg/models"
	routemocks "github.com/transcom/mymove/pkg/route/mocks"
	"github.com/transcom/mymove/pkg/services/ghcrateengine"
	"github.com/transcom/mymove/pkg/services/mocks"
	moverouter "github.com/transcom/mymove/pkg/services/move"
	movetaskorder "github.com/transcom/mymove/pkg/services/move_task_order"
	mtoserviceitem "github.com/transcom/mymove/pkg/services/mto_service_item"
	"github.com/transcom/mymove/pkg/services/query"
	transportationoffice "github.com/transcom/mymove/pkg/services/transportation_office"
	"github.com/transcom/mymove/pkg/testdatagen"
)

func (suite *HandlerSuite) TestCreateMTOServiceItemHandler() {
	builder := query.NewQueryBuilder()
	mtoChecker := movetaskorder.NewMoveTaskOrderChecker()

	type localSubtestData struct {
		params         mtoserviceitemops.CreateMTOServiceItemParams
		mtoShipment    models.MTOShipment
		mtoServiceItem models.MTOServiceItem
	}

	makeSubtestDataWithPPMShipmentType := func(isPPM bool) (subtestData *localSubtestData) {
		subtestData = &localSubtestData{}

		mtoShipmentID, _ := uuid.NewV4()

		mto := factory.BuildAvailableToPrimeMove(suite.DB(), nil, nil)
		if isPPM {
			subtestData.mtoShipment = factory.BuildMTOShipment(suite.DB(), []factory.Customization{
				{
					Model:    mto,
					LinkOnly: true,
				},
				{
					Model: models.MTOShipment{
						ID:           mtoShipmentID,
						ShipmentType: models.MTOShipmentTypePPM,
					},
				},
			}, nil)

			// if check here for shipment fetch not found
			if subtestData.mtoShipment.PPMShipment != nil {
				subtestData.mtoShipment.PPMShipment.EstimatedWeight = models.PoundPointer(1000)
			}
			err := suite.DB().Save(&subtestData.mtoShipment)
			suite.NoError(err)
		} else {
			subtestData.mtoShipment = factory.BuildMTOShipment(suite.DB(), []factory.Customization{
				{
					Model:    mto,
					LinkOnly: true,
				},
			}, nil)

			subtestData.mtoShipment.PrimeEstimatedWeight = models.PoundPointer(1000)
			err := suite.DB().Save(&subtestData.mtoShipment)
			suite.NoError(err)
		}

		testdatagen.FetchOrMakeReContract(suite.DB(), testdatagen.Assertions{})

		factory.FetchReServiceByCode(suite.DB(), models.ReServiceCodeDOFSIT)
		req := httptest.NewRequest("POST", "/mto-service-items", nil)
		sitEntryDate := time.Now()
		sitPostalCode := "00988"
		requestApprovalRequestedStatus := false

		// Customer gets new pickup address for SIT Origin Pickup (DOPSIT) which gets added when
		// creating DOFSIT (SIT origin first day).
		//
		// Do not create Address in the database (Assertions.Stub = true), because if the information is coming from the Prime
		// via the Prime API, the address will not have a valid database ID. And tests need to ensure
		// that we properly create the address coming in from the API.
		actualPickupAddress := factory.BuildAddress(nil, nil, []factory.Trait{factory.GetTraitAddress2})

		subtestData.mtoServiceItem = models.MTOServiceItem{
			MoveTaskOrderID:                   mto.ID,
			MTOShipmentID:                     &subtestData.mtoShipment.ID,
			ReService:                         models.ReService{Code: models.ReServiceCodeDOFSIT},
			Reason:                            models.StringPointer("lorem ipsum"),
			SITEntryDate:                      &sitEntryDate,
			SITPostalCode:                     &sitPostalCode,
			SITOriginHHGActualAddress:         &actualPickupAddress,
			RequestedApprovalsRequestedStatus: &requestApprovalRequestedStatus,
		}

		subtestData.params = mtoserviceitemops.CreateMTOServiceItemParams{
			HTTPRequest: req,
			Body:        payloads.MTOServiceItem(&subtestData.mtoServiceItem),
		}

		return subtestData
	}

	makeSubtestData := func() (subtestData *localSubtestData) {
		return makeSubtestDataWithPPMShipmentType(false)
	}

	moveRouter := moverouter.NewMoveRouter(transportationoffice.NewTransportationOfficesFetcher())
	planner := &routemocks.Planner{}
	planner.On("ZipTransitDistance",
		mock.AnythingOfType("*appcontext.appContext"),
		mock.Anything,
		mock.Anything,
	).Return(400, nil)
	creator := mtoserviceitem.NewMTOServiceItemCreator(
		planner,
		builder,
		moveRouter,
		ghcrateengine.NewDomesticUnpackPricer(),
		ghcrateengine.NewDomesticPackPricer(),
		ghcrateengine.NewDomesticLinehaulPricer(),
		ghcrateengine.NewDomesticShorthaulPricer(),
		ghcrateengine.NewDomesticOriginPricer(),
		ghcrateengine.NewDomesticDestinationPricer(),
		ghcrateengine.NewFuelSurchargePricer(),
		ghcrateengine.NewDomesticDestinationFirstDaySITPricer(),
		ghcrateengine.NewDomesticDestinationSITDeliveryPricer(),
		ghcrateengine.NewDomesticDestinationAdditionalDaysSITPricer(),
		ghcrateengine.NewDomesticDestinationSITFuelSurchargePricer(),
		ghcrateengine.NewDomesticOriginFirstDaySITPricer(),
		ghcrateengine.NewDomesticOriginSITPickupPricer(),
		ghcrateengine.NewDomesticOriginAdditionalDaysSITPricer(),
		ghcrateengine.NewDomesticOriginSITFuelSurchargePricer())

	suite.Run("Successful POST - Integration Test", func() {
		subtestData := makeSubtestData()
		handler := CreateMTOServiceItemHandler{
			suite.NewHandlerConfig(),
			creator,
			mtoChecker,
		}

		// Validate incoming payload
		suite.NoError(subtestData.params.Body.Validate(strfmt.Default))

		response := handler.Handle(subtestData.params)
		suite.IsType(&mtoserviceitemops.CreateMTOServiceItemOK{}, response)
		okResponse := response.(*mtoserviceitemops.CreateMTOServiceItemOK)

		// TODO: This is failing because DOPSIT and DDDSIT are being sent back in the response
		//   but those are not listed in the enum in the swagger file.  They aren't allowed for
		//   incoming payloads, but are allowed for outgoing payloads, but the same payload spec
		//   is used for both.  Need to figure out best way to resolve.
		// Validate outgoing payload (each element of slice)
		// for _, mtoServiceItem := range okResponse.Payload {
		// 	suite.NoError(mtoServiceItem.Validate(strfmt.Default))
		// }

		suite.NotZero(okResponse.Payload[0].ID())
	})

	suite.Run("Successful POST for Creating Shuttling without PrimeEstimatedWeight set - Integration Test", func() {
		mto := factory.BuildAvailableToPrimeMove(suite.DB(), nil, nil)
		mtoShipment := factory.BuildMTOShipment(suite.DB(), []factory.Customization{
			{
				Model:    mto,
				LinkOnly: true,
			},
		}, nil)
		mtoShipment.PrimeEstimatedWeight = nil
		factory.FetchReServiceByCode(suite.DB(), models.ReServiceCodeDOSHUT)
		req := httptest.NewRequest("POST", "/mto-service-items", nil)
		reason := "lorem ipsum"

		mtoServiceItem := models.MTOServiceItem{
			MoveTaskOrderID: mto.ID,
			MTOShipmentID:   &mtoShipment.ID,
			ReService:       models.ReService{Code: models.ReServiceCodeDOSHUT},
			Reason:          &reason,
		}

		params := mtoserviceitemops.CreateMTOServiceItemParams{
			HTTPRequest: req,
			Body:        payloads.MTOServiceItem(&mtoServiceItem),
		}

		handler := CreateMTOServiceItemHandler{
			suite.NewHandlerConfig(),
			creator,
			mtoChecker,
		}

		// Validate incoming payload
		suite.NoError(params.Body.Validate(strfmt.Default))

		response := handler.Handle(params)
		suite.IsType(&mtoserviceitemops.CreateMTOServiceItemOK{}, response)
		okResponse := response.(*mtoserviceitemops.CreateMTOServiceItemOK)

		suite.NotZero(okResponse.Payload[0].ID())
	})

	suite.Run("Successful POST for Creating International Shuttling without PrimeEstimatedWeight set - Integration Test", func() {
		mto := factory.BuildAvailableToPrimeMove(suite.DB(), nil, nil)
		mtoShipment := factory.BuildMTOShipment(suite.DB(), []factory.Customization{
			{
				Model:    mto,
				LinkOnly: true,
			},
			{
				Model: models.MTOShipment{
					MarketCode: models.MarketCodeInternational,
				},
			},
		}, nil)
		mtoShipment.PrimeEstimatedWeight = nil
		factory.FetchReServiceByCode(suite.DB(), models.ReServiceCodeDOSHUT)
		req := httptest.NewRequest("POST", "/mto-service-items", nil)
		reason := "lorem ipsum"

		mtoServiceItem := models.MTOServiceItem{
			MoveTaskOrderID: mto.ID,
			MTOShipmentID:   &mtoShipment.ID,
			ReService:       models.ReService{Code: models.ReServiceCodeIOSHUT},
			Reason:          &reason,
		}

		params := mtoserviceitemops.CreateMTOServiceItemParams{
			HTTPRequest: req,
			Body:        payloads.MTOServiceItem(&mtoServiceItem),
		}

		handler := CreateMTOServiceItemHandler{
			suite.NewHandlerConfig(),
			creator,
			mtoChecker,
		}

		// Validate incoming payload
		suite.NoError(params.Body.Validate(strfmt.Default))

		response := handler.Handle(params)
		suite.IsType(&mtoserviceitemops.CreateMTOServiceItemOK{}, response)
		okResponse := response.(*mtoserviceitemops.CreateMTOServiceItemOK)

		suite.NotZero(okResponse.Payload[0].ID())
	})

	suite.Run("POST failure - 500", func() {
		subtestData := makeSubtestData()
		mockCreator := mocks.MTOServiceItemCreator{}
		handler := CreateMTOServiceItemHandler{
			suite.NewHandlerConfig(),
			&mockCreator,
			mtoChecker,
		}
		err := fmt.Errorf("ServerError")

		mockCreator.On("CreateMTOServiceItem",
			mock.AnythingOfType("*appcontext.appContext"),
			mock.Anything,
		).Return(nil, nil, err)

		// Validate incoming payload
		suite.NoError(subtestData.params.Body.Validate(strfmt.Default))

		response := handler.Handle(subtestData.params)
		suite.IsType(&mtoserviceitemops.CreateMTOServiceItemInternalServerError{}, response)
		errResponse := response.(*mtoserviceitemops.CreateMTOServiceItemInternalServerError)

		// Validate outgoing payload
		suite.NoError(errResponse.Payload.Validate(strfmt.Default))

		suite.Equal(handlers.InternalServerErrMessage, *errResponse.Payload.Title, "Payload title is wrong")
	})

	suite.Run("POST failure - 422 Unprocessable Entity Error", func() {
		subtestData := makeSubtestData()
		mockCreator := mocks.MTOServiceItemCreator{}
		handler := CreateMTOServiceItemHandler{
			suite.NewHandlerConfig(),
			&mockCreator,
			mtoChecker,
		}
		// InvalidInputError should generate an UnprocessableEntity response
		// Need verrs incorporated to satisfy swagger validation
		verrs := validate.NewErrors()
		verrs.Add("some key", "some value")
		err := apperror.NewInvalidInputError(subtestData.mtoServiceItem.ID, nil, verrs, "some error")

		mockCreator.On("CreateMTOServiceItem",
			mock.AnythingOfType("*appcontext.appContext"),
			mock.Anything,
		).Return(nil, nil, err)

		// Validate incoming payload
		suite.NoError(subtestData.params.Body.Validate(strfmt.Default))

		response := handler.Handle(subtestData.params)
		suite.IsType(&mtoserviceitemops.CreateMTOServiceItemUnprocessableEntity{}, response)
		errResponse := response.(*mtoserviceitemops.CreateMTOServiceItemUnprocessableEntity)

		// Validate outgoing payload
		suite.NoError(errResponse.Payload.Validate(strfmt.Default))
	})

	suite.Run("POST failure - 409 Conflict Error", func() {
		subtestData := makeSubtestData()
		mockCreator := mocks.MTOServiceItemCreator{}
		handler := CreateMTOServiceItemHandler{
			suite.NewHandlerConfig(),
			&mockCreator,
			mtoChecker,
		}
		// ConflictError should generate a Conflict response
		err := apperror.ConflictError{}

		mockCreator.On("CreateMTOServiceItem",
			mock.AnythingOfType("*appcontext.appContext"),
			mock.Anything,
		).Return(nil, nil, err)

		// Validate incoming payload
		suite.NoError(subtestData.params.Body.Validate(strfmt.Default))

		response := handler.Handle(subtestData.params)
		suite.IsType(&mtoserviceitemops.CreateMTOServiceItemConflict{}, response)
		errResponse := response.(*mtoserviceitemops.CreateMTOServiceItemConflict)

		// Validate outgoing payload
		suite.NoError(errResponse.Payload.Validate(strfmt.Default))
	})

	suite.Run("POST failure - 404", func() {
		subtestData := makeSubtestData()
		mockCreator := mocks.MTOServiceItemCreator{}
		handler := CreateMTOServiceItemHandler{
			suite.NewHandlerConfig(),
			&mockCreator,
			mtoChecker,
		}
		err := apperror.NotFoundError{}

		mockCreator.On("CreateMTOServiceItem",
			mock.AnythingOfType("*appcontext.appContext"),
			mock.Anything,
		).Return(nil, nil, err)

		// Validate incoming payload
		suite.NoError(subtestData.params.Body.Validate(strfmt.Default))

		response := handler.Handle(subtestData.params)
		suite.IsType(&mtoserviceitemops.CreateMTOServiceItemNotFound{}, response)
		errResponse := response.(*mtoserviceitemops.CreateMTOServiceItemNotFound)

		// Validate outgoing payload
		suite.NoError(errResponse.Payload.Validate(strfmt.Default))
	})

	suite.Run("POST failure - 404 - MTO is not available to Prime", func() {
		subtestData := makeSubtestData()
		mtoNotAvailable := factory.BuildMove(suite.DB(), nil, nil)
		handler := CreateMTOServiceItemHandler{
			suite.NewHandlerConfig(),
			creator,
			mtoChecker,
		}

		body := payloads.MTOServiceItem(&subtestData.mtoServiceItem)
		body.SetMoveTaskOrderID(handlers.FmtUUID(mtoNotAvailable.ID))

		paramsNotAvailable := mtoserviceitemops.CreateMTOServiceItemParams{
			HTTPRequest: subtestData.params.HTTPRequest,
			Body:        body,
		}

		// Validate incoming payload
		suite.NoError(subtestData.params.Body.Validate(strfmt.Default))

		response := handler.Handle(paramsNotAvailable)
		suite.IsType(&mtoserviceitemops.CreateMTOServiceItemNotFound{}, response)
		typedResponse := response.(*mtoserviceitemops.CreateMTOServiceItemNotFound)

		// Validate outgoing payload
		suite.NoError(typedResponse.Payload.Validate(strfmt.Default))

		suite.Contains(*typedResponse.Payload.Detail, mtoNotAvailable.ID.String())
	})

	suite.Run("POST failure - 404 - Integration - ShipmentID not linked by MoveTaskOrderID", func() {
		subtestData := makeSubtestData()
		mto2 := factory.BuildAvailableToPrimeMove(suite.DB(), nil, nil)
		mtoShipment2 := factory.BuildMTOShipment(suite.DB(), []factory.Customization{
			{
				Model:    mto2,
				LinkOnly: true,
			},
		}, nil)
		handler := CreateMTOServiceItemHandler{
			suite.NewHandlerConfig(),
			creator,
			mtoChecker,
		}

		body := payloads.MTOServiceItem(&subtestData.mtoServiceItem)
		body.SetMoveTaskOrderID(handlers.FmtUUID(subtestData.mtoShipment.MoveTaskOrderID))
		body.SetMtoShipmentID(strfmt.UUID(mtoShipment2.ID.String()))

		newParams := mtoserviceitemops.CreateMTOServiceItemParams{
			HTTPRequest: subtestData.params.HTTPRequest,
			Body:        body,
		}

		// Validate incoming payload
		suite.NoError(subtestData.params.Body.Validate(strfmt.Default))

		response := handler.Handle(newParams)
		suite.IsType(&mtoserviceitemops.CreateMTOServiceItemNotFound{}, response)
		responsePayload := response.(*mtoserviceitemops.CreateMTOServiceItemNotFound).Payload

		// Validate outgoing payload
		suite.NoError(responsePayload.Validate(strfmt.Default))
	})

	suite.Run("POST failure - 422 - Model validation errors", func() {
		subtestData := makeSubtestData()
		mockCreator := mocks.MTOServiceItemCreator{}
		handler := CreateMTOServiceItemHandler{
			suite.NewHandlerConfig(),
			&mockCreator,
			mtoChecker,
		}
		verrs := validate.NewErrors()
		verrs.Add("test", "testing")

		mockCreator.On("CreateMTOServiceItem",
			mock.AnythingOfType("*appcontext.appContext"),
			mock.Anything,
		).Return(nil, verrs, nil)

		// Validate incoming payload
		suite.NoError(subtestData.params.Body.Validate(strfmt.Default))

		response := handler.Handle(subtestData.params)
		suite.IsType(&mtoserviceitemops.CreateMTOServiceItemUnprocessableEntity{}, response)
		responsePayload := response.(*mtoserviceitemops.CreateMTOServiceItemUnprocessableEntity).Payload

		// Validate outgoing payload
		suite.NoError(responsePayload.Validate(strfmt.Default))
	})

	suite.Run("POST failure - 422 - modelType() not supported", func() {
		subtestData := makeSubtestData()
		mockCreator := mocks.MTOServiceItemCreator{}
		handler := CreateMTOServiceItemHandler{
			suite.NewHandlerConfig(),
			&mockCreator,
			mtoChecker,
		}
		err := apperror.NotFoundError{}

		mockCreator.On("CreateMTOServiceItem",
			mock.AnythingOfType("*appcontext.appContext"),
			mock.Anything,
		).Return(nil, nil, err)

		mtoServiceItem := models.MTOServiceItem{
			MoveTaskOrderID: subtestData.mtoShipment.MoveTaskOrder.ID,
			MTOShipmentID:   &subtestData.mtoShipment.ID,
			ReService:       models.ReService{Code: models.ReServiceCodeMS},
			Reason:          nil,
			CreatedAt:       time.Now(),
			UpdatedAt:       time.Now(),
		}
		params := mtoserviceitemops.CreateMTOServiceItemParams{
			HTTPRequest: subtestData.params.HTTPRequest,
			Body:        payloads.MTOServiceItem(&mtoServiceItem),
		}

		// Validate incoming payload
		suite.NoError(subtestData.params.Body.Validate(strfmt.Default))

		response := handler.Handle(params)
		suite.IsType(&mtoserviceitemops.CreateMTOServiceItemUnprocessableEntity{}, response)
		responsePayload := response.(*mtoserviceitemops.CreateMTOServiceItemUnprocessableEntity).Payload

		// Validate outgoing payload
		suite.NoError(responsePayload.Validate(strfmt.Default))
	})

	suite.Run("POST failure - Shipment fetch not found", func() {
		subtestData := makeSubtestDataWithPPMShipmentType(true)
		handler := CreateMTOServiceItemHandler{
			suite.NewHandlerConfig(),
			creator,
			mtoChecker,
		}

		// Validate incoming payload
		suite.NoError(subtestData.params.Body.Validate(strfmt.Default))

		// we are going to mock fake UUID to force NOT FOUND ERROR
		subtestData.params.Body.SetMtoShipmentID(subtestData.params.Body.ID())

		response := handler.Handle(subtestData.params)
		suite.IsType(&mtoserviceitemops.CreateMTOServiceItemNotFound{}, response)
		typedResponse := response.(*mtoserviceitemops.CreateMTOServiceItemNotFound)

		// Validate outgoing payload
		suite.NoError(typedResponse.Payload.Validate(strfmt.Default))

		suite.Contains(*typedResponse.Payload.Detail, "Fetch Shipment")
	})

	suite.Run("POST failure - 422 - PPM not allowed to create service item", func() {
		subtestData := makeSubtestDataWithPPMShipmentType(true)
		handler := CreateMTOServiceItemHandler{
			suite.NewHandlerConfig(),
			creator,
			mtoChecker,
		}

		// Validate incoming payload
		suite.NoError(subtestData.params.Body.Validate(strfmt.Default))

		response := handler.Handle(subtestData.params)
		suite.IsType(&mtoserviceitemops.CreateMTOServiceItemUnprocessableEntity{}, response)
		typedResponse := response.(*mtoserviceitemops.CreateMTOServiceItemUnprocessableEntity)

		// Validate outgoing payload
		suite.NoError(typedResponse.Payload.Validate(strfmt.Default))

		suite.Contains(*typedResponse.Payload.Detail, "Create Service Item is not allowed for PPM shipments")
		suite.Contains(typedResponse.Payload.InvalidFields["mtoShipmentID"][0], subtestData.params.Body.MtoShipmentID().String())
	})
}

func (suite *HandlerSuite) TestCreateMTOServiceItemDomesticCratingHandler() {
	builder := query.NewQueryBuilder()
	mtoChecker := movetaskorder.NewMoveTaskOrderChecker()

	type localSubtestData struct {
		req            *http.Request
		mtoServiceItem models.MTOServiceItem
	}

	makeSubtestData := func() (subtestData *localSubtestData) {
		subtestData = &localSubtestData{}

		mto := factory.BuildAvailableToPrimeMove(suite.DB(), nil, nil)
		mtoShipment := factory.BuildMTOShipment(suite.DB(), []factory.Customization{
			{
				Model:    mto,
				LinkOnly: true,
			},
		}, nil)
		factory.FetchReServiceByCode(suite.DB(), models.ReServiceCodeDCRT)
		factory.FetchReServiceByCode(suite.DB(), models.ReServiceCodeDUCRT)
		subtestData.req = httptest.NewRequest("POST", "/mto-service-items", nil)

		subtestData.mtoServiceItem = models.MTOServiceItem{
			MoveTaskOrderID: mto.ID,
			MTOShipmentID:   &mtoShipment.ID,
			Description:     handlers.FmtString("description"),
			Dimensions: models.MTOServiceItemDimensions{
				models.MTOServiceItemDimension{
					Type:   models.DimensionTypeItem,
					Length: 1000,
					Height: 1000,
					Width:  1000,
				},
				models.MTOServiceItemDimension{
					Type:   models.DimensionTypeCrate,
					Length: 10000,
					Height: 10000,
					Width:  10000,
				},
			},
			CreatedAt: time.Now(),
			UpdatedAt: time.Now(),
			Reason:    handlers.FmtString("reason"),
		}
		return subtestData
	}

	moveRouter := moverouter.NewMoveRouter(transportationoffice.NewTransportationOfficesFetcher())
	planner := &routemocks.Planner{}
	planner.On("ZipTransitDistance",
		mock.AnythingOfType("*appcontext.appContext"),
		mock.Anything,
		mock.Anything,
	).Return(400, nil)
	creator := mtoserviceitem.NewMTOServiceItemCreator(
		planner,
		builder,
		moveRouter,
		ghcrateengine.NewDomesticUnpackPricer(),
		ghcrateengine.NewDomesticPackPricer(),
		ghcrateengine.NewDomesticLinehaulPricer(),
		ghcrateengine.NewDomesticShorthaulPricer(),
		ghcrateengine.NewDomesticOriginPricer(),
		ghcrateengine.NewDomesticDestinationPricer(),
		ghcrateengine.NewFuelSurchargePricer(),
		ghcrateengine.NewDomesticDestinationFirstDaySITPricer(),
		ghcrateengine.NewDomesticDestinationSITDeliveryPricer(),
		ghcrateengine.NewDomesticDestinationAdditionalDaysSITPricer(),
		ghcrateengine.NewDomesticDestinationSITFuelSurchargePricer(),
		ghcrateengine.NewDomesticOriginFirstDaySITPricer(),
		ghcrateengine.NewDomesticOriginSITPickupPricer(),
		ghcrateengine.NewDomesticOriginAdditionalDaysSITPricer(),
		ghcrateengine.NewDomesticOriginSITFuelSurchargePricer())

	suite.Run("Successful POST - Integration Test - Domestic Crating", func() {
		subtestData := makeSubtestData()
		handler := CreateMTOServiceItemHandler{
			suite.NewHandlerConfig(),
			creator,
			mtoChecker,
		}

		subtestData.mtoServiceItem.ReService.Code = models.ReServiceCodeDCRT
		params := mtoserviceitemops.CreateMTOServiceItemParams{
			HTTPRequest: subtestData.req,
			Body:        payloads.MTOServiceItem(&subtestData.mtoServiceItem),
		}

		// Validate incoming payload
		suite.NoError(params.Body.Validate(strfmt.Default))

		response := handler.Handle(params)
		suite.IsType(&mtoserviceitemops.CreateMTOServiceItemOK{}, response)
		okResponse := response.(*mtoserviceitemops.CreateMTOServiceItemOK)

		// Validate outgoing payload (each element of slice)
		for _, mtoServiceItem := range okResponse.Payload {
			suite.NoError(mtoServiceItem.Validate(strfmt.Default))
		}

		suite.NotZero(okResponse.Payload[0].ID())
	})

	suite.Run("Successful POST - Integration Test - Domestic Uncrating", func() {
		subtestData := makeSubtestData()
		handler := CreateMTOServiceItemHandler{
			suite.NewHandlerConfig(),
			creator,
			mtoChecker,
		}

		subtestData.mtoServiceItem.ReService.Code = models.ReServiceCodeDUCRT
		params := mtoserviceitemops.CreateMTOServiceItemParams{
			HTTPRequest: subtestData.req,
			Body:        payloads.MTOServiceItem(&subtestData.mtoServiceItem),
		}

		// Validate incoming payload
		suite.NoError(params.Body.Validate(strfmt.Default))

		response := handler.Handle(params)
		suite.IsType(&mtoserviceitemops.CreateMTOServiceItemOK{}, response)
		okResponse := response.(*mtoserviceitemops.CreateMTOServiceItemOK)

		// Validate outgoing payload (each element of slice)
		for _, mtoServiceItem := range okResponse.Payload {
			suite.NoError(mtoServiceItem.Validate(strfmt.Default))
		}

		suite.NotZero(okResponse.Payload[0].ID())
	})

	suite.Run("POST failure - 422", func() {
		subtestData := makeSubtestData()
		mockCreator := mocks.MTOServiceItemCreator{}
		handler := CreateMTOServiceItemHandler{
			suite.NewHandlerConfig(),
			&mockCreator,
			mtoChecker,
		}
		err := fmt.Errorf("ServerError")

		mockCreator.On("CreateMTOServiceItem",
			mock.AnythingOfType("*appcontext.appContext"),
			mock.Anything,
		).Return(nil, nil, err)

		subtestData.mtoServiceItem.ReService.Code = models.ReServiceCodeDUCRT
		params := mtoserviceitemops.CreateMTOServiceItemParams{
			HTTPRequest: subtestData.req,
			Body:        payloads.MTOServiceItem(&subtestData.mtoServiceItem),
		}

		var height int32
		params.Body.(*primemessages.MTOServiceItemDomesticCrating).Crate.Height = &height

		// Validate incoming payload
		suite.NoError(params.Body.Validate(strfmt.Default))

		response := handler.Handle(params)
		suite.IsType(&mtoserviceitemops.CreateMTOServiceItemUnprocessableEntity{}, response)
		responsePayload := response.(*mtoserviceitemops.CreateMTOServiceItemUnprocessableEntity).Payload

		// Validate outgoing payload
		suite.NoError(responsePayload.Validate(strfmt.Default))
	})
}

func (suite *HandlerSuite) TestCreateMTOServiceItemOriginSITHandler() {
	// Under test: createMTOServiceItemHandler function,
	// - no DOPSIT standalone
	// -  DOASIT standalone with DOFSIT

	builder := query.NewQueryBuilder()
	mtoChecker := movetaskorder.NewMoveTaskOrderChecker()

	type localSubtestData struct {
		mto            models.Move
		mtoShipment    models.MTOShipment
		mtoServiceItem models.MTOServiceItem
	}

	makeSubtestData := func() (subtestData *localSubtestData) {
		subtestData = &localSubtestData{}

		subtestData.mto = factory.BuildAvailableToPrimeMove(suite.DB(), nil, nil)
		subtestData.mtoShipment = factory.BuildMTOShipment(suite.DB(), []factory.Customization{
			{
				Model:    subtestData.mto,
				LinkOnly: true,
			},
			{
				Model: models.MTOShipment{
					PrimeEstimatedWeight: models.PoundPointer(1000),
				},
			},
		}, nil)
		factory.FetchReServiceByCode(suite.DB(), models.ReServiceCodeDOFSIT)

		testdatagen.FetchOrMakeReContract(suite.DB(), testdatagen.Assertions{})

		sitEntryDate := time.Now()
<<<<<<< HEAD
		sitDepartureDate := time.Now().Add(time.Hour * 72)
		sitPostalCode := "00000"
=======
		sitPostalCode := "00988"
>>>>>>> b15dbce6

		subtestData.mtoServiceItem = models.MTOServiceItem{
			MoveTaskOrderID:  subtestData.mto.ID,
			MTOShipmentID:    &subtestData.mtoShipment.ID,
			ReService:        models.ReService{},
			Reason:           models.StringPointer("lorem ipsum"),
			SITEntryDate:     &sitEntryDate,
			SITDepartureDate: &sitDepartureDate,
			SITPostalCode:    &sitPostalCode,
		}

		return subtestData
	}

	moveRouter := moverouter.NewMoveRouter(transportationoffice.NewTransportationOfficesFetcher())
	planner := &routemocks.Planner{}
	planner.On("ZipTransitDistance",
		mock.AnythingOfType("*appcontext.appContext"),
		mock.Anything,
		mock.Anything,
	).Return(400, nil)
	creator := mtoserviceitem.NewMTOServiceItemCreator(
		planner,
		builder,
		moveRouter,
		ghcrateengine.NewDomesticUnpackPricer(),
		ghcrateengine.NewDomesticPackPricer(),
		ghcrateengine.NewDomesticLinehaulPricer(),
		ghcrateengine.NewDomesticShorthaulPricer(),
		ghcrateengine.NewDomesticOriginPricer(),
		ghcrateengine.NewDomesticDestinationPricer(),
		ghcrateengine.NewFuelSurchargePricer(),
		ghcrateengine.NewDomesticDestinationFirstDaySITPricer(),
		ghcrateengine.NewDomesticDestinationSITDeliveryPricer(),
		ghcrateengine.NewDomesticDestinationAdditionalDaysSITPricer(),
		ghcrateengine.NewDomesticDestinationSITFuelSurchargePricer(),
		ghcrateengine.NewDomesticOriginFirstDaySITPricer(),
		ghcrateengine.NewDomesticOriginSITPickupPricer(),
		ghcrateengine.NewDomesticOriginAdditionalDaysSITPricer(),
		ghcrateengine.NewDomesticOriginSITFuelSurchargePricer())

	suite.Run("POST failure - 422 Cannot create DOPSIT standalone", func() {
		subtestData := makeSubtestData()
		// Under test: createMTOServiceItemHandler function
		// Set up:     We hit the endpoint with a DOPSIT MTOServiceItem
		// Expected outcome:
		//             Receive a 422 - Unprocessable Entity
		// SETUP
		// Create the payload
		requestApprovalRequestedStatus := false
		subtestData.mtoServiceItem.RequestedApprovalsRequestedStatus = &requestApprovalRequestedStatus
		subtestData.mtoServiceItem.ReService.Code = models.ReServiceCodeDOPSIT
		handler := CreateMTOServiceItemHandler{
			suite.NewHandlerConfig(),
			creator,
			mtoChecker,
		}

		// CALL FUNCTION UNDER TEST
		req := httptest.NewRequest("POST", "/mto-service-items", nil)
		params := mtoserviceitemops.CreateMTOServiceItemParams{
			HTTPRequest: req,
			Body:        payloads.MTOServiceItem(&subtestData.mtoServiceItem),
		}

		// CHECK RESULTS

		// Validate incoming payload
		suite.Error(params.Body.Validate(strfmt.Default))

		response := handler.Handle(params)
		suite.IsType(&mtoserviceitemops.CreateMTOServiceItemUnprocessableEntity{}, response)
		responsePayload := response.(*mtoserviceitemops.CreateMTOServiceItemUnprocessableEntity).Payload

		// Validate outgoing payload
		suite.NoError(responsePayload.Validate(strfmt.Default))
	})

	suite.Run("POST Failure - Cannot create DOASIT without DOFSIT", func() {
		subtestData := makeSubtestData()
		// Under test: createMTOServiceItemHandler function
		// Set up:     We hit the endpoint with a standalone DOASIT MTOServiceItem, no DOFSIT
		// Expected outcome:
		//             Receive a 404 - Not Found
		// SETUP
		// Create the payload
		subtestData.mtoServiceItem.ReService.Code = models.ReServiceCodeDOASIT
		requestApprovalRequestedStatus := false
		subtestData.mtoServiceItem.RequestedApprovalsRequestedStatus = &requestApprovalRequestedStatus

		handler := CreateMTOServiceItemHandler{
			suite.NewHandlerConfig(),
			creator,
			mtoChecker,
		}

		// CALL FUNCTION UNDER TEST
		req := httptest.NewRequest("POST", "/mto-service-items", nil)
		params := mtoserviceitemops.CreateMTOServiceItemParams{
			HTTPRequest: req,
			Body:        payloads.MTOServiceItem(&subtestData.mtoServiceItem),
		}

		// CHECK RESULTS

		// Validate incoming payload
		suite.NoError(params.Body.Validate(strfmt.Default))

		response := handler.Handle(params)
		suite.IsType(&mtoserviceitemops.CreateMTOServiceItemNotFound{}, response)
		responsePayload := response.(*mtoserviceitemops.CreateMTOServiceItemNotFound).Payload

		// Validate outgoing payload
		suite.NoError(responsePayload.Validate(strfmt.Default))
	})

	suite.Run("Successful POST - Create DOASIT with DOFSIT", func() {
		subtestData := makeSubtestData()
		// Under test: createMTOServiceItemHandler function
		// Set up:     We hit the endpoint with a standalone DOASIT MTOServiceItem
		// Expected outcome:
		//             Receive a 404 - Not Found
		// SETUP
		// Create the payload
		requestedApprovalsRequestedStatus := false
		subtestData.mtoServiceItem.RequestedApprovalsRequestedStatus = &requestedApprovalsRequestedStatus
		factory.BuildMTOServiceItem(suite.DB(), []factory.Customization{
			{
				Model: models.ReService{
					Code: models.ReServiceCodeDOFSIT,
				},
			},
			{
				Model:    subtestData.mto,
				LinkOnly: true,
			},
			{
				Model:    subtestData.mtoShipment,
				LinkOnly: true,
			},
			// These get copied over to the DOASIT as part of creation and are needed for the response to validate
			{
				Model: models.MTOServiceItem{
					Reason:        models.StringPointer("lorem ipsum"),
					SITEntryDate:  models.TimePointer(time.Now()),
					SITPostalCode: models.StringPointer("00988"),
				},
			},
		}, nil)

		subtestData.mtoServiceItem.ReService.Code = models.ReServiceCodeDOASIT
		handler := CreateMTOServiceItemHandler{
			suite.NewHandlerConfig(),
			creator,
			mtoChecker,
		}

		// CALL FUNCTION UNDER TEST
		req := httptest.NewRequest("POST", "/mto-service-items", nil)
		params := mtoserviceitemops.CreateMTOServiceItemParams{
			HTTPRequest: req,
			Body:        payloads.MTOServiceItem(&subtestData.mtoServiceItem),
		}

		// CHECK RESULTS

		// Validate incoming payload
		suite.NoError(params.Body.Validate(strfmt.Default))

		response := handler.Handle(params)
		suite.IsType(&mtoserviceitemops.CreateMTOServiceItemOK{}, response)
		responsePayload := response.(*mtoserviceitemops.CreateMTOServiceItemOK).Payload

		// Validate outgoing payload (each element of slice)
		for _, mtoServiceItem := range responsePayload {
			suite.NoError(mtoServiceItem.Validate(strfmt.Default))
		}
	})
}

func (suite *HandlerSuite) TestCreateMTOServiceItemOriginSITHandlerWithDOFSITNoAddress() {
	// Under test: createMTOServiceItemHandler function,
	// - fail to create DOFSIT because of missing sitHHGActualAddress

	builder := query.NewQueryBuilder()
	mtoChecker := movetaskorder.NewMoveTaskOrderChecker()

	type localSubtestData struct {
		mtoServiceItem models.MTOServiceItem
	}

	makeSubtestData := func() (subtestData *localSubtestData) {
		subtestData = &localSubtestData{}
		mto := factory.BuildAvailableToPrimeMove(suite.DB(), nil, nil)
		mtoShipment := factory.BuildMTOShipment(suite.DB(), []factory.Customization{
			{
				Model:    mto,
				LinkOnly: true,
			},
		}, nil)
		factory.FetchReServiceByCode(suite.DB(), models.ReServiceCodeDOFSIT)
		sitEntryDate := time.Now()
		sitPostalCode := "00988"

		subtestData.mtoServiceItem = models.MTOServiceItem{
			MoveTaskOrderID: mto.ID,
			MTOShipmentID:   &mtoShipment.ID,
			ReService:       models.ReService{},
			Reason:          models.StringPointer("lorem ipsum"),
			SITEntryDate:    &sitEntryDate,
			SITPostalCode:   &sitPostalCode,
		}
		return subtestData
	}

	moveRouter := moverouter.NewMoveRouter(transportationoffice.NewTransportationOfficesFetcher())
	planner := &routemocks.Planner{}
	planner.On("ZipTransitDistance",
		mock.AnythingOfType("*appcontext.appContext"),
		mock.Anything,
		mock.Anything,
	).Return(400, nil)
	creator := mtoserviceitem.NewMTOServiceItemCreator(
		planner,
		builder,
		moveRouter,
		ghcrateengine.NewDomesticUnpackPricer(),
		ghcrateengine.NewDomesticPackPricer(),
		ghcrateengine.NewDomesticLinehaulPricer(),
		ghcrateengine.NewDomesticShorthaulPricer(),
		ghcrateengine.NewDomesticOriginPricer(),
		ghcrateengine.NewDomesticDestinationPricer(),
		ghcrateengine.NewFuelSurchargePricer(),
		ghcrateengine.NewDomesticDestinationFirstDaySITPricer(),
		ghcrateengine.NewDomesticDestinationSITDeliveryPricer(),
		ghcrateengine.NewDomesticDestinationAdditionalDaysSITPricer(),
		ghcrateengine.NewDomesticDestinationSITFuelSurchargePricer(),
		ghcrateengine.NewDomesticOriginFirstDaySITPricer(),
		ghcrateengine.NewDomesticOriginSITPickupPricer(),
		ghcrateengine.NewDomesticOriginAdditionalDaysSITPricer(),
		ghcrateengine.NewDomesticOriginSITFuelSurchargePricer())

	suite.Run("Failed POST - Does not DOFSIT with missing SitHHGActualOrigin", func() {
		subtestData := makeSubtestData()
		// Under test: createMTOServiceItemHandler function
		// Set up:     We hit the endpoint with a standalone DOFSIT MTOServiceItem
		// Expected outcome:
		//             CreateMTOServiceItemUnprocessableEntity
		// SETUP
		// Create the payload

		requstedApprovalsRequestedStatus := false
		subtestData.mtoServiceItem.RequestedApprovalsRequestedStatus = &requstedApprovalsRequestedStatus
		subtestData.mtoServiceItem.ReService.Code = models.ReServiceCodeDOFSIT
		handler := CreateMTOServiceItemHandler{
			suite.NewHandlerConfig(),
			creator,
			mtoChecker,
		}

		// CALL FUNCTION UNDER TEST
		req := httptest.NewRequest("POST", "/mto-service-items", nil)
		params := mtoserviceitemops.CreateMTOServiceItemParams{
			HTTPRequest: req,
			Body:        payloads.MTOServiceItem(&subtestData.mtoServiceItem),
		}

		// CHECK RESULTS

		// Validate incoming payload
		suite.NoError(params.Body.Validate(strfmt.Default))

		response := handler.Handle(params)
		suite.IsType(&mtoserviceitemops.CreateMTOServiceItemUnprocessableEntity{}, response)
		unprocessableEntity := response.(*mtoserviceitemops.CreateMTOServiceItemUnprocessableEntity)

		// Validate outgoing payload
		suite.NoError(unprocessableEntity.Payload.Validate(strfmt.Default))

		suite.Contains(*unprocessableEntity.Payload.Detail, "must have the sitHHGActualOrigin")
	})

}

func (suite *HandlerSuite) TestCreateMTOServiceItemOriginSITHandlerWithDOFSITWithAddress() {
	// Under test: createMTOServiceItemHandler function,
	// - no DOPSIT standalone
	// -  DOASIT standalone with DOFSIT

	type localSubtestData struct {
		mtoShipment             models.MTOShipment
		mtoServiceItem          models.MTOServiceItem
		actualPickupAddress     models.Address
		originalPickupAddress   *models.Address
		originalPickupAddressID *uuid.UUID
	}

	makeSubtestData := func() (subtestData *localSubtestData) {
		subtestData = &localSubtestData{}
		mto := factory.BuildAvailableToPrimeMove(suite.DB(), nil, nil)
		subtestData.mtoShipment = factory.BuildMTOShipment(suite.DB(), []factory.Customization{
			{
				Model:    mto,
				LinkOnly: true,
			},
			{
				Model: models.MTOShipment{
					PrimeEstimatedWeight: models.PoundPointer(1000),
				},
			},
		}, nil)
		factory.FetchReServiceByCode(suite.DB(), models.ReServiceCodeDOFSIT)

		testdatagen.FetchOrMakeReContract(suite.DB(), testdatagen.Assertions{})

		sitEntryDate := time.Now()
<<<<<<< HEAD
		sitDepartureDate := time.Now().Add(time.Hour * 72)
		sitPostalCode := "00000"
=======
		sitPostalCode := "00988"
>>>>>>> b15dbce6

		// Original customer pickup address
		subtestData.originalPickupAddress = subtestData.mtoShipment.PickupAddress
		subtestData.originalPickupAddressID = subtestData.mtoShipment.PickupAddressID

		// Customer gets new pickup address

		// Do not create the Address in the database (factory.BuildAddress(nil, nil, nil)), because if the information is coming from the Prime
		// via the Prime API, the address will not have a valid database ID. And tests need to ensure
		// that we properly create the address coming in from the API.
		subtestData.actualPickupAddress = factory.BuildAddress(nil, nil, []factory.Trait{factory.GetTraitAddress2})

		subtestData.mtoServiceItem = models.MTOServiceItem{
			MoveTaskOrderID:           mto.ID,
			MTOShipmentID:             &subtestData.mtoShipment.ID,
			ReService:                 models.ReService{},
			Reason:                    models.StringPointer("lorem ipsum"),
			SITEntryDate:              &sitEntryDate,
			SITDepartureDate:          &sitDepartureDate,
			SITPostalCode:             &sitPostalCode,
			SITOriginHHGActualAddress: &subtestData.actualPickupAddress,
		}

		// Verify the addresses for original pickup and new pickup are not the same
		suite.NotEqual(subtestData.originalPickupAddressID, subtestData.mtoServiceItem.SITOriginHHGActualAddressID, "address ID is not the same")
		suite.NotEqual(subtestData.originalPickupAddress.StreetAddress1, subtestData.mtoServiceItem.SITOriginHHGActualAddress.StreetAddress1, "street address is not the same")
		suite.NotEqual(subtestData.originalPickupAddress.City, subtestData.mtoServiceItem.SITOriginHHGActualAddress.City, "city is not the same")
		suite.NotEqual(subtestData.originalPickupAddress.PostalCode, subtestData.mtoServiceItem.SITOriginHHGActualAddress.PostalCode, "zip is not the same")

		return subtestData
	}
	builder := query.NewQueryBuilder()
	mtoChecker := movetaskorder.NewMoveTaskOrderChecker()

	moveRouter := moverouter.NewMoveRouter(transportationoffice.NewTransportationOfficesFetcher())
	planner := &routemocks.Planner{}
	planner.On("ZipTransitDistance",
		mock.AnythingOfType("*appcontext.appContext"),
		mock.Anything,
		mock.Anything,
	).Return(400, nil)
	creator := mtoserviceitem.NewMTOServiceItemCreator(
		planner,
		builder,
		moveRouter,
		ghcrateengine.NewDomesticUnpackPricer(),
		ghcrateengine.NewDomesticPackPricer(),
		ghcrateengine.NewDomesticLinehaulPricer(),
		ghcrateengine.NewDomesticShorthaulPricer(),
		ghcrateengine.NewDomesticOriginPricer(),
		ghcrateengine.NewDomesticDestinationPricer(),
		ghcrateengine.NewFuelSurchargePricer(),
		ghcrateengine.NewDomesticDestinationFirstDaySITPricer(),
		ghcrateengine.NewDomesticDestinationSITDeliveryPricer(),
		ghcrateengine.NewDomesticDestinationAdditionalDaysSITPricer(),
		ghcrateengine.NewDomesticDestinationSITFuelSurchargePricer(),
		ghcrateengine.NewDomesticOriginFirstDaySITPricer(),
		ghcrateengine.NewDomesticOriginSITPickupPricer(),
		ghcrateengine.NewDomesticOriginAdditionalDaysSITPricer(),
		ghcrateengine.NewDomesticOriginSITFuelSurchargePricer())

	suite.Run("Successful POST - Create DOFSIT", func() {
		subtestData := makeSubtestData()
		// Under test: createMTOServiceItemHandler function
		// Set up:     We hit the endpoint with a standalone DOFSIT MTOServiceItem
		// Expected outcome:
		//             Successful creation of DOFSIT with DOPSIT added
		// SETUP
		// Create the payload

		requestedApprovalsRequestedStatus := false
		subtestData.mtoServiceItem.RequestedApprovalsRequestedStatus = &requestedApprovalsRequestedStatus
		subtestData.mtoServiceItem.ReService.Code = models.ReServiceCodeDOFSIT
		handler := CreateMTOServiceItemHandler{
			suite.NewHandlerConfig(),
			creator,
			mtoChecker,
		}

		// CALL FUNCTION UNDER TEST
		req := httptest.NewRequest("POST", "/mto-service-items", nil)
		params := mtoserviceitemops.CreateMTOServiceItemParams{
			HTTPRequest: req,
			Body:        payloads.MTOServiceItem(&subtestData.mtoServiceItem),
		}

		// CHECK RESULTS

		// Validate incoming payload
		suite.NoError(params.Body.Validate(strfmt.Default))

		response := handler.Handle(params)
		suite.IsType(&mtoserviceitemops.CreateMTOServiceItemOK{}, response)
		okResponse := response.(*mtoserviceitemops.CreateMTOServiceItemOK)

		// TODO: This is failing because DOPSIT and DDDSIT are being sent back in the response
		//   but those are not listed in the enum in the swagger file.  They aren't allowed for
		//   incoming payloads, but are allowed for outgoing payloads, but the same payload spec
		//   is used for both.  Need to figure out best way to resolve.
		// Validate outgoing payload (each element of slice)
		// for _, mtoServiceItem := range okResponse.Payload {
		// 	suite.NoError(mtoServiceItem.Validate(strfmt.Default))
		// }

		// Verify address was updated on MTO Shipment
		var updatedMTOShipment models.MTOShipment
		suite.NoError(suite.DB().Eager("PickupAddress").Find(&updatedMTOShipment, subtestData.mtoShipment.ID))

		// Verify the HHG pickup address is the actual address on the shipment
		suite.Equal(*subtestData.mtoShipment.PickupAddressID, *updatedMTOShipment.PickupAddressID, "hhg actual address id is the same")
		suite.Equal(subtestData.actualPickupAddress.StreetAddress1, updatedMTOShipment.PickupAddress.StreetAddress1, "hhg actual street address is the same")
		suite.Equal(subtestData.actualPickupAddress.City, updatedMTOShipment.PickupAddress.City, "hhg actual city is the same")
		suite.Equal(subtestData.actualPickupAddress.State, updatedMTOShipment.PickupAddress.State, "hhg actual state is the same")
		suite.Equal(subtestData.actualPickupAddress.PostalCode, updatedMTOShipment.PickupAddress.PostalCode, "hhg actual zip is the same")

		// Verify address on SIT service item
		suite.NotZero(okResponse.Payload[0].ID())

		foundDOFSIT := false
		foundDOPSIT := false
		foundDOASIT := false

		for _, serviceItem := range okResponse.Payload {

			// Find the matching MTO Service Item from the DB for the returned payload
			var mtosi models.MTOServiceItem
			id := serviceItem.ID()
			findServiceItemErr := suite.DB().Eager("ReService", "SITOriginHHGOriginalAddress", "SITOriginHHGActualAddress").Find(&mtosi, &id)
			suite.NoError(findServiceItemErr)

			if mtosi.ReService.Code == models.ReServiceCodeDOPSIT || mtosi.ReService.Code == models.ReServiceCodeDOFSIT || mtosi.ReService.Code == models.ReServiceCodeDOASIT {
				suite.IsType(&primemessages.MTOServiceItemOriginSIT{}, serviceItem)
				sitItem := serviceItem.(*primemessages.MTOServiceItemOriginSIT)

				if mtosi.ReService.Code == models.ReServiceCodeDOPSIT {
					foundDOPSIT = true
				} else if mtosi.ReService.Code == models.ReServiceCodeDOFSIT {
					foundDOFSIT = true
				} else if mtosi.ReService.Code == models.ReServiceCodeDOASIT {
					foundDOASIT = true
				}

				// Verify the return primev2messages payload has the correct addresses
				suite.NotNil(sitItem.SitHHGActualOrigin, "primev2messages SitHHGActualOrigin is not Nil")
				suite.NotEqual(uuid.Nil, sitItem.SitHHGActualOrigin.ID, "primev2messages actual address ID is not nil")
				suite.Equal(updatedMTOShipment.PickupAddress.StreetAddress1, *sitItem.SitHHGActualOrigin.StreetAddress1, "primev2messages actual street address is the same")
				suite.Equal(updatedMTOShipment.PickupAddress.City, *sitItem.SitHHGActualOrigin.City, "primev2messages actual city is the same")
				suite.Equal(updatedMTOShipment.PickupAddress.State, *sitItem.SitHHGActualOrigin.State, "primev2messages actual state is the same")
				suite.Equal(updatedMTOShipment.PickupAddress.PostalCode, *sitItem.SitHHGActualOrigin.PostalCode, "primev2messages actual zip is the same")

				// Verify the HHG original pickup address is the original address on the service item
				suite.NotNil(mtosi.SITOriginHHGOriginalAddressID, "original address ID is not nil")
				suite.NotEqual(uuid.Nil, *mtosi.SITOriginHHGOriginalAddressID)
				suite.Equal(subtestData.originalPickupAddress.StreetAddress1, mtosi.SITOriginHHGOriginalAddress.StreetAddress1, "original street address is the same")
				suite.Equal(subtestData.originalPickupAddress.City, mtosi.SITOriginHHGOriginalAddress.City, "original city is the same")
				suite.Equal(subtestData.originalPickupAddress.State, mtosi.SITOriginHHGOriginalAddress.State, "original state is the same")
				suite.Equal(subtestData.originalPickupAddress.PostalCode, mtosi.SITOriginHHGOriginalAddress.PostalCode, "original zip is the same")

				// Verify the HHG pickup address is the actual address on the service item
				suite.NotNil(mtosi.SITOriginHHGActualAddressID, "actual address ID is not nil")
				suite.NotEqual(uuid.Nil, *mtosi.SITOriginHHGActualAddressID)
				suite.Equal(updatedMTOShipment.PickupAddress.StreetAddress1, mtosi.SITOriginHHGActualAddress.StreetAddress1, "shipment actual street address is the same")
				suite.Equal(updatedMTOShipment.PickupAddress.City, mtosi.SITOriginHHGActualAddress.City, "shipment actual city is the same")
				suite.Equal(updatedMTOShipment.PickupAddress.State, mtosi.SITOriginHHGActualAddress.State, "shipment actual state is the same")
				suite.Equal(updatedMTOShipment.PickupAddress.PostalCode, mtosi.SITOriginHHGActualAddress.PostalCode, "shipment actual zip is the same")
			}
		}
		suite.Equal(true, foundDOFSIT, "Found expected ReServiceCodeDOFSIT")
		suite.Equal(true, foundDOPSIT, "Found expected ReServiceCodeDOPSIT")
		suite.Equal(true, foundDOASIT, "Found expected ReServiceCodeDOASIT")
	})

}

func (suite *HandlerSuite) TestCreateMTOServiceItemDestSITHandler() {

	builder := query.NewQueryBuilder()
	mtoChecker := movetaskorder.NewMoveTaskOrderChecker()
	sitEntryDate := time.Now().Add(time.Hour * 24)
	sitDepartureDate := time.Now().Add(time.Hour * 72)

	type localSubtestData struct {
		mto            models.Move
		mtoShipment    models.MTOShipment
		mtoServiceItem models.MTOServiceItem
		params         mtoserviceitemops.CreateMTOServiceItemParams
	}

	makeSubtestData := func() (subtestData *localSubtestData) {
		subtestData = &localSubtestData{}
		subtestData.mto = factory.BuildAvailableToPrimeMove(suite.DB(), nil, nil)
		subtestData.mtoShipment = factory.BuildMTOShipment(suite.DB(), []factory.Customization{
			{
				Model:    subtestData.mto,
				LinkOnly: true,
			},
			{
				Model: models.MTOShipment{
					PrimeEstimatedWeight: models.PoundPointer(1000),
				},
			},
		}, nil)
		factory.FetchReServiceByCode(suite.DB(), models.ReServiceCodeDDFSIT)

		testdatagen.FetchOrMakeReContract(suite.DB(), testdatagen.Assertions{})

		req := httptest.NewRequest("POST", "/mto-service-items", nil)
		subtestData.mtoServiceItem = models.MTOServiceItem{
			MoveTaskOrderID: subtestData.mto.ID,
			MTOShipmentID:   &subtestData.mtoShipment.ID,
			ReService:       models.ReService{Code: models.ReServiceCodeDDFSIT},
			Reason:          models.StringPointer("lorem ipsum"),
			Description:     handlers.FmtString("description"),
			CustomerContacts: models.MTOServiceItemCustomerContacts{
				models.MTOServiceItemCustomerContact{
					Type:                       models.CustomerContactTypeFirst,
					DateOfContact:              time.Now().Add(time.Hour * 24),
					TimeMilitary:               "0400Z",
					FirstAvailableDeliveryDate: time.Now(),
				},
				models.MTOServiceItemCustomerContact{
					Type:                       models.CustomerContactTypeSecond,
					DateOfContact:              time.Now().Add(time.Hour * 24),
					TimeMilitary:               "0400Z",
					FirstAvailableDeliveryDate: time.Now(),
				},
			},
			CreatedAt:                  time.Now(),
			UpdatedAt:                  time.Now(),
			SITEntryDate:               &sitEntryDate,
			SITDepartureDate:           &sitDepartureDate,
			SITDestinationFinalAddress: subtestData.mtoShipment.DestinationAddress,
		}
		subtestData.params = mtoserviceitemops.CreateMTOServiceItemParams{
			HTTPRequest: req,
			Body:        payloads.MTOServiceItem(&subtestData.mtoServiceItem),
		}
		return subtestData
	}

	moveRouter := moverouter.NewMoveRouter(transportationoffice.NewTransportationOfficesFetcher())
	planner := &routemocks.Planner{}
	planner.On("ZipTransitDistance",
		mock.AnythingOfType("*appcontext.appContext"),
		mock.Anything,
		mock.Anything,
	).Return(400, nil)
	creator := mtoserviceitem.NewMTOServiceItemCreator(
		planner,
		builder,
		moveRouter,
		ghcrateengine.NewDomesticUnpackPricer(),
		ghcrateengine.NewDomesticPackPricer(),
		ghcrateengine.NewDomesticLinehaulPricer(),
		ghcrateengine.NewDomesticShorthaulPricer(),
		ghcrateengine.NewDomesticOriginPricer(),
		ghcrateengine.NewDomesticDestinationPricer(),
		ghcrateengine.NewFuelSurchargePricer(),
		ghcrateengine.NewDomesticDestinationFirstDaySITPricer(),
		ghcrateengine.NewDomesticDestinationSITDeliveryPricer(),
		ghcrateengine.NewDomesticDestinationAdditionalDaysSITPricer(),
		ghcrateengine.NewDomesticDestinationSITFuelSurchargePricer(),
		ghcrateengine.NewDomesticOriginFirstDaySITPricer(),
		ghcrateengine.NewDomesticOriginSITPickupPricer(),
		ghcrateengine.NewDomesticOriginAdditionalDaysSITPricer(),
		ghcrateengine.NewDomesticOriginSITFuelSurchargePricer())

	suite.Run("Successful POST - Integration Test", func() {
		subtestData := makeSubtestData()
		handler := CreateMTOServiceItemHandler{
			suite.NewHandlerConfig(),
			creator,
			mtoChecker,
		}

		mtoServiceItemDDFSIT := models.MTOServiceItem{
			MoveTaskOrderID: subtestData.mto.ID,
			MTOShipmentID:   &subtestData.mtoShipment.ID,
			ReService:       models.ReService{Code: models.ReServiceCodeDDFSIT},
			Description:     handlers.FmtString("description"),
			SITEntryDate:    &sitEntryDate,
			Reason:          models.StringPointer("lorem ipsum"),
			CustomerContacts: models.MTOServiceItemCustomerContacts{
				models.MTOServiceItemCustomerContact{
					Type:                       models.CustomerContactTypeFirst,
					DateOfContact:              time.Now().Add(time.Hour * 24),
					TimeMilitary:               "0400Z",
					FirstAvailableDeliveryDate: time.Now(),
				},
				models.MTOServiceItemCustomerContact{
					Type:                       models.CustomerContactTypeSecond,
					DateOfContact:              time.Now().Add(time.Hour * 24),
					TimeMilitary:               "0400Z",
					FirstAvailableDeliveryDate: time.Now(),
				},
			},
		}

		// CALL FUNCTION UNDER TEST
		req := httptest.NewRequest("POST", "/mto-service-items", nil)
		paramsDDFSIT := mtoserviceitemops.CreateMTOServiceItemParams{
			HTTPRequest: req,
			Body:        payloads.MTOServiceItem(&mtoServiceItemDDFSIT),
		}

		// Validate incoming payload
		suite.NoError(paramsDDFSIT.Body.Validate(strfmt.Default))

		// CHECK RESULTS
		response := handler.Handle(paramsDDFSIT)

		//Validate incoming payload
		suite.NoError(paramsDDFSIT.Body.Validate(strfmt.Default))

		suite.IsType(&mtoserviceitemops.CreateMTOServiceItemOK{}, response)
		responsePayload := response.(*mtoserviceitemops.CreateMTOServiceItemOK).Payload
		suite.NotZero(responsePayload[0].ID())
	})

	suite.Run("Successful POST - create DDFSIT without customer contact fields", func() {
		subtestData := makeSubtestData()
		// Under test: createMTOServiceItemHandler function
		// Set up:     We hit the endpoint with a DDFSIT MTOServiceItem missing Customer Contact fields
		// Expected outcome:
		//             Successful creation of Destination SIT service items
		// SETUP
		// Create the payload
		mtoServiceItemDDFSIT := models.MTOServiceItem{
			MoveTaskOrderID: subtestData.mto.ID,
			MTOShipmentID:   &subtestData.mtoShipment.ID,
			ReService:       models.ReService{Code: models.ReServiceCodeDDFSIT},
			Description:     handlers.FmtString("description"),
			SITEntryDate:    &sitEntryDate,
			Reason:          models.StringPointer("lorem ipsum"),
		}
		handler := CreateMTOServiceItemHandler{
			suite.NewHandlerConfig(),
			creator,
			mtoChecker,
		}

		// CALL FUNCTION UNDER TEST
		req := httptest.NewRequest("POST", "/mto-service-items", nil)
		paramsDDFSIT := mtoserviceitemops.CreateMTOServiceItemParams{
			HTTPRequest: req,
			Body:        payloads.MTOServiceItem(&mtoServiceItemDDFSIT),
		}

		// Validate incoming payload
		suite.NoError(paramsDDFSIT.Body.Validate(strfmt.Default))

		// CHECK RESULTS
		response := handler.Handle(paramsDDFSIT)
		suite.IsType(&mtoserviceitemops.CreateMTOServiceItemOK{}, response)
		responsePayload := response.(*mtoserviceitemops.CreateMTOServiceItemOK).Payload
		suite.NotZero(responsePayload[0].ID())
	})

	suite.Run("Failure POST - Integration Test - Missing reason", func() {
		subtestData := makeSubtestData()
		handler := CreateMTOServiceItemHandler{
			suite.NewHandlerConfig(),
			creator,
			mtoChecker,
		}

		mtoServiceItemDDFSIT := models.MTOServiceItem{
			MoveTaskOrderID: subtestData.mto.ID,
			MTOShipmentID:   &subtestData.mtoShipment.ID,
			ReService:       models.ReService{Code: models.ReServiceCodeDDFSIT},
			Description:     handlers.FmtString("description"),
			SITEntryDate:    &sitEntryDate,
			Reason:          nil,
			CustomerContacts: models.MTOServiceItemCustomerContacts{
				models.MTOServiceItemCustomerContact{
					Type:                       models.CustomerContactTypeFirst,
					DateOfContact:              time.Now().Add(time.Hour * 24),
					TimeMilitary:               "0400Z",
					FirstAvailableDeliveryDate: time.Now(),
				},
				models.MTOServiceItemCustomerContact{
					Type:                       models.CustomerContactTypeSecond,
					DateOfContact:              time.Now().Add(time.Hour * 24),
					TimeMilitary:               "0400Z",
					FirstAvailableDeliveryDate: time.Now(),
				},
			},
		}

		// CALL FUNCTION UNDER TEST
		req := httptest.NewRequest("POST", "/mto-service-items", nil)
		paramsDDFSIT := mtoserviceitemops.CreateMTOServiceItemParams{
			HTTPRequest: req,
			Body:        payloads.MTOServiceItem(&mtoServiceItemDDFSIT),
		}

		// CHECK RESULTS
		response := handler.Handle(paramsDDFSIT)

		suite.IsType(&mtoserviceitemops.CreateMTOServiceItemUnprocessableEntity{}, response)
	})

	suite.Run("Successful POST - Create DDASIT standalone", func() {
		subtestData := makeSubtestData()
		params := mtoserviceitemops.CreateMTOServiceItemParams{
			HTTPRequest: subtestData.params.HTTPRequest,
			Body:        payloads.MTOServiceItem(&subtestData.mtoServiceItem),
		}
		handler := CreateMTOServiceItemHandler{
			suite.NewHandlerConfig(),
			creator,
			mtoChecker,
		}

		// Validate incoming payload
		suite.NoError(params.Body.Validate(strfmt.Default))

		response := handler.Handle(params)
		suite.IsType(&mtoserviceitemops.CreateMTOServiceItemOK{}, response)

		// TODO: This is failing because DOPSIT and DDDSIT are being sent back in the response
		//   but those are not listed in the enum in the swagger file.  They aren't allowed for
		//   incoming payloads, but are allowed for outgoing payloads, but the same payload spec
		//   is used for both.  Need to figure out best way to resolve.
		// okResponse := response.(*mtoserviceitemops.CreateMTOServiceItemOK)
		// Validate outgoing payload (each element of slice)
		// for _, mtoServiceItem := range okResponse.Payload {
		// 	suite.NoError(mtoServiceItem.Validate(strfmt.Default))
		// }

		// now that the mto service item has been created, create a standalone
		subtestData.mtoServiceItem.ReService.Code = models.ReServiceCodeDDASIT
		params = mtoserviceitemops.CreateMTOServiceItemParams{
			HTTPRequest: subtestData.params.HTTPRequest,
			Body:        payloads.MTOServiceItem(&subtestData.mtoServiceItem),
		}

		// Validate incoming payload
		suite.NoError(params.Body.Validate(strfmt.Default))

		response = handler.Handle(params)
		suite.IsType(&mtoserviceitemops.CreateMTOServiceItemOK{}, response)
		okResponse := response.(*mtoserviceitemops.CreateMTOServiceItemOK)

		// Validate outgoing payload (each element of slice)
		for _, mtoServiceItem := range okResponse.Payload {
			suite.NoError(mtoServiceItem.Validate(strfmt.Default))
		}

		suite.NotZero(okResponse.Payload[0].ID())
	})

	suite.Run("POST Failure - Cannot create DDASIT without DDFSIT", func() {
		subtestData := makeSubtestData()
		mtoShipment := factory.BuildMTOShipment(suite.DB(), nil, nil)

		subtestData.mtoServiceItem.ReService.Code = models.ReServiceCodeDDASIT
		subtestData.mtoServiceItem.MTOShipment = mtoShipment
		subtestData.mtoServiceItem.MTOShipmentID = &mtoShipment.ID

		params := mtoserviceitemops.CreateMTOServiceItemParams{
			HTTPRequest: subtestData.params.HTTPRequest,
			Body:        payloads.MTOServiceItem(&subtestData.mtoServiceItem),
		}
		handler := CreateMTOServiceItemHandler{
			suite.NewHandlerConfig(),
			creator,
			mtoChecker,
		}

		// CHECK RESULTS

		// Validate incoming payload
		suite.NoError(params.Body.Validate(strfmt.Default))

		response := handler.Handle(params)
		suite.IsType(&mtoserviceitemops.CreateMTOServiceItemNotFound{}, response)
		responsePayload := response.(*mtoserviceitemops.CreateMTOServiceItemNotFound).Payload

		// Validate outgoing payload
		suite.NoError(responsePayload.Validate(strfmt.Default))
	})

	suite.Run("POST failure - 422 Cannot create DDDSIT standalone", func() {
		subtestData := makeSubtestData()
		// Under test: createMTOServiceItemHandler function
		// Set up:     We hit the endpoint with a DDDSIT MTOServiceItem
		// Expected outcome:
		//             Receive a 422 - Unprocessable Entity
		// SETUP
		// Create the payload
		subtestData.mtoServiceItem.ReService.Code = models.ReServiceCodeDDDSIT
		handler := CreateMTOServiceItemHandler{
			suite.NewHandlerConfig(),
			creator,
			mtoChecker,
		}

		// CALL FUNCTION UNDER TEST
		req := httptest.NewRequest("POST", "/mto-service-items", nil)
		params := mtoserviceitemops.CreateMTOServiceItemParams{
			HTTPRequest: req,
			Body:        payloads.MTOServiceItem(&subtestData.mtoServiceItem),
		}

		// CHECK RESULTS

		// Validate incoming payload
		suite.Error(params.Body.Validate(strfmt.Default))

		response := handler.Handle(params)
		suite.IsType(&mtoserviceitemops.CreateMTOServiceItemUnprocessableEntity{}, response)
		responsePayload := response.(*mtoserviceitemops.CreateMTOServiceItemUnprocessableEntity).Payload

		// Validate outgoing payload
		suite.NoError(responsePayload.Validate(strfmt.Default))
	})
}<|MERGE_RESOLUTION|>--- conflicted
+++ resolved
@@ -750,12 +750,8 @@
 		testdatagen.FetchOrMakeReContract(suite.DB(), testdatagen.Assertions{})
 
 		sitEntryDate := time.Now()
-<<<<<<< HEAD
 		sitDepartureDate := time.Now().Add(time.Hour * 72)
-		sitPostalCode := "00000"
-=======
 		sitPostalCode := "00988"
->>>>>>> b15dbce6
 
 		subtestData.mtoServiceItem = models.MTOServiceItem{
 			MoveTaskOrderID:  subtestData.mto.ID,
@@ -1072,12 +1068,8 @@
 		testdatagen.FetchOrMakeReContract(suite.DB(), testdatagen.Assertions{})
 
 		sitEntryDate := time.Now()
-<<<<<<< HEAD
 		sitDepartureDate := time.Now().Add(time.Hour * 72)
-		sitPostalCode := "00000"
-=======
 		sitPostalCode := "00988"
->>>>>>> b15dbce6
 
 		// Original customer pickup address
 		subtestData.originalPickupAddress = subtestData.mtoShipment.PickupAddress
