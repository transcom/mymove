--- conflicted
+++ resolved
@@ -751,11 +751,7 @@
 
 		sitEntryDate := time.Now()
 		sitDepartureDate := time.Now().Add(time.Hour * 72)
-<<<<<<< HEAD
-		sitPostalCode := "00000"
-=======
 		sitPostalCode := "00988"
->>>>>>> 44b372c7
 
 		subtestData.mtoServiceItem = models.MTOServiceItem{
 			MoveTaskOrderID:  subtestData.mto.ID,
@@ -1073,11 +1069,7 @@
 
 		sitEntryDate := time.Now()
 		sitDepartureDate := time.Now().Add(time.Hour * 72)
-<<<<<<< HEAD
-		sitPostalCode := "00000"
-=======
 		sitPostalCode := "00988"
->>>>>>> 44b372c7
 
 		// Original customer pickup address
 		subtestData.originalPickupAddress = subtestData.mtoShipment.PickupAddress
