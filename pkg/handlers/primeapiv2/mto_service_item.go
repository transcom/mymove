package primeapiv2

import (
	"fmt"

	"github.com/go-openapi/runtime/middleware"
	"github.com/gobuffalo/validate/v3"
	"github.com/gofrs/uuid"
	"go.uber.org/zap"

	"github.com/transcom/mymove/pkg/appcontext"
	"github.com/transcom/mymove/pkg/apperror"
	mtoserviceitemops "github.com/transcom/mymove/pkg/gen/primeapi/primeoperations/mto_service_item"
	"github.com/transcom/mymove/pkg/gen/primev2messages"
	"github.com/transcom/mymove/pkg/handlers"
	"github.com/transcom/mymove/pkg/handlers/primeapi"
	primeapipayloads "github.com/transcom/mymove/pkg/handlers/primeapi/payloads"
	"github.com/transcom/mymove/pkg/models"
	"github.com/transcom/mymove/pkg/services"
)

// CreateableServiceItemMap is a map of MTOServiceItemModelTypes and their allowed statuses
// THIS WILL NEED TO BE UPDATED AS WE CONTINUE TO ADD MORE SERVICE ITEMS.
// We will eventually remove this when all service items are added.
var CreateableServiceItemMap = map[primev2messages.MTOServiceItemModelType]bool{
	primev2messages.MTOServiceItemModelTypeMTOServiceItemOriginSIT:            true,
	primev2messages.MTOServiceItemModelTypeMTOServiceItemDestSIT:              true,
	primev2messages.MTOServiceItemModelTypeMTOServiceItemShuttle:              true,
<<<<<<< HEAD
=======
	primev2messages.MTOServiceItemModelTypeMTOServiceItemDomesticShuttle:      true,
>>>>>>> 52137a28
	primev2messages.MTOServiceItemModelTypeMTOServiceItemInternationalShuttle: true,
	primev2messages.MTOServiceItemModelTypeMTOServiceItemDomesticCrating:      true,
	primev2messages.MTOServiceItemModelTypeMTOServiceItemInternationalCrating: true,
}

// CreateMTOServiceItemHandler is the handler to create MTO service items
type CreateMTOServiceItemHandler struct {
	handlers.HandlerConfig
	mtoServiceItemCreator  services.MTOServiceItemCreator
	mtoAvailabilityChecker services.MoveTaskOrderChecker
}

// Handle handler that creates a mto service item
func (h CreateMTOServiceItemHandler) Handle(params mtoserviceitemops.CreateMTOServiceItemParams) middleware.Responder {
	return h.AuditableAppContextFromRequestWithErrors(params.HTTPRequest,
		func(appCtx appcontext.AppContext) (middleware.Responder, error) {

			// ** Create service item can not be done for PPM shipment **/
			shipment, err := models.FetchShipmentByID(appCtx.DB(), uuid.FromStringOrNil(params.Body.MtoShipmentID().String()))
			if err != nil {
				appCtx.Logger().Error("primeapi.CreateMTOServiceItemHandler.v2 Error Fetch Shipment", zap.Error(err))
				switch err {
				case models.ErrFetchNotFound:
					return mtoserviceitemops.NewCreateMTOServiceItemNotFound().WithPayload(primeapipayloads.ClientError(handlers.NotFoundMessage, "Fetch Shipment", h.GetTraceIDFromRequest(params.HTTPRequest))), err
				default:
					return mtoserviceitemops.NewCreateMTOServiceItemInternalServerError().WithPayload(primeapipayloads.InternalServerError(nil, h.GetTraceIDFromRequest(params.HTTPRequest))), err
				}
			}

			if shipment.ShipmentType == models.MTOShipmentTypePPM {
				verrs := validate.NewErrors()
				verrs.Add("mtoShipmentID", params.Body.MtoShipmentID().String())
				appCtx.Logger().Error("primeapi.CreateMTOServiceItemHandler.v2 - Create Service Item is not allowed for PPM shipments", zap.Error(verrs))
				return mtoserviceitemops.NewCreateMTOServiceItemUnprocessableEntity().WithPayload(primeapipayloads.ValidationError(
					"Create Service Item is not allowed for PPM shipments", h.GetTraceIDFromRequest(params.HTTPRequest), verrs)), verrs
			}

			/** Feature Flag - Alaska **/
			isAlaskaEnabled := false
			featureFlagName := "enable_alaska"
			flag, err := h.FeatureFlagFetcher().GetBooleanFlag(params.HTTPRequest.Context(), appCtx.Logger(), "", featureFlagName, map[string]string{})
			if err != nil {
				appCtx.Logger().Error("Error fetching feature flag", zap.String("featureFlagKey", featureFlagName), zap.Error(err))
			} else {
				isAlaskaEnabled = flag.Match
			}

			/** Turn on/off international crating/uncrating service items **/
			if !isAlaskaEnabled {
				delete(CreateableServiceItemMap, primev2messages.MTOServiceItemModelTypeMTOServiceItemInternationalCrating)
			}

			// restrict creation to a list
			if _, ok := primeapi.CreateableServiceItemMap[params.Body.ModelType()]; !ok {
				// throw error if modelType() not on the list
				mapKeys := primeapi.GetMapKeys(primeapi.CreateableServiceItemMap)
				detailErr := fmt.Sprintf("MTOServiceItem modelType() not allowed: %s ", params.Body.ModelType())
				verrs := validate.NewErrors()
				verrs.Add("modelType", fmt.Sprintf("allowed modelType() %v", mapKeys))

				appCtx.Logger().Error("primeapi.CreateMTOServiceItemHandler error", zap.Error(verrs))
				return mtoserviceitemops.NewCreateMTOServiceItemUnprocessableEntity().WithPayload(primeapipayloads.ValidationError(
					detailErr, h.GetTraceIDFromRequest(params.HTTPRequest), verrs)), verrs
			}

			// validation errors passed back if any
			mtoServiceItem, verrs := primeapipayloads.MTOServiceItemModel(params.Body)

			if verrs != nil && verrs.HasAny() {
				return mtoserviceitemops.NewCreateMTOServiceItemUnprocessableEntity().WithPayload(primeapipayloads.ValidationError(
					"Invalid input found in service item", h.GetTraceIDFromRequest(params.HTTPRequest), verrs)), verrs
			} else if mtoServiceItem == nil {
				return mtoserviceitemops.NewCreateMTOServiceItemUnprocessableEntity().WithPayload(
					primeapipayloads.ValidationError("Unable to process service item", h.GetTraceIDFromRequest(params.HTTPRequest), nil)), verrs
			}

			moveTaskOrderID := uuid.FromStringOrNil(mtoServiceItem.MoveTaskOrderID.String())
			mtoAvailableToPrime, err := h.mtoAvailabilityChecker.MTOAvailableToPrime(appCtx, moveTaskOrderID)
			var mtoServiceItems *models.MTOServiceItems

			if mtoAvailableToPrime {
				mtoServiceItem.Status = models.MTOServiceItemStatusSubmitted
				mtoServiceItems, verrs, err = h.mtoServiceItemCreator.CreateMTOServiceItem(appCtx, mtoServiceItem)
			} else if err == nil {
				primeErr := apperror.NewNotFoundError(moveTaskOrderID, "primeapi.CreateMTOServiceItemHandler error - MTO is not available to Prime")
				appCtx.Logger().Error(primeErr.Error())
				return mtoserviceitemops.NewCreateMTOServiceItemNotFound().WithPayload(primeapipayloads.ClientError(
					handlers.NotFoundMessage, fmt.Sprintf("id: %s not found for moveTaskOrder", moveTaskOrderID), h.GetTraceIDFromRequest(params.HTTPRequest))), primeErr
			}

			if verrs != nil && verrs.HasAny() {
				return mtoserviceitemops.NewCreateMTOServiceItemUnprocessableEntity().WithPayload(primeapipayloads.ValidationError(
					verrs.Error(), h.GetTraceIDFromRequest(params.HTTPRequest), verrs)), verrs
			}

			// Could be the error from MTOAvailableToPrime or CreateMTOServiceItem:
			if err != nil {
				appCtx.Logger().Error("primeapi.CreateMTOServiceItemHandler error", zap.Error(err))
				switch e := err.(type) {
				case apperror.NotFoundError:
					return mtoserviceitemops.NewCreateMTOServiceItemNotFound().WithPayload(primeapipayloads.ClientError(handlers.NotFoundMessage, err.Error(), h.GetTraceIDFromRequest(params.HTTPRequest))), err
				case apperror.InvalidInputError:
					return mtoserviceitemops.NewCreateMTOServiceItemUnprocessableEntity().WithPayload(primeapipayloads.ValidationError(e.Error(), h.GetTraceIDFromRequest(params.HTTPRequest), e.ValidationErrors)), err
				case apperror.ConflictError:
					return mtoserviceitemops.NewCreateMTOServiceItemConflict().WithPayload(primeapipayloads.ClientError(handlers.ConflictErrMessage, err.Error(), h.GetTraceIDFromRequest(params.HTTPRequest))), err
				case apperror.QueryError:
					if e.Unwrap() != nil {
						// If you can unwrap, log the internal error (usually a pq error) for better debugging
						appCtx.Logger().Error("primeapi.CreateMTOServiceItemHandler query error", zap.Error(e.Unwrap()))
					}
					return mtoserviceitemops.NewCreateMTOServiceItemInternalServerError().WithPayload(primeapipayloads.InternalServerError(nil, h.GetTraceIDFromRequest(params.HTTPRequest))), err
				default:
					return mtoserviceitemops.NewCreateMTOServiceItemInternalServerError().WithPayload(primeapipayloads.InternalServerError(nil, h.GetTraceIDFromRequest(params.HTTPRequest))), err
				}
			}

			mtoServiceItemsPayload := *primeapipayloads.MTOServiceItems(mtoServiceItems)
			return mtoserviceitemops.NewCreateMTOServiceItemOK().WithPayload(mtoServiceItemsPayload), nil
		})
}<|MERGE_RESOLUTION|>--- conflicted
+++ resolved
@@ -26,10 +26,7 @@
 	primev2messages.MTOServiceItemModelTypeMTOServiceItemOriginSIT:            true,
 	primev2messages.MTOServiceItemModelTypeMTOServiceItemDestSIT:              true,
 	primev2messages.MTOServiceItemModelTypeMTOServiceItemShuttle:              true,
-<<<<<<< HEAD
-=======
 	primev2messages.MTOServiceItemModelTypeMTOServiceItemDomesticShuttle:      true,
->>>>>>> 52137a28
 	primev2messages.MTOServiceItemModelTypeMTOServiceItemInternationalShuttle: true,
 	primev2messages.MTOServiceItemModelTypeMTOServiceItemDomesticCrating:      true,
 	primev2messages.MTOServiceItemModelTypeMTOServiceItemInternationalCrating: true,
