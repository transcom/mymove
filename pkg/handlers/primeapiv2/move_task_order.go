--- conflicted
+++ resolved
@@ -53,11 +53,7 @@
 			/** Feature Flag - Boat Shipment **/
 			isBoatFeatureOn := false
 			const featureFlagName = "boat"
-<<<<<<< HEAD
-			flag, err := h.FeatureFlagFetcher().GetBooleanFlagForUser(params.HTTPRequest.Context(), appCtx, featureFlagName, map[string]string{})
-=======
 			flag, err := h.FeatureFlagFetcher().GetBooleanFlag(params.HTTPRequest.Context(), appCtx.Logger(), "", featureFlagName, map[string]string{})
->>>>>>> 189bf4c4
 			if err != nil {
 				appCtx.Logger().Error("Error fetching feature flag", zap.String("featureFlagKey", featureFlagName), zap.Error(err))
 			} else {
@@ -84,11 +80,7 @@
 			/** Feature Flag - Mobile Home Shipment **/
 			isMobileHomeFeatureOn := false
 			const featureFlagNameMH = "mobile_home"
-<<<<<<< HEAD
-			flagMH, err := h.FeatureFlagFetcher().GetBooleanFlagForUser(params.HTTPRequest.Context(), appCtx, featureFlagNameMH, map[string]string{})
-=======
 			flagMH, err := h.FeatureFlagFetcher().GetBooleanFlag(params.HTTPRequest.Context(), appCtx.Logger(), "", featureFlagNameMH, map[string]string{})
->>>>>>> 189bf4c4
 			if err != nil {
 				appCtx.Logger().Error("Error fetching feature flagMH", zap.String("featureFlagKey", featureFlagNameMH), zap.Error(err))
 			} else {
