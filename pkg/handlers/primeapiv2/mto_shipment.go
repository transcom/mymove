--- conflicted
+++ resolved
@@ -243,11 +243,8 @@
 type UpdateMTOShipmentHandler struct {
 	handlers.HandlerConfig
 	services.ShipmentUpdater
-<<<<<<< HEAD
 	services.VLocation
-=======
 	planner route.Planner
->>>>>>> ec359ebf
 }
 
 // Handle handler that updates a mto shipment
