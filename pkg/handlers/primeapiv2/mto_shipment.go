package primeapiv2

import (
	"context"
	"fmt"

	"github.com/go-openapi/runtime/middleware"
	"github.com/gobuffalo/validate/v3"
	"github.com/gofrs/uuid"
	"go.uber.org/zap"

	"github.com/transcom/mymove/pkg/appcontext"
	"github.com/transcom/mymove/pkg/apperror"
	"github.com/transcom/mymove/pkg/db/utilities"
	mtoshipmentops "github.com/transcom/mymove/pkg/gen/primev2api/primev2operations/mto_shipment"
	"github.com/transcom/mymove/pkg/gen/primev2messages"
	"github.com/transcom/mymove/pkg/handlers"
	"github.com/transcom/mymove/pkg/handlers/primeapi"
	"github.com/transcom/mymove/pkg/handlers/primeapiv2/payloads"
	"github.com/transcom/mymove/pkg/models"
	"github.com/transcom/mymove/pkg/route"
	"github.com/transcom/mymove/pkg/services"
	mtoshipment "github.com/transcom/mymove/pkg/services/mto_shipment"
)

// CreateMTOShipmentHandler is the handler to create MTO shipments
type CreateMTOShipmentHandler struct {
	handlers.HandlerConfig
	services.ShipmentCreator
	mtoAvailabilityChecker services.MoveTaskOrderChecker
	services.VLocation
}

// Handle creates the mto shipment
func (h CreateMTOShipmentHandler) Handle(params mtoshipmentops.CreateMTOShipmentParams) middleware.Responder {
	return h.AuditableAppContextFromRequestWithErrors(params.HTTPRequest,
		func(appCtx appcontext.AppContext) (middleware.Responder, error) {
			payload := params.Body
			if payload == nil {
				err := apperror.NewBadDataError("the MTO Shipment request body cannot be empty")
				appCtx.Logger().Error(err.Error())
				return mtoshipmentops.NewCreateMTOShipmentBadRequest().WithPayload(payloads.ClientError(handlers.BadRequestErrMessage,
					err.Error(), h.GetTraceIDFromRequest(params.HTTPRequest))), err
			}

			/** Feature Flag - Boat Shipment **/
			const featureFlagName = "boat"
			isBoatFeatureOn := false
			flag, err := h.FeatureFlagFetcher().GetBooleanFlag(params.HTTPRequest.Context(), appCtx.Logger(), "", featureFlagName, map[string]string{})
			if err != nil {
				appCtx.Logger().Error("Error fetching feature flag", zap.String("featureFlagKey", featureFlagName), zap.Error(err))
			} else {
				isBoatFeatureOn = flag.Match
			}

			// Return an error if boat shipment is sent while the feature flag is turned off.
			if !isBoatFeatureOn && (*params.Body.ShipmentType == primev2messages.MTOShipmentTypeBOATHAULAWAY || *params.Body.ShipmentType == primev2messages.MTOShipmentTypeBOATTOWAWAY) {
				return mtoshipmentops.NewCreateMTOShipmentUnprocessableEntity().WithPayload(payloads.ValidationError(
					"Boat shipment type was used but the feature flag is not enabled.", h.GetTraceIDFromRequest(params.HTTPRequest), nil)), nil
			}

			/** Feature Flag - Mobile Home Shipment **/
			const featureFlagMobileHome = "mobile_home"
			isMobileHomeFeatureOn := false
			flagMH, err := h.FeatureFlagFetcher().GetBooleanFlag(params.HTTPRequest.Context(), appCtx.Logger(), "", featureFlagMobileHome, map[string]string{})
			if err != nil {
				appCtx.Logger().Error("Error fetching feature flagMH", zap.String("featureFlagKey", featureFlagMobileHome), zap.Error(err))
			} else {
				isMobileHomeFeatureOn = flagMH.Match
			}

			// Return an error if mobile home shipment is sent while the feature flag is turned off.
			if !isMobileHomeFeatureOn && (*params.Body.ShipmentType == primev2messages.MTOShipmentTypeMOBILEHOME) {
				return mtoshipmentops.NewCreateMTOShipmentUnprocessableEntity().WithPayload(payloads.ValidationError(
					"Mobile Home shipment type was used but the feature flagMH is not enabled.", h.GetTraceIDFromRequest(params.HTTPRequest), nil)), nil
			}

			/** Feature Flag - UB Shipment **/
			const featureFlagNameUB = "unaccompanied_baggage"
			isUBFeatureOn := false
			flag, err = h.FeatureFlagFetcher().GetBooleanFlag(params.HTTPRequest.Context(), appCtx.Logger(), "", featureFlagNameUB, map[string]string{})

			if err != nil {
				appCtx.Logger().Error("Error fetching feature flag", zap.String("featureFlagKey", featureFlagNameUB), zap.Error(err))
			} else {
				isUBFeatureOn = flag.Match
			}

			/** Feature Flag - Alaska - Determines if AK can be included/excluded **/
			isAlaskaEnabled := false
			akFeatureFlagName := "enable_alaska"
			flag, err = h.FeatureFlagFetcher().GetBooleanFlagForUser(context.TODO(), appCtx, akFeatureFlagName, map[string]string{})

			if err != nil {
				appCtx.Logger().Error("Error fetching feature flag", zap.String("featureFlagKey", akFeatureFlagName), zap.Error(err))
			} else {
				isAlaskaEnabled = flag.Match
			}

			/** Feature Flag - Hawaii - Determines if HI can be included/excluded **/
			isHawaiiEnabled := false
			hiFeatureFlagName := "enable_hawaii"
			flag, err = h.FeatureFlagFetcher().GetBooleanFlagForUser(context.TODO(), appCtx, hiFeatureFlagName, map[string]string{})

			if err != nil {
				appCtx.Logger().Error("Error fetching feature flag", zap.String("featureFlagKey", hiFeatureFlagName), zap.Error(err))
			} else {
				isHawaiiEnabled = flag.Match
			}

			// build states to exlude filter list
			statesToExclude := make([]string, 0)
			if !isAlaskaEnabled {
				statesToExclude = append(statesToExclude, "AK")
			}
			if !isHawaiiEnabled {
				statesToExclude = append(statesToExclude, "HI")
			}

			// Return an error if UB shipment is sent while the feature flag is turned off.
			if !isUBFeatureOn && (*params.Body.ShipmentType == primev2messages.MTOShipmentTypeUNACCOMPANIEDBAGGAGE) {
				return mtoshipmentops.NewCreateMTOShipmentUnprocessableEntity().WithPayload(payloads.ValidationError(
					"Unaccompanied baggage shipments can't be created unless the unaccompanied_baggage feature flag is enabled.", h.GetTraceIDFromRequest(params.HTTPRequest), nil)), nil
			}

			for _, mtoServiceItem := range params.Body.MtoServiceItems() {
				// restrict creation to a list
				if _, ok := CreateableServiceItemMap[mtoServiceItem.ModelType()]; !ok {
					// throw error if modelType() not on the list
					mapKeys := primeapi.GetMapKeys(primeapi.CreateableServiceItemMap)
					detailErr := fmt.Sprintf("MTOServiceItem modelType() not allowed: %s ", mtoServiceItem.ModelType())
					verrs := validate.NewErrors()
					verrs.Add("modelType", fmt.Sprintf("allowed modelType() %v", mapKeys))

					appCtx.Logger().Error("primeapiv2.CreateMTOShipmentHandler error", zap.Error(verrs))
					return mtoshipmentops.NewCreateMTOShipmentUnprocessableEntity().WithPayload(payloads.ValidationError(
						detailErr, h.GetTraceIDFromRequest(params.HTTPRequest), verrs)), verrs
				}
			}

			mtoShipment, verrs := payloads.MTOShipmentModelFromCreate(payload)
			if verrs != nil && verrs.HasAny() {
				appCtx.Logger().Error("Error validating mto shipment object: ", zap.Error(verrs))

				return mtoshipmentops.NewCreateMTOShipmentUnprocessableEntity().WithPayload(payloads.ValidationError(
					"The MTO shipment object is invalid.", h.GetTraceIDFromRequest(params.HTTPRequest), nil)), verrs
			}

			mtoShipment.Status = models.MTOShipmentStatusSubmitted
			mtoServiceItemsList, verrs := payloads.MTOServiceItemModelListFromCreate(payload)

			if verrs != nil && verrs.HasAny() {
				appCtx.Logger().Error("Error validating mto service item list: ", zap.Error(verrs))

				return mtoshipmentops.NewCreateMTOShipmentUnprocessableEntity().WithPayload(payloads.ValidationError(
					"The MTO service item list is invalid.", h.GetTraceIDFromRequest(params.HTTPRequest), nil)), verrs
			}

			mtoShipment.MTOServiceItems = mtoServiceItemsList

			moveTaskOrderID := uuid.FromStringOrNil(payload.MoveTaskOrderID.String())
			mtoAvailableToPrime, err := h.mtoAvailabilityChecker.MTOAvailableToPrime(appCtx, moveTaskOrderID)

			if mtoAvailableToPrime {
				// check each address prior to creating the shipment to ensure only valid addresses are being used to create the shipment
				var addresses []models.Address

				if mtoShipment.ShipmentType != models.MTOShipmentTypePPM {
					if mtoShipment.PickupAddress != nil {
						addresses = append(addresses, *mtoShipment.PickupAddress)
					}

					if mtoShipment.DestinationAddress != nil {
						addresses = append(addresses, *mtoShipment.DestinationAddress)
					}
				} else {
					if mtoShipment.PPMShipment.PickupAddress != nil {
						addresses = append(addresses, *mtoShipment.PPMShipment.PickupAddress)
					}

					if mtoShipment.PPMShipment.DestinationAddress != nil {
						addresses = append(addresses, *mtoShipment.PPMShipment.DestinationAddress)
					}
				}

				for _, address := range addresses {
					addressSearch := address.City + ", " + address.State + " " + address.PostalCode
					err := checkValidAddress(h.VLocation, appCtx, statesToExclude, addressSearch)

					if err != nil {
						appCtx.Logger().Error("primeapi.UpdateMTOShipmentHandler error", zap.Error(err))
						switch e := err.(type) {
						case apperror.UnprocessableEntityError:
							payload := payloads.ValidationError(err.Error(), h.GetTraceIDFromRequest(params.HTTPRequest), nil)
							return mtoshipmentops.NewCreateMTOShipmentUnprocessableEntity().WithPayload(payload), err
						default:
							errStr := e.Error() // we do this because InternalServerError wants a *string
							payload := payloads.InternalServerError(&errStr, h.GetTraceIDFromRequest(params.HTTPRequest))
							return mtoshipmentops.NewCreateMTOShipmentInternalServerError().WithPayload(payload), e
						}
					}
				}

				mtoShipment, err = h.ShipmentCreator.CreateShipment(appCtx, mtoShipment)
			} else if err == nil {
				appCtx.Logger().Error("primeapiv2.CreateMTOShipmentHandler error - MTO is not available to Prime")
				return mtoshipmentops.NewCreateMTOShipmentNotFound().WithPayload(payloads.ClientError(
					handlers.NotFoundMessage, fmt.Sprintf("id: %s not found for moveTaskOrder", moveTaskOrderID), h.GetTraceIDFromRequest(params.HTTPRequest))), err
			}

			// Could be the error from MTOAvailableToPrime or CreateMTOShipment:
			if err != nil {
				appCtx.Logger().Error("primeapiv2.CreateMTOShipmentHandler error", zap.Error(err))
				switch e := err.(type) {
				case apperror.NotFoundError:
					return mtoshipmentops.NewCreateMTOShipmentNotFound().WithPayload(
						payloads.ClientError(handlers.NotFoundMessage, err.Error(), h.GetTraceIDFromRequest(params.HTTPRequest))), err
				case apperror.EventError:
					return mtoshipmentops.NewUpdateMTOShipmentBadRequest().WithPayload(
						payloads.ClientError(handlers.InternalServerErrMessage, err.Error(), h.GetTraceIDFromRequest(params.HTTPRequest))), err
				case apperror.InvalidInputError:
					return mtoshipmentops.NewCreateMTOShipmentUnprocessableEntity().WithPayload(
						payloads.ValidationError(err.Error(), h.GetTraceIDFromRequest(params.HTTPRequest), e.ValidationErrors)), err
				case apperror.QueryError:
					if e.Unwrap() != nil {
						// If you can unwrap, log the internal error (usually a pq error) for better debugging
						appCtx.Logger().Error("primeapiv2.CreateMTOShipmentHandler query error", zap.Error(e.Unwrap()))
					}
					return mtoshipmentops.NewCreateMTOShipmentInternalServerError().WithPayload(
						payloads.InternalServerError(nil, h.GetTraceIDFromRequest(params.HTTPRequest))), err
				default:
					return mtoshipmentops.NewCreateMTOShipmentInternalServerError().WithPayload(
						payloads.InternalServerError(nil, h.GetTraceIDFromRequest(params.HTTPRequest))), err
				}
			}

			returnPayload := payloads.MTOShipment(mtoShipment)
			return mtoshipmentops.NewCreateMTOShipmentOK().WithPayload(returnPayload), nil
		})
}

// UpdateMTOShipmentHandler is the handler to update MTO shipments
type UpdateMTOShipmentHandler struct {
	handlers.HandlerConfig
	services.ShipmentUpdater
	planner route.Planner
<<<<<<< HEAD
=======
	services.VLocation
>>>>>>> 13bb32d7
}

// Handle handler that updates a mto shipment
func (h UpdateMTOShipmentHandler) Handle(params mtoshipmentops.UpdateMTOShipmentParams) middleware.Responder {
	return h.AuditableAppContextFromRequestWithErrors(params.HTTPRequest,
		func(appCtx appcontext.AppContext) (middleware.Responder, error) {
			mtoShipment := payloads.MTOShipmentModelFromUpdate(params.Body, params.MtoShipmentID)

			dbShipment, err := mtoshipment.FindShipment(appCtx, mtoShipment.ID,
				"DestinationAddress",
				"SecondaryPickupAddress",
				"SecondaryDeliveryAddress",
				"TertiaryPickupAddress",
				"TertiaryDeliveryAddress",
				"StorageFacility",
				"PPMShipment")
			if err != nil {
				return mtoshipmentops.NewUpdateMTOShipmentNotFound().WithPayload(
					payloads.ClientError(handlers.NotFoundMessage, err.Error(), h.GetTraceIDFromRequest(params.HTTPRequest))), err
			}

			var agents []models.MTOAgent
			err = appCtx.DB().Scope(utilities.ExcludeDeletedScope()).Where("mto_shipment_id = ?", mtoShipment.ID).All(&agents)
			if err != nil {
				return mtoshipmentops.NewUpdateMTOShipmentInternalServerError().WithPayload(
					payloads.InternalServerError(nil, h.GetTraceIDFromRequest(params.HTTPRequest))), err
			}
			dbShipment.MTOAgents = agents

			// Validate further prime restrictions on model
			mtoShipment.ShipmentType = dbShipment.ShipmentType
			appCtx.Logger().Info("primeapi.UpdateMTOShipmentHandler info", zap.String("pointOfContact", params.Body.PointOfContact))

			/** Feature Flag - Alaska - Determines if AK can be included/excluded **/
			isAlaskaEnabled := false
			akFeatureFlagName := "enable_alaska"
			flag, err := h.FeatureFlagFetcher().GetBooleanFlagForUser(context.TODO(), appCtx, akFeatureFlagName, map[string]string{})
			if err != nil {
				appCtx.Logger().Error("Error fetching feature flag", zap.String("featureFlagKey", akFeatureFlagName), zap.Error(err))
			} else {
				isAlaskaEnabled = flag.Match
			}

			/** Feature Flag - Hawaii - Determines if HI can be included/excluded **/
			isHawaiiEnabled := false
			hiFeatureFlagName := "enable_hawaii"
			flag, err = h.FeatureFlagFetcher().GetBooleanFlagForUser(context.TODO(), appCtx, hiFeatureFlagName, map[string]string{})
			if err != nil {
				appCtx.Logger().Error("Error fetching feature flag", zap.String("featureFlagKey", hiFeatureFlagName), zap.Error(err))
			} else {
				isHawaiiEnabled = flag.Match
			}

			// build states to exlude filter list
			statesToExclude := make([]string, 0)
			if !isAlaskaEnabled {
				statesToExclude = append(statesToExclude, "AK")
			}
			if !isHawaiiEnabled {
				statesToExclude = append(statesToExclude, "HI")
			}

			// check each address prior to updating the shipment to ensure only valid addresses are being used
			var addresses []models.Address

			if mtoShipment.ShipmentType != models.MTOShipmentTypePPM {
				if mtoShipment.PickupAddress != nil {
					addresses = append(addresses, *mtoShipment.PickupAddress)
				}

				if mtoShipment.SecondaryPickupAddress != nil {
					addresses = append(addresses, *mtoShipment.SecondaryPickupAddress)
				}

				if mtoShipment.DestinationAddress != nil {
					addresses = append(addresses, *mtoShipment.DestinationAddress)
				}

				if mtoShipment.SecondaryDeliveryAddress != nil {
					addresses = append(addresses, *mtoShipment.SecondaryDeliveryAddress)
				}
			} else {
				if mtoShipment.PPMShipment.PickupAddress != nil {
					addresses = append(addresses, *mtoShipment.PPMShipment.PickupAddress)
				}

				if mtoShipment.PPMShipment.SecondaryPickupAddress != nil {
					addresses = append(addresses, *mtoShipment.PPMShipment.SecondaryPickupAddress)
				}

				if mtoShipment.PPMShipment.DestinationAddress != nil {
					addresses = append(addresses, *mtoShipment.PPMShipment.DestinationAddress)
				}

				if mtoShipment.PPMShipment.SecondaryDestinationAddress != nil {
					addresses = append(addresses, *mtoShipment.PPMShipment.SecondaryDestinationAddress)
				}
			}

			for _, address := range addresses {
				addressSearch := address.City + ", " + address.State + " " + address.PostalCode
				err := checkValidAddress(h.VLocation, appCtx, statesToExclude, addressSearch)

				if err != nil {
					appCtx.Logger().Error("primeapi.UpdateMTOShipmentHandler error", zap.Error(err))
					switch e := err.(type) {
					case apperror.UnprocessableEntityError:
						payload := payloads.ValidationError(err.Error(), h.GetTraceIDFromRequest(params.HTTPRequest), nil)
						return mtoshipmentops.NewUpdateMTOShipmentUnprocessableEntity().WithPayload(payload), e
					default:
						errStr := e.Error() // we do this because InternalServerError wants a *string
						payload := payloads.InternalServerError(&errStr, h.GetTraceIDFromRequest(params.HTTPRequest))
						return mtoshipmentops.NewUpdateMTOShipmentInternalServerError().WithPayload(payload), e
					}
				}
			}

			mtoShipment, err = h.ShipmentUpdater.UpdateShipment(appCtx, mtoShipment, params.IfMatch, "prime-v2")
			if err != nil {
				appCtx.Logger().Error("primeapi.UpdateMTOShipmentHandler error", zap.Error(err))
				switch e := err.(type) {
				case apperror.NotFoundError:
					return mtoshipmentops.NewUpdateMTOShipmentNotFound().WithPayload(
						payloads.ClientError(handlers.NotFoundMessage, err.Error(), h.GetTraceIDFromRequest(params.HTTPRequest))), err
				case apperror.EventError:
					return mtoshipmentops.NewUpdateMTOShipmentBadRequest().WithPayload(
						payloads.ClientError(handlers.InternalServerErrMessage, err.Error(), h.GetTraceIDFromRequest(params.HTTPRequest))), err
				case apperror.InvalidInputError:
					payload := payloads.ValidationError(err.Error(), h.GetTraceIDFromRequest(params.HTTPRequest), e.ValidationErrors)
					return mtoshipmentops.NewUpdateMTOShipmentUnprocessableEntity().WithPayload(payload), err
				case apperror.PreconditionFailedError:
					return mtoshipmentops.NewUpdateMTOShipmentPreconditionFailed().WithPayload(
						payloads.ClientError(handlers.PreconditionErrMessage, err.Error(), h.GetTraceIDFromRequest(params.HTTPRequest))), err
				default:
					return mtoshipmentops.NewUpdateMTOShipmentInternalServerError().WithPayload(
						payloads.InternalServerError(nil, h.GetTraceIDFromRequest(params.HTTPRequest))), err
				}
			}
			mtoShipmentPayload := payloads.MTOShipment(mtoShipment)
			return mtoshipmentops.NewUpdateMTOShipmentOK().WithPayload(mtoShipmentPayload), nil
		})
}

func checkValidAddress(vLocation services.VLocation, appCtx appcontext.AppContext, statesToExclude []string, addressSearch string) error {
	locationList, err := vLocation.GetLocationsByZipCityState(appCtx, addressSearch, statesToExclude, true)

	if err != nil {
		serverError := apperror.NewInternalServerError("Error searching for address")
		return serverError
	} else if len(*locationList) == 0 {
		unprocessableErr := apperror.NewUnprocessableEntityError(
			fmt.Sprintf("primeapi.UpdateShipmentDestinationAddress: could not find the provided location: %s", addressSearch))
		return unprocessableErr
	}

	return nil
}<|MERGE_RESOLUTION|>--- conflicted
+++ resolved
@@ -244,10 +244,7 @@
 	handlers.HandlerConfig
 	services.ShipmentUpdater
 	planner route.Planner
-<<<<<<< HEAD
-=======
 	services.VLocation
->>>>>>> 13bb32d7
 }
 
 // Handle handler that updates a mto shipment
