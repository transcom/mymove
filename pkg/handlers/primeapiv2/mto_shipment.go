--- conflicted
+++ resolved
@@ -41,19 +41,11 @@
 			}
 
 			/** Feature Flag - Boat Shipment **/
-<<<<<<< HEAD
-			featureFlagName := "boat"
-=======
 			const featureFlagName = "boat"
->>>>>>> ee98a665
 			isBoatFeatureOn := false
 			flag, err := h.FeatureFlagFetcher().GetBooleanFlagForUser(params.HTTPRequest.Context(), appCtx, featureFlagName, map[string]string{})
 			if err != nil {
 				appCtx.Logger().Error("Error fetching feature flag", zap.String("featureFlagKey", featureFlagName), zap.Error(err))
-<<<<<<< HEAD
-				isBoatFeatureOn = false
-=======
->>>>>>> ee98a665
 			} else {
 				isBoatFeatureOn = flag.Match
 			}
@@ -64,8 +56,6 @@
 					"Boat shipment type was used but the feature flag is not enabled.", h.GetTraceIDFromRequest(params.HTTPRequest), nil)), nil
 			}
 
-<<<<<<< HEAD
-=======
 			/** Feature Flag - Mobile Home Shipment **/
 			const featureFlagMobileHome = "mobile_home"
 			isMobileHomeFeatureOn := false
@@ -82,7 +72,6 @@
 					"Mobile Home shipment type was used but the feature flagMH is not enabled.", h.GetTraceIDFromRequest(params.HTTPRequest), nil)), nil
 			}
 
->>>>>>> ee98a665
 			for _, mtoServiceItem := range params.Body.MtoServiceItems() {
 				// restrict creation to a list
 				if _, ok := CreateableServiceItemMap[mtoServiceItem.ModelType()]; !ok {
