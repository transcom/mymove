package primeapiv2

import (
	"context"
	"fmt"

	"github.com/go-openapi/runtime/middleware"
	"github.com/gobuffalo/validate/v3"
	"github.com/gofrs/uuid"
	"go.uber.org/zap"

	"github.com/transcom/mymove/pkg/appcontext"
	"github.com/transcom/mymove/pkg/apperror"
	"github.com/transcom/mymove/pkg/db/utilities"
	mtoshipmentops "github.com/transcom/mymove/pkg/gen/primev2api/primev2operations/mto_shipment"
	"github.com/transcom/mymove/pkg/gen/primev2messages"
	"github.com/transcom/mymove/pkg/handlers"
	"github.com/transcom/mymove/pkg/handlers/primeapi"
	"github.com/transcom/mymove/pkg/handlers/primeapiv2/payloads"
	"github.com/transcom/mymove/pkg/models"
	"github.com/transcom/mymove/pkg/route"
	"github.com/transcom/mymove/pkg/services"
	mtoshipment "github.com/transcom/mymove/pkg/services/mto_shipment"
)

// CreateMTOShipmentHandler is the handler to create MTO shipments
type CreateMTOShipmentHandler struct {
	handlers.HandlerConfig
	services.ShipmentCreator
	mtoAvailabilityChecker services.MoveTaskOrderChecker
	services.VLocation
}

// Handle creates the mto shipment
func (h CreateMTOShipmentHandler) Handle(params mtoshipmentops.CreateMTOShipmentParams) middleware.Responder {
	return h.AuditableAppContextFromRequestWithErrors(params.HTTPRequest,
		func(appCtx appcontext.AppContext) (middleware.Responder, error) {
			payload := params.Body
			if payload == nil {
				err := apperror.NewBadDataError("the MTO Shipment request body cannot be empty")
				appCtx.Logger().Error(err.Error())
				return mtoshipmentops.NewCreateMTOShipmentBadRequest().WithPayload(payloads.ClientError(handlers.BadRequestErrMessage,
					err.Error(), h.GetTraceIDFromRequest(params.HTTPRequest))), err
			}

			/** Feature Flag - Boat Shipment **/
			const featureFlagName = "boat"
			isBoatFeatureOn := false
			flag, err := h.FeatureFlagFetcher().GetBooleanFlag(params.HTTPRequest.Context(), appCtx.Logger(), "", featureFlagName, map[string]string{})
			if err != nil {
				appCtx.Logger().Error("Error fetching feature flag", zap.String("featureFlagKey", featureFlagName), zap.Error(err))
			} else {
				isBoatFeatureOn = flag.Match
			}

			// Return an error if boat shipment is sent while the feature flag is turned off.
			if !isBoatFeatureOn && (*params.Body.ShipmentType == primev2messages.MTOShipmentTypeBOATHAULAWAY || *params.Body.ShipmentType == primev2messages.MTOShipmentTypeBOATTOWAWAY) {
				return mtoshipmentops.NewCreateMTOShipmentUnprocessableEntity().WithPayload(payloads.ValidationError(
					"Boat shipment type was used but the feature flag is not enabled.", h.GetTraceIDFromRequest(params.HTTPRequest), nil)), nil
			}

			/** Feature Flag - Mobile Home Shipment **/
			const featureFlagMobileHome = "mobile_home"
			isMobileHomeFeatureOn := false
			flagMH, err := h.FeatureFlagFetcher().GetBooleanFlag(params.HTTPRequest.Context(), appCtx.Logger(), "", featureFlagMobileHome, map[string]string{})
			if err != nil {
				appCtx.Logger().Error("Error fetching feature flagMH", zap.String("featureFlagKey", featureFlagMobileHome), zap.Error(err))
			} else {
				isMobileHomeFeatureOn = flagMH.Match
			}

			// Return an error if mobile home shipment is sent while the feature flag is turned off.
			if !isMobileHomeFeatureOn && (*params.Body.ShipmentType == primev2messages.MTOShipmentTypeMOBILEHOME) {
				return mtoshipmentops.NewCreateMTOShipmentUnprocessableEntity().WithPayload(payloads.ValidationError(
					"Mobile Home shipment type was used but the feature flagMH is not enabled.", h.GetTraceIDFromRequest(params.HTTPRequest), nil)), nil
			}

			/** Feature Flag - UB Shipment **/
			const featureFlagNameUB = "unaccompanied_baggage"
			isUBFeatureOn := false
			flag, err = h.FeatureFlagFetcher().GetBooleanFlag(params.HTTPRequest.Context(), appCtx.Logger(), "", featureFlagNameUB, map[string]string{})

			if err != nil {
				appCtx.Logger().Error("Error fetching feature flag", zap.String("featureFlagKey", featureFlagNameUB), zap.Error(err))
			} else {
				isUBFeatureOn = flag.Match
			}

			/** Feature Flag - Alaska - Determines if AK can be included/excluded **/
			isAlaskaEnabled := false
			akFeatureFlagName := "enable_alaska"
			flag, err = h.FeatureFlagFetcher().GetBooleanFlagForUser(context.TODO(), appCtx, akFeatureFlagName, map[string]string{})

			if err != nil {
				appCtx.Logger().Error("Error fetching feature flag", zap.String("featureFlagKey", akFeatureFlagName), zap.Error(err))
			} else {
				isAlaskaEnabled = flag.Match
			}

			/** Feature Flag - Hawaii - Determines if HI can be included/excluded **/
			isHawaiiEnabled := false
			hiFeatureFlagName := "enable_hawaii"
			flag, err = h.FeatureFlagFetcher().GetBooleanFlagForUser(context.TODO(), appCtx, hiFeatureFlagName, map[string]string{})

			if err != nil {
				appCtx.Logger().Error("Error fetching feature flag", zap.String("featureFlagKey", hiFeatureFlagName), zap.Error(err))
			} else {
				isHawaiiEnabled = flag.Match
			}

			// build states to exlude filter list
			statesToExclude := make([]string, 0)
			if !isAlaskaEnabled {
				statesToExclude = append(statesToExclude, "AK")
			}
			if !isHawaiiEnabled {
				statesToExclude = append(statesToExclude, "HI")
			}

			// Return an error if UB shipment is sent while the feature flag is turned off.
			if !isUBFeatureOn && (*params.Body.ShipmentType == primev2messages.MTOShipmentTypeUNACCOMPANIEDBAGGAGE) {
				return mtoshipmentops.NewCreateMTOShipmentUnprocessableEntity().WithPayload(payloads.ValidationError(
					"Unaccompanied baggage shipments can't be created unless the unaccompanied_baggage feature flag is enabled.", h.GetTraceIDFromRequest(params.HTTPRequest), nil)), nil
			}

			for _, mtoServiceItem := range params.Body.MtoServiceItems() {
				// restrict creation to a list
				if _, ok := CreateableServiceItemMap[mtoServiceItem.ModelType()]; !ok {
					// throw error if modelType() not on the list
					mapKeys := primeapi.GetMapKeys(primeapi.CreateableServiceItemMap)
					detailErr := fmt.Sprintf("MTOServiceItem modelType() not allowed: %s ", mtoServiceItem.ModelType())
					verrs := validate.NewErrors()
					verrs.Add("modelType", fmt.Sprintf("allowed modelType() %v", mapKeys))

					appCtx.Logger().Error("primeapiv2.CreateMTOShipmentHandler error", zap.Error(verrs))
					return mtoshipmentops.NewCreateMTOShipmentUnprocessableEntity().WithPayload(payloads.ValidationError(
						detailErr, h.GetTraceIDFromRequest(params.HTTPRequest), verrs)), verrs
				}
			}

			mtoShipment, verrs := payloads.MTOShipmentModelFromCreate(payload)
			if verrs != nil && verrs.HasAny() {
				appCtx.Logger().Error("Error validating mto shipment object: ", zap.Error(verrs))

				return mtoshipmentops.NewCreateMTOShipmentUnprocessableEntity().WithPayload(payloads.ValidationError(
					"The MTO shipment object is invalid.", h.GetTraceIDFromRequest(params.HTTPRequest), nil)), verrs
			}

			mtoShipment.Status = models.MTOShipmentStatusSubmitted
			mtoServiceItemsList, verrs := payloads.MTOServiceItemModelListFromCreate(payload)

			if verrs != nil && verrs.HasAny() {
				appCtx.Logger().Error("Error validating mto service item list: ", zap.Error(verrs))

				return mtoshipmentops.NewCreateMTOShipmentUnprocessableEntity().WithPayload(payloads.ValidationError(
					"The MTO service item list is invalid.", h.GetTraceIDFromRequest(params.HTTPRequest), nil)), verrs
			}

			mtoShipment.MTOServiceItems = mtoServiceItemsList

			moveTaskOrderID := uuid.FromStringOrNil(payload.MoveTaskOrderID.String())
			mtoAvailableToPrime, err := h.mtoAvailabilityChecker.MTOAvailableToPrime(appCtx, moveTaskOrderID)

			if mtoAvailableToPrime {
				// check each address prior to creating the shipment to ensure only valid addresses are being used to create the shipment
				var addresses []models.Address

				if mtoShipment.ShipmentType != models.MTOShipmentTypePPM {
					if mtoShipment.PickupAddress != nil {
						addresses = append(addresses, *mtoShipment.PickupAddress)
					}

					if mtoShipment.DestinationAddress != nil {
						addresses = append(addresses, *mtoShipment.DestinationAddress)
					}
				} else {
					if mtoShipment.PPMShipment.PickupAddress != nil {
						addresses = append(addresses, *mtoShipment.PPMShipment.PickupAddress)
					}

					if mtoShipment.PPMShipment.DestinationAddress != nil {
						addresses = append(addresses, *mtoShipment.PPMShipment.DestinationAddress)
					}
				}

				for _, address := range addresses {
					addressSearch := address.City + ", " + address.State + " " + address.PostalCode
					err := checkValidAddress(h.VLocation, appCtx, statesToExclude, addressSearch)

					if err != nil {
						appCtx.Logger().Error("primeapi.UpdateMTOShipmentHandler error", zap.Error(err))
						switch e := err.(type) {
						case apperror.UnprocessableEntityError:
							payload := payloads.ValidationError(err.Error(), h.GetTraceIDFromRequest(params.HTTPRequest), nil)
							return mtoshipmentops.NewCreateMTOShipmentUnprocessableEntity().WithPayload(payload), err
						default:
							errStr := e.Error() // we do this because InternalServerError wants a *string
							payload := payloads.InternalServerError(&errStr, h.GetTraceIDFromRequest(params.HTTPRequest))
							return mtoshipmentops.NewCreateMTOShipmentInternalServerError().WithPayload(payload), e
						}
					}
				}

				mtoShipment, err = h.ShipmentCreator.CreateShipment(appCtx, mtoShipment)
			} else if err == nil {
				appCtx.Logger().Error("primeapiv2.CreateMTOShipmentHandler error - MTO is not available to Prime")
				return mtoshipmentops.NewCreateMTOShipmentNotFound().WithPayload(payloads.ClientError(
					handlers.NotFoundMessage, fmt.Sprintf("id: %s not found for moveTaskOrder", moveTaskOrderID), h.GetTraceIDFromRequest(params.HTTPRequest))), err
			}

			// Could be the error from MTOAvailableToPrime or CreateMTOShipment:
			if err != nil {
				appCtx.Logger().Error("primeapiv2.CreateMTOShipmentHandler error", zap.Error(err))
				switch e := err.(type) {
				case apperror.NotFoundError:
					return mtoshipmentops.NewCreateMTOShipmentNotFound().WithPayload(
						payloads.ClientError(handlers.NotFoundMessage, err.Error(), h.GetTraceIDFromRequest(params.HTTPRequest))), err
				case apperror.EventError:
					return mtoshipmentops.NewUpdateMTOShipmentBadRequest().WithPayload(
						payloads.ClientError(handlers.InternalServerErrMessage, err.Error(), h.GetTraceIDFromRequest(params.HTTPRequest))), err
				case apperror.InvalidInputError:
					return mtoshipmentops.NewCreateMTOShipmentUnprocessableEntity().WithPayload(
						payloads.ValidationError(err.Error(), h.GetTraceIDFromRequest(params.HTTPRequest), e.ValidationErrors)), err
				case apperror.QueryError:
					if e.Unwrap() != nil {
						// If you can unwrap, log the internal error (usually a pq error) for better debugging
						appCtx.Logger().Error("primeapiv2.CreateMTOShipmentHandler query error", zap.Error(e.Unwrap()))
					}
					return mtoshipmentops.NewCreateMTOShipmentInternalServerError().WithPayload(
						payloads.InternalServerError(nil, h.GetTraceIDFromRequest(params.HTTPRequest))), err
				default:
					return mtoshipmentops.NewCreateMTOShipmentInternalServerError().WithPayload(
						payloads.InternalServerError(nil, h.GetTraceIDFromRequest(params.HTTPRequest))), err
				}
			}

			returnPayload := payloads.MTOShipment(mtoShipment)
			return mtoshipmentops.NewCreateMTOShipmentOK().WithPayload(returnPayload), nil
		})
}

// UpdateMTOShipmentHandler is the handler to update MTO shipments
type UpdateMTOShipmentHandler struct {
	handlers.HandlerConfig
	services.ShipmentUpdater
	planner route.Planner
<<<<<<< HEAD
=======
	services.VLocation
>>>>>>> 50f83a5e
}

// Handle handler that updates a mto shipment
func (h UpdateMTOShipmentHandler) Handle(params mtoshipmentops.UpdateMTOShipmentParams) middleware.Responder {
	return h.AuditableAppContextFromRequestWithErrors(params.HTTPRequest,
		func(appCtx appcontext.AppContext) (middleware.Responder, error) {
			mtoShipment := payloads.MTOShipmentModelFromUpdate(params.Body, params.MtoShipmentID)

			dbShipment, err := mtoshipment.FindShipment(appCtx, mtoShipment.ID,
				"DestinationAddress",
				"SecondaryPickupAddress",
				"SecondaryDeliveryAddress",
				"TertiaryPickupAddress",
				"TertiaryDeliveryAddress",
				"StorageFacility",
				"PPMShipment")
			if err != nil {
				return mtoshipmentops.NewUpdateMTOShipmentNotFound().WithPayload(
					payloads.ClientError(handlers.NotFoundMessage, err.Error(), h.GetTraceIDFromRequest(params.HTTPRequest))), err
			}

			var agents []models.MTOAgent
			err = appCtx.DB().Scope(utilities.ExcludeDeletedScope()).Where("mto_shipment_id = ?", mtoShipment.ID).All(&agents)
			if err != nil {
				return mtoshipmentops.NewUpdateMTOShipmentInternalServerError().WithPayload(
					payloads.InternalServerError(nil, h.GetTraceIDFromRequest(params.HTTPRequest))), err
			}
			dbShipment.MTOAgents = agents

			// Validate further prime restrictions on model
			mtoShipment.ShipmentType = dbShipment.ShipmentType
			appCtx.Logger().Info("primeapi.UpdateMTOShipmentHandler info", zap.String("pointOfContact", params.Body.PointOfContact))

			/** Feature Flag - Alaska - Determines if AK can be included/excluded **/
			isAlaskaEnabled := false
			akFeatureFlagName := "enable_alaska"
			flag, err := h.FeatureFlagFetcher().GetBooleanFlagForUser(context.TODO(), appCtx, akFeatureFlagName, map[string]string{})
			if err != nil {
				appCtx.Logger().Error("Error fetching feature flag", zap.String("featureFlagKey", akFeatureFlagName), zap.Error(err))
			} else {
				isAlaskaEnabled = flag.Match
			}

			/** Feature Flag - Hawaii - Determines if HI can be included/excluded **/
			isHawaiiEnabled := false
			hiFeatureFlagName := "enable_hawaii"
			flag, err = h.FeatureFlagFetcher().GetBooleanFlagForUser(context.TODO(), appCtx, hiFeatureFlagName, map[string]string{})
			if err != nil {
				appCtx.Logger().Error("Error fetching feature flag", zap.String("featureFlagKey", hiFeatureFlagName), zap.Error(err))
			} else {
				isHawaiiEnabled = flag.Match
			}

			// build states to exlude filter list
			statesToExclude := make([]string, 0)
			if !isAlaskaEnabled {
				statesToExclude = append(statesToExclude, "AK")
			}
			if !isHawaiiEnabled {
				statesToExclude = append(statesToExclude, "HI")
			}

			// check each address prior to updating the shipment to ensure only valid addresses are being used
			var addresses []models.Address

			if mtoShipment.ShipmentType != models.MTOShipmentTypePPM {
				if mtoShipment.PickupAddress != nil {
					addresses = append(addresses, *mtoShipment.PickupAddress)
				}

				if mtoShipment.SecondaryPickupAddress != nil {
					addresses = append(addresses, *mtoShipment.SecondaryPickupAddress)
				}

				if mtoShipment.DestinationAddress != nil {
					addresses = append(addresses, *mtoShipment.DestinationAddress)
				}

				if mtoShipment.SecondaryDeliveryAddress != nil {
					addresses = append(addresses, *mtoShipment.SecondaryDeliveryAddress)
				}
			} else {
				if mtoShipment.PPMShipment.PickupAddress != nil {
					addresses = append(addresses, *mtoShipment.PPMShipment.PickupAddress)
				}

				if mtoShipment.PPMShipment.SecondaryPickupAddress != nil {
					addresses = append(addresses, *mtoShipment.PPMShipment.SecondaryPickupAddress)
				}

				if mtoShipment.PPMShipment.DestinationAddress != nil {
					addresses = append(addresses, *mtoShipment.PPMShipment.DestinationAddress)
				}

				if mtoShipment.PPMShipment.SecondaryDestinationAddress != nil {
					addresses = append(addresses, *mtoShipment.PPMShipment.SecondaryDestinationAddress)
				}
			}

			for _, address := range addresses {
				addressSearch := address.City + ", " + address.State + " " + address.PostalCode
				err := checkValidAddress(h.VLocation, appCtx, statesToExclude, addressSearch)

				if err != nil {
					appCtx.Logger().Error("primeapi.UpdateMTOShipmentHandler error", zap.Error(err))
					switch e := err.(type) {
					case apperror.UnprocessableEntityError:
						payload := payloads.ValidationError(err.Error(), h.GetTraceIDFromRequest(params.HTTPRequest), nil)
						return mtoshipmentops.NewUpdateMTOShipmentUnprocessableEntity().WithPayload(payload), e
					default:
						errStr := e.Error() // we do this because InternalServerError wants a *string
						payload := payloads.InternalServerError(&errStr, h.GetTraceIDFromRequest(params.HTTPRequest))
						return mtoshipmentops.NewUpdateMTOShipmentInternalServerError().WithPayload(payload), e
					}
				}
			}

			mtoShipment, err = h.ShipmentUpdater.UpdateShipment(appCtx, mtoShipment, params.IfMatch, "prime-v2")
			if err != nil {
				appCtx.Logger().Error("primeapi.UpdateMTOShipmentHandler error", zap.Error(err))
				switch e := err.(type) {
				case apperror.NotFoundError:
					return mtoshipmentops.NewUpdateMTOShipmentNotFound().WithPayload(
						payloads.ClientError(handlers.NotFoundMessage, err.Error(), h.GetTraceIDFromRequest(params.HTTPRequest))), err
				case apperror.EventError:
					return mtoshipmentops.NewUpdateMTOShipmentBadRequest().WithPayload(
						payloads.ClientError(handlers.InternalServerErrMessage, err.Error(), h.GetTraceIDFromRequest(params.HTTPRequest))), err
				case apperror.InvalidInputError:
					payload := payloads.ValidationError(err.Error(), h.GetTraceIDFromRequest(params.HTTPRequest), e.ValidationErrors)
					return mtoshipmentops.NewUpdateMTOShipmentUnprocessableEntity().WithPayload(payload), err
				case apperror.PreconditionFailedError:
					return mtoshipmentops.NewUpdateMTOShipmentPreconditionFailed().WithPayload(
						payloads.ClientError(handlers.PreconditionErrMessage, err.Error(), h.GetTraceIDFromRequest(params.HTTPRequest))), err
				default:
					return mtoshipmentops.NewUpdateMTOShipmentInternalServerError().WithPayload(
						payloads.InternalServerError(nil, h.GetTraceIDFromRequest(params.HTTPRequest))), err
				}
			}
			mtoShipmentPayload := payloads.MTOShipment(mtoShipment)
			return mtoshipmentops.NewUpdateMTOShipmentOK().WithPayload(mtoShipmentPayload), nil
		})
}

func checkValidAddress(vLocation services.VLocation, appCtx appcontext.AppContext, statesToExclude []string, addressSearch string) error {
	locationList, err := vLocation.GetLocationsByZipCityState(appCtx, addressSearch, statesToExclude, true)

	if err != nil {
		serverError := apperror.NewInternalServerError("Error searching for address")
		return serverError
	} else if len(*locationList) == 0 {
		unprocessableErr := apperror.NewUnprocessableEntityError(
			fmt.Sprintf("primeapi.UpdateShipmentDestinationAddress: could not find the provided location: %s", addressSearch))
		return unprocessableErr
	}

	return nil
}<|MERGE_RESOLUTION|>--- conflicted
+++ resolved
@@ -244,10 +244,7 @@
 	handlers.HandlerConfig
 	services.ShipmentUpdater
 	planner route.Planner
-<<<<<<< HEAD
-=======
 	services.VLocation
->>>>>>> 50f83a5e
 }
 
 // Handle handler that updates a mto shipment
