--- conflicted
+++ resolved
@@ -10,29 +10,17 @@
 	"github.com/transcom/mymove/pkg/models"
 )
 
-<<<<<<< HEAD
 func payloadForDutyStation(station *models.DutyStation) *internalmessages.DutyStationPayload {
 	if station == nil {
 		return nil
 	}
 	return &internalmessages.DutyStationPayload{
-		ID:        fmtUUID(station.ID),
-		CreatedAt: fmtDateTime(station.CreatedAt),
-		UpdatedAt: fmtDateTime(station.UpdatedAt),
-		Name:      swag.String(station.Name),
-		Branch:    &station.Branch,
-		Address:   payloadForAddressModel(&station.Address),
-=======
-func payloadForDutyStationModel(station models.DutyStation) internalmessages.DutyStationPayload {
-
-	stationPayload := internalmessages.DutyStationPayload{
 		ID:          fmtUUID(station.ID),
 		CreatedAt:   fmtDateTime(station.CreatedAt),
 		UpdatedAt:   fmtDateTime(station.UpdatedAt),
 		Name:        swag.String(station.Name),
 		Affiliation: &station.Affiliation,
 		Address:     payloadForAddressModel(&station.Address),
->>>>>>> a4f788ab
 	}
 }
 
