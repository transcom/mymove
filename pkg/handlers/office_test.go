package handlers

import (
	"net/http/httptest"

	"github.com/go-openapi/strfmt"

	officeop "github.com/transcom/mymove/pkg/gen/internalapi/internaloperations/office"
	"github.com/transcom/mymove/pkg/gen/internalmessages"
	"github.com/transcom/mymove/pkg/testdatagen"
)

func (suite *HandlerSuite) TestApproveMoveHandler() {
	// Given: a set of orders, a move, user and servicemember
	move, _ := testdatagen.MakeMove(suite.db)
	// Given: and office User
	officeUser, _ := testdatagen.MakeOfficeUser(suite.db)

	// And: the context contains the auth values
	req := httptest.NewRequest("POST", "/moves/some_id/approve", nil)
	req = suite.authenticateOfficeRequest(req, officeUser)

	params := officeop.ApproveMoveParams{
		HTTPRequest: req,
		MoveID:      strfmt.UUID(move.ID.String()),
	}
	// And: a move is approved
	handler := ApproveMoveHandler(NewHandlerContext(suite.db, suite.logger))
	response := handler.Handle(params)

	// Then: expect a 200 status code
	suite.Assertions.IsType(&officeop.ApproveMoveOK{}, response)
	okResponse := response.(*officeop.ApproveMoveOK)

	// And: Returned query to have an approved status
	suite.Assertions.Equal(internalmessages.MoveStatusAPPROVED, okResponse.Payload.Status)
}

func (suite *HandlerSuite) TestApprovePPMHandler() {
	// Given: a set of orders, a move, user and servicemember
	ppm, _ := testdatagen.MakePPM(suite.db)
	officeUser, _ := testdatagen.MakeOfficeUser(suite.db)

	// And: the context contains the auth values
	req := httptest.NewRequest("POST", "/moves/some_id/personally_procured_move/some_id/approve", nil)
	req = suite.authenticateOfficeRequest(req, officeUser)

	params := officeop.ApprovePPMParams{
		HTTPRequest:              req,
		PersonallyProcuredMoveID: strfmt.UUID(ppm.ID.String()),
	}

	// And: a ppm is approved
	handler := ApprovePPMHandler(NewHandlerContext(suite.db, suite.logger))
	response := handler.Handle(params)

	// Then: expect a 200 status code
	suite.Assertions.IsType(&officeop.ApprovePPMOK{}, response)
	okResponse := response.(*officeop.ApprovePPMOK)

	// And: Returned query to have an approved status
	suite.Assertions.Equal(internalmessages.PPMStatusAPPROVED, okResponse.Payload.Status)
}

func (suite *HandlerSuite) TestApproveReimbursementHandler() {
	// Given: a set of orders, a move, user and servicemember
	reimbursement, _ := testdatagen.MakeRequestedReimbursement(suite.db)
<<<<<<< HEAD

	// And: the context contains the auth values
	req := httptest.NewRequest("POST", "/reimbursement/some_id/approve", nil)
	req = suite.authenticateOfficeRequest(req, reimbursement.Move.Orders.ServiceMember.User)

=======
	officeUser, _ := testdatagen.MakeOfficeUser(suite.db)

	// And: the context contains the auth values
	req := httptest.NewRequest("POST", "/reimbursement/some_id/approve", nil)
	req = suite.authenticateOfficeRequest(req, officeUser)
>>>>>>> 2c5cfe71
	params := officeop.ApproveReimbursementParams{
		HTTPRequest:     req,
		ReimbursementID: strfmt.UUID(reimbursement.ID.String()),
	}

	// And: a reimbursement is approved
	handler := ApproveReimbursementHandler(NewHandlerContext(suite.db, suite.logger))
	response := handler.Handle(params)

	// Then: expect a 200 status code
	suite.Assertions.IsType(&officeop.ApproveReimbursementOK{}, response)
	okResponse := response.(*officeop.ApproveReimbursementOK)

	// And: Returned query to have an approved status
<<<<<<< HEAD
	suite.Assertions.Equal(internalmessages.ReimbursementStatusAPPROVED, okResponse.Payload.Status)
=======
	suite.Assertions.Equal(internalmessages.ReimbursementStatusAPPROVED, *okResponse.Payload.Status)
>>>>>>> 2c5cfe71
}<|MERGE_RESOLUTION|>--- conflicted
+++ resolved
@@ -65,19 +65,11 @@
 func (suite *HandlerSuite) TestApproveReimbursementHandler() {
 	// Given: a set of orders, a move, user and servicemember
 	reimbursement, _ := testdatagen.MakeRequestedReimbursement(suite.db)
-<<<<<<< HEAD
-
-	// And: the context contains the auth values
-	req := httptest.NewRequest("POST", "/reimbursement/some_id/approve", nil)
-	req = suite.authenticateOfficeRequest(req, reimbursement.Move.Orders.ServiceMember.User)
-
-=======
 	officeUser, _ := testdatagen.MakeOfficeUser(suite.db)
 
 	// And: the context contains the auth values
 	req := httptest.NewRequest("POST", "/reimbursement/some_id/approve", nil)
 	req = suite.authenticateOfficeRequest(req, officeUser)
->>>>>>> 2c5cfe71
 	params := officeop.ApproveReimbursementParams{
 		HTTPRequest:     req,
 		ReimbursementID: strfmt.UUID(reimbursement.ID.String()),
@@ -92,9 +84,5 @@
 	okResponse := response.(*officeop.ApproveReimbursementOK)
 
 	// And: Returned query to have an approved status
-<<<<<<< HEAD
-	suite.Assertions.Equal(internalmessages.ReimbursementStatusAPPROVED, okResponse.Payload.Status)
-=======
 	suite.Assertions.Equal(internalmessages.ReimbursementStatusAPPROVED, *okResponse.Payload.Status)
->>>>>>> 2c5cfe71
 }