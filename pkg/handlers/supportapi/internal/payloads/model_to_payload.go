--- conflicted
+++ resolved
@@ -378,20 +378,10 @@
 	return &payload
 }
 
-<<<<<<< HEAD
 // MTOAgent converts MTOAgent model to payload
 func MTOAgent(mtoAgent *models.MTOAgent) *supportmessages.MTOAgent {
 	if mtoAgent == nil {
 		return nil
-=======
-// MTOShipments payload
-func MTOShipments(mtoShipments *models.MTOShipments) *supportmessages.MTOShipments {
-	payload := make(supportmessages.MTOShipments, len(*mtoShipments))
-
-	for i, m := range *mtoShipments {
-		copyOfMtoShipment := m // Make copy to avoid implicit memory aliasing of items from a range statement.
-		payload[i] = MTOShipment(&copyOfMtoShipment)
->>>>>>> 774f8ba2
 	}
 
 	return &supportmessages.MTOAgent{
@@ -417,13 +407,8 @@
 	agents := make(supportmessages.MTOAgents, len(*mtoAgents))
 
 	for i, m := range *mtoAgents {
-<<<<<<< HEAD
 		copyOfM := m // Make copy to avoid implicit memory aliasing of items from a range statement.
 		agents[i] = MTOAgent(&copyOfM)
-=======
-		copyOfMtoAgent := m // Make copy to avoid implicit memory aliasing of items from a range statement.
-		payload[i] = MTOAgent(&copyOfMtoAgent)
->>>>>>> 774f8ba2
 	}
 
 	return &agents
