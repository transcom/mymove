package publicapi

import (
	"net/http/httptest"

	"github.com/transcom/mymove/pkg/gen/apimessages"

	"github.com/go-openapi/strfmt"

	"github.com/transcom/mymove/pkg/gen/apimessages"
	accessorialop "github.com/transcom/mymove/pkg/gen/restapi/apioperations/accessorials"
	"github.com/transcom/mymove/pkg/handlers"
	"github.com/transcom/mymove/pkg/models"
	"github.com/transcom/mymove/pkg/testdatagen"
	"github.com/transcom/mymove/pkg/unit"
)

func (suite *HandlerSuite) TestGetShipmentAccessorialTSPHandler() {
	numTspUsers := 1
	numShipments := 1
	numShipmentOfferSplit := []int{1}
	status := []models.ShipmentStatus{models.ShipmentStatusSUBMITTED}
	tspUsers, shipments, _, err := testdatagen.CreateShipmentOfferData(suite.TestDB(), numTspUsers, numShipments, numShipmentOfferSplit, status)
	suite.NoError(err)

	tspUser := tspUsers[0]
	shipment := shipments[0]

	// Two shipment accessorials tied to two different shipments
	acc1 := testdatagen.MakeShipmentAccessorial(suite.TestDB(), testdatagen.Assertions{
		ShipmentAccessorial: models.ShipmentAccessorial{
			ShipmentID: shipment.ID,
		},
	})
	testdatagen.MakeDefaultShipmentAccessorial(suite.TestDB())

	// And: the context contains the auth values
	req := httptest.NewRequest("GET", "/shipments", nil)
	req = suite.AuthenticateTspRequest(req, tspUser)

	params := accessorialop.GetShipmentAccessorialsParams{
		HTTPRequest: req,
		ShipmentID:  strfmt.UUID(acc1.ShipmentID.String()),
	}

	// And: get shipment is returned
	handler := GetShipmentAccessorialsHandler{handlers.NewHandlerContext(suite.TestDB(), suite.TestLogger())}
	response := handler.Handle(params)

	// Then: expect a 200 status code
	suite.Assertions.IsType(&accessorialop.GetShipmentAccessorialsOK{}, response)
	okResponse := response.(*accessorialop.GetShipmentAccessorialsOK)

	// And: Payload is equivalent to original shipment accessorial
	suite.Len(okResponse.Payload, 1)
	suite.Equal(acc1.ID.String(), okResponse.Payload[0].ID.String())
}

func (suite *HandlerSuite) TestGetShipmentAccessorialOfficeHandler() {
	officeUser := testdatagen.MakeDefaultOfficeUser(suite.TestDB())

	// Two shipment accessorials tied to two different shipments
	acc1 := testdatagen.MakeDefaultShipmentAccessorial(suite.TestDB())
	testdatagen.MakeDefaultShipmentAccessorial(suite.TestDB())

	// And: the context contains the auth values
	req := httptest.NewRequest("GET", "/shipments", nil)
	req = suite.AuthenticateOfficeRequest(req, officeUser)

	params := accessorialop.GetShipmentAccessorialsParams{
		HTTPRequest: req,
		ShipmentID:  strfmt.UUID(acc1.ShipmentID.String()),
	}

	// And: get shipment is returned
	handler := GetShipmentAccessorialsHandler{handlers.NewHandlerContext(suite.TestDB(), suite.TestLogger())}
	response := handler.Handle(params)

	// Then: expect a 200 status code
	suite.Assertions.IsType(&accessorialop.GetShipmentAccessorialsOK{}, response)
	okResponse := response.(*accessorialop.GetShipmentAccessorialsOK)

	// And: Payload is equivalent to original shipment accessorial
	suite.Len(okResponse.Payload, 1)
	suite.Equal(acc1.ID.String(), okResponse.Payload[0].ID.String())
}

<<<<<<< HEAD
func (suite *HandlerSuite) TestUpdateShipmentAccessorialTSPHandler() {
	numTspUsers := 1
	numShipments := 1
	numShipmentOfferSplit := []int{1}
	status := []models.ShipmentStatus{models.ShipmentStatusSUBMITTED}
	tspUsers, shipments, _, err := testdatagen.CreateShipmentOfferData(suite.TestDB(), numTspUsers, numShipments, numShipmentOfferSplit, status)
	suite.NoError(err)

	tspUser := tspUsers[0]
	shipment := shipments[0]

	// Two shipment accessorials tied to two different shipments
	shipAcc1 := testdatagen.MakeShipmentAccessorial(suite.TestDB(), testdatagen.Assertions{
		ShipmentAccessorial: models.ShipmentAccessorial{
			ShipmentID: shipment.ID,
			Location:   models.ShipmentAccessorialLocationDESTINATION,
			Quantity1:  unit.BaseQuantity(int64(123456)),
			Quantity2:  unit.BaseQuantity(int64(654321)),
			Notes:      "",
		},
	})
	testdatagen.MakeDefaultShipmentAccessorial(suite.TestDB())

	// create a new accessorial to test
	updateAcc1 := testdatagen.MakeDummyAccessorial(suite.TestDB())

	// And: the context contains the auth values
	req := httptest.NewRequest("PUT", "/shipments", nil)
	req = suite.AuthenticateTspRequest(req, tspUser)

	updateShipmentAccessorial := apimessages.ShipmentAccessorial{
		ID:          handlers.FmtUUID(shipAcc1.ID),
		ShipmentID:  handlers.FmtUUID(shipAcc1.ShipmentID),
		Location:    apimessages.AccessorialLocationORIGIN,
		Quantity1:   handlers.FmtInt64(int64(1)),
		Quantity2:   handlers.FmtInt64(int64(2)),
		Notes:       handlers.FmtString("HELLO"),
		Accessorial: payloadForAccessorialModel(&updateAcc1),
	}

	params := accessorialop.UpdateShipmentAccessorialParams{
		HTTPRequest:               req,
		ShipmentAccessorialID:     strfmt.UUID(shipAcc1.ID.String()),
		UpdateShipmentAccessorial: &updateShipmentAccessorial,
	}

	// And: get shipment is returned
	handler := UpdateShipmentAccessorialHandler{handlers.NewHandlerContext(suite.TestDB(), suite.TestLogger())}
	response := handler.Handle(params)

	// Then: expect a 200 status code
	suite.Assertions.IsType(&accessorialop.UpdateShipmentAccessorialOK{}, response)
	okResponse := response.(*accessorialop.UpdateShipmentAccessorialOK)

	// Payload should match the UpdateShipmentAccesorial
	suite.Equal(updateShipmentAccessorial.ID.String(), okResponse.Payload.ID.String())
	suite.Equal(updateShipmentAccessorial.ShipmentID.String(), okResponse.Payload.ShipmentID.String())
	suite.Equal(updateShipmentAccessorial.Location, okResponse.Payload.Location)
	suite.Equal(*updateShipmentAccessorial.Quantity1, *okResponse.Payload.Quantity1)
	suite.Equal(*updateShipmentAccessorial.Quantity2, *okResponse.Payload.Quantity2)
	suite.Equal(*updateShipmentAccessorial.Notes, *okResponse.Payload.Notes)
	suite.Equal(updateShipmentAccessorial.Accessorial.ID.String(), okResponse.Payload.Accessorial.ID.String())
}

func (suite *HandlerSuite) TestUpdateShipmentAccessorialOfficeHandler() {
	officeUser := testdatagen.MakeDefaultOfficeUser(suite.TestDB())

	// Two shipment accessorials tied to two different shipments
	shipAcc1 := testdatagen.MakeShipmentAccessorial(suite.TestDB(), testdatagen.Assertions{
		ShipmentAccessorial: models.ShipmentAccessorial{
			Location:  models.ShipmentAccessorialLocationDESTINATION,
			Quantity1: unit.BaseQuantity(int64(123456)),
			Quantity2: unit.BaseQuantity(int64(654321)),
			Notes:     "",
		},
	})
	testdatagen.MakeDefaultShipmentAccessorial(suite.TestDB())

	// create a new accessorial to test
	updateAcc1 := testdatagen.MakeDummyAccessorial(suite.TestDB())

	// And: the context contains the auth values
	req := httptest.NewRequest("PUT", "/shipments", nil)
	req = suite.AuthenticateOfficeRequest(req, officeUser)

	updateShipmentAccessorial := apimessages.ShipmentAccessorial{
		ID:          handlers.FmtUUID(shipAcc1.ID),
		ShipmentID:  handlers.FmtUUID(shipAcc1.ShipmentID),
		Location:    apimessages.AccessorialLocationORIGIN,
		Quantity1:   handlers.FmtInt64(int64(1)),
		Quantity2:   handlers.FmtInt64(int64(2)),
		Notes:       handlers.FmtString("HELLO"),
		Accessorial: payloadForAccessorialModel(&updateAcc1),
	}

	params := accessorialop.UpdateShipmentAccessorialParams{
		HTTPRequest:               req,
		ShipmentAccessorialID:     strfmt.UUID(shipAcc1.ID.String()),
		UpdateShipmentAccessorial: &updateShipmentAccessorial,
	}

	// And: get shipment is returned
	handler := UpdateShipmentAccessorialHandler{handlers.NewHandlerContext(suite.TestDB(), suite.TestLogger())}
	response := handler.Handle(params)

	// Then: expect a 200 status code
	suite.Assertions.IsType(&accessorialop.UpdateShipmentAccessorialOK{}, response)
	okResponse := response.(*accessorialop.UpdateShipmentAccessorialOK)

	// Payload should match the UpdateShipmentAccesorial
	suite.Equal(updateShipmentAccessorial.ID.String(), okResponse.Payload.ID.String())
	suite.Equal(updateShipmentAccessorial.ShipmentID.String(), okResponse.Payload.ShipmentID.String())
	suite.Equal(updateShipmentAccessorial.Location, okResponse.Payload.Location)
	suite.Equal(*updateShipmentAccessorial.Quantity1, *okResponse.Payload.Quantity1)
	suite.Equal(*updateShipmentAccessorial.Quantity2, *okResponse.Payload.Quantity2)
	suite.Equal(*updateShipmentAccessorial.Notes, *okResponse.Payload.Notes)
	suite.Equal(updateShipmentAccessorial.Accessorial.ID.String(), okResponse.Payload.Accessorial.ID.String())
=======
func (suite *HandlerSuite) TestCreateShipmentAccessorialHandler() {
	officeUser := testdatagen.MakeDefaultOfficeUser(suite.TestDB())

	// Two shipment accessorials tied to two different shipments
	shipment := testdatagen.MakeDefaultShipment(suite.TestDB())
	acc := testdatagen.MakeDummyAccessorial(suite.TestDB())

	// And: the context contains the auth values
	req := httptest.NewRequest("POST", "/shipments", nil)
	req = suite.AuthenticateOfficeRequest(req, officeUser)

	payload := apimessages.ShipmentAccessorial{
		Accessorial: payloadForAccessorialModel(&acc),
		Location:    apimessages.AccessorialLocationORIGIN,
		Notes:       "Some notes",
		Quantity1:   handlers.FmtInt64(int64(5)),
	}

	params := accessorialop.CreateShipmentAccessorialParams{
		HTTPRequest: req,
		ShipmentID:  strfmt.UUID(shipment.ID.String()),
		Payload:     &payload,
	}

	// And: get shipment is returned
	handler := CreateShipmentAccessorialHandler{handlers.NewHandlerContext(suite.TestDB(), suite.TestLogger())}
	response := handler.Handle(params)

	// Then: expect a 200 status code
	suite.Assertions.IsType(&accessorialop.CreateShipmentAccessorialCreated{}, response)
	okResponse := response.(*accessorialop.CreateShipmentAccessorialCreated)

	// And: Payload is equivalent to original shipment accessorial
	if suite.NotNil(okResponse.Payload.Notes) {
		suite.Equal("Some notes", okResponse.Payload.Notes)
	}
>>>>>>> e82f9080
}<|MERGE_RESOLUTION|>--- conflicted
+++ resolved
@@ -7,7 +7,6 @@
 
 	"github.com/go-openapi/strfmt"
 
-	"github.com/transcom/mymove/pkg/gen/apimessages"
 	accessorialop "github.com/transcom/mymove/pkg/gen/restapi/apioperations/accessorials"
 	"github.com/transcom/mymove/pkg/handlers"
 	"github.com/transcom/mymove/pkg/models"
@@ -85,7 +84,44 @@
 	suite.Equal(acc1.ID.String(), okResponse.Payload[0].ID.String())
 }
 
-<<<<<<< HEAD
+func (suite *HandlerSuite) TestCreateShipmentAccessorialHandler() {
+	officeUser := testdatagen.MakeDefaultOfficeUser(suite.TestDB())
+
+	// Two shipment accessorials tied to two different shipments
+	shipment := testdatagen.MakeDefaultShipment(suite.TestDB())
+	acc := testdatagen.MakeDummyAccessorial(suite.TestDB())
+
+	// And: the context contains the auth values
+	req := httptest.NewRequest("POST", "/shipments", nil)
+	req = suite.AuthenticateOfficeRequest(req, officeUser)
+
+	payload := apimessages.ShipmentAccessorial{
+		Accessorial: payloadForAccessorialModel(&acc),
+		Location:    apimessages.AccessorialLocationORIGIN,
+		Notes:       "Some notes",
+		Quantity1:   handlers.FmtInt64(int64(5)),
+	}
+
+	params := accessorialop.CreateShipmentAccessorialParams{
+		HTTPRequest: req,
+		ShipmentID:  strfmt.UUID(shipment.ID.String()),
+		Payload:     &payload,
+	}
+
+	// And: get shipment is returned
+	handler := CreateShipmentAccessorialHandler{handlers.NewHandlerContext(suite.TestDB(), suite.TestLogger())}
+	response := handler.Handle(params)
+
+	// Then: expect a 200 status code
+	suite.Assertions.IsType(&accessorialop.CreateShipmentAccessorialCreated{}, response)
+	okResponse := response.(*accessorialop.CreateShipmentAccessorialCreated)
+
+	// And: Payload is equivalent to original shipment accessorial
+	if suite.NotNil(okResponse.Payload.Notes) {
+		suite.Equal("Some notes", okResponse.Payload.Notes)
+	}
+}
+
 func (suite *HandlerSuite) TestUpdateShipmentAccessorialTSPHandler() {
 	numTspUsers := 1
 	numShipments := 1
@@ -93,7 +129,6 @@
 	status := []models.ShipmentStatus{models.ShipmentStatusSUBMITTED}
 	tspUsers, shipments, _, err := testdatagen.CreateShipmentOfferData(suite.TestDB(), numTspUsers, numShipments, numShipmentOfferSplit, status)
 	suite.NoError(err)
-
 	tspUser := tspUsers[0]
 	shipment := shipments[0]
 
@@ -107,25 +142,22 @@
 			Notes:      "",
 		},
 	})
-	testdatagen.MakeDefaultShipmentAccessorial(suite.TestDB())
-
+
+	testdatagen.MakeDefaultShipmentAccessorial(suite.TestDB())
 	// create a new accessorial to test
 	updateAcc1 := testdatagen.MakeDummyAccessorial(suite.TestDB())
-
 	// And: the context contains the auth values
 	req := httptest.NewRequest("PUT", "/shipments", nil)
 	req = suite.AuthenticateTspRequest(req, tspUser)
-
 	updateShipmentAccessorial := apimessages.ShipmentAccessorial{
 		ID:          handlers.FmtUUID(shipAcc1.ID),
 		ShipmentID:  handlers.FmtUUID(shipAcc1.ShipmentID),
 		Location:    apimessages.AccessorialLocationORIGIN,
 		Quantity1:   handlers.FmtInt64(int64(1)),
 		Quantity2:   handlers.FmtInt64(int64(2)),
-		Notes:       handlers.FmtString("HELLO"),
+		Notes:       "HELLO",
 		Accessorial: payloadForAccessorialModel(&updateAcc1),
 	}
-
 	params := accessorialop.UpdateShipmentAccessorialParams{
 		HTTPRequest:               req,
 		ShipmentAccessorialID:     strfmt.UUID(shipAcc1.ID.String()),
@@ -146,7 +178,7 @@
 	suite.Equal(updateShipmentAccessorial.Location, okResponse.Payload.Location)
 	suite.Equal(*updateShipmentAccessorial.Quantity1, *okResponse.Payload.Quantity1)
 	suite.Equal(*updateShipmentAccessorial.Quantity2, *okResponse.Payload.Quantity2)
-	suite.Equal(*updateShipmentAccessorial.Notes, *okResponse.Payload.Notes)
+	suite.Equal(updateShipmentAccessorial.Notes, okResponse.Payload.Notes)
 	suite.Equal(updateShipmentAccessorial.Accessorial.ID.String(), okResponse.Payload.Accessorial.ID.String())
 }
 
@@ -170,17 +202,15 @@
 	// And: the context contains the auth values
 	req := httptest.NewRequest("PUT", "/shipments", nil)
 	req = suite.AuthenticateOfficeRequest(req, officeUser)
-
 	updateShipmentAccessorial := apimessages.ShipmentAccessorial{
 		ID:          handlers.FmtUUID(shipAcc1.ID),
 		ShipmentID:  handlers.FmtUUID(shipAcc1.ShipmentID),
 		Location:    apimessages.AccessorialLocationORIGIN,
 		Quantity1:   handlers.FmtInt64(int64(1)),
 		Quantity2:   handlers.FmtInt64(int64(2)),
-		Notes:       handlers.FmtString("HELLO"),
+		Notes:       "HELLO",
 		Accessorial: payloadForAccessorialModel(&updateAcc1),
 	}
-
 	params := accessorialop.UpdateShipmentAccessorialParams{
 		HTTPRequest:               req,
 		ShipmentAccessorialID:     strfmt.UUID(shipAcc1.ID.String()),
@@ -201,44 +231,6 @@
 	suite.Equal(updateShipmentAccessorial.Location, okResponse.Payload.Location)
 	suite.Equal(*updateShipmentAccessorial.Quantity1, *okResponse.Payload.Quantity1)
 	suite.Equal(*updateShipmentAccessorial.Quantity2, *okResponse.Payload.Quantity2)
-	suite.Equal(*updateShipmentAccessorial.Notes, *okResponse.Payload.Notes)
+	suite.Equal(updateShipmentAccessorial.Notes, okResponse.Payload.Notes)
 	suite.Equal(updateShipmentAccessorial.Accessorial.ID.String(), okResponse.Payload.Accessorial.ID.String())
-=======
-func (suite *HandlerSuite) TestCreateShipmentAccessorialHandler() {
-	officeUser := testdatagen.MakeDefaultOfficeUser(suite.TestDB())
-
-	// Two shipment accessorials tied to two different shipments
-	shipment := testdatagen.MakeDefaultShipment(suite.TestDB())
-	acc := testdatagen.MakeDummyAccessorial(suite.TestDB())
-
-	// And: the context contains the auth values
-	req := httptest.NewRequest("POST", "/shipments", nil)
-	req = suite.AuthenticateOfficeRequest(req, officeUser)
-
-	payload := apimessages.ShipmentAccessorial{
-		Accessorial: payloadForAccessorialModel(&acc),
-		Location:    apimessages.AccessorialLocationORIGIN,
-		Notes:       "Some notes",
-		Quantity1:   handlers.FmtInt64(int64(5)),
-	}
-
-	params := accessorialop.CreateShipmentAccessorialParams{
-		HTTPRequest: req,
-		ShipmentID:  strfmt.UUID(shipment.ID.String()),
-		Payload:     &payload,
-	}
-
-	// And: get shipment is returned
-	handler := CreateShipmentAccessorialHandler{handlers.NewHandlerContext(suite.TestDB(), suite.TestLogger())}
-	response := handler.Handle(params)
-
-	// Then: expect a 200 status code
-	suite.Assertions.IsType(&accessorialop.CreateShipmentAccessorialCreated{}, response)
-	okResponse := response.(*accessorialop.CreateShipmentAccessorialCreated)
-
-	// And: Payload is equivalent to original shipment accessorial
-	if suite.NotNil(okResponse.Payload.Notes) {
-		suite.Equal("Some notes", okResponse.Payload.Notes)
-	}
->>>>>>> e82f9080
 }