package publicapi

import (
	"database/sql"
	"fmt"

	"github.com/go-openapi/runtime/middleware"
	"github.com/gofrs/uuid"
	"github.com/pkg/errors"

	"github.com/transcom/mymove/pkg/services"

	"go.uber.org/zap"

	"github.com/transcom/mymove/pkg/gen/apimessages"
	accessorialop "github.com/transcom/mymove/pkg/gen/restapi/apioperations/accessorials"
	"github.com/transcom/mymove/pkg/handlers"
	"github.com/transcom/mymove/pkg/models"
	"github.com/transcom/mymove/pkg/rateengine"
	"github.com/transcom/mymove/pkg/unit"
)

func payloadForShipmentLineItemModels(s []models.ShipmentLineItem) apimessages.ShipmentLineItems {
	payloads := make(apimessages.ShipmentLineItems, len(s))

	for i, acc := range s {
		payloads[i] = payloadForShipmentLineItemModel(&acc)
	}

	return payloads
}

func payloadForShipmentLineItemModel(s *models.ShipmentLineItem) *apimessages.ShipmentLineItem {
	if s == nil {
		return nil
	}

	return &apimessages.ShipmentLineItem{
		ID:                  *handlers.FmtUUID(s.ID),
		ShipmentID:          *handlers.FmtUUID(s.ShipmentID),
		Tariff400ngItem:     payloadForTariff400ngItemModel(&s.Tariff400ngItem),
		Tariff400ngItemID:   handlers.FmtUUID(s.Tariff400ngItemID),
		Location:            apimessages.ShipmentLineItemLocation(s.Location),
		Notes:               s.Notes,
		Description:         s.Description,
		Reason:              s.Reason,
		Quantity1:           handlers.FmtInt64(int64(s.Quantity1)),
		Quantity2:           handlers.FmtInt64(int64(s.Quantity2)),
		Status:              apimessages.ShipmentLineItemStatus(s.Status),
		InvoiceID:           handlers.FmtUUIDPtr(s.InvoiceID),
		ItemDimensions:      payloadForDimensionsModel(&s.ItemDimensions),
		CrateDimensions:     payloadForDimensionsModel(&s.CrateDimensions),
		EstimateAmountCents: handlers.FmtCost(s.EstimateAmountCents),
		ActualAmountCents:   handlers.FmtCost(s.ActualAmountCents),
		AmountCents:         handlers.FmtCost(s.AmountCents),
		AppliedRate:         handlers.FmtMilliCentsPtr(s.AppliedRate),
		Date:                handlers.FmtDatePtr(s.Date),
		Time:                s.Time,
		Address:             payloadForAddressModel(&s.Address),
		SubmittedDate:       *handlers.FmtDateTime(s.SubmittedDate),
		ApprovedDate:        handlers.FmtDateTime(s.ApprovedDate),
	}
}

func payloadForDimensionsModel(a *models.ShipmentLineItemDimensions) *apimessages.Dimensions {
	if a == nil {
		return nil
	}
	if a.ID == uuid.Nil {
		return nil
	}

	return &apimessages.Dimensions{
		ID:     *handlers.FmtUUID(a.ID),
		Length: handlers.FmtInt64(int64(a.Length)),
		Width:  handlers.FmtInt64(int64(a.Width)),
		Height: handlers.FmtInt64(int64(a.Height)),
	}
}

// GetShipmentLineItemsHandler returns a particular shipment line item
type GetShipmentLineItemsHandler struct {
	handlers.HandlerContext
	shipmentLineItemFetcher services.ShipmentLineItemFetcher
}

// Handle returns a specified shipment line item
func (h GetShipmentLineItemsHandler) Handle(params accessorialop.GetShipmentLineItemsParams) middleware.Responder {

	session, logger := h.SessionAndLoggerFromRequest(params.HTTPRequest)
	shipmentID := uuid.Must(uuid.FromString(params.ShipmentID.String()))

	shipmentLineItems, err := h.shipmentLineItemFetcher.GetShipmentLineItemsByShipmentID(shipmentID, session)
	if err != nil {
		logger.Error(fmt.Sprintf("Error fetching line items for shipment %s", shipmentID), zap.Error(err))
		return handlers.ResponseForError(logger, err)
	}

	payload := payloadForShipmentLineItemModels(shipmentLineItems)
	return accessorialop.NewGetShipmentLineItemsOK().WithPayload(payload)
}

// CreateShipmentLineItemHandler creates a shipment_line_item for a provided shipment_id
type CreateShipmentLineItemHandler struct {
	handlers.HandlerContext
}

// Handle handles the request
func (h CreateShipmentLineItemHandler) Handle(params accessorialop.CreateShipmentLineItemParams) middleware.Responder {
	session, logger := h.SessionAndLoggerFromRequest(params.HTTPRequest)

	shipmentID := uuid.Must(uuid.FromString(params.ShipmentID.String()))
	var shipment *models.Shipment
	var err error
	// If TSP user, verify TSP has shipment
	// If office user, no verification necessary
	// If myApp user, user is forbidden
	if session.IsTspUser() {
		// Check that the TSP user can access the shipment
		_, shipment, err = models.FetchShipmentForVerifiedTSPUser(h.DB(), session.TspUserID, shipmentID)
		if err != nil {
			logger.Error("Error fetching shipment for TSP user", zap.Error(err))
			return handlers.ResponseForError(logger, err)
		}
	} else if session.IsOfficeUser() {
		shipment, err = models.FetchShipment(h.DB(), session, shipmentID)
		if err != nil {
			logger.Error("Error fetching shipment for office user", zap.Error(err))
			return handlers.ResponseForError(logger, err)
		}
	} else {
		return accessorialop.NewCreateShipmentLineItemForbidden()
	}

	tariff400ngItemID := uuid.Must(uuid.FromString(params.Payload.Tariff400ngItemID.String()))
	tariff400ngItem, err := models.FetchTariff400ngItem(h.DB(), tariff400ngItemID)
	if err != nil {
		return handlers.ResponseForError(logger, err)
	}

	if !tariff400ngItem.RequiresPreApproval {
		return accessorialop.NewCreateShipmentLineItemForbidden()
	}

	baseParams := models.BaseShipmentLineItemParams{
		Tariff400ngItemID:   tariff400ngItemID,
		Tariff400ngItemCode: tariff400ngItem.Code,
		Quantity1:           unit.IntToBaseQuantity(params.Payload.Quantity1),
		Quantity2:           unit.IntToBaseQuantity(params.Payload.Quantity2),
		Location:            string(params.Payload.Location),
		Notes:               handlers.FmtString(params.Payload.Notes),
	}

	var itemDimensions, crateDimensions *models.AdditionalLineItemDimensions
	if params.Payload.ItemDimensions != nil {
		itemDimensions = &models.AdditionalLineItemDimensions{
			Length: unit.ThousandthInches(*params.Payload.ItemDimensions.Length),
			Width:  unit.ThousandthInches(*params.Payload.ItemDimensions.Width),
			Height: unit.ThousandthInches(*params.Payload.ItemDimensions.Height),
		}
	}
	if params.Payload.CrateDimensions != nil {
		crateDimensions = &models.AdditionalLineItemDimensions{
			Length: unit.ThousandthInches(*params.Payload.CrateDimensions.Length),
			Width:  unit.ThousandthInches(*params.Payload.CrateDimensions.Width),
			Height: unit.ThousandthInches(*params.Payload.CrateDimensions.Height),
		}
	}

	additionalParams := models.AdditionalShipmentLineItemParams{
		ItemDimensions:      itemDimensions,
		CrateDimensions:     crateDimensions,
		Description:         params.Payload.Description,
		Reason:              params.Payload.Reason,
		EstimateAmountCents: handlers.FmtInt64PtrToPopPtr(params.Payload.EstimateAmountCents),
		ActualAmountCents:   handlers.FmtInt64PtrToPopPtr(params.Payload.ActualAmountCents),
		Date:                handlers.FmtDatePtrToPopPtr(params.Payload.Date),
		Time:                params.Payload.Time,
		Address:             addressModelFromPayload(params.Payload.Address),
	}

	shipmentLineItem, verrs, err := shipment.CreateShipmentLineItem(h.DB(),
		baseParams,
		additionalParams,
	)

	if verrs.HasAny() || err != nil {
		logger.Error("Error fetching shipment line items for shipment", zap.Error(err))
		return handlers.ResponseForVErrors(logger, verrs, err)
	}
	payload := payloadForShipmentLineItemModel(shipmentLineItem)
	return accessorialop.NewCreateShipmentLineItemCreated().WithPayload(payload)
}

// UpdateShipmentLineItemHandler updates a particular shipment line item
type UpdateShipmentLineItemHandler struct {
	handlers.HandlerContext
}

// Handle updates a specified shipment line item
func (h UpdateShipmentLineItemHandler) Handle(params accessorialop.UpdateShipmentLineItemParams) middleware.Responder {
	session, logger := h.SessionAndLoggerFromRequest(params.HTTPRequest)
	shipmentLineItemID := uuid.Must(uuid.FromString(params.ShipmentLineItemID.String()))
	var shipment *models.Shipment

	// Fetch shipment line item
	shipmentLineItem, err := models.FetchShipmentLineItemByID(h.DB(), &shipmentLineItemID)
	if err != nil {
		logger.Error("Error fetching shipment line item for shipment", zap.Error(err))
		return accessorialop.NewUpdateShipmentLineItemInternalServerError()
	}

	// authorization
	if session.IsTspUser() {
		// Check that the TSP user can access the shipment
		_, shipment, err = models.FetchShipmentForVerifiedTSPUser(h.DB(), session.TspUserID, shipmentLineItem.ShipmentID)
		if err != nil {
			logger.Error("Error fetching shipment for TSP user", zap.Error(err))
			return handlers.ResponseForError(logger, err)
		}
	} else if session.IsOfficeUser() {
		shipment, err = models.FetchShipment(h.DB(), session, shipmentLineItem.ShipmentID)
		if err != nil {
			logger.Error("Error fetching shipment for office user", zap.Error(err))
			return handlers.ResponseForError(logger, err)
		}
	} else {
		return accessorialop.NewUpdateShipmentLineItemForbidden()
	}
	shipmentLineItem.Shipment = *shipment

	tariff400ngItemID := uuid.Must(uuid.FromString(params.Payload.Tariff400ngItemID.String()))
	tariff400ngItem, err := models.FetchTariff400ngItem(h.DB(), tariff400ngItemID)
	// 35A has special functionality to update ActualAmountCents if it is not invoiced and Status is approved
	canUpdate35A := tariff400ngItem.Code == "35A" && shipmentLineItem.EstimateAmountCents != nil && shipmentLineItem.InvoiceID == nil

	if !tariff400ngItem.RequiresPreApproval {
		logger.Error("Error: tariff400ng item " + tariff400ngItem.Code + " does not require pre-approval")
		return accessorialop.NewUpdateShipmentLineItemForbidden()
	} else if shipmentLineItem.Status == models.ShipmentLineItemStatusAPPROVED && !canUpdate35A {
		logger.Error("Error: cannot update shipment line item if status is approved (or status is invoiced for tariff400ng item 35A)")
		return accessorialop.NewUpdateShipmentLineItemUnprocessableEntity()
	}

	baseParams := models.BaseShipmentLineItemParams{
		Tariff400ngItemID:   tariff400ngItemID,
		Tariff400ngItemCode: tariff400ngItem.Code,
		Quantity1:           unit.IntToBaseQuantity(params.Payload.Quantity1),
		Quantity2:           unit.IntToBaseQuantity(params.Payload.Quantity2),
		Location:            string(params.Payload.Location),
		Notes:               handlers.FmtString(params.Payload.Notes),
	}

	var itemDimensions, crateDimensions *models.AdditionalLineItemDimensions
	if params.Payload.ItemDimensions != nil {
		itemDimensions = &models.AdditionalLineItemDimensions{
			Length: unit.ThousandthInches(*params.Payload.ItemDimensions.Length),
			Width:  unit.ThousandthInches(*params.Payload.ItemDimensions.Width),
			Height: unit.ThousandthInches(*params.Payload.ItemDimensions.Height),
		}
	}
	if params.Payload.CrateDimensions != nil {
		crateDimensions = &models.AdditionalLineItemDimensions{
			Length: unit.ThousandthInches(*params.Payload.CrateDimensions.Length),
			Width:  unit.ThousandthInches(*params.Payload.CrateDimensions.Width),
			Height: unit.ThousandthInches(*params.Payload.CrateDimensions.Height),
		}
	}

	additionalParams := models.AdditionalShipmentLineItemParams{
		ItemDimensions:      itemDimensions,
		CrateDimensions:     crateDimensions,
		Description:         params.Payload.Description,
		Reason:              params.Payload.Reason,
		EstimateAmountCents: handlers.FmtInt64PtrToPopPtr(params.Payload.EstimateAmountCents),
		ActualAmountCents:   handlers.FmtInt64PtrToPopPtr(params.Payload.ActualAmountCents),
		Date:                handlers.FmtDatePtrToPopPtr(params.Payload.Date),
		Time:                params.Payload.Time,
		Address:             addressModelFromPayload(params.Payload.Address),
	}

	verrs, err := shipment.UpdateShipmentLineItem(h.DB(),
		baseParams,
		additionalParams,
		&shipmentLineItem,
	)
	if verrs.HasAny() || err != nil {
		logger.Error("Error fetching shipment line items for shipment", zap.Error(err))
		return handlers.ResponseForVErrors(logger, verrs, err)
	}

	if (shipmentLineItem.Status == models.ShipmentLineItemStatusCONDITIONALLYAPPROVED || shipmentLineItem.Status == models.ShipmentLineItemStatusAPPROVED) && shipmentLineItem.ActualAmountCents != nil {
		// If shipment is delivered, price single shipment line item
		if shipmentLineItem.Shipment.Status == models.ShipmentStatusDELIVERED {
<<<<<<< HEAD
			engine := rateengine.NewRateEngine(h.DB(), h.Logger())
			err = engine.PriceAdditionalRequest(&shipmentLineItem)
=======
			engine := rateengine.NewRateEngine(h.DB(), logger)
			err = engine.PricePreapprovalRequest(&shipmentLineItem)
>>>>>>> 79dab02d
			if err != nil {
				return handlers.ResponseForError(logger, err)
			}
		}

		// Approve the shipment line item
		if shipmentLineItem.Status == models.ShipmentLineItemStatusCONDITIONALLYAPPROVED {
			err = shipmentLineItem.Approve()
			if err != nil {
				logger.Error("Error approving shipment line item for shipment", zap.Error(err))
				return accessorialop.NewApproveShipmentLineItemForbidden()
			}
		}
	}

	if (shipmentLineItem.Status == models.ShipmentLineItemStatusCONDITIONALLYAPPROVED || shipmentLineItem.Status == models.ShipmentLineItemStatusAPPROVED) && shipmentLineItem.ActualAmountCents == nil {
		if shipmentLineItem.Shipment.Status == models.ShipmentStatusDELIVERED {
			// Unprice request
			shipmentLineItem.AmountCents = nil
			shipmentLineItem.AppliedRate = nil
		}

		if shipmentLineItem.Status == models.ShipmentLineItemStatusAPPROVED {
			// Conditionally approve the shipment line item
			err = shipmentLineItem.ConditionallyApprove()
			if err != nil {
				logger.Error("Error conditionally approving shipment line item for shipment", zap.Error(err))
				return accessorialop.NewApproveShipmentLineItemForbidden()
			}
		}
	}

	h.DB().ValidateAndUpdate(&shipmentLineItem)

	payload := payloadForShipmentLineItemModel(&shipmentLineItem)
	return accessorialop.NewUpdateShipmentLineItemOK().WithPayload(payload)
}

// DeleteShipmentLineItemHandler deletes a particular shipment line item
type DeleteShipmentLineItemHandler struct {
	handlers.HandlerContext
}

// Handle deletes a specified shipment line item
func (h DeleteShipmentLineItemHandler) Handle(params accessorialop.DeleteShipmentLineItemParams) middleware.Responder {
	session, logger := h.SessionAndLoggerFromRequest(params.HTTPRequest)

	// Fetch shipment line item first
	shipmentLineItemID := uuid.Must(uuid.FromString(params.ShipmentLineItemID.String()))
	shipmentLineItem, err := models.FetchShipmentLineItemByID(h.DB(), &shipmentLineItemID)
	if err != nil {
		if errors.Cause(err) == sql.ErrNoRows {
			logger.Error("Error shipment line item for shipment not found", zap.Error(err))
			return accessorialop.NewDeleteShipmentLineItemNotFound()
		}

		logger.Error("Error fetching shipment line item for shipment", zap.Error(err))
		return accessorialop.NewDeleteShipmentLineItemInternalServerError()
	}

	if !shipmentLineItem.Tariff400ngItem.RequiresPreApproval {
		return accessorialop.NewDeleteShipmentLineItemForbidden()
	}

	// authorization
	shipmentID := uuid.Must(uuid.FromString(shipmentLineItem.ShipmentID.String()))
	if session.IsTspUser() {
		// Check that the TSP user can access the shipment
		_, _, fetchShipmentForVerifiedTSPUserErr := models.FetchShipmentForVerifiedTSPUser(h.DB(), session.TspUserID, shipmentID)
		if fetchShipmentForVerifiedTSPUserErr != nil {
			logger.Error("Error fetching shipment for TSP user", zap.Error(fetchShipmentForVerifiedTSPUserErr))
			return handlers.ResponseForError(logger, fetchShipmentForVerifiedTSPUserErr)
		}
	} else if session.IsOfficeUser() {
		_, fetchShipmentErr := models.FetchShipment(h.DB(), session, shipmentID)
		if fetchShipmentErr != nil {
			logger.Error("Error fetching shipment for office user", zap.Error(fetchShipmentErr))
			return handlers.ResponseForError(logger, fetchShipmentErr)
		}
	} else {
		return accessorialop.NewDeleteShipmentLineItemForbidden()
	}

	// Delete the shipment line item
	err = h.DB().Destroy(&shipmentLineItem)
	if err != nil {
		logger.Error("Error deleting shipment line item for shipment", zap.Error(err))
		return handlers.ResponseForError(logger, err)
	}

	payload := payloadForShipmentLineItemModel(&shipmentLineItem)
	return accessorialop.NewDeleteShipmentLineItemOK().WithPayload(payload)
}

// ApproveShipmentLineItemHandler returns a particular shipment
type ApproveShipmentLineItemHandler struct {
	handlers.HandlerContext
}

// Handle returns a specified shipment
func (h ApproveShipmentLineItemHandler) Handle(params accessorialop.ApproveShipmentLineItemParams) middleware.Responder {
	session, logger := h.SessionAndLoggerFromRequest(params.HTTPRequest)
	var shipment *models.Shipment

	shipmentLineItemID := uuid.Must(uuid.FromString(params.ShipmentLineItemID.String()))

	shipmentLineItem, err := models.FetchShipmentLineItemByID(h.DB(), &shipmentLineItemID)
	if err != nil {
		logger.Error("Error fetching line items for shipment", zap.Error(err))
		return accessorialop.NewApproveShipmentLineItemInternalServerError()
	}

	// Non-accessorial line items shouldn't require approval
	// Only office users can approve a shipment line item
	if shipmentLineItem.Tariff400ngItem.RequiresPreApproval && session.IsOfficeUser() {
		shipment, err = models.FetchShipment(h.DB(), session, shipmentLineItem.ShipmentID)
		if err != nil {
			logger.Error("Error fetching shipment for office user", zap.Error(err))
			return handlers.ResponseForError(logger, err)
		}
	} else {
		logger.Error("Error does not require pre-approval for shipment")
		return accessorialop.NewApproveShipmentLineItemForbidden()
	}
	shipmentLineItem.Shipment = *shipment

	if shipmentLineItem.Tariff400ngItem.Code == "35A" && shipmentLineItem.EstimateAmountCents != nil && shipmentLineItem.ActualAmountCents == nil {
		// Conditionally approve the shipment line item
		err = shipmentLineItem.ConditionallyApprove()
		if err != nil {
			logger.Error("Error conditionally approving shipment line item for shipment", zap.Error(err))
			return accessorialop.NewApproveShipmentLineItemForbidden()
		}
	} else {
		// Approve the shipment line item
		err = shipmentLineItem.Approve()
		if err != nil {
<<<<<<< HEAD
			h.Logger().Error("Error approving shipment line item for shipment",
				zap.String("item code", shipmentLineItem.Tariff400ngItem.Code),
				zap.Error(err))
=======
			logger.Error("Error approving shipment line item for shipment", zap.Error(err))
>>>>>>> 79dab02d
			return accessorialop.NewApproveShipmentLineItemForbidden()
		}
	}

	// If shipment is delivered and line item is approved, price single shipment line item
	if shipmentLineItem.Shipment.Status == models.ShipmentStatusDELIVERED && shipmentLineItem.Status == models.ShipmentLineItemStatusAPPROVED {
<<<<<<< HEAD
		engine := rateengine.NewRateEngine(h.DB(), h.Logger())
		err = engine.PriceAdditionalRequest(&shipmentLineItem)
=======
		engine := rateengine.NewRateEngine(h.DB(), logger)
		err = engine.PricePreapprovalRequest(&shipmentLineItem)
>>>>>>> 79dab02d
		if err != nil {
			return handlers.ResponseForError(logger, err)
		}
	}

	// Save the shipment line item
	h.DB().ValidateAndUpdate(&shipmentLineItem)

	payload := payloadForShipmentLineItemModel(&shipmentLineItem)
	return accessorialop.NewApproveShipmentLineItemOK().WithPayload(payload)
}

// RecalculateShipmentLineItemsHandler recalculates shipment line items for a given shipment id
type RecalculateShipmentLineItemsHandler struct {
	handlers.HandlerContext
	shipmentLineItemRecalculator services.ShipmentLineItemRecalculator
}

// Handle handles the recalculation of shipment line items using the appropriate service object
func (h RecalculateShipmentLineItemsHandler) Handle(params accessorialop.RecalculateShipmentLineItemsParams) middleware.Responder {
	session, logger := h.SessionAndLoggerFromRequest(params.HTTPRequest)

	shipmentID := uuid.Must(uuid.FromString(params.ShipmentID.String()))

	shipmentLineItems, err := h.shipmentLineItemRecalculator.RecalculateShipmentLineItems(shipmentID, session, h.Planner())

	if err != nil {
		logger.Error(fmt.Sprintf("Error recalculating shipment line for shipment id: %s", shipmentID), zap.Error(err))
		if err != models.ErrFetchForbidden {
			err = errors.New(fmt.Sprintf("User was authorized but failed to recalculate shipment for id %s", shipmentID))
		}
		return handlers.ResponseForError(logger, err)
	}
	payload := payloadForShipmentLineItemModels(shipmentLineItems)
	return accessorialop.NewRecalculateShipmentLineItemsOK().WithPayload(payload)
}<|MERGE_RESOLUTION|>--- conflicted
+++ resolved
@@ -92,7 +92,8 @@
 
 	shipmentLineItems, err := h.shipmentLineItemFetcher.GetShipmentLineItemsByShipmentID(shipmentID, session)
 	if err != nil {
-		logger.Error(fmt.Sprintf("Error fetching line items for shipment %s", shipmentID), zap.Error(err))
+		logger.Error(fmt.Sprintf("Error fetching line items for shipment %s", shipmentID),
+			zap.Error(err))
 		return handlers.ResponseForError(logger, err)
 	}
 
@@ -292,13 +293,8 @@
 	if (shipmentLineItem.Status == models.ShipmentLineItemStatusCONDITIONALLYAPPROVED || shipmentLineItem.Status == models.ShipmentLineItemStatusAPPROVED) && shipmentLineItem.ActualAmountCents != nil {
 		// If shipment is delivered, price single shipment line item
 		if shipmentLineItem.Shipment.Status == models.ShipmentStatusDELIVERED {
-<<<<<<< HEAD
-			engine := rateengine.NewRateEngine(h.DB(), h.Logger())
+			engine := rateengine.NewRateEngine(h.DB(), logger)
 			err = engine.PriceAdditionalRequest(&shipmentLineItem)
-=======
-			engine := rateengine.NewRateEngine(h.DB(), logger)
-			err = engine.PricePreapprovalRequest(&shipmentLineItem)
->>>>>>> 79dab02d
 			if err != nil {
 				return handlers.ResponseForError(logger, err)
 			}
@@ -436,26 +432,17 @@
 		// Approve the shipment line item
 		err = shipmentLineItem.Approve()
 		if err != nil {
-<<<<<<< HEAD
-			h.Logger().Error("Error approving shipment line item for shipment",
+			logger.Error("Error approving shipment line item for shipment",
 				zap.String("item code", shipmentLineItem.Tariff400ngItem.Code),
 				zap.Error(err))
-=======
-			logger.Error("Error approving shipment line item for shipment", zap.Error(err))
->>>>>>> 79dab02d
 			return accessorialop.NewApproveShipmentLineItemForbidden()
 		}
 	}
 
 	// If shipment is delivered and line item is approved, price single shipment line item
 	if shipmentLineItem.Shipment.Status == models.ShipmentStatusDELIVERED && shipmentLineItem.Status == models.ShipmentLineItemStatusAPPROVED {
-<<<<<<< HEAD
-		engine := rateengine.NewRateEngine(h.DB(), h.Logger())
+		engine := rateengine.NewRateEngine(h.DB(), logger)
 		err = engine.PriceAdditionalRequest(&shipmentLineItem)
-=======
-		engine := rateengine.NewRateEngine(h.DB(), logger)
-		err = engine.PricePreapprovalRequest(&shipmentLineItem)
->>>>>>> 79dab02d
 		if err != nil {
 			return handlers.ResponseForError(logger, err)
 		}
