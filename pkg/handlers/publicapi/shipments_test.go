package publicapi

import (
	"fmt"
	"github.com/transcom/mymove/pkg/route"
	"net/http"
	"net/http/httptest"
	"time"

	"github.com/go-openapi/strfmt"
	"github.com/go-openapi/swag"

	"github.com/transcom/mymove/pkg/gen/apimessages"
	shipmentop "github.com/transcom/mymove/pkg/gen/restapi/apioperations/shipments"
	"github.com/transcom/mymove/pkg/handlers"
	"github.com/transcom/mymove/pkg/models"
	storageTest "github.com/transcom/mymove/pkg/storage/test"
	"github.com/transcom/mymove/pkg/testdatagen"
	"github.com/transcom/mymove/pkg/testdatagen/scenario"
)

func (suite *HandlerSuite) TestGetShipmentHandler() {
	numTspUsers := 1
	numShipments := 1
	numShipmentOfferSplit := []int{1}
	status := []models.ShipmentStatus{models.ShipmentStatusSUBMITTED}
	tspUsers, shipments, _, err := testdatagen.CreateShipmentOfferData(suite.TestDB(), numTspUsers, numShipments, numShipmentOfferSplit, status)
	suite.NoError(err)

	tspUser := tspUsers[0]
	shipment := shipments[0]

	// And: the context contains the auth values
	req := httptest.NewRequest("GET", "/shipments", nil)
	req = suite.AuthenticateTspRequest(req, tspUser)

	params := shipmentop.GetShipmentParams{
		HTTPRequest: req,
		ShipmentID:  strfmt.UUID(shipment.ID.String()),
	}

	// And: get shipment is returned
	handler := GetShipmentHandler{handlers.NewHandlerContext(suite.TestDB(), suite.TestLogger())}
	response := handler.Handle(params)

	// Then: expect a 200 status code
	suite.Assertions.IsType(&shipmentop.GetShipmentOK{}, response)
	okResponse := response.(*shipmentop.GetShipmentOK)

	// And: Payload is equivalent to original shipment
	suite.Equal(strfmt.UUID(shipment.ID.String()), okResponse.Payload.ID)
	suite.Equal(apimessages.AffiliationARMY, *okResponse.Payload.ServiceMember.Affiliation)
}

func (suite *HandlerSuite) TestPatchShipmentHandlerNetWeight() {
	numTspUsers := 1
	numShipments := 1
	numShipmentOfferSplit := []int{1}
	status := []models.ShipmentStatus{models.ShipmentStatusAWARDED}
	tspUsers, shipments, _, err := testdatagen.CreateShipmentOfferData(suite.TestDB(), numTspUsers, numShipments, numShipmentOfferSplit, status)
	suite.NoError(err)

	tspUser := tspUsers[0]
	shipment := shipments[0]

	// And: the context contains the auth values
	req := httptest.NewRequest("PATCH", "/shipments/shipmentId", nil)
	req = suite.AuthenticateTspRequest(req, tspUser)

	UpdatePayload := apimessages.Shipment{
		NetWeight:   swag.Int64(17500),
		GrossWeight: swag.Int64(12500),
	}

	params := shipmentop.PatchShipmentParams{
		HTTPRequest: req,
		ShipmentID:  strfmt.UUID(shipment.ID.String()),
		Update:      &UpdatePayload,
	}

	// And: patch shipment is returned
	handler := PatchShipmentHandler{handlers.NewHandlerContext(suite.TestDB(), suite.TestLogger())}
	response := handler.Handle(params)

	// Then: expect a 200 status code
	suite.Assertions.IsType(&shipmentop.PatchShipmentOK{}, response)
	okResponse := response.(*shipmentop.PatchShipmentOK)

	// And: Payload has new values
	suite.Equal(int64(17500), *okResponse.Payload.NetWeight)
	suite.Equal(int64(12500), *okResponse.Payload.GrossWeight)
}

func (suite *HandlerSuite) TestPatchShipmentHandlerPmSurvey() {
	numTspUsers := 1
	numShipments := 1
	numShipmentOfferSplit := []int{1}
	status := []models.ShipmentStatus{models.ShipmentStatusAWARDED}
	tspUsers, shipments, _, err := testdatagen.CreateShipmentOfferData(suite.TestDB(), numTspUsers, numShipments, numShipmentOfferSplit, status)
	suite.NoError(err)

	tspUser := tspUsers[0]
	shipment := shipments[0]

	// And: the context contains the auth values
	req := httptest.NewRequest("PATCH", "/shipments/shipmentId", nil)
	req = suite.AuthenticateTspRequest(req, tspUser)

	genericDate := time.Now()
	UpdatePayload := apimessages.Shipment{
		PmSurveyPlannedPackDate:             handlers.FmtDatePtr(&genericDate),
		PmSurveyConductedDate:               handlers.FmtDatePtr(&genericDate),
		PmSurveyPlannedPickupDate:           handlers.FmtDatePtr(&genericDate),
		PmSurveyPlannedDeliveryDate:         handlers.FmtDatePtr(&genericDate),
		PmSurveyWeightEstimate:              swag.Int64(33),
		PmSurveyProgearWeightEstimate:       swag.Int64(53),
		PmSurveySpouseProgearWeightEstimate: swag.Int64(54),
		PmSurveyNotes:                       swag.String("Unsure about pickup date."),
		PmSurveyMethod:                      "PHONE",
	}

	params := shipmentop.PatchShipmentParams{
		HTTPRequest: req,
		ShipmentID:  strfmt.UUID(shipment.ID.String()),
		Update:      &UpdatePayload,
	}

	// And: patch shipment is returned
	handler := PatchShipmentHandler{handlers.NewHandlerContext(suite.TestDB(), suite.TestLogger())}
	response := handler.Handle(params)

	// Then: expect a 200 status code
	suite.Assertions.IsType(&shipmentop.PatchShipmentOK{}, response)
	okResponse := response.(*shipmentop.PatchShipmentOK)

	// And: Payload has new values
	suite.Equal(strfmt.UUID(shipment.ID.String()), okResponse.Payload.ID)
	suite.Equal(*UpdatePayload.PmSurveyNotes, *okResponse.Payload.PmSurveyNotes)
	suite.Equal(UpdatePayload.PmSurveyMethod, okResponse.Payload.PmSurveyMethod)
	suite.Equal(int64(54), *okResponse.Payload.PmSurveySpouseProgearWeightEstimate)
	suite.Equal(int64(53), *okResponse.Payload.PmSurveyProgearWeightEstimate)
	suite.Equal(int64(33), *okResponse.Payload.PmSurveyWeightEstimate)
	suite.Equal(genericDate, *(*time.Time)(okResponse.Payload.PmSurveyPlannedDeliveryDate))
	suite.Equal(genericDate, *(*time.Time)(okResponse.Payload.PmSurveyPlannedPickupDate))
	suite.Equal(genericDate, *(*time.Time)(okResponse.Payload.PmSurveyPlannedPackDate))
	suite.Equal(genericDate, *(*time.Time)(okResponse.Payload.PmSurveyConductedDate))
}

func (suite *HandlerSuite) TestPatchShipmentHandlerPmSurveyWrongTSP() {
	numTspUsers := 1
	numShipments := 1
	numShipmentOfferSplit := []int{1}
	status := []models.ShipmentStatus{models.ShipmentStatusAWARDED}
	_, shipments, _, err := testdatagen.CreateShipmentOfferData(suite.TestDB(), numTspUsers, numShipments, numShipmentOfferSplit, status)
	suite.NoError(err)

	shipment := shipments[0]

	otherTspUser := testdatagen.MakeDefaultTspUser(suite.TestDB())

	// And: the context contains the auth values for the wrong tsp
	req := httptest.NewRequest("PATCH", "/shipments/shipmentId", nil)
	req = suite.AuthenticateTspRequest(req, otherTspUser)

	genericDate := time.Now()
	UpdatePayload := apimessages.Shipment{
		PmSurveyPlannedPackDate:             handlers.FmtDatePtr(&genericDate),
		PmSurveyConductedDate:               handlers.FmtDatePtr(&genericDate),
		PmSurveyPlannedPickupDate:           handlers.FmtDatePtr(&genericDate),
		PmSurveyPlannedDeliveryDate:         handlers.FmtDatePtr(&genericDate),
		PmSurveyWeightEstimate:              swag.Int64(33),
		PmSurveyProgearWeightEstimate:       swag.Int64(53),
		PmSurveySpouseProgearWeightEstimate: swag.Int64(54),
		PmSurveyNotes:                       swag.String("Unsure about pickup date."),
		PmSurveyMethod:                      "PHONE",
	}

	params := shipmentop.PatchShipmentParams{
		HTTPRequest: req,
		ShipmentID:  strfmt.UUID(shipment.ID.String()),
		Update:      &UpdatePayload,
	}

	// And: patch shipment is returned
	handler := PatchShipmentHandler{handlers.NewHandlerContext(suite.TestDB(), suite.TestLogger())}
	response := handler.Handle(params)

	// Then: expect a 400 status code
	suite.Assertions.IsType(&shipmentop.PatchShipmentBadRequest{}, response)
}

// TestIndexShipmentsHandlerAllShipments tests the api endpoint with no query parameters
func (suite *HandlerSuite) TestIndexShipmentsHandlerAllShipments() {
	numTspUsers := 1
	numShipments := 1
	numShipmentOfferSplit := []int{1}
	status := []models.ShipmentStatus{models.ShipmentStatusSUBMITTED}
	tspUsers, shipments, _, err := testdatagen.CreateShipmentOfferData(suite.TestDB(), numTspUsers, numShipments, numShipmentOfferSplit, status)
	suite.NoError(err)

	tspUser := tspUsers[0]
	shipment := shipments[0]

	// And: the context contains the auth values
	req := httptest.NewRequest("GET", "/shipments", nil)
	req = suite.AuthenticateTspRequest(req, tspUser)

	params := shipmentop.IndexShipmentsParams{
		HTTPRequest: req,
	}

	// And: an index of shipments is returned
	handler := IndexShipmentsHandler{handlers.NewHandlerContext(suite.TestDB(), suite.TestLogger())}
	response := handler.Handle(params)

	// Then: expect a 200 status code
	suite.Assertions.IsType(&shipmentop.IndexShipmentsOK{}, response)
	okResponse := response.(*shipmentop.IndexShipmentsOK)

	// And: Returned query to have at least one shipment in the list
	suite.Equal(1, len(okResponse.Payload))
	if len(okResponse.Payload) == 1 {
		responsePayload := okResponse.Payload[0]
		// And: Payload is equivalent to original shipment
		suite.Equal(strfmt.UUID(shipment.ID.String()), responsePayload.ID)
		suite.Equal(apimessages.SelectedMoveType(*shipment.Move.SelectedMoveType), *responsePayload.Move.SelectedMoveType)
		suite.Equal(shipment.TrafficDistributionList.SourceRateArea, *responsePayload.TrafficDistributionList.SourceRateArea)
	}
}

// TestCreateGovBillOfLadingHandler
func (suite *HandlerSuite) TestCreateGovBillOfLadingHandler() {

	// When: There is the full set of data for a GBL to be generated successfully
	tspUser := testdatagen.MakeDefaultTspUser(suite.TestDB())
	unauthedTSPUser := testdatagen.MakeTspUser(suite.TestDB(), testdatagen.Assertions{
		TspUser: models.TspUser{
			Email: "unauthorized@example.com",
		},
		User: models.User{
			LoginGovEmail: "unauthorized@example.com",
		},
	})
	shipment := scenario.MakeHhgFromAwardedToAcceptedGBLReady(suite.TestDB(), tspUser)

	// And: the context contains the auth values
	req := httptest.NewRequest("GET", "/shipments", nil)
	req = suite.AuthenticateTspRequest(req, tspUser)

	params := shipmentop.CreateGovBillOfLadingParams{
		HTTPRequest: req,
		ShipmentID:  strfmt.UUID(shipment.ID.String()),
	}
	fakeS3 := storageTest.NewFakeS3Storage(true)
	context := handlers.NewHandlerContext(suite.TestDB(), suite.TestLogger())
	context.SetFileStorer(fakeS3)

	// And: the Orders are missing required data
	shipment.Move.Orders.TAC = nil
	suite.MustSave(&shipment.Move.Orders)

	// And: the create gbl handler is called
	handler := CreateGovBillOfLadingHandler{context}
	response := handler.Handle(params)

	// Then: expect a 417 status code
	suite.Assertions.IsType(&handlers.ErrResponse{}, response)
	errResponse := response.(*handlers.ErrResponse)
	suite.Assertions.Equal(http.StatusExpectationFailed, errResponse.Code)

	// When: the Orders have all required data
	shipment.Move.Orders.TAC = models.StringPointer("NTA4")
	suite.MustSave(&shipment.Move.Orders)

	// And: the create gbl handler is called
	handler = CreateGovBillOfLadingHandler{context}
	response = handler.Handle(params)

	// Then: expect a 200 status code
	suite.Assertions.IsType(&shipmentop.CreateGovBillOfLadingCreated{}, response)

	// When: there is an existing GBL for a shipment and handler is called
	handler = CreateGovBillOfLadingHandler{handlers.NewHandlerContext(suite.TestDB(), suite.TestLogger())}
	response = handler.Handle(params)

	// Then: expect a 400 status code
	suite.Assertions.IsType(&handlers.ErrResponse{}, response)
	errResponse = response.(*handlers.ErrResponse)
	suite.Assertions.Equal(http.StatusBadRequest, errResponse.Code)

	// When: an unauthed TSP user hits the handler
	req = suite.AuthenticateTspRequest(req, unauthedTSPUser)
	params.HTTPRequest = req
	response = handler.Handle(params)

	// Then: expect a 400 status code
	suite.CheckResponseForbidden(response)
}

// TestIndexShipmentsHandlerPaginated tests the api endpoint with pagination query parameters
func (suite *HandlerSuite) TestIndexShipmentsHandlerPaginated() {

	numTspUsers := 2
	numShipments := 25
	numShipmentOfferSplit := []int{15, 10}
	status := []models.ShipmentStatus{models.ShipmentStatusSUBMITTED}
	tspUsers, _, _, err := testdatagen.CreateShipmentOfferData(suite.TestDB(), numTspUsers, numShipments, numShipmentOfferSplit, status)
	suite.NoError(err)

	tspUser1 := tspUsers[0]
	tspUser2 := tspUsers[1]

	// Constants
	limit := int64(25)
	offset := int64(1)

	// Handler to Test
	handler := IndexShipmentsHandler{handlers.NewHandlerContext(suite.TestDB(), suite.TestLogger())}

	// Test query with first user
	req1 := httptest.NewRequest("GET", "/shipments", nil)
	req1 = suite.AuthenticateTspRequest(req1, tspUser1)
	params1 := shipmentop.IndexShipmentsParams{
		HTTPRequest: req1,
		Limit:       &limit,
		Offset:      &offset,
	}

	response1 := handler.Handle(params1)
	suite.Assertions.IsType(&shipmentop.IndexShipmentsOK{}, response1)
	okResponse1 := response1.(*shipmentop.IndexShipmentsOK)
	suite.Equal(15, len(okResponse1.Payload))

	// Test query with second user
	req2 := httptest.NewRequest("GET", "/shipments", nil)
	req2 = suite.AuthenticateTspRequest(req2, tspUser2)
	params2 := shipmentop.IndexShipmentsParams{
		HTTPRequest: req2,
		Limit:       &limit,
		Offset:      &offset,
	}

	response2 := handler.Handle(params2)
	suite.Assertions.IsType(&shipmentop.IndexShipmentsOK{}, response2)
	okResponse2 := response2.(*shipmentop.IndexShipmentsOK)
	suite.Equal(10, len(okResponse2.Payload))
}

// TestIndexShipmentsHandlerSortShipmentsPickupAsc sorts returned shipments
func (suite *HandlerSuite) TestIndexShipmentsHandlerSortShipmentsPickupAsc() {
	numTspUsers := 1
	numShipments := 3
	numShipmentOfferSplit := []int{3}
	status := []models.ShipmentStatus{models.ShipmentStatusDELIVERED}
	tspUsers, _, _, err := testdatagen.CreateShipmentOfferData(suite.TestDB(), numTspUsers, numShipments, numShipmentOfferSplit, status)
	suite.NoError(err)

	tspUser := tspUsers[0]

	// And: the context contains the auth values
	req := httptest.NewRequest("GET", "/shipments", nil)
	req = suite.AuthenticateTspRequest(req, tspUser)

	limit := int64(25)
	offset := int64(1)
	orderBy := "PICKUP_DATE_ASC"
	params := shipmentop.IndexShipmentsParams{
		HTTPRequest: req,
		Limit:       &limit,
		Offset:      &offset,
		OrderBy:     &orderBy,
	}

	// And: an index of shipments is returned
	handler := IndexShipmentsHandler{handlers.NewHandlerContext(suite.TestDB(), suite.TestLogger())}
	response := handler.Handle(params)

	// Then: expect a 200 status code
	suite.Assertions.IsType(&shipmentop.IndexShipmentsOK{}, response)
	okResponse := response.(*shipmentop.IndexShipmentsOK)

	// And: Returned query to have at least one shipment in the list
	suite.Equal(3, len(okResponse.Payload))

	var pickupDate time.Time
	empty := time.Time{}
	for _, responsePayload := range okResponse.Payload {
		if pickupDate == empty {
			pickupDate = time.Time(*responsePayload.ActualPickupDate)
		} else {
			newDT := time.Time(*responsePayload.ActualPickupDate)
			suite.True(newDT.After(pickupDate))
			pickupDate = newDT
		}
	}
}

// TestIndexShipmentsHandlerSortShipmentsPickupDesc sorts returned shipments
func (suite *HandlerSuite) TestIndexShipmentsHandlerSortShipmentsPickupDesc() {
	numTspUsers := 1
	numShipments := 3
	numShipmentOfferSplit := []int{3}
	status := []models.ShipmentStatus{models.ShipmentStatusINTRANSIT}
	tspUsers, _, _, err := testdatagen.CreateShipmentOfferData(suite.TestDB(), numTspUsers, numShipments, numShipmentOfferSplit, status)
	suite.NoError(err)

	tspUser := tspUsers[0]

	// And: the context contains the auth values
	req := httptest.NewRequest("GET", "/shipments", nil)
	req = suite.AuthenticateTspRequest(req, tspUser)

	limit := int64(25)
	offset := int64(1)
	orderBy := "PICKUP_DATE_DESC"
	params := shipmentop.IndexShipmentsParams{
		HTTPRequest: req,
		Limit:       &limit,
		Offset:      &offset,
		OrderBy:     &orderBy,
	}

	// And: an index of shipments is returned
	handler := IndexShipmentsHandler{handlers.NewHandlerContext(suite.TestDB(), suite.TestLogger())}
	response := handler.Handle(params)

	// Then: expect a 200 status code
	suite.Assertions.IsType(&shipmentop.IndexShipmentsOK{}, response)
	okResponse := response.(*shipmentop.IndexShipmentsOK)

	// And: Returned query to have at least one shipment in the list
	suite.Equal(3, len(okResponse.Payload))

	var pickupDate time.Time
	empty := time.Time{}
	for _, responsePayload := range okResponse.Payload {
		if pickupDate == empty {
			pickupDate = time.Time(*responsePayload.ActualPickupDate)
		} else {
			newDT := time.Time(*responsePayload.ActualPickupDate)
			suite.True(newDT.Before(pickupDate))
			pickupDate = newDT
		}
	}
}

// TestIndexShipmentsHandlerSortShipmentsDeliveryAsc sorts returned shipments
func (suite *HandlerSuite) TestIndexShipmentsHandlerSortShipmentsDeliveryAsc() {
	numTspUsers := 1
	numShipments := 3
	numShipmentOfferSplit := []int{3}
	status := []models.ShipmentStatus{models.ShipmentStatusDELIVERED}
	tspUsers, _, _, err := testdatagen.CreateShipmentOfferData(suite.TestDB(), numTspUsers, numShipments, numShipmentOfferSplit, status)
	suite.NoError(err)

	tspUser := tspUsers[0]

	// And: the context contains the auth values
	req := httptest.NewRequest("GET", "/shipments", nil)
	req = suite.AuthenticateTspRequest(req, tspUser)

	limit := int64(25)
	offset := int64(1)
	orderBy := "DELIVERY_DATE_ASC"
	params := shipmentop.IndexShipmentsParams{
		HTTPRequest: req,
		Limit:       &limit,
		Offset:      &offset,
		OrderBy:     &orderBy,
	}

	// And: an index of shipments is returned
	handler := IndexShipmentsHandler{handlers.NewHandlerContext(suite.TestDB(), suite.TestLogger())}
	response := handler.Handle(params)

	// Then: expect a 200 status code
	suite.Assertions.IsType(&shipmentop.IndexShipmentsOK{}, response)
	okResponse := response.(*shipmentop.IndexShipmentsOK)

	// And: Returned query to have at least one shipment in the list
	suite.Equal(3, len(okResponse.Payload))

	var deliveryDate time.Time
	empty := time.Time{}
	for _, responsePayload := range okResponse.Payload {
		if deliveryDate == empty {
			deliveryDate = time.Time(*responsePayload.ActualDeliveryDate)
		} else {
			newDT := time.Time(*responsePayload.ActualDeliveryDate)
			suite.True(newDT.After(deliveryDate))
			deliveryDate = newDT
		}
	}
}

// TestIndexShipmentsHandlerSortShipmentsDeliveryDesc sorts returned shipments
func (suite *HandlerSuite) TestIndexShipmentsHandlerSortShipmentsDeliveryDesc() {
	numTspUsers := 1
	numShipments := 3
	numShipmentOfferSplit := []int{3}
	status := []models.ShipmentStatus{models.ShipmentStatusDELIVERED}
	tspUsers, _, _, err := testdatagen.CreateShipmentOfferData(suite.TestDB(), numTspUsers, numShipments, numShipmentOfferSplit, status)
	suite.NoError(err)

	tspUser := tspUsers[0]

	// And: the context contains the auth values
	req := httptest.NewRequest("GET", "/shipments", nil)
	req = suite.AuthenticateTspRequest(req, tspUser)

	limit := int64(25)
	offset := int64(1)
	orderBy := "DELIVERY_DATE_DESC"
	params := shipmentop.IndexShipmentsParams{
		HTTPRequest: req,
		Limit:       &limit,
		Offset:      &offset,
		OrderBy:     &orderBy,
	}

	// And: an index of shipments is returned
	handler := IndexShipmentsHandler{handlers.NewHandlerContext(suite.TestDB(), suite.TestLogger())}
	response := handler.Handle(params)

	// Then: expect a 200 status code
	suite.Assertions.IsType(&shipmentop.IndexShipmentsOK{}, response)
	okResponse := response.(*shipmentop.IndexShipmentsOK)

	// And: Returned query to have at least one shipment in the list
	suite.Equal(3, len(okResponse.Payload))

	var deliveryDate time.Time
	empty := time.Time{}
	for _, responsePayload := range okResponse.Payload {
		if deliveryDate == empty {
			deliveryDate = time.Time(*responsePayload.ActualDeliveryDate)
		} else {
			newDT := time.Time(*responsePayload.ActualDeliveryDate)
			suite.True(newDT.Before(deliveryDate))
			deliveryDate = newDT
		}
	}
}

// TestIndexShipmentsHandlerFilterByStatus tests the api endpoint with defined status query param
func (suite *HandlerSuite) TestIndexShipmentsHandlerFilterByStatus() {
	numTspUsers := 1
	numShipments := 25
	numShipmentOfferSplit := []int{25}
	status := []models.ShipmentStatus{models.ShipmentStatusSUBMITTED}
	tspUsers, _, _, err := testdatagen.CreateShipmentOfferData(suite.TestDB(), numTspUsers, numShipments, numShipmentOfferSplit, status)
	suite.NoError(err)

	tspUser := tspUsers[0]

	// Handler to Test
	handler := IndexShipmentsHandler{handlers.NewHandlerContext(suite.TestDB(), suite.TestLogger())}

	// The params expect statuses in strings, so they have to be cast from ShipmentStatus types
	stringStatus := []string{string(models.ShipmentStatusSUBMITTED)}
	// Test query with first user
	req := httptest.NewRequest("GET", "/shipments", nil)
	req = suite.AuthenticateTspRequest(req, tspUser)
	params := shipmentop.IndexShipmentsParams{
		HTTPRequest: req,
		Status:      stringStatus,
	}

	response := handler.Handle(params)
	suite.Assertions.IsType(&shipmentop.IndexShipmentsOK{}, response)
	okResponse := response.(*shipmentop.IndexShipmentsOK)
	suite.Equal(25, len(okResponse.Payload))
}

// TestIndexShipmentsHandlerFilterByStatusNoResults tests the api endpoint with defined status query param that returns nothing
func (suite *HandlerSuite) TestIndexShipmentsHandlerFilterByStatusNoResults() {
	numTspUsers := 1
	numShipments := 25
	numShipmentOfferSplit := []int{25}
	status := []models.ShipmentStatus{models.ShipmentStatusSUBMITTED}
	tspUsers, _, _, err := testdatagen.CreateShipmentOfferData(suite.TestDB(), numTspUsers, numShipments, numShipmentOfferSplit, status)
	suite.NoError(err)

	tspUser := tspUsers[0]

	// Handler to Test
	handler := IndexShipmentsHandler{handlers.NewHandlerContext(suite.TestDB(), suite.TestLogger())}
	statusFilter := []string{"NOTASTATUS"}

	// Test query with first user
	req := httptest.NewRequest("GET", "/shipments", nil)
	req = suite.AuthenticateTspRequest(req, tspUser)
	params := shipmentop.IndexShipmentsParams{
		HTTPRequest: req,
		Status:      statusFilter,
	}

	response := handler.Handle(params)
	suite.Assertions.IsType(&shipmentop.IndexShipmentsOK{}, response)
	okResponse := response.(*shipmentop.IndexShipmentsOK)
	suite.Equal(0, len(okResponse.Payload))
}

// TestAcceptShipmentHandler tests the api endpoint that accepts a shipment
func (suite *HandlerSuite) TestAcceptShipmentHandler() {
	numTspUsers := 1
	numShipments := 1
	numShipmentOfferSplit := []int{1}
	status := []models.ShipmentStatus{models.ShipmentStatusAWARDED}
	tspUsers, shipments, _, err := testdatagen.CreateShipmentOfferData(suite.TestDB(), numTspUsers, numShipments, numShipmentOfferSplit, status)
	suite.NoError(err)

	tspUser := tspUsers[0]
	shipment := shipments[0]

	// Handler to Test
	handler := AcceptShipmentHandler{handlers.NewHandlerContext(suite.TestDB(), suite.TestLogger())}

	// Test query with first user
	path := fmt.Sprintf("/shipments/%s/accept", shipment.ID.String())
	req := httptest.NewRequest("POST", path, nil)
	req = suite.AuthenticateTspRequest(req, tspUser)
	params := shipmentop.AcceptShipmentParams{
		HTTPRequest: req,
		ShipmentID:  *handlers.FmtUUID(shipment.ID),
	}

	response := handler.Handle(params)
	suite.Assertions.IsType(&shipmentop.AcceptShipmentOK{}, response)
	okResponse := response.(*shipmentop.AcceptShipmentOK)
	suite.Equal("ACCEPTED", string(okResponse.Payload.Status))
}

// TestRejectShipmentHandler tests the api endpoint that rejects a shipment
func (suite *HandlerSuite) TestRejectShipmentHandler() {
	numTspUsers := 1
	numShipments := 1
	numShipmentOfferSplit := []int{1}
	status := []models.ShipmentStatus{models.ShipmentStatusAWARDED}
	tspUsers, shipments, _, err := testdatagen.CreateShipmentOfferData(suite.TestDB(), numTspUsers, numShipments, numShipmentOfferSplit, status)
	suite.NoError(err)

	tspUser := tspUsers[0]
	shipment := shipments[0]

	// Handler to Test
	handler := RejectShipmentHandler{handlers.NewHandlerContext(suite.TestDB(), suite.TestLogger())}

	// Test query with first user
	path := fmt.Sprintf("/shipments/%s/reject", shipment.ID.String())
	req := httptest.NewRequest("POST", path, nil)
	req = suite.AuthenticateTspRequest(req, tspUser)
	reason := "To Test Rejection"
	body := apimessages.RejectShipment{
		Reason: &reason,
	}
	params := shipmentop.RejectShipmentParams{
		HTTPRequest: req,
		ShipmentID:  *handlers.FmtUUID(shipment.ID),
		Payload:     &body,
	}

	response := handler.Handle(params)
	suite.Assertions.IsType(&shipmentop.RejectShipmentOK{}, response)
	okResponse := response.(*shipmentop.RejectShipmentOK)
	suite.Equal("SUBMITTED", string(okResponse.Payload.Status))

	shipmentOffer, err := models.FetchShipmentOfferByTSP(suite.TestDB(), tspUser.TransportationServiceProviderID, shipment.ID)
	suite.NoError(err)

	suite.Equal(false, *shipmentOffer.Accepted)
	suite.Equal(reason, *shipmentOffer.RejectionReason)

}

// TestTransportShipmentHandler tests the api endpoint that transports a shipment
func (suite *HandlerSuite) TestTransportShipmentHandler() {
	numTspUsers := 1
	numShipments := 1
	numShipmentOfferSplit := []int{1}
	status := []models.ShipmentStatus{models.ShipmentStatusAPPROVED}
	tspUsers, shipments, _, err := testdatagen.CreateShipmentOfferData(suite.TestDB(), numTspUsers, numShipments, numShipmentOfferSplit, status)
	suite.NoError(err)

	tspUser := tspUsers[0]
	shipment := shipments[0]

	// Handler to Test
	handler := TransportShipmentHandler{handlers.NewHandlerContext(suite.TestDB(), suite.TestLogger())}

	// Test query with first user
	path := fmt.Sprintf("/shipments/%s/transport", shipment.ID.String())
	req := httptest.NewRequest("POST", path, nil)
	req = suite.AuthenticateTspRequest(req, tspUser)
	actualPackDate := testdatagen.Now
	actualPickupDate := testdatagen.NowPlusTwoDays

	body := apimessages.TransportPayload{
		ActualPackDate:   handlers.FmtDatePtr(&actualPackDate),
		ActualPickupDate: handlers.FmtDatePtr(&actualPickupDate),
		NetWeight:        swag.Int64(2000),
		GrossWeight:      swag.Int64(3000),
		TareWeight:       swag.Int64(1000),
	}
	params := shipmentop.TransportShipmentParams{
		HTTPRequest: req,
		ShipmentID:  *handlers.FmtUUID(shipment.ID),
		Payload:     &body,
	}

	response := handler.Handle(params)
	suite.Assertions.IsType(&shipmentop.TransportShipmentOK{}, response)
	okResponse := response.(*shipmentop.TransportShipmentOK)
	suite.Equal("IN_TRANSIT", string(okResponse.Payload.Status))
	suite.Equal(actualPickupDate, time.Time(*okResponse.Payload.ActualPickupDate))
	suite.Equal(actualPackDate, time.Time(*okResponse.Payload.ActualPackDate))
	suite.Equal(int64(2000), *okResponse.Payload.NetWeight)
	suite.Equal(int64(3000), *okResponse.Payload.GrossWeight)
	suite.Equal(int64(1000), *okResponse.Payload.TareWeight)
}

// TestDeliverShipmentHandler tests the api endpoint that delivers a shipment
func (suite *HandlerSuite) TestDeliverShipmentHandler() {
	numTspUsers := 1
	numShipments := 1
	numShipmentOfferSplit := []int{1}
	status := []models.ShipmentStatus{models.ShipmentStatusINTRANSIT}
	tspUsers, shipments, _, err := testdatagen.CreateShipmentOfferData(suite.TestDB(), numTspUsers, numShipments, numShipmentOfferSplit, status)
	suite.NoError(err)

	tspUser := tspUsers[0]
	shipment := shipments[0]

	// Add a line item that's ready to be priced
	item := testdatagen.MakeCompleteShipmentLineItem(suite.TestDB(), testdatagen.Assertions{
		ShipmentLineItem: models.ShipmentLineItem{
			Shipment:   shipment,
			ShipmentID: shipment.ID,
			Status:     models.ShipmentLineItemStatusAPPROVED,
		},
		Tariff400ngItem: models.Tariff400ngItem{
			RequiresPreApproval: true,
		},
	})

	// Handler to Test
	handler := DeliverShipmentHandler{handlers.NewHandlerContext(suite.TestDB(), suite.TestLogger())}
	handler.SetPlanner(route.NewTestingPlanner(1044))

	// Test query with first user
	path := fmt.Sprintf("/shipments/%s/deliver", shipment.ID.String())
	req := httptest.NewRequest("POST", path, nil)
	req = suite.AuthenticateTspRequest(req, tspUser)
	actualDeliveryDate := time.Now()
	body := apimessages.ActualDeliveryDate{
		ActualDeliveryDate: handlers.FmtDatePtr(&actualDeliveryDate),
	}
	params := shipmentop.DeliverShipmentParams{
		HTTPRequest: req,
		ShipmentID:  *handlers.FmtUUID(shipment.ID),
		Payload:     &body,
	}

	response := handler.Handle(params)
	suite.Assertions.IsType(&shipmentop.DeliverShipmentOK{}, response)
	okResponse := response.(*shipmentop.DeliverShipmentOK)
	suite.Equal("DELIVERED", string(okResponse.Payload.Status))
	suite.Equal(actualDeliveryDate, time.Time(*okResponse.Payload.ActualDeliveryDate))

<<<<<<< HEAD
	updatedItem, err := models.FetchShipmentLineItemByID(suite.TestDB(), &item.ID)
	if suite.NoError(err) {
		suite.NotNil(updatedItem.AmountCents)
	}
=======
	// Check for ShipmentLineItems
	addedLineItems, _ := models.FetchLineItemsByShipmentID(suite.TestDB(), &shipment.ID)

	// The details of the line items are tested in the rateengine package.  We just
	// check the count here.
	suite.Len(addedLineItems, 4)
>>>>>>> 7771eea3
}<|MERGE_RESOLUTION|>--- conflicted
+++ resolved
@@ -2,10 +2,11 @@
 
 import (
 	"fmt"
-	"github.com/transcom/mymove/pkg/route"
 	"net/http"
 	"net/http/httptest"
 	"time"
+
+	"github.com/transcom/mymove/pkg/route"
 
 	"github.com/go-openapi/strfmt"
 	"github.com/go-openapi/swag"
@@ -732,7 +733,7 @@
 	shipment := shipments[0]
 
 	// Add a line item that's ready to be priced
-	item := testdatagen.MakeCompleteShipmentLineItem(suite.TestDB(), testdatagen.Assertions{
+	preApproval := testdatagen.MakeCompleteShipmentLineItem(suite.TestDB(), testdatagen.Assertions{
 		ShipmentLineItem: models.ShipmentLineItem{
 			Shipment:   shipment,
 			ShipmentID: shipment.ID,
@@ -767,17 +768,15 @@
 	suite.Equal("DELIVERED", string(okResponse.Payload.Status))
 	suite.Equal(actualDeliveryDate, time.Time(*okResponse.Payload.ActualDeliveryDate))
 
-<<<<<<< HEAD
-	updatedItem, err := models.FetchShipmentLineItemByID(suite.TestDB(), &item.ID)
-	if suite.NoError(err) {
-		suite.NotNil(updatedItem.AmountCents)
-	}
-=======
 	// Check for ShipmentLineItems
 	addedLineItems, _ := models.FetchLineItemsByShipmentID(suite.TestDB(), &shipment.ID)
 
 	// The details of the line items are tested in the rateengine package.  We just
 	// check the count here.
-	suite.Len(addedLineItems, 4)
->>>>>>> 7771eea3
+	suite.Len(addedLineItems, 5)
+
+	updatedPreApproval, err := models.FetchShipmentLineItemByID(suite.TestDB(), &preApproval.ID)
+	if suite.NoError(err) {
+		suite.NotNil(updatedPreApproval.AmountCents)
+	}
 }