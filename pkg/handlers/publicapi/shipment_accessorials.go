--- conflicted
+++ resolved
@@ -33,15 +33,9 @@
 		ShipmentID:    handlers.FmtUUID(s.ShipmentID),
 		Accessorial:   payloadForAccessorialModel(&s.Accessorial),
 		Location:      apimessages.AccessorialLocation(s.Location),
-<<<<<<< HEAD
-		Notes:         s.Notes,
-		Quantity1:     handlers.FmtInt64(int64(s.Quantity1.ToUnitInt())),
-		Quantity2:     handlers.FmtInt64(int64(s.Quantity2.ToUnitInt())),
-=======
 		Notes:         handlers.FmtString(s.Notes),
 		Quantity1:     handlers.FmtInt64(int64(s.Quantity1)),
 		Quantity2:     handlers.FmtInt64(int64(s.Quantity2)),
->>>>>>> 8f28d9a9
 		Status:        apimessages.AccessorialStatus(s.Status),
 		SubmittedDate: *handlers.FmtDateTime(s.SubmittedDate),
 		ApprovedDate:  *handlers.FmtDateTime(s.ApprovedDate),
