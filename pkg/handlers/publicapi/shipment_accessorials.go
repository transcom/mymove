--- conflicted
+++ resolved
@@ -33,15 +33,9 @@
 		ShipmentID:    handlers.FmtUUID(s.ShipmentID),
 		Accessorial:   payloadForAccessorialModel(&s.Accessorial),
 		Location:      apimessages.AccessorialLocation(s.Location),
-<<<<<<< HEAD
-		Notes:         handlers.FmtString(s.Notes),
+		Notes:         s.Notes,
 		Quantity1:     handlers.FmtInt64(int64(s.Quantity1)),
 		Quantity2:     handlers.FmtInt64(int64(s.Quantity2)),
-=======
-		Notes:         s.Notes,
-		Quantity1:     handlers.FmtInt64(int64(s.Quantity1.ToUnitInt())),
-		Quantity2:     handlers.FmtInt64(int64(s.Quantity2.ToUnitInt())),
->>>>>>> e82f9080
 		Status:        apimessages.AccessorialStatus(s.Status),
 		SubmittedDate: *handlers.FmtDateTime(s.SubmittedDate),
 		ApprovedDate:  *handlers.FmtDateTime(s.ApprovedDate),
@@ -80,25 +74,6 @@
 	return accessorialop.NewGetShipmentAccessorialsOK().WithPayload(payload)
 }
 
-<<<<<<< HEAD
-// UpdateShipmentAccessorialHandler updates a particular shipment accessorial
-type UpdateShipmentAccessorialHandler struct {
-	handlers.HandlerContext
-}
-
-// Handle updates a specified shipment accessorial
-func (h UpdateShipmentAccessorialHandler) Handle(params accessorialop.UpdateShipmentAccessorialParams) middleware.Responder {
-
-	session := auth.SessionFromRequestContext(params.HTTPRequest)
-
-	shipmentID := uuid.Must(uuid.FromString(params.UpdateShipmentAccessorial.ShipmentID.String()))
-	shipmentAccessorialID := uuid.Must(uuid.FromString(params.ShipmentAccessorialID.String()))
-
-	// authorization
-	if session.IsTspUser() {
-		// Check that the TSP user can access the shipment
-		_, _, err := models.FetchShipmentForVerifiedTSPUser(h.DB(), session.TspUserID, shipmentID)
-=======
 // CreateShipmentAccessorialHandler creates a shipment_accessorial for a provided shipment_id
 type CreateShipmentAccessorialHandler struct {
 	handlers.HandlerContext
@@ -118,61 +93,17 @@
 	if session.IsTspUser() {
 		// Check that the TSP user can access the shipment
 		_, shipment, err = models.FetchShipmentForVerifiedTSPUser(h.DB(), session.TspUserID, shipmentID)
->>>>>>> e82f9080
 		if err != nil {
 			h.Logger().Error("Error fetching shipment for TSP user", zap.Error(err))
 			return handlers.ResponseForError(h.Logger(), err)
 		}
 	} else if session.IsOfficeUser() {
-<<<<<<< HEAD
-		_, err := models.FetchShipment(h.DB(), session, shipmentID)
-=======
 		shipment, err = models.FetchShipment(h.DB(), session, shipmentID)
->>>>>>> e82f9080
 		if err != nil {
 			h.Logger().Error("Error fetching shipment for office user", zap.Error(err))
 			return handlers.ResponseForError(h.Logger(), err)
 		}
 	} else {
-<<<<<<< HEAD
-		return accessorialop.NewUpdateShipmentAccessorialForbidden()
-	}
-
-	// Fetch shipment accessorial
-	shipmentAccessorial, err := models.FetchShipmentAccessorialByID(h.DB(), &shipmentAccessorialID)
-	if err != nil {
-		h.Logger().Error("Error fetching shipment accessorial for shipment", zap.Error(err))
-		return accessorialop.NewUpdateShipmentAccessorialInternalServerError()
-	}
-
-	accessorialID := uuid.Must(uuid.FromString(params.UpdateShipmentAccessorial.Accessorial.ID.String()))
-
-	var notesVal string
-	if params.UpdateShipmentAccessorial.Notes != nil {
-		notesVal = *params.UpdateShipmentAccessorial.Notes
-	}
-
-	// update
-	shipmentAccessorial.AccessorialID = accessorialID
-	shipmentAccessorial.Quantity1 = unit.BaseQuantity(*params.UpdateShipmentAccessorial.Quantity1)
-	shipmentAccessorial.Quantity2 = unit.BaseQuantity(*params.UpdateShipmentAccessorial.Quantity2)
-	shipmentAccessorial.Location = models.ShipmentAccessorialLocation(params.UpdateShipmentAccessorial.Location)
-	shipmentAccessorial.Notes = notesVal
-
-	verrs, err := h.DB().ValidateAndUpdate(&shipmentAccessorial)
-	if verrs.HasAny() || err != nil {
-		h.Logger().Error("Error updating shipment accessorial for shipment", zap.Error(err))
-		return handlers.ResponseForError(h.Logger(), err)
-	}
-
-	err = h.DB().Load(&shipmentAccessorial)
-	if err != nil {
-		return handlers.ResponseForError(h.Logger(), err)
-	}
-
-	payload := payloadForShipmentAccessorialModel(&shipmentAccessorial)
-	return accessorialop.NewUpdateShipmentAccessorialOK().WithPayload(payload)
-=======
 		return accessorialop.NewCreateShipmentAccessorialForbidden()
 	}
 
@@ -190,5 +121,64 @@
 	}
 	payload := payloadForShipmentAccessorialModel(shipmentAccessorial)
 	return accessorialop.NewCreateShipmentAccessorialCreated().WithPayload(payload)
->>>>>>> e82f9080
+}
+
+// UpdateShipmentAccessorialHandler updates a particular shipment accessorial
+type UpdateShipmentAccessorialHandler struct {
+	handlers.HandlerContext
+}
+
+// Handle updates a specified shipment accessorial
+func (h UpdateShipmentAccessorialHandler) Handle(params accessorialop.UpdateShipmentAccessorialParams) middleware.Responder {
+	session := auth.SessionFromRequestContext(params.HTTPRequest)
+	shipmentID := uuid.Must(uuid.FromString(params.UpdateShipmentAccessorial.ShipmentID.String()))
+	shipmentAccessorialID := uuid.Must(uuid.FromString(params.ShipmentAccessorialID.String()))
+
+	// authorization
+	if session.IsTspUser() {
+		// Check that the TSP user can access the shipment
+		_, _, err := models.FetchShipmentForVerifiedTSPUser(h.DB(), session.TspUserID, shipmentID)
+		if err != nil {
+			h.Logger().Error("Error fetching shipment for TSP user", zap.Error(err))
+			return handlers.ResponseForError(h.Logger(), err)
+		}
+	} else if session.IsOfficeUser() {
+		_, err := models.FetchShipment(h.DB(), session, shipmentID)
+		if err != nil {
+			h.Logger().Error("Error fetching shipment for office user", zap.Error(err))
+			return handlers.ResponseForError(h.Logger(), err)
+		}
+	} else {
+		return accessorialop.NewUpdateShipmentAccessorialForbidden()
+	}
+
+	// Fetch shipment accessorial
+	shipmentAccessorial, err := models.FetchShipmentAccessorialByID(h.DB(), &shipmentAccessorialID)
+	if err != nil {
+		h.Logger().Error("Error fetching shipment accessorial for shipment", zap.Error(err))
+		return accessorialop.NewUpdateShipmentAccessorialInternalServerError()
+	}
+
+	accessorialID := uuid.Must(uuid.FromString(params.UpdateShipmentAccessorial.Accessorial.ID.String()))
+
+	// update
+	shipmentAccessorial.AccessorialID = accessorialID
+	shipmentAccessorial.Quantity1 = unit.BaseQuantity(*params.UpdateShipmentAccessorial.Quantity1)
+	shipmentAccessorial.Quantity2 = unit.BaseQuantity(*params.UpdateShipmentAccessorial.Quantity2)
+	shipmentAccessorial.Location = models.ShipmentAccessorialLocation(params.UpdateShipmentAccessorial.Location)
+	shipmentAccessorial.Notes = params.UpdateShipmentAccessorial.Notes
+
+	verrs, err := h.DB().ValidateAndUpdate(&shipmentAccessorial)
+	if verrs.HasAny() || err != nil {
+		h.Logger().Error("Error updating shipment accessorial for shipment", zap.Error(err))
+		return handlers.ResponseForError(h.Logger(), err)
+	}
+
+	err = h.DB().Load(&shipmentAccessorial)
+	if err != nil {
+		return handlers.ResponseForError(h.Logger(), err)
+	}
+
+	payload := payloadForShipmentAccessorialModel(&shipmentAccessorial)
+	return accessorialop.NewUpdateShipmentAccessorialOK().WithPayload(payload)
 }