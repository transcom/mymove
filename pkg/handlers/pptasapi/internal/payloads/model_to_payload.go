--- conflicted
+++ resolved
@@ -33,12 +33,15 @@
 
 // ListReport payload
 func ListReport(appCtx appcontext.AppContext, move *models.Move) *pptasmessages.ListReport {
+	var emptyReport *pptasmessages.ListReport
+
 	if move == nil {
 		return nil
 	}
 
 	Orders := move.Orders
 	var PaymentRequest []models.PaymentRequest
+	// get payment requests that have been approved
 	for _, pr := range move.PaymentRequests {
 		if pr.Status == models.PaymentRequestStatusReviewed || pr.Status == models.PaymentRequestStatusSentToGex || pr.Status == models.PaymentRequestStatusReceivedByGex {
 			PaymentRequest = append(PaymentRequest, pr)
@@ -68,14 +71,19 @@
 		All(&tac)
 
 	if tacQueryError != nil {
-		return nil
-	}
-
+		return emptyReport
+	}
+
+	var middleInitial string
+	if *Orders.ServiceMember.MiddleName != "" {
+		middleInitial = string([]rune(*Orders.ServiceMember.MiddleName)[0])
+	}
 	progear := unit.Pound(0)
 	sitTotal := unit.Pound(0)
 	originActualWeight := unit.Pound(0)
 	travelAdvance := unit.Cents(0)
 	scac := "HSFR"
+	transmitCd := "T"
 	longLoa := buildFullLineOfAccountingString(tac[0].LineOfAccounting)
 
 	var moveDate *time.Time
@@ -85,11 +93,24 @@
 		moveDate = move.MTOShipments[0].ActualPickupDate
 	}
 
+	// get weight entitlements
+	if Orders.Grade != nil && Orders.Entitlement != nil {
+		Orders.Entitlement.SetWeightAllotment(string(*Orders.Grade))
+	}
+
+	weightAllotment := Orders.Entitlement.WeightAllotment()
+
+	var totalWeight int64
+	if *Orders.Entitlement.DependentsAuthorized {
+		totalWeight = int64(weightAllotment.TotalWeightSelfPlusDependents)
+	} else {
+		totalWeight = int64(weightAllotment.TotalWeightSelf)
+	}
+
 	payload := &pptasmessages.ListReport{
-		// ID:        *report.ID,
 		FirstName:          *Orders.ServiceMember.FirstName,
 		LastName:           *Orders.ServiceMember.LastName,
-		MiddleInitial:      *Orders.ServiceMember.MiddleName,
+		MiddleInitial:      middleInitial,
 		Affiliation:        (*pptasmessages.Affiliation)(Orders.ServiceMember.Affiliation),
 		PayGrade:           (*string)(Orders.Grade),
 		Edipi:              *Orders.ServiceMember.Edipi,
@@ -122,39 +143,19 @@
 		Ddcd:               tac[0].LineOfAccounting.LoaDptID,
 		ShipmentNum:        int64(len(move.MTOShipments)),
 		WeightEstimate:     calculateTotalWeightEstimate(move.MTOShipments).Float64(),
-		TransmitCD:         nil, // report.TransmitCd,
+		TransmitCD:         &transmitCd, // report.TransmitCd,
 		Dd2278IssueDate:    strfmt.Date(*move.ServiceCounselingCompletedAt),
 		Miles:              int64(*move.MTOShipments[0].Distance),
-		WeightAuthorized:   0.0, // float64(Orders.Entitlement.WeightAllotted.TotalWeightSelfPlusDependents), // WeightAlloted isn't returning any value
+		WeightAuthorized:   float64(*Orders.Entitlement.DBAuthorizedWeight),
 		ShipmentID:         strfmt.UUID(move.ID.String()),
 		Scac:               &scac,
 		Loa:                &longLoa,
 		ShipmentType:       string(*Orders.OrdersTypeDetail),
-		EntitlementWeight:  int64(*Orders.Entitlement.DBAuthorizedWeight),
+		EntitlementWeight:  totalWeight,
 		NetWeight:          int64(models.GetTotalNetWeightForMove(*move)), // this only calculates PPM is that correct?
 		PickupDate:         strfmt.Date(*move.MTOShipments[0].ActualPickupDate),
 		PaidDate:           (*strfmt.Date)(PaymentRequest[0].ReviewedAt),
-		// LinehaulTotal:
-		// LinehaulFuelTotal:
-		// OriginPrice
-		// DestinationPrice
-		// PackingTotal
-		// UnpackingTotal
-		// SitOriginFirstDayTotal:
-		// SitOriginAddlDaysTotal:
-		// SitDestFirstDayTotal:
-		// SitDestAddlDaysTotal:
-		// SitPickupTotal:
-		// SitDeliveryTotal:
-		// SitOriginFuelSurcharge:
-		// SitDestFuelSurcharge:
-		// Cratingtotal:
-		// UncratingTotal:
-		// CratingDimensions:
-		// ShuttleTotal:
-		// MoveManagementFeeTotal:
-		// CounselingFeeTotal:
-		// InvoicePaidAmt:
+
 		// PpmLineHaul:
 		// PpmFuelRateAdjTotal:
 		// PpmOriginPrice:
@@ -163,17 +164,12 @@
 		// PpmUnpacking:
 		// PpmStorage:
 		// PpmTotal:
-		TravelType:                  string(*Orders.OrdersTypeDetail),
-		TravelClassCode:             string(Orders.OrdersType),
-		DeliveryDate:                strfmt.Date(*moveDate),
-		DestinationReweighNetWeight: nil,
-		CounseledDate:               strfmt.Date(*move.ServiceCounselingCompletedAt),
-	}
-
-	// crating logic here
-	// var crating []struct{}
-
-<<<<<<< HEAD
+		TravelType:      string(*Orders.OrdersTypeDetail),
+		TravelClassCode: string(Orders.OrdersType),
+		DeliveryDate:    strfmt.Date(*moveDate),
+		CounseledDate:   strfmt.Date(*move.ServiceCounselingCompletedAt),
+	}
+
 	var linehaulTotal float64
 	var managementTotal float64
 	var fuelPrice float64
@@ -184,7 +180,20 @@
 	var domesticCrating float64
 	var domesticUncrating float64
 	var counselingTotal float64
-
+	var sitPickuptotal float64
+	var sitOriginFuelSurcharge float64
+	var sitOriginShuttle float64
+	var sitOriginAddlDays float64
+	var sitOriginFirstDay float64
+	var sitDeliveryTotal float64
+	var sitDestFuelSurcharge float64
+	var sitDestShuttle float64
+	var sitDestAddlDays float64
+	var sitDestFirstDay float64
+
+	var allCrates []*pptasmessages.Crate
+
+	// this adds up all the different payment service items across all payment requests for a move
 	for _, pr := range PaymentRequest {
 		for _, serviceItem := range pr.PaymentServiceItems {
 			var mtoServiceItem models.MTOServiceItem
@@ -193,10 +202,8 @@
 				Where("mto_service_items.id = ?", serviceItem.MTOServiceItemID).
 				First(&mtoServiceItem)
 			if msiErr != nil {
-				return nil
+				return emptyReport
 			}
-
-			// handle crating logic here?
 
 			totalPrice := serviceItem.PriceCents.Float64()
 
@@ -220,93 +227,69 @@
 				domesticUncrating += totalPrice
 			// case "Domestic crating - standalone":
 			case "Domestic crating":
+				crate := buildServiceItemCrate(mtoServiceItem)
+				allCrates = append(allCrates, &crate)
 				domesticCrating += totalPrice
 
-			// case "Domestic origin SIT pickup":
-			// 	payload.SitPickupTotal = totalPrice
-			// case "Domestic origin SIT fuel surcharge":
-			// 	payload.SitOriginFuelSurcharge = totalPrice
-			// case "Domestic origin shuttle service":
-			// case "Domestic origin price":
-			// case "Domestic origin add'l SIT":
-			// case "Domestic origin 1st day SIT":
-			// case "Domestic NTS packing":
-			// case "Domestic destination SIT fuel surcharge":
-			// case "Domestic destination SIT delivery":
-			// case "Domestic destination shuttle service":
-			// case "Domestic destination price":
-			// case "Domestic destination add'l SIT":
-			// case "Domestic destination 1st day SIT":
-
+			case "Domestic origin SIT pickup":
+				sitPickuptotal += totalPrice
+			case "Domestic origin SIT fuel surcharge":
+				sitOriginFuelSurcharge += totalPrice
+			case "Domestic origin shuttle service":
+				sitOriginShuttle += totalPrice
+			case "Domestic origin add'l SIT":
+				sitOriginAddlDays += totalPrice
+			case "Domestic origin 1st day SIT":
+				sitType := "Origin"
+				payload.SitType = &sitType
+				sitOriginFirstDay += totalPrice
+			case "Domestic destination SIT fuel surcharge":
+				sitDestFuelSurcharge += totalPrice
+			case "Domestic destination SIT delivery":
+				sitDeliveryTotal += totalPrice
+			case "Domestic destination shuttle service":
+				sitDestShuttle += totalPrice
+			case "Domestic destination add'l SIT":
+				sitDestAddlDays += totalPrice
+			case "Domestic destination 1st day SIT":
+				sitType := "Destination"
+				payload.SitType = &sitType
+				sitDestFirstDay += totalPrice
 			case "Counseling":
 				counselingTotal += totalPrice
 			}
-=======
-	var allCrates []ServiceItemCrate
-
-	for _, serviceItem := range PaymentRequest.PaymentServiceItems {
-		var mtoServiceItem models.MTOServiceItem
-		msiErr := appCtx.DB().Q().EagerPreload("ReService", "Dimensions").
-			InnerJoin("re_services", "re_services.id = mto_service_items.re_service_id").
-			Where("mto_service_items.id = ?", serviceItem.MTOServiceItemID).
-			First(&mtoServiceItem)
-		if msiErr != nil {
-			return nil
-		}
-
-		crate := buildServiceItemCrate(mtoServiceItem)
-		allCrates = append(allCrates,crate)
-		totalPrice := models.Float64Pointer(serviceItem.PriceCents.Float64())
-
-		switch mtoServiceItem.ReService.Name {
-		case "Domestic linehaul":
-		case "Domestic shorthaul":
-			payload.LinehaulTotal = totalPrice
-		case "Move management":
-			payload.MoveManagementFeeTotal = totalPrice
-		case "Fuel surcharge":
-			payload.LinehaulFuelTotal = totalPrice
-		case "Domestic origin price":
-			payload.OriginPrice = totalPrice
-		case "Domestic destination price":
-			payload.DestinationPrice = totalPrice
-		case "Domestic packing":
-			payload.PackingPrice = totalPrice
-		case "Domestic unpacking":
-			payload.UnpackingPrice = totalPrice
-		// case "Domestic uncrating":
-		// case "Domestic crating - standalone":
-		// case "Domestic crating":
-
-		case "Domestic origin SIT pickup":
-			payload.SitPickupTotal = totalPrice
-		case "Domestic origin SIT fuel surcharge":
-			payload.SitOriginFuelSurcharge = totalPrice
-		 case "Domestic origin shuttle service":
-			payload.ShuttleTotal = totalPrice
-		 case "Domestic origin add'l SIT":
-			payload.SitOriginAddlDaysTotal = totalPrice
-		 case "Domestic origin 1st day SIT":
-			payload.SitOriginFirstDayTotal = totalPrice
-		 //case "Domestic NTS packing":
-		 case "Domestic destination SIT fuel surcharge":
-			payload.SitDestFuelSurcharge = totalPrice
-		 case "Domestic destination SIT delivery":
-			payload.SitDeliveryTotal = totalPrice
-		 case "Domestic destination shuttle service":
-			payload.ShuttleTotal = totalPrice
-		 case "Domestic destination add'l SIT":
-			payload.SitDestAddlDaysTotal = totalPrice
-		 case "Domestic destination 1st day SIT":
-			payload.SitDestFirstDayTotal = totalPrice
-
-		case "Counseling":
-			payload.CounselingFeeTotal = models.Float64Pointer(serviceItem.PriceCents.Float64())
-		}
->>>>>>> 661abf82
-
-		}
-	}
+
+		}
+	}
+
+	shuttleTotal := sitOriginShuttle + sitDestShuttle
+	payload.LinehaulTotal = &linehaulTotal
+	payload.LinehaulFuelTotal = &fuelPrice
+	payload.OriginPrice = &domesticOriginTotal
+	payload.DestinationPrice = &domesticDestTotal
+	payload.PackingPrice = &domesticPacking
+	payload.UnpackingPrice = &domesticUnpacking
+	payload.SitOriginFirstDayTotal = &sitOriginFirstDay
+	payload.SitOriginAddlDaysTotal = &sitOriginAddlDays
+	payload.SitDestFirstDayTotal = &sitDestFirstDay
+	payload.SitDestAddlDaysTotal = &sitDestAddlDays
+	payload.SitPickupTotal = &sitPickuptotal
+	payload.SitDeliveryTotal = &sitDeliveryTotal
+	payload.SitOriginFuelSurcharge = &sitOriginFuelSurcharge
+	payload.SitDestFuelSurcharge = &sitDestFuelSurcharge
+	payload.CratingTotal = &domesticCrating
+	payload.UncratingTotal = &domesticUncrating
+	payload.ShuttleTotal = &shuttleTotal
+	payload.MoveManagementFeeTotal = &managementTotal
+	payload.CounselingFeeTotal = &counselingTotal
+	payload.CratingDimensions = allCrates
+
+	// calculate total invoice cost
+	invoicePaidAmt := shuttleTotal + linehaulTotal + fuelPrice + domesticOriginTotal + domesticDestTotal + domesticPacking + domesticUnpacking +
+		sitOriginFirstDay + sitOriginAddlDays + sitDestFirstDay + sitDestAddlDays + sitPickuptotal + sitDeliveryTotal + sitOriginFuelSurcharge +
+		sitDestFuelSurcharge + domesticCrating + domesticUncrating
+	payload.InvoicePaidAmt = &invoicePaidAmt
+
 	// sharing this for loop for all MTOShipment calculations
 	for _, shipment := range move.MTOShipments {
 		// calculate total progear for entire move
@@ -326,8 +309,7 @@
 				// SIT Fields
 				payload.SitInDate = (*strfmt.Date)(shipment.PPMShipment.SITEstimatedEntryDate)
 				payload.SitOutDate = (*strfmt.Date)(shipment.PPMShipment.SITEstimatedDepartureDate)
-				// SitDuration = shipment.PPMShipment.SITEstimatedDepartureDate.Sub(*shipment.PPMShipment.SITEstimatedEntryDate)
-				// newreport.SitType = // Example data is destination.. ??
+				// newreport.SitType = shipment.PPMShipment.
 			}
 		}
 
@@ -335,9 +317,8 @@
 			originActualWeight += *shipment.PrimeActualWeight
 		}
 	}
-	// need field for json.
-	//serializedCrates := Serialize_Crate_DimensionsToJsonString(allCrates)
-	payload.ActualOriginNetWeight = float64(originActualWeight) // is Prime_Actual_Weight what they want?
+
+	payload.ActualOriginNetWeight = float64(originActualWeight)
 	payload.PbpAnde = progear.Float64()
 	reweigh := move.MTOShipments[0].Reweigh
 	if reweigh != nil {
@@ -346,7 +327,6 @@
 		payload.DestinationReweighNetWeight = nil
 	}
 
-	// SAC is currently optional, is it acceptable to have an empty return here?
 	if Orders.SAC != nil {
 		payload.OrdersNumber = *Orders.SAC
 	} else {
@@ -528,22 +508,27 @@
 	return longLoa
 }
 
-type ServiceItemCrate struct {
-	ItemDimension models.MTOServiceItemDimension
-	CrateDimension models.MTOServiceItemDimension
-	ItemDescription string
-}
-
-func buildServiceItemCrate (serviceItem models.MTOServiceItem) ServiceItemCrate {
-	var newServiceItemCrate ServiceItemCrate
+func buildServiceItemCrate(serviceItem models.MTOServiceItem) pptasmessages.Crate {
+	var newServiceItemCrate pptasmessages.Crate
+	var newCrateDimensions pptasmessages.CrateCrateDimensions
+	var newItemDimensions pptasmessages.CrateItemDimensions
+
 	for dimensionIndex := range serviceItem.Dimensions {
 		if serviceItem.Dimensions[dimensionIndex].Type == "ITEM" {
-			newServiceItemCrate.ItemDimension = serviceItem.Dimensions[dimensionIndex]
+			newItemDimensions.Height = serviceItem.Dimensions[dimensionIndex].Height.ToInches()
+			newItemDimensions.Length = serviceItem.Dimensions[dimensionIndex].Length.ToInches()
+			newItemDimensions.Width = serviceItem.Dimensions[dimensionIndex].Width.ToInches()
+			newServiceItemCrate.ItemDimensions = &newItemDimensions
 		}
 		if serviceItem.Dimensions[dimensionIndex].Type == "CRATE" {
-			newServiceItemCrate.CrateDimension = serviceItem.Dimensions[dimensionIndex]
-		}
-	}
+			newCrateDimensions.Height = serviceItem.Dimensions[dimensionIndex].Height.ToInches()
+			newCrateDimensions.Length = serviceItem.Dimensions[dimensionIndex].Length.ToInches()
+			newCrateDimensions.Width = serviceItem.Dimensions[dimensionIndex].Width.ToInches()
+			newServiceItemCrate.CrateDimensions = &newCrateDimensions
+		}
+	}
+
+	newServiceItemCrate.Description = *serviceItem.Description
+
 	return newServiceItemCrate
-
 }