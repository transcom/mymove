package routing

import (
	"errors"
	"fmt"
	"net/http"
	"net/http/pprof"
	"path"
	"path/filepath"
	"strings"

	"github.com/go-chi/chi/v5"
	"github.com/gomodule/redigo/redis"
	"github.com/gorilla/csrf"
	"github.com/spf13/afero"
	"go.uber.org/zap"

	"github.com/transcom/mymove/pkg/appcontext"
	"github.com/transcom/mymove/pkg/auth"
	"github.com/transcom/mymove/pkg/handlers"
	"github.com/transcom/mymove/pkg/handlers/adminapi"
	"github.com/transcom/mymove/pkg/handlers/authentication"
	"github.com/transcom/mymove/pkg/handlers/ghcapi"
	"github.com/transcom/mymove/pkg/handlers/internalapi"
	"github.com/transcom/mymove/pkg/handlers/primeapi"
	"github.com/transcom/mymove/pkg/handlers/primeapiv2"
	"github.com/transcom/mymove/pkg/handlers/supportapi"
	"github.com/transcom/mymove/pkg/handlers/testharnessapi"
	"github.com/transcom/mymove/pkg/logging"
	"github.com/transcom/mymove/pkg/middleware"
	"github.com/transcom/mymove/pkg/storage"
	"github.com/transcom/mymove/pkg/telemetry"
)

type Config struct {
	HandlerConfig handlers.HandlerConfig

	AuthContext authentication.Context

	// Use the afero filesystem interface to allow for replacement
	// during testing
	FileSystem afero.Fs

	// BuildRoot is where the client build is located (e.g. "build")
	BuildRoot string

	// If running in local development mode, where should uploaded
	// files be stored? LocalStorageRoot and LocalStorageWebRoot
	// configure that
	LocalStorageRoot    string
	LocalStorageWebRoot string

	// What is the maximum body size that should be accepted?
	MaxBodySize int64

	// Should serve client collector endpoint?
	ServeClientCollector bool

	// Should the swagger ui be served? Generally only enabled in development
	ServeSwaggerUI bool

	// Should the orders api be served? This is deprecated now
	ServeOrders bool
	// The path to the orders api swagger definition
	OrdersSwaggerPath string

	// Should the prime api be served?
	ServePrime bool
	// The path to the prime api swagger definition
	PrimeSwaggerPath string
	// The path to the prime V2 api swagger definition
	PrimeV2SwaggerPath string

	// Should the support api be served? Mostly only used in dev environments
	ServeSupport bool
	// The path to the support api swagger definition
	SupportSwaggerPath string

	// Should the API endpoint for profiling be enabled. Mostly only
	// used in dev environments
	ServeDebugPProf bool

	// Should the internal api be served?
	ServeAPIInternal bool
	// The path to the internal api swagger definition
	APIInternalSwaggerPath string

	// Should the admin api be served?
	ServeAdmin bool
	// The path to the admin api swagger definition
	AdminSwaggerPath string

	// Should the prime simulator be enabled? Definitely never enabled
	// in production
	ServePrimeSimulator bool

	// Should the ghc api be served?
	ServeGHC bool
	// The path to the ghc api swagger definition
	GHCSwaggerPath string

	// Should devlocal auth be enabled? Definitely never enabled in
	// production
	ServeDevlocalAuth bool

	// The git branch and commit used when building this server
	GitBranch string
	GitCommit string

	// To prevent CSRF, configure a CSRF Middlware
	// Configuring it here lets us re-use it / override it effectively
	// in tests
	CSRFMiddleware func(http.Handler) http.Handler
}

func InitCSRFMiddlware(csrfAuthKey []byte, secure bool, path string, cookieName string) func(http.Handler) http.Handler {
	return csrf.Protect(csrfAuthKey,
		csrf.Secure(secure),
		csrf.Path(path),
		csrf.CookieName(cookieName),
		csrf.ErrorHandler(http.HandlerFunc(func(w http.ResponseWriter, r *http.Request) {
			reason := csrf.FailureReason(r)
			logger := logging.FromContext(r.Context())
			logger.Info("Request forbidden by CSRF Middleware", zap.String("reason", reason.Error()))
			http.Error(w, fmt.Sprintf("%s - %s",
				http.StatusText(http.StatusForbidden), reason),
				http.StatusForbidden)
		})),
	)
}

// a custom host router that ignores the port
type HostRouter struct {
	routes map[string]chi.Router
}

// make sure HostRoutes implements chi.Routes
var _ chi.Routes = &HostRouter{}

func NewHostRouter() *HostRouter {
	return &HostRouter{
		routes: make(map[string]chi.Router),
	}
}

// Map adds a chi.Router for a hostname
func (hr *HostRouter) Map(host string, r chi.Router) {
	hr.routes[strings.ToLower(host)] = r
}

func (hr *HostRouter) Match(_ *chi.Context, _ string, _ string) bool {
	// the chi.Context does not contain information about which host
	// was requested and the host router is not distinguishing based
	// on method or path, so the host router always matches every
	// route. The per host dispatch happens below in ServeHTTP
	return true
}

func (hr *HostRouter) ServeHTTP(w http.ResponseWriter, r *http.Request) {
	// host without the port
	hostOnly := strings.Split(r.Host, ":")[0]
	if router, ok := hr.routes[strings.ToLower(hostOnly)]; ok {
		router.ServeHTTP(w, r)
		return
	}
	// wildcard
	if router, ok := hr.routes["*"]; ok {
		router.ServeHTTP(w, r)
		return
	}
	http.NotFound(w, r)
}

// The HostRouter does not use chi.Route as mentioned in Match, and so
// the list of routes is always empty
func (hr *HostRouter) Routes() []chi.Route {
	return []chi.Route{}
}

// The HostRouter does not support setting up middleware for all
// hosts, it should be done on a per host basis using the chi.Router
// added via Map. Thus the host router always has empty middleware
func (hr *HostRouter) Middlewares() chi.Middlewares {
	return chi.Middlewares{}
}

func newBaseRouter(appCtx appcontext.AppContext, routingConfig *Config, telemetryConfig *telemetry.Config, serverName string) chi.Router {
	router := chi.NewRouter()
	// Add middleware: they are evaluated in the reverse order in which they
	// are added, but the resulting http.Handlers execute in "normal" order
	// (i.e., the http.Handler returned by the first Middleware added gets
	// called first).
	router.Use(telemetry.NewOtelHTTPMiddleware(telemetryConfig, serverName, appCtx.Logger()))
	router.Use(auth.SessionIDMiddleware(routingConfig.HandlerConfig.AppNames(), routingConfig.HandlerConfig.SessionManagers()))
	router.Use(middleware.Trace(telemetryConfig)) // injects trace id into the context
	router.Use(middleware.ContextLogger("milmove_trace_id", appCtx.Logger()))
	router.Use(middleware.Recovery(appCtx.Logger()))
	router.Use(middleware.SecurityHeaders(appCtx.Logger()))

	if routingConfig.MaxBodySize > 0 {
		router.Use(middleware.LimitBodySize(routingConfig.MaxBodySize, appCtx.Logger()))
	}

	return router
}

func mountHealthRoute(appCtx appcontext.AppContext, redisPool *redis.Pool,
	routingConfig *Config, site chi.Router) {
	requestLoggerMiddleware := middleware.RequestLogger()
	healthHandler := handlers.NewHealthHandler(appCtx,
		redisPool, routingConfig.GitBranch, routingConfig.GitCommit)
	site.Method("GET", "/health", requestLoggerMiddleware(healthHandler))
}

func mountLocalStorageRoute(appCtx appcontext.AppContext, routingConfig *Config, site chi.Router) {
	if routingConfig.LocalStorageRoot != "" && routingConfig.LocalStorageWebRoot != "" {
		localStorageHandlerFunc := storage.NewFilesystemHandler(
			routingConfig.FileSystem, routingConfig.LocalStorageRoot)

		// path.Join removes trailing slashes, but we want it
		storageHandlerPath := path.Join("/", routingConfig.LocalStorageWebRoot) + "/"
		appCtx.Logger().Info("Registering storage handler",
			zap.Any("storageHandlerPath", storageHandlerPath))
		site.Route(storageHandlerPath, func(r chi.Router) {
			r.Use(middleware.RequestLogger())
			r.Get("/*", localStorageHandlerFunc)
			r.Head("/*", localStorageHandlerFunc)
		})
	}
}

func mountStaticRoutes(appCtx appcontext.AppContext, routingConfig *Config, site chi.Router) {
	// Serves files out of build folder
	cfs := handlers.NewCustomFileSystem(
		// use afero HttpFS so we can wrap the existing FileSystem
		// Super useful for testing
		afero.NewHttpFs(routingConfig.FileSystem).Dir(routingConfig.BuildRoot),
		"index.html",
		appCtx.Logger(),
	)

	clientHandler := handlers.NewSpaHandler(
		routingConfig.BuildRoot,
		"index.html",
		cfs,
	)

	site.Route("/static/", func(r chi.Router) {
		r.Use(middleware.RequestLogger())
		r.Method("GET", "/*", clientHandler)
		r.Method("HEAD", "/*", clientHandler)
	})

	site.Route("/downloads/", func(r chi.Router) {
		r.Use(middleware.RequestLogger())
		r.Method("GET", "/*", clientHandler)
		r.Method("HEAD", "/*", clientHandler)
	})

	site.Method("GET", "/favicon.ico", clientHandler)

	// Explicitly disable swagger.json route
	site.Method("GET", "/swagger.json", http.NotFoundHandler())

	// Not sure this is right. We should serve swagger-ui per
	// swagger endpoint, not globally - ahobson 2023-07-06
	// if routingConfig.ServeSwaggerUI {
	// 	appCtx.Logger().Info("Swagger UI static file serving is enabled")
	// 	site.Method("GET", "/swagger-ui/", clientHandler)
	// } else {
	// 	site.Method("GET", "/swagger-ui/", http.NotFoundHandler())
	// }
}

func mountCollectorRoutes(appCtx appcontext.AppContext, routingConfig *Config, site chi.Router) {
	if routingConfig.ServeClientCollector {
		appCtx.Logger().Info("client collecting service is enabled")
		clientLogHandler := handlers.NewClientLogHandler(appCtx)
		site.Route("/client", func(r chi.Router) {
			r.Use(middleware.RequestLogger())
			r.Post("/log", clientLogHandler)
		})
	}
}

func mountPrimeAPI(appCtx appcontext.AppContext, routingConfig *Config, site chi.Router) {
	if routingConfig.ServePrime {
		clientCertMiddleware := authentication.ClientCertMiddleware(appCtx)

		// Setup shared middleware
		site.Route("/prime", func(primeRouter chi.Router) {
			if routingConfig.ServeDevlocalAuth {
				devlocalClientCertMiddleware := authentication.DevlocalClientCertMiddleware(appCtx)
				primeRouter.Use(devlocalClientCertMiddleware)
			} else {
				primeRouter.Use(clientCertMiddleware)
			}
			primeRouter.Use(authentication.PrimeAuthorizationMiddleware(appCtx.Logger()))
			primeRouter.Use(middleware.NoCache())
			primeRouter.Use(middleware.RequestLogger())

			// Setup version specific info for v1
			primeRouter.Route("/v1", func(r chi.Router) {
				r.Method("GET", "/swagger.yaml",
					handlers.NewFileHandler(routingConfig.FileSystem,
						routingConfig.PrimeSwaggerPath))
				if routingConfig.ServeSwaggerUI {
					appCtx.Logger().Info("Prime API Swagger UI serving is enabled")
					r.Method("GET", "/docs",
						handlers.NewFileHandler(routingConfig.FileSystem,
							path.Join(routingConfig.BuildRoot, "swagger-ui", "prime.html")))
				} else {
					r.Method("GET", "/docs", http.NotFoundHandler())
				}
				api := primeapi.NewPrimeAPI(routingConfig.HandlerConfig)
				tracingMiddleware := middleware.OpenAPITracing(api)
				r.Mount("/", api.Serve(tracingMiddleware))
			})
			// Setup version specific info for v2
			primeRouter.Route("/v2", func(r chi.Router) {
				r.Method("GET", "/swagger.yaml",
					handlers.NewFileHandler(routingConfig.FileSystem,
						routingConfig.PrimeV2SwaggerPath))
				if routingConfig.ServeSwaggerUI {
					r.Method("GET", "/docs",
						handlers.NewFileHandler(routingConfig.FileSystem,
							path.Join(routingConfig.BuildRoot, "swagger-ui", "prime_v2.html")))
				} else {
					r.Method("GET", "/docs", http.NotFoundHandler())
				}
				api := primeapiv2.NewPrimeAPI(routingConfig.HandlerConfig)
				tracingMiddleware := middleware.OpenAPITracing(api)
				r.Mount("/", api.Serve(tracingMiddleware))
			})
		})
	}
}

func mountSupportAPI(appCtx appcontext.AppContext, routingConfig *Config, site chi.Router) {
	if routingConfig.ServeSupport {
		clientCertMiddleware := authentication.ClientCertMiddleware(appCtx)

		site.Route("/support/v1/", func(r chi.Router) {
			r.Use(clientCertMiddleware)
			r.Use(authentication.PrimeAuthorizationMiddleware(appCtx.Logger()))
			r.Use(middleware.NoCache())
			r.Use(middleware.RequestLogger())
			r.Method("GET", "/swagger.yaml",
				handlers.NewFileHandler(routingConfig.FileSystem,
					routingConfig.SupportSwaggerPath))
			if routingConfig.ServeSwaggerUI {
				appCtx.Logger().Info("Support API Swagger UI serving is enabled")
				r.Method("GET", "/docs",
					handlers.NewFileHandler(routingConfig.FileSystem,
						path.Join(routingConfig.BuildRoot, "swagger-ui", "support.html")))
			} else {
				r.Method("GET", "/docs", http.NotFoundHandler())
			}
			r.Mount("/", supportapi.NewSupportAPIHandler(routingConfig.HandlerConfig))
		})
	}
}

func mountTestharnessAPI(appCtx appcontext.AppContext, routingConfig *Config, site chi.Router) {
	// only enable the test harness if support and devlocal auth
	// is enabled, and do it before CSRF and other middleware
	if routingConfig.ServeDevlocalAuth {
		addAuditUserToRequestContextMiddleware := authentication.AddAuditUserIDToRequestContextMiddleware(appCtx)
		appCtx.Logger().Info("Enabling testharness")
		site.Route("/testharness", func(r chi.Router) {
			r.Use(middleware.RequestLogger())
			r.Use(addAuditUserToRequestContextMiddleware)
			r.Method("POST", "/build/{action}",
				testharnessapi.NewDefaultBuilder(routingConfig.HandlerConfig))
			r.Method("GET", "/list",
				testharnessapi.NewBuilderList(routingConfig.HandlerConfig))

		})
	}
}

func mountDebugRoutes(appCtx appcontext.AppContext, routingConfig *Config, site chi.Router) {
	if routingConfig.ServeDebugPProf {
		appCtx.Logger().Info("Enabling pprof routes")

		site.Route("/debug/pprof/", func(r chi.Router) {
			r.Use(middleware.RequestLogger())
			r.Get("/", pprof.Index)
			r.Method("GET", "/allocs", pprof.Handler("allocs"))
			r.Method("GET", "/block", pprof.Handler("block"))
			r.Get("/cmdline", pprof.Cmdline)
			r.Method("GET", "/goroutine", pprof.Handler("goroutine"))
			r.Method("GET", "/heap", pprof.Handler("heap"))
			r.Method("GET", "/mutex", pprof.Handler("mutex"))
			r.Get("/profile", pprof.Profile)
			r.Get("/trace", pprof.Trace)
			r.Method("GET", "/threadcreate", pprof.Handler("threadcreate"))
			r.Get("/symbol", pprof.Symbol)
		})
	}
}

func mountInternalAPI(appCtx appcontext.AppContext, routingConfig *Config, site chi.Router) {
	if routingConfig.ServeAPIInternal {
		isLoggedInMiddleware := authentication.IsLoggedInMiddleware(appCtx.Logger())
		userAuthMiddleware := authentication.UserAuthMiddleware(appCtx.Logger())
		addAuditUserToRequestContextMiddleware := authentication.AddAuditUserIDToRequestContextMiddleware(appCtx)
		site.Route("/internal", func(r chi.Router) {
			r.Method("GET", "/swagger.yaml",
				handlers.NewFileHandler(routingConfig.FileSystem,
					routingConfig.APIInternalSwaggerPath))
			if routingConfig.ServeSwaggerUI {
				appCtx.Logger().Info("Internal API Swagger UI serving is enabled")
				r.Method("GET", "/docs",
					handlers.NewFileHandler(routingConfig.FileSystem,
						path.Join(routingConfig.BuildRoot, "swagger-ui", "internal.html")))
			} else {
				r.Method("GET", "/docs", http.NotFoundHandler())
			}
			r.Method("GET", "/users/is_logged_in", isLoggedInMiddleware)
			// Mux for internal API that enforces auth
			r.Route("/", func(rAuth chi.Router) {
				rAuth.Use(userAuthMiddleware)
				rAuth.Use(addAuditUserToRequestContextMiddleware)
				rAuth.Use(middleware.NoCache())
				api := internalapi.NewInternalAPI(routingConfig.HandlerConfig)
				// This middleware enables stricter checks for most of the internal api endpoints
				customerAPIAuthMiddleware := authentication.CustomerAPIAuthMiddleware(appCtx, api)
				rAuth.Use(customerAPIAuthMiddleware)
				tracingMiddleware := middleware.OpenAPITracing(api)
				rAuth.Mount("/", api.Serve(tracingMiddleware))
			})
		})
	}
}

func mountAdminAPI(appCtx appcontext.AppContext, routingConfig *Config, site chi.Router) {
	if routingConfig.ServeAdmin {
		userAuthMiddleware := authentication.UserAuthMiddleware(appCtx.Logger())
		addAuditUserToRequestContextMiddleware := authentication.AddAuditUserIDToRequestContextMiddleware(appCtx)
		site.Route("/admin/v1", func(r chi.Router) {
			r.Method("GET", "/swagger.yaml",
				handlers.NewFileHandler(routingConfig.FileSystem,
					routingConfig.AdminSwaggerPath))
			if routingConfig.ServeSwaggerUI {
				appCtx.Logger().Info("Admin API Swagger UI serving is enabled")
				r.Method("GET", "/docs",
					handlers.NewFileHandler(routingConfig.FileSystem,
						path.Join(routingConfig.BuildRoot, "swagger-ui", "admin.html")))
			} else {
				r.Method("GET", "/docs", http.NotFoundHandler())
			}

			// Mux for admin API that enforces auth
			r.Route("/", func(rAuth chi.Router) {
				rAuth.Use(userAuthMiddleware)
				rAuth.Use(addAuditUserToRequestContextMiddleware)
				rAuth.Use(authentication.AdminAuthMiddleware(appCtx.Logger()))
				rAuth.Use(middleware.NoCache())
				api := adminapi.NewAdminAPI(routingConfig.HandlerConfig)
				tracingMiddleware := middleware.OpenAPITracing(api)
				rAuth.Mount("/", api.Serve(tracingMiddleware))
			})
		})
	}
}

func mountPrimeSimulatorAPI(appCtx appcontext.AppContext, routingConfig *Config, site chi.Router) {
	if routingConfig.ServePrimeSimulator {
		userAuthMiddleware := authentication.UserAuthMiddleware(appCtx.Logger())
		addAuditUserToRequestContextMiddleware := authentication.AddAuditUserIDToRequestContextMiddleware(appCtx)
		site.Route("/prime/v1", func(r chi.Router) {
			r.Method("GET", "/swagger.yaml",
				handlers.NewFileHandler(routingConfig.FileSystem,
					routingConfig.PrimeSwaggerPath))
			if routingConfig.ServeSwaggerUI {
				appCtx.Logger().Info("Prime Simulator API Swagger UI serving is enabled")
				r.Method("GET", "/docs",
					handlers.NewFileHandler(routingConfig.FileSystem,
						path.Join(routingConfig.BuildRoot, "swagger-ui", "prime.html")))
			} else {
				r.Method("GET", "/docs", http.NotFoundHandler())
			}

			// Mux for prime simulator API that enforces auth
			r.Route("/", func(rAuth chi.Router) {
				rAuth.Use(userAuthMiddleware)
				rAuth.Use(addAuditUserToRequestContextMiddleware)
				rAuth.Use(authentication.PrimeSimulatorAuthorizationMiddleware(appCtx.Logger()))
				rAuth.Use(middleware.NoCache())
				api := primeapi.NewPrimeAPI(routingConfig.HandlerConfig)
				tracingMiddleware := middleware.OpenAPITracing(api)
				rAuth.Mount("/", api.Serve(tracingMiddleware))
			})
		})
		site.Route("/prime/v2", func(r chi.Router) {
			r.Method("GET", "/swagger.yaml",
				handlers.NewFileHandler(routingConfig.FileSystem,
					routingConfig.PrimeV2SwaggerPath))
			if routingConfig.ServeSwaggerUI {
				appCtx.Logger().Info("Prime Simulator API Swagger UI serving is enabled")
				r.Method("GET", "/docs",
					handlers.NewFileHandler(routingConfig.FileSystem,
						path.Join(routingConfig.BuildRoot, "swagger-ui", "prime.html")))
			} else {
				r.Method("GET", "/docs", http.NotFoundHandler())
			}

			// Mux for prime simulator API that enforces auth
			r.Route("/", func(rAuth chi.Router) {
				rAuth.Use(userAuthMiddleware)
				rAuth.Use(addAuditUserToRequestContextMiddleware)
				rAuth.Use(authentication.PrimeSimulatorAuthorizationMiddleware(appCtx.Logger()))
				rAuth.Use(middleware.NoCache())
				api := primeapiv2.NewPrimeAPI(routingConfig.HandlerConfig)
				tracingMiddleware := middleware.OpenAPITracing(api)
				rAuth.Mount("/", api.Serve(tracingMiddleware))
			})
		})
		// Support API serves to support Prime API testing outside of production environments, hence why it is
		// mounted inside the Prime sim API without client cert middleware
		if routingConfig.ServeSupport {
			site.Route("/support/v1", func(r chi.Router) {
				r.Method("GET", "/swagger.yaml",
					handlers.NewFileHandler(routingConfig.FileSystem,
						routingConfig.SupportSwaggerPath))
				if routingConfig.ServeSwaggerUI {
					appCtx.Logger().Info("Support API Swagger UI serving is enabled")
					r.Method("GET", "/docs",
						handlers.NewFileHandler(routingConfig.FileSystem,
							path.Join(routingConfig.BuildRoot, "swagger-ui", "support.html")))
				} else {
					r.Method("GET", "/docs", http.NotFoundHandler())
				}

				// Mux for support API that enforces auth
				r.Route("/", func(rAuth chi.Router) {
					rAuth.Use(userAuthMiddleware)
					rAuth.Use(addAuditUserToRequestContextMiddleware)
					rAuth.Use(authentication.PrimeSimulatorAuthorizationMiddleware(appCtx.Logger()))
					rAuth.Use(middleware.NoCache())
					rAuth.Use(middleware.RequestLogger())
					rAuth.Mount("/", supportapi.NewSupportAPIHandler(routingConfig.HandlerConfig))
				})
			})
		}
	}
}

func mountGHCAPI(appCtx appcontext.AppContext, routingConfig *Config, site chi.Router) {
	if routingConfig.ServeGHC {
		userAuthMiddleware := authentication.UserAuthMiddleware(appCtx.Logger())
		addAuditUserToRequestContextMiddleware := authentication.AddAuditUserIDToRequestContextMiddleware(appCtx)
		site.Route("/ghc/v1", func(r chi.Router) {
			r.Method("GET", "/swagger.yaml",
				handlers.NewFileHandler(routingConfig.FileSystem,
					routingConfig.GHCSwaggerPath))
			if routingConfig.ServeSwaggerUI {
				appCtx.Logger().Info("GHC API Swagger UI serving is enabled")
				r.Method("GET", "/docs",
					handlers.NewFileHandler(routingConfig.FileSystem,
						path.Join(routingConfig.BuildRoot, "swagger-ui", "ghc.html")))
			} else {
				r.Method("GET", "/docs", http.NotFoundHandler())
			}

			api := ghcapi.NewGhcAPIHandler(routingConfig.HandlerConfig)
			tracingMiddleware := middleware.OpenAPITracing(api)

			// Mux for GHC API open routes
			r.Route("/open", func(rOpen chi.Router) {
				rOpen.Mount("/", api.Serve(tracingMiddleware))
			})
<<<<<<< HEAD

=======
>>>>>>> cbf4c1c4
			// Mux for GHC API that enforces auth
			r.Route("/", func(rAuth chi.Router) {
				rAuth.Use(userAuthMiddleware)
				rAuth.Use(addAuditUserToRequestContextMiddleware)
				rAuth.Use(middleware.NoCache())
				permissionsMiddleware := authentication.PermissionsMiddleware(appCtx, api)
				rAuth.Use(permissionsMiddleware)
				rAuth.Mount("/", api.Serve(tracingMiddleware))
			})
		})
	}
}

func mountAuthRoutes(appCtx appcontext.AppContext, routingConfig *Config, site chi.Router) {
	site.Route("/auth/", func(r chi.Router) {
		r.Use(middleware.NoCache())
		r.Method("GET", "/okta", authentication.NewRedirectHandler(routingConfig.AuthContext, routingConfig.HandlerConfig, routingConfig.HandlerConfig.UseSecureCookie()))
		r.Method("GET", "/okta/callback", authentication.NewCallbackHandler(routingConfig.AuthContext, routingConfig.HandlerConfig, routingConfig.HandlerConfig.NotificationSender()))
		r.Method("POST", "/logout", authentication.NewLogoutHandler(routingConfig.AuthContext, routingConfig.HandlerConfig))
	})

	if routingConfig.ServeDevlocalAuth {
		appCtx.Logger().Info("Enabling devlocal auth")
		site.Route("/devlocal-auth/", func(r chi.Router) {
			r.Use(middleware.NoCache())
			r.Method("GET", "/login", authentication.NewUserListHandler(routingConfig.AuthContext, routingConfig.HandlerConfig))
			r.Method("POST", "/login", authentication.NewAssignUserHandler(routingConfig.AuthContext, routingConfig.HandlerConfig))
			r.Method("POST", "/new", authentication.NewCreateAndLoginUserHandler(routingConfig.AuthContext, routingConfig.HandlerConfig))
			r.Method("POST", "/create", authentication.NewCreateUserHandler(routingConfig.AuthContext, routingConfig.HandlerConfig))
		})
	}
}

func mountDefaultStaticRoute(appCtx appcontext.AppContext, routingConfig *Config, site chi.Router) {
	// Serve index.html to all requests that haven't matches a
	// previous route,

	defaultHandler := indexHandler(routingConfig, appCtx.Logger())
	site.NotFound(defaultHandler)
}

func mountSessionRoutes(appCtx appcontext.AppContext, routingConfig *Config, baseSite chi.Router, sessionManager auth.SessionManager, fn func(r chi.Router)) {
	sessionCookieMiddleware := auth.SessionCookieMiddleware(appCtx.Logger(), routingConfig.HandlerConfig.AppNames(), routingConfig.HandlerConfig.SessionManagers())
	maskedCSRFMiddleware := auth.MaskedCSRFMiddleware(routingConfig.HandlerConfig.UseSecureCookie())

	baseSite.Route("/", func(r chi.Router) {
		// need to load and save in the session manager before any other
		r.Use(sessionManager.LoadAndSave)
		r.Use(sessionCookieMiddleware)
		r.Use(middleware.RequestLogger())

		appCtx.Logger().Info("Enabling CSRF protection")
		r.Use(routingConfig.CSRFMiddleware)
		r.Use(maskedCSRFMiddleware)

		mountAuthRoutes(appCtx, routingConfig, r)
		// invoke callback to mount session routes
		fn(r)
	})

}

func newMilRouter(appCtx appcontext.AppContext, redisPool *redis.Pool,
	routingConfig *Config, telemetryConfig *telemetry.Config, serverName string) chi.Router {

	site := newBaseRouter(appCtx, routingConfig, telemetryConfig, serverName)

	mountHealthRoute(appCtx, redisPool, routingConfig, site)
	mountLocalStorageRoute(appCtx, routingConfig, site)
	mountStaticRoutes(appCtx, routingConfig, site)
	mountTestharnessAPI(appCtx, routingConfig, site)
	mountCollectorRoutes(appCtx, routingConfig, site)

	milSessionManager := routingConfig.HandlerConfig.SessionManagers().Mil
	mountSessionRoutes(appCtx, routingConfig, site, milSessionManager,
		func(sessionRoute chi.Router) {
			mountInternalAPI(appCtx, routingConfig, sessionRoute)
		},
	)

	mountDefaultStaticRoute(appCtx, routingConfig, site)

	return site
}

func newOfficeRouter(appCtx appcontext.AppContext, redisPool *redis.Pool,
	routingConfig *Config, telemetryConfig *telemetry.Config, serverName string) chi.Router {

	site := newBaseRouter(appCtx, routingConfig, telemetryConfig, serverName)

	mountHealthRoute(appCtx, redisPool, routingConfig, site)
	mountLocalStorageRoute(appCtx, routingConfig, site)
	mountStaticRoutes(appCtx, routingConfig, site)
	mountTestharnessAPI(appCtx, routingConfig, site)
	mountCollectorRoutes(appCtx, routingConfig, site)

	officeSessionManager := routingConfig.HandlerConfig.SessionManagers().Office
	mountSessionRoutes(appCtx, routingConfig, site, officeSessionManager,
		func(sessionRoute chi.Router) {
			mountInternalAPI(appCtx, routingConfig, sessionRoute)
			mountPrimeSimulatorAPI(appCtx, routingConfig, sessionRoute)
			mountGHCAPI(appCtx, routingConfig, sessionRoute)
		},
	)

	mountDefaultStaticRoute(appCtx, routingConfig, site)

	return site
}

func newAdminRouter(appCtx appcontext.AppContext, redisPool *redis.Pool,
	routingConfig *Config, telemetryConfig *telemetry.Config, serverName string) chi.Router {

	site := newBaseRouter(appCtx, routingConfig, telemetryConfig, serverName)

	mountHealthRoute(appCtx, redisPool, routingConfig, site)
	mountStaticRoutes(appCtx, routingConfig, site)
	mountTestharnessAPI(appCtx, routingConfig, site)
	mountCollectorRoutes(appCtx, routingConfig, site)

	adminSessionManager := routingConfig.HandlerConfig.SessionManagers().Admin
	mountSessionRoutes(appCtx, routingConfig, site, adminSessionManager,
		func(sessionRoute chi.Router) {
			mountInternalAPI(appCtx, routingConfig, sessionRoute)
			mountAdminAPI(appCtx, routingConfig, sessionRoute)
			// debug routes can go anywhere, but the admin site seems most appropriate
			mountDebugRoutes(appCtx, routingConfig, sessionRoute)
		},
	)

	mountDefaultStaticRoute(appCtx, routingConfig, site)

	return site
}

func newPrimeRouter(appCtx appcontext.AppContext, redisPool *redis.Pool,
	routingConfig *Config, telemetryConfig *telemetry.Config, serverName string) chi.Router {

	site := newBaseRouter(appCtx, routingConfig, telemetryConfig, serverName)

	mountHealthRoute(appCtx, redisPool, routingConfig, site)
	mountPrimeAPI(appCtx, routingConfig, site)
	mountSupportAPI(appCtx, routingConfig, site)
	mountTestharnessAPI(appCtx, routingConfig, site)

	return site
}

// InitRouting sets up the routing for all the hosts (mil, office,
// admin, api)
func InitRouting(serverName string, appCtx appcontext.AppContext, redisPool *redis.Pool,
	routingConfig *Config, telemetryConfig *telemetry.Config) (http.Handler, error) {

	// check for missing CSRF middleware ASAP
	if routingConfig.CSRFMiddleware == nil {
		return nil, errors.New("Missing CSRF Middleware")
	}

	// With chi, we have to register all middleware before setting up
	// routes
	//
	// Because we want different middleware for different hosts, we
	// need to set up a router per host

	hostRouter := NewHostRouter()

	milServerName := routingConfig.HandlerConfig.AppNames().MilServername
	milRouter := newMilRouter(appCtx, redisPool, routingConfig, telemetryConfig, serverName)
	hostRouter.Map(milServerName, milRouter)

	officeServerName := routingConfig.HandlerConfig.AppNames().OfficeServername

	officeRouter := newOfficeRouter(appCtx, redisPool, routingConfig, telemetryConfig, serverName)
	hostRouter.Map(officeServerName, officeRouter)

	adminServerName := routingConfig.HandlerConfig.AppNames().AdminServername
	adminRouter := newAdminRouter(appCtx, redisPool, routingConfig, telemetryConfig, serverName)
	hostRouter.Map(adminServerName, adminRouter)

	primeServerName := routingConfig.HandlerConfig.AppNames().PrimeServername
	primeRouter := newPrimeRouter(appCtx, redisPool, routingConfig, telemetryConfig, serverName)
	hostRouter.Map(primeServerName, primeRouter)

	// need a wildcard health router as the ELB makes requests to the
	// IP, not the hostname
	healthRouter := chi.NewRouter()
	mountHealthRoute(appCtx, redisPool, routingConfig, healthRouter)
	hostRouter.Map("*", healthRouter)

	return hostRouter, nil
}

// InitHealthRouting sets up the routing for the internal health
// server used by the ECS health check
func InitHealthRouting(serverName string, appCtx appcontext.AppContext, redisPool *redis.Pool,
	routingConfig *Config, telemetryConfig *telemetry.Config) (http.Handler, error) {

	site := chi.NewRouter()
	site.Use(telemetry.NewOtelHTTPMiddleware(telemetryConfig, serverName, appCtx.Logger()))
	mountHealthRoute(appCtx, redisPool, routingConfig, site)

	return site, nil
}

// indexHandler returns a handler that will serve the resulting content
func indexHandler(routingConfig *Config, globalLogger *zap.Logger) http.HandlerFunc {

	indexPath := path.Join(routingConfig.BuildRoot, "index.html")
	reader, err := routingConfig.FileSystem.Open(filepath.Clean(indexPath))
	if err != nil {
		globalLogger.Fatal("could not read index.html template: run make client_build", zap.Error(err))
	}

	stat, err := routingConfig.FileSystem.Stat(indexPath)
	if err != nil {
		globalLogger.Fatal("could not stat index.html template", zap.Error(err))
	}

	return func(w http.ResponseWriter, r *http.Request) {
		if r.Method == http.MethodGet || r.Method == http.MethodHead {
			http.ServeContent(w, r, "index.html", stat.ModTime(), reader)
		} else {
			http.NotFoundHandler().ServeHTTP(w, r)
		}
	}
}<|MERGE_RESOLUTION|>--- conflicted
+++ resolved
@@ -571,10 +571,6 @@
 			r.Route("/open", func(rOpen chi.Router) {
 				rOpen.Mount("/", api.Serve(tracingMiddleware))
 			})
-<<<<<<< HEAD
-
-=======
->>>>>>> cbf4c1c4
 			// Mux for GHC API that enforces auth
 			r.Route("/", func(rAuth chi.Router) {
 				rAuth.Use(userAuthMiddleware)
