--- conflicted
+++ resolved
@@ -252,8 +252,6 @@
 		expectedDestinationAddress := address1
 		destinationAddress = primev3messages.Address{
 			City:           &expectedDestinationAddress.City,
-<<<<<<< HEAD
-=======
 			PostalCode:     &expectedDestinationAddress.PostalCode,
 			State:          &expectedDestinationAddress.State,
 			StreetAddress1: &expectedDestinationAddress.StreetAddress1,
@@ -262,7 +260,6 @@
 		}
 		ppmDestinationAddress = primev3messages.PPMDestinationAddress{
 			City:           &expectedDestinationAddress.City,
->>>>>>> d8387673
 			PostalCode:     &expectedDestinationAddress.PostalCode,
 			State:          &expectedDestinationAddress.State,
 			StreetAddress1: &expectedDestinationAddress.StreetAddress1,
