--- conflicted
+++ resolved
@@ -291,7 +291,6 @@
 		handler, move := setupTestData(false, true)
 		req := httptest.NewRequest("POST", "/mto-shipments", nil)
 
-		tomorrow := time.Now().Add(24 * time.Hour)
 		params := mtoshipmentops.CreateMTOShipmentParams{
 			HTTPRequest: req,
 			Body: &primev3messages.CreateMTOShipment{
@@ -300,11 +299,7 @@
 				CustomerRemarks:      nil,
 				PointOfContact:       "John Doe",
 				PrimeEstimatedWeight: handlers.FmtInt64(1200),
-<<<<<<< HEAD
-				RequestedPickupDate:  handlers.FmtDatePtr(&tomorrow),
-=======
 				RequestedPickupDate:  handlers.FmtDatePtr(futureDate),
->>>>>>> aa4da19d
 				ShipmentType:         primev3messages.NewMTOShipmentType(primev3messages.MTOShipmentTypeHHG),
 				PickupAddress:        struct{ primev3messages.Address }{pickupAddress},
 				DestinationAddress:   struct{ primev3messages.Address }{destinationAddress},
@@ -359,7 +354,6 @@
 			StreetAddress3: oconusAddress.StreetAddress3,
 		}
 
-		tomorrow := time.Now().Add(24 * time.Hour)
 		params := mtoshipmentops.CreateMTOShipmentParams{
 			HTTPRequest: req,
 			Body: &primev3messages.CreateMTOShipment{
@@ -368,11 +362,7 @@
 				CustomerRemarks:      nil,
 				PointOfContact:       "John Doe",
 				PrimeEstimatedWeight: handlers.FmtInt64(1200),
-<<<<<<< HEAD
-				RequestedPickupDate:  handlers.FmtDatePtr(&tomorrow),
-=======
 				RequestedPickupDate:  handlers.FmtDatePtr(futureDate),
->>>>>>> aa4da19d
 				ShipmentType:         primev3messages.NewMTOShipmentType(primev3messages.MTOShipmentTypeUNACCOMPANIEDBAGGAGE),
 				PickupAddress:        struct{ primev3messages.Address }{pickupAddress},
 				DestinationAddress:   struct{ primev3messages.Address }{oconusDestAddress},
@@ -1002,7 +992,6 @@
 		}, nil)
 		serviceItem.ID = uuid.Nil
 
-		tomorrow := time.Now().Add(24 * time.Hour)
 		params := mtoshipmentops.CreateMTOShipmentParams{
 			HTTPRequest: req,
 			Body: &primev3messages.CreateMTOShipment{
@@ -1010,11 +999,7 @@
 				Agents:              nil,
 				CustomerRemarks:     nil,
 				PointOfContact:      "John Doe",
-<<<<<<< HEAD
-				RequestedPickupDate: handlers.FmtDatePtr(&tomorrow),
-=======
 				RequestedPickupDate: handlers.FmtDatePtr(futureDate),
->>>>>>> aa4da19d
 				ShipmentType:        primev3messages.NewMTOShipmentType(primev3messages.MTOShipmentTypeHHG),
 				PickupAddress:       struct{ primev3messages.Address }{pickupAddress},
 				DestinationAddress:  struct{ primev3messages.Address }{destinationAddress},
@@ -1057,18 +1042,13 @@
 			mock.AnythingOfType("*models.MTOShipment"),
 		).Return(nil, err)
 
-		tomorrow := time.Now().Add(24 * time.Hour)
 		params := mtoshipmentops.CreateMTOShipmentParams{
 			HTTPRequest: req,
 			Body: &primev3messages.CreateMTOShipment{
 				MoveTaskOrderID:      handlers.FmtUUID(move.ID),
 				PointOfContact:       "John Doe",
 				PrimeEstimatedWeight: handlers.FmtInt64(1200),
-<<<<<<< HEAD
-				RequestedPickupDate:  handlers.FmtDatePtr(&tomorrow),
-=======
 				RequestedPickupDate:  handlers.FmtDatePtr(futureDate),
->>>>>>> aa4da19d
 				ShipmentType:         primev3messages.NewMTOShipmentType(primev3messages.MTOShipmentTypeHHG),
 				PickupAddress:        struct{ primev3messages.Address }{pickupAddress},
 				DestinationAddress:   struct{ primev3messages.Address }{destinationAddress},
@@ -1103,7 +1083,6 @@
 			FirstName:     handlers.FmtString("Mary"),
 		}
 
-		tomorrow := time.Now().Add(24 * time.Hour)
 		params := mtoshipmentops.CreateMTOShipmentParams{
 			HTTPRequest: req,
 			Body: &primev3messages.CreateMTOShipment{
@@ -1111,11 +1090,7 @@
 				PointOfContact:       "John Doe",
 				PrimeEstimatedWeight: handlers.FmtInt64(1200),
 				Agents:               primev3messages.MTOAgents{agent},
-<<<<<<< HEAD
-				RequestedPickupDate:  handlers.FmtDatePtr(&tomorrow),
-=======
 				RequestedPickupDate:  handlers.FmtDatePtr(futureDate),
->>>>>>> aa4da19d
 				ShipmentType:         primev3messages.NewMTOShipmentType(primev3messages.MTOShipmentTypeHHG),
 				PickupAddress:        struct{ primev3messages.Address }{pickupAddress},
 				DestinationAddress:   struct{ primev3messages.Address }{destinationAddress},
@@ -1145,18 +1120,13 @@
 		handler, move := setupTestData(true, false)
 		req := httptest.NewRequest("POST", "/mto-shipments", nil)
 
-		tomorrow := time.Now().Add(24 * time.Hour)
 		params := mtoshipmentops.CreateMTOShipmentParams{
 			HTTPRequest: req,
 			Body: &primev3messages.CreateMTOShipment{
 				MoveTaskOrderID:      handlers.FmtUUID(move.ID),
 				PointOfContact:       "John Doe",
 				PrimeEstimatedWeight: handlers.FmtInt64(1200),
-<<<<<<< HEAD
-				RequestedPickupDate:  handlers.FmtDatePtr(&tomorrow),
-=======
 				RequestedPickupDate:  handlers.FmtDatePtr(futureDate),
->>>>>>> aa4da19d
 				ShipmentType:         primev3messages.NewMTOShipmentType(primev3messages.MTOShipmentTypeHHG),
 				PickupAddress:        struct{ primev3messages.Address }{pickupAddress},
 				DestinationAddress:   struct{ primev3messages.Address }{destinationAddress},
@@ -1190,18 +1160,13 @@
 
 		// Generate a unique id
 		badID := strfmt.UUID(uuid.Must(uuid.NewV4()).String())
-		tomorrow := time.Now().Add(24 * time.Hour)
 		params := mtoshipmentops.CreateMTOShipmentParams{
 			HTTPRequest: req,
 			Body: &primev3messages.CreateMTOShipment{
 				MoveTaskOrderID:      &badID,
 				PointOfContact:       "John Doe",
 				PrimeEstimatedWeight: handlers.FmtInt64(1200),
-<<<<<<< HEAD
-				RequestedPickupDate:  handlers.FmtDatePtr(&tomorrow),
-=======
 				RequestedPickupDate:  handlers.FmtDatePtr(futureDate),
->>>>>>> aa4da19d
 				ShipmentType:         primev3messages.NewMTOShipmentType(primev3messages.MTOShipmentTypeHHG),
 				PickupAddress:        struct{ primev3messages.Address }{pickupAddress},
 				DestinationAddress:   struct{ primev3messages.Address }{destinationAddress},
@@ -1250,18 +1215,13 @@
 		req := httptest.NewRequest("POST", "/mto-shipments", nil)
 
 		unavailableMove := factory.BuildMove(suite.DB(), nil, nil)
-		tomorrow := time.Now().Add(24 * time.Hour)
 		params := mtoshipmentops.CreateMTOShipmentParams{
 			HTTPRequest: req,
 			Body: &primev3messages.CreateMTOShipment{
 				MoveTaskOrderID:      handlers.FmtUUID(unavailableMove.ID),
 				PointOfContact:       "John Doe",
 				PrimeEstimatedWeight: handlers.FmtInt64(1200),
-<<<<<<< HEAD
-				RequestedPickupDate:  handlers.FmtDatePtr(&tomorrow),
-=======
 				RequestedPickupDate:  handlers.FmtDatePtr(futureDate),
->>>>>>> aa4da19d
 				ShipmentType:         primev3messages.NewMTOShipmentType(primev3messages.MTOShipmentTypeHHG),
 				PickupAddress:        struct{ primev3messages.Address }{pickupAddress},
 				DestinationAddress:   struct{ primev3messages.Address }{destinationAddress},
@@ -1297,7 +1257,6 @@
 			mock.Anything,
 		).Return(nil, nil, err)
 
-		tomorrow := time.Now().Add(24 * time.Hour)
 		params := mtoshipmentops.CreateMTOShipmentParams{
 			HTTPRequest: req,
 			Body: &primev3messages.CreateMTOShipment{
@@ -1305,11 +1264,7 @@
 				Agents:              nil,
 				CustomerRemarks:     nil,
 				PointOfContact:      "John Doe",
-<<<<<<< HEAD
-				RequestedPickupDate: handlers.FmtDatePtr(&tomorrow),
-=======
 				RequestedPickupDate: handlers.FmtDatePtr(futureDate),
->>>>>>> aa4da19d
 				ShipmentType:        primev3messages.NewMTOShipmentType(primev3messages.MTOShipmentTypeHHG),
 				PickupAddress:       struct{ primev3messages.Address }{pickupAddress},
 				DestinationAddress:  struct{ primev3messages.Address }{destinationAddress},
@@ -1338,7 +1293,6 @@
 			mock.Anything,
 		).Return(nil, nil, err)
 
-		tomorrow := time.Now().Add(24 * time.Hour)
 		params := mtoshipmentops.CreateMTOShipmentParams{
 			HTTPRequest: req,
 			Body: &primev3messages.CreateMTOShipment{
@@ -1347,11 +1301,7 @@
 				CustomerRemarks:      nil,
 				PointOfContact:       "John Doe",
 				PrimeEstimatedWeight: handlers.FmtInt64(1200),
-<<<<<<< HEAD
-				RequestedPickupDate:  handlers.FmtDatePtr(&tomorrow),
-=======
 				RequestedPickupDate:  handlers.FmtDatePtr(futureDate),
->>>>>>> aa4da19d
 				ShipmentType:         primev3messages.NewMTOShipmentType(primev3messages.MTOShipmentTypeHHG),
 				PickupAddress:        struct{ primev3messages.Address }{pickupAddress},
 				DestinationAddress:   struct{ primev3messages.Address }{destinationAddress},
@@ -1395,18 +1345,13 @@
 			},
 		}
 
-		tomorrow := time.Now().Add(24 * time.Hour)
 		params := mtoshipmentops.CreateMTOShipmentParams{
 			HTTPRequest: req,
 			Body: &primev3messages.CreateMTOShipment{
 				MoveTaskOrderID:      handlers.FmtUUID(move.ID),
 				PointOfContact:       "John Doe",
 				PrimeEstimatedWeight: handlers.FmtInt64(1200),
-<<<<<<< HEAD
-				RequestedPickupDate:  handlers.FmtDatePtr(&tomorrow),
-=======
 				RequestedPickupDate:  handlers.FmtDatePtr(futureDate),
->>>>>>> aa4da19d
 				ShipmentType:         primev3messages.NewMTOShipmentType(primev3messages.MTOShipmentTypeHHG),
 			},
 		}
@@ -1437,7 +1382,6 @@
 
 		req := httptest.NewRequest("POST", "/mto-shipments", nil)
 
-		tomorrow := time.Now().Add(24 * time.Hour)
 		params := mtoshipmentops.CreateMTOShipmentParams{
 			HTTPRequest: req,
 			Body: &primev3messages.CreateMTOShipment{
@@ -1446,11 +1390,7 @@
 				CustomerRemarks:      nil,
 				PointOfContact:       "John Doe",
 				PrimeEstimatedWeight: handlers.FmtInt64(1200),
-<<<<<<< HEAD
-				RequestedPickupDate:  handlers.FmtDatePtr(&tomorrow),
-=======
 				RequestedPickupDate:  handlers.FmtDatePtr(futureDate),
->>>>>>> aa4da19d
 				ShipmentType:         primev3messages.NewMTOShipmentType(primev3messages.MTOShipmentTypeBOATHAULAWAY),
 				PickupAddress:        struct{ primev3messages.Address }{pickupAddress},
 				DestinationAddress:   struct{ primev3messages.Address }{destinationAddress},
@@ -1478,7 +1418,6 @@
 
 		req := httptest.NewRequest("POST", "/mto-shipments", nil)
 
-		tomorrow := time.Now().Add(24 * time.Hour)
 		params := mtoshipmentops.CreateMTOShipmentParams{
 			HTTPRequest: req,
 			Body: &primev3messages.CreateMTOShipment{
@@ -1487,11 +1426,7 @@
 				CustomerRemarks:      nil,
 				PointOfContact:       "John Doe",
 				PrimeEstimatedWeight: handlers.FmtInt64(1200),
-<<<<<<< HEAD
-				RequestedPickupDate:  handlers.FmtDatePtr(&tomorrow),
-=======
 				RequestedPickupDate:  handlers.FmtDatePtr(futureDate),
->>>>>>> aa4da19d
 				ShipmentType:         primev3messages.NewMTOShipmentType(primev3messages.MTOShipmentTypeUNACCOMPANIEDBAGGAGE),
 				PickupAddress:        struct{ primev3messages.Address }{pickupAddress},
 				DestinationAddress:   struct{ primev3messages.Address }{destinationAddress},
@@ -1549,7 +1484,6 @@
 			StreetAddress3: newAddress.StreetAddress3,
 		}
 
-		tomorrow := time.Now().Add(24 * time.Hour)
 		params := mtoshipmentops.CreateMTOShipmentParams{
 			HTTPRequest: req,
 			Body: &primev3messages.CreateMTOShipment{
@@ -1558,11 +1492,7 @@
 				CustomerRemarks:            nil,
 				PointOfContact:             "John Doe",
 				PrimeEstimatedWeight:       handlers.FmtInt64(1200),
-<<<<<<< HEAD
-				RequestedPickupDate:        handlers.FmtDatePtr(&tomorrow),
-=======
 				RequestedPickupDate:        handlers.FmtDatePtr(futureDate),
->>>>>>> aa4da19d
 				ShipmentType:               primev3messages.NewMTOShipmentType(primev3messages.MTOShipmentTypeHHG),
 				PickupAddress:              struct{ primev3messages.Address }{pickupAddress},
 				DestinationAddress:         struct{ primev3messages.Address }{destinationAddress},
@@ -2054,7 +1984,6 @@
 		handler, move := setupTestData(false, true)
 		req := httptest.NewRequest("POST", "/mto-shipments", nil)
 
-		tomorrow := time.Now().Add(24 * time.Hour)
 		params := mtoshipmentops.CreateMTOShipmentParams{
 			HTTPRequest: req,
 			Body: &primev3messages.CreateMTOShipment{
@@ -2063,11 +1992,7 @@
 				CustomerRemarks:      nil,
 				PointOfContact:       "John Doe",
 				PrimeEstimatedWeight: handlers.FmtInt64(1200),
-<<<<<<< HEAD
-				RequestedPickupDate:  handlers.FmtDatePtr(&tomorrow),
-=======
 				RequestedPickupDate:  handlers.FmtDatePtr(futureDate),
->>>>>>> aa4da19d
 				ShipmentType:         primev3messages.NewMTOShipmentType(primev3messages.MTOShipmentTypeHHG),
 				PickupAddress:        struct{ primev3messages.Address }{pickupAddress},
 				DestinationAddress:   struct{ primev3messages.Address }{destinationAddress},
@@ -2640,7 +2565,6 @@
 		handler, move := setupTestDataWithoutFF()
 		req := httptest.NewRequest("POST", "/mto-shipments", nil)
 
-		tomorrow := time.Now().Add(24 * time.Hour)
 		params := mtoshipmentops.CreateMTOShipmentParams{
 			HTTPRequest: req,
 			Body: &primev3messages.CreateMTOShipment{
@@ -2649,11 +2573,7 @@
 				CustomerRemarks:             nil,
 				PointOfContact:              "John Doe",
 				PrimeEstimatedWeight:        handlers.FmtInt64(1200),
-<<<<<<< HEAD
-				RequestedPickupDate:         handlers.FmtDatePtr(&tomorrow),
-=======
 				RequestedPickupDate:         handlers.FmtDatePtr(futureDate),
->>>>>>> aa4da19d
 				ShipmentType:                primev3messages.NewMTOShipmentType(primev3messages.MTOShipmentTypeHHG),
 				PickupAddress:               struct{ primev3messages.Address }{pickupAddress},
 				SecondaryPickupAddress:      struct{ primev3messages.Address }{secondaryPickupAddress},
@@ -2681,7 +2601,6 @@
 		handler, move := setupTestDataWithoutFF()
 		req := httptest.NewRequest("POST", "/mto-shipments", nil)
 
-		tomorrow := time.Now().Add(24 * time.Hour)
 		params := mtoshipmentops.CreateMTOShipmentParams{
 			HTTPRequest: req,
 			Body: &primev3messages.CreateMTOShipment{
@@ -2690,11 +2609,7 @@
 				CustomerRemarks:             nil,
 				PointOfContact:              "John Doe",
 				PrimeEstimatedWeight:        handlers.FmtInt64(1200),
-<<<<<<< HEAD
-				RequestedPickupDate:         handlers.FmtDatePtr(&tomorrow),
-=======
 				RequestedPickupDate:         handlers.FmtDatePtr(futureDate),
->>>>>>> aa4da19d
 				ShipmentType:                primev3messages.NewMTOShipmentType(primev3messages.MTOShipmentTypeHHG),
 				PickupAddress:               struct{ primev3messages.Address }{pickupAddress},
 				SecondaryPickupAddress:      struct{ primev3messages.Address }{secondaryPickupAddress},
@@ -2748,7 +2663,6 @@
 		handler, move := setupTestDataWithoutFF()
 		req := httptest.NewRequest("POST", "/mto-shipments", nil)
 
-		tomorrow := time.Now().Add(24 * time.Hour)
 		params := mtoshipmentops.CreateMTOShipmentParams{
 			HTTPRequest: req,
 			Body: &primev3messages.CreateMTOShipment{
@@ -2757,11 +2671,7 @@
 				CustomerRemarks:             nil,
 				PointOfContact:              "John Doe",
 				PrimeEstimatedWeight:        handlers.FmtInt64(1200),
-<<<<<<< HEAD
-				RequestedPickupDate:         handlers.FmtDatePtr(&tomorrow),
-=======
 				RequestedPickupDate:         handlers.FmtDatePtr(futureDate),
->>>>>>> aa4da19d
 				ShipmentType:                primev3messages.NewMTOShipmentType(primev3messages.MTOShipmentTypeHHG),
 				PickupAddress:               struct{ primev3messages.Address }{pickupAddress},
 				SecondaryPickupAddress:      struct{ primev3messages.Address }{secondaryPickupAddress},
@@ -2815,7 +2725,6 @@
 		handler, move := setupTestData(false, true)
 		req := httptest.NewRequest("POST", "/mto-shipments", nil)
 
-		tomorrow := time.Now().Add(24 * time.Hour)
 		params := mtoshipmentops.CreateMTOShipmentParams{
 			HTTPRequest: req,
 			Body: &primev3messages.CreateMTOShipment{
@@ -2824,11 +2733,7 @@
 				CustomerRemarks:             nil,
 				PointOfContact:              "John Doe",
 				PrimeEstimatedWeight:        handlers.FmtInt64(1200),
-<<<<<<< HEAD
-				RequestedPickupDate:         handlers.FmtDatePtr(&tomorrow),
-=======
 				RequestedPickupDate:         handlers.FmtDatePtr(futureDate),
->>>>>>> aa4da19d
 				ShipmentType:                primev3messages.NewMTOShipmentType(primev3messages.MTOShipmentTypeHHG),
 				PickupAddress:               struct{ primev3messages.Address }{pickupAddress},
 				SecondaryPickupAddress:      struct{ primev3messages.Address }{secondaryPickupAddress},
@@ -2882,7 +2787,6 @@
 		handler, move := setupTestData(false, true)
 		req := httptest.NewRequest("POST", "/mto-shipments", nil)
 
-		tomorrow := time.Now().Add(24 * time.Hour)
 		params := mtoshipmentops.CreateMTOShipmentParams{
 			HTTPRequest: req,
 			Body: &primev3messages.CreateMTOShipment{
@@ -2891,11 +2795,7 @@
 				CustomerRemarks:             nil,
 				PointOfContact:              "John Doe",
 				PrimeEstimatedWeight:        handlers.FmtInt64(1200),
-<<<<<<< HEAD
-				RequestedPickupDate:         handlers.FmtDatePtr(&tomorrow),
-=======
 				RequestedPickupDate:         handlers.FmtDatePtr(futureDate),
->>>>>>> aa4da19d
 				ShipmentType:                primev3messages.NewMTOShipmentType(primev3messages.MTOShipmentTypeHHG),
 				PickupAddress:               struct{ primev3messages.Address }{pickupAddress},
 				SecondaryPickupAddress:      struct{ primev3messages.Address }{secondaryPickupAddress},
