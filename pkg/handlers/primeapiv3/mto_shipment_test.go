package primeapiv3

import (
	"context"
	"errors"
	"fmt"
	"net/http/httptest"
	"time"

	"github.com/go-openapi/strfmt"
	"github.com/gofrs/uuid"
	"github.com/stretchr/testify/mock"
	"go.uber.org/zap"

	"github.com/transcom/mymove/pkg/apperror"
	"github.com/transcom/mymove/pkg/etag"
	"github.com/transcom/mymove/pkg/factory"
	mtoshipmentops "github.com/transcom/mymove/pkg/gen/primev3api/primev3operations/mto_shipment"
	"github.com/transcom/mymove/pkg/gen/primev3messages"
	"github.com/transcom/mymove/pkg/handlers"
	"github.com/transcom/mymove/pkg/handlers/primeapiv3/payloads"
	"github.com/transcom/mymove/pkg/models"
	routemocks "github.com/transcom/mymove/pkg/route/mocks"
	"github.com/transcom/mymove/pkg/services"
	"github.com/transcom/mymove/pkg/services/address"
	boatshipment "github.com/transcom/mymove/pkg/services/boat_shipment"
	"github.com/transcom/mymove/pkg/services/entitlements"
	"github.com/transcom/mymove/pkg/services/fetch"
	"github.com/transcom/mymove/pkg/services/ghcrateengine"
	mobilehomeshipment "github.com/transcom/mymove/pkg/services/mobile_home_shipment"
	"github.com/transcom/mymove/pkg/services/mocks"
	moveservices "github.com/transcom/mymove/pkg/services/move"
	movetaskorder "github.com/transcom/mymove/pkg/services/move_task_order"
	mtoserviceitem "github.com/transcom/mymove/pkg/services/mto_service_item"
	mtoshipment "github.com/transcom/mymove/pkg/services/mto_shipment"
	shipmentorchestrator "github.com/transcom/mymove/pkg/services/orchestrators/shipment"
	paymentrequest "github.com/transcom/mymove/pkg/services/payment_request"
	"github.com/transcom/mymove/pkg/services/ppmshipment"
	"github.com/transcom/mymove/pkg/services/query"
	"github.com/transcom/mymove/pkg/unit"
)

func (suite *HandlerSuite) TestCreateMTOShipmentHandler() {

	builder := query.NewQueryBuilder()
	mtoChecker := movetaskorder.NewMoveTaskOrderChecker()
	moveRouter := moveservices.NewMoveRouter()
	fetcher := fetch.NewFetcher(builder)
	addressCreator := address.NewAddressCreator()
	addressUpdater := address.NewAddressUpdater()
	mtoShipmentCreator := mtoshipment.NewMTOShipmentCreatorV2(builder, fetcher, moveRouter, addressCreator)
	ppmEstimator := mocks.PPMEstimator{}
	ppmShipmentCreator := ppmshipment.NewPPMShipmentCreator(&ppmEstimator, addressCreator)
	boatShipmentCreator := boatshipment.NewBoatShipmentCreator()
	mobileHomeShipmentCreator := mobilehomeshipment.NewMobileHomeShipmentCreator()
	shipmentRouter := mtoshipment.NewShipmentRouter()
	planner := &routemocks.Planner{}
	planner.On("ZipTransitDistance",
		mock.AnythingOfType("*appcontext.appContext"),
		mock.Anything,
		mock.Anything,
		false,
	).Return(400, nil)
	vLocationServices := address.NewVLocation()

	setUpSignedCertificationCreatorMock := func(returnValue ...interface{}) services.SignedCertificationCreator {
		mockCreator := &mocks.SignedCertificationCreator{}

		mockCreator.On(
			"CreateSignedCertification",
			mock.AnythingOfType("*appcontext.appContext"),
			mock.AnythingOfType("models.SignedCertification"),
		).Return(returnValue...)

		return mockCreator
	}

	setUpSignedCertificationUpdaterMock := func(returnValue ...interface{}) services.SignedCertificationUpdater {
		mockUpdater := &mocks.SignedCertificationUpdater{}

		mockUpdater.On(
			"UpdateSignedCertification",
			mock.AnythingOfType("*appcontext.appContext"),
			mock.AnythingOfType("models.SignedCertification"),
			mock.AnythingOfType("string"),
		).Return(returnValue...)

		return mockUpdater
	}
	mtoServiceItemCreator := mtoserviceitem.NewMTOServiceItemCreator(planner, builder, moveRouter, ghcrateengine.NewDomesticUnpackPricer(), ghcrateengine.NewDomesticPackPricer(), ghcrateengine.NewDomesticLinehaulPricer(), ghcrateengine.NewDomesticShorthaulPricer(), ghcrateengine.NewDomesticOriginPricer(), ghcrateengine.NewDomesticDestinationPricer(), ghcrateengine.NewFuelSurchargePricer())
	moveTaskOrderUpdater := movetaskorder.NewMoveTaskOrderUpdater(
		builder,
		mtoServiceItemCreator,
		moveRouter, setUpSignedCertificationCreatorMock(nil, nil), setUpSignedCertificationUpdaterMock(nil, nil), &ppmEstimator,
	)
	shipmentCreator := shipmentorchestrator.NewShipmentCreator(mtoShipmentCreator, ppmShipmentCreator, boatShipmentCreator, mobileHomeShipmentCreator, shipmentRouter, moveTaskOrderUpdater)
	mockCreator := mocks.ShipmentCreator{}
	waf := entitlements.NewWeightAllotmentFetcher()

	var pickupAddress primev3messages.Address
	var secondaryPickupAddress primev3messages.Address
	var tertiaryPickupAddress primev3messages.Address
	var destinationAddress primev3messages.Address
	var ppmDestinationAddress primev3messages.PPMDestinationAddress
	var secondaryDestinationAddress primev3messages.Address
	var tertiaryDestinationAddress primev3messages.Address
	creator := paymentrequest.NewPaymentRequestCreator(planner, ghcrateengine.NewServiceItemPricer())
	statusUpdater := paymentrequest.NewPaymentRequestStatusUpdater(query.NewQueryBuilder())
	recalculator := paymentrequest.NewPaymentRequestRecalculator(creator, statusUpdater)
	paymentRequestShipmentRecalculator := paymentrequest.NewPaymentRequestShipmentRecalculator(recalculator)
	moveWeights := moveservices.NewMoveWeights(mtoshipment.NewShipmentReweighRequester(), waf)
	ppmShipmentUpdater := ppmshipment.NewPPMShipmentUpdater(&ppmEstimator, addressCreator, addressUpdater)
	boatShipmentUpdater := boatshipment.NewBoatShipmentUpdater()
	mobileHomeShipmentUpdater := mobilehomeshipment.NewMobileHomeShipmentUpdater()
	mtoShipmentUpdater := mtoshipment.NewPrimeMTOShipmentUpdater(builder, fetcher, planner, moveRouter, moveWeights, suite.TestNotificationSender(), paymentRequestShipmentRecalculator, addressUpdater, addressCreator)
	shipmentUpdater := shipmentorchestrator.NewShipmentUpdater(mtoShipmentUpdater, ppmShipmentUpdater, boatShipmentUpdater, mobileHomeShipmentUpdater, mtoServiceItemCreator)

	setupAddresses := func() {
		// Make stubbed addresses just to collect address data for payload
		newAddress := factory.BuildAddress(nil, []factory.Customization{
			{
				Model: models.Address{
					ID: uuid.Must(uuid.NewV4()),
				},
			},
		}, nil)
		pickupAddress = primev3messages.Address{
			City:           &newAddress.City,
			PostalCode:     &newAddress.PostalCode,
			State:          &newAddress.State,
			StreetAddress1: &newAddress.StreetAddress1,
			StreetAddress2: newAddress.StreetAddress2,
			StreetAddress3: newAddress.StreetAddress3,
		}
		secondaryPickupAddress = primev3messages.Address{
			City:           &newAddress.City,
			PostalCode:     &newAddress.PostalCode,
			State:          &newAddress.State,
			StreetAddress1: &newAddress.StreetAddress1,
			StreetAddress2: newAddress.StreetAddress2,
			StreetAddress3: newAddress.StreetAddress3,
		}
		tertiaryPickupAddress = primev3messages.Address{
			City:           &newAddress.City,
			PostalCode:     &newAddress.PostalCode,
			State:          &newAddress.State,
			StreetAddress1: &newAddress.StreetAddress1,
			StreetAddress2: newAddress.StreetAddress2,
			StreetAddress3: newAddress.StreetAddress3,
		}
		newAddress = factory.BuildAddress(nil, nil, []factory.Trait{factory.GetTraitAddress2})
		destinationAddress = primev3messages.Address{
			City:           &newAddress.City,
			PostalCode:     &newAddress.PostalCode,
			State:          &newAddress.State,
			StreetAddress1: &newAddress.StreetAddress1,
			StreetAddress2: newAddress.StreetAddress2,
			StreetAddress3: newAddress.StreetAddress3,
		}
		secondaryDestinationAddress = primev3messages.Address{
			City:           &newAddress.City,
			PostalCode:     &newAddress.PostalCode,
			State:          &newAddress.State,
			StreetAddress1: &newAddress.StreetAddress1,
			StreetAddress2: newAddress.StreetAddress2,
			StreetAddress3: newAddress.StreetAddress3,
		}
		tertiaryDestinationAddress = primev3messages.Address{
			City:           &newAddress.City,
			PostalCode:     &newAddress.PostalCode,
			State:          &newAddress.State,
			StreetAddress1: &newAddress.StreetAddress1,
			StreetAddress2: newAddress.StreetAddress2,
			StreetAddress3: newAddress.StreetAddress3,
		}
	}

	setupTestData := func(boatFeatureFlag bool, ubFeatureFlag bool) (CreateMTOShipmentHandler, models.Move) {
		vLocationServices := address.NewVLocation()
		move := factory.BuildAvailableToPrimeMove(suite.DB(), nil, nil)
		handlerConfig := suite.HandlerConfig()
		expectedFeatureFlag := services.FeatureFlag{
			Key:   "",
			Match: true,
		}
		if !boatFeatureFlag {
			expectedFeatureFlag.Key = "boat"
			mockFeatureFlagFetcher := &mocks.FeatureFlagFetcher{}

			mockFeatureFlagFetcher.On("GetBooleanFlag",
				mock.Anything,
				mock.Anything,
				mock.AnythingOfType("string"),
				mock.AnythingOfType("string"),
				mock.Anything,
			).Return(expectedFeatureFlag, nil)
			handlerConfig.SetFeatureFlagFetcher(mockFeatureFlagFetcher)

			mockFeatureFlagFetcher.On("GetBooleanFlagForUser",
				mock.Anything,
				mock.AnythingOfType("*appcontext.appContext"),
				mock.AnythingOfType("string"),
				mock.Anything,
			).Return(services.FeatureFlag{}, errors.New("Some error"))
			handlerConfig.SetFeatureFlagFetcher(mockFeatureFlagFetcher)
		}
		if ubFeatureFlag {
			expectedFeatureFlag.Key = "unaccompanied_baggage"
			expectedFeatureFlag.Match = true
			mockFeatureFlagFetcher := &mocks.FeatureFlagFetcher{}

			mockFeatureFlagFetcher.On("GetBooleanFlag",
				mock.Anything,                 // context.Context
				mock.Anything,                 // *zap.Logger
				mock.AnythingOfType("string"), // entityID (userID)
				mock.AnythingOfType("string"), // key
				mock.Anything,                 // flagContext (map[string]string)
			).Return(expectedFeatureFlag, nil)
			handlerConfig.SetFeatureFlagFetcher(mockFeatureFlagFetcher)

			mockFeatureFlagFetcher.On("GetBooleanFlagForUser",
				mock.Anything,
				mock.AnythingOfType("*appcontext.appContext"),
				mock.AnythingOfType("string"),
				mock.Anything,
			).Return(expectedFeatureFlag, nil)
			handlerConfig.SetFeatureFlagFetcher(mockFeatureFlagFetcher)
		} else {
			mockFeatureFlagFetcher := &mocks.FeatureFlagFetcher{}
			mockFeatureFlagFetcher.On("GetBooleanFlag",
				mock.Anything,                 // context.Context
				mock.Anything,                 // *zap.Logger
				mock.AnythingOfType("string"), // entityID (userID)
				mock.AnythingOfType("string"), // key
				mock.Anything,                 // flagContext (map[string]string)
			).Return(services.FeatureFlag{}, errors.New("Some error"))
			handlerConfig.SetFeatureFlagFetcher(mockFeatureFlagFetcher)

			mockFeatureFlagFetcher.On("GetBooleanFlagForUser",
				mock.Anything,
				mock.AnythingOfType("*appcontext.appContext"),
				mock.AnythingOfType("string"),
				mock.Anything,
			).Return(services.FeatureFlag{}, errors.New("Some error"))

			mockFeatureFlagFetcher.On("GetBooleanFlag",
				mock.Anything,
				mock.Anything,
				mock.AnythingOfType("string"),
				mock.AnythingOfType("string"),
				mock.Anything,
			).Return(func(_ context.Context, _ *zap.Logger, _ string, key string, flagContext map[string]string) (services.FeatureFlag, error) {
				return services.FeatureFlag{}, errors.New("Some error")
			})
			handlerConfig.SetFeatureFlagFetcher(mockFeatureFlagFetcher)
		}
		handler := CreateMTOShipmentHandler{
			handlerConfig,
			shipmentCreator,
			mtoChecker,
			vLocationServices,
		}

		setupAddresses()
		return handler, move
	}

	setupTestDataWithoutFF := func() (CreateMTOShipmentHandler, models.Move) {
		vLocationServices := address.NewVLocation()
		move := factory.BuildAvailableToPrimeMove(suite.DB(), nil, nil)
<<<<<<< HEAD

		handler := CreateMTOShipmentHandler{
			suite.HandlerConfig(),
			shipmentCreator,
			mtoChecker,
			vLocationServices,
		}

=======

		handler := CreateMTOShipmentHandler{
			suite.HandlerConfig(),
			shipmentCreator,
			mtoChecker,
			vLocationServices,
		}

>>>>>>> 3650eec0
		setupAddresses()
		return handler, move
	}

	suite.Run("Successful POST - Integration Test", func() {
		// Under Test: CreateMTOShipment handler code
		// Setup:   Create an mto shipment on an available move
		// Expected:   Successful submission, status should be SUBMITTED
		handler, move := setupTestData(false, true)
		req := httptest.NewRequest("POST", "/mto-shipments", nil)

		params := mtoshipmentops.CreateMTOShipmentParams{
			HTTPRequest: req,
			Body: &primev3messages.CreateMTOShipment{
				MoveTaskOrderID:      handlers.FmtUUID(move.ID),
				Agents:               nil,
				CustomerRemarks:      nil,
				PointOfContact:       "John Doe",
				PrimeEstimatedWeight: handlers.FmtInt64(1200),
				RequestedPickupDate:  handlers.FmtDatePtr(models.TimePointer(time.Now())),
				ShipmentType:         primev3messages.NewMTOShipmentType(primev3messages.MTOShipmentTypeHHG),
				PickupAddress:        struct{ primev3messages.Address }{pickupAddress},
				DestinationAddress:   struct{ primev3messages.Address }{destinationAddress},
			},
		}

		// Validate incoming payload
		suite.NoError(params.Body.Validate(strfmt.Default))

		response := handler.Handle(params)
		suite.IsType(&mtoshipmentops.CreateMTOShipmentOK{}, response)
		okResponse := response.(*mtoshipmentops.CreateMTOShipmentOK)
		createMTOShipmentPayload := okResponse.Payload

		// Validate outgoing payload
		suite.NoError(createMTOShipmentPayload.Validate(strfmt.Default))

		// check that the mto shipment status is Submitted
		suite.Require().Equal(createMTOShipmentPayload.Status, primev3messages.MTOShipmentWithoutServiceItemsStatusSUBMITTED, "MTO Shipment should have been submitted")
		suite.Require().Equal(createMTOShipmentPayload.PrimeEstimatedWeight, params.Body.PrimeEstimatedWeight)
	})

	suite.Run("Successful POST - Integration Test - Unaccompanied Baggage", func() {
		// Under Test: CreateMTOShipment handler code
		// Setup:   Create an mto shipment on an available move
		// Expected:   Successful submission, status should be SUBMITTED

		suite.T().Setenv("FEATURE_FLAG_UNACCOMPANIED_BAGGAGE", "true") // Set to true in order to test UB shipments can be created with UB flag on

		handler, move := setupTestData(true, true)
		req := httptest.NewRequest("POST", "/mto-shipments", nil)

		params := mtoshipmentops.CreateMTOShipmentParams{
			HTTPRequest: req,
			Body: &primev3messages.CreateMTOShipment{
				MoveTaskOrderID:      handlers.FmtUUID(move.ID),
				Agents:               nil,
				CustomerRemarks:      nil,
				PointOfContact:       "John Doe",
				PrimeEstimatedWeight: handlers.FmtInt64(1200),
				RequestedPickupDate:  handlers.FmtDatePtr(models.TimePointer(time.Now())),
				ShipmentType:         primev3messages.NewMTOShipmentType(primev3messages.MTOShipmentTypeUNACCOMPANIEDBAGGAGE),
				PickupAddress:        struct{ primev3messages.Address }{pickupAddress},
				DestinationAddress:   struct{ primev3messages.Address }{destinationAddress},
			},
		}

		// Validate incoming payload
		suite.NoError(params.Body.Validate(strfmt.Default))

		response := handler.Handle(params)
		suite.IsType(&mtoshipmentops.CreateMTOShipmentOK{}, response)
		okResponse := response.(*mtoshipmentops.CreateMTOShipmentOK)
		createMTOShipmentPayload := okResponse.Payload

		// Validate outgoing payload
		suite.NoError(createMTOShipmentPayload.Validate(strfmt.Default))

		// check that the mto shipment status is Submitted
		suite.Require().Equal(createMTOShipmentPayload.ShipmentType, primev3messages.MTOShipmentTypeUNACCOMPANIEDBAGGAGE, "MTO Shipment should have been submitted")
		suite.Require().Equal(createMTOShipmentPayload.Status, primev3messages.MTOShipmentWithoutServiceItemsStatusSUBMITTED, "MTO Shipment should have been submitted")
		suite.Require().Equal(createMTOShipmentPayload.PrimeEstimatedWeight, params.Body.PrimeEstimatedWeight)
	})

	suite.Run("Successful POST/PATCH - Integration Test (PPM)", func() {
		// Under Test: CreateMTOShipment handler code
		// Setup:      Create a PPM shipment on an available move
		// Expected:   Successful submission, status should be SUBMITTED
		handler, move := setupTestData(true, false)
		req := httptest.NewRequest("POST", "/mto-shipments", nil)

		counselorRemarks := "Some counselor remarks"
		expectedDepartureDate := time.Now().AddDate(0, 0, 10)
		sitExpected := true
		sitLocation := primev3messages.SITLocationTypeDESTINATION
		sitEstimatedWeight := unit.Pound(1500)
		sitEstimatedEntryDate := expectedDepartureDate.AddDate(0, 0, 5)
		sitEstimatedDepartureDate := sitEstimatedEntryDate.AddDate(0, 0, 20)
		estimatedWeight := unit.Pound(3200)
		hasProGear := true
		proGearWeight := unit.Pound(400)
		spouseProGearWeight := unit.Pound(250)
		estimatedIncentive := 123456
		sitEstimatedCost := 67500

		address1 := models.Address{
			StreetAddress1: "some address",
			City:           "Beverly Hills",
			State:          "CA",
			PostalCode:     "90210",
		}
		address2 := models.Address{
			StreetAddress1: "some address",
			City:           "Scott Afb",
			State:          "IL",
			PostalCode:     "62225",
		}

		address3 := models.Address{
			StreetAddress1: "some address",
			City:           "Suffolk",
			State:          "VA",
			PostalCode:     "23435",
		}

		expectedPickupAddress := address1
		pickupAddress = primev3messages.Address{
			City:           &expectedPickupAddress.City,
			PostalCode:     &expectedPickupAddress.PostalCode,
			State:          &expectedPickupAddress.State,
			StreetAddress1: &expectedPickupAddress.StreetAddress1,
			StreetAddress2: expectedPickupAddress.StreetAddress2,
			StreetAddress3: expectedPickupAddress.StreetAddress3,
		}

		expectedSecondaryPickupAddress := address2
		secondaryPickupAddress = primev3messages.Address{
			City:           &expectedSecondaryPickupAddress.City,
			PostalCode:     &expectedSecondaryPickupAddress.PostalCode,
			State:          &expectedSecondaryPickupAddress.State,
			StreetAddress1: &expectedSecondaryPickupAddress.StreetAddress1,
			StreetAddress2: expectedSecondaryPickupAddress.StreetAddress2,
			StreetAddress3: expectedSecondaryPickupAddress.StreetAddress3,
		}

		expectedTertiaryPickupAddress := address3
		tertiaryDestinationAddress = primev3messages.Address{
			City:           &expectedTertiaryPickupAddress.City,
			PostalCode:     &expectedTertiaryPickupAddress.PostalCode,
			State:          &expectedTertiaryPickupAddress.State,
			StreetAddress1: &expectedTertiaryPickupAddress.StreetAddress1,
			StreetAddress2: expectedTertiaryPickupAddress.StreetAddress2,
			StreetAddress3: expectedTertiaryPickupAddress.StreetAddress3,
		}

		expectedDestinationAddress := address1
		destinationAddress = primev3messages.Address{
			City:           &expectedDestinationAddress.City,
			PostalCode:     &expectedDestinationAddress.PostalCode,
			State:          &expectedDestinationAddress.State,
			StreetAddress1: &expectedDestinationAddress.StreetAddress1,
			StreetAddress2: expectedDestinationAddress.StreetAddress2,
			StreetAddress3: expectedDestinationAddress.StreetAddress3,
		}
		ppmDestinationAddress = primev3messages.PPMDestinationAddress{
			City:           &expectedDestinationAddress.City,
			PostalCode:     &expectedDestinationAddress.PostalCode,
			State:          &expectedDestinationAddress.State,
			StreetAddress1: &expectedDestinationAddress.StreetAddress1,
			StreetAddress2: expectedDestinationAddress.StreetAddress2,
			StreetAddress3: expectedDestinationAddress.StreetAddress3,
		}

		expectedSecondaryDestinationAddress := address2
		secondaryDestinationAddress = primev3messages.Address{
			City:           &expectedSecondaryDestinationAddress.City,
			PostalCode:     &expectedSecondaryDestinationAddress.PostalCode,
			State:          &expectedSecondaryDestinationAddress.State,
			StreetAddress1: &expectedSecondaryDestinationAddress.StreetAddress1,
			StreetAddress2: expectedSecondaryDestinationAddress.StreetAddress2,
			StreetAddress3: expectedSecondaryDestinationAddress.StreetAddress3,
		}

		expectedTertiaryDestinationAddress := address3
		tertiaryDestinationAddress = primev3messages.Address{
			City:           &expectedTertiaryDestinationAddress.City,
			PostalCode:     &expectedTertiaryDestinationAddress.PostalCode,
			State:          &expectedTertiaryDestinationAddress.State,
			StreetAddress1: &expectedTertiaryDestinationAddress.StreetAddress1,
			StreetAddress2: expectedTertiaryDestinationAddress.StreetAddress2,
			StreetAddress3: expectedTertiaryDestinationAddress.StreetAddress3,
		}

		params := mtoshipmentops.CreateMTOShipmentParams{
			HTTPRequest: req,
			Body: &primev3messages.CreateMTOShipment{
				MoveTaskOrderID:  handlers.FmtUUID(move.ID),
				ShipmentType:     primev3messages.NewMTOShipmentType(primev3messages.MTOShipmentTypePPM),
				CounselorRemarks: &counselorRemarks,
				PpmShipment: &primev3messages.CreatePPMShipment{
					ExpectedDepartureDate:  handlers.FmtDate(expectedDepartureDate),
					PickupAddress:          struct{ primev3messages.Address }{pickupAddress},
					SecondaryPickupAddress: struct{ primev3messages.Address }{secondaryPickupAddress},
					DestinationAddress: struct {
						primev3messages.PPMDestinationAddress
					}{ppmDestinationAddress},
					SecondaryDestinationAddress: struct{ primev3messages.Address }{secondaryDestinationAddress},
					SitExpected:                 &sitExpected,
					SitLocation:                 &sitLocation,
					SitEstimatedWeight:          handlers.FmtPoundPtr(&sitEstimatedWeight),
					SitEstimatedEntryDate:       handlers.FmtDate(sitEstimatedEntryDate),
					SitEstimatedDepartureDate:   handlers.FmtDate(sitEstimatedDepartureDate),
					EstimatedWeight:             handlers.FmtPoundPtr(&estimatedWeight),
					HasProGear:                  &hasProGear,
					ProGearWeight:               handlers.FmtPoundPtr(&proGearWeight),
					SpouseProGearWeight:         handlers.FmtPoundPtr(&spouseProGearWeight),
				},
			},
		}

		ppmEstimator.On("EstimateIncentiveWithDefaultChecks",
			mock.AnythingOfType("*appcontext.appContext"),
			mock.AnythingOfType("models.PPMShipment"),
			mock.AnythingOfType("*models.PPMShipment")).
			Return(models.CentPointer(unit.Cents(estimatedIncentive)), models.CentPointer(unit.Cents(sitEstimatedCost)), nil).Once()

		ppmEstimator.On("MaxIncentive",
			mock.AnythingOfType("*appcontext.appContext"),
			mock.AnythingOfType("models.PPMShipment"),
			mock.AnythingOfType("*models.PPMShipment")).
			Return(nil, nil)

		// Validate incoming payload
		suite.NoError(params.Body.Validate(strfmt.Default))

		response := handler.Handle(params)
		suite.IsType(&mtoshipmentops.CreateMTOShipmentOK{}, response)
		okResponse := response.(*mtoshipmentops.CreateMTOShipmentOK)
		createdShipment := okResponse.Payload

		// Validate outgoing payload
		suite.NoError(createdShipment.Validate(strfmt.Default))

		createdPPM := createdShipment.PpmShipment

		suite.Equal(move.ID.String(), createdShipment.MoveTaskOrderID.String())
		suite.Equal(primev3messages.MTOShipmentTypePPM, createdShipment.ShipmentType)
		suite.Equal(primev3messages.MTOShipmentWithoutServiceItemsStatusSUBMITTED, createdShipment.Status)
		suite.Equal(&counselorRemarks, createdShipment.CounselorRemarks)

		suite.Equal(createdShipment.ID.String(), createdPPM.ShipmentID.String())
		suite.Equal(primev3messages.PPMShipmentStatusSUBMITTED, createdPPM.Status)
		suite.Equal(handlers.FmtDatePtr(&expectedDepartureDate), createdPPM.ExpectedDepartureDate)
		suite.Equal(address1.PostalCode, *createdPPM.PickupAddress.PostalCode)
		suite.Equal(address1.PostalCode, *createdPPM.DestinationAddress.PostalCode)
		suite.Equal(address2.PostalCode, *createdPPM.SecondaryPickupAddress.PostalCode)
		suite.Equal(address2.PostalCode, *createdPPM.SecondaryDestinationAddress.PostalCode)
		suite.Equal(&sitExpected, createdPPM.SitExpected)
		suite.Equal(&sitLocation, createdPPM.SitLocation)
		suite.True(*models.BoolPointer(*createdPPM.HasSecondaryPickupAddress))
		suite.True(*models.BoolPointer(*createdPPM.HasSecondaryDestinationAddress))
		suite.Equal(handlers.FmtPoundPtr(&sitEstimatedWeight), createdPPM.SitEstimatedWeight)
		suite.Equal(handlers.FmtDate(sitEstimatedEntryDate), createdPPM.SitEstimatedEntryDate)
		suite.Equal(handlers.FmtDate(sitEstimatedDepartureDate), createdPPM.SitEstimatedDepartureDate)
		suite.Equal(handlers.FmtPoundPtr(&estimatedWeight), createdPPM.EstimatedWeight)
		suite.Equal(handlers.FmtBool(hasProGear), createdPPM.HasProGear)
		suite.Equal(handlers.FmtPoundPtr(&proGearWeight), createdPPM.ProGearWeight)
		suite.Equal(handlers.FmtPoundPtr(&spouseProGearWeight), createdPPM.SpouseProGearWeight)
		suite.Equal(int64(estimatedIncentive), *createdPPM.EstimatedIncentive)
		suite.Equal(int64(sitEstimatedCost), *createdPPM.SitEstimatedCost)

		// ************
		// PATCH TESTS
		// ************
		ppmEstimator.On("EstimateIncentiveWithDefaultChecks",
			mock.AnythingOfType("*appcontext.appContext"),
			mock.AnythingOfType("models.PPMShipment"),
			mock.AnythingOfType("*models.PPMShipment")).
			Return(models.CentPointer(unit.Cents(estimatedIncentive)), models.CentPointer(unit.Cents(sitEstimatedCost)), nil).Times(4)

		ppmEstimator.On("MaxIncentive",
			mock.AnythingOfType("*appcontext.appContext"),
			mock.AnythingOfType("models.PPMShipment"),
			mock.AnythingOfType("*models.PPMShipment")).
			Return(nil, nil)

		ppmEstimator.On("MaxIncentive",
			mock.AnythingOfType("*appcontext.appContext"),
			mock.AnythingOfType("models.PPMShipment"),
			mock.AnythingOfType("*models.PPMShipment")).
			Return(nil, nil)

		ppmEstimator.On("FinalIncentiveWithDefaultChecks",
			mock.AnythingOfType("*appcontext.appContext"),
			mock.AnythingOfType("models.PPMShipment"),
			mock.AnythingOfType("*models.PPMShipment")).
			Return(nil, nil)

		patchHandler := UpdateMTOShipmentHandler{
			suite.HandlerConfig(),
			shipmentUpdater,
<<<<<<< HEAD
			planner,
=======
>>>>>>> 3650eec0
			vLocationServices,
		}

		patchReq := httptest.NewRequest("PATCH", fmt.Sprintf("/mto-shipments/%s", createdPPM.ShipmentID.String()), nil)

		var mtoShipment models.MTOShipment
		err := suite.DB().Find(&mtoShipment, createdPPM.ShipmentID)
		suite.NoError(err)
		eTag := etag.GenerateEtag(mtoShipment.UpdatedAt)
		patchParams := mtoshipmentops.UpdateMTOShipmentParams{
			HTTPRequest:   patchReq,
			MtoShipmentID: createdPPM.ShipmentID,
			IfMatch:       eTag,
		}
		patchParams.Body = &primev3messages.UpdateMTOShipment{
			ShipmentType: primev3messages.MTOShipmentTypePPM,
		}
		// *************************************************************************************
		// *************************************************************************************
		// Run it without any flags, no deletes should occur for secondary addresses
		// *************************************************************************************
		patchParams.Body.PpmShipment = &primev3messages.UpdatePPMShipment{
			HasProGear: &hasProGear,
		}

		// Validate incoming payload
		suite.NoError(patchParams.Body.Validate(strfmt.Default))

		patchResponse := patchHandler.Handle(patchParams)
		suite.IsType(&mtoshipmentops.UpdateMTOShipmentOK{}, patchResponse)
		okPatchResponse := patchResponse.(*mtoshipmentops.UpdateMTOShipmentOK)
		updatedShipment := okPatchResponse.Payload

		// Validate outgoing payload
		suite.NoError(updatedShipment.Validate(strfmt.Default))

		updatedPPM := updatedShipment.PpmShipment
		suite.NotNil(updatedPPM.SecondaryPickupAddress)
		suite.NotNil(updatedPPM.SecondaryDestinationAddress)
		suite.True(*models.BoolPointer(*updatedPPM.HasSecondaryPickupAddress))
		suite.True(*models.BoolPointer(*updatedPPM.HasSecondaryDestinationAddress))

		// *************************************************************************************
		// *************************************************************************************
		// Run it second time, but really delete secondary addresses with has flags set to false
		// *************************************************************************************
		err = suite.DB().Find(&mtoShipment, createdPPM.ShipmentID)
		suite.NoError(err)
		eTag = etag.GenerateEtag(mtoShipment.UpdatedAt)
		patchParams.IfMatch = eTag
		patchParams.MtoShipmentID = createdPPM.ShipmentID
		patchParams.Body.PpmShipment = &primev3messages.UpdatePPMShipment{
			HasProGear:                     &hasProGear,
			HasSecondaryPickupAddress:      models.BoolPointer(false),
			HasSecondaryDestinationAddress: models.BoolPointer(false),
		}
		suite.NoError(patchParams.Body.Validate(strfmt.Default))
		patchResponse = patchHandler.Handle(patchParams)
		suite.IsType(&mtoshipmentops.UpdateMTOShipmentOK{}, patchResponse)
		okPatchResponse = patchResponse.(*mtoshipmentops.UpdateMTOShipmentOK)
		updatedShipment = okPatchResponse.Payload

		// Validate outgoing payload
		suite.NoError(updatedShipment.Validate(strfmt.Default))

		updatedPPM = updatedShipment.PpmShipment
		// secondary should be all nils
		suite.Nil(updatedPPM.SecondaryPickupAddress)
		suite.Nil(updatedPPM.SecondaryDestinationAddress)
		suite.False(*models.BoolPointer(*updatedPPM.HasSecondaryPickupAddress))
		suite.False(*models.BoolPointer(*updatedPPM.HasSecondaryDestinationAddress))

		// *************************************************************************************
		// *************************************************************************************
		// Run it third time, but really add secondary addresses with has flags set to true
		// *************************************************************************************
		eTag = etag.GenerateEtag(time.Time(updatedShipment.UpdatedAt))
		patchParams.IfMatch = eTag
		patchParams.MtoShipmentID = createdPPM.ShipmentID

		patchParams.Body.PpmShipment = &primev3messages.UpdatePPMShipment{
			HasProGear:                     &hasProGear,
			HasSecondaryPickupAddress:      models.BoolPointer(true),
			HasSecondaryDestinationAddress: models.BoolPointer(true),
			SecondaryPickupAddress:         struct{ primev3messages.Address }{secondaryPickupAddress},
			SecondaryDestinationAddress:    struct{ primev3messages.Address }{secondaryDestinationAddress},
		}

		// Validate incoming payload
		suite.NoError(patchParams.Body.Validate(strfmt.Default))

		patchResponse = patchHandler.Handle(patchParams)
		suite.IsType(&mtoshipmentops.UpdateMTOShipmentOK{}, patchResponse)
		okPatchResponse = patchResponse.(*mtoshipmentops.UpdateMTOShipmentOK)
		updatedShipment = okPatchResponse.Payload

		// Validate outgoing payload
		suite.NoError(updatedShipment.Validate(strfmt.Default))

		updatedPPM = updatedShipment.PpmShipment
		suite.NotNil(updatedPPM.SecondaryPickupAddress)
		suite.NotNil(updatedPPM.SecondaryDestinationAddress)
		suite.True(*models.BoolPointer(*updatedPPM.HasSecondaryPickupAddress))
		suite.True(*models.BoolPointer(*updatedPPM.HasSecondaryDestinationAddress))

		// *************************************************************************************
		// *************************************************************************************
		// Run it fourth time, but really add tertiary addresses with has flags set to true
		// *************************************************************************************
		eTag = etag.GenerateEtag(time.Time(updatedShipment.UpdatedAt))
		patchParams.IfMatch = eTag
		patchParams.MtoShipmentID = updatedPPM.ShipmentID
		patchParams.Body.PpmShipment = &primev3messages.UpdatePPMShipment{
			HasProGear:                    &hasProGear,
			HasTertiaryPickupAddress:      models.BoolPointer(true),
			HasTertiaryDestinationAddress: models.BoolPointer(true),
			TertiaryPickupAddress:         struct{ primev3messages.Address }{tertiaryPickupAddress},
			TertiaryDestinationAddress:    struct{ primev3messages.Address }{tertiaryDestinationAddress},
		}

		// Validate incoming payload
		suite.NoError(patchParams.Body.Validate(strfmt.Default))

		patchResponse = patchHandler.Handle(patchParams)
		suite.IsType(&mtoshipmentops.UpdateMTOShipmentOK{}, patchResponse)
		okPatchResponse = patchResponse.(*mtoshipmentops.UpdateMTOShipmentOK)
		updatedShipment = okPatchResponse.Payload

		// Validate outgoing payload
		suite.NoError(updatedShipment.Validate(strfmt.Default))

		updatedPPM = updatedShipment.PpmShipment
		suite.NotNil(updatedPPM.TertiaryPickupAddress)
		suite.NotNil(updatedPPM.TertiaryDestinationAddress)
		suite.True(*models.BoolPointer(*updatedPPM.HasTertiaryPickupAddress))
		suite.True(*models.BoolPointer(*updatedPPM.HasTertiaryDestinationAddress))
	})

	suite.Run("Successful POST/PATCH - Integration Test (PPM) - Destination address street 1 OPTIONAL", func() {
		// Under Test: CreateMTOShipment handler code
		// Setup:      Create a PPM shipment on an available move
		// Expected:   Successful submission, status should be SUBMITTED
		handler, move := setupTestData(true, true)
		req := httptest.NewRequest("POST", "/mto-shipments", nil)

		counselorRemarks := "Some counselor remarks"
		expectedDepartureDate := time.Now().AddDate(0, 0, 10)
		sitExpected := true
		sitLocation := primev3messages.SITLocationTypeDESTINATION
		sitEstimatedWeight := unit.Pound(1500)
		sitEstimatedEntryDate := expectedDepartureDate.AddDate(0, 0, 5)
		sitEstimatedDepartureDate := sitEstimatedEntryDate.AddDate(0, 0, 20)
		estimatedWeight := unit.Pound(3200)
		hasProGear := true
		proGearWeight := unit.Pound(400)
		spouseProGearWeight := unit.Pound(250)
		estimatedIncentive := 123456
		sitEstimatedCost := 67500

		address1 := models.Address{
			StreetAddress1: "some address",
			City:           "Beverly Hills",
			State:          "CA",
			PostalCode:     "90210",
		}
		addressWithEmptyStreet1 := models.Address{
			StreetAddress1: "",
			City:           "Beverly Hills",
			State:          "CA",
			PostalCode:     "90210",
		}

		expectedPickupAddress := address1
		pickupAddress = primev3messages.Address{
			City:           &expectedPickupAddress.City,
			PostalCode:     &expectedPickupAddress.PostalCode,
			State:          &expectedPickupAddress.State,
			StreetAddress1: &expectedPickupAddress.StreetAddress1,
			StreetAddress2: expectedPickupAddress.StreetAddress2,
			StreetAddress3: expectedPickupAddress.StreetAddress3,
		}

		expectedDestinationAddress := address1
		destinationAddress = primev3messages.Address{
			City:           &expectedDestinationAddress.City,
			PostalCode:     &expectedDestinationAddress.PostalCode,
			State:          &expectedDestinationAddress.State,
			StreetAddress1: &expectedDestinationAddress.StreetAddress1,
			StreetAddress2: expectedDestinationAddress.StreetAddress2,
			StreetAddress3: expectedDestinationAddress.StreetAddress3,
		}
		ppmDestinationAddress = primev3messages.PPMDestinationAddress{
			City:           &addressWithEmptyStreet1.City,
			PostalCode:     &addressWithEmptyStreet1.PostalCode,
			State:          &addressWithEmptyStreet1.State,
			StreetAddress1: &addressWithEmptyStreet1.StreetAddress1,
			StreetAddress2: addressWithEmptyStreet1.StreetAddress2,
			StreetAddress3: addressWithEmptyStreet1.StreetAddress3,
		}

		params := mtoshipmentops.CreateMTOShipmentParams{
			HTTPRequest: req,
			Body: &primev3messages.CreateMTOShipment{
				MoveTaskOrderID:  handlers.FmtUUID(move.ID),
				ShipmentType:     primev3messages.NewMTOShipmentType(primev3messages.MTOShipmentTypePPM),
				CounselorRemarks: &counselorRemarks,
				PpmShipment: &primev3messages.CreatePPMShipment{
					ExpectedDepartureDate: handlers.FmtDate(expectedDepartureDate),
					PickupAddress:         struct{ primev3messages.Address }{pickupAddress},
					DestinationAddress: struct {
						primev3messages.PPMDestinationAddress
					}{ppmDestinationAddress},
					SitExpected:               &sitExpected,
					SitLocation:               &sitLocation,
					SitEstimatedWeight:        handlers.FmtPoundPtr(&sitEstimatedWeight),
					SitEstimatedEntryDate:     handlers.FmtDate(sitEstimatedEntryDate),
					SitEstimatedDepartureDate: handlers.FmtDate(sitEstimatedDepartureDate),
					EstimatedWeight:           handlers.FmtPoundPtr(&estimatedWeight),
					HasProGear:                &hasProGear,
					ProGearWeight:             handlers.FmtPoundPtr(&proGearWeight),
					SpouseProGearWeight:       handlers.FmtPoundPtr(&spouseProGearWeight),
				},
			},
		}

		ppmEstimator.On("EstimateIncentiveWithDefaultChecks",
			mock.AnythingOfType("*appcontext.appContext"),
			mock.AnythingOfType("models.PPMShipment"),
			mock.AnythingOfType("*models.PPMShipment")).
			Return(models.CentPointer(unit.Cents(estimatedIncentive)), models.CentPointer(unit.Cents(sitEstimatedCost)), nil).Once()

		ppmEstimator.On("MaxIncentive",
			mock.AnythingOfType("*appcontext.appContext"),
			mock.AnythingOfType("models.PPMShipment"),
			mock.AnythingOfType("*models.PPMShipment")).
			Return(nil, nil)

		// Validate incoming payload
		suite.NoError(params.Body.Validate(strfmt.Default))

		response := handler.Handle(params)
		suite.IsType(&mtoshipmentops.CreateMTOShipmentOK{}, response)
		okResponse := response.(*mtoshipmentops.CreateMTOShipmentOK)
		createdShipment := okResponse.Payload

		// Validate outgoing payload
		suite.NoError(createdShipment.Validate(strfmt.Default))

		createdPPM := createdShipment.PpmShipment

		suite.Equal(move.ID.String(), createdShipment.MoveTaskOrderID.String())
		suite.Equal(primev3messages.MTOShipmentTypePPM, createdShipment.ShipmentType)
		suite.Equal(primev3messages.MTOShipmentWithoutServiceItemsStatusSUBMITTED, createdShipment.Status)

		suite.Equal(createdShipment.ID.String(), createdPPM.ShipmentID.String())
		suite.Equal(addressWithEmptyStreet1.StreetAddress1, *createdPPM.DestinationAddress.StreetAddress1)
		suite.True(len(*createdPPM.DestinationAddress.StreetAddress1) == 0)

		// ************
		// PATCH TESTS
		// ************
		ppmEstimator.On("EstimateIncentiveWithDefaultChecks",
			mock.AnythingOfType("*appcontext.appContext"),
			mock.AnythingOfType("models.PPMShipment"),
			mock.AnythingOfType("*models.PPMShipment")).
			Return(models.CentPointer(unit.Cents(estimatedIncentive)), models.CentPointer(unit.Cents(sitEstimatedCost)), nil).Times(2)

		ppmEstimator.On("MaxIncentive",
			mock.AnythingOfType("*appcontext.appContext"),
			mock.AnythingOfType("models.PPMShipment"),
			mock.AnythingOfType("*models.PPMShipment")).
			Return(nil, nil)

		ppmEstimator.On("FinalIncentiveWithDefaultChecks",
			mock.AnythingOfType("*appcontext.appContext"),
			mock.AnythingOfType("models.PPMShipment"),
			mock.AnythingOfType("*models.PPMShipment")).
			Return(nil, nil)

		patchHandler := UpdateMTOShipmentHandler{
			suite.HandlerConfig(),
			shipmentUpdater,
<<<<<<< HEAD
			planner,
=======
>>>>>>> 3650eec0
			vLocationServices,
		}

		patchReq := httptest.NewRequest("PATCH", fmt.Sprintf("/mto-shipments/%s", createdPPM.ShipmentID.String()), nil)

		var mtoShipment models.MTOShipment
		err := suite.DB().Find(&mtoShipment, createdPPM.ShipmentID)
		suite.NoError(err)
		eTag := etag.GenerateEtag(mtoShipment.UpdatedAt)
		patchParams := mtoshipmentops.UpdateMTOShipmentParams{
			HTTPRequest:   patchReq,
			MtoShipmentID: createdPPM.ShipmentID,
			IfMatch:       eTag,
		}
		patchParams.Body = &primev3messages.UpdateMTOShipment{
			ShipmentType: primev3messages.MTOShipmentTypePPM,
		}
		// *************************************************************************************
		// *************************************************************************************
		// Run with whitespace in destination street 1. Whitespace will be trimmed and seen as
		// as empty on the server side.
		// *************************************************************************************
		ppmDestinationAddressOptionalStreet1ContainingWhitespaces := primev3messages.PPMDestinationAddress{
			City:           models.StringPointer("Beverly Hills"),
			Country:        models.StringPointer("US"),
			PostalCode:     models.StringPointer("90210"),
			State:          models.StringPointer("CA"),
			StreetAddress1: models.StringPointer("  "), //whitespace
		}
		patchParams.Body.PpmShipment = &primev3messages.UpdatePPMShipment{
			DestinationAddress: struct {
				primev3messages.PPMDestinationAddress
			}{ppmDestinationAddressOptionalStreet1ContainingWhitespaces},
		}

		// Validate incoming payload
		suite.NoError(patchParams.Body.Validate(strfmt.Default))

		patchResponse := patchHandler.Handle(patchParams)
		suite.IsType(&mtoshipmentops.UpdateMTOShipmentOK{}, patchResponse)
		okPatchResponse := patchResponse.(*mtoshipmentops.UpdateMTOShipmentOK)
		updatedShipment := okPatchResponse.Payload

		// Validate outgoing payload
		suite.NoError(updatedShipment.Validate(strfmt.Default))

		updatedPPM := updatedShipment.PpmShipment
		suite.Equal(ppmDestinationAddressOptionalStreet1ContainingWhitespaces.City, updatedPPM.DestinationAddress.City)
		// test whitespace has been trimmed. it should not be equal after update
		suite.NotEqual(ppmDestinationAddressOptionalStreet1ContainingWhitespaces.StreetAddress1, updatedPPM.DestinationAddress.StreetAddress1)
		// verify street address1 is returned as empty string
		suite.True(len(*updatedPPM.DestinationAddress.StreetAddress1) == 0)
	})

	suite.Run("Successful POST with Shuttle service items without primeEstimatedWeight - Integration Test", func() {
		// Under Test: CreateMTOShipment handler code
		// Setup:   Create an mto shipment on an available move
		// Expected:   Successful submission, status should be SUBMITTED
		handler, move := setupTestData(true, false)
		req := httptest.NewRequest("POST", "/mto-shipments", nil)

		serviceItem := factory.BuildMTOServiceItemBasic(suite.DB(), []factory.Customization{
			{
				Model: models.MTOServiceItem{
					Reason: models.StringPointer("not applicable"),
				},
			},
			{
				Model:    move,
				LinkOnly: true,
			},
			{
				Model: models.ReService{
					Code: models.ReServiceCodeDDSHUT,
				},
			},
		}, nil)
		serviceItem.ID = uuid.Nil

		params := mtoshipmentops.CreateMTOShipmentParams{
			HTTPRequest: req,
			Body: &primev3messages.CreateMTOShipment{
				MoveTaskOrderID:     handlers.FmtUUID(move.ID),
				Agents:              nil,
				CustomerRemarks:     nil,
				PointOfContact:      "John Doe",
				RequestedPickupDate: handlers.FmtDatePtr(models.TimePointer(time.Now())),
				ShipmentType:        primev3messages.NewMTOShipmentType(primev3messages.MTOShipmentTypeHHG),
				PickupAddress:       struct{ primev3messages.Address }{pickupAddress},
				DestinationAddress:  struct{ primev3messages.Address }{destinationAddress},
			},
		}

		mtoServiceItems := models.MTOServiceItems{serviceItem}
		params.Body.SetMtoServiceItems(*payloads.MTOServiceItems(&mtoServiceItems))

		// Validate incoming payload
		suite.NoError(params.Body.Validate(strfmt.Default))

		response := handler.Handle(params)
		suite.IsType(&mtoshipmentops.CreateMTOShipmentOK{}, response)
		okResponse := response.(*mtoshipmentops.CreateMTOShipmentOK)
		createMTOShipmentPayload := okResponse.Payload

		// Validate outgoing payload
		suite.NoError(createMTOShipmentPayload.Validate(strfmt.Default))

		// check that the mto shipment status is Submitted
		suite.Require().Equal(createMTOShipmentPayload.Status, primev3messages.MTOShipmentWithoutServiceItemsStatusSUBMITTED, "MTO Shipment should have been submitted")
	})

	suite.Run("POST failure - 500", func() {
		// Under Test: CreateMTOShipmentHandler
		// Mocked:     CreateMTOShipment creator
		// Setup:   If underlying CreateMTOShipment returns error, handler should return 500 response
		// Expected:   500 Response returned
		handler, move := setupTestData(true, false)
		req := httptest.NewRequest("POST", "/mto-shipments", nil)

		// Create a handler with the mocked creator
		handler.ShipmentCreator = &mockCreator

		err := errors.New("ServerError")

		mockCreator.On("CreateShipment",
			mock.AnythingOfType("*appcontext.appContext"),
			mock.AnythingOfType("*models.MTOShipment"),
		).Return(nil, err)

		params := mtoshipmentops.CreateMTOShipmentParams{
			HTTPRequest: req,
			Body: &primev3messages.CreateMTOShipment{
				MoveTaskOrderID:      handlers.FmtUUID(move.ID),
				PointOfContact:       "John Doe",
				PrimeEstimatedWeight: handlers.FmtInt64(1200),
				RequestedPickupDate:  handlers.FmtDatePtr(models.TimePointer(time.Now())),
				ShipmentType:         primev3messages.NewMTOShipmentType(primev3messages.MTOShipmentTypeHHG),
				PickupAddress:        struct{ primev3messages.Address }{pickupAddress},
				DestinationAddress:   struct{ primev3messages.Address }{destinationAddress},
			},
		}

		// Validate incoming payload
		suite.NoError(params.Body.Validate(strfmt.Default))

		response := handler.Handle(params)
		suite.IsType(&mtoshipmentops.CreateMTOShipmentInternalServerError{}, response)
		errResponse := response.(*mtoshipmentops.CreateMTOShipmentInternalServerError)

		// Validate outgoing payload
		suite.NoError(errResponse.Payload.Validate(strfmt.Default))

		suite.Equal(handlers.InternalServerErrMessage, *errResponse.Payload.Title, "Payload title is wrong")
	})

	suite.Run("POST failure - 422 -- Bad agent IDs set on shipment", func() {
		// Under Test: CreateMTOShipmentHandler
		// Setup:      Create a shipment with an agent that doesn't really exist, handler should return unprocessable entity
		// Expected:   422 Unprocessable Entity Response returned

		handler, move := setupTestData(true, false)
		req := httptest.NewRequest("POST", "/mto-shipments", nil)

		badID := strfmt.UUID(uuid.Must(uuid.NewV4()).String())
		agent := &primev3messages.MTOAgent{
			ID:            badID,
			MtoShipmentID: badID,
			FirstName:     handlers.FmtString("Mary"),
		}
		params := mtoshipmentops.CreateMTOShipmentParams{
			HTTPRequest: req,
			Body: &primev3messages.CreateMTOShipment{
				MoveTaskOrderID:      handlers.FmtUUID(move.ID),
				PointOfContact:       "John Doe",
				PrimeEstimatedWeight: handlers.FmtInt64(1200),
				Agents:               primev3messages.MTOAgents{agent},
				RequestedPickupDate:  handlers.FmtDatePtr(models.TimePointer(time.Now())),
				ShipmentType:         primev3messages.NewMTOShipmentType(primev3messages.MTOShipmentTypeHHG),
				PickupAddress:        struct{ primev3messages.Address }{pickupAddress},
				DestinationAddress:   struct{ primev3messages.Address }{destinationAddress},
			},
		}

		// Validate incoming payload
		suite.NoError(params.Body.Validate(strfmt.Default))

		response := handler.Handle(params)
		suite.IsType(&mtoshipmentops.CreateMTOShipmentUnprocessableEntity{}, response)
		typedResponse := response.(*mtoshipmentops.CreateMTOShipmentUnprocessableEntity)

		// Validate outgoing payload
		suite.NoError(typedResponse.Payload.Validate(strfmt.Default))

		suite.NotEmpty(typedResponse.Payload.InvalidFields)
		suite.Contains(typedResponse.Payload.InvalidFields, "agents:id")
		suite.Contains(typedResponse.Payload.InvalidFields, "agents:mtoShipmentID")
	})

	suite.Run("POST failure - 422 - invalid input, missing pickup address", func() {
		// Under Test: CreateMTOShipmentHandler
		// Setup:      Create a shipment with missing pickup address, handler should return unprocessable entity
		// Expected:   422 Unprocessable Entity Response returned

		handler, move := setupTestData(true, false)
		req := httptest.NewRequest("POST", "/mto-shipments", nil)

		params := mtoshipmentops.CreateMTOShipmentParams{
			HTTPRequest: req,
			Body: &primev3messages.CreateMTOShipment{
				MoveTaskOrderID:      handlers.FmtUUID(move.ID),
				PointOfContact:       "John Doe",
				PrimeEstimatedWeight: handlers.FmtInt64(1200),
				RequestedPickupDate:  handlers.FmtDatePtr(models.TimePointer(time.Now())),
				ShipmentType:         primev3messages.NewMTOShipmentType(primev3messages.MTOShipmentTypeHHG),
				PickupAddress:        struct{ primev3messages.Address }{pickupAddress},
				DestinationAddress:   struct{ primev3messages.Address }{destinationAddress},
			},
		}
		params.Body.PickupAddress.Address.StreetAddress1 = nil

		// Validate incoming payload
		suite.NoError(params.Body.Validate(strfmt.Default))

		response := handler.Handle(params)
		suite.IsType(&mtoshipmentops.CreateMTOShipmentUnprocessableEntity{}, response)
		unprocessableEntity := response.(*mtoshipmentops.CreateMTOShipmentUnprocessableEntity)

		// Validate outgoing payload
		// TODO: Can't validate the response because of the issue noted below. Figure out a way to
		//   either alter the service or relax the swagger requirements.
		// suite.NoError(unprocessableEntity.Payload.Validate(strfmt.Default))
		// CreateShipment is returning apperror.InvalidInputError without any validation errors
		// so InvalidFields won't be added to the payload.

		suite.Contains(*unprocessableEntity.Payload.Detail, "PickupAddress is required")
	})

	suite.Run("POST failure - 422 - Invalid address", func() {
		// Under Test: CreateMTOShipment handler code
		// Setup:   Create an mto shipment on an available move
		// Expected:   Failure, invalid address
		handler, move := setupTestDataWithoutFF()
		req := httptest.NewRequest("POST", "/mto-shipments", nil)

		params := mtoshipmentops.CreateMTOShipmentParams{
			HTTPRequest: req,
			Body: &primev3messages.CreateMTOShipment{
				MoveTaskOrderID:             handlers.FmtUUID(move.ID),
				Agents:                      nil,
				CustomerRemarks:             nil,
				PointOfContact:              "John Doe",
				PrimeEstimatedWeight:        handlers.FmtInt64(1200),
				RequestedPickupDate:         handlers.FmtDatePtr(models.TimePointer(time.Now())),
				ShipmentType:                primev3messages.NewMTOShipmentType(primev3messages.MTOShipmentTypeHHG),
				PickupAddress:               struct{ primev3messages.Address }{pickupAddress},
				SecondaryPickupAddress:      struct{ primev3messages.Address }{secondaryPickupAddress},
				TertiaryPickupAddress:       struct{ primev3messages.Address }{tertiaryPickupAddress},
				DestinationAddress:          struct{ primev3messages.Address }{destinationAddress},
				SecondaryDestinationAddress: struct{ primev3messages.Address }{secondaryDestinationAddress},
				TertiaryDestinationAddress:  struct{ primev3messages.Address }{tertiaryDestinationAddress},
			},
		}

		// set bad data for address so the validation fails
		params.Body.PickupAddress.City = handlers.FmtString("Bad City")

		// Validate incoming payload
		suite.NoError(params.Body.Validate(strfmt.Default))

		response := handler.Handle(params)
		suite.IsType(&mtoshipmentops.CreateMTOShipmentUnprocessableEntity{}, response)
	})

	suite.Run("POST failure - 422 - Doesn't return results for valid AK address if FF returns false", func() {
		// Under Test: CreateMTOShipment handler code
		// Setup:   Create an mto shipment on an available move
		// Expected:   Failure, valid AK address but AK FF off, no results
		handler, move := setupTestDataWithoutFF()
		req := httptest.NewRequest("POST", "/mto-shipments", nil)

		params := mtoshipmentops.CreateMTOShipmentParams{
			HTTPRequest: req,
			Body: &primev3messages.CreateMTOShipment{
				MoveTaskOrderID:             handlers.FmtUUID(move.ID),
				Agents:                      nil,
				CustomerRemarks:             nil,
				PointOfContact:              "John Doe",
				PrimeEstimatedWeight:        handlers.FmtInt64(1200),
				RequestedPickupDate:         handlers.FmtDatePtr(models.TimePointer(time.Now())),
				ShipmentType:                primev3messages.NewMTOShipmentType(primev3messages.MTOShipmentTypeHHG),
				PickupAddress:               struct{ primev3messages.Address }{pickupAddress},
				SecondaryPickupAddress:      struct{ primev3messages.Address }{secondaryPickupAddress},
				TertiaryPickupAddress:       struct{ primev3messages.Address }{tertiaryPickupAddress},
				DestinationAddress:          struct{ primev3messages.Address }{destinationAddress},
				SecondaryDestinationAddress: struct{ primev3messages.Address }{secondaryDestinationAddress},
				TertiaryDestinationAddress:  struct{ primev3messages.Address }{tertiaryDestinationAddress},
			},
		}

		// setting the AK flag to false and use a valid address
		handlerConfig := suite.HandlerConfig()

		expectedFeatureFlag := services.FeatureFlag{
			Key:   "enable_alaska",
			Match: false,
		}

		mockFeatureFlagFetcher := &mocks.FeatureFlagFetcher{}
		mockFeatureFlagFetcher.On("GetBooleanFlag",
			mock.Anything,                 // context.Context
			mock.Anything,                 // *zap.Logger
			mock.AnythingOfType("string"), // entityID (userID)
			mock.AnythingOfType("string"), // key
			mock.Anything,                 // flagContext (map[string]string)
		).Return(expectedFeatureFlag, nil)
		handlerConfig.SetFeatureFlagFetcher(mockFeatureFlagFetcher)
		mockFeatureFlagFetcher.On("GetBooleanFlagForUser",
			mock.Anything,
			mock.AnythingOfType("*appcontext.appContext"),
			mock.AnythingOfType("string"),
			mock.Anything,
		).Return(expectedFeatureFlag, nil)
		handlerConfig.SetFeatureFlagFetcher(mockFeatureFlagFetcher)
		handler.HandlerConfig = handlerConfig
		params.Body.PickupAddress.City = handlers.FmtString("JUNEAU")
		params.Body.PickupAddress.State = handlers.FmtString("AK")
		params.Body.PickupAddress.PostalCode = handlers.FmtString("99801")

		// Validate incoming payload
		suite.NoError(params.Body.Validate(strfmt.Default))

		response := handler.Handle(params)
		suite.IsType(&mtoshipmentops.CreateMTOShipmentUnprocessableEntity{}, response)
	})

	suite.Run("POST failure - 422 - Doesn't return results for valid HI address if FF returns false", func() {
		// Under Test: CreateMTOShipment handler code
		// Setup:   Create an mto shipment on an available move
		// Expected:   Failure, valid HI address but HI FF off, no results
		handler, move := setupTestDataWithoutFF()
		req := httptest.NewRequest("POST", "/mto-shipments", nil)

		params := mtoshipmentops.CreateMTOShipmentParams{
			HTTPRequest: req,
			Body: &primev3messages.CreateMTOShipment{
				MoveTaskOrderID:             handlers.FmtUUID(move.ID),
				Agents:                      nil,
				CustomerRemarks:             nil,
				PointOfContact:              "John Doe",
				PrimeEstimatedWeight:        handlers.FmtInt64(1200),
				RequestedPickupDate:         handlers.FmtDatePtr(models.TimePointer(time.Now())),
				ShipmentType:                primev3messages.NewMTOShipmentType(primev3messages.MTOShipmentTypeHHG),
				PickupAddress:               struct{ primev3messages.Address }{pickupAddress},
				SecondaryPickupAddress:      struct{ primev3messages.Address }{secondaryPickupAddress},
				TertiaryPickupAddress:       struct{ primev3messages.Address }{tertiaryPickupAddress},
				DestinationAddress:          struct{ primev3messages.Address }{destinationAddress},
				SecondaryDestinationAddress: struct{ primev3messages.Address }{secondaryDestinationAddress},
				TertiaryDestinationAddress:  struct{ primev3messages.Address }{tertiaryDestinationAddress},
			},
		}

		// setting the HI flag to false and use a valid address
		handlerConfig := suite.HandlerConfig()

		expectedFeatureFlag := services.FeatureFlag{
			Key:   "enable_hawaii",
			Match: false,
		}

		mockFeatureFlagFetcher := &mocks.FeatureFlagFetcher{}
		mockFeatureFlagFetcher.On("GetBooleanFlag",
			mock.Anything,                 // context.Context
			mock.Anything,                 // *zap.Logger
			mock.AnythingOfType("string"), // entityID (userID)
			mock.AnythingOfType("string"), // key
			mock.Anything,                 // flagContext (map[string]string)
		).Return(expectedFeatureFlag, nil)
		handlerConfig.SetFeatureFlagFetcher(mockFeatureFlagFetcher)
		mockFeatureFlagFetcher.On("GetBooleanFlagForUser",
			mock.Anything,
			mock.AnythingOfType("*appcontext.appContext"),
			mock.AnythingOfType("string"),
			mock.Anything,
		).Return(expectedFeatureFlag, nil)
		handlerConfig.SetFeatureFlagFetcher(mockFeatureFlagFetcher)
		handler.HandlerConfig = handlerConfig
		params.Body.PickupAddress.City = handlers.FmtString("HONOLULU")
		params.Body.PickupAddress.State = handlers.FmtString("HI")
		params.Body.PickupAddress.PostalCode = handlers.FmtString("96835")

		// Validate incoming payload
		suite.NoError(params.Body.Validate(strfmt.Default))

		response := handler.Handle(params)
		suite.IsType(&mtoshipmentops.CreateMTOShipmentUnprocessableEntity{}, response)
	})

	suite.Run("POST success - 200 - valid AK address if FF ON", func() {
		// Under Test: CreateMTOShipment handler code
		// Setup:   Create an mto shipment on an available move
		// Expected:   Success, valid AK address AK FF ON
		handler, move := setupTestData(false, true)
		req := httptest.NewRequest("POST", "/mto-shipments", nil)

		params := mtoshipmentops.CreateMTOShipmentParams{
			HTTPRequest: req,
			Body: &primev3messages.CreateMTOShipment{
				MoveTaskOrderID:             handlers.FmtUUID(move.ID),
				Agents:                      nil,
				CustomerRemarks:             nil,
				PointOfContact:              "John Doe",
				PrimeEstimatedWeight:        handlers.FmtInt64(1200),
				RequestedPickupDate:         handlers.FmtDatePtr(models.TimePointer(time.Now())),
				ShipmentType:                primev3messages.NewMTOShipmentType(primev3messages.MTOShipmentTypeHHG),
				PickupAddress:               struct{ primev3messages.Address }{pickupAddress},
				SecondaryPickupAddress:      struct{ primev3messages.Address }{secondaryPickupAddress},
				TertiaryPickupAddress:       struct{ primev3messages.Address }{tertiaryPickupAddress},
				DestinationAddress:          struct{ primev3messages.Address }{destinationAddress},
				SecondaryDestinationAddress: struct{ primev3messages.Address }{secondaryDestinationAddress},
				TertiaryDestinationAddress:  struct{ primev3messages.Address }{tertiaryDestinationAddress},
			},
		}

		// setting the AK flag to false and use a valid address
		handlerConfig := suite.HandlerConfig()

		expectedFeatureFlag := services.FeatureFlag{
			Key:   "enable_alaska",
			Match: true,
		}

		mockFeatureFlagFetcher := &mocks.FeatureFlagFetcher{}
		mockFeatureFlagFetcher.On("GetBooleanFlag",
			mock.Anything,                 // context.Context
			mock.Anything,                 // *zap.Logger
			mock.AnythingOfType("string"), // entityID (userID)
			mock.AnythingOfType("string"), // key
			mock.Anything,                 // flagContext (map[string]string)
		).Return(expectedFeatureFlag, nil)
		handlerConfig.SetFeatureFlagFetcher(mockFeatureFlagFetcher)
		mockFeatureFlagFetcher.On("GetBooleanFlagForUser",
			mock.Anything,
			mock.AnythingOfType("*appcontext.appContext"),
			mock.AnythingOfType("string"),
			mock.Anything,
		).Return(expectedFeatureFlag, nil)
		handlerConfig.SetFeatureFlagFetcher(mockFeatureFlagFetcher)
		handler.HandlerConfig = handlerConfig
		params.Body.PickupAddress.City = handlers.FmtString("JUNEAU")
		params.Body.PickupAddress.State = handlers.FmtString("AK")
		params.Body.PickupAddress.PostalCode = handlers.FmtString("99801")

		// Validate incoming payload
		suite.NoError(params.Body.Validate(strfmt.Default))

		response := handler.Handle(params)
		suite.IsType(&mtoshipmentops.CreateMTOShipmentOK{}, response)
	})

	suite.Run("POST success - 200 - valid HI address if FF ON", func() {
		// Under Test: CreateMTOShipment handler code
		// Setup:   Create an mto shipment on an available move
		// Expected:   Success, valid HI address HI FF ON
		handler, move := setupTestData(false, true)
		req := httptest.NewRequest("POST", "/mto-shipments", nil)

		params := mtoshipmentops.CreateMTOShipmentParams{
			HTTPRequest: req,
			Body: &primev3messages.CreateMTOShipment{
				MoveTaskOrderID:             handlers.FmtUUID(move.ID),
				Agents:                      nil,
				CustomerRemarks:             nil,
				PointOfContact:              "John Doe",
				PrimeEstimatedWeight:        handlers.FmtInt64(1200),
				RequestedPickupDate:         handlers.FmtDatePtr(models.TimePointer(time.Now())),
				ShipmentType:                primev3messages.NewMTOShipmentType(primev3messages.MTOShipmentTypeHHG),
				PickupAddress:               struct{ primev3messages.Address }{pickupAddress},
				SecondaryPickupAddress:      struct{ primev3messages.Address }{secondaryPickupAddress},
				TertiaryPickupAddress:       struct{ primev3messages.Address }{tertiaryPickupAddress},
				DestinationAddress:          struct{ primev3messages.Address }{destinationAddress},
				SecondaryDestinationAddress: struct{ primev3messages.Address }{secondaryDestinationAddress},
				TertiaryDestinationAddress:  struct{ primev3messages.Address }{tertiaryDestinationAddress},
			},
		}

		// setting the HI flag to false and use a valid address
		handlerConfig := suite.HandlerConfig()

		expectedFeatureFlag := services.FeatureFlag{
			Key:   "enable_hawaii",
			Match: true,
		}

		mockFeatureFlagFetcher := &mocks.FeatureFlagFetcher{}
		mockFeatureFlagFetcher.On("GetBooleanFlag",
			mock.Anything,                 // context.Context
			mock.Anything,                 // *zap.Logger
			mock.AnythingOfType("string"), // entityID (userID)
			mock.AnythingOfType("string"), // key
			mock.Anything,                 // flagContext (map[string]string)
		).Return(expectedFeatureFlag, nil)
		handlerConfig.SetFeatureFlagFetcher(mockFeatureFlagFetcher)
		mockFeatureFlagFetcher.On("GetBooleanFlagForUser",
			mock.Anything,
			mock.AnythingOfType("*appcontext.appContext"),
			mock.AnythingOfType("string"),
			mock.Anything,
		).Return(expectedFeatureFlag, nil)
		handlerConfig.SetFeatureFlagFetcher(mockFeatureFlagFetcher)
		handler.HandlerConfig = handlerConfig
		params.Body.PickupAddress.City = handlers.FmtString("HONOLULU")
		params.Body.PickupAddress.State = handlers.FmtString("HI")
		params.Body.PickupAddress.PostalCode = handlers.FmtString("96835")

		// Validate incoming payload
		suite.NoError(params.Body.Validate(strfmt.Default))

		response := handler.Handle(params)
		suite.IsType(&mtoshipmentops.CreateMTOShipmentOK{}, response)
	})

	suite.Run("Failure POST - 422 - Invalid address (PPM)", func() {
		// Under Test: CreateMTOShipment handler code
		// Setup:      Create a PPM shipment on an available move
		// Expected:   Failure, returns an invalid address error
		handler, move := setupTestDataWithoutFF()
		req := httptest.NewRequest("POST", "/mto-shipments", nil)

		counselorRemarks := "Some counselor remarks"
		expectedDepartureDate := time.Now().AddDate(0, 0, 10)
		sitExpected := true
		sitLocation := primev3messages.SITLocationTypeDESTINATION
		sitEstimatedWeight := unit.Pound(1500)
		sitEstimatedEntryDate := expectedDepartureDate.AddDate(0, 0, 5)
		sitEstimatedDepartureDate := sitEstimatedEntryDate.AddDate(0, 0, 20)
		estimatedWeight := unit.Pound(3200)
		hasProGear := true
		proGearWeight := unit.Pound(400)
		spouseProGearWeight := unit.Pound(250)
		estimatedIncentive := 123456
		sitEstimatedCost := 67500

		address1 := models.Address{
			StreetAddress1: "some address",
			City:           "Bad City",
			State:          "CA",
			PostalCode:     "90210",
		}

		expectedPickupAddress := address1
		pickupAddress = primev3messages.Address{
			City:           &expectedPickupAddress.City,
			PostalCode:     &expectedPickupAddress.PostalCode,
			State:          &expectedPickupAddress.State,
			StreetAddress1: &expectedPickupAddress.StreetAddress1,
			StreetAddress2: expectedPickupAddress.StreetAddress2,
			StreetAddress3: expectedPickupAddress.StreetAddress3,
		}

		expectedDestinationAddress := address1
		destinationAddress = primev3messages.Address{
			City:           &expectedDestinationAddress.City,
			PostalCode:     &expectedDestinationAddress.PostalCode,
			State:          &expectedDestinationAddress.State,
			StreetAddress1: &expectedDestinationAddress.StreetAddress1,
			StreetAddress2: expectedDestinationAddress.StreetAddress2,
			StreetAddress3: expectedDestinationAddress.StreetAddress3,
<<<<<<< HEAD
		}
		ppmDestinationAddress = primev3messages.PPMDestinationAddress{
			City:           &expectedDestinationAddress.City,
			PostalCode:     &expectedDestinationAddress.PostalCode,
			State:          &expectedDestinationAddress.State,
			StreetAddress1: &expectedDestinationAddress.StreetAddress1,
			StreetAddress2: expectedDestinationAddress.StreetAddress2,
			StreetAddress3: expectedDestinationAddress.StreetAddress3,
		}
=======
		}
		ppmDestinationAddress = primev3messages.PPMDestinationAddress{
			City:           &expectedDestinationAddress.City,
			PostalCode:     &expectedDestinationAddress.PostalCode,
			State:          &expectedDestinationAddress.State,
			StreetAddress1: &expectedDestinationAddress.StreetAddress1,
			StreetAddress2: expectedDestinationAddress.StreetAddress2,
			StreetAddress3: expectedDestinationAddress.StreetAddress3,
		}
>>>>>>> 3650eec0

		params := mtoshipmentops.CreateMTOShipmentParams{
			HTTPRequest: req,
			Body: &primev3messages.CreateMTOShipment{
				MoveTaskOrderID:  handlers.FmtUUID(move.ID),
				ShipmentType:     primev3messages.NewMTOShipmentType(primev3messages.MTOShipmentTypePPM),
				CounselorRemarks: &counselorRemarks,
				PpmShipment: &primev3messages.CreatePPMShipment{
					ExpectedDepartureDate:  handlers.FmtDate(expectedDepartureDate),
					PickupAddress:          struct{ primev3messages.Address }{pickupAddress},
					SecondaryPickupAddress: struct{ primev3messages.Address }{secondaryPickupAddress},
					TertiaryPickupAddress:  struct{ primev3messages.Address }{tertiaryPickupAddress},
					DestinationAddress: struct {
						primev3messages.PPMDestinationAddress
					}{ppmDestinationAddress},
					SecondaryDestinationAddress: struct{ primev3messages.Address }{secondaryDestinationAddress},
					TertiaryDestinationAddress:  struct{ primev3messages.Address }{tertiaryDestinationAddress},
					SitExpected:                 &sitExpected,
					SitLocation:                 &sitLocation,
					SitEstimatedWeight:          handlers.FmtPoundPtr(&sitEstimatedWeight),
					SitEstimatedEntryDate:       handlers.FmtDate(sitEstimatedEntryDate),
					SitEstimatedDepartureDate:   handlers.FmtDate(sitEstimatedDepartureDate),
					EstimatedWeight:             handlers.FmtPoundPtr(&estimatedWeight),
					HasProGear:                  &hasProGear,
					ProGearWeight:               handlers.FmtPoundPtr(&proGearWeight),
					SpouseProGearWeight:         handlers.FmtPoundPtr(&spouseProGearWeight),
				},
			},
		}

		ppmEstimator.On("EstimateIncentiveWithDefaultChecks",
			mock.AnythingOfType("*appcontext.appContext"),
			mock.AnythingOfType("models.PPMShipment"),
			mock.AnythingOfType("*models.PPMShipment")).
			Return(models.CentPointer(unit.Cents(estimatedIncentive)), models.CentPointer(unit.Cents(sitEstimatedCost)), nil).Once()

		ppmEstimator.On("MaxIncentive",
			mock.AnythingOfType("*appcontext.appContext"),
			mock.AnythingOfType("models.PPMShipment"),
			mock.AnythingOfType("*models.PPMShipment")).
			Return(nil, nil)

		// Validate incoming payload
		suite.NoError(params.Body.Validate(strfmt.Default))

		response := handler.Handle(params)
		suite.IsType(&mtoshipmentops.CreateMTOShipmentUnprocessableEntity{}, response)
	})

	suite.Run("POST failure - 404 -- not found", func() {
		// Under Test: CreateMTOShipmentHandler
		// Setup:      Create a shipment on a non-existent move
		// Expected:   404 Not Found returned
		handler, _ := setupTestData(true, false)
		req := httptest.NewRequest("POST", "/mto-shipments", nil)

		// Generate a unique id
		badID := strfmt.UUID(uuid.Must(uuid.NewV4()).String())
		params := mtoshipmentops.CreateMTOShipmentParams{
			HTTPRequest: req,
			Body: &primev3messages.CreateMTOShipment{
				MoveTaskOrderID:      &badID,
				PointOfContact:       "John Doe",
				PrimeEstimatedWeight: handlers.FmtInt64(1200),
				RequestedPickupDate:  handlers.FmtDatePtr(models.TimePointer(time.Now())),
				ShipmentType:         primev3messages.NewMTOShipmentType(primev3messages.MTOShipmentTypeHHG),
				PickupAddress:        struct{ primev3messages.Address }{pickupAddress},
				DestinationAddress:   struct{ primev3messages.Address }{destinationAddress},
			},
		}

		// Validate incoming payload
		suite.NoError(params.Body.Validate(strfmt.Default))

		response := handler.Handle(params)
		suite.IsType(&mtoshipmentops.CreateMTOShipmentNotFound{}, response)
		responsePayload := response.(*mtoshipmentops.CreateMTOShipmentNotFound).Payload

		// Validate outgoing payload
		suite.NoError(responsePayload.Validate(strfmt.Default))
	})

	suite.Run("POST failure - 400 -- nil body", func() {
		// Under Test: CreateMTOShipmentHandler
		// Setup:      Create a request with no data in the body
		// Expected:   422 Unprocessable Entity Response returned

		handler, _ := setupTestData(true, false)
		req := httptest.NewRequest("POST", "/mto-shipments", nil)

		paramsNilBody := mtoshipmentops.CreateMTOShipmentParams{
			HTTPRequest: req,
		}

		// Validate incoming payload: nil body (the point of this test)

		response := handler.Handle(paramsNilBody)
		suite.IsType(&mtoshipmentops.CreateMTOShipmentBadRequest{}, response)
		responsePayload := response.(*mtoshipmentops.CreateMTOShipmentBadRequest).Payload

		// Validate outgoing payload
		suite.NoError(responsePayload.Validate(strfmt.Default))
	})

	suite.Run("POST failure - 404 -- MTO is not available to Prime", func() {
		// Under Test: CreateMTOShipmentHandler
		// Setup:      Create a shipment on an unavailable move, prime cannot update these
		// Expected:   404 Not found returned

		handler, _ := setupTestData(true, false)
		req := httptest.NewRequest("POST", "/mto-shipments", nil)

		unavailableMove := factory.BuildMove(suite.DB(), nil, nil)
		params := mtoshipmentops.CreateMTOShipmentParams{
			HTTPRequest: req,
			Body: &primev3messages.CreateMTOShipment{
				MoveTaskOrderID:      handlers.FmtUUID(unavailableMove.ID),
				PointOfContact:       "John Doe",
				PrimeEstimatedWeight: handlers.FmtInt64(1200),
				RequestedPickupDate:  handlers.FmtDatePtr(models.TimePointer(time.Now())),
				ShipmentType:         primev3messages.NewMTOShipmentType(primev3messages.MTOShipmentTypeHHG),
				PickupAddress:        struct{ primev3messages.Address }{pickupAddress},
				DestinationAddress:   struct{ primev3messages.Address }{destinationAddress},
			},
		}

		// Validate incoming payload
		suite.NoError(params.Body.Validate(strfmt.Default))

		response := handler.Handle(params)
		suite.IsType(&mtoshipmentops.CreateMTOShipmentNotFound{}, response)
		typedResponse := response.(*mtoshipmentops.CreateMTOShipmentNotFound)

		// Validate outgoing payload
		suite.NoError(typedResponse.Payload.Validate(strfmt.Default))

		suite.Contains(*typedResponse.Payload.Detail, unavailableMove.ID.String())
	})

	suite.Run("POST failure - 500 - App Event Internal DTOD Server Error", func() {
		// Under Test: CreateMTOShipmentHandler
		// Setup:      Create a shipment with DTOD outage simulated or bad zip
		// Expected:   500 Internal Server Error returned

		handler, move := setupTestData(true, false)
		req := httptest.NewRequest("POST", "/mto-shipments", nil)
		handler.ShipmentCreator = &mockCreator

		err := apperror.EventError{}

		mockCreator.On("CreateShipment",
			mock.AnythingOfType("*appcontext.appContext"),
			mock.Anything,
		).Return(nil, nil, err)

		params := mtoshipmentops.CreateMTOShipmentParams{
			HTTPRequest: req,
			Body: &primev3messages.CreateMTOShipment{
				MoveTaskOrderID:     handlers.FmtUUID(move.ID),
				Agents:              nil,
				CustomerRemarks:     nil,
				PointOfContact:      "John Doe",
				RequestedPickupDate: handlers.FmtDatePtr(models.TimePointer(time.Now())),
				ShipmentType:        primev3messages.NewMTOShipmentType(primev3messages.MTOShipmentTypeHHG),
				PickupAddress:       struct{ primev3messages.Address }{pickupAddress},
				DestinationAddress:  struct{ primev3messages.Address }{destinationAddress},
			},
		}

		response := handler.Handle(params)
		suite.IsType(&mtoshipmentops.CreateMTOShipmentInternalServerError{}, response)
		typedResponse := response.(*mtoshipmentops.CreateMTOShipmentInternalServerError)
		suite.Contains(*typedResponse.Payload.Detail, "An internal server error has occurred")
	})

	suite.Run("POST failure - 422 - MTO Shipment object not formatted correctly", func() {
		// Under Test: CreateMTOShipmentHandler
		// Setup:      Create a shipment with service items that don't match the modeltype
		// Expected:   422 Unprocessable Entity returned

		handler, move := setupTestData(true, false)
		req := httptest.NewRequest("POST", "/mto-shipments", nil)
		handler.ShipmentCreator = &mockCreator

		err := apperror.NotFoundError{}

		mockCreator.On("CreateShipment",
			mock.AnythingOfType("*appcontext.appContext"),
			mock.Anything,
		).Return(nil, nil, err)

		params := mtoshipmentops.CreateMTOShipmentParams{
			HTTPRequest: req,
			Body: &primev3messages.CreateMTOShipment{
				MoveTaskOrderID:      handlers.FmtUUID(move.ID),
				Agents:               nil,
				CustomerRemarks:      nil,
				PointOfContact:       "John Doe",
				PrimeEstimatedWeight: handlers.FmtInt64(1200),
				RequestedPickupDate:  handlers.FmtDatePtr(models.TimePointer(time.Now())),
				ShipmentType:         primev3messages.NewMTOShipmentType(primev3messages.MTOShipmentTypeHHG),
				PickupAddress:        struct{ primev3messages.Address }{pickupAddress},
				DestinationAddress:   struct{ primev3messages.Address }{destinationAddress},
				BoatShipment:         &primev3messages.CreateBoatShipment{}, // Empty boat shipment will trigger validation error on MTO Shipment creation
			},
		}

		response := handler.Handle(params)
		suite.IsType(&mtoshipmentops.CreateMTOShipmentUnprocessableEntity{}, response)
		typedResponse := response.(*mtoshipmentops.CreateMTOShipmentUnprocessableEntity)

		suite.Contains(*typedResponse.Payload.Detail, "The MTO shipment object is invalid.")
	})

	suite.Run("POST failure - 422 - modelType() not supported", func() {
		// Under Test: CreateMTOShipmentHandler
		// Setup:      Create a shipment with service items that don't match the modeltype
		// Expected:   422 Unprocessable Entity returned

		handler, move := setupTestData(true, false)
		req := httptest.NewRequest("POST", "/mto-shipments", nil)
		handler.ShipmentCreator = &mockCreator

		err := apperror.NotFoundError{}

		mockCreator.On("CreateShipment",
			mock.AnythingOfType("*appcontext.appContext"),
			mock.Anything,
		).Return(nil, nil, err)

		// Create a service item that doesn't match the modeltype
		mtoServiceItems := models.MTOServiceItems{
			models.MTOServiceItem{
				MoveTaskOrderID:  move.ID,
				MTOShipmentID:    &uuid.Nil,
				ReService:        models.ReService{Code: models.ReServiceCodeMS},
				Reason:           nil,
				PickupPostalCode: nil,
				CreatedAt:        time.Now(),
				UpdatedAt:        time.Now(),
			},
		}
		params := mtoshipmentops.CreateMTOShipmentParams{
			HTTPRequest: req,
			Body: &primev3messages.CreateMTOShipment{
				MoveTaskOrderID:      handlers.FmtUUID(move.ID),
				PointOfContact:       "John Doe",
				PrimeEstimatedWeight: handlers.FmtInt64(1200),
				RequestedPickupDate:  handlers.FmtDatePtr(models.TimePointer(time.Now())),
				ShipmentType:         primev3messages.NewMTOShipmentType(primev3messages.MTOShipmentTypeHHG),
			},
		}

		params.Body.SetMtoServiceItems(*payloads.MTOServiceItems(&mtoServiceItems))

		// Validate incoming payload
		suite.NoError(params.Body.Validate(strfmt.Default))

		response := handler.Handle(params)
		suite.IsType(&mtoshipmentops.CreateMTOShipmentUnprocessableEntity{}, response)
		typedResponse := response.(*mtoshipmentops.CreateMTOShipmentUnprocessableEntity)

		// Validate outgoing payload
		suite.NoError(typedResponse.Payload.Validate(strfmt.Default))

		suite.Contains(*typedResponse.Payload.Detail, "MTOServiceItem modelType() not allowed")
	})

	suite.Run("POST failure - Error when feature flag fetcher fails and a boat shipment is passed in.", func() {
		// Under Test: CreateMTOShipmentHandler
		// Mocked:     CreateMTOShipment creator
		// Setup:   If underlying CreateMTOShipment returns error, handler should return 500 response
		// Expected:   500 Response returned
		suite.T().Setenv("FEATURE_FLAG_BOAT", "true") // Set to true in order to test that it will default to "false" if flag fetcher errors out.

		handler, move := setupTestData(false, false)

		req := httptest.NewRequest("POST", "/mto-shipments", nil)

		params := mtoshipmentops.CreateMTOShipmentParams{
			HTTPRequest: req,
			Body: &primev3messages.CreateMTOShipment{
				MoveTaskOrderID:      handlers.FmtUUID(move.ID),
				Agents:               nil,
				CustomerRemarks:      nil,
				PointOfContact:       "John Doe",
				PrimeEstimatedWeight: handlers.FmtInt64(1200),
				RequestedPickupDate:  handlers.FmtDatePtr(models.TimePointer(time.Now())),
				ShipmentType:         primev3messages.NewMTOShipmentType(primev3messages.MTOShipmentTypeBOATHAULAWAY),
				PickupAddress:        struct{ primev3messages.Address }{pickupAddress},
				DestinationAddress:   struct{ primev3messages.Address }{destinationAddress},
			},
		}

		// Validate incoming payload
		suite.NoError(params.Body.Validate(strfmt.Default))

		response := handler.Handle(params)
		suite.IsType(&mtoshipmentops.CreateMTOShipmentUnprocessableEntity{}, response)
		errResponse := response.(*mtoshipmentops.CreateMTOShipmentUnprocessableEntity)

		suite.Contains(*errResponse.Payload.Detail, "Boat shipment type was used but the feature flag is not enabled.")
	})

	suite.Run("POST failure - Error when UB FF is off and UB shipment is passed in.", func() {
		// Under Test: CreateMTOShipmentHandler
		// Mocked:     CreateMTOShipment creator
		// Setup:   If underlying CreateMTOShipment returns error, handler should return 500 response
		// Expected:   500 Response returned
		suite.T().Setenv("FEATURE_FLAG_UNACCOMPANIED_BAGGAGE", "false") // Set to true in order to test that it will default to "false" if flag fetcher errors out.

		handler, move := setupTestData(false, false)

		req := httptest.NewRequest("POST", "/mto-shipments", nil)

		params := mtoshipmentops.CreateMTOShipmentParams{
			HTTPRequest: req,
			Body: &primev3messages.CreateMTOShipment{
				MoveTaskOrderID:      handlers.FmtUUID(move.ID),
				Agents:               nil,
				CustomerRemarks:      nil,
				PointOfContact:       "John Doe",
				PrimeEstimatedWeight: handlers.FmtInt64(1200),
				RequestedPickupDate:  handlers.FmtDatePtr(models.TimePointer(time.Now())),
				ShipmentType:         primev3messages.NewMTOShipmentType(primev3messages.MTOShipmentTypeUNACCOMPANIEDBAGGAGE),
				PickupAddress:        struct{ primev3messages.Address }{pickupAddress},
				DestinationAddress:   struct{ primev3messages.Address }{destinationAddress},
			},
		}

		// Validate incoming payload
		suite.NoError(params.Body.Validate(strfmt.Default))

		response := handler.Handle(params)
		suite.IsType(&mtoshipmentops.CreateMTOShipmentUnprocessableEntity{}, response)
		errResponse := response.(*mtoshipmentops.CreateMTOShipmentUnprocessableEntity)

		suite.Contains(*errResponse.Payload.Detail, "Unaccompanied baggage shipments can't be created unless the unaccompanied_baggage feature flag is enabled.")
	})

	suite.Run("POST failure - Error creating a mto shipment contains tertiary destination address no secondary destination address.", func() {
		// Under Test: CreateMTOShipmentHandler
		// Setup:   If underlying CreateMTOShipment returns error, handler should return 422 response
		// Expected:   422 Response returned

		handler, move := setupTestData(false, false)

		req := httptest.NewRequest("POST", "/mto-shipments", nil)

		newAddress := factory.BuildAddress(nil, []factory.Customization{
			{
				Model: models.Address{
					ID: uuid.Must(uuid.NewV4()),
				},
			},
		}, nil)
		destinationAddress = primev3messages.Address{
			City:           &newAddress.City,
			PostalCode:     &newAddress.PostalCode,
			State:          &newAddress.State,
			StreetAddress1: &newAddress.StreetAddress1,
			StreetAddress2: newAddress.StreetAddress2,
			StreetAddress3: newAddress.StreetAddress3,
		}
		destinationAddress = primev3messages.Address{
			City:           &newAddress.City,
			PostalCode:     &newAddress.PostalCode,
			State:          &newAddress.State,
			StreetAddress1: &newAddress.StreetAddress1,
			StreetAddress2: newAddress.StreetAddress2,
			StreetAddress3: newAddress.StreetAddress3,
		}
		tertiaryDestinationAddress = primev3messages.Address{
			City:           &newAddress.City,
			PostalCode:     &newAddress.PostalCode,
			State:          &newAddress.State,
			StreetAddress1: &newAddress.StreetAddress1,
			StreetAddress2: newAddress.StreetAddress2,
			StreetAddress3: newAddress.StreetAddress3,
		}

		params := mtoshipmentops.CreateMTOShipmentParams{
			HTTPRequest: req,
			Body: &primev3messages.CreateMTOShipment{
				MoveTaskOrderID:            handlers.FmtUUID(move.ID),
				Agents:                     nil,
				CustomerRemarks:            nil,
				PointOfContact:             "John Doe",
				PrimeEstimatedWeight:       handlers.FmtInt64(1200),
				RequestedPickupDate:        handlers.FmtDatePtr(models.TimePointer(time.Now())),
				ShipmentType:               primev3messages.NewMTOShipmentType(primev3messages.MTOShipmentTypeHHG),
				PickupAddress:              struct{ primev3messages.Address }{pickupAddress},
				DestinationAddress:         struct{ primev3messages.Address }{destinationAddress},
				TertiaryDestinationAddress: struct{ primev3messages.Address }{tertiaryDestinationAddress},
			},
		}

		// Validate incoming payload
		suite.NoError(params.Body.Validate(strfmt.Default))

		response := handler.Handle(params)
		suite.IsType(&mtoshipmentops.CreateMTOShipmentUnprocessableEntity{}, response)
		errResponse := response.(*mtoshipmentops.CreateMTOShipmentUnprocessableEntity)

		suite.Contains(*errResponse.Payload.Detail, "Invalid input found while validating the MTO shipment")
		suite.Contains(errResponse.Payload.InvalidFields["error validating mto shipment"][0], "Shipment cannot have a third address without a second address present")
	})

	suite.Run("POST failure - Error creating an mto shipment with ppm shipment contains tertiary pickup address no secondary pickup address.", func() {
		// Under Test: UpdateMTOShipmentHandler
		// Setup:   If underlying UpdateMTOShipment returns error, handler should return 422 response
		// Expected:   422 Response returned

		handler, move := setupTestData(false, false)

		req := httptest.NewRequest("POST", "/mto-shipments", nil)

		expectedDepartureDate := time.Now().AddDate(0, 0, 10)
		sitExpected := true
		estimatedWeight := unit.Pound(1500)
		hasProGear := true
		ppmShipmentDestinationAddress := primev3messages.PPMDestinationAddress{
			City:           destinationAddress.City,
			PostalCode:     destinationAddress.PostalCode,
			State:          destinationAddress.State,
			StreetAddress1: destinationAddress.StreetAddress1,
			StreetAddress2: destinationAddress.StreetAddress2,
			StreetAddress3: destinationAddress.StreetAddress3,
		}
		ppmShipmentParams := primev3messages.CreatePPMShipment{
			PickupAddress: struct{ primev3messages.Address }{pickupAddress},
			DestinationAddress: struct {
				primev3messages.PPMDestinationAddress
			}{ppmShipmentDestinationAddress},
			TertiaryPickupAddress: struct{ primev3messages.Address }{tertiaryPickupAddress},
			ExpectedDepartureDate: handlers.FmtDate(expectedDepartureDate),
			EstimatedWeight:       handlers.FmtPoundPtr(&estimatedWeight),
			HasProGear:            &hasProGear,
			SitExpected:           &sitExpected,
		}
		params := mtoshipmentops.CreateMTOShipmentParams{
			HTTPRequest: req,
			Body: &primev3messages.CreateMTOShipment{
				MoveTaskOrderID:      handlers.FmtUUID(move.ID),
				Agents:               nil,
				CustomerRemarks:      nil,
				PointOfContact:       "John Doe",
				PrimeEstimatedWeight: handlers.FmtInt64(1200),
				RequestedPickupDate:  handlers.FmtDatePtr(models.TimePointer(time.Now())),
				ShipmentType:         primev3messages.NewMTOShipmentType(primev3messages.MTOShipmentTypePPM),
				PickupAddress:        struct{ primev3messages.Address }{pickupAddress},
				DestinationAddress:   struct{ primev3messages.Address }{destinationAddress},
				PpmShipment:          &ppmShipmentParams,
			},
		}

		// Validate incoming payload
		suite.NoError(params.Body.Validate(strfmt.Default))

		response := handler.Handle(params)
		suite.IsType(&mtoshipmentops.CreateMTOShipmentUnprocessableEntity{}, response)
		errResponse := response.(*mtoshipmentops.CreateMTOShipmentUnprocessableEntity)

		suite.Contains(*errResponse.Payload.Detail, "The MTO shipment object is invalid. Shipment cannot have a third pickup address without a second pickup address present")
	})

	suite.Run("POST failure - Error creating mto shipment containing a ppm shipment contains tertiary destination address no secondary destination address.", func() {
		// Under Test: UpdateMTOShipmentHandler
		// Setup:   If underlying UpdateMTOShipment returns error, handler should return 422 response
		// Expected:   422 Response returned

		handler, move := setupTestData(false, false)

		req := httptest.NewRequest("POST", "/mto-shipments", nil)

		expectedDepartureDate := time.Now().AddDate(0, 0, 10)
		sitExpected := true
		estimatedWeight := unit.Pound(1500)
		hasProGear := true
		ppmShipmentDestinationAddress := primev3messages.PPMDestinationAddress{
			City:           destinationAddress.City,
			PostalCode:     destinationAddress.PostalCode,
			State:          destinationAddress.State,
			StreetAddress1: destinationAddress.StreetAddress1,
			StreetAddress2: destinationAddress.StreetAddress2,
			StreetAddress3: destinationAddress.StreetAddress3,
		}
		ppmShipmentParams := primev3messages.CreatePPMShipment{
			PickupAddress: struct{ primev3messages.Address }{pickupAddress},
			DestinationAddress: struct {
				primev3messages.PPMDestinationAddress
			}{ppmShipmentDestinationAddress},
			TertiaryDestinationAddress: struct{ primev3messages.Address }{tertiaryDestinationAddress},
			ExpectedDepartureDate:      handlers.FmtDate(expectedDepartureDate),
			EstimatedWeight:            handlers.FmtPoundPtr(&estimatedWeight),
			HasProGear:                 &hasProGear,
			SitExpected:                &sitExpected,
		}
		params := mtoshipmentops.CreateMTOShipmentParams{
			HTTPRequest: req,
			Body: &primev3messages.CreateMTOShipment{
				MoveTaskOrderID:      handlers.FmtUUID(move.ID),
				Agents:               nil,
				CustomerRemarks:      nil,
				PointOfContact:       "John Doe",
				PrimeEstimatedWeight: handlers.FmtInt64(1200),
				RequestedPickupDate:  handlers.FmtDatePtr(models.TimePointer(time.Now())),
				ShipmentType:         primev3messages.NewMTOShipmentType(primev3messages.MTOShipmentTypePPM),
				PickupAddress:        struct{ primev3messages.Address }{pickupAddress},
				DestinationAddress:   struct{ primev3messages.Address }{destinationAddress},
				PpmShipment:          &ppmShipmentParams,
			},
		}

		// Validate incoming payload
		suite.NoError(params.Body.Validate(strfmt.Default))

		response := handler.Handle(params)
		suite.IsType(&mtoshipmentops.CreateMTOShipmentUnprocessableEntity{}, response)
		errResponse := response.(*mtoshipmentops.CreateMTOShipmentUnprocessableEntity)

		suite.Contains(*errResponse.Payload.Detail, "The MTO shipment object is invalid. Shipment cannot have a third destination address without a second destination address present")
	})
	suite.Run("PATCH failure - Error updating an mto shipment contains tertiary pickup address no secondary pickup address.", func() {
		// Under Test: UpdateMTOShipmentHandler
		// Setup:   If underlying CreateMTOShipment returns error, handler should return 422 response
		// Expected:   422 Response returned

<<<<<<< HEAD
		shipmentUpdater := shipmentorchestrator.NewShipmentUpdater(mtoShipmentUpdater, ppmShipmentUpdater, boatShipmentUpdater, mobileHomeShipmentUpdater, mtoServiceItemCreator)
		patchHandler := UpdateMTOShipmentHandler{
			suite.HandlerConfig(),
			shipmentUpdater,
			planner,
=======
		shipmentUpdater := shipmentorchestrator.NewShipmentUpdater(mtoShipmentUpdater, ppmShipmentUpdater, boatShipmentUpdater, mobileHomeShipmentUpdater)
		patchHandler := UpdateMTOShipmentHandler{
			suite.HandlerConfig(),
			shipmentUpdater,
>>>>>>> 3650eec0
			vLocationServices,
		}

		now := time.Now()
		mto_shipment := factory.BuildMTOShipment(suite.DB(), []factory.Customization{
			{
				Model: models.Address{
					StreetAddress1: "some address",
					City:           "Beverly Hills",
					State:          "CA",
					PostalCode:     "90210",
				},
				Type: &factory.Addresses.PickupAddress,
			},
			{
				Model: models.Address{
					StreetAddress1: "some address",
					City:           "Beverly Hills",
					State:          "CA",
					PostalCode:     "90210",
				},
				Type: &factory.Addresses.DeliveryAddress,
			},
		}, nil)
		move := factory.BuildMoveWithPPMShipment(suite.DB(), []factory.Customization{
			{
				Model: models.Move{
					AvailableToPrimeAt: &now,
					ApprovedAt:         &now,
					Status:             models.MoveStatusAPPROVED,
				},
			},
		}, nil)

		var testMove models.Move
		err := suite.DB().EagerPreload("MTOShipments.PPMShipment").Find(&testMove, move.ID)
		suite.NoError(err)
		var testMtoShipment models.MTOShipment
		err = suite.DB().Find(&testMtoShipment, mto_shipment.ID)
		suite.NoError(err)
		testMtoShipment.MoveTaskOrderID = testMove.ID
		testMtoShipment.MoveTaskOrder = testMove
		err = suite.DB().Save(&testMtoShipment)
		suite.NoError(err)
		testMove.MTOShipments = append(testMove.MTOShipments, mto_shipment)
		err = suite.DB().Save(&testMove)
		suite.NoError(err)

		patchReq := httptest.NewRequest("PATCH", fmt.Sprintf("/mto-shipments/%s", testMove.MTOShipments[0].ID), nil)

		eTag := etag.GenerateEtag(testMove.MTOShipments[0].UpdatedAt)
		patchParams := mtoshipmentops.UpdateMTOShipmentParams{
			HTTPRequest:   patchReq,
			MtoShipmentID: strfmt.UUID(testMove.MTOShipments[0].ID.String()),
			IfMatch:       eTag,
		}
		tertiaryAddress := GetTestAddress()
		patchParams.Body = &primev3messages.UpdateMTOShipment{
			TertiaryDeliveryAddress: struct{ primev3messages.Address }{tertiaryAddress},
		}
		patchResponse := patchHandler.Handle(patchParams)
		errResponse := patchResponse.(*mtoshipmentops.UpdateMTOShipmentUnprocessableEntity)
		suite.Contains(*errResponse.Payload.Detail, "Invalid input found while validating the MTO shipment")
		suite.Contains(errResponse.Payload.InvalidFields["error validating mto shipment"][0], "Shipment cannot have a third address without a second address present")

	})
	suite.Run("PATCH failure - Error updating an ppm shipment contains tertiary destination address no secondary destination address", func() {
		// Under Test: UpdateMTOShipmentHandler
		// Mocked:     UpdateMTOShipment creator
		// Setup:   If underlying UpdateMTOShipment returns error, handler should return 422 response
		// Expected:   422 Response returned

<<<<<<< HEAD
		shipmentUpdater := shipmentorchestrator.NewShipmentUpdater(mtoShipmentUpdater, ppmShipmentUpdater, boatShipmentUpdater, mobileHomeShipmentUpdater, mtoServiceItemCreator)
		patchHandler := UpdateMTOShipmentHandler{
			suite.HandlerConfig(),
			shipmentUpdater,
			planner,
=======
		shipmentUpdater := shipmentorchestrator.NewShipmentUpdater(mtoShipmentUpdater, ppmShipmentUpdater, boatShipmentUpdater, mobileHomeShipmentUpdater)
		patchHandler := UpdateMTOShipmentHandler{
			suite.HandlerConfig(),
			shipmentUpdater,
>>>>>>> 3650eec0
			vLocationServices,
		}

		move := factory.BuildAvailableToPrimeMove(suite.DB(), []factory.Customization{}, nil)
		factory.BuildPPMShipment(suite.DB(), []factory.Customization{
			{
				Model:    move,
				LinkOnly: true,
			},
		}, nil)

		var testMove models.Move
		err := suite.DB().EagerPreload("MTOShipments.PPMShipment").Find(&testMove, move.ID)
		suite.NoError(err)

		patchReq := httptest.NewRequest("PATCH", fmt.Sprintf("/mto-shipments/%s", testMove.MTOShipments[0].ID.String()), nil)

		eTag := etag.GenerateEtag(testMove.MTOShipments[0].UpdatedAt)
		patchParams := mtoshipmentops.UpdateMTOShipmentParams{
			HTTPRequest:   patchReq,
			MtoShipmentID: strfmt.UUID(testMove.MTOShipments[0].ID.String()),
			IfMatch:       eTag,
		}
		tertiaryAddress := GetTestAddress()
		ppmShipmentParamSetup := primev3messages.UpdatePPMShipment{
			HasTertiaryDestinationAddress: models.BoolPointer(true),
			TertiaryDestinationAddress:    struct{ primev3messages.Address }{tertiaryAddress},
		}
		mtoShipmentParamSetup := primev3messages.UpdateMTOShipment{
			PpmShipment: &ppmShipmentParamSetup,
		}

		patchParams.Body = &mtoShipmentParamSetup
		patchResponse := patchHandler.Handle(patchParams)
		errResponse := patchResponse.(*mtoshipmentops.UpdateMTOShipmentUnprocessableEntity)
		suite.Contains(*errResponse.Payload.Detail, "Invalid input found while validating the PPM shipment")
		suite.Contains(errResponse.Payload.InvalidFields["error validating ppm shipment"][0], "Shipment cannot have a third address without a second address present")

	})

	suite.Run("PATCH sucess - updating an mto shipment contains tertiary pickup and secondary pickup address.", func() {
		// Under Test: UpdateMTOShipmentHandler
		// Setup:   If underlying CreateMTOShipment returns error, handler should return 422 response
		// Expected:   422 Response returned

<<<<<<< HEAD
		shipmentUpdater := shipmentorchestrator.NewShipmentUpdater(mtoShipmentUpdater, ppmShipmentUpdater, boatShipmentUpdater, mobileHomeShipmentUpdater, mtoServiceItemCreator)
		patchHandler := UpdateMTOShipmentHandler{
			suite.HandlerConfig(),
			shipmentUpdater,
			planner,
=======
		shipmentUpdater := shipmentorchestrator.NewShipmentUpdater(mtoShipmentUpdater, ppmShipmentUpdater, boatShipmentUpdater, mobileHomeShipmentUpdater)
		patchHandler := UpdateMTOShipmentHandler{
			suite.HandlerConfig(),
			shipmentUpdater,
>>>>>>> 3650eec0
			vLocationServices,
		}

		now := time.Now()
		mto_shipment := factory.BuildMTOShipment(suite.DB(), []factory.Customization{
			{
				Model: models.Address{
					StreetAddress1: "some address",
					City:           "Beverly Hills",
					State:          "CA",
					PostalCode:     "90210",
				},
				Type: &factory.Addresses.PickupAddress,
			},
			{
				Model: models.Address{
					StreetAddress1: "some address",
					City:           "Beverly Hills",
					State:          "CA",
					PostalCode:     "90210",
				},
				Type: &factory.Addresses.SecondaryPickupAddress,
			},
			{
				Model: models.Address{
					StreetAddress1: "some address",
					City:           "Beverly Hills",
					State:          "CA",
					PostalCode:     "90210",
				},
				Type: &factory.Addresses.DeliveryAddress,
			},
			{
				Model: models.Address{
					StreetAddress1: "some address",
					City:           "Beverly Hills",
					State:          "CA",
					PostalCode:     "90210",
				},
				Type: &factory.Addresses.SecondaryDeliveryAddress,
			},
		}, nil)
		move := factory.BuildMoveWithPPMShipment(suite.DB(), []factory.Customization{
			{
				Model: models.Move{
					AvailableToPrimeAt: &now,
					ApprovedAt:         &now,
					Status:             models.MoveStatusAPPROVED,
				},
			},
		}, nil)

		var testMove models.Move
		err := suite.DB().EagerPreload("MTOShipments.PPMShipment").Find(&testMove, move.ID)
		suite.NoError(err)
		var testMtoShipment models.MTOShipment
		err = suite.DB().Find(&testMtoShipment, mto_shipment.ID)
		suite.NoError(err)
		testMtoShipment.MoveTaskOrderID = testMove.ID
		testMtoShipment.MoveTaskOrder = testMove
		err = suite.DB().Save(&testMtoShipment)
		suite.NoError(err)
		testMove.MTOShipments = append(testMove.MTOShipments, mto_shipment)
		err = suite.DB().Save(&testMove)
		suite.NoError(err)

		patchReq := httptest.NewRequest("PATCH", fmt.Sprintf("/mto-shipments/%s", testMove.MTOShipments[0].ID), nil)

		eTag := etag.GenerateEtag(testMtoShipment.UpdatedAt)
		patchParams := mtoshipmentops.UpdateMTOShipmentParams{
			HTTPRequest:   patchReq,
			MtoShipmentID: strfmt.UUID(testMtoShipment.ID.String()),
			IfMatch:       eTag,
		}
		tertiaryAddress := GetTestAddress()
		patchParams.Body = &primev3messages.UpdateMTOShipment{
			TertiaryDeliveryAddress: struct{ primev3messages.Address }{tertiaryAddress},
		}
		patchResponse := patchHandler.Handle(patchParams)
		response := patchResponse.(*mtoshipmentops.UpdateMTOShipmentOK)
		suite.IsType(&mtoshipmentops.UpdateMTOShipmentOK{}, response)
	})

	suite.Run("PATCH failure - Invalid address.", func() {
		// Under Test: UpdateMTOShipmentHandler
		// Setup:   Set an invalid zip
		// Expected:   422 Response returned

<<<<<<< HEAD
		shipmentUpdater := shipmentorchestrator.NewShipmentUpdater(mtoShipmentUpdater, ppmShipmentUpdater, boatShipmentUpdater, mobileHomeShipmentUpdater, mtoServiceItemCreator)
		patchHandler := UpdateMTOShipmentHandler{
			suite.HandlerConfig(),
			shipmentUpdater,
			planner,
=======
		shipmentUpdater := shipmentorchestrator.NewShipmentUpdater(mtoShipmentUpdater, ppmShipmentUpdater, boatShipmentUpdater, mobileHomeShipmentUpdater)
		patchHandler := UpdateMTOShipmentHandler{
			suite.HandlerConfig(),
			shipmentUpdater,
>>>>>>> 3650eec0
			vLocationServices,
		}

		now := time.Now()
		mto_shipment := factory.BuildMTOShipment(suite.DB(), []factory.Customization{
			{
				Model: models.Address{
					StreetAddress1: "some pickup address",
					City:           "Beverly Hills",
					State:          "CA",
					PostalCode:     "90210",
				},
				Type: &factory.Addresses.PickupAddress,
			},
			{
				Model: models.Address{
					StreetAddress1: "some second pickup address",
					City:           "Beverly Hills",
					State:          "CA",
					PostalCode:     "90210",
				},
				Type: &factory.Addresses.SecondaryPickupAddress,
			},
			{
				Model: models.Address{
					StreetAddress1: "some third pickup address",
					City:           "Beverly Hills",
					State:          "CA",
					PostalCode:     "90210",
				},
				Type: &factory.Addresses.TertiaryPickupAddress,
			},
			{
				Model: models.Address{
					StreetAddress1: "some delivery address",
					City:           "Beverly Hills",
					State:          "CA",
					PostalCode:     "90210",
				},
				Type: &factory.Addresses.DeliveryAddress,
			},
			{
				Model: models.Address{
					StreetAddress1: "some second delivery address",
					City:           "Beverly Hills",
					State:          "CA",
					PostalCode:     "90210",
				},
				Type: &factory.Addresses.SecondaryDeliveryAddress,
			},
			{
				Model: models.Address{
					StreetAddress1: "some third delivery address",
					City:           "Beverly Hills",
					State:          "CA",
					PostalCode:     "90210",
				},
				Type: &factory.Addresses.TertiaryDeliveryAddress,
			},
		}, nil)
		move := factory.BuildMoveWithPPMShipment(suite.DB(), []factory.Customization{
			{
				Model: models.Move{
					AvailableToPrimeAt: &now,
					ApprovedAt:         &now,
					Status:             models.MoveStatusAPPROVED,
				},
			},
		}, nil)

		var testMove models.Move
		err := suite.DB().EagerPreload("MTOShipments.PPMShipment").Find(&testMove, move.ID)
		suite.NoError(err)
		var testMtoShipment models.MTOShipment
		err = suite.DB().Find(&testMtoShipment, mto_shipment.ID)
		suite.NoError(err)
		testMtoShipment.MoveTaskOrderID = testMove.ID
		testMtoShipment.MoveTaskOrder = testMove
		err = suite.DB().Save(&testMtoShipment)
		suite.NoError(err)
		testMove.MTOShipments = append(testMove.MTOShipments, mto_shipment)
		err = suite.DB().Save(&testMove)
		suite.NoError(err)

		patchReq := httptest.NewRequest("PATCH", fmt.Sprintf("/mto-shipments/%s", testMove.MTOShipments[0].ID), nil)

		eTag := etag.GenerateEtag(testMtoShipment.UpdatedAt)
		patchParams := mtoshipmentops.UpdateMTOShipmentParams{
			HTTPRequest:   patchReq,
			MtoShipmentID: strfmt.UUID(testMtoShipment.ID.String()),
			IfMatch:       eTag,
		}
		tertiaryAddress := GetTestAddress()
		tertiaryAddress.PostalCode = handlers.FmtString("99999")
		patchParams.Body = &primev3messages.UpdateMTOShipment{
			TertiaryDeliveryAddress: struct{ primev3messages.Address }{tertiaryAddress},
		}
		patchResponse := patchHandler.Handle(patchParams)
		errResponse := patchResponse.(*mtoshipmentops.UpdateMTOShipmentUnprocessableEntity)
		suite.IsType(&mtoshipmentops.UpdateMTOShipmentUnprocessableEntity{}, errResponse)
	})

	suite.Run("PATCH failure - Internal Server error GetLocationsByZipCityState", func() {
		// Under Test: UpdateMTOShipmentHandler
		// Setup:   Mock location to return an error
		// Expected:   500 Response returned
		handler, move := setupTestData(false, true)
		req := httptest.NewRequest("POST", "/mto-shipments", nil)

		params := mtoshipmentops.CreateMTOShipmentParams{
			HTTPRequest: req,
			Body: &primev3messages.CreateMTOShipment{
				MoveTaskOrderID:      handlers.FmtUUID(move.ID),
				Agents:               nil,
				CustomerRemarks:      nil,
				PointOfContact:       "John Doe",
				PrimeEstimatedWeight: handlers.FmtInt64(1200),
				RequestedPickupDate:  handlers.FmtDatePtr(models.TimePointer(time.Now())),
				ShipmentType:         primev3messages.NewMTOShipmentType(primev3messages.MTOShipmentTypeHHG),
				PickupAddress:        struct{ primev3messages.Address }{pickupAddress},
				DestinationAddress:   struct{ primev3messages.Address }{destinationAddress},
			},
		}

		// Validate incoming payload
		suite.NoError(params.Body.Validate(strfmt.Default))

		expectedError := models.ErrFetchNotFound
		vLocationFetcher := &mocks.VLocation{}
		vLocationFetcher.On("GetLocationsByZipCityState",
			mock.AnythingOfType("*appcontext.appContext"),
			mock.Anything,
			mock.Anything,
			mock.Anything,
			mock.Anything,
		).Return(nil, expectedError).Once()
		handler.VLocation = vLocationFetcher
		response := handler.Handle(params)
		suite.IsType(&mtoshipmentops.CreateMTOShipmentInternalServerError{}, response)
	})

<<<<<<< HEAD
	suite.Run("PATCH failure - valid AK address FF is on", func() {
=======
	suite.Run("PATCH success - valid AK address FF is on", func() {
>>>>>>> 3650eec0
		// Under Test: UpdateMTOShipmentHandler
		// Setup:   Set an valid AK address but turn FF on
		// Expected:   200 Response returned

<<<<<<< HEAD
		shipmentUpdater := shipmentorchestrator.NewShipmentUpdater(mtoShipmentUpdater, ppmShipmentUpdater, boatShipmentUpdater, mobileHomeShipmentUpdater, mtoServiceItemCreator)
		patchHandler := UpdateMTOShipmentHandler{
			suite.HandlerConfig(),
			shipmentUpdater,
			planner,
=======
		shipmentUpdater := shipmentorchestrator.NewShipmentUpdater(mtoShipmentUpdater, ppmShipmentUpdater, boatShipmentUpdater, mobileHomeShipmentUpdater)
		patchHandler := UpdateMTOShipmentHandler{
			suite.HandlerConfig(),
			shipmentUpdater,
>>>>>>> 3650eec0
			vLocationServices,
		}

		now := time.Now()
		mto_shipment := factory.BuildMTOShipment(suite.DB(), []factory.Customization{
			{
				Model: models.Address{
					StreetAddress1: "some pickup address",
					City:           "Beverly Hills",
					State:          "CA",
					PostalCode:     "90210",
				},
				Type: &factory.Addresses.PickupAddress,
			},
			{
				Model: models.Address{
					StreetAddress1: "some second pickup address",
					City:           "Beverly Hills",
					State:          "CA",
					PostalCode:     "90210",
				},
				Type: &factory.Addresses.SecondaryPickupAddress,
			},
			{
				Model: models.Address{
					StreetAddress1: "some third pickup address",
					City:           "Beverly Hills",
					State:          "CA",
					PostalCode:     "90210",
				},
				Type: &factory.Addresses.TertiaryPickupAddress,
			},
			{
				Model: models.Address{
					StreetAddress1: "some delivery address",
					City:           "Beverly Hills",
					State:          "CA",
					PostalCode:     "90210",
				},
				Type: &factory.Addresses.DeliveryAddress,
			},
			{
				Model: models.Address{
					StreetAddress1: "some second delivery address",
					City:           "Beverly Hills",
					State:          "CA",
					PostalCode:     "90210",
				},
				Type: &factory.Addresses.SecondaryDeliveryAddress,
			},
		}, nil)
		move := factory.BuildMoveWithPPMShipment(suite.DB(), []factory.Customization{
			{
				Model: models.Move{
					AvailableToPrimeAt: &now,
					ApprovedAt:         &now,
					Status:             models.MoveStatusAPPROVED,
				},
			},
		}, nil)

		var testMove models.Move
		err := suite.DB().EagerPreload("MTOShipments.PPMShipment").Find(&testMove, move.ID)
		suite.NoError(err)
		var testMtoShipment models.MTOShipment
		err = suite.DB().Find(&testMtoShipment, mto_shipment.ID)
		suite.NoError(err)
		testMtoShipment.MoveTaskOrderID = testMove.ID
		testMtoShipment.MoveTaskOrder = testMove
		err = suite.DB().Save(&testMtoShipment)
		suite.NoError(err)
		testMove.MTOShipments = append(testMove.MTOShipments, mto_shipment)
		err = suite.DB().Save(&testMove)
		suite.NoError(err)

		patchReq := httptest.NewRequest("PATCH", fmt.Sprintf("/mto-shipments/%s", testMove.MTOShipments[0].ID), nil)

		eTag := etag.GenerateEtag(testMtoShipment.UpdatedAt)
		patchParams := mtoshipmentops.UpdateMTOShipmentParams{
			HTTPRequest:   patchReq,
			MtoShipmentID: strfmt.UUID(testMtoShipment.ID.String()),
			IfMatch:       eTag,
		}
		alaskaAddress := primev3messages.Address{
			City:           handlers.FmtString("Juneau"),
			PostalCode:     handlers.FmtString("99801"),
			State:          handlers.FmtString("AK"),
			StreetAddress1: handlers.FmtString("Some AK street"),
		}
		patchParams.Body = &primev3messages.UpdateMTOShipment{
			TertiaryDeliveryAddress: struct{ primev3messages.Address }{alaskaAddress},
		}

		// setting the AK flag to true
		handlerConfig := suite.HandlerConfig()

		expectedFeatureFlag := services.FeatureFlag{
			Key:   "enable_alaska",
			Match: true,
		}

		mockFeatureFlagFetcher := &mocks.FeatureFlagFetcher{}
		mockFeatureFlagFetcher.On("GetBooleanFlagForUser",
			mock.Anything,
			mock.AnythingOfType("*appcontext.appContext"),
			mock.AnythingOfType("string"),
			mock.Anything,
		).Return(expectedFeatureFlag, nil)
		handlerConfig.SetFeatureFlagFetcher(mockFeatureFlagFetcher)
		patchHandler.HandlerConfig = handlerConfig
		patchResponse := patchHandler.Handle(patchParams)
		errResponse := patchResponse.(*mtoshipmentops.UpdateMTOShipmentOK)
		suite.IsType(&mtoshipmentops.UpdateMTOShipmentOK{}, errResponse)
	})

	suite.Run("PATCH success - valid HI address FF is on", func() {
		// Under Test: UpdateMTOShipmentHandler
		// Setup:   Set an valid HI address but turn FF on
		// Expected:   200 Response returned

		shipmentUpdater := shipmentorchestrator.NewShipmentUpdater(mtoShipmentUpdater, ppmShipmentUpdater, boatShipmentUpdater, mobileHomeShipmentUpdater, mtoServiceItemCreator)
		patchHandler := UpdateMTOShipmentHandler{
			suite.HandlerConfig(),
			shipmentUpdater,
<<<<<<< HEAD
			planner,
=======
>>>>>>> 3650eec0
			vLocationServices,
		}

		now := time.Now()
		mto_shipment := factory.BuildMTOShipment(suite.DB(), []factory.Customization{
			{
				Model: models.Address{
					StreetAddress1: "some pickup address",
					City:           "Beverly Hills",
					State:          "CA",
					PostalCode:     "90210",
				},
				Type: &factory.Addresses.PickupAddress,
			},
			{
				Model: models.Address{
					StreetAddress1: "some second pickup address",
					City:           "Beverly Hills",
					State:          "CA",
					PostalCode:     "90210",
				},
				Type: &factory.Addresses.SecondaryPickupAddress,
			},
			{
				Model: models.Address{
					StreetAddress1: "some third pickup address",
					City:           "Beverly Hills",
					State:          "CA",
					PostalCode:     "90210",
				},
				Type: &factory.Addresses.TertiaryPickupAddress,
			},
			{
				Model: models.Address{
					StreetAddress1: "some delivery address",
					City:           "Beverly Hills",
					State:          "CA",
					PostalCode:     "90210",
				},
				Type: &factory.Addresses.DeliveryAddress,
			},
			{
				Model: models.Address{
					StreetAddress1: "some second delivery address",
					City:           "Beverly Hills",
					State:          "CA",
					PostalCode:     "90210",
				},
				Type: &factory.Addresses.SecondaryDeliveryAddress,
			},
		}, nil)
		move := factory.BuildMoveWithPPMShipment(suite.DB(), []factory.Customization{
			{
				Model: models.Move{
					AvailableToPrimeAt: &now,
					ApprovedAt:         &now,
					Status:             models.MoveStatusAPPROVED,
				},
			},
		}, nil)

		var testMove models.Move
		err := suite.DB().EagerPreload("MTOShipments.PPMShipment").Find(&testMove, move.ID)
		suite.NoError(err)
		var testMtoShipment models.MTOShipment
		err = suite.DB().Find(&testMtoShipment, mto_shipment.ID)
		suite.NoError(err)
		testMtoShipment.MoveTaskOrderID = testMove.ID
		testMtoShipment.MoveTaskOrder = testMove
		err = suite.DB().Save(&testMtoShipment)
		suite.NoError(err)
		testMove.MTOShipments = append(testMove.MTOShipments, mto_shipment)
		err = suite.DB().Save(&testMove)
		suite.NoError(err)

		patchReq := httptest.NewRequest("PATCH", fmt.Sprintf("/mto-shipments/%s", testMove.MTOShipments[0].ID), nil)

		eTag := etag.GenerateEtag(testMtoShipment.UpdatedAt)
		patchParams := mtoshipmentops.UpdateMTOShipmentParams{
			HTTPRequest:   patchReq,
			MtoShipmentID: strfmt.UUID(testMtoShipment.ID.String()),
			IfMatch:       eTag,
		}
		hawaiiAddress := primev3messages.Address{
			City:           handlers.FmtString("HONOLULU"),
			PostalCode:     handlers.FmtString("96835"),
			State:          handlers.FmtString("HI"),
			StreetAddress1: handlers.FmtString("Some HI street"),
		}
		patchParams.Body = &primev3messages.UpdateMTOShipment{
			TertiaryDeliveryAddress: struct{ primev3messages.Address }{hawaiiAddress},
		}

		// setting the HI flag to true
		handlerConfig := suite.HandlerConfig()

		expectedFeatureFlag := services.FeatureFlag{
			Key:   "enable_hawaii",
			Match: true,
		}

		mockFeatureFlagFetcher := &mocks.FeatureFlagFetcher{}
		mockFeatureFlagFetcher.On("GetBooleanFlagForUser",
			mock.Anything,
			mock.AnythingOfType("*appcontext.appContext"),
			mock.AnythingOfType("string"),
			mock.Anything,
		).Return(expectedFeatureFlag, nil)
		handlerConfig.SetFeatureFlagFetcher(mockFeatureFlagFetcher)
		patchHandler.HandlerConfig = handlerConfig
		patchResponse := patchHandler.Handle(patchParams)
		errResponse := patchResponse.(*mtoshipmentops.UpdateMTOShipmentOK)
		suite.IsType(&mtoshipmentops.UpdateMTOShipmentOK{}, errResponse)
	})

	suite.Run("PATCH failure - valid AK address FF is off", func() {
		// Under Test: UpdateMTOShipmentHandler
		// Setup:   Set an valid AK address but turn FF off
		// Expected:   422 Response returned

		shipmentUpdater := shipmentorchestrator.NewShipmentUpdater(mtoShipmentUpdater, ppmShipmentUpdater, boatShipmentUpdater, mobileHomeShipmentUpdater, mtoServiceItemCreator)
		patchHandler := UpdateMTOShipmentHandler{
			suite.HandlerConfig(),
			shipmentUpdater,
<<<<<<< HEAD
			planner,
=======
>>>>>>> 3650eec0
			vLocationServices,
		}

		now := time.Now()
		mto_shipment := factory.BuildMTOShipment(suite.DB(), []factory.Customization{
			{
				Model: models.Address{
					StreetAddress1: "some pickup address",
					City:           "Beverly Hills",
					State:          "CA",
					PostalCode:     "90210",
				},
				Type: &factory.Addresses.PickupAddress,
			},
			{
				Model: models.Address{
					StreetAddress1: "some second pickup address",
					City:           "Beverly Hills",
					State:          "CA",
					PostalCode:     "90210",
				},
				Type: &factory.Addresses.SecondaryPickupAddress,
			},
			{
				Model: models.Address{
					StreetAddress1: "some third pickup address",
					City:           "Beverly Hills",
					State:          "CA",
					PostalCode:     "90210",
				},
				Type: &factory.Addresses.TertiaryPickupAddress,
			},
			{
				Model: models.Address{
					StreetAddress1: "some delivery address",
					City:           "Beverly Hills",
					State:          "CA",
					PostalCode:     "90210",
				},
				Type: &factory.Addresses.DeliveryAddress,
			},
			{
				Model: models.Address{
					StreetAddress1: "some second delivery address",
					City:           "Beverly Hills",
					State:          "CA",
					PostalCode:     "90210",
				},
				Type: &factory.Addresses.SecondaryDeliveryAddress,
			},
			{
				Model: models.Address{
					StreetAddress1: "some third delivery address",
					City:           "Beverly Hills",
					State:          "CA",
					PostalCode:     "90210",
				},
				Type: &factory.Addresses.TertiaryDeliveryAddress,
			},
		}, nil)
		move := factory.BuildMoveWithPPMShipment(suite.DB(), []factory.Customization{
			{
				Model: models.Move{
					AvailableToPrimeAt: &now,
					ApprovedAt:         &now,
					Status:             models.MoveStatusAPPROVED,
				},
			},
		}, nil)

		var testMove models.Move
		err := suite.DB().EagerPreload("MTOShipments.PPMShipment").Find(&testMove, move.ID)
		suite.NoError(err)
		var testMtoShipment models.MTOShipment
		err = suite.DB().Find(&testMtoShipment, mto_shipment.ID)
		suite.NoError(err)
		testMtoShipment.MoveTaskOrderID = testMove.ID
		testMtoShipment.MoveTaskOrder = testMove
		err = suite.DB().Save(&testMtoShipment)
		suite.NoError(err)
		testMove.MTOShipments = append(testMove.MTOShipments, mto_shipment)
		err = suite.DB().Save(&testMove)
		suite.NoError(err)

		patchReq := httptest.NewRequest("PATCH", fmt.Sprintf("/mto-shipments/%s", testMove.MTOShipments[0].ID), nil)

		eTag := etag.GenerateEtag(testMtoShipment.UpdatedAt)
		patchParams := mtoshipmentops.UpdateMTOShipmentParams{
			HTTPRequest:   patchReq,
			MtoShipmentID: strfmt.UUID(testMtoShipment.ID.String()),
			IfMatch:       eTag,
		}
		alaskaAddress := primev3messages.Address{
			City:           handlers.FmtString("Juneau"),
			PostalCode:     handlers.FmtString("99801"),
			State:          handlers.FmtString("AK"),
			StreetAddress1: handlers.FmtString("Some AK street"),
		}
		patchParams.Body = &primev3messages.UpdateMTOShipment{
			TertiaryDeliveryAddress: struct{ primev3messages.Address }{alaskaAddress},
		}

		// setting the AK flag to false
		handlerConfig := suite.HandlerConfig()

		expectedFeatureFlag := services.FeatureFlag{
			Key:   "enable_alaska",
			Match: false,
		}

		mockFeatureFlagFetcher := &mocks.FeatureFlagFetcher{}
		mockFeatureFlagFetcher.On("GetBooleanFlagForUser",
			mock.Anything,
			mock.AnythingOfType("*appcontext.appContext"),
			mock.AnythingOfType("string"),
			mock.Anything,
		).Return(expectedFeatureFlag, nil)
		handlerConfig.SetFeatureFlagFetcher(mockFeatureFlagFetcher)
		patchHandler.HandlerConfig = handlerConfig
		patchResponse := patchHandler.Handle(patchParams)
		errResponse := patchResponse.(*mtoshipmentops.UpdateMTOShipmentUnprocessableEntity)
		suite.IsType(&mtoshipmentops.UpdateMTOShipmentUnprocessableEntity{}, errResponse)
	})

	suite.Run("PATCH failure - valid HI address FF is off", func() {
		// Under Test: UpdateMTOShipmentHandler
		// Setup:   Set an valid HI address but turn FF off
		// Expected:   422 Response returned

		shipmentUpdater := shipmentorchestrator.NewShipmentUpdater(mtoShipmentUpdater, ppmShipmentUpdater, boatShipmentUpdater, mobileHomeShipmentUpdater, mtoServiceItemCreator)
		patchHandler := UpdateMTOShipmentHandler{
			suite.HandlerConfig(),
			shipmentUpdater,
<<<<<<< HEAD
			planner,
=======
>>>>>>> 3650eec0
			vLocationServices,
		}

		now := time.Now()
		mto_shipment := factory.BuildMTOShipment(suite.DB(), []factory.Customization{
			{
				Model: models.Address{
					StreetAddress1: "some pickup address",
					City:           "Beverly Hills",
					State:          "CA",
					PostalCode:     "90210",
				},
				Type: &factory.Addresses.PickupAddress,
			},
			{
				Model: models.Address{
					StreetAddress1: "some second pickup address",
					City:           "Beverly Hills",
					State:          "CA",
					PostalCode:     "90210",
				},
				Type: &factory.Addresses.SecondaryPickupAddress,
			},
			{
				Model: models.Address{
					StreetAddress1: "some third pickup address",
					City:           "Beverly Hills",
					State:          "CA",
					PostalCode:     "90210",
				},
				Type: &factory.Addresses.TertiaryPickupAddress,
			},
			{
				Model: models.Address{
					StreetAddress1: "some delivery address",
					City:           "Beverly Hills",
					State:          "CA",
					PostalCode:     "90210",
				},
				Type: &factory.Addresses.DeliveryAddress,
			},
			{
				Model: models.Address{
					StreetAddress1: "some second delivery address",
					City:           "Beverly Hills",
					State:          "CA",
					PostalCode:     "90210",
				},
				Type: &factory.Addresses.SecondaryDeliveryAddress,
			},
			{
				Model: models.Address{
					StreetAddress1: "some third delivery address",
					City:           "Beverly Hills",
					State:          "CA",
					PostalCode:     "90210",
				},
				Type: &factory.Addresses.TertiaryDeliveryAddress,
			},
		}, nil)
		move := factory.BuildMoveWithPPMShipment(suite.DB(), []factory.Customization{
			{
				Model: models.Move{
					AvailableToPrimeAt: &now,
					ApprovedAt:         &now,
					Status:             models.MoveStatusAPPROVED,
				},
			},
		}, nil)

		var testMove models.Move
		err := suite.DB().EagerPreload("MTOShipments.PPMShipment").Find(&testMove, move.ID)
		suite.NoError(err)
		var testMtoShipment models.MTOShipment
		err = suite.DB().Find(&testMtoShipment, mto_shipment.ID)
		suite.NoError(err)
		testMtoShipment.MoveTaskOrderID = testMove.ID
		testMtoShipment.MoveTaskOrder = testMove
		err = suite.DB().Save(&testMtoShipment)
		suite.NoError(err)
		testMove.MTOShipments = append(testMove.MTOShipments, mto_shipment)
		err = suite.DB().Save(&testMove)
		suite.NoError(err)

		patchReq := httptest.NewRequest("PATCH", fmt.Sprintf("/mto-shipments/%s", testMove.MTOShipments[0].ID), nil)

		eTag := etag.GenerateEtag(testMtoShipment.UpdatedAt)
		patchParams := mtoshipmentops.UpdateMTOShipmentParams{
			HTTPRequest:   patchReq,
			MtoShipmentID: strfmt.UUID(testMtoShipment.ID.String()),
			IfMatch:       eTag,
		}
		hawaiiAddress := primev3messages.Address{
			City:           handlers.FmtString("HONOLULU"),
			PostalCode:     handlers.FmtString("HI"),
			State:          handlers.FmtString("96835"),
			StreetAddress1: handlers.FmtString("Some HI street"),
		}
		patchParams.Body = &primev3messages.UpdateMTOShipment{
			TertiaryDeliveryAddress: struct{ primev3messages.Address }{hawaiiAddress},
		}

		// setting the HI flag to false
		handlerConfig := suite.HandlerConfig()

		expectedFeatureFlag := services.FeatureFlag{
			Key:   "enable_hawaii",
			Match: false,
		}

		mockFeatureFlagFetcher := &mocks.FeatureFlagFetcher{}
		mockFeatureFlagFetcher.On("GetBooleanFlagForUser",
			mock.Anything,
			mock.AnythingOfType("*appcontext.appContext"),
			mock.AnythingOfType("string"),
			mock.Anything,
		).Return(expectedFeatureFlag, nil)
		handlerConfig.SetFeatureFlagFetcher(mockFeatureFlagFetcher)
		patchHandler.HandlerConfig = handlerConfig
		patchResponse := patchHandler.Handle(patchParams)
		errResponse := patchResponse.(*mtoshipmentops.UpdateMTOShipmentUnprocessableEntity)
		suite.IsType(&mtoshipmentops.UpdateMTOShipmentUnprocessableEntity{}, errResponse)
	})
}
func GetTestAddress() primev3messages.Address {
	newAddress := factory.BuildAddress(nil, []factory.Customization{
		{
			Model: models.Address{
				ID: uuid.Must(uuid.NewV4()),
			},
		},
	}, nil)
	return primev3messages.Address{
		City:           &newAddress.City,
		PostalCode:     &newAddress.PostalCode,
		State:          &newAddress.State,
		StreetAddress1: &newAddress.StreetAddress1,
		StreetAddress2: newAddress.StreetAddress2,
		StreetAddress3: newAddress.StreetAddress3,
	}
}<|MERGE_RESOLUTION|>--- conflicted
+++ resolved
@@ -268,7 +268,6 @@
 	setupTestDataWithoutFF := func() (CreateMTOShipmentHandler, models.Move) {
 		vLocationServices := address.NewVLocation()
 		move := factory.BuildAvailableToPrimeMove(suite.DB(), nil, nil)
-<<<<<<< HEAD
 
 		handler := CreateMTOShipmentHandler{
 			suite.HandlerConfig(),
@@ -277,16 +276,6 @@
 			vLocationServices,
 		}
 
-=======
-
-		handler := CreateMTOShipmentHandler{
-			suite.HandlerConfig(),
-			shipmentCreator,
-			mtoChecker,
-			vLocationServices,
-		}
-
->>>>>>> 3650eec0
 		setupAddresses()
 		return handler, move
 	}
@@ -588,10 +577,7 @@
 		patchHandler := UpdateMTOShipmentHandler{
 			suite.HandlerConfig(),
 			shipmentUpdater,
-<<<<<<< HEAD
 			planner,
-=======
->>>>>>> 3650eec0
 			vLocationServices,
 		}
 
@@ -874,10 +860,7 @@
 		patchHandler := UpdateMTOShipmentHandler{
 			suite.HandlerConfig(),
 			shipmentUpdater,
-<<<<<<< HEAD
 			planner,
-=======
->>>>>>> 3650eec0
 			vLocationServices,
 		}
 
@@ -1445,7 +1428,6 @@
 			StreetAddress1: &expectedDestinationAddress.StreetAddress1,
 			StreetAddress2: expectedDestinationAddress.StreetAddress2,
 			StreetAddress3: expectedDestinationAddress.StreetAddress3,
-<<<<<<< HEAD
 		}
 		ppmDestinationAddress = primev3messages.PPMDestinationAddress{
 			City:           &expectedDestinationAddress.City,
@@ -1455,17 +1437,6 @@
 			StreetAddress2: expectedDestinationAddress.StreetAddress2,
 			StreetAddress3: expectedDestinationAddress.StreetAddress3,
 		}
-=======
-		}
-		ppmDestinationAddress = primev3messages.PPMDestinationAddress{
-			City:           &expectedDestinationAddress.City,
-			PostalCode:     &expectedDestinationAddress.PostalCode,
-			State:          &expectedDestinationAddress.State,
-			StreetAddress1: &expectedDestinationAddress.StreetAddress1,
-			StreetAddress2: expectedDestinationAddress.StreetAddress2,
-			StreetAddress3: expectedDestinationAddress.StreetAddress3,
-		}
->>>>>>> 3650eec0
 
 		params := mtoshipmentops.CreateMTOShipmentParams{
 			HTTPRequest: req,
@@ -1994,18 +1965,11 @@
 		// Setup:   If underlying CreateMTOShipment returns error, handler should return 422 response
 		// Expected:   422 Response returned
 
-<<<<<<< HEAD
 		shipmentUpdater := shipmentorchestrator.NewShipmentUpdater(mtoShipmentUpdater, ppmShipmentUpdater, boatShipmentUpdater, mobileHomeShipmentUpdater, mtoServiceItemCreator)
 		patchHandler := UpdateMTOShipmentHandler{
 			suite.HandlerConfig(),
 			shipmentUpdater,
 			planner,
-=======
-		shipmentUpdater := shipmentorchestrator.NewShipmentUpdater(mtoShipmentUpdater, ppmShipmentUpdater, boatShipmentUpdater, mobileHomeShipmentUpdater)
-		patchHandler := UpdateMTOShipmentHandler{
-			suite.HandlerConfig(),
-			shipmentUpdater,
->>>>>>> 3650eec0
 			vLocationServices,
 		}
 
@@ -2078,18 +2042,11 @@
 		// Setup:   If underlying UpdateMTOShipment returns error, handler should return 422 response
 		// Expected:   422 Response returned
 
-<<<<<<< HEAD
 		shipmentUpdater := shipmentorchestrator.NewShipmentUpdater(mtoShipmentUpdater, ppmShipmentUpdater, boatShipmentUpdater, mobileHomeShipmentUpdater, mtoServiceItemCreator)
 		patchHandler := UpdateMTOShipmentHandler{
 			suite.HandlerConfig(),
 			shipmentUpdater,
 			planner,
-=======
-		shipmentUpdater := shipmentorchestrator.NewShipmentUpdater(mtoShipmentUpdater, ppmShipmentUpdater, boatShipmentUpdater, mobileHomeShipmentUpdater)
-		patchHandler := UpdateMTOShipmentHandler{
-			suite.HandlerConfig(),
-			shipmentUpdater,
->>>>>>> 3650eec0
 			vLocationServices,
 		}
 
@@ -2135,18 +2092,11 @@
 		// Setup:   If underlying CreateMTOShipment returns error, handler should return 422 response
 		// Expected:   422 Response returned
 
-<<<<<<< HEAD
 		shipmentUpdater := shipmentorchestrator.NewShipmentUpdater(mtoShipmentUpdater, ppmShipmentUpdater, boatShipmentUpdater, mobileHomeShipmentUpdater, mtoServiceItemCreator)
 		patchHandler := UpdateMTOShipmentHandler{
 			suite.HandlerConfig(),
 			shipmentUpdater,
 			planner,
-=======
-		shipmentUpdater := shipmentorchestrator.NewShipmentUpdater(mtoShipmentUpdater, ppmShipmentUpdater, boatShipmentUpdater, mobileHomeShipmentUpdater)
-		patchHandler := UpdateMTOShipmentHandler{
-			suite.HandlerConfig(),
-			shipmentUpdater,
->>>>>>> 3650eec0
 			vLocationServices,
 		}
 
@@ -2235,18 +2185,11 @@
 		// Setup:   Set an invalid zip
 		// Expected:   422 Response returned
 
-<<<<<<< HEAD
 		shipmentUpdater := shipmentorchestrator.NewShipmentUpdater(mtoShipmentUpdater, ppmShipmentUpdater, boatShipmentUpdater, mobileHomeShipmentUpdater, mtoServiceItemCreator)
 		patchHandler := UpdateMTOShipmentHandler{
 			suite.HandlerConfig(),
 			shipmentUpdater,
 			planner,
-=======
-		shipmentUpdater := shipmentorchestrator.NewShipmentUpdater(mtoShipmentUpdater, ppmShipmentUpdater, boatShipmentUpdater, mobileHomeShipmentUpdater)
-		patchHandler := UpdateMTOShipmentHandler{
-			suite.HandlerConfig(),
-			shipmentUpdater,
->>>>>>> 3650eec0
 			vLocationServices,
 		}
 
@@ -2388,27 +2331,16 @@
 		suite.IsType(&mtoshipmentops.CreateMTOShipmentInternalServerError{}, response)
 	})
 
-<<<<<<< HEAD
-	suite.Run("PATCH failure - valid AK address FF is on", func() {
-=======
 	suite.Run("PATCH success - valid AK address FF is on", func() {
->>>>>>> 3650eec0
 		// Under Test: UpdateMTOShipmentHandler
 		// Setup:   Set an valid AK address but turn FF on
 		// Expected:   200 Response returned
 
-<<<<<<< HEAD
 		shipmentUpdater := shipmentorchestrator.NewShipmentUpdater(mtoShipmentUpdater, ppmShipmentUpdater, boatShipmentUpdater, mobileHomeShipmentUpdater, mtoServiceItemCreator)
 		patchHandler := UpdateMTOShipmentHandler{
 			suite.HandlerConfig(),
 			shipmentUpdater,
 			planner,
-=======
-		shipmentUpdater := shipmentorchestrator.NewShipmentUpdater(mtoShipmentUpdater, ppmShipmentUpdater, boatShipmentUpdater, mobileHomeShipmentUpdater)
-		patchHandler := UpdateMTOShipmentHandler{
-			suite.HandlerConfig(),
-			shipmentUpdater,
->>>>>>> 3650eec0
 			vLocationServices,
 		}
 
@@ -2533,10 +2465,7 @@
 		patchHandler := UpdateMTOShipmentHandler{
 			suite.HandlerConfig(),
 			shipmentUpdater,
-<<<<<<< HEAD
 			planner,
-=======
->>>>>>> 3650eec0
 			vLocationServices,
 		}
 
@@ -2661,10 +2590,7 @@
 		patchHandler := UpdateMTOShipmentHandler{
 			suite.HandlerConfig(),
 			shipmentUpdater,
-<<<<<<< HEAD
 			planner,
-=======
->>>>>>> 3650eec0
 			vLocationServices,
 		}
 
@@ -2798,10 +2724,7 @@
 		patchHandler := UpdateMTOShipmentHandler{
 			suite.HandlerConfig(),
 			shipmentUpdater,
-<<<<<<< HEAD
 			planner,
-=======
->>>>>>> 3650eec0
 			vLocationServices,
 		}
 
