package primeapiv3

import (
	"context"
	"errors"
	"fmt"
	"net/http/httptest"
	"time"

	"github.com/go-openapi/strfmt"
	"github.com/gofrs/uuid"
	"github.com/stretchr/testify/mock"
	"go.uber.org/zap"

	"github.com/transcom/mymove/pkg/apperror"
	"github.com/transcom/mymove/pkg/etag"
	"github.com/transcom/mymove/pkg/factory"
	mtoshipmentops "github.com/transcom/mymove/pkg/gen/primev3api/primev3operations/mto_shipment"
	"github.com/transcom/mymove/pkg/gen/primev3messages"
	"github.com/transcom/mymove/pkg/handlers"
	"github.com/transcom/mymove/pkg/handlers/primeapiv3/payloads"
	"github.com/transcom/mymove/pkg/models"
	routemocks "github.com/transcom/mymove/pkg/route/mocks"
	"github.com/transcom/mymove/pkg/services"
	"github.com/transcom/mymove/pkg/services/address"
	boatshipment "github.com/transcom/mymove/pkg/services/boat_shipment"
	"github.com/transcom/mymove/pkg/services/fetch"
	"github.com/transcom/mymove/pkg/services/ghcrateengine"
	mobilehomeshipment "github.com/transcom/mymove/pkg/services/mobile_home_shipment"
	"github.com/transcom/mymove/pkg/services/mocks"
	moveservices "github.com/transcom/mymove/pkg/services/move"
	movetaskorder "github.com/transcom/mymove/pkg/services/move_task_order"
	mtoserviceitem "github.com/transcom/mymove/pkg/services/mto_service_item"
	mtoshipment "github.com/transcom/mymove/pkg/services/mto_shipment"
	shipmentorchestrator "github.com/transcom/mymove/pkg/services/orchestrators/shipment"
	paymentrequest "github.com/transcom/mymove/pkg/services/payment_request"
	"github.com/transcom/mymove/pkg/services/ppmshipment"
	"github.com/transcom/mymove/pkg/services/query"
	"github.com/transcom/mymove/pkg/unit"
)

func (suite *HandlerSuite) TestCreateMTOShipmentHandler() {

	builder := query.NewQueryBuilder()
	mtoChecker := movetaskorder.NewMoveTaskOrderChecker()
	moveRouter := moveservices.NewMoveRouter()
	fetcher := fetch.NewFetcher(builder)
	addressCreator := address.NewAddressCreator()
	addressUpdater := address.NewAddressUpdater()
	mtoShipmentCreator := mtoshipment.NewMTOShipmentCreatorV2(builder, fetcher, moveRouter, addressCreator)
	ppmEstimator := mocks.PPMEstimator{}
	ppmShipmentCreator := ppmshipment.NewPPMShipmentCreator(&ppmEstimator, addressCreator)
	boatShipmentCreator := boatshipment.NewBoatShipmentCreator()
	mobileHomeShipmentCreator := mobilehomeshipment.NewMobileHomeShipmentCreator()
	shipmentRouter := mtoshipment.NewShipmentRouter()
	planner := &routemocks.Planner{}
	planner.On("ZipTransitDistance",
		mock.AnythingOfType("*appcontext.appContext"),
		mock.Anything,
		mock.Anything,
	).Return(400, nil)

	setUpSignedCertificationCreatorMock := func(returnValue ...interface{}) services.SignedCertificationCreator {
		mockCreator := &mocks.SignedCertificationCreator{}

		mockCreator.On(
			"CreateSignedCertification",
			mock.AnythingOfType("*appcontext.appContext"),
			mock.AnythingOfType("models.SignedCertification"),
		).Return(returnValue...)

		return mockCreator
	}

	setUpSignedCertificationUpdaterMock := func(returnValue ...interface{}) services.SignedCertificationUpdater {
		mockUpdater := &mocks.SignedCertificationUpdater{}

		mockUpdater.On(
			"UpdateSignedCertification",
			mock.AnythingOfType("*appcontext.appContext"),
			mock.AnythingOfType("models.SignedCertification"),
			mock.AnythingOfType("string"),
		).Return(returnValue...)

		return mockUpdater
	}

	moveTaskOrderUpdater := movetaskorder.NewMoveTaskOrderUpdater(
		builder,
		mtoserviceitem.NewMTOServiceItemCreator(planner, builder, moveRouter, ghcrateengine.NewDomesticUnpackPricer(), ghcrateengine.NewDomesticPackPricer(), ghcrateengine.NewDomesticLinehaulPricer(), ghcrateengine.NewDomesticShorthaulPricer(), ghcrateengine.NewDomesticOriginPricer(), ghcrateengine.NewDomesticDestinationPricer(), ghcrateengine.NewFuelSurchargePricer()),
		moveRouter, setUpSignedCertificationCreatorMock(nil, nil), setUpSignedCertificationUpdaterMock(nil, nil), &ppmEstimator,
	)
	shipmentCreator := shipmentorchestrator.NewShipmentCreator(mtoShipmentCreator, ppmShipmentCreator, boatShipmentCreator, mobileHomeShipmentCreator, shipmentRouter, moveTaskOrderUpdater)
	mockCreator := mocks.ShipmentCreator{}

	var pickupAddress primev3messages.Address
	var secondaryPickupAddress primev3messages.Address
	var tertiaryPickupAddress primev3messages.Address
	var destinationAddress primev3messages.Address
	var ppmDestinationAddress primev3messages.PPMDestinationAddress
	var secondaryDestinationAddress primev3messages.Address
	var tertiaryDestinationAddress primev3messages.Address
	creator := paymentrequest.NewPaymentRequestCreator(planner, ghcrateengine.NewServiceItemPricer())
	statusUpdater := paymentrequest.NewPaymentRequestStatusUpdater(query.NewQueryBuilder())
	recalculator := paymentrequest.NewPaymentRequestRecalculator(creator, statusUpdater)
	paymentRequestShipmentRecalculator := paymentrequest.NewPaymentRequestShipmentRecalculator(recalculator)
	moveWeights := moveservices.NewMoveWeights(mtoshipment.NewShipmentReweighRequester())
	ppmShipmentUpdater := ppmshipment.NewPPMShipmentUpdater(&ppmEstimator, addressCreator, addressUpdater)
	boatShipmentUpdater := boatshipment.NewBoatShipmentUpdater()
	mobileHomeShipmentUpdater := mobilehomeshipment.NewMobileHomeShipmentUpdater()
	mtoShipmentUpdater := mtoshipment.NewPrimeMTOShipmentUpdater(builder, fetcher, planner, moveRouter, moveWeights, suite.TestNotificationSender(), paymentRequestShipmentRecalculator, addressUpdater, addressCreator)
	shipmentUpdater := shipmentorchestrator.NewShipmentUpdater(mtoShipmentUpdater, ppmShipmentUpdater, boatShipmentUpdater, mobileHomeShipmentUpdater)

	setupTestData := func(boatFeatureFlag bool, ubFeatureFlag bool) (CreateMTOShipmentHandler, models.Move) {

		move := factory.BuildAvailableToPrimeMove(suite.DB(), nil, nil)
		handlerConfig := suite.HandlerConfig()
		expectedFeatureFlag := services.FeatureFlag{
			Key:   "",
			Match: true,
		}
		if !boatFeatureFlag {
			expectedFeatureFlag.Key = "boat"
			mockFeatureFlagFetcher := &mocks.FeatureFlagFetcher{}

			mockFeatureFlagFetcher.On("GetBooleanFlag",
				mock.Anything,
				mock.Anything,
				mock.AnythingOfType("string"),
				mock.AnythingOfType("string"),
				mock.Anything,
			).Return(expectedFeatureFlag, nil)
			handlerConfig.SetFeatureFlagFetcher(mockFeatureFlagFetcher)

			mockFeatureFlagFetcher.On("GetBooleanFlagForUser",
				mock.Anything,
				mock.AnythingOfType("*appcontext.appContext"),
				mock.AnythingOfType("string"),
				mock.Anything,
			).Return(services.FeatureFlag{}, errors.New("Some error"))
			handlerConfig.SetFeatureFlagFetcher(mockFeatureFlagFetcher)
		}
		if ubFeatureFlag {
			expectedFeatureFlag.Key = "unaccompanied_baggage"
			expectedFeatureFlag.Match = true
			mockFeatureFlagFetcher := &mocks.FeatureFlagFetcher{}

			mockFeatureFlagFetcher.On("GetBooleanFlag",
				mock.Anything,                 // context.Context
				mock.Anything,                 // *zap.Logger
				mock.AnythingOfType("string"), // entityID (userID)
				mock.AnythingOfType("string"), // key
				mock.Anything,                 // flagContext (map[string]string)
			).Return(expectedFeatureFlag, nil)
			handlerConfig.SetFeatureFlagFetcher(mockFeatureFlagFetcher)

			mockFeatureFlagFetcher.On("GetBooleanFlagForUser",
				mock.Anything,
				mock.AnythingOfType("*appcontext.appContext"),
				mock.AnythingOfType("string"),
				mock.Anything,
			).Return(expectedFeatureFlag, nil)
			handlerConfig.SetFeatureFlagFetcher(mockFeatureFlagFetcher)
		} else {
			mockFeatureFlagFetcher := &mocks.FeatureFlagFetcher{}
			mockFeatureFlagFetcher.On("GetBooleanFlag",
				mock.Anything,                 // context.Context
				mock.Anything,                 // *zap.Logger
				mock.AnythingOfType("string"), // entityID (userID)
				mock.AnythingOfType("string"), // key
				mock.Anything,                 // flagContext (map[string]string)
			).Return(services.FeatureFlag{}, errors.New("Some error"))
			handlerConfig.SetFeatureFlagFetcher(mockFeatureFlagFetcher)

			mockFeatureFlagFetcher.On("GetBooleanFlagForUser",
				mock.Anything,
				mock.AnythingOfType("*appcontext.appContext"),
				mock.AnythingOfType("string"),
				mock.Anything,
			).Return(services.FeatureFlag{}, errors.New("Some error"))

			mockFeatureFlagFetcher.On("GetBooleanFlag",
				mock.Anything,
				mock.Anything,
				mock.AnythingOfType("string"),
				mock.AnythingOfType("string"),
				mock.Anything,
			).Return(func(_ context.Context, _ *zap.Logger, _ string, key string, flagContext map[string]string) (services.FeatureFlag, error) {
				return services.FeatureFlag{}, errors.New("Some error")
			})
			handlerConfig.SetFeatureFlagFetcher(mockFeatureFlagFetcher)
		}
		handler := CreateMTOShipmentHandler{
			handlerConfig,
			shipmentCreator,
			mtoChecker,
		}

		// Make stubbed addresses just to collect address data for payload
		newAddress := factory.BuildAddress(nil, []factory.Customization{
			{
				Model: models.Address{
					ID: uuid.Must(uuid.NewV4()),
				},
			},
		}, nil)
		pickupAddress = primev3messages.Address{
			City:           &newAddress.City,
			PostalCode:     &newAddress.PostalCode,
			State:          &newAddress.State,
			StreetAddress1: &newAddress.StreetAddress1,
			StreetAddress2: newAddress.StreetAddress2,
			StreetAddress3: newAddress.StreetAddress3,
		}
		secondaryPickupAddress = primev3messages.Address{
			City:           &newAddress.City,
			PostalCode:     &newAddress.PostalCode,
			State:          &newAddress.State,
			StreetAddress1: &newAddress.StreetAddress1,
			StreetAddress2: newAddress.StreetAddress2,
			StreetAddress3: newAddress.StreetAddress3,
		}
		tertiaryPickupAddress = primev3messages.Address{
			City:           &newAddress.City,
			PostalCode:     &newAddress.PostalCode,
			State:          &newAddress.State,
			StreetAddress1: &newAddress.StreetAddress1,
			StreetAddress2: newAddress.StreetAddress2,
			StreetAddress3: newAddress.StreetAddress3,
		}
		newAddress = factory.BuildAddress(nil, nil, []factory.Trait{factory.GetTraitAddress2})
		destinationAddress = primev3messages.Address{
			City:           &newAddress.City,
			PostalCode:     &newAddress.PostalCode,
			State:          &newAddress.State,
			StreetAddress1: &newAddress.StreetAddress1,
			StreetAddress2: newAddress.StreetAddress2,
			StreetAddress3: newAddress.StreetAddress3,
		}
		secondaryDestinationAddress = primev3messages.Address{
			City:           &newAddress.City,
			PostalCode:     &newAddress.PostalCode,
			State:          &newAddress.State,
			StreetAddress1: &newAddress.StreetAddress1,
			StreetAddress2: newAddress.StreetAddress2,
			StreetAddress3: newAddress.StreetAddress3,
		}
		tertiaryDestinationAddress = primev3messages.Address{
			City:           &newAddress.City,
			PostalCode:     &newAddress.PostalCode,
			State:          &newAddress.State,
			StreetAddress1: &newAddress.StreetAddress1,
			StreetAddress2: newAddress.StreetAddress2,
			StreetAddress3: newAddress.StreetAddress3,
		}
		return handler, move

	}

	suite.Run("Successful POST - Integration Test", func() {
		// Under Test: CreateMTOShipment handler code
		// Setup:   Create an mto shipment on an available move
		// Expected:   Successful submission, status should be SUBMITTED
		handler, move := setupTestData(false, true)
		req := httptest.NewRequest("POST", "/mto-shipments", nil)

		params := mtoshipmentops.CreateMTOShipmentParams{
			HTTPRequest: req,
			Body: &primev3messages.CreateMTOShipment{
				MoveTaskOrderID:      handlers.FmtUUID(move.ID),
				Agents:               nil,
				CustomerRemarks:      nil,
				PointOfContact:       "John Doe",
				PrimeEstimatedWeight: handlers.FmtInt64(1200),
				RequestedPickupDate:  handlers.FmtDatePtr(models.TimePointer(time.Now())),
				ShipmentType:         primev3messages.NewMTOShipmentType(primev3messages.MTOShipmentTypeHHG),
				PickupAddress:        struct{ primev3messages.Address }{pickupAddress},
				DestinationAddress:   struct{ primev3messages.Address }{destinationAddress},
			},
		}

		// Validate incoming payload
		suite.NoError(params.Body.Validate(strfmt.Default))

		response := handler.Handle(params)
		suite.IsType(&mtoshipmentops.CreateMTOShipmentOK{}, response)
		okResponse := response.(*mtoshipmentops.CreateMTOShipmentOK)
		createMTOShipmentPayload := okResponse.Payload

		// Validate outgoing payload
		suite.NoError(createMTOShipmentPayload.Validate(strfmt.Default))

		// check that the mto shipment status is Submitted
		suite.Require().Equal(createMTOShipmentPayload.Status, primev3messages.MTOShipmentWithoutServiceItemsStatusSUBMITTED, "MTO Shipment should have been submitted")
		suite.Require().Equal(createMTOShipmentPayload.PrimeEstimatedWeight, params.Body.PrimeEstimatedWeight)
	})

	suite.Run("Successful POST - Integration Test - Unaccompanied Baggage", func() {
		// Under Test: CreateMTOShipment handler code
		// Setup:   Create an mto shipment on an available move
		// Expected:   Successful submission, status should be SUBMITTED

		suite.T().Setenv("FEATURE_FLAG_UNACCOMPANIED_BAGGAGE", "true") // Set to true in order to test UB shipments can be created with UB flag on

		handler, move := setupTestData(true, true)
		req := httptest.NewRequest("POST", "/mto-shipments", nil)

		params := mtoshipmentops.CreateMTOShipmentParams{
			HTTPRequest: req,
			Body: &primev3messages.CreateMTOShipment{
				MoveTaskOrderID:      handlers.FmtUUID(move.ID),
				Agents:               nil,
				CustomerRemarks:      nil,
				PointOfContact:       "John Doe",
				PrimeEstimatedWeight: handlers.FmtInt64(1200),
				RequestedPickupDate:  handlers.FmtDatePtr(models.TimePointer(time.Now())),
				ShipmentType:         primev3messages.NewMTOShipmentType(primev3messages.MTOShipmentTypeUNACCOMPANIEDBAGGAGE),
				PickupAddress:        struct{ primev3messages.Address }{pickupAddress},
				DestinationAddress:   struct{ primev3messages.Address }{destinationAddress},
			},
		}

		// Validate incoming payload
		suite.NoError(params.Body.Validate(strfmt.Default))

		response := handler.Handle(params)
		suite.IsType(&mtoshipmentops.CreateMTOShipmentOK{}, response)
		okResponse := response.(*mtoshipmentops.CreateMTOShipmentOK)
		createMTOShipmentPayload := okResponse.Payload

		// Validate outgoing payload
		suite.NoError(createMTOShipmentPayload.Validate(strfmt.Default))

		// check that the mto shipment status is Submitted
		suite.Require().Equal(createMTOShipmentPayload.ShipmentType, primev3messages.MTOShipmentTypeUNACCOMPANIEDBAGGAGE, "MTO Shipment should have been submitted")
		suite.Require().Equal(createMTOShipmentPayload.Status, primev3messages.MTOShipmentWithoutServiceItemsStatusSUBMITTED, "MTO Shipment should have been submitted")
		suite.Require().Equal(createMTOShipmentPayload.PrimeEstimatedWeight, params.Body.PrimeEstimatedWeight)
	})

	suite.Run("Successful POST/PATCH - Integration Test (PPM)", func() {
		// Under Test: CreateMTOShipment handler code
		// Setup:      Create a PPM shipment on an available move
		// Expected:   Successful submission, status should be SUBMITTED
		handler, move := setupTestData(true, false)
		req := httptest.NewRequest("POST", "/mto-shipments", nil)

		counselorRemarks := "Some counselor remarks"
		expectedDepartureDate := time.Now().AddDate(0, 0, 10)
		sitExpected := true
		sitLocation := primev3messages.SITLocationTypeDESTINATION
		sitEstimatedWeight := unit.Pound(1500)
		sitEstimatedEntryDate := expectedDepartureDate.AddDate(0, 0, 5)
		sitEstimatedDepartureDate := sitEstimatedEntryDate.AddDate(0, 0, 20)
		estimatedWeight := unit.Pound(3200)
		hasProGear := true
		proGearWeight := unit.Pound(400)
		spouseProGearWeight := unit.Pound(250)
		estimatedIncentive := 123456
		sitEstimatedCost := 67500

		address1 := models.Address{
			StreetAddress1: "some address",
			City:           "city",
			State:          "CA",
			PostalCode:     "90210",
		}
		address2 := models.Address{
			StreetAddress1: "some address",
			City:           "city",
			State:          "IL",
			PostalCode:     "62225",
		}

		address3 := models.Address{
			StreetAddress1: "some address",
			City:           "city",
			State:          "VA",
			PostalCode:     "23435",
		}

		expectedPickupAddress := address1
		pickupAddress = primev3messages.Address{
			City:           &expectedPickupAddress.City,
			PostalCode:     &expectedPickupAddress.PostalCode,
			State:          &expectedPickupAddress.State,
			StreetAddress1: &expectedPickupAddress.StreetAddress1,
			StreetAddress2: expectedPickupAddress.StreetAddress2,
			StreetAddress3: expectedPickupAddress.StreetAddress3,
		}

		expectedSecondaryPickupAddress := address2
		secondaryPickupAddress = primev3messages.Address{
			City:           &expectedSecondaryPickupAddress.City,
			PostalCode:     &expectedSecondaryPickupAddress.PostalCode,
			State:          &expectedSecondaryPickupAddress.State,
			StreetAddress1: &expectedSecondaryPickupAddress.StreetAddress1,
			StreetAddress2: expectedSecondaryPickupAddress.StreetAddress2,
			StreetAddress3: expectedSecondaryPickupAddress.StreetAddress3,
		}

		expectedTertiaryPickupAddress := address3
		tertiaryDestinationAddress = primev3messages.Address{
			City:           &expectedTertiaryPickupAddress.City,
			PostalCode:     &expectedTertiaryPickupAddress.PostalCode,
			State:          &expectedTertiaryPickupAddress.State,
			StreetAddress1: &expectedTertiaryPickupAddress.StreetAddress1,
			StreetAddress2: expectedTertiaryPickupAddress.StreetAddress2,
			StreetAddress3: expectedTertiaryPickupAddress.StreetAddress3,
		}

		expectedDestinationAddress := address1
		destinationAddress = primev3messages.Address{
			City:           &expectedDestinationAddress.City,
			PostalCode:     &expectedDestinationAddress.PostalCode,
			State:          &expectedDestinationAddress.State,
			StreetAddress1: &expectedDestinationAddress.StreetAddress1,
			StreetAddress2: expectedDestinationAddress.StreetAddress2,
			StreetAddress3: expectedDestinationAddress.StreetAddress3,
		}
		ppmDestinationAddress = primev3messages.PPMDestinationAddress{
			City:           &expectedDestinationAddress.City,
			PostalCode:     &expectedDestinationAddress.PostalCode,
			State:          &expectedDestinationAddress.State,
			StreetAddress1: &expectedDestinationAddress.StreetAddress1,
			StreetAddress2: expectedDestinationAddress.StreetAddress2,
			StreetAddress3: expectedDestinationAddress.StreetAddress3,
		}
		ppmDestinationAddress = primev3messages.PPMDestinationAddress{
			City:           &expectedDestinationAddress.City,
			Country:        expectedDestinationAddress.Country,
			PostalCode:     &expectedDestinationAddress.PostalCode,
			State:          &expectedDestinationAddress.State,
			StreetAddress1: &expectedDestinationAddress.StreetAddress1,
			StreetAddress2: expectedDestinationAddress.StreetAddress2,
			StreetAddress3: expectedDestinationAddress.StreetAddress3,
		}

		expectedSecondaryDestinationAddress := address2
		secondaryDestinationAddress = primev3messages.Address{
			City:           &expectedSecondaryDestinationAddress.City,
			PostalCode:     &expectedSecondaryDestinationAddress.PostalCode,
			State:          &expectedSecondaryDestinationAddress.State,
			StreetAddress1: &expectedSecondaryDestinationAddress.StreetAddress1,
			StreetAddress2: expectedSecondaryDestinationAddress.StreetAddress2,
			StreetAddress3: expectedSecondaryDestinationAddress.StreetAddress3,
		}

		expectedTertiaryDestinationAddress := address3
		tertiaryDestinationAddress = primev3messages.Address{
			City:           &expectedTertiaryDestinationAddress.City,
			PostalCode:     &expectedTertiaryDestinationAddress.PostalCode,
			State:          &expectedTertiaryDestinationAddress.State,
			StreetAddress1: &expectedTertiaryDestinationAddress.StreetAddress1,
			StreetAddress2: expectedTertiaryDestinationAddress.StreetAddress2,
			StreetAddress3: expectedTertiaryDestinationAddress.StreetAddress3,
		}

		params := mtoshipmentops.CreateMTOShipmentParams{
			HTTPRequest: req,
			Body: &primev3messages.CreateMTOShipment{
				MoveTaskOrderID:  handlers.FmtUUID(move.ID),
				ShipmentType:     primev3messages.NewMTOShipmentType(primev3messages.MTOShipmentTypePPM),
				CounselorRemarks: &counselorRemarks,
				PpmShipment: &primev3messages.CreatePPMShipment{
					ExpectedDepartureDate:  handlers.FmtDate(expectedDepartureDate),
					PickupAddress:          struct{ primev3messages.Address }{pickupAddress},
					SecondaryPickupAddress: struct{ primev3messages.Address }{secondaryPickupAddress},
					DestinationAddress: struct {
						primev3messages.PPMDestinationAddress
					}{ppmDestinationAddress},
					SecondaryDestinationAddress: struct{ primev3messages.Address }{secondaryDestinationAddress},
					SitExpected:                 &sitExpected,
					SitLocation:                 &sitLocation,
					SitEstimatedWeight:          handlers.FmtPoundPtr(&sitEstimatedWeight),
					SitEstimatedEntryDate:       handlers.FmtDate(sitEstimatedEntryDate),
					SitEstimatedDepartureDate:   handlers.FmtDate(sitEstimatedDepartureDate),
					EstimatedWeight:             handlers.FmtPoundPtr(&estimatedWeight),
					HasProGear:                  &hasProGear,
					ProGearWeight:               handlers.FmtPoundPtr(&proGearWeight),
					SpouseProGearWeight:         handlers.FmtPoundPtr(&spouseProGearWeight),
				},
			},
		}

		ppmEstimator.On("EstimateIncentiveWithDefaultChecks",
			mock.AnythingOfType("*appcontext.appContext"),
			mock.AnythingOfType("models.PPMShipment"),
			mock.AnythingOfType("*models.PPMShipment")).
			Return(models.CentPointer(unit.Cents(estimatedIncentive)), models.CentPointer(unit.Cents(sitEstimatedCost)), nil).Once()

		ppmEstimator.On("MaxIncentive",
			mock.AnythingOfType("*appcontext.appContext"),
			mock.AnythingOfType("models.PPMShipment"),
			mock.AnythingOfType("*models.PPMShipment")).
			Return(nil, nil)

		// Validate incoming payload
		suite.NoError(params.Body.Validate(strfmt.Default))

		response := handler.Handle(params)
		suite.IsType(&mtoshipmentops.CreateMTOShipmentOK{}, response)
		okResponse := response.(*mtoshipmentops.CreateMTOShipmentOK)
		createdShipment := okResponse.Payload

		// Validate outgoing payload
		suite.NoError(createdShipment.Validate(strfmt.Default))

		createdPPM := createdShipment.PpmShipment

		suite.Equal(move.ID.String(), createdShipment.MoveTaskOrderID.String())
		suite.Equal(primev3messages.MTOShipmentTypePPM, createdShipment.ShipmentType)
		suite.Equal(primev3messages.MTOShipmentWithoutServiceItemsStatusSUBMITTED, createdShipment.Status)
		suite.Equal(&counselorRemarks, createdShipment.CounselorRemarks)

		suite.Equal(createdShipment.ID.String(), createdPPM.ShipmentID.String())
		suite.Equal(primev3messages.PPMShipmentStatusSUBMITTED, createdPPM.Status)
		suite.Equal(handlers.FmtDatePtr(&expectedDepartureDate), createdPPM.ExpectedDepartureDate)
		suite.Equal(address1.PostalCode, *createdPPM.PickupAddress.PostalCode)
		suite.Equal(address1.PostalCode, *createdPPM.DestinationAddress.PostalCode)
		suite.Equal(address2.PostalCode, *createdPPM.SecondaryPickupAddress.PostalCode)
		suite.Equal(address2.PostalCode, *createdPPM.SecondaryDestinationAddress.PostalCode)
		suite.Equal(&sitExpected, createdPPM.SitExpected)
		suite.Equal(&sitLocation, createdPPM.SitLocation)
		suite.True(*models.BoolPointer(*createdPPM.HasSecondaryPickupAddress))
		suite.True(*models.BoolPointer(*createdPPM.HasSecondaryDestinationAddress))
		suite.Equal(handlers.FmtPoundPtr(&sitEstimatedWeight), createdPPM.SitEstimatedWeight)
		suite.Equal(handlers.FmtDate(sitEstimatedEntryDate), createdPPM.SitEstimatedEntryDate)
		suite.Equal(handlers.FmtDate(sitEstimatedDepartureDate), createdPPM.SitEstimatedDepartureDate)
		suite.Equal(handlers.FmtPoundPtr(&estimatedWeight), createdPPM.EstimatedWeight)
		suite.Equal(handlers.FmtBool(hasProGear), createdPPM.HasProGear)
		suite.Equal(handlers.FmtPoundPtr(&proGearWeight), createdPPM.ProGearWeight)
		suite.Equal(handlers.FmtPoundPtr(&spouseProGearWeight), createdPPM.SpouseProGearWeight)
		suite.Equal(int64(estimatedIncentive), *createdPPM.EstimatedIncentive)
		suite.Equal(int64(sitEstimatedCost), *createdPPM.SitEstimatedCost)

		// ************
		// PATCH TESTS
		// ************
		ppmEstimator.On("EstimateIncentiveWithDefaultChecks",
			mock.AnythingOfType("*appcontext.appContext"),
			mock.AnythingOfType("models.PPMShipment"),
			mock.AnythingOfType("*models.PPMShipment")).
			Return(models.CentPointer(unit.Cents(estimatedIncentive)), models.CentPointer(unit.Cents(sitEstimatedCost)), nil).Times(4)

		ppmEstimator.On("MaxIncentive",
			mock.AnythingOfType("*appcontext.appContext"),
			mock.AnythingOfType("models.PPMShipment"),
			mock.AnythingOfType("*models.PPMShipment")).
			Return(nil, nil)

		ppmEstimator.On("FinalIncentiveWithDefaultChecks",
			mock.AnythingOfType("*appcontext.appContext"),
			mock.AnythingOfType("models.PPMShipment"),
			mock.AnythingOfType("*models.PPMShipment")).
			Return(nil, nil)

		patchHandler := UpdateMTOShipmentHandler{
			suite.HandlerConfig(),
			shipmentUpdater,
		}

		patchReq := httptest.NewRequest("PATCH", fmt.Sprintf("/mto-shipments/%s", createdPPM.ShipmentID.String()), nil)

		var mtoShipment models.MTOShipment
		err := suite.DB().Find(&mtoShipment, createdPPM.ShipmentID)
		suite.NoError(err)
		eTag := etag.GenerateEtag(mtoShipment.UpdatedAt)
		patchParams := mtoshipmentops.UpdateMTOShipmentParams{
			HTTPRequest:   patchReq,
			MtoShipmentID: createdPPM.ShipmentID,
			IfMatch:       eTag,
		}
		patchParams.Body = &primev3messages.UpdateMTOShipment{
			ShipmentType: primev3messages.MTOShipmentTypePPM,
		}
		// *************************************************************************************
		// *************************************************************************************
		// Run it without any flags, no deletes should occur for secondary addresses
		// *************************************************************************************
		patchParams.Body.PpmShipment = &primev3messages.UpdatePPMShipment{
			HasProGear: &hasProGear,
		}

		// Validate incoming payload
		suite.NoError(patchParams.Body.Validate(strfmt.Default))

		patchResponse := patchHandler.Handle(patchParams)
		suite.IsType(&mtoshipmentops.UpdateMTOShipmentOK{}, patchResponse)
		okPatchResponse := patchResponse.(*mtoshipmentops.UpdateMTOShipmentOK)
		updatedShipment := okPatchResponse.Payload

		// Validate outgoing payload
		suite.NoError(updatedShipment.Validate(strfmt.Default))

		updatedPPM := updatedShipment.PpmShipment
		suite.NotNil(updatedPPM.SecondaryPickupAddress)
		suite.NotNil(updatedPPM.SecondaryDestinationAddress)
		suite.True(*models.BoolPointer(*updatedPPM.HasSecondaryPickupAddress))
		suite.True(*models.BoolPointer(*updatedPPM.HasSecondaryDestinationAddress))

		// *************************************************************************************
		// *************************************************************************************
		// Run it second time, but really delete secondary addresses with has flags set to false
		// *************************************************************************************
		err = suite.DB().Find(&mtoShipment, createdPPM.ShipmentID)
		suite.NoError(err)
		eTag = etag.GenerateEtag(mtoShipment.UpdatedAt)
		patchParams.IfMatch = eTag
		patchParams.MtoShipmentID = createdPPM.ShipmentID
		patchParams.Body.PpmShipment = &primev3messages.UpdatePPMShipment{
			HasProGear:                     &hasProGear,
			HasSecondaryPickupAddress:      models.BoolPointer(false),
			HasSecondaryDestinationAddress: models.BoolPointer(false),
		}
		suite.NoError(patchParams.Body.Validate(strfmt.Default))
		patchResponse = patchHandler.Handle(patchParams)
		suite.IsType(&mtoshipmentops.UpdateMTOShipmentOK{}, patchResponse)
		okPatchResponse = patchResponse.(*mtoshipmentops.UpdateMTOShipmentOK)
		updatedShipment = okPatchResponse.Payload

		// Validate outgoing payload
		suite.NoError(updatedShipment.Validate(strfmt.Default))

		updatedPPM = updatedShipment.PpmShipment
		// secondary should be all nils
		suite.Nil(updatedPPM.SecondaryPickupAddress)
		suite.Nil(updatedPPM.SecondaryDestinationAddress)
		suite.False(*models.BoolPointer(*updatedPPM.HasSecondaryPickupAddress))
		suite.False(*models.BoolPointer(*updatedPPM.HasSecondaryDestinationAddress))

		// *************************************************************************************
		// *************************************************************************************
		// Run it third time, but really add secondary addresses with has flags set to true
		// *************************************************************************************
		eTag = etag.GenerateEtag(time.Time(updatedShipment.UpdatedAt))
		patchParams.IfMatch = eTag
		patchParams.MtoShipmentID = createdPPM.ShipmentID

		patchParams.Body.PpmShipment = &primev3messages.UpdatePPMShipment{
			HasProGear:                     &hasProGear,
			HasSecondaryPickupAddress:      models.BoolPointer(true),
			HasSecondaryDestinationAddress: models.BoolPointer(true),
			SecondaryPickupAddress:         struct{ primev3messages.Address }{secondaryPickupAddress},
			SecondaryDestinationAddress:    struct{ primev3messages.Address }{secondaryDestinationAddress},
		}

		// Validate incoming payload
		suite.NoError(patchParams.Body.Validate(strfmt.Default))

		patchResponse = patchHandler.Handle(patchParams)
		suite.IsType(&mtoshipmentops.UpdateMTOShipmentOK{}, patchResponse)
		okPatchResponse = patchResponse.(*mtoshipmentops.UpdateMTOShipmentOK)
		updatedShipment = okPatchResponse.Payload

		// Validate outgoing payload
		suite.NoError(updatedShipment.Validate(strfmt.Default))

		updatedPPM = updatedShipment.PpmShipment
		suite.NotNil(updatedPPM.SecondaryPickupAddress)
		suite.NotNil(updatedPPM.SecondaryDestinationAddress)
		suite.True(*models.BoolPointer(*updatedPPM.HasSecondaryPickupAddress))
		suite.True(*models.BoolPointer(*updatedPPM.HasSecondaryDestinationAddress))

		// *************************************************************************************
		// *************************************************************************************
		// Run it fourth time, but really add tertiary addresses with has flags set to true
		// *************************************************************************************
		eTag = etag.GenerateEtag(time.Time(updatedShipment.UpdatedAt))
		patchParams.IfMatch = eTag
		patchParams.MtoShipmentID = updatedPPM.ShipmentID
		patchParams.Body.PpmShipment = &primev3messages.UpdatePPMShipment{
			HasProGear:                    &hasProGear,
			HasTertiaryPickupAddress:      models.BoolPointer(true),
			HasTertiaryDestinationAddress: models.BoolPointer(true),
			TertiaryPickupAddress:         struct{ primev3messages.Address }{tertiaryPickupAddress},
			TertiaryDestinationAddress:    struct{ primev3messages.Address }{tertiaryDestinationAddress},
		}

		// Validate incoming payload
		suite.NoError(patchParams.Body.Validate(strfmt.Default))

		patchResponse = patchHandler.Handle(patchParams)
		suite.IsType(&mtoshipmentops.UpdateMTOShipmentOK{}, patchResponse)
		okPatchResponse = patchResponse.(*mtoshipmentops.UpdateMTOShipmentOK)
		updatedShipment = okPatchResponse.Payload

		// Validate outgoing payload
		suite.NoError(updatedShipment.Validate(strfmt.Default))

		updatedPPM = updatedShipment.PpmShipment
		suite.NotNil(updatedPPM.TertiaryPickupAddress)
		suite.NotNil(updatedPPM.TertiaryDestinationAddress)
		suite.True(*models.BoolPointer(*updatedPPM.HasTertiaryPickupAddress))
		suite.True(*models.BoolPointer(*updatedPPM.HasTertiaryDestinationAddress))
	})

	suite.Run("Successful POST/PATCH - Integration Test (PPM) - Destination address street 1 OPTIONAL", func() {
<<<<<<< HEAD
		// Under Test: CreateMTOShipment handler code
		// Setup:      Create a PPM shipment on an available move
		// Expected:   Successful submission, status should be SUBMITTED
		handler, move := setupTestData()
		req := httptest.NewRequest("POST", "/mto-shipments", nil)

		counselorRemarks := "Some counselor remarks"
		expectedDepartureDate := time.Now().AddDate(0, 0, 10)
		sitExpected := true
		sitLocation := primev3messages.SITLocationTypeDESTINATION
		sitEstimatedWeight := unit.Pound(1500)
		sitEstimatedEntryDate := expectedDepartureDate.AddDate(0, 0, 5)
		sitEstimatedDepartureDate := sitEstimatedEntryDate.AddDate(0, 0, 20)
		estimatedWeight := unit.Pound(3200)
		hasProGear := true
		proGearWeight := unit.Pound(400)
		spouseProGearWeight := unit.Pound(250)
		estimatedIncentive := 123456
		sitEstimatedCost := 67500

		address1 := models.Address{
			StreetAddress1: "some address",
			City:           "city",
			State:          "CA",
			PostalCode:     "90210",
		}
		addressWithEmptyStreet1 := models.Address{
			StreetAddress1: "",
			City:           "city",
			State:          "CA",
			PostalCode:     "90210",
		}

		expectedPickupAddress := address1
		pickupAddress = primev3messages.Address{
			City:           &expectedPickupAddress.City,
			Country:        expectedPickupAddress.Country,
			PostalCode:     &expectedPickupAddress.PostalCode,
			State:          &expectedPickupAddress.State,
			StreetAddress1: &expectedPickupAddress.StreetAddress1,
			StreetAddress2: expectedPickupAddress.StreetAddress2,
			StreetAddress3: expectedPickupAddress.StreetAddress3,
		}

		expectedDestinationAddress := address1
		destinationAddress = primev3messages.Address{
			City:           &expectedDestinationAddress.City,
			Country:        expectedDestinationAddress.Country,
			PostalCode:     &expectedDestinationAddress.PostalCode,
			State:          &expectedDestinationAddress.State,
			StreetAddress1: &expectedDestinationAddress.StreetAddress1,
			StreetAddress2: expectedDestinationAddress.StreetAddress2,
			StreetAddress3: expectedDestinationAddress.StreetAddress3,
		}
		ppmDestinationAddress = primev3messages.PPMDestinationAddress{
			City:           &addressWithEmptyStreet1.City,
			Country:        addressWithEmptyStreet1.Country,
			PostalCode:     &addressWithEmptyStreet1.PostalCode,
			State:          &addressWithEmptyStreet1.State,
			StreetAddress1: &addressWithEmptyStreet1.StreetAddress1,
			StreetAddress2: addressWithEmptyStreet1.StreetAddress2,
			StreetAddress3: addressWithEmptyStreet1.StreetAddress3,
		}

		params := mtoshipmentops.CreateMTOShipmentParams{
			HTTPRequest: req,
			Body: &primev3messages.CreateMTOShipment{
				MoveTaskOrderID:  handlers.FmtUUID(move.ID),
				ShipmentType:     primev3messages.NewMTOShipmentType(primev3messages.MTOShipmentTypePPM),
				CounselorRemarks: &counselorRemarks,
				PpmShipment: &primev3messages.CreatePPMShipment{
					ExpectedDepartureDate: handlers.FmtDate(expectedDepartureDate),
					PickupAddress:         struct{ primev3messages.Address }{pickupAddress},
					DestinationAddress: struct {
						primev3messages.PPMDestinationAddress
					}{ppmDestinationAddress},
					SitExpected:               &sitExpected,
					SitLocation:               &sitLocation,
					SitEstimatedWeight:        handlers.FmtPoundPtr(&sitEstimatedWeight),
					SitEstimatedEntryDate:     handlers.FmtDate(sitEstimatedEntryDate),
					SitEstimatedDepartureDate: handlers.FmtDate(sitEstimatedDepartureDate),
					EstimatedWeight:           handlers.FmtPoundPtr(&estimatedWeight),
					HasProGear:                &hasProGear,
					ProGearWeight:             handlers.FmtPoundPtr(&proGearWeight),
					SpouseProGearWeight:       handlers.FmtPoundPtr(&spouseProGearWeight),
				},
			},
		}

		ppmEstimator.On("EstimateIncentiveWithDefaultChecks",
			mock.AnythingOfType("*appcontext.appContext"),
			mock.AnythingOfType("models.PPMShipment"),
			mock.AnythingOfType("*models.PPMShipment")).
			Return(models.CentPointer(unit.Cents(estimatedIncentive)), models.CentPointer(unit.Cents(sitEstimatedCost)), nil).Once()

		// Validate incoming payload
		suite.NoError(params.Body.Validate(strfmt.Default))

		response := handler.Handle(params)
		suite.IsType(&mtoshipmentops.CreateMTOShipmentOK{}, response)
		okResponse := response.(*mtoshipmentops.CreateMTOShipmentOK)
		createdShipment := okResponse.Payload

		// Validate outgoing payload
		suite.NoError(createdShipment.Validate(strfmt.Default))

		createdPPM := createdShipment.PpmShipment

		suite.Equal(move.ID.String(), createdShipment.MoveTaskOrderID.String())
		suite.Equal(primev3messages.MTOShipmentTypePPM, createdShipment.ShipmentType)
		suite.Equal(primev3messages.MTOShipmentWithoutServiceItemsStatusSUBMITTED, createdShipment.Status)

		suite.Equal(createdShipment.ID.String(), createdPPM.ShipmentID.String())
		suite.Equal(addressWithEmptyStreet1.StreetAddress1, *createdPPM.DestinationAddress.StreetAddress1)
		suite.True(len(*createdPPM.DestinationAddress.StreetAddress1) == 0)

		// ************
		// PATCH TESTS
		// ************
		ppmEstimator.On("EstimateIncentiveWithDefaultChecks",
			mock.AnythingOfType("*appcontext.appContext"),
			mock.AnythingOfType("models.PPMShipment"),
			mock.AnythingOfType("*models.PPMShipment")).
			Return(models.CentPointer(unit.Cents(estimatedIncentive)), models.CentPointer(unit.Cents(sitEstimatedCost)), nil).Times(2)

		ppmEstimator.On("FinalIncentiveWithDefaultChecks",
			mock.AnythingOfType("*appcontext.appContext"),
			mock.AnythingOfType("models.PPMShipment"),
			mock.AnythingOfType("*models.PPMShipment")).
			Return(nil, nil)

		patchHandler := UpdateMTOShipmentHandler{
			suite.HandlerConfig(),
			shipmentUpdater,
		}

		patchReq := httptest.NewRequest("PATCH", fmt.Sprintf("/mto-shipments/%s", createdPPM.ShipmentID.String()), nil)

		var mtoShipment models.MTOShipment
		err := suite.DB().Find(&mtoShipment, createdPPM.ShipmentID)
		suite.NoError(err)
		eTag := etag.GenerateEtag(mtoShipment.UpdatedAt)
		patchParams := mtoshipmentops.UpdateMTOShipmentParams{
			HTTPRequest:   patchReq,
			MtoShipmentID: createdPPM.ShipmentID,
			IfMatch:       eTag,
		}
		patchParams.Body = &primev3messages.UpdateMTOShipment{
			ShipmentType: primev3messages.MTOShipmentTypePPM,
		}
		// *************************************************************************************
		// *************************************************************************************
		// Run with whitespace in destination street 1. Whitespace will be trimmed and seen as
		// as empty on the server side.
		// *************************************************************************************
		ppmDestinationAddressOptionalStreet1ContainingWhitespaces := primev3messages.PPMDestinationAddress{
			City:           models.StringPointer("SomeCity"),
			Country:        models.StringPointer("US"),
			PostalCode:     models.StringPointer("90210"),
			State:          models.StringPointer("CA"),
			StreetAddress1: models.StringPointer("  "), //whitespace
		}
		patchParams.Body.PpmShipment = &primev3messages.UpdatePPMShipment{
			DestinationAddress: struct {
				primev3messages.PPMDestinationAddress
			}{ppmDestinationAddressOptionalStreet1ContainingWhitespaces},
		}

		// Validate incoming payload
		suite.NoError(patchParams.Body.Validate(strfmt.Default))

		patchResponse := patchHandler.Handle(patchParams)
		suite.IsType(&mtoshipmentops.UpdateMTOShipmentOK{}, patchResponse)
		okPatchResponse := patchResponse.(*mtoshipmentops.UpdateMTOShipmentOK)
		updatedShipment := okPatchResponse.Payload

		// Validate outgoing payload
		suite.NoError(updatedShipment.Validate(strfmt.Default))

		updatedPPM := updatedShipment.PpmShipment
		suite.Equal(ppmDestinationAddressOptionalStreet1ContainingWhitespaces.City, updatedPPM.DestinationAddress.City)
		// test whitespace has been trimmed. it should not be equal after update
		suite.NotEqual(ppmDestinationAddressOptionalStreet1ContainingWhitespaces.StreetAddress1, updatedPPM.DestinationAddress.StreetAddress1)
		// verify street address1 is returned as empty string
		suite.True(len(*updatedPPM.DestinationAddress.StreetAddress1) == 0)
	})

	suite.Run("Successful POST with Shuttle service items without primeEstimatedWeight - Integration Test", func() {
=======
>>>>>>> cdf2c803
		// Under Test: CreateMTOShipment handler code
		// Setup:      Create a PPM shipment on an available move
		// Expected:   Successful submission, status should be SUBMITTED
		handler, move := setupTestData(true, true)
		req := httptest.NewRequest("POST", "/mto-shipments", nil)

		counselorRemarks := "Some counselor remarks"
		expectedDepartureDate := time.Now().AddDate(0, 0, 10)
		sitExpected := true
		sitLocation := primev3messages.SITLocationTypeDESTINATION
		sitEstimatedWeight := unit.Pound(1500)
		sitEstimatedEntryDate := expectedDepartureDate.AddDate(0, 0, 5)
		sitEstimatedDepartureDate := sitEstimatedEntryDate.AddDate(0, 0, 20)
		estimatedWeight := unit.Pound(3200)
		hasProGear := true
		proGearWeight := unit.Pound(400)
		spouseProGearWeight := unit.Pound(250)
		estimatedIncentive := 123456
		sitEstimatedCost := 67500

		address1 := models.Address{
			StreetAddress1: "some address",
			City:           "city",
			State:          "CA",
			PostalCode:     "90210",
		}
		addressWithEmptyStreet1 := models.Address{
			StreetAddress1: "",
			City:           "city",
			State:          "CA",
			PostalCode:     "90210",
		}

		expectedPickupAddress := address1
		pickupAddress = primev3messages.Address{
			City:           &expectedPickupAddress.City,
			PostalCode:     &expectedPickupAddress.PostalCode,
			State:          &expectedPickupAddress.State,
			StreetAddress1: &expectedPickupAddress.StreetAddress1,
			StreetAddress2: expectedPickupAddress.StreetAddress2,
			StreetAddress3: expectedPickupAddress.StreetAddress3,
		}

		expectedDestinationAddress := address1
		destinationAddress = primev3messages.Address{
			City:           &expectedDestinationAddress.City,
			PostalCode:     &expectedDestinationAddress.PostalCode,
			State:          &expectedDestinationAddress.State,
			StreetAddress1: &expectedDestinationAddress.StreetAddress1,
			StreetAddress2: expectedDestinationAddress.StreetAddress2,
			StreetAddress3: expectedDestinationAddress.StreetAddress3,
		}
		ppmDestinationAddress = primev3messages.PPMDestinationAddress{
			City:           &addressWithEmptyStreet1.City,
			PostalCode:     &addressWithEmptyStreet1.PostalCode,
			State:          &addressWithEmptyStreet1.State,
			StreetAddress1: &addressWithEmptyStreet1.StreetAddress1,
			StreetAddress2: addressWithEmptyStreet1.StreetAddress2,
			StreetAddress3: addressWithEmptyStreet1.StreetAddress3,
		}

		params := mtoshipmentops.CreateMTOShipmentParams{
			HTTPRequest: req,
			Body: &primev3messages.CreateMTOShipment{
				MoveTaskOrderID:  handlers.FmtUUID(move.ID),
				ShipmentType:     primev3messages.NewMTOShipmentType(primev3messages.MTOShipmentTypePPM),
				CounselorRemarks: &counselorRemarks,
				PpmShipment: &primev3messages.CreatePPMShipment{
					ExpectedDepartureDate: handlers.FmtDate(expectedDepartureDate),
					PickupAddress:         struct{ primev3messages.Address }{pickupAddress},
					DestinationAddress: struct {
						primev3messages.PPMDestinationAddress
					}{ppmDestinationAddress},
					SitExpected:               &sitExpected,
					SitLocation:               &sitLocation,
					SitEstimatedWeight:        handlers.FmtPoundPtr(&sitEstimatedWeight),
					SitEstimatedEntryDate:     handlers.FmtDate(sitEstimatedEntryDate),
					SitEstimatedDepartureDate: handlers.FmtDate(sitEstimatedDepartureDate),
					EstimatedWeight:           handlers.FmtPoundPtr(&estimatedWeight),
					HasProGear:                &hasProGear,
					ProGearWeight:             handlers.FmtPoundPtr(&proGearWeight),
					SpouseProGearWeight:       handlers.FmtPoundPtr(&spouseProGearWeight),
				},
			},
		}

		ppmEstimator.On("EstimateIncentiveWithDefaultChecks",
			mock.AnythingOfType("*appcontext.appContext"),
			mock.AnythingOfType("models.PPMShipment"),
			mock.AnythingOfType("*models.PPMShipment")).
			Return(models.CentPointer(unit.Cents(estimatedIncentive)), models.CentPointer(unit.Cents(sitEstimatedCost)), nil).Once()

		ppmEstimator.On("MaxIncentive",
			mock.AnythingOfType("*appcontext.appContext"),
			mock.AnythingOfType("models.PPMShipment"),
			mock.AnythingOfType("*models.PPMShipment")).
			Return(nil, nil)

		// Validate incoming payload
		suite.NoError(params.Body.Validate(strfmt.Default))

		response := handler.Handle(params)
		suite.IsType(&mtoshipmentops.CreateMTOShipmentOK{}, response)
		okResponse := response.(*mtoshipmentops.CreateMTOShipmentOK)
		createdShipment := okResponse.Payload

		// Validate outgoing payload
		suite.NoError(createdShipment.Validate(strfmt.Default))

		createdPPM := createdShipment.PpmShipment

		suite.Equal(move.ID.String(), createdShipment.MoveTaskOrderID.String())
		suite.Equal(primev3messages.MTOShipmentTypePPM, createdShipment.ShipmentType)
		suite.Equal(primev3messages.MTOShipmentWithoutServiceItemsStatusSUBMITTED, createdShipment.Status)

		suite.Equal(createdShipment.ID.String(), createdPPM.ShipmentID.String())
		suite.Equal(addressWithEmptyStreet1.StreetAddress1, *createdPPM.DestinationAddress.StreetAddress1)
		suite.True(len(*createdPPM.DestinationAddress.StreetAddress1) == 0)

		// ************
		// PATCH TESTS
		// ************
		ppmEstimator.On("EstimateIncentiveWithDefaultChecks",
			mock.AnythingOfType("*appcontext.appContext"),
			mock.AnythingOfType("models.PPMShipment"),
			mock.AnythingOfType("*models.PPMShipment")).
			Return(models.CentPointer(unit.Cents(estimatedIncentive)), models.CentPointer(unit.Cents(sitEstimatedCost)), nil).Times(2)

		ppmEstimator.On("MaxIncentive",
			mock.AnythingOfType("*appcontext.appContext"),
			mock.AnythingOfType("models.PPMShipment"),
			mock.AnythingOfType("*models.PPMShipment")).
			Return(nil, nil)

		ppmEstimator.On("FinalIncentiveWithDefaultChecks",
			mock.AnythingOfType("*appcontext.appContext"),
			mock.AnythingOfType("models.PPMShipment"),
			mock.AnythingOfType("*models.PPMShipment")).
			Return(nil, nil)

		patchHandler := UpdateMTOShipmentHandler{
			suite.HandlerConfig(),
			shipmentUpdater,
		}

		patchReq := httptest.NewRequest("PATCH", fmt.Sprintf("/mto-shipments/%s", createdPPM.ShipmentID.String()), nil)

		var mtoShipment models.MTOShipment
		err := suite.DB().Find(&mtoShipment, createdPPM.ShipmentID)
		suite.NoError(err)
		eTag := etag.GenerateEtag(mtoShipment.UpdatedAt)
		patchParams := mtoshipmentops.UpdateMTOShipmentParams{
			HTTPRequest:   patchReq,
			MtoShipmentID: createdPPM.ShipmentID,
			IfMatch:       eTag,
		}
		patchParams.Body = &primev3messages.UpdateMTOShipment{
			ShipmentType: primev3messages.MTOShipmentTypePPM,
		}
		// *************************************************************************************
		// *************************************************************************************
		// Run with whitespace in destination street 1. Whitespace will be trimmed and seen as
		// as empty on the server side.
		// *************************************************************************************
		ppmDestinationAddressOptionalStreet1ContainingWhitespaces := primev3messages.PPMDestinationAddress{
			City:           models.StringPointer("SomeCity"),
			Country:        models.StringPointer("US"),
			PostalCode:     models.StringPointer("90210"),
			State:          models.StringPointer("CA"),
			StreetAddress1: models.StringPointer("  "), //whitespace
		}
		patchParams.Body.PpmShipment = &primev3messages.UpdatePPMShipment{
			DestinationAddress: struct {
				primev3messages.PPMDestinationAddress
			}{ppmDestinationAddressOptionalStreet1ContainingWhitespaces},
		}

		// Validate incoming payload
		suite.NoError(patchParams.Body.Validate(strfmt.Default))

		patchResponse := patchHandler.Handle(patchParams)
		suite.IsType(&mtoshipmentops.UpdateMTOShipmentOK{}, patchResponse)
		okPatchResponse := patchResponse.(*mtoshipmentops.UpdateMTOShipmentOK)
		updatedShipment := okPatchResponse.Payload

		// Validate outgoing payload
		suite.NoError(updatedShipment.Validate(strfmt.Default))

		updatedPPM := updatedShipment.PpmShipment
		suite.Equal(ppmDestinationAddressOptionalStreet1ContainingWhitespaces.City, updatedPPM.DestinationAddress.City)
		// test whitespace has been trimmed. it should not be equal after update
		suite.NotEqual(ppmDestinationAddressOptionalStreet1ContainingWhitespaces.StreetAddress1, updatedPPM.DestinationAddress.StreetAddress1)
		// verify street address1 is returned as empty string
		suite.True(len(*updatedPPM.DestinationAddress.StreetAddress1) == 0)
	})

	suite.Run("Successful POST with Shuttle service items without primeEstimatedWeight - Integration Test", func() {
		// Under Test: CreateMTOShipment handler code
		// Setup:   Create an mto shipment on an available move
		// Expected:   Successful submission, status should be SUBMITTED
		handler, move := setupTestData(true, false)
		req := httptest.NewRequest("POST", "/mto-shipments", nil)

		serviceItem := factory.BuildMTOServiceItemBasic(suite.DB(), []factory.Customization{
			{
				Model: models.MTOServiceItem{
					Reason: models.StringPointer("not applicable"),
				},
			},
			{
				Model:    move,
				LinkOnly: true,
			},
			{
				Model: models.ReService{
					Code: models.ReServiceCodeDDSHUT,
				},
			},
		}, nil)
		serviceItem.ID = uuid.Nil

		params := mtoshipmentops.CreateMTOShipmentParams{
			HTTPRequest: req,
			Body: &primev3messages.CreateMTOShipment{
				MoveTaskOrderID:     handlers.FmtUUID(move.ID),
				Agents:              nil,
				CustomerRemarks:     nil,
				PointOfContact:      "John Doe",
				RequestedPickupDate: handlers.FmtDatePtr(models.TimePointer(time.Now())),
				ShipmentType:        primev3messages.NewMTOShipmentType(primev3messages.MTOShipmentTypeHHG),
				PickupAddress:       struct{ primev3messages.Address }{pickupAddress},
				DestinationAddress:  struct{ primev3messages.Address }{destinationAddress},
			},
		}

		mtoServiceItems := models.MTOServiceItems{serviceItem}
		params.Body.SetMtoServiceItems(*payloads.MTOServiceItems(&mtoServiceItems))

		// Validate incoming payload
		suite.NoError(params.Body.Validate(strfmt.Default))

		response := handler.Handle(params)
		suite.IsType(&mtoshipmentops.CreateMTOShipmentOK{}, response)
		okResponse := response.(*mtoshipmentops.CreateMTOShipmentOK)
		createMTOShipmentPayload := okResponse.Payload

		// Validate outgoing payload
		suite.NoError(createMTOShipmentPayload.Validate(strfmt.Default))

		// check that the mto shipment status is Submitted
		suite.Require().Equal(createMTOShipmentPayload.Status, primev3messages.MTOShipmentWithoutServiceItemsStatusSUBMITTED, "MTO Shipment should have been submitted")
	})

	suite.Run("POST failure - 500", func() {
		// Under Test: CreateMTOShipmentHandler
		// Mocked:     CreateMTOShipment creator
		// Setup:   If underlying CreateMTOShipment returns error, handler should return 500 response
		// Expected:   500 Response returned
		handler, move := setupTestData(true, false)
		req := httptest.NewRequest("POST", "/mto-shipments", nil)

		// Create a handler with the mocked creator
		handler.ShipmentCreator = &mockCreator

		err := errors.New("ServerError")

		mockCreator.On("CreateShipment",
			mock.AnythingOfType("*appcontext.appContext"),
			mock.AnythingOfType("*models.MTOShipment"),
		).Return(nil, err)

		params := mtoshipmentops.CreateMTOShipmentParams{
			HTTPRequest: req,
			Body: &primev3messages.CreateMTOShipment{
				MoveTaskOrderID:      handlers.FmtUUID(move.ID),
				PointOfContact:       "John Doe",
				PrimeEstimatedWeight: handlers.FmtInt64(1200),
				RequestedPickupDate:  handlers.FmtDatePtr(models.TimePointer(time.Now())),
				ShipmentType:         primev3messages.NewMTOShipmentType(primev3messages.MTOShipmentTypeHHG),
				PickupAddress:        struct{ primev3messages.Address }{pickupAddress},
				DestinationAddress:   struct{ primev3messages.Address }{destinationAddress},
			},
		}

		// Validate incoming payload
		suite.NoError(params.Body.Validate(strfmt.Default))

		response := handler.Handle(params)
		suite.IsType(&mtoshipmentops.CreateMTOShipmentInternalServerError{}, response)
		errResponse := response.(*mtoshipmentops.CreateMTOShipmentInternalServerError)

		// Validate outgoing payload
		suite.NoError(errResponse.Payload.Validate(strfmt.Default))

		suite.Equal(handlers.InternalServerErrMessage, *errResponse.Payload.Title, "Payload title is wrong")
	})

	suite.Run("POST failure - 422 -- Bad agent IDs set on shipment", func() {
		// Under Test: CreateMTOShipmentHandler
		// Setup:      Create a shipment with an agent that doesn't really exist, handler should return unprocessable entity
		// Expected:   422 Unprocessable Entity Response returned

		handler, move := setupTestData(true, false)
		req := httptest.NewRequest("POST", "/mto-shipments", nil)

		badID := strfmt.UUID(uuid.Must(uuid.NewV4()).String())
		agent := &primev3messages.MTOAgent{
			ID:            badID,
			MtoShipmentID: badID,
			FirstName:     handlers.FmtString("Mary"),
		}
		params := mtoshipmentops.CreateMTOShipmentParams{
			HTTPRequest: req,
			Body: &primev3messages.CreateMTOShipment{
				MoveTaskOrderID:      handlers.FmtUUID(move.ID),
				PointOfContact:       "John Doe",
				PrimeEstimatedWeight: handlers.FmtInt64(1200),
				Agents:               primev3messages.MTOAgents{agent},
				RequestedPickupDate:  handlers.FmtDatePtr(models.TimePointer(time.Now())),
				ShipmentType:         primev3messages.NewMTOShipmentType(primev3messages.MTOShipmentTypeHHG),
				PickupAddress:        struct{ primev3messages.Address }{pickupAddress},
				DestinationAddress:   struct{ primev3messages.Address }{destinationAddress},
			},
		}

		// Validate incoming payload
		suite.NoError(params.Body.Validate(strfmt.Default))

		response := handler.Handle(params)
		suite.IsType(&mtoshipmentops.CreateMTOShipmentUnprocessableEntity{}, response)
		typedResponse := response.(*mtoshipmentops.CreateMTOShipmentUnprocessableEntity)

		// Validate outgoing payload
		suite.NoError(typedResponse.Payload.Validate(strfmt.Default))

		suite.NotEmpty(typedResponse.Payload.InvalidFields)
		suite.Contains(typedResponse.Payload.InvalidFields, "agents:id")
		suite.Contains(typedResponse.Payload.InvalidFields, "agents:mtoShipmentID")
	})

	suite.Run("POST failure - 422 - invalid input, missing pickup address", func() {
		// Under Test: CreateMTOShipmentHandler
		// Setup:      Create a shipment with missing pickup address, handler should return unprocessable entity
		// Expected:   422 Unprocessable Entity Response returned

		handler, move := setupTestData(true, false)
		req := httptest.NewRequest("POST", "/mto-shipments", nil)

		params := mtoshipmentops.CreateMTOShipmentParams{
			HTTPRequest: req,
			Body: &primev3messages.CreateMTOShipment{
				MoveTaskOrderID:      handlers.FmtUUID(move.ID),
				PointOfContact:       "John Doe",
				PrimeEstimatedWeight: handlers.FmtInt64(1200),
				RequestedPickupDate:  handlers.FmtDatePtr(models.TimePointer(time.Now())),
				ShipmentType:         primev3messages.NewMTOShipmentType(primev3messages.MTOShipmentTypeHHG),
				PickupAddress:        struct{ primev3messages.Address }{pickupAddress},
				DestinationAddress:   struct{ primev3messages.Address }{destinationAddress},
			},
		}
		params.Body.PickupAddress.Address.StreetAddress1 = nil

		// Validate incoming payload
		suite.NoError(params.Body.Validate(strfmt.Default))

		response := handler.Handle(params)
		suite.IsType(&mtoshipmentops.CreateMTOShipmentUnprocessableEntity{}, response)
		unprocessableEntity := response.(*mtoshipmentops.CreateMTOShipmentUnprocessableEntity)

		// Validate outgoing payload
		// TODO: Can't validate the response because of the issue noted below. Figure out a way to
		//   either alter the service or relax the swagger requirements.
		// suite.NoError(unprocessableEntity.Payload.Validate(strfmt.Default))
		// CreateShipment is returning apperror.InvalidInputError without any validation errors
		// so InvalidFields won't be added to the payload.

		suite.Contains(*unprocessableEntity.Payload.Detail, "PickupAddress is required")
	})

	suite.Run("POST failure - 404 -- not found", func() {
		// Under Test: CreateMTOShipmentHandler
		// Setup:      Create a shipment on a non-existent move
		// Expected:   404 Not Found returned
		handler, _ := setupTestData(true, false)
		req := httptest.NewRequest("POST", "/mto-shipments", nil)

		// Generate a unique id
		badID := strfmt.UUID(uuid.Must(uuid.NewV4()).String())
		params := mtoshipmentops.CreateMTOShipmentParams{
			HTTPRequest: req,
			Body: &primev3messages.CreateMTOShipment{
				MoveTaskOrderID:      &badID,
				PointOfContact:       "John Doe",
				PrimeEstimatedWeight: handlers.FmtInt64(1200),
				RequestedPickupDate:  handlers.FmtDatePtr(models.TimePointer(time.Now())),
				ShipmentType:         primev3messages.NewMTOShipmentType(primev3messages.MTOShipmentTypeHHG),
				PickupAddress:        struct{ primev3messages.Address }{pickupAddress},
				DestinationAddress:   struct{ primev3messages.Address }{destinationAddress},
			},
		}

		// Validate incoming payload
		suite.NoError(params.Body.Validate(strfmt.Default))

		response := handler.Handle(params)
		suite.IsType(&mtoshipmentops.CreateMTOShipmentNotFound{}, response)
		responsePayload := response.(*mtoshipmentops.CreateMTOShipmentNotFound).Payload

		// Validate outgoing payload
		suite.NoError(responsePayload.Validate(strfmt.Default))
	})

	suite.Run("POST failure - 400 -- nil body", func() {
		// Under Test: CreateMTOShipmentHandler
		// Setup:      Create a request with no data in the body
		// Expected:   422 Unprocessable Entity Response returned

		handler, _ := setupTestData(true, false)
		req := httptest.NewRequest("POST", "/mto-shipments", nil)

		paramsNilBody := mtoshipmentops.CreateMTOShipmentParams{
			HTTPRequest: req,
		}

		// Validate incoming payload: nil body (the point of this test)

		response := handler.Handle(paramsNilBody)
		suite.IsType(&mtoshipmentops.CreateMTOShipmentBadRequest{}, response)
		responsePayload := response.(*mtoshipmentops.CreateMTOShipmentBadRequest).Payload

		// Validate outgoing payload
		suite.NoError(responsePayload.Validate(strfmt.Default))
	})

	suite.Run("POST failure - 404 -- MTO is not available to Prime", func() {
		// Under Test: CreateMTOShipmentHandler
		// Setup:      Create a shipment on an unavailable move, prime cannot update these
		// Expected:   404 Not found returned

		handler, _ := setupTestData(true, false)
		req := httptest.NewRequest("POST", "/mto-shipments", nil)

		unavailableMove := factory.BuildMove(suite.DB(), nil, nil)
		params := mtoshipmentops.CreateMTOShipmentParams{
			HTTPRequest: req,
			Body: &primev3messages.CreateMTOShipment{
				MoveTaskOrderID:      handlers.FmtUUID(unavailableMove.ID),
				PointOfContact:       "John Doe",
				PrimeEstimatedWeight: handlers.FmtInt64(1200),
				RequestedPickupDate:  handlers.FmtDatePtr(models.TimePointer(time.Now())),
				ShipmentType:         primev3messages.NewMTOShipmentType(primev3messages.MTOShipmentTypeHHG),
				PickupAddress:        struct{ primev3messages.Address }{pickupAddress},
				DestinationAddress:   struct{ primev3messages.Address }{destinationAddress},
			},
		}

		// Validate incoming payload
		suite.NoError(params.Body.Validate(strfmt.Default))

		response := handler.Handle(params)
		suite.IsType(&mtoshipmentops.CreateMTOShipmentNotFound{}, response)
		typedResponse := response.(*mtoshipmentops.CreateMTOShipmentNotFound)

		// Validate outgoing payload
		suite.NoError(typedResponse.Payload.Validate(strfmt.Default))

		suite.Contains(*typedResponse.Payload.Detail, unavailableMove.ID.String())
	})

	suite.Run("POST failure - 500 - App Event Internal DTOD Server Error", func() {
		// Under Test: CreateMTOShipmentHandler
		// Setup:      Create a shipment with DTOD outage simulated or bad zip
		// Expected:   500 Internal Server Error returned

		handler, move := setupTestData(true, false)
		req := httptest.NewRequest("POST", "/mto-shipments", nil)
		handler.ShipmentCreator = &mockCreator

		err := apperror.EventError{}

		mockCreator.On("CreateShipment",
			mock.AnythingOfType("*appcontext.appContext"),
			mock.Anything,
		).Return(nil, nil, err)

		params := mtoshipmentops.CreateMTOShipmentParams{
			HTTPRequest: req,
			Body: &primev3messages.CreateMTOShipment{
				MoveTaskOrderID:     handlers.FmtUUID(move.ID),
				Agents:              nil,
				CustomerRemarks:     nil,
				PointOfContact:      "John Doe",
				RequestedPickupDate: handlers.FmtDatePtr(models.TimePointer(time.Now())),
				ShipmentType:        primev3messages.NewMTOShipmentType(primev3messages.MTOShipmentTypeHHG),
				PickupAddress:       struct{ primev3messages.Address }{pickupAddress},
				DestinationAddress:  struct{ primev3messages.Address }{destinationAddress},
			},
		}

		response := handler.Handle(params)
		suite.IsType(&mtoshipmentops.CreateMTOShipmentInternalServerError{}, response)
		typedResponse := response.(*mtoshipmentops.CreateMTOShipmentInternalServerError)
		suite.Contains(*typedResponse.Payload.Detail, "An internal server error has occurred")
	})

	suite.Run("POST failure - 422 - MTO Shipment object not formatted correctly", func() {
		// Under Test: CreateMTOShipmentHandler
		// Setup:      Create a shipment with service items that don't match the modeltype
		// Expected:   422 Unprocessable Entity returned

		handler, move := setupTestData(true, false)
		req := httptest.NewRequest("POST", "/mto-shipments", nil)
		handler.ShipmentCreator = &mockCreator

		err := apperror.NotFoundError{}

		mockCreator.On("CreateShipment",
			mock.AnythingOfType("*appcontext.appContext"),
			mock.Anything,
		).Return(nil, nil, err)

		params := mtoshipmentops.CreateMTOShipmentParams{
			HTTPRequest: req,
			Body: &primev3messages.CreateMTOShipment{
				MoveTaskOrderID:      handlers.FmtUUID(move.ID),
				Agents:               nil,
				CustomerRemarks:      nil,
				PointOfContact:       "John Doe",
				PrimeEstimatedWeight: handlers.FmtInt64(1200),
				RequestedPickupDate:  handlers.FmtDatePtr(models.TimePointer(time.Now())),
				ShipmentType:         primev3messages.NewMTOShipmentType(primev3messages.MTOShipmentTypeHHG),
				PickupAddress:        struct{ primev3messages.Address }{pickupAddress},
				DestinationAddress:   struct{ primev3messages.Address }{destinationAddress},
				BoatShipment:         &primev3messages.CreateBoatShipment{}, // Empty boat shipment will trigger validation error on MTO Shipment creation
			},
		}

		response := handler.Handle(params)
		suite.IsType(&mtoshipmentops.CreateMTOShipmentUnprocessableEntity{}, response)
		typedResponse := response.(*mtoshipmentops.CreateMTOShipmentUnprocessableEntity)

		suite.Contains(*typedResponse.Payload.Detail, "The MTO shipment object is invalid.")
	})

	suite.Run("POST failure - 422 - modelType() not supported", func() {
		// Under Test: CreateMTOShipmentHandler
		// Setup:      Create a shipment with service items that don't match the modeltype
		// Expected:   422 Unprocessable Entity returned

		handler, move := setupTestData(true, false)
		req := httptest.NewRequest("POST", "/mto-shipments", nil)
		handler.ShipmentCreator = &mockCreator

		err := apperror.NotFoundError{}

		mockCreator.On("CreateShipment",
			mock.AnythingOfType("*appcontext.appContext"),
			mock.Anything,
		).Return(nil, nil, err)

		// Create a service item that doesn't match the modeltype
		mtoServiceItems := models.MTOServiceItems{
			models.MTOServiceItem{
				MoveTaskOrderID:  move.ID,
				MTOShipmentID:    &uuid.Nil,
				ReService:        models.ReService{Code: models.ReServiceCodeMS},
				Reason:           nil,
				PickupPostalCode: nil,
				CreatedAt:        time.Now(),
				UpdatedAt:        time.Now(),
			},
		}
		params := mtoshipmentops.CreateMTOShipmentParams{
			HTTPRequest: req,
			Body: &primev3messages.CreateMTOShipment{
				MoveTaskOrderID:      handlers.FmtUUID(move.ID),
				PointOfContact:       "John Doe",
				PrimeEstimatedWeight: handlers.FmtInt64(1200),
				RequestedPickupDate:  handlers.FmtDatePtr(models.TimePointer(time.Now())),
				ShipmentType:         primev3messages.NewMTOShipmentType(primev3messages.MTOShipmentTypeHHG),
			},
		}

		params.Body.SetMtoServiceItems(*payloads.MTOServiceItems(&mtoServiceItems))

		// Validate incoming payload
		suite.NoError(params.Body.Validate(strfmt.Default))

		response := handler.Handle(params)
		suite.IsType(&mtoshipmentops.CreateMTOShipmentUnprocessableEntity{}, response)
		typedResponse := response.(*mtoshipmentops.CreateMTOShipmentUnprocessableEntity)

		// Validate outgoing payload
		suite.NoError(typedResponse.Payload.Validate(strfmt.Default))

		suite.Contains(*typedResponse.Payload.Detail, "MTOServiceItem modelType() not allowed")
	})

	suite.Run("POST failure - Error when feature flag fetcher fails and a boat shipment is passed in.", func() {
		// Under Test: CreateMTOShipmentHandler
		// Mocked:     CreateMTOShipment creator
		// Setup:   If underlying CreateMTOShipment returns error, handler should return 500 response
		// Expected:   500 Response returned
		suite.T().Setenv("FEATURE_FLAG_BOAT", "true") // Set to true in order to test that it will default to "false" if flag fetcher errors out.

		handler, move := setupTestData(false, false)

		req := httptest.NewRequest("POST", "/mto-shipments", nil)

		params := mtoshipmentops.CreateMTOShipmentParams{
			HTTPRequest: req,
			Body: &primev3messages.CreateMTOShipment{
				MoveTaskOrderID:      handlers.FmtUUID(move.ID),
				Agents:               nil,
				CustomerRemarks:      nil,
				PointOfContact:       "John Doe",
				PrimeEstimatedWeight: handlers.FmtInt64(1200),
				RequestedPickupDate:  handlers.FmtDatePtr(models.TimePointer(time.Now())),
				ShipmentType:         primev3messages.NewMTOShipmentType(primev3messages.MTOShipmentTypeBOATHAULAWAY),
				PickupAddress:        struct{ primev3messages.Address }{pickupAddress},
				DestinationAddress:   struct{ primev3messages.Address }{destinationAddress},
			},
		}

		// Validate incoming payload
		suite.NoError(params.Body.Validate(strfmt.Default))

		response := handler.Handle(params)
		suite.IsType(&mtoshipmentops.CreateMTOShipmentUnprocessableEntity{}, response)
		errResponse := response.(*mtoshipmentops.CreateMTOShipmentUnprocessableEntity)

		suite.Contains(*errResponse.Payload.Detail, "Boat shipment type was used but the feature flag is not enabled.")
	})

	suite.Run("POST failure - Error when UB FF is off and UB shipment is passed in.", func() {
		// Under Test: CreateMTOShipmentHandler
		// Mocked:     CreateMTOShipment creator
		// Setup:   If underlying CreateMTOShipment returns error, handler should return 500 response
		// Expected:   500 Response returned
		suite.T().Setenv("FEATURE_FLAG_UNACCOMPANIED_BAGGAGE", "false") // Set to true in order to test that it will default to "false" if flag fetcher errors out.

		handler, move := setupTestData(false, false)

		req := httptest.NewRequest("POST", "/mto-shipments", nil)

		params := mtoshipmentops.CreateMTOShipmentParams{
			HTTPRequest: req,
			Body: &primev3messages.CreateMTOShipment{
				MoveTaskOrderID:      handlers.FmtUUID(move.ID),
				Agents:               nil,
				CustomerRemarks:      nil,
				PointOfContact:       "John Doe",
				PrimeEstimatedWeight: handlers.FmtInt64(1200),
				RequestedPickupDate:  handlers.FmtDatePtr(models.TimePointer(time.Now())),
				ShipmentType:         primev3messages.NewMTOShipmentType(primev3messages.MTOShipmentTypeUNACCOMPANIEDBAGGAGE),
				PickupAddress:        struct{ primev3messages.Address }{pickupAddress},
				DestinationAddress:   struct{ primev3messages.Address }{destinationAddress},
			},
		}

		// Validate incoming payload
		suite.NoError(params.Body.Validate(strfmt.Default))

		response := handler.Handle(params)
		suite.IsType(&mtoshipmentops.CreateMTOShipmentUnprocessableEntity{}, response)
		errResponse := response.(*mtoshipmentops.CreateMTOShipmentUnprocessableEntity)

		suite.Contains(*errResponse.Payload.Detail, "Unaccompanied baggage shipments can't be created unless the unaccompanied_baggage feature flag is enabled.")
	})

	suite.Run("POST failure - Error creating a mto shipment contains tertiary destination address no secondary destination address.", func() {
		// Under Test: CreateMTOShipmentHandler
		// Setup:   If underlying CreateMTOShipment returns error, handler should return 422 response
		// Expected:   422 Response returned

		handler, move := setupTestData(false, false)

		req := httptest.NewRequest("POST", "/mto-shipments", nil)

		newAddress := factory.BuildAddress(nil, []factory.Customization{
			{
				Model: models.Address{
					ID: uuid.Must(uuid.NewV4()),
				},
			},
		}, nil)
		destinationAddress = primev3messages.Address{
			City:           &newAddress.City,
			PostalCode:     &newAddress.PostalCode,
			State:          &newAddress.State,
			StreetAddress1: &newAddress.StreetAddress1,
			StreetAddress2: newAddress.StreetAddress2,
			StreetAddress3: newAddress.StreetAddress3,
		}
		destinationAddress = primev3messages.Address{
			City:           &newAddress.City,
			PostalCode:     &newAddress.PostalCode,
			State:          &newAddress.State,
			StreetAddress1: &newAddress.StreetAddress1,
			StreetAddress2: newAddress.StreetAddress2,
			StreetAddress3: newAddress.StreetAddress3,
		}
		tertiaryDestinationAddress = primev3messages.Address{
			City:           &newAddress.City,
			PostalCode:     &newAddress.PostalCode,
			State:          &newAddress.State,
			StreetAddress1: &newAddress.StreetAddress1,
			StreetAddress2: newAddress.StreetAddress2,
			StreetAddress3: newAddress.StreetAddress3,
		}

		params := mtoshipmentops.CreateMTOShipmentParams{
			HTTPRequest: req,
			Body: &primev3messages.CreateMTOShipment{
				MoveTaskOrderID:            handlers.FmtUUID(move.ID),
				Agents:                     nil,
				CustomerRemarks:            nil,
				PointOfContact:             "John Doe",
				PrimeEstimatedWeight:       handlers.FmtInt64(1200),
				RequestedPickupDate:        handlers.FmtDatePtr(models.TimePointer(time.Now())),
				ShipmentType:               primev3messages.NewMTOShipmentType(primev3messages.MTOShipmentTypeHHG),
				PickupAddress:              struct{ primev3messages.Address }{pickupAddress},
				DestinationAddress:         struct{ primev3messages.Address }{destinationAddress},
				TertiaryDestinationAddress: struct{ primev3messages.Address }{tertiaryDestinationAddress},
			},
		}

		// Validate incoming payload
		suite.NoError(params.Body.Validate(strfmt.Default))

		response := handler.Handle(params)
		suite.IsType(&mtoshipmentops.CreateMTOShipmentUnprocessableEntity{}, response)
		errResponse := response.(*mtoshipmentops.CreateMTOShipmentUnprocessableEntity)

		suite.Contains(*errResponse.Payload.Detail, "Invalid input found while validating the MTO shipment")
		suite.Contains(errResponse.Payload.InvalidFields["error validating mto shipment"][0], "Shipment cannot have a third address without a second address present")
	})

	suite.Run("POST failure - Error creating an mto shipment with ppm shipment contains tertiary pickup address no secondary pickup address.", func() {
		// Under Test: UpdateMTOShipmentHandler
		// Setup:   If underlying UpdateMTOShipment returns error, handler should return 422 response
		// Expected:   422 Response returned

		handler, move := setupTestData(false, false)

		req := httptest.NewRequest("POST", "/mto-shipments", nil)

		expectedDepartureDate := time.Now().AddDate(0, 0, 10)
		sitExpected := true
		estimatedWeight := unit.Pound(1500)
		hasProGear := true
		ppmShipmentDestinationAddress := primev3messages.PPMDestinationAddress{
			City:           destinationAddress.City,
			PostalCode:     destinationAddress.PostalCode,
			State:          destinationAddress.State,
			StreetAddress1: destinationAddress.StreetAddress1,
			StreetAddress2: destinationAddress.StreetAddress2,
			StreetAddress3: destinationAddress.StreetAddress3,
		}
		ppmShipmentParams := primev3messages.CreatePPMShipment{
			PickupAddress: struct{ primev3messages.Address }{pickupAddress},
			DestinationAddress: struct {
				primev3messages.PPMDestinationAddress
			}{ppmShipmentDestinationAddress},
			TertiaryPickupAddress: struct{ primev3messages.Address }{tertiaryPickupAddress},
			ExpectedDepartureDate: handlers.FmtDate(expectedDepartureDate),
			EstimatedWeight:       handlers.FmtPoundPtr(&estimatedWeight),
			HasProGear:            &hasProGear,
			SitExpected:           &sitExpected,
		}
		params := mtoshipmentops.CreateMTOShipmentParams{
			HTTPRequest: req,
			Body: &primev3messages.CreateMTOShipment{
				MoveTaskOrderID:      handlers.FmtUUID(move.ID),
				Agents:               nil,
				CustomerRemarks:      nil,
				PointOfContact:       "John Doe",
				PrimeEstimatedWeight: handlers.FmtInt64(1200),
				RequestedPickupDate:  handlers.FmtDatePtr(models.TimePointer(time.Now())),
				ShipmentType:         primev3messages.NewMTOShipmentType(primev3messages.MTOShipmentTypePPM),
				PickupAddress:        struct{ primev3messages.Address }{pickupAddress},
				DestinationAddress:   struct{ primev3messages.Address }{destinationAddress},
				PpmShipment:          &ppmShipmentParams,
			},
		}

		// Validate incoming payload
		suite.NoError(params.Body.Validate(strfmt.Default))

		response := handler.Handle(params)
		suite.IsType(&mtoshipmentops.CreateMTOShipmentUnprocessableEntity{}, response)
		errResponse := response.(*mtoshipmentops.CreateMTOShipmentUnprocessableEntity)

		suite.Contains(*errResponse.Payload.Detail, "Invalid input found while validating the PPM shipment.")
		suite.Contains(errResponse.Payload.InvalidFields["error validating ppm shipment"][0], "Shipment cannot have a third address without a second address present")
	})

	suite.Run("POST failure - Error creating mto shipment containing a ppm shipment contains tertiary destination address no secondary destination address.", func() {
		// Under Test: UpdateMTOShipmentHandler
		// Setup:   If underlying UpdateMTOShipment returns error, handler should return 422 response
		// Expected:   422 Response returned

		handler, move := setupTestData(false, false)

		req := httptest.NewRequest("POST", "/mto-shipments", nil)

		expectedDepartureDate := time.Now().AddDate(0, 0, 10)
		sitExpected := true
		estimatedWeight := unit.Pound(1500)
		hasProGear := true
		ppmShipmentDestinationAddress := primev3messages.PPMDestinationAddress{
			City:           destinationAddress.City,
			PostalCode:     destinationAddress.PostalCode,
			State:          destinationAddress.State,
			StreetAddress1: destinationAddress.StreetAddress1,
			StreetAddress2: destinationAddress.StreetAddress2,
			StreetAddress3: destinationAddress.StreetAddress3,
		}
		ppmShipmentParams := primev3messages.CreatePPMShipment{
			PickupAddress: struct{ primev3messages.Address }{pickupAddress},
			DestinationAddress: struct {
				primev3messages.PPMDestinationAddress
			}{ppmShipmentDestinationAddress},
			TertiaryDestinationAddress: struct{ primev3messages.Address }{tertiaryDestinationAddress},
			ExpectedDepartureDate:      handlers.FmtDate(expectedDepartureDate),
			EstimatedWeight:            handlers.FmtPoundPtr(&estimatedWeight),
			HasProGear:                 &hasProGear,
			SitExpected:                &sitExpected,
		}
		params := mtoshipmentops.CreateMTOShipmentParams{
			HTTPRequest: req,
			Body: &primev3messages.CreateMTOShipment{
				MoveTaskOrderID:      handlers.FmtUUID(move.ID),
				Agents:               nil,
				CustomerRemarks:      nil,
				PointOfContact:       "John Doe",
				PrimeEstimatedWeight: handlers.FmtInt64(1200),
				RequestedPickupDate:  handlers.FmtDatePtr(models.TimePointer(time.Now())),
				ShipmentType:         primev3messages.NewMTOShipmentType(primev3messages.MTOShipmentTypePPM),
				PickupAddress:        struct{ primev3messages.Address }{pickupAddress},
				DestinationAddress:   struct{ primev3messages.Address }{destinationAddress},
				PpmShipment:          &ppmShipmentParams,
			},
		}

		// Validate incoming payload
		suite.NoError(params.Body.Validate(strfmt.Default))

		response := handler.Handle(params)
		suite.IsType(&mtoshipmentops.CreateMTOShipmentUnprocessableEntity{}, response)
		errResponse := response.(*mtoshipmentops.CreateMTOShipmentUnprocessableEntity)

		suite.Contains(*errResponse.Payload.Detail, "Invalid input found while validating the PPM shipment.")
		suite.Contains(errResponse.Payload.InvalidFields["error validating ppm shipment"][0], "Shipment cannot have a third address without a second address present")
	})
	suite.Run("PATCH failure - Error updating an mto shipment contains tertiary pickup address no secondary pickup address.", func() {
		// Under Test: UpdateMTOShipmentHandler
		// Setup:   If underlying CreateMTOShipment returns error, handler should return 422 response
		// Expected:   422 Response returned

		shipmentUpdater := shipmentorchestrator.NewShipmentUpdater(mtoShipmentUpdater, ppmShipmentUpdater, boatShipmentUpdater, mobileHomeShipmentUpdater)
		patchHandler := UpdateMTOShipmentHandler{
			suite.HandlerConfig(),
			shipmentUpdater,
		}

		now := time.Now()
		mto_shipment := factory.BuildMTOShipment(suite.DB(), []factory.Customization{
			{
				Model: models.Address{
					StreetAddress1: "some address",
					City:           "city",
					State:          "CA",
					PostalCode:     "90210",
				},
				Type: &factory.Addresses.PickupAddress,
			},
			{
				Model: models.Address{
					StreetAddress1: "some address",
					City:           "city",
					State:          "CA",
					PostalCode:     "90210",
				},
				Type: &factory.Addresses.DeliveryAddress,
			},
		}, nil)
		move := factory.BuildMoveWithPPMShipment(suite.DB(), []factory.Customization{
			{
				Model: models.Move{
					AvailableToPrimeAt: &now,
					ApprovedAt:         &now,
					Status:             models.MoveStatusAPPROVED,
				},
			},
		}, nil)

		var testMove models.Move
		err := suite.DB().EagerPreload("MTOShipments.PPMShipment").Find(&testMove, move.ID)
		suite.NoError(err)
		var testMtoShipment models.MTOShipment
		err = suite.DB().Find(&testMtoShipment, mto_shipment.ID)
		suite.NoError(err)
		testMtoShipment.MoveTaskOrderID = testMove.ID
		testMtoShipment.MoveTaskOrder = testMove
		err = suite.DB().Save(&testMtoShipment)
		suite.NoError(err)
		testMove.MTOShipments = append(testMove.MTOShipments, mto_shipment)
		err = suite.DB().Save(&testMove)
		suite.NoError(err)

		patchReq := httptest.NewRequest("PATCH", fmt.Sprintf("/mto-shipments/%s", testMove.MTOShipments[0].ID), nil)

		eTag := etag.GenerateEtag(testMove.MTOShipments[0].UpdatedAt)
		patchParams := mtoshipmentops.UpdateMTOShipmentParams{
			HTTPRequest:   patchReq,
			MtoShipmentID: strfmt.UUID(testMove.MTOShipments[0].ID.String()),
			IfMatch:       eTag,
		}
		tertiaryAddress := GetTestAddress()
		patchParams.Body = &primev3messages.UpdateMTOShipment{
			TertiaryDeliveryAddress: struct{ primev3messages.Address }{tertiaryAddress},
		}
		patchResponse := patchHandler.Handle(patchParams)
		errResponse := patchResponse.(*mtoshipmentops.UpdateMTOShipmentUnprocessableEntity)
		suite.Contains(*errResponse.Payload.Detail, "Invalid input found while validating the MTO shipment")
		suite.Contains(errResponse.Payload.InvalidFields["error validating mto shipment"][0], "Shipment cannot have a third address without a second address present")

	})
	suite.Run("PATCH failure - Error updating an ppm shipment contains tertiary destination address no secondary destination address", func() {
		// Under Test: UpdateMTOShipmentHandler
		// Mocked:     UpdateMTOShipment creator
		// Setup:   If underlying UpdateMTOShipment returns error, handler should return 422 response
		// Expected:   422 Response returned

		shipmentUpdater := shipmentorchestrator.NewShipmentUpdater(mtoShipmentUpdater, ppmShipmentUpdater, boatShipmentUpdater, mobileHomeShipmentUpdater)
		patchHandler := UpdateMTOShipmentHandler{
			suite.HandlerConfig(),
			shipmentUpdater,
		}

		move := factory.BuildAvailableToPrimeMove(suite.DB(), []factory.Customization{}, nil)
		factory.BuildPPMShipment(suite.DB(), []factory.Customization{
			{
				Model:    move,
				LinkOnly: true,
			},
		}, nil)

		var testMove models.Move
		err := suite.DB().EagerPreload("MTOShipments.PPMShipment").Find(&testMove, move.ID)
		suite.NoError(err)

		patchReq := httptest.NewRequest("PATCH", fmt.Sprintf("/mto-shipments/%s", testMove.MTOShipments[0].ID.String()), nil)

		eTag := etag.GenerateEtag(testMove.MTOShipments[0].UpdatedAt)
		patchParams := mtoshipmentops.UpdateMTOShipmentParams{
			HTTPRequest:   patchReq,
			MtoShipmentID: strfmt.UUID(testMove.MTOShipments[0].ID.String()),
			IfMatch:       eTag,
		}
		tertiaryAddress := GetTestAddress()
		ppmShipmentParamSetup := primev3messages.UpdatePPMShipment{
			HasTertiaryDestinationAddress: models.BoolPointer(true),
			TertiaryDestinationAddress:    struct{ primev3messages.Address }{tertiaryAddress},
		}
		mtoShipmentParamSetup := primev3messages.UpdateMTOShipment{
			PpmShipment: &ppmShipmentParamSetup,
		}

		patchParams.Body = &mtoShipmentParamSetup
		patchResponse := patchHandler.Handle(patchParams)
		errResponse := patchResponse.(*mtoshipmentops.UpdateMTOShipmentUnprocessableEntity)
		suite.Contains(*errResponse.Payload.Detail, "Invalid input found while validating the PPM shipment")
		suite.Contains(errResponse.Payload.InvalidFields["error validating ppm shipment"][0], "Shipment cannot have a third address without a second address present")

	})

	suite.Run("PATCH sucess - updating an mto shipment contains tertiary pickup and secondary pickup address.", func() {
		// Under Test: UpdateMTOShipmentHandler
		// Setup:   If underlying CreateMTOShipment returns error, handler should return 422 response
		// Expected:   422 Response returned

		shipmentUpdater := shipmentorchestrator.NewShipmentUpdater(mtoShipmentUpdater, ppmShipmentUpdater, boatShipmentUpdater, mobileHomeShipmentUpdater)
		patchHandler := UpdateMTOShipmentHandler{
			suite.HandlerConfig(),
			shipmentUpdater,
		}

		now := time.Now()
		mto_shipment := factory.BuildMTOShipment(suite.DB(), []factory.Customization{
			{
				Model: models.Address{
					StreetAddress1: "some address",
					City:           "city",
					State:          "CA",
					PostalCode:     "90210",
				},
				Type: &factory.Addresses.PickupAddress,
			},
			{
				Model: models.Address{
					StreetAddress1: "some address",
					City:           "city",
					State:          "CA",
					PostalCode:     "90210",
				},
				Type: &factory.Addresses.SecondaryPickupAddress,
			},
			{
				Model: models.Address{
					StreetAddress1: "some address",
					City:           "city",
					State:          "CA",
					PostalCode:     "90210",
				},
				Type: &factory.Addresses.DeliveryAddress,
			},
			{
				Model: models.Address{
					StreetAddress1: "some address",
					City:           "city",
					State:          "CA",
					PostalCode:     "90210",
				},
				Type: &factory.Addresses.SecondaryDeliveryAddress,
			},
		}, nil)
		move := factory.BuildMoveWithPPMShipment(suite.DB(), []factory.Customization{
			{
				Model: models.Move{
					AvailableToPrimeAt: &now,
					ApprovedAt:         &now,
					Status:             models.MoveStatusAPPROVED,
				},
			},
		}, nil)

		var testMove models.Move
		err := suite.DB().EagerPreload("MTOShipments.PPMShipment").Find(&testMove, move.ID)
		suite.NoError(err)
		var testMtoShipment models.MTOShipment
		err = suite.DB().Find(&testMtoShipment, mto_shipment.ID)
		suite.NoError(err)
		testMtoShipment.MoveTaskOrderID = testMove.ID
		testMtoShipment.MoveTaskOrder = testMove
		err = suite.DB().Save(&testMtoShipment)
		suite.NoError(err)
		testMove.MTOShipments = append(testMove.MTOShipments, mto_shipment)
		err = suite.DB().Save(&testMove)
		suite.NoError(err)

		patchReq := httptest.NewRequest("PATCH", fmt.Sprintf("/mto-shipments/%s", testMove.MTOShipments[0].ID), nil)

		eTag := etag.GenerateEtag(testMtoShipment.UpdatedAt)
		patchParams := mtoshipmentops.UpdateMTOShipmentParams{
			HTTPRequest:   patchReq,
			MtoShipmentID: strfmt.UUID(testMtoShipment.ID.String()),
			IfMatch:       eTag,
		}
		tertiaryAddress := GetTestAddress()
		patchParams.Body = &primev3messages.UpdateMTOShipment{
			TertiaryDeliveryAddress: struct{ primev3messages.Address }{tertiaryAddress},
		}
		patchResponse := patchHandler.Handle(patchParams)
		response := patchResponse.(*mtoshipmentops.UpdateMTOShipmentOK)
		suite.IsType(&mtoshipmentops.UpdateMTOShipmentOK{}, response)
	})
}
func GetTestAddress() primev3messages.Address {
	newAddress := factory.BuildAddress(nil, []factory.Customization{
		{
			Model: models.Address{
				ID: uuid.Must(uuid.NewV4()),
			},
		},
	}, nil)
	return primev3messages.Address{
		City:           &newAddress.City,
		PostalCode:     &newAddress.PostalCode,
		State:          &newAddress.State,
		StreetAddress1: &newAddress.StreetAddress1,
		StreetAddress2: newAddress.StreetAddress2,
		StreetAddress3: newAddress.StreetAddress3,
	}
}<|MERGE_RESOLUTION|>--- conflicted
+++ resolved
@@ -425,15 +425,6 @@
 			StreetAddress2: expectedDestinationAddress.StreetAddress2,
 			StreetAddress3: expectedDestinationAddress.StreetAddress3,
 		}
-		ppmDestinationAddress = primev3messages.PPMDestinationAddress{
-			City:           &expectedDestinationAddress.City,
-			Country:        expectedDestinationAddress.Country,
-			PostalCode:     &expectedDestinationAddress.PostalCode,
-			State:          &expectedDestinationAddress.State,
-			StreetAddress1: &expectedDestinationAddress.StreetAddress1,
-			StreetAddress2: expectedDestinationAddress.StreetAddress2,
-			StreetAddress3: expectedDestinationAddress.StreetAddress3,
-		}
 
 		expectedSecondaryDestinationAddress := address2
 		secondaryDestinationAddress = primev3messages.Address{
@@ -695,11 +686,10 @@
 	})
 
 	suite.Run("Successful POST/PATCH - Integration Test (PPM) - Destination address street 1 OPTIONAL", func() {
-<<<<<<< HEAD
 		// Under Test: CreateMTOShipment handler code
 		// Setup:      Create a PPM shipment on an available move
 		// Expected:   Successful submission, status should be SUBMITTED
-		handler, move := setupTestData()
+		handler, move := setupTestData(true, true)
 		req := httptest.NewRequest("POST", "/mto-shipments", nil)
 
 		counselorRemarks := "Some counselor remarks"
@@ -732,7 +722,6 @@
 		expectedPickupAddress := address1
 		pickupAddress = primev3messages.Address{
 			City:           &expectedPickupAddress.City,
-			Country:        expectedPickupAddress.Country,
 			PostalCode:     &expectedPickupAddress.PostalCode,
 			State:          &expectedPickupAddress.State,
 			StreetAddress1: &expectedPickupAddress.StreetAddress1,
@@ -743,7 +732,6 @@
 		expectedDestinationAddress := address1
 		destinationAddress = primev3messages.Address{
 			City:           &expectedDestinationAddress.City,
-			Country:        expectedDestinationAddress.Country,
 			PostalCode:     &expectedDestinationAddress.PostalCode,
 			State:          &expectedDestinationAddress.State,
 			StreetAddress1: &expectedDestinationAddress.StreetAddress1,
@@ -752,7 +740,6 @@
 		}
 		ppmDestinationAddress = primev3messages.PPMDestinationAddress{
 			City:           &addressWithEmptyStreet1.City,
-			Country:        addressWithEmptyStreet1.Country,
 			PostalCode:     &addressWithEmptyStreet1.PostalCode,
 			State:          &addressWithEmptyStreet1.State,
 			StreetAddress1: &addressWithEmptyStreet1.StreetAddress1,
@@ -791,193 +778,6 @@
 			mock.AnythingOfType("*models.PPMShipment")).
 			Return(models.CentPointer(unit.Cents(estimatedIncentive)), models.CentPointer(unit.Cents(sitEstimatedCost)), nil).Once()
 
-		// Validate incoming payload
-		suite.NoError(params.Body.Validate(strfmt.Default))
-
-		response := handler.Handle(params)
-		suite.IsType(&mtoshipmentops.CreateMTOShipmentOK{}, response)
-		okResponse := response.(*mtoshipmentops.CreateMTOShipmentOK)
-		createdShipment := okResponse.Payload
-
-		// Validate outgoing payload
-		suite.NoError(createdShipment.Validate(strfmt.Default))
-
-		createdPPM := createdShipment.PpmShipment
-
-		suite.Equal(move.ID.String(), createdShipment.MoveTaskOrderID.String())
-		suite.Equal(primev3messages.MTOShipmentTypePPM, createdShipment.ShipmentType)
-		suite.Equal(primev3messages.MTOShipmentWithoutServiceItemsStatusSUBMITTED, createdShipment.Status)
-
-		suite.Equal(createdShipment.ID.String(), createdPPM.ShipmentID.String())
-		suite.Equal(addressWithEmptyStreet1.StreetAddress1, *createdPPM.DestinationAddress.StreetAddress1)
-		suite.True(len(*createdPPM.DestinationAddress.StreetAddress1) == 0)
-
-		// ************
-		// PATCH TESTS
-		// ************
-		ppmEstimator.On("EstimateIncentiveWithDefaultChecks",
-			mock.AnythingOfType("*appcontext.appContext"),
-			mock.AnythingOfType("models.PPMShipment"),
-			mock.AnythingOfType("*models.PPMShipment")).
-			Return(models.CentPointer(unit.Cents(estimatedIncentive)), models.CentPointer(unit.Cents(sitEstimatedCost)), nil).Times(2)
-
-		ppmEstimator.On("FinalIncentiveWithDefaultChecks",
-			mock.AnythingOfType("*appcontext.appContext"),
-			mock.AnythingOfType("models.PPMShipment"),
-			mock.AnythingOfType("*models.PPMShipment")).
-			Return(nil, nil)
-
-		patchHandler := UpdateMTOShipmentHandler{
-			suite.HandlerConfig(),
-			shipmentUpdater,
-		}
-
-		patchReq := httptest.NewRequest("PATCH", fmt.Sprintf("/mto-shipments/%s", createdPPM.ShipmentID.String()), nil)
-
-		var mtoShipment models.MTOShipment
-		err := suite.DB().Find(&mtoShipment, createdPPM.ShipmentID)
-		suite.NoError(err)
-		eTag := etag.GenerateEtag(mtoShipment.UpdatedAt)
-		patchParams := mtoshipmentops.UpdateMTOShipmentParams{
-			HTTPRequest:   patchReq,
-			MtoShipmentID: createdPPM.ShipmentID,
-			IfMatch:       eTag,
-		}
-		patchParams.Body = &primev3messages.UpdateMTOShipment{
-			ShipmentType: primev3messages.MTOShipmentTypePPM,
-		}
-		// *************************************************************************************
-		// *************************************************************************************
-		// Run with whitespace in destination street 1. Whitespace will be trimmed and seen as
-		// as empty on the server side.
-		// *************************************************************************************
-		ppmDestinationAddressOptionalStreet1ContainingWhitespaces := primev3messages.PPMDestinationAddress{
-			City:           models.StringPointer("SomeCity"),
-			Country:        models.StringPointer("US"),
-			PostalCode:     models.StringPointer("90210"),
-			State:          models.StringPointer("CA"),
-			StreetAddress1: models.StringPointer("  "), //whitespace
-		}
-		patchParams.Body.PpmShipment = &primev3messages.UpdatePPMShipment{
-			DestinationAddress: struct {
-				primev3messages.PPMDestinationAddress
-			}{ppmDestinationAddressOptionalStreet1ContainingWhitespaces},
-		}
-
-		// Validate incoming payload
-		suite.NoError(patchParams.Body.Validate(strfmt.Default))
-
-		patchResponse := patchHandler.Handle(patchParams)
-		suite.IsType(&mtoshipmentops.UpdateMTOShipmentOK{}, patchResponse)
-		okPatchResponse := patchResponse.(*mtoshipmentops.UpdateMTOShipmentOK)
-		updatedShipment := okPatchResponse.Payload
-
-		// Validate outgoing payload
-		suite.NoError(updatedShipment.Validate(strfmt.Default))
-
-		updatedPPM := updatedShipment.PpmShipment
-		suite.Equal(ppmDestinationAddressOptionalStreet1ContainingWhitespaces.City, updatedPPM.DestinationAddress.City)
-		// test whitespace has been trimmed. it should not be equal after update
-		suite.NotEqual(ppmDestinationAddressOptionalStreet1ContainingWhitespaces.StreetAddress1, updatedPPM.DestinationAddress.StreetAddress1)
-		// verify street address1 is returned as empty string
-		suite.True(len(*updatedPPM.DestinationAddress.StreetAddress1) == 0)
-	})
-
-	suite.Run("Successful POST with Shuttle service items without primeEstimatedWeight - Integration Test", func() {
-=======
->>>>>>> cdf2c803
-		// Under Test: CreateMTOShipment handler code
-		// Setup:      Create a PPM shipment on an available move
-		// Expected:   Successful submission, status should be SUBMITTED
-		handler, move := setupTestData(true, true)
-		req := httptest.NewRequest("POST", "/mto-shipments", nil)
-
-		counselorRemarks := "Some counselor remarks"
-		expectedDepartureDate := time.Now().AddDate(0, 0, 10)
-		sitExpected := true
-		sitLocation := primev3messages.SITLocationTypeDESTINATION
-		sitEstimatedWeight := unit.Pound(1500)
-		sitEstimatedEntryDate := expectedDepartureDate.AddDate(0, 0, 5)
-		sitEstimatedDepartureDate := sitEstimatedEntryDate.AddDate(0, 0, 20)
-		estimatedWeight := unit.Pound(3200)
-		hasProGear := true
-		proGearWeight := unit.Pound(400)
-		spouseProGearWeight := unit.Pound(250)
-		estimatedIncentive := 123456
-		sitEstimatedCost := 67500
-
-		address1 := models.Address{
-			StreetAddress1: "some address",
-			City:           "city",
-			State:          "CA",
-			PostalCode:     "90210",
-		}
-		addressWithEmptyStreet1 := models.Address{
-			StreetAddress1: "",
-			City:           "city",
-			State:          "CA",
-			PostalCode:     "90210",
-		}
-
-		expectedPickupAddress := address1
-		pickupAddress = primev3messages.Address{
-			City:           &expectedPickupAddress.City,
-			PostalCode:     &expectedPickupAddress.PostalCode,
-			State:          &expectedPickupAddress.State,
-			StreetAddress1: &expectedPickupAddress.StreetAddress1,
-			StreetAddress2: expectedPickupAddress.StreetAddress2,
-			StreetAddress3: expectedPickupAddress.StreetAddress3,
-		}
-
-		expectedDestinationAddress := address1
-		destinationAddress = primev3messages.Address{
-			City:           &expectedDestinationAddress.City,
-			PostalCode:     &expectedDestinationAddress.PostalCode,
-			State:          &expectedDestinationAddress.State,
-			StreetAddress1: &expectedDestinationAddress.StreetAddress1,
-			StreetAddress2: expectedDestinationAddress.StreetAddress2,
-			StreetAddress3: expectedDestinationAddress.StreetAddress3,
-		}
-		ppmDestinationAddress = primev3messages.PPMDestinationAddress{
-			City:           &addressWithEmptyStreet1.City,
-			PostalCode:     &addressWithEmptyStreet1.PostalCode,
-			State:          &addressWithEmptyStreet1.State,
-			StreetAddress1: &addressWithEmptyStreet1.StreetAddress1,
-			StreetAddress2: addressWithEmptyStreet1.StreetAddress2,
-			StreetAddress3: addressWithEmptyStreet1.StreetAddress3,
-		}
-
-		params := mtoshipmentops.CreateMTOShipmentParams{
-			HTTPRequest: req,
-			Body: &primev3messages.CreateMTOShipment{
-				MoveTaskOrderID:  handlers.FmtUUID(move.ID),
-				ShipmentType:     primev3messages.NewMTOShipmentType(primev3messages.MTOShipmentTypePPM),
-				CounselorRemarks: &counselorRemarks,
-				PpmShipment: &primev3messages.CreatePPMShipment{
-					ExpectedDepartureDate: handlers.FmtDate(expectedDepartureDate),
-					PickupAddress:         struct{ primev3messages.Address }{pickupAddress},
-					DestinationAddress: struct {
-						primev3messages.PPMDestinationAddress
-					}{ppmDestinationAddress},
-					SitExpected:               &sitExpected,
-					SitLocation:               &sitLocation,
-					SitEstimatedWeight:        handlers.FmtPoundPtr(&sitEstimatedWeight),
-					SitEstimatedEntryDate:     handlers.FmtDate(sitEstimatedEntryDate),
-					SitEstimatedDepartureDate: handlers.FmtDate(sitEstimatedDepartureDate),
-					EstimatedWeight:           handlers.FmtPoundPtr(&estimatedWeight),
-					HasProGear:                &hasProGear,
-					ProGearWeight:             handlers.FmtPoundPtr(&proGearWeight),
-					SpouseProGearWeight:       handlers.FmtPoundPtr(&spouseProGearWeight),
-				},
-			},
-		}
-
-		ppmEstimator.On("EstimateIncentiveWithDefaultChecks",
-			mock.AnythingOfType("*appcontext.appContext"),
-			mock.AnythingOfType("models.PPMShipment"),
-			mock.AnythingOfType("*models.PPMShipment")).
-			Return(models.CentPointer(unit.Cents(estimatedIncentive)), models.CentPointer(unit.Cents(sitEstimatedCost)), nil).Once()
-
 		ppmEstimator.On("MaxIncentive",
 			mock.AnythingOfType("*appcontext.appContext"),
 			mock.AnythingOfType("models.PPMShipment"),
