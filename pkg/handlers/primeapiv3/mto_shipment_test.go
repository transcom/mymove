--- conflicted
+++ resolved
@@ -550,11 +550,7 @@
 		patchHandler := UpdateMTOShipmentHandler{
 			suite.HandlerConfig(),
 			shipmentUpdater,
-<<<<<<< HEAD
-			nil,
-=======
 			planner,
->>>>>>> e4b77f23
 		}
 
 		patchReq := httptest.NewRequest("PATCH", fmt.Sprintf("/mto-shipments/%s", createdPPM.ShipmentID.String()), nil)
@@ -836,11 +832,7 @@
 		patchHandler := UpdateMTOShipmentHandler{
 			suite.HandlerConfig(),
 			shipmentUpdater,
-<<<<<<< HEAD
-			nil,
-=======
 			planner,
->>>>>>> e4b77f23
 		}
 
 		patchReq := httptest.NewRequest("PATCH", fmt.Sprintf("/mto-shipments/%s", createdPPM.ShipmentID.String()), nil)
@@ -1562,11 +1554,7 @@
 		patchHandler := UpdateMTOShipmentHandler{
 			suite.HandlerConfig(),
 			shipmentUpdater,
-<<<<<<< HEAD
-			nil,
-=======
 			planner,
->>>>>>> e4b77f23
 		}
 
 		now := time.Now()
@@ -1642,11 +1630,7 @@
 		patchHandler := UpdateMTOShipmentHandler{
 			suite.HandlerConfig(),
 			shipmentUpdater,
-<<<<<<< HEAD
-			nil,
-=======
 			planner,
->>>>>>> e4b77f23
 		}
 
 		move := factory.BuildAvailableToPrimeMove(suite.DB(), []factory.Customization{}, nil)
