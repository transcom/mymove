package primeapiv3

import (
	"context"
	"errors"
	"fmt"
	"net/http/httptest"
	"time"

	"github.com/go-openapi/strfmt"
	"github.com/gofrs/uuid"
	"github.com/stretchr/testify/mock"
	"go.uber.org/zap"

	"github.com/transcom/mymove/pkg/apperror"
	"github.com/transcom/mymove/pkg/etag"
	"github.com/transcom/mymove/pkg/factory"
	mtoshipmentops "github.com/transcom/mymove/pkg/gen/primev3api/primev3operations/mto_shipment"
	"github.com/transcom/mymove/pkg/gen/primev3messages"
	"github.com/transcom/mymove/pkg/handlers"
	"github.com/transcom/mymove/pkg/handlers/primeapiv3/payloads"
	"github.com/transcom/mymove/pkg/models"
	routemocks "github.com/transcom/mymove/pkg/route/mocks"
	"github.com/transcom/mymove/pkg/services"
	"github.com/transcom/mymove/pkg/services/address"
	boatshipment "github.com/transcom/mymove/pkg/services/boat_shipment"
	"github.com/transcom/mymove/pkg/services/entitlements"
	"github.com/transcom/mymove/pkg/services/fetch"
	"github.com/transcom/mymove/pkg/services/ghcrateengine"
	mobilehomeshipment "github.com/transcom/mymove/pkg/services/mobile_home_shipment"
	"github.com/transcom/mymove/pkg/services/mocks"
	moveservices "github.com/transcom/mymove/pkg/services/move"
	movetaskorder "github.com/transcom/mymove/pkg/services/move_task_order"
	mtoserviceitem "github.com/transcom/mymove/pkg/services/mto_service_item"
	mtoshipment "github.com/transcom/mymove/pkg/services/mto_shipment"
	shipmentorchestrator "github.com/transcom/mymove/pkg/services/orchestrators/shipment"
	paymentrequest "github.com/transcom/mymove/pkg/services/payment_request"
	"github.com/transcom/mymove/pkg/services/ppmshipment"
	"github.com/transcom/mymove/pkg/services/query"
	"github.com/transcom/mymove/pkg/unit"
)

func (suite *HandlerSuite) TestCreateMTOShipmentHandler() {

	builder := query.NewQueryBuilder()
	mtoChecker := movetaskorder.NewMoveTaskOrderChecker()
	moveRouter := moveservices.NewMoveRouter()
	fetcher := fetch.NewFetcher(builder)
	addressCreator := address.NewAddressCreator()
	addressUpdater := address.NewAddressUpdater()
	mtoShipmentCreator := mtoshipment.NewMTOShipmentCreatorV2(builder, fetcher, moveRouter, addressCreator)
	ppmEstimator := mocks.PPMEstimator{}
	ppmShipmentCreator := ppmshipment.NewPPMShipmentCreator(&ppmEstimator, addressCreator)
	boatShipmentCreator := boatshipment.NewBoatShipmentCreator()
	mobileHomeShipmentCreator := mobilehomeshipment.NewMobileHomeShipmentCreator()
	shipmentRouter := mtoshipment.NewShipmentRouter()
	planner := &routemocks.Planner{}
	planner.On("ZipTransitDistance",
		mock.AnythingOfType("*appcontext.appContext"),
		mock.Anything,
		mock.Anything,
		false,
	).Return(400, nil)
	vLocationServices := address.NewVLocation()

	setUpSignedCertificationCreatorMock := func(returnValue ...interface{}) services.SignedCertificationCreator {
		mockCreator := &mocks.SignedCertificationCreator{}

		mockCreator.On(
			"CreateSignedCertification",
			mock.AnythingOfType("*appcontext.appContext"),
			mock.AnythingOfType("models.SignedCertification"),
		).Return(returnValue...)

		return mockCreator
	}

	setUpSignedCertificationUpdaterMock := func(returnValue ...interface{}) services.SignedCertificationUpdater {
		mockUpdater := &mocks.SignedCertificationUpdater{}

		mockUpdater.On(
			"UpdateSignedCertification",
			mock.AnythingOfType("*appcontext.appContext"),
			mock.AnythingOfType("models.SignedCertification"),
			mock.AnythingOfType("string"),
		).Return(returnValue...)

		return mockUpdater
	}
	mtoServiceItemCreator := mtoserviceitem.NewMTOServiceItemCreator(planner, builder, moveRouter, ghcrateengine.NewDomesticUnpackPricer(), ghcrateengine.NewDomesticPackPricer(), ghcrateengine.NewDomesticLinehaulPricer(), ghcrateengine.NewDomesticShorthaulPricer(), ghcrateengine.NewDomesticOriginPricer(), ghcrateengine.NewDomesticDestinationPricer(), ghcrateengine.NewFuelSurchargePricer())
	moveTaskOrderUpdater := movetaskorder.NewMoveTaskOrderUpdater(
		builder,
		mtoServiceItemCreator,
		moveRouter, setUpSignedCertificationCreatorMock(nil, nil), setUpSignedCertificationUpdaterMock(nil, nil), &ppmEstimator,
	)
	shipmentCreator := shipmentorchestrator.NewShipmentCreator(mtoShipmentCreator, ppmShipmentCreator, boatShipmentCreator, mobileHomeShipmentCreator, shipmentRouter, moveTaskOrderUpdater)
	mockCreator := mocks.ShipmentCreator{}
	waf := entitlements.NewWeightAllotmentFetcher()

	var pickupAddress primev3messages.Address
	var secondaryPickupAddress primev3messages.Address
	var tertiaryPickupAddress primev3messages.Address
	var destinationAddress primev3messages.Address
	var ppmDestinationAddress primev3messages.PPMDestinationAddress
	var secondaryDestinationAddress primev3messages.Address
	var tertiaryDestinationAddress primev3messages.Address
	creator := paymentrequest.NewPaymentRequestCreator(planner, ghcrateengine.NewServiceItemPricer())
	statusUpdater := paymentrequest.NewPaymentRequestStatusUpdater(query.NewQueryBuilder())
	recalculator := paymentrequest.NewPaymentRequestRecalculator(creator, statusUpdater)
	paymentRequestShipmentRecalculator := paymentrequest.NewPaymentRequestShipmentRecalculator(recalculator)
	moveWeights := moveservices.NewMoveWeights(mtoshipment.NewShipmentReweighRequester(), waf)
	ppmShipmentUpdater := ppmshipment.NewPPMShipmentUpdater(&ppmEstimator, addressCreator, addressUpdater)
	boatShipmentUpdater := boatshipment.NewBoatShipmentUpdater()
	mobileHomeShipmentUpdater := mobilehomeshipment.NewMobileHomeShipmentUpdater()
	mtoShipmentUpdater := mtoshipment.NewPrimeMTOShipmentUpdater(builder, fetcher, planner, moveRouter, moveWeights, suite.TestNotificationSender(), paymentRequestShipmentRecalculator, addressUpdater, addressCreator)
	shipmentUpdater := shipmentorchestrator.NewShipmentUpdater(mtoShipmentUpdater, ppmShipmentUpdater, boatShipmentUpdater, mobileHomeShipmentUpdater, mtoServiceItemCreator)

	setupAddresses := func() {
		// Make stubbed addresses just to collect address data for payload
		newAddress := factory.BuildAddress(nil, []factory.Customization{
			{
				Model: models.Address{
					ID: uuid.Must(uuid.NewV4()),
				},
			},
		}, nil)
		pickupAddress = primev3messages.Address{
			City:           &newAddress.City,
			PostalCode:     &newAddress.PostalCode,
			State:          &newAddress.State,
			StreetAddress1: &newAddress.StreetAddress1,
			StreetAddress2: newAddress.StreetAddress2,
			StreetAddress3: newAddress.StreetAddress3,
		}
		secondaryPickupAddress = primev3messages.Address{
			City:           &newAddress.City,
			PostalCode:     &newAddress.PostalCode,
			State:          &newAddress.State,
			StreetAddress1: &newAddress.StreetAddress1,
			StreetAddress2: newAddress.StreetAddress2,
			StreetAddress3: newAddress.StreetAddress3,
		}
		tertiaryPickupAddress = primev3messages.Address{
			City:           &newAddress.City,
			PostalCode:     &newAddress.PostalCode,
			State:          &newAddress.State,
			StreetAddress1: &newAddress.StreetAddress1,
			StreetAddress2: newAddress.StreetAddress2,
			StreetAddress3: newAddress.StreetAddress3,
		}
		newAddress = factory.BuildAddress(nil, nil, []factory.Trait{factory.GetTraitAddress2})
		destinationAddress = primev3messages.Address{
			City:           &newAddress.City,
			PostalCode:     &newAddress.PostalCode,
			State:          &newAddress.State,
			StreetAddress1: &newAddress.StreetAddress1,
			StreetAddress2: newAddress.StreetAddress2,
			StreetAddress3: newAddress.StreetAddress3,
		}
		secondaryDestinationAddress = primev3messages.Address{
			City:           &newAddress.City,
			PostalCode:     &newAddress.PostalCode,
			State:          &newAddress.State,
			StreetAddress1: &newAddress.StreetAddress1,
			StreetAddress2: newAddress.StreetAddress2,
			StreetAddress3: newAddress.StreetAddress3,
		}
		tertiaryDestinationAddress = primev3messages.Address{
			City:           &newAddress.City,
			PostalCode:     &newAddress.PostalCode,
			State:          &newAddress.State,
			StreetAddress1: &newAddress.StreetAddress1,
			StreetAddress2: newAddress.StreetAddress2,
			StreetAddress3: newAddress.StreetAddress3,
		}
	}

	setupTestData := func(boatFeatureFlag bool, ubFeatureFlag bool) (CreateMTOShipmentHandler, models.Move) {
		vLocationServices := address.NewVLocation()
		move := factory.BuildAvailableToPrimeMove(suite.DB(), nil, nil)
		handlerConfig := suite.HandlerConfig()
		expectedFeatureFlag := services.FeatureFlag{
			Key:   "",
			Match: true,
		}
		if !boatFeatureFlag {
			expectedFeatureFlag.Key = "boat"
			mockFeatureFlagFetcher := &mocks.FeatureFlagFetcher{}

			mockFeatureFlagFetcher.On("GetBooleanFlag",
				mock.Anything,
				mock.Anything,
				mock.AnythingOfType("string"),
				mock.AnythingOfType("string"),
				mock.Anything,
			).Return(expectedFeatureFlag, nil)
			handlerConfig.SetFeatureFlagFetcher(mockFeatureFlagFetcher)

			mockFeatureFlagFetcher.On("GetBooleanFlagForUser",
				mock.Anything,
				mock.AnythingOfType("*appcontext.appContext"),
				mock.AnythingOfType("string"),
				mock.Anything,
			).Return(services.FeatureFlag{}, errors.New("Some error"))
			handlerConfig.SetFeatureFlagFetcher(mockFeatureFlagFetcher)
		}
		if ubFeatureFlag {
			expectedFeatureFlag.Key = "unaccompanied_baggage"
			expectedFeatureFlag.Match = true
			mockFeatureFlagFetcher := &mocks.FeatureFlagFetcher{}

			mockFeatureFlagFetcher.On("GetBooleanFlag",
				mock.Anything,                 // context.Context
				mock.Anything,                 // *zap.Logger
				mock.AnythingOfType("string"), // entityID (userID)
				mock.AnythingOfType("string"), // key
				mock.Anything,                 // flagContext (map[string]string)
			).Return(expectedFeatureFlag, nil)
			handlerConfig.SetFeatureFlagFetcher(mockFeatureFlagFetcher)

			mockFeatureFlagFetcher.On("GetBooleanFlagForUser",
				mock.Anything,
				mock.AnythingOfType("*appcontext.appContext"),
				mock.AnythingOfType("string"),
				mock.Anything,
			).Return(expectedFeatureFlag, nil)
			handlerConfig.SetFeatureFlagFetcher(mockFeatureFlagFetcher)
		} else {
			mockFeatureFlagFetcher := &mocks.FeatureFlagFetcher{}
			mockFeatureFlagFetcher.On("GetBooleanFlag",
				mock.Anything,                 // context.Context
				mock.Anything,                 // *zap.Logger
				mock.AnythingOfType("string"), // entityID (userID)
				mock.AnythingOfType("string"), // key
				mock.Anything,                 // flagContext (map[string]string)
			).Return(services.FeatureFlag{}, errors.New("Some error"))
			handlerConfig.SetFeatureFlagFetcher(mockFeatureFlagFetcher)

			mockFeatureFlagFetcher.On("GetBooleanFlagForUser",
				mock.Anything,
				mock.AnythingOfType("*appcontext.appContext"),
				mock.AnythingOfType("string"),
				mock.Anything,
			).Return(services.FeatureFlag{}, errors.New("Some error"))

			mockFeatureFlagFetcher.On("GetBooleanFlag",
				mock.Anything,
				mock.Anything,
				mock.AnythingOfType("string"),
				mock.AnythingOfType("string"),
				mock.Anything,
			).Return(func(_ context.Context, _ *zap.Logger, _ string, key string, flagContext map[string]string) (services.FeatureFlag, error) {
				return services.FeatureFlag{}, errors.New("Some error")
			})
			handlerConfig.SetFeatureFlagFetcher(mockFeatureFlagFetcher)
		}
		handler := CreateMTOShipmentHandler{
			handlerConfig,
			shipmentCreator,
			mtoChecker,
			vLocationServices,
		}

		setupAddresses()
		return handler, move
	}

	setupTestDataWithoutFF := func() (CreateMTOShipmentHandler, models.Move) {
		vLocationServices := address.NewVLocation()
		move := factory.BuildAvailableToPrimeMove(suite.DB(), nil, nil)

		handler := CreateMTOShipmentHandler{
			suite.HandlerConfig(),
			shipmentCreator,
			mtoChecker,
			vLocationServices,
		}

		setupAddresses()
		return handler, move
	}

	suite.Run("Successful POST - Integration Test", func() {
		// Under Test: CreateMTOShipment handler code
		// Setup:   Create an mto shipment on an available move
		// Expected:   Successful submission, status should be SUBMITTED
		handler, move := setupTestData(false, true)
		req := httptest.NewRequest("POST", "/mto-shipments", nil)

		params := mtoshipmentops.CreateMTOShipmentParams{
			HTTPRequest: req,
			Body: &primev3messages.CreateMTOShipment{
				MoveTaskOrderID:      handlers.FmtUUID(move.ID),
				Agents:               nil,
				CustomerRemarks:      nil,
				PointOfContact:       "John Doe",
				PrimeEstimatedWeight: handlers.FmtInt64(1200),
				RequestedPickupDate:  handlers.FmtDatePtr(models.TimePointer(time.Now())),
				ShipmentType:         primev3messages.NewMTOShipmentType(primev3messages.MTOShipmentTypeHHG),
				PickupAddress:        struct{ primev3messages.Address }{pickupAddress},
				DestinationAddress:   struct{ primev3messages.Address }{destinationAddress},
			},
		}

		// Validate incoming payload
		suite.NoError(params.Body.Validate(strfmt.Default))

		response := handler.Handle(params)
		suite.IsType(&mtoshipmentops.CreateMTOShipmentOK{}, response)
		okResponse := response.(*mtoshipmentops.CreateMTOShipmentOK)
		createMTOShipmentPayload := okResponse.Payload

		// Validate outgoing payload
		suite.NoError(createMTOShipmentPayload.Validate(strfmt.Default))

		// check that the mto shipment status is Submitted
		suite.Require().Equal(createMTOShipmentPayload.Status, primev3messages.MTOShipmentWithoutServiceItemsStatusSUBMITTED, "MTO Shipment should have been submitted")
		suite.Require().Equal(createMTOShipmentPayload.PrimeEstimatedWeight, params.Body.PrimeEstimatedWeight)
	})

	suite.Run("Successful POST - Integration Test - Unaccompanied Baggage", func() {
		// Under Test: CreateMTOShipment handler code
		// Setup:   Create an mto shipment on an available move
		// Expected:   Successful submission, status should be SUBMITTED

		suite.T().Setenv("FEATURE_FLAG_UNACCOMPANIED_BAGGAGE", "true") // Set to true in order to test UB shipments can be created with UB flag on

		handler, move := setupTestData(true, true)
		req := httptest.NewRequest("POST", "/mto-shipments", nil)

		params := mtoshipmentops.CreateMTOShipmentParams{
			HTTPRequest: req,
			Body: &primev3messages.CreateMTOShipment{
				MoveTaskOrderID:      handlers.FmtUUID(move.ID),
				Agents:               nil,
				CustomerRemarks:      nil,
				PointOfContact:       "John Doe",
				PrimeEstimatedWeight: handlers.FmtInt64(1200),
				RequestedPickupDate:  handlers.FmtDatePtr(models.TimePointer(time.Now())),
				ShipmentType:         primev3messages.NewMTOShipmentType(primev3messages.MTOShipmentTypeUNACCOMPANIEDBAGGAGE),
				PickupAddress:        struct{ primev3messages.Address }{pickupAddress},
				DestinationAddress:   struct{ primev3messages.Address }{destinationAddress},
			},
		}

		// Validate incoming payload
		suite.NoError(params.Body.Validate(strfmt.Default))

		response := handler.Handle(params)
		suite.IsType(&mtoshipmentops.CreateMTOShipmentOK{}, response)
		okResponse := response.(*mtoshipmentops.CreateMTOShipmentOK)
		createMTOShipmentPayload := okResponse.Payload

		// Validate outgoing payload
		suite.NoError(createMTOShipmentPayload.Validate(strfmt.Default))

		// check that the mto shipment status is Submitted
		suite.Require().Equal(createMTOShipmentPayload.ShipmentType, primev3messages.MTOShipmentTypeUNACCOMPANIEDBAGGAGE, "MTO Shipment should have been submitted")
		suite.Require().Equal(createMTOShipmentPayload.Status, primev3messages.MTOShipmentWithoutServiceItemsStatusSUBMITTED, "MTO Shipment should have been submitted")
		suite.Require().Equal(createMTOShipmentPayload.PrimeEstimatedWeight, params.Body.PrimeEstimatedWeight)
	})

	suite.Run("Successful POST/PATCH - Integration Test (PPM)", func() {
		// Under Test: CreateMTOShipment handler code
		// Setup:      Create a PPM shipment on an available move
		// Expected:   Successful submission, status should be SUBMITTED
		handler, move := setupTestData(true, false)
		req := httptest.NewRequest("POST", "/mto-shipments", nil)

		counselorRemarks := "Some counselor remarks"
		expectedDepartureDate := time.Now().AddDate(0, 0, 10)
		sitExpected := true
		sitLocation := primev3messages.SITLocationTypeDESTINATION
		sitEstimatedWeight := unit.Pound(1500)
		sitEstimatedEntryDate := expectedDepartureDate.AddDate(0, 0, 5)
		sitEstimatedDepartureDate := sitEstimatedEntryDate.AddDate(0, 0, 20)
		estimatedWeight := unit.Pound(3200)
		hasProGear := true
		proGearWeight := unit.Pound(400)
		spouseProGearWeight := unit.Pound(250)
		estimatedIncentive := 123456
		sitEstimatedCost := 67500

		address1 := models.Address{
			StreetAddress1: "some address",
			City:           "Beverly Hills",
			State:          "CA",
			PostalCode:     "90210",
		}
		address2 := models.Address{
			StreetAddress1: "some address",
			City:           "Scott Afb",
			State:          "IL",
			PostalCode:     "62225",
		}

		address3 := models.Address{
			StreetAddress1: "some address",
			City:           "Suffolk",
			State:          "VA",
			PostalCode:     "23435",
		}

		expectedPickupAddress := address1
		pickupAddress = primev3messages.Address{
			City:           &expectedPickupAddress.City,
			PostalCode:     &expectedPickupAddress.PostalCode,
			State:          &expectedPickupAddress.State,
			StreetAddress1: &expectedPickupAddress.StreetAddress1,
			StreetAddress2: expectedPickupAddress.StreetAddress2,
			StreetAddress3: expectedPickupAddress.StreetAddress3,
		}

		expectedSecondaryPickupAddress := address2
		secondaryPickupAddress = primev3messages.Address{
			City:           &expectedSecondaryPickupAddress.City,
			PostalCode:     &expectedSecondaryPickupAddress.PostalCode,
			State:          &expectedSecondaryPickupAddress.State,
			StreetAddress1: &expectedSecondaryPickupAddress.StreetAddress1,
			StreetAddress2: expectedSecondaryPickupAddress.StreetAddress2,
			StreetAddress3: expectedSecondaryPickupAddress.StreetAddress3,
		}

		expectedTertiaryPickupAddress := address3
		tertiaryDestinationAddress = primev3messages.Address{
			City:           &expectedTertiaryPickupAddress.City,
			PostalCode:     &expectedTertiaryPickupAddress.PostalCode,
			State:          &expectedTertiaryPickupAddress.State,
			StreetAddress1: &expectedTertiaryPickupAddress.StreetAddress1,
			StreetAddress2: expectedTertiaryPickupAddress.StreetAddress2,
			StreetAddress3: expectedTertiaryPickupAddress.StreetAddress3,
		}

		expectedDestinationAddress := address1
		destinationAddress = primev3messages.Address{
			City:           &expectedDestinationAddress.City,
			PostalCode:     &expectedDestinationAddress.PostalCode,
			State:          &expectedDestinationAddress.State,
			StreetAddress1: &expectedDestinationAddress.StreetAddress1,
			StreetAddress2: expectedDestinationAddress.StreetAddress2,
			StreetAddress3: expectedDestinationAddress.StreetAddress3,
		}
		ppmDestinationAddress = primev3messages.PPMDestinationAddress{
			City:           &expectedDestinationAddress.City,
			PostalCode:     &expectedDestinationAddress.PostalCode,
			State:          &expectedDestinationAddress.State,
			StreetAddress1: &expectedDestinationAddress.StreetAddress1,
			StreetAddress2: expectedDestinationAddress.StreetAddress2,
			StreetAddress3: expectedDestinationAddress.StreetAddress3,
		}

		expectedSecondaryDestinationAddress := address2
		secondaryDestinationAddress = primev3messages.Address{
			City:           &expectedSecondaryDestinationAddress.City,
			PostalCode:     &expectedSecondaryDestinationAddress.PostalCode,
			State:          &expectedSecondaryDestinationAddress.State,
			StreetAddress1: &expectedSecondaryDestinationAddress.StreetAddress1,
			StreetAddress2: expectedSecondaryDestinationAddress.StreetAddress2,
			StreetAddress3: expectedSecondaryDestinationAddress.StreetAddress3,
		}

		expectedTertiaryDestinationAddress := address3
		tertiaryDestinationAddress = primev3messages.Address{
			City:           &expectedTertiaryDestinationAddress.City,
			PostalCode:     &expectedTertiaryDestinationAddress.PostalCode,
			State:          &expectedTertiaryDestinationAddress.State,
			StreetAddress1: &expectedTertiaryDestinationAddress.StreetAddress1,
			StreetAddress2: expectedTertiaryDestinationAddress.StreetAddress2,
			StreetAddress3: expectedTertiaryDestinationAddress.StreetAddress3,
		}

		params := mtoshipmentops.CreateMTOShipmentParams{
			HTTPRequest: req,
			Body: &primev3messages.CreateMTOShipment{
				MoveTaskOrderID:  handlers.FmtUUID(move.ID),
				ShipmentType:     primev3messages.NewMTOShipmentType(primev3messages.MTOShipmentTypePPM),
				CounselorRemarks: &counselorRemarks,
				PpmShipment: &primev3messages.CreatePPMShipment{
					ExpectedDepartureDate:  handlers.FmtDate(expectedDepartureDate),
					PickupAddress:          struct{ primev3messages.Address }{pickupAddress},
					SecondaryPickupAddress: struct{ primev3messages.Address }{secondaryPickupAddress},
					DestinationAddress: struct {
						primev3messages.PPMDestinationAddress
					}{ppmDestinationAddress},
					SecondaryDestinationAddress: struct{ primev3messages.Address }{secondaryDestinationAddress},
					SitExpected:                 &sitExpected,
					SitLocation:                 &sitLocation,
					SitEstimatedWeight:          handlers.FmtPoundPtr(&sitEstimatedWeight),
					SitEstimatedEntryDate:       handlers.FmtDate(sitEstimatedEntryDate),
					SitEstimatedDepartureDate:   handlers.FmtDate(sitEstimatedDepartureDate),
					EstimatedWeight:             handlers.FmtPoundPtr(&estimatedWeight),
					HasProGear:                  &hasProGear,
					ProGearWeight:               handlers.FmtPoundPtr(&proGearWeight),
					SpouseProGearWeight:         handlers.FmtPoundPtr(&spouseProGearWeight),
				},
			},
		}

		ppmEstimator.On("EstimateIncentiveWithDefaultChecks",
			mock.AnythingOfType("*appcontext.appContext"),
			mock.AnythingOfType("models.PPMShipment"),
			mock.AnythingOfType("*models.PPMShipment")).
			Return(models.CentPointer(unit.Cents(estimatedIncentive)), models.CentPointer(unit.Cents(sitEstimatedCost)), nil).Once()

		ppmEstimator.On("MaxIncentive",
			mock.AnythingOfType("*appcontext.appContext"),
			mock.AnythingOfType("models.PPMShipment"),
			mock.AnythingOfType("*models.PPMShipment")).
			Return(nil, nil)

		// Validate incoming payload
		suite.NoError(params.Body.Validate(strfmt.Default))

		response := handler.Handle(params)
		suite.IsType(&mtoshipmentops.CreateMTOShipmentOK{}, response)
		okResponse := response.(*mtoshipmentops.CreateMTOShipmentOK)
		createdShipment := okResponse.Payload

		// Validate outgoing payload
		suite.NoError(createdShipment.Validate(strfmt.Default))

		createdPPM := createdShipment.PpmShipment

		suite.Equal(move.ID.String(), createdShipment.MoveTaskOrderID.String())
		suite.Equal(primev3messages.MTOShipmentTypePPM, createdShipment.ShipmentType)
		suite.Equal(primev3messages.MTOShipmentWithoutServiceItemsStatusSUBMITTED, createdShipment.Status)
		suite.Equal(&counselorRemarks, createdShipment.CounselorRemarks)

		suite.Equal(createdShipment.ID.String(), createdPPM.ShipmentID.String())
		suite.Equal(primev3messages.PPMShipmentStatusSUBMITTED, createdPPM.Status)
		suite.Equal(handlers.FmtDatePtr(&expectedDepartureDate), createdPPM.ExpectedDepartureDate)
		suite.Equal(address1.PostalCode, *createdPPM.PickupAddress.PostalCode)
		suite.Equal(address1.PostalCode, *createdPPM.DestinationAddress.PostalCode)
		suite.Equal(address2.PostalCode, *createdPPM.SecondaryPickupAddress.PostalCode)
		suite.Equal(address2.PostalCode, *createdPPM.SecondaryDestinationAddress.PostalCode)
		suite.Equal(&sitExpected, createdPPM.SitExpected)
		suite.Equal(&sitLocation, createdPPM.SitLocation)
		suite.True(*models.BoolPointer(*createdPPM.HasSecondaryPickupAddress))
		suite.True(*models.BoolPointer(*createdPPM.HasSecondaryDestinationAddress))
		suite.Equal(handlers.FmtPoundPtr(&sitEstimatedWeight), createdPPM.SitEstimatedWeight)
		suite.Equal(handlers.FmtDate(sitEstimatedEntryDate), createdPPM.SitEstimatedEntryDate)
		suite.Equal(handlers.FmtDate(sitEstimatedDepartureDate), createdPPM.SitEstimatedDepartureDate)
		suite.Equal(handlers.FmtPoundPtr(&estimatedWeight), createdPPM.EstimatedWeight)
		suite.Equal(handlers.FmtBool(hasProGear), createdPPM.HasProGear)
		suite.Equal(handlers.FmtPoundPtr(&proGearWeight), createdPPM.ProGearWeight)
		suite.Equal(handlers.FmtPoundPtr(&spouseProGearWeight), createdPPM.SpouseProGearWeight)
		suite.Equal(int64(estimatedIncentive), *createdPPM.EstimatedIncentive)
		suite.Equal(int64(sitEstimatedCost), *createdPPM.SitEstimatedCost)

		// ************
		// PATCH TESTS
		// ************
		ppmEstimator.On("EstimateIncentiveWithDefaultChecks",
			mock.AnythingOfType("*appcontext.appContext"),
			mock.AnythingOfType("models.PPMShipment"),
			mock.AnythingOfType("*models.PPMShipment")).
			Return(models.CentPointer(unit.Cents(estimatedIncentive)), models.CentPointer(unit.Cents(sitEstimatedCost)), nil).Times(4)

		ppmEstimator.On("MaxIncentive",
			mock.AnythingOfType("*appcontext.appContext"),
			mock.AnythingOfType("models.PPMShipment"),
			mock.AnythingOfType("*models.PPMShipment")).
			Return(nil, nil)

		ppmEstimator.On("MaxIncentive",
			mock.AnythingOfType("*appcontext.appContext"),
			mock.AnythingOfType("models.PPMShipment"),
			mock.AnythingOfType("*models.PPMShipment")).
			Return(nil, nil)

		ppmEstimator.On("FinalIncentiveWithDefaultChecks",
			mock.AnythingOfType("*appcontext.appContext"),
			mock.AnythingOfType("models.PPMShipment"),
			mock.AnythingOfType("*models.PPMShipment")).
			Return(nil, nil)

		patchHandler := UpdateMTOShipmentHandler{
			suite.HandlerConfig(),
			shipmentUpdater,
			planner,
<<<<<<< HEAD
=======
			vLocationServices,
>>>>>>> 13bb32d7
		}

		patchReq := httptest.NewRequest("PATCH", fmt.Sprintf("/mto-shipments/%s", createdPPM.ShipmentID.String()), nil)

		var mtoShipment models.MTOShipment
		err := suite.DB().Find(&mtoShipment, createdPPM.ShipmentID)
		suite.NoError(err)
		eTag := etag.GenerateEtag(mtoShipment.UpdatedAt)
		patchParams := mtoshipmentops.UpdateMTOShipmentParams{
			HTTPRequest:   patchReq,
			MtoShipmentID: createdPPM.ShipmentID,
			IfMatch:       eTag,
		}
		patchParams.Body = &primev3messages.UpdateMTOShipment{
			ShipmentType: primev3messages.MTOShipmentTypePPM,
		}
		// *************************************************************************************
		// *************************************************************************************
		// Run it without any flags, no deletes should occur for secondary addresses
		// *************************************************************************************
		patchParams.Body.PpmShipment = &primev3messages.UpdatePPMShipment{
			HasProGear: &hasProGear,
		}

		// Validate incoming payload
		suite.NoError(patchParams.Body.Validate(strfmt.Default))

		patchResponse := patchHandler.Handle(patchParams)
		suite.IsType(&mtoshipmentops.UpdateMTOShipmentOK{}, patchResponse)
		okPatchResponse := patchResponse.(*mtoshipmentops.UpdateMTOShipmentOK)
		updatedShipment := okPatchResponse.Payload

		// Validate outgoing payload
		suite.NoError(updatedShipment.Validate(strfmt.Default))

		updatedPPM := updatedShipment.PpmShipment
		suite.NotNil(updatedPPM.SecondaryPickupAddress)
		suite.NotNil(updatedPPM.SecondaryDestinationAddress)
		suite.True(*models.BoolPointer(*updatedPPM.HasSecondaryPickupAddress))
		suite.True(*models.BoolPointer(*updatedPPM.HasSecondaryDestinationAddress))

		// *************************************************************************************
		// *************************************************************************************
		// Run it second time, but really delete secondary addresses with has flags set to false
		// *************************************************************************************
		err = suite.DB().Find(&mtoShipment, createdPPM.ShipmentID)
		suite.NoError(err)
		eTag = etag.GenerateEtag(mtoShipment.UpdatedAt)
		patchParams.IfMatch = eTag
		patchParams.MtoShipmentID = createdPPM.ShipmentID
		patchParams.Body.PpmShipment = &primev3messages.UpdatePPMShipment{
			HasProGear:                     &hasProGear,
			HasSecondaryPickupAddress:      models.BoolPointer(false),
			HasSecondaryDestinationAddress: models.BoolPointer(false),
		}
		suite.NoError(patchParams.Body.Validate(strfmt.Default))
		patchResponse = patchHandler.Handle(patchParams)
		suite.IsType(&mtoshipmentops.UpdateMTOShipmentOK{}, patchResponse)
		okPatchResponse = patchResponse.(*mtoshipmentops.UpdateMTOShipmentOK)
		updatedShipment = okPatchResponse.Payload

		// Validate outgoing payload
		suite.NoError(updatedShipment.Validate(strfmt.Default))

		updatedPPM = updatedShipment.PpmShipment
		// secondary should be all nils
		suite.Nil(updatedPPM.SecondaryPickupAddress)
		suite.Nil(updatedPPM.SecondaryDestinationAddress)
		suite.False(*models.BoolPointer(*updatedPPM.HasSecondaryPickupAddress))
		suite.False(*models.BoolPointer(*updatedPPM.HasSecondaryDestinationAddress))

		// *************************************************************************************
		// *************************************************************************************
		// Run it third time, but really add secondary addresses with has flags set to true
		// *************************************************************************************
		eTag = etag.GenerateEtag(time.Time(updatedShipment.UpdatedAt))
		patchParams.IfMatch = eTag
		patchParams.MtoShipmentID = createdPPM.ShipmentID

		patchParams.Body.PpmShipment = &primev3messages.UpdatePPMShipment{
			HasProGear:                     &hasProGear,
			HasSecondaryPickupAddress:      models.BoolPointer(true),
			HasSecondaryDestinationAddress: models.BoolPointer(true),
			SecondaryPickupAddress:         struct{ primev3messages.Address }{secondaryPickupAddress},
			SecondaryDestinationAddress:    struct{ primev3messages.Address }{secondaryDestinationAddress},
		}

		// Validate incoming payload
		suite.NoError(patchParams.Body.Validate(strfmt.Default))

		patchResponse = patchHandler.Handle(patchParams)
		suite.IsType(&mtoshipmentops.UpdateMTOShipmentOK{}, patchResponse)
		okPatchResponse = patchResponse.(*mtoshipmentops.UpdateMTOShipmentOK)
		updatedShipment = okPatchResponse.Payload

		// Validate outgoing payload
		suite.NoError(updatedShipment.Validate(strfmt.Default))

		updatedPPM = updatedShipment.PpmShipment
		suite.NotNil(updatedPPM.SecondaryPickupAddress)
		suite.NotNil(updatedPPM.SecondaryDestinationAddress)
		suite.True(*models.BoolPointer(*updatedPPM.HasSecondaryPickupAddress))
		suite.True(*models.BoolPointer(*updatedPPM.HasSecondaryDestinationAddress))

		// *************************************************************************************
		// *************************************************************************************
		// Run it fourth time, but really add tertiary addresses with has flags set to true
		// *************************************************************************************
		eTag = etag.GenerateEtag(time.Time(updatedShipment.UpdatedAt))
		patchParams.IfMatch = eTag
		patchParams.MtoShipmentID = updatedPPM.ShipmentID
		patchParams.Body.PpmShipment = &primev3messages.UpdatePPMShipment{
			HasProGear:                    &hasProGear,
			HasTertiaryPickupAddress:      models.BoolPointer(true),
			HasTertiaryDestinationAddress: models.BoolPointer(true),
			TertiaryPickupAddress:         struct{ primev3messages.Address }{tertiaryPickupAddress},
			TertiaryDestinationAddress:    struct{ primev3messages.Address }{tertiaryDestinationAddress},
		}

		// Validate incoming payload
		suite.NoError(patchParams.Body.Validate(strfmt.Default))

		patchResponse = patchHandler.Handle(patchParams)
		suite.IsType(&mtoshipmentops.UpdateMTOShipmentOK{}, patchResponse)
		okPatchResponse = patchResponse.(*mtoshipmentops.UpdateMTOShipmentOK)
		updatedShipment = okPatchResponse.Payload

		// Validate outgoing payload
		suite.NoError(updatedShipment.Validate(strfmt.Default))

		updatedPPM = updatedShipment.PpmShipment
		suite.NotNil(updatedPPM.TertiaryPickupAddress)
		suite.NotNil(updatedPPM.TertiaryDestinationAddress)
		suite.True(*models.BoolPointer(*updatedPPM.HasTertiaryPickupAddress))
		suite.True(*models.BoolPointer(*updatedPPM.HasTertiaryDestinationAddress))
	})

	suite.Run("Successful POST/PATCH - Integration Test (PPM) - Destination address street 1 OPTIONAL", func() {
		// Under Test: CreateMTOShipment handler code
		// Setup:      Create a PPM shipment on an available move
		// Expected:   Successful submission, status should be SUBMITTED
		handler, move := setupTestData(true, true)
		req := httptest.NewRequest("POST", "/mto-shipments", nil)

		counselorRemarks := "Some counselor remarks"
		expectedDepartureDate := time.Now().AddDate(0, 0, 10)
		sitExpected := true
		sitLocation := primev3messages.SITLocationTypeDESTINATION
		sitEstimatedWeight := unit.Pound(1500)
		sitEstimatedEntryDate := expectedDepartureDate.AddDate(0, 0, 5)
		sitEstimatedDepartureDate := sitEstimatedEntryDate.AddDate(0, 0, 20)
		estimatedWeight := unit.Pound(3200)
		hasProGear := true
		proGearWeight := unit.Pound(400)
		spouseProGearWeight := unit.Pound(250)
		estimatedIncentive := 123456
		sitEstimatedCost := 67500

		address1 := models.Address{
			StreetAddress1: "some address",
			City:           "Beverly Hills",
			State:          "CA",
			PostalCode:     "90210",
		}
		addressWithEmptyStreet1 := models.Address{
			StreetAddress1: "",
			City:           "Beverly Hills",
			State:          "CA",
			PostalCode:     "90210",
		}

		expectedPickupAddress := address1
		pickupAddress = primev3messages.Address{
			City:           &expectedPickupAddress.City,
			PostalCode:     &expectedPickupAddress.PostalCode,
			State:          &expectedPickupAddress.State,
			StreetAddress1: &expectedPickupAddress.StreetAddress1,
			StreetAddress2: expectedPickupAddress.StreetAddress2,
			StreetAddress3: expectedPickupAddress.StreetAddress3,
		}

		expectedDestinationAddress := address1
		destinationAddress = primev3messages.Address{
			City:           &expectedDestinationAddress.City,
			PostalCode:     &expectedDestinationAddress.PostalCode,
			State:          &expectedDestinationAddress.State,
			StreetAddress1: &expectedDestinationAddress.StreetAddress1,
			StreetAddress2: expectedDestinationAddress.StreetAddress2,
			StreetAddress3: expectedDestinationAddress.StreetAddress3,
		}
		ppmDestinationAddress = primev3messages.PPMDestinationAddress{
			City:           &addressWithEmptyStreet1.City,
			PostalCode:     &addressWithEmptyStreet1.PostalCode,
			State:          &addressWithEmptyStreet1.State,
			StreetAddress1: &addressWithEmptyStreet1.StreetAddress1,
			StreetAddress2: addressWithEmptyStreet1.StreetAddress2,
			StreetAddress3: addressWithEmptyStreet1.StreetAddress3,
		}

		params := mtoshipmentops.CreateMTOShipmentParams{
			HTTPRequest: req,
			Body: &primev3messages.CreateMTOShipment{
				MoveTaskOrderID:  handlers.FmtUUID(move.ID),
				ShipmentType:     primev3messages.NewMTOShipmentType(primev3messages.MTOShipmentTypePPM),
				CounselorRemarks: &counselorRemarks,
				PpmShipment: &primev3messages.CreatePPMShipment{
					ExpectedDepartureDate: handlers.FmtDate(expectedDepartureDate),
					PickupAddress:         struct{ primev3messages.Address }{pickupAddress},
					DestinationAddress: struct {
						primev3messages.PPMDestinationAddress
					}{ppmDestinationAddress},
					SitExpected:               &sitExpected,
					SitLocation:               &sitLocation,
					SitEstimatedWeight:        handlers.FmtPoundPtr(&sitEstimatedWeight),
					SitEstimatedEntryDate:     handlers.FmtDate(sitEstimatedEntryDate),
					SitEstimatedDepartureDate: handlers.FmtDate(sitEstimatedDepartureDate),
					EstimatedWeight:           handlers.FmtPoundPtr(&estimatedWeight),
					HasProGear:                &hasProGear,
					ProGearWeight:             handlers.FmtPoundPtr(&proGearWeight),
					SpouseProGearWeight:       handlers.FmtPoundPtr(&spouseProGearWeight),
				},
			},
		}

		ppmEstimator.On("EstimateIncentiveWithDefaultChecks",
			mock.AnythingOfType("*appcontext.appContext"),
			mock.AnythingOfType("models.PPMShipment"),
			mock.AnythingOfType("*models.PPMShipment")).
			Return(models.CentPointer(unit.Cents(estimatedIncentive)), models.CentPointer(unit.Cents(sitEstimatedCost)), nil).Once()

		ppmEstimator.On("MaxIncentive",
			mock.AnythingOfType("*appcontext.appContext"),
			mock.AnythingOfType("models.PPMShipment"),
			mock.AnythingOfType("*models.PPMShipment")).
			Return(nil, nil)

		// Validate incoming payload
		suite.NoError(params.Body.Validate(strfmt.Default))

		response := handler.Handle(params)
		suite.IsType(&mtoshipmentops.CreateMTOShipmentOK{}, response)
		okResponse := response.(*mtoshipmentops.CreateMTOShipmentOK)
		createdShipment := okResponse.Payload

		// Validate outgoing payload
		suite.NoError(createdShipment.Validate(strfmt.Default))

		createdPPM := createdShipment.PpmShipment

		suite.Equal(move.ID.String(), createdShipment.MoveTaskOrderID.String())
		suite.Equal(primev3messages.MTOShipmentTypePPM, createdShipment.ShipmentType)
		suite.Equal(primev3messages.MTOShipmentWithoutServiceItemsStatusSUBMITTED, createdShipment.Status)

		suite.Equal(createdShipment.ID.String(), createdPPM.ShipmentID.String())
		suite.Equal(addressWithEmptyStreet1.StreetAddress1, *createdPPM.DestinationAddress.StreetAddress1)
		suite.True(len(*createdPPM.DestinationAddress.StreetAddress1) == 0)

		// ************
		// PATCH TESTS
		// ************
		ppmEstimator.On("EstimateIncentiveWithDefaultChecks",
			mock.AnythingOfType("*appcontext.appContext"),
			mock.AnythingOfType("models.PPMShipment"),
			mock.AnythingOfType("*models.PPMShipment")).
			Return(models.CentPointer(unit.Cents(estimatedIncentive)), models.CentPointer(unit.Cents(sitEstimatedCost)), nil).Times(2)

		ppmEstimator.On("MaxIncentive",
			mock.AnythingOfType("*appcontext.appContext"),
			mock.AnythingOfType("models.PPMShipment"),
			mock.AnythingOfType("*models.PPMShipment")).
			Return(nil, nil)

		ppmEstimator.On("FinalIncentiveWithDefaultChecks",
			mock.AnythingOfType("*appcontext.appContext"),
			mock.AnythingOfType("models.PPMShipment"),
			mock.AnythingOfType("*models.PPMShipment")).
			Return(nil, nil)

		patchHandler := UpdateMTOShipmentHandler{
			suite.HandlerConfig(),
			shipmentUpdater,
			planner,
<<<<<<< HEAD
=======
			vLocationServices,
>>>>>>> 13bb32d7
		}

		patchReq := httptest.NewRequest("PATCH", fmt.Sprintf("/mto-shipments/%s", createdPPM.ShipmentID.String()), nil)

		var mtoShipment models.MTOShipment
		err := suite.DB().Find(&mtoShipment, createdPPM.ShipmentID)
		suite.NoError(err)
		eTag := etag.GenerateEtag(mtoShipment.UpdatedAt)
		patchParams := mtoshipmentops.UpdateMTOShipmentParams{
			HTTPRequest:   patchReq,
			MtoShipmentID: createdPPM.ShipmentID,
			IfMatch:       eTag,
		}
		patchParams.Body = &primev3messages.UpdateMTOShipment{
			ShipmentType: primev3messages.MTOShipmentTypePPM,
		}
		// *************************************************************************************
		// *************************************************************************************
		// Run with whitespace in destination street 1. Whitespace will be trimmed and seen as
		// as empty on the server side.
		// *************************************************************************************
		ppmDestinationAddressOptionalStreet1ContainingWhitespaces := primev3messages.PPMDestinationAddress{
			City:           models.StringPointer("Beverly Hills"),
			Country:        models.StringPointer("US"),
			PostalCode:     models.StringPointer("90210"),
			State:          models.StringPointer("CA"),
			StreetAddress1: models.StringPointer("  "), //whitespace
		}
		patchParams.Body.PpmShipment = &primev3messages.UpdatePPMShipment{
			DestinationAddress: struct {
				primev3messages.PPMDestinationAddress
			}{ppmDestinationAddressOptionalStreet1ContainingWhitespaces},
		}

		// Validate incoming payload
		suite.NoError(patchParams.Body.Validate(strfmt.Default))

		patchResponse := patchHandler.Handle(patchParams)
		suite.IsType(&mtoshipmentops.UpdateMTOShipmentOK{}, patchResponse)
		okPatchResponse := patchResponse.(*mtoshipmentops.UpdateMTOShipmentOK)
		updatedShipment := okPatchResponse.Payload

		// Validate outgoing payload
		suite.NoError(updatedShipment.Validate(strfmt.Default))

		updatedPPM := updatedShipment.PpmShipment
		suite.Equal(ppmDestinationAddressOptionalStreet1ContainingWhitespaces.City, updatedPPM.DestinationAddress.City)
		// test whitespace has been trimmed. it should not be equal after update
		suite.NotEqual(ppmDestinationAddressOptionalStreet1ContainingWhitespaces.StreetAddress1, updatedPPM.DestinationAddress.StreetAddress1)
		// verify street address1 is returned as empty string
		suite.True(len(*updatedPPM.DestinationAddress.StreetAddress1) == 0)
	})

	suite.Run("Successful POST with Shuttle service items without primeEstimatedWeight - Integration Test", func() {
		// Under Test: CreateMTOShipment handler code
		// Setup:   Create an mto shipment on an available move
		// Expected:   Successful submission, status should be SUBMITTED
		handler, move := setupTestData(true, false)
		req := httptest.NewRequest("POST", "/mto-shipments", nil)

		serviceItem := factory.BuildMTOServiceItemBasic(suite.DB(), []factory.Customization{
			{
				Model: models.MTOServiceItem{
					Reason: models.StringPointer("not applicable"),
				},
			},
			{
				Model:    move,
				LinkOnly: true,
			},
			{
				Model: models.ReService{
					Code: models.ReServiceCodeDDSHUT,
				},
			},
		}, nil)
		serviceItem.ID = uuid.Nil

		params := mtoshipmentops.CreateMTOShipmentParams{
			HTTPRequest: req,
			Body: &primev3messages.CreateMTOShipment{
				MoveTaskOrderID:     handlers.FmtUUID(move.ID),
				Agents:              nil,
				CustomerRemarks:     nil,
				PointOfContact:      "John Doe",
				RequestedPickupDate: handlers.FmtDatePtr(models.TimePointer(time.Now())),
				ShipmentType:        primev3messages.NewMTOShipmentType(primev3messages.MTOShipmentTypeHHG),
				PickupAddress:       struct{ primev3messages.Address }{pickupAddress},
				DestinationAddress:  struct{ primev3messages.Address }{destinationAddress},
			},
		}

		mtoServiceItems := models.MTOServiceItems{serviceItem}
		params.Body.SetMtoServiceItems(*payloads.MTOServiceItems(&mtoServiceItems))

		// Validate incoming payload
		suite.NoError(params.Body.Validate(strfmt.Default))

		response := handler.Handle(params)
		suite.IsType(&mtoshipmentops.CreateMTOShipmentOK{}, response)
		okResponse := response.(*mtoshipmentops.CreateMTOShipmentOK)
		createMTOShipmentPayload := okResponse.Payload

		// Validate outgoing payload
		suite.NoError(createMTOShipmentPayload.Validate(strfmt.Default))

		// check that the mto shipment status is Submitted
		suite.Require().Equal(createMTOShipmentPayload.Status, primev3messages.MTOShipmentWithoutServiceItemsStatusSUBMITTED, "MTO Shipment should have been submitted")
	})

	suite.Run("POST failure - 500", func() {
		// Under Test: CreateMTOShipmentHandler
		// Mocked:     CreateMTOShipment creator
		// Setup:   If underlying CreateMTOShipment returns error, handler should return 500 response
		// Expected:   500 Response returned
		handler, move := setupTestData(true, false)
		req := httptest.NewRequest("POST", "/mto-shipments", nil)

		// Create a handler with the mocked creator
		handler.ShipmentCreator = &mockCreator

		err := errors.New("ServerError")

		mockCreator.On("CreateShipment",
			mock.AnythingOfType("*appcontext.appContext"),
			mock.AnythingOfType("*models.MTOShipment"),
		).Return(nil, err)

		params := mtoshipmentops.CreateMTOShipmentParams{
			HTTPRequest: req,
			Body: &primev3messages.CreateMTOShipment{
				MoveTaskOrderID:      handlers.FmtUUID(move.ID),
				PointOfContact:       "John Doe",
				PrimeEstimatedWeight: handlers.FmtInt64(1200),
				RequestedPickupDate:  handlers.FmtDatePtr(models.TimePointer(time.Now())),
				ShipmentType:         primev3messages.NewMTOShipmentType(primev3messages.MTOShipmentTypeHHG),
				PickupAddress:        struct{ primev3messages.Address }{pickupAddress},
				DestinationAddress:   struct{ primev3messages.Address }{destinationAddress},
			},
		}

		// Validate incoming payload
		suite.NoError(params.Body.Validate(strfmt.Default))

		response := handler.Handle(params)
		suite.IsType(&mtoshipmentops.CreateMTOShipmentInternalServerError{}, response)
		errResponse := response.(*mtoshipmentops.CreateMTOShipmentInternalServerError)

		// Validate outgoing payload
		suite.NoError(errResponse.Payload.Validate(strfmt.Default))

		suite.Equal(handlers.InternalServerErrMessage, *errResponse.Payload.Title, "Payload title is wrong")
	})

	suite.Run("POST failure - 422 -- Bad agent IDs set on shipment", func() {
		// Under Test: CreateMTOShipmentHandler
		// Setup:      Create a shipment with an agent that doesn't really exist, handler should return unprocessable entity
		// Expected:   422 Unprocessable Entity Response returned

		handler, move := setupTestData(true, false)
		req := httptest.NewRequest("POST", "/mto-shipments", nil)

		badID := strfmt.UUID(uuid.Must(uuid.NewV4()).String())
		agent := &primev3messages.MTOAgent{
			ID:            badID,
			MtoShipmentID: badID,
			FirstName:     handlers.FmtString("Mary"),
		}
		params := mtoshipmentops.CreateMTOShipmentParams{
			HTTPRequest: req,
			Body: &primev3messages.CreateMTOShipment{
				MoveTaskOrderID:      handlers.FmtUUID(move.ID),
				PointOfContact:       "John Doe",
				PrimeEstimatedWeight: handlers.FmtInt64(1200),
				Agents:               primev3messages.MTOAgents{agent},
				RequestedPickupDate:  handlers.FmtDatePtr(models.TimePointer(time.Now())),
				ShipmentType:         primev3messages.NewMTOShipmentType(primev3messages.MTOShipmentTypeHHG),
				PickupAddress:        struct{ primev3messages.Address }{pickupAddress},
				DestinationAddress:   struct{ primev3messages.Address }{destinationAddress},
			},
		}

		// Validate incoming payload
		suite.NoError(params.Body.Validate(strfmt.Default))

		response := handler.Handle(params)
		suite.IsType(&mtoshipmentops.CreateMTOShipmentUnprocessableEntity{}, response)
		typedResponse := response.(*mtoshipmentops.CreateMTOShipmentUnprocessableEntity)

		// Validate outgoing payload
		suite.NoError(typedResponse.Payload.Validate(strfmt.Default))

		suite.NotEmpty(typedResponse.Payload.InvalidFields)
		suite.Contains(typedResponse.Payload.InvalidFields, "agents:id")
		suite.Contains(typedResponse.Payload.InvalidFields, "agents:mtoShipmentID")
	})

	suite.Run("POST failure - 422 - invalid input, missing pickup address", func() {
		// Under Test: CreateMTOShipmentHandler
		// Setup:      Create a shipment with missing pickup address, handler should return unprocessable entity
		// Expected:   422 Unprocessable Entity Response returned

		handler, move := setupTestData(true, false)
		req := httptest.NewRequest("POST", "/mto-shipments", nil)

		params := mtoshipmentops.CreateMTOShipmentParams{
			HTTPRequest: req,
			Body: &primev3messages.CreateMTOShipment{
				MoveTaskOrderID:      handlers.FmtUUID(move.ID),
				PointOfContact:       "John Doe",
				PrimeEstimatedWeight: handlers.FmtInt64(1200),
				RequestedPickupDate:  handlers.FmtDatePtr(models.TimePointer(time.Now())),
				ShipmentType:         primev3messages.NewMTOShipmentType(primev3messages.MTOShipmentTypeHHG),
				PickupAddress:        struct{ primev3messages.Address }{pickupAddress},
				DestinationAddress:   struct{ primev3messages.Address }{destinationAddress},
			},
		}
		params.Body.PickupAddress.Address.StreetAddress1 = nil

		// Validate incoming payload
		suite.NoError(params.Body.Validate(strfmt.Default))

		response := handler.Handle(params)
		suite.IsType(&mtoshipmentops.CreateMTOShipmentUnprocessableEntity{}, response)
		unprocessableEntity := response.(*mtoshipmentops.CreateMTOShipmentUnprocessableEntity)

		// Validate outgoing payload
		// TODO: Can't validate the response because of the issue noted below. Figure out a way to
		//   either alter the service or relax the swagger requirements.
		// suite.NoError(unprocessableEntity.Payload.Validate(strfmt.Default))
		// CreateShipment is returning apperror.InvalidInputError without any validation errors
		// so InvalidFields won't be added to the payload.

		suite.Contains(*unprocessableEntity.Payload.Detail, "PickupAddress is required")
	})

	suite.Run("POST failure - 404 -- not found", func() {
		// Under Test: CreateMTOShipmentHandler
		// Setup:      Create a shipment on a non-existent move
		// Expected:   404 Not Found returned
		handler, _ := setupTestData(true, false)
		req := httptest.NewRequest("POST", "/mto-shipments", nil)

		// Generate a unique id
		badID := strfmt.UUID(uuid.Must(uuid.NewV4()).String())
		params := mtoshipmentops.CreateMTOShipmentParams{
			HTTPRequest: req,
			Body: &primev3messages.CreateMTOShipment{
				MoveTaskOrderID:      &badID,
				PointOfContact:       "John Doe",
				PrimeEstimatedWeight: handlers.FmtInt64(1200),
				RequestedPickupDate:  handlers.FmtDatePtr(models.TimePointer(time.Now())),
				ShipmentType:         primev3messages.NewMTOShipmentType(primev3messages.MTOShipmentTypeHHG),
				PickupAddress:        struct{ primev3messages.Address }{pickupAddress},
				DestinationAddress:   struct{ primev3messages.Address }{destinationAddress},
			},
		}

		// Validate incoming payload
		suite.NoError(params.Body.Validate(strfmt.Default))

		response := handler.Handle(params)
		suite.IsType(&mtoshipmentops.CreateMTOShipmentNotFound{}, response)
		responsePayload := response.(*mtoshipmentops.CreateMTOShipmentNotFound).Payload

		// Validate outgoing payload
		suite.NoError(responsePayload.Validate(strfmt.Default))
	})

	suite.Run("POST failure - 400 -- nil body", func() {
		// Under Test: CreateMTOShipmentHandler
		// Setup:      Create a request with no data in the body
		// Expected:   422 Unprocessable Entity Response returned

		handler, _ := setupTestData(true, false)
		req := httptest.NewRequest("POST", "/mto-shipments", nil)

		paramsNilBody := mtoshipmentops.CreateMTOShipmentParams{
			HTTPRequest: req,
		}

		// Validate incoming payload: nil body (the point of this test)

		response := handler.Handle(paramsNilBody)
		suite.IsType(&mtoshipmentops.CreateMTOShipmentBadRequest{}, response)
		responsePayload := response.(*mtoshipmentops.CreateMTOShipmentBadRequest).Payload

		// Validate outgoing payload
		suite.NoError(responsePayload.Validate(strfmt.Default))
	})

	suite.Run("POST failure - 404 -- MTO is not available to Prime", func() {
		// Under Test: CreateMTOShipmentHandler
		// Setup:      Create a shipment on an unavailable move, prime cannot update these
		// Expected:   404 Not found returned

		handler, _ := setupTestData(true, false)
		req := httptest.NewRequest("POST", "/mto-shipments", nil)

		unavailableMove := factory.BuildMove(suite.DB(), nil, nil)
		params := mtoshipmentops.CreateMTOShipmentParams{
			HTTPRequest: req,
			Body: &primev3messages.CreateMTOShipment{
				MoveTaskOrderID:      handlers.FmtUUID(unavailableMove.ID),
				PointOfContact:       "John Doe",
				PrimeEstimatedWeight: handlers.FmtInt64(1200),
				RequestedPickupDate:  handlers.FmtDatePtr(models.TimePointer(time.Now())),
				ShipmentType:         primev3messages.NewMTOShipmentType(primev3messages.MTOShipmentTypeHHG),
				PickupAddress:        struct{ primev3messages.Address }{pickupAddress},
				DestinationAddress:   struct{ primev3messages.Address }{destinationAddress},
			},
		}

		// Validate incoming payload
		suite.NoError(params.Body.Validate(strfmt.Default))

		response := handler.Handle(params)
		suite.IsType(&mtoshipmentops.CreateMTOShipmentNotFound{}, response)
		typedResponse := response.(*mtoshipmentops.CreateMTOShipmentNotFound)

		// Validate outgoing payload
		suite.NoError(typedResponse.Payload.Validate(strfmt.Default))

		suite.Contains(*typedResponse.Payload.Detail, unavailableMove.ID.String())
	})

	suite.Run("POST failure - 500 - App Event Internal DTOD Server Error", func() {
		// Under Test: CreateMTOShipmentHandler
		// Setup:      Create a shipment with DTOD outage simulated or bad zip
		// Expected:   500 Internal Server Error returned

		handler, move := setupTestData(true, false)
		req := httptest.NewRequest("POST", "/mto-shipments", nil)
		handler.ShipmentCreator = &mockCreator

		err := apperror.EventError{}

		mockCreator.On("CreateShipment",
			mock.AnythingOfType("*appcontext.appContext"),
			mock.Anything,
		).Return(nil, nil, err)

		params := mtoshipmentops.CreateMTOShipmentParams{
			HTTPRequest: req,
			Body: &primev3messages.CreateMTOShipment{
				MoveTaskOrderID:     handlers.FmtUUID(move.ID),
				Agents:              nil,
				CustomerRemarks:     nil,
				PointOfContact:      "John Doe",
				RequestedPickupDate: handlers.FmtDatePtr(models.TimePointer(time.Now())),
				ShipmentType:        primev3messages.NewMTOShipmentType(primev3messages.MTOShipmentTypeHHG),
				PickupAddress:       struct{ primev3messages.Address }{pickupAddress},
				DestinationAddress:  struct{ primev3messages.Address }{destinationAddress},
			},
		}

		response := handler.Handle(params)
		suite.IsType(&mtoshipmentops.CreateMTOShipmentInternalServerError{}, response)
		typedResponse := response.(*mtoshipmentops.CreateMTOShipmentInternalServerError)
		suite.Contains(*typedResponse.Payload.Detail, "An internal server error has occurred")
	})

	suite.Run("POST failure - 422 - MTO Shipment object not formatted correctly", func() {
		// Under Test: CreateMTOShipmentHandler
		// Setup:      Create a shipment with service items that don't match the modeltype
		// Expected:   422 Unprocessable Entity returned

		handler, move := setupTestData(true, false)
		req := httptest.NewRequest("POST", "/mto-shipments", nil)
		handler.ShipmentCreator = &mockCreator

		err := apperror.NotFoundError{}

		mockCreator.On("CreateShipment",
			mock.AnythingOfType("*appcontext.appContext"),
			mock.Anything,
		).Return(nil, nil, err)

		params := mtoshipmentops.CreateMTOShipmentParams{
			HTTPRequest: req,
			Body: &primev3messages.CreateMTOShipment{
				MoveTaskOrderID:      handlers.FmtUUID(move.ID),
				Agents:               nil,
				CustomerRemarks:      nil,
				PointOfContact:       "John Doe",
				PrimeEstimatedWeight: handlers.FmtInt64(1200),
				RequestedPickupDate:  handlers.FmtDatePtr(models.TimePointer(time.Now())),
				ShipmentType:         primev3messages.NewMTOShipmentType(primev3messages.MTOShipmentTypeHHG),
				PickupAddress:        struct{ primev3messages.Address }{pickupAddress},
				DestinationAddress:   struct{ primev3messages.Address }{destinationAddress},
				BoatShipment:         &primev3messages.CreateBoatShipment{}, // Empty boat shipment will trigger validation error on MTO Shipment creation
			},
		}

		response := handler.Handle(params)
		suite.IsType(&mtoshipmentops.CreateMTOShipmentUnprocessableEntity{}, response)
		typedResponse := response.(*mtoshipmentops.CreateMTOShipmentUnprocessableEntity)

		suite.Contains(*typedResponse.Payload.Detail, "The MTO shipment object is invalid.")
	})

	suite.Run("POST failure - 422 - modelType() not supported", func() {
		// Under Test: CreateMTOShipmentHandler
		// Setup:      Create a shipment with service items that don't match the modeltype
		// Expected:   422 Unprocessable Entity returned

		handler, move := setupTestData(true, false)
		req := httptest.NewRequest("POST", "/mto-shipments", nil)
		handler.ShipmentCreator = &mockCreator

		err := apperror.NotFoundError{}

		mockCreator.On("CreateShipment",
			mock.AnythingOfType("*appcontext.appContext"),
			mock.Anything,
		).Return(nil, nil, err)

		// Create a service item that doesn't match the modeltype
		mtoServiceItems := models.MTOServiceItems{
			models.MTOServiceItem{
				MoveTaskOrderID:  move.ID,
				MTOShipmentID:    &uuid.Nil,
				ReService:        models.ReService{Code: models.ReServiceCodeMS},
				Reason:           nil,
				PickupPostalCode: nil,
				CreatedAt:        time.Now(),
				UpdatedAt:        time.Now(),
			},
		}
		params := mtoshipmentops.CreateMTOShipmentParams{
			HTTPRequest: req,
			Body: &primev3messages.CreateMTOShipment{
				MoveTaskOrderID:      handlers.FmtUUID(move.ID),
				PointOfContact:       "John Doe",
				PrimeEstimatedWeight: handlers.FmtInt64(1200),
				RequestedPickupDate:  handlers.FmtDatePtr(models.TimePointer(time.Now())),
				ShipmentType:         primev3messages.NewMTOShipmentType(primev3messages.MTOShipmentTypeHHG),
			},
		}

		params.Body.SetMtoServiceItems(*payloads.MTOServiceItems(&mtoServiceItems))

		// Validate incoming payload
		suite.NoError(params.Body.Validate(strfmt.Default))

		response := handler.Handle(params)
		suite.IsType(&mtoshipmentops.CreateMTOShipmentUnprocessableEntity{}, response)
		typedResponse := response.(*mtoshipmentops.CreateMTOShipmentUnprocessableEntity)

		// Validate outgoing payload
		suite.NoError(typedResponse.Payload.Validate(strfmt.Default))

		suite.Contains(*typedResponse.Payload.Detail, "MTOServiceItem modelType() not allowed")
	})

	suite.Run("POST failure - Error when feature flag fetcher fails and a boat shipment is passed in.", func() {
		// Under Test: CreateMTOShipmentHandler
		// Mocked:     CreateMTOShipment creator
		// Setup:   If underlying CreateMTOShipment returns error, handler should return 500 response
		// Expected:   500 Response returned
		suite.T().Setenv("FEATURE_FLAG_BOAT", "true") // Set to true in order to test that it will default to "false" if flag fetcher errors out.

		handler, move := setupTestData(false, false)

		req := httptest.NewRequest("POST", "/mto-shipments", nil)

		params := mtoshipmentops.CreateMTOShipmentParams{
			HTTPRequest: req,
			Body: &primev3messages.CreateMTOShipment{
				MoveTaskOrderID:      handlers.FmtUUID(move.ID),
				Agents:               nil,
				CustomerRemarks:      nil,
				PointOfContact:       "John Doe",
				PrimeEstimatedWeight: handlers.FmtInt64(1200),
				RequestedPickupDate:  handlers.FmtDatePtr(models.TimePointer(time.Now())),
				ShipmentType:         primev3messages.NewMTOShipmentType(primev3messages.MTOShipmentTypeBOATHAULAWAY),
				PickupAddress:        struct{ primev3messages.Address }{pickupAddress},
				DestinationAddress:   struct{ primev3messages.Address }{destinationAddress},
			},
		}

		// Validate incoming payload
		suite.NoError(params.Body.Validate(strfmt.Default))

		response := handler.Handle(params)
		suite.IsType(&mtoshipmentops.CreateMTOShipmentUnprocessableEntity{}, response)
		errResponse := response.(*mtoshipmentops.CreateMTOShipmentUnprocessableEntity)

		suite.Contains(*errResponse.Payload.Detail, "Boat shipment type was used but the feature flag is not enabled.")
	})

	suite.Run("POST failure - Error when UB FF is off and UB shipment is passed in.", func() {
		// Under Test: CreateMTOShipmentHandler
		// Mocked:     CreateMTOShipment creator
		// Setup:   If underlying CreateMTOShipment returns error, handler should return 500 response
		// Expected:   500 Response returned
		suite.T().Setenv("FEATURE_FLAG_UNACCOMPANIED_BAGGAGE", "false") // Set to true in order to test that it will default to "false" if flag fetcher errors out.

		handler, move := setupTestData(false, false)

		req := httptest.NewRequest("POST", "/mto-shipments", nil)

		params := mtoshipmentops.CreateMTOShipmentParams{
			HTTPRequest: req,
			Body: &primev3messages.CreateMTOShipment{
				MoveTaskOrderID:      handlers.FmtUUID(move.ID),
				Agents:               nil,
				CustomerRemarks:      nil,
				PointOfContact:       "John Doe",
				PrimeEstimatedWeight: handlers.FmtInt64(1200),
				RequestedPickupDate:  handlers.FmtDatePtr(models.TimePointer(time.Now())),
				ShipmentType:         primev3messages.NewMTOShipmentType(primev3messages.MTOShipmentTypeUNACCOMPANIEDBAGGAGE),
				PickupAddress:        struct{ primev3messages.Address }{pickupAddress},
				DestinationAddress:   struct{ primev3messages.Address }{destinationAddress},
			},
		}

		// Validate incoming payload
		suite.NoError(params.Body.Validate(strfmt.Default))

		response := handler.Handle(params)
		suite.IsType(&mtoshipmentops.CreateMTOShipmentUnprocessableEntity{}, response)
		errResponse := response.(*mtoshipmentops.CreateMTOShipmentUnprocessableEntity)

		suite.Contains(*errResponse.Payload.Detail, "Unaccompanied baggage shipments can't be created unless the unaccompanied_baggage feature flag is enabled.")
	})

	suite.Run("POST failure - Error creating a mto shipment contains tertiary destination address no secondary destination address.", func() {
		// Under Test: CreateMTOShipmentHandler
		// Setup:   If underlying CreateMTOShipment returns error, handler should return 422 response
		// Expected:   422 Response returned

		handler, move := setupTestData(false, false)

		req := httptest.NewRequest("POST", "/mto-shipments", nil)

		newAddress := factory.BuildAddress(nil, []factory.Customization{
			{
				Model: models.Address{
					ID: uuid.Must(uuid.NewV4()),
				},
			},
		}, nil)
		destinationAddress = primev3messages.Address{
			City:           &newAddress.City,
			PostalCode:     &newAddress.PostalCode,
			State:          &newAddress.State,
			StreetAddress1: &newAddress.StreetAddress1,
			StreetAddress2: newAddress.StreetAddress2,
			StreetAddress3: newAddress.StreetAddress3,
		}
		destinationAddress = primev3messages.Address{
			City:           &newAddress.City,
			PostalCode:     &newAddress.PostalCode,
			State:          &newAddress.State,
			StreetAddress1: &newAddress.StreetAddress1,
			StreetAddress2: newAddress.StreetAddress2,
			StreetAddress3: newAddress.StreetAddress3,
		}
		tertiaryDestinationAddress = primev3messages.Address{
			City:           &newAddress.City,
			PostalCode:     &newAddress.PostalCode,
			State:          &newAddress.State,
			StreetAddress1: &newAddress.StreetAddress1,
			StreetAddress2: newAddress.StreetAddress2,
			StreetAddress3: newAddress.StreetAddress3,
		}

		params := mtoshipmentops.CreateMTOShipmentParams{
			HTTPRequest: req,
			Body: &primev3messages.CreateMTOShipment{
				MoveTaskOrderID:            handlers.FmtUUID(move.ID),
				Agents:                     nil,
				CustomerRemarks:            nil,
				PointOfContact:             "John Doe",
				PrimeEstimatedWeight:       handlers.FmtInt64(1200),
				RequestedPickupDate:        handlers.FmtDatePtr(models.TimePointer(time.Now())),
				ShipmentType:               primev3messages.NewMTOShipmentType(primev3messages.MTOShipmentTypeHHG),
				PickupAddress:              struct{ primev3messages.Address }{pickupAddress},
				DestinationAddress:         struct{ primev3messages.Address }{destinationAddress},
				TertiaryDestinationAddress: struct{ primev3messages.Address }{tertiaryDestinationAddress},
			},
		}

		// Validate incoming payload
		suite.NoError(params.Body.Validate(strfmt.Default))

		response := handler.Handle(params)
		suite.IsType(&mtoshipmentops.CreateMTOShipmentUnprocessableEntity{}, response)
		errResponse := response.(*mtoshipmentops.CreateMTOShipmentUnprocessableEntity)

		suite.Contains(*errResponse.Payload.Detail, "Invalid input found while validating the MTO shipment")
		suite.Contains(errResponse.Payload.InvalidFields["error validating mto shipment"][0], "Shipment cannot have a third address without a second address present")
	})

	suite.Run("POST failure - Error creating an mto shipment with ppm shipment contains tertiary pickup address no secondary pickup address.", func() {
		// Under Test: UpdateMTOShipmentHandler
		// Setup:   If underlying UpdateMTOShipment returns error, handler should return 422 response
		// Expected:   422 Response returned

		handler, move := setupTestData(false, false)

		req := httptest.NewRequest("POST", "/mto-shipments", nil)

		expectedDepartureDate := time.Now().AddDate(0, 0, 10)
		sitExpected := true
		estimatedWeight := unit.Pound(1500)
		hasProGear := true
		ppmShipmentDestinationAddress := primev3messages.PPMDestinationAddress{
			City:           destinationAddress.City,
			PostalCode:     destinationAddress.PostalCode,
			State:          destinationAddress.State,
			StreetAddress1: destinationAddress.StreetAddress1,
			StreetAddress2: destinationAddress.StreetAddress2,
			StreetAddress3: destinationAddress.StreetAddress3,
		}
		ppmShipmentParams := primev3messages.CreatePPMShipment{
			PickupAddress: struct{ primev3messages.Address }{pickupAddress},
			DestinationAddress: struct {
				primev3messages.PPMDestinationAddress
			}{ppmShipmentDestinationAddress},
			TertiaryPickupAddress: struct{ primev3messages.Address }{tertiaryPickupAddress},
			ExpectedDepartureDate: handlers.FmtDate(expectedDepartureDate),
			EstimatedWeight:       handlers.FmtPoundPtr(&estimatedWeight),
			HasProGear:            &hasProGear,
			SitExpected:           &sitExpected,
		}
		params := mtoshipmentops.CreateMTOShipmentParams{
			HTTPRequest: req,
			Body: &primev3messages.CreateMTOShipment{
				MoveTaskOrderID:      handlers.FmtUUID(move.ID),
				Agents:               nil,
				CustomerRemarks:      nil,
				PointOfContact:       "John Doe",
				PrimeEstimatedWeight: handlers.FmtInt64(1200),
				RequestedPickupDate:  handlers.FmtDatePtr(models.TimePointer(time.Now())),
				ShipmentType:         primev3messages.NewMTOShipmentType(primev3messages.MTOShipmentTypePPM),
				PickupAddress:        struct{ primev3messages.Address }{pickupAddress},
				DestinationAddress:   struct{ primev3messages.Address }{destinationAddress},
				PpmShipment:          &ppmShipmentParams,
			},
		}

		// Validate incoming payload
		suite.NoError(params.Body.Validate(strfmt.Default))

		response := handler.Handle(params)
		suite.IsType(&mtoshipmentops.CreateMTOShipmentUnprocessableEntity{}, response)
		errResponse := response.(*mtoshipmentops.CreateMTOShipmentUnprocessableEntity)

		suite.Contains(*errResponse.Payload.Detail, "The MTO shipment object is invalid. Shipment cannot have a third pickup address without a second pickup address present")
	})

	suite.Run("POST failure - Error creating mto shipment containing a ppm shipment contains tertiary destination address no secondary destination address.", func() {
		// Under Test: UpdateMTOShipmentHandler
		// Setup:   If underlying UpdateMTOShipment returns error, handler should return 422 response
		// Expected:   422 Response returned

		handler, move := setupTestData(false, false)

		req := httptest.NewRequest("POST", "/mto-shipments", nil)

		expectedDepartureDate := time.Now().AddDate(0, 0, 10)
		sitExpected := true
		estimatedWeight := unit.Pound(1500)
		hasProGear := true
		ppmShipmentDestinationAddress := primev3messages.PPMDestinationAddress{
			City:           destinationAddress.City,
			PostalCode:     destinationAddress.PostalCode,
			State:          destinationAddress.State,
			StreetAddress1: destinationAddress.StreetAddress1,
			StreetAddress2: destinationAddress.StreetAddress2,
			StreetAddress3: destinationAddress.StreetAddress3,
		}
		ppmShipmentParams := primev3messages.CreatePPMShipment{
			PickupAddress: struct{ primev3messages.Address }{pickupAddress},
			DestinationAddress: struct {
				primev3messages.PPMDestinationAddress
			}{ppmShipmentDestinationAddress},
			TertiaryDestinationAddress: struct{ primev3messages.Address }{tertiaryDestinationAddress},
			ExpectedDepartureDate:      handlers.FmtDate(expectedDepartureDate),
			EstimatedWeight:            handlers.FmtPoundPtr(&estimatedWeight),
			HasProGear:                 &hasProGear,
			SitExpected:                &sitExpected,
		}
		params := mtoshipmentops.CreateMTOShipmentParams{
			HTTPRequest: req,
			Body: &primev3messages.CreateMTOShipment{
				MoveTaskOrderID:      handlers.FmtUUID(move.ID),
				Agents:               nil,
				CustomerRemarks:      nil,
				PointOfContact:       "John Doe",
				PrimeEstimatedWeight: handlers.FmtInt64(1200),
				RequestedPickupDate:  handlers.FmtDatePtr(models.TimePointer(time.Now())),
				ShipmentType:         primev3messages.NewMTOShipmentType(primev3messages.MTOShipmentTypePPM),
				PickupAddress:        struct{ primev3messages.Address }{pickupAddress},
				DestinationAddress:   struct{ primev3messages.Address }{destinationAddress},
				PpmShipment:          &ppmShipmentParams,
			},
		}

		// Validate incoming payload
		suite.NoError(params.Body.Validate(strfmt.Default))

		response := handler.Handle(params)
		suite.IsType(&mtoshipmentops.CreateMTOShipmentUnprocessableEntity{}, response)
		errResponse := response.(*mtoshipmentops.CreateMTOShipmentUnprocessableEntity)

		suite.Contains(*errResponse.Payload.Detail, "The MTO shipment object is invalid. Shipment cannot have a third destination address without a second destination address present")
	})
	suite.Run("PATCH failure - Error updating an mto shipment contains tertiary pickup address no secondary pickup address.", func() {
		// Under Test: UpdateMTOShipmentHandler
		// Setup:   If underlying CreateMTOShipment returns error, handler should return 422 response
		// Expected:   422 Response returned

		shipmentUpdater := shipmentorchestrator.NewShipmentUpdater(mtoShipmentUpdater, ppmShipmentUpdater, boatShipmentUpdater, mobileHomeShipmentUpdater, mtoServiceItemCreator)
		patchHandler := UpdateMTOShipmentHandler{
			suite.HandlerConfig(),
			shipmentUpdater,
			planner,
<<<<<<< HEAD
=======
			vLocationServices,
>>>>>>> 13bb32d7
		}

		now := time.Now()
		mto_shipment := factory.BuildMTOShipment(suite.DB(), []factory.Customization{
			{
				Model: models.Address{
					StreetAddress1: "some address",
					City:           "Beverly Hills",
					State:          "CA",
					PostalCode:     "90210",
				},
				Type: &factory.Addresses.PickupAddress,
			},
			{
				Model: models.Address{
					StreetAddress1: "some address",
					City:           "Beverly Hills",
					State:          "CA",
					PostalCode:     "90210",
				},
				Type: &factory.Addresses.DeliveryAddress,
			},
		}, nil)
		move := factory.BuildMoveWithPPMShipment(suite.DB(), []factory.Customization{
			{
				Model: models.Move{
					AvailableToPrimeAt: &now,
					ApprovedAt:         &now,
					Status:             models.MoveStatusAPPROVED,
				},
			},
		}, nil)

		var testMove models.Move
		err := suite.DB().EagerPreload("MTOShipments.PPMShipment").Find(&testMove, move.ID)
		suite.NoError(err)
		var testMtoShipment models.MTOShipment
		err = suite.DB().Find(&testMtoShipment, mto_shipment.ID)
		suite.NoError(err)
		testMtoShipment.MoveTaskOrderID = testMove.ID
		testMtoShipment.MoveTaskOrder = testMove
		err = suite.DB().Save(&testMtoShipment)
		suite.NoError(err)
		testMove.MTOShipments = append(testMove.MTOShipments, mto_shipment)
		err = suite.DB().Save(&testMove)
		suite.NoError(err)

		patchReq := httptest.NewRequest("PATCH", fmt.Sprintf("/mto-shipments/%s", testMove.MTOShipments[0].ID), nil)

		eTag := etag.GenerateEtag(testMove.MTOShipments[0].UpdatedAt)
		patchParams := mtoshipmentops.UpdateMTOShipmentParams{
			HTTPRequest:   patchReq,
			MtoShipmentID: strfmt.UUID(testMove.MTOShipments[0].ID.String()),
			IfMatch:       eTag,
		}
		tertiaryAddress := GetTestAddress()
		patchParams.Body = &primev3messages.UpdateMTOShipment{
			TertiaryDeliveryAddress: struct{ primev3messages.Address }{tertiaryAddress},
		}
		patchResponse := patchHandler.Handle(patchParams)
		errResponse := patchResponse.(*mtoshipmentops.UpdateMTOShipmentUnprocessableEntity)
		suite.Contains(*errResponse.Payload.Detail, "Invalid input found while validating the MTO shipment")
		suite.Contains(errResponse.Payload.InvalidFields["error validating mto shipment"][0], "Shipment cannot have a third address without a second address present")

	})
	suite.Run("PATCH failure - Error updating an ppm shipment contains tertiary destination address no secondary destination address", func() {
		// Under Test: UpdateMTOShipmentHandler
		// Mocked:     UpdateMTOShipment creator
		// Setup:   If underlying UpdateMTOShipment returns error, handler should return 422 response
		// Expected:   422 Response returned

		shipmentUpdater := shipmentorchestrator.NewShipmentUpdater(mtoShipmentUpdater, ppmShipmentUpdater, boatShipmentUpdater, mobileHomeShipmentUpdater, mtoServiceItemCreator)
		patchHandler := UpdateMTOShipmentHandler{
			suite.HandlerConfig(),
			shipmentUpdater,
			planner,
<<<<<<< HEAD
=======
			vLocationServices,
>>>>>>> 13bb32d7
		}

		move := factory.BuildAvailableToPrimeMove(suite.DB(), []factory.Customization{}, nil)
		factory.BuildPPMShipment(suite.DB(), []factory.Customization{
			{
				Model:    move,
				LinkOnly: true,
			},
		}, nil)

		var testMove models.Move
		err := suite.DB().EagerPreload("MTOShipments.PPMShipment").Find(&testMove, move.ID)
		suite.NoError(err)

		patchReq := httptest.NewRequest("PATCH", fmt.Sprintf("/mto-shipments/%s", testMove.MTOShipments[0].ID.String()), nil)

		eTag := etag.GenerateEtag(testMove.MTOShipments[0].UpdatedAt)
		patchParams := mtoshipmentops.UpdateMTOShipmentParams{
			HTTPRequest:   patchReq,
			MtoShipmentID: strfmt.UUID(testMove.MTOShipments[0].ID.String()),
			IfMatch:       eTag,
		}
		tertiaryAddress := GetTestAddress()
		ppmShipmentParamSetup := primev3messages.UpdatePPMShipment{
			HasTertiaryDestinationAddress: models.BoolPointer(true),
			TertiaryDestinationAddress:    struct{ primev3messages.Address }{tertiaryAddress},
		}
		mtoShipmentParamSetup := primev3messages.UpdateMTOShipment{
			PpmShipment: &ppmShipmentParamSetup,
		}

		patchParams.Body = &mtoShipmentParamSetup
		patchResponse := patchHandler.Handle(patchParams)
		errResponse := patchResponse.(*mtoshipmentops.UpdateMTOShipmentUnprocessableEntity)
		suite.Contains(*errResponse.Payload.Detail, "Invalid input found while validating the PPM shipment")
		suite.Contains(errResponse.Payload.InvalidFields["error validating ppm shipment"][0], "Shipment cannot have a third address without a second address present")

	})

	suite.Run("PATCH sucess - updating an mto shipment contains tertiary pickup and secondary pickup address.", func() {
		// Under Test: UpdateMTOShipmentHandler
		// Setup:   If underlying CreateMTOShipment returns error, handler should return 422 response
		// Expected:   422 Response returned

		shipmentUpdater := shipmentorchestrator.NewShipmentUpdater(mtoShipmentUpdater, ppmShipmentUpdater, boatShipmentUpdater, mobileHomeShipmentUpdater, mtoServiceItemCreator)
		patchHandler := UpdateMTOShipmentHandler{
			suite.HandlerConfig(),
			shipmentUpdater,
			planner,
<<<<<<< HEAD
=======
			vLocationServices,
>>>>>>> 13bb32d7
		}

		now := time.Now()
		mto_shipment := factory.BuildMTOShipment(suite.DB(), []factory.Customization{
			{
				Model: models.Address{
					StreetAddress1: "some address",
					City:           "Beverly Hills",
					State:          "CA",
					PostalCode:     "90210",
				},
				Type: &factory.Addresses.PickupAddress,
			},
			{
				Model: models.Address{
					StreetAddress1: "some address",
					City:           "Beverly Hills",
					State:          "CA",
					PostalCode:     "90210",
				},
				Type: &factory.Addresses.SecondaryPickupAddress,
			},
			{
				Model: models.Address{
					StreetAddress1: "some address",
					City:           "Beverly Hills",
					State:          "CA",
					PostalCode:     "90210",
				},
				Type: &factory.Addresses.DeliveryAddress,
			},
			{
				Model: models.Address{
					StreetAddress1: "some address",
					City:           "Beverly Hills",
					State:          "CA",
					PostalCode:     "90210",
				},
				Type: &factory.Addresses.SecondaryDeliveryAddress,
			},
		}, nil)
		move := factory.BuildMoveWithPPMShipment(suite.DB(), []factory.Customization{
			{
				Model: models.Move{
					AvailableToPrimeAt: &now,
					ApprovedAt:         &now,
					Status:             models.MoveStatusAPPROVED,
				},
			},
		}, nil)

		var testMove models.Move
		err := suite.DB().EagerPreload("MTOShipments.PPMShipment").Find(&testMove, move.ID)
		suite.NoError(err)
		var testMtoShipment models.MTOShipment
		err = suite.DB().Find(&testMtoShipment, mto_shipment.ID)
		suite.NoError(err)
		testMtoShipment.MoveTaskOrderID = testMove.ID
		testMtoShipment.MoveTaskOrder = testMove
		err = suite.DB().Save(&testMtoShipment)
		suite.NoError(err)
		testMove.MTOShipments = append(testMove.MTOShipments, mto_shipment)
		err = suite.DB().Save(&testMove)
		suite.NoError(err)

		patchReq := httptest.NewRequest("PATCH", fmt.Sprintf("/mto-shipments/%s", testMove.MTOShipments[0].ID), nil)

		eTag := etag.GenerateEtag(testMtoShipment.UpdatedAt)
		patchParams := mtoshipmentops.UpdateMTOShipmentParams{
			HTTPRequest:   patchReq,
			MtoShipmentID: strfmt.UUID(testMtoShipment.ID.String()),
			IfMatch:       eTag,
		}
		tertiaryAddress := GetTestAddress()
		patchParams.Body = &primev3messages.UpdateMTOShipment{
			TertiaryDeliveryAddress: struct{ primev3messages.Address }{tertiaryAddress},
		}
		patchResponse := patchHandler.Handle(patchParams)
		response := patchResponse.(*mtoshipmentops.UpdateMTOShipmentOK)
		suite.IsType(&mtoshipmentops.UpdateMTOShipmentOK{}, response)
	})

	suite.Run("PATCH failure - Invalid address.", func() {
		// Under Test: UpdateMTOShipmentHandler
		// Setup:   Set an invalid zip
		// Expected:   422 Response returned

		shipmentUpdater := shipmentorchestrator.NewShipmentUpdater(mtoShipmentUpdater, ppmShipmentUpdater, boatShipmentUpdater, mobileHomeShipmentUpdater, mtoServiceItemCreator)
		patchHandler := UpdateMTOShipmentHandler{
			suite.HandlerConfig(),
			shipmentUpdater,
			planner,
			vLocationServices,
		}

		now := time.Now()
		mto_shipment := factory.BuildMTOShipment(suite.DB(), []factory.Customization{
			{
				Model: models.Address{
					StreetAddress1: "some pickup address",
					City:           "Beverly Hills",
					State:          "CA",
					PostalCode:     "90210",
				},
				Type: &factory.Addresses.PickupAddress,
			},
			{
				Model: models.Address{
					StreetAddress1: "some second pickup address",
					City:           "Beverly Hills",
					State:          "CA",
					PostalCode:     "90210",
				},
				Type: &factory.Addresses.SecondaryPickupAddress,
			},
			{
				Model: models.Address{
					StreetAddress1: "some third pickup address",
					City:           "Beverly Hills",
					State:          "CA",
					PostalCode:     "90210",
				},
				Type: &factory.Addresses.TertiaryPickupAddress,
			},
			{
				Model: models.Address{
					StreetAddress1: "some delivery address",
					City:           "Beverly Hills",
					State:          "CA",
					PostalCode:     "90210",
				},
				Type: &factory.Addresses.DeliveryAddress,
			},
			{
				Model: models.Address{
					StreetAddress1: "some second delivery address",
					City:           "Beverly Hills",
					State:          "CA",
					PostalCode:     "90210",
				},
				Type: &factory.Addresses.SecondaryDeliveryAddress,
			},
			{
				Model: models.Address{
					StreetAddress1: "some third delivery address",
					City:           "Beverly Hills",
					State:          "CA",
					PostalCode:     "90210",
				},
				Type: &factory.Addresses.TertiaryDeliveryAddress,
			},
		}, nil)
		move := factory.BuildMoveWithPPMShipment(suite.DB(), []factory.Customization{
			{
				Model: models.Move{
					AvailableToPrimeAt: &now,
					ApprovedAt:         &now,
					Status:             models.MoveStatusAPPROVED,
				},
			},
		}, nil)

		var testMove models.Move
		err := suite.DB().EagerPreload("MTOShipments.PPMShipment").Find(&testMove, move.ID)
		suite.NoError(err)
		var testMtoShipment models.MTOShipment
		err = suite.DB().Find(&testMtoShipment, mto_shipment.ID)
		suite.NoError(err)
		testMtoShipment.MoveTaskOrderID = testMove.ID
		testMtoShipment.MoveTaskOrder = testMove
		err = suite.DB().Save(&testMtoShipment)
		suite.NoError(err)
		testMove.MTOShipments = append(testMove.MTOShipments, mto_shipment)
		err = suite.DB().Save(&testMove)
		suite.NoError(err)

		patchReq := httptest.NewRequest("PATCH", fmt.Sprintf("/mto-shipments/%s", testMove.MTOShipments[0].ID), nil)

		eTag := etag.GenerateEtag(testMtoShipment.UpdatedAt)
		patchParams := mtoshipmentops.UpdateMTOShipmentParams{
			HTTPRequest:   patchReq,
			MtoShipmentID: strfmt.UUID(testMtoShipment.ID.String()),
			IfMatch:       eTag,
		}
		tertiaryAddress := GetTestAddress()
		tertiaryAddress.PostalCode = handlers.FmtString("99999")
		patchParams.Body = &primev3messages.UpdateMTOShipment{
			TertiaryDeliveryAddress: struct{ primev3messages.Address }{tertiaryAddress},
		}
		patchResponse := patchHandler.Handle(patchParams)
		errResponse := patchResponse.(*mtoshipmentops.UpdateMTOShipmentUnprocessableEntity)
		suite.IsType(&mtoshipmentops.UpdateMTOShipmentUnprocessableEntity{}, errResponse)
	})

	suite.Run("PATCH failure - Internal Server error GetLocationsByZipCityState", func() {
		// Under Test: UpdateMTOShipmentHandler
		// Setup:   Mock location to return an error
		// Expected:   500 Response returned
		handler, move := setupTestData(false, true)
		req := httptest.NewRequest("POST", "/mto-shipments", nil)

		params := mtoshipmentops.CreateMTOShipmentParams{
			HTTPRequest: req,
			Body: &primev3messages.CreateMTOShipment{
				MoveTaskOrderID:      handlers.FmtUUID(move.ID),
				Agents:               nil,
				CustomerRemarks:      nil,
				PointOfContact:       "John Doe",
				PrimeEstimatedWeight: handlers.FmtInt64(1200),
				RequestedPickupDate:  handlers.FmtDatePtr(models.TimePointer(time.Now())),
				ShipmentType:         primev3messages.NewMTOShipmentType(primev3messages.MTOShipmentTypeHHG),
				PickupAddress:        struct{ primev3messages.Address }{pickupAddress},
				DestinationAddress:   struct{ primev3messages.Address }{destinationAddress},
			},
		}

		// Validate incoming payload
		suite.NoError(params.Body.Validate(strfmt.Default))

		expectedError := models.ErrFetchNotFound
		vLocationFetcher := &mocks.VLocation{}
		vLocationFetcher.On("GetLocationsByZipCityState",
			mock.AnythingOfType("*appcontext.appContext"),
			mock.Anything,
			mock.Anything,
			mock.Anything,
			mock.Anything,
		).Return(nil, expectedError).Once()
		handler.VLocation = vLocationFetcher
		response := handler.Handle(params)
		suite.IsType(&mtoshipmentops.CreateMTOShipmentInternalServerError{}, response)
	})

	suite.Run("PATCH success - valid AK address FF is on", func() {
		// Under Test: UpdateMTOShipmentHandler
		// Setup:   Set an valid AK address but turn FF on
		// Expected:   200 Response returned

		shipmentUpdater := shipmentorchestrator.NewShipmentUpdater(mtoShipmentUpdater, ppmShipmentUpdater, boatShipmentUpdater, mobileHomeShipmentUpdater, mtoServiceItemCreator)
		patchHandler := UpdateMTOShipmentHandler{
			suite.HandlerConfig(),
			shipmentUpdater,
			planner,
			vLocationServices,
		}

		now := time.Now()
		mto_shipment := factory.BuildMTOShipment(suite.DB(), []factory.Customization{
			{
				Model: models.Address{
					StreetAddress1: "some pickup address",
					City:           "Beverly Hills",
					State:          "CA",
					PostalCode:     "90210",
				},
				Type: &factory.Addresses.PickupAddress,
			},
			{
				Model: models.Address{
					StreetAddress1: "some second pickup address",
					City:           "Beverly Hills",
					State:          "CA",
					PostalCode:     "90210",
				},
				Type: &factory.Addresses.SecondaryPickupAddress,
			},
			{
				Model: models.Address{
					StreetAddress1: "some third pickup address",
					City:           "Beverly Hills",
					State:          "CA",
					PostalCode:     "90210",
				},
				Type: &factory.Addresses.TertiaryPickupAddress,
			},
			{
				Model: models.Address{
					StreetAddress1: "some delivery address",
					City:           "Beverly Hills",
					State:          "CA",
					PostalCode:     "90210",
				},
				Type: &factory.Addresses.DeliveryAddress,
			},
			{
				Model: models.Address{
					StreetAddress1: "some second delivery address",
					City:           "Beverly Hills",
					State:          "CA",
					PostalCode:     "90210",
				},
				Type: &factory.Addresses.SecondaryDeliveryAddress,
			},
		}, nil)
		move := factory.BuildMoveWithPPMShipment(suite.DB(), []factory.Customization{
			{
				Model: models.Move{
					AvailableToPrimeAt: &now,
					ApprovedAt:         &now,
					Status:             models.MoveStatusAPPROVED,
				},
			},
		}, nil)

		var testMove models.Move
		err := suite.DB().EagerPreload("MTOShipments.PPMShipment").Find(&testMove, move.ID)
		suite.NoError(err)
		var testMtoShipment models.MTOShipment
		err = suite.DB().Find(&testMtoShipment, mto_shipment.ID)
		suite.NoError(err)
		testMtoShipment.MoveTaskOrderID = testMove.ID
		testMtoShipment.MoveTaskOrder = testMove
		err = suite.DB().Save(&testMtoShipment)
		suite.NoError(err)
		testMove.MTOShipments = append(testMove.MTOShipments, mto_shipment)
		err = suite.DB().Save(&testMove)
		suite.NoError(err)

		patchReq := httptest.NewRequest("PATCH", fmt.Sprintf("/mto-shipments/%s", testMove.MTOShipments[0].ID), nil)

		eTag := etag.GenerateEtag(testMtoShipment.UpdatedAt)
		patchParams := mtoshipmentops.UpdateMTOShipmentParams{
			HTTPRequest:   patchReq,
			MtoShipmentID: strfmt.UUID(testMtoShipment.ID.String()),
			IfMatch:       eTag,
		}
		alaskaAddress := primev3messages.Address{
			City:           handlers.FmtString("Juneau"),
			PostalCode:     handlers.FmtString("99801"),
			State:          handlers.FmtString("AK"),
			StreetAddress1: handlers.FmtString("Some AK street"),
		}
		patchParams.Body = &primev3messages.UpdateMTOShipment{
			TertiaryDeliveryAddress: struct{ primev3messages.Address }{alaskaAddress},
		}

		// setting the AK flag to true
		handlerConfig := suite.HandlerConfig()

		expectedFeatureFlag := services.FeatureFlag{
			Key:   "enable_alaska",
			Match: true,
		}

		mockFeatureFlagFetcher := &mocks.FeatureFlagFetcher{}
		mockFeatureFlagFetcher.On("GetBooleanFlagForUser",
			mock.Anything,
			mock.AnythingOfType("*appcontext.appContext"),
			mock.AnythingOfType("string"),
			mock.Anything,
		).Return(expectedFeatureFlag, nil)
		handlerConfig.SetFeatureFlagFetcher(mockFeatureFlagFetcher)
		patchHandler.HandlerConfig = handlerConfig
		patchResponse := patchHandler.Handle(patchParams)
		errResponse := patchResponse.(*mtoshipmentops.UpdateMTOShipmentOK)
		suite.IsType(&mtoshipmentops.UpdateMTOShipmentOK{}, errResponse)
	})

	suite.Run("PATCH success - valid HI address FF is on", func() {
		// Under Test: UpdateMTOShipmentHandler
		// Setup:   Set an valid HI address but turn FF on
		// Expected:   200 Response returned

		shipmentUpdater := shipmentorchestrator.NewShipmentUpdater(mtoShipmentUpdater, ppmShipmentUpdater, boatShipmentUpdater, mobileHomeShipmentUpdater, mtoServiceItemCreator)
		patchHandler := UpdateMTOShipmentHandler{
			suite.HandlerConfig(),
			shipmentUpdater,
			planner,
			vLocationServices,
		}

		now := time.Now()
		mto_shipment := factory.BuildMTOShipment(suite.DB(), []factory.Customization{
			{
				Model: models.Address{
					StreetAddress1: "some pickup address",
					City:           "Beverly Hills",
					State:          "CA",
					PostalCode:     "90210",
				},
				Type: &factory.Addresses.PickupAddress,
			},
			{
				Model: models.Address{
					StreetAddress1: "some second pickup address",
					City:           "Beverly Hills",
					State:          "CA",
					PostalCode:     "90210",
				},
				Type: &factory.Addresses.SecondaryPickupAddress,
			},
			{
				Model: models.Address{
					StreetAddress1: "some third pickup address",
					City:           "Beverly Hills",
					State:          "CA",
					PostalCode:     "90210",
				},
				Type: &factory.Addresses.TertiaryPickupAddress,
			},
			{
				Model: models.Address{
					StreetAddress1: "some delivery address",
					City:           "Beverly Hills",
					State:          "CA",
					PostalCode:     "90210",
				},
				Type: &factory.Addresses.DeliveryAddress,
			},
			{
				Model: models.Address{
					StreetAddress1: "some second delivery address",
					City:           "Beverly Hills",
					State:          "CA",
					PostalCode:     "90210",
				},
				Type: &factory.Addresses.SecondaryDeliveryAddress,
			},
		}, nil)
		move := factory.BuildMoveWithPPMShipment(suite.DB(), []factory.Customization{
			{
				Model: models.Move{
					AvailableToPrimeAt: &now,
					ApprovedAt:         &now,
					Status:             models.MoveStatusAPPROVED,
				},
			},
		}, nil)

		var testMove models.Move
		err := suite.DB().EagerPreload("MTOShipments.PPMShipment").Find(&testMove, move.ID)
		suite.NoError(err)
		var testMtoShipment models.MTOShipment
		err = suite.DB().Find(&testMtoShipment, mto_shipment.ID)
		suite.NoError(err)
		testMtoShipment.MoveTaskOrderID = testMove.ID
		testMtoShipment.MoveTaskOrder = testMove
		err = suite.DB().Save(&testMtoShipment)
		suite.NoError(err)
		testMove.MTOShipments = append(testMove.MTOShipments, mto_shipment)
		err = suite.DB().Save(&testMove)
		suite.NoError(err)

		patchReq := httptest.NewRequest("PATCH", fmt.Sprintf("/mto-shipments/%s", testMove.MTOShipments[0].ID), nil)

		eTag := etag.GenerateEtag(testMtoShipment.UpdatedAt)
		patchParams := mtoshipmentops.UpdateMTOShipmentParams{
			HTTPRequest:   patchReq,
			MtoShipmentID: strfmt.UUID(testMtoShipment.ID.String()),
			IfMatch:       eTag,
		}
		hawaiiAddress := primev3messages.Address{
			City:           handlers.FmtString("HONOLULU"),
			PostalCode:     handlers.FmtString("96835"),
			State:          handlers.FmtString("HI"),
			StreetAddress1: handlers.FmtString("Some HI street"),
		}
		patchParams.Body = &primev3messages.UpdateMTOShipment{
			TertiaryDeliveryAddress: struct{ primev3messages.Address }{hawaiiAddress},
		}

		// setting the HI flag to true
		handlerConfig := suite.HandlerConfig()

		expectedFeatureFlag := services.FeatureFlag{
			Key:   "enable_hawaii",
			Match: true,
		}

		mockFeatureFlagFetcher := &mocks.FeatureFlagFetcher{}
		mockFeatureFlagFetcher.On("GetBooleanFlagForUser",
			mock.Anything,
			mock.AnythingOfType("*appcontext.appContext"),
			mock.AnythingOfType("string"),
			mock.Anything,
		).Return(expectedFeatureFlag, nil)
		handlerConfig.SetFeatureFlagFetcher(mockFeatureFlagFetcher)
		patchHandler.HandlerConfig = handlerConfig
		patchResponse := patchHandler.Handle(patchParams)
		errResponse := patchResponse.(*mtoshipmentops.UpdateMTOShipmentOK)
		suite.IsType(&mtoshipmentops.UpdateMTOShipmentOK{}, errResponse)
	})

	suite.Run("PATCH failure - valid AK address FF is off", func() {
		// Under Test: UpdateMTOShipmentHandler
		// Setup:   Set an valid AK address but turn FF off
		// Expected:   422 Response returned

		shipmentUpdater := shipmentorchestrator.NewShipmentUpdater(mtoShipmentUpdater, ppmShipmentUpdater, boatShipmentUpdater, mobileHomeShipmentUpdater, mtoServiceItemCreator)
		patchHandler := UpdateMTOShipmentHandler{
			suite.HandlerConfig(),
			shipmentUpdater,
			planner,
			vLocationServices,
		}

		now := time.Now()
		mto_shipment := factory.BuildMTOShipment(suite.DB(), []factory.Customization{
			{
				Model: models.Address{
					StreetAddress1: "some pickup address",
					City:           "Beverly Hills",
					State:          "CA",
					PostalCode:     "90210",
				},
				Type: &factory.Addresses.PickupAddress,
			},
			{
				Model: models.Address{
					StreetAddress1: "some second pickup address",
					City:           "Beverly Hills",
					State:          "CA",
					PostalCode:     "90210",
				},
				Type: &factory.Addresses.SecondaryPickupAddress,
			},
			{
				Model: models.Address{
					StreetAddress1: "some third pickup address",
					City:           "Beverly Hills",
					State:          "CA",
					PostalCode:     "90210",
				},
				Type: &factory.Addresses.TertiaryPickupAddress,
			},
			{
				Model: models.Address{
					StreetAddress1: "some delivery address",
					City:           "Beverly Hills",
					State:          "CA",
					PostalCode:     "90210",
				},
				Type: &factory.Addresses.DeliveryAddress,
			},
			{
				Model: models.Address{
					StreetAddress1: "some second delivery address",
					City:           "Beverly Hills",
					State:          "CA",
					PostalCode:     "90210",
				},
				Type: &factory.Addresses.SecondaryDeliveryAddress,
			},
			{
				Model: models.Address{
					StreetAddress1: "some third delivery address",
					City:           "Beverly Hills",
					State:          "CA",
					PostalCode:     "90210",
				},
				Type: &factory.Addresses.TertiaryDeliveryAddress,
			},
		}, nil)
		move := factory.BuildMoveWithPPMShipment(suite.DB(), []factory.Customization{
			{
				Model: models.Move{
					AvailableToPrimeAt: &now,
					ApprovedAt:         &now,
					Status:             models.MoveStatusAPPROVED,
				},
			},
		}, nil)

		var testMove models.Move
		err := suite.DB().EagerPreload("MTOShipments.PPMShipment").Find(&testMove, move.ID)
		suite.NoError(err)
		var testMtoShipment models.MTOShipment
		err = suite.DB().Find(&testMtoShipment, mto_shipment.ID)
		suite.NoError(err)
		testMtoShipment.MoveTaskOrderID = testMove.ID
		testMtoShipment.MoveTaskOrder = testMove
		err = suite.DB().Save(&testMtoShipment)
		suite.NoError(err)
		testMove.MTOShipments = append(testMove.MTOShipments, mto_shipment)
		err = suite.DB().Save(&testMove)
		suite.NoError(err)

		patchReq := httptest.NewRequest("PATCH", fmt.Sprintf("/mto-shipments/%s", testMove.MTOShipments[0].ID), nil)

		eTag := etag.GenerateEtag(testMtoShipment.UpdatedAt)
		patchParams := mtoshipmentops.UpdateMTOShipmentParams{
			HTTPRequest:   patchReq,
			MtoShipmentID: strfmt.UUID(testMtoShipment.ID.String()),
			IfMatch:       eTag,
		}
		alaskaAddress := primev3messages.Address{
			City:           handlers.FmtString("Juneau"),
			PostalCode:     handlers.FmtString("99801"),
			State:          handlers.FmtString("AK"),
			StreetAddress1: handlers.FmtString("Some AK street"),
		}
		patchParams.Body = &primev3messages.UpdateMTOShipment{
			TertiaryDeliveryAddress: struct{ primev3messages.Address }{alaskaAddress},
		}

		// setting the AK flag to false
		handlerConfig := suite.HandlerConfig()

		expectedFeatureFlag := services.FeatureFlag{
			Key:   "enable_alaska",
			Match: false,
		}

		mockFeatureFlagFetcher := &mocks.FeatureFlagFetcher{}
		mockFeatureFlagFetcher.On("GetBooleanFlagForUser",
			mock.Anything,
			mock.AnythingOfType("*appcontext.appContext"),
			mock.AnythingOfType("string"),
			mock.Anything,
		).Return(expectedFeatureFlag, nil)
		handlerConfig.SetFeatureFlagFetcher(mockFeatureFlagFetcher)
		patchHandler.HandlerConfig = handlerConfig
		patchResponse := patchHandler.Handle(patchParams)
		errResponse := patchResponse.(*mtoshipmentops.UpdateMTOShipmentUnprocessableEntity)
		suite.IsType(&mtoshipmentops.UpdateMTOShipmentUnprocessableEntity{}, errResponse)
	})

	suite.Run("PATCH failure - valid HI address FF is off", func() {
		// Under Test: UpdateMTOShipmentHandler
		// Setup:   Set an valid HI address but turn FF off
		// Expected:   422 Response returned

		shipmentUpdater := shipmentorchestrator.NewShipmentUpdater(mtoShipmentUpdater, ppmShipmentUpdater, boatShipmentUpdater, mobileHomeShipmentUpdater, mtoServiceItemCreator)
		patchHandler := UpdateMTOShipmentHandler{
			suite.HandlerConfig(),
			shipmentUpdater,
			planner,
			vLocationServices,
		}

		now := time.Now()
		mto_shipment := factory.BuildMTOShipment(suite.DB(), []factory.Customization{
			{
				Model: models.Address{
					StreetAddress1: "some pickup address",
					City:           "Beverly Hills",
					State:          "CA",
					PostalCode:     "90210",
				},
				Type: &factory.Addresses.PickupAddress,
			},
			{
				Model: models.Address{
					StreetAddress1: "some second pickup address",
					City:           "Beverly Hills",
					State:          "CA",
					PostalCode:     "90210",
				},
				Type: &factory.Addresses.SecondaryPickupAddress,
			},
			{
				Model: models.Address{
					StreetAddress1: "some third pickup address",
					City:           "Beverly Hills",
					State:          "CA",
					PostalCode:     "90210",
				},
				Type: &factory.Addresses.TertiaryPickupAddress,
			},
			{
				Model: models.Address{
					StreetAddress1: "some delivery address",
					City:           "Beverly Hills",
					State:          "CA",
					PostalCode:     "90210",
				},
				Type: &factory.Addresses.DeliveryAddress,
			},
			{
				Model: models.Address{
					StreetAddress1: "some second delivery address",
					City:           "Beverly Hills",
					State:          "CA",
					PostalCode:     "90210",
				},
				Type: &factory.Addresses.SecondaryDeliveryAddress,
			},
			{
				Model: models.Address{
					StreetAddress1: "some third delivery address",
					City:           "Beverly Hills",
					State:          "CA",
					PostalCode:     "90210",
				},
				Type: &factory.Addresses.TertiaryDeliveryAddress,
			},
		}, nil)
		move := factory.BuildMoveWithPPMShipment(suite.DB(), []factory.Customization{
			{
				Model: models.Move{
					AvailableToPrimeAt: &now,
					ApprovedAt:         &now,
					Status:             models.MoveStatusAPPROVED,
				},
			},
		}, nil)

		var testMove models.Move
		err := suite.DB().EagerPreload("MTOShipments.PPMShipment").Find(&testMove, move.ID)
		suite.NoError(err)
		var testMtoShipment models.MTOShipment
		err = suite.DB().Find(&testMtoShipment, mto_shipment.ID)
		suite.NoError(err)
		testMtoShipment.MoveTaskOrderID = testMove.ID
		testMtoShipment.MoveTaskOrder = testMove
		err = suite.DB().Save(&testMtoShipment)
		suite.NoError(err)
		testMove.MTOShipments = append(testMove.MTOShipments, mto_shipment)
		err = suite.DB().Save(&testMove)
		suite.NoError(err)

		patchReq := httptest.NewRequest("PATCH", fmt.Sprintf("/mto-shipments/%s", testMove.MTOShipments[0].ID), nil)

		eTag := etag.GenerateEtag(testMtoShipment.UpdatedAt)
		patchParams := mtoshipmentops.UpdateMTOShipmentParams{
			HTTPRequest:   patchReq,
			MtoShipmentID: strfmt.UUID(testMtoShipment.ID.String()),
			IfMatch:       eTag,
		}
		hawaiiAddress := primev3messages.Address{
			City:           handlers.FmtString("HONOLULU"),
			PostalCode:     handlers.FmtString("HI"),
			State:          handlers.FmtString("96835"),
			StreetAddress1: handlers.FmtString("Some HI street"),
		}
		patchParams.Body = &primev3messages.UpdateMTOShipment{
			TertiaryDeliveryAddress: struct{ primev3messages.Address }{hawaiiAddress},
		}

		// setting the HI flag to false
		handlerConfig := suite.HandlerConfig()

		expectedFeatureFlag := services.FeatureFlag{
			Key:   "enable_hawaii",
			Match: false,
		}

		mockFeatureFlagFetcher := &mocks.FeatureFlagFetcher{}
		mockFeatureFlagFetcher.On("GetBooleanFlagForUser",
			mock.Anything,
			mock.AnythingOfType("*appcontext.appContext"),
			mock.AnythingOfType("string"),
			mock.Anything,
		).Return(expectedFeatureFlag, nil)
		handlerConfig.SetFeatureFlagFetcher(mockFeatureFlagFetcher)
		patchHandler.HandlerConfig = handlerConfig
		patchResponse := patchHandler.Handle(patchParams)
		errResponse := patchResponse.(*mtoshipmentops.UpdateMTOShipmentUnprocessableEntity)
		suite.IsType(&mtoshipmentops.UpdateMTOShipmentUnprocessableEntity{}, errResponse)
	})

	suite.Run("POST failure - 422 - Invalid address", func() {
		// Under Test: CreateMTOShipment handler code
		// Setup:   Create an mto shipment on an available move
		// Expected:   Failure, invalid address
		handler, move := setupTestDataWithoutFF()
		req := httptest.NewRequest("POST", "/mto-shipments", nil)

		params := mtoshipmentops.CreateMTOShipmentParams{
			HTTPRequest: req,
			Body: &primev3messages.CreateMTOShipment{
				MoveTaskOrderID:             handlers.FmtUUID(move.ID),
				Agents:                      nil,
				CustomerRemarks:             nil,
				PointOfContact:              "John Doe",
				PrimeEstimatedWeight:        handlers.FmtInt64(1200),
				RequestedPickupDate:         handlers.FmtDatePtr(models.TimePointer(time.Now())),
				ShipmentType:                primev3messages.NewMTOShipmentType(primev3messages.MTOShipmentTypeHHG),
				PickupAddress:               struct{ primev3messages.Address }{pickupAddress},
				SecondaryPickupAddress:      struct{ primev3messages.Address }{secondaryPickupAddress},
				TertiaryPickupAddress:       struct{ primev3messages.Address }{tertiaryPickupAddress},
				DestinationAddress:          struct{ primev3messages.Address }{destinationAddress},
				SecondaryDestinationAddress: struct{ primev3messages.Address }{secondaryDestinationAddress},
				TertiaryDestinationAddress:  struct{ primev3messages.Address }{tertiaryDestinationAddress},
			},
		}

		// set bad data for address so the validation fails
		params.Body.PickupAddress.City = handlers.FmtString("Bad City")

		// Validate incoming payload
		suite.NoError(params.Body.Validate(strfmt.Default))

		response := handler.Handle(params)
		suite.IsType(&mtoshipmentops.CreateMTOShipmentUnprocessableEntity{}, response)
	})

	suite.Run("POST failure - 422 - Doesn't return results for valid AK address if FF returns false", func() {
		// Under Test: CreateMTOShipment handler code
		// Setup:   Create an mto shipment on an available move
		// Expected:   Failure, valid AK address but AK FF off, no results
		handler, move := setupTestDataWithoutFF()
		req := httptest.NewRequest("POST", "/mto-shipments", nil)

		params := mtoshipmentops.CreateMTOShipmentParams{
			HTTPRequest: req,
			Body: &primev3messages.CreateMTOShipment{
				MoveTaskOrderID:             handlers.FmtUUID(move.ID),
				Agents:                      nil,
				CustomerRemarks:             nil,
				PointOfContact:              "John Doe",
				PrimeEstimatedWeight:        handlers.FmtInt64(1200),
				RequestedPickupDate:         handlers.FmtDatePtr(models.TimePointer(time.Now())),
				ShipmentType:                primev3messages.NewMTOShipmentType(primev3messages.MTOShipmentTypeHHG),
				PickupAddress:               struct{ primev3messages.Address }{pickupAddress},
				SecondaryPickupAddress:      struct{ primev3messages.Address }{secondaryPickupAddress},
				TertiaryPickupAddress:       struct{ primev3messages.Address }{tertiaryPickupAddress},
				DestinationAddress:          struct{ primev3messages.Address }{destinationAddress},
				SecondaryDestinationAddress: struct{ primev3messages.Address }{secondaryDestinationAddress},
				TertiaryDestinationAddress:  struct{ primev3messages.Address }{tertiaryDestinationAddress},
			},
		}

		// setting the AK flag to false and use a valid address
		handlerConfig := suite.HandlerConfig()

		expectedFeatureFlag := services.FeatureFlag{
			Key:   "enable_alaska",
			Match: false,
		}

		mockFeatureFlagFetcher := &mocks.FeatureFlagFetcher{}
		mockFeatureFlagFetcher.On("GetBooleanFlag",
			mock.Anything,                 // context.Context
			mock.Anything,                 // *zap.Logger
			mock.AnythingOfType("string"), // entityID (userID)
			mock.AnythingOfType("string"), // key
			mock.Anything,                 // flagContext (map[string]string)
		).Return(expectedFeatureFlag, nil)
		handlerConfig.SetFeatureFlagFetcher(mockFeatureFlagFetcher)
		mockFeatureFlagFetcher.On("GetBooleanFlagForUser",
			mock.Anything,
			mock.AnythingOfType("*appcontext.appContext"),
			mock.AnythingOfType("string"),
			mock.Anything,
		).Return(expectedFeatureFlag, nil)
		handlerConfig.SetFeatureFlagFetcher(mockFeatureFlagFetcher)
		handler.HandlerConfig = handlerConfig
		params.Body.PickupAddress.City = handlers.FmtString("JUNEAU")
		params.Body.PickupAddress.State = handlers.FmtString("AK")
		params.Body.PickupAddress.PostalCode = handlers.FmtString("99801")

		// Validate incoming payload
		suite.NoError(params.Body.Validate(strfmt.Default))

		response := handler.Handle(params)
		suite.IsType(&mtoshipmentops.CreateMTOShipmentUnprocessableEntity{}, response)
	})

	suite.Run("POST failure - 422 - Doesn't return results for valid HI address if FF returns false", func() {
		// Under Test: CreateMTOShipment handler code
		// Setup:   Create an mto shipment on an available move
		// Expected:   Failure, valid HI address but HI FF off, no results
		handler, move := setupTestDataWithoutFF()
		req := httptest.NewRequest("POST", "/mto-shipments", nil)

		params := mtoshipmentops.CreateMTOShipmentParams{
			HTTPRequest: req,
			Body: &primev3messages.CreateMTOShipment{
				MoveTaskOrderID:             handlers.FmtUUID(move.ID),
				Agents:                      nil,
				CustomerRemarks:             nil,
				PointOfContact:              "John Doe",
				PrimeEstimatedWeight:        handlers.FmtInt64(1200),
				RequestedPickupDate:         handlers.FmtDatePtr(models.TimePointer(time.Now())),
				ShipmentType:                primev3messages.NewMTOShipmentType(primev3messages.MTOShipmentTypeHHG),
				PickupAddress:               struct{ primev3messages.Address }{pickupAddress},
				SecondaryPickupAddress:      struct{ primev3messages.Address }{secondaryPickupAddress},
				TertiaryPickupAddress:       struct{ primev3messages.Address }{tertiaryPickupAddress},
				DestinationAddress:          struct{ primev3messages.Address }{destinationAddress},
				SecondaryDestinationAddress: struct{ primev3messages.Address }{secondaryDestinationAddress},
				TertiaryDestinationAddress:  struct{ primev3messages.Address }{tertiaryDestinationAddress},
			},
		}

		// setting the HI flag to false and use a valid address
		handlerConfig := suite.HandlerConfig()

		expectedFeatureFlag := services.FeatureFlag{
			Key:   "enable_hawaii",
			Match: false,
		}

		mockFeatureFlagFetcher := &mocks.FeatureFlagFetcher{}
		mockFeatureFlagFetcher.On("GetBooleanFlag",
			mock.Anything,                 // context.Context
			mock.Anything,                 // *zap.Logger
			mock.AnythingOfType("string"), // entityID (userID)
			mock.AnythingOfType("string"), // key
			mock.Anything,                 // flagContext (map[string]string)
		).Return(expectedFeatureFlag, nil)
		handlerConfig.SetFeatureFlagFetcher(mockFeatureFlagFetcher)
		mockFeatureFlagFetcher.On("GetBooleanFlagForUser",
			mock.Anything,
			mock.AnythingOfType("*appcontext.appContext"),
			mock.AnythingOfType("string"),
			mock.Anything,
		).Return(expectedFeatureFlag, nil)
		handlerConfig.SetFeatureFlagFetcher(mockFeatureFlagFetcher)
		handler.HandlerConfig = handlerConfig
		params.Body.PickupAddress.City = handlers.FmtString("HONOLULU")
		params.Body.PickupAddress.State = handlers.FmtString("HI")
		params.Body.PickupAddress.PostalCode = handlers.FmtString("96835")

		// Validate incoming payload
		suite.NoError(params.Body.Validate(strfmt.Default))

		response := handler.Handle(params)
		suite.IsType(&mtoshipmentops.CreateMTOShipmentUnprocessableEntity{}, response)
	})

	suite.Run("POST success - 200 - valid AK address if FF ON", func() {
		// Under Test: CreateMTOShipment handler code
		// Setup:   Create an mto shipment on an available move
		// Expected:   Success, valid AK address AK FF ON
		handler, move := setupTestData(false, true)
		req := httptest.NewRequest("POST", "/mto-shipments", nil)

		params := mtoshipmentops.CreateMTOShipmentParams{
			HTTPRequest: req,
			Body: &primev3messages.CreateMTOShipment{
				MoveTaskOrderID:             handlers.FmtUUID(move.ID),
				Agents:                      nil,
				CustomerRemarks:             nil,
				PointOfContact:              "John Doe",
				PrimeEstimatedWeight:        handlers.FmtInt64(1200),
				RequestedPickupDate:         handlers.FmtDatePtr(models.TimePointer(time.Now())),
				ShipmentType:                primev3messages.NewMTOShipmentType(primev3messages.MTOShipmentTypeHHG),
				PickupAddress:               struct{ primev3messages.Address }{pickupAddress},
				SecondaryPickupAddress:      struct{ primev3messages.Address }{secondaryPickupAddress},
				TertiaryPickupAddress:       struct{ primev3messages.Address }{tertiaryPickupAddress},
				DestinationAddress:          struct{ primev3messages.Address }{destinationAddress},
				SecondaryDestinationAddress: struct{ primev3messages.Address }{secondaryDestinationAddress},
				TertiaryDestinationAddress:  struct{ primev3messages.Address }{tertiaryDestinationAddress},
			},
		}

		// setting the AK flag to false and use a valid address
		handlerConfig := suite.HandlerConfig()

		expectedFeatureFlag := services.FeatureFlag{
			Key:   "enable_alaska",
			Match: true,
		}

		mockFeatureFlagFetcher := &mocks.FeatureFlagFetcher{}
		mockFeatureFlagFetcher.On("GetBooleanFlag",
			mock.Anything,                 // context.Context
			mock.Anything,                 // *zap.Logger
			mock.AnythingOfType("string"), // entityID (userID)
			mock.AnythingOfType("string"), // key
			mock.Anything,                 // flagContext (map[string]string)
		).Return(expectedFeatureFlag, nil)
		handlerConfig.SetFeatureFlagFetcher(mockFeatureFlagFetcher)
		mockFeatureFlagFetcher.On("GetBooleanFlagForUser",
			mock.Anything,
			mock.AnythingOfType("*appcontext.appContext"),
			mock.AnythingOfType("string"),
			mock.Anything,
		).Return(expectedFeatureFlag, nil)
		handlerConfig.SetFeatureFlagFetcher(mockFeatureFlagFetcher)
		handler.HandlerConfig = handlerConfig
		params.Body.PickupAddress.City = handlers.FmtString("JUNEAU")
		params.Body.PickupAddress.State = handlers.FmtString("AK")
		params.Body.PickupAddress.PostalCode = handlers.FmtString("99801")

		// Validate incoming payload
		suite.NoError(params.Body.Validate(strfmt.Default))

		response := handler.Handle(params)
		suite.IsType(&mtoshipmentops.CreateMTOShipmentOK{}, response)
	})

	suite.Run("POST success - 200 - valid HI address if FF ON", func() {
		// Under Test: CreateMTOShipment handler code
		// Setup:   Create an mto shipment on an available move
		// Expected:   Success, valid HI address HI FF ON
		handler, move := setupTestData(false, true)
		req := httptest.NewRequest("POST", "/mto-shipments", nil)

		params := mtoshipmentops.CreateMTOShipmentParams{
			HTTPRequest: req,
			Body: &primev3messages.CreateMTOShipment{
				MoveTaskOrderID:             handlers.FmtUUID(move.ID),
				Agents:                      nil,
				CustomerRemarks:             nil,
				PointOfContact:              "John Doe",
				PrimeEstimatedWeight:        handlers.FmtInt64(1200),
				RequestedPickupDate:         handlers.FmtDatePtr(models.TimePointer(time.Now())),
				ShipmentType:                primev3messages.NewMTOShipmentType(primev3messages.MTOShipmentTypeHHG),
				PickupAddress:               struct{ primev3messages.Address }{pickupAddress},
				SecondaryPickupAddress:      struct{ primev3messages.Address }{secondaryPickupAddress},
				TertiaryPickupAddress:       struct{ primev3messages.Address }{tertiaryPickupAddress},
				DestinationAddress:          struct{ primev3messages.Address }{destinationAddress},
				SecondaryDestinationAddress: struct{ primev3messages.Address }{secondaryDestinationAddress},
				TertiaryDestinationAddress:  struct{ primev3messages.Address }{tertiaryDestinationAddress},
			},
		}

		// setting the HI flag to false and use a valid address
		handlerConfig := suite.HandlerConfig()

		expectedFeatureFlag := services.FeatureFlag{
			Key:   "enable_hawaii",
			Match: true,
		}

		mockFeatureFlagFetcher := &mocks.FeatureFlagFetcher{}
		mockFeatureFlagFetcher.On("GetBooleanFlag",
			mock.Anything,                 // context.Context
			mock.Anything,                 // *zap.Logger
			mock.AnythingOfType("string"), // entityID (userID)
			mock.AnythingOfType("string"), // key
			mock.Anything,                 // flagContext (map[string]string)
		).Return(expectedFeatureFlag, nil)
		handlerConfig.SetFeatureFlagFetcher(mockFeatureFlagFetcher)
		mockFeatureFlagFetcher.On("GetBooleanFlagForUser",
			mock.Anything,
			mock.AnythingOfType("*appcontext.appContext"),
			mock.AnythingOfType("string"),
			mock.Anything,
		).Return(expectedFeatureFlag, nil)
		handlerConfig.SetFeatureFlagFetcher(mockFeatureFlagFetcher)
		handler.HandlerConfig = handlerConfig
		params.Body.PickupAddress.City = handlers.FmtString("HONOLULU")
		params.Body.PickupAddress.State = handlers.FmtString("HI")
		params.Body.PickupAddress.PostalCode = handlers.FmtString("96835")

		// Validate incoming payload
		suite.NoError(params.Body.Validate(strfmt.Default))

		response := handler.Handle(params)
		suite.IsType(&mtoshipmentops.CreateMTOShipmentOK{}, response)
	})

	suite.Run("Failure POST - 422 - Invalid address (PPM)", func() {
		// Under Test: CreateMTOShipment handler code
		// Setup:      Create a PPM shipment on an available move
		// Expected:   Failure, returns an invalid address error
		handler, move := setupTestDataWithoutFF()
		req := httptest.NewRequest("POST", "/mto-shipments", nil)

		counselorRemarks := "Some counselor remarks"
		expectedDepartureDate := time.Now().AddDate(0, 0, 10)
		sitExpected := true
		sitLocation := primev3messages.SITLocationTypeDESTINATION
		sitEstimatedWeight := unit.Pound(1500)
		sitEstimatedEntryDate := expectedDepartureDate.AddDate(0, 0, 5)
		sitEstimatedDepartureDate := sitEstimatedEntryDate.AddDate(0, 0, 20)
		estimatedWeight := unit.Pound(3200)
		hasProGear := true
		proGearWeight := unit.Pound(400)
		spouseProGearWeight := unit.Pound(250)
		estimatedIncentive := 123456
		sitEstimatedCost := 67500

		address1 := models.Address{
			StreetAddress1: "some address",
			City:           "Bad City",
			State:          "CA",
			PostalCode:     "90210",
		}

		expectedPickupAddress := address1
		pickupAddress = primev3messages.Address{
			City:           &expectedPickupAddress.City,
			PostalCode:     &expectedPickupAddress.PostalCode,
			State:          &expectedPickupAddress.State,
			StreetAddress1: &expectedPickupAddress.StreetAddress1,
			StreetAddress2: expectedPickupAddress.StreetAddress2,
			StreetAddress3: expectedPickupAddress.StreetAddress3,
		}

		expectedDestinationAddress := address1
		destinationAddress = primev3messages.Address{
			City:           &expectedDestinationAddress.City,
			PostalCode:     &expectedDestinationAddress.PostalCode,
			State:          &expectedDestinationAddress.State,
			StreetAddress1: &expectedDestinationAddress.StreetAddress1,
			StreetAddress2: expectedDestinationAddress.StreetAddress2,
			StreetAddress3: expectedDestinationAddress.StreetAddress3,
		}
		ppmDestinationAddress = primev3messages.PPMDestinationAddress{
			City:           &expectedDestinationAddress.City,
			PostalCode:     &expectedDestinationAddress.PostalCode,
			State:          &expectedDestinationAddress.State,
			StreetAddress1: &expectedDestinationAddress.StreetAddress1,
			StreetAddress2: expectedDestinationAddress.StreetAddress2,
			StreetAddress3: expectedDestinationAddress.StreetAddress3,
		}

		params := mtoshipmentops.CreateMTOShipmentParams{
			HTTPRequest: req,
			Body: &primev3messages.CreateMTOShipment{
				MoveTaskOrderID:  handlers.FmtUUID(move.ID),
				ShipmentType:     primev3messages.NewMTOShipmentType(primev3messages.MTOShipmentTypePPM),
				CounselorRemarks: &counselorRemarks,
				PpmShipment: &primev3messages.CreatePPMShipment{
					ExpectedDepartureDate:  handlers.FmtDate(expectedDepartureDate),
					PickupAddress:          struct{ primev3messages.Address }{pickupAddress},
					SecondaryPickupAddress: struct{ primev3messages.Address }{secondaryPickupAddress},
					TertiaryPickupAddress:  struct{ primev3messages.Address }{tertiaryPickupAddress},
					DestinationAddress: struct {
						primev3messages.PPMDestinationAddress
					}{ppmDestinationAddress},
					SecondaryDestinationAddress: struct{ primev3messages.Address }{secondaryDestinationAddress},
					TertiaryDestinationAddress:  struct{ primev3messages.Address }{tertiaryDestinationAddress},
					SitExpected:                 &sitExpected,
					SitLocation:                 &sitLocation,
					SitEstimatedWeight:          handlers.FmtPoundPtr(&sitEstimatedWeight),
					SitEstimatedEntryDate:       handlers.FmtDate(sitEstimatedEntryDate),
					SitEstimatedDepartureDate:   handlers.FmtDate(sitEstimatedDepartureDate),
					EstimatedWeight:             handlers.FmtPoundPtr(&estimatedWeight),
					HasProGear:                  &hasProGear,
					ProGearWeight:               handlers.FmtPoundPtr(&proGearWeight),
					SpouseProGearWeight:         handlers.FmtPoundPtr(&spouseProGearWeight),
				},
			},
		}

		ppmEstimator.On("EstimateIncentiveWithDefaultChecks",
			mock.AnythingOfType("*appcontext.appContext"),
			mock.AnythingOfType("models.PPMShipment"),
			mock.AnythingOfType("*models.PPMShipment")).
			Return(models.CentPointer(unit.Cents(estimatedIncentive)), models.CentPointer(unit.Cents(sitEstimatedCost)), nil).Once()

		ppmEstimator.On("MaxIncentive",
			mock.AnythingOfType("*appcontext.appContext"),
			mock.AnythingOfType("models.PPMShipment"),
			mock.AnythingOfType("*models.PPMShipment")).
			Return(nil, nil)

		// Validate incoming payload
		suite.NoError(params.Body.Validate(strfmt.Default))

		response := handler.Handle(params)
		suite.IsType(&mtoshipmentops.CreateMTOShipmentUnprocessableEntity{}, response)
	})
}
func GetTestAddress() primev3messages.Address {
	newAddress := factory.BuildAddress(nil, []factory.Customization{
		{
			Model: models.Address{
				ID: uuid.Must(uuid.NewV4()),
			},
		},
	}, nil)
	return primev3messages.Address{
		City:           &newAddress.City,
		PostalCode:     &newAddress.PostalCode,
		State:          &newAddress.State,
		StreetAddress1: &newAddress.StreetAddress1,
		StreetAddress2: newAddress.StreetAddress2,
		StreetAddress3: newAddress.StreetAddress3,
	}
}<|MERGE_RESOLUTION|>--- conflicted
+++ resolved
@@ -578,10 +578,7 @@
 			suite.HandlerConfig(),
 			shipmentUpdater,
 			planner,
-<<<<<<< HEAD
-=======
 			vLocationServices,
->>>>>>> 13bb32d7
 		}
 
 		patchReq := httptest.NewRequest("PATCH", fmt.Sprintf("/mto-shipments/%s", createdPPM.ShipmentID.String()), nil)
@@ -864,10 +861,7 @@
 			suite.HandlerConfig(),
 			shipmentUpdater,
 			planner,
-<<<<<<< HEAD
-=======
 			vLocationServices,
->>>>>>> 13bb32d7
 		}
 
 		patchReq := httptest.NewRequest("PATCH", fmt.Sprintf("/mto-shipments/%s", createdPPM.ShipmentID.String()), nil)
@@ -1588,10 +1582,7 @@
 			suite.HandlerConfig(),
 			shipmentUpdater,
 			planner,
-<<<<<<< HEAD
-=======
 			vLocationServices,
->>>>>>> 13bb32d7
 		}
 
 		now := time.Now()
@@ -1668,10 +1659,7 @@
 			suite.HandlerConfig(),
 			shipmentUpdater,
 			planner,
-<<<<<<< HEAD
-=======
 			vLocationServices,
->>>>>>> 13bb32d7
 		}
 
 		move := factory.BuildAvailableToPrimeMove(suite.DB(), []factory.Customization{}, nil)
@@ -1721,10 +1709,7 @@
 			suite.HandlerConfig(),
 			shipmentUpdater,
 			planner,
-<<<<<<< HEAD
-=======
 			vLocationServices,
->>>>>>> 13bb32d7
 		}
 
 		now := time.Now()
