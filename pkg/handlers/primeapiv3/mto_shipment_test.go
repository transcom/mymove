package primeapiv3

import (
	"context"
	"errors"
	"fmt"
	"net/http/httptest"
	"time"

	"github.com/go-openapi/strfmt"
	"github.com/gofrs/uuid"
	"github.com/stretchr/testify/mock"
	"go.uber.org/zap"

	"github.com/transcom/mymove/pkg/apperror"
	"github.com/transcom/mymove/pkg/etag"
	"github.com/transcom/mymove/pkg/factory"
	mtoshipmentops "github.com/transcom/mymove/pkg/gen/primev3api/primev3operations/mto_shipment"
	"github.com/transcom/mymove/pkg/gen/primev3messages"
	"github.com/transcom/mymove/pkg/handlers"
	"github.com/transcom/mymove/pkg/handlers/primeapiv3/payloads"
	"github.com/transcom/mymove/pkg/models"
	routemocks "github.com/transcom/mymove/pkg/route/mocks"
	"github.com/transcom/mymove/pkg/services"
	"github.com/transcom/mymove/pkg/services/address"
	boatshipment "github.com/transcom/mymove/pkg/services/boat_shipment"
	"github.com/transcom/mymove/pkg/services/fetch"
	"github.com/transcom/mymove/pkg/services/ghcrateengine"
	mobilehomeshipment "github.com/transcom/mymove/pkg/services/mobile_home_shipment"
	"github.com/transcom/mymove/pkg/services/mocks"
	moveservices "github.com/transcom/mymove/pkg/services/move"
	movetaskorder "github.com/transcom/mymove/pkg/services/move_task_order"
	mtoserviceitem "github.com/transcom/mymove/pkg/services/mto_service_item"
	mtoshipment "github.com/transcom/mymove/pkg/services/mto_shipment"
	shipmentorchestrator "github.com/transcom/mymove/pkg/services/orchestrators/shipment"
	paymentrequest "github.com/transcom/mymove/pkg/services/payment_request"
	"github.com/transcom/mymove/pkg/services/ppmshipment"
	"github.com/transcom/mymove/pkg/services/query"
	"github.com/transcom/mymove/pkg/unit"
)

func (suite *HandlerSuite) TestCreateMTOShipmentHandler() {

	builder := query.NewQueryBuilder()
	mtoChecker := movetaskorder.NewMoveTaskOrderChecker()
	moveRouter := moveservices.NewMoveRouter()
	fetcher := fetch.NewFetcher(builder)
	addressCreator := address.NewAddressCreator()
	addressUpdater := address.NewAddressUpdater()
	mtoShipmentCreator := mtoshipment.NewMTOShipmentCreatorV2(builder, fetcher, moveRouter, addressCreator)
	ppmEstimator := mocks.PPMEstimator{}
	ppmShipmentCreator := ppmshipment.NewPPMShipmentCreator(&ppmEstimator, addressCreator)
	boatShipmentCreator := boatshipment.NewBoatShipmentCreator()
	mobileHomeShipmentCreator := mobilehomeshipment.NewMobileHomeShipmentCreator()
	shipmentRouter := mtoshipment.NewShipmentRouter()
	planner := &routemocks.Planner{}
	planner.On("ZipTransitDistance",
		mock.AnythingOfType("*appcontext.appContext"),
		mock.Anything,
		mock.Anything,
	).Return(400, nil)

	setUpSignedCertificationCreatorMock := func(returnValue ...interface{}) services.SignedCertificationCreator {
		mockCreator := &mocks.SignedCertificationCreator{}

		mockCreator.On(
			"CreateSignedCertification",
			mock.AnythingOfType("*appcontext.appContext"),
			mock.AnythingOfType("models.SignedCertification"),
		).Return(returnValue...)

		return mockCreator
	}

	setUpSignedCertificationUpdaterMock := func(returnValue ...interface{}) services.SignedCertificationUpdater {
		mockUpdater := &mocks.SignedCertificationUpdater{}

		mockUpdater.On(
			"UpdateSignedCertification",
			mock.AnythingOfType("*appcontext.appContext"),
			mock.AnythingOfType("models.SignedCertification"),
			mock.AnythingOfType("string"),
		).Return(returnValue...)

		return mockUpdater
	}

	moveTaskOrderUpdater := movetaskorder.NewMoveTaskOrderUpdater(
		builder,
		mtoserviceitem.NewMTOServiceItemCreator(planner, builder, moveRouter, ghcrateengine.NewDomesticUnpackPricer(), ghcrateengine.NewDomesticPackPricer(), ghcrateengine.NewDomesticLinehaulPricer(), ghcrateengine.NewDomesticShorthaulPricer(), ghcrateengine.NewDomesticOriginPricer(), ghcrateengine.NewDomesticDestinationPricer(), ghcrateengine.NewFuelSurchargePricer()),
		moveRouter, setUpSignedCertificationCreatorMock(nil, nil), setUpSignedCertificationUpdaterMock(nil, nil),
	)
	shipmentCreator := shipmentorchestrator.NewShipmentCreator(mtoShipmentCreator, ppmShipmentCreator, boatShipmentCreator, mobileHomeShipmentCreator, shipmentRouter, moveTaskOrderUpdater)
	mockCreator := mocks.ShipmentCreator{}

	var pickupAddress primev3messages.Address
	var secondaryPickupAddress primev3messages.Address
	var destinationAddress primev3messages.Address
	var ppmDestinationAddress primev3messages.PPMDestinationAddress
	var secondaryDestinationAddress primev3messages.Address

	creator := paymentrequest.NewPaymentRequestCreator(planner, ghcrateengine.NewServiceItemPricer())
	statusUpdater := paymentrequest.NewPaymentRequestStatusUpdater(query.NewQueryBuilder())
	recalculator := paymentrequest.NewPaymentRequestRecalculator(creator, statusUpdater)
	paymentRequestShipmentRecalculator := paymentrequest.NewPaymentRequestShipmentRecalculator(recalculator)
	moveWeights := moveservices.NewMoveWeights(mtoshipment.NewShipmentReweighRequester())
	ppmShipmentUpdater := ppmshipment.NewPPMShipmentUpdater(&ppmEstimator, addressCreator, addressUpdater)
	boatShipmentUpdater := boatshipment.NewBoatShipmentUpdater()
	mobileHomeShipmentUpdater := mobilehomeshipment.NewMobileHomeShipmentUpdater()
	mtoShipmentUpdater := mtoshipment.NewPrimeMTOShipmentUpdater(builder, fetcher, planner, moveRouter, moveWeights, suite.TestNotificationSender(), paymentRequestShipmentRecalculator, addressUpdater, addressCreator)
	shipmentUpdater := shipmentorchestrator.NewShipmentUpdater(mtoShipmentUpdater, ppmShipmentUpdater, boatShipmentUpdater, mobileHomeShipmentUpdater)

	setupTestData := func(boatFeatureFlag bool, ubFeatureFlag bool) (CreateMTOShipmentHandler, models.Move) {

		move := factory.BuildAvailableToPrimeMove(suite.DB(), nil, nil)
		handlerConfig := suite.HandlerConfig()
		expectedFeatureFlag := services.FeatureFlag{
			Key:   "",
			Match: true,
		}
		if !boatFeatureFlag {
			expectedFeatureFlag.Key = "boat"
			mockFeatureFlagFetcher := &mocks.FeatureFlagFetcher{}

			mockFeatureFlagFetcher.On("GetBooleanFlag",
				mock.Anything,
				mock.Anything,
				mock.AnythingOfType("string"),
				mock.AnythingOfType("string"),
				mock.Anything,
			).Return(expectedFeatureFlag, nil)
			handlerConfig.SetFeatureFlagFetcher(mockFeatureFlagFetcher)

			mockFeatureFlagFetcher.On("GetBooleanFlagForUser",
				mock.Anything,
				mock.AnythingOfType("*appcontext.appContext"),
				mock.AnythingOfType("string"),
				mock.Anything,
			).Return(services.FeatureFlag{}, errors.New("Some error"))
			handlerConfig.SetFeatureFlagFetcher(mockFeatureFlagFetcher)
		}
		if ubFeatureFlag {
			expectedFeatureFlag.Key = "unaccompanied_baggage"
			expectedFeatureFlag.Match = true
			mockFeatureFlagFetcher := &mocks.FeatureFlagFetcher{}

			mockFeatureFlagFetcher.On("GetBooleanFlag",
				mock.Anything,                 // context.Context
				mock.Anything,                 // *zap.Logger
				mock.AnythingOfType("string"), // entityID (userID)
				mock.AnythingOfType("string"), // key
				mock.Anything,                 // flagContext (map[string]string)
			).Return(expectedFeatureFlag, nil)
			handlerConfig.SetFeatureFlagFetcher(mockFeatureFlagFetcher)

			mockFeatureFlagFetcher.On("GetBooleanFlagForUser",
				mock.Anything,
				mock.AnythingOfType("*appcontext.appContext"),
				mock.AnythingOfType("string"),
				mock.Anything,
			).Return(expectedFeatureFlag, nil)
			handlerConfig.SetFeatureFlagFetcher(mockFeatureFlagFetcher)
		} else {
			mockFeatureFlagFetcher := &mocks.FeatureFlagFetcher{}
			mockFeatureFlagFetcher.On("GetBooleanFlag",
				mock.Anything,                 // context.Context
				mock.Anything,                 // *zap.Logger
				mock.AnythingOfType("string"), // entityID (userID)
				mock.AnythingOfType("string"), // key
				mock.Anything,                 // flagContext (map[string]string)
			).Return(services.FeatureFlag{}, errors.New("Some error"))
			handlerConfig.SetFeatureFlagFetcher(mockFeatureFlagFetcher)

			mockFeatureFlagFetcher.On("GetBooleanFlagForUser",
				mock.Anything,
				mock.AnythingOfType("*appcontext.appContext"),
				mock.AnythingOfType("string"),
				mock.Anything,
			).Return(services.FeatureFlag{}, errors.New("Some error"))

			mockFeatureFlagFetcher.On("GetBooleanFlag",
				mock.Anything,
				mock.Anything,
				mock.AnythingOfType("string"),
				mock.AnythingOfType("string"),
				mock.Anything,
			).Return(func(_ context.Context, _ *zap.Logger, _ string, key string, flagContext map[string]string) (services.FeatureFlag, error) {
				return services.FeatureFlag{}, errors.New("Some error")
			})
			handlerConfig.SetFeatureFlagFetcher(mockFeatureFlagFetcher)
		}
		handler := CreateMTOShipmentHandler{
			handlerConfig,
			shipmentCreator,
			mtoChecker,
		}

		// Make stubbed addresses just to collect address data for payload
		newAddress := factory.BuildAddress(nil, []factory.Customization{
			{
				Model: models.Address{
					ID: uuid.Must(uuid.NewV4()),
				},
			},
		}, nil)
		pickupAddress = primev3messages.Address{
			City:           &newAddress.City,
			PostalCode:     &newAddress.PostalCode,
			State:          &newAddress.State,
			StreetAddress1: &newAddress.StreetAddress1,
			StreetAddress2: newAddress.StreetAddress2,
			StreetAddress3: newAddress.StreetAddress3,
		}
		newAddress = factory.BuildAddress(nil, nil, []factory.Trait{factory.GetTraitAddress2})
		destinationAddress = primev3messages.Address{
			City:           &newAddress.City,
			PostalCode:     &newAddress.PostalCode,
			State:          &newAddress.State,
			StreetAddress1: &newAddress.StreetAddress1,
			StreetAddress2: newAddress.StreetAddress2,
			StreetAddress3: newAddress.StreetAddress3,
		}
		return handler, move

	}

	suite.Run("Successful POST - Integration Test", func() {
		// Under Test: CreateMTOShipment handler code
		// Setup:   Create an mto shipment on an available move
		// Expected:   Successful submission, status should be SUBMITTED
		handler, move := setupTestData(false, true)
		req := httptest.NewRequest("POST", "/mto-shipments", nil)

		params := mtoshipmentops.CreateMTOShipmentParams{
			HTTPRequest: req,
			Body: &primev3messages.CreateMTOShipment{
				MoveTaskOrderID:      handlers.FmtUUID(move.ID),
				Agents:               nil,
				CustomerRemarks:      nil,
				PointOfContact:       "John Doe",
				PrimeEstimatedWeight: handlers.FmtInt64(1200),
				RequestedPickupDate:  handlers.FmtDatePtr(models.TimePointer(time.Now())),
				ShipmentType:         primev3messages.NewMTOShipmentType(primev3messages.MTOShipmentTypeHHG),
				PickupAddress:        struct{ primev3messages.Address }{pickupAddress},
				DestinationAddress:   struct{ primev3messages.Address }{destinationAddress},
			},
		}

		// Validate incoming payload
		suite.NoError(params.Body.Validate(strfmt.Default))

		response := handler.Handle(params)
		suite.IsType(&mtoshipmentops.CreateMTOShipmentOK{}, response)
		okResponse := response.(*mtoshipmentops.CreateMTOShipmentOK)
		createMTOShipmentPayload := okResponse.Payload

		// Validate outgoing payload
		suite.NoError(createMTOShipmentPayload.Validate(strfmt.Default))

		// check that the mto shipment status is Submitted
		suite.Require().Equal(createMTOShipmentPayload.Status, primev3messages.MTOShipmentWithoutServiceItemsStatusSUBMITTED, "MTO Shipment should have been submitted")
		suite.Require().Equal(createMTOShipmentPayload.PrimeEstimatedWeight, params.Body.PrimeEstimatedWeight)
	})

	suite.Run("Successful POST - Integration Test - Unaccompanied Baggage", func() {
		// Under Test: CreateMTOShipment handler code
		// Setup:   Create an mto shipment on an available move
		// Expected:   Successful submission, status should be SUBMITTED

		suite.T().Setenv("FEATURE_FLAG_UNACCOMPANIED_BAGGAGE", "true") // Set to true in order to test UB shipments can be created with UB flag on

		handler, move := setupTestData(true, true)
		req := httptest.NewRequest("POST", "/mto-shipments", nil)

		params := mtoshipmentops.CreateMTOShipmentParams{
			HTTPRequest: req,
			Body: &primev3messages.CreateMTOShipment{
				MoveTaskOrderID:      handlers.FmtUUID(move.ID),
				Agents:               nil,
				CustomerRemarks:      nil,
				PointOfContact:       "John Doe",
				PrimeEstimatedWeight: handlers.FmtInt64(1200),
				RequestedPickupDate:  handlers.FmtDatePtr(models.TimePointer(time.Now())),
				ShipmentType:         primev3messages.NewMTOShipmentType(primev3messages.MTOShipmentTypeUNACCOMPANIEDBAGGAGE),
				PickupAddress:        struct{ primev3messages.Address }{pickupAddress},
				DestinationAddress:   struct{ primev3messages.Address }{destinationAddress},
			},
		}

		// Validate incoming payload
		suite.NoError(params.Body.Validate(strfmt.Default))

		response := handler.Handle(params)
		suite.IsType(&mtoshipmentops.CreateMTOShipmentOK{}, response)
		okResponse := response.(*mtoshipmentops.CreateMTOShipmentOK)
		createMTOShipmentPayload := okResponse.Payload

		// Validate outgoing payload
		suite.NoError(createMTOShipmentPayload.Validate(strfmt.Default))

		// check that the mto shipment status is Submitted
		suite.Require().Equal(createMTOShipmentPayload.ShipmentType, primev3messages.MTOShipmentTypeUNACCOMPANIEDBAGGAGE, "MTO Shipment should have been submitted")
		suite.Require().Equal(createMTOShipmentPayload.Status, primev3messages.MTOShipmentWithoutServiceItemsStatusSUBMITTED, "MTO Shipment should have been submitted")
		suite.Require().Equal(createMTOShipmentPayload.PrimeEstimatedWeight, params.Body.PrimeEstimatedWeight)
	})

	suite.Run("Successful POST/PATCH - Integration Test (PPM)", func() {
		// Under Test: CreateMTOShipment handler code
		// Setup:      Create a PPM shipment on an available move
		// Expected:   Successful submission, status should be SUBMITTED
		handler, move := setupTestData(true, false)
		req := httptest.NewRequest("POST", "/mto-shipments", nil)

		counselorRemarks := "Some counselor remarks"
		expectedDepartureDate := time.Now().AddDate(0, 0, 10)
		sitExpected := true
		sitLocation := primev3messages.SITLocationTypeDESTINATION
		sitEstimatedWeight := unit.Pound(1500)
		sitEstimatedEntryDate := expectedDepartureDate.AddDate(0, 0, 5)
		sitEstimatedDepartureDate := sitEstimatedEntryDate.AddDate(0, 0, 20)
		estimatedWeight := unit.Pound(3200)
		hasProGear := true
		proGearWeight := unit.Pound(400)
		spouseProGearWeight := unit.Pound(250)
		estimatedIncentive := 123456
		sitEstimatedCost := 67500

		address1 := models.Address{
			StreetAddress1: "some address",
			City:           "city",
			State:          "CA",
			PostalCode:     "90210",
		}
		address2 := models.Address{
			StreetAddress1: "some address",
			City:           "city",
			State:          "IL",
			PostalCode:     "62225",
		}

		expectedPickupAddress := address1
		pickupAddress = primev3messages.Address{
			City:           &expectedPickupAddress.City,
			PostalCode:     &expectedPickupAddress.PostalCode,
			State:          &expectedPickupAddress.State,
			StreetAddress1: &expectedPickupAddress.StreetAddress1,
			StreetAddress2: expectedPickupAddress.StreetAddress2,
			StreetAddress3: expectedPickupAddress.StreetAddress3,
		}

		expectedSecondaryPickupAddress := address2
		secondaryPickupAddress = primev3messages.Address{
			City:           &expectedSecondaryPickupAddress.City,
			PostalCode:     &expectedSecondaryPickupAddress.PostalCode,
			State:          &expectedSecondaryPickupAddress.State,
			StreetAddress1: &expectedSecondaryPickupAddress.StreetAddress1,
			StreetAddress2: expectedSecondaryPickupAddress.StreetAddress2,
			StreetAddress3: expectedSecondaryPickupAddress.StreetAddress3,
		}

		expectedDestinationAddress := address1
		destinationAddress = primev3messages.Address{
			City:           &expectedDestinationAddress.City,
<<<<<<< HEAD
			PostalCode:     &expectedDestinationAddress.PostalCode,
			State:          &expectedDestinationAddress.State,
			StreetAddress1: &expectedDestinationAddress.StreetAddress1,
			StreetAddress2: expectedDestinationAddress.StreetAddress2,
			StreetAddress3: expectedDestinationAddress.StreetAddress3,
		}
		ppmDestinationAddress = primev3messages.PPMDestinationAddress{
			City:           &expectedDestinationAddress.City,
=======
>>>>>>> a013ffee
			PostalCode:     &expectedDestinationAddress.PostalCode,
			State:          &expectedDestinationAddress.State,
			StreetAddress1: &expectedDestinationAddress.StreetAddress1,
			StreetAddress2: expectedDestinationAddress.StreetAddress2,
			StreetAddress3: expectedDestinationAddress.StreetAddress3,
		}

		expectedSecondaryDestinationAddress := address2
		secondaryDestinationAddress = primev3messages.Address{
			City:           &expectedSecondaryDestinationAddress.City,
			PostalCode:     &expectedSecondaryDestinationAddress.PostalCode,
			State:          &expectedSecondaryDestinationAddress.State,
			StreetAddress1: &expectedSecondaryDestinationAddress.StreetAddress1,
			StreetAddress2: expectedSecondaryDestinationAddress.StreetAddress2,
			StreetAddress3: expectedSecondaryDestinationAddress.StreetAddress3,
		}

		params := mtoshipmentops.CreateMTOShipmentParams{
			HTTPRequest: req,
			Body: &primev3messages.CreateMTOShipment{
				MoveTaskOrderID:  handlers.FmtUUID(move.ID),
				ShipmentType:     primev3messages.NewMTOShipmentType(primev3messages.MTOShipmentTypePPM),
				CounselorRemarks: &counselorRemarks,
				PpmShipment: &primev3messages.CreatePPMShipment{
					ExpectedDepartureDate:  handlers.FmtDate(expectedDepartureDate),
					PickupAddress:          struct{ primev3messages.Address }{pickupAddress},
					SecondaryPickupAddress: struct{ primev3messages.Address }{secondaryPickupAddress},
					DestinationAddress: struct {
						primev3messages.PPMDestinationAddress
					}{ppmDestinationAddress},
					SecondaryDestinationAddress: struct{ primev3messages.Address }{secondaryDestinationAddress},
					SitExpected:                 &sitExpected,
					SitLocation:                 &sitLocation,
					SitEstimatedWeight:          handlers.FmtPoundPtr(&sitEstimatedWeight),
					SitEstimatedEntryDate:       handlers.FmtDate(sitEstimatedEntryDate),
					SitEstimatedDepartureDate:   handlers.FmtDate(sitEstimatedDepartureDate),
					EstimatedWeight:             handlers.FmtPoundPtr(&estimatedWeight),
					HasProGear:                  &hasProGear,
					ProGearWeight:               handlers.FmtPoundPtr(&proGearWeight),
					SpouseProGearWeight:         handlers.FmtPoundPtr(&spouseProGearWeight),
				},
			},
		}

		ppmEstimator.On("EstimateIncentiveWithDefaultChecks",
			mock.AnythingOfType("*appcontext.appContext"),
			mock.AnythingOfType("models.PPMShipment"),
			mock.AnythingOfType("*models.PPMShipment")).
			Return(models.CentPointer(unit.Cents(estimatedIncentive)), models.CentPointer(unit.Cents(sitEstimatedCost)), nil).Once()

		// Validate incoming payload
		suite.NoError(params.Body.Validate(strfmt.Default))

		response := handler.Handle(params)
		suite.IsType(&mtoshipmentops.CreateMTOShipmentOK{}, response)
		okResponse := response.(*mtoshipmentops.CreateMTOShipmentOK)
		createdShipment := okResponse.Payload

		// Validate outgoing payload
		suite.NoError(createdShipment.Validate(strfmt.Default))

		createdPPM := createdShipment.PpmShipment

		suite.Equal(move.ID.String(), createdShipment.MoveTaskOrderID.String())
		suite.Equal(primev3messages.MTOShipmentTypePPM, createdShipment.ShipmentType)
		suite.Equal(primev3messages.MTOShipmentWithoutServiceItemsStatusSUBMITTED, createdShipment.Status)
		suite.Equal(&counselorRemarks, createdShipment.CounselorRemarks)

		suite.Equal(createdShipment.ID.String(), createdPPM.ShipmentID.String())
		suite.Equal(primev3messages.PPMShipmentStatusSUBMITTED, createdPPM.Status)
		suite.Equal(handlers.FmtDatePtr(&expectedDepartureDate), createdPPM.ExpectedDepartureDate)
		suite.Equal(address1.PostalCode, *createdPPM.PickupAddress.PostalCode)
		suite.Equal(address1.PostalCode, *createdPPM.DestinationAddress.PostalCode)
		suite.Equal(address2.PostalCode, *createdPPM.SecondaryPickupAddress.PostalCode)
		suite.Equal(address2.PostalCode, *createdPPM.SecondaryDestinationAddress.PostalCode)
		suite.Equal(&sitExpected, createdPPM.SitExpected)
		suite.Equal(&sitLocation, createdPPM.SitLocation)
		suite.True(*models.BoolPointer(*createdPPM.HasSecondaryPickupAddress))
		suite.True(*models.BoolPointer(*createdPPM.HasSecondaryDestinationAddress))
		suite.Equal(handlers.FmtPoundPtr(&sitEstimatedWeight), createdPPM.SitEstimatedWeight)
		suite.Equal(handlers.FmtDate(sitEstimatedEntryDate), createdPPM.SitEstimatedEntryDate)
		suite.Equal(handlers.FmtDate(sitEstimatedDepartureDate), createdPPM.SitEstimatedDepartureDate)
		suite.Equal(handlers.FmtPoundPtr(&estimatedWeight), createdPPM.EstimatedWeight)
		suite.Equal(handlers.FmtBool(hasProGear), createdPPM.HasProGear)
		suite.Equal(handlers.FmtPoundPtr(&proGearWeight), createdPPM.ProGearWeight)
		suite.Equal(handlers.FmtPoundPtr(&spouseProGearWeight), createdPPM.SpouseProGearWeight)
		suite.Equal(int64(estimatedIncentive), *createdPPM.EstimatedIncentive)
		suite.Equal(int64(sitEstimatedCost), *createdPPM.SitEstimatedCost)

		// ************
		// PATCH TESTS
		// ************
		ppmEstimator.On("EstimateIncentiveWithDefaultChecks",
			mock.AnythingOfType("*appcontext.appContext"),
			mock.AnythingOfType("models.PPMShipment"),
			mock.AnythingOfType("*models.PPMShipment")).
			Return(models.CentPointer(unit.Cents(estimatedIncentive)), models.CentPointer(unit.Cents(sitEstimatedCost)), nil).Times(2)

		ppmEstimator.On("FinalIncentiveWithDefaultChecks",
			mock.AnythingOfType("*appcontext.appContext"),
			mock.AnythingOfType("models.PPMShipment"),
			mock.AnythingOfType("*models.PPMShipment")).
			Return(nil, nil)

		patchHandler := UpdateMTOShipmentHandler{
			suite.HandlerConfig(),
			shipmentUpdater,
		}

		patchReq := httptest.NewRequest("PATCH", fmt.Sprintf("/mto-shipments/%s", createdPPM.ShipmentID.String()), nil)

		var mtoShipment models.MTOShipment
		err := suite.DB().Find(&mtoShipment, createdPPM.ShipmentID)
		suite.NoError(err)
		eTag := etag.GenerateEtag(mtoShipment.UpdatedAt)
		patchParams := mtoshipmentops.UpdateMTOShipmentParams{
			HTTPRequest:   patchReq,
			MtoShipmentID: createdPPM.ShipmentID,
			IfMatch:       eTag,
		}
		patchParams.Body = &primev3messages.UpdateMTOShipment{
			ShipmentType: primev3messages.MTOShipmentTypePPM,
		}
		// *************************************************************************************
		// *************************************************************************************
		// Run it without any flags, no deletes should occur for secondary addresses
		// *************************************************************************************
		patchParams.Body.PpmShipment = &primev3messages.UpdatePPMShipment{
			HasProGear: &hasProGear,
		}

		// Validate incoming payload
		suite.NoError(patchParams.Body.Validate(strfmt.Default))

		patchResponse := patchHandler.Handle(patchParams)
		suite.IsType(&mtoshipmentops.UpdateMTOShipmentOK{}, patchResponse)
		okPatchResponse := patchResponse.(*mtoshipmentops.UpdateMTOShipmentOK)
		updatedShipment := okPatchResponse.Payload

		// Validate outgoing payload
		suite.NoError(updatedShipment.Validate(strfmt.Default))

		updatedPPM := updatedShipment.PpmShipment
		suite.NotNil(updatedPPM.SecondaryPickupAddress)
		suite.NotNil(updatedPPM.SecondaryDestinationAddress)
		suite.True(*models.BoolPointer(*updatedPPM.HasSecondaryPickupAddress))
		suite.True(*models.BoolPointer(*updatedPPM.HasSecondaryDestinationAddress))

		// *************************************************************************************
		// *************************************************************************************
		// Run it second time, but really delete secondary addresses with has flags set to false
		// *************************************************************************************
		err = suite.DB().Find(&mtoShipment, createdPPM.ShipmentID)
		suite.NoError(err)
		eTag = etag.GenerateEtag(mtoShipment.UpdatedAt)
		patchParams.IfMatch = eTag
		patchParams.Body.PpmShipment = &primev3messages.UpdatePPMShipment{
			HasProGear:                     &hasProGear,
			HasSecondaryPickupAddress:      models.BoolPointer(false),
			HasSecondaryDestinationAddress: models.BoolPointer(false),
		}
		suite.NoError(patchParams.Body.Validate(strfmt.Default))
		patchResponse = patchHandler.Handle(patchParams)
		suite.IsType(&mtoshipmentops.UpdateMTOShipmentOK{}, patchResponse)
		okPatchResponse = patchResponse.(*mtoshipmentops.UpdateMTOShipmentOK)
		updatedShipment = okPatchResponse.Payload

		// Validate outgoing payload
		suite.NoError(updatedShipment.Validate(strfmt.Default))

		updatedPPM = updatedShipment.PpmShipment
		// secondary should be all nils
		suite.Nil(updatedPPM.SecondaryPickupAddress)
		suite.Nil(updatedPPM.SecondaryDestinationAddress)
		suite.False(*models.BoolPointer(*updatedPPM.HasSecondaryPickupAddress))
		suite.False(*models.BoolPointer(*updatedPPM.HasSecondaryDestinationAddress))
	})

	suite.Run("Successful POST/PATCH - Integration Test (PPM) - Destination address street 1 OPTIONAL", func() {
		// Under Test: CreateMTOShipment handler code
		// Setup:      Create a PPM shipment on an available move
		// Expected:   Successful submission, status should be SUBMITTED
		handler, move := setupTestData(true, false)
		req := httptest.NewRequest("POST", "/mto-shipments", nil)

		counselorRemarks := "Some counselor remarks"
		expectedDepartureDate := time.Now().AddDate(0, 0, 10)
		sitExpected := true
		sitLocation := primev3messages.SITLocationTypeDESTINATION
		sitEstimatedWeight := unit.Pound(1500)
		sitEstimatedEntryDate := expectedDepartureDate.AddDate(0, 0, 5)
		sitEstimatedDepartureDate := sitEstimatedEntryDate.AddDate(0, 0, 20)
		estimatedWeight := unit.Pound(3200)
		hasProGear := true
		proGearWeight := unit.Pound(400)
		spouseProGearWeight := unit.Pound(250)
		estimatedIncentive := 123456
		sitEstimatedCost := 67500

		address1 := models.Address{
			StreetAddress1: "some address",
			City:           "city",
			State:          "CA",
			PostalCode:     "90210",
		}
		addressWithEmptyStreet1 := models.Address{
			StreetAddress1: "",
			City:           "city",
			State:          "CA",
			PostalCode:     "90210",
		}

		expectedPickupAddress := address1
		pickupAddress = primev3messages.Address{
			City:           &expectedPickupAddress.City,
			PostalCode:     &expectedPickupAddress.PostalCode,
			State:          &expectedPickupAddress.State,
			StreetAddress1: &expectedPickupAddress.StreetAddress1,
			StreetAddress2: expectedPickupAddress.StreetAddress2,
			StreetAddress3: expectedPickupAddress.StreetAddress3,
		}

		expectedDestinationAddress := address1
		destinationAddress = primev3messages.Address{
			City:           &expectedDestinationAddress.City,
			PostalCode:     &expectedDestinationAddress.PostalCode,
			State:          &expectedDestinationAddress.State,
			StreetAddress1: &expectedDestinationAddress.StreetAddress1,
			StreetAddress2: expectedDestinationAddress.StreetAddress2,
			StreetAddress3: expectedDestinationAddress.StreetAddress3,
		}
		ppmDestinationAddress = primev3messages.PPMDestinationAddress{
			City:           &addressWithEmptyStreet1.City,
			PostalCode:     &addressWithEmptyStreet1.PostalCode,
			State:          &addressWithEmptyStreet1.State,
			StreetAddress1: &addressWithEmptyStreet1.StreetAddress1,
			StreetAddress2: addressWithEmptyStreet1.StreetAddress2,
			StreetAddress3: addressWithEmptyStreet1.StreetAddress3,
		}

		params := mtoshipmentops.CreateMTOShipmentParams{
			HTTPRequest: req,
			Body: &primev3messages.CreateMTOShipment{
				MoveTaskOrderID:  handlers.FmtUUID(move.ID),
				ShipmentType:     primev3messages.NewMTOShipmentType(primev3messages.MTOShipmentTypePPM),
				CounselorRemarks: &counselorRemarks,
				PpmShipment: &primev3messages.CreatePPMShipment{
					ExpectedDepartureDate: handlers.FmtDate(expectedDepartureDate),
					PickupAddress:         struct{ primev3messages.Address }{pickupAddress},
					DestinationAddress: struct {
						primev3messages.PPMDestinationAddress
					}{ppmDestinationAddress},
					SitExpected:               &sitExpected,
					SitLocation:               &sitLocation,
					SitEstimatedWeight:        handlers.FmtPoundPtr(&sitEstimatedWeight),
					SitEstimatedEntryDate:     handlers.FmtDate(sitEstimatedEntryDate),
					SitEstimatedDepartureDate: handlers.FmtDate(sitEstimatedDepartureDate),
					EstimatedWeight:           handlers.FmtPoundPtr(&estimatedWeight),
					HasProGear:                &hasProGear,
					ProGearWeight:             handlers.FmtPoundPtr(&proGearWeight),
					SpouseProGearWeight:       handlers.FmtPoundPtr(&spouseProGearWeight),
				},
			},
		}

		ppmEstimator.On("EstimateIncentiveWithDefaultChecks",
			mock.AnythingOfType("*appcontext.appContext"),
			mock.AnythingOfType("models.PPMShipment"),
			mock.AnythingOfType("*models.PPMShipment")).
			Return(models.CentPointer(unit.Cents(estimatedIncentive)), models.CentPointer(unit.Cents(sitEstimatedCost)), nil).Once()

		// Validate incoming payload
		suite.NoError(params.Body.Validate(strfmt.Default))

		response := handler.Handle(params)
		suite.IsType(&mtoshipmentops.CreateMTOShipmentOK{}, response)
		okResponse := response.(*mtoshipmentops.CreateMTOShipmentOK)
		createdShipment := okResponse.Payload

		// Validate outgoing payload
		suite.NoError(createdShipment.Validate(strfmt.Default))

		createdPPM := createdShipment.PpmShipment

		suite.Equal(move.ID.String(), createdShipment.MoveTaskOrderID.String())
		suite.Equal(primev3messages.MTOShipmentTypePPM, createdShipment.ShipmentType)
		suite.Equal(primev3messages.MTOShipmentWithoutServiceItemsStatusSUBMITTED, createdShipment.Status)

		suite.Equal(createdShipment.ID.String(), createdPPM.ShipmentID.String())
		suite.Equal(addressWithEmptyStreet1.StreetAddress1, *createdPPM.DestinationAddress.StreetAddress1)
		suite.True(len(*createdPPM.DestinationAddress.StreetAddress1) == 0)

		// ************
		// PATCH TESTS
		// ************
		ppmEstimator.On("EstimateIncentiveWithDefaultChecks",
			mock.AnythingOfType("*appcontext.appContext"),
			mock.AnythingOfType("models.PPMShipment"),
			mock.AnythingOfType("*models.PPMShipment")).
			Return(models.CentPointer(unit.Cents(estimatedIncentive)), models.CentPointer(unit.Cents(sitEstimatedCost)), nil).Times(2)

		ppmEstimator.On("FinalIncentiveWithDefaultChecks",
			mock.AnythingOfType("*appcontext.appContext"),
			mock.AnythingOfType("models.PPMShipment"),
			mock.AnythingOfType("*models.PPMShipment")).
			Return(nil, nil)

		patchHandler := UpdateMTOShipmentHandler{
			suite.HandlerConfig(),
			shipmentUpdater,
		}

		patchReq := httptest.NewRequest("PATCH", fmt.Sprintf("/mto-shipments/%s", createdPPM.ShipmentID.String()), nil)

		var mtoShipment models.MTOShipment
		err := suite.DB().Find(&mtoShipment, createdPPM.ShipmentID)
		suite.NoError(err)
		eTag := etag.GenerateEtag(mtoShipment.UpdatedAt)
		patchParams := mtoshipmentops.UpdateMTOShipmentParams{
			HTTPRequest:   patchReq,
			MtoShipmentID: createdPPM.ShipmentID,
			IfMatch:       eTag,
		}
		patchParams.Body = &primev3messages.UpdateMTOShipment{
			ShipmentType: primev3messages.MTOShipmentTypePPM,
		}
		// *************************************************************************************
		// *************************************************************************************
		// Run with whitespace in destination street 1. Whitespace will be trimmed and seen as
		// as empty on the server side.
		// *************************************************************************************
		ppmDestinationAddressOptionalStreet1ContainingWhitespaces := primev3messages.PPMDestinationAddress{
			City:           models.StringPointer("SomeCity"),
			Country:        models.StringPointer("US"),
			PostalCode:     models.StringPointer("90210"),
			State:          models.StringPointer("CA"),
			StreetAddress1: models.StringPointer("  "), //whitespace
		}
		patchParams.Body.PpmShipment = &primev3messages.UpdatePPMShipment{
			DestinationAddress: struct {
				primev3messages.PPMDestinationAddress
			}{ppmDestinationAddressOptionalStreet1ContainingWhitespaces},
		}

		// Validate incoming payload
		suite.NoError(patchParams.Body.Validate(strfmt.Default))

		patchResponse := patchHandler.Handle(patchParams)
		suite.IsType(&mtoshipmentops.UpdateMTOShipmentOK{}, patchResponse)
		okPatchResponse := patchResponse.(*mtoshipmentops.UpdateMTOShipmentOK)
		updatedShipment := okPatchResponse.Payload

		// Validate outgoing payload
		suite.NoError(updatedShipment.Validate(strfmt.Default))

		updatedPPM := updatedShipment.PpmShipment
		suite.Equal(ppmDestinationAddressOptionalStreet1ContainingWhitespaces.City, updatedPPM.DestinationAddress.City)
		// test whitespace has been trimmed. it should not be equal after update
		suite.NotEqual(ppmDestinationAddressOptionalStreet1ContainingWhitespaces.StreetAddress1, updatedPPM.DestinationAddress.StreetAddress1)
		// verify street address1 is returned as empty string
		suite.True(len(*updatedPPM.DestinationAddress.StreetAddress1) == 0)
	})

	suite.Run("Successful POST with Shuttle service items without primeEstimatedWeight - Integration Test", func() {
		// Under Test: CreateMTOShipment handler code
		// Setup:   Create an mto shipment on an available move
		// Expected:   Successful submission, status should be SUBMITTED
		handler, move := setupTestData(true, false)
		req := httptest.NewRequest("POST", "/mto-shipments", nil)

		serviceItem := factory.BuildMTOServiceItemBasic(suite.DB(), []factory.Customization{
			{
				Model: models.MTOServiceItem{
					Reason: models.StringPointer("not applicable"),
				},
			},
			{
				Model:    move,
				LinkOnly: true,
			},
			{
				Model: models.ReService{
					Code: models.ReServiceCodeDDSHUT,
				},
			},
		}, nil)
		serviceItem.ID = uuid.Nil

		params := mtoshipmentops.CreateMTOShipmentParams{
			HTTPRequest: req,
			Body: &primev3messages.CreateMTOShipment{
				MoveTaskOrderID:     handlers.FmtUUID(move.ID),
				Agents:              nil,
				CustomerRemarks:     nil,
				PointOfContact:      "John Doe",
				RequestedPickupDate: handlers.FmtDatePtr(models.TimePointer(time.Now())),
				ShipmentType:        primev3messages.NewMTOShipmentType(primev3messages.MTOShipmentTypeHHG),
				PickupAddress:       struct{ primev3messages.Address }{pickupAddress},
				DestinationAddress:  struct{ primev3messages.Address }{destinationAddress},
			},
		}

		mtoServiceItems := models.MTOServiceItems{serviceItem}
		params.Body.SetMtoServiceItems(*payloads.MTOServiceItems(&mtoServiceItems))

		// Validate incoming payload
		suite.NoError(params.Body.Validate(strfmt.Default))

		response := handler.Handle(params)
		suite.IsType(&mtoshipmentops.CreateMTOShipmentOK{}, response)
		okResponse := response.(*mtoshipmentops.CreateMTOShipmentOK)
		createMTOShipmentPayload := okResponse.Payload

		// Validate outgoing payload
		suite.NoError(createMTOShipmentPayload.Validate(strfmt.Default))

		// check that the mto shipment status is Submitted
		suite.Require().Equal(createMTOShipmentPayload.Status, primev3messages.MTOShipmentWithoutServiceItemsStatusSUBMITTED, "MTO Shipment should have been submitted")
	})

	suite.Run("POST failure - 500", func() {
		// Under Test: CreateMTOShipmentHandler
		// Mocked:     CreateMTOShipment creator
		// Setup:   If underlying CreateMTOShipment returns error, handler should return 500 response
		// Expected:   500 Response returned
		handler, move := setupTestData(true, false)
		req := httptest.NewRequest("POST", "/mto-shipments", nil)

		// Create a handler with the mocked creator
		handler.ShipmentCreator = &mockCreator

		err := errors.New("ServerError")

		mockCreator.On("CreateShipment",
			mock.AnythingOfType("*appcontext.appContext"),
			mock.AnythingOfType("*models.MTOShipment"),
		).Return(nil, err)

		params := mtoshipmentops.CreateMTOShipmentParams{
			HTTPRequest: req,
			Body: &primev3messages.CreateMTOShipment{
				MoveTaskOrderID:      handlers.FmtUUID(move.ID),
				PointOfContact:       "John Doe",
				PrimeEstimatedWeight: handlers.FmtInt64(1200),
				RequestedPickupDate:  handlers.FmtDatePtr(models.TimePointer(time.Now())),
				ShipmentType:         primev3messages.NewMTOShipmentType(primev3messages.MTOShipmentTypeHHG),
				PickupAddress:        struct{ primev3messages.Address }{pickupAddress},
				DestinationAddress:   struct{ primev3messages.Address }{destinationAddress},
			},
		}

		// Validate incoming payload
		suite.NoError(params.Body.Validate(strfmt.Default))

		response := handler.Handle(params)
		suite.IsType(&mtoshipmentops.CreateMTOShipmentInternalServerError{}, response)
		errResponse := response.(*mtoshipmentops.CreateMTOShipmentInternalServerError)

		// Validate outgoing payload
		suite.NoError(errResponse.Payload.Validate(strfmt.Default))

		suite.Equal(handlers.InternalServerErrMessage, *errResponse.Payload.Title, "Payload title is wrong")
	})

	suite.Run("POST failure - 422 -- Bad agent IDs set on shipment", func() {
		// Under Test: CreateMTOShipmentHandler
		// Setup:      Create a shipment with an agent that doesn't really exist, handler should return unprocessable entity
		// Expected:   422 Unprocessable Entity Response returned

		handler, move := setupTestData(true, false)
		req := httptest.NewRequest("POST", "/mto-shipments", nil)

		badID := strfmt.UUID(uuid.Must(uuid.NewV4()).String())
		agent := &primev3messages.MTOAgent{
			ID:            badID,
			MtoShipmentID: badID,
			FirstName:     handlers.FmtString("Mary"),
		}
		params := mtoshipmentops.CreateMTOShipmentParams{
			HTTPRequest: req,
			Body: &primev3messages.CreateMTOShipment{
				MoveTaskOrderID:      handlers.FmtUUID(move.ID),
				PointOfContact:       "John Doe",
				PrimeEstimatedWeight: handlers.FmtInt64(1200),
				Agents:               primev3messages.MTOAgents{agent},
				RequestedPickupDate:  handlers.FmtDatePtr(models.TimePointer(time.Now())),
				ShipmentType:         primev3messages.NewMTOShipmentType(primev3messages.MTOShipmentTypeHHG),
				PickupAddress:        struct{ primev3messages.Address }{pickupAddress},
				DestinationAddress:   struct{ primev3messages.Address }{destinationAddress},
			},
		}

		// Validate incoming payload
		suite.NoError(params.Body.Validate(strfmt.Default))

		response := handler.Handle(params)
		suite.IsType(&mtoshipmentops.CreateMTOShipmentUnprocessableEntity{}, response)
		typedResponse := response.(*mtoshipmentops.CreateMTOShipmentUnprocessableEntity)

		// Validate outgoing payload
		suite.NoError(typedResponse.Payload.Validate(strfmt.Default))

		suite.NotEmpty(typedResponse.Payload.InvalidFields)
		suite.Contains(typedResponse.Payload.InvalidFields, "agents:id")
		suite.Contains(typedResponse.Payload.InvalidFields, "agents:mtoShipmentID")
	})

	suite.Run("POST failure - 422 - invalid input, missing pickup address", func() {
		// Under Test: CreateMTOShipmentHandler
		// Setup:      Create a shipment with missing pickup address, handler should return unprocessable entity
		// Expected:   422 Unprocessable Entity Response returned

		handler, move := setupTestData(true, false)
		req := httptest.NewRequest("POST", "/mto-shipments", nil)

		params := mtoshipmentops.CreateMTOShipmentParams{
			HTTPRequest: req,
			Body: &primev3messages.CreateMTOShipment{
				MoveTaskOrderID:      handlers.FmtUUID(move.ID),
				PointOfContact:       "John Doe",
				PrimeEstimatedWeight: handlers.FmtInt64(1200),
				RequestedPickupDate:  handlers.FmtDatePtr(models.TimePointer(time.Now())),
				ShipmentType:         primev3messages.NewMTOShipmentType(primev3messages.MTOShipmentTypeHHG),
				PickupAddress:        struct{ primev3messages.Address }{pickupAddress},
				DestinationAddress:   struct{ primev3messages.Address }{destinationAddress},
			},
		}
		params.Body.PickupAddress.Address.StreetAddress1 = nil

		// Validate incoming payload
		suite.NoError(params.Body.Validate(strfmt.Default))

		response := handler.Handle(params)
		suite.IsType(&mtoshipmentops.CreateMTOShipmentUnprocessableEntity{}, response)
		unprocessableEntity := response.(*mtoshipmentops.CreateMTOShipmentUnprocessableEntity)

		// Validate outgoing payload
		// TODO: Can't validate the response because of the issue noted below. Figure out a way to
		//   either alter the service or relax the swagger requirements.
		// suite.NoError(unprocessableEntity.Payload.Validate(strfmt.Default))
		// CreateShipment is returning apperror.InvalidInputError without any validation errors
		// so InvalidFields won't be added to the payload.

		suite.Contains(*unprocessableEntity.Payload.Detail, "PickupAddress is required")
	})

	suite.Run("POST failure - 404 -- not found", func() {
		// Under Test: CreateMTOShipmentHandler
		// Setup:      Create a shipment on a non-existent move
		// Expected:   404 Not Found returned
		handler, _ := setupTestData(true, false)
		req := httptest.NewRequest("POST", "/mto-shipments", nil)

		// Generate a unique id
		badID := strfmt.UUID(uuid.Must(uuid.NewV4()).String())
		params := mtoshipmentops.CreateMTOShipmentParams{
			HTTPRequest: req,
			Body: &primev3messages.CreateMTOShipment{
				MoveTaskOrderID:      &badID,
				PointOfContact:       "John Doe",
				PrimeEstimatedWeight: handlers.FmtInt64(1200),
				RequestedPickupDate:  handlers.FmtDatePtr(models.TimePointer(time.Now())),
				ShipmentType:         primev3messages.NewMTOShipmentType(primev3messages.MTOShipmentTypeHHG),
				PickupAddress:        struct{ primev3messages.Address }{pickupAddress},
				DestinationAddress:   struct{ primev3messages.Address }{destinationAddress},
			},
		}

		// Validate incoming payload
		suite.NoError(params.Body.Validate(strfmt.Default))

		response := handler.Handle(params)
		suite.IsType(&mtoshipmentops.CreateMTOShipmentNotFound{}, response)
		responsePayload := response.(*mtoshipmentops.CreateMTOShipmentNotFound).Payload

		// Validate outgoing payload
		suite.NoError(responsePayload.Validate(strfmt.Default))
	})

	suite.Run("POST failure - 400 -- nil body", func() {
		// Under Test: CreateMTOShipmentHandler
		// Setup:      Create a request with no data in the body
		// Expected:   422 Unprocessable Entity Response returned

		handler, _ := setupTestData(true, false)
		req := httptest.NewRequest("POST", "/mto-shipments", nil)

		paramsNilBody := mtoshipmentops.CreateMTOShipmentParams{
			HTTPRequest: req,
		}

		// Validate incoming payload: nil body (the point of this test)

		response := handler.Handle(paramsNilBody)
		suite.IsType(&mtoshipmentops.CreateMTOShipmentBadRequest{}, response)
		responsePayload := response.(*mtoshipmentops.CreateMTOShipmentBadRequest).Payload

		// Validate outgoing payload
		suite.NoError(responsePayload.Validate(strfmt.Default))
	})

	suite.Run("POST failure - 404 -- MTO is not available to Prime", func() {
		// Under Test: CreateMTOShipmentHandler
		// Setup:      Create a shipment on an unavailable move, prime cannot update these
		// Expected:   404 Not found returned

		handler, _ := setupTestData(true, false)
		req := httptest.NewRequest("POST", "/mto-shipments", nil)

		unavailableMove := factory.BuildMove(suite.DB(), nil, nil)
		params := mtoshipmentops.CreateMTOShipmentParams{
			HTTPRequest: req,
			Body: &primev3messages.CreateMTOShipment{
				MoveTaskOrderID:      handlers.FmtUUID(unavailableMove.ID),
				PointOfContact:       "John Doe",
				PrimeEstimatedWeight: handlers.FmtInt64(1200),
				RequestedPickupDate:  handlers.FmtDatePtr(models.TimePointer(time.Now())),
				ShipmentType:         primev3messages.NewMTOShipmentType(primev3messages.MTOShipmentTypeHHG),
				PickupAddress:        struct{ primev3messages.Address }{pickupAddress},
				DestinationAddress:   struct{ primev3messages.Address }{destinationAddress},
			},
		}

		// Validate incoming payload
		suite.NoError(params.Body.Validate(strfmt.Default))

		response := handler.Handle(params)
		suite.IsType(&mtoshipmentops.CreateMTOShipmentNotFound{}, response)
		typedResponse := response.(*mtoshipmentops.CreateMTOShipmentNotFound)

		// Validate outgoing payload
		suite.NoError(typedResponse.Payload.Validate(strfmt.Default))

		suite.Contains(*typedResponse.Payload.Detail, unavailableMove.ID.String())
	})

	suite.Run("POST failure - 500 - App Event Internal DTOD Server Error", func() {
		// Under Test: CreateMTOShipmentHandler
		// Setup:      Create a shipment with DTOD outage simulated or bad zip
		// Expected:   500 Internal Server Error returned

		handler, move := setupTestData(true)
		req := httptest.NewRequest("POST", "/mto-shipments", nil)
		handler.ShipmentCreator = &mockCreator

		err := apperror.EventError{}

		mockCreator.On("CreateShipment",
			mock.AnythingOfType("*appcontext.appContext"),
			mock.Anything,
		).Return(nil, nil, err)

		params := mtoshipmentops.CreateMTOShipmentParams{
			HTTPRequest: req,
			Body: &primev3messages.CreateMTOShipment{
				MoveTaskOrderID:     handlers.FmtUUID(move.ID),
				Agents:              nil,
				CustomerRemarks:     nil,
				PointOfContact:      "John Doe",
				RequestedPickupDate: handlers.FmtDatePtr(models.TimePointer(time.Now())),
				ShipmentType:        primev3messages.NewMTOShipmentType(primev3messages.MTOShipmentTypeHHG),
				PickupAddress:       struct{ primev3messages.Address }{pickupAddress},
				DestinationAddress:  struct{ primev3messages.Address }{destinationAddress},
			},
		}

		response := handler.Handle(params)
		suite.IsType(&mtoshipmentops.CreateMTOShipmentInternalServerError{}, response)
		typedResponse := response.(*mtoshipmentops.CreateMTOShipmentInternalServerError)
		suite.Contains(*typedResponse.Payload.Detail, "An internal server error has occurred")
	})

	suite.Run("POST failure - 422 - MTO Shipment object not formatted correctly", func() {
		// Under Test: CreateMTOShipmentHandler
		// Setup:      Create a shipment with service items that don't match the modeltype
		// Expected:   422 Unprocessable Entity returned

		handler, move := setupTestData(true, false)
		req := httptest.NewRequest("POST", "/mto-shipments", nil)
		handler.ShipmentCreator = &mockCreator

		err := apperror.NotFoundError{}

		mockCreator.On("CreateShipment",
			mock.AnythingOfType("*appcontext.appContext"),
			mock.Anything,
		).Return(nil, nil, err)

		params := mtoshipmentops.CreateMTOShipmentParams{
			HTTPRequest: req,
			Body: &primev3messages.CreateMTOShipment{
				MoveTaskOrderID:      handlers.FmtUUID(move.ID),
				Agents:               nil,
				CustomerRemarks:      nil,
				PointOfContact:       "John Doe",
				PrimeEstimatedWeight: handlers.FmtInt64(1200),
				RequestedPickupDate:  handlers.FmtDatePtr(models.TimePointer(time.Now())),
				ShipmentType:         primev3messages.NewMTOShipmentType(primev3messages.MTOShipmentTypeHHG),
				PickupAddress:        struct{ primev3messages.Address }{pickupAddress},
				DestinationAddress:   struct{ primev3messages.Address }{destinationAddress},
				BoatShipment:         &primev3messages.CreateBoatShipment{}, // Empty boat shipment will trigger validation error on MTO Shipment creation
			},
		}

		response := handler.Handle(params)
		suite.IsType(&mtoshipmentops.CreateMTOShipmentUnprocessableEntity{}, response)
		typedResponse := response.(*mtoshipmentops.CreateMTOShipmentUnprocessableEntity)

		suite.Contains(*typedResponse.Payload.Detail, "The MTO shipment object is invalid.")
	})

	suite.Run("POST failure - 422 - modelType() not supported", func() {
		// Under Test: CreateMTOShipmentHandler
		// Setup:      Create a shipment with service items that don't match the modeltype
		// Expected:   422 Unprocessable Entity returned

		handler, move := setupTestData(true, false)
		req := httptest.NewRequest("POST", "/mto-shipments", nil)
		handler.ShipmentCreator = &mockCreator

		err := apperror.NotFoundError{}

		mockCreator.On("CreateShipment",
			mock.AnythingOfType("*appcontext.appContext"),
			mock.Anything,
		).Return(nil, nil, err)

		// Create a service item that doesn't match the modeltype
		mtoServiceItems := models.MTOServiceItems{
			models.MTOServiceItem{
				MoveTaskOrderID:  move.ID,
				MTOShipmentID:    &uuid.Nil,
				ReService:        models.ReService{Code: models.ReServiceCodeMS},
				Reason:           nil,
				PickupPostalCode: nil,
				CreatedAt:        time.Now(),
				UpdatedAt:        time.Now(),
			},
		}
		params := mtoshipmentops.CreateMTOShipmentParams{
			HTTPRequest: req,
			Body: &primev3messages.CreateMTOShipment{
				MoveTaskOrderID:      handlers.FmtUUID(move.ID),
				PointOfContact:       "John Doe",
				PrimeEstimatedWeight: handlers.FmtInt64(1200),
				RequestedPickupDate:  handlers.FmtDatePtr(models.TimePointer(time.Now())),
				ShipmentType:         primev3messages.NewMTOShipmentType(primev3messages.MTOShipmentTypeHHG),
			},
		}

		params.Body.SetMtoServiceItems(*payloads.MTOServiceItems(&mtoServiceItems))

		// Validate incoming payload
		suite.NoError(params.Body.Validate(strfmt.Default))

		response := handler.Handle(params)
		suite.IsType(&mtoshipmentops.CreateMTOShipmentUnprocessableEntity{}, response)
		typedResponse := response.(*mtoshipmentops.CreateMTOShipmentUnprocessableEntity)

		// Validate outgoing payload
		suite.NoError(typedResponse.Payload.Validate(strfmt.Default))

		suite.Contains(*typedResponse.Payload.Detail, "MTOServiceItem modelType() not allowed")
	})

	suite.Run("POST failure - Error when feature flag fetcher fails and a boat shipment is passed in.", func() {
		// Under Test: CreateMTOShipmentHandler
		// Mocked:     CreateMTOShipment creator
		// Setup:   If underlying CreateMTOShipment returns error, handler should return 500 response
		// Expected:   500 Response returned
		suite.T().Setenv("FEATURE_FLAG_BOAT", "true") // Set to true in order to test that it will default to "false" if flag fetcher errors out.

		handler, move := setupTestData(false, false)

		req := httptest.NewRequest("POST", "/mto-shipments", nil)

		params := mtoshipmentops.CreateMTOShipmentParams{
			HTTPRequest: req,
			Body: &primev3messages.CreateMTOShipment{
				MoveTaskOrderID:      handlers.FmtUUID(move.ID),
				Agents:               nil,
				CustomerRemarks:      nil,
				PointOfContact:       "John Doe",
				PrimeEstimatedWeight: handlers.FmtInt64(1200),
				RequestedPickupDate:  handlers.FmtDatePtr(models.TimePointer(time.Now())),
				ShipmentType:         primev3messages.NewMTOShipmentType(primev3messages.MTOShipmentTypeBOATHAULAWAY),
				PickupAddress:        struct{ primev3messages.Address }{pickupAddress},
				DestinationAddress:   struct{ primev3messages.Address }{destinationAddress},
			},
		}

		// Validate incoming payload
		suite.NoError(params.Body.Validate(strfmt.Default))

		response := handler.Handle(params)
		suite.IsType(&mtoshipmentops.CreateMTOShipmentUnprocessableEntity{}, response)
		errResponse := response.(*mtoshipmentops.CreateMTOShipmentUnprocessableEntity)

		suite.Contains(*errResponse.Payload.Detail, "Boat shipment type was used but the feature flag is not enabled.")
	})

	suite.Run("POST failure - Error when UB FF is off and UB shipment is passed in.", func() {
		// Under Test: CreateMTOShipmentHandler
		// Mocked:     CreateMTOShipment creator
		// Setup:   If underlying CreateMTOShipment returns error, handler should return 500 response
		// Expected:   500 Response returned
		suite.T().Setenv("FEATURE_FLAG_UNACCOMPANIED_BAGGAGE", "false") // Set to true in order to test that it will default to "false" if flag fetcher errors out.

		handler, move := setupTestData(false, false)

		req := httptest.NewRequest("POST", "/mto-shipments", nil)

		params := mtoshipmentops.CreateMTOShipmentParams{
			HTTPRequest: req,
			Body: &primev3messages.CreateMTOShipment{
				MoveTaskOrderID:      handlers.FmtUUID(move.ID),
				Agents:               nil,
				CustomerRemarks:      nil,
				PointOfContact:       "John Doe",
				PrimeEstimatedWeight: handlers.FmtInt64(1200),
				RequestedPickupDate:  handlers.FmtDatePtr(models.TimePointer(time.Now())),
				ShipmentType:         primev3messages.NewMTOShipmentType(primev3messages.MTOShipmentTypeUNACCOMPANIEDBAGGAGE),
				PickupAddress:        struct{ primev3messages.Address }{pickupAddress},
				DestinationAddress:   struct{ primev3messages.Address }{destinationAddress},
			},
		}

		// Validate incoming payload
		suite.NoError(params.Body.Validate(strfmt.Default))

		response := handler.Handle(params)
		suite.IsType(&mtoshipmentops.CreateMTOShipmentUnprocessableEntity{}, response)
		errResponse := response.(*mtoshipmentops.CreateMTOShipmentUnprocessableEntity)

		suite.Contains(*errResponse.Payload.Detail, "Unaccompanied baggage shipments can't be created unless the unaccompanied_baggage feature flag is enabled.")
	})
}<|MERGE_RESOLUTION|>--- conflicted
+++ resolved
@@ -361,7 +361,6 @@
 		expectedDestinationAddress := address1
 		destinationAddress = primev3messages.Address{
 			City:           &expectedDestinationAddress.City,
-<<<<<<< HEAD
 			PostalCode:     &expectedDestinationAddress.PostalCode,
 			State:          &expectedDestinationAddress.State,
 			StreetAddress1: &expectedDestinationAddress.StreetAddress1,
@@ -370,8 +369,6 @@
 		}
 		ppmDestinationAddress = primev3messages.PPMDestinationAddress{
 			City:           &expectedDestinationAddress.City,
-=======
->>>>>>> a013ffee
 			PostalCode:     &expectedDestinationAddress.PostalCode,
 			State:          &expectedDestinationAddress.State,
 			StreetAddress1: &expectedDestinationAddress.StreetAddress1,
@@ -1013,7 +1010,7 @@
 		// Setup:      Create a shipment with DTOD outage simulated or bad zip
 		// Expected:   500 Internal Server Error returned
 
-		handler, move := setupTestData(true)
+		handler, move := setupTestData(true, false)
 		req := httptest.NewRequest("POST", "/mto-shipments", nil)
 		handler.ShipmentCreator = &mockCreator
 
