--- conflicted
+++ resolved
@@ -551,11 +551,7 @@
 		// Under Test: CreateMTOShipment handler code
 		// Setup:      Create a PPM shipment on an available move
 		// Expected:   Successful submission, status should be SUBMITTED
-<<<<<<< HEAD
-		handler, move := setupTestData(true, false)
-=======
 		handler, move := setupTestData(true, true)
->>>>>>> ae84724d
 		req := httptest.NewRequest("POST", "/mto-shipments", nil)
 
 		counselorRemarks := "Some counselor remarks"
