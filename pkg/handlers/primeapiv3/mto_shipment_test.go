--- conflicted
+++ resolved
@@ -1396,13 +1396,8 @@
 		suite.IsType(&mtoshipmentops.CreateMTOShipmentUnprocessableEntity{}, response)
 		errResponse := response.(*mtoshipmentops.CreateMTOShipmentUnprocessableEntity)
 
-<<<<<<< HEAD
-		suite.Contains(*errResponse.Payload.Detail, "mto shipment is missing a secondary pickup/destination address")
-		suite.Contains(errResponse.Payload.InvalidFields["error validating mto shipment"][0], "MTO Shipment cannot have a tertiary address without a secondary address present")
-=======
 		suite.Contains(*errResponse.Payload.Detail, "Invalid input found while validating the MTO shipment")
 		suite.Contains(errResponse.Payload.InvalidFields["error validating mto shipment"][0], "Shipment cannot have a third address without a second address present")
->>>>>>> 2c497323
 	})
 
 	suite.Run("POST failure - Error creating an mto shipment with ppm shipment contains tertiary pickup address no secondary pickup address.", func() {
@@ -1461,11 +1456,7 @@
 		errResponse := response.(*mtoshipmentops.CreateMTOShipmentUnprocessableEntity)
 
 		suite.Contains(*errResponse.Payload.Detail, "Invalid input found while validating the PPM shipment.")
-<<<<<<< HEAD
-		suite.Contains(errResponse.Payload.InvalidFields["error validating ppm shipment"][0], "PPM Shipment cannot have a tertiary address without a secondary address present")
-=======
 		suite.Contains(errResponse.Payload.InvalidFields["error validating ppm shipment"][0], "Shipment cannot have a third address without a second address present")
->>>>>>> 2c497323
 	})
 
 	suite.Run("POST failure - Error creating mto shipment containing a ppm shipment contains tertiary destination address no secondary destination address.", func() {
@@ -1524,11 +1515,7 @@
 		errResponse := response.(*mtoshipmentops.CreateMTOShipmentUnprocessableEntity)
 
 		suite.Contains(*errResponse.Payload.Detail, "Invalid input found while validating the PPM shipment.")
-<<<<<<< HEAD
-		suite.Contains(errResponse.Payload.InvalidFields["error validating ppm shipment"][0], "PPM Shipment cannot have a tertiary address without a secondary address present")
-=======
 		suite.Contains(errResponse.Payload.InvalidFields["error validating ppm shipment"][0], "Shipment cannot have a third address without a second address present")
->>>>>>> 2c497323
 	})
 	suite.Run("PATCH failure - Error updating an mto shipment contains tertiary pickup address no secondary pickup address.", func() {
 		// Under Test: UpdateMTOShipmentHandler
@@ -1600,13 +1587,8 @@
 		}
 		patchResponse := patchHandler.Handle(patchParams)
 		errResponse := patchResponse.(*mtoshipmentops.UpdateMTOShipmentUnprocessableEntity)
-<<<<<<< HEAD
-		suite.Contains(*errResponse.Payload.Detail, "mto shipment is missing a secondary pickup/destination address")
-		suite.Contains(errResponse.Payload.InvalidFields["error validating mto shipment"][0], "MTO Shipment cannot have a tertiary address without a secondary address present")
-=======
 		suite.Contains(*errResponse.Payload.Detail, "Invalid input found while validating the MTO shipment")
 		suite.Contains(errResponse.Payload.InvalidFields["error validating mto shipment"][0], "Shipment cannot have a third address without a second address present")
->>>>>>> 2c497323
 
 	})
 	suite.Run("PATCH failure - Error updating an ppm shipment contains tertiary destination address no secondary destination address", func() {
@@ -1654,11 +1636,7 @@
 		patchResponse := patchHandler.Handle(patchParams)
 		errResponse := patchResponse.(*mtoshipmentops.UpdateMTOShipmentUnprocessableEntity)
 		suite.Contains(*errResponse.Payload.Detail, "Invalid input found while validating the PPM shipment")
-<<<<<<< HEAD
-		suite.Contains(errResponse.Payload.InvalidFields["error validating ppm shipment"][0], "PPM Shipment cannot have a tertiary address without a secondary address present")
-=======
 		suite.Contains(errResponse.Payload.InvalidFields["error validating ppm shipment"][0], "Shipment cannot have a third address without a second address present")
->>>>>>> 2c497323
 
 	})
 
