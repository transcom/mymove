--- conflicted
+++ resolved
@@ -57,12 +57,8 @@
 	boatShipmentCreator := boatshipment.NewBoatShipmentCreator()
 	mobileHomeShipmentCreator := mobilehomeshipment.NewMobileHomeShipmentCreator()
 	shipmentRouter := mtoshipment.NewShipmentRouter()
-<<<<<<< HEAD
-	futureDate := models.TimePointer(time.Now().Add(24 * time.Hour))
-=======
 	now := time.Now()
 	futureDate := models.TimePointer(now.Add(24 * time.Hour))
->>>>>>> 02ec5c1c
 	planner := &routemocks.Planner{}
 	planner.On("ZipTransitDistance",
 		mock.AnythingOfType("*appcontext.appContext"),
@@ -1668,20 +1664,10 @@
 			planner,
 			vLocationServices,
 		}
-<<<<<<< HEAD
-
-		now := time.Now()
-		tomorrow := now.Add(24 * time.Hour)
-		mto_shipment := factory.BuildMTOShipment(suite.DB(), []factory.Customization{
-			{
-				Model: models.MTOShipment{
-					RequestedPickupDate: &tomorrow,
-=======
 		mto_shipment := factory.BuildMTOShipment(suite.DB(), []factory.Customization{
 			{
 				Model: models.MTOShipment{
 					RequestedPickupDate: futureDate,
->>>>>>> 02ec5c1c
 				},
 			},
 			{
@@ -1809,19 +1795,10 @@
 			vLocationServices,
 		}
 
-<<<<<<< HEAD
-		now := time.Now()
-		tomorrow := now.Add(24 * time.Hour)
-		mto_shipment := factory.BuildMTOShipment(suite.DB(), []factory.Customization{
-			{
-				Model: models.MTOShipment{
-					RequestedPickupDate: &tomorrow,
-=======
 		mto_shipment := factory.BuildMTOShipment(suite.DB(), []factory.Customization{
 			{
 				Model: models.MTOShipment{
 					RequestedPickupDate: futureDate,
->>>>>>> 02ec5c1c
 				},
 			},
 			{
@@ -1915,19 +1892,10 @@
 			vLocationServices,
 		}
 
-<<<<<<< HEAD
-		now := time.Now()
-		tomorrow := now.Add(24 * time.Hour)
-		mto_shipment := factory.BuildMTOShipment(suite.DB(), []factory.Customization{
-			{
-				Model: models.MTOShipment{
-					RequestedPickupDate: &tomorrow,
-=======
 		mto_shipment := factory.BuildMTOShipment(suite.DB(), []factory.Customization{
 			{
 				Model: models.MTOShipment{
 					RequestedPickupDate: futureDate,
->>>>>>> 02ec5c1c
 				},
 			},
 			{
@@ -2079,19 +2047,10 @@
 			vLocationServices,
 		}
 
-<<<<<<< HEAD
-		now := time.Now()
-		tomorrow := now.Add(24 * time.Hour)
-		mto_shipment := factory.BuildMTOShipment(suite.DB(), []factory.Customization{
-			{
-				Model: models.MTOShipment{
-					RequestedPickupDate: &tomorrow,
-=======
 		mto_shipment := factory.BuildMTOShipment(suite.DB(), []factory.Customization{
 			{
 				Model: models.MTOShipment{
 					RequestedPickupDate: futureDate,
->>>>>>> 02ec5c1c
 				},
 			},
 			{
@@ -2217,19 +2176,10 @@
 			vLocationServices,
 		}
 
-<<<<<<< HEAD
-		now := time.Now()
-		tomorrow := now.Add(24 * time.Hour)
-		mto_shipment := factory.BuildMTOShipment(suite.DB(), []factory.Customization{
-			{
-				Model: models.MTOShipment{
-					RequestedPickupDate: &tomorrow,
-=======
 		mto_shipment := factory.BuildMTOShipment(suite.DB(), []factory.Customization{
 			{
 				Model: models.MTOShipment{
 					RequestedPickupDate: futureDate,
->>>>>>> 02ec5c1c
 				},
 			},
 			{
@@ -2355,19 +2305,10 @@
 			vLocationServices,
 		}
 
-<<<<<<< HEAD
-		now := time.Now()
-		tomorrow := now.Add(24 * time.Hour)
-		mto_shipment := factory.BuildMTOShipment(suite.DB(), []factory.Customization{
-			{
-				Model: models.MTOShipment{
-					RequestedPickupDate: &tomorrow,
-=======
 		mto_shipment := factory.BuildMTOShipment(suite.DB(), []factory.Customization{
 			{
 				Model: models.MTOShipment{
 					RequestedPickupDate: futureDate,
->>>>>>> 02ec5c1c
 				},
 			},
 			{
@@ -2502,19 +2443,10 @@
 			vLocationServices,
 		}
 
-<<<<<<< HEAD
-		now := time.Now()
-		tomorrow := now.Add(24 * time.Hour)
-		mto_shipment := factory.BuildMTOShipment(suite.DB(), []factory.Customization{
-			{
-				Model: models.MTOShipment{
-					RequestedPickupDate: &tomorrow,
-=======
 		mto_shipment := factory.BuildMTOShipment(suite.DB(), []factory.Customization{
 			{
 				Model: models.MTOShipment{
 					RequestedPickupDate: futureDate,
->>>>>>> 02ec5c1c
 				},
 			},
 			{
