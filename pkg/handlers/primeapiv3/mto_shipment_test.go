package primeapiv3

import (
	"context"
	"errors"
	"fmt"
	"net/http/httptest"
	"time"

	"github.com/go-openapi/strfmt"
	"github.com/gofrs/uuid"
	"github.com/stretchr/testify/mock"
	"go.uber.org/zap"

	"github.com/transcom/mymove/pkg/apperror"
	"github.com/transcom/mymove/pkg/etag"
	"github.com/transcom/mymove/pkg/factory"
	mtoshipmentops "github.com/transcom/mymove/pkg/gen/primev3api/primev3operations/mto_shipment"
	"github.com/transcom/mymove/pkg/gen/primev3messages"
	"github.com/transcom/mymove/pkg/handlers"
	"github.com/transcom/mymove/pkg/handlers/primeapiv3/payloads"
	"github.com/transcom/mymove/pkg/models"
	routemocks "github.com/transcom/mymove/pkg/route/mocks"
	"github.com/transcom/mymove/pkg/services"
	"github.com/transcom/mymove/pkg/services/address"
	boatshipment "github.com/transcom/mymove/pkg/services/boat_shipment"
	"github.com/transcom/mymove/pkg/services/entitlements"
	"github.com/transcom/mymove/pkg/services/fetch"
	"github.com/transcom/mymove/pkg/services/ghcrateengine"
	mobilehomeshipment "github.com/transcom/mymove/pkg/services/mobile_home_shipment"
	"github.com/transcom/mymove/pkg/services/mocks"
	moveservices "github.com/transcom/mymove/pkg/services/move"
	movetaskorder "github.com/transcom/mymove/pkg/services/move_task_order"
	mtoserviceitem "github.com/transcom/mymove/pkg/services/mto_service_item"
	mtoshipment "github.com/transcom/mymove/pkg/services/mto_shipment"
	shipmentorchestrator "github.com/transcom/mymove/pkg/services/orchestrators/shipment"
	paymentrequest "github.com/transcom/mymove/pkg/services/payment_request"
	"github.com/transcom/mymove/pkg/services/ppmshipment"
	"github.com/transcom/mymove/pkg/services/query"
	"github.com/transcom/mymove/pkg/unit"
)

func (suite *HandlerSuite) TestCreateMTOShipmentHandler() {

	builder := query.NewQueryBuilder()
	mtoChecker := movetaskorder.NewMoveTaskOrderChecker()
	moveRouter := moveservices.NewMoveRouter()
	fetcher := fetch.NewFetcher(builder)
	addressCreator := address.NewAddressCreator()
	addressUpdater := address.NewAddressUpdater()
	mtoShipmentCreator := mtoshipment.NewMTOShipmentCreatorV2(builder, fetcher, moveRouter, addressCreator)
	ppmEstimator := mocks.PPMEstimator{}
	ppmShipmentCreator := ppmshipment.NewPPMShipmentCreator(&ppmEstimator, addressCreator)
	boatShipmentCreator := boatshipment.NewBoatShipmentCreator()
	mobileHomeShipmentCreator := mobilehomeshipment.NewMobileHomeShipmentCreator()
	shipmentRouter := mtoshipment.NewShipmentRouter()
	planner := &routemocks.Planner{}
	planner.On("ZipTransitDistance",
		mock.AnythingOfType("*appcontext.appContext"),
		mock.Anything,
		mock.Anything,
		false,
	).Return(400, nil)
	vLocationServices := address.NewVLocation()

	setUpSignedCertificationCreatorMock := func(returnValue ...interface{}) services.SignedCertificationCreator {
		mockCreator := &mocks.SignedCertificationCreator{}

		mockCreator.On(
			"CreateSignedCertification",
			mock.AnythingOfType("*appcontext.appContext"),
			mock.AnythingOfType("models.SignedCertification"),
		).Return(returnValue...)

		return mockCreator
	}

	setUpSignedCertificationUpdaterMock := func(returnValue ...interface{}) services.SignedCertificationUpdater {
		mockUpdater := &mocks.SignedCertificationUpdater{}

		mockUpdater.On(
			"UpdateSignedCertification",
			mock.AnythingOfType("*appcontext.appContext"),
			mock.AnythingOfType("models.SignedCertification"),
			mock.AnythingOfType("string"),
		).Return(returnValue...)

		return mockUpdater
	}
	mtoServiceItemCreator := mtoserviceitem.NewMTOServiceItemCreator(planner, builder, moveRouter, ghcrateengine.NewDomesticUnpackPricer(), ghcrateengine.NewDomesticPackPricer(), ghcrateengine.NewDomesticLinehaulPricer(), ghcrateengine.NewDomesticShorthaulPricer(), ghcrateengine.NewDomesticOriginPricer(), ghcrateengine.NewDomesticDestinationPricer(), ghcrateengine.NewFuelSurchargePricer())
	moveTaskOrderUpdater := movetaskorder.NewMoveTaskOrderUpdater(
		builder,
		mtoServiceItemCreator,
		moveRouter, setUpSignedCertificationCreatorMock(nil, nil), setUpSignedCertificationUpdaterMock(nil, nil), &ppmEstimator,
	)
	shipmentCreator := shipmentorchestrator.NewShipmentCreator(mtoShipmentCreator, ppmShipmentCreator, boatShipmentCreator, mobileHomeShipmentCreator, shipmentRouter, moveTaskOrderUpdater)
	mockCreator := mocks.ShipmentCreator{}
	waf := entitlements.NewWeightAllotmentFetcher()

	var pickupAddress primev3messages.Address
	var secondaryPickupAddress primev3messages.Address
	var tertiaryPickupAddress primev3messages.Address
	var destinationAddress primev3messages.Address
	var ppmDestinationAddress primev3messages.PPMDestinationAddress
	var secondaryDestinationAddress primev3messages.Address
	var tertiaryDestinationAddress primev3messages.Address
	creator := paymentrequest.NewPaymentRequestCreator(planner, ghcrateengine.NewServiceItemPricer())
	statusUpdater := paymentrequest.NewPaymentRequestStatusUpdater(query.NewQueryBuilder())
	recalculator := paymentrequest.NewPaymentRequestRecalculator(creator, statusUpdater)
	paymentRequestShipmentRecalculator := paymentrequest.NewPaymentRequestShipmentRecalculator(recalculator)
	moveWeights := moveservices.NewMoveWeights(mtoshipment.NewShipmentReweighRequester(), waf)
	ppmShipmentUpdater := ppmshipment.NewPPMShipmentUpdater(&ppmEstimator, addressCreator, addressUpdater)
	boatShipmentUpdater := boatshipment.NewBoatShipmentUpdater()
	mobileHomeShipmentUpdater := mobilehomeshipment.NewMobileHomeShipmentUpdater()
	mtoShipmentUpdater := mtoshipment.NewPrimeMTOShipmentUpdater(builder, fetcher, planner, moveRouter, moveWeights, suite.TestNotificationSender(), paymentRequestShipmentRecalculator, addressUpdater, addressCreator)
	shipmentUpdater := shipmentorchestrator.NewShipmentUpdater(mtoShipmentUpdater, ppmShipmentUpdater, boatShipmentUpdater, mobileHomeShipmentUpdater, mtoServiceItemCreator)

	setupAddresses := func() {
		// Make stubbed addresses just to collect address data for payload
		newAddress := factory.BuildAddress(nil, []factory.Customization{
			{
				Model: models.Address{
					ID: uuid.Must(uuid.NewV4()),
				},
			},
		}, nil)
		pickupAddress = primev3messages.Address{
			City:           &newAddress.City,
			PostalCode:     &newAddress.PostalCode,
			State:          &newAddress.State,
			StreetAddress1: &newAddress.StreetAddress1,
			StreetAddress2: newAddress.StreetAddress2,
			StreetAddress3: newAddress.StreetAddress3,
		}
		secondaryPickupAddress = primev3messages.Address{
			City:           &newAddress.City,
			PostalCode:     &newAddress.PostalCode,
			State:          &newAddress.State,
			StreetAddress1: &newAddress.StreetAddress1,
			StreetAddress2: newAddress.StreetAddress2,
			StreetAddress3: newAddress.StreetAddress3,
		}
		tertiaryPickupAddress = primev3messages.Address{
			City:           &newAddress.City,
			PostalCode:     &newAddress.PostalCode,
			State:          &newAddress.State,
			StreetAddress1: &newAddress.StreetAddress1,
			StreetAddress2: newAddress.StreetAddress2,
			StreetAddress3: newAddress.StreetAddress3,
		}
		newAddress = factory.BuildAddress(nil, nil, []factory.Trait{factory.GetTraitAddress2})
		destinationAddress = primev3messages.Address{
			City:           &newAddress.City,
			PostalCode:     &newAddress.PostalCode,
			State:          &newAddress.State,
			StreetAddress1: &newAddress.StreetAddress1,
			StreetAddress2: newAddress.StreetAddress2,
			StreetAddress3: newAddress.StreetAddress3,
		}
		secondaryDestinationAddress = primev3messages.Address{
			City:           &newAddress.City,
			PostalCode:     &newAddress.PostalCode,
			State:          &newAddress.State,
			StreetAddress1: &newAddress.StreetAddress1,
			StreetAddress2: newAddress.StreetAddress2,
			StreetAddress3: newAddress.StreetAddress3,
		}
		tertiaryDestinationAddress = primev3messages.Address{
			City:           &newAddress.City,
			PostalCode:     &newAddress.PostalCode,
			State:          &newAddress.State,
			StreetAddress1: &newAddress.StreetAddress1,
			StreetAddress2: newAddress.StreetAddress2,
			StreetAddress3: newAddress.StreetAddress3,
		}
	}

	setupTestData := func(boatFeatureFlag bool, ubFeatureFlag bool) (CreateMTOShipmentHandler, models.Move) {
		vLocationServices := address.NewVLocation()
		move := factory.BuildAvailableToPrimeMove(suite.DB(), nil, nil)
		handlerConfig := suite.HandlerConfig()
		expectedFeatureFlag := services.FeatureFlag{
			Key:   "",
			Match: true,
		}
		if !boatFeatureFlag {
			expectedFeatureFlag.Key = "boat"
			mockFeatureFlagFetcher := &mocks.FeatureFlagFetcher{}

			mockFeatureFlagFetcher.On("GetBooleanFlag",
				mock.Anything,
				mock.Anything,
				mock.AnythingOfType("string"),
				mock.AnythingOfType("string"),
				mock.Anything,
			).Return(expectedFeatureFlag, nil)
			handlerConfig.SetFeatureFlagFetcher(mockFeatureFlagFetcher)

			mockFeatureFlagFetcher.On("GetBooleanFlagForUser",
				mock.Anything,
				mock.AnythingOfType("*appcontext.appContext"),
				mock.AnythingOfType("string"),
				mock.Anything,
			).Return(services.FeatureFlag{}, errors.New("Some error"))
			handlerConfig.SetFeatureFlagFetcher(mockFeatureFlagFetcher)
		}
		if ubFeatureFlag {
			expectedFeatureFlag.Key = "unaccompanied_baggage"
			expectedFeatureFlag.Match = true
			mockFeatureFlagFetcher := &mocks.FeatureFlagFetcher{}

			mockFeatureFlagFetcher.On("GetBooleanFlag",
				mock.Anything,                 // context.Context
				mock.Anything,                 // *zap.Logger
				mock.AnythingOfType("string"), // entityID (userID)
				mock.AnythingOfType("string"), // key
				mock.Anything,                 // flagContext (map[string]string)
			).Return(expectedFeatureFlag, nil)
			handlerConfig.SetFeatureFlagFetcher(mockFeatureFlagFetcher)

			mockFeatureFlagFetcher.On("GetBooleanFlagForUser",
				mock.Anything,
				mock.AnythingOfType("*appcontext.appContext"),
				mock.AnythingOfType("string"),
				mock.Anything,
			).Return(expectedFeatureFlag, nil)
			handlerConfig.SetFeatureFlagFetcher(mockFeatureFlagFetcher)
		} else {
			mockFeatureFlagFetcher := &mocks.FeatureFlagFetcher{}
			mockFeatureFlagFetcher.On("GetBooleanFlag",
				mock.Anything,                 // context.Context
				mock.Anything,                 // *zap.Logger
				mock.AnythingOfType("string"), // entityID (userID)
				mock.AnythingOfType("string"), // key
				mock.Anything,                 // flagContext (map[string]string)
			).Return(services.FeatureFlag{}, errors.New("Some error"))
			handlerConfig.SetFeatureFlagFetcher(mockFeatureFlagFetcher)

			mockFeatureFlagFetcher.On("GetBooleanFlagForUser",
				mock.Anything,
				mock.AnythingOfType("*appcontext.appContext"),
				mock.AnythingOfType("string"),
				mock.Anything,
			).Return(services.FeatureFlag{}, errors.New("Some error"))

			mockFeatureFlagFetcher.On("GetBooleanFlag",
				mock.Anything,
				mock.Anything,
				mock.AnythingOfType("string"),
				mock.AnythingOfType("string"),
				mock.Anything,
			).Return(func(_ context.Context, _ *zap.Logger, _ string, key string, flagContext map[string]string) (services.FeatureFlag, error) {
				return services.FeatureFlag{}, errors.New("Some error")
			})
			handlerConfig.SetFeatureFlagFetcher(mockFeatureFlagFetcher)
		}
		handler := CreateMTOShipmentHandler{
			handlerConfig,
			shipmentCreator,
			mtoChecker,
			vLocationServices,
		}

		setupAddresses()
		return handler, move
	}

	setupTestDataWithoutFF := func() (CreateMTOShipmentHandler, models.Move) {
		vLocationServices := address.NewVLocation()
		move := factory.BuildAvailableToPrimeMove(suite.DB(), nil, nil)

		handler := CreateMTOShipmentHandler{
			suite.HandlerConfig(),
			shipmentCreator,
			mtoChecker,
			vLocationServices,
		}

		setupAddresses()
		return handler, move
	}

	suite.Run("Successful POST - Integration Test", func() {
		// Under Test: CreateMTOShipment handler code
		// Setup:   Create an mto shipment on an available move
		// Expected:   Successful submission, status should be SUBMITTED
		handler, move := setupTestData(false, true)
		req := httptest.NewRequest("POST", "/mto-shipments", nil)

		params := mtoshipmentops.CreateMTOShipmentParams{
			HTTPRequest: req,
			Body: &primev3messages.CreateMTOShipment{
				MoveTaskOrderID:      handlers.FmtUUID(move.ID),
				Agents:               nil,
				CustomerRemarks:      nil,
				PointOfContact:       "John Doe",
				PrimeEstimatedWeight: handlers.FmtInt64(1200),
				RequestedPickupDate:  handlers.FmtDatePtr(models.TimePointer(time.Now())),
				ShipmentType:         primev3messages.NewMTOShipmentType(primev3messages.MTOShipmentTypeHHG),
				PickupAddress:        struct{ primev3messages.Address }{pickupAddress},
				DestinationAddress:   struct{ primev3messages.Address }{destinationAddress},
			},
		}

		// Validate incoming payload
		suite.NoError(params.Body.Validate(strfmt.Default))

		response := handler.Handle(params)
		suite.IsType(&mtoshipmentops.CreateMTOShipmentOK{}, response)
		okResponse := response.(*mtoshipmentops.CreateMTOShipmentOK)
		createMTOShipmentPayload := okResponse.Payload

		// Validate outgoing payload
		suite.NoError(createMTOShipmentPayload.Validate(strfmt.Default))

		// check that the mto shipment status is Submitted
		suite.Require().Equal(createMTOShipmentPayload.Status, primev3messages.MTOShipmentWithoutServiceItemsStatusSUBMITTED, "MTO Shipment should have been submitted")
		suite.Require().Equal(createMTOShipmentPayload.PrimeEstimatedWeight, params.Body.PrimeEstimatedWeight)
	})

	suite.Run("Successful POST - Integration Test - Unaccompanied Baggage", func() {
		// Under Test: CreateMTOShipment handler code
		// Setup:   Create an mto shipment on an available move
		// Expected:   Successful submission, status should be SUBMITTED

		suite.T().Setenv("FEATURE_FLAG_UNACCOMPANIED_BAGGAGE", "true") // Set to true in order to test UB shipments can be created with UB flag on

		handler, move := setupTestData(true, true)
		req := httptest.NewRequest("POST", "/mto-shipments", nil)

		params := mtoshipmentops.CreateMTOShipmentParams{
			HTTPRequest: req,
			Body: &primev3messages.CreateMTOShipment{
				MoveTaskOrderID:      handlers.FmtUUID(move.ID),
				Agents:               nil,
				CustomerRemarks:      nil,
				PointOfContact:       "John Doe",
				PrimeEstimatedWeight: handlers.FmtInt64(1200),
				RequestedPickupDate:  handlers.FmtDatePtr(models.TimePointer(time.Now())),
				ShipmentType:         primev3messages.NewMTOShipmentType(primev3messages.MTOShipmentTypeUNACCOMPANIEDBAGGAGE),
				PickupAddress:        struct{ primev3messages.Address }{pickupAddress},
				DestinationAddress:   struct{ primev3messages.Address }{destinationAddress},
			},
		}

		// Validate incoming payload
		suite.NoError(params.Body.Validate(strfmt.Default))

		response := handler.Handle(params)
		suite.IsType(&mtoshipmentops.CreateMTOShipmentOK{}, response)
		okResponse := response.(*mtoshipmentops.CreateMTOShipmentOK)
		createMTOShipmentPayload := okResponse.Payload

		// Validate outgoing payload
		suite.NoError(createMTOShipmentPayload.Validate(strfmt.Default))

		// check that the mto shipment status is Submitted
		suite.Require().Equal(createMTOShipmentPayload.ShipmentType, primev3messages.MTOShipmentTypeUNACCOMPANIEDBAGGAGE, "MTO Shipment should have been submitted")
		suite.Require().Equal(createMTOShipmentPayload.Status, primev3messages.MTOShipmentWithoutServiceItemsStatusSUBMITTED, "MTO Shipment should have been submitted")
		suite.Require().Equal(createMTOShipmentPayload.PrimeEstimatedWeight, params.Body.PrimeEstimatedWeight)
	})

	suite.Run("Successful POST/PATCH - Integration Test (PPM)", func() {
		// Under Test: CreateMTOShipment handler code
		// Setup:      Create a PPM shipment on an available move
		// Expected:   Successful submission, status should be SUBMITTED
		handler, move := setupTestData(true, false)
		req := httptest.NewRequest("POST", "/mto-shipments", nil)

		counselorRemarks := "Some counselor remarks"
		expectedDepartureDate := time.Now().AddDate(0, 0, 10)
		sitExpected := true
		sitLocation := primev3messages.SITLocationTypeDESTINATION
		sitEstimatedWeight := unit.Pound(1500)
		sitEstimatedEntryDate := expectedDepartureDate.AddDate(0, 0, 5)
		sitEstimatedDepartureDate := sitEstimatedEntryDate.AddDate(0, 0, 20)
		estimatedWeight := unit.Pound(3200)
		hasProGear := true
		proGearWeight := unit.Pound(400)
		spouseProGearWeight := unit.Pound(250)
		estimatedIncentive := 123456
		sitEstimatedCost := 67500

		address1 := models.Address{
			StreetAddress1: "some address",
			City:           "Beverly Hills",
			State:          "CA",
			PostalCode:     "90210",
		}
		address2 := models.Address{
			StreetAddress1: "some address",
			City:           "Scott Afb",
			State:          "IL",
			PostalCode:     "62225",
		}

		address3 := models.Address{
			StreetAddress1: "some address",
			City:           "Suffolk",
			State:          "VA",
			PostalCode:     "23435",
		}

		expectedPickupAddress := address1
		pickupAddress = primev3messages.Address{
			City:           &expectedPickupAddress.City,
			PostalCode:     &expectedPickupAddress.PostalCode,
			State:          &expectedPickupAddress.State,
			StreetAddress1: &expectedPickupAddress.StreetAddress1,
			StreetAddress2: expectedPickupAddress.StreetAddress2,
			StreetAddress3: expectedPickupAddress.StreetAddress3,
		}

		expectedSecondaryPickupAddress := address2
		secondaryPickupAddress = primev3messages.Address{
			City:           &expectedSecondaryPickupAddress.City,
			PostalCode:     &expectedSecondaryPickupAddress.PostalCode,
			State:          &expectedSecondaryPickupAddress.State,
			StreetAddress1: &expectedSecondaryPickupAddress.StreetAddress1,
			StreetAddress2: expectedSecondaryPickupAddress.StreetAddress2,
			StreetAddress3: expectedSecondaryPickupAddress.StreetAddress3,
		}

		expectedTertiaryPickupAddress := address3
		tertiaryDestinationAddress = primev3messages.Address{
			City:           &expectedTertiaryPickupAddress.City,
			PostalCode:     &expectedTertiaryPickupAddress.PostalCode,
			State:          &expectedTertiaryPickupAddress.State,
			StreetAddress1: &expectedTertiaryPickupAddress.StreetAddress1,
			StreetAddress2: expectedTertiaryPickupAddress.StreetAddress2,
			StreetAddress3: expectedTertiaryPickupAddress.StreetAddress3,
		}

		expectedDestinationAddress := address1
		destinationAddress = primev3messages.Address{
			City:           &expectedDestinationAddress.City,
			PostalCode:     &expectedDestinationAddress.PostalCode,
			State:          &expectedDestinationAddress.State,
			StreetAddress1: &expectedDestinationAddress.StreetAddress1,
			StreetAddress2: expectedDestinationAddress.StreetAddress2,
			StreetAddress3: expectedDestinationAddress.StreetAddress3,
		}
		ppmDestinationAddress = primev3messages.PPMDestinationAddress{
			City:           &expectedDestinationAddress.City,
			PostalCode:     &expectedDestinationAddress.PostalCode,
			State:          &expectedDestinationAddress.State,
			StreetAddress1: &expectedDestinationAddress.StreetAddress1,
			StreetAddress2: expectedDestinationAddress.StreetAddress2,
			StreetAddress3: expectedDestinationAddress.StreetAddress3,
		}

		expectedSecondaryDestinationAddress := address2
		secondaryDestinationAddress = primev3messages.Address{
			City:           &expectedSecondaryDestinationAddress.City,
			PostalCode:     &expectedSecondaryDestinationAddress.PostalCode,
			State:          &expectedSecondaryDestinationAddress.State,
			StreetAddress1: &expectedSecondaryDestinationAddress.StreetAddress1,
			StreetAddress2: expectedSecondaryDestinationAddress.StreetAddress2,
			StreetAddress3: expectedSecondaryDestinationAddress.StreetAddress3,
		}

		expectedTertiaryDestinationAddress := address3
		tertiaryDestinationAddress = primev3messages.Address{
			City:           &expectedTertiaryDestinationAddress.City,
			PostalCode:     &expectedTertiaryDestinationAddress.PostalCode,
			State:          &expectedTertiaryDestinationAddress.State,
			StreetAddress1: &expectedTertiaryDestinationAddress.StreetAddress1,
			StreetAddress2: expectedTertiaryDestinationAddress.StreetAddress2,
			StreetAddress3: expectedTertiaryDestinationAddress.StreetAddress3,
		}

		params := mtoshipmentops.CreateMTOShipmentParams{
			HTTPRequest: req,
			Body: &primev3messages.CreateMTOShipment{
				MoveTaskOrderID:  handlers.FmtUUID(move.ID),
				ShipmentType:     primev3messages.NewMTOShipmentType(primev3messages.MTOShipmentTypePPM),
				CounselorRemarks: &counselorRemarks,
				PpmShipment: &primev3messages.CreatePPMShipment{
					ExpectedDepartureDate:  handlers.FmtDate(expectedDepartureDate),
					PickupAddress:          struct{ primev3messages.Address }{pickupAddress},
					SecondaryPickupAddress: struct{ primev3messages.Address }{secondaryPickupAddress},
					DestinationAddress: struct {
						primev3messages.PPMDestinationAddress
					}{ppmDestinationAddress},
					SecondaryDestinationAddress: struct{ primev3messages.Address }{secondaryDestinationAddress},
					SitExpected:                 &sitExpected,
					SitLocation:                 &sitLocation,
					SitEstimatedWeight:          handlers.FmtPoundPtr(&sitEstimatedWeight),
					SitEstimatedEntryDate:       handlers.FmtDate(sitEstimatedEntryDate),
					SitEstimatedDepartureDate:   handlers.FmtDate(sitEstimatedDepartureDate),
					EstimatedWeight:             handlers.FmtPoundPtr(&estimatedWeight),
					HasProGear:                  &hasProGear,
					ProGearWeight:               handlers.FmtPoundPtr(&proGearWeight),
					SpouseProGearWeight:         handlers.FmtPoundPtr(&spouseProGearWeight),
				},
			},
		}

		ppmEstimator.On("EstimateIncentiveWithDefaultChecks",
			mock.AnythingOfType("*appcontext.appContext"),
			mock.AnythingOfType("models.PPMShipment"),
			mock.AnythingOfType("*models.PPMShipment")).
			Return(models.CentPointer(unit.Cents(estimatedIncentive)), models.CentPointer(unit.Cents(sitEstimatedCost)), nil).Once()

		ppmEstimator.On("MaxIncentive",
			mock.AnythingOfType("*appcontext.appContext"),
			mock.AnythingOfType("models.PPMShipment"),
			mock.AnythingOfType("*models.PPMShipment")).
			Return(nil, nil)

		// Validate incoming payload
		suite.NoError(params.Body.Validate(strfmt.Default))

		response := handler.Handle(params)
		suite.IsType(&mtoshipmentops.CreateMTOShipmentOK{}, response)
		okResponse := response.(*mtoshipmentops.CreateMTOShipmentOK)
		createdShipment := okResponse.Payload

		// Validate outgoing payload
		suite.NoError(createdShipment.Validate(strfmt.Default))

		createdPPM := createdShipment.PpmShipment

		suite.Equal(move.ID.String(), createdShipment.MoveTaskOrderID.String())
		suite.Equal(primev3messages.MTOShipmentTypePPM, createdShipment.ShipmentType)
		suite.Equal(primev3messages.MTOShipmentWithoutServiceItemsStatusSUBMITTED, createdShipment.Status)
		suite.Equal(&counselorRemarks, createdShipment.CounselorRemarks)

		suite.Equal(createdShipment.ID.String(), createdPPM.ShipmentID.String())
		suite.Equal(primev3messages.PPMShipmentStatusSUBMITTED, createdPPM.Status)
		suite.Equal(handlers.FmtDatePtr(&expectedDepartureDate), createdPPM.ExpectedDepartureDate)
		suite.Equal(address1.PostalCode, *createdPPM.PickupAddress.PostalCode)
		suite.Equal(address1.PostalCode, *createdPPM.DestinationAddress.PostalCode)
		suite.Equal(address2.PostalCode, *createdPPM.SecondaryPickupAddress.PostalCode)
		suite.Equal(address2.PostalCode, *createdPPM.SecondaryDestinationAddress.PostalCode)
		suite.Equal(&sitExpected, createdPPM.SitExpected)
		suite.Equal(&sitLocation, createdPPM.SitLocation)
		suite.True(*models.BoolPointer(*createdPPM.HasSecondaryPickupAddress))
		suite.True(*models.BoolPointer(*createdPPM.HasSecondaryDestinationAddress))
		suite.Equal(handlers.FmtPoundPtr(&sitEstimatedWeight), createdPPM.SitEstimatedWeight)
		suite.Equal(handlers.FmtDate(sitEstimatedEntryDate), createdPPM.SitEstimatedEntryDate)
		suite.Equal(handlers.FmtDate(sitEstimatedDepartureDate), createdPPM.SitEstimatedDepartureDate)
		suite.Equal(handlers.FmtPoundPtr(&estimatedWeight), createdPPM.EstimatedWeight)
		suite.Equal(handlers.FmtBool(hasProGear), createdPPM.HasProGear)
		suite.Equal(handlers.FmtPoundPtr(&proGearWeight), createdPPM.ProGearWeight)
		suite.Equal(handlers.FmtPoundPtr(&spouseProGearWeight), createdPPM.SpouseProGearWeight)
		suite.Equal(int64(estimatedIncentive), *createdPPM.EstimatedIncentive)
		suite.Equal(int64(sitEstimatedCost), *createdPPM.SitEstimatedCost)

		// ************
		// PATCH TESTS
		// ************
		ppmEstimator.On("EstimateIncentiveWithDefaultChecks",
			mock.AnythingOfType("*appcontext.appContext"),
			mock.AnythingOfType("models.PPMShipment"),
			mock.AnythingOfType("*models.PPMShipment")).
			Return(models.CentPointer(unit.Cents(estimatedIncentive)), models.CentPointer(unit.Cents(sitEstimatedCost)), nil).Times(4)

		ppmEstimator.On("MaxIncentive",
			mock.AnythingOfType("*appcontext.appContext"),
			mock.AnythingOfType("models.PPMShipment"),
			mock.AnythingOfType("*models.PPMShipment")).
			Return(nil, nil)

		ppmEstimator.On("FinalIncentiveWithDefaultChecks",
			mock.AnythingOfType("*appcontext.appContext"),
			mock.AnythingOfType("models.PPMShipment"),
			mock.AnythingOfType("*models.PPMShipment")).
			Return(nil, nil)

		patchHandler := UpdateMTOShipmentHandler{
			suite.HandlerConfig(),
			shipmentUpdater,
<<<<<<< HEAD
			vLocationServices,
=======
			planner,
>>>>>>> ec359ebf
		}

		patchReq := httptest.NewRequest("PATCH", fmt.Sprintf("/mto-shipments/%s", createdPPM.ShipmentID.String()), nil)

		var mtoShipment models.MTOShipment
		err := suite.DB().Find(&mtoShipment, createdPPM.ShipmentID)
		suite.NoError(err)
		eTag := etag.GenerateEtag(mtoShipment.UpdatedAt)
		patchParams := mtoshipmentops.UpdateMTOShipmentParams{
			HTTPRequest:   patchReq,
			MtoShipmentID: createdPPM.ShipmentID,
			IfMatch:       eTag,
		}
		patchParams.Body = &primev3messages.UpdateMTOShipment{
			ShipmentType: primev3messages.MTOShipmentTypePPM,
		}
		// *************************************************************************************
		// *************************************************************************************
		// Run it without any flags, no deletes should occur for secondary addresses
		// *************************************************************************************
		patchParams.Body.PpmShipment = &primev3messages.UpdatePPMShipment{
			HasProGear: &hasProGear,
		}

		// Validate incoming payload
		suite.NoError(patchParams.Body.Validate(strfmt.Default))

		patchResponse := patchHandler.Handle(patchParams)
		suite.IsType(&mtoshipmentops.UpdateMTOShipmentOK{}, patchResponse)
		okPatchResponse := patchResponse.(*mtoshipmentops.UpdateMTOShipmentOK)
		updatedShipment := okPatchResponse.Payload

		// Validate outgoing payload
		suite.NoError(updatedShipment.Validate(strfmt.Default))

		updatedPPM := updatedShipment.PpmShipment
		suite.NotNil(updatedPPM.SecondaryPickupAddress)
		suite.NotNil(updatedPPM.SecondaryDestinationAddress)
		suite.True(*models.BoolPointer(*updatedPPM.HasSecondaryPickupAddress))
		suite.True(*models.BoolPointer(*updatedPPM.HasSecondaryDestinationAddress))

		// *************************************************************************************
		// *************************************************************************************
		// Run it second time, but really delete secondary addresses with has flags set to false
		// *************************************************************************************
		err = suite.DB().Find(&mtoShipment, createdPPM.ShipmentID)
		suite.NoError(err)
		eTag = etag.GenerateEtag(mtoShipment.UpdatedAt)
		patchParams.IfMatch = eTag
		patchParams.MtoShipmentID = createdPPM.ShipmentID
		patchParams.Body.PpmShipment = &primev3messages.UpdatePPMShipment{
			HasProGear:                     &hasProGear,
			HasSecondaryPickupAddress:      models.BoolPointer(false),
			HasSecondaryDestinationAddress: models.BoolPointer(false),
		}
		suite.NoError(patchParams.Body.Validate(strfmt.Default))
		patchResponse = patchHandler.Handle(patchParams)
		suite.IsType(&mtoshipmentops.UpdateMTOShipmentOK{}, patchResponse)
		okPatchResponse = patchResponse.(*mtoshipmentops.UpdateMTOShipmentOK)
		updatedShipment = okPatchResponse.Payload

		// Validate outgoing payload
		suite.NoError(updatedShipment.Validate(strfmt.Default))

		updatedPPM = updatedShipment.PpmShipment
		// secondary should be all nils
		suite.Nil(updatedPPM.SecondaryPickupAddress)
		suite.Nil(updatedPPM.SecondaryDestinationAddress)
		suite.False(*models.BoolPointer(*updatedPPM.HasSecondaryPickupAddress))
		suite.False(*models.BoolPointer(*updatedPPM.HasSecondaryDestinationAddress))

		// *************************************************************************************
		// *************************************************************************************
		// Run it third time, but really add secondary addresses with has flags set to true
		// *************************************************************************************
		eTag = etag.GenerateEtag(time.Time(updatedShipment.UpdatedAt))
		patchParams.IfMatch = eTag
		patchParams.MtoShipmentID = createdPPM.ShipmentID

		patchParams.Body.PpmShipment = &primev3messages.UpdatePPMShipment{
			HasProGear:                     &hasProGear,
			HasSecondaryPickupAddress:      models.BoolPointer(true),
			HasSecondaryDestinationAddress: models.BoolPointer(true),
			SecondaryPickupAddress:         struct{ primev3messages.Address }{secondaryPickupAddress},
			SecondaryDestinationAddress:    struct{ primev3messages.Address }{secondaryDestinationAddress},
		}

		// Validate incoming payload
		suite.NoError(patchParams.Body.Validate(strfmt.Default))

		patchResponse = patchHandler.Handle(patchParams)
		suite.IsType(&mtoshipmentops.UpdateMTOShipmentOK{}, patchResponse)
		okPatchResponse = patchResponse.(*mtoshipmentops.UpdateMTOShipmentOK)
		updatedShipment = okPatchResponse.Payload

		// Validate outgoing payload
		suite.NoError(updatedShipment.Validate(strfmt.Default))

		updatedPPM = updatedShipment.PpmShipment
		suite.NotNil(updatedPPM.SecondaryPickupAddress)
		suite.NotNil(updatedPPM.SecondaryDestinationAddress)
		suite.True(*models.BoolPointer(*updatedPPM.HasSecondaryPickupAddress))
		suite.True(*models.BoolPointer(*updatedPPM.HasSecondaryDestinationAddress))

		// *************************************************************************************
		// *************************************************************************************
		// Run it fourth time, but really add tertiary addresses with has flags set to true
		// *************************************************************************************
		eTag = etag.GenerateEtag(time.Time(updatedShipment.UpdatedAt))
		patchParams.IfMatch = eTag
		patchParams.MtoShipmentID = updatedPPM.ShipmentID
		patchParams.Body.PpmShipment = &primev3messages.UpdatePPMShipment{
			HasProGear:                    &hasProGear,
			HasTertiaryPickupAddress:      models.BoolPointer(true),
			HasTertiaryDestinationAddress: models.BoolPointer(true),
			TertiaryPickupAddress:         struct{ primev3messages.Address }{tertiaryPickupAddress},
			TertiaryDestinationAddress:    struct{ primev3messages.Address }{tertiaryDestinationAddress},
		}

		// Validate incoming payload
		suite.NoError(patchParams.Body.Validate(strfmt.Default))

		patchResponse = patchHandler.Handle(patchParams)
		suite.IsType(&mtoshipmentops.UpdateMTOShipmentOK{}, patchResponse)
		okPatchResponse = patchResponse.(*mtoshipmentops.UpdateMTOShipmentOK)
		updatedShipment = okPatchResponse.Payload

		// Validate outgoing payload
		suite.NoError(updatedShipment.Validate(strfmt.Default))

		updatedPPM = updatedShipment.PpmShipment
		suite.NotNil(updatedPPM.TertiaryPickupAddress)
		suite.NotNil(updatedPPM.TertiaryDestinationAddress)
		suite.True(*models.BoolPointer(*updatedPPM.HasTertiaryPickupAddress))
		suite.True(*models.BoolPointer(*updatedPPM.HasTertiaryDestinationAddress))
	})

	suite.Run("Successful POST/PATCH - Integration Test (PPM) - Destination address street 1 OPTIONAL", func() {
		// Under Test: CreateMTOShipment handler code
		// Setup:      Create a PPM shipment on an available move
		// Expected:   Successful submission, status should be SUBMITTED
		handler, move := setupTestData(true, true)
		req := httptest.NewRequest("POST", "/mto-shipments", nil)

		counselorRemarks := "Some counselor remarks"
		expectedDepartureDate := time.Now().AddDate(0, 0, 10)
		sitExpected := true
		sitLocation := primev3messages.SITLocationTypeDESTINATION
		sitEstimatedWeight := unit.Pound(1500)
		sitEstimatedEntryDate := expectedDepartureDate.AddDate(0, 0, 5)
		sitEstimatedDepartureDate := sitEstimatedEntryDate.AddDate(0, 0, 20)
		estimatedWeight := unit.Pound(3200)
		hasProGear := true
		proGearWeight := unit.Pound(400)
		spouseProGearWeight := unit.Pound(250)
		estimatedIncentive := 123456
		sitEstimatedCost := 67500

		address1 := models.Address{
			StreetAddress1: "some address",
			City:           "Beverly Hills",
			State:          "CA",
			PostalCode:     "90210",
		}
		addressWithEmptyStreet1 := models.Address{
			StreetAddress1: "",
			City:           "Beverly Hills",
			State:          "CA",
			PostalCode:     "90210",
		}

		expectedPickupAddress := address1
		pickupAddress = primev3messages.Address{
			City:           &expectedPickupAddress.City,
			PostalCode:     &expectedPickupAddress.PostalCode,
			State:          &expectedPickupAddress.State,
			StreetAddress1: &expectedPickupAddress.StreetAddress1,
			StreetAddress2: expectedPickupAddress.StreetAddress2,
			StreetAddress3: expectedPickupAddress.StreetAddress3,
		}

		expectedDestinationAddress := address1
		destinationAddress = primev3messages.Address{
			City:           &expectedDestinationAddress.City,
			PostalCode:     &expectedDestinationAddress.PostalCode,
			State:          &expectedDestinationAddress.State,
			StreetAddress1: &expectedDestinationAddress.StreetAddress1,
			StreetAddress2: expectedDestinationAddress.StreetAddress2,
			StreetAddress3: expectedDestinationAddress.StreetAddress3,
		}
		ppmDestinationAddress = primev3messages.PPMDestinationAddress{
			City:           &addressWithEmptyStreet1.City,
			PostalCode:     &addressWithEmptyStreet1.PostalCode,
			State:          &addressWithEmptyStreet1.State,
			StreetAddress1: &addressWithEmptyStreet1.StreetAddress1,
			StreetAddress2: addressWithEmptyStreet1.StreetAddress2,
			StreetAddress3: addressWithEmptyStreet1.StreetAddress3,
		}

		params := mtoshipmentops.CreateMTOShipmentParams{
			HTTPRequest: req,
			Body: &primev3messages.CreateMTOShipment{
				MoveTaskOrderID:  handlers.FmtUUID(move.ID),
				ShipmentType:     primev3messages.NewMTOShipmentType(primev3messages.MTOShipmentTypePPM),
				CounselorRemarks: &counselorRemarks,
				PpmShipment: &primev3messages.CreatePPMShipment{
					ExpectedDepartureDate: handlers.FmtDate(expectedDepartureDate),
					PickupAddress:         struct{ primev3messages.Address }{pickupAddress},
					DestinationAddress: struct {
						primev3messages.PPMDestinationAddress
					}{ppmDestinationAddress},
					SitExpected:               &sitExpected,
					SitLocation:               &sitLocation,
					SitEstimatedWeight:        handlers.FmtPoundPtr(&sitEstimatedWeight),
					SitEstimatedEntryDate:     handlers.FmtDate(sitEstimatedEntryDate),
					SitEstimatedDepartureDate: handlers.FmtDate(sitEstimatedDepartureDate),
					EstimatedWeight:           handlers.FmtPoundPtr(&estimatedWeight),
					HasProGear:                &hasProGear,
					ProGearWeight:             handlers.FmtPoundPtr(&proGearWeight),
					SpouseProGearWeight:       handlers.FmtPoundPtr(&spouseProGearWeight),
				},
			},
		}

		ppmEstimator.On("EstimateIncentiveWithDefaultChecks",
			mock.AnythingOfType("*appcontext.appContext"),
			mock.AnythingOfType("models.PPMShipment"),
			mock.AnythingOfType("*models.PPMShipment")).
			Return(models.CentPointer(unit.Cents(estimatedIncentive)), models.CentPointer(unit.Cents(sitEstimatedCost)), nil).Once()

		ppmEstimator.On("MaxIncentive",
			mock.AnythingOfType("*appcontext.appContext"),
			mock.AnythingOfType("models.PPMShipment"),
			mock.AnythingOfType("*models.PPMShipment")).
			Return(nil, nil)

		// Validate incoming payload
		suite.NoError(params.Body.Validate(strfmt.Default))

		response := handler.Handle(params)
		suite.IsType(&mtoshipmentops.CreateMTOShipmentOK{}, response)
		okResponse := response.(*mtoshipmentops.CreateMTOShipmentOK)
		createdShipment := okResponse.Payload

		// Validate outgoing payload
		suite.NoError(createdShipment.Validate(strfmt.Default))

		createdPPM := createdShipment.PpmShipment

		suite.Equal(move.ID.String(), createdShipment.MoveTaskOrderID.String())
		suite.Equal(primev3messages.MTOShipmentTypePPM, createdShipment.ShipmentType)
		suite.Equal(primev3messages.MTOShipmentWithoutServiceItemsStatusSUBMITTED, createdShipment.Status)

		suite.Equal(createdShipment.ID.String(), createdPPM.ShipmentID.String())
		suite.Equal(addressWithEmptyStreet1.StreetAddress1, *createdPPM.DestinationAddress.StreetAddress1)
		suite.True(len(*createdPPM.DestinationAddress.StreetAddress1) == 0)

		// ************
		// PATCH TESTS
		// ************
		ppmEstimator.On("EstimateIncentiveWithDefaultChecks",
			mock.AnythingOfType("*appcontext.appContext"),
			mock.AnythingOfType("models.PPMShipment"),
			mock.AnythingOfType("*models.PPMShipment")).
			Return(models.CentPointer(unit.Cents(estimatedIncentive)), models.CentPointer(unit.Cents(sitEstimatedCost)), nil).Times(2)

		ppmEstimator.On("MaxIncentive",
			mock.AnythingOfType("*appcontext.appContext"),
			mock.AnythingOfType("models.PPMShipment"),
			mock.AnythingOfType("*models.PPMShipment")).
			Return(nil, nil)

		ppmEstimator.On("FinalIncentiveWithDefaultChecks",
			mock.AnythingOfType("*appcontext.appContext"),
			mock.AnythingOfType("models.PPMShipment"),
			mock.AnythingOfType("*models.PPMShipment")).
			Return(nil, nil)

		patchHandler := UpdateMTOShipmentHandler{
			suite.HandlerConfig(),
			shipmentUpdater,
<<<<<<< HEAD
			vLocationServices,
=======
			planner,
>>>>>>> ec359ebf
		}

		patchReq := httptest.NewRequest("PATCH", fmt.Sprintf("/mto-shipments/%s", createdPPM.ShipmentID.String()), nil)

		var mtoShipment models.MTOShipment
		err := suite.DB().Find(&mtoShipment, createdPPM.ShipmentID)
		suite.NoError(err)
		eTag := etag.GenerateEtag(mtoShipment.UpdatedAt)
		patchParams := mtoshipmentops.UpdateMTOShipmentParams{
			HTTPRequest:   patchReq,
			MtoShipmentID: createdPPM.ShipmentID,
			IfMatch:       eTag,
		}
		patchParams.Body = &primev3messages.UpdateMTOShipment{
			ShipmentType: primev3messages.MTOShipmentTypePPM,
		}
		// *************************************************************************************
		// *************************************************************************************
		// Run with whitespace in destination street 1. Whitespace will be trimmed and seen as
		// as empty on the server side.
		// *************************************************************************************
		ppmDestinationAddressOptionalStreet1ContainingWhitespaces := primev3messages.PPMDestinationAddress{
			City:           models.StringPointer("Beverly Hills"),
			Country:        models.StringPointer("US"),
			PostalCode:     models.StringPointer("90210"),
			State:          models.StringPointer("CA"),
			StreetAddress1: models.StringPointer("  "), //whitespace
		}
		patchParams.Body.PpmShipment = &primev3messages.UpdatePPMShipment{
			DestinationAddress: struct {
				primev3messages.PPMDestinationAddress
			}{ppmDestinationAddressOptionalStreet1ContainingWhitespaces},
		}

		// Validate incoming payload
		suite.NoError(patchParams.Body.Validate(strfmt.Default))

		patchResponse := patchHandler.Handle(patchParams)
		suite.IsType(&mtoshipmentops.UpdateMTOShipmentOK{}, patchResponse)
		okPatchResponse := patchResponse.(*mtoshipmentops.UpdateMTOShipmentOK)
		updatedShipment := okPatchResponse.Payload

		// Validate outgoing payload
		suite.NoError(updatedShipment.Validate(strfmt.Default))

		updatedPPM := updatedShipment.PpmShipment
		suite.Equal(ppmDestinationAddressOptionalStreet1ContainingWhitespaces.City, updatedPPM.DestinationAddress.City)
		// test whitespace has been trimmed. it should not be equal after update
		suite.NotEqual(ppmDestinationAddressOptionalStreet1ContainingWhitespaces.StreetAddress1, updatedPPM.DestinationAddress.StreetAddress1)
		// verify street address1 is returned as empty string
		suite.True(len(*updatedPPM.DestinationAddress.StreetAddress1) == 0)
	})

	suite.Run("Successful POST with Shuttle service items without primeEstimatedWeight - Integration Test", func() {
		// Under Test: CreateMTOShipment handler code
		// Setup:   Create an mto shipment on an available move
		// Expected:   Successful submission, status should be SUBMITTED
		handler, move := setupTestData(true, false)
		req := httptest.NewRequest("POST", "/mto-shipments", nil)

		serviceItem := factory.BuildMTOServiceItemBasic(suite.DB(), []factory.Customization{
			{
				Model: models.MTOServiceItem{
					Reason: models.StringPointer("not applicable"),
				},
			},
			{
				Model:    move,
				LinkOnly: true,
			},
			{
				Model: models.ReService{
					Code: models.ReServiceCodeDDSHUT,
				},
			},
		}, nil)
		serviceItem.ID = uuid.Nil

		params := mtoshipmentops.CreateMTOShipmentParams{
			HTTPRequest: req,
			Body: &primev3messages.CreateMTOShipment{
				MoveTaskOrderID:     handlers.FmtUUID(move.ID),
				Agents:              nil,
				CustomerRemarks:     nil,
				PointOfContact:      "John Doe",
				RequestedPickupDate: handlers.FmtDatePtr(models.TimePointer(time.Now())),
				ShipmentType:        primev3messages.NewMTOShipmentType(primev3messages.MTOShipmentTypeHHG),
				PickupAddress:       struct{ primev3messages.Address }{pickupAddress},
				DestinationAddress:  struct{ primev3messages.Address }{destinationAddress},
			},
		}

		mtoServiceItems := models.MTOServiceItems{serviceItem}
		params.Body.SetMtoServiceItems(*payloads.MTOServiceItems(&mtoServiceItems))

		// Validate incoming payload
		suite.NoError(params.Body.Validate(strfmt.Default))

		response := handler.Handle(params)
		suite.IsType(&mtoshipmentops.CreateMTOShipmentOK{}, response)
		okResponse := response.(*mtoshipmentops.CreateMTOShipmentOK)
		createMTOShipmentPayload := okResponse.Payload

		// Validate outgoing payload
		suite.NoError(createMTOShipmentPayload.Validate(strfmt.Default))

		// check that the mto shipment status is Submitted
		suite.Require().Equal(createMTOShipmentPayload.Status, primev3messages.MTOShipmentWithoutServiceItemsStatusSUBMITTED, "MTO Shipment should have been submitted")
	})

	suite.Run("POST failure - 500", func() {
		// Under Test: CreateMTOShipmentHandler
		// Mocked:     CreateMTOShipment creator
		// Setup:   If underlying CreateMTOShipment returns error, handler should return 500 response
		// Expected:   500 Response returned
		handler, move := setupTestData(true, false)
		req := httptest.NewRequest("POST", "/mto-shipments", nil)

		// Create a handler with the mocked creator
		handler.ShipmentCreator = &mockCreator

		err := errors.New("ServerError")

		mockCreator.On("CreateShipment",
			mock.AnythingOfType("*appcontext.appContext"),
			mock.AnythingOfType("*models.MTOShipment"),
		).Return(nil, err)

		params := mtoshipmentops.CreateMTOShipmentParams{
			HTTPRequest: req,
			Body: &primev3messages.CreateMTOShipment{
				MoveTaskOrderID:      handlers.FmtUUID(move.ID),
				PointOfContact:       "John Doe",
				PrimeEstimatedWeight: handlers.FmtInt64(1200),
				RequestedPickupDate:  handlers.FmtDatePtr(models.TimePointer(time.Now())),
				ShipmentType:         primev3messages.NewMTOShipmentType(primev3messages.MTOShipmentTypeHHG),
				PickupAddress:        struct{ primev3messages.Address }{pickupAddress},
				DestinationAddress:   struct{ primev3messages.Address }{destinationAddress},
			},
		}

		// Validate incoming payload
		suite.NoError(params.Body.Validate(strfmt.Default))

		response := handler.Handle(params)
		suite.IsType(&mtoshipmentops.CreateMTOShipmentInternalServerError{}, response)
		errResponse := response.(*mtoshipmentops.CreateMTOShipmentInternalServerError)

		// Validate outgoing payload
		suite.NoError(errResponse.Payload.Validate(strfmt.Default))

		suite.Equal(handlers.InternalServerErrMessage, *errResponse.Payload.Title, "Payload title is wrong")
	})

	suite.Run("POST failure - 422 -- Bad agent IDs set on shipment", func() {
		// Under Test: CreateMTOShipmentHandler
		// Setup:      Create a shipment with an agent that doesn't really exist, handler should return unprocessable entity
		// Expected:   422 Unprocessable Entity Response returned

		handler, move := setupTestData(true, false)
		req := httptest.NewRequest("POST", "/mto-shipments", nil)

		badID := strfmt.UUID(uuid.Must(uuid.NewV4()).String())
		agent := &primev3messages.MTOAgent{
			ID:            badID,
			MtoShipmentID: badID,
			FirstName:     handlers.FmtString("Mary"),
		}
		params := mtoshipmentops.CreateMTOShipmentParams{
			HTTPRequest: req,
			Body: &primev3messages.CreateMTOShipment{
				MoveTaskOrderID:      handlers.FmtUUID(move.ID),
				PointOfContact:       "John Doe",
				PrimeEstimatedWeight: handlers.FmtInt64(1200),
				Agents:               primev3messages.MTOAgents{agent},
				RequestedPickupDate:  handlers.FmtDatePtr(models.TimePointer(time.Now())),
				ShipmentType:         primev3messages.NewMTOShipmentType(primev3messages.MTOShipmentTypeHHG),
				PickupAddress:        struct{ primev3messages.Address }{pickupAddress},
				DestinationAddress:   struct{ primev3messages.Address }{destinationAddress},
			},
		}

		// Validate incoming payload
		suite.NoError(params.Body.Validate(strfmt.Default))

		response := handler.Handle(params)
		suite.IsType(&mtoshipmentops.CreateMTOShipmentUnprocessableEntity{}, response)
		typedResponse := response.(*mtoshipmentops.CreateMTOShipmentUnprocessableEntity)

		// Validate outgoing payload
		suite.NoError(typedResponse.Payload.Validate(strfmt.Default))

		suite.NotEmpty(typedResponse.Payload.InvalidFields)
		suite.Contains(typedResponse.Payload.InvalidFields, "agents:id")
		suite.Contains(typedResponse.Payload.InvalidFields, "agents:mtoShipmentID")
	})

	suite.Run("POST failure - 422 - invalid input, missing pickup address", func() {
		// Under Test: CreateMTOShipmentHandler
		// Setup:      Create a shipment with missing pickup address, handler should return unprocessable entity
		// Expected:   422 Unprocessable Entity Response returned

		handler, move := setupTestData(true, false)
		req := httptest.NewRequest("POST", "/mto-shipments", nil)

		params := mtoshipmentops.CreateMTOShipmentParams{
			HTTPRequest: req,
			Body: &primev3messages.CreateMTOShipment{
				MoveTaskOrderID:      handlers.FmtUUID(move.ID),
				PointOfContact:       "John Doe",
				PrimeEstimatedWeight: handlers.FmtInt64(1200),
				RequestedPickupDate:  handlers.FmtDatePtr(models.TimePointer(time.Now())),
				ShipmentType:         primev3messages.NewMTOShipmentType(primev3messages.MTOShipmentTypeHHG),
				PickupAddress:        struct{ primev3messages.Address }{pickupAddress},
				DestinationAddress:   struct{ primev3messages.Address }{destinationAddress},
			},
		}
		params.Body.PickupAddress.Address.StreetAddress1 = nil

		// Validate incoming payload
		suite.NoError(params.Body.Validate(strfmt.Default))

		response := handler.Handle(params)
		suite.IsType(&mtoshipmentops.CreateMTOShipmentUnprocessableEntity{}, response)
		unprocessableEntity := response.(*mtoshipmentops.CreateMTOShipmentUnprocessableEntity)

		// Validate outgoing payload
		// TODO: Can't validate the response because of the issue noted below. Figure out a way to
		//   either alter the service or relax the swagger requirements.
		// suite.NoError(unprocessableEntity.Payload.Validate(strfmt.Default))
		// CreateShipment is returning apperror.InvalidInputError without any validation errors
		// so InvalidFields won't be added to the payload.

		suite.Contains(*unprocessableEntity.Payload.Detail, "PickupAddress is required")
	})

	suite.Run("POST failure - 404 -- not found", func() {
		// Under Test: CreateMTOShipmentHandler
		// Setup:      Create a shipment on a non-existent move
		// Expected:   404 Not Found returned
		handler, _ := setupTestData(true, false)
		req := httptest.NewRequest("POST", "/mto-shipments", nil)

		// Generate a unique id
		badID := strfmt.UUID(uuid.Must(uuid.NewV4()).String())
		params := mtoshipmentops.CreateMTOShipmentParams{
			HTTPRequest: req,
			Body: &primev3messages.CreateMTOShipment{
				MoveTaskOrderID:      &badID,
				PointOfContact:       "John Doe",
				PrimeEstimatedWeight: handlers.FmtInt64(1200),
				RequestedPickupDate:  handlers.FmtDatePtr(models.TimePointer(time.Now())),
				ShipmentType:         primev3messages.NewMTOShipmentType(primev3messages.MTOShipmentTypeHHG),
				PickupAddress:        struct{ primev3messages.Address }{pickupAddress},
				DestinationAddress:   struct{ primev3messages.Address }{destinationAddress},
			},
		}

		// Validate incoming payload
		suite.NoError(params.Body.Validate(strfmt.Default))

		response := handler.Handle(params)
		suite.IsType(&mtoshipmentops.CreateMTOShipmentNotFound{}, response)
		responsePayload := response.(*mtoshipmentops.CreateMTOShipmentNotFound).Payload

		// Validate outgoing payload
		suite.NoError(responsePayload.Validate(strfmt.Default))
	})

	suite.Run("POST failure - 400 -- nil body", func() {
		// Under Test: CreateMTOShipmentHandler
		// Setup:      Create a request with no data in the body
		// Expected:   422 Unprocessable Entity Response returned

		handler, _ := setupTestData(true, false)
		req := httptest.NewRequest("POST", "/mto-shipments", nil)

		paramsNilBody := mtoshipmentops.CreateMTOShipmentParams{
			HTTPRequest: req,
		}

		// Validate incoming payload: nil body (the point of this test)

		response := handler.Handle(paramsNilBody)
		suite.IsType(&mtoshipmentops.CreateMTOShipmentBadRequest{}, response)
		responsePayload := response.(*mtoshipmentops.CreateMTOShipmentBadRequest).Payload

		// Validate outgoing payload
		suite.NoError(responsePayload.Validate(strfmt.Default))
	})

	suite.Run("POST failure - 404 -- MTO is not available to Prime", func() {
		// Under Test: CreateMTOShipmentHandler
		// Setup:      Create a shipment on an unavailable move, prime cannot update these
		// Expected:   404 Not found returned

		handler, _ := setupTestData(true, false)
		req := httptest.NewRequest("POST", "/mto-shipments", nil)

		unavailableMove := factory.BuildMove(suite.DB(), nil, nil)
		params := mtoshipmentops.CreateMTOShipmentParams{
			HTTPRequest: req,
			Body: &primev3messages.CreateMTOShipment{
				MoveTaskOrderID:      handlers.FmtUUID(unavailableMove.ID),
				PointOfContact:       "John Doe",
				PrimeEstimatedWeight: handlers.FmtInt64(1200),
				RequestedPickupDate:  handlers.FmtDatePtr(models.TimePointer(time.Now())),
				ShipmentType:         primev3messages.NewMTOShipmentType(primev3messages.MTOShipmentTypeHHG),
				PickupAddress:        struct{ primev3messages.Address }{pickupAddress},
				DestinationAddress:   struct{ primev3messages.Address }{destinationAddress},
			},
		}

		// Validate incoming payload
		suite.NoError(params.Body.Validate(strfmt.Default))

		response := handler.Handle(params)
		suite.IsType(&mtoshipmentops.CreateMTOShipmentNotFound{}, response)
		typedResponse := response.(*mtoshipmentops.CreateMTOShipmentNotFound)

		// Validate outgoing payload
		suite.NoError(typedResponse.Payload.Validate(strfmt.Default))

		suite.Contains(*typedResponse.Payload.Detail, unavailableMove.ID.String())
	})

	suite.Run("POST failure - 500 - App Event Internal DTOD Server Error", func() {
		// Under Test: CreateMTOShipmentHandler
		// Setup:      Create a shipment with DTOD outage simulated or bad zip
		// Expected:   500 Internal Server Error returned

		handler, move := setupTestData(true, false)
		req := httptest.NewRequest("POST", "/mto-shipments", nil)
		handler.ShipmentCreator = &mockCreator

		err := apperror.EventError{}

		mockCreator.On("CreateShipment",
			mock.AnythingOfType("*appcontext.appContext"),
			mock.Anything,
		).Return(nil, nil, err)

		params := mtoshipmentops.CreateMTOShipmentParams{
			HTTPRequest: req,
			Body: &primev3messages.CreateMTOShipment{
				MoveTaskOrderID:     handlers.FmtUUID(move.ID),
				Agents:              nil,
				CustomerRemarks:     nil,
				PointOfContact:      "John Doe",
				RequestedPickupDate: handlers.FmtDatePtr(models.TimePointer(time.Now())),
				ShipmentType:        primev3messages.NewMTOShipmentType(primev3messages.MTOShipmentTypeHHG),
				PickupAddress:       struct{ primev3messages.Address }{pickupAddress},
				DestinationAddress:  struct{ primev3messages.Address }{destinationAddress},
			},
		}

		response := handler.Handle(params)
		suite.IsType(&mtoshipmentops.CreateMTOShipmentInternalServerError{}, response)
		typedResponse := response.(*mtoshipmentops.CreateMTOShipmentInternalServerError)
		suite.Contains(*typedResponse.Payload.Detail, "An internal server error has occurred")
	})

	suite.Run("POST failure - 422 - MTO Shipment object not formatted correctly", func() {
		// Under Test: CreateMTOShipmentHandler
		// Setup:      Create a shipment with service items that don't match the modeltype
		// Expected:   422 Unprocessable Entity returned

		handler, move := setupTestData(true, false)
		req := httptest.NewRequest("POST", "/mto-shipments", nil)
		handler.ShipmentCreator = &mockCreator

		err := apperror.NotFoundError{}

		mockCreator.On("CreateShipment",
			mock.AnythingOfType("*appcontext.appContext"),
			mock.Anything,
		).Return(nil, nil, err)

		params := mtoshipmentops.CreateMTOShipmentParams{
			HTTPRequest: req,
			Body: &primev3messages.CreateMTOShipment{
				MoveTaskOrderID:      handlers.FmtUUID(move.ID),
				Agents:               nil,
				CustomerRemarks:      nil,
				PointOfContact:       "John Doe",
				PrimeEstimatedWeight: handlers.FmtInt64(1200),
				RequestedPickupDate:  handlers.FmtDatePtr(models.TimePointer(time.Now())),
				ShipmentType:         primev3messages.NewMTOShipmentType(primev3messages.MTOShipmentTypeHHG),
				PickupAddress:        struct{ primev3messages.Address }{pickupAddress},
				DestinationAddress:   struct{ primev3messages.Address }{destinationAddress},
				BoatShipment:         &primev3messages.CreateBoatShipment{}, // Empty boat shipment will trigger validation error on MTO Shipment creation
			},
		}

		response := handler.Handle(params)
		suite.IsType(&mtoshipmentops.CreateMTOShipmentUnprocessableEntity{}, response)
		typedResponse := response.(*mtoshipmentops.CreateMTOShipmentUnprocessableEntity)

		suite.Contains(*typedResponse.Payload.Detail, "The MTO shipment object is invalid.")
	})

	suite.Run("POST failure - 422 - modelType() not supported", func() {
		// Under Test: CreateMTOShipmentHandler
		// Setup:      Create a shipment with service items that don't match the modeltype
		// Expected:   422 Unprocessable Entity returned

		handler, move := setupTestData(true, false)
		req := httptest.NewRequest("POST", "/mto-shipments", nil)
		handler.ShipmentCreator = &mockCreator

		err := apperror.NotFoundError{}

		mockCreator.On("CreateShipment",
			mock.AnythingOfType("*appcontext.appContext"),
			mock.Anything,
		).Return(nil, nil, err)

		// Create a service item that doesn't match the modeltype
		mtoServiceItems := models.MTOServiceItems{
			models.MTOServiceItem{
				MoveTaskOrderID:  move.ID,
				MTOShipmentID:    &uuid.Nil,
				ReService:        models.ReService{Code: models.ReServiceCodeMS},
				Reason:           nil,
				PickupPostalCode: nil,
				CreatedAt:        time.Now(),
				UpdatedAt:        time.Now(),
			},
		}
		params := mtoshipmentops.CreateMTOShipmentParams{
			HTTPRequest: req,
			Body: &primev3messages.CreateMTOShipment{
				MoveTaskOrderID:      handlers.FmtUUID(move.ID),
				PointOfContact:       "John Doe",
				PrimeEstimatedWeight: handlers.FmtInt64(1200),
				RequestedPickupDate:  handlers.FmtDatePtr(models.TimePointer(time.Now())),
				ShipmentType:         primev3messages.NewMTOShipmentType(primev3messages.MTOShipmentTypeHHG),
			},
		}

		params.Body.SetMtoServiceItems(*payloads.MTOServiceItems(&mtoServiceItems))

		// Validate incoming payload
		suite.NoError(params.Body.Validate(strfmt.Default))

		response := handler.Handle(params)
		suite.IsType(&mtoshipmentops.CreateMTOShipmentUnprocessableEntity{}, response)
		typedResponse := response.(*mtoshipmentops.CreateMTOShipmentUnprocessableEntity)

		// Validate outgoing payload
		suite.NoError(typedResponse.Payload.Validate(strfmt.Default))

		suite.Contains(*typedResponse.Payload.Detail, "MTOServiceItem modelType() not allowed")
	})

	suite.Run("POST failure - Error when feature flag fetcher fails and a boat shipment is passed in.", func() {
		// Under Test: CreateMTOShipmentHandler
		// Mocked:     CreateMTOShipment creator
		// Setup:   If underlying CreateMTOShipment returns error, handler should return 500 response
		// Expected:   500 Response returned
		suite.T().Setenv("FEATURE_FLAG_BOAT", "true") // Set to true in order to test that it will default to "false" if flag fetcher errors out.

		handler, move := setupTestData(false, false)

		req := httptest.NewRequest("POST", "/mto-shipments", nil)

		params := mtoshipmentops.CreateMTOShipmentParams{
			HTTPRequest: req,
			Body: &primev3messages.CreateMTOShipment{
				MoveTaskOrderID:      handlers.FmtUUID(move.ID),
				Agents:               nil,
				CustomerRemarks:      nil,
				PointOfContact:       "John Doe",
				PrimeEstimatedWeight: handlers.FmtInt64(1200),
				RequestedPickupDate:  handlers.FmtDatePtr(models.TimePointer(time.Now())),
				ShipmentType:         primev3messages.NewMTOShipmentType(primev3messages.MTOShipmentTypeBOATHAULAWAY),
				PickupAddress:        struct{ primev3messages.Address }{pickupAddress},
				DestinationAddress:   struct{ primev3messages.Address }{destinationAddress},
			},
		}

		// Validate incoming payload
		suite.NoError(params.Body.Validate(strfmt.Default))

		response := handler.Handle(params)
		suite.IsType(&mtoshipmentops.CreateMTOShipmentUnprocessableEntity{}, response)
		errResponse := response.(*mtoshipmentops.CreateMTOShipmentUnprocessableEntity)

		suite.Contains(*errResponse.Payload.Detail, "Boat shipment type was used but the feature flag is not enabled.")
	})

	suite.Run("POST failure - Error when UB FF is off and UB shipment is passed in.", func() {
		// Under Test: CreateMTOShipmentHandler
		// Mocked:     CreateMTOShipment creator
		// Setup:   If underlying CreateMTOShipment returns error, handler should return 500 response
		// Expected:   500 Response returned
		suite.T().Setenv("FEATURE_FLAG_UNACCOMPANIED_BAGGAGE", "false") // Set to true in order to test that it will default to "false" if flag fetcher errors out.

		handler, move := setupTestData(false, false)

		req := httptest.NewRequest("POST", "/mto-shipments", nil)

		params := mtoshipmentops.CreateMTOShipmentParams{
			HTTPRequest: req,
			Body: &primev3messages.CreateMTOShipment{
				MoveTaskOrderID:      handlers.FmtUUID(move.ID),
				Agents:               nil,
				CustomerRemarks:      nil,
				PointOfContact:       "John Doe",
				PrimeEstimatedWeight: handlers.FmtInt64(1200),
				RequestedPickupDate:  handlers.FmtDatePtr(models.TimePointer(time.Now())),
				ShipmentType:         primev3messages.NewMTOShipmentType(primev3messages.MTOShipmentTypeUNACCOMPANIEDBAGGAGE),
				PickupAddress:        struct{ primev3messages.Address }{pickupAddress},
				DestinationAddress:   struct{ primev3messages.Address }{destinationAddress},
			},
		}

		// Validate incoming payload
		suite.NoError(params.Body.Validate(strfmt.Default))

		response := handler.Handle(params)
		suite.IsType(&mtoshipmentops.CreateMTOShipmentUnprocessableEntity{}, response)
		errResponse := response.(*mtoshipmentops.CreateMTOShipmentUnprocessableEntity)

		suite.Contains(*errResponse.Payload.Detail, "Unaccompanied baggage shipments can't be created unless the unaccompanied_baggage feature flag is enabled.")
	})

	suite.Run("POST failure - Error creating a mto shipment contains tertiary destination address no secondary destination address.", func() {
		// Under Test: CreateMTOShipmentHandler
		// Setup:   If underlying CreateMTOShipment returns error, handler should return 422 response
		// Expected:   422 Response returned

		handler, move := setupTestData(false, false)

		req := httptest.NewRequest("POST", "/mto-shipments", nil)

		newAddress := factory.BuildAddress(nil, []factory.Customization{
			{
				Model: models.Address{
					ID: uuid.Must(uuid.NewV4()),
				},
			},
		}, nil)
		destinationAddress = primev3messages.Address{
			City:           &newAddress.City,
			PostalCode:     &newAddress.PostalCode,
			State:          &newAddress.State,
			StreetAddress1: &newAddress.StreetAddress1,
			StreetAddress2: newAddress.StreetAddress2,
			StreetAddress3: newAddress.StreetAddress3,
		}
		destinationAddress = primev3messages.Address{
			City:           &newAddress.City,
			PostalCode:     &newAddress.PostalCode,
			State:          &newAddress.State,
			StreetAddress1: &newAddress.StreetAddress1,
			StreetAddress2: newAddress.StreetAddress2,
			StreetAddress3: newAddress.StreetAddress3,
		}
		tertiaryDestinationAddress = primev3messages.Address{
			City:           &newAddress.City,
			PostalCode:     &newAddress.PostalCode,
			State:          &newAddress.State,
			StreetAddress1: &newAddress.StreetAddress1,
			StreetAddress2: newAddress.StreetAddress2,
			StreetAddress3: newAddress.StreetAddress3,
		}

		params := mtoshipmentops.CreateMTOShipmentParams{
			HTTPRequest: req,
			Body: &primev3messages.CreateMTOShipment{
				MoveTaskOrderID:            handlers.FmtUUID(move.ID),
				Agents:                     nil,
				CustomerRemarks:            nil,
				PointOfContact:             "John Doe",
				PrimeEstimatedWeight:       handlers.FmtInt64(1200),
				RequestedPickupDate:        handlers.FmtDatePtr(models.TimePointer(time.Now())),
				ShipmentType:               primev3messages.NewMTOShipmentType(primev3messages.MTOShipmentTypeHHG),
				PickupAddress:              struct{ primev3messages.Address }{pickupAddress},
				DestinationAddress:         struct{ primev3messages.Address }{destinationAddress},
				TertiaryDestinationAddress: struct{ primev3messages.Address }{tertiaryDestinationAddress},
			},
		}

		// Validate incoming payload
		suite.NoError(params.Body.Validate(strfmt.Default))

		response := handler.Handle(params)
		suite.IsType(&mtoshipmentops.CreateMTOShipmentUnprocessableEntity{}, response)
		errResponse := response.(*mtoshipmentops.CreateMTOShipmentUnprocessableEntity)

		suite.Contains(*errResponse.Payload.Detail, "Invalid input found while validating the MTO shipment")
		suite.Contains(errResponse.Payload.InvalidFields["error validating mto shipment"][0], "Shipment cannot have a third address without a second address present")
	})

	suite.Run("POST failure - Error creating an mto shipment with ppm shipment contains tertiary pickup address no secondary pickup address.", func() {
		// Under Test: UpdateMTOShipmentHandler
		// Setup:   If underlying UpdateMTOShipment returns error, handler should return 422 response
		// Expected:   422 Response returned

		handler, move := setupTestData(false, false)

		req := httptest.NewRequest("POST", "/mto-shipments", nil)

		expectedDepartureDate := time.Now().AddDate(0, 0, 10)
		sitExpected := true
		estimatedWeight := unit.Pound(1500)
		hasProGear := true
		ppmShipmentDestinationAddress := primev3messages.PPMDestinationAddress{
			City:           destinationAddress.City,
			PostalCode:     destinationAddress.PostalCode,
			State:          destinationAddress.State,
			StreetAddress1: destinationAddress.StreetAddress1,
			StreetAddress2: destinationAddress.StreetAddress2,
			StreetAddress3: destinationAddress.StreetAddress3,
		}
		ppmShipmentParams := primev3messages.CreatePPMShipment{
			PickupAddress: struct{ primev3messages.Address }{pickupAddress},
			DestinationAddress: struct {
				primev3messages.PPMDestinationAddress
			}{ppmShipmentDestinationAddress},
			TertiaryPickupAddress: struct{ primev3messages.Address }{tertiaryPickupAddress},
			ExpectedDepartureDate: handlers.FmtDate(expectedDepartureDate),
			EstimatedWeight:       handlers.FmtPoundPtr(&estimatedWeight),
			HasProGear:            &hasProGear,
			SitExpected:           &sitExpected,
		}
		params := mtoshipmentops.CreateMTOShipmentParams{
			HTTPRequest: req,
			Body: &primev3messages.CreateMTOShipment{
				MoveTaskOrderID:      handlers.FmtUUID(move.ID),
				Agents:               nil,
				CustomerRemarks:      nil,
				PointOfContact:       "John Doe",
				PrimeEstimatedWeight: handlers.FmtInt64(1200),
				RequestedPickupDate:  handlers.FmtDatePtr(models.TimePointer(time.Now())),
				ShipmentType:         primev3messages.NewMTOShipmentType(primev3messages.MTOShipmentTypePPM),
				PickupAddress:        struct{ primev3messages.Address }{pickupAddress},
				DestinationAddress:   struct{ primev3messages.Address }{destinationAddress},
				PpmShipment:          &ppmShipmentParams,
			},
		}

		// Validate incoming payload
		suite.NoError(params.Body.Validate(strfmt.Default))

		response := handler.Handle(params)
		suite.IsType(&mtoshipmentops.CreateMTOShipmentUnprocessableEntity{}, response)
		errResponse := response.(*mtoshipmentops.CreateMTOShipmentUnprocessableEntity)

		suite.Contains(*errResponse.Payload.Detail, "The MTO shipment object is invalid. Shipment cannot have a third pickup address without a second pickup address present")
	})

	suite.Run("POST failure - Error creating mto shipment containing a ppm shipment contains tertiary destination address no secondary destination address.", func() {
		// Under Test: UpdateMTOShipmentHandler
		// Setup:   If underlying UpdateMTOShipment returns error, handler should return 422 response
		// Expected:   422 Response returned

		handler, move := setupTestData(false, false)

		req := httptest.NewRequest("POST", "/mto-shipments", nil)

		expectedDepartureDate := time.Now().AddDate(0, 0, 10)
		sitExpected := true
		estimatedWeight := unit.Pound(1500)
		hasProGear := true
		ppmShipmentDestinationAddress := primev3messages.PPMDestinationAddress{
			City:           destinationAddress.City,
			PostalCode:     destinationAddress.PostalCode,
			State:          destinationAddress.State,
			StreetAddress1: destinationAddress.StreetAddress1,
			StreetAddress2: destinationAddress.StreetAddress2,
			StreetAddress3: destinationAddress.StreetAddress3,
		}
		ppmShipmentParams := primev3messages.CreatePPMShipment{
			PickupAddress: struct{ primev3messages.Address }{pickupAddress},
			DestinationAddress: struct {
				primev3messages.PPMDestinationAddress
			}{ppmShipmentDestinationAddress},
			TertiaryDestinationAddress: struct{ primev3messages.Address }{tertiaryDestinationAddress},
			ExpectedDepartureDate:      handlers.FmtDate(expectedDepartureDate),
			EstimatedWeight:            handlers.FmtPoundPtr(&estimatedWeight),
			HasProGear:                 &hasProGear,
			SitExpected:                &sitExpected,
		}
		params := mtoshipmentops.CreateMTOShipmentParams{
			HTTPRequest: req,
			Body: &primev3messages.CreateMTOShipment{
				MoveTaskOrderID:      handlers.FmtUUID(move.ID),
				Agents:               nil,
				CustomerRemarks:      nil,
				PointOfContact:       "John Doe",
				PrimeEstimatedWeight: handlers.FmtInt64(1200),
				RequestedPickupDate:  handlers.FmtDatePtr(models.TimePointer(time.Now())),
				ShipmentType:         primev3messages.NewMTOShipmentType(primev3messages.MTOShipmentTypePPM),
				PickupAddress:        struct{ primev3messages.Address }{pickupAddress},
				DestinationAddress:   struct{ primev3messages.Address }{destinationAddress},
				PpmShipment:          &ppmShipmentParams,
			},
		}

		// Validate incoming payload
		suite.NoError(params.Body.Validate(strfmt.Default))

		response := handler.Handle(params)
		suite.IsType(&mtoshipmentops.CreateMTOShipmentUnprocessableEntity{}, response)
		errResponse := response.(*mtoshipmentops.CreateMTOShipmentUnprocessableEntity)

		suite.Contains(*errResponse.Payload.Detail, "The MTO shipment object is invalid. Shipment cannot have a third destination address without a second destination address present")
	})
	suite.Run("PATCH failure - Error updating an mto shipment contains tertiary pickup address no secondary pickup address.", func() {
		// Under Test: UpdateMTOShipmentHandler
		// Setup:   If underlying CreateMTOShipment returns error, handler should return 422 response
		// Expected:   422 Response returned

		shipmentUpdater := shipmentorchestrator.NewShipmentUpdater(mtoShipmentUpdater, ppmShipmentUpdater, boatShipmentUpdater, mobileHomeShipmentUpdater, mtoServiceItemCreator)
		patchHandler := UpdateMTOShipmentHandler{
			suite.HandlerConfig(),
			shipmentUpdater,
<<<<<<< HEAD
			vLocationServices,
=======
			planner,
>>>>>>> ec359ebf
		}

		now := time.Now()
		mto_shipment := factory.BuildMTOShipment(suite.DB(), []factory.Customization{
			{
				Model: models.Address{
					StreetAddress1: "some address",
					City:           "Beverly Hills",
					State:          "CA",
					PostalCode:     "90210",
				},
				Type: &factory.Addresses.PickupAddress,
			},
			{
				Model: models.Address{
					StreetAddress1: "some address",
					City:           "Beverly Hills",
					State:          "CA",
					PostalCode:     "90210",
				},
				Type: &factory.Addresses.DeliveryAddress,
			},
		}, nil)
		move := factory.BuildMoveWithPPMShipment(suite.DB(), []factory.Customization{
			{
				Model: models.Move{
					AvailableToPrimeAt: &now,
					ApprovedAt:         &now,
					Status:             models.MoveStatusAPPROVED,
				},
			},
		}, nil)

		var testMove models.Move
		err := suite.DB().EagerPreload("MTOShipments.PPMShipment").Find(&testMove, move.ID)
		suite.NoError(err)
		var testMtoShipment models.MTOShipment
		err = suite.DB().Find(&testMtoShipment, mto_shipment.ID)
		suite.NoError(err)
		testMtoShipment.MoveTaskOrderID = testMove.ID
		testMtoShipment.MoveTaskOrder = testMove
		err = suite.DB().Save(&testMtoShipment)
		suite.NoError(err)
		testMove.MTOShipments = append(testMove.MTOShipments, mto_shipment)
		err = suite.DB().Save(&testMove)
		suite.NoError(err)

		patchReq := httptest.NewRequest("PATCH", fmt.Sprintf("/mto-shipments/%s", testMove.MTOShipments[0].ID), nil)

		eTag := etag.GenerateEtag(testMove.MTOShipments[0].UpdatedAt)
		patchParams := mtoshipmentops.UpdateMTOShipmentParams{
			HTTPRequest:   patchReq,
			MtoShipmentID: strfmt.UUID(testMove.MTOShipments[0].ID.String()),
			IfMatch:       eTag,
		}
		tertiaryAddress := GetTestAddress()
		patchParams.Body = &primev3messages.UpdateMTOShipment{
			TertiaryDeliveryAddress: struct{ primev3messages.Address }{tertiaryAddress},
		}
		patchResponse := patchHandler.Handle(patchParams)
		errResponse := patchResponse.(*mtoshipmentops.UpdateMTOShipmentUnprocessableEntity)
		suite.Contains(*errResponse.Payload.Detail, "Invalid input found while validating the MTO shipment")
		suite.Contains(errResponse.Payload.InvalidFields["error validating mto shipment"][0], "Shipment cannot have a third address without a second address present")

	})
	suite.Run("PATCH failure - Error updating an ppm shipment contains tertiary destination address no secondary destination address", func() {
		// Under Test: UpdateMTOShipmentHandler
		// Mocked:     UpdateMTOShipment creator
		// Setup:   If underlying UpdateMTOShipment returns error, handler should return 422 response
		// Expected:   422 Response returned

		shipmentUpdater := shipmentorchestrator.NewShipmentUpdater(mtoShipmentUpdater, ppmShipmentUpdater, boatShipmentUpdater, mobileHomeShipmentUpdater, mtoServiceItemCreator)
		patchHandler := UpdateMTOShipmentHandler{
			suite.HandlerConfig(),
			shipmentUpdater,
<<<<<<< HEAD
			vLocationServices,
=======
			planner,
>>>>>>> ec359ebf
		}

		move := factory.BuildAvailableToPrimeMove(suite.DB(), []factory.Customization{}, nil)
		factory.BuildPPMShipment(suite.DB(), []factory.Customization{
			{
				Model:    move,
				LinkOnly: true,
			},
		}, nil)

		var testMove models.Move
		err := suite.DB().EagerPreload("MTOShipments.PPMShipment").Find(&testMove, move.ID)
		suite.NoError(err)

		patchReq := httptest.NewRequest("PATCH", fmt.Sprintf("/mto-shipments/%s", testMove.MTOShipments[0].ID.String()), nil)

		eTag := etag.GenerateEtag(testMove.MTOShipments[0].UpdatedAt)
		patchParams := mtoshipmentops.UpdateMTOShipmentParams{
			HTTPRequest:   patchReq,
			MtoShipmentID: strfmt.UUID(testMove.MTOShipments[0].ID.String()),
			IfMatch:       eTag,
		}
		tertiaryAddress := GetTestAddress()
		ppmShipmentParamSetup := primev3messages.UpdatePPMShipment{
			HasTertiaryDestinationAddress: models.BoolPointer(true),
			TertiaryDestinationAddress:    struct{ primev3messages.Address }{tertiaryAddress},
		}
		mtoShipmentParamSetup := primev3messages.UpdateMTOShipment{
			PpmShipment: &ppmShipmentParamSetup,
		}

		patchParams.Body = &mtoShipmentParamSetup
		patchResponse := patchHandler.Handle(patchParams)
		errResponse := patchResponse.(*mtoshipmentops.UpdateMTOShipmentUnprocessableEntity)
		suite.Contains(*errResponse.Payload.Detail, "Invalid input found while validating the PPM shipment")
		suite.Contains(errResponse.Payload.InvalidFields["error validating ppm shipment"][0], "Shipment cannot have a third address without a second address present")

	})

	suite.Run("PATCH sucess - updating an mto shipment contains tertiary pickup and secondary pickup address.", func() {
		// Under Test: UpdateMTOShipmentHandler
		// Setup:   If underlying CreateMTOShipment returns error, handler should return 422 response
		// Expected:   422 Response returned

		shipmentUpdater := shipmentorchestrator.NewShipmentUpdater(mtoShipmentUpdater, ppmShipmentUpdater, boatShipmentUpdater, mobileHomeShipmentUpdater, mtoServiceItemCreator)
		patchHandler := UpdateMTOShipmentHandler{
			suite.HandlerConfig(),
			shipmentUpdater,
<<<<<<< HEAD
			vLocationServices,
=======
			planner,
>>>>>>> ec359ebf
		}

		now := time.Now()
		mto_shipment := factory.BuildMTOShipment(suite.DB(), []factory.Customization{
			{
				Model: models.Address{
					StreetAddress1: "some address",
					City:           "Beverly Hills",
					State:          "CA",
					PostalCode:     "90210",
				},
				Type: &factory.Addresses.PickupAddress,
			},
			{
				Model: models.Address{
					StreetAddress1: "some address",
					City:           "Beverly Hills",
					State:          "CA",
					PostalCode:     "90210",
				},
				Type: &factory.Addresses.SecondaryPickupAddress,
			},
			{
				Model: models.Address{
					StreetAddress1: "some address",
					City:           "Beverly Hills",
					State:          "CA",
					PostalCode:     "90210",
				},
				Type: &factory.Addresses.DeliveryAddress,
			},
			{
				Model: models.Address{
					StreetAddress1: "some address",
					City:           "Beverly Hills",
					State:          "CA",
					PostalCode:     "90210",
				},
				Type: &factory.Addresses.SecondaryDeliveryAddress,
			},
		}, nil)
		move := factory.BuildMoveWithPPMShipment(suite.DB(), []factory.Customization{
			{
				Model: models.Move{
					AvailableToPrimeAt: &now,
					ApprovedAt:         &now,
					Status:             models.MoveStatusAPPROVED,
				},
			},
		}, nil)

		var testMove models.Move
		err := suite.DB().EagerPreload("MTOShipments.PPMShipment").Find(&testMove, move.ID)
		suite.NoError(err)
		var testMtoShipment models.MTOShipment
		err = suite.DB().Find(&testMtoShipment, mto_shipment.ID)
		suite.NoError(err)
		testMtoShipment.MoveTaskOrderID = testMove.ID
		testMtoShipment.MoveTaskOrder = testMove
		err = suite.DB().Save(&testMtoShipment)
		suite.NoError(err)
		testMove.MTOShipments = append(testMove.MTOShipments, mto_shipment)
		err = suite.DB().Save(&testMove)
		suite.NoError(err)

		patchReq := httptest.NewRequest("PATCH", fmt.Sprintf("/mto-shipments/%s", testMove.MTOShipments[0].ID), nil)

		eTag := etag.GenerateEtag(testMtoShipment.UpdatedAt)
		patchParams := mtoshipmentops.UpdateMTOShipmentParams{
			HTTPRequest:   patchReq,
			MtoShipmentID: strfmt.UUID(testMtoShipment.ID.String()),
			IfMatch:       eTag,
		}
		tertiaryAddress := GetTestAddress()
		patchParams.Body = &primev3messages.UpdateMTOShipment{
			TertiaryDeliveryAddress: struct{ primev3messages.Address }{tertiaryAddress},
		}
		patchResponse := patchHandler.Handle(patchParams)
		response := patchResponse.(*mtoshipmentops.UpdateMTOShipmentOK)
		suite.IsType(&mtoshipmentops.UpdateMTOShipmentOK{}, response)
	})

	suite.Run("PATCH failure - Invalid address.", func() {
		// Under Test: UpdateMTOShipmentHandler
		// Setup:   Set an invalid zip
		// Expected:   422 Response returned

		shipmentUpdater := shipmentorchestrator.NewShipmentUpdater(mtoShipmentUpdater, ppmShipmentUpdater, boatShipmentUpdater, mobileHomeShipmentUpdater)
		patchHandler := UpdateMTOShipmentHandler{
			suite.HandlerConfig(),
			shipmentUpdater,
			vLocationServices,
		}

		now := time.Now()
		mto_shipment := factory.BuildMTOShipment(suite.DB(), []factory.Customization{
			{
				Model: models.Address{
					StreetAddress1: "some pickup address",
					City:           "Beverly Hills",
					State:          "CA",
					PostalCode:     "90210",
				},
				Type: &factory.Addresses.PickupAddress,
			},
			{
				Model: models.Address{
					StreetAddress1: "some second pickup address",
					City:           "Beverly Hills",
					State:          "CA",
					PostalCode:     "90210",
				},
				Type: &factory.Addresses.SecondaryPickupAddress,
			},
			{
				Model: models.Address{
					StreetAddress1: "some third pickup address",
					City:           "Beverly Hills",
					State:          "CA",
					PostalCode:     "90210",
				},
				Type: &factory.Addresses.TertiaryPickupAddress,
			},
			{
				Model: models.Address{
					StreetAddress1: "some delivery address",
					City:           "Beverly Hills",
					State:          "CA",
					PostalCode:     "90210",
				},
				Type: &factory.Addresses.DeliveryAddress,
			},
			{
				Model: models.Address{
					StreetAddress1: "some second delivery address",
					City:           "Beverly Hills",
					State:          "CA",
					PostalCode:     "90210",
				},
				Type: &factory.Addresses.SecondaryDeliveryAddress,
			},
			{
				Model: models.Address{
					StreetAddress1: "some third delivery address",
					City:           "Beverly Hills",
					State:          "CA",
					PostalCode:     "90210",
				},
				Type: &factory.Addresses.TertiaryDeliveryAddress,
			},
		}, nil)
		move := factory.BuildMoveWithPPMShipment(suite.DB(), []factory.Customization{
			{
				Model: models.Move{
					AvailableToPrimeAt: &now,
					ApprovedAt:         &now,
					Status:             models.MoveStatusAPPROVED,
				},
			},
		}, nil)

		var testMove models.Move
		err := suite.DB().EagerPreload("MTOShipments.PPMShipment").Find(&testMove, move.ID)
		suite.NoError(err)
		var testMtoShipment models.MTOShipment
		err = suite.DB().Find(&testMtoShipment, mto_shipment.ID)
		suite.NoError(err)
		testMtoShipment.MoveTaskOrderID = testMove.ID
		testMtoShipment.MoveTaskOrder = testMove
		err = suite.DB().Save(&testMtoShipment)
		suite.NoError(err)
		testMove.MTOShipments = append(testMove.MTOShipments, mto_shipment)
		err = suite.DB().Save(&testMove)
		suite.NoError(err)

		patchReq := httptest.NewRequest("PATCH", fmt.Sprintf("/mto-shipments/%s", testMove.MTOShipments[0].ID), nil)

		eTag := etag.GenerateEtag(testMtoShipment.UpdatedAt)
		patchParams := mtoshipmentops.UpdateMTOShipmentParams{
			HTTPRequest:   patchReq,
			MtoShipmentID: strfmt.UUID(testMtoShipment.ID.String()),
			IfMatch:       eTag,
		}
		tertiaryAddress := GetTestAddress()
		tertiaryAddress.PostalCode = handlers.FmtString("99999")
		patchParams.Body = &primev3messages.UpdateMTOShipment{
			TertiaryDeliveryAddress: struct{ primev3messages.Address }{tertiaryAddress},
		}
		patchResponse := patchHandler.Handle(patchParams)
		errResponse := patchResponse.(*mtoshipmentops.UpdateMTOShipmentUnprocessableEntity)
		suite.IsType(&mtoshipmentops.UpdateMTOShipmentUnprocessableEntity{}, errResponse)
	})

	suite.Run("PATCH failure - Internal Server error GetLocationsByZipCityState", func() {
		// Under Test: UpdateMTOShipmentHandler
		// Setup:   Mock location to return an error
		// Expected:   500 Response returned
		handler, move := setupTestData(false, true)
		req := httptest.NewRequest("POST", "/mto-shipments", nil)

		params := mtoshipmentops.CreateMTOShipmentParams{
			HTTPRequest: req,
			Body: &primev3messages.CreateMTOShipment{
				MoveTaskOrderID:      handlers.FmtUUID(move.ID),
				Agents:               nil,
				CustomerRemarks:      nil,
				PointOfContact:       "John Doe",
				PrimeEstimatedWeight: handlers.FmtInt64(1200),
				RequestedPickupDate:  handlers.FmtDatePtr(models.TimePointer(time.Now())),
				ShipmentType:         primev3messages.NewMTOShipmentType(primev3messages.MTOShipmentTypeHHG),
				PickupAddress:        struct{ primev3messages.Address }{pickupAddress},
				DestinationAddress:   struct{ primev3messages.Address }{destinationAddress},
			},
		}

		// Validate incoming payload
		suite.NoError(params.Body.Validate(strfmt.Default))

		expectedError := models.ErrFetchNotFound
		vLocationFetcher := &mocks.VLocation{}
		vLocationFetcher.On("GetLocationsByZipCityState",
			mock.AnythingOfType("*appcontext.appContext"),
			mock.Anything,
			mock.Anything,
			mock.Anything,
			mock.Anything,
		).Return(nil, expectedError).Once()
		handler.VLocation = vLocationFetcher
		response := handler.Handle(params)
		suite.IsType(&mtoshipmentops.CreateMTOShipmentInternalServerError{}, response)
	})

	suite.Run("PATCH success - valid AK address FF is on", func() {
		// Under Test: UpdateMTOShipmentHandler
		// Setup:   Set an valid AK address but turn FF on
		// Expected:   200 Response returned

		shipmentUpdater := shipmentorchestrator.NewShipmentUpdater(mtoShipmentUpdater, ppmShipmentUpdater, boatShipmentUpdater, mobileHomeShipmentUpdater)
		patchHandler := UpdateMTOShipmentHandler{
			suite.HandlerConfig(),
			shipmentUpdater,
			vLocationServices,
		}

		now := time.Now()
		mto_shipment := factory.BuildMTOShipment(suite.DB(), []factory.Customization{
			{
				Model: models.Address{
					StreetAddress1: "some pickup address",
					City:           "Beverly Hills",
					State:          "CA",
					PostalCode:     "90210",
				},
				Type: &factory.Addresses.PickupAddress,
			},
			{
				Model: models.Address{
					StreetAddress1: "some second pickup address",
					City:           "Beverly Hills",
					State:          "CA",
					PostalCode:     "90210",
				},
				Type: &factory.Addresses.SecondaryPickupAddress,
			},
			{
				Model: models.Address{
					StreetAddress1: "some third pickup address",
					City:           "Beverly Hills",
					State:          "CA",
					PostalCode:     "90210",
				},
				Type: &factory.Addresses.TertiaryPickupAddress,
			},
			{
				Model: models.Address{
					StreetAddress1: "some delivery address",
					City:           "Beverly Hills",
					State:          "CA",
					PostalCode:     "90210",
				},
				Type: &factory.Addresses.DeliveryAddress,
			},
			{
				Model: models.Address{
					StreetAddress1: "some second delivery address",
					City:           "Beverly Hills",
					State:          "CA",
					PostalCode:     "90210",
				},
				Type: &factory.Addresses.SecondaryDeliveryAddress,
			},
		}, nil)
		move := factory.BuildMoveWithPPMShipment(suite.DB(), []factory.Customization{
			{
				Model: models.Move{
					AvailableToPrimeAt: &now,
					ApprovedAt:         &now,
					Status:             models.MoveStatusAPPROVED,
				},
			},
		}, nil)

		var testMove models.Move
		err := suite.DB().EagerPreload("MTOShipments.PPMShipment").Find(&testMove, move.ID)
		suite.NoError(err)
		var testMtoShipment models.MTOShipment
		err = suite.DB().Find(&testMtoShipment, mto_shipment.ID)
		suite.NoError(err)
		testMtoShipment.MoveTaskOrderID = testMove.ID
		testMtoShipment.MoveTaskOrder = testMove
		err = suite.DB().Save(&testMtoShipment)
		suite.NoError(err)
		testMove.MTOShipments = append(testMove.MTOShipments, mto_shipment)
		err = suite.DB().Save(&testMove)
		suite.NoError(err)

		patchReq := httptest.NewRequest("PATCH", fmt.Sprintf("/mto-shipments/%s", testMove.MTOShipments[0].ID), nil)

		eTag := etag.GenerateEtag(testMtoShipment.UpdatedAt)
		patchParams := mtoshipmentops.UpdateMTOShipmentParams{
			HTTPRequest:   patchReq,
			MtoShipmentID: strfmt.UUID(testMtoShipment.ID.String()),
			IfMatch:       eTag,
		}
		alaskaAddress := primev3messages.Address{
			City:           handlers.FmtString("Juneau"),
			PostalCode:     handlers.FmtString("99801"),
			State:          handlers.FmtString("AK"),
			StreetAddress1: handlers.FmtString("Some AK street"),
		}
		patchParams.Body = &primev3messages.UpdateMTOShipment{
			TertiaryDeliveryAddress: struct{ primev3messages.Address }{alaskaAddress},
		}

		// setting the AK flag to true
		handlerConfig := suite.HandlerConfig()

		expectedFeatureFlag := services.FeatureFlag{
			Key:   "enable_alaska",
			Match: true,
		}

		mockFeatureFlagFetcher := &mocks.FeatureFlagFetcher{}
		mockFeatureFlagFetcher.On("GetBooleanFlagForUser",
			mock.Anything,
			mock.AnythingOfType("*appcontext.appContext"),
			mock.AnythingOfType("string"),
			mock.Anything,
		).Return(expectedFeatureFlag, nil)
		handlerConfig.SetFeatureFlagFetcher(mockFeatureFlagFetcher)
		patchHandler.HandlerConfig = handlerConfig
		patchResponse := patchHandler.Handle(patchParams)
		errResponse := patchResponse.(*mtoshipmentops.UpdateMTOShipmentOK)
		suite.IsType(&mtoshipmentops.UpdateMTOShipmentOK{}, errResponse)
	})

	suite.Run("PATCH success - valid HI address FF is on", func() {
		// Under Test: UpdateMTOShipmentHandler
		// Setup:   Set an valid HI address but turn FF on
		// Expected:   200 Response returned

		shipmentUpdater := shipmentorchestrator.NewShipmentUpdater(mtoShipmentUpdater, ppmShipmentUpdater, boatShipmentUpdater, mobileHomeShipmentUpdater)
		patchHandler := UpdateMTOShipmentHandler{
			suite.HandlerConfig(),
			shipmentUpdater,
			vLocationServices,
		}

		now := time.Now()
		mto_shipment := factory.BuildMTOShipment(suite.DB(), []factory.Customization{
			{
				Model: models.Address{
					StreetAddress1: "some pickup address",
					City:           "Beverly Hills",
					State:          "CA",
					PostalCode:     "90210",
				},
				Type: &factory.Addresses.PickupAddress,
			},
			{
				Model: models.Address{
					StreetAddress1: "some second pickup address",
					City:           "Beverly Hills",
					State:          "CA",
					PostalCode:     "90210",
				},
				Type: &factory.Addresses.SecondaryPickupAddress,
			},
			{
				Model: models.Address{
					StreetAddress1: "some third pickup address",
					City:           "Beverly Hills",
					State:          "CA",
					PostalCode:     "90210",
				},
				Type: &factory.Addresses.TertiaryPickupAddress,
			},
			{
				Model: models.Address{
					StreetAddress1: "some delivery address",
					City:           "Beverly Hills",
					State:          "CA",
					PostalCode:     "90210",
				},
				Type: &factory.Addresses.DeliveryAddress,
			},
			{
				Model: models.Address{
					StreetAddress1: "some second delivery address",
					City:           "Beverly Hills",
					State:          "CA",
					PostalCode:     "90210",
				},
				Type: &factory.Addresses.SecondaryDeliveryAddress,
			},
		}, nil)
		move := factory.BuildMoveWithPPMShipment(suite.DB(), []factory.Customization{
			{
				Model: models.Move{
					AvailableToPrimeAt: &now,
					ApprovedAt:         &now,
					Status:             models.MoveStatusAPPROVED,
				},
			},
		}, nil)

		var testMove models.Move
		err := suite.DB().EagerPreload("MTOShipments.PPMShipment").Find(&testMove, move.ID)
		suite.NoError(err)
		var testMtoShipment models.MTOShipment
		err = suite.DB().Find(&testMtoShipment, mto_shipment.ID)
		suite.NoError(err)
		testMtoShipment.MoveTaskOrderID = testMove.ID
		testMtoShipment.MoveTaskOrder = testMove
		err = suite.DB().Save(&testMtoShipment)
		suite.NoError(err)
		testMove.MTOShipments = append(testMove.MTOShipments, mto_shipment)
		err = suite.DB().Save(&testMove)
		suite.NoError(err)

		patchReq := httptest.NewRequest("PATCH", fmt.Sprintf("/mto-shipments/%s", testMove.MTOShipments[0].ID), nil)

		eTag := etag.GenerateEtag(testMtoShipment.UpdatedAt)
		patchParams := mtoshipmentops.UpdateMTOShipmentParams{
			HTTPRequest:   patchReq,
			MtoShipmentID: strfmt.UUID(testMtoShipment.ID.String()),
			IfMatch:       eTag,
		}
		hawaiiAddress := primev3messages.Address{
			City:           handlers.FmtString("HONOLULU"),
			PostalCode:     handlers.FmtString("96835"),
			State:          handlers.FmtString("HI"),
			StreetAddress1: handlers.FmtString("Some HI street"),
		}
		patchParams.Body = &primev3messages.UpdateMTOShipment{
			TertiaryDeliveryAddress: struct{ primev3messages.Address }{hawaiiAddress},
		}

		// setting the HI flag to true
		handlerConfig := suite.HandlerConfig()

		expectedFeatureFlag := services.FeatureFlag{
			Key:   "enable_hawaii",
			Match: true,
		}

		mockFeatureFlagFetcher := &mocks.FeatureFlagFetcher{}
		mockFeatureFlagFetcher.On("GetBooleanFlagForUser",
			mock.Anything,
			mock.AnythingOfType("*appcontext.appContext"),
			mock.AnythingOfType("string"),
			mock.Anything,
		).Return(expectedFeatureFlag, nil)
		handlerConfig.SetFeatureFlagFetcher(mockFeatureFlagFetcher)
		patchHandler.HandlerConfig = handlerConfig
		patchResponse := patchHandler.Handle(patchParams)
		errResponse := patchResponse.(*mtoshipmentops.UpdateMTOShipmentOK)
		suite.IsType(&mtoshipmentops.UpdateMTOShipmentOK{}, errResponse)
	})

	suite.Run("PATCH failure - valid AK address FF is off", func() {
		// Under Test: UpdateMTOShipmentHandler
		// Setup:   Set an valid AK address but turn FF off
		// Expected:   422 Response returned

		shipmentUpdater := shipmentorchestrator.NewShipmentUpdater(mtoShipmentUpdater, ppmShipmentUpdater, boatShipmentUpdater, mobileHomeShipmentUpdater)
		patchHandler := UpdateMTOShipmentHandler{
			suite.HandlerConfig(),
			shipmentUpdater,
			vLocationServices,
		}

		now := time.Now()
		mto_shipment := factory.BuildMTOShipment(suite.DB(), []factory.Customization{
			{
				Model: models.Address{
					StreetAddress1: "some pickup address",
					City:           "Beverly Hills",
					State:          "CA",
					PostalCode:     "90210",
				},
				Type: &factory.Addresses.PickupAddress,
			},
			{
				Model: models.Address{
					StreetAddress1: "some second pickup address",
					City:           "Beverly Hills",
					State:          "CA",
					PostalCode:     "90210",
				},
				Type: &factory.Addresses.SecondaryPickupAddress,
			},
			{
				Model: models.Address{
					StreetAddress1: "some third pickup address",
					City:           "Beverly Hills",
					State:          "CA",
					PostalCode:     "90210",
				},
				Type: &factory.Addresses.TertiaryPickupAddress,
			},
			{
				Model: models.Address{
					StreetAddress1: "some delivery address",
					City:           "Beverly Hills",
					State:          "CA",
					PostalCode:     "90210",
				},
				Type: &factory.Addresses.DeliveryAddress,
			},
			{
				Model: models.Address{
					StreetAddress1: "some second delivery address",
					City:           "Beverly Hills",
					State:          "CA",
					PostalCode:     "90210",
				},
				Type: &factory.Addresses.SecondaryDeliveryAddress,
			},
			{
				Model: models.Address{
					StreetAddress1: "some third delivery address",
					City:           "Beverly Hills",
					State:          "CA",
					PostalCode:     "90210",
				},
				Type: &factory.Addresses.TertiaryDeliveryAddress,
			},
		}, nil)
		move := factory.BuildMoveWithPPMShipment(suite.DB(), []factory.Customization{
			{
				Model: models.Move{
					AvailableToPrimeAt: &now,
					ApprovedAt:         &now,
					Status:             models.MoveStatusAPPROVED,
				},
			},
		}, nil)

		var testMove models.Move
		err := suite.DB().EagerPreload("MTOShipments.PPMShipment").Find(&testMove, move.ID)
		suite.NoError(err)
		var testMtoShipment models.MTOShipment
		err = suite.DB().Find(&testMtoShipment, mto_shipment.ID)
		suite.NoError(err)
		testMtoShipment.MoveTaskOrderID = testMove.ID
		testMtoShipment.MoveTaskOrder = testMove
		err = suite.DB().Save(&testMtoShipment)
		suite.NoError(err)
		testMove.MTOShipments = append(testMove.MTOShipments, mto_shipment)
		err = suite.DB().Save(&testMove)
		suite.NoError(err)

		patchReq := httptest.NewRequest("PATCH", fmt.Sprintf("/mto-shipments/%s", testMove.MTOShipments[0].ID), nil)

		eTag := etag.GenerateEtag(testMtoShipment.UpdatedAt)
		patchParams := mtoshipmentops.UpdateMTOShipmentParams{
			HTTPRequest:   patchReq,
			MtoShipmentID: strfmt.UUID(testMtoShipment.ID.String()),
			IfMatch:       eTag,
		}
		alaskaAddress := primev3messages.Address{
			City:           handlers.FmtString("Juneau"),
			PostalCode:     handlers.FmtString("99801"),
			State:          handlers.FmtString("AK"),
			StreetAddress1: handlers.FmtString("Some AK street"),
		}
		patchParams.Body = &primev3messages.UpdateMTOShipment{
			TertiaryDeliveryAddress: struct{ primev3messages.Address }{alaskaAddress},
		}

		// setting the AK flag to false
		handlerConfig := suite.HandlerConfig()

		expectedFeatureFlag := services.FeatureFlag{
			Key:   "enable_alaska",
			Match: false,
		}

		mockFeatureFlagFetcher := &mocks.FeatureFlagFetcher{}
		mockFeatureFlagFetcher.On("GetBooleanFlagForUser",
			mock.Anything,
			mock.AnythingOfType("*appcontext.appContext"),
			mock.AnythingOfType("string"),
			mock.Anything,
		).Return(expectedFeatureFlag, nil)
		handlerConfig.SetFeatureFlagFetcher(mockFeatureFlagFetcher)
		patchHandler.HandlerConfig = handlerConfig
		patchResponse := patchHandler.Handle(patchParams)
		errResponse := patchResponse.(*mtoshipmentops.UpdateMTOShipmentUnprocessableEntity)
		suite.IsType(&mtoshipmentops.UpdateMTOShipmentUnprocessableEntity{}, errResponse)
	})

	suite.Run("PATCH failure - valid HI address FF is off", func() {
		// Under Test: UpdateMTOShipmentHandler
		// Setup:   Set an valid HI address but turn FF off
		// Expected:   422 Response returned

		shipmentUpdater := shipmentorchestrator.NewShipmentUpdater(mtoShipmentUpdater, ppmShipmentUpdater, boatShipmentUpdater, mobileHomeShipmentUpdater)
		patchHandler := UpdateMTOShipmentHandler{
			suite.HandlerConfig(),
			shipmentUpdater,
			vLocationServices,
		}

		now := time.Now()
		mto_shipment := factory.BuildMTOShipment(suite.DB(), []factory.Customization{
			{
				Model: models.Address{
					StreetAddress1: "some pickup address",
					City:           "Beverly Hills",
					State:          "CA",
					PostalCode:     "90210",
				},
				Type: &factory.Addresses.PickupAddress,
			},
			{
				Model: models.Address{
					StreetAddress1: "some second pickup address",
					City:           "Beverly Hills",
					State:          "CA",
					PostalCode:     "90210",
				},
				Type: &factory.Addresses.SecondaryPickupAddress,
			},
			{
				Model: models.Address{
					StreetAddress1: "some third pickup address",
					City:           "Beverly Hills",
					State:          "CA",
					PostalCode:     "90210",
				},
				Type: &factory.Addresses.TertiaryPickupAddress,
			},
			{
				Model: models.Address{
					StreetAddress1: "some delivery address",
					City:           "Beverly Hills",
					State:          "CA",
					PostalCode:     "90210",
				},
				Type: &factory.Addresses.DeliveryAddress,
			},
			{
				Model: models.Address{
					StreetAddress1: "some second delivery address",
					City:           "Beverly Hills",
					State:          "CA",
					PostalCode:     "90210",
				},
				Type: &factory.Addresses.SecondaryDeliveryAddress,
			},
			{
				Model: models.Address{
					StreetAddress1: "some third delivery address",
					City:           "Beverly Hills",
					State:          "CA",
					PostalCode:     "90210",
				},
				Type: &factory.Addresses.TertiaryDeliveryAddress,
			},
		}, nil)
		move := factory.BuildMoveWithPPMShipment(suite.DB(), []factory.Customization{
			{
				Model: models.Move{
					AvailableToPrimeAt: &now,
					ApprovedAt:         &now,
					Status:             models.MoveStatusAPPROVED,
				},
			},
		}, nil)

		var testMove models.Move
		err := suite.DB().EagerPreload("MTOShipments.PPMShipment").Find(&testMove, move.ID)
		suite.NoError(err)
		var testMtoShipment models.MTOShipment
		err = suite.DB().Find(&testMtoShipment, mto_shipment.ID)
		suite.NoError(err)
		testMtoShipment.MoveTaskOrderID = testMove.ID
		testMtoShipment.MoveTaskOrder = testMove
		err = suite.DB().Save(&testMtoShipment)
		suite.NoError(err)
		testMove.MTOShipments = append(testMove.MTOShipments, mto_shipment)
		err = suite.DB().Save(&testMove)
		suite.NoError(err)

		patchReq := httptest.NewRequest("PATCH", fmt.Sprintf("/mto-shipments/%s", testMove.MTOShipments[0].ID), nil)

		eTag := etag.GenerateEtag(testMtoShipment.UpdatedAt)
		patchParams := mtoshipmentops.UpdateMTOShipmentParams{
			HTTPRequest:   patchReq,
			MtoShipmentID: strfmt.UUID(testMtoShipment.ID.String()),
			IfMatch:       eTag,
		}
		hawaiiAddress := primev3messages.Address{
			City:           handlers.FmtString("HONOLULU"),
			PostalCode:     handlers.FmtString("HI"),
			State:          handlers.FmtString("96835"),
			StreetAddress1: handlers.FmtString("Some HI street"),
		}
		patchParams.Body = &primev3messages.UpdateMTOShipment{
			TertiaryDeliveryAddress: struct{ primev3messages.Address }{hawaiiAddress},
		}

		// setting the HI flag to false
		handlerConfig := suite.HandlerConfig()

		expectedFeatureFlag := services.FeatureFlag{
			Key:   "enable_hawaii",
			Match: false,
		}

		mockFeatureFlagFetcher := &mocks.FeatureFlagFetcher{}
		mockFeatureFlagFetcher.On("GetBooleanFlagForUser",
			mock.Anything,
			mock.AnythingOfType("*appcontext.appContext"),
			mock.AnythingOfType("string"),
			mock.Anything,
		).Return(expectedFeatureFlag, nil)
		handlerConfig.SetFeatureFlagFetcher(mockFeatureFlagFetcher)
		patchHandler.HandlerConfig = handlerConfig
		patchResponse := patchHandler.Handle(patchParams)
		errResponse := patchResponse.(*mtoshipmentops.UpdateMTOShipmentUnprocessableEntity)
		suite.IsType(&mtoshipmentops.UpdateMTOShipmentUnprocessableEntity{}, errResponse)
	})

	suite.Run("POST failure - 422 - Invalid address", func() {
		// Under Test: CreateMTOShipment handler code
		// Setup:   Create an mto shipment on an available move
		// Expected:   Failure, invalid address
		handler, move := setupTestDataWithoutFF()
		req := httptest.NewRequest("POST", "/mto-shipments", nil)

		params := mtoshipmentops.CreateMTOShipmentParams{
			HTTPRequest: req,
			Body: &primev3messages.CreateMTOShipment{
				MoveTaskOrderID:             handlers.FmtUUID(move.ID),
				Agents:                      nil,
				CustomerRemarks:             nil,
				PointOfContact:              "John Doe",
				PrimeEstimatedWeight:        handlers.FmtInt64(1200),
				RequestedPickupDate:         handlers.FmtDatePtr(models.TimePointer(time.Now())),
				ShipmentType:                primev3messages.NewMTOShipmentType(primev3messages.MTOShipmentTypeHHG),
				PickupAddress:               struct{ primev3messages.Address }{pickupAddress},
				SecondaryPickupAddress:      struct{ primev3messages.Address }{secondaryPickupAddress},
				TertiaryPickupAddress:       struct{ primev3messages.Address }{tertiaryPickupAddress},
				DestinationAddress:          struct{ primev3messages.Address }{destinationAddress},
				SecondaryDestinationAddress: struct{ primev3messages.Address }{secondaryDestinationAddress},
				TertiaryDestinationAddress:  struct{ primev3messages.Address }{tertiaryDestinationAddress},
			},
		}

		// set bad data for address so the validation fails
		params.Body.PickupAddress.City = handlers.FmtString("Bad City")

		// Validate incoming payload
		suite.NoError(params.Body.Validate(strfmt.Default))

		response := handler.Handle(params)
		suite.IsType(&mtoshipmentops.CreateMTOShipmentUnprocessableEntity{}, response)
	})

	suite.Run("POST failure - 422 - Doesn't return results for valid AK address if FF returns false", func() {
		// Under Test: CreateMTOShipment handler code
		// Setup:   Create an mto shipment on an available move
		// Expected:   Failure, valid AK address but AK FF off, no results
		handler, move := setupTestDataWithoutFF()
		req := httptest.NewRequest("POST", "/mto-shipments", nil)

		params := mtoshipmentops.CreateMTOShipmentParams{
			HTTPRequest: req,
			Body: &primev3messages.CreateMTOShipment{
				MoveTaskOrderID:             handlers.FmtUUID(move.ID),
				Agents:                      nil,
				CustomerRemarks:             nil,
				PointOfContact:              "John Doe",
				PrimeEstimatedWeight:        handlers.FmtInt64(1200),
				RequestedPickupDate:         handlers.FmtDatePtr(models.TimePointer(time.Now())),
				ShipmentType:                primev3messages.NewMTOShipmentType(primev3messages.MTOShipmentTypeHHG),
				PickupAddress:               struct{ primev3messages.Address }{pickupAddress},
				SecondaryPickupAddress:      struct{ primev3messages.Address }{secondaryPickupAddress},
				TertiaryPickupAddress:       struct{ primev3messages.Address }{tertiaryPickupAddress},
				DestinationAddress:          struct{ primev3messages.Address }{destinationAddress},
				SecondaryDestinationAddress: struct{ primev3messages.Address }{secondaryDestinationAddress},
				TertiaryDestinationAddress:  struct{ primev3messages.Address }{tertiaryDestinationAddress},
			},
		}

		// setting the AK flag to false and use a valid address
		handlerConfig := suite.HandlerConfig()

		expectedFeatureFlag := services.FeatureFlag{
			Key:   "enable_alaska",
			Match: false,
		}

		mockFeatureFlagFetcher := &mocks.FeatureFlagFetcher{}
		mockFeatureFlagFetcher.On("GetBooleanFlag",
			mock.Anything,                 // context.Context
			mock.Anything,                 // *zap.Logger
			mock.AnythingOfType("string"), // entityID (userID)
			mock.AnythingOfType("string"), // key
			mock.Anything,                 // flagContext (map[string]string)
		).Return(expectedFeatureFlag, nil)
		handlerConfig.SetFeatureFlagFetcher(mockFeatureFlagFetcher)
		mockFeatureFlagFetcher.On("GetBooleanFlagForUser",
			mock.Anything,
			mock.AnythingOfType("*appcontext.appContext"),
			mock.AnythingOfType("string"),
			mock.Anything,
		).Return(expectedFeatureFlag, nil)
		handlerConfig.SetFeatureFlagFetcher(mockFeatureFlagFetcher)
		handler.HandlerConfig = handlerConfig
		params.Body.PickupAddress.City = handlers.FmtString("JUNEAU")
		params.Body.PickupAddress.State = handlers.FmtString("AK")
		params.Body.PickupAddress.PostalCode = handlers.FmtString("99801")

		// Validate incoming payload
		suite.NoError(params.Body.Validate(strfmt.Default))

		response := handler.Handle(params)
		suite.IsType(&mtoshipmentops.CreateMTOShipmentUnprocessableEntity{}, response)
	})

	suite.Run("POST failure - 422 - Doesn't return results for valid HI address if FF returns false", func() {
		// Under Test: CreateMTOShipment handler code
		// Setup:   Create an mto shipment on an available move
		// Expected:   Failure, valid HI address but HI FF off, no results
		handler, move := setupTestDataWithoutFF()
		req := httptest.NewRequest("POST", "/mto-shipments", nil)

		params := mtoshipmentops.CreateMTOShipmentParams{
			HTTPRequest: req,
			Body: &primev3messages.CreateMTOShipment{
				MoveTaskOrderID:             handlers.FmtUUID(move.ID),
				Agents:                      nil,
				CustomerRemarks:             nil,
				PointOfContact:              "John Doe",
				PrimeEstimatedWeight:        handlers.FmtInt64(1200),
				RequestedPickupDate:         handlers.FmtDatePtr(models.TimePointer(time.Now())),
				ShipmentType:                primev3messages.NewMTOShipmentType(primev3messages.MTOShipmentTypeHHG),
				PickupAddress:               struct{ primev3messages.Address }{pickupAddress},
				SecondaryPickupAddress:      struct{ primev3messages.Address }{secondaryPickupAddress},
				TertiaryPickupAddress:       struct{ primev3messages.Address }{tertiaryPickupAddress},
				DestinationAddress:          struct{ primev3messages.Address }{destinationAddress},
				SecondaryDestinationAddress: struct{ primev3messages.Address }{secondaryDestinationAddress},
				TertiaryDestinationAddress:  struct{ primev3messages.Address }{tertiaryDestinationAddress},
			},
		}

		// setting the HI flag to false and use a valid address
		handlerConfig := suite.HandlerConfig()

		expectedFeatureFlag := services.FeatureFlag{
			Key:   "enable_hawaii",
			Match: false,
		}

		mockFeatureFlagFetcher := &mocks.FeatureFlagFetcher{}
		mockFeatureFlagFetcher.On("GetBooleanFlag",
			mock.Anything,                 // context.Context
			mock.Anything,                 // *zap.Logger
			mock.AnythingOfType("string"), // entityID (userID)
			mock.AnythingOfType("string"), // key
			mock.Anything,                 // flagContext (map[string]string)
		).Return(expectedFeatureFlag, nil)
		handlerConfig.SetFeatureFlagFetcher(mockFeatureFlagFetcher)
		mockFeatureFlagFetcher.On("GetBooleanFlagForUser",
			mock.Anything,
			mock.AnythingOfType("*appcontext.appContext"),
			mock.AnythingOfType("string"),
			mock.Anything,
		).Return(expectedFeatureFlag, nil)
		handlerConfig.SetFeatureFlagFetcher(mockFeatureFlagFetcher)
		handler.HandlerConfig = handlerConfig
		params.Body.PickupAddress.City = handlers.FmtString("HONOLULU")
		params.Body.PickupAddress.State = handlers.FmtString("HI")
		params.Body.PickupAddress.PostalCode = handlers.FmtString("96835")

		// Validate incoming payload
		suite.NoError(params.Body.Validate(strfmt.Default))

		response := handler.Handle(params)
		suite.IsType(&mtoshipmentops.CreateMTOShipmentUnprocessableEntity{}, response)
	})

	suite.Run("POST success - 200 - valid AK address if FF ON", func() {
		// Under Test: CreateMTOShipment handler code
		// Setup:   Create an mto shipment on an available move
		// Expected:   Success, valid AK address AK FF ON
		handler, move := setupTestData(false, true)
		req := httptest.NewRequest("POST", "/mto-shipments", nil)

		params := mtoshipmentops.CreateMTOShipmentParams{
			HTTPRequest: req,
			Body: &primev3messages.CreateMTOShipment{
				MoveTaskOrderID:             handlers.FmtUUID(move.ID),
				Agents:                      nil,
				CustomerRemarks:             nil,
				PointOfContact:              "John Doe",
				PrimeEstimatedWeight:        handlers.FmtInt64(1200),
				RequestedPickupDate:         handlers.FmtDatePtr(models.TimePointer(time.Now())),
				ShipmentType:                primev3messages.NewMTOShipmentType(primev3messages.MTOShipmentTypeHHG),
				PickupAddress:               struct{ primev3messages.Address }{pickupAddress},
				SecondaryPickupAddress:      struct{ primev3messages.Address }{secondaryPickupAddress},
				TertiaryPickupAddress:       struct{ primev3messages.Address }{tertiaryPickupAddress},
				DestinationAddress:          struct{ primev3messages.Address }{destinationAddress},
				SecondaryDestinationAddress: struct{ primev3messages.Address }{secondaryDestinationAddress},
				TertiaryDestinationAddress:  struct{ primev3messages.Address }{tertiaryDestinationAddress},
			},
		}

		// setting the AK flag to false and use a valid address
		handlerConfig := suite.HandlerConfig()

		expectedFeatureFlag := services.FeatureFlag{
			Key:   "enable_alaska",
			Match: true,
		}

		mockFeatureFlagFetcher := &mocks.FeatureFlagFetcher{}
		mockFeatureFlagFetcher.On("GetBooleanFlag",
			mock.Anything,                 // context.Context
			mock.Anything,                 // *zap.Logger
			mock.AnythingOfType("string"), // entityID (userID)
			mock.AnythingOfType("string"), // key
			mock.Anything,                 // flagContext (map[string]string)
		).Return(expectedFeatureFlag, nil)
		handlerConfig.SetFeatureFlagFetcher(mockFeatureFlagFetcher)
		mockFeatureFlagFetcher.On("GetBooleanFlagForUser",
			mock.Anything,
			mock.AnythingOfType("*appcontext.appContext"),
			mock.AnythingOfType("string"),
			mock.Anything,
		).Return(expectedFeatureFlag, nil)
		handlerConfig.SetFeatureFlagFetcher(mockFeatureFlagFetcher)
		handler.HandlerConfig = handlerConfig
		params.Body.PickupAddress.City = handlers.FmtString("JUNEAU")
		params.Body.PickupAddress.State = handlers.FmtString("AK")
		params.Body.PickupAddress.PostalCode = handlers.FmtString("99801")

		// Validate incoming payload
		suite.NoError(params.Body.Validate(strfmt.Default))

		response := handler.Handle(params)
		suite.IsType(&mtoshipmentops.CreateMTOShipmentOK{}, response)
	})

	suite.Run("POST success - 200 - valid HI address if FF ON", func() {
		// Under Test: CreateMTOShipment handler code
		// Setup:   Create an mto shipment on an available move
		// Expected:   Success, valid HI address HI FF ON
		handler, move := setupTestData(false, true)
		req := httptest.NewRequest("POST", "/mto-shipments", nil)

		params := mtoshipmentops.CreateMTOShipmentParams{
			HTTPRequest: req,
			Body: &primev3messages.CreateMTOShipment{
				MoveTaskOrderID:             handlers.FmtUUID(move.ID),
				Agents:                      nil,
				CustomerRemarks:             nil,
				PointOfContact:              "John Doe",
				PrimeEstimatedWeight:        handlers.FmtInt64(1200),
				RequestedPickupDate:         handlers.FmtDatePtr(models.TimePointer(time.Now())),
				ShipmentType:                primev3messages.NewMTOShipmentType(primev3messages.MTOShipmentTypeHHG),
				PickupAddress:               struct{ primev3messages.Address }{pickupAddress},
				SecondaryPickupAddress:      struct{ primev3messages.Address }{secondaryPickupAddress},
				TertiaryPickupAddress:       struct{ primev3messages.Address }{tertiaryPickupAddress},
				DestinationAddress:          struct{ primev3messages.Address }{destinationAddress},
				SecondaryDestinationAddress: struct{ primev3messages.Address }{secondaryDestinationAddress},
				TertiaryDestinationAddress:  struct{ primev3messages.Address }{tertiaryDestinationAddress},
			},
		}

		// setting the HI flag to false and use a valid address
		handlerConfig := suite.HandlerConfig()

		expectedFeatureFlag := services.FeatureFlag{
			Key:   "enable_hawaii",
			Match: true,
		}

		mockFeatureFlagFetcher := &mocks.FeatureFlagFetcher{}
		mockFeatureFlagFetcher.On("GetBooleanFlag",
			mock.Anything,                 // context.Context
			mock.Anything,                 // *zap.Logger
			mock.AnythingOfType("string"), // entityID (userID)
			mock.AnythingOfType("string"), // key
			mock.Anything,                 // flagContext (map[string]string)
		).Return(expectedFeatureFlag, nil)
		handlerConfig.SetFeatureFlagFetcher(mockFeatureFlagFetcher)
		mockFeatureFlagFetcher.On("GetBooleanFlagForUser",
			mock.Anything,
			mock.AnythingOfType("*appcontext.appContext"),
			mock.AnythingOfType("string"),
			mock.Anything,
		).Return(expectedFeatureFlag, nil)
		handlerConfig.SetFeatureFlagFetcher(mockFeatureFlagFetcher)
		handler.HandlerConfig = handlerConfig
		params.Body.PickupAddress.City = handlers.FmtString("HONOLULU")
		params.Body.PickupAddress.State = handlers.FmtString("HI")
		params.Body.PickupAddress.PostalCode = handlers.FmtString("96835")

		// Validate incoming payload
		suite.NoError(params.Body.Validate(strfmt.Default))

		response := handler.Handle(params)
		suite.IsType(&mtoshipmentops.CreateMTOShipmentOK{}, response)
	})

	suite.Run("Failure POST - 422 - Invalid address (PPM)", func() {
		// Under Test: CreateMTOShipment handler code
		// Setup:      Create a PPM shipment on an available move
		// Expected:   Failure, returns an invalid address error
		handler, move := setupTestDataWithoutFF()
		req := httptest.NewRequest("POST", "/mto-shipments", nil)

		counselorRemarks := "Some counselor remarks"
		expectedDepartureDate := time.Now().AddDate(0, 0, 10)
		sitExpected := true
		sitLocation := primev3messages.SITLocationTypeDESTINATION
		sitEstimatedWeight := unit.Pound(1500)
		sitEstimatedEntryDate := expectedDepartureDate.AddDate(0, 0, 5)
		sitEstimatedDepartureDate := sitEstimatedEntryDate.AddDate(0, 0, 20)
		estimatedWeight := unit.Pound(3200)
		hasProGear := true
		proGearWeight := unit.Pound(400)
		spouseProGearWeight := unit.Pound(250)
		estimatedIncentive := 123456
		sitEstimatedCost := 67500

		address1 := models.Address{
			StreetAddress1: "some address",
			City:           "Bad City",
			State:          "CA",
			PostalCode:     "90210",
		}

		expectedPickupAddress := address1
		pickupAddress = primev3messages.Address{
			City:           &expectedPickupAddress.City,
			PostalCode:     &expectedPickupAddress.PostalCode,
			State:          &expectedPickupAddress.State,
			StreetAddress1: &expectedPickupAddress.StreetAddress1,
			StreetAddress2: expectedPickupAddress.StreetAddress2,
			StreetAddress3: expectedPickupAddress.StreetAddress3,
		}

		expectedDestinationAddress := address1
		destinationAddress = primev3messages.Address{
			City:           &expectedDestinationAddress.City,
			PostalCode:     &expectedDestinationAddress.PostalCode,
			State:          &expectedDestinationAddress.State,
			StreetAddress1: &expectedDestinationAddress.StreetAddress1,
			StreetAddress2: expectedDestinationAddress.StreetAddress2,
			StreetAddress3: expectedDestinationAddress.StreetAddress3,
		}
		ppmDestinationAddress = primev3messages.PPMDestinationAddress{
			City:           &expectedDestinationAddress.City,
			PostalCode:     &expectedDestinationAddress.PostalCode,
			State:          &expectedDestinationAddress.State,
			StreetAddress1: &expectedDestinationAddress.StreetAddress1,
			StreetAddress2: expectedDestinationAddress.StreetAddress2,
			StreetAddress3: expectedDestinationAddress.StreetAddress3,
		}

		params := mtoshipmentops.CreateMTOShipmentParams{
			HTTPRequest: req,
			Body: &primev3messages.CreateMTOShipment{
				MoveTaskOrderID:  handlers.FmtUUID(move.ID),
				ShipmentType:     primev3messages.NewMTOShipmentType(primev3messages.MTOShipmentTypePPM),
				CounselorRemarks: &counselorRemarks,
				PpmShipment: &primev3messages.CreatePPMShipment{
					ExpectedDepartureDate:  handlers.FmtDate(expectedDepartureDate),
					PickupAddress:          struct{ primev3messages.Address }{pickupAddress},
					SecondaryPickupAddress: struct{ primev3messages.Address }{secondaryPickupAddress},
					TertiaryPickupAddress:  struct{ primev3messages.Address }{tertiaryPickupAddress},
					DestinationAddress: struct {
						primev3messages.PPMDestinationAddress
					}{ppmDestinationAddress},
					SecondaryDestinationAddress: struct{ primev3messages.Address }{secondaryDestinationAddress},
					TertiaryDestinationAddress:  struct{ primev3messages.Address }{tertiaryDestinationAddress},
					SitExpected:                 &sitExpected,
					SitLocation:                 &sitLocation,
					SitEstimatedWeight:          handlers.FmtPoundPtr(&sitEstimatedWeight),
					SitEstimatedEntryDate:       handlers.FmtDate(sitEstimatedEntryDate),
					SitEstimatedDepartureDate:   handlers.FmtDate(sitEstimatedDepartureDate),
					EstimatedWeight:             handlers.FmtPoundPtr(&estimatedWeight),
					HasProGear:                  &hasProGear,
					ProGearWeight:               handlers.FmtPoundPtr(&proGearWeight),
					SpouseProGearWeight:         handlers.FmtPoundPtr(&spouseProGearWeight),
				},
			},
		}

		ppmEstimator.On("EstimateIncentiveWithDefaultChecks",
			mock.AnythingOfType("*appcontext.appContext"),
			mock.AnythingOfType("models.PPMShipment"),
			mock.AnythingOfType("*models.PPMShipment")).
			Return(models.CentPointer(unit.Cents(estimatedIncentive)), models.CentPointer(unit.Cents(sitEstimatedCost)), nil).Once()

		ppmEstimator.On("MaxIncentive",
			mock.AnythingOfType("*appcontext.appContext"),
			mock.AnythingOfType("models.PPMShipment"),
			mock.AnythingOfType("*models.PPMShipment")).
			Return(nil, nil)

		// Validate incoming payload
		suite.NoError(params.Body.Validate(strfmt.Default))

		response := handler.Handle(params)
		suite.IsType(&mtoshipmentops.CreateMTOShipmentUnprocessableEntity{}, response)
	})
}
func GetTestAddress() primev3messages.Address {
	newAddress := factory.BuildAddress(nil, []factory.Customization{
		{
			Model: models.Address{
				ID: uuid.Must(uuid.NewV4()),
			},
		},
	}, nil)
	return primev3messages.Address{
		City:           &newAddress.City,
		PostalCode:     &newAddress.PostalCode,
		State:          &newAddress.State,
		StreetAddress1: &newAddress.StreetAddress1,
		StreetAddress2: newAddress.StreetAddress2,
		StreetAddress3: newAddress.StreetAddress3,
	}
}<|MERGE_RESOLUTION|>--- conflicted
+++ resolved
@@ -571,11 +571,8 @@
 		patchHandler := UpdateMTOShipmentHandler{
 			suite.HandlerConfig(),
 			shipmentUpdater,
-<<<<<<< HEAD
 			vLocationServices,
-=======
 			planner,
->>>>>>> ec359ebf
 		}
 
 		patchReq := httptest.NewRequest("PATCH", fmt.Sprintf("/mto-shipments/%s", createdPPM.ShipmentID.String()), nil)
@@ -857,11 +854,8 @@
 		patchHandler := UpdateMTOShipmentHandler{
 			suite.HandlerConfig(),
 			shipmentUpdater,
-<<<<<<< HEAD
 			vLocationServices,
-=======
 			planner,
->>>>>>> ec359ebf
 		}
 
 		patchReq := httptest.NewRequest("PATCH", fmt.Sprintf("/mto-shipments/%s", createdPPM.ShipmentID.String()), nil)
@@ -1581,11 +1575,8 @@
 		patchHandler := UpdateMTOShipmentHandler{
 			suite.HandlerConfig(),
 			shipmentUpdater,
-<<<<<<< HEAD
 			vLocationServices,
-=======
 			planner,
->>>>>>> ec359ebf
 		}
 
 		now := time.Now()
@@ -1661,11 +1652,8 @@
 		patchHandler := UpdateMTOShipmentHandler{
 			suite.HandlerConfig(),
 			shipmentUpdater,
-<<<<<<< HEAD
 			vLocationServices,
-=======
 			planner,
->>>>>>> ec359ebf
 		}
 
 		move := factory.BuildAvailableToPrimeMove(suite.DB(), []factory.Customization{}, nil)
@@ -1714,11 +1702,8 @@
 		patchHandler := UpdateMTOShipmentHandler{
 			suite.HandlerConfig(),
 			shipmentUpdater,
-<<<<<<< HEAD
 			vLocationServices,
-=======
 			planner,
->>>>>>> ec359ebf
 		}
 
 		now := time.Now()
@@ -1806,11 +1791,12 @@
 		// Setup:   Set an invalid zip
 		// Expected:   422 Response returned
 
-		shipmentUpdater := shipmentorchestrator.NewShipmentUpdater(mtoShipmentUpdater, ppmShipmentUpdater, boatShipmentUpdater, mobileHomeShipmentUpdater)
+		shipmentUpdater := shipmentorchestrator.NewShipmentUpdater(mtoShipmentUpdater, ppmShipmentUpdater, boatShipmentUpdater, mobileHomeShipmentUpdater, mtoServiceItemCreator)
 		patchHandler := UpdateMTOShipmentHandler{
 			suite.HandlerConfig(),
 			shipmentUpdater,
 			vLocationServices,
+			planner,
 		}
 
 		now := time.Now()
@@ -1956,11 +1942,12 @@
 		// Setup:   Set an valid AK address but turn FF on
 		// Expected:   200 Response returned
 
-		shipmentUpdater := shipmentorchestrator.NewShipmentUpdater(mtoShipmentUpdater, ppmShipmentUpdater, boatShipmentUpdater, mobileHomeShipmentUpdater)
+		shipmentUpdater := shipmentorchestrator.NewShipmentUpdater(mtoShipmentUpdater, ppmShipmentUpdater, boatShipmentUpdater, mobileHomeShipmentUpdater, mtoServiceItemCreator)
 		patchHandler := UpdateMTOShipmentHandler{
 			suite.HandlerConfig(),
 			shipmentUpdater,
 			vLocationServices,
+			planner,
 		}
 
 		now := time.Now()
@@ -2080,11 +2067,12 @@
 		// Setup:   Set an valid HI address but turn FF on
 		// Expected:   200 Response returned
 
-		shipmentUpdater := shipmentorchestrator.NewShipmentUpdater(mtoShipmentUpdater, ppmShipmentUpdater, boatShipmentUpdater, mobileHomeShipmentUpdater)
+		shipmentUpdater := shipmentorchestrator.NewShipmentUpdater(mtoShipmentUpdater, ppmShipmentUpdater, boatShipmentUpdater, mobileHomeShipmentUpdater, mtoServiceItemCreator)
 		patchHandler := UpdateMTOShipmentHandler{
 			suite.HandlerConfig(),
 			shipmentUpdater,
 			vLocationServices,
+			planner,
 		}
 
 		now := time.Now()
@@ -2204,11 +2192,12 @@
 		// Setup:   Set an valid AK address but turn FF off
 		// Expected:   422 Response returned
 
-		shipmentUpdater := shipmentorchestrator.NewShipmentUpdater(mtoShipmentUpdater, ppmShipmentUpdater, boatShipmentUpdater, mobileHomeShipmentUpdater)
+		shipmentUpdater := shipmentorchestrator.NewShipmentUpdater(mtoShipmentUpdater, ppmShipmentUpdater, boatShipmentUpdater, mobileHomeShipmentUpdater, mtoServiceItemCreator)
 		patchHandler := UpdateMTOShipmentHandler{
 			suite.HandlerConfig(),
 			shipmentUpdater,
 			vLocationServices,
+			planner,
 		}
 
 		now := time.Now()
@@ -2337,11 +2326,12 @@
 		// Setup:   Set an valid HI address but turn FF off
 		// Expected:   422 Response returned
 
-		shipmentUpdater := shipmentorchestrator.NewShipmentUpdater(mtoShipmentUpdater, ppmShipmentUpdater, boatShipmentUpdater, mobileHomeShipmentUpdater)
+		shipmentUpdater := shipmentorchestrator.NewShipmentUpdater(mtoShipmentUpdater, ppmShipmentUpdater, boatShipmentUpdater, mobileHomeShipmentUpdater, mtoServiceItemCreator)
 		patchHandler := UpdateMTOShipmentHandler{
 			suite.HandlerConfig(),
 			shipmentUpdater,
 			vLocationServices,
+			planner,
 		}
 
 		now := time.Now()
