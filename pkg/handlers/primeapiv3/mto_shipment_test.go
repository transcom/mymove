package primeapiv3

import (
	"context"
	"errors"
	"fmt"
	"net/http/httptest"
	"time"

	"github.com/go-openapi/strfmt"
	"github.com/gofrs/uuid"
	"github.com/stretchr/testify/mock"
	"go.uber.org/zap"

	"github.com/transcom/mymove/pkg/apperror"
	"github.com/transcom/mymove/pkg/etag"
	"github.com/transcom/mymove/pkg/factory"
	mtoshipmentops "github.com/transcom/mymove/pkg/gen/primev3api/primev3operations/mto_shipment"
	"github.com/transcom/mymove/pkg/gen/primev3messages"
	"github.com/transcom/mymove/pkg/handlers"
	"github.com/transcom/mymove/pkg/handlers/primeapiv3/payloads"
	"github.com/transcom/mymove/pkg/models"
	routemocks "github.com/transcom/mymove/pkg/route/mocks"
	"github.com/transcom/mymove/pkg/services"
	"github.com/transcom/mymove/pkg/services/address"
	boatshipment "github.com/transcom/mymove/pkg/services/boat_shipment"
	"github.com/transcom/mymove/pkg/services/fetch"
	"github.com/transcom/mymove/pkg/services/ghcrateengine"
	mobilehomeshipment "github.com/transcom/mymove/pkg/services/mobile_home_shipment"
	"github.com/transcom/mymove/pkg/services/mocks"
	moveservices "github.com/transcom/mymove/pkg/services/move"
	movetaskorder "github.com/transcom/mymove/pkg/services/move_task_order"
	mtoserviceitem "github.com/transcom/mymove/pkg/services/mto_service_item"
	mtoshipment "github.com/transcom/mymove/pkg/services/mto_shipment"
	shipmentorchestrator "github.com/transcom/mymove/pkg/services/orchestrators/shipment"
	paymentrequest "github.com/transcom/mymove/pkg/services/payment_request"
	"github.com/transcom/mymove/pkg/services/ppmshipment"
	"github.com/transcom/mymove/pkg/services/query"
	"github.com/transcom/mymove/pkg/unit"
)

func (suite *HandlerSuite) TestCreateMTOShipmentHandler() {

	builder := query.NewQueryBuilder()
	mtoChecker := movetaskorder.NewMoveTaskOrderChecker()
	moveRouter := moveservices.NewMoveRouter()
	fetcher := fetch.NewFetcher(builder)
	addressCreator := address.NewAddressCreator()
	addressUpdater := address.NewAddressUpdater()
	mtoShipmentCreator := mtoshipment.NewMTOShipmentCreatorV2(builder, fetcher, moveRouter, addressCreator)
	ppmEstimator := mocks.PPMEstimator{}
	ppmShipmentCreator := ppmshipment.NewPPMShipmentCreator(&ppmEstimator, addressCreator)
	boatShipmentCreator := boatshipment.NewBoatShipmentCreator()
	mobileHomeShipmentCreator := mobilehomeshipment.NewMobileHomeShipmentCreator()
	shipmentRouter := mtoshipment.NewShipmentRouter()
	planner := &routemocks.Planner{}
	planner.On("ZipTransitDistance",
		mock.AnythingOfType("*appcontext.appContext"),
		mock.Anything,
		mock.Anything,
	).Return(400, nil)

	setUpSignedCertificationCreatorMock := func(returnValue ...interface{}) services.SignedCertificationCreator {
		mockCreator := &mocks.SignedCertificationCreator{}

		mockCreator.On(
			"CreateSignedCertification",
			mock.AnythingOfType("*appcontext.appContext"),
			mock.AnythingOfType("models.SignedCertification"),
		).Return(returnValue...)

		return mockCreator
	}

	setUpSignedCertificationUpdaterMock := func(returnValue ...interface{}) services.SignedCertificationUpdater {
		mockUpdater := &mocks.SignedCertificationUpdater{}

		mockUpdater.On(
			"UpdateSignedCertification",
			mock.AnythingOfType("*appcontext.appContext"),
			mock.AnythingOfType("models.SignedCertification"),
			mock.AnythingOfType("string"),
		).Return(returnValue...)

		return mockUpdater
	}

	moveTaskOrderUpdater := movetaskorder.NewMoveTaskOrderUpdater(
		builder,
		mtoserviceitem.NewMTOServiceItemCreator(planner, builder, moveRouter, ghcrateengine.NewDomesticUnpackPricer(), ghcrateengine.NewDomesticPackPricer(), ghcrateengine.NewDomesticLinehaulPricer(), ghcrateengine.NewDomesticShorthaulPricer(), ghcrateengine.NewDomesticOriginPricer(), ghcrateengine.NewDomesticDestinationPricer(), ghcrateengine.NewFuelSurchargePricer()),
		moveRouter, setUpSignedCertificationCreatorMock(nil, nil), setUpSignedCertificationUpdaterMock(nil, nil),
	)
	shipmentCreator := shipmentorchestrator.NewShipmentCreator(mtoShipmentCreator, ppmShipmentCreator, boatShipmentCreator, mobileHomeShipmentCreator, shipmentRouter, moveTaskOrderUpdater)
	mockCreator := mocks.ShipmentCreator{}

	var pickupAddress primev3messages.Address
	var secondaryPickupAddress primev3messages.Address
	var destinationAddress primev3messages.Address
	var ppmDestinationAddress primev3messages.PPMDestinationAddress
	var secondaryDestinationAddress primev3messages.Address

	creator := paymentrequest.NewPaymentRequestCreator(planner, ghcrateengine.NewServiceItemPricer())
	statusUpdater := paymentrequest.NewPaymentRequestStatusUpdater(query.NewQueryBuilder())
	recalculator := paymentrequest.NewPaymentRequestRecalculator(creator, statusUpdater)
	paymentRequestShipmentRecalculator := paymentrequest.NewPaymentRequestShipmentRecalculator(recalculator)
	moveWeights := moveservices.NewMoveWeights(mtoshipment.NewShipmentReweighRequester())
	ppmShipmentUpdater := ppmshipment.NewPPMShipmentUpdater(&ppmEstimator, addressCreator, addressUpdater)
	boatShipmentUpdater := boatshipment.NewBoatShipmentUpdater()
	mobileHomeShipmentUpdater := mobilehomeshipment.NewMobileHomeShipmentUpdater()
	mtoShipmentUpdater := mtoshipment.NewPrimeMTOShipmentUpdater(builder, fetcher, planner, moveRouter, moveWeights, suite.TestNotificationSender(), paymentRequestShipmentRecalculator, addressUpdater, addressCreator)
	shipmentUpdater := shipmentorchestrator.NewShipmentUpdater(mtoShipmentUpdater, ppmShipmentUpdater, boatShipmentUpdater, mobileHomeShipmentUpdater)

	setupTestData := func(boatFeatureFlag bool, ubFeatureFlag bool) (CreateMTOShipmentHandler, models.Move) {

		move := factory.BuildAvailableToPrimeMove(suite.DB(), nil, nil)
		handlerConfig := suite.HandlerConfig()
		expectedFeatureFlag := services.FeatureFlag{
			Key:   "",
			Match: true,
		}
		if !boatFeatureFlag {
			expectedFeatureFlag.Key = "boat"
			mockFeatureFlagFetcher := &mocks.FeatureFlagFetcher{}

			mockFeatureFlagFetcher.On("GetBooleanFlag",
				mock.Anything,
				mock.Anything,
				mock.AnythingOfType("string"),
				mock.AnythingOfType("string"),
				mock.Anything,
			).Return(expectedFeatureFlag, nil)
			handlerConfig.SetFeatureFlagFetcher(mockFeatureFlagFetcher)

			mockFeatureFlagFetcher.On("GetBooleanFlagForUser",
				mock.Anything,
				mock.AnythingOfType("*appcontext.appContext"),
				mock.AnythingOfType("string"),
				mock.Anything,
			).Return(services.FeatureFlag{}, errors.New("Some error"))
			handlerConfig.SetFeatureFlagFetcher(mockFeatureFlagFetcher)
		}
		if ubFeatureFlag {
			expectedFeatureFlag.Key = "unaccompanied_baggage"
			expectedFeatureFlag.Match = true
			mockFeatureFlagFetcher := &mocks.FeatureFlagFetcher{}

			mockFeatureFlagFetcher.On("GetBooleanFlag",
				mock.Anything,                 // context.Context
				mock.Anything,                 // *zap.Logger
				mock.AnythingOfType("string"), // entityID (userID)
				mock.AnythingOfType("string"), // key
				mock.Anything,                 // flagContext (map[string]string)
			).Return(expectedFeatureFlag, nil)
			handlerConfig.SetFeatureFlagFetcher(mockFeatureFlagFetcher)

			mockFeatureFlagFetcher.On("GetBooleanFlagForUser",
				mock.Anything,
				mock.AnythingOfType("*appcontext.appContext"),
				mock.AnythingOfType("string"),
				mock.Anything,
			).Return(expectedFeatureFlag, nil)
			handlerConfig.SetFeatureFlagFetcher(mockFeatureFlagFetcher)
		} else {
			mockFeatureFlagFetcher := &mocks.FeatureFlagFetcher{}
			mockFeatureFlagFetcher.On("GetBooleanFlag",
				mock.Anything,                 // context.Context
				mock.Anything,                 // *zap.Logger
				mock.AnythingOfType("string"), // entityID (userID)
				mock.AnythingOfType("string"), // key
				mock.Anything,                 // flagContext (map[string]string)
			).Return(services.FeatureFlag{}, errors.New("Some error"))
			handlerConfig.SetFeatureFlagFetcher(mockFeatureFlagFetcher)

			mockFeatureFlagFetcher.On("GetBooleanFlagForUser",
				mock.Anything,
				mock.AnythingOfType("*appcontext.appContext"),
				mock.AnythingOfType("string"),
				mock.Anything,
			).Return(services.FeatureFlag{}, errors.New("Some error"))

			mockFeatureFlagFetcher.On("GetBooleanFlag",
				mock.Anything,
				mock.Anything,
				mock.AnythingOfType("string"),
				mock.AnythingOfType("string"),
				mock.Anything,
			).Return(func(_ context.Context, _ *zap.Logger, _ string, key string, flagContext map[string]string) (services.FeatureFlag, error) {
				return services.FeatureFlag{}, errors.New("Some error")
			})
			handlerConfig.SetFeatureFlagFetcher(mockFeatureFlagFetcher)
		}
		handler := CreateMTOShipmentHandler{
			handlerConfig,
			shipmentCreator,
			mtoChecker,
		}

		// Make stubbed addresses just to collect address data for payload
		newAddress := factory.BuildAddress(nil, []factory.Customization{
			{
				Model: models.Address{
					ID: uuid.Must(uuid.NewV4()),
				},
			},
		}, nil)
		pickupAddress = primev3messages.Address{
			City:           &newAddress.City,
			PostalCode:     &newAddress.PostalCode,
			State:          &newAddress.State,
			StreetAddress1: &newAddress.StreetAddress1,
			StreetAddress2: newAddress.StreetAddress2,
			StreetAddress3: newAddress.StreetAddress3,
		}
		newAddress = factory.BuildAddress(nil, nil, []factory.Trait{factory.GetTraitAddress2})
		destinationAddress = primev3messages.Address{
			City:           &newAddress.City,
			PostalCode:     &newAddress.PostalCode,
			State:          &newAddress.State,
			StreetAddress1: &newAddress.StreetAddress1,
			StreetAddress2: newAddress.StreetAddress2,
			StreetAddress3: newAddress.StreetAddress3,
		}
		return handler, move

	}

	suite.Run("Successful POST - Integration Test", func() {
		// Under Test: CreateMTOShipment handler code
		// Setup:   Create an mto shipment on an available move
		// Expected:   Successful submission, status should be SUBMITTED
		handler, move := setupTestData(false, true)
		req := httptest.NewRequest("POST", "/mto-shipments", nil)

		params := mtoshipmentops.CreateMTOShipmentParams{
			HTTPRequest: req,
			Body: &primev3messages.CreateMTOShipment{
				MoveTaskOrderID:      handlers.FmtUUID(move.ID),
				Agents:               nil,
				CustomerRemarks:      nil,
				PointOfContact:       "John Doe",
				PrimeEstimatedWeight: handlers.FmtInt64(1200),
				RequestedPickupDate:  handlers.FmtDatePtr(models.TimePointer(time.Now())),
				ShipmentType:         primev3messages.NewMTOShipmentType(primev3messages.MTOShipmentTypeHHG),
				PickupAddress:        struct{ primev3messages.Address }{pickupAddress},
				DestinationAddress:   struct{ primev3messages.Address }{destinationAddress},
			},
		}

		// Validate incoming payload
		suite.NoError(params.Body.Validate(strfmt.Default))

		response := handler.Handle(params)
		suite.IsType(&mtoshipmentops.CreateMTOShipmentOK{}, response)
		okResponse := response.(*mtoshipmentops.CreateMTOShipmentOK)
		createMTOShipmentPayload := okResponse.Payload

		// Validate outgoing payload
		suite.NoError(createMTOShipmentPayload.Validate(strfmt.Default))

		// check that the mto shipment status is Submitted
		suite.Require().Equal(createMTOShipmentPayload.Status, primev3messages.MTOShipmentWithoutServiceItemsStatusSUBMITTED, "MTO Shipment should have been submitted")
		suite.Require().Equal(createMTOShipmentPayload.PrimeEstimatedWeight, params.Body.PrimeEstimatedWeight)
	})

	suite.Run("Successful POST - Integration Test - Unaccompanied Baggage", func() {
		// Under Test: CreateMTOShipment handler code
		// Setup:   Create an mto shipment on an available move
		// Expected:   Successful submission, status should be SUBMITTED

		suite.T().Setenv("FEATURE_FLAG_UNACCOMPANIED_BAGGAGE", "true") // Set to true in order to test UB shipments can be created with UB flag on

		handler, move := setupTestData(true, true)
		req := httptest.NewRequest("POST", "/mto-shipments", nil)

		params := mtoshipmentops.CreateMTOShipmentParams{
			HTTPRequest: req,
			Body: &primev3messages.CreateMTOShipment{
				MoveTaskOrderID:      handlers.FmtUUID(move.ID),
				Agents:               nil,
				CustomerRemarks:      nil,
				PointOfContact:       "John Doe",
				PrimeEstimatedWeight: handlers.FmtInt64(1200),
				RequestedPickupDate:  handlers.FmtDatePtr(models.TimePointer(time.Now())),
				ShipmentType:         primev3messages.NewMTOShipmentType(primev3messages.MTOShipmentTypeUNACCOMPANIEDBAGGAGE),
				PickupAddress:        struct{ primev3messages.Address }{pickupAddress},
				DestinationAddress:   struct{ primev3messages.Address }{destinationAddress},
			},
		}

		// Validate incoming payload
		suite.NoError(params.Body.Validate(strfmt.Default))

		response := handler.Handle(params)
		suite.IsType(&mtoshipmentops.CreateMTOShipmentOK{}, response)
		okResponse := response.(*mtoshipmentops.CreateMTOShipmentOK)
		createMTOShipmentPayload := okResponse.Payload

		// Validate outgoing payload
		suite.NoError(createMTOShipmentPayload.Validate(strfmt.Default))

		// check that the mto shipment status is Submitted
		suite.Require().Equal(createMTOShipmentPayload.ShipmentType, primev3messages.MTOShipmentTypeUNACCOMPANIEDBAGGAGE, "MTO Shipment should have been submitted")
		suite.Require().Equal(createMTOShipmentPayload.Status, primev3messages.MTOShipmentWithoutServiceItemsStatusSUBMITTED, "MTO Shipment should have been submitted")
		suite.Require().Equal(createMTOShipmentPayload.PrimeEstimatedWeight, params.Body.PrimeEstimatedWeight)
	})

	suite.Run("Successful POST/PATCH - Integration Test (PPM)", func() {
		// Under Test: CreateMTOShipment handler code
		// Setup:      Create a PPM shipment on an available move
		// Expected:   Successful submission, status should be SUBMITTED
		handler, move := setupTestData(true, false)
		req := httptest.NewRequest("POST", "/mto-shipments", nil)

		counselorRemarks := "Some counselor remarks"
		expectedDepartureDate := time.Now().AddDate(0, 0, 10)
		sitExpected := true
		sitLocation := primev3messages.SITLocationTypeDESTINATION
		sitEstimatedWeight := unit.Pound(1500)
		sitEstimatedEntryDate := expectedDepartureDate.AddDate(0, 0, 5)
		sitEstimatedDepartureDate := sitEstimatedEntryDate.AddDate(0, 0, 20)
		estimatedWeight := unit.Pound(3200)
		hasProGear := true
		proGearWeight := unit.Pound(400)
		spouseProGearWeight := unit.Pound(250)
		estimatedIncentive := 123456
		sitEstimatedCost := 67500

		address1 := models.Address{
			StreetAddress1: "some address",
			City:           "city",
			State:          "CA",
			PostalCode:     "90210",
		}
		address2 := models.Address{
			StreetAddress1: "some address",
			City:           "city",
			State:          "IL",
			PostalCode:     "62225",
		}

		expectedPickupAddress := address1
		pickupAddress = primev3messages.Address{
			City:           &expectedPickupAddress.City,
			PostalCode:     &expectedPickupAddress.PostalCode,
			State:          &expectedPickupAddress.State,
			StreetAddress1: &expectedPickupAddress.StreetAddress1,
			StreetAddress2: expectedPickupAddress.StreetAddress2,
			StreetAddress3: expectedPickupAddress.StreetAddress3,
		}

		expectedSecondaryPickupAddress := address2
		secondaryPickupAddress = primev3messages.Address{
			City:           &expectedSecondaryPickupAddress.City,
			PostalCode:     &expectedSecondaryPickupAddress.PostalCode,
			State:          &expectedSecondaryPickupAddress.State,
			StreetAddress1: &expectedSecondaryPickupAddress.StreetAddress1,
			StreetAddress2: expectedSecondaryPickupAddress.StreetAddress2,
			StreetAddress3: expectedSecondaryPickupAddress.StreetAddress3,
		}

		expectedDestinationAddress := address1
		destinationAddress = primev3messages.Address{
			City:           &expectedDestinationAddress.City,
			PostalCode:     &expectedDestinationAddress.PostalCode,
			State:          &expectedDestinationAddress.State,
			StreetAddress1: &expectedDestinationAddress.StreetAddress1,
			StreetAddress2: expectedDestinationAddress.StreetAddress2,
			StreetAddress3: expectedDestinationAddress.StreetAddress3,
		}
		ppmDestinationAddress = primev3messages.PPMDestinationAddress{
			City:           &expectedDestinationAddress.City,
			PostalCode:     &expectedDestinationAddress.PostalCode,
			State:          &expectedDestinationAddress.State,
			StreetAddress1: &expectedDestinationAddress.StreetAddress1,
			StreetAddress2: expectedDestinationAddress.StreetAddress2,
			StreetAddress3: expectedDestinationAddress.StreetAddress3,
		}

		expectedSecondaryDestinationAddress := address2
		secondaryDestinationAddress = primev3messages.Address{
			City:           &expectedSecondaryDestinationAddress.City,
			PostalCode:     &expectedSecondaryDestinationAddress.PostalCode,
			State:          &expectedSecondaryDestinationAddress.State,
			StreetAddress1: &expectedSecondaryDestinationAddress.StreetAddress1,
			StreetAddress2: expectedSecondaryDestinationAddress.StreetAddress2,
			StreetAddress3: expectedSecondaryDestinationAddress.StreetAddress3,
		}

		params := mtoshipmentops.CreateMTOShipmentParams{
			HTTPRequest: req,
			Body: &primev3messages.CreateMTOShipment{
				MoveTaskOrderID:  handlers.FmtUUID(move.ID),
				ShipmentType:     primev3messages.NewMTOShipmentType(primev3messages.MTOShipmentTypePPM),
				CounselorRemarks: &counselorRemarks,
				PpmShipment: &primev3messages.CreatePPMShipment{
					ExpectedDepartureDate:  handlers.FmtDate(expectedDepartureDate),
					PickupAddress:          struct{ primev3messages.Address }{pickupAddress},
					SecondaryPickupAddress: struct{ primev3messages.Address }{secondaryPickupAddress},
					DestinationAddress: struct {
						primev3messages.PPMDestinationAddress
					}{ppmDestinationAddress},
					SecondaryDestinationAddress: struct{ primev3messages.Address }{secondaryDestinationAddress},
					SitExpected:                 &sitExpected,
					SitLocation:                 &sitLocation,
					SitEstimatedWeight:          handlers.FmtPoundPtr(&sitEstimatedWeight),
					SitEstimatedEntryDate:       handlers.FmtDate(sitEstimatedEntryDate),
					SitEstimatedDepartureDate:   handlers.FmtDate(sitEstimatedDepartureDate),
					EstimatedWeight:             handlers.FmtPoundPtr(&estimatedWeight),
					HasProGear:                  &hasProGear,
					ProGearWeight:               handlers.FmtPoundPtr(&proGearWeight),
					SpouseProGearWeight:         handlers.FmtPoundPtr(&spouseProGearWeight),
				},
			},
		}

		ppmEstimator.On("EstimateIncentiveWithDefaultChecks",
			mock.AnythingOfType("*appcontext.appContext"),
			mock.AnythingOfType("models.PPMShipment"),
			mock.AnythingOfType("*models.PPMShipment")).
			Return(models.CentPointer(unit.Cents(estimatedIncentive)), models.CentPointer(unit.Cents(sitEstimatedCost)), nil).Once()

		// Validate incoming payload
		suite.NoError(params.Body.Validate(strfmt.Default))

		response := handler.Handle(params)
		suite.IsType(&mtoshipmentops.CreateMTOShipmentOK{}, response)
		okResponse := response.(*mtoshipmentops.CreateMTOShipmentOK)
		createdShipment := okResponse.Payload

		// Validate outgoing payload
		suite.NoError(createdShipment.Validate(strfmt.Default))

		createdPPM := createdShipment.PpmShipment

		suite.Equal(move.ID.String(), createdShipment.MoveTaskOrderID.String())
		suite.Equal(primev3messages.MTOShipmentTypePPM, createdShipment.ShipmentType)
		suite.Equal(primev3messages.MTOShipmentWithoutServiceItemsStatusSUBMITTED, createdShipment.Status)
		suite.Equal(&counselorRemarks, createdShipment.CounselorRemarks)

		suite.Equal(createdShipment.ID.String(), createdPPM.ShipmentID.String())
		suite.Equal(primev3messages.PPMShipmentStatusSUBMITTED, createdPPM.Status)
		suite.Equal(handlers.FmtDatePtr(&expectedDepartureDate), createdPPM.ExpectedDepartureDate)
		suite.Equal(address1.PostalCode, *createdPPM.PickupAddress.PostalCode)
		suite.Equal(address1.PostalCode, *createdPPM.DestinationAddress.PostalCode)
		suite.Equal(address2.PostalCode, *createdPPM.SecondaryPickupAddress.PostalCode)
		suite.Equal(address2.PostalCode, *createdPPM.SecondaryDestinationAddress.PostalCode)
		suite.Equal(&sitExpected, createdPPM.SitExpected)
		suite.Equal(&sitLocation, createdPPM.SitLocation)
		suite.True(*models.BoolPointer(*createdPPM.HasSecondaryPickupAddress))
		suite.True(*models.BoolPointer(*createdPPM.HasSecondaryDestinationAddress))
		suite.Equal(handlers.FmtPoundPtr(&sitEstimatedWeight), createdPPM.SitEstimatedWeight)
		suite.Equal(handlers.FmtDate(sitEstimatedEntryDate), createdPPM.SitEstimatedEntryDate)
		suite.Equal(handlers.FmtDate(sitEstimatedDepartureDate), createdPPM.SitEstimatedDepartureDate)
		suite.Equal(handlers.FmtPoundPtr(&estimatedWeight), createdPPM.EstimatedWeight)
		suite.Equal(handlers.FmtBool(hasProGear), createdPPM.HasProGear)
		suite.Equal(handlers.FmtPoundPtr(&proGearWeight), createdPPM.ProGearWeight)
		suite.Equal(handlers.FmtPoundPtr(&spouseProGearWeight), createdPPM.SpouseProGearWeight)
		suite.Equal(int64(estimatedIncentive), *createdPPM.EstimatedIncentive)
		suite.Equal(int64(sitEstimatedCost), *createdPPM.SitEstimatedCost)

		// ************
		// PATCH TESTS
		// ************
		ppmEstimator.On("EstimateIncentiveWithDefaultChecks",
			mock.AnythingOfType("*appcontext.appContext"),
			mock.AnythingOfType("models.PPMShipment"),
			mock.AnythingOfType("*models.PPMShipment")).
			Return(models.CentPointer(unit.Cents(estimatedIncentive)), models.CentPointer(unit.Cents(sitEstimatedCost)), nil).Times(2)

		ppmEstimator.On("FinalIncentiveWithDefaultChecks",
			mock.AnythingOfType("*appcontext.appContext"),
			mock.AnythingOfType("models.PPMShipment"),
			mock.AnythingOfType("*models.PPMShipment")).
			Return(nil, nil)

		patchHandler := UpdateMTOShipmentHandler{
			suite.HandlerConfig(),
			shipmentUpdater,
		}

		patchReq := httptest.NewRequest("PATCH", fmt.Sprintf("/mto-shipments/%s", createdPPM.ShipmentID.String()), nil)

		var mtoShipment models.MTOShipment
		err := suite.DB().Find(&mtoShipment, createdPPM.ShipmentID)
		suite.NoError(err)
		eTag := etag.GenerateEtag(mtoShipment.UpdatedAt)
		patchParams := mtoshipmentops.UpdateMTOShipmentParams{
			HTTPRequest:   patchReq,
			MtoShipmentID: createdPPM.ShipmentID,
			IfMatch:       eTag,
		}
		patchParams.Body = &primev3messages.UpdateMTOShipment{
			ShipmentType: primev3messages.MTOShipmentTypePPM,
		}
		// *************************************************************************************
		// *************************************************************************************
		// Run it without any flags, no deletes should occur for secondary addresses
		// *************************************************************************************
		patchParams.Body.PpmShipment = &primev3messages.UpdatePPMShipment{
			HasProGear: &hasProGear,
		}

		// Validate incoming payload
		suite.NoError(patchParams.Body.Validate(strfmt.Default))

		patchResponse := patchHandler.Handle(patchParams)
		suite.IsType(&mtoshipmentops.UpdateMTOShipmentOK{}, patchResponse)
		okPatchResponse := patchResponse.(*mtoshipmentops.UpdateMTOShipmentOK)
		updatedShipment := okPatchResponse.Payload

		// Validate outgoing payload
		suite.NoError(updatedShipment.Validate(strfmt.Default))

		updatedPPM := updatedShipment.PpmShipment
		suite.NotNil(updatedPPM.SecondaryPickupAddress)
		suite.NotNil(updatedPPM.SecondaryDestinationAddress)
		suite.True(*models.BoolPointer(*updatedPPM.HasSecondaryPickupAddress))
		suite.True(*models.BoolPointer(*updatedPPM.HasSecondaryDestinationAddress))

		// *************************************************************************************
		// *************************************************************************************
		// Run it second time, but really delete secondary addresses with has flags set to false
		// *************************************************************************************
		err = suite.DB().Find(&mtoShipment, createdPPM.ShipmentID)
		suite.NoError(err)
		eTag = etag.GenerateEtag(mtoShipment.UpdatedAt)
		patchParams.IfMatch = eTag
		patchParams.Body.PpmShipment = &primev3messages.UpdatePPMShipment{
			HasProGear:                     &hasProGear,
			HasSecondaryPickupAddress:      models.BoolPointer(false),
			HasSecondaryDestinationAddress: models.BoolPointer(false),
		}
		suite.NoError(patchParams.Body.Validate(strfmt.Default))
		patchResponse = patchHandler.Handle(patchParams)
		suite.IsType(&mtoshipmentops.UpdateMTOShipmentOK{}, patchResponse)
		okPatchResponse = patchResponse.(*mtoshipmentops.UpdateMTOShipmentOK)
		updatedShipment = okPatchResponse.Payload

		// Validate outgoing payload
		suite.NoError(updatedShipment.Validate(strfmt.Default))

		updatedPPM = updatedShipment.PpmShipment
		// secondary should be all nils
		suite.Nil(updatedPPM.SecondaryPickupAddress)
		suite.Nil(updatedPPM.SecondaryDestinationAddress)
		suite.False(*models.BoolPointer(*updatedPPM.HasSecondaryPickupAddress))
		suite.False(*models.BoolPointer(*updatedPPM.HasSecondaryDestinationAddress))
	})

	suite.Run("Successful POST/PATCH - Integration Test (PPM) - Destination address street 1 OPTIONAL", func() {
		// Under Test: CreateMTOShipment handler code
		// Setup:      Create a PPM shipment on an available move
		// Expected:   Successful submission, status should be SUBMITTED
<<<<<<< HEAD
		handler, move := setupTestData(true)
=======
		handler, move := setupTestData(true, false)
>>>>>>> d01d4a2d
		req := httptest.NewRequest("POST", "/mto-shipments", nil)

		counselorRemarks := "Some counselor remarks"
		expectedDepartureDate := time.Now().AddDate(0, 0, 10)
		sitExpected := true
		sitLocation := primev3messages.SITLocationTypeDESTINATION
		sitEstimatedWeight := unit.Pound(1500)
		sitEstimatedEntryDate := expectedDepartureDate.AddDate(0, 0, 5)
		sitEstimatedDepartureDate := sitEstimatedEntryDate.AddDate(0, 0, 20)
		estimatedWeight := unit.Pound(3200)
		hasProGear := true
		proGearWeight := unit.Pound(400)
		spouseProGearWeight := unit.Pound(250)
		estimatedIncentive := 123456
		sitEstimatedCost := 67500

		address1 := models.Address{
			StreetAddress1: "some address",
			City:           "city",
			State:          "CA",
			PostalCode:     "90210",
		}
		addressWithEmptyStreet1 := models.Address{
			StreetAddress1: "",
			City:           "city",
			State:          "CA",
			PostalCode:     "90210",
		}

		expectedPickupAddress := address1
		pickupAddress = primev3messages.Address{
			City:           &expectedPickupAddress.City,
			PostalCode:     &expectedPickupAddress.PostalCode,
			State:          &expectedPickupAddress.State,
			StreetAddress1: &expectedPickupAddress.StreetAddress1,
			StreetAddress2: expectedPickupAddress.StreetAddress2,
			StreetAddress3: expectedPickupAddress.StreetAddress3,
		}

		expectedDestinationAddress := address1
		destinationAddress = primev3messages.Address{
			City:           &expectedDestinationAddress.City,
			PostalCode:     &expectedDestinationAddress.PostalCode,
			State:          &expectedDestinationAddress.State,
			StreetAddress1: &expectedDestinationAddress.StreetAddress1,
			StreetAddress2: expectedDestinationAddress.StreetAddress2,
			StreetAddress3: expectedDestinationAddress.StreetAddress3,
		}
		ppmDestinationAddress = primev3messages.PPMDestinationAddress{
			City:           &addressWithEmptyStreet1.City,
			PostalCode:     &addressWithEmptyStreet1.PostalCode,
			State:          &addressWithEmptyStreet1.State,
			StreetAddress1: &addressWithEmptyStreet1.StreetAddress1,
			StreetAddress2: addressWithEmptyStreet1.StreetAddress2,
			StreetAddress3: addressWithEmptyStreet1.StreetAddress3,
		}

		params := mtoshipmentops.CreateMTOShipmentParams{
			HTTPRequest: req,
			Body: &primev3messages.CreateMTOShipment{
				MoveTaskOrderID:  handlers.FmtUUID(move.ID),
				ShipmentType:     primev3messages.NewMTOShipmentType(primev3messages.MTOShipmentTypePPM),
				CounselorRemarks: &counselorRemarks,
				PpmShipment: &primev3messages.CreatePPMShipment{
					ExpectedDepartureDate: handlers.FmtDate(expectedDepartureDate),
					PickupAddress:         struct{ primev3messages.Address }{pickupAddress},
					DestinationAddress: struct {
						primev3messages.PPMDestinationAddress
					}{ppmDestinationAddress},
					SitExpected:               &sitExpected,
					SitLocation:               &sitLocation,
					SitEstimatedWeight:        handlers.FmtPoundPtr(&sitEstimatedWeight),
					SitEstimatedEntryDate:     handlers.FmtDate(sitEstimatedEntryDate),
					SitEstimatedDepartureDate: handlers.FmtDate(sitEstimatedDepartureDate),
					EstimatedWeight:           handlers.FmtPoundPtr(&estimatedWeight),
					HasProGear:                &hasProGear,
					ProGearWeight:             handlers.FmtPoundPtr(&proGearWeight),
					SpouseProGearWeight:       handlers.FmtPoundPtr(&spouseProGearWeight),
				},
			},
		}

		ppmEstimator.On("EstimateIncentiveWithDefaultChecks",
			mock.AnythingOfType("*appcontext.appContext"),
			mock.AnythingOfType("models.PPMShipment"),
			mock.AnythingOfType("*models.PPMShipment")).
			Return(models.CentPointer(unit.Cents(estimatedIncentive)), models.CentPointer(unit.Cents(sitEstimatedCost)), nil).Once()

		// Validate incoming payload
		suite.NoError(params.Body.Validate(strfmt.Default))

		response := handler.Handle(params)
		suite.IsType(&mtoshipmentops.CreateMTOShipmentOK{}, response)
		okResponse := response.(*mtoshipmentops.CreateMTOShipmentOK)
		createdShipment := okResponse.Payload

		// Validate outgoing payload
		suite.NoError(createdShipment.Validate(strfmt.Default))

		createdPPM := createdShipment.PpmShipment

		suite.Equal(move.ID.String(), createdShipment.MoveTaskOrderID.String())
		suite.Equal(primev3messages.MTOShipmentTypePPM, createdShipment.ShipmentType)
		suite.Equal(primev3messages.MTOShipmentWithoutServiceItemsStatusSUBMITTED, createdShipment.Status)

		suite.Equal(createdShipment.ID.String(), createdPPM.ShipmentID.String())
		suite.Equal(addressWithEmptyStreet1.StreetAddress1, *createdPPM.DestinationAddress.StreetAddress1)
		suite.True(len(*createdPPM.DestinationAddress.StreetAddress1) == 0)

		// ************
		// PATCH TESTS
		// ************
		ppmEstimator.On("EstimateIncentiveWithDefaultChecks",
			mock.AnythingOfType("*appcontext.appContext"),
			mock.AnythingOfType("models.PPMShipment"),
			mock.AnythingOfType("*models.PPMShipment")).
			Return(models.CentPointer(unit.Cents(estimatedIncentive)), models.CentPointer(unit.Cents(sitEstimatedCost)), nil).Times(2)

		ppmEstimator.On("FinalIncentiveWithDefaultChecks",
			mock.AnythingOfType("*appcontext.appContext"),
			mock.AnythingOfType("models.PPMShipment"),
			mock.AnythingOfType("*models.PPMShipment")).
			Return(nil, nil)

		patchHandler := UpdateMTOShipmentHandler{
			suite.HandlerConfig(),
			shipmentUpdater,
		}

		patchReq := httptest.NewRequest("PATCH", fmt.Sprintf("/mto-shipments/%s", createdPPM.ShipmentID.String()), nil)

		var mtoShipment models.MTOShipment
		err := suite.DB().Find(&mtoShipment, createdPPM.ShipmentID)
		suite.NoError(err)
		eTag := etag.GenerateEtag(mtoShipment.UpdatedAt)
		patchParams := mtoshipmentops.UpdateMTOShipmentParams{
			HTTPRequest:   patchReq,
			MtoShipmentID: createdPPM.ShipmentID,
			IfMatch:       eTag,
		}
		patchParams.Body = &primev3messages.UpdateMTOShipment{
			ShipmentType: primev3messages.MTOShipmentTypePPM,
		}
		// *************************************************************************************
		// *************************************************************************************
		// Run with whitespace in destination street 1. Whitespace will be trimmed and seen as
		// as empty on the server side.
		// *************************************************************************************
		ppmDestinationAddressOptionalStreet1ContainingWhitespaces := primev3messages.PPMDestinationAddress{
			City:           models.StringPointer("SomeCity"),
			Country:        models.StringPointer("US"),
			PostalCode:     models.StringPointer("90210"),
			State:          models.StringPointer("CA"),
			StreetAddress1: models.StringPointer("  "), //whitespace
		}
		patchParams.Body.PpmShipment = &primev3messages.UpdatePPMShipment{
			DestinationAddress: struct {
				primev3messages.PPMDestinationAddress
			}{ppmDestinationAddressOptionalStreet1ContainingWhitespaces},
		}

		// Validate incoming payload
		suite.NoError(patchParams.Body.Validate(strfmt.Default))

		patchResponse := patchHandler.Handle(patchParams)
		suite.IsType(&mtoshipmentops.UpdateMTOShipmentOK{}, patchResponse)
		okPatchResponse := patchResponse.(*mtoshipmentops.UpdateMTOShipmentOK)
		updatedShipment := okPatchResponse.Payload

		// Validate outgoing payload
		suite.NoError(updatedShipment.Validate(strfmt.Default))

		updatedPPM := updatedShipment.PpmShipment
		suite.Equal(ppmDestinationAddressOptionalStreet1ContainingWhitespaces.City, updatedPPM.DestinationAddress.City)
		// test whitespace has been trimmed. it should not be equal after update
		suite.NotEqual(ppmDestinationAddressOptionalStreet1ContainingWhitespaces.StreetAddress1, updatedPPM.DestinationAddress.StreetAddress1)
		// verify street address1 is returned as empty string
		suite.True(len(*updatedPPM.DestinationAddress.StreetAddress1) == 0)
	})

	suite.Run("Successful POST with Shuttle service items without primeEstimatedWeight - Integration Test", func() {
		// Under Test: CreateMTOShipment handler code
		// Setup:   Create an mto shipment on an available move
		// Expected:   Successful submission, status should be SUBMITTED
		handler, move := setupTestData(true, false)
		req := httptest.NewRequest("POST", "/mto-shipments", nil)

		serviceItem := factory.BuildMTOServiceItemBasic(suite.DB(), []factory.Customization{
			{
				Model: models.MTOServiceItem{
					Reason: models.StringPointer("not applicable"),
				},
			},
			{
				Model:    move,
				LinkOnly: true,
			},
			{
				Model: models.ReService{
					Code: models.ReServiceCodeDDSHUT,
				},
			},
		}, nil)
		serviceItem.ID = uuid.Nil

		params := mtoshipmentops.CreateMTOShipmentParams{
			HTTPRequest: req,
			Body: &primev3messages.CreateMTOShipment{
				MoveTaskOrderID:     handlers.FmtUUID(move.ID),
				Agents:              nil,
				CustomerRemarks:     nil,
				PointOfContact:      "John Doe",
				RequestedPickupDate: handlers.FmtDatePtr(models.TimePointer(time.Now())),
				ShipmentType:        primev3messages.NewMTOShipmentType(primev3messages.MTOShipmentTypeHHG),
				PickupAddress:       struct{ primev3messages.Address }{pickupAddress},
				DestinationAddress:  struct{ primev3messages.Address }{destinationAddress},
			},
		}

		mtoServiceItems := models.MTOServiceItems{serviceItem}
		params.Body.SetMtoServiceItems(*payloads.MTOServiceItems(&mtoServiceItems))

		// Validate incoming payload
		suite.NoError(params.Body.Validate(strfmt.Default))

		response := handler.Handle(params)
		suite.IsType(&mtoshipmentops.CreateMTOShipmentOK{}, response)
		okResponse := response.(*mtoshipmentops.CreateMTOShipmentOK)
		createMTOShipmentPayload := okResponse.Payload

		// Validate outgoing payload
		suite.NoError(createMTOShipmentPayload.Validate(strfmt.Default))

		// check that the mto shipment status is Submitted
		suite.Require().Equal(createMTOShipmentPayload.Status, primev3messages.MTOShipmentWithoutServiceItemsStatusSUBMITTED, "MTO Shipment should have been submitted")
	})

	suite.Run("POST failure - 500", func() {
		// Under Test: CreateMTOShipmentHandler
		// Mocked:     CreateMTOShipment creator
		// Setup:   If underlying CreateMTOShipment returns error, handler should return 500 response
		// Expected:   500 Response returned
		handler, move := setupTestData(true, false)
		req := httptest.NewRequest("POST", "/mto-shipments", nil)

		// Create a handler with the mocked creator
		handler.ShipmentCreator = &mockCreator

		err := errors.New("ServerError")

		mockCreator.On("CreateShipment",
			mock.AnythingOfType("*appcontext.appContext"),
			mock.AnythingOfType("*models.MTOShipment"),
		).Return(nil, err)

		params := mtoshipmentops.CreateMTOShipmentParams{
			HTTPRequest: req,
			Body: &primev3messages.CreateMTOShipment{
				MoveTaskOrderID:      handlers.FmtUUID(move.ID),
				PointOfContact:       "John Doe",
				PrimeEstimatedWeight: handlers.FmtInt64(1200),
				RequestedPickupDate:  handlers.FmtDatePtr(models.TimePointer(time.Now())),
				ShipmentType:         primev3messages.NewMTOShipmentType(primev3messages.MTOShipmentTypeHHG),
				PickupAddress:        struct{ primev3messages.Address }{pickupAddress},
				DestinationAddress:   struct{ primev3messages.Address }{destinationAddress},
			},
		}

		// Validate incoming payload
		suite.NoError(params.Body.Validate(strfmt.Default))

		response := handler.Handle(params)
		suite.IsType(&mtoshipmentops.CreateMTOShipmentInternalServerError{}, response)
		errResponse := response.(*mtoshipmentops.CreateMTOShipmentInternalServerError)

		// Validate outgoing payload
		suite.NoError(errResponse.Payload.Validate(strfmt.Default))

		suite.Equal(handlers.InternalServerErrMessage, *errResponse.Payload.Title, "Payload title is wrong")
	})

	suite.Run("POST failure - 422 -- Bad agent IDs set on shipment", func() {
		// Under Test: CreateMTOShipmentHandler
		// Setup:      Create a shipment with an agent that doesn't really exist, handler should return unprocessable entity
		// Expected:   422 Unprocessable Entity Response returned

		handler, move := setupTestData(true, false)
		req := httptest.NewRequest("POST", "/mto-shipments", nil)

		badID := strfmt.UUID(uuid.Must(uuid.NewV4()).String())
		agent := &primev3messages.MTOAgent{
			ID:            badID,
			MtoShipmentID: badID,
			FirstName:     handlers.FmtString("Mary"),
		}
		params := mtoshipmentops.CreateMTOShipmentParams{
			HTTPRequest: req,
			Body: &primev3messages.CreateMTOShipment{
				MoveTaskOrderID:      handlers.FmtUUID(move.ID),
				PointOfContact:       "John Doe",
				PrimeEstimatedWeight: handlers.FmtInt64(1200),
				Agents:               primev3messages.MTOAgents{agent},
				RequestedPickupDate:  handlers.FmtDatePtr(models.TimePointer(time.Now())),
				ShipmentType:         primev3messages.NewMTOShipmentType(primev3messages.MTOShipmentTypeHHG),
				PickupAddress:        struct{ primev3messages.Address }{pickupAddress},
				DestinationAddress:   struct{ primev3messages.Address }{destinationAddress},
			},
		}

		// Validate incoming payload
		suite.NoError(params.Body.Validate(strfmt.Default))

		response := handler.Handle(params)
		suite.IsType(&mtoshipmentops.CreateMTOShipmentUnprocessableEntity{}, response)
		typedResponse := response.(*mtoshipmentops.CreateMTOShipmentUnprocessableEntity)

		// Validate outgoing payload
		suite.NoError(typedResponse.Payload.Validate(strfmt.Default))

		suite.NotEmpty(typedResponse.Payload.InvalidFields)
		suite.Contains(typedResponse.Payload.InvalidFields, "agents:id")
		suite.Contains(typedResponse.Payload.InvalidFields, "agents:mtoShipmentID")
	})

	suite.Run("POST failure - 422 - invalid input, missing pickup address", func() {
		// Under Test: CreateMTOShipmentHandler
		// Setup:      Create a shipment with missing pickup address, handler should return unprocessable entity
		// Expected:   422 Unprocessable Entity Response returned

		handler, move := setupTestData(true, false)
		req := httptest.NewRequest("POST", "/mto-shipments", nil)

		params := mtoshipmentops.CreateMTOShipmentParams{
			HTTPRequest: req,
			Body: &primev3messages.CreateMTOShipment{
				MoveTaskOrderID:      handlers.FmtUUID(move.ID),
				PointOfContact:       "John Doe",
				PrimeEstimatedWeight: handlers.FmtInt64(1200),
				RequestedPickupDate:  handlers.FmtDatePtr(models.TimePointer(time.Now())),
				ShipmentType:         primev3messages.NewMTOShipmentType(primev3messages.MTOShipmentTypeHHG),
				PickupAddress:        struct{ primev3messages.Address }{pickupAddress},
				DestinationAddress:   struct{ primev3messages.Address }{destinationAddress},
			},
		}
		params.Body.PickupAddress.Address.StreetAddress1 = nil

		// Validate incoming payload
		suite.NoError(params.Body.Validate(strfmt.Default))

		response := handler.Handle(params)
		suite.IsType(&mtoshipmentops.CreateMTOShipmentUnprocessableEntity{}, response)
		unprocessableEntity := response.(*mtoshipmentops.CreateMTOShipmentUnprocessableEntity)

		// Validate outgoing payload
		// TODO: Can't validate the response because of the issue noted below. Figure out a way to
		//   either alter the service or relax the swagger requirements.
		// suite.NoError(unprocessableEntity.Payload.Validate(strfmt.Default))
		// CreateShipment is returning apperror.InvalidInputError without any validation errors
		// so InvalidFields won't be added to the payload.

		suite.Contains(*unprocessableEntity.Payload.Detail, "PickupAddress is required")
	})

	suite.Run("POST failure - 404 -- not found", func() {
		// Under Test: CreateMTOShipmentHandler
		// Setup:      Create a shipment on a non-existent move
		// Expected:   404 Not Found returned
		handler, _ := setupTestData(true, false)
		req := httptest.NewRequest("POST", "/mto-shipments", nil)

		// Generate a unique id
		badID := strfmt.UUID(uuid.Must(uuid.NewV4()).String())
		params := mtoshipmentops.CreateMTOShipmentParams{
			HTTPRequest: req,
			Body: &primev3messages.CreateMTOShipment{
				MoveTaskOrderID:      &badID,
				PointOfContact:       "John Doe",
				PrimeEstimatedWeight: handlers.FmtInt64(1200),
				RequestedPickupDate:  handlers.FmtDatePtr(models.TimePointer(time.Now())),
				ShipmentType:         primev3messages.NewMTOShipmentType(primev3messages.MTOShipmentTypeHHG),
				PickupAddress:        struct{ primev3messages.Address }{pickupAddress},
				DestinationAddress:   struct{ primev3messages.Address }{destinationAddress},
			},
		}

		// Validate incoming payload
		suite.NoError(params.Body.Validate(strfmt.Default))

		response := handler.Handle(params)
		suite.IsType(&mtoshipmentops.CreateMTOShipmentNotFound{}, response)
		responsePayload := response.(*mtoshipmentops.CreateMTOShipmentNotFound).Payload

		// Validate outgoing payload
		suite.NoError(responsePayload.Validate(strfmt.Default))
	})

	suite.Run("POST failure - 400 -- nil body", func() {
		// Under Test: CreateMTOShipmentHandler
		// Setup:      Create a request with no data in the body
		// Expected:   422 Unprocessable Entity Response returned

		handler, _ := setupTestData(true, false)
		req := httptest.NewRequest("POST", "/mto-shipments", nil)

		paramsNilBody := mtoshipmentops.CreateMTOShipmentParams{
			HTTPRequest: req,
		}

		// Validate incoming payload: nil body (the point of this test)

		response := handler.Handle(paramsNilBody)
		suite.IsType(&mtoshipmentops.CreateMTOShipmentBadRequest{}, response)
		responsePayload := response.(*mtoshipmentops.CreateMTOShipmentBadRequest).Payload

		// Validate outgoing payload
		suite.NoError(responsePayload.Validate(strfmt.Default))
	})

	suite.Run("POST failure - 404 -- MTO is not available to Prime", func() {
		// Under Test: CreateMTOShipmentHandler
		// Setup:      Create a shipment on an unavailable move, prime cannot update these
		// Expected:   404 Not found returned

		handler, _ := setupTestData(true, false)
		req := httptest.NewRequest("POST", "/mto-shipments", nil)

		unavailableMove := factory.BuildMove(suite.DB(), nil, nil)
		params := mtoshipmentops.CreateMTOShipmentParams{
			HTTPRequest: req,
			Body: &primev3messages.CreateMTOShipment{
				MoveTaskOrderID:      handlers.FmtUUID(unavailableMove.ID),
				PointOfContact:       "John Doe",
				PrimeEstimatedWeight: handlers.FmtInt64(1200),
				RequestedPickupDate:  handlers.FmtDatePtr(models.TimePointer(time.Now())),
				ShipmentType:         primev3messages.NewMTOShipmentType(primev3messages.MTOShipmentTypeHHG),
				PickupAddress:        struct{ primev3messages.Address }{pickupAddress},
				DestinationAddress:   struct{ primev3messages.Address }{destinationAddress},
			},
		}

		// Validate incoming payload
		suite.NoError(params.Body.Validate(strfmt.Default))

		response := handler.Handle(params)
		suite.IsType(&mtoshipmentops.CreateMTOShipmentNotFound{}, response)
		typedResponse := response.(*mtoshipmentops.CreateMTOShipmentNotFound)

		// Validate outgoing payload
		suite.NoError(typedResponse.Payload.Validate(strfmt.Default))

		suite.Contains(*typedResponse.Payload.Detail, unavailableMove.ID.String())
	})

	suite.Run("POST failure - 500 - App Event Internal DTOD Server Error", func() {
		// Under Test: CreateMTOShipmentHandler
		// Setup:      Create a shipment with DTOD outage simulated or bad zip
		// Expected:   500 Internal Server Error returned

		handler, move := setupTestData(true, false)
		req := httptest.NewRequest("POST", "/mto-shipments", nil)
		handler.ShipmentCreator = &mockCreator

		err := apperror.EventError{}

		mockCreator.On("CreateShipment",
			mock.AnythingOfType("*appcontext.appContext"),
			mock.Anything,
		).Return(nil, nil, err)

		params := mtoshipmentops.CreateMTOShipmentParams{
			HTTPRequest: req,
			Body: &primev3messages.CreateMTOShipment{
				MoveTaskOrderID:     handlers.FmtUUID(move.ID),
				Agents:              nil,
				CustomerRemarks:     nil,
				PointOfContact:      "John Doe",
				RequestedPickupDate: handlers.FmtDatePtr(models.TimePointer(time.Now())),
				ShipmentType:        primev3messages.NewMTOShipmentType(primev3messages.MTOShipmentTypeHHG),
				PickupAddress:       struct{ primev3messages.Address }{pickupAddress},
				DestinationAddress:  struct{ primev3messages.Address }{destinationAddress},
			},
		}

		response := handler.Handle(params)
		suite.IsType(&mtoshipmentops.CreateMTOShipmentInternalServerError{}, response)
		typedResponse := response.(*mtoshipmentops.CreateMTOShipmentInternalServerError)
		suite.Contains(*typedResponse.Payload.Detail, "An internal server error has occurred")
	})

	suite.Run("POST failure - 422 - MTO Shipment object not formatted correctly", func() {
		// Under Test: CreateMTOShipmentHandler
		// Setup:      Create a shipment with service items that don't match the modeltype
		// Expected:   422 Unprocessable Entity returned

		handler, move := setupTestData(true, false)
		req := httptest.NewRequest("POST", "/mto-shipments", nil)
		handler.ShipmentCreator = &mockCreator

		err := apperror.NotFoundError{}

		mockCreator.On("CreateShipment",
			mock.AnythingOfType("*appcontext.appContext"),
			mock.Anything,
		).Return(nil, nil, err)

		params := mtoshipmentops.CreateMTOShipmentParams{
			HTTPRequest: req,
			Body: &primev3messages.CreateMTOShipment{
				MoveTaskOrderID:      handlers.FmtUUID(move.ID),
				Agents:               nil,
				CustomerRemarks:      nil,
				PointOfContact:       "John Doe",
				PrimeEstimatedWeight: handlers.FmtInt64(1200),
				RequestedPickupDate:  handlers.FmtDatePtr(models.TimePointer(time.Now())),
				ShipmentType:         primev3messages.NewMTOShipmentType(primev3messages.MTOShipmentTypeHHG),
				PickupAddress:        struct{ primev3messages.Address }{pickupAddress},
				DestinationAddress:   struct{ primev3messages.Address }{destinationAddress},
				BoatShipment:         &primev3messages.CreateBoatShipment{}, // Empty boat shipment will trigger validation error on MTO Shipment creation
			},
		}

		response := handler.Handle(params)
		suite.IsType(&mtoshipmentops.CreateMTOShipmentUnprocessableEntity{}, response)
		typedResponse := response.(*mtoshipmentops.CreateMTOShipmentUnprocessableEntity)

		suite.Contains(*typedResponse.Payload.Detail, "The MTO shipment object is invalid.")
	})

	suite.Run("POST failure - 422 - modelType() not supported", func() {
		// Under Test: CreateMTOShipmentHandler
		// Setup:      Create a shipment with service items that don't match the modeltype
		// Expected:   422 Unprocessable Entity returned

		handler, move := setupTestData(true, false)
		req := httptest.NewRequest("POST", "/mto-shipments", nil)
		handler.ShipmentCreator = &mockCreator

		err := apperror.NotFoundError{}

		mockCreator.On("CreateShipment",
			mock.AnythingOfType("*appcontext.appContext"),
			mock.Anything,
		).Return(nil, nil, err)

		// Create a service item that doesn't match the modeltype
		mtoServiceItems := models.MTOServiceItems{
			models.MTOServiceItem{
				MoveTaskOrderID:  move.ID,
				MTOShipmentID:    &uuid.Nil,
				ReService:        models.ReService{Code: models.ReServiceCodeMS},
				Reason:           nil,
				PickupPostalCode: nil,
				CreatedAt:        time.Now(),
				UpdatedAt:        time.Now(),
			},
		}
		params := mtoshipmentops.CreateMTOShipmentParams{
			HTTPRequest: req,
			Body: &primev3messages.CreateMTOShipment{
				MoveTaskOrderID:      handlers.FmtUUID(move.ID),
				PointOfContact:       "John Doe",
				PrimeEstimatedWeight: handlers.FmtInt64(1200),
				RequestedPickupDate:  handlers.FmtDatePtr(models.TimePointer(time.Now())),
				ShipmentType:         primev3messages.NewMTOShipmentType(primev3messages.MTOShipmentTypeHHG),
			},
		}

		params.Body.SetMtoServiceItems(*payloads.MTOServiceItems(&mtoServiceItems))

		// Validate incoming payload
		suite.NoError(params.Body.Validate(strfmt.Default))

		response := handler.Handle(params)
		suite.IsType(&mtoshipmentops.CreateMTOShipmentUnprocessableEntity{}, response)
		typedResponse := response.(*mtoshipmentops.CreateMTOShipmentUnprocessableEntity)

		// Validate outgoing payload
		suite.NoError(typedResponse.Payload.Validate(strfmt.Default))

		suite.Contains(*typedResponse.Payload.Detail, "MTOServiceItem modelType() not allowed")
	})

	suite.Run("POST failure - Error when feature flag fetcher fails and a boat shipment is passed in.", func() {
		// Under Test: CreateMTOShipmentHandler
		// Mocked:     CreateMTOShipment creator
		// Setup:   If underlying CreateMTOShipment returns error, handler should return 500 response
		// Expected:   500 Response returned
		suite.T().Setenv("FEATURE_FLAG_BOAT", "true") // Set to true in order to test that it will default to "false" if flag fetcher errors out.

		handler, move := setupTestData(false, false)

		req := httptest.NewRequest("POST", "/mto-shipments", nil)

		params := mtoshipmentops.CreateMTOShipmentParams{
			HTTPRequest: req,
			Body: &primev3messages.CreateMTOShipment{
				MoveTaskOrderID:      handlers.FmtUUID(move.ID),
				Agents:               nil,
				CustomerRemarks:      nil,
				PointOfContact:       "John Doe",
				PrimeEstimatedWeight: handlers.FmtInt64(1200),
				RequestedPickupDate:  handlers.FmtDatePtr(models.TimePointer(time.Now())),
				ShipmentType:         primev3messages.NewMTOShipmentType(primev3messages.MTOShipmentTypeBOATHAULAWAY),
				PickupAddress:        struct{ primev3messages.Address }{pickupAddress},
				DestinationAddress:   struct{ primev3messages.Address }{destinationAddress},
			},
		}

		// Validate incoming payload
		suite.NoError(params.Body.Validate(strfmt.Default))

		response := handler.Handle(params)
		suite.IsType(&mtoshipmentops.CreateMTOShipmentUnprocessableEntity{}, response)
		errResponse := response.(*mtoshipmentops.CreateMTOShipmentUnprocessableEntity)

		suite.Contains(*errResponse.Payload.Detail, "Boat shipment type was used but the feature flag is not enabled.")
	})

	suite.Run("POST failure - Error when UB FF is off and UB shipment is passed in.", func() {
		// Under Test: CreateMTOShipmentHandler
		// Mocked:     CreateMTOShipment creator
		// Setup:   If underlying CreateMTOShipment returns error, handler should return 500 response
		// Expected:   500 Response returned
		suite.T().Setenv("FEATURE_FLAG_UNACCOMPANIED_BAGGAGE", "false") // Set to true in order to test that it will default to "false" if flag fetcher errors out.

		handler, move := setupTestData(false, false)

		req := httptest.NewRequest("POST", "/mto-shipments", nil)

		params := mtoshipmentops.CreateMTOShipmentParams{
			HTTPRequest: req,
			Body: &primev3messages.CreateMTOShipment{
				MoveTaskOrderID:      handlers.FmtUUID(move.ID),
				Agents:               nil,
				CustomerRemarks:      nil,
				PointOfContact:       "John Doe",
				PrimeEstimatedWeight: handlers.FmtInt64(1200),
				RequestedPickupDate:  handlers.FmtDatePtr(models.TimePointer(time.Now())),
				ShipmentType:         primev3messages.NewMTOShipmentType(primev3messages.MTOShipmentTypeUNACCOMPANIEDBAGGAGE),
				PickupAddress:        struct{ primev3messages.Address }{pickupAddress},
				DestinationAddress:   struct{ primev3messages.Address }{destinationAddress},
			},
		}

		// Validate incoming payload
		suite.NoError(params.Body.Validate(strfmt.Default))

		response := handler.Handle(params)
		suite.IsType(&mtoshipmentops.CreateMTOShipmentUnprocessableEntity{}, response)
		errResponse := response.(*mtoshipmentops.CreateMTOShipmentUnprocessableEntity)

		suite.Contains(*errResponse.Payload.Detail, "Unaccompanied baggage shipments can't be created unless the unaccompanied_baggage feature flag is enabled.")
	})
}<|MERGE_RESOLUTION|>--- conflicted
+++ resolved
@@ -551,11 +551,7 @@
 		// Under Test: CreateMTOShipment handler code
 		// Setup:      Create a PPM shipment on an available move
 		// Expected:   Successful submission, status should be SUBMITTED
-<<<<<<< HEAD
-		handler, move := setupTestData(true)
-=======
 		handler, move := setupTestData(true, false)
->>>>>>> d01d4a2d
 		req := httptest.NewRequest("POST", "/mto-shipments", nil)
 
 		counselorRemarks := "Some counselor remarks"
