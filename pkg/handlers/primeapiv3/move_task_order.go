--- conflicted
+++ resolved
@@ -13,8 +13,6 @@
 	"github.com/transcom/mymove/pkg/models"
 	"github.com/transcom/mymove/pkg/services"
 )
-
-const featureFlagBoat = "BOAT"
 
 // GetMoveTaskOrderHandler returns the details for a particular move
 type GetMoveTaskOrderHandler struct {
@@ -53,18 +51,11 @@
 			}
 
 			/** Feature Flag - Boat Shipment **/
-<<<<<<< HEAD
-			isBoatFeatureOn := false
-			flag, err := h.FeatureFlagFetcher().GetBooleanFlagForUser(params.HTTPRequest.Context(), appCtx, featureFlagBoat, map[string]string{})
-			if err != nil {
-				appCtx.Logger().Error("Error fetching feature flag", zap.String("featureFlagKey", featureFlagBoat), zap.Error(err))
-=======
 			featureFlagName := "boat"
 			isBoatFeatureOn := false
 			flag, err := h.FeatureFlagFetcher().GetBooleanFlagForUser(params.HTTPRequest.Context(), appCtx, featureFlagName, map[string]string{})
 			if err != nil {
 				appCtx.Logger().Error("Error fetching feature flag", zap.String("featureFlagKey", featureFlagName), zap.Error(err))
->>>>>>> b13ccae4
 				isBoatFeatureOn = false
 			} else {
 				isBoatFeatureOn = flag.Match
