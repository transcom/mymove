--- conflicted
+++ resolved
@@ -26,10 +26,7 @@
 	primev3messages.MTOServiceItemModelTypeMTOServiceItemOriginSIT:            true,
 	primev3messages.MTOServiceItemModelTypeMTOServiceItemDestSIT:              true,
 	primev3messages.MTOServiceItemModelTypeMTOServiceItemShuttle:              true,
-<<<<<<< HEAD
-=======
 	primev3messages.MTOServiceItemModelTypeMTOServiceItemDomesticShuttle:      true,
->>>>>>> 52137a28
 	primev3messages.MTOServiceItemModelTypeMTOServiceItemInternationalShuttle: true,
 	primev3messages.MTOServiceItemModelTypeMTOServiceItemDomesticCrating:      true,
 	primev3messages.MTOServiceItemModelTypeMTOServiceItemInternationalCrating: true,
