package primeapiv3

import (
	"encoding/json"
	"fmt"
	"net/http/httptest"
	"time"

	"github.com/go-openapi/strfmt"
	"github.com/stretchr/testify/mock"

	"github.com/transcom/mymove/pkg/factory"
	movetaskorderops "github.com/transcom/mymove/pkg/gen/primev3api/primev3operations/move_task_order"
	"github.com/transcom/mymove/pkg/gen/primev3messages"
	"github.com/transcom/mymove/pkg/handlers"
	"github.com/transcom/mymove/pkg/models"
	"github.com/transcom/mymove/pkg/services/entitlements"
	"github.com/transcom/mymove/pkg/services/mocks"
	movetaskorder "github.com/transcom/mymove/pkg/services/move_task_order"
	mtoshipment "github.com/transcom/mymove/pkg/services/mto_shipment"
	"github.com/transcom/mymove/pkg/testdatagen"
	"github.com/transcom/mymove/pkg/unit"
)

func (suite *HandlerSuite) TestGetMoveTaskOrder() {
	request := httptest.NewRequest("GET", "/move-task-orders/{moveTaskOrderID}", nil)
	waf := entitlements.NewWeightAllotmentFetcher()

	verifyAddressFields := func(address *models.Address, payload *primev3messages.Address) {
		suite.Equal(address.ID.String(), payload.ID.String())
		suite.Equal(address.StreetAddress1, *payload.StreetAddress1)
		if address.StreetAddress2 != nil {
			suite.Equal(*address.StreetAddress2, *payload.StreetAddress2)
		}
		if address.StreetAddress3 != nil {
			suite.Equal(*address.StreetAddress3, *payload.StreetAddress3)
		}
		suite.Equal(address.City, *payload.City)
		suite.Equal(address.State, *payload.State)
		suite.Equal(address.PostalCode, *payload.PostalCode)
		// Handle the possibility that address.Country is nil
		if address.Country != nil && payload.Country != nil {
			suite.Equal(address.Country.Country, *payload.Country)
		}
		suite.NotNil(payload.ETag)
	}

	setupDefaultTestHandler := func() GetMoveTaskOrderHandler {
		mockShipmentRateAreaFinder := &mocks.ShipmentRateAreaFinder{}
		mockShipmentRateAreaFinder.On("GetPrimeMoveShipmentRateAreas",
			mock.AnythingOfType("*appcontext.appContext"),
			mock.AnythingOfType("models.Move"),
		).Return(nil, nil)
		handler := GetMoveTaskOrderHandler{
			suite.HandlerConfig(),
			movetaskorder.NewMoveTaskOrderFetcher(waf),
			mockShipmentRateAreaFinder,
		}
		return handler
	}

	suite.Run("Success with Prime-available move by ID", func() {
		handler := setupDefaultTestHandler()
		successMove := factory.BuildAvailableToPrimeMove(suite.DB(), nil, nil)
		params := movetaskorderops.GetMoveTaskOrderParams{
			HTTPRequest: request,
			MoveID:      successMove.ID.String(),
		}

		// Validate incoming payload: no body to validate

		response := handler.Handle(params)
		suite.IsNotErrResponse(response)
		suite.IsType(&movetaskorderops.GetMoveTaskOrderOK{}, response)

		moveResponse := response.(*movetaskorderops.GetMoveTaskOrderOK)
		movePayload := moveResponse.Payload

		// Validate outgoing payload
		suite.NoError(movePayload.Validate(strfmt.Default))

		suite.Equal(movePayload.ID.String(), successMove.ID.String())
		suite.NotNil(movePayload.AvailableToPrimeAt)
		suite.NotEmpty(movePayload.AvailableToPrimeAt) // checks that the date is not 0001-01-01
	})

	suite.Run("Success with Prime-available move by Locator", func() {
		handler := setupDefaultTestHandler()
		successMove := factory.BuildAvailableToPrimeMove(suite.DB(), nil, nil)
		params := movetaskorderops.GetMoveTaskOrderParams{
			HTTPRequest: request,
			MoveID:      successMove.Locator,
		}

		// Validate incoming payload: no body to validate

		response := handler.Handle(params)
		suite.IsNotErrResponse(response)
		suite.IsType(&movetaskorderops.GetMoveTaskOrderOK{}, response)

		moveResponse := response.(*movetaskorderops.GetMoveTaskOrderOK)
		movePayload := moveResponse.Payload

		// Validate outgoing payload
		suite.NoError(movePayload.Validate(strfmt.Default))

		suite.Equal(movePayload.ID.String(), successMove.ID.String())
		suite.NotNil(movePayload.AvailableToPrimeAt)
		suite.NotEmpty(movePayload.AvailableToPrimeAt) // checks that the date is not 0001-01-01
	})

	suite.Run("Success returns reweighs on shipments if they exist", func() {
		handler := setupDefaultTestHandler()
		successMove := factory.BuildAvailableToPrimeMove(suite.DB(), nil, nil)
		params := movetaskorderops.GetMoveTaskOrderParams{
			HTTPRequest: request,
			MoveID:      successMove.Locator,
		}

		now := time.Now()
		nowDate := time.Date(now.Year(), now.Month(), now.Day(), 0, 0, 0, 0, time.UTC)

		reweigh := testdatagen.MakeReweigh(suite.DB(), testdatagen.Assertions{
			Move: successMove,
			Reweigh: models.Reweigh{
				VerificationReason:     models.StringPointer("Justification"),
				VerificationProvidedAt: &nowDate,
				Weight:                 models.PoundPointer(4000),
			},
		})

		// Validate incoming payload: no body to validate

		response := handler.Handle(params)
		suite.IsNotErrResponse(response)
		suite.IsType(&movetaskorderops.GetMoveTaskOrderOK{}, response)

		moveResponse := response.(*movetaskorderops.GetMoveTaskOrderOK)
		movePayload := moveResponse.Payload

		// Validate outgoing payload
		suite.NoError(movePayload.Validate(strfmt.Default))

		reweighPayload := movePayload.MtoShipments[0].Reweigh
		suite.Equal(movePayload.ID.String(), successMove.ID.String())
		suite.NotNil(movePayload.AvailableToPrimeAt)
		suite.NotEmpty(movePayload.AvailableToPrimeAt)
		suite.Equal(strfmt.UUID(reweigh.ID.String()), reweighPayload.ID)
		suite.Equal(reweigh.RequestedAt.Format(time.RFC3339), handlers.FmtDateTimePtrToPop(&reweighPayload.RequestedAt).Format(time.RFC3339))
		suite.Equal(string(reweigh.RequestedBy), string(reweighPayload.RequestedBy))
		suite.Equal(*reweigh.VerificationReason, *reweighPayload.VerificationReason)
		suite.Equal(reweigh.VerificationProvidedAt.Format(time.RFC3339), handlers.FmtDateTimePtrToPop(reweighPayload.VerificationProvidedAt).Format(time.RFC3339))
		suite.Equal(*reweigh.Weight, *handlers.PoundPtrFromInt64Ptr(reweighPayload.Weight))
		suite.Equal(reweigh.ShipmentID.String(), reweighPayload.ShipmentID.String())

		suite.NotNil(reweighPayload.ETag)
		suite.NotNil(reweighPayload.CreatedAt)
		suite.NotNil(reweighPayload.UpdatedAt)
	})

	suite.Run("Success - returns sit extensions on shipments if they exist", func() {
		handler := setupDefaultTestHandler()
		successMove := factory.BuildAvailableToPrimeMove(suite.DB(), nil, nil)
		params := movetaskorderops.GetMoveTaskOrderParams{
			HTTPRequest: request,
			MoveID:      successMove.Locator,
		}

		sitUpdate := factory.BuildSITDurationUpdate(suite.DB(), []factory.Customization{
			{
				Model: models.SITDurationUpdate{
					ContractorRemarks: models.StringPointer("customer wasn't able to finalize apartment"),
					OfficeRemarks:     models.StringPointer("customer mentioned they were finalizing an apt"),
				},
			},
			{
				Model:    successMove,
				LinkOnly: true,
			},
			{
				Model: models.MTOShipment{
					Status: models.MTOShipmentStatusApproved,
				},
			},
		}, []factory.Trait{factory.GetTraitApprovedSITDurationUpdate})

		// Validate incoming payload: no body to validate

		response := handler.Handle(params)
		suite.IsNotErrResponse(response)
		suite.IsType(&movetaskorderops.GetMoveTaskOrderOK{}, response)

		moveResponse := response.(*movetaskorderops.GetMoveTaskOrderOK)
		movePayload := moveResponse.Payload

		// Validate outgoing payload
		suite.NoError(movePayload.Validate(strfmt.Default))

		sitUpdatePayload := movePayload.MtoShipments[0].SitExtensions[0]
		suite.Equal(successMove.ID.String(), movePayload.ID.String())
		suite.Equal(sitUpdate.ID.String(), sitUpdatePayload.ID.String())
		suite.Equal(sitUpdate.MTOShipmentID.String(), sitUpdatePayload.MtoShipmentID.String())
		suite.Equal(string(sitUpdate.RequestReason), string(sitUpdatePayload.RequestReason))
		suite.Equal(*sitUpdate.ContractorRemarks, *sitUpdatePayload.ContractorRemarks)
		suite.Equal(string(sitUpdate.Status), fmt.Sprintf("%v", sitUpdatePayload.Status))
		suite.Equal(int64(sitUpdate.RequestedDays), sitUpdatePayload.RequestedDays)
		suite.Equal(*handlers.FmtIntPtrToInt64(sitUpdate.ApprovedDays), *sitUpdatePayload.ApprovedDays)
		suite.Equal(sitUpdate.DecisionDate.Format(time.RFC3339), handlers.FmtDateTimePtrToPop(sitUpdatePayload.DecisionDate).Format(time.RFC3339))
		suite.Equal(*sitUpdate.OfficeRemarks, *sitUpdatePayload.OfficeRemarks)

		suite.NotNil(sitUpdatePayload.ETag)
		suite.NotNil(sitUpdatePayload.CreatedAt)
		suite.NotNil(sitUpdatePayload.UpdatedAt)
	})

	suite.Run("Success - filters shipments handled by an external vendor", func() {
		handler := setupDefaultTestHandler()
		move := factory.BuildAvailableToPrimeMove(suite.DB(), nil, nil)

		// Create two shipments, one prime, one external.  Only prime one should be returned.
		primeShipment := factory.BuildMTOShipmentMinimal(suite.DB(), []factory.Customization{
			{
				Model:    move,
				LinkOnly: true,
			},
			{
				Model: models.MTOShipment{
					UsesExternalVendor: false,
				},
			},
		}, nil)
		factory.BuildMTOShipmentMinimal(suite.DB(), []factory.Customization{
			{
				Model:    move,
				LinkOnly: true,
			},
			{
				Model: models.MTOShipment{
					ShipmentType:       models.MTOShipmentTypeHHGOutOfNTS,
					UsesExternalVendor: true,
				},
			},
		}, nil)

		params := movetaskorderops.GetMoveTaskOrderParams{
			HTTPRequest: request,
			MoveID:      move.Locator,
		}

		// Validate incoming payload: no body to validate

		response := handler.Handle(params)
		suite.IsNotErrResponse(response)
		suite.IsType(&movetaskorderops.GetMoveTaskOrderOK{}, response)

		moveResponse := response.(*movetaskorderops.GetMoveTaskOrderOK)
		movePayload := moveResponse.Payload

		// Validate outgoing payload
		suite.NoError(movePayload.Validate(strfmt.Default))

		suite.Equal(move.ID.String(), movePayload.ID.String())
		if suite.Len(movePayload.MtoShipments, 1) {
			suite.Equal(primeShipment.ID.String(), movePayload.MtoShipments[0].ID.String())
		}
	})

	suite.Run("Success - returns shipment with attached PpmShipment", func() {
		handler := setupDefaultTestHandler()
		move := factory.BuildAvailableToPrimeMove(suite.DB(), nil, nil)
		ppmShipment := factory.BuildPPMShipment(suite.DB(), []factory.Customization{
			{
				Model:    move,
				LinkOnly: true,
			},
		}, nil)
		params := movetaskorderops.GetMoveTaskOrderParams{
			HTTPRequest: request,
			MoveID:      move.Locator,
		}

		// Validate incoming payload: no body to validate

		response := handler.Handle(params)
		suite.IsNotErrResponse(response)
		suite.IsType(&movetaskorderops.GetMoveTaskOrderOK{}, response)

		moveResponse := response.(*movetaskorderops.GetMoveTaskOrderOK)
		movePayload := moveResponse.Payload

		// Validate outgoing payload
		suite.NoError(movePayload.Validate(strfmt.Default))

		suite.Equal(move.ID.String(), movePayload.ID.String())
		suite.NotNil(movePayload.MtoShipments[0].PpmShipment)
		suite.Equal(ppmShipment.ShipmentID.String(), movePayload.MtoShipments[0].PpmShipment.ShipmentID.String())
		suite.Equal(ppmShipment.ID.String(), movePayload.MtoShipments[0].PpmShipment.ID.String())
	})

	suite.Run("Success - returns all the fields at the mtoShipment level", func() {
		// This tests fields that aren't other structs and Addresses
		handler := setupDefaultTestHandler()
		successMove := factory.BuildAvailableToPrimeMove(suite.DB(), nil, nil)
		destinationAddress := factory.BuildAddress(suite.DB(), nil, nil)
		destinationType := models.DestinationTypeHomeOfRecord
		secondaryDeliveryAddress := factory.BuildAddress(suite.DB(), nil, nil)
		secondaryPickupAddress := factory.BuildAddress(suite.DB(), nil, nil)
		tertiaryDeliveryAddress := factory.BuildAddress(suite.DB(), nil, nil)
		tertiaryPickupAddress := factory.BuildAddress(suite.DB(), nil, nil)
		now := time.Now()
		nowDate := time.Date(now.Year(), now.Month(), now.Day(), 0, 0, 0, 0, time.UTC)
		yesterDate := nowDate.AddDate(0, 0, -1)
		aWeekAgo := nowDate.AddDate(0, 0, -7)
		successShipment := factory.BuildMTOShipment(suite.DB(), []factory.Customization{
			{
				Model: models.MTOShipment{
					ActualDeliveryDate:               &nowDate,
					CounselorRemarks:                 models.StringPointer("LGTM"),
					DestinationAddressID:             &destinationAddress.ID,
					DestinationType:                  &destinationType,
					FirstAvailableDeliveryDate:       &yesterDate,
					Status:                           models.MTOShipmentStatusApproved,
					NTSRecordedWeight:                models.PoundPointer(unit.Pound(249)),
					PrimeEstimatedWeight:             models.PoundPointer(unit.Pound(980)),
					PrimeEstimatedWeightRecordedDate: &aWeekAgo,
					RequiredDeliveryDate:             &nowDate,
					ScheduledDeliveryDate:            &nowDate,
				},
			},
			{
				Model:    secondaryDeliveryAddress,
				Type:     &factory.Addresses.SecondaryDeliveryAddress,
				LinkOnly: true,
			},
			{
				Model:    secondaryPickupAddress,
				Type:     &factory.Addresses.SecondaryPickupAddress,
				LinkOnly: true,
			},
			{
				Model:    tertiaryDeliveryAddress,
				Type:     &factory.Addresses.TertiaryDeliveryAddress,
				LinkOnly: true,
			},
			{
				Model:    tertiaryPickupAddress,
				Type:     &factory.Addresses.TertiaryPickupAddress,
				LinkOnly: true,
			},
			{
				Model:    successMove,
				LinkOnly: true,
			},
		}, nil)
		params := movetaskorderops.GetMoveTaskOrderParams{
			HTTPRequest: request,
			MoveID:      successMove.Locator,
		}

		// Validate incoming payload: no body to validate

		response := handler.Handle(params)
		suite.IsNotErrResponse(response)
		suite.IsType(&movetaskorderops.GetMoveTaskOrderOK{}, response)

		moveResponse := response.(*movetaskorderops.GetMoveTaskOrderOK)
		movePayload := moveResponse.Payload

		// Validate outgoing payload
		suite.NoError(movePayload.Validate(strfmt.Default))

		suite.Equal(movePayload.ID.String(), successMove.ID.String())

		shipment := movePayload.MtoShipments[0]
		suite.Equal(successShipment.ID, handlers.FmtUUIDToPop(shipment.ID))
		suite.Equal(successShipment.ActualDeliveryDate.Format(time.RFC3339), handlers.FmtDatePtrToPop(shipment.ActualDeliveryDate).Format(time.RFC3339))
		suite.Equal(successShipment.ActualPickupDate.Format(time.RFC3339), handlers.FmtDatePtrToPop(shipment.ActualPickupDate).Format(time.RFC3339))
		suite.Equal(successShipment.ApprovedDate.Format(time.RFC3339), handlers.FmtDatePtrToPop(shipment.ApprovedDate).Format(time.RFC3339))

		suite.Equal(*successShipment.CounselorRemarks, *shipment.CounselorRemarks)
		suite.Equal(*successShipment.CustomerRemarks, *shipment.CustomerRemarks)

		suite.Equal(destinationAddress.ID, handlers.FmtUUIDToPop(shipment.DestinationAddress.ID))
		verifyAddressFields(&destinationAddress, &shipment.DestinationAddress.Address)

		suite.Equal(string(*successShipment.DestinationType), string(*shipment.DestinationType))

		suite.Equal(successShipment.Diversion, shipment.Diversion)
		suite.Equal(successShipment.FirstAvailableDeliveryDate.Format(time.RFC3339), handlers.FmtDatePtrToPop(shipment.FirstAvailableDeliveryDate).Format(time.RFC3339))

		suite.Equal(successShipment.MoveTaskOrderID, handlers.FmtUUIDToPop(shipment.MoveTaskOrderID))

		suite.Equal(*successShipment.NTSRecordedWeight, *handlers.PoundPtrFromInt64Ptr(shipment.NtsRecordedWeight))
		verifyAddressFields(successShipment.PickupAddress, &shipment.PickupAddress.Address)

		// TODO: test fields on PpmShipment, existing test "Success - returns shipment with attached PpmShipment"

		suite.Equal(*successShipment.PrimeActualWeight, *handlers.PoundPtrFromInt64Ptr(shipment.PrimeActualWeight))
		suite.Equal(*successShipment.PrimeEstimatedWeight, *handlers.PoundPtrFromInt64Ptr(shipment.PrimeEstimatedWeight))

		suite.Equal(successShipment.PrimeEstimatedWeightRecordedDate.Format(time.RFC3339), handlers.FmtDatePtrToPop(shipment.PrimeEstimatedWeightRecordedDate).Format(time.RFC3339))
		suite.Equal(successShipment.RequestedPickupDate.Format(time.RFC3339), handlers.FmtDatePtrToPop(shipment.RequestedPickupDate).Format(time.RFC3339))
		suite.Equal(successShipment.RequiredDeliveryDate.Format(time.RFC3339), handlers.FmtDatePtrToPop(shipment.RequiredDeliveryDate).Format(time.RFC3339))
		suite.Equal(successShipment.RequestedDeliveryDate.Format(time.RFC3339), handlers.FmtDatePtrToPop(shipment.RequestedDeliveryDate).Format(time.RFC3339))

		suite.Equal(successShipment.ScheduledDeliveryDate.Format(time.RFC3339), handlers.FmtDatePtrToPop(shipment.ScheduledDeliveryDate).Format(time.RFC3339))
		suite.Equal(successShipment.ScheduledPickupDate.Format(time.RFC3339), handlers.FmtDatePtrToPop(shipment.ScheduledPickupDate).Format(time.RFC3339))

		verifyAddressFields(successShipment.SecondaryDeliveryAddress, shipment.SecondaryDeliveryAddress)
		verifyAddressFields(successShipment.SecondaryPickupAddress, shipment.SecondaryPickupAddress)
		verifyAddressFields(successShipment.TertiaryDeliveryAddress, shipment.TertiaryDeliveryAddress)
		verifyAddressFields(successShipment.TertiaryPickupAddress, shipment.TertiaryPickupAddress)

		suite.Equal(string(successShipment.ShipmentType), string(shipment.ShipmentType))
		suite.Equal(string(successShipment.Status), shipment.Status)

		suite.NotNil(shipment.ETag)
		suite.Equal(successShipment.CreatedAt.Format(time.RFC3339), handlers.FmtDateTimePtrToPop(&shipment.CreatedAt).Format(time.RFC3339))
		suite.Equal(successShipment.UpdatedAt.Format(time.RFC3339), handlers.FmtDateTimePtrToPop(&shipment.UpdatedAt).Format(time.RFC3339))

		suite.NotNil(movePayload.AvailableToPrimeAt)
		suite.NotEmpty(movePayload.AvailableToPrimeAt) // checks that the date is not 0001-01-01
	})

	suite.Run("Success - returns all the fields associated with StorageFacility within MtoShipments", func() {
		handler := setupDefaultTestHandler()
		successMove := factory.BuildAvailableToPrimeMove(suite.DB(), nil, nil)
		params := movetaskorderops.GetMoveTaskOrderParams{
			HTTPRequest: request,
			MoveID:      successMove.Locator,
		}

		storageFacility := factory.BuildStorageFacility(suite.DB(), nil, nil)

		successShipment := factory.BuildMTOShipment(suite.DB(), []factory.Customization{
			{
				Model: models.MTOShipment{
					ShipmentType: models.MTOShipmentTypeHHGOutOfNTS,
					Status:       models.MTOShipmentStatusApproved,
				},
			},
			{
				Model:    successMove,
				LinkOnly: true,
			},
			{
				Model:    storageFacility,
				LinkOnly: true,
			},
		}, nil)

		// Validate incoming payload: no body to validate

		response := handler.Handle(params)
		suite.IsNotErrResponse(response)
		suite.IsType(&movetaskorderops.GetMoveTaskOrderOK{}, response)

		moveResponse := response.(*movetaskorderops.GetMoveTaskOrderOK)
		movePayload := moveResponse.Payload

		// Validate outgoing payload
		suite.NoError(movePayload.Validate(strfmt.Default))

		storageFacilityPayload := movePayload.MtoShipments[0].StorageFacility
		suite.Equal(successMove.ID.String(), movePayload.ID.String())
		suite.Equal(successShipment.StorageFacilityID.String(), storageFacilityPayload.ID.String())
		suite.Equal(successShipment.StorageFacility.ID.String(), storageFacilityPayload.ID.String())
		suite.Equal(successShipment.StorageFacility.FacilityName, storageFacilityPayload.FacilityName)
		suite.Equal(*successShipment.StorageFacility.LotNumber, *storageFacilityPayload.LotNumber)
		suite.Equal(*successShipment.StorageFacility.Phone, *storageFacilityPayload.Phone)
		suite.Equal(*successShipment.StorageFacility.Email, *storageFacilityPayload.Email)

		verifyAddressFields(&successShipment.StorageFacility.Address, storageFacilityPayload.Address)

		suite.NotNil(storageFacilityPayload.ETag)
	})

	suite.Run("Success - returns all the fields associated with Agents within MtoShipments", func() {
		handler := setupDefaultTestHandler()
		successMove := factory.BuildAvailableToPrimeMove(suite.DB(), nil, nil)
		params := movetaskorderops.GetMoveTaskOrderParams{
			HTTPRequest: request,
			MoveID:      successMove.Locator,
		}

		agent := factory.BuildMTOAgent(suite.DB(), []factory.Customization{
			{
				Model:    successMove,
				LinkOnly: true,
			},
			{
				Model: models.MTOShipment{
					Status: models.MTOShipmentStatusApproved,
				},
			},
		}, nil)

		// Validate incoming payload: no body to validate

		response := handler.Handle(params)

		suite.IsNotErrResponse(response)
		suite.IsType(&movetaskorderops.GetMoveTaskOrderOK{}, response)

		moveResponse := response.(*movetaskorderops.GetMoveTaskOrderOK)
		movePayload := moveResponse.Payload

		// Validate outgoing payload
		suite.NoError(movePayload.Validate(strfmt.Default))

		agentPayload := movePayload.MtoShipments[0].Agents[0]
		suite.Equal(successMove.ID.String(), movePayload.ID.String())
		suite.Equal(agent.MTOShipmentID.String(), agentPayload.MtoShipmentID.String())
		suite.Equal(agent.ID.String(), agentPayload.ID.String())
		suite.Equal(*agent.FirstName, *agentPayload.FirstName)
		suite.Equal(*agent.LastName, *agentPayload.LastName)
		suite.Equal(*agent.Email, *agentPayload.Email)
		suite.Equal(*agent.Phone, *agentPayload.Phone)
		suite.Equal(string(agent.MTOAgentType), string(agentPayload.AgentType))

		suite.NotNil(agentPayload.ETag)
		suite.NotNil(agentPayload.CreatedAt)
		suite.NotNil(agentPayload.UpdatedAt)
	})

	suite.Run("Success - return all base fields assoicated with the getMoveTaskOrder", func() {
		handler := setupDefaultTestHandler()
		now := time.Now()
		aWeekAgo := now.AddDate(0, 0, -7)
		upload := factory.BuildUpload(suite.DB(), nil, nil)
		successMove := factory.BuildAvailableToPrimeMove(suite.DB(), []factory.Customization{
			{
				Model: models.Move{
					PrimeCounselingCompletedAt: &aWeekAgo,
					ExcessWeightQualifiedAt:    &aWeekAgo,
					ExcessWeightAcknowledgedAt: &now,
					ExcessWeightUploadID:       &upload.ID,
				},
			},
		}, nil)
		params := movetaskorderops.GetMoveTaskOrderParams{
			HTTPRequest: request,
			MoveID:      successMove.Locator,
		}

		// Validate incoming payload: no body to validate

		response := handler.Handle(params)
		suite.IsNotErrResponse(response)
		suite.IsType(&movetaskorderops.GetMoveTaskOrderOK{}, response)

		moveResponse := response.(*movetaskorderops.GetMoveTaskOrderOK)
		movePayload := moveResponse.Payload

		// Validate outgoing payload
		suite.NoError(movePayload.Validate(strfmt.Default))

		suite.Equal(successMove.ID.String(), movePayload.ID.String())
		suite.Equal(successMove.Locator, movePayload.MoveCode)
		suite.Equal(successMove.OrdersID.String(), movePayload.OrderID.String())
		suite.Equal(*successMove.ReferenceID, movePayload.ReferenceID)
		suite.Equal(successMove.AvailableToPrimeAt.Format(time.RFC3339), handlers.FmtDateTimePtrToPop(movePayload.AvailableToPrimeAt).Format(time.RFC3339))
		suite.Equal(successMove.PrimeCounselingCompletedAt.Format(time.RFC3339), handlers.FmtDateTimePtrToPop(movePayload.PrimeCounselingCompletedAt).Format(time.RFC3339))
		suite.Equal(*successMove.PPMType, movePayload.PpmType)
		suite.Equal(successMove.ExcessWeightQualifiedAt.Format(time.RFC3339), handlers.FmtDateTimePtrToPop(movePayload.ExcessWeightQualifiedAt).Format(time.RFC3339))
		suite.Equal(successMove.ExcessWeightAcknowledgedAt.Format(time.RFC3339), handlers.FmtDateTimePtrToPop(movePayload.ExcessWeightAcknowledgedAt).Format(time.RFC3339))
		suite.Equal(successMove.ExcessWeightUploadID.String(), movePayload.ExcessWeightUploadID.String())
		suite.Equal(successMove.Contractor.ContractNumber, movePayload.ContractNumber)

		suite.NotNil(movePayload.CreatedAt)
		suite.NotNil(movePayload.UpdatedAt)
		suite.NotNil(movePayload.ETag)
	})

	suite.Run("Success - return all Order fields assoicated with the getMoveTaskOrder", func() {
		handler := setupDefaultTestHandler()
		currentAddress := factory.BuildAddress(suite.DB(), nil, nil)
		successMove := factory.BuildAvailableToPrimeMove(suite.DB(), []factory.Customization{
			{
				Model:    currentAddress,
				Type:     &factory.Addresses.ResidentialAddress,
				LinkOnly: true,
			},
		}, nil)
		params := movetaskorderops.GetMoveTaskOrderParams{
			HTTPRequest: request,
			MoveID:      successMove.Locator,
		}

		backupContacts := models.BackupContacts{}
		backupContacts = append(backupContacts, models.BackupContact{
			Name:  "Backup contact name",
			Phone: "555-555-5555",
			Email: "backup@backup.com",
		})
		successMove.Orders.ServiceMember.BackupContacts = backupContacts

		// Validate incoming payload: no body to validate

		response := handler.Handle(params)
		suite.IsNotErrResponse(response)
		suite.IsType(&movetaskorderops.GetMoveTaskOrderOK{}, response)

		moveResponse := response.(*movetaskorderops.GetMoveTaskOrderOK)
		movePayload := moveResponse.Payload

		// Validate outgoing payload
		suite.NoError(movePayload.Validate(strfmt.Default))

		ordersPayload := movePayload.Order
		orders := successMove.Orders
		suite.Equal(orders.ID.String(), ordersPayload.ID.String())
		suite.Equal(orders.ServiceMemberID.String(), ordersPayload.CustomerID.String())
		suite.Equal(*orders.OriginDutyLocationGBLOC, ordersPayload.OriginDutyLocationGBLOC)
		suite.Equal(string(*orders.Grade), string(*ordersPayload.Rank))
		suite.Equal(orders.ReportByDate.Format(time.RFC3339), time.Time(ordersPayload.ReportByDate).Format(time.RFC3339))
		suite.Equal(string(orders.OrdersType), string(ordersPayload.OrdersType))
		suite.Equal(*orders.OrdersNumber, *ordersPayload.OrderNumber)
		suite.Equal(*orders.TAC, *ordersPayload.LinesOfAccounting)

		suite.NotNil(ordersPayload.ETag)

		suite.Equal(orders.SupplyAndServicesCostEstimate, ordersPayload.SupplyAndServicesCostEstimate)
		suite.Equal(orders.PackingAndShippingInstructions, ordersPayload.PackingAndShippingInstructions)
		suite.Equal(orders.MethodOfPayment, ordersPayload.MethodOfPayment)
		suite.Equal(orders.NAICS, ordersPayload.Naics)

		// verify customer object aka service member
		suite.Equal(orders.ServiceMember.ID.String(), ordersPayload.Customer.ID.String())
		suite.Equal(*orders.ServiceMember.Edipi, ordersPayload.Customer.DodID)
		suite.Equal(orders.ServiceMember.UserID.String(), ordersPayload.Customer.UserID.String())
		suite.Equal(orders.ServiceMember.BackupContacts[0].Name, backupContacts[0].Name)
		suite.Equal(orders.ServiceMember.BackupContacts[0].Phone, backupContacts[0].Phone)
		suite.Equal(orders.ServiceMember.BackupContacts[0].Email, backupContacts[0].Email)

		verifyAddressFields(orders.ServiceMember.ResidentialAddress, ordersPayload.Customer.CurrentAddress)

		suite.Equal(*orders.ServiceMember.FirstName, ordersPayload.Customer.FirstName)
		suite.Equal(*orders.ServiceMember.LastName, ordersPayload.Customer.LastName)
		suite.Equal(string(*orders.ServiceMember.Affiliation), ordersPayload.Customer.Branch)
		suite.Equal(*orders.ServiceMember.Telephone, ordersPayload.Customer.Phone)
		suite.Equal(*orders.ServiceMember.PersonalEmail, ordersPayload.Customer.Email)
		suite.NotNil(ordersPayload.Customer.ETag)

		// verify entitlement object
		suite.Equal(orders.Entitlement.ID.String(), ordersPayload.Entitlement.ID.String())
		suite.Equal(int64(*orders.Entitlement.DBAuthorizedWeight), *ordersPayload.Entitlement.AuthorizedWeight)
		suite.Equal(*orders.Entitlement.DependentsAuthorized, *ordersPayload.Entitlement.DependentsAuthorized)
		suite.Equal(*orders.Entitlement.NonTemporaryStorage, *ordersPayload.Entitlement.NonTemporaryStorage)
		suite.Equal(*orders.Entitlement.PrivatelyOwnedVehicle, *ordersPayload.Entitlement.PrivatelyOwnedVehicle)
		suite.Equal(int64(orders.Entitlement.ProGearWeight), ordersPayload.Entitlement.ProGearWeight)
		suite.Equal(int64(orders.Entitlement.ProGearWeightSpouse), ordersPayload.Entitlement.ProGearWeightSpouse)
		suite.Equal(int64(orders.Entitlement.RequiredMedicalEquipmentWeight), ordersPayload.Entitlement.RequiredMedicalEquipmentWeight)
		suite.Equal(orders.Entitlement.OrganizationalClothingAndIndividualEquipment, ordersPayload.Entitlement.OrganizationalClothingAndIndividualEquipment)
		suite.Equal(int64(*orders.Entitlement.StorageInTransit), ordersPayload.Entitlement.StorageInTransit)
		suite.Equal(int64(*orders.Entitlement.WeightAllowance()), ordersPayload.Entitlement.TotalWeight)
		suite.Equal(int64(*orders.Entitlement.TotalDependents), ordersPayload.Entitlement.TotalDependents)
		suite.NotNil(ordersPayload.Entitlement.ETag)

		// verify destinationDutyLocation object
		suite.Equal(orders.NewDutyLocation.ID.String(), ordersPayload.DestinationDutyLocation.ID.String())
		suite.Equal(orders.NewDutyLocation.Name, ordersPayload.DestinationDutyLocation.Name)
		suite.Equal(orders.NewDutyLocation.AddressID.String(), ordersPayload.DestinationDutyLocation.AddressID.String())

		verifyAddressFields(&orders.NewDutyLocation.Address, ordersPayload.DestinationDutyLocation.Address)

		suite.NotNil(ordersPayload.DestinationDutyLocation.ETag)

		// verify originDutyLocation object
		suite.Equal(orders.OriginDutyLocation.ID.String(), ordersPayload.OriginDutyLocation.ID.String())
		suite.Equal(orders.OriginDutyLocation.Name, ordersPayload.OriginDutyLocation.Name)
		suite.Equal(orders.OriginDutyLocation.AddressID.String(), ordersPayload.OriginDutyLocation.AddressID.String())

		verifyAddressFields(&orders.OriginDutyLocation.Address, ordersPayload.OriginDutyLocation.Address)
		suite.NotNil(ordersPayload.OriginDutyLocation.ETag)
	})

	suite.Run("Success - return all PaymentRequests fields assoicated with the getMoveTaskOrder", func() {
		handler := setupDefaultTestHandler()

		successMove := factory.BuildAvailableToPrimeMove(suite.DB(), nil, nil)
		successShipment := factory.BuildMTOShipment(suite.DB(), []factory.Customization{
			{
				Model: models.MTOShipment{
					Status: models.MTOShipmentStatusApproved,
				},
			},
			{
				Model:    successMove,
				LinkOnly: true,
			},
		}, nil)
		serviceItem := factory.BuildMTOServiceItemBasic(suite.DB(), []factory.Customization{
			{
				Model: models.MTOServiceItem{
					MTOShipmentID: &successShipment.ID,
				},
			},
			{
				Model:    successMove,
				LinkOnly: true,
			},
			{
				Model:    successShipment,
				LinkOnly: true,
			},
			{
				Model: models.ReService{
					Code: models.ReServiceCodeDLH,
				},
			},
		}, nil)
		recalcPaymentRequest := factory.BuildPaymentRequest(suite.DB(), []factory.Customization{
			{
				Model: models.PaymentRequest{
					SequenceNumber: 2,
				},
			},
			{
				Model:    successMove,
				LinkOnly: true,
			},
		}, nil)

		paymentRequest := factory.BuildPaymentRequest(suite.DB(), []factory.Customization{
			{
				Model: models.PaymentRequest{
					IsFinal:                         true,
					Status:                          models.PaymentRequestStatusReviewed,
					RejectionReason:                 models.StringPointer("no good"),
					SequenceNumber:                  1,
					RecalculationOfPaymentRequestID: &recalcPaymentRequest.ID,
				},
			},
			{
				Model:    successMove,
				LinkOnly: true,
			},
		}, nil)

		paymentServiceItemParams := []factory.CreatePaymentServiceItemParams{
			{
				Key:     models.ServiceItemParamNameContractCode,
				KeyType: models.ServiceItemParamTypeString,
				Value:   "TEST",
			},
			{
				Key:     models.ServiceItemParamNameMTOAvailableToPrimeAt,
				KeyType: models.ServiceItemParamTypeTimestamp,
				Value:   "2023-05-03T14:38:30Z",
			},
		}
		paymentServiceItem1 := factory.BuildPaymentServiceItemWithParams(suite.DB(), serviceItem.ReService.Code, paymentServiceItemParams, []factory.Customization{
			{
				Model: models.PaymentServiceItem{
					RejectionReason: models.StringPointer("rejection reason"),
				},
			},
			{
				Model:    paymentRequest,
				LinkOnly: true,
			},
			{
				Model:    serviceItem,
				LinkOnly: true,
			},
		}, nil)

		paymentServiceItem2 := factory.BuildPaymentServiceItemWithParams(suite.DB(), models.ReServiceCodeMS, paymentServiceItemParams, []factory.Customization{
			{
				Model:    paymentRequest,
				LinkOnly: true,
			},
			{
				Model:    serviceItem,
				LinkOnly: true,
			},
		}, nil)

		proofOfServiceDoc := factory.BuildProofOfServiceDoc(suite.DB(), []factory.Customization{
			{
				Model:    paymentRequest,
				LinkOnly: true,
			},
		}, nil)

		uploads := factory.BuildPrimeUpload(suite.DB(), []factory.Customization{
			{
				Model:    proofOfServiceDoc,
				LinkOnly: true,
			},
		}, nil)

		paymentRequest.PaymentServiceItems = models.PaymentServiceItems{paymentServiceItem1, paymentServiceItem2}
		proofOfServiceDoc.PrimeUploads = models.PrimeUploads{uploads}
		paymentRequest.ProofOfServiceDocs = models.ProofOfServiceDocs{proofOfServiceDoc}

		params := movetaskorderops.GetMoveTaskOrderParams{
			HTTPRequest: request,
			MoveID:      successMove.Locator,
		}

		// Validate incoming payload: no body to validate

		response := handler.Handle(params)
		suite.IsNotErrResponse(response)
		suite.IsType(&movetaskorderops.GetMoveTaskOrderOK{}, response)

		moveResponse := response.(*movetaskorderops.GetMoveTaskOrderOK)
		movePayload := moveResponse.Payload

		// Validate outgoing payload
		suite.NoError(movePayload.Validate(strfmt.Default))

		suite.Len(movePayload.PaymentRequests, 2)
		var matchingPR *primev3messages.PaymentRequest
		for i := range movePayload.PaymentRequests {
			pr := movePayload.PaymentRequests[i]
			if pr.ID.String() == paymentRequest.ID.String() {
				matchingPR = pr
				break
			}
		}
		paymentRequestPayload := matchingPR

		suite.NotNil(matchingPR, "expected to find a payment request payload matching paymentRequest.ID")
		suite.Equal(paymentRequest.ID.String(), matchingPR.ID.String())
		suite.Equal(successMove.ID.String(), matchingPR.MoveTaskOrderID.String())
		suite.Equal(paymentRequest.IsFinal, *matchingPR.IsFinal)
		suite.Equal(*paymentRequest.RejectionReason, *matchingPR.RejectionReason)
		suite.Equal(paymentRequest.Status.String(), string(matchingPR.Status))
		suite.Equal(paymentRequest.PaymentRequestNumber, matchingPR.PaymentRequestNumber)
		suite.Equal(paymentRequest.RecalculationOfPaymentRequestID.String(), matchingPR.RecalculationOfPaymentRequestID.String())

		// verify paymentServiceItems
		suite.Len(paymentRequestPayload.PaymentServiceItems, 2)
		PSI1 := paymentRequest.PaymentServiceItems[0]
		PSI1Payload := paymentRequestPayload.PaymentServiceItems[0]
		suite.Equal(PSI1.ID.String(), PSI1Payload.ID.String())
		suite.Equal(PSI1.PaymentRequestID.String(), PSI1Payload.PaymentRequestID.String())
		suite.Equal(PSI1.MTOServiceItemID.String(), PSI1Payload.MtoServiceItemID.String())
		suite.Equal(PSI1.Status.String(), string(PSI1Payload.Status))
		suite.Equal(*handlers.FmtCost(PSI1.PriceCents), *PSI1Payload.PriceCents)
		suite.Equal(*PSI1.RejectionReason, *PSI1Payload.RejectionReason)
		suite.Equal(PSI1.ReferenceID, PSI1Payload.ReferenceID)
		suite.NotNil(PSI1Payload.ETag)
		// verify payment service Items
		suite.Len(PSI1Payload.PaymentServiceItemParams, 2)
		PSIP1 := PSI1.PaymentServiceItemParams[0]
		PSIP1Payload := PSI1Payload.PaymentServiceItemParams[0]
		suite.Equal(PSIP1.ID.String(), PSIP1Payload.ID.String())
		suite.Equal(PSIP1.PaymentServiceItemID.String(), PSIP1Payload.PaymentServiceItemID.String())
		suite.Equal(PSIP1.ServiceItemParamKey.Key.String(), string(PSIP1Payload.Key))
		suite.Equal(PSIP1.Value, PSIP1Payload.Value)
		suite.Equal(PSIP1.ServiceItemParamKey.Type.String(), string(PSIP1Payload.Type))
		suite.Equal(PSIP1.ServiceItemParamKey.Origin.String(), string(PSIP1Payload.Origin))
		suite.NotNil(PSIP1Payload.ETag)

		// verify proofOfServiceDocs
		upload := paymentRequest.ProofOfServiceDocs[0].PrimeUploads[0].Upload
		uploadPayload := paymentRequestPayload.ProofOfServiceDocs[0].Uploads[0]
		suite.Equal(upload.ID.String(), uploadPayload.ID.String())
		suite.Equal(upload.Filename, *uploadPayload.Filename)
		suite.Equal(upload.Bytes, *uploadPayload.Bytes)
		suite.Equal(upload.ContentType, *uploadPayload.ContentType)
		suite.Empty(uploadPayload.URL)
		suite.Empty(uploadPayload.Status)
		suite.NotNil(uploadPayload.CreatedAt)
		suite.NotNil(uploadPayload.UpdatedAt)

		suite.NotNil(paymentRequestPayload.ETag)
	})

	suite.Run("Success - return all MTOServiceItemBasic fields assoicated with the getMoveTaskOrder", func() {
		handler := setupDefaultTestHandler()

		successMove := factory.BuildAvailableToPrimeMove(suite.DB(), nil, nil)
		successShipment := factory.BuildMTOShipment(suite.DB(), []factory.Customization{
			{
				Model: models.MTOShipment{
					Status: models.MTOShipmentStatusApproved,
				},
			},
			{
				Model:    successMove,
				LinkOnly: true,
			},
		}, nil)
		serviceItem := factory.BuildMTOServiceItemBasic(suite.DB(), []factory.Customization{
			{
				Model: models.MTOServiceItem{
					RejectionReason: models.StringPointer("not applicable"),
					MTOShipmentID:   &successShipment.ID,
				},
			},
			{
				Model:    successMove,
				LinkOnly: true,
			},
			{
				Model:    successShipment,
				LinkOnly: true,
			},
			{
				Model: models.ReService{
					Code: models.ReServiceCodeCS,
				},
			},
		}, nil)

		// Validate incoming payload: no body to validate

		params := movetaskorderops.GetMoveTaskOrderParams{
			HTTPRequest: request,
			MoveID:      successMove.Locator,
		}

		response := handler.Handle(params)
		suite.IsNotErrResponse(response)
		suite.IsType(&movetaskorderops.GetMoveTaskOrderOK{}, response)

		moveResponse := response.(*movetaskorderops.GetMoveTaskOrderOK)
		movePayload := moveResponse.Payload

		// Validate outgoing payload
		suite.NoError(movePayload.Validate(strfmt.Default))

		suite.Len(movePayload.MtoServiceItems(), 1)

		serviceItemPayload := movePayload.MtoServiceItems()[0]

		json, err := json.Marshal(serviceItemPayload)
		suite.NoError(err)
		payload := primev3messages.MTOServiceItemBasic{}
		err = payload.UnmarshalJSON(json)
		suite.NoError(err)

		suite.Equal(serviceItem.MoveTaskOrderID.String(), payload.MoveTaskOrderID().String())
		suite.Equal(serviceItem.MTOShipmentID.String(), payload.MtoShipmentID().String())
		suite.Equal(serviceItem.ID.String(), payload.ID().String())
		suite.Equal("MTOServiceItemBasic", string(payload.ModelType()))
		suite.Equal(string(serviceItem.ReService.Code), string(*payload.ReServiceCode))
		suite.Equal(serviceItem.ReService.Name, payload.ReServiceName())
		suite.Equal(string(serviceItem.Status), string(payload.Status()))
		suite.Equal(*serviceItem.RejectionReason, *payload.RejectionReason())

		suite.NotNil(payload.ETag())
	})

	suite.Run("Success - return all MTOServiceItemOriginSIT fields assoicated with the getMoveTaskOrder", func() {
		handler := setupDefaultTestHandler()

		successMove := factory.BuildAvailableToPrimeMove(suite.DB(), nil, nil)
		successShipment := factory.BuildMTOShipment(suite.DB(), []factory.Customization{
			{
				Model: models.MTOShipment{
					Status: models.MTOShipmentStatusApproved,
				},
			},
			{
				Model:    successMove,
				LinkOnly: true,
			},
		}, nil)

		now := time.Now()
		nowDate := time.Date(now.Year(), now.Month(), now.Day(), 0, 0, 0, 0, time.UTC)
		later := nowDate.AddDate(0, 0, 3) // this is an arbitrary amount
		originalAddress := factory.BuildAddress(suite.DB(), nil, nil)
		actualAddress := factory.BuildAddress(suite.DB(), []factory.Customization{
			{
				Model: models.Address{
					StreetAddress1: "177 Q st",
					City:           "Solomons",
					State:          "MD",
					PostalCode:     "20688",
				},
			},
		}, nil)
		serviceItem := factory.BuildMTOServiceItemBasic(suite.DB(), []factory.Customization{
			{
				Model: models.MTOServiceItem{
					RejectionReason:  models.StringPointer("not applicable"),
					MTOShipmentID:    &successShipment.ID,
					Reason:           models.StringPointer("there was a delay in getting the apartment"),
					SITEntryDate:     &nowDate,
					SITDepartureDate: &later,
					SITPostalCode:    models.StringPointer("90210"),
				},
			},
			{
				Model:    successMove,
				LinkOnly: true,
			},
			{
				Model:    successShipment,
				LinkOnly: true,
			},
			{
				Model:    actualAddress,
				Type:     &factory.Addresses.SITOriginHHGActualAddress,
				LinkOnly: true,
			},
			{
				Model:    originalAddress,
				Type:     &factory.Addresses.SITOriginHHGOriginalAddress,
				LinkOnly: true,
			},
			{
				Model: models.ReService{
					Code: models.ReServiceCodeDOFSIT,
				},
			},
		}, nil)

		// Validate incoming payload: no body to validate

		params := movetaskorderops.GetMoveTaskOrderParams{
			HTTPRequest: request,
			MoveID:      successMove.Locator,
		}

		response := handler.Handle(params)
		suite.IsNotErrResponse(response)
		suite.IsType(&movetaskorderops.GetMoveTaskOrderOK{}, response)

		moveResponse := response.(*movetaskorderops.GetMoveTaskOrderOK)
		movePayload := moveResponse.Payload

		// Validate outgoing payload
		suite.NoError(movePayload.Validate(strfmt.Default))

		suite.Len(movePayload.MtoServiceItems(), 1)

		serviceItemPayload := movePayload.MtoServiceItems()[0]

		json, err := json.Marshal(serviceItemPayload)
		suite.NoError(err)
		payload := primev3messages.MTOServiceItemOriginSIT{}
		err = payload.UnmarshalJSON(json)
		suite.NoError(err)

		suite.Equal(serviceItem.MoveTaskOrderID.String(), payload.MoveTaskOrderID().String())
		suite.Equal(serviceItem.MTOShipmentID.String(), payload.MtoShipmentID().String())
		suite.Equal(serviceItem.ID.String(), payload.ID().String())
		suite.Equal("MTOServiceItemOriginSIT", string(payload.ModelType()))
		suite.Equal(string(serviceItem.ReService.Code), string(*payload.ReServiceCode))
		suite.Equal(serviceItem.ReService.Name, payload.ReServiceName())
		suite.Equal(string(serviceItem.Status), string(payload.Status()))
		suite.Equal(*serviceItem.RejectionReason, *payload.RejectionReason())
		suite.Equal(*serviceItem.Reason, *payload.Reason)
		suite.Equal(serviceItem.SITEntryDate.Format(time.RFC3339), handlers.FmtDatePtrToPop(payload.SitEntryDate).Format(time.RFC3339))
		suite.Equal(serviceItem.SITDepartureDate.Format(time.RFC3339), handlers.FmtDatePtrToPop(payload.SitDepartureDate).Format(time.RFC3339))
		suite.Equal(*serviceItem.SITPostalCode, *payload.SitPostalCode)
		verifyAddressFields(serviceItem.SITOriginHHGActualAddress, payload.SitHHGActualOrigin)
		verifyAddressFields(serviceItem.SITOriginHHGOriginalAddress, payload.SitHHGOriginalOrigin)

		suite.NotNil(payload.ETag())
	})

	suite.Run("Success - return all MTOServiceItemDestSIT fields assoicated with the getMoveTaskOrder", func() {
		handler := setupDefaultTestHandler()

		successMove := factory.BuildAvailableToPrimeMove(suite.DB(), nil, nil)
		successShipment := factory.BuildMTOShipment(suite.DB(), []factory.Customization{
			{
				Model: models.MTOShipment{
					Status: models.MTOShipmentStatusApproved,
				},
			},
			{
				Model:    successMove,
				LinkOnly: true,
			},
		}, nil)

		now := time.Now()
		nowDate := time.Date(now.Year(), now.Month(), now.Day(), 0, 0, 0, 0, time.UTC)
		later := nowDate.AddDate(0, 0, 3) // this is an arbitrary amount
		finalAddress := factory.BuildAddress(suite.DB(), nil, nil)

		contact1 := testdatagen.MakeMTOServiceItemCustomerContact(suite.DB(), testdatagen.Assertions{
			MTOServiceItemCustomerContact: models.MTOServiceItemCustomerContact{
				DateOfContact:              time.Date(2023, time.December, 04, 0, 0, 0, 0, time.UTC),
				TimeMilitary:               "1400Z",
				FirstAvailableDeliveryDate: time.Date(2023, time.December, 02, 0, 0, 0, 0, time.UTC),
				Type:                       models.CustomerContactTypeFirst,
			},
		})

		contact2 := testdatagen.MakeMTOServiceItemCustomerContact(suite.DB(), testdatagen.Assertions{
			MTOServiceItemCustomerContact: models.MTOServiceItemCustomerContact{
				DateOfContact:              time.Date(2023, time.December, 8, 0, 0, 0, 0, time.UTC),
				TimeMilitary:               "1600Z",
				FirstAvailableDeliveryDate: time.Date(2023, time.December, 07, 0, 0, 0, 0, time.UTC),
				Type:                       models.CustomerContactTypeSecond,
			},
		})
		serviceItem := factory.BuildMTOServiceItem(suite.DB(), []factory.Customization{
			{
				Model: models.MTOServiceItem{
					RejectionReason:      models.StringPointer("not applicable"),
					MTOShipmentID:        &successShipment.ID,
					Reason:               models.StringPointer("there was a delay in getting the apartment"),
					SITEntryDate:         &nowDate,
					SITDepartureDate:     &later,
					CustomerContacts:     models.MTOServiceItemCustomerContacts{contact1, contact2},
					SITCustomerContacted: &nowDate,
					SITRequestedDelivery: &later,
				},
			},
			{
				Model:    successMove,
				LinkOnly: true,
			},
			{
				Model:    successShipment,
				LinkOnly: true,
			},
			{
				Model:    finalAddress,
				Type:     &factory.Addresses.SITDestinationFinalAddress,
				LinkOnly: true,
			},
			{
				Model: models.ReService{
					Code: models.ReServiceCodeDDFSIT,
				},
			},
		}, nil)

		// Validate incoming payload: no body to validate

		params := movetaskorderops.GetMoveTaskOrderParams{
			HTTPRequest: request,
			MoveID:      successMove.Locator,
		}

		response := handler.Handle(params)
		suite.IsNotErrResponse(response)
		suite.IsType(&movetaskorderops.GetMoveTaskOrderOK{}, response)

		moveResponse := response.(*movetaskorderops.GetMoveTaskOrderOK)
		movePayload := moveResponse.Payload

		// Validate outgoing payload
		suite.NoError(movePayload.Validate(strfmt.Default))

		suite.Len(movePayload.MtoServiceItems(), 1)

		serviceItemPayload := movePayload.MtoServiceItems()[0]

		json, err := json.Marshal(serviceItemPayload)
		suite.NoError(err)
		payload := primev3messages.MTOServiceItemDestSIT{}
		err = payload.UnmarshalJSON(json)
		suite.NoError(err)

		suite.Equal(serviceItem.MoveTaskOrderID.String(), payload.MoveTaskOrderID().String())
		suite.Equal(serviceItem.MTOShipmentID.String(), payload.MtoShipmentID().String())
		suite.Equal(serviceItem.ID.String(), payload.ID().String())
		suite.Equal("MTOServiceItemDestSIT", string(payload.ModelType()))
		suite.Equal(string(serviceItem.ReService.Code), string(*payload.ReServiceCode))
		suite.Equal(serviceItem.ReService.Name, payload.ReServiceName())
		suite.Equal(string(serviceItem.Status), string(payload.Status()))
		suite.Equal(*serviceItem.RejectionReason, *payload.RejectionReason())
		suite.Equal(*serviceItem.Reason, *payload.Reason)
		suite.Equal(serviceItem.SITEntryDate.Format(time.RFC3339), handlers.FmtDatePtrToPop(payload.SitEntryDate).Format(time.RFC3339))
		suite.Equal(serviceItem.SITDepartureDate.Format(time.RFC3339), handlers.FmtDatePtrToPop(payload.SitDepartureDate).Format(time.RFC3339))
		suite.Equal(serviceItem.SITCustomerContacted.Format(time.RFC3339), handlers.FmtDatePtrToPop(payload.SitCustomerContacted).Format(time.RFC3339))
		suite.Equal(serviceItem.SITRequestedDelivery.Format(time.RFC3339), handlers.FmtDatePtrToPop(payload.SitRequestedDelivery).Format(time.RFC3339))
		suite.Equal(serviceItem.CustomerContacts[0].DateOfContact.Format(time.RFC3339), handlers.FmtDatePtrToPop(payload.DateOfContact1).Format(time.RFC3339))
		suite.Equal(serviceItem.CustomerContacts[0].TimeMilitary, *payload.TimeMilitary1)
		suite.Equal(serviceItem.CustomerContacts[0].FirstAvailableDeliveryDate.Format(time.RFC3339), handlers.FmtDatePtrToPop(payload.FirstAvailableDeliveryDate1).Format(time.RFC3339))
		suite.Equal(serviceItem.CustomerContacts[1].DateOfContact.Format(time.RFC3339), handlers.FmtDatePtrToPop(payload.DateOfContact2).Format(time.RFC3339))
		suite.Equal(serviceItem.CustomerContacts[1].TimeMilitary, *payload.TimeMilitary2)
		suite.Equal(serviceItem.CustomerContacts[1].FirstAvailableDeliveryDate.Format(time.RFC3339), handlers.FmtDatePtrToPop(payload.FirstAvailableDeliveryDate2).Format(time.RFC3339))
		verifyAddressFields(serviceItem.SITDestinationFinalAddress, payload.SitDestinationFinalAddress)

		suite.NotNil(payload.ETag())
	})

	suite.Run("Success - return all MTOServiceItemDomesticShuttle fields assoicated with the getMoveTaskOrder", func() {
		handler := setupDefaultTestHandler()

		successMove := factory.BuildAvailableToPrimeMove(suite.DB(), nil, nil)
		successShipment := factory.BuildMTOShipment(suite.DB(), []factory.Customization{
			{
				Model: models.MTOShipment{
					Status: models.MTOShipmentStatusApproved,
				},
			},
			{
				Model:    successMove,
				LinkOnly: true,
			},
		}, nil)

		serviceItem := factory.BuildMTOServiceItemBasic(suite.DB(), []factory.Customization{
			{
				Model: models.MTOServiceItem{
					RejectionReason: models.StringPointer("not applicable"),
					MTOShipmentID:   &successShipment.ID,
					Reason:          models.StringPointer("this is a special item"),
					EstimatedWeight: models.PoundPointer(400),
					ActualWeight:    models.PoundPointer(500),
				},
			},
			{
				Model:    successMove,
				LinkOnly: true,
			},
			{
				Model:    successShipment,
				LinkOnly: true,
			},
			{
				Model: models.ReService{
					Code: models.ReServiceCodeDDSHUT,
				},
			},
		}, nil)

		// Validate incoming payload: no body to validate

		params := movetaskorderops.GetMoveTaskOrderParams{
			HTTPRequest: request,
			MoveID:      successMove.Locator,
		}

		response := handler.Handle(params)
		suite.IsNotErrResponse(response)
		suite.IsType(&movetaskorderops.GetMoveTaskOrderOK{}, response)

		moveResponse := response.(*movetaskorderops.GetMoveTaskOrderOK)
		movePayload := moveResponse.Payload

		// Validate outgoing payload
		suite.NoError(movePayload.Validate(strfmt.Default))

		suite.Len(movePayload.MtoServiceItems(), 1)

		serviceItemPayload := movePayload.MtoServiceItems()[0]

		json, err := json.Marshal(serviceItemPayload)
		suite.NoError(err)
		payload := primev3messages.MTOServiceItemDomesticShuttle{}
		err = payload.UnmarshalJSON(json)
		suite.NoError(err)

		suite.Equal(serviceItem.MoveTaskOrderID.String(), payload.MoveTaskOrderID().String())
		suite.Equal(serviceItem.MTOShipmentID.String(), payload.MtoShipmentID().String())
		suite.Equal(serviceItem.ID.String(), payload.ID().String())
		suite.Equal("MTOServiceItemDomesticShuttle", string(payload.ModelType()))
		suite.Equal(string(serviceItem.ReService.Code), string(*payload.ReServiceCode))
		suite.Equal(serviceItem.ReService.Name, payload.ReServiceName())
		suite.Equal(string(serviceItem.Status), string(payload.Status()))
		suite.Equal(*serviceItem.RejectionReason, *payload.RejectionReason())
		suite.Equal(*serviceItem.Reason, *payload.Reason)
		suite.Equal(*handlers.FmtPoundPtr(serviceItem.EstimatedWeight), *payload.EstimatedWeight)
		suite.Equal(*handlers.FmtPoundPtr(serviceItem.ActualWeight), *payload.ActualWeight)

		suite.NotNil(payload.ETag())
	})

	suite.Run("Success - return all MTOServiceItemDomesticCrating fields assoicated with the getMoveTaskOrder", func() {
		handler := setupDefaultTestHandler()

		successMove := factory.BuildAvailableToPrimeMove(suite.DB(), nil, nil)
		successShipment := factory.BuildMTOShipment(suite.DB(), []factory.Customization{
			{
				Model: models.MTOShipment{
					Status: models.MTOShipmentStatusApproved,
				},
			},
			{
				Model:    successMove,
				LinkOnly: true,
			},
		}, nil)

		serviceItem := factory.BuildMTOServiceItemBasic(suite.DB(), []factory.Customization{
			{
				Model: models.MTOServiceItem{
					RejectionReason: models.StringPointer("not applicable"),
					MTOShipmentID:   &successShipment.ID,
					Reason:          models.StringPointer("needs extra care"),
					Description:     models.StringPointer("ATV"),
				},
			},
			{
				Model:    successMove,
				LinkOnly: true,
			},
			{
				Model:    successShipment,
				LinkOnly: true,
			},
			{
				Model: models.ReService{
					Code: models.ReServiceCodeDCRT,
				},
			},
		}, nil)

		cratingDimension := factory.BuildMTOServiceItemDimension(suite.DB(), []factory.Customization{
			{
				Model: models.MTOServiceItemDimension{
					Type:      models.DimensionTypeCrate,
					Length:    12000,
					Height:    12000,
					Width:     12000,
					CreatedAt: time.Now(),
					UpdatedAt: time.Now(),
				},
			},
			{
				Model:    serviceItem,
				LinkOnly: true,
			},
		}, nil)

		itemDimension := factory.BuildMTOServiceItemDimension(suite.DB(), []factory.Customization{
			{
				Model: models.MTOServiceItemDimension{
					Type:      models.DimensionTypeItem,
					Length:    11000,
					Height:    11000,
					Width:     11000,
					CreatedAt: time.Now(),
					UpdatedAt: time.Now(),
				},
			},
			{
				Model:    serviceItem,
				LinkOnly: true,
			},
		}, nil)

		serviceItem.Dimensions = []models.MTOServiceItemDimension{cratingDimension, itemDimension}

		// Validate incoming payload: no body to validate

		params := movetaskorderops.GetMoveTaskOrderParams{
			HTTPRequest: request,
			MoveID:      successMove.Locator,
		}

		response := handler.Handle(params)
		suite.IsNotErrResponse(response)
		suite.IsType(&movetaskorderops.GetMoveTaskOrderOK{}, response)

		moveResponse := response.(*movetaskorderops.GetMoveTaskOrderOK)
		movePayload := moveResponse.Payload

		// Validate outgoing payload
		suite.NoError(movePayload.Validate(strfmt.Default))

		suite.Len(movePayload.MtoServiceItems(), 1)

		serviceItemPayload := movePayload.MtoServiceItems()[0]

		json, err := json.Marshal(serviceItemPayload)
		suite.NoError(err)
		payload := primev3messages.MTOServiceItemDomesticCrating{}
		err = payload.UnmarshalJSON(json)
		suite.NoError(err)

		suite.Equal(serviceItem.MoveTaskOrderID.String(), payload.MoveTaskOrderID().String())
		suite.Equal(serviceItem.MTOShipmentID.String(), payload.MtoShipmentID().String())
		suite.Equal(serviceItem.ID.String(), payload.ID().String())
		suite.Equal("MTOServiceItemDomesticCrating", string(payload.ModelType()))
		suite.Equal(string(serviceItem.ReService.Code), string(*payload.ReServiceCode))
		suite.Equal(serviceItem.ReService.Name, payload.ReServiceName())
		suite.Equal(string(serviceItem.Status), string(payload.Status()))
		suite.Equal(*serviceItem.RejectionReason, *payload.RejectionReason())
		suite.Equal(*serviceItem.Reason, *payload.Reason)
		suite.Equal(*serviceItem.Description, *payload.Description)
		suite.Equal(serviceItem.Dimensions[0].ID.String(), payload.Crate.ID.String())
		suite.Equal(*serviceItem.Dimensions[0].Height.Int32Ptr(), *payload.Crate.Height)
		suite.Equal(*serviceItem.Dimensions[0].Width.Int32Ptr(), *payload.Crate.Width)
		suite.Equal(*serviceItem.Dimensions[0].Length.Int32Ptr(), *payload.Crate.Length)
		suite.Equal(serviceItem.Dimensions[1].ID.String(), payload.Item.ID.String())
		suite.Equal(*serviceItem.Dimensions[1].Height.Int32Ptr(), *payload.Item.Height)
		suite.Equal(*serviceItem.Dimensions[1].Width.Int32Ptr(), *payload.Item.Width)
		suite.Equal(*serviceItem.Dimensions[1].Length.Int32Ptr(), *payload.Item.Length)

		suite.NotNil(payload.ETag())
	})

	suite.Run("Failure 'Not Found' for non-available move", func() {
		handler := GetMoveTaskOrderHandler{
			suite.HandlerConfig(),
			movetaskorder.NewMoveTaskOrderFetcher(waf),
			mtoshipment.NewMTOShipmentRateAreaFetcher(),
		}
		failureMove := factory.BuildMove(suite.DB(), nil, nil) // default is not available to Prime
		params := movetaskorderops.GetMoveTaskOrderParams{
			HTTPRequest: request,
			MoveID:      failureMove.ID.String(),
		}

		// Validate incoming payload: no body to validate

		response := handler.Handle(params)
		suite.IsNotErrResponse(response)
		suite.IsType(&movetaskorderops.GetMoveTaskOrderNotFound{}, response)

		moveResponse := response.(*movetaskorderops.GetMoveTaskOrderNotFound)
		movePayload := moveResponse.Payload

		// Validate outgoing payload
		suite.NoError(movePayload.Validate(strfmt.Default))

		suite.Contains(*movePayload.Detail, failureMove.ID.String())
	})

<<<<<<< HEAD
	suite.Run("Success - returns Oconus RateArea information", func() {
		const fairbanksAlaskaPostalCode = "99716"
		const anchorageAlaskaPostalCode = "99521"

		mockShipmentRateAreaFinder := &mocks.ShipmentRateAreaFinder{}

		// This tests fields that aren't other structs and Addresses
		handler := GetMoveTaskOrderHandler{
			suite.HandlerConfig(),
			movetaskorder.NewMoveTaskOrderFetcher(waf),
			mockShipmentRateAreaFinder,
		}
		successMove := factory.BuildAvailableToPrimeMove(suite.DB(), nil, nil)

		pickupAddress := factory.BuildAddress(suite.DB(), []factory.Customization{
			{
				Model: models.Address{
					StreetAddress1: "1234 Street",
					City:           "Fairbanks",
					State:          "AK",
					PostalCode:     fairbanksAlaskaPostalCode,
				},
			},
		}, nil)
		destinationAddress := factory.BuildAddress(suite.DB(), []factory.Customization{
			{
				Model: models.Address{
					StreetAddress1: "1234 Street",
					City:           "Anchorage",
					State:          "AK",
					PostalCode:     anchorageAlaskaPostalCode,
				},
			},
		}, nil)

		// mock up ShipmentPostalCodeRateArea
		shipmentPostalCodeRateArea := []services.ShipmentPostalCodeRateArea{
			{
				PostalCode: fairbanksAlaskaPostalCode,
				RateArea: &models.ReRateArea{
					ID:   uuid.Must(uuid.NewV4()),
					Code: fairbanksAlaskaPostalCode,
					Name: fairbanksAlaskaPostalCode,
				},
			},
			{
				PostalCode: anchorageAlaskaPostalCode,
				RateArea: &models.ReRateArea{
					ID:   uuid.Must(uuid.NewV4()),
					Code: anchorageAlaskaPostalCode,
					Name: anchorageAlaskaPostalCode,
				},
			},
		}

		mockShipmentRateAreaFinder.On("GetPrimeMoveShipmentRateAreas",
			mock.AnythingOfType("*appcontext.appContext"),
			mock.AnythingOfType("models.Move"),
		).Return(&shipmentPostalCodeRateArea, nil)

		destinationType := models.DestinationTypeHomeOfRecord
		now := time.Now()
		nowDate := time.Date(now.Year(), now.Month(), now.Day(), 0, 0, 0, 0, time.UTC)
		yesterDate := nowDate.AddDate(0, 0, -1)
		aWeekAgo := nowDate.AddDate(0, 0, -7)
		successShipment := factory.BuildMTOShipment(suite.DB(), []factory.Customization{
			{
				Model: models.MTOShipment{
					ActualDeliveryDate:               &nowDate,
					CounselorRemarks:                 models.StringPointer("LGTM"),
					PickupAddressID:                  &pickupAddress.ID,
					DestinationAddressID:             &destinationAddress.ID,
					DestinationType:                  &destinationType,
					FirstAvailableDeliveryDate:       &yesterDate,
					Status:                           models.MTOShipmentStatusApproved,
					NTSRecordedWeight:                models.PoundPointer(unit.Pound(249)),
					PrimeEstimatedWeight:             models.PoundPointer(unit.Pound(980)),
					PrimeEstimatedWeightRecordedDate: &aWeekAgo,
					RequiredDeliveryDate:             &nowDate,
					ScheduledDeliveryDate:            &nowDate,
					MarketCode:                       models.MarketCodeInternational,
				},
			},
			{
				Model:    successMove,
				LinkOnly: true,
			},
		}, nil)
		params := movetaskorderops.GetMoveTaskOrderParams{
			HTTPRequest: request,
			MoveID:      successMove.ID.String(),
		}

		// Validate incoming payload: no body to validate

		response := handler.Handle(params)
		suite.NotNil(response)

		suite.IsNotErrResponse(response)
		suite.IsType(&movetaskorderops.GetMoveTaskOrderOK{}, response)

		moveResponse := response.(*movetaskorderops.GetMoveTaskOrderOK)
		movePayload := moveResponse.Payload

		// Validate outgoing payload
		suite.NoError(movePayload.Validate(strfmt.Default))

		suite.Equal(movePayload.ID.String(), successMove.ID.String())

		suite.NotNil(movePayload.AvailableToPrimeAt)
		suite.NotEmpty(movePayload.AvailableToPrimeAt)

		suite.NotNil(movePayload.MtoShipments[0].OriginRateArea)
		suite.NotNil(movePayload.MtoShipments[0].DestinationRateArea)

		suite.Equal(shipmentPostalCodeRateArea[0].RateArea.Code, *movePayload.MtoShipments[0].OriginRateArea.RateAreaID)
		suite.Equal(shipmentPostalCodeRateArea[1].RateArea.Code, *movePayload.MtoShipments[0].DestinationRateArea.RateAreaID)

		suite.Equal(successShipment.ID, handlers.FmtUUIDToPop(movePayload.MtoShipments[0].ID))
	})

	suite.Run("failure - error while attempting to retrieve Oconus RateArea information for shipments", func() {

		mockShipmentRateAreaFinder := &mocks.ShipmentRateAreaFinder{}

		// This tests fields that aren't other structs and Addresses
		handler := GetMoveTaskOrderHandler{
			suite.HandlerConfig(),
			movetaskorder.NewMoveTaskOrderFetcher(waf),
			mockShipmentRateAreaFinder,
		}
		successMove := factory.BuildAvailableToPrimeMove(suite.DB(), nil, nil)

		defaultAddress := factory.BuildAddress(suite.DB(), nil, nil)

		mockShipmentRateAreaFinder.On("GetPrimeMoveShipmentRateAreas",
			mock.AnythingOfType("*appcontext.appContext"),
			mock.AnythingOfType("models.Move"),
		).Return(nil, apperror.InternalServerError{})

		destinationType := models.DestinationTypeHomeOfRecord
		now := time.Now()
		nowDate := time.Date(now.Year(), now.Month(), now.Day(), 0, 0, 0, 0, time.UTC)
		yesterDate := nowDate.AddDate(0, 0, -1)
		aWeekAgo := nowDate.AddDate(0, 0, -7)
		factory.BuildMTOShipment(suite.DB(), []factory.Customization{
			{
				Model: models.MTOShipment{
					ActualDeliveryDate:               &nowDate,
					CounselorRemarks:                 models.StringPointer("LGTM"),
					PickupAddressID:                  &defaultAddress.ID,
					DestinationAddressID:             &defaultAddress.ID,
					DestinationType:                  &destinationType,
					FirstAvailableDeliveryDate:       &yesterDate,
					Status:                           models.MTOShipmentStatusApproved,
					NTSRecordedWeight:                models.PoundPointer(unit.Pound(249)),
					PrimeEstimatedWeight:             models.PoundPointer(unit.Pound(980)),
					PrimeEstimatedWeightRecordedDate: &aWeekAgo,
					RequiredDeliveryDate:             &nowDate,
					ScheduledDeliveryDate:            &nowDate,
				},
			},
			{
				Model:    successMove,
				LinkOnly: true,
			},
		}, nil)
		params := movetaskorderops.GetMoveTaskOrderParams{
			HTTPRequest: request,
			MoveID:      successMove.ID.String(),
		}

		response := handler.Handle(params)
		suite.NotNil(response)

		suite.IsType(&movetaskorderops.GetMoveTaskOrderInternalServerError{}, response)
	})
=======
	// suite.Run("Success - returns Oconus RateArea information", func() {
	// 	const fairbanksAlaskaPostalCode = "99716"
	// 	const anchorageAlaskaPostalCode = "99521"

	// 	mockShipmentRateAreaFinder := &mocks.ShipmentRateAreaFinder{}

	// 	// This tests fields that aren't other structs and Addresses
	// 	handler := GetMoveTaskOrderHandler{
	// 		suite.HandlerConfig(),
	// 		movetaskorder.NewMoveTaskOrderFetcher(waf),
	// 		mockShipmentRateAreaFinder,
	// 	}
	// 	successMove := factory.BuildAvailableToPrimeMove(suite.DB(), nil, nil)

	// 	pickupAddress := factory.BuildAddress(suite.DB(), []factory.Customization{
	// 		{
	// 			Model: models.Address{
	// 				StreetAddress1: "1234 Street",
	// 				City:           "Fairbanks",
	// 				State:          "AK",
	// 				PostalCode:     fairbanksAlaskaPostalCode,
	// 			},
	// 		},
	// 	}, nil)
	// 	destinationAddress := factory.BuildAddress(suite.DB(), []factory.Customization{
	// 		{
	// 			Model: models.Address{
	// 				StreetAddress1: "1234 Street",
	// 				City:           "Anchorage",
	// 				State:          "AK",
	// 				PostalCode:     anchorageAlaskaPostalCode,
	// 			},
	// 		},
	// 	}, nil)

	// 	// mock up ShipmentPostalCodeRateArea
	// 	shipmentPostalCodeRateArea := []services.ShipmentPostalCodeRateArea{
	// 		{
	// 			PostalCode: fairbanksAlaskaPostalCode,
	// 			RateArea: &models.ReRateArea{
	// 				ID:   uuid.Must(uuid.NewV4()),
	// 				Code: fairbanksAlaskaPostalCode,
	// 				Name: fairbanksAlaskaPostalCode,
	// 			},
	// 		},
	// 		{
	// 			PostalCode: anchorageAlaskaPostalCode,
	// 			RateArea: &models.ReRateArea{
	// 				ID:   uuid.Must(uuid.NewV4()),
	// 				Code: anchorageAlaskaPostalCode,
	// 				Name: anchorageAlaskaPostalCode,
	// 			},
	// 		},
	// 	}

	// 	mockShipmentRateAreaFinder.On("GetPrimeMoveShipmentRateAreas",
	// 		mock.AnythingOfType("*appcontext.appContext"),
	// 		mock.AnythingOfType("models.Move"),
	// 	).Return(&shipmentPostalCodeRateArea, nil)

	// 	destinationType := models.DestinationTypeHomeOfRecord
	// 	now := time.Now()
	// 	nowDate := time.Date(now.Year(), now.Month(), now.Day(), 0, 0, 0, 0, time.UTC)
	// 	yesterDate := nowDate.AddDate(0, 0, -1)
	// 	aWeekAgo := nowDate.AddDate(0, 0, -7)
	// 	successShipment := factory.BuildMTOShipment(suite.DB(), []factory.Customization{
	// 		{
	// 			Model: models.MTOShipment{
	// 				ActualDeliveryDate:               &nowDate,
	// 				CounselorRemarks:                 models.StringPointer("LGTM"),
	// 				PickupAddressID:                  &pickupAddress.ID,
	// 				DestinationAddressID:             &destinationAddress.ID,
	// 				DestinationType:                  &destinationType,
	// 				FirstAvailableDeliveryDate:       &yesterDate,
	// 				Status:                           models.MTOShipmentStatusApproved,
	// 				NTSRecordedWeight:                models.PoundPointer(unit.Pound(249)),
	// 				PrimeEstimatedWeight:             models.PoundPointer(unit.Pound(980)),
	// 				PrimeEstimatedWeightRecordedDate: &aWeekAgo,
	// 				RequiredDeliveryDate:             &nowDate,
	// 				ScheduledDeliveryDate:            &nowDate,
	// 			},
	// 		},
	// 		{
	// 			Model:    successMove,
	// 			LinkOnly: true,
	// 		},
	// 	}, nil)
	// 	params := movetaskorderops.GetMoveTaskOrderParams{
	// 		HTTPRequest: request,
	// 		MoveID:      successMove.ID.String(),
	// 	}

	// 	// Validate incoming payload: no body to validate

	// 	response := handler.Handle(params)
	// 	suite.NotNil(response)

	// 	suite.IsNotErrResponse(response)
	// 	suite.IsType(&movetaskorderops.GetMoveTaskOrderOK{}, response)

	// 	moveResponse := response.(*movetaskorderops.GetMoveTaskOrderOK)
	// 	movePayload := moveResponse.Payload

	// 	// Validate outgoing payload
	// 	suite.NoError(movePayload.Validate(strfmt.Default))

	// 	suite.Equal(movePayload.ID.String(), successMove.ID.String())

	// 	suite.NotNil(movePayload.AvailableToPrimeAt)
	// 	suite.NotEmpty(movePayload.AvailableToPrimeAt)

	// 	suite.NotNil(movePayload.MtoShipments[0].OriginRateArea)
	// 	suite.NotNil(movePayload.MtoShipments[0].DestinationRateArea)

	// 	suite.Equal(shipmentPostalCodeRateArea[0].RateArea.Code, *movePayload.MtoShipments[0].OriginRateArea.RateAreaID)
	// 	suite.Equal(shipmentPostalCodeRateArea[1].RateArea.Code, *movePayload.MtoShipments[0].DestinationRateArea.RateAreaID)

	// 	suite.Equal(successShipment.ID, handlers.FmtUUIDToPop(movePayload.MtoShipments[0].ID))
	// })

	// suite.Run("failure - error while attempting to retrieve Oconus RateArea information for shipments", func() {

	// 	mockShipmentRateAreaFinder := &mocks.ShipmentRateAreaFinder{}

	// 	// This tests fields that aren't other structs and Addresses
	// 	handler := GetMoveTaskOrderHandler{
	// 		suite.HandlerConfig(),
	// 		movetaskorder.NewMoveTaskOrderFetcher(waf),
	// 		mockShipmentRateAreaFinder,
	// 	}
	// 	successMove := factory.BuildAvailableToPrimeMove(suite.DB(), nil, nil)

	// 	defaultAddress := factory.BuildAddress(suite.DB(), nil, nil)

	// 	mockShipmentRateAreaFinder.On("GetPrimeMoveShipmentRateAreas",
	// 		mock.AnythingOfType("*appcontext.appContext"),
	// 		mock.AnythingOfType("models.Move"),
	// 	).Return(nil, apperror.InternalServerError{})

	// 	destinationType := models.DestinationTypeHomeOfRecord
	// 	now := time.Now()
	// 	nowDate := time.Date(now.Year(), now.Month(), now.Day(), 0, 0, 0, 0, time.UTC)
	// 	yesterDate := nowDate.AddDate(0, 0, -1)
	// 	aWeekAgo := nowDate.AddDate(0, 0, -7)
	// 	factory.BuildMTOShipment(suite.DB(), []factory.Customization{
	// 		{
	// 			Model: models.MTOShipment{
	// 				ActualDeliveryDate:               &nowDate,
	// 				CounselorRemarks:                 models.StringPointer("LGTM"),
	// 				PickupAddressID:                  &defaultAddress.ID,
	// 				DestinationAddressID:             &defaultAddress.ID,
	// 				DestinationType:                  &destinationType,
	// 				FirstAvailableDeliveryDate:       &yesterDate,
	// 				Status:                           models.MTOShipmentStatusApproved,
	// 				NTSRecordedWeight:                models.PoundPointer(unit.Pound(249)),
	// 				PrimeEstimatedWeight:             models.PoundPointer(unit.Pound(980)),
	// 				PrimeEstimatedWeightRecordedDate: &aWeekAgo,
	// 				RequiredDeliveryDate:             &nowDate,
	// 				ScheduledDeliveryDate:            &nowDate,
	// 			},
	// 		},
	// 		{
	// 			Model:    successMove,
	// 			LinkOnly: true,
	// 		},
	// 	}, nil)
	// 	params := movetaskorderops.GetMoveTaskOrderParams{
	// 		HTTPRequest: request,
	// 		MoveID:      successMove.ID.String(),
	// 	}

	// 	response := handler.Handle(params)
	// 	suite.NotNil(response)

	// 	suite.IsType(&movetaskorderops.GetMoveTaskOrderInternalServerError{}, response)
	// })
>>>>>>> a43864fd
}<|MERGE_RESOLUTION|>--- conflicted
+++ resolved
@@ -1415,185 +1415,6 @@
 		suite.Contains(*movePayload.Detail, failureMove.ID.String())
 	})
 
-<<<<<<< HEAD
-	suite.Run("Success - returns Oconus RateArea information", func() {
-		const fairbanksAlaskaPostalCode = "99716"
-		const anchorageAlaskaPostalCode = "99521"
-
-		mockShipmentRateAreaFinder := &mocks.ShipmentRateAreaFinder{}
-
-		// This tests fields that aren't other structs and Addresses
-		handler := GetMoveTaskOrderHandler{
-			suite.HandlerConfig(),
-			movetaskorder.NewMoveTaskOrderFetcher(waf),
-			mockShipmentRateAreaFinder,
-		}
-		successMove := factory.BuildAvailableToPrimeMove(suite.DB(), nil, nil)
-
-		pickupAddress := factory.BuildAddress(suite.DB(), []factory.Customization{
-			{
-				Model: models.Address{
-					StreetAddress1: "1234 Street",
-					City:           "Fairbanks",
-					State:          "AK",
-					PostalCode:     fairbanksAlaskaPostalCode,
-				},
-			},
-		}, nil)
-		destinationAddress := factory.BuildAddress(suite.DB(), []factory.Customization{
-			{
-				Model: models.Address{
-					StreetAddress1: "1234 Street",
-					City:           "Anchorage",
-					State:          "AK",
-					PostalCode:     anchorageAlaskaPostalCode,
-				},
-			},
-		}, nil)
-
-		// mock up ShipmentPostalCodeRateArea
-		shipmentPostalCodeRateArea := []services.ShipmentPostalCodeRateArea{
-			{
-				PostalCode: fairbanksAlaskaPostalCode,
-				RateArea: &models.ReRateArea{
-					ID:   uuid.Must(uuid.NewV4()),
-					Code: fairbanksAlaskaPostalCode,
-					Name: fairbanksAlaskaPostalCode,
-				},
-			},
-			{
-				PostalCode: anchorageAlaskaPostalCode,
-				RateArea: &models.ReRateArea{
-					ID:   uuid.Must(uuid.NewV4()),
-					Code: anchorageAlaskaPostalCode,
-					Name: anchorageAlaskaPostalCode,
-				},
-			},
-		}
-
-		mockShipmentRateAreaFinder.On("GetPrimeMoveShipmentRateAreas",
-			mock.AnythingOfType("*appcontext.appContext"),
-			mock.AnythingOfType("models.Move"),
-		).Return(&shipmentPostalCodeRateArea, nil)
-
-		destinationType := models.DestinationTypeHomeOfRecord
-		now := time.Now()
-		nowDate := time.Date(now.Year(), now.Month(), now.Day(), 0, 0, 0, 0, time.UTC)
-		yesterDate := nowDate.AddDate(0, 0, -1)
-		aWeekAgo := nowDate.AddDate(0, 0, -7)
-		successShipment := factory.BuildMTOShipment(suite.DB(), []factory.Customization{
-			{
-				Model: models.MTOShipment{
-					ActualDeliveryDate:               &nowDate,
-					CounselorRemarks:                 models.StringPointer("LGTM"),
-					PickupAddressID:                  &pickupAddress.ID,
-					DestinationAddressID:             &destinationAddress.ID,
-					DestinationType:                  &destinationType,
-					FirstAvailableDeliveryDate:       &yesterDate,
-					Status:                           models.MTOShipmentStatusApproved,
-					NTSRecordedWeight:                models.PoundPointer(unit.Pound(249)),
-					PrimeEstimatedWeight:             models.PoundPointer(unit.Pound(980)),
-					PrimeEstimatedWeightRecordedDate: &aWeekAgo,
-					RequiredDeliveryDate:             &nowDate,
-					ScheduledDeliveryDate:            &nowDate,
-					MarketCode:                       models.MarketCodeInternational,
-				},
-			},
-			{
-				Model:    successMove,
-				LinkOnly: true,
-			},
-		}, nil)
-		params := movetaskorderops.GetMoveTaskOrderParams{
-			HTTPRequest: request,
-			MoveID:      successMove.ID.String(),
-		}
-
-		// Validate incoming payload: no body to validate
-
-		response := handler.Handle(params)
-		suite.NotNil(response)
-
-		suite.IsNotErrResponse(response)
-		suite.IsType(&movetaskorderops.GetMoveTaskOrderOK{}, response)
-
-		moveResponse := response.(*movetaskorderops.GetMoveTaskOrderOK)
-		movePayload := moveResponse.Payload
-
-		// Validate outgoing payload
-		suite.NoError(movePayload.Validate(strfmt.Default))
-
-		suite.Equal(movePayload.ID.String(), successMove.ID.String())
-
-		suite.NotNil(movePayload.AvailableToPrimeAt)
-		suite.NotEmpty(movePayload.AvailableToPrimeAt)
-
-		suite.NotNil(movePayload.MtoShipments[0].OriginRateArea)
-		suite.NotNil(movePayload.MtoShipments[0].DestinationRateArea)
-
-		suite.Equal(shipmentPostalCodeRateArea[0].RateArea.Code, *movePayload.MtoShipments[0].OriginRateArea.RateAreaID)
-		suite.Equal(shipmentPostalCodeRateArea[1].RateArea.Code, *movePayload.MtoShipments[0].DestinationRateArea.RateAreaID)
-
-		suite.Equal(successShipment.ID, handlers.FmtUUIDToPop(movePayload.MtoShipments[0].ID))
-	})
-
-	suite.Run("failure - error while attempting to retrieve Oconus RateArea information for shipments", func() {
-
-		mockShipmentRateAreaFinder := &mocks.ShipmentRateAreaFinder{}
-
-		// This tests fields that aren't other structs and Addresses
-		handler := GetMoveTaskOrderHandler{
-			suite.HandlerConfig(),
-			movetaskorder.NewMoveTaskOrderFetcher(waf),
-			mockShipmentRateAreaFinder,
-		}
-		successMove := factory.BuildAvailableToPrimeMove(suite.DB(), nil, nil)
-
-		defaultAddress := factory.BuildAddress(suite.DB(), nil, nil)
-
-		mockShipmentRateAreaFinder.On("GetPrimeMoveShipmentRateAreas",
-			mock.AnythingOfType("*appcontext.appContext"),
-			mock.AnythingOfType("models.Move"),
-		).Return(nil, apperror.InternalServerError{})
-
-		destinationType := models.DestinationTypeHomeOfRecord
-		now := time.Now()
-		nowDate := time.Date(now.Year(), now.Month(), now.Day(), 0, 0, 0, 0, time.UTC)
-		yesterDate := nowDate.AddDate(0, 0, -1)
-		aWeekAgo := nowDate.AddDate(0, 0, -7)
-		factory.BuildMTOShipment(suite.DB(), []factory.Customization{
-			{
-				Model: models.MTOShipment{
-					ActualDeliveryDate:               &nowDate,
-					CounselorRemarks:                 models.StringPointer("LGTM"),
-					PickupAddressID:                  &defaultAddress.ID,
-					DestinationAddressID:             &defaultAddress.ID,
-					DestinationType:                  &destinationType,
-					FirstAvailableDeliveryDate:       &yesterDate,
-					Status:                           models.MTOShipmentStatusApproved,
-					NTSRecordedWeight:                models.PoundPointer(unit.Pound(249)),
-					PrimeEstimatedWeight:             models.PoundPointer(unit.Pound(980)),
-					PrimeEstimatedWeightRecordedDate: &aWeekAgo,
-					RequiredDeliveryDate:             &nowDate,
-					ScheduledDeliveryDate:            &nowDate,
-				},
-			},
-			{
-				Model:    successMove,
-				LinkOnly: true,
-			},
-		}, nil)
-		params := movetaskorderops.GetMoveTaskOrderParams{
-			HTTPRequest: request,
-			MoveID:      successMove.ID.String(),
-		}
-
-		response := handler.Handle(params)
-		suite.NotNil(response)
-
-		suite.IsType(&movetaskorderops.GetMoveTaskOrderInternalServerError{}, response)
-	})
-=======
 	// suite.Run("Success - returns Oconus RateArea information", func() {
 	// 	const fairbanksAlaskaPostalCode = "99716"
 	// 	const anchorageAlaskaPostalCode = "99521"
@@ -1770,5 +1591,4 @@
 
 	// 	suite.IsType(&movetaskorderops.GetMoveTaskOrderInternalServerError{}, response)
 	// })
->>>>>>> a43864fd
 }