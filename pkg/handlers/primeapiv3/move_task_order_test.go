--- conflicted
+++ resolved
@@ -16,12 +16,9 @@
 	"github.com/transcom/mymove/pkg/gen/primev3messages"
 	"github.com/transcom/mymove/pkg/handlers"
 	"github.com/transcom/mymove/pkg/models"
-<<<<<<< HEAD
+	"github.com/transcom/mymove/pkg/services"
 	"github.com/transcom/mymove/pkg/services/entitlements"
-=======
-	"github.com/transcom/mymove/pkg/services"
 	"github.com/transcom/mymove/pkg/services/mocks"
->>>>>>> cc56ac95
 	movetaskorder "github.com/transcom/mymove/pkg/services/move_task_order"
 	mtoshipment "github.com/transcom/mymove/pkg/services/mto_shipment"
 	"github.com/transcom/mymove/pkg/testdatagen"
@@ -55,12 +52,8 @@
 		).Return(nil, nil)
 		handler := GetMoveTaskOrderHandler{
 			suite.HandlerConfig(),
-<<<<<<< HEAD
 			movetaskorder.NewMoveTaskOrderFetcher(waf),
-=======
-			movetaskorder.NewMoveTaskOrderFetcher(),
 			mockShipmentRateAreaFinder,
->>>>>>> cc56ac95
 		}
 		return handler
 	}
@@ -91,14 +84,7 @@
 	})
 
 	suite.Run("Success with Prime-available move by Locator", func() {
-<<<<<<< HEAD
-		handler := GetMoveTaskOrderHandler{
-			suite.HandlerConfig(),
-			movetaskorder.NewMoveTaskOrderFetcher(waf),
-		}
-=======
-		handler := setupDefaultTestHandler()
->>>>>>> cc56ac95
+		handler := setupDefaultTestHandler()
 		successMove := factory.BuildAvailableToPrimeMove(suite.DB(), nil, nil)
 		params := movetaskorderops.GetMoveTaskOrderParams{
 			HTTPRequest: request,
@@ -123,14 +109,7 @@
 	})
 
 	suite.Run("Success returns reweighs on shipments if they exist", func() {
-<<<<<<< HEAD
-		handler := GetMoveTaskOrderHandler{
-			suite.HandlerConfig(),
-			movetaskorder.NewMoveTaskOrderFetcher(waf),
-		}
-=======
-		handler := setupDefaultTestHandler()
->>>>>>> cc56ac95
+		handler := setupDefaultTestHandler()
 		successMove := factory.BuildAvailableToPrimeMove(suite.DB(), nil, nil)
 		params := movetaskorderops.GetMoveTaskOrderParams{
 			HTTPRequest: request,
@@ -179,14 +158,7 @@
 	})
 
 	suite.Run("Success - returns sit extensions on shipments if they exist", func() {
-<<<<<<< HEAD
-		handler := GetMoveTaskOrderHandler{
-			suite.HandlerConfig(),
-			movetaskorder.NewMoveTaskOrderFetcher(waf),
-		}
-=======
-		handler := setupDefaultTestHandler()
->>>>>>> cc56ac95
+		handler := setupDefaultTestHandler()
 		successMove := factory.BuildAvailableToPrimeMove(suite.DB(), nil, nil)
 		params := movetaskorderops.GetMoveTaskOrderParams{
 			HTTPRequest: request,
@@ -241,14 +213,7 @@
 	})
 
 	suite.Run("Success - filters shipments handled by an external vendor", func() {
-<<<<<<< HEAD
-		handler := GetMoveTaskOrderHandler{
-			suite.HandlerConfig(),
-			movetaskorder.NewMoveTaskOrderFetcher(waf),
-		}
-=======
-		handler := setupDefaultTestHandler()
->>>>>>> cc56ac95
+		handler := setupDefaultTestHandler()
 		move := factory.BuildAvailableToPrimeMove(suite.DB(), nil, nil)
 
 		// Create two shipments, one prime, one external.  Only prime one should be returned.
@@ -300,14 +265,7 @@
 	})
 
 	suite.Run("Success - returns shipment with attached PpmShipment", func() {
-<<<<<<< HEAD
-		handler := GetMoveTaskOrderHandler{
-			suite.HandlerConfig(),
-			movetaskorder.NewMoveTaskOrderFetcher(waf),
-		}
-=======
-		handler := setupDefaultTestHandler()
->>>>>>> cc56ac95
+		handler := setupDefaultTestHandler()
 		move := factory.BuildAvailableToPrimeMove(suite.DB(), nil, nil)
 		ppmShipment := factory.BuildPPMShipment(suite.DB(), []factory.Customization{
 			{
@@ -340,14 +298,7 @@
 
 	suite.Run("Success - returns all the fields at the mtoShipment level", func() {
 		// This tests fields that aren't other structs and Addresses
-<<<<<<< HEAD
-		handler := GetMoveTaskOrderHandler{
-			suite.HandlerConfig(),
-			movetaskorder.NewMoveTaskOrderFetcher(waf),
-		}
-=======
-		handler := setupDefaultTestHandler()
->>>>>>> cc56ac95
+		handler := setupDefaultTestHandler()
 		successMove := factory.BuildAvailableToPrimeMove(suite.DB(), nil, nil)
 		destinationAddress := factory.BuildAddress(suite.DB(), nil, nil)
 		destinationType := models.DestinationTypeHomeOfRecord
@@ -471,14 +422,7 @@
 	})
 
 	suite.Run("Success - returns all the fields associated with StorageFacility within MtoShipments", func() {
-<<<<<<< HEAD
-		handler := GetMoveTaskOrderHandler{
-			suite.HandlerConfig(),
-			movetaskorder.NewMoveTaskOrderFetcher(waf),
-		}
-=======
-		handler := setupDefaultTestHandler()
->>>>>>> cc56ac95
+		handler := setupDefaultTestHandler()
 		successMove := factory.BuildAvailableToPrimeMove(suite.DB(), nil, nil)
 		params := movetaskorderops.GetMoveTaskOrderParams{
 			HTTPRequest: request,
@@ -531,14 +475,7 @@
 	})
 
 	suite.Run("Success - returns all the fields associated with Agents within MtoShipments", func() {
-<<<<<<< HEAD
-		handler := GetMoveTaskOrderHandler{
-			suite.HandlerConfig(),
-			movetaskorder.NewMoveTaskOrderFetcher(waf),
-		}
-=======
-		handler := setupDefaultTestHandler()
->>>>>>> cc56ac95
+		handler := setupDefaultTestHandler()
 		successMove := factory.BuildAvailableToPrimeMove(suite.DB(), nil, nil)
 		params := movetaskorderops.GetMoveTaskOrderParams{
 			HTTPRequest: request,
@@ -586,14 +523,7 @@
 	})
 
 	suite.Run("Success - return all base fields assoicated with the getMoveTaskOrder", func() {
-<<<<<<< HEAD
-		handler := GetMoveTaskOrderHandler{
-			suite.HandlerConfig(),
-			movetaskorder.NewMoveTaskOrderFetcher(waf),
-		}
-=======
-		handler := setupDefaultTestHandler()
->>>>>>> cc56ac95
+		handler := setupDefaultTestHandler()
 		now := time.Now()
 		aWeekAgo := now.AddDate(0, 0, -7)
 		upload := factory.BuildUpload(suite.DB(), nil, nil)
@@ -642,14 +572,7 @@
 	})
 
 	suite.Run("Success - return all Order fields assoicated with the getMoveTaskOrder", func() {
-<<<<<<< HEAD
-		handler := GetMoveTaskOrderHandler{
-			suite.HandlerConfig(),
-			movetaskorder.NewMoveTaskOrderFetcher(waf),
-		}
-=======
-		handler := setupDefaultTestHandler()
->>>>>>> cc56ac95
+		handler := setupDefaultTestHandler()
 		currentAddress := factory.BuildAddress(suite.DB(), nil, nil)
 		successMove := factory.BuildAvailableToPrimeMove(suite.DB(), []factory.Customization{
 			{
@@ -741,14 +664,7 @@
 	})
 
 	suite.Run("Success - return all PaymentRequests fields assoicated with the getMoveTaskOrder", func() {
-<<<<<<< HEAD
-		handler := GetMoveTaskOrderHandler{
-			suite.HandlerConfig(),
-			movetaskorder.NewMoveTaskOrderFetcher(waf),
-		}
-=======
-		handler := setupDefaultTestHandler()
->>>>>>> cc56ac95
+		handler := setupDefaultTestHandler()
 
 		successMove := factory.BuildAvailableToPrimeMove(suite.DB(), nil, nil)
 		successShipment := factory.BuildMTOShipment(suite.DB(), []factory.Customization{
@@ -934,14 +850,7 @@
 	})
 
 	suite.Run("Success - return all MTOServiceItemBasic fields assoicated with the getMoveTaskOrder", func() {
-<<<<<<< HEAD
-		handler := GetMoveTaskOrderHandler{
-			suite.HandlerConfig(),
-			movetaskorder.NewMoveTaskOrderFetcher(waf),
-		}
-=======
-		handler := setupDefaultTestHandler()
->>>>>>> cc56ac95
+		handler := setupDefaultTestHandler()
 
 		successMove := factory.BuildAvailableToPrimeMove(suite.DB(), nil, nil)
 		successShipment := factory.BuildMTOShipment(suite.DB(), []factory.Customization{
@@ -1017,14 +926,7 @@
 	})
 
 	suite.Run("Success - return all MTOServiceItemOriginSIT fields assoicated with the getMoveTaskOrder", func() {
-<<<<<<< HEAD
-		handler := GetMoveTaskOrderHandler{
-			suite.HandlerConfig(),
-			movetaskorder.NewMoveTaskOrderFetcher(waf),
-		}
-=======
-		handler := setupDefaultTestHandler()
->>>>>>> cc56ac95
+		handler := setupDefaultTestHandler()
 
 		successMove := factory.BuildAvailableToPrimeMove(suite.DB(), nil, nil)
 		successShipment := factory.BuildMTOShipment(suite.DB(), []factory.Customization{
@@ -1135,14 +1037,7 @@
 	})
 
 	suite.Run("Success - return all MTOServiceItemDestSIT fields assoicated with the getMoveTaskOrder", func() {
-<<<<<<< HEAD
-		handler := GetMoveTaskOrderHandler{
-			suite.HandlerConfig(),
-			movetaskorder.NewMoveTaskOrderFetcher(waf),
-		}
-=======
-		handler := setupDefaultTestHandler()
->>>>>>> cc56ac95
+		handler := setupDefaultTestHandler()
 
 		successMove := factory.BuildAvailableToPrimeMove(suite.DB(), nil, nil)
 		successShipment := factory.BuildMTOShipment(suite.DB(), []factory.Customization{
@@ -1264,14 +1159,7 @@
 	})
 
 	suite.Run("Success - return all MTOServiceItemShuttle fields assoicated with the getMoveTaskOrder", func() {
-<<<<<<< HEAD
-		handler := GetMoveTaskOrderHandler{
-			suite.HandlerConfig(),
-			movetaskorder.NewMoveTaskOrderFetcher(waf),
-		}
-=======
-		handler := setupDefaultTestHandler()
->>>>>>> cc56ac95
+		handler := setupDefaultTestHandler()
 
 		successMove := factory.BuildAvailableToPrimeMove(suite.DB(), nil, nil)
 		successShipment := factory.BuildMTOShipment(suite.DB(), []factory.Customization{
@@ -1354,14 +1242,7 @@
 	})
 
 	suite.Run("Success - return all MTOServiceItemDomesticCrating fields assoicated with the getMoveTaskOrder", func() {
-<<<<<<< HEAD
-		handler := GetMoveTaskOrderHandler{
-			suite.HandlerConfig(),
-			movetaskorder.NewMoveTaskOrderFetcher(waf),
-		}
-=======
-		handler := setupDefaultTestHandler()
->>>>>>> cc56ac95
+		handler := setupDefaultTestHandler()
 
 		successMove := factory.BuildAvailableToPrimeMove(suite.DB(), nil, nil)
 		successShipment := factory.BuildMTOShipment(suite.DB(), []factory.Customization{
@@ -1488,12 +1369,8 @@
 	suite.Run("Failure 'Not Found' for non-available move", func() {
 		handler := GetMoveTaskOrderHandler{
 			suite.HandlerConfig(),
-<<<<<<< HEAD
 			movetaskorder.NewMoveTaskOrderFetcher(waf),
-=======
-			movetaskorder.NewMoveTaskOrderFetcher(),
 			mtoshipment.NewMTOShipmentRateAreaFetcher(),
->>>>>>> cc56ac95
 		}
 		failureMove := factory.BuildMove(suite.DB(), nil, nil) // default is not available to Prime
 		params := movetaskorderops.GetMoveTaskOrderParams{
@@ -1525,7 +1402,7 @@
 		// This tests fields that aren't other structs and Addresses
 		handler := GetMoveTaskOrderHandler{
 			suite.HandlerConfig(),
-			movetaskorder.NewMoveTaskOrderFetcher(),
+			movetaskorder.NewMoveTaskOrderFetcher(waf),
 			mockShipmentRateAreaFinder,
 		}
 		successMove := factory.BuildAvailableToPrimeMove(suite.DB(), nil, nil)
@@ -1643,7 +1520,7 @@
 		// This tests fields that aren't other structs and Addresses
 		handler := GetMoveTaskOrderHandler{
 			suite.HandlerConfig(),
-			movetaskorder.NewMoveTaskOrderFetcher(),
+			movetaskorder.NewMoveTaskOrderFetcher(waf),
 			mockShipmentRateAreaFinder,
 		}
 		successMove := factory.BuildAvailableToPrimeMove(suite.DB(), nil, nil)
