--- conflicted
+++ resolved
@@ -97,41 +97,6 @@
 	return modelAddress
 }
 
-func PPMDestinationAddressModel(address *primev3messages.PPMDestinationAddress) *models.Address {
-	// To check if the model is intended to be blank, we'll look at ID and City, State, PostalCode
-	// We should always have ID if the user intends to update an Address,
-	// and City, State, PostalCode is a required field on creation. If both are blank, it should be treated as nil.
-	var blankSwaggerID strfmt.UUID
-	// unlike other addresses PPM destination address can be created without StreetAddress1
-	if address == nil || (address.ID == blankSwaggerID && address.City == nil && address.State == nil && address.PostalCode == nil) {
-		return nil
-	}
-	modelAddress := &models.Address{
-		ID:             uuid.FromStringOrNil(address.ID.String()),
-		StreetAddress2: address.StreetAddress2,
-		StreetAddress3: address.StreetAddress3,
-		Country:        address.Country,
-	}
-
-	if address.StreetAddress1 != nil && len(strings.Trim(*address.StreetAddress1, " ")) > 0 {
-		modelAddress.StreetAddress1 = *address.StreetAddress1
-	} else {
-		// Street address 1 is optional for certain business context but not nullable on the database level.
-		// Use place holder text to represent NULL.
-		modelAddress.StreetAddress1 = models.STREET_ADDRESS_1_NOT_PROVIDED
-	}
-	if address.City != nil {
-		modelAddress.City = *address.City
-	}
-	if address.State != nil {
-		modelAddress.State = *address.State
-	}
-	if address.PostalCode != nil {
-		modelAddress.PostalCode = *address.PostalCode
-	}
-	return modelAddress
-}
-
 // ReweighModelFromUpdate model
 func ReweighModelFromUpdate(reweigh *primev3messages.UpdateReweigh, reweighID strfmt.UUID, mtoShipmentID strfmt.UUID) *models.Reweigh {
 	if reweigh == nil {
@@ -372,15 +337,12 @@
 		model.HasSecondaryPickupAddress = handlers.FmtBool(true)
 	}
 
-<<<<<<< HEAD
-=======
 	addressModel = AddressModel(&ppmShipment.TertiaryPickupAddress.Address)
 	if addressModel != nil {
 		model.TertiaryPickupAddress = addressModel
 		model.HasTertiaryPickupAddress = handlers.FmtBool(true)
 	}
 
->>>>>>> cdf2c803
 	addressModel = PPMDestinationAddressModel(&ppmShipment.DestinationAddress.PPMDestinationAddress)
 	if addressModel != nil {
 		model.DestinationAddress = addressModel
