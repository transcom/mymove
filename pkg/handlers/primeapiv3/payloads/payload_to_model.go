package payloads

import (
	"time"

	"github.com/go-openapi/strfmt"
	"github.com/gobuffalo/validate/v3"
	"github.com/gofrs/uuid"

	"github.com/transcom/mymove/pkg/gen/primev3messages"
	"github.com/transcom/mymove/pkg/handlers"
	"github.com/transcom/mymove/pkg/models"
	"github.com/transcom/mymove/pkg/unit"
)

// AddressModel model
func AddressModel(address *primev3messages.Address) *models.Address {
	// To check if the model is intended to be blank, we'll look at both ID and StreetAddress1
	// We should always have ID if the user intends to update an Address,
	// and StreetAddress1 is a required field on creation. If both are blank, it should be treated as nil.
	var blankSwaggerID strfmt.UUID
	if address == nil || (address.ID == blankSwaggerID && address.StreetAddress1 == nil) {
		return nil
	}
	modelAddress := &models.Address{
		ID:             uuid.FromStringOrNil(address.ID.String()),
		StreetAddress2: address.StreetAddress2,
		StreetAddress3: address.StreetAddress3,
		Country:        address.Country,
	}
	if address.StreetAddress1 != nil {
		modelAddress.StreetAddress1 = *address.StreetAddress1
	}
	if address.City != nil {
		modelAddress.City = *address.City
	}
	if address.State != nil {
		modelAddress.State = *address.State
	}
	if address.PostalCode != nil {
		modelAddress.PostalCode = *address.PostalCode
	}
	return modelAddress
}

// ReweighModelFromUpdate model
func ReweighModelFromUpdate(reweigh *primev3messages.UpdateReweigh, reweighID strfmt.UUID, mtoShipmentID strfmt.UUID) *models.Reweigh {
	if reweigh == nil {
		return nil
	}

	model := &models.Reweigh{
		ID:         uuid.FromStringOrNil(reweighID.String()),
		ShipmentID: uuid.FromStringOrNil(mtoShipmentID.String()),
	}

	if reweigh.Weight != nil {
		model.Weight = handlers.PoundPtrFromInt64Ptr(reweigh.Weight)
	}

	if reweigh.VerificationReason != nil {
		model.VerificationReason = reweigh.VerificationReason
	}

	return model
}

// MTOAgentModel model
func MTOAgentModel(mtoAgent *primev3messages.MTOAgent) *models.MTOAgent {
	if mtoAgent == nil {
		return nil
	}

	return &models.MTOAgent{
		ID:            uuid.FromStringOrNil(mtoAgent.ID.String()),
		MTOShipmentID: uuid.FromStringOrNil(mtoAgent.MtoShipmentID.String()),
		FirstName:     mtoAgent.FirstName,
		LastName:      mtoAgent.LastName,
		Email:         mtoAgent.Email,
		Phone:         mtoAgent.Phone,
		MTOAgentType:  models.MTOAgentType(mtoAgent.AgentType),
	}
}

// MTOAgentsModel model
func MTOAgentsModel(mtoAgents *primev3messages.MTOAgents) *models.MTOAgents {
	if mtoAgents == nil {
		return nil
	}

	agents := make(models.MTOAgents, len(*mtoAgents))

	for i, m := range *mtoAgents {
		agents[i] = *MTOAgentModel(m)
	}

	return &agents
}

// MTOServiceItemModelListFromCreate model
func MTOServiceItemModelListFromCreate(mtoShipment *primev3messages.CreateMTOShipment) (models.MTOServiceItems, *validate.Errors) {

	if mtoShipment == nil {
		return nil, nil
	}

	serviceItemsListFromPayload := mtoShipment.MtoServiceItems()

	serviceItemsList := make(models.MTOServiceItems, len(serviceItemsListFromPayload))

	for i, m := range serviceItemsListFromPayload {
		serviceItem, verrs := MTOServiceItemModel(m)
		if verrs != nil && verrs.HasAny() {
			return nil, verrs
		}

		serviceItemsList[i] = *serviceItem
	}

	return serviceItemsList, nil
}

// MTOShipmentModelFromCreate model
func MTOShipmentModelFromCreate(mtoShipment *primev3messages.CreateMTOShipment) (*models.MTOShipment, *validate.Errors) {
	verrs := validate.NewErrors()

	if mtoShipment == nil {
		verrs.Add("mtoShipment", "mtoShipment object is nil.")
		return nil, verrs
<<<<<<< HEAD
=======
	}

	if mtoShipment.MoveTaskOrderID == nil {
		verrs.Add("mtoShipment", "MoveTaskOrderID is nil.")
		return nil, verrs
>>>>>>> d1aea020
	}

	var divertedFromShipmentID *uuid.UUID
	if mtoShipment.DivertedFromShipmentID != "" {
		// Create the UUID in memory so it can be referenced
		uuid := uuid.FromStringOrNil(mtoShipment.DivertedFromShipmentID.String())
		divertedFromShipmentID = &uuid
	}

	model := &models.MTOShipment{
		MoveTaskOrderID:             uuid.FromStringOrNil(mtoShipment.MoveTaskOrderID.String()),
		CustomerRemarks:             mtoShipment.CustomerRemarks,
		Diversion:                   mtoShipment.Diversion,
		DivertedFromShipmentID:      divertedFromShipmentID,
		CounselorRemarks:            mtoShipment.CounselorRemarks,
		HasSecondaryPickupAddress:   handlers.FmtBool(false),
		HasSecondaryDeliveryAddress: handlers.FmtBool(false),
	}

	if mtoShipment.ShipmentType != nil {
		model.ShipmentType = models.MTOShipmentType(*mtoShipment.ShipmentType)
	}

	if mtoShipment.PrimeEstimatedWeight != nil {
		estimatedWeight := unit.Pound(*mtoShipment.PrimeEstimatedWeight)
		model.PrimeEstimatedWeight = &estimatedWeight
		recordedDate := time.Now()
		model.PrimeEstimatedWeightRecordedDate = &recordedDate
	}

	if mtoShipment.RequestedPickupDate != nil {
		model.RequestedPickupDate = models.TimePointer(time.Time(*mtoShipment.RequestedPickupDate))
	}

	// Set up address models
	var addressModel *models.Address

	addressModel = AddressModel(&mtoShipment.PickupAddress.Address)
	if addressModel != nil {
		model.PickupAddress = addressModel
	}

	addressModel = AddressModel(&mtoShipment.SecondaryPickupAddress.Address)
	if addressModel != nil {
		model.SecondaryPickupAddress = addressModel
		model.HasSecondaryPickupAddress = handlers.FmtBool(true)
	}

	addressModel = AddressModel(&mtoShipment.TertiaryPickupAddress.Address)
	if addressModel != nil {
		model.TertiaryPickupAddress = addressModel
		model.HasTertiaryPickupAddress = handlers.FmtBool(true)
	}

	addressModel = AddressModel(&mtoShipment.DestinationAddress.Address)
	if addressModel != nil {
		model.DestinationAddress = addressModel
	}

	addressModel = AddressModel(&mtoShipment.SecondaryDestinationAddress.Address)
	if addressModel != nil {
		model.SecondaryDeliveryAddress = addressModel
		model.HasSecondaryDeliveryAddress = handlers.FmtBool(true)
	}

	addressModel = AddressModel(&mtoShipment.TertiaryDestinationAddress.Address)
	if addressModel != nil {
		model.TertiaryDeliveryAddress = addressModel
		model.HasTertiaryDeliveryAddress = handlers.FmtBool(true)
	}

	if mtoShipment.Agents != nil {
		model.MTOAgents = *MTOAgentsModel(&mtoShipment.Agents)
	}

	if mtoShipment.PpmShipment != nil {
		model.PPMShipment = PPMShipmentModelFromCreate(mtoShipment.PpmShipment)
		model.PPMShipment.Shipment = *model
	}

	if mtoShipment.BoatShipment != nil {
		model.BoatShipment, verrs = BoatShipmentModelFromCreate(mtoShipment)
		if verrs != nil && verrs.HasAny() {
			return nil, verrs
		}
		model.BoatShipment.Shipment = *model
	}

<<<<<<< HEAD
	return model, verrs
=======
	return model, nil
>>>>>>> d1aea020
}

// Non SIT Address update Model
func ShipmentAddressUpdateModel(nonSITAddressUpdate *primev3messages.UpdateShipmentDestinationAddress, MtoShipmentID uuid.UUID) *models.ShipmentAddressUpdate {
	if nonSITAddressUpdate == nil {
		return nil
	}

	model := &models.ShipmentAddressUpdate{
		ContractorRemarks: *nonSITAddressUpdate.ContractorRemarks,
		ShipmentID:        MtoShipmentID,
	}

	addressModel := AddressModel(nonSITAddressUpdate.NewAddress)
	if addressModel != nil {
		model.NewAddress = *addressModel
	}

	return model

}

// PPMShipmentModelFromCreate model
func PPMShipmentModelFromCreate(ppmShipment *primev3messages.CreatePPMShipment) *models.PPMShipment {
	if ppmShipment == nil {
		return nil
	}

	model := &models.PPMShipment{
		Status:          models.PPMShipmentStatusSubmitted,
		SITExpected:     ppmShipment.SitExpected,
		EstimatedWeight: handlers.PoundPtrFromInt64Ptr(ppmShipment.EstimatedWeight),
		HasProGear:      ppmShipment.HasProGear,
	}

	expectedDepartureDate := handlers.FmtDatePtrToPopPtr(ppmShipment.ExpectedDepartureDate)
	if expectedDepartureDate != nil && !expectedDepartureDate.IsZero() {
		model.ExpectedDepartureDate = *expectedDepartureDate
	}

	// Set up address models
	var addressModel *models.Address

	addressModel = AddressModel(&ppmShipment.PickupAddress.Address)
	if addressModel != nil {
		model.PickupAddress = addressModel
	}

	addressModel = AddressModel(&ppmShipment.SecondaryPickupAddress.Address)
	if addressModel != nil {
		model.SecondaryPickupAddress = addressModel
		model.HasSecondaryPickupAddress = handlers.FmtBool(true)
	}

	addressModel = AddressModel(&ppmShipment.TertiaryPickupAddress.Address)
	if addressModel != nil {
		model.TertiaryPickupAddress = addressModel
		model.HasTertiaryPickupAddress = handlers.FmtBool(true)
	}

	addressModel = AddressModel(&ppmShipment.DestinationAddress.Address)
	if addressModel != nil {
		model.DestinationAddress = addressModel
	}

	addressModel = AddressModel(&ppmShipment.SecondaryDestinationAddress.Address)
	if addressModel != nil {
		model.SecondaryDestinationAddress = addressModel
		model.HasSecondaryDestinationAddress = handlers.FmtBool(true)
	}

	addressModel = AddressModel(&ppmShipment.TertiaryDestinationAddress.Address)
	if addressModel != nil {
		model.TertiaryDestinationAddress = addressModel
		model.HasTertiaryDestinationAddress = handlers.FmtBool(true)
	}

	if model.SITExpected != nil && *model.SITExpected {
		if ppmShipment.SitLocation != nil {
			sitLocation := models.SITLocationType(*ppmShipment.SitLocation)
			model.SITLocation = &sitLocation
		}

		model.SITEstimatedWeight = handlers.PoundPtrFromInt64Ptr(ppmShipment.SitEstimatedWeight)

		sitEstimatedEntryDate := handlers.FmtDatePtrToPopPtr(ppmShipment.SitEstimatedEntryDate)
		if sitEstimatedEntryDate != nil && !sitEstimatedEntryDate.IsZero() {
			model.SITEstimatedEntryDate = sitEstimatedEntryDate
		}
		sitEstimatedDepartureDate := handlers.FmtDatePtrToPopPtr(ppmShipment.SitEstimatedDepartureDate)
		if sitEstimatedDepartureDate != nil && !sitEstimatedDepartureDate.IsZero() {
			model.SITEstimatedDepartureDate = sitEstimatedDepartureDate
		}
	}

	if model.HasProGear != nil && *model.HasProGear {
		model.ProGearWeight = handlers.PoundPtrFromInt64Ptr(ppmShipment.ProGearWeight)
		model.SpouseProGearWeight = handlers.PoundPtrFromInt64Ptr(ppmShipment.SpouseProGearWeight)
	}

	return model
}

// BoatShipmentModelFromCreate model
func BoatShipmentModelFromCreate(mtoShipment *primev3messages.CreateMTOShipment) (*models.BoatShipment, *validate.Errors) {
	reasonVerrs := validateBoatShipmentType(*mtoShipment.ShipmentType)
	if reasonVerrs.HasAny() {
		return nil, reasonVerrs
	}

	var shipmentType models.BoatShipmentType

	if *mtoShipment.ShipmentType == primev3messages.MTOShipmentTypeBOATHAULAWAY {
		shipmentType = models.BoatShipmentTypeHaulAway
	} else if *mtoShipment.ShipmentType == primev3messages.MTOShipmentTypeBOATTOWAWAY {
		shipmentType = models.BoatShipmentTypeTowAway
	}

	year := int(*mtoShipment.BoatShipment.Year)
	lengthInInches := int(*mtoShipment.BoatShipment.LengthInInches)
	widthInInches := int(*mtoShipment.BoatShipment.WidthInInches)
	heightInInches := int(*mtoShipment.BoatShipment.HeightInInches)
	model := &models.BoatShipment{
		Type:           shipmentType,
		Year:           &year,
		Make:           mtoShipment.BoatShipment.Make,
		Model:          mtoShipment.BoatShipment.Model,
		LengthInInches: &lengthInInches,
		WidthInInches:  &widthInInches,
		HeightInInches: &heightInInches,
		HasTrailer:     mtoShipment.BoatShipment.HasTrailer,
		IsRoadworthy:   mtoShipment.BoatShipment.IsRoadworthy,
	}

	return model, nil
}

// MTOShipmentModelFromUpdate model
func MTOShipmentModelFromUpdate(mtoShipment *primev3messages.UpdateMTOShipment, mtoShipmentID strfmt.UUID) *models.MTOShipment {
	if mtoShipment == nil {
		return nil
	}

	model := &models.MTOShipment{
		ID:                         uuid.FromStringOrNil(mtoShipmentID.String()),
		ActualPickupDate:           handlers.FmtDatePtrToPopPtr(mtoShipment.ActualPickupDate),
		FirstAvailableDeliveryDate: handlers.FmtDatePtrToPopPtr(mtoShipment.FirstAvailableDeliveryDate),
		ScheduledPickupDate:        handlers.FmtDatePtrToPopPtr(mtoShipment.ScheduledPickupDate),
		ActualDeliveryDate:         handlers.FmtDatePtrToPopPtr(mtoShipment.ActualDeliveryDate),
		ScheduledDeliveryDate:      handlers.FmtDatePtrToPopPtr(mtoShipment.ScheduledDeliveryDate),
		ShipmentType:               models.MTOShipmentType(mtoShipment.ShipmentType),
		Diversion:                  mtoShipment.Diversion,
		CounselorRemarks:           mtoShipment.CounselorRemarks,
	}

	if mtoShipment.ActualProGearWeight != nil {
		actualProGearWeight := unit.Pound(*mtoShipment.ActualProGearWeight)
		model.ActualProGearWeight = &actualProGearWeight
	}

	if mtoShipment.ActualSpouseProGearWeight != nil {
		actualSpouseProGearWeight := unit.Pound(*mtoShipment.ActualSpouseProGearWeight)
		model.ActualSpouseProGearWeight = &actualSpouseProGearWeight
	}

	if mtoShipment.PrimeActualWeight != nil {
		actualWeight := unit.Pound(*mtoShipment.PrimeActualWeight)
		model.PrimeActualWeight = &actualWeight
	}

	if mtoShipment.NtsRecordedWeight != nil && *mtoShipment.NtsRecordedWeight > 0 {
		ntsRecordedWeight := unit.Pound(*mtoShipment.NtsRecordedWeight)
		model.NTSRecordedWeight = &ntsRecordedWeight
	}

	if mtoShipment.PrimeEstimatedWeight != nil {
		estimatedWeight := unit.Pound(*mtoShipment.PrimeEstimatedWeight)
		model.PrimeEstimatedWeight = &estimatedWeight
	}

	// Set up address models
	var addressModel *models.Address

	addressModel = AddressModel(&mtoShipment.PickupAddress.Address)
	if addressModel != nil {
		model.PickupAddress = addressModel
	}

	addressModel = AddressModel(&mtoShipment.DestinationAddress.Address)
	if addressModel != nil {
		model.DestinationAddress = addressModel
	}

	if mtoShipment.DestinationType != nil {
		destinationType := models.DestinationType(*mtoShipment.DestinationType)
		model.DestinationType = &destinationType
	}

	addressModel = AddressModel(&mtoShipment.SecondaryPickupAddress.Address)
	if addressModel != nil {
		model.SecondaryPickupAddress = addressModel
		secondaryPickupAddressID := uuid.FromStringOrNil(addressModel.ID.String())
		model.SecondaryPickupAddressID = &secondaryPickupAddressID
		model.HasSecondaryPickupAddress = handlers.FmtBool(true)
	}

	addressModel = AddressModel(&mtoShipment.TertiaryPickupAddress.Address)
	if addressModel != nil {
		model.TertiaryPickupAddress = addressModel
		tertiaryPickupAddressID := uuid.FromStringOrNil(addressModel.ID.String())
		model.TertiaryPickupAddressID = &tertiaryPickupAddressID
		model.HasTertiaryPickupAddress = handlers.FmtBool(true)
	}

	addressModel = AddressModel(&mtoShipment.SecondaryDeliveryAddress.Address)
	if addressModel != nil {
		model.SecondaryDeliveryAddress = addressModel
		secondaryDeliveryAddressID := uuid.FromStringOrNil(addressModel.ID.String())
		model.SecondaryDeliveryAddressID = &secondaryDeliveryAddressID
		model.HasSecondaryDeliveryAddress = handlers.FmtBool(true)
	}

	addressModel = AddressModel(&mtoShipment.TertiaryDeliveryAddress.Address)
	if addressModel != nil {
		model.TertiaryDeliveryAddress = addressModel
		tertiaryDeliveryAddressID := uuid.FromStringOrNil(addressModel.ID.String())
		model.TertiaryDeliveryAddressID = &tertiaryDeliveryAddressID
		model.HasTertiaryDeliveryAddress = handlers.FmtBool(true)
	}

	if mtoShipment.PpmShipment != nil {
		model.PPMShipment = PPMShipmentModelFromUpdate(mtoShipment.PpmShipment)
		model.PPMShipment.Shipment = *model
	}

	return model
}

// PPMShipmentModelFromUpdate model
func PPMShipmentModelFromUpdate(ppmShipment *primev3messages.UpdatePPMShipment) *models.PPMShipment {
	if ppmShipment == nil {
		return nil
	}

	model := &models.PPMShipment{
		SITExpected:                    ppmShipment.SitExpected,
		EstimatedWeight:                handlers.PoundPtrFromInt64Ptr(ppmShipment.EstimatedWeight),
		HasProGear:                     ppmShipment.HasProGear,
		ProGearWeight:                  handlers.PoundPtrFromInt64Ptr(ppmShipment.ProGearWeight),
		SpouseProGearWeight:            handlers.PoundPtrFromInt64Ptr(ppmShipment.SpouseProGearWeight),
		HasSecondaryPickupAddress:      ppmShipment.HasSecondaryPickupAddress,
		HasSecondaryDestinationAddress: ppmShipment.HasSecondaryDestinationAddress,
	}

	// Set up address models
	var addressModel *models.Address

	addressModel = AddressModel(&ppmShipment.PickupAddress.Address)
	if addressModel != nil {
		model.PickupAddress = addressModel
	}

	// only assume secondary address is added if has flag is set to true. If false the address will be ignored.
	if ppmShipment.HasSecondaryPickupAddress != nil && *ppmShipment.HasSecondaryPickupAddress {
		addressModel = AddressModel(&ppmShipment.SecondaryPickupAddress.Address)
		if addressModel != nil {
			model.SecondaryPickupAddress = addressModel
			secondaryPickupAddressID := uuid.FromStringOrNil(addressModel.ID.String())
			model.SecondaryPickupAddressID = &secondaryPickupAddressID
		}
	}

	if ppmShipment.HasTertiaryPickupAddress != nil && *ppmShipment.HasTertiaryPickupAddress {
		addressModel = AddressModel(&ppmShipment.TertiaryPickupAddress.Address)
		if addressModel != nil {
			model.TertiaryPickupAddress = addressModel
			tertiaryPickupAddressID := uuid.FromStringOrNil(addressModel.ID.String())
			model.TertiaryPickupAddressID = &tertiaryPickupAddressID
		}
	}

	addressModel = AddressModel(&ppmShipment.DestinationAddress.Address)
	if addressModel != nil {
		model.DestinationAddress = addressModel
	}

	// only assume secondary address is added if has flag is set to true. If false the address will be ignored.
	if ppmShipment.HasSecondaryDestinationAddress != nil && *ppmShipment.HasSecondaryDestinationAddress {
		addressModel = AddressModel(&ppmShipment.SecondaryDestinationAddress.Address)
		if addressModel != nil {
			model.SecondaryDestinationAddress = addressModel
			secondaryDestinationAddressID := uuid.FromStringOrNil(addressModel.ID.String())
			model.SecondaryDestinationAddressID = &secondaryDestinationAddressID
		}
	}

	if ppmShipment.HasTertiaryDestinationAddress != nil && *ppmShipment.HasTertiaryDestinationAddress {
		addressModel = AddressModel(&ppmShipment.TertiaryDestinationAddress.Address)
		if addressModel != nil {
			model.TertiaryDestinationAddress = addressModel
			tertiaryDestinationAddressID := uuid.FromStringOrNil(addressModel.ID.String())
			model.TertiaryDestinationAddressID = &tertiaryDestinationAddressID
		}
	}

	expectedDepartureDate := handlers.FmtDatePtrToPopPtr(ppmShipment.ExpectedDepartureDate)
	if expectedDepartureDate != nil && !expectedDepartureDate.IsZero() {
		model.ExpectedDepartureDate = *expectedDepartureDate
	}

	if ppmShipment.SitLocation != nil {
		sitLocation := models.SITLocationType(*ppmShipment.SitLocation)
		model.SITLocation = &sitLocation
	}

	model.SITEstimatedWeight = handlers.PoundPtrFromInt64Ptr(ppmShipment.SitEstimatedWeight)

	sitEstimatedEntryDate := handlers.FmtDatePtrToPopPtr(ppmShipment.SitEstimatedEntryDate)
	if sitEstimatedEntryDate != nil && !sitEstimatedEntryDate.IsZero() {
		model.SITEstimatedEntryDate = sitEstimatedEntryDate
	}
	sitEstimatedDepartureDate := handlers.FmtDatePtrToPopPtr(ppmShipment.SitEstimatedDepartureDate)
	if sitEstimatedDepartureDate != nil && !sitEstimatedDepartureDate.IsZero() {
		model.SITEstimatedDepartureDate = sitEstimatedDepartureDate
	}

	return model
}

// MTOServiceItemModel model
func MTOServiceItemModel(mtoServiceItem primev3messages.MTOServiceItem) (*models.MTOServiceItem, *validate.Errors) {
	if mtoServiceItem == nil {
		return nil, nil
	}

	shipmentID := uuid.FromStringOrNil(mtoServiceItem.MtoShipmentID().String())

	// Default requested approvals value when an MTOServiceItem is created
	requestedApprovalsRequestedStatus := false

	// basic service item
	model := &models.MTOServiceItem{
		ID:                                uuid.FromStringOrNil(mtoServiceItem.ID().String()),
		MoveTaskOrderID:                   uuid.FromStringOrNil(mtoServiceItem.MoveTaskOrderID().String()),
		MTOShipmentID:                     &shipmentID,
		CreatedAt:                         time.Now(),
		UpdatedAt:                         time.Now(),
		RequestedApprovalsRequestedStatus: &requestedApprovalsRequestedStatus,
	}

	// here we initialize more fields below for other service item types. Eg. MTOServiceItemDOFSIT
	switch mtoServiceItem.ModelType() {
	case primev3messages.MTOServiceItemModelTypeMTOServiceItemOriginSIT:

		originsit := mtoServiceItem.(*primev3messages.MTOServiceItemOriginSIT)

		if originsit.ReServiceCode != nil {
			model.ReService.Code = models.ReServiceCode(*originsit.ReServiceCode)
		}

		model.Reason = originsit.Reason
		// Check for reason required field on a DDFSIT
		if model.ReService.Code == models.ReServiceCodeDOASIT {
			reasonVerrs := validateReasonOriginSIT(*originsit)

			if reasonVerrs.HasAny() {
				return nil, reasonVerrs
			}
		}

		if model.ReService.Code == models.ReServiceCodeDOFSIT {
			reasonVerrs := validateReasonOriginSIT(*originsit)

			if reasonVerrs.HasAny() {
				return nil, reasonVerrs
			}
		}

		sitEntryDate := handlers.FmtDatePtrToPopPtr(originsit.SitEntryDate)

		if sitEntryDate != nil {
			model.SITEntryDate = sitEntryDate
		}

		model.SITPostalCode = originsit.SitPostalCode

		model.SITOriginHHGActualAddress = AddressModel(originsit.SitHHGActualOrigin)
		if model.SITOriginHHGActualAddress != nil {
			model.SITOriginHHGActualAddressID = &model.SITOriginHHGActualAddress.ID
		}

	case primev3messages.MTOServiceItemModelTypeMTOServiceItemDestSIT:
		destsit := mtoServiceItem.(*primev3messages.MTOServiceItemDestSIT)

		if destsit.ReServiceCode != nil {
			model.ReService.Code = models.ReServiceCode(*destsit.ReServiceCode)

		}

		model.Reason = destsit.Reason
		sitEntryDate := handlers.FmtDatePtrToPopPtr(destsit.SitEntryDate)

		// Check for required fields on a DDFSIT
		if model.ReService.Code == models.ReServiceCodeDDFSIT {
			verrs := validateDDFSITForCreate(*destsit)
			reasonVerrs := validateReasonDestSIT(*destsit)

			if verrs.HasAny() {
				return nil, verrs
			}

			if reasonVerrs.HasAny() {
				return nil, reasonVerrs
			}
		}

		var customerContacts models.MTOServiceItemCustomerContacts

		if destsit.TimeMilitary1 != nil && destsit.FirstAvailableDeliveryDate1 != nil && destsit.DateOfContact1 != nil {
			customerContacts = append(customerContacts, models.MTOServiceItemCustomerContact{
				Type:                       models.CustomerContactTypeFirst,
				DateOfContact:              time.Time(*destsit.DateOfContact1),
				TimeMilitary:               *destsit.TimeMilitary1,
				FirstAvailableDeliveryDate: time.Time(*destsit.FirstAvailableDeliveryDate1),
			})
		}
		if destsit.TimeMilitary2 != nil && destsit.FirstAvailableDeliveryDate2 != nil && destsit.DateOfContact2 != nil {
			customerContacts = append(customerContacts, models.MTOServiceItemCustomerContact{
				Type:                       models.CustomerContactTypeSecond,
				DateOfContact:              time.Time(*destsit.DateOfContact2),
				TimeMilitary:               *destsit.TimeMilitary2,
				FirstAvailableDeliveryDate: time.Time(*destsit.FirstAvailableDeliveryDate2),
			})
		}

		model.CustomerContacts = customerContacts

		if sitEntryDate != nil {
			model.SITEntryDate = sitEntryDate
		}

		if destsit.SitDepartureDate != nil {
			model.SITDepartureDate = handlers.FmtDatePtrToPopPtr(destsit.SitDepartureDate)
		}

		model.SITDestinationFinalAddress = AddressModel(destsit.SitDestinationFinalAddress)
		if model.SITDestinationFinalAddress != nil {
			model.SITDestinationFinalAddressID = &model.SITDestinationFinalAddress.ID
		}

	case primev3messages.MTOServiceItemModelTypeMTOServiceItemShuttle:
		shuttleService := mtoServiceItem.(*primev3messages.MTOServiceItemShuttle)
		// values to get from payload
		model.ReService.Code = models.ReServiceCode(*shuttleService.ReServiceCode)
		model.Reason = shuttleService.Reason
		model.EstimatedWeight = handlers.PoundPtrFromInt64Ptr(shuttleService.EstimatedWeight)
		model.ActualWeight = handlers.PoundPtrFromInt64Ptr(shuttleService.ActualWeight)

	case primev3messages.MTOServiceItemModelTypeMTOServiceItemDomesticCrating:
		domesticCrating := mtoServiceItem.(*primev3messages.MTOServiceItemDomesticCrating)

		// additional validation for this specific service item type
		verrs := validateDomesticCrating(*domesticCrating)
		if verrs.HasAny() {
			return nil, verrs
		}

		// have to get code from payload
		model.ReService.Code = models.ReServiceCode(*domesticCrating.ReServiceCode)
		model.Description = domesticCrating.Description
		model.Reason = domesticCrating.Reason
		model.StandaloneCrate = domesticCrating.StandaloneCrate
		model.Dimensions = models.MTOServiceItemDimensions{
			models.MTOServiceItemDimension{
				Type:   models.DimensionTypeItem,
				Length: unit.ThousandthInches(*domesticCrating.Item.Length),
				Height: unit.ThousandthInches(*domesticCrating.Item.Height),
				Width:  unit.ThousandthInches(*domesticCrating.Item.Width),
			},
			models.MTOServiceItemDimension{
				Type:   models.DimensionTypeCrate,
				Length: unit.ThousandthInches(*domesticCrating.Crate.Length),
				Height: unit.ThousandthInches(*domesticCrating.Crate.Height),
				Width:  unit.ThousandthInches(*domesticCrating.Crate.Width),
			},
		}
	default:
		// assume basic service item, take in provided re service code
		basic := mtoServiceItem.(*primev3messages.MTOServiceItemBasic)
		if basic.ReServiceCode != nil {
			model.ReService.Code = models.ReServiceCode(*basic.ReServiceCode)
		}
	}

	return model, nil
}

// MTOServiceItemModelFromUpdate converts the payload from UpdateMTOServiceItem to a normal MTOServiceItem model.
// The payload for this is different than the one for create.
func MTOServiceItemModelFromUpdate(mtoServiceItemID string, mtoServiceItem primev3messages.UpdateMTOServiceItem) (*models.MTOServiceItem, *validate.Errors) {
	verrs := validate.NewErrors()
	if mtoServiceItem == nil {
		verrs.Add("mtoServiceItem", "was nil")
		return nil, verrs
	}

	nilUUID := strfmt.UUID(uuid.Nil.String())

	if mtoServiceItem.ID().String() != "" && mtoServiceItem.ID() != nilUUID && mtoServiceItem.ID().String() != mtoServiceItemID {
		verrs.Add("id", "value does not agree with mtoServiceItemID in path - omit from body or correct")
	}

	// Create the service item model
	model := &models.MTOServiceItem{
		ID: uuid.FromStringOrNil(mtoServiceItemID),
	}

	// Here we initialize more fields below for the specific model types.
	// Currently only UpdateMTOServiceItemSIT is supported, more to be expected
	switch mtoServiceItem.ModelType() {
	case primev3messages.UpdateMTOServiceItemModelTypeUpdateMTOServiceItemSIT:
		sit := mtoServiceItem.(*primev3messages.UpdateMTOServiceItemSIT)
		model.ReService.Code = models.ReServiceCode(sit.ReServiceCode)
		model.SITDestinationFinalAddress = AddressModel(sit.SitDestinationFinalAddress)
		model.SITRequestedDelivery = (*time.Time)(sit.SitRequestedDelivery)
		model.Status = models.MTOServiceItemStatusSubmitted
		model.Reason = sit.UpdateReason

		var zeroDate strfmt.Date
		if sit.SitDepartureDate != zeroDate {
			model.SITDepartureDate = models.TimePointer(time.Time(sit.SitDepartureDate))
		}

		if sit.SitEntryDate != nil {
			model.SITEntryDate = (*time.Time)(sit.SitEntryDate)
		}

		if sit.SitPostalCode != nil {
			newPostalCode := sit.SitPostalCode
			model.SITPostalCode = newPostalCode
		}

		if model.SITDestinationFinalAddress != nil {
			model.SITDestinationFinalAddressID = &model.SITDestinationFinalAddress.ID
		}

		if sit.SitCustomerContacted != nil {
			model.SITCustomerContacted = handlers.FmtDatePtrToPopPtr(sit.SitCustomerContacted)
		}

		if sit.SitRequestedDelivery != nil {
			model.SITRequestedDelivery = handlers.FmtDatePtrToPopPtr(sit.SitRequestedDelivery)
		}

		// If the request params have a have the RequestApprovalsRequestedStatus set the model RequestApprovalsRequestedStatus value to the incoming value
		if sit.RequestApprovalsRequestedStatus != nil {
			pointerValue := *sit.RequestApprovalsRequestedStatus
			model.RequestedApprovalsRequestedStatus = &pointerValue
		}

		if sit.ReServiceCode == string(models.ReServiceCodeDDDSIT) ||
			sit.ReServiceCode == string(models.ReServiceCodeDDASIT) ||
			sit.ReServiceCode == string(models.ReServiceCodeDDFSIT) ||
			sit.ReServiceCode == string(models.ReServiceCodeDDSFSC) {
			destSitVerrs := validateDestSITForUpdate(*sit)

			if destSitVerrs.HasAny() {
				return nil, destSitVerrs
			}
			var customerContacts models.MTOServiceItemCustomerContacts
			if sit.TimeMilitary1 != nil && sit.FirstAvailableDeliveryDate1 != nil && sit.DateOfContact1 != nil {
				contact1 := models.MTOServiceItemCustomerContact{
					Type:                       models.CustomerContactTypeFirst,
					DateOfContact:              time.Time(*sit.DateOfContact1),
					TimeMilitary:               *sit.TimeMilitary1,
					FirstAvailableDeliveryDate: time.Time(*sit.FirstAvailableDeliveryDate1),
				}
				customerContacts = append(customerContacts, contact1)
			}
			if sit.TimeMilitary2 != nil && sit.FirstAvailableDeliveryDate2 != nil && sit.DateOfContact2 != nil {
				contact2 := models.MTOServiceItemCustomerContact{
					Type:                       models.CustomerContactTypeSecond,
					DateOfContact:              time.Time(*sit.DateOfContact2),
					TimeMilitary:               *sit.TimeMilitary2,
					FirstAvailableDeliveryDate: time.Time(*sit.FirstAvailableDeliveryDate2),
				}
				customerContacts = append(customerContacts, contact2)
			}
			if len(customerContacts) > 0 {
				model.CustomerContacts = customerContacts
			}

			model.SITCustomerContacted = handlers.FmtDatePtrToPopPtr(sit.SitCustomerContacted)
			model.SITRequestedDelivery = handlers.FmtDatePtrToPopPtr(sit.SitRequestedDelivery)
		}

		if verrs != nil && verrs.HasAny() {
			return nil, verrs
		}

	case primev3messages.UpdateMTOServiceItemModelTypeUpdateMTOServiceItemShuttle:
		shuttle := mtoServiceItem.(*primev3messages.UpdateMTOServiceItemShuttle)
		model.EstimatedWeight = handlers.PoundPtrFromInt64Ptr(shuttle.EstimatedWeight)
		model.ActualWeight = handlers.PoundPtrFromInt64Ptr(shuttle.ActualWeight)

		if verrs != nil && verrs.HasAny() {
			return nil, verrs
		}
	default:
		// assume basic service item
		if verrs != nil && verrs.HasAny() {
			return nil, verrs
		}
	}

	return model, nil
}

func ServiceRequestDocumentUploadModel(u models.Upload) *primev3messages.UploadWithOmissions {
	return &primev3messages.UploadWithOmissions{
		Bytes:       &u.Bytes,
		ContentType: &u.ContentType,
		Filename:    &u.Filename,
		CreatedAt:   (strfmt.DateTime)(u.CreatedAt),
		UpdatedAt:   (strfmt.DateTime)(u.UpdatedAt),
	}
}

// SITExtensionModel transform the request data the sitExtension model
func SITExtensionModel(sitExtension *primev3messages.CreateSITExtension, mtoShipmentID strfmt.UUID) *models.SITDurationUpdate {
	if sitExtension == nil {
		return nil
	}

	model := &models.SITDurationUpdate{
		MTOShipmentID:     uuid.FromStringOrNil(mtoShipmentID.String()),
		RequestedDays:     int(*sitExtension.RequestedDays),
		ContractorRemarks: sitExtension.ContractorRemarks,
		RequestReason:     models.SITDurationUpdateRequestReason(*sitExtension.RequestReason),
	}

	return model
}

func validateDomesticCrating(m primev3messages.MTOServiceItemDomesticCrating) *validate.Errors {
	return validate.Validate(
		&models.ItemCanFitInsideCrateV3{
			Name:         "Item",
			NameCompared: "Crate",
			Item:         &m.Item.MTOServiceItemDimension,
			Crate:        &m.Crate.MTOServiceItemDimension,
		},
	)
}

// validateDDFSITForCreate validates DDFSIT service item has all required fields
func validateDDFSITForCreate(m primev3messages.MTOServiceItemDestSIT) *validate.Errors {
	verrs := validate.NewErrors()

	if m.FirstAvailableDeliveryDate1 == nil && m.DateOfContact1 != nil && m.TimeMilitary1 != nil {
		verrs.Add("firstAvailableDeliveryDate1", "firstAvailableDeliveryDate1, dateOfContact1, and timeMilitary1 must be provided together in body.")
	}
	if m.DateOfContact1 == nil && m.TimeMilitary1 != nil && m.FirstAvailableDeliveryDate1 != nil {
		verrs.Add("DateOfContact1", "dateOfContact1, timeMilitary1, and firstAvailableDeliveryDate1 must be provided together in body.")
	}
	if m.TimeMilitary1 == nil && m.DateOfContact1 != nil && m.FirstAvailableDeliveryDate1 != nil {
		verrs.Add("timeMilitary1", "timeMilitary1, dateOfContact1, and firstAvailableDeliveryDate1 must be provided together in body.")
	}
	if m.FirstAvailableDeliveryDate2 == nil && m.DateOfContact2 != nil && m.TimeMilitary2 != nil {
		verrs.Add("firstAvailableDeliveryDate2", "firstAvailableDeliveryDate2, dateOfContact2, and timeMilitary2 must be provided together in body.")
	}
	if m.DateOfContact2 == nil && m.TimeMilitary2 != nil && m.FirstAvailableDeliveryDate2 != nil {
		verrs.Add("DateOfContact1", "dateOfContact2, firstAvailableDeliveryDate2, and timeMilitary2 must be provided together in body.")
	}
	if m.TimeMilitary2 == nil && m.DateOfContact2 != nil && m.FirstAvailableDeliveryDate2 != nil {
		verrs.Add("timeMilitary2", "timeMilitary2, firstAvailableDeliveryDate2, and dateOfContact2 must be provided together in body.")
	}
	return verrs
}

// validateDestSITForUpdate validates DDDSIT service item has all required fields
func validateDestSITForUpdate(m primev3messages.UpdateMTOServiceItemSIT) *validate.Errors {
	verrs := validate.NewErrors()

	if m.FirstAvailableDeliveryDate1 == nil && m.DateOfContact1 != nil && m.TimeMilitary1 != nil {
		verrs.Add("firstAvailableDeliveryDate1", "firstAvailableDeliveryDate1, dateOfContact1, and timeMilitary1 must be provided together in body.")
	}
	if m.DateOfContact1 == nil && m.TimeMilitary1 != nil && m.FirstAvailableDeliveryDate1 != nil {
		verrs.Add("DateOfContact1", "dateOfContact1, timeMilitary1, and firstAvailableDeliveryDate1 must be provided together in body.")
	}
	if m.TimeMilitary1 == nil && m.DateOfContact1 != nil && m.FirstAvailableDeliveryDate1 != nil {
		verrs.Add("timeMilitary1", "timeMilitary1, dateOfContact1, and firstAvailableDeliveryDate1 must be provided together in body.")
	}
	if m.FirstAvailableDeliveryDate2 == nil && m.DateOfContact2 != nil && m.TimeMilitary2 != nil {
		verrs.Add("firstAvailableDeliveryDate2", "firstAvailableDeliveryDate2, dateOfContact2, and timeMilitary2 must be provided together in body.")
	}
	if m.DateOfContact2 == nil && m.TimeMilitary2 != nil && m.FirstAvailableDeliveryDate2 != nil {
		verrs.Add("DateOfContact1", "dateOfContact2, firstAvailableDeliveryDate2, and timeMilitary2 must be provided together in body.")
	}
	if m.TimeMilitary2 == nil && m.DateOfContact2 != nil && m.FirstAvailableDeliveryDate2 != nil {
		verrs.Add("timeMilitary2", "timeMilitary2, firstAvailableDeliveryDate2, and dateOfContact2 must be provided together in body.")
	}
	return verrs
}

// validateReasonDestSIT validates that Destination SIT service items have required Reason field
func validateReasonDestSIT(m primev3messages.MTOServiceItemDestSIT) *validate.Errors {
	verrs := validate.NewErrors()

	if m.Reason == nil || m.Reason == models.StringPointer("") {
		verrs.Add("reason", "reason is required in body.")
	}
	return verrs
}

// validateReasonOriginSIT validates that Origin SIT service items have required Reason field
func validateReasonOriginSIT(m primev3messages.MTOServiceItemOriginSIT) *validate.Errors {
	verrs := validate.NewErrors()

	if m.Reason == nil || m.Reason == models.StringPointer("") {
		verrs.Add("reason", "reason is required in body.")
	}
	return verrs
}

// validateBoatShipmentType validates that the shipment type is a valid boat type, and is not nil.
func validateBoatShipmentType(s primev3messages.MTOShipmentType) *validate.Errors {
	verrs := validate.NewErrors()

	if s != primev3messages.MTOShipmentTypeBOATHAULAWAY && s != primev3messages.MTOShipmentTypeBOATTOWAWAY {
		verrs.Add("Boat Shipment Type (mtoShipment.shipmentType)", "shipmentType must be either "+string(primev3messages.BoatShipmentTypeTOWAWAY)+" or "+string(primev3messages.BoatShipmentTypeHAULAWAY))
	}

	return verrs
}<|MERGE_RESOLUTION|>--- conflicted
+++ resolved
@@ -127,14 +127,11 @@
 	if mtoShipment == nil {
 		verrs.Add("mtoShipment", "mtoShipment object is nil.")
 		return nil, verrs
-<<<<<<< HEAD
-=======
 	}
 
 	if mtoShipment.MoveTaskOrderID == nil {
 		verrs.Add("mtoShipment", "MoveTaskOrderID is nil.")
 		return nil, verrs
->>>>>>> d1aea020
 	}
 
 	var divertedFromShipmentID *uuid.UUID
@@ -223,11 +220,7 @@
 		model.BoatShipment.Shipment = *model
 	}
 
-<<<<<<< HEAD
-	return model, verrs
-=======
 	return model, nil
->>>>>>> d1aea020
 }
 
 // Non SIT Address update Model
