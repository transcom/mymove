package payloads

import (
	"strings"
	"time"

	"github.com/go-openapi/strfmt"
	"github.com/gobuffalo/validate/v3"
	"github.com/gofrs/uuid"

	"github.com/transcom/mymove/pkg/gen/primev3messages"
	"github.com/transcom/mymove/pkg/handlers"
	"github.com/transcom/mymove/pkg/models"
	"github.com/transcom/mymove/pkg/unit"
)

// CountryModel model
func CountryModel(country *string) *models.Country {
	// The prime doesn't know the uuids of our countries, so for now we are going to just populate the name so we can query that
	// when creating the address IF it is provided - else this will be nil and a US country will be created
	if country == nil {
		return nil
	}

	modelCountry := &models.Country{
		Country: *country,
	}
	return modelCountry
}

// AddressModel model
func AddressModel(address *primev3messages.Address) *models.Address {
	// To check if the model is intended to be blank, we'll look at both ID and StreetAddress1
	// We should always have ID if the user intends to update an Address,
	// and StreetAddress1 is a required field on creation. If both are blank, it should be treated as nil.
	var blankSwaggerID strfmt.UUID
	if address == nil || (address.ID == blankSwaggerID && address.StreetAddress1 == nil) {
		return nil
	}
	modelAddress := &models.Address{
		ID:             uuid.FromStringOrNil(address.ID.String()),
		StreetAddress2: address.StreetAddress2,
		StreetAddress3: address.StreetAddress3,
	}
	if address.StreetAddress1 != nil {
		modelAddress.StreetAddress1 = *address.StreetAddress1
	}
	if address.City != nil {
		modelAddress.City = *address.City
	}
	if address.State != nil {
		modelAddress.State = *address.State
	}
	if address.PostalCode != nil {
		modelAddress.PostalCode = *address.PostalCode
	}
	if address.Country != nil {
		modelAddress.Country = CountryModel(address.Country)
	}
	return modelAddress
}

func PPMDestinationAddressModel(address *primev3messages.PPMDestinationAddress) *models.Address {
	// To check if the model is intended to be blank, we'll look at ID and City, State, PostalCode
	// We should always have ID if the user intends to update an Address,
	// and City, State, PostalCode is a required field on creation. If both are blank, it should be treated as nil.
	var blankSwaggerID strfmt.UUID
	// unlike other addresses PPM destination address can be created without StreetAddress1
	if address == nil || (address.ID == blankSwaggerID && address.City == nil && address.State == nil && address.PostalCode == nil) {
		return nil
	}
	modelAddress := &models.Address{
		ID:             uuid.FromStringOrNil(address.ID.String()),
		StreetAddress2: address.StreetAddress2,
		StreetAddress3: address.StreetAddress3,
	}

	if address.StreetAddress1 != nil && len(strings.Trim(*address.StreetAddress1, " ")) > 0 {
		modelAddress.StreetAddress1 = *address.StreetAddress1
	} else {
		// Street address 1 is optional for certain business context but not nullable on the database level.
		// Use place holder text to represent NULL.
		modelAddress.StreetAddress1 = models.STREET_ADDRESS_1_NOT_PROVIDED
	}
	if address.City != nil {
		modelAddress.City = *address.City
	}
	if address.State != nil {
		modelAddress.State = *address.State
	}
	if address.PostalCode != nil {
		modelAddress.PostalCode = *address.PostalCode
	}
	if address.Country != nil {
		modelAddress.Country = CountryModel(address.Country)
	}
	return modelAddress
}

// ReweighModelFromUpdate model
func ReweighModelFromUpdate(reweigh *primev3messages.UpdateReweigh, reweighID strfmt.UUID, mtoShipmentID strfmt.UUID) *models.Reweigh {
	if reweigh == nil {
		return nil
	}

	model := &models.Reweigh{
		ID:         uuid.FromStringOrNil(reweighID.String()),
		ShipmentID: uuid.FromStringOrNil(mtoShipmentID.String()),
	}

	if reweigh.Weight != nil {
		model.Weight = handlers.PoundPtrFromInt64Ptr(reweigh.Weight)
	}

	if reweigh.VerificationReason != nil {
		model.VerificationReason = reweigh.VerificationReason
	}

	return model
}

// MTOAgentModel model
func MTOAgentModel(mtoAgent *primev3messages.MTOAgent) *models.MTOAgent {
	if mtoAgent == nil {
		return nil
	}

	return &models.MTOAgent{
		ID:            uuid.FromStringOrNil(mtoAgent.ID.String()),
		MTOShipmentID: uuid.FromStringOrNil(mtoAgent.MtoShipmentID.String()),
		FirstName:     mtoAgent.FirstName,
		LastName:      mtoAgent.LastName,
		Email:         mtoAgent.Email,
		Phone:         mtoAgent.Phone,
		MTOAgentType:  models.MTOAgentType(mtoAgent.AgentType),
	}
}

// MTOAgentsModel model
func MTOAgentsModel(mtoAgents *primev3messages.MTOAgents) *models.MTOAgents {
	if mtoAgents == nil {
		return nil
	}

	agents := make(models.MTOAgents, len(*mtoAgents))

	for i, m := range *mtoAgents {
		agents[i] = *MTOAgentModel(m)
	}

	return &agents
}

// MTOServiceItemModelListFromCreate model
func MTOServiceItemModelListFromCreate(mtoShipment *primev3messages.CreateMTOShipment) (models.MTOServiceItems, *validate.Errors) {

	if mtoShipment == nil {
		return nil, nil
	}

	serviceItemsListFromPayload := mtoShipment.MtoServiceItems()

	serviceItemsList := make(models.MTOServiceItems, len(serviceItemsListFromPayload))

	for i, m := range serviceItemsListFromPayload {
		serviceItem, verrs := MTOServiceItemModel(m)
		if verrs != nil && verrs.HasAny() {
			return nil, verrs
		}

		serviceItemsList[i] = *serviceItem
	}

	return serviceItemsList, nil
}

// MTOShipmentModelFromCreate model
func MTOShipmentModelFromCreate(mtoShipment *primev3messages.CreateMTOShipment) (*models.MTOShipment, *validate.Errors) {
	verrs := validate.NewErrors()

	if mtoShipment == nil {
		verrs.Add("mtoShipment", "mtoShipment object is nil.")
		return nil, verrs
	}

	if mtoShipment.MoveTaskOrderID == nil {
		verrs.Add("mtoShipment", "MoveTaskOrderID is nil.")
		return nil, verrs
	}

	var divertedFromShipmentID *uuid.UUID
	if mtoShipment.DivertedFromShipmentID != "" {
		// Create the UUID in memory so it can be referenced
		uuid := uuid.FromStringOrNil(mtoShipment.DivertedFromShipmentID.String())
		divertedFromShipmentID = &uuid
	}

	model := &models.MTOShipment{
		MoveTaskOrderID:             uuid.FromStringOrNil(mtoShipment.MoveTaskOrderID.String()),
		CustomerRemarks:             mtoShipment.CustomerRemarks,
		Diversion:                   mtoShipment.Diversion,
		DivertedFromShipmentID:      divertedFromShipmentID,
		CounselorRemarks:            mtoShipment.CounselorRemarks,
		HasSecondaryPickupAddress:   handlers.FmtBool(false),
		HasSecondaryDeliveryAddress: handlers.FmtBool(false),
	}

	if mtoShipment.ShipmentType != nil {
		model.ShipmentType = models.MTOShipmentType(*mtoShipment.ShipmentType)
	}

	if mtoShipment.PrimeEstimatedWeight != nil {
		estimatedWeight := unit.Pound(*mtoShipment.PrimeEstimatedWeight)
		model.PrimeEstimatedWeight = &estimatedWeight
		recordedDate := time.Now()
		model.PrimeEstimatedWeightRecordedDate = &recordedDate
	}

	if mtoShipment.RequestedPickupDate != nil {
		model.RequestedPickupDate = models.TimePointer(time.Time(*mtoShipment.RequestedPickupDate))
	}

	// Set up address models
	var addressModel *models.Address

	addressModel = AddressModel(&mtoShipment.PickupAddress.Address)
	if addressModel != nil {
		model.PickupAddress = addressModel
	}

	addressModel = AddressModel(&mtoShipment.SecondaryPickupAddress.Address)
	if addressModel != nil {
		model.SecondaryPickupAddress = addressModel
		model.HasSecondaryPickupAddress = handlers.FmtBool(true)
	}

	addressModel = AddressModel(&mtoShipment.TertiaryPickupAddress.Address)
	if addressModel != nil {
		model.TertiaryPickupAddress = addressModel
		model.HasTertiaryPickupAddress = handlers.FmtBool(true)
	}

	addressModel = AddressModel(&mtoShipment.DestinationAddress.Address)
	if addressModel != nil {
		model.DestinationAddress = addressModel
	}

	addressModel = AddressModel(&mtoShipment.SecondaryDestinationAddress.Address)
	if addressModel != nil {
		model.SecondaryDeliveryAddress = addressModel
		model.HasSecondaryDeliveryAddress = handlers.FmtBool(true)
	}

	addressModel = AddressModel(&mtoShipment.TertiaryDestinationAddress.Address)
	if addressModel != nil {
		model.TertiaryDeliveryAddress = addressModel
		model.HasTertiaryDeliveryAddress = handlers.FmtBool(true)
	}

	if mtoShipment.Agents != nil {
		model.MTOAgents = *MTOAgentsModel(&mtoShipment.Agents)
	}

	if mtoShipment.PpmShipment != nil {
		model.PPMShipment = PPMShipmentModelFromCreate(mtoShipment.PpmShipment)
		model.PPMShipment.Shipment = *model
	}

	if mtoShipment.BoatShipment != nil {
		model.BoatShipment, verrs = BoatShipmentModelFromCreate(mtoShipment)
		if verrs != nil && verrs.HasAny() {
			return nil, verrs
		}
		model.BoatShipment.Shipment = *model
	}

	if mtoShipment.MobileHomeShipment != nil {
		model.MobileHome, verrs = MobileHomeShipmentModelFromCreate(mtoShipment)
		if verrs != nil && verrs.HasAny() {
			return nil, verrs
		}
		model.MobileHome.Shipment = *model
	}

	return model, nil
}

// Non SIT Address update Model
func ShipmentAddressUpdateModel(nonSITAddressUpdate *primev3messages.UpdateShipmentDestinationAddress, MtoShipmentID uuid.UUID) *models.ShipmentAddressUpdate {
	if nonSITAddressUpdate == nil {
		return nil
	}

	model := &models.ShipmentAddressUpdate{
		ContractorRemarks: *nonSITAddressUpdate.ContractorRemarks,
		ShipmentID:        MtoShipmentID,
	}

	addressModel := AddressModel(nonSITAddressUpdate.NewAddress)
	if addressModel != nil {
		model.NewAddress = *addressModel
	}

	return model

}

// PPMShipmentModelFromCreate model
func PPMShipmentModelFromCreate(ppmShipment *primev3messages.CreatePPMShipment) *models.PPMShipment {
	if ppmShipment == nil {
		return nil
	}

	model := &models.PPMShipment{
		Status:          models.PPMShipmentStatusSubmitted,
		SITExpected:     ppmShipment.SitExpected,
		EstimatedWeight: handlers.PoundPtrFromInt64Ptr(ppmShipment.EstimatedWeight),
		HasProGear:      ppmShipment.HasProGear,
	}

	expectedDepartureDate := handlers.FmtDatePtrToPopPtr(ppmShipment.ExpectedDepartureDate)
	if expectedDepartureDate != nil && !expectedDepartureDate.IsZero() {
		model.ExpectedDepartureDate = *expectedDepartureDate
	}

	// Set up address models
	var addressModel *models.Address

	addressModel = AddressModel(&ppmShipment.PickupAddress.Address)
	if addressModel != nil {
		model.PickupAddress = addressModel
	}

	addressModel = AddressModel(&ppmShipment.SecondaryPickupAddress.Address)
	if addressModel != nil {
		model.SecondaryPickupAddress = addressModel
		model.HasSecondaryPickupAddress = handlers.FmtBool(true)
	}

	addressModel = AddressModel(&ppmShipment.TertiaryPickupAddress.Address)
	if addressModel != nil {
		model.TertiaryPickupAddress = addressModel
		model.HasTertiaryPickupAddress = handlers.FmtBool(true)
	}

<<<<<<< HEAD
	addressModel = PPMDestinationAddressModel(&ppmShipment.DestinationAddress.PPMDestinationAddress)
=======
	addressModel = AddressModel(&ppmShipment.DestinationAddress.Address)
>>>>>>> e2a5b32c
	if addressModel != nil {
		model.DestinationAddress = addressModel
	}

	addressModel = AddressModel(&ppmShipment.SecondaryDestinationAddress.Address)
	if addressModel != nil {
		model.SecondaryDestinationAddress = addressModel
		model.HasSecondaryDestinationAddress = handlers.FmtBool(true)
	}

	addressModel = AddressModel(&ppmShipment.TertiaryDestinationAddress.Address)
	if addressModel != nil {
		model.TertiaryDestinationAddress = addressModel
		model.HasTertiaryDestinationAddress = handlers.FmtBool(true)
	}

	if model.SITExpected != nil && *model.SITExpected {
		if ppmShipment.SitLocation != nil {
			sitLocation := models.SITLocationType(*ppmShipment.SitLocation)
			model.SITLocation = &sitLocation
		}

		model.SITEstimatedWeight = handlers.PoundPtrFromInt64Ptr(ppmShipment.SitEstimatedWeight)

		sitEstimatedEntryDate := handlers.FmtDatePtrToPopPtr(ppmShipment.SitEstimatedEntryDate)
		if sitEstimatedEntryDate != nil && !sitEstimatedEntryDate.IsZero() {
			model.SITEstimatedEntryDate = sitEstimatedEntryDate
		}
		sitEstimatedDepartureDate := handlers.FmtDatePtrToPopPtr(ppmShipment.SitEstimatedDepartureDate)
		if sitEstimatedDepartureDate != nil && !sitEstimatedDepartureDate.IsZero() {
			model.SITEstimatedDepartureDate = sitEstimatedDepartureDate
		}
	}

	if model.HasProGear != nil && *model.HasProGear {
		model.ProGearWeight = handlers.PoundPtrFromInt64Ptr(ppmShipment.ProGearWeight)
		model.SpouseProGearWeight = handlers.PoundPtrFromInt64Ptr(ppmShipment.SpouseProGearWeight)
	}

	return model
}

// BoatShipmentModelFromCreate model
func BoatShipmentModelFromCreate(mtoShipment *primev3messages.CreateMTOShipment) (*models.BoatShipment, *validate.Errors) {
	reasonVerrs := validateBoatShipmentType(*mtoShipment.ShipmentType)
	if reasonVerrs.HasAny() {
		return nil, reasonVerrs
	}

	var shipmentType models.BoatShipmentType

	if *mtoShipment.ShipmentType == primev3messages.MTOShipmentTypeBOATHAULAWAY {
		shipmentType = models.BoatShipmentTypeHaulAway
	} else if *mtoShipment.ShipmentType == primev3messages.MTOShipmentTypeBOATTOWAWAY {
		shipmentType = models.BoatShipmentTypeTowAway
	}

	year := int(*mtoShipment.BoatShipment.Year)
	lengthInInches := int(*mtoShipment.BoatShipment.LengthInInches)
	widthInInches := int(*mtoShipment.BoatShipment.WidthInInches)
	heightInInches := int(*mtoShipment.BoatShipment.HeightInInches)
	model := &models.BoatShipment{
		Type:           shipmentType,
		Year:           &year,
		Make:           mtoShipment.BoatShipment.Make,
		Model:          mtoShipment.BoatShipment.Model,
		LengthInInches: &lengthInInches,
		WidthInInches:  &widthInInches,
		HeightInInches: &heightInInches,
		HasTrailer:     mtoShipment.BoatShipment.HasTrailer,
		IsRoadworthy:   mtoShipment.BoatShipment.IsRoadworthy,
	}

	return model, nil
}

// MobileHomeShipmentModelFromCreate model
func MobileHomeShipmentModelFromCreate(mtoShipment *primev3messages.CreateMTOShipment) (*models.MobileHome, *validate.Errors) {
	year := int(*mtoShipment.MobileHomeShipment.Year)
	lengthInInches := int(*mtoShipment.MobileHomeShipment.LengthInInches)
	widthInInches := int(*mtoShipment.MobileHomeShipment.WidthInInches)
	heightInInches := int(*mtoShipment.MobileHomeShipment.HeightInInches)
	model := &models.MobileHome{
		Year:           &year,
		Make:           mtoShipment.MobileHomeShipment.Make,
		Model:          mtoShipment.MobileHomeShipment.Model,
		LengthInInches: &lengthInInches,
		WidthInInches:  &widthInInches,
		HeightInInches: &heightInInches,
	}

	return model, nil
}

// MTOShipmentModelFromUpdate model
func MTOShipmentModelFromUpdate(mtoShipment *primev3messages.UpdateMTOShipment, mtoShipmentID strfmt.UUID) *models.MTOShipment {
	if mtoShipment == nil {
		return nil
	}

	model := &models.MTOShipment{
		ID:                         uuid.FromStringOrNil(mtoShipmentID.String()),
		ActualPickupDate:           handlers.FmtDatePtrToPopPtr(mtoShipment.ActualPickupDate),
		FirstAvailableDeliveryDate: handlers.FmtDatePtrToPopPtr(mtoShipment.FirstAvailableDeliveryDate),
		ScheduledPickupDate:        handlers.FmtDatePtrToPopPtr(mtoShipment.ScheduledPickupDate),
		ActualDeliveryDate:         handlers.FmtDatePtrToPopPtr(mtoShipment.ActualDeliveryDate),
		ScheduledDeliveryDate:      handlers.FmtDatePtrToPopPtr(mtoShipment.ScheduledDeliveryDate),
		ShipmentType:               models.MTOShipmentType(mtoShipment.ShipmentType),
		Diversion:                  mtoShipment.Diversion,
		CounselorRemarks:           mtoShipment.CounselorRemarks,
	}

	if mtoShipment.ActualProGearWeight != nil {
		actualProGearWeight := unit.Pound(*mtoShipment.ActualProGearWeight)
		model.ActualProGearWeight = &actualProGearWeight
	}

	if mtoShipment.ActualSpouseProGearWeight != nil {
		actualSpouseProGearWeight := unit.Pound(*mtoShipment.ActualSpouseProGearWeight)
		model.ActualSpouseProGearWeight = &actualSpouseProGearWeight
	}

	if mtoShipment.PrimeActualWeight != nil {
		actualWeight := unit.Pound(*mtoShipment.PrimeActualWeight)
		model.PrimeActualWeight = &actualWeight
	}

	if mtoShipment.NtsRecordedWeight != nil && *mtoShipment.NtsRecordedWeight > 0 {
		ntsRecordedWeight := unit.Pound(*mtoShipment.NtsRecordedWeight)
		model.NTSRecordedWeight = &ntsRecordedWeight
	}

	if mtoShipment.PrimeEstimatedWeight != nil {
		estimatedWeight := unit.Pound(*mtoShipment.PrimeEstimatedWeight)
		model.PrimeEstimatedWeight = &estimatedWeight
	}

	// Set up address models
	var addressModel *models.Address

	addressModel = AddressModel(&mtoShipment.PickupAddress.Address)
	if addressModel != nil {
		model.PickupAddress = addressModel
	}

	addressModel = AddressModel(&mtoShipment.DestinationAddress.Address)
	if addressModel != nil {
		model.DestinationAddress = addressModel
	}

	if mtoShipment.DestinationType != nil {
		destinationType := models.DestinationType(*mtoShipment.DestinationType)
		model.DestinationType = &destinationType
	}

	addressModel = AddressModel(&mtoShipment.SecondaryPickupAddress.Address)
	if addressModel != nil {
		model.SecondaryPickupAddress = addressModel
		secondaryPickupAddressID := uuid.FromStringOrNil(addressModel.ID.String())
		model.SecondaryPickupAddressID = &secondaryPickupAddressID
		model.HasSecondaryPickupAddress = handlers.FmtBool(true)
	}

	addressModel = AddressModel(&mtoShipment.TertiaryPickupAddress.Address)
	if addressModel != nil {
		model.TertiaryPickupAddress = addressModel
		tertiaryPickupAddressID := uuid.FromStringOrNil(addressModel.ID.String())
		model.TertiaryPickupAddressID = &tertiaryPickupAddressID
		model.HasTertiaryPickupAddress = handlers.FmtBool(true)
	}

	addressModel = AddressModel(&mtoShipment.SecondaryDeliveryAddress.Address)
	if addressModel != nil {
		model.SecondaryDeliveryAddress = addressModel
		secondaryDeliveryAddressID := uuid.FromStringOrNil(addressModel.ID.String())
		model.SecondaryDeliveryAddressID = &secondaryDeliveryAddressID
		model.HasSecondaryDeliveryAddress = handlers.FmtBool(true)
	}

	addressModel = AddressModel(&mtoShipment.TertiaryDeliveryAddress.Address)
	if addressModel != nil {
		model.TertiaryDeliveryAddress = addressModel
		tertiaryDeliveryAddressID := uuid.FromStringOrNil(addressModel.ID.String())
		model.TertiaryDeliveryAddressID = &tertiaryDeliveryAddressID
		model.HasTertiaryDeliveryAddress = handlers.FmtBool(true)
	}

	if mtoShipment.PpmShipment != nil {
		model.PPMShipment = PPMShipmentModelFromUpdate(mtoShipment.PpmShipment)
		model.PPMShipment.Shipment = *model
	}

	return model
}

// PPMShipmentModelFromUpdate model
func PPMShipmentModelFromUpdate(ppmShipment *primev3messages.UpdatePPMShipment) *models.PPMShipment {
	if ppmShipment == nil {
		return nil
	}

	model := &models.PPMShipment{
		SITExpected:                    ppmShipment.SitExpected,
		EstimatedWeight:                handlers.PoundPtrFromInt64Ptr(ppmShipment.EstimatedWeight),
		HasProGear:                     ppmShipment.HasProGear,
		ProGearWeight:                  handlers.PoundPtrFromInt64Ptr(ppmShipment.ProGearWeight),
		SpouseProGearWeight:            handlers.PoundPtrFromInt64Ptr(ppmShipment.SpouseProGearWeight),
		HasSecondaryPickupAddress:      ppmShipment.HasSecondaryPickupAddress,
		HasSecondaryDestinationAddress: ppmShipment.HasSecondaryDestinationAddress,
	}

	// Set up address models
	var addressModel *models.Address

	addressModel = AddressModel(&ppmShipment.PickupAddress.Address)
	if addressModel != nil {
		model.PickupAddress = addressModel
	}

	// only assume secondary address is added if has flag is set to true. If false the address will be ignored.
	if ppmShipment.HasSecondaryPickupAddress != nil && *ppmShipment.HasSecondaryPickupAddress {
		addressModel = AddressModel(&ppmShipment.SecondaryPickupAddress.Address)
		if addressModel != nil {
			model.SecondaryPickupAddress = addressModel
			secondaryPickupAddressID := uuid.FromStringOrNil(addressModel.ID.String())
			model.SecondaryPickupAddressID = &secondaryPickupAddressID
		}
	}

	if ppmShipment.HasTertiaryPickupAddress != nil && *ppmShipment.HasTertiaryPickupAddress {
		addressModel = AddressModel(&ppmShipment.TertiaryPickupAddress.Address)
		if addressModel != nil {
			model.TertiaryPickupAddress = addressModel
			tertiaryPickupAddressID := uuid.FromStringOrNil(addressModel.ID.String())
			model.TertiaryPickupAddressID = &tertiaryPickupAddressID
		}
	}

	addressModel = PPMDestinationAddressModel(&ppmShipment.DestinationAddress.PPMDestinationAddress)
	if addressModel != nil {
		model.DestinationAddress = addressModel
	}

	// only assume secondary address is added if has flag is set to true. If false the address will be ignored.
	if ppmShipment.HasSecondaryDestinationAddress != nil && *ppmShipment.HasSecondaryDestinationAddress {
		addressModel = AddressModel(&ppmShipment.SecondaryDestinationAddress.Address)
		if addressModel != nil {
			model.SecondaryDestinationAddress = addressModel
			secondaryDestinationAddressID := uuid.FromStringOrNil(addressModel.ID.String())
			model.SecondaryDestinationAddressID = &secondaryDestinationAddressID
		}
	}

	if ppmShipment.HasTertiaryDestinationAddress != nil && *ppmShipment.HasTertiaryDestinationAddress {
		addressModel = AddressModel(&ppmShipment.TertiaryDestinationAddress.Address)
		if addressModel != nil {
			model.TertiaryDestinationAddress = addressModel
			tertiaryDestinationAddressID := uuid.FromStringOrNil(addressModel.ID.String())
			model.TertiaryDestinationAddressID = &tertiaryDestinationAddressID
		}
	}

	expectedDepartureDate := handlers.FmtDatePtrToPopPtr(ppmShipment.ExpectedDepartureDate)
	if expectedDepartureDate != nil && !expectedDepartureDate.IsZero() {
		model.ExpectedDepartureDate = *expectedDepartureDate
	}

	if ppmShipment.SitLocation != nil {
		sitLocation := models.SITLocationType(*ppmShipment.SitLocation)
		model.SITLocation = &sitLocation
	}

	model.SITEstimatedWeight = handlers.PoundPtrFromInt64Ptr(ppmShipment.SitEstimatedWeight)

	sitEstimatedEntryDate := handlers.FmtDatePtrToPopPtr(ppmShipment.SitEstimatedEntryDate)
	if sitEstimatedEntryDate != nil && !sitEstimatedEntryDate.IsZero() {
		model.SITEstimatedEntryDate = sitEstimatedEntryDate
	}
	sitEstimatedDepartureDate := handlers.FmtDatePtrToPopPtr(ppmShipment.SitEstimatedDepartureDate)
	if sitEstimatedDepartureDate != nil && !sitEstimatedDepartureDate.IsZero() {
		model.SITEstimatedDepartureDate = sitEstimatedDepartureDate
	}

	return model
}

// MTOServiceItemModel model
func MTOServiceItemModel(mtoServiceItem primev3messages.MTOServiceItem) (*models.MTOServiceItem, *validate.Errors) {
	if mtoServiceItem == nil {
		return nil, nil
	}

	shipmentID := uuid.FromStringOrNil(mtoServiceItem.MtoShipmentID().String())

	// Default requested approvals value when an MTOServiceItem is created
	requestedApprovalsRequestedStatus := false

	// basic service item
	model := &models.MTOServiceItem{
		ID:                                uuid.FromStringOrNil(mtoServiceItem.ID().String()),
		MoveTaskOrderID:                   uuid.FromStringOrNil(mtoServiceItem.MoveTaskOrderID().String()),
		MTOShipmentID:                     &shipmentID,
		CreatedAt:                         time.Now(),
		UpdatedAt:                         time.Now(),
		RequestedApprovalsRequestedStatus: &requestedApprovalsRequestedStatus,
	}

	// here we initialize more fields below for other service item types. Eg. MTOServiceItemDOFSIT
	switch mtoServiceItem.ModelType() {
	case primev3messages.MTOServiceItemModelTypeMTOServiceItemOriginSIT:

		originsit := mtoServiceItem.(*primev3messages.MTOServiceItemOriginSIT)

		if originsit.ReServiceCode != nil {
			model.ReService.Code = models.ReServiceCode(*originsit.ReServiceCode)
		}

		model.Reason = originsit.Reason
		// Check for reason required field on a DDFSIT
		if model.ReService.Code == models.ReServiceCodeDOASIT {
			reasonVerrs := validateReasonOriginSIT(*originsit)

			if reasonVerrs.HasAny() {
				return nil, reasonVerrs
			}
		}

		if model.ReService.Code == models.ReServiceCodeDOFSIT {
			reasonVerrs := validateReasonOriginSIT(*originsit)

			if reasonVerrs.HasAny() {
				return nil, reasonVerrs
			}
		}

		sitEntryDate := handlers.FmtDatePtrToPopPtr(originsit.SitEntryDate)

		if sitEntryDate != nil {
			model.SITEntryDate = sitEntryDate
		}

		model.SITPostalCode = originsit.SitPostalCode

		model.SITOriginHHGActualAddress = AddressModel(originsit.SitHHGActualOrigin)
		if model.SITOriginHHGActualAddress != nil {
			model.SITOriginHHGActualAddressID = &model.SITOriginHHGActualAddress.ID
		}

	case primev3messages.MTOServiceItemModelTypeMTOServiceItemDestSIT:
		destsit := mtoServiceItem.(*primev3messages.MTOServiceItemDestSIT)

		if destsit.ReServiceCode != nil {
			model.ReService.Code = models.ReServiceCode(*destsit.ReServiceCode)

		}

		model.Reason = destsit.Reason
		sitEntryDate := handlers.FmtDatePtrToPopPtr(destsit.SitEntryDate)

		// Check for required fields on a DDFSIT
		if model.ReService.Code == models.ReServiceCodeDDFSIT {
			verrs := validateDDFSITForCreate(*destsit)
			reasonVerrs := validateReasonDestSIT(*destsit)

			if verrs.HasAny() {
				return nil, verrs
			}

			if reasonVerrs.HasAny() {
				return nil, reasonVerrs
			}
		}

		var customerContacts models.MTOServiceItemCustomerContacts

		if destsit.TimeMilitary1 != nil && destsit.FirstAvailableDeliveryDate1 != nil && destsit.DateOfContact1 != nil {
			customerContacts = append(customerContacts, models.MTOServiceItemCustomerContact{
				Type:                       models.CustomerContactTypeFirst,
				DateOfContact:              time.Time(*destsit.DateOfContact1),
				TimeMilitary:               *destsit.TimeMilitary1,
				FirstAvailableDeliveryDate: time.Time(*destsit.FirstAvailableDeliveryDate1),
			})
		}
		if destsit.TimeMilitary2 != nil && destsit.FirstAvailableDeliveryDate2 != nil && destsit.DateOfContact2 != nil {
			customerContacts = append(customerContacts, models.MTOServiceItemCustomerContact{
				Type:                       models.CustomerContactTypeSecond,
				DateOfContact:              time.Time(*destsit.DateOfContact2),
				TimeMilitary:               *destsit.TimeMilitary2,
				FirstAvailableDeliveryDate: time.Time(*destsit.FirstAvailableDeliveryDate2),
			})
		}

		model.CustomerContacts = customerContacts

		if sitEntryDate != nil {
			model.SITEntryDate = sitEntryDate
		}

		if destsit.SitDepartureDate != nil {
			model.SITDepartureDate = handlers.FmtDatePtrToPopPtr(destsit.SitDepartureDate)
		}

		model.SITDestinationFinalAddress = AddressModel(destsit.SitDestinationFinalAddress)
		if model.SITDestinationFinalAddress != nil {
			model.SITDestinationFinalAddressID = &model.SITDestinationFinalAddress.ID
		}

	case primev3messages.MTOServiceItemModelTypeMTOServiceItemShuttle:
		shuttleService := mtoServiceItem.(*primev3messages.MTOServiceItemShuttle)
		// values to get from payload
		model.ReService.Code = models.ReServiceCode(*shuttleService.ReServiceCode)
		model.Reason = shuttleService.Reason
		model.EstimatedWeight = handlers.PoundPtrFromInt64Ptr(shuttleService.EstimatedWeight)
		model.ActualWeight = handlers.PoundPtrFromInt64Ptr(shuttleService.ActualWeight)

	case primev3messages.MTOServiceItemModelTypeMTOServiceItemDomesticCrating:
		domesticCrating := mtoServiceItem.(*primev3messages.MTOServiceItemDomesticCrating)

		// additional validation for this specific service item type
		verrs := validateDomesticCrating(*domesticCrating)
		if verrs.HasAny() {
			return nil, verrs
		}

		// have to get code from payload
		model.ReService.Code = models.ReServiceCode(*domesticCrating.ReServiceCode)
		model.Description = domesticCrating.Description
		model.Reason = domesticCrating.Reason
		model.StandaloneCrate = domesticCrating.StandaloneCrate
		model.Dimensions = models.MTOServiceItemDimensions{
			models.MTOServiceItemDimension{
				Type:   models.DimensionTypeItem,
				Length: unit.ThousandthInches(*domesticCrating.Item.Length),
				Height: unit.ThousandthInches(*domesticCrating.Item.Height),
				Width:  unit.ThousandthInches(*domesticCrating.Item.Width),
			},
			models.MTOServiceItemDimension{
				Type:   models.DimensionTypeCrate,
				Length: unit.ThousandthInches(*domesticCrating.Crate.Length),
				Height: unit.ThousandthInches(*domesticCrating.Crate.Height),
				Width:  unit.ThousandthInches(*domesticCrating.Crate.Width),
			},
		}
	default:
		// assume basic service item, take in provided re service code
		basic := mtoServiceItem.(*primev3messages.MTOServiceItemBasic)
		if basic.ReServiceCode != nil {
			model.ReService.Code = models.ReServiceCode(*basic.ReServiceCode)
		}
	}

	return model, nil
}

// MTOServiceItemModelFromUpdate converts the payload from UpdateMTOServiceItem to a normal MTOServiceItem model.
// The payload for this is different than the one for create.
func MTOServiceItemModelFromUpdate(mtoServiceItemID string, mtoServiceItem primev3messages.UpdateMTOServiceItem) (*models.MTOServiceItem, *validate.Errors) {
	verrs := validate.NewErrors()
	if mtoServiceItem == nil {
		verrs.Add("mtoServiceItem", "was nil")
		return nil, verrs
	}

	nilUUID := strfmt.UUID(uuid.Nil.String())

	if mtoServiceItem.ID().String() != "" && mtoServiceItem.ID() != nilUUID && mtoServiceItem.ID().String() != mtoServiceItemID {
		verrs.Add("id", "value does not agree with mtoServiceItemID in path - omit from body or correct")
	}

	// Create the service item model
	model := &models.MTOServiceItem{
		ID: uuid.FromStringOrNil(mtoServiceItemID),
	}

	// Here we initialize more fields below for the specific model types.
	// Currently only UpdateMTOServiceItemSIT is supported, more to be expected
	switch mtoServiceItem.ModelType() {
	case primev3messages.UpdateMTOServiceItemModelTypeUpdateMTOServiceItemSIT:
		sit := mtoServiceItem.(*primev3messages.UpdateMTOServiceItemSIT)
		model.ReService.Code = models.ReServiceCode(sit.ReServiceCode)
		model.SITDestinationFinalAddress = AddressModel(sit.SitDestinationFinalAddress)
		model.SITRequestedDelivery = (*time.Time)(sit.SitRequestedDelivery)
		model.Status = models.MTOServiceItemStatusSubmitted
		model.Reason = sit.UpdateReason

		var zeroDate strfmt.Date
		if sit.SitDepartureDate != zeroDate {
			model.SITDepartureDate = models.TimePointer(time.Time(sit.SitDepartureDate))
		}

		if sit.SitEntryDate != nil {
			model.SITEntryDate = (*time.Time)(sit.SitEntryDate)
		}

		if sit.SitPostalCode != nil {
			newPostalCode := sit.SitPostalCode
			model.SITPostalCode = newPostalCode
		}

		if model.SITDestinationFinalAddress != nil {
			model.SITDestinationFinalAddressID = &model.SITDestinationFinalAddress.ID
		}

		if sit.SitCustomerContacted != nil {
			model.SITCustomerContacted = handlers.FmtDatePtrToPopPtr(sit.SitCustomerContacted)
		}

		if sit.SitRequestedDelivery != nil {
			model.SITRequestedDelivery = handlers.FmtDatePtrToPopPtr(sit.SitRequestedDelivery)
		}

		// If the request params have a have the RequestApprovalsRequestedStatus set the model RequestApprovalsRequestedStatus value to the incoming value
		if sit.RequestApprovalsRequestedStatus != nil {
			pointerValue := *sit.RequestApprovalsRequestedStatus
			model.RequestedApprovalsRequestedStatus = &pointerValue
		}

		if sit.ReServiceCode == string(models.ReServiceCodeDDDSIT) ||
			sit.ReServiceCode == string(models.ReServiceCodeDDASIT) ||
			sit.ReServiceCode == string(models.ReServiceCodeDDFSIT) ||
			sit.ReServiceCode == string(models.ReServiceCodeDDSFSC) {
			destSitVerrs := validateDestSITForUpdate(*sit)

			if destSitVerrs.HasAny() {
				return nil, destSitVerrs
			}
			var customerContacts models.MTOServiceItemCustomerContacts
			if sit.TimeMilitary1 != nil && sit.FirstAvailableDeliveryDate1 != nil && sit.DateOfContact1 != nil {
				contact1 := models.MTOServiceItemCustomerContact{
					Type:                       models.CustomerContactTypeFirst,
					DateOfContact:              time.Time(*sit.DateOfContact1),
					TimeMilitary:               *sit.TimeMilitary1,
					FirstAvailableDeliveryDate: time.Time(*sit.FirstAvailableDeliveryDate1),
				}
				customerContacts = append(customerContacts, contact1)
			}
			if sit.TimeMilitary2 != nil && sit.FirstAvailableDeliveryDate2 != nil && sit.DateOfContact2 != nil {
				contact2 := models.MTOServiceItemCustomerContact{
					Type:                       models.CustomerContactTypeSecond,
					DateOfContact:              time.Time(*sit.DateOfContact2),
					TimeMilitary:               *sit.TimeMilitary2,
					FirstAvailableDeliveryDate: time.Time(*sit.FirstAvailableDeliveryDate2),
				}
				customerContacts = append(customerContacts, contact2)
			}
			if len(customerContacts) > 0 {
				model.CustomerContacts = customerContacts
			}

			model.SITCustomerContacted = handlers.FmtDatePtrToPopPtr(sit.SitCustomerContacted)
			model.SITRequestedDelivery = handlers.FmtDatePtrToPopPtr(sit.SitRequestedDelivery)
		}

		if verrs != nil && verrs.HasAny() {
			return nil, verrs
		}

	case primev3messages.UpdateMTOServiceItemModelTypeUpdateMTOServiceItemShuttle:
		shuttle := mtoServiceItem.(*primev3messages.UpdateMTOServiceItemShuttle)
		model.EstimatedWeight = handlers.PoundPtrFromInt64Ptr(shuttle.EstimatedWeight)
		model.ActualWeight = handlers.PoundPtrFromInt64Ptr(shuttle.ActualWeight)

		if verrs != nil && verrs.HasAny() {
			return nil, verrs
		}
	default:
		// assume basic service item
		if verrs != nil && verrs.HasAny() {
			return nil, verrs
		}
	}

	return model, nil
}

func ServiceRequestDocumentUploadModel(u models.Upload) *primev3messages.UploadWithOmissions {
	return &primev3messages.UploadWithOmissions{
		Bytes:       &u.Bytes,
		ContentType: &u.ContentType,
		Filename:    &u.Filename,
		CreatedAt:   (strfmt.DateTime)(u.CreatedAt),
		UpdatedAt:   (strfmt.DateTime)(u.UpdatedAt),
	}
}

// SITExtensionModel transform the request data the sitExtension model
func SITExtensionModel(sitExtension *primev3messages.CreateSITExtension, mtoShipmentID strfmt.UUID) *models.SITDurationUpdate {
	if sitExtension == nil {
		return nil
	}

	model := &models.SITDurationUpdate{
		MTOShipmentID:     uuid.FromStringOrNil(mtoShipmentID.String()),
		RequestedDays:     int(*sitExtension.RequestedDays),
		ContractorRemarks: sitExtension.ContractorRemarks,
		RequestReason:     models.SITDurationUpdateRequestReason(*sitExtension.RequestReason),
	}

	return model
}

func validateDomesticCrating(m primev3messages.MTOServiceItemDomesticCrating) *validate.Errors {
	return validate.Validate(
		&models.ItemCanFitInsideCrateV3{
			Name:         "Item",
			NameCompared: "Crate",
			Item:         &m.Item.MTOServiceItemDimension,
			Crate:        &m.Crate.MTOServiceItemDimension,
		},
	)
}

// validateDDFSITForCreate validates DDFSIT service item has all required fields
func validateDDFSITForCreate(m primev3messages.MTOServiceItemDestSIT) *validate.Errors {
	verrs := validate.NewErrors()

	if m.FirstAvailableDeliveryDate1 == nil && m.DateOfContact1 != nil && m.TimeMilitary1 != nil {
		verrs.Add("firstAvailableDeliveryDate1", "firstAvailableDeliveryDate1, dateOfContact1, and timeMilitary1 must be provided together in body.")
	}
	if m.DateOfContact1 == nil && m.TimeMilitary1 != nil && m.FirstAvailableDeliveryDate1 != nil {
		verrs.Add("DateOfContact1", "dateOfContact1, timeMilitary1, and firstAvailableDeliveryDate1 must be provided together in body.")
	}
	if m.TimeMilitary1 == nil && m.DateOfContact1 != nil && m.FirstAvailableDeliveryDate1 != nil {
		verrs.Add("timeMilitary1", "timeMilitary1, dateOfContact1, and firstAvailableDeliveryDate1 must be provided together in body.")
	}
	if m.FirstAvailableDeliveryDate2 == nil && m.DateOfContact2 != nil && m.TimeMilitary2 != nil {
		verrs.Add("firstAvailableDeliveryDate2", "firstAvailableDeliveryDate2, dateOfContact2, and timeMilitary2 must be provided together in body.")
	}
	if m.DateOfContact2 == nil && m.TimeMilitary2 != nil && m.FirstAvailableDeliveryDate2 != nil {
		verrs.Add("DateOfContact1", "dateOfContact2, firstAvailableDeliveryDate2, and timeMilitary2 must be provided together in body.")
	}
	if m.TimeMilitary2 == nil && m.DateOfContact2 != nil && m.FirstAvailableDeliveryDate2 != nil {
		verrs.Add("timeMilitary2", "timeMilitary2, firstAvailableDeliveryDate2, and dateOfContact2 must be provided together in body.")
	}
	return verrs
}

// validateDestSITForUpdate validates DDDSIT service item has all required fields
func validateDestSITForUpdate(m primev3messages.UpdateMTOServiceItemSIT) *validate.Errors {
	verrs := validate.NewErrors()

	if m.FirstAvailableDeliveryDate1 == nil && m.DateOfContact1 != nil && m.TimeMilitary1 != nil {
		verrs.Add("firstAvailableDeliveryDate1", "firstAvailableDeliveryDate1, dateOfContact1, and timeMilitary1 must be provided together in body.")
	}
	if m.DateOfContact1 == nil && m.TimeMilitary1 != nil && m.FirstAvailableDeliveryDate1 != nil {
		verrs.Add("DateOfContact1", "dateOfContact1, timeMilitary1, and firstAvailableDeliveryDate1 must be provided together in body.")
	}
	if m.TimeMilitary1 == nil && m.DateOfContact1 != nil && m.FirstAvailableDeliveryDate1 != nil {
		verrs.Add("timeMilitary1", "timeMilitary1, dateOfContact1, and firstAvailableDeliveryDate1 must be provided together in body.")
	}
	if m.FirstAvailableDeliveryDate2 == nil && m.DateOfContact2 != nil && m.TimeMilitary2 != nil {
		verrs.Add("firstAvailableDeliveryDate2", "firstAvailableDeliveryDate2, dateOfContact2, and timeMilitary2 must be provided together in body.")
	}
	if m.DateOfContact2 == nil && m.TimeMilitary2 != nil && m.FirstAvailableDeliveryDate2 != nil {
		verrs.Add("DateOfContact1", "dateOfContact2, firstAvailableDeliveryDate2, and timeMilitary2 must be provided together in body.")
	}
	if m.TimeMilitary2 == nil && m.DateOfContact2 != nil && m.FirstAvailableDeliveryDate2 != nil {
		verrs.Add("timeMilitary2", "timeMilitary2, firstAvailableDeliveryDate2, and dateOfContact2 must be provided together in body.")
	}
	return verrs
}

// validateReasonDestSIT validates that Destination SIT service items have required Reason field
func validateReasonDestSIT(m primev3messages.MTOServiceItemDestSIT) *validate.Errors {
	verrs := validate.NewErrors()

	if m.Reason == nil || m.Reason == models.StringPointer("") {
		verrs.Add("reason", "reason is required in body.")
	}
	return verrs
}

// validateReasonOriginSIT validates that Origin SIT service items have required Reason field
func validateReasonOriginSIT(m primev3messages.MTOServiceItemOriginSIT) *validate.Errors {
	verrs := validate.NewErrors()

	if m.Reason == nil || m.Reason == models.StringPointer("") {
		verrs.Add("reason", "reason is required in body.")
	}
	return verrs
}

// validateBoatShipmentType validates that the shipment type is a valid boat type, and is not nil.
func validateBoatShipmentType(s primev3messages.MTOShipmentType) *validate.Errors {
	verrs := validate.NewErrors()

	if s != primev3messages.MTOShipmentTypeBOATHAULAWAY && s != primev3messages.MTOShipmentTypeBOATTOWAWAY {
		verrs.Add("Boat Shipment Type (mtoShipment.shipmentType)", "shipmentType must be either "+string(primev3messages.BoatShipmentTypeTOWAWAY)+" or "+string(primev3messages.BoatShipmentTypeHAULAWAY))
	}

	return verrs
}<|MERGE_RESOLUTION|>--- conflicted
+++ resolved
@@ -343,11 +343,13 @@
 		model.HasTertiaryPickupAddress = handlers.FmtBool(true)
 	}
 
-<<<<<<< HEAD
+	addressModel = AddressModel(&ppmShipment.TertiaryPickupAddress.Address)
+	if addressModel != nil {
+		model.TertiaryPickupAddress = addressModel
+		model.HasTertiaryPickupAddress = handlers.FmtBool(true)
+	}
+
 	addressModel = PPMDestinationAddressModel(&ppmShipment.DestinationAddress.PPMDestinationAddress)
-=======
-	addressModel = AddressModel(&ppmShipment.DestinationAddress.Address)
->>>>>>> e2a5b32c
 	if addressModel != nil {
 		model.DestinationAddress = addressModel
 	}
