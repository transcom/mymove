--- conflicted
+++ resolved
@@ -274,7 +274,6 @@
 		model.BoatShipment.Shipment = *model
 	}
 
-<<<<<<< HEAD
 	if mtoShipment.MobileHomeShipment != nil {
 		model.MobileHome, verrs = MobileHomeShipmentModelFromCreate(mtoShipment)
 		if verrs != nil && verrs.HasAny() {
@@ -283,8 +282,6 @@
 		model.MobileHome.Shipment = *model
 	}
 
-=======
->>>>>>> dfa6ff98
 	return model, nil
 }
 
@@ -346,11 +343,13 @@
 		model.HasTertiaryPickupAddress = handlers.FmtBool(true)
 	}
 
-<<<<<<< HEAD
+	addressModel = AddressModel(&ppmShipment.TertiaryPickupAddress.Address)
+	if addressModel != nil {
+		model.TertiaryPickupAddress = addressModel
+		model.HasTertiaryPickupAddress = handlers.FmtBool(true)
+	}
+
 	addressModel = PPMDestinationAddressModel(&ppmShipment.DestinationAddress.PPMDestinationAddress)
-=======
-	addressModel = AddressModel(&ppmShipment.DestinationAddress.Address)
->>>>>>> dfa6ff98
 	if addressModel != nil {
 		model.DestinationAddress = addressModel
 	}
@@ -359,6 +358,12 @@
 	if addressModel != nil {
 		model.SecondaryDestinationAddress = addressModel
 		model.HasSecondaryDestinationAddress = handlers.FmtBool(true)
+	}
+
+	addressModel = AddressModel(&ppmShipment.TertiaryDestinationAddress.Address)
+	if addressModel != nil {
+		model.TertiaryDestinationAddress = addressModel
+		model.HasTertiaryDestinationAddress = handlers.FmtBool(true)
 	}
 
 	addressModel = AddressModel(&ppmShipment.TertiaryDestinationAddress.Address)
@@ -427,7 +432,6 @@
 	return model, nil
 }
 
-<<<<<<< HEAD
 // MobileHomeShipmentModelFromCreate model
 func MobileHomeShipmentModelFromCreate(mtoShipment *primev3messages.CreateMTOShipment) (*models.MobileHome, *validate.Errors) {
 	year := int(*mtoShipment.MobileHomeShipment.Year)
@@ -446,8 +450,6 @@
 	return model, nil
 }
 
-=======
->>>>>>> dfa6ff98
 // MTOShipmentModelFromUpdate model
 func MTOShipmentModelFromUpdate(mtoShipment *primev3messages.UpdateMTOShipment, mtoShipmentID strfmt.UUID) *models.MTOShipment {
 	if mtoShipment == nil {
