--- conflicted
+++ resolved
@@ -343,15 +343,6 @@
 		model.HasTertiaryPickupAddress = handlers.FmtBool(true)
 	}
 
-<<<<<<< HEAD
-	addressModel = AddressModel(&ppmShipment.TertiaryPickupAddress.Address)
-	if addressModel != nil {
-		model.TertiaryPickupAddress = addressModel
-		model.HasTertiaryPickupAddress = handlers.FmtBool(true)
-	}
-
-=======
->>>>>>> d01d4a2d
 	addressModel = PPMDestinationAddressModel(&ppmShipment.DestinationAddress.PPMDestinationAddress)
 	if addressModel != nil {
 		model.DestinationAddress = addressModel
