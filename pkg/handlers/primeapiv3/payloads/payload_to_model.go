package payloads

import (
	"strings"
	"time"

	"github.com/go-openapi/strfmt"
	"github.com/gobuffalo/validate/v3"
	"github.com/gofrs/uuid"

	"github.com/transcom/mymove/pkg/gen/primev3messages"
	"github.com/transcom/mymove/pkg/handlers"
	"github.com/transcom/mymove/pkg/models"
	"github.com/transcom/mymove/pkg/unit"
)

// CountryModel model
func CountryModel(country *string) *models.Country {
	// The prime doesn't know the uuids of our countries, so for now we are going to just populate the name so we can query that
	// when creating the address IF it is provided - else this will be nil and a US country will be created
	if country == nil {
		return nil
	}

	modelCountry := &models.Country{
		Country: *country,
	}
	return modelCountry
}

// AddressModel model
func AddressModel(address *primev3messages.Address) *models.Address {
	// To check if the model is intended to be blank, we'll look at both ID and StreetAddress1
	// We should always have ID if the user intends to update an Address,
	// and StreetAddress1 is a required field on creation. If both are blank, it should be treated as nil.
	var blankSwaggerID strfmt.UUID
	if address == nil || (address.ID == blankSwaggerID && address.StreetAddress1 == nil) {
		return nil
	}
	modelAddress := &models.Address{
		ID:             uuid.FromStringOrNil(address.ID.String()),
		StreetAddress2: address.StreetAddress2,
		StreetAddress3: address.StreetAddress3,
		County:         address.County,
	}
	if address.StreetAddress1 != nil {
		modelAddress.StreetAddress1 = *address.StreetAddress1
	}
	if address.City != nil {
		modelAddress.City = *address.City
	}
	if address.State != nil {
		modelAddress.State = *address.State
	}
	if address.PostalCode != nil {
		modelAddress.PostalCode = *address.PostalCode
	}
	if address.Country != nil {
		modelAddress.Country = CountryModel(address.Country)
	}
	usPostRegionCitiesID := uuid.FromStringOrNil(address.UsPostRegionCitiesID.String())
	if usPostRegionCitiesID != uuid.Nil {
		modelAddress.UsPostRegionCityID = &usPostRegionCitiesID
	}
	return modelAddress
}

func PPMDestinationAddressModel(address *primev3messages.PPMDestinationAddress) *models.Address {
	// To check if the model is intended to be blank, we'll look at ID and City, State, PostalCode
	// We should always have ID if the user intends to update an Address,
	// and City, State, PostalCode is a required field on creation. If both are blank, it should be treated as nil.
	var blankSwaggerID strfmt.UUID
	// unlike other addresses PPM destination address can be created without StreetAddress1
	if address == nil || (address.ID == blankSwaggerID && address.City == nil && address.State == nil && address.PostalCode == nil) {
		return nil
	}
	modelAddress := &models.Address{
		ID:             uuid.FromStringOrNil(address.ID.String()),
		StreetAddress2: address.StreetAddress2,
		StreetAddress3: address.StreetAddress3,
	}

	if address.StreetAddress1 != nil && len(strings.Trim(*address.StreetAddress1, " ")) > 0 {
		modelAddress.StreetAddress1 = *address.StreetAddress1
	} else {
		// Street address 1 is optional for certain business context but not nullable on the database level.
		// Use place holder text to represent NULL.
		modelAddress.StreetAddress1 = models.STREET_ADDRESS_1_NOT_PROVIDED
	}
	if address.City != nil {
		modelAddress.City = *address.City
	}
	if address.State != nil {
		modelAddress.State = *address.State
	}
	if address.PostalCode != nil {
		modelAddress.PostalCode = *address.PostalCode
	}
	if address.Country != nil {
		modelAddress.Country = CountryModel(address.Country)
	}
	usPostRegionCitiesID := uuid.FromStringOrNil(address.UsPostRegionCitiesID.String())
	if usPostRegionCitiesID != uuid.Nil {
		modelAddress.UsPostRegionCityID = &usPostRegionCitiesID
	}
	return modelAddress
}

// ReweighModelFromUpdate model
func ReweighModelFromUpdate(reweigh *primev3messages.UpdateReweigh, reweighID strfmt.UUID, mtoShipmentID strfmt.UUID) *models.Reweigh {
	if reweigh == nil {
		return nil
	}

	model := &models.Reweigh{
		ID:         uuid.FromStringOrNil(reweighID.String()),
		ShipmentID: uuid.FromStringOrNil(mtoShipmentID.String()),
	}

	if reweigh.Weight != nil {
		model.Weight = handlers.PoundPtrFromInt64Ptr(reweigh.Weight)
	}

	if reweigh.VerificationReason != nil {
		model.VerificationReason = reweigh.VerificationReason
	}

	return model
}

// MTOAgentModel model
func MTOAgentModel(mtoAgent *primev3messages.MTOAgent) *models.MTOAgent {
	if mtoAgent == nil {
		return nil
	}

	return &models.MTOAgent{
		ID:            uuid.FromStringOrNil(mtoAgent.ID.String()),
		MTOShipmentID: uuid.FromStringOrNil(mtoAgent.MtoShipmentID.String()),
		FirstName:     mtoAgent.FirstName,
		LastName:      mtoAgent.LastName,
		Email:         mtoAgent.Email,
		Phone:         mtoAgent.Phone,
		MTOAgentType:  models.MTOAgentType(mtoAgent.AgentType),
	}
}

// MTOAgentsModel model
func MTOAgentsModel(mtoAgents *primev3messages.MTOAgents) *models.MTOAgents {
	if mtoAgents == nil {
		return nil
	}

	agents := make(models.MTOAgents, len(*mtoAgents))

	for i, m := range *mtoAgents {
		agents[i] = *MTOAgentModel(m)
	}

	return &agents
}

// MTOServiceItemModelListFromCreate model
func MTOServiceItemModelListFromCreate(mtoShipment *primev3messages.CreateMTOShipment) (models.MTOServiceItems, *validate.Errors) {

	if mtoShipment == nil {
		return nil, nil
	}

	serviceItemsListFromPayload := mtoShipment.MtoServiceItems()

	serviceItemsList := make(models.MTOServiceItems, len(serviceItemsListFromPayload))

	for i, m := range serviceItemsListFromPayload {
		serviceItem, verrs := MTOServiceItemModel(m)
		if verrs != nil && verrs.HasAny() {
			return nil, verrs
		}

		serviceItemsList[i] = *serviceItem
	}

	return serviceItemsList, nil
}

// MTOShipmentModelFromCreate model
func MTOShipmentModelFromCreate(mtoShipment *primev3messages.CreateMTOShipment) (*models.MTOShipment, *validate.Errors) {
	verrs := validate.NewErrors()

	if mtoShipment == nil {
		verrs.Add("mtoShipment", "mtoShipment object is nil.")
		return nil, verrs
	}

	if mtoShipment.MoveTaskOrderID == nil {
		verrs.Add("mtoShipment", "MoveTaskOrderID is nil.")
		return nil, verrs
	}

	var divertedFromShipmentID *uuid.UUID
	if mtoShipment.DivertedFromShipmentID != "" {
		// Create the UUID in memory so it can be referenced
		uuid := uuid.FromStringOrNil(mtoShipment.DivertedFromShipmentID.String())
		divertedFromShipmentID = &uuid
	}

	model := &models.MTOShipment{
		MoveTaskOrderID:             uuid.FromStringOrNil(mtoShipment.MoveTaskOrderID.String()),
		CustomerRemarks:             mtoShipment.CustomerRemarks,
		Diversion:                   mtoShipment.Diversion,
		DivertedFromShipmentID:      divertedFromShipmentID,
		CounselorRemarks:            mtoShipment.CounselorRemarks,
		HasSecondaryPickupAddress:   handlers.FmtBool(false),
		HasSecondaryDeliveryAddress: handlers.FmtBool(false),
		HasTertiaryPickupAddress:    handlers.FmtBool(false),
		HasTertiaryDeliveryAddress:  handlers.FmtBool(false),
	}

	if mtoShipment.ShipmentType != nil {
		model.ShipmentType = models.MTOShipmentType(*mtoShipment.ShipmentType)
	}

	if mtoShipment.PrimeEstimatedWeight != nil {
		estimatedWeight := unit.Pound(*mtoShipment.PrimeEstimatedWeight)
		model.PrimeEstimatedWeight = &estimatedWeight
		recordedDate := time.Now()
		model.PrimeEstimatedWeightRecordedDate = &recordedDate
	}

	if mtoShipment.RequestedPickupDate != nil {
		model.RequestedPickupDate = models.TimePointer(time.Time(*mtoShipment.RequestedPickupDate))
	}

	// Set up address models
	var addressModel *models.Address

	addressModel = AddressModel(&mtoShipment.PickupAddress.Address)
	if addressModel != nil {
		model.PickupAddress = addressModel
	}

	addressModel = AddressModel(&mtoShipment.SecondaryPickupAddress.Address)
	if addressModel != nil {
		model.SecondaryPickupAddress = addressModel
		model.HasSecondaryPickupAddress = handlers.FmtBool(true)
	}

	addressModel = AddressModel(&mtoShipment.TertiaryPickupAddress.Address)
	if addressModel != nil {
		model.TertiaryPickupAddress = addressModel
		model.HasTertiaryPickupAddress = handlers.FmtBool(true)
	}

	addressModel = AddressModel(&mtoShipment.DestinationAddress.Address)
	if addressModel != nil {
		model.DestinationAddress = addressModel
	}

	addressModel = AddressModel(&mtoShipment.SecondaryDestinationAddress.Address)
	if addressModel != nil {
		model.SecondaryDeliveryAddress = addressModel
		model.HasSecondaryDeliveryAddress = handlers.FmtBool(true)
	}

	addressModel = AddressModel(&mtoShipment.TertiaryDestinationAddress.Address)
	if addressModel != nil {
		model.TertiaryDeliveryAddress = addressModel
		model.HasTertiaryDeliveryAddress = handlers.FmtBool(true)
	}

	if mtoShipment.Agents != nil {
		model.MTOAgents = *MTOAgentsModel(&mtoShipment.Agents)
	}

	if mtoShipment.PpmShipment != nil {
		ppmShipment, err := PPMShipmentModelFromCreate(mtoShipment.PpmShipment)
		if err != nil {
			verrs.Add("mtoShipment", err.Error())
			return nil, verrs
		} else {
			model.PPMShipment = ppmShipment
			model.PPMShipment.Shipment = *model
		}
	}

	if mtoShipment.BoatShipment != nil {
		model.BoatShipment, verrs = BoatShipmentModelFromCreate(mtoShipment)
		if verrs != nil && verrs.HasAny() {
			return nil, verrs
		}
		model.BoatShipment.Shipment = *model
	}

	if mtoShipment.MobileHomeShipment != nil {
		model.MobileHome, verrs = MobileHomeShipmentModelFromCreate(mtoShipment)
		if verrs != nil && verrs.HasAny() {
			return nil, verrs
		}
		model.MobileHome.Shipment = *model
	}

	return model, nil
}

// Non SIT Address update Model
func ShipmentAddressUpdateModel(nonSITAddressUpdate *primev3messages.UpdateShipmentDestinationAddress, MtoShipmentID uuid.UUID) *models.ShipmentAddressUpdate {
	if nonSITAddressUpdate == nil {
		return nil
	}

	model := &models.ShipmentAddressUpdate{
		ContractorRemarks: *nonSITAddressUpdate.ContractorRemarks,
		ShipmentID:        MtoShipmentID,
	}

	addressModel := AddressModel(nonSITAddressUpdate.NewAddress)
	if addressModel != nil {
		model.NewAddress = *addressModel
	}

	return model

}

// PPMShipmentModelFromCreate model
func PPMShipmentModelFromCreate(ppmShipment *primev3messages.CreatePPMShipment) (*models.PPMShipment, *validate.Errors) {
	verrs := validate.NewErrors()
	if ppmShipment == nil {
		return nil, nil
	}

	model := &models.PPMShipment{
		Status:          models.PPMShipmentStatusSubmitted,
		SITExpected:     ppmShipment.SitExpected,
		EstimatedWeight: handlers.PoundPtrFromInt64Ptr(ppmShipment.EstimatedWeight),
		HasProGear:      ppmShipment.HasProGear,
	}

	expectedDepartureDate := handlers.FmtDatePtrToPopPtr(ppmShipment.ExpectedDepartureDate)
	if expectedDepartureDate != nil && !expectedDepartureDate.IsZero() {
		model.ExpectedDepartureDate = *expectedDepartureDate
	}

	// Set up address models
	var addressModel *models.Address

	addressModel = AddressModel(&ppmShipment.PickupAddress.Address)
	if addressModel != nil {
		model.PickupAddress = addressModel
	}

	addressModel = AddressModel(&ppmShipment.SecondaryPickupAddress.Address)
	if addressModel != nil {
		model.SecondaryPickupAddress = addressModel
		model.HasSecondaryPickupAddress = handlers.FmtBool(true)
	}

	addressModel = AddressModel(&ppmShipment.TertiaryPickupAddress.Address)
	if addressModel != nil {
		if AddressModel(&ppmShipment.SecondaryPickupAddress.Address) == nil {
			verrs.Add("ppmShipment", "Shipment cannot have a third pickup address without a second pickup address present")
			return nil, verrs
		}
		model.TertiaryPickupAddress = addressModel
		model.HasTertiaryPickupAddress = handlers.FmtBool(true)
	}

	addressModel = PPMDestinationAddressModel(&ppmShipment.DestinationAddress.PPMDestinationAddress)
	if addressModel != nil {
		model.DestinationAddress = addressModel
	}

	addressModel = AddressModel(&ppmShipment.SecondaryDestinationAddress.Address)
	if addressModel != nil {
		model.SecondaryDestinationAddress = addressModel
		model.HasSecondaryDestinationAddress = handlers.FmtBool(true)
	}

	addressModel = AddressModel(&ppmShipment.TertiaryDestinationAddress.Address)
	if addressModel != nil {
		if AddressModel(&ppmShipment.SecondaryDestinationAddress.Address) == nil {
			verrs.Add("ppmShipment", "Shipment cannot have a third destination address without a second destination address present")
			return nil, verrs
		}
		model.TertiaryDestinationAddress = addressModel
		model.HasTertiaryDestinationAddress = handlers.FmtBool(true)
	}

	if model.SITExpected != nil && *model.SITExpected {
		if ppmShipment.SitLocation != nil {
			sitLocation := models.SITLocationType(*ppmShipment.SitLocation)
			model.SITLocation = &sitLocation
		}

		model.SITEstimatedWeight = handlers.PoundPtrFromInt64Ptr(ppmShipment.SitEstimatedWeight)

		sitEstimatedEntryDate := handlers.FmtDatePtrToPopPtr(ppmShipment.SitEstimatedEntryDate)
		if sitEstimatedEntryDate != nil && !sitEstimatedEntryDate.IsZero() {
			model.SITEstimatedEntryDate = sitEstimatedEntryDate
		}
		sitEstimatedDepartureDate := handlers.FmtDatePtrToPopPtr(ppmShipment.SitEstimatedDepartureDate)
		if sitEstimatedDepartureDate != nil && !sitEstimatedDepartureDate.IsZero() {
			model.SITEstimatedDepartureDate = sitEstimatedDepartureDate
		}
	}

	if model.HasProGear != nil && *model.HasProGear {
		model.ProGearWeight = handlers.PoundPtrFromInt64Ptr(ppmShipment.ProGearWeight)
		model.SpouseProGearWeight = handlers.PoundPtrFromInt64Ptr(ppmShipment.SpouseProGearWeight)
	}

	if ppmShipment.IsActualExpenseReimbursement != nil {
		model.IsActualExpenseReimbursement = ppmShipment.IsActualExpenseReimbursement
	}

	return model, nil
}

// BoatShipmentModelFromCreate model
func BoatShipmentModelFromCreate(mtoShipment *primev3messages.CreateMTOShipment) (*models.BoatShipment, *validate.Errors) {
	reasonVerrs := validateBoatShipmentType(*mtoShipment.ShipmentType)
	if reasonVerrs.HasAny() {
		return nil, reasonVerrs
	}

	var shipmentType models.BoatShipmentType

	if *mtoShipment.ShipmentType == primev3messages.MTOShipmentTypeBOATHAULAWAY {
		shipmentType = models.BoatShipmentTypeHaulAway
	} else if *mtoShipment.ShipmentType == primev3messages.MTOShipmentTypeBOATTOWAWAY {
		shipmentType = models.BoatShipmentTypeTowAway
	}

	year := int(*mtoShipment.BoatShipment.Year)
	lengthInInches := int(*mtoShipment.BoatShipment.LengthInInches)
	widthInInches := int(*mtoShipment.BoatShipment.WidthInInches)
	heightInInches := int(*mtoShipment.BoatShipment.HeightInInches)
	model := &models.BoatShipment{
		Type:           shipmentType,
		Year:           &year,
		Make:           mtoShipment.BoatShipment.Make,
		Model:          mtoShipment.BoatShipment.Model,
		LengthInInches: &lengthInInches,
		WidthInInches:  &widthInInches,
		HeightInInches: &heightInInches,
		HasTrailer:     mtoShipment.BoatShipment.HasTrailer,
		IsRoadworthy:   mtoShipment.BoatShipment.IsRoadworthy,
	}

	return model, nil
}

// MobileHomeShipmentModelFromCreate model
func MobileHomeShipmentModelFromCreate(mtoShipment *primev3messages.CreateMTOShipment) (*models.MobileHome, *validate.Errors) {
	year := int(*mtoShipment.MobileHomeShipment.Year)
	lengthInInches := int(*mtoShipment.MobileHomeShipment.LengthInInches)
	widthInInches := int(*mtoShipment.MobileHomeShipment.WidthInInches)
	heightInInches := int(*mtoShipment.MobileHomeShipment.HeightInInches)
	model := &models.MobileHome{
		Year:           &year,
		Make:           mtoShipment.MobileHomeShipment.Make,
		Model:          mtoShipment.MobileHomeShipment.Model,
		LengthInInches: &lengthInInches,
		WidthInInches:  &widthInInches,
		HeightInInches: &heightInInches,
	}

	return model, nil
}

// MTOShipmentModelFromUpdate model
func MTOShipmentModelFromUpdate(mtoShipment *primev3messages.UpdateMTOShipment, mtoShipmentID strfmt.UUID) *models.MTOShipment {
	if mtoShipment == nil {
		return nil
	}

	model := &models.MTOShipment{
		ID:                         uuid.FromStringOrNil(mtoShipmentID.String()),
		ActualPickupDate:           handlers.FmtDatePtrToPopPtr(mtoShipment.ActualPickupDate),
		FirstAvailableDeliveryDate: handlers.FmtDatePtrToPopPtr(mtoShipment.FirstAvailableDeliveryDate),
		ScheduledPickupDate:        handlers.FmtDatePtrToPopPtr(mtoShipment.ScheduledPickupDate),
		ActualDeliveryDate:         handlers.FmtDatePtrToPopPtr(mtoShipment.ActualDeliveryDate),
		ScheduledDeliveryDate:      handlers.FmtDatePtrToPopPtr(mtoShipment.ScheduledDeliveryDate),
		ShipmentType:               models.MTOShipmentType(mtoShipment.ShipmentType),
		Diversion:                  mtoShipment.Diversion,
		CounselorRemarks:           mtoShipment.CounselorRemarks,
	}

	if mtoShipment.ActualProGearWeight != nil {
		actualProGearWeight := unit.Pound(*mtoShipment.ActualProGearWeight)
		model.ActualProGearWeight = &actualProGearWeight
	}

	if mtoShipment.ActualSpouseProGearWeight != nil {
		actualSpouseProGearWeight := unit.Pound(*mtoShipment.ActualSpouseProGearWeight)
		model.ActualSpouseProGearWeight = &actualSpouseProGearWeight
	}

	if mtoShipment.PrimeActualWeight != nil {
		actualWeight := unit.Pound(*mtoShipment.PrimeActualWeight)
		model.PrimeActualWeight = &actualWeight
	}

	if mtoShipment.NtsRecordedWeight != nil && *mtoShipment.NtsRecordedWeight > 0 {
		ntsRecordedWeight := unit.Pound(*mtoShipment.NtsRecordedWeight)
		model.NTSRecordedWeight = &ntsRecordedWeight
	}

	if mtoShipment.PrimeEstimatedWeight != nil {
		estimatedWeight := unit.Pound(*mtoShipment.PrimeEstimatedWeight)
		model.PrimeEstimatedWeight = &estimatedWeight
	}

	// Set up address models
	var addressModel *models.Address

	addressModel = AddressModel(&mtoShipment.PickupAddress.Address)
	if addressModel != nil {
		model.PickupAddress = addressModel
	}

	addressModel = AddressModel(&mtoShipment.DestinationAddress.Address)
	if addressModel != nil {
		model.DestinationAddress = addressModel
	}

	if mtoShipment.DestinationType != nil {
		destinationType := models.DestinationType(*mtoShipment.DestinationType)
		model.DestinationType = &destinationType
	}

	addressModel = AddressModel(&mtoShipment.SecondaryPickupAddress.Address)
	if addressModel != nil {
		model.SecondaryPickupAddress = addressModel
		secondaryPickupAddressID := uuid.FromStringOrNil(addressModel.ID.String())
		model.SecondaryPickupAddressID = &secondaryPickupAddressID
		model.HasSecondaryPickupAddress = handlers.FmtBool(true)
	}

	addressModel = AddressModel(&mtoShipment.TertiaryPickupAddress.Address)
	if addressModel != nil {
		model.TertiaryPickupAddress = addressModel
		tertiaryPickupAddressID := uuid.FromStringOrNil(addressModel.ID.String())
		model.TertiaryPickupAddressID = &tertiaryPickupAddressID
		model.HasTertiaryPickupAddress = handlers.FmtBool(true)
	}

	addressModel = AddressModel(&mtoShipment.SecondaryDeliveryAddress.Address)
	if addressModel != nil {
		model.SecondaryDeliveryAddress = addressModel
		secondaryDeliveryAddressID := uuid.FromStringOrNil(addressModel.ID.String())
		model.SecondaryDeliveryAddressID = &secondaryDeliveryAddressID
		model.HasSecondaryDeliveryAddress = handlers.FmtBool(true)
	}

	addressModel = AddressModel(&mtoShipment.TertiaryDeliveryAddress.Address)
	if addressModel != nil {
		model.TertiaryDeliveryAddress = addressModel
		tertiaryDeliveryAddressID := uuid.FromStringOrNil(addressModel.ID.String())
		model.TertiaryDeliveryAddressID = &tertiaryDeliveryAddressID
		model.HasTertiaryDeliveryAddress = handlers.FmtBool(true)
	}

	if mtoShipment.PpmShipment != nil {
		model.PPMShipment = PPMShipmentModelFromUpdate(mtoShipment.PpmShipment)
		model.PPMShipment.Shipment = *model
	}

	return model
}

// PPMShipmentModelFromUpdate model
func PPMShipmentModelFromUpdate(ppmShipment *primev3messages.UpdatePPMShipment) *models.PPMShipment {
	if ppmShipment == nil {
		return nil
	}

	model := &models.PPMShipment{
		SITExpected:                    ppmShipment.SitExpected,
		EstimatedWeight:                handlers.PoundPtrFromInt64Ptr(ppmShipment.EstimatedWeight),
		HasProGear:                     ppmShipment.HasProGear,
		ProGearWeight:                  handlers.PoundPtrFromInt64Ptr(ppmShipment.ProGearWeight),
		SpouseProGearWeight:            handlers.PoundPtrFromInt64Ptr(ppmShipment.SpouseProGearWeight),
		HasSecondaryPickupAddress:      ppmShipment.HasSecondaryPickupAddress,
		HasSecondaryDestinationAddress: ppmShipment.HasSecondaryDestinationAddress,
		HasTertiaryPickupAddress:       ppmShipment.HasTertiaryPickupAddress,
		HasTertiaryDestinationAddress:  ppmShipment.HasTertiaryDestinationAddress,
	}

	// Set up address models
	var addressModel *models.Address

	addressModel = AddressModel(&ppmShipment.PickupAddress.Address)
	if addressModel != nil {
		model.PickupAddress = addressModel
	}

	// only assume secondary address is added if has flag is set to true. If false the address will be ignored.
	if ppmShipment.HasSecondaryPickupAddress != nil && *ppmShipment.HasSecondaryPickupAddress {
		addressModel = AddressModel(&ppmShipment.SecondaryPickupAddress.Address)
		if addressModel != nil {
			model.SecondaryPickupAddress = addressModel
			secondaryPickupAddressID := uuid.FromStringOrNil(addressModel.ID.String())
			model.SecondaryPickupAddressID = &secondaryPickupAddressID
		}
	}

	if ppmShipment.HasTertiaryPickupAddress != nil && *ppmShipment.HasTertiaryPickupAddress {
		addressModel = AddressModel(&ppmShipment.TertiaryPickupAddress.Address)
		if addressModel != nil {
			model.TertiaryPickupAddress = addressModel
			tertiaryPickupAddressID := uuid.FromStringOrNil(addressModel.ID.String())
			model.TertiaryPickupAddressID = &tertiaryPickupAddressID
		}
	}

	addressModel = PPMDestinationAddressModel(&ppmShipment.DestinationAddress.PPMDestinationAddress)
	if addressModel != nil {
		model.DestinationAddress = addressModel
	}

	// only assume secondary address is added if has flag is set to true. If false the address will be ignored.
	if ppmShipment.HasSecondaryDestinationAddress != nil && *ppmShipment.HasSecondaryDestinationAddress {
		addressModel = AddressModel(&ppmShipment.SecondaryDestinationAddress.Address)
		if addressModel != nil {
			model.SecondaryDestinationAddress = addressModel
			secondaryDestinationAddressID := uuid.FromStringOrNil(addressModel.ID.String())
			model.SecondaryDestinationAddressID = &secondaryDestinationAddressID
		}
	}

	if ppmShipment.HasTertiaryDestinationAddress != nil && *ppmShipment.HasTertiaryDestinationAddress {
		addressModel = AddressModel(&ppmShipment.TertiaryDestinationAddress.Address)
		if addressModel != nil {
			model.TertiaryDestinationAddress = addressModel
			tertiaryDestinationAddressID := uuid.FromStringOrNil(addressModel.ID.String())
			model.TertiaryDestinationAddressID = &tertiaryDestinationAddressID
		}
	}

	expectedDepartureDate := handlers.FmtDatePtrToPopPtr(ppmShipment.ExpectedDepartureDate)
	if expectedDepartureDate != nil && !expectedDepartureDate.IsZero() {
		model.ExpectedDepartureDate = *expectedDepartureDate
	}

	if ppmShipment.SitLocation != nil {
		sitLocation := models.SITLocationType(*ppmShipment.SitLocation)
		model.SITLocation = &sitLocation
	}

	model.SITEstimatedWeight = handlers.PoundPtrFromInt64Ptr(ppmShipment.SitEstimatedWeight)

	sitEstimatedEntryDate := handlers.FmtDatePtrToPopPtr(ppmShipment.SitEstimatedEntryDate)
	if sitEstimatedEntryDate != nil && !sitEstimatedEntryDate.IsZero() {
		model.SITEstimatedEntryDate = sitEstimatedEntryDate
	}
	sitEstimatedDepartureDate := handlers.FmtDatePtrToPopPtr(ppmShipment.SitEstimatedDepartureDate)
	if sitEstimatedDepartureDate != nil && !sitEstimatedDepartureDate.IsZero() {
		model.SITEstimatedDepartureDate = sitEstimatedDepartureDate
	}

	if ppmShipment.IsActualExpenseReimbursement != nil {
		model.IsActualExpenseReimbursement = ppmShipment.IsActualExpenseReimbursement
	}

	return model
}

// MTOServiceItemModel model
func MTOServiceItemModel(mtoServiceItem primev3messages.MTOServiceItem) (*models.MTOServiceItem, *validate.Errors) {
	if mtoServiceItem == nil {
		return nil, nil
	}

	shipmentID := uuid.FromStringOrNil(mtoServiceItem.MtoShipmentID().String())

	// Default requested approvals value when an MTOServiceItem is created
	requestedApprovalsRequestedStatus := false

	// basic service item
	model := &models.MTOServiceItem{
		ID:                                uuid.FromStringOrNil(mtoServiceItem.ID().String()),
		MoveTaskOrderID:                   uuid.FromStringOrNil(mtoServiceItem.MoveTaskOrderID().String()),
		MTOShipmentID:                     &shipmentID,
		CreatedAt:                         time.Now(),
		UpdatedAt:                         time.Now(),
		RequestedApprovalsRequestedStatus: &requestedApprovalsRequestedStatus,
	}

	// here we initialize more fields below for other service item types. Eg. MTOServiceItemDOFSIT
	switch mtoServiceItem.ModelType() {
	case primev3messages.MTOServiceItemModelTypeMTOServiceItemOriginSIT:

		originsit := mtoServiceItem.(*primev3messages.MTOServiceItemOriginSIT)

		if originsit.ReServiceCode != nil {
			model.ReService.Code = models.ReServiceCode(*originsit.ReServiceCode)
		}

		model.Reason = originsit.Reason
		// Check for reason required field on a DDFSIT
		if model.ReService.Code == models.ReServiceCodeDOASIT {
			reasonVerrs := validateReasonOriginSIT(*originsit)

			if reasonVerrs.HasAny() {
				return nil, reasonVerrs
			}
		}

		if model.ReService.Code == models.ReServiceCodeDOFSIT {
			reasonVerrs := validateReasonOriginSIT(*originsit)

			if reasonVerrs.HasAny() {
				return nil, reasonVerrs
			}
		}

		sitEntryDate := handlers.FmtDatePtrToPopPtr(originsit.SitEntryDate)

		if sitEntryDate != nil {
			model.SITEntryDate = sitEntryDate
		}

		model.SITPostalCode = originsit.SitPostalCode

		model.SITOriginHHGActualAddress = AddressModel(originsit.SitHHGActualOrigin)
		if model.SITOriginHHGActualAddress != nil {
			model.SITOriginHHGActualAddressID = &model.SITOriginHHGActualAddress.ID
		}
	case primev3messages.MTOServiceItemModelTypeMTOServiceItemInternationalOriginSIT:

		originsit := mtoServiceItem.(*primev3messages.MTOServiceItemInternationalOriginSIT)

		if originsit.ReServiceCode != nil {
			model.ReService.Code = models.ReServiceCode(*originsit.ReServiceCode)
		}

		model.Reason = originsit.Reason
		// Check for reason required field on a DDFSIT
		if model.ReService.Code == models.ReServiceCodeDOASIT {
			reasonVerrs := validateReasonInternationalOriginSIT(*originsit)

			if reasonVerrs.HasAny() {
				return nil, reasonVerrs
			}
		}

		if model.ReService.Code == models.ReServiceCodeDOFSIT {
			reasonVerrs := validateReasonInternationalOriginSIT(*originsit)

			if reasonVerrs.HasAny() {
				return nil, reasonVerrs
			}
		}

		sitEntryDate := handlers.FmtDatePtrToPopPtr(originsit.SitEntryDate)

		if sitEntryDate != nil {
			model.SITEntryDate = sitEntryDate
		}

		model.SITPostalCode = originsit.SitPostalCode

		model.SITOriginHHGActualAddress = AddressModel(originsit.SitHHGActualOrigin)
		if model.SITOriginHHGActualAddress != nil {
			model.SITOriginHHGActualAddressID = &model.SITOriginHHGActualAddress.ID
		}
	case primev3messages.MTOServiceItemModelTypeMTOServiceItemDestSIT:
		destsit := mtoServiceItem.(*primev3messages.MTOServiceItemDestSIT)

		if destsit.ReServiceCode != nil {
			model.ReService.Code = models.ReServiceCode(*destsit.ReServiceCode)

		}

		model.Reason = destsit.Reason
		sitEntryDate := handlers.FmtDatePtrToPopPtr(destsit.SitEntryDate)

		// Check for required fields on a DDFSIT
		if model.ReService.Code == models.ReServiceCodeDDFSIT {
			verrs := validateDDFSITForCreate(*destsit)
			reasonVerrs := validateReasonDestSIT(*destsit)

			if verrs.HasAny() {
				return nil, verrs
			}

			if reasonVerrs.HasAny() {
				return nil, reasonVerrs
			}
		}

		var customerContacts models.MTOServiceItemCustomerContacts

		if destsit.TimeMilitary1 != nil && destsit.FirstAvailableDeliveryDate1 != nil && destsit.DateOfContact1 != nil {
			customerContacts = append(customerContacts, models.MTOServiceItemCustomerContact{
				Type:                       models.CustomerContactTypeFirst,
				DateOfContact:              time.Time(*destsit.DateOfContact1),
				TimeMilitary:               *destsit.TimeMilitary1,
				FirstAvailableDeliveryDate: time.Time(*destsit.FirstAvailableDeliveryDate1),
			})
		}
		if destsit.TimeMilitary2 != nil && destsit.FirstAvailableDeliveryDate2 != nil && destsit.DateOfContact2 != nil {
			customerContacts = append(customerContacts, models.MTOServiceItemCustomerContact{
				Type:                       models.CustomerContactTypeSecond,
				DateOfContact:              time.Time(*destsit.DateOfContact2),
				TimeMilitary:               *destsit.TimeMilitary2,
				FirstAvailableDeliveryDate: time.Time(*destsit.FirstAvailableDeliveryDate2),
			})
		}

		model.CustomerContacts = customerContacts

		if sitEntryDate != nil {
			model.SITEntryDate = sitEntryDate
		}

		if destsit.SitDepartureDate != nil {
			model.SITDepartureDate = handlers.FmtDatePtrToPopPtr(destsit.SitDepartureDate)
		}

		model.SITDestinationFinalAddress = AddressModel(destsit.SitDestinationFinalAddress)
		if model.SITDestinationFinalAddress != nil {
			model.SITDestinationFinalAddressID = &model.SITDestinationFinalAddress.ID
		}
	case primev3messages.MTOServiceItemModelTypeMTOServiceItemInternationalDestSIT:
		destsit := mtoServiceItem.(*primev3messages.MTOServiceItemInternationalDestSIT)

		if destsit.ReServiceCode != nil {
			model.ReService.Code = models.ReServiceCode(*destsit.ReServiceCode)

		}

		model.Reason = destsit.Reason
		sitEntryDate := handlers.FmtDatePtrToPopPtr(destsit.SitEntryDate)

		// Check for required fields on a IDFSIT
		if model.ReService.Code == models.ReServiceCodeIDFSIT {
			verrs := validateIDFSITForCreate(*destsit)
			reasonVerrs := validateReasonInternationalDestSIT(*destsit)

			if verrs.HasAny() {
				return nil, verrs
			}

			if reasonVerrs.HasAny() {
				return nil, reasonVerrs
			}
		}

		var customerContacts models.MTOServiceItemCustomerContacts

		if destsit.TimeMilitary1 != nil && destsit.FirstAvailableDeliveryDate1 != nil && destsit.DateOfContact1 != nil {
			customerContacts = append(customerContacts, models.MTOServiceItemCustomerContact{
				Type:                       models.CustomerContactTypeFirst,
				DateOfContact:              time.Time(*destsit.DateOfContact1),
				TimeMilitary:               *destsit.TimeMilitary1,
				FirstAvailableDeliveryDate: time.Time(*destsit.FirstAvailableDeliveryDate1),
			})
		}
		if destsit.TimeMilitary2 != nil && destsit.FirstAvailableDeliveryDate2 != nil && destsit.DateOfContact2 != nil {
			customerContacts = append(customerContacts, models.MTOServiceItemCustomerContact{
				Type:                       models.CustomerContactTypeSecond,
				DateOfContact:              time.Time(*destsit.DateOfContact2),
				TimeMilitary:               *destsit.TimeMilitary2,
				FirstAvailableDeliveryDate: time.Time(*destsit.FirstAvailableDeliveryDate2),
			})
		}

		model.CustomerContacts = customerContacts

		if sitEntryDate != nil {
			model.SITEntryDate = sitEntryDate
		}

		if destsit.SitDepartureDate != nil {
			model.SITDepartureDate = handlers.FmtDatePtrToPopPtr(destsit.SitDepartureDate)
		}

		model.SITDestinationFinalAddress = AddressModel(destsit.SitDestinationFinalAddress)
		if model.SITDestinationFinalAddress != nil {
			model.SITDestinationFinalAddressID = &model.SITDestinationFinalAddress.ID
		}
<<<<<<< HEAD

=======
>>>>>>> d1324d0c
	case primev3messages.MTOServiceItemModelTypeMTOServiceItemShuttle:
		shuttleService := mtoServiceItem.(*primev3messages.MTOServiceItemShuttle)
		// values to get from payload
		model.ReService.Code = models.ReServiceCode(*shuttleService.ReServiceCode)
		model.Reason = shuttleService.Reason
		model.EstimatedWeight = handlers.PoundPtrFromInt64Ptr(shuttleService.EstimatedWeight)
		model.ActualWeight = handlers.PoundPtrFromInt64Ptr(shuttleService.ActualWeight)

	case primev3messages.MTOServiceItemModelTypeMTOServiceItemDomesticShuttle:
		shuttleService := mtoServiceItem.(*primev3messages.MTOServiceItemDomesticShuttle)
		// values to get from payload
		model.ReService.Code = models.ReServiceCode(*shuttleService.ReServiceCode)
		model.Reason = shuttleService.Reason
		model.EstimatedWeight = handlers.PoundPtrFromInt64Ptr(shuttleService.EstimatedWeight)
		model.ActualWeight = handlers.PoundPtrFromInt64Ptr(shuttleService.ActualWeight)

	case primev3messages.MTOServiceItemModelTypeMTOServiceItemInternationalShuttle:
		shuttleService := mtoServiceItem.(*primev3messages.MTOServiceItemInternationalShuttle)
		// values to get from payload
		model.ReService.Code = models.ReServiceCode(*shuttleService.ReServiceCode)
		model.Reason = shuttleService.Reason
		model.EstimatedWeight = handlers.PoundPtrFromInt64Ptr(shuttleService.EstimatedWeight)
		model.ActualWeight = handlers.PoundPtrFromInt64Ptr(shuttleService.ActualWeight)

	case primev3messages.MTOServiceItemModelTypeMTOServiceItemDomesticCrating:
		domesticCrating := mtoServiceItem.(*primev3messages.MTOServiceItemDomesticCrating)

		// additional validation for this specific service item type
		verrs := validateDomesticCrating(*domesticCrating)
		if verrs.HasAny() {
			return nil, verrs
		}

		// have to get code from payload
		model.ReService.Code = models.ReServiceCode(*domesticCrating.ReServiceCode)
		model.Description = domesticCrating.Description
		model.Reason = domesticCrating.Reason
		model.StandaloneCrate = domesticCrating.StandaloneCrate
		model.Dimensions = models.MTOServiceItemDimensions{
			models.MTOServiceItemDimension{
				Type:   models.DimensionTypeItem,
				Length: unit.ThousandthInches(*domesticCrating.Item.Length),
				Height: unit.ThousandthInches(*domesticCrating.Item.Height),
				Width:  unit.ThousandthInches(*domesticCrating.Item.Width),
			},
			models.MTOServiceItemDimension{
				Type:   models.DimensionTypeCrate,
				Length: unit.ThousandthInches(*domesticCrating.Crate.Length),
				Height: unit.ThousandthInches(*domesticCrating.Crate.Height),
				Width:  unit.ThousandthInches(*domesticCrating.Crate.Width),
			},
		}
	case primev3messages.MTOServiceItemModelTypeMTOServiceItemInternationalCrating:
		internationalCrating := mtoServiceItem.(*primev3messages.MTOServiceItemInternationalCrating)

		// additional validation for this specific service item type
		verrs := validateInternationalCrating(*internationalCrating)
		if verrs.HasAny() {
			return nil, verrs
		}

		// have to get code from payload
		model.ReService.Code = models.ReServiceCode(*internationalCrating.ReServiceCode)
		model.Description = internationalCrating.Description
		model.Reason = internationalCrating.Reason
		model.StandaloneCrate = internationalCrating.StandaloneCrate
		model.ExternalCrate = internationalCrating.ExternalCrate

		if model.ReService.Code == models.ReServiceCodeICRT {
			if internationalCrating.StandaloneCrate == nil {
				model.StandaloneCrate = models.BoolPointer(false)
			}
			if internationalCrating.ExternalCrate == nil {
				model.ExternalCrate = models.BoolPointer(false)
			}
		}
		model.Dimensions = models.MTOServiceItemDimensions{
			models.MTOServiceItemDimension{
				Type:   models.DimensionTypeItem,
				Length: unit.ThousandthInches(*internationalCrating.Item.Length),
				Height: unit.ThousandthInches(*internationalCrating.Item.Height),
				Width:  unit.ThousandthInches(*internationalCrating.Item.Width),
			},
			models.MTOServiceItemDimension{
				Type:   models.DimensionTypeCrate,
				Length: unit.ThousandthInches(*internationalCrating.Crate.Length),
				Height: unit.ThousandthInches(*internationalCrating.Crate.Height),
				Width:  unit.ThousandthInches(*internationalCrating.Crate.Width),
			},
		}
	default:
		// assume basic service item, take in provided re service code
		basic := mtoServiceItem.(*primev3messages.MTOServiceItemBasic)
		if basic.ReServiceCode != nil {
			model.ReService.Code = models.ReServiceCode(*basic.ReServiceCode)
		}
	}

	return model, nil
}

// MTOServiceItemModelFromUpdate converts the payload from UpdateMTOServiceItem to a normal MTOServiceItem model.
// The payload for this is different than the one for create.
func MTOServiceItemModelFromUpdate(mtoServiceItemID string, mtoServiceItem primev3messages.UpdateMTOServiceItem) (*models.MTOServiceItem, *validate.Errors) {
	verrs := validate.NewErrors()
	if mtoServiceItem == nil {
		verrs.Add("mtoServiceItem", "was nil")
		return nil, verrs
	}

	nilUUID := strfmt.UUID(uuid.Nil.String())

	if mtoServiceItem.ID().String() != "" && mtoServiceItem.ID() != nilUUID && mtoServiceItem.ID().String() != mtoServiceItemID {
		verrs.Add("id", "value does not agree with mtoServiceItemID in path - omit from body or correct")
	}

	// Create the service item model
	model := &models.MTOServiceItem{
		ID: uuid.FromStringOrNil(mtoServiceItemID),
	}

	// Here we initialize more fields below for the specific model types.
	// Currently only UpdateMTOServiceItemSIT is supported, more to be expected
	switch mtoServiceItem.ModelType() {
	case primev3messages.UpdateMTOServiceItemModelTypeUpdateMTOServiceItemSIT:
		sit := mtoServiceItem.(*primev3messages.UpdateMTOServiceItemSIT)
		model.ReService.Code = models.ReServiceCode(sit.ReServiceCode)
		model.SITDestinationFinalAddress = AddressModel(sit.SitDestinationFinalAddress)
		model.SITRequestedDelivery = (*time.Time)(sit.SitRequestedDelivery)
		model.Status = models.MTOServiceItemStatusSubmitted
		model.Reason = sit.UpdateReason

		var zeroDate strfmt.Date
		if sit.SitDepartureDate != zeroDate {
			model.SITDepartureDate = models.TimePointer(time.Time(sit.SitDepartureDate))
		}

		if sit.SitEntryDate != nil {
			model.SITEntryDate = (*time.Time)(sit.SitEntryDate)
		}

		if sit.SitPostalCode != nil {
			newPostalCode := sit.SitPostalCode
			model.SITPostalCode = newPostalCode
		}

		if model.SITDestinationFinalAddress != nil {
			model.SITDestinationFinalAddressID = &model.SITDestinationFinalAddress.ID
		}

		if sit.SitCustomerContacted != nil {
			model.SITCustomerContacted = handlers.FmtDatePtrToPopPtr(sit.SitCustomerContacted)
		}

		if sit.SitRequestedDelivery != nil {
			model.SITRequestedDelivery = handlers.FmtDatePtrToPopPtr(sit.SitRequestedDelivery)
		}

		// If the request params have a have the RequestApprovalsRequestedStatus set the model RequestApprovalsRequestedStatus value to the incoming value
		if sit.RequestApprovalsRequestedStatus != nil {
			pointerValue := *sit.RequestApprovalsRequestedStatus
			model.RequestedApprovalsRequestedStatus = &pointerValue
		}

		if sit.ReServiceCode == string(models.ReServiceCodeDDDSIT) ||
			sit.ReServiceCode == string(models.ReServiceCodeDDASIT) ||
			sit.ReServiceCode == string(models.ReServiceCodeDDFSIT) ||
			sit.ReServiceCode == string(models.ReServiceCodeDDSFSC) {
			destSitVerrs := validateDestSITForUpdate(*sit)

			if destSitVerrs.HasAny() {
				return nil, destSitVerrs
			}
			var customerContacts models.MTOServiceItemCustomerContacts
			if sit.TimeMilitary1 != nil && sit.FirstAvailableDeliveryDate1 != nil && sit.DateOfContact1 != nil {
				contact1 := models.MTOServiceItemCustomerContact{
					Type:                       models.CustomerContactTypeFirst,
					DateOfContact:              time.Time(*sit.DateOfContact1),
					TimeMilitary:               *sit.TimeMilitary1,
					FirstAvailableDeliveryDate: time.Time(*sit.FirstAvailableDeliveryDate1),
				}
				customerContacts = append(customerContacts, contact1)
			}
			if sit.TimeMilitary2 != nil && sit.FirstAvailableDeliveryDate2 != nil && sit.DateOfContact2 != nil {
				contact2 := models.MTOServiceItemCustomerContact{
					Type:                       models.CustomerContactTypeSecond,
					DateOfContact:              time.Time(*sit.DateOfContact2),
					TimeMilitary:               *sit.TimeMilitary2,
					FirstAvailableDeliveryDate: time.Time(*sit.FirstAvailableDeliveryDate2),
				}
				customerContacts = append(customerContacts, contact2)
			}
			if len(customerContacts) > 0 {
				model.CustomerContacts = customerContacts
			}

			model.SITCustomerContacted = handlers.FmtDatePtrToPopPtr(sit.SitCustomerContacted)
			model.SITRequestedDelivery = handlers.FmtDatePtrToPopPtr(sit.SitRequestedDelivery)
		}

		if verrs != nil && verrs.HasAny() {
			return nil, verrs
		}

	case primev3messages.UpdateMTOServiceItemModelTypeUpdateMTOServiceItemShuttle:
		shuttle := mtoServiceItem.(*primev3messages.UpdateMTOServiceItemShuttle)
		model.EstimatedWeight = handlers.PoundPtrFromInt64Ptr(shuttle.EstimatedWeight)
		model.ActualWeight = handlers.PoundPtrFromInt64Ptr(shuttle.ActualWeight)

		if verrs != nil && verrs.HasAny() {
			return nil, verrs
		}
	case primev3messages.UpdateMTOServiceItemModelTypeUpdateMTOServiceItemInternationalShuttle:
		shuttle := mtoServiceItem.(*primev3messages.UpdateMTOServiceItemInternationalShuttle)
		model.EstimatedWeight = handlers.PoundPtrFromInt64Ptr(shuttle.EstimatedWeight)
		model.ActualWeight = handlers.PoundPtrFromInt64Ptr(shuttle.ActualWeight)

		if shuttle.RequestApprovalsRequestedStatus != nil {
			pointerValue := *shuttle.RequestApprovalsRequestedStatus
			model.RequestedApprovalsRequestedStatus = &pointerValue
			model.Status = models.MTOServiceItemStatusSubmitted
		}

		if verrs != nil && verrs.HasAny() {
			return nil, verrs
		}
	default:
		// assume basic service item
		if verrs != nil && verrs.HasAny() {
			return nil, verrs
		}
	}

	return model, nil
}

func ServiceRequestDocumentUploadModel(u models.Upload) *primev3messages.UploadWithOmissions {
	return &primev3messages.UploadWithOmissions{
		Bytes:       &u.Bytes,
		ContentType: &u.ContentType,
		Filename:    &u.Filename,
		CreatedAt:   (strfmt.DateTime)(u.CreatedAt),
		UpdatedAt:   (strfmt.DateTime)(u.UpdatedAt),
	}
}

// SITExtensionModel transform the request data the sitExtension model
func SITExtensionModel(sitExtension *primev3messages.CreateSITExtension, mtoShipmentID strfmt.UUID) *models.SITDurationUpdate {
	if sitExtension == nil {
		return nil
	}

	model := &models.SITDurationUpdate{
		MTOShipmentID:     uuid.FromStringOrNil(mtoShipmentID.String()),
		RequestedDays:     int(*sitExtension.RequestedDays),
		ContractorRemarks: sitExtension.ContractorRemarks,
		RequestReason:     models.SITDurationUpdateRequestReason(*sitExtension.RequestReason),
	}

	return model
}

func validateDomesticCrating(m primev3messages.MTOServiceItemDomesticCrating) *validate.Errors {
	return validate.Validate(
		&models.ItemCanFitInsideCrateV3{
			Name:         "Item",
			NameCompared: "Crate",
			Item:         &m.Item.MTOServiceItemDimension,
			Crate:        &m.Crate.MTOServiceItemDimension,
		},
	)
}

// validateInternationalCrating validates this mto service item international crating
func validateInternationalCrating(m primev3messages.MTOServiceItemInternationalCrating) *validate.Errors {
	return validate.Validate(
		&models.ItemCanFitInsideCrateV3{
			Name:         "Item",
			NameCompared: "Crate",
			Item:         &m.Item.MTOServiceItemDimension,
			Crate:        &m.Crate.MTOServiceItemDimension,
		},
	)
}

// validateDDFSITForCreate validates DDFSIT service item has all required fields
func validateDDFSITForCreate(m primev3messages.MTOServiceItemDestSIT) *validate.Errors {
	verrs := validate.NewErrors()

	if m.FirstAvailableDeliveryDate1 == nil && m.DateOfContact1 != nil && m.TimeMilitary1 != nil {
		verrs.Add("firstAvailableDeliveryDate1", "firstAvailableDeliveryDate1, dateOfContact1, and timeMilitary1 must be provided together in body.")
	}
	if m.DateOfContact1 == nil && m.TimeMilitary1 != nil && m.FirstAvailableDeliveryDate1 != nil {
		verrs.Add("DateOfContact1", "dateOfContact1, timeMilitary1, and firstAvailableDeliveryDate1 must be provided together in body.")
	}
	if m.TimeMilitary1 == nil && m.DateOfContact1 != nil && m.FirstAvailableDeliveryDate1 != nil {
		verrs.Add("timeMilitary1", "timeMilitary1, dateOfContact1, and firstAvailableDeliveryDate1 must be provided together in body.")
	}
	if m.FirstAvailableDeliveryDate2 == nil && m.DateOfContact2 != nil && m.TimeMilitary2 != nil {
		verrs.Add("firstAvailableDeliveryDate2", "firstAvailableDeliveryDate2, dateOfContact2, and timeMilitary2 must be provided together in body.")
	}
	if m.DateOfContact2 == nil && m.TimeMilitary2 != nil && m.FirstAvailableDeliveryDate2 != nil {
		verrs.Add("DateOfContact1", "dateOfContact2, firstAvailableDeliveryDate2, and timeMilitary2 must be provided together in body.")
	}
	if m.TimeMilitary2 == nil && m.DateOfContact2 != nil && m.FirstAvailableDeliveryDate2 != nil {
		verrs.Add("timeMilitary2", "timeMilitary2, firstAvailableDeliveryDate2, and dateOfContact2 must be provided together in body.")
	}
	return verrs
}

// validateIDFSITForCreate validates IDFSIT service item has all required fields
func validateIDFSITForCreate(m primev3messages.MTOServiceItemInternationalDestSIT) *validate.Errors {
	verrs := validate.NewErrors()

	if m.FirstAvailableDeliveryDate1 == nil && m.DateOfContact1 != nil && m.TimeMilitary1 != nil {
		verrs.Add("firstAvailableDeliveryDate1", "firstAvailableDeliveryDate1, dateOfContact1, and timeMilitary1 must be provided together in body.")
	}
	if m.DateOfContact1 == nil && m.TimeMilitary1 != nil && m.FirstAvailableDeliveryDate1 != nil {
		verrs.Add("DateOfContact1", "dateOfContact1, timeMilitary1, and firstAvailableDeliveryDate1 must be provided together in body.")
	}
	if m.TimeMilitary1 == nil && m.DateOfContact1 != nil && m.FirstAvailableDeliveryDate1 != nil {
		verrs.Add("timeMilitary1", "timeMilitary1, dateOfContact1, and firstAvailableDeliveryDate1 must be provided together in body.")
	}
	if m.FirstAvailableDeliveryDate2 == nil && m.DateOfContact2 != nil && m.TimeMilitary2 != nil {
		verrs.Add("firstAvailableDeliveryDate2", "firstAvailableDeliveryDate2, dateOfContact2, and timeMilitary2 must be provided together in body.")
	}
	if m.DateOfContact2 == nil && m.TimeMilitary2 != nil && m.FirstAvailableDeliveryDate2 != nil {
		verrs.Add("DateOfContact1", "dateOfContact2, firstAvailableDeliveryDate2, and timeMilitary2 must be provided together in body.")
	}
	if m.TimeMilitary2 == nil && m.DateOfContact2 != nil && m.FirstAvailableDeliveryDate2 != nil {
		verrs.Add("timeMilitary2", "timeMilitary2, firstAvailableDeliveryDate2, and dateOfContact2 must be provided together in body.")
	}
	return verrs
}

// validateDestSITForUpdate validates DDDSIT service item has all required fields
func validateDestSITForUpdate(m primev3messages.UpdateMTOServiceItemSIT) *validate.Errors {
	verrs := validate.NewErrors()

	if m.FirstAvailableDeliveryDate1 == nil && m.DateOfContact1 != nil && m.TimeMilitary1 != nil {
		verrs.Add("firstAvailableDeliveryDate1", "firstAvailableDeliveryDate1, dateOfContact1, and timeMilitary1 must be provided together in body.")
	}
	if m.DateOfContact1 == nil && m.TimeMilitary1 != nil && m.FirstAvailableDeliveryDate1 != nil {
		verrs.Add("DateOfContact1", "dateOfContact1, timeMilitary1, and firstAvailableDeliveryDate1 must be provided together in body.")
	}
	if m.TimeMilitary1 == nil && m.DateOfContact1 != nil && m.FirstAvailableDeliveryDate1 != nil {
		verrs.Add("timeMilitary1", "timeMilitary1, dateOfContact1, and firstAvailableDeliveryDate1 must be provided together in body.")
	}
	if m.FirstAvailableDeliveryDate2 == nil && m.DateOfContact2 != nil && m.TimeMilitary2 != nil {
		verrs.Add("firstAvailableDeliveryDate2", "firstAvailableDeliveryDate2, dateOfContact2, and timeMilitary2 must be provided together in body.")
	}
	if m.DateOfContact2 == nil && m.TimeMilitary2 != nil && m.FirstAvailableDeliveryDate2 != nil {
		verrs.Add("DateOfContact1", "dateOfContact2, firstAvailableDeliveryDate2, and timeMilitary2 must be provided together in body.")
	}
	if m.TimeMilitary2 == nil && m.DateOfContact2 != nil && m.FirstAvailableDeliveryDate2 != nil {
		verrs.Add("timeMilitary2", "timeMilitary2, firstAvailableDeliveryDate2, and dateOfContact2 must be provided together in body.")
	}
	return verrs
}

// validateReasonDestSIT validates that Destination SIT service items have required Reason field
func validateReasonDestSIT(m primev3messages.MTOServiceItemDestSIT) *validate.Errors {
	verrs := validate.NewErrors()

	if m.Reason == nil || m.Reason == models.StringPointer("") {
		verrs.Add("reason", "reason is required in body.")
	}
	return verrs
}

// validateReasonInternationalDestSIT validates that International Destination SIT service items have required Reason field
func validateReasonInternationalDestSIT(m primev3messages.MTOServiceItemInternationalDestSIT) *validate.Errors {
	verrs := validate.NewErrors()

	if m.Reason == nil || m.Reason == models.StringPointer("") {
		verrs.Add("reason", "reason is required in body.")
	}
	return verrs
}

// validateReasonOriginSIT validates that Origin SIT service items have required Reason field
func validateReasonOriginSIT(m primev3messages.MTOServiceItemOriginSIT) *validate.Errors {
	verrs := validate.NewErrors()

	if m.Reason == nil || m.Reason == models.StringPointer("") {
		verrs.Add("reason", "reason is required in body.")
	}
	return verrs
}

// validateReasonInternationalOriginSIT validates that International Origin SIT service items have required Reason field
func validateReasonInternationalOriginSIT(m primev3messages.MTOServiceItemInternationalOriginSIT) *validate.Errors {
	verrs := validate.NewErrors()

	if m.Reason == nil || m.Reason == models.StringPointer("") {
		verrs.Add("reason", "reason is required in body.")
	}
	return verrs
}

// validateBoatShipmentType validates that the shipment type is a valid boat type, and is not nil.
func validateBoatShipmentType(s primev3messages.MTOShipmentType) *validate.Errors {
	verrs := validate.NewErrors()

	if s != primev3messages.MTOShipmentTypeBOATHAULAWAY && s != primev3messages.MTOShipmentTypeBOATTOWAWAY {
		verrs.Add("Boat Shipment Type (mtoShipment.shipmentType)", "shipmentType must be either "+string(primev3messages.BoatShipmentTypeTOWAWAY)+" or "+string(primev3messages.BoatShipmentTypeHAULAWAY))
	}

	return verrs
}<|MERGE_RESOLUTION|>--- conflicted
+++ resolved
@@ -881,10 +881,6 @@
 		if model.SITDestinationFinalAddress != nil {
 			model.SITDestinationFinalAddressID = &model.SITDestinationFinalAddress.ID
 		}
-<<<<<<< HEAD
-
-=======
->>>>>>> d1324d0c
 	case primev3messages.MTOServiceItemModelTypeMTOServiceItemShuttle:
 		shuttleService := mtoServiceItem.(*primev3messages.MTOServiceItemShuttle)
 		// values to get from payload
