--- conflicted
+++ resolved
@@ -73,7 +73,6 @@
 		ID:             uuid.FromStringOrNil(address.ID.String()),
 		StreetAddress2: address.StreetAddress2,
 		StreetAddress3: address.StreetAddress3,
-		Country:        address.Country,
 	}
 
 	if address.StreetAddress1 != nil && len(strings.Trim(*address.StreetAddress1, " ")) > 0 {
@@ -91,6 +90,9 @@
 	}
 	if address.PostalCode != nil {
 		modelAddress.PostalCode = *address.PostalCode
+	}
+	if address.Country != nil {
+		modelAddress.Country = CountryModel(address.Country)
 	}
 	return modelAddress
 }
@@ -335,17 +337,13 @@
 		model.HasSecondaryPickupAddress = handlers.FmtBool(true)
 	}
 
-<<<<<<< HEAD
-	addressModel = PPMDestinationAddressModel(&ppmShipment.DestinationAddress.PPMDestinationAddress)
-=======
 	addressModel = AddressModel(&ppmShipment.TertiaryPickupAddress.Address)
 	if addressModel != nil {
 		model.TertiaryPickupAddress = addressModel
 		model.HasTertiaryPickupAddress = handlers.FmtBool(true)
 	}
 
-	addressModel = AddressModel(&ppmShipment.DestinationAddress.Address)
->>>>>>> 26af3aa8
+	addressModel = PPMDestinationAddressModel(&ppmShipment.DestinationAddress.PPMDestinationAddress)
 	if addressModel != nil {
 		model.DestinationAddress = addressModel
 	}
