--- conflicted
+++ resolved
@@ -57,8 +57,6 @@
 	if address.Country != nil {
 		modelAddress.Country = CountryModel(address.Country)
 	}
-<<<<<<< HEAD
-=======
 	return modelAddress
 }
 
@@ -96,7 +94,6 @@
 	if address.Country != nil {
 		modelAddress.Country = CountryModel(address.Country)
 	}
->>>>>>> d8387673
 	return modelAddress
 }
 
@@ -277,8 +274,6 @@
 		model.BoatShipment.Shipment = *model
 	}
 
-<<<<<<< HEAD
-=======
 	if mtoShipment.MobileHomeShipment != nil {
 		model.MobileHome, verrs = MobileHomeShipmentModelFromCreate(mtoShipment)
 		if verrs != nil && verrs.HasAny() {
@@ -287,7 +282,6 @@
 		model.MobileHome.Shipment = *model
 	}
 
->>>>>>> d8387673
 	return model, nil
 }
 
@@ -349,11 +343,7 @@
 		model.HasTertiaryPickupAddress = handlers.FmtBool(true)
 	}
 
-<<<<<<< HEAD
-	addressModel = AddressModel(&ppmShipment.DestinationAddress.Address)
-=======
 	addressModel = PPMDestinationAddressModel(&ppmShipment.DestinationAddress.PPMDestinationAddress)
->>>>>>> d8387673
 	if addressModel != nil {
 		model.DestinationAddress = addressModel
 	}
@@ -430,8 +420,6 @@
 	return model, nil
 }
 
-<<<<<<< HEAD
-=======
 // MobileHomeShipmentModelFromCreate model
 func MobileHomeShipmentModelFromCreate(mtoShipment *primev3messages.CreateMTOShipment) (*models.MobileHome, *validate.Errors) {
 	year := int(*mtoShipment.MobileHomeShipment.Year)
@@ -450,7 +438,6 @@
 	return model, nil
 }
 
->>>>>>> d8387673
 // MTOShipmentModelFromUpdate model
 func MTOShipmentModelFromUpdate(mtoShipment *primev3messages.UpdateMTOShipment, mtoShipmentID strfmt.UUID) *models.MTOShipment {
 	if mtoShipment == nil {
