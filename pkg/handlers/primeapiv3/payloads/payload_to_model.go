--- conflicted
+++ resolved
@@ -311,17 +311,13 @@
 		model.HasSecondaryPickupAddress = handlers.FmtBool(true)
 	}
 
-<<<<<<< HEAD
 	addressModel = AddressModel(&ppmShipment.TertiaryPickupAddress.Address)
 	if addressModel != nil {
 		model.TertiaryPickupAddress = addressModel
 		model.HasTertiaryPickupAddress = handlers.FmtBool(true)
 	}
 
-	addressModel = AddressModel(&ppmShipment.DestinationAddress.Address)
-=======
 	addressModel = PPMDestinationAddressModel(&ppmShipment.DestinationAddress.PPMDestinationAddress)
->>>>>>> 1f2f2da8
 	if addressModel != nil {
 		model.DestinationAddress = addressModel
 	}
