--- conflicted
+++ resolved
@@ -861,8 +861,6 @@
 
 	result := BoatShipment(boatShipment)
 	suite.NotNil(result)
-<<<<<<< HEAD
-=======
 }
 
 func (suite *PayloadsSuite) TestMarketCode() {
@@ -885,5 +883,4 @@
 		suite.NotNil(result, "Expected result to not be nil when marketCode is not nil")
 		suite.Equal("i", result, "Expected result to be 'i' for international market code")
 	})
->>>>>>> d8387673
 }