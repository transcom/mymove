--- conflicted
+++ resolved
@@ -562,39 +562,6 @@
 	suite.Equal(result.DestinationAddress.ETag, eTag)
 }
 
-func (suite *PayloadsSuite) TestPPMShipmentContainingOptionalDestinationStreet1() {
-	now := time.Now()
-	ppmShipment := &models.PPMShipment{
-		ID: uuid.Must(uuid.NewV4()),
-		DestinationAddress: &models.Address{
-			ID:             uuid.Must(uuid.NewV4()),
-			StreetAddress1: models.STREET_ADDRESS_1_NOT_PROVIDED,
-			StreetAddress2: models.StringPointer("1"),
-			StreetAddress3: models.StringPointer("2"),
-			City:           "SomeCity",
-			State:          "CA",
-			PostalCode:     "90210",
-			County:         "SomeCounty",
-			UpdatedAt:      now,
-		},
-	}
-
-	result := PPMShipment(ppmShipment)
-
-	eTag := etag.GenerateEtag(now)
-
-	suite.NotNil(result)
-	// expecting empty string on the response side to simulate nothing was provided.
-	suite.Equal(result.DestinationAddress.StreetAddress1, models.StringPointer(""))
-	suite.Equal(result.DestinationAddress.StreetAddress2, ppmShipment.DestinationAddress.StreetAddress2)
-	suite.Equal(result.DestinationAddress.StreetAddress3, ppmShipment.DestinationAddress.StreetAddress3)
-	suite.Equal(*result.DestinationAddress.City, ppmShipment.DestinationAddress.City)
-	suite.Equal(*result.DestinationAddress.State, ppmShipment.DestinationAddress.State)
-	suite.Equal(*result.DestinationAddress.PostalCode, ppmShipment.DestinationAddress.PostalCode)
-	suite.Equal(*result.DestinationAddress.County, ppmShipment.DestinationAddress.County)
-	suite.Equal(result.DestinationAddress.ETag, eTag)
-}
-
 func (suite *PayloadsSuite) TestMTOServiceItem() {
 	sitPostalCode := "55555"
 	mtoServiceItemDOFSIT := &models.MTOServiceItem{
@@ -897,8 +864,6 @@
 
 	result := BoatShipment(boatShipment)
 	suite.NotNil(result)
-<<<<<<< HEAD
-=======
 }
 
 func (suite *PayloadsSuite) TestMarketCode() {
@@ -921,5 +886,4 @@
 		suite.NotNil(result, "Expected result to not be nil when marketCode is not nil")
 		suite.Equal("i", result, "Expected result to be 'i' for international market code")
 	})
->>>>>>> ea3fdcd5
 }