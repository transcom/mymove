--- conflicted
+++ resolved
@@ -247,11 +247,7 @@
 	if address == nil {
 		return nil
 	}
-<<<<<<< HEAD
-	return &primev3messages.Address{
-=======
 	payloadAddress := &primev3messages.Address{
->>>>>>> 7f0b037e
 		ID:               strfmt.UUID(address.ID.String()),
 		StreetAddress1:   &address.StreetAddress1,
 		StreetAddress2:   address.StreetAddress2,
