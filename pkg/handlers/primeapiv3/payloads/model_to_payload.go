--- conflicted
+++ resolved
@@ -1050,17 +1050,6 @@
 	return payload
 }
 
-<<<<<<< HEAD
-// PostalCodeToRateArea converts postalCode into RateArea model to payload
-func PostalCodeToRateArea(postalCode *string, shipmentPostalCodeRateAreaMap map[string]services.ShipmentPostalCodeRateArea) *primev3messages.RateArea {
-	if postalCode == nil {
-		return nil
-	}
-	if ra, ok := shipmentPostalCodeRateAreaMap[*postalCode]; ok {
-		return &primev3messages.RateArea{ID: handlers.FmtUUID(ra.RateArea.ID), RateAreaID: &ra.RateArea.Code, RateAreaName: &ra.RateArea.Name}
-	}
-	return nil
-=======
 // Takes the Port Location from the MTO Service item and sets it on the MTOShipmentsWithoutServiceObjects payload
 func setPortsOnShipments(mtoServiceItems *models.MTOServiceItems, mtoShipments *primev3messages.MTOShipmentsWithoutServiceObjects) {
 	shipmentPodMap := make(map[string]*models.PortLocation)
@@ -1102,5 +1091,15 @@
 		Zip:      portLocation.UsPostRegionCity.UsprZipID,
 		Country:  portLocation.Country.CountryName,
 	}
->>>>>>> 71d62d11
+}
+
+// PostalCodeToRateArea converts postalCode into RateArea model to payload
+func PostalCodeToRateArea(postalCode *string, shipmentPostalCodeRateAreaMap map[string]services.ShipmentPostalCodeRateArea) *primev3messages.RateArea {
+	if postalCode == nil {
+		return nil
+	}
+	if ra, ok := shipmentPostalCodeRateAreaMap[*postalCode]; ok {
+		return &primev3messages.RateArea{ID: handlers.FmtUUID(ra.RateArea.ID), RateAreaID: &ra.RateArea.Code, RateAreaName: &ra.RateArea.Name}
+	}
+	return nil
 }