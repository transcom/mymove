--- conflicted
+++ resolved
@@ -29,7 +29,6 @@
 
 	setPortsOnShipments(&moveTaskOrder.MTOServiceItems, mtoShipments)
 
-<<<<<<< HEAD
 	var destGbloc, destZip string
 	var err error
 	destGbloc, err = moveTaskOrder.GetDestinationGBLOC(db)
@@ -41,8 +40,6 @@
 		destZip = ""
 	}
 
-=======
->>>>>>> ba7465e7
 	payload := &primev3messages.MoveTaskOrder{
 		ID:                         strfmt.UUID(moveTaskOrder.ID.String()),
 		MoveCode:                   moveTaskOrder.Locator,
@@ -1084,7 +1081,6 @@
 	return payload
 }
 
-<<<<<<< HEAD
 // PostalCodeToRateArea converts postalCode into RateArea model to payload
 func PostalCodeToRateArea(postalCode *string, shipmentPostalCodeRateAreaMap map[string]services.ShipmentPostalCodeRateArea) *primev3messages.RateArea {
 	if postalCode == nil {
@@ -1096,8 +1092,6 @@
 	return nil
 }
 
-=======
->>>>>>> ba7465e7
 // Takes the Port Location from the MTO Service item and sets it on the MTOShipmentsWithoutServiceObjects payload
 func setPortsOnShipments(mtoServiceItems *models.MTOServiceItems, mtoShipments *primev3messages.MTOShipmentsWithoutServiceObjects) {
 	shipmentPodMap := make(map[string]*models.PortLocation)
