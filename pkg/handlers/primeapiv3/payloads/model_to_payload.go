--- conflicted
+++ resolved
@@ -248,18 +248,6 @@
 		return nil
 	}
 	return &primev3messages.Address{
-<<<<<<< HEAD
-		ID:             strfmt.UUID(address.ID.String()),
-		StreetAddress1: &address.StreetAddress1,
-		StreetAddress2: address.StreetAddress2,
-		StreetAddress3: address.StreetAddress3,
-		City:           &address.City,
-		State:          &address.State,
-		PostalCode:     &address.PostalCode,
-		Country:        Country(address.Country),
-		ETag:           etag.GenerateEtag(address.UpdatedAt),
-		County:         address.County,
-=======
 		ID:               strfmt.UUID(address.ID.String()),
 		StreetAddress1:   &address.StreetAddress1,
 		StreetAddress2:   address.StreetAddress2,
@@ -271,7 +259,6 @@
 		ETag:             etag.GenerateEtag(address.UpdatedAt),
 		County:           address.County,
 		DestinationGbloc: address.DestinationGbloc,
->>>>>>> 8080398f
 	}
 }
 
