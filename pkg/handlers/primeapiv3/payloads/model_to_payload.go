--- conflicted
+++ resolved
@@ -47,7 +47,6 @@
 		AvailableToPrimeAt:         handlers.FmtDateTimePtr(moveTaskOrder.AvailableToPrimeAt),
 		PrimeCounselingCompletedAt: handlers.FmtDateTimePtr(moveTaskOrder.PrimeCounselingCompletedAt),
 		ExcessWeightQualifiedAt:    handlers.FmtDateTimePtr(moveTaskOrder.ExcessWeightQualifiedAt),
-<<<<<<< HEAD
 		ExcessUnaccompaniedBaggageWeightQualifiedAt:    handlers.FmtDateTimePtr(moveTaskOrder.ExcessUnaccompaniedBaggageWeightQualifiedAt),
 		ExcessUnaccompaniedBaggageWeightAcknowledgedAt: handlers.FmtDateTimePtr(moveTaskOrder.ExcessUnaccompaniedBaggageWeightAcknowledgedAt),
 		ExcessWeightAcknowledgedAt:                     handlers.FmtDateTimePtr(moveTaskOrder.ExcessWeightAcknowledgedAt),
@@ -62,20 +61,6 @@
 		ContractNumber:                                 moveTaskOrder.Contractor.ContractNumber,
 		UpdatedAt:                                      strfmt.DateTime(moveTaskOrder.UpdatedAt),
 		ETag:                                           etag.GenerateEtag(moveTaskOrder.UpdatedAt),
-=======
-		ExcessWeightAcknowledgedAt: handlers.FmtDateTimePtr(moveTaskOrder.ExcessWeightAcknowledgedAt),
-		ExcessWeightUploadID:       handlers.FmtUUIDPtr(moveTaskOrder.ExcessWeightUploadID),
-		OrderID:                    strfmt.UUID(moveTaskOrder.OrdersID.String()),
-		Order:                      Order(&moveTaskOrder.Orders),
-		DestinationGBLOC:           destGbloc,
-		DestinationPostalCode:      destZip,
-		ReferenceID:                *moveTaskOrder.ReferenceID,
-		PaymentRequests:            *paymentRequests,
-		MtoShipments:               *mtoShipments,
-		ContractNumber:             moveTaskOrder.Contractor.ContractNumber,
-		UpdatedAt:                  strfmt.DateTime(moveTaskOrder.UpdatedAt),
-		ETag:                       etag.GenerateEtag(moveTaskOrder.UpdatedAt),
->>>>>>> 60288aab
 	}
 
 	if moveTaskOrder.PPMType != nil {
