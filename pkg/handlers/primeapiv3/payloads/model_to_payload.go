--- conflicted
+++ resolved
@@ -487,8 +487,6 @@
 	return payloadPPMShipment
 }
 
-<<<<<<< HEAD
-=======
 // MobilehomeShipment payload
 func MobileHomeShipment(mobileHomeShipment *models.MobileHome) *primev3messages.MobileHome {
 	if mobileHomeShipment == nil || mobileHomeShipment.ID.IsNil() {
@@ -512,7 +510,6 @@
 	return payloadMobileHomeShipment
 }
 
->>>>>>> d92c3d0a
 func MTOShipmentWithoutServiceItems(mtoShipment *models.MTOShipment) *primev3messages.MTOShipmentWithoutServiceItems {
 	payload := &primev3messages.MTOShipmentWithoutServiceItems{
 		ID:                               strfmt.UUID(mtoShipment.ID.String()),
@@ -543,10 +540,7 @@
 		UpdatedAt:                        strfmt.DateTime(mtoShipment.UpdatedAt),
 		PpmShipment:                      PPMShipment(mtoShipment.PPMShipment),
 		BoatShipment:                     BoatShipment(mtoShipment.BoatShipment),
-<<<<<<< HEAD
-=======
 		MobileHomeShipment:               MobileHomeShipment(mtoShipment.MobileHome),
->>>>>>> d92c3d0a
 		ETag:                             etag.GenerateEtag(mtoShipment.UpdatedAt),
 		OriginSitAuthEndDate:             (*strfmt.Date)(mtoShipment.OriginSITAuthEndDate),
 		DestinationSitAuthEndDate:        (*strfmt.Date)(mtoShipment.DestinationSITAuthEndDate),
