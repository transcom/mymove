package payloads

import (
	"strings"
	"time"

	"github.com/go-openapi/strfmt"
	"github.com/go-openapi/swag"
	"github.com/gobuffalo/validate/v3"
	"github.com/gofrs/uuid"

	"github.com/transcom/mymove/pkg/etag"
	"github.com/transcom/mymove/pkg/gen/primev3messages"
	"github.com/transcom/mymove/pkg/handlers"
	"github.com/transcom/mymove/pkg/models"
)

// MoveTaskOrder payload
func MoveTaskOrder(moveTaskOrder *models.Move) *primev3messages.MoveTaskOrder {
	if moveTaskOrder == nil {
		return nil
	}
	paymentRequests := PaymentRequests(&moveTaskOrder.PaymentRequests)
	mtoServiceItems := MTOServiceItems(&moveTaskOrder.MTOServiceItems)
	mtoShipments := MTOShipmentsWithoutServiceItems(&moveTaskOrder.MTOShipments)

	payload := &primev3messages.MoveTaskOrder{
		ID:                         strfmt.UUID(moveTaskOrder.ID.String()),
		MoveCode:                   moveTaskOrder.Locator,
		CreatedAt:                  strfmt.DateTime(moveTaskOrder.CreatedAt),
		AvailableToPrimeAt:         handlers.FmtDateTimePtr(moveTaskOrder.AvailableToPrimeAt),
		PrimeCounselingCompletedAt: handlers.FmtDateTimePtr(moveTaskOrder.PrimeCounselingCompletedAt),
		ExcessWeightQualifiedAt:    handlers.FmtDateTimePtr(moveTaskOrder.ExcessWeightQualifiedAt),
		ExcessWeightAcknowledgedAt: handlers.FmtDateTimePtr(moveTaskOrder.ExcessWeightAcknowledgedAt),
		ExcessWeightUploadID:       handlers.FmtUUIDPtr(moveTaskOrder.ExcessWeightUploadID),
		OrderID:                    strfmt.UUID(moveTaskOrder.OrdersID.String()),
		Order:                      Order(&moveTaskOrder.Orders),
		ReferenceID:                *moveTaskOrder.ReferenceID,
		PaymentRequests:            *paymentRequests,
		MtoShipments:               *mtoShipments,
		ContractNumber:             moveTaskOrder.Contractor.ContractNumber,
		UpdatedAt:                  strfmt.DateTime(moveTaskOrder.UpdatedAt),
		ETag:                       etag.GenerateEtag(moveTaskOrder.UpdatedAt),
	}

	if moveTaskOrder.PPMType != nil {
		payload.PpmType = *moveTaskOrder.PPMType
	}

	// mto service item references a polymorphic type which auto-generates an interface and getters and setters
	payload.SetMtoServiceItems(*mtoServiceItems)

	// update originDutyLocationGBLOC to match TOO's gbloc and not service counselors's gbloc
	if len(moveTaskOrder.ShipmentGBLOC) > 0 && moveTaskOrder.ShipmentGBLOC[0].GBLOC != nil {
		payload.Order.OriginDutyLocationGBLOC = swag.StringValue(moveTaskOrder.ShipmentGBLOC[0].GBLOC)
	}

	return payload
}

// Customer payload
func Customer(customer *models.ServiceMember) *primev3messages.Customer {
	if customer == nil {
		return nil
	}
	payload := primev3messages.Customer{
		FirstName:      swag.StringValue(customer.FirstName),
		LastName:       swag.StringValue(customer.LastName),
		DodID:          swag.StringValue(customer.Edipi),
		Emplid:         swag.StringValue(customer.Emplid),
		ID:             strfmt.UUID(customer.ID.String()),
		UserID:         strfmt.UUID(customer.UserID.String()),
		CurrentAddress: Address(customer.ResidentialAddress),
		ETag:           etag.GenerateEtag(customer.UpdatedAt),
		Branch:         swag.StringValue((*string)(customer.Affiliation)),
	}

	if customer.Telephone != nil {
		payload.Phone = *customer.Telephone
	}

	if customer.PersonalEmail != nil {
		payload.Email = *customer.PersonalEmail
	}
	return &payload
}

// Order payload
func Order(order *models.Order) *primev3messages.Order {
	if order == nil {
		return nil
	}
	destinationDutyLocation := DutyLocation(&order.NewDutyLocation)
	originDutyLocation := DutyLocation(order.OriginDutyLocation)
	if order.Grade != nil && order.Entitlement != nil {
		order.Entitlement.SetWeightAllotment(string(*order.Grade))
	}

	var grade string
	if order.Grade != nil {
		grade = string(*order.Grade)
	}

	payload := primev3messages.Order{
		CustomerID:                     strfmt.UUID(order.ServiceMemberID.String()),
		Customer:                       Customer(&order.ServiceMember),
		DestinationDutyLocation:        destinationDutyLocation,
		DestinationDutyLocationGBLOC:   swag.StringValue(order.DestinationGBLOC),
		Entitlement:                    Entitlement(order.Entitlement),
		ID:                             strfmt.UUID(order.ID.String()),
		OriginDutyLocation:             originDutyLocation,
		OriginDutyLocationGBLOC:        swag.StringValue(order.OriginDutyLocationGBLOC),
		OrderNumber:                    order.OrdersNumber,
		LinesOfAccounting:              order.TAC,
		Rank:                           &grade, // Convert prime API "Rank" into our internal tracking of "Grade"
		ETag:                           etag.GenerateEtag(order.UpdatedAt),
		ReportByDate:                   strfmt.Date(order.ReportByDate),
		OrdersType:                     primev3messages.OrdersType(order.OrdersType),
		SupplyAndServicesCostEstimate:  order.SupplyAndServicesCostEstimate,
		PackingAndShippingInstructions: order.PackingAndShippingInstructions,
		MethodOfPayment:                order.MethodOfPayment,
		Naics:                          order.NAICS,
	}

	if strings.ToLower(payload.Customer.Branch) == "marines" {
		payload.OriginDutyLocationGBLOC = "USMC"
		payload.DestinationDutyLocationGBLOC = "USMC"
	}

	return &payload
}

// Entitlement payload
func Entitlement(entitlement *models.Entitlement) *primev3messages.Entitlements {
	if entitlement == nil {
		return nil
	}
	var totalWeight int64
	if weightAllowance := entitlement.WeightAllowance(); weightAllowance != nil {
		totalWeight = int64(*weightAllowance)
	}
	var authorizedWeight *int64
	if entitlement.AuthorizedWeight() != nil {
		aw := int64(*entitlement.AuthorizedWeight())
		authorizedWeight = &aw
	}
	var sit int64
	if entitlement.StorageInTransit != nil {
		sit = int64(*entitlement.StorageInTransit)
	}
	var totalDependents int64
	if entitlement.TotalDependents != nil {
		totalDependents = int64(*entitlement.TotalDependents)
	}
	return &primev3messages.Entitlements{
		ID:                             strfmt.UUID(entitlement.ID.String()),
		AuthorizedWeight:               authorizedWeight,
		DependentsAuthorized:           entitlement.DependentsAuthorized,
		NonTemporaryStorage:            entitlement.NonTemporaryStorage,
		PrivatelyOwnedVehicle:          entitlement.PrivatelyOwnedVehicle,
		ProGearWeight:                  int64(entitlement.ProGearWeight),
		ProGearWeightSpouse:            int64(entitlement.ProGearWeightSpouse),
		RequiredMedicalEquipmentWeight: int64(entitlement.RequiredMedicalEquipmentWeight),
		OrganizationalClothingAndIndividualEquipment: entitlement.OrganizationalClothingAndIndividualEquipment,
		StorageInTransit: sit,
		TotalDependents:  totalDependents,
		TotalWeight:      totalWeight,
		ETag:             etag.GenerateEtag(entitlement.UpdatedAt),
	}
}

// DutyLocation payload
func DutyLocation(dutyLocation *models.DutyLocation) *primev3messages.DutyLocation {
	if dutyLocation == nil {
		return nil
	}
	address := Address(&dutyLocation.Address)
	payload := primev3messages.DutyLocation{
		Address:   address,
		AddressID: address.ID,
		ID:        strfmt.UUID(dutyLocation.ID.String()),
		Name:      dutyLocation.Name,
	}
	return &payload
}

// Country payload
func Country(country *models.Country) *string {
	if country == nil {
		return nil
	}
	return &country.Country
}

// Address payload
func Address(address *models.Address) *primev3messages.Address {
	if address == nil {
		return nil
	}
	return &primev3messages.Address{
		ID:             strfmt.UUID(address.ID.String()),
		StreetAddress1: &address.StreetAddress1,
		StreetAddress2: address.StreetAddress2,
		StreetAddress3: address.StreetAddress3,
		City:           &address.City,
		State:          &address.State,
		PostalCode:     &address.PostalCode,
		Country:        Country(address.Country),
		ETag:           etag.GenerateEtag(address.UpdatedAt),
		County:         &address.County,
	}
}

// StorageFacility payload
func StorageFacility(storage *models.StorageFacility) *primev3messages.StorageFacility {
	if storage == nil {
		return nil
	}

	return &primev3messages.StorageFacility{
		ID:           strfmt.UUID(storage.ID.String()),
		Address:      Address(&storage.Address),
		ETag:         etag.GenerateEtag(storage.UpdatedAt),
		Email:        storage.Email,
		FacilityName: storage.FacilityName,
		LotNumber:    storage.LotNumber,
		Phone:        storage.Phone,
	}
}

// MTOAgent payload
func MTOAgent(mtoAgent *models.MTOAgent) *primev3messages.MTOAgent {
	if mtoAgent == nil {
		return nil
	}

	return &primev3messages.MTOAgent{
		AgentType:     primev3messages.MTOAgentType(mtoAgent.MTOAgentType),
		FirstName:     mtoAgent.FirstName,
		LastName:      mtoAgent.LastName,
		Phone:         mtoAgent.Phone,
		Email:         mtoAgent.Email,
		ID:            strfmt.UUID(mtoAgent.ID.String()),
		MtoShipmentID: strfmt.UUID(mtoAgent.MTOShipmentID.String()),
		CreatedAt:     strfmt.DateTime(mtoAgent.CreatedAt),
		UpdatedAt:     strfmt.DateTime(mtoAgent.UpdatedAt),
		ETag:          etag.GenerateEtag(mtoAgent.UpdatedAt),
	}
}

// MTOAgents payload
func MTOAgents(mtoAgents *models.MTOAgents) *primev3messages.MTOAgents {
	if mtoAgents == nil {
		return nil
	}

	agents := make(primev3messages.MTOAgents, len(*mtoAgents))

	for i, m := range *mtoAgents {
		copyOfM := m // Make copy to avoid implicit memory aliasing of items from a range statement.
		agents[i] = MTOAgent(&copyOfM)
	}

	return &agents
}

func ProofOfServiceDoc(proofOfServiceDoc models.ProofOfServiceDoc) *primev3messages.ProofOfServiceDoc {
	uploads := make([]*primev3messages.UploadWithOmissions, len(proofOfServiceDoc.PrimeUploads))
	if len(proofOfServiceDoc.PrimeUploads) > 0 {
		for i, primeUpload := range proofOfServiceDoc.PrimeUploads { //#nosec G601
			uploads[i] = basicUpload(&primeUpload.Upload) //#nosec G601
		}
	}

	return &primev3messages.ProofOfServiceDoc{
		Uploads: uploads,
	}
}

// PaymentRequest payload
func PaymentRequest(paymentRequest *models.PaymentRequest) *primev3messages.PaymentRequest {
	if paymentRequest == nil {
		return nil
	}

	serviceDocs := make(primev3messages.ProofOfServiceDocs, len(paymentRequest.ProofOfServiceDocs))

	if len(paymentRequest.ProofOfServiceDocs) > 0 {
		for i, proofOfService := range paymentRequest.ProofOfServiceDocs {
			serviceDocs[i] = ProofOfServiceDoc(proofOfService)
		}
	}

	paymentServiceItems := PaymentServiceItems(&paymentRequest.PaymentServiceItems)
	return &primev3messages.PaymentRequest{
		ID:                              strfmt.UUID(paymentRequest.ID.String()),
		IsFinal:                         &paymentRequest.IsFinal,
		MoveTaskOrderID:                 strfmt.UUID(paymentRequest.MoveTaskOrderID.String()),
		PaymentRequestNumber:            paymentRequest.PaymentRequestNumber,
		RecalculationOfPaymentRequestID: handlers.FmtUUIDPtr(paymentRequest.RecalculationOfPaymentRequestID),
		RejectionReason:                 paymentRequest.RejectionReason,
		Status:                          primev3messages.PaymentRequestStatus(paymentRequest.Status),
		PaymentServiceItems:             *paymentServiceItems,
		ProofOfServiceDocs:              serviceDocs,
		ETag:                            etag.GenerateEtag(paymentRequest.UpdatedAt),
	}
}

// PaymentRequests payload
func PaymentRequests(paymentRequests *models.PaymentRequests) *primev3messages.PaymentRequests {
	if paymentRequests == nil {
		return nil
	}

	payload := make(primev3messages.PaymentRequests, len(*paymentRequests))

	for i, p := range *paymentRequests {
		copyOfP := p // Make copy to avoid implicit memory aliasing of items from a range statement.
		payload[i] = PaymentRequest(&copyOfP)
	}
	return &payload
}

// PaymentServiceItem payload
func PaymentServiceItem(paymentServiceItem *models.PaymentServiceItem) *primev3messages.PaymentServiceItem {
	if paymentServiceItem == nil {
		return nil
	}

	paymentServiceItemParams := PaymentServiceItemParams(&paymentServiceItem.PaymentServiceItemParams)

	payload := &primev3messages.PaymentServiceItem{
		ID:                       strfmt.UUID(paymentServiceItem.ID.String()),
		PaymentRequestID:         strfmt.UUID(paymentServiceItem.PaymentRequestID.String()),
		MtoServiceItemID:         strfmt.UUID(paymentServiceItem.MTOServiceItemID.String()),
		Status:                   primev3messages.PaymentServiceItemStatus(paymentServiceItem.Status),
		RejectionReason:          paymentServiceItem.RejectionReason,
		ReferenceID:              paymentServiceItem.ReferenceID,
		PaymentServiceItemParams: *paymentServiceItemParams,
		ETag:                     etag.GenerateEtag(paymentServiceItem.UpdatedAt),
	}

	if paymentServiceItem.PriceCents != nil {
		payload.PriceCents = models.Int64Pointer(int64(*paymentServiceItem.PriceCents))
	}

	return payload
}

// PaymentServiceItems payload
func PaymentServiceItems(paymentServiceItems *models.PaymentServiceItems) *primev3messages.PaymentServiceItems {
	if paymentServiceItems == nil {
		return nil
	}

	payload := make(primev3messages.PaymentServiceItems, len(*paymentServiceItems))

	for i, p := range *paymentServiceItems {
		copyOfP := p // Make copy to avoid implicit memory aliasing of items from a range statement.
		payload[i] = PaymentServiceItem(&copyOfP)
	}
	return &payload
}

// PaymentServiceItemParam payload
func PaymentServiceItemParam(paymentServiceItemParam *models.PaymentServiceItemParam) *primev3messages.PaymentServiceItemParam {
	if paymentServiceItemParam == nil {
		return nil
	}

	return &primev3messages.PaymentServiceItemParam{
		ID:                   strfmt.UUID(paymentServiceItemParam.ID.String()),
		PaymentServiceItemID: strfmt.UUID(paymentServiceItemParam.PaymentServiceItemID.String()),
		Key:                  primev3messages.ServiceItemParamName(paymentServiceItemParam.ServiceItemParamKey.Key),
		Value:                paymentServiceItemParam.Value,
		Type:                 primev3messages.ServiceItemParamType(paymentServiceItemParam.ServiceItemParamKey.Type),
		Origin:               primev3messages.ServiceItemParamOrigin(paymentServiceItemParam.ServiceItemParamKey.Origin),
		ETag:                 etag.GenerateEtag(paymentServiceItemParam.UpdatedAt),
	}
}

// PaymentServiceItemParams payload
func PaymentServiceItemParams(paymentServiceItemParams *models.PaymentServiceItemParams) *primev3messages.PaymentServiceItemParams {
	if paymentServiceItemParams == nil {
		return nil
	}

	payload := make(primev3messages.PaymentServiceItemParams, len(*paymentServiceItemParams))

	for i, p := range *paymentServiceItemParams {
		copyOfP := p // Make copy to avoid implicit memory aliasing of items from a range statement.
		payload[i] = PaymentServiceItemParam(&copyOfP)
	}
	return &payload
}

func ServiceRequestDocument(serviceRequestDocument models.ServiceRequestDocument) *primev3messages.ServiceRequestDocument {
	uploads := make([]*primev3messages.UploadWithOmissions, len(serviceRequestDocument.ServiceRequestDocumentUploads))
	if len(serviceRequestDocument.ServiceRequestDocumentUploads) > 0 {
		for i, proofOfServiceDocumentUpload := range serviceRequestDocument.ServiceRequestDocumentUploads {
			uploads[i] = basicUpload(&proofOfServiceDocumentUpload.Upload) //#nosec G601
		}
	}

	return &primev3messages.ServiceRequestDocument{
		Uploads: uploads,
	}
}

// PPMShipment payload
func PPMShipment(ppmShipment *models.PPMShipment) *primev3messages.PPMShipment {
	if ppmShipment == nil || ppmShipment.ID.IsNil() {
		return nil
	}

	payloadPPMShipment := &primev3messages.PPMShipment{
		ID:                             *handlers.FmtUUID(ppmShipment.ID),
		ShipmentID:                     *handlers.FmtUUID(ppmShipment.ShipmentID),
		CreatedAt:                      strfmt.DateTime(ppmShipment.CreatedAt),
		UpdatedAt:                      strfmt.DateTime(ppmShipment.UpdatedAt),
		Status:                         primev3messages.PPMShipmentStatus(ppmShipment.Status),
		ExpectedDepartureDate:          handlers.FmtDate(ppmShipment.ExpectedDepartureDate),
		ActualMoveDate:                 handlers.FmtDatePtr(ppmShipment.ActualMoveDate),
		SubmittedAt:                    handlers.FmtDateTimePtr(ppmShipment.SubmittedAt),
		ReviewedAt:                     handlers.FmtDateTimePtr(ppmShipment.ReviewedAt),
		ApprovedAt:                     handlers.FmtDateTimePtr(ppmShipment.ApprovedAt),
		HasSecondaryPickupAddress:      ppmShipment.HasSecondaryPickupAddress,
		HasSecondaryDestinationAddress: ppmShipment.HasSecondaryDestinationAddress,
		ActualPickupPostalCode:         ppmShipment.ActualPickupPostalCode,
		ActualDestinationPostalCode:    ppmShipment.ActualDestinationPostalCode,
		SitExpected:                    ppmShipment.SITExpected,
		SitEstimatedWeight:             handlers.FmtPoundPtr(ppmShipment.SITEstimatedWeight),
		SitEstimatedEntryDate:          handlers.FmtDatePtr(ppmShipment.SITEstimatedEntryDate),
		SitEstimatedDepartureDate:      handlers.FmtDatePtr(ppmShipment.SITEstimatedDepartureDate),
		SitEstimatedCost:               handlers.FmtCost(ppmShipment.SITEstimatedCost),
		EstimatedWeight:                handlers.FmtPoundPtr(ppmShipment.EstimatedWeight),
		EstimatedIncentive:             handlers.FmtCost(ppmShipment.EstimatedIncentive),
		HasProGear:                     ppmShipment.HasProGear,
		ProGearWeight:                  handlers.FmtPoundPtr(ppmShipment.ProGearWeight),
		SpouseProGearWeight:            handlers.FmtPoundPtr(ppmShipment.SpouseProGearWeight),
		HasRequestedAdvance:            ppmShipment.HasRequestedAdvance,
		AdvanceAmountRequested:         handlers.FmtCost(ppmShipment.AdvanceAmountRequested),
		HasReceivedAdvance:             ppmShipment.HasReceivedAdvance,
		AdvanceAmountReceived:          handlers.FmtCost(ppmShipment.AdvanceAmountReceived),
		IsActualExpenseReimbursement:   ppmShipment.IsActualExpenseReimbursement,
		ETag:                           etag.GenerateEtag(ppmShipment.UpdatedAt),
	}

	if ppmShipment.SITLocation != nil {
		sitLocation := primev3messages.SITLocationType(*ppmShipment.SITLocation)
		payloadPPMShipment.SitLocation = &sitLocation
	}

	// Set up address payloads
	if ppmShipment.PickupAddress != nil {
		payloadPPMShipment.PickupAddress = Address(ppmShipment.PickupAddress)
	}
	if ppmShipment.DestinationAddress != nil {
		payloadPPMShipment.DestinationAddress = Address(ppmShipment.DestinationAddress)
	}
	if ppmShipment.SecondaryPickupAddress != nil {
		payloadPPMShipment.SecondaryPickupAddress = Address(ppmShipment.SecondaryPickupAddress)
	}
	if ppmShipment.SecondaryDestinationAddress != nil {
		payloadPPMShipment.SecondaryDestinationAddress = Address(ppmShipment.SecondaryDestinationAddress)
	}

	if ppmShipment.IsActualExpenseReimbursement != nil {
		payloadPPMShipment.IsActualExpenseReimbursement = ppmShipment.IsActualExpenseReimbursement
	}

	return payloadPPMShipment
}

// BoatShipment payload
func BoatShipment(boatShipment *models.BoatShipment) *primev3messages.BoatShipment {
	if boatShipment == nil || boatShipment.ID.IsNil() {
		return nil
	}

	boatShipmentType := string(boatShipment.Type)
	payloadPPMShipment := &primev3messages.BoatShipment{
		ID:             *handlers.FmtUUID(boatShipment.ID),
		ShipmentID:     *handlers.FmtUUID(boatShipment.ShipmentID),
		CreatedAt:      strfmt.DateTime(boatShipment.CreatedAt),
		UpdatedAt:      strfmt.DateTime(boatShipment.UpdatedAt),
		Type:           &boatShipmentType,
		Year:           handlers.FmtIntPtrToInt64(boatShipment.Year),
		Make:           boatShipment.Make,
		Model:          boatShipment.Model,
		LengthInInches: handlers.FmtIntPtrToInt64(boatShipment.LengthInInches),
		WidthInInches:  handlers.FmtIntPtrToInt64(boatShipment.WidthInInches),
		HeightInInches: handlers.FmtIntPtrToInt64(boatShipment.HeightInInches),
		HasTrailer:     boatShipment.HasTrailer,
		IsRoadworthy:   boatShipment.IsRoadworthy,
		ETag:           etag.GenerateEtag(boatShipment.UpdatedAt),
	}

	return payloadPPMShipment
}

// MobilehomeShipment payload
func MobileHomeShipment(mobileHomeShipment *models.MobileHome) *primev3messages.MobileHome {
	if mobileHomeShipment == nil || mobileHomeShipment.ID.IsNil() {
		return nil
	}

	payloadMobileHomeShipment := &primev3messages.MobileHome{
		ID:             *handlers.FmtUUID(mobileHomeShipment.ID),
		ShipmentID:     *handlers.FmtUUID(mobileHomeShipment.ShipmentID),
		CreatedAt:      strfmt.DateTime(mobileHomeShipment.CreatedAt),
		UpdatedAt:      strfmt.DateTime(mobileHomeShipment.UpdatedAt),
		Year:           *handlers.FmtIntPtrToInt64(mobileHomeShipment.Year),
		Make:           *mobileHomeShipment.Make,
		Model:          *mobileHomeShipment.Model,
		LengthInInches: *handlers.FmtIntPtrToInt64(mobileHomeShipment.LengthInInches),
		WidthInInches:  *handlers.FmtIntPtrToInt64(mobileHomeShipment.WidthInInches),
		HeightInInches: *handlers.FmtIntPtrToInt64(mobileHomeShipment.HeightInInches),
		ETag:           etag.GenerateEtag(mobileHomeShipment.UpdatedAt),
	}

	return payloadMobileHomeShipment
}

<<<<<<< HEAD
=======
// MarketCode payload
func MarketCode(marketCode *models.MarketCode) string {
	if marketCode == nil {
		return "" // Or a default string value
	}
	return string(*marketCode)
}

>>>>>>> 4257a449
func MTOShipmentWithoutServiceItems(mtoShipment *models.MTOShipment) *primev3messages.MTOShipmentWithoutServiceItems {
	payload := &primev3messages.MTOShipmentWithoutServiceItems{
		ID:                               strfmt.UUID(mtoShipment.ID.String()),
		ActualPickupDate:                 handlers.FmtDatePtr(mtoShipment.ActualPickupDate),
		ApprovedDate:                     handlers.FmtDatePtr(mtoShipment.ApprovedDate),
		FirstAvailableDeliveryDate:       handlers.FmtDatePtr(mtoShipment.FirstAvailableDeliveryDate),
		PrimeEstimatedWeightRecordedDate: handlers.FmtDatePtr(mtoShipment.PrimeEstimatedWeightRecordedDate),
		RequestedPickupDate:              handlers.FmtDatePtr(mtoShipment.RequestedPickupDate),
		RequestedDeliveryDate:            handlers.FmtDatePtr(mtoShipment.RequestedDeliveryDate),
		RequiredDeliveryDate:             handlers.FmtDatePtr(mtoShipment.RequiredDeliveryDate),
		ScheduledPickupDate:              handlers.FmtDatePtr(mtoShipment.ScheduledPickupDate),
		ScheduledDeliveryDate:            handlers.FmtDatePtr(mtoShipment.ScheduledDeliveryDate),
		ActualDeliveryDate:               handlers.FmtDatePtr(mtoShipment.ActualDeliveryDate),
		Agents:                           *MTOAgents(&mtoShipment.MTOAgents),
		SitExtensions:                    *SITDurationUpdates(&mtoShipment.SITDurationUpdates),
		Reweigh:                          Reweigh(mtoShipment.Reweigh),
		MoveTaskOrderID:                  strfmt.UUID(mtoShipment.MoveTaskOrderID.String()),
		ShipmentType:                     primev3messages.MTOShipmentType(mtoShipment.ShipmentType),
		CustomerRemarks:                  mtoShipment.CustomerRemarks,
		CounselorRemarks:                 mtoShipment.CounselorRemarks,
		ActualProGearWeight:              handlers.FmtPoundPtr(mtoShipment.ActualProGearWeight),
		ActualSpouseProGearWeight:        handlers.FmtPoundPtr(mtoShipment.ActualSpouseProGearWeight),
		Status:                           string(mtoShipment.Status),
		Diversion:                        bool(mtoShipment.Diversion),
		DiversionReason:                  mtoShipment.DiversionReason,
		DeliveryAddressUpdate:            ShipmentAddressUpdate(mtoShipment.DeliveryAddressUpdate),
		CreatedAt:                        strfmt.DateTime(mtoShipment.CreatedAt),
		UpdatedAt:                        strfmt.DateTime(mtoShipment.UpdatedAt),
		PpmShipment:                      PPMShipment(mtoShipment.PPMShipment),
		BoatShipment:                     BoatShipment(mtoShipment.BoatShipment),
		MobileHomeShipment:               MobileHomeShipment(mtoShipment.MobileHome),
		ETag:                             etag.GenerateEtag(mtoShipment.UpdatedAt),
		OriginSitAuthEndDate:             (*strfmt.Date)(mtoShipment.OriginSITAuthEndDate),
		DestinationSitAuthEndDate:        (*strfmt.Date)(mtoShipment.DestinationSITAuthEndDate),
		SecondaryDeliveryAddress:         Address(mtoShipment.SecondaryDeliveryAddress),
		SecondaryPickupAddress:           Address(mtoShipment.SecondaryPickupAddress),
		TertiaryDeliveryAddress:          Address(mtoShipment.TertiaryDeliveryAddress),
		TertiaryPickupAddress:            Address(mtoShipment.TertiaryPickupAddress),
		MarketCode:                       MarketCode(&mtoShipment.MarketCode),
	}

	// Set up address payloads
	if mtoShipment.PickupAddress != nil {
		payload.PickupAddress.Address = *Address(mtoShipment.PickupAddress)
	}
	if mtoShipment.DestinationAddress != nil {
		payload.DestinationAddress.Address = *Address(mtoShipment.DestinationAddress)
	}
	if mtoShipment.DestinationType != nil {
		destinationType := primev3messages.DestinationType(*mtoShipment.DestinationType)
		payload.DestinationType = &destinationType
	}

	if mtoShipment.StorageFacility != nil {
		payload.StorageFacility = StorageFacility(mtoShipment.StorageFacility)
	}

	if mtoShipment.PrimeEstimatedWeight != nil {
		payload.PrimeEstimatedWeight = handlers.FmtInt64(mtoShipment.PrimeEstimatedWeight.Int64())
	}

	if mtoShipment.PrimeActualWeight != nil {
		payload.PrimeActualWeight = handlers.FmtInt64(mtoShipment.PrimeActualWeight.Int64())
	}

	if mtoShipment.NTSRecordedWeight != nil {
		payload.NtsRecordedWeight = handlers.FmtInt64(mtoShipment.NTSRecordedWeight.Int64())
	}

	if mtoShipment.ShipmentType == models.MTOShipmentTypePPM {
		if mtoShipment.PPMShipment.PickupAddress != nil {
			payload.PpmShipment.PickupAddress = Address(mtoShipment.PPMShipment.PickupAddress)
		}
		if mtoShipment.PPMShipment.SecondaryPickupAddress != nil {
			payload.PpmShipment.SecondaryPickupAddress = Address(mtoShipment.PPMShipment.SecondaryPickupAddress)
		}
		if mtoShipment.PPMShipment.TertiaryPickupAddress != nil {
			payload.PpmShipment.TertiaryPickupAddress = Address(mtoShipment.PPMShipment.TertiaryPickupAddress)
		}
		if mtoShipment.PPMShipment.DestinationAddress != nil {
			payload.PpmShipment.DestinationAddress = Address(mtoShipment.PPMShipment.DestinationAddress)
		}
		if mtoShipment.PPMShipment.SecondaryDestinationAddress != nil {
			payload.PpmShipment.SecondaryDestinationAddress = Address(mtoShipment.PPMShipment.SecondaryDestinationAddress)
		}
		if mtoShipment.PPMShipment.TertiaryDestinationAddress != nil {
			payload.PpmShipment.TertiaryDestinationAddress = Address(mtoShipment.PPMShipment.TertiaryDestinationAddress)
		}
		payload.PpmShipment.HasSecondaryPickupAddress = mtoShipment.PPMShipment.HasSecondaryPickupAddress
		payload.PpmShipment.HasSecondaryDestinationAddress = mtoShipment.PPMShipment.HasSecondaryDestinationAddress
		payload.PpmShipment.HasTertiaryPickupAddress = mtoShipment.PPMShipment.HasTertiaryPickupAddress
		payload.PpmShipment.HasTertiaryDestinationAddress = mtoShipment.PPMShipment.HasTertiaryDestinationAddress
	}

	return payload
}

func MTOShipmentsWithoutServiceItems(mtoShipments *models.MTOShipments) *primev3messages.MTOShipmentsWithoutServiceObjects {
	payload := make(primev3messages.MTOShipmentsWithoutServiceObjects, len(*mtoShipments))

	for i, m := range *mtoShipments {
		copyOfM := m // Make copy to avoid implicit memory aliasing of items from a range statement.
		payload[i] = MTOShipmentWithoutServiceItems(&copyOfM)
	}
	return &payload
}

// MTOServiceItem payload
func MTOServiceItem(mtoServiceItem *models.MTOServiceItem) primev3messages.MTOServiceItem {
	var payload primev3messages.MTOServiceItem
	// here we determine which payload model to use based on the re service code
	switch mtoServiceItem.ReService.Code {
	case models.ReServiceCodeDOFSIT, models.ReServiceCodeDOASIT, models.ReServiceCodeDOPSIT, models.ReServiceCodeDOSFSC:
		var sitDepartureDate time.Time
		if mtoServiceItem.SITDepartureDate != nil {
			sitDepartureDate = *mtoServiceItem.SITDepartureDate
		}
		payload = &primev3messages.MTOServiceItemOriginSIT{
			ReServiceCode:        handlers.FmtString(string(mtoServiceItem.ReService.Code)),
			Reason:               mtoServiceItem.Reason,
			SitDepartureDate:     handlers.FmtDate(sitDepartureDate),
			SitEntryDate:         handlers.FmtDatePtr(mtoServiceItem.SITEntryDate),
			SitPostalCode:        mtoServiceItem.SITPostalCode,
			SitHHGActualOrigin:   Address(mtoServiceItem.SITOriginHHGActualAddress),
			SitHHGOriginalOrigin: Address(mtoServiceItem.SITOriginHHGOriginalAddress),
		}
	case models.ReServiceCodeDDFSIT, models.ReServiceCodeDDASIT, models.ReServiceCodeDDDSIT, models.ReServiceCodeDDSFSC:
		var sitDepartureDate, firstAvailableDeliveryDate1, firstAvailableDeliveryDate2, dateOfContact1, dateOfContact2 time.Time
		var timeMilitary1, timeMilitary2 *string

		if mtoServiceItem.SITDepartureDate != nil {
			sitDepartureDate = *mtoServiceItem.SITDepartureDate
		}

		firstContact := GetCustomerContact(mtoServiceItem.CustomerContacts, models.CustomerContactTypeFirst)
		secondContact := GetCustomerContact(mtoServiceItem.CustomerContacts, models.CustomerContactTypeSecond)
		timeMilitary1 = &firstContact.TimeMilitary
		timeMilitary2 = &secondContact.TimeMilitary

		if !firstContact.DateOfContact.IsZero() {
			dateOfContact1 = firstContact.DateOfContact
		}

		if !secondContact.DateOfContact.IsZero() {
			dateOfContact2 = secondContact.DateOfContact
		}

		if !firstContact.FirstAvailableDeliveryDate.IsZero() {
			firstAvailableDeliveryDate1 = firstContact.FirstAvailableDeliveryDate
		}

		if !secondContact.FirstAvailableDeliveryDate.IsZero() {
			firstAvailableDeliveryDate2 = secondContact.FirstAvailableDeliveryDate
		}

		payload = &primev3messages.MTOServiceItemDestSIT{
			ReServiceCode:               handlers.FmtString(string(mtoServiceItem.ReService.Code)),
			Reason:                      mtoServiceItem.Reason,
			DateOfContact1:              handlers.FmtDate(dateOfContact1),
			TimeMilitary1:               handlers.FmtStringPtrNonEmpty(timeMilitary1),
			FirstAvailableDeliveryDate1: handlers.FmtDate(firstAvailableDeliveryDate1),
			DateOfContact2:              handlers.FmtDate(dateOfContact2),
			TimeMilitary2:               handlers.FmtStringPtrNonEmpty(timeMilitary2),
			FirstAvailableDeliveryDate2: handlers.FmtDate(firstAvailableDeliveryDate2),
			SitDepartureDate:            handlers.FmtDate(sitDepartureDate),
			SitEntryDate:                handlers.FmtDatePtr(mtoServiceItem.SITEntryDate),
			SitDestinationFinalAddress:  Address(mtoServiceItem.SITDestinationFinalAddress),
			SitCustomerContacted:        handlers.FmtDatePtr(mtoServiceItem.SITCustomerContacted),
			SitRequestedDelivery:        handlers.FmtDatePtr(mtoServiceItem.SITRequestedDelivery),
		}

	case models.ReServiceCodeDCRT, models.ReServiceCodeDUCRT:
		item := GetDimension(mtoServiceItem.Dimensions, models.DimensionTypeItem)
		crate := GetDimension(mtoServiceItem.Dimensions, models.DimensionTypeCrate)
		cratingSI := primev3messages.MTOServiceItemDomesticCrating{
			ReServiceCode:   handlers.FmtString(string(mtoServiceItem.ReService.Code)),
			Description:     mtoServiceItem.Description,
			Reason:          mtoServiceItem.Reason,
			StandaloneCrate: mtoServiceItem.StandaloneCrate,
		}
		cratingSI.Item.MTOServiceItemDimension = primev3messages.MTOServiceItemDimension{
			ID:     strfmt.UUID(item.ID.String()),
			Height: item.Height.Int32Ptr(),
			Length: item.Length.Int32Ptr(),
			Width:  item.Width.Int32Ptr(),
		}
		cratingSI.Crate.MTOServiceItemDimension = primev3messages.MTOServiceItemDimension{
			ID:     strfmt.UUID(crate.ID.String()),
			Height: crate.Height.Int32Ptr(),
			Length: crate.Length.Int32Ptr(),
			Width:  crate.Width.Int32Ptr(),
		}
		payload = &cratingSI
	case models.ReServiceCodeDDSHUT, models.ReServiceCodeDOSHUT:
		payload = &primev3messages.MTOServiceItemShuttle{
			ReServiceCode:   handlers.FmtString(string(mtoServiceItem.ReService.Code)),
			Reason:          mtoServiceItem.Reason,
			EstimatedWeight: handlers.FmtPoundPtr(mtoServiceItem.EstimatedWeight),
			ActualWeight:    handlers.FmtPoundPtr(mtoServiceItem.ActualWeight),
		}
	default:
		// otherwise, basic service item
		payload = &primev3messages.MTOServiceItemBasic{
			ReServiceCode: primev3messages.NewReServiceCode(primev3messages.ReServiceCode(mtoServiceItem.ReService.Code)),
		}
	}

	// set all relevant fields that apply to all service items
	var shipmentIDStr string
	if mtoServiceItem.MTOShipmentID != nil {
		shipmentIDStr = mtoServiceItem.MTOShipmentID.String()
	}

	serviceRequestDocuments := make(primev3messages.ServiceRequestDocuments, len(mtoServiceItem.ServiceRequestDocuments))

	if len(mtoServiceItem.ServiceRequestDocuments) > 0 {
		for i, serviceRequestDocument := range mtoServiceItem.ServiceRequestDocuments {
			serviceRequestDocuments[i] = ServiceRequestDocument(serviceRequestDocument)
		}
	}

	one := mtoServiceItem.ID.String()
	two := strfmt.UUID(one)
	payload.SetID(two)
	payload.SetMoveTaskOrderID(handlers.FmtUUID(mtoServiceItem.MoveTaskOrderID))
	payload.SetMtoShipmentID(strfmt.UUID(shipmentIDStr))
	payload.SetReServiceName(mtoServiceItem.ReService.Name)
	payload.SetStatus(primev3messages.MTOServiceItemStatus(mtoServiceItem.Status))
	payload.SetRejectionReason(mtoServiceItem.RejectionReason)
	payload.SetETag(etag.GenerateEtag(mtoServiceItem.UpdatedAt))
	payload.SetServiceRequestDocuments(serviceRequestDocuments)
	return payload
}

// MTOServiceItems payload
func MTOServiceItems(mtoServiceItems *models.MTOServiceItems) *[]primev3messages.MTOServiceItem {
	payload := []primev3messages.MTOServiceItem{}

	for _, p := range *mtoServiceItems {
		copyOfP := p // Make copy to avoid implicit memory aliasing of items from a range statement.
		payload = append(payload, MTOServiceItem(&copyOfP))
	}
	return &payload
}

// Reweigh returns the reweigh payload
func Reweigh(reweigh *models.Reweigh) *primev3messages.Reweigh {
	if reweigh == nil || reweigh.ID == uuid.Nil {
		return nil
	}

	payload := &primev3messages.Reweigh{
		ID:                     strfmt.UUID(reweigh.ID.String()),
		ShipmentID:             strfmt.UUID(reweigh.ShipmentID.String()),
		RequestedAt:            strfmt.DateTime(reweigh.RequestedAt),
		RequestedBy:            primev3messages.ReweighRequester(reweigh.RequestedBy),
		CreatedAt:              strfmt.DateTime(reweigh.CreatedAt),
		UpdatedAt:              strfmt.DateTime(reweigh.UpdatedAt),
		ETag:                   etag.GenerateEtag(reweigh.UpdatedAt),
		Weight:                 handlers.FmtPoundPtr(reweigh.Weight),
		VerificationReason:     handlers.FmtStringPtr(reweigh.VerificationReason),
		VerificationProvidedAt: handlers.FmtDateTimePtr(reweigh.VerificationProvidedAt),
	}

	return payload
}

func basicUpload(upload *models.Upload) *primev3messages.UploadWithOmissions {
	if upload == nil || upload.ID == uuid.Nil {
		return nil
	}

	payload := &primev3messages.UploadWithOmissions{
		ID:          strfmt.UUID(upload.ID.String()),
		Bytes:       &upload.Bytes,
		ContentType: &upload.ContentType,
		Filename:    &upload.Filename,
		CreatedAt:   strfmt.DateTime(upload.CreatedAt),
		UpdatedAt:   strfmt.DateTime(upload.UpdatedAt),
	}

	return payload
}

// SITDurationUpdate payload
func SITDurationUpdate(sitDurationUpdate *models.SITDurationUpdate) *primev3messages.SITExtension {
	if sitDurationUpdate == nil {
		return nil
	}
	payload := &primev3messages.SITExtension{
		ID:                strfmt.UUID(sitDurationUpdate.ID.String()),
		ETag:              etag.GenerateEtag(sitDurationUpdate.UpdatedAt),
		MtoShipmentID:     strfmt.UUID(sitDurationUpdate.MTOShipmentID.String()),
		RequestReason:     string(sitDurationUpdate.RequestReason),
		RequestedDays:     int64(sitDurationUpdate.RequestedDays),
		Status:            string(sitDurationUpdate.Status),
		CreatedAt:         strfmt.DateTime(sitDurationUpdate.CreatedAt),
		UpdatedAt:         strfmt.DateTime(sitDurationUpdate.UpdatedAt),
		ApprovedDays:      handlers.FmtIntPtrToInt64(sitDurationUpdate.ApprovedDays),
		ContractorRemarks: handlers.FmtStringPtr(sitDurationUpdate.ContractorRemarks),
		DecisionDate:      handlers.FmtDateTimePtr(sitDurationUpdate.DecisionDate),
		OfficeRemarks:     handlers.FmtStringPtr(sitDurationUpdate.OfficeRemarks),
	}

	return payload
}

// SITDurationUpdates payload
func SITDurationUpdates(sitDurationUpdates *models.SITDurationUpdates) *primev3messages.SITExtensions {
	if sitDurationUpdates == nil {
		return nil
	}

	payload := make(primev3messages.SITExtensions, len(*sitDurationUpdates))

	for i, m := range *sitDurationUpdates {
		copyOfM := m // Make copy to avoid implicit memory aliasing of items from a range statement.
		payload[i] = SITDurationUpdate(&copyOfM)
	}

	return &payload
}

// GetDimension will get the first dimension of the passed in type.
func GetDimension(dimensions models.MTOServiceItemDimensions, dimensionType models.DimensionType) models.MTOServiceItemDimension {
	if len(dimensions) == 0 {
		return models.MTOServiceItemDimension{}
	}

	for _, dimension := range dimensions {
		if dimension.Type == dimensionType {
			return dimension
		}
	}

	return models.MTOServiceItemDimension{}
}

// GetCustomerContact will get the first customer contact for destination 1st day SIT based on type.
func GetCustomerContact(customerContacts models.MTOServiceItemCustomerContacts, customerContactType models.CustomerContactType) models.MTOServiceItemCustomerContact {
	if len(customerContacts) == 0 {
		return models.MTOServiceItemCustomerContact{}
	}

	for _, customerContact := range customerContacts {
		if customerContact.Type == customerContactType {
			return customerContact
		}
	}

	return models.MTOServiceItemCustomerContact{}
}

// ShipmentAddressUpdate payload
func ShipmentAddressUpdate(shipmentAddressUpdate *models.ShipmentAddressUpdate) *primev3messages.ShipmentAddressUpdate {
	if shipmentAddressUpdate == nil || shipmentAddressUpdate.ID.IsNil() {
		return nil
	}

	payload := &primev3messages.ShipmentAddressUpdate{
		ID:                strfmt.UUID(shipmentAddressUpdate.ID.String()),
		ShipmentID:        strfmt.UUID(shipmentAddressUpdate.ShipmentID.String()),
		NewAddress:        Address(&shipmentAddressUpdate.NewAddress),
		OriginalAddress:   Address(&shipmentAddressUpdate.OriginalAddress),
		ContractorRemarks: shipmentAddressUpdate.ContractorRemarks,
		OfficeRemarks:     shipmentAddressUpdate.OfficeRemarks,
		Status:            primev3messages.ShipmentAddressUpdateStatus(shipmentAddressUpdate.Status),
	}

	return payload
}

// ClientError describes errors in a standard structure to be returned in the payload
func ClientError(title string, detail string, instance uuid.UUID) *primev3messages.ClientError {
	return &primev3messages.ClientError{
		Title:    handlers.FmtString(title),
		Detail:   handlers.FmtString(detail),
		Instance: handlers.FmtUUID(instance),
	}
}

// InternalServerError describes errors in a standard structure to be returned in the payload.
// If detail is nil, string defaults to "An internal server error has occurred."
func InternalServerError(detail *string, traceID uuid.UUID) *primev3messages.Error {
	payload := primev3messages.Error{
		Title:    handlers.FmtString(handlers.InternalServerErrMessage),
		Detail:   handlers.FmtString(handlers.InternalServerErrDetail),
		Instance: strfmt.UUID(traceID.String()),
	}
	if detail != nil {
		payload.Detail = detail
	}
	return &payload
}

// ValidationError describes validation errors from the model or properties
func ValidationError(detail string, instance uuid.UUID, validationErrors *validate.Errors) *primev3messages.ValidationError {
	payload := &primev3messages.ValidationError{
		ClientError: *ClientError(handlers.ValidationErrMessage, detail, instance),
	}
	if validationErrors != nil {
		payload.InvalidFields = handlers.NewValidationErrorListResponse(validationErrors).Errors
	}
	return payload
}

// MTOShipment converts MTOShipment model to payload
func MTOShipment(mtoShipment *models.MTOShipment) *primev3messages.MTOShipment {
	payload := &primev3messages.MTOShipment{
		MTOShipmentWithoutServiceItems: *MTOShipmentWithoutServiceItems(mtoShipment),
	}

	if mtoShipment.MTOServiceItems != nil {
		payload.SetMtoServiceItems(*MTOServiceItems(&mtoShipment.MTOServiceItems))
	} else {
		payload.SetMtoServiceItems([]primev3messages.MTOServiceItem{})
	}

	return payload
}<|MERGE_RESOLUTION|>--- conflicted
+++ resolved
@@ -522,8 +522,6 @@
 	return payloadMobileHomeShipment
 }
 
-<<<<<<< HEAD
-=======
 // MarketCode payload
 func MarketCode(marketCode *models.MarketCode) string {
 	if marketCode == nil {
@@ -532,7 +530,6 @@
 	return string(*marketCode)
 }
 
->>>>>>> 4257a449
 func MTOShipmentWithoutServiceItems(mtoShipment *models.MTOShipment) *primev3messages.MTOShipmentWithoutServiceItems {
 	payload := &primev3messages.MTOShipmentWithoutServiceItems{
 		ID:                               strfmt.UUID(mtoShipment.ID.String()),
