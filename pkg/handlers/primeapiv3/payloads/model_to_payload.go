--- conflicted
+++ resolved
@@ -27,11 +27,8 @@
 	mtoServiceItems := MTOServiceItems(&moveTaskOrder.MTOServiceItems)
 	mtoShipments := MTOShipmentsWithoutServiceItems(&moveTaskOrder.MTOShipments)
 
-<<<<<<< HEAD
-=======
 	setPortsOnShipments(&moveTaskOrder.MTOServiceItems, mtoShipments)
 
->>>>>>> 2b72f3fd
 	var destGbloc, destZip string
 	var err error
 	destGbloc, err = moveTaskOrder.GetDestinationGBLOC(db)
@@ -1079,8 +1076,6 @@
 		return &primev3messages.RateArea{ID: handlers.FmtUUID(ra.RateArea.ID), RateAreaID: &ra.RateArea.Code, RateAreaName: &ra.RateArea.Name}
 	}
 	return nil
-<<<<<<< HEAD
-=======
 }
 
 // Takes the Port Location from the MTO Service item and sets it on the MTOShipmentsWithoutServiceObjects payload
@@ -1124,5 +1119,4 @@
 		Zip:      portLocation.UsPostRegionCity.UsprZipID,
 		Country:  portLocation.Country.CountryName,
 	}
->>>>>>> 2b72f3fd
 }