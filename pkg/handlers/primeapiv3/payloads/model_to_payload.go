--- conflicted
+++ resolved
@@ -115,11 +115,7 @@
 		Naics:                          order.NAICS,
 	}
 
-<<<<<<< HEAD
-	if payload.Customer.Branch == "Marines" {
-=======
 	if strings.ToLower(payload.Customer.Branch) == "marines" {
->>>>>>> a7580c66
 		payload.OriginDutyLocationGBLOC = "USMC"
 	}
 
