--- conflicted
+++ resolved
@@ -525,36 +525,6 @@
 	return payloadPPMShipment
 }
 
-<<<<<<< HEAD
-// BoatShipment payload
-func BoatShipment(boatShipment *models.BoatShipment) *primev3messages.BoatShipment {
-	if boatShipment == nil || boatShipment.ID.IsNil() {
-		return nil
-	}
-
-	boatShipmentType := string(boatShipment.Type)
-	payloadPPMShipment := &primev3messages.BoatShipment{
-		ID:             *handlers.FmtUUID(boatShipment.ID),
-		ShipmentID:     *handlers.FmtUUID(boatShipment.ShipmentID),
-		CreatedAt:      strfmt.DateTime(boatShipment.CreatedAt),
-		UpdatedAt:      strfmt.DateTime(boatShipment.UpdatedAt),
-		Type:           &boatShipmentType,
-		Year:           handlers.FmtIntPtrToInt64(boatShipment.Year),
-		Make:           boatShipment.Make,
-		Model:          boatShipment.Model,
-		LengthInInches: handlers.FmtIntPtrToInt64(boatShipment.LengthInInches),
-		WidthInInches:  handlers.FmtIntPtrToInt64(boatShipment.WidthInInches),
-		HeightInInches: handlers.FmtIntPtrToInt64(boatShipment.HeightInInches),
-		HasTrailer:     boatShipment.HasTrailer,
-		IsRoadworthy:   boatShipment.IsRoadworthy,
-		ETag:           etag.GenerateEtag(boatShipment.UpdatedAt),
-	}
-
-	return payloadPPMShipment
-}
-
-=======
->>>>>>> 189bf4c4
 // MobilehomeShipment payload
 func MobileHomeShipment(mobileHomeShipment *models.MobileHome) *primev3messages.MobileHome {
 	if mobileHomeShipment == nil || mobileHomeShipment.ID.IsNil() {
