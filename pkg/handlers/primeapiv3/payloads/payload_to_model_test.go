package payloads

import (
	"fmt"
	"time"

	"github.com/go-openapi/strfmt"
	"github.com/gofrs/uuid"

	"github.com/transcom/mymove/pkg/gen/primev3messages"
	"github.com/transcom/mymove/pkg/handlers"
	"github.com/transcom/mymove/pkg/models"
	"github.com/transcom/mymove/pkg/unit"
)

func (suite *PayloadsSuite) TestMTOServiceItemModel() {
	moveTaskOrderIDField, _ := uuid.NewV4()
	mtoShipmentIDField, _ := uuid.NewV4()
	mtoShipmentIDString := handlers.FmtUUID(mtoShipmentIDField)

	// Basic Service Item
	basicServiceItem := &primev3messages.MTOServiceItemBasic{
		ReServiceCode: primev3messages.NewReServiceCode(primev3messages.ReServiceCode(models.ReServiceCodeFSC)),
	}

	basicServiceItem.SetMoveTaskOrderID(handlers.FmtUUID(moveTaskOrderIDField))
	basicServiceItem.SetMtoShipmentID(*mtoShipmentIDString)

	// DCRT Service Item
	itemMeasurement := int32(1100)
	crateMeasurement := int32(1200)
	dcrtCode := models.ReServiceCodeDCRT.String()
	reason := "Reason"
	description := "Description"
	standaloneCrate := false

	item := &primev3messages.MTOServiceItemDimension{
		Height: &itemMeasurement,
		Width:  &itemMeasurement,
		Length: &itemMeasurement,
	}

	crate := &primev3messages.MTOServiceItemDimension{
		Height: &crateMeasurement,
		Width:  &crateMeasurement,
		Length: &crateMeasurement,
	}

	DCRTServiceItem := &primev3messages.MTOServiceItemDomesticCrating{
		ReServiceCode:   &dcrtCode,
		Reason:          &reason,
		Description:     &description,
		StandaloneCrate: &standaloneCrate,
	}
	DCRTServiceItem.Item.MTOServiceItemDimension = *item
	DCRTServiceItem.Crate.MTOServiceItemDimension = *crate

	DCRTServiceItem.SetMoveTaskOrderID(handlers.FmtUUID(moveTaskOrderIDField))
	DCRTServiceItem.SetMtoShipmentID(*mtoShipmentIDString)

	destReason := "service member will pick up from storage at destination"
	destServiceCode := models.ReServiceCodeDDFSIT.String()
	destDate := strfmt.Date(time.Now())
	destTime := "1400Z"
	destCity := "Beverly Hills"
	destPostalCode := "90210"
	destStreet := "123 Rodeo Dr."
	sitFinalDestAddress := primev3messages.Address{
		City:           &destCity,
		PostalCode:     &destPostalCode,
		StreetAddress1: &destStreet,
	}

	destServiceItem := &primev3messages.MTOServiceItemDestSIT{
		ReServiceCode:               &destServiceCode,
		FirstAvailableDeliveryDate1: &destDate,
		FirstAvailableDeliveryDate2: &destDate,
		DateOfContact1:              &destDate,
		DateOfContact2:              &destDate,
		TimeMilitary1:               &destTime,
		TimeMilitary2:               &destTime,
		SitDestinationFinalAddress:  &sitFinalDestAddress,
		Reason:                      &destReason,
	}

	destServiceItem.SetMoveTaskOrderID(handlers.FmtUUID(moveTaskOrderIDField))
	destServiceItem.SetMtoShipmentID(*mtoShipmentIDString)

	suite.Run("Success - Returns a basic service item model", func() {
		returnedModel, verrs := MTOServiceItemModel(basicServiceItem)

		suite.NoVerrs(verrs)
		suite.Equal(moveTaskOrderIDField.String(), returnedModel.MoveTaskOrderID.String())
		suite.Equal(mtoShipmentIDField.String(), returnedModel.MTOShipmentID.String())
		suite.Equal(models.ReServiceCodeFSC, returnedModel.ReService.Code)
	})

	suite.Run("Success - Returns a DCRT service item model", func() {
		returnedModel, verrs := MTOServiceItemModel(DCRTServiceItem)

		var returnedItem, returnedCrate models.MTOServiceItemDimension
		for _, dimension := range returnedModel.Dimensions {
			if dimension.Type == models.DimensionTypeItem {
				returnedItem = dimension
			} else {
				returnedCrate = dimension
			}
		}

		suite.NoVerrs(verrs)
		suite.Equal(moveTaskOrderIDField.String(), returnedModel.MoveTaskOrderID.String())
		suite.Equal(mtoShipmentIDField.String(), returnedModel.MTOShipmentID.String())
		suite.Equal(models.ReServiceCodeDCRT, returnedModel.ReService.Code)
		suite.Equal(DCRTServiceItem.Reason, returnedModel.Reason)
		suite.Equal(DCRTServiceItem.Description, returnedModel.Description)
		suite.Equal(unit.ThousandthInches(*DCRTServiceItem.Item.Length), returnedItem.Length)
		suite.Equal(unit.ThousandthInches(*DCRTServiceItem.Crate.Length), returnedCrate.Length)
	})

	suite.Run("Fail -  Returns error for DCRT service item because of validation error", func() {
		badCrateMeasurement := int32(200)
		badCrate := &primev3messages.MTOServiceItemDimension{
			Height: &badCrateMeasurement,
			Width:  &badCrateMeasurement,
			Length: &badCrateMeasurement,
		}

		badDCRTServiceItem := &primev3messages.MTOServiceItemDomesticCrating{
			ReServiceCode:   &dcrtCode,
			Reason:          &reason,
			Description:     &description,
			StandaloneCrate: &standaloneCrate,
		}
		badDCRTServiceItem.Item.MTOServiceItemDimension = *item
		badDCRTServiceItem.Crate.MTOServiceItemDimension = *badCrate

		badDCRTServiceItem.SetMoveTaskOrderID(handlers.FmtUUID(moveTaskOrderIDField))
		badDCRTServiceItem.SetMtoShipmentID(*mtoShipmentIDString)

		returnedModel, verrs := MTOServiceItemModel(badDCRTServiceItem)

		suite.True(verrs.HasAny(), fmt.Sprintf("invalid crate dimensions for %s service item", models.ReServiceCodeDCRT))
		suite.Nil(returnedModel, "returned a model when erroring")

	})

	suite.Run("Success - Returns SIT destination service item model", func() {
		destSITServiceItem := &primev3messages.MTOServiceItemDestSIT{
			ReServiceCode:               &destServiceCode,
			FirstAvailableDeliveryDate1: &destDate,
			FirstAvailableDeliveryDate2: &destDate,
			DateOfContact1:              &destDate,
			DateOfContact2:              &destDate,
			TimeMilitary1:               &destTime,
			TimeMilitary2:               &destTime,
			SitDestinationFinalAddress:  &sitFinalDestAddress,
			Reason:                      &destReason,
		}

		destSITServiceItem.SetMoveTaskOrderID(handlers.FmtUUID(moveTaskOrderIDField))
		destSITServiceItem.SetMtoShipmentID(*mtoShipmentIDString)
		returnedModel, verrs := MTOServiceItemModel(destSITServiceItem)

		suite.NoVerrs(verrs)
		suite.Equal(moveTaskOrderIDField.String(), returnedModel.MoveTaskOrderID.String())
		suite.Equal(mtoShipmentIDField.String(), returnedModel.MTOShipmentID.String())
		suite.Equal(models.ReServiceCodeDDFSIT, returnedModel.ReService.Code)
		suite.Equal(destPostalCode, returnedModel.SITDestinationFinalAddress.PostalCode)
		suite.Equal(destStreet, returnedModel.SITDestinationFinalAddress.StreetAddress1)
	})

	suite.Run("Success - Returns SIT destination service item model without customer contact fields", func() {
		destSITServiceItem := &primev3messages.MTOServiceItemDestSIT{
			ReServiceCode:              &destServiceCode,
			SitDestinationFinalAddress: &sitFinalDestAddress,
			Reason:                     &destReason,
		}

		destSITServiceItem.SetMoveTaskOrderID(handlers.FmtUUID(moveTaskOrderIDField))
		destSITServiceItem.SetMtoShipmentID(*mtoShipmentIDString)
		returnedModel, verrs := MTOServiceItemModel(destSITServiceItem)

		suite.NoVerrs(verrs)
		suite.Equal(moveTaskOrderIDField.String(), returnedModel.MoveTaskOrderID.String())
		suite.Equal(mtoShipmentIDField.String(), returnedModel.MTOShipmentID.String())
		suite.Equal(models.ReServiceCodeDDFSIT, returnedModel.ReService.Code)
		suite.Equal(destPostalCode, returnedModel.SITDestinationFinalAddress.PostalCode)
		suite.Equal(destStreet, returnedModel.SITDestinationFinalAddress.StreetAddress1)
		suite.Equal(destReason, *returnedModel.Reason)
	})
}

func (suite *PayloadsSuite) TestReweighModelFromUpdate() {
	mtoShipmentIDField, _ := uuid.NewV4()
	mtoShipmentIDString := handlers.FmtUUID(mtoShipmentIDField)

	idField, _ := uuid.NewV4()
	idString := handlers.FmtUUID(idField)

	verificationReason := "Because I said so"
	weight := int64(2000)

	reweigh := &primev3messages.UpdateReweigh{
		VerificationReason: &verificationReason,
		Weight:             &weight,
	}

	suite.Run("Success - Returns a reweigh model", func() {
		returnedModel := ReweighModelFromUpdate(reweigh, *idString, *mtoShipmentIDString)

		suite.Equal(idField.String(), returnedModel.ID.String())
		suite.Equal(mtoShipmentIDField.String(), returnedModel.ShipmentID.String())
		suite.Equal(handlers.PoundPtrFromInt64Ptr(reweigh.Weight), returnedModel.Weight)
		suite.Equal(reweigh.VerificationReason, returnedModel.VerificationReason)
	})

}

func (suite *PayloadsSuite) TestSITExtensionModel() {
	mtoShipmentIDField, _ := uuid.NewV4()
	mtoShipmentIDString := handlers.FmtUUID(mtoShipmentIDField)

	daysRequested := int64(30)
	remarks := "We need an extension"
	reason := "AWAITING_COMPLETION_OF_RESIDENCE"

	sitExtension := &primev3messages.CreateSITExtension{
		RequestedDays:     &daysRequested,
		ContractorRemarks: &remarks,
		RequestReason:     &reason,
	}

	suite.Run("Success - Returns a sit extension model", func() {
		returnedModel := SITExtensionModel(sitExtension, *mtoShipmentIDString)

		suite.Equal(mtoShipmentIDField, returnedModel.MTOShipmentID)
		suite.Equal(int(daysRequested), returnedModel.RequestedDays)
		suite.Equal(models.SITExtensionRequestReasonAwaitingCompletionOfResidence, returnedModel.RequestReason)
		suite.Equal(sitExtension.ContractorRemarks, returnedModel.ContractorRemarks)
	})

}

func (suite *PayloadsSuite) TestMTOAgentModel() {
	suite.Run("success", func() {
		mtoAgentMsg := &primev3messages.MTOAgent{
			ID: strfmt.UUID(uuid.Must(uuid.NewV4()).String()),
		}

		mtoAgentModel := MTOAgentModel(mtoAgentMsg)

		suite.NotNil(mtoAgentModel)
	})

	suite.Run("unsuccessful", func() {
		mtoAgentModel := MTOAgentModel(nil)
		suite.Nil(mtoAgentModel)
	})
}

func (suite *PayloadsSuite) TestMTOAgentsModel() {
	suite.Run("success", func() {
		mtoAgentsMsg := &primev3messages.MTOAgents{
			{
				ID: strfmt.UUID(uuid.Must(uuid.NewV4()).String()),
			},
			{
				ID: strfmt.UUID(uuid.Must(uuid.NewV4()).String()),
			},
		}

		mtoAgentsModel := MTOAgentsModel(mtoAgentsMsg)

		suite.NotNil(mtoAgentsModel)
		suite.Len(*mtoAgentsModel, len(*mtoAgentsMsg))

		for i, agentModel := range *mtoAgentsModel {
			agentMsg := (*mtoAgentsMsg)[i]
			suite.Equal(agentMsg.ID.String(), agentModel.ID.String())
		}
	})

	suite.Run("unsuccessful", func() {
		mtoAgentsModel := MTOAgentsModel(nil)
		suite.Nil(mtoAgentsModel)
	})
}

func (suite *PayloadsSuite) TestMTOServiceItemModelListFromCreate() {
	suite.Run("successful", func() {
		mtoShipment := &primev3messages.CreateMTOShipment{}

		serviceItemsList, verrs := MTOServiceItemModelListFromCreate(mtoShipment)

		suite.Nil(verrs)
		suite.NotNil(serviceItemsList)
		suite.Len(serviceItemsList, len(mtoShipment.MtoServiceItems()))
	})

	suite.Run("successful multiple items", func() {
		mtoShipment := &primev3messages.CreateMTOShipment{}

		serviceItemsList, verrs := MTOServiceItemModelListFromCreate(mtoShipment)

		suite.Nil(verrs)
		suite.NotNil(serviceItemsList)
		suite.Len(serviceItemsList, len(mtoShipment.MtoServiceItems()))
	})

	suite.Run("unsuccessful", func() {
		serviceItemsList, verrs := MTOServiceItemModelListFromCreate(nil)
		suite.Nil(verrs)
		suite.Nil(serviceItemsList)
	})
}

func (suite *PayloadsSuite) TestMTOShipmentModelFromUpdate() {
	suite.Run("nil", func() {
		model := MTOShipmentModelFromUpdate(nil, strfmt.UUID(uuid.Must(uuid.NewV4()).String()))
		suite.Nil(model)
	})

	suite.Run("notnil", func() {
		mtoShipment := &primev3messages.UpdateMTOShipment{}
		mtoShipmentID := strfmt.UUID(uuid.Must(uuid.NewV4()).String())
		model := MTOShipmentModelFromUpdate(mtoShipment, mtoShipmentID)

		suite.NotNil(model)
	})

	suite.Run("weight", func() {
		actualWeight := int64(1000)
		ntsRecordedWeight := int64(2000)
		estimatedWeight := int64(1500)
		mtoShipment := &primev3messages.UpdateMTOShipment{
			PrimeActualWeight:    &actualWeight,
			NtsRecordedWeight:    &ntsRecordedWeight,
			PrimeEstimatedWeight: &estimatedWeight,
		}
		mtoShipmentID := strfmt.UUID(uuid.Must(uuid.NewV4()).String())
		model := MTOShipmentModelFromUpdate(mtoShipment, mtoShipmentID)

		suite.NotNil(model.PrimeActualWeight)
		suite.NotNil(model.NTSRecordedWeight)
		suite.NotNil(model.PrimeEstimatedWeight)
	})

	suite.Run("ppm", func() {
		mtoShipment := &primev3messages.UpdateMTOShipment{
			PpmShipment: &primev3messages.UpdatePPMShipment{},
		}
		mtoShipmentID := strfmt.UUID(uuid.Must(uuid.NewV4()).String())
		model := MTOShipmentModelFromUpdate(mtoShipment, mtoShipmentID)

		suite.NotNil(model.PPMShipment)
	})
}

func (suite *PayloadsSuite) TestMTOShipmentModelFromCreate() {
	suite.Run("nil", func() {
		model, err := MTOShipmentModelFromCreate(nil)
		suite.Nil(model)
		suite.NotNil(err)
	})

	suite.Run("empty but not nil", func() {
		mtoShipment := &primev3messages.CreateMTOShipment{}
		model, err := MTOShipmentModelFromCreate(mtoShipment)

		suite.Nil(model)
		suite.NotNil(err)
	})

	pickupAddress := models.Address{
		StreetAddress1: "some address",
		City:           "city",
		State:          "CA",
		PostalCode:     "90210",
	}

	pickupAddressMessage := primev3messages.Address{
		StreetAddress1: &pickupAddress.StreetAddress1,
		City:           &pickupAddress.City,
		State:          &pickupAddress.State,
		PostalCode:     &pickupAddress.PostalCode,
	}

	destinationAddress := models.Address{
		StreetAddress1: "some address",
		City:           "city",
		State:          "IL",
		PostalCode:     "62225",
	}

	destinationAddressMessage := primev3messages.Address{
		StreetAddress1: &destinationAddress.StreetAddress1,
		City:           &destinationAddress.City,
		State:          &destinationAddress.State,
		PostalCode:     &destinationAddress.PostalCode,
	}

	agentEmail := "test@test.gov"
	firstName := "John"
	lastName := "Doe"
	phone := "123-456-7890"
	agent := primev3messages.MTOAgent{
		AgentType: "type",
		Email:     &agentEmail,
		FirstName: &firstName,
		LastName:  &lastName,
		Phone:     &phone,
	}

	agents := primev3messages.MTOAgents{
		&agent,
	}

	moveUuid, _ := uuid.NewV4()
	moveUuidString := moveUuid.String()
	divertedUuid, _ := uuid.NewV4()
	divertedUuidString := divertedUuid.String()

	createMTOShipmentMessage := &primev3messages.CreateMTOShipment{
		MoveTaskOrderID:        (*strfmt.UUID)(&moveUuidString),
		Agents:                 agents,
		CustomerRemarks:        nil,
		PointOfContact:         "John Doe",
		PrimeEstimatedWeight:   handlers.FmtInt64(1200),
		RequestedPickupDate:    handlers.FmtDatePtr(models.TimePointer(time.Now())),
		ShipmentType:           primev3messages.NewMTOShipmentType(primev3messages.MTOShipmentTypeBOATHAULAWAY),
		PickupAddress:          struct{ primev3messages.Address }{pickupAddressMessage},
		DestinationAddress:     struct{ primev3messages.Address }{destinationAddressMessage},
		DivertedFromShipmentID: (strfmt.UUID)(divertedUuidString),
	}

	suite.Run("with actual payload", func() {
		model, err := MTOShipmentModelFromCreate(createMTOShipmentMessage)

		suite.Nil(err)

		suite.NotNil(model.PickupAddress)
		suite.NotNil(model.DestinationAddress)
		suite.NotNil(model.ShipmentType)
		suite.NotNil(model.PrimeEstimatedWeight)
	})
}

func (suite *PayloadsSuite) TestServiceRequestDocumentUploadModel() {
	upload := models.Upload{
		Bytes:       0,
		ContentType: "",
		Filename:    "",
		CreatedAt:   time.Now(),
		UpdatedAt:   time.Now(),
	}

	result := ServiceRequestDocumentUploadModel(upload)

	suite.Equal(upload.Bytes, *result.Bytes)
	suite.Equal(upload.ContentType, *result.ContentType)
	suite.Equal(upload.Filename, *result.Filename)
	suite.Equal((strfmt.DateTime)(upload.CreatedAt), result.CreatedAt)
	suite.Equal((strfmt.DateTime)(upload.UpdatedAt), result.UpdatedAt)
}

func (suite *PayloadsSuite) TestMTOServiceItemModelFromUpdate() {
	suite.Run("DDDSIT", func() {
		mtoServiceItemID := uuid.Must(uuid.NewV4()).String()
		reServiceCode := string(models.ReServiceCodeDDDSIT)
		updateMTOServiceItemSIT := primev3messages.UpdateMTOServiceItemSIT{
			ReServiceCode: reServiceCode,
		}

		model, _ := MTOServiceItemModelFromUpdate(mtoServiceItemID, &updateMTOServiceItemSIT)

		suite.NotNil(model)
	})

	suite.Run("weight", func() {
		mtoServiceItemID := uuid.Must(uuid.NewV4()).String()
		estimatedWeight := int64(5000)
		actualWeight := int64(4500)
		updateMTOServiceItemShuttle := primev3messages.UpdateMTOServiceItemShuttle{
			EstimatedWeight: &estimatedWeight,
			ActualWeight:    &actualWeight,
		}

		model, _ := MTOServiceItemModelFromUpdate(mtoServiceItemID, &updateMTOServiceItemShuttle)

		suite.NotNil(model)
	})
}

func (suite *PayloadsSuite) TestValidateReasonOriginSIT() {
	suite.Run("Reason provided", func() {
		reason := "reason"
		mtoServiceItemOriginSIT := primev3messages.MTOServiceItemOriginSIT{
			Reason: &reason,
		}

		verrs := validateReasonOriginSIT(mtoServiceItemOriginSIT)
		suite.False(verrs.HasAny())
	})

	suite.Run("No reason provided", func() {
		mtoServiceItemOriginSIT := primev3messages.MTOServiceItemOriginSIT{}

		verrs := validateReasonOriginSIT(mtoServiceItemOriginSIT)
		suite.True(verrs.HasAny())
	})
}

func (suite *PayloadsSuite) TestShipmentAddressUpdateModel() {
	shipmentID := uuid.Must(uuid.NewV4())
	contractorRemarks := ""
	newAddress := primev3messages.Address{
		City:           handlers.FmtString(""),
		State:          handlers.FmtString(""),
		PostalCode:     handlers.FmtString(""),
		StreetAddress1: handlers.FmtString(""),
	}

	nonSITAddressUpdate := primev3messages.UpdateShipmentDestinationAddress{
		ContractorRemarks: &contractorRemarks,
		NewAddress:        &newAddress,
	}

	model := ShipmentAddressUpdateModel(&nonSITAddressUpdate, shipmentID)

	suite.Equal(shipmentID, model.ShipmentID)
	suite.Equal(contractorRemarks, model.ContractorRemarks)
	suite.NotNil(model.NewAddress)
	suite.Equal(*newAddress.City, model.NewAddress.City)
	suite.Equal(*newAddress.State, model.NewAddress.State)
	suite.Equal(*newAddress.PostalCode, model.NewAddress.PostalCode)
	suite.Equal(*newAddress.StreetAddress1, model.NewAddress.StreetAddress1)
}

func (suite *PayloadsSuite) TestPPMShipmentModelFromCreate() {
	time := time.Now()
	expectedDepartureDate := handlers.FmtDatePtr(&time)
	sitExpected := true
	estimatedWeight := int64(5000)
	hasProGear := true
	proGearWeight := int64(500)
	spouseProGearWeight := int64(50)

	address := models.Address{
		StreetAddress1: "some address",
		City:           "city",
		State:          "state",
		PostalCode:     "12345",
	}
	address2 := models.Address{
		StreetAddress1: "some address",
		City:           "city",
		State:          "state",
		PostalCode:     "11111",
	}
	address3 := models.Address{
		StreetAddress1: "some address",
		City:           "city",
		State:          "state",
		PostalCode:     "54321",
	}

	var pickupAddress primev3messages.Address
	var secondaryPickupAddress primev3messages.Address
<<<<<<< HEAD
	var destinationAddress primev3messages.PPMDestinationAddress
=======
	var tertiaryPickupAddress primev3messages.Address
	var destinationAddress primev3messages.Address
>>>>>>> 26af3aa8
	var secondaryDestinationAddress primev3messages.Address
	var tertiaryDestinationAddress primev3messages.Address

	pickupAddress = primev3messages.Address{
		City:           &address.City,
		PostalCode:     &address.PostalCode,
		State:          &address.State,
		StreetAddress1: &address.StreetAddress1,
		StreetAddress2: address.StreetAddress2,
		StreetAddress3: address.StreetAddress3,
	}
	destinationAddress = primev3messages.PPMDestinationAddress{
		City:           &address.City,
		PostalCode:     &address.PostalCode,
		State:          &address.State,
		StreetAddress1: &address.StreetAddress1,
		StreetAddress2: address.StreetAddress2,
		StreetAddress3: address.StreetAddress3,
	}
	secondaryPickupAddress = primev3messages.Address{
		City:           &address2.City,
		PostalCode:     &address2.PostalCode,
		State:          &address2.State,
		StreetAddress1: &address2.StreetAddress1,
		StreetAddress2: address2.StreetAddress2,
		StreetAddress3: address2.StreetAddress3,
	}
	secondaryDestinationAddress = primev3messages.Address{
		City:           &address2.City,
		PostalCode:     &address2.PostalCode,
		State:          &address2.State,
		StreetAddress1: &address2.StreetAddress1,
		StreetAddress2: address2.StreetAddress2,
		StreetAddress3: address2.StreetAddress3,
	}
	tertiaryPickupAddress = primev3messages.Address{
		City:           &address3.City,
		PostalCode:     &address3.PostalCode,
		State:          &address3.State,
		StreetAddress1: &address3.StreetAddress1,
		StreetAddress2: address3.StreetAddress2,
		StreetAddress3: address3.StreetAddress3,
	}
	tertiaryDestinationAddress = primev3messages.Address{
		City:           &address3.City,
		PostalCode:     &address3.PostalCode,
		State:          &address3.State,
		StreetAddress1: &address3.StreetAddress1,
		StreetAddress2: address3.StreetAddress2,
		StreetAddress3: address3.StreetAddress3,
	}

	ppmShipment := primev3messages.CreatePPMShipment{
<<<<<<< HEAD
		ExpectedDepartureDate:  expectedDepartureDate,
		PickupAddress:          struct{ primev3messages.Address }{pickupAddress},
		SecondaryPickupAddress: struct{ primev3messages.Address }{secondaryPickupAddress},
		DestinationAddress: struct {
			primev3messages.PPMDestinationAddress
		}{destinationAddress},
		SecondaryDestinationAddress: struct{ primev3messages.Address }{secondaryDestinationAddress},
		SitExpected:                 &sitExpected,
		EstimatedWeight:             &estimatedWeight,
		HasProGear:                  &hasProGear,
		ProGearWeight:               &proGearWeight,
		SpouseProGearWeight:         &spouseProGearWeight,
=======
		ExpectedDepartureDate:        expectedDepartureDate,
		PickupAddress:                struct{ primev3messages.Address }{pickupAddress},
		SecondaryPickupAddress:       struct{ primev3messages.Address }{secondaryPickupAddress},
		TertiaryPickupAddress:        struct{ primev3messages.Address }{tertiaryPickupAddress},
		DestinationAddress:           struct{ primev3messages.Address }{destinationAddress},
		SecondaryDestinationAddress:  struct{ primev3messages.Address }{secondaryDestinationAddress},
		TertiaryDestinationAddress:   struct{ primev3messages.Address }{tertiaryDestinationAddress},
		SitExpected:                  &sitExpected,
		EstimatedWeight:              &estimatedWeight,
		HasProGear:                   &hasProGear,
		ProGearWeight:                &proGearWeight,
		SpouseProGearWeight:          &spouseProGearWeight,
		IsActualExpenseReimbursement: models.BoolPointer(true),
>>>>>>> 26af3aa8
	}

	model := PPMShipmentModelFromCreate(&ppmShipment)

	suite.NotNil(model)
	suite.Equal(models.PPMShipmentStatusSubmitted, model.Status)
	suite.True(*model.SITExpected)
	suite.Equal(unit.Pound(estimatedWeight), *model.EstimatedWeight)
	suite.True(*model.HasProGear)
	suite.Equal(unit.Pound(proGearWeight), *model.ProGearWeight)
	suite.Equal(unit.Pound(spouseProGearWeight), *model.SpouseProGearWeight)
	suite.True(*model.HasSecondaryPickupAddress)
	suite.True(*model.HasSecondaryDestinationAddress)
	suite.True(*model.HasTertiaryPickupAddress)
	suite.True(*model.HasTertiaryDestinationAddress)
	suite.True(*model.IsActualExpenseReimbursement)
	suite.NotNil(model)
}

func (suite *PayloadsSuite) TestPPMShipmentModelFromUpdate() {
	time := time.Now()
	expectedDepartureDate := handlers.FmtDatePtr(&time)
	estimatedWeight := int64(5000)
	proGearWeight := int64(500)
	spouseProGearWeight := int64(50)

	country := models.Country{
		Country:     "US",
		CountryName: "United States",
	}

	address := models.Address{
		StreetAddress1: "some address",
		City:           "city",
		State:          "state",
		PostalCode:     "12345",
		Country:        &country,
	}
	address2 := models.Address{
		StreetAddress1: "some address",
		City:           "city",
		State:          "state",
		PostalCode:     "11111",
		Country:        &country,
	}
	address3 := models.Address{
		StreetAddress1: "some address",
		City:           "city",
		State:          "state",
		PostalCode:     "54321",
		Country:        &country,
	}

	var pickupAddress primev3messages.Address
	var secondaryPickupAddress primev3messages.Address
	var tertiaryPickupAddress primev3messages.Address
	var destinationAddress primev3messages.Address
	var secondaryDestinationAddress primev3messages.Address
	var tertiaryDestinationAddress primev3messages.Address

	pickupAddress = primev3messages.Address{
		City:           &address.City,
		Country:        &address.Country.Country,
		PostalCode:     &address.PostalCode,
		State:          &address.State,
		StreetAddress1: &address.StreetAddress1,
		StreetAddress2: address.StreetAddress2,
		StreetAddress3: address.StreetAddress3,
	}
	destinationAddress = primev3messages.Address{
		City:           &address.City,
		Country:        &address.Country.Country,
		PostalCode:     &address.PostalCode,
		State:          &address.State,
		StreetAddress1: &address.StreetAddress1,
		StreetAddress2: address.StreetAddress2,
		StreetAddress3: address.StreetAddress3,
	}
	secondaryPickupAddress = primev3messages.Address{
		City:           &address2.City,
		Country:        &address2.Country.Country,
		PostalCode:     &address2.PostalCode,
		State:          &address2.State,
		StreetAddress1: &address2.StreetAddress1,
		StreetAddress2: address2.StreetAddress2,
		StreetAddress3: address2.StreetAddress3,
	}
	secondaryDestinationAddress = primev3messages.Address{
		City:           &address2.City,
		Country:        &address2.Country.Country,
		PostalCode:     &address2.PostalCode,
		State:          &address2.State,
		StreetAddress1: &address2.StreetAddress1,
		StreetAddress2: address2.StreetAddress2,
		StreetAddress3: address2.StreetAddress3,
	}
	tertiaryPickupAddress = primev3messages.Address{
		City:           &address3.City,
		Country:        &address3.Country.Country,
		PostalCode:     &address3.PostalCode,
		State:          &address3.State,
		StreetAddress1: &address3.StreetAddress1,
		StreetAddress2: address3.StreetAddress2,
		StreetAddress3: address3.StreetAddress3,
	}
	tertiaryDestinationAddress = primev3messages.Address{
		City:           &address3.City,
		Country:        &address3.Country.Country,
		PostalCode:     &address3.PostalCode,
		State:          &address3.State,
		StreetAddress1: &address3.StreetAddress1,
		StreetAddress2: address3.StreetAddress2,
		StreetAddress3: address3.StreetAddress3,
	}

	ppmShipment := primev3messages.UpdatePPMShipment{
		ExpectedDepartureDate:        expectedDepartureDate,
		PickupAddress:                struct{ primev3messages.Address }{pickupAddress},
		SecondaryPickupAddress:       struct{ primev3messages.Address }{secondaryPickupAddress},
		TertiaryPickupAddress:        struct{ primev3messages.Address }{tertiaryPickupAddress},
		DestinationAddress:           struct{ primev3messages.Address }{destinationAddress},
		SecondaryDestinationAddress:  struct{ primev3messages.Address }{secondaryDestinationAddress},
		TertiaryDestinationAddress:   struct{ primev3messages.Address }{tertiaryDestinationAddress},
		SitExpected:                  models.BoolPointer(true),
		EstimatedWeight:              &estimatedWeight,
		HasProGear:                   models.BoolPointer(true),
		ProGearWeight:                &proGearWeight,
		SpouseProGearWeight:          &spouseProGearWeight,
		IsActualExpenseReimbursement: models.BoolPointer(true),
	}

	model := PPMShipmentModelFromUpdate(&ppmShipment)

	suite.NotNil(model)
<<<<<<< HEAD
}

func (suite *PayloadsSuite) TestPPMShipmentModelWithOptionalDestinationStreet1FromCreate() {
	time := time.Now()
	expectedDepartureDate := handlers.FmtDatePtr(&time)

	address := models.Address{
		StreetAddress1: "some address",
		City:           "city",
		State:          "state",
		PostalCode:     "12345",
	}

	var pickupAddress primev3messages.Address
	var destinationAddress primev3messages.PPMDestinationAddress

	pickupAddress = primev3messages.Address{
		City:           &address.City,
		Country:        address.Country,
		PostalCode:     &address.PostalCode,
		State:          &address.State,
		StreetAddress1: &address.StreetAddress1,
		StreetAddress2: address.StreetAddress2,
		StreetAddress3: address.StreetAddress3,
	}
	destinationAddress = primev3messages.PPMDestinationAddress{
		City:           &address.City,
		Country:        address.Country,
		PostalCode:     &address.PostalCode,
		State:          &address.State,
		StreetAddress1: models.StringPointer(""), // empty string
		StreetAddress2: address.StreetAddress2,
		StreetAddress3: address.StreetAddress3,
	}

	ppmShipment := primev3messages.CreatePPMShipment{
		ExpectedDepartureDate: expectedDepartureDate,
		PickupAddress:         struct{ primev3messages.Address }{pickupAddress},
		DestinationAddress: struct {
			primev3messages.PPMDestinationAddress
		}{destinationAddress},
	}

	model := PPMShipmentModelFromCreate(&ppmShipment)

	suite.NotNil(model)
	suite.Equal(models.PPMShipmentStatusSubmitted, model.Status)
	suite.Equal(model.DestinationAddress.StreetAddress1, models.STREET_ADDRESS_1_NOT_PROVIDED)

	// test when street address 1 contains white spaces
	destinationAddress.StreetAddress1 = models.StringPointer("  ")
	ppmShipmentWhiteSpaces := primev3messages.CreatePPMShipment{
		ExpectedDepartureDate: expectedDepartureDate,
		PickupAddress:         struct{ primev3messages.Address }{pickupAddress},
		DestinationAddress: struct {
			primev3messages.PPMDestinationAddress
		}{destinationAddress},
	}

	model2 := PPMShipmentModelFromCreate(&ppmShipmentWhiteSpaces)
	suite.Equal(model2.DestinationAddress.StreetAddress1, models.STREET_ADDRESS_1_NOT_PROVIDED)

	// test with valid street address 2
	streetAddress1 := "1234 Street"
	destinationAddress.StreetAddress1 = &streetAddress1
	ppmShipmentValidDestinatonStreet1 := primev3messages.CreatePPMShipment{
		ExpectedDepartureDate: expectedDepartureDate,
		PickupAddress:         struct{ primev3messages.Address }{pickupAddress},
		DestinationAddress: struct {
			primev3messages.PPMDestinationAddress
		}{destinationAddress},
	}

	model3 := PPMShipmentModelFromCreate(&ppmShipmentValidDestinatonStreet1)
	suite.Equal(model3.DestinationAddress.StreetAddress1, streetAddress1)
}

func (suite *PayloadsSuite) TestPPMShipmentModelWithOptionalDestinationStreet1FromUpdate() {
	time := time.Now()
	expectedDepartureDate := handlers.FmtDatePtr(&time)

	address := models.Address{
		StreetAddress1: "some address",
		City:           "city",
		State:          "state",
		PostalCode:     "12345",
	}

	var pickupAddress primev3messages.Address
	var destinationAddress primev3messages.PPMDestinationAddress

	pickupAddress = primev3messages.Address{
		City:           &address.City,
		Country:        address.Country,
		PostalCode:     &address.PostalCode,
		State:          &address.State,
		StreetAddress1: &address.StreetAddress1,
		StreetAddress2: address.StreetAddress2,
		StreetAddress3: address.StreetAddress3,
	}
	destinationAddress = primev3messages.PPMDestinationAddress{
		City:           &address.City,
		Country:        address.Country,
		PostalCode:     &address.PostalCode,
		State:          &address.State,
		StreetAddress1: models.StringPointer(""), // empty string
		StreetAddress2: address.StreetAddress2,
		StreetAddress3: address.StreetAddress3,
	}

	ppmShipment := primev3messages.UpdatePPMShipment{
		ExpectedDepartureDate: expectedDepartureDate,
		PickupAddress:         struct{ primev3messages.Address }{pickupAddress},
		DestinationAddress: struct {
			primev3messages.PPMDestinationAddress
		}{destinationAddress},
	}

	model := PPMShipmentModelFromUpdate(&ppmShipment)

	suite.NotNil(model)
	suite.Equal(model.DestinationAddress.StreetAddress1, models.STREET_ADDRESS_1_NOT_PROVIDED)

	// test when street address 1 contains white spaces
	destinationAddress.StreetAddress1 = models.StringPointer("  ")
	ppmShipmentWhiteSpaces := primev3messages.UpdatePPMShipment{
		ExpectedDepartureDate: expectedDepartureDate,
		PickupAddress:         struct{ primev3messages.Address }{pickupAddress},
		DestinationAddress: struct {
			primev3messages.PPMDestinationAddress
		}{destinationAddress},
	}

	model2 := PPMShipmentModelFromUpdate(&ppmShipmentWhiteSpaces)
	suite.Equal(model2.DestinationAddress.StreetAddress1, models.STREET_ADDRESS_1_NOT_PROVIDED)

	// test with valid street address 2
	streetAddress1 := "1234 Street"
	destinationAddress.StreetAddress1 = &streetAddress1
	ppmShipmentValidDestinatonStreet1 := primev3messages.UpdatePPMShipment{
		ExpectedDepartureDate: expectedDepartureDate,
		PickupAddress:         struct{ primev3messages.Address }{pickupAddress},
		DestinationAddress: struct {
			primev3messages.PPMDestinationAddress
		}{destinationAddress},
	}

	model3 := PPMShipmentModelFromUpdate(&ppmShipmentValidDestinatonStreet1)
	suite.Equal(model3.DestinationAddress.StreetAddress1, streetAddress1)
=======
	suite.True(*model.SITExpected)
	suite.Equal(unit.Pound(estimatedWeight), *model.EstimatedWeight)
	suite.True(*model.HasProGear)
	suite.Equal(unit.Pound(proGearWeight), *model.ProGearWeight)
	suite.Equal(unit.Pound(spouseProGearWeight), *model.SpouseProGearWeight)
	suite.Nil(model.HasSecondaryPickupAddress)
	suite.Nil(model.HasSecondaryDestinationAddress)
	suite.Nil(model.HasTertiaryPickupAddress)
	suite.Nil(model.HasTertiaryDestinationAddress)
	suite.True(*model.IsActualExpenseReimbursement)
	suite.NotNil(model)
}

func (suite *PayloadsSuite) TestMobileHomeShipmentModelFromCreate() {
	make := "BrandA"
	model := "ModelX"
	year := int64(2024)
	lengthInInches := int64(60)
	heightInInches := int64(13)
	widthInInches := int64(10)

	expectedMobileHome := models.MobileHome{
		Make:           models.StringPointer(make),
		Model:          models.StringPointer(model),
		Year:           models.IntPointer(int(year)),
		LengthInInches: models.IntPointer(int(lengthInInches)),
		HeightInInches: models.IntPointer(int(heightInInches)),
		WidthInInches:  models.IntPointer(int(widthInInches)),
	}

	suite.Run("Success - Complete input", func() {
		mobileHomeShipment := &primev3messages.CreateMobileHomeShipment{
			Make:           models.StringPointer(make),
			Model:          models.StringPointer(model),
			Year:           &year,
			LengthInInches: &lengthInInches,
			HeightInInches: &heightInInches,
			WidthInInches:  &widthInInches,
		}

		moveTaskOrderID := strfmt.UUID(uuid.Must(uuid.NewV4()).String())
		mtoShipment := primev3messages.CreateMTOShipment{
			MoveTaskOrderID:    &moveTaskOrderID,
			ShipmentType:       primev3messages.NewMTOShipmentType(primev3messages.MTOShipmentTypeMOBILEHOME),
			MobileHomeShipment: mobileHomeShipment,
		}

		returnedMobileHome, _ := MobileHomeShipmentModelFromCreate(&mtoShipment)

		suite.IsType(&models.MobileHome{}, returnedMobileHome)
		suite.Equal(expectedMobileHome.Make, returnedMobileHome.Make)
		suite.Equal(expectedMobileHome.Model, returnedMobileHome.Model)
		suite.Equal(expectedMobileHome.Year, returnedMobileHome.Year)
		suite.Equal(expectedMobileHome.LengthInInches, returnedMobileHome.LengthInInches)
		suite.Equal(expectedMobileHome.HeightInInches, returnedMobileHome.HeightInInches)
		suite.Equal(expectedMobileHome.WidthInInches, returnedMobileHome.WidthInInches)
	})
}

func (suite *PayloadsSuite) TestBoatShipmentModelFromCreate() {
	make := "BrandA"
	model := "ModelX"
	year := int64(2024)
	lengthInInches := int64(60)
	heightInInches := int64(13)
	widthInInches := int64(10)
	hasTrailer := true
	isRoadworthy := true

	expectedBoatHaulAway := models.BoatShipment{
		Make:           models.StringPointer(make),
		Model:          models.StringPointer(model),
		Year:           models.IntPointer(int(year)),
		LengthInInches: models.IntPointer(int(lengthInInches)),
		HeightInInches: models.IntPointer(int(heightInInches)),
		WidthInInches:  models.IntPointer(int(widthInInches)),
		HasTrailer:     &hasTrailer,
		IsRoadworthy:   &isRoadworthy,
	}

	boatShipment := &primev3messages.CreateBoatShipment{
		Make:           models.StringPointer(make),
		Model:          models.StringPointer(model),
		Year:           &year,
		LengthInInches: &lengthInInches,
		HeightInInches: &heightInInches,
		WidthInInches:  &widthInInches,
		HasTrailer:     &hasTrailer,
		IsRoadworthy:   &isRoadworthy,
	}
	suite.Run("Success - Complete input for MTOShipmentTypeBOATHAULAWAY", func() {
		moveTaskOrderID := strfmt.UUID(uuid.Must(uuid.NewV4()).String())
		mtoShipment := primev3messages.CreateMTOShipment{
			MoveTaskOrderID: &moveTaskOrderID,
			ShipmentType:    primev3messages.NewMTOShipmentType(primev3messages.MTOShipmentTypeBOATHAULAWAY),
			BoatShipment:    boatShipment,
		}

		returnedBoatHaulAway, _ := BoatShipmentModelFromCreate(&mtoShipment)

		suite.IsType(&models.BoatShipment{}, returnedBoatHaulAway)

		suite.Equal(expectedBoatHaulAway.Make, returnedBoatHaulAway.Make)
		suite.Equal(expectedBoatHaulAway.Model, returnedBoatHaulAway.Model)
		suite.Equal(expectedBoatHaulAway.Year, returnedBoatHaulAway.Year)
		suite.Equal(expectedBoatHaulAway.LengthInInches, returnedBoatHaulAway.LengthInInches)
		suite.Equal(expectedBoatHaulAway.HeightInInches, returnedBoatHaulAway.HeightInInches)
		suite.Equal(expectedBoatHaulAway.WidthInInches, returnedBoatHaulAway.WidthInInches)
		suite.Equal(expectedBoatHaulAway.HasTrailer, returnedBoatHaulAway.HasTrailer)
		suite.Equal(expectedBoatHaulAway.IsRoadworthy, returnedBoatHaulAway.IsRoadworthy)
	})

	suite.Run("Success - Complete input for MTOShipmentTypeBOATTOWAWAY", func() {
		hasTrailer = false
		isRoadworthy = false

		expectedBoatTowAway := models.BoatShipment{
			Make:           models.StringPointer(make),
			Model:          models.StringPointer(model),
			Year:           models.IntPointer(int(year)),
			LengthInInches: models.IntPointer(int(lengthInInches)),
			HeightInInches: models.IntPointer(int(heightInInches)),
			WidthInInches:  models.IntPointer(int(widthInInches)),
			HasTrailer:     &hasTrailer,
			IsRoadworthy:   &isRoadworthy,
		}

		boatShipment := &primev3messages.CreateBoatShipment{
			Make:           models.StringPointer(make),
			Model:          models.StringPointer(model),
			Year:           &year,
			LengthInInches: &lengthInInches,
			HeightInInches: &heightInInches,
			WidthInInches:  &widthInInches,
			HasTrailer:     &hasTrailer,
			IsRoadworthy:   &isRoadworthy,
		}
		moveTaskOrderID := strfmt.UUID(uuid.Must(uuid.NewV4()).String())
		mtoShipment := primev3messages.CreateMTOShipment{
			MoveTaskOrderID: &moveTaskOrderID,
			ShipmentType:    primev3messages.NewMTOShipmentType(primev3messages.MTOShipmentTypeBOATTOWAWAY),
			BoatShipment:    boatShipment,
		}

		returnedBoatTowAway, _ := BoatShipmentModelFromCreate(&mtoShipment)

		suite.IsType(&models.BoatShipment{}, returnedBoatTowAway)

		suite.Equal(expectedBoatTowAway.Make, returnedBoatTowAway.Make)
		suite.Equal(expectedBoatTowAway.Model, returnedBoatTowAway.Model)
		suite.Equal(expectedBoatTowAway.Year, returnedBoatTowAway.Year)
		suite.Equal(expectedBoatTowAway.LengthInInches, returnedBoatTowAway.LengthInInches)
		suite.Equal(expectedBoatTowAway.HeightInInches, returnedBoatTowAway.HeightInInches)
		suite.Equal(expectedBoatTowAway.WidthInInches, returnedBoatTowAway.WidthInInches)
		suite.Equal(expectedBoatTowAway.HasTrailer, returnedBoatTowAway.HasTrailer)
		suite.Equal(expectedBoatTowAway.IsRoadworthy, returnedBoatTowAway.IsRoadworthy)
	})
}

func (suite *PayloadsSuite) TestCountryModel_WithValidCountry() {
	countryName := "US"
	result := CountryModel(&countryName)

	suite.NotNil(result)
	suite.Equal(countryName, result.Country)
}

func (suite *PayloadsSuite) TestCountryModel_WithNilCountry() {
	var countryName *string = nil
	result := CountryModel(countryName)

	suite.Nil(result)
}

func (suite *PayloadsSuite) TestMTOShipmentModelFromCreate_WithNilInput() {
	result, verrs := MTOShipmentModelFromCreate(nil)
	suite.Nil(result)
	suite.NotNil(verrs)
	suite.True(verrs.HasAny())
	suite.Contains(verrs.Keys(), "mtoShipment")
	suite.Equal("mtoShipment object is nil.", verrs.Get("mtoShipment")[0])
}

func (suite *PayloadsSuite) TestMTOShipmentModelFromCreate_WithValidInput() {
	moveTaskOrderID := strfmt.UUID(uuid.Must(uuid.NewV4()).String())
	mtoShipment := primev3messages.CreateMTOShipment{
		MoveTaskOrderID: &moveTaskOrderID,
	}

	result, _ := MTOShipmentModelFromCreate(&mtoShipment)

	suite.NotNil(result)
	suite.Equal(mtoShipment.MoveTaskOrderID.String(), result.MoveTaskOrderID.String())
	suite.Nil(result.PrimeEstimatedWeight)
	suite.Nil(result.PickupAddress)
	suite.Nil(result.DestinationAddress)
	suite.Nil(result.SecondaryPickupAddress)
	suite.Nil(result.TertiaryPickupAddress)
	suite.Nil(result.SecondaryDeliveryAddress)
	suite.Nil(result.TertiaryDeliveryAddress)
	suite.Empty(result.MTOAgents)
}

func (suite *PayloadsSuite) TestMTOShipmentModelFromCreate_WithOptionalFields() {
	moveTaskOrderID := strfmt.UUID(uuid.Must(uuid.NewV4()).String())
	divertedFromShipmentID := strfmt.UUID(uuid.Must(uuid.NewV4()).String())
	primeEstimatedWeight := int64(3000)
	requestedPickupDate := strfmt.Date(time.Now())

	var pickupAddress, secondaryPickupAddress, destinationAddress, tertiaryDestinationAddress primev3messages.Address

	pickupAddress = primev3messages.Address{
		City:           handlers.FmtString("Tulsa"),
		PostalCode:     handlers.FmtString("90210"),
		State:          handlers.FmtString("OK"),
		StreetAddress1: handlers.FmtString("123 Main St"),
	}

	secondaryPickupAddress = primev3messages.Address{
		City:           handlers.FmtString("Tulsa"),
		PostalCode:     handlers.FmtString("74103"),
		State:          handlers.FmtString("OK"),
		StreetAddress1: handlers.FmtString("789 Elm St"),
	}

	destinationAddress = primev3messages.Address{
		City:           handlers.FmtString("Tulsa"),
		PostalCode:     handlers.FmtString("90210"),
		State:          handlers.FmtString("OK"),
		StreetAddress1: handlers.FmtString("456 Main St"),
	}

	tertiaryDestinationAddress = primev3messages.Address{
		City:           handlers.FmtString("Tulsa"),
		PostalCode:     handlers.FmtString("74104"),
		State:          handlers.FmtString("OK"),
		StreetAddress1: handlers.FmtString("1010 Oak St"),
	}

	remarks := "customer wants fast delivery"
	mtoShipment := &primev3messages.CreateMTOShipment{
		MoveTaskOrderID:            &moveTaskOrderID,
		CustomerRemarks:            &remarks,
		DivertedFromShipmentID:     divertedFromShipmentID,
		CounselorRemarks:           handlers.FmtString("Approved for special handling"),
		PrimeEstimatedWeight:       &primeEstimatedWeight,
		RequestedPickupDate:        &requestedPickupDate,
		PickupAddress:              struct{ primev3messages.Address }{pickupAddress},
		SecondaryPickupAddress:     struct{ primev3messages.Address }{secondaryPickupAddress},
		DestinationAddress:         struct{ primev3messages.Address }{destinationAddress},
		TertiaryDestinationAddress: struct{ primev3messages.Address }{tertiaryDestinationAddress},
	}

	result, _ := MTOShipmentModelFromCreate(mtoShipment)

	// Check the main fields
	suite.NotNil(result)
	suite.Equal(mtoShipment.MoveTaskOrderID.String(), result.MoveTaskOrderID.String())
	suite.Equal(*mtoShipment.CustomerRemarks, *result.CustomerRemarks)
	suite.NotNil(result.DivertedFromShipmentID)
	suite.Equal(mtoShipment.DivertedFromShipmentID.String(), result.DivertedFromShipmentID.String())

	// Check weight and recorded date
	suite.NotNil(result.PrimeEstimatedWeight)
	suite.Equal(unit.Pound(primeEstimatedWeight), *result.PrimeEstimatedWeight)
	suite.NotNil(result.PrimeEstimatedWeightRecordedDate)
	suite.WithinDuration(time.Now(), *result.PrimeEstimatedWeightRecordedDate, time.Second)

	// Check pickup and delivery addresses
	suite.NotNil(result.PickupAddress)
	suite.Equal("123 Main St", result.PickupAddress.StreetAddress1)
	suite.NotNil(result.SecondaryPickupAddress)
	suite.Equal("789 Elm St", result.SecondaryPickupAddress.StreetAddress1)
	suite.NotNil(result.DestinationAddress)
	suite.Equal("456 Main St", result.DestinationAddress.StreetAddress1)
	suite.NotNil(result.TertiaryDeliveryAddress)
	suite.Equal("1010 Oak St", result.TertiaryDeliveryAddress.StreetAddress1)
>>>>>>> 26af3aa8
}<|MERGE_RESOLUTION|>--- conflicted
+++ resolved
@@ -566,12 +566,8 @@
 
 	var pickupAddress primev3messages.Address
 	var secondaryPickupAddress primev3messages.Address
-<<<<<<< HEAD
+	var tertiaryPickupAddress primev3messages.Address
 	var destinationAddress primev3messages.PPMDestinationAddress
-=======
-	var tertiaryPickupAddress primev3messages.Address
-	var destinationAddress primev3messages.Address
->>>>>>> 26af3aa8
 	var secondaryDestinationAddress primev3messages.Address
 	var tertiaryDestinationAddress primev3messages.Address
 
@@ -625,25 +621,13 @@
 	}
 
 	ppmShipment := primev3messages.CreatePPMShipment{
-<<<<<<< HEAD
 		ExpectedDepartureDate:  expectedDepartureDate,
 		PickupAddress:          struct{ primev3messages.Address }{pickupAddress},
 		SecondaryPickupAddress: struct{ primev3messages.Address }{secondaryPickupAddress},
+		TertiaryPickupAddress:  struct{ primev3messages.Address }{tertiaryPickupAddress},
 		DestinationAddress: struct {
 			primev3messages.PPMDestinationAddress
 		}{destinationAddress},
-		SecondaryDestinationAddress: struct{ primev3messages.Address }{secondaryDestinationAddress},
-		SitExpected:                 &sitExpected,
-		EstimatedWeight:             &estimatedWeight,
-		HasProGear:                  &hasProGear,
-		ProGearWeight:               &proGearWeight,
-		SpouseProGearWeight:         &spouseProGearWeight,
-=======
-		ExpectedDepartureDate:        expectedDepartureDate,
-		PickupAddress:                struct{ primev3messages.Address }{pickupAddress},
-		SecondaryPickupAddress:       struct{ primev3messages.Address }{secondaryPickupAddress},
-		TertiaryPickupAddress:        struct{ primev3messages.Address }{tertiaryPickupAddress},
-		DestinationAddress:           struct{ primev3messages.Address }{destinationAddress},
 		SecondaryDestinationAddress:  struct{ primev3messages.Address }{secondaryDestinationAddress},
 		TertiaryDestinationAddress:   struct{ primev3messages.Address }{tertiaryDestinationAddress},
 		SitExpected:                  &sitExpected,
@@ -652,7 +636,6 @@
 		ProGearWeight:                &proGearWeight,
 		SpouseProGearWeight:          &spouseProGearWeight,
 		IsActualExpenseReimbursement: models.BoolPointer(true),
->>>>>>> 26af3aa8
 	}
 
 	model := PPMShipmentModelFromCreate(&ppmShipment)
@@ -709,7 +692,7 @@
 	var pickupAddress primev3messages.Address
 	var secondaryPickupAddress primev3messages.Address
 	var tertiaryPickupAddress primev3messages.Address
-	var destinationAddress primev3messages.Address
+	var destinationAddress primev3messages.PPMDestinationAddress
 	var secondaryDestinationAddress primev3messages.Address
 	var tertiaryDestinationAddress primev3messages.Address
 
@@ -722,7 +705,7 @@
 		StreetAddress2: address.StreetAddress2,
 		StreetAddress3: address.StreetAddress3,
 	}
-	destinationAddress = primev3messages.Address{
+	destinationAddress = primev3messages.PPMDestinationAddress{
 		City:           &address.City,
 		Country:        &address.Country.Country,
 		PostalCode:     &address.PostalCode,
@@ -769,11 +752,13 @@
 	}
 
 	ppmShipment := primev3messages.UpdatePPMShipment{
-		ExpectedDepartureDate:        expectedDepartureDate,
-		PickupAddress:                struct{ primev3messages.Address }{pickupAddress},
-		SecondaryPickupAddress:       struct{ primev3messages.Address }{secondaryPickupAddress},
-		TertiaryPickupAddress:        struct{ primev3messages.Address }{tertiaryPickupAddress},
-		DestinationAddress:           struct{ primev3messages.Address }{destinationAddress},
+		ExpectedDepartureDate:  expectedDepartureDate,
+		PickupAddress:          struct{ primev3messages.Address }{pickupAddress},
+		SecondaryPickupAddress: struct{ primev3messages.Address }{secondaryPickupAddress},
+		TertiaryPickupAddress:  struct{ primev3messages.Address }{tertiaryPickupAddress},
+		DestinationAddress: struct {
+			primev3messages.PPMDestinationAddress
+		}{destinationAddress},
 		SecondaryDestinationAddress:  struct{ primev3messages.Address }{secondaryDestinationAddress},
 		TertiaryDestinationAddress:   struct{ primev3messages.Address }{tertiaryDestinationAddress},
 		SitExpected:                  models.BoolPointer(true),
@@ -787,157 +772,6 @@
 	model := PPMShipmentModelFromUpdate(&ppmShipment)
 
 	suite.NotNil(model)
-<<<<<<< HEAD
-}
-
-func (suite *PayloadsSuite) TestPPMShipmentModelWithOptionalDestinationStreet1FromCreate() {
-	time := time.Now()
-	expectedDepartureDate := handlers.FmtDatePtr(&time)
-
-	address := models.Address{
-		StreetAddress1: "some address",
-		City:           "city",
-		State:          "state",
-		PostalCode:     "12345",
-	}
-
-	var pickupAddress primev3messages.Address
-	var destinationAddress primev3messages.PPMDestinationAddress
-
-	pickupAddress = primev3messages.Address{
-		City:           &address.City,
-		Country:        address.Country,
-		PostalCode:     &address.PostalCode,
-		State:          &address.State,
-		StreetAddress1: &address.StreetAddress1,
-		StreetAddress2: address.StreetAddress2,
-		StreetAddress3: address.StreetAddress3,
-	}
-	destinationAddress = primev3messages.PPMDestinationAddress{
-		City:           &address.City,
-		Country:        address.Country,
-		PostalCode:     &address.PostalCode,
-		State:          &address.State,
-		StreetAddress1: models.StringPointer(""), // empty string
-		StreetAddress2: address.StreetAddress2,
-		StreetAddress3: address.StreetAddress3,
-	}
-
-	ppmShipment := primev3messages.CreatePPMShipment{
-		ExpectedDepartureDate: expectedDepartureDate,
-		PickupAddress:         struct{ primev3messages.Address }{pickupAddress},
-		DestinationAddress: struct {
-			primev3messages.PPMDestinationAddress
-		}{destinationAddress},
-	}
-
-	model := PPMShipmentModelFromCreate(&ppmShipment)
-
-	suite.NotNil(model)
-	suite.Equal(models.PPMShipmentStatusSubmitted, model.Status)
-	suite.Equal(model.DestinationAddress.StreetAddress1, models.STREET_ADDRESS_1_NOT_PROVIDED)
-
-	// test when street address 1 contains white spaces
-	destinationAddress.StreetAddress1 = models.StringPointer("  ")
-	ppmShipmentWhiteSpaces := primev3messages.CreatePPMShipment{
-		ExpectedDepartureDate: expectedDepartureDate,
-		PickupAddress:         struct{ primev3messages.Address }{pickupAddress},
-		DestinationAddress: struct {
-			primev3messages.PPMDestinationAddress
-		}{destinationAddress},
-	}
-
-	model2 := PPMShipmentModelFromCreate(&ppmShipmentWhiteSpaces)
-	suite.Equal(model2.DestinationAddress.StreetAddress1, models.STREET_ADDRESS_1_NOT_PROVIDED)
-
-	// test with valid street address 2
-	streetAddress1 := "1234 Street"
-	destinationAddress.StreetAddress1 = &streetAddress1
-	ppmShipmentValidDestinatonStreet1 := primev3messages.CreatePPMShipment{
-		ExpectedDepartureDate: expectedDepartureDate,
-		PickupAddress:         struct{ primev3messages.Address }{pickupAddress},
-		DestinationAddress: struct {
-			primev3messages.PPMDestinationAddress
-		}{destinationAddress},
-	}
-
-	model3 := PPMShipmentModelFromCreate(&ppmShipmentValidDestinatonStreet1)
-	suite.Equal(model3.DestinationAddress.StreetAddress1, streetAddress1)
-}
-
-func (suite *PayloadsSuite) TestPPMShipmentModelWithOptionalDestinationStreet1FromUpdate() {
-	time := time.Now()
-	expectedDepartureDate := handlers.FmtDatePtr(&time)
-
-	address := models.Address{
-		StreetAddress1: "some address",
-		City:           "city",
-		State:          "state",
-		PostalCode:     "12345",
-	}
-
-	var pickupAddress primev3messages.Address
-	var destinationAddress primev3messages.PPMDestinationAddress
-
-	pickupAddress = primev3messages.Address{
-		City:           &address.City,
-		Country:        address.Country,
-		PostalCode:     &address.PostalCode,
-		State:          &address.State,
-		StreetAddress1: &address.StreetAddress1,
-		StreetAddress2: address.StreetAddress2,
-		StreetAddress3: address.StreetAddress3,
-	}
-	destinationAddress = primev3messages.PPMDestinationAddress{
-		City:           &address.City,
-		Country:        address.Country,
-		PostalCode:     &address.PostalCode,
-		State:          &address.State,
-		StreetAddress1: models.StringPointer(""), // empty string
-		StreetAddress2: address.StreetAddress2,
-		StreetAddress3: address.StreetAddress3,
-	}
-
-	ppmShipment := primev3messages.UpdatePPMShipment{
-		ExpectedDepartureDate: expectedDepartureDate,
-		PickupAddress:         struct{ primev3messages.Address }{pickupAddress},
-		DestinationAddress: struct {
-			primev3messages.PPMDestinationAddress
-		}{destinationAddress},
-	}
-
-	model := PPMShipmentModelFromUpdate(&ppmShipment)
-
-	suite.NotNil(model)
-	suite.Equal(model.DestinationAddress.StreetAddress1, models.STREET_ADDRESS_1_NOT_PROVIDED)
-
-	// test when street address 1 contains white spaces
-	destinationAddress.StreetAddress1 = models.StringPointer("  ")
-	ppmShipmentWhiteSpaces := primev3messages.UpdatePPMShipment{
-		ExpectedDepartureDate: expectedDepartureDate,
-		PickupAddress:         struct{ primev3messages.Address }{pickupAddress},
-		DestinationAddress: struct {
-			primev3messages.PPMDestinationAddress
-		}{destinationAddress},
-	}
-
-	model2 := PPMShipmentModelFromUpdate(&ppmShipmentWhiteSpaces)
-	suite.Equal(model2.DestinationAddress.StreetAddress1, models.STREET_ADDRESS_1_NOT_PROVIDED)
-
-	// test with valid street address 2
-	streetAddress1 := "1234 Street"
-	destinationAddress.StreetAddress1 = &streetAddress1
-	ppmShipmentValidDestinatonStreet1 := primev3messages.UpdatePPMShipment{
-		ExpectedDepartureDate: expectedDepartureDate,
-		PickupAddress:         struct{ primev3messages.Address }{pickupAddress},
-		DestinationAddress: struct {
-			primev3messages.PPMDestinationAddress
-		}{destinationAddress},
-	}
-
-	model3 := PPMShipmentModelFromUpdate(&ppmShipmentValidDestinatonStreet1)
-	suite.Equal(model3.DestinationAddress.StreetAddress1, streetAddress1)
-=======
 	suite.True(*model.SITExpected)
 	suite.Equal(unit.Pound(estimatedWeight), *model.EstimatedWeight)
 	suite.True(*model.HasProGear)
@@ -1215,5 +1049,149 @@
 	suite.Equal("456 Main St", result.DestinationAddress.StreetAddress1)
 	suite.NotNil(result.TertiaryDeliveryAddress)
 	suite.Equal("1010 Oak St", result.TertiaryDeliveryAddress.StreetAddress1)
->>>>>>> 26af3aa8
+}
+
+func (suite *PayloadsSuite) TestPPMShipmentModelWithOptionalDestinationStreet1FromCreate() {
+	time := time.Now()
+	expectedDepartureDate := handlers.FmtDatePtr(&time)
+
+	address := models.Address{
+		StreetAddress1: "some address",
+		City:           "city",
+		State:          "state",
+		PostalCode:     "12345",
+	}
+
+	var pickupAddress primev3messages.Address
+	var destinationAddress primev3messages.PPMDestinationAddress
+
+	pickupAddress = primev3messages.Address{
+		City:           &address.City,
+		PostalCode:     &address.PostalCode,
+		State:          &address.State,
+		StreetAddress1: &address.StreetAddress1,
+		StreetAddress2: address.StreetAddress2,
+		StreetAddress3: address.StreetAddress3,
+	}
+	destinationAddress = primev3messages.PPMDestinationAddress{
+		City:           &address.City,
+		PostalCode:     &address.PostalCode,
+		State:          &address.State,
+		StreetAddress1: models.StringPointer(""), // empty string
+		StreetAddress2: address.StreetAddress2,
+		StreetAddress3: address.StreetAddress3,
+	}
+
+	ppmShipment := primev3messages.CreatePPMShipment{
+		ExpectedDepartureDate: expectedDepartureDate,
+		PickupAddress:         struct{ primev3messages.Address }{pickupAddress},
+		DestinationAddress: struct {
+			primev3messages.PPMDestinationAddress
+		}{destinationAddress},
+	}
+
+	model := PPMShipmentModelFromCreate(&ppmShipment)
+
+	suite.NotNil(model)
+	suite.Equal(models.PPMShipmentStatusSubmitted, model.Status)
+	suite.Equal(model.DestinationAddress.StreetAddress1, models.STREET_ADDRESS_1_NOT_PROVIDED)
+
+	// test when street address 1 contains white spaces
+	destinationAddress.StreetAddress1 = models.StringPointer("  ")
+	ppmShipmentWhiteSpaces := primev3messages.CreatePPMShipment{
+		ExpectedDepartureDate: expectedDepartureDate,
+		PickupAddress:         struct{ primev3messages.Address }{pickupAddress},
+		DestinationAddress: struct {
+			primev3messages.PPMDestinationAddress
+		}{destinationAddress},
+	}
+
+	model2 := PPMShipmentModelFromCreate(&ppmShipmentWhiteSpaces)
+	suite.Equal(model2.DestinationAddress.StreetAddress1, models.STREET_ADDRESS_1_NOT_PROVIDED)
+
+	// test with valid street address 2
+	streetAddress1 := "1234 Street"
+	destinationAddress.StreetAddress1 = &streetAddress1
+	ppmShipmentValidDestinatonStreet1 := primev3messages.CreatePPMShipment{
+		ExpectedDepartureDate: expectedDepartureDate,
+		PickupAddress:         struct{ primev3messages.Address }{pickupAddress},
+		DestinationAddress: struct {
+			primev3messages.PPMDestinationAddress
+		}{destinationAddress},
+	}
+
+	model3 := PPMShipmentModelFromCreate(&ppmShipmentValidDestinatonStreet1)
+	suite.Equal(model3.DestinationAddress.StreetAddress1, streetAddress1)
+}
+
+func (suite *PayloadsSuite) TestPPMShipmentModelWithOptionalDestinationStreet1FromUpdate() {
+	time := time.Now()
+	expectedDepartureDate := handlers.FmtDatePtr(&time)
+
+	address := models.Address{
+		StreetAddress1: "some address",
+		City:           "city",
+		State:          "state",
+		PostalCode:     "12345",
+	}
+
+	var pickupAddress primev3messages.Address
+	var destinationAddress primev3messages.PPMDestinationAddress
+
+	pickupAddress = primev3messages.Address{
+		City:           &address.City,
+		PostalCode:     &address.PostalCode,
+		State:          &address.State,
+		StreetAddress1: &address.StreetAddress1,
+		StreetAddress2: address.StreetAddress2,
+		StreetAddress3: address.StreetAddress3,
+	}
+	destinationAddress = primev3messages.PPMDestinationAddress{
+		City:           &address.City,
+		PostalCode:     &address.PostalCode,
+		State:          &address.State,
+		StreetAddress1: models.StringPointer(""), // empty string
+		StreetAddress2: address.StreetAddress2,
+		StreetAddress3: address.StreetAddress3,
+	}
+
+	ppmShipment := primev3messages.UpdatePPMShipment{
+		ExpectedDepartureDate: expectedDepartureDate,
+		PickupAddress:         struct{ primev3messages.Address }{pickupAddress},
+		DestinationAddress: struct {
+			primev3messages.PPMDestinationAddress
+		}{destinationAddress},
+	}
+
+	model := PPMShipmentModelFromUpdate(&ppmShipment)
+
+	suite.NotNil(model)
+	suite.Equal(model.DestinationAddress.StreetAddress1, models.STREET_ADDRESS_1_NOT_PROVIDED)
+
+	// test when street address 1 contains white spaces
+	destinationAddress.StreetAddress1 = models.StringPointer("  ")
+	ppmShipmentWhiteSpaces := primev3messages.UpdatePPMShipment{
+		ExpectedDepartureDate: expectedDepartureDate,
+		PickupAddress:         struct{ primev3messages.Address }{pickupAddress},
+		DestinationAddress: struct {
+			primev3messages.PPMDestinationAddress
+		}{destinationAddress},
+	}
+
+	model2 := PPMShipmentModelFromUpdate(&ppmShipmentWhiteSpaces)
+	suite.Equal(model2.DestinationAddress.StreetAddress1, models.STREET_ADDRESS_1_NOT_PROVIDED)
+
+	// test with valid street address 2
+	streetAddress1 := "1234 Street"
+	destinationAddress.StreetAddress1 = &streetAddress1
+	ppmShipmentValidDestinatonStreet1 := primev3messages.UpdatePPMShipment{
+		ExpectedDepartureDate: expectedDepartureDate,
+		PickupAddress:         struct{ primev3messages.Address }{pickupAddress},
+		DestinationAddress: struct {
+			primev3messages.PPMDestinationAddress
+		}{destinationAddress},
+	}
+
+	model3 := PPMShipmentModelFromUpdate(&ppmShipmentValidDestinatonStreet1)
+	suite.Equal(model3.DestinationAddress.StreetAddress1, streetAddress1)
 }