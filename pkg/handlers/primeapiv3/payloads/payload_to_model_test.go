package payloads

import (
	"fmt"
	"time"

	"github.com/go-openapi/strfmt"
	"github.com/gofrs/uuid"

	"github.com/transcom/mymove/pkg/gen/primev3messages"
	"github.com/transcom/mymove/pkg/handlers"
	"github.com/transcom/mymove/pkg/models"
	"github.com/transcom/mymove/pkg/unit"
)

func (suite *PayloadsSuite) TestMTOServiceItemModel() {
	moveTaskOrderIDField, _ := uuid.NewV4()
	mtoShipmentIDField, _ := uuid.NewV4()
	mtoShipmentIDString := handlers.FmtUUID(mtoShipmentIDField)

	// Basic Service Item
	basicServiceItem := &primev3messages.MTOServiceItemBasic{
		ReServiceCode: primev3messages.NewReServiceCode(primev3messages.ReServiceCode(models.ReServiceCodeFSC)),
	}

	basicServiceItem.SetMoveTaskOrderID(handlers.FmtUUID(moveTaskOrderIDField))
	basicServiceItem.SetMtoShipmentID(*mtoShipmentIDString)

	// DCRT Service Item
	itemMeasurement := int32(1100)
	crateMeasurement := int32(1200)
	dcrtCode := models.ReServiceCodeDCRT.String()
	reason := "Reason"
	description := "Description"
	standaloneCrate := false

	item := &primev3messages.MTOServiceItemDimension{
		Height: &itemMeasurement,
		Width:  &itemMeasurement,
		Length: &itemMeasurement,
	}

	crate := &primev3messages.MTOServiceItemDimension{
		Height: &crateMeasurement,
		Width:  &crateMeasurement,
		Length: &crateMeasurement,
	}

	DCRTServiceItem := &primev3messages.MTOServiceItemDomesticCrating{
		ReServiceCode:   &dcrtCode,
		Reason:          &reason,
		Description:     &description,
		StandaloneCrate: &standaloneCrate,
	}
	DCRTServiceItem.Item.MTOServiceItemDimension = *item
	DCRTServiceItem.Crate.MTOServiceItemDimension = *crate

	DCRTServiceItem.SetMoveTaskOrderID(handlers.FmtUUID(moveTaskOrderIDField))
	DCRTServiceItem.SetMtoShipmentID(*mtoShipmentIDString)

	destReason := "service member will pick up from storage at destination"
	destServiceCode := models.ReServiceCodeDDFSIT.String()
	destDate := strfmt.Date(time.Now())
	destTime := "1400Z"
	destCity := "Beverly Hills"
	destPostalCode := "90210"
	destStreet := "123 Rodeo Dr."
	sitFinalDestAddress := primev3messages.Address{
		City:           &destCity,
		PostalCode:     &destPostalCode,
		StreetAddress1: &destStreet,
	}

	destServiceItem := &primev3messages.MTOServiceItemDestSIT{
		ReServiceCode:               &destServiceCode,
		FirstAvailableDeliveryDate1: &destDate,
		FirstAvailableDeliveryDate2: &destDate,
		DateOfContact1:              &destDate,
		DateOfContact2:              &destDate,
		TimeMilitary1:               &destTime,
		TimeMilitary2:               &destTime,
		SitDestinationFinalAddress:  &sitFinalDestAddress,
		Reason:                      &destReason,
	}

	destServiceItem.SetMoveTaskOrderID(handlers.FmtUUID(moveTaskOrderIDField))
	destServiceItem.SetMtoShipmentID(*mtoShipmentIDString)

	suite.Run("Success - Returns a basic service item model", func() {
		returnedModel, verrs := MTOServiceItemModel(basicServiceItem)

		suite.NoVerrs(verrs)
		suite.Equal(moveTaskOrderIDField.String(), returnedModel.MoveTaskOrderID.String())
		suite.Equal(mtoShipmentIDField.String(), returnedModel.MTOShipmentID.String())
		suite.Equal(models.ReServiceCodeFSC, returnedModel.ReService.Code)
	})

	suite.Run("Success - Returns a DCRT service item model", func() {
		returnedModel, verrs := MTOServiceItemModel(DCRTServiceItem)

		var returnedItem, returnedCrate models.MTOServiceItemDimension
		for _, dimension := range returnedModel.Dimensions {
			if dimension.Type == models.DimensionTypeItem {
				returnedItem = dimension
			} else {
				returnedCrate = dimension
			}
		}

		suite.NoVerrs(verrs)
		suite.Equal(moveTaskOrderIDField.String(), returnedModel.MoveTaskOrderID.String())
		suite.Equal(mtoShipmentIDField.String(), returnedModel.MTOShipmentID.String())
		suite.Equal(models.ReServiceCodeDCRT, returnedModel.ReService.Code)
		suite.Equal(DCRTServiceItem.Reason, returnedModel.Reason)
		suite.Equal(DCRTServiceItem.Description, returnedModel.Description)
		suite.Equal(unit.ThousandthInches(*DCRTServiceItem.Item.Length), returnedItem.Length)
		suite.Equal(unit.ThousandthInches(*DCRTServiceItem.Crate.Length), returnedCrate.Length)
	})

	suite.Run("Fail -  Returns error for DCRT service item because of validation error", func() {
		badCrateMeasurement := int32(200)
		badCrate := &primev3messages.MTOServiceItemDimension{
			Height: &badCrateMeasurement,
			Width:  &badCrateMeasurement,
			Length: &badCrateMeasurement,
		}

		badDCRTServiceItem := &primev3messages.MTOServiceItemDomesticCrating{
			ReServiceCode:   &dcrtCode,
			Reason:          &reason,
			Description:     &description,
			StandaloneCrate: &standaloneCrate,
		}
		badDCRTServiceItem.Item.MTOServiceItemDimension = *item
		badDCRTServiceItem.Crate.MTOServiceItemDimension = *badCrate

		badDCRTServiceItem.SetMoveTaskOrderID(handlers.FmtUUID(moveTaskOrderIDField))
		badDCRTServiceItem.SetMtoShipmentID(*mtoShipmentIDString)

		returnedModel, verrs := MTOServiceItemModel(badDCRTServiceItem)

		suite.True(verrs.HasAny(), fmt.Sprintf("invalid crate dimensions for %s service item", models.ReServiceCodeDCRT))
		suite.Nil(returnedModel, "returned a model when erroring")

	})

	suite.Run("Success - Returns SIT destination service item model", func() {
		destSITServiceItem := &primev3messages.MTOServiceItemDestSIT{
			ReServiceCode:               &destServiceCode,
			FirstAvailableDeliveryDate1: &destDate,
			FirstAvailableDeliveryDate2: &destDate,
			DateOfContact1:              &destDate,
			DateOfContact2:              &destDate,
			TimeMilitary1:               &destTime,
			TimeMilitary2:               &destTime,
			SitDestinationFinalAddress:  &sitFinalDestAddress,
			Reason:                      &destReason,
		}

		destSITServiceItem.SetMoveTaskOrderID(handlers.FmtUUID(moveTaskOrderIDField))
		destSITServiceItem.SetMtoShipmentID(*mtoShipmentIDString)
		returnedModel, verrs := MTOServiceItemModel(destSITServiceItem)

		suite.NoVerrs(verrs)
		suite.Equal(moveTaskOrderIDField.String(), returnedModel.MoveTaskOrderID.String())
		suite.Equal(mtoShipmentIDField.String(), returnedModel.MTOShipmentID.String())
		suite.Equal(models.ReServiceCodeDDFSIT, returnedModel.ReService.Code)
		suite.Equal(destPostalCode, returnedModel.SITDestinationFinalAddress.PostalCode)
		suite.Equal(destStreet, returnedModel.SITDestinationFinalAddress.StreetAddress1)
	})

	suite.Run("Success - Returns SIT destination service item model without customer contact fields", func() {
		destSITServiceItem := &primev3messages.MTOServiceItemDestSIT{
			ReServiceCode:              &destServiceCode,
			SitDestinationFinalAddress: &sitFinalDestAddress,
			Reason:                     &destReason,
		}

		destSITServiceItem.SetMoveTaskOrderID(handlers.FmtUUID(moveTaskOrderIDField))
		destSITServiceItem.SetMtoShipmentID(*mtoShipmentIDString)
		returnedModel, verrs := MTOServiceItemModel(destSITServiceItem)

		suite.NoVerrs(verrs)
		suite.Equal(moveTaskOrderIDField.String(), returnedModel.MoveTaskOrderID.String())
		suite.Equal(mtoShipmentIDField.String(), returnedModel.MTOShipmentID.String())
		suite.Equal(models.ReServiceCodeDDFSIT, returnedModel.ReService.Code)
		suite.Equal(destPostalCode, returnedModel.SITDestinationFinalAddress.PostalCode)
		suite.Equal(destStreet, returnedModel.SITDestinationFinalAddress.StreetAddress1)
		suite.Equal(destReason, *returnedModel.Reason)
	})
}

func (suite *PayloadsSuite) TestReweighModelFromUpdate() {
	mtoShipmentIDField, _ := uuid.NewV4()
	mtoShipmentIDString := handlers.FmtUUID(mtoShipmentIDField)

	idField, _ := uuid.NewV4()
	idString := handlers.FmtUUID(idField)

	verificationReason := "Because I said so"
	weight := int64(2000)

	reweigh := &primev3messages.UpdateReweigh{
		VerificationReason: &verificationReason,
		Weight:             &weight,
	}

	suite.Run("Success - Returns a reweigh model", func() {
		returnedModel := ReweighModelFromUpdate(reweigh, *idString, *mtoShipmentIDString)

		suite.Equal(idField.String(), returnedModel.ID.String())
		suite.Equal(mtoShipmentIDField.String(), returnedModel.ShipmentID.String())
		suite.Equal(handlers.PoundPtrFromInt64Ptr(reweigh.Weight), returnedModel.Weight)
		suite.Equal(reweigh.VerificationReason, returnedModel.VerificationReason)
	})

}

func (suite *PayloadsSuite) TestSITExtensionModel() {
	mtoShipmentIDField, _ := uuid.NewV4()
	mtoShipmentIDString := handlers.FmtUUID(mtoShipmentIDField)

	daysRequested := int64(30)
	remarks := "We need an extension"
	reason := "AWAITING_COMPLETION_OF_RESIDENCE"

	sitExtension := &primev3messages.CreateSITExtension{
		RequestedDays:     &daysRequested,
		ContractorRemarks: &remarks,
		RequestReason:     &reason,
	}

	suite.Run("Success - Returns a sit extension model", func() {
		returnedModel := SITExtensionModel(sitExtension, *mtoShipmentIDString)

		suite.Equal(mtoShipmentIDField, returnedModel.MTOShipmentID)
		suite.Equal(int(daysRequested), returnedModel.RequestedDays)
		suite.Equal(models.SITExtensionRequestReasonAwaitingCompletionOfResidence, returnedModel.RequestReason)
		suite.Equal(sitExtension.ContractorRemarks, returnedModel.ContractorRemarks)
	})

}

func (suite *PayloadsSuite) TestMTOAgentModel() {
	suite.Run("success", func() {
		mtoAgentMsg := &primev3messages.MTOAgent{
			ID: strfmt.UUID(uuid.Must(uuid.NewV4()).String()),
		}

		mtoAgentModel := MTOAgentModel(mtoAgentMsg)

		suite.NotNil(mtoAgentModel)
	})

	suite.Run("unsuccessful", func() {
		mtoAgentModel := MTOAgentModel(nil)
		suite.Nil(mtoAgentModel)
	})
}

func (suite *PayloadsSuite) TestMTOAgentsModel() {
	suite.Run("success", func() {
		mtoAgentsMsg := &primev3messages.MTOAgents{
			{
				ID: strfmt.UUID(uuid.Must(uuid.NewV4()).String()),
			},
			{
				ID: strfmt.UUID(uuid.Must(uuid.NewV4()).String()),
			},
		}

		mtoAgentsModel := MTOAgentsModel(mtoAgentsMsg)

		suite.NotNil(mtoAgentsModel)
		suite.Len(*mtoAgentsModel, len(*mtoAgentsMsg))

		for i, agentModel := range *mtoAgentsModel {
			agentMsg := (*mtoAgentsMsg)[i]
			suite.Equal(agentMsg.ID.String(), agentModel.ID.String())
		}
	})

	suite.Run("unsuccessful", func() {
		mtoAgentsModel := MTOAgentsModel(nil)
		suite.Nil(mtoAgentsModel)
	})
}

func (suite *PayloadsSuite) TestMTOServiceItemModelListFromCreate() {
	suite.Run("successful", func() {
		mtoShipment := &primev3messages.CreateMTOShipment{}

		serviceItemsList, verrs := MTOServiceItemModelListFromCreate(mtoShipment)

		suite.Nil(verrs)
		suite.NotNil(serviceItemsList)
		suite.Len(serviceItemsList, len(mtoShipment.MtoServiceItems()))
	})

	suite.Run("successful multiple items", func() {
		mtoShipment := &primev3messages.CreateMTOShipment{}

		serviceItemsList, verrs := MTOServiceItemModelListFromCreate(mtoShipment)

		suite.Nil(verrs)
		suite.NotNil(serviceItemsList)
		suite.Len(serviceItemsList, len(mtoShipment.MtoServiceItems()))
	})

	suite.Run("unsuccessful", func() {
		serviceItemsList, verrs := MTOServiceItemModelListFromCreate(nil)
		suite.Nil(verrs)
		suite.Nil(serviceItemsList)
	})
}

func (suite *PayloadsSuite) TestMTOShipmentModelFromUpdate() {
	suite.Run("nil", func() {
		model := MTOShipmentModelFromUpdate(nil, strfmt.UUID(uuid.Must(uuid.NewV4()).String()))
		suite.Nil(model)
	})

	suite.Run("notnil", func() {
		mtoShipment := &primev3messages.UpdateMTOShipment{}
		mtoShipmentID := strfmt.UUID(uuid.Must(uuid.NewV4()).String())
		model := MTOShipmentModelFromUpdate(mtoShipment, mtoShipmentID)

		suite.NotNil(model)
	})

	suite.Run("weight", func() {
		actualWeight := int64(1000)
		ntsRecordedWeight := int64(2000)
		estimatedWeight := int64(1500)
		mtoShipment := &primev3messages.UpdateMTOShipment{
			PrimeActualWeight:    &actualWeight,
			NtsRecordedWeight:    &ntsRecordedWeight,
			PrimeEstimatedWeight: &estimatedWeight,
		}
		mtoShipmentID := strfmt.UUID(uuid.Must(uuid.NewV4()).String())
		model := MTOShipmentModelFromUpdate(mtoShipment, mtoShipmentID)

		suite.NotNil(model.PrimeActualWeight)
		suite.NotNil(model.NTSRecordedWeight)
		suite.NotNil(model.PrimeEstimatedWeight)
	})

	suite.Run("ppm", func() {
		mtoShipment := &primev3messages.UpdateMTOShipment{
			PpmShipment: &primev3messages.UpdatePPMShipment{},
		}
		mtoShipmentID := strfmt.UUID(uuid.Must(uuid.NewV4()).String())
		model := MTOShipmentModelFromUpdate(mtoShipment, mtoShipmentID)

		suite.NotNil(model.PPMShipment)
	})
}

func (suite *PayloadsSuite) TestMTOShipmentModelFromCreate() {
	suite.Run("nil", func() {
		model, err := MTOShipmentModelFromCreate(nil)
		suite.Nil(model)
		suite.NotNil(err)
	})

	suite.Run("empty but not nil", func() {
		mtoShipment := &primev3messages.CreateMTOShipment{}
		model, err := MTOShipmentModelFromCreate(mtoShipment)

		suite.Nil(model)
		suite.NotNil(err)
	})

	pickupAddress := models.Address{
		StreetAddress1: "some address",
		City:           "city",
		State:          "CA",
		PostalCode:     "90210",
	}

	pickupAddressMessage := primev3messages.Address{
		StreetAddress1: &pickupAddress.StreetAddress1,
		City:           &pickupAddress.City,
		State:          &pickupAddress.State,
		PostalCode:     &pickupAddress.PostalCode,
	}

	destinationAddress := models.Address{
		StreetAddress1: "some address",
		City:           "city",
		State:          "IL",
		PostalCode:     "62225",
	}

	destinationAddressMessage := primev3messages.Address{
		StreetAddress1: &destinationAddress.StreetAddress1,
		City:           &destinationAddress.City,
		State:          &destinationAddress.State,
		PostalCode:     &destinationAddress.PostalCode,
	}

	agentEmail := "test@test.gov"
	firstName := "John"
	lastName := "Doe"
	phone := "123-456-7890"
	agent := primev3messages.MTOAgent{
		AgentType: "type",
		Email:     &agentEmail,
		FirstName: &firstName,
		LastName:  &lastName,
		Phone:     &phone,
	}

	agents := primev3messages.MTOAgents{
		&agent,
	}

	moveUuid, _ := uuid.NewV4()
	moveUuidString := moveUuid.String()
	divertedUuid, _ := uuid.NewV4()
	divertedUuidString := divertedUuid.String()

	createMTOShipmentMessage := &primev3messages.CreateMTOShipment{
		MoveTaskOrderID:        (*strfmt.UUID)(&moveUuidString),
		Agents:                 agents,
		CustomerRemarks:        nil,
		PointOfContact:         "John Doe",
		PrimeEstimatedWeight:   handlers.FmtInt64(1200),
		RequestedPickupDate:    handlers.FmtDatePtr(models.TimePointer(time.Now())),
		ShipmentType:           primev3messages.NewMTOShipmentType(primev3messages.MTOShipmentTypeBOATHAULAWAY),
		PickupAddress:          struct{ primev3messages.Address }{pickupAddressMessage},
		DestinationAddress:     struct{ primev3messages.Address }{destinationAddressMessage},
		DivertedFromShipmentID: (strfmt.UUID)(divertedUuidString),
	}

	suite.Run("with actual payload", func() {
		model, err := MTOShipmentModelFromCreate(createMTOShipmentMessage)

		suite.Nil(err)

		suite.NotNil(model.PickupAddress)
		suite.NotNil(model.DestinationAddress)
		suite.NotNil(model.ShipmentType)
		suite.NotNil(model.PrimeEstimatedWeight)
	})
}

func (suite *PayloadsSuite) TestServiceRequestDocumentUploadModel() {
	upload := models.Upload{
		Bytes:       0,
		ContentType: "",
		Filename:    "",
		CreatedAt:   time.Now(),
		UpdatedAt:   time.Now(),
	}

	result := ServiceRequestDocumentUploadModel(upload)

	suite.Equal(upload.Bytes, *result.Bytes)
	suite.Equal(upload.ContentType, *result.ContentType)
	suite.Equal(upload.Filename, *result.Filename)
	suite.Equal((strfmt.DateTime)(upload.CreatedAt), result.CreatedAt)
	suite.Equal((strfmt.DateTime)(upload.UpdatedAt), result.UpdatedAt)
}

func (suite *PayloadsSuite) TestMTOServiceItemModelFromUpdate() {
	suite.Run("DDDSIT", func() {
		mtoServiceItemID := uuid.Must(uuid.NewV4()).String()
		reServiceCode := string(models.ReServiceCodeDDDSIT)
		updateMTOServiceItemSIT := primev3messages.UpdateMTOServiceItemSIT{
			ReServiceCode: reServiceCode,
		}

		model, _ := MTOServiceItemModelFromUpdate(mtoServiceItemID, &updateMTOServiceItemSIT)

		suite.NotNil(model)
	})

	suite.Run("weight", func() {
		mtoServiceItemID := uuid.Must(uuid.NewV4()).String()
		estimatedWeight := int64(5000)
		actualWeight := int64(4500)
		updateMTOServiceItemShuttle := primev3messages.UpdateMTOServiceItemShuttle{
			EstimatedWeight: &estimatedWeight,
			ActualWeight:    &actualWeight,
		}

		model, _ := MTOServiceItemModelFromUpdate(mtoServiceItemID, &updateMTOServiceItemShuttle)

		suite.NotNil(model)
	})
}

func (suite *PayloadsSuite) TestValidateReasonOriginSIT() {
	suite.Run("Reason provided", func() {
		reason := "reason"
		mtoServiceItemOriginSIT := primev3messages.MTOServiceItemOriginSIT{
			Reason: &reason,
		}

		verrs := validateReasonOriginSIT(mtoServiceItemOriginSIT)
		suite.False(verrs.HasAny())
	})

	suite.Run("No reason provided", func() {
		mtoServiceItemOriginSIT := primev3messages.MTOServiceItemOriginSIT{}

		verrs := validateReasonOriginSIT(mtoServiceItemOriginSIT)
		suite.True(verrs.HasAny())
	})
}

func (suite *PayloadsSuite) TestShipmentAddressUpdateModel() {
	shipmentID := uuid.Must(uuid.NewV4())
	contractorRemarks := ""
	newAddress := primev3messages.Address{
		City:           handlers.FmtString(""),
		State:          handlers.FmtString(""),
		PostalCode:     handlers.FmtString(""),
		StreetAddress1: handlers.FmtString(""),
	}

	nonSITAddressUpdate := primev3messages.UpdateShipmentDestinationAddress{
		ContractorRemarks: &contractorRemarks,
		NewAddress:        &newAddress,
	}

	model := ShipmentAddressUpdateModel(&nonSITAddressUpdate, shipmentID)

	suite.Equal(shipmentID, model.ShipmentID)
	suite.Equal(contractorRemarks, model.ContractorRemarks)
	suite.NotNil(model.NewAddress)
	suite.Equal(*newAddress.City, model.NewAddress.City)
	suite.Equal(*newAddress.State, model.NewAddress.State)
	suite.Equal(*newAddress.PostalCode, model.NewAddress.PostalCode)
	suite.Equal(*newAddress.StreetAddress1, model.NewAddress.StreetAddress1)
}

func (suite *PayloadsSuite) TestPPMShipmentModelFromCreate() {
	time := time.Now()
	expectedDepartureDate := handlers.FmtDatePtr(&time)
	sitExpected := true
	estimatedWeight := int64(5000)
	hasProGear := true
	proGearWeight := int64(500)
	spouseProGearWeight := int64(50)

	address := models.Address{
		StreetAddress1: "some address",
		City:           "city",
		State:          "state",
		PostalCode:     "12345",
	}
	address2 := models.Address{
		StreetAddress1: "some address",
		City:           "city",
		State:          "state",
		PostalCode:     "11111",
	}
	address3 := models.Address{
		StreetAddress1: "some address",
		City:           "city",
		State:          "state",
		PostalCode:     "54321",
	}

	var pickupAddress primev3messages.Address
	var secondaryPickupAddress primev3messages.Address
	var tertiaryPickupAddress primev3messages.Address
	var destinationAddress primev3messages.PPMDestinationAddress
	var secondaryDestinationAddress primev3messages.Address
	var tertiaryDestinationAddress primev3messages.Address

	pickupAddress = primev3messages.Address{
		City:           &address.City,
		PostalCode:     &address.PostalCode,
		State:          &address.State,
		StreetAddress1: &address.StreetAddress1,
		StreetAddress2: address.StreetAddress2,
		StreetAddress3: address.StreetAddress3,
	}
	destinationAddress = primev3messages.PPMDestinationAddress{
		City:           &address.City,
		PostalCode:     &address.PostalCode,
		State:          &address.State,
		StreetAddress1: &address.StreetAddress1,
		StreetAddress2: address.StreetAddress2,
		StreetAddress3: address.StreetAddress3,
	}
	secondaryPickupAddress = primev3messages.Address{
		City:           &address2.City,
		PostalCode:     &address2.PostalCode,
		State:          &address2.State,
		StreetAddress1: &address2.StreetAddress1,
		StreetAddress2: address2.StreetAddress2,
		StreetAddress3: address2.StreetAddress3,
	}
	secondaryDestinationAddress = primev3messages.Address{
		City:           &address2.City,
		PostalCode:     &address2.PostalCode,
		State:          &address2.State,
		StreetAddress1: &address2.StreetAddress1,
		StreetAddress2: address2.StreetAddress2,
		StreetAddress3: address2.StreetAddress3,
	}
	tertiaryPickupAddress = primev3messages.Address{
		City:           &address3.City,
		PostalCode:     &address3.PostalCode,
		State:          &address3.State,
		StreetAddress1: &address3.StreetAddress1,
		StreetAddress2: address3.StreetAddress2,
		StreetAddress3: address3.StreetAddress3,
	}
	tertiaryDestinationAddress = primev3messages.Address{
		City:           &address3.City,
		PostalCode:     &address3.PostalCode,
		State:          &address3.State,
		StreetAddress1: &address3.StreetAddress1,
		StreetAddress2: address3.StreetAddress2,
		StreetAddress3: address3.StreetAddress3,
	}

	ppmShipment := primev3messages.CreatePPMShipment{
		ExpectedDepartureDate:  expectedDepartureDate,
		PickupAddress:          struct{ primev3messages.Address }{pickupAddress},
		SecondaryPickupAddress: struct{ primev3messages.Address }{secondaryPickupAddress},
		TertiaryPickupAddress:  struct{ primev3messages.Address }{tertiaryPickupAddress},
		DestinationAddress: struct {
			primev3messages.PPMDestinationAddress
		}{destinationAddress},
		SecondaryDestinationAddress: struct{ primev3messages.Address }{secondaryDestinationAddress},
		TertiaryDestinationAddress:  struct{ primev3messages.Address }{tertiaryDestinationAddress},
		SitExpected:                 &sitExpected,
		EstimatedWeight:             &estimatedWeight,
		HasProGear:                  &hasProGear,
		ProGearWeight:               &proGearWeight,
		SpouseProGearWeight:         &spouseProGearWeight,
	}

	model := PPMShipmentModelFromCreate(&ppmShipment)

	suite.NotNil(model)
	suite.Equal(models.PPMShipmentStatusSubmitted, model.Status)
	suite.True(*model.SITExpected)
	suite.Equal(unit.Pound(estimatedWeight), *model.EstimatedWeight)
	suite.True(*model.HasProGear)
	suite.Equal(unit.Pound(proGearWeight), *model.ProGearWeight)
	suite.Equal(unit.Pound(spouseProGearWeight), *model.SpouseProGearWeight)
	suite.True(*model.HasSecondaryPickupAddress)
	suite.True(*model.HasSecondaryDestinationAddress)
	suite.True(*model.HasTertiaryPickupAddress)
	suite.True(*model.HasTertiaryDestinationAddress)
	suite.NotNil(model)
}

<<<<<<< HEAD
func (suite *PayloadsSuite) TestPPMShipmentModelWithOptionalDestinationStreet1FromCreate() {
	time := time.Now()
	expectedDepartureDate := handlers.FmtDatePtr(&time)

	address := models.Address{
		StreetAddress1: "some address",
		City:           "city",
		State:          "state",
		PostalCode:     "12345",
	}

	var pickupAddress primev3messages.Address
	var destinationAddress primev3messages.PPMDestinationAddress

	pickupAddress = primev3messages.Address{
		City:           &address.City,
		PostalCode:     &address.PostalCode,
		State:          &address.State,
		StreetAddress1: &address.StreetAddress1,
		StreetAddress2: address.StreetAddress2,
		StreetAddress3: address.StreetAddress3,
	}
	destinationAddress = primev3messages.PPMDestinationAddress{
		City:           &address.City,
		PostalCode:     &address.PostalCode,
		State:          &address.State,
		StreetAddress1: models.StringPointer(""), // empty string
		StreetAddress2: address.StreetAddress2,
		StreetAddress3: address.StreetAddress3,
	}

	ppmShipment := primev3messages.CreatePPMShipment{
		ExpectedDepartureDate: expectedDepartureDate,
		PickupAddress:         struct{ primev3messages.Address }{pickupAddress},
		DestinationAddress: struct {
			primev3messages.PPMDestinationAddress
		}{destinationAddress},
	}

	model := PPMShipmentModelFromCreate(&ppmShipment)

	suite.NotNil(model)
	suite.Equal(models.PPMShipmentStatusSubmitted, model.Status)
	suite.Equal(model.DestinationAddress.StreetAddress1, models.STREET_ADDRESS_1_NOT_PROVIDED)

	// test when street address 1 contains white spaces
	destinationAddress.StreetAddress1 = models.StringPointer("  ")
	ppmShipmentWhiteSpaces := primev3messages.CreatePPMShipment{
		ExpectedDepartureDate: expectedDepartureDate,
		PickupAddress:         struct{ primev3messages.Address }{pickupAddress},
		DestinationAddress: struct {
			primev3messages.PPMDestinationAddress
		}{destinationAddress},
	}

	model2 := PPMShipmentModelFromCreate(&ppmShipmentWhiteSpaces)
	suite.Equal(model2.DestinationAddress.StreetAddress1, models.STREET_ADDRESS_1_NOT_PROVIDED)

	// test with valid street address 2
	streetAddress1 := "1234 Street"
	destinationAddress.StreetAddress1 = &streetAddress1
	ppmShipmentValidDestinatonStreet1 := primev3messages.CreatePPMShipment{
		ExpectedDepartureDate: expectedDepartureDate,
		PickupAddress:         struct{ primev3messages.Address }{pickupAddress},
		DestinationAddress: struct {
			primev3messages.PPMDestinationAddress
		}{destinationAddress},
	}

	model3 := PPMShipmentModelFromCreate(&ppmShipmentValidDestinatonStreet1)
	suite.Equal(model3.DestinationAddress.StreetAddress1, streetAddress1)
}

func (suite *PayloadsSuite) TestPPMShipmentModelWithOptionalDestinationStreet1FromUpdate() {
	time := time.Now()
	expectedDepartureDate := handlers.FmtDatePtr(&time)

	address := models.Address{
		StreetAddress1: "some address",
		City:           "city",
		State:          "state",
		PostalCode:     "12345",
	}

	var pickupAddress primev3messages.Address
	var destinationAddress primev3messages.PPMDestinationAddress

	pickupAddress = primev3messages.Address{
		City:           &address.City,
		PostalCode:     &address.PostalCode,
		State:          &address.State,
		StreetAddress1: &address.StreetAddress1,
		StreetAddress2: address.StreetAddress2,
		StreetAddress3: address.StreetAddress3,
	}
	destinationAddress = primev3messages.PPMDestinationAddress{
		City:           &address.City,
		PostalCode:     &address.PostalCode,
		State:          &address.State,
		StreetAddress1: models.StringPointer(""), // empty string
		StreetAddress2: address.StreetAddress2,
		StreetAddress3: address.StreetAddress3,
	}

	ppmShipment := primev3messages.UpdatePPMShipment{
		ExpectedDepartureDate: expectedDepartureDate,
		PickupAddress:         struct{ primev3messages.Address }{pickupAddress},
		DestinationAddress: struct {
			primev3messages.PPMDestinationAddress
		}{destinationAddress},
	}

	model := PPMShipmentModelFromUpdate(&ppmShipment)

	suite.NotNil(model)
	suite.Equal(model.DestinationAddress.StreetAddress1, models.STREET_ADDRESS_1_NOT_PROVIDED)

	// test when street address 1 contains white spaces
	destinationAddress.StreetAddress1 = models.StringPointer("  ")
	ppmShipmentWhiteSpaces := primev3messages.UpdatePPMShipment{
		ExpectedDepartureDate: expectedDepartureDate,
		PickupAddress:         struct{ primev3messages.Address }{pickupAddress},
		DestinationAddress: struct {
			primev3messages.PPMDestinationAddress
		}{destinationAddress},
	}

	model2 := PPMShipmentModelFromUpdate(&ppmShipmentWhiteSpaces)
	suite.Equal(model2.DestinationAddress.StreetAddress1, models.STREET_ADDRESS_1_NOT_PROVIDED)

	// test with valid street address 2
	streetAddress1 := "1234 Street"
	destinationAddress.StreetAddress1 = &streetAddress1
	ppmShipmentValidDestinatonStreet1 := primev3messages.UpdatePPMShipment{
		ExpectedDepartureDate: expectedDepartureDate,
		PickupAddress:         struct{ primev3messages.Address }{pickupAddress},
		DestinationAddress: struct {
			primev3messages.PPMDestinationAddress
		}{destinationAddress},
	}

	model3 := PPMShipmentModelFromUpdate(&ppmShipmentValidDestinatonStreet1)
	suite.Equal(model3.DestinationAddress.StreetAddress1, streetAddress1)
}

=======
>>>>>>> 5066df5f
func (suite *PayloadsSuite) TestCountryModel_WithValidCountry() {
	countryName := "US"
	result := CountryModel(&countryName)

	suite.NotNil(result)
	suite.Equal(countryName, result.Country)
}

func (suite *PayloadsSuite) TestCountryModel_WithNilCountry() {
	var countryName *string = nil
	result := CountryModel(countryName)

	suite.Nil(result)
}

func (suite *PayloadsSuite) TestMTOShipmentModelFromCreate_WithNilInput() {
<<<<<<< HEAD
	result, verrs := MTOShipmentModelFromCreate(nil)
	suite.Nil(result)
	suite.NotNil(verrs)
	suite.True(verrs.HasAny())
	suite.Contains(verrs.Keys(), "mtoShipment")
	suite.Equal("mtoShipment object is nil.", verrs.Get("mtoShipment")[0])
=======
	result, err := MTOShipmentModelFromCreate(nil)

	suite.NotNil(err)
	suite.Nil(result)
>>>>>>> 5066df5f
}

func (suite *PayloadsSuite) TestMTOShipmentModelFromCreate_WithValidInput() {
	moveTaskOrderID := strfmt.UUID(uuid.Must(uuid.NewV4()).String())
	mtoShipment := primev3messages.CreateMTOShipment{
		MoveTaskOrderID: &moveTaskOrderID,
	}

<<<<<<< HEAD
	result, _ := MTOShipmentModelFromCreate(&mtoShipment)

=======
	result, err := MTOShipmentModelFromCreate(&mtoShipment)

	suite.Nil(err)
>>>>>>> 5066df5f
	suite.NotNil(result)
	suite.Equal(mtoShipment.MoveTaskOrderID.String(), result.MoveTaskOrderID.String())
	suite.Nil(result.PrimeEstimatedWeight)
	suite.Nil(result.PickupAddress)
	suite.Nil(result.DestinationAddress)
<<<<<<< HEAD
	suite.Nil(result.SecondaryPickupAddress)
	suite.Nil(result.TertiaryPickupAddress)
	suite.Nil(result.SecondaryDeliveryAddress)
	suite.Nil(result.TertiaryDeliveryAddress)
=======
>>>>>>> 5066df5f
	suite.Empty(result.MTOAgents)
}

func (suite *PayloadsSuite) TestMTOShipmentModelFromCreate_WithOptionalFields() {
	moveTaskOrderID := strfmt.UUID(uuid.Must(uuid.NewV4()).String())
	divertedFromShipmentID := strfmt.UUID(uuid.Must(uuid.NewV4()).String())
	primeEstimatedWeight := int64(3000)
	requestedPickupDate := strfmt.Date(time.Now())

<<<<<<< HEAD
	var pickupAddress, secondaryPickupAddress, destinationAddress, tertiaryDestinationAddress primev3messages.Address
=======
	var pickupAddress primev3messages.Address
	var destinationAddress primev3messages.Address
>>>>>>> 5066df5f

	pickupAddress = primev3messages.Address{
		City:           handlers.FmtString("Tulsa"),
		PostalCode:     handlers.FmtString("90210"),
		State:          handlers.FmtString("OK"),
		StreetAddress1: handlers.FmtString("123 Main St"),
	}
<<<<<<< HEAD

	secondaryPickupAddress = primev3messages.Address{
		City:           handlers.FmtString("Tulsa"),
		PostalCode:     handlers.FmtString("74103"),
		State:          handlers.FmtString("OK"),
		StreetAddress1: handlers.FmtString("789 Elm St"),
	}

=======
>>>>>>> 5066df5f
	destinationAddress = primev3messages.Address{
		City:           handlers.FmtString("Tulsa"),
		PostalCode:     handlers.FmtString("90210"),
		State:          handlers.FmtString("OK"),
		StreetAddress1: handlers.FmtString("456 Main St"),
	}

<<<<<<< HEAD
	tertiaryDestinationAddress = primev3messages.Address{
		City:           handlers.FmtString("Tulsa"),
		PostalCode:     handlers.FmtString("74104"),
		State:          handlers.FmtString("OK"),
		StreetAddress1: handlers.FmtString("1010 Oak St"),
	}

	remarks := "customer wants fast delivery"
	mtoShipment := &primev3messages.CreateMTOShipment{
		MoveTaskOrderID:            &moveTaskOrderID,
		CustomerRemarks:            &remarks,
		DivertedFromShipmentID:     divertedFromShipmentID,
		CounselorRemarks:           handlers.FmtString("Approved for special handling"),
		PrimeEstimatedWeight:       &primeEstimatedWeight,
		RequestedPickupDate:        &requestedPickupDate,
		PickupAddress:              struct{ primev3messages.Address }{pickupAddress},
		SecondaryPickupAddress:     struct{ primev3messages.Address }{secondaryPickupAddress},
		DestinationAddress:         struct{ primev3messages.Address }{destinationAddress},
		TertiaryDestinationAddress: struct{ primev3messages.Address }{tertiaryDestinationAddress},
	}

	result, _ := MTOShipmentModelFromCreate(mtoShipment)

	// Check the main fields
=======
	remarks := "customer wants fast delivery"
	mtoShipment := &primev3messages.CreateMTOShipment{
		MoveTaskOrderID:        &moveTaskOrderID,
		CustomerRemarks:        &remarks,
		DivertedFromShipmentID: divertedFromShipmentID,
		CounselorRemarks:       handlers.FmtString("Approved for special handling"),
		PrimeEstimatedWeight:   &primeEstimatedWeight,
		RequestedPickupDate:    &requestedPickupDate,
		PickupAddress:          struct{ primev3messages.Address }{pickupAddress},
		DestinationAddress:     struct{ primev3messages.Address }{destinationAddress},
	}

	result, err := MTOShipmentModelFromCreate(mtoShipment)

	suite.Nil(err)
>>>>>>> 5066df5f
	suite.NotNil(result)
	suite.Equal(mtoShipment.MoveTaskOrderID.String(), result.MoveTaskOrderID.String())
	suite.Equal(*mtoShipment.CustomerRemarks, *result.CustomerRemarks)
	suite.NotNil(result.DivertedFromShipmentID)
	suite.Equal(mtoShipment.DivertedFromShipmentID.String(), result.DivertedFromShipmentID.String())

<<<<<<< HEAD
	// Check weight and recorded date
=======
>>>>>>> 5066df5f
	suite.NotNil(result.PrimeEstimatedWeight)
	suite.Equal(unit.Pound(primeEstimatedWeight), *result.PrimeEstimatedWeight)
	suite.NotNil(result.PrimeEstimatedWeightRecordedDate)
	suite.WithinDuration(time.Now(), *result.PrimeEstimatedWeightRecordedDate, time.Second)

<<<<<<< HEAD
	// Check pickup and delivery addresses
	suite.NotNil(result.PickupAddress)
	suite.Equal("123 Main St", result.PickupAddress.StreetAddress1)
	suite.NotNil(result.SecondaryPickupAddress)
	suite.Equal("789 Elm St", result.SecondaryPickupAddress.StreetAddress1)
	suite.NotNil(result.DestinationAddress)
	suite.Equal("456 Main St", result.DestinationAddress.StreetAddress1)
	suite.NotNil(result.TertiaryDeliveryAddress)
	suite.Equal("1010 Oak St", result.TertiaryDeliveryAddress.StreetAddress1)
=======
	suite.NotNil(result.PickupAddress)
	suite.Equal("123 Main St", result.PickupAddress.StreetAddress1)
	suite.NotNil(result.DestinationAddress)
	suite.Equal("456 Main St", result.DestinationAddress.StreetAddress1)
>>>>>>> 5066df5f
}<|MERGE_RESOLUTION|>--- conflicted
+++ resolved
@@ -653,7 +653,6 @@
 	suite.NotNil(model)
 }
 
-<<<<<<< HEAD
 func (suite *PayloadsSuite) TestPPMShipmentModelWithOptionalDestinationStreet1FromCreate() {
 	time := time.Now()
 	expectedDepartureDate := handlers.FmtDatePtr(&time)
@@ -799,8 +798,6 @@
 	suite.Equal(model3.DestinationAddress.StreetAddress1, streetAddress1)
 }
 
-=======
->>>>>>> 5066df5f
 func (suite *PayloadsSuite) TestCountryModel_WithValidCountry() {
 	countryName := "US"
 	result := CountryModel(&countryName)
@@ -817,19 +814,12 @@
 }
 
 func (suite *PayloadsSuite) TestMTOShipmentModelFromCreate_WithNilInput() {
-<<<<<<< HEAD
 	result, verrs := MTOShipmentModelFromCreate(nil)
 	suite.Nil(result)
 	suite.NotNil(verrs)
 	suite.True(verrs.HasAny())
 	suite.Contains(verrs.Keys(), "mtoShipment")
 	suite.Equal("mtoShipment object is nil.", verrs.Get("mtoShipment")[0])
-=======
-	result, err := MTOShipmentModelFromCreate(nil)
-
-	suite.NotNil(err)
-	suite.Nil(result)
->>>>>>> 5066df5f
 }
 
 func (suite *PayloadsSuite) TestMTOShipmentModelFromCreate_WithValidInput() {
@@ -838,26 +828,18 @@
 		MoveTaskOrderID: &moveTaskOrderID,
 	}
 
-<<<<<<< HEAD
 	result, _ := MTOShipmentModelFromCreate(&mtoShipment)
 
-=======
-	result, err := MTOShipmentModelFromCreate(&mtoShipment)
-
 	suite.Nil(err)
->>>>>>> 5066df5f
 	suite.NotNil(result)
 	suite.Equal(mtoShipment.MoveTaskOrderID.String(), result.MoveTaskOrderID.String())
 	suite.Nil(result.PrimeEstimatedWeight)
 	suite.Nil(result.PickupAddress)
 	suite.Nil(result.DestinationAddress)
-<<<<<<< HEAD
 	suite.Nil(result.SecondaryPickupAddress)
 	suite.Nil(result.TertiaryPickupAddress)
 	suite.Nil(result.SecondaryDeliveryAddress)
 	suite.Nil(result.TertiaryDeliveryAddress)
-=======
->>>>>>> 5066df5f
 	suite.Empty(result.MTOAgents)
 }
 
@@ -867,12 +849,7 @@
 	primeEstimatedWeight := int64(3000)
 	requestedPickupDate := strfmt.Date(time.Now())
 
-<<<<<<< HEAD
 	var pickupAddress, secondaryPickupAddress, destinationAddress, tertiaryDestinationAddress primev3messages.Address
-=======
-	var pickupAddress primev3messages.Address
-	var destinationAddress primev3messages.Address
->>>>>>> 5066df5f
 
 	pickupAddress = primev3messages.Address{
 		City:           handlers.FmtString("Tulsa"),
@@ -880,7 +857,6 @@
 		State:          handlers.FmtString("OK"),
 		StreetAddress1: handlers.FmtString("123 Main St"),
 	}
-<<<<<<< HEAD
 
 	secondaryPickupAddress = primev3messages.Address{
 		City:           handlers.FmtString("Tulsa"),
@@ -889,8 +865,6 @@
 		StreetAddress1: handlers.FmtString("789 Elm St"),
 	}
 
-=======
->>>>>>> 5066df5f
 	destinationAddress = primev3messages.Address{
 		City:           handlers.FmtString("Tulsa"),
 		PostalCode:     handlers.FmtString("90210"),
@@ -898,7 +872,6 @@
 		StreetAddress1: handlers.FmtString("456 Main St"),
 	}
 
-<<<<<<< HEAD
 	tertiaryDestinationAddress = primev3messages.Address{
 		City:           handlers.FmtString("Tulsa"),
 		PostalCode:     handlers.FmtString("74104"),
@@ -923,39 +896,18 @@
 	result, _ := MTOShipmentModelFromCreate(mtoShipment)
 
 	// Check the main fields
-=======
-	remarks := "customer wants fast delivery"
-	mtoShipment := &primev3messages.CreateMTOShipment{
-		MoveTaskOrderID:        &moveTaskOrderID,
-		CustomerRemarks:        &remarks,
-		DivertedFromShipmentID: divertedFromShipmentID,
-		CounselorRemarks:       handlers.FmtString("Approved for special handling"),
-		PrimeEstimatedWeight:   &primeEstimatedWeight,
-		RequestedPickupDate:    &requestedPickupDate,
-		PickupAddress:          struct{ primev3messages.Address }{pickupAddress},
-		DestinationAddress:     struct{ primev3messages.Address }{destinationAddress},
-	}
-
-	result, err := MTOShipmentModelFromCreate(mtoShipment)
-
-	suite.Nil(err)
->>>>>>> 5066df5f
 	suite.NotNil(result)
 	suite.Equal(mtoShipment.MoveTaskOrderID.String(), result.MoveTaskOrderID.String())
 	suite.Equal(*mtoShipment.CustomerRemarks, *result.CustomerRemarks)
 	suite.NotNil(result.DivertedFromShipmentID)
 	suite.Equal(mtoShipment.DivertedFromShipmentID.String(), result.DivertedFromShipmentID.String())
 
-<<<<<<< HEAD
 	// Check weight and recorded date
-=======
->>>>>>> 5066df5f
 	suite.NotNil(result.PrimeEstimatedWeight)
 	suite.Equal(unit.Pound(primeEstimatedWeight), *result.PrimeEstimatedWeight)
 	suite.NotNil(result.PrimeEstimatedWeightRecordedDate)
 	suite.WithinDuration(time.Now(), *result.PrimeEstimatedWeightRecordedDate, time.Second)
 
-<<<<<<< HEAD
 	// Check pickup and delivery addresses
 	suite.NotNil(result.PickupAddress)
 	suite.Equal("123 Main St", result.PickupAddress.StreetAddress1)
@@ -965,10 +917,4 @@
 	suite.Equal("456 Main St", result.DestinationAddress.StreetAddress1)
 	suite.NotNil(result.TertiaryDeliveryAddress)
 	suite.Equal("1010 Oak St", result.TertiaryDeliveryAddress.StreetAddress1)
-=======
-	suite.NotNil(result.PickupAddress)
-	suite.Equal("123 Main St", result.PickupAddress.StreetAddress1)
-	suite.NotNil(result.DestinationAddress)
-	suite.Equal("456 Main St", result.DestinationAddress.StreetAddress1)
->>>>>>> 5066df5f
 }