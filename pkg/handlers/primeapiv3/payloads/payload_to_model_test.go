package payloads

import (
	"fmt"
	"time"

	"github.com/go-openapi/strfmt"
	"github.com/gofrs/uuid"

	"github.com/transcom/mymove/pkg/gen/primev3messages"
	"github.com/transcom/mymove/pkg/handlers"
	"github.com/transcom/mymove/pkg/models"
	"github.com/transcom/mymove/pkg/unit"
)

func (suite *PayloadsSuite) TestMTOServiceItemModel() {
	moveTaskOrderIDField, _ := uuid.NewV4()
	mtoShipmentIDField, _ := uuid.NewV4()
	mtoShipmentIDString := handlers.FmtUUID(mtoShipmentIDField)

	// Basic Service Item
	basicServiceItem := &primev3messages.MTOServiceItemBasic{
		ReServiceCode: primev3messages.NewReServiceCode(primev3messages.ReServiceCode(models.ReServiceCodeFSC)),
	}

	basicServiceItem.SetMoveTaskOrderID(handlers.FmtUUID(moveTaskOrderIDField))
	basicServiceItem.SetMtoShipmentID(*mtoShipmentIDString)

	// DCRT Service Item
	itemMeasurement := int32(1100)
	crateMeasurement := int32(1200)
	dcrtCode := models.ReServiceCodeDCRT.String()
	reason := "Reason"
	description := "Description"
	standaloneCrate := false

	item := &primev3messages.MTOServiceItemDimension{
		Height: &itemMeasurement,
		Width:  &itemMeasurement,
		Length: &itemMeasurement,
	}

	crate := &primev3messages.MTOServiceItemDimension{
		Height: &crateMeasurement,
		Width:  &crateMeasurement,
		Length: &crateMeasurement,
	}

	DCRTServiceItem := &primev3messages.MTOServiceItemDomesticCrating{
		ReServiceCode:   &dcrtCode,
		Reason:          &reason,
		Description:     &description,
		StandaloneCrate: &standaloneCrate,
	}
	DCRTServiceItem.Item.MTOServiceItemDimension = *item
	DCRTServiceItem.Crate.MTOServiceItemDimension = *crate

	DCRTServiceItem.SetMoveTaskOrderID(handlers.FmtUUID(moveTaskOrderIDField))
	DCRTServiceItem.SetMtoShipmentID(*mtoShipmentIDString)

	destReason := "service member will pick up from storage at destination"
	destServiceCode := models.ReServiceCodeDDFSIT.String()
	destDate := strfmt.Date(time.Now())
	destTime := "1400Z"
	destCity := "Beverly Hills"
	destPostalCode := "90210"
	destStreet := "123 Rodeo Dr."
	sitFinalDestAddress := primev3messages.Address{
		City:           &destCity,
		PostalCode:     &destPostalCode,
		StreetAddress1: &destStreet,
	}

	destServiceItem := &primev3messages.MTOServiceItemDestSIT{
		ReServiceCode:               &destServiceCode,
		FirstAvailableDeliveryDate1: &destDate,
		FirstAvailableDeliveryDate2: &destDate,
		DateOfContact1:              &destDate,
		DateOfContact2:              &destDate,
		TimeMilitary1:               &destTime,
		TimeMilitary2:               &destTime,
		SitDestinationFinalAddress:  &sitFinalDestAddress,
		Reason:                      &destReason,
	}

	destServiceItem.SetMoveTaskOrderID(handlers.FmtUUID(moveTaskOrderIDField))
	destServiceItem.SetMtoShipmentID(*mtoShipmentIDString)

	suite.Run("Success - Returns a basic service item model", func() {
		returnedModel, verrs := MTOServiceItemModel(basicServiceItem)

		suite.NoVerrs(verrs)
		suite.Equal(moveTaskOrderIDField.String(), returnedModel.MoveTaskOrderID.String())
		suite.Equal(mtoShipmentIDField.String(), returnedModel.MTOShipmentID.String())
		suite.Equal(models.ReServiceCodeFSC, returnedModel.ReService.Code)
	})

	suite.Run("Success - Returns a DCRT service item model", func() {
		returnedModel, verrs := MTOServiceItemModel(DCRTServiceItem)

		var returnedItem, returnedCrate models.MTOServiceItemDimension
		for _, dimension := range returnedModel.Dimensions {
			if dimension.Type == models.DimensionTypeItem {
				returnedItem = dimension
			} else {
				returnedCrate = dimension
			}
		}

		suite.NoVerrs(verrs)
		suite.Equal(moveTaskOrderIDField.String(), returnedModel.MoveTaskOrderID.String())
		suite.Equal(mtoShipmentIDField.String(), returnedModel.MTOShipmentID.String())
		suite.Equal(models.ReServiceCodeDCRT, returnedModel.ReService.Code)
		suite.Equal(DCRTServiceItem.Reason, returnedModel.Reason)
		suite.Equal(DCRTServiceItem.Description, returnedModel.Description)
		suite.Equal(unit.ThousandthInches(*DCRTServiceItem.Item.Length), returnedItem.Length)
		suite.Equal(unit.ThousandthInches(*DCRTServiceItem.Crate.Length), returnedCrate.Length)
	})

	suite.Run("Fail -  Returns error for DCRT service item because of validation error", func() {
		badCrateMeasurement := int32(200)
		badCrate := &primev3messages.MTOServiceItemDimension{
			Height: &badCrateMeasurement,
			Width:  &badCrateMeasurement,
			Length: &badCrateMeasurement,
		}

		badDCRTServiceItem := &primev3messages.MTOServiceItemDomesticCrating{
			ReServiceCode:   &dcrtCode,
			Reason:          &reason,
			Description:     &description,
			StandaloneCrate: &standaloneCrate,
		}
		badDCRTServiceItem.Item.MTOServiceItemDimension = *item
		badDCRTServiceItem.Crate.MTOServiceItemDimension = *badCrate

		badDCRTServiceItem.SetMoveTaskOrderID(handlers.FmtUUID(moveTaskOrderIDField))
		badDCRTServiceItem.SetMtoShipmentID(*mtoShipmentIDString)

		returnedModel, verrs := MTOServiceItemModel(badDCRTServiceItem)

		suite.True(verrs.HasAny(), fmt.Sprintf("invalid crate dimensions for %s service item", models.ReServiceCodeDCRT))
		suite.Nil(returnedModel, "returned a model when erroring")

	})

	suite.Run("Success - Returns SIT destination service item model", func() {
		destSITServiceItem := &primev3messages.MTOServiceItemDestSIT{
			ReServiceCode:               &destServiceCode,
			FirstAvailableDeliveryDate1: &destDate,
			FirstAvailableDeliveryDate2: &destDate,
			DateOfContact1:              &destDate,
			DateOfContact2:              &destDate,
			TimeMilitary1:               &destTime,
			TimeMilitary2:               &destTime,
			SitDestinationFinalAddress:  &sitFinalDestAddress,
			Reason:                      &destReason,
		}

		destSITServiceItem.SetMoveTaskOrderID(handlers.FmtUUID(moveTaskOrderIDField))
		destSITServiceItem.SetMtoShipmentID(*mtoShipmentIDString)
		returnedModel, verrs := MTOServiceItemModel(destSITServiceItem)

		suite.NoVerrs(verrs)
		suite.Equal(moveTaskOrderIDField.String(), returnedModel.MoveTaskOrderID.String())
		suite.Equal(mtoShipmentIDField.String(), returnedModel.MTOShipmentID.String())
		suite.Equal(models.ReServiceCodeDDFSIT, returnedModel.ReService.Code)
		suite.Equal(destPostalCode, returnedModel.SITDestinationFinalAddress.PostalCode)
		suite.Equal(destStreet, returnedModel.SITDestinationFinalAddress.StreetAddress1)
	})

	suite.Run("Success - Returns SIT destination service item model without customer contact fields", func() {
		destSITServiceItem := &primev3messages.MTOServiceItemDestSIT{
			ReServiceCode:              &destServiceCode,
			SitDestinationFinalAddress: &sitFinalDestAddress,
			Reason:                     &destReason,
		}

		destSITServiceItem.SetMoveTaskOrderID(handlers.FmtUUID(moveTaskOrderIDField))
		destSITServiceItem.SetMtoShipmentID(*mtoShipmentIDString)
		returnedModel, verrs := MTOServiceItemModel(destSITServiceItem)

		suite.NoVerrs(verrs)
		suite.Equal(moveTaskOrderIDField.String(), returnedModel.MoveTaskOrderID.String())
		suite.Equal(mtoShipmentIDField.String(), returnedModel.MTOShipmentID.String())
		suite.Equal(models.ReServiceCodeDDFSIT, returnedModel.ReService.Code)
		suite.Equal(destPostalCode, returnedModel.SITDestinationFinalAddress.PostalCode)
		suite.Equal(destStreet, returnedModel.SITDestinationFinalAddress.StreetAddress1)
		suite.Equal(destReason, *returnedModel.Reason)
	})
}

func (suite *PayloadsSuite) TestReweighModelFromUpdate() {
	mtoShipmentIDField, _ := uuid.NewV4()
	mtoShipmentIDString := handlers.FmtUUID(mtoShipmentIDField)

	idField, _ := uuid.NewV4()
	idString := handlers.FmtUUID(idField)

	verificationReason := "Because I said so"
	weight := int64(2000)

	reweigh := &primev3messages.UpdateReweigh{
		VerificationReason: &verificationReason,
		Weight:             &weight,
	}

	suite.Run("Success - Returns a reweigh model", func() {
		returnedModel := ReweighModelFromUpdate(reweigh, *idString, *mtoShipmentIDString)

		suite.Equal(idField.String(), returnedModel.ID.String())
		suite.Equal(mtoShipmentIDField.String(), returnedModel.ShipmentID.String())
		suite.Equal(handlers.PoundPtrFromInt64Ptr(reweigh.Weight), returnedModel.Weight)
		suite.Equal(reweigh.VerificationReason, returnedModel.VerificationReason)
	})

}

func (suite *PayloadsSuite) TestSITExtensionModel() {
	mtoShipmentIDField, _ := uuid.NewV4()
	mtoShipmentIDString := handlers.FmtUUID(mtoShipmentIDField)

	daysRequested := int64(30)
	remarks := "We need an extension"
	reason := "AWAITING_COMPLETION_OF_RESIDENCE"

	sitExtension := &primev3messages.CreateSITExtension{
		RequestedDays:     &daysRequested,
		ContractorRemarks: &remarks,
		RequestReason:     &reason,
	}

	suite.Run("Success - Returns a sit extension model", func() {
		returnedModel := SITExtensionModel(sitExtension, *mtoShipmentIDString)

		suite.Equal(mtoShipmentIDField, returnedModel.MTOShipmentID)
		suite.Equal(int(daysRequested), returnedModel.RequestedDays)
		suite.Equal(models.SITExtensionRequestReasonAwaitingCompletionOfResidence, returnedModel.RequestReason)
		suite.Equal(sitExtension.ContractorRemarks, returnedModel.ContractorRemarks)
	})

}

func (suite *PayloadsSuite) TestMTOAgentModel() {
	suite.Run("success", func() {
		mtoAgentMsg := &primev3messages.MTOAgent{
			ID: strfmt.UUID(uuid.Must(uuid.NewV4()).String()),
		}

		mtoAgentModel := MTOAgentModel(mtoAgentMsg)

		suite.NotNil(mtoAgentModel)
	})

	suite.Run("unsuccessful", func() {
		mtoAgentModel := MTOAgentModel(nil)
		suite.Nil(mtoAgentModel)
	})
}

func (suite *PayloadsSuite) TestMTOAgentsModel() {
	suite.Run("success", func() {
		mtoAgentsMsg := &primev3messages.MTOAgents{
			{
				ID: strfmt.UUID(uuid.Must(uuid.NewV4()).String()),
			},
			{
				ID: strfmt.UUID(uuid.Must(uuid.NewV4()).String()),
			},
		}

		mtoAgentsModel := MTOAgentsModel(mtoAgentsMsg)

		suite.NotNil(mtoAgentsModel)
		suite.Len(*mtoAgentsModel, len(*mtoAgentsMsg))

		for i, agentModel := range *mtoAgentsModel {
			agentMsg := (*mtoAgentsMsg)[i]
			suite.Equal(agentMsg.ID.String(), agentModel.ID.String())
		}
	})

	suite.Run("unsuccessful", func() {
		mtoAgentsModel := MTOAgentsModel(nil)
		suite.Nil(mtoAgentsModel)
	})
}

func (suite *PayloadsSuite) TestMTOServiceItemModelListFromCreate() {
	suite.Run("successful", func() {
		mtoShipment := &primev3messages.CreateMTOShipment{}

		serviceItemsList, verrs := MTOServiceItemModelListFromCreate(mtoShipment)

		suite.Nil(verrs)
		suite.NotNil(serviceItemsList)
		suite.Len(serviceItemsList, len(mtoShipment.MtoServiceItems()))
	})

	suite.Run("successful multiple items", func() {
		mtoShipment := &primev3messages.CreateMTOShipment{}

		serviceItemsList, verrs := MTOServiceItemModelListFromCreate(mtoShipment)

		suite.Nil(verrs)
		suite.NotNil(serviceItemsList)
		suite.Len(serviceItemsList, len(mtoShipment.MtoServiceItems()))
	})

	suite.Run("unsuccessful", func() {
		serviceItemsList, verrs := MTOServiceItemModelListFromCreate(nil)
		suite.Nil(verrs)
		suite.Nil(serviceItemsList)
	})
}

func (suite *PayloadsSuite) TestMTOShipmentModelFromUpdate() {
	suite.Run("nil", func() {
		model := MTOShipmentModelFromUpdate(nil, strfmt.UUID(uuid.Must(uuid.NewV4()).String()))
		suite.Nil(model)
	})

	suite.Run("notnil", func() {
		mtoShipment := &primev3messages.UpdateMTOShipment{}
		mtoShipmentID := strfmt.UUID(uuid.Must(uuid.NewV4()).String())
		model := MTOShipmentModelFromUpdate(mtoShipment, mtoShipmentID)

		suite.NotNil(model)
	})

	suite.Run("weight", func() {
		actualWeight := int64(1000)
		ntsRecordedWeight := int64(2000)
		estimatedWeight := int64(1500)
		mtoShipment := &primev3messages.UpdateMTOShipment{
			PrimeActualWeight:    &actualWeight,
			NtsRecordedWeight:    &ntsRecordedWeight,
			PrimeEstimatedWeight: &estimatedWeight,
		}
		mtoShipmentID := strfmt.UUID(uuid.Must(uuid.NewV4()).String())
		model := MTOShipmentModelFromUpdate(mtoShipment, mtoShipmentID)

		suite.NotNil(model.PrimeActualWeight)
		suite.NotNil(model.NTSRecordedWeight)
		suite.NotNil(model.PrimeEstimatedWeight)
	})

	suite.Run("ppm", func() {
		mtoShipment := &primev3messages.UpdateMTOShipment{
			PpmShipment: &primev3messages.UpdatePPMShipment{},
		}
		mtoShipmentID := strfmt.UUID(uuid.Must(uuid.NewV4()).String())
		model := MTOShipmentModelFromUpdate(mtoShipment, mtoShipmentID)

		suite.NotNil(model.PPMShipment)
	})
}

func (suite *PayloadsSuite) TestMTOShipmentModelFromCreate() {
	suite.Run("nil", func() {
		model, err := MTOShipmentModelFromCreate(nil)
		suite.Nil(model)
		suite.NotNil(err)
	})

	suite.Run("empty but not nil", func() {
		mtoShipment := &primev3messages.CreateMTOShipment{}
		model, err := MTOShipmentModelFromCreate(mtoShipment)

		suite.Nil(model)
		suite.NotNil(err)
	})

	pickupAddress := models.Address{
		StreetAddress1: "some address",
		City:           "city",
		State:          "CA",
		PostalCode:     "90210",
	}

	pickupAddressMessage := primev3messages.Address{
		StreetAddress1: &pickupAddress.StreetAddress1,
		City:           &pickupAddress.City,
		State:          &pickupAddress.State,
		PostalCode:     &pickupAddress.PostalCode,
	}

	destinationAddress := models.Address{
		StreetAddress1: "some address",
		City:           "city",
		State:          "IL",
		PostalCode:     "62225",
	}

	destinationAddressMessage := primev3messages.Address{
		StreetAddress1: &destinationAddress.StreetAddress1,
		City:           &destinationAddress.City,
		State:          &destinationAddress.State,
		PostalCode:     &destinationAddress.PostalCode,
	}

	agentEmail := "test@test.gov"
	firstName := "John"
	lastName := "Doe"
	phone := "123-456-7890"
	agent := primev3messages.MTOAgent{
		AgentType: "type",
		Email:     &agentEmail,
		FirstName: &firstName,
		LastName:  &lastName,
		Phone:     &phone,
	}

	agents := primev3messages.MTOAgents{
		&agent,
	}

	moveUuid, _ := uuid.NewV4()
	moveUuidString := moveUuid.String()
	divertedUuid, _ := uuid.NewV4()
	divertedUuidString := divertedUuid.String()

	createMTOShipmentMessage := &primev3messages.CreateMTOShipment{
		MoveTaskOrderID:        (*strfmt.UUID)(&moveUuidString),
		Agents:                 agents,
		CustomerRemarks:        nil,
		PointOfContact:         "John Doe",
		PrimeEstimatedWeight:   handlers.FmtInt64(1200),
		RequestedPickupDate:    handlers.FmtDatePtr(models.TimePointer(time.Now())),
		ShipmentType:           primev3messages.NewMTOShipmentType(primev3messages.MTOShipmentTypeBOATHAULAWAY),
		PickupAddress:          struct{ primev3messages.Address }{pickupAddressMessage},
		DestinationAddress:     struct{ primev3messages.Address }{destinationAddressMessage},
		DivertedFromShipmentID: (strfmt.UUID)(divertedUuidString),
	}

	suite.Run("with actual payload", func() {
		model, err := MTOShipmentModelFromCreate(createMTOShipmentMessage)

		suite.Nil(err)

		suite.NotNil(model.PickupAddress)
		suite.NotNil(model.DestinationAddress)
		suite.NotNil(model.ShipmentType)
		suite.NotNil(model.PrimeEstimatedWeight)
	})
}

func (suite *PayloadsSuite) TestServiceRequestDocumentUploadModel() {
	upload := models.Upload{
		Bytes:       0,
		ContentType: "",
		Filename:    "",
		CreatedAt:   time.Now(),
		UpdatedAt:   time.Now(),
	}

	result := ServiceRequestDocumentUploadModel(upload)

	suite.Equal(upload.Bytes, *result.Bytes)
	suite.Equal(upload.ContentType, *result.ContentType)
	suite.Equal(upload.Filename, *result.Filename)
	suite.Equal((strfmt.DateTime)(upload.CreatedAt), result.CreatedAt)
	suite.Equal((strfmt.DateTime)(upload.UpdatedAt), result.UpdatedAt)
}

func (suite *PayloadsSuite) TestMTOServiceItemModelFromUpdate() {
	suite.Run("DDDSIT", func() {
		mtoServiceItemID := uuid.Must(uuid.NewV4()).String()
		reServiceCode := string(models.ReServiceCodeDDDSIT)
		updateMTOServiceItemSIT := primev3messages.UpdateMTOServiceItemSIT{
			ReServiceCode: reServiceCode,
		}

		model, _ := MTOServiceItemModelFromUpdate(mtoServiceItemID, &updateMTOServiceItemSIT)

		suite.NotNil(model)
	})

	suite.Run("weight", func() {
		mtoServiceItemID := uuid.Must(uuid.NewV4()).String()
		estimatedWeight := int64(5000)
		actualWeight := int64(4500)
		updateMTOServiceItemShuttle := primev3messages.UpdateMTOServiceItemShuttle{
			EstimatedWeight: &estimatedWeight,
			ActualWeight:    &actualWeight,
		}

		model, _ := MTOServiceItemModelFromUpdate(mtoServiceItemID, &updateMTOServiceItemShuttle)

		suite.NotNil(model)
	})
}

func (suite *PayloadsSuite) TestValidateReasonOriginSIT() {
	suite.Run("Reason provided", func() {
		reason := "reason"
		mtoServiceItemOriginSIT := primev3messages.MTOServiceItemOriginSIT{
			Reason: &reason,
		}

		verrs := validateReasonOriginSIT(mtoServiceItemOriginSIT)
		suite.False(verrs.HasAny())
	})

	suite.Run("No reason provided", func() {
		mtoServiceItemOriginSIT := primev3messages.MTOServiceItemOriginSIT{}

		verrs := validateReasonOriginSIT(mtoServiceItemOriginSIT)
		suite.True(verrs.HasAny())
	})
}

func (suite *PayloadsSuite) TestShipmentAddressUpdateModel() {
	shipmentID := uuid.Must(uuid.NewV4())
	contractorRemarks := ""
	newAddress := primev3messages.Address{
		City:           handlers.FmtString(""),
		State:          handlers.FmtString(""),
		PostalCode:     handlers.FmtString(""),
		StreetAddress1: handlers.FmtString(""),
	}

	nonSITAddressUpdate := primev3messages.UpdateShipmentDestinationAddress{
		ContractorRemarks: &contractorRemarks,
		NewAddress:        &newAddress,
	}

	model := ShipmentAddressUpdateModel(&nonSITAddressUpdate, shipmentID)

	suite.Equal(shipmentID, model.ShipmentID)
	suite.Equal(contractorRemarks, model.ContractorRemarks)
	suite.NotNil(model.NewAddress)
	suite.Equal(*newAddress.City, model.NewAddress.City)
	suite.Equal(*newAddress.State, model.NewAddress.State)
	suite.Equal(*newAddress.PostalCode, model.NewAddress.PostalCode)
	suite.Equal(*newAddress.StreetAddress1, model.NewAddress.StreetAddress1)
}

func (suite *PayloadsSuite) TestPPMShipmentModelFromCreate() {
	time := time.Now()
	expectedDepartureDate := handlers.FmtDatePtr(&time)
	sitExpected := true
	estimatedWeight := int64(5000)
	hasProGear := true
	proGearWeight := int64(500)
	spouseProGearWeight := int64(50)

	address := models.Address{
		StreetAddress1: "some address",
		City:           "city",
		State:          "state",
		PostalCode:     "12345",
	}
	address2 := models.Address{
		StreetAddress1: "some address",
		City:           "city",
		State:          "state",
		PostalCode:     "11111",
	}
	address3 := models.Address{
		StreetAddress1: "some address",
		City:           "city",
		State:          "state",
		PostalCode:     "54321",
	}

	var pickupAddress primev3messages.Address
	var secondaryPickupAddress primev3messages.Address
	var tertiaryPickupAddress primev3messages.Address
	var destinationAddress primev3messages.Address
	var secondaryDestinationAddress primev3messages.Address
	var tertiaryDestinationAddress primev3messages.Address

	pickupAddress = primev3messages.Address{
		City:           &address.City,
		PostalCode:     &address.PostalCode,
		State:          &address.State,
		StreetAddress1: &address.StreetAddress1,
		StreetAddress2: address.StreetAddress2,
		StreetAddress3: address.StreetAddress3,
	}
	destinationAddress = primev3messages.Address{
		City:           &address.City,
		PostalCode:     &address.PostalCode,
		State:          &address.State,
		StreetAddress1: &address.StreetAddress1,
		StreetAddress2: address.StreetAddress2,
		StreetAddress3: address.StreetAddress3,
	}
	secondaryPickupAddress = primev3messages.Address{
		City:           &address2.City,
		PostalCode:     &address2.PostalCode,
		State:          &address2.State,
		StreetAddress1: &address2.StreetAddress1,
		StreetAddress2: address2.StreetAddress2,
		StreetAddress3: address2.StreetAddress3,
	}
	secondaryDestinationAddress = primev3messages.Address{
		City:           &address2.City,
		PostalCode:     &address2.PostalCode,
		State:          &address2.State,
		StreetAddress1: &address2.StreetAddress1,
		StreetAddress2: address2.StreetAddress2,
		StreetAddress3: address2.StreetAddress3,
	}
	tertiaryPickupAddress = primev3messages.Address{
		City:           &address3.City,
<<<<<<< HEAD
		Country:        address3.Country,
=======
>>>>>>> 8edbed66
		PostalCode:     &address3.PostalCode,
		State:          &address3.State,
		StreetAddress1: &address3.StreetAddress1,
		StreetAddress2: address3.StreetAddress2,
		StreetAddress3: address3.StreetAddress3,
	}
	tertiaryDestinationAddress = primev3messages.Address{
		City:           &address3.City,
<<<<<<< HEAD
		Country:        address3.Country,
=======
>>>>>>> 8edbed66
		PostalCode:     &address3.PostalCode,
		State:          &address3.State,
		StreetAddress1: &address3.StreetAddress1,
		StreetAddress2: address3.StreetAddress2,
		StreetAddress3: address3.StreetAddress3,
	}

	ppmShipment := primev3messages.CreatePPMShipment{
		ExpectedDepartureDate:       expectedDepartureDate,
		PickupAddress:               struct{ primev3messages.Address }{pickupAddress},
		SecondaryPickupAddress:      struct{ primev3messages.Address }{secondaryPickupAddress},
		TertiaryPickupAddress:       struct{ primev3messages.Address }{tertiaryPickupAddress},
		DestinationAddress:          struct{ primev3messages.Address }{destinationAddress},
		SecondaryDestinationAddress: struct{ primev3messages.Address }{secondaryDestinationAddress},
		TertiaryDestinationAddress:  struct{ primev3messages.Address }{tertiaryDestinationAddress},
		SitExpected:                 &sitExpected,
		EstimatedWeight:             &estimatedWeight,
		HasProGear:                  &hasProGear,
		ProGearWeight:               &proGearWeight,
		SpouseProGearWeight:         &spouseProGearWeight,
	}

	model := PPMShipmentModelFromCreate(&ppmShipment)

	suite.NotNil(model)
	suite.Equal(models.PPMShipmentStatusSubmitted, model.Status)
	suite.True(*model.SITExpected)
	suite.Equal(unit.Pound(estimatedWeight), *model.EstimatedWeight)
	suite.True(*model.HasProGear)
	suite.Equal(unit.Pound(proGearWeight), *model.ProGearWeight)
	suite.Equal(unit.Pound(spouseProGearWeight), *model.SpouseProGearWeight)
	suite.True(*model.HasSecondaryPickupAddress)
	suite.True(*model.HasSecondaryDestinationAddress)
	suite.True(*model.HasTertiaryPickupAddress)
	suite.True(*model.HasTertiaryDestinationAddress)
	suite.NotNil(model)
}

func (suite *PayloadsSuite) TestCountryModel_WithValidCountry() {
	countryName := "US"
	result := CountryModel(&countryName)

	suite.NotNil(result)
	suite.Equal(countryName, result.Country)
}

func (suite *PayloadsSuite) TestCountryModel_WithNilCountry() {
	var countryName *string = nil
	result := CountryModel(countryName)

	suite.Nil(result)
}

func (suite *PayloadsSuite) TestMTOShipmentModelFromCreate_WithNilInput() {
	result, verrs := MTOShipmentModelFromCreate(nil)
	suite.Nil(result)
	suite.NotNil(verrs)
	suite.True(verrs.HasAny())
	suite.Contains(verrs.Keys(), "mtoShipment")
	suite.Equal("mtoShipment object is nil.", verrs.Get("mtoShipment")[0])
}

func (suite *PayloadsSuite) TestMTOShipmentModelFromCreate_WithValidInput() {
	moveTaskOrderID := strfmt.UUID(uuid.Must(uuid.NewV4()).String())
	mtoShipment := primev3messages.CreateMTOShipment{
		MoveTaskOrderID: &moveTaskOrderID,
	}

	result, _ := MTOShipmentModelFromCreate(&mtoShipment)

	suite.NotNil(result)
	suite.Equal(mtoShipment.MoveTaskOrderID.String(), result.MoveTaskOrderID.String())
	suite.Nil(result.PrimeEstimatedWeight)
	suite.Nil(result.PickupAddress)
	suite.Nil(result.DestinationAddress)
	suite.Nil(result.SecondaryPickupAddress)
	suite.Nil(result.TertiaryPickupAddress)
	suite.Nil(result.SecondaryDeliveryAddress)
	suite.Nil(result.TertiaryDeliveryAddress)
	suite.Empty(result.MTOAgents)
}

func (suite *PayloadsSuite) TestMTOShipmentModelFromCreate_WithOptionalFields() {
	moveTaskOrderID := strfmt.UUID(uuid.Must(uuid.NewV4()).String())
	divertedFromShipmentID := strfmt.UUID(uuid.Must(uuid.NewV4()).String())
	primeEstimatedWeight := int64(3000)
	requestedPickupDate := strfmt.Date(time.Now())

	var pickupAddress, secondaryPickupAddress, destinationAddress, tertiaryDestinationAddress primev3messages.Address

	pickupAddress = primev3messages.Address{
		City:           handlers.FmtString("Tulsa"),
		PostalCode:     handlers.FmtString("90210"),
		State:          handlers.FmtString("OK"),
		StreetAddress1: handlers.FmtString("123 Main St"),
	}

	secondaryPickupAddress = primev3messages.Address{
		City:           handlers.FmtString("Tulsa"),
		PostalCode:     handlers.FmtString("74103"),
		State:          handlers.FmtString("OK"),
		StreetAddress1: handlers.FmtString("789 Elm St"),
	}

	destinationAddress = primev3messages.Address{
		City:           handlers.FmtString("Tulsa"),
		PostalCode:     handlers.FmtString("90210"),
		State:          handlers.FmtString("OK"),
		StreetAddress1: handlers.FmtString("456 Main St"),
	}

	tertiaryDestinationAddress = primev3messages.Address{
		City:           handlers.FmtString("Tulsa"),
		PostalCode:     handlers.FmtString("74104"),
		State:          handlers.FmtString("OK"),
		StreetAddress1: handlers.FmtString("1010 Oak St"),
	}

	remarks := "customer wants fast delivery"
	mtoShipment := &primev3messages.CreateMTOShipment{
		MoveTaskOrderID:            &moveTaskOrderID,
		CustomerRemarks:            &remarks,
		DivertedFromShipmentID:     divertedFromShipmentID,
		CounselorRemarks:           handlers.FmtString("Approved for special handling"),
		PrimeEstimatedWeight:       &primeEstimatedWeight,
		RequestedPickupDate:        &requestedPickupDate,
		PickupAddress:              struct{ primev3messages.Address }{pickupAddress},
		SecondaryPickupAddress:     struct{ primev3messages.Address }{secondaryPickupAddress},
		DestinationAddress:         struct{ primev3messages.Address }{destinationAddress},
		TertiaryDestinationAddress: struct{ primev3messages.Address }{tertiaryDestinationAddress},
	}

	result, _ := MTOShipmentModelFromCreate(mtoShipment)

	// Check the main fields
	suite.NotNil(result)
	suite.Equal(mtoShipment.MoveTaskOrderID.String(), result.MoveTaskOrderID.String())
	suite.Equal(*mtoShipment.CustomerRemarks, *result.CustomerRemarks)
	suite.NotNil(result.DivertedFromShipmentID)
	suite.Equal(mtoShipment.DivertedFromShipmentID.String(), result.DivertedFromShipmentID.String())

	// Check weight and recorded date
	suite.NotNil(result.PrimeEstimatedWeight)
	suite.Equal(unit.Pound(primeEstimatedWeight), *result.PrimeEstimatedWeight)
	suite.NotNil(result.PrimeEstimatedWeightRecordedDate)
	suite.WithinDuration(time.Now(), *result.PrimeEstimatedWeightRecordedDate, time.Second)

	// Check pickup and delivery addresses
	suite.NotNil(result.PickupAddress)
	suite.Equal("123 Main St", result.PickupAddress.StreetAddress1)
	suite.NotNil(result.SecondaryPickupAddress)
	suite.Equal("789 Elm St", result.SecondaryPickupAddress.StreetAddress1)
	suite.NotNil(result.DestinationAddress)
	suite.Equal("456 Main St", result.DestinationAddress.StreetAddress1)
	suite.NotNil(result.TertiaryDeliveryAddress)
	suite.Equal("1010 Oak St", result.TertiaryDeliveryAddress.StreetAddress1)
}<|MERGE_RESOLUTION|>--- conflicted
+++ resolved
@@ -605,10 +605,6 @@
 	}
 	tertiaryPickupAddress = primev3messages.Address{
 		City:           &address3.City,
-<<<<<<< HEAD
-		Country:        address3.Country,
-=======
->>>>>>> 8edbed66
 		PostalCode:     &address3.PostalCode,
 		State:          &address3.State,
 		StreetAddress1: &address3.StreetAddress1,
@@ -617,10 +613,6 @@
 	}
 	tertiaryDestinationAddress = primev3messages.Address{
 		City:           &address3.City,
-<<<<<<< HEAD
-		Country:        address3.Country,
-=======
->>>>>>> 8edbed66
 		PostalCode:     &address3.PostalCode,
 		State:          &address3.State,
 		StreetAddress1: &address3.StreetAddress1,
