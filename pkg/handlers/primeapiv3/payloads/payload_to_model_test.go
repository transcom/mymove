package payloads

import (
	"fmt"
	"time"

	"github.com/go-openapi/strfmt"
	"github.com/gofrs/uuid"

	"github.com/transcom/mymove/pkg/gen/primev3messages"
	"github.com/transcom/mymove/pkg/handlers"
	"github.com/transcom/mymove/pkg/models"
	"github.com/transcom/mymove/pkg/unit"
)

func (suite *PayloadsSuite) TestMTOServiceItemModel() {
	moveTaskOrderIDField, _ := uuid.NewV4()
	mtoShipmentIDField, _ := uuid.NewV4()
	mtoShipmentIDString := handlers.FmtUUID(mtoShipmentIDField)

	// Basic Service Item
	basicServiceItem := &primev3messages.MTOServiceItemBasic{
		ReServiceCode: primev3messages.NewReServiceCode(primev3messages.ReServiceCode(models.ReServiceCodeFSC)),
	}

	basicServiceItem.SetMoveTaskOrderID(handlers.FmtUUID(moveTaskOrderIDField))
	basicServiceItem.SetMtoShipmentID(*mtoShipmentIDString)

	// DCRT Service Item
	itemMeasurement := int32(1100)
	crateMeasurement := int32(1200)
	dcrtCode := models.ReServiceCodeDCRT.String()
	reason := "Reason"
	description := "Description"
	standaloneCrate := false

	item := &primev3messages.MTOServiceItemDimension{
		Height: &itemMeasurement,
		Width:  &itemMeasurement,
		Length: &itemMeasurement,
	}

	crate := &primev3messages.MTOServiceItemDimension{
		Height: &crateMeasurement,
		Width:  &crateMeasurement,
		Length: &crateMeasurement,
	}

	DCRTServiceItem := &primev3messages.MTOServiceItemDomesticCrating{
		ReServiceCode:   &dcrtCode,
		Reason:          &reason,
		Description:     &description,
		StandaloneCrate: &standaloneCrate,
	}
	DCRTServiceItem.Item.MTOServiceItemDimension = *item
	DCRTServiceItem.Crate.MTOServiceItemDimension = *crate

	DCRTServiceItem.SetMoveTaskOrderID(handlers.FmtUUID(moveTaskOrderIDField))
	DCRTServiceItem.SetMtoShipmentID(*mtoShipmentIDString)

	destReason := "service member will pick up from storage at destination"
	destServiceCode := models.ReServiceCodeDDFSIT.String()
	destDate := strfmt.Date(time.Now())
	destTime := "1400Z"
	destCity := "Beverly Hills"
	destPostalCode := "90210"
	destStreet := "123 Rodeo Dr."
	sitFinalDestAddress := primev3messages.Address{
		City:           &destCity,
		PostalCode:     &destPostalCode,
		StreetAddress1: &destStreet,
	}

	destServiceItem := &primev3messages.MTOServiceItemDestSIT{
		ReServiceCode:               &destServiceCode,
		FirstAvailableDeliveryDate1: &destDate,
		FirstAvailableDeliveryDate2: &destDate,
		DateOfContact1:              &destDate,
		DateOfContact2:              &destDate,
		TimeMilitary1:               &destTime,
		TimeMilitary2:               &destTime,
		SitDestinationFinalAddress:  &sitFinalDestAddress,
		Reason:                      &destReason,
	}

	destServiceItem.SetMoveTaskOrderID(handlers.FmtUUID(moveTaskOrderIDField))
	destServiceItem.SetMtoShipmentID(*mtoShipmentIDString)

	suite.Run("Success - Returns a basic service item model", func() {
		returnedModel, verrs := MTOServiceItemModel(basicServiceItem)

		suite.NoVerrs(verrs)
		suite.Equal(moveTaskOrderIDField.String(), returnedModel.MoveTaskOrderID.String())
		suite.Equal(mtoShipmentIDField.String(), returnedModel.MTOShipmentID.String())
		suite.Equal(models.ReServiceCodeFSC, returnedModel.ReService.Code)
	})

	suite.Run("Success - Returns a DCRT service item model", func() {
		returnedModel, verrs := MTOServiceItemModel(DCRTServiceItem)

		var returnedItem, returnedCrate models.MTOServiceItemDimension
		for _, dimension := range returnedModel.Dimensions {
			if dimension.Type == models.DimensionTypeItem {
				returnedItem = dimension
			} else {
				returnedCrate = dimension
			}
		}

		suite.NoVerrs(verrs)
		suite.Equal(moveTaskOrderIDField.String(), returnedModel.MoveTaskOrderID.String())
		suite.Equal(mtoShipmentIDField.String(), returnedModel.MTOShipmentID.String())
		suite.Equal(models.ReServiceCodeDCRT, returnedModel.ReService.Code)
		suite.Equal(DCRTServiceItem.Reason, returnedModel.Reason)
		suite.Equal(DCRTServiceItem.Description, returnedModel.Description)
		suite.Equal(unit.ThousandthInches(*DCRTServiceItem.Item.Length), returnedItem.Length)
		suite.Equal(unit.ThousandthInches(*DCRTServiceItem.Crate.Length), returnedCrate.Length)
	})

	suite.Run("Fail -  Returns error for DCRT service item because of validation error", func() {
		badCrateMeasurement := int32(200)
		badCrate := &primev3messages.MTOServiceItemDimension{
			Height: &badCrateMeasurement,
			Width:  &badCrateMeasurement,
			Length: &badCrateMeasurement,
		}

		badDCRTServiceItem := &primev3messages.MTOServiceItemDomesticCrating{
			ReServiceCode:   &dcrtCode,
			Reason:          &reason,
			Description:     &description,
			StandaloneCrate: &standaloneCrate,
		}
		badDCRTServiceItem.Item.MTOServiceItemDimension = *item
		badDCRTServiceItem.Crate.MTOServiceItemDimension = *badCrate

		badDCRTServiceItem.SetMoveTaskOrderID(handlers.FmtUUID(moveTaskOrderIDField))
		badDCRTServiceItem.SetMtoShipmentID(*mtoShipmentIDString)

		returnedModel, verrs := MTOServiceItemModel(badDCRTServiceItem)

		suite.True(verrs.HasAny(), fmt.Sprintf("invalid crate dimensions for %s service item", models.ReServiceCodeDCRT))
		suite.Nil(returnedModel, "returned a model when erroring")

	})

	suite.Run("Success - Returns SIT destination service item model", func() {
		destSITServiceItem := &primev3messages.MTOServiceItemDestSIT{
			ReServiceCode:               &destServiceCode,
			FirstAvailableDeliveryDate1: &destDate,
			FirstAvailableDeliveryDate2: &destDate,
			DateOfContact1:              &destDate,
			DateOfContact2:              &destDate,
			TimeMilitary1:               &destTime,
			TimeMilitary2:               &destTime,
			SitDestinationFinalAddress:  &sitFinalDestAddress,
			Reason:                      &destReason,
		}

		destSITServiceItem.SetMoveTaskOrderID(handlers.FmtUUID(moveTaskOrderIDField))
		destSITServiceItem.SetMtoShipmentID(*mtoShipmentIDString)
		returnedModel, verrs := MTOServiceItemModel(destSITServiceItem)

		suite.NoVerrs(verrs)
		suite.Equal(moveTaskOrderIDField.String(), returnedModel.MoveTaskOrderID.String())
		suite.Equal(mtoShipmentIDField.String(), returnedModel.MTOShipmentID.String())
		suite.Equal(models.ReServiceCodeDDFSIT, returnedModel.ReService.Code)
		suite.Equal(destPostalCode, returnedModel.SITDestinationFinalAddress.PostalCode)
		suite.Equal(destStreet, returnedModel.SITDestinationFinalAddress.StreetAddress1)
	})

	suite.Run("Success - Returns SIT destination service item model without customer contact fields", func() {
		destSITServiceItem := &primev3messages.MTOServiceItemDestSIT{
			ReServiceCode:              &destServiceCode,
			SitDestinationFinalAddress: &sitFinalDestAddress,
			Reason:                     &destReason,
		}

		destSITServiceItem.SetMoveTaskOrderID(handlers.FmtUUID(moveTaskOrderIDField))
		destSITServiceItem.SetMtoShipmentID(*mtoShipmentIDString)
		returnedModel, verrs := MTOServiceItemModel(destSITServiceItem)

		suite.NoVerrs(verrs)
		suite.Equal(moveTaskOrderIDField.String(), returnedModel.MoveTaskOrderID.String())
		suite.Equal(mtoShipmentIDField.String(), returnedModel.MTOShipmentID.String())
		suite.Equal(models.ReServiceCodeDDFSIT, returnedModel.ReService.Code)
		suite.Equal(destPostalCode, returnedModel.SITDestinationFinalAddress.PostalCode)
		suite.Equal(destStreet, returnedModel.SITDestinationFinalAddress.StreetAddress1)
		suite.Equal(destReason, *returnedModel.Reason)
	})
}

func (suite *PayloadsSuite) TestReweighModelFromUpdate() {
	mtoShipmentIDField, _ := uuid.NewV4()
	mtoShipmentIDString := handlers.FmtUUID(mtoShipmentIDField)

	idField, _ := uuid.NewV4()
	idString := handlers.FmtUUID(idField)

	verificationReason := "Because I said so"
	weight := int64(2000)

	reweigh := &primev3messages.UpdateReweigh{
		VerificationReason: &verificationReason,
		Weight:             &weight,
	}

	suite.Run("Success - Returns a reweigh model", func() {
		returnedModel := ReweighModelFromUpdate(reweigh, *idString, *mtoShipmentIDString)

		suite.Equal(idField.String(), returnedModel.ID.String())
		suite.Equal(mtoShipmentIDField.String(), returnedModel.ShipmentID.String())
		suite.Equal(handlers.PoundPtrFromInt64Ptr(reweigh.Weight), returnedModel.Weight)
		suite.Equal(reweigh.VerificationReason, returnedModel.VerificationReason)
	})

}

func (suite *PayloadsSuite) TestSITExtensionModel() {
	mtoShipmentIDField, _ := uuid.NewV4()
	mtoShipmentIDString := handlers.FmtUUID(mtoShipmentIDField)

	daysRequested := int64(30)
	remarks := "We need an extension"
	reason := "AWAITING_COMPLETION_OF_RESIDENCE"

	sitExtension := &primev3messages.CreateSITExtension{
		RequestedDays:     &daysRequested,
		ContractorRemarks: &remarks,
		RequestReason:     &reason,
	}

	suite.Run("Success - Returns a sit extension model", func() {
		returnedModel := SITExtensionModel(sitExtension, *mtoShipmentIDString)

		suite.Equal(mtoShipmentIDField, returnedModel.MTOShipmentID)
		suite.Equal(int(daysRequested), returnedModel.RequestedDays)
		suite.Equal(models.SITExtensionRequestReasonAwaitingCompletionOfResidence, returnedModel.RequestReason)
		suite.Equal(sitExtension.ContractorRemarks, returnedModel.ContractorRemarks)
	})

}

func (suite *PayloadsSuite) TestMTOAgentModel() {
	suite.Run("success", func() {
		mtoAgentMsg := &primev3messages.MTOAgent{
			ID: strfmt.UUID(uuid.Must(uuid.NewV4()).String()),
		}

		mtoAgentModel := MTOAgentModel(mtoAgentMsg)

		suite.NotNil(mtoAgentModel)
	})

	suite.Run("unsuccessful", func() {
		mtoAgentModel := MTOAgentModel(nil)
		suite.Nil(mtoAgentModel)
	})
}

func (suite *PayloadsSuite) TestMTOAgentsModel() {
	suite.Run("success", func() {
		mtoAgentsMsg := &primev3messages.MTOAgents{
			{
				ID: strfmt.UUID(uuid.Must(uuid.NewV4()).String()),
			},
			{
				ID: strfmt.UUID(uuid.Must(uuid.NewV4()).String()),
			},
		}

		mtoAgentsModel := MTOAgentsModel(mtoAgentsMsg)

		suite.NotNil(mtoAgentsModel)
		suite.Len(*mtoAgentsModel, len(*mtoAgentsMsg))

		for i, agentModel := range *mtoAgentsModel {
			agentMsg := (*mtoAgentsMsg)[i]
			suite.Equal(agentMsg.ID.String(), agentModel.ID.String())
		}
	})

	suite.Run("unsuccessful", func() {
		mtoAgentsModel := MTOAgentsModel(nil)
		suite.Nil(mtoAgentsModel)
	})
}

func (suite *PayloadsSuite) TestMTOServiceItemModelListFromCreate() {
	suite.Run("successful", func() {
		mtoShipment := &primev3messages.CreateMTOShipment{}

		serviceItemsList, verrs := MTOServiceItemModelListFromCreate(mtoShipment)

		suite.Nil(verrs)
		suite.NotNil(serviceItemsList)
		suite.Len(serviceItemsList, len(mtoShipment.MtoServiceItems()))
	})

	suite.Run("successful multiple items", func() {
		mtoShipment := &primev3messages.CreateMTOShipment{}

		serviceItemsList, verrs := MTOServiceItemModelListFromCreate(mtoShipment)

		suite.Nil(verrs)
		suite.NotNil(serviceItemsList)
		suite.Len(serviceItemsList, len(mtoShipment.MtoServiceItems()))
	})

	suite.Run("unsuccessful", func() {
		serviceItemsList, verrs := MTOServiceItemModelListFromCreate(nil)
		suite.Nil(verrs)
		suite.Nil(serviceItemsList)
	})
}

func (suite *PayloadsSuite) TestMTOShipmentModelFromUpdate() {
	suite.Run("nil", func() {
		model := MTOShipmentModelFromUpdate(nil, strfmt.UUID(uuid.Must(uuid.NewV4()).String()))
		suite.Nil(model)
	})

	suite.Run("notnil", func() {
		mtoShipment := &primev3messages.UpdateMTOShipment{}
		mtoShipmentID := strfmt.UUID(uuid.Must(uuid.NewV4()).String())
		model := MTOShipmentModelFromUpdate(mtoShipment, mtoShipmentID)

		suite.NotNil(model)
	})

	suite.Run("weight", func() {
		actualWeight := int64(1000)
		ntsRecordedWeight := int64(2000)
		estimatedWeight := int64(1500)
		mtoShipment := &primev3messages.UpdateMTOShipment{
			PrimeActualWeight:    &actualWeight,
			NtsRecordedWeight:    &ntsRecordedWeight,
			PrimeEstimatedWeight: &estimatedWeight,
		}
		mtoShipmentID := strfmt.UUID(uuid.Must(uuid.NewV4()).String())
		model := MTOShipmentModelFromUpdate(mtoShipment, mtoShipmentID)

		suite.NotNil(model.PrimeActualWeight)
		suite.NotNil(model.NTSRecordedWeight)
		suite.NotNil(model.PrimeEstimatedWeight)
	})

	suite.Run("ppm", func() {
		mtoShipment := &primev3messages.UpdateMTOShipment{
			PpmShipment: &primev3messages.UpdatePPMShipment{},
		}
		mtoShipmentID := strfmt.UUID(uuid.Must(uuid.NewV4()).String())
		model := MTOShipmentModelFromUpdate(mtoShipment, mtoShipmentID)

		suite.NotNil(model.PPMShipment)
	})
}

func (suite *PayloadsSuite) TestMTOShipmentModelFromCreate() {
	suite.Run("nil", func() {
		model, err := MTOShipmentModelFromCreate(nil)
		suite.Nil(model)
		suite.NotNil(err)
	})

	suite.Run("empty but not nil", func() {
		mtoShipment := &primev3messages.CreateMTOShipment{}
		model, err := MTOShipmentModelFromCreate(mtoShipment)

		suite.Nil(model)
		suite.NotNil(err)
	})

	pickupAddress := models.Address{
		StreetAddress1: "some address",
		City:           "city",
		State:          "CA",
		PostalCode:     "90210",
	}

	pickupAddressMessage := primev3messages.Address{
		StreetAddress1: &pickupAddress.StreetAddress1,
		City:           &pickupAddress.City,
		State:          &pickupAddress.State,
		PostalCode:     &pickupAddress.PostalCode,
	}

	destinationAddress := models.Address{
		StreetAddress1: "some address",
		City:           "city",
		State:          "IL",
		PostalCode:     "62225",
	}

	destinationAddressMessage := primev3messages.Address{
		StreetAddress1: &destinationAddress.StreetAddress1,
		City:           &destinationAddress.City,
		State:          &destinationAddress.State,
		PostalCode:     &destinationAddress.PostalCode,
	}

	agentEmail := "test@test.gov"
	firstName := "John"
	lastName := "Doe"
	phone := "123-456-7890"
	agent := primev3messages.MTOAgent{
		AgentType: "type",
		Email:     &agentEmail,
		FirstName: &firstName,
		LastName:  &lastName,
		Phone:     &phone,
	}

	agents := primev3messages.MTOAgents{
		&agent,
	}

	moveUuid, _ := uuid.NewV4()
	moveUuidString := moveUuid.String()
	divertedUuid, _ := uuid.NewV4()
	divertedUuidString := divertedUuid.String()

	createMTOShipmentMessage := &primev3messages.CreateMTOShipment{
		MoveTaskOrderID:        (*strfmt.UUID)(&moveUuidString),
		Agents:                 agents,
		CustomerRemarks:        nil,
		PointOfContact:         "John Doe",
		PrimeEstimatedWeight:   handlers.FmtInt64(1200),
		RequestedPickupDate:    handlers.FmtDatePtr(models.TimePointer(time.Now())),
		ShipmentType:           primev3messages.NewMTOShipmentType(primev3messages.MTOShipmentTypeBOATHAULAWAY),
		PickupAddress:          struct{ primev3messages.Address }{pickupAddressMessage},
		DestinationAddress:     struct{ primev3messages.Address }{destinationAddressMessage},
		DivertedFromShipmentID: (strfmt.UUID)(divertedUuidString),
	}

	suite.Run("with actual payload", func() {
		model, err := MTOShipmentModelFromCreate(createMTOShipmentMessage)

		suite.Nil(err)

		suite.NotNil(model.PickupAddress)
		suite.NotNil(model.DestinationAddress)
		suite.NotNil(model.ShipmentType)
		suite.NotNil(model.PrimeEstimatedWeight)
	})
}

func (suite *PayloadsSuite) TestServiceRequestDocumentUploadModel() {
	upload := models.Upload{
		Bytes:       0,
		ContentType: "",
		Filename:    "",
		CreatedAt:   time.Now(),
		UpdatedAt:   time.Now(),
	}

	result := ServiceRequestDocumentUploadModel(upload)

	suite.Equal(upload.Bytes, *result.Bytes)
	suite.Equal(upload.ContentType, *result.ContentType)
	suite.Equal(upload.Filename, *result.Filename)
	suite.Equal((strfmt.DateTime)(upload.CreatedAt), result.CreatedAt)
	suite.Equal((strfmt.DateTime)(upload.UpdatedAt), result.UpdatedAt)
}

func (suite *PayloadsSuite) TestMTOServiceItemModelFromUpdate() {
	suite.Run("DDDSIT", func() {
		mtoServiceItemID := uuid.Must(uuid.NewV4()).String()
		reServiceCode := string(models.ReServiceCodeDDDSIT)
		updateMTOServiceItemSIT := primev3messages.UpdateMTOServiceItemSIT{
			ReServiceCode: reServiceCode,
		}

		model, _ := MTOServiceItemModelFromUpdate(mtoServiceItemID, &updateMTOServiceItemSIT)

		suite.NotNil(model)
	})

	suite.Run("weight", func() {
		mtoServiceItemID := uuid.Must(uuid.NewV4()).String()
		estimatedWeight := int64(5000)
		actualWeight := int64(4500)
		updateMTOServiceItemShuttle := primev3messages.UpdateMTOServiceItemShuttle{
			EstimatedWeight: &estimatedWeight,
			ActualWeight:    &actualWeight,
		}

		model, _ := MTOServiceItemModelFromUpdate(mtoServiceItemID, &updateMTOServiceItemShuttle)

		suite.NotNil(model)
	})
}

func (suite *PayloadsSuite) TestValidateReasonOriginSIT() {
	suite.Run("Reason provided", func() {
		reason := "reason"
		mtoServiceItemOriginSIT := primev3messages.MTOServiceItemOriginSIT{
			Reason: &reason,
		}

		verrs := validateReasonOriginSIT(mtoServiceItemOriginSIT)
		suite.False(verrs.HasAny())
	})

	suite.Run("No reason provided", func() {
		mtoServiceItemOriginSIT := primev3messages.MTOServiceItemOriginSIT{}

		verrs := validateReasonOriginSIT(mtoServiceItemOriginSIT)
		suite.True(verrs.HasAny())
	})
}

func (suite *PayloadsSuite) TestShipmentAddressUpdateModel() {
	shipmentID := uuid.Must(uuid.NewV4())
	contractorRemarks := ""
	newAddress := primev3messages.Address{
		City:           handlers.FmtString(""),
		State:          handlers.FmtString(""),
		PostalCode:     handlers.FmtString(""),
		StreetAddress1: handlers.FmtString(""),
	}

	nonSITAddressUpdate := primev3messages.UpdateShipmentDestinationAddress{
		ContractorRemarks: &contractorRemarks,
		NewAddress:        &newAddress,
	}

	model := ShipmentAddressUpdateModel(&nonSITAddressUpdate, shipmentID)

	suite.Equal(shipmentID, model.ShipmentID)
	suite.Equal(contractorRemarks, model.ContractorRemarks)
	suite.NotNil(model.NewAddress)
	suite.Equal(*newAddress.City, model.NewAddress.City)
	suite.Equal(*newAddress.State, model.NewAddress.State)
	suite.Equal(*newAddress.PostalCode, model.NewAddress.PostalCode)
	suite.Equal(*newAddress.StreetAddress1, model.NewAddress.StreetAddress1)
}

func (suite *PayloadsSuite) TestPPMShipmentModelFromCreate() {
	time := time.Now()
	expectedDepartureDate := handlers.FmtDatePtr(&time)
	sitExpected := true
	estimatedWeight := int64(5000)
	hasProGear := true
	proGearWeight := int64(500)
	spouseProGearWeight := int64(50)

	address := models.Address{
		StreetAddress1: "some address",
		City:           "city",
		State:          "state",
		PostalCode:     "12345",
	}
	address2 := models.Address{
		StreetAddress1: "some address",
		City:           "city",
		State:          "state",
		PostalCode:     "11111",
	}
	address3 := models.Address{
		StreetAddress1: "some address",
		City:           "city",
		State:          "state",
		PostalCode:     "54321",
	}

	var pickupAddress primev3messages.Address
	var secondaryPickupAddress primev3messages.Address
	var tertiaryPickupAddress primev3messages.Address
	var destinationAddress primev3messages.PPMDestinationAddress
	var secondaryDestinationAddress primev3messages.Address
	var tertiaryDestinationAddress primev3messages.Address

	pickupAddress = primev3messages.Address{
		City:           &address.City,
		PostalCode:     &address.PostalCode,
		State:          &address.State,
		StreetAddress1: &address.StreetAddress1,
		StreetAddress2: address.StreetAddress2,
		StreetAddress3: address.StreetAddress3,
	}
	destinationAddress = primev3messages.PPMDestinationAddress{
		City:           &address.City,
		PostalCode:     &address.PostalCode,
		State:          &address.State,
		StreetAddress1: &address.StreetAddress1,
		StreetAddress2: address.StreetAddress2,
		StreetAddress3: address.StreetAddress3,
	}
	secondaryPickupAddress = primev3messages.Address{
		City:           &address2.City,
		PostalCode:     &address2.PostalCode,
		State:          &address2.State,
		StreetAddress1: &address2.StreetAddress1,
		StreetAddress2: address2.StreetAddress2,
		StreetAddress3: address2.StreetAddress3,
	}
	secondaryDestinationAddress = primev3messages.Address{
		City:           &address2.City,
		PostalCode:     &address2.PostalCode,
		State:          &address2.State,
		StreetAddress1: &address2.StreetAddress1,
		StreetAddress2: address2.StreetAddress2,
		StreetAddress3: address2.StreetAddress3,
	}
	tertiaryPickupAddress = primev3messages.Address{
		City:           &address3.City,
		PostalCode:     &address3.PostalCode,
		State:          &address3.State,
		StreetAddress1: &address3.StreetAddress1,
		StreetAddress2: address3.StreetAddress2,
		StreetAddress3: address3.StreetAddress3,
	}
	tertiaryDestinationAddress = primev3messages.Address{
		City:           &address3.City,
		PostalCode:     &address3.PostalCode,
		State:          &address3.State,
		StreetAddress1: &address3.StreetAddress1,
		StreetAddress2: address3.StreetAddress2,
		StreetAddress3: address3.StreetAddress3,
	}

	ppmShipment := primev3messages.CreatePPMShipment{
<<<<<<< HEAD
		ExpectedDepartureDate:  expectedDepartureDate,
		PickupAddress:          struct{ primev3messages.Address }{pickupAddress},
		SecondaryPickupAddress: struct{ primev3messages.Address }{secondaryPickupAddress},
		TertiaryPickupAddress:  struct{ primev3messages.Address }{tertiaryPickupAddress},
		DestinationAddress: struct {
			primev3messages.PPMDestinationAddress
		}{destinationAddress},
=======
		ExpectedDepartureDate:        expectedDepartureDate,
		PickupAddress:                struct{ primev3messages.Address }{pickupAddress},
		SecondaryPickupAddress:       struct{ primev3messages.Address }{secondaryPickupAddress},
		TertiaryPickupAddress:        struct{ primev3messages.Address }{tertiaryPickupAddress},
		DestinationAddress:           struct{ primev3messages.Address }{destinationAddress},
>>>>>>> 9c37681d
		SecondaryDestinationAddress:  struct{ primev3messages.Address }{secondaryDestinationAddress},
		TertiaryDestinationAddress:   struct{ primev3messages.Address }{tertiaryDestinationAddress},
		SitExpected:                  &sitExpected,
		EstimatedWeight:              &estimatedWeight,
		HasProGear:                   &hasProGear,
		ProGearWeight:                &proGearWeight,
		SpouseProGearWeight:          &spouseProGearWeight,
		IsActualExpenseReimbursement: models.BoolPointer(true),
	}

	model := PPMShipmentModelFromCreate(&ppmShipment)

	suite.NotNil(model)
	suite.Equal(models.PPMShipmentStatusSubmitted, model.Status)
	suite.True(*model.SITExpected)
	suite.Equal(unit.Pound(estimatedWeight), *model.EstimatedWeight)
	suite.True(*model.HasProGear)
	suite.Equal(unit.Pound(proGearWeight), *model.ProGearWeight)
	suite.Equal(unit.Pound(spouseProGearWeight), *model.SpouseProGearWeight)
	suite.True(*model.HasSecondaryPickupAddress)
	suite.True(*model.HasSecondaryDestinationAddress)
	suite.True(*model.HasTertiaryPickupAddress)
	suite.True(*model.HasTertiaryDestinationAddress)
	suite.True(*model.IsActualExpenseReimbursement)
<<<<<<< HEAD
=======
	suite.NotNil(model)
}

func (suite *PayloadsSuite) TestPPMShipmentModelFromUpdate() {
	time := time.Now()
	expectedDepartureDate := handlers.FmtDatePtr(&time)
	estimatedWeight := int64(5000)
	proGearWeight := int64(500)
	spouseProGearWeight := int64(50)

	country := models.Country{
		Country:     "US",
		CountryName: "United States",
	}

	address := models.Address{
		StreetAddress1: "some address",
		City:           "city",
		State:          "state",
		PostalCode:     "12345",
		Country:        &country,
	}
	address2 := models.Address{
		StreetAddress1: "some address",
		City:           "city",
		State:          "state",
		PostalCode:     "11111",
		Country:        &country,
	}
	address3 := models.Address{
		StreetAddress1: "some address",
		City:           "city",
		State:          "state",
		PostalCode:     "54321",
		Country:        &country,
	}

	var pickupAddress primev3messages.Address
	var secondaryPickupAddress primev3messages.Address
	var tertiaryPickupAddress primev3messages.Address
	var destinationAddress primev3messages.Address
	var secondaryDestinationAddress primev3messages.Address
	var tertiaryDestinationAddress primev3messages.Address

	pickupAddress = primev3messages.Address{
		City:           &address.City,
		Country:        &address.Country.Country,
		PostalCode:     &address.PostalCode,
		State:          &address.State,
		StreetAddress1: &address.StreetAddress1,
		StreetAddress2: address.StreetAddress2,
		StreetAddress3: address.StreetAddress3,
	}
	destinationAddress = primev3messages.Address{
		City:           &address.City,
		Country:        &address.Country.Country,
		PostalCode:     &address.PostalCode,
		State:          &address.State,
		StreetAddress1: &address.StreetAddress1,
		StreetAddress2: address.StreetAddress2,
		StreetAddress3: address.StreetAddress3,
	}
	secondaryPickupAddress = primev3messages.Address{
		City:           &address2.City,
		Country:        &address2.Country.Country,
		PostalCode:     &address2.PostalCode,
		State:          &address2.State,
		StreetAddress1: &address2.StreetAddress1,
		StreetAddress2: address2.StreetAddress2,
		StreetAddress3: address2.StreetAddress3,
	}
	secondaryDestinationAddress = primev3messages.Address{
		City:           &address2.City,
		Country:        &address2.Country.Country,
		PostalCode:     &address2.PostalCode,
		State:          &address2.State,
		StreetAddress1: &address2.StreetAddress1,
		StreetAddress2: address2.StreetAddress2,
		StreetAddress3: address2.StreetAddress3,
	}
	tertiaryPickupAddress = primev3messages.Address{
		City:           &address3.City,
		Country:        &address3.Country.Country,
		PostalCode:     &address3.PostalCode,
		State:          &address3.State,
		StreetAddress1: &address3.StreetAddress1,
		StreetAddress2: address3.StreetAddress2,
		StreetAddress3: address3.StreetAddress3,
	}
	tertiaryDestinationAddress = primev3messages.Address{
		City:           &address3.City,
		Country:        &address3.Country.Country,
		PostalCode:     &address3.PostalCode,
		State:          &address3.State,
		StreetAddress1: &address3.StreetAddress1,
		StreetAddress2: address3.StreetAddress2,
		StreetAddress3: address3.StreetAddress3,
	}

	ppmShipment := primev3messages.UpdatePPMShipment{
		ExpectedDepartureDate:        expectedDepartureDate,
		PickupAddress:                struct{ primev3messages.Address }{pickupAddress},
		SecondaryPickupAddress:       struct{ primev3messages.Address }{secondaryPickupAddress},
		TertiaryPickupAddress:        struct{ primev3messages.Address }{tertiaryPickupAddress},
		DestinationAddress:           struct{ primev3messages.Address }{destinationAddress},
		SecondaryDestinationAddress:  struct{ primev3messages.Address }{secondaryDestinationAddress},
		TertiaryDestinationAddress:   struct{ primev3messages.Address }{tertiaryDestinationAddress},
		SitExpected:                  models.BoolPointer(true),
		EstimatedWeight:              &estimatedWeight,
		HasProGear:                   models.BoolPointer(true),
		ProGearWeight:                &proGearWeight,
		SpouseProGearWeight:          &spouseProGearWeight,
		IsActualExpenseReimbursement: models.BoolPointer(true),
	}

	model := PPMShipmentModelFromUpdate(&ppmShipment)

	suite.NotNil(model)
	suite.True(*model.SITExpected)
	suite.Equal(unit.Pound(estimatedWeight), *model.EstimatedWeight)
	suite.True(*model.HasProGear)
	suite.Equal(unit.Pound(proGearWeight), *model.ProGearWeight)
	suite.Equal(unit.Pound(spouseProGearWeight), *model.SpouseProGearWeight)
	suite.Nil(model.HasSecondaryPickupAddress)
	suite.Nil(model.HasSecondaryDestinationAddress)
	suite.Nil(model.HasTertiaryPickupAddress)
	suite.Nil(model.HasTertiaryDestinationAddress)
	suite.True(*model.IsActualExpenseReimbursement)
>>>>>>> 9c37681d
	suite.NotNil(model)
}

func (suite *PayloadsSuite) TestMobileHomeShipmentModelFromCreate() {
	make := "BrandA"
	model := "ModelX"
	year := int64(2024)
	lengthInInches := int64(60)
	heightInInches := int64(13)
	widthInInches := int64(10)

	expectedMobileHome := models.MobileHome{
		Make:           models.StringPointer(make),
		Model:          models.StringPointer(model),
		Year:           models.IntPointer(int(year)),
		LengthInInches: models.IntPointer(int(lengthInInches)),
		HeightInInches: models.IntPointer(int(heightInInches)),
		WidthInInches:  models.IntPointer(int(widthInInches)),
	}

	suite.Run("Success - Complete input", func() {
		mobileHomeShipment := &primev3messages.CreateMobileHomeShipment{
			Make:           models.StringPointer(make),
			Model:          models.StringPointer(model),
			Year:           &year,
			LengthInInches: &lengthInInches,
			HeightInInches: &heightInInches,
			WidthInInches:  &widthInInches,
		}

		moveTaskOrderID := strfmt.UUID(uuid.Must(uuid.NewV4()).String())
		mtoShipment := primev3messages.CreateMTOShipment{
			MoveTaskOrderID:    &moveTaskOrderID,
			ShipmentType:       primev3messages.NewMTOShipmentType(primev3messages.MTOShipmentTypeMOBILEHOME),
			MobileHomeShipment: mobileHomeShipment,
		}

		returnedMobileHome, _ := MobileHomeShipmentModelFromCreate(&mtoShipment)

		suite.IsType(&models.MobileHome{}, returnedMobileHome)
		suite.Equal(expectedMobileHome.Make, returnedMobileHome.Make)
		suite.Equal(expectedMobileHome.Model, returnedMobileHome.Model)
		suite.Equal(expectedMobileHome.Year, returnedMobileHome.Year)
		suite.Equal(expectedMobileHome.LengthInInches, returnedMobileHome.LengthInInches)
		suite.Equal(expectedMobileHome.HeightInInches, returnedMobileHome.HeightInInches)
		suite.Equal(expectedMobileHome.WidthInInches, returnedMobileHome.WidthInInches)
	})
}

func (suite *PayloadsSuite) TestBoatShipmentModelFromCreate() {
	make := "BrandA"
	model := "ModelX"
	year := int64(2024)
	lengthInInches := int64(60)
	heightInInches := int64(13)
	widthInInches := int64(10)
	hasTrailer := true
	isRoadworthy := true

	expectedBoatHaulAway := models.BoatShipment{
		Make:           models.StringPointer(make),
		Model:          models.StringPointer(model),
		Year:           models.IntPointer(int(year)),
		LengthInInches: models.IntPointer(int(lengthInInches)),
		HeightInInches: models.IntPointer(int(heightInInches)),
		WidthInInches:  models.IntPointer(int(widthInInches)),
		HasTrailer:     &hasTrailer,
		IsRoadworthy:   &isRoadworthy,
	}

	boatShipment := &primev3messages.CreateBoatShipment{
		Make:           models.StringPointer(make),
		Model:          models.StringPointer(model),
		Year:           &year,
		LengthInInches: &lengthInInches,
		HeightInInches: &heightInInches,
		WidthInInches:  &widthInInches,
		HasTrailer:     &hasTrailer,
		IsRoadworthy:   &isRoadworthy,
	}
	suite.Run("Success - Complete input for MTOShipmentTypeBOATHAULAWAY", func() {
		moveTaskOrderID := strfmt.UUID(uuid.Must(uuid.NewV4()).String())
		mtoShipment := primev3messages.CreateMTOShipment{
			MoveTaskOrderID: &moveTaskOrderID,
			ShipmentType:    primev3messages.NewMTOShipmentType(primev3messages.MTOShipmentTypeBOATHAULAWAY),
			BoatShipment:    boatShipment,
		}

		returnedBoatHaulAway, _ := BoatShipmentModelFromCreate(&mtoShipment)

		suite.IsType(&models.BoatShipment{}, returnedBoatHaulAway)

		suite.Equal(expectedBoatHaulAway.Make, returnedBoatHaulAway.Make)
		suite.Equal(expectedBoatHaulAway.Model, returnedBoatHaulAway.Model)
		suite.Equal(expectedBoatHaulAway.Year, returnedBoatHaulAway.Year)
		suite.Equal(expectedBoatHaulAway.LengthInInches, returnedBoatHaulAway.LengthInInches)
		suite.Equal(expectedBoatHaulAway.HeightInInches, returnedBoatHaulAway.HeightInInches)
		suite.Equal(expectedBoatHaulAway.WidthInInches, returnedBoatHaulAway.WidthInInches)
		suite.Equal(expectedBoatHaulAway.HasTrailer, returnedBoatHaulAway.HasTrailer)
		suite.Equal(expectedBoatHaulAway.IsRoadworthy, returnedBoatHaulAway.IsRoadworthy)
	})

	suite.Run("Success - Complete input for MTOShipmentTypeBOATTOWAWAY", func() {
		hasTrailer = false
		isRoadworthy = false

		expectedBoatTowAway := models.BoatShipment{
			Make:           models.StringPointer(make),
			Model:          models.StringPointer(model),
			Year:           models.IntPointer(int(year)),
			LengthInInches: models.IntPointer(int(lengthInInches)),
			HeightInInches: models.IntPointer(int(heightInInches)),
			WidthInInches:  models.IntPointer(int(widthInInches)),
			HasTrailer:     &hasTrailer,
			IsRoadworthy:   &isRoadworthy,
		}

		boatShipment := &primev3messages.CreateBoatShipment{
			Make:           models.StringPointer(make),
			Model:          models.StringPointer(model),
			Year:           &year,
			LengthInInches: &lengthInInches,
			HeightInInches: &heightInInches,
			WidthInInches:  &widthInInches,
			HasTrailer:     &hasTrailer,
			IsRoadworthy:   &isRoadworthy,
		}
		moveTaskOrderID := strfmt.UUID(uuid.Must(uuid.NewV4()).String())
		mtoShipment := primev3messages.CreateMTOShipment{
			MoveTaskOrderID: &moveTaskOrderID,
			ShipmentType:    primev3messages.NewMTOShipmentType(primev3messages.MTOShipmentTypeBOATTOWAWAY),
			BoatShipment:    boatShipment,
		}

		returnedBoatTowAway, _ := BoatShipmentModelFromCreate(&mtoShipment)

		suite.IsType(&models.BoatShipment{}, returnedBoatTowAway)

		suite.Equal(expectedBoatTowAway.Make, returnedBoatTowAway.Make)
		suite.Equal(expectedBoatTowAway.Model, returnedBoatTowAway.Model)
		suite.Equal(expectedBoatTowAway.Year, returnedBoatTowAway.Year)
		suite.Equal(expectedBoatTowAway.LengthInInches, returnedBoatTowAway.LengthInInches)
		suite.Equal(expectedBoatTowAway.HeightInInches, returnedBoatTowAway.HeightInInches)
		suite.Equal(expectedBoatTowAway.WidthInInches, returnedBoatTowAway.WidthInInches)
		suite.Equal(expectedBoatTowAway.HasTrailer, returnedBoatTowAway.HasTrailer)
		suite.Equal(expectedBoatTowAway.IsRoadworthy, returnedBoatTowAway.IsRoadworthy)
	})
}

func (suite *PayloadsSuite) TestCountryModel_WithValidCountry() {
	countryName := "US"
	result := CountryModel(&countryName)

	suite.NotNil(result)
	suite.Equal(countryName, result.Country)
}

func (suite *PayloadsSuite) TestCountryModel_WithNilCountry() {
	var countryName *string = nil
	result := CountryModel(countryName)

	suite.Nil(result)
}

func (suite *PayloadsSuite) TestMTOShipmentModelFromCreate_WithNilInput() {
	result, verrs := MTOShipmentModelFromCreate(nil)
	suite.Nil(result)
	suite.NotNil(verrs)
	suite.True(verrs.HasAny())
	suite.Contains(verrs.Keys(), "mtoShipment")
	suite.Equal("mtoShipment object is nil.", verrs.Get("mtoShipment")[0])
}

func (suite *PayloadsSuite) TestMTOShipmentModelFromCreate_WithValidInput() {
	moveTaskOrderID := strfmt.UUID(uuid.Must(uuid.NewV4()).String())
	mtoShipment := primev3messages.CreateMTOShipment{
		MoveTaskOrderID: &moveTaskOrderID,
	}

	result, _ := MTOShipmentModelFromCreate(&mtoShipment)

	suite.NotNil(result)
	suite.Equal(mtoShipment.MoveTaskOrderID.String(), result.MoveTaskOrderID.String())
	suite.Nil(result.PrimeEstimatedWeight)
	suite.Nil(result.PickupAddress)
	suite.Nil(result.DestinationAddress)
	suite.Nil(result.SecondaryPickupAddress)
	suite.Nil(result.TertiaryPickupAddress)
	suite.Nil(result.SecondaryDeliveryAddress)
	suite.Nil(result.TertiaryDeliveryAddress)
	suite.Empty(result.MTOAgents)
}

func (suite *PayloadsSuite) TestMTOShipmentModelFromCreate_WithOptionalFields() {
	moveTaskOrderID := strfmt.UUID(uuid.Must(uuid.NewV4()).String())
	divertedFromShipmentID := strfmt.UUID(uuid.Must(uuid.NewV4()).String())
	primeEstimatedWeight := int64(3000)
	requestedPickupDate := strfmt.Date(time.Now())

	var pickupAddress, secondaryPickupAddress, destinationAddress, tertiaryDestinationAddress primev3messages.Address

	pickupAddress = primev3messages.Address{
		City:           handlers.FmtString("Tulsa"),
		PostalCode:     handlers.FmtString("90210"),
		State:          handlers.FmtString("OK"),
		StreetAddress1: handlers.FmtString("123 Main St"),
	}

	secondaryPickupAddress = primev3messages.Address{
		City:           handlers.FmtString("Tulsa"),
		PostalCode:     handlers.FmtString("74103"),
		State:          handlers.FmtString("OK"),
		StreetAddress1: handlers.FmtString("789 Elm St"),
	}

	destinationAddress = primev3messages.Address{
		City:           handlers.FmtString("Tulsa"),
		PostalCode:     handlers.FmtString("90210"),
		State:          handlers.FmtString("OK"),
		StreetAddress1: handlers.FmtString("456 Main St"),
	}

	tertiaryDestinationAddress = primev3messages.Address{
		City:           handlers.FmtString("Tulsa"),
		PostalCode:     handlers.FmtString("74104"),
		State:          handlers.FmtString("OK"),
		StreetAddress1: handlers.FmtString("1010 Oak St"),
	}

	remarks := "customer wants fast delivery"
	mtoShipment := &primev3messages.CreateMTOShipment{
		MoveTaskOrderID:            &moveTaskOrderID,
		CustomerRemarks:            &remarks,
		DivertedFromShipmentID:     divertedFromShipmentID,
		CounselorRemarks:           handlers.FmtString("Approved for special handling"),
		PrimeEstimatedWeight:       &primeEstimatedWeight,
		RequestedPickupDate:        &requestedPickupDate,
		PickupAddress:              struct{ primev3messages.Address }{pickupAddress},
		SecondaryPickupAddress:     struct{ primev3messages.Address }{secondaryPickupAddress},
		DestinationAddress:         struct{ primev3messages.Address }{destinationAddress},
		TertiaryDestinationAddress: struct{ primev3messages.Address }{tertiaryDestinationAddress},
	}

	result, _ := MTOShipmentModelFromCreate(mtoShipment)

	// Check the main fields
	suite.NotNil(result)
	suite.Equal(mtoShipment.MoveTaskOrderID.String(), result.MoveTaskOrderID.String())
	suite.Equal(*mtoShipment.CustomerRemarks, *result.CustomerRemarks)
	suite.NotNil(result.DivertedFromShipmentID)
	suite.Equal(mtoShipment.DivertedFromShipmentID.String(), result.DivertedFromShipmentID.String())

	// Check weight and recorded date
	suite.NotNil(result.PrimeEstimatedWeight)
	suite.Equal(unit.Pound(primeEstimatedWeight), *result.PrimeEstimatedWeight)
	suite.NotNil(result.PrimeEstimatedWeightRecordedDate)
	suite.WithinDuration(time.Now(), *result.PrimeEstimatedWeightRecordedDate, time.Second)

	// Check pickup and delivery addresses
	suite.NotNil(result.PickupAddress)
	suite.Equal("123 Main St", result.PickupAddress.StreetAddress1)
	suite.NotNil(result.SecondaryPickupAddress)
	suite.Equal("789 Elm St", result.SecondaryPickupAddress.StreetAddress1)
	suite.NotNil(result.DestinationAddress)
	suite.Equal("456 Main St", result.DestinationAddress.StreetAddress1)
	suite.NotNil(result.TertiaryDeliveryAddress)
	suite.Equal("1010 Oak St", result.TertiaryDeliveryAddress.StreetAddress1)
}<|MERGE_RESOLUTION|>--- conflicted
+++ resolved
@@ -621,7 +621,6 @@
 	}
 
 	ppmShipment := primev3messages.CreatePPMShipment{
-<<<<<<< HEAD
 		ExpectedDepartureDate:  expectedDepartureDate,
 		PickupAddress:          struct{ primev3messages.Address }{pickupAddress},
 		SecondaryPickupAddress: struct{ primev3messages.Address }{secondaryPickupAddress},
@@ -629,13 +628,6 @@
 		DestinationAddress: struct {
 			primev3messages.PPMDestinationAddress
 		}{destinationAddress},
-=======
-		ExpectedDepartureDate:        expectedDepartureDate,
-		PickupAddress:                struct{ primev3messages.Address }{pickupAddress},
-		SecondaryPickupAddress:       struct{ primev3messages.Address }{secondaryPickupAddress},
-		TertiaryPickupAddress:        struct{ primev3messages.Address }{tertiaryPickupAddress},
-		DestinationAddress:           struct{ primev3messages.Address }{destinationAddress},
->>>>>>> 9c37681d
 		SecondaryDestinationAddress:  struct{ primev3messages.Address }{secondaryDestinationAddress},
 		TertiaryDestinationAddress:   struct{ primev3messages.Address }{tertiaryDestinationAddress},
 		SitExpected:                  &sitExpected,
@@ -660,8 +652,6 @@
 	suite.True(*model.HasTertiaryPickupAddress)
 	suite.True(*model.HasTertiaryDestinationAddress)
 	suite.True(*model.IsActualExpenseReimbursement)
-<<<<<<< HEAD
-=======
 	suite.NotNil(model)
 }
 
@@ -702,7 +692,7 @@
 	var pickupAddress primev3messages.Address
 	var secondaryPickupAddress primev3messages.Address
 	var tertiaryPickupAddress primev3messages.Address
-	var destinationAddress primev3messages.Address
+	var destinationAddress primev3messages.PPMDestinationAddress
 	var secondaryDestinationAddress primev3messages.Address
 	var tertiaryDestinationAddress primev3messages.Address
 
@@ -715,7 +705,7 @@
 		StreetAddress2: address.StreetAddress2,
 		StreetAddress3: address.StreetAddress3,
 	}
-	destinationAddress = primev3messages.Address{
+	destinationAddress = primev3messages.PPMDestinationAddress{
 		City:           &address.City,
 		Country:        &address.Country.Country,
 		PostalCode:     &address.PostalCode,
@@ -762,11 +752,13 @@
 	}
 
 	ppmShipment := primev3messages.UpdatePPMShipment{
-		ExpectedDepartureDate:        expectedDepartureDate,
-		PickupAddress:                struct{ primev3messages.Address }{pickupAddress},
-		SecondaryPickupAddress:       struct{ primev3messages.Address }{secondaryPickupAddress},
-		TertiaryPickupAddress:        struct{ primev3messages.Address }{tertiaryPickupAddress},
-		DestinationAddress:           struct{ primev3messages.Address }{destinationAddress},
+		ExpectedDepartureDate:  expectedDepartureDate,
+		PickupAddress:          struct{ primev3messages.Address }{pickupAddress},
+		SecondaryPickupAddress: struct{ primev3messages.Address }{secondaryPickupAddress},
+		TertiaryPickupAddress:  struct{ primev3messages.Address }{tertiaryPickupAddress},
+		DestinationAddress: struct {
+			primev3messages.PPMDestinationAddress
+		}{destinationAddress},
 		SecondaryDestinationAddress:  struct{ primev3messages.Address }{secondaryDestinationAddress},
 		TertiaryDestinationAddress:   struct{ primev3messages.Address }{tertiaryDestinationAddress},
 		SitExpected:                  models.BoolPointer(true),
@@ -790,7 +782,6 @@
 	suite.Nil(model.HasTertiaryPickupAddress)
 	suite.Nil(model.HasTertiaryDestinationAddress)
 	suite.True(*model.IsActualExpenseReimbursement)
->>>>>>> 9c37681d
 	suite.NotNil(model)
 }
 
