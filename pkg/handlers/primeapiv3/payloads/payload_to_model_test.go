--- conflicted
+++ resolved
@@ -628,15 +628,6 @@
 		DestinationAddress: struct {
 			primev3messages.PPMDestinationAddress
 		}{destinationAddress},
-<<<<<<< HEAD
-		SecondaryDestinationAddress: struct{ primev3messages.Address }{secondaryDestinationAddress},
-		TertiaryDestinationAddress:  struct{ primev3messages.Address }{tertiaryDestinationAddress},
-		SitExpected:                 &sitExpected,
-		EstimatedWeight:             &estimatedWeight,
-		HasProGear:                  &hasProGear,
-		ProGearWeight:               &proGearWeight,
-		SpouseProGearWeight:         &spouseProGearWeight,
-=======
 		SecondaryDestinationAddress:  struct{ primev3messages.Address }{secondaryDestinationAddress},
 		TertiaryDestinationAddress:   struct{ primev3messages.Address }{tertiaryDestinationAddress},
 		SitExpected:                  &sitExpected,
@@ -645,7 +636,6 @@
 		ProGearWeight:                &proGearWeight,
 		SpouseProGearWeight:          &spouseProGearWeight,
 		IsActualExpenseReimbursement: models.BoolPointer(true),
->>>>>>> 551869e9
 	}
 
 	model := PPMShipmentModelFromCreate(&ppmShipment)
