--- conflicted
+++ resolved
@@ -32,11 +32,8 @@
 	fetcher := fetch.NewFetcher(builder)
 	queryBuilder := query.NewQueryBuilder()
 	moveRouter := move.NewMoveRouter()
-<<<<<<< HEAD
 	vLocation := address.NewVLocation()
-=======
 	waf := entitlements.NewWeightAllotmentFetcher()
->>>>>>> 80ee0c13
 
 	primeSpec, err := loads.Analyzed(primev3api.SwaggerJSON, "")
 	if err != nil {
@@ -107,6 +104,7 @@
 	primeAPIV3.MtoShipmentUpdateMTOShipmentHandler = UpdateMTOShipmentHandler{
 		handlerConfig,
 		shipmentUpdater,
+		vLocation,
 	}
 
 	return primeAPIV3
