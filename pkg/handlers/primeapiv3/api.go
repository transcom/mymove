package primeapiv3

import (
	"log"

	"github.com/go-openapi/loads"

	"github.com/transcom/mymove/pkg/gen/primev3api"
	"github.com/transcom/mymove/pkg/gen/primev3api/primev3operations"
	"github.com/transcom/mymove/pkg/handlers"
	paymentrequesthelper "github.com/transcom/mymove/pkg/payment_request"
	"github.com/transcom/mymove/pkg/services/address"
	boatshipment "github.com/transcom/mymove/pkg/services/boat_shipment"
	"github.com/transcom/mymove/pkg/services/entitlements"
	"github.com/transcom/mymove/pkg/services/fetch"
	"github.com/transcom/mymove/pkg/services/ghcrateengine"
	mobilehomeshipment "github.com/transcom/mymove/pkg/services/mobile_home_shipment"
	"github.com/transcom/mymove/pkg/services/move"
	movetaskorder "github.com/transcom/mymove/pkg/services/move_task_order"
	mtoserviceitem "github.com/transcom/mymove/pkg/services/mto_service_item"
	mtoshipment "github.com/transcom/mymove/pkg/services/mto_shipment"
	"github.com/transcom/mymove/pkg/services/orchestrators/shipment"
	paymentrequest "github.com/transcom/mymove/pkg/services/payment_request"
	"github.com/transcom/mymove/pkg/services/ppmshipment"
	"github.com/transcom/mymove/pkg/services/query"
	signedcertification "github.com/transcom/mymove/pkg/services/signed_certification"
)

// NewPrimeAPI returns the Prime API
func NewPrimeAPI(handlerConfig handlers.HandlerConfig) *primev3operations.MymoveAPI {
	builder := query.NewQueryBuilder()
	fetcher := fetch.NewFetcher(builder)
	queryBuilder := query.NewQueryBuilder()
	moveRouter := move.NewMoveRouter()
	vLocation := address.NewVLocation()
	waf := entitlements.NewWeightAllotmentFetcher()

	primeSpec, err := loads.Analyzed(primev3api.SwaggerJSON, "")
	if err != nil {
		log.Fatalln(err)
	}
	primeAPIV3 := primev3operations.NewMymoveAPI(primeSpec)

	primeAPIV3.ServeError = handlers.ServeCustomError

	addressCreator := address.NewAddressCreator()
	addressUpdater := address.NewAddressUpdater()

	primeAPIV3.MoveTaskOrderGetMoveTaskOrderHandler = GetMoveTaskOrderHandler{
		handlerConfig,
		movetaskorder.NewMoveTaskOrderFetcher(waf),
		mtoshipment.NewMTOShipmentRateAreaFetcher(),
	}

	signedCertificationCreator := signedcertification.NewSignedCertificationCreator()
	signedCertificationUpdater := signedcertification.NewSignedCertificationUpdater()
	ppmEstimator := ppmshipment.NewEstimatePPM(handlerConfig.DTODPlanner(), &paymentrequesthelper.RequestPaymentHelper{})

	moveTaskOrderUpdater := movetaskorder.NewMoveTaskOrderUpdater(
		queryBuilder,
		mtoserviceitem.NewMTOServiceItemCreator(handlerConfig.HHGPlanner(), queryBuilder, moveRouter, ghcrateengine.NewDomesticUnpackPricer(), ghcrateengine.NewDomesticPackPricer(), ghcrateengine.NewDomesticLinehaulPricer(), ghcrateengine.NewDomesticShorthaulPricer(), ghcrateengine.NewDomesticOriginPricer(), ghcrateengine.NewDomesticDestinationPricer(), ghcrateengine.NewFuelSurchargePricer()),
		moveRouter, signedCertificationCreator, signedCertificationUpdater, ppmEstimator,
	)

	mtoShipmentCreator := mtoshipment.NewMTOShipmentCreatorV2(builder, fetcher, moveRouter, addressCreator)
	ppmShipmentCreator := ppmshipment.NewPPMShipmentCreator(ppmEstimator, addressCreator)
	boatShipmentCreator := boatshipment.NewBoatShipmentCreator()
	mobileHomeShipmentCreator := mobilehomeshipment.NewMobileHomeShipmentCreator()
	shipmentRouter := mtoshipment.NewShipmentRouter()

	shipmentCreator := shipment.NewShipmentCreator(mtoShipmentCreator, ppmShipmentCreator, boatShipmentCreator, mobileHomeShipmentCreator, shipmentRouter, moveTaskOrderUpdater)

	primeAPIV3.MtoShipmentCreateMTOShipmentHandler = CreateMTOShipmentHandler{
		handlerConfig,
		shipmentCreator,
		movetaskorder.NewMoveTaskOrderChecker(),
		vLocation,
	}
	paymentRequestRecalculator := paymentrequest.NewPaymentRequestRecalculator(
		paymentrequest.NewPaymentRequestCreator(
			handlerConfig.HHGPlanner(),
			ghcrateengine.NewServiceItemPricer(),
		),
		paymentrequest.NewPaymentRequestStatusUpdater(queryBuilder),
	)
	paymentRequestShipmentRecalculator := paymentrequest.NewPaymentRequestShipmentRecalculator(paymentRequestRecalculator)
	moveWeights := move.NewMoveWeights(mtoshipment.NewShipmentReweighRequester(), waf)
	mtoShipmentUpdater := mtoshipment.NewPrimeMTOShipmentUpdater(
		builder,
		fetcher,
		handlerConfig.HHGPlanner(),
		moveRouter,
		moveWeights,
		handlerConfig.NotificationSender(),
		paymentRequestShipmentRecalculator,
		addressUpdater,
		addressCreator,
	)

	mtoServiceItemCreator := mtoserviceitem.NewMTOServiceItemCreator(
		handlerConfig.HHGPlanner(),
		queryBuilder,
		moveRouter,
		ghcrateengine.NewDomesticUnpackPricer(),
		ghcrateengine.NewDomesticPackPricer(),
		ghcrateengine.NewDomesticLinehaulPricer(),
		ghcrateengine.NewDomesticShorthaulPricer(),
		ghcrateengine.NewDomesticOriginPricer(),
		ghcrateengine.NewDomesticDestinationPricer(),
		ghcrateengine.NewFuelSurchargePricer())

	ppmShipmentUpdater := ppmshipment.NewPPMShipmentUpdater(ppmEstimator, addressCreator, addressUpdater)
	boatShipmentUpdater := boatshipment.NewBoatShipmentUpdater()
	mobileHomeShipmentUpdater := mobilehomeshipment.NewMobileHomeShipmentUpdater()
	shipmentUpdater := shipment.NewShipmentUpdater(mtoShipmentUpdater, ppmShipmentUpdater, boatShipmentUpdater, mobileHomeShipmentUpdater, mtoServiceItemCreator)
	primeAPIV3.MtoShipmentUpdateMTOShipmentHandler = UpdateMTOShipmentHandler{
		handlerConfig,
		shipmentUpdater,
<<<<<<< HEAD
		handlerConfig.DTODPlanner(),
=======
		vLocation,
>>>>>>> 7625b391
	}

	return primeAPIV3
}<|MERGE_RESOLUTION|>--- conflicted
+++ resolved
@@ -116,11 +116,8 @@
 	primeAPIV3.MtoShipmentUpdateMTOShipmentHandler = UpdateMTOShipmentHandler{
 		handlerConfig,
 		shipmentUpdater,
-<<<<<<< HEAD
 		handlerConfig.DTODPlanner(),
-=======
 		vLocation,
->>>>>>> 7625b391
 	}
 
 	return primeAPIV3
