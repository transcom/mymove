package primeapiv3

import (
	"log"

	"github.com/go-openapi/loads"

	"github.com/transcom/mymove/pkg/gen/primev3api"
	"github.com/transcom/mymove/pkg/gen/primev3api/primev3operations"
	"github.com/transcom/mymove/pkg/handlers"
	paymentrequesthelper "github.com/transcom/mymove/pkg/payment_request"
	"github.com/transcom/mymove/pkg/services/address"
	boatshipment "github.com/transcom/mymove/pkg/services/boat_shipment"
	"github.com/transcom/mymove/pkg/services/entitlements"
	"github.com/transcom/mymove/pkg/services/fetch"
	"github.com/transcom/mymove/pkg/services/ghcrateengine"
	mobilehomeshipment "github.com/transcom/mymove/pkg/services/mobile_home_shipment"
	"github.com/transcom/mymove/pkg/services/move"
	movetaskorder "github.com/transcom/mymove/pkg/services/move_task_order"
	mtoserviceitem "github.com/transcom/mymove/pkg/services/mto_service_item"
	mtoshipment "github.com/transcom/mymove/pkg/services/mto_shipment"
	"github.com/transcom/mymove/pkg/services/orchestrators/shipment"
	paymentrequest "github.com/transcom/mymove/pkg/services/payment_request"
	"github.com/transcom/mymove/pkg/services/ppmshipment"
	"github.com/transcom/mymove/pkg/services/query"
	signedcertification "github.com/transcom/mymove/pkg/services/signed_certification"
)

// NewPrimeAPI returns the Prime API
func NewPrimeAPI(handlerConfig handlers.HandlerConfig) *primev3operations.MymoveAPI {
	builder := query.NewQueryBuilder()
	fetcher := fetch.NewFetcher(builder)
	queryBuilder := query.NewQueryBuilder()
	moveRouter := move.NewMoveRouter()
	vLocation := address.NewVLocation()
	waf := entitlements.NewWeightAllotmentFetcher()

	primeSpec, err := loads.Analyzed(primev3api.SwaggerJSON, "")
	if err != nil {
		log.Fatalln(err)
	}
	primeAPIV3 := primev3operations.NewMymoveAPI(primeSpec)

	primeAPIV3.ServeError = handlers.ServeCustomError

	addressCreator := address.NewAddressCreator()
	addressUpdater := address.NewAddressUpdater()

	primeAPIV3.MoveTaskOrderGetMoveTaskOrderHandler = GetMoveTaskOrderHandler{
		handlerConfig,
		movetaskorder.NewMoveTaskOrderFetcher(waf),
		mtoshipment.NewMTOShipmentRateAreaFetcher(),
	}

	signedCertificationCreator := signedcertification.NewSignedCertificationCreator()
	signedCertificationUpdater := signedcertification.NewSignedCertificationUpdater()
	ppmEstimator := ppmshipment.NewEstimatePPM(handlerConfig.DTODPlanner(), &paymentrequesthelper.RequestPaymentHelper{})

	moveTaskOrderUpdater := movetaskorder.NewMoveTaskOrderUpdater(
		queryBuilder,
		mtoserviceitem.NewMTOServiceItemCreator(handlerConfig.HHGPlanner(), queryBuilder, moveRouter, ghcrateengine.NewDomesticUnpackPricer(), ghcrateengine.NewDomesticPackPricer(), ghcrateengine.NewDomesticLinehaulPricer(), ghcrateengine.NewDomesticShorthaulPricer(), ghcrateengine.NewDomesticOriginPricer(), ghcrateengine.NewDomesticDestinationPricer(), ghcrateengine.NewFuelSurchargePricer()),
		moveRouter, signedCertificationCreator, signedCertificationUpdater, ppmEstimator,
	)

	mtoShipmentCreator := mtoshipment.NewMTOShipmentCreatorV2(builder, fetcher, moveRouter, addressCreator)
	ppmShipmentCreator := ppmshipment.NewPPMShipmentCreator(ppmEstimator, addressCreator)
	boatShipmentCreator := boatshipment.NewBoatShipmentCreator()
	mobileHomeShipmentCreator := mobilehomeshipment.NewMobileHomeShipmentCreator()
	shipmentRouter := mtoshipment.NewShipmentRouter()

	shipmentCreator := shipment.NewShipmentCreator(mtoShipmentCreator, ppmShipmentCreator, boatShipmentCreator, mobileHomeShipmentCreator, shipmentRouter, moveTaskOrderUpdater)

	primeAPIV3.MtoShipmentCreateMTOShipmentHandler = CreateMTOShipmentHandler{
		handlerConfig,
		shipmentCreator,
		movetaskorder.NewMoveTaskOrderChecker(),
		vLocation,
	}
	paymentRequestRecalculator := paymentrequest.NewPaymentRequestRecalculator(
		paymentrequest.NewPaymentRequestCreator(
			handlerConfig.HHGPlanner(),
			ghcrateengine.NewServiceItemPricer(),
		),
		paymentrequest.NewPaymentRequestStatusUpdater(queryBuilder),
	)
	paymentRequestShipmentRecalculator := paymentrequest.NewPaymentRequestShipmentRecalculator(paymentRequestRecalculator)
	moveWeights := move.NewMoveWeights(mtoshipment.NewShipmentReweighRequester(), waf)
	mtoShipmentUpdater := mtoshipment.NewPrimeMTOShipmentUpdater(
		builder,
		fetcher,
		handlerConfig.HHGPlanner(),
		moveRouter,
		moveWeights,
		handlerConfig.NotificationSender(),
		paymentRequestShipmentRecalculator,
		addressUpdater,
		addressCreator,
	)

	mtoServiceItemCreator := mtoserviceitem.NewMTOServiceItemCreator(
		handlerConfig.HHGPlanner(),
		queryBuilder,
		moveRouter,
		ghcrateengine.NewDomesticUnpackPricer(),
		ghcrateengine.NewDomesticPackPricer(),
		ghcrateengine.NewDomesticLinehaulPricer(),
		ghcrateengine.NewDomesticShorthaulPricer(),
		ghcrateengine.NewDomesticOriginPricer(),
		ghcrateengine.NewDomesticDestinationPricer(),
		ghcrateengine.NewFuelSurchargePricer())

	ppmShipmentUpdater := ppmshipment.NewPPMShipmentUpdater(ppmEstimator, addressCreator, addressUpdater)
	boatShipmentUpdater := boatshipment.NewBoatShipmentUpdater()
	mobileHomeShipmentUpdater := mobilehomeshipment.NewMobileHomeShipmentUpdater()
	shipmentUpdater := shipment.NewShipmentUpdater(mtoShipmentUpdater, ppmShipmentUpdater, boatShipmentUpdater, mobileHomeShipmentUpdater, mtoServiceItemCreator)
	primeAPIV3.MtoShipmentUpdateMTOShipmentHandler = UpdateMTOShipmentHandler{
		handlerConfig,
		shipmentUpdater,
		handlerConfig.DTODPlanner(),
<<<<<<< HEAD
=======
		vLocation,
>>>>>>> 50f83a5e
	}

	return primeAPIV3
}<|MERGE_RESOLUTION|>--- conflicted
+++ resolved
@@ -117,10 +117,7 @@
 		handlerConfig,
 		shipmentUpdater,
 		handlerConfig.DTODPlanner(),
-<<<<<<< HEAD
-=======
 		vLocation,
->>>>>>> 50f83a5e
 	}
 
 	return primeAPIV3
