--- conflicted
+++ resolved
@@ -187,13 +187,9 @@
 				"TertiaryDeliveryAddress",
 				"StorageFacility",
 				"PPMShipment",
-<<<<<<< HEAD
-				"MTOServiceItems")
-=======
 				"MTOServiceItems.PODLocation",
 				"MTOServiceItems.POELocation",
 			)
->>>>>>> 0d75c437
 			if err != nil {
 				return mtoshipmentops.NewUpdateMTOShipmentNotFound().WithPayload(
 					payloads.ClientError(handlers.NotFoundMessage, err.Error(), h.GetTraceIDFromRequest(params.HTTPRequest))), err
