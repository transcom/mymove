package primeapiv3

import (
	"fmt"

	"github.com/go-openapi/runtime/middleware"
	"github.com/gobuffalo/validate/v3"
	"github.com/gofrs/uuid"
	"go.uber.org/zap"

	"github.com/transcom/mymove/pkg/appcontext"
	"github.com/transcom/mymove/pkg/apperror"
	"github.com/transcom/mymove/pkg/db/utilities"
	mtoshipmentops "github.com/transcom/mymove/pkg/gen/primev3api/primev3operations/mto_shipment"
	"github.com/transcom/mymove/pkg/gen/primev3messages"
	"github.com/transcom/mymove/pkg/handlers"
	"github.com/transcom/mymove/pkg/handlers/primeapi"
	"github.com/transcom/mymove/pkg/handlers/primeapiv3/payloads"
	"github.com/transcom/mymove/pkg/models"
	"github.com/transcom/mymove/pkg/services"
	mtoshipment "github.com/transcom/mymove/pkg/services/mto_shipment"
)

// CreateMTOShipmentHandler is the handler to create MTO shipments
type CreateMTOShipmentHandler struct {
	handlers.HandlerConfig
	services.ShipmentCreator
	mtoAvailabilityChecker services.MoveTaskOrderChecker
}

// Handle creates the mto shipment
func (h CreateMTOShipmentHandler) Handle(params mtoshipmentops.CreateMTOShipmentParams) middleware.Responder {
	return h.AuditableAppContextFromRequestWithErrors(params.HTTPRequest,
		func(appCtx appcontext.AppContext) (middleware.Responder, error) {
			payload := params.Body
			if payload == nil {
				err := apperror.NewBadDataError("the MTO Shipment request body cannot be empty")
				appCtx.Logger().Error(err.Error())
				return mtoshipmentops.NewCreateMTOShipmentBadRequest().WithPayload(payloads.ClientError(handlers.BadRequestErrMessage,
					err.Error(), h.GetTraceIDFromRequest(params.HTTPRequest))), err
			}

			/** Feature Flag - Boat Shipment **/
<<<<<<< HEAD
			const featureFlagName = "boat"
=======
			featureFlagName := "boat"
>>>>>>> e53a8848
			isBoatFeatureOn := false
			flag, err := h.FeatureFlagFetcher().GetBooleanFlagForUser(params.HTTPRequest.Context(), appCtx, featureFlagName, map[string]string{})
			if err != nil {
				appCtx.Logger().Error("Error fetching feature flag", zap.String("featureFlagKey", featureFlagName), zap.Error(err))
<<<<<<< HEAD
=======
				isBoatFeatureOn = false
>>>>>>> e53a8848
			} else {
				isBoatFeatureOn = flag.Match
			}

			// Return an error if boat shipment is sent while the feature flag is turned off.
			if !isBoatFeatureOn && (*params.Body.ShipmentType == primev3messages.MTOShipmentTypeBOATHAULAWAY || *params.Body.ShipmentType == primev3messages.MTOShipmentTypeBOATTOWAWAY) {
				return mtoshipmentops.NewCreateMTOShipmentUnprocessableEntity().WithPayload(payloads.ValidationError(
					"Boat shipment type was used but the feature flag is not enabled.", h.GetTraceIDFromRequest(params.HTTPRequest), nil)), nil
			}

<<<<<<< HEAD
			/** Feature Flag - Mobile Home Shipment **/
			const featureFlagMobileHome = "mobile_home"
			isMobileHomeFeatureOn := false
			flagMH, err := h.FeatureFlagFetcher().GetBooleanFlagForUser(params.HTTPRequest.Context(), appCtx, featureFlagMobileHome, map[string]string{})
			if err != nil {
				appCtx.Logger().Error("Error fetching feature flagMH", zap.String("featureFlagKey", featureFlagMobileHome), zap.Error(err))
			} else {
				isMobileHomeFeatureOn = flagMH.Match
			}

			// Return an error if mobile home shipment is sent while the feature flag is turned off.
			if !isMobileHomeFeatureOn && (*params.Body.ShipmentType == primev3messages.MTOShipmentTypeMOBILEHOME) {
				return mtoshipmentops.NewCreateMTOShipmentUnprocessableEntity().WithPayload(payloads.ValidationError(
					"Mobile Home shipment type was used but the feature flag is not enabled.", h.GetTraceIDFromRequest(params.HTTPRequest), nil)), nil
=======
			/** Feature Flag - UB Shipment **/
			featureFlagNameUB := "unaccompanied_baggage"
			isUBFeatureOn := false
			flag, err = h.FeatureFlagFetcher().GetBooleanFlagForUser(params.HTTPRequest.Context(), appCtx, featureFlagNameUB, map[string]string{})
			if err != nil {
				appCtx.Logger().Error("Error fetching feature flag", zap.String("featureFlagKey", featureFlagNameUB), zap.Error(err))
				isUBFeatureOn = false
			} else {
				isUBFeatureOn = flag.Match
			}

			// Return an error if UB shipment is sent while the feature flag is turned off.
			if !isUBFeatureOn && (*params.Body.ShipmentType == primev3messages.MTOShipmentTypeUNACCOMPANIEDBAGGAGE) {
				return mtoshipmentops.NewCreateMTOShipmentUnprocessableEntity().WithPayload(payloads.ValidationError(
					"Unaccompanied baggage shipment type was used but the feature flag is not enabled.", h.GetTraceIDFromRequest(params.HTTPRequest), nil)), nil
>>>>>>> e53a8848
			}

			for _, mtoServiceItem := range params.Body.MtoServiceItems() {
				// restrict creation to a list
				if _, ok := CreateableServiceItemMap[mtoServiceItem.ModelType()]; !ok {
					// throw error if modelType() not on the list
					mapKeys := primeapi.GetMapKeys(primeapi.CreateableServiceItemMap)
					detailErr := fmt.Sprintf("MTOServiceItem modelType() not allowed: %s ", mtoServiceItem.ModelType())
					verrs := validate.NewErrors()
					verrs.Add("modelType", fmt.Sprintf("allowed modelType() %v", mapKeys))

					appCtx.Logger().Error("primeapiv3.CreateMTOShipmentHandler error", zap.Error(verrs))
					return mtoshipmentops.NewCreateMTOShipmentUnprocessableEntity().WithPayload(payloads.ValidationError(
						detailErr, h.GetTraceIDFromRequest(params.HTTPRequest), verrs)), verrs
				}
			}

			mtoShipment, verrs := payloads.MTOShipmentModelFromCreate(payload)
			if verrs != nil && verrs.HasAny() {
				appCtx.Logger().Error("Error validating mto shipment object: ", zap.Error(verrs))

				return mtoshipmentops.NewCreateMTOShipmentUnprocessableEntity().WithPayload(payloads.ValidationError(
					"The MTO shipment object is invalid.", h.GetTraceIDFromRequest(params.HTTPRequest), nil)), verrs
			}

			mtoShipment.Status = models.MTOShipmentStatusSubmitted
			mtoServiceItemsList, verrs := payloads.MTOServiceItemModelListFromCreate(payload)

			if verrs != nil && verrs.HasAny() {
				appCtx.Logger().Error("Error validating mto service item list: ", zap.Error(verrs))

				return mtoshipmentops.NewCreateMTOShipmentUnprocessableEntity().WithPayload(payloads.ValidationError(
					"The MTO service item list is invalid.", h.GetTraceIDFromRequest(params.HTTPRequest), nil)), verrs
			}

			mtoShipment.MTOServiceItems = mtoServiceItemsList

			moveTaskOrderID := uuid.FromStringOrNil(payload.MoveTaskOrderID.String())
			mtoAvailableToPrime, err := h.mtoAvailabilityChecker.MTOAvailableToPrime(appCtx, moveTaskOrderID)

			if mtoAvailableToPrime {
				mtoShipment, err = h.ShipmentCreator.CreateShipment(appCtx, mtoShipment)
			} else if err == nil {
				appCtx.Logger().Error("primeapiv3.CreateMTOShipmentHandler error - MTO is not available to Prime")
				return mtoshipmentops.NewCreateMTOShipmentNotFound().WithPayload(payloads.ClientError(
					handlers.NotFoundMessage, fmt.Sprintf("id: %s not found for moveTaskOrder", moveTaskOrderID), h.GetTraceIDFromRequest(params.HTTPRequest))), err
			}

			// Could be the error from MTOAvailableToPrime or CreateMTOShipment:
			if err != nil {
				appCtx.Logger().Error("primeapiv3.CreateMTOShipmentHandler error", zap.Error(err))
				switch e := err.(type) {
				case apperror.NotFoundError:
					return mtoshipmentops.NewCreateMTOShipmentNotFound().WithPayload(
						payloads.ClientError(handlers.NotFoundMessage, err.Error(), h.GetTraceIDFromRequest(params.HTTPRequest))), err
				case apperror.InvalidInputError:
					return mtoshipmentops.NewCreateMTOShipmentUnprocessableEntity().WithPayload(
						payloads.ValidationError(err.Error(), h.GetTraceIDFromRequest(params.HTTPRequest), e.ValidationErrors)), err
				case apperror.QueryError:
					if e.Unwrap() != nil {
						// If you can unwrap, log the internal error (usually a pq error) for better debugging
						appCtx.Logger().Error("primeapiv3.CreateMTOShipmentHandler query error", zap.Error(e.Unwrap()))
					}
					return mtoshipmentops.NewCreateMTOShipmentInternalServerError().WithPayload(
						payloads.InternalServerError(nil, h.GetTraceIDFromRequest(params.HTTPRequest))), err
				default:
					return mtoshipmentops.NewCreateMTOShipmentInternalServerError().WithPayload(
						payloads.InternalServerError(nil, h.GetTraceIDFromRequest(params.HTTPRequest))), err
				}
			}
			returnPayload := payloads.MTOShipment(mtoShipment)
			return mtoshipmentops.NewCreateMTOShipmentOK().WithPayload(returnPayload), nil
		})
}

// UpdateMTOShipmentHandler is the handler to update MTO shipments
type UpdateMTOShipmentHandler struct {
	handlers.HandlerConfig
	services.ShipmentUpdater
}

// Handle handler that updates a mto shipment
func (h UpdateMTOShipmentHandler) Handle(params mtoshipmentops.UpdateMTOShipmentParams) middleware.Responder {
	return h.AuditableAppContextFromRequestWithErrors(params.HTTPRequest,
		func(appCtx appcontext.AppContext) (middleware.Responder, error) {
			mtoShipment := payloads.MTOShipmentModelFromUpdate(params.Body, params.MtoShipmentID)

			dbShipment, err := mtoshipment.FindShipment(appCtx, mtoShipment.ID,
				"DestinationAddress",
				"SecondaryPickupAddress",
				"SecondaryDeliveryAddress",
				"TertiaryPickupAddress",
				"TertiaryDeliveryAddress",
				"StorageFacility",
				"PPMShipment")
			if err != nil {
				return mtoshipmentops.NewUpdateMTOShipmentNotFound().WithPayload(
					payloads.ClientError(handlers.NotFoundMessage, err.Error(), h.GetTraceIDFromRequest(params.HTTPRequest))), err
			}

			var agents []models.MTOAgent
			err = appCtx.DB().Scope(utilities.ExcludeDeletedScope()).Where("mto_shipment_id = ?", mtoShipment.ID).All(&agents)
			if err != nil {
				return mtoshipmentops.NewUpdateMTOShipmentInternalServerError().WithPayload(
					payloads.InternalServerError(nil, h.GetTraceIDFromRequest(params.HTTPRequest))), err
			}
			dbShipment.MTOAgents = agents

			// Validate further prime restrictions on model
			mtoShipment.ShipmentType = dbShipment.ShipmentType

			appCtx.Logger().Info("primeapi.UpdateMTOShipmentHandler info", zap.String("pointOfContact", params.Body.PointOfContact))
			mtoShipment, err = h.ShipmentUpdater.UpdateShipment(appCtx, mtoShipment, params.IfMatch, "prime-v3")
			if err != nil {
				appCtx.Logger().Error("primeapi.UpdateMTOShipmentHandler error", zap.Error(err))
				switch e := err.(type) {
				case apperror.NotFoundError:
					return mtoshipmentops.NewUpdateMTOShipmentNotFound().WithPayload(
						payloads.ClientError(handlers.NotFoundMessage, err.Error(), h.GetTraceIDFromRequest(params.HTTPRequest))), err
				case apperror.InvalidInputError:
					payload := payloads.ValidationError(err.Error(), h.GetTraceIDFromRequest(params.HTTPRequest), e.ValidationErrors)
					return mtoshipmentops.NewUpdateMTOShipmentUnprocessableEntity().WithPayload(payload), err
				case apperror.PreconditionFailedError:
					return mtoshipmentops.NewUpdateMTOShipmentPreconditionFailed().WithPayload(
						payloads.ClientError(handlers.PreconditionErrMessage, err.Error(), h.GetTraceIDFromRequest(params.HTTPRequest))), err
				default:
					return mtoshipmentops.NewUpdateMTOShipmentInternalServerError().WithPayload(
						payloads.InternalServerError(nil, h.GetTraceIDFromRequest(params.HTTPRequest))), err
				}
			}
			mtoShipmentPayload := payloads.MTOShipment(mtoShipment)
			return mtoshipmentops.NewUpdateMTOShipmentOK().WithPayload(mtoShipmentPayload), nil
		})
}<|MERGE_RESOLUTION|>--- conflicted
+++ resolved
@@ -41,19 +41,11 @@
 			}
 
 			/** Feature Flag - Boat Shipment **/
-<<<<<<< HEAD
 			const featureFlagName = "boat"
-=======
-			featureFlagName := "boat"
->>>>>>> e53a8848
 			isBoatFeatureOn := false
 			flag, err := h.FeatureFlagFetcher().GetBooleanFlagForUser(params.HTTPRequest.Context(), appCtx, featureFlagName, map[string]string{})
 			if err != nil {
 				appCtx.Logger().Error("Error fetching feature flag", zap.String("featureFlagKey", featureFlagName), zap.Error(err))
-<<<<<<< HEAD
-=======
-				isBoatFeatureOn = false
->>>>>>> e53a8848
 			} else {
 				isBoatFeatureOn = flag.Match
 			}
@@ -64,7 +56,6 @@
 					"Boat shipment type was used but the feature flag is not enabled.", h.GetTraceIDFromRequest(params.HTTPRequest), nil)), nil
 			}
 
-<<<<<<< HEAD
 			/** Feature Flag - Mobile Home Shipment **/
 			const featureFlagMobileHome = "mobile_home"
 			isMobileHomeFeatureOn := false
@@ -79,7 +70,8 @@
 			if !isMobileHomeFeatureOn && (*params.Body.ShipmentType == primev3messages.MTOShipmentTypeMOBILEHOME) {
 				return mtoshipmentops.NewCreateMTOShipmentUnprocessableEntity().WithPayload(payloads.ValidationError(
 					"Mobile Home shipment type was used but the feature flag is not enabled.", h.GetTraceIDFromRequest(params.HTTPRequest), nil)), nil
-=======
+			}
+
 			/** Feature Flag - UB Shipment **/
 			featureFlagNameUB := "unaccompanied_baggage"
 			isUBFeatureOn := false
@@ -95,7 +87,6 @@
 			if !isUBFeatureOn && (*params.Body.ShipmentType == primev3messages.MTOShipmentTypeUNACCOMPANIEDBAGGAGE) {
 				return mtoshipmentops.NewCreateMTOShipmentUnprocessableEntity().WithPayload(payloads.ValidationError(
 					"Unaccompanied baggage shipment type was used but the feature flag is not enabled.", h.GetTraceIDFromRequest(params.HTTPRequest), nil)), nil
->>>>>>> e53a8848
 			}
 
 			for _, mtoServiceItem := range params.Body.MtoServiceItems() {
