package primeapiv3

import (
	"fmt"

	"github.com/go-openapi/runtime/middleware"
	"github.com/gobuffalo/validate/v3"
	"github.com/gofrs/uuid"
	"go.uber.org/zap"

	"github.com/transcom/mymove/pkg/appcontext"
	"github.com/transcom/mymove/pkg/apperror"
	"github.com/transcom/mymove/pkg/db/utilities"
	mtoshipmentops "github.com/transcom/mymove/pkg/gen/primev3api/primev3operations/mto_shipment"
	"github.com/transcom/mymove/pkg/gen/primev3messages"
	"github.com/transcom/mymove/pkg/handlers"
	"github.com/transcom/mymove/pkg/handlers/primeapi"
	"github.com/transcom/mymove/pkg/handlers/primeapiv3/payloads"
	"github.com/transcom/mymove/pkg/models"
	"github.com/transcom/mymove/pkg/services"
	mtoshipment "github.com/transcom/mymove/pkg/services/mto_shipment"
)

// CreateMTOShipmentHandler is the handler to create MTO shipments
type CreateMTOShipmentHandler struct {
	handlers.HandlerConfig
	services.ShipmentCreator
	mtoAvailabilityChecker services.MoveTaskOrderChecker
}

// Handle creates the mto shipment
func (h CreateMTOShipmentHandler) Handle(params mtoshipmentops.CreateMTOShipmentParams) middleware.Responder {
	return h.AuditableAppContextFromRequestWithErrors(params.HTTPRequest,
		func(appCtx appcontext.AppContext) (middleware.Responder, error) {
			payload := params.Body
			if payload == nil {
				err := apperror.NewBadDataError("the MTO Shipment request body cannot be empty")
				appCtx.Logger().Error(err.Error())
				return mtoshipmentops.NewCreateMTOShipmentBadRequest().WithPayload(payloads.ClientError(handlers.BadRequestErrMessage,
					err.Error(), h.GetTraceIDFromRequest(params.HTTPRequest))), err
			}

			/** Feature Flag - Boat Shipment **/
			const featureFlagName = "boat"
			isBoatFeatureOn := false
			flag, err := h.FeatureFlagFetcher().GetBooleanFlag(params.HTTPRequest.Context(), appCtx.Logger(), "", featureFlagName, map[string]string{})
			if err != nil {
				appCtx.Logger().Error("Error fetching feature flag", zap.String("featureFlagKey", featureFlagName), zap.Error(err))
			} else {
				isBoatFeatureOn = flag.Match
			}

			// Return an error if boat shipment is sent while the feature flag is turned off.
			if !isBoatFeatureOn && (*params.Body.ShipmentType == primev3messages.MTOShipmentTypeBOATHAULAWAY || *params.Body.ShipmentType == primev3messages.MTOShipmentTypeBOATTOWAWAY) {
				return mtoshipmentops.NewCreateMTOShipmentUnprocessableEntity().WithPayload(payloads.ValidationError(
					"Boat shipment type was used but the feature flag is not enabled.", h.GetTraceIDFromRequest(params.HTTPRequest), nil)), nil
			}

			/** Feature Flag - Mobile Home Shipment **/
			const featureFlagMobileHome = "mobile_home"
			isMobileHomeFeatureOn := false
<<<<<<< HEAD
			flagMH, err := h.FeatureFlagFetcher().GetBooleanFlag(params.HTTPRequest.Context(), appCtx.Logger(), "", featureFlagMobileHome, map[string]string{})
=======
			flagMH, err := h.FeatureFlagFetcher().GetBooleanFlagForUser(params.HTTPRequest.Context(), appCtx, featureFlagMobileHome, map[string]string{})
>>>>>>> 06c02e1e
			if err != nil {
				appCtx.Logger().Error("Error fetching feature flagMH", zap.String("featureFlagKey", featureFlagMobileHome), zap.Error(err))
			} else {
				isMobileHomeFeatureOn = flagMH.Match
			}

			// Return an error if mobile home shipment is sent while the feature flag is turned off.
			if !isMobileHomeFeatureOn && (*params.Body.ShipmentType == primev3messages.MTOShipmentTypeMOBILEHOME) {
				return mtoshipmentops.NewCreateMTOShipmentUnprocessableEntity().WithPayload(payloads.ValidationError(
					"Mobile Home shipment type was used but the feature flag is not enabled.", h.GetTraceIDFromRequest(params.HTTPRequest), nil)), nil
			}

<<<<<<< HEAD
=======
			/** Feature Flag - UB Shipment **/
			const featureFlagNameUB = "unaccompanied_baggage"
			isUBFeatureOn := false
			flag, err = h.FeatureFlagFetcher().GetBooleanFlag(params.HTTPRequest.Context(), appCtx.Logger(), "", featureFlagNameUB, map[string]string{})

			if err != nil {
				appCtx.Logger().Error("Error fetching feature flag", zap.String("featureFlagKey", featureFlagNameUB), zap.Error(err))
			} else {
				isUBFeatureOn = flag.Match
			}

			// Return an error if UB shipment is sent while the feature flag is turned off.
			if !isUBFeatureOn && (*params.Body.ShipmentType == primev3messages.MTOShipmentTypeUNACCOMPANIEDBAGGAGE) {
				return mtoshipmentops.NewCreateMTOShipmentUnprocessableEntity().WithPayload(payloads.ValidationError(
					"Unaccompanied baggage shipments can't be created unless the unaccompanied_baggage feature flag is enabled.", h.GetTraceIDFromRequest(params.HTTPRequest), nil)), nil
			}

>>>>>>> 06c02e1e
			for _, mtoServiceItem := range params.Body.MtoServiceItems() {
				// restrict creation to a list
				if _, ok := CreateableServiceItemMap[mtoServiceItem.ModelType()]; !ok {
					// throw error if modelType() not on the list
					mapKeys := primeapi.GetMapKeys(primeapi.CreateableServiceItemMap)
					detailErr := fmt.Sprintf("MTOServiceItem modelType() not allowed: %s ", mtoServiceItem.ModelType())
					verrs := validate.NewErrors()
					verrs.Add("modelType", fmt.Sprintf("allowed modelType() %v", mapKeys))

					appCtx.Logger().Error("primeapiv3.CreateMTOShipmentHandler error", zap.Error(verrs))
					return mtoshipmentops.NewCreateMTOShipmentUnprocessableEntity().WithPayload(payloads.ValidationError(
						detailErr, h.GetTraceIDFromRequest(params.HTTPRequest), verrs)), verrs
				}
			}

			mtoShipment, verrs := payloads.MTOShipmentModelFromCreate(payload)
			if verrs != nil && verrs.HasAny() {
				appCtx.Logger().Error("Error validating mto shipment object: ", zap.Error(verrs))

				return mtoshipmentops.NewCreateMTOShipmentUnprocessableEntity().WithPayload(payloads.ValidationError(
					"The MTO shipment object is invalid.", h.GetTraceIDFromRequest(params.HTTPRequest), nil)), verrs
			}

			mtoShipment.Status = models.MTOShipmentStatusSubmitted
			mtoServiceItemsList, verrs := payloads.MTOServiceItemModelListFromCreate(payload)

			if verrs != nil && verrs.HasAny() {
				appCtx.Logger().Error("Error validating mto service item list: ", zap.Error(verrs))

				return mtoshipmentops.NewCreateMTOShipmentUnprocessableEntity().WithPayload(payloads.ValidationError(
					"The MTO service item list is invalid.", h.GetTraceIDFromRequest(params.HTTPRequest), nil)), verrs
			}

			mtoShipment.MTOServiceItems = mtoServiceItemsList

			moveTaskOrderID := uuid.FromStringOrNil(payload.MoveTaskOrderID.String())
			mtoAvailableToPrime, err := h.mtoAvailabilityChecker.MTOAvailableToPrime(appCtx, moveTaskOrderID)

			if mtoAvailableToPrime {
				mtoShipment, err = h.ShipmentCreator.CreateShipment(appCtx, mtoShipment)
			} else if err == nil {
				appCtx.Logger().Error("primeapiv3.CreateMTOShipmentHandler error - MTO is not available to Prime")
				return mtoshipmentops.NewCreateMTOShipmentNotFound().WithPayload(payloads.ClientError(
					handlers.NotFoundMessage, fmt.Sprintf("id: %s not found for moveTaskOrder", moveTaskOrderID), h.GetTraceIDFromRequest(params.HTTPRequest))), err
			}

			// Could be the error from MTOAvailableToPrime or CreateMTOShipment:
			if err != nil {
				appCtx.Logger().Error("primeapiv3.CreateMTOShipmentHandler error", zap.Error(err))
				switch e := err.(type) {
				case apperror.NotFoundError:
					return mtoshipmentops.NewCreateMTOShipmentNotFound().WithPayload(
						payloads.ClientError(handlers.NotFoundMessage, err.Error(), h.GetTraceIDFromRequest(params.HTTPRequest))), err
				case apperror.InvalidInputError:
					return mtoshipmentops.NewCreateMTOShipmentUnprocessableEntity().WithPayload(
						payloads.ValidationError(err.Error(), h.GetTraceIDFromRequest(params.HTTPRequest), e.ValidationErrors)), err
				case apperror.QueryError:
					if e.Unwrap() != nil {
						// If you can unwrap, log the internal error (usually a pq error) for better debugging
						appCtx.Logger().Error("primeapiv3.CreateMTOShipmentHandler query error", zap.Error(e.Unwrap()))
					}
					return mtoshipmentops.NewCreateMTOShipmentInternalServerError().WithPayload(
						payloads.InternalServerError(nil, h.GetTraceIDFromRequest(params.HTTPRequest))), err
				default:
					return mtoshipmentops.NewCreateMTOShipmentInternalServerError().WithPayload(
						payloads.InternalServerError(nil, h.GetTraceIDFromRequest(params.HTTPRequest))), err
				}
			}
			returnPayload := payloads.MTOShipment(mtoShipment)
			return mtoshipmentops.NewCreateMTOShipmentOK().WithPayload(returnPayload), nil
		})
}

// UpdateMTOShipmentHandler is the handler to update MTO shipments
type UpdateMTOShipmentHandler struct {
	handlers.HandlerConfig
	services.ShipmentUpdater
}

// Handle handler that updates a mto shipment
func (h UpdateMTOShipmentHandler) Handle(params mtoshipmentops.UpdateMTOShipmentParams) middleware.Responder {
	return h.AuditableAppContextFromRequestWithErrors(params.HTTPRequest,
		func(appCtx appcontext.AppContext) (middleware.Responder, error) {
			mtoShipment := payloads.MTOShipmentModelFromUpdate(params.Body, params.MtoShipmentID)

			dbShipment, err := mtoshipment.FindShipment(appCtx, mtoShipment.ID,
				"DestinationAddress",
				"SecondaryPickupAddress",
				"SecondaryDeliveryAddress",
				"TertiaryPickupAddress",
				"TertiaryDeliveryAddress",
				"StorageFacility",
				"PPMShipment")
			if err != nil {
				return mtoshipmentops.NewUpdateMTOShipmentNotFound().WithPayload(
					payloads.ClientError(handlers.NotFoundMessage, err.Error(), h.GetTraceIDFromRequest(params.HTTPRequest))), err
			}

			var agents []models.MTOAgent
			err = appCtx.DB().Scope(utilities.ExcludeDeletedScope()).Where("mto_shipment_id = ?", mtoShipment.ID).All(&agents)
			if err != nil {
				return mtoshipmentops.NewUpdateMTOShipmentInternalServerError().WithPayload(
					payloads.InternalServerError(nil, h.GetTraceIDFromRequest(params.HTTPRequest))), err
			}
			dbShipment.MTOAgents = agents

			// Validate further prime restrictions on model
			mtoShipment.ShipmentType = dbShipment.ShipmentType

			appCtx.Logger().Info("primeapi.UpdateMTOShipmentHandler info", zap.String("pointOfContact", params.Body.PointOfContact))
			mtoShipment, err = h.ShipmentUpdater.UpdateShipment(appCtx, mtoShipment, params.IfMatch, "prime-v3")
			if err != nil {
				appCtx.Logger().Error("primeapi.UpdateMTOShipmentHandler error", zap.Error(err))
				switch e := err.(type) {
				case apperror.NotFoundError:
					return mtoshipmentops.NewUpdateMTOShipmentNotFound().WithPayload(
						payloads.ClientError(handlers.NotFoundMessage, err.Error(), h.GetTraceIDFromRequest(params.HTTPRequest))), err
				case apperror.InvalidInputError:
					payload := payloads.ValidationError(err.Error(), h.GetTraceIDFromRequest(params.HTTPRequest), e.ValidationErrors)
					return mtoshipmentops.NewUpdateMTOShipmentUnprocessableEntity().WithPayload(payload), err
				case apperror.PreconditionFailedError:
					return mtoshipmentops.NewUpdateMTOShipmentPreconditionFailed().WithPayload(
						payloads.ClientError(handlers.PreconditionErrMessage, err.Error(), h.GetTraceIDFromRequest(params.HTTPRequest))), err
				default:
					return mtoshipmentops.NewUpdateMTOShipmentInternalServerError().WithPayload(
						payloads.InternalServerError(nil, h.GetTraceIDFromRequest(params.HTTPRequest))), err
				}
			}
			mtoShipmentPayload := payloads.MTOShipment(mtoShipment)
			return mtoshipmentops.NewUpdateMTOShipmentOK().WithPayload(mtoShipmentPayload), nil
		})
}<|MERGE_RESOLUTION|>--- conflicted
+++ resolved
@@ -59,11 +59,7 @@
 			/** Feature Flag - Mobile Home Shipment **/
 			const featureFlagMobileHome = "mobile_home"
 			isMobileHomeFeatureOn := false
-<<<<<<< HEAD
 			flagMH, err := h.FeatureFlagFetcher().GetBooleanFlag(params.HTTPRequest.Context(), appCtx.Logger(), "", featureFlagMobileHome, map[string]string{})
-=======
-			flagMH, err := h.FeatureFlagFetcher().GetBooleanFlagForUser(params.HTTPRequest.Context(), appCtx, featureFlagMobileHome, map[string]string{})
->>>>>>> 06c02e1e
 			if err != nil {
 				appCtx.Logger().Error("Error fetching feature flagMH", zap.String("featureFlagKey", featureFlagMobileHome), zap.Error(err))
 			} else {
@@ -76,26 +72,6 @@
 					"Mobile Home shipment type was used but the feature flag is not enabled.", h.GetTraceIDFromRequest(params.HTTPRequest), nil)), nil
 			}
 
-<<<<<<< HEAD
-=======
-			/** Feature Flag - UB Shipment **/
-			const featureFlagNameUB = "unaccompanied_baggage"
-			isUBFeatureOn := false
-			flag, err = h.FeatureFlagFetcher().GetBooleanFlag(params.HTTPRequest.Context(), appCtx.Logger(), "", featureFlagNameUB, map[string]string{})
-
-			if err != nil {
-				appCtx.Logger().Error("Error fetching feature flag", zap.String("featureFlagKey", featureFlagNameUB), zap.Error(err))
-			} else {
-				isUBFeatureOn = flag.Match
-			}
-
-			// Return an error if UB shipment is sent while the feature flag is turned off.
-			if !isUBFeatureOn && (*params.Body.ShipmentType == primev3messages.MTOShipmentTypeUNACCOMPANIEDBAGGAGE) {
-				return mtoshipmentops.NewCreateMTOShipmentUnprocessableEntity().WithPayload(payloads.ValidationError(
-					"Unaccompanied baggage shipments can't be created unless the unaccompanied_baggage feature flag is enabled.", h.GetTraceIDFromRequest(params.HTTPRequest), nil)), nil
-			}
-
->>>>>>> 06c02e1e
 			for _, mtoServiceItem := range params.Body.MtoServiceItems() {
 				// restrict creation to a list
 				if _, ok := CreateableServiceItemMap[mtoServiceItem.ModelType()]; !ok {
