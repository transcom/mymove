package adminapi

import (
	"fmt"

	"github.com/go-openapi/runtime/middleware"
	"github.com/gofrs/uuid"
	"go.uber.org/zap"

	"github.com/transcom/mymove/pkg/appcontext"
	"github.com/transcom/mymove/pkg/apperror"
	officeuserop "github.com/transcom/mymove/pkg/gen/adminapi/adminoperations/office_users"
	userop "github.com/transcom/mymove/pkg/gen/adminapi/adminoperations/users"
	"github.com/transcom/mymove/pkg/gen/adminmessages"
	"github.com/transcom/mymove/pkg/handlers"
	"github.com/transcom/mymove/pkg/models"
	"github.com/transcom/mymove/pkg/models/roles"
	"github.com/transcom/mymove/pkg/services"
	"github.com/transcom/mymove/pkg/services/audit"
	"github.com/transcom/mymove/pkg/services/query"
)

func payloadForRole(r roles.Role) *adminmessages.Role {
	roleType := string(r.RoleType)
	roleName := string(r.RoleName)
	return &adminmessages.Role{
		ID:        handlers.FmtUUID(r.ID),
		RoleType:  &roleType,
		RoleName:  &roleName,
		CreatedAt: *handlers.FmtDateTime(r.CreatedAt),
		UpdatedAt: *handlers.FmtDateTime(r.UpdatedAt),
	}
}

func payloadForPrivilege(p models.Privilege) *adminmessages.Privilege {
	return &adminmessages.Privilege{
		ID:            *handlers.FmtUUID(p.ID),
		PrivilegeType: *handlers.FmtString(string(p.PrivilegeType)),
		PrivilegeName: *handlers.FmtString(string(p.PrivilegeName)),
		CreatedAt:     *handlers.FmtDateTime(p.CreatedAt),
		UpdatedAt:     *handlers.FmtDateTime(p.UpdatedAt),
	}
}

func payloadForTransportationOfficeAssignment(toa models.TransportationOfficeAssignment) *adminmessages.TransportationOfficeAssignment {
	return &adminmessages.TransportationOfficeAssignment{
		OfficeUserID:           *handlers.FmtUUID(toa.ID),
		TransportationOfficeID: *handlers.FmtUUID(toa.TransportationOfficeID),
<<<<<<< HEAD
		PrimaryOffice:          *handlers.FmtBool(toa.PrimaryOffice),
=======
		PrimaryOffice:          *handlers.FmtBool(*toa.PrimaryOffice),
>>>>>>> a8f82a85
		CreatedAt:              *handlers.FmtDateTime(toa.CreatedAt),
		UpdatedAt:              *handlers.FmtDateTime(toa.UpdatedAt),
	}
}

// Ensures the payload does not have duplicate roles in the roles array. That would cause the Admin UI to show duplicate roles for a user.
func nonDuplicateRolesList(roles roles.Roles) []*adminmessages.Role {
	var rolesList []*adminmessages.Role
	seenRoles := make(map[string]bool)

	for _, role := range roles {
		roleName := string(role.RoleName)

		if !seenRoles[roleName] {
			rolesList = append(rolesList, payloadForRole(role))
			seenRoles[roleName] = true
		}
	}

	return rolesList
}

func payloadForOfficeUserModel(o models.OfficeUser) *adminmessages.OfficeUser {
	var user models.User
	if o.UserID != nil {
		user = o.User
	}
	payload := &adminmessages.OfficeUser{
		ID:                     handlers.FmtUUID(o.ID),
		FirstName:              handlers.FmtString(o.FirstName),
		MiddleInitials:         handlers.FmtStringPtr(o.MiddleInitials),
		LastName:               handlers.FmtString(o.LastName),
		Telephone:              handlers.FmtString(o.Telephone),
		Email:                  handlers.FmtString(o.Email),
		TransportationOfficeID: handlers.FmtUUID(o.TransportationOfficeID),
		Active:                 handlers.FmtBool(o.Active),
		Status:                 (*string)(o.Status),
		CreatedAt:              *handlers.FmtDateTime(o.CreatedAt),
		UpdatedAt:              *handlers.FmtDateTime(o.UpdatedAt),
	}
	if o.UserID != nil {
		userIDFmt := handlers.FmtUUID(*o.UserID)
		if userIDFmt != nil {
			payload.UserID = *userIDFmt
		}
	}

	payload.Roles = nonDuplicateRolesList(user.Roles)

	for _, privilege := range user.Privileges {
		payload.Privileges = append(payload.Privileges, payloadForPrivilege(privilege))
	}
	for _, transportationAssignment := range o.TransportationOfficeAssignments {
		payload.TransportationOfficeAssignments = append(payload.TransportationOfficeAssignments, payloadForTransportationOfficeAssignment(transportationAssignment))
	}
	return payload
}

// IndexOfficeUsersHandler returns a list of office users via GET /office_users
type IndexOfficeUsersHandler struct {
	handlers.HandlerConfig
	services.ListFetcher
	services.NewQueryFilter
	services.NewPagination
}

var officeUserFilterConverters = map[string]func(string) []services.QueryFilter{
	"search": func(content string) []services.QueryFilter {
		nameSearch := fmt.Sprintf("%s%%", content)
		return []services.QueryFilter{
			query.NewQueryFilter("email", "ILIKE", fmt.Sprintf("%%%s%%", content)),
			query.NewQueryFilter("first_name", "ILIKE", nameSearch),
			query.NewQueryFilter("last_name", "ILIKE", nameSearch),
		}
	},
}

// Handle retrieves a list of office users
func (h IndexOfficeUsersHandler) Handle(params officeuserop.IndexOfficeUsersParams) middleware.Responder {
	return h.AuditableAppContextFromRequestWithErrors(params.HTTPRequest,
		func(appCtx appcontext.AppContext) (middleware.Responder, error) {
			// Here is where NewQueryFilter will be used to create Filters from the 'filter' query param
			queryFilters := generateQueryFilters(appCtx.Logger(), params.Filter, officeUserFilterConverters)

			// Add a filter for approved status
			queryFilters = append(queryFilters, query.NewQueryFilter("status", "=", "APPROVED"))

			pagination := h.NewPagination(params.Page, params.PerPage)
			ordering := query.NewQueryOrder(params.Sort, params.Order)

			queryAssociations := query.NewQueryAssociationsPreload([]services.QueryAssociation{
				query.NewQueryAssociation("User.Roles"),
				query.NewQueryAssociation("User.Privileges"),
			})

			var officeUsers models.OfficeUsers
			err := h.ListFetcher.FetchRecordList(appCtx, &officeUsers, queryFilters, queryAssociations, pagination, ordering)
			if err != nil {
				return handlers.ResponseForError(appCtx.Logger(), err), err
			}

			totalOfficeUsersCount, err := h.ListFetcher.FetchRecordCount(appCtx, &officeUsers, queryFilters)
			if err != nil {
				return handlers.ResponseForError(appCtx.Logger(), err), err
			}

			queriedOfficeUsersCount := len(officeUsers)

			payload := make(adminmessages.OfficeUsers, queriedOfficeUsersCount)

			for i, s := range officeUsers {
				payload[i] = payloadForOfficeUserModel(s)
			}

			return officeuserop.NewIndexOfficeUsersOK().WithContentRange(fmt.Sprintf("office users %d-%d/%d", pagination.Offset(), pagination.Offset()+queriedOfficeUsersCount, totalOfficeUsersCount)).WithPayload(payload), nil
		})
}

// GetOfficeUserHandler retrieves office user handler
type GetOfficeUserHandler struct {
	handlers.HandlerConfig
	services.OfficeUserFetcherPop
	services.NewQueryFilter
}

// Handle retrieves an office user
func (h GetOfficeUserHandler) Handle(params officeuserop.GetOfficeUserParams) middleware.Responder {
	return h.AuditableAppContextFromRequestWithErrors(params.HTTPRequest,
		func(appCtx appcontext.AppContext) (middleware.Responder, error) {

			officeUserID := uuid.FromStringOrNil(params.OfficeUserID.String())
			officeUser, err := h.OfficeUserFetcherPop.FetchOfficeUserByID(appCtx, officeUserID)
			if err != nil {
				return handlers.ResponseForError(appCtx.Logger(), err), err
			}

			userError := appCtx.DB().Load(&officeUser, "User")
			if userError != nil {
				return handlers.ResponseForError(appCtx.Logger(), userError), userError
			}

			//todo: we want to move this query out of the handler and into querybuilder, if possible
			roleError := appCtx.DB().Q().Join("users_roles", "users_roles.role_id = roles.id").
				Where("users_roles.deleted_at IS NULL AND users_roles.user_id = ?", (officeUser.User.ID)).
				All(&officeUser.User.Roles)
			if roleError != nil {
				return handlers.ResponseForError(appCtx.Logger(), roleError), roleError
			}

			privilegeError := appCtx.DB().Q().Join("users_privileges", "users_privileges.privilege_id = privileges.id").
				Where("users_privileges.deleted_at IS NULL AND users_privileges.user_id = ?", (officeUser.User.ID)).
				All(&officeUser.User.Privileges)
			if privilegeError != nil {
				return handlers.ResponseForError(appCtx.Logger(), privilegeError), privilegeError
			}

			transportationOfficeAssignmentError := appCtx.DB().Q().EagerPreload("TransportationOffice").
				Join("transportation_offices", "transportation_office_assignments.transportation_office_id = transportation_offices.id").
				Where("transportation_office_assignments.id = ?", (officeUser.ID)).
				All(&officeUser.TransportationOfficeAssignments)
			if transportationOfficeAssignmentError != nil {
				return handlers.ResponseForError(appCtx.Logger(), transportationOfficeAssignmentError), transportationOfficeAssignmentError
			}

			payload := payloadForOfficeUserModel(officeUser)

			return officeuserop.NewGetOfficeUserOK().WithPayload(payload), nil
		})
}

// CreateOfficeUserHandler creates an office user
type CreateOfficeUserHandler struct {
	handlers.HandlerConfig
	services.OfficeUserCreator
	services.NewQueryFilter
	services.UserRoleAssociator
	services.RoleAssociater
	services.UserPrivilegeAssociator
	services.TransportaionOfficeAssignmentUpdater
}

// Handle creates an office user
func (h CreateOfficeUserHandler) Handle(params officeuserop.CreateOfficeUserParams) middleware.Responder {
	payload := params.OfficeUser
	return h.AuditableAppContextFromRequestWithErrors(params.HTTPRequest,
		func(appCtx appcontext.AppContext) (middleware.Responder, error) {

			if len(payload.TransportationOfficeAssignments) == 0 {
				err := apperror.NewBadDataError("At least one transportation office is required")
				appCtx.Logger().Error(err.Error())
				return officeuserop.NewCreateOfficeUserUnprocessableEntity(), err
			}

			primaryTransportationOfficeID, err := getPrimaryTransportationOfficeIDFromPayload(payload.TransportationOfficeAssignments)

			if err != nil {
				appCtx.Logger().Error("Error identifying primary transportation office", zap.Error(err))
				appCtx.Logger().Error(err.Error())
				return officeuserop.NewCreateOfficeUserUnprocessableEntity(), err
			}

			if len(payload.Roles) == 0 {
				err = apperror.NewBadDataError("At least one office user role is required")
				appCtx.Logger().Error(err.Error())
				return officeuserop.NewCreateOfficeUserUnprocessableEntity(), err
			}

			updatedRoles := rolesPayloadToModel(payload.Roles)
			if len(updatedRoles) == 0 {
				err = apperror.NewBadDataError("No roles were matched from payload")
				appCtx.Logger().Error(err.Error())
				return officeuserop.NewCreateOfficeUserUnprocessableEntity(), err
			}

			// if the user is being manually created, then we know they will already be approved
			officeUserStatus := models.OfficeUserStatusAPPROVED

			officeUser := models.OfficeUser{
				LastName:               payload.LastName,
				FirstName:              payload.FirstName,
				Telephone:              payload.Telephone,
				Email:                  payload.Email,
				TransportationOfficeID: primaryTransportationOfficeID,
				Active:                 true,
				Status:                 &officeUserStatus,
			}

			primaryTransportationIDFilter := []services.QueryFilter{
				h.NewQueryFilter("id", "=", primaryTransportationOfficeID),
			}

			createdOfficeUser, verrs, err := h.OfficeUserCreator.CreateOfficeUser(appCtx, &officeUser, primaryTransportationIDFilter)
			if verrs != nil {
				validationError := &adminmessages.ValidationError{
					InvalidFields: handlers.NewValidationErrorsResponse(verrs).Errors,
				}

				validationError.Title = handlers.FmtString(handlers.ValidationErrMessage)
				validationError.Detail = handlers.FmtString("The information you provided is invalid.")
				validationError.Instance = handlers.FmtUUID(h.GetTraceIDFromRequest(params.HTTPRequest))

				return officeuserop.NewCreateOfficeUserUnprocessableEntity().WithPayload(validationError), verrs
			}

			if err != nil {
				appCtx.Logger().Error("Error saving user", zap.Error(err))
				return officeuserop.NewCreateOfficeUserInternalServerError(), err
			}

			_, verrs, err = h.UserRoleAssociator.UpdateUserRoles(appCtx, *createdOfficeUser.UserID, updatedRoles)
			if verrs.HasAny() {
				validationError := &adminmessages.ValidationError{
					InvalidFields: handlers.NewValidationErrorsResponse(verrs).Errors,
				}

				validationError.Title = handlers.FmtString(handlers.ValidationErrMessage)
				validationError.Detail = handlers.FmtString("The information you provided is invalid.")
				validationError.Instance = handlers.FmtUUID(h.GetTraceIDFromRequest(params.HTTPRequest))

				return officeuserop.NewCreateOfficeUserUnprocessableEntity().WithPayload(validationError), verrs
			}
			if err != nil {
				appCtx.Logger().Error("Error updating user roles", zap.Error(err))
				return officeuserop.NewUpdateOfficeUserInternalServerError(), err
			}

			roles, err := h.RoleAssociater.FetchRolesForUser(appCtx, *createdOfficeUser.UserID)
			if err != nil {
				appCtx.Logger().Error("Error fetching user roles", zap.Error(err))
				return officeuserop.NewUpdateOfficeUserInternalServerError(), err
			}

			createdOfficeUser.User.Roles = roles

			updatedPrivileges := privilegesPayloadToModel(payload.Privileges)
			_, err = h.UserPrivilegeAssociator.UpdateUserPrivileges(appCtx, *createdOfficeUser.UserID, updatedPrivileges)
			if err != nil {
				appCtx.Logger().Error("Error updating user privileges", zap.Error(err))
				return officeuserop.NewUpdateOfficeUserInternalServerError(), err
			}

			updatedTransportationOfficeAssignments, err := transportationOfficeAssignmentsPayloadToModel(payload.TransportationOfficeAssignments)
			if err != nil {
				appCtx.Logger().Error("UUID parsing error for transportation office assignments", zap.Error(err))
				return officeuserop.NewCreateOfficeUserUnprocessableEntity(), err
			}

			transportationOfficeAssignments, err :=
				h.TransportaionOfficeAssignmentUpdater.UpdateTransportaionOfficeAssignments(appCtx, createdOfficeUser.ID, updatedTransportationOfficeAssignments)
			if err != nil {
				appCtx.Logger().Error("Error updating office user's transportation office assignments", zap.Error(err))
				return officeuserop.NewCreateOfficeUserUnprocessableEntity(), err
			}

			createdOfficeUser.TransportationOfficeAssignments = transportationOfficeAssignments

			_, err = audit.Capture(appCtx, createdOfficeUser, nil, params.HTTPRequest)
			if err != nil {
				appCtx.Logger().Error("Error capturing audit record", zap.Error(err))
			}

			returnPayload := payloadForOfficeUserModel(*createdOfficeUser)
			return officeuserop.NewCreateOfficeUserCreated().WithPayload(returnPayload), nil
		})
}

// UpdateOfficeUserHandler updates an office user
type UpdateOfficeUserHandler struct {
	handlers.HandlerConfig
	services.OfficeUserUpdater
	services.NewQueryFilter
	services.UserRoleAssociator
	services.UserPrivilegeAssociator
	services.UserSessionRevocation
	services.TransportaionOfficeAssignmentUpdater
}

// Handle updates an office user
func (h UpdateOfficeUserHandler) Handle(params officeuserop.UpdateOfficeUserParams) middleware.Responder {
	payload := params.OfficeUser
	return h.AuditableAppContextFromRequestWithErrors(params.HTTPRequest,
		func(appCtx appcontext.AppContext) (middleware.Responder, error) {
			officeUserID, err := uuid.FromString(params.OfficeUserID.String())
			if err != nil {
				appCtx.Logger().Error(fmt.Sprintf("UUID Parsing for %s", params.OfficeUserID.String()), zap.Error(err))
			}

			var primaryTransportationOfficeID uuid.UUID
			if len(payload.TransportationOfficeAssignments) > 0 {
				primaryTransportationOfficeID, err = getPrimaryTransportationOfficeIDFromPayload(payload.TransportationOfficeAssignments)

				if err != nil {
					appCtx.Logger().Error("Error identifying primary transportation office", zap.Error(err))
					return officeuserop.NewCreateOfficeUserUnprocessableEntity(), err
				}
			}

			updatedOfficeUser, verrs, err := h.OfficeUserUpdater.UpdateOfficeUser(appCtx, officeUserID, payload, primaryTransportationOfficeID)

			if err != nil || verrs != nil {
				appCtx.Logger().Error("Error saving user", zap.Error(err), zap.Error(verrs))
				return officeuserop.NewUpdateOfficeUserInternalServerError(), err
			}

			if updatedOfficeUser.UserID != nil && payload.Roles != nil {
				updatedRoles := rolesPayloadToModel(payload.Roles)
				_, verrs, err = h.UserRoleAssociator.UpdateUserRoles(appCtx, *updatedOfficeUser.UserID, updatedRoles)
				if verrs.HasAny() {
					validationError := &adminmessages.ValidationError{
						InvalidFields: handlers.NewValidationErrorsResponse(verrs).Errors,
					}

					validationError.Title = handlers.FmtString(handlers.ValidationErrMessage)
					validationError.Detail = handlers.FmtString("The information you provided is invalid.")
					validationError.Instance = handlers.FmtUUID(h.GetTraceIDFromRequest(params.HTTPRequest))

					return officeuserop.NewCreateOfficeUserUnprocessableEntity().WithPayload(validationError), verrs
				}
				if err != nil {
					appCtx.Logger().Error("Error updating user roles", zap.Error(err))
					return officeuserop.NewUpdateOfficeUserInternalServerError(), err
				}

				boolean := true
				revokeOfficeSessionPayload := adminmessages.UserUpdate{
					RevokeOfficeSession: &boolean,
				}

				_, validationErrors, revokeErr := h.UserSessionRevocation.RevokeUserSession(
					appCtx,
					*updatedOfficeUser.UserID,
					&revokeOfficeSessionPayload,
					h.SessionManagers(),
				)

				if revokeErr != nil {
					err = apperror.NewInternalServerError("Error revoking user session")
					appCtx.Logger().Error(err.Error(), zap.Error(revokeErr))
					return userop.NewUpdateUserInternalServerError(), revokeErr
				}

				if validationErrors != nil {
					err = apperror.NewInternalServerError("Error revoking user session")
					appCtx.Logger().Error(err.Error(), zap.Error(verrs))
					return userop.NewUpdateUserInternalServerError(), validationErrors
				}
			}

			if updatedOfficeUser.UserID != nil && payload.Privileges != nil {
				updatedPrivileges := privilegesPayloadToModel(payload.Privileges)
				_, err = h.UserPrivilegeAssociator.UpdateUserPrivileges(appCtx, *updatedOfficeUser.UserID, updatedPrivileges)
				if err != nil {
					appCtx.Logger().Error("Error updating user privileges", zap.Error(err))
					return officeuserop.NewUpdateOfficeUserInternalServerError(), err
				}

				boolean := true
				revokeOfficeSessionPayload := adminmessages.UserUpdate{
					RevokeOfficeSession: &boolean,
				}

				_, validationErrors, revokeErr := h.UserSessionRevocation.RevokeUserSession(
					appCtx,
					*updatedOfficeUser.UserID,
					&revokeOfficeSessionPayload,
					h.SessionManagers(),
				)

				if revokeErr != nil {
					err = apperror.NewInternalServerError("Error revoking user session")
					appCtx.Logger().Error(err.Error(), zap.Error(revokeErr))
					return userop.NewUpdateUserInternalServerError(), revokeErr
				}

				if validationErrors != nil {
					err = apperror.NewInternalServerError("Error revoking user session")
					appCtx.Logger().Error(err.Error(), zap.Error(verrs))
					return userop.NewUpdateUserInternalServerError(), validationErrors
				}
			}

			if len(payload.TransportationOfficeAssignments) > 0 {

				transportationOfficeAssignmentsFromPayload, err := transportationOfficeAssignmentsPayloadToModel(payload.TransportationOfficeAssignments)
				if err != nil {
					appCtx.Logger().Error("UUID parsing error for transportation office assignments", zap.Error(err))
					return officeuserop.NewCreateOfficeUserUnprocessableEntity(), err
				}

				updatedTransportationOfficeAssignments, err :=
					h.TransportaionOfficeAssignmentUpdater.UpdateTransportaionOfficeAssignments(appCtx, updatedOfficeUser.ID, transportationOfficeAssignmentsFromPayload)
				if err != nil {
					appCtx.Logger().Error("Error updating office user's transportation office assignments", zap.Error(err))
					return officeuserop.NewCreateOfficeUserUnprocessableEntity(), err
				}

				updatedOfficeUser.TransportationOfficeAssignments = updatedTransportationOfficeAssignments

				boolean := true
				revokeOfficeSessionPayload := adminmessages.UserUpdate{
					RevokeOfficeSession: &boolean,
				}

				_, validationErrors, revokeErr := h.UserSessionRevocation.RevokeUserSession(
					appCtx,
					*updatedOfficeUser.UserID,
					&revokeOfficeSessionPayload,
					h.SessionManagers(),
				)

				if revokeErr != nil {
					err = apperror.NewInternalServerError("Error revoking user session")
					appCtx.Logger().Error(err.Error(), zap.Error(revokeErr))
					return userop.NewUpdateUserInternalServerError(), revokeErr
				}

				if validationErrors != nil {
					err = apperror.NewInternalServerError("Error revoking user session")
					appCtx.Logger().Error(err.Error(), zap.Error(verrs))
					return userop.NewUpdateUserInternalServerError(), validationErrors
				}
			}

			// Log if the account was enabled or disabled (POAM requirement)
			if payload.Active != nil {
				_, err = audit.CaptureAccountStatus(appCtx, updatedOfficeUser, *payload.Active, params.HTTPRequest)
				if err != nil {
					appCtx.Logger().Error("Error capturing account status audit record in UpdateOfficeUserHandler", zap.Error(err))
				}
			}

			_, err = audit.Capture(appCtx, updatedOfficeUser, payload, params.HTTPRequest)
			if err != nil {
				appCtx.Logger().Error("Error capturing audit record", zap.Error(err))
			}

			returnPayload := payloadForOfficeUserModel(*updatedOfficeUser)

			return officeuserop.NewUpdateOfficeUserOK().WithPayload(returnPayload), nil
		})
}

func rolesPayloadToModel(payload []*adminmessages.OfficeUserRole) []roles.RoleType {
	var rt []roles.RoleType
	for _, role := range payload {
		if role.RoleType != nil {
			rt = append(rt, roles.RoleType(*role.RoleType))
		}
	}
	return rt
}

func privilegesPayloadToModel(payload []*adminmessages.OfficeUserPrivilege) []models.PrivilegeType {
	var rt []models.PrivilegeType
	for _, privilege := range payload {
		if privilege.PrivilegeType != nil {
			rt = append(rt, models.PrivilegeType(*privilege.PrivilegeType))
		}
	}
	return rt
}

func transportationOfficeAssignmentsPayloadToModel(payload []*adminmessages.OfficeUserTransportationOfficeAssignment) (models.TransportationOfficeAssignments, error) {
	var toas models.TransportationOfficeAssignments
	for _, toa := range payload {
		transportationOfficeID, err := uuid.FromString(toa.TransportationOfficeID.String())

		if err != nil {
			return models.TransportationOfficeAssignments{}, err
		}

		model := &models.TransportationOfficeAssignment{
			TransportationOfficeID: transportationOfficeID,
<<<<<<< HEAD
			PrimaryOffice:          *toa.PrimaryOffice,
=======
			PrimaryOffice:          toa.PrimaryOffice,
>>>>>>> a8f82a85
		}

		toas = append(toas, *model)
	}
	return toas, nil
}

func getPrimaryTransportationOfficeIDFromPayload(payload []*adminmessages.OfficeUserTransportationOfficeAssignment) (uuid.UUID, error) {
	var transportationOfficeID uuid.UUID
	var err error

	if len(payload) == 1 {
		transportationOfficeID, err = uuid.FromString(payload[0].TransportationOfficeID.String())
		return transportationOfficeID, err
	}

	for _, toa := range payload {
		if toa.PrimaryOffice != nil && *toa.PrimaryOffice {
			transportationOfficeID, err = uuid.FromString(toa.TransportationOfficeID.String())
			return transportationOfficeID, err
		}
	}

	return transportationOfficeID, apperror.NewBadDataError("Could not identify primary transportaion office from list of assignments")
}<|MERGE_RESOLUTION|>--- conflicted
+++ resolved
@@ -46,11 +46,7 @@
 	return &adminmessages.TransportationOfficeAssignment{
 		OfficeUserID:           *handlers.FmtUUID(toa.ID),
 		TransportationOfficeID: *handlers.FmtUUID(toa.TransportationOfficeID),
-<<<<<<< HEAD
-		PrimaryOffice:          *handlers.FmtBool(toa.PrimaryOffice),
-=======
 		PrimaryOffice:          *handlers.FmtBool(*toa.PrimaryOffice),
->>>>>>> a8f82a85
 		CreatedAt:              *handlers.FmtDateTime(toa.CreatedAt),
 		UpdatedAt:              *handlers.FmtDateTime(toa.UpdatedAt),
 	}
@@ -564,11 +560,7 @@
 
 		model := &models.TransportationOfficeAssignment{
 			TransportationOfficeID: transportationOfficeID,
-<<<<<<< HEAD
-			PrimaryOffice:          *toa.PrimaryOffice,
-=======
 			PrimaryOffice:          toa.PrimaryOffice,
->>>>>>> a8f82a85
 		}
 
 		toas = append(toas, *model)
