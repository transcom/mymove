--- conflicted
+++ resolved
@@ -118,7 +118,6 @@
 	}
 
 	createdOfficeUser, verrs, err := h.OfficeUserCreator.CreateOfficeUser(&officeUser, transportationIDFilter)
-<<<<<<< HEAD
 	if verrs != nil {
 		payload := &adminmessages.ValidationError{
 			InvalidFields: handlers.NewValidationErrorsResponse(verrs).Errors,
@@ -131,10 +130,7 @@
 	}
 
 	if err != nil {
-=======
-	if err != nil || verrs != nil {
-		logger.Error("Error saving user", zap.Error(verrs))
->>>>>>> 27785caa
+		logger.Error("Error saving user", zap.Error(err))
 		return officeuserop.NewCreateOfficeUserInternalServerError()
 	}
 
