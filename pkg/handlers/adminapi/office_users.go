--- conflicted
+++ resolved
@@ -462,18 +462,6 @@
 				}
 			}
 
-<<<<<<< HEAD
-			officeUserDB, err := models.FetchOfficeUserByID(appCtx.DB(), officeUserID)
-
-			if err != nil {
-				appCtx.Logger().Error("Error fetching office user", zap.Error(err))
-				return officeuserop.NewUpdateOfficeUserNotFound(), err
-			}
-
-			newOfficeUser := payloads.OfficeUserModelFromUpdate(payload, officeUserDB)
-
-			updatedOfficeUser, verrs, err := h.OfficeUserUpdater.UpdateOfficeUser(appCtx, officeUserID, newOfficeUser, primaryTransportationOfficeID)
-=======
 			if len(payload.Privileges) != 0 {
 				for _, privilege := range payload.Privileges {
 					for _, role := range payload.Roles {
@@ -502,8 +490,16 @@
 				}
 			}
 
-			updatedOfficeUser, verrs, err := h.OfficeUserUpdater.UpdateOfficeUser(appCtx, officeUserID, payload, primaryTransportationOfficeID)
->>>>>>> 5e10faec
+			officeUserDB, err := models.FetchOfficeUserByID(appCtx.DB(), officeUserID)
+
+			if err != nil {
+				appCtx.Logger().Error("Error fetching office user", zap.Error(err))
+				return officeuserop.NewUpdateOfficeUserNotFound(), err
+			}
+
+			newOfficeUser := payloads.OfficeUserModelFromUpdate(payload, officeUserDB)
+
+			updatedOfficeUser, verrs, err := h.OfficeUserUpdater.UpdateOfficeUser(appCtx, officeUserID, newOfficeUser, primaryTransportationOfficeID)
 
 			if err != nil || verrs != nil {
 				appCtx.Logger().Error("Error saving user", zap.Error(err), zap.Error(verrs))
