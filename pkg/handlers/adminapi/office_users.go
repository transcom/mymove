package adminapi

import (
	"fmt"

	"github.com/go-openapi/runtime/middleware"
	"github.com/gofrs/uuid"
	"go.uber.org/zap"

	"github.com/transcom/mymove/pkg/appcontext"
	"github.com/transcom/mymove/pkg/apperror"
	officeuserop "github.com/transcom/mymove/pkg/gen/adminapi/adminoperations/office_users"
	userop "github.com/transcom/mymove/pkg/gen/adminapi/adminoperations/users"
	"github.com/transcom/mymove/pkg/gen/adminmessages"
	"github.com/transcom/mymove/pkg/handlers"
	"github.com/transcom/mymove/pkg/models"
	"github.com/transcom/mymove/pkg/models/roles"
	"github.com/transcom/mymove/pkg/services"
	"github.com/transcom/mymove/pkg/services/audit"
	"github.com/transcom/mymove/pkg/services/query"
)

func payloadForRole(r roles.Role) *adminmessages.Role {
	roleType := string(r.RoleType)
	roleName := string(r.RoleName)
	return &adminmessages.Role{
		ID:        handlers.FmtUUID(r.ID),
		RoleType:  &roleType,
		RoleName:  &roleName,
		CreatedAt: *handlers.FmtDateTime(r.CreatedAt),
		UpdatedAt: *handlers.FmtDateTime(r.UpdatedAt),
	}
}

func payloadForPrivilege(r models.Privilege) *adminmessages.Privilege {
	return &adminmessages.Privilege{
		ID:            *handlers.FmtUUID(r.ID),
		PrivilegeType: *handlers.FmtString(string(r.PrivilegeType)),
		PrivilegeName: *handlers.FmtString(string(r.PrivilegeName)),
		CreatedAt:     *handlers.FmtDateTime(r.CreatedAt),
		UpdatedAt:     *handlers.FmtDateTime(r.UpdatedAt),
	}
}

func payloadForOfficeUserModel(o models.OfficeUser) *adminmessages.OfficeUser {
	var user models.User
	if o.UserID != nil {
		user = o.User
	}
	payload := &adminmessages.OfficeUser{
		ID:                     handlers.FmtUUID(o.ID),
		FirstName:              handlers.FmtString(o.FirstName),
		MiddleInitials:         handlers.FmtStringPtr(o.MiddleInitials),
		LastName:               handlers.FmtString(o.LastName),
		Telephone:              handlers.FmtString(o.Telephone),
		Email:                  handlers.FmtString(o.Email),
		TransportationOfficeID: handlers.FmtUUID(o.TransportationOfficeID),
		Active:                 handlers.FmtBool(o.Active),
		Status:                 handlers.FmtStringPtr(o.Status),
		CreatedAt:              *handlers.FmtDateTime(o.CreatedAt),
		UpdatedAt:              *handlers.FmtDateTime(o.UpdatedAt),
	}
	if o.UserID != nil {
		userIDFmt := handlers.FmtUUID(*o.UserID)
		if userIDFmt != nil {
			payload.UserID = *userIDFmt
		}
	}
	for _, role := range user.Roles {
		payload.Roles = append(payload.Roles, payloadForRole(role))
	}
	for _, privilege := range user.Privileges {
		payload.Privileges = append(payload.Privileges, payloadForPrivilege(privilege))
	}
	return payload
}

// IndexOfficeUsersHandler returns a list of office users via GET /office_users
type IndexOfficeUsersHandler struct {
	handlers.HandlerConfig
	services.ListFetcher
	services.NewQueryFilter
	services.NewPagination
}

var officeUserFilterConverters = map[string]func(string) []services.QueryFilter{
	"search": func(content string) []services.QueryFilter {
		nameSearch := fmt.Sprintf("%s%%", content)
		return []services.QueryFilter{
			query.NewQueryFilter("email", "ILIKE", fmt.Sprintf("%%%s%%", content)),
			query.NewQueryFilter("first_name", "ILIKE", nameSearch),
			query.NewQueryFilter("last_name", "ILIKE", nameSearch),
		}
	},
}

// Handle retrieves a list of office users
func (h IndexOfficeUsersHandler) Handle(params officeuserop.IndexOfficeUsersParams) middleware.Responder {
	return h.AuditableAppContextFromRequestWithErrors(params.HTTPRequest,
		func(appCtx appcontext.AppContext) (middleware.Responder, error) {
			// Here is where NewQueryFilter will be used to create Filters from the 'filter' query param
			queryFilters := generateQueryFilters(appCtx.Logger(), params.Filter, officeUserFilterConverters)

			// Add a filter for approved status
			queryFilters = append(queryFilters, query.NewQueryFilter("status", "=", "APPROVED"))

			pagination := h.NewPagination(params.Page, params.PerPage)
			ordering := query.NewQueryOrder(params.Sort, params.Order)

			queryAssociations := query.NewQueryAssociationsPreload([]services.QueryAssociation{
				query.NewQueryAssociation("User.Roles"),
				query.NewQueryAssociation("User.Privileges"),
			})

			var officeUsers models.OfficeUsers
			err := h.ListFetcher.FetchRecordList(appCtx, &officeUsers, queryFilters, queryAssociations, pagination, ordering)
			if err != nil {
				return handlers.ResponseForError(appCtx.Logger(), err), err
			}

			totalOfficeUsersCount, err := h.ListFetcher.FetchRecordCount(appCtx, &officeUsers, queryFilters)
			if err != nil {
				return handlers.ResponseForError(appCtx.Logger(), err), err
			}

			queriedOfficeUsersCount := len(officeUsers)

			payload := make(adminmessages.OfficeUsers, queriedOfficeUsersCount)

			for i, s := range officeUsers {
				payload[i] = payloadForOfficeUserModel(s)
			}

			return officeuserop.NewIndexOfficeUsersOK().WithContentRange(fmt.Sprintf("office users %d-%d/%d", pagination.Offset(), pagination.Offset()+queriedOfficeUsersCount, totalOfficeUsersCount)).WithPayload(payload), nil
		})
}

// GetOfficeUserHandler retrieves office user handler
type GetOfficeUserHandler struct {
	handlers.HandlerConfig
	services.OfficeUserFetcher
	services.NewQueryFilter
}

// Handle retrieves an office user
func (h GetOfficeUserHandler) Handle(params officeuserop.GetOfficeUserParams) middleware.Responder {
	return h.AuditableAppContextFromRequestWithErrors(params.HTTPRequest,
		func(appCtx appcontext.AppContext) (middleware.Responder, error) {

			officeUserID := params.OfficeUserID

			queryFilters := []services.QueryFilter{query.NewQueryFilter("id", "=", officeUserID)}

			officeUser, err := h.OfficeUserFetcher.FetchOfficeUser(appCtx, queryFilters)
			if err != nil {
				return handlers.ResponseForError(appCtx.Logger(), err), err
			}
			userError := appCtx.DB().Load(&officeUser, "User")
			if userError != nil {
				return handlers.ResponseForError(appCtx.Logger(), userError), userError
			}
			//todo: we want to move this query out of the handler and into querybuilder, if possible
			roleError := appCtx.DB().Q().Join("users_roles", "users_roles.role_id = roles.id").
				Where("users_roles.deleted_at IS NULL AND users_roles.user_id = ?", (officeUser.User.ID)).
				All(&officeUser.User.Roles)
			if roleError != nil {
				return handlers.ResponseForError(appCtx.Logger(), roleError), roleError
			}
			privilegeError := appCtx.DB().Q().Join("users_privileges", "users_privileges.privilege_id = privileges.id").
				Where("users_privileges.deleted_at IS NULL AND users_privileges.user_id = ?", (officeUser.User.ID)).
				All(&officeUser.User.Privileges)
			if privilegeError != nil {
				return handlers.ResponseForError(appCtx.Logger(), privilegeError), privilegeError
			}
			payload := payloadForOfficeUserModel(officeUser)

			return officeuserop.NewGetOfficeUserOK().WithPayload(payload), nil
		})
}

// CreateOfficeUserHandler creates an office user
type CreateOfficeUserHandler struct {
	handlers.HandlerConfig
	services.OfficeUserCreator
	services.NewQueryFilter
	services.UserRoleAssociator
	services.UserPrivilegeAssociator
}

// Handle creates an office user
func (h CreateOfficeUserHandler) Handle(params officeuserop.CreateOfficeUserParams) middleware.Responder {
	payload := params.OfficeUser
	return h.AuditableAppContextFromRequestWithErrors(params.HTTPRequest,
		func(appCtx appcontext.AppContext) (middleware.Responder, error) {

			transportationOfficeID, err := uuid.FromString(payload.TransportationOfficeID.String())
			if err != nil {
				appCtx.Logger().Error(fmt.Sprintf("UUID Parsing for %s", payload.TransportationOfficeID.String()), zap.Error(err))
				return officeuserop.NewCreateOfficeUserUnprocessableEntity(), err
			}

			if len(payload.Roles) == 0 {
				err = apperror.NewBadDataError("At least one office user role is required")
				appCtx.Logger().Error(err.Error())
				return officeuserop.NewCreateOfficeUserUnprocessableEntity(), err
			}

			updatedRoles := rolesPayloadToModel(payload.Roles)
			if len(updatedRoles) == 0 {
				err = apperror.NewBadDataError("No roles were matched from payload")
				appCtx.Logger().Error(err.Error())
				return officeuserop.NewCreateOfficeUserUnprocessableEntity(), err
			}

			// if the user is being manually created, then we know they will already be approved
			officeUserStatus := "APPROVED"

<<<<<<< HEAD
=======
			updatedPrivileges := privilegesPayloadToModel(payload.Privileges)
			if len(updatedPrivileges) == 0 {
				err = apperror.NewBadDataError("No privileges were matched from payload")
				appCtx.Logger().Error(err.Error())
				return officeuserop.NewCreateOfficeUserUnprocessableEntity(), err
			}

>>>>>>> a7f0a82d
			officeUser := models.OfficeUser{
				LastName:               payload.LastName,
				FirstName:              payload.FirstName,
				Telephone:              payload.Telephone,
				Email:                  payload.Email,
				TransportationOfficeID: transportationOfficeID,
				Active:                 true,
				Status:                 &officeUserStatus,
			}

			transportationIDFilter := []services.QueryFilter{
				h.NewQueryFilter("id", "=", transportationOfficeID),
			}

			createdOfficeUser, verrs, err := h.OfficeUserCreator.CreateOfficeUser(appCtx, &officeUser, transportationIDFilter)
			if verrs != nil {
				validationError := &adminmessages.ValidationError{
					InvalidFields: handlers.NewValidationErrorsResponse(verrs).Errors,
				}

				validationError.Title = handlers.FmtString(handlers.ValidationErrMessage)
				validationError.Detail = handlers.FmtString("The information you provided is invalid.")
				validationError.Instance = handlers.FmtUUID(h.GetTraceIDFromRequest(params.HTTPRequest))

				return officeuserop.NewCreateOfficeUserUnprocessableEntity().WithPayload(validationError), verrs
			}

			if err != nil {
				appCtx.Logger().Error("Error saving user", zap.Error(err))
				return officeuserop.NewCreateOfficeUserInternalServerError(), err
			}

			_, err = h.UserRoleAssociator.UpdateUserRoles(appCtx, *createdOfficeUser.UserID, updatedRoles)
			if err != nil {
				appCtx.Logger().Error("Error updating user roles", zap.Error(err))
				return officeuserop.NewUpdateOfficeUserInternalServerError(), err
			}

			_, err = h.UserPrivilegeAssociator.UpdateUserPrivileges(appCtx, *createdOfficeUser.UserID, updatedPrivileges)
			if err != nil {
				appCtx.Logger().Error("Error updating user privileges", zap.Error(err))
				return officeuserop.NewUpdateOfficeUserInternalServerError(), err
			}

			_, err = audit.Capture(appCtx, createdOfficeUser, nil, params.HTTPRequest)
			if err != nil {
				appCtx.Logger().Error("Error capturing audit record", zap.Error(err))
			}

			returnPayload := payloadForOfficeUserModel(*createdOfficeUser)
			return officeuserop.NewCreateOfficeUserCreated().WithPayload(returnPayload), nil
		})
}

// UpdateOfficeUserHandler updates an office user
type UpdateOfficeUserHandler struct {
	handlers.HandlerConfig
	services.OfficeUserUpdater
	services.NewQueryFilter
	services.UserRoleAssociator
	services.UserPrivilegeAssociator
	services.UserSessionRevocation
}

// Handle updates an office user
func (h UpdateOfficeUserHandler) Handle(params officeuserop.UpdateOfficeUserParams) middleware.Responder {
	payload := params.OfficeUser
	return h.AuditableAppContextFromRequestWithErrors(params.HTTPRequest,
		func(appCtx appcontext.AppContext) (middleware.Responder, error) {
			officeUserID, err := uuid.FromString(params.OfficeUserID.String())
			if err != nil {
				appCtx.Logger().Error(fmt.Sprintf("UUID Parsing for %s", params.OfficeUserID.String()), zap.Error(err))
			}

			updatedOfficeUser, verrs, err := h.OfficeUserUpdater.UpdateOfficeUser(appCtx, officeUserID, payload)

			if err != nil || verrs != nil {
				appCtx.Logger().Error("Error saving user", zap.Error(err), zap.Error(verrs))
				return officeuserop.NewUpdateOfficeUserInternalServerError(), err
			}
			if updatedOfficeUser.UserID != nil && payload.Roles != nil {
				updatedRoles := rolesPayloadToModel(payload.Roles)
				_, err = h.UserRoleAssociator.UpdateUserRoles(appCtx, *updatedOfficeUser.UserID, updatedRoles)
				if err != nil {
					appCtx.Logger().Error("Error updating user roles", zap.Error(err))
					return officeuserop.NewUpdateOfficeUserInternalServerError(), err
				}

				boolean := true
				revokeOfficeSessionPayload := adminmessages.UserUpdate{
					RevokeOfficeSession: &boolean,
				}

				_, validationErrors, revokeErr := h.UserSessionRevocation.RevokeUserSession(
					appCtx,
					*updatedOfficeUser.UserID,
					&revokeOfficeSessionPayload,
					h.SessionManagers(),
				)

				if revokeErr != nil {
					err = apperror.NewInternalServerError("Error revoking user session")
					appCtx.Logger().Error(err.Error(), zap.Error(revokeErr))
					return userop.NewUpdateUserInternalServerError(), revokeErr
				}

				if validationErrors != nil {
					err = apperror.NewInternalServerError("Error revoking user session")
					appCtx.Logger().Error(err.Error(), zap.Error(verrs))
					return userop.NewUpdateUserInternalServerError(), validationErrors
				}
			}

			if updatedOfficeUser.UserID != nil && payload.Privileges != nil {
				updatedPrivileges := privilegesPayloadToModel(payload.Privileges)
				_, err = h.UserPrivilegeAssociator.UpdateUserPrivileges(appCtx, *updatedOfficeUser.UserID, updatedPrivileges)
				if err != nil {
					appCtx.Logger().Error("Error updating user privileges", zap.Error(err))
					return officeuserop.NewUpdateOfficeUserInternalServerError(), err
				}

				boolean := true
				revokeOfficeSessionPayload := adminmessages.UserUpdate{
					RevokeOfficeSession: &boolean,
				}

				_, validationErrors, revokeErr := h.UserSessionRevocation.RevokeUserSession(
					appCtx,
					*updatedOfficeUser.UserID,
					&revokeOfficeSessionPayload,
					h.SessionManagers(),
				)

				if revokeErr != nil {
					err = apperror.NewInternalServerError("Error revoking user session")
					appCtx.Logger().Error(err.Error(), zap.Error(revokeErr))
					return userop.NewUpdateUserInternalServerError(), revokeErr
				}

				if validationErrors != nil {
					err = apperror.NewInternalServerError("Error revoking user session")
					appCtx.Logger().Error(err.Error(), zap.Error(verrs))
					return userop.NewUpdateUserInternalServerError(), validationErrors
				}
			}

			// Log if the account was enabled or disabled (POAM requirement)
			if payload.Active != nil {
				_, err = audit.CaptureAccountStatus(appCtx, updatedOfficeUser, *payload.Active, params.HTTPRequest)
				if err != nil {
					appCtx.Logger().Error("Error capturing account status audit record in UpdateOfficeUserHandler", zap.Error(err))
				}
			}

			_, err = audit.Capture(appCtx, updatedOfficeUser, payload, params.HTTPRequest)
			if err != nil {
				appCtx.Logger().Error("Error capturing audit record", zap.Error(err))
			}

			returnPayload := payloadForOfficeUserModel(*updatedOfficeUser)

			return officeuserop.NewUpdateOfficeUserOK().WithPayload(returnPayload), nil
		})
}

func rolesPayloadToModel(payload []*adminmessages.OfficeUserRole) []roles.RoleType {
	var rt []roles.RoleType
	for _, role := range payload {
		if role.RoleType != nil {
			rt = append(rt, roles.RoleType(*role.RoleType))
		}
	}
	return rt
}

func privilegesPayloadToModel(payload []*adminmessages.OfficeUserPrivilege) []models.PrivilegeType {
	var rt []models.PrivilegeType
	for _, privilege := range payload {
		if privilege.PrivilegeType != nil {
			rt = append(rt, models.PrivilegeType(*privilege.PrivilegeType))
		}
	}
	return rt
}<|MERGE_RESOLUTION|>--- conflicted
+++ resolved
@@ -215,8 +215,6 @@
 			// if the user is being manually created, then we know they will already be approved
 			officeUserStatus := "APPROVED"
 
-<<<<<<< HEAD
-=======
 			updatedPrivileges := privilegesPayloadToModel(payload.Privileges)
 			if len(updatedPrivileges) == 0 {
 				err = apperror.NewBadDataError("No privileges were matched from payload")
@@ -224,7 +222,6 @@
 				return officeuserop.NewCreateOfficeUserUnprocessableEntity(), err
 			}
 
->>>>>>> a7f0a82d
 			officeUser := models.OfficeUser{
 				LastName:               payload.LastName,
 				FirstName:              payload.FirstName,
