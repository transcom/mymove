--- conflicted
+++ resolved
@@ -184,11 +184,7 @@
 	services.OfficeUserCreator
 	services.NewQueryFilter
 	services.UserRoleAssociator
-<<<<<<< HEAD
-	services.UserPrivilegeAssociator
-=======
 	services.RoleAssociater
->>>>>>> cbf4c1c4
 }
 
 // Handle creates an office user
@@ -257,15 +253,6 @@
 				return officeuserop.NewUpdateOfficeUserInternalServerError(), err
 			}
 
-<<<<<<< HEAD
-			updatedPrivileges := privilegesPayloadToModel(payload.Privileges)
-			_, err = h.UserPrivilegeAssociator.UpdateUserPrivileges(appCtx, *createdOfficeUser.UserID, updatedPrivileges)
-			if err != nil {
-				appCtx.Logger().Error("Error updating user privileges", zap.Error(err))
-				return officeuserop.NewUpdateOfficeUserInternalServerError(), err
-			}
-
-=======
 			roles, err := h.RoleAssociater.FetchRoles(appCtx, *createdOfficeUser.UserID)
 			if err != nil {
 				appCtx.Logger().Error("Error fetching user roles", zap.Error(err))
@@ -274,7 +261,6 @@
 
 			createdOfficeUser.User.Roles = roles
 
->>>>>>> cbf4c1c4
 			_, err = audit.Capture(appCtx, createdOfficeUser, nil, params.HTTPRequest)
 			if err != nil {
 				appCtx.Logger().Error("Error capturing audit record", zap.Error(err))
