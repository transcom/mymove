--- conflicted
+++ resolved
@@ -52,15 +52,10 @@
 		ID:            *handlers.FmtUUID(p.ID),
 		RoleID:        *handlers.FmtUUID(p.RoleID),
 		RoleType:      *handlers.FmtString(string(p.Role.RoleType)),
-<<<<<<< HEAD
-		PrivilegeID:   *handlers.FmtUUID(p.PrivilegeID),
-		PrivilegeType: *handlers.FmtString(string(p.Privilege.PrivilegeType)),
-=======
 		RoleName:      *handlers.FmtString(string(p.Role.RoleName)),
 		PrivilegeID:   *handlers.FmtUUID(p.PrivilegeID),
 		PrivilegeType: *handlers.FmtString(string(p.Privilege.PrivilegeType)),
 		PrivilegeName: *handlers.FmtString(string(p.Privilege.PrivilegeName)),
->>>>>>> 42111ce4
 		CreatedAt:     *handlers.FmtDateTime(p.CreatedAt),
 		UpdatedAt:     *handlers.FmtDateTime(p.UpdatedAt),
 	}
