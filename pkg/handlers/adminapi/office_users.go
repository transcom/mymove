--- conflicted
+++ resolved
@@ -60,7 +60,6 @@
 		Sort:      sort,
 		CreatedAt: *handlers.FmtDateTime(role.CreatedAt),
 		UpdatedAt: *handlers.FmtDateTime(role.UpdatedAt),
-<<<<<<< HEAD
 	}
 
 	for _, rp := range role.RolePrivileges {
@@ -74,21 +73,6 @@
 			UpdatedAt:     *handlers.FmtDateTime(rp.Privilege.UpdatedAt),
 		})
 	}
-=======
-	}
-
-	for _, rp := range role.RolePrivileges {
-		privSort := int32(rp.Privilege.Sort)
-		r.Privileges = append(r.Privileges, &adminmessages.Privilege{
-			ID:            *handlers.FmtUUID(rp.PrivilegeID),
-			PrivilegeType: *handlers.FmtString(string(rp.Privilege.PrivilegeType)),
-			PrivilegeName: *handlers.FmtString(string(rp.Privilege.PrivilegeName)),
-			Sort:          privSort,
-			CreatedAt:     *handlers.FmtDateTime(rp.Privilege.CreatedAt),
-			UpdatedAt:     *handlers.FmtDateTime(rp.Privilege.UpdatedAt),
-		})
-	}
->>>>>>> a787dacb
 	return r
 }
 
