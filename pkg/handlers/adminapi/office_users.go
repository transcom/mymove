--- conflicted
+++ resolved
@@ -215,13 +215,6 @@
 			// if the user is being manually created, then we know they will already be approved
 			officeUserStatus := "APPROVED"
 
-			updatedPrivileges := privilegesPayloadToModel(payload.Privileges)
-			if len(updatedPrivileges) == 0 {
-				err = apperror.NewBadDataError("No privileges were matched from payload")
-				appCtx.Logger().Error(err.Error())
-				return officeuserop.NewCreateOfficeUserUnprocessableEntity(), err
-			}
-
 			officeUser := models.OfficeUser{
 				LastName:               payload.LastName,
 				FirstName:              payload.FirstName,
@@ -260,10 +253,7 @@
 				return officeuserop.NewUpdateOfficeUserInternalServerError(), err
 			}
 
-<<<<<<< HEAD
-=======
 			updatedPrivileges := privilegesPayloadToModel(payload.Privileges)
->>>>>>> 1fe93a1d
 			_, err = h.UserPrivilegeAssociator.UpdateUserPrivileges(appCtx, *createdOfficeUser.UserID, updatedPrivileges)
 			if err != nil {
 				appCtx.Logger().Error("Error updating user privileges", zap.Error(err))
