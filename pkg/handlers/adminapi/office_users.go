--- conflicted
+++ resolved
@@ -8,7 +8,6 @@
 
 	"github.com/go-openapi/runtime/middleware"
 	"github.com/gobuffalo/pop/v6"
-	"github.com/gobuffalo/validate/v3"
 	"github.com/gofrs/uuid"
 	"go.uber.org/zap"
 
@@ -327,34 +326,6 @@
 				return officeuserop.NewCreateOfficeUserUnprocessableEntity(), err
 			}
 
-<<<<<<< HEAD
-			if len(payload.Privileges) != 0 {
-				for _, privilege := range payload.Privileges {
-					for _, role := range payload.Roles {
-						privilegesAllowed, err := h.RoleAssociater.VerifyRolesPrivelegesAllowed(appCtx, role.RoleType, privilege.PrivilegeType)
-
-						if err != nil {
-							return officeuserop.NewCreateOfficeUserUnprocessableEntity(), err
-						}
-
-						if !privilegesAllowed {
-							err = apperror.NewBadDataError(fmt.Sprintf("%s is not an authorized role for %s privileges", *role.Name, *privilege.Name))
-							appCtx.Logger().Error(err.Error())
-							verrs := validate.NewErrors()
-							verrs.Add("Validation Error", err.Error())
-							validationError := &adminmessages.ValidationError{
-								InvalidFields: handlers.NewValidationErrorsResponse(verrs).Errors,
-							}
-
-							validationError.Title = handlers.FmtString(handlers.ValidationErrMessage)
-							validationError.Detail = handlers.FmtString("Selected office user role is not authorized for supplied privilege")
-							validationError.Instance = handlers.FmtUUID(h.GetTraceIDFromRequest(params.HTTPRequest))
-
-							return officeuserop.NewCreateOfficeUserUnprocessableEntity().WithPayload(validationError), verrs
-						}
-					}
-				}
-=======
 			privilegesAllowed, verrs, err := h.UserPrivilegeAssociator.VerifyUserPrivilegeAllowed(appCtx, payload.Roles, payload.Privileges)
 
 			if err != nil {
@@ -373,7 +344,6 @@
 				}
 
 				return officeuserop.NewCreateOfficeUserUnprocessableEntity().WithPayload(validationError), verrs
->>>>>>> 182e766d
 			}
 
 			// if the user is being manually created, then we know they will already be approved
@@ -500,46 +470,6 @@
 				}
 			}
 
-<<<<<<< HEAD
-			if len(payload.Privileges) != 0 {
-				for _, privilege := range payload.Privileges {
-					for _, role := range payload.Roles {
-						privilegesAllowed, err := h.RoleAssociater.VerifyRolesPrivelegesAllowed(appCtx, role.RoleType, privilege.PrivilegeType)
-
-						if err != nil {
-							return officeuserop.NewCreateOfficeUserUnprocessableEntity(), err
-						}
-
-						if !privilegesAllowed {
-							err = apperror.NewBadDataError(fmt.Sprintf("%s is not an authorized role for %s privileges", *role.Name, *privilege.Name))
-							appCtx.Logger().Error(err.Error())
-							verrs := validate.NewErrors()
-							verrs.Add("Validation Error", err.Error())
-							validationError := &adminmessages.ValidationError{
-								InvalidFields: handlers.NewValidationErrorsResponse(verrs).Errors,
-							}
-
-							validationError.Title = handlers.FmtString(handlers.ValidationErrMessage)
-							validationError.Detail = handlers.FmtString("Selected office user role is not authorized for supplied privilege")
-							validationError.Instance = handlers.FmtUUID(h.GetTraceIDFromRequest(params.HTTPRequest))
-
-							return officeuserop.NewCreateOfficeUserUnprocessableEntity().WithPayload(validationError), verrs
-						}
-					}
-				}
-			}
-
-			officeUserDB, err := models.FetchOfficeUserByID(appCtx.DB(), officeUserID)
-
-			if err != nil {
-				appCtx.Logger().Error("Error fetching office user", zap.Error(err))
-				return officeuserop.NewUpdateOfficeUserNotFound(), err
-			}
-
-			newOfficeUser := payloads.OfficeUserModelFromUpdate(payload, officeUserDB)
-
-			updatedOfficeUser, verrs, err := h.OfficeUserUpdater.UpdateOfficeUser(appCtx, officeUserID, newOfficeUser, primaryTransportationOfficeID)
-=======
 			privilegesAllowed, verrs, err := h.UserPrivilegeAssociator.VerifyUserPrivilegeAllowed(appCtx, payload.Roles, payload.Privileges)
 
 			if err != nil {
@@ -560,8 +490,16 @@
 				return officeuserop.NewCreateOfficeUserUnprocessableEntity().WithPayload(validationError), verrs
 			}
 
-			updatedOfficeUser, verrs, err := h.OfficeUserUpdater.UpdateOfficeUser(appCtx, officeUserID, payload, primaryTransportationOfficeID)
->>>>>>> 182e766d
+			officeUserDB, err := models.FetchOfficeUserByID(appCtx.DB(), officeUserID)
+
+			if err != nil {
+				appCtx.Logger().Error("Error fetching office user", zap.Error(err))
+				return officeuserop.NewUpdateOfficeUserNotFound(), err
+			}
+
+			newOfficeUser := payloads.OfficeUserModelFromUpdate(payload, officeUserDB)
+
+			updatedOfficeUser, verrs, err := h.OfficeUserUpdater.UpdateOfficeUser(appCtx, officeUserID, newOfficeUser, primaryTransportationOfficeID)
 
 			if err != nil || verrs != nil {
 				appCtx.Logger().Error("Error saving user", zap.Error(err), zap.Error(verrs))
