--- conflicted
+++ resolved
@@ -456,10 +456,7 @@
 	services.UserPrivilegeAssociator
 	services.UserSessionRevocation
 	services.TransportationOfficeAssignmentUpdater
-<<<<<<< HEAD
-	services.RoleAssociater
-=======
->>>>>>> 0bc16a9d
+	services.RoleAssociator
 }
 
 // Handle updates an office user
@@ -560,7 +557,7 @@
 					return userop.NewUpdateUserInternalServerError(), validationErrors
 				}
 
-				roles, err := h.RoleAssociater.FetchRolesForUser(appCtx, *updatedOfficeUser.UserID)
+				roles, err := h.RoleAssociator.FetchRolesForUser(appCtx, *updatedOfficeUser.UserID)
 
 				if err != nil {
 					appCtx.Logger().Error("Error fetching user roles", zap.Error(err))
