package adminapi

import (
	"database/sql"
	"encoding/json"
	"errors"
	"fmt"

	"github.com/go-openapi/runtime/middleware"
	"github.com/gobuffalo/pop/v6"
	"github.com/gofrs/uuid"
	"go.uber.org/zap"

	"github.com/transcom/mymove/pkg/appcontext"
	"github.com/transcom/mymove/pkg/apperror"
	officeuserop "github.com/transcom/mymove/pkg/gen/adminapi/adminoperations/office_users"
	userop "github.com/transcom/mymove/pkg/gen/adminapi/adminoperations/users"
	"github.com/transcom/mymove/pkg/gen/adminmessages"
	"github.com/transcom/mymove/pkg/handlers"
	"github.com/transcom/mymove/pkg/handlers/adminapi/payloads"
	"github.com/transcom/mymove/pkg/models"
	"github.com/transcom/mymove/pkg/models/roles"
	"github.com/transcom/mymove/pkg/services"
	"github.com/transcom/mymove/pkg/services/audit"
	"github.com/transcom/mymove/pkg/services/query"
)

func payloadForRole(r roles.Role) *adminmessages.Role {
	roleType := string(r.RoleType)
	roleName := string(r.RoleName)
	sort := int32(r.Sort)
	return &adminmessages.Role{
		ID:        handlers.FmtUUID(r.ID),
		RoleType:  &roleType,
		RoleName:  &roleName,
		Sort:      sort,
		CreatedAt: *handlers.FmtDateTime(r.CreatedAt),
		UpdatedAt: *handlers.FmtDateTime(r.UpdatedAt),
	}
}

func payloadForPrivilege(p roles.Privilege) *adminmessages.Privilege {
	sort := int32(p.Sort)
	return &adminmessages.Privilege{
		ID:            *handlers.FmtUUID(p.ID),
		PrivilegeType: *handlers.FmtString(string(p.PrivilegeType)),
		PrivilegeName: *handlers.FmtString(string(p.PrivilegeName)),
		Sort:          sort,
		CreatedAt:     *handlers.FmtDateTime(p.CreatedAt),
		UpdatedAt:     *handlers.FmtDateTime(p.UpdatedAt),
	}
}

func payloadForRolePrivilege(role roles.Role) *adminmessages.Role {
	sort := int32(role.Sort)
	r := &adminmessages.Role{
		ID:        handlers.FmtUUID(role.ID),
		RoleType:  handlers.FmtString(string(role.RoleType)),
		RoleName:  handlers.FmtString(string(role.RoleName)),
		Sort:      sort,
		CreatedAt: *handlers.FmtDateTime(role.CreatedAt),
		UpdatedAt: *handlers.FmtDateTime(role.UpdatedAt),
	}

	for _, rp := range role.RolePrivileges {
		privSort := int32(rp.Privilege.Sort)
		r.Privileges = append(r.Privileges, &adminmessages.Privilege{
			ID:            *handlers.FmtUUID(rp.PrivilegeID),
			PrivilegeType: *handlers.FmtString(string(rp.Privilege.PrivilegeType)),
			PrivilegeName: *handlers.FmtString(string(rp.Privilege.PrivilegeName)),
			Sort:          privSort,
			CreatedAt:     *handlers.FmtDateTime(rp.Privilege.CreatedAt),
			UpdatedAt:     *handlers.FmtDateTime(rp.Privilege.UpdatedAt),
		})
	}
	return r
}

func payloadForTransportationOfficeAssignment(toa models.TransportationOfficeAssignment) *adminmessages.TransportationOfficeAssignment {
	return &adminmessages.TransportationOfficeAssignment{
		OfficeUserID:           *handlers.FmtUUID(toa.ID),
		TransportationOfficeID: *handlers.FmtUUID(toa.TransportationOfficeID),
		PrimaryOffice:          *handlers.FmtBool(*toa.PrimaryOffice),
		CreatedAt:              *handlers.FmtDateTime(toa.CreatedAt),
		UpdatedAt:              *handlers.FmtDateTime(toa.UpdatedAt),
	}
}

// Ensures the payload does not have duplicate roles in the roles array. That would cause the Admin UI to show duplicate roles for a user.
func nonDuplicateRolesList(roles roles.Roles) []*adminmessages.Role {
	var rolesList []*adminmessages.Role
	seenRoles := make(map[string]bool)

	for _, role := range roles {
		roleName := string(role.RoleName)

		if !seenRoles[roleName] {
			rolesList = append(rolesList, payloadForRole(role))
			seenRoles[roleName] = true
		}
	}

	return rolesList
}

func payloadForOfficeUserModel(o models.OfficeUser) *adminmessages.OfficeUser {
	var user models.User
	if o.UserID != nil {
		user = o.User
	}
	payload := &adminmessages.OfficeUser{
		ID:                     handlers.FmtUUID(o.ID),
		FirstName:              handlers.FmtString(o.FirstName),
		MiddleInitials:         handlers.FmtStringPtr(o.MiddleInitials),
		LastName:               handlers.FmtString(o.LastName),
		Telephone:              handlers.FmtString(o.Telephone),
		Email:                  handlers.FmtString(o.Email),
		TransportationOfficeID: handlers.FmtUUID(o.TransportationOfficeID),
		Active:                 handlers.FmtBool(o.Active),
		Status:                 (*string)(o.Status),
		CreatedAt:              *handlers.FmtDateTime(o.CreatedAt),
		UpdatedAt:              *handlers.FmtDateTime(o.UpdatedAt),
	}
	if o.UserID != nil {
		userIDFmt := handlers.FmtUUID(*o.UserID)
		if userIDFmt != nil {
			payload.UserID = *userIDFmt
		}
	}

	payload.Roles = nonDuplicateRolesList(user.Roles)

	for _, privilege := range user.Privileges {
		payload.Privileges = append(payload.Privileges, payloadForPrivilege(privilege))
	}
	for _, transportationAssignment := range o.TransportationOfficeAssignments {
		payload.TransportationOfficeAssignments = append(payload.TransportationOfficeAssignments, payloadForTransportationOfficeAssignment(transportationAssignment))
	}
	return payload
}

// IndexOfficeUsersHandler returns a list of office users via GET /office_users
type IndexOfficeUsersHandler struct {
	handlers.HandlerConfig
	services.OfficeUserListFetcher
	services.NewQueryFilter
	services.NewPagination
}

var officeUserFilterConverters = map[string]func(string) func(*pop.Query){
	"search": func(content string) func(*pop.Query) {
		return func(query *pop.Query) {
			firstSearch, lastSearch, emailSearch := fmt.Sprintf("%%%s%%", content), fmt.Sprintf("%%%s%%", content), fmt.Sprintf("%%%s%%", content)
			query.Where("(office_users.first_name ILIKE ? OR office_users.last_name ILIKE ? OR office_users.email ILIKE ?) AND office_users.status = 'APPROVED'", firstSearch, lastSearch, emailSearch)
		}
	},
	"email": func(content string) func(*pop.Query) {
		return func(query *pop.Query) {
			emailSearch := fmt.Sprintf("%%%s%%", content)
			query.Where("office_users.email ILIKE ? AND office_users.status = 'APPROVED'", emailSearch)
		}
	},
	"phone": func(content string) func(*pop.Query) {
		return func(query *pop.Query) {
			phoneSearch := fmt.Sprintf("%%%s%%", content)
			query.Where("office_users.telephone ILIKE ? AND office_users.status = 'APPROVED'", phoneSearch)
		}
	},
	"firstName": func(content string) func(*pop.Query) {
		return func(query *pop.Query) {
			firstNameSearch := fmt.Sprintf("%%%s%%", content)
			query.Where("office_users.first_name ILIKE ? AND office_users.status = 'APPROVED'", firstNameSearch)
		}
	},
	"lastName": func(content string) func(*pop.Query) {
		return func(query *pop.Query) {
			lastNameSearch := fmt.Sprintf("%%%s%%", content)
			query.Where("office_users.last_name ILIKE ? AND office_users.status = 'APPROVED'", lastNameSearch)
		}
	},
	"office": func(content string) func(*pop.Query) {
		return func(query *pop.Query) {
			officeSearch := fmt.Sprintf("%%%s%%", content)
			query.Where("transportation_offices.name ILIKE ? AND office_users.status = 'APPROVED'", officeSearch)
		}
	},
	"active": func(content string) func(*pop.Query) {
		return func(query *pop.Query) {
			query.Where("office_users.active = ? AND office_users.status = 'APPROVED'", content)
		}
	},
}

// Handle retrieves a list of office users
func (h IndexOfficeUsersHandler) Handle(params officeuserop.IndexOfficeUsersParams) middleware.Responder {
	return h.AuditableAppContextFromRequestWithErrors(params.HTTPRequest,
		func(appCtx appcontext.AppContext) (middleware.Responder, error) {
			var filtersMap map[string]string
			if params.Filter != nil && *params.Filter != "" {
				err := json.Unmarshal([]byte(*params.Filter), &filtersMap)
				if err != nil {
					return handlers.ResponseForError(appCtx.Logger(), errors.New("invalid filter format")), err
				}
			}

			var filterFuncs []func(*pop.Query)
			for key, filterFunc := range officeUserFilterConverters {
				if filterValue, exists := filtersMap[key]; exists {
					filterFuncs = append(filterFuncs, filterFunc(filterValue))
				}
			}

			pagination := h.NewPagination(params.Page, params.PerPage)
			ordering := query.NewQueryOrder(params.Sort, params.Order)

			officeUsers, count, err := h.OfficeUserListFetcher.FetchOfficeUsersList(appCtx, filterFuncs, pagination, ordering)
			if err != nil {
				return handlers.ResponseForError(appCtx.Logger(), err), err
			}

			queriedOfficeUsersCount := len(officeUsers)

			payload := make(adminmessages.OfficeUsers, queriedOfficeUsersCount)

			for i, s := range officeUsers {
				payload[i] = payloadForOfficeUserModel(s)
			}

			return officeuserop.NewIndexOfficeUsersOK().WithContentRange(fmt.Sprintf("office users %d-%d/%d", pagination.Offset(), pagination.Offset()+queriedOfficeUsersCount, count)).WithPayload(payload), nil
		})
}

// GetOfficeUserHandler retrieves office user handler
type GetOfficeUserHandler struct {
	handlers.HandlerConfig
	services.OfficeUserFetcherPop
	services.NewQueryFilter
}

// Handle retrieves an office user
func (h GetOfficeUserHandler) Handle(params officeuserop.GetOfficeUserParams) middleware.Responder {
	return h.AuditableAppContextFromRequestWithErrors(params.HTTPRequest,
		func(appCtx appcontext.AppContext) (middleware.Responder, error) {

			officeUserID := uuid.FromStringOrNil(params.OfficeUserID.String())
			officeUser, err := h.OfficeUserFetcherPop.FetchOfficeUserByID(appCtx, officeUserID)
			if err != nil {
				return handlers.ResponseForError(appCtx.Logger(), err), err
			}

			userError := appCtx.DB().Load(&officeUser, "User")
			if userError != nil {
				return handlers.ResponseForError(appCtx.Logger(), userError), userError
			}

			//todo: we want to move this query out of the handler and into querybuilder, if possible
			roleError := appCtx.DB().Q().Join("users_roles", "users_roles.role_id = roles.id").
				Where("users_roles.deleted_at IS NULL AND users_roles.user_id = ?", (officeUser.User.ID)).
				All(&officeUser.User.Roles)
			if roleError != nil {
				return handlers.ResponseForError(appCtx.Logger(), roleError), roleError
			}

			privilegeError := appCtx.DB().Q().Join("users_privileges", "users_privileges.privilege_id = privileges.id").
				Where("users_privileges.deleted_at IS NULL AND users_privileges.user_id = ?", (officeUser.User.ID)).
				All(&officeUser.User.Privileges)
			if privilegeError != nil {
				return handlers.ResponseForError(appCtx.Logger(), privilegeError), privilegeError
			}

			transportationOfficeAssignmentError := appCtx.DB().Q().EagerPreload("TransportationOffice").
				Join("transportation_offices", "transportation_office_assignments.transportation_office_id = transportation_offices.id").
				Where("transportation_office_assignments.id = ?", (officeUser.ID)).
				All(&officeUser.TransportationOfficeAssignments)
			if transportationOfficeAssignmentError != nil {
				return handlers.ResponseForError(appCtx.Logger(), transportationOfficeAssignmentError), transportationOfficeAssignmentError
			}

			payload := payloadForOfficeUserModel(officeUser)

			return officeuserop.NewGetOfficeUserOK().WithPayload(payload), nil
		})
}

// CreateOfficeUserHandler creates an office user
type CreateOfficeUserHandler struct {
	handlers.HandlerConfig
	services.OfficeUserCreator
	services.NewQueryFilter
	services.UserRoleAssociator
<<<<<<< HEAD
	services.RoleAssociator
=======
	services.RoleFetcher
>>>>>>> 2e06ee9c
	services.UserPrivilegeAssociator
	services.TransportationOfficeAssignmentUpdater
}

// Handle creates an office user
func (h CreateOfficeUserHandler) Handle(params officeuserop.CreateOfficeUserParams) middleware.Responder {
	payload := params.OfficeUser
	return h.AuditableAppContextFromRequestWithErrors(params.HTTPRequest,
		func(appCtx appcontext.AppContext) (middleware.Responder, error) {

			if len(payload.TransportationOfficeAssignments) == 0 {
				err := apperror.NewBadDataError("At least one transportation office is required")
				appCtx.Logger().Error(err.Error())
				return officeuserop.NewCreateOfficeUserUnprocessableEntity(), err
			}

			primaryTransportationOfficeID, err := getPrimaryTransportationOfficeIDFromPayload(payload.TransportationOfficeAssignments)

			if err != nil {
				appCtx.Logger().Error("Error identifying primary transportation office", zap.Error(err))
				appCtx.Logger().Error(err.Error())
				return officeuserop.NewCreateOfficeUserUnprocessableEntity(), err
			}

			if len(payload.Roles) == 0 {
				err = apperror.NewBadDataError("At least one office user role is required")
				appCtx.Logger().Error(err.Error())
				return officeuserop.NewCreateOfficeUserUnprocessableEntity(), err
			}

			updatedRoles := rolesPayloadToModel(payload.Roles)
			if len(updatedRoles) == 0 {
				err = apperror.NewBadDataError("No roles were matched from payload")
				appCtx.Logger().Error(err.Error())
				return officeuserop.NewCreateOfficeUserUnprocessableEntity(), err
			}

			verrs, err := h.UserPrivilegeAssociator.VerifyUserPrivilegeAllowed(appCtx, payload.Roles, payload.Privileges)

			if err != nil {
				appCtx.Logger().Error("Error verifying user privileges allowed", zap.Error(err))
				appCtx.Logger().Error(err.Error())
				return officeuserop.NewCreateOfficeUserUnprocessableEntity(), err
			}

			if verrs.HasAny() {
				validationError := &adminmessages.ValidationError{
					InvalidFields: handlers.NewValidationErrorsResponse(verrs).Errors, ClientError: adminmessages.ClientError{
						Title:    handlers.FmtString(handlers.ValidationErrMessage),
						Detail:   handlers.FmtString("Selected office user role is not authorized for supplied privilege"),
						Instance: handlers.FmtUUID(h.GetTraceIDFromRequest(params.HTTPRequest)),
					},
				}

				return officeuserop.NewCreateOfficeUserUnprocessableEntity().WithPayload(validationError), verrs
			}

			// if the user is being manually created, then we know they will already be approved
			officeUserStatus := models.OfficeUserStatusAPPROVED

			officeUser := models.OfficeUser{
				LastName:               payload.LastName,
				FirstName:              payload.FirstName,
				Telephone:              payload.Telephone,
				Email:                  payload.Email,
				TransportationOfficeID: primaryTransportationOfficeID,
				Active:                 true,
				Status:                 &officeUserStatus,
			}

			primaryTransportationIDFilter := []services.QueryFilter{
				h.NewQueryFilter("id", "=", primaryTransportationOfficeID),
			}

			createdOfficeUser, verrs, err := h.OfficeUserCreator.CreateOfficeUser(appCtx, &officeUser, primaryTransportationIDFilter)
			if verrs != nil {
				validationError := &adminmessages.ValidationError{
					InvalidFields: handlers.NewValidationErrorsResponse(verrs).Errors,
				}

				validationError.Title = handlers.FmtString(handlers.ValidationErrMessage)
				validationError.Detail = handlers.FmtString("The information you provided is invalid.")
				validationError.Instance = handlers.FmtUUID(h.GetTraceIDFromRequest(params.HTTPRequest))

				return officeuserop.NewCreateOfficeUserUnprocessableEntity().WithPayload(validationError), verrs
			}

			if err != nil {
				appCtx.Logger().Error("Error saving user", zap.Error(err))
				return officeuserop.NewCreateOfficeUserInternalServerError(), err
			}

			_, verrs, err = h.UserRoleAssociator.UpdateUserRoles(appCtx, *createdOfficeUser.UserID, updatedRoles)
			if verrs.HasAny() {
				validationError := &adminmessages.ValidationError{
					InvalidFields: handlers.NewValidationErrorsResponse(verrs).Errors,
				}

				validationError.Title = handlers.FmtString(handlers.ValidationErrMessage)
				validationError.Detail = handlers.FmtString("The information you provided is invalid.")
				validationError.Instance = handlers.FmtUUID(h.GetTraceIDFromRequest(params.HTTPRequest))

				return officeuserop.NewCreateOfficeUserUnprocessableEntity().WithPayload(validationError), verrs
			}
			if err != nil {
				appCtx.Logger().Error("Error updating user roles", zap.Error(err))
				return officeuserop.NewUpdateOfficeUserInternalServerError(), err
			}

<<<<<<< HEAD
			roles, err := h.RoleAssociator.FetchRolesForUser(appCtx, *createdOfficeUser.UserID)
=======
			roles, err := h.RoleFetcher.FetchRolesForUser(appCtx, *createdOfficeUser.UserID)
>>>>>>> 2e06ee9c
			if err != nil {
				appCtx.Logger().Error("Error fetching user roles", zap.Error(err))
				return officeuserop.NewUpdateOfficeUserInternalServerError(), err
			}

			createdOfficeUser.User.Roles = roles

			updatedPrivileges := privilegesPayloadToModel(payload.Privileges)
			_, err = h.UserPrivilegeAssociator.UpdateUserPrivileges(appCtx, *createdOfficeUser.UserID, updatedPrivileges)
			if err != nil {
				appCtx.Logger().Error("Error updating user privileges", zap.Error(err))
				return officeuserop.NewUpdateOfficeUserInternalServerError(), err
			}

			privileges, err := h.UserPrivilegeAssociator.FetchPrivilegesForUser(appCtx, *createdOfficeUser.UserID)

			if err != nil {
				appCtx.Logger().Error("Error fetching user privileges", zap.Error(err))
				return officeuserop.NewUpdateOfficeUserInternalServerError(), err
			}

			createdOfficeUser.User.Privileges = privileges

			updatedTransportationOfficeAssignments, err := transportationOfficeAssignmentsPayloadToModel(payload.TransportationOfficeAssignments)
			if err != nil {
				appCtx.Logger().Error("UUID parsing error for transportation office assignments", zap.Error(err))
				return officeuserop.NewCreateOfficeUserUnprocessableEntity(), err
			}

			transportationOfficeAssignments, err :=
				h.TransportationOfficeAssignmentUpdater.UpdateTransportationOfficeAssignments(appCtx, createdOfficeUser.ID, updatedTransportationOfficeAssignments)
			if err != nil {
				appCtx.Logger().Error("Error updating office user's transportation office assignments", zap.Error(err))
				return officeuserop.NewCreateOfficeUserUnprocessableEntity(), err
			}

			createdOfficeUser.TransportationOfficeAssignments = transportationOfficeAssignments

			_, err = audit.Capture(appCtx, createdOfficeUser, nil, params.HTTPRequest)
			if err != nil {
				appCtx.Logger().Error("Error capturing audit record", zap.Error(err))
			}

			returnPayload := payloadForOfficeUserModel(*createdOfficeUser)
			return officeuserop.NewCreateOfficeUserCreated().WithPayload(returnPayload), nil
		})
}

// UpdateOfficeUserHandler updates an office user
type UpdateOfficeUserHandler struct {
	handlers.HandlerConfig
	services.OfficeUserUpdater
	services.NewQueryFilter
	services.UserRoleAssociator
	services.UserPrivilegeAssociator
	services.UserSessionRevocation
	services.TransportationOfficeAssignmentUpdater
	services.RoleFetcher
}

// Handle updates an office user
func (h UpdateOfficeUserHandler) Handle(params officeuserop.UpdateOfficeUserParams) middleware.Responder {
	payload := params.OfficeUser
	return h.AuditableAppContextFromRequestWithErrors(params.HTTPRequest,
		func(appCtx appcontext.AppContext) (middleware.Responder, error) {
			officeUserID, err := uuid.FromString(params.OfficeUserID.String())
			if err != nil {
				appCtx.Logger().Error(fmt.Sprintf("UUID Parsing for %s", params.OfficeUserID.String()), zap.Error(err))
			}

			var primaryTransportationOfficeID uuid.UUID
			if len(payload.TransportationOfficeAssignments) > 0 {
				primaryTransportationOfficeID, err = getPrimaryTransportationOfficeIDFromPayload(payload.TransportationOfficeAssignments)

				if err != nil {
					appCtx.Logger().Error("Error identifying primary transportation office", zap.Error(err))
					return officeuserop.NewCreateOfficeUserUnprocessableEntity(), err
				}
			}

			verrs, err := h.UserPrivilegeAssociator.VerifyUserPrivilegeAllowed(appCtx, payload.Roles, payload.Privileges)

			if err != nil {
				appCtx.Logger().Error("Error verifying user privileges allowed", zap.Error(err))
				appCtx.Logger().Error(err.Error())
				return officeuserop.NewCreateOfficeUserUnprocessableEntity(), err
			}

			if verrs.HasAny() {
				validationError := &adminmessages.ValidationError{
					InvalidFields: handlers.NewValidationErrorsResponse(verrs).Errors, ClientError: adminmessages.ClientError{
						Title:    handlers.FmtString(handlers.ValidationErrMessage),
						Detail:   handlers.FmtString("Selected office user role is not authorized for supplied privilege"),
						Instance: handlers.FmtUUID(h.GetTraceIDFromRequest(params.HTTPRequest)),
					},
				}

				return officeuserop.NewCreateOfficeUserUnprocessableEntity().WithPayload(validationError), verrs
			}
			officeUserDB, err := models.FetchOfficeUserByID(appCtx.DB(), officeUserID)

			if err != nil {
				appCtx.Logger().Error("Error fetching office user", zap.Error(err))
				return officeuserop.NewUpdateOfficeUserNotFound(), err
			}

			newOfficeUser := payloads.OfficeUserModelFromUpdate(payload, officeUserDB)

			updatedOfficeUser, verrs, err := h.OfficeUserUpdater.UpdateOfficeUser(appCtx, officeUserID, newOfficeUser, primaryTransportationOfficeID)

			if err != nil || verrs != nil {
				appCtx.Logger().Error("Error saving user", zap.Error(err), zap.Error(verrs))
				return officeuserop.NewUpdateOfficeUserInternalServerError(), err
			}

			if updatedOfficeUser.UserID != nil && payload.Roles != nil {
				updatedRoles := rolesPayloadToModel(payload.Roles)
				_, verrs, err = h.UserRoleAssociator.UpdateUserRoles(appCtx, *updatedOfficeUser.UserID, updatedRoles)
				if verrs.HasAny() {
					validationError := &adminmessages.ValidationError{
						InvalidFields: handlers.NewValidationErrorsResponse(verrs).Errors,
					}

					validationError.Title = handlers.FmtString(handlers.ValidationErrMessage)
					validationError.Detail = handlers.FmtString("The information you provided is invalid.")
					validationError.Instance = handlers.FmtUUID(h.GetTraceIDFromRequest(params.HTTPRequest))

					return officeuserop.NewCreateOfficeUserUnprocessableEntity().WithPayload(validationError), verrs
				}
				if err != nil {
					appCtx.Logger().Error("Error updating user roles", zap.Error(err))
					return officeuserop.NewUpdateOfficeUserInternalServerError(), err
				}

				boolean := true
				revokeOfficeSessionPayload := adminmessages.UserUpdate{
					RevokeOfficeSession: &boolean,
				}

				_, validationErrors, revokeErr := h.UserSessionRevocation.RevokeUserSession(
					appCtx,
					*updatedOfficeUser.UserID,
					&revokeOfficeSessionPayload,
					h.SessionManagers(),
				)

				if revokeErr != nil {
					err = apperror.NewInternalServerError("Error revoking user session")
					appCtx.Logger().Error(err.Error(), zap.Error(revokeErr))
					return userop.NewUpdateUserInternalServerError(), revokeErr
				}

				if validationErrors != nil {
					err = apperror.NewInternalServerError("Error revoking user session")
					appCtx.Logger().Error(err.Error(), zap.Error(verrs))
					return userop.NewUpdateUserInternalServerError(), validationErrors
				}

				roles, err := h.RoleFetcher.FetchRolesForUser(appCtx, *updatedOfficeUser.UserID)

				if err != nil {
					appCtx.Logger().Error("Error fetching user roles", zap.Error(err))
					return officeuserop.NewUpdateOfficeUserInternalServerError(), err
				}

				updatedOfficeUser.User.Roles = roles
			}

			if updatedOfficeUser.UserID != nil && payload.Privileges != nil {
				updatedPrivileges := privilegesPayloadToModel(payload.Privileges)
				_, err = h.UserPrivilegeAssociator.UpdateUserPrivileges(appCtx, *updatedOfficeUser.UserID, updatedPrivileges)
				if err != nil {
					appCtx.Logger().Error("Error updating user privileges", zap.Error(err))
					return officeuserop.NewUpdateOfficeUserInternalServerError(), err
				}

				boolean := true
				revokeOfficeSessionPayload := adminmessages.UserUpdate{
					RevokeOfficeSession: &boolean,
				}

				_, validationErrors, revokeErr := h.UserSessionRevocation.RevokeUserSession(
					appCtx,
					*updatedOfficeUser.UserID,
					&revokeOfficeSessionPayload,
					h.SessionManagers(),
				)

				if revokeErr != nil {
					err = apperror.NewInternalServerError("Error revoking user session")
					appCtx.Logger().Error(err.Error(), zap.Error(revokeErr))
					return userop.NewUpdateUserInternalServerError(), revokeErr
				}

				if validationErrors != nil {
					err = apperror.NewInternalServerError("Error revoking user session")
					appCtx.Logger().Error(err.Error(), zap.Error(verrs))
					return userop.NewUpdateUserInternalServerError(), validationErrors
				}

				privileges, err := h.UserPrivilegeAssociator.FetchPrivilegesForUser(appCtx, *updatedOfficeUser.UserID)

				if err != nil {
					appCtx.Logger().Error("Error fetching user privileges", zap.Error(err))
					return officeuserop.NewUpdateOfficeUserInternalServerError(), err
				}

				updatedOfficeUser.User.Privileges = privileges
			}

			if len(payload.TransportationOfficeAssignments) > 0 {

				transportationOfficeAssignmentsFromPayload, err := transportationOfficeAssignmentsPayloadToModel(payload.TransportationOfficeAssignments)
				if err != nil {
					appCtx.Logger().Error("UUID parsing error for transportation office assignments", zap.Error(err))
					return officeuserop.NewCreateOfficeUserUnprocessableEntity(), err
				}

				updatedTransportationOfficeAssignments, err :=
					h.TransportationOfficeAssignmentUpdater.UpdateTransportationOfficeAssignments(appCtx, updatedOfficeUser.ID, transportationOfficeAssignmentsFromPayload)
				if err != nil {
					appCtx.Logger().Error("Error updating office user's transportation office assignments", zap.Error(err))
					return officeuserop.NewCreateOfficeUserUnprocessableEntity(), err
				}

				updatedOfficeUser.TransportationOfficeAssignments = updatedTransportationOfficeAssignments

				boolean := true
				revokeOfficeSessionPayload := adminmessages.UserUpdate{
					RevokeOfficeSession: &boolean,
				}

				_, validationErrors, revokeErr := h.UserSessionRevocation.RevokeUserSession(
					appCtx,
					*updatedOfficeUser.UserID,
					&revokeOfficeSessionPayload,
					h.SessionManagers(),
				)

				if revokeErr != nil {
					err = apperror.NewInternalServerError("Error revoking user session")
					appCtx.Logger().Error(err.Error(), zap.Error(revokeErr))
					return userop.NewUpdateUserInternalServerError(), revokeErr
				}

				if validationErrors != nil {
					err = apperror.NewInternalServerError("Error revoking user session")
					appCtx.Logger().Error(err.Error(), zap.Error(verrs))
					return userop.NewUpdateUserInternalServerError(), validationErrors
				}
			}

			// Log if the account was enabled or disabled (POAM requirement)
			if payload.Active != nil {
				_, err = audit.CaptureAccountStatus(appCtx, updatedOfficeUser, *payload.Active, params.HTTPRequest)
				if err != nil {
					appCtx.Logger().Error("Error capturing account status audit record in UpdateOfficeUserHandler", zap.Error(err))
				}
			}

			_, err = audit.Capture(appCtx, updatedOfficeUser, payload, params.HTTPRequest)
			if err != nil {
				appCtx.Logger().Error("Error capturing audit record", zap.Error(err))
			}

			returnPayload := payloadForOfficeUserModel(*updatedOfficeUser)

			return officeuserop.NewUpdateOfficeUserOK().WithPayload(returnPayload), nil
		})
}

func rolesPayloadToModel(payload []*adminmessages.OfficeUserRole) []roles.RoleType {
	var rt []roles.RoleType
	for _, role := range payload {
		if role.RoleType != nil {
			rt = append(rt, roles.RoleType(*role.RoleType))
		}
	}
	return rt
}

func privilegesPayloadToModel(payload []*adminmessages.OfficeUserPrivilege) []roles.PrivilegeType {
	var rt []roles.PrivilegeType
	for _, privilege := range payload {
		if privilege.PrivilegeType != nil {
			rt = append(rt, roles.PrivilegeType(*privilege.PrivilegeType))
		}
	}
	return rt
}

func transportationOfficeAssignmentsPayloadToModel(payload []*adminmessages.OfficeUserTransportationOfficeAssignment) (models.TransportationOfficeAssignments, error) {
	var toas models.TransportationOfficeAssignments
	for _, toa := range payload {
		transportationOfficeID, err := uuid.FromString(toa.TransportationOfficeID.String())

		if err != nil {
			return models.TransportationOfficeAssignments{}, err
		}

		model := &models.TransportationOfficeAssignment{
			TransportationOfficeID: transportationOfficeID,
			PrimaryOffice:          toa.PrimaryOffice,
		}

		toas = append(toas, *model)
	}
	return toas, nil
}

func getPrimaryTransportationOfficeIDFromPayload(payload []*adminmessages.OfficeUserTransportationOfficeAssignment) (uuid.UUID, error) {
	var transportationOfficeID uuid.UUID
	var err error

	if len(payload) == 1 {
		transportationOfficeID, err = uuid.FromString(payload[0].TransportationOfficeID.String())
		return transportationOfficeID, err
	}

	for _, toa := range payload {
		if toa.PrimaryOffice != nil && *toa.PrimaryOffice {
			transportationOfficeID, err = uuid.FromString(toa.TransportationOfficeID.String())
			return transportationOfficeID, err
		}
	}

	return transportationOfficeID, apperror.NewBadDataError("Could not identify primary transportation office from list of assignments")
}

// DeleteOfficeUserHandler deletes an office user via DELETE /office_user/{officeUserId}
type DeleteOfficeUserHandler struct {
	handlers.HandlerConfig
	services.OfficeUserDeleter
}

func (h DeleteOfficeUserHandler) Handle(params officeuserop.DeleteOfficeUserParams) middleware.Responder {
	return h.AuditableAppContextFromRequestWithErrors(params.HTTPRequest,
		func(appCtx appcontext.AppContext) (middleware.Responder, error) {

			// we only allow this to be called from the admin app
			if !appCtx.Session().IsAdminApp() {
				return officeuserop.NewDeleteOfficeUserUnauthorized(), nil
			}

			officeUserID, err := uuid.FromString(params.OfficeUserID.String())
			if err != nil {
				return handlers.ResponseForError(appCtx.Logger(), err), err
			}

			err = h.OfficeUserDeleter.DeleteOfficeUser(appCtx, officeUserID)
			if err != nil {
				switch err.(type) {
				case apperror.NotFoundError:
					return officeuserop.NewDeleteOfficeUserNotFound(), err
				default:
					return officeuserop.NewDeleteOfficeUserInternalServerError(), err
				}
			}

			return officeuserop.NewDeleteOfficeUserNoContent(), nil
		})
}

// GetRolesPrivilegesHandler retrieves a list of unique role to privilege mappings via GET /office_users/roles-privileges
type GetRolesPrivilegesHandler struct {
	handlers.HandlerConfig
<<<<<<< HEAD
	services.RoleAssociator
=======
	services.RoleFetcher
>>>>>>> 2e06ee9c
}

func (h GetRolesPrivilegesHandler) Handle(params officeuserop.GetRolesPrivilegesParams) middleware.Responder {
	return h.AuditableAppContextFromRequestWithErrors(params.HTTPRequest,
		func(appCtx appcontext.AppContext) (middleware.Responder, error) {

			// we only allow this to be called from the admin app
			if !appCtx.Session().IsAdminApp() {
				return officeuserop.NewGetRolesPrivilegesUnauthorized(), nil
			}

<<<<<<< HEAD
			rolesWithRolePrivs, err := h.RoleAssociator.FetchRolesPrivileges(appCtx)
=======
			rolesWithRolePrivs, err := h.RoleFetcher.FetchRolesPrivileges(appCtx)
>>>>>>> 2e06ee9c
			if err != nil && errors.Is(err, sql.ErrNoRows) {
				return officeuserop.NewGetRolesPrivilegesNotFound(), err
			} else if err != nil {
				appCtx.Logger().Error(err.Error())
				return officeuserop.NewGetRolesPrivilegesInternalServerError(), err
			}

			payload := make([]*adminmessages.Role, len(rolesWithRolePrivs))
			for i, rwrp := range rolesWithRolePrivs {
				payload[i] = payloadForRolePrivilege(rwrp)
			}

			return officeuserop.NewGetRolesPrivilegesOK().WithPayload(payload), nil
		})
}<|MERGE_RESOLUTION|>--- conflicted
+++ resolved
@@ -288,11 +288,7 @@
 	services.OfficeUserCreator
 	services.NewQueryFilter
 	services.UserRoleAssociator
-<<<<<<< HEAD
-	services.RoleAssociator
-=======
 	services.RoleFetcher
->>>>>>> 2e06ee9c
 	services.UserPrivilegeAssociator
 	services.TransportationOfficeAssignmentUpdater
 }
@@ -402,11 +398,7 @@
 				return officeuserop.NewUpdateOfficeUserInternalServerError(), err
 			}
 
-<<<<<<< HEAD
-			roles, err := h.RoleAssociator.FetchRolesForUser(appCtx, *createdOfficeUser.UserID)
-=======
 			roles, err := h.RoleFetcher.FetchRolesForUser(appCtx, *createdOfficeUser.UserID)
->>>>>>> 2e06ee9c
 			if err != nil {
 				appCtx.Logger().Error("Error fetching user roles", zap.Error(err))
 				return officeuserop.NewUpdateOfficeUserInternalServerError(), err
@@ -773,11 +765,7 @@
 // GetRolesPrivilegesHandler retrieves a list of unique role to privilege mappings via GET /office_users/roles-privileges
 type GetRolesPrivilegesHandler struct {
 	handlers.HandlerConfig
-<<<<<<< HEAD
-	services.RoleAssociator
-=======
 	services.RoleFetcher
->>>>>>> 2e06ee9c
 }
 
 func (h GetRolesPrivilegesHandler) Handle(params officeuserop.GetRolesPrivilegesParams) middleware.Responder {
@@ -789,11 +777,7 @@
 				return officeuserop.NewGetRolesPrivilegesUnauthorized(), nil
 			}
 
-<<<<<<< HEAD
-			rolesWithRolePrivs, err := h.RoleAssociator.FetchRolesPrivileges(appCtx)
-=======
 			rolesWithRolePrivs, err := h.RoleFetcher.FetchRolesPrivileges(appCtx)
->>>>>>> 2e06ee9c
 			if err != nil && errors.Is(err, sql.ErrNoRows) {
 				return officeuserop.NewGetRolesPrivilegesNotFound(), err
 			} else if err != nil {
