package adminapi

import (
	"fmt"

	"github.com/go-openapi/runtime/middleware"
	"github.com/gofrs/uuid"
	"go.uber.org/zap"

	"github.com/transcom/mymove/pkg/appcontext"
	"github.com/transcom/mymove/pkg/apperror"
	officeuserop "github.com/transcom/mymove/pkg/gen/adminapi/adminoperations/office_users"
	userop "github.com/transcom/mymove/pkg/gen/adminapi/adminoperations/users"
	"github.com/transcom/mymove/pkg/gen/adminmessages"
	"github.com/transcom/mymove/pkg/handlers"
	"github.com/transcom/mymove/pkg/models"
	"github.com/transcom/mymove/pkg/models/roles"
	"github.com/transcom/mymove/pkg/services"
	"github.com/transcom/mymove/pkg/services/audit"
	"github.com/transcom/mymove/pkg/services/query"
)

func payloadForRole(r roles.Role) *adminmessages.Role {
	roleType := string(r.RoleType)
	roleName := string(r.RoleName)
	return &adminmessages.Role{
		ID:        handlers.FmtUUID(r.ID),
		RoleType:  &roleType,
		RoleName:  &roleName,
		CreatedAt: *handlers.FmtDateTime(r.CreatedAt),
		UpdatedAt: *handlers.FmtDateTime(r.UpdatedAt),
	}
}

func payloadForPrivilege(r models.Privilege) *adminmessages.Privilege {
	return &adminmessages.Privilege{
		ID:            *handlers.FmtUUID(r.ID),
		PrivilegeType: *handlers.FmtString(string(r.PrivilegeType)),
		PrivilegeName: *handlers.FmtString(string(r.PrivilegeName)),
		CreatedAt:     *handlers.FmtDateTime(r.CreatedAt),
		UpdatedAt:     *handlers.FmtDateTime(r.UpdatedAt),
	}
}

func payloadForOfficeUserModel(o models.OfficeUser) *adminmessages.OfficeUser {
	var user models.User
	if o.UserID != nil {
		user = o.User
	}
	payload := &adminmessages.OfficeUser{
		ID:                     handlers.FmtUUID(o.ID),
		FirstName:              handlers.FmtString(o.FirstName),
		MiddleInitials:         handlers.FmtStringPtr(o.MiddleInitials),
		LastName:               handlers.FmtString(o.LastName),
		Telephone:              handlers.FmtString(o.Telephone),
		Email:                  handlers.FmtString(o.Email),
		TransportationOfficeID: handlers.FmtUUID(o.TransportationOfficeID),
		Active:                 handlers.FmtBool(o.Active),
		Status:                 handlers.FmtStringPtr(o.Status),
		CreatedAt:              *handlers.FmtDateTime(o.CreatedAt),
		UpdatedAt:              *handlers.FmtDateTime(o.UpdatedAt),
	}
	if o.UserID != nil {
		userIDFmt := handlers.FmtUUID(*o.UserID)
		if userIDFmt != nil {
			payload.UserID = *userIDFmt
		}
	}
	for _, role := range user.Roles {
		payload.Roles = append(payload.Roles, payloadForRole(role))
	}
	for _, privilege := range user.Privileges {
		payload.Privileges = append(payload.Privileges, payloadForPrivilege(privilege))
	}
	return payload
}

// IndexOfficeUsersHandler returns a list of office users via GET /office_users
type IndexOfficeUsersHandler struct {
	handlers.HandlerConfig
	services.ListFetcher
	services.NewQueryFilter
	services.NewPagination
}

var officeUserFilterConverters = map[string]func(string) []services.QueryFilter{
	"search": func(content string) []services.QueryFilter {
		nameSearch := fmt.Sprintf("%s%%", content)
		return []services.QueryFilter{
			query.NewQueryFilter("email", "ILIKE", fmt.Sprintf("%%%s%%", content)),
			query.NewQueryFilter("first_name", "ILIKE", nameSearch),
			query.NewQueryFilter("last_name", "ILIKE", nameSearch),
		}
	},
}

// Handle retrieves a list of office users
func (h IndexOfficeUsersHandler) Handle(params officeuserop.IndexOfficeUsersParams) middleware.Responder {
	return h.AuditableAppContextFromRequestWithErrors(params.HTTPRequest,
		func(appCtx appcontext.AppContext) (middleware.Responder, error) {
			// Here is where NewQueryFilter will be used to create Filters from the 'filter' query param
			queryFilters := generateQueryFilters(appCtx.Logger(), params.Filter, officeUserFilterConverters)

			// Add a filter for approved status
			queryFilters = append(queryFilters, query.NewQueryFilter("status", "=", "APPROVED"))

			pagination := h.NewPagination(params.Page, params.PerPage)
			ordering := query.NewQueryOrder(params.Sort, params.Order)

			queryAssociations := query.NewQueryAssociationsPreload([]services.QueryAssociation{
				query.NewQueryAssociation("User.Roles"),
				query.NewQueryAssociation("User.Privileges"),
			})

			var officeUsers models.OfficeUsers
			err := h.ListFetcher.FetchRecordList(appCtx, &officeUsers, queryFilters, queryAssociations, pagination, ordering)
			if err != nil {
				return handlers.ResponseForError(appCtx.Logger(), err), err
			}

			totalOfficeUsersCount, err := h.ListFetcher.FetchRecordCount(appCtx, &officeUsers, queryFilters)
			if err != nil {
				return handlers.ResponseForError(appCtx.Logger(), err), err
			}

			queriedOfficeUsersCount := len(officeUsers)

			payload := make(adminmessages.OfficeUsers, queriedOfficeUsersCount)

			for i, s := range officeUsers {
				payload[i] = payloadForOfficeUserModel(s)
			}

			return officeuserop.NewIndexOfficeUsersOK().WithContentRange(fmt.Sprintf("office users %d-%d/%d", pagination.Offset(), pagination.Offset()+queriedOfficeUsersCount, totalOfficeUsersCount)).WithPayload(payload), nil
		})
}

// GetOfficeUserHandler retrieves office user handler
type GetOfficeUserHandler struct {
	handlers.HandlerConfig
	services.OfficeUserFetcher
	services.NewQueryFilter
}

// Handle retrieves an office user
func (h GetOfficeUserHandler) Handle(params officeuserop.GetOfficeUserParams) middleware.Responder {
	return h.AuditableAppContextFromRequestWithErrors(params.HTTPRequest,
		func(appCtx appcontext.AppContext) (middleware.Responder, error) {

			officeUserID := params.OfficeUserID

			queryFilters := []services.QueryFilter{query.NewQueryFilter("id", "=", officeUserID)}

			officeUser, err := h.OfficeUserFetcher.FetchOfficeUser(appCtx, queryFilters)
			if err != nil {
				return handlers.ResponseForError(appCtx.Logger(), err), err
			}
			userError := appCtx.DB().Load(&officeUser, "User")
			if userError != nil {
				return handlers.ResponseForError(appCtx.Logger(), userError), userError
			}
			//todo: we want to move this query out of the handler and into querybuilder, if possible
			roleError := appCtx.DB().Q().Join("users_roles", "users_roles.role_id = roles.id").
				Where("users_roles.deleted_at IS NULL AND users_roles.user_id = ?", (officeUser.User.ID)).
				All(&officeUser.User.Roles)
			if roleError != nil {
				return handlers.ResponseForError(appCtx.Logger(), roleError), roleError
			}
			privilegeError := appCtx.DB().Q().Join("users_privileges", "users_privileges.privilege_id = privileges.id").
				Where("users_privileges.deleted_at IS NULL AND users_privileges.user_id = ?", (officeUser.User.ID)).
				All(&officeUser.User.Privileges)
			if privilegeError != nil {
				return handlers.ResponseForError(appCtx.Logger(), privilegeError), privilegeError
			}
			payload := payloadForOfficeUserModel(officeUser)

			return officeuserop.NewGetOfficeUserOK().WithPayload(payload), nil
		})
}

// CreateOfficeUserHandler creates an office user
type CreateOfficeUserHandler struct {
	handlers.HandlerConfig
	services.OfficeUserCreator
	services.NewQueryFilter
	services.UserRoleAssociator
	services.RoleAssociater
<<<<<<< HEAD
=======
	services.UserPrivilegeAssociator
>>>>>>> 418cb44a
}

// Handle creates an office user
func (h CreateOfficeUserHandler) Handle(params officeuserop.CreateOfficeUserParams) middleware.Responder {
	payload := params.OfficeUser
	return h.AuditableAppContextFromRequestWithErrors(params.HTTPRequest,
		func(appCtx appcontext.AppContext) (middleware.Responder, error) {

			transportationOfficeID, err := uuid.FromString(payload.TransportationOfficeID.String())
			if err != nil {
				appCtx.Logger().Error(fmt.Sprintf("UUID Parsing for %s", payload.TransportationOfficeID.String()), zap.Error(err))
				return officeuserop.NewCreateOfficeUserUnprocessableEntity(), err
			}

			if len(payload.Roles) == 0 {
				err = apperror.NewBadDataError("At least one office user role is required")
				appCtx.Logger().Error(err.Error())
				return officeuserop.NewCreateOfficeUserUnprocessableEntity(), err
			}

			updatedRoles := rolesPayloadToModel(payload.Roles)
			if len(updatedRoles) == 0 {
				err = apperror.NewBadDataError("No roles were matched from payload")
				appCtx.Logger().Error(err.Error())
				return officeuserop.NewCreateOfficeUserUnprocessableEntity(), err
			}

			// if the user is being manually created, then we know they will already be approved
			officeUserStatus := "APPROVED"

			officeUser := models.OfficeUser{
				LastName:               payload.LastName,
				FirstName:              payload.FirstName,
				Telephone:              payload.Telephone,
				Email:                  payload.Email,
				TransportationOfficeID: transportationOfficeID,
				Active:                 true,
				Status:                 &officeUserStatus,
			}

			transportationIDFilter := []services.QueryFilter{
				h.NewQueryFilter("id", "=", transportationOfficeID),
			}

			createdOfficeUser, verrs, err := h.OfficeUserCreator.CreateOfficeUser(appCtx, &officeUser, transportationIDFilter)
			if verrs != nil {
				validationError := &adminmessages.ValidationError{
					InvalidFields: handlers.NewValidationErrorsResponse(verrs).Errors,
				}

				validationError.Title = handlers.FmtString(handlers.ValidationErrMessage)
				validationError.Detail = handlers.FmtString("The information you provided is invalid.")
				validationError.Instance = handlers.FmtUUID(h.GetTraceIDFromRequest(params.HTTPRequest))

				return officeuserop.NewCreateOfficeUserUnprocessableEntity().WithPayload(validationError), verrs
			}

			if err != nil {
				appCtx.Logger().Error("Error saving user", zap.Error(err))
				return officeuserop.NewCreateOfficeUserInternalServerError(), err
			}

			_, err = h.UserRoleAssociator.UpdateUserRoles(appCtx, *createdOfficeUser.UserID, updatedRoles)
			if err != nil {
				appCtx.Logger().Error("Error updating user roles", zap.Error(err))
				return officeuserop.NewUpdateOfficeUserInternalServerError(), err
			}

			roles, err := h.RoleAssociater.FetchRoles(appCtx, *createdOfficeUser.UserID)
<<<<<<< HEAD
=======
			if err != nil {
				appCtx.Logger().Error("Error fetching user roles", zap.Error(err))
				return officeuserop.NewUpdateOfficeUserInternalServerError(), err
			}

			createdOfficeUser.User.Roles = roles

			updatedPrivileges := privilegesPayloadToModel(payload.Privileges)
			_, err = h.UserPrivilegeAssociator.UpdateUserPrivileges(appCtx, *createdOfficeUser.UserID, updatedPrivileges)
>>>>>>> 418cb44a
			if err != nil {
				appCtx.Logger().Error("Error fetching user roles", zap.Error(err))
				return officeuserop.NewUpdateOfficeUserInternalServerError(), err
			}

			createdOfficeUser.User.Roles = roles

			_, err = audit.Capture(appCtx, createdOfficeUser, nil, params.HTTPRequest)
			if err != nil {
				appCtx.Logger().Error("Error capturing audit record", zap.Error(err))
			}

			returnPayload := payloadForOfficeUserModel(*createdOfficeUser)
			return officeuserop.NewCreateOfficeUserCreated().WithPayload(returnPayload), nil
		})
}

// UpdateOfficeUserHandler updates an office user
type UpdateOfficeUserHandler struct {
	handlers.HandlerConfig
	services.OfficeUserUpdater
	services.NewQueryFilter
	services.UserRoleAssociator
	services.UserPrivilegeAssociator
	services.UserSessionRevocation
}

// Handle updates an office user
func (h UpdateOfficeUserHandler) Handle(params officeuserop.UpdateOfficeUserParams) middleware.Responder {
	payload := params.OfficeUser
	return h.AuditableAppContextFromRequestWithErrors(params.HTTPRequest,
		func(appCtx appcontext.AppContext) (middleware.Responder, error) {
			officeUserID, err := uuid.FromString(params.OfficeUserID.String())
			if err != nil {
				appCtx.Logger().Error(fmt.Sprintf("UUID Parsing for %s", params.OfficeUserID.String()), zap.Error(err))
			}

			updatedOfficeUser, verrs, err := h.OfficeUserUpdater.UpdateOfficeUser(appCtx, officeUserID, payload)

			if err != nil || verrs != nil {
				appCtx.Logger().Error("Error saving user", zap.Error(err), zap.Error(verrs))
				return officeuserop.NewUpdateOfficeUserInternalServerError(), err
			}
			if updatedOfficeUser.UserID != nil && payload.Roles != nil {
				updatedRoles := rolesPayloadToModel(payload.Roles)
				_, err = h.UserRoleAssociator.UpdateUserRoles(appCtx, *updatedOfficeUser.UserID, updatedRoles)
				if err != nil {
					appCtx.Logger().Error("Error updating user roles", zap.Error(err))
					return officeuserop.NewUpdateOfficeUserInternalServerError(), err
				}

				boolean := true
				revokeOfficeSessionPayload := adminmessages.UserUpdate{
					RevokeOfficeSession: &boolean,
				}

				_, validationErrors, revokeErr := h.UserSessionRevocation.RevokeUserSession(
					appCtx,
					*updatedOfficeUser.UserID,
					&revokeOfficeSessionPayload,
					h.SessionManagers(),
				)

				if revokeErr != nil {
					err = apperror.NewInternalServerError("Error revoking user session")
					appCtx.Logger().Error(err.Error(), zap.Error(revokeErr))
					return userop.NewUpdateUserInternalServerError(), revokeErr
				}

				if validationErrors != nil {
					err = apperror.NewInternalServerError("Error revoking user session")
					appCtx.Logger().Error(err.Error(), zap.Error(verrs))
					return userop.NewUpdateUserInternalServerError(), validationErrors
				}
			}

			if updatedOfficeUser.UserID != nil && payload.Privileges != nil {
				updatedPrivileges := privilegesPayloadToModel(payload.Privileges)
				_, err = h.UserPrivilegeAssociator.UpdateUserPrivileges(appCtx, *updatedOfficeUser.UserID, updatedPrivileges)
				if err != nil {
					appCtx.Logger().Error("Error updating user privileges", zap.Error(err))
					return officeuserop.NewUpdateOfficeUserInternalServerError(), err
				}

				boolean := true
				revokeOfficeSessionPayload := adminmessages.UserUpdate{
					RevokeOfficeSession: &boolean,
				}

				_, validationErrors, revokeErr := h.UserSessionRevocation.RevokeUserSession(
					appCtx,
					*updatedOfficeUser.UserID,
					&revokeOfficeSessionPayload,
					h.SessionManagers(),
				)

				if revokeErr != nil {
					err = apperror.NewInternalServerError("Error revoking user session")
					appCtx.Logger().Error(err.Error(), zap.Error(revokeErr))
					return userop.NewUpdateUserInternalServerError(), revokeErr
				}

				if validationErrors != nil {
					err = apperror.NewInternalServerError("Error revoking user session")
					appCtx.Logger().Error(err.Error(), zap.Error(verrs))
					return userop.NewUpdateUserInternalServerError(), validationErrors
				}
			}

			// Log if the account was enabled or disabled (POAM requirement)
			if payload.Active != nil {
				_, err = audit.CaptureAccountStatus(appCtx, updatedOfficeUser, *payload.Active, params.HTTPRequest)
				if err != nil {
					appCtx.Logger().Error("Error capturing account status audit record in UpdateOfficeUserHandler", zap.Error(err))
				}
			}

			_, err = audit.Capture(appCtx, updatedOfficeUser, payload, params.HTTPRequest)
			if err != nil {
				appCtx.Logger().Error("Error capturing audit record", zap.Error(err))
			}

			returnPayload := payloadForOfficeUserModel(*updatedOfficeUser)

			return officeuserop.NewUpdateOfficeUserOK().WithPayload(returnPayload), nil
		})
}

func rolesPayloadToModel(payload []*adminmessages.OfficeUserRole) []roles.RoleType {
	var rt []roles.RoleType
	for _, role := range payload {
		if role.RoleType != nil {
			rt = append(rt, roles.RoleType(*role.RoleType))
		}
	}
	return rt
}

func privilegesPayloadToModel(payload []*adminmessages.OfficeUserPrivilege) []models.PrivilegeType {
	var rt []models.PrivilegeType
	for _, privilege := range payload {
		if privilege.PrivilegeType != nil {
			rt = append(rt, models.PrivilegeType(*privilege.PrivilegeType))
		}
	}
	return rt
}<|MERGE_RESOLUTION|>--- conflicted
+++ resolved
@@ -185,10 +185,7 @@
 	services.NewQueryFilter
 	services.UserRoleAssociator
 	services.RoleAssociater
-<<<<<<< HEAD
-=======
 	services.UserPrivilegeAssociator
->>>>>>> 418cb44a
 }
 
 // Handle creates an office user
@@ -258,8 +255,6 @@
 			}
 
 			roles, err := h.RoleAssociater.FetchRoles(appCtx, *createdOfficeUser.UserID)
-<<<<<<< HEAD
-=======
 			if err != nil {
 				appCtx.Logger().Error("Error fetching user roles", zap.Error(err))
 				return officeuserop.NewUpdateOfficeUserInternalServerError(), err
@@ -269,13 +264,10 @@
 
 			updatedPrivileges := privilegesPayloadToModel(payload.Privileges)
 			_, err = h.UserPrivilegeAssociator.UpdateUserPrivileges(appCtx, *createdOfficeUser.UserID, updatedPrivileges)
->>>>>>> 418cb44a
-			if err != nil {
-				appCtx.Logger().Error("Error fetching user roles", zap.Error(err))
+			if err != nil {
+				appCtx.Logger().Error("Error updating user privileges", zap.Error(err))
 				return officeuserop.NewUpdateOfficeUserInternalServerError(), err
 			}
-
-			createdOfficeUser.User.Roles = roles
 
 			_, err = audit.Capture(appCtx, createdOfficeUser, nil, params.HTTPRequest)
 			if err != nil {
