package adminapi

import (
	"fmt"

	"github.com/go-openapi/runtime/middleware"
	"github.com/gofrs/uuid"
	"go.uber.org/zap"

	"github.com/transcom/mymove/pkg/appcontext"
	"github.com/transcom/mymove/pkg/apperror"
	officeuserop "github.com/transcom/mymove/pkg/gen/adminapi/adminoperations/office_users"
	userop "github.com/transcom/mymove/pkg/gen/adminapi/adminoperations/users"
	"github.com/transcom/mymove/pkg/gen/adminmessages"
	"github.com/transcom/mymove/pkg/handlers"
	"github.com/transcom/mymove/pkg/models"
	"github.com/transcom/mymove/pkg/models/roles"
	"github.com/transcom/mymove/pkg/services"
	"github.com/transcom/mymove/pkg/services/audit"
	"github.com/transcom/mymove/pkg/services/query"
)

func payloadForRole(r roles.Role) *adminmessages.Role {
	roleType := string(r.RoleType)
	roleName := string(r.RoleName)
	return &adminmessages.Role{
		ID:        handlers.FmtUUID(r.ID),
		RoleType:  &roleType,
		RoleName:  &roleName,
		CreatedAt: *handlers.FmtDateTime(r.CreatedAt),
		UpdatedAt: *handlers.FmtDateTime(r.UpdatedAt),
	}
}

func payloadForPrivilege(r models.Privilege) *adminmessages.Privilege {
	return &adminmessages.Privilege{
		ID:            *handlers.FmtUUID(r.ID),
		PrivilegeType: *handlers.FmtString(string(r.PrivilegeType)),
		PrivilegeName: *handlers.FmtString(string(r.PrivilegeName)),
		CreatedAt:     *handlers.FmtDateTime(r.CreatedAt),
		UpdatedAt:     *handlers.FmtDateTime(r.UpdatedAt),
	}
}

func payloadForOfficeUserModel(o models.OfficeUser) *adminmessages.OfficeUser {
	var user models.User
	if o.UserID != nil {
		user = o.User
	}
	payload := &adminmessages.OfficeUser{
		ID:                     handlers.FmtUUID(o.ID),
		FirstName:              handlers.FmtString(o.FirstName),
		MiddleInitials:         handlers.FmtStringPtr(o.MiddleInitials),
		LastName:               handlers.FmtString(o.LastName),
		Telephone:              handlers.FmtString(o.Telephone),
		Email:                  handlers.FmtString(o.Email),
		TransportationOfficeID: handlers.FmtUUID(o.TransportationOfficeID),
		Active:                 handlers.FmtBool(o.Active),
		Status:                 handlers.FmtStringPtr(o.Status),
		CreatedAt:              *handlers.FmtDateTime(o.CreatedAt),
		UpdatedAt:              *handlers.FmtDateTime(o.UpdatedAt),
	}
	if o.UserID != nil {
		userIDFmt := handlers.FmtUUID(*o.UserID)
		if userIDFmt != nil {
			payload.UserID = *userIDFmt
		}
	}
	for _, role := range user.Roles {
		payload.Roles = append(payload.Roles, payloadForRole(role))
	}
	for _, privilege := range user.Privileges {
		payload.Privileges = append(payload.Privileges, payloadForPrivilege(privilege))
	}
	return payload
}

// IndexOfficeUsersHandler returns a list of office users via GET /office_users
type IndexOfficeUsersHandler struct {
	handlers.HandlerConfig
	services.ListFetcher
	services.NewQueryFilter
	services.NewPagination
}

var officeUserFilterConverters = map[string]func(string) []services.QueryFilter{
	"search": func(content string) []services.QueryFilter {
		nameSearch := fmt.Sprintf("%s%%", content)
		return []services.QueryFilter{
			query.NewQueryFilter("email", "ILIKE", fmt.Sprintf("%%%s%%", content)),
			query.NewQueryFilter("first_name", "ILIKE", nameSearch),
			query.NewQueryFilter("last_name", "ILIKE", nameSearch),
		}
	},
}

// Handle retrieves a list of office users
func (h IndexOfficeUsersHandler) Handle(params officeuserop.IndexOfficeUsersParams) middleware.Responder {
	return h.AuditableAppContextFromRequestWithErrors(params.HTTPRequest,
		func(appCtx appcontext.AppContext) (middleware.Responder, error) {
			// Here is where NewQueryFilter will be used to create Filters from the 'filter' query param
			queryFilters := generateQueryFilters(appCtx.Logger(), params.Filter, officeUserFilterConverters)

			// Add a filter for approved status
			queryFilters = append(queryFilters, query.NewQueryFilter("status", "=", "APPROVED"))

			pagination := h.NewPagination(params.Page, params.PerPage)
			ordering := query.NewQueryOrder(params.Sort, params.Order)

			queryAssociations := query.NewQueryAssociationsPreload([]services.QueryAssociation{
				query.NewQueryAssociation("User.Roles"),
				query.NewQueryAssociation("User.Privileges"),
			})

			var officeUsers models.OfficeUsers
			err := h.ListFetcher.FetchRecordList(appCtx, &officeUsers, queryFilters, queryAssociations, pagination, ordering)
			if err != nil {
				return handlers.ResponseForError(appCtx.Logger(), err), err
			}

			totalOfficeUsersCount, err := h.ListFetcher.FetchRecordCount(appCtx, &officeUsers, queryFilters)
			if err != nil {
				return handlers.ResponseForError(appCtx.Logger(), err), err
			}

			queriedOfficeUsersCount := len(officeUsers)

			payload := make(adminmessages.OfficeUsers, queriedOfficeUsersCount)

			for i, s := range officeUsers {
				payload[i] = payloadForOfficeUserModel(s)
			}

			return officeuserop.NewIndexOfficeUsersOK().WithContentRange(fmt.Sprintf("office users %d-%d/%d", pagination.Offset(), pagination.Offset()+queriedOfficeUsersCount, totalOfficeUsersCount)).WithPayload(payload), nil
		})
}

// GetOfficeUserHandler retrieves office user handler
type GetOfficeUserHandler struct {
	handlers.HandlerConfig
	services.OfficeUserFetcher
	services.NewQueryFilter
}

// Handle retrieves an office user
func (h GetOfficeUserHandler) Handle(params officeuserop.GetOfficeUserParams) middleware.Responder {
	return h.AuditableAppContextFromRequestWithErrors(params.HTTPRequest,
		func(appCtx appcontext.AppContext) (middleware.Responder, error) {

			officeUserID := params.OfficeUserID

			queryFilters := []services.QueryFilter{query.NewQueryFilter("id", "=", officeUserID)}

			officeUser, err := h.OfficeUserFetcher.FetchOfficeUser(appCtx, queryFilters)
			if err != nil {
				return handlers.ResponseForError(appCtx.Logger(), err), err
			}
			userError := appCtx.DB().Load(&officeUser, "User")
			if userError != nil {
				return handlers.ResponseForError(appCtx.Logger(), userError), userError
			}
			//todo: we want to move this query out of the handler and into querybuilder, if possible
			roleError := appCtx.DB().Q().Join("users_roles", "users_roles.role_id = roles.id").
				Where("users_roles.deleted_at IS NULL AND users_roles.user_id = ?", (officeUser.User.ID)).
				All(&officeUser.User.Roles)
			if roleError != nil {
				return handlers.ResponseForError(appCtx.Logger(), roleError), roleError
			}
			privilegeError := appCtx.DB().Q().Join("users_privileges", "users_privileges.privilege_id = privileges.id").
				Where("users_privileges.deleted_at IS NULL AND users_privileges.user_id = ?", (officeUser.User.ID)).
				All(&officeUser.User.Privileges)
			if privilegeError != nil {
				return handlers.ResponseForError(appCtx.Logger(), privilegeError), privilegeError
			}
			payload := payloadForOfficeUserModel(officeUser)

			return officeuserop.NewGetOfficeUserOK().WithPayload(payload), nil
		})
}

// CreateOfficeUserHandler creates an office user
type CreateOfficeUserHandler struct {
	handlers.HandlerConfig
	services.OfficeUserCreator
	services.NewQueryFilter
	services.UserRoleAssociator
<<<<<<< HEAD
	services.RoleAssociater
=======
	services.UserPrivilegeAssociator
>>>>>>> eb89479f
}

// Handle creates an office user
func (h CreateOfficeUserHandler) Handle(params officeuserop.CreateOfficeUserParams) middleware.Responder {
	payload := params.OfficeUser
	return h.AuditableAppContextFromRequestWithErrors(params.HTTPRequest,
		func(appCtx appcontext.AppContext) (middleware.Responder, error) {

			transportationOfficeID, err := uuid.FromString(payload.TransportationOfficeID.String())
			if err != nil {
				appCtx.Logger().Error(fmt.Sprintf("UUID Parsing for %s", payload.TransportationOfficeID.String()), zap.Error(err))
				return officeuserop.NewCreateOfficeUserUnprocessableEntity(), err
			}

			if len(payload.Roles) == 0 {
				err = apperror.NewBadDataError("At least one office user role is required")
				appCtx.Logger().Error(err.Error())
				return officeuserop.NewCreateOfficeUserUnprocessableEntity(), err
			}

			updatedRoles := rolesPayloadToModel(payload.Roles)
			if len(updatedRoles) == 0 {
				err = apperror.NewBadDataError("No roles were matched from payload")
				appCtx.Logger().Error(err.Error())
				return officeuserop.NewCreateOfficeUserUnprocessableEntity(), err
			}

			// if the user is being manually created, then we know they will already be approved
			officeUserStatus := "APPROVED"

			officeUser := models.OfficeUser{
				LastName:               payload.LastName,
				FirstName:              payload.FirstName,
				Telephone:              payload.Telephone,
				Email:                  payload.Email,
				TransportationOfficeID: transportationOfficeID,
				Active:                 true,
				Status:                 &officeUserStatus,
			}

			transportationIDFilter := []services.QueryFilter{
				h.NewQueryFilter("id", "=", transportationOfficeID),
			}

			createdOfficeUser, verrs, err := h.OfficeUserCreator.CreateOfficeUser(appCtx, &officeUser, transportationIDFilter)
			if verrs != nil {
				validationError := &adminmessages.ValidationError{
					InvalidFields: handlers.NewValidationErrorsResponse(verrs).Errors,
				}

				validationError.Title = handlers.FmtString(handlers.ValidationErrMessage)
				validationError.Detail = handlers.FmtString("The information you provided is invalid.")
				validationError.Instance = handlers.FmtUUID(h.GetTraceIDFromRequest(params.HTTPRequest))

				return officeuserop.NewCreateOfficeUserUnprocessableEntity().WithPayload(validationError), verrs
			}

			if err != nil {
				appCtx.Logger().Error("Error saving user", zap.Error(err))
				return officeuserop.NewCreateOfficeUserInternalServerError(), err
			}

			_, err = h.UserRoleAssociator.UpdateUserRoles(appCtx, *createdOfficeUser.UserID, updatedRoles)
			if err != nil {
				appCtx.Logger().Error("Error updating user roles", zap.Error(err))
				return officeuserop.NewUpdateOfficeUserInternalServerError(), err
			}

<<<<<<< HEAD
			roles, err := h.RoleAssociater.FetchRoles(appCtx, *createdOfficeUser.UserID)
			if err != nil {
				appCtx.Logger().Error("Error fetching user roles", zap.Error(err))
				return officeuserop.NewUpdateOfficeUserInternalServerError(), err
			}

			createdOfficeUser.User.Roles = roles

=======
			updatedPrivileges := privilegesPayloadToModel(payload.Privileges)
			_, err = h.UserPrivilegeAssociator.UpdateUserPrivileges(appCtx, *createdOfficeUser.UserID, updatedPrivileges)
			if err != nil {
				appCtx.Logger().Error("Error updating user privileges", zap.Error(err))
				return officeuserop.NewUpdateOfficeUserInternalServerError(), err
			}

>>>>>>> eb89479f
			_, err = audit.Capture(appCtx, createdOfficeUser, nil, params.HTTPRequest)
			if err != nil {
				appCtx.Logger().Error("Error capturing audit record", zap.Error(err))
			}

			returnPayload := payloadForOfficeUserModel(*createdOfficeUser)
			return officeuserop.NewCreateOfficeUserCreated().WithPayload(returnPayload), nil
		})
}

// UpdateOfficeUserHandler updates an office user
type UpdateOfficeUserHandler struct {
	handlers.HandlerConfig
	services.OfficeUserUpdater
	services.NewQueryFilter
	services.UserRoleAssociator
	services.UserPrivilegeAssociator
	services.UserSessionRevocation
}

// Handle updates an office user
func (h UpdateOfficeUserHandler) Handle(params officeuserop.UpdateOfficeUserParams) middleware.Responder {
	payload := params.OfficeUser
	return h.AuditableAppContextFromRequestWithErrors(params.HTTPRequest,
		func(appCtx appcontext.AppContext) (middleware.Responder, error) {
			officeUserID, err := uuid.FromString(params.OfficeUserID.String())
			if err != nil {
				appCtx.Logger().Error(fmt.Sprintf("UUID Parsing for %s", params.OfficeUserID.String()), zap.Error(err))
			}

			updatedOfficeUser, verrs, err := h.OfficeUserUpdater.UpdateOfficeUser(appCtx, officeUserID, payload)

			if err != nil || verrs != nil {
				appCtx.Logger().Error("Error saving user", zap.Error(err), zap.Error(verrs))
				return officeuserop.NewUpdateOfficeUserInternalServerError(), err
			}
			if updatedOfficeUser.UserID != nil && payload.Roles != nil {
				updatedRoles := rolesPayloadToModel(payload.Roles)
				_, err = h.UserRoleAssociator.UpdateUserRoles(appCtx, *updatedOfficeUser.UserID, updatedRoles)
				if err != nil {
					appCtx.Logger().Error("Error updating user roles", zap.Error(err))
					return officeuserop.NewUpdateOfficeUserInternalServerError(), err
				}

				boolean := true
				revokeOfficeSessionPayload := adminmessages.UserUpdate{
					RevokeOfficeSession: &boolean,
				}

				_, validationErrors, revokeErr := h.UserSessionRevocation.RevokeUserSession(
					appCtx,
					*updatedOfficeUser.UserID,
					&revokeOfficeSessionPayload,
					h.SessionManagers(),
				)

				if revokeErr != nil {
					err = apperror.NewInternalServerError("Error revoking user session")
					appCtx.Logger().Error(err.Error(), zap.Error(revokeErr))
					return userop.NewUpdateUserInternalServerError(), revokeErr
				}

				if validationErrors != nil {
					err = apperror.NewInternalServerError("Error revoking user session")
					appCtx.Logger().Error(err.Error(), zap.Error(verrs))
					return userop.NewUpdateUserInternalServerError(), validationErrors
				}
			}

			if updatedOfficeUser.UserID != nil && payload.Privileges != nil {
				updatedPrivileges := privilegesPayloadToModel(payload.Privileges)
				_, err = h.UserPrivilegeAssociator.UpdateUserPrivileges(appCtx, *updatedOfficeUser.UserID, updatedPrivileges)
				if err != nil {
					appCtx.Logger().Error("Error updating user privileges", zap.Error(err))
					return officeuserop.NewUpdateOfficeUserInternalServerError(), err
				}

				boolean := true
				revokeOfficeSessionPayload := adminmessages.UserUpdate{
					RevokeOfficeSession: &boolean,
				}

				_, validationErrors, revokeErr := h.UserSessionRevocation.RevokeUserSession(
					appCtx,
					*updatedOfficeUser.UserID,
					&revokeOfficeSessionPayload,
					h.SessionManagers(),
				)

				if revokeErr != nil {
					err = apperror.NewInternalServerError("Error revoking user session")
					appCtx.Logger().Error(err.Error(), zap.Error(revokeErr))
					return userop.NewUpdateUserInternalServerError(), revokeErr
				}

				if validationErrors != nil {
					err = apperror.NewInternalServerError("Error revoking user session")
					appCtx.Logger().Error(err.Error(), zap.Error(verrs))
					return userop.NewUpdateUserInternalServerError(), validationErrors
				}
			}

			// Log if the account was enabled or disabled (POAM requirement)
			if payload.Active != nil {
				_, err = audit.CaptureAccountStatus(appCtx, updatedOfficeUser, *payload.Active, params.HTTPRequest)
				if err != nil {
					appCtx.Logger().Error("Error capturing account status audit record in UpdateOfficeUserHandler", zap.Error(err))
				}
			}

			_, err = audit.Capture(appCtx, updatedOfficeUser, payload, params.HTTPRequest)
			if err != nil {
				appCtx.Logger().Error("Error capturing audit record", zap.Error(err))
			}

			returnPayload := payloadForOfficeUserModel(*updatedOfficeUser)

			return officeuserop.NewUpdateOfficeUserOK().WithPayload(returnPayload), nil
		})
}

func rolesPayloadToModel(payload []*adminmessages.OfficeUserRole) []roles.RoleType {
	var rt []roles.RoleType
	for _, role := range payload {
		if role.RoleType != nil {
			rt = append(rt, roles.RoleType(*role.RoleType))
		}
	}
	return rt
}

func privilegesPayloadToModel(payload []*adminmessages.OfficeUserPrivilege) []models.PrivilegeType {
	var rt []models.PrivilegeType
	for _, privilege := range payload {
		if privilege.PrivilegeType != nil {
			rt = append(rt, models.PrivilegeType(*privilege.PrivilegeType))
		}
	}
	return rt
}<|MERGE_RESOLUTION|>--- conflicted
+++ resolved
@@ -184,11 +184,8 @@
 	services.OfficeUserCreator
 	services.NewQueryFilter
 	services.UserRoleAssociator
-<<<<<<< HEAD
 	services.RoleAssociater
-=======
 	services.UserPrivilegeAssociator
->>>>>>> eb89479f
 }
 
 // Handle creates an office user
@@ -257,7 +254,6 @@
 				return officeuserop.NewUpdateOfficeUserInternalServerError(), err
 			}
 
-<<<<<<< HEAD
 			roles, err := h.RoleAssociater.FetchRoles(appCtx, *createdOfficeUser.UserID)
 			if err != nil {
 				appCtx.Logger().Error("Error fetching user roles", zap.Error(err))
@@ -266,7 +262,6 @@
 
 			createdOfficeUser.User.Roles = roles
 
-=======
 			updatedPrivileges := privilegesPayloadToModel(payload.Privileges)
 			_, err = h.UserPrivilegeAssociator.UpdateUserPrivileges(appCtx, *createdOfficeUser.UserID, updatedPrivileges)
 			if err != nil {
@@ -274,7 +269,6 @@
 				return officeuserop.NewUpdateOfficeUserInternalServerError(), err
 			}
 
->>>>>>> eb89479f
 			_, err = audit.Capture(appCtx, createdOfficeUser, nil, params.HTTPRequest)
 			if err != nil {
 				appCtx.Logger().Error("Error capturing audit record", zap.Error(err))
