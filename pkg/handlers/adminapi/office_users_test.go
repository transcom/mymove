package adminapi

import (
	"database/sql"
	"fmt"
	"net/http"

	"github.com/go-openapi/strfmt"
	"github.com/gofrs/uuid"
	"github.com/stretchr/testify/mock"

	"github.com/transcom/mymove/pkg/factory"
	officeuserop "github.com/transcom/mymove/pkg/gen/adminapi/adminoperations/office_users"
	"github.com/transcom/mymove/pkg/gen/adminmessages"
	"github.com/transcom/mymove/pkg/handlers"
	"github.com/transcom/mymove/pkg/models"
	"github.com/transcom/mymove/pkg/models/roles"
	"github.com/transcom/mymove/pkg/services"
	fetch "github.com/transcom/mymove/pkg/services/fetch"
	"github.com/transcom/mymove/pkg/services/mocks"
	officeuser "github.com/transcom/mymove/pkg/services/office_user"
	"github.com/transcom/mymove/pkg/services/pagination"
	"github.com/transcom/mymove/pkg/services/query"
	rolesservice "github.com/transcom/mymove/pkg/services/roles"
	usersprivileges "github.com/transcom/mymove/pkg/services/users_privileges"
	usersroles "github.com/transcom/mymove/pkg/services/users_roles"
)

func (suite *HandlerSuite) TestIndexOfficeUsersHandler() {
	setupTestData := func() models.OfficeUsers {
		return models.OfficeUsers{
			factory.BuildOfficeUserWithRoles(suite.DB(), factory.GetTraitApprovedOfficeUser(), []roles.RoleType{roles.RoleTypeQaeCsr}),
			factory.BuildOfficeUserWithRoles(suite.DB(), factory.GetTraitApprovedOfficeUser(), []roles.RoleType{roles.RoleTypeQaeCsr}),
		}
	}

	// test that everything is wired up
	suite.Run("integration test ok response", func() {
		officeUsers := setupTestData()
		params := officeuserop.IndexOfficeUsersParams{
			HTTPRequest: suite.setupAuthenticatedRequest("GET", "/office_users"),
		}

		queryBuilder := query.NewQueryBuilder()
		handler := IndexOfficeUsersHandler{
			HandlerConfig:  suite.HandlerConfig(),
			NewQueryFilter: query.NewQueryFilter,
			ListFetcher:    fetch.NewListFetcher(queryBuilder),
			NewPagination:  pagination.NewPagination,
		}

		response := handler.Handle(params)

		suite.IsType(&officeuserop.IndexOfficeUsersOK{}, response)
		okResponse := response.(*officeuserop.IndexOfficeUsersOK)
		suite.Len(okResponse.Payload, 2)
		suite.Equal(officeUsers[0].ID.String(), okResponse.Payload[0].ID.String())
		suite.Equal(string(officeUsers[0].User.Roles[0].RoleType), *okResponse.Payload[0].Roles[0].RoleType)
	})

	suite.Run("fetch return an empty list", func() {
		setupTestData()
		// TEST:				IndexOfficeUserHandler, Fetcher
		// Set up:				Provide an invalid search that won't be found
		// Expected Outcome:	An empty list is returned and we get a 200 OK.
		fakeFilter := "{\"search\":\"something\"}"

		params := officeuserop.IndexOfficeUsersParams{
			HTTPRequest: suite.setupAuthenticatedRequest("GET", "/office_users"),
			Filter:      &fakeFilter,
		}

		queryBuilder := query.NewQueryBuilder()
		handler := IndexOfficeUsersHandler{
			HandlerConfig:  suite.HandlerConfig(),
			ListFetcher:    fetch.NewListFetcher(queryBuilder),
			NewQueryFilter: query.NewQueryFilter,
			NewPagination:  pagination.NewPagination,
		}

		response := handler.Handle(params)
		okResponse := response.(*officeuserop.IndexOfficeUsersOK)

		suite.Len(okResponse.Payload, 0)
	})
}

func (suite *HandlerSuite) TestGetOfficeUserHandler() {
	// test that everything is wired up
	suite.Run("integration test ok response", func() {
		// Test:				GetOfficeUserHandler, Fetcher
		// Set up:				Provide a valid req with the office user ID to the endpoint
		// Expected Outcome:	The office user is returned and we get a 200 OK.
		officeUser := factory.BuildOfficeUserWithRoles(suite.DB(), nil, []roles.RoleType{roles.RoleTypeTOO})
		params := officeuserop.GetOfficeUserParams{
			HTTPRequest:  suite.setupAuthenticatedRequest("GET", fmt.Sprintf("/office_users/%s", officeUser.ID)),
			OfficeUserID: strfmt.UUID(officeUser.ID.String()),
		}

		queryBuilder := query.NewQueryBuilder()
		handler := GetOfficeUserHandler{
			suite.HandlerConfig(),
			officeuser.NewOfficeUserFetcher(queryBuilder),
			query.NewQueryFilter,
		}

		response := handler.Handle(params)

		suite.IsType(&officeuserop.GetOfficeUserOK{}, response)
		okResponse := response.(*officeuserop.GetOfficeUserOK)
		suite.Equal(officeUser.ID.String(), okResponse.Payload.ID.String())
	})

	suite.Run("500 error - Internal Server error. Unsuccessful fetch ", func() {
		// Test:				GetOfficeUserHandler, Fetcher
		// Set up:				Provide a valid req with the fake office user ID to the endpoint
		// Expected Outcome:	The office user is returned and we get a 404 NotFound.
		fakeID := "3b9c2975-4e54-40ea-a781-bab7d6e4a502"
		params := officeuserop.GetOfficeUserParams{
			HTTPRequest:  suite.setupAuthenticatedRequest("GET", fmt.Sprintf("/office_users/%s", fakeID)),
			OfficeUserID: strfmt.UUID(fakeID),
		}

		queryBuilder := query.NewQueryBuilder()
		handler := GetOfficeUserHandler{
			suite.HandlerConfig(),
			officeuser.NewOfficeUserFetcher(queryBuilder),
			query.NewQueryFilter,
		}

		response := handler.Handle(params)

		suite.IsType(&handlers.ErrResponse{}, response)
		errResponse := response.(*handlers.ErrResponse)
		suite.Equal(http.StatusInternalServerError, errResponse.Code)
	})
}

func (suite *HandlerSuite) TestCreateOfficeUserHandler() {
	tooRoleName := "Transportation Ordering Officer"
	tooRoleType := string(roles.RoleTypeTOO)

	tioRoleName := "Transportation Invoicing Officer"
	tioRoleType := string(roles.RoleTypeTIO)

	supervisorPrivilegeName := "Supervisor"
	supervisorPrivilegeType := string(models.PrivilegeTypeSupervisor)

	suite.Run("200 - Successfully create Office User", func() {
		// Test:				CreateOfficeUserHandler, Fetcher
		// Set up:				Create a new Office User, save new user to the DB
		// Expected Outcome:	The office user is created and we get a 200 OK.
		transportationOfficeID := factory.BuildDefaultTransportationOffice(suite.DB()).ID

		params := officeuserop.CreateOfficeUserParams{
			HTTPRequest: suite.setupAuthenticatedRequest("POST", "/office_users"),
			OfficeUser: &adminmessages.OfficeUserCreate{
				FirstName: "Sam",
				LastName:  "Cook",
				Telephone: "555-555-5555",
				Email:     "fakeemail@gmail.com",
				Roles: []*adminmessages.OfficeUserRole{
					{
						Name:     &tooRoleName,
						RoleType: &tooRoleType,
					},
					{
						Name:     &tioRoleName,
						RoleType: &tioRoleType,
					},
				},
				Privileges: []*adminmessages.OfficeUserPrivilege{
					{
						Name:          &supervisorPrivilegeName,
						PrivilegeType: &supervisorPrivilegeType,
					},
				},
				TransportationOfficeID: strfmt.UUID(transportationOfficeID.String()),
			},
		}
		queryBuilder := query.NewQueryBuilder()
		handler := CreateOfficeUserHandler{
			suite.HandlerConfig(),
			officeuser.NewOfficeUserCreator(queryBuilder, suite.TestNotificationSender()),
			query.NewQueryFilter,
			usersroles.NewUsersRolesCreator(),
			rolesservice.NewRolesFetcher(),
<<<<<<< HEAD
=======
			usersprivileges.NewUsersPrivilegesCreator(),
>>>>>>> 418cb44a
		}
		suite.NoError(params.OfficeUser.Validate(strfmt.Default))
		response := handler.Handle(params)
		suite.IsType(&officeuserop.CreateOfficeUserCreated{}, response)
	})

	suite.Run("Failed create", func() {
		// Test:				CreateOfficeUserHandler, Fetcher
		// Set up:				Add new Office User to the DB
		// Expected Outcome:	The office user is not created and we get a 500 internal server error.
		fakeTransportationOfficeID := "3b9c2975-4e54-40ea-a781-bab7d6e4a502"
		officeUser := factory.BuildOfficeUser(suite.DB(), nil, []factory.Trait{
			factory.GetTraitOfficeUserWithID,
		})

		params := officeuserop.CreateOfficeUserParams{
			HTTPRequest: suite.setupAuthenticatedRequest("POST", "/office_users"),
			OfficeUser: &adminmessages.OfficeUserCreate{
				FirstName: officeUser.FirstName,
				LastName:  officeUser.LastName,
				Telephone: officeUser.Telephone,
				Roles: []*adminmessages.OfficeUserRole{
					{
						Name:     &tooRoleName,
						RoleType: &tooRoleType,
					},
					{
						Name:     &tioRoleName,
						RoleType: &tioRoleType,
					},
				},
				Privileges: []*adminmessages.OfficeUserPrivilege{
					{
						Name:          &supervisorPrivilegeName,
						PrivilegeType: &supervisorPrivilegeType,
					},
				},
				TransportationOfficeID: strfmt.UUID(fakeTransportationOfficeID),
			},
		}

		queryBuilder := query.NewQueryBuilder()
		handler := CreateOfficeUserHandler{
			suite.HandlerConfig(),
			officeuser.NewOfficeUserCreator(queryBuilder, suite.TestNotificationSender()),
			query.NewQueryFilter,
			usersroles.NewUsersRolesCreator(),
			rolesservice.NewRolesFetcher(),
<<<<<<< HEAD
=======
			usersprivileges.NewUsersPrivilegesCreator(),
>>>>>>> 418cb44a
		}

		response := handler.Handle(params)
		suite.IsType(&officeuserop.CreateOfficeUserInternalServerError{}, response)
	})
}

func (suite *HandlerSuite) TestUpdateOfficeUserHandler() {
	setupHandler := func(updater services.OfficeUserUpdater, revoker services.UserSessionRevocation) UpdateOfficeUserHandler {
		handlerConfig := suite.HandlerConfig()
		return UpdateOfficeUserHandler{
			handlerConfig,
			updater,
			query.NewQueryFilter,
			usersroles.NewUsersRolesCreator(), // a special can of worms, TODO mocked tests
			usersprivileges.NewUsersPrivilegesCreator(),
			revoker,
		}
	}

	setupTestData := func() models.OfficeUser {
		return factory.BuildOfficeUser(suite.DB(), []factory.Customization{
			{
				Model: models.TransportationOffice{
					Name: "Random Office",
				},
			},
		}, nil)
	}

	suite.Run("Office user is successfully updated", func() {
		officeUser := setupTestData()
		transportationOffice := factory.BuildTransportationOffice(nil, nil, nil)
		firstName := "Riley"
		middleInitials := "RB"
		telephone := "865-555-5309"

		officeUserUpdates := &adminmessages.OfficeUserUpdate{
			FirstName:              &firstName,
			MiddleInitials:         &middleInitials,
			Telephone:              &telephone,
			TransportationOfficeID: strfmt.UUID(transportationOffice.ID.String()),
		}

		params := officeuserop.UpdateOfficeUserParams{
			HTTPRequest:  suite.setupAuthenticatedRequest("PUT", fmt.Sprintf("/office_users/%s", officeUser.ID)),
			OfficeUserID: strfmt.UUID(officeUser.ID.String()),
			OfficeUser:   officeUserUpdates,
		}
		suite.NoError(params.OfficeUser.Validate(strfmt.Default))

		// Mock DB update:
		expectedInput := *officeUserUpdates // make a copy so we can ensure our expected values don't change
		expectedOfficeUser := officeUser
		expectedOfficeUser.FirstName = *expectedInput.FirstName
		expectedOfficeUser.MiddleInitials = expectedInput.MiddleInitials
		expectedOfficeUser.Telephone = *expectedInput.Telephone
		expectedOfficeUser.TransportationOfficeID = transportationOffice.ID

		mockUpdater := mocks.OfficeUserUpdater{}
		mockUpdater.On("UpdateOfficeUser", mock.AnythingOfType("*appcontext.appContext"), officeUser.ID, &expectedInput).Return(&expectedOfficeUser, nil, nil)

		response := setupHandler(&mockUpdater, &mocks.UserSessionRevocation{}).Handle(params)
		suite.IsType(&officeuserop.UpdateOfficeUserOK{}, response)

		okResponse := response.(*officeuserop.UpdateOfficeUserOK)
		// Check updates:
		suite.Equal(firstName, *okResponse.Payload.FirstName)
		suite.Equal(middleInitials, *okResponse.Payload.MiddleInitials)
		suite.Equal(telephone, *okResponse.Payload.Telephone)
		suite.Equal(transportationOffice.ID.String(), okResponse.Payload.TransportationOfficeID.String())
		suite.Equal(officeUser.LastName, *okResponse.Payload.LastName) // should not have been updated
		suite.Equal(officeUser.Email, *okResponse.Payload.Email)       // should not have been updated
	})

	suite.Run("Update fails due to bad Transportation Office", func() {
		officeUser := setupTestData()
		officeUserUpdates := &adminmessages.OfficeUserUpdate{
			TransportationOfficeID: strfmt.UUID(uuid.Must(uuid.NewV4()).String()),
		}

		params := officeuserop.UpdateOfficeUserParams{
			HTTPRequest:  suite.setupAuthenticatedRequest("PUT", fmt.Sprintf("/office_users/%s", officeUser.ID)),
			OfficeUserID: strfmt.UUID(officeUser.ID.String()),
			OfficeUser:   officeUserUpdates,
		}
		suite.NoError(params.OfficeUser.Validate(strfmt.Default))

		expectedInput := *officeUserUpdates
		mockUpdater := mocks.OfficeUserUpdater{}
		mockUpdater.On("UpdateOfficeUser", mock.AnythingOfType("*appcontext.appContext"), officeUser.ID, &expectedInput).Return(nil, nil, sql.ErrNoRows)

		response := setupHandler(&mockUpdater, &mocks.UserSessionRevocation{}).Handle(params)
		suite.IsType(&officeuserop.UpdateOfficeUserInternalServerError{}, response)
	})

	suite.Run("Office user session is revoked when roles are changed", func() {
		officeUser := setupTestData()
		// Setup payload to remove all roles for office user
		newRoles := []*adminmessages.OfficeUserRole{}
		officeUserUpdates := &adminmessages.OfficeUserUpdate{
			Roles: newRoles,
		}
		params := officeuserop.UpdateOfficeUserParams{
			HTTPRequest:  suite.setupAuthenticatedRequest("PUT", fmt.Sprintf("/office_users/%s", officeUser.ID)),
			OfficeUserID: strfmt.UUID(officeUser.ID.String()),
			OfficeUser:   officeUserUpdates,
		}

		suite.NoError(params.OfficeUser.Validate(strfmt.Default))

		mockUpdater := mocks.OfficeUserUpdater{}
		mockUpdater.
			On("UpdateOfficeUser", mock.AnythingOfType("*appcontext.appContext"), officeUser.ID, officeUserUpdates).
			Return(&officeUser, nil, nil)

		expectedSessionUpdate := &adminmessages.UserUpdate{
			RevokeOfficeSession: models.BoolPointer(true),
		}
		mockRevoker := mocks.UserSessionRevocation{}
		mockRevoker.
			On("RevokeUserSession", mock.AnythingOfType("*appcontext.appContext"), *officeUser.UserID, expectedSessionUpdate, mock.Anything).
			Return(nil, nil, nil).
			Once()

		response := setupHandler(&mockUpdater, &mockRevoker).Handle(params)
		suite.IsType(&officeuserop.UpdateOfficeUserOK{}, response)
		mockRevoker.AssertNumberOfCalls(suite.T(), "RevokeUserSession", 1)
	})
}<|MERGE_RESOLUTION|>--- conflicted
+++ resolved
@@ -185,10 +185,7 @@
 			query.NewQueryFilter,
 			usersroles.NewUsersRolesCreator(),
 			rolesservice.NewRolesFetcher(),
-<<<<<<< HEAD
-=======
 			usersprivileges.NewUsersPrivilegesCreator(),
->>>>>>> 418cb44a
 		}
 		suite.NoError(params.OfficeUser.Validate(strfmt.Default))
 		response := handler.Handle(params)
@@ -237,10 +234,7 @@
 			query.NewQueryFilter,
 			usersroles.NewUsersRolesCreator(),
 			rolesservice.NewRolesFetcher(),
-<<<<<<< HEAD
-=======
 			usersprivileges.NewUsersPrivilegesCreator(),
->>>>>>> 418cb44a
 		}
 
 		response := handler.Handle(params)
