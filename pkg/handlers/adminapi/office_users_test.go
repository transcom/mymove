package adminapi

import (
	"database/sql"
	"fmt"
	"net/http"
	"net/http/httptest"
	"slices"

	"github.com/go-openapi/strfmt"
	"github.com/gobuffalo/validate/v3"
	"github.com/gofrs/uuid"
	"github.com/stretchr/testify/mock"

	"github.com/transcom/mymove/pkg/apperror"
	"github.com/transcom/mymove/pkg/auth"
	"github.com/transcom/mymove/pkg/factory"
	officeuserop "github.com/transcom/mymove/pkg/gen/adminapi/adminoperations/office_users"
	"github.com/transcom/mymove/pkg/gen/adminmessages"
	"github.com/transcom/mymove/pkg/handlers"
	"github.com/transcom/mymove/pkg/handlers/adminapi/payloads"
	"github.com/transcom/mymove/pkg/models"
	"github.com/transcom/mymove/pkg/models/roles"
	"github.com/transcom/mymove/pkg/services"
	"github.com/transcom/mymove/pkg/services/mocks"
	officeuser "github.com/transcom/mymove/pkg/services/office_user"
	"github.com/transcom/mymove/pkg/services/pagination"
	"github.com/transcom/mymove/pkg/services/query"
	rolesservice "github.com/transcom/mymove/pkg/services/roles"
	transportaionofficeassignments "github.com/transcom/mymove/pkg/services/transportation_office_assignments"
	usersprivileges "github.com/transcom/mymove/pkg/services/users_privileges"
	usersroles "github.com/transcom/mymove/pkg/services/users_roles"
)

func (suite *HandlerSuite) TestIndexOfficeUsersHandler() {
	// test that everything is wired up
	suite.Run("integration test ok response", func() {
		officeUsers := models.OfficeUsers{
			factory.BuildOfficeUserWithRoles(suite.DB(), factory.GetTraitApprovedOfficeUser(), []roles.RoleType{roles.RoleTypeQae}),
			factory.BuildOfficeUserWithRoles(suite.DB(), factory.GetTraitApprovedOfficeUser(), []roles.RoleType{roles.RoleTypeQae}),
			factory.BuildOfficeUserWithRoles(suite.DB(), factory.GetTraitApprovedOfficeUser(), []roles.RoleType{roles.RoleTypeQae, roles.RoleTypeQae, roles.RoleTypeCustomer, roles.RoleTypeContractingOfficer, roles.RoleTypeContractingOfficer}),
		}
		params := officeuserop.IndexOfficeUsersParams{
			HTTPRequest: suite.setupAuthenticatedRequest("GET", "/office_users"),
		}

		queryBuilder := query.NewQueryBuilder()
		handler := IndexOfficeUsersHandler{
			HandlerConfig:         suite.HandlerConfig(),
			NewQueryFilter:        query.NewQueryFilter,
			OfficeUserListFetcher: officeuser.NewOfficeUsersListFetcher(queryBuilder),
			NewPagination:         pagination.NewPagination,
		}

		response := handler.Handle(params)

		suite.IsType(&officeuserop.IndexOfficeUsersOK{}, response)
		okResponse := response.(*officeuserop.IndexOfficeUsersOK)

		actualOfficeUsers := okResponse.Payload
		suite.Equal(len(officeUsers), len(actualOfficeUsers))

		expectedOfficeUser1Id := officeUsers[0].ID.String()
		expectedOfficeUser2Id := officeUsers[1].ID.String()
		expectedOfficeUser3Id := officeUsers[2].ID.String()
		expectedOfficeUserIDs := []string{expectedOfficeUser1Id, expectedOfficeUser2Id, expectedOfficeUser3Id}

		for i := 0; i < len(actualOfficeUsers); i++ {
			suite.True(slices.Contains(expectedOfficeUserIDs, actualOfficeUsers[i].ID.String()))
		}
	})

	// Test that user roles list is not returning duplicate roles
	suite.Run("roles list has no duplicate roles", func() {
		officeUsers := models.OfficeUsers{
			factory.BuildOfficeUserWithRoles(suite.DB(), factory.GetTraitApprovedOfficeUser(), []roles.RoleType{roles.RoleTypeQae, roles.RoleTypeQae, roles.RoleTypeCustomer, roles.RoleTypeContractingOfficer, roles.RoleTypeContractingOfficer}),
		}
		params := officeuserop.IndexOfficeUsersParams{
			HTTPRequest: suite.setupAuthenticatedRequest("GET", "/office_users"),
		}

		queryBuilder := query.NewQueryBuilder()
		handler := IndexOfficeUsersHandler{
			HandlerConfig:         suite.HandlerConfig(),
			NewQueryFilter:        query.NewQueryFilter,
			OfficeUserListFetcher: officeuser.NewOfficeUsersListFetcher(queryBuilder),
			NewPagination:         pagination.NewPagination,
		}

		response := handler.Handle(params)

		suite.IsType(&officeuserop.IndexOfficeUsersOK{}, response)
		okResponse := response.(*officeuserop.IndexOfficeUsersOK)

		// Check payload user roles list for duplicate roles
		for _, r := range officeUsers[0].User.Roles {
			var dup = false
			var count = 0
			for _, r2 := range officeUsers[0].User.Roles {
				if r.RoleName == r2.RoleName {
					count++
				}
			}

			if count > 1 {
				dup = true
			}
			suite.False(dup)
		}

		suite.Len(okResponse.Payload, 1)
		suite.Len(officeUsers[0].User.Roles, 3)
	})

	suite.Run("invalid search returns no results", func() {
		fakeFilter := "{\"search\":\"invalidSearch\"}"

		params := officeuserop.IndexOfficeUsersParams{
			HTTPRequest: suite.setupAuthenticatedRequest("GET", "/office_users"),
			Filter:      &fakeFilter,
		}

		queryBuilder := query.NewQueryBuilder()
		handler := IndexOfficeUsersHandler{
			HandlerConfig:         suite.HandlerConfig(),
			OfficeUserListFetcher: officeuser.NewOfficeUsersListFetcher(queryBuilder),
			NewQueryFilter:        query.NewQueryFilter,
			NewPagination:         pagination.NewPagination,
		}

		response := handler.Handle(params)
		okResponse := response.(*officeuserop.IndexOfficeUsersOK)

		suite.Len(okResponse.Payload, 0)
	})

	suite.Run("able to search by name and filter", func() {
		status := models.OfficeUserStatusAPPROVED
		transportationOffice := factory.BuildTransportationOffice(suite.DB(), []factory.Customization{
			{
				Model: models.TransportationOffice{
					Name: "JPPO Test Office",
				},
			},
		}, nil)
		transportationOffice2 := factory.BuildTransportationOffice(suite.DB(), []factory.Customization{
			{
				Model: models.TransportationOffice{
					Name: "PPO Rome Test Office",
				},
			},
		}, nil)
		factory.BuildOfficeUserWithRoles(suite.DB(), []factory.Customization{
			{
				Model: models.OfficeUser{
					FirstName:              "Angelina",
					LastName:               "Jolie",
					Email:                  "laraCroft@mail.mil",
					Status:                 &status,
					Telephone:              "555-555-5555",
					TransportationOfficeID: transportationOffice.ID,
				},
			},
		}, []roles.RoleType{roles.RoleTypeTOO})
		factory.BuildOfficeUserWithRoles(suite.DB(), []factory.Customization{
			{
				Model: models.OfficeUser{
					FirstName:              "Billy",
					LastName:               "Bob",
					Email:                  "bigBob@mail.mil",
					Status:                 &status,
					Telephone:              "555-555-5555",
					TransportationOfficeID: transportationOffice.ID,
				},
			},
		}, []roles.RoleType{roles.RoleTypeTIO})
		factory.BuildOfficeUserWithRoles(suite.DB(), []factory.Customization{
			{
				Model: models.OfficeUser{
					FirstName:              "Nick",
					LastName:               "Cage",
					Email:                  "conAirKilluh@mail.mil",
					Status:                 &status,
					Telephone:              "555-555-5555",
					TransportationOfficeID: transportationOffice.ID,
				},
			},
		}, []roles.RoleType{roles.RoleTypeServicesCounselor})
		factory.BuildOfficeUserWithRoles(suite.DB(), []factory.Customization{
			{
				Model: models.OfficeUser{
					FirstName:              "Nick",
					LastName:               "Cage",
					Email:                  "conAirKilluh2@mail.mil",
					Status:                 &status,
					TransportationOfficeID: transportationOffice2.ID,
					Telephone:              "415-555-5555",
				},
			},
			{
				Model:    transportationOffice,
				LinkOnly: true,
				Type:     &factory.TransportationOffices.CounselingOffice,
			},
		}, []roles.RoleType{roles.RoleTypeServicesCounselor})

		// partial search
		nameSearch := "ic"
		filterJSON := fmt.Sprintf("{\"search\":\"%s\"}", nameSearch)
		params := officeuserop.IndexOfficeUsersParams{
			HTTPRequest: suite.setupAuthenticatedRequest("GET", "/office_users"),
			Filter:      &filterJSON,
		}

		queryBuilder := query.NewQueryBuilder()
		handler := IndexOfficeUsersHandler{
			HandlerConfig:         suite.HandlerConfig(),
			NewQueryFilter:        query.NewQueryFilter,
			OfficeUserListFetcher: officeuser.NewOfficeUsersListFetcher(queryBuilder),
			NewPagination:         pagination.NewPagination,
		}

		response := handler.Handle(params)

		suite.IsType(&officeuserop.IndexOfficeUsersOK{}, response)
		okResponse := response.(*officeuserop.IndexOfficeUsersOK)
		suite.Len(okResponse.Payload, 2)
		suite.Contains(*okResponse.Payload[0].FirstName, nameSearch)
		suite.Contains(*okResponse.Payload[1].FirstName, nameSearch)

		// email search
		emailSearch := "AirKilluh2"
		filterJSON = fmt.Sprintf("{\"email\":\"%s\"}", emailSearch)
		params = officeuserop.IndexOfficeUsersParams{
			HTTPRequest: suite.setupAuthenticatedRequest("GET", "/office_users"),
			Filter:      &filterJSON,
		}
		response = handler.Handle(params)

		suite.IsType(&officeuserop.IndexOfficeUsersOK{}, response)
		okResponse = response.(*officeuserop.IndexOfficeUsersOK)
		suite.Len(okResponse.Payload, 1)
		suite.Contains(*okResponse.Payload[0].Email, emailSearch)

		// telephone search
		phoneSearch := "415-"
		filterJSON = fmt.Sprintf("{\"phone\":\"%s\"}", phoneSearch)
		params = officeuserop.IndexOfficeUsersParams{
			HTTPRequest: suite.setupAuthenticatedRequest("GET", "/office_users"),
			Filter:      &filterJSON,
		}
		response = handler.Handle(params)

		suite.IsType(&officeuserop.IndexOfficeUsersOK{}, response)
		okResponse = response.(*officeuserop.IndexOfficeUsersOK)
		suite.Len(okResponse.Payload, 1)
		suite.Contains(*okResponse.Payload[0].Telephone, phoneSearch)

		// firstName search
		firstSearch := "Angel"
		filterJSON = fmt.Sprintf("{\"firstName\":\"%s\"}", firstSearch)
		params = officeuserop.IndexOfficeUsersParams{
			HTTPRequest: suite.setupAuthenticatedRequest("GET", "/office_users"),
			Filter:      &filterJSON,
		}
		response = handler.Handle(params)

		suite.IsType(&officeuserop.IndexOfficeUsersOK{}, response)
		okResponse = response.(*officeuserop.IndexOfficeUsersOK)
		suite.Len(okResponse.Payload, 1)
		suite.Contains(*okResponse.Payload[0].FirstName, firstSearch)

		// lastName search
		lastSearch := "Jo"
		filterJSON = fmt.Sprintf("{\"lastName\":\"%s\"}", lastSearch)
		params = officeuserop.IndexOfficeUsersParams{
			HTTPRequest: suite.setupAuthenticatedRequest("GET", "/office_users"),
			Filter:      &filterJSON,
		}
		response = handler.Handle(params)

		suite.IsType(&officeuserop.IndexOfficeUsersOK{}, response)
		okResponse = response.(*officeuserop.IndexOfficeUsersOK)
		suite.Len(okResponse.Payload, 1)
		suite.Contains(*okResponse.Payload[0].LastName, lastSearch)

		// transportation office search
		filterJSON = "{\"office\":\"Ro\"}"
		params = officeuserop.IndexOfficeUsersParams{
			HTTPRequest: suite.setupAuthenticatedRequest("GET", "/office_users"),
			Filter:      &filterJSON,
		}
		response = handler.Handle(params)

		suite.IsType(&officeuserop.IndexOfficeUsersOK{}, response)
		okResponse = response.(*officeuserop.IndexOfficeUsersOK)
		suite.Len(okResponse.Payload, 1)
		suite.Equal(strfmt.UUID(transportationOffice2.ID.String()), *okResponse.Payload[0].TransportationOfficeID)

	})
}

func (suite *HandlerSuite) TestGetOfficeUserHandler() {
	// test that everything is wired up
	suite.Run("integration test ok response", func() {
		// Test:				GetOfficeUserHandler, Fetcher
		// Set up:				Provide a valid req with the office user ID to the endpoint
		// Expected Outcome:	The office user is returned and we get a 200 OK.
		officeUser := factory.BuildOfficeUserWithRoles(suite.DB(), nil, []roles.RoleType{roles.RoleTypeTOO})
		params := officeuserop.GetOfficeUserParams{
			HTTPRequest:  suite.setupAuthenticatedRequest("GET", fmt.Sprintf("/office_users/%s", officeUser.ID)),
			OfficeUserID: strfmt.UUID(officeUser.ID.String()),
		}

		// queryBuilder := query.NewQueryBuilder()
		handler := GetOfficeUserHandler{
			suite.HandlerConfig(),
			officeuser.NewOfficeUserFetcherPop(),
			query.NewQueryFilter,
		}

		response := handler.Handle(params)

		suite.IsType(&officeuserop.GetOfficeUserOK{}, response)
		okResponse := response.(*officeuserop.GetOfficeUserOK)
		suite.Equal(officeUser.ID.String(), okResponse.Payload.ID.String())
	})

	suite.Run("500 error - Internal Server error. Unsuccessful fetch ", func() {
		// Test:				GetOfficeUserHandler, Fetcher
		// Set up:				Provide a valid req with the fake office user ID to the endpoint
		// Expected Outcome:	The office user is not returned and we get a 500 server error.
		fakeID := "3b9c2975-4e54-40ea-a781-bab7d6e4a502"
		params := officeuserop.GetOfficeUserParams{
			HTTPRequest:  suite.setupAuthenticatedRequest("GET", fmt.Sprintf("/office_users/%s", fakeID)),
			OfficeUserID: strfmt.UUID(fakeID),
		}

		// queryBuilder := query.NewQueryBuilder()
		handler := GetOfficeUserHandler{
			suite.HandlerConfig(),
			officeuser.NewOfficeUserFetcherPop(),
			query.NewQueryFilter,
		}

		response := handler.Handle(params)

		suite.IsType(&handlers.ErrResponse{}, response)
		errResponse := response.(*handlers.ErrResponse)
		suite.Equal(http.StatusInternalServerError, errResponse.Code)
	})
}

func (suite *HandlerSuite) TestCreateOfficeUserHandler() {
	tooRoleName := "Task Ordering Officer"
	tooRoleType := string(roles.RoleTypeTOO)

	scRoleName := "Services Counselor"
	scRoleType := string(roles.RoleTypeServicesCounselor)

	supervisorPrivilegeName := "Supervisor"
	supervisorPrivilegeType := string(roles.PrivilegeTypeSupervisor)

	suite.Run("200 - Successfully create Office User", func() {
		// Test:				CreateOfficeUserHandler, Fetcher
		// Set up:				Create a new Office User, save new user to the DB
		// Expected Outcome:	The office user is created and we get a 200 OK.
		transportationOfficeID := factory.BuildDefaultTransportationOffice(suite.DB()).ID
		primaryOffice := true

		params := officeuserop.CreateOfficeUserParams{
			HTTPRequest: suite.setupAuthenticatedRequest("POST", "/office_users"),
			OfficeUser: &adminmessages.OfficeUserCreate{
				FirstName: "Sam",
				LastName:  "Cook",
				Telephone: "555-555-5555",
				Email:     "fakeemail@gmail.com",
				Roles: []*adminmessages.OfficeUserRole{
					{
						Name:     &tooRoleName,
						RoleType: &tooRoleType,
					},
					{
						Name:     &scRoleName,
						RoleType: &scRoleType,
					},
				},
				Privileges: []*adminmessages.OfficeUserPrivilege{
					{
						Name:          &supervisorPrivilegeName,
						PrivilegeType: &supervisorPrivilegeType,
					},
				},
				TransportationOfficeAssignments: []*adminmessages.OfficeUserTransportationOfficeAssignment{
					{
						TransportationOfficeID: strfmt.UUID(transportationOfficeID.String()),
						PrimaryOffice:          &primaryOffice,
					},
				},
			},
		}
		queryBuilder := query.NewQueryBuilder()
		handler := CreateOfficeUserHandler{
			suite.HandlerConfig(),
			officeuser.NewOfficeUserCreator(queryBuilder, suite.TestNotificationSender()),
			query.NewQueryFilter,
			usersroles.NewUsersRolesCreator(),
			rolesservice.NewRolesFetcher(),
			usersprivileges.NewUsersPrivilegesCreator(),
			transportaionofficeassignments.NewTransportaionOfficeAssignmentUpdater(),
		}
		suite.NoError(params.OfficeUser.Validate(strfmt.Default))
		response := handler.Handle(params)
		suite.IsType(&officeuserop.CreateOfficeUserCreated{}, response)
	})

	suite.Run("200 - Successfully create Office User with two transportation offices", func() {
		// Test:				CreateOfficeUserHandler, Fetcher
		// Set up:				Create a new Office User with two transportaion offices, save new user to the DB
		// Expected Outcome:	The office user is created and we get a 200 OK.
		transportationOfficeID := factory.BuildDefaultTransportationOffice(suite.DB()).ID
		secondTransportationOfficeID := factory.BuildTransportationOffice(suite.DB(), nil, nil).ID

		params := officeuserop.CreateOfficeUserParams{
			HTTPRequest: suite.setupAuthenticatedRequest("POST", "/office_users"),
			OfficeUser: &adminmessages.OfficeUserCreate{
				FirstName:      "J",
				MiddleInitials: models.StringPointer("Jonah"),
				LastName:       "Jameson",
				Telephone:      "212-555-5555",
				Email:          "fakeemail2@dailybugle.com",
				Roles: []*adminmessages.OfficeUserRole{
					{
						Name:     &scRoleName,
						RoleType: &scRoleType,
					},
				},
				TransportationOfficeAssignments: []*adminmessages.OfficeUserTransportationOfficeAssignment{
					{
						TransportationOfficeID: strfmt.UUID(transportationOfficeID.String()),
						PrimaryOffice:          models.BoolPointer(true),
					},
					{
						TransportationOfficeID: strfmt.UUID(secondTransportationOfficeID.String()),
						PrimaryOffice:          models.BoolPointer(false),
					},
				},
			},
		}
		queryBuilder := query.NewQueryBuilder()
		handler := CreateOfficeUserHandler{
			suite.HandlerConfig(),
			officeuser.NewOfficeUserCreator(queryBuilder, suite.TestNotificationSender()),
			query.NewQueryFilter,
			usersroles.NewUsersRolesCreator(),
			rolesservice.NewRolesFetcher(),
			usersprivileges.NewUsersPrivilegesCreator(),
			transportaionofficeassignments.NewTransportaionOfficeAssignmentUpdater(),
		}
		suite.NoError(params.OfficeUser.Validate(strfmt.Default))
		response := handler.Handle(params)
		suite.IsType(&officeuserop.CreateOfficeUserCreated{}, response)
	})

	suite.Run("Failed create", func() {
		// Test:				CreateOfficeUserHandler, Fetcher
		// Set up:				Add new Office User to the DB
		// Expected Outcome:	The office user is not created and we get a 500 internal server error.
		fakeTransportationOfficeID := "3b9c2975-4e54-40ea-a781-bab7d6e4a502"
		primaryOffice := true
		officeUser := factory.BuildOfficeUser(suite.DB(), nil, []factory.Trait{
			factory.GetTraitOfficeUserWithID,
		})

		params := officeuserop.CreateOfficeUserParams{
			HTTPRequest: suite.setupAuthenticatedRequest("POST", "/office_users"),
			OfficeUser: &adminmessages.OfficeUserCreate{
				FirstName: officeUser.FirstName,
				LastName:  officeUser.LastName,
				Telephone: officeUser.Telephone,
				Roles: []*adminmessages.OfficeUserRole{
					{
						Name:     &tooRoleName,
						RoleType: &tooRoleType,
					},
					{
						Name:     &scRoleName,
						RoleType: &scRoleName,
					},
				},
				Privileges: []*adminmessages.OfficeUserPrivilege{
					{
						Name:          &supervisorPrivilegeName,
						PrivilegeType: &supervisorPrivilegeType,
					},
				},
				TransportationOfficeAssignments: []*adminmessages.OfficeUserTransportationOfficeAssignment{
					{
						TransportationOfficeID: strfmt.UUID(fakeTransportationOfficeID),
						PrimaryOffice:          &primaryOffice,
					},
				},
			},
		}

		queryBuilder := query.NewQueryBuilder()
		handler := CreateOfficeUserHandler{
			suite.HandlerConfig(),
			officeuser.NewOfficeUserCreator(queryBuilder, suite.TestNotificationSender()),
			query.NewQueryFilter,
			usersroles.NewUsersRolesCreator(),
			rolesservice.NewRolesFetcher(),
			usersprivileges.NewUsersPrivilegesCreator(),
			transportaionofficeassignments.NewTransportaionOfficeAssignmentUpdater(),
		}

		response := handler.Handle(params)
		suite.IsType(&officeuserop.CreateOfficeUserInternalServerError{}, response)
	})

	suite.Run("Failed create due to missing transportation office assignments", func() {
		// Test:				CreateOfficeUserHandler, Fetcher
		// Set up:				Submit an office user with no transportation offices
		// Expected Outcome:	The office user is not created and we get an unprocessible entity error.
		params := officeuserop.CreateOfficeUserParams{
			HTTPRequest: suite.setupAuthenticatedRequest("POST", "/office_users"),
			OfficeUser: &adminmessages.OfficeUserCreate{
				FirstName: "Sam",
				LastName:  "Cook",
				Telephone: "555-555-5555",
				Email:     "fakeemail3@gmail.com",
				Roles: []*adminmessages.OfficeUserRole{
					{
						Name:     &tooRoleName,
						RoleType: &tooRoleType,
					},
				},
			},
		}

		queryBuilder := query.NewQueryBuilder()
		handler := CreateOfficeUserHandler{
			suite.HandlerConfig(),
			officeuser.NewOfficeUserCreator(queryBuilder, suite.TestNotificationSender()),
			query.NewQueryFilter,
			usersroles.NewUsersRolesCreator(),
			rolesservice.NewRolesFetcher(),
			usersprivileges.NewUsersPrivilegesCreator(),
			transportaionofficeassignments.NewTransportaionOfficeAssignmentUpdater(),
		}

		response := handler.Handle(params)
		suite.IsType(&officeuserop.CreateOfficeUserUnprocessableEntity{}, response)
	})

	suite.Run("Fail create Office User due to no primary transportation office", func() {
		// Test:				CreateOfficeUserHandler, Fetcher
		// Set up:				Submit an office user with two non-primary transportaion offices
		// Expected Outcome:	The office user is not created and we get an unprocessible entity error.
		transportationOfficeID := factory.BuildDefaultTransportationOffice(suite.DB()).ID
		secondTransportationOfficeID := factory.BuildTransportationOffice(suite.DB(), nil, nil).ID

		params := officeuserop.CreateOfficeUserParams{
			HTTPRequest: suite.setupAuthenticatedRequest("POST", "/office_users"),
			OfficeUser: &adminmessages.OfficeUserCreate{
				FirstName: "Bob",
				LastName:  "Loblaw",
				Telephone: "949-555-5555",
				Email:     "bob.loblaw@attornyatlaw.org",
				Roles: []*adminmessages.OfficeUserRole{
					{
						Name:     &scRoleName,
						RoleType: &scRoleType,
					},
				},
				TransportationOfficeAssignments: []*adminmessages.OfficeUserTransportationOfficeAssignment{
					{
						TransportationOfficeID: strfmt.UUID(transportationOfficeID.String()),
						PrimaryOffice:          models.BoolPointer(false),
					},
					{
						TransportationOfficeID: strfmt.UUID(secondTransportationOfficeID.String()),
						PrimaryOffice:          models.BoolPointer(false),
					},
				},
			},
		}
		queryBuilder := query.NewQueryBuilder()
		handler := CreateOfficeUserHandler{
			suite.HandlerConfig(),
			officeuser.NewOfficeUserCreator(queryBuilder, suite.TestNotificationSender()),
			query.NewQueryFilter,
			usersroles.NewUsersRolesCreator(),
			rolesservice.NewRolesFetcher(),
			usersprivileges.NewUsersPrivilegesCreator(),
			transportaionofficeassignments.NewTransportaionOfficeAssignmentUpdater(),
		}

		response := handler.Handle(params)
		suite.IsType(&officeuserop.CreateOfficeUserUnprocessableEntity{}, response)
	})

	suite.Run("Failed create due to missing roles", func() {
		// Test:				CreateOfficeUserHandler, Fetcher
		// Set up:				Submit an office user with no roles
		// Expected Outcome:	The office user is not created and we get an unprocessible entity error.
		transportationOfficeID := factory.BuildDefaultTransportationOffice(suite.DB()).ID

		params := officeuserop.CreateOfficeUserParams{
			HTTPRequest: suite.setupAuthenticatedRequest("POST", "/office_users"),
			OfficeUser: &adminmessages.OfficeUserCreate{
				FirstName: "Bob",
				LastName:  "Loblaw",
				Telephone: "949-555-5555",
				Email:     "bob.loblaw2@attornyatlaw.org",
				TransportationOfficeAssignments: []*adminmessages.OfficeUserTransportationOfficeAssignment{
					{
						TransportationOfficeID: strfmt.UUID(transportationOfficeID.String()),
						PrimaryOffice:          models.BoolPointer(true),
					},
				},
			},
		}

		queryBuilder := query.NewQueryBuilder()
		handler := CreateOfficeUserHandler{
			suite.HandlerConfig(),
			officeuser.NewOfficeUserCreator(queryBuilder, suite.TestNotificationSender()),
			query.NewQueryFilter,
			usersroles.NewUsersRolesCreator(),
			rolesservice.NewRolesFetcher(),
			usersprivileges.NewUsersPrivilegesCreator(),
			transportaionofficeassignments.NewTransportaionOfficeAssignmentUpdater(),
		}

		response := handler.Handle(params)
		suite.IsType(&officeuserop.CreateOfficeUserUnprocessableEntity{}, response)
	})

	suite.Run("Failed create due validation errors creating office user", func() {
		// Test:				CreateOfficeUserHandler, Fetcher
		// Set up:				Submit a valid office user and mock failed office user validation
		// Expected Outcome:	The office user is not created and we get an unprocessible entity error.
		transportationOfficeID := factory.BuildDefaultTransportationOffice(suite.DB()).ID

		params := officeuserop.CreateOfficeUserParams{
			HTTPRequest: suite.setupAuthenticatedRequest("POST", "/office_users"),
			OfficeUser: &adminmessages.OfficeUserCreate{
				FirstName: "Sam",
				LastName:  "Cook",
				Telephone: "555-555-5555",
				Email:     "fakeemail5@gmail.com",
				Roles: []*adminmessages.OfficeUserRole{
					{
						Name:     &tooRoleName,
						RoleType: &tooRoleType,
					},
				},
				TransportationOfficeAssignments: []*adminmessages.OfficeUserTransportationOfficeAssignment{
					{
						TransportationOfficeID: strfmt.UUID(transportationOfficeID.String()),
						PrimaryOffice:          models.BoolPointer(true),
					},
				},
			},
		}

		expectedError := &validate.Errors{}
		officeUserCreator := &mocks.OfficeUserCreator{}
		officeUserCreator.On("CreateOfficeUser",
			mock.AnythingOfType("*appcontext.appContext"),
			mock.Anything,
			mock.Anything,
		).Return(nil, expectedError, nil).Once()
		handler := CreateOfficeUserHandler{
			suite.HandlerConfig(),
			officeUserCreator,
			query.NewQueryFilter,
			usersroles.NewUsersRolesCreator(),
			rolesservice.NewRolesFetcher(),
			usersprivileges.NewUsersPrivilegesCreator(),
			transportaionofficeassignments.NewTransportaionOfficeAssignmentUpdater(),
		}

		response := handler.Handle(params)
		suite.IsType(&officeuserop.CreateOfficeUserUnprocessableEntity{}, response)
	})

	suite.Run("Failed create due validation errors creating office user", func() {
		// Test:				CreateOfficeUserHandler, Fetcher
		// Set up:				Submit a valid office user and mock failed roles validation
		// Expected Outcome:	The office user is not created and we get an unprocessible entity error.
		transportationOfficeID := factory.BuildDefaultTransportationOffice(suite.DB()).ID

		params := officeuserop.CreateOfficeUserParams{
			HTTPRequest: suite.setupAuthenticatedRequest("POST", "/office_users"),
			OfficeUser: &adminmessages.OfficeUserCreate{
				FirstName: "Sam",
				LastName:  "Cook",
				Telephone: "555-555-5555",
				Email:     "fakeemail5@gmail.com",
				Roles: []*adminmessages.OfficeUserRole{
					{
						Name:     &tooRoleName,
						RoleType: &tooRoleType,
					},
				},
				TransportationOfficeAssignments: []*adminmessages.OfficeUserTransportationOfficeAssignment{
					{
						TransportationOfficeID: strfmt.UUID(transportationOfficeID.String()),
						PrimaryOffice:          models.BoolPointer(true),
					},
				},
			},
		}

		expectedError := &validate.Errors{Errors: map[string][]string{
			"role_name": {"What's a TXO? I've only heard of TIO and TOO."},
		}}
		userRoleAssociator := &mocks.UserRoleAssociator{}
		userRoleAssociator.On("UpdateUserRoles",
			mock.AnythingOfType("*appcontext.appContext"),
			mock.Anything,
			mock.Anything,
		).Return(nil, expectedError, nil).Once()
		queryBuilder := query.NewQueryBuilder()
		handler := CreateOfficeUserHandler{
			suite.HandlerConfig(),
			officeuser.NewOfficeUserCreator(queryBuilder, suite.TestNotificationSender()),
			query.NewQueryFilter,
			userRoleAssociator,
			rolesservice.NewRolesFetcher(),
			usersprivileges.NewUsersPrivilegesCreator(),
			transportaionofficeassignments.NewTransportaionOfficeAssignmentUpdater(),
		}

		response := handler.Handle(params)
		suite.IsType(&officeuserop.CreateOfficeUserUnprocessableEntity{}, response)
	})
}

func (suite *HandlerSuite) TestUpdateOfficeUserHandler() {
	setupHandler := func(updater services.OfficeUserUpdater, revoker services.UserSessionRevocation) UpdateOfficeUserHandler {
		handlerConfig := suite.HandlerConfig()
		return UpdateOfficeUserHandler{
			handlerConfig,
			updater,
			query.NewQueryFilter,
			usersroles.NewUsersRolesCreator(), // a special can of worms, TODO mocked tests
			usersprivileges.NewUsersPrivilegesCreator(),
			revoker,
			transportaionofficeassignments.NewTransportaionOfficeAssignmentUpdater(),
		}
	}

	setupTestData := func() models.OfficeUser {
		return factory.BuildOfficeUser(suite.DB(), []factory.Customization{
			{
				Model: models.TransportationOffice{
					Name: "Random Office",
				},
			},
		}, nil)
	}

	suite.Run("Office user is successfully updated", func() {
		officeUser := setupTestData()
		transportationOffice := factory.BuildTransportationOffice(suite.DB(), nil, nil)
		primaryOffice := true
		firstName := "Riley"
		middleInitials := "RB"
		telephone := "865-555-5309"
		supervisorPrivilegeName := "Supervisor"
		supervisorPrivilegeType := string(roles.PrivilegeTypeSupervisor)
		tooRoleName := "Task Ordering Officer"
		tooRoleType := string(roles.RoleTypeTOO)

		officeUserUpdates := &adminmessages.OfficeUserUpdate{
			FirstName:      &firstName,
			MiddleInitials: &middleInitials,
			Telephone:      &telephone,
			Privileges: []*adminmessages.OfficeUserPrivilege{
				{
					Name:          &supervisorPrivilegeName,
					PrivilegeType: &supervisorPrivilegeType,
				},
			},
			Roles: []*adminmessages.OfficeUserRole{
				{
					Name:     &tooRoleName,
					RoleType: &tooRoleType,
				},
			},
			TransportationOfficeAssignments: []*adminmessages.OfficeUserTransportationOfficeAssignment{
				{
					TransportationOfficeID: strfmt.UUID(transportationOffice.ID.String()),
					PrimaryOffice:          &primaryOffice,
				},
			},
		}

		officeUserUpdatesModel := payloads.OfficeUserModelFromUpdate(officeUserUpdates, &officeUser)

		params := officeuserop.UpdateOfficeUserParams{
			HTTPRequest:  suite.setupAuthenticatedRequest("PUT", fmt.Sprintf("/office_users/%s", officeUser.ID)),
			OfficeUserID: strfmt.UUID(officeUser.ID.String()),
			OfficeUser:   officeUserUpdates,
		}
		suite.NoError(params.OfficeUser.Validate(strfmt.Default))

		// Mock DB update:
		expectedInput := *officeUserUpdates // make a copy so we can ensure our expected values don't change
		expectedOfficeUser := officeUser
		expectedOfficeUser.FirstName = *expectedInput.FirstName
		expectedOfficeUser.MiddleInitials = expectedInput.MiddleInitials
		expectedOfficeUser.Telephone = *expectedInput.Telephone
		expectedOfficeUser.TransportationOfficeID = transportationOffice.ID
		expectedOfficeUser.User.Roles = roles.Roles{roles.Role{RoleType: roles.RoleTypeTOO}}
		expectedOfficeUser.User.Privileges = roles.Privileges{roles.Privilege{PrivilegeType: roles.PrivilegeSearchTypeSupervisor}}

		mockUpdater := mocks.OfficeUserUpdater{}
		mockUpdater.On("UpdateOfficeUser", mock.AnythingOfType("*appcontext.appContext"), officeUser.ID, officeUserUpdatesModel, transportationOffice.ID).Return(&expectedOfficeUser, nil, nil)
		queryBuilder := query.NewQueryBuilder()
		officeUserUpdater := officeuser.NewOfficeUserUpdater(queryBuilder)

		expectedSessionUpdate := &adminmessages.UserUpdate{
			RevokeOfficeSession: models.BoolPointer(true),
		}
		mockRevoker := mocks.UserSessionRevocation{}
		mockRevoker.
			On("RevokeUserSession", mock.AnythingOfType("*appcontext.appContext"), *officeUser.UserID, expectedSessionUpdate, mock.Anything).
			Return(nil, nil, nil).
			Times(3)

		response := setupHandler(officeUserUpdater, &mockRevoker).Handle(params)
		suite.IsType(&officeuserop.UpdateOfficeUserOK{}, response)

		okResponse := response.(*officeuserop.UpdateOfficeUserOK)
		// Check updates:
		suite.Equal(firstName, *okResponse.Payload.FirstName)
		suite.Equal(middleInitials, *okResponse.Payload.MiddleInitials)
		suite.Equal(telephone, *okResponse.Payload.Telephone)
		suite.Equal(transportationOffice.ID.String(), okResponse.Payload.TransportationOfficeID.String())
		suite.Equal(transportationOffice.ID.String(), okResponse.Payload.TransportationOfficeAssignments[0].TransportationOfficeID.String())
		suite.Equal(0, len(okResponse.Payload.Roles))                  // handler does not currently return roles upon successful update
		suite.Equal(0, len(okResponse.Payload.Privileges))             // handler does not currently return privileges upon successful update
		suite.Equal(officeUser.LastName, *okResponse.Payload.LastName) // should not have been updated
		suite.Equal(officeUser.Email, *okResponse.Payload.Email)       // should not have been updated
	})

	suite.Run("Update fails due to bad Transportation Office", func() {
		officeUser := setupTestData()
		primaryOffice := true
		officeUserUpdates := &adminmessages.OfficeUserUpdate{
			TransportationOfficeAssignments: []*adminmessages.OfficeUserTransportationOfficeAssignment{
				{
					TransportationOfficeID: strfmt.UUID(uuid.Must(uuid.NewV4()).String()),
					PrimaryOffice:          &primaryOffice,
				},
			},
		}

		params := officeuserop.UpdateOfficeUserParams{
			HTTPRequest:  suite.setupAuthenticatedRequest("PUT", fmt.Sprintf("/office_users/%s", officeUser.ID)),
			OfficeUserID: strfmt.UUID(officeUser.ID.String()),
			OfficeUser:   officeUserUpdates,
		}
		suite.NoError(params.OfficeUser.Validate(strfmt.Default))

		officeUserDB, _ := models.FetchOfficeUserByID(suite.DB(), officeUser.ID)

		officeUserUpdatesModel := payloads.OfficeUserModelFromUpdate(officeUserUpdates, officeUserDB)

		mockUpdater := mocks.OfficeUserUpdater{}
		mockUpdater.On("UpdateOfficeUser",
			mock.AnythingOfType("*appcontext.appContext"),
			officeUser.ID,
			officeUserUpdatesModel,
			uuid.FromStringOrNil(officeUserUpdates.TransportationOfficeAssignments[0].TransportationOfficeID.String()),
		).Return(nil, nil, sql.ErrNoRows)

		expectedSessionUpdate := &adminmessages.UserUpdate{
			RevokeOfficeSession: models.BoolPointer(true),
		}
		mockRevoker := mocks.UserSessionRevocation{}
		mockRevoker.
			On("RevokeUserSession", mock.AnythingOfType("*appcontext.appContext"), *officeUser.UserID, expectedSessionUpdate, mock.Anything).
			Return(nil, nil, nil).
			Once()

		response := setupHandler(&mockUpdater, &mockRevoker).Handle(params)
		suite.IsType(&officeuserop.UpdateOfficeUserInternalServerError{}, response)
	})

	suite.Run("Returns not found when office user does not exist in DB", func() {
		officeUser := setupTestData()
		transportationOffice := factory.BuildTransportationOffice(suite.DB(), nil, nil)
		primaryOffice := true
		firstName := "Riley"
		middleInitials := "RB"
		telephone := "865-555-5309"
		supervisorPrivilegeName := "Supervisor"
<<<<<<< HEAD
		supervisorPrivilegeType := string(models.PrivilegeTypeSupervisor)
=======
		supervisorPrivilegeType := string(roles.PrivilegeTypeSupervisor)
>>>>>>> 2a63f8be
		tooRoleName := "Task Ordering Officer"
		tooRoleType := string(roles.RoleTypeTOO)

		officeUserUpdates := &adminmessages.OfficeUserUpdate{
			FirstName:      &firstName,
			MiddleInitials: &middleInitials,
			Telephone:      &telephone,
			Privileges: []*adminmessages.OfficeUserPrivilege{
				{
					Name:          &supervisorPrivilegeName,
					PrivilegeType: &supervisorPrivilegeType,
				},
			},
			Roles: []*adminmessages.OfficeUserRole{
				{
					Name:     &tooRoleName,
					RoleType: &tooRoleType,
				},
			},
			TransportationOfficeAssignments: []*adminmessages.OfficeUserTransportationOfficeAssignment{
				{
					TransportationOfficeID: strfmt.UUID(transportationOffice.ID.String()),
					PrimaryOffice:          &primaryOffice,
				},
			},
		}

		fakeID := uuid.Must(uuid.NewV4())

		officeUserDB, err := models.FetchOfficeUserByID(suite.DB(), fakeID)
		suite.Error(err)
		suite.Equal(uuid.Nil, officeUserDB.ID)

		params := officeuserop.UpdateOfficeUserParams{
			HTTPRequest:  suite.setupAuthenticatedRequest("PUT", fmt.Sprintf("/office_users/%s", officeUser.ID)),
			OfficeUserID: strfmt.UUID(fakeID.String()),
			OfficeUser:   officeUserUpdates,
		}
		suite.NoError(params.OfficeUser.Validate(strfmt.Default))

		mockUpdater := mocks.OfficeUserUpdater{}
		mockRevoker := mocks.UserSessionRevocation{}

		response := setupHandler(&mockUpdater, &mockRevoker).Handle(params)
		suite.IsType(&officeuserop.UpdateOfficeUserNotFound{}, response)
	})

	suite.Run("Office user session is revoked when roles are changed", func() {
		officeUser := setupTestData()
		// Setup payload to remove all roles for office user
		newRoles := []*adminmessages.OfficeUserRole{}
		officeUserUpdates := &adminmessages.OfficeUserUpdate{
			Roles: newRoles,
		}
		params := officeuserop.UpdateOfficeUserParams{
			HTTPRequest:  suite.setupAuthenticatedRequest("PUT", fmt.Sprintf("/office_users/%s", officeUser.ID)),
			OfficeUserID: strfmt.UUID(officeUser.ID.String()),
			OfficeUser:   officeUserUpdates,
		}

		suite.NoError(params.OfficeUser.Validate(strfmt.Default))

		officeUserDB, _ := models.FetchOfficeUserByID(suite.DB(), officeUser.ID)

		officeUserUpdatesModel := payloads.OfficeUserModelFromUpdate(officeUserUpdates, officeUserDB)

		mockUpdater := mocks.OfficeUserUpdater{}
		mockUpdater.
			On("UpdateOfficeUser", mock.AnythingOfType("*appcontext.appContext"), officeUser.ID, officeUserUpdatesModel, uuid.Nil).
			Return(&officeUser, nil, nil)

		expectedSessionUpdate := &adminmessages.UserUpdate{
			RevokeOfficeSession: models.BoolPointer(true),
		}
		mockRevoker := mocks.UserSessionRevocation{}
		mockRevoker.
			On("RevokeUserSession", mock.AnythingOfType("*appcontext.appContext"), *officeUser.UserID, expectedSessionUpdate, mock.Anything).
			Return(nil, nil, nil).
			Once()

		response := setupHandler(&mockUpdater, &mockRevoker).Handle(params)
		suite.IsType(&officeuserop.UpdateOfficeUserOK{}, response)
		mockRevoker.AssertNumberOfCalls(suite.T(), "RevokeUserSession", 1)
	})
}

func (suite *HandlerSuite) TestDeleteOfficeUsersHandler() {
	suite.Run("deleted requested users results in no content (successful) response", func() {
		user := factory.BuildDefaultUser(suite.DB())
		status := models.OfficeUserStatusREQUESTED
		officeUser := factory.BuildOfficeUserWithRoles(suite.DB(), []factory.Customization{
			{
				Model: models.OfficeUser{
					Active: true,
					UserID: &user.ID,
					Email:  user.OktaEmail,
					Status: &status,
				},
			},
			{
				Model:    user,
				LinkOnly: true,
			},
		}, []roles.RoleType{roles.RoleTypeTOO})
		officeUserID := officeUser.ID

		params := officeuserop.DeleteOfficeUserParams{
			HTTPRequest:  suite.setupAuthenticatedRequest("DELETE", fmt.Sprintf("/office_users/%s", officeUserID)),
			OfficeUserID: *handlers.FmtUUID(officeUserID),
		}

		queryBuilder := query.NewQueryBuilder()
		handler := DeleteOfficeUserHandler{
			HandlerConfig:     suite.HandlerConfig(),
			OfficeUserDeleter: officeuser.NewOfficeUserDeleter(queryBuilder),
		}

		response := handler.Handle(params)

		suite.IsType(&officeuserop.DeleteOfficeUserNoContent{}, response)

		var dbUser models.User
		err := suite.DB().Where("id = ?", user.ID).First(&dbUser)
		suite.Error(err)
		suite.Equal(sql.ErrNoRows, err, "sql: no rows in result set")

		var dbOfficeUser models.OfficeUser
		err = suite.DB().Where("user_id = ?", user.ID).First(&dbOfficeUser)
		suite.Error(err)
		suite.Equal(sql.ErrNoRows, err, "sql: no rows in result set")

		// .All does not return a sql no rows error, so we will verify that the struct is empty
		var userRoles []models.UsersRoles
		err = suite.DB().Where("user_id = ?", user.ID).All(&userRoles)
		suite.NoError(err)
		suite.Empty(userRoles, "Expected no roles to remain for the user")

		var userPrivileges []models.UsersPrivileges
		err = suite.DB().Where("user_id = ?", user.ID).All(&userPrivileges)
		suite.NoError(err)
		suite.Empty(userPrivileges, "Expected no privileges to remain for the user")
	})

	suite.Run("get an error when the office user does not exist", func() {
		officeUserID := uuid.Must(uuid.NewV4())

		params := officeuserop.DeleteOfficeUserParams{
			HTTPRequest:  suite.setupAuthenticatedRequest("DELETE", fmt.Sprintf("/office_users/%s", officeUserID)),
			OfficeUserID: *handlers.FmtUUID(officeUserID),
		}

		queryBuilder := query.NewQueryBuilder()
		handler := DeleteOfficeUserHandler{
			HandlerConfig:     suite.HandlerConfig(),
			OfficeUserDeleter: officeuser.NewOfficeUserDeleter(queryBuilder),
		}

		response := handler.Handle(params)

		suite.IsType(&officeuserop.DeleteOfficeUserNotFound{}, response)
	})

	suite.Run("error response when a user is not in the admin application", func() {
		officeUser := factory.BuildOfficeUser(suite.DB(), nil, nil)
		officeUserID := officeUser.ID
		req := httptest.NewRequest("DELETE", fmt.Sprintf("/office_users/%s", officeUserID), nil)

		session := &auth.Session{
			ApplicationName: auth.OfficeApp,
			OfficeUserID:    officeUserID,
		}
		ctx := auth.SetSessionInRequestContext(req, session)

		params := officeuserop.DeleteOfficeUserParams{
			HTTPRequest:  req.WithContext(ctx),
			OfficeUserID: *handlers.FmtUUID(officeUserID),
		}

		queryBuilder := query.NewQueryBuilder()
		handler := DeleteOfficeUserHandler{
			HandlerConfig:     suite.HandlerConfig(),
			OfficeUserDeleter: officeuser.NewOfficeUserDeleter(queryBuilder),
		}

		response := handler.Handle(params)

		suite.IsType(&officeuserop.DeleteOfficeUserUnauthorized{}, response)
	})
}

func (suite *HandlerSuite) TestGetRolesPrivilegesHandler() {
	suite.Run("200 OK - successfully retrieve unique role privilege mappings", func() {
		// Test:				GetOfficeUserHandler, Fetcher
		// Set up:				Login as admin user
		// Expected Outcome:	The list of unique role privlege mappings
		params := officeuserop.GetRolesPrivilegesParams{
			HTTPRequest: suite.setupAuthenticatedRequest("GET", "/office_users/roles-privileges"),
		}

		handler := GetRolesPrivilegesHandler{
			suite.HandlerConfig(),
			rolesservice.NewRolesFetcher(),
		}

		rolePrivs, err := handler.RoleAssociater.FetchRolesPrivileges(suite.AppContextForTest())

		suite.NoError(err)

		response := handler.Handle(params)

		suite.IsType(&officeuserop.GetRolesPrivilegesOK{}, response)
		okResponse := response.(*officeuserop.GetRolesPrivilegesOK)
		suite.Len(okResponse.Payload, len(rolePrivs))

		type privValidation struct {
			PrivilegeType string
			PrivilegeName string
		}

		type rolePrivValidation struct {
			RoleType   string
			RoleName   string
			Privileges []privValidation
		}

		rolePrivEntries := make(map[uuid.UUID]*rolePrivValidation)

		for _, rp := range rolePrivs {
			rid := rp.ID

			if _, ok := rolePrivEntries[rid]; !ok {
				rolePrivEntries[rid] = &rolePrivValidation{
					RoleType:   string(rp.RoleType),
					RoleName:   string(rp.RoleName),
					Privileges: []privValidation{},
				}
			}
			for _, resPriv := range rp.RolePrivileges {
				rolePrivEntries[rid].Privileges = append(rolePrivEntries[rid].Privileges, privValidation{
					PrivilegeType: string(resPriv.Privilege.PrivilegeType),
					PrivilegeName: string(resPriv.Privilege.PrivilegeName),
				})
			}
		}

		for _, resRolePriv := range okResponse.Payload {
			entryKey, err := uuid.FromString(resRolePriv.ID.String())
			suite.NoError(err)
			rolePriv, ok := rolePrivEntries[entryKey]
			suite.NotNil(ok)
			suite.Equal(rolePriv.RoleType, *resRolePriv.RoleType)
			suite.Equal(rolePriv.RoleName, *resRolePriv.RoleName)
			for i, priv := range rolePriv.Privileges {
				suite.Equal(priv.PrivilegeType, resRolePriv.Privileges[i].PrivilegeType)
				suite.Equal(priv.PrivilegeName, resRolePriv.Privileges[i].PrivilegeName)
			}
			delete(rolePrivEntries, entryKey) // remove to ensure unique values
		}
		suite.Len(rolePrivEntries, 0, "all entries should have been deleted")
	})

	suite.Run("401 ERROR - Unauthorized ", func() {
		// Test:				GetOfficeUserHandler, Fetcher - Unauthorized
		// Set up:				Run request when NOT logged in as admin user
		// Expected Outcome:	Unauthorized response returned, no data
		requestUser := factory.BuildOfficeUser(nil, nil, nil)
		req := httptest.NewRequest("GET", "/office_users/roles-privileges", nil) // We never need to set a body this endpoint

		params := officeuserop.GetRolesPrivilegesParams{
			HTTPRequest: suite.AuthenticateOfficeRequest(req, requestUser),
		}

		handler := GetRolesPrivilegesHandler{
			suite.HandlerConfig(),
			rolesservice.NewRolesFetcher(),
		}

		response := handler.Handle(params)

		suite.IsType(&officeuserop.GetRolesPrivilegesUnauthorized{}, response)
	})

	suite.Run("404 ERROR - Not Found ", func() {
		// Test:				GetOfficeUserHandler, Fetcher - Not Found
		// Set up:				Run request when logged in as admin user
		// Expected Outcome:	Not found response returned, no data
		params := officeuserop.GetRolesPrivilegesParams{
			HTTPRequest: suite.setupAuthenticatedRequest("GET", "/office_users/roles-privileges"),
		}

		mockFetcher := mocks.RoleAssociater{}
		mockFetcher.On("FetchRolesPrivileges", mock.AnythingOfType("*appcontext.appContext")).Return(nil, sql.ErrNoRows)

		handler := GetRolesPrivilegesHandler{
			suite.HandlerConfig(),
			&mockFetcher,
		}

		response := handler.Handle(params)

		suite.IsType(&officeuserop.GetRolesPrivilegesNotFound{}, response)
	})

	suite.Run("500 ERROR - Internal Server Error ", func() {
		// Test:				GetOfficeUserHandler, Fetcher - Internal Server Error
		// Set up:				Run request when logged in as admin user
		// Expected Outcome:	Internal Server Error response returned, no data
		params := officeuserop.GetRolesPrivilegesParams{
			HTTPRequest: suite.setupAuthenticatedRequest("GET", "/office_users/roles-privileges"),
		}

		mockFetcher := mocks.RoleAssociater{}
		mockFetcher.On("FetchRolesPrivileges", mock.AnythingOfType("*appcontext.appContext")).Return(nil, apperror.InternalServerError{})

		handler := GetRolesPrivilegesHandler{
			suite.HandlerConfig(),
			&mockFetcher,
		}

		response := handler.Handle(params)

		suite.IsType(&officeuserop.GetRolesPrivilegesInternalServerError{}, response)
	})
}<|MERGE_RESOLUTION|>--- conflicted
+++ resolved
@@ -900,11 +900,7 @@
 		middleInitials := "RB"
 		telephone := "865-555-5309"
 		supervisorPrivilegeName := "Supervisor"
-<<<<<<< HEAD
-		supervisorPrivilegeType := string(models.PrivilegeTypeSupervisor)
-=======
 		supervisorPrivilegeType := string(roles.PrivilegeTypeSupervisor)
->>>>>>> 2a63f8be
 		tooRoleName := "Task Ordering Officer"
 		tooRoleType := string(roles.RoleTypeTOO)
 
