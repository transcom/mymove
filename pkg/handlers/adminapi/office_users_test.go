package adminapi

import (
	"database/sql"
	"fmt"
	"net/http"
	"net/http/httptest"
	"slices"

	"github.com/go-openapi/strfmt"
	"github.com/gobuffalo/validate/v3"
	"github.com/gofrs/uuid"
	"github.com/stretchr/testify/mock"

	"github.com/transcom/mymove/pkg/apperror"
	"github.com/transcom/mymove/pkg/auth"
	"github.com/transcom/mymove/pkg/factory"
	officeuserop "github.com/transcom/mymove/pkg/gen/adminapi/adminoperations/office_users"
	"github.com/transcom/mymove/pkg/gen/adminmessages"
	"github.com/transcom/mymove/pkg/handlers"
	"github.com/transcom/mymove/pkg/handlers/adminapi/payloads"
	"github.com/transcom/mymove/pkg/models"
	"github.com/transcom/mymove/pkg/models/roles"
	"github.com/transcom/mymove/pkg/services"
	"github.com/transcom/mymove/pkg/services/mocks"
	officeuser "github.com/transcom/mymove/pkg/services/office_user"
	"github.com/transcom/mymove/pkg/services/pagination"
	"github.com/transcom/mymove/pkg/services/query"
	rolesservice "github.com/transcom/mymove/pkg/services/roles"
	transportationofficeassignments "github.com/transcom/mymove/pkg/services/transportation_office_assignments"
	usersprivileges "github.com/transcom/mymove/pkg/services/users_privileges"
	usersroles "github.com/transcom/mymove/pkg/services/users_roles"
)

func (suite *HandlerSuite) TestIndexOfficeUsersHandler() {
	// test that everything is wired up
	suite.Run("integration test ok response", func() {
		officeUsers := models.OfficeUsers{
			factory.BuildOfficeUserWithRoles(suite.DB(), factory.GetTraitApprovedOfficeUser(), []roles.RoleType{roles.RoleTypeQae}),
			factory.BuildOfficeUserWithRoles(suite.DB(), factory.GetTraitApprovedOfficeUser(), []roles.RoleType{roles.RoleTypeQae}),
			factory.BuildOfficeUserWithRoles(suite.DB(), factory.GetTraitApprovedOfficeUser(), []roles.RoleType{roles.RoleTypeQae, roles.RoleTypeQae, roles.RoleTypeCustomer, roles.RoleTypeContractingOfficer, roles.RoleTypeContractingOfficer}),
		}
		params := officeuserop.IndexOfficeUsersParams{
			HTTPRequest: suite.setupAuthenticatedRequest("GET", "/office_users"),
		}

		queryBuilder := query.NewQueryBuilder()
		handler := IndexOfficeUsersHandler{
			HandlerConfig:         suite.NewHandlerConfig(),
			NewQueryFilter:        query.NewQueryFilter,
			OfficeUserListFetcher: officeuser.NewOfficeUsersListFetcher(queryBuilder),
			NewPagination:         pagination.NewPagination,
		}

		response := handler.Handle(params)

		suite.IsType(&officeuserop.IndexOfficeUsersOK{}, response)
		okResponse := response.(*officeuserop.IndexOfficeUsersOK)

		actualOfficeUsers := okResponse.Payload
		suite.Equal(len(officeUsers), len(actualOfficeUsers))

		expectedOfficeUser1Id := officeUsers[0].ID.String()
		expectedOfficeUser2Id := officeUsers[1].ID.String()
		expectedOfficeUser3Id := officeUsers[2].ID.String()
		expectedOfficeUserIDs := []string{expectedOfficeUser1Id, expectedOfficeUser2Id, expectedOfficeUser3Id}

		for i := 0; i < len(actualOfficeUsers); i++ {
			suite.True(slices.Contains(expectedOfficeUserIDs, actualOfficeUsers[i].ID.String()))
		}
	})

	// Test that user roles list is not returning duplicate roles
	suite.Run("roles list has no duplicate roles", func() {
		officeUsers := models.OfficeUsers{
			factory.BuildOfficeUserWithRoles(suite.DB(), factory.GetTraitApprovedOfficeUser(), []roles.RoleType{roles.RoleTypeQae, roles.RoleTypeQae, roles.RoleTypeCustomer, roles.RoleTypeContractingOfficer, roles.RoleTypeContractingOfficer}),
		}
		params := officeuserop.IndexOfficeUsersParams{
			HTTPRequest: suite.setupAuthenticatedRequest("GET", "/office_users"),
		}

		queryBuilder := query.NewQueryBuilder()
		handler := IndexOfficeUsersHandler{
			HandlerConfig:         suite.NewHandlerConfig(),
			NewQueryFilter:        query.NewQueryFilter,
			OfficeUserListFetcher: officeuser.NewOfficeUsersListFetcher(queryBuilder),
			NewPagination:         pagination.NewPagination,
		}

		response := handler.Handle(params)

		suite.IsType(&officeuserop.IndexOfficeUsersOK{}, response)
		okResponse := response.(*officeuserop.IndexOfficeUsersOK)

		// Check payload user roles list for duplicate roles
		for _, r := range officeUsers[0].User.Roles {
			var dup = false
			var count = 0
			for _, r2 := range officeUsers[0].User.Roles {
				if r.RoleName == r2.RoleName {
					count++
				}
			}

			if count > 1 {
				dup = true
			}
			suite.False(dup)
		}

		suite.Len(okResponse.Payload, 1)
		suite.Len(officeUsers[0].User.Roles, 3)
	})

	suite.Run("invalid search returns no results", func() {
		fakeFilter := "{\"search\":\"invalidSearch\"}"

		params := officeuserop.IndexOfficeUsersParams{
			HTTPRequest: suite.setupAuthenticatedRequest("GET", "/office_users"),
			Filter:      &fakeFilter,
		}

		queryBuilder := query.NewQueryBuilder()
		handler := IndexOfficeUsersHandler{
			HandlerConfig:         suite.NewHandlerConfig(),
			OfficeUserListFetcher: officeuser.NewOfficeUsersListFetcher(queryBuilder),
			NewQueryFilter:        query.NewQueryFilter,
			NewPagination:         pagination.NewPagination,
		}

		response := handler.Handle(params)
		okResponse := response.(*officeuserop.IndexOfficeUsersOK)

		suite.Len(okResponse.Payload, 0)
	})

	suite.Run("able to search by name and filter", func() {
		status := models.OfficeUserStatusAPPROVED
		transportationOffice := factory.BuildTransportationOffice(suite.DB(), []factory.Customization{
			{
				Model: models.TransportationOffice{
					Name: "JPPO Test Office",
				},
			},
		}, nil)
		transportationOffice2 := factory.BuildTransportationOffice(suite.DB(), []factory.Customization{
			{
				Model: models.TransportationOffice{
					Name: "PPO Rome Test Office",
				},
			},
		}, nil)
		factory.BuildOfficeUserWithRoles(suite.DB(), []factory.Customization{
			{
				Model: models.OfficeUser{
					FirstName:              "Angelina",
					LastName:               "Jolie",
					Email:                  "laraCroft@mail.mil",
					Status:                 &status,
					Telephone:              "555-555-5555",
					TransportationOfficeID: transportationOffice.ID,
				},
			},
		}, []roles.RoleType{roles.RoleTypeTOO})
		factory.BuildOfficeUserWithRoles(suite.DB(), []factory.Customization{
			{
				Model: models.OfficeUser{
					FirstName:              "Billy",
					LastName:               "Bob",
					Email:                  "bigBob@mail.mil",
					Status:                 &status,
					Telephone:              "555-555-5555",
					TransportationOfficeID: transportationOffice.ID,
				},
			},
		}, []roles.RoleType{roles.RoleTypeTIO})
		factory.BuildOfficeUserWithRoles(suite.DB(), []factory.Customization{
			{
				Model: models.OfficeUser{
					FirstName:              "Nick",
					LastName:               "Cage",
					Email:                  "conAirKilluh@mail.mil",
					Status:                 &status,
					Telephone:              "555-555-5555",
					TransportationOfficeID: transportationOffice.ID,
				},
			},
		}, []roles.RoleType{roles.RoleTypeServicesCounselor})
		factory.BuildOfficeUserWithRoles(suite.DB(), []factory.Customization{
			{
				Model: models.OfficeUser{
					FirstName:              "Nick",
					LastName:               "Cage",
					Email:                  "conAirKilluh2@mail.mil",
					Status:                 &status,
					TransportationOfficeID: transportationOffice2.ID,
					Telephone:              "415-555-5555",
				},
			},
			{
				Model:    transportationOffice,
				LinkOnly: true,
				Type:     &factory.TransportationOffices.CounselingOffice,
			},
		}, []roles.RoleType{roles.RoleTypeServicesCounselor})

		// partial search
		nameSearch := "ic"
		filterJSON := fmt.Sprintf("{\"search\":\"%s\"}", nameSearch)
		params := officeuserop.IndexOfficeUsersParams{
			HTTPRequest: suite.setupAuthenticatedRequest("GET", "/office_users"),
			Filter:      &filterJSON,
		}

		queryBuilder := query.NewQueryBuilder()
		handler := IndexOfficeUsersHandler{
			HandlerConfig:         suite.NewHandlerConfig(),
			NewQueryFilter:        query.NewQueryFilter,
			OfficeUserListFetcher: officeuser.NewOfficeUsersListFetcher(queryBuilder),
			NewPagination:         pagination.NewPagination,
		}

		response := handler.Handle(params)

		suite.IsType(&officeuserop.IndexOfficeUsersOK{}, response)
		okResponse := response.(*officeuserop.IndexOfficeUsersOK)
		suite.Len(okResponse.Payload, 2)
		suite.Contains(*okResponse.Payload[0].FirstName, nameSearch)
		suite.Contains(*okResponse.Payload[1].FirstName, nameSearch)

		// email search
		emailSearch := "AirKilluh2"
		filterJSON = fmt.Sprintf("{\"email\":\"%s\"}", emailSearch)
		params = officeuserop.IndexOfficeUsersParams{
			HTTPRequest: suite.setupAuthenticatedRequest("GET", "/office_users"),
			Filter:      &filterJSON,
		}
		response = handler.Handle(params)

		suite.IsType(&officeuserop.IndexOfficeUsersOK{}, response)
		okResponse = response.(*officeuserop.IndexOfficeUsersOK)
		suite.Len(okResponse.Payload, 1)
		suite.Contains(*okResponse.Payload[0].Email, emailSearch)

		// telephone search
		phoneSearch := "415-"
		filterJSON = fmt.Sprintf("{\"phone\":\"%s\"}", phoneSearch)
		params = officeuserop.IndexOfficeUsersParams{
			HTTPRequest: suite.setupAuthenticatedRequest("GET", "/office_users"),
			Filter:      &filterJSON,
		}
		response = handler.Handle(params)

		suite.IsType(&officeuserop.IndexOfficeUsersOK{}, response)
		okResponse = response.(*officeuserop.IndexOfficeUsersOK)
		suite.Len(okResponse.Payload, 1)
		suite.Contains(*okResponse.Payload[0].Telephone, phoneSearch)

		// firstName search
		firstSearch := "Angel"
		filterJSON = fmt.Sprintf("{\"firstName\":\"%s\"}", firstSearch)
		params = officeuserop.IndexOfficeUsersParams{
			HTTPRequest: suite.setupAuthenticatedRequest("GET", "/office_users"),
			Filter:      &filterJSON,
		}
		response = handler.Handle(params)

		suite.IsType(&officeuserop.IndexOfficeUsersOK{}, response)
		okResponse = response.(*officeuserop.IndexOfficeUsersOK)
		suite.Len(okResponse.Payload, 1)
		suite.Contains(*okResponse.Payload[0].FirstName, firstSearch)

		// lastName search
		lastSearch := "Jo"
		filterJSON = fmt.Sprintf("{\"lastName\":\"%s\"}", lastSearch)
		params = officeuserop.IndexOfficeUsersParams{
			HTTPRequest: suite.setupAuthenticatedRequest("GET", "/office_users"),
			Filter:      &filterJSON,
		}
		response = handler.Handle(params)

		suite.IsType(&officeuserop.IndexOfficeUsersOK{}, response)
		okResponse = response.(*officeuserop.IndexOfficeUsersOK)
		suite.Len(okResponse.Payload, 1)
		suite.Contains(*okResponse.Payload[0].LastName, lastSearch)

		// transportation office search
		filterJSON = "{\"office\":\"Ro\"}"
		params = officeuserop.IndexOfficeUsersParams{
			HTTPRequest: suite.setupAuthenticatedRequest("GET", "/office_users"),
			Filter:      &filterJSON,
		}
		response = handler.Handle(params)

		suite.IsType(&officeuserop.IndexOfficeUsersOK{}, response)
		okResponse = response.(*officeuserop.IndexOfficeUsersOK)
		suite.Len(okResponse.Payload, 1)
		suite.Equal(strfmt.UUID(transportationOffice2.ID.String()), *okResponse.Payload[0].TransportationOfficeID)

	})
}

func (suite *HandlerSuite) TestGetOfficeUserHandler() {
	// test that everything is wired up
	suite.Run("integration test ok response", func() {
		// Test:				GetOfficeUserHandler, Fetcher
		// Set up:				Provide a valid req with the office user ID to the endpoint
		// Expected Outcome:	The office user is returned and we get a 200 OK.
		officeUser := factory.BuildOfficeUserWithRoles(suite.DB(), nil, []roles.RoleType{roles.RoleTypeTOO})
		params := officeuserop.GetOfficeUserParams{
			HTTPRequest:  suite.setupAuthenticatedRequest("GET", fmt.Sprintf("/office_users/%s", officeUser.ID)),
			OfficeUserID: strfmt.UUID(officeUser.ID.String()),
		}

		// queryBuilder := query.NewQueryBuilder()
		handler := GetOfficeUserHandler{
			suite.NewHandlerConfig(),
			officeuser.NewOfficeUserFetcherPop(),
			query.NewQueryFilter,
		}

		response := handler.Handle(params)

		suite.IsType(&officeuserop.GetOfficeUserOK{}, response)
		okResponse := response.(*officeuserop.GetOfficeUserOK)
		suite.Equal(officeUser.ID.String(), okResponse.Payload.ID.String())
	})

	suite.Run("500 error - Internal Server error. Unsuccessful fetch ", func() {
		// Test:				GetOfficeUserHandler, Fetcher
		// Set up:				Provide a valid req with the fake office user ID to the endpoint
		// Expected Outcome:	The office user is not returned and we get a 500 server error.
		fakeID := "3b9c2975-4e54-40ea-a781-bab7d6e4a502"
		params := officeuserop.GetOfficeUserParams{
			HTTPRequest:  suite.setupAuthenticatedRequest("GET", fmt.Sprintf("/office_users/%s", fakeID)),
			OfficeUserID: strfmt.UUID(fakeID),
		}

		// queryBuilder := query.NewQueryBuilder()
		handler := GetOfficeUserHandler{
			suite.NewHandlerConfig(),
			officeuser.NewOfficeUserFetcherPop(),
			query.NewQueryFilter,
		}

		response := handler.Handle(params)

		suite.IsType(&handlers.ErrResponse{}, response)
		errResponse := response.(*handlers.ErrResponse)
		suite.Equal(http.StatusInternalServerError, errResponse.Code)
	})
}

func (suite *HandlerSuite) TestCreateOfficeUserHandler() {
	tooRoleName := "Task Ordering Officer"
	tooRoleType := string(roles.RoleTypeTOO)

	scRoleName := "Services Counselor"
	scRoleType := string(roles.RoleTypeServicesCounselor)

	supervisorPrivilegeName := "Supervisor"
	supervisorPrivilegeType := string(roles.PrivilegeTypeSupervisor)

	suite.Run("200 - Successfully create Office User", func() {
		// Test:				CreateOfficeUserHandler, Fetcher
		// Set up:				Create a new Office User, save new user to the DB
		// Expected Outcome:	The office user is created and we get a 200 OK.
		transportationOfficeID := factory.BuildDefaultTransportationOffice(suite.DB()).ID
		primaryOffice := true

		params := officeuserop.CreateOfficeUserParams{
			HTTPRequest: suite.setupAuthenticatedRequest("POST", "/office_users"),
			OfficeUser: &adminmessages.OfficeUserCreate{
				FirstName: "Sam",
				LastName:  "Cook",
				Telephone: "555-555-5555",
				Email:     "fakeemail@gmail.com",
				Roles: []*adminmessages.OfficeUserRole{
					{
						Name:     &tooRoleName,
						RoleType: &tooRoleType,
					},
					{
						Name:     &scRoleName,
						RoleType: &scRoleType,
					},
				},
				Privileges: []*adminmessages.OfficeUserPrivilege{
					{
						Name:          &supervisorPrivilegeName,
						PrivilegeType: &supervisorPrivilegeType,
					},
				},
				TransportationOfficeAssignments: []*adminmessages.OfficeUserTransportationOfficeAssignment{
					{
						TransportationOfficeID: strfmt.UUID(transportationOfficeID.String()),
						PrimaryOffice:          &primaryOffice,
					},
				},
			},
		}
		queryBuilder := query.NewQueryBuilder()
		handler := CreateOfficeUserHandler{
			suite.NewHandlerConfig(),
			officeuser.NewOfficeUserCreator(queryBuilder, suite.TestNotificationSender()),
			query.NewQueryFilter,
			usersroles.NewUsersRolesCreator(),
			rolesservice.NewRolesFetcher(),
			usersprivileges.NewUsersPrivilegesCreator(),
			transportationofficeassignments.NewTransportationOfficeAssignmentUpdater(),
		}
		suite.NoError(params.OfficeUser.Validate(strfmt.Default))
		response := handler.Handle(params)
		suite.IsType(&officeuserop.CreateOfficeUserCreated{}, response)
	})

	suite.Run("200 - Successfully create Office User with two transportation offices", func() {
		// Test:				CreateOfficeUserHandler, Fetcher
		// Set up:				Create a new Office User with two transportation offices, save new user to the DB
		// Expected Outcome:	The office user is created and we get a 200 OK.
		transportationOfficeID := factory.BuildDefaultTransportationOffice(suite.DB()).ID
		secondTransportationOfficeID := factory.BuildTransportationOffice(suite.DB(), nil, nil).ID

		params := officeuserop.CreateOfficeUserParams{
			HTTPRequest: suite.setupAuthenticatedRequest("POST", "/office_users"),
			OfficeUser: &adminmessages.OfficeUserCreate{
				FirstName:      "J",
				MiddleInitials: models.StringPointer("Jonah"),
				LastName:       "Jameson",
				Telephone:      "212-555-5555",
				Email:          "fakeemail2@dailybugle.com",
				Roles: []*adminmessages.OfficeUserRole{
					{
						Name:     &scRoleName,
						RoleType: &scRoleType,
					},
				},
				TransportationOfficeAssignments: []*adminmessages.OfficeUserTransportationOfficeAssignment{
					{
						TransportationOfficeID: strfmt.UUID(transportationOfficeID.String()),
						PrimaryOffice:          models.BoolPointer(true),
					},
					{
						TransportationOfficeID: strfmt.UUID(secondTransportationOfficeID.String()),
						PrimaryOffice:          models.BoolPointer(false),
					},
				},
			},
		}
		queryBuilder := query.NewQueryBuilder()
		handler := CreateOfficeUserHandler{
			suite.NewHandlerConfig(),
			officeuser.NewOfficeUserCreator(queryBuilder, suite.TestNotificationSender()),
			query.NewQueryFilter,
			usersroles.NewUsersRolesCreator(),
			rolesservice.NewRolesFetcher(),
			usersprivileges.NewUsersPrivilegesCreator(),
			transportationofficeassignments.NewTransportationOfficeAssignmentUpdater(),
		}
		suite.NoError(params.OfficeUser.Validate(strfmt.Default))
		response := handler.Handle(params)
		suite.IsType(&officeuserop.CreateOfficeUserCreated{}, response)
	})

	suite.Run("Failed create", func() {
		// Test:				CreateOfficeUserHandler, Fetcher
		// Set up:				Add new Office User to the DB
		// Expected Outcome:	The office user is not created and we get a 500 internal server error.
		fakeTransportationOfficeID := "3b9c2975-4e54-40ea-a781-bab7d6e4a502"
		primaryOffice := true
		officeUser := factory.BuildOfficeUser(suite.DB(), nil, []factory.Trait{
			factory.GetTraitOfficeUserWithID,
		})

		params := officeuserop.CreateOfficeUserParams{
			HTTPRequest: suite.setupAuthenticatedRequest("POST", "/office_users"),
			OfficeUser: &adminmessages.OfficeUserCreate{
				FirstName: officeUser.FirstName,
				LastName:  officeUser.LastName,
				Telephone: officeUser.Telephone,
				Roles: []*adminmessages.OfficeUserRole{
					{
						Name:     &tooRoleName,
						RoleType: &tooRoleType,
					},
					{
						Name:     &scRoleName,
						RoleType: &scRoleName,
					},
				},
				Privileges: []*adminmessages.OfficeUserPrivilege{
					{
						Name:          &supervisorPrivilegeName,
						PrivilegeType: &supervisorPrivilegeType,
					},
				},
				TransportationOfficeAssignments: []*adminmessages.OfficeUserTransportationOfficeAssignment{
					{
						TransportationOfficeID: strfmt.UUID(fakeTransportationOfficeID),
						PrimaryOffice:          &primaryOffice,
					},
				},
			},
		}

		queryBuilder := query.NewQueryBuilder()
		handler := CreateOfficeUserHandler{
			suite.NewHandlerConfig(),
			officeuser.NewOfficeUserCreator(queryBuilder, suite.TestNotificationSender()),
			query.NewQueryFilter,
			usersroles.NewUsersRolesCreator(),
			rolesservice.NewRolesFetcher(),
			usersprivileges.NewUsersPrivilegesCreator(),
			transportationofficeassignments.NewTransportationOfficeAssignmentUpdater(),
		}

		response := handler.Handle(params)
		suite.IsType(&officeuserop.CreateOfficeUserUnprocessableEntity{}, response)
	})

	suite.Run("Failed create due to missing transportation office assignments", func() {
		// Test:				CreateOfficeUserHandler, Fetcher
		// Set up:				Submit an office user with no transportation offices
		// Expected Outcome:	The office user is not created and we get an unprocessible entity error.
		params := officeuserop.CreateOfficeUserParams{
			HTTPRequest: suite.setupAuthenticatedRequest("POST", "/office_users"),
			OfficeUser: &adminmessages.OfficeUserCreate{
				FirstName: "Sam",
				LastName:  "Cook",
				Telephone: "555-555-5555",
				Email:     "fakeemail3@gmail.com",
				Roles: []*adminmessages.OfficeUserRole{
					{
						Name:     &tooRoleName,
						RoleType: &tooRoleType,
					},
				},
			},
		}

		queryBuilder := query.NewQueryBuilder()
		handler := CreateOfficeUserHandler{
			suite.NewHandlerConfig(),
			officeuser.NewOfficeUserCreator(queryBuilder, suite.TestNotificationSender()),
			query.NewQueryFilter,
			usersroles.NewUsersRolesCreator(),
			rolesservice.NewRolesFetcher(),
			usersprivileges.NewUsersPrivilegesCreator(),
			transportationofficeassignments.NewTransportationOfficeAssignmentUpdater(),
		}

		response := handler.Handle(params)
		suite.IsType(&officeuserop.CreateOfficeUserUnprocessableEntity{}, response)
	})

	suite.Run("Fail create Office User due to no primary transportation office", func() {
		// Test:				CreateOfficeUserHandler, Fetcher
		// Set up:				Submit an office user with two non-primary transportation offices
		// Expected Outcome:	The office user is not created and we get an unprocessible entity error.
		transportationOfficeID := factory.BuildDefaultTransportationOffice(suite.DB()).ID
		secondTransportationOfficeID := factory.BuildTransportationOffice(suite.DB(), nil, nil).ID

		params := officeuserop.CreateOfficeUserParams{
			HTTPRequest: suite.setupAuthenticatedRequest("POST", "/office_users"),
			OfficeUser: &adminmessages.OfficeUserCreate{
				FirstName: "Bob",
				LastName:  "Loblaw",
				Telephone: "949-555-5555",
				Email:     "bob.loblaw@attornyatlaw.org",
				Roles: []*adminmessages.OfficeUserRole{
					{
						Name:     &scRoleName,
						RoleType: &scRoleType,
					},
				},
				TransportationOfficeAssignments: []*adminmessages.OfficeUserTransportationOfficeAssignment{
					{
						TransportationOfficeID: strfmt.UUID(transportationOfficeID.String()),
						PrimaryOffice:          models.BoolPointer(false),
					},
					{
						TransportationOfficeID: strfmt.UUID(secondTransportationOfficeID.String()),
						PrimaryOffice:          models.BoolPointer(false),
					},
				},
			},
		}
		queryBuilder := query.NewQueryBuilder()
		handler := CreateOfficeUserHandler{
			suite.NewHandlerConfig(),
			officeuser.NewOfficeUserCreator(queryBuilder, suite.TestNotificationSender()),
			query.NewQueryFilter,
			usersroles.NewUsersRolesCreator(),
			rolesservice.NewRolesFetcher(),
			usersprivileges.NewUsersPrivilegesCreator(),
			transportationofficeassignments.NewTransportationOfficeAssignmentUpdater(),
		}

		response := handler.Handle(params)
		suite.IsType(&officeuserop.CreateOfficeUserUnprocessableEntity{}, response)
	})

	suite.Run("Failed create due to missing roles", func() {
		// Test:				CreateOfficeUserHandler, Fetcher
		// Set up:				Submit an office user with no roles
		// Expected Outcome:	The office user is not created and we get an unprocessible entity error.
		transportationOfficeID := factory.BuildDefaultTransportationOffice(suite.DB()).ID

		params := officeuserop.CreateOfficeUserParams{
			HTTPRequest: suite.setupAuthenticatedRequest("POST", "/office_users"),
			OfficeUser: &adminmessages.OfficeUserCreate{
				FirstName: "Bob",
				LastName:  "Loblaw",
				Telephone: "949-555-5555",
				Email:     "bob.loblaw2@attornyatlaw.org",
				TransportationOfficeAssignments: []*adminmessages.OfficeUserTransportationOfficeAssignment{
					{
						TransportationOfficeID: strfmt.UUID(transportationOfficeID.String()),
						PrimaryOffice:          models.BoolPointer(true),
					},
				},
			},
		}

		queryBuilder := query.NewQueryBuilder()
		handler := CreateOfficeUserHandler{
			suite.NewHandlerConfig(),
			officeuser.NewOfficeUserCreator(queryBuilder, suite.TestNotificationSender()),
			query.NewQueryFilter,
			usersroles.NewUsersRolesCreator(),
			rolesservice.NewRolesFetcher(),
			usersprivileges.NewUsersPrivilegesCreator(),
			transportationofficeassignments.NewTransportationOfficeAssignmentUpdater(),
		}

		response := handler.Handle(params)
		suite.IsType(&officeuserop.CreateOfficeUserUnprocessableEntity{}, response)
	})

	suite.Run("Failed create due validation errors creating office user", func() {
		// Test:				CreateOfficeUserHandler, Fetcher
		// Set up:				Submit a valid office user and mock failed office user validation
		// Expected Outcome:	The office user is not created and we get an unprocessible entity error.
		transportationOfficeID := factory.BuildDefaultTransportationOffice(suite.DB()).ID

		params := officeuserop.CreateOfficeUserParams{
			HTTPRequest: suite.setupAuthenticatedRequest("POST", "/office_users"),
			OfficeUser: &adminmessages.OfficeUserCreate{
				FirstName: "Sam",
				LastName:  "Cook",
				Telephone: "555-555-5555",
				Email:     "fakeemail5@gmail.com",
				Roles: []*adminmessages.OfficeUserRole{
					{
						Name:     &tooRoleName,
						RoleType: &tooRoleType,
					},
				},
				TransportationOfficeAssignments: []*adminmessages.OfficeUserTransportationOfficeAssignment{
					{
						TransportationOfficeID: strfmt.UUID(transportationOfficeID.String()),
						PrimaryOffice:          models.BoolPointer(true),
					},
				},
			},
		}

		expectedError := &validate.Errors{}
		officeUserCreator := &mocks.OfficeUserCreator{}
		officeUserCreator.On("CreateOfficeUser",
			mock.AnythingOfType("*appcontext.appContext"),
			mock.Anything,
			mock.Anything,
		).Return(nil, expectedError, nil).Once()
		handler := CreateOfficeUserHandler{
			suite.NewHandlerConfig(),
			officeUserCreator,
			query.NewQueryFilter,
			usersroles.NewUsersRolesCreator(),
			rolesservice.NewRolesFetcher(),
			usersprivileges.NewUsersPrivilegesCreator(),
			transportationofficeassignments.NewTransportationOfficeAssignmentUpdater(),
		}

		response := handler.Handle(params)
		suite.IsType(&officeuserop.CreateOfficeUserUnprocessableEntity{}, response)
	})

	suite.Run("Failed create due validation errors creating office user", func() {
		// Test:				CreateOfficeUserHandler, Fetcher
		// Set up:				Submit a valid office user and mock failed roles validation
		// Expected Outcome:	The office user is not created and we get an unprocessible entity error.
		transportationOfficeID := factory.BuildDefaultTransportationOffice(suite.DB()).ID

		params := officeuserop.CreateOfficeUserParams{
			HTTPRequest: suite.setupAuthenticatedRequest("POST", "/office_users"),
			OfficeUser: &adminmessages.OfficeUserCreate{
				FirstName: "Sam",
				LastName:  "Cook",
				Telephone: "555-555-5555",
				Email:     "fakeemail5@gmail.com",
				Roles: []*adminmessages.OfficeUserRole{
					{
						Name:     &tooRoleName,
						RoleType: &tooRoleType,
					},
				},
				TransportationOfficeAssignments: []*adminmessages.OfficeUserTransportationOfficeAssignment{
					{
						TransportationOfficeID: strfmt.UUID(transportationOfficeID.String()),
						PrimaryOffice:          models.BoolPointer(true),
					},
				},
			},
		}

		expectedError := &validate.Errors{Errors: map[string][]string{
			"role_name": {"What's a TXO? I've only heard of TIO and TOO."},
		}}
		userRoleAssociator := &mocks.UserRoleAssociator{}
		userRoleAssociator.On("UpdateUserRoles",
			mock.AnythingOfType("*appcontext.appContext"),
			mock.Anything,
			mock.Anything,
		).Return(nil, expectedError, nil).Once()
		queryBuilder := query.NewQueryBuilder()
		handler := CreateOfficeUserHandler{
			suite.NewHandlerConfig(),
			officeuser.NewOfficeUserCreator(queryBuilder, suite.TestNotificationSender()),
			query.NewQueryFilter,
			userRoleAssociator,
			rolesservice.NewRolesFetcher(),
			usersprivileges.NewUsersPrivilegesCreator(),
			transportationofficeassignments.NewTransportationOfficeAssignmentUpdater(),
		}

		response := handler.Handle(params)
		suite.IsType(&officeuserop.CreateOfficeUserUnprocessableEntity{}, response)
	})

	suite.Run("Failed to create due to Supervisor privileges not authorized", func() {
		transportationOfficeID := factory.BuildDefaultTransportationOffice(suite.DB()).ID
		supervisorPrivilegeName := "Supervisor"
		supervisorPrivilegeType := string(roles.PrivilegeTypeSupervisor)
		primeRoleName := "Prime"
		primeRoleType := string(roles.RoleTypePrime)
		params := officeuserop.CreateOfficeUserParams{
			HTTPRequest: suite.setupAuthenticatedRequest("POST", "/office_users"),
			OfficeUser: &adminmessages.OfficeUserCreate{
				FirstName: "Sam",
				LastName:  "Cook",
				Telephone: "555-555-5555",
				Email:     "fakeemail5@gmail.com",
				Roles: []*adminmessages.OfficeUserRole{
					{
						Name:     &primeRoleName,
						RoleType: &primeRoleType,
					},
				},
				Privileges: []*adminmessages.OfficeUserPrivilege{
					{
						Name:          &supervisorPrivilegeName,
						PrivilegeType: &supervisorPrivilegeType,
					},
				},
				TransportationOfficeAssignments: []*adminmessages.OfficeUserTransportationOfficeAssignment{
					{
						TransportationOfficeID: strfmt.UUID(transportationOfficeID.String()),
						PrimaryOffice:          models.BoolPointer(true),
					},
				},
			},
		}

		queryBuilder := query.NewQueryBuilder()
		handler := CreateOfficeUserHandler{
<<<<<<< HEAD
			suite.NewHandlerConfig(),
=======
			suite.HandlerConfig(),
>>>>>>> c2f17a6e
			officeuser.NewOfficeUserCreator(queryBuilder, suite.TestNotificationSender()),
			query.NewQueryFilter,
			usersroles.NewUsersRolesCreator(),
			rolesservice.NewRolesFetcher(),
			usersprivileges.NewUsersPrivilegesCreator(),
			transportationofficeassignments.NewTransportationOfficeAssignmentUpdater(),
		}

		response := handler.Handle(params)
		suite.IsType(&officeuserop.CreateOfficeUserUnprocessableEntity{}, response)
	})

	suite.Run("Update fails due to Safety privileges not authorized", func() {
		transportationOfficeID := factory.BuildDefaultTransportationOffice(suite.DB()).ID
		safetyPrivilegeName := "Safety"
		safetyPrivilegeType := string(roles.PrivilegeSearchTypeSafety)
		contractingOfficerRoleName := "Contracting Officer"
		contractingOfficerRoleType := string(roles.RoleTypeContractingOfficer)
		params := officeuserop.CreateOfficeUserParams{
			HTTPRequest: suite.setupAuthenticatedRequest("POST", "/office_users"),
			OfficeUser: &adminmessages.OfficeUserCreate{
				FirstName: "Sam",
				LastName:  "Cook",
				Telephone: "555-555-5555",
				Email:     "fakeemail5@gmail.com",
				Roles: []*adminmessages.OfficeUserRole{
					{
						Name:     &contractingOfficerRoleName,
						RoleType: &contractingOfficerRoleType,
					},
				},
				Privileges: []*adminmessages.OfficeUserPrivilege{
					{
						Name:          &safetyPrivilegeName,
						PrivilegeType: &safetyPrivilegeType,
					},
				},
				TransportationOfficeAssignments: []*adminmessages.OfficeUserTransportationOfficeAssignment{
					{
						TransportationOfficeID: strfmt.UUID(transportationOfficeID.String()),
						PrimaryOffice:          models.BoolPointer(true),
					},
				},
			},
		}

		queryBuilder := query.NewQueryBuilder()
		handler := CreateOfficeUserHandler{
<<<<<<< HEAD
			suite.NewHandlerConfig(),
=======
			suite.HandlerConfig(),
>>>>>>> c2f17a6e
			officeuser.NewOfficeUserCreator(queryBuilder, suite.TestNotificationSender()),
			query.NewQueryFilter,
			usersroles.NewUsersRolesCreator(),
			rolesservice.NewRolesFetcher(),
			usersprivileges.NewUsersPrivilegesCreator(),
			transportationofficeassignments.NewTransportationOfficeAssignmentUpdater(),
		}

		response := handler.Handle(params)
		suite.IsType(&officeuserop.CreateOfficeUserUnprocessableEntity{}, response)
	})
}

func (suite *HandlerSuite) TestUpdateOfficeUserHandler() {
	setupHandler := func(updater services.OfficeUserUpdater, revoker services.UserSessionRevocation) UpdateOfficeUserHandler {
		handlerConfig := suite.NewHandlerConfig()
		return UpdateOfficeUserHandler{
			handlerConfig,
			updater,
			query.NewQueryFilter,
			usersroles.NewUsersRolesCreator(), // a special can of worms, TODO mocked tests
			usersprivileges.NewUsersPrivilegesCreator(),
			revoker,
			transportationofficeassignments.NewTransportationOfficeAssignmentUpdater(),
			rolesservice.NewRolesFetcher(),
		}
	}

	setupTestData := func() models.OfficeUser {
		return factory.BuildOfficeUser(suite.DB(), []factory.Customization{
			{
				Model: models.TransportationOffice{
					Name: "Random Office",
				},
			},
		}, nil)
	}

	suite.Run("Office user is successfully updated", func() {
		officeUser := setupTestData()
		transportationOffice := factory.BuildTransportationOffice(suite.DB(), nil, nil)
		primaryOffice := true
		firstName := "Riley"
		middleInitials := "RB"
		telephone := "865-555-5309"
		supervisorPrivilegeName := "Supervisor"
		supervisorPrivilegeType := string(roles.PrivilegeTypeSupervisor)
		tooRoleName := "Task Ordering Officer"
		tooRoleType := string(roles.RoleTypeTOO)

		officeUserUpdates := &adminmessages.OfficeUserUpdate{
			FirstName:      &firstName,
			MiddleInitials: &middleInitials,
			Telephone:      &telephone,
			Privileges: []*adminmessages.OfficeUserPrivilege{
				{
					Name:          &supervisorPrivilegeName,
					PrivilegeType: &supervisorPrivilegeType,
				},
			},
			Roles: []*adminmessages.OfficeUserRole{
				{
					Name:     &tooRoleName,
					RoleType: &tooRoleType,
				},
			},
			TransportationOfficeAssignments: []*adminmessages.OfficeUserTransportationOfficeAssignment{
				{
					TransportationOfficeID: strfmt.UUID(transportationOffice.ID.String()),
					PrimaryOffice:          &primaryOffice,
				},
			},
		}

		officeUserUpdatesModel := payloads.OfficeUserModelFromUpdate(officeUserUpdates, &officeUser)

		params := officeuserop.UpdateOfficeUserParams{
			HTTPRequest:  suite.setupAuthenticatedRequest("PUT", fmt.Sprintf("/office_users/%s", officeUser.ID)),
			OfficeUserID: strfmt.UUID(officeUser.ID.String()),
			OfficeUser:   officeUserUpdates,
		}
		suite.NoError(params.OfficeUser.Validate(strfmt.Default))

		// Mock DB update:
		expectedInput := *officeUserUpdates // make a copy so we can ensure our expected values don't change
		expectedOfficeUser := officeUser
		expectedOfficeUser.FirstName = *expectedInput.FirstName
		expectedOfficeUser.MiddleInitials = expectedInput.MiddleInitials
		expectedOfficeUser.Telephone = *expectedInput.Telephone
		expectedOfficeUser.TransportationOfficeID = transportationOffice.ID
		expectedOfficeUser.User.Roles = roles.Roles{roles.Role{RoleType: roles.RoleTypeTOO}}
		expectedOfficeUser.User.Privileges = roles.Privileges{roles.Privilege{PrivilegeType: roles.PrivilegeSearchTypeSupervisor}}

		mockUpdater := mocks.OfficeUserUpdater{}
		mockUpdater.On("UpdateOfficeUser", mock.AnythingOfType("*appcontext.appContext"), officeUser.ID, officeUserUpdatesModel, transportationOffice.ID).Return(&expectedOfficeUser, nil, nil)
		queryBuilder := query.NewQueryBuilder()
		officeUserUpdater := officeuser.NewOfficeUserUpdater(queryBuilder)

		expectedSessionUpdate := &adminmessages.UserUpdate{
			RevokeOfficeSession: models.BoolPointer(true),
		}
		mockRevoker := mocks.UserSessionRevocation{}
		mockRevoker.
			On("RevokeUserSession", mock.AnythingOfType("*appcontext.appContext"), *officeUser.UserID, expectedSessionUpdate, mock.Anything).
			Return(nil, nil, nil).
			Times(3)

		response := setupHandler(officeUserUpdater, &mockRevoker).Handle(params)
		suite.IsType(&officeuserop.UpdateOfficeUserOK{}, response)

		okResponse := response.(*officeuserop.UpdateOfficeUserOK)
		// Check updates:
		suite.Equal(firstName, *okResponse.Payload.FirstName)
		suite.Equal(middleInitials, *okResponse.Payload.MiddleInitials)
		suite.Equal(telephone, *okResponse.Payload.Telephone)
		suite.Equal(transportationOffice.ID.String(), okResponse.Payload.TransportationOfficeID.String())
		suite.Equal(transportationOffice.ID.String(), okResponse.Payload.TransportationOfficeAssignments[0].TransportationOfficeID.String())
		suite.Equal(1, len(okResponse.Payload.Roles))
		suite.Equal(1, len(okResponse.Payload.Privileges))
		suite.Equal(officeUser.LastName, *okResponse.Payload.LastName) // should not have been updated
		suite.Equal(officeUser.Email, *okResponse.Payload.Email)       // should not have been updated
	})

	suite.Run("Update fails due to bad Transportation Office", func() {
		officeUser := setupTestData()
		primaryOffice := true
		officeUserUpdates := &adminmessages.OfficeUserUpdate{
			TransportationOfficeAssignments: []*adminmessages.OfficeUserTransportationOfficeAssignment{
				{
					TransportationOfficeID: strfmt.UUID(uuid.Must(uuid.NewV4()).String()),
					PrimaryOffice:          &primaryOffice,
				},
			},
		}

		params := officeuserop.UpdateOfficeUserParams{
			HTTPRequest:  suite.setupAuthenticatedRequest("PUT", fmt.Sprintf("/office_users/%s", officeUser.ID)),
			OfficeUserID: strfmt.UUID(officeUser.ID.String()),
			OfficeUser:   officeUserUpdates,
		}
		suite.NoError(params.OfficeUser.Validate(strfmt.Default))

		officeUserDB, _ := models.FetchOfficeUserByID(suite.DB(), officeUser.ID)

		officeUserUpdatesModel := payloads.OfficeUserModelFromUpdate(officeUserUpdates, officeUserDB)

		mockUpdater := mocks.OfficeUserUpdater{}
		mockUpdater.On("UpdateOfficeUser",
			mock.AnythingOfType("*appcontext.appContext"),
			officeUser.ID,
			officeUserUpdatesModel,
			uuid.FromStringOrNil(officeUserUpdates.TransportationOfficeAssignments[0].TransportationOfficeID.String()),
		).Return(nil, nil, sql.ErrNoRows)

		expectedSessionUpdate := &adminmessages.UserUpdate{
			RevokeOfficeSession: models.BoolPointer(true),
		}
		mockRevoker := mocks.UserSessionRevocation{}
		mockRevoker.
			On("RevokeUserSession", mock.AnythingOfType("*appcontext.appContext"), *officeUser.UserID, expectedSessionUpdate, mock.Anything).
			Return(nil, nil, nil).
			Once()

		response := setupHandler(&mockUpdater, &mockRevoker).Handle(params)
		suite.IsType(&officeuserop.UpdateOfficeUserInternalServerError{}, response)
	})

	suite.Run("Returns not found when office user does not exist in DB", func() {
		officeUser := setupTestData()
		transportationOffice := factory.BuildTransportationOffice(suite.DB(), nil, nil)
		primaryOffice := true
		firstName := "Riley"
		middleInitials := "RB"
		telephone := "865-555-5309"
		supervisorPrivilegeName := "Supervisor"
		supervisorPrivilegeType := string(roles.PrivilegeTypeSupervisor)
		tooRoleName := "Task Ordering Officer"
		tooRoleType := string(roles.RoleTypeTOO)

		officeUserUpdates := &adminmessages.OfficeUserUpdate{
			FirstName:      &firstName,
			MiddleInitials: &middleInitials,
			Telephone:      &telephone,
			Privileges: []*adminmessages.OfficeUserPrivilege{
				{
					Name:          &supervisorPrivilegeName,
					PrivilegeType: &supervisorPrivilegeType,
				},
			},
			Roles: []*adminmessages.OfficeUserRole{
				{
					Name:     &tooRoleName,
					RoleType: &tooRoleType,
				},
			},
			TransportationOfficeAssignments: []*adminmessages.OfficeUserTransportationOfficeAssignment{
				{
					TransportationOfficeID: strfmt.UUID(transportationOffice.ID.String()),
					PrimaryOffice:          &primaryOffice,
				},
			},
		}

		fakeID := uuid.Must(uuid.NewV4())

		officeUserDB, err := models.FetchOfficeUserByID(suite.DB(), fakeID)
		suite.Error(err)
		suite.Equal(uuid.Nil, officeUserDB.ID)

		params := officeuserop.UpdateOfficeUserParams{
			HTTPRequest:  suite.setupAuthenticatedRequest("PUT", fmt.Sprintf("/office_users/%s", officeUser.ID)),
			OfficeUserID: strfmt.UUID(fakeID.String()),
			OfficeUser:   officeUserUpdates,
		}
		suite.NoError(params.OfficeUser.Validate(strfmt.Default))

		mockUpdater := mocks.OfficeUserUpdater{}
		mockRevoker := mocks.UserSessionRevocation{}

		response := setupHandler(&mockUpdater, &mockRevoker).Handle(params)
		suite.IsType(&officeuserop.UpdateOfficeUserNotFound{}, response)
	})

	suite.Run("Office user session is revoked when roles are changed", func() {
		officeUser := setupTestData()
		// Setup payload to remove all roles for office user
		newRoles := []*adminmessages.OfficeUserRole{}
		officeUserUpdates := &adminmessages.OfficeUserUpdate{
			Roles: newRoles,
		}
		params := officeuserop.UpdateOfficeUserParams{
			HTTPRequest:  suite.setupAuthenticatedRequest("PUT", fmt.Sprintf("/office_users/%s", officeUser.ID)),
			OfficeUserID: strfmt.UUID(officeUser.ID.String()),
			OfficeUser:   officeUserUpdates,
		}

		suite.NoError(params.OfficeUser.Validate(strfmt.Default))

		officeUserDB, _ := models.FetchOfficeUserByID(suite.DB(), officeUser.ID)

		officeUserUpdatesModel := payloads.OfficeUserModelFromUpdate(officeUserUpdates, officeUserDB)

		mockUpdater := mocks.OfficeUserUpdater{}
		mockUpdater.
			On("UpdateOfficeUser", mock.AnythingOfType("*appcontext.appContext"), officeUser.ID, officeUserUpdatesModel, uuid.Nil).
			Return(&officeUser, nil, nil)

		expectedSessionUpdate := &adminmessages.UserUpdate{
			RevokeOfficeSession: models.BoolPointer(true),
		}
		mockRevoker := mocks.UserSessionRevocation{}
		mockRevoker.
			On("RevokeUserSession", mock.AnythingOfType("*appcontext.appContext"), *officeUser.UserID, expectedSessionUpdate, mock.Anything).
			Return(nil, nil, nil).
			Once()

		response := setupHandler(&mockUpdater, &mockRevoker).Handle(params)
		suite.IsType(&officeuserop.UpdateOfficeUserOK{}, response)
		mockRevoker.AssertNumberOfCalls(suite.T(), "RevokeUserSession", 1)
	})

	suite.Run("Update fails due to Safety privileges not authorized", func() {
		officeUser := setupTestData()
		transportationOffice := factory.BuildTransportationOffice(suite.DB(), nil, nil)
		primaryOffice := true
		safetyPrivilegeName := "Safety"
		safetyPrivilegeType := string(roles.PrivilegeSearchTypeSafety)
		contractingOfficerRoleName := "Contracting Officer"
		contractingOfficerRoleType := string(roles.RoleTypeContractingOfficer)

		officeUserUpdates := &adminmessages.OfficeUserUpdate{
			Privileges: []*adminmessages.OfficeUserPrivilege{
				{
					Name:          &safetyPrivilegeName,
					PrivilegeType: &safetyPrivilegeType,
				},
			},
			Roles: []*adminmessages.OfficeUserRole{
				{
					Name:     &contractingOfficerRoleName,
					RoleType: &contractingOfficerRoleType,
				},
			},
			TransportationOfficeAssignments: []*adminmessages.OfficeUserTransportationOfficeAssignment{
				{
					TransportationOfficeID: strfmt.UUID(transportationOffice.ID.String()),
					PrimaryOffice:          &primaryOffice,
				},
			},
		}

		params := officeuserop.UpdateOfficeUserParams{
			HTTPRequest:  suite.setupAuthenticatedRequest("PUT", fmt.Sprintf("/office_users/%s", officeUser.ID)),
			OfficeUserID: strfmt.UUID(officeUser.ID.String()),
			OfficeUser:   officeUserUpdates,
		}
		suite.NoError(params.OfficeUser.Validate(strfmt.Default))

		expectedInput := *officeUserUpdates
		mockUpdater := mocks.OfficeUserUpdater{}
		mockUpdater.On("UpdateOfficeUser",
			mock.AnythingOfType("*appcontext.appContext"),
			officeUser.ID,
			&expectedInput,
			uuid.FromStringOrNil(officeUserUpdates.TransportationOfficeAssignments[0].TransportationOfficeID.String()),
		).Return(nil, nil, sql.ErrNoRows)

		expectedSessionUpdate := &adminmessages.UserUpdate{
			RevokeOfficeSession: models.BoolPointer(true),
		}
		mockRevoker := mocks.UserSessionRevocation{}
		mockRevoker.
			On("RevokeUserSession", mock.AnythingOfType("*appcontext.appContext"), *officeUser.UserID, expectedSessionUpdate, mock.Anything).
			Return(nil, nil, nil).
			Once()

		response := setupHandler(&mockUpdater, &mockRevoker).Handle(params)
		suite.IsType(&officeuserop.CreateOfficeUserUnprocessableEntity{}, response)
	})
}

func (suite *HandlerSuite) TestDeleteOfficeUsersHandler() {
	suite.Run("deleted requested users results in no content (successful) response", func() {
		user := factory.BuildDefaultUser(suite.DB())
		status := models.OfficeUserStatusREQUESTED
		officeUser := factory.BuildOfficeUserWithRoles(suite.DB(), []factory.Customization{
			{
				Model: models.OfficeUser{
					Active: true,
					UserID: &user.ID,
					Email:  user.OktaEmail,
					Status: &status,
				},
			},
			{
				Model:    user,
				LinkOnly: true,
			},
		}, []roles.RoleType{roles.RoleTypeTOO})
		officeUserID := officeUser.ID

		params := officeuserop.DeleteOfficeUserParams{
			HTTPRequest:  suite.setupAuthenticatedRequest("DELETE", fmt.Sprintf("/office_users/%s", officeUserID)),
			OfficeUserID: *handlers.FmtUUID(officeUserID),
		}

		queryBuilder := query.NewQueryBuilder()
		handler := DeleteOfficeUserHandler{
			HandlerConfig:     suite.NewHandlerConfig(),
			OfficeUserDeleter: officeuser.NewOfficeUserDeleter(queryBuilder),
		}

		response := handler.Handle(params)

		suite.IsType(&officeuserop.DeleteOfficeUserNoContent{}, response)

		var dbUser models.User
		err := suite.DB().Where("id = ?", user.ID).First(&dbUser)
		suite.Error(err)
		suite.Equal(sql.ErrNoRows, err, "sql: no rows in result set")

		var dbOfficeUser models.OfficeUser
		err = suite.DB().Where("user_id = ?", user.ID).First(&dbOfficeUser)
		suite.Error(err)
		suite.Equal(sql.ErrNoRows, err, "sql: no rows in result set")

		// .All does not return a sql no rows error, so we will verify that the struct is empty
		var userRoles []models.UsersRoles
		err = suite.DB().Where("user_id = ?", user.ID).All(&userRoles)
		suite.NoError(err)
		suite.Empty(userRoles, "Expected no roles to remain for the user")

		var userPrivileges []models.UsersPrivileges
		err = suite.DB().Where("user_id = ?", user.ID).All(&userPrivileges)
		suite.NoError(err)
		suite.Empty(userPrivileges, "Expected no privileges to remain for the user")
	})

	suite.Run("get an error when the office user does not exist", func() {
		officeUserID := uuid.Must(uuid.NewV4())

		params := officeuserop.DeleteOfficeUserParams{
			HTTPRequest:  suite.setupAuthenticatedRequest("DELETE", fmt.Sprintf("/office_users/%s", officeUserID)),
			OfficeUserID: *handlers.FmtUUID(officeUserID),
		}

		queryBuilder := query.NewQueryBuilder()
		handler := DeleteOfficeUserHandler{
			HandlerConfig:     suite.NewHandlerConfig(),
			OfficeUserDeleter: officeuser.NewOfficeUserDeleter(queryBuilder),
		}

		response := handler.Handle(params)

		suite.IsType(&officeuserop.DeleteOfficeUserNotFound{}, response)
	})

	suite.Run("error response when a user is not in the admin application", func() {
		officeUser := factory.BuildOfficeUser(suite.DB(), nil, nil)
		officeUserID := officeUser.ID
		req := httptest.NewRequest("DELETE", fmt.Sprintf("/office_users/%s", officeUserID), nil)

		session := &auth.Session{
			ApplicationName: auth.OfficeApp,
			OfficeUserID:    officeUserID,
		}
		ctx := auth.SetSessionInRequestContext(req, session)

		params := officeuserop.DeleteOfficeUserParams{
			HTTPRequest:  req.WithContext(ctx),
			OfficeUserID: *handlers.FmtUUID(officeUserID),
		}

		queryBuilder := query.NewQueryBuilder()
		handler := DeleteOfficeUserHandler{
			HandlerConfig:     suite.NewHandlerConfig(),
			OfficeUserDeleter: officeuser.NewOfficeUserDeleter(queryBuilder),
		}

		response := handler.Handle(params)

		suite.IsType(&officeuserop.DeleteOfficeUserUnauthorized{}, response)
	})

	suite.Run("get an error when the office user has a move assigned", func() {
		status := models.OfficeUserStatusAPPROVED
		officeUser := factory.BuildOfficeUserWithRoles(suite.DB(), []factory.Customization{
			{
				Model: models.OfficeUser{
					Active: true,
					Status: &status,
				},
			},
		}, []roles.RoleType{roles.RoleTypeTOO})
		_ = factory.BuildMove(suite.DB(), []factory.Customization{
			{
				Model: models.Move{
					TOOAssignedID: &officeUser.ID,
				},
			},
			{
				Model:    officeUser,
				LinkOnly: true,
			},
		}, nil)
		userID := officeUser.UserID
		officeUserID := officeUser.ID

		params := officeuserop.DeleteOfficeUserParams{
			HTTPRequest:  suite.setupAuthenticatedRequest("DELETE", fmt.Sprintf("/office_users/%s", officeUserID)),
			OfficeUserID: *handlers.FmtUUID(officeUserID),
		}

		queryBuilder := query.NewQueryBuilder()
		handler := DeleteOfficeUserHandler{
			HandlerConfig:     suite.NewHandlerConfig(),
			OfficeUserDeleter: officeuser.NewOfficeUserDeleter(queryBuilder),
		}

		response := handler.Handle(params)

		suite.IsType(&officeuserop.DeleteOfficeUserConflict{}, response)

		var dbUser models.User
		err := suite.DB().Where("id = ?", userID).First(&dbUser)
		suite.NoError(err)
		suite.NotEmpty(dbUser, "User should remain after failed delete.")

		var dbOfficeUser models.OfficeUser
		err = suite.DB().Where("user_id = ?", userID).First(&dbOfficeUser)
		suite.NoError(err)
		suite.NotEmpty(dbOfficeUser, "OfficeUser should remain after failed delete.")

		// .All does not return a sql no rows error, so we will verify that the struct is empty
		var userRoles []models.UsersRoles
		err = suite.DB().Where("user_id = ?", userID).All(&userRoles)
		suite.NoError(err)
		suite.NotEmpty(userRoles, "Roles should remain after failed delete.")
	})
}

func (suite *HandlerSuite) TestGetRolesPrivilegesHandler() {
	suite.Run("200 OK - successfully retrieve unique role privilege mappings", func() {
		// Test:				GetOfficeUserHandler, Fetcher
		// Set up:				Login as admin user
		// Expected Outcome:	The list of unique role privlege mappings
		params := officeuserop.GetRolesPrivilegesParams{
			HTTPRequest: suite.setupAuthenticatedRequest("GET", "/office_users/roles-privileges"),
		}

		handler := GetRolesPrivilegesHandler{
			suite.NewHandlerConfig(),
			rolesservice.NewRolesFetcher(),
		}

		rolePrivs, err := handler.RoleAssociater.FetchRolesPrivileges(suite.AppContextForTest())

		suite.NoError(err)

		response := handler.Handle(params)

		suite.IsType(&officeuserop.GetRolesPrivilegesOK{}, response)
		okResponse := response.(*officeuserop.GetRolesPrivilegesOK)
		suite.Len(okResponse.Payload, len(rolePrivs))

		type privValidation struct {
			PrivilegeType string
			PrivilegeName string
		}

		type rolePrivValidation struct {
			RoleType   string
			RoleName   string
			Privileges []privValidation
		}

		rolePrivEntries := make(map[uuid.UUID]*rolePrivValidation)

		for _, rp := range rolePrivs {
			rid := rp.ID

			if _, ok := rolePrivEntries[rid]; !ok {
				rolePrivEntries[rid] = &rolePrivValidation{
					RoleType:   string(rp.RoleType),
					RoleName:   string(rp.RoleName),
					Privileges: []privValidation{},
				}
			}
			for _, resPriv := range rp.RolePrivileges {
				rolePrivEntries[rid].Privileges = append(rolePrivEntries[rid].Privileges, privValidation{
					PrivilegeType: string(resPriv.Privilege.PrivilegeType),
					PrivilegeName: string(resPriv.Privilege.PrivilegeName),
				})
			}
		}

		for _, resRolePriv := range okResponse.Payload {
			entryKey, err := uuid.FromString(resRolePriv.ID.String())
			suite.NoError(err)
			rolePriv, ok := rolePrivEntries[entryKey]
			suite.NotNil(ok)
			suite.Equal(rolePriv.RoleType, *resRolePriv.RoleType)
			suite.Equal(rolePriv.RoleName, *resRolePriv.RoleName)
			for i, priv := range rolePriv.Privileges {
				suite.Equal(priv.PrivilegeType, resRolePriv.Privileges[i].PrivilegeType)
				suite.Equal(priv.PrivilegeName, resRolePriv.Privileges[i].PrivilegeName)
			}
			delete(rolePrivEntries, entryKey) // remove to ensure unique values
		}
		suite.Len(rolePrivEntries, 0, "all entries should have been deleted")
	})

	suite.Run("401 ERROR - Unauthorized ", func() {
		// Test:				GetOfficeUserHandler, Fetcher - Unauthorized
		// Set up:				Run request when NOT logged in as admin user
		// Expected Outcome:	Unauthorized response returned, no data
		requestUser := factory.BuildOfficeUser(nil, []factory.Customization{
			{
				Model: models.User{
					Roles: roles.Roles{
						{
							RoleType: roles.RoleTypeTOO,
						},
					},
				},
			},
		}, nil)

		req := httptest.NewRequest("GET", "/office_users/roles-privileges", nil) // We never need to set a body this endpoint

		params := officeuserop.GetRolesPrivilegesParams{
			HTTPRequest: suite.AuthenticateOfficeRequest(req, requestUser),
		}

		handler := GetRolesPrivilegesHandler{
			suite.NewHandlerConfig(),
			rolesservice.NewRolesFetcher(),
		}

		response := handler.Handle(params)

		suite.IsType(&officeuserop.GetRolesPrivilegesUnauthorized{}, response)
	})

	suite.Run("404 ERROR - Not Found ", func() {
		// Test:				GetOfficeUserHandler, Fetcher - Not Found
		// Set up:				Run request when logged in as admin user
		// Expected Outcome:	Not found response returned, no data
		params := officeuserop.GetRolesPrivilegesParams{
			HTTPRequest: suite.setupAuthenticatedRequest("GET", "/office_users/roles-privileges"),
		}

		mockFetcher := mocks.RoleAssociater{}
		mockFetcher.On("FetchRolesPrivileges", mock.AnythingOfType("*appcontext.appContext")).Return(nil, sql.ErrNoRows)

		handler := GetRolesPrivilegesHandler{
			suite.NewHandlerConfig(),
			&mockFetcher,
		}

		response := handler.Handle(params)

		suite.IsType(&officeuserop.GetRolesPrivilegesNotFound{}, response)
	})

	suite.Run("500 ERROR - Internal Server Error ", func() {
		// Test:				GetOfficeUserHandler, Fetcher - Internal Server Error
		// Set up:				Run request when logged in as admin user
		// Expected Outcome:	Internal Server Error response returned, no data
		params := officeuserop.GetRolesPrivilegesParams{
			HTTPRequest: suite.setupAuthenticatedRequest("GET", "/office_users/roles-privileges"),
		}

		mockFetcher := mocks.RoleAssociater{}
		mockFetcher.On("FetchRolesPrivileges", mock.AnythingOfType("*appcontext.appContext")).Return(nil, apperror.InternalServerError{})

		handler := GetRolesPrivilegesHandler{
			suite.NewHandlerConfig(),
			&mockFetcher,
		}

		response := handler.Handle(params)

		suite.IsType(&officeuserop.GetRolesPrivilegesInternalServerError{}, response)
	})
}<|MERGE_RESOLUTION|>--- conflicted
+++ resolved
@@ -774,11 +774,7 @@
 
 		queryBuilder := query.NewQueryBuilder()
 		handler := CreateOfficeUserHandler{
-<<<<<<< HEAD
-			suite.NewHandlerConfig(),
-=======
-			suite.HandlerConfig(),
->>>>>>> c2f17a6e
+			suite.NewHandlerConfig(),
 			officeuser.NewOfficeUserCreator(queryBuilder, suite.TestNotificationSender()),
 			query.NewQueryFilter,
 			usersroles.NewUsersRolesCreator(),
@@ -827,11 +823,7 @@
 
 		queryBuilder := query.NewQueryBuilder()
 		handler := CreateOfficeUserHandler{
-<<<<<<< HEAD
-			suite.NewHandlerConfig(),
-=======
-			suite.HandlerConfig(),
->>>>>>> c2f17a6e
+			suite.NewHandlerConfig(),
 			officeuser.NewOfficeUserCreator(queryBuilder, suite.TestNotificationSender()),
 			query.NewQueryFilter,
 			usersroles.NewUsersRolesCreator(),
