package adminapi

import (
	"database/sql"
	"fmt"
	"net/http"

	"github.com/go-openapi/strfmt"
	"github.com/gobuffalo/validate/v3"
	"github.com/gofrs/uuid"
	"github.com/stretchr/testify/mock"

	"github.com/transcom/mymove/pkg/factory"
	officeuserop "github.com/transcom/mymove/pkg/gen/adminapi/adminoperations/office_users"
	"github.com/transcom/mymove/pkg/gen/adminmessages"
	"github.com/transcom/mymove/pkg/handlers"
	"github.com/transcom/mymove/pkg/models"
	"github.com/transcom/mymove/pkg/models/roles"
	"github.com/transcom/mymove/pkg/services"
	fetch "github.com/transcom/mymove/pkg/services/fetch"
	"github.com/transcom/mymove/pkg/services/mocks"
	officeuser "github.com/transcom/mymove/pkg/services/office_user"
	"github.com/transcom/mymove/pkg/services/pagination"
	"github.com/transcom/mymove/pkg/services/query"
	rolesservice "github.com/transcom/mymove/pkg/services/roles"
	transportaionofficeassignments "github.com/transcom/mymove/pkg/services/transportation_office_assignments"
	usersprivileges "github.com/transcom/mymove/pkg/services/users_privileges"
	usersroles "github.com/transcom/mymove/pkg/services/users_roles"
)

func (suite *HandlerSuite) TestIndexOfficeUsersHandler() {
	setupTestData := func() models.OfficeUsers {
		return models.OfficeUsers{
			factory.BuildOfficeUserWithRoles(suite.DB(), factory.GetTraitApprovedOfficeUser(), []roles.RoleType{roles.RoleTypeQae}),
			factory.BuildOfficeUserWithRoles(suite.DB(), factory.GetTraitApprovedOfficeUser(), []roles.RoleType{roles.RoleTypeQae}),
			factory.BuildOfficeUserWithRoles(suite.DB(), factory.GetTraitApprovedOfficeUser(), []roles.RoleType{roles.RoleTypeQae, roles.RoleTypeQae, roles.RoleTypeCustomer, roles.RoleTypeContractingOfficer, roles.RoleTypeContractingOfficer}),
		}
	}

	// test that everything is wired up
	suite.Run("integration test ok response", func() {
		officeUsers := setupTestData()
		params := officeuserop.IndexOfficeUsersParams{
			HTTPRequest: suite.setupAuthenticatedRequest("GET", "/office_users"),
		}

		queryBuilder := query.NewQueryBuilder()
		handler := IndexOfficeUsersHandler{
			HandlerConfig:  suite.HandlerConfig(),
			NewQueryFilter: query.NewQueryFilter,
			ListFetcher:    fetch.NewListFetcher(queryBuilder),
			NewPagination:  pagination.NewPagination,
		}

		response := handler.Handle(params)

		suite.IsType(&officeuserop.IndexOfficeUsersOK{}, response)
		okResponse := response.(*officeuserop.IndexOfficeUsersOK)
		suite.Len(okResponse.Payload, 3)
		suite.Equal(officeUsers[0].ID.String(), okResponse.Payload[0].ID.String())
		suite.Equal(string(officeUsers[0].User.Roles[0].RoleType), *okResponse.Payload[0].Roles[0].RoleType)
	})

	// Test that user roles list is not returning duplicate roles
	suite.Run("roles list has no duplicate roles", func() {
		officeUsers := models.OfficeUsers{
			factory.BuildOfficeUserWithRoles(suite.DB(), factory.GetTraitApprovedOfficeUser(), []roles.RoleType{roles.RoleTypeQae, roles.RoleTypeQae, roles.RoleTypeCustomer, roles.RoleTypeContractingOfficer, roles.RoleTypeContractingOfficer}),
		}
		params := officeuserop.IndexOfficeUsersParams{
			HTTPRequest: suite.setupAuthenticatedRequest("GET", "/office_users"),
		}

		queryBuilder := query.NewQueryBuilder()
		handler := IndexOfficeUsersHandler{
			HandlerConfig:  suite.HandlerConfig(),
			NewQueryFilter: query.NewQueryFilter,
			ListFetcher:    fetch.NewListFetcher(queryBuilder),
			NewPagination:  pagination.NewPagination,
		}

		response := handler.Handle(params)

		suite.IsType(&officeuserop.IndexOfficeUsersOK{}, response)
		okResponse := response.(*officeuserop.IndexOfficeUsersOK)

		// Check payload user roles list for duplicate roles
		for _, r := range officeUsers[0].User.Roles {
			var dup = false
			var count = 0
			for _, r2 := range officeUsers[0].User.Roles {
				if r.RoleName == r2.RoleName {
					count++
				}
			}

			if count > 1 {
				dup = true
			}
			suite.False(dup)
		}

		suite.Len(okResponse.Payload, 1)
		suite.Len(officeUsers[0].User.Roles, 3)
	})

	suite.Run("fetch return an empty list", func() {
		setupTestData()
		// TEST:				IndexOfficeUserHandler, Fetcher
		// Set up:				Provide an invalid search that won't be found
		// Expected Outcome:	An empty list is returned and we get a 200 OK.
		fakeFilter := "{\"search\":\"something\"}"

		params := officeuserop.IndexOfficeUsersParams{
			HTTPRequest: suite.setupAuthenticatedRequest("GET", "/office_users"),
			Filter:      &fakeFilter,
		}

		queryBuilder := query.NewQueryBuilder()
		handler := IndexOfficeUsersHandler{
			HandlerConfig:  suite.HandlerConfig(),
			ListFetcher:    fetch.NewListFetcher(queryBuilder),
			NewQueryFilter: query.NewQueryFilter,
			NewPagination:  pagination.NewPagination,
		}

		response := handler.Handle(params)
		okResponse := response.(*officeuserop.IndexOfficeUsersOK)

		suite.Len(okResponse.Payload, 0)
	})
}

func (suite *HandlerSuite) TestGetOfficeUserHandler() {
	// test that everything is wired up
	suite.Run("integration test ok response", func() {
		// Test:				GetOfficeUserHandler, Fetcher
		// Set up:				Provide a valid req with the office user ID to the endpoint
		// Expected Outcome:	The office user is returned and we get a 200 OK.
		officeUser := factory.BuildOfficeUserWithRoles(suite.DB(), nil, []roles.RoleType{roles.RoleTypeTOO})
		params := officeuserop.GetOfficeUserParams{
			HTTPRequest:  suite.setupAuthenticatedRequest("GET", fmt.Sprintf("/office_users/%s", officeUser.ID)),
			OfficeUserID: strfmt.UUID(officeUser.ID.String()),
		}

		// queryBuilder := query.NewQueryBuilder()
		handler := GetOfficeUserHandler{
			suite.HandlerConfig(),
			officeuser.NewOfficeUserFetcherPop(),
			query.NewQueryFilter,
		}

		response := handler.Handle(params)

		suite.IsType(&officeuserop.GetOfficeUserOK{}, response)
		okResponse := response.(*officeuserop.GetOfficeUserOK)
		suite.Equal(officeUser.ID.String(), okResponse.Payload.ID.String())
	})

	suite.Run("500 error - Internal Server error. Unsuccessful fetch ", func() {
		// Test:				GetOfficeUserHandler, Fetcher
		// Set up:				Provide a valid req with the fake office user ID to the endpoint
		// Expected Outcome:	The office user is returned and we get a 404 NotFound.
		fakeID := "3b9c2975-4e54-40ea-a781-bab7d6e4a502"
		params := officeuserop.GetOfficeUserParams{
			HTTPRequest:  suite.setupAuthenticatedRequest("GET", fmt.Sprintf("/office_users/%s", fakeID)),
			OfficeUserID: strfmt.UUID(fakeID),
		}

		// queryBuilder := query.NewQueryBuilder()
		handler := GetOfficeUserHandler{
			suite.HandlerConfig(),
			officeuser.NewOfficeUserFetcherPop(),
			query.NewQueryFilter,
		}

		response := handler.Handle(params)

		suite.IsType(&handlers.ErrResponse{}, response)
		errResponse := response.(*handlers.ErrResponse)
		suite.Equal(http.StatusInternalServerError, errResponse.Code)
	})
}

func (suite *HandlerSuite) TestCreateOfficeUserHandler() {
	tooRoleName := "Task Ordering Officer"
	tooRoleType := string(roles.RoleTypeTOO)

	scRoleName := "Services Counselor"
	scRoleType := string(roles.RoleTypeServicesCounselor)

	supervisorPrivilegeName := "Supervisor"
	supervisorPrivilegeType := string(models.PrivilegeTypeSupervisor)

	suite.Run("200 - Successfully create Office User", func() {
		// Test:				CreateOfficeUserHandler, Fetcher
		// Set up:				Create a new Office User, save new user to the DB
		// Expected Outcome:	The office user is created and we get a 200 OK.
		transportationOfficeID := factory.BuildDefaultTransportationOffice(suite.DB()).ID
		primaryOffice := true

		params := officeuserop.CreateOfficeUserParams{
			HTTPRequest: suite.setupAuthenticatedRequest("POST", "/office_users"),
			OfficeUser: &adminmessages.OfficeUserCreate{
				FirstName: "Sam",
				LastName:  "Cook",
				Telephone: "555-555-5555",
				Email:     "fakeemail@gmail.com",
				Roles: []*adminmessages.OfficeUserRole{
					{
						Name:     &tooRoleName,
						RoleType: &tooRoleType,
					},
					{
						Name:     &scRoleName,
						RoleType: &scRoleType,
					},
				},
				Privileges: []*adminmessages.OfficeUserPrivilege{
					{
						Name:          &supervisorPrivilegeName,
						PrivilegeType: &supervisorPrivilegeType,
					},
				},
				TransportationOfficeAssignments: []*adminmessages.OfficeUserTransportationOfficeAssignment{
					{
						TransportationOfficeID: strfmt.UUID(transportationOfficeID.String()),
						PrimaryOffice:          &primaryOffice,
					},
				},
<<<<<<< HEAD
=======
			},
		}
		queryBuilder := query.NewQueryBuilder()
		handler := CreateOfficeUserHandler{
			suite.HandlerConfig(),
			officeuser.NewOfficeUserCreator(queryBuilder, suite.TestNotificationSender()),
			query.NewQueryFilter,
			usersroles.NewUsersRolesCreator(),
			rolesservice.NewRolesFetcher(),
			usersprivileges.NewUsersPrivilegesCreator(),
			transportaionofficeassignments.NewTransportaionOfficeAssignmentUpdater(),
		}
		suite.NoError(params.OfficeUser.Validate(strfmt.Default))
		response := handler.Handle(params)
		suite.IsType(&officeuserop.CreateOfficeUserCreated{}, response)
	})

	suite.Run("200 - Successfully create Office User with two transportation offices", func() {
		// Test:				CreateOfficeUserHandler, Fetcher
		// Set up:				Create a new Office User with two transportaion offices, save new user to the DB
		// Expected Outcome:	The office user is created and we get a 200 OK.
		transportationOfficeID := factory.BuildDefaultTransportationOffice(suite.DB()).ID
		secondTransportationOfficeID := factory.BuildTransportationOffice(suite.DB(), nil, nil).ID

		params := officeuserop.CreateOfficeUserParams{
			HTTPRequest: suite.setupAuthenticatedRequest("POST", "/office_users"),
			OfficeUser: &adminmessages.OfficeUserCreate{
				FirstName:      "J",
				MiddleInitials: models.StringPointer("Jonah"),
				LastName:       "Jameson",
				Telephone:      "212-555-5555",
				Email:          "fakeemail2@dailybugle.com",
				Roles: []*adminmessages.OfficeUserRole{
					{
						Name:     &scRoleName,
						RoleType: &scRoleType,
					},
				},
				TransportationOfficeAssignments: []*adminmessages.OfficeUserTransportationOfficeAssignment{
					{
						TransportationOfficeID: strfmt.UUID(transportationOfficeID.String()),
						PrimaryOffice:          models.BoolPointer(true),
					},
					{
						TransportationOfficeID: strfmt.UUID(secondTransportationOfficeID.String()),
						PrimaryOffice:          models.BoolPointer(false),
					},
				},
>>>>>>> 2b72f3fd
			},
		}
		queryBuilder := query.NewQueryBuilder()
		handler := CreateOfficeUserHandler{
			suite.HandlerConfig(),
			officeuser.NewOfficeUserCreator(queryBuilder, suite.TestNotificationSender()),
			query.NewQueryFilter,
			usersroles.NewUsersRolesCreator(),
			rolesservice.NewRolesFetcher(),
			usersprivileges.NewUsersPrivilegesCreator(),
			transportaionofficeassignments.NewTransportaionOfficeAssignmentUpdater(),
		}
		suite.NoError(params.OfficeUser.Validate(strfmt.Default))
		response := handler.Handle(params)
		suite.IsType(&officeuserop.CreateOfficeUserCreated{}, response)
	})

	suite.Run("Failed create", func() {
		// Test:				CreateOfficeUserHandler, Fetcher
		// Set up:				Add new Office User to the DB
		// Expected Outcome:	The office user is not created and we get a 500 internal server error.
		fakeTransportationOfficeID := "3b9c2975-4e54-40ea-a781-bab7d6e4a502"
		primaryOffice := true
		officeUser := factory.BuildOfficeUser(suite.DB(), nil, []factory.Trait{
			factory.GetTraitOfficeUserWithID,
		})

		params := officeuserop.CreateOfficeUserParams{
			HTTPRequest: suite.setupAuthenticatedRequest("POST", "/office_users"),
			OfficeUser: &adminmessages.OfficeUserCreate{
				FirstName: officeUser.FirstName,
				LastName:  officeUser.LastName,
				Telephone: officeUser.Telephone,
				Roles: []*adminmessages.OfficeUserRole{
					{
						Name:     &tooRoleName,
						RoleType: &tooRoleType,
					},
					{
						Name:     &scRoleName,
						RoleType: &scRoleName,
					},
				},
				Privileges: []*adminmessages.OfficeUserPrivilege{
					{
						Name:          &supervisorPrivilegeName,
						PrivilegeType: &supervisorPrivilegeType,
					},
				},
				TransportationOfficeAssignments: []*adminmessages.OfficeUserTransportationOfficeAssignment{
					{
						TransportationOfficeID: strfmt.UUID(fakeTransportationOfficeID),
						PrimaryOffice:          &primaryOffice,
					},
				},
			},
		}

		queryBuilder := query.NewQueryBuilder()
		handler := CreateOfficeUserHandler{
			suite.HandlerConfig(),
			officeuser.NewOfficeUserCreator(queryBuilder, suite.TestNotificationSender()),
			query.NewQueryFilter,
			usersroles.NewUsersRolesCreator(),
			rolesservice.NewRolesFetcher(),
			usersprivileges.NewUsersPrivilegesCreator(),
			transportaionofficeassignments.NewTransportaionOfficeAssignmentUpdater(),
		}

		response := handler.Handle(params)
		suite.IsType(&officeuserop.CreateOfficeUserInternalServerError{}, response)
	})

	suite.Run("Failed create due to missing transportation office assignments", func() {
		// Test:				CreateOfficeUserHandler, Fetcher
		// Set up:				Submit an office user with no transportation offices
		// Expected Outcome:	The office user is not created and we get an unprocessible entity error.
		params := officeuserop.CreateOfficeUserParams{
			HTTPRequest: suite.setupAuthenticatedRequest("POST", "/office_users"),
			OfficeUser: &adminmessages.OfficeUserCreate{
				FirstName: "Sam",
				LastName:  "Cook",
				Telephone: "555-555-5555",
				Email:     "fakeemail3@gmail.com",
				Roles: []*adminmessages.OfficeUserRole{
					{
						Name:     &tooRoleName,
						RoleType: &tooRoleType,
					},
				},
			},
		}

		queryBuilder := query.NewQueryBuilder()
		handler := CreateOfficeUserHandler{
			suite.HandlerConfig(),
			officeuser.NewOfficeUserCreator(queryBuilder, suite.TestNotificationSender()),
			query.NewQueryFilter,
			usersroles.NewUsersRolesCreator(),
			rolesservice.NewRolesFetcher(),
			usersprivileges.NewUsersPrivilegesCreator(),
			transportaionofficeassignments.NewTransportaionOfficeAssignmentUpdater(),
		}

		response := handler.Handle(params)
		suite.IsType(&officeuserop.CreateOfficeUserUnprocessableEntity{}, response)
	})

	suite.Run("Fail create Office User due to no primary transportation office", func() {
		// Test:				CreateOfficeUserHandler, Fetcher
		// Set up:				Submit an office user with two non-primary transportaion offices
		// Expected Outcome:	The office user is not created and we get an unprocessible entity error.
		transportationOfficeID := factory.BuildDefaultTransportationOffice(suite.DB()).ID
		secondTransportationOfficeID := factory.BuildTransportationOffice(suite.DB(), nil, nil).ID

		params := officeuserop.CreateOfficeUserParams{
			HTTPRequest: suite.setupAuthenticatedRequest("POST", "/office_users"),
			OfficeUser: &adminmessages.OfficeUserCreate{
				FirstName: "Bob",
				LastName:  "Loblaw",
				Telephone: "949-555-5555",
				Email:     "bob.loblaw@attornyatlaw.org",
				Roles: []*adminmessages.OfficeUserRole{
					{
						Name:     &scRoleName,
						RoleType: &scRoleType,
					},
				},
				TransportationOfficeAssignments: []*adminmessages.OfficeUserTransportationOfficeAssignment{
					{
						TransportationOfficeID: strfmt.UUID(transportationOfficeID.String()),
						PrimaryOffice:          models.BoolPointer(false),
					},
					{
						TransportationOfficeID: strfmt.UUID(secondTransportationOfficeID.String()),
						PrimaryOffice:          models.BoolPointer(false),
					},
				},
			},
		}
		queryBuilder := query.NewQueryBuilder()
		handler := CreateOfficeUserHandler{
			suite.HandlerConfig(),
			officeuser.NewOfficeUserCreator(queryBuilder, suite.TestNotificationSender()),
			query.NewQueryFilter,
			usersroles.NewUsersRolesCreator(),
			rolesservice.NewRolesFetcher(),
			usersprivileges.NewUsersPrivilegesCreator(),
			transportaionofficeassignments.NewTransportaionOfficeAssignmentUpdater(),
		}

		response := handler.Handle(params)
		suite.IsType(&officeuserop.CreateOfficeUserUnprocessableEntity{}, response)
	})

	suite.Run("Failed create due to missing roles", func() {
		// Test:				CreateOfficeUserHandler, Fetcher
		// Set up:				Submit an office user with no roles
		// Expected Outcome:	The office user is not created and we get an unprocessible entity error.
		transportationOfficeID := factory.BuildDefaultTransportationOffice(suite.DB()).ID

		params := officeuserop.CreateOfficeUserParams{
			HTTPRequest: suite.setupAuthenticatedRequest("POST", "/office_users"),
			OfficeUser: &adminmessages.OfficeUserCreate{
				FirstName: "Bob",
				LastName:  "Loblaw",
				Telephone: "949-555-5555",
				Email:     "bob.loblaw2@attornyatlaw.org",
				TransportationOfficeAssignments: []*adminmessages.OfficeUserTransportationOfficeAssignment{
					{
						TransportationOfficeID: strfmt.UUID(transportationOfficeID.String()),
						PrimaryOffice:          models.BoolPointer(true),
					},
				},
			},
		}

		queryBuilder := query.NewQueryBuilder()
		handler := CreateOfficeUserHandler{
			suite.HandlerConfig(),
			officeuser.NewOfficeUserCreator(queryBuilder, suite.TestNotificationSender()),
			query.NewQueryFilter,
			usersroles.NewUsersRolesCreator(),
			rolesservice.NewRolesFetcher(),
			usersprivileges.NewUsersPrivilegesCreator(),
			transportaionofficeassignments.NewTransportaionOfficeAssignmentUpdater(),
		}

		response := handler.Handle(params)
		suite.IsType(&officeuserop.CreateOfficeUserUnprocessableEntity{}, response)
	})

	suite.Run("Failed create due validation errors creating office user", func() {
		// Test:				CreateOfficeUserHandler, Fetcher
		// Set up:				Submit a valid office user and mock failed office user validation
		// Expected Outcome:	The office user is not created and we get an unprocessible entity error.
		transportationOfficeID := factory.BuildDefaultTransportationOffice(suite.DB()).ID

		params := officeuserop.CreateOfficeUserParams{
			HTTPRequest: suite.setupAuthenticatedRequest("POST", "/office_users"),
			OfficeUser: &adminmessages.OfficeUserCreate{
				FirstName: "Sam",
				LastName:  "Cook",
				Telephone: "555-555-5555",
				Email:     "fakeemail5@gmail.com",
				Roles: []*adminmessages.OfficeUserRole{
					{
						Name:     &tooRoleName,
						RoleType: &tooRoleType,
					},
				},
				TransportationOfficeAssignments: []*adminmessages.OfficeUserTransportationOfficeAssignment{
					{
						TransportationOfficeID: strfmt.UUID(transportationOfficeID.String()),
						PrimaryOffice:          models.BoolPointer(true),
					},
				},
			},
		}

		expectedError := &validate.Errors{}
		officeUserCreator := &mocks.OfficeUserCreator{}
		officeUserCreator.On("CreateOfficeUser",
			mock.AnythingOfType("*appcontext.appContext"),
			mock.Anything,
			mock.Anything,
		).Return(nil, expectedError, nil).Once()
		handler := CreateOfficeUserHandler{
			suite.HandlerConfig(),
			officeUserCreator,
			query.NewQueryFilter,
			usersroles.NewUsersRolesCreator(),
			rolesservice.NewRolesFetcher(),
			usersprivileges.NewUsersPrivilegesCreator(),
			transportaionofficeassignments.NewTransportaionOfficeAssignmentUpdater(),
		}

		response := handler.Handle(params)
		suite.IsType(&officeuserop.CreateOfficeUserUnprocessableEntity{}, response)
	})

	suite.Run("Failed create due validation errors creating office user", func() {
		// Test:				CreateOfficeUserHandler, Fetcher
		// Set up:				Submit a valid office user and mock failed roles validation
		// Expected Outcome:	The office user is not created and we get an unprocessible entity error.
		transportationOfficeID := factory.BuildDefaultTransportationOffice(suite.DB()).ID

		params := officeuserop.CreateOfficeUserParams{
			HTTPRequest: suite.setupAuthenticatedRequest("POST", "/office_users"),
			OfficeUser: &adminmessages.OfficeUserCreate{
				FirstName: "Sam",
				LastName:  "Cook",
				Telephone: "555-555-5555",
				Email:     "fakeemail5@gmail.com",
				Roles: []*adminmessages.OfficeUserRole{
					{
						Name:     &tooRoleName,
						RoleType: &tooRoleType,
					},
				},
				TransportationOfficeAssignments: []*adminmessages.OfficeUserTransportationOfficeAssignment{
					{
						TransportationOfficeID: strfmt.UUID(transportationOfficeID.String()),
						PrimaryOffice:          models.BoolPointer(true),
					},
				},
			},
		}

		expectedError := &validate.Errors{Errors: map[string][]string{
			"role_name": {"What's a TXO? I've only heard of TIO and TOO."},
		}}
		userRoleAssociator := &mocks.UserRoleAssociator{}
		userRoleAssociator.On("UpdateUserRoles",
			mock.AnythingOfType("*appcontext.appContext"),
			mock.Anything,
			mock.Anything,
		).Return(nil, expectedError, nil).Once()
		queryBuilder := query.NewQueryBuilder()
		handler := CreateOfficeUserHandler{
			suite.HandlerConfig(),
			officeuser.NewOfficeUserCreator(queryBuilder, suite.TestNotificationSender()),
			query.NewQueryFilter,
			userRoleAssociator,
			rolesservice.NewRolesFetcher(),
			usersprivileges.NewUsersPrivilegesCreator(),
			transportaionofficeassignments.NewTransportaionOfficeAssignmentUpdater(),
		}

		response := handler.Handle(params)
		suite.IsType(&officeuserop.CreateOfficeUserUnprocessableEntity{}, response)
	})
}

func (suite *HandlerSuite) TestUpdateOfficeUserHandler() {
	setupHandler := func(updater services.OfficeUserUpdater, revoker services.UserSessionRevocation) UpdateOfficeUserHandler {
		handlerConfig := suite.HandlerConfig()
		return UpdateOfficeUserHandler{
			handlerConfig,
			updater,
			query.NewQueryFilter,
			usersroles.NewUsersRolesCreator(), // a special can of worms, TODO mocked tests
			usersprivileges.NewUsersPrivilegesCreator(),
			revoker,
			transportaionofficeassignments.NewTransportaionOfficeAssignmentUpdater(),
		}
	}

	setupTestData := func() models.OfficeUser {
		return factory.BuildOfficeUser(suite.DB(), []factory.Customization{
			{
				Model: models.TransportationOffice{
					Name: "Random Office",
				},
			},
		}, nil)
	}

	suite.Run("Office user is successfully updated", func() {
		officeUser := setupTestData()
<<<<<<< HEAD
		transportationOffice := factory.BuildTransportationOffice(nil, nil, nil)
=======
		transportationOffice := factory.BuildTransportationOffice(suite.DB(), nil, nil)
>>>>>>> 2b72f3fd
		primaryOffice := true
		firstName := "Riley"
		middleInitials := "RB"
		telephone := "865-555-5309"
		supervisorPrivilegeName := "Supervisor"
		supervisorPrivilegeType := string(models.PrivilegeTypeSupervisor)
		tooRoleName := "Task Ordering Officer"
		tooRoleType := string(roles.RoleTypeTOO)

		officeUserUpdates := &adminmessages.OfficeUserUpdate{
			FirstName:      &firstName,
			MiddleInitials: &middleInitials,
			Telephone:      &telephone,
<<<<<<< HEAD
=======
			Privileges: []*adminmessages.OfficeUserPrivilege{
				{
					Name:          &supervisorPrivilegeName,
					PrivilegeType: &supervisorPrivilegeType,
				},
			},
			Roles: []*adminmessages.OfficeUserRole{
				{
					Name:     &tooRoleName,
					RoleType: &tooRoleType,
				},
			},
>>>>>>> 2b72f3fd
			TransportationOfficeAssignments: []*adminmessages.OfficeUserTransportationOfficeAssignment{
				{
					TransportationOfficeID: strfmt.UUID(transportationOffice.ID.String()),
					PrimaryOffice:          &primaryOffice,
				},
			},
		}

		params := officeuserop.UpdateOfficeUserParams{
			HTTPRequest:  suite.setupAuthenticatedRequest("PUT", fmt.Sprintf("/office_users/%s", officeUser.ID)),
			OfficeUserID: strfmt.UUID(officeUser.ID.String()),
			OfficeUser:   officeUserUpdates,
		}
		suite.NoError(params.OfficeUser.Validate(strfmt.Default))

		// Mock DB update:
		expectedInput := *officeUserUpdates // make a copy so we can ensure our expected values don't change
		expectedOfficeUser := officeUser
		expectedOfficeUser.FirstName = *expectedInput.FirstName
		expectedOfficeUser.MiddleInitials = expectedInput.MiddleInitials
		expectedOfficeUser.Telephone = *expectedInput.Telephone
		expectedOfficeUser.TransportationOfficeID = transportationOffice.ID
		expectedOfficeUser.User.Roles = roles.Roles{roles.Role{RoleType: roles.RoleTypeTOO}}
		expectedOfficeUser.User.Privileges = models.Privileges{models.Privilege{PrivilegeType: models.PrivilegeSearchTypeSupervisor}}

		mockUpdater := mocks.OfficeUserUpdater{}
		mockUpdater.On("UpdateOfficeUser", mock.AnythingOfType("*appcontext.appContext"), officeUser.ID, &expectedInput, transportationOffice.ID).Return(&expectedOfficeUser, nil, nil)
<<<<<<< HEAD

		expectedSessionUpdate := &adminmessages.UserUpdate{
			RevokeOfficeSession: models.BoolPointer(true),
		}
		mockRevoker := mocks.UserSessionRevocation{}
		mockRevoker.
			On("RevokeUserSession", mock.AnythingOfType("*appcontext.appContext"), *officeUser.UserID, expectedSessionUpdate, mock.Anything).
			Return(nil, nil, nil).
			Once()

		response := setupHandler(&mockUpdater, &mockRevoker).Handle(params)
=======
		queryBuilder := query.NewQueryBuilder()
		officeUserUpdater := officeuser.NewOfficeUserUpdater(queryBuilder)

		expectedSessionUpdate := &adminmessages.UserUpdate{
			RevokeOfficeSession: models.BoolPointer(true),
		}
		mockRevoker := mocks.UserSessionRevocation{}
		mockRevoker.
			On("RevokeUserSession", mock.AnythingOfType("*appcontext.appContext"), *officeUser.UserID, expectedSessionUpdate, mock.Anything).
			Return(nil, nil, nil).
			Times(3)

		response := setupHandler(officeUserUpdater, &mockRevoker).Handle(params)
>>>>>>> 2b72f3fd
		suite.IsType(&officeuserop.UpdateOfficeUserOK{}, response)

		okResponse := response.(*officeuserop.UpdateOfficeUserOK)
		// Check updates:
		suite.Equal(firstName, *okResponse.Payload.FirstName)
		suite.Equal(middleInitials, *okResponse.Payload.MiddleInitials)
		suite.Equal(telephone, *okResponse.Payload.Telephone)
		suite.Equal(transportationOffice.ID.String(), okResponse.Payload.TransportationOfficeID.String())
		suite.Equal(transportationOffice.ID.String(), okResponse.Payload.TransportationOfficeAssignments[0].TransportationOfficeID.String())
<<<<<<< HEAD
=======
		suite.Equal(0, len(okResponse.Payload.Roles))                  // handler does not currently return roles upon successful update
		suite.Equal(0, len(okResponse.Payload.Privileges))             // handler does not currently return privileges upon successful update
>>>>>>> 2b72f3fd
		suite.Equal(officeUser.LastName, *okResponse.Payload.LastName) // should not have been updated
		suite.Equal(officeUser.Email, *okResponse.Payload.Email)       // should not have been updated
	})

	suite.Run("Update fails due to bad Transportation Office", func() {
		officeUser := setupTestData()
		primaryOffice := true
		officeUserUpdates := &adminmessages.OfficeUserUpdate{
			TransportationOfficeAssignments: []*adminmessages.OfficeUserTransportationOfficeAssignment{
				{
					TransportationOfficeID: strfmt.UUID(uuid.Must(uuid.NewV4()).String()),
					PrimaryOffice:          &primaryOffice,
				},
			},
		}

		params := officeuserop.UpdateOfficeUserParams{
			HTTPRequest:  suite.setupAuthenticatedRequest("PUT", fmt.Sprintf("/office_users/%s", officeUser.ID)),
			OfficeUserID: strfmt.UUID(officeUser.ID.String()),
			OfficeUser:   officeUserUpdates,
		}
		suite.NoError(params.OfficeUser.Validate(strfmt.Default))

		expectedInput := *officeUserUpdates
		mockUpdater := mocks.OfficeUserUpdater{}
		mockUpdater.On("UpdateOfficeUser",
			mock.AnythingOfType("*appcontext.appContext"),
			officeUser.ID,
			&expectedInput,
			uuid.FromStringOrNil(officeUserUpdates.TransportationOfficeAssignments[0].TransportationOfficeID.String()),
		).Return(nil, nil, sql.ErrNoRows)
<<<<<<< HEAD

		expectedSessionUpdate := &adminmessages.UserUpdate{
			RevokeOfficeSession: models.BoolPointer(true),
		}
		mockRevoker := mocks.UserSessionRevocation{}
		mockRevoker.
			On("RevokeUserSession", mock.AnythingOfType("*appcontext.appContext"), *officeUser.UserID, expectedSessionUpdate, mock.Anything).
			Return(nil, nil, nil).
			Once()

=======

		expectedSessionUpdate := &adminmessages.UserUpdate{
			RevokeOfficeSession: models.BoolPointer(true),
		}
		mockRevoker := mocks.UserSessionRevocation{}
		mockRevoker.
			On("RevokeUserSession", mock.AnythingOfType("*appcontext.appContext"), *officeUser.UserID, expectedSessionUpdate, mock.Anything).
			Return(nil, nil, nil).
			Once()

>>>>>>> 2b72f3fd
		response := setupHandler(&mockUpdater, &mockRevoker).Handle(params)
		suite.IsType(&officeuserop.UpdateOfficeUserInternalServerError{}, response)
	})

	suite.Run("Office user session is revoked when roles are changed", func() {
		officeUser := setupTestData()
		// Setup payload to remove all roles for office user
		newRoles := []*adminmessages.OfficeUserRole{}
		officeUserUpdates := &adminmessages.OfficeUserUpdate{
			Roles: newRoles,
		}
		params := officeuserop.UpdateOfficeUserParams{
			HTTPRequest:  suite.setupAuthenticatedRequest("PUT", fmt.Sprintf("/office_users/%s", officeUser.ID)),
			OfficeUserID: strfmt.UUID(officeUser.ID.String()),
			OfficeUser:   officeUserUpdates,
		}

		suite.NoError(params.OfficeUser.Validate(strfmt.Default))

		mockUpdater := mocks.OfficeUserUpdater{}
		mockUpdater.
			On("UpdateOfficeUser", mock.AnythingOfType("*appcontext.appContext"), officeUser.ID, officeUserUpdates, uuid.Nil).
			Return(&officeUser, nil, nil)

		expectedSessionUpdate := &adminmessages.UserUpdate{
			RevokeOfficeSession: models.BoolPointer(true),
		}
		mockRevoker := mocks.UserSessionRevocation{}
		mockRevoker.
			On("RevokeUserSession", mock.AnythingOfType("*appcontext.appContext"), *officeUser.UserID, expectedSessionUpdate, mock.Anything).
			Return(nil, nil, nil).
			Once()

		response := setupHandler(&mockUpdater, &mockRevoker).Handle(params)
		suite.IsType(&officeuserop.UpdateOfficeUserOK{}, response)
		mockRevoker.AssertNumberOfCalls(suite.T(), "RevokeUserSession", 1)
	})
}<|MERGE_RESOLUTION|>--- conflicted
+++ resolved
@@ -227,8 +227,6 @@
 						PrimaryOffice:          &primaryOffice,
 					},
 				},
-<<<<<<< HEAD
-=======
 			},
 		}
 		queryBuilder := query.NewQueryBuilder()
@@ -277,7 +275,6 @@
 						PrimaryOffice:          models.BoolPointer(false),
 					},
 				},
->>>>>>> 2b72f3fd
 			},
 		}
 		queryBuilder := query.NewQueryBuilder()
@@ -598,11 +595,7 @@
 
 	suite.Run("Office user is successfully updated", func() {
 		officeUser := setupTestData()
-<<<<<<< HEAD
-		transportationOffice := factory.BuildTransportationOffice(nil, nil, nil)
-=======
 		transportationOffice := factory.BuildTransportationOffice(suite.DB(), nil, nil)
->>>>>>> 2b72f3fd
 		primaryOffice := true
 		firstName := "Riley"
 		middleInitials := "RB"
@@ -616,8 +609,6 @@
 			FirstName:      &firstName,
 			MiddleInitials: &middleInitials,
 			Telephone:      &telephone,
-<<<<<<< HEAD
-=======
 			Privileges: []*adminmessages.OfficeUserPrivilege{
 				{
 					Name:          &supervisorPrivilegeName,
@@ -630,7 +621,6 @@
 					RoleType: &tooRoleType,
 				},
 			},
->>>>>>> 2b72f3fd
 			TransportationOfficeAssignments: []*adminmessages.OfficeUserTransportationOfficeAssignment{
 				{
 					TransportationOfficeID: strfmt.UUID(transportationOffice.ID.String()),
@@ -658,19 +648,6 @@
 
 		mockUpdater := mocks.OfficeUserUpdater{}
 		mockUpdater.On("UpdateOfficeUser", mock.AnythingOfType("*appcontext.appContext"), officeUser.ID, &expectedInput, transportationOffice.ID).Return(&expectedOfficeUser, nil, nil)
-<<<<<<< HEAD
-
-		expectedSessionUpdate := &adminmessages.UserUpdate{
-			RevokeOfficeSession: models.BoolPointer(true),
-		}
-		mockRevoker := mocks.UserSessionRevocation{}
-		mockRevoker.
-			On("RevokeUserSession", mock.AnythingOfType("*appcontext.appContext"), *officeUser.UserID, expectedSessionUpdate, mock.Anything).
-			Return(nil, nil, nil).
-			Once()
-
-		response := setupHandler(&mockUpdater, &mockRevoker).Handle(params)
-=======
 		queryBuilder := query.NewQueryBuilder()
 		officeUserUpdater := officeuser.NewOfficeUserUpdater(queryBuilder)
 
@@ -684,7 +661,6 @@
 			Times(3)
 
 		response := setupHandler(officeUserUpdater, &mockRevoker).Handle(params)
->>>>>>> 2b72f3fd
 		suite.IsType(&officeuserop.UpdateOfficeUserOK{}, response)
 
 		okResponse := response.(*officeuserop.UpdateOfficeUserOK)
@@ -694,11 +670,8 @@
 		suite.Equal(telephone, *okResponse.Payload.Telephone)
 		suite.Equal(transportationOffice.ID.String(), okResponse.Payload.TransportationOfficeID.String())
 		suite.Equal(transportationOffice.ID.String(), okResponse.Payload.TransportationOfficeAssignments[0].TransportationOfficeID.String())
-<<<<<<< HEAD
-=======
 		suite.Equal(0, len(okResponse.Payload.Roles))                  // handler does not currently return roles upon successful update
 		suite.Equal(0, len(okResponse.Payload.Privileges))             // handler does not currently return privileges upon successful update
->>>>>>> 2b72f3fd
 		suite.Equal(officeUser.LastName, *okResponse.Payload.LastName) // should not have been updated
 		suite.Equal(officeUser.Email, *okResponse.Payload.Email)       // should not have been updated
 	})
@@ -730,7 +703,6 @@
 			&expectedInput,
 			uuid.FromStringOrNil(officeUserUpdates.TransportationOfficeAssignments[0].TransportationOfficeID.String()),
 		).Return(nil, nil, sql.ErrNoRows)
-<<<<<<< HEAD
 
 		expectedSessionUpdate := &adminmessages.UserUpdate{
 			RevokeOfficeSession: models.BoolPointer(true),
@@ -741,18 +713,6 @@
 			Return(nil, nil, nil).
 			Once()
 
-=======
-
-		expectedSessionUpdate := &adminmessages.UserUpdate{
-			RevokeOfficeSession: models.BoolPointer(true),
-		}
-		mockRevoker := mocks.UserSessionRevocation{}
-		mockRevoker.
-			On("RevokeUserSession", mock.AnythingOfType("*appcontext.appContext"), *officeUser.UserID, expectedSessionUpdate, mock.Anything).
-			Return(nil, nil, nil).
-			Once()
-
->>>>>>> 2b72f3fd
 		response := setupHandler(&mockUpdater, &mockRevoker).Handle(params)
 		suite.IsType(&officeuserop.UpdateOfficeUserInternalServerError{}, response)
 	})
