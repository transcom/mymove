--- conflicted
+++ resolved
@@ -900,7 +900,7 @@
 		middleInitials := "RB"
 		telephone := "865-555-5309"
 		supervisorPrivilegeName := "Supervisor"
-		supervisorPrivilegeType := string(models.PrivilegeTypeSupervisor)
+		supervisorPrivilegeType := string(roles.PrivilegeTypeSupervisor)
 		tooRoleName := "Task Ordering Officer"
 		tooRoleType := string(roles.RoleTypeTOO)
 
@@ -1105,11 +1105,7 @@
 			rolesservice.NewRolesFetcher(),
 		}
 
-<<<<<<< HEAD
-		rolesPrivs, err := handler.RoleAssociater.FetchRolesPrivileges(suite.AppContextForTest())
-=======
 		rolePrivs, err := handler.RoleAssociater.FetchRolesPrivileges(suite.AppContextForTest())
->>>>>>> adb3603e
 
 		suite.NoError(err)
 
@@ -1117,13 +1113,6 @@
 
 		suite.IsType(&officeuserop.GetRolesPrivilegesOK{}, response)
 		okResponse := response.(*officeuserop.GetRolesPrivilegesOK)
-<<<<<<< HEAD
-		suite.Len(okResponse.Payload, len(rolesPrivs))
-
-		type rolePrivValidation struct {
-			RoleType      string
-			PrivilegeType string
-=======
 		suite.Len(okResponse.Payload, len(rolePrivs))
 
 		type privValidation struct {
@@ -1135,17 +1124,10 @@
 			RoleType   string
 			RoleName   string
 			Privileges []privValidation
->>>>>>> adb3603e
 		}
 
 		rolePrivEntries := make(map[uuid.UUID]*rolePrivValidation)
 
-<<<<<<< HEAD
-		for _, rolePriv := range rolesPrivs {
-			rolePrivEntries[rolePriv.ID] = &rolePrivValidation{
-				RoleType:      string(rolePriv.Role.RoleType),
-				PrivilegeType: string(rolePriv.Privilege.PrivilegeType),
-=======
 		for _, rp := range rolePrivs {
 			rid := rp.ID
 
@@ -1161,7 +1143,6 @@
 					PrivilegeType: string(resPriv.Privilege.PrivilegeType),
 					PrivilegeName: string(resPriv.Privilege.PrivilegeName),
 				})
->>>>>>> adb3603e
 			}
 		}
 
@@ -1170,18 +1151,12 @@
 			suite.NoError(err)
 			rolePriv, ok := rolePrivEntries[entryKey]
 			suite.NotNil(ok)
-<<<<<<< HEAD
-			suite.Equal(rolePriv.RoleType, resRolePriv.RoleType)
-			suite.Equal(rolePriv.PrivilegeType, resRolePriv.PrivilegeType)
-
-=======
 			suite.Equal(rolePriv.RoleType, *resRolePriv.RoleType)
 			suite.Equal(rolePriv.RoleName, *resRolePriv.RoleName)
 			for i, priv := range rolePriv.Privileges {
 				suite.Equal(priv.PrivilegeType, resRolePriv.Privileges[i].PrivilegeType)
 				suite.Equal(priv.PrivilegeName, resRolePriv.Privileges[i].PrivilegeName)
 			}
->>>>>>> adb3603e
 			delete(rolePrivEntries, entryKey) // remove to ensure unique values
 		}
 	})
