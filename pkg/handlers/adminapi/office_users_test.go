package adminapi

import (
	"database/sql"
	"fmt"
	"net/http"
	"net/http/httptest"
	"slices"

	"github.com/go-openapi/strfmt"
	"github.com/gobuffalo/validate/v3"
	"github.com/gofrs/uuid"
	"github.com/stretchr/testify/mock"

	"github.com/transcom/mymove/pkg/apperror"
	"github.com/transcom/mymove/pkg/auth"
	"github.com/transcom/mymove/pkg/factory"
	officeuserop "github.com/transcom/mymove/pkg/gen/adminapi/adminoperations/office_users"
	"github.com/transcom/mymove/pkg/gen/adminmessages"
	"github.com/transcom/mymove/pkg/handlers"
	"github.com/transcom/mymove/pkg/handlers/adminapi/payloads"
	"github.com/transcom/mymove/pkg/models"
	"github.com/transcom/mymove/pkg/models/roles"
	"github.com/transcom/mymove/pkg/services"
	"github.com/transcom/mymove/pkg/services/mocks"
	officeuser "github.com/transcom/mymove/pkg/services/office_user"
	"github.com/transcom/mymove/pkg/services/pagination"
	"github.com/transcom/mymove/pkg/services/query"
	rolesservice "github.com/transcom/mymove/pkg/services/roles"
	transportaionofficeassignments "github.com/transcom/mymove/pkg/services/transportation_office_assignments"
	usersprivileges "github.com/transcom/mymove/pkg/services/users_privileges"
	usersroles "github.com/transcom/mymove/pkg/services/users_roles"
)

func (suite *HandlerSuite) TestIndexOfficeUsersHandler() {
	// test that everything is wired up
	suite.Run("integration test ok response", func() {
		officeUsers := models.OfficeUsers{
			factory.BuildOfficeUserWithRoles(suite.DB(), factory.GetTraitApprovedOfficeUser(), []roles.RoleType{roles.RoleTypeQae}),
			factory.BuildOfficeUserWithRoles(suite.DB(), factory.GetTraitApprovedOfficeUser(), []roles.RoleType{roles.RoleTypeQae}),
			factory.BuildOfficeUserWithRoles(suite.DB(), factory.GetTraitApprovedOfficeUser(), []roles.RoleType{roles.RoleTypeQae, roles.RoleTypeQae, roles.RoleTypeCustomer, roles.RoleTypeContractingOfficer, roles.RoleTypeContractingOfficer}),
		}
		params := officeuserop.IndexOfficeUsersParams{
			HTTPRequest: suite.setupAuthenticatedRequest("GET", "/office_users"),
		}

		queryBuilder := query.NewQueryBuilder()
		handler := IndexOfficeUsersHandler{
			HandlerConfig:         suite.HandlerConfig(),
			NewQueryFilter:        query.NewQueryFilter,
			OfficeUserListFetcher: officeuser.NewOfficeUsersListFetcher(queryBuilder),
			NewPagination:         pagination.NewPagination,
		}

		response := handler.Handle(params)

		suite.IsType(&officeuserop.IndexOfficeUsersOK{}, response)
		okResponse := response.(*officeuserop.IndexOfficeUsersOK)

		actualOfficeUsers := okResponse.Payload
		suite.Equal(len(officeUsers), len(actualOfficeUsers))

		expectedOfficeUser1Id := officeUsers[0].ID.String()
		expectedOfficeUser2Id := officeUsers[1].ID.String()
		expectedOfficeUser3Id := officeUsers[2].ID.String()
		expectedOfficeUserIDs := []string{expectedOfficeUser1Id, expectedOfficeUser2Id, expectedOfficeUser3Id}

		for i := 0; i < len(actualOfficeUsers); i++ {
			suite.True(slices.Contains(expectedOfficeUserIDs, actualOfficeUsers[i].ID.String()))
		}
	})

	// Test that user roles list is not returning duplicate roles
	suite.Run("roles list has no duplicate roles", func() {
		officeUsers := models.OfficeUsers{
			factory.BuildOfficeUserWithRoles(suite.DB(), factory.GetTraitApprovedOfficeUser(), []roles.RoleType{roles.RoleTypeQae, roles.RoleTypeQae, roles.RoleTypeCustomer, roles.RoleTypeContractingOfficer, roles.RoleTypeContractingOfficer}),
		}
		params := officeuserop.IndexOfficeUsersParams{
			HTTPRequest: suite.setupAuthenticatedRequest("GET", "/office_users"),
		}

		queryBuilder := query.NewQueryBuilder()
		handler := IndexOfficeUsersHandler{
			HandlerConfig:         suite.HandlerConfig(),
			NewQueryFilter:        query.NewQueryFilter,
			OfficeUserListFetcher: officeuser.NewOfficeUsersListFetcher(queryBuilder),
			NewPagination:         pagination.NewPagination,
		}

		response := handler.Handle(params)

		suite.IsType(&officeuserop.IndexOfficeUsersOK{}, response)
		okResponse := response.(*officeuserop.IndexOfficeUsersOK)

		// Check payload user roles list for duplicate roles
		for _, r := range officeUsers[0].User.Roles {
			var dup = false
			var count = 0
			for _, r2 := range officeUsers[0].User.Roles {
				if r.RoleName == r2.RoleName {
					count++
				}
			}

			if count > 1 {
				dup = true
			}
			suite.False(dup)
		}

		suite.Len(okResponse.Payload, 1)
		suite.Len(officeUsers[0].User.Roles, 3)
	})

	suite.Run("invalid search returns no results", func() {
		fakeFilter := "{\"search\":\"invalidSearch\"}"

		params := officeuserop.IndexOfficeUsersParams{
			HTTPRequest: suite.setupAuthenticatedRequest("GET", "/office_users"),
			Filter:      &fakeFilter,
		}

		queryBuilder := query.NewQueryBuilder()
		handler := IndexOfficeUsersHandler{
			HandlerConfig:         suite.HandlerConfig(),
			OfficeUserListFetcher: officeuser.NewOfficeUsersListFetcher(queryBuilder),
			NewQueryFilter:        query.NewQueryFilter,
			NewPagination:         pagination.NewPagination,
		}

		response := handler.Handle(params)
		okResponse := response.(*officeuserop.IndexOfficeUsersOK)

		suite.Len(okResponse.Payload, 0)
	})

	suite.Run("able to search by name and filter", func() {
		status := models.OfficeUserStatusAPPROVED
		transportationOffice := factory.BuildTransportationOffice(suite.DB(), []factory.Customization{
			{
				Model: models.TransportationOffice{
					Name: "JPPO Test Office",
				},
			},
		}, nil)
		transportationOffice2 := factory.BuildTransportationOffice(suite.DB(), []factory.Customization{
			{
				Model: models.TransportationOffice{
					Name: "PPO Rome Test Office",
				},
			},
		}, nil)
		factory.BuildOfficeUserWithRoles(suite.DB(), []factory.Customization{
			{
				Model: models.OfficeUser{
					FirstName:              "Angelina",
					LastName:               "Jolie",
					Email:                  "laraCroft@mail.mil",
					Status:                 &status,
					Telephone:              "555-555-5555",
					TransportationOfficeID: transportationOffice.ID,
				},
			},
		}, []roles.RoleType{roles.RoleTypeTOO})
		factory.BuildOfficeUserWithRoles(suite.DB(), []factory.Customization{
			{
				Model: models.OfficeUser{
					FirstName:              "Billy",
					LastName:               "Bob",
					Email:                  "bigBob@mail.mil",
					Status:                 &status,
					Telephone:              "555-555-5555",
					TransportationOfficeID: transportationOffice.ID,
				},
			},
		}, []roles.RoleType{roles.RoleTypeTIO})
		factory.BuildOfficeUserWithRoles(suite.DB(), []factory.Customization{
			{
				Model: models.OfficeUser{
					FirstName:              "Nick",
					LastName:               "Cage",
					Email:                  "conAirKilluh@mail.mil",
					Status:                 &status,
					Telephone:              "555-555-5555",
					TransportationOfficeID: transportationOffice.ID,
				},
			},
		}, []roles.RoleType{roles.RoleTypeServicesCounselor})
		factory.BuildOfficeUserWithRoles(suite.DB(), []factory.Customization{
			{
				Model: models.OfficeUser{
					FirstName:              "Nick",
					LastName:               "Cage",
					Email:                  "conAirKilluh2@mail.mil",
					Status:                 &status,
					TransportationOfficeID: transportationOffice2.ID,
					Telephone:              "415-555-5555",
				},
			},
			{
				Model:    transportationOffice,
				LinkOnly: true,
				Type:     &factory.TransportationOffices.CounselingOffice,
			},
		}, []roles.RoleType{roles.RoleTypeServicesCounselor})

		// partial search
		nameSearch := "ic"
		filterJSON := fmt.Sprintf("{\"search\":\"%s\"}", nameSearch)
		params := officeuserop.IndexOfficeUsersParams{
			HTTPRequest: suite.setupAuthenticatedRequest("GET", "/office_users"),
			Filter:      &filterJSON,
		}

		queryBuilder := query.NewQueryBuilder()
		handler := IndexOfficeUsersHandler{
			HandlerConfig:         suite.HandlerConfig(),
			NewQueryFilter:        query.NewQueryFilter,
			OfficeUserListFetcher: officeuser.NewOfficeUsersListFetcher(queryBuilder),
			NewPagination:         pagination.NewPagination,
		}

		response := handler.Handle(params)

		suite.IsType(&officeuserop.IndexOfficeUsersOK{}, response)
		okResponse := response.(*officeuserop.IndexOfficeUsersOK)
		suite.Len(okResponse.Payload, 2)
		suite.Contains(*okResponse.Payload[0].FirstName, nameSearch)
		suite.Contains(*okResponse.Payload[1].FirstName, nameSearch)

		// email search
		emailSearch := "AirKilluh2"
		filterJSON = fmt.Sprintf("{\"email\":\"%s\"}", emailSearch)
		params = officeuserop.IndexOfficeUsersParams{
			HTTPRequest: suite.setupAuthenticatedRequest("GET", "/office_users"),
			Filter:      &filterJSON,
		}
		response = handler.Handle(params)

		suite.IsType(&officeuserop.IndexOfficeUsersOK{}, response)
		okResponse = response.(*officeuserop.IndexOfficeUsersOK)
		suite.Len(okResponse.Payload, 1)
		suite.Contains(*okResponse.Payload[0].Email, emailSearch)

		// telephone search
		phoneSearch := "415-"
		filterJSON = fmt.Sprintf("{\"phone\":\"%s\"}", phoneSearch)
		params = officeuserop.IndexOfficeUsersParams{
			HTTPRequest: suite.setupAuthenticatedRequest("GET", "/office_users"),
			Filter:      &filterJSON,
		}
		response = handler.Handle(params)

		suite.IsType(&officeuserop.IndexOfficeUsersOK{}, response)
		okResponse = response.(*officeuserop.IndexOfficeUsersOK)
		suite.Len(okResponse.Payload, 1)
		suite.Contains(*okResponse.Payload[0].Telephone, phoneSearch)

		// firstName search
		firstSearch := "Angel"
		filterJSON = fmt.Sprintf("{\"firstName\":\"%s\"}", firstSearch)
		params = officeuserop.IndexOfficeUsersParams{
			HTTPRequest: suite.setupAuthenticatedRequest("GET", "/office_users"),
			Filter:      &filterJSON,
		}
		response = handler.Handle(params)

		suite.IsType(&officeuserop.IndexOfficeUsersOK{}, response)
		okResponse = response.(*officeuserop.IndexOfficeUsersOK)
		suite.Len(okResponse.Payload, 1)
		suite.Contains(*okResponse.Payload[0].FirstName, firstSearch)

		// lastName search
		lastSearch := "Jo"
		filterJSON = fmt.Sprintf("{\"lastName\":\"%s\"}", lastSearch)
		params = officeuserop.IndexOfficeUsersParams{
			HTTPRequest: suite.setupAuthenticatedRequest("GET", "/office_users"),
			Filter:      &filterJSON,
		}
		response = handler.Handle(params)

		suite.IsType(&officeuserop.IndexOfficeUsersOK{}, response)
		okResponse = response.(*officeuserop.IndexOfficeUsersOK)
		suite.Len(okResponse.Payload, 1)
		suite.Contains(*okResponse.Payload[0].LastName, lastSearch)

		// transportation office search
		filterJSON = "{\"office\":\"Ro\"}"
		params = officeuserop.IndexOfficeUsersParams{
			HTTPRequest: suite.setupAuthenticatedRequest("GET", "/office_users"),
			Filter:      &filterJSON,
		}
		response = handler.Handle(params)

		suite.IsType(&officeuserop.IndexOfficeUsersOK{}, response)
		okResponse = response.(*officeuserop.IndexOfficeUsersOK)
		suite.Len(okResponse.Payload, 1)
		suite.Equal(strfmt.UUID(transportationOffice2.ID.String()), *okResponse.Payload[0].TransportationOfficeID)

	})
}

func (suite *HandlerSuite) TestGetOfficeUserHandler() {
	// test that everything is wired up
	suite.Run("integration test ok response", func() {
		// Test:				GetOfficeUserHandler, Fetcher
		// Set up:				Provide a valid req with the office user ID to the endpoint
		// Expected Outcome:	The office user is returned and we get a 200 OK.
		officeUser := factory.BuildOfficeUserWithRoles(suite.DB(), nil, []roles.RoleType{roles.RoleTypeTOO})
		params := officeuserop.GetOfficeUserParams{
			HTTPRequest:  suite.setupAuthenticatedRequest("GET", fmt.Sprintf("/office_users/%s", officeUser.ID)),
			OfficeUserID: strfmt.UUID(officeUser.ID.String()),
		}

		// queryBuilder := query.NewQueryBuilder()
		handler := GetOfficeUserHandler{
			suite.HandlerConfig(),
			officeuser.NewOfficeUserFetcherPop(),
			query.NewQueryFilter,
		}

		response := handler.Handle(params)

		suite.IsType(&officeuserop.GetOfficeUserOK{}, response)
		okResponse := response.(*officeuserop.GetOfficeUserOK)
		suite.Equal(officeUser.ID.String(), okResponse.Payload.ID.String())
	})

	suite.Run("500 error - Internal Server error. Unsuccessful fetch ", func() {
		// Test:				GetOfficeUserHandler, Fetcher
		// Set up:				Provide a valid req with the fake office user ID to the endpoint
		// Expected Outcome:	The office user is not returned and we get a 500 server error.
		fakeID := "3b9c2975-4e54-40ea-a781-bab7d6e4a502"
		params := officeuserop.GetOfficeUserParams{
			HTTPRequest:  suite.setupAuthenticatedRequest("GET", fmt.Sprintf("/office_users/%s", fakeID)),
			OfficeUserID: strfmt.UUID(fakeID),
		}

		// queryBuilder := query.NewQueryBuilder()
		handler := GetOfficeUserHandler{
			suite.HandlerConfig(),
			officeuser.NewOfficeUserFetcherPop(),
			query.NewQueryFilter,
		}

		response := handler.Handle(params)

		suite.IsType(&handlers.ErrResponse{}, response)
		errResponse := response.(*handlers.ErrResponse)
		suite.Equal(http.StatusInternalServerError, errResponse.Code)
	})
}

func (suite *HandlerSuite) TestCreateOfficeUserHandler() {
	tooRoleName := "Task Ordering Officer"
	tooRoleType := string(roles.RoleTypeTOO)

	scRoleName := "Services Counselor"
	scRoleType := string(roles.RoleTypeServicesCounselor)

	supervisorPrivilegeName := "Supervisor"
	supervisorPrivilegeType := string(roles.PrivilegeTypeSupervisor)

	suite.Run("200 - Successfully create Office User", func() {
		// Test:				CreateOfficeUserHandler, Fetcher
		// Set up:				Create a new Office User, save new user to the DB
		// Expected Outcome:	The office user is created and we get a 200 OK.
		transportationOfficeID := factory.BuildDefaultTransportationOffice(suite.DB()).ID
		primaryOffice := true

		params := officeuserop.CreateOfficeUserParams{
			HTTPRequest: suite.setupAuthenticatedRequest("POST", "/office_users"),
			OfficeUser: &adminmessages.OfficeUserCreate{
				FirstName: "Sam",
				LastName:  "Cook",
				Telephone: "555-555-5555",
				Email:     "fakeemail@gmail.com",
				Roles: []*adminmessages.OfficeUserRole{
					{
						Name:     &tooRoleName,
						RoleType: &tooRoleType,
					},
					{
						Name:     &scRoleName,
						RoleType: &scRoleType,
					},
				},
				Privileges: []*adminmessages.OfficeUserPrivilege{
					{
						Name:          &supervisorPrivilegeName,
						PrivilegeType: &supervisorPrivilegeType,
					},
				},
				TransportationOfficeAssignments: []*adminmessages.OfficeUserTransportationOfficeAssignment{
					{
						TransportationOfficeID: strfmt.UUID(transportationOfficeID.String()),
						PrimaryOffice:          &primaryOffice,
					},
				},
			},
		}
		queryBuilder := query.NewQueryBuilder()
		handler := CreateOfficeUserHandler{
			suite.HandlerConfig(),
			officeuser.NewOfficeUserCreator(queryBuilder, suite.TestNotificationSender()),
			query.NewQueryFilter,
			usersroles.NewUsersRolesCreator(),
			rolesservice.NewRolesFetcher(),
			usersprivileges.NewUsersPrivilegesCreator(),
			transportaionofficeassignments.NewTransportaionOfficeAssignmentUpdater(),
		}
		suite.NoError(params.OfficeUser.Validate(strfmt.Default))
		response := handler.Handle(params)
		suite.IsType(&officeuserop.CreateOfficeUserCreated{}, response)
	})

	suite.Run("200 - Successfully create Office User with two transportation offices", func() {
		// Test:				CreateOfficeUserHandler, Fetcher
		// Set up:				Create a new Office User with two transportaion offices, save new user to the DB
		// Expected Outcome:	The office user is created and we get a 200 OK.
		transportationOfficeID := factory.BuildDefaultTransportationOffice(suite.DB()).ID
		secondTransportationOfficeID := factory.BuildTransportationOffice(suite.DB(), nil, nil).ID

		params := officeuserop.CreateOfficeUserParams{
			HTTPRequest: suite.setupAuthenticatedRequest("POST", "/office_users"),
			OfficeUser: &adminmessages.OfficeUserCreate{
				FirstName:      "J",
				MiddleInitials: models.StringPointer("Jonah"),
				LastName:       "Jameson",
				Telephone:      "212-555-5555",
				Email:          "fakeemail2@dailybugle.com",
				Roles: []*adminmessages.OfficeUserRole{
					{
						Name:     &scRoleName,
						RoleType: &scRoleType,
					},
				},
				TransportationOfficeAssignments: []*adminmessages.OfficeUserTransportationOfficeAssignment{
					{
						TransportationOfficeID: strfmt.UUID(transportationOfficeID.String()),
						PrimaryOffice:          models.BoolPointer(true),
					},
					{
						TransportationOfficeID: strfmt.UUID(secondTransportationOfficeID.String()),
						PrimaryOffice:          models.BoolPointer(false),
					},
				},
			},
		}
		queryBuilder := query.NewQueryBuilder()
		handler := CreateOfficeUserHandler{
			suite.HandlerConfig(),
			officeuser.NewOfficeUserCreator(queryBuilder, suite.TestNotificationSender()),
			query.NewQueryFilter,
			usersroles.NewUsersRolesCreator(),
			rolesservice.NewRolesFetcher(),
			usersprivileges.NewUsersPrivilegesCreator(),
			transportaionofficeassignments.NewTransportaionOfficeAssignmentUpdater(),
		}
		suite.NoError(params.OfficeUser.Validate(strfmt.Default))
		response := handler.Handle(params)
		suite.IsType(&officeuserop.CreateOfficeUserCreated{}, response)
	})

	suite.Run("Failed create", func() {
		// Test:				CreateOfficeUserHandler, Fetcher
		// Set up:				Add new Office User to the DB
		// Expected Outcome:	The office user is not created and we get a 500 internal server error.
		fakeTransportationOfficeID := "3b9c2975-4e54-40ea-a781-bab7d6e4a502"
		primaryOffice := true
		officeUser := factory.BuildOfficeUser(suite.DB(), nil, []factory.Trait{
			factory.GetTraitOfficeUserWithID,
		})

		params := officeuserop.CreateOfficeUserParams{
			HTTPRequest: suite.setupAuthenticatedRequest("POST", "/office_users"),
			OfficeUser: &adminmessages.OfficeUserCreate{
				FirstName: officeUser.FirstName,
				LastName:  officeUser.LastName,
				Telephone: officeUser.Telephone,
				Roles: []*adminmessages.OfficeUserRole{
					{
						Name:     &tooRoleName,
						RoleType: &tooRoleType,
					},
					{
						Name:     &scRoleName,
						RoleType: &scRoleName,
					},
				},
				Privileges: []*adminmessages.OfficeUserPrivilege{
					{
						Name:          &supervisorPrivilegeName,
						PrivilegeType: &supervisorPrivilegeType,
					},
				},
				TransportationOfficeAssignments: []*adminmessages.OfficeUserTransportationOfficeAssignment{
					{
						TransportationOfficeID: strfmt.UUID(fakeTransportationOfficeID),
						PrimaryOffice:          &primaryOffice,
					},
				},
			},
		}

		queryBuilder := query.NewQueryBuilder()
		handler := CreateOfficeUserHandler{
			suite.HandlerConfig(),
			officeuser.NewOfficeUserCreator(queryBuilder, suite.TestNotificationSender()),
			query.NewQueryFilter,
			usersroles.NewUsersRolesCreator(),
			rolesservice.NewRolesFetcher(),
			usersprivileges.NewUsersPrivilegesCreator(),
			transportaionofficeassignments.NewTransportaionOfficeAssignmentUpdater(),
		}

		response := handler.Handle(params)
		suite.IsType(&officeuserop.CreateOfficeUserUnprocessableEntity{}, response)
	})

	suite.Run("Failed create due to missing transportation office assignments", func() {
		// Test:				CreateOfficeUserHandler, Fetcher
		// Set up:				Submit an office user with no transportation offices
		// Expected Outcome:	The office user is not created and we get an unprocessible entity error.
		params := officeuserop.CreateOfficeUserParams{
			HTTPRequest: suite.setupAuthenticatedRequest("POST", "/office_users"),
			OfficeUser: &adminmessages.OfficeUserCreate{
				FirstName: "Sam",
				LastName:  "Cook",
				Telephone: "555-555-5555",
				Email:     "fakeemail3@gmail.com",
				Roles: []*adminmessages.OfficeUserRole{
					{
						Name:     &tooRoleName,
						RoleType: &tooRoleType,
					},
				},
			},
		}

		queryBuilder := query.NewQueryBuilder()
		handler := CreateOfficeUserHandler{
			suite.HandlerConfig(),
			officeuser.NewOfficeUserCreator(queryBuilder, suite.TestNotificationSender()),
			query.NewQueryFilter,
			usersroles.NewUsersRolesCreator(),
			rolesservice.NewRolesFetcher(),
			usersprivileges.NewUsersPrivilegesCreator(),
			transportaionofficeassignments.NewTransportaionOfficeAssignmentUpdater(),
		}

		response := handler.Handle(params)
		suite.IsType(&officeuserop.CreateOfficeUserUnprocessableEntity{}, response)
	})

	suite.Run("Fail create Office User due to no primary transportation office", func() {
		// Test:				CreateOfficeUserHandler, Fetcher
		// Set up:				Submit an office user with two non-primary transportaion offices
		// Expected Outcome:	The office user is not created and we get an unprocessible entity error.
		transportationOfficeID := factory.BuildDefaultTransportationOffice(suite.DB()).ID
		secondTransportationOfficeID := factory.BuildTransportationOffice(suite.DB(), nil, nil).ID

		params := officeuserop.CreateOfficeUserParams{
			HTTPRequest: suite.setupAuthenticatedRequest("POST", "/office_users"),
			OfficeUser: &adminmessages.OfficeUserCreate{
				FirstName: "Bob",
				LastName:  "Loblaw",
				Telephone: "949-555-5555",
				Email:     "bob.loblaw@attornyatlaw.org",
				Roles: []*adminmessages.OfficeUserRole{
					{
						Name:     &scRoleName,
						RoleType: &scRoleType,
					},
				},
				TransportationOfficeAssignments: []*adminmessages.OfficeUserTransportationOfficeAssignment{
					{
						TransportationOfficeID: strfmt.UUID(transportationOfficeID.String()),
						PrimaryOffice:          models.BoolPointer(false),
					},
					{
						TransportationOfficeID: strfmt.UUID(secondTransportationOfficeID.String()),
						PrimaryOffice:          models.BoolPointer(false),
					},
				},
			},
		}
		queryBuilder := query.NewQueryBuilder()
		handler := CreateOfficeUserHandler{
			suite.HandlerConfig(),
			officeuser.NewOfficeUserCreator(queryBuilder, suite.TestNotificationSender()),
			query.NewQueryFilter,
			usersroles.NewUsersRolesCreator(),
			rolesservice.NewRolesFetcher(),
			usersprivileges.NewUsersPrivilegesCreator(),
			transportaionofficeassignments.NewTransportaionOfficeAssignmentUpdater(),
		}

		response := handler.Handle(params)
		suite.IsType(&officeuserop.CreateOfficeUserUnprocessableEntity{}, response)
	})

	suite.Run("Failed create due to missing roles", func() {
		// Test:				CreateOfficeUserHandler, Fetcher
		// Set up:				Submit an office user with no roles
		// Expected Outcome:	The office user is not created and we get an unprocessible entity error.
		transportationOfficeID := factory.BuildDefaultTransportationOffice(suite.DB()).ID

		params := officeuserop.CreateOfficeUserParams{
			HTTPRequest: suite.setupAuthenticatedRequest("POST", "/office_users"),
			OfficeUser: &adminmessages.OfficeUserCreate{
				FirstName: "Bob",
				LastName:  "Loblaw",
				Telephone: "949-555-5555",
				Email:     "bob.loblaw2@attornyatlaw.org",
				TransportationOfficeAssignments: []*adminmessages.OfficeUserTransportationOfficeAssignment{
					{
						TransportationOfficeID: strfmt.UUID(transportationOfficeID.String()),
						PrimaryOffice:          models.BoolPointer(true),
					},
				},
			},
		}

		queryBuilder := query.NewQueryBuilder()
		handler := CreateOfficeUserHandler{
			suite.HandlerConfig(),
			officeuser.NewOfficeUserCreator(queryBuilder, suite.TestNotificationSender()),
			query.NewQueryFilter,
			usersroles.NewUsersRolesCreator(),
			rolesservice.NewRolesFetcher(),
			usersprivileges.NewUsersPrivilegesCreator(),
			transportaionofficeassignments.NewTransportaionOfficeAssignmentUpdater(),
		}

		response := handler.Handle(params)
		suite.IsType(&officeuserop.CreateOfficeUserUnprocessableEntity{}, response)
	})

	suite.Run("Failed create due validation errors creating office user", func() {
		// Test:				CreateOfficeUserHandler, Fetcher
		// Set up:				Submit a valid office user and mock failed office user validation
		// Expected Outcome:	The office user is not created and we get an unprocessible entity error.
		transportationOfficeID := factory.BuildDefaultTransportationOffice(suite.DB()).ID

		params := officeuserop.CreateOfficeUserParams{
			HTTPRequest: suite.setupAuthenticatedRequest("POST", "/office_users"),
			OfficeUser: &adminmessages.OfficeUserCreate{
				FirstName: "Sam",
				LastName:  "Cook",
				Telephone: "555-555-5555",
				Email:     "fakeemail5@gmail.com",
				Roles: []*adminmessages.OfficeUserRole{
					{
						Name:     &tooRoleName,
						RoleType: &tooRoleType,
					},
				},
				TransportationOfficeAssignments: []*adminmessages.OfficeUserTransportationOfficeAssignment{
					{
						TransportationOfficeID: strfmt.UUID(transportationOfficeID.String()),
						PrimaryOffice:          models.BoolPointer(true),
					},
				},
			},
		}

		expectedError := &validate.Errors{}
		officeUserCreator := &mocks.OfficeUserCreator{}
		officeUserCreator.On("CreateOfficeUser",
			mock.AnythingOfType("*appcontext.appContext"),
			mock.Anything,
			mock.Anything,
		).Return(nil, expectedError, nil).Once()
		handler := CreateOfficeUserHandler{
			suite.HandlerConfig(),
			officeUserCreator,
			query.NewQueryFilter,
			usersroles.NewUsersRolesCreator(),
			rolesservice.NewRolesFetcher(),
			usersprivileges.NewUsersPrivilegesCreator(),
			transportaionofficeassignments.NewTransportaionOfficeAssignmentUpdater(),
		}

		response := handler.Handle(params)
		suite.IsType(&officeuserop.CreateOfficeUserUnprocessableEntity{}, response)
	})

	suite.Run("Failed create due validation errors creating office user", func() {
		// Test:				CreateOfficeUserHandler, Fetcher
		// Set up:				Submit a valid office user and mock failed roles validation
		// Expected Outcome:	The office user is not created and we get an unprocessible entity error.
		transportationOfficeID := factory.BuildDefaultTransportationOffice(suite.DB()).ID

		params := officeuserop.CreateOfficeUserParams{
			HTTPRequest: suite.setupAuthenticatedRequest("POST", "/office_users"),
			OfficeUser: &adminmessages.OfficeUserCreate{
				FirstName: "Sam",
				LastName:  "Cook",
				Telephone: "555-555-5555",
				Email:     "fakeemail5@gmail.com",
				Roles: []*adminmessages.OfficeUserRole{
					{
						Name:     &tooRoleName,
						RoleType: &tooRoleType,
					},
				},
				TransportationOfficeAssignments: []*adminmessages.OfficeUserTransportationOfficeAssignment{
					{
						TransportationOfficeID: strfmt.UUID(transportationOfficeID.String()),
						PrimaryOffice:          models.BoolPointer(true),
					},
				},
			},
		}

		expectedError := &validate.Errors{Errors: map[string][]string{
			"role_name": {"What's a TXO? I've only heard of TIO and TOO."},
		}}
		userRoleAssociator := &mocks.UserRoleAssociator{}
		userRoleAssociator.On("UpdateUserRoles",
			mock.AnythingOfType("*appcontext.appContext"),
			mock.Anything,
			mock.Anything,
		).Return(nil, expectedError, nil).Once()
		queryBuilder := query.NewQueryBuilder()
		handler := CreateOfficeUserHandler{
			suite.HandlerConfig(),
			officeuser.NewOfficeUserCreator(queryBuilder, suite.TestNotificationSender()),
			query.NewQueryFilter,
			userRoleAssociator,
			rolesservice.NewRolesFetcher(),
			usersprivileges.NewUsersPrivilegesCreator(),
			transportaionofficeassignments.NewTransportaionOfficeAssignmentUpdater(),
		}

		response := handler.Handle(params)
		suite.IsType(&officeuserop.CreateOfficeUserUnprocessableEntity{}, response)
	})

	suite.Run("Failed to create due to Supervisor priveleges not authorized", func() {
		transportationOfficeID := factory.BuildDefaultTransportationOffice(suite.DB()).ID
		supervisorPrivilegeName := "Supervisor"
<<<<<<< HEAD
		supervisorPrivilegeType := string(models.PrivilegeTypeSupervisor)
=======
		supervisorPrivilegeType := string(roles.PrivilegeTypeSupervisor)
>>>>>>> 182e766d
		primeRoleName := "Prime"
		primeRoleType := string(roles.RoleTypePrime)
		params := officeuserop.CreateOfficeUserParams{
			HTTPRequest: suite.setupAuthenticatedRequest("POST", "/office_users"),
			OfficeUser: &adminmessages.OfficeUserCreate{
				FirstName: "Sam",
				LastName:  "Cook",
				Telephone: "555-555-5555",
				Email:     "fakeemail5@gmail.com",
				Roles: []*adminmessages.OfficeUserRole{
					{
						Name:     &primeRoleName,
						RoleType: &primeRoleType,
					},
				},
				Privileges: []*adminmessages.OfficeUserPrivilege{
					{
						Name:          &supervisorPrivilegeName,
						PrivilegeType: &supervisorPrivilegeType,
					},
				},
				TransportationOfficeAssignments: []*adminmessages.OfficeUserTransportationOfficeAssignment{
					{
						TransportationOfficeID: strfmt.UUID(transportationOfficeID.String()),
						PrimaryOffice:          models.BoolPointer(true),
					},
				},
			},
		}

		queryBuilder := query.NewQueryBuilder()
		handler := CreateOfficeUserHandler{
			suite.HandlerConfig(),
			officeuser.NewOfficeUserCreator(queryBuilder, suite.TestNotificationSender()),
			query.NewQueryFilter,
			usersroles.NewUsersRolesCreator(),
			rolesservice.NewRolesFetcher(),
			usersprivileges.NewUsersPrivilegesCreator(),
			transportaionofficeassignments.NewTransportaionOfficeAssignmentUpdater(),
		}

		response := handler.Handle(params)
		suite.IsType(&officeuserop.CreateOfficeUserUnprocessableEntity{}, response)
	})

	suite.Run("Update fails due to Safety priveleges not authorized", func() {
		transportationOfficeID := factory.BuildDefaultTransportationOffice(suite.DB()).ID
		safetyPrivilegeName := "Safety"
<<<<<<< HEAD
		safetyPrivilegeType := string(models.PrivilegeSearchTypeSafety)
=======
		safetyPrivilegeType := string(roles.PrivilegeSearchTypeSafety)
>>>>>>> 182e766d
		contractingOfficerRoleName := "Contracting Officer"
		contractingOfficerRoleType := string(roles.RoleTypeContractingOfficer)
		params := officeuserop.CreateOfficeUserParams{
			HTTPRequest: suite.setupAuthenticatedRequest("POST", "/office_users"),
			OfficeUser: &adminmessages.OfficeUserCreate{
				FirstName: "Sam",
				LastName:  "Cook",
				Telephone: "555-555-5555",
				Email:     "fakeemail5@gmail.com",
				Roles: []*adminmessages.OfficeUserRole{
					{
						Name:     &contractingOfficerRoleName,
						RoleType: &contractingOfficerRoleType,
					},
				},
				Privileges: []*adminmessages.OfficeUserPrivilege{
					{
						Name:          &safetyPrivilegeName,
						PrivilegeType: &safetyPrivilegeType,
					},
				},
				TransportationOfficeAssignments: []*adminmessages.OfficeUserTransportationOfficeAssignment{
					{
						TransportationOfficeID: strfmt.UUID(transportationOfficeID.String()),
						PrimaryOffice:          models.BoolPointer(true),
					},
				},
			},
		}

		queryBuilder := query.NewQueryBuilder()
		handler := CreateOfficeUserHandler{
			suite.HandlerConfig(),
			officeuser.NewOfficeUserCreator(queryBuilder, suite.TestNotificationSender()),
			query.NewQueryFilter,
			usersroles.NewUsersRolesCreator(),
			rolesservice.NewRolesFetcher(),
			usersprivileges.NewUsersPrivilegesCreator(),
			transportaionofficeassignments.NewTransportaionOfficeAssignmentUpdater(),
		}

		response := handler.Handle(params)
		suite.IsType(&officeuserop.CreateOfficeUserUnprocessableEntity{}, response)
	})
}

func (suite *HandlerSuite) TestUpdateOfficeUserHandler() {
	setupHandler := func(updater services.OfficeUserUpdater, revoker services.UserSessionRevocation) UpdateOfficeUserHandler {
		handlerConfig := suite.HandlerConfig()
		return UpdateOfficeUserHandler{
			handlerConfig,
			updater,
			query.NewQueryFilter,
			usersroles.NewUsersRolesCreator(), // a special can of worms, TODO mocked tests
			usersprivileges.NewUsersPrivilegesCreator(),
			revoker,
			transportaionofficeassignments.NewTransportaionOfficeAssignmentUpdater(),
			rolesservice.NewRolesFetcher(),
		}
	}

	setupTestData := func() models.OfficeUser {
		return factory.BuildOfficeUser(suite.DB(), []factory.Customization{
			{
				Model: models.TransportationOffice{
					Name: "Random Office",
				},
			},
		}, nil)
	}

	suite.Run("Office user is successfully updated", func() {
		officeUser := setupTestData()
		transportationOffice := factory.BuildTransportationOffice(suite.DB(), nil, nil)
		primaryOffice := true
		firstName := "Riley"
		middleInitials := "RB"
		telephone := "865-555-5309"
		supervisorPrivilegeName := "Supervisor"
		supervisorPrivilegeType := string(roles.PrivilegeTypeSupervisor)
		tooRoleName := "Task Ordering Officer"
		tooRoleType := string(roles.RoleTypeTOO)

		officeUserUpdates := &adminmessages.OfficeUserUpdate{
			FirstName:      &firstName,
			MiddleInitials: &middleInitials,
			Telephone:      &telephone,
			Privileges: []*adminmessages.OfficeUserPrivilege{
				{
					Name:          &supervisorPrivilegeName,
					PrivilegeType: &supervisorPrivilegeType,
				},
			},
			Roles: []*adminmessages.OfficeUserRole{
				{
					Name:     &tooRoleName,
					RoleType: &tooRoleType,
				},
			},
			TransportationOfficeAssignments: []*adminmessages.OfficeUserTransportationOfficeAssignment{
				{
					TransportationOfficeID: strfmt.UUID(transportationOffice.ID.String()),
					PrimaryOffice:          &primaryOffice,
				},
			},
		}

		officeUserUpdatesModel := payloads.OfficeUserModelFromUpdate(officeUserUpdates, &officeUser)

		params := officeuserop.UpdateOfficeUserParams{
			HTTPRequest:  suite.setupAuthenticatedRequest("PUT", fmt.Sprintf("/office_users/%s", officeUser.ID)),
			OfficeUserID: strfmt.UUID(officeUser.ID.String()),
			OfficeUser:   officeUserUpdates,
		}
		suite.NoError(params.OfficeUser.Validate(strfmt.Default))

		// Mock DB update:
		expectedInput := *officeUserUpdates // make a copy so we can ensure our expected values don't change
		expectedOfficeUser := officeUser
		expectedOfficeUser.FirstName = *expectedInput.FirstName
		expectedOfficeUser.MiddleInitials = expectedInput.MiddleInitials
		expectedOfficeUser.Telephone = *expectedInput.Telephone
		expectedOfficeUser.TransportationOfficeID = transportationOffice.ID
		expectedOfficeUser.User.Roles = roles.Roles{roles.Role{RoleType: roles.RoleTypeTOO}}
		expectedOfficeUser.User.Privileges = roles.Privileges{roles.Privilege{PrivilegeType: roles.PrivilegeSearchTypeSupervisor}}

		mockUpdater := mocks.OfficeUserUpdater{}
		mockUpdater.On("UpdateOfficeUser", mock.AnythingOfType("*appcontext.appContext"), officeUser.ID, officeUserUpdatesModel, transportationOffice.ID).Return(&expectedOfficeUser, nil, nil)
		queryBuilder := query.NewQueryBuilder()
		officeUserUpdater := officeuser.NewOfficeUserUpdater(queryBuilder)

		expectedSessionUpdate := &adminmessages.UserUpdate{
			RevokeOfficeSession: models.BoolPointer(true),
		}
		mockRevoker := mocks.UserSessionRevocation{}
		mockRevoker.
			On("RevokeUserSession", mock.AnythingOfType("*appcontext.appContext"), *officeUser.UserID, expectedSessionUpdate, mock.Anything).
			Return(nil, nil, nil).
			Times(3)

		response := setupHandler(officeUserUpdater, &mockRevoker).Handle(params)
		suite.IsType(&officeuserop.UpdateOfficeUserOK{}, response)

		okResponse := response.(*officeuserop.UpdateOfficeUserOK)
		// Check updates:
		suite.Equal(firstName, *okResponse.Payload.FirstName)
		suite.Equal(middleInitials, *okResponse.Payload.MiddleInitials)
		suite.Equal(telephone, *okResponse.Payload.Telephone)
		suite.Equal(transportationOffice.ID.String(), okResponse.Payload.TransportationOfficeID.String())
		suite.Equal(transportationOffice.ID.String(), okResponse.Payload.TransportationOfficeAssignments[0].TransportationOfficeID.String())
		suite.Equal(0, len(okResponse.Payload.Roles))                  // handler does not currently return roles upon successful update
		suite.Equal(0, len(okResponse.Payload.Privileges))             // handler does not currently return privileges upon successful update
		suite.Equal(officeUser.LastName, *okResponse.Payload.LastName) // should not have been updated
		suite.Equal(officeUser.Email, *okResponse.Payload.Email)       // should not have been updated
	})

	suite.Run("Update fails due to bad Transportation Office", func() {
		officeUser := setupTestData()
		primaryOffice := true
		officeUserUpdates := &adminmessages.OfficeUserUpdate{
			TransportationOfficeAssignments: []*adminmessages.OfficeUserTransportationOfficeAssignment{
				{
					TransportationOfficeID: strfmt.UUID(uuid.Must(uuid.NewV4()).String()),
					PrimaryOffice:          &primaryOffice,
				},
			},
		}

		params := officeuserop.UpdateOfficeUserParams{
			HTTPRequest:  suite.setupAuthenticatedRequest("PUT", fmt.Sprintf("/office_users/%s", officeUser.ID)),
			OfficeUserID: strfmt.UUID(officeUser.ID.String()),
			OfficeUser:   officeUserUpdates,
		}
		suite.NoError(params.OfficeUser.Validate(strfmt.Default))

		officeUserDB, _ := models.FetchOfficeUserByID(suite.DB(), officeUser.ID)

		officeUserUpdatesModel := payloads.OfficeUserModelFromUpdate(officeUserUpdates, officeUserDB)

		mockUpdater := mocks.OfficeUserUpdater{}
		mockUpdater.On("UpdateOfficeUser",
			mock.AnythingOfType("*appcontext.appContext"),
			officeUser.ID,
			officeUserUpdatesModel,
			uuid.FromStringOrNil(officeUserUpdates.TransportationOfficeAssignments[0].TransportationOfficeID.String()),
		).Return(nil, nil, sql.ErrNoRows)

		expectedSessionUpdate := &adminmessages.UserUpdate{
			RevokeOfficeSession: models.BoolPointer(true),
		}
		mockRevoker := mocks.UserSessionRevocation{}
		mockRevoker.
			On("RevokeUserSession", mock.AnythingOfType("*appcontext.appContext"), *officeUser.UserID, expectedSessionUpdate, mock.Anything).
			Return(nil, nil, nil).
			Once()

		response := setupHandler(&mockUpdater, &mockRevoker).Handle(params)
		suite.IsType(&officeuserop.UpdateOfficeUserInternalServerError{}, response)
	})

	suite.Run("Returns not found when office user does not exist in DB", func() {
		officeUser := setupTestData()
		transportationOffice := factory.BuildTransportationOffice(suite.DB(), nil, nil)
		primaryOffice := true
		firstName := "Riley"
		middleInitials := "RB"
		telephone := "865-555-5309"
		supervisorPrivilegeName := "Supervisor"
		supervisorPrivilegeType := string(roles.PrivilegeTypeSupervisor)
		tooRoleName := "Task Ordering Officer"
		tooRoleType := string(roles.RoleTypeTOO)

		officeUserUpdates := &adminmessages.OfficeUserUpdate{
			FirstName:      &firstName,
			MiddleInitials: &middleInitials,
			Telephone:      &telephone,
			Privileges: []*adminmessages.OfficeUserPrivilege{
				{
					Name:          &supervisorPrivilegeName,
					PrivilegeType: &supervisorPrivilegeType,
				},
			},
			Roles: []*adminmessages.OfficeUserRole{
				{
					Name:     &tooRoleName,
					RoleType: &tooRoleType,
				},
			},
			TransportationOfficeAssignments: []*adminmessages.OfficeUserTransportationOfficeAssignment{
				{
					TransportationOfficeID: strfmt.UUID(transportationOffice.ID.String()),
					PrimaryOffice:          &primaryOffice,
				},
			},
		}

		fakeID := uuid.Must(uuid.NewV4())

		officeUserDB, err := models.FetchOfficeUserByID(suite.DB(), fakeID)
		suite.Error(err)
		suite.Equal(uuid.Nil, officeUserDB.ID)

		params := officeuserop.UpdateOfficeUserParams{
			HTTPRequest:  suite.setupAuthenticatedRequest("PUT", fmt.Sprintf("/office_users/%s", officeUser.ID)),
			OfficeUserID: strfmt.UUID(fakeID.String()),
			OfficeUser:   officeUserUpdates,
		}
		suite.NoError(params.OfficeUser.Validate(strfmt.Default))

		mockUpdater := mocks.OfficeUserUpdater{}
		mockRevoker := mocks.UserSessionRevocation{}

		response := setupHandler(&mockUpdater, &mockRevoker).Handle(params)
		suite.IsType(&officeuserop.UpdateOfficeUserNotFound{}, response)
	})

	suite.Run("Office user session is revoked when roles are changed", func() {
		officeUser := setupTestData()
		// Setup payload to remove all roles for office user
		newRoles := []*adminmessages.OfficeUserRole{}
		officeUserUpdates := &adminmessages.OfficeUserUpdate{
			Roles: newRoles,
		}
		params := officeuserop.UpdateOfficeUserParams{
			HTTPRequest:  suite.setupAuthenticatedRequest("PUT", fmt.Sprintf("/office_users/%s", officeUser.ID)),
			OfficeUserID: strfmt.UUID(officeUser.ID.String()),
			OfficeUser:   officeUserUpdates,
		}

		suite.NoError(params.OfficeUser.Validate(strfmt.Default))

		officeUserDB, _ := models.FetchOfficeUserByID(suite.DB(), officeUser.ID)

		officeUserUpdatesModel := payloads.OfficeUserModelFromUpdate(officeUserUpdates, officeUserDB)

		mockUpdater := mocks.OfficeUserUpdater{}
		mockUpdater.
			On("UpdateOfficeUser", mock.AnythingOfType("*appcontext.appContext"), officeUser.ID, officeUserUpdatesModel, uuid.Nil).
			Return(&officeUser, nil, nil)

		expectedSessionUpdate := &adminmessages.UserUpdate{
			RevokeOfficeSession: models.BoolPointer(true),
		}
		mockRevoker := mocks.UserSessionRevocation{}
		mockRevoker.
			On("RevokeUserSession", mock.AnythingOfType("*appcontext.appContext"), *officeUser.UserID, expectedSessionUpdate, mock.Anything).
			Return(nil, nil, nil).
			Once()

		response := setupHandler(&mockUpdater, &mockRevoker).Handle(params)
		suite.IsType(&officeuserop.UpdateOfficeUserOK{}, response)
		mockRevoker.AssertNumberOfCalls(suite.T(), "RevokeUserSession", 1)
	})

	suite.Run("Update fails due to Supervisor priveleges not authorized", func() {
		officeUser := setupTestData()
		transportationOffice := factory.BuildTransportationOffice(suite.DB(), nil, nil)
		primaryOffice := true
		supervisorPrivilegeName := "Supervisor"
<<<<<<< HEAD
		supervisorPrivilegeType := string(models.PrivilegeTypeSupervisor)
=======
		supervisorPrivilegeType := string(roles.PrivilegeTypeSupervisor)
>>>>>>> 182e766d
		primeRoleName := "Prime"
		primeRoleType := string(roles.RoleTypePrime)

		officeUserUpdates := &adminmessages.OfficeUserUpdate{
			Privileges: []*adminmessages.OfficeUserPrivilege{
				{
					Name:          &supervisorPrivilegeName,
					PrivilegeType: &supervisorPrivilegeType,
				},
			},
			Roles: []*adminmessages.OfficeUserRole{
				{
					Name:     &primeRoleName,
					RoleType: &primeRoleType,
				},
			},
			TransportationOfficeAssignments: []*adminmessages.OfficeUserTransportationOfficeAssignment{
				{
					TransportationOfficeID: strfmt.UUID(transportationOffice.ID.String()),
					PrimaryOffice:          &primaryOffice,
				},
			},
		}

		params := officeuserop.UpdateOfficeUserParams{
			HTTPRequest:  suite.setupAuthenticatedRequest("PUT", fmt.Sprintf("/office_users/%s", officeUser.ID)),
			OfficeUserID: strfmt.UUID(officeUser.ID.String()),
			OfficeUser:   officeUserUpdates,
		}
		suite.NoError(params.OfficeUser.Validate(strfmt.Default))

		expectedInput := *officeUserUpdates
		mockUpdater := mocks.OfficeUserUpdater{}
		mockUpdater.On("UpdateOfficeUser",
			mock.AnythingOfType("*appcontext.appContext"),
			officeUser.ID,
			&expectedInput,
			uuid.FromStringOrNil(officeUserUpdates.TransportationOfficeAssignments[0].TransportationOfficeID.String()),
		).Return(nil, nil, sql.ErrNoRows)

		expectedSessionUpdate := &adminmessages.UserUpdate{
			RevokeOfficeSession: models.BoolPointer(true),
		}
		mockRevoker := mocks.UserSessionRevocation{}
		mockRevoker.
			On("RevokeUserSession", mock.AnythingOfType("*appcontext.appContext"), *officeUser.UserID, expectedSessionUpdate, mock.Anything).
			Return(nil, nil, nil).
			Once()

		response := setupHandler(&mockUpdater, &mockRevoker).Handle(params)
		suite.IsType(&officeuserop.CreateOfficeUserUnprocessableEntity{}, response)
	})

	suite.Run("Update fails due to Safety priveleges not authorized", func() {
		officeUser := setupTestData()
		transportationOffice := factory.BuildTransportationOffice(suite.DB(), nil, nil)
		primaryOffice := true
		safetyPrivilegeName := "Safety"
<<<<<<< HEAD
		safetyPrivilegeType := string(models.PrivilegeSearchTypeSafety)
=======
		safetyPrivilegeType := string(roles.PrivilegeSearchTypeSafety)
>>>>>>> 182e766d
		contractingOfficerRoleName := "Contracting Officer"
		contractingOfficerRoleType := string(roles.RoleTypeContractingOfficer)

		officeUserUpdates := &adminmessages.OfficeUserUpdate{
			Privileges: []*adminmessages.OfficeUserPrivilege{
				{
					Name:          &safetyPrivilegeName,
					PrivilegeType: &safetyPrivilegeType,
				},
			},
			Roles: []*adminmessages.OfficeUserRole{
				{
					Name:     &contractingOfficerRoleName,
					RoleType: &contractingOfficerRoleType,
				},
			},
			TransportationOfficeAssignments: []*adminmessages.OfficeUserTransportationOfficeAssignment{
				{
					TransportationOfficeID: strfmt.UUID(transportationOffice.ID.String()),
					PrimaryOffice:          &primaryOffice,
				},
			},
		}

		params := officeuserop.UpdateOfficeUserParams{
			HTTPRequest:  suite.setupAuthenticatedRequest("PUT", fmt.Sprintf("/office_users/%s", officeUser.ID)),
			OfficeUserID: strfmt.UUID(officeUser.ID.String()),
			OfficeUser:   officeUserUpdates,
		}
		suite.NoError(params.OfficeUser.Validate(strfmt.Default))

		expectedInput := *officeUserUpdates
		mockUpdater := mocks.OfficeUserUpdater{}
		mockUpdater.On("UpdateOfficeUser",
			mock.AnythingOfType("*appcontext.appContext"),
			officeUser.ID,
			&expectedInput,
			uuid.FromStringOrNil(officeUserUpdates.TransportationOfficeAssignments[0].TransportationOfficeID.String()),
		).Return(nil, nil, sql.ErrNoRows)

		expectedSessionUpdate := &adminmessages.UserUpdate{
			RevokeOfficeSession: models.BoolPointer(true),
		}
		mockRevoker := mocks.UserSessionRevocation{}
		mockRevoker.
			On("RevokeUserSession", mock.AnythingOfType("*appcontext.appContext"), *officeUser.UserID, expectedSessionUpdate, mock.Anything).
			Return(nil, nil, nil).
			Once()

		response := setupHandler(&mockUpdater, &mockRevoker).Handle(params)
		suite.IsType(&officeuserop.CreateOfficeUserUnprocessableEntity{}, response)
	})
}

func (suite *HandlerSuite) TestDeleteOfficeUsersHandler() {
	suite.Run("deleted requested users results in no content (successful) response", func() {
		user := factory.BuildDefaultUser(suite.DB())
		status := models.OfficeUserStatusREQUESTED
		officeUser := factory.BuildOfficeUserWithRoles(suite.DB(), []factory.Customization{
			{
				Model: models.OfficeUser{
					Active: true,
					UserID: &user.ID,
					Email:  user.OktaEmail,
					Status: &status,
				},
			},
			{
				Model:    user,
				LinkOnly: true,
			},
		}, []roles.RoleType{roles.RoleTypeTOO})
		officeUserID := officeUser.ID

		params := officeuserop.DeleteOfficeUserParams{
			HTTPRequest:  suite.setupAuthenticatedRequest("DELETE", fmt.Sprintf("/office_users/%s", officeUserID)),
			OfficeUserID: *handlers.FmtUUID(officeUserID),
		}

		queryBuilder := query.NewQueryBuilder()
		handler := DeleteOfficeUserHandler{
			HandlerConfig:     suite.HandlerConfig(),
			OfficeUserDeleter: officeuser.NewOfficeUserDeleter(queryBuilder),
		}

		response := handler.Handle(params)

		suite.IsType(&officeuserop.DeleteOfficeUserNoContent{}, response)

		var dbUser models.User
		err := suite.DB().Where("id = ?", user.ID).First(&dbUser)
		suite.Error(err)
		suite.Equal(sql.ErrNoRows, err, "sql: no rows in result set")

		var dbOfficeUser models.OfficeUser
		err = suite.DB().Where("user_id = ?", user.ID).First(&dbOfficeUser)
		suite.Error(err)
		suite.Equal(sql.ErrNoRows, err, "sql: no rows in result set")

		// .All does not return a sql no rows error, so we will verify that the struct is empty
		var userRoles []models.UsersRoles
		err = suite.DB().Where("user_id = ?", user.ID).All(&userRoles)
		suite.NoError(err)
		suite.Empty(userRoles, "Expected no roles to remain for the user")

		var userPrivileges []models.UsersPrivileges
		err = suite.DB().Where("user_id = ?", user.ID).All(&userPrivileges)
		suite.NoError(err)
		suite.Empty(userPrivileges, "Expected no privileges to remain for the user")
	})

	suite.Run("get an error when the office user does not exist", func() {
		officeUserID := uuid.Must(uuid.NewV4())

		params := officeuserop.DeleteOfficeUserParams{
			HTTPRequest:  suite.setupAuthenticatedRequest("DELETE", fmt.Sprintf("/office_users/%s", officeUserID)),
			OfficeUserID: *handlers.FmtUUID(officeUserID),
		}

		queryBuilder := query.NewQueryBuilder()
		handler := DeleteOfficeUserHandler{
			HandlerConfig:     suite.HandlerConfig(),
			OfficeUserDeleter: officeuser.NewOfficeUserDeleter(queryBuilder),
		}

		response := handler.Handle(params)

		suite.IsType(&officeuserop.DeleteOfficeUserNotFound{}, response)
	})

	suite.Run("error response when a user is not in the admin application", func() {
		officeUser := factory.BuildOfficeUser(suite.DB(), nil, nil)
		officeUserID := officeUser.ID
		req := httptest.NewRequest("DELETE", fmt.Sprintf("/office_users/%s", officeUserID), nil)

		session := &auth.Session{
			ApplicationName: auth.OfficeApp,
			OfficeUserID:    officeUserID,
		}
		ctx := auth.SetSessionInRequestContext(req, session)

		params := officeuserop.DeleteOfficeUserParams{
			HTTPRequest:  req.WithContext(ctx),
			OfficeUserID: *handlers.FmtUUID(officeUserID),
		}

		queryBuilder := query.NewQueryBuilder()
		handler := DeleteOfficeUserHandler{
			HandlerConfig:     suite.HandlerConfig(),
			OfficeUserDeleter: officeuser.NewOfficeUserDeleter(queryBuilder),
		}

		response := handler.Handle(params)

		suite.IsType(&officeuserop.DeleteOfficeUserUnauthorized{}, response)
	})
}

func (suite *HandlerSuite) TestGetRolesPrivilegesHandler() {
	suite.Run("200 OK - successfully retrieve unique role privilege mappings", func() {
		// Test:				GetOfficeUserHandler, Fetcher
		// Set up:				Login as admin user
		// Expected Outcome:	The list of unique role privlege mappings
		params := officeuserop.GetRolesPrivilegesParams{
			HTTPRequest: suite.setupAuthenticatedRequest("GET", "/office_users/roles-privileges"),
		}

		handler := GetRolesPrivilegesHandler{
			suite.HandlerConfig(),
			rolesservice.NewRolesFetcher(),
		}

		rolePrivs, err := handler.RoleAssociater.FetchRolesPrivileges(suite.AppContextForTest())

		suite.NoError(err)

		response := handler.Handle(params)

		suite.IsType(&officeuserop.GetRolesPrivilegesOK{}, response)
		okResponse := response.(*officeuserop.GetRolesPrivilegesOK)
		suite.Len(okResponse.Payload, len(rolePrivs))

		type privValidation struct {
			PrivilegeType string
			PrivilegeName string
		}

		type rolePrivValidation struct {
			RoleType   string
			RoleName   string
			Privileges []privValidation
		}

		rolePrivEntries := make(map[uuid.UUID]*rolePrivValidation)

		for _, rp := range rolePrivs {
			rid := rp.ID

			if _, ok := rolePrivEntries[rid]; !ok {
				rolePrivEntries[rid] = &rolePrivValidation{
					RoleType:   string(rp.RoleType),
					RoleName:   string(rp.RoleName),
					Privileges: []privValidation{},
				}
			}
			for _, resPriv := range rp.RolePrivileges {
				rolePrivEntries[rid].Privileges = append(rolePrivEntries[rid].Privileges, privValidation{
					PrivilegeType: string(resPriv.Privilege.PrivilegeType),
					PrivilegeName: string(resPriv.Privilege.PrivilegeName),
				})
			}
		}

		for _, resRolePriv := range okResponse.Payload {
			entryKey, err := uuid.FromString(resRolePriv.ID.String())
			suite.NoError(err)
			rolePriv, ok := rolePrivEntries[entryKey]
			suite.NotNil(ok)
			suite.Equal(rolePriv.RoleType, *resRolePriv.RoleType)
			suite.Equal(rolePriv.RoleName, *resRolePriv.RoleName)
			for i, priv := range rolePriv.Privileges {
				suite.Equal(priv.PrivilegeType, resRolePriv.Privileges[i].PrivilegeType)
				suite.Equal(priv.PrivilegeName, resRolePriv.Privileges[i].PrivilegeName)
			}
			delete(rolePrivEntries, entryKey) // remove to ensure unique values
		}
		suite.Len(rolePrivEntries, 0, "all entries should have been deleted")
	})

	suite.Run("401 ERROR - Unauthorized ", func() {
		// Test:				GetOfficeUserHandler, Fetcher - Unauthorized
		// Set up:				Run request when NOT logged in as admin user
		// Expected Outcome:	Unauthorized response returned, no data
		requestUser := factory.BuildOfficeUser(nil, nil, nil)
		req := httptest.NewRequest("GET", "/office_users/roles-privileges", nil) // We never need to set a body this endpoint

		params := officeuserop.GetRolesPrivilegesParams{
			HTTPRequest: suite.AuthenticateOfficeRequest(req, requestUser),
		}

		handler := GetRolesPrivilegesHandler{
			suite.HandlerConfig(),
			rolesservice.NewRolesFetcher(),
		}

		response := handler.Handle(params)

		suite.IsType(&officeuserop.GetRolesPrivilegesUnauthorized{}, response)
	})

	suite.Run("404 ERROR - Not Found ", func() {
		// Test:				GetOfficeUserHandler, Fetcher - Not Found
		// Set up:				Run request when logged in as admin user
		// Expected Outcome:	Not found response returned, no data
		params := officeuserop.GetRolesPrivilegesParams{
			HTTPRequest: suite.setupAuthenticatedRequest("GET", "/office_users/roles-privileges"),
		}

		mockFetcher := mocks.RoleAssociater{}
		mockFetcher.On("FetchRolesPrivileges", mock.AnythingOfType("*appcontext.appContext")).Return(nil, sql.ErrNoRows)

		handler := GetRolesPrivilegesHandler{
			suite.HandlerConfig(),
			&mockFetcher,
		}

		response := handler.Handle(params)

		suite.IsType(&officeuserop.GetRolesPrivilegesNotFound{}, response)
	})

	suite.Run("500 ERROR - Internal Server Error ", func() {
		// Test:				GetOfficeUserHandler, Fetcher - Internal Server Error
		// Set up:				Run request when logged in as admin user
		// Expected Outcome:	Internal Server Error response returned, no data
		params := officeuserop.GetRolesPrivilegesParams{
			HTTPRequest: suite.setupAuthenticatedRequest("GET", "/office_users/roles-privileges"),
		}

		mockFetcher := mocks.RoleAssociater{}
		mockFetcher.On("FetchRolesPrivileges", mock.AnythingOfType("*appcontext.appContext")).Return(nil, apperror.InternalServerError{})

		handler := GetRolesPrivilegesHandler{
			suite.HandlerConfig(),
			&mockFetcher,
		}

		response := handler.Handle(params)

		suite.IsType(&officeuserop.GetRolesPrivilegesInternalServerError{}, response)
	})
}<|MERGE_RESOLUTION|>--- conflicted
+++ resolved
@@ -741,11 +741,7 @@
 	suite.Run("Failed to create due to Supervisor priveleges not authorized", func() {
 		transportationOfficeID := factory.BuildDefaultTransportationOffice(suite.DB()).ID
 		supervisorPrivilegeName := "Supervisor"
-<<<<<<< HEAD
-		supervisorPrivilegeType := string(models.PrivilegeTypeSupervisor)
-=======
 		supervisorPrivilegeType := string(roles.PrivilegeTypeSupervisor)
->>>>>>> 182e766d
 		primeRoleName := "Prime"
 		primeRoleType := string(roles.RoleTypePrime)
 		params := officeuserop.CreateOfficeUserParams{
@@ -794,11 +790,7 @@
 	suite.Run("Update fails due to Safety priveleges not authorized", func() {
 		transportationOfficeID := factory.BuildDefaultTransportationOffice(suite.DB()).ID
 		safetyPrivilegeName := "Safety"
-<<<<<<< HEAD
-		safetyPrivilegeType := string(models.PrivilegeSearchTypeSafety)
-=======
 		safetyPrivilegeType := string(roles.PrivilegeSearchTypeSafety)
->>>>>>> 182e766d
 		contractingOfficerRoleName := "Contracting Officer"
 		contractingOfficerRoleType := string(roles.RoleTypeContractingOfficer)
 		params := officeuserop.CreateOfficeUserParams{
@@ -1098,11 +1090,7 @@
 		transportationOffice := factory.BuildTransportationOffice(suite.DB(), nil, nil)
 		primaryOffice := true
 		supervisorPrivilegeName := "Supervisor"
-<<<<<<< HEAD
-		supervisorPrivilegeType := string(models.PrivilegeTypeSupervisor)
-=======
 		supervisorPrivilegeType := string(roles.PrivilegeTypeSupervisor)
->>>>>>> 182e766d
 		primeRoleName := "Prime"
 		primeRoleType := string(roles.RoleTypePrime)
 
@@ -1161,11 +1149,7 @@
 		transportationOffice := factory.BuildTransportationOffice(suite.DB(), nil, nil)
 		primaryOffice := true
 		safetyPrivilegeName := "Safety"
-<<<<<<< HEAD
-		safetyPrivilegeType := string(models.PrivilegeSearchTypeSafety)
-=======
 		safetyPrivilegeType := string(roles.PrivilegeSearchTypeSafety)
->>>>>>> 182e766d
 		contractingOfficerRoleName := "Contracting Officer"
 		contractingOfficerRoleType := string(roles.RoleTypeContractingOfficer)
 
