--- conflicted
+++ resolved
@@ -732,7 +732,6 @@
 			rolesservice.NewRolesFetcher(),
 			usersprivileges.NewUsersPrivilegesCreator(),
 			transportationofficeassignments.NewTransportationOfficeAssignmentUpdater(),
-<<<<<<< HEAD
 		}
 
 		response := handler.Handle(params)
@@ -831,8 +830,6 @@
 			rolesservice.NewRolesFetcher(),
 			usersprivileges.NewUsersPrivilegesCreator(),
 			transportationofficeassignments.NewTransportationOfficeAssignmentUpdater(),
-=======
->>>>>>> 0bc16a9d
 		}
 
 		response := handler.Handle(params)
@@ -851,10 +848,7 @@
 			usersprivileges.NewUsersPrivilegesCreator(),
 			revoker,
 			transportationofficeassignments.NewTransportationOfficeAssignmentUpdater(),
-<<<<<<< HEAD
 			rolesservice.NewRolesFetcher(),
-=======
->>>>>>> 0bc16a9d
 		}
 	}
 
