--- conflicted
+++ resolved
@@ -732,8 +732,6 @@
 			rolesservice.NewRolesFetcher(),
 			usersprivileges.NewUsersPrivilegesCreator(),
 			transportationofficeassignments.NewTransportationOfficeAssignmentUpdater(),
-<<<<<<< HEAD
-=======
 		}
 
 		response := handler.Handle(params)
@@ -832,7 +830,6 @@
 			rolesservice.NewRolesFetcher(),
 			usersprivileges.NewUsersPrivilegesCreator(),
 			transportationofficeassignments.NewTransportationOfficeAssignmentUpdater(),
->>>>>>> ec281f44
 		}
 
 		response := handler.Handle(params)
@@ -851,10 +848,7 @@
 			usersprivileges.NewUsersPrivilegesCreator(),
 			revoker,
 			transportationofficeassignments.NewTransportationOfficeAssignmentUpdater(),
-<<<<<<< HEAD
-=======
 			rolesservice.NewRolesFetcher(),
->>>>>>> ec281f44
 		}
 	}
 
