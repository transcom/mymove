--- conflicted
+++ resolved
@@ -97,22 +97,6 @@
 	// if we don't find an exact match, then we need to send back an error because there's something weird in Okta
 	// that will require a HDT or manual fixing
 	if len(users) == 1 {
-<<<<<<< HEAD
-		return &users[0], nil
-	} else if len(users) > 1 {
-		var errMsg error
-		if oktaEdipi != "" {
-			errMsg = fmt.Errorf("multiple Okta accounts found using email %s and EDIPI: %s", *oktaEmail, oktaEdipi)
-		} else if oktaGsaId != "" {
-			errMsg = fmt.Errorf("multiple Okta accounts found using email %s and GSA ID: %s", *oktaEmail, oktaGsaId)
-		} else {
-			errMsg = fmt.Errorf("multiple Okta accounts found with the given email %s, EDIPI %s, and/or GSA ID %s", *oktaEmail, oktaEdipi, oktaGsaId)
-		}
-		appCtx.Logger().Error("okta account fetch error", zap.Error(errMsg))
-		return nil, errMsg
-	}
-
-=======
 		oktaUser := &users[0]
 		groups, err := models.GetOktaUserGroups(appCtx, provider, apiKey, oktaUser.ID)
 		if err != nil {
@@ -151,7 +135,6 @@
 		return nil, errMsg
 	}
 
->>>>>>> 759b76b6
 	profile := models.OktaProfile{
 		FirstName:   handlers.GetStringOrEmpty(oktaFirstName),
 		LastName:    handlers.GetStringOrEmpty(oktaLastName),
