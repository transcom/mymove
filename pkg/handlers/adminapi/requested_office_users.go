--- conflicted
+++ resolved
@@ -117,10 +117,7 @@
 type GetRequestedOfficeUserHandler struct {
 	handlers.HandlerConfig
 	services.RequestedOfficeUserFetcher
-<<<<<<< HEAD
-=======
 	services.RoleAssociater
->>>>>>> 47813c96
 	services.NewQueryFilter
 }
 
@@ -138,8 +135,6 @@
 				return handlers.ResponseForError(appCtx.Logger(), err), err
 			}
 
-<<<<<<< HEAD
-=======
 			roles, err := h.RoleAssociater.FetchRoles(appCtx, *requestedOfficeUser.UserID)
 			if err != nil {
 				appCtx.Logger().Error("Error fetching user roles", zap.Error(err))
@@ -148,7 +143,6 @@
 
 			requestedOfficeUser.User.Roles = roles
 
->>>>>>> 47813c96
 			payload := payloadForRequestedOfficeUserModel(requestedOfficeUser)
 
 			return requested_office_users.NewGetRequestedOfficeUserOK().WithPayload(payload), nil
