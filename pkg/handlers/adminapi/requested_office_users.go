--- conflicted
+++ resolved
@@ -10,18 +10,12 @@
 
 	"github.com/go-openapi/runtime/middleware"
 	"github.com/gofrs/uuid"
-<<<<<<< HEAD
-=======
 	"github.com/spf13/viper"
->>>>>>> 00191f9b
 	"go.uber.org/zap"
 
 	"github.com/transcom/mymove/pkg/appcontext"
 	"github.com/transcom/mymove/pkg/apperror"
-<<<<<<< HEAD
-=======
 	"github.com/transcom/mymove/pkg/cli"
->>>>>>> 00191f9b
 	"github.com/transcom/mymove/pkg/gen/adminapi/adminoperations/requested_office_users"
 	"github.com/transcom/mymove/pkg/gen/adminmessages"
 	"github.com/transcom/mymove/pkg/handlers"
@@ -78,14 +72,10 @@
 	return payload
 }
 
-<<<<<<< HEAD
-=======
 func CreateAccountOkta(appCtx appcontext.AppContext, params requested_office_users.UpdateRequestedOfficeUserParams) (*http.Response, error) {
 
-	fmt.Println("TP1")
 	// Payload to OktaAccountCreationTemplate
 	oktaAccountInformation := payloadToOktaAccountCreationModel(params.Body)
-	fmt.Println("TP1")
 
 	// Get Okta provider
 	provider, err := okta.GetOktaProviderForRequest(params.HTTPRequest)
@@ -157,7 +147,6 @@
 	return res, nil
 }
 
->>>>>>> 00191f9b
 // IndexRequestedOfficeUsersHandler returns a list of requested office users via GET /requested_office_users
 type IndexRequestedOfficeUsersHandler struct {
 	handlers.HandlerConfig
@@ -166,7 +155,6 @@
 	services.NewPagination
 }
 
-<<<<<<< HEAD
 var requestedOfficeUserFilterConverters = map[string]func(string) []services.QueryFilter{
 	"search": func(content string) []services.QueryFilter {
 		nameSearch := fmt.Sprintf("%s%%", content)
@@ -178,8 +166,6 @@
 	},
 }
 
-=======
->>>>>>> 00191f9b
 // Handle retrieves a list of requested office users
 func (h IndexRequestedOfficeUsersHandler) Handle(params requested_office_users.IndexRequestedOfficeUsersParams) middleware.Responder {
 	return h.AuditableAppContextFromRequestWithErrors(params.HTTPRequest,
@@ -226,10 +212,7 @@
 type GetRequestedOfficeUserHandler struct {
 	handlers.HandlerConfig
 	services.RequestedOfficeUserFetcher
-<<<<<<< HEAD
 	services.RoleAssociater
-=======
->>>>>>> 00191f9b
 	services.NewQueryFilter
 }
 
@@ -247,7 +230,6 @@
 				return handlers.ResponseForError(appCtx.Logger(), err), err
 			}
 
-<<<<<<< HEAD
 			roles, err := h.RoleAssociater.FetchRoles(appCtx, *requestedOfficeUser.UserID)
 			if err != nil {
 				appCtx.Logger().Error("Error fetching user roles", zap.Error(err))
@@ -256,8 +238,6 @@
 
 			requestedOfficeUser.User.Roles = roles
 
-=======
->>>>>>> 00191f9b
 			payload := payloadForRequestedOfficeUserModel(requestedOfficeUser)
 
 			return requested_office_users.NewGetRequestedOfficeUserOK().WithPayload(payload), nil
@@ -293,36 +273,6 @@
 				return requested_office_users.NewUpdateRequestedOfficeUserUnprocessableEntity(), err
 			}
 
-<<<<<<< HEAD
-			requestedOfficeUser, verrs, err := h.RequestedOfficeUserUpdater.UpdateRequestedOfficeUser(appCtx, requestedOfficeUserID, params.Body)
-			if err != nil {
-				return handlers.ResponseForError(appCtx.Logger(), err), err
-			}
-			if verrs != nil {
-				appCtx.Logger().Error(err.Error())
-				return requested_office_users.NewUpdateRequestedOfficeUserUnprocessableEntity(), verrs
-			}
-
-			if requestedOfficeUser.UserID != nil && body.Roles != nil {
-				_, err = h.UserRoleAssociator.UpdateUserRoles(appCtx, *requestedOfficeUser.UserID, updatedRoles)
-				if err != nil {
-					appCtx.Logger().Error("Error updating user roles", zap.Error(err))
-					return requested_office_users.NewUpdateRequestedOfficeUserInternalServerError(), err
-				}
-			}
-
-			roles, err := h.RoleAssociater.FetchRoles(appCtx, *requestedOfficeUser.UserID)
-			if err != nil {
-				appCtx.Logger().Error("Error fetching user roles", zap.Error(err))
-				return requested_office_users.NewUpdateRequestedOfficeUserInternalServerError(), err
-			}
-
-			requestedOfficeUser.User.Roles = roles
-
-			payload := payloadForRequestedOfficeUserModel(*requestedOfficeUser)
-
-			return requested_office_users.NewUpdateRequestedOfficeUserOK().WithPayload(payload), nil
-=======
 			// Only attempt to create an Okta account IF params.Body.Status is APPROVED
 			runCreateOktaAccount := false
 			if params.Body.Status == "APPROVED" {
@@ -402,6 +352,5 @@
 
 			return requested_office_users.NewGetRequestedOfficeUserInternalServerError(), nil
 
->>>>>>> 00191f9b
 		})
 }