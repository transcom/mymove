--- conflicted
+++ resolved
@@ -256,10 +256,7 @@
 type GetRequestedOfficeUserHandler struct {
 	handlers.HandlerConfig
 	services.RequestedOfficeUserFetcher
-<<<<<<< HEAD
-=======
 	services.UserPrivilegeAssociator
->>>>>>> 5f144581
 	services.RoleFetcher
 	services.NewQueryFilter
 }
@@ -364,8 +361,6 @@
 					}
 				}
 
-<<<<<<< HEAD
-=======
 				if requestedOfficeUser.UserID != nil && body.Privileges != nil {
 					updatedPrivileges := privilegesPayloadToModel(body.Privileges)
 					if _, err := h.UserPrivilegeAssociator.UpdateUserPrivileges(txAppCtx, *requestedOfficeUser.UserID, updatedPrivileges); err != nil {
@@ -378,7 +373,6 @@
 					appCtx.Logger().Error("Error retreiving user privileges", zap.Error(err))
 				}
 
->>>>>>> 5f144581
 				roles, err := h.RoleFetcher.FetchRolesForUser(txAppCtx, *requestedOfficeUser.UserID)
 				if err != nil {
 					txAppCtx.Logger().Error("Error fetching user roles", zap.Error(err))
