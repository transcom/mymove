--- conflicted
+++ resolved
@@ -152,7 +152,6 @@
 		}
 	},
 	"firstName": func(content string) func(*pop.Query) {
-<<<<<<< HEAD
 		return func(query *pop.Query) {
 			firstNameSearch := fmt.Sprintf("%%%s%%", content)
 			query.Where("office_users.first_name ILIKE ? AND office_users.status = 'REQUESTED'", firstNameSearch)
@@ -173,38 +172,11 @@
 	"requestedOn": func(content string) func(*pop.Query) {
 		return func(query *pop.Query) {
 			RequestedOnSearch := fmt.Sprintf("%%%s%%", content)
-			query.Where("TO_CHAR(office_users.created_at, 'MM/DD/YYYY') ILIKE ? AND office_users.status = 'REQUESTED'", RequestedOnSearch)
+			query.Where("(TO_CHAR(office_users.created_at, 'FMMM/FMDD/YYYY') ILIKE ? OR TO_CHAR(office_users.created_at, 'MM/DD/YYYY') ILIKE ?) AND office_users.status = 'REQUESTED'", RequestedOnSearch, RequestedOnSearch)
 		}
 	},
 	"roles": func(content string) func(*pop.Query) {
 		return func(query *pop.Query) {
-=======
-		return func(query *pop.Query) {
-			firstNameSearch := fmt.Sprintf("%%%s%%", content)
-			query.Where("office_users.first_name ILIKE ? AND office_users.status = 'REQUESTED'", firstNameSearch)
-		}
-	},
-	"lastName": func(content string) func(*pop.Query) {
-		return func(query *pop.Query) {
-			lastNameSearch := fmt.Sprintf("%%%s%%", content)
-			query.Where("office_users.last_name ILIKE ? AND office_users.status = 'REQUESTED'", lastNameSearch)
-		}
-	},
-	"office": func(content string) func(*pop.Query) {
-		return func(query *pop.Query) {
-			officeSearch := fmt.Sprintf("%%%s%%", content)
-			query.Where("transportation_offices.name ILIKE ? AND office_users.status = 'REQUESTED'", officeSearch)
-		}
-	},
-	"requestedOn": func(content string) func(*pop.Query) {
-		return func(query *pop.Query) {
-			RequestedOnSearch := fmt.Sprintf("%%%s%%", content)
-			query.Where("(TO_CHAR(office_users.created_at, 'FMMM/FMDD/YYYY') ILIKE ? OR TO_CHAR(office_users.created_at, 'MM/DD/YYYY') ILIKE ?) AND office_users.status = 'REQUESTED'", RequestedOnSearch, RequestedOnSearch)
-		}
-	},
-	"roles": func(content string) func(*pop.Query) {
-		return func(query *pop.Query) {
->>>>>>> 4ccc0c75
 			rolesSearch := fmt.Sprintf("%%%s%%", content)
 			query.Where("roles.role_name ILIKE ? AND office_users.status = 'REQUESTED'", rolesSearch)
 		}
