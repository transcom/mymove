package adminapi

import (
	"encoding/json"
	"errors"
	"fmt"
	"slices"
	"strings"

	"github.com/go-openapi/runtime/middleware"
	"github.com/gobuffalo/pop/v6"
	"github.com/gobuffalo/validate/v3"
	"github.com/gofrs/uuid"
	"github.com/spf13/viper"
	"go.uber.org/zap"

	"github.com/transcom/mymove/pkg/appcontext"
	"github.com/transcom/mymove/pkg/apperror"
	"github.com/transcom/mymove/pkg/cli"
	"github.com/transcom/mymove/pkg/gen/adminapi/adminoperations/requested_office_users"
	"github.com/transcom/mymove/pkg/gen/adminmessages"
	"github.com/transcom/mymove/pkg/handlers"
	"github.com/transcom/mymove/pkg/handlers/authentication/okta"
	"github.com/transcom/mymove/pkg/models"
	"github.com/transcom/mymove/pkg/models/roles"
	"github.com/transcom/mymove/pkg/notifications"
	"github.com/transcom/mymove/pkg/services"
	"github.com/transcom/mymove/pkg/services/query"
)

// payloadForRequestedOfficeUserModel converts an OfficeUser model to an OfficeUser payload
func payloadForRequestedOfficeUserModel(o models.OfficeUser) *adminmessages.OfficeUser {
	var user models.User
	if o.UserID != nil {
		user = o.User
	}

	payload := &adminmessages.OfficeUser{
		ID:                     handlers.FmtUUID(o.ID),
		FirstName:              handlers.FmtString(o.FirstName),
		MiddleInitials:         handlers.FmtStringPtr(o.MiddleInitials),
		LastName:               handlers.FmtString(o.LastName),
		Telephone:              handlers.FmtString(o.Telephone),
		Email:                  handlers.FmtString(o.Email),
		TransportationOfficeID: handlers.FmtUUID(o.TransportationOfficeID),
		Active:                 handlers.FmtBool(o.Active),
		Status:                 (*string)(o.Status),
		Edipi:                  handlers.FmtStringPtr(o.EDIPI),
		OtherUniqueID:          handlers.FmtStringPtr(o.OtherUniqueID),
		RejectionReason:        handlers.FmtStringPtr(o.RejectionReason),
		CreatedAt:              *handlers.FmtDateTime(o.CreatedAt),
		UpdatedAt:              *handlers.FmtDateTime(o.UpdatedAt),
	}

	if o.UserID != nil {
		userIDFmt := handlers.FmtUUID(*o.UserID)
		if userIDFmt != nil {
			payload.UserID = *userIDFmt
		}
	}
	for _, privilege := range user.Privileges {
		payload.Privileges = append(payload.Privileges, payloadForPrivilege(privilege))
	}
	for _, role := range user.Roles {
		payload.Roles = append(payload.Roles, payloadForRole(role))
	}
	return payload
}

func getOfficeGroupID() (apiKey, customerGroupID string) {
	v := viper.New()
	v.SetEnvKeyReplacer(strings.NewReplacer("-", "_"))
	v.AutomaticEnv()
	return v.GetString(cli.OktaAPIKeyFlag), v.GetString(cli.OktaOfficeGroupIDFlag)
}

// fetchOrCreateOktaProfile send some requests to the Okta Users API
// checks if a user already exists and if not, an okta account is created with access to the office group/application
func fetchOrCreateOktaProfile(appCtx appcontext.AppContext, params requested_office_users.UpdateRequestedOfficeUserParams) (*models.CreatedOktaUser, error) {
	apiKey, officeGroupID := getOfficeGroupID()

	payload := params.Body
	oktaEmail := payload.Email
	oktaFirstName := payload.FirstName
	oktaLastName := payload.LastName
	oktaPhone := payload.Telephone
	oktaEdipi := payload.Edipi
	oktaGsaId := payload.OtherUniqueID

	provider, err := okta.GetOktaProviderForRequest(params.HTTPRequest)
	if err != nil {
		return nil, err
	}

	if oktaEmail == nil {
		return nil, fmt.Errorf("required okta email is nil")
	}
	users, err := models.SearchForExistingOktaUsers(appCtx, provider, apiKey, *oktaEmail, &oktaEdipi, &oktaGsaId)
	if err != nil {
		return nil, err
	}

	// if we don't find an exact match, then we need to send back an error because there's something weird in Okta
	// that will require a HDT or manual fixing
	if len(users) == 1 {
		oktaUser := &users[0]
		groups, err := models.GetOktaUserGroups(appCtx, provider, apiKey, oktaUser.ID)
		if err != nil {
			return nil, err
		}

		// checking if user is already in office group
		found := false
		for _, group := range groups {
			if group.ID == officeGroupID {
				found = true
				break
			}
		}

		// if they are not already in the office group, then we need to add them
		// use case of this would be for customer users that are registering for office accounts
		if !found {
			err = models.AddOktaUserToGroup(appCtx, provider, apiKey, officeGroupID, oktaUser.ID)
			if err != nil {
				return nil, err
			}
		}

		return oktaUser, nil
	} else if len(users) > 1 {
		var errMsg error
		if oktaEdipi != "" {
			errMsg = fmt.Errorf("multiple Okta accounts found using email %s and EDIPI: %s", *oktaEmail, oktaEdipi)
		} else if oktaGsaId != "" {
			errMsg = fmt.Errorf("multiple Okta accounts found using email %s and GSA ID: %s", *oktaEmail, oktaGsaId)
		} else {
			errMsg = fmt.Errorf("multiple Okta accounts found with the given email %s, EDIPI %s, and/or GSA ID %s", *oktaEmail, oktaEdipi, oktaGsaId)
		}
		appCtx.Logger().Error("okta account fetch error", zap.Error(errMsg))
		return nil, errMsg
	}

	profile := models.OktaProfile{
		FirstName:   handlers.GetStringOrEmpty(oktaFirstName),
		LastName:    handlers.GetStringOrEmpty(oktaLastName),
		Email:       handlers.GetStringOrEmpty(oktaEmail),
		Login:       handlers.GetStringOrEmpty(oktaEmail),
		MobilePhone: handlers.GetStringOrEmpty(oktaPhone),
		CacEdipi:    oktaEdipi,
		GsaID:       &oktaGsaId,
	}
	oktaPayload := models.OktaUserPayload{
		Profile:  profile,
		GroupIds: []string{officeGroupID},
	}

	return models.CreateOktaUser(appCtx, provider, apiKey, oktaPayload)
}

// IndexRequestedOfficeUsersHandler returns a list of requested office users via GET /requested_office_users
type IndexRequestedOfficeUsersHandler struct {
	handlers.HandlerConfig
	services.RequestedOfficeUserListFetcher
	services.NewQueryFilter
	services.NewPagination
	services.TransportationOfficesFetcher
	services.RoleFetcher
}

var requestedOfficeUserFilterConverters = map[string]func(string) func(*pop.Query){
	"search": func(content string) func(*pop.Query) {
		return func(query *pop.Query) {
			firstSearch, lastSearch, emailSearch := fmt.Sprintf("%%%s%%", content), fmt.Sprintf("%%%s%%", content), fmt.Sprintf("%%%s%%", content)
			query.Where("(office_users.first_name ILIKE ? OR office_users.last_name ILIKE ? OR office_users.email ILIKE ?) AND office_users.status = 'REQUESTED'", firstSearch, lastSearch, emailSearch)
		}
	},
	"email": func(content string) func(*pop.Query) {
		return func(query *pop.Query) {
			emailSearch := fmt.Sprintf("%%%s%%", content)
			query.Where("office_users.email ILIKE ? AND office_users.status = 'REQUESTED'", emailSearch)
		}
	},
	"firstName": func(content string) func(*pop.Query) {
		return func(query *pop.Query) {
			firstNameSearch := fmt.Sprintf("%%%s%%", content)
			query.Where("office_users.first_name ILIKE ? AND office_users.status = 'REQUESTED'", firstNameSearch)
		}
	},
	"lastName": func(content string) func(*pop.Query) {
		return func(query *pop.Query) {
			lastNameSearch := fmt.Sprintf("%%%s%%", content)
			query.Where("office_users.last_name ILIKE ? AND office_users.status = 'REQUESTED'", lastNameSearch)
		}
	},
	"office": func(content string) func(*pop.Query) {
		return func(query *pop.Query) {
			officeSearch := fmt.Sprintf("%%%s%%", content)
			query.Where("transportation_offices.name ILIKE ? AND office_users.status = 'REQUESTED'", officeSearch)
		}
	},
	"requestedOn": func(content string) func(*pop.Query) {
		return func(query *pop.Query) {
			trimAllZero, trimDayZero, trimMonthZero, noTrim := fmt.Sprintf("%%%s%%", content), fmt.Sprintf("%%%s%%", content), fmt.Sprintf("%%%s%%", content), fmt.Sprintf("%%%s%%", content)
			query.Where("(TO_CHAR(office_users.created_at, 'FMMM/FMDD/YYYY') ILIKE ? OR TO_CHAR(office_users.created_at, 'MM/FMDD/YYYY') ILIKE ? OR TO_CHAR(office_users.created_at, 'FMMM/DD/YYYY') ILIKE ? OR TO_CHAR(office_users.created_at, 'MM/DD/YYYY') ILIKE ?) AND office_users.status = 'REQUESTED'", trimAllZero, trimDayZero, trimMonthZero, noTrim)
		}
	},
	"roles": func(content string) func(*pop.Query) {
		return func(query *pop.Query) {
			rolesSearch := fmt.Sprintf("%%%s%%", content)
			query.Where("roles.role_name ILIKE ? AND office_users.status = 'REQUESTED'", rolesSearch)
		}
	},
}

// Handle retrieves a list of requested office users
func (h IndexRequestedOfficeUsersHandler) Handle(params requested_office_users.IndexRequestedOfficeUsersParams) middleware.Responder {
	return h.AuditableAppContextFromRequestWithErrors(params.HTTPRequest,
		func(appCtx appcontext.AppContext) (middleware.Responder, error) {

			var filtersMap map[string]string
			if params.Filter != nil && *params.Filter != "" {
				err := json.Unmarshal([]byte(*params.Filter), &filtersMap)
				if err != nil {
					return handlers.ResponseForError(appCtx.Logger(), errors.New("invalid filter format")), err
				}
			}

			var filterFuncs []func(*pop.Query)
			for key, filterFunc := range requestedOfficeUserFilterConverters {
				if filterValue, exists := filtersMap[key]; exists {
					filterFuncs = append(filterFuncs, filterFunc(filterValue))
				}
			}

			pagination := h.NewPagination(params.Page, params.PerPage)
			ordering := query.NewQueryOrder(params.Sort, params.Order)

			officeUsers, count, err := h.RequestedOfficeUserListFetcher.FetchRequestedOfficeUsersList(appCtx, filterFuncs, pagination, ordering)
			if err != nil {
				return handlers.ResponseForError(appCtx.Logger(), err), err
			}

			queriedOfficeUsersCount := len(officeUsers)

			payload := make(adminmessages.OfficeUsers, queriedOfficeUsersCount)

			for i, s := range officeUsers {
				payload[i] = payloadForRequestedOfficeUserModel(s)
			}

			return requested_office_users.NewIndexRequestedOfficeUsersOK().WithContentRange(fmt.Sprintf("requested office users %d-%d/%d", pagination.Offset(), pagination.Offset()+queriedOfficeUsersCount, count)).WithPayload(payload), nil
		})
}

// GetRequestedOfficeUserHandler returns a list of office users via GET /requested_office_users/{officeUserId}
type GetRequestedOfficeUserHandler struct {
	handlers.HandlerConfig
	services.RequestedOfficeUserFetcher
	services.UserPrivilegeAssociator
	services.RoleFetcher
	services.NewQueryFilter
}

// Handle retrieves a single requested office user
func (h GetRequestedOfficeUserHandler) Handle(params requested_office_users.GetRequestedOfficeUserParams) middleware.Responder {
	return h.AuditableAppContextFromRequestWithErrors(params.HTTPRequest,
		func(appCtx appcontext.AppContext) (middleware.Responder, error) {

			requestedOfficeUserID := params.OfficeUserID

			queryFilters := []services.QueryFilter{query.NewQueryFilter("id", "=", requestedOfficeUserID)}
			requestedOfficeUser, err := h.RequestedOfficeUserFetcher.FetchRequestedOfficeUser(appCtx, queryFilters)

			if err != nil {
				return handlers.ResponseForError(appCtx.Logger(), err), err
			}
			privileges, err := roles.FetchPrivilegesForUser(appCtx.DB(), *requestedOfficeUser.UserID)
			if err != nil {
				appCtx.Logger().Error("Error retreiving user privileges", zap.Error(err))
			}

			roles, err := h.RoleFetcher.FetchRolesForUser(appCtx, *requestedOfficeUser.UserID)
			if err != nil {
				appCtx.Logger().Error("Error fetching user roles", zap.Error(err))
				return requested_office_users.NewGetRequestedOfficeUserInternalServerError(), err
			}

			requestedOfficeUser.User.Roles = roles
			requestedOfficeUser.User.Privileges = privileges

			payload := payloadForRequestedOfficeUserModel(requestedOfficeUser)

			return requested_office_users.NewGetRequestedOfficeUserOK().WithPayload(payload), nil
		})
}

// UpdateRequestedOfficeUserHandler updates a requested office user via PATCH /requested_office_users/{officeUserId}
type UpdateRequestedOfficeUserHandler struct {
	handlers.HandlerConfig
	services.RequestedOfficeUserFetcher
	services.RequestedOfficeUserUpdater
	services.UserPrivilegeAssociator
	services.UserRoleAssociator
	services.RoleFetcher
}

// Handle updates a single requested office user
// this endpoint will be used when an admin is approving/rejecting the user without updates
// as well as approving/rejecting the user with updates
func (h UpdateRequestedOfficeUserHandler) Handle(params requested_office_users.UpdateRequestedOfficeUserParams) middleware.Responder {
	return h.AuditableAppContextFromRequestWithErrors(params.HTTPRequest,
		func(appCtx appcontext.AppContext) (middleware.Responder, error) {
			requestedOfficeUserID, err := uuid.FromString(params.OfficeUserID.String())
			if err != nil {
				appCtx.Logger().Error(fmt.Sprintf("UUID Parsing error for %s", params.OfficeUserID.String()), zap.Error(err))
				return requested_office_users.NewUpdateRequestedOfficeUserUnprocessableEntity(), err
			}

			queryFilters := []services.QueryFilter{query.NewQueryFilter("id", "=", requestedOfficeUserID)}
			priorRequestedOfficeUser, err := h.RequestedOfficeUserFetcher.FetchRequestedOfficeUser(appCtx, queryFilters)
			if err != nil {
				appCtx.Logger().Error(fmt.Sprintf("Could not retrieve requestedOfficeUser by id - %s", params.OfficeUserID.String()), zap.Error(err))
				return requested_office_users.NewUpdateRequestedOfficeUserUnprocessableEntity(), err
			}
			priorPrivileges, err := h.UserPrivilegeAssociator.FetchPrivilegesForUser(appCtx, *priorRequestedOfficeUser.UserID)
			if err != nil {
				appCtx.Logger().Error("Error retreiving user privileges", zap.Error(err))
			}

			body := params.Body
			updatedRoles := rolesPayloadToModel(body.Roles)
			if len(updatedRoles) == 0 {
				err := apperror.NewBadDataError("No roles were matched from payload")
				appCtx.Logger().Error(err.Error())
				return requested_office_users.NewUpdateRequestedOfficeUserUnprocessableEntity(), err
			}

			var requestedOfficeUser *models.OfficeUser
			transactionError := appCtx.NewTransaction(func(txAppCtx appcontext.AppContext) error {
				// handle Okta account creation only if the user is being approved
				// ignore this if we are in our dev environment
				if params.Body.Status == "APPROVED" && appCtx.Session().IDToken != "devlocal" {
					var err error
					_, err = fetchOrCreateOktaProfile(txAppCtx, params)
					if err != nil {
						txAppCtx.Logger().Error("error fetching/creating Okta profile", zap.Error(err))
						return fmt.Errorf("failed to create Okta account: %w", err)
					}
					txAppCtx.Logger().Info("Okta account successfully fetched or created")
				}

				var verrs *validate.Errors
				var err error
				requestedOfficeUser, verrs, err = h.RequestedOfficeUserUpdater.UpdateRequestedOfficeUser(txAppCtx, requestedOfficeUserID, params.Body)
				if err != nil {
					txAppCtx.Logger().Error("Error updating RequestedOfficeUser", zap.Error(err))
					return err
				}
				if verrs.HasAny() {
					txAppCtx.Logger().Error("Validation errors updating RequestedOfficeUser", zap.String("errors", verrs.Error()))
					return verrs
				}

				if requestedOfficeUser.UserID != nil && body.Roles != nil {
					_, verrs, err = h.UserRoleAssociator.UpdateUserRoles(txAppCtx, *requestedOfficeUser.UserID, updatedRoles)
					if verrs.HasAny() {
						txAppCtx.Logger().Error("Validation errors updating user roles", zap.String("errors", verrs.Error()))
						return verrs
					}
					if err != nil {
						txAppCtx.Logger().Error("Error updating user roles", zap.Error(err))
						return err
					}
				}

<<<<<<< HEAD
				payloadPrivileges := &[]*adminmessages.OfficeUserPrivilege{}
				if body.Privileges != nil {
					payloadPrivileges = &body.Privileges
				}
				updatedPrivileges := privilegesPayloadToModel(*payloadPrivileges)

				privilegesDiffer := false
				isSupervisorPrivilegeRejected := false

				if len(updatedPrivileges) == len(priorPrivileges) {
					for _, priv := range priorPrivileges {
						if !slices.Contains(updatedPrivileges, priv.PrivilegeType) {
							privilegesDiffer = true
							break
						}
					}
				} else {
					privilegesDiffer = true
				}

				if requestedOfficeUser.UserID != nil && privilegesDiffer {
=======
				if requestedOfficeUser.UserID != nil && body.Privileges != nil {
					updatedPrivileges := privilegesPayloadToModel(body.Privileges)
>>>>>>> 09c89281
					if _, err := h.UserPrivilegeAssociator.UpdateUserPrivileges(txAppCtx, *requestedOfficeUser.UserID, updatedPrivileges); err != nil {
						txAppCtx.Logger().Error("Error updating user privileges", zap.Error(err))
						return err
					}
<<<<<<< HEAD

					if priorPrivileges.HasPrivilege(roles.PrivilegeTypeSupervisor) && !slices.Contains(updatedPrivileges, roles.PrivilegeTypeSupervisor) {
						isSupervisorPrivilegeRejected = true
					}
				}

				privileges := priorPrivileges
				if privilegesDiffer {
					privileges, err = h.UserPrivilegeAssociator.FetchPrivilegesForUser(txAppCtx, *requestedOfficeUser.UserID)
					if err != nil {
						appCtx.Logger().Error("Error retreiving user privileges", zap.Error(err))
					}
				}

				roles, err := roles.FetchRolesForUser(txAppCtx.DB(), *requestedOfficeUser.UserID)
=======
				}
				privileges, err := roles.FetchPrivilegesForUser(appCtx.DB(), *requestedOfficeUser.UserID)
				if err != nil {
					appCtx.Logger().Error("Error retreiving user privileges", zap.Error(err))
				}

				roles, err := h.RoleFetcher.FetchRolesForUser(txAppCtx, *requestedOfficeUser.UserID)
>>>>>>> 09c89281
				if err != nil {
					txAppCtx.Logger().Error("Error fetching user roles", zap.Error(err))
					return err
				}

				requestedOfficeUser.User.Roles = roles
				requestedOfficeUser.User.Privileges = privileges

				// send email notification if request was rejected
				if params.Body.Status == "REJECTED" {
					err = h.NotificationSender().SendNotification(txAppCtx, notifications.NewOfficeAccountRejected(requestedOfficeUser.ID))
					if err != nil {
						txAppCtx.Logger().Error("Error sending rejection email", zap.Error(err))
						return apperror.NewBadDataError("problem sending email to rejected office user")
					}
				}

				// send email notification if request was rejected for supervisor privilege
				if params.Body.Status == "APPROVED" && isSupervisorPrivilegeRejected {
					err = h.NotificationSender().SendNotification(txAppCtx, notifications.NewOfficeAccountPrivilegeRejectedSupervisor(requestedOfficeUser.ID))
					if err != nil {
						txAppCtx.Logger().Error("Error sending supervisor privilege rejection email", zap.Error(err))
						return apperror.NewBadDataError("problem sending supervisor privilege rejection email to office user")
					}
				}

				return nil
			})

			if transactionError != nil {
				appCtx.Logger().Error("Transaction error while updating requested office user", zap.Error(transactionError))
				return requested_office_users.NewUpdateRequestedOfficeUserInternalServerError(), transactionError
			}

			payload := payloadForRequestedOfficeUserModel(*requestedOfficeUser)

			return requested_office_users.NewUpdateRequestedOfficeUserOK().WithPayload(payload), nil
		})
}<|MERGE_RESOLUTION|>--- conflicted
+++ resolved
@@ -374,7 +374,6 @@
 					}
 				}
 
-<<<<<<< HEAD
 				payloadPrivileges := &[]*adminmessages.OfficeUserPrivilege{}
 				if body.Privileges != nil {
 					payloadPrivileges = &body.Privileges
@@ -396,15 +395,10 @@
 				}
 
 				if requestedOfficeUser.UserID != nil && privilegesDiffer {
-=======
-				if requestedOfficeUser.UserID != nil && body.Privileges != nil {
-					updatedPrivileges := privilegesPayloadToModel(body.Privileges)
->>>>>>> 09c89281
 					if _, err := h.UserPrivilegeAssociator.UpdateUserPrivileges(txAppCtx, *requestedOfficeUser.UserID, updatedPrivileges); err != nil {
 						txAppCtx.Logger().Error("Error updating user privileges", zap.Error(err))
 						return err
 					}
-<<<<<<< HEAD
 
 					if priorPrivileges.HasPrivilege(roles.PrivilegeTypeSupervisor) && !slices.Contains(updatedPrivileges, roles.PrivilegeTypeSupervisor) {
 						isSupervisorPrivilegeRejected = true
@@ -419,16 +413,7 @@
 					}
 				}
 
-				roles, err := roles.FetchRolesForUser(txAppCtx.DB(), *requestedOfficeUser.UserID)
-=======
-				}
-				privileges, err := roles.FetchPrivilegesForUser(appCtx.DB(), *requestedOfficeUser.UserID)
-				if err != nil {
-					appCtx.Logger().Error("Error retreiving user privileges", zap.Error(err))
-				}
-
 				roles, err := h.RoleFetcher.FetchRolesForUser(txAppCtx, *requestedOfficeUser.UserID)
->>>>>>> 09c89281
 				if err != nil {
 					txAppCtx.Logger().Error("Error fetching user roles", zap.Error(err))
 					return err
