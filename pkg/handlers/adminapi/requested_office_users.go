package adminapi

import (
	"bytes"
	"encoding/json"
	"errors"
	"fmt"
	"io"
	"net/http"
	"strings"

	"github.com/go-openapi/runtime/middleware"
	"github.com/gobuffalo/pop/v6"
	"github.com/gofrs/uuid"
	"github.com/spf13/viper"
	"go.uber.org/zap"

	"github.com/transcom/mymove/pkg/appcontext"
	"github.com/transcom/mymove/pkg/apperror"
	"github.com/transcom/mymove/pkg/cli"
	"github.com/transcom/mymove/pkg/gen/adminapi/adminoperations/requested_office_users"
	"github.com/transcom/mymove/pkg/gen/adminmessages"
	"github.com/transcom/mymove/pkg/handlers"
	"github.com/transcom/mymove/pkg/handlers/authentication/okta"
	"github.com/transcom/mymove/pkg/models"
	"github.com/transcom/mymove/pkg/models/roles"
	"github.com/transcom/mymove/pkg/notifications"
	"github.com/transcom/mymove/pkg/services"
	"github.com/transcom/mymove/pkg/services/query"
)

func payloadToOktaAccountCreationModel(payload *adminmessages.RequestedOfficeUserUpdate) models.OktaAccountCreationTemplate {
	return models.OktaAccountCreationTemplate{
		FirstName:   *payload.FirstName,
		LastName:    *payload.LastName,
		Login:       payload.Email,
		Email:       payload.Email,
		CacEdipi:    payload.Edipi,
		MobilePhone: *payload.Telephone,
		GsaID:       payload.OtherUniqueID,
	}
}

func payloadForRequestedOfficeUserModel(o models.OfficeUser) *adminmessages.OfficeUser {
	var user models.User
	if o.UserID != nil {
		user = o.User
	}

	payload := &adminmessages.OfficeUser{
		ID:                     handlers.FmtUUID(o.ID),
		FirstName:              handlers.FmtString(o.FirstName),
		MiddleInitials:         handlers.FmtStringPtr(o.MiddleInitials),
		LastName:               handlers.FmtString(o.LastName),
		Telephone:              handlers.FmtString(o.Telephone),
		Email:                  handlers.FmtString(o.Email),
		TransportationOfficeID: handlers.FmtUUID(o.TransportationOfficeID),
		Active:                 handlers.FmtBool(o.Active),
		Status:                 (*string)(o.Status),
		Edipi:                  handlers.FmtStringPtr(o.EDIPI),
		OtherUniqueID:          handlers.FmtStringPtr(o.OtherUniqueID),
		RejectionReason:        handlers.FmtStringPtr(o.RejectionReason),
		CreatedAt:              *handlers.FmtDateTime(o.CreatedAt),
		UpdatedAt:              *handlers.FmtDateTime(o.UpdatedAt),
	}

	if o.UserID != nil {
		userIDFmt := handlers.FmtUUID(*o.UserID)
		if userIDFmt != nil {
			payload.UserID = *userIDFmt
		}
	}
	for _, role := range user.Roles {
		payload.Roles = append(payload.Roles, payloadForRole(role))
	}
	return payload
}

func CreateOfficeOktaAccount(appCtx appcontext.AppContext, params requested_office_users.UpdateRequestedOfficeUserParams) (*http.Response, error) {

	// Payload to OktaAccountCreationTemplate
	oktaAccountInformation := payloadToOktaAccountCreationModel(params.Body)

	// Get Okta provider
	provider, err := okta.GetOktaProviderForRequest(params.HTTPRequest)
	if err != nil {
		appCtx.Logger().Error("oktaAccountCreator Error", zap.Error(fmt.Errorf(" error getting okta provider - okta account not created")))
		return nil, err
	}

	// Setting viper so we can access the api key in the env vars
	v := viper.New()
	v.SetEnvKeyReplacer(strings.NewReplacer("-", "_"))
	v.AutomaticEnv()

	// Okta api key
	apiKey := v.GetString(cli.OktaAPIKeyFlag)

	// Okta createUser url
	activate := "true"
	baseURL := provider.GetCreateAccountURL(activate)

	// Build okta profile body
	oktaProfileBody := models.OktaBodyProfile{
		FirstName:   oktaAccountInformation.FirstName,
		LastName:    oktaAccountInformation.LastName,
		Login:       oktaAccountInformation.Login,
		Email:       oktaAccountInformation.Email,
		MobilePhone: oktaAccountInformation.MobilePhone,
		CacEdipi:    oktaAccountInformation.CacEdipi,
		GsaID:       oktaAccountInformation.GsaID,
	}

	// Build Post request body
	body := models.OktaAccountCreationBody{
		Profile:  oktaProfileBody,
		GroupIds: []string{},
	}

	// Get Okta Office Group Id and add it to the request
	oktaOfficeGroupID := v.GetString(cli.OktaOfficeGroupIDFlag)
	body.GroupIds = append(body.GroupIds, oktaOfficeGroupID)

	// Marshall Post request body
	marshalledBody, err := json.Marshal(body)
	if err != nil {
		appCtx.Logger().Error("oktaAccountCreator Error", zap.Error(fmt.Errorf(" error marshalling okta post request body - okta account not created")))
		return nil, err
	}

	// Create POST request
	userPostReq, err := http.NewRequest("POST", baseURL, bytes.NewReader(marshalledBody))
	if err != nil {
		appCtx.Logger().Error("oktaAccountCreator Error", zap.Error(fmt.Errorf(" error creating okta post request - okta account not created")))
		return nil, err
	}

	// Set POST request header
	userPostReq.Header.Add("Authorization", "SSWS "+apiKey)
	userPostReq.Header.Add("Accept", "application/json")
	userPostReq.Header.Add("Content-Type", "application/json")

	// Execute POST request
	client := &http.Client{}
	res, err := client.Do(userPostReq)
	if err != nil {
		appCtx.Logger().Error("oktaAccountCreator Error", zap.Error(fmt.Errorf(" error with okta account creation post request")))
		return res, err
	}

	return res, nil
}

// Function that filters Requested Office Users based on filtered Transportation Offices
func filterByTransportationOffice(officeUsers models.OfficeUsers, filteredTransportationOffices models.TransportationOffices) models.OfficeUsers {
	var filteredOfficeUsers models.OfficeUsers
	var currentOfficeUser models.OfficeUser
	var currentTransportationOffice models.TransportationOffice

	for i := range officeUsers {
		currentOfficeUser = officeUsers[i]
		for j := range filteredTransportationOffices {
			currentTransportationOffice = filteredTransportationOffices[j]

			if currentOfficeUser.TransportationOfficeID == currentTransportationOffice.ID {
				filteredOfficeUsers = append(filteredOfficeUsers, currentOfficeUser)
			}
		}
	}

	return filteredOfficeUsers
}

// Function that filters Requested Office Users based on filtered Roles
func filterByRoles(officeUsers models.OfficeUsers, roles roles.Roles) models.OfficeUsers {
	var filteredOfficeUsers models.OfficeUsers

	roleIDSet := make(map[uuid.UUID]struct{})
	for _, role := range roles {
		roleIDSet[role.ID] = struct{}{}
	}

	for _, officeUser := range officeUsers {
		for _, userRole := range officeUser.User.Roles {
			if _, exists := roleIDSet[userRole.ID]; exists {
				filteredOfficeUsers = append(filteredOfficeUsers, officeUser)
				break
			}
		}
	}

	return filteredOfficeUsers
}

// IndexRequestedOfficeUsersHandler returns a list of requested office users via GET /requested_office_users
type IndexRequestedOfficeUsersHandler struct {
	handlers.HandlerConfig
	services.RequestedOfficeUserListFetcher
	services.NewQueryFilter
	services.NewPagination
	services.TransportationOfficesFetcher
	services.RoleAssociater
}

var requestedOfficeUserFilterConverters = map[string]func(string) func(*pop.Query){
	"search": func(content string) func(*pop.Query) {
		return func(query *pop.Query) {
			nameSearch := fmt.Sprintf("%%%s%%", content)
			query.Where("office_users.email ILIKE ? OR office_users.first_name ILIKE ? OR office_users.last_name ILIKE ?", nameSearch, nameSearch, nameSearch)
		}
	},

	"offices": func(content string) func(*pop.Query) {
		return func(query *pop.Query) {
			nameSearch := fmt.Sprintf("%%%s%%", content)
			query.Where("transportation_offices.name ILIKE ?", nameSearch)
		}
	},
}

var TransportationOfficeSearch = "transportationOfficeSearch"
var RoleSearch = "rolesSearch"

// Handle retrieves a list of requested office users
func (h IndexRequestedOfficeUsersHandler) Handle(params requested_office_users.IndexRequestedOfficeUsersParams) middleware.Responder {
	return h.AuditableAppContextFromRequestWithErrors(params.HTTPRequest,
		func(appCtx appcontext.AppContext) (middleware.Responder, error) {

			// react-admin sends us JSON when filtering,
			// so we need to create a map to store those filters after unmarshaling
			var filtersMap map[string]string
			if params.Filter != nil && *params.Filter != "" {
				err := json.Unmarshal([]byte(*params.Filter), &filtersMap)
				if err != nil {
					return handlers.ResponseForError(appCtx.Logger(), errors.New("invalid filter format")), err
				}
			}

			var filterFuncs []func(*pop.Query)
			for key, filterFunc := range requestedOfficeUserFilterConverters {
				if filterValue, exists := filtersMap[key]; exists {
					filterFuncs = append(filterFuncs, filterFunc(filterValue))
				}
			}

			pagination := h.NewPagination(params.Page, params.PerPage)
			ordering := query.NewQueryOrder(params.Sort, params.Order)

<<<<<<< HEAD
			officeUsers, count, err := h.RequestedOfficeUserListFetcher.FetchRequestedOfficeUsersList(appCtx, filterFuncs, pagination, ordering)
=======
			// need to also get the user's roles
			queryAssociations := query.NewQueryAssociationsPreload([]services.QueryAssociation{
				query.NewQueryAssociation("User.Roles"),
			})

			officeUsers, err := h.RequestedOfficeUserListFetcher.FetchRequestedOfficeUsersList(appCtx, queryFilters, queryAssociations, pagination, ordering)
			if err != nil {
				return handlers.ResponseForError(appCtx.Logger(), err), err
			}

			// Requested office user filters that is being used
			requestedOfficeUserFilters := map[string]string{}

			if params.Filter != nil {
				if err := json.Unmarshal([]byte(*params.Filter), &requestedOfficeUserFilters); err != nil {
					return handlers.ResponseForError(appCtx.Logger(), err), err
				}
			}

			var filteredTransportationOffices models.TransportationOffices
			// If there was a Transportation Office filter applied then get the filtered Transportation Offices
			if requestedOfficeUserFilters[TransportationOfficeSearch] != "" {
				searchString := requestedOfficeUserFilters[TransportationOfficeSearch]
				transportationOfficesFilterResults, err := h.TransportationOfficesFetcher.GetTransportationOffices(appCtx, searchString, false, true)
				if err != nil {
					appCtx.Logger().Error("Error searching for Transportation Offices using filter: ", zap.Error(err))
					return handlers.ResponseForError(appCtx.Logger(), err), err
				}

				filteredTransportationOffices = *transportationOfficesFilterResults
			}

			// If there was a Roles filter applied then get the filtered Roles
			var filteredRoles roles.Roles
			if requestedOfficeUserFilters[RoleSearch] != "" {
				rolesFilterResult, err := roles.FindRoles(appCtx.DB(), requestedOfficeUserFilters[RoleSearch])
				if err != nil {
					appCtx.Logger().Error("Error searching for Roles using filter: ", zap.Error(err))
					return handlers.ResponseForError(appCtx.Logger(), err), err
				}

				filteredRoles = rolesFilterResult
			}

			// Filter users by filteredTransportationOffices if the filter is used
			if len(filteredTransportationOffices) > 0 && len(officeUsers) > 0 {
				officeUsers = filterByTransportationOffice(officeUsers, filteredTransportationOffices)
			}

			// Filter users by roles if the filter is used
			if len(filteredRoles) > 0 && len(officeUsers) > 0 {
				officeUsers = filterByRoles(officeUsers, filteredRoles)
			}

			totalOfficeUsersCount, err := h.RequestedOfficeUserListFetcher.FetchRequestedOfficeUsersCount(appCtx, queryFilters)
>>>>>>> 44764c34
			if err != nil {
				return handlers.ResponseForError(appCtx.Logger(), err), err
			}

			queriedOfficeUsersCount := len(officeUsers)

			payload := make(adminmessages.OfficeUsers, queriedOfficeUsersCount)

			for i, s := range officeUsers {
				payload[i] = payloadForRequestedOfficeUserModel(s)
			}

			return requested_office_users.NewIndexRequestedOfficeUsersOK().WithContentRange(fmt.Sprintf("requested office users %d-%d/%d", pagination.Offset(), pagination.Offset()+queriedOfficeUsersCount, count)).WithPayload(payload), nil
		})
}

// GetRequestedOfficeUserHandler returns a list of office users via GET /requested_office_users/{officeUserId}
type GetRequestedOfficeUserHandler struct {
	handlers.HandlerConfig
	services.RequestedOfficeUserFetcher
	services.RoleAssociater
	services.NewQueryFilter
}

// Handle retrieves a single requested office user
func (h GetRequestedOfficeUserHandler) Handle(params requested_office_users.GetRequestedOfficeUserParams) middleware.Responder {
	return h.AuditableAppContextFromRequestWithErrors(params.HTTPRequest,
		func(appCtx appcontext.AppContext) (middleware.Responder, error) {

			requestedOfficeUserID := params.OfficeUserID

			queryFilters := []services.QueryFilter{query.NewQueryFilter("id", "=", requestedOfficeUserID)}
			requestedOfficeUser, err := h.RequestedOfficeUserFetcher.FetchRequestedOfficeUser(appCtx, queryFilters)

			if err != nil {
				return handlers.ResponseForError(appCtx.Logger(), err), err
			}

			roles, err := h.RoleAssociater.FetchRolesForUser(appCtx, *requestedOfficeUser.UserID)
			if err != nil {
				appCtx.Logger().Error("Error fetching user roles", zap.Error(err))
				return requested_office_users.NewGetRequestedOfficeUserInternalServerError(), err
			}

			requestedOfficeUser.User.Roles = roles

			payload := payloadForRequestedOfficeUserModel(requestedOfficeUser)

			return requested_office_users.NewGetRequestedOfficeUserOK().WithPayload(payload), nil
		})
}

// UpdateRequestedOfficeUserHandler updates a requested office user via PATCH /requested_office_users/{officeUserId}
type UpdateRequestedOfficeUserHandler struct {
	handlers.HandlerConfig
	services.RequestedOfficeUserUpdater
	services.UserRoleAssociator
	services.RoleAssociater
}

// Handle updates a single requested office user
// this endpoint will be used when an admin is approving/rejecting the user without updates
// as well as approving/rejecting the user with updates
func (h UpdateRequestedOfficeUserHandler) Handle(params requested_office_users.UpdateRequestedOfficeUserParams) middleware.Responder {
	return h.AuditableAppContextFromRequestWithErrors(params.HTTPRequest,
		func(appCtx appcontext.AppContext) (middleware.Responder, error) {

			requestedOfficeUserID, err := uuid.FromString(params.OfficeUserID.String())
			if err != nil {
				appCtx.Logger().Error(fmt.Sprintf("UUID Parsing for %s", params.OfficeUserID.String()), zap.Error(err))
			}

			body := params.Body

			// roles are associated with users and not office_users, so we need to handle this logic separately
			updatedRoles := rolesPayloadToModel(body.Roles)
			if len(updatedRoles) == 0 {
				err := apperror.NewBadDataError("No roles were matched from payload")
				appCtx.Logger().Error(err.Error())
				return requested_office_users.NewUpdateRequestedOfficeUserUnprocessableEntity(), err
			}

			// Only attempt to create an Okta account IF params.Body.Status is APPROVED
			// Track if Okta account was successfully created or not
			// we will skip this check if using the local dev environment
			if params.Body.Status == "APPROVED" && appCtx.Session().IDToken != "devlocal" {
				oktaAccountCreationResponse, createAccountError := CreateOfficeOktaAccount(appCtx, params)
				if createAccountError != nil || oktaAccountCreationResponse.StatusCode != http.StatusOK {
					// If there is an error creating the account or there is a respopnse code other than 200 then the account was not succssfully created
					appCtx.Logger().Error("Error creating okta account", zap.Error(err))
					return requested_office_users.NewGetRequestedOfficeUserInternalServerError(), err
				}

				if oktaAccountCreationResponse.StatusCode == http.StatusOK {

					// Get the response Body
					response, responseErr := io.ReadAll(oktaAccountCreationResponse.Body)
					if responseErr != nil {
						appCtx.Logger().Error("oktaAccountCreator Error", zap.Error(fmt.Errorf(" could not read response body")))
					}

					oktaAccountInfo := new(adminmessages.OktaAccountInfoResponse)
					err = json.Unmarshal(response, &oktaAccountInfo)
					if err != nil {
						appCtx.Logger().Error("could not unmarshal body", zap.Error(err))
					}

					defer oktaAccountCreationResponse.Body.Close()

					appCtx.Logger().Info("Okta account successfully created")
				}
			}

			// UpdateRequestedOfficeUser runs in all cases EXCEPT the case that an attempt to create an Okta account has failed
			requestedOfficeUser, verrs, err := h.RequestedOfficeUserUpdater.UpdateRequestedOfficeUser(appCtx, requestedOfficeUserID, params.Body)
			if err != nil {
				return handlers.ResponseForError(appCtx.Logger(), err), err
			}
			if verrs != nil {
				appCtx.Logger().Error(err.Error())
				return requested_office_users.NewUpdateRequestedOfficeUserUnprocessableEntity(), verrs
			}

			if requestedOfficeUser.UserID != nil && body.Roles != nil {
				_, verrs, err = h.UserRoleAssociator.UpdateUserRoles(appCtx, *requestedOfficeUser.UserID, updatedRoles)
				if verrs.HasAny() {
					validationError := &adminmessages.ValidationError{
						InvalidFields: handlers.NewValidationErrorsResponse(verrs).Errors,
					}

					validationError.Title = handlers.FmtString(handlers.ValidationErrMessage)
					validationError.Detail = handlers.FmtString("The information you provided is invalid.")
					validationError.Instance = handlers.FmtUUID(h.GetTraceIDFromRequest(params.HTTPRequest))

					return requested_office_users.NewUpdateRequestedOfficeUserUnprocessableEntity().WithPayload(validationError), verrs
				}
				if err != nil {
					appCtx.Logger().Error("Error updating user roles", zap.Error(err))
					return requested_office_users.NewUpdateRequestedOfficeUserInternalServerError(), err
				}
			}

			roles, err := h.RoleAssociater.FetchRolesForUser(appCtx, *requestedOfficeUser.UserID)
			if err != nil {
				appCtx.Logger().Error("Error fetching user roles", zap.Error(err))
				return requested_office_users.NewUpdateRequestedOfficeUserInternalServerError(), err
			}

			requestedOfficeUser.User.Roles = roles

			// send the email to the user if their request was rejected
			if params.Body.Status == "REJECTED" {
				err = h.NotificationSender().SendNotification(appCtx,
					notifications.NewOfficeAccountRejected(requestedOfficeUser.ID),
				)
				if err != nil {
					err = apperror.NewBadDataError("problem sending email to rejected office user")
					appCtx.Logger().Error(err.Error())
					return requested_office_users.NewUpdateRequestedOfficeUserUnprocessableEntity(), err
				}
			}

			payload := payloadForRequestedOfficeUserModel(*requestedOfficeUser)

			return requested_office_users.NewUpdateRequestedOfficeUserOK().WithPayload(payload), nil
		})
}<|MERGE_RESOLUTION|>--- conflicted
+++ resolved
@@ -23,7 +23,6 @@
 	"github.com/transcom/mymove/pkg/handlers"
 	"github.com/transcom/mymove/pkg/handlers/authentication/okta"
 	"github.com/transcom/mymove/pkg/models"
-	"github.com/transcom/mymove/pkg/models/roles"
 	"github.com/transcom/mymove/pkg/notifications"
 	"github.com/transcom/mymove/pkg/services"
 	"github.com/transcom/mymove/pkg/services/query"
@@ -151,47 +150,6 @@
 	return res, nil
 }
 
-// Function that filters Requested Office Users based on filtered Transportation Offices
-func filterByTransportationOffice(officeUsers models.OfficeUsers, filteredTransportationOffices models.TransportationOffices) models.OfficeUsers {
-	var filteredOfficeUsers models.OfficeUsers
-	var currentOfficeUser models.OfficeUser
-	var currentTransportationOffice models.TransportationOffice
-
-	for i := range officeUsers {
-		currentOfficeUser = officeUsers[i]
-		for j := range filteredTransportationOffices {
-			currentTransportationOffice = filteredTransportationOffices[j]
-
-			if currentOfficeUser.TransportationOfficeID == currentTransportationOffice.ID {
-				filteredOfficeUsers = append(filteredOfficeUsers, currentOfficeUser)
-			}
-		}
-	}
-
-	return filteredOfficeUsers
-}
-
-// Function that filters Requested Office Users based on filtered Roles
-func filterByRoles(officeUsers models.OfficeUsers, roles roles.Roles) models.OfficeUsers {
-	var filteredOfficeUsers models.OfficeUsers
-
-	roleIDSet := make(map[uuid.UUID]struct{})
-	for _, role := range roles {
-		roleIDSet[role.ID] = struct{}{}
-	}
-
-	for _, officeUser := range officeUsers {
-		for _, userRole := range officeUser.User.Roles {
-			if _, exists := roleIDSet[userRole.ID]; exists {
-				filteredOfficeUsers = append(filteredOfficeUsers, officeUser)
-				break
-			}
-		}
-	}
-
-	return filteredOfficeUsers
-}
-
 // IndexRequestedOfficeUsersHandler returns a list of requested office users via GET /requested_office_users
 type IndexRequestedOfficeUsersHandler struct {
 	handlers.HandlerConfig
@@ -216,10 +174,14 @@
 			query.Where("transportation_offices.name ILIKE ?", nameSearch)
 		}
 	},
-}
-
-var TransportationOfficeSearch = "transportationOfficeSearch"
-var RoleSearch = "rolesSearch"
+
+	"rolesSearch": func(content string) func(*pop.Query) {
+		return func(query *pop.Query) {
+			nameSearch := fmt.Sprintf("%%%s%%", content)
+			query.Where("roles.role_name ILIKE ?", nameSearch)
+		}
+	},
+}
 
 // Handle retrieves a list of requested office users
 func (h IndexRequestedOfficeUsersHandler) Handle(params requested_office_users.IndexRequestedOfficeUsersParams) middleware.Responder {
@@ -246,65 +208,7 @@
 			pagination := h.NewPagination(params.Page, params.PerPage)
 			ordering := query.NewQueryOrder(params.Sort, params.Order)
 
-<<<<<<< HEAD
 			officeUsers, count, err := h.RequestedOfficeUserListFetcher.FetchRequestedOfficeUsersList(appCtx, filterFuncs, pagination, ordering)
-=======
-			// need to also get the user's roles
-			queryAssociations := query.NewQueryAssociationsPreload([]services.QueryAssociation{
-				query.NewQueryAssociation("User.Roles"),
-			})
-
-			officeUsers, err := h.RequestedOfficeUserListFetcher.FetchRequestedOfficeUsersList(appCtx, queryFilters, queryAssociations, pagination, ordering)
-			if err != nil {
-				return handlers.ResponseForError(appCtx.Logger(), err), err
-			}
-
-			// Requested office user filters that is being used
-			requestedOfficeUserFilters := map[string]string{}
-
-			if params.Filter != nil {
-				if err := json.Unmarshal([]byte(*params.Filter), &requestedOfficeUserFilters); err != nil {
-					return handlers.ResponseForError(appCtx.Logger(), err), err
-				}
-			}
-
-			var filteredTransportationOffices models.TransportationOffices
-			// If there was a Transportation Office filter applied then get the filtered Transportation Offices
-			if requestedOfficeUserFilters[TransportationOfficeSearch] != "" {
-				searchString := requestedOfficeUserFilters[TransportationOfficeSearch]
-				transportationOfficesFilterResults, err := h.TransportationOfficesFetcher.GetTransportationOffices(appCtx, searchString, false, true)
-				if err != nil {
-					appCtx.Logger().Error("Error searching for Transportation Offices using filter: ", zap.Error(err))
-					return handlers.ResponseForError(appCtx.Logger(), err), err
-				}
-
-				filteredTransportationOffices = *transportationOfficesFilterResults
-			}
-
-			// If there was a Roles filter applied then get the filtered Roles
-			var filteredRoles roles.Roles
-			if requestedOfficeUserFilters[RoleSearch] != "" {
-				rolesFilterResult, err := roles.FindRoles(appCtx.DB(), requestedOfficeUserFilters[RoleSearch])
-				if err != nil {
-					appCtx.Logger().Error("Error searching for Roles using filter: ", zap.Error(err))
-					return handlers.ResponseForError(appCtx.Logger(), err), err
-				}
-
-				filteredRoles = rolesFilterResult
-			}
-
-			// Filter users by filteredTransportationOffices if the filter is used
-			if len(filteredTransportationOffices) > 0 && len(officeUsers) > 0 {
-				officeUsers = filterByTransportationOffice(officeUsers, filteredTransportationOffices)
-			}
-
-			// Filter users by roles if the filter is used
-			if len(filteredRoles) > 0 && len(officeUsers) > 0 {
-				officeUsers = filterByRoles(officeUsers, filteredRoles)
-			}
-
-			totalOfficeUsersCount, err := h.RequestedOfficeUserListFetcher.FetchRequestedOfficeUsersCount(appCtx, queryFilters)
->>>>>>> 44764c34
 			if err != nil {
 				return handlers.ResponseForError(appCtx.Logger(), err), err
 			}
