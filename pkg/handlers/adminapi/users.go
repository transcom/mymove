--- conflicted
+++ resolved
@@ -115,8 +115,7 @@
 // Handle updates a user's Active status and/or their sessions
 func (h UpdateUserHandler) Handle(params userop.UpdateUserParams) middleware.Responder {
 	session, logger := h.SessionAndLoggerFromRequest(params.HTTPRequest)
-	appCtx := appcontext.NewAppContext(h.DB(), logger)
-
+	appCtx := h.AppContextFromRequest(params.HTTPRequest)
 	payload := params.User
 
 	// Check that the uuid provided is valid and get user model
@@ -142,11 +141,7 @@
 		return userop.NewUpdateUserUnprocessableEntity()
 	}
 
-<<<<<<< HEAD
-	_, verrs, err := h.UpdateUser(params.HTTPRequest.Context(), userID, user)
-=======
 	_, verrs, err := h.UpdateUser(appCtx, userID, user)
->>>>>>> d0fdf8b6
 	if verrs != nil || err != nil {
 		logger.Error(fmt.Sprintf("Error updating user %s", params.UserID.String()), zap.Error(err))
 	}
