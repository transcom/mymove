--- conflicted
+++ resolved
@@ -89,10 +89,6 @@
 	return userop.NewIndexUsersOK().WithContentRange(fmt.Sprintf("users %d-%d/%d", pagination.Offset(), pagination.Offset()+queriedUsersCount, totalUsersCount)).WithPayload(payload)
 }
 
-<<<<<<< HEAD
-// UpdateUserHandler is the handler for updating users.
-type UpdateUserHandler struct {
-=======
 func (h IndexUsersHandler) generateQueryFilters(filters *string, logger handlers.Logger) []services.QueryFilter {
 	type Filter struct {
 		Search string `json:"search"`
@@ -122,9 +118,8 @@
 	return queryFilters
 }
 
-// RevokeUserSessionHandler is the handler for creating users.
-type RevokeUserSessionHandler struct {
->>>>>>> ccf15c04
+// UpdateUserHandler is the handler for updating users.
+type UpdateUserHandler struct {
 	handlers.HandlerContext
 	services.UserSessionRevocation
 	services.UserUpdater
