package adminapi

import (
	"fmt"
	"net/http"
	"os"
	"time"

	"github.com/go-openapi/strfmt"
	"github.com/gofrs/uuid"
	"github.com/jarcoal/httpmock"
	"github.com/markbates/goth"
	"github.com/stretchr/testify/mock"

	"github.com/transcom/mymove/pkg/factory"
	requestedofficeuserop "github.com/transcom/mymove/pkg/gen/adminapi/adminoperations/requested_office_users"
	"github.com/transcom/mymove/pkg/gen/adminmessages"
	"github.com/transcom/mymove/pkg/handlers"
	"github.com/transcom/mymove/pkg/handlers/authentication/okta"
	"github.com/transcom/mymove/pkg/models"
	"github.com/transcom/mymove/pkg/models/roles"
	"github.com/transcom/mymove/pkg/services/mocks"
	"github.com/transcom/mymove/pkg/services/pagination"
	"github.com/transcom/mymove/pkg/services/query"
	requestedofficeusers "github.com/transcom/mymove/pkg/services/requested_office_users"
)

func (suite *HandlerSuite) TestIndexRequestedOfficeUsersHandler() {
	suite.Run("requested users result in ok response", func() {
		requestedOfficeUsers := models.OfficeUsers{
			factory.BuildOfficeUserWithRoles(suite.DB(), factory.GetTraitRequestedOfficeUser(), []roles.RoleType{roles.RoleTypeQae}),
			factory.BuildOfficeUserWithRoles(suite.DB(), factory.GetTraitRequestedOfficeUser(), []roles.RoleType{roles.RoleTypeQae})}
		params := requestedofficeuserop.IndexRequestedOfficeUsersParams{
			HTTPRequest: suite.setupAuthenticatedRequest("GET", "/requested_office_users"),
		}

		queryBuilder := query.NewQueryBuilder()
		handler := IndexRequestedOfficeUsersHandler{
			HandlerConfig:                  suite.NewHandlerConfig(),
			NewQueryFilter:                 query.NewQueryFilter,
			RequestedOfficeUserListFetcher: requestedofficeusers.NewRequestedOfficeUsersListFetcher(queryBuilder),
			NewPagination:                  pagination.NewPagination,
		}

		response := handler.Handle(params)

		suite.IsType(&requestedofficeuserop.IndexRequestedOfficeUsersOK{}, response)
		okResponse := response.(*requestedofficeuserop.IndexRequestedOfficeUsersOK)
		suite.Len(okResponse.Payload, 2)
		requestedOfficeUser1Id := requestedOfficeUsers[0].ID.String()
		requestedOfficeUser2Id := requestedOfficeUsers[1].ID.String()
		payloadRequestedUser1Id := okResponse.Payload[0].ID.String()
		payloadRequestedUser2Id := okResponse.Payload[1].ID.String()

		// requested office users should exist in response no matter the ordering that has been applied
		user1ExistsInResponse := requestedOfficeUser1Id == payloadRequestedUser1Id || requestedOfficeUser1Id == payloadRequestedUser2Id
		user2ExistsInResponse := requestedOfficeUser2Id == payloadRequestedUser1Id || requestedOfficeUser2Id == payloadRequestedUser2Id
		suite.True(user1ExistsInResponse)
		suite.True(user2ExistsInResponse)
	})

	suite.Run("able to search by name and filter", func() {
		status := models.OfficeUserStatusREQUESTED
		createdAt := time.Date(2007, 03, 05, 1, 1, 1, 1, time.Local)
		createdAt2 := time.Date(2006, 03, 07, 1, 1, 1, 1, time.Local)
		transportationOffice := factory.BuildTransportationOffice(suite.DB(), []factory.Customization{
			{
				Model: models.TransportationOffice{
					Name: "JPPO Test Office",
				},
			},
		}, []factory.Trait{})
		transportationOffice2 := factory.BuildTransportationOffice(suite.DB(), []factory.Customization{
			{
				Model: models.TransportationOffice{
					Name: "PPO Rome Test Office",
				},
			},
		}, nil)
		factory.BuildOfficeUserWithRoles(suite.DB(), []factory.Customization{
			{
				Model: models.OfficeUser{
					FirstName:              "Angelina",
					LastName:               "Jolie",
					Email:                  "laraCroft@mail.mil",
					Status:                 &status,
					TransportationOfficeID: transportationOffice2.ID,
					CreatedAt:              createdAt2,
				},
			},
		}, []roles.RoleType{roles.RoleTypeTOO})
		factory.BuildOfficeUserWithRoles(suite.DB(), []factory.Customization{
			{
				Model: models.OfficeUser{
					FirstName:              "Billy",
					LastName:               "Bob",
					Email:                  "bigBob@mail.mil",
					Status:                 &status,
					TransportationOfficeID: transportationOffice2.ID,
					CreatedAt:              createdAt2,
				},
			},
		}, []roles.RoleType{roles.RoleTypeTIO})
		factory.BuildOfficeUserWithRoles(suite.DB(), []factory.Customization{
			{
				Model: models.OfficeUser{
					FirstName:              "Nick",
					LastName:               "Cage",
					Email:                  "conAirKilluh@mail.mil",
					Status:                 &status,
					TransportationOfficeID: transportationOffice2.ID,
					CreatedAt:              createdAt2,
				},
			},
		}, []roles.RoleType{roles.RoleTypeServicesCounselor})
		factory.BuildOfficeUserWithRoles(suite.DB(), []factory.Customization{
			{
				Model: models.OfficeUser{
					FirstName:              "Nick",
					LastName:               "Cage",
					Email:                  "conAirKilluh2@mail.mil",
					Status:                 &status,
					TransportationOfficeID: transportationOffice.ID,
					CreatedAt:              createdAt,
				},
			},
			{
				Model:    transportationOffice,
				LinkOnly: true,
				Type:     &factory.TransportationOffices.CounselingOffice,
			},
		}, []roles.RoleType{roles.RoleTypeServicesCounselor})

		// partial search
		nameSearch := "ic"
		filterJSON := fmt.Sprintf("{\"search\":\"%s\"}", nameSearch)
		params := requestedofficeuserop.IndexRequestedOfficeUsersParams{
			HTTPRequest: suite.setupAuthenticatedRequest("GET", "/requested_office_users"),
			Filter:      &filterJSON,
		}

		queryBuilder := query.NewQueryBuilder()
		handler := IndexRequestedOfficeUsersHandler{
			HandlerConfig:                  suite.NewHandlerConfig(),
			NewQueryFilter:                 query.NewQueryFilter,
			RequestedOfficeUserListFetcher: requestedofficeusers.NewRequestedOfficeUsersListFetcher(queryBuilder),
			NewPagination:                  pagination.NewPagination,
		}

		response := handler.Handle(params)

		suite.IsType(&requestedofficeuserop.IndexRequestedOfficeUsersOK{}, response)
		okResponse := response.(*requestedofficeuserop.IndexRequestedOfficeUsersOK)
		suite.Len(okResponse.Payload, 2)
		suite.Contains(*okResponse.Payload[0].FirstName, nameSearch)
		suite.Contains(*okResponse.Payload[1].FirstName, nameSearch)

		// email search
		emailSearch := "AirKilluh2"
		filterJSON = fmt.Sprintf("{\"email\":\"%s\"}", emailSearch)
		params = requestedofficeuserop.IndexRequestedOfficeUsersParams{
			HTTPRequest: suite.setupAuthenticatedRequest("GET", "/requested_office_users"),
			Filter:      &filterJSON,
		}
		response = handler.Handle(params)

		suite.IsType(&requestedofficeuserop.IndexRequestedOfficeUsersOK{}, response)
		okResponse = response.(*requestedofficeuserop.IndexRequestedOfficeUsersOK)
		suite.Len(okResponse.Payload, 1)
		suite.Contains(*okResponse.Payload[0].Email, emailSearch)

		// firstName search
		firstSearch := "Angel"
		filterJSON = fmt.Sprintf("{\"firstName\":\"%s\"}", firstSearch)
		params = requestedofficeuserop.IndexRequestedOfficeUsersParams{
			HTTPRequest: suite.setupAuthenticatedRequest("GET", "/requested_office_users"),
			Filter:      &filterJSON,
		}
		response = handler.Handle(params)

		suite.IsType(&requestedofficeuserop.IndexRequestedOfficeUsersOK{}, response)
		okResponse = response.(*requestedofficeuserop.IndexRequestedOfficeUsersOK)
		suite.Len(okResponse.Payload, 1)
		suite.Contains(*okResponse.Payload[0].FirstName, firstSearch)

		// lastName search
		lastSearch := "Jo"
		filterJSON = fmt.Sprintf("{\"lastName\":\"%s\"}", lastSearch)
		params = requestedofficeuserop.IndexRequestedOfficeUsersParams{
			HTTPRequest: suite.setupAuthenticatedRequest("GET", "/requested_office_users"),
			Filter:      &filterJSON,
		}
		response = handler.Handle(params)

		suite.IsType(&requestedofficeuserop.IndexRequestedOfficeUsersOK{}, response)
		okResponse = response.(*requestedofficeuserop.IndexRequestedOfficeUsersOK)
		suite.Len(okResponse.Payload, 1)
		suite.Contains(*okResponse.Payload[0].LastName, lastSearch)

		// transportation office search
		filterJSON = "{\"office\":\"JP\"}"
		params = requestedofficeuserop.IndexRequestedOfficeUsersParams{
			HTTPRequest: suite.setupAuthenticatedRequest("GET", "/requested_office_users"),
			Filter:      &filterJSON,
		}
		response = handler.Handle(params)

		suite.IsType(&requestedofficeuserop.IndexRequestedOfficeUsersOK{}, response)
		okResponse = response.(*requestedofficeuserop.IndexRequestedOfficeUsersOK)
		suite.Len(okResponse.Payload, 1)
		suite.Equal(strfmt.UUID(transportationOffice.ID.String()), *okResponse.Payload[0].TransportationOfficeID)

		// requestedOn search
		requestedOnSearch := "5"
		filterJSON = fmt.Sprintf("{\"requestedOn\":\"%s\"}", requestedOnSearch)
		params = requestedofficeuserop.IndexRequestedOfficeUsersParams{
			HTTPRequest: suite.setupAuthenticatedRequest("GET", "/requested_office_users"),
			Filter:      &filterJSON,
		}
		response = handler.Handle(params)

		suite.IsType(&requestedofficeuserop.IndexRequestedOfficeUsersOK{}, response)
		okResponse = response.(*requestedofficeuserop.IndexRequestedOfficeUsersOK)
		suite.Equal(1, len(okResponse.Payload))
		suite.Contains(okResponse.Payload[0].CreatedAt.String(), requestedOnSearch)

		// roles search
		roleSearch := "Counselor"
		filterJSON = fmt.Sprintf("{\"roles\":\"%s\"}", roleSearch)
		params = requestedofficeuserop.IndexRequestedOfficeUsersParams{
			HTTPRequest: suite.setupAuthenticatedRequest("GET", "/requested_office_users"),
			Filter:      &filterJSON,
		}
		response = handler.Handle(params)

		suite.IsType(&requestedofficeuserop.IndexRequestedOfficeUsersOK{}, response)
		okResponse = response.(*requestedofficeuserop.IndexRequestedOfficeUsersOK)
		suite.Len(okResponse.Payload, 2)
		suite.Contains(*okResponse.Payload[0].Roles[0].RoleName, roleSearch)
		suite.Contains(*okResponse.Payload[1].Roles[0].RoleName, roleSearch)

	})

	suite.Run("test the return of sorted requested office users in asc order", func() {
		requestedStatus := models.OfficeUserStatusREQUESTED
		officeUser1 := factory.BuildOfficeUserWithRoles(suite.DB(), []factory.Customization{
			{
				Model: models.OfficeUser{
					FirstName: "Angelina",
					LastName:  "Jolie",
					Email:     "laraCroft@mail.mil",
					Status:    &requestedStatus,
				},
			},
			{
				Model: models.TransportationOffice{
					Name: "PPPO Kirtland AFB - USAF",
				},
			},
		}, []roles.RoleType{roles.RoleTypeTOO})
		officeUser2 := factory.BuildOfficeUserWithRoles(suite.DB(), []factory.Customization{
			{
				Model: models.OfficeUser{
					FirstName: "Billy",
					LastName:  "Bob",
					Email:     "bigBob@mail.mil",
					Status:    &requestedStatus,
				},
			},
			{
				Model: models.TransportationOffice{
					Name: "PPPO Fort Knox - USA",
				},
			},
		}, []roles.RoleType{roles.RoleTypeTIO})
		officeUser3 := factory.BuildOfficeUserWithRoles(suite.DB(), []factory.Customization{
			{
				Model: models.OfficeUser{
					FirstName: "Nick",
					LastName:  "Cage",
					Email:     "conAirKilluh@mail.mil",
					Status:    &requestedStatus,
				},
			},
			{
				Model: models.TransportationOffice{
					Name: "PPPO Detroit Arsenal - USA",
				},
			},
		}, []roles.RoleType{roles.RoleTypeServicesCounselor})

		sortColumn := "transportation_office_id"
		params := requestedofficeuserop.IndexRequestedOfficeUsersParams{
			HTTPRequest: suite.setupAuthenticatedRequest("GET", "/requested_office_users"),
			Sort:        &sortColumn,
			Order:       models.BoolPointer(true),
		}

		queryBuilder := query.NewQueryBuilder()
		handler := IndexRequestedOfficeUsersHandler{
			HandlerConfig:                  suite.NewHandlerConfig(),
			NewQueryFilter:                 query.NewQueryFilter,
			RequestedOfficeUserListFetcher: requestedofficeusers.NewRequestedOfficeUsersListFetcher(queryBuilder),
			NewPagination:                  pagination.NewPagination,
		}

		response := handler.Handle(params)

		suite.IsType(&requestedofficeuserop.IndexRequestedOfficeUsersOK{}, response)
		okResponse := response.(*requestedofficeuserop.IndexRequestedOfficeUsersOK)
		suite.Len(okResponse.Payload, 3)
		suite.Equal(officeUser3.ID.String(), okResponse.Payload[0].ID.String())
		suite.Equal(officeUser2.ID.String(), okResponse.Payload[1].ID.String())
		suite.Equal(officeUser1.ID.String(), okResponse.Payload[2].ID.String())

		// sort by transportation office name in desc order
		sortColumn = "transportation_office_id"
		params = requestedofficeuserop.IndexRequestedOfficeUsersParams{
			HTTPRequest: suite.setupAuthenticatedRequest("GET", "/requested_office_users"),
			Sort:        &sortColumn,
			Order:       models.BoolPointer(false),
		}

		queryBuilder = query.NewQueryBuilder()
		handler = IndexRequestedOfficeUsersHandler{
			HandlerConfig:                  suite.NewHandlerConfig(),
			NewQueryFilter:                 query.NewQueryFilter,
			RequestedOfficeUserListFetcher: requestedofficeusers.NewRequestedOfficeUsersListFetcher(queryBuilder),
			NewPagination:                  pagination.NewPagination,
		}

		response = handler.Handle(params)

		suite.IsType(&requestedofficeuserop.IndexRequestedOfficeUsersOK{}, response)
		okResponse = response.(*requestedofficeuserop.IndexRequestedOfficeUsersOK)
		suite.Len(okResponse.Payload, 3)
		suite.Equal(officeUser1.ID.String(), okResponse.Payload[0].ID.String())
		suite.Equal(officeUser2.ID.String(), okResponse.Payload[1].ID.String())
		suite.Equal(officeUser3.ID.String(), okResponse.Payload[2].ID.String())

		// sort by first name in asc order
		sortColumn = "first_name"
		params = requestedofficeuserop.IndexRequestedOfficeUsersParams{
			HTTPRequest: suite.setupAuthenticatedRequest("GET", "/requested_office_users"),
			Sort:        &sortColumn,
			Order:       models.BoolPointer(true),
		}

		queryBuilder = query.NewQueryBuilder()
		handler = IndexRequestedOfficeUsersHandler{
			HandlerConfig:                  suite.NewHandlerConfig(),
			NewQueryFilter:                 query.NewQueryFilter,
			RequestedOfficeUserListFetcher: requestedofficeusers.NewRequestedOfficeUsersListFetcher(queryBuilder),
			NewPagination:                  pagination.NewPagination,
		}

		response = handler.Handle(params)

		suite.IsType(&requestedofficeuserop.IndexRequestedOfficeUsersOK{}, response)
		okResponse = response.(*requestedofficeuserop.IndexRequestedOfficeUsersOK)
		suite.Len(okResponse.Payload, 3)
		suite.Equal(officeUser1.ID.String(), okResponse.Payload[0].ID.String())
		suite.Equal(officeUser2.ID.String(), okResponse.Payload[1].ID.String())
		suite.Equal(officeUser3.ID.String(), okResponse.Payload[2].ID.String())
	})

	suite.Run("able to search by transportation office", func() {
		transportationOffice := factory.BuildTransportationOffice(suite.DB(), []factory.Customization{
			{
				Model: models.TransportationOffice{
					Name: "Tinker",
				},
			},
		}, nil)
		requestedStatus := models.OfficeUserStatusREQUESTED
		officeUser1 := factory.BuildOfficeUserWithRoles(suite.DB(), []factory.Customization{
			{
				Model: models.OfficeUser{
					TransportationOfficeID: transportationOffice.ID,
					Status:                 &requestedStatus,
				},
			},
			{
				Model:    transportationOffice,
				LinkOnly: true,
				Type:     &factory.TransportationOffices.CounselingOffice,
			},
		}, []roles.RoleType{roles.RoleTypeServicesCounselor})
		factory.BuildOfficeUserWithRoles(suite.DB(), factory.GetTraitRequestedOfficeUser(), []roles.RoleType{roles.RoleTypeTOO})
		factory.BuildOfficeUserWithRoles(suite.DB(), factory.GetTraitRequestedOfficeUser(), []roles.RoleType{roles.RoleTypeTIO})

		filterJSON := "{\"office\":\"Tinker\"}"
		params := requestedofficeuserop.IndexRequestedOfficeUsersParams{
			HTTPRequest: suite.setupAuthenticatedRequest("GET", "/requested_office_users"),
			Filter:      &filterJSON,
		}

		queryBuilder := query.NewQueryBuilder()
		handler := IndexRequestedOfficeUsersHandler{
			HandlerConfig:                  suite.NewHandlerConfig(),
			NewQueryFilter:                 query.NewQueryFilter,
			RequestedOfficeUserListFetcher: requestedofficeusers.NewRequestedOfficeUsersListFetcher(queryBuilder),
			NewPagination:                  pagination.NewPagination,
		}

		response := handler.Handle(params)

		suite.IsType(&requestedofficeuserop.IndexRequestedOfficeUsersOK{}, response)
		okResponse := response.(*requestedofficeuserop.IndexRequestedOfficeUsersOK)
		suite.Len(okResponse.Payload, 1)
		suite.Equal(officeUser1.ID.String(), okResponse.Payload[0].ID.String())
	})

	suite.Run("able to search by role", func() {
		requestedStatus := models.OfficeUserStatusREQUESTED
		officeUser1 := factory.BuildOfficeUserWithRoles(suite.DB(), []factory.Customization{
			{
				Model: models.OfficeUser{
					Status: &requestedStatus,
				},
			},
		}, []roles.RoleType{roles.RoleTypeServicesCounselor})

		filterJSON := "{\"rolesSearch\":\"services\"}"
		params := requestedofficeuserop.IndexRequestedOfficeUsersParams{
			HTTPRequest: suite.setupAuthenticatedRequest("GET", "/requested_office_users"),
			Filter:      &filterJSON,
		}

		queryBuilder := query.NewQueryBuilder()
		handler := IndexRequestedOfficeUsersHandler{
			HandlerConfig:                  suite.NewHandlerConfig(),
			NewQueryFilter:                 query.NewQueryFilter,
			RequestedOfficeUserListFetcher: requestedofficeusers.NewRequestedOfficeUsersListFetcher(queryBuilder),
			NewPagination:                  pagination.NewPagination,
		}

		response := handler.Handle(params)

		suite.IsType(&requestedofficeuserop.IndexRequestedOfficeUsersOK{}, response)
		okResponse := response.(*requestedofficeuserop.IndexRequestedOfficeUsersOK)
		suite.Len(okResponse.Payload, 1)
		suite.Equal(officeUser1.ID.String(), okResponse.Payload[0].ID.String())
	})

	suite.Run("return error when querying for unhandled data", func() {
		requestedStatus := models.OfficeUserStatusREQUESTED
		factory.BuildOfficeUserWithRoles(suite.DB(), []factory.Customization{
			{
				Model: models.OfficeUser{
					Status: &requestedStatus,
				},
			},
		}, []roles.RoleType{roles.RoleTypeServicesCounselor})

		sortColumn := "unknown_column"
		params := requestedofficeuserop.IndexRequestedOfficeUsersParams{
			HTTPRequest: suite.setupAuthenticatedRequest("GET", "/requested_office_users"),
			Sort:        &sortColumn,
			Order:       models.BoolPointer(true),
		}

		queryBuilder := query.NewQueryBuilder()
		handler := IndexRequestedOfficeUsersHandler{
			HandlerConfig:                  suite.NewHandlerConfig(),
			NewQueryFilter:                 query.NewQueryFilter,
			RequestedOfficeUserListFetcher: requestedofficeusers.NewRequestedOfficeUsersListFetcher(queryBuilder),
			NewPagination:                  pagination.NewPagination,
		}

		response := handler.Handle(params)

		suite.IsType(&handlers.ErrResponse{}, response)
		errResponse := response.(*handlers.ErrResponse)
		suite.Equal(http.StatusInternalServerError, errResponse.Code)
		errMsg := errResponse.Err.Error()
		suite.Equal(errMsg, "Unhandled data error encountered")
	})

	suite.Run("should error when a param filter format is incorrect", func() {
		requestedStatus := models.OfficeUserStatusREQUESTED
		factory.BuildOfficeUserWithRoles(suite.DB(), []factory.Customization{
			{
				Model: models.OfficeUser{
					Status: &requestedStatus,
				},
			},
		}, []roles.RoleType{roles.RoleTypeServicesCounselor})

		// Invalid format for filter params
		filterJSON := "test{\"unknown\":\"value\"}test"
		params := requestedofficeuserop.IndexRequestedOfficeUsersParams{
			HTTPRequest: suite.setupAuthenticatedRequest("GET", "/requested_office_users"),
			Filter:      &filterJSON,
		}

		queryBuilder := query.NewQueryBuilder()
		handler := IndexRequestedOfficeUsersHandler{
			HandlerConfig:                  suite.NewHandlerConfig(),
			NewQueryFilter:                 query.NewQueryFilter,
			RequestedOfficeUserListFetcher: requestedofficeusers.NewRequestedOfficeUsersListFetcher(queryBuilder),
			NewPagination:                  pagination.NewPagination,
		}

		response := handler.Handle(params)

		expectedError := models.ErrInvalidFilterFormat
		expectedResponse := &handlers.ErrResponse{
			Code: http.StatusInternalServerError,
			Err:  expectedError,
		}

		suite.Equal(expectedResponse, response)
	})
}

func (suite *HandlerSuite) TestGetRequestedOfficeUserHandler() {
	suite.Run("integration test ok response", func() {
		requestedOfficeUser := factory.BuildOfficeUserWithRoles(suite.DB(), factory.GetTraitRequestedOfficeUser(), []roles.RoleType{roles.RoleTypeQae})
		params := requestedofficeuserop.GetRequestedOfficeUserParams{
			HTTPRequest:  suite.setupAuthenticatedRequest("GET", fmt.Sprintf("/requested_office_users/%s", requestedOfficeUser.ID)),
			OfficeUserID: strfmt.UUID(requestedOfficeUser.ID.String()),
		}

		mockRoleFetcher := &mocks.RoleFetcher{}
<<<<<<< HEAD
=======
		userPrivilegeAssociator := &mocks.UserPrivilegeAssociator{}
>>>>>>> 5f144581
		mockRoles := roles.Roles{
			roles.Role{
				ID:        uuid.Must(uuid.NewV4()),
				RoleType:  roles.RoleTypeTOO,
				RoleName:  "Task Ordering Officer",
				CreatedAt: time.Now(),
				UpdatedAt: time.Now(),
			},
		}
		mockRoleFetcher.On(
			"FetchRolesForUser",
			mock.AnythingOfType("*appcontext.appContext"),
			mock.Anything,
		).Return(mockRoles, nil)

		queryBuilder := query.NewQueryBuilder()
		handler := GetRequestedOfficeUserHandler{
			suite.NewHandlerConfig(),
			requestedofficeusers.NewRequestedOfficeUserFetcher(queryBuilder),
<<<<<<< HEAD
=======
			userPrivilegeAssociator,
>>>>>>> 5f144581
			mockRoleFetcher,
			query.NewQueryFilter,
		}

		response := handler.Handle(params)

		suite.IsType(&requestedofficeuserop.GetRequestedOfficeUserOK{}, response)
		okResponse := response.(*requestedofficeuserop.GetRequestedOfficeUserOK)
		suite.Equal(requestedOfficeUser.ID.String(), okResponse.Payload.ID.String())
	})

	suite.Run("successful response", func() {
		requestedOfficeUser := factory.BuildOfficeUserWithRoles(suite.DB(), factory.GetTraitRequestedOfficeUser(), []roles.RoleType{roles.RoleTypeQae})
		params := requestedofficeuserop.GetRequestedOfficeUserParams{
			HTTPRequest:  suite.setupAuthenticatedRequest("GET", fmt.Sprintf("/requested_office_users/%s", requestedOfficeUser.ID)),
			OfficeUserID: strfmt.UUID(requestedOfficeUser.ID.String()),
		}

		requestedOfficeUserFetcher := &mocks.RequestedOfficeUserFetcher{}
		requestedOfficeUserFetcher.On("FetchRequestedOfficeUser",
			mock.AnythingOfType("*appcontext.appContext"),
			mock.Anything,
		).Return(requestedOfficeUser, nil).Once()

		mockRoleFetcher := &mocks.RoleFetcher{}
<<<<<<< HEAD
=======
		userPrivilegeAssociator := &mocks.UserPrivilegeAssociator{}

>>>>>>> 5f144581
		mockRoles := roles.Roles{
			roles.Role{
				ID:        uuid.Must(uuid.NewV4()),
				RoleType:  roles.RoleTypeTOO,
				RoleName:  "Task Ordering Officer",
				CreatedAt: time.Now(),
				UpdatedAt: time.Now(),
			},
		}
		mockRoleFetcher.On(
			"FetchRolesForUser",
			mock.AnythingOfType("*appcontext.appContext"),
			mock.Anything,
		).Return(mockRoles, nil)

		handler := GetRequestedOfficeUserHandler{
			suite.NewHandlerConfig(),
			requestedOfficeUserFetcher,
<<<<<<< HEAD
=======
			userPrivilegeAssociator,
>>>>>>> 5f144581
			mockRoleFetcher,
			newMockQueryFilterBuilder(&mocks.QueryFilter{}),
		}

		response := handler.Handle(params)

		suite.IsType(&requestedofficeuserop.GetRequestedOfficeUserOK{}, response)
		okResponse := response.(*requestedofficeuserop.GetRequestedOfficeUserOK)
		suite.Equal(requestedOfficeUser.ID.String(), okResponse.Payload.ID.String())
	})

	suite.Run("unsuccessful response when fetch fails", func() {
		requestedOfficeUser := factory.BuildOfficeUserWithRoles(suite.DB(), factory.GetTraitRequestedOfficeUser(), []roles.RoleType{roles.RoleTypeQae})
		params := requestedofficeuserop.GetRequestedOfficeUserParams{
			HTTPRequest:  suite.setupAuthenticatedRequest("GET", fmt.Sprintf("/requested_office_users/%s", requestedOfficeUser.ID)),
			OfficeUserID: strfmt.UUID(requestedOfficeUser.ID.String()),
		}

		expectedError := models.ErrFetchNotFound
		requestedOfficeUserFetcher := &mocks.RequestedOfficeUserFetcher{}
		requestedOfficeUserFetcher.On("FetchRequestedOfficeUser",
			mock.AnythingOfType("*appcontext.appContext"),
			mock.Anything,
		).Return(models.OfficeUser{}, expectedError).Once()

		mockRoleFetcher := &mocks.RoleFetcher{}
<<<<<<< HEAD
=======
		userPrivilegeAssociator := &mocks.UserPrivilegeAssociator{}

>>>>>>> 5f144581
		mockRoles := roles.Roles{
			roles.Role{
				ID:        uuid.Must(uuid.NewV4()),
				RoleType:  roles.RoleTypeTOO,
				RoleName:  "Task Ordering Officer",
				CreatedAt: time.Now(),
				UpdatedAt: time.Now(),
			},
		}
		mockRoleFetcher.On(
			"FetchRolesForUser",
			mock.AnythingOfType("*appcontext.appContext"),
			mock.Anything,
		).Return(mockRoles, nil)

		handler := GetRequestedOfficeUserHandler{
			suite.NewHandlerConfig(),
			requestedOfficeUserFetcher,
<<<<<<< HEAD
=======
			userPrivilegeAssociator,
>>>>>>> 5f144581
			mockRoleFetcher,
			newMockQueryFilterBuilder(&mocks.QueryFilter{}),
		}

		response := handler.Handle(params)

		expectedResponse := &handlers.ErrResponse{
			Code: http.StatusNotFound,
			Err:  expectedError,
		}
		suite.Equal(expectedResponse, response)
	})

	suite.Run("test - get requested office user handler with privileges", func() {
		requestedOfficeUser := factory.BuildOfficeUserWithPrivileges(suite.DB(), []factory.Customization{
			{
				Model: models.User{
					Privileges: []roles.Privilege{
						{
							PrivilegeType: roles.PrivilegeTypeSupervisor,
						},
					},
					Roles: []roles.Role{
						{
							RoleType: roles.RoleTypeServicesCounselor,
						},
					},
				},
			},
		}, nil)

		params := requestedofficeuserop.GetRequestedOfficeUserParams{
			HTTPRequest:  suite.setupAuthenticatedRequest("GET", fmt.Sprintf("/requested_office_users/%s", requestedOfficeUser.ID)),
			OfficeUserID: strfmt.UUID(requestedOfficeUser.ID.String()),
		}

		requestedOfficeUserFetcher := &mocks.RequestedOfficeUserFetcher{}
		requestedOfficeUserFetcher.On("FetchRequestedOfficeUser",
			mock.AnythingOfType("*appcontext.appContext"),
			mock.Anything,
		).Return(requestedOfficeUser, nil).Once()

		mockRoleFetcher := &mocks.RoleFetcher{}
		userPrivilegeAssociator := &mocks.UserPrivilegeAssociator{}

		mockPrivileges := []roles.Privilege{
			{
				ID:            uuid.Must(uuid.NewV4()),
				PrivilegeType: roles.PrivilegeTypeSupervisor,
				PrivilegeName: "Supervisor",
				CreatedAt:     time.Now(),
				UpdatedAt:     time.Now(),
			},
		}

		mockRoles := roles.Roles{
			roles.Role{
				ID:        uuid.Must(uuid.NewV4()),
				RoleType:  roles.RoleTypeTOO,
				RoleName:  "Task Ordering Officer",
				CreatedAt: time.Now(),
				UpdatedAt: time.Now(),
			},
		}
		mockRoleFetcher.On(
			"FetchRolesForUser",
			mock.AnythingOfType("*appcontext.appContext"),
			mock.Anything,
		).Return(mockRoles, nil)

		userPrivilegeAssociator.On(
			"FetchPrivilegesForUser",
			mock.AnythingOfType("*appcontext.appContext"),
			mock.Anything,
		).Return(mockPrivileges, nil)

		handler := GetRequestedOfficeUserHandler{
			suite.NewHandlerConfig(),
			requestedOfficeUserFetcher,
			userPrivilegeAssociator,
			mockRoleFetcher,
			newMockQueryFilterBuilder(&mocks.QueryFilter{}),
		}

		response := handler.Handle(params)
		suite.IsType(&requestedofficeuserop.GetRequestedOfficeUserOK{}, response)
		okResponse := response.(*requestedofficeuserop.GetRequestedOfficeUserOK)
		suite.Equal(requestedOfficeUser.ID.String(), okResponse.Payload.ID.String())
		suite.Len(okResponse.Payload.Privileges, 1)
		suite.Equal("Supervisor", okResponse.Payload.Privileges[0].PrivilegeName)
		suite.Equal(string(roles.PrivilegeTypeSupervisor), okResponse.Payload.Privileges[0].PrivilegeType)
	})

}

func (suite *HandlerSuite) TestGetRequestedOfficeUserHandler_WithSupervisorPrivilege() {
	suite.Run("test - get requested office user handler with privileges", func() {
		requestedOfficeUser := factory.BuildOfficeUserWithPrivileges(suite.DB(), []factory.Customization{
			{
				Model: models.User{
					Privileges: []roles.Privilege{
						{
							PrivilegeType: roles.PrivilegeTypeSupervisor,
						},
					},
					Roles: []roles.Role{
						{
							RoleType: roles.RoleTypeServicesCounselor,
						},
					},
				},
			},
		}, nil)

		params := requestedofficeuserop.GetRequestedOfficeUserParams{
			HTTPRequest:  suite.setupAuthenticatedRequest("GET", fmt.Sprintf("/requested_office_users/%s", requestedOfficeUser.ID)),
			OfficeUserID: strfmt.UUID(requestedOfficeUser.ID.String()),
		}

		requestedOfficeUserFetcher := &mocks.RequestedOfficeUserFetcher{}
		requestedOfficeUserFetcher.On("FetchRequestedOfficeUser",
			mock.AnythingOfType("*appcontext.appContext"),
			mock.Anything,
		).Return(requestedOfficeUser, nil).Once()

		mockRoleFetcher := &mocks.RoleFetcher{}
		userPrivilegeAssociator := &mocks.UserPrivilegeAssociator{}

		mockPrivileges := []roles.Privilege{
			{
				ID:            uuid.Must(uuid.NewV4()),
				PrivilegeType: roles.PrivilegeTypeSupervisor,
				PrivilegeName: "Supervisor",
				CreatedAt:     time.Now(),
				UpdatedAt:     time.Now(),
			},
		}

		mockRoles := roles.Roles{
			roles.Role{
				ID:        uuid.Must(uuid.NewV4()),
				RoleType:  roles.RoleTypeTOO,
				RoleName:  "Task Ordering Officer",
				CreatedAt: time.Now(),
				UpdatedAt: time.Now(),
			},
		}
		mockRoleFetcher.On(
			"FetchRolesForUser",
			mock.AnythingOfType("*appcontext.appContext"),
			mock.Anything,
		).Return(mockRoles, nil)

		userPrivilegeAssociator.On(
			"FetchPrivilegesForUser",
			mock.AnythingOfType("*appcontext.appContext"),
			mock.Anything,
		).Return(mockPrivileges, nil)

		handler := GetRequestedOfficeUserHandler{
			suite.NewHandlerConfig(),
			requestedOfficeUserFetcher,
			userPrivilegeAssociator,
			mockRoleFetcher,
			newMockQueryFilterBuilder(&mocks.QueryFilter{}),
		}

		response := handler.Handle(params)
		suite.IsType(&requestedofficeuserop.GetRequestedOfficeUserOK{}, response)
		okResponse := response.(*requestedofficeuserop.GetRequestedOfficeUserOK)
		suite.Equal(requestedOfficeUser.ID.String(), okResponse.Payload.ID.String())
		suite.Len(okResponse.Payload.Privileges, 1)
		suite.Equal("Supervisor", okResponse.Payload.Privileges[0].PrivilegeName)
		suite.Equal(string(roles.PrivilegeTypeSupervisor), okResponse.Payload.Privileges[0].PrivilegeType)
	})

}

func (suite *HandlerSuite) TestUpdateRequestedOfficeUserHandler_WithSupervisorPrivilege() {
	suite.Run("test - update requested office user handler with privileges", func() {
		tooRoleName := "Task Ordering Officer"
		tooRoleType := string(roles.RoleTypeTOO)
		supervisorPrivilegeName := "Supervisor"
		supervisorPrivilegeType := string(roles.PrivilegeTypeSupervisor)
		requestedOfficeUser := factory.BuildOfficeUserWithPrivileges(suite.DB(), []factory.Customization{
			{
				Model: models.User{
					Privileges: []roles.Privilege{
						{
							PrivilegeType: roles.PrivilegeTypeSupervisor,
						},
					},
					Roles: []roles.Role{
						{
							RoleType: roles.RoleTypeTOO,
						},
					},
				},
			},
		}, nil)

		officeUser := models.OfficeUser{ID: requestedOfficeUser.ID, FirstName: "Billy", LastName: "Bob", UserID: requestedOfficeUser.UserID, CreatedAt: time.Now(),
			UpdatedAt: time.Now()}

		mockUserRoleAssociator := &mocks.UserRoleAssociator{}
		mockRoleFetcher := &mocks.RoleFetcher{}
		requestedOfficeUserUpdater := &mocks.RequestedOfficeUserUpdater{}
		userPrivilegeAssociator := &mocks.UserPrivilegeAssociator{}

		params := requestedofficeuserop.UpdateRequestedOfficeUserParams{
			HTTPRequest: suite.setupAuthenticatedRequest("PATCH", fmt.Sprintf("/requested_office_users/%s", requestedOfficeUser.ID)),
			Body: &adminmessages.RequestedOfficeUserUpdate{
				Roles: []*adminmessages.OfficeUserRole{
					{
						Name:     &tooRoleName,
						RoleType: &tooRoleType,
					},
				},
				Privileges: []*adminmessages.OfficeUserPrivilege{
					{
						Name:          &supervisorPrivilegeName,
						PrivilegeType: &supervisorPrivilegeType,
					},
				},
			},
			OfficeUserID: strfmt.UUID(requestedOfficeUser.ID.String()),
		}

		requestedOfficeUserUpdater.On("UpdateRequestedOfficeUser",
			mock.AnythingOfType("*appcontext.appContext"),
			mock.Anything,
			mock.Anything,
		).Return(&officeUser, nil, nil).Once()

		mockRoles := roles.Roles{
			roles.Role{
				ID:        uuid.Must(uuid.NewV4()),
				RoleType:  roles.RoleTypeTOO,
				RoleName:  "Task Ordering Officer",
				CreatedAt: time.Now(),
				UpdatedAt: time.Now(),
			},
		}
		mockPrivileges := []roles.Privilege{
			{
				ID:            uuid.Must(uuid.NewV4()),
				PrivilegeType: roles.PrivilegeTypeSupervisor,
				PrivilegeName: "Supervisor",
				CreatedAt:     time.Now(),
				UpdatedAt:     time.Now(),
			},
		}

		mockUserRoleAssociator.On(
			"UpdateUserRoles",
			mock.AnythingOfType("*appcontext.appContext"),
			mock.Anything,
			mock.Anything,
		).Return(nil, nil, nil).Once()

		userPrivilegeAssociator.On(
			"UpdateUserPrivileges",
			mock.AnythingOfType("*appcontext.appContext"),
			mock.Anything,
			mock.Anything,
		).Return(nil, nil, nil).Once()

		userPrivilegeAssociator.On(
			"FetchPrivilegesForUser",
			mock.AnythingOfType("*appcontext.appContext"),
			mock.Anything,
		).Return(mockPrivileges, nil)
		mockRoleFetcher.On(
			"FetchRolesForUser",
			mock.AnythingOfType("*appcontext.appContext"),
			mock.Anything,
		).Return(mockRoles, nil)

		handler := UpdateRequestedOfficeUserHandler{
			suite.NewHandlerConfig(),
			requestedOfficeUserUpdater,
			userPrivilegeAssociator,
			mockUserRoleAssociator,
			mockRoleFetcher,
		}

		response := handler.Handle(params)
		suite.IsType(&requestedofficeuserop.UpdateRequestedOfficeUserOK{}, response)
		okResponse := response.(*requestedofficeuserop.UpdateRequestedOfficeUserOK)
		suite.Equal(officeUser.ID.String(), okResponse.Payload.ID.String())
		suite.Len(okResponse.Payload.Privileges, 1)
		suite.Equal(supervisorPrivilegeName, okResponse.Payload.Privileges[0].PrivilegeName)
		suite.Equal(supervisorPrivilegeType, okResponse.Payload.Privileges[0].PrivilegeType)
	})
}

func (suite *HandlerSuite) TestUpdateRequestedOfficeUserHandlerWithoutOktaAccountCreation() {
	suite.Run("Successful update", func() {
		user := factory.BuildDefaultUser(suite.DB())
		tooRoleName := "Task Ordering Officer"
		tooRoleType := string(roles.RoleTypeTOO)
		tioRoleName := "Task Invoicing Officer"
		tioRoleType := string(roles.RoleTypeTIO)
		requestedOfficeUser := factory.BuildOfficeUserWithRoles(suite.DB(), []factory.Customization{
			{
				Model: models.OfficeUser{
					Active: true,
					UserID: &user.ID,
				},
			},
			{
				Model: models.User{
					Roles: roles.Roles{
						{RoleName: roles.RoleName(tioRoleName),
							RoleType: roles.RoleType(tioRoleType)},
					},
				},
			},
		}, []roles.RoleType{roles.RoleTypeTOO})

		requestedOfficeUser.User.Privileges = []roles.Privilege{
			{
				ID:            uuid.Must(uuid.NewV4()),
				PrivilegeType: roles.PrivilegeTypeSupervisor,
				PrivilegeName: "Supervisor",
				CreatedAt:     time.Now(),
				UpdatedAt:     time.Now(),
			},
		}

		officeUserID := requestedOfficeUser.ID
		officeUser := models.OfficeUser{ID: officeUserID, FirstName: "Billy", LastName: "Bob", UserID: requestedOfficeUser.UserID, CreatedAt: time.Now(),
			UpdatedAt: time.Now()}

		mockUserRoleAssociator := &mocks.UserRoleAssociator{}
		mockRoleFetcher := &mocks.RoleFetcher{}
		requestedOfficeUserUpdater := &mocks.RequestedOfficeUserUpdater{}
		userPrivilegeAssociator := &mocks.UserPrivilegeAssociator{}

		params := requestedofficeuserop.UpdateRequestedOfficeUserParams{
			HTTPRequest: suite.setupAuthenticatedRequest("PATCH", fmt.Sprintf("/requested_office_users/%s", officeUserID)),
			Body: &adminmessages.RequestedOfficeUserUpdate{
				FirstName: &officeUser.FirstName,
				LastName:  &officeUser.LastName,
				Roles: []*adminmessages.OfficeUserRole{
					{
						Name:     &tooRoleName,
						RoleType: &tooRoleType,
					},
				},
			},
			OfficeUserID: strfmt.UUID(officeUserID.String()),
		}

		requestedOfficeUserUpdater.On("UpdateRequestedOfficeUser",
			mock.AnythingOfType("*appcontext.appContext"),
			mock.Anything,
			mock.Anything,
		).Return(&officeUser, nil, nil).Once()

		mockRoles := roles.Roles{
			roles.Role{
				ID:        uuid.Must(uuid.NewV4()),
				RoleType:  roles.RoleTypeTOO,
				RoleName:  "Task Ordering Officer",
				CreatedAt: time.Now(),
				UpdatedAt: time.Now(),
			},
		}

		// Mock roles
		mockUserRoleAssociator.On(
			"UpdateUserRoles",
			mock.AnythingOfType("*appcontext.appContext"),
			mock.Anything,
			mock.Anything,
		).Return(nil, nil, nil).Once()

		mockRoleFetcher.On(
			"FetchRolesForUser",
			mock.AnythingOfType("*appcontext.appContext"),
			mock.Anything,
		).Return(mockRoles, nil)

		handler := UpdateRequestedOfficeUserHandler{
			suite.NewHandlerConfig(),
			requestedOfficeUserUpdater,
			userPrivilegeAssociator,
			mockUserRoleAssociator,
			mockRoleFetcher,
		}

		response := handler.Handle(params)
		suite.IsType(&requestedofficeuserop.UpdateRequestedOfficeUserOK{}, response)
	})
}

func (suite *HandlerSuite) TestUpdateRequestedOfficeUserHandlerWithOktaAccountCreation() {
	suite.Run("Successful okta account creation and update", func() {

		// Build provider
		provider, err := factory.BuildOktaProvider("adminProvider")
		suite.NoError(err)

		// mocking the okta customer group id env variable
		originalGroupID := os.Getenv("OKTA_OFFICE_GROUP_ID")
		os.Setenv("OKTA_OFFICE_GROUP_ID", "notrealofficegroupId")
		defer os.Setenv("OKTA_OFFICE_GROUP_ID", originalGroupID)

		mockAndActivateOktaGETEndpointNoUserNoError(provider)
		mockAndActivateOktaEndpoints(provider, 200)
		mockAndActivateOktaGroupGETEndpointNoError(provider)
		mockAndActivateOktaGroupAddEndpointNoError(provider)

		user := factory.BuildDefaultUser(suite.DB())
		tooRoleName := "Task Ordering Officer"
		tooRoleType := string(roles.RoleTypeTOO)
		tioRoleName := "Task Invoicing Officer"
		tioRoleType := string(roles.RoleTypeTIO)
		requestedOfficeUser := factory.BuildOfficeUserWithRoles(suite.DB(), []factory.Customization{
			{
				Model: models.OfficeUser{
					Active: true,
					UserID: &user.ID,
				},
			},
			{
				Model: models.User{
					Roles: roles.Roles{
						{RoleName: roles.RoleName(tioRoleName),
							RoleType: roles.RoleType(tioRoleType)},
					},
				},
			},
		}, []roles.RoleType{roles.RoleTypeTOO})

		officeUserID := requestedOfficeUser.ID
		officeUser := models.OfficeUser{ID: officeUserID, FirstName: "Billy", LastName: "Bob", UserID: requestedOfficeUser.UserID, CreatedAt: time.Now(),
			UpdatedAt: time.Now()}

		mockUserRoleAssociator := &mocks.UserRoleAssociator{}
		mockRoleFetcher := &mocks.RoleFetcher{}
		requestedOfficeUserUpdater := &mocks.RequestedOfficeUserUpdater{}
		userPrivilegeAssociator := &mocks.UserPrivilegeAssociator{}

		status := "APPROVED"
		email := "example@example.com"
		telephone := "000-000-0000"
		params := requestedofficeuserop.UpdateRequestedOfficeUserParams{
			HTTPRequest: suite.setupAuthenticatedRequest("PATCH", fmt.Sprintf("/requested_office_users/%s", officeUserID)),
			Body: &adminmessages.RequestedOfficeUserUpdate{
				FirstName: &officeUser.FirstName,
				LastName:  &officeUser.LastName,
				Roles: []*adminmessages.OfficeUserRole{
					{
						Name:     &tooRoleName,
						RoleType: &tooRoleType,
					},
				},
				Status:        status,
				Email:         &email,
				Telephone:     &telephone,
				OtherUniqueID: "0000000000",
				Edipi:         "0000000000",
			},
			OfficeUserID: strfmt.UUID(officeUserID.String()),
		}

		defer goth.ClearProviders()
		goth.UseProviders(provider)

		requestedOfficeUserUpdater.On("UpdateRequestedOfficeUser",
			mock.AnythingOfType("*appcontext.appContext"),
			mock.Anything,
			mock.Anything,
		).Return(&officeUser, nil, nil).Once()

		mockRoles := roles.Roles{
			roles.Role{
				ID:        uuid.Must(uuid.NewV4()),
				RoleType:  roles.RoleTypeTOO,
				RoleName:  "Task Ordering Officer",
				CreatedAt: time.Now(),
				UpdatedAt: time.Now(),
			},
		}

		// Mock roles
		mockUserRoleAssociator.On(
			"UpdateUserRoles",
			mock.AnythingOfType("*appcontext.appContext"),
			mock.Anything,
			mock.Anything,
		).Return(nil, nil, nil).Once()

		mockRoleFetcher.On(
			"FetchRolesForUser",
			mock.AnythingOfType("*appcontext.appContext"),
			mock.Anything,
		).Return(mockRoles, nil)

		handler := UpdateRequestedOfficeUserHandler{
			suite.NewHandlerConfig(),
			requestedOfficeUserUpdater,
			userPrivilegeAssociator,
			mockUserRoleAssociator,
			mockRoleFetcher,
		}

		response := handler.Handle(params)
		suite.IsType(&requestedofficeuserop.UpdateRequestedOfficeUserOK{}, response)
	})
}

func (suite *HandlerSuite) TestUpdateRequestedOfficeUserHandlerWithOktaAccountCreationFail() {
	suite.Run("Should fail if an attempt to create an okta account fails", func() {

		// Build provider
		provider, err := factory.BuildOktaProvider("adminProvider")
		suite.NoError(err)

		mockAndActivateOktaGETEndpointNoUserNoError(provider)
		mockAndActivateOktaEndpoints(provider, 500)

		user := factory.BuildDefaultUser(suite.DB())
		tooRoleName := "Task Ordering Officer"
		tooRoleType := string(roles.RoleTypeTOO)
		tioRoleName := "Task Invoicing Officer"
		tioRoleType := string(roles.RoleTypeTIO)
		requestedOfficeUser := factory.BuildOfficeUserWithRoles(suite.DB(), []factory.Customization{
			{
				Model: models.OfficeUser{
					Active: true,
					UserID: &user.ID,
				},
			},
			{
				Model: models.User{
					Roles: roles.Roles{
						{RoleName: roles.RoleName(tioRoleName),
							RoleType: roles.RoleType(tioRoleType)},
					},
				},
			},
		}, []roles.RoleType{roles.RoleTypeTOO})

		officeUserID := requestedOfficeUser.ID
		officeUser := models.OfficeUser{ID: officeUserID, FirstName: "Billy", LastName: "Bob", UserID: requestedOfficeUser.UserID, CreatedAt: time.Now(),
			UpdatedAt: time.Now()}

		mockUserRoleAssociator := &mocks.UserRoleAssociator{}
		mockRoleFetcher := &mocks.RoleFetcher{}
		requestedOfficeUserUpdater := &mocks.RequestedOfficeUserUpdater{}
		userPrivilegeAssociator := &mocks.UserPrivilegeAssociator{}

		status := "APPROVED"
		email := "example@example.com"
		telephone := "000-000-0000"
		params := requestedofficeuserop.UpdateRequestedOfficeUserParams{
			HTTPRequest: suite.setupAuthenticatedRequest("PATCH", fmt.Sprintf("/requested_office_users/%s", officeUserID)),
			Body: &adminmessages.RequestedOfficeUserUpdate{
				FirstName: &officeUser.FirstName,
				LastName:  &officeUser.LastName,
				Roles: []*adminmessages.OfficeUserRole{
					{
						Name:     &tooRoleName,
						RoleType: &tooRoleType,
					},
				},
				Status:        status,
				Email:         &email,
				Telephone:     &telephone,
				OtherUniqueID: "0000000000",
				Edipi:         "0000000000",
			},
			OfficeUserID: strfmt.UUID(officeUserID.String()),
		}

		defer goth.ClearProviders()
		goth.UseProviders(provider)

		requestedOfficeUserUpdater.On("UpdateRequestedOfficeUser",
			mock.AnythingOfType("*appcontext.appContext"),
			mock.Anything,
			mock.Anything,
		).Return(&officeUser, nil, nil).Once()

		mockRoles := roles.Roles{
			roles.Role{
				ID:        uuid.Must(uuid.NewV4()),
				RoleType:  roles.RoleTypeTOO,
				RoleName:  "Task Ordering Officer",
				CreatedAt: time.Now(),
				UpdatedAt: time.Now(),
			},
		}

		// Mock roles
		mockUserRoleAssociator.On(
			"UpdateUserRoles",
			mock.AnythingOfType("*appcontext.appContext"),
			mock.Anything,
			mock.Anything,
		).Return(nil, nil, nil).Once()

		mockRoleFetcher.On(
			"FetchRolesForUser",
			mock.AnythingOfType("*appcontext.appContext"),
			mock.Anything,
		).Return(mockRoles, nil)

		handler := UpdateRequestedOfficeUserHandler{
			suite.NewHandlerConfig(),
			requestedOfficeUserUpdater,
			userPrivilegeAssociator,
			mockUserRoleAssociator,
			mockRoleFetcher,
		}

		response := handler.Handle(params)
		suite.IsType(requestedofficeuserop.NewUpdateRequestedOfficeUserInternalServerError(), response)
	})
}

// Generate and activate Okta endpoints that will be using during the handler
func mockAndActivateOktaEndpoints(provider *okta.Provider, responseCode int) {
	activate := "true"

	createAccountEndpoint := provider.GetCreateAccountURL(activate)
	oktaID := "fakeSub"

	if responseCode == 200 {
		httpmock.RegisterResponder("POST", createAccountEndpoint,
			httpmock.NewStringResponder(200, fmt.Sprintf(`{
		"id": "%s",
		"profile": {
			"firstName": "First",
			"lastName": "Last",
			"email": "email@email.com",
			"login": "email@email.com"
		}
	}`, oktaID)))
	} else if responseCode == 500 {
		httpmock.RegisterResponder("POST", createAccountEndpoint,
			httpmock.NewStringResponder(500, ""))
	}

	httpmock.Activate()
}

func mockAndActivateOktaGETEndpointNoUserNoError(provider *okta.Provider) {
	getUsersEndpoint := provider.GetUsersURL()
	response := "[]"

	httpmock.RegisterResponder("GET", getUsersEndpoint,
		httpmock.NewStringResponder(200, response))
	httpmock.Activate()
}

func mockAndActivateOktaGroupGETEndpointNoError(provider *okta.Provider) {

	oktaID := "fakeSub"
	getGroupsEndpoint := provider.GetUserGroupsURL(oktaID)

	httpmock.RegisterResponder("GET", getGroupsEndpoint,
		httpmock.NewStringResponder(200, `[]`))

	httpmock.Activate()
}

func mockAndActivateOktaGroupAddEndpointNoError(provider *okta.Provider) {

	oktaID := "fakeSub"
	groupID := "notrealofficegroupId"
	addGroupEndpoint := provider.AddUserToGroupURL(groupID, oktaID)

	httpmock.RegisterResponder("PUT", addGroupEndpoint,
		httpmock.NewStringResponder(204, ""))

	httpmock.Activate()
}<|MERGE_RESOLUTION|>--- conflicted
+++ resolved
@@ -523,10 +523,7 @@
 		}
 
 		mockRoleFetcher := &mocks.RoleFetcher{}
-<<<<<<< HEAD
-=======
 		userPrivilegeAssociator := &mocks.UserPrivilegeAssociator{}
->>>>>>> 5f144581
 		mockRoles := roles.Roles{
 			roles.Role{
 				ID:        uuid.Must(uuid.NewV4()),
@@ -546,10 +543,7 @@
 		handler := GetRequestedOfficeUserHandler{
 			suite.NewHandlerConfig(),
 			requestedofficeusers.NewRequestedOfficeUserFetcher(queryBuilder),
-<<<<<<< HEAD
-=======
 			userPrivilegeAssociator,
->>>>>>> 5f144581
 			mockRoleFetcher,
 			query.NewQueryFilter,
 		}
@@ -575,11 +569,8 @@
 		).Return(requestedOfficeUser, nil).Once()
 
 		mockRoleFetcher := &mocks.RoleFetcher{}
-<<<<<<< HEAD
-=======
 		userPrivilegeAssociator := &mocks.UserPrivilegeAssociator{}
 
->>>>>>> 5f144581
 		mockRoles := roles.Roles{
 			roles.Role{
 				ID:        uuid.Must(uuid.NewV4()),
@@ -598,10 +589,7 @@
 		handler := GetRequestedOfficeUserHandler{
 			suite.NewHandlerConfig(),
 			requestedOfficeUserFetcher,
-<<<<<<< HEAD
-=======
 			userPrivilegeAssociator,
->>>>>>> 5f144581
 			mockRoleFetcher,
 			newMockQueryFilterBuilder(&mocks.QueryFilter{}),
 		}
@@ -628,11 +616,8 @@
 		).Return(models.OfficeUser{}, expectedError).Once()
 
 		mockRoleFetcher := &mocks.RoleFetcher{}
-<<<<<<< HEAD
-=======
 		userPrivilegeAssociator := &mocks.UserPrivilegeAssociator{}
 
->>>>>>> 5f144581
 		mockRoles := roles.Roles{
 			roles.Role{
 				ID:        uuid.Must(uuid.NewV4()),
@@ -651,10 +636,7 @@
 		handler := GetRequestedOfficeUserHandler{
 			suite.NewHandlerConfig(),
 			requestedOfficeUserFetcher,
-<<<<<<< HEAD
-=======
 			userPrivilegeAssociator,
->>>>>>> 5f144581
 			mockRoleFetcher,
 			newMockQueryFilterBuilder(&mocks.QueryFilter{}),
 		}
