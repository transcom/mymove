--- conflicted
+++ resolved
@@ -522,12 +522,8 @@
 			OfficeUserID: strfmt.UUID(requestedOfficeUser.ID.String()),
 		}
 
-<<<<<<< HEAD
-		mockRoleAssociator := &mocks.RoleAssociater{}
+		mockRoleAssociator := &mocks.RoleAssociator{}
 		mockPrivilegesAssociator := &mocks.UserPrivilegeAssociator{}
-=======
-		mockRoleAssociator := &mocks.RoleAssociator{}
->>>>>>> 0b50c88e
 		mockRoles := roles.Roles{
 			roles.Role{
 				ID:        uuid.Must(uuid.NewV4()),
@@ -572,12 +568,8 @@
 			mock.Anything,
 		).Return(requestedOfficeUser, nil).Once()
 
-<<<<<<< HEAD
-		mockRoleAssociator := &mocks.RoleAssociater{}
+		mockRoleAssociator := &mocks.RoleAssociator{}
 		userPrivilegeAssociator := &mocks.UserPrivilegeAssociator{}
-=======
-		mockRoleAssociator := &mocks.RoleAssociator{}
->>>>>>> 0b50c88e
 		mockRoles := roles.Roles{
 			roles.Role{
 				ID:        uuid.Must(uuid.NewV4()),
@@ -623,12 +615,8 @@
 			mock.Anything,
 		).Return(models.OfficeUser{}, expectedError).Once()
 
-<<<<<<< HEAD
-		mockRoleAssociator := &mocks.RoleAssociater{}
+		mockRoleAssociator := &mocks.RoleAssociator{}
 		userPrivilegeAssociator := &mocks.UserPrivilegeAssociator{}
-=======
-		mockRoleAssociator := &mocks.RoleAssociator{}
->>>>>>> 0b50c88e
 		mockRoles := roles.Roles{
 			roles.Role{
 				ID:        uuid.Must(uuid.NewV4()),
