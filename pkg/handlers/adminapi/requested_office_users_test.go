package adminapi

import (
	"fmt"
	"net/http"
	"time"

	"github.com/go-openapi/strfmt"
	"github.com/gofrs/uuid"
	"github.com/stretchr/testify/mock"

	"github.com/transcom/mymove/pkg/factory"
	requestedofficeuserop "github.com/transcom/mymove/pkg/gen/adminapi/adminoperations/requested_office_users"
	"github.com/transcom/mymove/pkg/gen/adminmessages"
	"github.com/transcom/mymove/pkg/handlers"
	"github.com/transcom/mymove/pkg/models"
	"github.com/transcom/mymove/pkg/models/roles"
	"github.com/transcom/mymove/pkg/services/mocks"
	"github.com/transcom/mymove/pkg/services/pagination"
	"github.com/transcom/mymove/pkg/services/query"
	requestedofficeusers "github.com/transcom/mymove/pkg/services/requested_office_users"
)

func (suite *HandlerSuite) TestIndexRequestedOfficeUsersHandler() {
	// test that everything is wired up
	suite.Run("requested users result in ok response", func() {
		// building two office user with requested status
		requestedOfficeUsers := models.OfficeUsers{
			factory.BuildOfficeUserWithRoles(suite.DB(), factory.GetTraitRequestedOfficeUser(), []roles.RoleType{roles.RoleTypeQaeCsr}),
			factory.BuildOfficeUserWithRoles(suite.DB(), factory.GetTraitRequestedOfficeUser(), []roles.RoleType{roles.RoleTypeQaeCsr})}
		params := requestedofficeuserop.IndexRequestedOfficeUsersParams{
			HTTPRequest: suite.setupAuthenticatedRequest("GET", "/requested_office_users"),
		}

		queryBuilder := query.NewQueryBuilder()
		handler := IndexRequestedOfficeUsersHandler{
			HandlerConfig:                  suite.HandlerConfig(),
			NewQueryFilter:                 query.NewQueryFilter,
			RequestedOfficeUserListFetcher: requestedofficeusers.NewRequestedOfficeUsersListFetcher(queryBuilder),
			NewPagination:                  pagination.NewPagination,
		}

		response := handler.Handle(params)

		// should get an ok response
		suite.IsType(&requestedofficeuserop.IndexRequestedOfficeUsersOK{}, response)
		okResponse := response.(*requestedofficeuserop.IndexRequestedOfficeUsersOK)
		suite.Len(okResponse.Payload, 2)
		suite.Equal(requestedOfficeUsers[0].ID.String(), okResponse.Payload[0].ID.String())
	})
}

func (suite *HandlerSuite) TestGetRequestedOfficeUserHandler() {
	// test that everything is wired up
	suite.Run("integration test ok response", func() {
		requestedOfficeUser := factory.BuildOfficeUserWithRoles(suite.DB(), factory.GetTraitRequestedOfficeUser(), []roles.RoleType{roles.RoleTypeQaeCsr})
		params := requestedofficeuserop.GetRequestedOfficeUserParams{
			HTTPRequest:  suite.setupAuthenticatedRequest("GET", fmt.Sprintf("/requested_office_users/%s", requestedOfficeUser.ID)),
			OfficeUserID: strfmt.UUID(requestedOfficeUser.ID.String()),
		}

<<<<<<< HEAD
=======
		mockRoleAssociator := &mocks.RoleAssociater{}
		mockRoles := roles.Roles{
			roles.Role{
				ID:        uuid.Must(uuid.NewV4()),
				RoleType:  roles.RoleTypeTOO,
				RoleName:  "Transportation Ordering Officer",
				CreatedAt: time.Now(),
				UpdatedAt: time.Now(),
			},
		}
		mockRoleAssociator.On(
			"FetchRoles",
			mock.AnythingOfType("*appcontext.appContext"),
			mock.Anything,
		).Return(mockRoles, nil)

>>>>>>> 47813c96
		queryBuilder := query.NewQueryBuilder()
		handler := GetRequestedOfficeUserHandler{
			suite.HandlerConfig(),
			requestedofficeusers.NewRequestedOfficeUserFetcher(queryBuilder),
<<<<<<< HEAD
=======
			mockRoleAssociator,
>>>>>>> 47813c96
			query.NewQueryFilter,
		}

		response := handler.Handle(params)

		suite.IsType(&requestedofficeuserop.GetRequestedOfficeUserOK{}, response)
		okResponse := response.(*requestedofficeuserop.GetRequestedOfficeUserOK)
		suite.Equal(requestedOfficeUser.ID.String(), okResponse.Payload.ID.String())
	})

	suite.Run("successful response", func() {
		requestedOfficeUser := factory.BuildOfficeUserWithRoles(suite.DB(), factory.GetTraitRequestedOfficeUser(), []roles.RoleType{roles.RoleTypeQaeCsr})
		params := requestedofficeuserop.GetRequestedOfficeUserParams{
			HTTPRequest:  suite.setupAuthenticatedRequest("GET", fmt.Sprintf("/requested_office_users/%s", requestedOfficeUser.ID)),
			OfficeUserID: strfmt.UUID(requestedOfficeUser.ID.String()),
		}
		requestedOfficeUserFetcher := &mocks.RequestedOfficeUserFetcher{}
		requestedOfficeUserFetcher.On("FetchRequestedOfficeUser",
			mock.AnythingOfType("*appcontext.appContext"),
			mock.Anything,
		).Return(requestedOfficeUser, nil).Once()
<<<<<<< HEAD
		handler := GetRequestedOfficeUserHandler{
			suite.HandlerConfig(),
			requestedOfficeUserFetcher,
=======
		mockRoleAssociator := &mocks.RoleAssociater{}
		mockRoles := roles.Roles{
			roles.Role{
				ID:        uuid.Must(uuid.NewV4()),
				RoleType:  roles.RoleTypeTOO,
				RoleName:  "Transportation Ordering Officer",
				CreatedAt: time.Now(),
				UpdatedAt: time.Now(),
			},
		}
		mockRoleAssociator.On(
			"FetchRoles",
			mock.AnythingOfType("*appcontext.appContext"),
			mock.Anything,
		).Return(mockRoles, nil)

		handler := GetRequestedOfficeUserHandler{
			suite.HandlerConfig(),
			requestedOfficeUserFetcher,
			mockRoleAssociator,
>>>>>>> 47813c96
			newMockQueryFilterBuilder(&mocks.QueryFilter{}),
		}

		response := handler.Handle(params)

		suite.IsType(&requestedofficeuserop.GetRequestedOfficeUserOK{}, response)
		okResponse := response.(*requestedofficeuserop.GetRequestedOfficeUserOK)
		suite.Equal(requestedOfficeUser.ID.String(), okResponse.Payload.ID.String())
	})

	suite.Run("unsuccessful response when fetch fails", func() {
		requestedOfficeUser := factory.BuildOfficeUserWithRoles(suite.DB(), factory.GetTraitRequestedOfficeUser(), []roles.RoleType{roles.RoleTypeQaeCsr})
		params := requestedofficeuserop.GetRequestedOfficeUserParams{
			HTTPRequest:  suite.setupAuthenticatedRequest("GET", fmt.Sprintf("/requested_office_users/%s", requestedOfficeUser.ID)),
			OfficeUserID: strfmt.UUID(requestedOfficeUser.ID.String()),
		}
		expectedError := models.ErrFetchNotFound
		requestedOfficeUserFetcher := &mocks.RequestedOfficeUserFetcher{}
		requestedOfficeUserFetcher.On("FetchRequestedOfficeUser",
			mock.AnythingOfType("*appcontext.appContext"),
			mock.Anything,
		).Return(models.OfficeUser{}, expectedError).Once()
<<<<<<< HEAD
		handler := GetRequestedOfficeUserHandler{
			suite.HandlerConfig(),
			requestedOfficeUserFetcher,
=======

		mockRoleAssociator := &mocks.RoleAssociater{}
		mockRoles := roles.Roles{
			roles.Role{
				ID:        uuid.Must(uuid.NewV4()),
				RoleType:  roles.RoleTypeTOO,
				RoleName:  "Transportation Ordering Officer",
				CreatedAt: time.Now(),
				UpdatedAt: time.Now(),
			},
		}
		mockRoleAssociator.On(
			"FetchRoles",
			mock.AnythingOfType("*appcontext.appContext"),
			mock.Anything,
		).Return(mockRoles, nil)

		handler := GetRequestedOfficeUserHandler{
			suite.HandlerConfig(),
			requestedOfficeUserFetcher,
			mockRoleAssociator,
>>>>>>> 47813c96
			newMockQueryFilterBuilder(&mocks.QueryFilter{}),
		}

		response := handler.Handle(params)

		expectedResponse := &handlers.ErrResponse{
			Code: http.StatusNotFound,
			Err:  expectedError,
		}
		suite.Equal(expectedResponse, response)
	})
}

func (suite *HandlerSuite) TestUpdateRequestedOfficeUserHandler() {
	suite.Run("Successful update", func() {
		user := factory.BuildDefaultUser(suite.DB())
		tooRoleName := "Transportation Ordering Officer"
		tooRoleType := string(roles.RoleTypeTOO)
		tioRoleName := "Transportation Invoicing Officer"
		tioRoleType := string(roles.RoleTypeTIO)
		requestedOfficeUser := factory.BuildOfficeUserWithRoles(suite.DB(), []factory.Customization{
			{
				Model: models.OfficeUser{
					Active: true,
					UserID: &user.ID,
				},
			},
			{
				Model: models.User{
					Roles: roles.Roles{
						{RoleName: roles.RoleName(tioRoleName),
							RoleType: roles.RoleType(tioRoleType)},
					},
				},
			},
		}, []roles.RoleType{roles.RoleTypeTOO})

		officeUserID := requestedOfficeUser.ID
		officeUser := models.OfficeUser{ID: officeUserID, FirstName: "Billy", LastName: "Bob", UserID: requestedOfficeUser.UserID, CreatedAt: time.Now(),
			UpdatedAt: time.Now()}

		mockUserRoleAssociator := &mocks.UserRoleAssociator{}
		mockRoleAssociator := &mocks.RoleAssociater{}
		requestedOfficeUserUpdater := &mocks.RequestedOfficeUserUpdater{}

		params := requestedofficeuserop.UpdateRequestedOfficeUserParams{
			HTTPRequest: suite.setupAuthenticatedRequest("PATCH", fmt.Sprintf("/requested_office_users/%s", officeUserID)),
			Body: &adminmessages.RequestedOfficeUserUpdate{
				FirstName: &officeUser.FirstName,
				LastName:  &officeUser.LastName,
				Roles: []*adminmessages.OfficeUserRole{
					{
						Name:     &tooRoleName,
						RoleType: &tooRoleType,
					},
				},
			},
			OfficeUserID: strfmt.UUID(officeUserID.String()),
		}

		requestedOfficeUserUpdater.On("UpdateRequestedOfficeUser",
			mock.AnythingOfType("*appcontext.appContext"),
			mock.Anything,
			mock.Anything,
		).Return(&officeUser, nil, nil).Once()

		mockRoles := roles.Roles{
			roles.Role{
				ID:        uuid.Must(uuid.NewV4()),
				RoleType:  roles.RoleTypeTOO,
				RoleName:  "Transportation Ordering Officer",
				CreatedAt: time.Now(),
				UpdatedAt: time.Now(),
			},
		}

		// Mock roles
		mockUserRoleAssociator.On(
			"UpdateUserRoles",
			mock.AnythingOfType("*appcontext.appContext"),
			mock.Anything,
			mock.Anything,
		).Return(nil, nil).Once()

		mockRoleAssociator.On(
			"FetchRoles",
			mock.AnythingOfType("*appcontext.appContext"),
			mock.Anything,
		).Return(mockRoles, nil)

		handler := UpdateRequestedOfficeUserHandler{
			suite.HandlerConfig(),
			requestedOfficeUserUpdater,
			mockUserRoleAssociator,
			mockRoleAssociator,
		}

		response := handler.Handle(params)
		suite.IsType(&requestedofficeuserop.UpdateRequestedOfficeUserOK{}, response)
	})
}<|MERGE_RESOLUTION|>--- conflicted
+++ resolved
@@ -59,33 +59,27 @@
 			OfficeUserID: strfmt.UUID(requestedOfficeUser.ID.String()),
 		}
 
-<<<<<<< HEAD
-=======
-		mockRoleAssociator := &mocks.RoleAssociater{}
-		mockRoles := roles.Roles{
-			roles.Role{
-				ID:        uuid.Must(uuid.NewV4()),
-				RoleType:  roles.RoleTypeTOO,
-				RoleName:  "Transportation Ordering Officer",
-				CreatedAt: time.Now(),
-				UpdatedAt: time.Now(),
-			},
-		}
-		mockRoleAssociator.On(
-			"FetchRoles",
-			mock.AnythingOfType("*appcontext.appContext"),
-			mock.Anything,
-		).Return(mockRoles, nil)
-
->>>>>>> 47813c96
+		mockRoleAssociator := &mocks.RoleAssociater{}
+		mockRoles := roles.Roles{
+			roles.Role{
+				ID:        uuid.Must(uuid.NewV4()),
+				RoleType:  roles.RoleTypeTOO,
+				RoleName:  "Transportation Ordering Officer",
+				CreatedAt: time.Now(),
+				UpdatedAt: time.Now(),
+			},
+		}
+		mockRoleAssociator.On(
+			"FetchRoles",
+			mock.AnythingOfType("*appcontext.appContext"),
+			mock.Anything,
+		).Return(mockRoles, nil)
+
 		queryBuilder := query.NewQueryBuilder()
 		handler := GetRequestedOfficeUserHandler{
 			suite.HandlerConfig(),
 			requestedofficeusers.NewRequestedOfficeUserFetcher(queryBuilder),
-<<<<<<< HEAD
-=======
-			mockRoleAssociator,
->>>>>>> 47813c96
+			mockRoleAssociator,
 			query.NewQueryFilter,
 		}
 
@@ -107,32 +101,26 @@
 			mock.AnythingOfType("*appcontext.appContext"),
 			mock.Anything,
 		).Return(requestedOfficeUser, nil).Once()
-<<<<<<< HEAD
+		mockRoleAssociator := &mocks.RoleAssociater{}
+		mockRoles := roles.Roles{
+			roles.Role{
+				ID:        uuid.Must(uuid.NewV4()),
+				RoleType:  roles.RoleTypeTOO,
+				RoleName:  "Transportation Ordering Officer",
+				CreatedAt: time.Now(),
+				UpdatedAt: time.Now(),
+			},
+		}
+		mockRoleAssociator.On(
+			"FetchRoles",
+			mock.AnythingOfType("*appcontext.appContext"),
+			mock.Anything,
+		).Return(mockRoles, nil)
+
 		handler := GetRequestedOfficeUserHandler{
 			suite.HandlerConfig(),
 			requestedOfficeUserFetcher,
-=======
-		mockRoleAssociator := &mocks.RoleAssociater{}
-		mockRoles := roles.Roles{
-			roles.Role{
-				ID:        uuid.Must(uuid.NewV4()),
-				RoleType:  roles.RoleTypeTOO,
-				RoleName:  "Transportation Ordering Officer",
-				CreatedAt: time.Now(),
-				UpdatedAt: time.Now(),
-			},
-		}
-		mockRoleAssociator.On(
-			"FetchRoles",
-			mock.AnythingOfType("*appcontext.appContext"),
-			mock.Anything,
-		).Return(mockRoles, nil)
-
-		handler := GetRequestedOfficeUserHandler{
-			suite.HandlerConfig(),
-			requestedOfficeUserFetcher,
-			mockRoleAssociator,
->>>>>>> 47813c96
+			mockRoleAssociator,
 			newMockQueryFilterBuilder(&mocks.QueryFilter{}),
 		}
 
@@ -155,33 +143,27 @@
 			mock.AnythingOfType("*appcontext.appContext"),
 			mock.Anything,
 		).Return(models.OfficeUser{}, expectedError).Once()
-<<<<<<< HEAD
+
+		mockRoleAssociator := &mocks.RoleAssociater{}
+		mockRoles := roles.Roles{
+			roles.Role{
+				ID:        uuid.Must(uuid.NewV4()),
+				RoleType:  roles.RoleTypeTOO,
+				RoleName:  "Transportation Ordering Officer",
+				CreatedAt: time.Now(),
+				UpdatedAt: time.Now(),
+			},
+		}
+		mockRoleAssociator.On(
+			"FetchRoles",
+			mock.AnythingOfType("*appcontext.appContext"),
+			mock.Anything,
+		).Return(mockRoles, nil)
+
 		handler := GetRequestedOfficeUserHandler{
 			suite.HandlerConfig(),
 			requestedOfficeUserFetcher,
-=======
-
-		mockRoleAssociator := &mocks.RoleAssociater{}
-		mockRoles := roles.Roles{
-			roles.Role{
-				ID:        uuid.Must(uuid.NewV4()),
-				RoleType:  roles.RoleTypeTOO,
-				RoleName:  "Transportation Ordering Officer",
-				CreatedAt: time.Now(),
-				UpdatedAt: time.Now(),
-			},
-		}
-		mockRoleAssociator.On(
-			"FetchRoles",
-			mock.AnythingOfType("*appcontext.appContext"),
-			mock.Anything,
-		).Return(mockRoles, nil)
-
-		handler := GetRequestedOfficeUserHandler{
-			suite.HandlerConfig(),
-			requestedOfficeUserFetcher,
-			mockRoleAssociator,
->>>>>>> 47813c96
+			mockRoleAssociator,
 			newMockQueryFilterBuilder(&mocks.QueryFilter{}),
 		}
 
