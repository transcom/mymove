package adminapi

import (
	"fmt"
	"net/http"
	"net/http/httptest"
	"os"
	"time"

	"github.com/go-openapi/strfmt"
	"github.com/gofrs/uuid"
	"github.com/jarcoal/httpmock"
	"github.com/markbates/goth"
	"github.com/stretchr/testify/mock"

	"github.com/transcom/mymove/pkg/auth"
	"github.com/transcom/mymove/pkg/factory"
	requestedofficeuserop "github.com/transcom/mymove/pkg/gen/adminapi/adminoperations/requested_office_users"
	"github.com/transcom/mymove/pkg/gen/adminmessages"
	"github.com/transcom/mymove/pkg/handlers"
	"github.com/transcom/mymove/pkg/handlers/authentication/okta"
	"github.com/transcom/mymove/pkg/models"
	"github.com/transcom/mymove/pkg/models/roles"
	notificationMocks "github.com/transcom/mymove/pkg/notifications/mocks"
	"github.com/transcom/mymove/pkg/services/mocks"
	"github.com/transcom/mymove/pkg/services/pagination"
	"github.com/transcom/mymove/pkg/services/query"
	requestedofficeusers "github.com/transcom/mymove/pkg/services/requested_office_users"
)

func (suite *HandlerSuite) TestIndexRequestedOfficeUsersHandler() {
	suite.Run("requested users result in ok response", func() {
		requestedOfficeUsers := models.OfficeUsers{
			factory.BuildOfficeUserWithRoles(suite.DB(), factory.GetTraitRequestedOfficeUser(), []roles.RoleType{roles.RoleTypeQae}),
			factory.BuildOfficeUserWithRoles(suite.DB(), factory.GetTraitRequestedOfficeUser(), []roles.RoleType{roles.RoleTypeQae})}
		params := requestedofficeuserop.IndexRequestedOfficeUsersParams{
			HTTPRequest: suite.setupAuthenticatedRequest("GET", "/requested_office_users"),
		}

		queryBuilder := query.NewQueryBuilder()
		handler := IndexRequestedOfficeUsersHandler{
			HandlerConfig:                  suite.NewHandlerConfig(),
			NewQueryFilter:                 query.NewQueryFilter,
			RequestedOfficeUserListFetcher: requestedofficeusers.NewRequestedOfficeUsersListFetcher(queryBuilder),
			NewPagination:                  pagination.NewPagination,
		}

		response := handler.Handle(params)

		suite.IsType(&requestedofficeuserop.IndexRequestedOfficeUsersOK{}, response)
		okResponse := response.(*requestedofficeuserop.IndexRequestedOfficeUsersOK)
		suite.Len(okResponse.Payload, 2)
		requestedOfficeUser1Id := requestedOfficeUsers[0].ID.String()
		requestedOfficeUser2Id := requestedOfficeUsers[1].ID.String()
		payloadRequestedUser1Id := okResponse.Payload[0].ID.String()
		payloadRequestedUser2Id := okResponse.Payload[1].ID.String()

		// requested office users should exist in response no matter the ordering that has been applied
		user1ExistsInResponse := requestedOfficeUser1Id == payloadRequestedUser1Id || requestedOfficeUser1Id == payloadRequestedUser2Id
		user2ExistsInResponse := requestedOfficeUser2Id == payloadRequestedUser1Id || requestedOfficeUser2Id == payloadRequestedUser2Id
		suite.True(user1ExistsInResponse)
		suite.True(user2ExistsInResponse)
	})

	suite.Run("able to search by name and filter", func() {
		status := models.OfficeUserStatusREQUESTED
		createdAt := time.Date(2007, 03, 05, 1, 1, 1, 1, time.Local)
		createdAt2 := time.Date(2006, 03, 07, 1, 1, 1, 1, time.Local)
		transportationOffice := factory.BuildTransportationOffice(suite.DB(), []factory.Customization{
			{
				Model: models.TransportationOffice{
					Name: "JPPO Test Office",
				},
			},
		}, []factory.Trait{})
		transportationOffice2 := factory.BuildTransportationOffice(suite.DB(), []factory.Customization{
			{
				Model: models.TransportationOffice{
					Name: "PPO Rome Test Office",
				},
			},
		}, nil)
		factory.BuildOfficeUserWithRoles(suite.DB(), []factory.Customization{
			{
				Model: models.OfficeUser{
					FirstName:              "Angelina",
					LastName:               "Jolie",
					Email:                  "laraCroft@mail.mil",
					Status:                 &status,
					TransportationOfficeID: transportationOffice2.ID,
					CreatedAt:              createdAt2,
				},
			},
		}, []roles.RoleType{roles.RoleTypeTOO})
		factory.BuildOfficeUserWithRoles(suite.DB(), []factory.Customization{
			{
				Model: models.OfficeUser{
					FirstName:              "Billy",
					LastName:               "Bob",
					Email:                  "bigBob@mail.mil",
					Status:                 &status,
					TransportationOfficeID: transportationOffice2.ID,
					CreatedAt:              createdAt2,
				},
			},
		}, []roles.RoleType{roles.RoleTypeTIO})
		factory.BuildOfficeUserWithRoles(suite.DB(), []factory.Customization{
			{
				Model: models.OfficeUser{
					FirstName:              "Nick",
					LastName:               "Cage",
					Email:                  "conAirKilluh@mail.mil",
					Status:                 &status,
					TransportationOfficeID: transportationOffice2.ID,
					CreatedAt:              createdAt2,
				},
			},
		}, []roles.RoleType{roles.RoleTypeServicesCounselor})
		factory.BuildOfficeUserWithRoles(suite.DB(), []factory.Customization{
			{
				Model: models.OfficeUser{
					FirstName:              "Nick",
					LastName:               "Cage",
					Email:                  "conAirKilluh2@mail.mil",
					Status:                 &status,
					TransportationOfficeID: transportationOffice.ID,
					CreatedAt:              createdAt,
				},
			},
			{
				Model:    transportationOffice,
				LinkOnly: true,
				Type:     &factory.TransportationOffices.CounselingOffice,
			},
		}, []roles.RoleType{roles.RoleTypeServicesCounselor})

		// partial search
		nameSearch := "ic"
		filterJSON := fmt.Sprintf("{\"search\":\"%s\"}", nameSearch)
		params := requestedofficeuserop.IndexRequestedOfficeUsersParams{
			HTTPRequest: suite.setupAuthenticatedRequest("GET", "/requested_office_users"),
			Filter:      &filterJSON,
		}

		queryBuilder := query.NewQueryBuilder()
		handler := IndexRequestedOfficeUsersHandler{
			HandlerConfig:                  suite.NewHandlerConfig(),
			NewQueryFilter:                 query.NewQueryFilter,
			RequestedOfficeUserListFetcher: requestedofficeusers.NewRequestedOfficeUsersListFetcher(queryBuilder),
			NewPagination:                  pagination.NewPagination,
		}

		response := handler.Handle(params)

		suite.IsType(&requestedofficeuserop.IndexRequestedOfficeUsersOK{}, response)
		okResponse := response.(*requestedofficeuserop.IndexRequestedOfficeUsersOK)
		suite.Len(okResponse.Payload, 2)
		suite.Contains(*okResponse.Payload[0].FirstName, nameSearch)
		suite.Contains(*okResponse.Payload[1].FirstName, nameSearch)

		// email search
		emailSearch := "AirKilluh2"
		filterJSON = fmt.Sprintf("{\"email\":\"%s\"}", emailSearch)
		params = requestedofficeuserop.IndexRequestedOfficeUsersParams{
			HTTPRequest: suite.setupAuthenticatedRequest("GET", "/requested_office_users"),
			Filter:      &filterJSON,
		}
		response = handler.Handle(params)

		suite.IsType(&requestedofficeuserop.IndexRequestedOfficeUsersOK{}, response)
		okResponse = response.(*requestedofficeuserop.IndexRequestedOfficeUsersOK)
		suite.Len(okResponse.Payload, 1)
		suite.Contains(*okResponse.Payload[0].Email, emailSearch)

		// firstName search
		firstSearch := "Angel"
		filterJSON = fmt.Sprintf("{\"firstName\":\"%s\"}", firstSearch)
		params = requestedofficeuserop.IndexRequestedOfficeUsersParams{
			HTTPRequest: suite.setupAuthenticatedRequest("GET", "/requested_office_users"),
			Filter:      &filterJSON,
		}
		response = handler.Handle(params)

		suite.IsType(&requestedofficeuserop.IndexRequestedOfficeUsersOK{}, response)
		okResponse = response.(*requestedofficeuserop.IndexRequestedOfficeUsersOK)
		suite.Len(okResponse.Payload, 1)
		suite.Contains(*okResponse.Payload[0].FirstName, firstSearch)

		// lastName search
		lastSearch := "Jo"
		filterJSON = fmt.Sprintf("{\"lastName\":\"%s\"}", lastSearch)
		params = requestedofficeuserop.IndexRequestedOfficeUsersParams{
			HTTPRequest: suite.setupAuthenticatedRequest("GET", "/requested_office_users"),
			Filter:      &filterJSON,
		}
		response = handler.Handle(params)

		suite.IsType(&requestedofficeuserop.IndexRequestedOfficeUsersOK{}, response)
		okResponse = response.(*requestedofficeuserop.IndexRequestedOfficeUsersOK)
		suite.Len(okResponse.Payload, 1)
		suite.Contains(*okResponse.Payload[0].LastName, lastSearch)

		// transportation office search
		filterJSON = "{\"office\":\"JP\"}"
		params = requestedofficeuserop.IndexRequestedOfficeUsersParams{
			HTTPRequest: suite.setupAuthenticatedRequest("GET", "/requested_office_users"),
			Filter:      &filterJSON,
		}
		response = handler.Handle(params)

		suite.IsType(&requestedofficeuserop.IndexRequestedOfficeUsersOK{}, response)
		okResponse = response.(*requestedofficeuserop.IndexRequestedOfficeUsersOK)
		suite.Len(okResponse.Payload, 1)
		suite.Equal(strfmt.UUID(transportationOffice.ID.String()), *okResponse.Payload[0].TransportationOfficeID)

		// requestedOn search
		requestedOnSearch := "5"
		filterJSON = fmt.Sprintf("{\"requestedOn\":\"%s\"}", requestedOnSearch)
		params = requestedofficeuserop.IndexRequestedOfficeUsersParams{
			HTTPRequest: suite.setupAuthenticatedRequest("GET", "/requested_office_users"),
			Filter:      &filterJSON,
		}
		response = handler.Handle(params)

		suite.IsType(&requestedofficeuserop.IndexRequestedOfficeUsersOK{}, response)
		okResponse = response.(*requestedofficeuserop.IndexRequestedOfficeUsersOK)
		suite.Equal(1, len(okResponse.Payload))
		suite.Contains(okResponse.Payload[0].CreatedAt.String(), requestedOnSearch)

		// roles search
		roleSearch := "Counselor"
		filterJSON = fmt.Sprintf("{\"roles\":\"%s\"}", roleSearch)
		params = requestedofficeuserop.IndexRequestedOfficeUsersParams{
			HTTPRequest: suite.setupAuthenticatedRequest("GET", "/requested_office_users"),
			Filter:      &filterJSON,
		}
		response = handler.Handle(params)

		suite.IsType(&requestedofficeuserop.IndexRequestedOfficeUsersOK{}, response)
		okResponse = response.(*requestedofficeuserop.IndexRequestedOfficeUsersOK)
		suite.Len(okResponse.Payload, 2)
		suite.Contains(*okResponse.Payload[0].Roles[0].RoleName, roleSearch)
		suite.Contains(*okResponse.Payload[1].Roles[0].RoleName, roleSearch)

	})

	suite.Run("test the return of sorted requested office users in asc order", func() {
		requestedStatus := models.OfficeUserStatusREQUESTED
		officeUser1 := factory.BuildOfficeUserWithRoles(suite.DB(), []factory.Customization{
			{
				Model: models.OfficeUser{
					FirstName: "Angelina",
					LastName:  "Jolie",
					Email:     "laraCroft@mail.mil",
					Status:    &requestedStatus,
				},
			},
			{
				Model: models.TransportationOffice{
					Name: "PPPO Kirtland AFB - USAF",
				},
			},
		}, []roles.RoleType{roles.RoleTypeTOO})
		officeUser2 := factory.BuildOfficeUserWithRoles(suite.DB(), []factory.Customization{
			{
				Model: models.OfficeUser{
					FirstName: "Billy",
					LastName:  "Bob",
					Email:     "bigBob@mail.mil",
					Status:    &requestedStatus,
				},
			},
			{
				Model: models.TransportationOffice{
					Name: "PPPO Fort Knox - USA",
				},
			},
		}, []roles.RoleType{roles.RoleTypeTIO})
		officeUser3 := factory.BuildOfficeUserWithRoles(suite.DB(), []factory.Customization{
			{
				Model: models.OfficeUser{
					FirstName: "Nick",
					LastName:  "Cage",
					Email:     "conAirKilluh@mail.mil",
					Status:    &requestedStatus,
				},
			},
			{
				Model: models.TransportationOffice{
					Name: "PPPO Detroit Arsenal - USA",
				},
			},
		}, []roles.RoleType{roles.RoleTypeServicesCounselor})

		sortColumn := "transportation_office_id"
		params := requestedofficeuserop.IndexRequestedOfficeUsersParams{
			HTTPRequest: suite.setupAuthenticatedRequest("GET", "/requested_office_users"),
			Sort:        &sortColumn,
			Order:       models.BoolPointer(true),
		}

		queryBuilder := query.NewQueryBuilder()
		handler := IndexRequestedOfficeUsersHandler{
			HandlerConfig:                  suite.NewHandlerConfig(),
			NewQueryFilter:                 query.NewQueryFilter,
			RequestedOfficeUserListFetcher: requestedofficeusers.NewRequestedOfficeUsersListFetcher(queryBuilder),
			NewPagination:                  pagination.NewPagination,
		}

		response := handler.Handle(params)

		suite.IsType(&requestedofficeuserop.IndexRequestedOfficeUsersOK{}, response)
		okResponse := response.(*requestedofficeuserop.IndexRequestedOfficeUsersOK)
		suite.Len(okResponse.Payload, 3)
		suite.Equal(officeUser3.ID.String(), okResponse.Payload[0].ID.String())
		suite.Equal(officeUser2.ID.String(), okResponse.Payload[1].ID.String())
		suite.Equal(officeUser1.ID.String(), okResponse.Payload[2].ID.String())

		// sort by transportation office name in desc order
		sortColumn = "transportation_office_id"
		params = requestedofficeuserop.IndexRequestedOfficeUsersParams{
			HTTPRequest: suite.setupAuthenticatedRequest("GET", "/requested_office_users"),
			Sort:        &sortColumn,
			Order:       models.BoolPointer(false),
		}

		queryBuilder = query.NewQueryBuilder()
		handler = IndexRequestedOfficeUsersHandler{
			HandlerConfig:                  suite.NewHandlerConfig(),
			NewQueryFilter:                 query.NewQueryFilter,
			RequestedOfficeUserListFetcher: requestedofficeusers.NewRequestedOfficeUsersListFetcher(queryBuilder),
			NewPagination:                  pagination.NewPagination,
		}

		response = handler.Handle(params)

		suite.IsType(&requestedofficeuserop.IndexRequestedOfficeUsersOK{}, response)
		okResponse = response.(*requestedofficeuserop.IndexRequestedOfficeUsersOK)
		suite.Len(okResponse.Payload, 3)
		suite.Equal(officeUser1.ID.String(), okResponse.Payload[0].ID.String())
		suite.Equal(officeUser2.ID.String(), okResponse.Payload[1].ID.String())
		suite.Equal(officeUser3.ID.String(), okResponse.Payload[2].ID.String())

		// sort by first name in asc order
		sortColumn = "first_name"
		params = requestedofficeuserop.IndexRequestedOfficeUsersParams{
			HTTPRequest: suite.setupAuthenticatedRequest("GET", "/requested_office_users"),
			Sort:        &sortColumn,
			Order:       models.BoolPointer(true),
		}

		queryBuilder = query.NewQueryBuilder()
		handler = IndexRequestedOfficeUsersHandler{
			HandlerConfig:                  suite.NewHandlerConfig(),
			NewQueryFilter:                 query.NewQueryFilter,
			RequestedOfficeUserListFetcher: requestedofficeusers.NewRequestedOfficeUsersListFetcher(queryBuilder),
			NewPagination:                  pagination.NewPagination,
		}

		response = handler.Handle(params)

		suite.IsType(&requestedofficeuserop.IndexRequestedOfficeUsersOK{}, response)
		okResponse = response.(*requestedofficeuserop.IndexRequestedOfficeUsersOK)
		suite.Len(okResponse.Payload, 3)
		suite.Equal(officeUser1.ID.String(), okResponse.Payload[0].ID.String())
		suite.Equal(officeUser2.ID.String(), okResponse.Payload[1].ID.String())
		suite.Equal(officeUser3.ID.String(), okResponse.Payload[2].ID.String())
	})

	suite.Run("able to search by transportation office", func() {
		transportationOffice := factory.BuildTransportationOffice(suite.DB(), []factory.Customization{
			{
				Model: models.TransportationOffice{
					Name: "Tinker",
				},
			},
		}, nil)
		requestedStatus := models.OfficeUserStatusREQUESTED
		officeUser1 := factory.BuildOfficeUserWithRoles(suite.DB(), []factory.Customization{
			{
				Model: models.OfficeUser{
					TransportationOfficeID: transportationOffice.ID,
					Status:                 &requestedStatus,
				},
			},
			{
				Model:    transportationOffice,
				LinkOnly: true,
				Type:     &factory.TransportationOffices.CounselingOffice,
			},
		}, []roles.RoleType{roles.RoleTypeServicesCounselor})
		factory.BuildOfficeUserWithRoles(suite.DB(), factory.GetTraitRequestedOfficeUser(), []roles.RoleType{roles.RoleTypeTOO})
		factory.BuildOfficeUserWithRoles(suite.DB(), factory.GetTraitRequestedOfficeUser(), []roles.RoleType{roles.RoleTypeTIO})

		filterJSON := "{\"office\":\"Tinker\"}"
		params := requestedofficeuserop.IndexRequestedOfficeUsersParams{
			HTTPRequest: suite.setupAuthenticatedRequest("GET", "/requested_office_users"),
			Filter:      &filterJSON,
		}

		queryBuilder := query.NewQueryBuilder()
		handler := IndexRequestedOfficeUsersHandler{
			HandlerConfig:                  suite.NewHandlerConfig(),
			NewQueryFilter:                 query.NewQueryFilter,
			RequestedOfficeUserListFetcher: requestedofficeusers.NewRequestedOfficeUsersListFetcher(queryBuilder),
			NewPagination:                  pagination.NewPagination,
		}

		response := handler.Handle(params)

		suite.IsType(&requestedofficeuserop.IndexRequestedOfficeUsersOK{}, response)
		okResponse := response.(*requestedofficeuserop.IndexRequestedOfficeUsersOK)
		suite.Len(okResponse.Payload, 1)
		suite.Equal(officeUser1.ID.String(), okResponse.Payload[0].ID.String())
	})

	suite.Run("able to search by role", func() {
		requestedStatus := models.OfficeUserStatusREQUESTED
		officeUser1 := factory.BuildOfficeUserWithRoles(suite.DB(), []factory.Customization{
			{
				Model: models.OfficeUser{
					Status: &requestedStatus,
				},
			},
		}, []roles.RoleType{roles.RoleTypeServicesCounselor})

		filterJSON := "{\"rolesSearch\":\"services\"}"
		params := requestedofficeuserop.IndexRequestedOfficeUsersParams{
			HTTPRequest: suite.setupAuthenticatedRequest("GET", "/requested_office_users"),
			Filter:      &filterJSON,
		}

		queryBuilder := query.NewQueryBuilder()
		handler := IndexRequestedOfficeUsersHandler{
			HandlerConfig:                  suite.NewHandlerConfig(),
			NewQueryFilter:                 query.NewQueryFilter,
			RequestedOfficeUserListFetcher: requestedofficeusers.NewRequestedOfficeUsersListFetcher(queryBuilder),
			NewPagination:                  pagination.NewPagination,
		}

		response := handler.Handle(params)

		suite.IsType(&requestedofficeuserop.IndexRequestedOfficeUsersOK{}, response)
		okResponse := response.(*requestedofficeuserop.IndexRequestedOfficeUsersOK)
		suite.Len(okResponse.Payload, 1)
		suite.Equal(officeUser1.ID.String(), okResponse.Payload[0].ID.String())
	})

	suite.Run("return error when querying for unhandled data", func() {
		requestedStatus := models.OfficeUserStatusREQUESTED
		factory.BuildOfficeUserWithRoles(suite.DB(), []factory.Customization{
			{
				Model: models.OfficeUser{
					Status: &requestedStatus,
				},
			},
		}, []roles.RoleType{roles.RoleTypeServicesCounselor})

		sortColumn := "unknown_column"
		params := requestedofficeuserop.IndexRequestedOfficeUsersParams{
			HTTPRequest: suite.setupAuthenticatedRequest("GET", "/requested_office_users"),
			Sort:        &sortColumn,
			Order:       models.BoolPointer(true),
		}

		queryBuilder := query.NewQueryBuilder()
		handler := IndexRequestedOfficeUsersHandler{
			HandlerConfig:                  suite.NewHandlerConfig(),
			NewQueryFilter:                 query.NewQueryFilter,
			RequestedOfficeUserListFetcher: requestedofficeusers.NewRequestedOfficeUsersListFetcher(queryBuilder),
			NewPagination:                  pagination.NewPagination,
		}

		response := handler.Handle(params)

		suite.IsType(&handlers.ErrResponse{}, response)
		errResponse := response.(*handlers.ErrResponse)
		suite.Equal(http.StatusInternalServerError, errResponse.Code)
		errMsg := errResponse.Err.Error()
		suite.Equal(errMsg, "Unhandled data error encountered")
	})

	suite.Run("should error when a param filter format is incorrect", func() {
		requestedStatus := models.OfficeUserStatusREQUESTED
		factory.BuildOfficeUserWithRoles(suite.DB(), []factory.Customization{
			{
				Model: models.OfficeUser{
					Status: &requestedStatus,
				},
			},
		}, []roles.RoleType{roles.RoleTypeServicesCounselor})

		// Invalid format for filter params
		filterJSON := "test{\"unknown\":\"value\"}test"
		params := requestedofficeuserop.IndexRequestedOfficeUsersParams{
			HTTPRequest: suite.setupAuthenticatedRequest("GET", "/requested_office_users"),
			Filter:      &filterJSON,
		}

		queryBuilder := query.NewQueryBuilder()
		handler := IndexRequestedOfficeUsersHandler{
			HandlerConfig:                  suite.NewHandlerConfig(),
			NewQueryFilter:                 query.NewQueryFilter,
			RequestedOfficeUserListFetcher: requestedofficeusers.NewRequestedOfficeUsersListFetcher(queryBuilder),
			NewPagination:                  pagination.NewPagination,
		}

		response := handler.Handle(params)

		expectedError := models.ErrInvalidFilterFormat
		expectedResponse := &handlers.ErrResponse{
			Code: http.StatusInternalServerError,
			Err:  expectedError,
		}

		suite.Equal(expectedResponse, response)
	})
}

func (suite *HandlerSuite) TestGetRequestedOfficeUserHandler() {
	suite.Run("integration test ok response", func() {
		requestedOfficeUser := factory.BuildOfficeUserWithRoles(suite.DB(), factory.GetTraitRequestedOfficeUser(), []roles.RoleType{roles.RoleTypeQae})
		params := requestedofficeuserop.GetRequestedOfficeUserParams{
			HTTPRequest:  suite.setupAuthenticatedRequest("GET", fmt.Sprintf("/requested_office_users/%s", requestedOfficeUser.ID)),
			OfficeUserID: strfmt.UUID(requestedOfficeUser.ID.String()),
		}

		mockRoleFetcher := &mocks.RoleFetcher{}
		userPrivilegeAssociator := &mocks.UserPrivilegeAssociator{}
		mockRoles := roles.Roles{
			roles.Role{
				ID:        uuid.Must(uuid.NewV4()),
				RoleType:  roles.RoleTypeTOO,
				RoleName:  "Task Ordering Officer",
				CreatedAt: time.Now(),
				UpdatedAt: time.Now(),
			},
		}
		mockRoleFetcher.On(
			"FetchRolesForUser",
			mock.AnythingOfType("*appcontext.appContext"),
			mock.Anything,
		).Return(mockRoles, nil)

		queryBuilder := query.NewQueryBuilder()
		handler := GetRequestedOfficeUserHandler{
			suite.NewHandlerConfig(),
			requestedofficeusers.NewRequestedOfficeUserFetcher(queryBuilder),
			userPrivilegeAssociator,
			mockRoleFetcher,
			query.NewQueryFilter,
		}

		response := handler.Handle(params)

		suite.IsType(&requestedofficeuserop.GetRequestedOfficeUserOK{}, response)
		okResponse := response.(*requestedofficeuserop.GetRequestedOfficeUserOK)
		suite.Equal(requestedOfficeUser.ID.String(), okResponse.Payload.ID.String())
	})

	suite.Run("successful response", func() {
		requestedOfficeUser := factory.BuildOfficeUserWithRoles(suite.DB(), factory.GetTraitRequestedOfficeUser(), []roles.RoleType{roles.RoleTypeQae})
		params := requestedofficeuserop.GetRequestedOfficeUserParams{
			HTTPRequest:  suite.setupAuthenticatedRequest("GET", fmt.Sprintf("/requested_office_users/%s", requestedOfficeUser.ID)),
			OfficeUserID: strfmt.UUID(requestedOfficeUser.ID.String()),
		}

		requestedOfficeUserFetcher := &mocks.RequestedOfficeUserFetcher{}
		requestedOfficeUserFetcher.On("FetchRequestedOfficeUser",
			mock.AnythingOfType("*appcontext.appContext"),
			mock.Anything,
		).Return(requestedOfficeUser, nil).Once()

		mockRoleFetcher := &mocks.RoleFetcher{}
		userPrivilegeAssociator := &mocks.UserPrivilegeAssociator{}

		mockRoles := roles.Roles{
			roles.Role{
				ID:        uuid.Must(uuid.NewV4()),
				RoleType:  roles.RoleTypeTOO,
				RoleName:  "Task Ordering Officer",
				CreatedAt: time.Now(),
				UpdatedAt: time.Now(),
			},
		}
		mockRoleFetcher.On(
			"FetchRolesForUser",
			mock.AnythingOfType("*appcontext.appContext"),
			mock.Anything,
		).Return(mockRoles, nil)

		handler := GetRequestedOfficeUserHandler{
			suite.NewHandlerConfig(),
			requestedOfficeUserFetcher,
			userPrivilegeAssociator,
			mockRoleFetcher,
			newMockQueryFilterBuilder(&mocks.QueryFilter{}),
		}

		response := handler.Handle(params)

		suite.IsType(&requestedofficeuserop.GetRequestedOfficeUserOK{}, response)
		okResponse := response.(*requestedofficeuserop.GetRequestedOfficeUserOK)
		suite.Equal(requestedOfficeUser.ID.String(), okResponse.Payload.ID.String())
	})

	suite.Run("unsuccessful response when fetch fails", func() {
		requestedOfficeUser := factory.BuildOfficeUserWithRoles(suite.DB(), factory.GetTraitRequestedOfficeUser(), []roles.RoleType{roles.RoleTypeQae})
		params := requestedofficeuserop.GetRequestedOfficeUserParams{
			HTTPRequest:  suite.setupAuthenticatedRequest("GET", fmt.Sprintf("/requested_office_users/%s", requestedOfficeUser.ID)),
			OfficeUserID: strfmt.UUID(requestedOfficeUser.ID.String()),
		}

		expectedError := models.ErrFetchNotFound
		requestedOfficeUserFetcher := &mocks.RequestedOfficeUserFetcher{}
		requestedOfficeUserFetcher.On("FetchRequestedOfficeUser",
			mock.AnythingOfType("*appcontext.appContext"),
			mock.Anything,
		).Return(models.OfficeUser{}, expectedError).Once()

		mockRoleFetcher := &mocks.RoleFetcher{}
		userPrivilegeAssociator := &mocks.UserPrivilegeAssociator{}

		mockRoles := roles.Roles{
			roles.Role{
				ID:        uuid.Must(uuid.NewV4()),
				RoleType:  roles.RoleTypeTOO,
				RoleName:  "Task Ordering Officer",
				CreatedAt: time.Now(),
				UpdatedAt: time.Now(),
			},
		}
		mockRoleFetcher.On(
			"FetchRolesForUser",
			mock.AnythingOfType("*appcontext.appContext"),
			mock.Anything,
		).Return(mockRoles, nil)

		handler := GetRequestedOfficeUserHandler{
			suite.NewHandlerConfig(),
			requestedOfficeUserFetcher,
			userPrivilegeAssociator,
			mockRoleFetcher,
			newMockQueryFilterBuilder(&mocks.QueryFilter{}),
		}

		response := handler.Handle(params)

		expectedResponse := &handlers.ErrResponse{
			Code: http.StatusNotFound,
			Err:  expectedError,
		}
		suite.Equal(expectedResponse, response)
	})

	suite.Run("test - get requested office user handler with privileges", func() {
		requestedOfficeUser := factory.BuildOfficeUserWithPrivileges(suite.DB(), []factory.Customization{
			{
				Model: models.User{
					Privileges: []roles.Privilege{
						{
							PrivilegeType: roles.PrivilegeTypeSupervisor,
						},
					},
					Roles: []roles.Role{
						{
							RoleType: roles.RoleTypeServicesCounselor,
						},
					},
				},
			},
		}, nil)

		params := requestedofficeuserop.GetRequestedOfficeUserParams{
			HTTPRequest:  suite.setupAuthenticatedRequest("GET", fmt.Sprintf("/requested_office_users/%s", requestedOfficeUser.ID)),
			OfficeUserID: strfmt.UUID(requestedOfficeUser.ID.String()),
		}

		requestedOfficeUserFetcher := &mocks.RequestedOfficeUserFetcher{}
		requestedOfficeUserFetcher.On("FetchRequestedOfficeUser",
			mock.AnythingOfType("*appcontext.appContext"),
			mock.Anything,
		).Return(requestedOfficeUser, nil).Once()

		mockRoleFetcher := &mocks.RoleFetcher{}
<<<<<<< HEAD
=======
		userPrivilegeAssociator := &mocks.UserPrivilegeAssociator{}

		mockPrivileges := []roles.Privilege{
			{
				ID:            uuid.Must(uuid.NewV4()),
				PrivilegeType: roles.PrivilegeTypeSupervisor,
				PrivilegeName: "Supervisor",
				CreatedAt:     time.Now(),
				UpdatedAt:     time.Now(),
			},
		}

>>>>>>> 09c89281
		mockRoles := roles.Roles{
			roles.Role{
				ID:        uuid.Must(uuid.NewV4()),
				RoleType:  roles.RoleTypeTOO,
				RoleName:  "Task Ordering Officer",
				CreatedAt: time.Now(),
				UpdatedAt: time.Now(),
			},
		}
		mockRoleFetcher.On(
			"FetchRolesForUser",
			mock.AnythingOfType("*appcontext.appContext"),
			mock.Anything,
		).Return(mockRoles, nil)

<<<<<<< HEAD
		handler := GetRequestedOfficeUserHandler{
			suite.HandlerConfig(),
			requestedOfficeUserFetcher,
=======
		userPrivilegeAssociator.On(
			"FetchPrivilegesForUser",
			mock.AnythingOfType("*appcontext.appContext"),
			mock.Anything,
		).Return(mockPrivileges, nil)

		handler := GetRequestedOfficeUserHandler{
			suite.NewHandlerConfig(),
			requestedOfficeUserFetcher,
			userPrivilegeAssociator,
>>>>>>> 09c89281
			mockRoleFetcher,
			newMockQueryFilterBuilder(&mocks.QueryFilter{}),
		}

		response := handler.Handle(params)
		suite.IsType(&requestedofficeuserop.GetRequestedOfficeUserOK{}, response)
		okResponse := response.(*requestedofficeuserop.GetRequestedOfficeUserOK)
		suite.Equal(requestedOfficeUser.ID.String(), okResponse.Payload.ID.String())
		suite.Len(okResponse.Payload.Privileges, 1)
		suite.Equal("Supervisor", okResponse.Payload.Privileges[0].PrivilegeName)
		suite.Equal(string(roles.PrivilegeTypeSupervisor), okResponse.Payload.Privileges[0].PrivilegeType)
	})

}

func (suite *HandlerSuite) TestGetRequestedOfficeUserHandler_WithSupervisorPrivilege() {
	suite.Run("test - get requested office user handler with privileges", func() {
		requestedOfficeUser := factory.BuildOfficeUserWithPrivileges(suite.DB(), []factory.Customization{
			{
				Model: models.User{
					Privileges: []roles.Privilege{
						{
							PrivilegeType: roles.PrivilegeTypeSupervisor,
						},
					},
					Roles: []roles.Role{
						{
							RoleType: roles.RoleTypeServicesCounselor,
						},
					},
				},
			},
		}, nil)

		params := requestedofficeuserop.GetRequestedOfficeUserParams{
			HTTPRequest:  suite.setupAuthenticatedRequest("GET", fmt.Sprintf("/requested_office_users/%s", requestedOfficeUser.ID)),
			OfficeUserID: strfmt.UUID(requestedOfficeUser.ID.String()),
		}

		requestedOfficeUserFetcher := &mocks.RequestedOfficeUserFetcher{}
		requestedOfficeUserFetcher.On("FetchRequestedOfficeUser",
			mock.AnythingOfType("*appcontext.appContext"),
			mock.Anything,
		).Return(requestedOfficeUser, nil).Once()

<<<<<<< HEAD
		userPrivilegeAssociator := &mocks.UserPrivilegeAssociator{}
=======
		mockRoleFetcher := &mocks.RoleFetcher{}
		userPrivilegeAssociator := &mocks.UserPrivilegeAssociator{}

>>>>>>> 09c89281
		mockPrivileges := []roles.Privilege{
			{
				ID:            uuid.Must(uuid.NewV4()),
				PrivilegeType: roles.PrivilegeTypeSupervisor,
				PrivilegeName: "Supervisor",
				CreatedAt:     time.Now(),
				UpdatedAt:     time.Now(),
			},
		}

		mockRoles := roles.Roles{
			roles.Role{
				ID:        uuid.Must(uuid.NewV4()),
				RoleType:  roles.RoleTypeTOO,
				RoleName:  "Task Ordering Officer",
				CreatedAt: time.Now(),
				UpdatedAt: time.Now(),
			},
		}
<<<<<<< HEAD

		mockRoleFetcher := mocks.RoleFetcher{}
=======
>>>>>>> 09c89281
		mockRoleFetcher.On(
			"FetchRolesForUser",
			mock.AnythingOfType("*appcontext.appContext"),
			mock.Anything,
		).Return(mockRoles, nil)

		userPrivilegeAssociator.On(
			"FetchPrivilegesForUser",
			mock.AnythingOfType("*appcontext.appContext"),
			mock.Anything,
		).Return(mockPrivileges, nil)

		handler := GetRequestedOfficeUserHandler{
<<<<<<< HEAD
			suite.HandlerConfig(),
			requestedOfficeUserFetcher,
			&mockRoleFetcher,
=======
			suite.NewHandlerConfig(),
			requestedOfficeUserFetcher,
			userPrivilegeAssociator,
			mockRoleFetcher,
>>>>>>> 09c89281
			newMockQueryFilterBuilder(&mocks.QueryFilter{}),
		}

		response := handler.Handle(params)
		suite.IsType(&requestedofficeuserop.GetRequestedOfficeUserOK{}, response)
		okResponse := response.(*requestedofficeuserop.GetRequestedOfficeUserOK)
		suite.Equal(requestedOfficeUser.ID.String(), okResponse.Payload.ID.String())
		suite.Len(okResponse.Payload.Privileges, 1)
		suite.Equal("Supervisor", okResponse.Payload.Privileges[0].PrivilegeName)
		suite.Equal(string(roles.PrivilegeTypeSupervisor), okResponse.Payload.Privileges[0].PrivilegeType)
	})

}

func (suite *HandlerSuite) TestUpdateRequestedOfficeUserHandler_WithSupervisorPrivilege() {
	suite.Run("test - update requested office user handler with privileges", func() {
		tooRoleName := "Task Ordering Officer"
		tooRoleType := string(roles.RoleTypeTOO)
		supervisorPrivilegeName := "Supervisor"
		supervisorPrivilegeType := string(roles.PrivilegeTypeSupervisor)
		requestedOfficeUser := factory.BuildOfficeUserWithPrivileges(suite.DB(), []factory.Customization{
			{
				Model: models.User{
					Privileges: []roles.Privilege{
						{
							PrivilegeType: roles.PrivilegeTypeSupervisor,
						},
					},
					Roles: []roles.Role{
						{
							RoleType: roles.RoleTypeTOO,
						},
					},
				},
			},
		}, nil)

		officeUser := models.OfficeUser{ID: requestedOfficeUser.ID, FirstName: "Billy", LastName: "Bob", UserID: requestedOfficeUser.UserID, CreatedAt: time.Now(),
			UpdatedAt: time.Now()}

		mockUserRoleAssociator := &mocks.UserRoleAssociator{}
<<<<<<< HEAD
		requestedOfficeUserFetcher := &mocks.RequestedOfficeUserFetcher{}
		requestedOfficeUserUpdater := &mocks.RequestedOfficeUserUpdater{}
		userPrivilegeAssociator := &mocks.UserPrivilegeAssociator{}
		mockRoleFetcher := &mocks.RoleFetcher{}

		req := httptest.NewRequest("PATCH", fmt.Sprintf("/requested_office_users/%s", officeUser.ID), nil)
		session := &auth.Session{
			ApplicationName: auth.OfficeApp,
			UserID:          *officeUser.UserID,
			IDToken:         "devlocal",
		}
		ctx := auth.SetSessionInRequestContext(req, session) // bypass okta account process

		params := requestedofficeuserop.UpdateRequestedOfficeUserParams{
			HTTPRequest: req.WithContext(ctx),
			Body: &adminmessages.RequestedOfficeUserUpdate{

=======
		mockRoleFetcher := &mocks.RoleFetcher{}
		requestedOfficeUserUpdater := &mocks.RequestedOfficeUserUpdater{}
		userPrivilegeAssociator := &mocks.UserPrivilegeAssociator{}

		params := requestedofficeuserop.UpdateRequestedOfficeUserParams{
			HTTPRequest: suite.setupAuthenticatedRequest("PATCH", fmt.Sprintf("/requested_office_users/%s", requestedOfficeUser.ID)),
			Body: &adminmessages.RequestedOfficeUserUpdate{
>>>>>>> 09c89281
				Roles: []*adminmessages.OfficeUserRole{
					{
						Name:     &tooRoleName,
						RoleType: &tooRoleType,
					},
				},
				Privileges: []*adminmessages.OfficeUserPrivilege{
					{
						Name:          &supervisorPrivilegeName,
						PrivilegeType: &supervisorPrivilegeType,
					},
				},
<<<<<<< HEAD
				Status: "APPROVED",
=======
>>>>>>> 09c89281
			},
			OfficeUserID: strfmt.UUID(requestedOfficeUser.ID.String()),
		}

<<<<<<< HEAD
		requestedOfficeUserFetcher.On("FetchRequestedOfficeUser",
			mock.AnythingOfType("*appcontext.appContext"),
			mock.Anything,
		).Return(requestedOfficeUser, nil, nil).Once()

=======
>>>>>>> 09c89281
		requestedOfficeUserUpdater.On("UpdateRequestedOfficeUser",
			mock.AnythingOfType("*appcontext.appContext"),
			mock.Anything,
			mock.Anything,
		).Return(&officeUser, nil, nil).Once()

		mockRoles := roles.Roles{
			roles.Role{
				ID:        uuid.Must(uuid.NewV4()),
				RoleType:  roles.RoleTypeTOO,
				RoleName:  "Task Ordering Officer",
				CreatedAt: time.Now(),
				UpdatedAt: time.Now(),
			},
		}
<<<<<<< HEAD

		mockUserRoleAssociator.On(
			"UpdateUserRoles",
			mock.AnythingOfType("*appcontext.appContext"),
			mock.Anything,
			mock.Anything,
		).Return(nil, nil, nil).Once()

		userPrivilegeAssociator.On(
			"UpdateUserPrivileges",
			mock.AnythingOfType("*appcontext.appContext"),
			mock.Anything,
			mock.Anything,
		).Return(nil, nil, nil).Once()

		userPrivilegeAssociator.On(
			"FetchPrivilegesForUser",
			mock.AnythingOfType("*appcontext.appContext"),
			mock.Anything,
		).Return(requestedOfficeUser.User.Privileges, nil)

		mockRoleFetcher.On(
			"FetchRolesForUser",
			mock.AnythingOfType("*appcontext.appContext"),
			mock.Anything,
		).Return(mockRoles, nil)

		handler := UpdateRequestedOfficeUserHandler{
			suite.HandlerConfig(),
			requestedOfficeUserFetcher,
			requestedOfficeUserUpdater,
			userPrivilegeAssociator,
			mockUserRoleAssociator,
			mockRoleFetcher,
		}

		response := handler.Handle(params)
		suite.IsType(&requestedofficeuserop.UpdateRequestedOfficeUserOK{}, response)
		okResponse := response.(*requestedofficeuserop.UpdateRequestedOfficeUserOK)
		suite.Equal(officeUser.ID.String(), okResponse.Payload.ID.String())
		suite.Len(okResponse.Payload.Privileges, 1)
		suite.Equal(supervisorPrivilegeName, okResponse.Payload.Privileges[0].PrivilegeName)
		suite.Equal(supervisorPrivilegeType, okResponse.Payload.Privileges[0].PrivilegeType)
	})

	suite.Run("test - update requested office user handler - REJECT supervisor privilege", func() {
		tooRoleName := "Task Ordering Officer"
		tooRoleType := string(roles.RoleTypeTOO)
		requestedOfficeUser := factory.BuildOfficeUserWithPrivileges(suite.DB(), []factory.Customization{
			{
				Model: models.User{
					Privileges: []roles.Privilege{
						{
							PrivilegeType: roles.PrivilegeTypeSupervisor,
						},
					},
					Roles: []roles.Role{
						{
							RoleType: roles.RoleTypeTOO,
						},
					},
				},
			},
		}, nil)

		officeUser := models.OfficeUser{ID: requestedOfficeUser.ID, FirstName: "Billy", LastName: "Bob", UserID: requestedOfficeUser.UserID, CreatedAt: time.Now(),
			UpdatedAt: time.Now()}

		mockUserRoleAssociator := &mocks.UserRoleAssociator{}
		mockRoleFetcher := &mocks.RoleFetcher{}
		requestedOfficeUserUpdater := &mocks.RequestedOfficeUserUpdater{}
		requestedOfficeUserFetcher := &mocks.RequestedOfficeUserFetcher{}
		userPrivilegeAssociator := &mocks.UserPrivilegeAssociator{}

		req := httptest.NewRequest("PATCH", fmt.Sprintf("/requested_office_users/%s", officeUser.ID), nil)
		session := &auth.Session{
			ApplicationName: auth.OfficeApp,
			UserID:          *officeUser.UserID,
			IDToken:         "devlocal",
		}
		ctx := auth.SetSessionInRequestContext(req, session) // bypass okta account process

		params := requestedofficeuserop.UpdateRequestedOfficeUserParams{
			HTTPRequest: req.WithContext(ctx),
			Body: &adminmessages.RequestedOfficeUserUpdate{
				Roles: []*adminmessages.OfficeUserRole{
					{
						Name:     &tooRoleName,
						RoleType: &tooRoleType,
					},
				},
				Privileges: []*adminmessages.OfficeUserPrivilege{},
				Status:     "APPROVED",
			},
			OfficeUserID: strfmt.UUID(requestedOfficeUser.ID.String()),
		}

		requestedOfficeUserFetcher.On("FetchRequestedOfficeUser",
			mock.AnythingOfType("*appcontext.appContext"),
			mock.Anything,
		).Return(requestedOfficeUser, nil, nil).Once()

		requestedOfficeUserUpdater.On("UpdateRequestedOfficeUser",
			mock.AnythingOfType("*appcontext.appContext"),
			mock.Anything,
			mock.Anything,
		).Return(&officeUser, nil, nil).Once()

		mockRoles := roles.Roles{
			roles.Role{
				ID:        uuid.Must(uuid.NewV4()),
				RoleType:  roles.RoleTypeTOO,
				RoleName:  "Task Ordering Officer",
				CreatedAt: time.Now(),
				UpdatedAt: time.Now(),
=======
		mockPrivileges := []roles.Privilege{
			{
				ID:            uuid.Must(uuid.NewV4()),
				PrivilegeType: roles.PrivilegeTypeSupervisor,
				PrivilegeName: "Supervisor",
				CreatedAt:     time.Now(),
				UpdatedAt:     time.Now(),
>>>>>>> 09c89281
			},
		}

		mockUserRoleAssociator.On(
			"UpdateUserRoles",
			mock.AnythingOfType("*appcontext.appContext"),
			mock.Anything,
			mock.Anything,
		).Return(nil, nil, nil).Once()

		userPrivilegeAssociator.On(
			"UpdateUserPrivileges",
			mock.AnythingOfType("*appcontext.appContext"),
			mock.Anything,
			mock.Anything,
		).Return(nil, nil, nil).Once()

		userPrivilegeAssociator.On(
			"FetchPrivilegesForUser",
			mock.AnythingOfType("*appcontext.appContext"),
			mock.Anything,
<<<<<<< HEAD
		).Return(requestedOfficeUser.User.Privileges, nil).Once()

		userPrivilegeAssociator.On( // empty privileges after
			"FetchPrivilegesForUser",
			mock.AnythingOfType("*appcontext.appContext"),
			mock.Anything,
		).Return(nil, nil).Once()

=======
		).Return(mockPrivileges, nil)
>>>>>>> 09c89281
		mockRoleFetcher.On(
			"FetchRolesForUser",
			mock.AnythingOfType("*appcontext.appContext"),
			mock.Anything,
		).Return(mockRoles, nil)

<<<<<<< HEAD
		notificationSender := &notificationMocks.NotificationSender{}

		notificationSender.On("SendNotification", mock.AnythingOfType("*appcontext.appContext"), mock.Anything).Return(nil)

		suiteHandler := suite.HandlerConfig()
		suiteHandler.SetNotificationSender(notificationSender)

		handler := UpdateRequestedOfficeUserHandler{
			suiteHandler,
			requestedOfficeUserFetcher,
=======
		handler := UpdateRequestedOfficeUserHandler{
			suite.NewHandlerConfig(),
>>>>>>> 09c89281
			requestedOfficeUserUpdater,
			userPrivilegeAssociator,
			mockUserRoleAssociator,
			mockRoleFetcher,
		}

		response := handler.Handle(params)
		suite.IsType(&requestedofficeuserop.UpdateRequestedOfficeUserOK{}, response)
		okResponse := response.(*requestedofficeuserop.UpdateRequestedOfficeUserOK)
		suite.Equal(officeUser.ID.String(), okResponse.Payload.ID.String())
<<<<<<< HEAD
		suite.Empty(okResponse.Payload.Privileges)
		notificationSender.AssertNumberOfCalls(suite.T(), "SendNotification", 1)
=======
		suite.Len(okResponse.Payload.Privileges, 1)
		suite.Equal(supervisorPrivilegeName, okResponse.Payload.Privileges[0].PrivilegeName)
		suite.Equal(supervisorPrivilegeType, okResponse.Payload.Privileges[0].PrivilegeType)
>>>>>>> 09c89281
	})
}

func (suite *HandlerSuite) TestUpdateRequestedOfficeUserHandlerWithoutOktaAccountCreation() {
	suite.Run("Successful update", func() {
		user := factory.BuildDefaultUser(suite.DB())
		tooRoleName := "Task Ordering Officer"
		tooRoleType := string(roles.RoleTypeTOO)
		tioRoleName := "Task Invoicing Officer"
		tioRoleType := string(roles.RoleTypeTIO)
		requestedOfficeUser := factory.BuildOfficeUserWithRoles(suite.DB(), []factory.Customization{
			{
				Model: models.OfficeUser{
					Active: true,
					UserID: &user.ID,
				},
			},
			{
				Model: models.User{
					Roles: roles.Roles{
						{RoleName: roles.RoleName(tioRoleName),
							RoleType: roles.RoleType(tioRoleType)},
					},
				},
			},
		}, []roles.RoleType{roles.RoleTypeTOO})

		requestedOfficeUser.User.Privileges = []roles.Privilege{
			{
				ID:            uuid.Must(uuid.NewV4()),
				PrivilegeType: roles.PrivilegeTypeSupervisor,
				PrivilegeName: "Supervisor",
				CreatedAt:     time.Now(),
				UpdatedAt:     time.Now(),
			},
		}

		officeUserID := requestedOfficeUser.ID
		officeUser := models.OfficeUser{ID: officeUserID, FirstName: "Billy", LastName: "Bob", UserID: requestedOfficeUser.UserID, CreatedAt: time.Now(),
			UpdatedAt: time.Now()}
		officeUser.User.Privileges = requestedOfficeUser.User.Privileges

		mockUserRoleAssociator := &mocks.UserRoleAssociator{}
		mockRoleFetcher := &mocks.RoleFetcher{}
		requestedOfficeUserUpdater := &mocks.RequestedOfficeUserUpdater{}
		userPrivilegeAssociator := &mocks.UserPrivilegeAssociator{}
<<<<<<< HEAD
		requestedOfficeUserFetcher := &mocks.RequestedOfficeUserFetcher{}
=======
>>>>>>> 09c89281

		params := requestedofficeuserop.UpdateRequestedOfficeUserParams{
			HTTPRequest: suite.setupAuthenticatedRequest("PATCH", fmt.Sprintf("/requested_office_users/%s", officeUserID)),
			Body: &adminmessages.RequestedOfficeUserUpdate{
				FirstName: &officeUser.FirstName,
				LastName:  &officeUser.LastName,
				Roles: []*adminmessages.OfficeUserRole{
					{
						Name:     &tooRoleName,
						RoleType: &tooRoleType,
					},
				},
				Privileges: []*adminmessages.OfficeUserPrivilege{
					{
						Name:          models.StringPointer("Supervisor"),
						PrivilegeType: models.StringPointer(string(roles.PrivilegeTypeSupervisor)),
					},
				},
			},
			OfficeUserID: strfmt.UUID(officeUserID.String()),
		}

		requestedOfficeUserFetcher.On("FetchRequestedOfficeUser",
			mock.AnythingOfType("*appcontext.appContext"),
			mock.Anything,
		).Return(requestedOfficeUser, nil, nil).Once()

		requestedOfficeUserUpdater.On("UpdateRequestedOfficeUser",
			mock.AnythingOfType("*appcontext.appContext"),
			mock.Anything,
			mock.Anything,
		).Return(&officeUser, nil, nil).Once()

		mockRoles := roles.Roles{
			roles.Role{
				ID:        uuid.Must(uuid.NewV4()),
				RoleType:  roles.RoleTypeTOO,
				RoleName:  "Task Ordering Officer",
				CreatedAt: time.Now(),
				UpdatedAt: time.Now(),
			},
		}

		// Mock roles
		mockUserRoleAssociator.On(
			"UpdateUserRoles",
			mock.AnythingOfType("*appcontext.appContext"),
			mock.Anything,
			mock.Anything,
		).Return(nil, nil, nil).Once()

		userPrivilegeAssociator.On(
			"UpdateUserPrivileges",
			mock.AnythingOfType("*appcontext.appContext"),
			mock.Anything,
			mock.Anything,
		).Return(nil, nil, nil).Once()

		mockRoleFetcher.On(
			"FetchRolesForUser",
			mock.AnythingOfType("*appcontext.appContext"),
			mock.Anything,
		).Return(mockRoles, nil)

		userPrivilegeAssociator.On(
			"FetchPrivilegesForUser",
			mock.AnythingOfType("*appcontext.appContext"),
			mock.Anything,
		).Return(requestedOfficeUser.User.Privileges, nil)

		handler := UpdateRequestedOfficeUserHandler{
<<<<<<< HEAD
			suite.HandlerConfig(),
			requestedOfficeUserFetcher,
=======
			suite.NewHandlerConfig(),
>>>>>>> 09c89281
			requestedOfficeUserUpdater,
			userPrivilegeAssociator,
			mockUserRoleAssociator,
			mockRoleFetcher,
		}

		response := handler.Handle(params)
		suite.IsType(&requestedofficeuserop.UpdateRequestedOfficeUserOK{}, response)
	})
}

func (suite *HandlerSuite) TestUpdateRequestedOfficeUserHandlerWithOktaAccountCreation() {
	suite.Run("Successful okta account creation and update", func() {

		// Build provider
		provider, err := factory.BuildOktaProvider("adminProvider")
		suite.NoError(err)

		// mocking the okta customer group id env variable
		originalGroupID := os.Getenv("OKTA_OFFICE_GROUP_ID")
		os.Setenv("OKTA_OFFICE_GROUP_ID", "notrealofficegroupId")
		defer os.Setenv("OKTA_OFFICE_GROUP_ID", originalGroupID)

		mockAndActivateOktaGETEndpointNoUserNoError(provider)
		mockAndActivateOktaEndpoints(provider, 200)
		mockAndActivateOktaGroupGETEndpointNoError(provider)
		mockAndActivateOktaGroupAddEndpointNoError(provider)

		user := factory.BuildDefaultUser(suite.DB())
		tooRoleName := "Task Ordering Officer"
		tooRoleType := string(roles.RoleTypeTOO)
		tioRoleName := "Task Invoicing Officer"
		tioRoleType := string(roles.RoleTypeTIO)
		requestedOfficeUser := factory.BuildOfficeUserWithRoles(suite.DB(), []factory.Customization{
			{
				Model: models.OfficeUser{
					Active: true,
					UserID: &user.ID,
				},
			},
			{
				Model: models.User{
					Roles: roles.Roles{
						{RoleName: roles.RoleName(tioRoleName),
							RoleType: roles.RoleType(tioRoleType)},
					},
				},
			},
		}, []roles.RoleType{roles.RoleTypeTOO})

		officeUserID := requestedOfficeUser.ID
		officeUser := models.OfficeUser{ID: officeUserID, FirstName: "Billy", LastName: "Bob", UserID: requestedOfficeUser.UserID, CreatedAt: time.Now(),
			UpdatedAt: time.Now()}

		mockUserRoleAssociator := &mocks.UserRoleAssociator{}
		requestedOfficeUserFetcher := &mocks.RequestedOfficeUserFetcher{}
		mockRoleFetcher := &mocks.RoleFetcher{}
		requestedOfficeUserUpdater := &mocks.RequestedOfficeUserUpdater{}
		userPrivilegeAssociator := &mocks.UserPrivilegeAssociator{}

		status := "APPROVED"
		email := "example@example.com"
		telephone := "000-000-0000"
		params := requestedofficeuserop.UpdateRequestedOfficeUserParams{
			HTTPRequest: suite.setupAuthenticatedRequest("PATCH", fmt.Sprintf("/requested_office_users/%s", officeUserID)),
			Body: &adminmessages.RequestedOfficeUserUpdate{
				FirstName: &officeUser.FirstName,
				LastName:  &officeUser.LastName,
				Roles: []*adminmessages.OfficeUserRole{
					{
						Name:     &tooRoleName,
						RoleType: &tooRoleType,
					},
				},
				Status:        status,
				Email:         &email,
				Telephone:     &telephone,
				OtherUniqueID: "0000000000",
				Edipi:         "0000000000",
			},
			OfficeUserID: strfmt.UUID(officeUserID.String()),
		}

		defer goth.ClearProviders()
		goth.UseProviders(provider)

		requestedOfficeUserFetcher.On("FetchRequestedOfficeUser",
			mock.AnythingOfType("*appcontext.appContext"),
			mock.Anything,
		).Return(requestedOfficeUser, nil, nil).Once()

		requestedOfficeUserUpdater.On("UpdateRequestedOfficeUser",
			mock.AnythingOfType("*appcontext.appContext"),
			mock.Anything,
			mock.Anything,
		).Return(&officeUser, nil, nil).Once()

		mockRoles := roles.Roles{
			roles.Role{
				ID:        uuid.Must(uuid.NewV4()),
				RoleType:  roles.RoleTypeTOO,
				RoleName:  "Task Ordering Officer",
				CreatedAt: time.Now(),
				UpdatedAt: time.Now(),
			},
		}

		// Mock roles
		mockUserRoleAssociator.On(
			"UpdateUserRoles",
			mock.AnythingOfType("*appcontext.appContext"),
			mock.Anything,
			mock.Anything,
		).Return(nil, nil, nil).Once()

		mockRoleFetcher.On(
			"FetchRolesForUser",
			mock.AnythingOfType("*appcontext.appContext"),
			mock.Anything,
		).Return(mockRoles, nil)

		userPrivilegeAssociator.On(
			"UpdateUserPrivileges",
			mock.AnythingOfType("*appcontext.appContext"),
			mock.Anything,
			mock.Anything,
		).Return(nil, nil, nil).Once()

		userPrivilegeAssociator.On(
			"FetchPrivilegesForUser",
			mock.AnythingOfType("*appcontext.appContext"),
			mock.Anything,
		).Return(requestedOfficeUser.User.Privileges, nil)

		handler := UpdateRequestedOfficeUserHandler{
<<<<<<< HEAD
			suite.HandlerConfig(),
			requestedOfficeUserFetcher,
=======
			suite.NewHandlerConfig(),
>>>>>>> 09c89281
			requestedOfficeUserUpdater,
			userPrivilegeAssociator,
			mockUserRoleAssociator,
			mockRoleFetcher,
		}

		response := handler.Handle(params)
		suite.IsType(&requestedofficeuserop.UpdateRequestedOfficeUserOK{}, response)
	})
}

func (suite *HandlerSuite) TestUpdateRequestedOfficeUserHandlerWithOktaAccountCreationFail() {
	suite.Run("Should fail if an attempt to create an okta account fails", func() {

		// Build provider
		provider, err := factory.BuildOktaProvider("adminProvider")
		suite.NoError(err)

		mockAndActivateOktaGETEndpointNoUserNoError(provider)
		mockAndActivateOktaEndpoints(provider, 500)

		user := factory.BuildDefaultUser(suite.DB())
		tooRoleName := "Task Ordering Officer"
		tooRoleType := string(roles.RoleTypeTOO)
		tioRoleName := "Task Invoicing Officer"
		tioRoleType := string(roles.RoleTypeTIO)
		requestedOfficeUser := factory.BuildOfficeUserWithRoles(suite.DB(), []factory.Customization{
			{
				Model: models.OfficeUser{
					Active: true,
					UserID: &user.ID,
				},
			},
			{
				Model: models.User{
					Roles: roles.Roles{
						{RoleName: roles.RoleName(tioRoleName),
							RoleType: roles.RoleType(tioRoleType)},
					},
				},
			},
		}, []roles.RoleType{roles.RoleTypeTOO})

		officeUserID := requestedOfficeUser.ID
		officeUser := models.OfficeUser{ID: officeUserID, FirstName: "Billy", LastName: "Bob", UserID: requestedOfficeUser.UserID, CreatedAt: time.Now(),
			UpdatedAt: time.Now()}

		mockUserRoleAssociator := &mocks.UserRoleAssociator{}
		requestedOfficeUserFetcher := &mocks.RequestedOfficeUserFetcher{}
		mockRoleFetcher := &mocks.RoleFetcher{}
		requestedOfficeUserUpdater := &mocks.RequestedOfficeUserUpdater{}
		userPrivilegeAssociator := &mocks.UserPrivilegeAssociator{}

		status := "APPROVED"
		email := "example@example.com"
		telephone := "000-000-0000"
		params := requestedofficeuserop.UpdateRequestedOfficeUserParams{
			HTTPRequest: suite.setupAuthenticatedRequest("PATCH", fmt.Sprintf("/requested_office_users/%s", officeUserID)),
			Body: &adminmessages.RequestedOfficeUserUpdate{
				FirstName: &officeUser.FirstName,
				LastName:  &officeUser.LastName,
				Roles: []*adminmessages.OfficeUserRole{
					{
						Name:     &tooRoleName,
						RoleType: &tooRoleType,
					},
				},
				Status:        status,
				Email:         &email,
				Telephone:     &telephone,
				OtherUniqueID: "0000000000",
				Edipi:         "0000000000",
			},
			OfficeUserID: strfmt.UUID(officeUserID.String()),
		}

		defer goth.ClearProviders()
		goth.UseProviders(provider)

		requestedOfficeUserFetcher.On("FetchRequestedOfficeUser",
			mock.AnythingOfType("*appcontext.appContext"),
			mock.Anything,
		).Return(requestedOfficeUser, nil, nil).Once()

		requestedOfficeUserUpdater.On("UpdateRequestedOfficeUser",
			mock.AnythingOfType("*appcontext.appContext"),
			mock.Anything,
			mock.Anything,
		).Return(&officeUser, nil, nil).Once()

		mockRoles := roles.Roles{
			roles.Role{
				ID:        uuid.Must(uuid.NewV4()),
				RoleType:  roles.RoleTypeTOO,
				RoleName:  "Task Ordering Officer",
				CreatedAt: time.Now(),
				UpdatedAt: time.Now(),
			},
		}

		// Mock roles
		mockUserRoleAssociator.On(
			"UpdateUserRoles",
			mock.AnythingOfType("*appcontext.appContext"),
			mock.Anything,
			mock.Anything,
		).Return(nil, nil, nil).Once()

		mockRoleFetcher.On(
			"FetchRolesForUser",
			mock.AnythingOfType("*appcontext.appContext"),
			mock.Anything,
		).Return(mockRoles, nil)

		userPrivilegeAssociator.On(
			"FetchPrivilegesForUser",
			mock.AnythingOfType("*appcontext.appContext"),
			mock.Anything,
		).Return(requestedOfficeUser.User.Privileges, nil)

		handler := UpdateRequestedOfficeUserHandler{
<<<<<<< HEAD
			suite.HandlerConfig(),
			requestedOfficeUserFetcher,
=======
			suite.NewHandlerConfig(),
>>>>>>> 09c89281
			requestedOfficeUserUpdater,
			userPrivilegeAssociator,
			mockUserRoleAssociator,
			mockRoleFetcher,
		}

		response := handler.Handle(params)
		suite.IsType(requestedofficeuserop.NewUpdateRequestedOfficeUserInternalServerError(), response)
	})
}

// Generate and activate Okta endpoints that will be using during the handler
func mockAndActivateOktaEndpoints(provider *okta.Provider, responseCode int) {
	activate := "true"

	createAccountEndpoint := provider.GetCreateAccountURL(activate)
	oktaID := "fakeSub"

	if responseCode == 200 {
		httpmock.RegisterResponder("POST", createAccountEndpoint,
			httpmock.NewStringResponder(200, fmt.Sprintf(`{
			"id": "%s",
			"profile": {
				"firstName": "First",
				"lastName": "Last",
				"email": "email@email.com",
				"login": "email@email.com"
			}
		}`, oktaID)))
	} else if responseCode == 500 {
		httpmock.RegisterResponder("POST", createAccountEndpoint,
			httpmock.NewStringResponder(500, ""))
	}

	httpmock.Activate()
}

func mockAndActivateOktaGETEndpointNoUserNoError(provider *okta.Provider) {
	getUsersEndpoint := provider.GetUsersURL()
	response := "[]"

	httpmock.RegisterResponder("GET", getUsersEndpoint,
		httpmock.NewStringResponder(200, response))
	httpmock.Activate()
}

func mockAndActivateOktaGroupGETEndpointNoError(provider *okta.Provider) {

	oktaID := "fakeSub"
	getGroupsEndpoint := provider.GetUserGroupsURL(oktaID)

	httpmock.RegisterResponder("GET", getGroupsEndpoint,
		httpmock.NewStringResponder(200, `[]`))

	httpmock.Activate()
}

func mockAndActivateOktaGroupAddEndpointNoError(provider *okta.Provider) {

	oktaID := "fakeSub"
	groupID := "notrealofficegroupId"
	addGroupEndpoint := provider.AddUserToGroupURL(groupID, oktaID)

	httpmock.RegisterResponder("PUT", addGroupEndpoint,
		httpmock.NewStringResponder(204, ""))

	httpmock.Activate()
}<|MERGE_RESOLUTION|>--- conflicted
+++ resolved
@@ -683,8 +683,6 @@
 		).Return(requestedOfficeUser, nil).Once()
 
 		mockRoleFetcher := &mocks.RoleFetcher{}
-<<<<<<< HEAD
-=======
 		userPrivilegeAssociator := &mocks.UserPrivilegeAssociator{}
 
 		mockPrivileges := []roles.Privilege{
@@ -697,7 +695,6 @@
 			},
 		}
 
->>>>>>> 09c89281
 		mockRoles := roles.Roles{
 			roles.Role{
 				ID:        uuid.Must(uuid.NewV4()),
@@ -713,11 +710,6 @@
 			mock.Anything,
 		).Return(mockRoles, nil)
 
-<<<<<<< HEAD
-		handler := GetRequestedOfficeUserHandler{
-			suite.HandlerConfig(),
-			requestedOfficeUserFetcher,
-=======
 		userPrivilegeAssociator.On(
 			"FetchPrivilegesForUser",
 			mock.AnythingOfType("*appcontext.appContext"),
@@ -728,7 +720,6 @@
 			suite.NewHandlerConfig(),
 			requestedOfficeUserFetcher,
 			userPrivilegeAssociator,
->>>>>>> 09c89281
 			mockRoleFetcher,
 			newMockQueryFilterBuilder(&mocks.QueryFilter{}),
 		}
@@ -774,13 +765,8 @@
 			mock.Anything,
 		).Return(requestedOfficeUser, nil).Once()
 
-<<<<<<< HEAD
-		userPrivilegeAssociator := &mocks.UserPrivilegeAssociator{}
-=======
 		mockRoleFetcher := &mocks.RoleFetcher{}
 		userPrivilegeAssociator := &mocks.UserPrivilegeAssociator{}
-
->>>>>>> 09c89281
 		mockPrivileges := []roles.Privilege{
 			{
 				ID:            uuid.Must(uuid.NewV4()),
@@ -800,11 +786,6 @@
 				UpdatedAt: time.Now(),
 			},
 		}
-<<<<<<< HEAD
-
-		mockRoleFetcher := mocks.RoleFetcher{}
-=======
->>>>>>> 09c89281
 		mockRoleFetcher.On(
 			"FetchRolesForUser",
 			mock.AnythingOfType("*appcontext.appContext"),
@@ -818,16 +799,10 @@
 		).Return(mockPrivileges, nil)
 
 		handler := GetRequestedOfficeUserHandler{
-<<<<<<< HEAD
-			suite.HandlerConfig(),
-			requestedOfficeUserFetcher,
-			&mockRoleFetcher,
-=======
 			suite.NewHandlerConfig(),
 			requestedOfficeUserFetcher,
 			userPrivilegeAssociator,
 			mockRoleFetcher,
->>>>>>> 09c89281
 			newMockQueryFilterBuilder(&mocks.QueryFilter{}),
 		}
 
@@ -869,11 +844,10 @@
 			UpdatedAt: time.Now()}
 
 		mockUserRoleAssociator := &mocks.UserRoleAssociator{}
-<<<<<<< HEAD
 		requestedOfficeUserFetcher := &mocks.RequestedOfficeUserFetcher{}
+		mockRoleFetcher := &mocks.RoleFetcher{}
 		requestedOfficeUserUpdater := &mocks.RequestedOfficeUserUpdater{}
 		userPrivilegeAssociator := &mocks.UserPrivilegeAssociator{}
-		mockRoleFetcher := &mocks.RoleFetcher{}
 
 		req := httptest.NewRequest("PATCH", fmt.Sprintf("/requested_office_users/%s", officeUser.ID), nil)
 		session := &auth.Session{
@@ -886,16 +860,6 @@
 		params := requestedofficeuserop.UpdateRequestedOfficeUserParams{
 			HTTPRequest: req.WithContext(ctx),
 			Body: &adminmessages.RequestedOfficeUserUpdate{
-
-=======
-		mockRoleFetcher := &mocks.RoleFetcher{}
-		requestedOfficeUserUpdater := &mocks.RequestedOfficeUserUpdater{}
-		userPrivilegeAssociator := &mocks.UserPrivilegeAssociator{}
-
-		params := requestedofficeuserop.UpdateRequestedOfficeUserParams{
-			HTTPRequest: suite.setupAuthenticatedRequest("PATCH", fmt.Sprintf("/requested_office_users/%s", requestedOfficeUser.ID)),
-			Body: &adminmessages.RequestedOfficeUserUpdate{
->>>>>>> 09c89281
 				Roles: []*adminmessages.OfficeUserRole{
 					{
 						Name:     &tooRoleName,
@@ -908,22 +872,16 @@
 						PrivilegeType: &supervisorPrivilegeType,
 					},
 				},
-<<<<<<< HEAD
 				Status: "APPROVED",
-=======
->>>>>>> 09c89281
 			},
 			OfficeUserID: strfmt.UUID(requestedOfficeUser.ID.String()),
 		}
 
-<<<<<<< HEAD
 		requestedOfficeUserFetcher.On("FetchRequestedOfficeUser",
 			mock.AnythingOfType("*appcontext.appContext"),
 			mock.Anything,
 		).Return(requestedOfficeUser, nil, nil).Once()
 
-=======
->>>>>>> 09c89281
 		requestedOfficeUserUpdater.On("UpdateRequestedOfficeUser",
 			mock.AnythingOfType("*appcontext.appContext"),
 			mock.Anything,
@@ -939,7 +897,6 @@
 				UpdatedAt: time.Now(),
 			},
 		}
-<<<<<<< HEAD
 
 		mockUserRoleAssociator.On(
 			"UpdateUserRoles",
@@ -968,7 +925,7 @@
 		).Return(mockRoles, nil)
 
 		handler := UpdateRequestedOfficeUserHandler{
-			suite.HandlerConfig(),
+			suite.NewHandlerConfig(),
 			requestedOfficeUserFetcher,
 			requestedOfficeUserUpdater,
 			userPrivilegeAssociator,
@@ -1055,15 +1012,6 @@
 				RoleName:  "Task Ordering Officer",
 				CreatedAt: time.Now(),
 				UpdatedAt: time.Now(),
-=======
-		mockPrivileges := []roles.Privilege{
-			{
-				ID:            uuid.Must(uuid.NewV4()),
-				PrivilegeType: roles.PrivilegeTypeSupervisor,
-				PrivilegeName: "Supervisor",
-				CreatedAt:     time.Now(),
-				UpdatedAt:     time.Now(),
->>>>>>> 09c89281
 			},
 		}
 
@@ -1085,7 +1033,6 @@
 			"FetchPrivilegesForUser",
 			mock.AnythingOfType("*appcontext.appContext"),
 			mock.Anything,
-<<<<<<< HEAD
 		).Return(requestedOfficeUser.User.Privileges, nil).Once()
 
 		userPrivilegeAssociator.On( // empty privileges after
@@ -1094,30 +1041,22 @@
 			mock.Anything,
 		).Return(nil, nil).Once()
 
-=======
-		).Return(mockPrivileges, nil)
->>>>>>> 09c89281
 		mockRoleFetcher.On(
 			"FetchRolesForUser",
 			mock.AnythingOfType("*appcontext.appContext"),
 			mock.Anything,
 		).Return(mockRoles, nil)
 
-<<<<<<< HEAD
 		notificationSender := &notificationMocks.NotificationSender{}
 
 		notificationSender.On("SendNotification", mock.AnythingOfType("*appcontext.appContext"), mock.Anything).Return(nil)
 
-		suiteHandler := suite.HandlerConfig()
+		suiteHandler := suite.NewHandlerConfig()
 		suiteHandler.SetNotificationSender(notificationSender)
 
 		handler := UpdateRequestedOfficeUserHandler{
 			suiteHandler,
 			requestedOfficeUserFetcher,
-=======
-		handler := UpdateRequestedOfficeUserHandler{
-			suite.NewHandlerConfig(),
->>>>>>> 09c89281
 			requestedOfficeUserUpdater,
 			userPrivilegeAssociator,
 			mockUserRoleAssociator,
@@ -1128,14 +1067,8 @@
 		suite.IsType(&requestedofficeuserop.UpdateRequestedOfficeUserOK{}, response)
 		okResponse := response.(*requestedofficeuserop.UpdateRequestedOfficeUserOK)
 		suite.Equal(officeUser.ID.String(), okResponse.Payload.ID.String())
-<<<<<<< HEAD
 		suite.Empty(okResponse.Payload.Privileges)
 		notificationSender.AssertNumberOfCalls(suite.T(), "SendNotification", 1)
-=======
-		suite.Len(okResponse.Payload.Privileges, 1)
-		suite.Equal(supervisorPrivilegeName, okResponse.Payload.Privileges[0].PrivilegeName)
-		suite.Equal(supervisorPrivilegeType, okResponse.Payload.Privileges[0].PrivilegeType)
->>>>>>> 09c89281
 	})
 }
 
@@ -1182,10 +1115,7 @@
 		mockRoleFetcher := &mocks.RoleFetcher{}
 		requestedOfficeUserUpdater := &mocks.RequestedOfficeUserUpdater{}
 		userPrivilegeAssociator := &mocks.UserPrivilegeAssociator{}
-<<<<<<< HEAD
 		requestedOfficeUserFetcher := &mocks.RequestedOfficeUserFetcher{}
-=======
->>>>>>> 09c89281
 
 		params := requestedofficeuserop.UpdateRequestedOfficeUserParams{
 			HTTPRequest: suite.setupAuthenticatedRequest("PATCH", fmt.Sprintf("/requested_office_users/%s", officeUserID)),
@@ -1257,12 +1187,8 @@
 		).Return(requestedOfficeUser.User.Privileges, nil)
 
 		handler := UpdateRequestedOfficeUserHandler{
-<<<<<<< HEAD
-			suite.HandlerConfig(),
+			suite.NewHandlerConfig(),
 			requestedOfficeUserFetcher,
-=======
-			suite.NewHandlerConfig(),
->>>>>>> 09c89281
 			requestedOfficeUserUpdater,
 			userPrivilegeAssociator,
 			mockUserRoleAssociator,
@@ -1398,12 +1324,8 @@
 		).Return(requestedOfficeUser.User.Privileges, nil)
 
 		handler := UpdateRequestedOfficeUserHandler{
-<<<<<<< HEAD
-			suite.HandlerConfig(),
+			suite.NewHandlerConfig(),
 			requestedOfficeUserFetcher,
-=======
-			suite.NewHandlerConfig(),
->>>>>>> 09c89281
 			requestedOfficeUserUpdater,
 			userPrivilegeAssociator,
 			mockUserRoleAssociator,
@@ -1525,12 +1447,8 @@
 		).Return(requestedOfficeUser.User.Privileges, nil)
 
 		handler := UpdateRequestedOfficeUserHandler{
-<<<<<<< HEAD
-			suite.HandlerConfig(),
+			suite.NewHandlerConfig(),
 			requestedOfficeUserFetcher,
-=======
-			suite.NewHandlerConfig(),
->>>>>>> 09c89281
 			requestedOfficeUserUpdater,
 			userPrivilegeAssociator,
 			mockUserRoleAssociator,
