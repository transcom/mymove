package adminapi

import (
	"fmt"
	"net/http"
	"os"
	"time"

	"github.com/go-openapi/strfmt"
	"github.com/gofrs/uuid"
	"github.com/jarcoal/httpmock"
	"github.com/markbates/goth"
	"github.com/stretchr/testify/mock"

	"github.com/transcom/mymove/pkg/factory"
	requestedofficeuserop "github.com/transcom/mymove/pkg/gen/adminapi/adminoperations/requested_office_users"
	"github.com/transcom/mymove/pkg/gen/adminmessages"
	"github.com/transcom/mymove/pkg/handlers"
	"github.com/transcom/mymove/pkg/handlers/authentication/okta"
	"github.com/transcom/mymove/pkg/models"
	"github.com/transcom/mymove/pkg/models/roles"
	notificationMocks "github.com/transcom/mymove/pkg/notifications/mocks"
	"github.com/transcom/mymove/pkg/services/mocks"
	"github.com/transcom/mymove/pkg/services/pagination"
	"github.com/transcom/mymove/pkg/services/query"
	requestedofficeusers "github.com/transcom/mymove/pkg/services/requested_office_users"
)

func (suite *HandlerSuite) TestIndexRequestedOfficeUsersHandler() {
	suite.Run("requested users result in ok response", func() {
		requestedOfficeUsers := models.OfficeUsers{
			factory.BuildOfficeUserWithRoles(suite.DB(), factory.GetTraitRequestedOfficeUser(), []roles.RoleType{roles.RoleTypeQae}),
			factory.BuildOfficeUserWithRoles(suite.DB(), factory.GetTraitRequestedOfficeUser(), []roles.RoleType{roles.RoleTypeQae})}
		params := requestedofficeuserop.IndexRequestedOfficeUsersParams{
			HTTPRequest: suite.setupAuthenticatedRequest("GET", "/requested_office_users"),
		}

		queryBuilder := query.NewQueryBuilder()
		handler := IndexRequestedOfficeUsersHandler{
			HandlerConfig:                  suite.HandlerConfig(),
			NewQueryFilter:                 query.NewQueryFilter,
			RequestedOfficeUserListFetcher: requestedofficeusers.NewRequestedOfficeUsersListFetcher(queryBuilder),
			NewPagination:                  pagination.NewPagination,
		}

		response := handler.Handle(params)

		suite.IsType(&requestedofficeuserop.IndexRequestedOfficeUsersOK{}, response)
		okResponse := response.(*requestedofficeuserop.IndexRequestedOfficeUsersOK)
		suite.Len(okResponse.Payload, 2)
		requestedOfficeUser1Id := requestedOfficeUsers[0].ID.String()
		requestedOfficeUser2Id := requestedOfficeUsers[1].ID.String()
		payloadRequestedUser1Id := okResponse.Payload[0].ID.String()
		payloadRequestedUser2Id := okResponse.Payload[1].ID.String()

		// requested office users should exist in response no matter the ordering that has been applied
		user1ExistsInResponse := requestedOfficeUser1Id == payloadRequestedUser1Id || requestedOfficeUser1Id == payloadRequestedUser2Id
		user2ExistsInResponse := requestedOfficeUser2Id == payloadRequestedUser1Id || requestedOfficeUser2Id == payloadRequestedUser2Id
		suite.True(user1ExistsInResponse)
		suite.True(user2ExistsInResponse)
	})

	suite.Run("able to search by name and filter", func() {
		status := models.OfficeUserStatusREQUESTED
		createdAt := time.Date(2007, 03, 05, 1, 1, 1, 1, time.Local)
		createdAt2 := time.Date(2006, 03, 07, 1, 1, 1, 1, time.Local)
		transportationOffice := factory.BuildTransportationOffice(suite.DB(), []factory.Customization{
			{
				Model: models.TransportationOffice{
					Name: "JPPO Test Office",
				},
			},
		}, []factory.Trait{})
		transportationOffice2 := factory.BuildTransportationOffice(suite.DB(), []factory.Customization{
			{
				Model: models.TransportationOffice{
					Name: "PPO Rome Test Office",
				},
			},
		}, nil)
		factory.BuildOfficeUserWithRoles(suite.DB(), []factory.Customization{
			{
				Model: models.OfficeUser{
					FirstName:              "Angelina",
					LastName:               "Jolie",
					Email:                  "laraCroft@mail.mil",
					Status:                 &status,
					TransportationOfficeID: transportationOffice2.ID,
					CreatedAt:              createdAt2,
				},
			},
		}, []roles.RoleType{roles.RoleTypeTOO})
		factory.BuildOfficeUserWithRoles(suite.DB(), []factory.Customization{
			{
				Model: models.OfficeUser{
					FirstName:              "Billy",
					LastName:               "Bob",
					Email:                  "bigBob@mail.mil",
					Status:                 &status,
					TransportationOfficeID: transportationOffice2.ID,
					CreatedAt:              createdAt2,
				},
			},
		}, []roles.RoleType{roles.RoleTypeTIO})
		factory.BuildOfficeUserWithRoles(suite.DB(), []factory.Customization{
			{
				Model: models.OfficeUser{
					FirstName:              "Nick",
					LastName:               "Cage",
					Email:                  "conAirKilluh@mail.mil",
					Status:                 &status,
					TransportationOfficeID: transportationOffice2.ID,
					CreatedAt:              createdAt2,
				},
			},
		}, []roles.RoleType{roles.RoleTypeServicesCounselor})
		factory.BuildOfficeUserWithRoles(suite.DB(), []factory.Customization{
			{
				Model: models.OfficeUser{
					FirstName:              "Nick",
					LastName:               "Cage",
					Email:                  "conAirKilluh2@mail.mil",
					Status:                 &status,
					TransportationOfficeID: transportationOffice.ID,
					CreatedAt:              createdAt,
				},
			},
			{
				Model:    transportationOffice,
				LinkOnly: true,
				Type:     &factory.TransportationOffices.CounselingOffice,
			},
		}, []roles.RoleType{roles.RoleTypeServicesCounselor})

		// partial search
		nameSearch := "ic"
		filterJSON := fmt.Sprintf("{\"search\":\"%s\"}", nameSearch)
		params := requestedofficeuserop.IndexRequestedOfficeUsersParams{
			HTTPRequest: suite.setupAuthenticatedRequest("GET", "/requested_office_users"),
			Filter:      &filterJSON,
		}

		queryBuilder := query.NewQueryBuilder()
		handler := IndexRequestedOfficeUsersHandler{
			HandlerConfig:                  suite.HandlerConfig(),
			NewQueryFilter:                 query.NewQueryFilter,
			RequestedOfficeUserListFetcher: requestedofficeusers.NewRequestedOfficeUsersListFetcher(queryBuilder),
			NewPagination:                  pagination.NewPagination,
		}

		response := handler.Handle(params)

		suite.IsType(&requestedofficeuserop.IndexRequestedOfficeUsersOK{}, response)
		okResponse := response.(*requestedofficeuserop.IndexRequestedOfficeUsersOK)
		suite.Len(okResponse.Payload, 2)
		suite.Contains(*okResponse.Payload[0].FirstName, nameSearch)
		suite.Contains(*okResponse.Payload[1].FirstName, nameSearch)

		// email search
		emailSearch := "AirKilluh2"
		filterJSON = fmt.Sprintf("{\"email\":\"%s\"}", emailSearch)
		params = requestedofficeuserop.IndexRequestedOfficeUsersParams{
			HTTPRequest: suite.setupAuthenticatedRequest("GET", "/requested_office_users"),
			Filter:      &filterJSON,
		}
		response = handler.Handle(params)

		suite.IsType(&requestedofficeuserop.IndexRequestedOfficeUsersOK{}, response)
		okResponse = response.(*requestedofficeuserop.IndexRequestedOfficeUsersOK)
		suite.Len(okResponse.Payload, 1)
		suite.Contains(*okResponse.Payload[0].Email, emailSearch)

		// firstName search
		firstSearch := "Angel"
		filterJSON = fmt.Sprintf("{\"firstName\":\"%s\"}", firstSearch)
		params = requestedofficeuserop.IndexRequestedOfficeUsersParams{
			HTTPRequest: suite.setupAuthenticatedRequest("GET", "/requested_office_users"),
			Filter:      &filterJSON,
		}
		response = handler.Handle(params)

		suite.IsType(&requestedofficeuserop.IndexRequestedOfficeUsersOK{}, response)
		okResponse = response.(*requestedofficeuserop.IndexRequestedOfficeUsersOK)
		suite.Len(okResponse.Payload, 1)
		suite.Contains(*okResponse.Payload[0].FirstName, firstSearch)

		// lastName search
		lastSearch := "Jo"
		filterJSON = fmt.Sprintf("{\"lastName\":\"%s\"}", lastSearch)
		params = requestedofficeuserop.IndexRequestedOfficeUsersParams{
			HTTPRequest: suite.setupAuthenticatedRequest("GET", "/requested_office_users"),
			Filter:      &filterJSON,
		}
		response = handler.Handle(params)

		suite.IsType(&requestedofficeuserop.IndexRequestedOfficeUsersOK{}, response)
		okResponse = response.(*requestedofficeuserop.IndexRequestedOfficeUsersOK)
		suite.Len(okResponse.Payload, 1)
		suite.Contains(*okResponse.Payload[0].LastName, lastSearch)

		// transportation office search
		filterJSON = "{\"office\":\"JP\"}"
		params = requestedofficeuserop.IndexRequestedOfficeUsersParams{
			HTTPRequest: suite.setupAuthenticatedRequest("GET", "/requested_office_users"),
			Filter:      &filterJSON,
		}
		response = handler.Handle(params)

		suite.IsType(&requestedofficeuserop.IndexRequestedOfficeUsersOK{}, response)
		okResponse = response.(*requestedofficeuserop.IndexRequestedOfficeUsersOK)
		suite.Len(okResponse.Payload, 1)
		suite.Equal(strfmt.UUID(transportationOffice.ID.String()), *okResponse.Payload[0].TransportationOfficeID)

		// requestedOn search
		requestedOnSearch := "5"
		filterJSON = fmt.Sprintf("{\"requestedOn\":\"%s\"}", requestedOnSearch)
		params = requestedofficeuserop.IndexRequestedOfficeUsersParams{
			HTTPRequest: suite.setupAuthenticatedRequest("GET", "/requested_office_users"),
			Filter:      &filterJSON,
		}
		response = handler.Handle(params)

		suite.IsType(&requestedofficeuserop.IndexRequestedOfficeUsersOK{}, response)
		okResponse = response.(*requestedofficeuserop.IndexRequestedOfficeUsersOK)
		suite.Equal(1, len(okResponse.Payload))
		suite.Contains(okResponse.Payload[0].CreatedAt.String(), requestedOnSearch)

		// roles search
		roleSearch := "Counselor"
		filterJSON = fmt.Sprintf("{\"roles\":\"%s\"}", roleSearch)
		params = requestedofficeuserop.IndexRequestedOfficeUsersParams{
			HTTPRequest: suite.setupAuthenticatedRequest("GET", "/requested_office_users"),
			Filter:      &filterJSON,
		}
		response = handler.Handle(params)

		suite.IsType(&requestedofficeuserop.IndexRequestedOfficeUsersOK{}, response)
		okResponse = response.(*requestedofficeuserop.IndexRequestedOfficeUsersOK)
		suite.Len(okResponse.Payload, 2)
		suite.Contains(*okResponse.Payload[0].Roles[0].RoleName, roleSearch)
		suite.Contains(*okResponse.Payload[1].Roles[0].RoleName, roleSearch)

	})

	suite.Run("test the return of sorted requested office users in asc order", func() {
		requestedStatus := models.OfficeUserStatusREQUESTED
		officeUser1 := factory.BuildOfficeUserWithRoles(suite.DB(), []factory.Customization{
			{
				Model: models.OfficeUser{
					FirstName: "Angelina",
					LastName:  "Jolie",
					Email:     "laraCroft@mail.mil",
					Status:    &requestedStatus,
				},
			},
			{
				Model: models.TransportationOffice{
					Name: "PPPO Kirtland AFB - USAF",
				},
			},
		}, []roles.RoleType{roles.RoleTypeTOO})
		officeUser2 := factory.BuildOfficeUserWithRoles(suite.DB(), []factory.Customization{
			{
				Model: models.OfficeUser{
					FirstName: "Billy",
					LastName:  "Bob",
					Email:     "bigBob@mail.mil",
					Status:    &requestedStatus,
				},
			},
			{
				Model: models.TransportationOffice{
					Name: "PPPO Fort Knox - USA",
				},
			},
		}, []roles.RoleType{roles.RoleTypeTIO})
		officeUser3 := factory.BuildOfficeUserWithRoles(suite.DB(), []factory.Customization{
			{
				Model: models.OfficeUser{
					FirstName: "Nick",
					LastName:  "Cage",
					Email:     "conAirKilluh@mail.mil",
					Status:    &requestedStatus,
				},
			},
			{
				Model: models.TransportationOffice{
					Name: "PPPO Detroit Arsenal - USA",
				},
			},
		}, []roles.RoleType{roles.RoleTypeServicesCounselor})

		sortColumn := "transportation_office_id"
		params := requestedofficeuserop.IndexRequestedOfficeUsersParams{
			HTTPRequest: suite.setupAuthenticatedRequest("GET", "/requested_office_users"),
			Sort:        &sortColumn,
			Order:       models.BoolPointer(true),
		}

		queryBuilder := query.NewQueryBuilder()
		handler := IndexRequestedOfficeUsersHandler{
			HandlerConfig:                  suite.HandlerConfig(),
			NewQueryFilter:                 query.NewQueryFilter,
			RequestedOfficeUserListFetcher: requestedofficeusers.NewRequestedOfficeUsersListFetcher(queryBuilder),
			NewPagination:                  pagination.NewPagination,
		}

		response := handler.Handle(params)

		suite.IsType(&requestedofficeuserop.IndexRequestedOfficeUsersOK{}, response)
		okResponse := response.(*requestedofficeuserop.IndexRequestedOfficeUsersOK)
		suite.Len(okResponse.Payload, 3)
		suite.Equal(officeUser3.ID.String(), okResponse.Payload[0].ID.String())
		suite.Equal(officeUser2.ID.String(), okResponse.Payload[1].ID.String())
		suite.Equal(officeUser1.ID.String(), okResponse.Payload[2].ID.String())

		// sort by transportation office name in desc order
		sortColumn = "transportation_office_id"
		params = requestedofficeuserop.IndexRequestedOfficeUsersParams{
			HTTPRequest: suite.setupAuthenticatedRequest("GET", "/requested_office_users"),
			Sort:        &sortColumn,
			Order:       models.BoolPointer(false),
		}

		queryBuilder = query.NewQueryBuilder()
		handler = IndexRequestedOfficeUsersHandler{
			HandlerConfig:                  suite.HandlerConfig(),
			NewQueryFilter:                 query.NewQueryFilter,
			RequestedOfficeUserListFetcher: requestedofficeusers.NewRequestedOfficeUsersListFetcher(queryBuilder),
			NewPagination:                  pagination.NewPagination,
		}

		response = handler.Handle(params)

		suite.IsType(&requestedofficeuserop.IndexRequestedOfficeUsersOK{}, response)
		okResponse = response.(*requestedofficeuserop.IndexRequestedOfficeUsersOK)
		suite.Len(okResponse.Payload, 3)
		suite.Equal(officeUser1.ID.String(), okResponse.Payload[0].ID.String())
		suite.Equal(officeUser2.ID.String(), okResponse.Payload[1].ID.String())
		suite.Equal(officeUser3.ID.String(), okResponse.Payload[2].ID.String())

		// sort by first name in asc order
		sortColumn = "first_name"
		params = requestedofficeuserop.IndexRequestedOfficeUsersParams{
			HTTPRequest: suite.setupAuthenticatedRequest("GET", "/requested_office_users"),
			Sort:        &sortColumn,
			Order:       models.BoolPointer(true),
		}

		queryBuilder = query.NewQueryBuilder()
		handler = IndexRequestedOfficeUsersHandler{
			HandlerConfig:                  suite.HandlerConfig(),
			NewQueryFilter:                 query.NewQueryFilter,
			RequestedOfficeUserListFetcher: requestedofficeusers.NewRequestedOfficeUsersListFetcher(queryBuilder),
			NewPagination:                  pagination.NewPagination,
		}

		response = handler.Handle(params)

		suite.IsType(&requestedofficeuserop.IndexRequestedOfficeUsersOK{}, response)
		okResponse = response.(*requestedofficeuserop.IndexRequestedOfficeUsersOK)
		suite.Len(okResponse.Payload, 3)
		suite.Equal(officeUser1.ID.String(), okResponse.Payload[0].ID.String())
		suite.Equal(officeUser2.ID.String(), okResponse.Payload[1].ID.String())
		suite.Equal(officeUser3.ID.String(), okResponse.Payload[2].ID.String())
	})

	suite.Run("able to search by transportation office", func() {
		transportationOffice := factory.BuildTransportationOffice(suite.DB(), []factory.Customization{
			{
				Model: models.TransportationOffice{
					Name: "Tinker",
				},
			},
		}, nil)
		requestedStatus := models.OfficeUserStatusREQUESTED
		officeUser1 := factory.BuildOfficeUserWithRoles(suite.DB(), []factory.Customization{
			{
				Model: models.OfficeUser{
					TransportationOfficeID: transportationOffice.ID,
					Status:                 &requestedStatus,
				},
			},
			{
				Model:    transportationOffice,
				LinkOnly: true,
				Type:     &factory.TransportationOffices.CounselingOffice,
			},
		}, []roles.RoleType{roles.RoleTypeServicesCounselor})
		factory.BuildOfficeUserWithRoles(suite.DB(), factory.GetTraitRequestedOfficeUser(), []roles.RoleType{roles.RoleTypeTOO})
		factory.BuildOfficeUserWithRoles(suite.DB(), factory.GetTraitRequestedOfficeUser(), []roles.RoleType{roles.RoleTypeTIO})

		filterJSON := "{\"office\":\"Tinker\"}"
		params := requestedofficeuserop.IndexRequestedOfficeUsersParams{
			HTTPRequest: suite.setupAuthenticatedRequest("GET", "/requested_office_users"),
			Filter:      &filterJSON,
		}

		queryBuilder := query.NewQueryBuilder()
		handler := IndexRequestedOfficeUsersHandler{
			HandlerConfig:                  suite.HandlerConfig(),
			NewQueryFilter:                 query.NewQueryFilter,
			RequestedOfficeUserListFetcher: requestedofficeusers.NewRequestedOfficeUsersListFetcher(queryBuilder),
			NewPagination:                  pagination.NewPagination,
		}

		response := handler.Handle(params)

		suite.IsType(&requestedofficeuserop.IndexRequestedOfficeUsersOK{}, response)
		okResponse := response.(*requestedofficeuserop.IndexRequestedOfficeUsersOK)
		suite.Len(okResponse.Payload, 1)
		suite.Equal(officeUser1.ID.String(), okResponse.Payload[0].ID.String())
	})

	suite.Run("able to search by role", func() {
		requestedStatus := models.OfficeUserStatusREQUESTED
		officeUser1 := factory.BuildOfficeUserWithRoles(suite.DB(), []factory.Customization{
			{
				Model: models.OfficeUser{
					Status: &requestedStatus,
				},
			},
		}, []roles.RoleType{roles.RoleTypeServicesCounselor})

		filterJSON := "{\"rolesSearch\":\"services\"}"
		params := requestedofficeuserop.IndexRequestedOfficeUsersParams{
			HTTPRequest: suite.setupAuthenticatedRequest("GET", "/requested_office_users"),
			Filter:      &filterJSON,
		}

		queryBuilder := query.NewQueryBuilder()
		handler := IndexRequestedOfficeUsersHandler{
			HandlerConfig:                  suite.HandlerConfig(),
			NewQueryFilter:                 query.NewQueryFilter,
			RequestedOfficeUserListFetcher: requestedofficeusers.NewRequestedOfficeUsersListFetcher(queryBuilder),
			NewPagination:                  pagination.NewPagination,
		}

		response := handler.Handle(params)

		suite.IsType(&requestedofficeuserop.IndexRequestedOfficeUsersOK{}, response)
		okResponse := response.(*requestedofficeuserop.IndexRequestedOfficeUsersOK)
		suite.Len(okResponse.Payload, 1)
		suite.Equal(officeUser1.ID.String(), okResponse.Payload[0].ID.String())
	})

	suite.Run("return error when querying for unhandled data", func() {
		requestedStatus := models.OfficeUserStatusREQUESTED
		factory.BuildOfficeUserWithRoles(suite.DB(), []factory.Customization{
			{
				Model: models.OfficeUser{
					Status: &requestedStatus,
				},
			},
		}, []roles.RoleType{roles.RoleTypeServicesCounselor})

		sortColumn := "unknown_column"
		params := requestedofficeuserop.IndexRequestedOfficeUsersParams{
			HTTPRequest: suite.setupAuthenticatedRequest("GET", "/requested_office_users"),
			Sort:        &sortColumn,
			Order:       models.BoolPointer(true),
		}

		queryBuilder := query.NewQueryBuilder()
		handler := IndexRequestedOfficeUsersHandler{
			HandlerConfig:                  suite.HandlerConfig(),
			NewQueryFilter:                 query.NewQueryFilter,
			RequestedOfficeUserListFetcher: requestedofficeusers.NewRequestedOfficeUsersListFetcher(queryBuilder),
			NewPagination:                  pagination.NewPagination,
		}

		response := handler.Handle(params)

		suite.IsType(&handlers.ErrResponse{}, response)
		errResponse := response.(*handlers.ErrResponse)
		suite.Equal(http.StatusInternalServerError, errResponse.Code)
		errMsg := errResponse.Err.Error()
		suite.Equal(errMsg, "Unhandled data error encountered")
	})

	suite.Run("should error when a param filter format is incorrect", func() {
		requestedStatus := models.OfficeUserStatusREQUESTED
		factory.BuildOfficeUserWithRoles(suite.DB(), []factory.Customization{
			{
				Model: models.OfficeUser{
					Status: &requestedStatus,
				},
			},
		}, []roles.RoleType{roles.RoleTypeServicesCounselor})

		// Invalid format for filter params
		filterJSON := "test{\"unknown\":\"value\"}test"
		params := requestedofficeuserop.IndexRequestedOfficeUsersParams{
			HTTPRequest: suite.setupAuthenticatedRequest("GET", "/requested_office_users"),
			Filter:      &filterJSON,
		}

		queryBuilder := query.NewQueryBuilder()
		handler := IndexRequestedOfficeUsersHandler{
			HandlerConfig:                  suite.HandlerConfig(),
			NewQueryFilter:                 query.NewQueryFilter,
			RequestedOfficeUserListFetcher: requestedofficeusers.NewRequestedOfficeUsersListFetcher(queryBuilder),
			NewPagination:                  pagination.NewPagination,
		}

		response := handler.Handle(params)

		expectedError := models.ErrInvalidFilterFormat
		expectedResponse := &handlers.ErrResponse{
			Code: http.StatusInternalServerError,
			Err:  expectedError,
		}

		suite.Equal(expectedResponse, response)
	})
}

func (suite *HandlerSuite) TestGetRequestedOfficeUserHandler() {
	suite.Run("integration test ok response", func() {
		requestedOfficeUser := factory.BuildOfficeUserWithRoles(suite.DB(), factory.GetTraitRequestedOfficeUser(), []roles.RoleType{roles.RoleTypeQae})
		params := requestedofficeuserop.GetRequestedOfficeUserParams{
			HTTPRequest:  suite.setupAuthenticatedRequest("GET", fmt.Sprintf("/requested_office_users/%s", requestedOfficeUser.ID)),
			OfficeUserID: strfmt.UUID(requestedOfficeUser.ID.String()),
		}

<<<<<<< HEAD
		mockRoleAssociator := &mocks.RoleAssociator{}
		mockPrivilegesAssociator := &mocks.UserPrivilegeAssociator{}
=======
		mockRoleFetcher := &mocks.RoleFetcher{}
>>>>>>> 2e06ee9c
		mockRoles := roles.Roles{
			roles.Role{
				ID:        uuid.Must(uuid.NewV4()),
				RoleType:  roles.RoleTypeTOO,
				RoleName:  "Task Ordering Officer",
				CreatedAt: time.Now(),
				UpdatedAt: time.Now(),
			},
		}
		mockRoleFetcher.On(
			"FetchRolesForUser",
			mock.AnythingOfType("*appcontext.appContext"),
			mock.Anything,
		).Return(mockRoles, nil)

		queryBuilder := query.NewQueryBuilder()
		handler := GetRequestedOfficeUserHandler{
			suite.HandlerConfig(),
			requestedofficeusers.NewRequestedOfficeUserFetcher(queryBuilder),
<<<<<<< HEAD
			mockRoleAssociator,
			mockPrivilegesAssociator,
=======
			mockRoleFetcher,
>>>>>>> 2e06ee9c
			query.NewQueryFilter,
		}

		response := handler.Handle(params)

		suite.IsType(&requestedofficeuserop.GetRequestedOfficeUserOK{}, response)
		okResponse := response.(*requestedofficeuserop.GetRequestedOfficeUserOK)
		suite.Equal(requestedOfficeUser.ID.String(), okResponse.Payload.ID.String())
	})

	suite.Run("successful response", func() {
		requestedOfficeUser := factory.BuildOfficeUserWithRoles(suite.DB(), factory.GetTraitRequestedOfficeUser(), []roles.RoleType{roles.RoleTypeQae})
		params := requestedofficeuserop.GetRequestedOfficeUserParams{
			HTTPRequest:  suite.setupAuthenticatedRequest("GET", fmt.Sprintf("/requested_office_users/%s", requestedOfficeUser.ID)),
			OfficeUserID: strfmt.UUID(requestedOfficeUser.ID.String()),
		}

		requestedOfficeUserFetcher := &mocks.RequestedOfficeUserFetcher{}
		requestedOfficeUserFetcher.On("FetchRequestedOfficeUser",
			mock.AnythingOfType("*appcontext.appContext"),
			mock.Anything,
		).Return(requestedOfficeUser, nil).Once()

<<<<<<< HEAD
		mockRoleAssociator := &mocks.RoleAssociator{}
		userPrivilegeAssociator := &mocks.UserPrivilegeAssociator{}
=======
		mockRoleFetcher := &mocks.RoleFetcher{}
>>>>>>> 2e06ee9c
		mockRoles := roles.Roles{
			roles.Role{
				ID:        uuid.Must(uuid.NewV4()),
				RoleType:  roles.RoleTypeTOO,
				RoleName:  "Task Ordering Officer",
				CreatedAt: time.Now(),
				UpdatedAt: time.Now(),
			},
		}
<<<<<<< HEAD

		mockRoleAssociator.On(
=======
		mockRoleFetcher.On(
>>>>>>> 2e06ee9c
			"FetchRolesForUser",
			mock.AnythingOfType("*appcontext.appContext"),
			mock.Anything,
		).Return(mockRoles, nil)

		handler := GetRequestedOfficeUserHandler{
			suite.HandlerConfig(),
			requestedOfficeUserFetcher,
<<<<<<< HEAD
			mockRoleAssociator,
			userPrivilegeAssociator,
=======
			mockRoleFetcher,
>>>>>>> 2e06ee9c
			newMockQueryFilterBuilder(&mocks.QueryFilter{}),
		}

		response := handler.Handle(params)

		suite.IsType(&requestedofficeuserop.GetRequestedOfficeUserOK{}, response)
		okResponse := response.(*requestedofficeuserop.GetRequestedOfficeUserOK)
		suite.Equal(requestedOfficeUser.ID.String(), okResponse.Payload.ID.String())
	})

	suite.Run("unsuccessful response when fetch fails", func() {
		requestedOfficeUser := factory.BuildOfficeUserWithRoles(suite.DB(), factory.GetTraitRequestedOfficeUser(), []roles.RoleType{roles.RoleTypeQae})
		params := requestedofficeuserop.GetRequestedOfficeUserParams{
			HTTPRequest:  suite.setupAuthenticatedRequest("GET", fmt.Sprintf("/requested_office_users/%s", requestedOfficeUser.ID)),
			OfficeUserID: strfmt.UUID(requestedOfficeUser.ID.String()),
		}

		expectedError := models.ErrFetchNotFound
		requestedOfficeUserFetcher := &mocks.RequestedOfficeUserFetcher{}
		requestedOfficeUserFetcher.On("FetchRequestedOfficeUser",
			mock.AnythingOfType("*appcontext.appContext"),
			mock.Anything,
		).Return(models.OfficeUser{}, expectedError).Once()

<<<<<<< HEAD
		mockRoleAssociator := &mocks.RoleAssociator{}
		userPrivilegeAssociator := &mocks.UserPrivilegeAssociator{}
=======
		mockRoleFetcher := &mocks.RoleFetcher{}
>>>>>>> 2e06ee9c
		mockRoles := roles.Roles{
			roles.Role{
				ID:        uuid.Must(uuid.NewV4()),
				RoleType:  roles.RoleTypeTOO,
				RoleName:  "Task Ordering Officer",
				CreatedAt: time.Now(),
				UpdatedAt: time.Now(),
			},
		}
		mockRoleFetcher.On(
			"FetchRolesForUser",
			mock.AnythingOfType("*appcontext.appContext"),
			mock.Anything,
		).Return(mockRoles, nil)

		mockRoleAssociator.On(
			"FetchRolesForUser",
			mock.AnythingOfType("*appcontext.appContext"),
			mock.Anything,
		).Return(mockRoles, nil)

		handler := GetRequestedOfficeUserHandler{
			suite.HandlerConfig(),
			requestedOfficeUserFetcher,
<<<<<<< HEAD
			mockRoleAssociator,
			userPrivilegeAssociator,
=======
			mockRoleFetcher,
>>>>>>> 2e06ee9c
			newMockQueryFilterBuilder(&mocks.QueryFilter{}),
		}

		response := handler.Handle(params)

		expectedResponse := &handlers.ErrResponse{
			Code: http.StatusNotFound,
			Err:  expectedError,
		}
		suite.Equal(expectedResponse, response)
	})

	suite.Run("test - get requested office user handler with privileges", func() {
		requestedOfficeUser := factory.BuildOfficeUserWithPrivileges(suite.DB(), []factory.Customization{
			{
				Model: models.User{
					Privileges: []roles.Privilege{
						{
							PrivilegeType: roles.PrivilegeTypeSupervisor,
						},
					},
					Roles: []roles.Role{
						{
							RoleType: roles.RoleTypeServicesCounselor,
						},
					},
				},
			},
		}, nil)

		params := requestedofficeuserop.GetRequestedOfficeUserParams{
			HTTPRequest:  suite.setupAuthenticatedRequest("GET", fmt.Sprintf("/requested_office_users/%s", requestedOfficeUser.ID)),
			OfficeUserID: strfmt.UUID(requestedOfficeUser.ID.String()),
		}

		requestedOfficeUserFetcher := &mocks.RequestedOfficeUserFetcher{}
		requestedOfficeUserFetcher.On("FetchRequestedOfficeUser",
			mock.AnythingOfType("*appcontext.appContext"),
			mock.Anything,
		).Return(requestedOfficeUser, nil).Once()

		mockRoleAssociator := &mocks.RoleAssociater{}
		userPrivilegeAssociator := &mocks.UserPrivilegeAssociator{}

		mockPrivileges := []roles.Privilege{
			{
				ID:            uuid.Must(uuid.NewV4()),
				PrivilegeType: roles.PrivilegeTypeSupervisor,
				PrivilegeName: "Supervisor",
				CreatedAt:     time.Now(),
				UpdatedAt:     time.Now(),
			},
		}

		mockRoles := roles.Roles{
			roles.Role{
				ID:        uuid.Must(uuid.NewV4()),
				RoleType:  roles.RoleTypeTOO,
				RoleName:  "Task Ordering Officer",
				CreatedAt: time.Now(),
				UpdatedAt: time.Now(),
			},
		}
		mockRoleAssociator.On(
			"FetchRolesForUser",
			mock.AnythingOfType("*appcontext.appContext"),
			mock.Anything,
		).Return(mockRoles, nil)

		mockRoleAssociator.On(
			"FetchRolesForUser",
			mock.AnythingOfType("*appcontext.appContext"),
			mock.Anything,
		).Return(mockRoles, nil)

		mockRoleAssociator.On(
			"FetchPrivilegesForUser",
			mock.AnythingOfType("*appcontext.appContext"),
			mock.Anything,
		).Return(mockPrivileges, nil)

		userPrivilegeAssociator.On(
			"FetchPrivilegesForUser",
			mock.AnythingOfType("*appcontext.appContext"),
			mock.Anything,
		).Return(mockPrivileges, nil)

		handler := GetRequestedOfficeUserHandler{
			suite.HandlerConfig(),
			requestedOfficeUserFetcher,
			mockRoleAssociator,
			userPrivilegeAssociator,
			newMockQueryFilterBuilder(&mocks.QueryFilter{}),
		}

		response := handler.Handle(params)
		suite.IsType(&requestedofficeuserop.GetRequestedOfficeUserOK{}, response)
		okResponse := response.(*requestedofficeuserop.GetRequestedOfficeUserOK)
		suite.Equal(requestedOfficeUser.ID.String(), okResponse.Payload.ID.String())
		suite.Len(okResponse.Payload.Privileges, 1)
		suite.Equal("Supervisor", okResponse.Payload.Privileges[0].PrivilegeName)
		suite.Equal(string(roles.PrivilegeTypeSupervisor), okResponse.Payload.Privileges[0].PrivilegeType)
	})

}

func (suite *HandlerSuite) TestGetRequestedOfficeUserHandler_WithSupervisorPrivilege() {
	suite.Run("test - get requested office user handler with privileges", func() {
		requestedOfficeUser := factory.BuildOfficeUserWithPrivileges(suite.DB(), []factory.Customization{
			{
				Model: models.User{
					Privileges: []roles.Privilege{
						{
							PrivilegeType: roles.PrivilegeTypeSupervisor,
						},
					},
					Roles: []roles.Role{
						{
							RoleType: roles.RoleTypeServicesCounselor,
						},
					},
				},
			},
		}, nil)

		params := requestedofficeuserop.GetRequestedOfficeUserParams{
			HTTPRequest:  suite.setupAuthenticatedRequest("GET", fmt.Sprintf("/requested_office_users/%s", requestedOfficeUser.ID)),
			OfficeUserID: strfmt.UUID(requestedOfficeUser.ID.String()),
		}

		requestedOfficeUserFetcher := &mocks.RequestedOfficeUserFetcher{}
		requestedOfficeUserFetcher.On("FetchRequestedOfficeUser",
			mock.AnythingOfType("*appcontext.appContext"),
			mock.Anything,
		).Return(requestedOfficeUser, nil).Once()

		mockRoleAssociator := &mocks.RoleAssociater{}
		userPrivilegeAssociator := &mocks.UserPrivilegeAssociator{}

		mockPrivileges := []roles.Privilege{
			{
				ID:            uuid.Must(uuid.NewV4()),
				PrivilegeType: roles.PrivilegeTypeSupervisor,
				PrivilegeName: "Supervisor",
				CreatedAt:     time.Now(),
				UpdatedAt:     time.Now(),
			},
		}

		mockRoles := roles.Roles{
			roles.Role{
				ID:        uuid.Must(uuid.NewV4()),
				RoleType:  roles.RoleTypeTOO,
				RoleName:  "Task Ordering Officer",
				CreatedAt: time.Now(),
				UpdatedAt: time.Now(),
			},
		}
		mockRoleAssociator.On(
			"FetchRolesForUser",
			mock.AnythingOfType("*appcontext.appContext"),
			mock.Anything,
		).Return(mockRoles, nil)

		mockRoleAssociator.On(
			"FetchRolesForUser",
			mock.AnythingOfType("*appcontext.appContext"),
			mock.Anything,
		).Return(mockRoles, nil)

		mockRoleAssociator.On(
			"FetchPrivilegesForUser",
			mock.AnythingOfType("*appcontext.appContext"),
			mock.Anything,
		).Return(mockPrivileges, nil)

		userPrivilegeAssociator.On(
			"FetchPrivilegesForUser",
			mock.AnythingOfType("*appcontext.appContext"),
			mock.Anything,
		).Return(mockPrivileges, nil)

		handler := GetRequestedOfficeUserHandler{
			suite.HandlerConfig(),
			requestedOfficeUserFetcher,
			mockRoleAssociator,
			userPrivilegeAssociator,
			newMockQueryFilterBuilder(&mocks.QueryFilter{}),
		}

		response := handler.Handle(params)
		suite.IsType(&requestedofficeuserop.GetRequestedOfficeUserOK{}, response)
		okResponse := response.(*requestedofficeuserop.GetRequestedOfficeUserOK)
		suite.Equal(requestedOfficeUser.ID.String(), okResponse.Payload.ID.String())
		suite.Len(okResponse.Payload.Privileges, 1)
		suite.Equal("Supervisor", okResponse.Payload.Privileges[0].PrivilegeName)
		suite.Equal(string(roles.PrivilegeTypeSupervisor), okResponse.Payload.Privileges[0].PrivilegeType)
	})

}

func (suite *HandlerSuite) TestUpdateRequestedOfficeUserHandler_WithSupervisorPrivilege() {
	suite.Run("test - update requested office user handler with privileges", func() {
		tooRoleName := "Task Ordering Officer"
		tooRoleType := string(roles.RoleTypeTOO)
		supervisorPrivilegeName := "Supervisor"
		supervisorPrivilegeType := string(roles.PrivilegeTypeSupervisor)
		requestedOfficeUser := factory.BuildOfficeUserWithPrivileges(suite.DB(), []factory.Customization{
			{
				Model: models.User{
					Privileges: []roles.Privilege{
						{
							PrivilegeType: roles.PrivilegeTypeSupervisor,
						},
					},
					Roles: []roles.Role{
						{
							RoleType: roles.RoleTypeTOO,
						},
					},
				},
			},
		}, nil)

		officeUser := models.OfficeUser{ID: requestedOfficeUser.ID, FirstName: "Billy", LastName: "Bob", UserID: requestedOfficeUser.UserID, CreatedAt: time.Now(),
			UpdatedAt: time.Now()}

		mockUserRoleAssociator := &mocks.UserRoleAssociator{}
		mockRoleAssociator := &mocks.RoleAssociater{}
		requestedOfficeUserFetcher := &mocks.RequestedOfficeUserFetcher{}
		requestedOfficeUserUpdater := &mocks.RequestedOfficeUserUpdater{}
		userPrivilegeAssociator := &mocks.UserPrivilegeAssociator{}
		privilegeFetcher := &mocks.PrivilegeAssociator{}

		params := requestedofficeuserop.UpdateRequestedOfficeUserParams{
			HTTPRequest: suite.setupAuthenticatedRequest("PATCH", fmt.Sprintf("/requested_office_users/%s", requestedOfficeUser.ID)),
			Body: &adminmessages.RequestedOfficeUserUpdate{

				Roles: []*adminmessages.OfficeUserRole{
					{
						Name:     &tooRoleName,
						RoleType: &tooRoleType,
					},
				},
				Privileges: []*adminmessages.OfficeUserPrivilege{
					{
						Name:          &supervisorPrivilegeName,
						PrivilegeType: &supervisorPrivilegeType,
					},
				},
			},
			OfficeUserID: strfmt.UUID(requestedOfficeUser.ID.String()),
		}

		requestedOfficeUserFetcher.On("FetchRequestedOfficeUser",
			mock.AnythingOfType("*appcontext.appContext"),
			mock.Anything,
		).Return(requestedOfficeUser, nil, nil).Once()

		requestedOfficeUserUpdater.On("UpdateRequestedOfficeUser",
			mock.AnythingOfType("*appcontext.appContext"),
			mock.Anything,
			mock.Anything,
		).Return(&officeUser, nil, nil).Once()

		mockRoles := roles.Roles{
			roles.Role{
				ID:        uuid.Must(uuid.NewV4()),
				RoleType:  roles.RoleTypeTOO,
				RoleName:  "Task Ordering Officer",
				CreatedAt: time.Now(),
				UpdatedAt: time.Now(),
			},
		}

		mockUserRoleAssociator.On(
			"UpdateUserRoles",
			mock.AnythingOfType("*appcontext.appContext"),
			mock.Anything,
			mock.Anything,
		).Return(nil, nil, nil).Once()

		userPrivilegeAssociator.On(
			"UpdateUserPrivileges",
			mock.AnythingOfType("*appcontext.appContext"),
			mock.Anything,
			mock.Anything,
		).Return(nil, nil, nil).Once()

		privilegeFetcher.On(
			"FetchPrivilegesForUser",
			mock.AnythingOfType("*appcontext.appContext"),
			mock.Anything,
		).Return(requestedOfficeUser.User.Privileges, nil)

		mockRoleAssociator.On(
			"FetchRolesForUser",
			mock.AnythingOfType("*appcontext.appContext"),
			mock.Anything,
		).Return(mockRoles, nil)

		handler := UpdateRequestedOfficeUserHandler{
			suite.HandlerConfig(),
			requestedOfficeUserFetcher,
			requestedOfficeUserUpdater,
			userPrivilegeAssociator,
			privilegeFetcher,
			mockUserRoleAssociator,
			mockRoleAssociator,
		}

		response := handler.Handle(params)
		suite.IsType(&requestedofficeuserop.UpdateRequestedOfficeUserOK{}, response)
		okResponse := response.(*requestedofficeuserop.UpdateRequestedOfficeUserOK)
		suite.Equal(officeUser.ID.String(), okResponse.Payload.ID.String())
		suite.Len(okResponse.Payload.Privileges, 1)
		suite.Equal(supervisorPrivilegeName, okResponse.Payload.Privileges[0].PrivilegeName)
		suite.Equal(supervisorPrivilegeType, okResponse.Payload.Privileges[0].PrivilegeType)
	})

	suite.Run("test - update requested office user handler - REJECT supervisor privilege", func() {
		tooRoleName := "Task Ordering Officer"
		tooRoleType := string(roles.RoleTypeTOO)
		requestedOfficeUser := factory.BuildOfficeUserWithPrivileges(suite.DB(), []factory.Customization{
			{
				Model: models.User{
					Privileges: []roles.Privilege{
						{
							PrivilegeType: roles.PrivilegeTypeSupervisor,
						},
					},
					Roles: []roles.Role{
						{
							RoleType: roles.RoleTypeTOO,
						},
					},
				},
			},
		}, nil)

		officeUser := models.OfficeUser{ID: requestedOfficeUser.ID, FirstName: "Billy", LastName: "Bob", UserID: requestedOfficeUser.UserID, CreatedAt: time.Now(),
			UpdatedAt: time.Now()}

		mockUserRoleAssociator := &mocks.UserRoleAssociator{}
		mockRoleAssociator := &mocks.RoleAssociater{}
		requestedOfficeUserUpdater := &mocks.RequestedOfficeUserUpdater{}
		requestedOfficeUserFetcher := &mocks.RequestedOfficeUserFetcher{}
		userPrivilegeAssociator := &mocks.UserPrivilegeAssociator{}
		privilegeFetcher := &mocks.PrivilegeAssociator{}

		params := requestedofficeuserop.UpdateRequestedOfficeUserParams{
			HTTPRequest: suite.setupAuthenticatedRequest("PATCH", fmt.Sprintf("/requested_office_users/%s", requestedOfficeUser.ID)),
			Body: &adminmessages.RequestedOfficeUserUpdate{
				Roles: []*adminmessages.OfficeUserRole{
					{
						Name:     &tooRoleName,
						RoleType: &tooRoleType,
					},
				},
				Privileges: []*adminmessages.OfficeUserPrivilege{},
			},
			OfficeUserID: strfmt.UUID(requestedOfficeUser.ID.String()),
		}

		requestedOfficeUserFetcher.On("FetchRequestedOfficeUser",
			mock.AnythingOfType("*appcontext.appContext"),
			mock.Anything,
		).Return(requestedOfficeUser, nil, nil).Once()

		requestedOfficeUserUpdater.On("UpdateRequestedOfficeUser",
			mock.AnythingOfType("*appcontext.appContext"),
			mock.Anything,
			mock.Anything,
		).Return(&officeUser, nil, nil).Once()

		mockRoles := roles.Roles{
			roles.Role{
				ID:        uuid.Must(uuid.NewV4()),
				RoleType:  roles.RoleTypeTOO,
				RoleName:  "Task Ordering Officer",
				CreatedAt: time.Now(),
				UpdatedAt: time.Now(),
			},
		}

		mockUserRoleAssociator.On(
			"UpdateUserRoles",
			mock.AnythingOfType("*appcontext.appContext"),
			mock.Anything,
			mock.Anything,
		).Return(nil, nil, nil).Once()

		userPrivilegeAssociator.On(
			"UpdateUserPrivileges",
			mock.AnythingOfType("*appcontext.appContext"),
			mock.Anything,
			mock.Anything,
		).Return(nil, nil, nil).Once()

		privilegeFetcher.On(
			"FetchPrivilegesForUser",
			mock.AnythingOfType("*appcontext.appContext"),
			mock.Anything,
		).Return(requestedOfficeUser.User.Privileges, nil).Once()

		privilegeFetcher.On(
			"FetchPrivilegesForUser",
			mock.AnythingOfType("*appcontext.appContext"),
			mock.Anything,
		).Return(roles.Privileges{}, nil).Once()

		mockRoleAssociator.On(
			"FetchRolesForUser",
			mock.AnythingOfType("*appcontext.appContext"),
			mock.Anything,
		).Return(mockRoles, nil)

		notificationSender := &notificationMocks.NotificationSender{}

		notificationSender.On("SendNotification", mock.AnythingOfType("*appcontext.appContext"), mock.Anything).Return(nil)

		suiteHandler := suite.HandlerConfig()
		suiteHandler.SetNotificationSender(notificationSender)

		handler := UpdateRequestedOfficeUserHandler{
			suiteHandler,
			requestedOfficeUserFetcher,
			requestedOfficeUserUpdater,
			userPrivilegeAssociator,
			privilegeFetcher,
			mockUserRoleAssociator,
			mockRoleAssociator,
		}

		response := handler.Handle(params)
		suite.IsType(&requestedofficeuserop.UpdateRequestedOfficeUserOK{}, response)
		okResponse := response.(*requestedofficeuserop.UpdateRequestedOfficeUserOK)
		suite.Equal(officeUser.ID.String(), okResponse.Payload.ID.String())
		suite.Empty(okResponse.Payload.Privileges)
		notificationSender.AssertNumberOfCalls(suite.T(), "SendNotification", 1)
	})
}

func (suite *HandlerSuite) TestUpdateRequestedOfficeUserHandlerWithoutOktaAccountCreation() {
	suite.Run("Successful update", func() {
		user := factory.BuildDefaultUser(suite.DB())
		tooRoleName := "Task Ordering Officer"
		tooRoleType := string(roles.RoleTypeTOO)
		tioRoleName := "Task Invoicing Officer"
		tioRoleType := string(roles.RoleTypeTIO)
		requestedOfficeUser := factory.BuildOfficeUserWithRoles(suite.DB(), []factory.Customization{
			{
				Model: models.OfficeUser{
					Active: true,
					UserID: &user.ID,
				},
			},
			{
				Model: models.User{
					Roles: roles.Roles{
						{RoleName: roles.RoleName(tioRoleName),
							RoleType: roles.RoleType(tioRoleType)},
					},
				},
			},
		}, []roles.RoleType{roles.RoleTypeTOO})

		requestedOfficeUser.User.Privileges = []roles.Privilege{
			{
				ID:            uuid.Must(uuid.NewV4()),
				PrivilegeType: roles.PrivilegeTypeSupervisor,
				PrivilegeName: "Supervisor",
				CreatedAt:     time.Now(),
				UpdatedAt:     time.Now(),
			},
		}

		officeUserID := requestedOfficeUser.ID
		officeUser := models.OfficeUser{ID: officeUserID, FirstName: "Billy", LastName: "Bob", UserID: requestedOfficeUser.UserID, CreatedAt: time.Now(),
			UpdatedAt: time.Now()}
		officeUser.User.Privileges = requestedOfficeUser.User.Privileges

		mockUserRoleAssociator := &mocks.UserRoleAssociator{}
<<<<<<< HEAD
		mockRoleAssociator := &mocks.RoleAssociator{}
		requestedOfficeUserFetcher := &mocks.RequestedOfficeUserFetcher{}
=======
		mockRoleFetcher := &mocks.RoleFetcher{}
>>>>>>> 2e06ee9c
		requestedOfficeUserUpdater := &mocks.RequestedOfficeUserUpdater{}
		userPrivilegeAssociator := &mocks.UserPrivilegeAssociator{}
		privilegeFetcher := &mocks.PrivilegeAssociator{}

		params := requestedofficeuserop.UpdateRequestedOfficeUserParams{
			HTTPRequest: suite.setupAuthenticatedRequest("PATCH", fmt.Sprintf("/requested_office_users/%s", officeUserID)),
			Body: &adminmessages.RequestedOfficeUserUpdate{
				FirstName: &officeUser.FirstName,
				LastName:  &officeUser.LastName,
				Roles: []*adminmessages.OfficeUserRole{
					{
						Name:     &tooRoleName,
						RoleType: &tooRoleType,
					},
				},
				Privileges: []*adminmessages.OfficeUserPrivilege{
					{
						Name:          models.StringPointer("Supervisor"),
						PrivilegeType: models.StringPointer(string(roles.PrivilegeTypeSupervisor)),
					},
				},
			},
			OfficeUserID: strfmt.UUID(officeUserID.String()),
		}

		requestedOfficeUserFetcher.On("FetchRequestedOfficeUser",
			mock.AnythingOfType("*appcontext.appContext"),
			mock.Anything,
		).Return(requestedOfficeUser, nil, nil).Once()

		requestedOfficeUserUpdater.On("UpdateRequestedOfficeUser",
			mock.AnythingOfType("*appcontext.appContext"),
			mock.Anything,
			mock.Anything,
		).Return(&officeUser, nil, nil).Once()

		mockRoles := roles.Roles{
			roles.Role{
				ID:        uuid.Must(uuid.NewV4()),
				RoleType:  roles.RoleTypeTOO,
				RoleName:  "Task Ordering Officer",
				CreatedAt: time.Now(),
				UpdatedAt: time.Now(),
			},
		}

		// Mock roles
		mockUserRoleAssociator.On(
			"UpdateUserRoles",
			mock.AnythingOfType("*appcontext.appContext"),
			mock.Anything,
			mock.Anything,
		).Return(nil, nil, nil).Once()

		mockRoleFetcher.On(
			"FetchRolesForUser",
			mock.AnythingOfType("*appcontext.appContext"),
			mock.Anything,
		).Return(mockRoles, nil)

		privilegeFetcher.On(
			"FetchPrivilegesForUser",
			mock.AnythingOfType("*appcontext.appContext"),
			mock.Anything,
		).Return(requestedOfficeUser.User.Privileges, nil)

		handler := UpdateRequestedOfficeUserHandler{
			suite.HandlerConfig(),
			requestedOfficeUserFetcher,
			requestedOfficeUserUpdater,
			userPrivilegeAssociator,
			privilegeFetcher,
			mockUserRoleAssociator,
			mockRoleFetcher,
		}

		response := handler.Handle(params)
		suite.IsType(&requestedofficeuserop.UpdateRequestedOfficeUserOK{}, response)
	})
}

func (suite *HandlerSuite) TestUpdateRequestedOfficeUserHandlerWithOktaAccountCreation() {
	suite.Run("Successful okta account creation and update", func() {

		// Build provider
		provider, err := factory.BuildOktaProvider("adminProvider")
		suite.NoError(err)

		// mocking the okta customer group id env variable
		originalGroupID := os.Getenv("OKTA_OFFICE_GROUP_ID")
		os.Setenv("OKTA_OFFICE_GROUP_ID", "notrealofficegroupId")
		defer os.Setenv("OKTA_OFFICE_GROUP_ID", originalGroupID)

		mockAndActivateOktaGETEndpointNoUserNoError(provider)
		mockAndActivateOktaEndpoints(provider, 200)
		mockAndActivateOktaGroupGETEndpointNoError(provider)
		mockAndActivateOktaGroupAddEndpointNoError(provider)

		user := factory.BuildDefaultUser(suite.DB())
		tooRoleName := "Task Ordering Officer"
		tooRoleType := string(roles.RoleTypeTOO)
		tioRoleName := "Task Invoicing Officer"
		tioRoleType := string(roles.RoleTypeTIO)
		requestedOfficeUser := factory.BuildOfficeUserWithRoles(suite.DB(), []factory.Customization{
			{
				Model: models.OfficeUser{
					Active: true,
					UserID: &user.ID,
				},
			},
			{
				Model: models.User{
					Roles: roles.Roles{
						{RoleName: roles.RoleName(tioRoleName),
							RoleType: roles.RoleType(tioRoleType)},
					},
				},
			},
		}, []roles.RoleType{roles.RoleTypeTOO})

		officeUserID := requestedOfficeUser.ID
		officeUser := models.OfficeUser{ID: officeUserID, FirstName: "Billy", LastName: "Bob", UserID: requestedOfficeUser.UserID, CreatedAt: time.Now(),
			UpdatedAt: time.Now()}

		mockUserRoleAssociator := &mocks.UserRoleAssociator{}
<<<<<<< HEAD
		mockRoleAssociator := &mocks.RoleAssociator{}
		requestedOfficeUserFetcher := &mocks.RequestedOfficeUserFetcher{}
=======
		mockRoleFetcher := &mocks.RoleFetcher{}
>>>>>>> 2e06ee9c
		requestedOfficeUserUpdater := &mocks.RequestedOfficeUserUpdater{}
		userPrivilegeAssociator := &mocks.UserPrivilegeAssociator{}
		privilegeFetcher := &mocks.PrivilegeAssociator{}

		status := "APPROVED"
		email := "example@example.com"
		telephone := "000-000-0000"
		params := requestedofficeuserop.UpdateRequestedOfficeUserParams{
			HTTPRequest: suite.setupAuthenticatedRequest("PATCH", fmt.Sprintf("/requested_office_users/%s", officeUserID)),
			Body: &adminmessages.RequestedOfficeUserUpdate{
				FirstName: &officeUser.FirstName,
				LastName:  &officeUser.LastName,
				Roles: []*adminmessages.OfficeUserRole{
					{
						Name:     &tooRoleName,
						RoleType: &tooRoleType,
					},
				},
				Status:        status,
				Email:         &email,
				Telephone:     &telephone,
				OtherUniqueID: "0000000000",
				Edipi:         "0000000000",
			},
			OfficeUserID: strfmt.UUID(officeUserID.String()),
		}

		defer goth.ClearProviders()
		goth.UseProviders(provider)

		requestedOfficeUserFetcher.On("FetchRequestedOfficeUser",
			mock.AnythingOfType("*appcontext.appContext"),
			mock.Anything,
		).Return(requestedOfficeUser, nil, nil).Once()

		requestedOfficeUserUpdater.On("UpdateRequestedOfficeUser",
			mock.AnythingOfType("*appcontext.appContext"),
			mock.Anything,
			mock.Anything,
		).Return(&officeUser, nil, nil).Once()

		mockRoles := roles.Roles{
			roles.Role{
				ID:        uuid.Must(uuid.NewV4()),
				RoleType:  roles.RoleTypeTOO,
				RoleName:  "Task Ordering Officer",
				CreatedAt: time.Now(),
				UpdatedAt: time.Now(),
			},
		}

		// Mock roles
		mockUserRoleAssociator.On(
			"UpdateUserRoles",
			mock.AnythingOfType("*appcontext.appContext"),
			mock.Anything,
			mock.Anything,
		).Return(nil, nil, nil).Once()

		mockRoleFetcher.On(
			"FetchRolesForUser",
			mock.AnythingOfType("*appcontext.appContext"),
			mock.Anything,
		).Return(mockRoles, nil)

		privilegeFetcher.On(
			"FetchPrivilegesForUser",
			mock.AnythingOfType("*appcontext.appContext"),
			mock.Anything,
		).Return(requestedOfficeUser.User.Privileges, nil)

		handler := UpdateRequestedOfficeUserHandler{
			suite.HandlerConfig(),
			requestedOfficeUserFetcher,
			requestedOfficeUserUpdater,
			userPrivilegeAssociator,
			privilegeFetcher,
			mockUserRoleAssociator,
			mockRoleFetcher,
		}

		response := handler.Handle(params)
		suite.IsType(&requestedofficeuserop.UpdateRequestedOfficeUserOK{}, response)
	})
}

func (suite *HandlerSuite) TestUpdateRequestedOfficeUserHandlerWithOktaAccountCreationFail() {
	suite.Run("Should fail if an attempt to create an okta account fails", func() {

		// Build provider
		provider, err := factory.BuildOktaProvider("adminProvider")
		suite.NoError(err)

		mockAndActivateOktaGETEndpointNoUserNoError(provider)
		mockAndActivateOktaEndpoints(provider, 500)

		user := factory.BuildDefaultUser(suite.DB())
		tooRoleName := "Task Ordering Officer"
		tooRoleType := string(roles.RoleTypeTOO)
		tioRoleName := "Task Invoicing Officer"
		tioRoleType := string(roles.RoleTypeTIO)
		requestedOfficeUser := factory.BuildOfficeUserWithRoles(suite.DB(), []factory.Customization{
			{
				Model: models.OfficeUser{
					Active: true,
					UserID: &user.ID,
				},
			},
			{
				Model: models.User{
					Roles: roles.Roles{
						{RoleName: roles.RoleName(tioRoleName),
							RoleType: roles.RoleType(tioRoleType)},
					},
				},
			},
		}, []roles.RoleType{roles.RoleTypeTOO})

		officeUserID := requestedOfficeUser.ID
		officeUser := models.OfficeUser{ID: officeUserID, FirstName: "Billy", LastName: "Bob", UserID: requestedOfficeUser.UserID, CreatedAt: time.Now(),
			UpdatedAt: time.Now()}

		mockUserRoleAssociator := &mocks.UserRoleAssociator{}
<<<<<<< HEAD
		mockRoleAssociator := &mocks.RoleAssociator{}
		requestedOfficeUserFetcher := &mocks.RequestedOfficeUserFetcher{}
=======
		mockRoleFetcher := &mocks.RoleFetcher{}
>>>>>>> 2e06ee9c
		requestedOfficeUserUpdater := &mocks.RequestedOfficeUserUpdater{}
		userPrivilegeAssociator := &mocks.UserPrivilegeAssociator{}
		privilegeFetcher := &mocks.PrivilegeAssociator{}

		status := "APPROVED"
		email := "example@example.com"
		telephone := "000-000-0000"
		params := requestedofficeuserop.UpdateRequestedOfficeUserParams{
			HTTPRequest: suite.setupAuthenticatedRequest("PATCH", fmt.Sprintf("/requested_office_users/%s", officeUserID)),
			Body: &adminmessages.RequestedOfficeUserUpdate{
				FirstName: &officeUser.FirstName,
				LastName:  &officeUser.LastName,
				Roles: []*adminmessages.OfficeUserRole{
					{
						Name:     &tooRoleName,
						RoleType: &tooRoleType,
					},
				},
				Status:        status,
				Email:         &email,
				Telephone:     &telephone,
				OtherUniqueID: "0000000000",
				Edipi:         "0000000000",
			},
			OfficeUserID: strfmt.UUID(officeUserID.String()),
		}

		defer goth.ClearProviders()
		goth.UseProviders(provider)

		requestedOfficeUserFetcher.On("FetchRequestedOfficeUser",
			mock.AnythingOfType("*appcontext.appContext"),
			mock.Anything,
		).Return(requestedOfficeUser, nil, nil).Once()

		requestedOfficeUserUpdater.On("UpdateRequestedOfficeUser",
			mock.AnythingOfType("*appcontext.appContext"),
			mock.Anything,
			mock.Anything,
		).Return(&officeUser, nil, nil).Once()

		mockRoles := roles.Roles{
			roles.Role{
				ID:        uuid.Must(uuid.NewV4()),
				RoleType:  roles.RoleTypeTOO,
				RoleName:  "Task Ordering Officer",
				CreatedAt: time.Now(),
				UpdatedAt: time.Now(),
			},
		}

		// Mock roles
		mockUserRoleAssociator.On(
			"UpdateUserRoles",
			mock.AnythingOfType("*appcontext.appContext"),
			mock.Anything,
			mock.Anything,
		).Return(nil, nil, nil).Once()

		mockRoleFetcher.On(
			"FetchRolesForUser",
			mock.AnythingOfType("*appcontext.appContext"),
			mock.Anything,
		).Return(mockRoles, nil)

		privilegeFetcher.On(
			"FetchPrivilegesForUser",
			mock.AnythingOfType("*appcontext.appContext"),
			mock.Anything,
		).Return(requestedOfficeUser.User.Privileges, nil)

		handler := UpdateRequestedOfficeUserHandler{
			suite.HandlerConfig(),
			requestedOfficeUserFetcher,
			requestedOfficeUserUpdater,
			userPrivilegeAssociator,
			privilegeFetcher,
			mockUserRoleAssociator,
			mockRoleFetcher,
		}

		response := handler.Handle(params)
		suite.IsType(requestedofficeuserop.NewUpdateRequestedOfficeUserInternalServerError(), response)
	})
}

// Generate and activate Okta endpoints that will be using during the handler
func mockAndActivateOktaEndpoints(provider *okta.Provider, responseCode int) {
	activate := "true"

	createAccountEndpoint := provider.GetCreateAccountURL(activate)
	oktaID := "fakeSub"

	if responseCode == 200 {
		httpmock.RegisterResponder("POST", createAccountEndpoint,
			httpmock.NewStringResponder(200, fmt.Sprintf(`{
		"id": "%s",
		"profile": {
			"firstName": "First",
			"lastName": "Last",
			"email": "email@email.com",
			"login": "email@email.com"
		}
	}`, oktaID)))
	} else if responseCode == 500 {
		httpmock.RegisterResponder("POST", createAccountEndpoint,
			httpmock.NewStringResponder(500, ""))
	}

	httpmock.Activate()
}

func mockAndActivateOktaGETEndpointNoUserNoError(provider *okta.Provider) {
	getUsersEndpoint := provider.GetUsersURL()
	response := "[]"

	httpmock.RegisterResponder("GET", getUsersEndpoint,
		httpmock.NewStringResponder(200, response))
	httpmock.Activate()
}

func mockAndActivateOktaGroupGETEndpointNoError(provider *okta.Provider) {

	oktaID := "fakeSub"
	getGroupsEndpoint := provider.GetUserGroupsURL(oktaID)

	httpmock.RegisterResponder("GET", getGroupsEndpoint,
		httpmock.NewStringResponder(200, `[]`))

	httpmock.Activate()
}

func mockAndActivateOktaGroupAddEndpointNoError(provider *okta.Provider) {

	oktaID := "fakeSub"
	groupID := "notrealofficegroupId"
	addGroupEndpoint := provider.AddUserToGroupURL(groupID, oktaID)

	httpmock.RegisterResponder("PUT", addGroupEndpoint,
		httpmock.NewStringResponder(204, ""))

	httpmock.Activate()
}<|MERGE_RESOLUTION|>--- conflicted
+++ resolved
@@ -1,1566 +1,1518 @@
 package adminapi
 
-import (
-	"fmt"
-	"net/http"
-	"os"
-	"time"
-
-	"github.com/go-openapi/strfmt"
-	"github.com/gofrs/uuid"
-	"github.com/jarcoal/httpmock"
-	"github.com/markbates/goth"
-	"github.com/stretchr/testify/mock"
-
-	"github.com/transcom/mymove/pkg/factory"
-	requestedofficeuserop "github.com/transcom/mymove/pkg/gen/adminapi/adminoperations/requested_office_users"
-	"github.com/transcom/mymove/pkg/gen/adminmessages"
-	"github.com/transcom/mymove/pkg/handlers"
-	"github.com/transcom/mymove/pkg/handlers/authentication/okta"
-	"github.com/transcom/mymove/pkg/models"
-	"github.com/transcom/mymove/pkg/models/roles"
-	notificationMocks "github.com/transcom/mymove/pkg/notifications/mocks"
-	"github.com/transcom/mymove/pkg/services/mocks"
-	"github.com/transcom/mymove/pkg/services/pagination"
-	"github.com/transcom/mymove/pkg/services/query"
-	requestedofficeusers "github.com/transcom/mymove/pkg/services/requested_office_users"
-)
+// import (
+// 	"fmt"
+// 	"net/http"
+// 	"os"
+// 	"time"
+
+// 	"github.com/go-openapi/strfmt"
+// 	"github.com/gofrs/uuid"
+// 	"github.com/jarcoal/httpmock"
+// 	"github.com/markbates/goth"
+// 	"github.com/stretchr/testify/mock"
+
+// 	"github.com/transcom/mymove/pkg/factory"
+// 	requestedofficeuserop "github.com/transcom/mymove/pkg/gen/adminapi/adminoperations/requested_office_users"
+// 	"github.com/transcom/mymove/pkg/gen/adminmessages"
+// 	"github.com/transcom/mymove/pkg/handlers"
+// 	"github.com/transcom/mymove/pkg/handlers/authentication/okta"
+// 	"github.com/transcom/mymove/pkg/models"
+// 	"github.com/transcom/mymove/pkg/models/roles"
+// 	notificationMocks "github.com/transcom/mymove/pkg/notifications/mocks"
+// 	"github.com/transcom/mymove/pkg/services/mocks"
+// 	"github.com/transcom/mymove/pkg/services/pagination"
+// 	"github.com/transcom/mymove/pkg/services/query"
+// 	requestedofficeusers "github.com/transcom/mymove/pkg/services/requested_office_users"
+// )
 
 func (suite *HandlerSuite) TestIndexRequestedOfficeUsersHandler() {
-	suite.Run("requested users result in ok response", func() {
-		requestedOfficeUsers := models.OfficeUsers{
-			factory.BuildOfficeUserWithRoles(suite.DB(), factory.GetTraitRequestedOfficeUser(), []roles.RoleType{roles.RoleTypeQae}),
-			factory.BuildOfficeUserWithRoles(suite.DB(), factory.GetTraitRequestedOfficeUser(), []roles.RoleType{roles.RoleTypeQae})}
-		params := requestedofficeuserop.IndexRequestedOfficeUsersParams{
-			HTTPRequest: suite.setupAuthenticatedRequest("GET", "/requested_office_users"),
-		}
-
-		queryBuilder := query.NewQueryBuilder()
-		handler := IndexRequestedOfficeUsersHandler{
-			HandlerConfig:                  suite.HandlerConfig(),
-			NewQueryFilter:                 query.NewQueryFilter,
-			RequestedOfficeUserListFetcher: requestedofficeusers.NewRequestedOfficeUsersListFetcher(queryBuilder),
-			NewPagination:                  pagination.NewPagination,
-		}
-
-		response := handler.Handle(params)
-
-		suite.IsType(&requestedofficeuserop.IndexRequestedOfficeUsersOK{}, response)
-		okResponse := response.(*requestedofficeuserop.IndexRequestedOfficeUsersOK)
-		suite.Len(okResponse.Payload, 2)
-		requestedOfficeUser1Id := requestedOfficeUsers[0].ID.String()
-		requestedOfficeUser2Id := requestedOfficeUsers[1].ID.String()
-		payloadRequestedUser1Id := okResponse.Payload[0].ID.String()
-		payloadRequestedUser2Id := okResponse.Payload[1].ID.String()
-
-		// requested office users should exist in response no matter the ordering that has been applied
-		user1ExistsInResponse := requestedOfficeUser1Id == payloadRequestedUser1Id || requestedOfficeUser1Id == payloadRequestedUser2Id
-		user2ExistsInResponse := requestedOfficeUser2Id == payloadRequestedUser1Id || requestedOfficeUser2Id == payloadRequestedUser2Id
-		suite.True(user1ExistsInResponse)
-		suite.True(user2ExistsInResponse)
-	})
-
-	suite.Run("able to search by name and filter", func() {
-		status := models.OfficeUserStatusREQUESTED
-		createdAt := time.Date(2007, 03, 05, 1, 1, 1, 1, time.Local)
-		createdAt2 := time.Date(2006, 03, 07, 1, 1, 1, 1, time.Local)
-		transportationOffice := factory.BuildTransportationOffice(suite.DB(), []factory.Customization{
-			{
-				Model: models.TransportationOffice{
-					Name: "JPPO Test Office",
-				},
-			},
-		}, []factory.Trait{})
-		transportationOffice2 := factory.BuildTransportationOffice(suite.DB(), []factory.Customization{
-			{
-				Model: models.TransportationOffice{
-					Name: "PPO Rome Test Office",
-				},
-			},
-		}, nil)
-		factory.BuildOfficeUserWithRoles(suite.DB(), []factory.Customization{
-			{
-				Model: models.OfficeUser{
-					FirstName:              "Angelina",
-					LastName:               "Jolie",
-					Email:                  "laraCroft@mail.mil",
-					Status:                 &status,
-					TransportationOfficeID: transportationOffice2.ID,
-					CreatedAt:              createdAt2,
-				},
-			},
-		}, []roles.RoleType{roles.RoleTypeTOO})
-		factory.BuildOfficeUserWithRoles(suite.DB(), []factory.Customization{
-			{
-				Model: models.OfficeUser{
-					FirstName:              "Billy",
-					LastName:               "Bob",
-					Email:                  "bigBob@mail.mil",
-					Status:                 &status,
-					TransportationOfficeID: transportationOffice2.ID,
-					CreatedAt:              createdAt2,
-				},
-			},
-		}, []roles.RoleType{roles.RoleTypeTIO})
-		factory.BuildOfficeUserWithRoles(suite.DB(), []factory.Customization{
-			{
-				Model: models.OfficeUser{
-					FirstName:              "Nick",
-					LastName:               "Cage",
-					Email:                  "conAirKilluh@mail.mil",
-					Status:                 &status,
-					TransportationOfficeID: transportationOffice2.ID,
-					CreatedAt:              createdAt2,
-				},
-			},
-		}, []roles.RoleType{roles.RoleTypeServicesCounselor})
-		factory.BuildOfficeUserWithRoles(suite.DB(), []factory.Customization{
-			{
-				Model: models.OfficeUser{
-					FirstName:              "Nick",
-					LastName:               "Cage",
-					Email:                  "conAirKilluh2@mail.mil",
-					Status:                 &status,
-					TransportationOfficeID: transportationOffice.ID,
-					CreatedAt:              createdAt,
-				},
-			},
-			{
-				Model:    transportationOffice,
-				LinkOnly: true,
-				Type:     &factory.TransportationOffices.CounselingOffice,
-			},
-		}, []roles.RoleType{roles.RoleTypeServicesCounselor})
-
-		// partial search
-		nameSearch := "ic"
-		filterJSON := fmt.Sprintf("{\"search\":\"%s\"}", nameSearch)
-		params := requestedofficeuserop.IndexRequestedOfficeUsersParams{
-			HTTPRequest: suite.setupAuthenticatedRequest("GET", "/requested_office_users"),
-			Filter:      &filterJSON,
-		}
-
-		queryBuilder := query.NewQueryBuilder()
-		handler := IndexRequestedOfficeUsersHandler{
-			HandlerConfig:                  suite.HandlerConfig(),
-			NewQueryFilter:                 query.NewQueryFilter,
-			RequestedOfficeUserListFetcher: requestedofficeusers.NewRequestedOfficeUsersListFetcher(queryBuilder),
-			NewPagination:                  pagination.NewPagination,
-		}
-
-		response := handler.Handle(params)
-
-		suite.IsType(&requestedofficeuserop.IndexRequestedOfficeUsersOK{}, response)
-		okResponse := response.(*requestedofficeuserop.IndexRequestedOfficeUsersOK)
-		suite.Len(okResponse.Payload, 2)
-		suite.Contains(*okResponse.Payload[0].FirstName, nameSearch)
-		suite.Contains(*okResponse.Payload[1].FirstName, nameSearch)
-
-		// email search
-		emailSearch := "AirKilluh2"
-		filterJSON = fmt.Sprintf("{\"email\":\"%s\"}", emailSearch)
-		params = requestedofficeuserop.IndexRequestedOfficeUsersParams{
-			HTTPRequest: suite.setupAuthenticatedRequest("GET", "/requested_office_users"),
-			Filter:      &filterJSON,
-		}
-		response = handler.Handle(params)
-
-		suite.IsType(&requestedofficeuserop.IndexRequestedOfficeUsersOK{}, response)
-		okResponse = response.(*requestedofficeuserop.IndexRequestedOfficeUsersOK)
-		suite.Len(okResponse.Payload, 1)
-		suite.Contains(*okResponse.Payload[0].Email, emailSearch)
-
-		// firstName search
-		firstSearch := "Angel"
-		filterJSON = fmt.Sprintf("{\"firstName\":\"%s\"}", firstSearch)
-		params = requestedofficeuserop.IndexRequestedOfficeUsersParams{
-			HTTPRequest: suite.setupAuthenticatedRequest("GET", "/requested_office_users"),
-			Filter:      &filterJSON,
-		}
-		response = handler.Handle(params)
-
-		suite.IsType(&requestedofficeuserop.IndexRequestedOfficeUsersOK{}, response)
-		okResponse = response.(*requestedofficeuserop.IndexRequestedOfficeUsersOK)
-		suite.Len(okResponse.Payload, 1)
-		suite.Contains(*okResponse.Payload[0].FirstName, firstSearch)
-
-		// lastName search
-		lastSearch := "Jo"
-		filterJSON = fmt.Sprintf("{\"lastName\":\"%s\"}", lastSearch)
-		params = requestedofficeuserop.IndexRequestedOfficeUsersParams{
-			HTTPRequest: suite.setupAuthenticatedRequest("GET", "/requested_office_users"),
-			Filter:      &filterJSON,
-		}
-		response = handler.Handle(params)
-
-		suite.IsType(&requestedofficeuserop.IndexRequestedOfficeUsersOK{}, response)
-		okResponse = response.(*requestedofficeuserop.IndexRequestedOfficeUsersOK)
-		suite.Len(okResponse.Payload, 1)
-		suite.Contains(*okResponse.Payload[0].LastName, lastSearch)
-
-		// transportation office search
-		filterJSON = "{\"office\":\"JP\"}"
-		params = requestedofficeuserop.IndexRequestedOfficeUsersParams{
-			HTTPRequest: suite.setupAuthenticatedRequest("GET", "/requested_office_users"),
-			Filter:      &filterJSON,
-		}
-		response = handler.Handle(params)
-
-		suite.IsType(&requestedofficeuserop.IndexRequestedOfficeUsersOK{}, response)
-		okResponse = response.(*requestedofficeuserop.IndexRequestedOfficeUsersOK)
-		suite.Len(okResponse.Payload, 1)
-		suite.Equal(strfmt.UUID(transportationOffice.ID.String()), *okResponse.Payload[0].TransportationOfficeID)
-
-		// requestedOn search
-		requestedOnSearch := "5"
-		filterJSON = fmt.Sprintf("{\"requestedOn\":\"%s\"}", requestedOnSearch)
-		params = requestedofficeuserop.IndexRequestedOfficeUsersParams{
-			HTTPRequest: suite.setupAuthenticatedRequest("GET", "/requested_office_users"),
-			Filter:      &filterJSON,
-		}
-		response = handler.Handle(params)
-
-		suite.IsType(&requestedofficeuserop.IndexRequestedOfficeUsersOK{}, response)
-		okResponse = response.(*requestedofficeuserop.IndexRequestedOfficeUsersOK)
-		suite.Equal(1, len(okResponse.Payload))
-		suite.Contains(okResponse.Payload[0].CreatedAt.String(), requestedOnSearch)
-
-		// roles search
-		roleSearch := "Counselor"
-		filterJSON = fmt.Sprintf("{\"roles\":\"%s\"}", roleSearch)
-		params = requestedofficeuserop.IndexRequestedOfficeUsersParams{
-			HTTPRequest: suite.setupAuthenticatedRequest("GET", "/requested_office_users"),
-			Filter:      &filterJSON,
-		}
-		response = handler.Handle(params)
-
-		suite.IsType(&requestedofficeuserop.IndexRequestedOfficeUsersOK{}, response)
-		okResponse = response.(*requestedofficeuserop.IndexRequestedOfficeUsersOK)
-		suite.Len(okResponse.Payload, 2)
-		suite.Contains(*okResponse.Payload[0].Roles[0].RoleName, roleSearch)
-		suite.Contains(*okResponse.Payload[1].Roles[0].RoleName, roleSearch)
-
-	})
-
-	suite.Run("test the return of sorted requested office users in asc order", func() {
-		requestedStatus := models.OfficeUserStatusREQUESTED
-		officeUser1 := factory.BuildOfficeUserWithRoles(suite.DB(), []factory.Customization{
-			{
-				Model: models.OfficeUser{
-					FirstName: "Angelina",
-					LastName:  "Jolie",
-					Email:     "laraCroft@mail.mil",
-					Status:    &requestedStatus,
-				},
-			},
-			{
-				Model: models.TransportationOffice{
-					Name: "PPPO Kirtland AFB - USAF",
-				},
-			},
-		}, []roles.RoleType{roles.RoleTypeTOO})
-		officeUser2 := factory.BuildOfficeUserWithRoles(suite.DB(), []factory.Customization{
-			{
-				Model: models.OfficeUser{
-					FirstName: "Billy",
-					LastName:  "Bob",
-					Email:     "bigBob@mail.mil",
-					Status:    &requestedStatus,
-				},
-			},
-			{
-				Model: models.TransportationOffice{
-					Name: "PPPO Fort Knox - USA",
-				},
-			},
-		}, []roles.RoleType{roles.RoleTypeTIO})
-		officeUser3 := factory.BuildOfficeUserWithRoles(suite.DB(), []factory.Customization{
-			{
-				Model: models.OfficeUser{
-					FirstName: "Nick",
-					LastName:  "Cage",
-					Email:     "conAirKilluh@mail.mil",
-					Status:    &requestedStatus,
-				},
-			},
-			{
-				Model: models.TransportationOffice{
-					Name: "PPPO Detroit Arsenal - USA",
-				},
-			},
-		}, []roles.RoleType{roles.RoleTypeServicesCounselor})
-
-		sortColumn := "transportation_office_id"
-		params := requestedofficeuserop.IndexRequestedOfficeUsersParams{
-			HTTPRequest: suite.setupAuthenticatedRequest("GET", "/requested_office_users"),
-			Sort:        &sortColumn,
-			Order:       models.BoolPointer(true),
-		}
-
-		queryBuilder := query.NewQueryBuilder()
-		handler := IndexRequestedOfficeUsersHandler{
-			HandlerConfig:                  suite.HandlerConfig(),
-			NewQueryFilter:                 query.NewQueryFilter,
-			RequestedOfficeUserListFetcher: requestedofficeusers.NewRequestedOfficeUsersListFetcher(queryBuilder),
-			NewPagination:                  pagination.NewPagination,
-		}
-
-		response := handler.Handle(params)
-
-		suite.IsType(&requestedofficeuserop.IndexRequestedOfficeUsersOK{}, response)
-		okResponse := response.(*requestedofficeuserop.IndexRequestedOfficeUsersOK)
-		suite.Len(okResponse.Payload, 3)
-		suite.Equal(officeUser3.ID.String(), okResponse.Payload[0].ID.String())
-		suite.Equal(officeUser2.ID.String(), okResponse.Payload[1].ID.String())
-		suite.Equal(officeUser1.ID.String(), okResponse.Payload[2].ID.String())
-
-		// sort by transportation office name in desc order
-		sortColumn = "transportation_office_id"
-		params = requestedofficeuserop.IndexRequestedOfficeUsersParams{
-			HTTPRequest: suite.setupAuthenticatedRequest("GET", "/requested_office_users"),
-			Sort:        &sortColumn,
-			Order:       models.BoolPointer(false),
-		}
-
-		queryBuilder = query.NewQueryBuilder()
-		handler = IndexRequestedOfficeUsersHandler{
-			HandlerConfig:                  suite.HandlerConfig(),
-			NewQueryFilter:                 query.NewQueryFilter,
-			RequestedOfficeUserListFetcher: requestedofficeusers.NewRequestedOfficeUsersListFetcher(queryBuilder),
-			NewPagination:                  pagination.NewPagination,
-		}
-
-		response = handler.Handle(params)
-
-		suite.IsType(&requestedofficeuserop.IndexRequestedOfficeUsersOK{}, response)
-		okResponse = response.(*requestedofficeuserop.IndexRequestedOfficeUsersOK)
-		suite.Len(okResponse.Payload, 3)
-		suite.Equal(officeUser1.ID.String(), okResponse.Payload[0].ID.String())
-		suite.Equal(officeUser2.ID.String(), okResponse.Payload[1].ID.String())
-		suite.Equal(officeUser3.ID.String(), okResponse.Payload[2].ID.String())
-
-		// sort by first name in asc order
-		sortColumn = "first_name"
-		params = requestedofficeuserop.IndexRequestedOfficeUsersParams{
-			HTTPRequest: suite.setupAuthenticatedRequest("GET", "/requested_office_users"),
-			Sort:        &sortColumn,
-			Order:       models.BoolPointer(true),
-		}
-
-		queryBuilder = query.NewQueryBuilder()
-		handler = IndexRequestedOfficeUsersHandler{
-			HandlerConfig:                  suite.HandlerConfig(),
-			NewQueryFilter:                 query.NewQueryFilter,
-			RequestedOfficeUserListFetcher: requestedofficeusers.NewRequestedOfficeUsersListFetcher(queryBuilder),
-			NewPagination:                  pagination.NewPagination,
-		}
-
-		response = handler.Handle(params)
-
-		suite.IsType(&requestedofficeuserop.IndexRequestedOfficeUsersOK{}, response)
-		okResponse = response.(*requestedofficeuserop.IndexRequestedOfficeUsersOK)
-		suite.Len(okResponse.Payload, 3)
-		suite.Equal(officeUser1.ID.String(), okResponse.Payload[0].ID.String())
-		suite.Equal(officeUser2.ID.String(), okResponse.Payload[1].ID.String())
-		suite.Equal(officeUser3.ID.String(), okResponse.Payload[2].ID.String())
-	})
-
-	suite.Run("able to search by transportation office", func() {
-		transportationOffice := factory.BuildTransportationOffice(suite.DB(), []factory.Customization{
-			{
-				Model: models.TransportationOffice{
-					Name: "Tinker",
-				},
-			},
-		}, nil)
-		requestedStatus := models.OfficeUserStatusREQUESTED
-		officeUser1 := factory.BuildOfficeUserWithRoles(suite.DB(), []factory.Customization{
-			{
-				Model: models.OfficeUser{
-					TransportationOfficeID: transportationOffice.ID,
-					Status:                 &requestedStatus,
-				},
-			},
-			{
-				Model:    transportationOffice,
-				LinkOnly: true,
-				Type:     &factory.TransportationOffices.CounselingOffice,
-			},
-		}, []roles.RoleType{roles.RoleTypeServicesCounselor})
-		factory.BuildOfficeUserWithRoles(suite.DB(), factory.GetTraitRequestedOfficeUser(), []roles.RoleType{roles.RoleTypeTOO})
-		factory.BuildOfficeUserWithRoles(suite.DB(), factory.GetTraitRequestedOfficeUser(), []roles.RoleType{roles.RoleTypeTIO})
-
-		filterJSON := "{\"office\":\"Tinker\"}"
-		params := requestedofficeuserop.IndexRequestedOfficeUsersParams{
-			HTTPRequest: suite.setupAuthenticatedRequest("GET", "/requested_office_users"),
-			Filter:      &filterJSON,
-		}
-
-		queryBuilder := query.NewQueryBuilder()
-		handler := IndexRequestedOfficeUsersHandler{
-			HandlerConfig:                  suite.HandlerConfig(),
-			NewQueryFilter:                 query.NewQueryFilter,
-			RequestedOfficeUserListFetcher: requestedofficeusers.NewRequestedOfficeUsersListFetcher(queryBuilder),
-			NewPagination:                  pagination.NewPagination,
-		}
-
-		response := handler.Handle(params)
-
-		suite.IsType(&requestedofficeuserop.IndexRequestedOfficeUsersOK{}, response)
-		okResponse := response.(*requestedofficeuserop.IndexRequestedOfficeUsersOK)
-		suite.Len(okResponse.Payload, 1)
-		suite.Equal(officeUser1.ID.String(), okResponse.Payload[0].ID.String())
-	})
-
-	suite.Run("able to search by role", func() {
-		requestedStatus := models.OfficeUserStatusREQUESTED
-		officeUser1 := factory.BuildOfficeUserWithRoles(suite.DB(), []factory.Customization{
-			{
-				Model: models.OfficeUser{
-					Status: &requestedStatus,
-				},
-			},
-		}, []roles.RoleType{roles.RoleTypeServicesCounselor})
-
-		filterJSON := "{\"rolesSearch\":\"services\"}"
-		params := requestedofficeuserop.IndexRequestedOfficeUsersParams{
-			HTTPRequest: suite.setupAuthenticatedRequest("GET", "/requested_office_users"),
-			Filter:      &filterJSON,
-		}
-
-		queryBuilder := query.NewQueryBuilder()
-		handler := IndexRequestedOfficeUsersHandler{
-			HandlerConfig:                  suite.HandlerConfig(),
-			NewQueryFilter:                 query.NewQueryFilter,
-			RequestedOfficeUserListFetcher: requestedofficeusers.NewRequestedOfficeUsersListFetcher(queryBuilder),
-			NewPagination:                  pagination.NewPagination,
-		}
-
-		response := handler.Handle(params)
-
-		suite.IsType(&requestedofficeuserop.IndexRequestedOfficeUsersOK{}, response)
-		okResponse := response.(*requestedofficeuserop.IndexRequestedOfficeUsersOK)
-		suite.Len(okResponse.Payload, 1)
-		suite.Equal(officeUser1.ID.String(), okResponse.Payload[0].ID.String())
-	})
-
-	suite.Run("return error when querying for unhandled data", func() {
-		requestedStatus := models.OfficeUserStatusREQUESTED
-		factory.BuildOfficeUserWithRoles(suite.DB(), []factory.Customization{
-			{
-				Model: models.OfficeUser{
-					Status: &requestedStatus,
-				},
-			},
-		}, []roles.RoleType{roles.RoleTypeServicesCounselor})
-
-		sortColumn := "unknown_column"
-		params := requestedofficeuserop.IndexRequestedOfficeUsersParams{
-			HTTPRequest: suite.setupAuthenticatedRequest("GET", "/requested_office_users"),
-			Sort:        &sortColumn,
-			Order:       models.BoolPointer(true),
-		}
-
-		queryBuilder := query.NewQueryBuilder()
-		handler := IndexRequestedOfficeUsersHandler{
-			HandlerConfig:                  suite.HandlerConfig(),
-			NewQueryFilter:                 query.NewQueryFilter,
-			RequestedOfficeUserListFetcher: requestedofficeusers.NewRequestedOfficeUsersListFetcher(queryBuilder),
-			NewPagination:                  pagination.NewPagination,
-		}
-
-		response := handler.Handle(params)
-
-		suite.IsType(&handlers.ErrResponse{}, response)
-		errResponse := response.(*handlers.ErrResponse)
-		suite.Equal(http.StatusInternalServerError, errResponse.Code)
-		errMsg := errResponse.Err.Error()
-		suite.Equal(errMsg, "Unhandled data error encountered")
-	})
-
-	suite.Run("should error when a param filter format is incorrect", func() {
-		requestedStatus := models.OfficeUserStatusREQUESTED
-		factory.BuildOfficeUserWithRoles(suite.DB(), []factory.Customization{
-			{
-				Model: models.OfficeUser{
-					Status: &requestedStatus,
-				},
-			},
-		}, []roles.RoleType{roles.RoleTypeServicesCounselor})
-
-		// Invalid format for filter params
-		filterJSON := "test{\"unknown\":\"value\"}test"
-		params := requestedofficeuserop.IndexRequestedOfficeUsersParams{
-			HTTPRequest: suite.setupAuthenticatedRequest("GET", "/requested_office_users"),
-			Filter:      &filterJSON,
-		}
-
-		queryBuilder := query.NewQueryBuilder()
-		handler := IndexRequestedOfficeUsersHandler{
-			HandlerConfig:                  suite.HandlerConfig(),
-			NewQueryFilter:                 query.NewQueryFilter,
-			RequestedOfficeUserListFetcher: requestedofficeusers.NewRequestedOfficeUsersListFetcher(queryBuilder),
-			NewPagination:                  pagination.NewPagination,
-		}
-
-		response := handler.Handle(params)
-
-		expectedError := models.ErrInvalidFilterFormat
-		expectedResponse := &handlers.ErrResponse{
-			Code: http.StatusInternalServerError,
-			Err:  expectedError,
-		}
-
-		suite.Equal(expectedResponse, response)
-	})
-}
-
-func (suite *HandlerSuite) TestGetRequestedOfficeUserHandler() {
-	suite.Run("integration test ok response", func() {
-		requestedOfficeUser := factory.BuildOfficeUserWithRoles(suite.DB(), factory.GetTraitRequestedOfficeUser(), []roles.RoleType{roles.RoleTypeQae})
-		params := requestedofficeuserop.GetRequestedOfficeUserParams{
-			HTTPRequest:  suite.setupAuthenticatedRequest("GET", fmt.Sprintf("/requested_office_users/%s", requestedOfficeUser.ID)),
-			OfficeUserID: strfmt.UUID(requestedOfficeUser.ID.String()),
-		}
-
-<<<<<<< HEAD
-		mockRoleAssociator := &mocks.RoleAssociator{}
-		mockPrivilegesAssociator := &mocks.UserPrivilegeAssociator{}
-=======
-		mockRoleFetcher := &mocks.RoleFetcher{}
->>>>>>> 2e06ee9c
-		mockRoles := roles.Roles{
-			roles.Role{
-				ID:        uuid.Must(uuid.NewV4()),
-				RoleType:  roles.RoleTypeTOO,
-				RoleName:  "Task Ordering Officer",
-				CreatedAt: time.Now(),
-				UpdatedAt: time.Now(),
-			},
-		}
-		mockRoleFetcher.On(
-			"FetchRolesForUser",
-			mock.AnythingOfType("*appcontext.appContext"),
-			mock.Anything,
-		).Return(mockRoles, nil)
-
-		queryBuilder := query.NewQueryBuilder()
-		handler := GetRequestedOfficeUserHandler{
-			suite.HandlerConfig(),
-			requestedofficeusers.NewRequestedOfficeUserFetcher(queryBuilder),
-<<<<<<< HEAD
-			mockRoleAssociator,
-			mockPrivilegesAssociator,
-=======
-			mockRoleFetcher,
->>>>>>> 2e06ee9c
-			query.NewQueryFilter,
-		}
-
-		response := handler.Handle(params)
-
-		suite.IsType(&requestedofficeuserop.GetRequestedOfficeUserOK{}, response)
-		okResponse := response.(*requestedofficeuserop.GetRequestedOfficeUserOK)
-		suite.Equal(requestedOfficeUser.ID.String(), okResponse.Payload.ID.String())
-	})
-
-	suite.Run("successful response", func() {
-		requestedOfficeUser := factory.BuildOfficeUserWithRoles(suite.DB(), factory.GetTraitRequestedOfficeUser(), []roles.RoleType{roles.RoleTypeQae})
-		params := requestedofficeuserop.GetRequestedOfficeUserParams{
-			HTTPRequest:  suite.setupAuthenticatedRequest("GET", fmt.Sprintf("/requested_office_users/%s", requestedOfficeUser.ID)),
-			OfficeUserID: strfmt.UUID(requestedOfficeUser.ID.String()),
-		}
-
-		requestedOfficeUserFetcher := &mocks.RequestedOfficeUserFetcher{}
-		requestedOfficeUserFetcher.On("FetchRequestedOfficeUser",
-			mock.AnythingOfType("*appcontext.appContext"),
-			mock.Anything,
-		).Return(requestedOfficeUser, nil).Once()
-
-<<<<<<< HEAD
-		mockRoleAssociator := &mocks.RoleAssociator{}
-		userPrivilegeAssociator := &mocks.UserPrivilegeAssociator{}
-=======
-		mockRoleFetcher := &mocks.RoleFetcher{}
->>>>>>> 2e06ee9c
-		mockRoles := roles.Roles{
-			roles.Role{
-				ID:        uuid.Must(uuid.NewV4()),
-				RoleType:  roles.RoleTypeTOO,
-				RoleName:  "Task Ordering Officer",
-				CreatedAt: time.Now(),
-				UpdatedAt: time.Now(),
-			},
-		}
-<<<<<<< HEAD
-
-		mockRoleAssociator.On(
-=======
-		mockRoleFetcher.On(
->>>>>>> 2e06ee9c
-			"FetchRolesForUser",
-			mock.AnythingOfType("*appcontext.appContext"),
-			mock.Anything,
-		).Return(mockRoles, nil)
-
-		handler := GetRequestedOfficeUserHandler{
-			suite.HandlerConfig(),
-			requestedOfficeUserFetcher,
-<<<<<<< HEAD
-			mockRoleAssociator,
-			userPrivilegeAssociator,
-=======
-			mockRoleFetcher,
->>>>>>> 2e06ee9c
-			newMockQueryFilterBuilder(&mocks.QueryFilter{}),
-		}
-
-		response := handler.Handle(params)
-
-		suite.IsType(&requestedofficeuserop.GetRequestedOfficeUserOK{}, response)
-		okResponse := response.(*requestedofficeuserop.GetRequestedOfficeUserOK)
-		suite.Equal(requestedOfficeUser.ID.String(), okResponse.Payload.ID.String())
-	})
-
-	suite.Run("unsuccessful response when fetch fails", func() {
-		requestedOfficeUser := factory.BuildOfficeUserWithRoles(suite.DB(), factory.GetTraitRequestedOfficeUser(), []roles.RoleType{roles.RoleTypeQae})
-		params := requestedofficeuserop.GetRequestedOfficeUserParams{
-			HTTPRequest:  suite.setupAuthenticatedRequest("GET", fmt.Sprintf("/requested_office_users/%s", requestedOfficeUser.ID)),
-			OfficeUserID: strfmt.UUID(requestedOfficeUser.ID.String()),
-		}
-
-		expectedError := models.ErrFetchNotFound
-		requestedOfficeUserFetcher := &mocks.RequestedOfficeUserFetcher{}
-		requestedOfficeUserFetcher.On("FetchRequestedOfficeUser",
-			mock.AnythingOfType("*appcontext.appContext"),
-			mock.Anything,
-		).Return(models.OfficeUser{}, expectedError).Once()
-
-<<<<<<< HEAD
-		mockRoleAssociator := &mocks.RoleAssociator{}
-		userPrivilegeAssociator := &mocks.UserPrivilegeAssociator{}
-=======
-		mockRoleFetcher := &mocks.RoleFetcher{}
->>>>>>> 2e06ee9c
-		mockRoles := roles.Roles{
-			roles.Role{
-				ID:        uuid.Must(uuid.NewV4()),
-				RoleType:  roles.RoleTypeTOO,
-				RoleName:  "Task Ordering Officer",
-				CreatedAt: time.Now(),
-				UpdatedAt: time.Now(),
-			},
-		}
-		mockRoleFetcher.On(
-			"FetchRolesForUser",
-			mock.AnythingOfType("*appcontext.appContext"),
-			mock.Anything,
-		).Return(mockRoles, nil)
-
-		mockRoleAssociator.On(
-			"FetchRolesForUser",
-			mock.AnythingOfType("*appcontext.appContext"),
-			mock.Anything,
-		).Return(mockRoles, nil)
-
-		handler := GetRequestedOfficeUserHandler{
-			suite.HandlerConfig(),
-			requestedOfficeUserFetcher,
-<<<<<<< HEAD
-			mockRoleAssociator,
-			userPrivilegeAssociator,
-=======
-			mockRoleFetcher,
->>>>>>> 2e06ee9c
-			newMockQueryFilterBuilder(&mocks.QueryFilter{}),
-		}
-
-		response := handler.Handle(params)
-
-		expectedResponse := &handlers.ErrResponse{
-			Code: http.StatusNotFound,
-			Err:  expectedError,
-		}
-		suite.Equal(expectedResponse, response)
-	})
-
-	suite.Run("test - get requested office user handler with privileges", func() {
-		requestedOfficeUser := factory.BuildOfficeUserWithPrivileges(suite.DB(), []factory.Customization{
-			{
-				Model: models.User{
-					Privileges: []roles.Privilege{
-						{
-							PrivilegeType: roles.PrivilegeTypeSupervisor,
-						},
-					},
-					Roles: []roles.Role{
-						{
-							RoleType: roles.RoleTypeServicesCounselor,
-						},
-					},
-				},
-			},
-		}, nil)
-
-		params := requestedofficeuserop.GetRequestedOfficeUserParams{
-			HTTPRequest:  suite.setupAuthenticatedRequest("GET", fmt.Sprintf("/requested_office_users/%s", requestedOfficeUser.ID)),
-			OfficeUserID: strfmt.UUID(requestedOfficeUser.ID.String()),
-		}
-
-		requestedOfficeUserFetcher := &mocks.RequestedOfficeUserFetcher{}
-		requestedOfficeUserFetcher.On("FetchRequestedOfficeUser",
-			mock.AnythingOfType("*appcontext.appContext"),
-			mock.Anything,
-		).Return(requestedOfficeUser, nil).Once()
-
-		mockRoleAssociator := &mocks.RoleAssociater{}
-		userPrivilegeAssociator := &mocks.UserPrivilegeAssociator{}
-
-		mockPrivileges := []roles.Privilege{
-			{
-				ID:            uuid.Must(uuid.NewV4()),
-				PrivilegeType: roles.PrivilegeTypeSupervisor,
-				PrivilegeName: "Supervisor",
-				CreatedAt:     time.Now(),
-				UpdatedAt:     time.Now(),
-			},
-		}
-
-		mockRoles := roles.Roles{
-			roles.Role{
-				ID:        uuid.Must(uuid.NewV4()),
-				RoleType:  roles.RoleTypeTOO,
-				RoleName:  "Task Ordering Officer",
-				CreatedAt: time.Now(),
-				UpdatedAt: time.Now(),
-			},
-		}
-		mockRoleAssociator.On(
-			"FetchRolesForUser",
-			mock.AnythingOfType("*appcontext.appContext"),
-			mock.Anything,
-		).Return(mockRoles, nil)
-
-		mockRoleAssociator.On(
-			"FetchRolesForUser",
-			mock.AnythingOfType("*appcontext.appContext"),
-			mock.Anything,
-		).Return(mockRoles, nil)
-
-		mockRoleAssociator.On(
-			"FetchPrivilegesForUser",
-			mock.AnythingOfType("*appcontext.appContext"),
-			mock.Anything,
-		).Return(mockPrivileges, nil)
-
-		userPrivilegeAssociator.On(
-			"FetchPrivilegesForUser",
-			mock.AnythingOfType("*appcontext.appContext"),
-			mock.Anything,
-		).Return(mockPrivileges, nil)
-
-		handler := GetRequestedOfficeUserHandler{
-			suite.HandlerConfig(),
-			requestedOfficeUserFetcher,
-			mockRoleAssociator,
-			userPrivilegeAssociator,
-			newMockQueryFilterBuilder(&mocks.QueryFilter{}),
-		}
-
-		response := handler.Handle(params)
-		suite.IsType(&requestedofficeuserop.GetRequestedOfficeUserOK{}, response)
-		okResponse := response.(*requestedofficeuserop.GetRequestedOfficeUserOK)
-		suite.Equal(requestedOfficeUser.ID.String(), okResponse.Payload.ID.String())
-		suite.Len(okResponse.Payload.Privileges, 1)
-		suite.Equal("Supervisor", okResponse.Payload.Privileges[0].PrivilegeName)
-		suite.Equal(string(roles.PrivilegeTypeSupervisor), okResponse.Payload.Privileges[0].PrivilegeType)
-	})
-
-}
-
-func (suite *HandlerSuite) TestGetRequestedOfficeUserHandler_WithSupervisorPrivilege() {
-	suite.Run("test - get requested office user handler with privileges", func() {
-		requestedOfficeUser := factory.BuildOfficeUserWithPrivileges(suite.DB(), []factory.Customization{
-			{
-				Model: models.User{
-					Privileges: []roles.Privilege{
-						{
-							PrivilegeType: roles.PrivilegeTypeSupervisor,
-						},
-					},
-					Roles: []roles.Role{
-						{
-							RoleType: roles.RoleTypeServicesCounselor,
-						},
-					},
-				},
-			},
-		}, nil)
-
-		params := requestedofficeuserop.GetRequestedOfficeUserParams{
-			HTTPRequest:  suite.setupAuthenticatedRequest("GET", fmt.Sprintf("/requested_office_users/%s", requestedOfficeUser.ID)),
-			OfficeUserID: strfmt.UUID(requestedOfficeUser.ID.String()),
-		}
-
-		requestedOfficeUserFetcher := &mocks.RequestedOfficeUserFetcher{}
-		requestedOfficeUserFetcher.On("FetchRequestedOfficeUser",
-			mock.AnythingOfType("*appcontext.appContext"),
-			mock.Anything,
-		).Return(requestedOfficeUser, nil).Once()
-
-		mockRoleAssociator := &mocks.RoleAssociater{}
-		userPrivilegeAssociator := &mocks.UserPrivilegeAssociator{}
-
-		mockPrivileges := []roles.Privilege{
-			{
-				ID:            uuid.Must(uuid.NewV4()),
-				PrivilegeType: roles.PrivilegeTypeSupervisor,
-				PrivilegeName: "Supervisor",
-				CreatedAt:     time.Now(),
-				UpdatedAt:     time.Now(),
-			},
-		}
-
-		mockRoles := roles.Roles{
-			roles.Role{
-				ID:        uuid.Must(uuid.NewV4()),
-				RoleType:  roles.RoleTypeTOO,
-				RoleName:  "Task Ordering Officer",
-				CreatedAt: time.Now(),
-				UpdatedAt: time.Now(),
-			},
-		}
-		mockRoleAssociator.On(
-			"FetchRolesForUser",
-			mock.AnythingOfType("*appcontext.appContext"),
-			mock.Anything,
-		).Return(mockRoles, nil)
-
-		mockRoleAssociator.On(
-			"FetchRolesForUser",
-			mock.AnythingOfType("*appcontext.appContext"),
-			mock.Anything,
-		).Return(mockRoles, nil)
-
-		mockRoleAssociator.On(
-			"FetchPrivilegesForUser",
-			mock.AnythingOfType("*appcontext.appContext"),
-			mock.Anything,
-		).Return(mockPrivileges, nil)
-
-		userPrivilegeAssociator.On(
-			"FetchPrivilegesForUser",
-			mock.AnythingOfType("*appcontext.appContext"),
-			mock.Anything,
-		).Return(mockPrivileges, nil)
-
-		handler := GetRequestedOfficeUserHandler{
-			suite.HandlerConfig(),
-			requestedOfficeUserFetcher,
-			mockRoleAssociator,
-			userPrivilegeAssociator,
-			newMockQueryFilterBuilder(&mocks.QueryFilter{}),
-		}
-
-		response := handler.Handle(params)
-		suite.IsType(&requestedofficeuserop.GetRequestedOfficeUserOK{}, response)
-		okResponse := response.(*requestedofficeuserop.GetRequestedOfficeUserOK)
-		suite.Equal(requestedOfficeUser.ID.String(), okResponse.Payload.ID.String())
-		suite.Len(okResponse.Payload.Privileges, 1)
-		suite.Equal("Supervisor", okResponse.Payload.Privileges[0].PrivilegeName)
-		suite.Equal(string(roles.PrivilegeTypeSupervisor), okResponse.Payload.Privileges[0].PrivilegeType)
-	})
-
-}
-
-func (suite *HandlerSuite) TestUpdateRequestedOfficeUserHandler_WithSupervisorPrivilege() {
-	suite.Run("test - update requested office user handler with privileges", func() {
-		tooRoleName := "Task Ordering Officer"
-		tooRoleType := string(roles.RoleTypeTOO)
-		supervisorPrivilegeName := "Supervisor"
-		supervisorPrivilegeType := string(roles.PrivilegeTypeSupervisor)
-		requestedOfficeUser := factory.BuildOfficeUserWithPrivileges(suite.DB(), []factory.Customization{
-			{
-				Model: models.User{
-					Privileges: []roles.Privilege{
-						{
-							PrivilegeType: roles.PrivilegeTypeSupervisor,
-						},
-					},
-					Roles: []roles.Role{
-						{
-							RoleType: roles.RoleTypeTOO,
-						},
-					},
-				},
-			},
-		}, nil)
-
-		officeUser := models.OfficeUser{ID: requestedOfficeUser.ID, FirstName: "Billy", LastName: "Bob", UserID: requestedOfficeUser.UserID, CreatedAt: time.Now(),
-			UpdatedAt: time.Now()}
-
-		mockUserRoleAssociator := &mocks.UserRoleAssociator{}
-		mockRoleAssociator := &mocks.RoleAssociater{}
-		requestedOfficeUserFetcher := &mocks.RequestedOfficeUserFetcher{}
-		requestedOfficeUserUpdater := &mocks.RequestedOfficeUserUpdater{}
-		userPrivilegeAssociator := &mocks.UserPrivilegeAssociator{}
-		privilegeFetcher := &mocks.PrivilegeAssociator{}
-
-		params := requestedofficeuserop.UpdateRequestedOfficeUserParams{
-			HTTPRequest: suite.setupAuthenticatedRequest("PATCH", fmt.Sprintf("/requested_office_users/%s", requestedOfficeUser.ID)),
-			Body: &adminmessages.RequestedOfficeUserUpdate{
-
-				Roles: []*adminmessages.OfficeUserRole{
-					{
-						Name:     &tooRoleName,
-						RoleType: &tooRoleType,
-					},
-				},
-				Privileges: []*adminmessages.OfficeUserPrivilege{
-					{
-						Name:          &supervisorPrivilegeName,
-						PrivilegeType: &supervisorPrivilegeType,
-					},
-				},
-			},
-			OfficeUserID: strfmt.UUID(requestedOfficeUser.ID.String()),
-		}
-
-		requestedOfficeUserFetcher.On("FetchRequestedOfficeUser",
-			mock.AnythingOfType("*appcontext.appContext"),
-			mock.Anything,
-		).Return(requestedOfficeUser, nil, nil).Once()
-
-		requestedOfficeUserUpdater.On("UpdateRequestedOfficeUser",
-			mock.AnythingOfType("*appcontext.appContext"),
-			mock.Anything,
-			mock.Anything,
-		).Return(&officeUser, nil, nil).Once()
-
-		mockRoles := roles.Roles{
-			roles.Role{
-				ID:        uuid.Must(uuid.NewV4()),
-				RoleType:  roles.RoleTypeTOO,
-				RoleName:  "Task Ordering Officer",
-				CreatedAt: time.Now(),
-				UpdatedAt: time.Now(),
-			},
-		}
-
-		mockUserRoleAssociator.On(
-			"UpdateUserRoles",
-			mock.AnythingOfType("*appcontext.appContext"),
-			mock.Anything,
-			mock.Anything,
-		).Return(nil, nil, nil).Once()
-
-		userPrivilegeAssociator.On(
-			"UpdateUserPrivileges",
-			mock.AnythingOfType("*appcontext.appContext"),
-			mock.Anything,
-			mock.Anything,
-		).Return(nil, nil, nil).Once()
-
-		privilegeFetcher.On(
-			"FetchPrivilegesForUser",
-			mock.AnythingOfType("*appcontext.appContext"),
-			mock.Anything,
-		).Return(requestedOfficeUser.User.Privileges, nil)
-
-		mockRoleAssociator.On(
-			"FetchRolesForUser",
-			mock.AnythingOfType("*appcontext.appContext"),
-			mock.Anything,
-		).Return(mockRoles, nil)
-
-		handler := UpdateRequestedOfficeUserHandler{
-			suite.HandlerConfig(),
-			requestedOfficeUserFetcher,
-			requestedOfficeUserUpdater,
-			userPrivilegeAssociator,
-			privilegeFetcher,
-			mockUserRoleAssociator,
-			mockRoleAssociator,
-		}
-
-		response := handler.Handle(params)
-		suite.IsType(&requestedofficeuserop.UpdateRequestedOfficeUserOK{}, response)
-		okResponse := response.(*requestedofficeuserop.UpdateRequestedOfficeUserOK)
-		suite.Equal(officeUser.ID.String(), okResponse.Payload.ID.String())
-		suite.Len(okResponse.Payload.Privileges, 1)
-		suite.Equal(supervisorPrivilegeName, okResponse.Payload.Privileges[0].PrivilegeName)
-		suite.Equal(supervisorPrivilegeType, okResponse.Payload.Privileges[0].PrivilegeType)
-	})
-
-	suite.Run("test - update requested office user handler - REJECT supervisor privilege", func() {
-		tooRoleName := "Task Ordering Officer"
-		tooRoleType := string(roles.RoleTypeTOO)
-		requestedOfficeUser := factory.BuildOfficeUserWithPrivileges(suite.DB(), []factory.Customization{
-			{
-				Model: models.User{
-					Privileges: []roles.Privilege{
-						{
-							PrivilegeType: roles.PrivilegeTypeSupervisor,
-						},
-					},
-					Roles: []roles.Role{
-						{
-							RoleType: roles.RoleTypeTOO,
-						},
-					},
-				},
-			},
-		}, nil)
-
-		officeUser := models.OfficeUser{ID: requestedOfficeUser.ID, FirstName: "Billy", LastName: "Bob", UserID: requestedOfficeUser.UserID, CreatedAt: time.Now(),
-			UpdatedAt: time.Now()}
-
-		mockUserRoleAssociator := &mocks.UserRoleAssociator{}
-		mockRoleAssociator := &mocks.RoleAssociater{}
-		requestedOfficeUserUpdater := &mocks.RequestedOfficeUserUpdater{}
-		requestedOfficeUserFetcher := &mocks.RequestedOfficeUserFetcher{}
-		userPrivilegeAssociator := &mocks.UserPrivilegeAssociator{}
-		privilegeFetcher := &mocks.PrivilegeAssociator{}
-
-		params := requestedofficeuserop.UpdateRequestedOfficeUserParams{
-			HTTPRequest: suite.setupAuthenticatedRequest("PATCH", fmt.Sprintf("/requested_office_users/%s", requestedOfficeUser.ID)),
-			Body: &adminmessages.RequestedOfficeUserUpdate{
-				Roles: []*adminmessages.OfficeUserRole{
-					{
-						Name:     &tooRoleName,
-						RoleType: &tooRoleType,
-					},
-				},
-				Privileges: []*adminmessages.OfficeUserPrivilege{},
-			},
-			OfficeUserID: strfmt.UUID(requestedOfficeUser.ID.String()),
-		}
-
-		requestedOfficeUserFetcher.On("FetchRequestedOfficeUser",
-			mock.AnythingOfType("*appcontext.appContext"),
-			mock.Anything,
-		).Return(requestedOfficeUser, nil, nil).Once()
-
-		requestedOfficeUserUpdater.On("UpdateRequestedOfficeUser",
-			mock.AnythingOfType("*appcontext.appContext"),
-			mock.Anything,
-			mock.Anything,
-		).Return(&officeUser, nil, nil).Once()
-
-		mockRoles := roles.Roles{
-			roles.Role{
-				ID:        uuid.Must(uuid.NewV4()),
-				RoleType:  roles.RoleTypeTOO,
-				RoleName:  "Task Ordering Officer",
-				CreatedAt: time.Now(),
-				UpdatedAt: time.Now(),
-			},
-		}
-
-		mockUserRoleAssociator.On(
-			"UpdateUserRoles",
-			mock.AnythingOfType("*appcontext.appContext"),
-			mock.Anything,
-			mock.Anything,
-		).Return(nil, nil, nil).Once()
-
-		userPrivilegeAssociator.On(
-			"UpdateUserPrivileges",
-			mock.AnythingOfType("*appcontext.appContext"),
-			mock.Anything,
-			mock.Anything,
-		).Return(nil, nil, nil).Once()
-
-		privilegeFetcher.On(
-			"FetchPrivilegesForUser",
-			mock.AnythingOfType("*appcontext.appContext"),
-			mock.Anything,
-		).Return(requestedOfficeUser.User.Privileges, nil).Once()
-
-		privilegeFetcher.On(
-			"FetchPrivilegesForUser",
-			mock.AnythingOfType("*appcontext.appContext"),
-			mock.Anything,
-		).Return(roles.Privileges{}, nil).Once()
-
-		mockRoleAssociator.On(
-			"FetchRolesForUser",
-			mock.AnythingOfType("*appcontext.appContext"),
-			mock.Anything,
-		).Return(mockRoles, nil)
-
-		notificationSender := &notificationMocks.NotificationSender{}
-
-		notificationSender.On("SendNotification", mock.AnythingOfType("*appcontext.appContext"), mock.Anything).Return(nil)
-
-		suiteHandler := suite.HandlerConfig()
-		suiteHandler.SetNotificationSender(notificationSender)
-
-		handler := UpdateRequestedOfficeUserHandler{
-			suiteHandler,
-			requestedOfficeUserFetcher,
-			requestedOfficeUserUpdater,
-			userPrivilegeAssociator,
-			privilegeFetcher,
-			mockUserRoleAssociator,
-			mockRoleAssociator,
-		}
-
-		response := handler.Handle(params)
-		suite.IsType(&requestedofficeuserop.UpdateRequestedOfficeUserOK{}, response)
-		okResponse := response.(*requestedofficeuserop.UpdateRequestedOfficeUserOK)
-		suite.Equal(officeUser.ID.String(), okResponse.Payload.ID.String())
-		suite.Empty(okResponse.Payload.Privileges)
-		notificationSender.AssertNumberOfCalls(suite.T(), "SendNotification", 1)
-	})
-}
-
-func (suite *HandlerSuite) TestUpdateRequestedOfficeUserHandlerWithoutOktaAccountCreation() {
-	suite.Run("Successful update", func() {
-		user := factory.BuildDefaultUser(suite.DB())
-		tooRoleName := "Task Ordering Officer"
-		tooRoleType := string(roles.RoleTypeTOO)
-		tioRoleName := "Task Invoicing Officer"
-		tioRoleType := string(roles.RoleTypeTIO)
-		requestedOfficeUser := factory.BuildOfficeUserWithRoles(suite.DB(), []factory.Customization{
-			{
-				Model: models.OfficeUser{
-					Active: true,
-					UserID: &user.ID,
-				},
-			},
-			{
-				Model: models.User{
-					Roles: roles.Roles{
-						{RoleName: roles.RoleName(tioRoleName),
-							RoleType: roles.RoleType(tioRoleType)},
-					},
-				},
-			},
-		}, []roles.RoleType{roles.RoleTypeTOO})
-
-		requestedOfficeUser.User.Privileges = []roles.Privilege{
-			{
-				ID:            uuid.Must(uuid.NewV4()),
-				PrivilegeType: roles.PrivilegeTypeSupervisor,
-				PrivilegeName: "Supervisor",
-				CreatedAt:     time.Now(),
-				UpdatedAt:     time.Now(),
-			},
-		}
-
-		officeUserID := requestedOfficeUser.ID
-		officeUser := models.OfficeUser{ID: officeUserID, FirstName: "Billy", LastName: "Bob", UserID: requestedOfficeUser.UserID, CreatedAt: time.Now(),
-			UpdatedAt: time.Now()}
-		officeUser.User.Privileges = requestedOfficeUser.User.Privileges
-
-		mockUserRoleAssociator := &mocks.UserRoleAssociator{}
-<<<<<<< HEAD
-		mockRoleAssociator := &mocks.RoleAssociator{}
-		requestedOfficeUserFetcher := &mocks.RequestedOfficeUserFetcher{}
-=======
-		mockRoleFetcher := &mocks.RoleFetcher{}
->>>>>>> 2e06ee9c
-		requestedOfficeUserUpdater := &mocks.RequestedOfficeUserUpdater{}
-		userPrivilegeAssociator := &mocks.UserPrivilegeAssociator{}
-		privilegeFetcher := &mocks.PrivilegeAssociator{}
-
-		params := requestedofficeuserop.UpdateRequestedOfficeUserParams{
-			HTTPRequest: suite.setupAuthenticatedRequest("PATCH", fmt.Sprintf("/requested_office_users/%s", officeUserID)),
-			Body: &adminmessages.RequestedOfficeUserUpdate{
-				FirstName: &officeUser.FirstName,
-				LastName:  &officeUser.LastName,
-				Roles: []*adminmessages.OfficeUserRole{
-					{
-						Name:     &tooRoleName,
-						RoleType: &tooRoleType,
-					},
-				},
-				Privileges: []*adminmessages.OfficeUserPrivilege{
-					{
-						Name:          models.StringPointer("Supervisor"),
-						PrivilegeType: models.StringPointer(string(roles.PrivilegeTypeSupervisor)),
-					},
-				},
-			},
-			OfficeUserID: strfmt.UUID(officeUserID.String()),
-		}
-
-		requestedOfficeUserFetcher.On("FetchRequestedOfficeUser",
-			mock.AnythingOfType("*appcontext.appContext"),
-			mock.Anything,
-		).Return(requestedOfficeUser, nil, nil).Once()
-
-		requestedOfficeUserUpdater.On("UpdateRequestedOfficeUser",
-			mock.AnythingOfType("*appcontext.appContext"),
-			mock.Anything,
-			mock.Anything,
-		).Return(&officeUser, nil, nil).Once()
-
-		mockRoles := roles.Roles{
-			roles.Role{
-				ID:        uuid.Must(uuid.NewV4()),
-				RoleType:  roles.RoleTypeTOO,
-				RoleName:  "Task Ordering Officer",
-				CreatedAt: time.Now(),
-				UpdatedAt: time.Now(),
-			},
-		}
-
-		// Mock roles
-		mockUserRoleAssociator.On(
-			"UpdateUserRoles",
-			mock.AnythingOfType("*appcontext.appContext"),
-			mock.Anything,
-			mock.Anything,
-		).Return(nil, nil, nil).Once()
-
-		mockRoleFetcher.On(
-			"FetchRolesForUser",
-			mock.AnythingOfType("*appcontext.appContext"),
-			mock.Anything,
-		).Return(mockRoles, nil)
-
-		privilegeFetcher.On(
-			"FetchPrivilegesForUser",
-			mock.AnythingOfType("*appcontext.appContext"),
-			mock.Anything,
-		).Return(requestedOfficeUser.User.Privileges, nil)
-
-		handler := UpdateRequestedOfficeUserHandler{
-			suite.HandlerConfig(),
-			requestedOfficeUserFetcher,
-			requestedOfficeUserUpdater,
-			userPrivilegeAssociator,
-			privilegeFetcher,
-			mockUserRoleAssociator,
-			mockRoleFetcher,
-		}
-
-		response := handler.Handle(params)
-		suite.IsType(&requestedofficeuserop.UpdateRequestedOfficeUserOK{}, response)
-	})
-}
-
-func (suite *HandlerSuite) TestUpdateRequestedOfficeUserHandlerWithOktaAccountCreation() {
-	suite.Run("Successful okta account creation and update", func() {
-
-		// Build provider
-		provider, err := factory.BuildOktaProvider("adminProvider")
-		suite.NoError(err)
-
-		// mocking the okta customer group id env variable
-		originalGroupID := os.Getenv("OKTA_OFFICE_GROUP_ID")
-		os.Setenv("OKTA_OFFICE_GROUP_ID", "notrealofficegroupId")
-		defer os.Setenv("OKTA_OFFICE_GROUP_ID", originalGroupID)
-
-		mockAndActivateOktaGETEndpointNoUserNoError(provider)
-		mockAndActivateOktaEndpoints(provider, 200)
-		mockAndActivateOktaGroupGETEndpointNoError(provider)
-		mockAndActivateOktaGroupAddEndpointNoError(provider)
-
-		user := factory.BuildDefaultUser(suite.DB())
-		tooRoleName := "Task Ordering Officer"
-		tooRoleType := string(roles.RoleTypeTOO)
-		tioRoleName := "Task Invoicing Officer"
-		tioRoleType := string(roles.RoleTypeTIO)
-		requestedOfficeUser := factory.BuildOfficeUserWithRoles(suite.DB(), []factory.Customization{
-			{
-				Model: models.OfficeUser{
-					Active: true,
-					UserID: &user.ID,
-				},
-			},
-			{
-				Model: models.User{
-					Roles: roles.Roles{
-						{RoleName: roles.RoleName(tioRoleName),
-							RoleType: roles.RoleType(tioRoleType)},
-					},
-				},
-			},
-		}, []roles.RoleType{roles.RoleTypeTOO})
-
-		officeUserID := requestedOfficeUser.ID
-		officeUser := models.OfficeUser{ID: officeUserID, FirstName: "Billy", LastName: "Bob", UserID: requestedOfficeUser.UserID, CreatedAt: time.Now(),
-			UpdatedAt: time.Now()}
-
-		mockUserRoleAssociator := &mocks.UserRoleAssociator{}
-<<<<<<< HEAD
-		mockRoleAssociator := &mocks.RoleAssociator{}
-		requestedOfficeUserFetcher := &mocks.RequestedOfficeUserFetcher{}
-=======
-		mockRoleFetcher := &mocks.RoleFetcher{}
->>>>>>> 2e06ee9c
-		requestedOfficeUserUpdater := &mocks.RequestedOfficeUserUpdater{}
-		userPrivilegeAssociator := &mocks.UserPrivilegeAssociator{}
-		privilegeFetcher := &mocks.PrivilegeAssociator{}
-
-		status := "APPROVED"
-		email := "example@example.com"
-		telephone := "000-000-0000"
-		params := requestedofficeuserop.UpdateRequestedOfficeUserParams{
-			HTTPRequest: suite.setupAuthenticatedRequest("PATCH", fmt.Sprintf("/requested_office_users/%s", officeUserID)),
-			Body: &adminmessages.RequestedOfficeUserUpdate{
-				FirstName: &officeUser.FirstName,
-				LastName:  &officeUser.LastName,
-				Roles: []*adminmessages.OfficeUserRole{
-					{
-						Name:     &tooRoleName,
-						RoleType: &tooRoleType,
-					},
-				},
-				Status:        status,
-				Email:         &email,
-				Telephone:     &telephone,
-				OtherUniqueID: "0000000000",
-				Edipi:         "0000000000",
-			},
-			OfficeUserID: strfmt.UUID(officeUserID.String()),
-		}
-
-		defer goth.ClearProviders()
-		goth.UseProviders(provider)
-
-		requestedOfficeUserFetcher.On("FetchRequestedOfficeUser",
-			mock.AnythingOfType("*appcontext.appContext"),
-			mock.Anything,
-		).Return(requestedOfficeUser, nil, nil).Once()
-
-		requestedOfficeUserUpdater.On("UpdateRequestedOfficeUser",
-			mock.AnythingOfType("*appcontext.appContext"),
-			mock.Anything,
-			mock.Anything,
-		).Return(&officeUser, nil, nil).Once()
-
-		mockRoles := roles.Roles{
-			roles.Role{
-				ID:        uuid.Must(uuid.NewV4()),
-				RoleType:  roles.RoleTypeTOO,
-				RoleName:  "Task Ordering Officer",
-				CreatedAt: time.Now(),
-				UpdatedAt: time.Now(),
-			},
-		}
-
-		// Mock roles
-		mockUserRoleAssociator.On(
-			"UpdateUserRoles",
-			mock.AnythingOfType("*appcontext.appContext"),
-			mock.Anything,
-			mock.Anything,
-		).Return(nil, nil, nil).Once()
-
-		mockRoleFetcher.On(
-			"FetchRolesForUser",
-			mock.AnythingOfType("*appcontext.appContext"),
-			mock.Anything,
-		).Return(mockRoles, nil)
-
-		privilegeFetcher.On(
-			"FetchPrivilegesForUser",
-			mock.AnythingOfType("*appcontext.appContext"),
-			mock.Anything,
-		).Return(requestedOfficeUser.User.Privileges, nil)
-
-		handler := UpdateRequestedOfficeUserHandler{
-			suite.HandlerConfig(),
-			requestedOfficeUserFetcher,
-			requestedOfficeUserUpdater,
-			userPrivilegeAssociator,
-			privilegeFetcher,
-			mockUserRoleAssociator,
-			mockRoleFetcher,
-		}
-
-		response := handler.Handle(params)
-		suite.IsType(&requestedofficeuserop.UpdateRequestedOfficeUserOK{}, response)
-	})
-}
-
-func (suite *HandlerSuite) TestUpdateRequestedOfficeUserHandlerWithOktaAccountCreationFail() {
-	suite.Run("Should fail if an attempt to create an okta account fails", func() {
-
-		// Build provider
-		provider, err := factory.BuildOktaProvider("adminProvider")
-		suite.NoError(err)
-
-		mockAndActivateOktaGETEndpointNoUserNoError(provider)
-		mockAndActivateOktaEndpoints(provider, 500)
-
-		user := factory.BuildDefaultUser(suite.DB())
-		tooRoleName := "Task Ordering Officer"
-		tooRoleType := string(roles.RoleTypeTOO)
-		tioRoleName := "Task Invoicing Officer"
-		tioRoleType := string(roles.RoleTypeTIO)
-		requestedOfficeUser := factory.BuildOfficeUserWithRoles(suite.DB(), []factory.Customization{
-			{
-				Model: models.OfficeUser{
-					Active: true,
-					UserID: &user.ID,
-				},
-			},
-			{
-				Model: models.User{
-					Roles: roles.Roles{
-						{RoleName: roles.RoleName(tioRoleName),
-							RoleType: roles.RoleType(tioRoleType)},
-					},
-				},
-			},
-		}, []roles.RoleType{roles.RoleTypeTOO})
-
-		officeUserID := requestedOfficeUser.ID
-		officeUser := models.OfficeUser{ID: officeUserID, FirstName: "Billy", LastName: "Bob", UserID: requestedOfficeUser.UserID, CreatedAt: time.Now(),
-			UpdatedAt: time.Now()}
-
-		mockUserRoleAssociator := &mocks.UserRoleAssociator{}
-<<<<<<< HEAD
-		mockRoleAssociator := &mocks.RoleAssociator{}
-		requestedOfficeUserFetcher := &mocks.RequestedOfficeUserFetcher{}
-=======
-		mockRoleFetcher := &mocks.RoleFetcher{}
->>>>>>> 2e06ee9c
-		requestedOfficeUserUpdater := &mocks.RequestedOfficeUserUpdater{}
-		userPrivilegeAssociator := &mocks.UserPrivilegeAssociator{}
-		privilegeFetcher := &mocks.PrivilegeAssociator{}
-
-		status := "APPROVED"
-		email := "example@example.com"
-		telephone := "000-000-0000"
-		params := requestedofficeuserop.UpdateRequestedOfficeUserParams{
-			HTTPRequest: suite.setupAuthenticatedRequest("PATCH", fmt.Sprintf("/requested_office_users/%s", officeUserID)),
-			Body: &adminmessages.RequestedOfficeUserUpdate{
-				FirstName: &officeUser.FirstName,
-				LastName:  &officeUser.LastName,
-				Roles: []*adminmessages.OfficeUserRole{
-					{
-						Name:     &tooRoleName,
-						RoleType: &tooRoleType,
-					},
-				},
-				Status:        status,
-				Email:         &email,
-				Telephone:     &telephone,
-				OtherUniqueID: "0000000000",
-				Edipi:         "0000000000",
-			},
-			OfficeUserID: strfmt.UUID(officeUserID.String()),
-		}
-
-		defer goth.ClearProviders()
-		goth.UseProviders(provider)
-
-		requestedOfficeUserFetcher.On("FetchRequestedOfficeUser",
-			mock.AnythingOfType("*appcontext.appContext"),
-			mock.Anything,
-		).Return(requestedOfficeUser, nil, nil).Once()
-
-		requestedOfficeUserUpdater.On("UpdateRequestedOfficeUser",
-			mock.AnythingOfType("*appcontext.appContext"),
-			mock.Anything,
-			mock.Anything,
-		).Return(&officeUser, nil, nil).Once()
-
-		mockRoles := roles.Roles{
-			roles.Role{
-				ID:        uuid.Must(uuid.NewV4()),
-				RoleType:  roles.RoleTypeTOO,
-				RoleName:  "Task Ordering Officer",
-				CreatedAt: time.Now(),
-				UpdatedAt: time.Now(),
-			},
-		}
-
-		// Mock roles
-		mockUserRoleAssociator.On(
-			"UpdateUserRoles",
-			mock.AnythingOfType("*appcontext.appContext"),
-			mock.Anything,
-			mock.Anything,
-		).Return(nil, nil, nil).Once()
-
-		mockRoleFetcher.On(
-			"FetchRolesForUser",
-			mock.AnythingOfType("*appcontext.appContext"),
-			mock.Anything,
-		).Return(mockRoles, nil)
-
-		privilegeFetcher.On(
-			"FetchPrivilegesForUser",
-			mock.AnythingOfType("*appcontext.appContext"),
-			mock.Anything,
-		).Return(requestedOfficeUser.User.Privileges, nil)
-
-		handler := UpdateRequestedOfficeUserHandler{
-			suite.HandlerConfig(),
-			requestedOfficeUserFetcher,
-			requestedOfficeUserUpdater,
-			userPrivilegeAssociator,
-			privilegeFetcher,
-			mockUserRoleAssociator,
-			mockRoleFetcher,
-		}
-
-		response := handler.Handle(params)
-		suite.IsType(requestedofficeuserop.NewUpdateRequestedOfficeUserInternalServerError(), response)
-	})
-}
-
-// Generate and activate Okta endpoints that will be using during the handler
-func mockAndActivateOktaEndpoints(provider *okta.Provider, responseCode int) {
-	activate := "true"
-
-	createAccountEndpoint := provider.GetCreateAccountURL(activate)
-	oktaID := "fakeSub"
-
-	if responseCode == 200 {
-		httpmock.RegisterResponder("POST", createAccountEndpoint,
-			httpmock.NewStringResponder(200, fmt.Sprintf(`{
-		"id": "%s",
-		"profile": {
-			"firstName": "First",
-			"lastName": "Last",
-			"email": "email@email.com",
-			"login": "email@email.com"
-		}
-	}`, oktaID)))
-	} else if responseCode == 500 {
-		httpmock.RegisterResponder("POST", createAccountEndpoint,
-			httpmock.NewStringResponder(500, ""))
-	}
-
-	httpmock.Activate()
-}
-
-func mockAndActivateOktaGETEndpointNoUserNoError(provider *okta.Provider) {
-	getUsersEndpoint := provider.GetUsersURL()
-	response := "[]"
-
-	httpmock.RegisterResponder("GET", getUsersEndpoint,
-		httpmock.NewStringResponder(200, response))
-	httpmock.Activate()
-}
-
-func mockAndActivateOktaGroupGETEndpointNoError(provider *okta.Provider) {
-
-	oktaID := "fakeSub"
-	getGroupsEndpoint := provider.GetUserGroupsURL(oktaID)
-
-	httpmock.RegisterResponder("GET", getGroupsEndpoint,
-		httpmock.NewStringResponder(200, `[]`))
-
-	httpmock.Activate()
-}
-
-func mockAndActivateOktaGroupAddEndpointNoError(provider *okta.Provider) {
-
-	oktaID := "fakeSub"
-	groupID := "notrealofficegroupId"
-	addGroupEndpoint := provider.AddUserToGroupURL(groupID, oktaID)
-
-	httpmock.RegisterResponder("PUT", addGroupEndpoint,
-		httpmock.NewStringResponder(204, ""))
-
-	httpmock.Activate()
+	// 	suite.Run("requested users result in ok response", func() {
+	// 		requestedOfficeUsers := models.OfficeUsers{
+	// 			factory.BuildOfficeUserWithRoles(suite.DB(), factory.GetTraitRequestedOfficeUser(), []roles.RoleType{roles.RoleTypeQae}),
+	// 			factory.BuildOfficeUserWithRoles(suite.DB(), factory.GetTraitRequestedOfficeUser(), []roles.RoleType{roles.RoleTypeQae})}
+	// 		params := requestedofficeuserop.IndexRequestedOfficeUsersParams{
+	// 			HTTPRequest: suite.setupAuthenticatedRequest("GET", "/requested_office_users"),
+	// 		}
+
+	// 		queryBuilder := query.NewQueryBuilder()
+	// 		handler := IndexRequestedOfficeUsersHandler{
+	// 			HandlerConfig:                  suite.HandlerConfig(),
+	// 			NewQueryFilter:                 query.NewQueryFilter,
+	// 			RequestedOfficeUserListFetcher: requestedofficeusers.NewRequestedOfficeUsersListFetcher(queryBuilder),
+	// 			NewPagination:                  pagination.NewPagination,
+	// 		}
+
+	// 		response := handler.Handle(params)
+
+	// 		suite.IsType(&requestedofficeuserop.IndexRequestedOfficeUsersOK{}, response)
+	// 		okResponse := response.(*requestedofficeuserop.IndexRequestedOfficeUsersOK)
+	// 		suite.Len(okResponse.Payload, 2)
+	// 		requestedOfficeUser1Id := requestedOfficeUsers[0].ID.String()
+	// 		requestedOfficeUser2Id := requestedOfficeUsers[1].ID.String()
+	// 		payloadRequestedUser1Id := okResponse.Payload[0].ID.String()
+	// 		payloadRequestedUser2Id := okResponse.Payload[1].ID.String()
+
+	// 		// requested office users should exist in response no matter the ordering that has been applied
+	// 		user1ExistsInResponse := requestedOfficeUser1Id == payloadRequestedUser1Id || requestedOfficeUser1Id == payloadRequestedUser2Id
+	// 		user2ExistsInResponse := requestedOfficeUser2Id == payloadRequestedUser1Id || requestedOfficeUser2Id == payloadRequestedUser2Id
+	// 		suite.True(user1ExistsInResponse)
+	// 		suite.True(user2ExistsInResponse)
+	// 	})
+
+	// 	suite.Run("able to search by name and filter", func() {
+	// 		status := models.OfficeUserStatusREQUESTED
+	// 		createdAt := time.Date(2007, 03, 05, 1, 1, 1, 1, time.Local)
+	// 		createdAt2 := time.Date(2006, 03, 07, 1, 1, 1, 1, time.Local)
+	// 		transportationOffice := factory.BuildTransportationOffice(suite.DB(), []factory.Customization{
+	// 			{
+	// 				Model: models.TransportationOffice{
+	// 					Name: "JPPO Test Office",
+	// 				},
+	// 			},
+	// 		}, []factory.Trait{})
+	// 		transportationOffice2 := factory.BuildTransportationOffice(suite.DB(), []factory.Customization{
+	// 			{
+	// 				Model: models.TransportationOffice{
+	// 					Name: "PPO Rome Test Office",
+	// 				},
+	// 			},
+	// 		}, nil)
+	// 		factory.BuildOfficeUserWithRoles(suite.DB(), []factory.Customization{
+	// 			{
+	// 				Model: models.OfficeUser{
+	// 					FirstName:              "Angelina",
+	// 					LastName:               "Jolie",
+	// 					Email:                  "laraCroft@mail.mil",
+	// 					Status:                 &status,
+	// 					TransportationOfficeID: transportationOffice2.ID,
+	// 					CreatedAt:              createdAt2,
+	// 				},
+	// 			},
+	// 		}, []roles.RoleType{roles.RoleTypeTOO})
+	// 		factory.BuildOfficeUserWithRoles(suite.DB(), []factory.Customization{
+	// 			{
+	// 				Model: models.OfficeUser{
+	// 					FirstName:              "Billy",
+	// 					LastName:               "Bob",
+	// 					Email:                  "bigBob@mail.mil",
+	// 					Status:                 &status,
+	// 					TransportationOfficeID: transportationOffice2.ID,
+	// 					CreatedAt:              createdAt2,
+	// 				},
+	// 			},
+	// 		}, []roles.RoleType{roles.RoleTypeTIO})
+	// 		factory.BuildOfficeUserWithRoles(suite.DB(), []factory.Customization{
+	// 			{
+	// 				Model: models.OfficeUser{
+	// 					FirstName:              "Nick",
+	// 					LastName:               "Cage",
+	// 					Email:                  "conAirKilluh@mail.mil",
+	// 					Status:                 &status,
+	// 					TransportationOfficeID: transportationOffice2.ID,
+	// 					CreatedAt:              createdAt2,
+	// 				},
+	// 			},
+	// 		}, []roles.RoleType{roles.RoleTypeServicesCounselor})
+	// 		factory.BuildOfficeUserWithRoles(suite.DB(), []factory.Customization{
+	// 			{
+	// 				Model: models.OfficeUser{
+	// 					FirstName:              "Nick",
+	// 					LastName:               "Cage",
+	// 					Email:                  "conAirKilluh2@mail.mil",
+	// 					Status:                 &status,
+	// 					TransportationOfficeID: transportationOffice.ID,
+	// 					CreatedAt:              createdAt,
+	// 				},
+	// 			},
+	// 			{
+	// 				Model:    transportationOffice,
+	// 				LinkOnly: true,
+	// 				Type:     &factory.TransportationOffices.CounselingOffice,
+	// 			},
+	// 		}, []roles.RoleType{roles.RoleTypeServicesCounselor})
+
+	// 		// partial search
+	// 		nameSearch := "ic"
+	// 		filterJSON := fmt.Sprintf("{\"search\":\"%s\"}", nameSearch)
+	// 		params := requestedofficeuserop.IndexRequestedOfficeUsersParams{
+	// 			HTTPRequest: suite.setupAuthenticatedRequest("GET", "/requested_office_users"),
+	// 			Filter:      &filterJSON,
+	// 		}
+
+	// 		queryBuilder := query.NewQueryBuilder()
+	// 		handler := IndexRequestedOfficeUsersHandler{
+	// 			HandlerConfig:                  suite.HandlerConfig(),
+	// 			NewQueryFilter:                 query.NewQueryFilter,
+	// 			RequestedOfficeUserListFetcher: requestedofficeusers.NewRequestedOfficeUsersListFetcher(queryBuilder),
+	// 			NewPagination:                  pagination.NewPagination,
+	// 		}
+
+	// 		response := handler.Handle(params)
+
+	// 		suite.IsType(&requestedofficeuserop.IndexRequestedOfficeUsersOK{}, response)
+	// 		okResponse := response.(*requestedofficeuserop.IndexRequestedOfficeUsersOK)
+	// 		suite.Len(okResponse.Payload, 2)
+	// 		suite.Contains(*okResponse.Payload[0].FirstName, nameSearch)
+	// 		suite.Contains(*okResponse.Payload[1].FirstName, nameSearch)
+
+	// 		// email search
+	// 		emailSearch := "AirKilluh2"
+	// 		filterJSON = fmt.Sprintf("{\"email\":\"%s\"}", emailSearch)
+	// 		params = requestedofficeuserop.IndexRequestedOfficeUsersParams{
+	// 			HTTPRequest: suite.setupAuthenticatedRequest("GET", "/requested_office_users"),
+	// 			Filter:      &filterJSON,
+	// 		}
+	// 		response = handler.Handle(params)
+
+	// 		suite.IsType(&requestedofficeuserop.IndexRequestedOfficeUsersOK{}, response)
+	// 		okResponse = response.(*requestedofficeuserop.IndexRequestedOfficeUsersOK)
+	// 		suite.Len(okResponse.Payload, 1)
+	// 		suite.Contains(*okResponse.Payload[0].Email, emailSearch)
+
+	// 		// firstName search
+	// 		firstSearch := "Angel"
+	// 		filterJSON = fmt.Sprintf("{\"firstName\":\"%s\"}", firstSearch)
+	// 		params = requestedofficeuserop.IndexRequestedOfficeUsersParams{
+	// 			HTTPRequest: suite.setupAuthenticatedRequest("GET", "/requested_office_users"),
+	// 			Filter:      &filterJSON,
+	// 		}
+	// 		response = handler.Handle(params)
+
+	// 		suite.IsType(&requestedofficeuserop.IndexRequestedOfficeUsersOK{}, response)
+	// 		okResponse = response.(*requestedofficeuserop.IndexRequestedOfficeUsersOK)
+	// 		suite.Len(okResponse.Payload, 1)
+	// 		suite.Contains(*okResponse.Payload[0].FirstName, firstSearch)
+
+	// 		// lastName search
+	// 		lastSearch := "Jo"
+	// 		filterJSON = fmt.Sprintf("{\"lastName\":\"%s\"}", lastSearch)
+	// 		params = requestedofficeuserop.IndexRequestedOfficeUsersParams{
+	// 			HTTPRequest: suite.setupAuthenticatedRequest("GET", "/requested_office_users"),
+	// 			Filter:      &filterJSON,
+	// 		}
+	// 		response = handler.Handle(params)
+
+	// 		suite.IsType(&requestedofficeuserop.IndexRequestedOfficeUsersOK{}, response)
+	// 		okResponse = response.(*requestedofficeuserop.IndexRequestedOfficeUsersOK)
+	// 		suite.Len(okResponse.Payload, 1)
+	// 		suite.Contains(*okResponse.Payload[0].LastName, lastSearch)
+
+	// 		// transportation office search
+	// 		filterJSON = "{\"office\":\"JP\"}"
+	// 		params = requestedofficeuserop.IndexRequestedOfficeUsersParams{
+	// 			HTTPRequest: suite.setupAuthenticatedRequest("GET", "/requested_office_users"),
+	// 			Filter:      &filterJSON,
+	// 		}
+	// 		response = handler.Handle(params)
+
+	// 		suite.IsType(&requestedofficeuserop.IndexRequestedOfficeUsersOK{}, response)
+	// 		okResponse = response.(*requestedofficeuserop.IndexRequestedOfficeUsersOK)
+	// 		suite.Len(okResponse.Payload, 1)
+	// 		suite.Equal(strfmt.UUID(transportationOffice.ID.String()), *okResponse.Payload[0].TransportationOfficeID)
+
+	// 		// requestedOn search
+	// 		requestedOnSearch := "5"
+	// 		filterJSON = fmt.Sprintf("{\"requestedOn\":\"%s\"}", requestedOnSearch)
+	// 		params = requestedofficeuserop.IndexRequestedOfficeUsersParams{
+	// 			HTTPRequest: suite.setupAuthenticatedRequest("GET", "/requested_office_users"),
+	// 			Filter:      &filterJSON,
+	// 		}
+	// 		response = handler.Handle(params)
+
+	// 		suite.IsType(&requestedofficeuserop.IndexRequestedOfficeUsersOK{}, response)
+	// 		okResponse = response.(*requestedofficeuserop.IndexRequestedOfficeUsersOK)
+	// 		suite.Equal(1, len(okResponse.Payload))
+	// 		suite.Contains(okResponse.Payload[0].CreatedAt.String(), requestedOnSearch)
+
+	// 		// roles search
+	// 		roleSearch := "Counselor"
+	// 		filterJSON = fmt.Sprintf("{\"roles\":\"%s\"}", roleSearch)
+	// 		params = requestedofficeuserop.IndexRequestedOfficeUsersParams{
+	// 			HTTPRequest: suite.setupAuthenticatedRequest("GET", "/requested_office_users"),
+	// 			Filter:      &filterJSON,
+	// 		}
+	// 		response = handler.Handle(params)
+
+	// 		suite.IsType(&requestedofficeuserop.IndexRequestedOfficeUsersOK{}, response)
+	// 		okResponse = response.(*requestedofficeuserop.IndexRequestedOfficeUsersOK)
+	// 		suite.Len(okResponse.Payload, 2)
+	// 		suite.Contains(*okResponse.Payload[0].Roles[0].RoleName, roleSearch)
+	// 		suite.Contains(*okResponse.Payload[1].Roles[0].RoleName, roleSearch)
+
+	// 	})
+
+	// 	suite.Run("test the return of sorted requested office users in asc order", func() {
+	// 		requestedStatus := models.OfficeUserStatusREQUESTED
+	// 		officeUser1 := factory.BuildOfficeUserWithRoles(suite.DB(), []factory.Customization{
+	// 			{
+	// 				Model: models.OfficeUser{
+	// 					FirstName: "Angelina",
+	// 					LastName:  "Jolie",
+	// 					Email:     "laraCroft@mail.mil",
+	// 					Status:    &requestedStatus,
+	// 				},
+	// 			},
+	// 			{
+	// 				Model: models.TransportationOffice{
+	// 					Name: "PPPO Kirtland AFB - USAF",
+	// 				},
+	// 			},
+	// 		}, []roles.RoleType{roles.RoleTypeTOO})
+	// 		officeUser2 := factory.BuildOfficeUserWithRoles(suite.DB(), []factory.Customization{
+	// 			{
+	// 				Model: models.OfficeUser{
+	// 					FirstName: "Billy",
+	// 					LastName:  "Bob",
+	// 					Email:     "bigBob@mail.mil",
+	// 					Status:    &requestedStatus,
+	// 				},
+	// 			},
+	// 			{
+	// 				Model: models.TransportationOffice{
+	// 					Name: "PPPO Fort Knox - USA",
+	// 				},
+	// 			},
+	// 		}, []roles.RoleType{roles.RoleTypeTIO})
+	// 		officeUser3 := factory.BuildOfficeUserWithRoles(suite.DB(), []factory.Customization{
+	// 			{
+	// 				Model: models.OfficeUser{
+	// 					FirstName: "Nick",
+	// 					LastName:  "Cage",
+	// 					Email:     "conAirKilluh@mail.mil",
+	// 					Status:    &requestedStatus,
+	// 				},
+	// 			},
+	// 			{
+	// 				Model: models.TransportationOffice{
+	// 					Name: "PPPO Detroit Arsenal - USA",
+	// 				},
+	// 			},
+	// 		}, []roles.RoleType{roles.RoleTypeServicesCounselor})
+
+	// 		sortColumn := "transportation_office_id"
+	// 		params := requestedofficeuserop.IndexRequestedOfficeUsersParams{
+	// 			HTTPRequest: suite.setupAuthenticatedRequest("GET", "/requested_office_users"),
+	// 			Sort:        &sortColumn,
+	// 			Order:       models.BoolPointer(true),
+	// 		}
+
+	// 		queryBuilder := query.NewQueryBuilder()
+	// 		handler := IndexRequestedOfficeUsersHandler{
+	// 			HandlerConfig:                  suite.HandlerConfig(),
+	// 			NewQueryFilter:                 query.NewQueryFilter,
+	// 			RequestedOfficeUserListFetcher: requestedofficeusers.NewRequestedOfficeUsersListFetcher(queryBuilder),
+	// 			NewPagination:                  pagination.NewPagination,
+	// 		}
+
+	// 		response := handler.Handle(params)
+
+	// 		suite.IsType(&requestedofficeuserop.IndexRequestedOfficeUsersOK{}, response)
+	// 		okResponse := response.(*requestedofficeuserop.IndexRequestedOfficeUsersOK)
+	// 		suite.Len(okResponse.Payload, 3)
+	// 		suite.Equal(officeUser3.ID.String(), okResponse.Payload[0].ID.String())
+	// 		suite.Equal(officeUser2.ID.String(), okResponse.Payload[1].ID.String())
+	// 		suite.Equal(officeUser1.ID.String(), okResponse.Payload[2].ID.String())
+
+	// 		// sort by transportation office name in desc order
+	// 		sortColumn = "transportation_office_id"
+	// 		params = requestedofficeuserop.IndexRequestedOfficeUsersParams{
+	// 			HTTPRequest: suite.setupAuthenticatedRequest("GET", "/requested_office_users"),
+	// 			Sort:        &sortColumn,
+	// 			Order:       models.BoolPointer(false),
+	// 		}
+
+	// 		queryBuilder = query.NewQueryBuilder()
+	// 		handler = IndexRequestedOfficeUsersHandler{
+	// 			HandlerConfig:                  suite.HandlerConfig(),
+	// 			NewQueryFilter:                 query.NewQueryFilter,
+	// 			RequestedOfficeUserListFetcher: requestedofficeusers.NewRequestedOfficeUsersListFetcher(queryBuilder),
+	// 			NewPagination:                  pagination.NewPagination,
+	// 		}
+
+	// 		response = handler.Handle(params)
+
+	// 		suite.IsType(&requestedofficeuserop.IndexRequestedOfficeUsersOK{}, response)
+	// 		okResponse = response.(*requestedofficeuserop.IndexRequestedOfficeUsersOK)
+	// 		suite.Len(okResponse.Payload, 3)
+	// 		suite.Equal(officeUser1.ID.String(), okResponse.Payload[0].ID.String())
+	// 		suite.Equal(officeUser2.ID.String(), okResponse.Payload[1].ID.String())
+	// 		suite.Equal(officeUser3.ID.String(), okResponse.Payload[2].ID.String())
+
+	// 		// sort by first name in asc order
+	// 		sortColumn = "first_name"
+	// 		params = requestedofficeuserop.IndexRequestedOfficeUsersParams{
+	// 			HTTPRequest: suite.setupAuthenticatedRequest("GET", "/requested_office_users"),
+	// 			Sort:        &sortColumn,
+	// 			Order:       models.BoolPointer(true),
+	// 		}
+
+	// 		queryBuilder = query.NewQueryBuilder()
+	// 		handler = IndexRequestedOfficeUsersHandler{
+	// 			HandlerConfig:                  suite.HandlerConfig(),
+	// 			NewQueryFilter:                 query.NewQueryFilter,
+	// 			RequestedOfficeUserListFetcher: requestedofficeusers.NewRequestedOfficeUsersListFetcher(queryBuilder),
+	// 			NewPagination:                  pagination.NewPagination,
+	// 		}
+
+	// 		response = handler.Handle(params)
+
+	// 		suite.IsType(&requestedofficeuserop.IndexRequestedOfficeUsersOK{}, response)
+	// 		okResponse = response.(*requestedofficeuserop.IndexRequestedOfficeUsersOK)
+	// 		suite.Len(okResponse.Payload, 3)
+	// 		suite.Equal(officeUser1.ID.String(), okResponse.Payload[0].ID.String())
+	// 		suite.Equal(officeUser2.ID.String(), okResponse.Payload[1].ID.String())
+	// 		suite.Equal(officeUser3.ID.String(), okResponse.Payload[2].ID.String())
+	// 	})
+
+	// 	suite.Run("able to search by transportation office", func() {
+	// 		transportationOffice := factory.BuildTransportationOffice(suite.DB(), []factory.Customization{
+	// 			{
+	// 				Model: models.TransportationOffice{
+	// 					Name: "Tinker",
+	// 				},
+	// 			},
+	// 		}, nil)
+	// 		requestedStatus := models.OfficeUserStatusREQUESTED
+	// 		officeUser1 := factory.BuildOfficeUserWithRoles(suite.DB(), []factory.Customization{
+	// 			{
+	// 				Model: models.OfficeUser{
+	// 					TransportationOfficeID: transportationOffice.ID,
+	// 					Status:                 &requestedStatus,
+	// 				},
+	// 			},
+	// 			{
+	// 				Model:    transportationOffice,
+	// 				LinkOnly: true,
+	// 				Type:     &factory.TransportationOffices.CounselingOffice,
+	// 			},
+	// 		}, []roles.RoleType{roles.RoleTypeServicesCounselor})
+	// 		factory.BuildOfficeUserWithRoles(suite.DB(), factory.GetTraitRequestedOfficeUser(), []roles.RoleType{roles.RoleTypeTOO})
+	// 		factory.BuildOfficeUserWithRoles(suite.DB(), factory.GetTraitRequestedOfficeUser(), []roles.RoleType{roles.RoleTypeTIO})
+
+	// 		filterJSON := "{\"office\":\"Tinker\"}"
+	// 		params := requestedofficeuserop.IndexRequestedOfficeUsersParams{
+	// 			HTTPRequest: suite.setupAuthenticatedRequest("GET", "/requested_office_users"),
+	// 			Filter:      &filterJSON,
+	// 		}
+
+	// 		queryBuilder := query.NewQueryBuilder()
+	// 		handler := IndexRequestedOfficeUsersHandler{
+	// 			HandlerConfig:                  suite.HandlerConfig(),
+	// 			NewQueryFilter:                 query.NewQueryFilter,
+	// 			RequestedOfficeUserListFetcher: requestedofficeusers.NewRequestedOfficeUsersListFetcher(queryBuilder),
+	// 			NewPagination:                  pagination.NewPagination,
+	// 		}
+
+	// 		response := handler.Handle(params)
+
+	// 		suite.IsType(&requestedofficeuserop.IndexRequestedOfficeUsersOK{}, response)
+	// 		okResponse := response.(*requestedofficeuserop.IndexRequestedOfficeUsersOK)
+	// 		suite.Len(okResponse.Payload, 1)
+	// 		suite.Equal(officeUser1.ID.String(), okResponse.Payload[0].ID.String())
+	// 	})
+
+	// 	suite.Run("able to search by role", func() {
+	// 		requestedStatus := models.OfficeUserStatusREQUESTED
+	// 		officeUser1 := factory.BuildOfficeUserWithRoles(suite.DB(), []factory.Customization{
+	// 			{
+	// 				Model: models.OfficeUser{
+	// 					Status: &requestedStatus,
+	// 				},
+	// 			},
+	// 		}, []roles.RoleType{roles.RoleTypeServicesCounselor})
+
+	// 		filterJSON := "{\"rolesSearch\":\"services\"}"
+	// 		params := requestedofficeuserop.IndexRequestedOfficeUsersParams{
+	// 			HTTPRequest: suite.setupAuthenticatedRequest("GET", "/requested_office_users"),
+	// 			Filter:      &filterJSON,
+	// 		}
+
+	// 		queryBuilder := query.NewQueryBuilder()
+	// 		handler := IndexRequestedOfficeUsersHandler{
+	// 			HandlerConfig:                  suite.HandlerConfig(),
+	// 			NewQueryFilter:                 query.NewQueryFilter,
+	// 			RequestedOfficeUserListFetcher: requestedofficeusers.NewRequestedOfficeUsersListFetcher(queryBuilder),
+	// 			NewPagination:                  pagination.NewPagination,
+	// 		}
+
+	// 		response := handler.Handle(params)
+
+	// 		suite.IsType(&requestedofficeuserop.IndexRequestedOfficeUsersOK{}, response)
+	// 		okResponse := response.(*requestedofficeuserop.IndexRequestedOfficeUsersOK)
+	// 		suite.Len(okResponse.Payload, 1)
+	// 		suite.Equal(officeUser1.ID.String(), okResponse.Payload[0].ID.String())
+	// 	})
+
+	// 	suite.Run("return error when querying for unhandled data", func() {
+	// 		requestedStatus := models.OfficeUserStatusREQUESTED
+	// 		factory.BuildOfficeUserWithRoles(suite.DB(), []factory.Customization{
+	// 			{
+	// 				Model: models.OfficeUser{
+	// 					Status: &requestedStatus,
+	// 				},
+	// 			},
+	// 		}, []roles.RoleType{roles.RoleTypeServicesCounselor})
+
+	// 		sortColumn := "unknown_column"
+	// 		params := requestedofficeuserop.IndexRequestedOfficeUsersParams{
+	// 			HTTPRequest: suite.setupAuthenticatedRequest("GET", "/requested_office_users"),
+	// 			Sort:        &sortColumn,
+	// 			Order:       models.BoolPointer(true),
+	// 		}
+
+	// 		queryBuilder := query.NewQueryBuilder()
+	// 		handler := IndexRequestedOfficeUsersHandler{
+	// 			HandlerConfig:                  suite.HandlerConfig(),
+	// 			NewQueryFilter:                 query.NewQueryFilter,
+	// 			RequestedOfficeUserListFetcher: requestedofficeusers.NewRequestedOfficeUsersListFetcher(queryBuilder),
+	// 			NewPagination:                  pagination.NewPagination,
+	// 		}
+
+	// 		response := handler.Handle(params)
+
+	// 		suite.IsType(&handlers.ErrResponse{}, response)
+	// 		errResponse := response.(*handlers.ErrResponse)
+	// 		suite.Equal(http.StatusInternalServerError, errResponse.Code)
+	// 		errMsg := errResponse.Err.Error()
+	// 		suite.Equal(errMsg, "Unhandled data error encountered")
+	// 	})
+
+	// 	suite.Run("should error when a param filter format is incorrect", func() {
+	// 		requestedStatus := models.OfficeUserStatusREQUESTED
+	// 		factory.BuildOfficeUserWithRoles(suite.DB(), []factory.Customization{
+	// 			{
+	// 				Model: models.OfficeUser{
+	// 					Status: &requestedStatus,
+	// 				},
+	// 			},
+	// 		}, []roles.RoleType{roles.RoleTypeServicesCounselor})
+
+	// 		// Invalid format for filter params
+	// 		filterJSON := "test{\"unknown\":\"value\"}test"
+	// 		params := requestedofficeuserop.IndexRequestedOfficeUsersParams{
+	// 			HTTPRequest: suite.setupAuthenticatedRequest("GET", "/requested_office_users"),
+	// 			Filter:      &filterJSON,
+	// 		}
+
+	// 		queryBuilder := query.NewQueryBuilder()
+	// 		handler := IndexRequestedOfficeUsersHandler{
+	// 			HandlerConfig:                  suite.HandlerConfig(),
+	// 			NewQueryFilter:                 query.NewQueryFilter,
+	// 			RequestedOfficeUserListFetcher: requestedofficeusers.NewRequestedOfficeUsersListFetcher(queryBuilder),
+	// 			NewPagination:                  pagination.NewPagination,
+	// 		}
+
+	// 		response := handler.Handle(params)
+
+	// 		expectedError := models.ErrInvalidFilterFormat
+	// 		expectedResponse := &handlers.ErrResponse{
+	// 			Code: http.StatusInternalServerError,
+	// 			Err:  expectedError,
+	// 		}
+
+	// 		suite.Equal(expectedResponse, response)
+	// 	})
+	// }
+
+	// func (suite *HandlerSuite) TestGetRequestedOfficeUserHandler() {
+	// 	suite.Run("integration test ok response", func() {
+	// 		requestedOfficeUser := factory.BuildOfficeUserWithRoles(suite.DB(), factory.GetTraitRequestedOfficeUser(), []roles.RoleType{roles.RoleTypeQae})
+	// 		params := requestedofficeuserop.GetRequestedOfficeUserParams{
+	// 			HTTPRequest:  suite.setupAuthenticatedRequest("GET", fmt.Sprintf("/requested_office_users/%s", requestedOfficeUser.ID)),
+	// 			OfficeUserID: strfmt.UUID(requestedOfficeUser.ID.String()),
+	// 		}
+
+	// 		mockRoleFetcher := &mocks.RoleFetcher{}
+	// 		mockRoles := roles.Roles{
+	// 			roles.Role{
+	// 				ID:        uuid.Must(uuid.NewV4()),
+	// 				RoleType:  roles.RoleTypeTOO,
+	// 				RoleName:  "Task Ordering Officer",
+	// 				CreatedAt: time.Now(),
+	// 				UpdatedAt: time.Now(),
+	// 			},
+	// 		}
+	// 		mockRoleFetcher.On(
+	// 			"FetchRolesForUser",
+	// 			mock.AnythingOfType("*appcontext.appContext"),
+	// 			mock.Anything,
+	// 		).Return(mockRoles, nil)
+
+	// 		queryBuilder := query.NewQueryBuilder()
+	// 		handler := GetRequestedOfficeUserHandler{
+	// 			suite.HandlerConfig(),
+	// 			requestedofficeusers.NewRequestedOfficeUserFetcher(queryBuilder),
+	// 			mockRoleFetcher,
+	// 			query.NewQueryFilter,
+	// 		}
+
+	// 		response := handler.Handle(params)
+
+	// 		suite.IsType(&requestedofficeuserop.GetRequestedOfficeUserOK{}, response)
+	// 		okResponse := response.(*requestedofficeuserop.GetRequestedOfficeUserOK)
+	// 		suite.Equal(requestedOfficeUser.ID.String(), okResponse.Payload.ID.String())
+	// 	})
+
+	// 	suite.Run("successful response", func() {
+	// 		requestedOfficeUser := factory.BuildOfficeUserWithRoles(suite.DB(), factory.GetTraitRequestedOfficeUser(), []roles.RoleType{roles.RoleTypeQae})
+	// 		params := requestedofficeuserop.GetRequestedOfficeUserParams{
+	// 			HTTPRequest:  suite.setupAuthenticatedRequest("GET", fmt.Sprintf("/requested_office_users/%s", requestedOfficeUser.ID)),
+	// 			OfficeUserID: strfmt.UUID(requestedOfficeUser.ID.String()),
+	// 		}
+
+	// 		requestedOfficeUserFetcher := &mocks.RequestedOfficeUserFetcher{}
+	// 		requestedOfficeUserFetcher.On("FetchRequestedOfficeUser",
+	// 			mock.AnythingOfType("*appcontext.appContext"),
+	// 			mock.Anything,
+	// 		).Return(requestedOfficeUser, nil).Once()
+
+	// 		mockRoleFetcher := &mocks.RoleFetcher{}
+	// 		mockRoles := roles.Roles{
+	// 			roles.Role{
+	// 				ID:        uuid.Must(uuid.NewV4()),
+	// 				RoleType:  roles.RoleTypeTOO,
+	// 				RoleName:  "Task Ordering Officer",
+	// 				CreatedAt: time.Now(),
+	// 				UpdatedAt: time.Now(),
+	// 			},
+	// 		}
+	// 		mockRoleFetcher.On(
+	// 			"FetchRolesForUser",
+	// 			mock.AnythingOfType("*appcontext.appContext"),
+	// 			mock.Anything,
+	// 		).Return(mockRoles, nil)
+
+	// 		handler := GetRequestedOfficeUserHandler{
+	// 			suite.HandlerConfig(),
+	// 			requestedOfficeUserFetcher,
+	// 			mockRoleFetcher,
+	// 			newMockQueryFilterBuilder(&mocks.QueryFilter{}),
+	// 		}
+
+	// 		response := handler.Handle(params)
+
+	// 		suite.IsType(&requestedofficeuserop.GetRequestedOfficeUserOK{}, response)
+	// 		okResponse := response.(*requestedofficeuserop.GetRequestedOfficeUserOK)
+	// 		suite.Equal(requestedOfficeUser.ID.String(), okResponse.Payload.ID.String())
+	// 	})
+
+	// 	suite.Run("unsuccessful response when fetch fails", func() {
+	// 		requestedOfficeUser := factory.BuildOfficeUserWithRoles(suite.DB(), factory.GetTraitRequestedOfficeUser(), []roles.RoleType{roles.RoleTypeQae})
+	// 		params := requestedofficeuserop.GetRequestedOfficeUserParams{
+	// 			HTTPRequest:  suite.setupAuthenticatedRequest("GET", fmt.Sprintf("/requested_office_users/%s", requestedOfficeUser.ID)),
+	// 			OfficeUserID: strfmt.UUID(requestedOfficeUser.ID.String()),
+	// 		}
+
+	// 		expectedError := models.ErrFetchNotFound
+	// 		requestedOfficeUserFetcher := &mocks.RequestedOfficeUserFetcher{}
+	// 		requestedOfficeUserFetcher.On("FetchRequestedOfficeUser",
+	// 			mock.AnythingOfType("*appcontext.appContext"),
+	// 			mock.Anything,
+	// 		).Return(models.OfficeUser{}, expectedError).Once()
+
+	// 		mockRoleFetcher := &mocks.RoleFetcher{}
+	// 		mockRoles := roles.Roles{
+	// 			roles.Role{
+	// 				ID:        uuid.Must(uuid.NewV4()),
+	// 				RoleType:  roles.RoleTypeTOO,
+	// 				RoleName:  "Task Ordering Officer",
+	// 				CreatedAt: time.Now(),
+	// 				UpdatedAt: time.Now(),
+	// 			},
+	// 		}
+	// 		mockRoleFetcher.On(
+	// 			"FetchRolesForUser",
+	// 			mock.AnythingOfType("*appcontext.appContext"),
+	// 			mock.Anything,
+	// 		).Return(mockRoles, nil)
+
+	// 		mockRoleAssociator.On(
+	// 			"FetchRolesForUser",
+	// 			mock.AnythingOfType("*appcontext.appContext"),
+	// 			mock.Anything,
+	// 		).Return(mockRoles, nil)
+
+	// 		handler := GetRequestedOfficeUserHandler{
+	// 			suite.HandlerConfig(),
+	// 			requestedOfficeUserFetcher,
+	// 			mockRoleFetcher,
+	// 			newMockQueryFilterBuilder(&mocks.QueryFilter{}),
+	// 		}
+
+	// 		response := handler.Handle(params)
+
+	// 		expectedResponse := &handlers.ErrResponse{
+	// 			Code: http.StatusNotFound,
+	// 			Err:  expectedError,
+	// 		}
+	// 		suite.Equal(expectedResponse, response)
+	// 	})
+
+	// 	suite.Run("test - get requested office user handler with privileges", func() {
+	// 		requestedOfficeUser := factory.BuildOfficeUserWithPrivileges(suite.DB(), []factory.Customization{
+	// 			{
+	// 				Model: models.User{
+	// 					Privileges: []roles.Privilege{
+	// 						{
+	// 							PrivilegeType: roles.PrivilegeTypeSupervisor,
+	// 						},
+	// 					},
+	// 					Roles: []roles.Role{
+	// 						{
+	// 							RoleType: roles.RoleTypeServicesCounselor,
+	// 						},
+	// 					},
+	// 				},
+	// 			},
+	// 		}, nil)
+
+	// 		params := requestedofficeuserop.GetRequestedOfficeUserParams{
+	// 			HTTPRequest:  suite.setupAuthenticatedRequest("GET", fmt.Sprintf("/requested_office_users/%s", requestedOfficeUser.ID)),
+	// 			OfficeUserID: strfmt.UUID(requestedOfficeUser.ID.String()),
+	// 		}
+
+	// 		requestedOfficeUserFetcher := &mocks.RequestedOfficeUserFetcher{}
+	// 		requestedOfficeUserFetcher.On("FetchRequestedOfficeUser",
+	// 			mock.AnythingOfType("*appcontext.appContext"),
+	// 			mock.Anything,
+	// 		).Return(requestedOfficeUser, nil).Once()
+
+	// 		mockRoleAssociator := &mocks.RoleAssociater{}
+	// 		userPrivilegeAssociator := &mocks.UserPrivilegeAssociator{}
+
+	// 		mockPrivileges := []roles.Privilege{
+	// 			{
+	// 				ID:            uuid.Must(uuid.NewV4()),
+	// 				PrivilegeType: roles.PrivilegeTypeSupervisor,
+	// 				PrivilegeName: "Supervisor",
+	// 				CreatedAt:     time.Now(),
+	// 				UpdatedAt:     time.Now(),
+	// 			},
+	// 		}
+
+	// 		mockRoles := roles.Roles{
+	// 			roles.Role{
+	// 				ID:        uuid.Must(uuid.NewV4()),
+	// 				RoleType:  roles.RoleTypeTOO,
+	// 				RoleName:  "Task Ordering Officer",
+	// 				CreatedAt: time.Now(),
+	// 				UpdatedAt: time.Now(),
+	// 			},
+	// 		}
+	// 		mockRoleAssociator.On(
+	// 			"FetchRolesForUser",
+	// 			mock.AnythingOfType("*appcontext.appContext"),
+	// 			mock.Anything,
+	// 		).Return(mockRoles, nil)
+
+	// 		mockRoleAssociator.On(
+	// 			"FetchRolesForUser",
+	// 			mock.AnythingOfType("*appcontext.appContext"),
+	// 			mock.Anything,
+	// 		).Return(mockRoles, nil)
+
+	// 		mockRoleAssociator.On(
+	// 			"FetchPrivilegesForUser",
+	// 			mock.AnythingOfType("*appcontext.appContext"),
+	// 			mock.Anything,
+	// 		).Return(mockPrivileges, nil)
+
+	// 		userPrivilegeAssociator.On(
+	// 			"FetchPrivilegesForUser",
+	// 			mock.AnythingOfType("*appcontext.appContext"),
+	// 			mock.Anything,
+	// 		).Return(mockPrivileges, nil)
+
+	// 		handler := GetRequestedOfficeUserHandler{
+	// 			suite.HandlerConfig(),
+	// 			requestedOfficeUserFetcher,
+	// 			mockRoleAssociator,
+	// 			userPrivilegeAssociator,
+	// 			newMockQueryFilterBuilder(&mocks.QueryFilter{}),
+	// 		}
+
+	// 		response := handler.Handle(params)
+	// 		suite.IsType(&requestedofficeuserop.GetRequestedOfficeUserOK{}, response)
+	// 		okResponse := response.(*requestedofficeuserop.GetRequestedOfficeUserOK)
+	// 		suite.Equal(requestedOfficeUser.ID.String(), okResponse.Payload.ID.String())
+	// 		suite.Len(okResponse.Payload.Privileges, 1)
+	// 		suite.Equal("Supervisor", okResponse.Payload.Privileges[0].PrivilegeName)
+	// 		suite.Equal(string(roles.PrivilegeTypeSupervisor), okResponse.Payload.Privileges[0].PrivilegeType)
+	// 	})
+
+	// }
+
+	// func (suite *HandlerSuite) TestGetRequestedOfficeUserHandler_WithSupervisorPrivilege() {
+	// 	suite.Run("test - get requested office user handler with privileges", func() {
+	// 		requestedOfficeUser := factory.BuildOfficeUserWithPrivileges(suite.DB(), []factory.Customization{
+	// 			{
+	// 				Model: models.User{
+	// 					Privileges: []roles.Privilege{
+	// 						{
+	// 							PrivilegeType: roles.PrivilegeTypeSupervisor,
+	// 						},
+	// 					},
+	// 					Roles: []roles.Role{
+	// 						{
+	// 							RoleType: roles.RoleTypeServicesCounselor,
+	// 						},
+	// 					},
+	// 				},
+	// 			},
+	// 		}, nil)
+
+	// 		params := requestedofficeuserop.GetRequestedOfficeUserParams{
+	// 			HTTPRequest:  suite.setupAuthenticatedRequest("GET", fmt.Sprintf("/requested_office_users/%s", requestedOfficeUser.ID)),
+	// 			OfficeUserID: strfmt.UUID(requestedOfficeUser.ID.String()),
+	// 		}
+
+	// 		requestedOfficeUserFetcher := &mocks.RequestedOfficeUserFetcher{}
+	// 		requestedOfficeUserFetcher.On("FetchRequestedOfficeUser",
+	// 			mock.AnythingOfType("*appcontext.appContext"),
+	// 			mock.Anything,
+	// 		).Return(requestedOfficeUser, nil).Once()
+
+	// 		mockRoleAssociator := &mocks.RoleAssociater{}
+	// 		userPrivilegeAssociator := &mocks.UserPrivilegeAssociator{}
+
+	// 		mockPrivileges := []roles.Privilege{
+	// 			{
+	// 				ID:            uuid.Must(uuid.NewV4()),
+	// 				PrivilegeType: roles.PrivilegeTypeSupervisor,
+	// 				PrivilegeName: "Supervisor",
+	// 				CreatedAt:     time.Now(),
+	// 				UpdatedAt:     time.Now(),
+	// 			},
+	// 		}
+
+	// 		mockRoles := roles.Roles{
+	// 			roles.Role{
+	// 				ID:        uuid.Must(uuid.NewV4()),
+	// 				RoleType:  roles.RoleTypeTOO,
+	// 				RoleName:  "Task Ordering Officer",
+	// 				CreatedAt: time.Now(),
+	// 				UpdatedAt: time.Now(),
+	// 			},
+	// 		}
+	// 		mockRoleAssociator.On(
+	// 			"FetchRolesForUser",
+	// 			mock.AnythingOfType("*appcontext.appContext"),
+	// 			mock.Anything,
+	// 		).Return(mockRoles, nil)
+
+	// 		mockRoleAssociator.On(
+	// 			"FetchRolesForUser",
+	// 			mock.AnythingOfType("*appcontext.appContext"),
+	// 			mock.Anything,
+	// 		).Return(mockRoles, nil)
+
+	// 		mockRoleAssociator.On(
+	// 			"FetchPrivilegesForUser",
+	// 			mock.AnythingOfType("*appcontext.appContext"),
+	// 			mock.Anything,
+	// 		).Return(mockPrivileges, nil)
+
+	// 		userPrivilegeAssociator.On(
+	// 			"FetchPrivilegesForUser",
+	// 			mock.AnythingOfType("*appcontext.appContext"),
+	// 			mock.Anything,
+	// 		).Return(mockPrivileges, nil)
+
+	// 		handler := GetRequestedOfficeUserHandler{
+	// 			suite.HandlerConfig(),
+	// 			requestedOfficeUserFetcher,
+	// 			mockRoleAssociator,
+	// 			userPrivilegeAssociator,
+	// 			newMockQueryFilterBuilder(&mocks.QueryFilter{}),
+	// 		}
+
+	// 		response := handler.Handle(params)
+	// 		suite.IsType(&requestedofficeuserop.GetRequestedOfficeUserOK{}, response)
+	// 		okResponse := response.(*requestedofficeuserop.GetRequestedOfficeUserOK)
+	// 		suite.Equal(requestedOfficeUser.ID.String(), okResponse.Payload.ID.String())
+	// 		suite.Len(okResponse.Payload.Privileges, 1)
+	// 		suite.Equal("Supervisor", okResponse.Payload.Privileges[0].PrivilegeName)
+	// 		suite.Equal(string(roles.PrivilegeTypeSupervisor), okResponse.Payload.Privileges[0].PrivilegeType)
+	// 	})
+
+	// }
+
+	// func (suite *HandlerSuite) TestUpdateRequestedOfficeUserHandler_WithSupervisorPrivilege() {
+	// 	suite.Run("test - update requested office user handler with privileges", func() {
+	// 		tooRoleName := "Task Ordering Officer"
+	// 		tooRoleType := string(roles.RoleTypeTOO)
+	// 		supervisorPrivilegeName := "Supervisor"
+	// 		supervisorPrivilegeType := string(roles.PrivilegeTypeSupervisor)
+	// 		requestedOfficeUser := factory.BuildOfficeUserWithPrivileges(suite.DB(), []factory.Customization{
+	// 			{
+	// 				Model: models.User{
+	// 					Privileges: []roles.Privilege{
+	// 						{
+	// 							PrivilegeType: roles.PrivilegeTypeSupervisor,
+	// 						},
+	// 					},
+	// 					Roles: []roles.Role{
+	// 						{
+	// 							RoleType: roles.RoleTypeTOO,
+	// 						},
+	// 					},
+	// 				},
+	// 			},
+	// 		}, nil)
+
+	// 		officeUser := models.OfficeUser{ID: requestedOfficeUser.ID, FirstName: "Billy", LastName: "Bob", UserID: requestedOfficeUser.UserID, CreatedAt: time.Now(),
+	// 			UpdatedAt: time.Now()}
+
+	// 		mockUserRoleAssociator := &mocks.UserRoleAssociator{}
+	// 		mockRoleAssociator := &mocks.RoleAssociater{}
+	// 		requestedOfficeUserFetcher := &mocks.RequestedOfficeUserFetcher{}
+	// 		requestedOfficeUserUpdater := &mocks.RequestedOfficeUserUpdater{}
+	// 		userPrivilegeAssociator := &mocks.UserPrivilegeAssociator{}
+	// 		privilegeFetcher := &mocks.PrivilegeAssociator{}
+
+	// 		params := requestedofficeuserop.UpdateRequestedOfficeUserParams{
+	// 			HTTPRequest: suite.setupAuthenticatedRequest("PATCH", fmt.Sprintf("/requested_office_users/%s", requestedOfficeUser.ID)),
+	// 			Body: &adminmessages.RequestedOfficeUserUpdate{
+
+	// 				Roles: []*adminmessages.OfficeUserRole{
+	// 					{
+	// 						Name:     &tooRoleName,
+	// 						RoleType: &tooRoleType,
+	// 					},
+	// 				},
+	// 				Privileges: []*adminmessages.OfficeUserPrivilege{
+	// 					{
+	// 						Name:          &supervisorPrivilegeName,
+	// 						PrivilegeType: &supervisorPrivilegeType,
+	// 					},
+	// 				},
+	// 			},
+	// 			OfficeUserID: strfmt.UUID(requestedOfficeUser.ID.String()),
+	// 		}
+
+	// 		requestedOfficeUserFetcher.On("FetchRequestedOfficeUser",
+	// 			mock.AnythingOfType("*appcontext.appContext"),
+	// 			mock.Anything,
+	// 		).Return(requestedOfficeUser, nil, nil).Once()
+
+	// 		requestedOfficeUserUpdater.On("UpdateRequestedOfficeUser",
+	// 			mock.AnythingOfType("*appcontext.appContext"),
+	// 			mock.Anything,
+	// 			mock.Anything,
+	// 		).Return(&officeUser, nil, nil).Once()
+
+	// 		mockRoles := roles.Roles{
+	// 			roles.Role{
+	// 				ID:        uuid.Must(uuid.NewV4()),
+	// 				RoleType:  roles.RoleTypeTOO,
+	// 				RoleName:  "Task Ordering Officer",
+	// 				CreatedAt: time.Now(),
+	// 				UpdatedAt: time.Now(),
+	// 			},
+	// 		}
+
+	// 		mockUserRoleAssociator.On(
+	// 			"UpdateUserRoles",
+	// 			mock.AnythingOfType("*appcontext.appContext"),
+	// 			mock.Anything,
+	// 			mock.Anything,
+	// 		).Return(nil, nil, nil).Once()
+
+	// 		userPrivilegeAssociator.On(
+	// 			"UpdateUserPrivileges",
+	// 			mock.AnythingOfType("*appcontext.appContext"),
+	// 			mock.Anything,
+	// 			mock.Anything,
+	// 		).Return(nil, nil, nil).Once()
+
+	// 		privilegeFetcher.On(
+	// 			"FetchPrivilegesForUser",
+	// 			mock.AnythingOfType("*appcontext.appContext"),
+	// 			mock.Anything,
+	// 		).Return(requestedOfficeUser.User.Privileges, nil)
+
+	// 		mockRoleAssociator.On(
+	// 			"FetchRolesForUser",
+	// 			mock.AnythingOfType("*appcontext.appContext"),
+	// 			mock.Anything,
+	// 		).Return(mockRoles, nil)
+
+	// 		handler := UpdateRequestedOfficeUserHandler{
+	// 			suite.HandlerConfig(),
+	// 			requestedOfficeUserFetcher,
+	// 			requestedOfficeUserUpdater,
+	// 			userPrivilegeAssociator,
+	// 			privilegeFetcher,
+	// 			mockUserRoleAssociator,
+	// 			mockRoleAssociator,
+	// 		}
+
+	// 		response := handler.Handle(params)
+	// 		suite.IsType(&requestedofficeuserop.UpdateRequestedOfficeUserOK{}, response)
+	// 		okResponse := response.(*requestedofficeuserop.UpdateRequestedOfficeUserOK)
+	// 		suite.Equal(officeUser.ID.String(), okResponse.Payload.ID.String())
+	// 		suite.Len(okResponse.Payload.Privileges, 1)
+	// 		suite.Equal(supervisorPrivilegeName, okResponse.Payload.Privileges[0].PrivilegeName)
+	// 		suite.Equal(supervisorPrivilegeType, okResponse.Payload.Privileges[0].PrivilegeType)
+	// 	})
+
+	// 	suite.Run("test - update requested office user handler - REJECT supervisor privilege", func() {
+	// 		tooRoleName := "Task Ordering Officer"
+	// 		tooRoleType := string(roles.RoleTypeTOO)
+	// 		requestedOfficeUser := factory.BuildOfficeUserWithPrivileges(suite.DB(), []factory.Customization{
+	// 			{
+	// 				Model: models.User{
+	// 					Privileges: []roles.Privilege{
+	// 						{
+	// 							PrivilegeType: roles.PrivilegeTypeSupervisor,
+	// 						},
+	// 					},
+	// 					Roles: []roles.Role{
+	// 						{
+	// 							RoleType: roles.RoleTypeTOO,
+	// 						},
+	// 					},
+	// 				},
+	// 			},
+	// 		}, nil)
+
+	// 		officeUser := models.OfficeUser{ID: requestedOfficeUser.ID, FirstName: "Billy", LastName: "Bob", UserID: requestedOfficeUser.UserID, CreatedAt: time.Now(),
+	// 			UpdatedAt: time.Now()}
+
+	// 		mockUserRoleAssociator := &mocks.UserRoleAssociator{}
+	// 		mockRoleAssociator := &mocks.RoleAssociater{}
+	// 		requestedOfficeUserUpdater := &mocks.RequestedOfficeUserUpdater{}
+	// 		requestedOfficeUserFetcher := &mocks.RequestedOfficeUserFetcher{}
+	// 		userPrivilegeAssociator := &mocks.UserPrivilegeAssociator{}
+	// 		privilegeFetcher := &mocks.PrivilegeAssociator{}
+
+	// 		params := requestedofficeuserop.UpdateRequestedOfficeUserParams{
+	// 			HTTPRequest: suite.setupAuthenticatedRequest("PATCH", fmt.Sprintf("/requested_office_users/%s", requestedOfficeUser.ID)),
+	// 			Body: &adminmessages.RequestedOfficeUserUpdate{
+	// 				Roles: []*adminmessages.OfficeUserRole{
+	// 					{
+	// 						Name:     &tooRoleName,
+	// 						RoleType: &tooRoleType,
+	// 					},
+	// 				},
+	// 				Privileges: []*adminmessages.OfficeUserPrivilege{},
+	// 			},
+	// 			OfficeUserID: strfmt.UUID(requestedOfficeUser.ID.String()),
+	// 		}
+
+	// 		requestedOfficeUserFetcher.On("FetchRequestedOfficeUser",
+	// 			mock.AnythingOfType("*appcontext.appContext"),
+	// 			mock.Anything,
+	// 		).Return(requestedOfficeUser, nil, nil).Once()
+
+	// 		requestedOfficeUserUpdater.On("UpdateRequestedOfficeUser",
+	// 			mock.AnythingOfType("*appcontext.appContext"),
+	// 			mock.Anything,
+	// 			mock.Anything,
+	// 		).Return(&officeUser, nil, nil).Once()
+
+	// 		mockRoles := roles.Roles{
+	// 			roles.Role{
+	// 				ID:        uuid.Must(uuid.NewV4()),
+	// 				RoleType:  roles.RoleTypeTOO,
+	// 				RoleName:  "Task Ordering Officer",
+	// 				CreatedAt: time.Now(),
+	// 				UpdatedAt: time.Now(),
+	// 			},
+	// 		}
+
+	// 		mockUserRoleAssociator.On(
+	// 			"UpdateUserRoles",
+	// 			mock.AnythingOfType("*appcontext.appContext"),
+	// 			mock.Anything,
+	// 			mock.Anything,
+	// 		).Return(nil, nil, nil).Once()
+
+	// 		userPrivilegeAssociator.On(
+	// 			"UpdateUserPrivileges",
+	// 			mock.AnythingOfType("*appcontext.appContext"),
+	// 			mock.Anything,
+	// 			mock.Anything,
+	// 		).Return(nil, nil, nil).Once()
+
+	// 		privilegeFetcher.On(
+	// 			"FetchPrivilegesForUser",
+	// 			mock.AnythingOfType("*appcontext.appContext"),
+	// 			mock.Anything,
+	// 		).Return(requestedOfficeUser.User.Privileges, nil).Once()
+
+	// 		privilegeFetcher.On(
+	// 			"FetchPrivilegesForUser",
+	// 			mock.AnythingOfType("*appcontext.appContext"),
+	// 			mock.Anything,
+	// 		).Return(roles.Privileges{}, nil).Once()
+
+	// 		mockRoleAssociator.On(
+	// 			"FetchRolesForUser",
+	// 			mock.AnythingOfType("*appcontext.appContext"),
+	// 			mock.Anything,
+	// 		).Return(mockRoles, nil)
+
+	// 		notificationSender := &notificationMocks.NotificationSender{}
+
+	// 		notificationSender.On("SendNotification", mock.AnythingOfType("*appcontext.appContext"), mock.Anything).Return(nil)
+
+	// 		suiteHandler := suite.HandlerConfig()
+	// 		suiteHandler.SetNotificationSender(notificationSender)
+
+	// 		handler := UpdateRequestedOfficeUserHandler{
+	// 			suiteHandler,
+	// 			requestedOfficeUserFetcher,
+	// 			requestedOfficeUserUpdater,
+	// 			userPrivilegeAssociator,
+	// 			privilegeFetcher,
+	// 			mockUserRoleAssociator,
+	// 			mockRoleAssociator,
+	// 		}
+
+	// 		response := handler.Handle(params)
+	// 		suite.IsType(&requestedofficeuserop.UpdateRequestedOfficeUserOK{}, response)
+	// 		okResponse := response.(*requestedofficeuserop.UpdateRequestedOfficeUserOK)
+	// 		suite.Equal(officeUser.ID.String(), okResponse.Payload.ID.String())
+	// 		suite.Empty(okResponse.Payload.Privileges)
+	// 		notificationSender.AssertNumberOfCalls(suite.T(), "SendNotification", 1)
+	// 	})
+	// }
+
+	// func (suite *HandlerSuite) TestUpdateRequestedOfficeUserHandlerWithoutOktaAccountCreation() {
+	// 	suite.Run("Successful update", func() {
+	// 		user := factory.BuildDefaultUser(suite.DB())
+	// 		tooRoleName := "Task Ordering Officer"
+	// 		tooRoleType := string(roles.RoleTypeTOO)
+	// 		tioRoleName := "Task Invoicing Officer"
+	// 		tioRoleType := string(roles.RoleTypeTIO)
+	// 		requestedOfficeUser := factory.BuildOfficeUserWithRoles(suite.DB(), []factory.Customization{
+	// 			{
+	// 				Model: models.OfficeUser{
+	// 					Active: true,
+	// 					UserID: &user.ID,
+	// 				},
+	// 			},
+	// 			{
+	// 				Model: models.User{
+	// 					Roles: roles.Roles{
+	// 						{RoleName: roles.RoleName(tioRoleName),
+	// 							RoleType: roles.RoleType(tioRoleType)},
+	// 					},
+	// 				},
+	// 			},
+	// 		}, []roles.RoleType{roles.RoleTypeTOO})
+
+	// 		requestedOfficeUser.User.Privileges = []roles.Privilege{
+	// 			{
+	// 				ID:            uuid.Must(uuid.NewV4()),
+	// 				PrivilegeType: roles.PrivilegeTypeSupervisor,
+	// 				PrivilegeName: "Supervisor",
+	// 				CreatedAt:     time.Now(),
+	// 				UpdatedAt:     time.Now(),
+	// 			},
+	// 		}
+
+	// 		officeUserID := requestedOfficeUser.ID
+	// 		officeUser := models.OfficeUser{ID: officeUserID, FirstName: "Billy", LastName: "Bob", UserID: requestedOfficeUser.UserID, CreatedAt: time.Now(),
+	// 			UpdatedAt: time.Now()}
+	// 		officeUser.User.Privileges = requestedOfficeUser.User.Privileges
+
+	// 		mockUserRoleAssociator := &mocks.UserRoleAssociator{}
+	// 		mockRoleFetcher := &mocks.RoleFetcher{}
+	// 		requestedOfficeUserUpdater := &mocks.RequestedOfficeUserUpdater{}
+	// 		userPrivilegeAssociator := &mocks.UserPrivilegeAssociator{}
+	// 		privilegeFetcher := &mocks.PrivilegeAssociator{}
+
+	// 		params := requestedofficeuserop.UpdateRequestedOfficeUserParams{
+	// 			HTTPRequest: suite.setupAuthenticatedRequest("PATCH", fmt.Sprintf("/requested_office_users/%s", officeUserID)),
+	// 			Body: &adminmessages.RequestedOfficeUserUpdate{
+	// 				FirstName: &officeUser.FirstName,
+	// 				LastName:  &officeUser.LastName,
+	// 				Roles: []*adminmessages.OfficeUserRole{
+	// 					{
+	// 						Name:     &tooRoleName,
+	// 						RoleType: &tooRoleType,
+	// 					},
+	// 				},
+	// 				Privileges: []*adminmessages.OfficeUserPrivilege{
+	// 					{
+	// 						Name:          models.StringPointer("Supervisor"),
+	// 						PrivilegeType: models.StringPointer(string(roles.PrivilegeTypeSupervisor)),
+	// 					},
+	// 				},
+	// 			},
+	// 			OfficeUserID: strfmt.UUID(officeUserID.String()),
+	// 		}
+
+	// 		requestedOfficeUserFetcher.On("FetchRequestedOfficeUser",
+	// 			mock.AnythingOfType("*appcontext.appContext"),
+	// 			mock.Anything,
+	// 		).Return(requestedOfficeUser, nil, nil).Once()
+
+	// 		requestedOfficeUserUpdater.On("UpdateRequestedOfficeUser",
+	// 			mock.AnythingOfType("*appcontext.appContext"),
+	// 			mock.Anything,
+	// 			mock.Anything,
+	// 		).Return(&officeUser, nil, nil).Once()
+
+	// 		mockRoles := roles.Roles{
+	// 			roles.Role{
+	// 				ID:        uuid.Must(uuid.NewV4()),
+	// 				RoleType:  roles.RoleTypeTOO,
+	// 				RoleName:  "Task Ordering Officer",
+	// 				CreatedAt: time.Now(),
+	// 				UpdatedAt: time.Now(),
+	// 			},
+	// 		}
+
+	// 		// Mock roles
+	// 		mockUserRoleAssociator.On(
+	// 			"UpdateUserRoles",
+	// 			mock.AnythingOfType("*appcontext.appContext"),
+	// 			mock.Anything,
+	// 			mock.Anything,
+	// 		).Return(nil, nil, nil).Once()
+
+	// 		mockRoleFetcher.On(
+	// 			"FetchRolesForUser",
+	// 			mock.AnythingOfType("*appcontext.appContext"),
+	// 			mock.Anything,
+	// 		).Return(mockRoles, nil)
+
+	// 		privilegeFetcher.On(
+	// 			"FetchPrivilegesForUser",
+	// 			mock.AnythingOfType("*appcontext.appContext"),
+	// 			mock.Anything,
+	// 		).Return(requestedOfficeUser.User.Privileges, nil)
+
+	// 		handler := UpdateRequestedOfficeUserHandler{
+	// 			suite.HandlerConfig(),
+	// 			requestedOfficeUserFetcher,
+	// 			requestedOfficeUserUpdater,
+	// 			userPrivilegeAssociator,
+	// 			privilegeFetcher,
+	// 			mockUserRoleAssociator,
+	// 			mockRoleFetcher,
+	// 		}
+
+	// 		response := handler.Handle(params)
+	// 		suite.IsType(&requestedofficeuserop.UpdateRequestedOfficeUserOK{}, response)
+	// 	})
+	// }
+
+	// func (suite *HandlerSuite) TestUpdateRequestedOfficeUserHandlerWithOktaAccountCreation() {
+	// 	suite.Run("Successful okta account creation and update", func() {
+
+	// 		// Build provider
+	// 		provider, err := factory.BuildOktaProvider("adminProvider")
+	// 		suite.NoError(err)
+
+	// 		// mocking the okta customer group id env variable
+	// 		originalGroupID := os.Getenv("OKTA_OFFICE_GROUP_ID")
+	// 		os.Setenv("OKTA_OFFICE_GROUP_ID", "notrealofficegroupId")
+	// 		defer os.Setenv("OKTA_OFFICE_GROUP_ID", originalGroupID)
+
+	// 		mockAndActivateOktaGETEndpointNoUserNoError(provider)
+	// 		mockAndActivateOktaEndpoints(provider, 200)
+	// 		mockAndActivateOktaGroupGETEndpointNoError(provider)
+	// 		mockAndActivateOktaGroupAddEndpointNoError(provider)
+
+	// 		user := factory.BuildDefaultUser(suite.DB())
+	// 		tooRoleName := "Task Ordering Officer"
+	// 		tooRoleType := string(roles.RoleTypeTOO)
+	// 		tioRoleName := "Task Invoicing Officer"
+	// 		tioRoleType := string(roles.RoleTypeTIO)
+	// 		requestedOfficeUser := factory.BuildOfficeUserWithRoles(suite.DB(), []factory.Customization{
+	// 			{
+	// 				Model: models.OfficeUser{
+	// 					Active: true,
+	// 					UserID: &user.ID,
+	// 				},
+	// 			},
+	// 			{
+	// 				Model: models.User{
+	// 					Roles: roles.Roles{
+	// 						{RoleName: roles.RoleName(tioRoleName),
+	// 							RoleType: roles.RoleType(tioRoleType)},
+	// 					},
+	// 				},
+	// 			},
+	// 		}, []roles.RoleType{roles.RoleTypeTOO})
+
+	// 		officeUserID := requestedOfficeUser.ID
+	// 		officeUser := models.OfficeUser{ID: officeUserID, FirstName: "Billy", LastName: "Bob", UserID: requestedOfficeUser.UserID, CreatedAt: time.Now(),
+	// 			UpdatedAt: time.Now()}
+
+	// 		mockUserRoleAssociator := &mocks.UserRoleAssociator{}
+	// 		requestedOfficeUserFetcher := &mocks.RequestedOfficeUserFetcher{}
+	// 		mockRoleFetcher := &mocks.RoleFetcher{}
+	// 		requestedOfficeUserUpdater := &mocks.RequestedOfficeUserUpdater{}
+	// 		userPrivilegeAssociator := &mocks.UserPrivilegeAssociator{}
+	// 		privilegeFetcher := &mocks.PrivilegeAssociator{}
+
+	// 		status := "APPROVED"
+	// 		email := "example@example.com"
+	// 		telephone := "000-000-0000"
+	// 		params := requestedofficeuserop.UpdateRequestedOfficeUserParams{
+	// 			HTTPRequest: suite.setupAuthenticatedRequest("PATCH", fmt.Sprintf("/requested_office_users/%s", officeUserID)),
+	// 			Body: &adminmessages.RequestedOfficeUserUpdate{
+	// 				FirstName: &officeUser.FirstName,
+	// 				LastName:  &officeUser.LastName,
+	// 				Roles: []*adminmessages.OfficeUserRole{
+	// 					{
+	// 						Name:     &tooRoleName,
+	// 						RoleType: &tooRoleType,
+	// 					},
+	// 				},
+	// 				Status:        status,
+	// 				Email:         &email,
+	// 				Telephone:     &telephone,
+	// 				OtherUniqueID: "0000000000",
+	// 				Edipi:         "0000000000",
+	// 			},
+	// 			OfficeUserID: strfmt.UUID(officeUserID.String()),
+	// 		}
+
+	// 		defer goth.ClearProviders()
+	// 		goth.UseProviders(provider)
+
+	// 		requestedOfficeUserFetcher.On("FetchRequestedOfficeUser",
+	// 			mock.AnythingOfType("*appcontext.appContext"),
+	// 			mock.Anything,
+	// 		).Return(requestedOfficeUser, nil, nil).Once()
+
+	// 		requestedOfficeUserUpdater.On("UpdateRequestedOfficeUser",
+	// 			mock.AnythingOfType("*appcontext.appContext"),
+	// 			mock.Anything,
+	// 			mock.Anything,
+	// 		).Return(&officeUser, nil, nil).Once()
+
+	// 		mockRoles := roles.Roles{
+	// 			roles.Role{
+	// 				ID:        uuid.Must(uuid.NewV4()),
+	// 				RoleType:  roles.RoleTypeTOO,
+	// 				RoleName:  "Task Ordering Officer",
+	// 				CreatedAt: time.Now(),
+	// 				UpdatedAt: time.Now(),
+	// 			},
+	// 		}
+
+	// 		// Mock roles
+	// 		mockUserRoleAssociator.On(
+	// 			"UpdateUserRoles",
+	// 			mock.AnythingOfType("*appcontext.appContext"),
+	// 			mock.Anything,
+	// 			mock.Anything,
+	// 		).Return(nil, nil, nil).Once()
+
+	// 		mockRoleFetcher.On(
+	// 			"FetchRolesForUser",
+	// 			mock.AnythingOfType("*appcontext.appContext"),
+	// 			mock.Anything,
+	// 		).Return(mockRoles, nil)
+
+	// 		privilegeFetcher.On(
+	// 			"FetchPrivilegesForUser",
+	// 			mock.AnythingOfType("*appcontext.appContext"),
+	// 			mock.Anything,
+	// 		).Return(requestedOfficeUser.User.Privileges, nil)
+
+	// 		handler := UpdateRequestedOfficeUserHandler{
+	// 			suite.HandlerConfig(),
+	// 			requestedOfficeUserFetcher,
+	// 			requestedOfficeUserUpdater,
+	// 			userPrivilegeAssociator,
+	// 			privilegeFetcher,
+	// 			mockUserRoleAssociator,
+	// 			mockRoleFetcher,
+	// 		}
+
+	// 		response := handler.Handle(params)
+	// 		suite.IsType(&requestedofficeuserop.UpdateRequestedOfficeUserOK{}, response)
+	// 	})
+	// }
+
+	// func (suite *HandlerSuite) TestUpdateRequestedOfficeUserHandlerWithOktaAccountCreationFail() {
+	// 	suite.Run("Should fail if an attempt to create an okta account fails", func() {
+
+	// 		// Build provider
+	// 		provider, err := factory.BuildOktaProvider("adminProvider")
+	// 		suite.NoError(err)
+
+	// 		mockAndActivateOktaGETEndpointNoUserNoError(provider)
+	// 		mockAndActivateOktaEndpoints(provider, 500)
+
+	// 		user := factory.BuildDefaultUser(suite.DB())
+	// 		tooRoleName := "Task Ordering Officer"
+	// 		tooRoleType := string(roles.RoleTypeTOO)
+	// 		tioRoleName := "Task Invoicing Officer"
+	// 		tioRoleType := string(roles.RoleTypeTIO)
+	// 		requestedOfficeUser := factory.BuildOfficeUserWithRoles(suite.DB(), []factory.Customization{
+	// 			{
+	// 				Model: models.OfficeUser{
+	// 					Active: true,
+	// 					UserID: &user.ID,
+	// 				},
+	// 			},
+	// 			{
+	// 				Model: models.User{
+	// 					Roles: roles.Roles{
+	// 						{RoleName: roles.RoleName(tioRoleName),
+	// 							RoleType: roles.RoleType(tioRoleType)},
+	// 					},
+	// 				},
+	// 			},
+	// 		}, []roles.RoleType{roles.RoleTypeTOO})
+
+	// 		officeUserID := requestedOfficeUser.ID
+	// 		officeUser := models.OfficeUser{ID: officeUserID, FirstName: "Billy", LastName: "Bob", UserID: requestedOfficeUser.UserID, CreatedAt: time.Now(),
+	// 			UpdatedAt: time.Now()}
+
+	// 		mockUserRoleAssociator := &mocks.UserRoleAssociator{}
+	// 		requestedOfficeUserFetcher := &mocks.RequestedOfficeUserFetcher{}
+	// 		mockRoleFetcher := &mocks.RoleFetcher{}
+	// 		requestedOfficeUserUpdater := &mocks.RequestedOfficeUserUpdater{}
+	// 		userPrivilegeAssociator := &mocks.UserPrivilegeAssociator{}
+	// 		privilegeFetcher := &mocks.PrivilegeAssociator{}
+
+	// 		status := "APPROVED"
+	// 		email := "example@example.com"
+	// 		telephone := "000-000-0000"
+	// 		params := requestedofficeuserop.UpdateRequestedOfficeUserParams{
+	// 			HTTPRequest: suite.setupAuthenticatedRequest("PATCH", fmt.Sprintf("/requested_office_users/%s", officeUserID)),
+	// 			Body: &adminmessages.RequestedOfficeUserUpdate{
+	// 				FirstName: &officeUser.FirstName,
+	// 				LastName:  &officeUser.LastName,
+	// 				Roles: []*adminmessages.OfficeUserRole{
+	// 					{
+	// 						Name:     &tooRoleName,
+	// 						RoleType: &tooRoleType,
+	// 					},
+	// 				},
+	// 				Status:        status,
+	// 				Email:         &email,
+	// 				Telephone:     &telephone,
+	// 				OtherUniqueID: "0000000000",
+	// 				Edipi:         "0000000000",
+	// 			},
+	// 			OfficeUserID: strfmt.UUID(officeUserID.String()),
+	// 		}
+
+	// 		defer goth.ClearProviders()
+	// 		goth.UseProviders(provider)
+
+	// 		requestedOfficeUserFetcher.On("FetchRequestedOfficeUser",
+	// 			mock.AnythingOfType("*appcontext.appContext"),
+	// 			mock.Anything,
+	// 		).Return(requestedOfficeUser, nil, nil).Once()
+
+	// 		requestedOfficeUserUpdater.On("UpdateRequestedOfficeUser",
+	// 			mock.AnythingOfType("*appcontext.appContext"),
+	// 			mock.Anything,
+	// 			mock.Anything,
+	// 		).Return(&officeUser, nil, nil).Once()
+
+	// 		mockRoles := roles.Roles{
+	// 			roles.Role{
+	// 				ID:        uuid.Must(uuid.NewV4()),
+	// 				RoleType:  roles.RoleTypeTOO,
+	// 				RoleName:  "Task Ordering Officer",
+	// 				CreatedAt: time.Now(),
+	// 				UpdatedAt: time.Now(),
+	// 			},
+	// 		}
+
+	// 		// Mock roles
+	// 		mockUserRoleAssociator.On(
+	// 			"UpdateUserRoles",
+	// 			mock.AnythingOfType("*appcontext.appContext"),
+	// 			mock.Anything,
+	// 			mock.Anything,
+	// 		).Return(nil, nil, nil).Once()
+
+	// 		mockRoleFetcher.On(
+	// 			"FetchRolesForUser",
+	// 			mock.AnythingOfType("*appcontext.appContext"),
+	// 			mock.Anything,
+	// 		).Return(mockRoles, nil)
+
+	// 		privilegeFetcher.On(
+	// 			"FetchPrivilegesForUser",
+	// 			mock.AnythingOfType("*appcontext.appContext"),
+	// 			mock.Anything,
+	// 		).Return(requestedOfficeUser.User.Privileges, nil)
+
+	// 		handler := UpdateRequestedOfficeUserHandler{
+	// 			suite.HandlerConfig(),
+	// 			requestedOfficeUserFetcher,
+	// 			requestedOfficeUserUpdater,
+	// 			userPrivilegeAssociator,
+	// 			privilegeFetcher,
+	// 			mockUserRoleAssociator,
+	// 			mockRoleFetcher,
+	// 		}
+
+	// 		response := handler.Handle(params)
+	// 		suite.IsType(requestedofficeuserop.NewUpdateRequestedOfficeUserInternalServerError(), response)
+	// 	})
+	// }
+
+	// // Generate and activate Okta endpoints that will be using during the handler
+	// func mockAndActivateOktaEndpoints(provider *okta.Provider, responseCode int) {
+	// 	activate := "true"
+
+	// 	createAccountEndpoint := provider.GetCreateAccountURL(activate)
+	// 	oktaID := "fakeSub"
+
+	// 	if responseCode == 200 {
+	// 		httpmock.RegisterResponder("POST", createAccountEndpoint,
+	// 			httpmock.NewStringResponder(200, fmt.Sprintf(`{
+	// 		"id": "%s",
+	// 		"profile": {
+	// 			"firstName": "First",
+	// 			"lastName": "Last",
+	// 			"email": "email@email.com",
+	// 			"login": "email@email.com"
+	// 		}
+	// 	}`, oktaID)))
+	// 	} else if responseCode == 500 {
+	// 		httpmock.RegisterResponder("POST", createAccountEndpoint,
+	// 			httpmock.NewStringResponder(500, ""))
+	// 	}
+
+	// 	httpmock.Activate()
+	// }
+
+	// func mockAndActivateOktaGETEndpointNoUserNoError(provider *okta.Provider) {
+	// 	getUsersEndpoint := provider.GetUsersURL()
+	// 	response := "[]"
+
+	// 	httpmock.RegisterResponder("GET", getUsersEndpoint,
+	// 		httpmock.NewStringResponder(200, response))
+	// 	httpmock.Activate()
+	// }
+
+	// func mockAndActivateOktaGroupGETEndpointNoError(provider *okta.Provider) {
+
+	// 	oktaID := "fakeSub"
+	// 	getGroupsEndpoint := provider.GetUserGroupsURL(oktaID)
+
+	// 	httpmock.RegisterResponder("GET", getGroupsEndpoint,
+	// 		httpmock.NewStringResponder(200, `[]`))
+
+	// 	httpmock.Activate()
+	// }
+
+	// func mockAndActivateOktaGroupAddEndpointNoError(provider *okta.Provider) {
+
+	// 	oktaID := "fakeSub"
+	// 	groupID := "notrealofficegroupId"
+	// 	addGroupEndpoint := provider.AddUserToGroupURL(groupID, oktaID)
+
+	// 	httpmock.RegisterResponder("PUT", addGroupEndpoint,
+	// 		httpmock.NewStringResponder(204, ""))
+
+	// httpmock.Activate()
 }