--- conflicted
+++ resolved
@@ -160,11 +160,7 @@
 type GetRejectedOfficeUserHandler struct {
 	handlers.HandlerConfig
 	services.RejectedOfficeUserFetcher
-<<<<<<< HEAD
-	services.RoleAssociator
-=======
 	services.RoleFetcher
->>>>>>> 2e06ee9c
 	services.NewQueryFilter
 }
 
@@ -182,11 +178,7 @@
 				return handlers.ResponseForError(appCtx.Logger(), err), err
 			}
 
-<<<<<<< HEAD
-			roles, err := h.RoleAssociator.FetchRolesForUser(appCtx, *rejectedOfficeUser.UserID)
-=======
 			roles, err := h.RoleFetcher.FetchRolesForUser(appCtx, *rejectedOfficeUser.UserID)
->>>>>>> 2e06ee9c
 			if err != nil {
 				appCtx.Logger().Error("Error fetching user roles", zap.Error(err))
 				return rejected_office_users.NewGetRejectedOfficeUserBadRequest(), err
