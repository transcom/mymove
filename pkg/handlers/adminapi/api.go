package adminapi

import (
	"log"
	"net/http"

	"github.com/go-openapi/loads"

	"github.com/transcom/mymove/pkg/gen/adminapi"
	adminops "github.com/transcom/mymove/pkg/gen/adminapi/adminoperations"
	"github.com/transcom/mymove/pkg/handlers"
	"github.com/transcom/mymove/pkg/services/query"
	"github.com/transcom/mymove/pkg/services/user"
)

// NewAdminAPIHandler returns a handler for the admin API
func NewAdminAPIHandler(context handlers.HandlerContext) http.Handler {

	// Wire up the handlers to the publicAPIMux
	adminSpec, err := loads.Analyzed(adminapi.SwaggerJSON, "")
	if err != nil {
		log.Fatalln(err)
	}

	adminAPI := adminops.NewMymoveAPI(adminSpec)

	queryBuilder := query.NewQueryBuilder(context.DB())
	adminAPI.OfficeIndexOfficeUsersHandler = IndexOfficeUsersHandler{
		HandlerContext:        context,
		NewQueryFilter:        query.NewQueryFilter,
		OfficeUserListFetcher: user.NewOfficeUserListFetcher(queryBuilder),
	}

	adminAPI.OfficeCreateOfficeUserHandler = CreateOfficeUserHandler{
		context,
<<<<<<< HEAD
		user.NewOfficeUserCreator(context.DB(), queryBuilder),
=======
		user.NewOfficeUserCreator(queryBuilder),
>>>>>>> c168358b
		query.NewQueryFilter,
	}

	return adminAPI.Serve(nil)
}<|MERGE_RESOLUTION|>--- conflicted
+++ resolved
@@ -33,11 +33,7 @@
 
 	adminAPI.OfficeCreateOfficeUserHandler = CreateOfficeUserHandler{
 		context,
-<<<<<<< HEAD
-		user.NewOfficeUserCreator(context.DB(), queryBuilder),
-=======
 		user.NewOfficeUserCreator(queryBuilder),
->>>>>>> c168358b
 		query.NewQueryFilter,
 	}
 
