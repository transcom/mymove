package adminapi

import (
	"fmt"
	"net/http"
	"slices"
	"time"

	"github.com/go-openapi/strfmt"
	"github.com/gofrs/uuid"
	"github.com/stretchr/testify/mock"

	"github.com/transcom/mymove/pkg/factory"
	rejectedofficeuserop "github.com/transcom/mymove/pkg/gen/adminapi/adminoperations/rejected_office_users"
	"github.com/transcom/mymove/pkg/handlers"
	"github.com/transcom/mymove/pkg/models"
	"github.com/transcom/mymove/pkg/models/roles"
	"github.com/transcom/mymove/pkg/services/mocks"
	"github.com/transcom/mymove/pkg/services/pagination"
	"github.com/transcom/mymove/pkg/services/query"
	rejectedofficeusers "github.com/transcom/mymove/pkg/services/rejected_office_users"
)

func (suite *HandlerSuite) TestIndexRejectedOfficeUsersHandler() {
	// test that everything is wired up
	suite.Run("rejected users result in ok response", func() {
		// building two office user with rejected status
		rejectedOfficeUsers := models.OfficeUsers{
			factory.BuildOfficeUserWithRoles(suite.DB(), factory.GetTraitRejectedOfficeUser(), []roles.RoleType{roles.RoleTypeQae}),
			factory.BuildOfficeUserWithRoles(suite.DB(), factory.GetTraitRejectedOfficeUser(), []roles.RoleType{roles.RoleTypeQae})}

		params := rejectedofficeuserop.IndexRejectedOfficeUsersParams{
			HTTPRequest: suite.setupAuthenticatedRequest("GET", "/rejected_office_users"),
		}

		queryBuilder := query.NewQueryBuilder()
		handler := IndexRejectedOfficeUsersHandler{
			HandlerConfig:                 suite.HandlerConfig(),
			NewQueryFilter:                query.NewQueryFilter,
			RejectedOfficeUserListFetcher: rejectedofficeusers.NewRejectedOfficeUsersListFetcher(queryBuilder),
			NewPagination:                 pagination.NewPagination,
		}

		response := handler.Handle(params)

		// should get an ok response
		suite.IsType(&rejectedofficeuserop.IndexRejectedOfficeUsersOK{}, response)
		okResponse := response.(*rejectedofficeuserop.IndexRejectedOfficeUsersOK)
		suite.Equal(len(okResponse.Payload), len(rejectedOfficeUsers))

		actualID := []string{okResponse.Payload[0].ID.String(), okResponse.Payload[1].ID.String()}
		expected := []string{rejectedOfficeUsers[0].ID.String(), rejectedOfficeUsers[1].ID.String()}
		for _, expectedID := range expected {
			suite.True(slices.Contains(actualID, expectedID))
		}
	})

	suite.Run("able to search by name and filter", func() {
		status := models.OfficeUserStatusREJECTED
		rejectionReason := "Test rejection Reason"
		rejectionReason2 := "Test rejection2 Reason"
		rejectedOn := time.Date(2025, 03, 05, 1, 1, 1, 1, time.Local)
		rejectedOn2 := time.Date(2024, 03, 07, 1, 1, 1, 1, time.Local)
		transportationOffice := factory.BuildTransportationOffice(suite.DB(), []factory.Customization{
			{
				Model: models.TransportationOffice{
					Name: "JPPO Test Office",
				},
			},
		}, nil)
		transportationOffice2 := factory.BuildTransportationOffice(suite.DB(), []factory.Customization{
			{
				Model: models.TransportationOffice{
					Name: "PPO Rome Test Office",
				},
			},
		}, nil)
		factory.BuildOfficeUserWithRoles(suite.DB(), []factory.Customization{
			{
				Model: models.OfficeUser{
					FirstName:              "Angelina",
					LastName:               "Jolie",
					Email:                  "laraCroft@mail.mil",
					Status:                 &status,
					TransportationOfficeID: transportationOffice2.ID,
					RejectionReason:        &rejectionReason2,
<<<<<<< HEAD
=======
					RejectedOn:             &rejectedOn2,
>>>>>>> 4ccc0c75
				},
			},
		}, []roles.RoleType{roles.RoleTypeTOO})
		factory.BuildOfficeUserWithRoles(suite.DB(), []factory.Customization{
			{
				Model: models.OfficeUser{
					FirstName:              "Billy",
					LastName:               "Bob",
					Email:                  "bigBob@mail.mil",
					Status:                 &status,
					TransportationOfficeID: transportationOffice2.ID,
					RejectionReason:        &rejectionReason,
<<<<<<< HEAD
=======
					RejectedOn:             &rejectedOn2,
>>>>>>> 4ccc0c75
				},
			},
		}, []roles.RoleType{roles.RoleTypeTIO})
		factory.BuildOfficeUserWithRoles(suite.DB(), []factory.Customization{
			{
				Model: models.OfficeUser{
					FirstName:              "Nick",
					LastName:               "Cage",
					Email:                  "conAirKilluh@mail.mil",
					Status:                 &status,
					TransportationOfficeID: transportationOffice2.ID,
					RejectionReason:        &rejectionReason,
				},
			},
		}, []roles.RoleType{roles.RoleTypeServicesCounselor})
		factory.BuildOfficeUserWithRoles(suite.DB(), []factory.Customization{
			{
				Model: models.OfficeUser{
					FirstName:              "Nick",
					LastName:               "Cage",
					Email:                  "conAirKilluh2@mail.mil",
					Status:                 &status,
					TransportationOfficeID: transportationOffice.ID,
					RejectionReason:        &rejectionReason,
					RejectedOn:             &rejectedOn,
				},
			},
			{
				Model:    transportationOffice,
				LinkOnly: true,
				Type:     &factory.TransportationOffices.CounselingOffice,
			},
		}, []roles.RoleType{roles.RoleTypeServicesCounselor})

		// partial search
		nameSearch := "ic"
		filterJSON := fmt.Sprintf("{\"search\":\"%s\"}", nameSearch)
		params := rejectedofficeuserop.IndexRejectedOfficeUsersParams{
			HTTPRequest: suite.setupAuthenticatedRequest("GET", "/rejected_office_users"),
			Filter:      &filterJSON,
		}

		queryBuilder := query.NewQueryBuilder()
		handler := IndexRejectedOfficeUsersHandler{
			HandlerConfig:                 suite.HandlerConfig(),
			NewQueryFilter:                query.NewQueryFilter,
			RejectedOfficeUserListFetcher: rejectedofficeusers.NewRejectedOfficeUsersListFetcher(queryBuilder),
			NewPagination:                 pagination.NewPagination,
		}

		response := handler.Handle(params)

		suite.IsType(&rejectedofficeuserop.IndexRejectedOfficeUsersOK{}, response)
		okResponse := response.(*rejectedofficeuserop.IndexRejectedOfficeUsersOK)
		suite.Len(okResponse.Payload, 2)
		suite.Contains(*okResponse.Payload[0].FirstName, nameSearch)
		suite.Contains(*okResponse.Payload[1].FirstName, nameSearch)

		// email search
		emailSearch := "AirKilluh2"
		filterJSON = fmt.Sprintf("{\"emails\":\"%s\"}", emailSearch)
		params = rejectedofficeuserop.IndexRejectedOfficeUsersParams{
			HTTPRequest: suite.setupAuthenticatedRequest("GET", "/rejected_office_users"),
			Filter:      &filterJSON,
		}
		response = handler.Handle(params)

		suite.IsType(&rejectedofficeuserop.IndexRejectedOfficeUsersOK{}, response)
		okResponse = response.(*rejectedofficeuserop.IndexRejectedOfficeUsersOK)
		suite.Len(okResponse.Payload, 1)
		suite.Contains(*okResponse.Payload[0].Email, emailSearch)

		// firstName search
		firstSearch := "Angel"
		filterJSON = fmt.Sprintf("{\"firstName\":\"%s\"}", firstSearch)
		params = rejectedofficeuserop.IndexRejectedOfficeUsersParams{
			HTTPRequest: suite.setupAuthenticatedRequest("GET", "/rejected_office_users"),
			Filter:      &filterJSON,
		}
		response = handler.Handle(params)

		suite.IsType(&rejectedofficeuserop.IndexRejectedOfficeUsersOK{}, response)
		okResponse = response.(*rejectedofficeuserop.IndexRejectedOfficeUsersOK)
		suite.Len(okResponse.Payload, 1)
		suite.Contains(*okResponse.Payload[0].FirstName, firstSearch)

		// lastName search
		lastSearch := "Jo"
		filterJSON = fmt.Sprintf("{\"lastName\":\"%s\"}", lastSearch)
		params = rejectedofficeuserop.IndexRejectedOfficeUsersParams{
			HTTPRequest: suite.setupAuthenticatedRequest("GET", "/rejected_office_users"),
			Filter:      &filterJSON,
		}
		response = handler.Handle(params)

		suite.IsType(&rejectedofficeuserop.IndexRejectedOfficeUsersOK{}, response)
		okResponse = response.(*rejectedofficeuserop.IndexRejectedOfficeUsersOK)
		suite.Len(okResponse.Payload, 1)
		suite.Contains(*okResponse.Payload[0].LastName, lastSearch)

		// transportation office search
		filterJSON = "{\"offices\":\"JP\"}"
		params = rejectedofficeuserop.IndexRejectedOfficeUsersParams{
			HTTPRequest: suite.setupAuthenticatedRequest("GET", "/rejected_office_users"),
			Filter:      &filterJSON,
		}
		response = handler.Handle(params)

		suite.IsType(&rejectedofficeuserop.IndexRejectedOfficeUsersOK{}, response)
		okResponse = response.(*rejectedofficeuserop.IndexRejectedOfficeUsersOK)
		suite.Len(okResponse.Payload, 1)
		suite.Equal(strfmt.UUID(transportationOffice.ID.String()), *okResponse.Payload[0].TransportationOfficeID)

		// rejection reason search
		reasonSearch := "n2"
		filterJSON = fmt.Sprintf("{\"rejectionReason\":\"%s\"}", reasonSearch)
		params = rejectedofficeuserop.IndexRejectedOfficeUsersParams{
			HTTPRequest: suite.setupAuthenticatedRequest("GET", "/rejected_office_users"),
			Filter:      &filterJSON,
		}
		response = handler.Handle(params)

		suite.IsType(&rejectedofficeuserop.IndexRejectedOfficeUsersOK{}, response)
		okResponse = response.(*rejectedofficeuserop.IndexRejectedOfficeUsersOK)
		suite.Len(okResponse.Payload, 1)
		suite.Contains(*okResponse.Payload[0].RejectionReason, reasonSearch)

		// rejectedOn search
		rejectedOnSearch := "5"
		filterJSON = fmt.Sprintf("{\"rejectedOn\":\"%s\"}", rejectedOnSearch)
		params = rejectedofficeuserop.IndexRejectedOfficeUsersParams{
			HTTPRequest: suite.setupAuthenticatedRequest("GET", "/rejected_office_users"),
			Filter:      &filterJSON,
		}
		response = handler.Handle(params)

		suite.IsType(&rejectedofficeuserop.IndexRejectedOfficeUsersOK{}, response)
		okResponse = response.(*rejectedofficeuserop.IndexRejectedOfficeUsersOK)
		suite.Len(okResponse.Payload, 1)
		suite.Contains(okResponse.Payload[0].RejectedOn.String(), rejectedOnSearch)

		// roles search
		roleSearch := "Services Counselor"
		filterJSON = fmt.Sprintf("{\"roles\":\"%s\"}", roleSearch)
		params = rejectedofficeuserop.IndexRejectedOfficeUsersParams{
			HTTPRequest: suite.setupAuthenticatedRequest("GET", "/rejected_office_users"),
			Filter:      &filterJSON,
		}
		response = handler.Handle(params)

		suite.IsType(&rejectedofficeuserop.IndexRejectedOfficeUsersOK{}, response)
		okResponse = response.(*rejectedofficeuserop.IndexRejectedOfficeUsersOK)
		suite.Len(okResponse.Payload, 2)
		suite.Contains(*okResponse.Payload[0].Roles[0].RoleName, roleSearch)
		suite.Contains(*okResponse.Payload[1].Roles[0].RoleName, roleSearch)

	})
}

func (suite *HandlerSuite) TestGetRejectedOfficeUserHandler() {
	suite.Run("integration test ok response", func() {
		rejectedOfficeUser := factory.BuildOfficeUserWithRoles(suite.DB(), factory.GetTraitRejectedOfficeUser(), []roles.RoleType{roles.RoleTypeQae})
		params := rejectedofficeuserop.GetRejectedOfficeUserParams{
			HTTPRequest:  suite.setupAuthenticatedRequest("GET", fmt.Sprintf("/rejected_office_users/%s", rejectedOfficeUser.ID)),
			OfficeUserID: strfmt.UUID(rejectedOfficeUser.ID.String()),
		}

		mockRoleAssociator := &mocks.RoleAssociater{}
		mockRoles := roles.Roles{
			roles.Role{
				ID:        uuid.Must(uuid.NewV4()),
				RoleType:  roles.RoleTypeTOO,
				RoleName:  "Task Ordering Officer",
				CreatedAt: time.Now(),
				UpdatedAt: time.Now(),
			},
		}
		mockRoleAssociator.On(
			"FetchRolesForUser",
			mock.AnythingOfType("*appcontext.appContext"),
			mock.Anything,
		).Return(mockRoles, nil)

		queryBuilder := query.NewQueryBuilder()
		handler := GetRejectedOfficeUserHandler{
			suite.HandlerConfig(),
			rejectedofficeusers.NewRejectedOfficeUserFetcher(queryBuilder),
			mockRoleAssociator,
			query.NewQueryFilter,
		}

		response := handler.Handle(params)

		suite.IsType(&rejectedofficeuserop.GetRejectedOfficeUserOK{}, response)
		okResponse := response.(*rejectedofficeuserop.GetRejectedOfficeUserOK)
		suite.Equal(rejectedOfficeUser.ID.String(), okResponse.Payload.ID.String())
	})

	suite.Run("successful response", func() {
		rejectedOfficeUser := factory.BuildOfficeUserWithRoles(suite.DB(), factory.GetTraitRejectedOfficeUser(), []roles.RoleType{roles.RoleTypeQae})
		params := rejectedofficeuserop.GetRejectedOfficeUserParams{
			HTTPRequest:  suite.setupAuthenticatedRequest("GET", fmt.Sprintf("/rejected_office_users/%s", rejectedOfficeUser.ID)),
			OfficeUserID: strfmt.UUID(rejectedOfficeUser.ID.String()),
		}

		rejectedOfficeUserFetcher := &mocks.RejectedOfficeUserFetcher{}
		rejectedOfficeUserFetcher.On("FetchRejectedOfficeUser",
			mock.AnythingOfType("*appcontext.appContext"),
			mock.Anything,
		).Return(rejectedOfficeUser, nil).Once()

		mockRoleAssociator := &mocks.RoleAssociater{}
		mockRoles := roles.Roles{
			roles.Role{
				ID:        uuid.Must(uuid.NewV4()),
				RoleType:  roles.RoleTypeTOO,
				RoleName:  "Task Ordering Officer",
				CreatedAt: time.Now(),
				UpdatedAt: time.Now(),
			},
		}
		mockRoleAssociator.On(
			"FetchRolesForUser",
			mock.AnythingOfType("*appcontext.appContext"),
			mock.Anything,
		).Return(mockRoles, nil)

		handler := GetRejectedOfficeUserHandler{
			suite.HandlerConfig(),
			rejectedOfficeUserFetcher,
			mockRoleAssociator,
			newMockQueryFilterBuilder(&mocks.QueryFilter{}),
		}

		response := handler.Handle(params)

		suite.IsType(&rejectedofficeuserop.GetRejectedOfficeUserOK{}, response)
		okResponse := response.(*rejectedofficeuserop.GetRejectedOfficeUserOK)
		suite.Equal(rejectedOfficeUser.ID.String(), okResponse.Payload.ID.String())
	})

	suite.Run("unsuccessful response when fetch fails", func() {
		rejectedOfficeUser := factory.BuildOfficeUserWithRoles(suite.DB(), factory.GetTraitRejectedOfficeUser(), []roles.RoleType{roles.RoleTypeQae})
		params := rejectedofficeuserop.GetRejectedOfficeUserParams{
			HTTPRequest:  suite.setupAuthenticatedRequest("GET", fmt.Sprintf("/rejected_office_users/%s", rejectedOfficeUser.ID)),
			OfficeUserID: strfmt.UUID(rejectedOfficeUser.ID.String()),
		}

		expectedError := models.ErrFetchNotFound
		rejectedOfficeUserFetcher := &mocks.RejectedOfficeUserFetcher{}
		rejectedOfficeUserFetcher.On("FetchRejectedOfficeUser",
			mock.AnythingOfType("*appcontext.appContext"),
			mock.Anything,
		).Return(models.OfficeUser{}, expectedError).Once()

		mockRoleAssociator := &mocks.RoleAssociater{}
		mockRoles := roles.Roles{
			roles.Role{
				ID:        uuid.Must(uuid.NewV4()),
				RoleType:  roles.RoleTypeTOO,
				RoleName:  "Task Ordering Officer",
				CreatedAt: time.Now(),
				UpdatedAt: time.Now(),
			},
		}
		mockRoleAssociator.On(
			"FetchRolesForUser",
			mock.AnythingOfType("*appcontext.appContext"),
			mock.Anything,
		).Return(mockRoles, nil)

		handler := GetRejectedOfficeUserHandler{
			suite.HandlerConfig(),
			rejectedOfficeUserFetcher,
			mockRoleAssociator,
			newMockQueryFilterBuilder(&mocks.QueryFilter{}),
		}

		response := handler.Handle(params)

		expectedResponse := &handlers.ErrResponse{
			Code: http.StatusNotFound,
			Err:  expectedError,
		}
		suite.Equal(expectedResponse, response)
	})
}<|MERGE_RESOLUTION|>--- conflicted
+++ resolved
@@ -84,10 +84,7 @@
 					Status:                 &status,
 					TransportationOfficeID: transportationOffice2.ID,
 					RejectionReason:        &rejectionReason2,
-<<<<<<< HEAD
-=======
 					RejectedOn:             &rejectedOn2,
->>>>>>> 4ccc0c75
 				},
 			},
 		}, []roles.RoleType{roles.RoleTypeTOO})
@@ -100,10 +97,7 @@
 					Status:                 &status,
 					TransportationOfficeID: transportationOffice2.ID,
 					RejectionReason:        &rejectionReason,
-<<<<<<< HEAD
-=======
 					RejectedOn:             &rejectedOn2,
->>>>>>> 4ccc0c75
 				},
 			},
 		}, []roles.RoleType{roles.RoleTypeTIO})
