--- conflicted
+++ resolved
@@ -57,11 +57,7 @@
 		}
 	})
 
-<<<<<<< HEAD
-	suite.Run("able to search and filter", func() {
-=======
 	suite.Run("able to search by name and filter", func() {
->>>>>>> a4002f45
 		status := models.OfficeUserStatusREJECTED
 		rejectionReason := "Test rejection Reason"
 		rejectedOn := time.Date(2025, 03, 05, 1, 1, 1, 1, time.Local)
