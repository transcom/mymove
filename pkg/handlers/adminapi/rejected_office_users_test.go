--- conflicted
+++ resolved
@@ -265,11 +265,7 @@
 			OfficeUserID: strfmt.UUID(rejectedOfficeUser.ID.String()),
 		}
 
-<<<<<<< HEAD
-		mockRoleAssociator := &mocks.RoleAssociator{}
-=======
 		mockRoleFetcher := &mocks.RoleFetcher{}
->>>>>>> 2e06ee9c
 		mockRoles := roles.Roles{
 			roles.Role{
 				ID:        uuid.Must(uuid.NewV4()),
@@ -313,11 +309,7 @@
 			mock.Anything,
 		).Return(rejectedOfficeUser, nil).Once()
 
-<<<<<<< HEAD
-		mockRoleAssociator := &mocks.RoleAssociator{}
-=======
 		mockRoleFetcher := &mocks.RoleFetcher{}
->>>>>>> 2e06ee9c
 		mockRoles := roles.Roles{
 			roles.Role{
 				ID:        uuid.Must(uuid.NewV4()),
@@ -361,11 +353,7 @@
 			mock.Anything,
 		).Return(models.OfficeUser{}, expectedError).Once()
 
-<<<<<<< HEAD
-		mockRoleAssociator := &mocks.RoleAssociator{}
-=======
 		mockRoleFetcher := &mocks.RoleFetcher{}
->>>>>>> 2e06ee9c
 		mockRoles := roles.Roles{
 			roles.Role{
 				ID:        uuid.Must(uuid.NewV4()),
