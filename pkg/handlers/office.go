package handlers

import (
	"github.com/go-openapi/runtime/middleware"
	"github.com/gobuffalo/uuid"

	"github.com/transcom/mymove/pkg/auth"
	officeop "github.com/transcom/mymove/pkg/gen/internalapi/internaloperations/office"
	"github.com/transcom/mymove/pkg/models"
)

// ApproveMoveHandler approves a move via POST /moves/{moveId}/approve
type ApproveMoveHandler HandlerContext

// Handle ... approves a Move from a request payload
func (h ApproveMoveHandler) Handle(params officeop.ApproveMoveParams) middleware.Responder {
	session := auth.SessionFromRequestContext(params.HTTPRequest)
	// #nosec UUID is pattern matched by swagger and will be ok
	moveID, _ := uuid.FromString(params.MoveID.String())

<<<<<<< HEAD
	// TODO: Validate that this move belongs to the office user
	move, err := models.FetchMove(h.db, session, moveID)
=======
	move, err := models.FetchMove(h.db, user, reqApp, moveID)
>>>>>>> f6d6b4f0
	if err != nil {
		return responseForError(h.logger, err)
	}

	move.Status = models.MoveStatusAPPROVED

	verrs, err := h.db.ValidateAndUpdate(move)
	if err != nil || verrs.HasAny() {
		return responseForVErrors(h.logger, verrs, err)
	}

	movePayload := payloadForMoveModel(move.Orders, *move)
	return officeop.NewApproveMoveOK().WithPayload(&movePayload)
}

// ApprovePPMHandler approves a move via POST /moves/{moveId}/approve
type ApprovePPMHandler HandlerContext

// Handle ... approves a Personally Procured Move from a request payload
func (h ApprovePPMHandler) Handle(params officeop.ApprovePPMParams) middleware.Responder {
	// #nosec User should always be populated by middleware
	user, _ := auth.GetUser(params.HTTPRequest.Context())
	// #nosec UUID is pattern matched by swagger and will be ok
	ppmID, _ := uuid.FromString(params.PersonallyProcuredMoveID.String())
	reqApp := app.GetAppFromContext(params.HTTPRequest)

	ppm, err := models.FetchPersonallyProcuredMove(h.db, user, reqApp, ppmID)
	if err != nil {
		return responseForError(h.logger, err)
	}

	ppm.Status = models.PPMStatusAPPROVED

	verrs, err := h.db.ValidateAndUpdate(ppm)
	if err != nil || verrs.HasAny() {
		return responseForVErrors(h.logger, verrs, err)
	}

	ppmPayload := payloadForPPMModel(*ppm)
	return officeop.NewApprovePPMOK().WithPayload(&ppmPayload)
}<|MERGE_RESOLUTION|>--- conflicted
+++ resolved
@@ -18,12 +18,7 @@
 	// #nosec UUID is pattern matched by swagger and will be ok
 	moveID, _ := uuid.FromString(params.MoveID.String())
 
-<<<<<<< HEAD
-	// TODO: Validate that this move belongs to the office user
 	move, err := models.FetchMove(h.db, session, moveID)
-=======
-	move, err := models.FetchMove(h.db, user, reqApp, moveID)
->>>>>>> f6d6b4f0
 	if err != nil {
 		return responseForError(h.logger, err)
 	}
@@ -44,13 +39,12 @@
 
 // Handle ... approves a Personally Procured Move from a request payload
 func (h ApprovePPMHandler) Handle(params officeop.ApprovePPMParams) middleware.Responder {
-	// #nosec User should always be populated by middleware
-	user, _ := auth.GetUser(params.HTTPRequest.Context())
+	session := auth.SessionFromRequestContext(params.HTTPRequest)
+
 	// #nosec UUID is pattern matched by swagger and will be ok
 	ppmID, _ := uuid.FromString(params.PersonallyProcuredMoveID.String())
-	reqApp := app.GetAppFromContext(params.HTTPRequest)
 
-	ppm, err := models.FetchPersonallyProcuredMove(h.db, user, reqApp, ppmID)
+	ppm, err := models.FetchPersonallyProcuredMove(h.db, session, ppmID)
 	if err != nil {
 		return responseForError(h.logger, err)
 	}
