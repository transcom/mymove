--- conflicted
+++ resolved
@@ -36,11 +36,7 @@
 	return officeop.NewApproveMoveOK().WithPayload(&movePayload)
 }
 
-<<<<<<< HEAD
-// ApprovePPMHandler approves a move via POST /moves/{moveId}/ppm/{ppmId}/approve
-=======
 // ApprovePPMHandler approves a move via POST /personally_procured_moves/{personallyProcuredMoveId}/approve
->>>>>>> 0bca4faf
 type ApprovePPMHandler HandlerContext
 
 // Handle ... approves a Personally Procured Move from a request payload
