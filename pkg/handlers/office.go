package handlers

import (
	"github.com/go-openapi/runtime/middleware"
	"github.com/gobuffalo/uuid"

	"github.com/transcom/mymove/pkg/app"
	"github.com/transcom/mymove/pkg/auth"
	officeop "github.com/transcom/mymove/pkg/gen/internalapi/internaloperations/office"
	"github.com/transcom/mymove/pkg/models"
)

<<<<<<< HEAD
=======
// ShowAccountingHandler creates a new service member via GET /moves/{moveId}/accounting
type ShowAccountingHandler HandlerContext

// Handle ... creates a new ServiceMember from a request payload
func (h ShowAccountingHandler) Handle(params officeop.ShowAccountingParams) middleware.Responder {
	// #nosec UUID is pattern matched by swagger and will be ok
	moveID, _ := uuid.FromString(params.MoveID.String())

	// TODO: Validate that this move belongs to the current user
	// _, err := models.FetchMove(h.db, user, moveID)
	// if err != nil {
	// 	return responseForError(h.logger, err)
	// }

	accountingInfo, err := models.FetchAccountingInfo(h.db, moveID)
	if err != nil {
		return responseForError(h.logger, err)
	}

	newAccountingInfo := internalmessages.Accounting{
		Tac:           swag.String(accountingInfo.TAC),
		DeptIndicator: &accountingInfo.DeptIndicator,
	}

	return officeop.NewShowAccountingOK().WithPayload(&newAccountingInfo)
}

// PatchAccountingHandler patches a move's accounting information via PATCH /moves/{moveId}/accounting
type PatchAccountingHandler HandlerContext

// Handle ... patches a new ServiceMember from a request payload
func (h PatchAccountingHandler) Handle(params officeop.PatchAccountingParams) middleware.Responder {
	// User should always be populated by middleware
	// user, _ := auth.GetUser(params.HTTPRequest.Context())
	// moveID, _ := uuid.FromString(params.MoveID.String())

	// TODO: Validate that this move belongs to the current user
	// _, err := models.FetchMove(h.db, user, moveID)
	// if err != nil {
	// 	return responseForError(h.logger, err)
	// }

	// In the future, need to return accountingInfo, which you will validate
	// _, err := models.FetchAccountingInfo(h.db, moveID)
	// if err != nil {
	// 	return responseForError(h.logger, err)
	// }

	payload := params.PatchAccounting
	newTAC := payload.Tac
	newDeptIndicator := payload.DeptIndicator

	// if newTAC != nil {
	// TODO: Set TAC here
	// accountingInfo.Tac = newTAC
	// }

	// if newDeptIndicator != nil {
	// TODO: Set DeptIndicator here
	// accountingInfo.DeptIndicator = newDeptIndicator
	// }

	// TODO: Validate and update whatever objs hold these values
	// verrs, err := h.db.ValidateAndUpdate(accountingInfo)
	// if err != nil || verrs.HasAny() {
	// 	return responseForVErrors(h.logger, verrs, err)
	// }

	newAccountingInfo := internalmessages.Accounting{
		Tac:           swag.String(newTAC),
		DeptIndicator: newDeptIndicator,
	}

	return officeop.NewShowAccountingOK().WithPayload(&newAccountingInfo)
}

>>>>>>> c9916ba9
// ApproveMoveHandler approves a move via POST /moves/{moveId}/approve
type ApproveMoveHandler HandlerContext

// Handle ... approves a Move from a request payload
func (h ApproveMoveHandler) Handle(params officeop.ApproveMoveParams) middleware.Responder {
	// #nosec User should always be populated by middleware
	user, _ := auth.GetUser(params.HTTPRequest.Context())
	// #nosec UUID is pattern matched by swagger and will be ok
	moveID, _ := uuid.FromString(params.MoveID.String())
	reqApp := app.GetAppFromContext(params.HTTPRequest)

	// TODO: Validate that this move belongs to the office user
	move, err := models.FetchMove(h.db, user, reqApp, moveID)
	if err != nil {
		return responseForError(h.logger, err)
	}

	move.Status = models.MoveStatusAPPROVED

	verrs, err := h.db.ValidateAndUpdate(move)
	if err != nil || verrs.HasAny() {
		return responseForVErrors(h.logger, verrs, err)
	}

	movePayload := payloadForMoveModel(move.Orders, *move)
	return officeop.NewApproveMoveOK().WithPayload(&movePayload)
}<|MERGE_RESOLUTION|>--- conflicted
+++ resolved
@@ -10,85 +10,6 @@
 	"github.com/transcom/mymove/pkg/models"
 )
 
-<<<<<<< HEAD
-=======
-// ShowAccountingHandler creates a new service member via GET /moves/{moveId}/accounting
-type ShowAccountingHandler HandlerContext
-
-// Handle ... creates a new ServiceMember from a request payload
-func (h ShowAccountingHandler) Handle(params officeop.ShowAccountingParams) middleware.Responder {
-	// #nosec UUID is pattern matched by swagger and will be ok
-	moveID, _ := uuid.FromString(params.MoveID.String())
-
-	// TODO: Validate that this move belongs to the current user
-	// _, err := models.FetchMove(h.db, user, moveID)
-	// if err != nil {
-	// 	return responseForError(h.logger, err)
-	// }
-
-	accountingInfo, err := models.FetchAccountingInfo(h.db, moveID)
-	if err != nil {
-		return responseForError(h.logger, err)
-	}
-
-	newAccountingInfo := internalmessages.Accounting{
-		Tac:           swag.String(accountingInfo.TAC),
-		DeptIndicator: &accountingInfo.DeptIndicator,
-	}
-
-	return officeop.NewShowAccountingOK().WithPayload(&newAccountingInfo)
-}
-
-// PatchAccountingHandler patches a move's accounting information via PATCH /moves/{moveId}/accounting
-type PatchAccountingHandler HandlerContext
-
-// Handle ... patches a new ServiceMember from a request payload
-func (h PatchAccountingHandler) Handle(params officeop.PatchAccountingParams) middleware.Responder {
-	// User should always be populated by middleware
-	// user, _ := auth.GetUser(params.HTTPRequest.Context())
-	// moveID, _ := uuid.FromString(params.MoveID.String())
-
-	// TODO: Validate that this move belongs to the current user
-	// _, err := models.FetchMove(h.db, user, moveID)
-	// if err != nil {
-	// 	return responseForError(h.logger, err)
-	// }
-
-	// In the future, need to return accountingInfo, which you will validate
-	// _, err := models.FetchAccountingInfo(h.db, moveID)
-	// if err != nil {
-	// 	return responseForError(h.logger, err)
-	// }
-
-	payload := params.PatchAccounting
-	newTAC := payload.Tac
-	newDeptIndicator := payload.DeptIndicator
-
-	// if newTAC != nil {
-	// TODO: Set TAC here
-	// accountingInfo.Tac = newTAC
-	// }
-
-	// if newDeptIndicator != nil {
-	// TODO: Set DeptIndicator here
-	// accountingInfo.DeptIndicator = newDeptIndicator
-	// }
-
-	// TODO: Validate and update whatever objs hold these values
-	// verrs, err := h.db.ValidateAndUpdate(accountingInfo)
-	// if err != nil || verrs.HasAny() {
-	// 	return responseForVErrors(h.logger, verrs, err)
-	// }
-
-	newAccountingInfo := internalmessages.Accounting{
-		Tac:           swag.String(newTAC),
-		DeptIndicator: newDeptIndicator,
-	}
-
-	return officeop.NewShowAccountingOK().WithPayload(&newAccountingInfo)
-}
-
->>>>>>> c9916ba9
 // ApproveMoveHandler approves a move via POST /moves/{moveId}/approve
 type ApproveMoveHandler HandlerContext
 
