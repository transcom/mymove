--- conflicted
+++ resolved
@@ -111,22 +111,6 @@
 
 	// When: a new ServiceMember is posted
 	newServiceMemberPayload := internalmessages.CreateServiceMemberPayload{
-<<<<<<< HEAD
-		UserID:                    strfmt.UUID(user.ID.String()),
-		Edipi:                     swag.String("random string bla"),
-		FirstName:                 swag.String("random string bla"),
-		MiddleInitial:             swag.String("random string bla"),
-		LastName:                  swag.String("random string bla"),
-		Suffix:                    swag.String("random string bla"),
-		Telephone:                 swag.String("random string bla"),
-		SecondaryTelephone:        swag.String("random string bla"),
-		PersonalEmail:             fmtEmail("wml@example.com"),
-		PhoneIsPreferred:          swag.Bool(false),
-		SecondaryPhoneIsPreferred: swag.Bool(false),
-		EmailIsPreferred:          swag.Bool(true),
-		ResidentialAddress:        fakeAddress(),
-		BackupMailingAddress:      fakeAddress(),
-=======
 		UserID:                 strfmt.UUID(user.ID.String()),
 		Edipi:                  swag.String("random string bla"),
 		FirstName:              swag.String("random string bla"),
@@ -135,14 +119,13 @@
 		Suffix:                 swag.String("random string bla"),
 		Telephone:              swag.String("random string bla"),
 		SecondaryTelephone:     swag.String("random string bla"),
-		PersonalEmail:          fmtEmail("random string bla"),
+		PersonalEmail:          fmtEmail("wml@example.com"),
 		PhoneIsPreferred:       swag.Bool(false),
 		TextMessageIsPreferred: swag.Bool(false),
 		EmailIsPreferred:       swag.Bool(true),
 		ResidentialAddress:     fakeAddress(),
 		BackupMailingAddress:   fakeAddress(),
 		SocialSecurityNumber:   (*strfmt.SSN)(swag.String("123-45-6789")),
->>>>>>> 6467c439
 	}
 
 	req := httptest.NewRequest("GET", "/service_members/some_id", nil)
