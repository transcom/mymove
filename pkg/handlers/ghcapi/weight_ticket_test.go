package ghcapi

import (
	"errors"
	"fmt"
	"net/http/httptest"

	"github.com/go-openapi/strfmt"
	"github.com/stretchr/testify/mock"

	"github.com/transcom/mymove/pkg/appcontext"
	"github.com/transcom/mymove/pkg/etag"
	"github.com/transcom/mymove/pkg/factory"
	weightticketops "github.com/transcom/mymove/pkg/gen/ghcapi/ghcoperations/ppm"
	"github.com/transcom/mymove/pkg/gen/ghcmessages"
	"github.com/transcom/mymove/pkg/handlers"
	"github.com/transcom/mymove/pkg/models"
	"github.com/transcom/mymove/pkg/services/mocks"
	weightticket "github.com/transcom/mymove/pkg/services/weight_ticket"
	"github.com/transcom/mymove/pkg/testdatagen"
)

<<<<<<< HEAD
=======
func (suite *HandlerSuite) TestGetWeightTicketsHandlerUnit() {
	var ppmShipment models.PPMShipment

	suite.PreloadData(func() {
		userUploader, err := uploader.NewUserUploader(suite.createS3HandlerConfig().FileStorer(), uploader.MaxCustomerUserUploadFileSizeLimit)

		suite.FatalNoError(err)

		ppmShipment = testdatagen.MakePPMShipmentThatNeedsPaymentApproval(suite.DB(), testdatagen.Assertions{
			UserUploader: userUploader,
		})

		for i := 1; i < 3; i++ {
			ppmShipment.WeightTickets = append(
				ppmShipment.WeightTickets,
				testdatagen.MakeWeightTicket(suite.DB(), testdatagen.Assertions{
					ServiceMember: ppmShipment.Shipment.MoveTaskOrder.Orders.ServiceMember,
					PPMShipment:   ppmShipment,
					UserUploader:  userUploader,
				}),
			)
		}
	})

	setUpRequestAndParams := func() weightticketops.GetWeightTicketsParams {
		endpoint := fmt.Sprintf("/ppm-shipments/%s/weight-tickets", ppmShipment.ID.String())

		req := httptest.NewRequest("GET", endpoint, nil)

		officeUser := factory.BuildOfficeUser(nil, nil, nil)

		req = suite.AuthenticateOfficeRequest(req, officeUser)

		params := weightticketops.GetWeightTicketsParams{
			HTTPRequest:   req,
			PpmShipmentID: handlers.FmtUUIDValue(ppmShipment.ID),
		}

		return params
	}

	setUpMockWeightTicketFetcher := func(returnValues ...interface{}) services.WeightTicketFetcher {
		mockWeightTicketFetcher := &mocks.WeightTicketFetcher{}

		mockWeightTicketFetcher.On("ListWeightTickets",
			mock.AnythingOfType("*appcontext.appContext"),
			mock.AnythingOfType("uuid.UUID"),
		).Return(returnValues...)

		return mockWeightTicketFetcher
	}

	setUpHandler := func(weightTicketFetcher services.WeightTicketFetcher) GetWeightTicketsHandler {
		return GetWeightTicketsHandler{
			suite.createS3HandlerConfig(),
			weightTicketFetcher,
		}
	}

	suite.Run("Returns an error if the request is not coming from the office app", func() {
		params := setUpRequestAndParams()

		params.HTTPRequest = suite.AuthenticateRequest(params.HTTPRequest, ppmShipment.Shipment.MoveTaskOrder.Orders.ServiceMember)

		weightTicketFetcher := setUpMockWeightTicketFetcher(ppmShipment.WeightTickets, nil)

		handler := setUpHandler(weightTicketFetcher)

		response := handler.Handle(params)

		if suite.IsType(&weightticketops.GetWeightTicketsForbidden{}, response) {
			payload := response.(*weightticketops.GetWeightTicketsForbidden).Payload

			suite.NoError(payload.Validate(strfmt.Default))

			suite.True(strings.HasPrefix(*payload.Message, "Instance:"))
		}
	})

	suite.Run("Returns a forbidden error if the fetcher returns a forbidden error", func() {
		params := setUpRequestAndParams()

		fetcherError := apperror.NewForbiddenError("forbidden")
		weightTicketFetcher := setUpMockWeightTicketFetcher(nil, fetcherError)

		handler := setUpHandler(weightTicketFetcher)

		response := handler.Handle(params)

		if suite.IsType(&weightticketops.GetWeightTicketsForbidden{}, response) {
			payload := response.(*weightticketops.GetWeightTicketsForbidden).Payload

			suite.NoError(payload.Validate(strfmt.Default))

			suite.True(strings.HasPrefix(*payload.Message, "Instance:"))
		}
	})

	serverErrorCases := map[string]error{
		"issues retrieving weight tickets": apperror.NewQueryError("WeightTicket", nil, "Unable to find WeightTickets"),
		"unexpected error":                 apperror.NewConflictError(uuid.Nil, "Unexpected error"),
	}

	for errorDetail, fetcherError := range serverErrorCases {
		errorDetail := errorDetail
		fetcherError := fetcherError

		suite.Run(fmt.Sprintf("Returns a server error if there is an %s", errorDetail), func() {
			params := setUpRequestAndParams()

			weightTicketFetcher := setUpMockWeightTicketFetcher(nil, fetcherError)

			handler := setUpHandler(weightTicketFetcher)

			response := handler.Handle(params)

			if suite.IsType(&weightticketops.GetWeightTicketsInternalServerError{}, response) {
				payload := response.(*weightticketops.GetWeightTicketsInternalServerError).Payload

				suite.NoError(payload.Validate(strfmt.Default))

				suite.True(strings.HasPrefix(*payload.Message, "Instance:"))
			}
		})
	}

	suite.Run("Returns 200 when weight tickets are found", func() {
		params := setUpRequestAndParams()

		weightTicketFetcher := setUpMockWeightTicketFetcher(ppmShipment.WeightTickets, nil)

		handler := setUpHandler(weightTicketFetcher)

		response := handler.Handle(params)

		if suite.IsType(&weightticketops.GetWeightTicketsOK{}, response) {
			okResponse := response.(*weightticketops.GetWeightTicketsOK)
			returnedWeightTickets := okResponse.Payload

			suite.NoError(returnedWeightTickets.Validate(strfmt.Default))

			suite.Equal(len(ppmShipment.WeightTickets), len(returnedWeightTickets))

			for i, returnedWeightTicket := range returnedWeightTickets {
				suite.Equal(ppmShipment.WeightTickets[i].ID.String(), returnedWeightTicket.ID.String())
			}
		}
	})
}

func (suite *HandlerSuite) TestGetWeightTicketsHandlerIntegration() {
	weightTicketFetcher := weightticket.NewWeightTicketFetcher()

	var ppmShipment models.PPMShipment

	suite.PreloadData(func() {
		userUploader, err := uploader.NewUserUploader(suite.createS3HandlerConfig().FileStorer(), uploader.MaxCustomerUserUploadFileSizeLimit)

		suite.FatalNoError(err)

		ppmShipment = testdatagen.MakePPMShipmentThatNeedsPaymentApproval(suite.DB(), testdatagen.Assertions{
			UserUploader: userUploader,
		})

		for i := 1; i < 3; i++ {
			ppmShipment.WeightTickets = append(
				ppmShipment.WeightTickets,
				testdatagen.MakeWeightTicket(suite.DB(), testdatagen.Assertions{
					ServiceMember: ppmShipment.Shipment.MoveTaskOrder.Orders.ServiceMember,
					PPMShipment:   ppmShipment,
					UserUploader:  userUploader,
				}),
			)
		}
	})

	setUpParamsAndHandler := func() (weightticketops.GetWeightTicketsParams, GetWeightTicketsHandler) {
		endpoint := fmt.Sprintf("/ppm-shipments/%s/weight-tickets", ppmShipment.ID.String())

		req := httptest.NewRequest("GET", endpoint, nil)

		officeUser := factory.BuildOfficeUser(nil, nil, nil)

		req = suite.AuthenticateOfficeRequest(req, officeUser)

		params := weightticketops.GetWeightTicketsParams{
			HTTPRequest:   req,
			PpmShipmentID: handlers.FmtUUIDValue(ppmShipment.ID),
		}

		handler := GetWeightTicketsHandler{
			suite.createS3HandlerConfig(),
			weightTicketFetcher,
		}

		return params, handler
	}

	suite.Run("Returns 200 when weight tickets are found", func() {
		params, handler := setUpParamsAndHandler()

		response := handler.Handle(params)

		if suite.IsType(&weightticketops.GetWeightTicketsOK{}, response) {
			okResponse := response.(*weightticketops.GetWeightTicketsOK)
			returnedWeightTickets := okResponse.Payload

			suite.NoError(returnedWeightTickets.Validate(strfmt.Default))

			suite.Equal(len(ppmShipment.WeightTickets), len(returnedWeightTickets))

			for i, returnedWeightTicket := range returnedWeightTickets {
				suite.Equal(ppmShipment.WeightTickets[i].ID.String(), returnedWeightTicket.ID.String())
			}
		}
	})
}

>>>>>>> 4460e370
func (suite *HandlerSuite) TestUpdateWeightTicketHandler() {
	// Reusable objects
	ppmShipmentUpdater := mocks.PPMShipmentUpdater{}
	weightTicketFetcher := weightticket.NewWeightTicketFetcher()
	weightTicketUpdater := weightticket.NewOfficeWeightTicketUpdater(weightTicketFetcher, &ppmShipmentUpdater)

	type weightTicketUpdateSubtestData struct {
		ppmShipment  models.PPMShipment
		weightTicket models.WeightTicket
		params       weightticketops.UpdateWeightTicketParams
		handler      UpdateWeightTicketHandler
	}
	makeUpdateSubtestData := func(appCtx appcontext.AppContext, authenticateRequest bool) (subtestData weightTicketUpdateSubtestData) {
		db := appCtx.DB()

		// Use fake data:
		subtestData.ppmShipment = testdatagen.MakePPMShipmentThatNeedsPaymentApproval(db, testdatagen.Assertions{})
		subtestData.weightTicket = subtestData.ppmShipment.WeightTickets[0]
		endpoint := fmt.Sprintf("/ppm-shipments/%s/weight-ticket/%s", subtestData.ppmShipment.ID.String(), subtestData.weightTicket.ID.String())
		officeUser := factory.BuildOfficeUser(nil, nil, nil)

		req := httptest.NewRequest("PATCH", endpoint, nil)
		req = suite.AuthenticateOfficeRequest(req, officeUser)
		eTag := etag.GenerateEtag(subtestData.weightTicket.UpdatedAt)

		subtestData.params = weightticketops.UpdateWeightTicketParams{
			HTTPRequest:    req,
			PpmShipmentID:  *handlers.FmtUUID(subtestData.ppmShipment.ID),
			WeightTicketID: *handlers.FmtUUID(subtestData.weightTicket.ID),
			IfMatch:        eTag,
		}

		subtestData.handler = UpdateWeightTicketHandler{
			suite.createS3HandlerConfig(),
			weightTicketUpdater,
		}

		return subtestData
	}

	suite.Run("Successfully Update Weight Ticket - Integration Test", func() {
		appCtx := suite.AppContextForTest()

		subtestData := makeUpdateSubtestData(appCtx, true)

		params := subtestData.params

		ppmShipmentUpdater.On(
			"UpdatePPMShipmentWithDefaultCheck",
			mock.AnythingOfType("*appcontext.appContext"),
			mock.AnythingOfType("*models.PPMShipment"),
			mock.AnythingOfType("uuid.UUID"),
		).Return(nil, nil)

		// Add full and empty weights
		params.UpdateWeightTicketPayload = &ghcmessages.UpdateWeightTicket{
			EmptyWeight: handlers.FmtInt64(1),
			FullWeight:  handlers.FmtInt64(4000),
		}

		// Validate incoming payload: no body to validate

		response := subtestData.handler.Handle(params)
		suite.IsType(&weightticketops.UpdateWeightTicketOK{}, response)
		updatedWeightTicket := response.(*weightticketops.UpdateWeightTicketOK).Payload

		// Validate outgoing payload
		suite.NoError(updatedWeightTicket.Validate(strfmt.Default))

		suite.Equal(subtestData.weightTicket.ID.String(), updatedWeightTicket.ID.String())
		suite.Equal(params.UpdateWeightTicketPayload.FullWeight, updatedWeightTicket.FullWeight)
		suite.Equal(params.UpdateWeightTicketPayload.EmptyWeight, updatedWeightTicket.EmptyWeight)
	})

	suite.Run("PATCH failure - 404- not found", func() {
		appCtx := suite.AppContextForTest()

		subtestData := makeUpdateSubtestData(appCtx, true)
		params := subtestData.params
		params.UpdateWeightTicketPayload = &ghcmessages.UpdateWeightTicket{}
		wrongUUIDString := handlers.FmtUUID(testdatagen.ConvertUUIDStringToUUID("cde78daf-802f-491f-a230-fc1fdcfe6595"))
		params.WeightTicketID = *wrongUUIDString

		response := subtestData.handler.Handle(params)

		suite.IsType(&weightticketops.UpdateWeightTicketNotFound{}, response)
	})

	suite.Run("PATCH failure - 412 -- etag mismatch", func() {
		appCtx := suite.AppContextForTest()

		subtestData := makeUpdateSubtestData(appCtx, true)
		params := subtestData.params
		params.UpdateWeightTicketPayload = &ghcmessages.UpdateWeightTicket{}
		params.IfMatch = "wrong-if-match-header-value"

		response := subtestData.handler.Handle(params)

		suite.IsType(&weightticketops.UpdateWeightTicketPreconditionFailed{}, response)
	})

	suite.Run("PATCH failure - 500", func() {
		mockUpdater := mocks.WeightTicketUpdater{}
		appCtx := suite.AppContextForTest()

		subtestData := makeUpdateSubtestData(appCtx, true)
		params := subtestData.params
		ownsTrailer := true
		trailerMeetsCriteria := true

		params.UpdateWeightTicketPayload = &ghcmessages.UpdateWeightTicket{
			EmptyWeight:          handlers.FmtInt64(1),
			FullWeight:           handlers.FmtInt64(1000),
			OwnsTrailer:          ownsTrailer,
			TrailerMeetsCriteria: trailerMeetsCriteria,
		}

		err := errors.New("ServerError")

		// Might remove the mocks:
		mockUpdater.On("UpdateWeightTicket",
			mock.AnythingOfType("*appcontext.appContext"),
			mock.AnythingOfType("models.WeightTicket"),
			mock.AnythingOfType("string"),
		).Return(nil, err)

		handler := UpdateWeightTicketHandler{
			suite.HandlerConfig(),
			&mockUpdater,
		}

		response := handler.Handle(params)

		suite.IsType(&weightticketops.UpdateWeightTicketInternalServerError{}, response)
	})
}<|MERGE_RESOLUTION|>--- conflicted
+++ resolved
@@ -20,227 +20,6 @@
 	"github.com/transcom/mymove/pkg/testdatagen"
 )
 
-<<<<<<< HEAD
-=======
-func (suite *HandlerSuite) TestGetWeightTicketsHandlerUnit() {
-	var ppmShipment models.PPMShipment
-
-	suite.PreloadData(func() {
-		userUploader, err := uploader.NewUserUploader(suite.createS3HandlerConfig().FileStorer(), uploader.MaxCustomerUserUploadFileSizeLimit)
-
-		suite.FatalNoError(err)
-
-		ppmShipment = testdatagen.MakePPMShipmentThatNeedsPaymentApproval(suite.DB(), testdatagen.Assertions{
-			UserUploader: userUploader,
-		})
-
-		for i := 1; i < 3; i++ {
-			ppmShipment.WeightTickets = append(
-				ppmShipment.WeightTickets,
-				testdatagen.MakeWeightTicket(suite.DB(), testdatagen.Assertions{
-					ServiceMember: ppmShipment.Shipment.MoveTaskOrder.Orders.ServiceMember,
-					PPMShipment:   ppmShipment,
-					UserUploader:  userUploader,
-				}),
-			)
-		}
-	})
-
-	setUpRequestAndParams := func() weightticketops.GetWeightTicketsParams {
-		endpoint := fmt.Sprintf("/ppm-shipments/%s/weight-tickets", ppmShipment.ID.String())
-
-		req := httptest.NewRequest("GET", endpoint, nil)
-
-		officeUser := factory.BuildOfficeUser(nil, nil, nil)
-
-		req = suite.AuthenticateOfficeRequest(req, officeUser)
-
-		params := weightticketops.GetWeightTicketsParams{
-			HTTPRequest:   req,
-			PpmShipmentID: handlers.FmtUUIDValue(ppmShipment.ID),
-		}
-
-		return params
-	}
-
-	setUpMockWeightTicketFetcher := func(returnValues ...interface{}) services.WeightTicketFetcher {
-		mockWeightTicketFetcher := &mocks.WeightTicketFetcher{}
-
-		mockWeightTicketFetcher.On("ListWeightTickets",
-			mock.AnythingOfType("*appcontext.appContext"),
-			mock.AnythingOfType("uuid.UUID"),
-		).Return(returnValues...)
-
-		return mockWeightTicketFetcher
-	}
-
-	setUpHandler := func(weightTicketFetcher services.WeightTicketFetcher) GetWeightTicketsHandler {
-		return GetWeightTicketsHandler{
-			suite.createS3HandlerConfig(),
-			weightTicketFetcher,
-		}
-	}
-
-	suite.Run("Returns an error if the request is not coming from the office app", func() {
-		params := setUpRequestAndParams()
-
-		params.HTTPRequest = suite.AuthenticateRequest(params.HTTPRequest, ppmShipment.Shipment.MoveTaskOrder.Orders.ServiceMember)
-
-		weightTicketFetcher := setUpMockWeightTicketFetcher(ppmShipment.WeightTickets, nil)
-
-		handler := setUpHandler(weightTicketFetcher)
-
-		response := handler.Handle(params)
-
-		if suite.IsType(&weightticketops.GetWeightTicketsForbidden{}, response) {
-			payload := response.(*weightticketops.GetWeightTicketsForbidden).Payload
-
-			suite.NoError(payload.Validate(strfmt.Default))
-
-			suite.True(strings.HasPrefix(*payload.Message, "Instance:"))
-		}
-	})
-
-	suite.Run("Returns a forbidden error if the fetcher returns a forbidden error", func() {
-		params := setUpRequestAndParams()
-
-		fetcherError := apperror.NewForbiddenError("forbidden")
-		weightTicketFetcher := setUpMockWeightTicketFetcher(nil, fetcherError)
-
-		handler := setUpHandler(weightTicketFetcher)
-
-		response := handler.Handle(params)
-
-		if suite.IsType(&weightticketops.GetWeightTicketsForbidden{}, response) {
-			payload := response.(*weightticketops.GetWeightTicketsForbidden).Payload
-
-			suite.NoError(payload.Validate(strfmt.Default))
-
-			suite.True(strings.HasPrefix(*payload.Message, "Instance:"))
-		}
-	})
-
-	serverErrorCases := map[string]error{
-		"issues retrieving weight tickets": apperror.NewQueryError("WeightTicket", nil, "Unable to find WeightTickets"),
-		"unexpected error":                 apperror.NewConflictError(uuid.Nil, "Unexpected error"),
-	}
-
-	for errorDetail, fetcherError := range serverErrorCases {
-		errorDetail := errorDetail
-		fetcherError := fetcherError
-
-		suite.Run(fmt.Sprintf("Returns a server error if there is an %s", errorDetail), func() {
-			params := setUpRequestAndParams()
-
-			weightTicketFetcher := setUpMockWeightTicketFetcher(nil, fetcherError)
-
-			handler := setUpHandler(weightTicketFetcher)
-
-			response := handler.Handle(params)
-
-			if suite.IsType(&weightticketops.GetWeightTicketsInternalServerError{}, response) {
-				payload := response.(*weightticketops.GetWeightTicketsInternalServerError).Payload
-
-				suite.NoError(payload.Validate(strfmt.Default))
-
-				suite.True(strings.HasPrefix(*payload.Message, "Instance:"))
-			}
-		})
-	}
-
-	suite.Run("Returns 200 when weight tickets are found", func() {
-		params := setUpRequestAndParams()
-
-		weightTicketFetcher := setUpMockWeightTicketFetcher(ppmShipment.WeightTickets, nil)
-
-		handler := setUpHandler(weightTicketFetcher)
-
-		response := handler.Handle(params)
-
-		if suite.IsType(&weightticketops.GetWeightTicketsOK{}, response) {
-			okResponse := response.(*weightticketops.GetWeightTicketsOK)
-			returnedWeightTickets := okResponse.Payload
-
-			suite.NoError(returnedWeightTickets.Validate(strfmt.Default))
-
-			suite.Equal(len(ppmShipment.WeightTickets), len(returnedWeightTickets))
-
-			for i, returnedWeightTicket := range returnedWeightTickets {
-				suite.Equal(ppmShipment.WeightTickets[i].ID.String(), returnedWeightTicket.ID.String())
-			}
-		}
-	})
-}
-
-func (suite *HandlerSuite) TestGetWeightTicketsHandlerIntegration() {
-	weightTicketFetcher := weightticket.NewWeightTicketFetcher()
-
-	var ppmShipment models.PPMShipment
-
-	suite.PreloadData(func() {
-		userUploader, err := uploader.NewUserUploader(suite.createS3HandlerConfig().FileStorer(), uploader.MaxCustomerUserUploadFileSizeLimit)
-
-		suite.FatalNoError(err)
-
-		ppmShipment = testdatagen.MakePPMShipmentThatNeedsPaymentApproval(suite.DB(), testdatagen.Assertions{
-			UserUploader: userUploader,
-		})
-
-		for i := 1; i < 3; i++ {
-			ppmShipment.WeightTickets = append(
-				ppmShipment.WeightTickets,
-				testdatagen.MakeWeightTicket(suite.DB(), testdatagen.Assertions{
-					ServiceMember: ppmShipment.Shipment.MoveTaskOrder.Orders.ServiceMember,
-					PPMShipment:   ppmShipment,
-					UserUploader:  userUploader,
-				}),
-			)
-		}
-	})
-
-	setUpParamsAndHandler := func() (weightticketops.GetWeightTicketsParams, GetWeightTicketsHandler) {
-		endpoint := fmt.Sprintf("/ppm-shipments/%s/weight-tickets", ppmShipment.ID.String())
-
-		req := httptest.NewRequest("GET", endpoint, nil)
-
-		officeUser := factory.BuildOfficeUser(nil, nil, nil)
-
-		req = suite.AuthenticateOfficeRequest(req, officeUser)
-
-		params := weightticketops.GetWeightTicketsParams{
-			HTTPRequest:   req,
-			PpmShipmentID: handlers.FmtUUIDValue(ppmShipment.ID),
-		}
-
-		handler := GetWeightTicketsHandler{
-			suite.createS3HandlerConfig(),
-			weightTicketFetcher,
-		}
-
-		return params, handler
-	}
-
-	suite.Run("Returns 200 when weight tickets are found", func() {
-		params, handler := setUpParamsAndHandler()
-
-		response := handler.Handle(params)
-
-		if suite.IsType(&weightticketops.GetWeightTicketsOK{}, response) {
-			okResponse := response.(*weightticketops.GetWeightTicketsOK)
-			returnedWeightTickets := okResponse.Payload
-
-			suite.NoError(returnedWeightTickets.Validate(strfmt.Default))
-
-			suite.Equal(len(ppmShipment.WeightTickets), len(returnedWeightTickets))
-
-			for i, returnedWeightTicket := range returnedWeightTickets {
-				suite.Equal(ppmShipment.WeightTickets[i].ID.String(), returnedWeightTicket.ID.String())
-			}
-		}
-	})
-}
-
->>>>>>> 4460e370
 func (suite *HandlerSuite) TestUpdateWeightTicketHandler() {
 	// Reusable objects
 	ppmShipmentUpdater := mocks.PPMShipmentUpdater{}
