--- conflicted
+++ resolved
@@ -29,21 +29,12 @@
 	mockRoleAssociator := &mocks.RoleAssociater{}
 	mockTransportationOfficeAssignmentUpdater := &mocks.TransportationOfficeAssignmentUpdater{}
 	handler := &RequestOfficeUserHandler{
-<<<<<<< HEAD
-		HandlerConfig:                        suite.NewHandlerConfig(),
-		OfficeUserCreator:                    mockCreator,
-		NewQueryFilter:                       query.NewQueryFilter,
-		UserRoleAssociator:                   mockUserRoleAssociator,
-		RoleAssociater:                       mockRoleAssociator,
-		TransportaionOfficeAssignmentUpdater: mockTransportaionOfficeAssignmentUpdater,
-=======
-		HandlerConfig:                         suite.HandlerConfig(),
+		HandlerConfig:                         suite.NewHandlerConfig(),
 		OfficeUserCreator:                     mockCreator,
 		NewQueryFilter:                        query.NewQueryFilter,
 		UserRoleAssociator:                    mockUserRoleAssociator,
 		RoleAssociater:                        mockRoleAssociator,
 		TransportationOfficeAssignmentUpdater: mockTransportationOfficeAssignmentUpdater,
->>>>>>> 5c66fc5b
 	}
 	return mockCreator, mockUserRoleAssociator, mockRoleAssociator, mockTransportationOfficeAssignmentUpdater, handler
 }
