package ghcapi

import (
	"fmt"
	"net/http/httptest"
	"time"

	"github.com/go-openapi/strfmt"
	"github.com/gobuffalo/validate/v3"
	"github.com/gofrs/uuid"
	"github.com/stretchr/testify/mock"

	"github.com/transcom/mymove/pkg/factory"
	officeuserop "github.com/transcom/mymove/pkg/gen/ghcapi/ghcoperations/office_users"
	"github.com/transcom/mymove/pkg/gen/ghcmessages"
	"github.com/transcom/mymove/pkg/handlers"
	"github.com/transcom/mymove/pkg/handlers/ghcapi/internal/payloads"
	"github.com/transcom/mymove/pkg/models"
	"github.com/transcom/mymove/pkg/models/roles"
	"github.com/transcom/mymove/pkg/services"
	"github.com/transcom/mymove/pkg/services/mocks"
	officeuser "github.com/transcom/mymove/pkg/services/office_user"
	"github.com/transcom/mymove/pkg/services/query"
)

<<<<<<< HEAD
func (suite *HandlerSuite) setupOfficeUserCreatorTestScenario() (*mocks.OfficeUserCreator, *mocks.UserRoleAssociator, *mocks.RoleAssociater, *mocks.TransportationOfficeAssignmentUpdater, *RequestOfficeUserHandler) {
	mockCreator := &mocks.OfficeUserCreator{}
	mockUserRoleAssociator := &mocks.UserRoleAssociator{}
	mockRoleAssociator := &mocks.RoleAssociater{}
	mockTransportationOfficeAssignmentUpdater := &mocks.TransportationOfficeAssignmentUpdater{}
	handler := &RequestOfficeUserHandler{
		HandlerConfig:                         suite.NewHandlerConfig(),
		OfficeUserCreator:                     mockCreator,
		NewQueryFilter:                        query.NewQueryFilter,
		UserRoleAssociator:                    mockUserRoleAssociator,
		RoleAssociater:                        mockRoleAssociator,
		TransportationOfficeAssignmentUpdater: mockTransportationOfficeAssignmentUpdater,
	}
	return mockCreator, mockUserRoleAssociator, mockRoleAssociator, mockTransportationOfficeAssignmentUpdater, handler
=======
func (suite *HandlerSuite) setupOfficeUserCreatorTestScenario() (*mocks.OfficeUserCreator, *mocks.UserRoleAssociator, *mocks.RoleAssociator, *mocks.UserPrivilegeAssociator, *mocks.PrivilegeAssociator, *mocks.TransportationOfficeAssignmentUpdater, *RequestOfficeUserHandler) {
	mockCreator := &mocks.OfficeUserCreator{}
	mockUserRoleAssociator := &mocks.UserRoleAssociator{}
	mockRoleAssociator := &mocks.RoleAssociator{}
	mockUserPrivilegeAssociator := &mocks.UserPrivilegeAssociator{}
	mockPrivilegeAssociator := &mocks.PrivilegeAssociator{}
	mockTransportationOfficeAssignmentUpdater := &mocks.TransportationOfficeAssignmentUpdater{}
	handler := &RequestOfficeUserHandler{
		HandlerConfig:                         suite.HandlerConfig(),
		OfficeUserCreator:                     mockCreator,
		NewQueryFilter:                        query.NewQueryFilter,
		UserRoleAssociator:                    mockUserRoleAssociator,
		RoleAssociator:                        mockRoleAssociator,
		UserPrivilegeAssociator:               mockUserPrivilegeAssociator,
		PrivilegeAssociator:                   mockPrivilegeAssociator,
		TransportationOfficeAssignmentUpdater: mockTransportationOfficeAssignmentUpdater,
	}
	return mockCreator, mockUserRoleAssociator, mockRoleAssociator, mockUserPrivilegeAssociator, mockPrivilegeAssociator, mockTransportationOfficeAssignmentUpdater, handler
>>>>>>> 0bc16a9d
}

// Services Counselor. Task Ordering Officer (TOO), Task Invoicing Officer (TIO),
// Quality Assurance Evaluator (QAE), and Customer Service Representative (CSR)
// Are all roles allowed to request office user (They authenticate with AuthenticateOfficeRequest)
func (suite *HandlerSuite) TestRequestOfficeUserHandler() {
	suite.Run("Successfully requests the creation of an office user", func() {
<<<<<<< HEAD
		mockCreator, mockRoleAssociator, mockRoleFetcher, mockTransportationOfficeAssignmentUpdater, handler := suite.setupOfficeUserCreatorTestScenario()
=======
		mockCreator, mockRoleAssociator, mockRoleFetcher, mockPrivilegeAssociator, mockPrivilegeFetcher, mockTransportationOfficeAssignmentUpdater, handler := suite.setupOfficeUserCreatorTestScenario()
>>>>>>> 0bc16a9d

		transportationOffice := factory.BuildTransportationOffice(suite.DB(), nil, nil)

		officeUser := factory.BuildOfficeUserWithRoles(suite.DB(), nil, []roles.RoleType{roles.RoleTypeTOO, roles.RoleTypeServicesCounselor, roles.RoleTypeTIO, roles.RoleTypeQae})
		request := httptest.NewRequest("POST", "/requested-office-users", nil)
		request = suite.AuthenticateOfficeRequest(request, officeUser)
		params := officeuserop.CreateRequestedOfficeUserParams{
			HTTPRequest: request,
			OfficeUser: &ghcmessages.OfficeUserCreate{
				FirstName:              "John",
				LastName:               "Doe",
				Telephone:              "555-555-5555",
				Email:                  "johndoe@example.com",
				Edipi:                  models.StringPointer("1234567890"),
				TransportationOfficeID: strfmt.UUID(transportationOffice.ID.String()),
				Roles:                  []*ghcmessages.OfficeUserRole{{RoleType: handlers.FmtString(string(roles.RoleTypeTOO))}},
				Privileges:             []*ghcmessages.OfficeUserPrivilege{{PrivilegeType: handlers.FmtString(string(roles.PrivilegeTypeSupervisor))}},
			},
		}

		status := models.OfficeUserStatusREQUESTED
		// Mock successful creation in the database
		mockCreator.On(
			"CreateOfficeUser",
			mock.AnythingOfType("*appcontext.appContext"),
			mock.Anything,
			mock.Anything,
		).Return(&models.OfficeUser{
			ID:                     uuid.Must(uuid.NewV4()),
			UserID:                 models.UUIDPointer(uuid.Must(uuid.NewV4())),
			FirstName:              "John",
			LastName:               "Doe",
			Telephone:              "555-555-5555",
			Email:                  "johndoe@example.com",
			EDIPI:                  models.StringPointer("1234567890"),
			TransportationOfficeID: transportationOffice.ID,
			Status:                 &status,
			CreatedAt:              time.Now(),
			UpdatedAt:              time.Now(),
		}, nil, nil).Once()

		mockRoles := roles.Roles{
			roles.Role{
				ID:        uuid.Must(uuid.NewV4()),
				RoleType:  roles.RoleTypeTOO,
				RoleName:  "Task Ordering Officer",
				CreatedAt: time.Now(),
				UpdatedAt: time.Now(),
			},
		}
		mockPrivileges := roles.Privileges{
			roles.Privilege{
				ID:            uuid.Must(uuid.NewV4()),
				PrivilegeType: roles.PrivilegeTypeSupervisor,
				PrivilegeName: "Supervisor",
				CreatedAt:     time.Now(),
				UpdatedAt:     time.Now(),
			},
		}
		// Mock successful role association
		mockRoleAssociator.On(
			"UpdateUserRoles",
			mock.AnythingOfType("*appcontext.appContext"),
			mock.Anything,
			mock.Anything,
		).Return(nil, nil, nil).Once()
		// Mock successful role return
		mockRoleFetcher.On(
			"FetchRolesForUser",
			mock.AnythingOfType("*appcontext.appContext"),
			mock.Anything,
		).Return(mockRoles, nil)

		// Mock successful privilege association
		mockPrivilegeAssociator.On(
			"UpdateUserPrivileges",
			mock.AnythingOfType("*appcontext.appContext"),
			mock.Anything,
			mock.Anything,
		).Return(nil, nil, nil).Once()
		// Mock successful privilege return
		mockPrivilegeFetcher.On(
			"FetchPrivilegesForUser",
			mock.AnythingOfType("*appcontext.appContext"),
			mock.Anything,
		).Return(mockPrivileges, nil)

		mockTransportationAssignments := models.TransportationOfficeAssignments{
			models.TransportationOfficeAssignment{
				ID:                     officeUser.ID,
				TransportationOfficeID: officeUser.TransportationOfficeID,
				PrimaryOffice:          models.BoolPointer(true),
				CreatedAt:              time.Now(),
				UpdatedAt:              time.Now(),
			},
		}
		mockTransportationOfficeAssignmentUpdater.On(
			"UpdateTransportationOfficeAssignments",
			mock.AnythingOfType("*appcontext.appContext"),
			mock.Anything,
			mock.Anything,
		).Return(mockTransportationAssignments, nil)

		// Handle params with mocked services
		response := handler.Handle(params)

		suite.IsType(&officeuserop.CreateRequestedOfficeUserCreated{}, response)
		createdResponse := response.(*officeuserop.CreateRequestedOfficeUserCreated)
		suite.Equal("John", *createdResponse.Payload.FirstName)
		suite.Equal("REQUESTED", *createdResponse.Payload.Status)
		suite.Equal(1, len(createdResponse.Payload.TransportationOfficeAssignments))

		// Ensure that the mock assertions are met
		mockCreator.AssertExpectations(suite.T())
		mockRoleAssociator.AssertExpectations(suite.T())
		mockPrivilegeAssociator.AssertExpectations(suite.T())
	})

	suite.Run("Responds proper validation errors", func() {
		mockCreator, _, _, _, _, _, handler := suite.setupOfficeUserCreatorTestScenario()

		officeUser := factory.BuildOfficeUserWithRoles(suite.DB(), nil, []roles.RoleType{roles.RoleTypeTOO, roles.RoleTypeServicesCounselor})
		transportationOfficeID, _ := uuid.NewV4()
		request := httptest.NewRequest("POST", "/requested-office-users", nil)
		request = suite.AuthenticateOfficeRequest(request, officeUser)

		params := officeuserop.CreateRequestedOfficeUserParams{
			HTTPRequest: request,
			OfficeUser: &ghcmessages.OfficeUserCreate{
				FirstName:              "John",
				LastName:               "Doe",
				Telephone:              "555-555-5555",
				Email:                  "johndoeexample.com",
				Edipi:                  models.StringPointer("1234567890"),
				TransportationOfficeID: strfmt.UUID(transportationOfficeID.String()),
				Roles:                  []*ghcmessages.OfficeUserRole{{RoleType: handlers.FmtString(string(roles.RoleTypeTOO))}},
				Privileges:             []*ghcmessages.OfficeUserPrivilege{{PrivilegeType: handlers.FmtString(string(roles.PrivilegeTypeSupervisor))}},
			},
		}

		// Mock validation error of faulty email format
		verrs := validate.NewErrors()
		verrs.Add("email", "Invalid email format")
		// Mock the "On CreateOfficeUser" -> return verrs as the email format was wrong
		mockCreator.On("CreateOfficeUser", mock.Anything, mock.Anything, mock.Anything).Return(nil, verrs, nil)
		// User role update mock not required as this function will error out before it is called (Expected behavior)

		// Trigger the mocks
		response := handler.Handle(params)
		suite.IsType(&officeuserop.CreateRequestedOfficeUserUnprocessableEntity{}, response)
		verrResponse, ok := response.(*officeuserop.CreateRequestedOfficeUserUnprocessableEntity)
		suite.True(ok)
		suite.NotEmpty(verrResponse.Payload.InvalidFields, "expected validation errors")
		// Since we mocked an email verr, make sure it's here
		suite.Contains(verrResponse.Payload.InvalidFields, "email", "expected error on 'email' field")

		// Ensure that the mock assertion is met
		mockCreator.AssertExpectations(suite.T())
	})

	suite.Run("Bad transportation office ID", func() {
		_, _, _, _, _, _, handler := suite.setupOfficeUserCreatorTestScenario()
		officeUser := factory.BuildOfficeUserWithRoles(suite.DB(), nil, []roles.RoleType{roles.RoleTypeServicesCounselor})
		transportationOfficeID := "Not a UUID"
		request := httptest.NewRequest("POST", "/requested-office-users", nil)
		request = suite.AuthenticateOfficeRequest(request, officeUser)

		params := officeuserop.CreateRequestedOfficeUserParams{
			HTTPRequest: request,
			OfficeUser: &ghcmessages.OfficeUserCreate{
				FirstName:              "John",
				LastName:               "Doe",
				Telephone:              "555-555-5555",
				Email:                  "johndoe@example.com",
				Edipi:                  models.StringPointer("1234567890"),
				TransportationOfficeID: strfmt.UUID(transportationOfficeID),
				Roles:                  []*ghcmessages.OfficeUserRole{{RoleType: handlers.FmtString(string(roles.RoleTypeTOO))}},
				Privileges:             []*ghcmessages.OfficeUserPrivilege{{PrivilegeType: handlers.FmtString(string(roles.PrivilegeTypeSupervisor))}},
			},
		}

		response := handler.Handle(params)
		suite.IsType(&officeuserop.CreateRequestedOfficeUserUnprocessableEntity{}, response)
	})

	suite.Run("No payload roles", func() {
		_, _, _, _, _, _, handler := suite.setupOfficeUserCreatorTestScenario()
		officeUser := factory.BuildOfficeUserWithRoles(suite.DB(), nil, []roles.RoleType{roles.RoleTypeServicesCounselor})
		transportationOfficeID, _ := uuid.NewV4()
		request := httptest.NewRequest("POST", "/requested-office-users", nil)
		request = suite.AuthenticateOfficeRequest(request, officeUser)

		params := officeuserop.CreateRequestedOfficeUserParams{
			HTTPRequest: request,
			OfficeUser: &ghcmessages.OfficeUserCreate{
				FirstName:              "John",
				LastName:               "Doe",
				Telephone:              "555-555-5555",
				Email:                  "johndoe@example.com",
				Edipi:                  models.StringPointer("1234567890"),
				TransportationOfficeID: strfmt.UUID(transportationOfficeID.String()),
			},
		}

		response := handler.Handle(params)
		suite.IsType(&officeuserop.CreateRequestedOfficeUserUnprocessableEntity{}, response)
	})

	suite.Run("Bad payload roles", func() {
		_, _, _, _, _, _, handler := suite.setupOfficeUserCreatorTestScenario()
		officeUser := factory.BuildOfficeUserWithRoles(suite.DB(), nil, []roles.RoleType{})
		transportationOfficeID := "Not a UUID"
		request := httptest.NewRequest("POST", "/requested-office-users", nil)
		request = suite.AuthenticateOfficeRequest(request, officeUser)

		params := officeuserop.CreateRequestedOfficeUserParams{
			HTTPRequest: request,
			OfficeUser: &ghcmessages.OfficeUserCreate{
				FirstName:              "John",
				LastName:               "Doe",
				Telephone:              "555-555-5555",
				Email:                  "johndoe@example.com",
				Edipi:                  models.StringPointer("1234567890"),
				TransportationOfficeID: strfmt.UUID(transportationOfficeID),
				Roles:                  []*ghcmessages.OfficeUserRole{{RoleType: handlers.FmtString(string(roles.RoleTypeTOO))}},
				Privileges:             []*ghcmessages.OfficeUserPrivilege{{PrivilegeType: handlers.FmtString(string(roles.PrivilegeTypeSupervisor))}},
			},
		}

		response := handler.Handle(params)
		suite.IsType(&officeuserop.CreateRequestedOfficeUserUnprocessableEntity{}, response)
	})

	suite.Run("Enforces identification rule", func() {
		_, _, _, _, _, _, handler := suite.setupOfficeUserCreatorTestScenario()

		transportationOffice := factory.BuildTransportationOffice(suite.DB(), nil, nil)

		officeUser := factory.BuildOfficeUserWithRoles(suite.DB(), nil, []roles.RoleType{roles.RoleTypeTOO, roles.RoleTypeServicesCounselor, roles.RoleTypeTIO, roles.RoleTypeQae})
		request := httptest.NewRequest("POST", "/requested-office-users", nil)
		request = suite.AuthenticateOfficeRequest(request, officeUser)
		// EDIPI and other unique ID missing
		params := officeuserop.CreateRequestedOfficeUserParams{
			HTTPRequest: request,
			OfficeUser: &ghcmessages.OfficeUserCreate{
				FirstName:              "John",
				LastName:               "Doe",
				Telephone:              "555-555-5555",
				Email:                  "johndoe@example.com",
				TransportationOfficeID: strfmt.UUID(transportationOffice.ID.String()),
				Roles:                  []*ghcmessages.OfficeUserRole{{RoleType: handlers.FmtString(string(roles.RoleTypeTOO))}},
				Privileges:             []*ghcmessages.OfficeUserPrivilege{{PrivilegeType: handlers.FmtString(string(roles.PrivilegeTypeSupervisor))}},
			},
		}

		//Our handler will fail before any mock services are needed
		response := handler.Handle(params)

		suite.IsType(&officeuserop.CreateRequestedOfficeUserUnprocessableEntity{}, response)

		verrResponse, ok := response.(*officeuserop.CreateRequestedOfficeUserUnprocessableEntity)
		suite.True(ok)
		suite.NotEmpty(verrResponse.Payload.ClientError, "expected validation errors from missing identification param")
		verrDetail := "Data received from requester is bad: BAD_DATA: Either an EDIPI or Other Unique ID must be provided"
		suite.Contains(*verrResponse.Payload.ClientError.Detail, verrDetail)
	})
}

func (suite *HandlerSuite) TestUpdateOfficeUserHandler() {
	setupHandler := func(updater services.OfficeUserUpdater) UpdateOfficeUserHandler {
		handlerConfig := suite.NewHandlerConfig()
		return UpdateOfficeUserHandler{
			handlerConfig,
			updater,
		}
	}

	setupTestData := func() models.OfficeUser {
		return factory.BuildOfficeUser(suite.DB(), []factory.Customization{
			{
				Model: models.TransportationOffice{
					Name: "Random Office",
				},
			},
		}, nil)
	}

	suite.Run("Office user is successfully updated", func() {
		officeUser := setupTestData()
		telephone := "865-555-1234"

		officeUserUpdates := &ghcmessages.OfficeUserUpdate{
			Telephone: &telephone,
		}

		officeUserDB, _ := models.FetchOfficeUserByID(suite.DB(), officeUser.ID)

		officeUserUpdatesModel := payloads.OfficeUserModelFromUpdate(officeUserUpdates, officeUserDB)

		request := httptest.NewRequest("PUT", fmt.Sprintf("/office_users/%s", officeUser.ID), nil)
		request = suite.AuthenticateOfficeRequest(request, officeUser)

		params := officeuserop.UpdateOfficeUserParams{
			HTTPRequest:  request,
			OfficeUserID: strfmt.UUID(officeUser.ID.String()),
			OfficeUser:   officeUserUpdates,
		}
		suite.NoError(params.OfficeUser.Validate(strfmt.Default))

		// Mock DB update:
		expectedInput := *officeUserUpdates // make a copy so we can ensure our expected values don't change
		expectedOfficeUser := officeUser
		expectedOfficeUser.Telephone = *expectedInput.Telephone

		mockUpdater := mocks.OfficeUserUpdater{}
		mockUpdater.On("UpdateOfficeUser", mock.AnythingOfType("*appcontext.appContext"), officeUser.ID, officeUserUpdatesModel, uuid.Nil).Return(&expectedOfficeUser, nil, nil)
		queryBuilder := query.NewQueryBuilder()
		officeUserUpdater := officeuser.NewOfficeUserUpdater(queryBuilder)

		response := setupHandler(officeUserUpdater).Handle(params)
		suite.IsType(&officeuserop.UpdateOfficeUserOK{}, response)

		okResponse := response.(*officeuserop.UpdateOfficeUserOK)

		// Should not have been updated
		suite.Equal(officeUser.FirstName, *okResponse.Payload.FirstName)
		suite.Equal(officeUser.MiddleInitials, okResponse.Payload.MiddleInitials)
		suite.Equal(officeUser.LastName, *okResponse.Payload.LastName)
		suite.Equal(officeUser.Email, *okResponse.Payload.Email)

		// Updated
		suite.Equal(telephone, *okResponse.Payload.Telephone)
	})

	suite.Run("Returns not found when office user does not exist in DB", func() {
		fakeID := uuid.Must(uuid.NewV4())
		officeUser := setupTestData()
		officeUser.ID = fakeID
		telephone := "865-555-5309"

		officeUserUpdates := &ghcmessages.OfficeUserUpdate{
			Telephone: &telephone,
		}

		officeUserDB, err := models.FetchOfficeUserByID(suite.DB(), fakeID)
		suite.Error(err)
		suite.Equal(uuid.Nil, officeUserDB.ID)

		request := httptest.NewRequest("PUT", fmt.Sprintf("/office_users/%s", fakeID), nil)
		request = suite.AuthenticateOfficeRequest(request, officeUser)

		params := officeuserop.UpdateOfficeUserParams{
			HTTPRequest:  request,
			OfficeUserID: strfmt.UUID(fakeID.String()),
			OfficeUser:   officeUserUpdates,
		}
		suite.NoError(params.OfficeUser.Validate(strfmt.Default))

		mockUpdater := mocks.OfficeUserUpdater{}

		response := setupHandler(&mockUpdater).Handle(params)
		suite.IsType(&officeuserop.UpdateOfficeUserNotFound{}, response)
	})

	suite.Run("Returns unauthorized when session OfficeUserID does not match the one in params", func() {
		fakeID := uuid.Must(uuid.NewV4())
		officeUser := setupTestData()
		telephone := "865-555-5309"

		officeUserUpdates := &ghcmessages.OfficeUserUpdate{
			Telephone: &telephone,
		}

		officeUserDB, err := models.FetchOfficeUserByID(suite.DB(), fakeID)
		suite.Error(err)
		suite.Equal(uuid.Nil, officeUserDB.ID)

		request := httptest.NewRequest("PUT", fmt.Sprintf("/office_users/%s", fakeID), nil)
		request = suite.AuthenticateOfficeRequest(request, officeUser)

		params := officeuserop.UpdateOfficeUserParams{
			HTTPRequest:  request,
			OfficeUserID: strfmt.UUID(fakeID.String()),
			OfficeUser:   officeUserUpdates,
		}
		suite.NoError(params.OfficeUser.Validate(strfmt.Default))

		mockUpdater := mocks.OfficeUserUpdater{}

		response := setupHandler(&mockUpdater).Handle(params)
		suite.IsType(&officeuserop.UpdateOfficeUserUnauthorized{}, response)
	})
}<|MERGE_RESOLUTION|>--- conflicted
+++ resolved
@@ -23,22 +23,6 @@
 	"github.com/transcom/mymove/pkg/services/query"
 )
 
-<<<<<<< HEAD
-func (suite *HandlerSuite) setupOfficeUserCreatorTestScenario() (*mocks.OfficeUserCreator, *mocks.UserRoleAssociator, *mocks.RoleAssociater, *mocks.TransportationOfficeAssignmentUpdater, *RequestOfficeUserHandler) {
-	mockCreator := &mocks.OfficeUserCreator{}
-	mockUserRoleAssociator := &mocks.UserRoleAssociator{}
-	mockRoleAssociator := &mocks.RoleAssociater{}
-	mockTransportationOfficeAssignmentUpdater := &mocks.TransportationOfficeAssignmentUpdater{}
-	handler := &RequestOfficeUserHandler{
-		HandlerConfig:                         suite.NewHandlerConfig(),
-		OfficeUserCreator:                     mockCreator,
-		NewQueryFilter:                        query.NewQueryFilter,
-		UserRoleAssociator:                    mockUserRoleAssociator,
-		RoleAssociater:                        mockRoleAssociator,
-		TransportationOfficeAssignmentUpdater: mockTransportationOfficeAssignmentUpdater,
-	}
-	return mockCreator, mockUserRoleAssociator, mockRoleAssociator, mockTransportationOfficeAssignmentUpdater, handler
-=======
 func (suite *HandlerSuite) setupOfficeUserCreatorTestScenario() (*mocks.OfficeUserCreator, *mocks.UserRoleAssociator, *mocks.RoleAssociator, *mocks.UserPrivilegeAssociator, *mocks.PrivilegeAssociator, *mocks.TransportationOfficeAssignmentUpdater, *RequestOfficeUserHandler) {
 	mockCreator := &mocks.OfficeUserCreator{}
 	mockUserRoleAssociator := &mocks.UserRoleAssociator{}
@@ -47,7 +31,7 @@
 	mockPrivilegeAssociator := &mocks.PrivilegeAssociator{}
 	mockTransportationOfficeAssignmentUpdater := &mocks.TransportationOfficeAssignmentUpdater{}
 	handler := &RequestOfficeUserHandler{
-		HandlerConfig:                         suite.HandlerConfig(),
+		HandlerConfig:                         suite.NewHandlerConfig(),
 		OfficeUserCreator:                     mockCreator,
 		NewQueryFilter:                        query.NewQueryFilter,
 		UserRoleAssociator:                    mockUserRoleAssociator,
@@ -57,7 +41,6 @@
 		TransportationOfficeAssignmentUpdater: mockTransportationOfficeAssignmentUpdater,
 	}
 	return mockCreator, mockUserRoleAssociator, mockRoleAssociator, mockUserPrivilegeAssociator, mockPrivilegeAssociator, mockTransportationOfficeAssignmentUpdater, handler
->>>>>>> 0bc16a9d
 }
 
 // Services Counselor. Task Ordering Officer (TOO), Task Invoicing Officer (TIO),
@@ -65,11 +48,7 @@
 // Are all roles allowed to request office user (They authenticate with AuthenticateOfficeRequest)
 func (suite *HandlerSuite) TestRequestOfficeUserHandler() {
 	suite.Run("Successfully requests the creation of an office user", func() {
-<<<<<<< HEAD
-		mockCreator, mockRoleAssociator, mockRoleFetcher, mockTransportationOfficeAssignmentUpdater, handler := suite.setupOfficeUserCreatorTestScenario()
-=======
 		mockCreator, mockRoleAssociator, mockRoleFetcher, mockPrivilegeAssociator, mockPrivilegeFetcher, mockTransportationOfficeAssignmentUpdater, handler := suite.setupOfficeUserCreatorTestScenario()
->>>>>>> 0bc16a9d
 
 		transportationOffice := factory.BuildTransportationOffice(suite.DB(), nil, nil)
 
