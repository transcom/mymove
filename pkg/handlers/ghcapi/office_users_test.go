--- conflicted
+++ resolved
@@ -23,22 +23,6 @@
 	"github.com/transcom/mymove/pkg/services/query"
 )
 
-<<<<<<< HEAD
-func (suite *HandlerSuite) setupOfficeUserCreatorTestScenario() (*mocks.OfficeUserCreator, *mocks.UserRoleAssociator, *mocks.RoleAssociater, *mocks.TransportationOfficeAssignmentUpdater, *RequestOfficeUserHandler) {
-	mockCreator := &mocks.OfficeUserCreator{}
-	mockUserRoleAssociator := &mocks.UserRoleAssociator{}
-	mockRoleAssociator := &mocks.RoleAssociater{}
-	mockTransportationOfficeAssignmentUpdater := &mocks.TransportationOfficeAssignmentUpdater{}
-	handler := &RequestOfficeUserHandler{
-		HandlerConfig:                         suite.NewHandlerConfig(),
-		OfficeUserCreator:                     mockCreator,
-		NewQueryFilter:                        query.NewQueryFilter,
-		UserRoleAssociator:                    mockUserRoleAssociator,
-		RoleAssociater:                        mockRoleAssociator,
-		TransportationOfficeAssignmentUpdater: mockTransportationOfficeAssignmentUpdater,
-	}
-	return mockCreator, mockUserRoleAssociator, mockRoleAssociator, mockTransportationOfficeAssignmentUpdater, handler
-=======
 func (suite *HandlerSuite) setupOfficeUserCreatorTestScenario() (*mocks.OfficeUserCreator, *mocks.UserRoleAssociator, *mocks.RoleFetcher, *mocks.UserPrivilegeAssociator, *mocks.TransportationOfficeAssignmentUpdater, *RequestOfficeUserHandler) {
 	mockCreator := &mocks.OfficeUserCreator{}
 	mockUserRoleAssociator := &mocks.UserRoleAssociator{}
@@ -46,7 +30,7 @@
 	mockUserPrivilegeAssociator := &mocks.UserPrivilegeAssociator{}
 	mockTransportationOfficeAssignmentUpdater := &mocks.TransportationOfficeAssignmentUpdater{}
 	handler := &RequestOfficeUserHandler{
-		HandlerConfig:                         suite.HandlerConfig(),
+		HandlerConfig:                         suite.NewHandlerConfig(),
 		OfficeUserCreator:                     mockCreator,
 		NewQueryFilter:                        query.NewQueryFilter,
 		UserRoleAssociator:                    mockUserRoleAssociator,
@@ -55,7 +39,6 @@
 		TransportationOfficeAssignmentUpdater: mockTransportationOfficeAssignmentUpdater,
 	}
 	return mockCreator, mockUserRoleAssociator, mockRoleFetcher, mockUserPrivilegeAssociator, mockTransportationOfficeAssignmentUpdater, handler
->>>>>>> 2e06ee9c
 }
 
 // Services Counselor. Task Ordering Officer (TOO), Task Invoicing Officer (TIO),
@@ -63,11 +46,7 @@
 // Are all roles allowed to request office user (They authenticate with AuthenticateOfficeRequest)
 func (suite *HandlerSuite) TestRequestOfficeUserHandler() {
 	suite.Run("Successfully requests the creation of an office user", func() {
-<<<<<<< HEAD
-		mockCreator, mockRoleAssociator, mockRoleFetcher, mockTransportationOfficeAssignmentUpdater, handler := suite.setupOfficeUserCreatorTestScenario()
-=======
 		mockCreator, mockRoleAssociator, mockRoleFetcher, mockPrivilegeAssociator, mockTransportationOfficeAssignmentUpdater, handler := suite.setupOfficeUserCreatorTestScenario()
->>>>>>> 2e06ee9c
 
 		transportationOffice := factory.BuildTransportationOffice(suite.DB(), nil, nil)
 
