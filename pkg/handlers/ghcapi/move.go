package ghcapi

import (
	"errors"

	"github.com/go-openapi/runtime/middleware"
	"github.com/gobuffalo/validate/v3"
	"github.com/gofrs/uuid"
	"go.uber.org/zap"

	"github.com/transcom/mymove/pkg/appcontext"
	"github.com/transcom/mymove/pkg/apperror"
	moveop "github.com/transcom/mymove/pkg/gen/ghcapi/ghcoperations/move"
	"github.com/transcom/mymove/pkg/gen/ghcmessages"
	"github.com/transcom/mymove/pkg/handlers"
	"github.com/transcom/mymove/pkg/handlers/ghcapi/internal/payloads"
	"github.com/transcom/mymove/pkg/models/roles"
	"github.com/transcom/mymove/pkg/services"
)

// GetMoveHandler gets a move by locator
type GetMoveHandler struct {
	handlers.HandlerConfig
	services.MoveFetcher
}

// Handle handles the getMove by locator request
func (h GetMoveHandler) Handle(params moveop.GetMoveParams) middleware.Responder {
	return h.AuditableAppContextFromRequestWithErrors(params.HTTPRequest,
		func(appCtx appcontext.AppContext) (middleware.Responder, error) {

			locator := params.Locator
			if locator == "" {
				return moveop.NewGetMoveBadRequest(), apperror.NewBadDataError("missing required parameter: locator")
			}

			move, err := h.FetchMove(appCtx, locator, nil)

			if err != nil {
				appCtx.Logger().Error("Error retrieving move by locator", zap.Error(err))
				switch err.(type) {
				case apperror.NotFoundError:
					return moveop.NewGetMoveNotFound(), err
				default:
					return moveop.NewGetMoveInternalServerError(), err
				}
			}

			payload := payloads.Move(move)
			return moveop.NewGetMoveOK().WithPayload(payload), nil
		})
}

type SearchMovesHandler struct {
	handlers.HandlerConfig
	services.MoveSearcher
}

func (h SearchMovesHandler) Handle(params moveop.SearchMovesParams) middleware.Responder {
	return h.AuditableAppContextFromRequestWithErrors(params.HTTPRequest,
		func(appCtx appcontext.AppContext) (middleware.Responder, error) {
			searchMovesParams := services.SearchMovesParams{
				Branch:                params.Body.Branch,
				Locator:               params.Body.Locator,
				DodID:                 params.Body.DodID,
				CustomerName:          params.Body.CustomerName,
				DestinationPostalCode: params.Body.DestinationPostalCode,
				OriginPostalCode:      params.Body.OriginPostalCode,
				Status:                params.Body.Status,
				ShipmentsCount:        params.Body.ShipmentsCount,
				Page:                  params.Body.Page,
				PerPage:               params.Body.PerPage,
				Sort:                  params.Body.Sort,
				Order:                 params.Body.Order,
				PickupDate:            handlers.FmtDateTimePtrToPopPtr(params.Body.PickupDate),
				DeliveryDate:          handlers.FmtDateTimePtrToPopPtr(params.Body.DeliveryDate),
			}

			moves, totalCount, err := h.MoveSearcher.SearchMoves(appCtx, &searchMovesParams)

			if err != nil {
				appCtx.Logger().Error("Error searching for move", zap.Error(err))
				return moveop.NewSearchMovesInternalServerError(), err
			}
			var searchMoves *ghcmessages.SearchMoves
			if appCtx.Session().Roles.HasRole(roles.RoleTypeTIO) {
				searchMoves = payloads.SearchMovesWithPaymentRequestAttributes(moves, searchMovesParams.Status)

<<<<<<< HEAD
			searchMoves := payloads.SearchMoves(appCtx, moves)
=======
			} else {
				searchMoves = payloads.SearchMoves(moves)
			}
>>>>>>> cb874f67
			payload := &ghcmessages.SearchMovesResult{
				Page:        searchMovesParams.Page,
				PerPage:     searchMovesParams.PerPage,
				TotalCount:  int64(totalCount),
				SearchMoves: *searchMoves,
			}
			return moveop.NewSearchMovesOK().WithPayload(payload), nil
		})
}

type SetFinancialReviewFlagHandler struct {
	handlers.HandlerConfig
	services.MoveFinancialReviewFlagSetter
}

// Handle flags a move for financial review
func (h SetFinancialReviewFlagHandler) Handle(params moveop.SetFinancialReviewFlagParams) middleware.Responder {
	return h.AuditableAppContextFromRequestWithErrors(params.HTTPRequest,
		func(appCtx appcontext.AppContext) (middleware.Responder, error) {

			moveID := uuid.FromStringOrNil(params.MoveID.String())

			remarks := params.Body.Remarks
			flagForReview := params.Body.FlagForReview
			if flagForReview == nil {
				badDataError := apperror.NewBadDataError("missing FlagForReview field")
				payload := payloadForValidationError("Unable to flag move for financial review", badDataError.Error(), h.GetTraceIDFromRequest(params.HTTPRequest), validate.NewErrors())
				return moveop.NewSetFinancialReviewFlagUnprocessableEntity().WithPayload(payload), badDataError
			}
			// We require remarks when the move is going to be flagged for review.
			if *flagForReview && remarks == nil {
				badDataError := apperror.NewBadDataError("missing remarks field")
				payload := payloadForValidationError("Unable to flag move for financial review", badDataError.Error(), h.GetTraceIDFromRequest(params.HTTPRequest), validate.NewErrors())
				return moveop.NewSetFinancialReviewFlagUnprocessableEntity().WithPayload(payload), badDataError
			}

			move, err := h.SetFinancialReviewFlag(appCtx, moveID, *params.IfMatch, *flagForReview, remarks)

			if err != nil {
				appCtx.Logger().Error("Error flagging move for financial review", zap.Error(err))
				switch err.(type) {
				case apperror.NotFoundError:
					return moveop.NewSetFinancialReviewFlagNotFound(), err
				case apperror.PreconditionFailedError:
					return moveop.NewSetFinancialReviewFlagPreconditionFailed(), err
				case apperror.InvalidInputError:
					var e *apperror.InvalidInputError
					_ = errors.As(err, &e)
					payload := payloadForValidationError("Unable to flag move for financial review", err.Error(), h.GetTraceIDFromRequest(params.HTTPRequest), e.ValidationErrors)
					return moveop.NewSetFinancialReviewFlagUnprocessableEntity().WithPayload(payload), err
				default:
					return moveop.NewSetFinancialReviewFlagInternalServerError(), err
				}
			}

			payload := payloads.Move(move)
			return moveop.NewSetFinancialReviewFlagOK().WithPayload(payload), nil
		})
}

type UpdateMoveCloseoutOfficeHandler struct {
	handlers.HandlerConfig
	services.MoveCloseoutOfficeUpdater
}

func (h UpdateMoveCloseoutOfficeHandler) Handle(params moveop.UpdateCloseoutOfficeParams) middleware.Responder {
	return h.AuditableAppContextFromRequestWithErrors(params.HTTPRequest,
		func(appCtx appcontext.AppContext) (middleware.Responder, error) {
			closeoutOfficeID := uuid.FromStringOrNil(params.Body.CloseoutOfficeID.String())

			move, err := h.MoveCloseoutOfficeUpdater.UpdateCloseoutOffice(appCtx, params.Locator, closeoutOfficeID, params.IfMatch)
			if err != nil {
				appCtx.Logger().Error("UpdateMoveCloseoutOfficeHandler error", zap.Error(err))
				switch err.(type) {
				case apperror.NotFoundError:
					return moveop.NewUpdateCloseoutOfficeNotFound(), err
				case apperror.PreconditionFailedError:
					return moveop.NewUpdateCloseoutOfficePreconditionFailed(), err
				case apperror.InvalidInputError:
					return moveop.NewUpdateCloseoutOfficeUnprocessableEntity(), err
				default:
					return moveop.NewUpdateCloseoutOfficeInternalServerError(), err
				}
			}

			return moveop.NewUpdateCloseoutOfficeOK().WithPayload(payloads.Move(move)), nil
		})
}<|MERGE_RESOLUTION|>--- conflicted
+++ resolved
@@ -86,13 +86,9 @@
 			if appCtx.Session().Roles.HasRole(roles.RoleTypeTIO) {
 				searchMoves = payloads.SearchMovesWithPaymentRequestAttributes(moves, searchMovesParams.Status)
 
-<<<<<<< HEAD
-			searchMoves := payloads.SearchMoves(appCtx, moves)
-=======
 			} else {
 				searchMoves = payloads.SearchMoves(moves)
 			}
->>>>>>> cb874f67
 			payload := &ghcmessages.SearchMovesResult{
 				Page:        searchMovesParams.Page,
 				PerPage:     searchMovesParams.PerPage,
