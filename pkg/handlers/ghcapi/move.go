--- conflicted
+++ resolved
@@ -316,8 +316,6 @@
 		})
 }
 
-<<<<<<< HEAD
-=======
 type DeleteAssignedOfficeUserHandler struct {
 	handlers.HandlerConfig
 	services.MoveAssignedOfficeUserUpdater
@@ -381,7 +379,6 @@
 		})
 }
 
->>>>>>> 758c4f03
 func payloadForUploadModelFromAdditionalDocumentsUpload(storer storage.FileStorer, upload models.Upload, url string) (*ghcmessages.Upload, error) {
 	uploadPayload := &ghcmessages.Upload{
 		ID:          handlers.FmtUUIDValue(upload.ID),
