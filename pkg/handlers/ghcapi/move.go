--- conflicted
+++ resolved
@@ -14,7 +14,6 @@
 	"github.com/transcom/mymove/pkg/gen/ghcmessages"
 	"github.com/transcom/mymove/pkg/handlers"
 	"github.com/transcom/mymove/pkg/handlers/ghcapi/internal/payloads"
-	"github.com/transcom/mymove/pkg/models/roles"
 	"github.com/transcom/mymove/pkg/services"
 )
 
@@ -82,17 +81,7 @@
 				appCtx.Logger().Error("Error searching for move", zap.Error(err))
 				return moveop.NewSearchMovesInternalServerError(), err
 			}
-<<<<<<< HEAD
-			var searchMoves *ghcmessages.SearchMoves
-			if appCtx.Session().Roles.HasRole(roles.RoleTypeTIO) {
-				searchMoves = payloads.SearchMovesWithPaymentRequestAttributes(moves, searchMovesParams.Status)
-
-			} else {
-				searchMoves = payloads.SearchMoves(appCtx, moves)
-			}
-=======
 			searchMoves := payloads.SearchMoves(appCtx, moves)
->>>>>>> 461a9c7e
 			payload := &ghcmessages.SearchMovesResult{
 				Page:        searchMovesParams.Page,
 				PerPage:     searchMovesParams.PerPage,
