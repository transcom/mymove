package ghcapi

import (
	"errors"
	"time"

	"github.com/go-openapi/runtime"
	"github.com/go-openapi/runtime/middleware"
	"github.com/go-openapi/strfmt"
	"github.com/gobuffalo/validate/v3"
	"github.com/gofrs/uuid"
	"go.uber.org/zap"

	"github.com/transcom/mymove/pkg/appcontext"
	"github.com/transcom/mymove/pkg/apperror"
	moveop "github.com/transcom/mymove/pkg/gen/ghcapi/ghcoperations/move"
	"github.com/transcom/mymove/pkg/gen/ghcmessages"
	"github.com/transcom/mymove/pkg/handlers"
	"github.com/transcom/mymove/pkg/handlers/ghcapi/internal/payloads"
	"github.com/transcom/mymove/pkg/models"
	"github.com/transcom/mymove/pkg/models/roles"
	"github.com/transcom/mymove/pkg/services"
	"github.com/transcom/mymove/pkg/storage"
	"github.com/transcom/mymove/pkg/uploader"
)

// GetMoveHandler gets a move by locator
type GetMoveHandler struct {
	handlers.HandlerConfig
	services.MoveFetcher
	services.MoveLocker
}

// Handle handles the getMove by locator request
func (h GetMoveHandler) Handle(params moveop.GetMoveParams) middleware.Responder {
	return h.AuditableAppContextFromRequestWithErrors(params.HTTPRequest,
		func(appCtx appcontext.AppContext) (middleware.Responder, error) {

			locator := params.Locator
			if locator == "" {
				return moveop.NewGetMoveBadRequest(), apperror.NewBadDataError("missing required parameter: locator")
			}

			move, err := h.FetchMove(appCtx, locator, nil)
			if err != nil {
				appCtx.Logger().Error("Error retrieving move by locator", zap.Error(err))
				switch err.(type) {
				case apperror.NotFoundError:
					return moveop.NewGetMoveNotFound(), err
				default:
					return moveop.NewGetMoveInternalServerError(), err
				}
			}

			privileges, err := models.FetchPrivilegesForUser(appCtx.DB(), appCtx.Session().UserID)
			if err != nil {
				appCtx.Logger().Error("Error retreiving user privileges", zap.Error(err))
			}

			// if this user is accessing the move record, we need to lock it so others can't edit it
			// to allow for locking a move, we need to look at these things
			// 1. Is the user an office user?
			// 2. Are the columns empty (lock_expires_at & locked_by) in the db?
			// 3. Is the lock_expires_at after right now?
			// 4. Is the current user the one that locked it? This will reset the locked_at time.
			// if all of those questions have the answer "yes", then we will proceed with locking the move by the current user
			officeUserID := appCtx.Session().OfficeUserID
			lockedOfficeUserID := move.LockedByOfficeUserID
			lockExpiresAt := move.LockExpiresAt
			now := time.Now()
			if appCtx.Session().IsOfficeUser() {
				if move.LockedByOfficeUserID == nil && move.LockExpiresAt == nil || (lockExpiresAt != nil && now.After(*lockExpiresAt)) || (*lockedOfficeUserID == officeUserID && lockedOfficeUserID != nil) {
					move, err = h.LockMove(appCtx, move, officeUserID)
					if err != nil {
						return moveop.NewGetMoveInternalServerError(), err
					}
				}
			}

			moveOrders, err := models.FetchOrder(appCtx.DB(), move.OrdersID)
			if err != nil {
				appCtx.Logger().Error("Error retreiving user privileges", zap.Error(err))
			}

			if moveOrders.OrdersType == "SAFETY" && !privileges.HasPrivilege(models.PrivilegeTypeSafety) {
				appCtx.Logger().Error("Invalid permissions")
				return moveop.NewGetMoveNotFound(), nil
			} else {
				payload, err := payloads.Move(move, h.FileStorer())
				if err != nil {
					return nil, err
				}
				return moveop.NewGetMoveOK().WithPayload(payload), nil
			}
		})
}

type SearchMovesHandler struct {
	handlers.HandlerConfig
	services.MoveSearcher
}

func (h SearchMovesHandler) Handle(params moveop.SearchMovesParams) middleware.Responder {
	return h.AuditableAppContextFromRequestWithErrors(params.HTTPRequest,
		func(appCtx appcontext.AppContext) (middleware.Responder, error) {
			searchMovesParams := services.SearchMovesParams{
				Branch:                params.Body.Branch,
				Locator:               params.Body.Locator,
				DodID:                 params.Body.DodID,
				Emplid:                params.Body.Emplid,
				CustomerName:          params.Body.CustomerName,
				PaymentRequestCode:    params.Body.PaymentRequestCode,
				DestinationPostalCode: params.Body.DestinationPostalCode,
				OriginPostalCode:      params.Body.OriginPostalCode,
				Status:                params.Body.Status,
				ShipmentsCount:        params.Body.ShipmentsCount,
				Page:                  params.Body.Page,
				PerPage:               params.Body.PerPage,
				Sort:                  params.Body.Sort,
				Order:                 params.Body.Order,
				PickupDate:            handlers.FmtDateTimePtrToPopPtr(params.Body.PickupDate),
				DeliveryDate:          handlers.FmtDateTimePtrToPopPtr(params.Body.DeliveryDate),
			}

			moves, totalCount, err := h.MoveSearcher.SearchMoves(appCtx, &searchMovesParams)

			if err != nil {
				appCtx.Logger().Error("Error searching for move", zap.Error(err))
				return moveop.NewSearchMovesInternalServerError(), err
			}
			searchMoves := payloads.SearchMoves(appCtx, moves)
			payload := &ghcmessages.SearchMovesResult{
				Page:        searchMovesParams.Page,
				PerPage:     searchMovesParams.PerPage,
				TotalCount:  int64(totalCount),
				SearchMoves: *searchMoves,
			}
			return moveop.NewSearchMovesOK().WithPayload(payload), nil
		})
}

type SetFinancialReviewFlagHandler struct {
	handlers.HandlerConfig
	services.MoveFinancialReviewFlagSetter
}

// Handle flags a move for financial review
func (h SetFinancialReviewFlagHandler) Handle(params moveop.SetFinancialReviewFlagParams) middleware.Responder {
	return h.AuditableAppContextFromRequestWithErrors(params.HTTPRequest,
		func(appCtx appcontext.AppContext) (middleware.Responder, error) {

			moveID := uuid.FromStringOrNil(params.MoveID.String())

			remarks := params.Body.Remarks
			flagForReview := params.Body.FlagForReview
			if flagForReview == nil {
				badDataError := apperror.NewBadDataError("missing FlagForReview field")
				payload := payloadForValidationError("Unable to flag move for financial review", badDataError.Error(), h.GetTraceIDFromRequest(params.HTTPRequest), validate.NewErrors())
				return moveop.NewSetFinancialReviewFlagUnprocessableEntity().WithPayload(payload), badDataError
			}
			// We require remarks when the move is going to be flagged for review.
			if *flagForReview && remarks == nil {
				badDataError := apperror.NewBadDataError("missing remarks field")
				payload := payloadForValidationError("Unable to flag move for financial review", badDataError.Error(), h.GetTraceIDFromRequest(params.HTTPRequest), validate.NewErrors())
				return moveop.NewSetFinancialReviewFlagUnprocessableEntity().WithPayload(payload), badDataError
			}

			move, err := h.SetFinancialReviewFlag(appCtx, moveID, *params.IfMatch, *flagForReview, remarks)

			if err != nil {
				appCtx.Logger().Error("Error flagging move for financial review", zap.Error(err))
				switch err.(type) {
				case apperror.NotFoundError:
					return moveop.NewSetFinancialReviewFlagNotFound(), err
				case apperror.PreconditionFailedError:
					return moveop.NewSetFinancialReviewFlagPreconditionFailed(), err
				case apperror.InvalidInputError:
					var e *apperror.InvalidInputError
					_ = errors.As(err, &e)
					payload := payloadForValidationError("Unable to flag move for financial review", err.Error(), h.GetTraceIDFromRequest(params.HTTPRequest), e.ValidationErrors)
					return moveop.NewSetFinancialReviewFlagUnprocessableEntity().WithPayload(payload), err
				default:
					return moveop.NewSetFinancialReviewFlagInternalServerError(), err
				}
			}

			payload, err := payloads.Move(move, h.FileStorer())
			if err != nil {
				return nil, err
			}
			return moveop.NewSetFinancialReviewFlagOK().WithPayload(payload), nil
		})
}

type UpdateMoveCloseoutOfficeHandler struct {
	handlers.HandlerConfig
	services.MoveCloseoutOfficeUpdater
}

func (h UpdateMoveCloseoutOfficeHandler) Handle(params moveop.UpdateCloseoutOfficeParams) middleware.Responder {
	return h.AuditableAppContextFromRequestWithErrors(params.HTTPRequest,
		func(appCtx appcontext.AppContext) (middleware.Responder, error) {
			closeoutOfficeID := uuid.FromStringOrNil(params.Body.CloseoutOfficeID.String())

			move, err := h.MoveCloseoutOfficeUpdater.UpdateCloseoutOffice(appCtx, params.Locator, closeoutOfficeID, params.IfMatch)
			if err != nil {
				appCtx.Logger().Error("UpdateMoveCloseoutOfficeHandler error", zap.Error(err))
				switch err.(type) {
				case apperror.NotFoundError:
					return moveop.NewUpdateCloseoutOfficeNotFound(), err
				case apperror.PreconditionFailedError:
					return moveop.NewUpdateCloseoutOfficePreconditionFailed(), err
				case apperror.InvalidInputError:
					return moveop.NewUpdateCloseoutOfficeUnprocessableEntity(), err
				default:
					return moveop.NewUpdateCloseoutOfficeInternalServerError(), err
				}
			}

			payload, err := payloads.Move(move, h.FileStorer())
			if err != nil {
				return nil, err
			}
			return moveop.NewUpdateCloseoutOfficeOK().WithPayload(payload), nil
		})
}

type UploadAdditionalDocumentsHandler struct {
	handlers.HandlerConfig
	uploader services.MoveAdditionalDocumentsUploader
}

func (h UploadAdditionalDocumentsHandler) Handle(params moveop.UploadAdditionalDocumentsParams) middleware.Responder {
	return h.AuditableAppContextFromRequestWithErrors(params.HTTPRequest,
		func(appCtx appcontext.AppContext) (middleware.Responder, error) {

			file, ok := params.File.(*runtime.File)
			if !ok {
				errMsg := "This should always be a runtime.File, something has changed in go-swagger."

				appCtx.Logger().Error(errMsg)

				return moveop.NewUploadAdditionalDocumentsInternalServerError(), nil
			}

			appCtx.Logger().Info(
				"File uploader and size",
				zap.String("userID", appCtx.Session().UserID.String()),
				zap.String("serviceMemberID", appCtx.Session().ServiceMemberID.String()),
				zap.String("officeUserID", appCtx.Session().OfficeUserID.String()),
				zap.String("AdminUserID", appCtx.Session().AdminUserID.String()),
				zap.Int64("size", file.Header.Size),
			)

			moveID, err := uuid.FromString(params.MoveID.String())
			if err != nil {
				return handlers.ResponseForError(appCtx.Logger(), err), err
			}
			upload, url, verrs, err := h.uploader.CreateAdditionalDocumentsUpload(appCtx, appCtx.Session().UserID, moveID, file.Data, file.Header.Filename, h.FileStorer(), models.UploadTypeOFFICE)

			if verrs.HasAny() || err != nil {
				switch err.(type) {
				case uploader.ErrTooLarge:
					return moveop.NewUploadAdditionalDocumentsRequestEntityTooLarge(), err
				case uploader.ErrFile:
					return moveop.NewUploadAdditionalDocumentsInternalServerError(), err
				case uploader.ErrFailedToInitUploader:
					return moveop.NewUploadAdditionalDocumentsInternalServerError(), err
				case apperror.NotFoundError:
					return moveop.NewUploadAdditionalDocumentsNotFound(), err
				default:
					return handlers.ResponseForVErrors(appCtx.Logger(), verrs, err), err
				}
			}

			uploadPayload, err := payloadForUploadModelFromAdditionalDocumentsUpload(h.FileStorer(), upload, url)
			if err != nil {
				return handlers.ResponseForError(appCtx.Logger(), err), err
			}
			return moveop.NewUploadAdditionalDocumentsCreated().WithPayload(uploadPayload), nil
		})
}

<<<<<<< HEAD
type DeleteAssignedOfficeUserHandler struct {
	handlers.HandlerConfig
	services.MoveAssignedOfficeUserUpdater
}

func (h DeleteAssignedOfficeUserHandler) Handle(params moveop.DeleteAssignedOfficeUserParams) middleware.Responder {
=======
type MoveCancelerHandler struct {
	handlers.HandlerConfig
	services.MoveCanceler
}

func (h MoveCancelerHandler) Handle(params moveop.MoveCancelerParams) middleware.Responder {
>>>>>>> aa948767
	return h.AuditableAppContextFromRequestWithErrors(params.HTTPRequest,
		func(appCtx appcontext.AppContext) (middleware.Responder, error) {
			moveID := uuid.FromStringOrNil(params.MoveID.String())

<<<<<<< HEAD
			role := getRole(*params.Body.RoleType)

			move, err := h.MoveAssignedOfficeUserUpdater.DeleteAssignedOfficeUser(appCtx, moveID, role)
			if err != nil {
				appCtx.Logger().Error("Error updating move", zap.Error(err))
				return moveop.NewDeleteAssignedOfficeUserInternalServerError(), err
=======
			move, err := h.MoveCanceler.CancelMove(appCtx, moveID)
			if err != nil {
				appCtx.Logger().Error("MoveCancelerHandler error", zap.Error(err))
				switch err.(type) {
				case apperror.NotFoundError:
					return moveop.NewMoveCancelerNotFound(), err
				case apperror.PreconditionFailedError:
					return moveop.NewMoveCancelerPreconditionFailed(), err
				case apperror.InvalidInputError:
					return moveop.NewMoveCancelerUnprocessableEntity(), err
				case apperror.ConflictError:
					return moveop.NewMoveCancelerConflict(), err
				default:
					return moveop.NewMoveCancelerInternalServerError(), err
				}
>>>>>>> aa948767
			}

			payload, err := payloads.Move(move, h.FileStorer())
			if err != nil {
				return nil, err
			}
<<<<<<< HEAD

			return moveop.NewDeleteAssignedOfficeUserOK().WithPayload(payload), nil
		})
}

type UpdateAssignedOfficeUserHandler struct {
	handlers.HandlerConfig
	services.MoveAssignedOfficeUserUpdater
	officeUserFetcherPop services.OfficeUserFetcherPop
}

func (h UpdateAssignedOfficeUserHandler) Handle(params moveop.UpdateAssignedOfficeUserParams) middleware.Responder {
	return h.AuditableAppContextFromRequestWithErrors(params.HTTPRequest,
		func(appCtx appcontext.AppContext) (middleware.Responder, error) {
			moveID := uuid.FromStringOrNil(params.MoveID.String())

			role := getRole(*params.Body.RoleType)

			officeUserID := uuid.FromStringOrNil(params.Body.OfficeUserID.String())

			officeUser, err := h.officeUserFetcherPop.FetchOfficeUserByID(appCtx, officeUserID)
			if err != nil {
				appCtx.Logger().Error("Error fetching office user", zap.Error(err))
				return moveop.NewUpdateAssignedOfficeUserNotFound(), err
			}

			move, err := h.MoveAssignedOfficeUserUpdater.UpdateAssignedOfficeUser(appCtx, moveID, &officeUser, role)
			if err != nil {
				appCtx.Logger().Error("Error updating move with an assigned office user", zap.Error(err))
				return moveop.NewUpdateAssignedOfficeUserInternalServerError(), err
			}

			payload, err := payloads.Move(move, h.FileStorer())
			if err != nil {
				return nil, err
			}

			return moveop.NewUpdateAssignedOfficeUserOK().WithPayload(payload), nil
=======
			return moveop.NewMoveCancelerOK().WithPayload(payload), nil
>>>>>>> aa948767
		})
}

func payloadForUploadModelFromAdditionalDocumentsUpload(storer storage.FileStorer, upload models.Upload, url string) (*ghcmessages.Upload, error) {
	uploadPayload := &ghcmessages.Upload{
		ID:          handlers.FmtUUIDValue(upload.ID),
		Filename:    upload.Filename,
		ContentType: upload.ContentType,
		URL:         strfmt.URI(url),
		Bytes:       upload.Bytes,
		CreatedAt:   strfmt.DateTime(upload.CreatedAt),
		UpdatedAt:   strfmt.DateTime(upload.UpdatedAt),
	}
	tags, err := storer.Tags(upload.StorageKey)
	if err != nil || len(tags) == 0 {
		uploadPayload.Status = "PROCESSING"
	} else {
		uploadPayload.Status = tags["av-status"]
	}
	return uploadPayload, nil
}

func getRole(role string) roles.RoleType {
	var roleType roles.RoleType
	switch role {
	case "services_counselor":
		roleType = roles.RoleTypeServicesCounselor
	case "task_ordering_officer":
		roleType = roles.RoleTypeTOO
	case "task_invoicing_officer":
		roleType = roles.RoleTypeTIO
	}

	return roleType
}<|MERGE_RESOLUTION|>--- conflicted
+++ resolved
@@ -281,33 +281,16 @@
 		})
 }
 
-<<<<<<< HEAD
-type DeleteAssignedOfficeUserHandler struct {
-	handlers.HandlerConfig
-	services.MoveAssignedOfficeUserUpdater
-}
-
-func (h DeleteAssignedOfficeUserHandler) Handle(params moveop.DeleteAssignedOfficeUserParams) middleware.Responder {
-=======
 type MoveCancelerHandler struct {
 	handlers.HandlerConfig
 	services.MoveCanceler
 }
 
 func (h MoveCancelerHandler) Handle(params moveop.MoveCancelerParams) middleware.Responder {
->>>>>>> aa948767
 	return h.AuditableAppContextFromRequestWithErrors(params.HTTPRequest,
 		func(appCtx appcontext.AppContext) (middleware.Responder, error) {
 			moveID := uuid.FromStringOrNil(params.MoveID.String())
 
-<<<<<<< HEAD
-			role := getRole(*params.Body.RoleType)
-
-			move, err := h.MoveAssignedOfficeUserUpdater.DeleteAssignedOfficeUser(appCtx, moveID, role)
-			if err != nil {
-				appCtx.Logger().Error("Error updating move", zap.Error(err))
-				return moveop.NewDeleteAssignedOfficeUserInternalServerError(), err
-=======
 			move, err := h.MoveCanceler.CancelMove(appCtx, moveID)
 			if err != nil {
 				appCtx.Logger().Error("MoveCancelerHandler error", zap.Error(err))
@@ -323,14 +306,38 @@
 				default:
 					return moveop.NewMoveCancelerInternalServerError(), err
 				}
->>>>>>> aa948767
 			}
 
 			payload, err := payloads.Move(move, h.FileStorer())
 			if err != nil {
 				return nil, err
 			}
-<<<<<<< HEAD
+			return moveop.NewMoveCancelerOK().WithPayload(payload), nil
+		})
+}
+
+type DeleteAssignedOfficeUserHandler struct {
+	handlers.HandlerConfig
+	services.MoveAssignedOfficeUserUpdater
+}
+
+func (h DeleteAssignedOfficeUserHandler) Handle(params moveop.DeleteAssignedOfficeUserParams) middleware.Responder {
+	return h.AuditableAppContextFromRequestWithErrors(params.HTTPRequest,
+		func(appCtx appcontext.AppContext) (middleware.Responder, error) {
+			moveID := uuid.FromStringOrNil(params.MoveID.String())
+
+			role := getRole(*params.Body.RoleType)
+
+			move, err := h.MoveAssignedOfficeUserUpdater.DeleteAssignedOfficeUser(appCtx, moveID, role)
+			if err != nil {
+				appCtx.Logger().Error("Error updating move", zap.Error(err))
+				return moveop.NewDeleteAssignedOfficeUserInternalServerError(), err
+			}
+
+			payload, err := payloads.Move(move, h.FileStorer())
+			if err != nil {
+				return nil, err
+			}
 
 			return moveop.NewDeleteAssignedOfficeUserOK().WithPayload(payload), nil
 		})
@@ -369,9 +376,6 @@
 			}
 
 			return moveop.NewUpdateAssignedOfficeUserOK().WithPayload(payload), nil
-=======
-			return moveop.NewMoveCancelerOK().WithPayload(payload), nil
->>>>>>> aa948767
 		})
 }
 
