package ghcapi

import (
	"fmt"
	"slices"

	"github.com/go-openapi/runtime/middleware"
	"github.com/gobuffalo/pop/v6"
	"github.com/gofrs/uuid"
	"go.uber.org/zap"

	"github.com/transcom/mymove/pkg/appcontext"
	"github.com/transcom/mymove/pkg/apperror"
	"github.com/transcom/mymove/pkg/gen/ghcapi/ghcoperations/queues"
	"github.com/transcom/mymove/pkg/gen/ghcmessages"
	"github.com/transcom/mymove/pkg/handlers"
	"github.com/transcom/mymove/pkg/handlers/ghcapi/internal/payloads"
	"github.com/transcom/mymove/pkg/models"
	"github.com/transcom/mymove/pkg/models/roles"
	"github.com/transcom/mymove/pkg/services"
)

// GetMovesQueueHandler returns the moves for the TOO queue user via GET /queues/moves
type GetMovesQueueHandler struct {
	handlers.HandlerConfig
	services.OrderFetcher
	services.MoveUnlocker
	services.OfficeUserFetcherPop
}

// FilterOption defines the type for the functional arguments used for private functions in OrderFetcher
type FilterOption func(*pop.Query)

// Handle returns the paginated list of moves for the TOO or HQ user
func (h GetMovesQueueHandler) Handle(params queues.GetMovesQueueParams) middleware.Responder {
	return h.AuditableAppContextFromRequestWithErrors(params.HTTPRequest,
		func(appCtx appcontext.AppContext) (middleware.Responder, error) {
			if !appCtx.Session().IsOfficeUser() ||
				(!appCtx.Session().Roles.HasRole(roles.RoleTypeTOO) && !appCtx.Session().Roles.HasRole(roles.RoleTypeHQ)) {
				forbiddenErr := apperror.NewForbiddenError(
					"user is not authenticated with TOO or HQ office role",
				)
				appCtx.Logger().Error(forbiddenErr.Error())
				return queues.NewGetMovesQueueForbidden(), forbiddenErr
			}

			ListOrderParams := services.ListOrderParams{
				Branch:                  params.Branch,
				Locator:                 params.Locator,
				Edipi:                   params.Edipi,
				Emplid:                  params.Emplid,
				CustomerName:            params.CustomerName,
				DestinationDutyLocation: params.DestinationDutyLocation,
				OriginDutyLocation:      params.OriginDutyLocation,
				AppearedInTOOAt:         handlers.FmtDateTimePtrToPopPtr(params.AppearedInTooAt),
				RequestedMoveDate:       params.RequestedMoveDate,
				Status:                  params.Status,
				Page:                    params.Page,
				PerPage:                 params.PerPage,
				Sort:                    params.Sort,
				Order:                   params.Order,
				OrderType:               params.OrderType,
				TOOAssignedUser:         params.AssignedTo,
				CounselingOffice:        params.CounselingOffice,
			}

			var activeRole string
			if params.ActiveRole != nil {
				activeRole = *params.ActiveRole
			}

			// When no status filter applied, TOO should only see moves with status of New Move, Service Counseling Completed, or Approvals Requested
			if params.Status == nil {
				ListOrderParams.Status = []string{string(models.MoveStatusServiceCounselingCompleted), string(models.MoveStatusAPPROVALSREQUESTED), string(models.MoveStatusSUBMITTED)}
			}

			// Let's set default values for page and perPage if we don't get arguments for them. We'll use 1 for page and 20 for perPage.
			if params.Page == nil {
				ListOrderParams.Page = models.Int64Pointer(1)
			}
			// Same for perPage
			if params.PerPage == nil {
				ListOrderParams.PerPage = models.Int64Pointer(20)
			}

			var officeUser models.OfficeUser
			var assignedGblocs []string
			var err error
			if appCtx.Session().OfficeUserID != uuid.Nil {
				officeUser, err = h.OfficeUserFetcherPop.FetchOfficeUserByIDWithTransportationOfficeAssignments(appCtx, appCtx.Session().OfficeUserID)
				if err != nil {
					appCtx.Logger().Error("Error retrieving office_user", zap.Error(err))
					return queues.NewGetMovesQueueInternalServerError(), err
				}

				assignedGblocs = models.GetAssignedGBLOCs(officeUser)
			}

			if params.ViewAsGBLOC != nil && (appCtx.Session().Roles.HasRole(roles.RoleTypeHQ) || slices.Contains(assignedGblocs, *params.ViewAsGBLOC)) {
				ListOrderParams.ViewAsGBLOC = params.ViewAsGBLOC
			}

			privileges, err := models.FetchPrivilegesForUser(appCtx.DB(), appCtx.Session().UserID)
			if err != nil {
				appCtx.Logger().Error("Error retreiving user privileges", zap.Error(err))
			}
			officeUser.User.Privileges = privileges
			officeUser.User.Roles = appCtx.Session().Roles

			var officeUsers models.OfficeUsers
			var officeUsersSafety models.OfficeUsers
			if privileges.HasPrivilege(models.PrivilegeTypeSupervisor) {
				if privileges.HasPrivilege(models.PrivilegeTypeSafety) {
					officeUsersSafety, err = h.OfficeUserFetcherPop.FetchSafetyMoveOfficeUsersByRoleAndOffice(
						appCtx,
						roles.RoleTypeTOO,
						officeUser.TransportationOfficeID,
					)
					if err != nil {
						appCtx.Logger().
							Error("error fetching safety move office users", zap.Error(err))
						return queues.NewGetMovesQueueInternalServerError(), err
					}
				}
				officeUsers, err = h.OfficeUserFetcherPop.FetchOfficeUsersByRoleAndOffice(
					appCtx,
					roles.RoleTypeTOO,
					officeUser.TransportationOfficeID,
				)
			} else {
				officeUsers = models.OfficeUsers{officeUser}
			}

			if err != nil {
				appCtx.Logger().
					Error("error fetching office users", zap.Error(err))
				return queues.NewGetMovesQueueInternalServerError(), err
			}

			moves, count, err := h.OrderFetcher.ListOrders(
				appCtx,
				appCtx.Session().OfficeUserID,
				roles.RoleTypeTOO,
				&ListOrderParams,
			)
			if err != nil {
				appCtx.Logger().
					Error("error fetching list of moves for office user", zap.Error(err))
				return queues.NewGetMovesQueueInternalServerError(), err
			}

			// if the TOO/office user is accessing the queue, we need to unlock move/moves they have locked
			if appCtx.Session().IsOfficeUser() {
				officeUserID := appCtx.Session().OfficeUserID
				for i, move := range moves {
					lockedOfficeUserID := move.LockedByOfficeUserID
					if lockedOfficeUserID != nil && *lockedOfficeUserID == officeUserID {
						copyOfMove := move
						unlockedMove, err := h.UnlockMove(appCtx, &copyOfMove, officeUserID)
						if err != nil {
							return queues.NewGetMovesQueueInternalServerError(), err
						}
						moves[i] = *unlockedMove
					}
				}
				// checking if moves that are NOT in their queue are locked by the user (using search, etc)
				err := h.CheckForLockedMovesAndUnlock(appCtx, officeUserID)
				if err != nil {
					appCtx.Logger().Error(fmt.Sprintf("failed to unlock moves for office user ID: %s", officeUserID), zap.Error(err))
				}
			}

			queueMoves := payloads.QueueMoves(moves, officeUsers, nil, officeUser, officeUsersSafety, activeRole, string(models.QueueTypeTaskOrder))

			result := &ghcmessages.QueueMovesResult{
				Page:       *ListOrderParams.Page,
				PerPage:    *ListOrderParams.PerPage,
				TotalCount: int64(count),
				QueueMoves: *queueMoves,
			}

			return queues.NewGetMovesQueueOK().WithPayload(result), nil
		})
}

// GetDestinationRequestsQueueHandler returns the moves for the TOO queue user via GET /queues/destination-requests
type GetDestinationRequestsQueueHandler struct {
	handlers.HandlerConfig
	services.OrderFetcher
	services.MoveUnlocker
	services.OfficeUserFetcherPop
}

// Handle returns the paginated list of moves with destination requests for a TOO user
func (h GetDestinationRequestsQueueHandler) Handle(params queues.GetDestinationRequestsQueueParams) middleware.Responder {
	return h.AuditableAppContextFromRequestWithErrors(params.HTTPRequest,
		func(appCtx appcontext.AppContext) (middleware.Responder, error) {
			if !appCtx.Session().IsOfficeUser() ||
				(!appCtx.Session().Roles.HasRole(roles.RoleTypeTOO)) {
				forbiddenErr := apperror.NewForbiddenError(
					"user is not authenticated with TOO role",
				)
				appCtx.Logger().Error(forbiddenErr.Error())
				return queues.NewGetDestinationRequestsQueueForbidden(), forbiddenErr
			}

			ListOrderParams := services.ListOrderParams{
				Branch:                     params.Branch,
				Locator:                    params.Locator,
				Edipi:                      params.Edipi,
				Emplid:                     params.Emplid,
				CustomerName:               params.CustomerName,
				DestinationDutyLocation:    params.DestinationDutyLocation,
				OriginDutyLocation:         params.OriginDutyLocation,
				AppearedInTOOAt:            handlers.FmtDateTimePtrToPopPtr(params.AppearedInTooAt),
				RequestedMoveDate:          params.RequestedMoveDate,
				Status:                     params.Status,
				Page:                       params.Page,
				PerPage:                    params.PerPage,
				Sort:                       params.Sort,
				Order:                      params.Order,
<<<<<<< HEAD
=======
				OrderType:                  params.OrderType,
>>>>>>> f46267dc
				TOODestinationAssignedUser: params.AssignedTo,
				CounselingOffice:           params.CounselingOffice,
			}

			var activeRole string
			if params.ActiveRole != nil {
				activeRole = *params.ActiveRole
			}
			// we only care about moves in APPROVALS REQUESTED status
			if params.Status == nil {
				ListOrderParams.Status = []string{string(models.MoveStatusAPPROVALSREQUESTED)}
			}

			// default pagination values
			if params.Page == nil {
				ListOrderParams.Page = models.Int64Pointer(1)
			}
			if params.PerPage == nil {
				ListOrderParams.PerPage = models.Int64Pointer(20)
			}

			var officeUser models.OfficeUser
			var assignedGblocs []string
			var err error
			if appCtx.Session().OfficeUserID != uuid.Nil {
				officeUser, err = h.OfficeUserFetcherPop.FetchOfficeUserByIDWithTransportationOfficeAssignments(appCtx, appCtx.Session().OfficeUserID)
				if err != nil {
					appCtx.Logger().Error("Error retrieving office_user", zap.Error(err))
					return queues.NewGetMovesQueueInternalServerError(), err
				}

				assignedGblocs = models.GetAssignedGBLOCs(officeUser)
			}

			if params.ViewAsGBLOC != nil && (appCtx.Session().Roles.HasRole(roles.RoleTypeHQ) || slices.Contains(assignedGblocs, *params.ViewAsGBLOC)) {
				ListOrderParams.ViewAsGBLOC = params.ViewAsGBLOC
			}

			moves, count, err := h.OrderFetcher.ListDestinationRequestsOrders(
				appCtx,
				appCtx.Session().OfficeUserID,
				roles.RoleTypeTOO,
				&ListOrderParams,
			)
			if err != nil {
				appCtx.Logger().
					Error("error fetching destinaton queue for office user", zap.Error(err))
				return queues.NewGetDestinationRequestsQueueInternalServerError(), err
			}

			privileges, err := models.FetchPrivilegesForUser(appCtx.DB(), appCtx.Session().UserID)
			if err != nil {
				appCtx.Logger().Error("Error retreiving user privileges", zap.Error(err))
			}
			officeUser.User.Privileges = privileges
			officeUser.User.Roles = appCtx.Session().Roles
			var officeUsers models.OfficeUsers
<<<<<<< HEAD
			if privileges.HasPrivilege(models.PrivilegeTypeSupervisor) {
=======
			var officeUsersSafety models.OfficeUsers
			if privileges.HasPrivilege(models.PrivilegeTypeSupervisor) {
				if privileges.HasPrivilege(models.PrivilegeTypeSafety) {
					officeUsersSafety, err = h.OfficeUserFetcherPop.FetchSafetyMoveOfficeUsersByRoleAndOffice(
						appCtx,
						roles.RoleTypeTOO,
						officeUser.TransportationOfficeID,
					)
					if err != nil {
						appCtx.Logger().
							Error("error fetching safety move office users", zap.Error(err))
						return queues.NewGetMovesQueueInternalServerError(), err
					}
				}
>>>>>>> f46267dc
				officeUsers, err = h.OfficeUserFetcherPop.FetchOfficeUsersByRoleAndOffice(
					appCtx,
					roles.RoleTypeTOO,
					officeUser.TransportationOfficeID,
				)
			} else {
				officeUsers = models.OfficeUsers{officeUser}
			}
			if err != nil {
				appCtx.Logger().
					Error("error fetching office users", zap.Error(err))
				return queues.NewGetDestinationRequestsQueueInternalServerError(), err
			}

			// if the TOO is accessing the queue, we need to unlock move/moves they have locked
			if appCtx.Session().IsOfficeUser() {
				officeUserID := appCtx.Session().OfficeUserID
				for i, move := range moves {
					lockedOfficeUserID := move.LockedByOfficeUserID
					if lockedOfficeUserID != nil && *lockedOfficeUserID == officeUserID {
						copyOfMove := move
						unlockedMove, err := h.UnlockMove(appCtx, &copyOfMove, officeUserID)
						if err != nil {
							return queues.NewGetDestinationRequestsQueueInternalServerError(), err
						}
						moves[i] = *unlockedMove
					}
				}
				err := h.CheckForLockedMovesAndUnlock(appCtx, officeUserID)
				if err != nil {
					appCtx.Logger().Error(fmt.Sprintf("failed to unlock moves for office user ID: %s", officeUserID), zap.Error(err))
				}
			}

<<<<<<< HEAD
			queueMoves := payloads.QueueMoves(moves, officeUsers, nil, officeUser, nil, activeRole, string(models.QueueTypeDestinationRequest))
=======
			queueMoves := payloads.QueueMoves(moves, officeUsers, nil, officeUser, officeUsersSafety, activeRole, string(models.QueueTypeDestinationRequest))
>>>>>>> f46267dc

			result := &ghcmessages.QueueMovesResult{
				Page:       *ListOrderParams.Page,
				PerPage:    *ListOrderParams.PerPage,
				TotalCount: int64(count),
				QueueMoves: *queueMoves,
			}

			return queues.NewGetDestinationRequestsQueueOK().WithPayload(result), nil
		})
}

// ListMovesHandler lists moves with the option to filter since a particular date. Optimized ver.
type ListPrimeMovesHandler struct {
	handlers.HandlerConfig
	services.MoveTaskOrderFetcher
}

// Handle fetches all moves with the option to filter since a particular date. Optimized version.
func (h ListPrimeMovesHandler) Handle(params queues.ListPrimeMovesParams) middleware.Responder {
	return h.AuditableAppContextFromRequestWithErrors(params.HTTPRequest,
		func(appCtx appcontext.AppContext) (middleware.Responder, error) {

			// adding in moveCode and Id params that are sent in from the UI
			// we will use these params to refine the search in the service object
			searchParams := services.MoveTaskOrderFetcherParams{
				Page:     params.Page,
				PerPage:  params.PerPage,
				MoveCode: params.MoveCode,
				ID:       params.ID,
			}

			// Let's set default values for page and perPage if we don't get arguments for them. We'll use 1 for page and 20
			// for perPage.
			if params.Page == nil {
				searchParams.Page = models.Int64Pointer(1)
			}
			// Same for perPage
			if params.PerPage == nil {
				searchParams.PerPage = models.Int64Pointer(20)
			}

			mtos, count, err := h.MoveTaskOrderFetcher.ListNewPrimeMoveTaskOrders(appCtx, &searchParams)

			if err != nil {
				appCtx.Logger().Error("Unexpected error while fetching moves:", zap.Error(err))
				return queues.NewListPrimeMovesInternalServerError(), err
			}

			queueMoves := payloads.ListMoves(&mtos)

			result := ghcmessages.ListPrimeMovesResult{
				Page:       *searchParams.Page,
				PerPage:    *searchParams.PerPage,
				TotalCount: int64(count),
				QueueMoves: queueMoves,
			}

			return queues.NewListPrimeMovesOK().WithPayload(&result), nil

		})
}

// GetPaymentRequestsQueueHandler returns the payment requests for the TIO queue user via GET /queues/payment-requests
type GetPaymentRequestsQueueHandler struct {
	handlers.HandlerConfig
	services.PaymentRequestListFetcher
	services.MoveUnlocker
	services.OfficeUserFetcherPop
}

// Handle returns the paginated list of payment requests for the TIO user
func (h GetPaymentRequestsQueueHandler) Handle(
	params queues.GetPaymentRequestsQueueParams,
) middleware.Responder {
	return h.AuditableAppContextFromRequestWithErrors(params.HTTPRequest,
		func(appCtx appcontext.AppContext) (middleware.Responder, error) {
			if !appCtx.Session().IsOfficeUser() ||
				(!appCtx.Session().Roles.HasRole(roles.RoleTypeTIO) && !appCtx.Session().Roles.HasRole(roles.RoleTypeHQ)) {
				forbiddenErr := apperror.NewForbiddenError(
					"user is not authenticated with TIO or HQ office role",
				)
				appCtx.Logger().Error(forbiddenErr.Error())
				return queues.NewGetPaymentRequestsQueueForbidden(), forbiddenErr
			}

			listPaymentRequestParams := services.FetchPaymentRequestListParams{
				Branch:                  params.Branch,
				Locator:                 params.Locator,
				Edipi:                   params.Edipi,
				Emplid:                  params.Emplid,
				CustomerName:            params.CustomerName,
				DestinationDutyLocation: params.DestinationDutyLocation,
				Status:                  params.Status,
				Page:                    params.Page,
				PerPage:                 params.PerPage,
				SubmittedAt:             handlers.FmtDateTimePtrToPopPtr(params.SubmittedAt),
				Sort:                    params.Sort,
				Order:                   params.Order,
				OriginDutyLocation:      params.OriginDutyLocation,
				OrderType:               params.OrderType,
				TIOAssignedUser:         params.AssignedTo,
				CounselingOffice:        params.CounselingOffice,
			}

			var activeRole string
			if params.ActiveRole != nil {
				activeRole = *params.ActiveRole
			}

			listPaymentRequestParams.Status = []string{string(models.QueuePaymentRequestPaymentRequested)}

			// Let's set default values for page and perPage if we don't get arguments for them. We'll use 1 for page and 20
			// for perPage.
			if params.Page == nil {
				listPaymentRequestParams.Page = models.Int64Pointer(1)
			}
			// Same for perPage
			if params.PerPage == nil {
				listPaymentRequestParams.PerPage = models.Int64Pointer(20)
			}

			var officeUser models.OfficeUser
			var assignedGblocs []string
			var err error
			if appCtx.Session().OfficeUserID != uuid.Nil {
				officeUser, err = h.OfficeUserFetcherPop.FetchOfficeUserByIDWithTransportationOfficeAssignments(appCtx, appCtx.Session().OfficeUserID)
				if err != nil {
					appCtx.Logger().Error("Error retrieving office_user", zap.Error(err))
					return queues.NewGetPaymentRequestsQueueInternalServerError(), err
				}

				assignedGblocs = models.GetAssignedGBLOCs(officeUser)
			}

			if params.ViewAsGBLOC != nil && (appCtx.Session().Roles.HasRole(roles.RoleTypeHQ) || slices.Contains(assignedGblocs, *params.ViewAsGBLOC)) {
				listPaymentRequestParams.ViewAsGBLOC = params.ViewAsGBLOC
			}

			privileges, err := models.FetchPrivilegesForUser(appCtx.DB(), appCtx.Session().UserID)
			if err != nil {
				appCtx.Logger().Error("Error retreiving user privileges", zap.Error(err))
			}
			officeUser.User.Privileges = privileges
			officeUser.User.Roles = appCtx.Session().Roles

			var officeUsers models.OfficeUsers
			var officeUsersSafety models.OfficeUsers

			if privileges.HasPrivilege(models.PrivilegeTypeSupervisor) {
				if privileges.HasPrivilege(models.PrivilegeTypeSafety) {
					officeUsersSafety, err = h.OfficeUserFetcherPop.FetchSafetyMoveOfficeUsersByRoleAndOffice(
						appCtx,
						roles.RoleTypeTIO,
						officeUser.TransportationOfficeID,
					)
					if err != nil {
						appCtx.Logger().
							Error("error fetching safety move office users", zap.Error(err))
						return queues.NewGetMovesQueueInternalServerError(), err
					}
				}
				officeUsers, err = h.OfficeUserFetcherPop.FetchOfficeUsersByRoleAndOffice(
					appCtx,
					roles.RoleTypeTIO,
					officeUser.TransportationOfficeID,
				)
			}

			if err != nil {
				appCtx.Logger().
					Error("error fetching office users", zap.Error(err))
				return queues.NewGetPaymentRequestsQueueInternalServerError(), err
			}

			paymentRequests, count, err := h.FetchPaymentRequestList(
				appCtx,
				appCtx.Session().OfficeUserID,
				&listPaymentRequestParams,
			)
			if err != nil {
				appCtx.Logger().
					Error("payment requests queue", zap.String("office_user_id", appCtx.Session().OfficeUserID.String()), zap.Error(err))
				return queues.NewGetPaymentRequestsQueueInternalServerError(), err
			}

			// if this TIO/office user is accessing the queue, we need to unlock move/moves they have locked
			if appCtx.Session().IsOfficeUser() {
				officeUserID := appCtx.Session().OfficeUserID
				for i, pr := range *paymentRequests {
					move := pr.MoveTaskOrder
					lockedOfficeUserID := move.LockedByOfficeUserID
					if lockedOfficeUserID != nil && *lockedOfficeUserID == officeUserID {
						unlockedMove, err := h.UnlockMove(appCtx, &move, officeUserID)
						if err != nil {
							return queues.NewGetMovesQueueInternalServerError(), err
						}
						(*paymentRequests)[i].MoveTaskOrder = *unlockedMove
					}
				}
				// checking if moves that are NOT in their queue are locked by the user (using search, etc)
				err := h.CheckForLockedMovesAndUnlock(appCtx, officeUserID)
				if err != nil {
					appCtx.Logger().Error(fmt.Sprintf("failed to unlock moves for office user ID: %s", officeUserID), zap.Error(err))
				}
			}

			queuePaymentRequests := payloads.QueuePaymentRequests(paymentRequests, officeUsers, officeUser, officeUsersSafety, activeRole)

			result := &ghcmessages.QueuePaymentRequestsResult{
				TotalCount:           int64(count),
				Page:                 int64(*listPaymentRequestParams.Page),
				PerPage:              int64(*listPaymentRequestParams.PerPage),
				QueuePaymentRequests: *queuePaymentRequests,
			}

			return queues.NewGetPaymentRequestsQueueOK().WithPayload(result), nil
		})
}

// GetServicesCounselingQueueHandler returns the moves for the Service Counselor queue user via GET /queues/counselor
type GetServicesCounselingQueueHandler struct {
	handlers.HandlerConfig
	services.OrderFetcher
	services.MoveUnlocker
	services.OfficeUserFetcherPop
}

// Handle returns the paginated list of moves for the services counselor
func (h GetServicesCounselingQueueHandler) Handle(
	params queues.GetServicesCounselingQueueParams,
) middleware.Responder {
	return h.AuditableAppContextFromRequestWithErrors(params.HTTPRequest,
		func(appCtx appcontext.AppContext) (middleware.Responder, error) {
			if !appCtx.Session().IsOfficeUser() ||
				(!appCtx.Session().Roles.HasRole(roles.RoleTypeServicesCounselor) && !appCtx.Session().Roles.HasRole(roles.RoleTypeHQ)) {
				forbiddenErr := apperror.NewForbiddenError(
					"user is not authenticated with Services Counselor or HQ office role",
				)
				appCtx.Logger().Error(forbiddenErr.Error())
				return queues.NewGetServicesCounselingQueueForbidden(), forbiddenErr
			}

			ListOrderParams := services.ListOrderParams{
				Branch:                  params.Branch,
				Locator:                 params.Locator,
				Edipi:                   params.Edipi,
				Emplid:                  params.Emplid,
				CustomerName:            params.CustomerName,
				OriginDutyLocation:      params.OriginDutyLocation,
				DestinationDutyLocation: params.DestinationDutyLocation,
				OriginGBLOC:             params.OriginGBLOC,
				SubmittedAt:             handlers.FmtDateTimePtrToPopPtr(params.SubmittedAt),
				RequestedMoveDate:       params.RequestedMoveDate,
				Page:                    params.Page,
				PerPage:                 params.PerPage,
				Sort:                    params.Sort,
				Order:                   params.Order,
				NeedsPPMCloseout:        params.NeedsPPMCloseout,
				PPMType:                 params.PpmType,
				CloseoutInitiated:       handlers.FmtDateTimePtrToPopPtr(params.CloseoutInitiated),
				CloseoutLocation:        params.CloseoutLocation,
				OrderType:               params.OrderType,
				PPMStatus:               params.PpmStatus,
				CounselingOffice:        params.CounselingOffice,
				SCAssignedUser:          params.AssignedTo,
			}

			var activeRole string
			if params.ActiveRole != nil {
				activeRole = *params.ActiveRole
			}

			var requestedPpmStatus models.PPMShipmentStatus
			if params.NeedsPPMCloseout != nil && *params.NeedsPPMCloseout {
				requestedPpmStatus = models.PPMShipmentStatusNeedsCloseout
				ListOrderParams.Status = []string{string(models.MoveStatusAPPROVED), string(models.MoveStatusServiceCounselingCompleted)}
			} else if len(params.Status) == 0 {
				ListOrderParams.Status = []string{string(models.MoveStatusNeedsServiceCounseling)}
			} else {
				ListOrderParams.Status = params.Status
			}

			// Let's set default values for page and perPage if we don't get arguments for them. We'll use 1 for page and 20
			// for perPage.
			if params.Page == nil {
				ListOrderParams.Page = models.Int64Pointer(1)
			}
			// Same for perPage
			if params.PerPage == nil {
				ListOrderParams.PerPage = models.Int64Pointer(20)
			}

			var officeUser models.OfficeUser
			var assignedGblocs []string
			var err error
			if appCtx.Session().OfficeUserID != uuid.Nil {
				officeUser, err = h.OfficeUserFetcherPop.FetchOfficeUserByIDWithTransportationOfficeAssignments(appCtx, appCtx.Session().OfficeUserID)
				if err != nil {
					appCtx.Logger().Error("Error retrieving office_user", zap.Error(err))
					return queues.NewGetServicesCounselingQueueInternalServerError(), err
				}

				assignedGblocs = models.GetAssignedGBLOCs(officeUser)
			}

			if params.ViewAsGBLOC != nil && (appCtx.Session().Roles.HasRole(roles.RoleTypeHQ) || slices.Contains(assignedGblocs, *params.ViewAsGBLOC)) {
				ListOrderParams.ViewAsGBLOC = params.ViewAsGBLOC
			}

			privileges, err := models.FetchPrivilegesForUser(appCtx.DB(), appCtx.Session().UserID)
			if err != nil {
				appCtx.Logger().Error("Error retreiving user privileges", zap.Error(err))
			}
			officeUser.User.Privileges = privileges
			officeUser.User.Roles = appCtx.Session().Roles

			var officeUsers models.OfficeUsers
			var officeUsersSafety models.OfficeUsers

			if privileges.HasPrivilege(models.PrivilegeTypeSupervisor) {
				if privileges.HasPrivilege(models.PrivilegeTypeSafety) {
					officeUsersSafety, err = h.OfficeUserFetcherPop.FetchSafetyMoveOfficeUsersByRoleAndOffice(
						appCtx,
						roles.RoleTypeServicesCounselor,
						officeUser.TransportationOfficeID,
					)
					if err != nil {
						appCtx.Logger().
							Error("error fetching safety move office users", zap.Error(err))
						return queues.NewGetMovesQueueInternalServerError(), err
					}
				}
				officeUsers, err = h.OfficeUserFetcherPop.FetchOfficeUsersByRoleAndOffice(
					appCtx,
					roles.RoleTypeServicesCounselor,
					officeUser.TransportationOfficeID,
				)
			} else {
				officeUsers = models.OfficeUsers{officeUser}
			}

			if err != nil {
				appCtx.Logger().
					Error("error fetching office users", zap.Error(err))
				return queues.NewGetServicesCounselingQueueInternalServerError(), err
			}

			moves, count, err := h.OrderFetcher.ListOrders(
				appCtx,
				appCtx.Session().OfficeUserID,
				roles.RoleTypeServicesCounselor,
				&ListOrderParams,
			)

			if err != nil {
				appCtx.Logger().
					Error("error fetching list of moves for office user", zap.Error(err))
				return queues.NewGetServicesCounselingQueueInternalServerError(), err
			}

			// if the SC/office user is accessing the queue, we need to unlock move/moves they have locked
			if appCtx.Session().IsOfficeUser() {
				officeUserID := appCtx.Session().OfficeUserID
				for i, move := range moves {
					lockedOfficeUserID := move.LockedByOfficeUserID
					if lockedOfficeUserID != nil && *lockedOfficeUserID == officeUserID {
						copyOfMove := move
						unlockedMove, err := h.UnlockMove(appCtx, &copyOfMove, officeUserID)
						if err != nil {
							return queues.NewGetMovesQueueInternalServerError(), err
						}
						moves[i] = *unlockedMove
					}
				}
				// checking if moves that are NOT in their queue are locked by the user (using search, etc)
				err := h.CheckForLockedMovesAndUnlock(appCtx, officeUserID)
				if err != nil {
					appCtx.Logger().Error(fmt.Sprintf("failed to unlock moves for office user ID: %s", officeUserID), zap.Error(err))
				}
			}

			queueMoves := payloads.QueueMoves(moves, officeUsers, &requestedPpmStatus, officeUser, officeUsersSafety, activeRole, string(models.QueueTypeCounseling))

			result := &ghcmessages.QueueMovesResult{
				Page:       *ListOrderParams.Page,
				PerPage:    *ListOrderParams.PerPage,
				TotalCount: int64(count),
				QueueMoves: *queueMoves,
			}

			return queues.NewGetServicesCounselingQueueOK().WithPayload(result), nil
		})
}

// GetBulkAssignmentDataHandler returns moves that the supervisor can assign, along with the office users they are able to assign to
type GetBulkAssignmentDataHandler struct {
	handlers.HandlerConfig
	services.OfficeUserFetcherPop
	services.MoveFetcherBulkAssignment
}

func (h GetBulkAssignmentDataHandler) Handle(
	params queues.GetBulkAssignmentDataParams,
) middleware.Responder {
	return h.AuditableAppContextFromRequestWithErrors(params.HTTPRequest,
		func(appCtx appcontext.AppContext) (middleware.Responder, error) {
			if !appCtx.Session().IsOfficeUser() {
				err := apperror.NewForbiddenError("not an office user")
				appCtx.Logger().Error("Must be an office user", zap.Error(err))
				return queues.NewGetBulkAssignmentDataUnauthorized(), err
			}

			officeUser, err := h.OfficeUserFetcherPop.FetchOfficeUserByID(appCtx, appCtx.Session().OfficeUserID)
			if err != nil {
				appCtx.Logger().Error("Error retrieving office_user", zap.Error(err))
				return queues.NewGetBulkAssignmentDataNotFound(), err
			}

			privileges, err := models.FetchPrivilegesForUser(appCtx.DB(), *officeUser.UserID)
			if err != nil {
				appCtx.Logger().Error("Error retreiving user privileges", zap.Error(err))
				return queues.NewGetBulkAssignmentDataNotFound(), err
			}

			isSupervisor := privileges.HasPrivilege(models.PrivilegeTypeSupervisor)
			if !isSupervisor {
				appCtx.Logger().Error("Unauthorized", zap.Error(err))
				return queues.NewGetBulkAssignmentDataUnauthorized(), err
			}

			queueType := params.QueueType
			var officeUserData ghcmessages.BulkAssignmentData

			switch *queueType {
			case string(models.QueueTypeCounseling):
				// fetch the Services Counselors who work at their office
				officeUsers, err := h.OfficeUserFetcherPop.FetchOfficeUsersWithWorkloadByRoleAndOffice(
					appCtx,
					roles.RoleTypeServicesCounselor,
					officeUser.TransportationOfficeID,
				)
				if err != nil {
					appCtx.Logger().Error("Error retreiving office users", zap.Error(err))
					return queues.NewGetBulkAssignmentDataInternalServerError(), err
				}
				// fetch the moves available to be assigned to their office users
				moves, err := h.MoveFetcherBulkAssignment.FetchMovesForBulkAssignmentCounseling(
					appCtx, officeUser.TransportationOffice.Gbloc, officeUser.TransportationOffice.ID,
				)
				if err != nil {
					appCtx.Logger().Error("Error retreiving moves", zap.Error(err))
					return queues.NewGetBulkAssignmentDataInternalServerError(), err
				}

				officeUserData = payloads.BulkAssignmentData(appCtx, moves, officeUsers, officeUser.TransportationOffice.ID)
			case string(models.QueueTypeCloseout):
				// fetch the Services Counselors who work at their office
				officeUsers, err := h.OfficeUserFetcherPop.FetchOfficeUsersWithWorkloadByRoleAndOffice(
					appCtx,
					roles.RoleTypeServicesCounselor,
					officeUser.TransportationOfficeID,
				)
				if err != nil {
					appCtx.Logger().Error("Error retreiving office users", zap.Error(err))
					return queues.NewGetBulkAssignmentDataInternalServerError(), err
				}
				// fetch the moves available to be assigned to their office users
				moves, err := h.MoveFetcherBulkAssignment.FetchMovesForBulkAssignmentCloseout(
					appCtx, officeUser.TransportationOffice.Gbloc, officeUser.TransportationOffice.ID,
				)
				if err != nil {
					appCtx.Logger().Error("Error retreiving moves", zap.Error(err))
					return queues.NewGetBulkAssignmentDataInternalServerError(), err
				}

				officeUserData = payloads.BulkAssignmentData(appCtx, moves, officeUsers, officeUser.TransportationOffice.ID)
			case string(models.QueueTypeTaskOrder):
				// fetch the TOOs who work at their office
				officeUsers, err := h.OfficeUserFetcherPop.FetchOfficeUsersWithWorkloadByRoleAndOffice(
					appCtx,
					roles.RoleTypeTOO,
					officeUser.TransportationOfficeID,
				)
				if err != nil {
					appCtx.Logger().Error("Error retreiving office users", zap.Error(err))
					return queues.NewGetBulkAssignmentDataInternalServerError(), err
				}
				// fetch the moves available to be assigned to their office users
				moves, err := h.MoveFetcherBulkAssignment.FetchMovesForBulkAssignmentTaskOrder(
					appCtx, officeUser.TransportationOffice.Gbloc, officeUser.TransportationOffice.ID,
				)
				if err != nil {
					appCtx.Logger().Error("Error retreiving moves", zap.Error(err))
					return queues.NewGetBulkAssignmentDataInternalServerError(), err
				}

				officeUserData = payloads.BulkAssignmentData(appCtx, moves, officeUsers, officeUser.TransportationOffice.ID)
			case string(models.QueueTypePaymentRequest):
				// fetch the TIOs who work at their office
				officeUsers, err := h.OfficeUserFetcherPop.FetchOfficeUsersWithWorkloadByRoleAndOffice(
					appCtx,
					roles.RoleTypeTIO,
					officeUser.TransportationOfficeID,
				)
				if err != nil {
					appCtx.Logger().Error("Error retreiving office users", zap.Error(err))
					return queues.NewGetBulkAssignmentDataInternalServerError(), err
				}
				// fetch the moves available to be assigned to their office users
				moves, err := h.MoveFetcherBulkAssignment.FetchMovesForBulkAssignmentPaymentRequest(
					appCtx, officeUser.TransportationOffice.Gbloc, officeUser.TransportationOffice.ID,
				)
				if err != nil {
					appCtx.Logger().Error("Error retreiving moves", zap.Error(err))
					return queues.NewGetBulkAssignmentDataInternalServerError(), err
				}

				officeUserData = payloads.BulkAssignmentData(appCtx, moves, officeUsers, officeUser.TransportationOffice.ID)
			}
			return queues.NewGetBulkAssignmentDataOK().WithPayload(&officeUserData), nil
		})
}

// SaveBulkAssignmentDataHandler saves the bulk assignment data
type SaveBulkAssignmentDataHandler struct {
	handlers.HandlerConfig
	services.OfficeUserFetcherPop
	services.MoveFetcher
	services.MoveAssigner
}

func (h SaveBulkAssignmentDataHandler) Handle(
	params queues.SaveBulkAssignmentDataParams,
) middleware.Responder {
	return h.AuditableAppContextFromRequestWithErrors(params.HTTPRequest,
		func(appCtx appcontext.AppContext) (middleware.Responder, error) {
			if !appCtx.Session().IsOfficeUser() {
				err := apperror.NewForbiddenError("not an office user")
				appCtx.Logger().Error("Must be an office user", zap.Error(err))
				return queues.NewSaveBulkAssignmentDataUnauthorized(), err
			}

			officeUser, err := h.OfficeUserFetcherPop.FetchOfficeUserByID(appCtx, appCtx.Session().OfficeUserID)
			if err != nil {
				appCtx.Logger().Error("Error retrieving office_user", zap.Error(err))
				return queues.NewSaveBulkAssignmentDataNotFound(), err
			}

			privileges, err := models.FetchPrivilegesForUser(appCtx.DB(), *officeUser.UserID)
			if err != nil {
				appCtx.Logger().Error("Error retreiving user privileges", zap.Error(err))
				return queues.NewSaveBulkAssignmentDataNotFound(), err
			}

			isSupervisor := privileges.HasPrivilege(models.PrivilegeTypeSupervisor)
			if !isSupervisor {
				appCtx.Logger().Error("Unauthorized", zap.Error(err))
				return queues.NewSaveBulkAssignmentDataUnauthorized(), err
			}

			queueType := params.BulkAssignmentSavePayload.QueueType
			moveData := params.BulkAssignmentSavePayload.MoveData
			userData := params.BulkAssignmentSavePayload.UserData

			// fetch the moves available to be assigned to their office users
			movesForAssignment, err := h.MoveFetcher.FetchMovesByIdArray(appCtx, moveData)
			if err != nil {
				appCtx.Logger().Error("Error retreiving moves for assignment", zap.Error(err))
				return queues.NewSaveBulkAssignmentDataInternalServerError(), err
			}

			_, err = h.MoveAssigner.BulkMoveAssignment(appCtx, queueType, userData, movesForAssignment)
			if err != nil {
				appCtx.Logger().Error("Error assigning moves", zap.Error(err))
				return queues.NewGetBulkAssignmentDataInternalServerError(), err
			}

			return queues.NewSaveBulkAssignmentDataNoContent(), nil
		})
}

// GetServicesCounselingOriginListHandler returns the origin list for the Service Counselor user via GET /queues/counselor/origin-list
type GetServicesCounselingOriginListHandler struct {
	handlers.HandlerConfig
	services.OrderFetcher
	services.OfficeUserFetcherPop
}

// Handle returns the list of origin list for the services counselor
func (h GetServicesCounselingOriginListHandler) Handle(
	params queues.GetServicesCounselingOriginListParams,
) middleware.Responder {
	return h.AuditableAppContextFromRequestWithErrors(params.HTTPRequest,
		func(appCtx appcontext.AppContext) (middleware.Responder, error) {
			if !appCtx.Session().IsOfficeUser() ||
				!appCtx.Session().Roles.HasRole(roles.RoleTypeServicesCounselor) {
				forbiddenErr := apperror.NewForbiddenError(
					"user is not authenticated with an office role",
				)
				appCtx.Logger().Error(forbiddenErr.Error())
				return queues.NewGetServicesCounselingQueueForbidden(), forbiddenErr
			}

			ListOrderParams := services.ListOrderParams{
				NeedsPPMCloseout: params.NeedsPPMCloseout,
			}
			if params.NeedsPPMCloseout != nil && *params.NeedsPPMCloseout {
				ListOrderParams.Status = []string{string(models.MoveStatusAPPROVED), string(models.MoveStatusServiceCounselingCompleted)}
			} else {
				ListOrderParams.Status = []string{string(models.MoveStatusNeedsServiceCounseling)}
			}

			var officeUser models.OfficeUser
			var assignedGblocs []string
			var err error
			if appCtx.Session().OfficeUserID != uuid.Nil {
				officeUser, err = h.OfficeUserFetcherPop.FetchOfficeUserByIDWithTransportationOfficeAssignments(appCtx, appCtx.Session().OfficeUserID)
				if err != nil {
					appCtx.Logger().Error("Error retrieving office_user", zap.Error(err))
					return queues.NewGetServicesCounselingOriginListInternalServerError(), err
				}

				assignedGblocs = models.GetAssignedGBLOCs(officeUser)
			}

			if params.ViewAsGBLOC != nil && (appCtx.Session().Roles.HasRole(roles.RoleTypeHQ) || slices.Contains(assignedGblocs, *params.ViewAsGBLOC)) {
				ListOrderParams.ViewAsGBLOC = params.ViewAsGBLOC
			}

			moves, err := h.OrderFetcher.ListAllOrderLocations(
				appCtx,
				appCtx.Session().OfficeUserID,
				&ListOrderParams,
			)

			if err != nil {
				appCtx.Logger().
					Error("error fetching list of moves for office user", zap.Error(err))
				return queues.NewGetServicesCounselingQueueInternalServerError(), err
			}

			var originLocationList []*ghcmessages.Location
			for _, value := range moves {
				locationString := value.Orders.OriginDutyLocation.Name
				location := ghcmessages.Location{Label: &locationString, Value: &locationString}
				if !slices.Contains(originLocationList, &location) {
					originLocationList = append(originLocationList, &location)
				}
			}

			return queues.NewGetServicesCounselingOriginListOK().WithPayload(originLocationList), nil
		})
}<|MERGE_RESOLUTION|>--- conflicted
+++ resolved
@@ -219,10 +219,7 @@
 				PerPage:                    params.PerPage,
 				Sort:                       params.Sort,
 				Order:                      params.Order,
-<<<<<<< HEAD
-=======
 				OrderType:                  params.OrderType,
->>>>>>> f46267dc
 				TOODestinationAssignedUser: params.AssignedTo,
 				CounselingOffice:           params.CounselingOffice,
 			}
@@ -280,9 +277,6 @@
 			officeUser.User.Privileges = privileges
 			officeUser.User.Roles = appCtx.Session().Roles
 			var officeUsers models.OfficeUsers
-<<<<<<< HEAD
-			if privileges.HasPrivilege(models.PrivilegeTypeSupervisor) {
-=======
 			var officeUsersSafety models.OfficeUsers
 			if privileges.HasPrivilege(models.PrivilegeTypeSupervisor) {
 				if privileges.HasPrivilege(models.PrivilegeTypeSafety) {
@@ -297,7 +291,6 @@
 						return queues.NewGetMovesQueueInternalServerError(), err
 					}
 				}
->>>>>>> f46267dc
 				officeUsers, err = h.OfficeUserFetcherPop.FetchOfficeUsersByRoleAndOffice(
 					appCtx,
 					roles.RoleTypeTOO,
@@ -332,11 +325,7 @@
 				}
 			}
 
-<<<<<<< HEAD
-			queueMoves := payloads.QueueMoves(moves, officeUsers, nil, officeUser, nil, activeRole, string(models.QueueTypeDestinationRequest))
-=======
 			queueMoves := payloads.QueueMoves(moves, officeUsers, nil, officeUser, officeUsersSafety, activeRole, string(models.QueueTypeDestinationRequest))
->>>>>>> f46267dc
 
 			result := &ghcmessages.QueueMovesResult{
 				Page:       *ListOrderParams.Page,
