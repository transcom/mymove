--- conflicted
+++ resolved
@@ -61,10 +61,7 @@
 				Order:                   params.Order,
 				OrderType:               params.OrderType,
 				TOOAssignedUser:         params.AssignedTo,
-<<<<<<< HEAD
-=======
 				CounselingOffice:        params.CounselingOffice,
->>>>>>> 189bf4c4
 			}
 
 			// When no status filter applied, TOO should only see moves with status of New Move, Service Counseling Completed, or Approvals Requested
@@ -151,11 +148,7 @@
 			}
 			isHQrole := appCtx.Session().Roles.HasRole(roles.RoleTypeHQ)
 
-<<<<<<< HEAD
-			queueMoves := payloads.QueueMoves(moves, officeUsers, nil, roles.RoleTypeTOO, officeUser, isSupervisor)
-=======
 			queueMoves := payloads.QueueMoves(moves, officeUsers, nil, roles.RoleTypeTOO, officeUser, isSupervisor, isHQrole)
->>>>>>> 189bf4c4
 
 			result := &ghcmessages.QueueMovesResult{
 				Page:       *ListOrderParams.Page,
@@ -330,9 +323,6 @@
 				}
 			}
 
-<<<<<<< HEAD
-			queuePaymentRequests := payloads.QueuePaymentRequests(paymentRequests, officeUsers)
-=======
 			privileges, err := models.FetchPrivilegesForUser(appCtx.DB(), appCtx.Session().UserID)
 			if err != nil {
 				appCtx.Logger().Error("Error retreiving user privileges", zap.Error(err))
@@ -342,7 +332,6 @@
 
 			isSupervisor := privileges.HasPrivilege(models.PrivilegeTypeSupervisor)
 			queuePaymentRequests := payloads.QueuePaymentRequests(paymentRequests, officeUsers, officeUser, isSupervisor, isHQrole)
->>>>>>> 189bf4c4
 
 			result := &ghcmessages.QueuePaymentRequestsResult{
 				TotalCount:           int64(count),
@@ -494,11 +483,7 @@
 			}
 			isHQrole := appCtx.Session().Roles.HasRole(roles.RoleTypeHQ)
 
-<<<<<<< HEAD
-			queueMoves := payloads.QueueMoves(moves, officeUsers, &requestedPpmStatus, roles.RoleTypeServicesCounselor, officeUser, isSupervisor)
-=======
 			queueMoves := payloads.QueueMoves(moves, officeUsers, &requestedPpmStatus, roles.RoleTypeServicesCounselor, officeUser, isSupervisor, isHQrole)
->>>>>>> 189bf4c4
 
 			result := &ghcmessages.QueueMovesResult{
 				Page:       *ListOrderParams.Page,
