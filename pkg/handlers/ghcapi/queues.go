package ghcapi

import (
	"fmt"
	"slices"

	"github.com/go-openapi/runtime/middleware"
	"github.com/gobuffalo/pop/v6"
	"github.com/gofrs/uuid"
	"go.uber.org/zap"

	"github.com/transcom/mymove/pkg/appcontext"
	"github.com/transcom/mymove/pkg/apperror"
	"github.com/transcom/mymove/pkg/gen/ghcapi/ghcoperations/queues"
	"github.com/transcom/mymove/pkg/gen/ghcmessages"
	"github.com/transcom/mymove/pkg/handlers"
	"github.com/transcom/mymove/pkg/handlers/ghcapi/internal/payloads"
	"github.com/transcom/mymove/pkg/models"
	"github.com/transcom/mymove/pkg/models/roles"
	"github.com/transcom/mymove/pkg/services"
)

// GetMovesQueueHandler returns the moves for the TOO queue user via GET /queues/moves
type GetMovesQueueHandler struct {
	handlers.HandlerConfig
	services.OrderFetcher
	services.MoveUnlocker
	services.OfficeUserFetcherPop
}

// FilterOption defines the type for the functional arguments used for private functions in OrderFetcher
type FilterOption func(*pop.Query)

// Handle returns the paginated list of moves for the TOO or HQ user
func (h GetMovesQueueHandler) Handle(params queues.GetMovesQueueParams) middleware.Responder {
	return h.AuditableAppContextFromRequestWithErrors(params.HTTPRequest,
		func(appCtx appcontext.AppContext) (middleware.Responder, error) {
			if !appCtx.Session().IsOfficeUser() ||
				(!appCtx.Session().Roles.HasRole(roles.RoleTypeTOO) && !appCtx.Session().Roles.HasRole(roles.RoleTypeHQ)) {
				forbiddenErr := apperror.NewForbiddenError(
					"user is not authenticated with TOO or HQ office role",
				)
				appCtx.Logger().Error(forbiddenErr.Error())
				return queues.NewGetMovesQueueForbidden(), forbiddenErr
			}

			ListOrderParams := services.ListOrderParams{
				Branch:                  params.Branch,
				Locator:                 params.Locator,
				DodID:                   params.DodID,
				Emplid:                  params.Emplid,
				LastName:                params.LastName,
				DestinationDutyLocation: params.DestinationDutyLocation,
				OriginDutyLocation:      params.OriginDutyLocation,
				AppearedInTOOAt:         handlers.FmtDateTimePtrToPopPtr(params.AppearedInTooAt),
				RequestedMoveDate:       params.RequestedMoveDate,
				Status:                  params.Status,
				Page:                    params.Page,
				PerPage:                 params.PerPage,
				Sort:                    params.Sort,
				Order:                   params.Order,
				OrderType:               params.OrderType,
				TOOAssignedUser:         params.AssignedTo,
			}

			// When no status filter applied, TOO should only see moves with status of New Move, Service Counseling Completed, or Approvals Requested
			if params.Status == nil {
				ListOrderParams.Status = []string{string(models.MoveStatusServiceCounselingCompleted), string(models.MoveStatusAPPROVALSREQUESTED), string(models.MoveStatusSUBMITTED)}
			}

			// Let's set default values for page and perPage if we don't get arguments for them. We'll use 1 for page and 20 for perPage.
			if params.Page == nil {
				ListOrderParams.Page = models.Int64Pointer(1)
			}
			// Same for perPage
			if params.PerPage == nil {
				ListOrderParams.PerPage = models.Int64Pointer(20)
			}

			if params.ViewAsGBLOC != nil && appCtx.Session().Roles.HasRole(roles.RoleTypeHQ) {
				ListOrderParams.ViewAsGBLOC = params.ViewAsGBLOC
			}

			moves, count, err := h.OrderFetcher.ListOrders(
				appCtx,
				appCtx.Session().OfficeUserID,
				roles.RoleTypeTOO,
				&ListOrderParams,
			)
			if err != nil {
				appCtx.Logger().
					Error("error fetching list of moves for office user", zap.Error(err))
				return queues.NewGetMovesQueueInternalServerError(), err
			}

			var officeUser models.OfficeUser
			if appCtx.Session().OfficeUserID != uuid.Nil {
				officeUser, err = h.OfficeUserFetcherPop.FetchOfficeUserByID(appCtx, appCtx.Session().OfficeUserID)
				if err != nil {
					appCtx.Logger().Error("Error retrieving office_user", zap.Error(err))
					return queues.NewGetServicesCounselingQueueInternalServerError(), err
				}
			}

			privileges, err := models.FetchPrivilegesForUser(appCtx.DB(), appCtx.Session().UserID)
			if err != nil {
				appCtx.Logger().Error("Error retreiving user privileges", zap.Error(err))
			}

			isSupervisor := privileges.HasPrivilege(models.PrivilegeTypeSupervisor)
			var officeUsers models.OfficeUsers
			if isSupervisor {
				officeUsers, err = h.OfficeUserFetcherPop.FetchOfficeUsersByRoleAndOffice(
					appCtx,
					roles.RoleTypeTOO,
					officeUser.TransportationOfficeID,
				)
			} else {
				officeUsers = models.OfficeUsers{officeUser}
			}

			if err != nil {
				appCtx.Logger().
					Error("error fetching office users", zap.Error(err))
				return queues.NewGetMovesQueueInternalServerError(), err
			}

			// if the TOO/office user is accessing the queue, we need to unlock move/moves they have locked
			if appCtx.Session().IsOfficeUser() {
				officeUserID := appCtx.Session().OfficeUserID
				for i, move := range moves {
					lockedOfficeUserID := move.LockedByOfficeUserID
					if lockedOfficeUserID != nil && *lockedOfficeUserID == officeUserID {
						copyOfMove := move
						unlockedMove, err := h.UnlockMove(appCtx, &copyOfMove, officeUserID)
						if err != nil {
							return queues.NewGetMovesQueueInternalServerError(), err
						}
						moves[i] = *unlockedMove
					}
				}
				// checking if moves that are NOT in their queue are locked by the user (using search, etc)
				err := h.CheckForLockedMovesAndUnlock(appCtx, officeUserID)
				if err != nil {
					appCtx.Logger().Error(fmt.Sprintf("failed to unlock moves for office user ID: %s", officeUserID), zap.Error(err))
				}
			}
			isHQrole := appCtx.Session().Roles[0].RoleType == roles.RoleTypeHQ

<<<<<<< HEAD
			queueMoves := payloads.QueueMoves(moves, officeUsers, nil, roles.RoleTypeTOO, officeUser, isSupervisor)
=======
			queueMoves := payloads.QueueMoves(moves, officeUsers, roles.RoleTypeTOO, officeUser, isSupervisor, isHQrole)
>>>>>>> 5ec3d0e2

			result := &ghcmessages.QueueMovesResult{
				Page:       *ListOrderParams.Page,
				PerPage:    *ListOrderParams.PerPage,
				TotalCount: int64(count),
				QueueMoves: *queueMoves,
			}

			return queues.NewGetMovesQueueOK().WithPayload(result), nil
		})
}

// ListMovesHandler lists moves with the option to filter since a particular date. Optimized ver.
type ListPrimeMovesHandler struct {
	handlers.HandlerConfig
	services.MoveTaskOrderFetcher
}

// Handle fetches all moves with the option to filter since a particular date. Optimized version.
func (h ListPrimeMovesHandler) Handle(params queues.ListPrimeMovesParams) middleware.Responder {
	return h.AuditableAppContextFromRequestWithErrors(params.HTTPRequest,
		func(appCtx appcontext.AppContext) (middleware.Responder, error) {

			// adding in moveCode and Id params that are sent in from the UI
			// we will use these params to refine the search in the service object
			searchParams := services.MoveTaskOrderFetcherParams{
				Page:     params.Page,
				PerPage:  params.PerPage,
				MoveCode: params.MoveCode,
				ID:       params.ID,
			}

			// Let's set default values for page and perPage if we don't get arguments for them. We'll use 1 for page and 20
			// for perPage.
			if params.Page == nil {
				searchParams.Page = models.Int64Pointer(1)
			}
			// Same for perPage
			if params.PerPage == nil {
				searchParams.PerPage = models.Int64Pointer(20)
			}

			mtos, count, err := h.MoveTaskOrderFetcher.ListNewPrimeMoveTaskOrders(appCtx, &searchParams)

			if err != nil {
				appCtx.Logger().Error("Unexpected error while fetching moves:", zap.Error(err))
				return queues.NewListPrimeMovesInternalServerError(), err
			}

			queueMoves := payloads.ListMoves(&mtos)

			result := ghcmessages.ListPrimeMovesResult{
				Page:       *searchParams.Page,
				PerPage:    *searchParams.PerPage,
				TotalCount: int64(count),
				QueueMoves: queueMoves,
			}

			return queues.NewListPrimeMovesOK().WithPayload(&result), nil

		})
}

// GetPaymentRequestsQueueHandler returns the payment requests for the TIO queue user via GET /queues/payment-requests
type GetPaymentRequestsQueueHandler struct {
	handlers.HandlerConfig
	services.PaymentRequestListFetcher
	services.MoveUnlocker
	services.OfficeUserFetcherPop
}

// Handle returns the paginated list of payment requests for the TIO user
func (h GetPaymentRequestsQueueHandler) Handle(
	params queues.GetPaymentRequestsQueueParams,
) middleware.Responder {
	return h.AuditableAppContextFromRequestWithErrors(params.HTTPRequest,
		func(appCtx appcontext.AppContext) (middleware.Responder, error) {
			if !appCtx.Session().IsOfficeUser() ||
				(!appCtx.Session().Roles.HasRole(roles.RoleTypeTIO) && !appCtx.Session().Roles.HasRole(roles.RoleTypeHQ)) {
				forbiddenErr := apperror.NewForbiddenError(
					"user is not authenticated with TIO or HQ office role",
				)
				appCtx.Logger().Error(forbiddenErr.Error())
				return queues.NewGetPaymentRequestsQueueForbidden(), forbiddenErr
			}

			listPaymentRequestParams := services.FetchPaymentRequestListParams{
				Branch:                  params.Branch,
				Locator:                 params.Locator,
				DodID:                   params.DodID,
				Emplid:                  params.Emplid,
				LastName:                params.LastName,
				DestinationDutyLocation: params.DestinationDutyLocation,
				Status:                  params.Status,
				Page:                    params.Page,
				PerPage:                 params.PerPage,
				SubmittedAt:             handlers.FmtDateTimePtrToPopPtr(params.SubmittedAt),
				Sort:                    params.Sort,
				Order:                   params.Order,
				OriginDutyLocation:      params.OriginDutyLocation,
				OrderType:               params.OrderType,
				TIOAssignedUser:         params.AssignedTo,
			}

			listPaymentRequestParams.Status = []string{string(models.QueuePaymentRequestPaymentRequested)}

			// Let's set default values for page and perPage if we don't get arguments for them. We'll use 1 for page and 20
			// for perPage.
			if params.Page == nil {
				listPaymentRequestParams.Page = models.Int64Pointer(1)
			}
			// Same for perPage
			if params.PerPage == nil {
				listPaymentRequestParams.PerPage = models.Int64Pointer(20)
			}

			if params.ViewAsGBLOC != nil && appCtx.Session().Roles.HasRole(roles.RoleTypeHQ) {
				listPaymentRequestParams.ViewAsGBLOC = params.ViewAsGBLOC
			}

			paymentRequests, count, err := h.FetchPaymentRequestList(
				appCtx,
				appCtx.Session().OfficeUserID,
				&listPaymentRequestParams,
			)
			if err != nil {
				appCtx.Logger().
					Error("payment requests queue", zap.String("office_user_id", appCtx.Session().OfficeUserID.String()), zap.Error(err))
				return queues.NewGetPaymentRequestsQueueInternalServerError(), err
			}

			var officeUser models.OfficeUser
			if appCtx.Session().OfficeUserID != uuid.Nil {
				officeUser, err = h.OfficeUserFetcherPop.FetchOfficeUserByID(appCtx, appCtx.Session().OfficeUserID)
				if err != nil {
					appCtx.Logger().Error("Error retrieving office_user", zap.Error(err))
					return queues.NewGetServicesCounselingQueueInternalServerError(), err
				}
			}

			officeUsers, err := h.OfficeUserFetcherPop.FetchOfficeUsersByRoleAndOffice(
				appCtx,
				roles.RoleTypeTIO,
				officeUser.TransportationOfficeID,
			)

			if err != nil {
				appCtx.Logger().
					Error("error fetching office users", zap.Error(err))
				return queues.NewGetPaymentRequestsQueueInternalServerError(), err
			}

			// if this TIO/office user is accessing the queue, we need to unlock move/moves they have locked
			if appCtx.Session().IsOfficeUser() {
				officeUserID := appCtx.Session().OfficeUserID
				for i, pr := range *paymentRequests {
					move := pr.MoveTaskOrder
					lockedOfficeUserID := move.LockedByOfficeUserID
					if lockedOfficeUserID != nil && *lockedOfficeUserID == officeUserID {
						unlockedMove, err := h.UnlockMove(appCtx, &move, officeUserID)
						if err != nil {
							return queues.NewGetMovesQueueInternalServerError(), err
						}
						(*paymentRequests)[i].MoveTaskOrder = *unlockedMove
					}
				}
				// checking if moves that are NOT in their queue are locked by the user (using search, etc)
				err := h.CheckForLockedMovesAndUnlock(appCtx, officeUserID)
				if err != nil {
					appCtx.Logger().Error(fmt.Sprintf("failed to unlock moves for office user ID: %s", officeUserID), zap.Error(err))
				}
			}

			privileges, err := models.FetchPrivilegesForUser(appCtx.DB(), appCtx.Session().UserID)
			if err != nil {
				appCtx.Logger().Error("Error retreiving user privileges", zap.Error(err))
			}
<<<<<<< HEAD

			isSupervisor := privileges.HasPrivilege(models.PrivilegeTypeSupervisor)
			queuePaymentRequests := payloads.QueuePaymentRequests(paymentRequests, officeUsers, officeUser, isSupervisor)
=======
			isHQrole := appCtx.Session().Roles[0].RoleType == roles.RoleTypeHQ

			isSupervisor := privileges.HasPrivilege(models.PrivilegeTypeSupervisor)
			queuePaymentRequests := payloads.QueuePaymentRequests(paymentRequests, officeUsers, officeUser, isSupervisor, isHQrole)
>>>>>>> 5ec3d0e2

			result := &ghcmessages.QueuePaymentRequestsResult{
				TotalCount:           int64(count),
				Page:                 int64(*listPaymentRequestParams.Page),
				PerPage:              int64(*listPaymentRequestParams.PerPage),
				QueuePaymentRequests: *queuePaymentRequests,
			}

			return queues.NewGetPaymentRequestsQueueOK().WithPayload(result), nil
		})
}

// GetServicesCounselingQueueHandler returns the moves for the Service Counselor queue user via GET /queues/counselor
type GetServicesCounselingQueueHandler struct {
	handlers.HandlerConfig
	services.OrderFetcher
	services.MoveUnlocker
	services.OfficeUserFetcherPop
}

// Handle returns the paginated list of moves for the services counselor
func (h GetServicesCounselingQueueHandler) Handle(
	params queues.GetServicesCounselingQueueParams,
) middleware.Responder {
	return h.AuditableAppContextFromRequestWithErrors(params.HTTPRequest,
		func(appCtx appcontext.AppContext) (middleware.Responder, error) {
			if !appCtx.Session().IsOfficeUser() ||
				(!appCtx.Session().Roles.HasRole(roles.RoleTypeServicesCounselor) && !appCtx.Session().Roles.HasRole(roles.RoleTypeHQ)) {
				forbiddenErr := apperror.NewForbiddenError(
					"user is not authenticated with Services Counselor or HQ office role",
				)
				appCtx.Logger().Error(forbiddenErr.Error())
				return queues.NewGetServicesCounselingQueueForbidden(), forbiddenErr
			}

			ListOrderParams := services.ListOrderParams{
				Branch:                  params.Branch,
				Locator:                 params.Locator,
				DodID:                   params.DodID,
				Emplid:                  params.Emplid,
				LastName:                params.LastName,
				OriginDutyLocation:      params.OriginDutyLocation,
				DestinationDutyLocation: params.DestinationDutyLocation,
				OriginGBLOC:             params.OriginGBLOC,
				SubmittedAt:             handlers.FmtDateTimePtrToPopPtr(params.SubmittedAt),
				RequestedMoveDate:       params.RequestedMoveDate,
				Page:                    params.Page,
				PerPage:                 params.PerPage,
				Sort:                    params.Sort,
				Order:                   params.Order,
				NeedsPPMCloseout:        params.NeedsPPMCloseout,
				PPMType:                 params.PpmType,
				CloseoutInitiated:       handlers.FmtDateTimePtrToPopPtr(params.CloseoutInitiated),
				CloseoutLocation:        params.CloseoutLocation,
				OrderType:               params.OrderType,
				PPMStatus:               params.PpmStatus,
				CounselingOffice:        params.CounselingOffice,
				SCAssignedUser:          params.AssignedTo,
			}

			var requestedPpmStatus models.PPMShipmentStatus
			if params.NeedsPPMCloseout != nil && *params.NeedsPPMCloseout {
				requestedPpmStatus = models.PPMShipmentStatusNeedsCloseout
				ListOrderParams.Status = []string{string(models.MoveStatusAPPROVED), string(models.MoveStatusServiceCounselingCompleted)}
			} else if len(params.Status) == 0 {
				ListOrderParams.Status = []string{string(models.MoveStatusNeedsServiceCounseling)}
			} else {
				ListOrderParams.Status = params.Status
			}

			// Let's set default values for page and perPage if we don't get arguments for them. We'll use 1 for page and 20
			// for perPage.
			if params.Page == nil {
				ListOrderParams.Page = models.Int64Pointer(1)
			}
			// Same for perPage
			if params.PerPage == nil {
				ListOrderParams.PerPage = models.Int64Pointer(20)
			}

			if params.ViewAsGBLOC != nil && appCtx.Session().Roles.HasRole(roles.RoleTypeHQ) {
				ListOrderParams.ViewAsGBLOC = params.ViewAsGBLOC
			}

			moves, count, err := h.OrderFetcher.ListOrders(
				appCtx,
				appCtx.Session().OfficeUserID,
				roles.RoleTypeServicesCounselor,
				&ListOrderParams,
			)
			if err != nil {
				appCtx.Logger().
					Error("error fetching list of moves for office user", zap.Error(err))
				return queues.NewGetServicesCounselingQueueInternalServerError(), err
			}

			var officeUser models.OfficeUser
			if appCtx.Session().OfficeUserID != uuid.Nil {
				officeUser, err = h.OfficeUserFetcherPop.FetchOfficeUserByID(appCtx, appCtx.Session().OfficeUserID)
				if err != nil {
					appCtx.Logger().Error("Error retrieving office_user", zap.Error(err))
					return queues.NewGetServicesCounselingQueueInternalServerError(), err
				}
			}

			privileges, err := models.FetchPrivilegesForUser(appCtx.DB(), appCtx.Session().UserID)
			if err != nil {
				appCtx.Logger().Error("Error retreiving user privileges", zap.Error(err))
			}

			isSupervisor := privileges.HasPrivilege(models.PrivilegeTypeSupervisor)
			var officeUsers models.OfficeUsers

			if isSupervisor {
				officeUsers, err = h.OfficeUserFetcherPop.FetchOfficeUsersByRoleAndOffice(
					appCtx,
					roles.RoleTypeServicesCounselor,
					officeUser.TransportationOfficeID,
				)
			} else {
				officeUsers = models.OfficeUsers{officeUser}
			}

			if err != nil {
				appCtx.Logger().
					Error("error fetching office users", zap.Error(err))
				return queues.NewGetServicesCounselingQueueInternalServerError(), err
			}

			// if the SC/office user is accessing the queue, we need to unlock move/moves they have locked
			if appCtx.Session().IsOfficeUser() {
				officeUserID := appCtx.Session().OfficeUserID
				for i, move := range moves {
					lockedOfficeUserID := move.LockedByOfficeUserID
					if lockedOfficeUserID != nil && *lockedOfficeUserID == officeUserID {
						copyOfMove := move
						unlockedMove, err := h.UnlockMove(appCtx, &copyOfMove, officeUserID)
						if err != nil {
							return queues.NewGetMovesQueueInternalServerError(), err
						}
						moves[i] = *unlockedMove
					}
				}
				// checking if moves that are NOT in their queue are locked by the user (using search, etc)
				err := h.CheckForLockedMovesAndUnlock(appCtx, officeUserID)
				if err != nil {
					appCtx.Logger().Error(fmt.Sprintf("failed to unlock moves for office user ID: %s", officeUserID), zap.Error(err))
				}
			}
			isHQrole := appCtx.Session().Roles[0].RoleType == roles.RoleTypeHQ

<<<<<<< HEAD
			queueMoves := payloads.QueueMoves(moves, officeUsers, &requestedPpmStatus, roles.RoleTypeServicesCounselor, officeUser, isSupervisor)
=======
			queueMoves := payloads.QueueMoves(moves, officeUsers, roles.RoleTypeServicesCounselor, officeUser, isSupervisor, isHQrole)
>>>>>>> 5ec3d0e2

			result := &ghcmessages.QueueMovesResult{
				Page:       *ListOrderParams.Page,
				PerPage:    *ListOrderParams.PerPage,
				TotalCount: int64(count),
				QueueMoves: *queueMoves,
			}

			return queues.NewGetServicesCounselingQueueOK().WithPayload(result), nil
		})
}

// GetServicesCounselingOriginListHandler returns the origin list for the Service Counselor user via GET /queues/counselor/origin-list
type GetServicesCounselingOriginListHandler struct {
	handlers.HandlerConfig
	services.OrderFetcher
}

// Handle returns the list of origin list for the services counselor
func (h GetServicesCounselingOriginListHandler) Handle(
	params queues.GetServicesCounselingOriginListParams,
) middleware.Responder {
	return h.AuditableAppContextFromRequestWithErrors(params.HTTPRequest,
		func(appCtx appcontext.AppContext) (middleware.Responder, error) {
			if !appCtx.Session().IsOfficeUser() ||
				!appCtx.Session().Roles.HasRole(roles.RoleTypeServicesCounselor) {
				forbiddenErr := apperror.NewForbiddenError(
					"user is not authenticated with an office role",
				)
				appCtx.Logger().Error(forbiddenErr.Error())
				return queues.NewGetServicesCounselingQueueForbidden(), forbiddenErr
			}

			ListOrderParams := services.ListOrderParams{
				NeedsPPMCloseout: params.NeedsPPMCloseout,
			}

			if params.NeedsPPMCloseout != nil && *params.NeedsPPMCloseout {
				ListOrderParams.Status = []string{string(models.MoveStatusAPPROVED), string(models.MoveStatusServiceCounselingCompleted)}
			} else {
				ListOrderParams.Status = []string{string(models.MoveStatusNeedsServiceCounseling)}
			}

			moves, err := h.OrderFetcher.ListAllOrderLocations(
				appCtx,
				appCtx.Session().OfficeUserID,
				&ListOrderParams,
			)
			if err != nil {
				appCtx.Logger().
					Error("error fetching list of moves for office user", zap.Error(err))
				return queues.NewGetServicesCounselingQueueInternalServerError(), err
			}

			var originLocationList []*ghcmessages.Location
			for _, value := range moves {
				locationString := value.Orders.OriginDutyLocation.Name
				location := ghcmessages.Location{Label: &locationString, Value: &locationString}
				if !slices.Contains(originLocationList, &location) {
					originLocationList = append(originLocationList, &location)
				}
			}

			return queues.NewGetServicesCounselingOriginListOK().WithPayload(originLocationList), nil
		})
}<|MERGE_RESOLUTION|>--- conflicted
+++ resolved
@@ -147,11 +147,7 @@
 			}
 			isHQrole := appCtx.Session().Roles[0].RoleType == roles.RoleTypeHQ
 
-<<<<<<< HEAD
-			queueMoves := payloads.QueueMoves(moves, officeUsers, nil, roles.RoleTypeTOO, officeUser, isSupervisor)
-=======
-			queueMoves := payloads.QueueMoves(moves, officeUsers, roles.RoleTypeTOO, officeUser, isSupervisor, isHQrole)
->>>>>>> 5ec3d0e2
+			queueMoves := payloads.QueueMoves(moves, officeUsers, nil, roles.RoleTypeTOO, officeUser, isSupervisor, isHQrole)
 
 			result := &ghcmessages.QueueMovesResult{
 				Page:       *ListOrderParams.Page,
@@ -329,16 +325,10 @@
 			if err != nil {
 				appCtx.Logger().Error("Error retreiving user privileges", zap.Error(err))
 			}
-<<<<<<< HEAD
-
-			isSupervisor := privileges.HasPrivilege(models.PrivilegeTypeSupervisor)
-			queuePaymentRequests := payloads.QueuePaymentRequests(paymentRequests, officeUsers, officeUser, isSupervisor)
-=======
 			isHQrole := appCtx.Session().Roles[0].RoleType == roles.RoleTypeHQ
 
 			isSupervisor := privileges.HasPrivilege(models.PrivilegeTypeSupervisor)
 			queuePaymentRequests := payloads.QueuePaymentRequests(paymentRequests, officeUsers, officeUser, isSupervisor, isHQrole)
->>>>>>> 5ec3d0e2
 
 			result := &ghcmessages.QueuePaymentRequestsResult{
 				TotalCount:           int64(count),
@@ -490,11 +480,7 @@
 			}
 			isHQrole := appCtx.Session().Roles[0].RoleType == roles.RoleTypeHQ
 
-<<<<<<< HEAD
-			queueMoves := payloads.QueueMoves(moves, officeUsers, &requestedPpmStatus, roles.RoleTypeServicesCounselor, officeUser, isSupervisor)
-=======
-			queueMoves := payloads.QueueMoves(moves, officeUsers, roles.RoleTypeServicesCounselor, officeUser, isSupervisor, isHQrole)
->>>>>>> 5ec3d0e2
+			queueMoves := payloads.QueueMoves(moves, officeUsers, &requestedPpmStatus, roles.RoleTypeServicesCounselor, officeUser, isSupervisor, isHQrole)
 
 			result := &ghcmessages.QueueMovesResult{
 				Page:       *ListOrderParams.Page,
