package ghcapi

import (
	"fmt"
	"slices"

	"github.com/go-openapi/runtime/middleware"
	"github.com/gobuffalo/pop/v6"
	"github.com/gofrs/uuid"
	"go.uber.org/zap"

	"github.com/transcom/mymove/pkg/appcontext"
	"github.com/transcom/mymove/pkg/apperror"
	"github.com/transcom/mymove/pkg/gen/ghcapi/ghcoperations/queues"
	"github.com/transcom/mymove/pkg/gen/ghcmessages"
	"github.com/transcom/mymove/pkg/handlers"
	"github.com/transcom/mymove/pkg/handlers/ghcapi/internal/payloads"
	"github.com/transcom/mymove/pkg/models"
	"github.com/transcom/mymove/pkg/models/roles"
	"github.com/transcom/mymove/pkg/services"
)

// GetMovesQueueHandler returns the moves for the TOO queue user via GET /queues/moves
type GetMovesQueueHandler struct {
	handlers.HandlerConfig
	services.OrderFetcher
	services.MoveUnlocker
	services.OfficeUserFetcherPop
}

// FilterOption defines the type for the functional arguments used for private functions in OrderFetcher
type FilterOption func(*pop.Query)

// Handle returns the paginated list of moves for the TOO or HQ user
func (h GetMovesQueueHandler) Handle(params queues.GetMovesQueueParams) middleware.Responder {
	return h.AuditableAppContextFromRequestWithErrors(params.HTTPRequest,
		func(appCtx appcontext.AppContext) (middleware.Responder, error) {
			if !appCtx.Session().IsOfficeUser() ||
				(!appCtx.Session().Roles.HasRole(roles.RoleTypeTOO) && !appCtx.Session().Roles.HasRole(roles.RoleTypeHQ)) {
				forbiddenErr := apperror.NewForbiddenError(
					"user is not authenticated with TOO or HQ office role",
				)
				appCtx.Logger().Error(forbiddenErr.Error())
				return queues.NewGetMovesQueueForbidden(), forbiddenErr
			}

			ListOrderParams := services.ListOrderParams{
				Branch:                  params.Branch,
				Locator:                 params.Locator,
				DodID:                   params.DodID,
				Emplid:                  params.Emplid,
				LastName:                params.LastName,
				DestinationDutyLocation: params.DestinationDutyLocation,
				OriginDutyLocation:      params.OriginDutyLocation,
				AppearedInTOOAt:         handlers.FmtDateTimePtrToPopPtr(params.AppearedInTooAt),
				RequestedMoveDate:       params.RequestedMoveDate,
				Status:                  params.Status,
				Page:                    params.Page,
				PerPage:                 params.PerPage,
				Sort:                    params.Sort,
				Order:                   params.Order,
				OrderType:               params.OrderType,
				TOOAssignedUser:         params.AssignedTo,
			}

			// When no status filter applied, TOO should only see moves with status of New Move, Service Counseling Completed, or Approvals Requested
			if params.Status == nil {
				ListOrderParams.Status = []string{string(models.MoveStatusServiceCounselingCompleted), string(models.MoveStatusAPPROVALSREQUESTED), string(models.MoveStatusSUBMITTED)}
			}

			// Let's set default values for page and perPage if we don't get arguments for them. We'll use 1 for page and 20 for perPage.
			if params.Page == nil {
				ListOrderParams.Page = models.Int64Pointer(1)
			}
			// Same for perPage
			if params.PerPage == nil {
				ListOrderParams.PerPage = models.Int64Pointer(20)
			}

			if params.ViewAsGBLOC != nil && appCtx.Session().Roles.HasRole(roles.RoleTypeHQ) {
				ListOrderParams.ViewAsGBLOC = params.ViewAsGBLOC
			}

			moves, count, err := h.OrderFetcher.ListOrders(
				appCtx,
				appCtx.Session().OfficeUserID,
				roles.RoleTypeTOO,
				&ListOrderParams,
			)
			if err != nil {
				appCtx.Logger().
					Error("error fetching list of moves for office user", zap.Error(err))
				return queues.NewGetMovesQueueInternalServerError(), err
			}

			var officeUser models.OfficeUser
			if appCtx.Session().OfficeUserID != uuid.Nil {
				officeUser, err = h.OfficeUserFetcherPop.FetchOfficeUserByID(appCtx, appCtx.Session().OfficeUserID)
				if err != nil {
					appCtx.Logger().Error("Error retrieving office_user", zap.Error(err))
					return queues.NewGetServicesCounselingQueueInternalServerError(), err
				}
			}

			privileges, err := models.FetchPrivilegesForUser(appCtx.DB(), appCtx.Session().UserID)
			if err != nil {
				appCtx.Logger().Error("Error retreiving user privileges", zap.Error(err))
			}

			isSupervisor := privileges.HasPrivilege(models.PrivilegeTypeSupervisor)
			var officeUsers models.OfficeUsers
			if isSupervisor {
				officeUsers, err = h.OfficeUserFetcherPop.FetchOfficeUsersByRoleAndOffice(
					appCtx,
					roles.RoleTypeTOO,
					officeUser.TransportationOfficeID,
				)
			} else {
				officeUsers = models.OfficeUsers{officeUser}
			}

			if err != nil {
				appCtx.Logger().
					Error("error fetching office users", zap.Error(err))
				return queues.NewGetMovesQueueInternalServerError(), err
			}

			// if the TOO/office user is accessing the queue, we need to unlock move/moves they have locked
			if appCtx.Session().IsOfficeUser() {
				officeUserID := appCtx.Session().OfficeUserID
				for i, move := range moves {
					lockedOfficeUserID := move.LockedByOfficeUserID
					if lockedOfficeUserID != nil && *lockedOfficeUserID == officeUserID {
						copyOfMove := move
						unlockedMove, err := h.UnlockMove(appCtx, &copyOfMove, officeUserID)
						if err != nil {
							return queues.NewGetMovesQueueInternalServerError(), err
						}
						moves[i] = *unlockedMove
					}
				}
				// checking if moves that are NOT in their queue are locked by the user (using search, etc)
				err := h.CheckForLockedMovesAndUnlock(appCtx, officeUserID)
				if err != nil {
					appCtx.Logger().Error(fmt.Sprintf("failed to unlock moves for office user ID: %s", officeUserID), zap.Error(err))
				}
			}

<<<<<<< HEAD
			queueMoves := payloads.QueueMoves(moves, officeUsers, nil, roles.RoleTypeTOO, officeUser, isSupervisor)
=======
			queueMoves := payloads.QueueMoves(moves, officeUsers, roles.RoleTypeTOO, officeUser, isSupervisor)
>>>>>>> b21f5a99

			result := &ghcmessages.QueueMovesResult{
				Page:       *ListOrderParams.Page,
				PerPage:    *ListOrderParams.PerPage,
				TotalCount: int64(count),
				QueueMoves: *queueMoves,
			}

			return queues.NewGetMovesQueueOK().WithPayload(result), nil
		})
}

// ListMovesHandler lists moves with the option to filter since a particular date. Optimized ver.
type ListPrimeMovesHandler struct {
	handlers.HandlerConfig
	services.MoveTaskOrderFetcher
}

// Handle fetches all moves with the option to filter since a particular date. Optimized version.
func (h ListPrimeMovesHandler) Handle(params queues.ListPrimeMovesParams) middleware.Responder {
	return h.AuditableAppContextFromRequestWithErrors(params.HTTPRequest,
		func(appCtx appcontext.AppContext) (middleware.Responder, error) {

			// adding in moveCode and Id params that are sent in from the UI
			// we will use these params to refine the search in the service object
			searchParams := services.MoveTaskOrderFetcherParams{
				Page:     params.Page,
				PerPage:  params.PerPage,
				MoveCode: params.MoveCode,
				ID:       params.ID,
			}

			// Let's set default values for page and perPage if we don't get arguments for them. We'll use 1 for page and 20
			// for perPage.
			if params.Page == nil {
				searchParams.Page = models.Int64Pointer(1)
			}
			// Same for perPage
			if params.PerPage == nil {
				searchParams.PerPage = models.Int64Pointer(20)
			}

			mtos, count, err := h.MoveTaskOrderFetcher.ListNewPrimeMoveTaskOrders(appCtx, &searchParams)

			if err != nil {
				appCtx.Logger().Error("Unexpected error while fetching moves:", zap.Error(err))
				return queues.NewListPrimeMovesInternalServerError(), err
			}

			queueMoves := payloads.ListMoves(&mtos)

			result := ghcmessages.ListPrimeMovesResult{
				Page:       *searchParams.Page,
				PerPage:    *searchParams.PerPage,
				TotalCount: int64(count),
				QueueMoves: queueMoves,
			}

			return queues.NewListPrimeMovesOK().WithPayload(&result), nil

		})
}

// GetPaymentRequestsQueueHandler returns the payment requests for the TIO queue user via GET /queues/payment-requests
type GetPaymentRequestsQueueHandler struct {
	handlers.HandlerConfig
	services.PaymentRequestListFetcher
	services.MoveUnlocker
	services.OfficeUserFetcherPop
}

// Handle returns the paginated list of payment requests for the TIO user
func (h GetPaymentRequestsQueueHandler) Handle(
	params queues.GetPaymentRequestsQueueParams,
) middleware.Responder {
	return h.AuditableAppContextFromRequestWithErrors(params.HTTPRequest,
		func(appCtx appcontext.AppContext) (middleware.Responder, error) {
			if !appCtx.Session().IsOfficeUser() ||
				(!appCtx.Session().Roles.HasRole(roles.RoleTypeTIO) && !appCtx.Session().Roles.HasRole(roles.RoleTypeHQ)) {
				forbiddenErr := apperror.NewForbiddenError(
					"user is not authenticated with TIO or HQ office role",
				)
				appCtx.Logger().Error(forbiddenErr.Error())
				return queues.NewGetPaymentRequestsQueueForbidden(), forbiddenErr
			}

			listPaymentRequestParams := services.FetchPaymentRequestListParams{
				Branch:                  params.Branch,
				Locator:                 params.Locator,
				DodID:                   params.DodID,
				Emplid:                  params.Emplid,
				LastName:                params.LastName,
				DestinationDutyLocation: params.DestinationDutyLocation,
				Status:                  params.Status,
				Page:                    params.Page,
				PerPage:                 params.PerPage,
				SubmittedAt:             handlers.FmtDateTimePtrToPopPtr(params.SubmittedAt),
				Sort:                    params.Sort,
				Order:                   params.Order,
				OriginDutyLocation:      params.OriginDutyLocation,
				OrderType:               params.OrderType,
			}

			listPaymentRequestParams.Status = []string{string(models.QueuePaymentRequestPaymentRequested)}

			// Let's set default values for page and perPage if we don't get arguments for them. We'll use 1 for page and 20
			// for perPage.
			if params.Page == nil {
				listPaymentRequestParams.Page = models.Int64Pointer(1)
			}
			// Same for perPage
			if params.PerPage == nil {
				listPaymentRequestParams.PerPage = models.Int64Pointer(20)
			}

			if params.ViewAsGBLOC != nil && appCtx.Session().Roles.HasRole(roles.RoleTypeHQ) {
				listPaymentRequestParams.ViewAsGBLOC = params.ViewAsGBLOC
			}

			paymentRequests, count, err := h.FetchPaymentRequestList(
				appCtx,
				appCtx.Session().OfficeUserID,
				&listPaymentRequestParams,
			)
			if err != nil {
				appCtx.Logger().
					Error("payment requests queue", zap.String("office_user_id", appCtx.Session().OfficeUserID.String()), zap.Error(err))
				return queues.NewGetPaymentRequestsQueueInternalServerError(), err
			}

			var officeUser models.OfficeUser
			if appCtx.Session().OfficeUserID != uuid.Nil {
				officeUser, err = h.OfficeUserFetcherPop.FetchOfficeUserByID(appCtx, appCtx.Session().OfficeUserID)
				if err != nil {
					appCtx.Logger().Error("Error retrieving office_user", zap.Error(err))
					return queues.NewGetServicesCounselingQueueInternalServerError(), err
				}
			}

			officeUsers, err := h.OfficeUserFetcherPop.FetchOfficeUsersByRoleAndOffice(
				appCtx,
				roles.RoleTypeTIO,
				officeUser.TransportationOfficeID,
			)

			if err != nil {
				appCtx.Logger().
					Error("error fetching office users", zap.Error(err))
				return queues.NewGetPaymentRequestsQueueInternalServerError(), err
			}

			// if this TIO/office user is accessing the queue, we need to unlock move/moves they have locked
			if appCtx.Session().IsOfficeUser() {
				officeUserID := appCtx.Session().OfficeUserID
				for i, pr := range *paymentRequests {
					move := pr.MoveTaskOrder
					lockedOfficeUserID := move.LockedByOfficeUserID
					if lockedOfficeUserID != nil && *lockedOfficeUserID == officeUserID {
						unlockedMove, err := h.UnlockMove(appCtx, &move, officeUserID)
						if err != nil {
							return queues.NewGetMovesQueueInternalServerError(), err
						}
						(*paymentRequests)[i].MoveTaskOrder = *unlockedMove
					}
				}
				// checking if moves that are NOT in their queue are locked by the user (using search, etc)
				err := h.CheckForLockedMovesAndUnlock(appCtx, officeUserID)
				if err != nil {
					appCtx.Logger().Error(fmt.Sprintf("failed to unlock moves for office user ID: %s", officeUserID), zap.Error(err))
				}
			}

<<<<<<< HEAD
			queuePaymentRequests := payloads.QueuePaymentRequests(paymentRequests, officeUsers)
=======
			privileges, err := models.FetchPrivilegesForUser(appCtx.DB(), appCtx.Session().UserID)
			if err != nil {
				appCtx.Logger().Error("Error retreiving user privileges", zap.Error(err))
			}

			isSupervisor := privileges.HasPrivilege(models.PrivilegeTypeSupervisor)
			queuePaymentRequests := payloads.QueuePaymentRequests(paymentRequests, officeUsers, officeUser, isSupervisor)
>>>>>>> b21f5a99

			result := &ghcmessages.QueuePaymentRequestsResult{
				TotalCount:           int64(count),
				Page:                 int64(*listPaymentRequestParams.Page),
				PerPage:              int64(*listPaymentRequestParams.PerPage),
				QueuePaymentRequests: *queuePaymentRequests,
			}

			return queues.NewGetPaymentRequestsQueueOK().WithPayload(result), nil
		})
}

// GetServicesCounselingQueueHandler returns the moves for the Service Counselor queue user via GET /queues/counselor
type GetServicesCounselingQueueHandler struct {
	handlers.HandlerConfig
	services.OrderFetcher
	services.MoveUnlocker
	services.OfficeUserFetcherPop
}

// Handle returns the paginated list of moves for the services counselor
func (h GetServicesCounselingQueueHandler) Handle(
	params queues.GetServicesCounselingQueueParams,
) middleware.Responder {
	return h.AuditableAppContextFromRequestWithErrors(params.HTTPRequest,
		func(appCtx appcontext.AppContext) (middleware.Responder, error) {
			if !appCtx.Session().IsOfficeUser() ||
				(!appCtx.Session().Roles.HasRole(roles.RoleTypeServicesCounselor) && !appCtx.Session().Roles.HasRole(roles.RoleTypeHQ)) {
				forbiddenErr := apperror.NewForbiddenError(
					"user is not authenticated with Services Counselor or HQ office role",
				)
				appCtx.Logger().Error(forbiddenErr.Error())
				return queues.NewGetServicesCounselingQueueForbidden(), forbiddenErr
			}

			ListOrderParams := services.ListOrderParams{
				Branch:                  params.Branch,
				Locator:                 params.Locator,
				DodID:                   params.DodID,
				Emplid:                  params.Emplid,
				LastName:                params.LastName,
				OriginDutyLocation:      params.OriginDutyLocation,
				DestinationDutyLocation: params.DestinationDutyLocation,
				OriginGBLOC:             params.OriginGBLOC,
				SubmittedAt:             handlers.FmtDateTimePtrToPopPtr(params.SubmittedAt),
				RequestedMoveDate:       params.RequestedMoveDate,
				Page:                    params.Page,
				PerPage:                 params.PerPage,
				Sort:                    params.Sort,
				Order:                   params.Order,
				NeedsPPMCloseout:        params.NeedsPPMCloseout,
				PPMType:                 params.PpmType,
				CloseoutInitiated:       handlers.FmtDateTimePtrToPopPtr(params.CloseoutInitiated),
				CloseoutLocation:        params.CloseoutLocation,
				OrderType:               params.OrderType,
				PPMStatus:               params.PpmStatus,
				CounselingOffice:        params.CounselingOffice,
				SCAssignedUser:          params.AssignedTo,
			}

			var requestedPpmStatus models.PPMShipmentStatus
			if params.NeedsPPMCloseout != nil && *params.NeedsPPMCloseout {
				requestedPpmStatus = models.PPMShipmentStatusNeedsCloseout
				ListOrderParams.Status = []string{string(models.MoveStatusAPPROVED), string(models.MoveStatusServiceCounselingCompleted)}
			} else if len(params.Status) == 0 {
				ListOrderParams.Status = []string{string(models.MoveStatusNeedsServiceCounseling)}
			} else {
				ListOrderParams.Status = params.Status
			}

			// Let's set default values for page and perPage if we don't get arguments for them. We'll use 1 for page and 20
			// for perPage.
			if params.Page == nil {
				ListOrderParams.Page = models.Int64Pointer(1)
			}
			// Same for perPage
			if params.PerPage == nil {
				ListOrderParams.PerPage = models.Int64Pointer(20)
			}

			if params.ViewAsGBLOC != nil && appCtx.Session().Roles.HasRole(roles.RoleTypeHQ) {
				ListOrderParams.ViewAsGBLOC = params.ViewAsGBLOC
			}

			moves, count, err := h.OrderFetcher.ListOrders(
				appCtx,
				appCtx.Session().OfficeUserID,
				roles.RoleTypeServicesCounselor,
				&ListOrderParams,
			)
			if err != nil {
				appCtx.Logger().
					Error("error fetching list of moves for office user", zap.Error(err))
				return queues.NewGetServicesCounselingQueueInternalServerError(), err
			}

			var officeUser models.OfficeUser
			if appCtx.Session().OfficeUserID != uuid.Nil {
				officeUser, err = h.OfficeUserFetcherPop.FetchOfficeUserByID(appCtx, appCtx.Session().OfficeUserID)
				if err != nil {
					appCtx.Logger().Error("Error retrieving office_user", zap.Error(err))
					return queues.NewGetServicesCounselingQueueInternalServerError(), err
				}
			}

			privileges, err := models.FetchPrivilegesForUser(appCtx.DB(), appCtx.Session().UserID)
			if err != nil {
				appCtx.Logger().Error("Error retreiving user privileges", zap.Error(err))
			}

			isSupervisor := privileges.HasPrivilege(models.PrivilegeTypeSupervisor)
			var officeUsers models.OfficeUsers

			if isSupervisor {
				officeUsers, err = h.OfficeUserFetcherPop.FetchOfficeUsersByRoleAndOffice(
					appCtx,
					roles.RoleTypeServicesCounselor,
					officeUser.TransportationOfficeID,
				)
			} else {
				officeUsers = models.OfficeUsers{officeUser}
			}

			if err != nil {
				appCtx.Logger().
					Error("error fetching office users", zap.Error(err))
				return queues.NewGetServicesCounselingQueueInternalServerError(), err
			}

			// if the SC/office user is accessing the queue, we need to unlock move/moves they have locked
			if appCtx.Session().IsOfficeUser() {
				officeUserID := appCtx.Session().OfficeUserID
				for i, move := range moves {
					lockedOfficeUserID := move.LockedByOfficeUserID
					if lockedOfficeUserID != nil && *lockedOfficeUserID == officeUserID {
						copyOfMove := move
						unlockedMove, err := h.UnlockMove(appCtx, &copyOfMove, officeUserID)
						if err != nil {
							return queues.NewGetMovesQueueInternalServerError(), err
						}
						moves[i] = *unlockedMove
					}
				}
				// checking if moves that are NOT in their queue are locked by the user (using search, etc)
				err := h.CheckForLockedMovesAndUnlock(appCtx, officeUserID)
				if err != nil {
					appCtx.Logger().Error(fmt.Sprintf("failed to unlock moves for office user ID: %s", officeUserID), zap.Error(err))
				}
			}

<<<<<<< HEAD
			queueMoves := payloads.QueueMoves(moves, officeUsers, &requestedPpmStatus, roles.RoleTypeServicesCounselor, officeUser, isSupervisor)
=======
			queueMoves := payloads.QueueMoves(moves, officeUsers, roles.RoleTypeServicesCounselor, officeUser, isSupervisor)
>>>>>>> b21f5a99

			result := &ghcmessages.QueueMovesResult{
				Page:       *ListOrderParams.Page,
				PerPage:    *ListOrderParams.PerPage,
				TotalCount: int64(count),
				QueueMoves: *queueMoves,
			}

			return queues.NewGetServicesCounselingQueueOK().WithPayload(result), nil
		})
}

// GetServicesCounselingOriginListHandler returns the origin list for the Service Counselor user via GET /queues/counselor/origin-list
type GetServicesCounselingOriginListHandler struct {
	handlers.HandlerConfig
	services.OrderFetcher
}

// Handle returns the list of origin list for the services counselor
func (h GetServicesCounselingOriginListHandler) Handle(
	params queues.GetServicesCounselingOriginListParams,
) middleware.Responder {
	return h.AuditableAppContextFromRequestWithErrors(params.HTTPRequest,
		func(appCtx appcontext.AppContext) (middleware.Responder, error) {
			if !appCtx.Session().IsOfficeUser() ||
				!appCtx.Session().Roles.HasRole(roles.RoleTypeServicesCounselor) {
				forbiddenErr := apperror.NewForbiddenError(
					"user is not authenticated with an office role",
				)
				appCtx.Logger().Error(forbiddenErr.Error())
				return queues.NewGetServicesCounselingQueueForbidden(), forbiddenErr
			}

			ListOrderParams := services.ListOrderParams{
				NeedsPPMCloseout: params.NeedsPPMCloseout,
			}

			if params.NeedsPPMCloseout != nil && *params.NeedsPPMCloseout {
				ListOrderParams.Status = []string{string(models.MoveStatusAPPROVED), string(models.MoveStatusServiceCounselingCompleted)}
			} else {
				ListOrderParams.Status = []string{string(models.MoveStatusNeedsServiceCounseling)}
			}

			moves, err := h.OrderFetcher.ListAllOrderLocations(
				appCtx,
				appCtx.Session().OfficeUserID,
				&ListOrderParams,
			)
			if err != nil {
				appCtx.Logger().
					Error("error fetching list of moves for office user", zap.Error(err))
				return queues.NewGetServicesCounselingQueueInternalServerError(), err
			}

			var originLocationList []*ghcmessages.Location
			for _, value := range moves {
				locationString := value.Orders.OriginDutyLocation.Name
				location := ghcmessages.Location{Label: &locationString, Value: &locationString}
				if !slices.Contains(originLocationList, &location) {
					originLocationList = append(originLocationList, &location)
				}
			}

			return queues.NewGetServicesCounselingOriginListOK().WithPayload(originLocationList), nil
		})
}<|MERGE_RESOLUTION|>--- conflicted
+++ resolved
@@ -146,11 +146,7 @@
 				}
 			}
 
-<<<<<<< HEAD
 			queueMoves := payloads.QueueMoves(moves, officeUsers, nil, roles.RoleTypeTOO, officeUser, isSupervisor)
-=======
-			queueMoves := payloads.QueueMoves(moves, officeUsers, roles.RoleTypeTOO, officeUser, isSupervisor)
->>>>>>> b21f5a99
 
 			result := &ghcmessages.QueueMovesResult{
 				Page:       *ListOrderParams.Page,
@@ -323,9 +319,6 @@
 				}
 			}
 
-<<<<<<< HEAD
-			queuePaymentRequests := payloads.QueuePaymentRequests(paymentRequests, officeUsers)
-=======
 			privileges, err := models.FetchPrivilegesForUser(appCtx.DB(), appCtx.Session().UserID)
 			if err != nil {
 				appCtx.Logger().Error("Error retreiving user privileges", zap.Error(err))
@@ -333,7 +326,6 @@
 
 			isSupervisor := privileges.HasPrivilege(models.PrivilegeTypeSupervisor)
 			queuePaymentRequests := payloads.QueuePaymentRequests(paymentRequests, officeUsers, officeUser, isSupervisor)
->>>>>>> b21f5a99
 
 			result := &ghcmessages.QueuePaymentRequestsResult{
 				TotalCount:           int64(count),
@@ -484,11 +476,7 @@
 				}
 			}
 
-<<<<<<< HEAD
 			queueMoves := payloads.QueueMoves(moves, officeUsers, &requestedPpmStatus, roles.RoleTypeServicesCounselor, officeUser, isSupervisor)
-=======
-			queueMoves := payloads.QueueMoves(moves, officeUsers, roles.RoleTypeServicesCounselor, officeUser, isSupervisor)
->>>>>>> b21f5a99
 
 			result := &ghcmessages.QueueMovesResult{
 				Page:       *ListOrderParams.Page,
