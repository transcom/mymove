package ghcapi

import (
	"fmt"
	"slices"

	"github.com/go-openapi/runtime/middleware"
	"github.com/gobuffalo/pop/v6"
	"github.com/gofrs/uuid"
	"go.uber.org/zap"

	"github.com/transcom/mymove/pkg/appcontext"
	"github.com/transcom/mymove/pkg/apperror"
	"github.com/transcom/mymove/pkg/gen/ghcapi/ghcoperations/queues"
	"github.com/transcom/mymove/pkg/gen/ghcmessages"
	"github.com/transcom/mymove/pkg/handlers"
	"github.com/transcom/mymove/pkg/handlers/ghcapi/internal/payloads"
	"github.com/transcom/mymove/pkg/models"
	"github.com/transcom/mymove/pkg/models/roles"
	"github.com/transcom/mymove/pkg/services"
)

// GetMovesQueueHandler returns the moves for the TOO queue user via GET /queues/moves
type GetMovesQueueHandler struct {
	handlers.HandlerConfig
	services.OrderFetcher
	services.MoveUnlocker
	services.OfficeUserFetcherPop
}

// FilterOption defines the type for the functional arguments used for private functions in OrderFetcher
type FilterOption func(*pop.Query)

// Handle returns the paginated list of moves for the TOO or HQ user
func (h GetMovesQueueHandler) Handle(params queues.GetMovesQueueParams) middleware.Responder {
	return h.AuditableAppContextFromRequestWithErrors(params.HTTPRequest,
		func(appCtx appcontext.AppContext) (middleware.Responder, error) {
			if !appCtx.Session().IsOfficeUser() ||
				(!appCtx.Session().Roles.HasRole(roles.RoleTypeTOO) && !appCtx.Session().Roles.HasRole(roles.RoleTypeHQ)) {
				forbiddenErr := apperror.NewForbiddenError(
					"user is not authenticated with TOO or HQ office role",
				)
				appCtx.Logger().Error(forbiddenErr.Error())
				return queues.NewGetMovesQueueForbidden(), forbiddenErr
			}

			ListOrderParams := services.ListOrderParams{
				Branch:                  params.Branch,
				Locator:                 params.Locator,
				Edipi:                   params.Edipi,
				Emplid:                  params.Emplid,
				CustomerName:            params.CustomerName,
				DestinationDutyLocation: params.DestinationDutyLocation,
				OriginDutyLocation:      params.OriginDutyLocation,
				AppearedInTOOAt:         handlers.FmtDateTimePtrToPopPtr(params.AppearedInTooAt),
				RequestedMoveDate:       params.RequestedMoveDate,
				Status:                  params.Status,
				Page:                    params.Page,
				PerPage:                 params.PerPage,
				Sort:                    params.Sort,
				Order:                   params.Order,
				OrderType:               params.OrderType,
				TOOAssignedUser:         params.AssignedTo,
				CounselingOffice:        params.CounselingOffice,
			}

			// When no status filter applied, TOO should only see moves with status of New Move, Service Counseling Completed, or Approvals Requested
			if params.Status == nil {
				ListOrderParams.Status = []string{string(models.MoveStatusServiceCounselingCompleted), string(models.MoveStatusAPPROVALSREQUESTED), string(models.MoveStatusSUBMITTED)}
			}

			// Let's set default values for page and perPage if we don't get arguments for them. We'll use 1 for page and 20 for perPage.
			if params.Page == nil {
				ListOrderParams.Page = models.Int64Pointer(1)
			}
			// Same for perPage
			if params.PerPage == nil {
				ListOrderParams.PerPage = models.Int64Pointer(20)
			}

			var officeUser models.OfficeUser
			var assignedGblocs []string
			var err error
			if appCtx.Session().OfficeUserID != uuid.Nil {
				officeUser, err = h.OfficeUserFetcherPop.FetchOfficeUserByIDWithTransportationOfficeAssignments(appCtx, appCtx.Session().OfficeUserID)
				if err != nil {
					appCtx.Logger().Error("Error retrieving office_user", zap.Error(err))
					return queues.NewGetMovesQueueInternalServerError(), err
				}

				assignedGblocs = models.GetAssignedGBLOCs(officeUser)
			}

			if params.ViewAsGBLOC != nil && (appCtx.Session().Roles.HasRole(roles.RoleTypeHQ) || slices.Contains(assignedGblocs, *params.ViewAsGBLOC)) {
				ListOrderParams.ViewAsGBLOC = params.ViewAsGBLOC
			}

			privileges, err := models.FetchPrivilegesForUser(appCtx.DB(), appCtx.Session().UserID)
			if err != nil {
				appCtx.Logger().Error("Error retreiving user privileges", zap.Error(err))
			}
			officeUser.User.Privileges = privileges
			officeUser.User.Roles = appCtx.Session().Roles

			var officeUsers models.OfficeUsers
			var officeUsersSafety models.OfficeUsers
			if privileges.HasPrivilege(models.PrivilegeTypeSupervisor) {
				if privileges.HasPrivilege(models.PrivilegeTypeSafety) {
					officeUsersSafety, err = h.OfficeUserFetcherPop.FetchSafetyMoveOfficeUsersByRoleAndOffice(
						appCtx,
						roles.RoleTypeTOO,
						officeUser.TransportationOfficeID,
					)
					if err != nil {
						appCtx.Logger().
							Error("error fetching safety move office users", zap.Error(err))
						return queues.NewGetMovesQueueInternalServerError(), err
					}
				}
				officeUsers, err = h.OfficeUserFetcherPop.FetchOfficeUsersByRoleAndOffice(
					appCtx,
					roles.RoleTypeTOO,
					officeUser.TransportationOfficeID,
				)
			} else {
				officeUsers = models.OfficeUsers{officeUser}
			}

			if err != nil {
				appCtx.Logger().
					Error("error fetching office users", zap.Error(err))
				return queues.NewGetMovesQueueInternalServerError(), err
			}

			moves, count, err := h.OrderFetcher.ListOrders(
				appCtx,
				appCtx.Session().OfficeUserID,
				roles.RoleTypeTOO,
				&ListOrderParams,
			)
			if err != nil {
				appCtx.Logger().
					Error("error fetching list of moves for office user", zap.Error(err))
				return queues.NewGetMovesQueueInternalServerError(), err
			}

			// if the TOO/office user is accessing the queue, we need to unlock move/moves they have locked
			if appCtx.Session().IsOfficeUser() {
				officeUserID := appCtx.Session().OfficeUserID
				for i, move := range moves {
					lockedOfficeUserID := move.LockedByOfficeUserID
					if lockedOfficeUserID != nil && *lockedOfficeUserID == officeUserID {
						copyOfMove := move
						unlockedMove, err := h.UnlockMove(appCtx, &copyOfMove, officeUserID)
						if err != nil {
							return queues.NewGetMovesQueueInternalServerError(), err
						}
						moves[i] = *unlockedMove
					}
				}
				// checking if moves that are NOT in their queue are locked by the user (using search, etc)
				err := h.CheckForLockedMovesAndUnlock(appCtx, officeUserID)
				if err != nil {
					appCtx.Logger().Error(fmt.Sprintf("failed to unlock moves for office user ID: %s", officeUserID), zap.Error(err))
				}
			}

			queueMoves := payloads.QueueMoves(moves, officeUsers, nil, officeUser, officeUsersSafety)

			result := &ghcmessages.QueueMovesResult{
				Page:       *ListOrderParams.Page,
				PerPage:    *ListOrderParams.PerPage,
				TotalCount: int64(count),
				QueueMoves: *queueMoves,
			}

			return queues.NewGetMovesQueueOK().WithPayload(result), nil
		})
}

// GetDestinationRequestsQueueHandler returns the moves for the TOO queue user via GET /queues/destination-requests
type GetDestinationRequestsQueueHandler struct {
	handlers.HandlerConfig
	services.OrderFetcher
	services.MoveUnlocker
	services.OfficeUserFetcherPop
}

// Handle returns the paginated list of moves with destination requests for a TOO user
func (h GetDestinationRequestsQueueHandler) Handle(params queues.GetDestinationRequestsQueueParams) middleware.Responder {
	return h.AuditableAppContextFromRequestWithErrors(params.HTTPRequest,
		func(appCtx appcontext.AppContext) (middleware.Responder, error) {
			if !appCtx.Session().IsOfficeUser() ||
				(!appCtx.Session().Roles.HasRole(roles.RoleTypeTOO) && !appCtx.Session().Roles.HasRole(roles.RoleTypeHQ)) {
				forbiddenErr := apperror.NewForbiddenError(
					"user is not authenticated with TOO or HQ office role",
				)
				appCtx.Logger().Error(forbiddenErr.Error())
				return queues.NewGetDestinationRequestsQueueForbidden(), forbiddenErr
			}

			ListOrderParams := services.ListOrderParams{
				Branch:                  params.Branch,
				Locator:                 params.Locator,
				Edipi:                   params.Edipi,
				Emplid:                  params.Emplid,
				CustomerName:            params.CustomerName,
				DestinationDutyLocation: params.DestinationDutyLocation,
				OriginDutyLocation:      params.OriginDutyLocation,
				AppearedInTOOAt:         handlers.FmtDateTimePtrToPopPtr(params.AppearedInTooAt),
				RequestedMoveDate:       params.RequestedMoveDate,
				Status:                  params.Status,
				Page:                    params.Page,
				PerPage:                 params.PerPage,
				Sort:                    params.Sort,
				Order:                   params.Order,
				OrderType:               params.OrderType,
				TOOAssignedUser:         params.AssignedTo,
				CounselingOffice:        params.CounselingOffice,
			}

			if params.Status == nil {
				ListOrderParams.Status = []string{string(models.MoveStatusAPPROVALSREQUESTED)}
			}

			// Let's set default values for page and perPage if we don't get arguments for them. We'll use 1 for page and 20 for perPage.
			if params.Page == nil {
				ListOrderParams.Page = models.Int64Pointer(1)
			}
			// Same for perPage
			if params.PerPage == nil {
				ListOrderParams.PerPage = models.Int64Pointer(20)
			}

			if params.ViewAsGBLOC != nil && appCtx.Session().Roles.HasRole(roles.RoleTypeHQ) {
				ListOrderParams.ViewAsGBLOC = params.ViewAsGBLOC
			}

			moves, count, err := h.OrderFetcher.ListDestinationRequestsOrders(
				appCtx,
				appCtx.Session().OfficeUserID,
				roles.RoleTypeTOO,
				&ListOrderParams,
			)
			if err != nil {
				appCtx.Logger().
					Error("error fetching list of moves for office user", zap.Error(err))
				return queues.NewGetDestinationRequestsQueueInternalServerError(), err
			}

			var officeUser models.OfficeUser
			if appCtx.Session().OfficeUserID != uuid.Nil {
				officeUser, err = h.OfficeUserFetcherPop.FetchOfficeUserByID(appCtx, appCtx.Session().OfficeUserID)
				if err != nil {
					appCtx.Logger().Error("Error retrieving office user", zap.Error(err))
					return queues.NewGetDestinationRequestsQueueInternalServerError(), err
				}
			}
			privileges, err := models.FetchPrivilegesForUser(appCtx.DB(), appCtx.Session().UserID)
			if err != nil {
				appCtx.Logger().Error("Error retreiving user privileges", zap.Error(err))
			}
			officeUser.User.Privileges = privileges
			officeUser.User.Roles = appCtx.Session().Roles

			if err != nil {
				appCtx.Logger().
					Error("error fetching office users", zap.Error(err))
				return queues.NewGetDestinationRequestsQueueInternalServerError(), err
			}

			// if the TOO/office user is accessing the queue, we need to unlock move/moves they have locked
			if appCtx.Session().IsOfficeUser() {
				officeUserID := appCtx.Session().OfficeUserID
				for i, move := range moves {
					lockedOfficeUserID := move.LockedByOfficeUserID
					if lockedOfficeUserID != nil && *lockedOfficeUserID == officeUserID {
						copyOfMove := move
						unlockedMove, err := h.UnlockMove(appCtx, &copyOfMove, officeUserID)
						if err != nil {
							return queues.NewGetDestinationRequestsQueueInternalServerError(), err
						}
						moves[i] = *unlockedMove
					}
				}
				// checking if moves that are NOT in their queue are locked by the user (using search, etc)
				err := h.CheckForLockedMovesAndUnlock(appCtx, officeUserID)
				if err != nil {
					appCtx.Logger().Error(fmt.Sprintf("failed to unlock moves for office user ID: %s", officeUserID), zap.Error(err))
				}
			}

			officeUsers := models.OfficeUsers{officeUser}
			queueMoves := payloads.QueueMoves(moves, officeUsers, nil, officeUser, nil)

			result := &ghcmessages.QueueMovesResult{
				Page:       *ListOrderParams.Page,
				PerPage:    *ListOrderParams.PerPage,
				TotalCount: int64(count),
				QueueMoves: *queueMoves,
			}

			return queues.NewGetDestinationRequestsQueueOK().WithPayload(result), nil
		})
}

// ListMovesHandler lists moves with the option to filter since a particular date. Optimized ver.
type ListPrimeMovesHandler struct {
	handlers.HandlerConfig
	services.MoveTaskOrderFetcher
}

// Handle fetches all moves with the option to filter since a particular date. Optimized version.
func (h ListPrimeMovesHandler) Handle(params queues.ListPrimeMovesParams) middleware.Responder {
	return h.AuditableAppContextFromRequestWithErrors(params.HTTPRequest,
		func(appCtx appcontext.AppContext) (middleware.Responder, error) {

			// adding in moveCode and Id params that are sent in from the UI
			// we will use these params to refine the search in the service object
			searchParams := services.MoveTaskOrderFetcherParams{
				Page:     params.Page,
				PerPage:  params.PerPage,
				MoveCode: params.MoveCode,
				ID:       params.ID,
			}

			// Let's set default values for page and perPage if we don't get arguments for them. We'll use 1 for page and 20
			// for perPage.
			if params.Page == nil {
				searchParams.Page = models.Int64Pointer(1)
			}
			// Same for perPage
			if params.PerPage == nil {
				searchParams.PerPage = models.Int64Pointer(20)
			}

			mtos, count, err := h.MoveTaskOrderFetcher.ListNewPrimeMoveTaskOrders(appCtx, &searchParams)

			if err != nil {
				appCtx.Logger().Error("Unexpected error while fetching moves:", zap.Error(err))
				return queues.NewListPrimeMovesInternalServerError(), err
			}

			queueMoves := payloads.ListMoves(&mtos)

			result := ghcmessages.ListPrimeMovesResult{
				Page:       *searchParams.Page,
				PerPage:    *searchParams.PerPage,
				TotalCount: int64(count),
				QueueMoves: queueMoves,
			}

			return queues.NewListPrimeMovesOK().WithPayload(&result), nil

		})
}

// GetPaymentRequestsQueueHandler returns the payment requests for the TIO queue user via GET /queues/payment-requests
type GetPaymentRequestsQueueHandler struct {
	handlers.HandlerConfig
	services.PaymentRequestListFetcher
	services.MoveUnlocker
	services.OfficeUserFetcherPop
}

// Handle returns the paginated list of payment requests for the TIO user
func (h GetPaymentRequestsQueueHandler) Handle(
	params queues.GetPaymentRequestsQueueParams,
) middleware.Responder {
	return h.AuditableAppContextFromRequestWithErrors(params.HTTPRequest,
		func(appCtx appcontext.AppContext) (middleware.Responder, error) {
			if !appCtx.Session().IsOfficeUser() ||
				(!appCtx.Session().Roles.HasRole(roles.RoleTypeTIO) && !appCtx.Session().Roles.HasRole(roles.RoleTypeHQ)) {
				forbiddenErr := apperror.NewForbiddenError(
					"user is not authenticated with TIO or HQ office role",
				)
				appCtx.Logger().Error(forbiddenErr.Error())
				return queues.NewGetPaymentRequestsQueueForbidden(), forbiddenErr
			}

			listPaymentRequestParams := services.FetchPaymentRequestListParams{
				Branch:                  params.Branch,
				Locator:                 params.Locator,
				Edipi:                   params.Edipi,
				Emplid:                  params.Emplid,
				CustomerName:            params.CustomerName,
				DestinationDutyLocation: params.DestinationDutyLocation,
				Status:                  params.Status,
				Page:                    params.Page,
				PerPage:                 params.PerPage,
				SubmittedAt:             handlers.FmtDateTimePtrToPopPtr(params.SubmittedAt),
				Sort:                    params.Sort,
				Order:                   params.Order,
				OriginDutyLocation:      params.OriginDutyLocation,
				OrderType:               params.OrderType,
				TIOAssignedUser:         params.AssignedTo,
				CounselingOffice:        params.CounselingOffice,
			}

			listPaymentRequestParams.Status = []string{string(models.QueuePaymentRequestPaymentRequested)}

			// Let's set default values for page and perPage if we don't get arguments for them. We'll use 1 for page and 20
			// for perPage.
			if params.Page == nil {
				listPaymentRequestParams.Page = models.Int64Pointer(1)
			}
			// Same for perPage
			if params.PerPage == nil {
				listPaymentRequestParams.PerPage = models.Int64Pointer(20)
			}

			var officeUser models.OfficeUser
			var assignedGblocs []string
			var err error
			if appCtx.Session().OfficeUserID != uuid.Nil {
				officeUser, err = h.OfficeUserFetcherPop.FetchOfficeUserByIDWithTransportationOfficeAssignments(appCtx, appCtx.Session().OfficeUserID)
				if err != nil {
					appCtx.Logger().Error("Error retrieving office_user", zap.Error(err))
					return queues.NewGetPaymentRequestsQueueInternalServerError(), err
				}

				assignedGblocs = models.GetAssignedGBLOCs(officeUser)
			}

			if params.ViewAsGBLOC != nil && (appCtx.Session().Roles.HasRole(roles.RoleTypeHQ) || slices.Contains(assignedGblocs, *params.ViewAsGBLOC)) {
				listPaymentRequestParams.ViewAsGBLOC = params.ViewAsGBLOC
			}

			privileges, err := models.FetchPrivilegesForUser(appCtx.DB(), appCtx.Session().UserID)
			if err != nil {
				appCtx.Logger().Error("Error retreiving user privileges", zap.Error(err))
			}
			officeUser.User.Privileges = privileges
			officeUser.User.Roles = appCtx.Session().Roles

			var officeUsers models.OfficeUsers
			var officeUsersSafety models.OfficeUsers

			if privileges.HasPrivilege(models.PrivilegeTypeSupervisor) {
				if privileges.HasPrivilege(models.PrivilegeTypeSafety) {
					officeUsersSafety, err = h.OfficeUserFetcherPop.FetchSafetyMoveOfficeUsersByRoleAndOffice(
						appCtx,
						roles.RoleTypeTIO,
						officeUser.TransportationOfficeID,
					)
					if err != nil {
						appCtx.Logger().
							Error("error fetching safety move office users", zap.Error(err))
						return queues.NewGetMovesQueueInternalServerError(), err
					}
				}
				officeUsers, err = h.OfficeUserFetcherPop.FetchOfficeUsersByRoleAndOffice(
					appCtx,
					roles.RoleTypeTIO,
					officeUser.TransportationOfficeID,
				)
			}

			if err != nil {
				appCtx.Logger().
					Error("error fetching office users", zap.Error(err))
				return queues.NewGetPaymentRequestsQueueInternalServerError(), err
			}

			paymentRequests, count, err := h.FetchPaymentRequestList(
				appCtx,
				appCtx.Session().OfficeUserID,
				&listPaymentRequestParams,
			)
			if err != nil {
				appCtx.Logger().
					Error("payment requests queue", zap.String("office_user_id", appCtx.Session().OfficeUserID.String()), zap.Error(err))
				return queues.NewGetPaymentRequestsQueueInternalServerError(), err
			}

			// if this TIO/office user is accessing the queue, we need to unlock move/moves they have locked
			if appCtx.Session().IsOfficeUser() {
				officeUserID := appCtx.Session().OfficeUserID
				for i, pr := range *paymentRequests {
					move := pr.MoveTaskOrder
					lockedOfficeUserID := move.LockedByOfficeUserID
					if lockedOfficeUserID != nil && *lockedOfficeUserID == officeUserID {
						unlockedMove, err := h.UnlockMove(appCtx, &move, officeUserID)
						if err != nil {
							return queues.NewGetMovesQueueInternalServerError(), err
						}
						(*paymentRequests)[i].MoveTaskOrder = *unlockedMove
					}
				}
				// checking if moves that are NOT in their queue are locked by the user (using search, etc)
				err := h.CheckForLockedMovesAndUnlock(appCtx, officeUserID)
				if err != nil {
					appCtx.Logger().Error(fmt.Sprintf("failed to unlock moves for office user ID: %s", officeUserID), zap.Error(err))
				}
			}

			queuePaymentRequests := payloads.QueuePaymentRequests(paymentRequests, officeUsers, officeUser, officeUsersSafety)

			result := &ghcmessages.QueuePaymentRequestsResult{
				TotalCount:           int64(count),
				Page:                 int64(*listPaymentRequestParams.Page),
				PerPage:              int64(*listPaymentRequestParams.PerPage),
				QueuePaymentRequests: *queuePaymentRequests,
			}

			return queues.NewGetPaymentRequestsQueueOK().WithPayload(result), nil
		})
}

// GetServicesCounselingQueueHandler returns the moves for the Service Counselor queue user via GET /queues/counselor
type GetServicesCounselingQueueHandler struct {
	handlers.HandlerConfig
	services.OrderFetcher
	services.MoveUnlocker
	services.OfficeUserFetcherPop
}

// Handle returns the paginated list of moves for the services counselor
func (h GetServicesCounselingQueueHandler) Handle(
	params queues.GetServicesCounselingQueueParams,
) middleware.Responder {
	return h.AuditableAppContextFromRequestWithErrors(params.HTTPRequest,
		func(appCtx appcontext.AppContext) (middleware.Responder, error) {
			if !appCtx.Session().IsOfficeUser() ||
				(!appCtx.Session().Roles.HasRole(roles.RoleTypeServicesCounselor) && !appCtx.Session().Roles.HasRole(roles.RoleTypeHQ)) {
				forbiddenErr := apperror.NewForbiddenError(
					"user is not authenticated with Services Counselor or HQ office role",
				)
				appCtx.Logger().Error(forbiddenErr.Error())
				return queues.NewGetServicesCounselingQueueForbidden(), forbiddenErr
			}

			ListOrderParams := services.ListOrderParams{
				Branch:                  params.Branch,
				Locator:                 params.Locator,
				Edipi:                   params.Edipi,
				Emplid:                  params.Emplid,
				CustomerName:            params.CustomerName,
				OriginDutyLocation:      params.OriginDutyLocation,
				DestinationDutyLocation: params.DestinationDutyLocation,
				OriginGBLOC:             params.OriginGBLOC,
				SubmittedAt:             handlers.FmtDateTimePtrToPopPtr(params.SubmittedAt),
				RequestedMoveDate:       params.RequestedMoveDate,
				Page:                    params.Page,
				PerPage:                 params.PerPage,
				Sort:                    params.Sort,
				Order:                   params.Order,
				NeedsPPMCloseout:        params.NeedsPPMCloseout,
				PPMType:                 params.PpmType,
				CloseoutInitiated:       handlers.FmtDateTimePtrToPopPtr(params.CloseoutInitiated),
				CloseoutLocation:        params.CloseoutLocation,
				OrderType:               params.OrderType,
				PPMStatus:               params.PpmStatus,
				CounselingOffice:        params.CounselingOffice,
				SCAssignedUser:          params.AssignedTo,
			}

			var requestedPpmStatus models.PPMShipmentStatus
			if params.NeedsPPMCloseout != nil && *params.NeedsPPMCloseout {
				requestedPpmStatus = models.PPMShipmentStatusNeedsCloseout
				ListOrderParams.Status = []string{string(models.MoveStatusAPPROVED), string(models.MoveStatusServiceCounselingCompleted)}
			} else if len(params.Status) == 0 {
				ListOrderParams.Status = []string{string(models.MoveStatusNeedsServiceCounseling)}
			} else {
				ListOrderParams.Status = params.Status
			}

			// Let's set default values for page and perPage if we don't get arguments for them. We'll use 1 for page and 20
			// for perPage.
			if params.Page == nil {
				ListOrderParams.Page = models.Int64Pointer(1)
			}
			// Same for perPage
			if params.PerPage == nil {
				ListOrderParams.PerPage = models.Int64Pointer(20)
			}

			var officeUser models.OfficeUser
			var assignedGblocs []string
			var err error
			if appCtx.Session().OfficeUserID != uuid.Nil {
				officeUser, err = h.OfficeUserFetcherPop.FetchOfficeUserByIDWithTransportationOfficeAssignments(appCtx, appCtx.Session().OfficeUserID)
				if err != nil {
					appCtx.Logger().Error("Error retrieving office_user", zap.Error(err))
					return queues.NewGetServicesCounselingQueueInternalServerError(), err
				}

				assignedGblocs = models.GetAssignedGBLOCs(officeUser)
			}

			if params.ViewAsGBLOC != nil && (appCtx.Session().Roles.HasRole(roles.RoleTypeHQ) || slices.Contains(assignedGblocs, *params.ViewAsGBLOC)) {
				ListOrderParams.ViewAsGBLOC = params.ViewAsGBLOC
			}

			privileges, err := models.FetchPrivilegesForUser(appCtx.DB(), appCtx.Session().UserID)
			if err != nil {
				appCtx.Logger().Error("Error retreiving user privileges", zap.Error(err))
			}
			officeUser.User.Privileges = privileges
			officeUser.User.Roles = appCtx.Session().Roles

			var officeUsers models.OfficeUsers
			var officeUsersSafety models.OfficeUsers

			if privileges.HasPrivilege(models.PrivilegeTypeSupervisor) {
				if privileges.HasPrivilege(models.PrivilegeTypeSafety) {
					officeUsersSafety, err = h.OfficeUserFetcherPop.FetchSafetyMoveOfficeUsersByRoleAndOffice(
						appCtx,
						roles.RoleTypeServicesCounselor,
						officeUser.TransportationOfficeID,
					)
					if err != nil {
						appCtx.Logger().
							Error("error fetching safety move office users", zap.Error(err))
						return queues.NewGetMovesQueueInternalServerError(), err
					}
				}
				officeUsers, err = h.OfficeUserFetcherPop.FetchOfficeUsersByRoleAndOffice(
					appCtx,
					roles.RoleTypeServicesCounselor,
					officeUser.TransportationOfficeID,
				)
			} else {
				officeUsers = models.OfficeUsers{officeUser}
			}

			if err != nil {
				appCtx.Logger().
					Error("error fetching office users", zap.Error(err))
				return queues.NewGetServicesCounselingQueueInternalServerError(), err
			}

			moves, count, err := h.OrderFetcher.ListOrders(
				appCtx,
				appCtx.Session().OfficeUserID,
				roles.RoleTypeServicesCounselor,
				&ListOrderParams,
			)

			if err != nil {
				appCtx.Logger().
					Error("error fetching list of moves for office user", zap.Error(err))
				return queues.NewGetServicesCounselingQueueInternalServerError(), err
			}

			// if the SC/office user is accessing the queue, we need to unlock move/moves they have locked
			if appCtx.Session().IsOfficeUser() {
				officeUserID := appCtx.Session().OfficeUserID
				for i, move := range moves {
					lockedOfficeUserID := move.LockedByOfficeUserID
					if lockedOfficeUserID != nil && *lockedOfficeUserID == officeUserID {
						copyOfMove := move
						unlockedMove, err := h.UnlockMove(appCtx, &copyOfMove, officeUserID)
						if err != nil {
							return queues.NewGetMovesQueueInternalServerError(), err
						}
						moves[i] = *unlockedMove
					}
				}
				// checking if moves that are NOT in their queue are locked by the user (using search, etc)
				err := h.CheckForLockedMovesAndUnlock(appCtx, officeUserID)
				if err != nil {
					appCtx.Logger().Error(fmt.Sprintf("failed to unlock moves for office user ID: %s", officeUserID), zap.Error(err))
				}
			}

			queueMoves := payloads.QueueMoves(moves, officeUsers, &requestedPpmStatus, officeUser, officeUsersSafety)

			result := &ghcmessages.QueueMovesResult{
				Page:       *ListOrderParams.Page,
				PerPage:    *ListOrderParams.PerPage,
				TotalCount: int64(count),
				QueueMoves: *queueMoves,
			}

			return queues.NewGetServicesCounselingQueueOK().WithPayload(result), nil
		})
}

// GetBulkAssignmentDataHandler returns moves that the supervisor can assign, along with the office users they are able to assign to
type GetBulkAssignmentDataHandler struct {
	handlers.HandlerConfig
	services.OfficeUserFetcherPop
	services.MoveFetcherBulkAssignment
}

func (h GetBulkAssignmentDataHandler) Handle(
	params queues.GetBulkAssignmentDataParams,
) middleware.Responder {
	return h.AuditableAppContextFromRequestWithErrors(params.HTTPRequest,
		func(appCtx appcontext.AppContext) (middleware.Responder, error) {
			if !appCtx.Session().IsOfficeUser() {
				err := apperror.NewForbiddenError("not an office user")
				appCtx.Logger().Error("Must be an office user", zap.Error(err))
				return queues.NewGetBulkAssignmentDataUnauthorized(), err
			}

			officeUser, err := h.OfficeUserFetcherPop.FetchOfficeUserByID(appCtx, appCtx.Session().OfficeUserID)
			if err != nil {
				appCtx.Logger().Error("Error retrieving office_user", zap.Error(err))
				return queues.NewGetBulkAssignmentDataNotFound(), err
			}

			privileges, err := models.FetchPrivilegesForUser(appCtx.DB(), *officeUser.UserID)
			if err != nil {
				appCtx.Logger().Error("Error retreiving user privileges", zap.Error(err))
				return queues.NewGetBulkAssignmentDataNotFound(), err
			}

			isSupervisor := privileges.HasPrivilege(models.PrivilegeTypeSupervisor)
			if !isSupervisor {
				appCtx.Logger().Error("Unauthorized", zap.Error(err))
				return queues.NewGetBulkAssignmentDataUnauthorized(), err
			}

			queueType := params.QueueType
			var officeUserData ghcmessages.BulkAssignmentData

			switch *queueType {
			case string(models.QueueTypeCounseling):
				// fetch the Services Counselors who work at their office
				officeUsers, err := h.OfficeUserFetcherPop.FetchOfficeUsersWithWorkloadByRoleAndOffice(
					appCtx,
					roles.RoleTypeServicesCounselor,
					officeUser.TransportationOfficeID,
				)
				if err != nil {
					appCtx.Logger().Error("Error retreiving office users", zap.Error(err))
					return queues.NewGetBulkAssignmentDataInternalServerError(), err
				}
				// fetch the moves available to be assigned to their office users
				moves, err := h.MoveFetcherBulkAssignment.FetchMovesForBulkAssignmentCounseling(
					appCtx, officeUser.TransportationOffice.Gbloc, officeUser.TransportationOffice.ID,
				)
				if err != nil {
					appCtx.Logger().Error("Error retreiving moves", zap.Error(err))
					return queues.NewGetBulkAssignmentDataInternalServerError(), err
				}

				officeUserData = payloads.BulkAssignmentData(appCtx, moves, officeUsers, officeUser.TransportationOffice.ID)
<<<<<<< HEAD
=======
			case string(models.QueueTypeTaskOrder):
				// fetch the TOOs who work at their office
				officeUsers, err := h.OfficeUserFetcherPop.FetchOfficeUsersWithWorkloadByRoleAndOffice(
					appCtx,
					roles.RoleTypeTOO,
					officeUser.TransportationOfficeID,
				)
				if err != nil {
					appCtx.Logger().Error("Error retreiving office users", zap.Error(err))
					return queues.NewGetBulkAssignmentDataInternalServerError(), err
				}
				// fetch the moves available to be assigned to their office users
				moves, err := h.MoveFetcherBulkAssignment.FetchMovesForBulkAssignmentTaskOrder(
					appCtx, officeUser.TransportationOffice.Gbloc, officeUser.TransportationOffice.ID,
				)
				if err != nil {
					appCtx.Logger().Error("Error retreiving moves", zap.Error(err))
					return queues.NewGetBulkAssignmentDataInternalServerError(), err
				}

				officeUserData = payloads.BulkAssignmentData(appCtx, moves, officeUsers, officeUser.TransportationOffice.ID)
>>>>>>> b5abcdca
			}
			return queues.NewGetBulkAssignmentDataOK().WithPayload(&officeUserData), nil
		})
}

// GetServicesCounselingOriginListHandler returns the origin list for the Service Counselor user via GET /queues/counselor/origin-list
type GetServicesCounselingOriginListHandler struct {
	handlers.HandlerConfig
	services.OrderFetcher
	services.OfficeUserFetcherPop
}

// Handle returns the list of origin list for the services counselor
func (h GetServicesCounselingOriginListHandler) Handle(
	params queues.GetServicesCounselingOriginListParams,
) middleware.Responder {
	return h.AuditableAppContextFromRequestWithErrors(params.HTTPRequest,
		func(appCtx appcontext.AppContext) (middleware.Responder, error) {
			if !appCtx.Session().IsOfficeUser() ||
				!appCtx.Session().Roles.HasRole(roles.RoleTypeServicesCounselor) {
				forbiddenErr := apperror.NewForbiddenError(
					"user is not authenticated with an office role",
				)
				appCtx.Logger().Error(forbiddenErr.Error())
				return queues.NewGetServicesCounselingQueueForbidden(), forbiddenErr
			}

			ListOrderParams := services.ListOrderParams{
				NeedsPPMCloseout: params.NeedsPPMCloseout,
			}
			if params.NeedsPPMCloseout != nil && *params.NeedsPPMCloseout {
				ListOrderParams.Status = []string{string(models.MoveStatusAPPROVED), string(models.MoveStatusServiceCounselingCompleted)}
			} else {
				ListOrderParams.Status = []string{string(models.MoveStatusNeedsServiceCounseling)}
			}

			var officeUser models.OfficeUser
			var assignedGblocs []string
			var err error
			if appCtx.Session().OfficeUserID != uuid.Nil {
				officeUser, err = h.OfficeUserFetcherPop.FetchOfficeUserByIDWithTransportationOfficeAssignments(appCtx, appCtx.Session().OfficeUserID)
				if err != nil {
					appCtx.Logger().Error("Error retrieving office_user", zap.Error(err))
					return queues.NewGetServicesCounselingOriginListInternalServerError(), err
				}

				assignedGblocs = models.GetAssignedGBLOCs(officeUser)
			}

			if params.ViewAsGBLOC != nil && (appCtx.Session().Roles.HasRole(roles.RoleTypeHQ) || slices.Contains(assignedGblocs, *params.ViewAsGBLOC)) {
				ListOrderParams.ViewAsGBLOC = params.ViewAsGBLOC
			}

			moves, err := h.OrderFetcher.ListAllOrderLocations(
				appCtx,
				appCtx.Session().OfficeUserID,
				&ListOrderParams,
			)

			if err != nil {
				appCtx.Logger().
					Error("error fetching list of moves for office user", zap.Error(err))
				return queues.NewGetServicesCounselingQueueInternalServerError(), err
			}

			var originLocationList []*ghcmessages.Location
			for _, value := range moves {
				locationString := value.Orders.OriginDutyLocation.Name
				location := ghcmessages.Location{Label: &locationString, Value: &locationString}
				if !slices.Contains(originLocationList, &location) {
					originLocationList = append(originLocationList, &location)
				}
			}

			return queues.NewGetServicesCounselingOriginListOK().WithPayload(originLocationList), nil
		})
}<|MERGE_RESOLUTION|>--- conflicted
+++ resolved
@@ -738,8 +738,6 @@
 				}
 
 				officeUserData = payloads.BulkAssignmentData(appCtx, moves, officeUsers, officeUser.TransportationOffice.ID)
-<<<<<<< HEAD
-=======
 			case string(models.QueueTypeTaskOrder):
 				// fetch the TOOs who work at their office
 				officeUsers, err := h.OfficeUserFetcherPop.FetchOfficeUsersWithWorkloadByRoleAndOffice(
@@ -761,7 +759,6 @@
 				}
 
 				officeUserData = payloads.BulkAssignmentData(appCtx, moves, officeUsers, officeUser.TransportationOffice.ID)
->>>>>>> b5abcdca
 			}
 			return queues.NewGetBulkAssignmentDataOK().WithPayload(&officeUserData), nil
 		})
