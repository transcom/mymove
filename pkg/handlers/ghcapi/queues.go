--- conflicted
+++ resolved
@@ -611,6 +611,11 @@
 				ListOrderParams.Status = params.Status
 			}
 
+			var officeID uuid.UUID
+			if params.ActiveOfficeID != nil {
+				officeID = uuid.FromStringOrNil(params.ActiveOfficeID.String())
+			}
+
 			// Let's set default values for page and perPage if we don't get arguments for them. We'll use 1 for page and 20
 			// for perPage.
 			if params.Page == nil {
@@ -684,7 +689,7 @@
 			}
 
 			// Convert payload
-			queueMoves := payloads.QueueMoves(moves, officeUsers, &requestedPpmStatus, officeUser, officeUsersSafety, string(appCtx.Session().ActiveRole.RoleType), string(models.QueueTypeCloseout))
+			queueMoves := payloads.QueueMoves(moves, officeUsers, &requestedPpmStatus, officeUser, officeUsersSafety, string(appCtx.Session().ActiveRole.RoleType), string(models.QueueTypeCloseout), officeID)
 
 			// if the SC/office user is accessing the queue, we need to unlock move/moves they have locked
 			if appCtx.Session().IsOfficeUser() {
@@ -881,11 +886,7 @@
 				queueType = string(models.QueueTypeCloseout)
 			}
 
-<<<<<<< HEAD
-			queueMoves := payloads.QueueMoves(moves, officeUsers, &requestedPpmStatus, officeUser, officeUsersSafety, activeRole, queueType)
-=======
 			queueMoves := payloads.QueueMoves(moves, officeUsers, &requestedPpmStatus, officeUser, officeUsersSafety, activeRole, queueType, officeID)
->>>>>>> 435b46e0
 
 			result := &ghcmessages.QueueMovesResult{
 				Page:       *ListOrderParams.Page,
