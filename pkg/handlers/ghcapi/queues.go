--- conflicted
+++ resolved
@@ -135,11 +135,7 @@
 				}
 			}
 
-<<<<<<< HEAD
-			queueMoves := payloads.QueueMoves(moves, officeUsers)
-=======
 			queueMoves := payloads.QueueMoves(moves, officeUsers, nil, roles.RoleTypeTOO)
->>>>>>> 8edbed66
 
 			result := &ghcmessages.QueueMovesResult{
 				Page:       *ListOrderParams.Page,
@@ -451,11 +447,7 @@
 				}
 			}
 
-<<<<<<< HEAD
-			queueMoves := payloads.QueueMoves(moves, officeUsers)
-=======
 			queueMoves := payloads.QueueMoves(moves, officeUsers, &requestedPpmStatus, roles.RoleTypeServicesCounselor)
->>>>>>> 8edbed66
 
 			result := &ghcmessages.QueueMovesResult{
 				Page:       *ListOrderParams.Page,
