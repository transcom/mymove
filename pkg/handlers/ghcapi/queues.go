package ghcapi

import (
	"fmt"
	"slices"

	"github.com/go-openapi/runtime/middleware"
	"github.com/gobuffalo/pop/v6"
	"github.com/gofrs/uuid"
	"go.uber.org/zap"

	"github.com/transcom/mymove/pkg/appcontext"
	"github.com/transcom/mymove/pkg/apperror"
	"github.com/transcom/mymove/pkg/gen/ghcapi/ghcoperations/queues"
	"github.com/transcom/mymove/pkg/gen/ghcmessages"
	"github.com/transcom/mymove/pkg/handlers"
	"github.com/transcom/mymove/pkg/handlers/ghcapi/internal/payloads"
	"github.com/transcom/mymove/pkg/models"
	"github.com/transcom/mymove/pkg/models/roles"
	"github.com/transcom/mymove/pkg/services"
)

// GetMovesQueueHandler returns the moves for the TOO queue user via GET /queues/moves
type GetMovesQueueHandler struct {
	handlers.HandlerConfig
	services.OrderFetcher
	services.MoveUnlocker
	services.OfficeUserFetcherPop
}

// FilterOption defines the type for the functional arguments used for private functions in OrderFetcher
type FilterOption func(*pop.Query)

// Handle returns the paginated list of moves for the TOO or HQ user
func (h GetMovesQueueHandler) Handle(params queues.GetMovesQueueParams) middleware.Responder {
	return h.AuditableAppContextFromRequestWithErrors(params.HTTPRequest,
		func(appCtx appcontext.AppContext) (middleware.Responder, error) {
			if !appCtx.Session().IsOfficeUser() ||
				(!appCtx.Session().Roles.HasRole(roles.RoleTypeTOO) && !appCtx.Session().Roles.HasRole(roles.RoleTypeHQ)) {
				forbiddenErr := apperror.NewForbiddenError(
					"user is not authenticated with TOO or HQ office role",
				)
				appCtx.Logger().Error(forbiddenErr.Error())
				return queues.NewGetMovesQueueForbidden(), forbiddenErr
			}

			ListOrderParams := services.ListOrderParams{
				Branch:                  params.Branch,
				Locator:                 params.Locator,
				DodID:                   params.DodID,
				Emplid:                  params.Emplid,
				LastName:                params.LastName,
				DestinationDutyLocation: params.DestinationDutyLocation,
				OriginDutyLocation:      params.OriginDutyLocation,
				AppearedInTOOAt:         handlers.FmtDateTimePtrToPopPtr(params.AppearedInTooAt),
				RequestedMoveDate:       params.RequestedMoveDate,
				Status:                  params.Status,
				Page:                    params.Page,
				PerPage:                 params.PerPage,
				Sort:                    params.Sort,
				Order:                   params.Order,
				OrderType:               params.OrderType,
				TOOAssignedUser:         params.AssignedTo,
			}

			// When no status filter applied, TOO should only see moves with status of New Move, Service Counseling Completed, or Approvals Requested
			if params.Status == nil {
				ListOrderParams.Status = []string{string(models.MoveStatusServiceCounselingCompleted), string(models.MoveStatusAPPROVALSREQUESTED), string(models.MoveStatusSUBMITTED)}
			}

			// Let's set default values for page and perPage if we don't get arguments for them. We'll use 1 for page and 20 for perPage.
			if params.Page == nil {
				ListOrderParams.Page = models.Int64Pointer(1)
			}
			// Same for perPage
			if params.PerPage == nil {
				ListOrderParams.PerPage = models.Int64Pointer(20)
			}

			if params.ViewAsGBLOC != nil && appCtx.Session().Roles.HasRole(roles.RoleTypeHQ) {
				ListOrderParams.ViewAsGBLOC = params.ViewAsGBLOC
			}

			moves, count, err := h.OrderFetcher.ListOrders(
				appCtx,
				appCtx.Session().OfficeUserID,
				roles.RoleTypeTOO,
				&ListOrderParams,
			)
			if err != nil {
				appCtx.Logger().
					Error("error fetching list of moves for office user", zap.Error(err))
				return queues.NewGetMovesQueueInternalServerError(), err
			}

			var officeUser models.OfficeUser
			if appCtx.Session().OfficeUserID != uuid.Nil {
				officeUser, err = h.OfficeUserFetcherPop.FetchOfficeUserByID(appCtx, appCtx.Session().OfficeUserID)
				if err != nil {
					appCtx.Logger().Error("Error retrieving office_user", zap.Error(err))
					return queues.NewGetServicesCounselingQueueInternalServerError(), err
				}
			}

			privileges, err := models.FetchPrivilegesForUser(appCtx.DB(), appCtx.Session().UserID)
			if err != nil {
				appCtx.Logger().Error("Error retreiving user privileges", zap.Error(err))
			}

			isSupervisor := privileges.HasPrivilege(models.PrivilegeTypeSupervisor)
			var officeUsers models.OfficeUsers
			if isSupervisor {
				officeUsers, err = h.OfficeUserFetcherPop.FetchOfficeUsersByRoleAndOffice(
					appCtx,
					roles.RoleTypeTOO,
					officeUser.TransportationOfficeID,
				)
			} else {
				officeUsers = models.OfficeUsers{officeUser}
			}

			if err != nil {
				appCtx.Logger().
					Error("error fetching office users", zap.Error(err))
				return queues.NewGetMovesQueueInternalServerError(), err
			}

			// if the TOO/office user is accessing the queue, we need to unlock move/moves they have locked
			if appCtx.Session().IsOfficeUser() {
				officeUserID := appCtx.Session().OfficeUserID
				for i, move := range moves {
					lockedOfficeUserID := move.LockedByOfficeUserID
					if lockedOfficeUserID != nil && *lockedOfficeUserID == officeUserID {
						copyOfMove := move
						unlockedMove, err := h.UnlockMove(appCtx, &copyOfMove, officeUserID)
						if err != nil {
							return queues.NewGetMovesQueueInternalServerError(), err
						}
						moves[i] = *unlockedMove
					}
				}
				// checking if moves that are NOT in their queue are locked by the user (using search, etc)
				err := h.CheckForLockedMovesAndUnlock(appCtx, officeUserID)
				if err != nil {
					appCtx.Logger().Error(fmt.Sprintf("failed to unlock moves for office user ID: %s", officeUserID), zap.Error(err))
				}
			}
			isHQrole := appCtx.Session().Roles.HasRole(roles.RoleTypeHQ)

<<<<<<< HEAD
			queueMoves := payloads.QueueMoves(moves, officeUsers, roles.RoleTypeTOO, officeUser, isSupervisor, isHQrole)
=======
			queueMoves := payloads.QueueMoves(moves, officeUsers, nil, roles.RoleTypeTOO, officeUser, isSupervisor)
>>>>>>> f0ef9eb3

			result := &ghcmessages.QueueMovesResult{
				Page:       *ListOrderParams.Page,
				PerPage:    *ListOrderParams.PerPage,
				TotalCount: int64(count),
				QueueMoves: *queueMoves,
			}

			return queues.NewGetMovesQueueOK().WithPayload(result), nil
		})
}

// ListMovesHandler lists moves with the option to filter since a particular date. Optimized ver.
type ListPrimeMovesHandler struct {
	handlers.HandlerConfig
	services.MoveTaskOrderFetcher
}

// Handle fetches all moves with the option to filter since a particular date. Optimized version.
func (h ListPrimeMovesHandler) Handle(params queues.ListPrimeMovesParams) middleware.Responder {
	return h.AuditableAppContextFromRequestWithErrors(params.HTTPRequest,
		func(appCtx appcontext.AppContext) (middleware.Responder, error) {

			// adding in moveCode and Id params that are sent in from the UI
			// we will use these params to refine the search in the service object
			searchParams := services.MoveTaskOrderFetcherParams{
				Page:     params.Page,
				PerPage:  params.PerPage,
				MoveCode: params.MoveCode,
				ID:       params.ID,
			}

			// Let's set default values for page and perPage if we don't get arguments for them. We'll use 1 for page and 20
			// for perPage.
			if params.Page == nil {
				searchParams.Page = models.Int64Pointer(1)
			}
			// Same for perPage
			if params.PerPage == nil {
				searchParams.PerPage = models.Int64Pointer(20)
			}

			mtos, count, err := h.MoveTaskOrderFetcher.ListNewPrimeMoveTaskOrders(appCtx, &searchParams)

			if err != nil {
				appCtx.Logger().Error("Unexpected error while fetching moves:", zap.Error(err))
				return queues.NewListPrimeMovesInternalServerError(), err
			}

			queueMoves := payloads.ListMoves(&mtos)

			result := ghcmessages.ListPrimeMovesResult{
				Page:       *searchParams.Page,
				PerPage:    *searchParams.PerPage,
				TotalCount: int64(count),
				QueueMoves: queueMoves,
			}

			return queues.NewListPrimeMovesOK().WithPayload(&result), nil

		})
}

// GetPaymentRequestsQueueHandler returns the payment requests for the TIO queue user via GET /queues/payment-requests
type GetPaymentRequestsQueueHandler struct {
	handlers.HandlerConfig
	services.PaymentRequestListFetcher
	services.MoveUnlocker
	services.OfficeUserFetcherPop
}

// Handle returns the paginated list of payment requests for the TIO user
func (h GetPaymentRequestsQueueHandler) Handle(
	params queues.GetPaymentRequestsQueueParams,
) middleware.Responder {
	return h.AuditableAppContextFromRequestWithErrors(params.HTTPRequest,
		func(appCtx appcontext.AppContext) (middleware.Responder, error) {
			if !appCtx.Session().IsOfficeUser() ||
				(!appCtx.Session().Roles.HasRole(roles.RoleTypeTIO) && !appCtx.Session().Roles.HasRole(roles.RoleTypeHQ)) {
				forbiddenErr := apperror.NewForbiddenError(
					"user is not authenticated with TIO or HQ office role",
				)
				appCtx.Logger().Error(forbiddenErr.Error())
				return queues.NewGetPaymentRequestsQueueForbidden(), forbiddenErr
			}

			listPaymentRequestParams := services.FetchPaymentRequestListParams{
				Branch:                  params.Branch,
				Locator:                 params.Locator,
				DodID:                   params.DodID,
				Emplid:                  params.Emplid,
				LastName:                params.LastName,
				DestinationDutyLocation: params.DestinationDutyLocation,
				Status:                  params.Status,
				Page:                    params.Page,
				PerPage:                 params.PerPage,
				SubmittedAt:             handlers.FmtDateTimePtrToPopPtr(params.SubmittedAt),
				Sort:                    params.Sort,
				Order:                   params.Order,
				OriginDutyLocation:      params.OriginDutyLocation,
				OrderType:               params.OrderType,
				TIOAssignedUser:         params.AssignedTo,
			}

			listPaymentRequestParams.Status = []string{string(models.QueuePaymentRequestPaymentRequested)}

			// Let's set default values for page and perPage if we don't get arguments for them. We'll use 1 for page and 20
			// for perPage.
			if params.Page == nil {
				listPaymentRequestParams.Page = models.Int64Pointer(1)
			}
			// Same for perPage
			if params.PerPage == nil {
				listPaymentRequestParams.PerPage = models.Int64Pointer(20)
			}

			if params.ViewAsGBLOC != nil && appCtx.Session().Roles.HasRole(roles.RoleTypeHQ) {
				listPaymentRequestParams.ViewAsGBLOC = params.ViewAsGBLOC
			}

			paymentRequests, count, err := h.FetchPaymentRequestList(
				appCtx,
				appCtx.Session().OfficeUserID,
				&listPaymentRequestParams,
			)
			if err != nil {
				appCtx.Logger().
					Error("payment requests queue", zap.String("office_user_id", appCtx.Session().OfficeUserID.String()), zap.Error(err))
				return queues.NewGetPaymentRequestsQueueInternalServerError(), err
			}

			var officeUser models.OfficeUser
			if appCtx.Session().OfficeUserID != uuid.Nil {
				officeUser, err = h.OfficeUserFetcherPop.FetchOfficeUserByID(appCtx, appCtx.Session().OfficeUserID)
				if err != nil {
					appCtx.Logger().Error("Error retrieving office_user", zap.Error(err))
					return queues.NewGetServicesCounselingQueueInternalServerError(), err
				}
			}

			officeUsers, err := h.OfficeUserFetcherPop.FetchOfficeUsersByRoleAndOffice(
				appCtx,
				roles.RoleTypeTIO,
				officeUser.TransportationOfficeID,
			)

			if err != nil {
				appCtx.Logger().
					Error("error fetching office users", zap.Error(err))
				return queues.NewGetPaymentRequestsQueueInternalServerError(), err
			}

			// if this TIO/office user is accessing the queue, we need to unlock move/moves they have locked
			if appCtx.Session().IsOfficeUser() {
				officeUserID := appCtx.Session().OfficeUserID
				for i, pr := range *paymentRequests {
					move := pr.MoveTaskOrder
					lockedOfficeUserID := move.LockedByOfficeUserID
					if lockedOfficeUserID != nil && *lockedOfficeUserID == officeUserID {
						unlockedMove, err := h.UnlockMove(appCtx, &move, officeUserID)
						if err != nil {
							return queues.NewGetMovesQueueInternalServerError(), err
						}
						(*paymentRequests)[i].MoveTaskOrder = *unlockedMove
					}
				}
				// checking if moves that are NOT in their queue are locked by the user (using search, etc)
				err := h.CheckForLockedMovesAndUnlock(appCtx, officeUserID)
				if err != nil {
					appCtx.Logger().Error(fmt.Sprintf("failed to unlock moves for office user ID: %s", officeUserID), zap.Error(err))
				}
			}

			privileges, err := models.FetchPrivilegesForUser(appCtx.DB(), appCtx.Session().UserID)
			if err != nil {
				appCtx.Logger().Error("Error retreiving user privileges", zap.Error(err))
			}
			isHQrole := appCtx.Session().Roles.HasRole(roles.RoleTypeHQ)

			isSupervisor := privileges.HasPrivilege(models.PrivilegeTypeSupervisor)
			queuePaymentRequests := payloads.QueuePaymentRequests(paymentRequests, officeUsers, officeUser, isSupervisor, isHQrole)

			result := &ghcmessages.QueuePaymentRequestsResult{
				TotalCount:           int64(count),
				Page:                 int64(*listPaymentRequestParams.Page),
				PerPage:              int64(*listPaymentRequestParams.PerPage),
				QueuePaymentRequests: *queuePaymentRequests,
			}

			return queues.NewGetPaymentRequestsQueueOK().WithPayload(result), nil
		})
}

// GetServicesCounselingQueueHandler returns the moves for the Service Counselor queue user via GET /queues/counselor
type GetServicesCounselingQueueHandler struct {
	handlers.HandlerConfig
	services.OrderFetcher
	services.MoveUnlocker
	services.OfficeUserFetcherPop
}

// Handle returns the paginated list of moves for the services counselor
func (h GetServicesCounselingQueueHandler) Handle(
	params queues.GetServicesCounselingQueueParams,
) middleware.Responder {
	return h.AuditableAppContextFromRequestWithErrors(params.HTTPRequest,
		func(appCtx appcontext.AppContext) (middleware.Responder, error) {
			if !appCtx.Session().IsOfficeUser() ||
				(!appCtx.Session().Roles.HasRole(roles.RoleTypeServicesCounselor) && !appCtx.Session().Roles.HasRole(roles.RoleTypeHQ)) {
				forbiddenErr := apperror.NewForbiddenError(
					"user is not authenticated with Services Counselor or HQ office role",
				)
				appCtx.Logger().Error(forbiddenErr.Error())
				return queues.NewGetServicesCounselingQueueForbidden(), forbiddenErr
			}

			ListOrderParams := services.ListOrderParams{
				Branch:                  params.Branch,
				Locator:                 params.Locator,
				DodID:                   params.DodID,
				Emplid:                  params.Emplid,
				LastName:                params.LastName,
				OriginDutyLocation:      params.OriginDutyLocation,
				DestinationDutyLocation: params.DestinationDutyLocation,
				OriginGBLOC:             params.OriginGBLOC,
				SubmittedAt:             handlers.FmtDateTimePtrToPopPtr(params.SubmittedAt),
				RequestedMoveDate:       params.RequestedMoveDate,
				Page:                    params.Page,
				PerPage:                 params.PerPage,
				Sort:                    params.Sort,
				Order:                   params.Order,
				NeedsPPMCloseout:        params.NeedsPPMCloseout,
				PPMType:                 params.PpmType,
				CloseoutInitiated:       handlers.FmtDateTimePtrToPopPtr(params.CloseoutInitiated),
				CloseoutLocation:        params.CloseoutLocation,
				OrderType:               params.OrderType,
				PPMStatus:               params.PpmStatus,
				CounselingOffice:        params.CounselingOffice,
				SCAssignedUser:          params.AssignedTo,
			}

			var requestedPpmStatus models.PPMShipmentStatus
			if params.NeedsPPMCloseout != nil && *params.NeedsPPMCloseout {
				requestedPpmStatus = models.PPMShipmentStatusNeedsCloseout
				ListOrderParams.Status = []string{string(models.MoveStatusAPPROVED), string(models.MoveStatusServiceCounselingCompleted)}
			} else if len(params.Status) == 0 {
				ListOrderParams.Status = []string{string(models.MoveStatusNeedsServiceCounseling)}
			} else {
				ListOrderParams.Status = params.Status
			}

			// Let's set default values for page and perPage if we don't get arguments for them. We'll use 1 for page and 20
			// for perPage.
			if params.Page == nil {
				ListOrderParams.Page = models.Int64Pointer(1)
			}
			// Same for perPage
			if params.PerPage == nil {
				ListOrderParams.PerPage = models.Int64Pointer(20)
			}

			if params.ViewAsGBLOC != nil && appCtx.Session().Roles.HasRole(roles.RoleTypeHQ) {
				ListOrderParams.ViewAsGBLOC = params.ViewAsGBLOC
			}

			moves, count, err := h.OrderFetcher.ListOrders(
				appCtx,
				appCtx.Session().OfficeUserID,
				roles.RoleTypeServicesCounselor,
				&ListOrderParams,
			)
			if err != nil {
				appCtx.Logger().
					Error("error fetching list of moves for office user", zap.Error(err))
				return queues.NewGetServicesCounselingQueueInternalServerError(), err
			}

			var officeUser models.OfficeUser
			if appCtx.Session().OfficeUserID != uuid.Nil {
				officeUser, err = h.OfficeUserFetcherPop.FetchOfficeUserByID(appCtx, appCtx.Session().OfficeUserID)
				if err != nil {
					appCtx.Logger().Error("Error retrieving office_user", zap.Error(err))
					return queues.NewGetServicesCounselingQueueInternalServerError(), err
				}
			}

			privileges, err := models.FetchPrivilegesForUser(appCtx.DB(), appCtx.Session().UserID)
			if err != nil {
				appCtx.Logger().Error("Error retreiving user privileges", zap.Error(err))
			}

			isSupervisor := privileges.HasPrivilege(models.PrivilegeTypeSupervisor)
			var officeUsers models.OfficeUsers

			if isSupervisor {
				officeUsers, err = h.OfficeUserFetcherPop.FetchOfficeUsersByRoleAndOffice(
					appCtx,
					roles.RoleTypeServicesCounselor,
					officeUser.TransportationOfficeID,
				)
			} else {
				officeUsers = models.OfficeUsers{officeUser}
			}

			if err != nil {
				appCtx.Logger().
					Error("error fetching office users", zap.Error(err))
				return queues.NewGetServicesCounselingQueueInternalServerError(), err
			}

			// if the SC/office user is accessing the queue, we need to unlock move/moves they have locked
			if appCtx.Session().IsOfficeUser() {
				officeUserID := appCtx.Session().OfficeUserID
				for i, move := range moves {
					lockedOfficeUserID := move.LockedByOfficeUserID
					if lockedOfficeUserID != nil && *lockedOfficeUserID == officeUserID {
						copyOfMove := move
						unlockedMove, err := h.UnlockMove(appCtx, &copyOfMove, officeUserID)
						if err != nil {
							return queues.NewGetMovesQueueInternalServerError(), err
						}
						moves[i] = *unlockedMove
					}
				}
				// checking if moves that are NOT in their queue are locked by the user (using search, etc)
				err := h.CheckForLockedMovesAndUnlock(appCtx, officeUserID)
				if err != nil {
					appCtx.Logger().Error(fmt.Sprintf("failed to unlock moves for office user ID: %s", officeUserID), zap.Error(err))
				}
			}
			isHQrole := appCtx.Session().Roles.HasRole(roles.RoleTypeHQ)

<<<<<<< HEAD
			queueMoves := payloads.QueueMoves(moves, officeUsers, roles.RoleTypeServicesCounselor, officeUser, isSupervisor, isHQrole)
=======
			queueMoves := payloads.QueueMoves(moves, officeUsers, &requestedPpmStatus, roles.RoleTypeServicesCounselor, officeUser, isSupervisor)
>>>>>>> f0ef9eb3

			result := &ghcmessages.QueueMovesResult{
				Page:       *ListOrderParams.Page,
				PerPage:    *ListOrderParams.PerPage,
				TotalCount: int64(count),
				QueueMoves: *queueMoves,
			}

			return queues.NewGetServicesCounselingQueueOK().WithPayload(result), nil
		})
}

// GetServicesCounselingOriginListHandler returns the origin list for the Service Counselor user via GET /queues/counselor/origin-list
type GetServicesCounselingOriginListHandler struct {
	handlers.HandlerConfig
	services.OrderFetcher
}

// Handle returns the list of origin list for the services counselor
func (h GetServicesCounselingOriginListHandler) Handle(
	params queues.GetServicesCounselingOriginListParams,
) middleware.Responder {
	return h.AuditableAppContextFromRequestWithErrors(params.HTTPRequest,
		func(appCtx appcontext.AppContext) (middleware.Responder, error) {
			if !appCtx.Session().IsOfficeUser() ||
				!appCtx.Session().Roles.HasRole(roles.RoleTypeServicesCounselor) {
				forbiddenErr := apperror.NewForbiddenError(
					"user is not authenticated with an office role",
				)
				appCtx.Logger().Error(forbiddenErr.Error())
				return queues.NewGetServicesCounselingQueueForbidden(), forbiddenErr
			}

			ListOrderParams := services.ListOrderParams{
				NeedsPPMCloseout: params.NeedsPPMCloseout,
			}

			if params.NeedsPPMCloseout != nil && *params.NeedsPPMCloseout {
				ListOrderParams.Status = []string{string(models.MoveStatusAPPROVED), string(models.MoveStatusServiceCounselingCompleted)}
			} else {
				ListOrderParams.Status = []string{string(models.MoveStatusNeedsServiceCounseling)}
			}

			moves, err := h.OrderFetcher.ListAllOrderLocations(
				appCtx,
				appCtx.Session().OfficeUserID,
				&ListOrderParams,
			)
			if err != nil {
				appCtx.Logger().
					Error("error fetching list of moves for office user", zap.Error(err))
				return queues.NewGetServicesCounselingQueueInternalServerError(), err
			}

			var originLocationList []*ghcmessages.Location
			for _, value := range moves {
				locationString := value.Orders.OriginDutyLocation.Name
				location := ghcmessages.Location{Label: &locationString, Value: &locationString}
				if !slices.Contains(originLocationList, &location) {
					originLocationList = append(originLocationList, &location)
				}
			}

			return queues.NewGetServicesCounselingOriginListOK().WithPayload(originLocationList), nil
		})
}<|MERGE_RESOLUTION|>--- conflicted
+++ resolved
@@ -147,11 +147,7 @@
 			}
 			isHQrole := appCtx.Session().Roles.HasRole(roles.RoleTypeHQ)
 
-<<<<<<< HEAD
-			queueMoves := payloads.QueueMoves(moves, officeUsers, roles.RoleTypeTOO, officeUser, isSupervisor, isHQrole)
-=======
-			queueMoves := payloads.QueueMoves(moves, officeUsers, nil, roles.RoleTypeTOO, officeUser, isSupervisor)
->>>>>>> f0ef9eb3
+			queueMoves := payloads.QueueMoves(moves, officeUsers, nil, roles.RoleTypeTOO, officeUser, isSupervisor, isHQrole)
 
 			result := &ghcmessages.QueueMovesResult{
 				Page:       *ListOrderParams.Page,
@@ -484,11 +480,7 @@
 			}
 			isHQrole := appCtx.Session().Roles.HasRole(roles.RoleTypeHQ)
 
-<<<<<<< HEAD
-			queueMoves := payloads.QueueMoves(moves, officeUsers, roles.RoleTypeServicesCounselor, officeUser, isSupervisor, isHQrole)
-=======
-			queueMoves := payloads.QueueMoves(moves, officeUsers, &requestedPpmStatus, roles.RoleTypeServicesCounselor, officeUser, isSupervisor)
->>>>>>> f0ef9eb3
+			queueMoves := payloads.QueueMoves(moves, officeUsers, &requestedPpmStatus, roles.RoleTypeServicesCounselor, officeUser, isSupervisor, isHQrole)
 
 			result := &ghcmessages.QueueMovesResult{
 				Page:       *ListOrderParams.Page,
