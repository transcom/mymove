package ghcapi

import (
	"fmt"

	"github.com/go-openapi/runtime/middleware"
	"github.com/gobuffalo/pop/v6"
	"go.uber.org/zap"

	"github.com/transcom/mymove/pkg/appcontext"
	"github.com/transcom/mymove/pkg/apperror"
	"github.com/transcom/mymove/pkg/gen/ghcapi/ghcoperations/queues"
	"github.com/transcom/mymove/pkg/gen/ghcmessages"
	"github.com/transcom/mymove/pkg/handlers"
	"github.com/transcom/mymove/pkg/handlers/ghcapi/internal/payloads"
	"github.com/transcom/mymove/pkg/models"
	"github.com/transcom/mymove/pkg/models/roles"
	"github.com/transcom/mymove/pkg/services"
)

// GetMovesQueueHandler returns the moves for the TOO queue user via GET /queues/moves
type GetMovesQueueHandler struct {
	handlers.HandlerConfig
	services.OrderFetcher
	services.MoveUnlocker
}

// FilterOption defines the type for the functional arguments used for private functions in OrderFetcher
type FilterOption func(*pop.Query)

// Handle returns the paginated list of moves for the TOO or HQ user
func (h GetMovesQueueHandler) Handle(params queues.GetMovesQueueParams) middleware.Responder {
	return h.AuditableAppContextFromRequestWithErrors(params.HTTPRequest,
		func(appCtx appcontext.AppContext) (middleware.Responder, error) {
			if !appCtx.Session().IsOfficeUser() ||
				(!appCtx.Session().Roles.HasRole(roles.RoleTypeTOO) && !appCtx.Session().Roles.HasRole(roles.RoleTypeHQ)) {
				forbiddenErr := apperror.NewForbiddenError(
					"user is not authenticated with TOO office role",
				)
				appCtx.Logger().Error(forbiddenErr.Error())
				return queues.NewGetMovesQueueForbidden(), forbiddenErr
			}

			ListOrderParams := services.ListOrderParams{
				Branch:                  params.Branch,
				Locator:                 params.Locator,
				DodID:                   params.DodID,
				LastName:                params.LastName,
				DestinationDutyLocation: params.DestinationDutyLocation,
				OriginDutyLocation:      params.OriginDutyLocation,
				AppearedInTOOAt:         handlers.FmtDateTimePtrToPopPtr(params.AppearedInTooAt),
				RequestedMoveDate:       params.RequestedMoveDate,
				Status:                  params.Status,
				Page:                    params.Page,
				PerPage:                 params.PerPage,
				Sort:                    params.Sort,
				Order:                   params.Order,
				OrderType:               params.OrderType,
			}

			// Let's set default values for page and perPage if we don't get arguments for them. We'll use 1 for page and 20
			// for perPage.
			if params.Page == nil {
				ListOrderParams.Page = models.Int64Pointer(1)
			}
			// Same for perPage
			if params.PerPage == nil {
				ListOrderParams.PerPage = models.Int64Pointer(20)
			}

			moves, count, err := h.OrderFetcher.ListOrders(
				appCtx,
				appCtx.Session().OfficeUserID,
				&ListOrderParams,
			)
			if err != nil {
				appCtx.Logger().
					Error("error fetching list of moves for office user", zap.Error(err))
				return queues.NewGetMovesQueueInternalServerError(), err
			}

			// if the TOO/office user is accessing the queue, we need to unlock move/moves they have locked
			if appCtx.Session().IsOfficeUser() {
				officeUserID := appCtx.Session().OfficeUserID
				for i, move := range moves {
					lockedOfficeUserID := move.LockedByOfficeUserID
					if lockedOfficeUserID != nil && *lockedOfficeUserID == officeUserID {
						copyOfMove := move
						unlockedMove, err := h.UnlockMove(appCtx, &copyOfMove, officeUserID)
						if err != nil {
							return queues.NewGetMovesQueueInternalServerError(), err
						}
						moves[i] = *unlockedMove
					}
				}
<<<<<<< HEAD
=======
				// checking if moves that are NOT in their queue are locked by the user (using search, etc)
				err := h.CheckForLockedMovesAndUnlock(appCtx, officeUserID)
				if err != nil {
					appCtx.Logger().Error(fmt.Sprintf("failed to unlock moves for office user ID: %s", officeUserID), zap.Error(err))
				}
>>>>>>> 1dd87325
			}

			queueMoves := payloads.QueueMoves(moves)

			result := &ghcmessages.QueueMovesResult{
				Page:       *ListOrderParams.Page,
				PerPage:    *ListOrderParams.PerPage,
				TotalCount: int64(count),
				QueueMoves: *queueMoves,
			}

			return queues.NewGetMovesQueueOK().WithPayload(result), nil
		})
}

// ListMovesHandler lists moves with the option to filter since a particular date. Optimized ver.
type ListPrimeMovesHandler struct {
	handlers.HandlerConfig
	services.MoveTaskOrderFetcher
}

// Handle fetches all moves with the option to filter since a particular date. Optimized version.
func (h ListPrimeMovesHandler) Handle(params queues.ListPrimeMovesParams) middleware.Responder {
	return h.AuditableAppContextFromRequestWithErrors(params.HTTPRequest,
		func(appCtx appcontext.AppContext) (middleware.Responder, error) {

			// adding in moveCode and Id params that are sent in from the UI
			// we will use these params to refine the search in the service object
			searchParams := services.MoveTaskOrderFetcherParams{
				Page:     params.Page,
				PerPage:  params.PerPage,
				MoveCode: params.MoveCode,
				ID:       params.ID,
			}

			// Let's set default values for page and perPage if we don't get arguments for them. We'll use 1 for page and 20
			// for perPage.
			if params.Page == nil {
				searchParams.Page = models.Int64Pointer(1)
			}
			// Same for perPage
			if params.PerPage == nil {
				searchParams.PerPage = models.Int64Pointer(20)
			}

			mtos, count, err := h.MoveTaskOrderFetcher.ListNewPrimeMoveTaskOrders(appCtx, &searchParams)

			if err != nil {
				appCtx.Logger().Error("Unexpected error while fetching moves:", zap.Error(err))
				return queues.NewListPrimeMovesInternalServerError(), err
			}

			queueMoves := payloads.ListMoves(&mtos)

			result := ghcmessages.ListPrimeMovesResult{
				Page:       *searchParams.Page,
				PerPage:    *searchParams.PerPage,
				TotalCount: int64(count),
				QueueMoves: queueMoves,
			}

			return queues.NewListPrimeMovesOK().WithPayload(&result), nil

		})
}

// GetPaymentRequestsQueueHandler returns the payment requests for the TIO queue user via GET /queues/payment-requests
type GetPaymentRequestsQueueHandler struct {
	handlers.HandlerConfig
	services.PaymentRequestListFetcher
	services.MoveUnlocker
}

// Handle returns the paginated list of payment requests for the TIO user
func (h GetPaymentRequestsQueueHandler) Handle(
	params queues.GetPaymentRequestsQueueParams,
) middleware.Responder {
	return h.AuditableAppContextFromRequestWithErrors(params.HTTPRequest,
		func(appCtx appcontext.AppContext) (middleware.Responder, error) {
			if !appCtx.Session().Roles.HasRole(roles.RoleTypeTIO) {
				forbiddenErr := apperror.NewForbiddenError(
					"user is not authenticated with TIO office role",
				)
				appCtx.Logger().Error(forbiddenErr.Error())
				return queues.NewGetPaymentRequestsQueueForbidden(), forbiddenErr
			}

			listPaymentRequestParams := services.FetchPaymentRequestListParams{
				Branch:                  params.Branch,
				Locator:                 params.Locator,
				DodID:                   params.DodID,
				LastName:                params.LastName,
				DestinationDutyLocation: params.DestinationDutyLocation,
				Status:                  params.Status,
				Page:                    params.Page,
				PerPage:                 params.PerPage,
				SubmittedAt:             handlers.FmtDateTimePtrToPopPtr(params.SubmittedAt),
				Sort:                    params.Sort,
				Order:                   params.Order,
				OriginDutyLocation:      params.OriginDutyLocation,
				OrderType:               params.OrderType,
			}

			// Let's set default values for page and perPage if we don't get arguments for them. We'll use 1 for page and 20
			// for perPage.
			if params.Page == nil {
				listPaymentRequestParams.Page = models.Int64Pointer(1)
			}
			// Same for perPage
			if params.PerPage == nil {
				listPaymentRequestParams.PerPage = models.Int64Pointer(20)
			}

			paymentRequests, count, err := h.FetchPaymentRequestList(
				appCtx,
				appCtx.Session().OfficeUserID,
				&listPaymentRequestParams,
			)
			if err != nil {
				appCtx.Logger().
					Error("payment requests queue", zap.String("office_user_id", appCtx.Session().OfficeUserID.String()), zap.Error(err))
				return queues.NewGetPaymentRequestsQueueInternalServerError(), err
			}

			// if this TIO/office user is accessing the queue, we need to unlock move/moves they have locked
			if appCtx.Session().IsOfficeUser() {
				officeUserID := appCtx.Session().OfficeUserID
				for i, pr := range *paymentRequests {
					move := pr.MoveTaskOrder
					lockedOfficeUserID := move.LockedByOfficeUserID
					if lockedOfficeUserID != nil && *lockedOfficeUserID == officeUserID {
						unlockedMove, err := h.UnlockMove(appCtx, &move, officeUserID)
						if err != nil {
							return queues.NewGetMovesQueueInternalServerError(), err
						}
						(*paymentRequests)[i].MoveTaskOrder = *unlockedMove
					}
				}
<<<<<<< HEAD
=======
				// checking if moves that are NOT in their queue are locked by the user (using search, etc)
				err := h.CheckForLockedMovesAndUnlock(appCtx, officeUserID)
				if err != nil {
					appCtx.Logger().Error(fmt.Sprintf("failed to unlock moves for office user ID: %s", officeUserID), zap.Error(err))
				}
>>>>>>> 1dd87325
			}

			queuePaymentRequests := payloads.QueuePaymentRequests(paymentRequests)

			result := &ghcmessages.QueuePaymentRequestsResult{
				TotalCount:           int64(count),
				Page:                 int64(*listPaymentRequestParams.Page),
				PerPage:              int64(*listPaymentRequestParams.PerPage),
				QueuePaymentRequests: *queuePaymentRequests,
			}

			return queues.NewGetPaymentRequestsQueueOK().WithPayload(result), nil
		})
}

// GetServicesCounselingQueueHandler returns the moves for the Service Counselor queue user via GET /queues/counselor
type GetServicesCounselingQueueHandler struct {
	handlers.HandlerConfig
	services.OrderFetcher
	services.MoveUnlocker
}

// Handle returns the paginated list of moves for the services counselor
func (h GetServicesCounselingQueueHandler) Handle(
	params queues.GetServicesCounselingQueueParams,
) middleware.Responder {
	return h.AuditableAppContextFromRequestWithErrors(params.HTTPRequest,
		func(appCtx appcontext.AppContext) (middleware.Responder, error) {
			if !appCtx.Session().IsOfficeUser() ||
				!appCtx.Session().Roles.HasRole(roles.RoleTypeServicesCounselor) {
				forbiddenErr := apperror.NewForbiddenError(
					"user is not authenticated with an office role",
				)
				appCtx.Logger().Error(forbiddenErr.Error())
				return queues.NewGetServicesCounselingQueueForbidden(), forbiddenErr
			}

			ListOrderParams := services.ListOrderParams{
				Branch:                  params.Branch,
				Locator:                 params.Locator,
				DodID:                   params.DodID,
				LastName:                params.LastName,
				OriginDutyLocation:      params.OriginDutyLocation,
				DestinationDutyLocation: params.DestinationDutyLocation,
				OriginGBLOC:             params.OriginGBLOC,
				SubmittedAt:             handlers.FmtDateTimePtrToPopPtr(params.SubmittedAt),
				RequestedMoveDate:       params.RequestedMoveDate,
				Page:                    params.Page,
				PerPage:                 params.PerPage,
				Sort:                    params.Sort,
				Order:                   params.Order,
				NeedsPPMCloseout:        params.NeedsPPMCloseout,
				PPMType:                 params.PpmType,
				CloseoutInitiated:       handlers.FmtDateTimePtrToPopPtr(params.CloseoutInitiated),
				CloseoutLocation:        params.CloseoutLocation,
				OrderType:               params.OrderType,
			}

			if params.NeedsPPMCloseout != nil && *params.NeedsPPMCloseout {
				ListOrderParams.Status = []string{string(models.MoveStatusAPPROVED), string(models.MoveStatusServiceCounselingCompleted)}
			} else if len(params.Status) == 0 {
				ListOrderParams.Status = []string{string(models.MoveStatusNeedsServiceCounseling)}
			} else {
				ListOrderParams.Status = params.Status
			}

			// Let's set default values for page and perPage if we don't get arguments for them. We'll use 1 for page and 20
			// for perPage.
			if params.Page == nil {
				ListOrderParams.Page = models.Int64Pointer(1)
			}
			// Same for perPage
			if params.PerPage == nil {
				ListOrderParams.PerPage = models.Int64Pointer(20)
			}

			moves, count, err := h.OrderFetcher.ListOrders(
				appCtx,
				appCtx.Session().OfficeUserID,
				&ListOrderParams,
			)
			if err != nil {
				appCtx.Logger().
					Error("error fetching list of moves for office user", zap.Error(err))
				return queues.NewGetServicesCounselingQueueInternalServerError(), err
			}

			// if the SC/office user is accessing the queue, we need to unlock move/moves they have locked
			if appCtx.Session().IsOfficeUser() {
				officeUserID := appCtx.Session().OfficeUserID
				for i, move := range moves {
					lockedOfficeUserID := move.LockedByOfficeUserID
					if lockedOfficeUserID != nil && *lockedOfficeUserID == officeUserID {
						copyOfMove := move
						unlockedMove, err := h.UnlockMove(appCtx, &copyOfMove, officeUserID)
						if err != nil {
							return queues.NewGetMovesQueueInternalServerError(), err
						}
						moves[i] = *unlockedMove
					}
				}
<<<<<<< HEAD
=======
				// checking if moves that are NOT in their queue are locked by the user (using search, etc)
				err := h.CheckForLockedMovesAndUnlock(appCtx, officeUserID)
				if err != nil {
					appCtx.Logger().Error(fmt.Sprintf("failed to unlock moves for office user ID: %s", officeUserID), zap.Error(err))
				}
>>>>>>> 1dd87325
			}

			queueMoves := payloads.QueueMoves(moves)

			result := &ghcmessages.QueueMovesResult{
				Page:       *ListOrderParams.Page,
				PerPage:    *ListOrderParams.PerPage,
				TotalCount: int64(count),
				QueueMoves: *queueMoves,
			}

			return queues.NewGetServicesCounselingQueueOK().WithPayload(result), nil
		})
}<|MERGE_RESOLUTION|>--- conflicted
+++ resolved
@@ -93,14 +93,11 @@
 						moves[i] = *unlockedMove
 					}
 				}
-<<<<<<< HEAD
-=======
 				// checking if moves that are NOT in their queue are locked by the user (using search, etc)
 				err := h.CheckForLockedMovesAndUnlock(appCtx, officeUserID)
 				if err != nil {
 					appCtx.Logger().Error(fmt.Sprintf("failed to unlock moves for office user ID: %s", officeUserID), zap.Error(err))
 				}
->>>>>>> 1dd87325
 			}
 
 			queueMoves := payloads.QueueMoves(moves)
@@ -239,14 +236,11 @@
 						(*paymentRequests)[i].MoveTaskOrder = *unlockedMove
 					}
 				}
-<<<<<<< HEAD
-=======
 				// checking if moves that are NOT in their queue are locked by the user (using search, etc)
 				err := h.CheckForLockedMovesAndUnlock(appCtx, officeUserID)
 				if err != nil {
 					appCtx.Logger().Error(fmt.Sprintf("failed to unlock moves for office user ID: %s", officeUserID), zap.Error(err))
 				}
->>>>>>> 1dd87325
 			}
 
 			queuePaymentRequests := payloads.QueuePaymentRequests(paymentRequests)
@@ -348,14 +342,11 @@
 						moves[i] = *unlockedMove
 					}
 				}
-<<<<<<< HEAD
-=======
 				// checking if moves that are NOT in their queue are locked by the user (using search, etc)
 				err := h.CheckForLockedMovesAndUnlock(appCtx, officeUserID)
 				if err != nil {
 					appCtx.Logger().Error(fmt.Sprintf("failed to unlock moves for office user ID: %s", officeUserID), zap.Error(err))
 				}
->>>>>>> 1dd87325
 			}
 
 			queueMoves := payloads.QueueMoves(moves)
