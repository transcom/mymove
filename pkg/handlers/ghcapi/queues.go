--- conflicted
+++ resolved
@@ -91,8 +91,7 @@
 func branchFilter(params queues.GetMovesQueueParams) FilterOption {
 	return func(query *pop.Query) {
 		if params.Branch != nil {
-<<<<<<< HEAD
-			query = query.Where("orders.department_indicator = ?", *params.Branch)
+			query = query.InnerJoin("service_members", "service_members.id = orders.service_member_id").Where("service_members.affiliation = ?", *params.Branch)
 		}
 	}
 }
@@ -121,9 +120,4 @@
 	}
 
 	return &ret
-=======
-			query = query.InnerJoin("service_members", "service_members.id = orders.service_member_id").Where("service_members.affiliation = ?", *params.Branch)
-		}
-	}
->>>>>>> e49093e4
 }