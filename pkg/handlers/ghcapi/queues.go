package ghcapi

import (
	"fmt"

	"github.com/go-openapi/swag"

	"github.com/gobuffalo/pop/v5"

	"github.com/transcom/mymove/pkg/models"
	"github.com/transcom/mymove/pkg/services"

	"github.com/go-openapi/runtime/middleware"
	"go.uber.org/zap"

	"github.com/transcom/mymove/pkg/gen/ghcapi/ghcoperations/queues"
	"github.com/transcom/mymove/pkg/gen/ghcmessages"
	"github.com/transcom/mymove/pkg/handlers"
	"github.com/transcom/mymove/pkg/handlers/ghcapi/internal/payloads"
	"github.com/transcom/mymove/pkg/models/roles"
)

// GetMovesQueueHandler returns the moves for the TOO queue user via GET /queues/moves
type GetMovesQueueHandler struct {
	handlers.HandlerContext
	services.OrderFetcher
}

// FilterOption defines the type for the functional arguments used for private functions in OrderFetcher
type FilterOption func(*pop.Query)

// Handle returns the paginated list of moves for the TOO user
func (h GetMovesQueueHandler) Handle(params queues.GetMovesQueueParams) middleware.Responder {
	session, logger := h.SessionAndLoggerFromRequest(params.HTTPRequest)

	if !session.IsOfficeUser() || !session.Roles.HasRole(roles.RoleTypeTOO) {
		logger.Error("user is not authenticated with TOO office role")
		return queues.NewGetMovesQueueForbidden()
	}

	ListOrderParams := services.ListOrderParams{
		Branch:                 params.Branch,
		Locator:                params.Locator,
		DodID:                  params.DodID,
		LastName:               params.LastName,
		DestinationDutyStation: params.DestinationDutyStation,
		Status:                 params.Status,
		Page:                   params.Page,
		PerPage:                params.PerPage,
		Sort:                   params.Sort,
		Order:                  params.Order,
	}

	// Let's set default values for page and perPage if we don't get arguments for them. We'll use 1 for page and 20
	// for perPage.
	if params.Page == nil {
		ListOrderParams.Page = swag.Int64(1)
	}
	// Same for perPage
	if params.PerPage == nil {
		ListOrderParams.PerPage = swag.Int64(20)
	}

	moves, count, err := h.OrderFetcher.ListOrders(
		session.OfficeUserID,
		&ListOrderParams,
	)

	if err != nil {
		logger.Error("error fetching list of moves for office user", zap.Error(err))
		return queues.NewGetMovesQueueInternalServerError()
	}

	queueMoves := payloads.QueueMoves(moves)

	result := &ghcmessages.QueueMovesResult{
		Page:       *ListOrderParams.Page,
		PerPage:    *ListOrderParams.PerPage,
		TotalCount: int64(count),
		QueueMoves: *queueMoves,
	}

	return queues.NewGetMovesQueueOK().WithPayload(result)
}

// GetPaymentRequestsQueueHandler returns the payment requests for the TIO queue user via GET /queues/payment-requests
type GetPaymentRequestsQueueHandler struct {
	handlers.HandlerContext
	services.PaymentRequestListFetcher
}

// Handle returns the paginated list of payment requests for the TIO user
func (h GetPaymentRequestsQueueHandler) Handle(params queues.GetPaymentRequestsQueueParams) middleware.Responder {

	session, logger := h.SessionAndLoggerFromRequest(params.HTTPRequest)

	if !session.Roles.HasRole(roles.RoleTypeTIO) {
		return queues.NewGetPaymentRequestsQueueForbidden()
	}

	var submittedAt *string
	if params.SubmittedAt != nil {
		str := params.SubmittedAt.String()
		submittedAt = &str
	}

	listPaymentRequestParams := services.FetchPaymentRequestListParams{
		Branch:                 params.Branch,
		Locator:                params.Locator,
		DodID:                  params.DodID,
		LastName:               params.LastName,
		DestinationDutyStation: params.DestinationDutyStation,
		Status:                 params.Status,
		Page:                   params.Page,
		PerPage:                params.PerPage,
		SubmittedAt:            submittedAt,
		Sort:                   params.Sort,
		Order:                  params.Order,
	}

	// Let's set default values for page and perPage if we don't get arguments for them. We'll use 1 for page and 20
	// for perPage.
	if params.Page == nil {
		listPaymentRequestParams.Page = swag.Int64(1)
	}
	// Same for perPage
	if params.PerPage == nil {
		listPaymentRequestParams.PerPage = swag.Int64(20)
	}

	paymentRequests, count, err := h.FetchPaymentRequestList(
		session.OfficeUserID,
		&listPaymentRequestParams,
	)
	if err != nil {
		logger.Error("payment requests queue", zap.String("office_user_id", session.OfficeUserID.String()), zap.Error(err))
		return queues.NewGetPaymentRequestsQueueInternalServerError()
	}

	queuePaymentRequests := payloads.QueuePaymentRequests(paymentRequests)

	result := &ghcmessages.QueuePaymentRequestsResult{
		TotalCount:           int64(count),
		Page:                 int64(*listPaymentRequestParams.Page),
		PerPage:              int64(*listPaymentRequestParams.PerPage),
		QueuePaymentRequests: *queuePaymentRequests,
	}

	return queues.NewGetPaymentRequestsQueueOK().WithPayload(result)
}

// GetServicesCounselingQueueHandler returns the moves for the Service Counselor queue user via GET /queues/counselor
type GetServicesCounselingQueueHandler struct {
	handlers.HandlerContext
	services.OrderFetcher
}

// Handle returns the paginated list of moves for the TOO user
func (h GetServicesCounselingQueueHandler) Handle(params queues.GetServicesCounselingQueueParams) middleware.Responder {
	session, logger := h.SessionAndLoggerFromRequest(params.HTTPRequest)

<<<<<<< HEAD
	logger.Info(fmt.Sprintf("%v", session.Roles))
	if !session.IsOfficeUser() {
=======
	// TODO add Services Counselor role authorization check when it becomes available
	if !session.IsOfficeUser() || !(session.Roles.HasRole(roles.RoleTypeTOO) || session.Roles.HasRole(roles.RoleTypeTIO)) {
>>>>>>> 2dff0101
		logger.Error("user is not authenticated with an office role")
		return queues.NewGetServicesCounselingQueueForbidden()
	}

	ListOrderParams := services.ListOrderParams{
		Branch:                 params.Branch,
		Locator:                params.Locator,
		DodID:                  params.DodID,
		LastName:               params.LastName,
		DestinationDutyStation: params.DestinationDutyStation,
		Page:                   params.Page,
		PerPage:                params.PerPage,
		Sort:                   params.Sort,
		Order:                  params.Order,
	}

	if len(params.Status) == 0 {
		ListOrderParams.Status = []string{string(models.MoveStatusNeedsServiceCounseling)}
	} else {
		ListOrderParams.Status = params.Status
	}

	// Let's set default values for page and perPage if we don't get arguments for them. We'll use 1 for page and 20
	// for perPage.
	if params.Page == nil {
		ListOrderParams.Page = swag.Int64(1)
	}
	// Same for perPage
	if params.PerPage == nil {
		ListOrderParams.PerPage = swag.Int64(20)
	}

	moves, count, err := h.OrderFetcher.ListOrders(
		session.OfficeUserID,
		&ListOrderParams,
	)

	if err != nil {
		logger.Error("error fetching list of moves for office user", zap.Error(err))
		return queues.NewGetServicesCounselingQueueInternalServerError()
	}

	queueMoves := payloads.QueueMoves(moves)

	result := &ghcmessages.QueueMovesResult{
		Page:       *ListOrderParams.Page,
		PerPage:    *ListOrderParams.PerPage,
		TotalCount: int64(count),
		QueueMoves: *queueMoves,
	}

	return queues.NewGetServicesCounselingQueueOK().WithPayload(result)
}<|MERGE_RESOLUTION|>--- conflicted
+++ resolved
@@ -1,8 +1,6 @@
 package ghcapi
 
 import (
-	"fmt"
-
 	"github.com/go-openapi/swag"
 
 	"github.com/gobuffalo/pop/v5"
@@ -159,13 +157,8 @@
 func (h GetServicesCounselingQueueHandler) Handle(params queues.GetServicesCounselingQueueParams) middleware.Responder {
 	session, logger := h.SessionAndLoggerFromRequest(params.HTTPRequest)
 
-<<<<<<< HEAD
-	logger.Info(fmt.Sprintf("%v", session.Roles))
-	if !session.IsOfficeUser() {
-=======
 	// TODO add Services Counselor role authorization check when it becomes available
 	if !session.IsOfficeUser() || !(session.Roles.HasRole(roles.RoleTypeTOO) || session.Roles.HasRole(roles.RoleTypeTIO)) {
->>>>>>> 2dff0101
 		logger.Error("user is not authenticated with an office role")
 		return queues.NewGetServicesCounselingQueueForbidden()
 	}
