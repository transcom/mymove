--- conflicted
+++ resolved
@@ -738,8 +738,6 @@
 				}
 
 				officeUserData = payloads.BulkAssignmentData(appCtx, moves, officeUsers, officeUser.TransportationOffice.ID)
-<<<<<<< HEAD
-=======
 			case string(models.QueueTypeCloseout):
 				// fetch the Services Counselors who work at their office
 				officeUsers, err := h.OfficeUserFetcherPop.FetchOfficeUsersWithWorkloadByRoleAndOffice(
@@ -761,7 +759,6 @@
 				}
 
 				officeUserData = payloads.BulkAssignmentData(appCtx, moves, officeUsers, officeUser.TransportationOffice.ID)
->>>>>>> 7907d67e
 			}
 			return queues.NewGetBulkAssignmentDataOK().WithPayload(&officeUserData), nil
 		})
