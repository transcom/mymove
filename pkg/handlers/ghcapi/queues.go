--- conflicted
+++ resolved
@@ -644,7 +644,6 @@
 					officeUsersSafety, err = h.OfficeUserFetcherPop.FetchSafetyMoveOfficeUsersByRoleAndOffice(
 						appCtx,
 						roles.RoleTypeServicesCounselor,
-						officeUser.TransportationOfficeID,
 					)
 					if err != nil {
 						appCtx.Logger().
@@ -655,7 +654,6 @@
 				officeUsers, err = h.OfficeUserFetcherPop.FetchOfficeUsersByRoleAndOffice(
 					appCtx,
 					roles.RoleTypeServicesCounselor,
-					officeUser.TransportationOfficeID,
 				)
 			} else {
 				officeUsers = models.OfficeUsers{officeUser}
@@ -676,7 +674,7 @@
 			}
 
 			// Convert payload
-			queueMoves := payloads.QueueMoves(moves, officeUsers, &requestedPpmStatus, officeUser, officeUsersSafety, string(appCtx.Session().ActiveRole.RoleType), string(models.QueueTypeCloseout))
+			queueMoves := payloads.QueueMoves(moves, officeUsers, &requestedPpmStatus, officeUser, officeUsersSafety, string(appCtx.Session().ActiveRole.RoleType), string(models.QueueTypeCloseout), appCtx.Session().ActiveOfficeID)
 
 			// if the SC/office user is accessing the queue, we need to unlock move/moves they have locked
 			if appCtx.Session().IsOfficeUser() {
@@ -861,16 +859,12 @@
 				}
 			}
 
-<<<<<<< HEAD
 			queueType := string(models.QueueTypeCounseling)
 			if params.NeedsPPMCloseout != nil && *params.NeedsPPMCloseout {
 				queueType = string(models.QueueTypeCloseout)
 			}
 
-			queueMoves := payloads.QueueMoves(moves, officeUsers, &requestedPpmStatus, officeUser, officeUsersSafety, activeRole, queueType)
-=======
-			queueMoves := payloads.QueueMoves(moves, officeUsers, &requestedPpmStatus, officeUser, officeUsersSafety, activeRole, string(models.QueueTypeCounseling), appCtx.Session().ActiveOfficeID)
->>>>>>> abbeb489
+			queueMoves := payloads.QueueMoves(moves, officeUsers, &requestedPpmStatus, officeUser, officeUsersSafety, activeRole, queueType, appCtx.Session().ActiveOfficeID)
 
 			result := &ghcmessages.QueueMovesResult{
 				Page:       *ListOrderParams.Page,
