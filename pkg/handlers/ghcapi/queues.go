package ghcapi

import (
	"github.com/go-openapi/runtime/middleware"
	"github.com/gobuffalo/pop/v6"
	"go.uber.org/zap"

	"github.com/transcom/mymove/pkg/appcontext"
	"github.com/transcom/mymove/pkg/apperror"
	"github.com/transcom/mymove/pkg/gen/ghcapi/ghcoperations/queues"
	"github.com/transcom/mymove/pkg/gen/ghcmessages"
	"github.com/transcom/mymove/pkg/handlers"
	"github.com/transcom/mymove/pkg/handlers/ghcapi/internal/payloads"
	"github.com/transcom/mymove/pkg/models"
	"github.com/transcom/mymove/pkg/models/roles"
	"github.com/transcom/mymove/pkg/services"
)

// GetMovesQueueHandler returns the moves for the TOO queue user via GET /queues/moves
type GetMovesQueueHandler struct {
	handlers.HandlerConfig
	services.OrderFetcher
	services.MoveUnlocker
}

// FilterOption defines the type for the functional arguments used for private functions in OrderFetcher
type FilterOption func(*pop.Query)

// Handle returns the paginated list of moves for the TOO user
func (h GetMovesQueueHandler) Handle(params queues.GetMovesQueueParams) middleware.Responder {
	return h.AuditableAppContextFromRequestWithErrors(params.HTTPRequest,
		func(appCtx appcontext.AppContext) (middleware.Responder, error) {
<<<<<<< HEAD
			if !appCtx.Session().IsOfficeUser() &&
				(!appCtx.Session().Roles.HasRole(roles.RoleTypeTOO) || !appCtx.Session().Roles.HasRole(roles.RoleTypeHQ)) {
=======
			if !appCtx.Session().IsOfficeUser() ||
				!appCtx.Session().Roles.HasRole(roles.RoleTypeTOO) || !appCtx.Session().Roles.HasRole(roles.RoleTypeHQ) {
>>>>>>> 1a4f7df8
				forbiddenErr := apperror.NewForbiddenError(
					"user is not authenticated with TOO office role",
				)
				appCtx.Logger().Error(forbiddenErr.Error())
				return queues.NewGetMovesQueueForbidden(), forbiddenErr
			}

			ListOrderParams := services.ListOrderParams{
				Branch:                  params.Branch,
				Locator:                 params.Locator,
				DodID:                   params.DodID,
				LastName:                params.LastName,
				DestinationDutyLocation: params.DestinationDutyLocation,
				OriginDutyLocation:      params.OriginDutyLocation,
				AppearedInTOOAt:         handlers.FmtDateTimePtrToPopPtr(params.AppearedInTooAt),
				RequestedMoveDate:       params.RequestedMoveDate,
				Status:                  params.Status,
				Page:                    params.Page,
				PerPage:                 params.PerPage,
				Sort:                    params.Sort,
				Order:                   params.Order,
				OrderType:               params.OrderType,
			}

			// Let's set default values for page and perPage if we don't get arguments for them. We'll use 1 for page and 20
			// for perPage.
			if params.Page == nil {
				ListOrderParams.Page = models.Int64Pointer(1)
			}
			// Same for perPage
			if params.PerPage == nil {
				ListOrderParams.PerPage = models.Int64Pointer(20)
			}

			moves, count, err := h.OrderFetcher.ListOrders(
				appCtx,
				appCtx.Session().OfficeUserID,
				&ListOrderParams,
			)
			if err != nil {
				appCtx.Logger().
					Error("error fetching list of moves for office user", zap.Error(err))
				return queues.NewGetMovesQueueInternalServerError(), err
			}

			// if the TOO/office user is accessing the queue, we need to unlock move/moves they have locked
			if appCtx.Session().IsOfficeUser() {
				officeUserID := appCtx.Session().OfficeUserID
				for i, move := range moves {
					lockedOfficeUserID := move.LockedByOfficeUserID
					if lockedOfficeUserID != nil && *lockedOfficeUserID == officeUserID {
						copyOfMove := move
						unlockedMove, err := h.UnlockMove(appCtx, &copyOfMove, officeUserID)
						if err != nil {
							return queues.NewGetMovesQueueInternalServerError(), err
						}
						moves[i] = *unlockedMove
					}
				}
			}

			queueMoves := payloads.QueueMoves(moves)

			result := &ghcmessages.QueueMovesResult{
				Page:       *ListOrderParams.Page,
				PerPage:    *ListOrderParams.PerPage,
				TotalCount: int64(count),
				QueueMoves: *queueMoves,
			}

			return queues.NewGetMovesQueueOK().WithPayload(result), nil
		})
}

// ListMovesHandler lists moves with the option to filter since a particular date. Optimized ver.
type ListPrimeMovesHandler struct {
	handlers.HandlerConfig
	services.MoveTaskOrderFetcher
}

// Handle fetches all moves with the option to filter since a particular date. Optimized version.
func (h ListPrimeMovesHandler) Handle(params queues.ListPrimeMovesParams) middleware.Responder {
	return h.AuditableAppContextFromRequestWithErrors(params.HTTPRequest,
		func(appCtx appcontext.AppContext) (middleware.Responder, error) {

			// adding in moveCode and Id params that are sent in from the UI
			// we will use these params to refine the search in the service object
			searchParams := services.MoveTaskOrderFetcherParams{
				Page:     params.Page,
				PerPage:  params.PerPage,
				MoveCode: params.MoveCode,
				ID:       params.ID,
			}

			// Let's set default values for page and perPage if we don't get arguments for them. We'll use 1 for page and 20
			// for perPage.
			if params.Page == nil {
				searchParams.Page = models.Int64Pointer(1)
			}
			// Same for perPage
			if params.PerPage == nil {
				searchParams.PerPage = models.Int64Pointer(20)
			}

			mtos, count, err := h.MoveTaskOrderFetcher.ListNewPrimeMoveTaskOrders(appCtx, &searchParams)

			if err != nil {
				appCtx.Logger().Error("Unexpected error while fetching moves:", zap.Error(err))
				return queues.NewListPrimeMovesInternalServerError(), err
			}

			queueMoves := payloads.ListMoves(&mtos)

			result := ghcmessages.ListPrimeMovesResult{
				Page:       *searchParams.Page,
				PerPage:    *searchParams.PerPage,
				TotalCount: int64(count),
				QueueMoves: queueMoves,
			}

			return queues.NewListPrimeMovesOK().WithPayload(&result), nil

		})
}

// GetPaymentRequestsQueueHandler returns the payment requests for the TIO queue user via GET /queues/payment-requests
type GetPaymentRequestsQueueHandler struct {
	handlers.HandlerConfig
	services.PaymentRequestListFetcher
	services.MoveUnlocker
}

// Handle returns the paginated list of payment requests for the TIO user
func (h GetPaymentRequestsQueueHandler) Handle(
	params queues.GetPaymentRequestsQueueParams,
) middleware.Responder {
	return h.AuditableAppContextFromRequestWithErrors(params.HTTPRequest,
		func(appCtx appcontext.AppContext) (middleware.Responder, error) {
			if !appCtx.Session().Roles.HasRole(roles.RoleTypeTIO) {
				forbiddenErr := apperror.NewForbiddenError(
					"user is not authenticated with TIO office role",
				)
				appCtx.Logger().Error(forbiddenErr.Error())
				return queues.NewGetPaymentRequestsQueueForbidden(), forbiddenErr
			}

			listPaymentRequestParams := services.FetchPaymentRequestListParams{
				Branch:                  params.Branch,
				Locator:                 params.Locator,
				DodID:                   params.DodID,
				LastName:                params.LastName,
				DestinationDutyLocation: params.DestinationDutyLocation,
				Status:                  params.Status,
				Page:                    params.Page,
				PerPage:                 params.PerPage,
				SubmittedAt:             handlers.FmtDateTimePtrToPopPtr(params.SubmittedAt),
				Sort:                    params.Sort,
				Order:                   params.Order,
				OriginDutyLocation:      params.OriginDutyLocation,
				OrderType:               params.OrderType,
			}

			// Let's set default values for page and perPage if we don't get arguments for them. We'll use 1 for page and 20
			// for perPage.
			if params.Page == nil {
				listPaymentRequestParams.Page = models.Int64Pointer(1)
			}
			// Same for perPage
			if params.PerPage == nil {
				listPaymentRequestParams.PerPage = models.Int64Pointer(20)
			}

			paymentRequests, count, err := h.FetchPaymentRequestList(
				appCtx,
				appCtx.Session().OfficeUserID,
				&listPaymentRequestParams,
			)
			if err != nil {
				appCtx.Logger().
					Error("payment requests queue", zap.String("office_user_id", appCtx.Session().OfficeUserID.String()), zap.Error(err))
				return queues.NewGetPaymentRequestsQueueInternalServerError(), err
			}

			// if this TIO/office user is accessing the queue, we need to unlock move/moves they have locked
			if appCtx.Session().IsOfficeUser() {
				officeUserID := appCtx.Session().OfficeUserID
				for i, pr := range *paymentRequests {
					move := pr.MoveTaskOrder
					lockedOfficeUserID := move.LockedByOfficeUserID
					if lockedOfficeUserID != nil && *lockedOfficeUserID == officeUserID {
						unlockedMove, err := h.UnlockMove(appCtx, &move, officeUserID)
						if err != nil {
							return queues.NewGetMovesQueueInternalServerError(), err
						}
						(*paymentRequests)[i].MoveTaskOrder = *unlockedMove
					}
				}
			}

			queuePaymentRequests := payloads.QueuePaymentRequests(paymentRequests)

			result := &ghcmessages.QueuePaymentRequestsResult{
				TotalCount:           int64(count),
				Page:                 int64(*listPaymentRequestParams.Page),
				PerPage:              int64(*listPaymentRequestParams.PerPage),
				QueuePaymentRequests: *queuePaymentRequests,
			}

			return queues.NewGetPaymentRequestsQueueOK().WithPayload(result), nil
		})
}

// GetServicesCounselingQueueHandler returns the moves for the Service Counselor queue user via GET /queues/counselor
type GetServicesCounselingQueueHandler struct {
	handlers.HandlerConfig
	services.OrderFetcher
	services.MoveUnlocker
}

// Handle returns the paginated list of moves for the services counselor
func (h GetServicesCounselingQueueHandler) Handle(
	params queues.GetServicesCounselingQueueParams,
) middleware.Responder {
	return h.AuditableAppContextFromRequestWithErrors(params.HTTPRequest,
		func(appCtx appcontext.AppContext) (middleware.Responder, error) {
			if !appCtx.Session().IsOfficeUser() ||
				!appCtx.Session().Roles.HasRole(roles.RoleTypeServicesCounselor) {
				forbiddenErr := apperror.NewForbiddenError(
					"user is not authenticated with an office role",
				)
				appCtx.Logger().Error(forbiddenErr.Error())
				return queues.NewGetServicesCounselingQueueForbidden(), forbiddenErr
			}

			ListOrderParams := services.ListOrderParams{
				Branch:                  params.Branch,
				Locator:                 params.Locator,
				DodID:                   params.DodID,
				LastName:                params.LastName,
				OriginDutyLocation:      params.OriginDutyLocation,
				DestinationDutyLocation: params.DestinationDutyLocation,
				OriginGBLOC:             params.OriginGBLOC,
				SubmittedAt:             handlers.FmtDateTimePtrToPopPtr(params.SubmittedAt),
				RequestedMoveDate:       params.RequestedMoveDate,
				Page:                    params.Page,
				PerPage:                 params.PerPage,
				Sort:                    params.Sort,
				Order:                   params.Order,
				NeedsPPMCloseout:        params.NeedsPPMCloseout,
				PPMType:                 params.PpmType,
				CloseoutInitiated:       handlers.FmtDateTimePtrToPopPtr(params.CloseoutInitiated),
				CloseoutLocation:        params.CloseoutLocation,
				OrderType:               params.OrderType,
			}

			if params.NeedsPPMCloseout != nil && *params.NeedsPPMCloseout {
				ListOrderParams.Status = []string{string(models.MoveStatusAPPROVED), string(models.MoveStatusServiceCounselingCompleted)}
			} else if len(params.Status) == 0 {
				ListOrderParams.Status = []string{string(models.MoveStatusNeedsServiceCounseling)}
			} else {
				ListOrderParams.Status = params.Status
			}

			// Let's set default values for page and perPage if we don't get arguments for them. We'll use 1 for page and 20
			// for perPage.
			if params.Page == nil {
				ListOrderParams.Page = models.Int64Pointer(1)
			}
			// Same for perPage
			if params.PerPage == nil {
				ListOrderParams.PerPage = models.Int64Pointer(20)
			}

			moves, count, err := h.OrderFetcher.ListOrders(
				appCtx,
				appCtx.Session().OfficeUserID,
				&ListOrderParams,
			)
			if err != nil {
				appCtx.Logger().
					Error("error fetching list of moves for office user", zap.Error(err))
				return queues.NewGetServicesCounselingQueueInternalServerError(), err
			}

			// if the SC/office user is accessing the queue, we need to unlock move/moves they have locked
			if appCtx.Session().IsOfficeUser() {
				officeUserID := appCtx.Session().OfficeUserID
				for i, move := range moves {
					lockedOfficeUserID := move.LockedByOfficeUserID
					if lockedOfficeUserID != nil && *lockedOfficeUserID == officeUserID {
						copyOfMove := move
						unlockedMove, err := h.UnlockMove(appCtx, &copyOfMove, officeUserID)
						if err != nil {
							return queues.NewGetMovesQueueInternalServerError(), err
						}
						moves[i] = *unlockedMove
					}
				}
			}

			queueMoves := payloads.QueueMoves(moves)

			result := &ghcmessages.QueueMovesResult{
				Page:       *ListOrderParams.Page,
				PerPage:    *ListOrderParams.PerPage,
				TotalCount: int64(count),
				QueueMoves: *queueMoves,
			}

			return queues.NewGetServicesCounselingQueueOK().WithPayload(result), nil
		})
}<|MERGE_RESOLUTION|>--- conflicted
+++ resolved
@@ -30,13 +30,8 @@
 func (h GetMovesQueueHandler) Handle(params queues.GetMovesQueueParams) middleware.Responder {
 	return h.AuditableAppContextFromRequestWithErrors(params.HTTPRequest,
 		func(appCtx appcontext.AppContext) (middleware.Responder, error) {
-<<<<<<< HEAD
-			if !appCtx.Session().IsOfficeUser() &&
-				(!appCtx.Session().Roles.HasRole(roles.RoleTypeTOO) || !appCtx.Session().Roles.HasRole(roles.RoleTypeHQ)) {
-=======
 			if !appCtx.Session().IsOfficeUser() ||
 				!appCtx.Session().Roles.HasRole(roles.RoleTypeTOO) || !appCtx.Session().Roles.HasRole(roles.RoleTypeHQ) {
->>>>>>> 1a4f7df8
 				forbiddenErr := apperror.NewForbiddenError(
 					"user is not authenticated with TOO office role",
 				)
