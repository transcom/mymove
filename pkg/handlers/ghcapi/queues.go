package ghcapi

import (
	"fmt"
	"slices"

	"github.com/go-openapi/runtime/middleware"
	"github.com/gobuffalo/pop/v6"
	"github.com/gofrs/uuid"
	"go.uber.org/zap"

	"github.com/transcom/mymove/pkg/appcontext"
	"github.com/transcom/mymove/pkg/apperror"
	"github.com/transcom/mymove/pkg/gen/ghcapi/ghcoperations/queues"
	"github.com/transcom/mymove/pkg/gen/ghcmessages"
	"github.com/transcom/mymove/pkg/handlers"
	"github.com/transcom/mymove/pkg/handlers/ghcapi/internal/payloads"
	"github.com/transcom/mymove/pkg/models"
	"github.com/transcom/mymove/pkg/models/roles"
	"github.com/transcom/mymove/pkg/services"
)

// GetMovesQueueHandler returns the moves for the TOO queue user via GET /queues/moves
type GetMovesQueueHandler struct {
	handlers.HandlerConfig
	services.OrderFetcher
	services.MoveUnlocker
	services.OfficeUserFetcherPop
}

// FilterOption defines the type for the functional arguments used for private functions in OrderFetcher
type FilterOption func(*pop.Query)

// Handle returns the paginated list of moves for the TOO or HQ user
func (h GetMovesQueueHandler) Handle(params queues.GetMovesQueueParams) middleware.Responder {
	return h.AuditableAppContextFromRequestWithErrors(params.HTTPRequest,
		func(appCtx appcontext.AppContext) (middleware.Responder, error) {
			if !appCtx.Session().IsOfficeUser() ||
				(!(appCtx.Session().ActiveRole.RoleType == roles.RoleTypeTOO) && !(appCtx.Session().ActiveRole.RoleType == roles.RoleTypeHQ)) {
				forbiddenErr := apperror.NewForbiddenError(
					"user is not authenticated with TOO or HQ office role",
				)
				appCtx.Logger().Error(forbiddenErr.Error())
				return queues.NewGetMovesQueueForbidden(), forbiddenErr
			}

			ListOrderParams := services.ListOrderParams{
				Branch:                  params.Branch,
				Locator:                 params.Locator,
				Edipi:                   params.Edipi,
				Emplid:                  params.Emplid,
				CustomerName:            params.CustomerName,
				DestinationDutyLocation: params.DestinationDutyLocation,
				OriginDutyLocation:      params.OriginDutyLocation,
				AppearedInTOOAt:         handlers.FmtDateTimePtrToPopPtr(params.AppearedInTooAt),
				RequestedMoveDate:       params.RequestedMoveDate,
				Status:                  params.Status,
				Page:                    params.Page,
				PerPage:                 params.PerPage,
				Sort:                    params.Sort,
				Order:                   params.Order,
				OrderType:               params.OrderType,
				AssignedTo:              params.AssignedTo,
				CounselingOffice:        params.CounselingOffice,
			}

			var activeRole string
			if params.ActiveRole != nil {
				activeRole = *params.ActiveRole
			}

			// When no status filter applied, TOO should only see moves with status of New Move, Service Counseling Completed, or Approvals Requested
			if params.Status == nil {
				ListOrderParams.Status = []string{string(models.MoveStatusServiceCounselingCompleted), string(models.MoveStatusAPPROVALSREQUESTED), string(models.MoveStatusSUBMITTED)}
			}

			// Let's set default values for page and perPage if we don't get arguments for them. We'll use 1 for page and 20 for perPage.
			if params.Page == nil {
				ListOrderParams.Page = models.Int64Pointer(1)
			}
			// Same for perPage
			if params.PerPage == nil {
				ListOrderParams.PerPage = models.Int64Pointer(20)
			}

			var officeUser models.OfficeUser
			var assignedGblocs []string
			var err error
			if appCtx.Session().OfficeUserID != uuid.Nil {
				officeUser, err = h.OfficeUserFetcherPop.FetchOfficeUserByIDWithTransportationOfficeAssignments(appCtx, appCtx.Session().OfficeUserID)
				if err != nil {
					appCtx.Logger().Error("Error retrieving office_user", zap.Error(err))
					return queues.NewGetMovesQueueInternalServerError(), err
				}

				assignedGblocs = models.GetAssignedGBLOCs(officeUser)
			}

			if params.ViewAsGBLOC != nil && ((appCtx.Session().ActiveRole.RoleType == roles.RoleTypeHQ) || slices.Contains(assignedGblocs, *params.ViewAsGBLOC)) {
				ListOrderParams.ViewAsGBLOC = params.ViewAsGBLOC
			}

			privileges, err := roles.FetchPrivilegesForUser(appCtx.DB(), appCtx.Session().UserID)
			if err != nil {
				appCtx.Logger().Error("Error retreiving user privileges", zap.Error(err))
			}
			officeUser.User.Privileges = privileges

			var officeUsers models.OfficeUsers
			var officeUsersSafety models.OfficeUsers
			if privileges.HasPrivilege(roles.PrivilegeTypeSupervisor) {
				if privileges.HasPrivilege(roles.PrivilegeTypeSafety) {
					officeUsersSafety, err = h.OfficeUserFetcherPop.FetchSafetyMoveOfficeUsersByRoleAndOffice(
						appCtx,
						roles.RoleTypeTOO,
						officeUser.TransportationOfficeID,
					)
					if err != nil {
						appCtx.Logger().
							Error("error fetching safety move office users", zap.Error(err))
						return queues.NewGetMovesQueueInternalServerError(), err
					}
				}
				officeUsers, err = h.OfficeUserFetcherPop.FetchOfficeUsersByRoleAndOffice(
					appCtx,
					roles.RoleTypeTOO,
					officeUser.TransportationOfficeID,
				)
			} else {
				officeUsers = models.OfficeUsers{officeUser}
			}

			if err != nil {
				appCtx.Logger().
					Error("error fetching office users", zap.Error(err))
				return queues.NewGetMovesQueueInternalServerError(), err
			}

			moves, count, err := h.OrderFetcher.ListOriginRequestsOrders(
				appCtx,
				appCtx.Session().OfficeUserID,
				&ListOrderParams,
			)
			if err != nil {
				appCtx.Logger().
					Error("error fetching list of moves for office user", zap.Error(err))
				return queues.NewGetMovesQueueInternalServerError(), err
			}

			// if the TOO/office user is accessing the queue, we need to unlock move/moves they have locked
			if appCtx.Session().IsOfficeUser() {
				officeUserID := appCtx.Session().OfficeUserID
				for i, move := range moves {
					lockedOfficeUserID := move.LockedByOfficeUserID
					if lockedOfficeUserID != nil && *lockedOfficeUserID == officeUserID {
						copyOfMove := move
						unlockedMove, err := h.UnlockMove(appCtx, &copyOfMove, officeUserID)
						if err != nil {
							return queues.NewGetMovesQueueInternalServerError(), err
						}
						moves[i] = *unlockedMove
					}
				}
				// checking if moves that are NOT in their queue are locked by the user (using search, etc)
				err := h.CheckForLockedMovesAndUnlock(appCtx, officeUserID)
				if err != nil {
					appCtx.Logger().Error(fmt.Sprintf("failed to unlock moves for office user ID: %s", officeUserID), zap.Error(err))
				}
			}

			queueMoves := payloads.QueueMoves(moves, officeUsers, nil, officeUser, officeUsersSafety, activeRole, string(models.QueueTypeTaskOrder))

			result := &ghcmessages.QueueMovesResult{
				Page:       *ListOrderParams.Page,
				PerPage:    *ListOrderParams.PerPage,
				TotalCount: int64(count),
				QueueMoves: *queueMoves,
			}

			return queues.NewGetMovesQueueOK().WithPayload(result), nil
		})
}

// GetDestinationRequestsQueueHandler returns the moves for the TOO queue user via GET /queues/destination-requests
type GetDestinationRequestsQueueHandler struct {
	handlers.HandlerConfig
	services.OrderFetcher
	services.MoveUnlocker
	services.OfficeUserFetcherPop
}

// Handle returns the paginated list of moves with destination requests for a TOO user
func (h GetDestinationRequestsQueueHandler) Handle(params queues.GetDestinationRequestsQueueParams) middleware.Responder {
	return h.AuditableAppContextFromRequestWithErrors(params.HTTPRequest,
		func(appCtx appcontext.AppContext) (middleware.Responder, error) {
			if !appCtx.Session().IsOfficeUser() ||
				(!(appCtx.Session().ActiveRole.RoleType == roles.RoleTypeTOO)) {
				forbiddenErr := apperror.NewForbiddenError(
					"user is not authenticated with TOO role",
				)
				appCtx.Logger().Error(forbiddenErr.Error())
				return queues.NewGetDestinationRequestsQueueForbidden(), forbiddenErr
			}

			ListOrderParams := services.ListOrderParams{
				Branch:                  params.Branch,
				Locator:                 params.Locator,
				Edipi:                   params.Edipi,
				Emplid:                  params.Emplid,
				CustomerName:            params.CustomerName,
				DestinationDutyLocation: params.DestinationDutyLocation,
				OriginDutyLocation:      params.OriginDutyLocation,
				AppearedInTOOAt:         handlers.FmtDateTimePtrToPopPtr(params.AppearedInTooAt),
				RequestedMoveDate:       params.RequestedMoveDate,
				Status:                  params.Status,
				Page:                    params.Page,
				PerPage:                 params.PerPage,
				Sort:                    params.Sort,
				Order:                   params.Order,
				OrderType:               params.OrderType,
				AssignedTo:              params.AssignedTo,
				CounselingOffice:        params.CounselingOffice,
			}

			var activeRole string
			if params.ActiveRole != nil {
				activeRole = *params.ActiveRole
			}
			// we only care about moves in APPROVALS REQUESTED status
			if params.Status == nil {
				ListOrderParams.Status = []string{string(models.MoveStatusAPPROVALSREQUESTED)}
			}

			// default pagination values
			if params.Page == nil {
				ListOrderParams.Page = models.Int64Pointer(1)
			}
			if params.PerPage == nil {
				ListOrderParams.PerPage = models.Int64Pointer(20)
			}

			var officeUser models.OfficeUser
			var assignedGblocs []string
			var err error
			if appCtx.Session().OfficeUserID != uuid.Nil {
				officeUser, err = h.OfficeUserFetcherPop.FetchOfficeUserByIDWithTransportationOfficeAssignments(appCtx, appCtx.Session().OfficeUserID)
				if err != nil {
					appCtx.Logger().Error("Error retrieving office_user", zap.Error(err))
					return queues.NewGetMovesQueueInternalServerError(), err
				}

				assignedGblocs = models.GetAssignedGBLOCs(officeUser)
			}

			if params.ViewAsGBLOC != nil && ((appCtx.Session().ActiveRole.RoleType == roles.RoleTypeHQ) || slices.Contains(assignedGblocs, *params.ViewAsGBLOC)) {
				ListOrderParams.ViewAsGBLOC = params.ViewAsGBLOC
			}

			moves, count, err := h.OrderFetcher.ListDestinationRequestsOrders(
				appCtx,
				appCtx.Session().OfficeUserID,
				roles.RoleTypeTOO,
				&ListOrderParams,
			)
			if err != nil {
				appCtx.Logger().
					Error("error fetching destinaton queue for office user", zap.Error(err))
				return queues.NewGetDestinationRequestsQueueInternalServerError(), err
			}

			privileges, err := roles.FetchPrivilegesForUser(appCtx.DB(), appCtx.Session().UserID)
			if err != nil {
				appCtx.Logger().Error("Error retreiving user privileges", zap.Error(err))
			}
			officeUser.User.Privileges = privileges
			var officeUsers models.OfficeUsers
			var officeUsersSafety models.OfficeUsers
			if privileges.HasPrivilege(roles.PrivilegeTypeSupervisor) {
				if privileges.HasPrivilege(roles.PrivilegeTypeSafety) {
					officeUsersSafety, err = h.OfficeUserFetcherPop.FetchSafetyMoveOfficeUsersByRoleAndOffice(
						appCtx,
						roles.RoleTypeTOO,
						officeUser.TransportationOfficeID,
					)
					if err != nil {
						appCtx.Logger().
							Error("error fetching safety move office users", zap.Error(err))
						return queues.NewGetMovesQueueInternalServerError(), err
					}
				}
				officeUsers, err = h.OfficeUserFetcherPop.FetchOfficeUsersByRoleAndOffice(
					appCtx,
					roles.RoleTypeTOO,
					officeUser.TransportationOfficeID,
				)
			} else {
				officeUsers = models.OfficeUsers{officeUser}
			}
			if err != nil {
				appCtx.Logger().
					Error("error fetching office users", zap.Error(err))
				return queues.NewGetDestinationRequestsQueueInternalServerError(), err
			}

			// if the TOO is accessing the queue, we need to unlock move/moves they have locked
			if appCtx.Session().IsOfficeUser() {
				officeUserID := appCtx.Session().OfficeUserID
				for i, move := range moves {
					lockedOfficeUserID := move.LockedByOfficeUserID
					if lockedOfficeUserID != nil && *lockedOfficeUserID == officeUserID {
						copyOfMove := move
						unlockedMove, err := h.UnlockMove(appCtx, &copyOfMove, officeUserID)
						if err != nil {
							return queues.NewGetDestinationRequestsQueueInternalServerError(), err
						}
						moves[i] = *unlockedMove
					}
				}
				err := h.CheckForLockedMovesAndUnlock(appCtx, officeUserID)
				if err != nil {
					appCtx.Logger().Error(fmt.Sprintf("failed to unlock moves for office user ID: %s", officeUserID), zap.Error(err))
				}
			}

			queueMoves := payloads.QueueMoves(moves, officeUsers, nil, officeUser, officeUsersSafety, activeRole, string(models.QueueTypeDestinationRequest))

			result := &ghcmessages.QueueMovesResult{
				Page:       *ListOrderParams.Page,
				PerPage:    *ListOrderParams.PerPage,
				TotalCount: int64(count),
				QueueMoves: *queueMoves,
			}

			return queues.NewGetDestinationRequestsQueueOK().WithPayload(result), nil
		})
}

// ListMovesHandler lists moves with the option to filter since a particular date. Optimized ver.
type ListPrimeMovesHandler struct {
	handlers.HandlerConfig
	services.MoveTaskOrderFetcher
}

// Handle fetches all moves with the option to filter since a particular date. Optimized version.
func (h ListPrimeMovesHandler) Handle(params queues.ListPrimeMovesParams) middleware.Responder {
	return h.AuditableAppContextFromRequestWithErrors(params.HTTPRequest,
		func(appCtx appcontext.AppContext) (middleware.Responder, error) {

			// adding in moveCode and Id params that are sent in from the UI
			// we will use these params to refine the search in the service object
			searchParams := services.MoveTaskOrderFetcherParams{
				Page:     params.Page,
				PerPage:  params.PerPage,
				MoveCode: params.MoveCode,
				ID:       params.ID,
			}

			// Let's set default values for page and perPage if we don't get arguments for them. We'll use 1 for page and 20
			// for perPage.
			if params.Page == nil {
				searchParams.Page = models.Int64Pointer(1)
			}
			// Same for perPage
			if params.PerPage == nil {
				searchParams.PerPage = models.Int64Pointer(20)
			}

			mtos, count, err := h.MoveTaskOrderFetcher.ListNewPrimeMoveTaskOrders(appCtx, &searchParams)

			if err != nil {
				appCtx.Logger().Error("Unexpected error while fetching moves:", zap.Error(err))
				return queues.NewListPrimeMovesInternalServerError(), err
			}

			queueMoves := payloads.ListMoves(&mtos)

			result := ghcmessages.ListPrimeMovesResult{
				Page:       *searchParams.Page,
				PerPage:    *searchParams.PerPage,
				TotalCount: int64(count),
				QueueMoves: queueMoves,
			}

			return queues.NewListPrimeMovesOK().WithPayload(&result), nil

		})
}

// GetPaymentRequestsQueueHandler returns the payment requests for the TIO queue user via GET /queues/payment-requests
type GetPaymentRequestsQueueHandler struct {
	handlers.HandlerConfig
	services.PaymentRequestListFetcher
	services.MoveUnlocker
	services.OfficeUserFetcherPop
}

// Handle returns the paginated list of payment requests for the TIO user
func (h GetPaymentRequestsQueueHandler) Handle(
	params queues.GetPaymentRequestsQueueParams,
) middleware.Responder {
	return h.AuditableAppContextFromRequestWithErrors(params.HTTPRequest,
		func(appCtx appcontext.AppContext) (middleware.Responder, error) {
			if !appCtx.Session().IsOfficeUser() ||
				(!(appCtx.Session().ActiveRole.RoleType == roles.RoleTypeTIO) && !(appCtx.Session().ActiveRole.RoleType == roles.RoleTypeHQ)) {
				forbiddenErr := apperror.NewForbiddenError(
					"user is not authenticated with TIO or HQ office role",
				)
				appCtx.Logger().Error(forbiddenErr.Error())
				return queues.NewGetPaymentRequestsQueueForbidden(), forbiddenErr
			}

			listPaymentRequestParams := services.FetchPaymentRequestListParams{
				Branch:                  params.Branch,
				Locator:                 params.Locator,
				Edipi:                   params.Edipi,
				Emplid:                  params.Emplid,
				CustomerName:            params.CustomerName,
				DestinationDutyLocation: params.DestinationDutyLocation,
				Status:                  params.Status,
				Page:                    params.Page,
				PerPage:                 params.PerPage,
				SubmittedAt:             handlers.FmtDateTimePtrToPopPtr(params.SubmittedAt),
				Sort:                    params.Sort,
				Order:                   params.Order,
				OriginDutyLocation:      params.OriginDutyLocation,
				OrderType:               params.OrderType,
				TIOAssignedUser:         params.AssignedTo,
				CounselingOffice:        params.CounselingOffice,
			}

			var activeRole string
			if params.ActiveRole != nil {
				activeRole = *params.ActiveRole
			}

			listPaymentRequestParams.Status = []string{string(models.PaymentRequestStatusPending)}

			// Let's set default values for page and perPage if we don't get arguments for them. We'll use 1 for page and 20
			// for perPage.
			if params.Page == nil {
				listPaymentRequestParams.Page = models.Int64Pointer(1)
			}
			// Same for perPage
			if params.PerPage == nil {
				listPaymentRequestParams.PerPage = models.Int64Pointer(20)
			}

			var officeUser models.OfficeUser
			var assignedGblocs []string
			var err error
			if appCtx.Session().OfficeUserID != uuid.Nil {
				officeUser, err = h.OfficeUserFetcherPop.FetchOfficeUserByIDWithTransportationOfficeAssignments(appCtx, appCtx.Session().OfficeUserID)
				if err != nil {
					appCtx.Logger().Error("Error retrieving office_user", zap.Error(err))
					return queues.NewGetPaymentRequestsQueueInternalServerError(), err
				}

				assignedGblocs = models.GetAssignedGBLOCs(officeUser)
			}

			if params.ViewAsGBLOC != nil && ((appCtx.Session().ActiveRole.RoleType == roles.RoleTypeHQ) || slices.Contains(assignedGblocs, *params.ViewAsGBLOC)) {
				listPaymentRequestParams.ViewAsGBLOC = params.ViewAsGBLOC
			}

			privileges, err := roles.FetchPrivilegesForUser(appCtx.DB(), appCtx.Session().UserID)
			if err != nil {
				appCtx.Logger().Error("Error retreiving user privileges", zap.Error(err))
			}
			officeUser.User.Privileges = privileges

			var officeUsers models.OfficeUsers
			var officeUsersSafety models.OfficeUsers

			if privileges.HasPrivilege(roles.PrivilegeTypeSupervisor) {
				if privileges.HasPrivilege(roles.PrivilegeTypeSafety) {
					officeUsersSafety, err = h.OfficeUserFetcherPop.FetchSafetyMoveOfficeUsersByRoleAndOffice(
						appCtx,
						roles.RoleTypeTIO,
						officeUser.TransportationOfficeID,
					)
					if err != nil {
						appCtx.Logger().
							Error("error fetching safety move office users", zap.Error(err))
						return queues.NewGetMovesQueueInternalServerError(), err
					}
				}
				officeUsers, err = h.OfficeUserFetcherPop.FetchOfficeUsersByRoleAndOffice(
					appCtx,
					roles.RoleTypeTIO,
					officeUser.TransportationOfficeID,
				)
			}

			if err != nil {
				appCtx.Logger().
					Error("error fetching office users", zap.Error(err))
				return queues.NewGetPaymentRequestsQueueInternalServerError(), err
			}

			paymentRequests, count, err := h.FetchPaymentRequestList(
				appCtx,
				appCtx.Session().OfficeUserID,
				&listPaymentRequestParams,
			)
			if err != nil {
				appCtx.Logger().
					Error("payment requests queue", zap.String("office_user_id", appCtx.Session().OfficeUserID.String()), zap.Error(err))
				return queues.NewGetPaymentRequestsQueueInternalServerError(), err
			}

			// if this TIO/office user is accessing the queue, we need to unlock move/moves they have locked
			if appCtx.Session().IsOfficeUser() {
				officeUserID := appCtx.Session().OfficeUserID
				for i, pr := range *paymentRequests {
					move := pr.MoveTaskOrder
					lockedOfficeUserID := move.LockedByOfficeUserID
					if lockedOfficeUserID != nil && *lockedOfficeUserID == officeUserID {
						unlockedMove, err := h.UnlockMove(appCtx, &move, officeUserID)
						if err != nil {
							return queues.NewGetMovesQueueInternalServerError(), err
						}
						(*paymentRequests)[i].MoveTaskOrder = *unlockedMove
					}
				}
				// checking if moves that are NOT in their queue are locked by the user (using search, etc)
				err := h.CheckForLockedMovesAndUnlock(appCtx, officeUserID)
				if err != nil {
					appCtx.Logger().Error(fmt.Sprintf("failed to unlock moves for office user ID: %s", officeUserID), zap.Error(err))
				}
			}

			queuePaymentRequests := payloads.QueuePaymentRequests(paymentRequests, officeUsers, officeUser, officeUsersSafety, activeRole)

			result := &ghcmessages.QueuePaymentRequestsResult{
				TotalCount:           int64(count),
				Page:                 int64(*listPaymentRequestParams.Page),
				PerPage:              int64(*listPaymentRequestParams.PerPage),
				QueuePaymentRequests: *queuePaymentRequests,
			}

			return queues.NewGetPaymentRequestsQueueOK().WithPayload(result), nil
		})
}

// GetServicesCounselingQueueHandler returns the moves for the Service Counselor queue user via GET /queues/counselor
type GetServicesCounselingQueueHandler struct {
	handlers.HandlerConfig
	services.OrderFetcher
	services.MoveUnlocker
	services.OfficeUserFetcherPop
}

// Handle returns the paginated list of moves for the services counselor
func (h GetServicesCounselingQueueHandler) Handle(
	params queues.GetServicesCounselingQueueParams,
) middleware.Responder {
	return h.AuditableAppContextFromRequestWithErrors(params.HTTPRequest,
		func(appCtx appcontext.AppContext) (middleware.Responder, error) {
			if !appCtx.Session().IsOfficeUser() ||
				(!(appCtx.Session().ActiveRole.RoleType == roles.RoleTypeServicesCounselor) && !(appCtx.Session().ActiveRole.RoleType == roles.RoleTypeHQ)) {
				forbiddenErr := apperror.NewForbiddenError(
					"user is not authenticated with Services Counselor or HQ office role",
				)
				appCtx.Logger().Error(forbiddenErr.Error())
				return queues.NewGetServicesCounselingQueueForbidden(), forbiddenErr
			}

			ListOrderParams := services.ListOrderParams{
				Branch:                  params.Branch,
				Locator:                 params.Locator,
				Edipi:                   params.Edipi,
				Emplid:                  params.Emplid,
				CustomerName:            params.CustomerName,
				OriginDutyLocation:      params.OriginDutyLocation,
				DestinationDutyLocation: params.DestinationDutyLocation,
				OriginGBLOC:             params.OriginGBLOC,
				SubmittedAt:             handlers.FmtDateTimePtrToPopPtr(params.SubmittedAt),
				RequestedMoveDate:       params.RequestedMoveDate,
				Page:                    params.Page,
				PerPage:                 params.PerPage,
				Sort:                    params.Sort,
				Order:                   params.Order,
				NeedsPPMCloseout:        params.NeedsPPMCloseout,
				PPMType:                 params.PpmType,
				CloseoutInitiated:       handlers.FmtDateTimePtrToPopPtr(params.CloseoutInitiated),
				CloseoutLocation:        params.CloseoutLocation,
				OrderType:               params.OrderType,
				PPMStatus:               params.PpmStatus,
				CounselingOffice:        params.CounselingOffice,
				AssignedTo:              params.AssignedTo,
			}

			var activeRole string
			if params.ActiveRole != nil {
				activeRole = *params.ActiveRole
			}

			var requestedPpmStatus models.PPMShipmentStatus
			if params.NeedsPPMCloseout != nil && *params.NeedsPPMCloseout {
				requestedPpmStatus = models.PPMShipmentStatusNeedsCloseout
				ListOrderParams.Status = []string{string(models.MoveStatusAPPROVED), string(models.MoveStatusServiceCounselingCompleted)}
			} else if len(params.Status) == 0 {
				ListOrderParams.Status = []string{string(models.MoveStatusNeedsServiceCounseling)}
			} else {
				ListOrderParams.Status = params.Status
			}

			// Let's set default values for page and perPage if we don't get arguments for them. We'll use 1 for page and 20
			// for perPage.
			if params.Page == nil {
				ListOrderParams.Page = models.Int64Pointer(1)
			}
			// Same for perPage
			if params.PerPage == nil {
				ListOrderParams.PerPage = models.Int64Pointer(20)
			}

			var officeUser models.OfficeUser
			var assignedGblocs []string
			var err error
			if appCtx.Session().OfficeUserID != uuid.Nil {
				officeUser, err = h.OfficeUserFetcherPop.FetchOfficeUserByIDWithTransportationOfficeAssignments(appCtx, appCtx.Session().OfficeUserID)
				if err != nil {
					appCtx.Logger().Error("Error retrieving office_user", zap.Error(err))
					return queues.NewGetServicesCounselingQueueInternalServerError(), err
				}

				assignedGblocs = models.GetAssignedGBLOCs(officeUser)
			}

			if params.ViewAsGBLOC != nil && ((appCtx.Session().ActiveRole.RoleType == roles.RoleTypeHQ) || slices.Contains(assignedGblocs, *params.ViewAsGBLOC)) {
				ListOrderParams.ViewAsGBLOC = params.ViewAsGBLOC
			}

			privileges, err := roles.FetchPrivilegesForUser(appCtx.DB(), appCtx.Session().UserID)
			if err != nil {
				appCtx.Logger().Error("Error retreiving user privileges", zap.Error(err))
			}
			officeUser.User.Privileges = privileges

			var officeUsers models.OfficeUsers
			var officeUsersSafety models.OfficeUsers

			if privileges.HasPrivilege(roles.PrivilegeTypeSupervisor) {
				if privileges.HasPrivilege(roles.PrivilegeTypeSafety) {
					officeUsersSafety, err = h.OfficeUserFetcherPop.FetchSafetyMoveOfficeUsersByRoleAndOffice(
						appCtx,
						roles.RoleTypeServicesCounselor,
						officeUser.TransportationOfficeID,
					)
					if err != nil {
						appCtx.Logger().
							Error("error fetching safety move office users", zap.Error(err))
						return queues.NewGetMovesQueueInternalServerError(), err
					}
				}
				officeUsers, err = h.OfficeUserFetcherPop.FetchOfficeUsersByRoleAndOffice(
					appCtx,
					roles.RoleTypeServicesCounselor,
					officeUser.TransportationOfficeID,
				)
			} else {
				officeUsers = models.OfficeUsers{officeUser}
			}

			if err != nil {
				appCtx.Logger().
					Error("error fetching office users", zap.Error(err))
				return queues.NewGetServicesCounselingQueueInternalServerError(), err
			}

			moves, count, err := h.OrderFetcher.ListOrders(
				appCtx,
				appCtx.Session().OfficeUserID,
				roles.RoleTypeServicesCounselor,
				&ListOrderParams,
			)

			if err != nil {
				appCtx.Logger().
					Error("error fetching list of moves for office user", zap.Error(err))
				return queues.NewGetServicesCounselingQueueInternalServerError(), err
			}

			// if the SC/office user is accessing the queue, we need to unlock move/moves they have locked
			if appCtx.Session().IsOfficeUser() {
				officeUserID := appCtx.Session().OfficeUserID
				for i, move := range moves {
					lockedOfficeUserID := move.LockedByOfficeUserID
					if lockedOfficeUserID != nil && *lockedOfficeUserID == officeUserID {
						copyOfMove := move
						unlockedMove, err := h.UnlockMove(appCtx, &copyOfMove, officeUserID)
						if err != nil {
							return queues.NewGetMovesQueueInternalServerError(), err
						}
						moves[i] = *unlockedMove
					}
				}
				// checking if moves that are NOT in their queue are locked by the user (using search, etc)
				err := h.CheckForLockedMovesAndUnlock(appCtx, officeUserID)
				if err != nil {
					appCtx.Logger().Error(fmt.Sprintf("failed to unlock moves for office user ID: %s", officeUserID), zap.Error(err))
				}
			}

			queueType := string(models.QueueTypeCounseling)
			if params.NeedsPPMCloseout != nil && *params.NeedsPPMCloseout {
				queueType = string(models.QueueTypeCloseout)
			}

			queueMoves := payloads.QueueMoves(moves, officeUsers, &requestedPpmStatus, officeUser, officeUsersSafety, activeRole, queueType)

			result := &ghcmessages.QueueMovesResult{
				Page:       *ListOrderParams.Page,
				PerPage:    *ListOrderParams.PerPage,
				TotalCount: int64(count),
				QueueMoves: *queueMoves,
			}

			return queues.NewGetServicesCounselingQueueOK().WithPayload(result), nil
		})
}

type GetCounselingQueueHandler struct {
	handlers.HandlerConfig
	services.CounselingQueueFetcher
	services.MoveUnlocker
	services.OfficeUserFetcherPop
}

// Handle returns the paginated list of moves for the services counselor
func (h GetCounselingQueueHandler) Handle(
	params queues.GetCounselingQueueParams,
) middleware.Responder {
	return h.AuditableAppContextFromRequestWithErrors(params.HTTPRequest,
		func(appCtx appcontext.AppContext) (middleware.Responder, error) {

			isOfficeUser := appCtx.Session().IsOfficeUser()
			activeRoleType := appCtx.Session().ActiveRole.RoleType

			if !isOfficeUser || !(activeRoleType == roles.RoleTypeServicesCounselor || activeRoleType == roles.RoleTypeHQ) {
				forbiddenErr := apperror.NewForbiddenError(
					"user is not authenticated with Services Counselor or HQ office role",
				)
				appCtx.Logger().Error(forbiddenErr.Error())
<<<<<<< HEAD
				return queues.NewGetServicesCounselingQueueForbidden(), forbiddenErr
			}

			CounselingQueueParams := services.CounselingQueueParams{
=======
				return queues.NewGetCounselingQueueForbidden(), forbiddenErr
			}

			counselingQueueParams := services.CounselingQueueParams{
>>>>>>> 66e42588
				Branch:                 params.Branch,
				Locator:                params.Locator,
				Edipi:                  params.Edipi,
				Emplid:                 params.Emplid,
				CustomerName:           params.CustomerName,
				OriginDutyLocationName: params.OriginDutyLocation,
				SubmittedAt:            handlers.FmtDateTimePtrToPopPtr(params.SubmittedAt),
				RequestedMoveDate:      params.RequestedMoveDate,
				Page:                   params.Page,
				PerPage:                params.PerPage,
				Sort:                   params.Sort,
				Order:                  params.Order,
				CounselingOffice:       params.CounselingOffice,
				SCAssignedUser:         params.AssignedTo,
				Status:                 params.Status,
			}

			var activeRole string
			if params.ActiveRole != nil {
				activeRole = *params.ActiveRole
			}

			var requestedPpmStatus models.PPMShipmentStatus
			if params.NeedsPPMCloseout != nil && *params.NeedsPPMCloseout {
				requestedPpmStatus = models.PPMShipmentStatusNeedsCloseout
<<<<<<< HEAD
				CounselingQueueParams.Status = []string{string(models.MoveStatusAPPROVED), string(models.MoveStatusServiceCounselingCompleted)}
			} else if len(params.Status) == 0 {
				CounselingQueueParams.Status = []string{string(models.MoveStatusNeedsServiceCounseling)}
			} else {
				CounselingQueueParams.Status = params.Status
=======
				counselingQueueParams.Status = []string{string(models.MoveStatusAPPROVED), string(models.MoveStatusServiceCounselingCompleted)}
			} else if len(params.Status) == 0 {
				counselingQueueParams.Status = nil
			} else {
				counselingQueueParams.Status = params.Status
>>>>>>> 66e42588
			}

			// Let's set default values for page and perPage if we don't get arguments for them. We'll use 1 for page and 20
			// for perPage.
			if params.Page == nil {
<<<<<<< HEAD
				CounselingQueueParams.Page = models.Int64Pointer(1)
			}
			// Same for perPage
			if params.PerPage == nil {
				CounselingQueueParams.PerPage = models.Int64Pointer(20)
=======
				counselingQueueParams.Page = models.Int64Pointer(1)
			}
			// Same for perPage
			if params.PerPage == nil {
				counselingQueueParams.PerPage = models.Int64Pointer(20)
>>>>>>> 66e42588
			}

			var officeUser models.OfficeUser
			var assignedGblocs []string
			var err error
			if appCtx.Session().OfficeUserID != uuid.Nil {
				officeUser, err = h.OfficeUserFetcherPop.FetchOfficeUserByIDWithTransportationOfficeAssignments(appCtx, appCtx.Session().OfficeUserID)
				if err != nil {
					appCtx.Logger().Error("Error retrieving office_user", zap.Error(err))
<<<<<<< HEAD
					return queues.NewGetServicesCounselingQueueInternalServerError(), err
=======
					return queues.NewGetCounselingQueueInternalServerError(), err
>>>>>>> 66e42588
				}

				assignedGblocs = models.GetAssignedGBLOCs(officeUser)
			}

			if params.ViewAsGBLOC != nil && ((appCtx.Session().ActiveRole.RoleType == roles.RoleTypeHQ) || slices.Contains(assignedGblocs, *params.ViewAsGBLOC)) {
<<<<<<< HEAD
				CounselingQueueParams.ViewAsGBLOC = params.ViewAsGBLOC
=======
				counselingQueueParams.ViewAsGBLOC = params.ViewAsGBLOC
>>>>>>> 66e42588
			}

			privileges, err := roles.FetchPrivilegesForUser(appCtx.DB(), appCtx.Session().UserID)
			if err != nil {
				appCtx.Logger().Error("Error retreiving user privileges", zap.Error(err))
			}
			officeUser.User.Privileges = privileges

			var officeUsers models.OfficeUsers
			var officeUsersSafety models.OfficeUsers

			if privileges.HasPrivilege(roles.PrivilegeTypeSupervisor) {
				if privileges.HasPrivilege(roles.PrivilegeTypeSafety) {
					officeUsersSafety, err = h.OfficeUserFetcherPop.FetchSafetyMoveOfficeUsersByRoleAndOffice(
						appCtx,
						roles.RoleTypeServicesCounselor,
						officeUser.TransportationOfficeID,
					)
					if err != nil {
						appCtx.Logger().
							Error("error fetching safety move office users", zap.Error(err))
<<<<<<< HEAD
						return queues.NewGetMovesQueueInternalServerError(), err
=======
						return queues.NewGetCounselingQueueInternalServerError(), err
>>>>>>> 66e42588
					}
				}
				officeUsers, err = h.OfficeUserFetcherPop.FetchOfficeUsersByRoleAndOffice(
					appCtx,
					roles.RoleTypeServicesCounselor,
					officeUser.TransportationOfficeID,
				)
			} else {
				officeUsers = models.OfficeUsers{officeUser}
			}

			if err != nil {
				appCtx.Logger().
					Error("error fetching office users", zap.Error(err))
<<<<<<< HEAD
				return queues.NewGetServicesCounselingQueueInternalServerError(), err
			}

			hasSafetyPrivilege := privileges.HasPrivilege(roles.PrivilegeTypeSafety)
			CounselingQueueParams.HasSafetyPrivilege = &hasSafetyPrivilege

			var moves models.Moves
			var count int64
			moves, count, err = h.FetchCounselingQueue(appCtx, CounselingQueueParams)
			if err != nil {
				appCtx.Logger().
					Error("error fetching list of moves for office user", zap.Error(err))
				return queues.NewGetServicesCounselingQueueInternalServerError(), err
=======
				return queues.NewGetCounselingQueueInternalServerError(), err
			}

			hasSafetyPrivilege := privileges.HasPrivilege(roles.PrivilegeTypeSafety)
			counselingQueueParams.HasSafetyPrivilege = &hasSafetyPrivilege

			var moves models.Moves
			var count int64
			moves, count, err = h.FetchCounselingQueue(appCtx, counselingQueueParams)
			if err != nil {
				appCtx.Logger().
					Error("error fetching list of moves for office user", zap.Error(err))
				return queues.NewGetCounselingQueueInternalServerError(), err
>>>>>>> 66e42588
			}

			// if the SC/office user is accessing the queue, we need to unlock move/moves they have locked
			if appCtx.Session().IsOfficeUser() {
				officeUserID := appCtx.Session().OfficeUserID
				for i, move := range moves {
					lockedOfficeUserID := move.LockedByOfficeUserID
					if lockedOfficeUserID != nil && *lockedOfficeUserID == officeUserID {
						copyOfMove := move
						unlockedMove, err := h.UnlockMove(appCtx, &copyOfMove, officeUserID)
						if err != nil {
							return queues.NewGetMovesQueueInternalServerError(), err
						}
						moves[i] = *unlockedMove
					}
				}
				// checking if moves that are NOT in their queue are locked by the user (using search, etc)
				err := h.CheckForLockedMovesAndUnlock(appCtx, officeUserID)
				if err != nil {
					appCtx.Logger().Error(fmt.Sprintf("failed to unlock moves for office user ID: %s", officeUserID), zap.Error(err))
				}
			}

			queueMoves := payloads.CounselingQueueMoves(moves, officeUsers, &requestedPpmStatus, officeUser, officeUsersSafety, activeRole, string(models.QueueTypeCounseling))

			result := &ghcmessages.CounselingQueueMovesResult{
<<<<<<< HEAD
				Page:       *CounselingQueueParams.Page,
				PerPage:    *CounselingQueueParams.PerPage,
=======
				Page:       *counselingQueueParams.Page,
				PerPage:    *counselingQueueParams.PerPage,
>>>>>>> 66e42588
				TotalCount: int64(count),
				QueueMoves: *queueMoves,
			}

			return queues.NewGetCounselingQueueOK().WithPayload(result), nil
		})
}

// GetBulkAssignmentDataHandler returns moves that the supervisor can assign, along with the office users they are able to assign to
type GetBulkAssignmentDataHandler struct {
	handlers.HandlerConfig
	services.OfficeUserFetcherPop
	services.MoveFetcherBulkAssignment
	services.MoveLocker
}

func (h GetBulkAssignmentDataHandler) Handle(
	params queues.GetBulkAssignmentDataParams,
) middleware.Responder {
	return h.AuditableAppContextFromRequestWithErrors(params.HTTPRequest,
		func(appCtx appcontext.AppContext) (middleware.Responder, error) {
			if !appCtx.Session().IsOfficeUser() {
				err := apperror.NewForbiddenError("not an office user")
				appCtx.Logger().Error("Must be an office user", zap.Error(err))
				return queues.NewGetBulkAssignmentDataUnauthorized(), err
			}

			officeUser, err := h.OfficeUserFetcherPop.FetchOfficeUserByID(appCtx, appCtx.Session().OfficeUserID)
			if err != nil {
				appCtx.Logger().Error("Error retrieving office_user", zap.Error(err))
				return queues.NewGetBulkAssignmentDataNotFound(), err
			}

			privileges, err := roles.FetchPrivilegesForUser(appCtx.DB(), *officeUser.UserID)
			if err != nil {
				appCtx.Logger().Error("Error retreiving user privileges", zap.Error(err))
				return queues.NewGetBulkAssignmentDataNotFound(), err
			}

			isSupervisor := privileges.HasPrivilege(roles.PrivilegeTypeSupervisor)
			if !isSupervisor {
				appCtx.Logger().Error("Unauthorized", zap.Error(err))
				return queues.NewGetBulkAssignmentDataUnauthorized(), err
			}

			queueType := params.QueueType
			var officeUserData ghcmessages.BulkAssignmentData

			switch *queueType {
			case string(models.QueueTypeCounseling):
				// fetch the Services Counselors who work at their office
				officeUsers, err := h.OfficeUserFetcherPop.FetchOfficeUsersWithWorkloadByRoleAndOffice(
					appCtx,
					roles.RoleTypeServicesCounselor,
					officeUser.TransportationOfficeID,
					*queueType,
				)
				if err != nil {
					appCtx.Logger().Error("Error retreiving office users", zap.Error(err))
					return queues.NewGetBulkAssignmentDataInternalServerError(), err
				}
				// fetch the moves available to be assigned to their office users
				moves, err := h.MoveFetcherBulkAssignment.FetchMovesForBulkAssignmentCounseling(
					appCtx, officeUser.TransportationOffice.Gbloc, officeUser.TransportationOffice.ID,
				)
				if err != nil {
					appCtx.Logger().Error("Error retreiving moves", zap.Error(err))
					return queues.NewGetBulkAssignmentDataInternalServerError(), err
				}
				moveIdsToLock := make([]uuid.UUID, len(moves))
				for i, move := range moves {
					moveIdsToLock[i] = move.ID
				}
				err = h.LockMoves(appCtx, moveIdsToLock, officeUser.ID)
				if err != nil {
					appCtx.Logger().Error(fmt.Sprintf("Failed to lock Services Counseling Queue moves for office user ID: %s", officeUser.ID), zap.Error(err))
				}

				officeUserData = payloads.BulkAssignmentData(appCtx, moves, officeUsers, officeUser.TransportationOffice.ID)
			case string(models.QueueTypeCloseout):
				// fetch the Services Counselors who work at their office
				officeUsers, err := h.OfficeUserFetcherPop.FetchOfficeUsersWithWorkloadByRoleAndOffice(
					appCtx,
					roles.RoleTypeServicesCounselor,
					officeUser.TransportationOfficeID,
					*queueType,
				)
				if err != nil {
					appCtx.Logger().Error("Error retreiving office users", zap.Error(err))
					return queues.NewGetBulkAssignmentDataInternalServerError(), err
				}
				// fetch the moves available to be assigned to their office users
				moves, err := h.MoveFetcherBulkAssignment.FetchMovesForBulkAssignmentCloseout(
					appCtx, officeUser.TransportationOffice.Gbloc, officeUser.TransportationOffice.ID,
				)
				if err != nil {
					appCtx.Logger().Error("Error retreiving moves", zap.Error(err))
					return queues.NewGetBulkAssignmentDataInternalServerError(), err
				}

				moveIdsToLock := make([]uuid.UUID, len(moves))
				for i, move := range moves {
					moveIdsToLock[i] = move.ID
				}
				err = h.LockMoves(appCtx, moveIdsToLock, officeUser.ID)
				if err != nil {
					appCtx.Logger().Error(fmt.Sprintf("Failed to lock PPM Closeout Queue moves for office user ID: %s", officeUser.ID), zap.Error(err))
				}

				officeUserData = payloads.BulkAssignmentData(appCtx, moves, officeUsers, officeUser.TransportationOffice.ID)
			case string(models.QueueTypeTaskOrder):
				// fetch the TOOs who work at their office
				officeUsers, err := h.OfficeUserFetcherPop.FetchOfficeUsersWithWorkloadByRoleAndOffice(
					appCtx,
					roles.RoleTypeTOO,
					officeUser.TransportationOfficeID,
					*queueType,
				)
				if err != nil {
					appCtx.Logger().Error("Error retreiving office users", zap.Error(err))
					return queues.NewGetBulkAssignmentDataInternalServerError(), err
				}
				// fetch the moves available to be assigned to their office users
				moves, err := h.MoveFetcherBulkAssignment.FetchMovesForBulkAssignmentTaskOrder(
					appCtx, officeUser.TransportationOffice.Gbloc, officeUser.TransportationOffice.ID,
				)
				if err != nil {
					appCtx.Logger().Error("Error retreiving moves", zap.Error(err))
					return queues.NewGetBulkAssignmentDataInternalServerError(), err
				}

				moveIdsToLock := make([]uuid.UUID, len(moves))
				for i, move := range moves {
					moveIdsToLock[i] = move.ID
				}
				err = h.LockMoves(appCtx, moveIdsToLock, officeUser.ID)
				if err != nil {
					appCtx.Logger().Error(fmt.Sprintf("Failed to lock Task Order Queue moves for office user ID: %s", officeUser.ID), zap.Error(err))
				}

				officeUserData = payloads.BulkAssignmentData(appCtx, moves, officeUsers, officeUser.TransportationOffice.ID)
			case string(models.QueueTypePaymentRequest):
				// fetch the TIOs who work at their office
				officeUsers, err := h.OfficeUserFetcherPop.FetchOfficeUsersWithWorkloadByRoleAndOffice(
					appCtx,
					roles.RoleTypeTIO,
					officeUser.TransportationOfficeID,
					*queueType,
				)
				if err != nil {
					appCtx.Logger().Error("Error retreiving office users", zap.Error(err))
					return queues.NewGetBulkAssignmentDataInternalServerError(), err
				}
				// fetch the moves available to be assigned to their office users
				moves, err := h.MoveFetcherBulkAssignment.FetchMovesForBulkAssignmentPaymentRequest(
					appCtx, officeUser.TransportationOffice.Gbloc, officeUser.TransportationOffice.ID,
				)
				if err != nil {
					appCtx.Logger().Error("Error retreiving moves", zap.Error(err))
					return queues.NewGetBulkAssignmentDataInternalServerError(), err
				}

				moveIdsToLock := make([]uuid.UUID, len(moves))
				for i, move := range moves {
					moveIdsToLock[i] = move.ID
				}
				err = h.LockMoves(appCtx, moveIdsToLock, officeUser.ID)
				if err != nil {
					appCtx.Logger().Error(fmt.Sprintf("Failed to lock Payment Request Queue moves for office user ID: %s", officeUser.ID), zap.Error(err))
				}

				officeUserData = payloads.BulkAssignmentData(appCtx, moves, officeUsers, officeUser.TransportationOffice.ID)
			case string(models.QueueTypeDestinationRequest):
				// fetch the TOOs who work at their office
				officeUsers, err := h.OfficeUserFetcherPop.FetchOfficeUsersWithWorkloadByRoleAndOffice(
					appCtx,
					roles.RoleTypeTOO,
					officeUser.TransportationOfficeID,
					*queueType,
				)
				if err != nil {
					appCtx.Logger().Error("Error retreiving office users", zap.Error(err))
					return queues.NewGetBulkAssignmentDataInternalServerError(), err
				}
				// fetch the moves available to be assigned to their office users
				moves, err := h.MoveFetcherBulkAssignment.FetchMovesForBulkAssignmentDestination(
					appCtx, officeUser.TransportationOffice.Gbloc, officeUser.TransportationOffice.ID,
				)
				if err != nil {
					appCtx.Logger().Error("Error retreiving moves", zap.Error(err))
					return queues.NewGetBulkAssignmentDataInternalServerError(), err
				}

				moveIdsToLock := make([]uuid.UUID, len(moves))
				for i, move := range moves {
					moveIdsToLock[i] = move.ID
				}
				err = h.LockMoves(appCtx, moveIdsToLock, officeUser.ID)
				if err != nil {
					appCtx.Logger().Error(fmt.Sprintf("Failed to lock Destination Requests Queue moves for office user ID: %s", officeUser.ID), zap.Error(err))
				}

				officeUserData = payloads.BulkAssignmentData(appCtx, moves, officeUsers, officeUser.TransportationOffice.ID)
			}

			return queues.NewGetBulkAssignmentDataOK().WithPayload(&officeUserData), nil
		})
}

// SaveBulkAssignmentDataHandler saves the bulk assignment data
type SaveBulkAssignmentDataHandler struct {
	handlers.HandlerConfig
	services.OfficeUserFetcherPop
	services.MoveFetcher
	services.MoveAssigner
	services.MoveUnlocker
}

func (h SaveBulkAssignmentDataHandler) Handle(
	params queues.SaveBulkAssignmentDataParams,
) middleware.Responder {
	return h.AuditableAppContextFromRequestWithErrors(params.HTTPRequest,
		func(appCtx appcontext.AppContext) (middleware.Responder, error) {
			if !appCtx.Session().IsOfficeUser() {
				err := apperror.NewForbiddenError("not an office user")
				appCtx.Logger().Error("Must be an office user", zap.Error(err))
				return queues.NewSaveBulkAssignmentDataUnauthorized(), err
			}

			officeUser, err := h.OfficeUserFetcherPop.FetchOfficeUserByID(appCtx, appCtx.Session().OfficeUserID)
			if err != nil {
				appCtx.Logger().Error("Error retrieving office_user", zap.Error(err))
				return queues.NewSaveBulkAssignmentDataNotFound(), err
			}

			privileges, err := roles.FetchPrivilegesForUser(appCtx.DB(), *officeUser.UserID)
			if err != nil {
				appCtx.Logger().Error("Error retreiving user privileges", zap.Error(err))
				return queues.NewSaveBulkAssignmentDataNotFound(), err
			}

			isSupervisor := privileges.HasPrivilege(roles.PrivilegeTypeSupervisor)
			if !isSupervisor {
				appCtx.Logger().Error("Unauthorized", zap.Error(err))
				return queues.NewSaveBulkAssignmentDataUnauthorized(), err
			}

			queueType := params.BulkAssignmentSavePayload.QueueType
			moveData := params.BulkAssignmentSavePayload.MoveData
			userData := params.BulkAssignmentSavePayload.UserData

			// unlock moves that were locked when the bulk assignment modal was opened
			err = h.MoveUnlocker.CheckForLockedMovesAndUnlock(appCtx, officeUser.ID)
			if err != nil {
				appCtx.Logger().Error(fmt.Sprintf("Failed to unlock moves for office user ID: %s", officeUser.ID), zap.Error(err))
			}

			// fetch the moves available to be assigned to their office users
			movesForAssignment, err := h.MoveFetcher.FetchMovesByIdArray(appCtx, moveData)
			if err != nil {
				appCtx.Logger().Error("Error retreiving moves for assignment", zap.Error(err))
				return queues.NewSaveBulkAssignmentDataInternalServerError(), err
			}

			_, err = h.MoveAssigner.BulkMoveAssignment(appCtx, queueType, userData, movesForAssignment)
			if err != nil {
				appCtx.Logger().Error("Error assigning moves", zap.Error(err))
				return queues.NewGetBulkAssignmentDataInternalServerError(), err
			}

			return queues.NewSaveBulkAssignmentDataNoContent(), nil
		})
}

// GetServicesCounselingOriginListHandler returns the origin list for the Service Counselor user via GET /queues/counselor/origin-list
type GetServicesCounselingOriginListHandler struct {
	handlers.HandlerConfig
	services.OrderFetcher
	services.OfficeUserFetcherPop
}

// Handle returns the list of origin list for the services counselor
func (h GetServicesCounselingOriginListHandler) Handle(
	params queues.GetServicesCounselingOriginListParams,
) middleware.Responder {
	return h.AuditableAppContextFromRequestWithErrors(params.HTTPRequest,
		func(appCtx appcontext.AppContext) (middleware.Responder, error) {
			if !appCtx.Session().IsOfficeUser() ||
				!(appCtx.Session().ActiveRole.RoleType == roles.RoleTypeServicesCounselor) {
				forbiddenErr := apperror.NewForbiddenError(
					"user is not authenticated with an office role",
				)
				appCtx.Logger().Error(forbiddenErr.Error())
				return queues.NewGetServicesCounselingQueueForbidden(), forbiddenErr
			}

			ListOrderParams := services.ListOrderParams{
				NeedsPPMCloseout: params.NeedsPPMCloseout,
			}
			if params.NeedsPPMCloseout != nil && *params.NeedsPPMCloseout {
				ListOrderParams.Status = []string{string(models.MoveStatusAPPROVED), string(models.MoveStatusServiceCounselingCompleted)}
			} else {
				ListOrderParams.Status = []string{string(models.MoveStatusNeedsServiceCounseling)}
			}

			var officeUser models.OfficeUser
			var assignedGblocs []string
			var err error
			if appCtx.Session().OfficeUserID != uuid.Nil {
				officeUser, err = h.OfficeUserFetcherPop.FetchOfficeUserByIDWithTransportationOfficeAssignments(appCtx, appCtx.Session().OfficeUserID)
				if err != nil {
					appCtx.Logger().Error("Error retrieving office_user", zap.Error(err))
					return queues.NewGetServicesCounselingOriginListInternalServerError(), err
				}

				assignedGblocs = models.GetAssignedGBLOCs(officeUser)
			}

			if params.ViewAsGBLOC != nil && ((appCtx.Session().ActiveRole.RoleType == roles.RoleTypeHQ) || slices.Contains(assignedGblocs, *params.ViewAsGBLOC)) {
				ListOrderParams.ViewAsGBLOC = params.ViewAsGBLOC
			}

			moves, err := h.OrderFetcher.ListAllOrderLocations(
				appCtx,
				appCtx.Session().OfficeUserID,
				&ListOrderParams,
			)

			if err != nil {
				appCtx.Logger().
					Error("error fetching list of moves for office user", zap.Error(err))
				return queues.NewGetServicesCounselingQueueInternalServerError(), err
			}

			var originLocationList []*ghcmessages.Location
			for _, value := range moves {
				locationString := value.Orders.OriginDutyLocation.Name
				location := ghcmessages.Location{Label: &locationString, Value: &locationString}
				if !slices.Contains(originLocationList, &location) {
					originLocationList = append(originLocationList, &location)
				}
			}

			return queues.NewGetServicesCounselingOriginListOK().WithPayload(originLocationList), nil
		})
}<|MERGE_RESOLUTION|>--- conflicted
+++ resolved
@@ -743,17 +743,10 @@
 					"user is not authenticated with Services Counselor or HQ office role",
 				)
 				appCtx.Logger().Error(forbiddenErr.Error())
-<<<<<<< HEAD
-				return queues.NewGetServicesCounselingQueueForbidden(), forbiddenErr
-			}
-
-			CounselingQueueParams := services.CounselingQueueParams{
-=======
 				return queues.NewGetCounselingQueueForbidden(), forbiddenErr
 			}
 
 			counselingQueueParams := services.CounselingQueueParams{
->>>>>>> 66e42588
 				Branch:                 params.Branch,
 				Locator:                params.Locator,
 				Edipi:                  params.Edipi,
@@ -779,37 +772,21 @@
 			var requestedPpmStatus models.PPMShipmentStatus
 			if params.NeedsPPMCloseout != nil && *params.NeedsPPMCloseout {
 				requestedPpmStatus = models.PPMShipmentStatusNeedsCloseout
-<<<<<<< HEAD
-				CounselingQueueParams.Status = []string{string(models.MoveStatusAPPROVED), string(models.MoveStatusServiceCounselingCompleted)}
-			} else if len(params.Status) == 0 {
-				CounselingQueueParams.Status = []string{string(models.MoveStatusNeedsServiceCounseling)}
-			} else {
-				CounselingQueueParams.Status = params.Status
-=======
 				counselingQueueParams.Status = []string{string(models.MoveStatusAPPROVED), string(models.MoveStatusServiceCounselingCompleted)}
 			} else if len(params.Status) == 0 {
 				counselingQueueParams.Status = nil
 			} else {
 				counselingQueueParams.Status = params.Status
->>>>>>> 66e42588
 			}
 
 			// Let's set default values for page and perPage if we don't get arguments for them. We'll use 1 for page and 20
 			// for perPage.
 			if params.Page == nil {
-<<<<<<< HEAD
-				CounselingQueueParams.Page = models.Int64Pointer(1)
-			}
-			// Same for perPage
-			if params.PerPage == nil {
-				CounselingQueueParams.PerPage = models.Int64Pointer(20)
-=======
 				counselingQueueParams.Page = models.Int64Pointer(1)
 			}
 			// Same for perPage
 			if params.PerPage == nil {
 				counselingQueueParams.PerPage = models.Int64Pointer(20)
->>>>>>> 66e42588
 			}
 
 			var officeUser models.OfficeUser
@@ -819,22 +796,14 @@
 				officeUser, err = h.OfficeUserFetcherPop.FetchOfficeUserByIDWithTransportationOfficeAssignments(appCtx, appCtx.Session().OfficeUserID)
 				if err != nil {
 					appCtx.Logger().Error("Error retrieving office_user", zap.Error(err))
-<<<<<<< HEAD
-					return queues.NewGetServicesCounselingQueueInternalServerError(), err
-=======
 					return queues.NewGetCounselingQueueInternalServerError(), err
->>>>>>> 66e42588
 				}
 
 				assignedGblocs = models.GetAssignedGBLOCs(officeUser)
 			}
 
 			if params.ViewAsGBLOC != nil && ((appCtx.Session().ActiveRole.RoleType == roles.RoleTypeHQ) || slices.Contains(assignedGblocs, *params.ViewAsGBLOC)) {
-<<<<<<< HEAD
-				CounselingQueueParams.ViewAsGBLOC = params.ViewAsGBLOC
-=======
 				counselingQueueParams.ViewAsGBLOC = params.ViewAsGBLOC
->>>>>>> 66e42588
 			}
 
 			privileges, err := roles.FetchPrivilegesForUser(appCtx.DB(), appCtx.Session().UserID)
@@ -856,11 +825,7 @@
 					if err != nil {
 						appCtx.Logger().
 							Error("error fetching safety move office users", zap.Error(err))
-<<<<<<< HEAD
-						return queues.NewGetMovesQueueInternalServerError(), err
-=======
 						return queues.NewGetCounselingQueueInternalServerError(), err
->>>>>>> 66e42588
 					}
 				}
 				officeUsers, err = h.OfficeUserFetcherPop.FetchOfficeUsersByRoleAndOffice(
@@ -875,21 +840,6 @@
 			if err != nil {
 				appCtx.Logger().
 					Error("error fetching office users", zap.Error(err))
-<<<<<<< HEAD
-				return queues.NewGetServicesCounselingQueueInternalServerError(), err
-			}
-
-			hasSafetyPrivilege := privileges.HasPrivilege(roles.PrivilegeTypeSafety)
-			CounselingQueueParams.HasSafetyPrivilege = &hasSafetyPrivilege
-
-			var moves models.Moves
-			var count int64
-			moves, count, err = h.FetchCounselingQueue(appCtx, CounselingQueueParams)
-			if err != nil {
-				appCtx.Logger().
-					Error("error fetching list of moves for office user", zap.Error(err))
-				return queues.NewGetServicesCounselingQueueInternalServerError(), err
-=======
 				return queues.NewGetCounselingQueueInternalServerError(), err
 			}
 
@@ -903,7 +853,6 @@
 				appCtx.Logger().
 					Error("error fetching list of moves for office user", zap.Error(err))
 				return queues.NewGetCounselingQueueInternalServerError(), err
->>>>>>> 66e42588
 			}
 
 			// if the SC/office user is accessing the queue, we need to unlock move/moves they have locked
@@ -930,13 +879,8 @@
 			queueMoves := payloads.CounselingQueueMoves(moves, officeUsers, &requestedPpmStatus, officeUser, officeUsersSafety, activeRole, string(models.QueueTypeCounseling))
 
 			result := &ghcmessages.CounselingQueueMovesResult{
-<<<<<<< HEAD
-				Page:       *CounselingQueueParams.Page,
-				PerPage:    *CounselingQueueParams.PerPage,
-=======
 				Page:       *counselingQueueParams.Page,
 				PerPage:    *counselingQueueParams.PerPage,
->>>>>>> 66e42588
 				TotalCount: int64(count),
 				QueueMoves: *queueMoves,
 			}
