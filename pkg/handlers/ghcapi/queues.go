package ghcapi

import (
	"fmt"
	"slices"

	"github.com/go-openapi/runtime/middleware"
	"github.com/gobuffalo/pop/v6"
	"github.com/gofrs/uuid"
	"go.uber.org/zap"

	"github.com/transcom/mymove/pkg/appcontext"
	"github.com/transcom/mymove/pkg/apperror"
	"github.com/transcom/mymove/pkg/gen/ghcapi/ghcoperations/queues"
	"github.com/transcom/mymove/pkg/gen/ghcmessages"
	"github.com/transcom/mymove/pkg/handlers"
	"github.com/transcom/mymove/pkg/handlers/ghcapi/internal/payloads"
	"github.com/transcom/mymove/pkg/models"
	"github.com/transcom/mymove/pkg/models/roles"
	"github.com/transcom/mymove/pkg/services"
)

// GetMovesQueueHandler returns the moves for the TOO queue user via GET /queues/moves
type GetMovesQueueHandler struct {
	handlers.HandlerConfig
	services.OrderFetcher
	services.MoveUnlocker
	services.OfficeUserFetcherPop
}

// FilterOption defines the type for the functional arguments used for private functions in OrderFetcher
type FilterOption func(*pop.Query)

// Handle returns the paginated list of moves for the TOO or HQ user
func (h GetMovesQueueHandler) Handle(params queues.GetMovesQueueParams) middleware.Responder {
	return h.AuditableAppContextFromRequestWithErrors(params.HTTPRequest,
		func(appCtx appcontext.AppContext) (middleware.Responder, error) {
			if !appCtx.Session().IsOfficeUser() ||
				(!(appCtx.Session().ActiveRole.RoleType == roles.RoleTypeTOO) && !(appCtx.Session().ActiveRole.RoleType == roles.RoleTypeHQ)) {
				forbiddenErr := apperror.NewForbiddenError(
					"user is not authenticated with TOO or HQ office role",
				)
				appCtx.Logger().Error(forbiddenErr.Error())
				return queues.NewGetMovesQueueForbidden(), forbiddenErr
			}

			ListOrderParams := services.ListOrderParams{
				Branch:                  params.Branch,
				Locator:                 params.Locator,
				Edipi:                   params.Edipi,
				Emplid:                  params.Emplid,
				CustomerName:            params.CustomerName,
				DestinationDutyLocation: params.DestinationDutyLocation,
				OriginDutyLocation:      params.OriginDutyLocation,
				AppearedInTOOAt:         handlers.FmtDateTimePtrToPopPtr(params.AppearedInTooAt),
				RequestedMoveDate:       params.RequestedMoveDate,
				Status:                  params.Status,
				Page:                    params.Page,
				PerPage:                 params.PerPage,
				Sort:                    params.Sort,
				Order:                   params.Order,
				OrderType:               params.OrderType,
				AssignedTo:              params.AssignedTo,
				CounselingOffice:        params.CounselingOffice,
			}

			var activeRole string
			if params.ActiveRole != nil {
				activeRole = *params.ActiveRole
			}

			// When no status filter applied, TOO should only see moves with status of New Move, Service Counseling Completed, or Approvals Requested
			if params.Status == nil {
				ListOrderParams.Status = []string{string(models.MoveStatusServiceCounselingCompleted), string(models.MoveStatusAPPROVALSREQUESTED), string(models.MoveStatusSUBMITTED)}
			}

			// Let's set default values for page and perPage if we don't get arguments for them. We'll use 1 for page and 20 for perPage.
			if params.Page == nil {
				ListOrderParams.Page = models.Int64Pointer(1)
			}
			// Same for perPage
			if params.PerPage == nil {
				ListOrderParams.PerPage = models.Int64Pointer(20)
			}

			var officeUser models.OfficeUser
			var assignedGblocs []string
			var err error
			if appCtx.Session().OfficeUserID != uuid.Nil {
				officeUser, err = h.OfficeUserFetcherPop.FetchOfficeUserByIDWithTransportationOfficeAssignments(appCtx, appCtx.Session().OfficeUserID)
				if err != nil {
					appCtx.Logger().Error("Error retrieving office_user", zap.Error(err))
					return queues.NewGetMovesQueueInternalServerError(), err
				}

				assignedGblocs = models.GetAssignedGBLOCs(officeUser)
			}

			if params.ViewAsGBLOC != nil && ((appCtx.Session().ActiveRole.RoleType == roles.RoleTypeHQ) || slices.Contains(assignedGblocs, *params.ViewAsGBLOC)) {
				ListOrderParams.ViewAsGBLOC = params.ViewAsGBLOC
			}

			privileges, err := roles.FetchPrivilegesForUser(appCtx.DB(), appCtx.Session().UserID)
			if err != nil {
				appCtx.Logger().Error("Error retreiving user privileges", zap.Error(err))
			}
			officeUser.User.Privileges = privileges

			var officeUsers models.OfficeUsers
			var officeUsersSafety models.OfficeUsers
			if privileges.HasPrivilege(roles.PrivilegeTypeSupervisor) {
				if privileges.HasPrivilege(roles.PrivilegeTypeSafety) {
					officeUsersSafety, err = h.OfficeUserFetcherPop.FetchSafetyMoveOfficeUsersByRoleAndOffice(
						appCtx,
						roles.RoleTypeTOO,
						officeUser.TransportationOfficeID,
					)
					if err != nil {
						appCtx.Logger().
							Error("error fetching safety move office users", zap.Error(err))
						return queues.NewGetMovesQueueInternalServerError(), err
					}
				}
				officeUsers, err = h.OfficeUserFetcherPop.FetchOfficeUsersByRoleAndOffice(
					appCtx,
					roles.RoleTypeTOO,
					officeUser.TransportationOfficeID,
				)
			} else {
				officeUsers = models.OfficeUsers{officeUser}
			}

			if err != nil {
				appCtx.Logger().
					Error("error fetching office users", zap.Error(err))
				return queues.NewGetMovesQueueInternalServerError(), err
			}

			moves, count, err := h.OrderFetcher.ListOriginRequestsOrders(
				appCtx,
				appCtx.Session().OfficeUserID,
				&ListOrderParams,
			)
			if err != nil {
				appCtx.Logger().
					Error("error fetching list of moves for office user", zap.Error(err))
				return queues.NewGetMovesQueueInternalServerError(), err
			}

			// if the TOO/office user is accessing the queue, we need to unlock move/moves they have locked
			if appCtx.Session().IsOfficeUser() {
				officeUserID := appCtx.Session().OfficeUserID
				for i, move := range moves {
					lockedOfficeUserID := move.LockedByOfficeUserID
					if lockedOfficeUserID != nil && *lockedOfficeUserID == officeUserID {
						copyOfMove := move
						unlockedMove, err := h.UnlockMove(appCtx, &copyOfMove, officeUserID)
						if err != nil {
							return queues.NewGetMovesQueueInternalServerError(), err
						}
						moves[i] = *unlockedMove
					}
				}
				// checking if moves that are NOT in their queue are locked by the user (using search, etc)
				err := h.CheckForLockedMovesAndUnlock(appCtx, officeUserID)
				if err != nil {
					appCtx.Logger().Error(fmt.Sprintf("failed to unlock moves for office user ID: %s", officeUserID), zap.Error(err))
				}
			}

			queueMoves := payloads.QueueMoves(moves, officeUsers, nil, officeUser, officeUsersSafety, activeRole, string(models.QueueTypeTaskOrder))

			result := &ghcmessages.QueueMovesResult{
				Page:       *ListOrderParams.Page,
				PerPage:    *ListOrderParams.PerPage,
				TotalCount: int64(count),
				QueueMoves: *queueMoves,
			}

			return queues.NewGetMovesQueueOK().WithPayload(result), nil
		})
}

// GetDestinationRequestsQueueHandler returns the moves for the TOO queue user via GET /queues/destination-requests
type GetDestinationRequestsQueueHandler struct {
	handlers.HandlerConfig
	services.OrderFetcher
	services.MoveUnlocker
	services.OfficeUserFetcherPop
}

// Handle returns the paginated list of moves with destination requests for a TOO user
func (h GetDestinationRequestsQueueHandler) Handle(params queues.GetDestinationRequestsQueueParams) middleware.Responder {
	return h.AuditableAppContextFromRequestWithErrors(params.HTTPRequest,
		func(appCtx appcontext.AppContext) (middleware.Responder, error) {
			if !appCtx.Session().IsOfficeUser() ||
				(!(appCtx.Session().ActiveRole.RoleType == roles.RoleTypeTOO)) {
				forbiddenErr := apperror.NewForbiddenError(
					"user is not authenticated with TOO role",
				)
				appCtx.Logger().Error(forbiddenErr.Error())
				return queues.NewGetDestinationRequestsQueueForbidden(), forbiddenErr
			}

			ListOrderParams := services.ListOrderParams{
				Branch:                  params.Branch,
				Locator:                 params.Locator,
				Edipi:                   params.Edipi,
				Emplid:                  params.Emplid,
				CustomerName:            params.CustomerName,
				DestinationDutyLocation: params.DestinationDutyLocation,
				OriginDutyLocation:      params.OriginDutyLocation,
				AppearedInTOOAt:         handlers.FmtDateTimePtrToPopPtr(params.AppearedInTooAt),
				RequestedMoveDate:       params.RequestedMoveDate,
				Status:                  params.Status,
				Page:                    params.Page,
				PerPage:                 params.PerPage,
				Sort:                    params.Sort,
				Order:                   params.Order,
				OrderType:               params.OrderType,
				AssignedTo:              params.AssignedTo,
				CounselingOffice:        params.CounselingOffice,
			}

			var activeRole string
			if params.ActiveRole != nil {
				activeRole = *params.ActiveRole
			}
			// we only care about moves in APPROVALS REQUESTED status
			if params.Status == nil {
				ListOrderParams.Status = []string{string(models.MoveStatusAPPROVALSREQUESTED)}
			}

			// default pagination values
			if params.Page == nil {
				ListOrderParams.Page = models.Int64Pointer(1)
			}
			if params.PerPage == nil {
				ListOrderParams.PerPage = models.Int64Pointer(20)
			}

			var officeUser models.OfficeUser
			var assignedGblocs []string
			var err error
			if appCtx.Session().OfficeUserID != uuid.Nil {
				officeUser, err = h.OfficeUserFetcherPop.FetchOfficeUserByIDWithTransportationOfficeAssignments(appCtx, appCtx.Session().OfficeUserID)
				if err != nil {
					appCtx.Logger().Error("Error retrieving office_user", zap.Error(err))
					return queues.NewGetMovesQueueInternalServerError(), err
				}

				assignedGblocs = models.GetAssignedGBLOCs(officeUser)
			}

			if params.ViewAsGBLOC != nil && ((appCtx.Session().ActiveRole.RoleType == roles.RoleTypeHQ) || slices.Contains(assignedGblocs, *params.ViewAsGBLOC)) {
				ListOrderParams.ViewAsGBLOC = params.ViewAsGBLOC
			}

			moves, count, err := h.OrderFetcher.ListDestinationRequestsOrders(
				appCtx,
				appCtx.Session().OfficeUserID,
				roles.RoleTypeTOO,
				&ListOrderParams,
			)
			if err != nil {
				appCtx.Logger().
					Error("error fetching destinaton queue for office user", zap.Error(err))
				return queues.NewGetDestinationRequestsQueueInternalServerError(), err
			}

			privileges, err := roles.FetchPrivilegesForUser(appCtx.DB(), appCtx.Session().UserID)
			if err != nil {
				appCtx.Logger().Error("Error retreiving user privileges", zap.Error(err))
			}
			officeUser.User.Privileges = privileges
			var officeUsers models.OfficeUsers
			var officeUsersSafety models.OfficeUsers
			if privileges.HasPrivilege(roles.PrivilegeTypeSupervisor) {
				if privileges.HasPrivilege(roles.PrivilegeTypeSafety) {
					officeUsersSafety, err = h.OfficeUserFetcherPop.FetchSafetyMoveOfficeUsersByRoleAndOffice(
						appCtx,
						roles.RoleTypeTOO,
						officeUser.TransportationOfficeID,
					)
					if err != nil {
						appCtx.Logger().
							Error("error fetching safety move office users", zap.Error(err))
						return queues.NewGetMovesQueueInternalServerError(), err
					}
				}
				officeUsers, err = h.OfficeUserFetcherPop.FetchOfficeUsersByRoleAndOffice(
					appCtx,
					roles.RoleTypeTOO,
					officeUser.TransportationOfficeID,
				)
			} else {
				officeUsers = models.OfficeUsers{officeUser}
			}
			if err != nil {
				appCtx.Logger().
					Error("error fetching office users", zap.Error(err))
				return queues.NewGetDestinationRequestsQueueInternalServerError(), err
			}

			// if the TOO is accessing the queue, we need to unlock move/moves they have locked
			if appCtx.Session().IsOfficeUser() {
				officeUserID := appCtx.Session().OfficeUserID
				for i, move := range moves {
					lockedOfficeUserID := move.LockedByOfficeUserID
					if lockedOfficeUserID != nil && *lockedOfficeUserID == officeUserID {
						copyOfMove := move
						unlockedMove, err := h.UnlockMove(appCtx, &copyOfMove, officeUserID)
						if err != nil {
							return queues.NewGetDestinationRequestsQueueInternalServerError(), err
						}
						moves[i] = *unlockedMove
					}
				}
				err := h.CheckForLockedMovesAndUnlock(appCtx, officeUserID)
				if err != nil {
					appCtx.Logger().Error(fmt.Sprintf("failed to unlock moves for office user ID: %s", officeUserID), zap.Error(err))
				}
			}

			queueMoves := payloads.QueueMoves(moves, officeUsers, nil, officeUser, officeUsersSafety, activeRole, string(models.QueueTypeDestinationRequest))

			result := &ghcmessages.QueueMovesResult{
				Page:       *ListOrderParams.Page,
				PerPage:    *ListOrderParams.PerPage,
				TotalCount: int64(count),
				QueueMoves: *queueMoves,
			}

			return queues.NewGetDestinationRequestsQueueOK().WithPayload(result), nil
		})
}

// ListMovesHandler lists moves with the option to filter since a particular date. Optimized ver.
type ListPrimeMovesHandler struct {
	handlers.HandlerConfig
	services.MoveTaskOrderFetcher
}

// Handle fetches all moves with the option to filter since a particular date. Optimized version.
func (h ListPrimeMovesHandler) Handle(params queues.ListPrimeMovesParams) middleware.Responder {
	return h.AuditableAppContextFromRequestWithErrors(params.HTTPRequest,
		func(appCtx appcontext.AppContext) (middleware.Responder, error) {

			// adding in moveCode and Id params that are sent in from the UI
			// we will use these params to refine the search in the service object
			searchParams := services.MoveTaskOrderFetcherParams{
				Page:     params.Page,
				PerPage:  params.PerPage,
				MoveCode: params.MoveCode,
				ID:       params.ID,
			}

			// Let's set default values for page and perPage if we don't get arguments for them. We'll use 1 for page and 20
			// for perPage.
			if params.Page == nil {
				searchParams.Page = models.Int64Pointer(1)
			}
			// Same for perPage
			if params.PerPage == nil {
				searchParams.PerPage = models.Int64Pointer(20)
			}

			mtos, count, err := h.MoveTaskOrderFetcher.ListNewPrimeMoveTaskOrders(appCtx, &searchParams)

			if err != nil {
				appCtx.Logger().Error("Unexpected error while fetching moves:", zap.Error(err))
				return queues.NewListPrimeMovesInternalServerError(), err
			}

			queueMoves := payloads.ListMoves(&mtos)

			result := ghcmessages.ListPrimeMovesResult{
				Page:       *searchParams.Page,
				PerPage:    *searchParams.PerPage,
				TotalCount: int64(count),
				QueueMoves: queueMoves,
			}

			return queues.NewListPrimeMovesOK().WithPayload(&result), nil

		})
}

// GetPaymentRequestsQueueHandler returns the payment requests for the TIO queue user via GET /queues/payment-requests
type GetPaymentRequestsQueueHandler struct {
	handlers.HandlerConfig
	services.PaymentRequestListFetcher
	services.MoveUnlocker
	services.OfficeUserFetcherPop
}

// Handle returns the paginated list of payment requests for the TIO user
func (h GetPaymentRequestsQueueHandler) Handle(
	params queues.GetPaymentRequestsQueueParams,
) middleware.Responder {
	return h.AuditableAppContextFromRequestWithErrors(params.HTTPRequest,
		func(appCtx appcontext.AppContext) (middleware.Responder, error) {
			if !appCtx.Session().IsOfficeUser() ||
				(!(appCtx.Session().ActiveRole.RoleType == roles.RoleTypeTIO) && !(appCtx.Session().ActiveRole.RoleType == roles.RoleTypeHQ)) {
				forbiddenErr := apperror.NewForbiddenError(
					"user is not authenticated with TIO or HQ office role",
				)
				appCtx.Logger().Error(forbiddenErr.Error())
				return queues.NewGetPaymentRequestsQueueForbidden(), forbiddenErr
			}

			listPaymentRequestParams := services.FetchPaymentRequestListParams{
				Branch:                  params.Branch,
				Locator:                 params.Locator,
				Edipi:                   params.Edipi,
				Emplid:                  params.Emplid,
				CustomerName:            params.CustomerName,
				DestinationDutyLocation: params.DestinationDutyLocation,
				Status:                  params.Status,
				Page:                    params.Page,
				PerPage:                 params.PerPage,
				SubmittedAt:             handlers.FmtDateTimePtrToPopPtr(params.SubmittedAt),
				Sort:                    params.Sort,
				Order:                   params.Order,
				OriginDutyLocation:      params.OriginDutyLocation,
				OrderType:               params.OrderType,
				TIOAssignedUser:         params.AssignedTo,
				CounselingOffice:        params.CounselingOffice,
			}

			var activeRole string
			if params.ActiveRole != nil {
				activeRole = *params.ActiveRole
			}

			listPaymentRequestParams.Status = []string{string(models.PaymentRequestStatusPending)}

			// Let's set default values for page and perPage if we don't get arguments for them. We'll use 1 for page and 20
			// for perPage.
			if params.Page == nil {
				listPaymentRequestParams.Page = models.Int64Pointer(1)
			}
			// Same for perPage
			if params.PerPage == nil {
				listPaymentRequestParams.PerPage = models.Int64Pointer(20)
			}

			var officeUser models.OfficeUser
			var assignedGblocs []string
			var err error
			if appCtx.Session().OfficeUserID != uuid.Nil {
				officeUser, err = h.OfficeUserFetcherPop.FetchOfficeUserByIDWithTransportationOfficeAssignments(appCtx, appCtx.Session().OfficeUserID)
				if err != nil {
					appCtx.Logger().Error("Error retrieving office_user", zap.Error(err))
					return queues.NewGetPaymentRequestsQueueInternalServerError(), err
				}

				assignedGblocs = models.GetAssignedGBLOCs(officeUser)
			}

			if params.ViewAsGBLOC != nil && ((appCtx.Session().ActiveRole.RoleType == roles.RoleTypeHQ) || slices.Contains(assignedGblocs, *params.ViewAsGBLOC)) {
				listPaymentRequestParams.ViewAsGBLOC = params.ViewAsGBLOC
			}

			privileges, err := roles.FetchPrivilegesForUser(appCtx.DB(), appCtx.Session().UserID)
			if err != nil {
				appCtx.Logger().Error("Error retreiving user privileges", zap.Error(err))
			}
			officeUser.User.Privileges = privileges

			var officeUsers models.OfficeUsers
			var officeUsersSafety models.OfficeUsers

			if privileges.HasPrivilege(roles.PrivilegeTypeSupervisor) {
				if privileges.HasPrivilege(roles.PrivilegeTypeSafety) {
					officeUsersSafety, err = h.OfficeUserFetcherPop.FetchSafetyMoveOfficeUsersByRoleAndOffice(
						appCtx,
						roles.RoleTypeTIO,
						officeUser.TransportationOfficeID,
					)
					if err != nil {
						appCtx.Logger().
							Error("error fetching safety move office users", zap.Error(err))
						return queues.NewGetMovesQueueInternalServerError(), err
					}
				}
				officeUsers, err = h.OfficeUserFetcherPop.FetchOfficeUsersByRoleAndOffice(
					appCtx,
					roles.RoleTypeTIO,
					officeUser.TransportationOfficeID,
				)
			}

			if err != nil {
				appCtx.Logger().
					Error("error fetching office users", zap.Error(err))
				return queues.NewGetPaymentRequestsQueueInternalServerError(), err
			}

			paymentRequests, count, err := h.FetchPaymentRequestList(
				appCtx,
				appCtx.Session().OfficeUserID,
				&listPaymentRequestParams,
			)
			if err != nil {
				appCtx.Logger().
					Error("payment requests queue", zap.String("office_user_id", appCtx.Session().OfficeUserID.String()), zap.Error(err))
				return queues.NewGetPaymentRequestsQueueInternalServerError(), err
			}

			// if this TIO/office user is accessing the queue, we need to unlock move/moves they have locked
			if appCtx.Session().IsOfficeUser() {
				officeUserID := appCtx.Session().OfficeUserID
				for i, pr := range *paymentRequests {
					move := pr.MoveTaskOrder
					lockedOfficeUserID := move.LockedByOfficeUserID
					if lockedOfficeUserID != nil && *lockedOfficeUserID == officeUserID {
						unlockedMove, err := h.UnlockMove(appCtx, &move, officeUserID)
						if err != nil {
							return queues.NewGetMovesQueueInternalServerError(), err
						}
						(*paymentRequests)[i].MoveTaskOrder = *unlockedMove
					}
				}
				// checking if moves that are NOT in their queue are locked by the user (using search, etc)
				err := h.CheckForLockedMovesAndUnlock(appCtx, officeUserID)
				if err != nil {
					appCtx.Logger().Error(fmt.Sprintf("failed to unlock moves for office user ID: %s", officeUserID), zap.Error(err))
				}
			}

			queuePaymentRequests := payloads.QueuePaymentRequests(paymentRequests, officeUsers, officeUser, officeUsersSafety, activeRole)

			result := &ghcmessages.QueuePaymentRequestsResult{
				TotalCount:           int64(count),
				Page:                 int64(*listPaymentRequestParams.Page),
				PerPage:              int64(*listPaymentRequestParams.PerPage),
				QueuePaymentRequests: *queuePaymentRequests,
			}

			return queues.NewGetPaymentRequestsQueueOK().WithPayload(result), nil
		})
}

// GetServicesCounselingQueueHandler returns the moves for the Service Counselor queue user via GET /queues/counselor
type GetServicesCounselingQueueHandler struct {
	handlers.HandlerConfig
	services.OrderFetcher
	services.MoveUnlocker
	services.OfficeUserFetcherPop
}

type GetPPMCloseoutQueueHandler struct {
	handlers.HandlerConfig
	services.OrderFetcher
	services.MoveUnlocker
	services.OfficeUserFetcherPop
}

// Handle returns the paginated list of moves for the services counselor
func (h GetPPMCloseoutQueueHandler) Handle(
	params queues.GetPPMCloseoutQueueParams,
) middleware.Responder {
	return h.AuditableAppContextFromRequestWithErrors(params.HTTPRequest,
		func(appCtx appcontext.AppContext) (middleware.Responder, error) {
			ListOrderParams := services.ListOrderParams{
				Branch:                  params.Branch,
				Locator:                 params.Locator,
				Edipi:                   params.Edipi,
				Emplid:                  params.Emplid,
				CustomerName:            params.CustomerName,
				OriginDutyLocation:      params.OriginDutyLocation,
				DestinationDutyLocation: params.DestinationDutyLocation,
				OriginGBLOC:             params.OriginGBLOC,
				RequestedMoveDate:       params.RequestedMoveDate,
				Page:                    params.Page,
				PerPage:                 params.PerPage,
				Sort:                    params.Sort,
				Order:                   params.Order,
				NeedsPPMCloseout:        params.NeedsPPMCloseout,
				PPMType:                 params.PpmType,
				CloseoutInitiated:       handlers.FmtDateTimePtrToPopPtr(params.CloseoutInitiated), // ListOrderParam SubmittedAt is for filtering moves, closeout is for filtering ppms
				CloseoutLocation:        params.CloseoutLocation,
				OrderType:               params.OrderType,
				PPMStatus:               params.PpmStatus,
				CounselingOffice:        params.CounselingOffice,
<<<<<<< HEAD
				SCAssignedUser:          params.AssignedTo,
=======
				AssignedTo:              params.AssignedTo,
>>>>>>> 1b9060e2
			}

			var requestedPpmStatus models.PPMShipmentStatus
			if params.NeedsPPMCloseout != nil && *params.NeedsPPMCloseout {
				requestedPpmStatus = models.PPMShipmentStatusNeedsCloseout
				ListOrderParams.Status = []string{string(models.MoveStatusAPPROVED), string(models.MoveStatusServiceCounselingCompleted)}
			} else if len(params.Status) == 0 {
				ListOrderParams.Status = []string{string(models.MoveStatusNeedsServiceCounseling)}
			} else {
				ListOrderParams.Status = params.Status
			}

			// Let's set default values for page and perPage if we don't get arguments for them. We'll use 1 for page and 20
			// for perPage.
			if params.Page == nil {
				ListOrderParams.Page = models.Int64Pointer(1)
			}
			// Same for perPage
			if params.PerPage == nil {
				ListOrderParams.PerPage = models.Int64Pointer(20)
			}

			var officeUser models.OfficeUser
			var assignedGblocs []string
			var err error
			if appCtx.Session().OfficeUserID != uuid.Nil {
				officeUser, err = h.OfficeUserFetcherPop.FetchOfficeUserByIDWithTransportationOfficeAssignments(appCtx, appCtx.Session().OfficeUserID)
				if err != nil {
					appCtx.Logger().Error("Error retrieving office_user", zap.Error(err))
					return queues.NewGetPPMCloseoutQueueInternalServerError(), err
				}

				assignedGblocs = models.GetAssignedGBLOCs(officeUser)
			}

			if params.ViewAsGBLOC != nil && (appCtx.Session().ActiveRole.RoleType == roles.RoleTypeHQ) || params.ViewAsGBLOC != nil && slices.Contains(assignedGblocs, *params.ViewAsGBLOC) {
				ListOrderParams.ViewAsGBLOC = params.ViewAsGBLOC
			}

			privileges, err := roles.FetchPrivilegesForUser(appCtx.DB(), appCtx.Session().UserID)
			if err != nil {
				appCtx.Logger().Error("Error retreiving user privileges", zap.Error(err))
			}
			officeUser.User.Privileges = privileges

			var officeUsers models.OfficeUsers
			var officeUsersSafety models.OfficeUsers

			if privileges.HasPrivilege(roles.PrivilegeTypeSupervisor) {
				if privileges.HasPrivilege(roles.PrivilegeTypeSafety) {
					officeUsersSafety, err = h.OfficeUserFetcherPop.FetchSafetyMoveOfficeUsersByRoleAndOffice(
						appCtx,
						roles.RoleTypeServicesCounselor,
						officeUser.TransportationOfficeID,
					)
					if err != nil {
						appCtx.Logger().
							Error("error fetching safety move office users", zap.Error(err))
						return queues.NewGetPPMCloseoutQueueInternalServerError(), err
					}
				}
				officeUsers, err = h.OfficeUserFetcherPop.FetchOfficeUsersByRoleAndOffice(
					appCtx,
					roles.RoleTypeServicesCounselor,
					officeUser.TransportationOfficeID,
				)
			} else {
				officeUsers = models.OfficeUsers{officeUser}
			}

			if err != nil {
				appCtx.Logger().
					Error("error fetching office users", zap.Error(err))
				return queues.NewGetPPMCloseoutQueueInternalServerError(), err
			}

			// Fetch the moves
			moves, count, err := h.ListPPMCloseoutOrders(appCtx, appCtx.Session().OfficeUserID, &ListOrderParams)
			if err != nil {
				appCtx.Logger().
					Error("error fetching list of moves for office user", zap.Error(err))
				return queues.NewGetPPMCloseoutQueueInternalServerError(), err
			}

			// Convert payload
			queueMoves := payloads.QueueMoves(moves, officeUsers, &requestedPpmStatus, officeUser, officeUsersSafety, string(appCtx.Session().ActiveRole.RoleType), string(models.QueueTypeCounseling))

			// if the SC/office user is accessing the queue, we need to unlock move/moves they have locked
			if appCtx.Session().IsOfficeUser() {
				officeUserID := appCtx.Session().OfficeUserID
				for i, move := range moves {
					lockedOfficeUserID := move.LockedByOfficeUserID
					if lockedOfficeUserID != nil && *lockedOfficeUserID == officeUserID {
						copyOfMove := move
						unlockedMove, err := h.UnlockMove(appCtx, &copyOfMove, officeUserID)
						if err != nil {
							return queues.NewGetPPMCloseoutQueueInternalServerError(), err
						}
						moves[i] = *unlockedMove
					}
				}
				// checking if moves that are NOT in their queue are locked by the user (using search, etc)
				err := h.CheckForLockedMovesAndUnlock(appCtx, officeUserID)
				if err != nil {
					appCtx.Logger().Error(fmt.Sprintf("failed to unlock moves for office user ID: %s", officeUserID), zap.Error(err))
				}
			}

			result := &ghcmessages.QueueMovesResult{
				Page:       *ListOrderParams.Page,
				PerPage:    *ListOrderParams.PerPage,
				TotalCount: int64(count),
				QueueMoves: *queueMoves,
			}

			return queues.NewGetPPMCloseoutQueueOK().WithPayload(result), nil
		})
}

// Handle returns the paginated list of moves for the services counselor
func (h GetServicesCounselingQueueHandler) Handle(
	params queues.GetServicesCounselingQueueParams,
) middleware.Responder {
	return h.AuditableAppContextFromRequestWithErrors(params.HTTPRequest,
		func(appCtx appcontext.AppContext) (middleware.Responder, error) {
			if !appCtx.Session().IsOfficeUser() ||
				(!(appCtx.Session().ActiveRole.RoleType == roles.RoleTypeServicesCounselor) && !(appCtx.Session().ActiveRole.RoleType == roles.RoleTypeHQ)) {
				forbiddenErr := apperror.NewForbiddenError(
					"user is not authenticated with Services Counselor or HQ office role",
				)
				appCtx.Logger().Error(forbiddenErr.Error())
				return queues.NewGetServicesCounselingQueueForbidden(), forbiddenErr
			}

			ListOrderParams := services.ListOrderParams{
				Branch:                  params.Branch,
				Locator:                 params.Locator,
				Edipi:                   params.Edipi,
				Emplid:                  params.Emplid,
				CustomerName:            params.CustomerName,
				OriginDutyLocation:      params.OriginDutyLocation,
				DestinationDutyLocation: params.DestinationDutyLocation,
				OriginGBLOC:             params.OriginGBLOC,
				SubmittedAt:             handlers.FmtDateTimePtrToPopPtr(params.SubmittedAt),
				RequestedMoveDate:       params.RequestedMoveDate,
				Page:                    params.Page,
				PerPage:                 params.PerPage,
				Sort:                    params.Sort,
				Order:                   params.Order,
				NeedsPPMCloseout:        params.NeedsPPMCloseout,
				PPMType:                 params.PpmType,
				CloseoutInitiated:       handlers.FmtDateTimePtrToPopPtr(params.CloseoutInitiated),
				CloseoutLocation:        params.CloseoutLocation,
				OrderType:               params.OrderType,
				PPMStatus:               params.PpmStatus,
				CounselingOffice:        params.CounselingOffice,
				AssignedTo:              params.AssignedTo,
			}

			var activeRole string
			if params.ActiveRole != nil {
				activeRole = *params.ActiveRole
			}

			var requestedPpmStatus models.PPMShipmentStatus
			if params.NeedsPPMCloseout != nil && *params.NeedsPPMCloseout {
				requestedPpmStatus = models.PPMShipmentStatusNeedsCloseout
				ListOrderParams.Status = []string{string(models.MoveStatusAPPROVED), string(models.MoveStatusServiceCounselingCompleted)}
			} else if len(params.Status) == 0 {
				ListOrderParams.Status = []string{string(models.MoveStatusNeedsServiceCounseling)}
			} else {
				ListOrderParams.Status = params.Status
			}

			// Let's set default values for page and perPage if we don't get arguments for them. We'll use 1 for page and 20
			// for perPage.
			if params.Page == nil {
				ListOrderParams.Page = models.Int64Pointer(1)
			}
			// Same for perPage
			if params.PerPage == nil {
				ListOrderParams.PerPage = models.Int64Pointer(20)
			}

			var officeUser models.OfficeUser
			var assignedGblocs []string
			var err error
			if appCtx.Session().OfficeUserID != uuid.Nil {
				officeUser, err = h.OfficeUserFetcherPop.FetchOfficeUserByIDWithTransportationOfficeAssignments(appCtx, appCtx.Session().OfficeUserID)
				if err != nil {
					appCtx.Logger().Error("Error retrieving office_user", zap.Error(err))
					return queues.NewGetServicesCounselingQueueInternalServerError(), err
				}

				assignedGblocs = models.GetAssignedGBLOCs(officeUser)
			}

			if params.ViewAsGBLOC != nil && ((appCtx.Session().ActiveRole.RoleType == roles.RoleTypeHQ) || slices.Contains(assignedGblocs, *params.ViewAsGBLOC)) {
				ListOrderParams.ViewAsGBLOC = params.ViewAsGBLOC
			}

			privileges, err := roles.FetchPrivilegesForUser(appCtx.DB(), appCtx.Session().UserID)
			if err != nil {
				appCtx.Logger().Error("Error retreiving user privileges", zap.Error(err))
			}
			officeUser.User.Privileges = privileges

			var officeUsers models.OfficeUsers
			var officeUsersSafety models.OfficeUsers

			if privileges.HasPrivilege(roles.PrivilegeTypeSupervisor) {
				if privileges.HasPrivilege(roles.PrivilegeTypeSafety) {
					officeUsersSafety, err = h.OfficeUserFetcherPop.FetchSafetyMoveOfficeUsersByRoleAndOffice(
						appCtx,
						roles.RoleTypeServicesCounselor,
						officeUser.TransportationOfficeID,
					)
					if err != nil {
						appCtx.Logger().
							Error("error fetching safety move office users", zap.Error(err))
						return queues.NewGetMovesQueueInternalServerError(), err
					}
				}
				officeUsers, err = h.OfficeUserFetcherPop.FetchOfficeUsersByRoleAndOffice(
					appCtx,
					roles.RoleTypeServicesCounselor,
					officeUser.TransportationOfficeID,
				)
			} else {
				officeUsers = models.OfficeUsers{officeUser}
			}

			if err != nil {
				appCtx.Logger().
					Error("error fetching office users", zap.Error(err))
				return queues.NewGetServicesCounselingQueueInternalServerError(), err
			}

			moves, count, err := h.OrderFetcher.ListOrders(
				appCtx,
				appCtx.Session().OfficeUserID,
				roles.RoleTypeServicesCounselor,
				&ListOrderParams,
			)

			if err != nil {
				appCtx.Logger().
					Error("error fetching list of moves for office user", zap.Error(err))
				return queues.NewGetServicesCounselingQueueInternalServerError(), err
			}

			// if the SC/office user is accessing the queue, we need to unlock move/moves they have locked
			if appCtx.Session().IsOfficeUser() {
				officeUserID := appCtx.Session().OfficeUserID
				for i, move := range moves {
					lockedOfficeUserID := move.LockedByOfficeUserID
					if lockedOfficeUserID != nil && *lockedOfficeUserID == officeUserID {
						copyOfMove := move
						unlockedMove, err := h.UnlockMove(appCtx, &copyOfMove, officeUserID)
						if err != nil {
							return queues.NewGetMovesQueueInternalServerError(), err
						}
						moves[i] = *unlockedMove
					}
				}
				// checking if moves that are NOT in their queue are locked by the user (using search, etc)
				err := h.CheckForLockedMovesAndUnlock(appCtx, officeUserID)
				if err != nil {
					appCtx.Logger().Error(fmt.Sprintf("failed to unlock moves for office user ID: %s", officeUserID), zap.Error(err))
				}
			}

			queueType := string(models.QueueTypeCounseling)
			if params.NeedsPPMCloseout != nil && *params.NeedsPPMCloseout {
				queueType = string(models.QueueTypeCloseout)
			}

			queueMoves := payloads.QueueMoves(moves, officeUsers, &requestedPpmStatus, officeUser, officeUsersSafety, activeRole, queueType)

			result := &ghcmessages.QueueMovesResult{
				Page:       *ListOrderParams.Page,
				PerPage:    *ListOrderParams.PerPage,
				TotalCount: int64(count),
				QueueMoves: *queueMoves,
			}

			return queues.NewGetServicesCounselingQueueOK().WithPayload(result), nil
		})
}

// GetBulkAssignmentDataHandler returns moves that the supervisor can assign, along with the office users they are able to assign to
type GetBulkAssignmentDataHandler struct {
	handlers.HandlerConfig
	services.OfficeUserFetcherPop
	services.MoveFetcherBulkAssignment
	services.MoveLocker
}

func (h GetBulkAssignmentDataHandler) Handle(
	params queues.GetBulkAssignmentDataParams,
) middleware.Responder {
	return h.AuditableAppContextFromRequestWithErrors(params.HTTPRequest,
		func(appCtx appcontext.AppContext) (middleware.Responder, error) {
			if !appCtx.Session().IsOfficeUser() {
				err := apperror.NewForbiddenError("not an office user")
				appCtx.Logger().Error("Must be an office user", zap.Error(err))
				return queues.NewGetBulkAssignmentDataUnauthorized(), err
			}

			officeUser, err := h.OfficeUserFetcherPop.FetchOfficeUserByID(appCtx, appCtx.Session().OfficeUserID)
			if err != nil {
				appCtx.Logger().Error("Error retrieving office_user", zap.Error(err))
				return queues.NewGetBulkAssignmentDataNotFound(), err
			}

			privileges, err := roles.FetchPrivilegesForUser(appCtx.DB(), *officeUser.UserID)
			if err != nil {
				appCtx.Logger().Error("Error retreiving user privileges", zap.Error(err))
				return queues.NewGetBulkAssignmentDataNotFound(), err
			}

			isSupervisor := privileges.HasPrivilege(roles.PrivilegeTypeSupervisor)
			if !isSupervisor {
				appCtx.Logger().Error("Unauthorized", zap.Error(err))
				return queues.NewGetBulkAssignmentDataUnauthorized(), err
			}

			queueType := params.QueueType
			var officeUserData ghcmessages.BulkAssignmentData

			switch *queueType {
			case string(models.QueueTypeCounseling):
				// fetch the Services Counselors who work at their office
				officeUsers, err := h.OfficeUserFetcherPop.FetchOfficeUsersWithWorkloadByRoleAndOffice(
					appCtx,
					roles.RoleTypeServicesCounselor,
					officeUser.TransportationOfficeID,
					*queueType,
				)
				if err != nil {
					appCtx.Logger().Error("Error retreiving office users", zap.Error(err))
					return queues.NewGetBulkAssignmentDataInternalServerError(), err
				}
				// fetch the moves available to be assigned to their office users
				moves, err := h.MoveFetcherBulkAssignment.FetchMovesForBulkAssignmentCounseling(
					appCtx, officeUser.TransportationOffice.Gbloc, officeUser.TransportationOffice.ID,
				)
				if err != nil {
					appCtx.Logger().Error("Error retreiving moves", zap.Error(err))
					return queues.NewGetBulkAssignmentDataInternalServerError(), err
				}
				moveIdsToLock := make([]uuid.UUID, len(moves))
				for i, move := range moves {
					moveIdsToLock[i] = move.ID
				}
				err = h.LockMoves(appCtx, moveIdsToLock, officeUser.ID)
				if err != nil {
					appCtx.Logger().Error(fmt.Sprintf("Failed to lock Services Counseling Queue moves for office user ID: %s", officeUser.ID), zap.Error(err))
				}

				officeUserData = payloads.BulkAssignmentData(appCtx, moves, officeUsers, officeUser.TransportationOffice.ID)
			case string(models.QueueTypeCloseout):
				// fetch the Services Counselors who work at their office
				officeUsers, err := h.OfficeUserFetcherPop.FetchOfficeUsersWithWorkloadByRoleAndOffice(
					appCtx,
					roles.RoleTypeServicesCounselor,
					officeUser.TransportationOfficeID,
					*queueType,
				)
				if err != nil {
					appCtx.Logger().Error("Error retreiving office users", zap.Error(err))
					return queues.NewGetBulkAssignmentDataInternalServerError(), err
				}
				// fetch the moves available to be assigned to their office users
				moves, err := h.MoveFetcherBulkAssignment.FetchMovesForBulkAssignmentCloseout(
					appCtx, officeUser.TransportationOffice.Gbloc, officeUser.TransportationOffice.ID,
				)
				if err != nil {
					appCtx.Logger().Error("Error retreiving moves", zap.Error(err))
					return queues.NewGetBulkAssignmentDataInternalServerError(), err
				}

				moveIdsToLock := make([]uuid.UUID, len(moves))
				for i, move := range moves {
					moveIdsToLock[i] = move.ID
				}
				err = h.LockMoves(appCtx, moveIdsToLock, officeUser.ID)
				if err != nil {
					appCtx.Logger().Error(fmt.Sprintf("Failed to lock PPM Closeout Queue moves for office user ID: %s", officeUser.ID), zap.Error(err))
				}

				officeUserData = payloads.BulkAssignmentData(appCtx, moves, officeUsers, officeUser.TransportationOffice.ID)
			case string(models.QueueTypeTaskOrder):
				// fetch the TOOs who work at their office
				officeUsers, err := h.OfficeUserFetcherPop.FetchOfficeUsersWithWorkloadByRoleAndOffice(
					appCtx,
					roles.RoleTypeTOO,
					officeUser.TransportationOfficeID,
					*queueType,
				)
				if err != nil {
					appCtx.Logger().Error("Error retreiving office users", zap.Error(err))
					return queues.NewGetBulkAssignmentDataInternalServerError(), err
				}
				// fetch the moves available to be assigned to their office users
				moves, err := h.MoveFetcherBulkAssignment.FetchMovesForBulkAssignmentTaskOrder(
					appCtx, officeUser.TransportationOffice.Gbloc, officeUser.TransportationOffice.ID,
				)
				if err != nil {
					appCtx.Logger().Error("Error retreiving moves", zap.Error(err))
					return queues.NewGetBulkAssignmentDataInternalServerError(), err
				}

				moveIdsToLock := make([]uuid.UUID, len(moves))
				for i, move := range moves {
					moveIdsToLock[i] = move.ID
				}
				err = h.LockMoves(appCtx, moveIdsToLock, officeUser.ID)
				if err != nil {
					appCtx.Logger().Error(fmt.Sprintf("Failed to lock Task Order Queue moves for office user ID: %s", officeUser.ID), zap.Error(err))
				}

				officeUserData = payloads.BulkAssignmentData(appCtx, moves, officeUsers, officeUser.TransportationOffice.ID)
			case string(models.QueueTypePaymentRequest):
				// fetch the TIOs who work at their office
				officeUsers, err := h.OfficeUserFetcherPop.FetchOfficeUsersWithWorkloadByRoleAndOffice(
					appCtx,
					roles.RoleTypeTIO,
					officeUser.TransportationOfficeID,
					*queueType,
				)
				if err != nil {
					appCtx.Logger().Error("Error retreiving office users", zap.Error(err))
					return queues.NewGetBulkAssignmentDataInternalServerError(), err
				}
				// fetch the moves available to be assigned to their office users
				moves, err := h.MoveFetcherBulkAssignment.FetchMovesForBulkAssignmentPaymentRequest(
					appCtx, officeUser.TransportationOffice.Gbloc, officeUser.TransportationOffice.ID,
				)
				if err != nil {
					appCtx.Logger().Error("Error retreiving moves", zap.Error(err))
					return queues.NewGetBulkAssignmentDataInternalServerError(), err
				}

				moveIdsToLock := make([]uuid.UUID, len(moves))
				for i, move := range moves {
					moveIdsToLock[i] = move.ID
				}
				err = h.LockMoves(appCtx, moveIdsToLock, officeUser.ID)
				if err != nil {
					appCtx.Logger().Error(fmt.Sprintf("Failed to lock Payment Request Queue moves for office user ID: %s", officeUser.ID), zap.Error(err))
				}

				officeUserData = payloads.BulkAssignmentData(appCtx, moves, officeUsers, officeUser.TransportationOffice.ID)
			case string(models.QueueTypeDestinationRequest):
				// fetch the TOOs who work at their office
				officeUsers, err := h.OfficeUserFetcherPop.FetchOfficeUsersWithWorkloadByRoleAndOffice(
					appCtx,
					roles.RoleTypeTOO,
					officeUser.TransportationOfficeID,
					*queueType,
				)
				if err != nil {
					appCtx.Logger().Error("Error retreiving office users", zap.Error(err))
					return queues.NewGetBulkAssignmentDataInternalServerError(), err
				}
				// fetch the moves available to be assigned to their office users
				moves, err := h.MoveFetcherBulkAssignment.FetchMovesForBulkAssignmentDestination(
					appCtx, officeUser.TransportationOffice.Gbloc, officeUser.TransportationOffice.ID,
				)
				if err != nil {
					appCtx.Logger().Error("Error retreiving moves", zap.Error(err))
					return queues.NewGetBulkAssignmentDataInternalServerError(), err
				}

				moveIdsToLock := make([]uuid.UUID, len(moves))
				for i, move := range moves {
					moveIdsToLock[i] = move.ID
				}
				err = h.LockMoves(appCtx, moveIdsToLock, officeUser.ID)
				if err != nil {
					appCtx.Logger().Error(fmt.Sprintf("Failed to lock Destination Requests Queue moves for office user ID: %s", officeUser.ID), zap.Error(err))
				}

				officeUserData = payloads.BulkAssignmentData(appCtx, moves, officeUsers, officeUser.TransportationOffice.ID)
			}

			return queues.NewGetBulkAssignmentDataOK().WithPayload(&officeUserData), nil
		})
}

// SaveBulkAssignmentDataHandler saves the bulk assignment data
type SaveBulkAssignmentDataHandler struct {
	handlers.HandlerConfig
	services.OfficeUserFetcherPop
	services.MoveFetcher
	services.MoveAssigner
	services.MoveUnlocker
}

func (h SaveBulkAssignmentDataHandler) Handle(
	params queues.SaveBulkAssignmentDataParams,
) middleware.Responder {
	return h.AuditableAppContextFromRequestWithErrors(params.HTTPRequest,
		func(appCtx appcontext.AppContext) (middleware.Responder, error) {
			if !appCtx.Session().IsOfficeUser() {
				err := apperror.NewForbiddenError("not an office user")
				appCtx.Logger().Error("Must be an office user", zap.Error(err))
				return queues.NewSaveBulkAssignmentDataUnauthorized(), err
			}

			officeUser, err := h.OfficeUserFetcherPop.FetchOfficeUserByID(appCtx, appCtx.Session().OfficeUserID)
			if err != nil {
				appCtx.Logger().Error("Error retrieving office_user", zap.Error(err))
				return queues.NewSaveBulkAssignmentDataNotFound(), err
			}

			privileges, err := roles.FetchPrivilegesForUser(appCtx.DB(), *officeUser.UserID)
			if err != nil {
				appCtx.Logger().Error("Error retreiving user privileges", zap.Error(err))
				return queues.NewSaveBulkAssignmentDataNotFound(), err
			}

			isSupervisor := privileges.HasPrivilege(roles.PrivilegeTypeSupervisor)
			if !isSupervisor {
				appCtx.Logger().Error("Unauthorized", zap.Error(err))
				return queues.NewSaveBulkAssignmentDataUnauthorized(), err
			}

			queueType := params.BulkAssignmentSavePayload.QueueType
			moveData := params.BulkAssignmentSavePayload.MoveData
			userData := params.BulkAssignmentSavePayload.UserData

			// unlock moves that were locked when the bulk assignment modal was opened
			err = h.MoveUnlocker.CheckForLockedMovesAndUnlock(appCtx, officeUser.ID)
			if err != nil {
				appCtx.Logger().Error(fmt.Sprintf("Failed to unlock moves for office user ID: %s", officeUser.ID), zap.Error(err))
			}

			// fetch the moves available to be assigned to their office users
			movesForAssignment, err := h.MoveFetcher.FetchMovesByIdArray(appCtx, moveData)
			if err != nil {
				appCtx.Logger().Error("Error retreiving moves for assignment", zap.Error(err))
				return queues.NewSaveBulkAssignmentDataInternalServerError(), err
			}

			_, err = h.MoveAssigner.BulkMoveAssignment(appCtx, queueType, userData, movesForAssignment)
			if err != nil {
				appCtx.Logger().Error("Error assigning moves", zap.Error(err))
				return queues.NewGetBulkAssignmentDataInternalServerError(), err
			}

			return queues.NewSaveBulkAssignmentDataNoContent(), nil
		})
}

// GetServicesCounselingOriginListHandler returns the origin list for the Service Counselor user via GET /queues/counselor/origin-list
type GetServicesCounselingOriginListHandler struct {
	handlers.HandlerConfig
	services.OrderFetcher
	services.OfficeUserFetcherPop
}

// Handle returns the list of origin list for the services counselor
func (h GetServicesCounselingOriginListHandler) Handle(
	params queues.GetServicesCounselingOriginListParams,
) middleware.Responder {
	return h.AuditableAppContextFromRequestWithErrors(params.HTTPRequest,
		func(appCtx appcontext.AppContext) (middleware.Responder, error) {
			if !appCtx.Session().IsOfficeUser() ||
				!(appCtx.Session().ActiveRole.RoleType == roles.RoleTypeServicesCounselor) {
				forbiddenErr := apperror.NewForbiddenError(
					"user is not authenticated with an office role",
				)
				appCtx.Logger().Error(forbiddenErr.Error())
				return queues.NewGetServicesCounselingQueueForbidden(), forbiddenErr
			}

			ListOrderParams := services.ListOrderParams{
				NeedsPPMCloseout: params.NeedsPPMCloseout,
			}
			if params.NeedsPPMCloseout != nil && *params.NeedsPPMCloseout {
				ListOrderParams.Status = []string{string(models.MoveStatusAPPROVED), string(models.MoveStatusServiceCounselingCompleted)}
			} else {
				ListOrderParams.Status = []string{string(models.MoveStatusNeedsServiceCounseling)}
			}

			var officeUser models.OfficeUser
			var assignedGblocs []string
			var err error
			if appCtx.Session().OfficeUserID != uuid.Nil {
				officeUser, err = h.OfficeUserFetcherPop.FetchOfficeUserByIDWithTransportationOfficeAssignments(appCtx, appCtx.Session().OfficeUserID)
				if err != nil {
					appCtx.Logger().Error("Error retrieving office_user", zap.Error(err))
					return queues.NewGetServicesCounselingOriginListInternalServerError(), err
				}

				assignedGblocs = models.GetAssignedGBLOCs(officeUser)
			}

			if params.ViewAsGBLOC != nil && ((appCtx.Session().ActiveRole.RoleType == roles.RoleTypeHQ) || slices.Contains(assignedGblocs, *params.ViewAsGBLOC)) {
				ListOrderParams.ViewAsGBLOC = params.ViewAsGBLOC
			}

			moves, err := h.OrderFetcher.ListAllOrderLocations(
				appCtx,
				appCtx.Session().OfficeUserID,
				&ListOrderParams,
			)

			if err != nil {
				appCtx.Logger().
					Error("error fetching list of moves for office user", zap.Error(err))
				return queues.NewGetServicesCounselingQueueInternalServerError(), err
			}

			var originLocationList []*ghcmessages.Location
			for _, value := range moves {
				locationString := value.Orders.OriginDutyLocation.Name
				location := ghcmessages.Location{Label: &locationString, Value: &locationString}
				if !slices.Contains(originLocationList, &location) {
					originLocationList = append(originLocationList, &location)
				}
			}

			return queues.NewGetServicesCounselingOriginListOK().WithPayload(originLocationList), nil
		})
}<|MERGE_RESOLUTION|>--- conflicted
+++ resolved
@@ -584,11 +584,7 @@
 				OrderType:               params.OrderType,
 				PPMStatus:               params.PpmStatus,
 				CounselingOffice:        params.CounselingOffice,
-<<<<<<< HEAD
-				SCAssignedUser:          params.AssignedTo,
-=======
 				AssignedTo:              params.AssignedTo,
->>>>>>> 1b9060e2
 			}
 
 			var requestedPpmStatus models.PPMShipmentStatus
