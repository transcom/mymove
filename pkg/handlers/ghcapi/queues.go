package ghcapi

import (
	"fmt"
	"slices"

	"github.com/go-openapi/runtime/middleware"
	"github.com/gobuffalo/pop/v6"
	"github.com/gofrs/uuid"
	"go.uber.org/zap"

	"github.com/transcom/mymove/pkg/appcontext"
	"github.com/transcom/mymove/pkg/apperror"
	"github.com/transcom/mymove/pkg/gen/ghcapi/ghcoperations/queues"
	"github.com/transcom/mymove/pkg/gen/ghcmessages"
	"github.com/transcom/mymove/pkg/handlers"
	"github.com/transcom/mymove/pkg/handlers/ghcapi/internal/payloads"
	"github.com/transcom/mymove/pkg/models"
	"github.com/transcom/mymove/pkg/models/roles"
	"github.com/transcom/mymove/pkg/services"
)

// GetMovesQueueHandler returns the moves for the TOO queue user via GET /queues/moves
type GetMovesQueueHandler struct {
	handlers.HandlerConfig
	services.OrderFetcher
	services.MoveUnlocker
	services.OfficeUserFetcherPop
}

// FilterOption defines the type for the functional arguments used for private functions in OrderFetcher
type FilterOption func(*pop.Query)

// Handle returns the paginated list of moves for the TOO or HQ user
func (h GetMovesQueueHandler) Handle(params queues.GetMovesQueueParams) middleware.Responder {
	return h.AuditableAppContextFromRequestWithErrors(params.HTTPRequest,
		func(appCtx appcontext.AppContext) (middleware.Responder, error) {
			if !appCtx.Session().IsOfficeUser() ||
				(!appCtx.Session().Roles.HasRole(roles.RoleTypeTOO) && !appCtx.Session().Roles.HasRole(roles.RoleTypeHQ)) {
				forbiddenErr := apperror.NewForbiddenError(
					"user is not authenticated with TOO or HQ office role",
				)
				appCtx.Logger().Error(forbiddenErr.Error())
				return queues.NewGetMovesQueueForbidden(), forbiddenErr
			}

			ListOrderParams := services.ListOrderParams{
				Branch:                  params.Branch,
				Locator:                 params.Locator,
				DodID:                   params.DodID,
				Emplid:                  params.Emplid,
				LastName:                params.LastName,
				DestinationDutyLocation: params.DestinationDutyLocation,
				OriginDutyLocation:      params.OriginDutyLocation,
				AppearedInTOOAt:         handlers.FmtDateTimePtrToPopPtr(params.AppearedInTooAt),
				RequestedMoveDate:       params.RequestedMoveDate,
				Status:                  params.Status,
				Page:                    params.Page,
				PerPage:                 params.PerPage,
				Sort:                    params.Sort,
				Order:                   params.Order,
				OrderType:               params.OrderType,
			}

			// When no status filter applied, TOO should only see moves with status of New Move, Service Counseling Completed, or Approvals Requested
			if params.Status == nil {
				ListOrderParams.Status = []string{string(models.MoveStatusServiceCounselingCompleted), string(models.MoveStatusAPPROVALSREQUESTED), string(models.MoveStatusSUBMITTED)}
			}

			// Let's set default values for page and perPage if we don't get arguments for them. We'll use 1 for page and 20 for perPage.
			if params.Page == nil {
				ListOrderParams.Page = models.Int64Pointer(1)
			}
			// Same for perPage
			if params.PerPage == nil {
				ListOrderParams.PerPage = models.Int64Pointer(20)
			}

			if params.ViewAsGBLOC != nil && appCtx.Session().Roles.HasRole(roles.RoleTypeHQ) {
				ListOrderParams.ViewAsGBLOC = params.ViewAsGBLOC
			}

			moves, count, err := h.OrderFetcher.ListOrders(
				appCtx,
				appCtx.Session().OfficeUserID,
				&ListOrderParams,
			)
			if err != nil {
				appCtx.Logger().
					Error("error fetching list of moves for office user", zap.Error(err))
				return queues.NewGetMovesQueueInternalServerError(), err
			}

			var officeUser models.OfficeUser
			if appCtx.Session().OfficeUserID != uuid.Nil {
				officeUser, err = h.OfficeUserFetcherPop.FetchOfficeUserByID(appCtx, appCtx.Session().OfficeUserID)
				if err != nil {
					appCtx.Logger().Error("Error retrieving office_user", zap.Error(err))
					return queues.NewGetServicesCounselingQueueInternalServerError(), err
				}
			}

			officeUsers, err := h.OfficeUserFetcherPop.FetchOfficeUsersByRoleAndOffice(
				appCtx,
				roles.RoleTypeTOO,
				officeUser.TransportationOfficeID,
			)

			if err != nil {
				appCtx.Logger().
					Error("error fetching office users", zap.Error(err))
				return queues.NewGetMovesQueueInternalServerError(), err
			}

			// if the TOO/office user is accessing the queue, we need to unlock move/moves they have locked
			if appCtx.Session().IsOfficeUser() {
				officeUserID := appCtx.Session().OfficeUserID
				for i, move := range moves {
					lockedOfficeUserID := move.LockedByOfficeUserID
					if lockedOfficeUserID != nil && *lockedOfficeUserID == officeUserID {
						copyOfMove := move
						unlockedMove, err := h.UnlockMove(appCtx, &copyOfMove, officeUserID)
						if err != nil {
							return queues.NewGetMovesQueueInternalServerError(), err
						}
						moves[i] = *unlockedMove
					}
				}
				// checking if moves that are NOT in their queue are locked by the user (using search, etc)
				err := h.CheckForLockedMovesAndUnlock(appCtx, officeUserID)
				if err != nil {
					appCtx.Logger().Error(fmt.Sprintf("failed to unlock moves for office user ID: %s", officeUserID), zap.Error(err))
				}
			}

<<<<<<< HEAD
			queueMoves := payloads.QueueMoves(moves, nil)
			availableOfficeUsers := payloads.QueueAvailableOfficeUsers(officeUsers)
=======
			queueMoves := payloads.QueueMoves(moves, officeUsers)
>>>>>>> 5ef6a1ec

			result := &ghcmessages.QueueMovesResult{
				Page:       *ListOrderParams.Page,
				PerPage:    *ListOrderParams.PerPage,
				TotalCount: int64(count),
				QueueMoves: *queueMoves,
			}

			return queues.NewGetMovesQueueOK().WithPayload(result), nil
		})
}

// ListMovesHandler lists moves with the option to filter since a particular date. Optimized ver.
type ListPrimeMovesHandler struct {
	handlers.HandlerConfig
	services.MoveTaskOrderFetcher
}

// Handle fetches all moves with the option to filter since a particular date. Optimized version.
func (h ListPrimeMovesHandler) Handle(params queues.ListPrimeMovesParams) middleware.Responder {
	return h.AuditableAppContextFromRequestWithErrors(params.HTTPRequest,
		func(appCtx appcontext.AppContext) (middleware.Responder, error) {

			// adding in moveCode and Id params that are sent in from the UI
			// we will use these params to refine the search in the service object
			searchParams := services.MoveTaskOrderFetcherParams{
				Page:     params.Page,
				PerPage:  params.PerPage,
				MoveCode: params.MoveCode,
				ID:       params.ID,
			}

			// Let's set default values for page and perPage if we don't get arguments for them. We'll use 1 for page and 20
			// for perPage.
			if params.Page == nil {
				searchParams.Page = models.Int64Pointer(1)
			}
			// Same for perPage
			if params.PerPage == nil {
				searchParams.PerPage = models.Int64Pointer(20)
			}

			mtos, count, err := h.MoveTaskOrderFetcher.ListNewPrimeMoveTaskOrders(appCtx, &searchParams)

			if err != nil {
				appCtx.Logger().Error("Unexpected error while fetching moves:", zap.Error(err))
				return queues.NewListPrimeMovesInternalServerError(), err
			}

			queueMoves := payloads.ListMoves(&mtos)

			result := ghcmessages.ListPrimeMovesResult{
				Page:       *searchParams.Page,
				PerPage:    *searchParams.PerPage,
				TotalCount: int64(count),
				QueueMoves: queueMoves,
			}

			return queues.NewListPrimeMovesOK().WithPayload(&result), nil

		})
}

// GetPaymentRequestsQueueHandler returns the payment requests for the TIO queue user via GET /queues/payment-requests
type GetPaymentRequestsQueueHandler struct {
	handlers.HandlerConfig
	services.PaymentRequestListFetcher
	services.MoveUnlocker
	services.OfficeUserFetcherPop
}

// Handle returns the paginated list of payment requests for the TIO user
func (h GetPaymentRequestsQueueHandler) Handle(
	params queues.GetPaymentRequestsQueueParams,
) middleware.Responder {
	return h.AuditableAppContextFromRequestWithErrors(params.HTTPRequest,
		func(appCtx appcontext.AppContext) (middleware.Responder, error) {
			if !appCtx.Session().IsOfficeUser() ||
				(!appCtx.Session().Roles.HasRole(roles.RoleTypeTIO) && !appCtx.Session().Roles.HasRole(roles.RoleTypeHQ)) {
				forbiddenErr := apperror.NewForbiddenError(
					"user is not authenticated with TIO or HQ office role",
				)
				appCtx.Logger().Error(forbiddenErr.Error())
				return queues.NewGetPaymentRequestsQueueForbidden(), forbiddenErr
			}

			listPaymentRequestParams := services.FetchPaymentRequestListParams{
				Branch:                  params.Branch,
				Locator:                 params.Locator,
				DodID:                   params.DodID,
				Emplid:                  params.Emplid,
				LastName:                params.LastName,
				DestinationDutyLocation: params.DestinationDutyLocation,
				Status:                  params.Status,
				Page:                    params.Page,
				PerPage:                 params.PerPage,
				SubmittedAt:             handlers.FmtDateTimePtrToPopPtr(params.SubmittedAt),
				Sort:                    params.Sort,
				Order:                   params.Order,
				OriginDutyLocation:      params.OriginDutyLocation,
				OrderType:               params.OrderType,
			}

			listPaymentRequestParams.Status = []string{string(models.QueuePaymentRequestPaymentRequested)}

			// Let's set default values for page and perPage if we don't get arguments for them. We'll use 1 for page and 20
			// for perPage.
			if params.Page == nil {
				listPaymentRequestParams.Page = models.Int64Pointer(1)
			}
			// Same for perPage
			if params.PerPage == nil {
				listPaymentRequestParams.PerPage = models.Int64Pointer(20)
			}

			if params.ViewAsGBLOC != nil && appCtx.Session().Roles.HasRole(roles.RoleTypeHQ) {
				listPaymentRequestParams.ViewAsGBLOC = params.ViewAsGBLOC
			}

			paymentRequests, count, err := h.FetchPaymentRequestList(
				appCtx,
				appCtx.Session().OfficeUserID,
				&listPaymentRequestParams,
			)
			if err != nil {
				appCtx.Logger().
					Error("payment requests queue", zap.String("office_user_id", appCtx.Session().OfficeUserID.String()), zap.Error(err))
				return queues.NewGetPaymentRequestsQueueInternalServerError(), err
			}

			var officeUser models.OfficeUser
			if appCtx.Session().OfficeUserID != uuid.Nil {
				officeUser, err = h.OfficeUserFetcherPop.FetchOfficeUserByID(appCtx, appCtx.Session().OfficeUserID)
				if err != nil {
					appCtx.Logger().Error("Error retrieving office_user", zap.Error(err))
					return queues.NewGetServicesCounselingQueueInternalServerError(), err
				}
			}

			officeUsers, err := h.OfficeUserFetcherPop.FetchOfficeUsersByRoleAndOffice(
				appCtx,
				roles.RoleTypeTIO,
				officeUser.TransportationOfficeID,
			)

			if err != nil {
				appCtx.Logger().
					Error("error fetching office users", zap.Error(err))
				return queues.NewGetPaymentRequestsQueueInternalServerError(), err
			}

			// if this TIO/office user is accessing the queue, we need to unlock move/moves they have locked
			if appCtx.Session().IsOfficeUser() {
				officeUserID := appCtx.Session().OfficeUserID
				for i, pr := range *paymentRequests {
					move := pr.MoveTaskOrder
					lockedOfficeUserID := move.LockedByOfficeUserID
					if lockedOfficeUserID != nil && *lockedOfficeUserID == officeUserID {
						unlockedMove, err := h.UnlockMove(appCtx, &move, officeUserID)
						if err != nil {
							return queues.NewGetMovesQueueInternalServerError(), err
						}
						(*paymentRequests)[i].MoveTaskOrder = *unlockedMove
					}
				}
				// checking if moves that are NOT in their queue are locked by the user (using search, etc)
				err := h.CheckForLockedMovesAndUnlock(appCtx, officeUserID)
				if err != nil {
					appCtx.Logger().Error(fmt.Sprintf("failed to unlock moves for office user ID: %s", officeUserID), zap.Error(err))
				}
			}

			queuePaymentRequests := payloads.QueuePaymentRequests(paymentRequests, officeUsers)

			result := &ghcmessages.QueuePaymentRequestsResult{
				TotalCount:           int64(count),
				Page:                 int64(*listPaymentRequestParams.Page),
				PerPage:              int64(*listPaymentRequestParams.PerPage),
				QueuePaymentRequests: *queuePaymentRequests,
			}

			return queues.NewGetPaymentRequestsQueueOK().WithPayload(result), nil
		})
}

// GetServicesCounselingQueueHandler returns the moves for the Service Counselor queue user via GET /queues/counselor
type GetServicesCounselingQueueHandler struct {
	handlers.HandlerConfig
	services.OrderFetcher
	services.MoveUnlocker
	services.OfficeUserFetcherPop
}

// Handle returns the paginated list of moves for the services counselor
func (h GetServicesCounselingQueueHandler) Handle(
	params queues.GetServicesCounselingQueueParams,
) middleware.Responder {
	return h.AuditableAppContextFromRequestWithErrors(params.HTTPRequest,
		func(appCtx appcontext.AppContext) (middleware.Responder, error) {
			if !appCtx.Session().IsOfficeUser() ||
				(!appCtx.Session().Roles.HasRole(roles.RoleTypeServicesCounselor) && !appCtx.Session().Roles.HasRole(roles.RoleTypeHQ)) {
				forbiddenErr := apperror.NewForbiddenError(
					"user is not authenticated with Services Counselor or HQ office role",
				)
				appCtx.Logger().Error(forbiddenErr.Error())
				return queues.NewGetServicesCounselingQueueForbidden(), forbiddenErr
			}

			ListOrderParams := services.ListOrderParams{
				Branch:                  params.Branch,
				Locator:                 params.Locator,
				DodID:                   params.DodID,
				Emplid:                  params.Emplid,
				LastName:                params.LastName,
				OriginDutyLocation:      params.OriginDutyLocation,
				DestinationDutyLocation: params.DestinationDutyLocation,
				OriginGBLOC:             params.OriginGBLOC,
				SubmittedAt:             handlers.FmtDateTimePtrToPopPtr(params.SubmittedAt),
				RequestedMoveDate:       params.RequestedMoveDate,
				Page:                    params.Page,
				PerPage:                 params.PerPage,
				Sort:                    params.Sort,
				Order:                   params.Order,
				NeedsPPMCloseout:        params.NeedsPPMCloseout,
				PPMType:                 params.PpmType,
				CloseoutInitiated:       handlers.FmtDateTimePtrToPopPtr(params.CloseoutInitiated),
				CloseoutLocation:        params.CloseoutLocation,
				OrderType:               params.OrderType,
				PPMStatus:               params.PpmStatus,
				CounselingOffice:        params.CounselingOffice,
				SCAssignedUser:          params.AssignedTo,
			}

			var requestedPpmStatus models.PPMShipmentStatus
			if params.NeedsPPMCloseout != nil && *params.NeedsPPMCloseout {
				requestedPpmStatus = models.PPMShipmentStatusNeedsCloseout
				ListOrderParams.Status = []string{string(models.MoveStatusAPPROVED), string(models.MoveStatusServiceCounselingCompleted)}
			} else if len(params.Status) == 0 {
				ListOrderParams.Status = []string{string(models.MoveStatusNeedsServiceCounseling)}
			} else {
				ListOrderParams.Status = params.Status
			}

			// Let's set default values for page and perPage if we don't get arguments for them. We'll use 1 for page and 20
			// for perPage.
			if params.Page == nil {
				ListOrderParams.Page = models.Int64Pointer(1)
			}
			// Same for perPage
			if params.PerPage == nil {
				ListOrderParams.PerPage = models.Int64Pointer(20)
			}

			if params.ViewAsGBLOC != nil && appCtx.Session().Roles.HasRole(roles.RoleTypeHQ) {
				ListOrderParams.ViewAsGBLOC = params.ViewAsGBLOC
			}

			moves, count, err := h.OrderFetcher.ListOrders(
				appCtx,
				appCtx.Session().OfficeUserID,
				&ListOrderParams,
			)
			if err != nil {
				appCtx.Logger().
					Error("error fetching list of moves for office user", zap.Error(err))
				return queues.NewGetServicesCounselingQueueInternalServerError(), err
			}

			var officeUser models.OfficeUser
			if appCtx.Session().OfficeUserID != uuid.Nil {
				officeUser, err = h.OfficeUserFetcherPop.FetchOfficeUserByID(appCtx, appCtx.Session().OfficeUserID)
				if err != nil {
					appCtx.Logger().Error("Error retrieving office_user", zap.Error(err))
					return queues.NewGetServicesCounselingQueueInternalServerError(), err
				}
			}

			officeUsers, err := h.OfficeUserFetcherPop.FetchOfficeUsersByRoleAndOffice(
				appCtx,
				roles.RoleTypeServicesCounselor,
				officeUser.TransportationOfficeID,
			)

			if err != nil {
				appCtx.Logger().
					Error("error fetching office users", zap.Error(err))
				return queues.NewGetServicesCounselingQueueInternalServerError(), err
			}

			// if the SC/office user is accessing the queue, we need to unlock move/moves they have locked
			if appCtx.Session().IsOfficeUser() {
				officeUserID := appCtx.Session().OfficeUserID
				for i, move := range moves {
					lockedOfficeUserID := move.LockedByOfficeUserID
					if lockedOfficeUserID != nil && *lockedOfficeUserID == officeUserID {
						copyOfMove := move
						unlockedMove, err := h.UnlockMove(appCtx, &copyOfMove, officeUserID)
						if err != nil {
							return queues.NewGetMovesQueueInternalServerError(), err
						}
						moves[i] = *unlockedMove
					}
				}
				// checking if moves that are NOT in their queue are locked by the user (using search, etc)
				err := h.CheckForLockedMovesAndUnlock(appCtx, officeUserID)
				if err != nil {
					appCtx.Logger().Error(fmt.Sprintf("failed to unlock moves for office user ID: %s", officeUserID), zap.Error(err))
				}
			}

<<<<<<< HEAD
			queueMoves := payloads.QueueMoves(moves, &requestedPpmStatus)
			availableOfficeUsers := payloads.QueueAvailableOfficeUsers(officeUsers)
=======
			queueMoves := payloads.QueueMoves(moves, officeUsers)
>>>>>>> 5ef6a1ec

			result := &ghcmessages.QueueMovesResult{
				Page:       *ListOrderParams.Page,
				PerPage:    *ListOrderParams.PerPage,
				TotalCount: int64(count),
				QueueMoves: *queueMoves,
			}

			return queues.NewGetServicesCounselingQueueOK().WithPayload(result), nil
		})
}

// GetServicesCounselingOriginListHandler returns the origin list for the Service Counselor user via GET /queues/counselor/origin-list
type GetServicesCounselingOriginListHandler struct {
	handlers.HandlerConfig
	services.OrderFetcher
}

// Handle returns the list of origin list for the services counselor
func (h GetServicesCounselingOriginListHandler) Handle(
	params queues.GetServicesCounselingOriginListParams,
) middleware.Responder {
	return h.AuditableAppContextFromRequestWithErrors(params.HTTPRequest,
		func(appCtx appcontext.AppContext) (middleware.Responder, error) {
			if !appCtx.Session().IsOfficeUser() ||
				!appCtx.Session().Roles.HasRole(roles.RoleTypeServicesCounselor) {
				forbiddenErr := apperror.NewForbiddenError(
					"user is not authenticated with an office role",
				)
				appCtx.Logger().Error(forbiddenErr.Error())
				return queues.NewGetServicesCounselingQueueForbidden(), forbiddenErr
			}

			ListOrderParams := services.ListOrderParams{
				NeedsPPMCloseout: params.NeedsPPMCloseout,
			}

			if params.NeedsPPMCloseout != nil && *params.NeedsPPMCloseout {
				ListOrderParams.Status = []string{string(models.MoveStatusAPPROVED), string(models.MoveStatusServiceCounselingCompleted)}
			} else {
				ListOrderParams.Status = []string{string(models.MoveStatusNeedsServiceCounseling)}
			}

			moves, err := h.OrderFetcher.ListAllOrderLocations(
				appCtx,
				appCtx.Session().OfficeUserID,
				&ListOrderParams,
			)
			if err != nil {
				appCtx.Logger().
					Error("error fetching list of moves for office user", zap.Error(err))
				return queues.NewGetServicesCounselingQueueInternalServerError(), err
			}

			var originLocationList []*ghcmessages.Location
			for _, value := range moves {
				locationString := value.Orders.OriginDutyLocation.Name
				location := ghcmessages.Location{Label: &locationString, Value: &locationString}
				if !slices.Contains(originLocationList, &location) {
					originLocationList = append(originLocationList, &location)
				}
			}

			return queues.NewGetServicesCounselingOriginListOK().WithPayload(originLocationList), nil
		})
}<|MERGE_RESOLUTION|>--- conflicted
+++ resolved
@@ -133,12 +133,7 @@
 				}
 			}
 
-<<<<<<< HEAD
-			queueMoves := payloads.QueueMoves(moves, nil)
-			availableOfficeUsers := payloads.QueueAvailableOfficeUsers(officeUsers)
-=======
-			queueMoves := payloads.QueueMoves(moves, officeUsers)
->>>>>>> 5ef6a1ec
+			queueMoves := payloads.QueueMoves(moves, officeUsers, nil)
 
 			result := &ghcmessages.QueueMovesResult{
 				Page:       *ListOrderParams.Page,
@@ -449,12 +444,7 @@
 				}
 			}
 
-<<<<<<< HEAD
-			queueMoves := payloads.QueueMoves(moves, &requestedPpmStatus)
-			availableOfficeUsers := payloads.QueueAvailableOfficeUsers(officeUsers)
-=======
-			queueMoves := payloads.QueueMoves(moves, officeUsers)
->>>>>>> 5ef6a1ec
+			queueMoves := payloads.QueueMoves(moves, officeUsers, &requestedPpmStatus)
 
 			result := &ghcmessages.QueueMovesResult{
 				Page:       *ListOrderParams.Page,
