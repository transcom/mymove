--- conflicted
+++ resolved
@@ -31,11 +31,7 @@
 	return h.AuditableAppContextFromRequestWithErrors(params.HTTPRequest,
 		func(appCtx appcontext.AppContext) (middleware.Responder, error) {
 			if !appCtx.Session().IsOfficeUser() ||
-<<<<<<< HEAD
-				!appCtx.Session().Roles.HasRole(roles.RoleTypeTOO) || !appCtx.Session().Roles.HasRole(roles.RoleTypeHQ) {
-=======
 				(!appCtx.Session().Roles.HasRole(roles.RoleTypeTOO) && !appCtx.Session().Roles.HasRole(roles.RoleTypeHQ)) {
->>>>>>> 9d7a72c6
 				forbiddenErr := apperror.NewForbiddenError(
 					"user is not authenticated with TOO office role",
 				)
