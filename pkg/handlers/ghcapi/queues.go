--- conflicted
+++ resolved
@@ -30,60 +30,6 @@
 
 // Handle returns the paginated list of moves for the TOO user
 func (h GetMovesQueueHandler) Handle(params queues.GetMovesQueueParams) middleware.Responder {
-<<<<<<< HEAD
-	appCtx := h.AppContextFromRequest(params.HTTPRequest)
-
-	if !appCtx.Session().IsOfficeUser() || !appCtx.Session().Roles.HasRole(roles.RoleTypeTOO) {
-		appCtx.Logger().Error("user is not authenticated with TOO office role")
-		return queues.NewGetMovesQueueForbidden()
-	}
-
-	ListOrderParams := services.ListOrderParams{
-		Branch:                  params.Branch,
-		Locator:                 params.Locator,
-		DodID:                   params.DodID,
-		LastName:                params.LastName,
-		DestinationDutyLocation: params.DestinationDutyLocation,
-		OriginDutyLocation:      params.OriginDutyLocation,
-		Status:                  params.Status,
-		Page:                    params.Page,
-		PerPage:                 params.PerPage,
-		Sort:                    params.Sort,
-		Order:                   params.Order,
-	}
-
-	// Let's set default values for page and perPage if we don't get arguments for them. We'll use 1 for page and 20
-	// for perPage.
-	if params.Page == nil {
-		ListOrderParams.Page = swag.Int64(1)
-	}
-	// Same for perPage
-	if params.PerPage == nil {
-		ListOrderParams.PerPage = swag.Int64(20)
-	}
-
-	moves, count, err := h.OrderFetcher.ListOrders(
-		appCtx,
-		appCtx.Session().OfficeUserID,
-		&ListOrderParams,
-	)
-
-	if err != nil {
-		appCtx.Logger().Error("error fetching list of moves for office user", zap.Error(err))
-		return queues.NewGetMovesQueueInternalServerError()
-	}
-
-	queueMoves := payloads.QueueMoves(moves)
-
-	result := &ghcmessages.QueueMovesResult{
-		Page:       *ListOrderParams.Page,
-		PerPage:    *ListOrderParams.PerPage,
-		TotalCount: int64(count),
-		QueueMoves: *queueMoves,
-	}
-
-	return queues.NewGetMovesQueueOK().WithPayload(result)
-=======
 	return h.AuditableAppContextFromRequest(params.HTTPRequest,
 		func(appCtx appcontext.AppContext) middleware.Responder {
 
@@ -93,17 +39,17 @@
 			}
 
 			ListOrderParams := services.ListOrderParams{
-				Branch:                 params.Branch,
-				Locator:                params.Locator,
-				DodID:                  params.DodID,
-				LastName:               params.LastName,
-				DestinationDutyStation: params.DestinationDutyLocation,
-				OriginDutyLocation:     params.OriginDutyLocation,
-				Status:                 params.Status,
-				Page:                   params.Page,
-				PerPage:                params.PerPage,
-				Sort:                   params.Sort,
-				Order:                  params.Order,
+				Branch:                  params.Branch,
+				Locator:                 params.Locator,
+				DodID:                   params.DodID,
+				LastName:                params.LastName,
+				DestinationDutyLocation: params.DestinationDutyLocation,
+				OriginDutyLocation:      params.OriginDutyLocation,
+				Status:                  params.Status,
+				Page:                    params.Page,
+				PerPage:                 params.PerPage,
+				Sort:                    params.Sort,
+				Order:                   params.Order,
 			}
 
 			// Let's set default values for page and perPage if we don't get arguments for them. We'll use 1 for page and 20
@@ -138,7 +84,6 @@
 
 			return queues.NewGetMovesQueueOK().WithPayload(result)
 		})
->>>>>>> d2afb986
 }
 
 // GetPaymentRequestsQueueHandler returns the payment requests for the TIO queue user via GET /queues/payment-requests
