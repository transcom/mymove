--- conflicted
+++ resolved
@@ -162,13 +162,7 @@
 func submittedAtFilter(submittedAt *string) FilterOption {
 	return func(query *pop.Query) {
 		if submittedAt != nil {
-<<<<<<< HEAD
-			// some datetime conversion to compare YYYY-MM-DD to DateTime which may involve translating DateTime to Date
 			query = query.Where("CAST(payment_requests.created_at AS DATE) = ?", *submittedAt)
-=======
-			// some datetime conversion to compare YYYY-MM-DD to DateTime
-			query = query.Where("payment_request.created_at = ?", *submittedAt)
->>>>>>> 13c2264b
 		}
 	}
 }
