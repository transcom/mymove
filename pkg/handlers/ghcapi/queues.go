--- conflicted
+++ resolved
@@ -146,11 +146,7 @@
 				}
 			}
 
-<<<<<<< HEAD
-			queueMoves := payloads.QueueMoves(moves, officeUsers)
-=======
 			queueMoves := payloads.QueueMoves(moves, officeUsers, roles.RoleTypeTOO, officeUser, isSupervisor)
->>>>>>> 58c170db
 
 			result := &ghcmessages.QueueMovesResult{
 				Page:       *ListOrderParams.Page,
@@ -324,9 +320,6 @@
 				}
 			}
 
-<<<<<<< HEAD
-			queuePaymentRequests := payloads.QueuePaymentRequests(paymentRequests, officeUsers)
-=======
 			privileges, err := models.FetchPrivilegesForUser(appCtx.DB(), appCtx.Session().UserID)
 			if err != nil {
 				appCtx.Logger().Error("Error retreiving user privileges", zap.Error(err))
@@ -334,7 +327,6 @@
 
 			isSupervisor := privileges.HasPrivilege(models.PrivilegeTypeSupervisor)
 			queuePaymentRequests := payloads.QueuePaymentRequests(paymentRequests, officeUsers, officeUser, isSupervisor)
->>>>>>> 58c170db
 
 			result := &ghcmessages.QueuePaymentRequestsResult{
 				TotalCount:           int64(count),
@@ -483,11 +475,7 @@
 				}
 			}
 
-<<<<<<< HEAD
-			queueMoves := payloads.QueueMoves(moves, officeUsers)
-=======
 			queueMoves := payloads.QueueMoves(moves, officeUsers, roles.RoleTypeServicesCounselor, officeUser, isSupervisor)
->>>>>>> 58c170db
 
 			result := &ghcmessages.QueueMovesResult{
 				Page:       *ListOrderParams.Page,
