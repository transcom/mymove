package ghcapi

import (
	"fmt"
	"slices"

	"github.com/go-openapi/runtime/middleware"
	"github.com/gobuffalo/pop/v6"
	"github.com/gofrs/uuid"
	"go.uber.org/zap"

	"github.com/transcom/mymove/pkg/appcontext"
	"github.com/transcom/mymove/pkg/apperror"
	"github.com/transcom/mymove/pkg/gen/ghcapi/ghcoperations/queues"
	"github.com/transcom/mymove/pkg/gen/ghcmessages"
	"github.com/transcom/mymove/pkg/handlers"
	"github.com/transcom/mymove/pkg/handlers/ghcapi/internal/payloads"
	"github.com/transcom/mymove/pkg/models"
	"github.com/transcom/mymove/pkg/models/roles"
	"github.com/transcom/mymove/pkg/services"
)

// GetMovesQueueHandler returns the moves for the TOO queue user via GET /queues/moves
type GetMovesQueueHandler struct {
	handlers.HandlerConfig
	services.OrderFetcher
	services.MoveUnlocker
	services.OfficeUserFetcherPop
}

// FilterOption defines the type for the functional arguments used for private functions in OrderFetcher
type FilterOption func(*pop.Query)

// Handle returns the paginated list of moves for the TOO or HQ user
func (h GetMovesQueueHandler) Handle(params queues.GetMovesQueueParams) middleware.Responder {
	return h.AuditableAppContextFromRequestWithErrors(params.HTTPRequest,
		func(appCtx appcontext.AppContext) (middleware.Responder, error) {
			if !appCtx.Session().IsOfficeUser() ||
				(!appCtx.Session().Roles.HasRole(roles.RoleTypeTOO) && !appCtx.Session().Roles.HasRole(roles.RoleTypeHQ)) {
				forbiddenErr := apperror.NewForbiddenError(
					"user is not authenticated with TOO or HQ office role",
				)
				appCtx.Logger().Error(forbiddenErr.Error())
				return queues.NewGetMovesQueueForbidden(), forbiddenErr
			}

			ListOrderParams := services.ListOrderParams{
				Branch:                  params.Branch,
				Locator:                 params.Locator,
				DodID:                   params.DodID,
				Emplid:                  params.Emplid,
				LastName:                params.LastName,
				DestinationDutyLocation: params.DestinationDutyLocation,
				OriginDutyLocation:      params.OriginDutyLocation,
				AppearedInTOOAt:         handlers.FmtDateTimePtrToPopPtr(params.AppearedInTooAt),
				RequestedMoveDate:       params.RequestedMoveDate,
				Status:                  params.Status,
				Page:                    params.Page,
				PerPage:                 params.PerPage,
				Sort:                    params.Sort,
				Order:                   params.Order,
				OrderType:               params.OrderType,
				TOOAssignedUser:         params.AssignedTo,
			}

			// When no status filter applied, TOO should only see moves with status of New Move, Service Counseling Completed, or Approvals Requested
			if params.Status == nil {
				ListOrderParams.Status = []string{string(models.MoveStatusServiceCounselingCompleted), string(models.MoveStatusAPPROVALSREQUESTED), string(models.MoveStatusSUBMITTED)}
			}

			// Let's set default values for page and perPage if we don't get arguments for them. We'll use 1 for page and 20 for perPage.
			if params.Page == nil {
				ListOrderParams.Page = models.Int64Pointer(1)
			}
			// Same for perPage
			if params.PerPage == nil {
				ListOrderParams.PerPage = models.Int64Pointer(20)
			}

			if params.ViewAsGBLOC != nil && appCtx.Session().Roles.HasRole(roles.RoleTypeHQ) {
				ListOrderParams.ViewAsGBLOC = params.ViewAsGBLOC
			}

			moves, count, err := h.OrderFetcher.ListOrders(
				appCtx,
				appCtx.Session().OfficeUserID,
				roles.RoleTypeTOO,
				&ListOrderParams,
			)
			if err != nil {
				appCtx.Logger().
					Error("error fetching list of moves for office user", zap.Error(err))
				return queues.NewGetMovesQueueInternalServerError(), err
			}

			var officeUser models.OfficeUser
			if appCtx.Session().OfficeUserID != uuid.Nil {
				officeUser, err = h.OfficeUserFetcherPop.FetchOfficeUserByID(appCtx, appCtx.Session().OfficeUserID)
				if err != nil {
					appCtx.Logger().Error("Error retrieving office_user", zap.Error(err))
					return queues.NewGetServicesCounselingQueueInternalServerError(), err
				}
			}

			privileges, err := models.FetchPrivilegesForUser(appCtx.DB(), appCtx.Session().UserID)
			if err != nil {
				appCtx.Logger().Error("Error retreiving user privileges", zap.Error(err))
			}

			isSupervisor := privileges.HasPrivilege(models.PrivilegeTypeSupervisor)
			var officeUsers models.OfficeUsers
			if isSupervisor {
				officeUsers, err = h.OfficeUserFetcherPop.FetchOfficeUsersByRoleAndOffice(
					appCtx,
					roles.RoleTypeTOO,
					officeUser.TransportationOfficeID,
				)
			} else {
				officeUsers = models.OfficeUsers{officeUser}
			}

			if err != nil {
				appCtx.Logger().
					Error("error fetching office users", zap.Error(err))
				return queues.NewGetMovesQueueInternalServerError(), err
			}

			// if the TOO/office user is accessing the queue, we need to unlock move/moves they have locked
			if appCtx.Session().IsOfficeUser() {
				officeUserID := appCtx.Session().OfficeUserID
				for i, move := range moves {
					lockedOfficeUserID := move.LockedByOfficeUserID
					if lockedOfficeUserID != nil && *lockedOfficeUserID == officeUserID {
						copyOfMove := move
						unlockedMove, err := h.UnlockMove(appCtx, &copyOfMove, officeUserID)
						if err != nil {
							return queues.NewGetMovesQueueInternalServerError(), err
						}
						moves[i] = *unlockedMove
					}
				}
				// checking if moves that are NOT in their queue are locked by the user (using search, etc)
				err := h.CheckForLockedMovesAndUnlock(appCtx, officeUserID)
				if err != nil {
					appCtx.Logger().Error(fmt.Sprintf("failed to unlock moves for office user ID: %s", officeUserID), zap.Error(err))
				}
			}
			isHQrole := appCtx.Session().Roles.HasRole(roles.RoleTypeHQ)

			queueMoves := payloads.QueueMoves(moves, officeUsers, nil, roles.RoleTypeTOO, officeUser, isSupervisor, isHQrole)

			result := &ghcmessages.QueueMovesResult{
				Page:       *ListOrderParams.Page,
				PerPage:    *ListOrderParams.PerPage,
				TotalCount: int64(count),
				QueueMoves: *queueMoves,
			}

			return queues.NewGetMovesQueueOK().WithPayload(result), nil
		})
}

// ListMovesHandler lists moves with the option to filter since a particular date. Optimized ver.
type ListPrimeMovesHandler struct {
	handlers.HandlerConfig
	services.MoveTaskOrderFetcher
}

// Handle fetches all moves with the option to filter since a particular date. Optimized version.
func (h ListPrimeMovesHandler) Handle(params queues.ListPrimeMovesParams) middleware.Responder {
	return h.AuditableAppContextFromRequestWithErrors(params.HTTPRequest,
		func(appCtx appcontext.AppContext) (middleware.Responder, error) {

			// adding in moveCode and Id params that are sent in from the UI
			// we will use these params to refine the search in the service object
			searchParams := services.MoveTaskOrderFetcherParams{
				Page:     params.Page,
				PerPage:  params.PerPage,
				MoveCode: params.MoveCode,
				ID:       params.ID,
			}

			// Let's set default values for page and perPage if we don't get arguments for them. We'll use 1 for page and 20
			// for perPage.
			if params.Page == nil {
				searchParams.Page = models.Int64Pointer(1)
			}
			// Same for perPage
			if params.PerPage == nil {
				searchParams.PerPage = models.Int64Pointer(20)
			}

			mtos, count, err := h.MoveTaskOrderFetcher.ListNewPrimeMoveTaskOrders(appCtx, &searchParams)

			if err != nil {
				appCtx.Logger().Error("Unexpected error while fetching moves:", zap.Error(err))
				return queues.NewListPrimeMovesInternalServerError(), err
			}

			queueMoves := payloads.ListMoves(&mtos)

			result := ghcmessages.ListPrimeMovesResult{
				Page:       *searchParams.Page,
				PerPage:    *searchParams.PerPage,
				TotalCount: int64(count),
				QueueMoves: queueMoves,
			}

			return queues.NewListPrimeMovesOK().WithPayload(&result), nil

		})
}

// GetPaymentRequestsQueueHandler returns the payment requests for the TIO queue user via GET /queues/payment-requests
type GetPaymentRequestsQueueHandler struct {
	handlers.HandlerConfig
	services.PaymentRequestListFetcher
	services.MoveUnlocker
	services.OfficeUserFetcherPop
}

// Handle returns the paginated list of payment requests for the TIO user
func (h GetPaymentRequestsQueueHandler) Handle(
	params queues.GetPaymentRequestsQueueParams,
) middleware.Responder {
	return h.AuditableAppContextFromRequestWithErrors(params.HTTPRequest,
		func(appCtx appcontext.AppContext) (middleware.Responder, error) {
			if !appCtx.Session().IsOfficeUser() ||
				(!appCtx.Session().Roles.HasRole(roles.RoleTypeTIO) && !appCtx.Session().Roles.HasRole(roles.RoleTypeHQ)) {
				forbiddenErr := apperror.NewForbiddenError(
					"user is not authenticated with TIO or HQ office role",
				)
				appCtx.Logger().Error(forbiddenErr.Error())
				return queues.NewGetPaymentRequestsQueueForbidden(), forbiddenErr
			}

			listPaymentRequestParams := services.FetchPaymentRequestListParams{
				Branch:                  params.Branch,
				Locator:                 params.Locator,
				DodID:                   params.DodID,
				Emplid:                  params.Emplid,
				LastName:                params.LastName,
				DestinationDutyLocation: params.DestinationDutyLocation,
				Status:                  params.Status,
				Page:                    params.Page,
				PerPage:                 params.PerPage,
				SubmittedAt:             handlers.FmtDateTimePtrToPopPtr(params.SubmittedAt),
				Sort:                    params.Sort,
				Order:                   params.Order,
				OriginDutyLocation:      params.OriginDutyLocation,
				OrderType:               params.OrderType,
				TIOAssignedUser:         params.AssignedTo,
			}

			listPaymentRequestParams.Status = []string{string(models.QueuePaymentRequestPaymentRequested)}

			// Let's set default values for page and perPage if we don't get arguments for them. We'll use 1 for page and 20
			// for perPage.
			if params.Page == nil {
				listPaymentRequestParams.Page = models.Int64Pointer(1)
			}
			// Same for perPage
			if params.PerPage == nil {
				listPaymentRequestParams.PerPage = models.Int64Pointer(20)
			}

			if params.ViewAsGBLOC != nil && appCtx.Session().Roles.HasRole(roles.RoleTypeHQ) {
				listPaymentRequestParams.ViewAsGBLOC = params.ViewAsGBLOC
			}

			paymentRequests, count, err := h.FetchPaymentRequestList(
				appCtx,
				appCtx.Session().OfficeUserID,
				&listPaymentRequestParams,
			)
			if err != nil {
				appCtx.Logger().
					Error("payment requests queue", zap.String("office_user_id", appCtx.Session().OfficeUserID.String()), zap.Error(err))
				return queues.NewGetPaymentRequestsQueueInternalServerError(), err
			}

			var officeUser models.OfficeUser
			if appCtx.Session().OfficeUserID != uuid.Nil {
				officeUser, err = h.OfficeUserFetcherPop.FetchOfficeUserByID(appCtx, appCtx.Session().OfficeUserID)
				if err != nil {
					appCtx.Logger().Error("Error retrieving office_user", zap.Error(err))
					return queues.NewGetServicesCounselingQueueInternalServerError(), err
				}
			}

			officeUsers, err := h.OfficeUserFetcherPop.FetchOfficeUsersByRoleAndOffice(
				appCtx,
				roles.RoleTypeTIO,
				officeUser.TransportationOfficeID,
			)

			if err != nil {
				appCtx.Logger().
					Error("error fetching office users", zap.Error(err))
				return queues.NewGetPaymentRequestsQueueInternalServerError(), err
			}

			// if this TIO/office user is accessing the queue, we need to unlock move/moves they have locked
			if appCtx.Session().IsOfficeUser() {
				officeUserID := appCtx.Session().OfficeUserID
				for i, pr := range *paymentRequests {
					move := pr.MoveTaskOrder
					lockedOfficeUserID := move.LockedByOfficeUserID
					if lockedOfficeUserID != nil && *lockedOfficeUserID == officeUserID {
						unlockedMove, err := h.UnlockMove(appCtx, &move, officeUserID)
						if err != nil {
							return queues.NewGetMovesQueueInternalServerError(), err
						}
						(*paymentRequests)[i].MoveTaskOrder = *unlockedMove
					}
				}
				// checking if moves that are NOT in their queue are locked by the user (using search, etc)
				err := h.CheckForLockedMovesAndUnlock(appCtx, officeUserID)
				if err != nil {
					appCtx.Logger().Error(fmt.Sprintf("failed to unlock moves for office user ID: %s", officeUserID), zap.Error(err))
				}
			}

			privileges, err := models.FetchPrivilegesForUser(appCtx.DB(), appCtx.Session().UserID)
			if err != nil {
				appCtx.Logger().Error("Error retreiving user privileges", zap.Error(err))
			}
<<<<<<< HEAD
			isHQrole := appCtx.Session().Roles.HasRole(roles.RoleTypeHQ)

			isSupervisor := privileges.HasPrivilege(models.PrivilegeTypeSupervisor)
			queuePaymentRequests := payloads.QueuePaymentRequests(paymentRequests, officeUsers, officeUser, isSupervisor, isHQrole)
=======

			isSupervisor := privileges.HasPrivilege(models.PrivilegeTypeSupervisor)
			queuePaymentRequests := payloads.QueuePaymentRequests(paymentRequests, officeUsers, officeUser, isSupervisor)
>>>>>>> ccff5b09

			result := &ghcmessages.QueuePaymentRequestsResult{
				TotalCount:           int64(count),
				Page:                 int64(*listPaymentRequestParams.Page),
				PerPage:              int64(*listPaymentRequestParams.PerPage),
				QueuePaymentRequests: *queuePaymentRequests,
			}

			return queues.NewGetPaymentRequestsQueueOK().WithPayload(result), nil
		})
}

// GetServicesCounselingQueueHandler returns the moves for the Service Counselor queue user via GET /queues/counselor
type GetServicesCounselingQueueHandler struct {
	handlers.HandlerConfig
	services.OrderFetcher
	services.MoveUnlocker
	services.OfficeUserFetcherPop
}

// Handle returns the paginated list of moves for the services counselor
func (h GetServicesCounselingQueueHandler) Handle(
	params queues.GetServicesCounselingQueueParams,
) middleware.Responder {
	return h.AuditableAppContextFromRequestWithErrors(params.HTTPRequest,
		func(appCtx appcontext.AppContext) (middleware.Responder, error) {
			if !appCtx.Session().IsOfficeUser() ||
				(!appCtx.Session().Roles.HasRole(roles.RoleTypeServicesCounselor) && !appCtx.Session().Roles.HasRole(roles.RoleTypeHQ)) {
				forbiddenErr := apperror.NewForbiddenError(
					"user is not authenticated with Services Counselor or HQ office role",
				)
				appCtx.Logger().Error(forbiddenErr.Error())
				return queues.NewGetServicesCounselingQueueForbidden(), forbiddenErr
			}

			ListOrderParams := services.ListOrderParams{
				Branch:                  params.Branch,
				Locator:                 params.Locator,
				DodID:                   params.DodID,
				Emplid:                  params.Emplid,
				LastName:                params.LastName,
				OriginDutyLocation:      params.OriginDutyLocation,
				DestinationDutyLocation: params.DestinationDutyLocation,
				OriginGBLOC:             params.OriginGBLOC,
				SubmittedAt:             handlers.FmtDateTimePtrToPopPtr(params.SubmittedAt),
				RequestedMoveDate:       params.RequestedMoveDate,
				Page:                    params.Page,
				PerPage:                 params.PerPage,
				Sort:                    params.Sort,
				Order:                   params.Order,
				NeedsPPMCloseout:        params.NeedsPPMCloseout,
				PPMType:                 params.PpmType,
				CloseoutInitiated:       handlers.FmtDateTimePtrToPopPtr(params.CloseoutInitiated),
				CloseoutLocation:        params.CloseoutLocation,
				OrderType:               params.OrderType,
				PPMStatus:               params.PpmStatus,
				CounselingOffice:        params.CounselingOffice,
				SCAssignedUser:          params.AssignedTo,
			}

			var requestedPpmStatus models.PPMShipmentStatus
			if params.NeedsPPMCloseout != nil && *params.NeedsPPMCloseout {
				requestedPpmStatus = models.PPMShipmentStatusNeedsCloseout
				ListOrderParams.Status = []string{string(models.MoveStatusAPPROVED), string(models.MoveStatusServiceCounselingCompleted)}
			} else if len(params.Status) == 0 {
				ListOrderParams.Status = []string{string(models.MoveStatusNeedsServiceCounseling)}
			} else {
				ListOrderParams.Status = params.Status
			}

			// Let's set default values for page and perPage if we don't get arguments for them. We'll use 1 for page and 20
			// for perPage.
			if params.Page == nil {
				ListOrderParams.Page = models.Int64Pointer(1)
			}
			// Same for perPage
			if params.PerPage == nil {
				ListOrderParams.PerPage = models.Int64Pointer(20)
			}

			if params.ViewAsGBLOC != nil && appCtx.Session().Roles.HasRole(roles.RoleTypeHQ) {
				ListOrderParams.ViewAsGBLOC = params.ViewAsGBLOC
			}

			moves, count, err := h.OrderFetcher.ListOrders(
				appCtx,
				appCtx.Session().OfficeUserID,
				roles.RoleTypeServicesCounselor,
				&ListOrderParams,
			)
			if err != nil {
				appCtx.Logger().
					Error("error fetching list of moves for office user", zap.Error(err))
				return queues.NewGetServicesCounselingQueueInternalServerError(), err
			}

			var officeUser models.OfficeUser
			if appCtx.Session().OfficeUserID != uuid.Nil {
				officeUser, err = h.OfficeUserFetcherPop.FetchOfficeUserByID(appCtx, appCtx.Session().OfficeUserID)
				if err != nil {
					appCtx.Logger().Error("Error retrieving office_user", zap.Error(err))
					return queues.NewGetServicesCounselingQueueInternalServerError(), err
				}
			}

			privileges, err := models.FetchPrivilegesForUser(appCtx.DB(), appCtx.Session().UserID)
			if err != nil {
				appCtx.Logger().Error("Error retreiving user privileges", zap.Error(err))
			}

			isSupervisor := privileges.HasPrivilege(models.PrivilegeTypeSupervisor)
			var officeUsers models.OfficeUsers

			if isSupervisor {
				officeUsers, err = h.OfficeUserFetcherPop.FetchOfficeUsersByRoleAndOffice(
					appCtx,
					roles.RoleTypeServicesCounselor,
					officeUser.TransportationOfficeID,
				)
			} else {
				officeUsers = models.OfficeUsers{officeUser}
			}

			if err != nil {
				appCtx.Logger().
					Error("error fetching office users", zap.Error(err))
				return queues.NewGetServicesCounselingQueueInternalServerError(), err
			}

			// if the SC/office user is accessing the queue, we need to unlock move/moves they have locked
			if appCtx.Session().IsOfficeUser() {
				officeUserID := appCtx.Session().OfficeUserID
				for i, move := range moves {
					lockedOfficeUserID := move.LockedByOfficeUserID
					if lockedOfficeUserID != nil && *lockedOfficeUserID == officeUserID {
						copyOfMove := move
						unlockedMove, err := h.UnlockMove(appCtx, &copyOfMove, officeUserID)
						if err != nil {
							return queues.NewGetMovesQueueInternalServerError(), err
						}
						moves[i] = *unlockedMove
					}
				}
				// checking if moves that are NOT in their queue are locked by the user (using search, etc)
				err := h.CheckForLockedMovesAndUnlock(appCtx, officeUserID)
				if err != nil {
					appCtx.Logger().Error(fmt.Sprintf("failed to unlock moves for office user ID: %s", officeUserID), zap.Error(err))
				}
			}
			isHQrole := appCtx.Session().Roles.HasRole(roles.RoleTypeHQ)

			queueMoves := payloads.QueueMoves(moves, officeUsers, &requestedPpmStatus, roles.RoleTypeServicesCounselor, officeUser, isSupervisor, isHQrole)

			result := &ghcmessages.QueueMovesResult{
				Page:       *ListOrderParams.Page,
				PerPage:    *ListOrderParams.PerPage,
				TotalCount: int64(count),
				QueueMoves: *queueMoves,
			}

			return queues.NewGetServicesCounselingQueueOK().WithPayload(result), nil
		})
}

// GetServicesCounselingOriginListHandler returns the origin list for the Service Counselor user via GET /queues/counselor/origin-list
type GetServicesCounselingOriginListHandler struct {
	handlers.HandlerConfig
	services.OrderFetcher
}

// Handle returns the list of origin list for the services counselor
func (h GetServicesCounselingOriginListHandler) Handle(
	params queues.GetServicesCounselingOriginListParams,
) middleware.Responder {
	return h.AuditableAppContextFromRequestWithErrors(params.HTTPRequest,
		func(appCtx appcontext.AppContext) (middleware.Responder, error) {
			if !appCtx.Session().IsOfficeUser() ||
				!appCtx.Session().Roles.HasRole(roles.RoleTypeServicesCounselor) {
				forbiddenErr := apperror.NewForbiddenError(
					"user is not authenticated with an office role",
				)
				appCtx.Logger().Error(forbiddenErr.Error())
				return queues.NewGetServicesCounselingQueueForbidden(), forbiddenErr
			}

			ListOrderParams := services.ListOrderParams{
				NeedsPPMCloseout: params.NeedsPPMCloseout,
			}

			if params.NeedsPPMCloseout != nil && *params.NeedsPPMCloseout {
				ListOrderParams.Status = []string{string(models.MoveStatusAPPROVED), string(models.MoveStatusServiceCounselingCompleted)}
			} else {
				ListOrderParams.Status = []string{string(models.MoveStatusNeedsServiceCounseling)}
			}

			moves, err := h.OrderFetcher.ListAllOrderLocations(
				appCtx,
				appCtx.Session().OfficeUserID,
				&ListOrderParams,
			)
			if err != nil {
				appCtx.Logger().
					Error("error fetching list of moves for office user", zap.Error(err))
				return queues.NewGetServicesCounselingQueueInternalServerError(), err
			}

			var originLocationList []*ghcmessages.Location
			for _, value := range moves {
				locationString := value.Orders.OriginDutyLocation.Name
				location := ghcmessages.Location{Label: &locationString, Value: &locationString}
				if !slices.Contains(originLocationList, &location) {
					originLocationList = append(originLocationList, &location)
				}
			}

			return queues.NewGetServicesCounselingOriginListOK().WithPayload(originLocationList), nil
		})
}<|MERGE_RESOLUTION|>--- conflicted
+++ resolved
@@ -325,16 +325,11 @@
 			if err != nil {
 				appCtx.Logger().Error("Error retreiving user privileges", zap.Error(err))
 			}
-<<<<<<< HEAD
+
 			isHQrole := appCtx.Session().Roles.HasRole(roles.RoleTypeHQ)
 
 			isSupervisor := privileges.HasPrivilege(models.PrivilegeTypeSupervisor)
 			queuePaymentRequests := payloads.QueuePaymentRequests(paymentRequests, officeUsers, officeUser, isSupervisor, isHQrole)
-=======
-
-			isSupervisor := privileges.HasPrivilege(models.PrivilegeTypeSupervisor)
-			queuePaymentRequests := payloads.QueuePaymentRequests(paymentRequests, officeUsers, officeUser, isSupervisor)
->>>>>>> ccff5b09
 
 			result := &ghcmessages.QueuePaymentRequestsResult{
 				TotalCount:           int64(count),
