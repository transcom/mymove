--- conflicted
+++ resolved
@@ -738,19 +738,32 @@
 				}
 
 				officeUserData = payloads.BulkAssignmentData(appCtx, moves, officeUsers, officeUser.TransportationOffice.ID)
-<<<<<<< HEAD
 			case string(models.QueueTypeCloseout):
 				// fetch the Services Counselors who work at their office
 				officeUsers, err := h.OfficeUserFetcherPop.FetchOfficeUsersWithWorkloadByRoleAndOffice(
 					appCtx,
 					roles.RoleTypeServicesCounselor,
-=======
+					officeUser.TransportationOfficeID,
+				)
+				if err != nil {
+					appCtx.Logger().Error("Error retreiving office users", zap.Error(err))
+					return queues.NewGetBulkAssignmentDataInternalServerError(), err
+				}
+				// fetch the moves available to be assigned to their office users
+				moves, err := h.MoveFetcherBulkAssignment.FetchMovesForBulkAssignmentCloseout(
+					appCtx, officeUser.TransportationOffice.Gbloc, officeUser.TransportationOffice.ID,
+				)
+				if err != nil {
+					appCtx.Logger().Error("Error retreiving moves", zap.Error(err))
+					return queues.NewGetBulkAssignmentDataInternalServerError(), err
+				}
+
+				officeUserData = payloads.BulkAssignmentData(appCtx, moves, officeUsers, officeUser.TransportationOffice.ID)
 			case string(models.QueueTypeTaskOrder):
 				// fetch the TOOs who work at their office
 				officeUsers, err := h.OfficeUserFetcherPop.FetchOfficeUsersWithWorkloadByRoleAndOffice(
 					appCtx,
 					roles.RoleTypeTOO,
->>>>>>> 610bcb92
 					officeUser.TransportationOfficeID,
 				)
 				if err != nil {
@@ -758,11 +771,7 @@
 					return queues.NewGetBulkAssignmentDataInternalServerError(), err
 				}
 				// fetch the moves available to be assigned to their office users
-<<<<<<< HEAD
-				moves, err := h.MoveFetcherBulkAssignment.FetchMovesForBulkAssignmentCloseout(
-=======
 				moves, err := h.MoveFetcherBulkAssignment.FetchMovesForBulkAssignmentTaskOrder(
->>>>>>> 610bcb92
 					appCtx, officeUser.TransportationOffice.Gbloc, officeUser.TransportationOffice.ID,
 				)
 				if err != nil {
