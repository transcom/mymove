--- conflicted
+++ resolved
@@ -64,8 +64,6 @@
 		suite.NotNil(createdProgear.DocumentID.String())
 	})
 
-<<<<<<< HEAD
-=======
 	suite.Run("DELETE failure - 404- Create not found", func() {
 		subtestData := makeCreateSubtestData(true)
 		params := subtestData.params
@@ -79,7 +77,6 @@
 		suite.IsType(&progearops.CreateProGearWeightTicketNotFound{}, response)
 	})
 
->>>>>>> 17b073ab
 	suite.Run("POST failure - 400- bad request", func() {
 		subtestData := makeCreateSubtestData(true)
 		// Missing PPM Shipment ID
