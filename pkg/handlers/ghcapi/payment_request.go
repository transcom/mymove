--- conflicted
+++ resolved
@@ -289,11 +289,7 @@
 
 				// need to cleanup any files created prior to the request failure
 				if err = h.PaymentRequestBulkDownloadCreator.CleanupPaymentRequestBulkDir(requestPath); err != nil {
-<<<<<<< HEAD
-					logger.Error("Error deleting temp bulk payment request files", zap.Error(err))
-=======
 					logger.Error("Error cleaning up bulk payment request files", zap.Error(err))
->>>>>>> 973e9a4d
 				}
 
 				errInstance := fmt.Sprintf("Instance: %s", h.GetTraceIDFromRequest(params.HTTPRequest))
