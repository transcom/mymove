--- conflicted
+++ resolved
@@ -28,26 +28,12 @@
 		Telephone:              swag.String(Customer.Telephone),
 		OriginDutyStation:      swag.String(Customer.OriginDutyStationName),
 		DestinationDutyStation: swag.String(Customer.DestinationDutyStationName),
-		DependentsAuthorized:   Customer.DependentsAuthorized,
 	}
 	return &CustomerInfoPayload
 }
 
 // Handle getting the information of a specific customer
 func (h GetCustomerInfoHandler) Handle(params customercodeop.GetCustomerInfoParams) middleware.Responder {
-<<<<<<< HEAD
-	// for now just return static data
-	customer := &ghcmessages.Customer{
-		FirstName:              models.StringPointer("First"),
-		MiddleName:             models.StringPointer("Middle"),
-		LastName:               models.StringPointer("Last"),
-		Agency:                 models.StringPointer("Agency"),
-		Grade:                  models.StringPointer("Grade"),
-		Email:                  models.StringPointer("Example@example.com"),
-		Telephone:              models.StringPointer("213-213-3232"),
-		OriginDutyStation:      models.StringPointer("Origin Station"),
-		DestinationDutyStation: models.StringPointer("Destination Station"),
-=======
 	session, logger := h.SessionAndLoggerFromRequest(params.HTTPRequest)
 
 	if !session.IsOfficeUser() {
@@ -74,7 +60,6 @@
 		ConfirmationNumber:    CustomerMoveItem.ConfirmationNumber,
 		BranchOfService:       CustomerMoveItem.BranchOfService,
 		OriginDutyStationName: models.StringPointer(CustomerMoveItem.OriginDutyStationName),
->>>>>>> 7a9ab7af
 	}
 	return &CustomerMoveItemPayload
 }
