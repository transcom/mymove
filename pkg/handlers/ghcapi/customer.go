--- conflicted
+++ resolved
@@ -182,16 +182,6 @@
 				oktaSub = oktaUser.ID
 			}
 
-<<<<<<< HEAD
-			// if the office user checked "no" to indicate the customer does NOT have a CAC, set cac_validated
-			// to true so that the customer can log in without having to authenticate with a CAC
-			var cacValidated = false
-			if !payload.CacUser {
-				cacValidated = true
-			}
-
-			transactionError := appCtx.NewTransaction(func(txnAppCtx appcontext.AppContext) error {
-=======
 			transactionError := appCtx.NewTransaction(func(_ appcontext.AppContext) error {
 				// if the office user checked "no" to indicate the customer does NOT have a CAC, set cac_validated
 				// to true so that the customer can log in without having to authenticate with a CAC
@@ -199,7 +189,6 @@
 				if !payload.CacUser {
 					cacValidated = true
 				}
->>>>>>> 1fd277b0
 				var verrs *validate.Errors
 				// creating a user and populating okta values (for now these can be null)
 				user, userErr := models.CreateUser(appCtx.DB(), oktaSub, email)
