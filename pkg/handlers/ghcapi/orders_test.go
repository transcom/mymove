--- conflicted
+++ resolved
@@ -142,36 +142,6 @@
 
 	dutyLocation := factory.FetchOrBuildCurrentDutyLocation(suite.AppContextForTest().DB())
 
-<<<<<<< HEAD
-	contract := models.ReContract{
-		Code: "Test_create_oconus_order_code",
-		Name: "Test_create_oconus_order",
-	}
-	verrs, err := suite.AppContextForTest().DB().ValidateAndSave(&contract)
-	if verrs.HasAny() {
-		suite.Fail(verrs.Error())
-	}
-	if err != nil {
-		suite.Fail(verrs.Error())
-	}
-
-	rateAreaCode := uuid.Must(uuid.NewV4()).String()[0:5]
-	rateArea := models.ReRateArea{
-		ID:         uuid.Must(uuid.NewV4()),
-		ContractID: contract.ID,
-		IsOconus:   true,
-		Code:       rateAreaCode,
-		Name:       fmt.Sprintf("Alaska-%s", rateAreaCode),
-		Contract:   contract,
-	}
-	verrs, err = suite.DB().ValidateAndCreate(&rateArea)
-	if verrs.HasAny() {
-		suite.Fail(verrs.Error())
-	}
-	if err != nil {
-		suite.Fail(err.Error())
-	}
-=======
 	contract := testdatagen.FetchOrMakeReContract(suite.DB(), testdatagen.Assertions{})
 
 	rateAreaCode := uuid.Must(uuid.NewV4()).String()[0:5]
@@ -183,7 +153,6 @@
 			Contract:   contract,
 		},
 	})
->>>>>>> b05c1f04
 
 	us_country, err := models.FetchCountryByCode(suite.DB(), "US")
 	suite.NotNil(us_country)
@@ -196,11 +165,7 @@
 		UsPostRegionCityId: usprc.ID,
 		Active:             true,
 	}
-<<<<<<< HEAD
-	verrs, err = suite.DB().ValidateAndCreate(&oconusRateArea)
-=======
 	verrs, err := suite.DB().ValidateAndCreate(&oconusRateArea)
->>>>>>> b05c1f04
 	if verrs.HasAny() {
 		suite.Fail(verrs.Error())
 	}
