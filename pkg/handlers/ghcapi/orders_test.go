--- conflicted
+++ resolved
@@ -1814,13 +1814,8 @@
 		suite.Equal(*body.StorageInTransit, *ordersPayload.Entitlement.StorageInTransit)
 	})
 
-<<<<<<< HEAD
-	suite.Run("Returns 200 when all validations pass - gun safe FF off", func() {
-		handlerConfig := suite.NewHandlerConfig()
-=======
 	suite.Run("Returns 200 when all validations pass - gun safe FF off, SC only", func() {
-		handlerConfig := suite.HandlerConfig()
->>>>>>> 1be253c4
+		handlerConfig := suite.NewHandlerConfig()
 		move := factory.BuildNeedsServiceCounselingMove(suite.DB(), nil, nil)
 		order := move.Orders
 		gunSafeWeight := models.Int64Pointer(500)
