--- conflicted
+++ resolved
@@ -177,11 +177,7 @@
 				return ppmdocumentops.NewShowAOAPacketBadRequest().WithPayload(errPayload), err
 			}
 
-<<<<<<< HEAD
-			AOAPacket, dirPath, err := h.AOAPacketCreator.CreateAOAPacket(appCtx, ppmShipmentID, false)
-=======
 			AOAPacket, packetPath, err := h.AOAPacketCreator.CreateAOAPacket(appCtx, ppmShipmentID, false)
->>>>>>> 9880d959
 
 			if err != nil {
 				logger.Error("Error creating AOA", zap.Error(err))
@@ -189,11 +185,7 @@
 				errPayload := &ghcmessages.Error{Message: &errInstance}
 
 				// need to cleanup any files created prior to the packet creation failure
-<<<<<<< HEAD
-				if err = h.AOAPacketCreator.CleanupAOAPacketDir(dirPath); err != nil {
-=======
 				if err = h.AOAPacketCreator.CleanupAOAPacketDir(packetPath); err != nil {
->>>>>>> 9880d959
 					logger.Error("Error deleting temp AOA files", zap.Error(err))
 				}
 
@@ -203,17 +195,9 @@
 
 			payload := io.NopCloser(AOAPacket)
 
-<<<<<<< HEAD
-			// we have copied the created file into the payload so we can remove it from memory
-			// we pass in false for closing because the file was never opened therefore doesn't
-			// need to be closed
-			if err = h.AOAPacketCreator.CleanupAOAPacketFile(AOAPacket, false); err != nil {
-				logger.Error("Error deleting temp AOA Packet files", zap.Error(err))
-=======
 			// we have copied the created files into the payload so we can remove them from memory
 			if err = h.AOAPacketCreator.CleanupAOAPacketDir(packetPath); err != nil {
 				logger.Error("Error deleting temp AOA Packet directory", zap.Error(err))
->>>>>>> 9880d959
 				errInstance := fmt.Sprintf("Instance: %s", h.GetTraceIDFromRequest(params.HTTPRequest))
 				errPayload := &ghcmessages.Error{Message: &errInstance}
 				return ppmdocumentops.NewShowAOAPacketInternalServerError().
@@ -261,15 +245,8 @@
 
 			payload := io.NopCloser(pdf)
 
-<<<<<<< HEAD
-			// we have copied the created file into the payload so we can remove it from memory
-			// we pass in false for closing because the file was never opened therefore doesn't
-			// need to be closed
-			if err = h.PaymentPacketCreator.CleanupPaymentPacketFile(pdf, false); err != nil {
-=======
 			// we have copied the created files into the payload so we can remove them from memory
 			if err = h.PaymentPacketCreator.CleanupPaymentPacketDir(packetPath); err != nil {
->>>>>>> 9880d959
 				appCtx.Logger().Error("Error deleting temp Payment Packet files", zap.Error(err))
 				errInstance := fmt.Sprintf("Instance: %s", h.GetTraceIDFromRequest(params.HTTPRequest))
 				errPayload := &ghcmessages.Error{Message: &errInstance}
