--- conflicted
+++ resolved
@@ -186,11 +186,7 @@
 
 				// need to cleanup any files created prior to the packet creation failure
 				if err = h.AOAPacketCreator.CleanupAOAPacketDir(packetPath); err != nil {
-<<<<<<< HEAD
-					logger.Error("Error deleting temp AOA files", zap.Error(err))
-=======
 					logger.Error("Error: cleaning up temp AOA files", zap.Error(err))
->>>>>>> 973e9a4d
 				}
 
 				return ppmdocumentops.NewShowAOAPacketInternalServerError().
@@ -230,18 +226,11 @@
 			}
 
 			pdf, packetPath, err := h.PaymentPacketCreator.GenerateDefault(appCtx, ppmShipmentID)
-<<<<<<< HEAD
-			if err != nil {
-				// need to cleanup any files created prior to the packet creation failure
-				if packetErr := h.PaymentPacketCreator.CleanupPaymentPacketDir(packetPath); packetErr != nil {
-					appCtx.Logger().Error("Error deleting temp AOA files", zap.Error(packetErr))
-=======
 
 			if err != nil {
 				// need to cleanup any files created prior to the packet creation failure
 				if packetErr := h.PaymentPacketCreator.CleanupPaymentPacketDir(packetPath); packetErr != nil {
 					appCtx.Logger().Error("Error: cleaning up Payment Packet files", zap.Error(packetErr))
->>>>>>> 973e9a4d
 				}
 
 				switch err.(type) {
@@ -259,11 +248,7 @@
 
 			// we have copied the created files into the payload so we can remove them from memory
 			if err = h.PaymentPacketCreator.CleanupPaymentPacketDir(packetPath); err != nil {
-<<<<<<< HEAD
-				appCtx.Logger().Error("Error deleting temp Payment Packet files", zap.Error(err))
-=======
 				appCtx.Logger().Error("Error: cleaning up Payment Packet files", zap.Error(err))
->>>>>>> 973e9a4d
 				errInstance := fmt.Sprintf("Instance: %s", h.GetTraceIDFromRequest(params.HTTPRequest))
 				errPayload := &ghcmessages.Error{Message: &errInstance}
 				return ppmdocumentops.NewShowAOAPacketInternalServerError().
