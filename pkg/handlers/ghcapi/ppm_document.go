package ghcapi

import (
	"fmt"
	"io"
	"time"

	"github.com/go-openapi/runtime/middleware"
	"github.com/gofrs/uuid"
	"go.uber.org/zap"

	"github.com/transcom/mymove/pkg/appcontext"
	"github.com/transcom/mymove/pkg/apperror"
	ppmdocumentops "github.com/transcom/mymove/pkg/gen/ghcapi/ghcoperations/ppm"
	"github.com/transcom/mymove/pkg/gen/ghcmessages"
	"github.com/transcom/mymove/pkg/handlers"
	"github.com/transcom/mymove/pkg/handlers/ghcapi/internal/payloads"
	"github.com/transcom/mymove/pkg/notifications"
	"github.com/transcom/mymove/pkg/services"
)

// GetPPMDocumentsHandler is the handler that fetches all of the documents for a PPM shipment for the office api
type GetPPMDocumentsHandler struct {
	handlers.HandlerConfig
	services.PPMDocumentFetcher
}

// Handle retrieves all documents for a PPM shipment
func (h GetPPMDocumentsHandler) Handle(params ppmdocumentops.GetPPMDocumentsParams) middleware.Responder {
	return h.AuditableAppContextFromRequestWithErrors(params.HTTPRequest,
		func(appCtx appcontext.AppContext) (middleware.Responder, error) {
			errInstance := fmt.Sprintf("Instance: %s", h.GetTraceIDFromRequest(params.HTTPRequest))

			errPayload := &ghcmessages.Error{Message: &errInstance}

			if !appCtx.Session().IsOfficeApp() {
				return ppmdocumentops.NewGetPPMDocumentsForbidden().WithPayload(errPayload), apperror.NewSessionError("Request should come from the office app.")
			}

			shipmentID := uuid.FromStringOrNil(params.ShipmentID.String())

			ppmDocuments, err := h.PPMDocumentFetcher.GetPPMDocuments(appCtx, shipmentID)

			if err != nil {
				appCtx.Logger().Error("ghcapi.GetPPMDocumentsHandler error", zap.Error(err))

				switch e := err.(type) {
				case apperror.QueryError:
					if e.Unwrap() != nil {
						// If you can unwrap, log the error (usually a pq error) for better debugging
						appCtx.Logger().Error(
							"ghcapi.GetPPMDocumentsHandler error",
							zap.Error(e.Unwrap()),
						)
					}

					return ppmdocumentops.NewGetPPMDocumentsInternalServerError().WithPayload(errPayload), nil
				default:
					return ppmdocumentops.NewGetPPMDocumentsInternalServerError().WithPayload(errPayload), nil
				}
			}

			returnPayload := payloads.PPMDocuments(h.FileStorer(), ppmDocuments)

			return ppmdocumentops.NewGetPPMDocumentsOK().WithPayload(returnPayload), nil
		})
}

// FinishDocumentReviewHandler is the handler that updates a PPM shipment for the office api when documents have been reviewed

type FinishDocumentReviewHandler struct {
	handlers.HandlerConfig
	services.PPMShipmentReviewDocuments
}

// Handle finishes a review for a PPM shipment's documents
func (h FinishDocumentReviewHandler) Handle(params ppmdocumentops.FinishDocumentReviewParams) middleware.Responder {
	return h.AuditableAppContextFromRequestWithErrors(params.HTTPRequest,
		func(appCtx appcontext.AppContext) (middleware.Responder, error) {
			errInstance := fmt.Sprintf("Instance: %s", h.GetTraceIDFromRequest(params.HTTPRequest))
			errPayload := &ghcmessages.Error{Message: &errInstance}

			if appCtx.Session() == nil {
				return ppmdocumentops.NewFinishDocumentReviewUnauthorized(), apperror.NewSessionError("No user session")
			} else if !appCtx.Session().IsOfficeApp() {
				return ppmdocumentops.NewFinishDocumentReviewForbidden(), apperror.NewSessionError("Request is not from the customer app")
			} else if appCtx.Session().UserID.IsNil() {
				return ppmdocumentops.NewFinishDocumentReviewForbidden(), apperror.NewSessionError("No user ID in session")
			}

			ppmShipmentID, err := uuid.FromString(params.PpmShipmentID.String())
			if err != nil || ppmShipmentID.IsNil() {
				appCtx.Logger().Error("error with PPM Shipment ID", zap.Error(err))

				return ppmdocumentops.NewFinishDocumentReviewBadRequest().WithPayload(errPayload), err
			}
			ppmShipment, err := h.PPMShipmentReviewDocuments.SubmitReviewedDocuments(appCtx, ppmShipmentID)
			if err != nil {
				appCtx.Logger().Error("ghcapi.FinishDocumentReviewHandler", zap.Error(err))
				switch e := err.(type) {
				case apperror.NotFoundError:
					return ppmdocumentops.NewFinishDocumentReviewNotFound(), err
				case apperror.ConflictError:
					return ppmdocumentops.NewFinishDocumentReviewConflict(), err
				case apperror.InvalidInputError:
					return ppmdocumentops.NewFinishDocumentReviewUnprocessableEntity().WithPayload(
						payloadForValidationError(
							handlers.ValidationErrMessage,
							err.Error(),
							h.GetTraceIDFromRequest(params.HTTPRequest),
							e.ValidationErrors,
						),
					), err
				case apperror.PreconditionFailedError:
					msg := fmt.Sprintf("%v | Instance: %v", handlers.FmtString(err.Error()), h.GetTraceIDFromRequest(params.HTTPRequest))
					return ppmdocumentops.NewFinishDocumentReviewPreconditionFailed().WithPayload(
						&ghcmessages.Error{Message: &msg},
					), err
				case apperror.QueryError:
					if e.Unwrap() != nil {
						// If you can unwrap, log the error (usually a pq error) for better debugging
						appCtx.Logger().Error(
							"ghcapi.FinishDocumentReviewHandler error",
							zap.Error(e.Unwrap()),
						)
					}
					return ppmdocumentops.NewFinishDocumentReviewInternalServerError(), err
				default:
					return ppmdocumentops.NewFinishDocumentReviewInternalServerError(), err
				}

			}

			returnPayload := payloads.PPMShipment(h.FileStorer(), ppmShipment)

			err = h.NotificationSender().SendNotification(appCtx,
				notifications.NewPpmPacketEmail(ppmShipment.ID),
			)
			if err != nil {
				appCtx.Logger().Error("problem sending email to user", zap.Error(err))
			}

			return ppmdocumentops.NewFinishDocumentReviewOK().WithPayload(returnPayload), nil
		})
}

// ShowAOAPacketHandler returns a Shipment Summary Worksheet PDF
type showAOAPacketHandler struct {
	handlers.HandlerConfig
	services.SSWPPMComputer
	services.SSWPPMGenerator
	services.AOAPacketCreator
}

// Handle returns a generated PDF
func (h showAOAPacketHandler) Handle(params ppmdocumentops.ShowAOAPacketParams) middleware.Responder {
	return h.AuditableAppContextFromRequestWithErrors(params.HTTPRequest,
		func(appCtx appcontext.AppContext) (middleware.Responder, error) {
			logger := appCtx.Logger()

			ppmShipmentID, err := uuid.FromString(params.PpmShipmentID)
			if err != nil {
				errInstance := fmt.Sprintf("Instance: %s", h.GetTraceIDFromRequest(params.HTTPRequest))

				errPayload := &ghcmessages.Error{Message: &errInstance}

				appCtx.Logger().Error(err.Error())
				return ppmdocumentops.NewShowAOAPacketBadRequest().WithPayload(errPayload), err
			}

			AOAPacket, err := h.AOAPacketCreator.CreateAOAPacket(appCtx, ppmShipmentID)
			if err != nil {
				logger.Error("Error creating AOA", zap.Error(err))
				errInstance := fmt.Sprintf("Instance: %s", h.GetTraceIDFromRequest(params.HTTPRequest))
				errPayload := &ghcmessages.Error{Message: &errInstance}
				return ppmdocumentops.NewShowAOAPacketInternalServerError().
					WithPayload(errPayload), err
			}

			payload := io.NopCloser(AOAPacket)
			filename := fmt.Sprintf("inline; filename=\"AOA-%s.pdf\"", time.Now().Format("01-02-2006_15-04-05"))

			return ppmdocumentops.NewShowAOAPacketOK().WithContentDisposition(filename).WithPayload(payload), nil
		})
}

// ShowPaymentPacketHandler returns a PPM Payment Packet PDF
type ShowPaymentPacketHandler struct {
	handlers.HandlerConfig
	services.PaymentPacketCreator
}

// Handle returns a generated PDF
func (h ShowPaymentPacketHandler) Handle(params ppmdocumentops.ShowPaymentPacketParams) middleware.Responder {
	return h.AuditableAppContextFromRequestWithErrors(params.HTTPRequest,
		func(appCtx appcontext.AppContext) (middleware.Responder, error) {
			ppmShipmentID, err := uuid.FromString(params.PpmShipmentID.String())
			if err != nil {
				return handlers.ResponseForError(appCtx.Logger(), err), err
			}

			pdf, err := h.PaymentPacketCreator.GenerateDefault(appCtx, ppmShipmentID)
			if err != nil {
				switch err.(type) {
				case apperror.NotFoundError:
<<<<<<< HEAD
					appCtx.Logger().Warn("ghcapi.DownPaymentPacket warn", zap.Error(err))
					return ppmdocumentops.NewShowPaymentPacketUnprocessableEntity(), err
				default:
					appCtx.Logger().Error("ghcapi.DownPaymentPacket error", zap.Error(err))
=======
					// this indicates ppm was not found
					appCtx.Logger().Warn(fmt.Sprintf("ghcapi.DownPaymentPacket NotFoundError ppmShipmentID:%s", ppmShipmentID.String()), zap.Error(err))
					return ppmdocumentops.NewShowPaymentPacketNotFound(), err
				default:
					appCtx.Logger().Error(fmt.Sprintf("ghcapi.DownPaymentPacket InternalServerError ppmShipmentID:%s", ppmShipmentID.String()), zap.Error(err))
>>>>>>> 8955edb5
					return ppmdocumentops.NewShowPaymentPacketInternalServerError(), err
				}
			}

			payload := io.NopCloser(pdf)
			filename := fmt.Sprintf("inline; filename=\"ppm_payment_packet-%s.pdf\"", time.Now().UTC().Format("2006-01-02T15:04:05.000Z"))

			return ppmdocumentops.NewShowPaymentPacketOK().WithContentDisposition(filename).WithPayload(payload), nil
		})
}<|MERGE_RESOLUTION|>--- conflicted
+++ resolved
@@ -203,18 +203,11 @@
 			if err != nil {
 				switch err.(type) {
 				case apperror.NotFoundError:
-<<<<<<< HEAD
-					appCtx.Logger().Warn("ghcapi.DownPaymentPacket warn", zap.Error(err))
-					return ppmdocumentops.NewShowPaymentPacketUnprocessableEntity(), err
-				default:
-					appCtx.Logger().Error("ghcapi.DownPaymentPacket error", zap.Error(err))
-=======
 					// this indicates ppm was not found
 					appCtx.Logger().Warn(fmt.Sprintf("ghcapi.DownPaymentPacket NotFoundError ppmShipmentID:%s", ppmShipmentID.String()), zap.Error(err))
 					return ppmdocumentops.NewShowPaymentPacketNotFound(), err
 				default:
 					appCtx.Logger().Error(fmt.Sprintf("ghcapi.DownPaymentPacket InternalServerError ppmShipmentID:%s", ppmShipmentID.String()), zap.Error(err))
->>>>>>> 8955edb5
 					return ppmdocumentops.NewShowPaymentPacketInternalServerError(), err
 				}
 			}
