--- conflicted
+++ resolved
@@ -188,14 +188,10 @@
 
 			payload := io.NopCloser(AOAPacket)
 
-<<<<<<< HEAD
-			if err = h.AOAPacketCreator.CleanupAOAPacketFiles(appCtx); err != nil {
-=======
 			// we have copied the created file into the payload so we can remove it from memory
 			// we pass in false for closing because the file was never opened therefore doesn't
 			// need to be closed
 			if err = h.AOAPacketCreator.CleanupAOAPacketFile(AOAPacket, false); err != nil {
->>>>>>> 8f821871
 				logger.Error("Error deleting temp AOA Packet files", zap.Error(err))
 				errInstance := fmt.Sprintf("Instance: %s", h.GetTraceIDFromRequest(params.HTTPRequest))
 				errPayload := &ghcmessages.Error{Message: &errInstance}
@@ -239,14 +235,10 @@
 
 			payload := io.NopCloser(pdf)
 
-<<<<<<< HEAD
-			if err = h.PaymentPacketCreator.CleanupPaymentPacketFiles(appCtx); err != nil {
-=======
 			// we have copied the created file into the payload so we can remove it from memory
 			// we pass in false for closing because the file was never opened therefore doesn't
 			// need to be closed
 			if err = h.PaymentPacketCreator.CleanupPaymentPacketFile(pdf, false); err != nil {
->>>>>>> 8f821871
 				appCtx.Logger().Error("Error deleting temp Payment Packet files", zap.Error(err))
 				errInstance := fmt.Sprintf("Instance: %s", h.GetTraceIDFromRequest(params.HTTPRequest))
 				errPayload := &ghcmessages.Error{Message: &errInstance}
