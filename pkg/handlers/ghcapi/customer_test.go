--- conflicted
+++ resolved
@@ -260,12 +260,8 @@
 			FirstName:     "First",
 			Telephone:     handlers.FmtString("223-455-3399"),
 			Affiliation:   &affiliation,
-<<<<<<< HEAD
-			Edipi:         customer.Edipi,
+			Edipi:         *customer.Edipi,
 			Emplid:        handlers.FmtString(""),
-=======
-			Edipi:         *customer.Edipi,
->>>>>>> 2887cc3a
 			PersonalEmail: *handlers.FmtString("email@email.com"),
 			BackupContact: &ghcmessages.BackupContact{
 				Name:  handlers.FmtString("New Backup Contact"),
