--- conflicted
+++ resolved
@@ -260,10 +260,6 @@
 			FirstName:     "First",
 			Telephone:     handlers.FmtString("223-455-3399"),
 			Affiliation:   &affiliation,
-<<<<<<< HEAD
-			Edipi:         customer.Edipi,
-			Emplid:        handlers.FmtString(""),
-=======
 			Edipi:         *customer.Edipi,
 			Emplid:        handlers.FmtString(""),
 			PersonalEmail: *handlers.FmtString("email@email.com"),
@@ -339,7 +335,6 @@
 			Telephone:     handlers.FmtString("223-455-3399"),
 			Affiliation:   &affiliation,
 			Edipi:         "1234567890",
->>>>>>> 758c4f03
 			PersonalEmail: *handlers.FmtString("email@email.com"),
 			BackupContact: &ghcmessages.BackupContact{
 				Name:  handlers.FmtString("New Backup Contact"),
