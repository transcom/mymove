--- conflicted
+++ resolved
@@ -163,6 +163,7 @@
 			Telephone:     handlers.FmtString("223-455-3399"),
 			Affiliation:   &affiliation,
 			Edipi:         handlers.FmtString(""),
+			Emplid:        handlers.FmtString(""),
 			PersonalEmail: *handlers.FmtString("email@email.com"),
 			BackupContact: &ghcmessages.BackupContact{
 				Name:  handlers.FmtString("New Backup Contact"),
@@ -200,32 +201,6 @@
 
 		suite.NoError(params.Body.Validate(strfmt.Default))
 
-<<<<<<< HEAD
-	body := &ghcmessages.CreateCustomerPayload{
-		LastName:      "Last",
-		FirstName:     "First",
-		Telephone:     handlers.FmtString("223-455-3399"),
-		Affiliation:   &affiliation,
-		Edipi:         handlers.FmtString(""),
-		Emplid:        handlers.FmtString(""),
-		PersonalEmail: *handlers.FmtString("email@email.com"),
-		BackupContact: &ghcmessages.BackupContact{
-			Name:  handlers.FmtString("New Backup Contact"),
-			Phone: handlers.FmtString("445-345-1212"),
-			Email: handlers.FmtString("newbackup@mail.com"),
-		},
-		ResidentialAddress: struct {
-			ghcmessages.Address
-		}{
-			Address: residentialAddress,
-		},
-		BackupMailingAddress: struct {
-			ghcmessages.Address
-		}{
-			Address: backupAddress,
-		},
-		CreateOktaAccount: true,
-=======
 		response := handler.Handle(params)
 		suite.IsNotErrResponse(response)
 
@@ -241,7 +216,6 @@
 		suite.Equal(body.BackupContact.Name, createdCustomerPayload.BackupContact.Name)
 		suite.Equal(body.BackupContact.Phone, createdCustomerPayload.BackupContact.Phone)
 		suite.Equal(body.BackupContact.Email, createdCustomerPayload.BackupContact.Email)
->>>>>>> 7514a599
 		// when CacUser is false, this indicates a non-CAC user so CacValidated is set to true
 		suite.Equal(true, createdCustomerPayload.CacValidated)
 	})
