package ghcapi

import (
	"bytes"
	"fmt"
	"io"
	"strings"
	"time"

	"github.com/go-openapi/runtime/middleware"
	"github.com/gofrs/uuid"
	"go.uber.org/zap"

	"github.com/transcom/mymove/pkg/appcontext"
	"github.com/transcom/mymove/pkg/apperror"
	evaluationReportop "github.com/transcom/mymove/pkg/gen/ghcapi/ghcoperations/evaluation_reports"
	moveop "github.com/transcom/mymove/pkg/gen/ghcapi/ghcoperations/move"
	"github.com/transcom/mymove/pkg/gen/ghcmessages"
	"github.com/transcom/mymove/pkg/handlers"
	"github.com/transcom/mymove/pkg/handlers/ghcapi/internal/payloads"
	"github.com/transcom/mymove/pkg/models"
	"github.com/transcom/mymove/pkg/paperwork"
	"github.com/transcom/mymove/pkg/services"
)

// GetShipmentEvaluationReportsHandler gets a list of shipment evaluation reports for a given move
type GetShipmentEvaluationReportsHandler struct {
	handlers.HandlerConfig
	services.EvaluationReportFetcher
}

// Handle handles GetShipmentEvaluationReports by move request
func (h GetShipmentEvaluationReportsHandler) Handle(params moveop.GetMoveShipmentEvaluationReportsListParams) middleware.Responder {
	return h.AuditableAppContextFromRequestWithErrors(params.HTTPRequest,
		func(appCtx appcontext.AppContext) (middleware.Responder, error) {
			if !appCtx.Session().IsOfficeUser() {
				err := apperror.NewForbiddenError("not an office user")
				appCtx.Logger().Error(err.Error())
				return moveop.NewGetMoveShipmentEvaluationReportsListForbidden(), err
			}

			reports, err := h.FetchEvaluationReports(appCtx, models.EvaluationReportTypeShipment, handlers.FmtUUIDToPop(params.MoveID), appCtx.Session().OfficeUserID)
			if err != nil {
				return moveop.NewGetMoveShipmentEvaluationReportsListInternalServerError(), err
			}

			payload := payloads.EvaluationReportList(reports)
			return moveop.NewGetMoveShipmentEvaluationReportsListOK().WithPayload(payload), nil
		},
	)
}

// CreateEvaluationReport is the struct for creating an evaluation report
type CreateEvaluationReportHandler struct {
	handlers.HandlerConfig
	services.EvaluationReportCreator
}

// Handle is the handler for creating an evaluation report
func (h CreateEvaluationReportHandler) Handle(params evaluationReportop.CreateEvaluationReportParams) middleware.Responder {
	return h.AuditableAppContextFromRequestWithErrors(params.HTTPRequest,
		func(appCtx appcontext.AppContext) (middleware.Responder, error) {

			report := &models.EvaluationReport{
				ID: uuid.Must(uuid.NewV4()),
			}

			if params.Body != nil {
				payload := params.Body

				shipmentID := uuid.FromStringOrNil(payload.ShipmentID.String())
				report.Type = models.EvaluationReportTypeShipment
				report.ShipmentID = &shipmentID
			} else {
				report.Type = models.EvaluationReportTypeCounseling
			}

			if appCtx.Session() != nil {
				report.OfficeUserID = appCtx.Session().OfficeUserID
			}

			evaluationReport, err := h.CreateEvaluationReport(appCtx, report, params.Locator)
			if err != nil {
				appCtx.Logger().Error("Error creating evaluation report: ", zap.Error(err))
				return evaluationReportop.NewCreateEvaluationReportInternalServerError(), err
			}

			returnPayload := payloads.EvaluationReport(evaluationReport)

			return evaluationReportop.NewCreateEvaluationReportOK().WithPayload(returnPayload), nil
		})
}

// GetCounselingEvaluationReportsHandler gets a list of counseling evaluation reports for a given move
type GetCounselingEvaluationReportsHandler struct {
	handlers.HandlerConfig
	services.EvaluationReportFetcher
}

// Handle handles GetCounselingEvaluationReports by move request
func (h GetCounselingEvaluationReportsHandler) Handle(params moveop.GetMoveCounselingEvaluationReportsListParams) middleware.Responder {
	return h.AuditableAppContextFromRequestWithErrors(params.HTTPRequest,
		func(appCtx appcontext.AppContext) (middleware.Responder, error) {
			if !appCtx.Session().IsOfficeUser() {
				err := apperror.NewForbiddenError("not an office user")
				appCtx.Logger().Error(err.Error())
				return moveop.NewGetMoveCounselingEvaluationReportsListForbidden(), err
			}

			reports, err := h.FetchEvaluationReports(appCtx, models.EvaluationReportTypeCounseling, handlers.FmtUUIDToPop(params.MoveID), appCtx.Session().OfficeUserID)
			if err != nil {
				return moveop.NewGetMoveCounselingEvaluationReportsListInternalServerError(), err
			}

			payload := payloads.EvaluationReportList(reports)
			return moveop.NewGetMoveCounselingEvaluationReportsListOK().WithPayload(payload), nil
		},
	)
}

// DownloadEvaluationReportHandler is the struct for fetching an evaluation report by ID
type DownloadEvaluationReportHandler struct {
	handlers.HandlerConfig
	services.EvaluationReportFetcher
	services.MTOShipmentFetcher
	services.OrderFetcher
	services.ReportViolationFetcher
}

// Handle is the handler for downloading an evaluation report by ID as a PDF
func (h DownloadEvaluationReportHandler) Handle(params evaluationReportop.DownloadEvaluationReportParams) middleware.Responder {
	return h.AuditableAppContextFromRequestWithErrors(params.HTTPRequest,
		func(appCtx appcontext.AppContext) (middleware.Responder, error) {
			handleError := func(err error) (middleware.Responder, error) {
				appCtx.Logger().Error("DownloadEvaluationReport error", zap.Error(err))
				payload := &ghcmessages.Error{Message: handlers.FmtString(err.Error())}
				switch err.(type) {
				case apperror.NotFoundError:
					return evaluationReportop.NewDownloadEvaluationReportNotFound().WithPayload(payload), err
				case apperror.ForbiddenError:
					return evaluationReportop.NewDownloadEvaluationReportForbidden().WithPayload(payload), err
				case apperror.QueryError:
					return evaluationReportop.NewDownloadEvaluationReportInternalServerError(), err
				default:
					return evaluationReportop.NewDownloadEvaluationReportInternalServerError(), err
				}
			}

			reportID := uuid.FromStringOrNil(params.ReportID.String())
			evaluationReport, err := h.FetchEvaluationReportByID(appCtx, reportID, appCtx.Session().OfficeUserID)
			if err != nil {
				return handleError(err)
			}
			if evaluationReport.Move.OrdersID == uuid.Nil {
				return handleError(apperror.NewNotFoundError(uuid.Nil, "Missing orders on move"))
			}
			orders, err := h.OrderFetcher.FetchOrder(appCtx, evaluationReport.Move.OrdersID)
			if err != nil {
				return handleError(err)
			}
			if orders == nil {
				return handleError(apperror.NewNotFoundError(evaluationReport.Move.OrdersID, "Orders"))
			}
			violations, err := h.FetchReportViolationsByReportID(appCtx, reportID)
			if err != nil {
				return handleError(err)
			}

			formFiller, err := paperwork.NewEvaluationReportFormFiller()
			if err != nil {
				return handleError(err)
			}
			// possibly this logic should be in the form filler
			if evaluationReport.Type == models.EvaluationReportTypeCounseling {
				shipments, shipmentErr := h.ListMTOShipments(appCtx, evaluationReport.MoveID)
				if shipmentErr != nil {
					return handleError(shipmentErr)
				}
				err = formFiller.CreateCounselingReport(*evaluationReport, violations, shipments, orders.ServiceMember)
				if err != nil {
					return handleError(err)
				}
			} else {
				shipment, shipmentErr := h.GetShipment(appCtx, *evaluationReport.ShipmentID, "MTOAgents",
					"PickupAddress",
					"SecondaryPickupAddress",
					"DestinationAddress",
					"StorageFacility.Address",
				)
				if shipmentErr != nil {
					return handleError(shipmentErr)
				}
				err = formFiller.CreateShipmentReport(*evaluationReport, violations, *shipment, orders.ServiceMember)
				if err != nil {
					return handleError(err)
				}
			}
			if err != nil {
				appCtx.Logger().Error("Error creating PDF", zap.Error(err))
				return evaluationReportop.NewDownloadEvaluationReportInternalServerError(), err
			}

			buf := new(bytes.Buffer)
			err = formFiller.Output(buf)
			if err != nil {
				appCtx.Logger().Error("Error writing out PDF", zap.Error(err))
				return evaluationReportop.NewDownloadEvaluationReportInternalServerError(), err
			}
			payload := io.NopCloser(buf)
			filename := fmt.Sprintf("inline; filename=\"%s QA-%s %s.pdf\"", *orders.ServiceMember.LastName, strings.ToUpper(evaluationReport.ID.String()[:5]), time.Now().Format("01-02-2006"))
			return evaluationReportop.NewDownloadEvaluationReportOK().WithContentDisposition(filename).WithPayload(payload), nil
		})
}

// GetEvaluationReportHandler is the struct for fetching an evaluation report by ID
type GetEvaluationReportHandler struct {
	handlers.HandlerConfig
	services.EvaluationReportFetcher
}

// Handle is the handler for fetching an evaluation report by ID
func (h GetEvaluationReportHandler) Handle(params evaluationReportop.GetEvaluationReportParams) middleware.Responder {
	return h.AuditableAppContextFromRequestWithErrors(params.HTTPRequest,
		func(appCtx appcontext.AppContext) (middleware.Responder, error) {
			handleError := func(err error) (middleware.Responder, error) {
				appCtx.Logger().Error("GetEvaluationReport error", zap.Error(err))
				payload := &ghcmessages.Error{Message: handlers.FmtString(err.Error())}
				switch err.(type) {
				case apperror.NotFoundError:
					return evaluationReportop.NewGetEvaluationReportNotFound().WithPayload(payload), err
				case apperror.ForbiddenError:
					return evaluationReportop.NewGetEvaluationReportForbidden().WithPayload(payload), err
				case apperror.QueryError:
					return evaluationReportop.NewGetEvaluationReportInternalServerError(), err
				default:
					return evaluationReportop.NewGetEvaluationReportInternalServerError(), err
				}
			}

			reportID := uuid.FromStringOrNil(params.ReportID.String())
			evaluationReport, err := h.FetchEvaluationReportByID(appCtx, reportID, appCtx.Session().OfficeUserID)
			if err != nil {
				return handleError(err)
			}
			payload := payloads.EvaluationReport(evaluationReport)
			return evaluationReportop.NewGetEvaluationReportOK().WithPayload(payload), nil
		})
}

// DeleteEvaluationReportHandler is the struct for soft deleting evaluation reports
type DeleteEvaluationReportHandler struct {
	handlers.HandlerConfig
	services.EvaluationReportDeleter
}

// Handle is the handler function for soft deleting an evaluation report
func (h DeleteEvaluationReportHandler) Handle(params evaluationReportop.DeleteEvaluationReportParams) middleware.Responder {
	return h.AuditableAppContextFromRequestWithErrors(params.HTTPRequest,
		func(appCtx appcontext.AppContext) (middleware.Responder, error) {

			reportID := uuid.FromStringOrNil(string(params.ReportID.String()))
			err := h.DeleteEvaluationReport(appCtx, reportID)
			if err != nil {
				appCtx.Logger().Error("Error deleting evaluation report: ", zap.Error(err))
				return evaluationReportop.NewDeleteEvaluationReportInternalServerError(), err
			}

			return evaluationReportop.NewDeleteEvaluationReportNoContent(), nil
		})
}

type SaveEvaluationReportHandler struct {
	handlers.HandlerConfig
	services.EvaluationReportUpdater
}

func (h SaveEvaluationReportHandler) Handle(params evaluationReportop.SaveEvaluationReportParams) middleware.Responder {
	return h.AuditableAppContextFromRequestWithErrors(params.HTTPRequest,
		func(appCtx appcontext.AppContext) (middleware.Responder, error) {
			eTag := params.IfMatch
			payload := params.Body
			payload.ID = params.ReportID
			report, err := payloads.EvaluationReportFromUpdate(payload)

			// catch errors in the payload to model transition
			if err != nil {
				appCtx.Logger().Error("Error saving evaluation report: ", zap.Error(err))
				return evaluationReportop.NewSaveEvaluationReportPreconditionFailed(), err
			}

			if appCtx.Session() != nil {
				report.OfficeUserID = appCtx.Session().OfficeUserID
			}

			err = h.UpdateEvaluationReport(appCtx, report, appCtx.Session().OfficeUserID, eTag)
			if err != nil {
				appCtx.Logger().Error("Error saving evaluation report: ", zap.Error(err))

				switch err.(type) {
				case apperror.NotFoundError:
					return evaluationReportop.NewSaveEvaluationReportNotFound(), err
				case apperror.PreconditionFailedError:
					return evaluationReportop.NewSaveEvaluationReportPreconditionFailed(), err
				case apperror.ForbiddenError:
					return evaluationReportop.NewSaveEvaluationReportForbidden(), err
				case apperror.ConflictError:
					return evaluationReportop.NewSaveEvaluationReportConflict(), err
				case apperror.InvalidInputError:
					return evaluationReportop.NewSaveEvaluationReportUnprocessableEntity(), err
				default:
					return evaluationReportop.NewSaveEvaluationReportInternalServerError(), err
				}
			}

			return evaluationReportop.NewSaveEvaluationReportNoContent(), nil
		})
}

type SubmitEvaluationReportHandler struct {
	handlers.HandlerConfig
	services.EvaluationReportUpdater
}

func (h SubmitEvaluationReportHandler) Handle(params evaluationReportop.SubmitEvaluationReportParams) middleware.Responder {
	return h.AuditableAppContextFromRequestWithErrors(params.HTTPRequest,
		func(appCtx appcontext.AppContext) (middleware.Responder, error) {
			eTag := params.IfMatch
			reportID, err := uuid.FromString(params.ReportID.String())
			if err != nil {
				return evaluationReportop.NewSubmitEvaluationReportUnprocessableEntity(), err
			}
			// get officeUserID from user session
			var officeUserID uuid.UUID
			if appCtx.Session() != nil {
				officeUserID = appCtx.Session().OfficeUserID
			}

			err = h.SubmitEvaluationReport(appCtx, reportID, officeUserID, eTag)
			if err != nil {
				appCtx.Logger().Error("Error saving evaluation report: ", zap.Error(err))

				switch err.(type) {
				case apperror.NotFoundError:
					return evaluationReportop.NewSubmitEvaluationReportNotFound(), err
				case apperror.PreconditionFailedError:
					return evaluationReportop.NewSubmitEvaluationReportPreconditionFailed(), err
				case apperror.ForbiddenError:
					return evaluationReportop.NewSubmitEvaluationReportForbidden(), err
				case apperror.InvalidInputError:
					return evaluationReportop.NewSubmitEvaluationReportUnprocessableEntity(), err
				default:
					return evaluationReportop.NewSubmitEvaluationReportInternalServerError(), err
				}
			}

			return evaluationReportop.NewSubmitEvaluationReportNoContent(), nil
		})
}

type AddAppealToViolationHandler struct {
	handlers.HandlerConfig
	services.ReportViolationsAddAppeal
}

func (h AddAppealToViolationHandler) Handle(params evaluationReportop.AddAppealToViolationParams) middleware.Responder {
	return h.AuditableAppContextFromRequestWithErrors(params.HTTPRequest,
		func(appCtx appcontext.AppContext) (middleware.Responder, error) {
			payload := params.Body
			if payload.AppealStatus == "" || payload.Remarks == "" {
				err := apperror.NewBadDataError("appeal status and remarks are required to add an appeal")
				appCtx.Logger().Error(err.Error())
				return evaluationReportop.NewAddAppealToViolationForbidden(), err
			}

			if !appCtx.Session().IsOfficeUser() {
				err := apperror.NewForbiddenError("not an office user")
				appCtx.Logger().Error(err.Error())
				return evaluationReportop.NewAddAppealToViolationForbidden(), err
			}

			reportID, err := uuid.FromString(params.ReportID.String())
			if err != nil {
				return evaluationReportop.NewAddAppealToViolationUnprocessableEntity(), err
			}
<<<<<<< HEAD
			fmt.Print(reportID)
=======
>>>>>>> 4255f725
			reportViolationID, err := uuid.FromString(params.ReportViolationID.String())
			if err != nil {
				return evaluationReportop.NewAddAppealToViolationUnprocessableEntity(), err
			}
<<<<<<< HEAD
			fmt.Print(reportViolationID)
=======
>>>>>>> 4255f725
			var officeUserID uuid.UUID
			if appCtx.Session() != nil {
				officeUserID = appCtx.Session().OfficeUserID
			}
<<<<<<< HEAD
			fmt.Print(officeUserID)
=======
>>>>>>> 4255f725

			_, err = h.AddAppealToViolation(appCtx, reportID, reportViolationID, officeUserID, payload.Remarks, payload.AppealStatus)
			if err != nil {
				appCtx.Logger().Error("Error adding appeal to violation: ", zap.Error(err))

				switch err.(type) {
				case apperror.NotFoundError:
					return evaluationReportop.NewAddAppealToViolationNotFound(), err
				case apperror.PreconditionFailedError:
					return evaluationReportop.NewAddAppealToViolationPreconditionFailed(), err
				case apperror.ForbiddenError:
					return evaluationReportop.NewAddAppealToViolationForbidden(), err
				case apperror.InvalidInputError:
					return evaluationReportop.NewAddAppealToViolationUnprocessableEntity(), err
				default:
					return evaluationReportop.NewAddAppealToViolationInternalServerError(), err
				}
			}

			return evaluationReportop.NewAddAppealToViolationNoContent(), nil
		})
<<<<<<< HEAD
=======
}

type AddAppealToSeriousIncidentHandler struct {
	handlers.HandlerConfig
	services.SeriousIncidentAddAppeal
}

func (h AddAppealToSeriousIncidentHandler) Handle(params evaluationReportop.AddAppealToSeriousIncidentParams) middleware.Responder {
	return h.AuditableAppContextFromRequestWithErrors(params.HTTPRequest,
		func(appCtx appcontext.AppContext) (middleware.Responder, error) {
			payload := params.Body
			if payload.AppealStatus == "" || payload.Remarks == "" {
				err := apperror.NewBadDataError("appeal status and remarks are required to add an appeal")
				appCtx.Logger().Error(err.Error())
				return evaluationReportop.NewAddAppealToSeriousIncidentForbidden(), err
			}

			if !appCtx.Session().IsOfficeUser() {
				err := apperror.NewForbiddenError("not an office user")
				appCtx.Logger().Error(err.Error())
				return evaluationReportop.NewAddAppealToSeriousIncidentForbidden(), err
			}

			reportID, err := uuid.FromString(params.ReportID.String())
			if err != nil {
				return evaluationReportop.NewAddAppealToSeriousIncidentUnprocessableEntity(), err
			}
			var officeUserID uuid.UUID
			if appCtx.Session() != nil {
				officeUserID = appCtx.Session().OfficeUserID
			}

			_, err = h.AddAppealToSeriousIncident(appCtx, reportID, officeUserID, payload.Remarks, payload.AppealStatus)
			if err != nil {
				appCtx.Logger().Error("Error adding appeal to serious incident: ", zap.Error(err))

				switch err.(type) {
				case apperror.NotFoundError:
					return evaluationReportop.NewAddAppealToSeriousIncidentNotFound(), err
				case apperror.PreconditionFailedError:
					return evaluationReportop.NewAddAppealToSeriousIncidentPreconditionFailed(), err
				case apperror.ForbiddenError:
					return evaluationReportop.NewAddAppealToSeriousIncidentForbidden(), err
				case apperror.InvalidInputError:
					return evaluationReportop.NewAddAppealToSeriousIncidentUnprocessableEntity(), err
				default:
					return evaluationReportop.NewAddAppealToSeriousIncidentInternalServerError(), err
				}
			}

			return evaluationReportop.NewAddAppealToSeriousIncidentNoContent(), nil
		})
>>>>>>> 4255f725
}<|MERGE_RESOLUTION|>--- conflicted
+++ resolved
@@ -382,26 +382,14 @@
 			if err != nil {
 				return evaluationReportop.NewAddAppealToViolationUnprocessableEntity(), err
 			}
-<<<<<<< HEAD
-			fmt.Print(reportID)
-=======
->>>>>>> 4255f725
 			reportViolationID, err := uuid.FromString(params.ReportViolationID.String())
 			if err != nil {
 				return evaluationReportop.NewAddAppealToViolationUnprocessableEntity(), err
 			}
-<<<<<<< HEAD
-			fmt.Print(reportViolationID)
-=======
->>>>>>> 4255f725
 			var officeUserID uuid.UUID
 			if appCtx.Session() != nil {
 				officeUserID = appCtx.Session().OfficeUserID
 			}
-<<<<<<< HEAD
-			fmt.Print(officeUserID)
-=======
->>>>>>> 4255f725
 
 			_, err = h.AddAppealToViolation(appCtx, reportID, reportViolationID, officeUserID, payload.Remarks, payload.AppealStatus)
 			if err != nil {
@@ -423,8 +411,6 @@
 
 			return evaluationReportop.NewAddAppealToViolationNoContent(), nil
 		})
-<<<<<<< HEAD
-=======
 }
 
 type AddAppealToSeriousIncidentHandler struct {
@@ -477,5 +463,4 @@
 
 			return evaluationReportop.NewAddAppealToSeriousIncidentNoContent(), nil
 		})
->>>>>>> 4255f725
 }