package ghcapi

import (
	"fmt"
	"net/http/httptest"
	"time"

	"github.com/go-openapi/strfmt"
	"github.com/gofrs/uuid"
	"github.com/stretchr/testify/mock"

	"github.com/transcom/mymove/pkg/apperror"
	"github.com/transcom/mymove/pkg/factory"
	evaluationReportop "github.com/transcom/mymove/pkg/gen/ghcapi/ghcoperations/evaluation_reports"
	moveop "github.com/transcom/mymove/pkg/gen/ghcapi/ghcoperations/move"
	"github.com/transcom/mymove/pkg/gen/ghcmessages"
	"github.com/transcom/mymove/pkg/handlers"
	"github.com/transcom/mymove/pkg/models"
	"github.com/transcom/mymove/pkg/models/roles"
	evaluationreportservice "github.com/transcom/mymove/pkg/services/evaluation_report"
	"github.com/transcom/mymove/pkg/services/mocks"
	"github.com/transcom/mymove/pkg/testdatagen"
)

func (suite *HandlerSuite) TestGetShipmentEvaluationReportsHandler() {
	setupTestData := func() (models.OfficeUser, models.Move, handlers.HandlerConfig) {
		move := factory.BuildMove(suite.DB(), nil, nil)
		officeUser := factory.BuildOfficeUserWithRoles(suite.DB(), nil, []roles.RoleType{roles.RoleTypeTOO})
		handlerConfig := suite.createS3HandlerConfig()
		return officeUser, move, handlerConfig
	}

	suite.Run("Successful list fetch", func() {
		officeUser, move, handlerConfig := setupTestData()
		factory.BuildEvaluationReport(suite.DB(), []factory.Customization{
			{
				Model:    officeUser,
				LinkOnly: true,
			},
			{
				Model:    move,
				LinkOnly: true,
			},
			{
				Model: models.EvaluationReport{
					Type: models.EvaluationReportTypeShipment,
				},
			},
		}, nil)

		fetcher := evaluationreportservice.NewEvaluationReportFetcher()
		handler := GetShipmentEvaluationReportsHandler{
			HandlerConfig:           handlerConfig,
			EvaluationReportFetcher: fetcher,
		}
		request := httptest.NewRequest("GET", fmt.Sprintf("/moves/%s/shipment-evaluation-reports-list", move.ID), nil)
		request = suite.AuthenticateOfficeRequest(request, officeUser)
		params := moveop.GetMoveShipmentEvaluationReportsListParams{
			HTTPRequest: request,
			MoveID:      *handlers.FmtUUID(move.ID),
		}

		// Validate incoming payload: no body to validate

		response := handler.Handle(params)
		suite.IsType(&moveop.GetMoveShipmentEvaluationReportsListOK{}, response)
		payload := response.(*moveop.GetMoveShipmentEvaluationReportsListOK).Payload

		// Validate outgoing payload
		suite.NoError(payload.Validate(strfmt.Default))

		suite.Len(payload, 1)
	})

	suite.Run("Request error", func() {
		officeUser, move, handlerConfig := setupTestData()
		mockFetcher := mocks.EvaluationReportFetcher{}
		handler := GetShipmentEvaluationReportsHandler{
			HandlerConfig:           handlerConfig,
			EvaluationReportFetcher: &mockFetcher,
		}
		mockFetcher.On("FetchEvaluationReports",
			mock.AnythingOfType("*appcontext.appContext"),
			models.EvaluationReportTypeShipment,
			move.ID,
			officeUser.ID,
		).Return(nil, apperror.QueryError{})

		request := httptest.NewRequest("GET", fmt.Sprintf("/moves/%s/shipment-evaluation-reports-list", move.ID), nil)
		request = suite.AuthenticateOfficeRequest(request, officeUser)
		params := moveop.GetMoveShipmentEvaluationReportsListParams{
			HTTPRequest: request,
			MoveID:      *handlers.FmtUUID(move.ID),
		}

		// Validate incoming payload: no body to validate

		response := handler.Handle(params)
		suite.IsType(&moveop.GetMoveShipmentEvaluationReportsListInternalServerError{}, response)
		payload := response.(*moveop.GetMoveShipmentEvaluationReportsListInternalServerError).Payload

		// Validate outgoing payload: nil payload
		suite.Nil(payload)
	})
}

func (suite *HandlerSuite) TestGetCounselingEvaluationReportsHandler() {
	setupTestData := func() (models.OfficeUser, models.Move, handlers.HandlerConfig) {
		move := factory.BuildMove(suite.DB(), nil, nil)
		officeUser := factory.BuildOfficeUserWithRoles(suite.DB(), nil, []roles.RoleType{roles.RoleTypeTOO})
		handlerConfig := suite.HandlerConfig()
		return officeUser, move, handlerConfig
	}

	suite.Run("Successful list fetch", func() {
		officeUser, move, handlerConfig := setupTestData()
		factory.BuildEvaluationReport(suite.DB(), []factory.Customization{
			{
				Model:    officeUser,
				LinkOnly: true,
			},
			{
				Model:    move,
				LinkOnly: true,
			},
		}, nil)
		fetcher := evaluationreportservice.NewEvaluationReportFetcher()
		handler := GetCounselingEvaluationReportsHandler{
			HandlerConfig:           handlerConfig,
			EvaluationReportFetcher: fetcher,
		}
		request := httptest.NewRequest("GET", fmt.Sprintf("/moves/%s/counseling-evaluation-reports-list", move.ID), nil)
		request = suite.AuthenticateOfficeRequest(request, officeUser)
		params := moveop.GetMoveCounselingEvaluationReportsListParams{
			HTTPRequest: request,
			MoveID:      *handlers.FmtUUID(move.ID),
		}

		// Validate incoming payload: no body to validate

		response := handler.Handle(params)
		suite.IsType(&moveop.GetMoveCounselingEvaluationReportsListOK{}, response)
		payload := response.(*moveop.GetMoveCounselingEvaluationReportsListOK).Payload

		// Validate outgoing payload
		suite.NoError(payload.Validate(strfmt.Default))

		suite.Len(payload, 1)
	})

	suite.Run("Request error", func() {
		officeUser, move, handlerConfig := setupTestData()
		mockFetcher := mocks.EvaluationReportFetcher{}
		handler := GetCounselingEvaluationReportsHandler{
			HandlerConfig:           handlerConfig,
			EvaluationReportFetcher: &mockFetcher,
		}
		mockFetcher.On("FetchEvaluationReports",
			mock.AnythingOfType("*appcontext.appContext"),
			models.EvaluationReportTypeCounseling,
			move.ID,
			officeUser.ID,
		).Return(nil, apperror.QueryError{})

		request := httptest.NewRequest("GET", fmt.Sprintf("/moves/%s/counseling-evaluation-reports-list", move.ID), nil)
		request = suite.AuthenticateOfficeRequest(request, officeUser)
		params := moveop.GetMoveCounselingEvaluationReportsListParams{
			HTTPRequest: request,
			MoveID:      *handlers.FmtUUID(move.ID),
		}

		// Validate incoming payload: no body to validate

		response := handler.Handle(params)
		suite.IsType(&moveop.GetMoveCounselingEvaluationReportsListInternalServerError{}, response)
		payload := response.(*moveop.GetMoveCounselingEvaluationReportsListInternalServerError).Payload

		// Validate outgoing payload: nil payload
		suite.Nil(payload)
	})
}

func (suite *HandlerSuite) TestGetEvaluationReportByIDHandler() {
	// 200 response
	suite.Run("Successful fetch (integration) test", func() {
		handlerConfig := suite.HandlerConfig()
		move := factory.BuildMove(suite.DB(), nil, nil)
		officeUser := factory.BuildOfficeUserWithRoles(suite.DB(), nil, []roles.RoleType{roles.RoleTypeTOO})
		fetcher := evaluationreportservice.NewEvaluationReportFetcher()

		evaluationReport := factory.BuildEvaluationReport(suite.DB(), []factory.Customization{
			{
				Model:    officeUser,
				LinkOnly: true,
			},
			{
				Model:    move,
				LinkOnly: true,
			},
		}, nil)

		handler := GetEvaluationReportHandler{
			HandlerConfig:           handlerConfig,
			EvaluationReportFetcher: fetcher,
		}

		request := httptest.NewRequest("GET", fmt.Sprintf("/evaluation-reports/%s",
			evaluationReport.ID.String()), nil)
		request = suite.AuthenticateOfficeRequest(request, officeUser)
		params := evaluationReportop.GetEvaluationReportParams{
			HTTPRequest: request,
			ReportID:    strfmt.UUID(evaluationReport.ID.String()),
		}

		// Validate incoming payload: no body to validate

		response := handler.Handle(params)
		suite.IsType(&evaluationReportop.GetEvaluationReportOK{}, response)
		payload := response.(*evaluationReportop.GetEvaluationReportOK).Payload

		// Validate outgoing payload
		suite.NoError(payload.Validate(strfmt.Default))
	})

	// 404 response
	suite.Run("404 response when service returns not found", func() {
		officeUser := factory.BuildOfficeUser(nil, nil, nil)

		uuidForReport, _ := uuid.NewV4()
		handlerConfig := suite.HandlerConfig()
		mockFetcher := mocks.EvaluationReportFetcher{}
		request := httptest.NewRequest("GET", fmt.Sprintf("/evaluation-reports/%s", uuidForReport.String()), nil)
		request = suite.AuthenticateOfficeRequest(request, officeUser)

		params := evaluationReportop.GetEvaluationReportParams{
			HTTPRequest: request,
			ReportID:    strfmt.UUID(uuidForReport.String()),
		}
		mockFetcher.On("FetchEvaluationReportByID",
			mock.AnythingOfType("*appcontext.appContext"),
			uuidForReport,
			officeUser.ID,
		).Return(nil, apperror.NewNotFoundError(uuidForReport, "while looking for evaluation report"))

		handler := GetEvaluationReportHandler{
			HandlerConfig:           handlerConfig,
			EvaluationReportFetcher: &mockFetcher,
		}

		// Validate incoming payload: no body to validate

		response := handler.Handle(params)
		suite.IsType(&evaluationReportop.GetEvaluationReportNotFound{}, response)
		payload := response.(*evaluationReportop.GetEvaluationReportNotFound).Payload

		// Validate outgoing payload
		suite.NoError(payload.Validate(strfmt.Default))
	})

	// 403 response
	suite.Run("403 response when service returns forbidden", func() {
		officeUser := factory.BuildOfficeUser(nil, nil, nil)
		uuidForReport, _ := uuid.NewV4()
		handlerConfig := suite.HandlerConfig()
		mockFetcher := mocks.EvaluationReportFetcher{}
		request := httptest.NewRequest("GET", fmt.Sprintf("/evaluation-reports/%s", uuidForReport.String()), nil)
		request = suite.AuthenticateOfficeRequest(request, officeUser)

		params := evaluationReportop.GetEvaluationReportParams{
			HTTPRequest: request,
			ReportID:    strfmt.UUID(uuidForReport.String()),
		}
		mockFetcher.On("FetchEvaluationReportByID",
			mock.AnythingOfType("*appcontext.appContext"),
			uuidForReport,
			officeUser.ID,
		).Return(nil, apperror.NewForbiddenError("Draft evaluation reports are viewable only by their owner/creator."))

		handler := GetEvaluationReportHandler{
			HandlerConfig:           handlerConfig,
			EvaluationReportFetcher: &mockFetcher,
		}

		// Validate incoming payload: no body to validate

		response := handler.Handle(params)
		suite.IsType(&evaluationReportop.GetEvaluationReportForbidden{}, response)
		payload := response.(*evaluationReportop.GetEvaluationReportForbidden).Payload

		// Validate outgoing payload
		suite.NoError(payload.Validate(strfmt.Default))
	})
}

func (suite *HandlerSuite) TestCreateEvaluationReportHandler() {

	var officeUser models.OfficeUser

	suite.Run("Successful POST", func() {

		handlerConfig := suite.HandlerConfig()

		creator := &mocks.EvaluationReportCreator{}
		move := factory.BuildMove(suite.DB(), nil, nil)

		handler := CreateEvaluationReportHandler{
			HandlerConfig:           handlerConfig,
			EvaluationReportCreator: creator,
		}

		shipment := factory.BuildMTOShipment(suite.DB(), []factory.Customization{
			{
				Model:    move,
				LinkOnly: true,
			},
		}, nil)

		body := ghcmessages.CreateEvaluationReport{ShipmentID: strfmt.UUID(shipment.ID.String())}
		request := httptest.NewRequest("POST", "/moves/shipment-evaluation-reports/", nil)

		params := evaluationReportop.CreateEvaluationReportParams{
			HTTPRequest: request,
			Body:        &body,
		}

		returnReport := models.EvaluationReport{
			ID:           uuid.Must(uuid.NewV4()),
			MoveID:       move.ID,
			Move:         move,
			ShipmentID:   &shipment.ID,
			Shipment:     &shipment,
			CreatedAt:    time.Now(),
			UpdatedAt:    time.Now(),
			Type:         models.EvaluationReportTypeShipment,
			OfficeUser:   officeUser,
			OfficeUserID: officeUser.ID,
		}

		creator.On("CreateEvaluationReport",
			mock.AnythingOfType("*appcontext.appContext"),
			mock.AnythingOfType("*models.EvaluationReport"),
			mock.AnythingOfType("string"),
		).Return(&returnReport, nil).Once()

		// Validate incoming payload
		suite.NoError(params.Body.Validate(strfmt.Default))

		response := handler.Handle(params)

		suite.Assertions.IsType(&evaluationReportop.CreateEvaluationReportOK{}, response)
		payload := response.(*evaluationReportop.CreateEvaluationReportOK).Payload

		// Validate outgoing payload
		suite.NoError(payload.Validate(strfmt.Default))
	})

	suite.Run("Unsuccessful POST", func() {

		handlerConfig := suite.HandlerConfig()

		creator := &mocks.EvaluationReportCreator{}
		handler := CreateEvaluationReportHandler{handlerConfig, creator}
		move := factory.BuildMove(suite.DB(), nil, nil)
		shipment := factory.BuildMTOShipment(suite.DB(), []factory.Customization{
			{
				Model:    move,
				LinkOnly: true,
			},
		}, nil)
		body := ghcmessages.CreateEvaluationReport{ShipmentID: strfmt.UUID(shipment.ID.String())}
		request := httptest.NewRequest("POST", "/moves/shipment-evaluation-reports/", nil)

		params := evaluationReportop.CreateEvaluationReportParams{
			HTTPRequest: request,
			Body:        &body,
		}

		creator.On("CreateEvaluationReport",
			mock.AnythingOfType("*appcontext.appContext"),
			mock.AnythingOfType("*models.EvaluationReport"),
			mock.AnythingOfType("string"),
		).Return(nil, fmt.Errorf("error")).Once()

		// Validate incoming payload
		suite.NoError(params.Body.Validate(strfmt.Default))

		response := handler.Handle(params)

		suite.Assertions.IsType(&evaluationReportop.CreateEvaluationReportInternalServerError{}, response)
		payload := response.(*evaluationReportop.CreateEvaluationReportInternalServerError).Payload

		// Validate outgoing payload: nil payload
		suite.Nil(payload)
	})
}

func (suite *HandlerSuite) TestDeleteEvaluationReportHandler() {

	suite.Run("Successful DELETE", func() {
		reportID := uuid.Must(uuid.NewV4())

		deleter := &mocks.EvaluationReportDeleter{}
		handlerConfig := suite.HandlerConfig()
		handler := DeleteEvaluationReportHandler{handlerConfig, deleter}

		request := httptest.NewRequest("DELETE", fmt.Sprintf("/evaluation-reports/%s", reportID), nil)

		params := evaluationReportop.DeleteEvaluationReportParams{
			HTTPRequest: request,
			ReportID:    *handlers.FmtUUID(reportID),
		}

		deleter.On("DeleteEvaluationReport",
			mock.AnythingOfType("*appcontext.appContext"),
			mock.Anything,
		).Return(nil).Once()

		// Validate incoming payload: no body to validate

		response := handler.Handle(params)

		suite.Assertions.IsType(&evaluationReportop.DeleteEvaluationReportNoContent{}, response)

		// Validate outgoing payload: no payload
	})
}

func (suite *HandlerSuite) TestSubmitEvaluationReportHandler() {
	suite.Run("Successful save", func() {
		updater := &mocks.EvaluationReportUpdater{}

		reportID := uuid.Must(uuid.NewV4())
		handlerConfig := suite.HandlerConfig()
		handler := SubmitEvaluationReportHandler{handlerConfig, updater}
		requestUser := factory.BuildOfficeUser(nil, nil, []factory.Trait{
			factory.GetTraitOfficeUserWithID,
		})

		request := httptest.NewRequest("POST", fmt.Sprintf("/evaluation-reports/%s/submit", reportID), nil)
		request = suite.AuthenticateOfficeRequest(request, requestUser)

		params := evaluationReportop.SubmitEvaluationReportParams{
			HTTPRequest: request,
			IfMatch:     "",
			ReportID:    *handlers.FmtUUID(reportID),
		}

		updater.On("SubmitEvaluationReport",
			mock.AnythingOfType("*appcontext.appContext"),
			mock.AnythingOfType("uuid.UUID"),
			mock.AnythingOfType("uuid.UUID"),
			mock.AnythingOfType("string"),
		).Return(nil).Once()

		// Validate incoming payload: no body to validate

		response := handler.Handle(params)
		suite.Assertions.IsType(&evaluationReportop.SubmitEvaluationReportNoContent{}, response)

		// Validate outgoing payload: no payload
	})

	suite.Run("Precondition failed", func() {
		updater := &mocks.EvaluationReportUpdater{}

		reportID := uuid.Must(uuid.NewV4())
		handlerConfig := suite.HandlerConfig()
		handler := SubmitEvaluationReportHandler{handlerConfig, updater}
		requestUser := factory.BuildOfficeUser(nil, nil, []factory.Trait{
			factory.GetTraitOfficeUserWithID,
		})

		request := httptest.NewRequest("POST", fmt.Sprintf("/evaluation-reports/%s/submit", reportID), nil)
		request = suite.AuthenticateOfficeRequest(request, requestUser)

		params := evaluationReportop.SubmitEvaluationReportParams{
			HTTPRequest: request,
			IfMatch:     "",
			ReportID:    *handlers.FmtUUID(reportID),
		}

		updater.On("SubmitEvaluationReport",
			mock.AnythingOfType("*appcontext.appContext"),
			mock.AnythingOfType("uuid.UUID"),
			mock.AnythingOfType("uuid.UUID"),
			mock.AnythingOfType("string"),
		).Return(apperror.NewPreconditionFailedError(reportID, nil)).Once()

		// Validate incoming payload: no body to validate

		response := handler.Handle(params)
		suite.Assertions.IsType(&evaluationReportop.SubmitEvaluationReportPreconditionFailed{}, response)
		payload := response.(*evaluationReportop.SubmitEvaluationReportPreconditionFailed).Payload

		// Validate outgoing payload: nil payload
		suite.Nil(payload)
	})

	suite.Run("Not found error", func() {
		updater := &mocks.EvaluationReportUpdater{}

		reportID := uuid.Must(uuid.NewV4())
		handlerConfig := suite.HandlerConfig()
		handler := SubmitEvaluationReportHandler{handlerConfig, updater}
		requestUser := factory.BuildOfficeUser(nil, nil, []factory.Trait{
			factory.GetTraitOfficeUserWithID,
		})

		request := httptest.NewRequest("POST", fmt.Sprintf("/evaluation-reports/%s/submit", reportID), nil)
		request = suite.AuthenticateOfficeRequest(request, requestUser)

		params := evaluationReportop.SubmitEvaluationReportParams{
			HTTPRequest: request,
			IfMatch:     "",
			ReportID:    *handlers.FmtUUID(reportID),
		}

		updater.On("SubmitEvaluationReport",
			mock.AnythingOfType("*appcontext.appContext"),
			mock.AnythingOfType("uuid.UUID"),
			mock.AnythingOfType("uuid.UUID"),
			mock.AnythingOfType("string"),
		).Return(apperror.NewNotFoundError(reportID, "message")).Once()

		// Validate incoming payload: no body to validate

		response := handler.Handle(params)
		suite.Assertions.IsType(&evaluationReportop.SubmitEvaluationReportNotFound{}, response)
		payload := response.(*evaluationReportop.SubmitEvaluationReportNotFound).Payload

		// Validate outgoing payload: nil payload
		suite.Nil(payload)
	})

	suite.Run("Invalid input", func() {
		updater := &mocks.EvaluationReportUpdater{}

		reportID := uuid.Must(uuid.NewV4())
		handlerConfig := suite.HandlerConfig()
		handler := SubmitEvaluationReportHandler{handlerConfig, updater}
		requestUser := factory.BuildOfficeUser(nil, nil, []factory.Trait{
			factory.GetTraitOfficeUserWithID,
		})

		request := httptest.NewRequest("POST", fmt.Sprintf("/evaluation-reports/%s/submit", reportID), nil)
		request = suite.AuthenticateOfficeRequest(request, requestUser)

		params := evaluationReportop.SubmitEvaluationReportParams{
			HTTPRequest: request,
			IfMatch:     "",
			ReportID:    *handlers.FmtUUID(reportID),
		}

		updater.On("SubmitEvaluationReport",
			mock.AnythingOfType("*appcontext.appContext"),
			mock.AnythingOfType("uuid.UUID"),
			mock.AnythingOfType("uuid.UUID"),
			mock.AnythingOfType("string"),
		).Return(apperror.NewInvalidInputError(reportID, nil, nil, "message")).Once()

		// Validate incoming payload: no body to validate

		response := handler.Handle(params)
		suite.Assertions.IsType(&evaluationReportop.SubmitEvaluationReportUnprocessableEntity{}, response)
		payload := response.(*evaluationReportop.SubmitEvaluationReportUnprocessableEntity).Payload

		// Validate outgoing payload: nil payload
		suite.Nil(payload)
	})

	suite.Run("Forbidden error", func() {
		updater := &mocks.EvaluationReportUpdater{}

		reportID := uuid.Must(uuid.NewV4())
		handlerConfig := suite.HandlerConfig()
		handler := SubmitEvaluationReportHandler{handlerConfig, updater}
		requestUser := factory.BuildOfficeUser(nil, nil, []factory.Trait{
			factory.GetTraitOfficeUserWithID,
		})

		request := httptest.NewRequest("POST", fmt.Sprintf("/evaluation-reports/%s/submit", reportID), nil)
		request = suite.AuthenticateOfficeRequest(request, requestUser)

		params := evaluationReportop.SubmitEvaluationReportParams{
			HTTPRequest: request,
			IfMatch:     "",
			ReportID:    *handlers.FmtUUID(reportID),
		}

		updater.On("SubmitEvaluationReport",
			mock.AnythingOfType("*appcontext.appContext"),
			mock.AnythingOfType("uuid.UUID"),
			mock.AnythingOfType("uuid.UUID"),
			mock.AnythingOfType("string"),
		).Return(apperror.NewForbiddenError("message")).Once()

		// Validate incoming payload: no body to validate

		response := handler.Handle(params)
		suite.Assertions.IsType(&evaluationReportop.SubmitEvaluationReportForbidden{}, response)
		payload := response.(*evaluationReportop.SubmitEvaluationReportForbidden).Payload

		// Validate outgoing payload: nil payload
		suite.Nil(payload)
	})

	suite.Run("Internal server error", func() {
		updater := &mocks.EvaluationReportUpdater{}

		reportID := uuid.Must(uuid.NewV4())
		handlerConfig := suite.HandlerConfig()
		handler := SubmitEvaluationReportHandler{handlerConfig, updater}
		requestUser := factory.BuildOfficeUser(nil, nil, []factory.Trait{
			factory.GetTraitOfficeUserWithID,
		})

		request := httptest.NewRequest("POST", fmt.Sprintf("/evaluation-reports/%s/submit", reportID), nil)
		request = suite.AuthenticateOfficeRequest(request, requestUser)

		params := evaluationReportop.SubmitEvaluationReportParams{
			HTTPRequest: request,
			IfMatch:     "",
			ReportID:    *handlers.FmtUUID(reportID),
		}

		updater.On("SubmitEvaluationReport",
			mock.AnythingOfType("*appcontext.appContext"),
			mock.AnythingOfType("uuid.UUID"),
			mock.AnythingOfType("uuid.UUID"),
			mock.AnythingOfType("string"),
		).Return(apperror.NewInternalServerError("message")).Once()

		// Validate incoming payload: no body to validate

		response := handler.Handle(params)
		suite.Assertions.IsType(&evaluationReportop.SubmitEvaluationReportInternalServerError{}, response)
		payload := response.(*evaluationReportop.SubmitEvaluationReportInternalServerError).Payload

		// Validate outgoing payload: nil payload
		suite.Nil(payload)
	})
}

func (suite *HandlerSuite) TestSaveEvaluationReportHandler() {

	suite.Run("Successful save", func() {
		report := factory.BuildEvaluationReport(suite.DB(), nil, nil)
		reportID := report.ID

		updater := &mocks.EvaluationReportUpdater{}
		handlerConfig := suite.HandlerConfig()
		handler := SaveEvaluationReportHandler{handlerConfig, updater}
		requestUser := factory.BuildUser(nil, nil, nil) //Build stubbed user

		request := httptest.NewRequest("PUT", fmt.Sprintf("/evaluation-reports/%s", reportID), nil)
		request = suite.AuthenticateUserRequest(request, requestUser)

		now := strfmt.Date(time.Now())
		params := evaluationReportop.SaveEvaluationReportParams{
			HTTPRequest: request,
			Body: &ghcmessages.EvaluationReport{
				InspectionDate:                     &now,
				InspectionType:                     ghcmessages.EvaluationReportInspectionTypePHYSICAL.Pointer(),
				Location:                           ghcmessages.EvaluationReportLocationOTHER.Pointer(),
				LocationDescription:                models.StringPointer("location description"),
				ObservedShipmentDeliveryDate:       handlers.FmtDate(time.Date(2020, 1, 2, 0, 0, 0, 0, time.UTC)),
				ObservedShipmentPhysicalPickupDate: handlers.FmtDate(time.Date(2020, 1, 2, 0, 0, 0, 0, time.UTC)), Remarks: models.StringPointer("new remarks"),
				SeriousIncident:     handlers.FmtBool(true),
				SeriousIncidentDesc: models.StringPointer("serious incident description"),
				ViolationsObserved:  handlers.FmtBool(false),
			},
			ReportID: *handlers.FmtUUID(reportID),
		}

		updater.On("UpdateEvaluationReport",
			mock.AnythingOfType("*appcontext.appContext"),
			mock.AnythingOfType("*models.EvaluationReport"),
			mock.AnythingOfType("uuid.UUID"),
			mock.AnythingOfType("string"),
		).Return(nil).Once()

		// Validate incoming payload
		suite.NoError(params.Body.Validate(strfmt.Default))

		response := handler.Handle(params)

		suite.Assertions.IsType(&evaluationReportop.SaveEvaluationReportNoContent{}, response)

		// Validate outgoing payload: no payload
	})

	suite.Run("Not found error", func() {
		reportID := uuid.Must(uuid.NewV4())

		updater := &mocks.EvaluationReportUpdater{}
		handlerConfig := suite.HandlerConfig()
		handler := SaveEvaluationReportHandler{handlerConfig, updater}
		requestUser := factory.BuildUser(nil, nil, nil)

		request := httptest.NewRequest("PUT", fmt.Sprintf("/evaluation-reports/%s", reportID), nil)
		request = suite.AuthenticateUserRequest(request, requestUser)

		params := evaluationReportop.SaveEvaluationReportParams{
			HTTPRequest: request,
			Body: &ghcmessages.EvaluationReport{
				Remarks: models.StringPointer("new remarks"),
			},
			ReportID: *handlers.FmtUUID(reportID),
		}

		updater.On("UpdateEvaluationReport",
			mock.AnythingOfType("*appcontext.appContext"),
			mock.AnythingOfType("*models.EvaluationReport"),
			mock.AnythingOfType("uuid.UUID"),
			mock.AnythingOfType("string"),
		).Return(apperror.NewNotFoundError(reportID, "message")).Once()

		// Validate incoming payload
		suite.NoError(params.Body.Validate(strfmt.Default))

		response := handler.Handle(params)

		suite.Assertions.IsType(&evaluationReportop.SaveEvaluationReportNotFound{}, response)
		payload := response.(*evaluationReportop.SaveEvaluationReportNotFound).Payload

		// Validate outgoing payload: nil payload
		suite.Nil(payload)
	})

	suite.Run("Invalid input error", func() {
		reportID := uuid.Must(uuid.NewV4())

		updater := &mocks.EvaluationReportUpdater{}
		handlerConfig := suite.HandlerConfig()
		handler := SaveEvaluationReportHandler{handlerConfig, updater}
		requestUser := factory.BuildUser(nil, nil, nil)

		request := httptest.NewRequest("PUT", fmt.Sprintf("/evaluation-reports/%s", reportID), nil)
		request = suite.AuthenticateUserRequest(request, requestUser)

		params := evaluationReportop.SaveEvaluationReportParams{
			HTTPRequest: request,
			Body: &ghcmessages.EvaluationReport{
				Remarks: models.StringPointer("new remarks"),
			},
			ReportID: *handlers.FmtUUID(reportID),
		}

		updater.On("UpdateEvaluationReport",
			mock.AnythingOfType("*appcontext.appContext"),
			mock.AnythingOfType("*models.EvaluationReport"),
			mock.AnythingOfType("uuid.UUID"),
			mock.AnythingOfType("string"),
		).Return(apperror.NewInvalidInputError(reportID, nil, nil, "message")).Once()

		// Validate incoming payload
		suite.NoError(params.Body.Validate(strfmt.Default))

		response := handler.Handle(params)

		suite.Assertions.IsType(&evaluationReportop.SaveEvaluationReportUnprocessableEntity{}, response)
		payload := response.(*evaluationReportop.SaveEvaluationReportUnprocessableEntity).Payload

		// Validate outgoing payload: nil payload
		suite.Nil(payload)
	})

	suite.Run("Precondition failed error", func() {
		reportID := uuid.Must(uuid.NewV4())

		updater := &mocks.EvaluationReportUpdater{}
		handlerConfig := suite.HandlerConfig()
		handler := SaveEvaluationReportHandler{handlerConfig, updater}
		requestUser := factory.BuildUser(nil, nil, nil)

		request := httptest.NewRequest("PUT", fmt.Sprintf("/evaluation-reports/%s", reportID), nil)
		request = suite.AuthenticateUserRequest(request, requestUser)

		params := evaluationReportop.SaveEvaluationReportParams{
			HTTPRequest: request,
			Body: &ghcmessages.EvaluationReport{
				Remarks: models.StringPointer("new remarks"),
			},
			ReportID: *handlers.FmtUUID(reportID),
		}

		updater.On("UpdateEvaluationReport",
			mock.AnythingOfType("*appcontext.appContext"),
			mock.AnythingOfType("*models.EvaluationReport"),
			mock.AnythingOfType("uuid.UUID"),
			mock.AnythingOfType("string"),
		).Return(apperror.NewPreconditionFailedError(reportID, nil)).Once()

		// Validate incoming payload
		suite.NoError(params.Body.Validate(strfmt.Default))

		response := handler.Handle(params)

		suite.Assertions.IsType(&evaluationReportop.SaveEvaluationReportPreconditionFailed{}, response)
		payload := response.(*evaluationReportop.SaveEvaluationReportPreconditionFailed).Payload

		// Validate outgoing payload: nil payload
		suite.Nil(payload)
	})

	suite.Run("Forbidden error", func() {
		reportID := uuid.Must(uuid.NewV4())

		updater := &mocks.EvaluationReportUpdater{}
		handlerConfig := suite.HandlerConfig()
		handler := SaveEvaluationReportHandler{handlerConfig, updater}
		requestUser := factory.BuildUser(nil, nil, nil)

		request := httptest.NewRequest("PUT", fmt.Sprintf("/evaluation-reports/%s", reportID), nil)
		request = suite.AuthenticateUserRequest(request, requestUser)

		params := evaluationReportop.SaveEvaluationReportParams{
			HTTPRequest: request,
			Body: &ghcmessages.EvaluationReport{
				Remarks: models.StringPointer("new remarks"),
			},
			ReportID: *handlers.FmtUUID(reportID),
		}

		updater.On("UpdateEvaluationReport",
			mock.AnythingOfType("*appcontext.appContext"),
			mock.AnythingOfType("*models.EvaluationReport"),
			mock.AnythingOfType("uuid.UUID"),
			mock.AnythingOfType("string"),
		).Return(apperror.NewForbiddenError("")).Once()

		// Validate incoming payload
		suite.NoError(params.Body.Validate(strfmt.Default))

		response := handler.Handle(params)

		suite.Assertions.IsType(&evaluationReportop.SaveEvaluationReportForbidden{}, response)
		payload := response.(*evaluationReportop.SaveEvaluationReportForbidden).Payload

		// Validate outgoing payload: nil payload
		suite.Nil(payload)
	})

	suite.Run("Conflict error", func() {
		reportID := uuid.Must(uuid.NewV4())

		updater := &mocks.EvaluationReportUpdater{}
		handlerConfig := suite.HandlerConfig()
		handler := SaveEvaluationReportHandler{handlerConfig, updater}
		requestUser := factory.BuildUser(nil, nil, nil)

		request := httptest.NewRequest("PUT", fmt.Sprintf("/evaluation-reports/%s", reportID), nil)
		request = suite.AuthenticateUserRequest(request, requestUser)

		params := evaluationReportop.SaveEvaluationReportParams{
			HTTPRequest: request,
			Body: &ghcmessages.EvaluationReport{
				Remarks: models.StringPointer("new remarks"),
			},
			ReportID: *handlers.FmtUUID(reportID),
		}

		updater.On("UpdateEvaluationReport",
			mock.AnythingOfType("*appcontext.appContext"),
			mock.AnythingOfType("*models.EvaluationReport"),
			mock.AnythingOfType("uuid.UUID"),
			mock.AnythingOfType("string"),
		).Return(apperror.NewConflictError(reportID, "")).Once()

		// Validate incoming payload
		suite.NoError(params.Body.Validate(strfmt.Default))

		response := handler.Handle(params)

		suite.Assertions.IsType(&evaluationReportop.SaveEvaluationReportConflict{}, response)
		payload := response.(*evaluationReportop.SaveEvaluationReportConflict).Payload

		// Validate outgoing payload: nil payload
		suite.Nil(payload)
	})

	suite.Run("Unknown error", func() {
		reportID := uuid.Must(uuid.NewV4())

		updater := &mocks.EvaluationReportUpdater{}
		handlerConfig := suite.HandlerConfig()
		handler := SaveEvaluationReportHandler{handlerConfig, updater}
		requestUser := factory.BuildUser(nil, nil, nil)

		request := httptest.NewRequest("PUT", fmt.Sprintf("/evaluation-reports/%s", reportID), nil)
		request = suite.AuthenticateUserRequest(request, requestUser)

		params := evaluationReportop.SaveEvaluationReportParams{
			HTTPRequest: request,
			Body: &ghcmessages.EvaluationReport{
				Remarks: models.StringPointer("new remarks"),
			},
			ReportID: *handlers.FmtUUID(reportID),
		}

		updater.On("UpdateEvaluationReport",
			mock.AnythingOfType("*appcontext.appContext"),
			mock.AnythingOfType("*models.EvaluationReport"),
			mock.AnythingOfType("uuid.UUID"),
			mock.AnythingOfType("string"),
		).Return(fmt.Errorf("this is some sort of error")).Once()

		// Validate incoming payload
		suite.NoError(params.Body.Validate(strfmt.Default))

		response := handler.Handle(params)

		suite.Assertions.IsType(&evaluationReportop.SaveEvaluationReportInternalServerError{}, response)
		payload := response.(*evaluationReportop.SaveEvaluationReportInternalServerError).Payload

		// Validate outgoing payload: nil payload
		suite.Nil(payload)
	})
}

func (suite *HandlerSuite) TestDownloadEvaluationReportHandler() {

	suite.Run("Successful download", func() {
		report := factory.BuildEvaluationReport(suite.DB(), nil, nil)
		reportID := report.ID

		reportFetcher := &mocks.EvaluationReportFetcher{}
		shipmentFetcher := &mocks.MTOShipmentFetcher{}
		orderFetcher := &mocks.OrderFetcher{}
		violationsFetcher := &mocks.ReportViolationFetcher{}
		handlerConfig := suite.HandlerConfig()
		handler := DownloadEvaluationReportHandler{
			HandlerConfig:           handlerConfig,
			EvaluationReportFetcher: reportFetcher,
			MTOShipmentFetcher:      shipmentFetcher,
			OrderFetcher:            orderFetcher,
			ReportViolationFetcher:  violationsFetcher,
		}
		requestUser := factory.BuildUser(nil, nil, nil)

		request := httptest.NewRequest("GET", fmt.Sprintf("/evaluation-reports/%s/download", reportID), nil)
		request = suite.AuthenticateUserRequest(request, requestUser)
		params := evaluationReportop.DownloadEvaluationReportParams{
			HTTPRequest: request,
			ReportID:    *handlers.FmtUUID(reportID),
		}

		reportFetcher.On("FetchEvaluationReportByID",
			mock.AnythingOfType("*appcontext.appContext"),
			mock.AnythingOfType("uuid.UUID"),
			mock.AnythingOfType("uuid.UUID"),
		).Return(&report, nil).Once()

		orderFetcher.On("FetchOrder",
			mock.AnythingOfType("*appcontext.appContext"),
			mock.AnythingOfType("uuid.UUID"),
		).Return(&report.Move.Orders, nil)

		violationsFetcher.On("FetchReportViolationsByReportID",
			mock.AnythingOfType("*appcontext.appContext"),
			mock.AnythingOfType("uuid.UUID"),
		).Return(models.ReportViolations{}, nil)

		shipmentFetcher.On("ListMTOShipments",
			mock.AnythingOfType("*appcontext.appContext"),
			mock.AnythingOfType("uuid.UUID"),
		).Return([]models.MTOShipment{}, nil)

		// Validate incoming payload: no body to validate

		response := handler.Handle(params)

		suite.Assertions.IsType(&evaluationReportop.DownloadEvaluationReportOK{}, response)
		payload := response.(*evaluationReportop.DownloadEvaluationReportOK).Payload

		// Validate outgoing payload: payload should be an instance of a ReadCloser interface
		suite.NotNil(payload)
	})

	suite.Run("Not found error", func() {
		reportID := uuid.Must(uuid.NewV4())

		reportFetcher := &mocks.EvaluationReportFetcher{}
		handlerConfig := suite.HandlerConfig()
		handler := DownloadEvaluationReportHandler{
			HandlerConfig:           handlerConfig,
			EvaluationReportFetcher: reportFetcher,
		}
		requestUser := factory.BuildUser(nil, nil, nil)

		request := httptest.NewRequest("GET", fmt.Sprintf("/evaluation-reports/%s/download", reportID), nil)
		request = suite.AuthenticateUserRequest(request, requestUser)
		params := evaluationReportop.DownloadEvaluationReportParams{
			HTTPRequest: request,
			ReportID:    *handlers.FmtUUID(reportID),
		}

		reportFetcher.On("FetchEvaluationReportByID",
			mock.AnythingOfType("*appcontext.appContext"),
			mock.AnythingOfType("uuid.UUID"),
			mock.AnythingOfType("uuid.UUID"),
		).Return(nil, apperror.NewNotFoundError(uuid.Nil, "not found")).Once()

		// Validate incoming payload: no body to validate

		response := handler.Handle(params)

		suite.Assertions.IsType(&evaluationReportop.DownloadEvaluationReportNotFound{}, response)
		payload := response.(*evaluationReportop.DownloadEvaluationReportNotFound).Payload

		// Validate outgoing payload
		suite.NoError(payload.Validate(strfmt.Default))
	})

	suite.Run("Query error should result in 500", func() {
		reportID := uuid.Must(uuid.NewV4())

		reportFetcher := &mocks.EvaluationReportFetcher{}
		handlerConfig := suite.HandlerConfig()
		handler := DownloadEvaluationReportHandler{
			HandlerConfig:           handlerConfig,
			EvaluationReportFetcher: reportFetcher,
		}
		requestUser := factory.BuildUser(nil, nil, nil)

		request := httptest.NewRequest("GET", fmt.Sprintf("/evaluation-reports/%s/download", reportID), nil)
		request = suite.AuthenticateUserRequest(request, requestUser)
		params := evaluationReportop.DownloadEvaluationReportParams{
			HTTPRequest: request,
			ReportID:    *handlers.FmtUUID(reportID),
		}

		reportFetcher.On("FetchEvaluationReportByID",
			mock.AnythingOfType("*appcontext.appContext"),
			mock.AnythingOfType("uuid.UUID"),
			mock.AnythingOfType("uuid.UUID"),
		).Return(nil, apperror.NewQueryError("", nil, "")).Once()

		// Validate incoming payload: no body to validate

		response := handler.Handle(params)

		suite.Assertions.IsType(&evaluationReportop.DownloadEvaluationReportInternalServerError{}, response)
		payload := response.(*evaluationReportop.DownloadEvaluationReportInternalServerError).Payload

		// Validate outgoing payload: nil payload
		suite.Nil(payload)
	})

	suite.Run("Unknown error should result in 500", func() {
		reportID := uuid.Must(uuid.NewV4())

		reportFetcher := &mocks.EvaluationReportFetcher{}
		handlerConfig := suite.HandlerConfig()
		handler := DownloadEvaluationReportHandler{
			HandlerConfig:           handlerConfig,
			EvaluationReportFetcher: reportFetcher,
		}
		requestUser := factory.BuildUser(nil, nil, nil)

		request := httptest.NewRequest("GET", fmt.Sprintf("/evaluation-reports/%s/download", reportID), nil)
		request = suite.AuthenticateUserRequest(request, requestUser)
		params := evaluationReportop.DownloadEvaluationReportParams{
			HTTPRequest: request,
			ReportID:    *handlers.FmtUUID(reportID),
		}

		reportFetcher.On("FetchEvaluationReportByID",
			mock.AnythingOfType("*appcontext.appContext"),
			mock.AnythingOfType("uuid.UUID"),
			mock.AnythingOfType("uuid.UUID"),
		).Return(nil, fmt.Errorf("an error")).Once()

		// Validate incoming payload: no body to validate

		response := handler.Handle(params)

		suite.Assertions.IsType(&evaluationReportop.DownloadEvaluationReportInternalServerError{}, response)
		payload := response.(*evaluationReportop.DownloadEvaluationReportInternalServerError).Payload

		// Validate outgoing payload: nil payload
		suite.Nil(payload)
	})
}

func (suite *HandlerSuite) TestAddAppealToViolationHandler() {
	suite.Run("Successful Add Appeal to Violation", func() {
		handlerConfig := suite.HandlerConfig()
		mockService := &mocks.ReportViolationsAddAppeal{}
		handler := AddAppealToViolationHandler{
			HandlerConfig:             handlerConfig,
			ReportViolationsAddAppeal: mockService,
		}
		officeUser := factory.BuildOfficeUserWithRoles(suite.DB(), nil, []roles.RoleType{roles.RoleTypeQae})
		report := factory.BuildEvaluationReport(suite.DB(), nil, nil)
		violation := testdatagen.MakePWSViolation(suite.DB(), testdatagen.Assertions{})
		body := ghcmessages.CreateAppeal{AppealStatus: "sustained", Remarks: "Appeal submitted"}
		request := httptest.NewRequest("POST", fmt.Sprintf("/evaluation-reports/%s/%s/appeal/add", report.ID, violation.ID), nil)
		request = suite.AuthenticateOfficeRequest(request, officeUser)
		params := evaluationReportop.AddAppealToViolationParams{
			HTTPRequest:       request,
			ReportID:          strfmt.UUID(report.ID.String()),
			ReportViolationID: strfmt.UUID(violation.ID.String()),
			Body:              &body,
		}

		mockService.On("AddAppealToViolation", mock.Anything, report.ID, violation.ID, officeUser.ID, body.Remarks, body.AppealStatus).Return(models.GsrAppeal{}, nil).Once()

		response := handler.Handle(params)
		suite.IsType(&evaluationReportop.AddAppealToViolationNoContent{}, response)
	})

	suite.Run("Unsuccessful Add Appeal to Violation - Missing Data", func() {
		handlerConfig := suite.HandlerConfig()
		mockService := &mocks.ReportViolationsAddAppeal{}
		handler := AddAppealToViolationHandler{
			HandlerConfig:             handlerConfig,
			ReportViolationsAddAppeal: mockService,
		}
		reportID := uuid.Must(uuid.NewV4())
		violationID := uuid.Must(uuid.NewV4())
		body := ghcmessages.CreateAppeal{AppealStatus: "", Remarks: ""}
		request := httptest.NewRequest("POST", fmt.Sprintf("/evaluation-reports/%s/%s/appeal/add", reportID, violationID), nil)
		params := evaluationReportop.AddAppealToViolationParams{
			HTTPRequest:       request,
			ReportID:          strfmt.UUID(reportID.String()),
			ReportViolationID: strfmt.UUID(violationID.String()),
			Body:              &body,
		}

		response := handler.Handle(params)
		suite.IsType(&evaluationReportop.AddAppealToViolationForbidden{}, response)
	})

	suite.Run("Unsuccessful Add Appeal to Violation - Service Error", func() {
		handlerConfig := suite.HandlerConfig()
		mockService := &mocks.ReportViolationsAddAppeal{}
		handler := AddAppealToViolationHandler{
			HandlerConfig:             handlerConfig,
			ReportViolationsAddAppeal: mockService,
		}
		reportID := uuid.Must(uuid.NewV4())
		violationID := uuid.Must(uuid.NewV4())
<<<<<<< HEAD
		body := ghcmessages.CreateAppeal{AppealStatus: "sustained", Remarks: "Appeal submitted"}
		request := httptest.NewRequest("POST", fmt.Sprintf("/evaluation-reports/%s/%s/appeal/add", reportID, violationID), nil)
=======
		officeUser := factory.BuildOfficeUserWithRoles(suite.DB(), nil, []roles.RoleType{roles.RoleTypeQae})
		body := ghcmessages.CreateAppeal{AppealStatus: "sustained", Remarks: "Appeal submitted"}
		request := httptest.NewRequest("POST", fmt.Sprintf("/evaluation-reports/%s/%s/appeal/add", reportID, violationID), nil)
		request = suite.AuthenticateOfficeRequest(request, officeUser)
>>>>>>> 5e8361a2
		params := evaluationReportop.AddAppealToViolationParams{
			HTTPRequest:       request,
			ReportID:          strfmt.UUID(reportID.String()),
			ReportViolationID: strfmt.UUID(violationID.String()),
			Body:              &body,
		}

<<<<<<< HEAD
		mockService.On("AddAppealToViolation", mock.Anything, reportID, violationID, mock.Anything, body.Remarks, body.AppealStatus).Return(nil, apperror.NewForbiddenError("Forbidden")).Once()
=======
		mockService.On("AddAppealToViolation", mock.Anything, reportID, violationID, mock.Anything, body.Remarks, body.AppealStatus).Return(models.GsrAppeal{}, apperror.NewForbiddenError("Forbidden")).Once()
>>>>>>> 5e8361a2

		response := handler.Handle(params)
		suite.IsType(&evaluationReportop.AddAppealToViolationForbidden{}, response)
	})
}

func (suite *HandlerSuite) TestAddAppealToSeriousIncidentHandler() {
	suite.Run("Successful Add Appeal to Serious Incident", func() {
		handlerConfig := suite.HandlerConfig()
		mockService := &mocks.SeriousIncidentAddAppeal{}
		handler := AddAppealToSeriousIncidentHandler{
			HandlerConfig:            handlerConfig,
			SeriousIncidentAddAppeal: mockService,
		}
		report := factory.BuildEvaluationReport(suite.DB(), nil, nil)
		officeUser := factory.BuildOfficeUserWithRoles(suite.DB(), nil, []roles.RoleType{roles.RoleTypeGSR})
		body := ghcmessages.CreateAppeal{AppealStatus: "sustained", Remarks: "Appeal submitted for serious incident"}
		request := httptest.NewRequest("POST", fmt.Sprintf("/evaluation-reports/%s/appeal/add", report.ID), nil)
		request = suite.AuthenticateOfficeRequest(request, officeUser)
		params := evaluationReportop.AddAppealToSeriousIncidentParams{
			HTTPRequest: request,
			ReportID:    strfmt.UUID(report.ID.String()),
			Body:        &body,
		}

		mockService.On("AddAppealToSeriousIncident", mock.Anything, report.ID, officeUser.ID, body.Remarks, body.AppealStatus).Return(models.GsrAppeal{}, nil).Once()

		response := handler.Handle(params)
		suite.IsType(&evaluationReportop.AddAppealToSeriousIncidentNoContent{}, response)
	})

	suite.Run("Unsuccessful Add Appeal to Serious Incident - Missing Data", func() {
		handlerConfig := suite.HandlerConfig()
		mockService := &mocks.SeriousIncidentAddAppeal{}
		handler := AddAppealToSeriousIncidentHandler{
			HandlerConfig:            handlerConfig,
			SeriousIncidentAddAppeal: mockService,
		}
		reportID := uuid.Must(uuid.NewV4())
		body := ghcmessages.CreateAppeal{AppealStatus: "", Remarks: ""}
		request := httptest.NewRequest("POST", fmt.Sprintf("/evaluation-reports/%s/appeal/add", reportID), nil)
		params := evaluationReportop.AddAppealToSeriousIncidentParams{
			HTTPRequest: request,
			ReportID:    strfmt.UUID(reportID.String()),
			Body:        &body,
		}

		response := handler.Handle(params)
		suite.IsType(&evaluationReportop.AddAppealToSeriousIncidentForbidden{}, response)
	})

	suite.Run("Unsuccessful Add Appeal to Serious Incident - Service Error", func() {
		handlerConfig := suite.HandlerConfig()
		mockService := &mocks.SeriousIncidentAddAppeal{}
		handler := AddAppealToSeriousIncidentHandler{
			HandlerConfig:            handlerConfig,
			SeriousIncidentAddAppeal: mockService,
		}
		reportID := uuid.Must(uuid.NewV4())
<<<<<<< HEAD
		body := ghcmessages.CreateAppeal{AppealStatus: "pending", Remarks: "Appeal submitted"}
		request := httptest.NewRequest("POST", fmt.Sprintf("/evaluation-reports/%s/appeal/add", reportID), nil)
=======
		officeUser := factory.BuildOfficeUserWithRoles(suite.DB(), nil, []roles.RoleType{roles.RoleTypeQae})
		body := ghcmessages.CreateAppeal{AppealStatus: "pending", Remarks: "Appeal submitted"}
		request := httptest.NewRequest("POST", fmt.Sprintf("/evaluation-reports/%s/appeal/add", reportID), nil)
		request = suite.AuthenticateOfficeRequest(request, officeUser)
>>>>>>> 5e8361a2
		params := evaluationReportop.AddAppealToSeriousIncidentParams{
			HTTPRequest: request,
			ReportID:    strfmt.UUID(reportID.String()),
			Body:        &body,
		}

<<<<<<< HEAD
		mockService.On("AddAppealToSeriousIncident", mock.Anything, reportID, mock.Anything, body.Remarks, body.AppealStatus).Return(nil, apperror.NewForbiddenError("Forbidden")).Once()
=======
		mockService.On("AddAppealToSeriousIncident", mock.Anything, reportID, mock.Anything, body.Remarks, body.AppealStatus).Return(models.GsrAppeal{}, apperror.NewForbiddenError("Forbidden")).Once()
>>>>>>> 5e8361a2

		response := handler.Handle(params)
		suite.IsType(&evaluationReportop.AddAppealToSeriousIncidentForbidden{}, response)
	})
}<|MERGE_RESOLUTION|>--- conflicted
+++ resolved
@@ -1141,15 +1141,10 @@
 		}
 		reportID := uuid.Must(uuid.NewV4())
 		violationID := uuid.Must(uuid.NewV4())
-<<<<<<< HEAD
-		body := ghcmessages.CreateAppeal{AppealStatus: "sustained", Remarks: "Appeal submitted"}
-		request := httptest.NewRequest("POST", fmt.Sprintf("/evaluation-reports/%s/%s/appeal/add", reportID, violationID), nil)
-=======
 		officeUser := factory.BuildOfficeUserWithRoles(suite.DB(), nil, []roles.RoleType{roles.RoleTypeQae})
 		body := ghcmessages.CreateAppeal{AppealStatus: "sustained", Remarks: "Appeal submitted"}
 		request := httptest.NewRequest("POST", fmt.Sprintf("/evaluation-reports/%s/%s/appeal/add", reportID, violationID), nil)
 		request = suite.AuthenticateOfficeRequest(request, officeUser)
->>>>>>> 5e8361a2
 		params := evaluationReportop.AddAppealToViolationParams{
 			HTTPRequest:       request,
 			ReportID:          strfmt.UUID(reportID.String()),
@@ -1157,11 +1152,7 @@
 			Body:              &body,
 		}
 
-<<<<<<< HEAD
-		mockService.On("AddAppealToViolation", mock.Anything, reportID, violationID, mock.Anything, body.Remarks, body.AppealStatus).Return(nil, apperror.NewForbiddenError("Forbidden")).Once()
-=======
 		mockService.On("AddAppealToViolation", mock.Anything, reportID, violationID, mock.Anything, body.Remarks, body.AppealStatus).Return(models.GsrAppeal{}, apperror.NewForbiddenError("Forbidden")).Once()
->>>>>>> 5e8361a2
 
 		response := handler.Handle(params)
 		suite.IsType(&evaluationReportop.AddAppealToViolationForbidden{}, response)
@@ -1221,26 +1212,17 @@
 			SeriousIncidentAddAppeal: mockService,
 		}
 		reportID := uuid.Must(uuid.NewV4())
-<<<<<<< HEAD
-		body := ghcmessages.CreateAppeal{AppealStatus: "pending", Remarks: "Appeal submitted"}
-		request := httptest.NewRequest("POST", fmt.Sprintf("/evaluation-reports/%s/appeal/add", reportID), nil)
-=======
 		officeUser := factory.BuildOfficeUserWithRoles(suite.DB(), nil, []roles.RoleType{roles.RoleTypeQae})
 		body := ghcmessages.CreateAppeal{AppealStatus: "pending", Remarks: "Appeal submitted"}
 		request := httptest.NewRequest("POST", fmt.Sprintf("/evaluation-reports/%s/appeal/add", reportID), nil)
 		request = suite.AuthenticateOfficeRequest(request, officeUser)
->>>>>>> 5e8361a2
 		params := evaluationReportop.AddAppealToSeriousIncidentParams{
 			HTTPRequest: request,
 			ReportID:    strfmt.UUID(reportID.String()),
 			Body:        &body,
 		}
 
-<<<<<<< HEAD
-		mockService.On("AddAppealToSeriousIncident", mock.Anything, reportID, mock.Anything, body.Remarks, body.AppealStatus).Return(nil, apperror.NewForbiddenError("Forbidden")).Once()
-=======
 		mockService.On("AddAppealToSeriousIncident", mock.Anything, reportID, mock.Anything, body.Remarks, body.AppealStatus).Return(models.GsrAppeal{}, apperror.NewForbiddenError("Forbidden")).Once()
->>>>>>> 5e8361a2
 
 		response := handler.Handle(params)
 		suite.IsType(&evaluationReportop.AddAppealToSeriousIncidentForbidden{}, response)
