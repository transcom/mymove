--- conflicted
+++ resolved
@@ -350,12 +350,8 @@
 				query.NewQueryAssociation("SITDestinationFinalAddress"),
 				query.NewQueryAssociation("SITOriginHHGOriginalAddress"),
 				query.NewQueryAssociation("SITOriginHHGActualAddress"),
-<<<<<<< HEAD
-				query.NewQueryAssociation("ReService.ReServiceItem.Sort"),
-=======
 				query.NewQueryAssociation("ReService.ReServiceItems"),
 				query.NewQueryAssociation("MTOShipment"),
->>>>>>> e79c3f61
 			})
 
 			var serviceItems models.MTOServiceItems
