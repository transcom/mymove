package ghcapi

import (
	"fmt"
	"time"

	"github.com/go-openapi/runtime/middleware"
	"github.com/gobuffalo/validate/v3"
	"github.com/gofrs/uuid"
	"go.uber.org/zap"

	"github.com/transcom/mymove/pkg/appcontext"
	"github.com/transcom/mymove/pkg/apperror"
	"github.com/transcom/mymove/pkg/etag"
	mtoserviceitemop "github.com/transcom/mymove/pkg/gen/ghcapi/ghcoperations/mto_service_item"
	"github.com/transcom/mymove/pkg/gen/ghcmessages"
	"github.com/transcom/mymove/pkg/handlers"
	"github.com/transcom/mymove/pkg/handlers/ghcapi/internal/payloads"
	"github.com/transcom/mymove/pkg/models"
	"github.com/transcom/mymove/pkg/services"
	"github.com/transcom/mymove/pkg/services/audit"
	"github.com/transcom/mymove/pkg/services/event"
	mtoshipment "github.com/transcom/mymove/pkg/services/mto_shipment"
	"github.com/transcom/mymove/pkg/services/query"
	"github.com/transcom/mymove/pkg/unit"
)

func payloadForClientError(title string, detail string, instance uuid.UUID) *ghcmessages.ClientError {
	return &ghcmessages.ClientError{
		Title:    handlers.FmtString(title),
		Detail:   handlers.FmtString(detail),
		Instance: handlers.FmtUUID(instance),
	}
}

func payloadForValidationError(title string, detail string, instance uuid.UUID, validationErrors *validate.Errors) *ghcmessages.ValidationError {
	payload := &ghcmessages.ValidationError{
		ClientError: *payloadForClientError(title, detail, instance),
	}

	if validationErrors != nil {
		payload.InvalidFields = handlers.NewValidationErrorsResponse(validationErrors).Errors
	}

	return payload
}

// GetMTOServiceItem returns an MTO Service item stored in the mto_service_items table
// requires a uuid to find the service item
type GetMTOServiceItemHandler struct {
	handlers.HandlerConfig
	mtoServiceItemFetcher services.MTOServiceItemFetcher
}

func (h GetMTOServiceItemHandler) Handle(params mtoserviceitemop.GetMTOServiceItemParams) middleware.Responder {
	return h.AuditableAppContextFromRequestWithErrors(params.HTTPRequest,
		func(appCtx appcontext.AppContext) (middleware.Responder, error) {
			// handling error responses based on error values
			handleError := func(err error) (middleware.Responder, error) {
				appCtx.Logger().Error("GetServiceItem error", zap.Error(err))
				payload := &ghcmessages.Error{Message: handlers.FmtString(err.Error())}
				switch err.(type) {
				case apperror.NotFoundError:
					return mtoserviceitemop.NewGetMTOServiceItemNotFound().WithPayload(payload), err
				case apperror.ForbiddenError:
					return mtoserviceitemop.NewGetMTOServiceItemForbidden().WithPayload(payload), err
				case apperror.QueryError:
					return mtoserviceitemop.NewGetMTOServiceItemInternalServerError(), err
				default:
					return mtoserviceitemop.NewGetMTOServiceItemInternalServerError(), err
				}
			}

			mtoServiceItemID, err := uuid.FromString(params.MtoServiceItemID)
			// return parsing errors
			if err != nil {
				parsingError := fmt.Errorf("UUID parsing failed for mtoServiceItem: %w", err).Error()
				appCtx.Logger().Error(parsingError)
				payload := payloadForValidationError(
					"UUID(s) parsing error",
					parsingError,
					h.GetTraceIDFromRequest(params.HTTPRequest),
					validate.NewErrors())

				return mtoserviceitemop.NewUpdateMTOServiceItemStatusUnprocessableEntity().WithPayload(payload), err
			}
			serviceItem, err := h.mtoServiceItemFetcher.GetServiceItem(appCtx, mtoServiceItemID)
			if err != nil {
				return handleError(err)
			}
			payload := payloads.MTOServiceItemSingleModel(serviceItem)
			return mtoserviceitemop.NewGetMTOServiceItemOK().WithPayload(payload), nil
		})
}

type UpdateServiceItemSitEntryDateHandler struct {
	handlers.HandlerConfig
	sitEntryDateUpdater services.SitEntryDateUpdater
	services.ShipmentSITStatus
	services.MTOShipmentFetcher
	services.ShipmentUpdater
}

func (h UpdateServiceItemSitEntryDateHandler) Handle(params mtoserviceitemop.UpdateServiceItemSitEntryDateParams) middleware.Responder {
	return h.AuditableAppContextFromRequestWithErrors(params.HTTPRequest,
		func(appCtx appcontext.AppContext) (middleware.Responder, error) {

			mtoServiceItemID, err := uuid.FromString(params.MtoServiceItemID)
			// return parsing errors
			if err != nil {
				parsingError := fmt.Errorf("UUID parsing failed for mtoServiceItem: %w", err).Error()
				appCtx.Logger().Error(parsingError)
				payload := payloadForValidationError(
					"UUID(s) parsing error",
					parsingError,
					h.GetTraceIDFromRequest(params.HTTPRequest),
					validate.NewErrors())

				return mtoserviceitemop.NewUpdateServiceItemSitEntryDateUnprocessableEntity().WithPayload(payload), err
			}
			sitEntryDateModel := models.SITEntryDateUpdate{
				ID:           mtoServiceItemID,
				SITEntryDate: (*time.Time)(params.Body.SitEntryDate),
			}
			serviceItem, err := h.sitEntryDateUpdater.UpdateSitEntryDate(appCtx, &sitEntryDateModel)
			if err != nil {
				databaseError := fmt.Errorf("UpdateSitEntryDate failed for service item: %w", err).Error()
				appCtx.Logger().Error(databaseError)
				payload := payloadForValidationError(
					"Database error",
					databaseError,
					h.GetTraceIDFromRequest(params.HTTPRequest),
					validate.NewErrors())

				return mtoserviceitemop.NewUpdateServiceItemSitEntryDateUnprocessableEntity().WithPayload(payload), err
			}

			// on service item sit entry date update, update the shipment SIT auth end date
			mtoshipmentID := *serviceItem.MTOShipmentID
			if mtoshipmentID != uuid.Nil {
				eagerAssociations := []string{"MTOServiceItems",
					"MTOServiceItems.SITDepartureDate",
					"MTOServiceItems.SITEntryDate",
					"MTOServiceItems.ReService",
					"SITDurationUpdates",
				}
				shipment, err := mtoshipment.FindShipment(appCtx, mtoshipmentID, eagerAssociations...)
				if shipment != nil {
					_, shipmentWithSITInfo, err := h.CalculateShipmentSITStatus(appCtx, *shipment)
					if err != nil {
						appCtx.Logger().Error(fmt.Sprintf("Could not calculate the shipment SIT status for shipment ID: %s: %s", shipment.ID, err))
					}

					existingETag := etag.GenerateEtag(shipment.UpdatedAt)

					shipment, err = h.UpdateShipment(appCtx, &shipmentWithSITInfo, existingETag, "ghc")
					if err != nil {
						appCtx.Logger().Error(fmt.Sprintf("Could not update the shipment SIT auth end date for shipment ID: %s: %s", shipment.ID, err))
					}

				}
				if err != nil {
					appCtx.Logger().Error(fmt.Sprintf("Could not find a shipment for the service item with ID: %s: %s", mtoServiceItemID, err))
				}
			}

			payload := payloads.MTOServiceItemSingleModel(serviceItem)

			return mtoserviceitemop.NewUpdateServiceItemSitEntryDateOK().WithPayload(payload), nil
		})
}

// UpdateMTOServiceItemStatusHandler struct that describes updating service item status
type UpdateMTOServiceItemStatusHandler struct {
	handlers.HandlerConfig
	services.MTOServiceItemUpdater
	services.Fetcher
	services.ShipmentSITStatus
	services.MTOShipmentFetcher
	services.ShipmentUpdater
}

// Handle handler that handles the handling for updating service item status
func (h UpdateMTOServiceItemStatusHandler) Handle(params mtoserviceitemop.UpdateMTOServiceItemStatusParams) middleware.Responder {
	return h.AuditableAppContextFromRequestWithErrors(params.HTTPRequest,
		func(appCtx appcontext.AppContext) (middleware.Responder, error) {
			existingMTOServiceItem := models.MTOServiceItem{}

			mtoServiceItemID, err := uuid.FromString(params.MtoServiceItemID)
			// return parsing errors
			if err != nil {
				parsingError := fmt.Errorf("UUID parsing failed for mtoServiceItem: %w", err).Error()
				appCtx.Logger().Error(parsingError)
				payload := payloadForValidationError(
					"UUID(s) parsing error",
					parsingError,
					h.GetTraceIDFromRequest(params.HTTPRequest),
					validate.NewErrors())

				return mtoserviceitemop.NewUpdateMTOServiceItemStatusUnprocessableEntity().WithPayload(payload), err
			}

			// Fetch the existing service item
			filter := []services.QueryFilter{query.NewQueryFilter("id", "=", mtoServiceItemID)}
			err = h.Fetcher.FetchRecord(appCtx, &existingMTOServiceItem, filter)

			if err != nil {
				appCtx.Logger().Error(fmt.Sprintf(
					"Error finding MTOServiceItem for status update with ID: %s",
					mtoServiceItemID),
					zap.Error(err))
				return mtoserviceitemop.NewUpdateMTOServiceItemStatusNotFound(), err
			}

			// Capture update attempt in audit log
			_, err = audit.Capture(appCtx, &existingMTOServiceItem, nil, params.HTTPRequest)
			if err != nil {
				appCtx.Logger().Error("Auditing service error for service item update.", zap.Error(err))
				return mtoserviceitemop.NewUpdateMTOServiceItemStatusInternalServerError(), err
			}

			updatedMTOServiceItem, err := h.MTOServiceItemUpdater.ApproveOrRejectServiceItem(
				appCtx,
				mtoServiceItemID,
				models.MTOServiceItemStatus(params.Body.Status),
				params.Body.RejectionReason, params.IfMatch)

			if err != nil {
				switch err.(type) {
				case apperror.NotFoundError:
					return mtoserviceitemop.NewUpdateMTOServiceItemStatusNotFound().
							WithPayload(&ghcmessages.Error{Message: handlers.FmtString(err.Error())}),
						err
				case apperror.PreconditionFailedError:
					return mtoserviceitemop.NewUpdateMTOServiceItemStatusPreconditionFailed().
							WithPayload(&ghcmessages.Error{Message: handlers.FmtString(err.Error())}),
						err
				case apperror.InvalidInputError:
					payload := payloadForValidationError(
						"Unable to complete request",
						err.Error(),
						h.GetTraceIDFromRequest(params.HTTPRequest),
						validate.NewErrors())
					return mtoserviceitemop.NewUpdateMTOServiceItemStatusUnprocessableEntity().WithPayload(payload), err
				default:
					appCtx.Logger().Error(fmt.Sprintf("Error saving payment request status for ID: %s: %s", mtoServiceItemID, err))
					return mtoserviceitemop.NewUpdateMTOServiceItemStatusInternalServerError(), err
				}
			}

			// on service item update, update the shipment SIT auth end date
			mtoshipmentID := existingMTOServiceItem.MTOShipment.ID
			if mtoshipmentID != uuid.Nil {
				eagerAssociations := []string{"MTOServiceItems",
					"MTOServiceItems.SITDepartureDate",
					"MTOServiceItems.SITEntryDate",
					"MTOServiceItems.ReService",
					"SITDurationUpdates",
					"DeliveryAddressUpdate",
				}
				shipment, err := mtoshipment.FindShipment(appCtx, mtoshipmentID, eagerAssociations...)
				if shipment != nil {
					_, shipmentWithSITInfo, err := h.CalculateShipmentSITStatus(appCtx, *shipment)
					if err != nil {
						appCtx.Logger().Error(fmt.Sprintf("Could not calculate the shipment SIT status for shipment ID: %s: %s", shipment.ID, err))
					}

					existingETag := etag.GenerateEtag(shipment.UpdatedAt)

<<<<<<< HEAD
					if shipmentApprovable(*shipment) {
=======
					if models.IsShipmentApprovable(*shipment) {
>>>>>>> b4d71aa9
						shipmentWithSITInfo.Status = models.MTOShipmentStatusApproved
						approvedDate := time.Now()
						shipmentWithSITInfo.ApprovedDate = &approvedDate
					}
<<<<<<< HEAD
					_, err = h.UpdateShipment(appCtx, &shipmentWithSITInfo, existingETag, "ghc")
=======
					shipment, err = h.UpdateShipment(appCtx, &shipmentWithSITInfo, existingETag, "ghc")
>>>>>>> b4d71aa9
					if err != nil {
						appCtx.Logger().Error(fmt.Sprintf("Could not update the shipment SIT auth end date for shipment ID: %s: %s", mtoshipmentID, err))
					}
				}
				if err != nil {
					appCtx.Logger().Error(fmt.Sprintf("Could not find a shipment for the service item with ID: %s: %s", mtoServiceItemID, err))
				}
			}

			// trigger webhook event for Prime
			_, err = event.TriggerEvent(event.Event{
				EventKey:        event.MTOServiceItemUpdateEventKey,
				MtoID:           existingMTOServiceItem.MoveTaskOrder.ID,
				UpdatedObjectID: existingMTOServiceItem.ID,
				EndpointKey:     event.GhcUpdateMTOServiceItemStatusEndpointKey,
				AppContext:      appCtx,
				TraceID:         h.GetTraceIDFromRequest(params.HTTPRequest),
			})

			if err != nil {
				appCtx.Logger().Error("ghcapi.UpdateMTOServiceItemStatusHandler could not generate the event")
			}

			payload := payloads.MTOServiceItemModel(updatedMTOServiceItem, h.FileStorer())
			return mtoserviceitemop.NewUpdateMTOServiceItemStatusOK().WithPayload(payload), nil
		})
}

func shipmentApprovable(dbShipment models.MTOShipment) bool {
	// check if any service items on current shipment still need to be reviewed
	for _, serviceItem := range dbShipment.MTOServiceItems {
		if serviceItem.Status == models.MTOServiceItemStatusSubmitted {
			return false
		}
	}
	// check if all SIT Extensions are reviewed
	for _, sitDurationUpdate := range dbShipment.SITDurationUpdates {
		if sitDurationUpdate.Status == models.SITExtensionStatusPending {
			return false
		}
	}
	// check if all Delivery Address updates are reviewed
	if dbShipment.DeliveryAddressUpdate != nil && dbShipment.DeliveryAddressUpdate.Status == models.ShipmentAddressUpdateStatusRequested {
		return false
	}

	return true
}

// ListMTOServiceItemsHandler struct that describes listing service items for the move task order
type ListMTOServiceItemsHandler struct {
	handlers.HandlerConfig
	services.ListFetcher
	services.Fetcher
	counselingPricer     services.CounselingServicesPricer
	moveManagementPricer services.ManagementServicesPricer
}

// Handle handler that lists mto service items for the move task order
func (h ListMTOServiceItemsHandler) Handle(params mtoserviceitemop.ListMTOServiceItemsParams) middleware.Responder {
	return h.AuditableAppContextFromRequestWithErrors(params.HTTPRequest,
		func(appCtx appcontext.AppContext) (middleware.Responder, error) {
			moveTaskOrderID, err := uuid.FromString(params.MoveTaskOrderID.String())
			// return any parsing error
			if err != nil {
				parsingError := fmt.Errorf("UUID Parsing for %s: %w", "MoveTaskOrderID", err).Error()
				appCtx.Logger().Error(parsingError)
				payload := payloadForValidationError(
					"UUID(s) parsing error",
					parsingError,
					h.GetTraceIDFromRequest(params.HTTPRequest),
					validate.NewErrors())

				return mtoserviceitemop.NewListMTOServiceItemsUnprocessableEntity().WithPayload(payload), err
			}

			// check if move task order exists first
			queryFilters := []services.QueryFilter{
				query.NewQueryFilter("id", "=", moveTaskOrderID.String()),
			}

			moveTaskOrder := &models.Move{}
			err = h.Fetcher.FetchRecord(appCtx, moveTaskOrder, queryFilters)
			if err != nil {
				appCtx.Logger().Error(
					"Error fetching move task order: ",
					zap.Error(fmt.Errorf("move Task Order ID: %s", moveTaskOrder.ID)),
					zap.Error(err))

				return mtoserviceitemop.NewListMTOServiceItemsNotFound(), err
			}

			queryFilters = []services.QueryFilter{
				query.NewQueryFilter("move_id", "=", moveTaskOrderID.String()),
			}
			queryAssociations := query.NewQueryAssociationsPreload([]services.QueryAssociation{
				query.NewQueryAssociation("ServiceRequestDocuments.ServiceRequestDocumentUploads.Upload"),
				query.NewQueryAssociation("ReService"),
				query.NewQueryAssociation("Dimensions"),
				query.NewQueryAssociation("SITDestinationOriginalAddress"),
				query.NewQueryAssociation("SITDestinationFinalAddress"),
				query.NewQueryAssociation("SITOriginHHGOriginalAddress"),
				query.NewQueryAssociation("SITOriginHHGActualAddress"),
				query.NewQueryAssociation("ReService.ReServiceItems"),
				query.NewQueryAssociation("MTOShipment"),
				query.NewQueryAssociation("MTOShipment.PickupAddress"),
				query.NewQueryAssociation("MTOShipment.DestinationAddress"),
			})

			var serviceItems models.MTOServiceItems
			err = h.ListFetcher.FetchRecordList(appCtx, &serviceItems, queryFilters, queryAssociations, nil, nil)
			// return any errors
			if err != nil {
				appCtx.Logger().Error("Error fetching mto service items: ", zap.Error(err))

				return mtoserviceitemop.NewListMTOServiceItemsInternalServerError(), err
			}

			// Due to a Pop bug we are unable to use EagerPreload to fetch customer contacts, so we need to load them here.
			for i, serviceItem := range serviceItems {
				if serviceItem.ReService.Code == models.ReServiceCodeDDASIT ||
					serviceItem.ReService.Code == models.ReServiceCodeDDDSIT ||
					serviceItem.ReService.Code == models.ReServiceCodeDDFSIT ||
					serviceItem.ReService.Code == models.ReServiceCodeDDSFSC {
					loadErr := appCtx.DB().Load(&serviceItems[i], "CustomerContacts")
					if loadErr != nil {
						return mtoserviceitemop.NewListMTOServiceItemsInternalServerError(), loadErr
					}
				} else if serviceItem.ReService.Code == models.ReServiceCodeICRT || // use address.isOconus to get 'market' value for intl crating
					serviceItem.ReService.Code == models.ReServiceCodeIUCRT {
					loadErr := appCtx.DB().Load(&serviceItems[i], "MTOShipment.PickupAddress", "MTOShipment.DestinationAddress")
					if loadErr != nil {
						return mtoserviceitemop.NewListMTOServiceItemsInternalServerError(), loadErr
					}
				}
			}

			// Get the move management and counseling service items for this move if applicable
			var indices []int
			for i, mtoServiceItem := range serviceItems {
				if mtoServiceItem.MTOShipmentID == nil {
					indices = append(indices, i)
				}
			}

			if len(indices) > 0 {
				if err != nil {
					return mtoserviceitemop.NewListMTOServiceItemsInternalServerError(), err
				}

				for _, index := range indices {
					var price unit.Cents
					var displayParams services.PricingDisplayParams
					var err error
					if serviceItems[index].ReService.Code == "CS" {
						price, displayParams, err = h.counselingPricer.Price(appCtx, serviceItems[index].LockedPriceCents)
					} else if serviceItems[index].ReService.Code == "MS" {
						price, displayParams, err = h.moveManagementPricer.Price(appCtx, serviceItems[index].LockedPriceCents)
					}

					for _, param := range displayParams {
						appCtx.Logger().Debug("key: " + param.Key.String())
						appCtx.Logger().Debug("value: " + param.Value)
					}
					if err != nil {
						return mtoserviceitemop.NewListMTOServiceItemsInternalServerError(), err
					}

					serviceItems[index].PricingEstimate = &price
				}
			}

			returnPayload := payloads.MTOServiceItemModels(serviceItems, h.FileStorer())
			return mtoserviceitemop.NewListMTOServiceItemsOK().WithPayload(returnPayload), nil
		})
}<|MERGE_RESOLUTION|>--- conflicted
+++ resolved
@@ -267,20 +267,12 @@
 
 					existingETag := etag.GenerateEtag(shipment.UpdatedAt)
 
-<<<<<<< HEAD
-					if shipmentApprovable(*shipment) {
-=======
 					if models.IsShipmentApprovable(*shipment) {
->>>>>>> b4d71aa9
 						shipmentWithSITInfo.Status = models.MTOShipmentStatusApproved
 						approvedDate := time.Now()
 						shipmentWithSITInfo.ApprovedDate = &approvedDate
 					}
-<<<<<<< HEAD
 					_, err = h.UpdateShipment(appCtx, &shipmentWithSITInfo, existingETag, "ghc")
-=======
-					shipment, err = h.UpdateShipment(appCtx, &shipmentWithSITInfo, existingETag, "ghc")
->>>>>>> b4d71aa9
 					if err != nil {
 						appCtx.Logger().Error(fmt.Sprintf("Could not update the shipment SIT auth end date for shipment ID: %s: %s", mtoshipmentID, err))
 					}
@@ -307,27 +299,6 @@
 			payload := payloads.MTOServiceItemModel(updatedMTOServiceItem, h.FileStorer())
 			return mtoserviceitemop.NewUpdateMTOServiceItemStatusOK().WithPayload(payload), nil
 		})
-}
-
-func shipmentApprovable(dbShipment models.MTOShipment) bool {
-	// check if any service items on current shipment still need to be reviewed
-	for _, serviceItem := range dbShipment.MTOServiceItems {
-		if serviceItem.Status == models.MTOServiceItemStatusSubmitted {
-			return false
-		}
-	}
-	// check if all SIT Extensions are reviewed
-	for _, sitDurationUpdate := range dbShipment.SITDurationUpdates {
-		if sitDurationUpdate.Status == models.SITExtensionStatusPending {
-			return false
-		}
-	}
-	// check if all Delivery Address updates are reviewed
-	if dbShipment.DeliveryAddressUpdate != nil && dbShipment.DeliveryAddressUpdate.Status == models.ShipmentAddressUpdateStatusRequested {
-		return false
-	}
-
-	return true
 }
 
 // ListMTOServiceItemsHandler struct that describes listing service items for the move task order
