package ghcapi

import (
	"fmt"
	"time"

	"github.com/go-openapi/runtime/middleware"
	"github.com/gobuffalo/validate/v3"
	"github.com/gofrs/uuid"
	"go.uber.org/zap"

	"github.com/transcom/mymove/pkg/appcontext"
	"github.com/transcom/mymove/pkg/apperror"
	"github.com/transcom/mymove/pkg/etag"
	mtoserviceitemop "github.com/transcom/mymove/pkg/gen/ghcapi/ghcoperations/mto_service_item"
	"github.com/transcom/mymove/pkg/gen/ghcmessages"
	"github.com/transcom/mymove/pkg/handlers"
	"github.com/transcom/mymove/pkg/handlers/ghcapi/internal/payloads"
	"github.com/transcom/mymove/pkg/models"
	"github.com/transcom/mymove/pkg/services"
	"github.com/transcom/mymove/pkg/services/audit"
	"github.com/transcom/mymove/pkg/services/event"
	mtoshipment "github.com/transcom/mymove/pkg/services/mto_shipment"
	"github.com/transcom/mymove/pkg/services/query"
	"github.com/transcom/mymove/pkg/unit"
)

func payloadForClientError(title string, detail string, instance uuid.UUID) *ghcmessages.ClientError {
	return &ghcmessages.ClientError{
		Title:    handlers.FmtString(title),
		Detail:   handlers.FmtString(detail),
		Instance: handlers.FmtUUID(instance),
	}
}

func payloadForValidationError(title string, detail string, instance uuid.UUID, validationErrors *validate.Errors) *ghcmessages.ValidationError {
	payload := &ghcmessages.ValidationError{
		ClientError: *payloadForClientError(title, detail, instance),
	}

	if validationErrors != nil {
		payload.InvalidFields = handlers.NewValidationErrorsResponse(validationErrors).Errors
	}

	return payload
}

// GetMTOServiceItem returns an MTO Service item stored in the mto_service_items table
// requires a uuid to find the service item
type GetMTOServiceItemHandler struct {
	handlers.HandlerConfig
	mtoServiceItemFetcher services.MTOServiceItemFetcher
}

func (h GetMTOServiceItemHandler) Handle(params mtoserviceitemop.GetMTOServiceItemParams) middleware.Responder {
	return h.AuditableAppContextFromRequestWithErrors(params.HTTPRequest,
		func(appCtx appcontext.AppContext) (middleware.Responder, error) {
			// handling error responses based on error values
			handleError := func(err error) (middleware.Responder, error) {
				appCtx.Logger().Error("GetServiceItem error", zap.Error(err))
				payload := &ghcmessages.Error{Message: handlers.FmtString(err.Error())}
				switch err.(type) {
				case apperror.NotFoundError:
					return mtoserviceitemop.NewGetMTOServiceItemNotFound().WithPayload(payload), err
				case apperror.ForbiddenError:
					return mtoserviceitemop.NewGetMTOServiceItemForbidden().WithPayload(payload), err
				case apperror.QueryError:
					return mtoserviceitemop.NewGetMTOServiceItemInternalServerError(), err
				default:
					return mtoserviceitemop.NewGetMTOServiceItemInternalServerError(), err
				}
			}

			mtoServiceItemID, err := uuid.FromString(params.MtoServiceItemID)
			// return parsing errors
			if err != nil {
				parsingError := fmt.Errorf("UUID parsing failed for mtoServiceItem: %w", err).Error()
				appCtx.Logger().Error(parsingError)
				payload := payloadForValidationError(
					"UUID(s) parsing error",
					parsingError,
					h.GetTraceIDFromRequest(params.HTTPRequest),
					validate.NewErrors())

				return mtoserviceitemop.NewUpdateMTOServiceItemStatusUnprocessableEntity().WithPayload(payload), err
			}
			serviceItem, err := h.mtoServiceItemFetcher.GetServiceItem(appCtx, mtoServiceItemID)
			if err != nil {
				return handleError(err)
			}
			payload := payloads.MTOServiceItemSingleModel(serviceItem)
			return mtoserviceitemop.NewGetMTOServiceItemOK().WithPayload(payload), nil
		})
}

type UpdateServiceItemSitEntryDateHandler struct {
	handlers.HandlerConfig
	sitEntryDateUpdater services.SitEntryDateUpdater
	services.ShipmentSITStatus
	services.MTOShipmentFetcher
	services.ShipmentUpdater
}

func (h UpdateServiceItemSitEntryDateHandler) Handle(params mtoserviceitemop.UpdateServiceItemSitEntryDateParams) middleware.Responder {
	return h.AuditableAppContextFromRequestWithErrors(params.HTTPRequest,
		func(appCtx appcontext.AppContext) (middleware.Responder, error) {

			mtoServiceItemID, err := uuid.FromString(params.MtoServiceItemID)
			// return parsing errors
			if err != nil {
				parsingError := fmt.Errorf("UUID parsing failed for mtoServiceItem: %w", err).Error()
				appCtx.Logger().Error(parsingError)
				payload := payloadForValidationError(
					"UUID(s) parsing error",
					parsingError,
					h.GetTraceIDFromRequest(params.HTTPRequest),
					validate.NewErrors())

				return mtoserviceitemop.NewUpdateServiceItemSitEntryDateUnprocessableEntity().WithPayload(payload), err
			}
			sitEntryDateModel := models.SITEntryDateUpdate{
				ID:           mtoServiceItemID,
				SITEntryDate: (*time.Time)(params.Body.SitEntryDate),
			}
			serviceItem, err := h.sitEntryDateUpdater.UpdateSitEntryDate(appCtx, &sitEntryDateModel)
			if err != nil {
				databaseError := fmt.Errorf("UpdateSitEntryDate failed for service item: %w", err).Error()
				appCtx.Logger().Error(databaseError)
				payload := payloadForValidationError(
					"Database error",
					databaseError,
					h.GetTraceIDFromRequest(params.HTTPRequest),
					validate.NewErrors())

				return mtoserviceitemop.NewUpdateServiceItemSitEntryDateUnprocessableEntity().WithPayload(payload), err
			}

			// on service item sit entry date update, update the shipment SIT auth end date
			mtoshipmentID := *serviceItem.MTOShipmentID
			if mtoshipmentID != uuid.Nil {
				eagerAssociations := []string{"MTOServiceItems",
					"MTOServiceItems.SITDepartureDate",
					"MTOServiceItems.SITEntryDate",
					"MTOServiceItems.ReService",
					"SITDurationUpdates",
				}
				shipment, err := mtoshipment.FindShipment(appCtx, mtoshipmentID, eagerAssociations...)
				if shipment != nil {
					_, shipmentWithSITInfo, err := h.CalculateShipmentSITStatus(appCtx, *shipment)
					if err != nil {
						appCtx.Logger().Error(fmt.Sprintf("Could not calculate the shipment SIT status for shipment ID: %s: %s", shipment.ID, err))
					}

					existingETag := etag.GenerateEtag(shipment.UpdatedAt)

					shipment, err = h.UpdateShipment(appCtx, &shipmentWithSITInfo, existingETag, "ghc")
					if err != nil {
						appCtx.Logger().Error(fmt.Sprintf("Could not update the shipment SIT auth end date for shipment ID: %s: %s", shipment.ID, err))
					}

				}
				if err != nil {
					appCtx.Logger().Error(fmt.Sprintf("Could not find a shipment for the service item with ID: %s: %s", mtoServiceItemID, err))
				}
			}

			payload := payloads.MTOServiceItemSingleModel(serviceItem)

			return mtoserviceitemop.NewUpdateServiceItemSitEntryDateOK().WithPayload(payload), nil
		})
}

// UpdateMTOServiceItemStatusHandler struct that describes updating service item status
type UpdateMTOServiceItemStatusHandler struct {
	handlers.HandlerConfig
	services.MTOServiceItemUpdater
	services.Fetcher
	services.ShipmentSITStatus
	services.MTOShipmentFetcher
	services.ShipmentUpdater
}

// Handle handler that handles the handling for updating service item status
func (h UpdateMTOServiceItemStatusHandler) Handle(params mtoserviceitemop.UpdateMTOServiceItemStatusParams) middleware.Responder {
	return h.AuditableAppContextFromRequestWithErrors(params.HTTPRequest,
		func(appCtx appcontext.AppContext) (middleware.Responder, error) {
			existingMTOServiceItem := models.MTOServiceItem{}

			mtoServiceItemID, err := uuid.FromString(params.MtoServiceItemID)
			// return parsing errors
			if err != nil {
				parsingError := fmt.Errorf("UUID parsing failed for mtoServiceItem: %w", err).Error()
				appCtx.Logger().Error(parsingError)
				payload := payloadForValidationError(
					"UUID(s) parsing error",
					parsingError,
					h.GetTraceIDFromRequest(params.HTTPRequest),
					validate.NewErrors())

				return mtoserviceitemop.NewUpdateMTOServiceItemStatusUnprocessableEntity().WithPayload(payload), err
			}

			// Fetch the existing service item
			filter := []services.QueryFilter{query.NewQueryFilter("id", "=", mtoServiceItemID)}
			err = h.Fetcher.FetchRecord(appCtx, &existingMTOServiceItem, filter)

			if err != nil {
				appCtx.Logger().Error(fmt.Sprintf(
					"Error finding MTOServiceItem for status update with ID: %s",
					mtoServiceItemID),
					zap.Error(err))
				return mtoserviceitemop.NewUpdateMTOServiceItemStatusNotFound(), err
			}

			// Capture update attempt in audit log
			_, err = audit.Capture(appCtx, &existingMTOServiceItem, nil, params.HTTPRequest)
			if err != nil {
				appCtx.Logger().Error("Auditing service error for service item update.", zap.Error(err))
				return mtoserviceitemop.NewUpdateMTOServiceItemStatusInternalServerError(), err
			}

			updatedMTOServiceItem, err := h.MTOServiceItemUpdater.ApproveOrRejectServiceItem(
				appCtx,
				mtoServiceItemID,
				models.MTOServiceItemStatus(params.Body.Status),
				params.Body.RejectionReason, params.IfMatch)

			if err != nil {
				switch err.(type) {
				case apperror.NotFoundError:
					return mtoserviceitemop.NewUpdateMTOServiceItemStatusNotFound().
							WithPayload(&ghcmessages.Error{Message: handlers.FmtString(err.Error())}),
						err
				case apperror.PreconditionFailedError:
					return mtoserviceitemop.NewUpdateMTOServiceItemStatusPreconditionFailed().
							WithPayload(&ghcmessages.Error{Message: handlers.FmtString(err.Error())}),
						err
				case apperror.InvalidInputError:
					payload := payloadForValidationError(
						"Unable to complete request",
						err.Error(),
						h.GetTraceIDFromRequest(params.HTTPRequest),
						validate.NewErrors())
					return mtoserviceitemop.NewUpdateMTOServiceItemStatusUnprocessableEntity().WithPayload(payload), err
				default:
					appCtx.Logger().Error(fmt.Sprintf("Error saving payment request status for ID: %s: %s", mtoServiceItemID, err))
					return mtoserviceitemop.NewUpdateMTOServiceItemStatusInternalServerError(), err
				}
			}

			// on service item update, update the shipment SIT auth end date
			mtoshipmentID := existingMTOServiceItem.MTOShipment.ID
			if mtoshipmentID != uuid.Nil {
				eagerAssociations := []string{"MTOServiceItems",
					"MTOServiceItems.SITDepartureDate",
					"MTOServiceItems.SITEntryDate",
					"MTOServiceItems.ReService",
					"SITDurationUpdates",
				}
				shipment, err := mtoshipment.FindShipment(appCtx, mtoshipmentID, eagerAssociations...)
				if shipment != nil {
					_, shipmentWithSITInfo, err := h.CalculateShipmentSITStatus(appCtx, *shipment)
					if err != nil {
						appCtx.Logger().Error(fmt.Sprintf("Could not calculate the shipment SIT status for shipment ID: %s: %s", shipment.ID, err))
					}

					existingETag := etag.GenerateEtag(shipment.UpdatedAt)

					shipment, err = h.UpdateShipment(appCtx, &shipmentWithSITInfo, existingETag, "ghc")
					if err != nil {
						appCtx.Logger().Error(fmt.Sprintf("Could not update the shipment SIT auth end date for shipment ID: %s: %s", shipment.ID, err))
					}

				}
				if err != nil {
					appCtx.Logger().Error(fmt.Sprintf("Could not find a shipment for the service item with ID: %s: %s", mtoServiceItemID, err))
				}
			}

			// trigger webhook event for Prime
			_, err = event.TriggerEvent(event.Event{
				EventKey:        event.MTOServiceItemUpdateEventKey,
				MtoID:           existingMTOServiceItem.MoveTaskOrder.ID,
				UpdatedObjectID: existingMTOServiceItem.ID,
				EndpointKey:     event.GhcUpdateMTOServiceItemStatusEndpointKey,
				AppContext:      appCtx,
				TraceID:         h.GetTraceIDFromRequest(params.HTTPRequest),
			})

			if err != nil {
				appCtx.Logger().Error("ghcapi.UpdateMTOServiceItemStatusHandler could not generate the event")
			}

			payload := payloads.MTOServiceItemModel(updatedMTOServiceItem, h.FileStorer())
			return mtoserviceitemop.NewUpdateMTOServiceItemStatusOK().WithPayload(payload), nil
		})
}

// ListMTOServiceItemsHandler struct that describes listing service items for the move task order
type ListMTOServiceItemsHandler struct {
	handlers.HandlerConfig
	services.ListFetcher
	services.Fetcher
	counselingPricer     services.CounselingServicesPricer
	moveManagementPricer services.ManagementServicesPricer
}

// Handle handler that lists mto service items for the move task order
func (h ListMTOServiceItemsHandler) Handle(params mtoserviceitemop.ListMTOServiceItemsParams) middleware.Responder {
	return h.AuditableAppContextFromRequestWithErrors(params.HTTPRequest,
		func(appCtx appcontext.AppContext) (middleware.Responder, error) {
			moveTaskOrderID, err := uuid.FromString(params.MoveTaskOrderID.String())
			// return any parsing error
			if err != nil {
				parsingError := fmt.Errorf("UUID Parsing for %s: %w", "MoveTaskOrderID", err).Error()
				appCtx.Logger().Error(parsingError)
				payload := payloadForValidationError(
					"UUID(s) parsing error",
					parsingError,
					h.GetTraceIDFromRequest(params.HTTPRequest),
					validate.NewErrors())

				return mtoserviceitemop.NewListMTOServiceItemsUnprocessableEntity().WithPayload(payload), err
			}

			// check if move task order exists first
			queryFilters := []services.QueryFilter{
				query.NewQueryFilter("id", "=", moveTaskOrderID.String()),
			}

			moveTaskOrder := &models.Move{}
			err = h.Fetcher.FetchRecord(appCtx, moveTaskOrder, queryFilters)
			if err != nil {
				appCtx.Logger().Error(
					"Error fetching move task order: ",
					zap.Error(fmt.Errorf("move Task Order ID: %s", moveTaskOrder.ID)),
					zap.Error(err))

				return mtoserviceitemop.NewListMTOServiceItemsNotFound(), err
			}

			queryFilters = []services.QueryFilter{
				query.NewQueryFilter("move_id", "=", moveTaskOrderID.String()),
			}
			queryAssociations := query.NewQueryAssociationsPreload([]services.QueryAssociation{
				query.NewQueryAssociation("ServiceRequestDocuments.ServiceRequestDocumentUploads.Upload"),
				query.NewQueryAssociation("ReService"),
				query.NewQueryAssociation("Dimensions"),
				query.NewQueryAssociation("SITDestinationOriginalAddress"),
				query.NewQueryAssociation("SITDestinationFinalAddress"),
				query.NewQueryAssociation("SITOriginHHGOriginalAddress"),
				query.NewQueryAssociation("SITOriginHHGActualAddress"),
			})

			var serviceItems models.MTOServiceItems
			err = h.ListFetcher.FetchRecordList(appCtx, &serviceItems, queryFilters, queryAssociations, nil, nil)
			// return any errors
			if err != nil {
				appCtx.Logger().Error("Error fetching mto service items: ", zap.Error(err))

				return mtoserviceitemop.NewListMTOServiceItemsInternalServerError(), err
			}

			// Due to a Pop bug we are unable to use EagerPreload to fetch customer contacts, so we need to load them here.
			for i, serviceItem := range serviceItems {
				if serviceItem.ReService.Code == models.ReServiceCodeDDASIT ||
					serviceItem.ReService.Code == models.ReServiceCodeDDDSIT ||
					serviceItem.ReService.Code == models.ReServiceCodeDDFSIT ||
					serviceItem.ReService.Code == models.ReServiceCodeDDSFSC {
					loadErr := appCtx.DB().Load(&serviceItems[i], "CustomerContacts")
					if loadErr != nil {
						return mtoserviceitemop.NewListMTOServiceItemsInternalServerError(), loadErr
					}
				}
			}

			// Get the move management and counseling service items for this move if applicable
			var indices []int
			for i, mtoServiceItem := range serviceItems {
				if mtoServiceItem.MTOShipmentID == nil {
					indices = append(indices, i)
				}
			}

			if len(indices) > 0 {
				if err != nil {
					return mtoserviceitemop.NewListMTOServiceItemsInternalServerError(), err
				}

				for _, index := range indices {
					var price unit.Cents
					var displayParams services.PricingDisplayParams
					var err error
					if serviceItems[index].ReService.Code == "CS" {
<<<<<<< HEAD
						price, displayParams, err = h.counselingPricer.Price(appCtx, *serviceItems[index].LockedPriceCents)
					} else if serviceItems[index].ReService.Code == "MS" {
						price, displayParams, err = h.moveManagementPricer.Price(appCtx, *serviceItems[index].LockedPriceCents)
=======
						price, displayParams, err = h.counselingPricer.Price(appCtx, serviceItems[index].LockedPriceCents)
					} else if serviceItems[index].ReService.Code == "MS" {
						price, displayParams, err = h.moveManagementPricer.Price(appCtx, serviceItems[index].LockedPriceCents)
>>>>>>> a4faf0c2
					}

					for _, param := range displayParams {
						appCtx.Logger().Debug("key: " + param.Key.String())
						appCtx.Logger().Debug("value: " + param.Value)
					}
					if err != nil {
						return mtoserviceitemop.NewListMTOServiceItemsInternalServerError(), err
					}

					serviceItems[index].PricingEstimate = &price
				}
			}

			returnPayload := payloads.MTOServiceItemModels(serviceItems, h.FileStorer())
			return mtoserviceitemop.NewListMTOServiceItemsOK().WithPayload(returnPayload), nil
		})
}<|MERGE_RESOLUTION|>--- conflicted
+++ resolved
@@ -392,15 +392,9 @@
 					var displayParams services.PricingDisplayParams
 					var err error
 					if serviceItems[index].ReService.Code == "CS" {
-<<<<<<< HEAD
-						price, displayParams, err = h.counselingPricer.Price(appCtx, *serviceItems[index].LockedPriceCents)
-					} else if serviceItems[index].ReService.Code == "MS" {
-						price, displayParams, err = h.moveManagementPricer.Price(appCtx, *serviceItems[index].LockedPriceCents)
-=======
 						price, displayParams, err = h.counselingPricer.Price(appCtx, serviceItems[index].LockedPriceCents)
 					} else if serviceItems[index].ReService.Code == "MS" {
 						price, displayParams, err = h.moveManagementPricer.Price(appCtx, serviceItems[index].LockedPriceCents)
->>>>>>> a4faf0c2
 					}
 
 					for _, param := range displayParams {
