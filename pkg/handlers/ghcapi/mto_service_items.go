package ghcapi

import (
	"fmt"
	"strings"

	"github.com/go-openapi/runtime/middleware"
	"github.com/gobuffalo/validate"
	"github.com/gofrs/uuid"
	"github.com/pkg/errors"
	"go.uber.org/zap"

	mtoserviceitemop "github.com/transcom/mymove/pkg/gen/ghcapi/ghcoperations/mto_service_item"
	"github.com/transcom/mymove/pkg/gen/ghcmessages"
	"github.com/transcom/mymove/pkg/handlers"
	"github.com/transcom/mymove/pkg/handlers/ghcapi/internal/payloads"
	"github.com/transcom/mymove/pkg/models"
	"github.com/transcom/mymove/pkg/services"
	"github.com/transcom/mymove/pkg/services/audit"
	"github.com/transcom/mymove/pkg/services/query"
)

<<<<<<< HEAD
func payloadForMTOServiceItemModel(s *models.MTOServiceItem) *ghcmessages.MTOServiceItem {
	if s == nil {
		return nil
	}

	return &ghcmessages.MTOServiceItem{
		ID:               handlers.FmtUUID(s.ID),
		MoveTaskOrderID:  handlers.FmtUUID(s.MoveTaskOrderID),
		MtoShipmentID:    handlers.FmtUUIDPtr(s.MTOShipmentID),
		ReServiceID:      handlers.FmtUUID(s.ReServiceID),
		ReServiceCode:    handlers.FmtString(string(s.ReService.Code)),
		ReServiceName:    handlers.FmtStringPtr(&s.ReService.Name),
		Reason:           handlers.FmtStringPtr(s.Reason),
		RejectionReason:  handlers.FmtStringPtr(s.RejectionReason),
		PickupPostalCode: handlers.FmtStringPtr(s.PickupPostalCode),
		Status:           ghcmessages.MTOServiceItemStatus(s.Status),
		ETag:             etag.GenerateEtag(s.UpdatedAt),
	}
}

func payloadForMTOServiceItemModels(s models.MTOServiceItems) ghcmessages.MTOServiceItems {
	serviceItems := ghcmessages.MTOServiceItems{}
	for _, item := range s {
		serviceItems = append(serviceItems, payloadForMTOServiceItemModel(&item))
	}

	return serviceItems
}

=======
>>>>>>> b4f2d9b8
func payloadForClientError(title string, detail string, instance uuid.UUID) *ghcmessages.ClientError {
	return &ghcmessages.ClientError{
		Title:    handlers.FmtString(title),
		Detail:   handlers.FmtString(detail),
		Instance: handlers.FmtUUID(instance),
	}
}

func payloadForValidationError(title string, detail string, instance uuid.UUID, validationErrors *validate.Errors) *ghcmessages.ValidationError {
	return &ghcmessages.ValidationError{
		InvalidFields: handlers.NewValidationErrorsResponse(validationErrors).Errors,
		ClientError:   *payloadForClientError(title, detail, instance),
	}
}

// CreateMTOServiceItemHandler struct that describes creating a mto service item handler
type CreateMTOServiceItemHandler struct {
	handlers.HandlerContext
	services.MTOServiceItemCreator
}

// Handle handler that creates a mto service item
func (h CreateMTOServiceItemHandler) Handle(params mtoserviceitemop.CreateMTOServiceItemParams) middleware.Responder {
	var errs []string
	session, logger := h.SessionAndLoggerFromRequest(params.HTTPRequest)

	moveTaskOrderID, err := uuid.FromString(params.MoveTaskOrderID.String())
	if err != nil {
		errs = append(errs, fmt.Errorf("UUID Parsing for %s: %w", "MoveTaskOrderID", err).Error())
	}

	reServiceID, err := uuid.FromString(params.CreateMTOServiceItemBody.ReServiceID.String())
	if err != nil {
		errs = append(errs, fmt.Errorf("UUID Parsing for %s: %w", "ReServiceID", err).Error())
	}

	mtoShipmentID, err := uuid.FromString(params.CreateMTOServiceItemBody.MtoShipmentID.String())
	if err != nil {
		errs = append(errs, fmt.Errorf("UUID Parsing for %s: %w", "MtoShipmentID", err).Error())
	}

	// return any parsing errors for uuids
	if len(errs) > 0 {
		parsingError := strings.Join(errs, "\n")
		logger.Error(parsingError)
		payload := payloadForValidationError("UUID(s) parsing error", parsingError, h.GetTraceID(), validate.NewErrors())

		return mtoserviceitemop.NewCreateMTOServiceItemUnprocessableEntity().WithPayload(payload)
	}

	serviceItem := models.MTOServiceItem{
		MoveTaskOrderID: moveTaskOrderID,
		ReServiceID:     reServiceID,
		MTOShipmentID:   &mtoShipmentID,
	}

	// Capture creation attempt in audit log
	_, err = audit.Capture(&serviceItem, nil, logger, session, params.HTTPRequest)
	if err != nil {
		logger.Error("Auditing service error for service item creation.", zap.Error(err))
		return mtoserviceitemop.NewCreateMTOServiceItemInternalServerError()
	}

	createdServiceItems, verrs, err := h.MTOServiceItemCreator.CreateMTOServiceItem(&serviceItem)
	if verrs != nil && verrs.HasAny() {
		logger.Error("Error validating mto service item: ", zap.Error(verrs))
		payload := payloadForValidationError(handlers.ValidationErrMessage, "The information you provided is invalid.", h.GetTraceID(), verrs)

		return mtoserviceitemop.NewCreateMTOServiceItemUnprocessableEntity().WithPayload(payload)
	}

	// return any errors
	if err != nil {
		logger.Error("Error creating mto service item: ", zap.Error(err))

		if strings.Contains(errors.Cause(err).Error(), models.ViolatesForeignKeyConstraint) {
			payload := payloadForClientError("Unknown UUID(s)", "Unknown UUID(s) used to create a mto service item.", h.GetTraceID())

			return mtoserviceitemop.NewCreateMTOServiceItemNotFound().WithPayload(payload)
		}

		return mtoserviceitemop.NewCreateMTOServiceItemInternalServerError()
	}

	serviceItemsPayload := payloads.MTOServiceItemModels(*createdServiceItems)
	return mtoserviceitemop.NewCreateMTOServiceItemCreated().WithPayload(serviceItemsPayload[0])
}

// UpdateMTOServiceItemStatusHandler struct that describes updating service item status
type UpdateMTOServiceItemStatusHandler struct {
	handlers.HandlerContext
	services.MTOServiceItemUpdater
	services.Fetcher
}

// Handle handler that handles the handling for updating service item status
func (h UpdateMTOServiceItemStatusHandler) Handle(params mtoserviceitemop.UpdateMTOServiceItemStatusParams) middleware.Responder {
	session, logger := h.SessionAndLoggerFromRequest(params.HTTPRequest)
	existingMTOServiceItem := models.MTOServiceItem{}

	mtoServiceItemID, err := uuid.FromString(params.MtoServiceItemID)
	// return parsing errors
	if err != nil {
		parsingError := fmt.Errorf("UUID parsing failed for mtoServiceItem: %w", err).Error()
		logger.Error(parsingError)
		payload := payloadForValidationError("UUID(s) parsing error", parsingError, h.GetTraceID(), validate.NewErrors())

		return mtoserviceitemop.NewUpdateMTOServiceItemStatusUnprocessableEntity().WithPayload(payload)
	}

	// Fetch the existing service item
	filter := []services.QueryFilter{query.NewQueryFilter("id", "=", mtoServiceItemID)}
	err = h.Fetcher.FetchRecord(&existingMTOServiceItem, filter)

	if err != nil {
		logger.Error(fmt.Sprintf("Error finding MTOServiceItem for status update with ID: %s", mtoServiceItemID), zap.Error(err))
		return mtoserviceitemop.NewUpdateMTOServiceItemStatusNotFound()
	}

	// Capture update attempt in audit log
	_, err = audit.Capture(&existingMTOServiceItem, nil, logger, session, params.HTTPRequest)
	if err != nil {
		logger.Error("Auditing service error for service item update.", zap.Error(err))
		return mtoserviceitemop.NewUpdateMTOServiceItemStatusInternalServerError()
	}
	// TODO: We don't yet have a rejectionReason for mtoServiceItems. When we do a rejection pop up dialog story we will need to add this in, so for now passing in nil.
	updatedMTOServiceItem, err := h.MTOServiceItemUpdater.UpdateMTOServiceItemStatus(mtoServiceItemID, models.MTOServiceItemStatus(params.Body.Status), nil, params.IfMatch)

	if err != nil {
		switch err.(type) {
		case services.NotFoundError:
			payload := payloadForClientError("Unknown UUID(s)", "Unknown UUID(s) used to update a mto service item", h.GetTraceID())
			return mtoserviceitemop.NewUpdateMTOServiceItemStatusNotFound().WithPayload(payload)
		case services.PreconditionFailedError:
			return mtoserviceitemop.NewUpdateMTOServiceItemStatusPreconditionFailed().WithPayload(&ghcmessages.Error{Message: handlers.FmtString(err.Error())})
		case services.InvalidInputError:
			payload := payloadForValidationError("Unable to complete request", err.Error(), h.GetTraceID(), validate.NewErrors())
			return mtoserviceitemop.NewUpdateMTOServiceItemStatusUnprocessableEntity().WithPayload(payload)
		default:
			logger.Error(fmt.Sprintf("Error saving payment request status for ID: %s: %s", mtoServiceItemID, err))
			return mtoserviceitemop.NewUpdateMTOServiceItemStatusInternalServerError()
		}
	}

	payload := payloads.MTOServiceItemModel(updatedMTOServiceItem)
	return mtoserviceitemop.NewUpdateMTOServiceItemStatusOK().WithPayload(payload)
}

// ListMTOServiceItemsHandler struct that describes listing service items for the move task order
type ListMTOServiceItemsHandler struct {
	handlers.HandlerContext
	services.ListFetcher
	services.Fetcher
}

// Handle handler that lists mto service items for the move task order
func (h ListMTOServiceItemsHandler) Handle(params mtoserviceitemop.ListMTOServiceItemsParams) middleware.Responder {
	logger := h.LoggerFromRequest(params.HTTPRequest)

	moveTaskOrderID, err := uuid.FromString(params.MoveTaskOrderID.String())
	// return any parsing error
	if err != nil {
		parsingError := fmt.Errorf("UUID Parsing for %s: %w", "MoveTaskOrderID", err).Error()
		logger.Error(parsingError)
		payload := payloadForValidationError("UUID(s) parsing error", parsingError, h.GetTraceID(), validate.NewErrors())

		return mtoserviceitemop.NewListMTOServiceItemsUnprocessableEntity().WithPayload(payload)
	}

	// check if move task order exists first
	queryFilters := []services.QueryFilter{
		query.NewQueryFilter("id", "=", moveTaskOrderID.String()),
	}

	moveTaskOrder := &models.Move{}
	err = h.Fetcher.FetchRecord(moveTaskOrder, queryFilters)
	if err != nil {
		logger.Error("Error fetching move task order: ", zap.Error(fmt.Errorf("Move Task Order ID: %s", moveTaskOrder.ID)), zap.Error(err))

		return mtoserviceitemop.NewListMTOServiceItemsNotFound()
	}

	queryFilters = []services.QueryFilter{
		query.NewQueryFilter("move_id", "=", moveTaskOrderID.String()),
	}
	queryAssociations := query.NewQueryAssociations([]services.QueryAssociation{
		query.NewQueryAssociation("ReService"),
		query.NewQueryAssociation("CustomerContacts"),
		query.NewQueryAssociation("Dimensions"),
	})

	var serviceItems models.MTOServiceItems
	err = h.ListFetcher.FetchRecordList(&serviceItems, queryFilters, queryAssociations, nil, nil)
	// return any errors
	if err != nil {
		logger.Error("Error fetching mto service items: ", zap.Error(err))

		return mtoserviceitemop.NewListMTOServiceItemsInternalServerError()
	}

	returnPayload := payloads.MTOServiceItemModels(serviceItems)
	return mtoserviceitemop.NewListMTOServiceItemsOK().WithPayload(returnPayload)
}<|MERGE_RESOLUTION|>--- conflicted
+++ resolved
@@ -20,38 +20,6 @@
 	"github.com/transcom/mymove/pkg/services/query"
 )
 
-<<<<<<< HEAD
-func payloadForMTOServiceItemModel(s *models.MTOServiceItem) *ghcmessages.MTOServiceItem {
-	if s == nil {
-		return nil
-	}
-
-	return &ghcmessages.MTOServiceItem{
-		ID:               handlers.FmtUUID(s.ID),
-		MoveTaskOrderID:  handlers.FmtUUID(s.MoveTaskOrderID),
-		MtoShipmentID:    handlers.FmtUUIDPtr(s.MTOShipmentID),
-		ReServiceID:      handlers.FmtUUID(s.ReServiceID),
-		ReServiceCode:    handlers.FmtString(string(s.ReService.Code)),
-		ReServiceName:    handlers.FmtStringPtr(&s.ReService.Name),
-		Reason:           handlers.FmtStringPtr(s.Reason),
-		RejectionReason:  handlers.FmtStringPtr(s.RejectionReason),
-		PickupPostalCode: handlers.FmtStringPtr(s.PickupPostalCode),
-		Status:           ghcmessages.MTOServiceItemStatus(s.Status),
-		ETag:             etag.GenerateEtag(s.UpdatedAt),
-	}
-}
-
-func payloadForMTOServiceItemModels(s models.MTOServiceItems) ghcmessages.MTOServiceItems {
-	serviceItems := ghcmessages.MTOServiceItems{}
-	for _, item := range s {
-		serviceItems = append(serviceItems, payloadForMTOServiceItemModel(&item))
-	}
-
-	return serviceItems
-}
-
-=======
->>>>>>> b4f2d9b8
 func payloadForClientError(title string, detail string, instance uuid.UUID) *ghcmessages.ClientError {
 	return &ghcmessages.ClientError{
 		Title:    handlers.FmtString(title),
