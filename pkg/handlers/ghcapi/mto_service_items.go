--- conflicted
+++ resolved
@@ -27,17 +27,12 @@
 	return &ghcmessages.MTOServiceItem{
 		ID:              handlers.FmtUUID(s.ID),
 		MoveTaskOrderID: handlers.FmtUUID(s.MoveTaskOrderID),
-		MtoShipmentID:   handlers.FmtUUIDPtr(s.MTOShipmentID),
+		MtoShipmentID:   handlers.FmtUUIDPtr(&s.MTOShipmentID),
 		ReServiceID:     handlers.FmtUUID(s.ReServiceID),
-<<<<<<< HEAD
 		ReServiceCode:   &s.ReService.Code,
 		ReServiceName:   &s.ReService.Name,
-		MetaID:          handlers.FmtUUID(s.MetaID),
+		MetaID:          handlers.FmtUUIDPtr(&s.MetaID),
 		MetaType:        &s.MetaType,
-=======
-		MetaID:          handlers.FmtUUIDPtr(s.MetaID),
-		MetaType:        s.MetaType,
->>>>>>> 93bdc0a5
 	}
 }
 
