--- conflicted
+++ resolved
@@ -89,12 +89,6 @@
 				return addressop.NewSearchCountriesForbidden(), noOfficeUserIDErr
 			}
 
-<<<<<<< HEAD
-			countries, err := h.CountrySearcher.SearchCountries(appCtx, params.Search)
-			if err != nil {
-				appCtx.Logger().Error("Error searching for countries: ", zap.Error(err))
-				return addressop.NewSearchCountriesInternalServerError(), err
-=======
 			/** Feature Flag - Determines if countries should return US or all countries **/
 			isOconusCityFinder := false
 			oconusFeatureFlagName := "oconus_city_finder"
@@ -122,7 +116,6 @@
 					appCtx.Logger().Error("Error searching for countries: ", zap.Error(err))
 					return addressop.NewSearchCountriesInternalServerError(), err
 				}
->>>>>>> 669bc3d9
 			}
 
 			returnPayload := payloads.Countries(countries)
