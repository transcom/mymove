package ghcapi

import (
	"log"

	"github.com/go-openapi/loads"

	"github.com/transcom/mymove/pkg/gen/ghcapi"
	ghcops "github.com/transcom/mymove/pkg/gen/ghcapi/ghcoperations"
	"github.com/transcom/mymove/pkg/handlers"
	paperworkgenerator "github.com/transcom/mymove/pkg/paperwork"
	paymentrequesthelper "github.com/transcom/mymove/pkg/payment_request"
	"github.com/transcom/mymove/pkg/services/address"
	customerserviceremarks "github.com/transcom/mymove/pkg/services/customer_support_remarks"
	evaluationreport "github.com/transcom/mymove/pkg/services/evaluation_report"
	"github.com/transcom/mymove/pkg/services/fetch"
	"github.com/transcom/mymove/pkg/services/ghcrateengine"
	"github.com/transcom/mymove/pkg/services/move"
	movehistory "github.com/transcom/mymove/pkg/services/move_history"
	movetaskorder "github.com/transcom/mymove/pkg/services/move_task_order"
	movingexpense "github.com/transcom/mymove/pkg/services/moving_expense"
	mtoserviceitem "github.com/transcom/mymove/pkg/services/mto_service_item"
	mtoshipment "github.com/transcom/mymove/pkg/services/mto_shipment"
	"github.com/transcom/mymove/pkg/services/office_user/customer"
	"github.com/transcom/mymove/pkg/services/orchestrators/shipment"
	order "github.com/transcom/mymove/pkg/services/order"
	"github.com/transcom/mymove/pkg/services/paperwork"
	paymentrequest "github.com/transcom/mymove/pkg/services/payment_request"
	paymentserviceitem "github.com/transcom/mymove/pkg/services/payment_service_item"
	ppmcloseout "github.com/transcom/mymove/pkg/services/ppm_closeout"
	ppmshipment "github.com/transcom/mymove/pkg/services/ppmshipment"
	progear "github.com/transcom/mymove/pkg/services/progear_weight_ticket"
	pwsviolation "github.com/transcom/mymove/pkg/services/pws_violation"
	"github.com/transcom/mymove/pkg/services/query"
	reportviolation "github.com/transcom/mymove/pkg/services/report_violation"
	shipmentaddressupdate "github.com/transcom/mymove/pkg/services/shipment_address_update"
	shipmentsummaryworksheet "github.com/transcom/mymove/pkg/services/shipment_summary_worksheet"
	sitentrydateupdate "github.com/transcom/mymove/pkg/services/sit_entry_date_update"
	sitextension "github.com/transcom/mymove/pkg/services/sit_extension"
	sitstatus "github.com/transcom/mymove/pkg/services/sit_status"
	transportationoffice "github.com/transcom/mymove/pkg/services/transportation_office"
	weightticket "github.com/transcom/mymove/pkg/services/weight_ticket"
	"github.com/transcom/mymove/pkg/uploader"
)

// NewGhcAPIHandler returns a handler for the GHC API
func NewGhcAPIHandler(handlerConfig handlers.HandlerConfig) *ghcops.MymoveAPI {
	ghcSpec, err := loads.Analyzed(ghcapi.SwaggerJSON, "")
	if err != nil {
		log.Fatalln(err)
	}
	ghcAPI := ghcops.NewMymoveAPI(ghcSpec)
	queryBuilder := query.NewQueryBuilder()
	moveRouter := move.NewMoveRouter()
	addressCreator := address.NewAddressCreator()
	shipmentFetcher := mtoshipment.NewMTOShipmentFetcher()
	moveTaskOrderUpdater := movetaskorder.NewMoveTaskOrderUpdater(
		queryBuilder,
		mtoserviceitem.NewMTOServiceItemCreator(queryBuilder, moveRouter),
		moveRouter,
	)
	SSWPPMComputer := shipmentsummaryworksheet.NewSSWPPMComputer()
<<<<<<< HEAD
	if err != nil {
		log.Fatalln(err)
	}
	SSWPPMGenerator := shipmentsummaryworksheet.NewSSWPPMGenerator()
=======
	SSWPPMGenerator, err := shipmentsummaryworksheet.NewSSWPPMGenerator()
>>>>>>> a1b6501d
	if err != nil {
		log.Fatalln(err)
	}

	transportationOfficeFetcher := transportationoffice.NewTransportationOfficesFetcher()
	closeoutOfficeUpdater := move.NewCloseoutOfficeUpdater(move.NewMoveFetcher(), transportationOfficeFetcher)

	shipmentSITStatus := sitstatus.NewShipmentSITStatus()

	ghcAPI.ServeError = handlers.ServeCustomError

	ghcAPI.MoveGetMoveHandler = GetMoveHandler{
		HandlerConfig: handlerConfig,
		MoveFetcher:   move.NewMoveFetcher(),
	}

	ghcAPI.MoveGetMoveHistoryHandler = GetMoveHistoryHandler{
		HandlerConfig:      handlerConfig,
		MoveHistoryFetcher: movehistory.NewMoveHistoryFetcher(),
	}

	ghcAPI.CustomerSupportRemarksGetCustomerSupportRemarksForMoveHandler = ListCustomerSupportRemarksHandler{
		HandlerConfig:                 handlerConfig,
		CustomerSupportRemarksFetcher: customerserviceremarks.NewCustomerSupportRemarks(),
	}

	ghcAPI.CustomerSupportRemarksCreateCustomerSupportRemarkForMoveHandler = CreateCustomerSupportRemarksHandler{
		HandlerConfig:                 handlerConfig,
		CustomerSupportRemarksCreator: customerserviceremarks.NewCustomerSupportRemarksCreator(),
	}

	ghcAPI.CustomerSupportRemarksUpdateCustomerSupportRemarkForMoveHandler = UpdateCustomerSupportRemarkHandler{
		HandlerConfig:                handlerConfig,
		CustomerSupportRemarkUpdater: customerserviceremarks.NewCustomerSupportRemarkUpdater(),
	}

	ghcAPI.CustomerSupportRemarksDeleteCustomerSupportRemarkHandler = DeleteCustomerSupportRemarkHandler{
		HandlerConfig:                handlerConfig,
		CustomerSupportRemarkDeleter: customerserviceremarks.NewCustomerSupportRemarkDeleter(),
	}

	ghcAPI.EvaluationReportsCreateEvaluationReportHandler = CreateEvaluationReportHandler{
		HandlerConfig:           handlerConfig,
		EvaluationReportCreator: evaluationreport.NewEvaluationReportCreator(),
	}

	ghcAPI.MoveGetMoveCounselingEvaluationReportsListHandler = GetCounselingEvaluationReportsHandler{
		HandlerConfig:           handlerConfig,
		EvaluationReportFetcher: evaluationreport.NewEvaluationReportFetcher(),
	}

	ghcAPI.MoveGetMoveShipmentEvaluationReportsListHandler = GetShipmentEvaluationReportsHandler{
		HandlerConfig:           handlerConfig,
		EvaluationReportFetcher: evaluationreport.NewEvaluationReportFetcher(),
	}

	ghcAPI.EvaluationReportsGetEvaluationReportHandler = GetEvaluationReportHandler{
		HandlerConfig:           handlerConfig,
		EvaluationReportFetcher: evaluationreport.NewEvaluationReportFetcher(),
	}

	ghcAPI.EvaluationReportsDownloadEvaluationReportHandler = DownloadEvaluationReportHandler{
		HandlerConfig:           handlerConfig,
		EvaluationReportFetcher: evaluationreport.NewEvaluationReportFetcher(),
		MTOShipmentFetcher:      mtoshipment.NewMTOShipmentFetcher(),
		OrderFetcher:            order.NewOrderFetcher(),
		ReportViolationFetcher:  reportviolation.NewReportViolationFetcher(),
	}

	ghcAPI.EvaluationReportsDeleteEvaluationReportHandler = DeleteEvaluationReportHandler{
		HandlerConfig:           handlerConfig,
		EvaluationReportDeleter: evaluationreport.NewEvaluationReportDeleter(),
	}

	ghcAPI.EvaluationReportsSaveEvaluationReportHandler = SaveEvaluationReportHandler{
		HandlerConfig:           handlerConfig,
		EvaluationReportUpdater: evaluationreport.NewEvaluationReportUpdater(),
	}

	ghcAPI.EvaluationReportsSubmitEvaluationReportHandler = SubmitEvaluationReportHandler{
		HandlerConfig:           handlerConfig,
		EvaluationReportUpdater: evaluationreport.NewEvaluationReportUpdater(),
	}

	ghcAPI.MtoServiceItemGetMTOServiceItemHandler = GetMTOServiceItemHandler{
		HandlerConfig:         handlerConfig,
		mtoServiceItemFetcher: mtoserviceitem.NewMTOServiceItemFetcher(),
	}

	ghcAPI.MtoServiceItemUpdateServiceItemSitEntryDateHandler = UpdateServiceItemSitEntryDateHandler{
		HandlerConfig:       handlerConfig,
		sitEntryDateUpdater: sitentrydateupdate.NewSitEntryDateUpdater(),
	}

	ghcAPI.MtoServiceItemUpdateMTOServiceItemStatusHandler = UpdateMTOServiceItemStatusHandler{
		HandlerConfig:         handlerConfig,
		MTOServiceItemUpdater: mtoserviceitem.NewMTOServiceItemUpdater(queryBuilder, moveRouter, shipmentFetcher, addressCreator),
		Fetcher:               fetch.NewFetcher(queryBuilder),
	}

	ghcAPI.MtoServiceItemListMTOServiceItemsHandler = ListMTOServiceItemsHandler{
		handlerConfig,
		fetch.NewListFetcher(queryBuilder),
		fetch.NewFetcher(queryBuilder),
	}

	ghcAPI.PaymentRequestsGetPaymentRequestHandler = GetPaymentRequestHandler{
		handlerConfig,
		paymentrequest.NewPaymentRequestFetcher(),
	}

	ghcAPI.PaymentRequestsGetPaymentRequestsForMoveHandler = GetPaymentRequestForMoveHandler{
		HandlerConfig:             handlerConfig,
		PaymentRequestListFetcher: paymentrequest.NewPaymentRequestListFetcher(),
	}

	ghcAPI.PaymentRequestsUpdatePaymentRequestStatusHandler = UpdatePaymentRequestStatusHandler{
		HandlerConfig:               handlerConfig,
		PaymentRequestStatusUpdater: paymentrequest.NewPaymentRequestStatusUpdater(queryBuilder),
		PaymentRequestFetcher:       paymentrequest.NewPaymentRequestFetcher(),
	}

	ghcAPI.PaymentServiceItemUpdatePaymentServiceItemStatusHandler = UpdatePaymentServiceItemStatusHandler{
		HandlerConfig:                   handlerConfig,
		PaymentServiceItemStatusUpdater: paymentserviceitem.NewPaymentServiceItemStatusUpdater(),
	}

	ghcAPI.MoveTaskOrderGetMoveTaskOrderHandler = GetMoveTaskOrderHandler{
		handlerConfig,
		movetaskorder.NewMoveTaskOrderFetcher(),
	}
	ghcAPI.MoveSetFinancialReviewFlagHandler = SetFinancialReviewFlagHandler{
		handlerConfig,
		move.NewFinancialReviewFlagSetter(),
	}

	ghcAPI.CustomerGetCustomerHandler = GetCustomerHandler{
		handlerConfig,
		customer.NewCustomerFetcher(),
	}
	ghcAPI.CustomerUpdateCustomerHandler = UpdateCustomerHandler{
		handlerConfig,
		customer.NewCustomerUpdater(),
	}
	ghcAPI.OrderGetOrderHandler = GetOrdersHandler{
		handlerConfig,
		order.NewOrderFetcher(),
	}
	ghcAPI.OrderCounselingUpdateOrderHandler = CounselingUpdateOrderHandler{
		handlerConfig,
		order.NewOrderUpdater(moveRouter),
	}

	ghcAPI.OrderUpdateOrderHandler = UpdateOrderHandler{
		handlerConfig,
		order.NewOrderUpdater(moveRouter),
		moveTaskOrderUpdater,
	}

	ghcAPI.OrderUpdateAllowanceHandler = UpdateAllowanceHandler{
		handlerConfig,
		order.NewOrderUpdater(moveRouter),
	}
	ghcAPI.OrderCounselingUpdateAllowanceHandler = CounselingUpdateAllowanceHandler{
		handlerConfig,
		order.NewOrderUpdater(moveRouter),
	}
	ghcAPI.OrderUpdateBillableWeightHandler = UpdateBillableWeightHandler{
		handlerConfig,
		order.NewExcessWeightRiskManager(moveRouter),
	}

	ghcAPI.OrderUpdateMaxBillableWeightAsTIOHandler = UpdateMaxBillableWeightAsTIOHandler{
		handlerConfig,
		order.NewExcessWeightRiskManager(moveRouter),
	}

	ghcAPI.OrderAcknowledgeExcessWeightRiskHandler = AcknowledgeExcessWeightRiskHandler{
		handlerConfig,
		order.NewExcessWeightRiskManager(moveRouter),
	}

	ghcAPI.MoveTaskOrderUpdateMoveTaskOrderStatusHandler = UpdateMoveTaskOrderStatusHandlerFunc{
		handlerConfig,
		moveTaskOrderUpdater,
	}

	ghcAPI.MoveTaskOrderUpdateMTOStatusServiceCounselingCompletedHandler = UpdateMTOStatusServiceCounselingCompletedHandlerFunc{
		handlerConfig,
		moveTaskOrderUpdater,
	}

	ghcAPI.MoveTaskOrderUpdateMTOReviewedBillableWeightsAtHandler = UpdateMTOReviewedBillableWeightsAtHandlerFunc{
		handlerConfig,
		moveTaskOrderUpdater,
	}

	mtoShipmentCreator := mtoshipment.NewMTOShipmentCreatorV1(
		queryBuilder,
		fetch.NewFetcher(queryBuilder),
		moveRouter,
	)

	userUploader, err := uploader.NewUserUploader(handlerConfig.FileStorer(), uploader.MaxCustomerUserUploadFileSizeLimit)
	if err != nil {
		log.Fatalln(err)
	}

	primeDownloadMoveUploadPDFGenerator, err := paperwork.NewMoveUserUploadToPDFDownloader(userUploader)
	if err != nil {
		log.Fatalln(err)
	}

	Generator, err := paperworkgenerator.NewGenerator(userUploader.Uploader())

	AOAPacketCreator := ppmshipment.NewAOAPacketCreator(SSWPPMGenerator, SSWPPMComputer, primeDownloadMoveUploadPDFGenerator, userUploader, Generator)
	if err != nil {
		log.Fatalln(err)
	}

	ppmEstimator := ppmshipment.NewEstimatePPM(handlerConfig.DTODPlanner(), &paymentrequesthelper.RequestPaymentHelper{})
	ppmShipmentCreator := ppmshipment.NewPPMShipmentCreator(ppmEstimator)
	ghcAPI.PpmShowAOAPacketHandler = showAOAPacketHandler{handlerConfig, SSWPPMComputer, SSWPPMGenerator, AOAPacketCreator}

	shipmentRouter := mtoshipment.NewShipmentRouter()
	shipmentCreator := shipment.NewShipmentCreator(mtoShipmentCreator, ppmShipmentCreator, shipmentRouter, moveTaskOrderUpdater)
	ghcAPI.MtoShipmentCreateMTOShipmentHandler = CreateMTOShipmentHandler{
		handlerConfig,
		shipmentCreator,
		shipmentSITStatus,
	}

	ghcAPI.MtoShipmentListMTOShipmentsHandler = ListMTOShipmentsHandler{
		handlerConfig,
		mtoshipment.NewMTOShipmentFetcher(),
		shipmentSITStatus,
	}

	ghcAPI.MtoShipmentGetShipmentHandler = GetMTOShipmentHandler{
		HandlerConfig:      handlerConfig,
		mtoShipmentFetcher: mtoshipment.NewMTOShipmentFetcher(),
	}

	ghcAPI.ShipmentDeleteShipmentHandler = DeleteShipmentHandler{
		handlerConfig,
		mtoshipment.NewShipmentDeleter(moveTaskOrderUpdater),
	}

	ghcAPI.ShipmentApproveShipmentHandler = ApproveShipmentHandler{
		handlerConfig,
		mtoshipment.NewShipmentApprover(
			mtoshipment.NewShipmentRouter(),
			mtoserviceitem.NewMTOServiceItemCreator(queryBuilder, moveRouter),
			handlerConfig.HHGPlanner(),
		),
		shipmentSITStatus,
	}

	ghcAPI.ShipmentRequestShipmentDiversionHandler = RequestShipmentDiversionHandler{
		handlerConfig,
		mtoshipment.NewShipmentDiversionRequester(
			mtoshipment.NewShipmentRouter(),
		),
		shipmentSITStatus,
	}

	ghcAPI.ShipmentApproveShipmentDiversionHandler = ApproveShipmentDiversionHandler{
		handlerConfig,
		mtoshipment.NewShipmentDiversionApprover(
			mtoshipment.NewShipmentRouter(),
		),
		shipmentSITStatus,
	}

	ghcAPI.ShipmentRejectShipmentHandler = RejectShipmentHandler{
		handlerConfig,
		mtoshipment.NewShipmentRejecter(
			mtoshipment.NewShipmentRouter(),
		),
	}

	ghcAPI.ShipmentRequestShipmentCancellationHandler = RequestShipmentCancellationHandler{
		handlerConfig,
		mtoshipment.NewShipmentCancellationRequester(
			mtoshipment.NewShipmentRouter(),
		),
		shipmentSITStatus,
	}

	paymentRequestRecalculator := paymentrequest.NewPaymentRequestRecalculator(
		paymentrequest.NewPaymentRequestCreator(
			handlerConfig.HHGPlanner(),
			ghcrateengine.NewServiceItemPricer(),
		),
		paymentrequest.NewPaymentRequestStatusUpdater(queryBuilder),
	)
	paymentRequestShipmentRecalculator := paymentrequest.NewPaymentRequestShipmentRecalculator(paymentRequestRecalculator)

	ghcAPI.ShipmentRequestShipmentReweighHandler = RequestShipmentReweighHandler{
		handlerConfig,
		mtoshipment.NewShipmentReweighRequester(),
		shipmentSITStatus,
		mtoshipment.NewOfficeMTOShipmentUpdater(
			queryBuilder,
			fetch.NewFetcher(queryBuilder),
			handlerConfig.HHGPlanner(),
			moveRouter,
			move.NewMoveWeights(mtoshipment.NewShipmentReweighRequester()),
			handlerConfig.NotificationSender(),
			paymentRequestShipmentRecalculator,
		),
	}
	mtoShipmentUpdater := mtoshipment.NewOfficeMTOShipmentUpdater(
		queryBuilder,
		fetch.NewFetcher(queryBuilder),
		handlerConfig.HHGPlanner(),
		moveRouter,
		move.NewMoveWeights(mtoshipment.NewShipmentReweighRequester()),
		handlerConfig.NotificationSender(),
		paymentRequestShipmentRecalculator,
	)

	addressUpdater := address.NewAddressUpdater()
	ppmShipmentUpdater := ppmshipment.NewPPMShipmentUpdater(ppmEstimator, addressCreator, addressUpdater)
	shipmentUpdater := shipment.NewShipmentUpdater(mtoShipmentUpdater, ppmShipmentUpdater)

	ghcAPI.MoveSearchMovesHandler = SearchMovesHandler{
		HandlerConfig: handlerConfig,
		MoveSearcher:  move.NewMoveSearcher(),
	}

	ghcAPI.MtoShipmentUpdateMTOShipmentHandler = UpdateShipmentHandler{
		handlerConfig,
		shipmentUpdater,
		shipmentSITStatus,
	}

	shipmentAddressUpdater := shipmentaddressupdate.NewShipmentAddressUpdateRequester(handlerConfig.HHGPlanner(), addressCreator, moveRouter)

	ghcAPI.ShipmentReviewShipmentAddressUpdateHandler = ReviewShipmentAddressUpdateHandler{
		handlerConfig,
		shipmentAddressUpdater,
	}

	ghcAPI.MtoAgentFetchMTOAgentListHandler = ListMTOAgentsHandler{
		HandlerConfig: handlerConfig,
		ListFetcher:   fetch.NewListFetcher(queryBuilder),
	}

	ghcAPI.ShipmentApproveSITExtensionHandler = ApproveSITExtensionHandler{
		handlerConfig,
		sitextension.NewSITExtensionApprover(moveRouter),
		shipmentSITStatus,
	}

	ghcAPI.ShipmentDenySITExtensionHandler = DenySITExtensionHandler{
		handlerConfig,
		sitextension.NewSITExtensionDenier(moveRouter),
		shipmentSITStatus,
	}

	ghcAPI.ShipmentUpdateSITServiceItemCustomerExpenseHandler = UpdateSITServiceItemCustomerExpenseHandler{
		handlerConfig,
		mtoserviceitem.NewMTOServiceItemUpdater(queryBuilder, moveRouter, shipmentFetcher, addressCreator),
		mtoshipment.NewMTOShipmentFetcher(),
		shipmentSITStatus,
	}

	ghcAPI.ShipmentCreateApprovedSITDurationUpdateHandler = CreateApprovedSITDurationUpdateHandler{
		handlerConfig,
		sitextension.NewApprovedSITDurationUpdateCreator(),
		shipmentSITStatus,
	}

	ghcAPI.GhcDocumentsGetDocumentHandler = GetDocumentHandler{handlerConfig}

	ghcAPI.QueuesGetMovesQueueHandler = GetMovesQueueHandler{
		handlerConfig,
		order.NewOrderFetcher(),
	}

	ghcAPI.QueuesListPrimeMovesHandler = ListPrimeMovesHandler{
		handlerConfig,
		movetaskorder.NewMoveTaskOrderFetcher(),
	}

	ghcAPI.QueuesGetPaymentRequestsQueueHandler = GetPaymentRequestsQueueHandler{
		handlerConfig,
		paymentrequest.NewPaymentRequestListFetcher(),
	}

	ghcAPI.QueuesGetServicesCounselingQueueHandler = GetServicesCounselingQueueHandler{
		handlerConfig,
		order.NewOrderFetcher(),
	}

	ghcAPI.TacTacValidationHandler = TacValidationHandler{
		handlerConfig,
	}

	ghcAPI.PaymentRequestsGetShipmentsPaymentSITBalanceHandler = ShipmentsSITBalanceHandler{
		handlerConfig,
		paymentrequest.NewPaymentRequestShipmentsSITBalance(),
	}

	ghcAPI.PpmUpdateProGearWeightTicketHandler = UpdateProgearWeightTicketHandler{
		handlerConfig,
		progear.NewOfficeProgearWeightTicketUpdater(),
	}

	ghcAPI.PpmFinishDocumentReviewHandler = FinishDocumentReviewHandler{
		handlerConfig,
		ppmshipment.NewPPMShipmentReviewDocuments(
			ppmshipment.NewPPMShipmentRouter(mtoshipment.NewShipmentRouter()),
		),
	}

	ppmDocumentsFetcher := ppmshipment.NewPPMDocumentFetcher()

	ghcAPI.PpmGetPPMDocumentsHandler = GetPPMDocumentsHandler{
		handlerConfig,
		ppmDocumentsFetcher,
	}

	ppmCloseoutFetcher := ppmcloseout.NewPPMCloseoutFetcher()

	ghcAPI.PpmGetPPMCloseoutHandler = GetPPMCloseoutHandler{
		handlerConfig,
		ppmCloseoutFetcher,
	}

	weightTicketFetcher := weightticket.NewWeightTicketFetcher()

	ghcAPI.PpmUpdateWeightTicketHandler = UpdateWeightTicketHandler{
		handlerConfig,
		weightticket.NewOfficeWeightTicketUpdater(weightTicketFetcher, ppmShipmentUpdater),
	}

	ghcAPI.PpmUpdateMovingExpenseHandler = UpdateMovingExpenseHandler{
		handlerConfig,
		movingexpense.NewOfficeMovingExpenseUpdater(),
	}

	ghcAPI.PwsViolationsGetPWSViolationsHandler = GetPWSViolationsHandler{
		handlerConfig,
		pwsviolation.NewPWSViolationsFetcher(),
	}

	ghcAPI.ReportViolationsAssociateReportViolationsHandler = AssociateReportViolationsHandler{
		handlerConfig,
		reportviolation.NewReportViolationCreator(),
	}

	ghcAPI.ReportViolationsGetReportViolationsByReportIDHandler = GetReportViolationsHandler{
		handlerConfig,
		reportviolation.NewReportViolationFetcher(),
	}

	ghcAPI.TransportationOfficeGetTransportationOfficesHandler = GetTransportationOfficesHandler{
		handlerConfig,
		transportationOfficeFetcher,
	}

	ghcAPI.MoveUpdateCloseoutOfficeHandler = UpdateMoveCloseoutOfficeHandler{
		handlerConfig,
		closeoutOfficeUpdater,
	}

	return ghcAPI
}<|MERGE_RESOLUTION|>--- conflicted
+++ resolved
@@ -60,14 +60,7 @@
 		moveRouter,
 	)
 	SSWPPMComputer := shipmentsummaryworksheet.NewSSWPPMComputer()
-<<<<<<< HEAD
-	if err != nil {
-		log.Fatalln(err)
-	}
-	SSWPPMGenerator := shipmentsummaryworksheet.NewSSWPPMGenerator()
-=======
 	SSWPPMGenerator, err := shipmentsummaryworksheet.NewSSWPPMGenerator()
->>>>>>> a1b6501d
 	if err != nil {
 		log.Fatalln(err)
 	}
