--- conflicted
+++ resolved
@@ -705,15 +705,14 @@
 		assignedOfficeUserUpdater,
 	}
 
-<<<<<<< HEAD
-	ghcAPI.ReServiceItemsGetAllReServiceItemsHandler = GetReServiceItemsHandler{
-		handlerConfig,
-		serviceItemFetcher,
-=======
 	ghcAPI.MoveCheckForLockedMovesAndUnlockHandler = CheckForLockedMovesAndUnlockHandler{
 		HandlerConfig: handlerConfig,
 		MoveUnlocker:  movelocker.NewMoveUnlocker(),
->>>>>>> 6fb6ae65
+	}
+
+	ghcAPI.ReServiceItemsGetAllReServiceItemsHandler = GetReServiceItemsHandler{
+		handlerConfig,
+		serviceItemFetcher,
 	}
 
 	return ghcAPI
