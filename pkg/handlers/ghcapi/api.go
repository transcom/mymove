--- conflicted
+++ resolved
@@ -667,15 +667,15 @@
 		order.NewOrderUpdater(moveRouter),
 	}
 
-<<<<<<< HEAD
+
 	ghcAPI.MoveMoveCancelerHandler = MoveCancelerHandler{
 		handlerConfig,
 		move.NewMoveCanceler(),
 	}
-=======
+
 	dateSelectionChecker := dateservice.NewDateSelectionChecker()
 	ghcAPI.CalendarIsDateWeekendHolidayHandler = IsDateWeekendHolidayHandler{handlerConfig, dateSelectionChecker}
->>>>>>> 2234251e
+
 
 	return ghcAPI
 }