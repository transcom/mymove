--- conflicted
+++ resolved
@@ -2,6 +2,7 @@
 
 import (
 	"log"
+	"net/http"
 
 	"github.com/transcom/mymove/pkg/services/fetch"
 	moveorder "github.com/transcom/mymove/pkg/services/move_order"
@@ -21,16 +22,8 @@
 	mtoserviceitem "github.com/transcom/mymove/pkg/services/mto_service_item"
 )
 
-<<<<<<< HEAD
-// NewGhcAPI returns GHC API
-func NewGhcAPI(context handlers.HandlerContext) *ghcops.MymoveAPI {
-
-	queryBuilder := query.NewQueryBuilder(context.DB())
-
-=======
 // NewGhcAPIHandler returns a handler for the GHC API
 func NewGhcAPIHandler(context handlers.HandlerContext) http.Handler {
->>>>>>> 2b67a979
 	ghcSpec, err := loads.Analyzed(ghcapi.SwaggerJSON, "")
 	if err != nil {
 		log.Fatalln(err)
@@ -53,6 +46,7 @@
 		context,
 		paymentrequest.NewPaymentRequestFetcher(queryBuilder),
 	}
+
 	ghcAPI.PaymentRequestsListPaymentRequestsHandler = ListPaymentRequestsHandler{
 		context,
 		paymentrequest.NewPaymentRequestListFetcher(context.DB()),
@@ -78,5 +72,5 @@
 		movetaskorder.NewMoveTaskOrderStatusUpdater(context.DB()),
 	}
 
-	return ghcAPI
+	return ghcAPI.Serve(nil)
 }