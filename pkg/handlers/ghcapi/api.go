package ghcapi

import (
	"log"

	"github.com/go-openapi/loads"

	"github.com/transcom/mymove/pkg/gen/ghcapi"
	ghcops "github.com/transcom/mymove/pkg/gen/ghcapi/ghcoperations"
	"github.com/transcom/mymove/pkg/handlers"
	paperwork "github.com/transcom/mymove/pkg/paperwork"
	paymentrequesthelper "github.com/transcom/mymove/pkg/payment_request"
	"github.com/transcom/mymove/pkg/services/address"
	customerserviceremarks "github.com/transcom/mymove/pkg/services/customer_support_remarks"
	evaluationreport "github.com/transcom/mymove/pkg/services/evaluation_report"
	"github.com/transcom/mymove/pkg/services/fetch"
	"github.com/transcom/mymove/pkg/services/ghcrateengine"
	lineofaccounting "github.com/transcom/mymove/pkg/services/line_of_accounting"
	movelocker "github.com/transcom/mymove/pkg/services/lock_move"
	"github.com/transcom/mymove/pkg/services/move"
	movehistory "github.com/transcom/mymove/pkg/services/move_history"
	movetaskorder "github.com/transcom/mymove/pkg/services/move_task_order"
	movingexpense "github.com/transcom/mymove/pkg/services/moving_expense"
	mtoserviceitem "github.com/transcom/mymove/pkg/services/mto_service_item"
	mtoshipment "github.com/transcom/mymove/pkg/services/mto_shipment"
	officeusercreator "github.com/transcom/mymove/pkg/services/office_user"
	"github.com/transcom/mymove/pkg/services/office_user/customer"
	"github.com/transcom/mymove/pkg/services/orchestrators/shipment"
	order "github.com/transcom/mymove/pkg/services/order"
	paperwork_service "github.com/transcom/mymove/pkg/services/paperwork"
	paymentrequest "github.com/transcom/mymove/pkg/services/payment_request"
	paymentserviceitem "github.com/transcom/mymove/pkg/services/payment_service_item"
	ppmcloseout "github.com/transcom/mymove/pkg/services/ppm_closeout"
	ppmshipment "github.com/transcom/mymove/pkg/services/ppmshipment"
	progear "github.com/transcom/mymove/pkg/services/progear_weight_ticket"
	pwsviolation "github.com/transcom/mymove/pkg/services/pws_violation"
	"github.com/transcom/mymove/pkg/services/query"
	reportviolation "github.com/transcom/mymove/pkg/services/report_violation"
	"github.com/transcom/mymove/pkg/services/roles"
	shipmentaddressupdate "github.com/transcom/mymove/pkg/services/shipment_address_update"
	shipmentsummaryworksheet "github.com/transcom/mymove/pkg/services/shipment_summary_worksheet"
	sitentrydateupdate "github.com/transcom/mymove/pkg/services/sit_entry_date_update"
	sitextension "github.com/transcom/mymove/pkg/services/sit_extension"
	sitstatus "github.com/transcom/mymove/pkg/services/sit_status"
	transportationaccountingcode "github.com/transcom/mymove/pkg/services/transportation_accounting_code"
	transportationoffice "github.com/transcom/mymove/pkg/services/transportation_office"
	usersroles "github.com/transcom/mymove/pkg/services/users_roles"
	weightticket "github.com/transcom/mymove/pkg/services/weight_ticket"
	"github.com/transcom/mymove/pkg/uploader"
)

// NewGhcAPIHandler returns a handler for the GHC API
func NewGhcAPIHandler(handlerConfig handlers.HandlerConfig) *ghcops.MymoveAPI {
	ghcSpec, err := loads.Analyzed(ghcapi.SwaggerJSON, "")
	if err != nil {
		log.Fatalln(err)
	}
	ghcAPI := ghcops.NewMymoveAPI(ghcSpec)
	queryBuilder := query.NewQueryBuilder()
	moveRouter := move.NewMoveRouter()
	moveLocker := movelocker.NewMoveLocker()
	addressCreator := address.NewAddressCreator()
	shipmentFetcher := mtoshipment.NewMTOShipmentFetcher()
	officerUserCreator := officeusercreator.NewOfficeUserCreator(
		queryBuilder,
		handlerConfig.NotificationSender(),
	)
	newQueryFilter := query.NewQueryFilter
	newUserRolesCreator := usersroles.NewUsersRolesCreator()
	newRolesFetcher := roles.NewRolesFetcher()
	moveTaskOrderUpdater := movetaskorder.NewMoveTaskOrderUpdater(
		queryBuilder,
		mtoserviceitem.NewMTOServiceItemCreator(handlerConfig.HHGPlanner(), queryBuilder, moveRouter, ghcrateengine.NewDomesticUnpackPricer(), ghcrateengine.NewDomesticPackPricer(), ghcrateengine.NewDomesticLinehaulPricer(), ghcrateengine.NewDomesticShorthaulPricer(), ghcrateengine.NewDomesticOriginPricer(), ghcrateengine.NewDomesticDestinationPricer(), ghcrateengine.NewFuelSurchargePricer()),
		moveRouter,
	)
	SSWPPMComputer := shipmentsummaryworksheet.NewSSWPPMComputer()

	userUploader, err := uploader.NewUserUploader(handlerConfig.FileStorer(), uploader.MaxCustomerUserUploadFileSizeLimit)
	if err != nil {
		log.Fatalln(err)
	}

	pdfGenerator, err := paperwork.NewGenerator(userUploader.Uploader())
	if err != nil {
		log.Fatalln(err)
	}

	SSWPPMGenerator, err := shipmentsummaryworksheet.NewSSWPPMGenerator(pdfGenerator)
	if err != nil {
		log.Fatalln(err)
	}

	transportationOfficeFetcher := transportationoffice.NewTransportationOfficesFetcher()
	closeoutOfficeUpdater := move.NewCloseoutOfficeUpdater(move.NewMoveFetcher(), transportationOfficeFetcher)

	shipmentSITStatus := sitstatus.NewShipmentSITStatus()

	ghcAPI.ServeError = handlers.ServeCustomError

	ghcAPI.MoveGetMoveHandler = GetMoveHandler{
		HandlerConfig: handlerConfig,
		MoveFetcher:   move.NewMoveFetcher(),
		MoveLocker:    moveLocker,
	}

	ghcAPI.MoveGetMoveHistoryHandler = GetMoveHistoryHandler{
		HandlerConfig:      handlerConfig,
		MoveHistoryFetcher: movehistory.NewMoveHistoryFetcher(),
	}

	ghcAPI.CustomerSupportRemarksGetCustomerSupportRemarksForMoveHandler = ListCustomerSupportRemarksHandler{
		HandlerConfig:                 handlerConfig,
		CustomerSupportRemarksFetcher: customerserviceremarks.NewCustomerSupportRemarks(),
	}

	ghcAPI.CustomerSupportRemarksCreateCustomerSupportRemarkForMoveHandler = CreateCustomerSupportRemarksHandler{
		HandlerConfig:                 handlerConfig,
		CustomerSupportRemarksCreator: customerserviceremarks.NewCustomerSupportRemarksCreator(),
	}

	ghcAPI.CustomerSupportRemarksUpdateCustomerSupportRemarkForMoveHandler = UpdateCustomerSupportRemarkHandler{
		HandlerConfig:                handlerConfig,
		CustomerSupportRemarkUpdater: customerserviceremarks.NewCustomerSupportRemarkUpdater(),
	}

	ghcAPI.CustomerSupportRemarksDeleteCustomerSupportRemarkHandler = DeleteCustomerSupportRemarkHandler{
		HandlerConfig:                handlerConfig,
		CustomerSupportRemarkDeleter: customerserviceremarks.NewCustomerSupportRemarkDeleter(),
	}

	ghcAPI.EvaluationReportsCreateEvaluationReportHandler = CreateEvaluationReportHandler{
		HandlerConfig:           handlerConfig,
		EvaluationReportCreator: evaluationreport.NewEvaluationReportCreator(),
	}

	ghcAPI.MoveGetMoveCounselingEvaluationReportsListHandler = GetCounselingEvaluationReportsHandler{
		HandlerConfig:           handlerConfig,
		EvaluationReportFetcher: evaluationreport.NewEvaluationReportFetcher(),
	}

	ghcAPI.MoveGetMoveShipmentEvaluationReportsListHandler = GetShipmentEvaluationReportsHandler{
		HandlerConfig:           handlerConfig,
		EvaluationReportFetcher: evaluationreport.NewEvaluationReportFetcher(),
	}

	ghcAPI.EvaluationReportsGetEvaluationReportHandler = GetEvaluationReportHandler{
		HandlerConfig:           handlerConfig,
		EvaluationReportFetcher: evaluationreport.NewEvaluationReportFetcher(),
	}

	ghcAPI.EvaluationReportsDownloadEvaluationReportHandler = DownloadEvaluationReportHandler{
		HandlerConfig:           handlerConfig,
		EvaluationReportFetcher: evaluationreport.NewEvaluationReportFetcher(),
		MTOShipmentFetcher:      mtoshipment.NewMTOShipmentFetcher(),
		OrderFetcher:            order.NewOrderFetcher(),
		ReportViolationFetcher:  reportviolation.NewReportViolationFetcher(),
	}

	ghcAPI.EvaluationReportsDeleteEvaluationReportHandler = DeleteEvaluationReportHandler{
		HandlerConfig:           handlerConfig,
		EvaluationReportDeleter: evaluationreport.NewEvaluationReportDeleter(),
	}

	ghcAPI.EvaluationReportsSaveEvaluationReportHandler = SaveEvaluationReportHandler{
		HandlerConfig:           handlerConfig,
		EvaluationReportUpdater: evaluationreport.NewEvaluationReportUpdater(),
	}

	ghcAPI.EvaluationReportsSubmitEvaluationReportHandler = SubmitEvaluationReportHandler{
		HandlerConfig:           handlerConfig,
		EvaluationReportUpdater: evaluationreport.NewEvaluationReportUpdater(),
	}

	ghcAPI.MtoServiceItemGetMTOServiceItemHandler = GetMTOServiceItemHandler{
		HandlerConfig:         handlerConfig,
		mtoServiceItemFetcher: mtoserviceitem.NewMTOServiceItemFetcher(),
	}
	paymentRequestRecalculator := paymentrequest.NewPaymentRequestRecalculator(
		paymentrequest.NewPaymentRequestCreator(
			handlerConfig.HHGPlanner(),
			ghcrateengine.NewServiceItemPricer(),
		),
		paymentrequest.NewPaymentRequestStatusUpdater(queryBuilder),
	)
	paymentRequestShipmentRecalculator := paymentrequest.NewPaymentRequestShipmentRecalculator(paymentRequestRecalculator)
	addressUpdater := address.NewAddressUpdater()
	ppmEstimator := ppmshipment.NewEstimatePPM(handlerConfig.DTODPlanner(), &paymentrequesthelper.RequestPaymentHelper{})
	ppmShipmentUpdater := ppmshipment.NewPPMShipmentUpdater(ppmEstimator, addressCreator, addressUpdater)

	noCheckUpdater := mtoshipment.NewMTOShipmentUpdater(queryBuilder,
		fetch.NewFetcher(queryBuilder),
		handlerConfig.HHGPlanner(),
		moveRouter,
		move.NewMoveWeights(mtoshipment.NewShipmentReweighRequester()),
		handlerConfig.NotificationSender(),
		paymentRequestShipmentRecalculator,
		addressUpdater,
		addressCreator)
	sitExtensionShipmentUpdater := shipment.NewShipmentUpdater(noCheckUpdater, ppmShipmentUpdater)

	ghcAPI.MtoServiceItemUpdateServiceItemSitEntryDateHandler = UpdateServiceItemSitEntryDateHandler{
		HandlerConfig:       handlerConfig,
		sitEntryDateUpdater: sitentrydateupdate.NewSitEntryDateUpdater(),
		ShipmentSITStatus:   sitstatus.NewShipmentSITStatus(),
		MTOShipmentFetcher:  mtoshipment.NewMTOShipmentFetcher(),
		ShipmentUpdater:     sitExtensionShipmentUpdater,
	}

	ghcAPI.MtoServiceItemUpdateMTOServiceItemStatusHandler = UpdateMTOServiceItemStatusHandler{
		HandlerConfig:         handlerConfig,
		MTOServiceItemUpdater: mtoserviceitem.NewMTOServiceItemUpdater(handlerConfig.HHGPlanner(), queryBuilder, moveRouter, shipmentFetcher, addressCreator),
		Fetcher:               fetch.NewFetcher(queryBuilder),
		ShipmentSITStatus:     sitstatus.NewShipmentSITStatus(),
		MTOShipmentFetcher:    mtoshipment.NewMTOShipmentFetcher(),
		ShipmentUpdater:       sitExtensionShipmentUpdater,
	}

	ghcAPI.MtoServiceItemListMTOServiceItemsHandler = ListMTOServiceItemsHandler{
		handlerConfig,
		fetch.NewListFetcher(queryBuilder),
		fetch.NewFetcher(queryBuilder),
	}

	ghcAPI.PaymentRequestsGetPaymentRequestHandler = GetPaymentRequestHandler{
		handlerConfig,
		paymentrequest.NewPaymentRequestFetcher(),
	}

	ghcAPI.PaymentRequestsGetPaymentRequestsForMoveHandler = GetPaymentRequestForMoveHandler{
		HandlerConfig:             handlerConfig,
		PaymentRequestListFetcher: paymentrequest.NewPaymentRequestListFetcher(),
	}

	ghcAPI.PaymentRequestsUpdatePaymentRequestStatusHandler = UpdatePaymentRequestStatusHandler{
		HandlerConfig:               handlerConfig,
		PaymentRequestStatusUpdater: paymentrequest.NewPaymentRequestStatusUpdater(queryBuilder),
		PaymentRequestFetcher:       paymentrequest.NewPaymentRequestFetcher(),
	}

	ghcAPI.PaymentServiceItemUpdatePaymentServiceItemStatusHandler = UpdatePaymentServiceItemStatusHandler{
		HandlerConfig:                   handlerConfig,
		PaymentServiceItemStatusUpdater: paymentserviceitem.NewPaymentServiceItemStatusUpdater(),
	}

	ghcAPI.MoveTaskOrderGetMoveTaskOrderHandler = GetMoveTaskOrderHandler{
		handlerConfig,
		movetaskorder.NewMoveTaskOrderFetcher(),
	}
	ghcAPI.MoveSetFinancialReviewFlagHandler = SetFinancialReviewFlagHandler{
		handlerConfig,
		move.NewFinancialReviewFlagSetter(),
	}

	ghcAPI.CustomerGetCustomerHandler = GetCustomerHandler{
		handlerConfig,
		customer.NewCustomerFetcher(),
	}
	ghcAPI.CustomerUpdateCustomerHandler = UpdateCustomerHandler{
		handlerConfig,
		customer.NewCustomerUpdater(),
	}
	ghcAPI.CustomerCreateCustomerWithOktaOptionHandler = CreateCustomerWithOktaOptionHandler{
		handlerConfig,
	}
	ghcAPI.OrderGetOrderHandler = GetOrdersHandler{
		handlerConfig,
		order.NewOrderFetcher(),
	}
	ghcAPI.OrderCounselingUpdateOrderHandler = CounselingUpdateOrderHandler{
		handlerConfig,
		order.NewOrderUpdater(moveRouter),
	}
	ghcAPI.OrderCreateOrderHandler = CreateOrderHandler{
		handlerConfig,
	}

	ghcAPI.OrderUpdateOrderHandler = UpdateOrderHandler{
		handlerConfig,
		order.NewOrderUpdater(moveRouter),
		moveTaskOrderUpdater,
	}

	ghcAPI.OrderUpdateAllowanceHandler = UpdateAllowanceHandler{
		handlerConfig,
		order.NewOrderUpdater(moveRouter),
	}
	ghcAPI.OrderCounselingUpdateAllowanceHandler = CounselingUpdateAllowanceHandler{
		handlerConfig,
		order.NewOrderUpdater(moveRouter),
	}
	ghcAPI.OrderUpdateBillableWeightHandler = UpdateBillableWeightHandler{
		handlerConfig,
		order.NewExcessWeightRiskManager(moveRouter),
	}

	ghcAPI.OrderUpdateMaxBillableWeightAsTIOHandler = UpdateMaxBillableWeightAsTIOHandler{
		handlerConfig,
		order.NewExcessWeightRiskManager(moveRouter),
	}

	ghcAPI.OrderAcknowledgeExcessWeightRiskHandler = AcknowledgeExcessWeightRiskHandler{
		handlerConfig,
		order.NewExcessWeightRiskManager(moveRouter),
	}

	ghcAPI.MoveTaskOrderUpdateMoveTaskOrderStatusHandler = UpdateMoveTaskOrderStatusHandlerFunc{
		handlerConfig,
		moveTaskOrderUpdater,
	}

	ghcAPI.MoveTaskOrderUpdateMTOStatusServiceCounselingCompletedHandler = UpdateMTOStatusServiceCounselingCompletedHandlerFunc{
		handlerConfig,
		moveTaskOrderUpdater,
	}

	ghcAPI.MoveTaskOrderUpdateMTOReviewedBillableWeightsAtHandler = UpdateMTOReviewedBillableWeightsAtHandlerFunc{
		handlerConfig,
		moveTaskOrderUpdater,
	}

	mtoShipmentCreator := mtoshipment.NewMTOShipmentCreatorV1(
		queryBuilder,
		fetch.NewFetcher(queryBuilder),
		moveRouter,
		addressCreator,
	)

	primeDownloadMoveUploadPDFGenerator, err := paperwork_service.NewMoveUserUploadToPDFDownloader(pdfGenerator)
	if err != nil {
		log.Fatalln(err)
	}

	AOAPacketCreator := ppmshipment.NewAOAPacketCreator(SSWPPMGenerator, SSWPPMComputer, primeDownloadMoveUploadPDFGenerator, userUploader, pdfGenerator)
	if err != nil {
		log.Fatalln(err)
	}

	ppmShipmentCreator := ppmshipment.NewPPMShipmentCreator(ppmEstimator, addressCreator)
	ghcAPI.PpmShowAOAPacketHandler = showAOAPacketHandler{handlerConfig, SSWPPMComputer, SSWPPMGenerator, AOAPacketCreator}

	shipmentRouter := mtoshipment.NewShipmentRouter()
	shipmentCreator := shipment.NewShipmentCreator(mtoShipmentCreator, ppmShipmentCreator, shipmentRouter, moveTaskOrderUpdater)
	ghcAPI.MtoShipmentCreateMTOShipmentHandler = CreateMTOShipmentHandler{
		handlerConfig,
		shipmentCreator,
		shipmentSITStatus,
	}

	ghcAPI.MtoShipmentListMTOShipmentsHandler = ListMTOShipmentsHandler{
		handlerConfig,
		mtoshipment.NewMTOShipmentFetcher(),
		shipmentSITStatus,
	}

	ghcAPI.MtoShipmentGetShipmentHandler = GetMTOShipmentHandler{
		HandlerConfig:      handlerConfig,
		mtoShipmentFetcher: mtoshipment.NewMTOShipmentFetcher(),
	}

	ghcAPI.ShipmentDeleteShipmentHandler = DeleteShipmentHandler{
		handlerConfig,
		mtoshipment.NewShipmentDeleter(moveTaskOrderUpdater, moveRouter),
	}

	ghcAPI.ShipmentApproveShipmentHandler = ApproveShipmentHandler{
		handlerConfig,
		mtoshipment.NewShipmentApprover(
			mtoshipment.NewShipmentRouter(),
			mtoserviceitem.NewMTOServiceItemCreator(handlerConfig.HHGPlanner(), queryBuilder, moveRouter, ghcrateengine.NewDomesticUnpackPricer(), ghcrateengine.NewDomesticPackPricer(), ghcrateengine.NewDomesticLinehaulPricer(), ghcrateengine.NewDomesticShorthaulPricer(), ghcrateengine.NewDomesticOriginPricer(), ghcrateengine.NewDomesticDestinationPricer(), ghcrateengine.NewFuelSurchargePricer()),
			handlerConfig.HHGPlanner(),
			move.NewMoveWeights(mtoshipment.NewShipmentReweighRequester()),
		),
		shipmentSITStatus,
	}

	ghcAPI.ShipmentRequestShipmentDiversionHandler = RequestShipmentDiversionHandler{
		handlerConfig,
		mtoshipment.NewShipmentDiversionRequester(
			mtoshipment.NewShipmentRouter(),
		),
		shipmentSITStatus,
	}

	ghcAPI.ShipmentApproveShipmentDiversionHandler = ApproveShipmentDiversionHandler{
		handlerConfig,
		mtoshipment.NewShipmentDiversionApprover(
			mtoshipment.NewShipmentRouter(),
			moveRouter,
		),
		shipmentSITStatus,
	}

	ghcAPI.ShipmentRejectShipmentHandler = RejectShipmentHandler{
		handlerConfig,
		mtoshipment.NewShipmentRejecter(
			mtoshipment.NewShipmentRouter(),
		),
	}

	ghcAPI.ShipmentRequestShipmentCancellationHandler = RequestShipmentCancellationHandler{
		handlerConfig,
		mtoshipment.NewShipmentCancellationRequester(
			mtoshipment.NewShipmentRouter(),
			moveRouter,
		),
		shipmentSITStatus,
	}

	ghcAPI.ShipmentRequestShipmentReweighHandler = RequestShipmentReweighHandler{
		handlerConfig,
		mtoshipment.NewShipmentReweighRequester(),
		shipmentSITStatus,
		mtoshipment.NewOfficeMTOShipmentUpdater(
			queryBuilder,
			fetch.NewFetcher(queryBuilder),
			handlerConfig.HHGPlanner(),
			moveRouter,
			move.NewMoveWeights(mtoshipment.NewShipmentReweighRequester()),
			handlerConfig.NotificationSender(),
			paymentRequestShipmentRecalculator,
			addressUpdater,
			addressCreator,
		),
	}
	mtoShipmentUpdater := mtoshipment.NewOfficeMTOShipmentUpdater(
		queryBuilder,
		fetch.NewFetcher(queryBuilder),
		handlerConfig.HHGPlanner(),
		moveRouter,
		move.NewMoveWeights(mtoshipment.NewShipmentReweighRequester()),
		handlerConfig.NotificationSender(),
		paymentRequestShipmentRecalculator,
		addressUpdater,
		addressCreator,
	)

	shipmentUpdater := shipment.NewShipmentUpdater(mtoShipmentUpdater, ppmShipmentUpdater)

	ghcAPI.MoveSearchMovesHandler = SearchMovesHandler{
		HandlerConfig: handlerConfig,
		MoveSearcher:  move.NewMoveSearcher(),
	}

	ghcAPI.MtoShipmentUpdateMTOShipmentHandler = UpdateShipmentHandler{
		handlerConfig,
		shipmentUpdater,
		shipmentSITStatus,
	}

	shipmentAddressUpdater := shipmentaddressupdate.NewShipmentAddressUpdateRequester(handlerConfig.HHGPlanner(), addressCreator, moveRouter)

	ghcAPI.ShipmentReviewShipmentAddressUpdateHandler = ReviewShipmentAddressUpdateHandler{
		handlerConfig,
		shipmentAddressUpdater,
	}

	ghcAPI.MtoAgentFetchMTOAgentListHandler = ListMTOAgentsHandler{
		HandlerConfig: handlerConfig,
		ListFetcher:   fetch.NewListFetcher(queryBuilder),
	}

	ghcAPI.ShipmentApproveSITExtensionHandler = ApproveSITExtensionHandler{
		handlerConfig,
		sitextension.NewSITExtensionApprover(moveRouter),
		shipmentSITStatus,
		sitExtensionShipmentUpdater,
	}

	ghcAPI.ShipmentDenySITExtensionHandler = DenySITExtensionHandler{
		handlerConfig,
		sitextension.NewSITExtensionDenier(moveRouter),
		shipmentSITStatus,
	}

	ghcAPI.ShipmentUpdateSITServiceItemCustomerExpenseHandler = UpdateSITServiceItemCustomerExpenseHandler{
		handlerConfig,
		mtoserviceitem.NewMTOServiceItemUpdater(handlerConfig.HHGPlanner(), queryBuilder, moveRouter, shipmentFetcher, addressCreator),
		mtoshipment.NewMTOShipmentFetcher(),
		shipmentSITStatus,
	}

	ghcAPI.ShipmentCreateApprovedSITDurationUpdateHandler = CreateApprovedSITDurationUpdateHandler{
		handlerConfig,
		sitextension.NewApprovedSITDurationUpdateCreator(),
		shipmentSITStatus,
		sitExtensionShipmentUpdater,
	}

	ghcAPI.GhcDocumentsGetDocumentHandler = GetDocumentHandler{handlerConfig}

	ghcAPI.QueuesGetMovesQueueHandler = GetMovesQueueHandler{
		handlerConfig,
		order.NewOrderFetcher(),
		movelocker.NewMoveUnlocker(),
	}

	ghcAPI.QueuesListPrimeMovesHandler = ListPrimeMovesHandler{
		handlerConfig,
		movetaskorder.NewMoveTaskOrderFetcher(),
	}

	ghcAPI.QueuesGetPaymentRequestsQueueHandler = GetPaymentRequestsQueueHandler{
		handlerConfig,
		paymentrequest.NewPaymentRequestListFetcher(),
		movelocker.NewMoveUnlocker(),
	}

	ghcAPI.QueuesGetServicesCounselingQueueHandler = GetServicesCounselingQueueHandler{
		handlerConfig,
		order.NewOrderFetcher(),
		movelocker.NewMoveUnlocker(),
	}

	ghcAPI.TacTacValidationHandler = TacValidationHandler{
		handlerConfig,
	}

	ghcAPI.PaymentRequestsGetShipmentsPaymentSITBalanceHandler = ShipmentsSITBalanceHandler{
		handlerConfig,
		paymentrequest.NewPaymentRequestShipmentsSITBalance(),
	}

	ghcAPI.PpmUpdateProGearWeightTicketHandler = UpdateProgearWeightTicketHandler{
		handlerConfig,
		progear.NewOfficeProgearWeightTicketUpdater(),
	}

	ghcAPI.PpmFinishDocumentReviewHandler = FinishDocumentReviewHandler{
		handlerConfig,
		ppmshipment.NewPPMShipmentReviewDocuments(
			ppmshipment.NewPPMShipmentRouter(mtoshipment.NewShipmentRouter()),
		),
	}

	ppmDocumentsFetcher := ppmshipment.NewPPMDocumentFetcher()

	ghcAPI.PpmGetPPMDocumentsHandler = GetPPMDocumentsHandler{
		handlerConfig,
		ppmDocumentsFetcher,
	}

	ppmCloseoutFetcher := ppmcloseout.NewPPMCloseoutFetcher(handlerConfig.DTODPlanner(), &paymentrequesthelper.RequestPaymentHelper{}, ppmEstimator)

	ghcAPI.PpmGetPPMCloseoutHandler = GetPPMCloseoutHandler{
		handlerConfig,
		ppmCloseoutFetcher,
	}

	ghcAPI.PpmGetPPMActualWeightHandler = GetPPMActualWeightHandler{
		handlerConfig,
		ppmCloseoutFetcher,
		ppmshipment.NewPPMShipmentFetcher(),
	}

	weightTicketFetcher := weightticket.NewWeightTicketFetcher()

	ghcAPI.PpmUpdateWeightTicketHandler = UpdateWeightTicketHandler{
		handlerConfig,
		weightticket.NewOfficeWeightTicketUpdater(weightTicketFetcher, ppmShipmentUpdater),
	}

	ghcAPI.PpmUpdateMovingExpenseHandler = UpdateMovingExpenseHandler{
		handlerConfig,
		movingexpense.NewOfficeMovingExpenseUpdater(),
	}

	ghcAPI.PwsViolationsGetPWSViolationsHandler = GetPWSViolationsHandler{
		handlerConfig,
		pwsviolation.NewPWSViolationsFetcher(),
	}

	ghcAPI.ReportViolationsAssociateReportViolationsHandler = AssociateReportViolationsHandler{
		handlerConfig,
		reportviolation.NewReportViolationCreator(),
	}

	ghcAPI.ReportViolationsGetReportViolationsByReportIDHandler = GetReportViolationsHandler{
		handlerConfig,
		reportviolation.NewReportViolationFetcher(),
	}

	ghcAPI.TransportationOfficeGetTransportationOfficesHandler = GetTransportationOfficesHandler{
		handlerConfig,
		transportationOfficeFetcher,
	}

	ghcAPI.TransportationOfficeGetTransportationOfficesOpenHandler = GetTransportationOfficesOpenHandler{
		handlerConfig,
		transportationOfficeFetcher,
	}

	ghcAPI.MoveUpdateCloseoutOfficeHandler = UpdateMoveCloseoutOfficeHandler{
		handlerConfig,
		closeoutOfficeUpdater,
	}

	ghcAPI.OfficeUsersCreateRequestedOfficeUserHandler = RequestOfficeUserHandler{
		handlerConfig,
		officerUserCreator,
		newQueryFilter,
		newUserRolesCreator,
		newRolesFetcher,
	}
	ppmShipmentFetcher := ppmshipment.NewPPMShipmentFetcher()
	paymentPacketCreator := ppmshipment.NewPaymentPacketCreator(ppmShipmentFetcher, pdfGenerator, AOAPacketCreator)
	ghcAPI.PpmShowPaymentPacketHandler = ShowPaymentPacketHandler{handlerConfig, paymentPacketCreator}

	ghcAPI.UploadsCreateUploadHandler = CreateUploadHandler{handlerConfig}

	ghcAPI.CustomerSearchCustomersHandler = SearchCustomersHandler{
		HandlerConfig:    handlerConfig,
		CustomerSearcher: customer.NewCustomerSearcher(),
	}

<<<<<<< HEAD
	// Create TAC and LOA services
	tacFetcher := transportationaccountingcode.NewTransportationAccountingCodeFetcher()
	loaFetcher := lineofaccounting.NewLinesOfAccountingFetcher(tacFetcher)

	ghcAPI.LinesOfAccountingRequestLineOfAccountingHandler = LinesOfAccountingRequestLineOfAccountingHandler{
		HandlerConfig:           handlerConfig,
		LineOfAccountingFetcher: loaFetcher,
	}
=======
	ghcAPI.ApplicationParametersGetParamHandler = ApplicationParametersParamHandler{handlerConfig}
>>>>>>> b2dcb602

	return ghcAPI
}<|MERGE_RESOLUTION|>--- conflicted
+++ resolved
@@ -612,7 +612,6 @@
 		CustomerSearcher: customer.NewCustomerSearcher(),
 	}
 
-<<<<<<< HEAD
 	// Create TAC and LOA services
 	tacFetcher := transportationaccountingcode.NewTransportationAccountingCodeFetcher()
 	loaFetcher := lineofaccounting.NewLinesOfAccountingFetcher(tacFetcher)
@@ -621,9 +620,8 @@
 		HandlerConfig:           handlerConfig,
 		LineOfAccountingFetcher: loaFetcher,
 	}
-=======
+
 	ghcAPI.ApplicationParametersGetParamHandler = ApplicationParametersParamHandler{handlerConfig}
->>>>>>> b2dcb602
 
 	return ghcAPI
 }