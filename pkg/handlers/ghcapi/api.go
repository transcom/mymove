package ghcapi

import (
	"log"

	"github.com/go-openapi/loads"

	"github.com/transcom/mymove/pkg/gen/ghcapi"
	ghcops "github.com/transcom/mymove/pkg/gen/ghcapi/ghcoperations"
	"github.com/transcom/mymove/pkg/handlers"
)

// NewGhcAPI returns GHC API
func NewGhcAPI(context handlers.HandlerContext) *ghcops.MymoveAPI {

	ghcSpec, err := loads.Analyzed(ghcapi.SwaggerJSON, "")
	if err != nil {
		log.Fatalln(err)
	}
	ghcAPI := ghcops.NewMymoveAPI(ghcSpec)

<<<<<<< HEAD
	ghcAPI.CustomerGetAllCustomerMovesHandler = GetAllCustomerMovesHandler{context}
	return ghcAPI
=======
	return ghcAPI.Serve(nil)
>>>>>>> 7b23aee9
}<|MERGE_RESOLUTION|>--- conflicted
+++ resolved
@@ -19,10 +19,5 @@
 	}
 	ghcAPI := ghcops.NewMymoveAPI(ghcSpec)
 
-<<<<<<< HEAD
-	ghcAPI.CustomerGetAllCustomerMovesHandler = GetAllCustomerMovesHandler{context}
 	return ghcAPI
-=======
-	return ghcAPI.Serve(nil)
->>>>>>> 7b23aee9
 }