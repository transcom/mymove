package ghcapi

import (
	"net/http/httptest"
	"time"

	"github.com/transcom/mymove/pkg/gen/ghcmessages"

	"github.com/go-openapi/swag"

	"github.com/gofrs/uuid"
	"github.com/stretchr/testify/mock"

	"github.com/transcom/mymove/pkg/apperror"

	"github.com/transcom/mymove/pkg/handlers"
	"github.com/transcom/mymove/pkg/models"
	"github.com/transcom/mymove/pkg/services/mocks"
	"github.com/transcom/mymove/pkg/testdatagen"

	moveops "github.com/transcom/mymove/pkg/gen/ghcapi/ghcoperations/move"
)

func (suite *HandlerSuite) TestGetMoveHandler() {
	swaggerTimeFormat := "2006-01-02T15:04:05.99Z07:00"
	availableToPrimeAt := time.Now()
	submittedAt := availableToPrimeAt.Add(-1 * time.Hour)

	ordersID := uuid.Must(uuid.NewV4())
	move := testdatagen.MakeMove(suite.DB(), testdatagen.Assertions{
		Move: models.Move{
			Status:             models.MoveStatusAPPROVED,
			AvailableToPrimeAt: &availableToPrimeAt,
			SubmittedAt:        &submittedAt,
			Orders:             models.Order{ID: ordersID},
		},
	})

	requestUser := testdatagen.MakeStubbedUser(suite.DB())
	req := httptest.NewRequest("GET", "/move/#{move.locator}", nil)
	req = suite.AuthenticateUserRequest(req, requestUser)
	params := moveops.GetMoveParams{
		HTTPRequest: req,
		Locator:     move.Locator,
	}

	suite.Run("Successful move fetch", func() {
		mockFetcher := mocks.MoveFetcher{}

		handler := GetMoveHandler{
			HandlerConfig: handlers.NewHandlerConfig(suite.DB(), suite.Logger()),
			MoveFetcher:   &mockFetcher,
		}

		mockFetcher.On("FetchMove",
			mock.AnythingOfType("*appcontext.appContext"),
			move.Locator,
			mock.Anything,
		).Return(&move, nil)

		response := handler.Handle(params)
		suite.IsType(&moveops.GetMoveOK{}, response)

		payload := response.(*moveops.GetMoveOK).Payload

		suite.Equal(move.ID.String(), payload.ID.String())
		suite.Equal(move.AvailableToPrimeAt.Format(swaggerTimeFormat), time.Time(*payload.AvailableToPrimeAt).Format(swaggerTimeFormat))
		suite.Equal(move.ContractorID.String(), payload.ContractorID.String())
		suite.Equal(move.Locator, payload.Locator)
		suite.Equal(move.OrdersID.String(), payload.OrdersID.String())
		suite.Equal(move.ReferenceID, payload.ReferenceID)
		suite.Equal(string(move.Status), string(payload.Status))
		suite.Equal(move.CreatedAt.Format(swaggerTimeFormat), time.Time(payload.CreatedAt).Format(swaggerTimeFormat))
		suite.Equal(move.SubmittedAt.Format(swaggerTimeFormat), time.Time(*payload.SubmittedAt).Format(swaggerTimeFormat))
		suite.Equal(move.UpdatedAt.Format(swaggerTimeFormat), time.Time(payload.UpdatedAt).Format(swaggerTimeFormat))
		suite.Equal(ordersID, move.Orders.ID)
	})

	suite.Run("Unsuccessful move fetch - empty string bad request", func() {
		mockFetcher := mocks.MoveFetcher{}

		handler := GetMoveHandler{
			HandlerConfig: handlers.NewHandlerConfig(suite.DB(), suite.Logger()),
			MoveFetcher:   &mockFetcher,
		}

		response := handler.Handle(moveops.GetMoveParams{HTTPRequest: req, Locator: ""})
		suite.IsType(&moveops.GetMoveBadRequest{}, response)
	})

	suite.Run("Unsuccessful move fetch - locator not found", func() {
		mockFetcher := mocks.MoveFetcher{}

		handler := GetMoveHandler{
			HandlerConfig: handlers.NewHandlerConfig(suite.DB(), suite.Logger()),
			MoveFetcher:   &mockFetcher,
		}

		mockFetcher.On("FetchMove",
			mock.AnythingOfType("*appcontext.appContext"),
			move.Locator,
			mock.Anything,
		).Return(&models.Move{}, apperror.NotFoundError{})

		response := handler.Handle(params)
		suite.IsType(&moveops.GetMoveNotFound{}, response)
	})

	suite.Run("Unsuccessful move fetch - internal server error", func() {
		mockFetcher := mocks.MoveFetcher{}

		handler := GetMoveHandler{
			HandlerConfig: handlers.NewHandlerConfig(suite.DB(), suite.Logger()),
			MoveFetcher:   &mockFetcher,
		}

		mockFetcher.On("FetchMove",
			mock.AnythingOfType("*appcontext.appContext"),
			move.Locator,
			mock.Anything,
		).Return(&models.Move{}, apperror.QueryError{})

		response := handler.Handle(params)
		suite.IsType(&moveops.GetMoveInternalServerError{}, response)
	})

}

func (suite *HandlerSuite) TestSearchMovesHandler() {

	requestUser := testdatagen.MakeStubbedUser(suite.DB())
	req := httptest.NewRequest("GET", "/move/#{move.locator}", nil)
	req = suite.AuthenticateUserRequest(req, requestUser)

	suite.Run("Successful move search by locator", func() {
		move := testdatagen.MakeDefaultMove(suite.DB())
		moves := models.Moves{move}

		mockSearcher := mocks.MoveSearcher{}

		handler := SearchMovesHandler{
			HandlerConfig: handlers.NewHandlerConfig(suite.DB(), suite.Logger()),
			MoveSearcher:  &mockSearcher,
		}
		mockSearcher.On("SearchMoves",
			mock.AnythingOfType("*appcontext.appContext"),
			&move.Locator,
<<<<<<< HEAD
			mock.Anything,
			mock.Anything,
=======
			(*string)(nil),
>>>>>>> de690e88
		).Return(moves, nil)

		params := moveops.SearchMovesParams{
			HTTPRequest: req,
			Body: moveops.SearchMovesBody{
				Locator: &move.Locator,
				DodID:   nil,
			},
		}

		response := handler.Handle(params)
		suite.IsType(&moveops.SearchMovesOK{}, response)

		payload := response.(*moveops.SearchMovesOK).Payload

		payloadMove := *(*payload).SearchMoves[0]
		suite.Equal(move.ID.String(), payloadMove.ID.String())
		suite.Equal(*move.Orders.ServiceMember.Edipi, payloadMove.Customer.DodID)
		suite.Equal(move.Orders.NewDutyLocation.Address.PostalCode, *payloadMove.DestinationDutyLocation.Address.PostalCode)
		suite.Equal(move.Orders.OriginDutyLocation.Address.PostalCode, *payloadMove.OriginDutyLocation.Address.PostalCode)
		suite.Equal(ghcmessages.MoveStatusDRAFT, payloadMove.Status)
		suite.Equal("ARMY", payloadMove.Customer.Agency)
		suite.Equal(int64(0), payloadMove.ShipmentsCount)
		suite.NotEmpty(payloadMove.Customer.FirstName)
		suite.NotEmpty(payloadMove.Customer.LastName)
	})

	suite.Run("Successful move search by DoD ID", func() {
		move := testdatagen.MakeDefaultMove(suite.DB())
		moves := models.Moves{move}

		mockSearcher := mocks.MoveSearcher{}

		handler := SearchMovesHandler{
			HandlerConfig: handlers.NewHandlerConfig(suite.DB(), suite.Logger()),
			MoveSearcher:  &mockSearcher,
		}
		mockSearcher.On("SearchMoves",
			mock.AnythingOfType("*appcontext.appContext"),
			(*string)(nil),
			move.Orders.ServiceMember.Edipi,
			mock.Anything,
		).Return(moves, nil)

		params := moveops.SearchMovesParams{
			HTTPRequest: req,
			Body: moveops.SearchMovesBody{
				Locator: nil,
				DodID:   move.Orders.ServiceMember.Edipi,
			},
		}
		response := handler.Handle(params)
		suite.IsType(&moveops.SearchMovesOK{}, response)

		payload := response.(*moveops.SearchMovesOK).Payload

		suite.Equal(move.ID.String(), (*payload).SearchMoves[0].ID.String())
	})
}

func (suite *HandlerSuite) TestSetFinancialReviewFlagHandler() {
	move := testdatagen.MakeDefaultMove(suite.DB())

	requestUser := testdatagen.MakeStubbedUser(suite.DB())
	req := httptest.NewRequest("GET", "/move/#{move.locator}", nil)
	req = suite.AuthenticateUserRequest(req, requestUser)
	defaultRemarks := "destination address is on the moon"
	fakeEtag := ""
	params := moveops.SetFinancialReviewFlagParams{
		HTTPRequest: req,
		IfMatch:     &fakeEtag,
		Body: moveops.SetFinancialReviewFlagBody{
			Remarks:       &defaultRemarks,
			FlagForReview: swag.Bool(true),
		},
		MoveID: *handlers.FmtUUID(move.ID),
	}

	suite.Run("Successful flag setting to true", func() {
		mockFlagSetter := mocks.MoveFinancialReviewFlagSetter{}
		handler := SetFinancialReviewFlagHandler{
			HandlerConfig:                 handlers.NewHandlerConfig(suite.DB(), suite.Logger()),
			MoveFinancialReviewFlagSetter: &mockFlagSetter,
		}
		mockFlagSetter.On("SetFinancialReviewFlag",
			mock.AnythingOfType("*appcontext.appContext"),
			move.ID,
			mock.Anything,
			mock.AnythingOfType("bool"),
			&defaultRemarks,
		).Return(&move, nil)

		response := handler.Handle(params)
		suite.IsType(&moveops.SetFinancialReviewFlagOK{}, response)
	})

	suite.Run("Unsuccessful flag - missing remarks", func() {
		paramsNilRemarks := moveops.SetFinancialReviewFlagParams{
			HTTPRequest: req,
			IfMatch:     &fakeEtag,
			Body: moveops.SetFinancialReviewFlagBody{
				Remarks: nil,
			},
			MoveID: *handlers.FmtUUID(move.ID),
		}
		mockFlagSetter := mocks.MoveFinancialReviewFlagSetter{}
		handler := SetFinancialReviewFlagHandler{
			HandlerConfig:                 handlers.NewHandlerConfig(suite.DB(), suite.Logger()),
			MoveFinancialReviewFlagSetter: &mockFlagSetter,
		}

		response := handler.Handle(paramsNilRemarks)
		suite.IsType(&moveops.SetFinancialReviewFlagUnprocessableEntity{}, response)
	})
	suite.Run("Unsuccessful flag - move not found", func() {
		mockFlagSetter := mocks.MoveFinancialReviewFlagSetter{}
		handler := SetFinancialReviewFlagHandler{
			HandlerConfig:                 handlers.NewHandlerConfig(suite.DB(), suite.Logger()),
			MoveFinancialReviewFlagSetter: &mockFlagSetter,
		}
		mockFlagSetter.On("SetFinancialReviewFlag",
			mock.AnythingOfType("*appcontext.appContext"),
			mock.Anything,
			mock.Anything,
			mock.AnythingOfType("bool"),
			&defaultRemarks,
		).Return(&models.Move{}, apperror.NotFoundError{})

		response := handler.Handle(params)
		suite.IsType(&moveops.SetFinancialReviewFlagNotFound{}, response)
	})
	suite.Run("Unsuccessful flag - internal server error", func() {
		mockFlagSetter := mocks.MoveFinancialReviewFlagSetter{}
		handler := SetFinancialReviewFlagHandler{
			HandlerConfig:                 handlers.NewHandlerConfig(suite.DB(), suite.Logger()),
			MoveFinancialReviewFlagSetter: &mockFlagSetter,
		}
		mockFlagSetter.On("SetFinancialReviewFlag",
			mock.AnythingOfType("*appcontext.appContext"),
			mock.Anything,
			mock.Anything,
			mock.AnythingOfType("bool"),
			&defaultRemarks,
		).Return(&models.Move{}, apperror.QueryError{})

		response := handler.Handle(params)
		suite.IsType(&moveops.SetFinancialReviewFlagInternalServerError{}, response)
	})

	suite.Run("Unsuccessful flag - bad etag", func() {
		mockFlagSetter := mocks.MoveFinancialReviewFlagSetter{}
		handler := SetFinancialReviewFlagHandler{
			HandlerConfig:                 handlers.NewHandlerConfig(suite.DB(), suite.Logger()),
			MoveFinancialReviewFlagSetter: &mockFlagSetter,
		}
		mockFlagSetter.On("SetFinancialReviewFlag",
			mock.AnythingOfType("*appcontext.appContext"),
			mock.Anything,
			mock.Anything,
			mock.AnythingOfType("bool"),
			&defaultRemarks,
		).Return(&models.Move{}, apperror.PreconditionFailedError{})

		response := handler.Handle(params)
		suite.IsType(&moveops.SetFinancialReviewFlagPreconditionFailed{}, response)
	})
}<|MERGE_RESOLUTION|>--- conflicted
+++ resolved
@@ -145,12 +145,8 @@
 		mockSearcher.On("SearchMoves",
 			mock.AnythingOfType("*appcontext.appContext"),
 			&move.Locator,
-<<<<<<< HEAD
-			mock.Anything,
-			mock.Anything,
-=======
 			(*string)(nil),
->>>>>>> de690e88
+			(*string)(nil),
 		).Return(moves, nil)
 
 		params := moveops.SearchMovesParams{
@@ -192,7 +188,7 @@
 			mock.AnythingOfType("*appcontext.appContext"),
 			(*string)(nil),
 			move.Orders.ServiceMember.Edipi,
-			mock.Anything,
+			(*string)(nil),
 		).Return(moves, nil)
 
 		params := moveops.SearchMovesParams{
