package ghcapi

import (
	"errors"
	"fmt"
	"net/http/httptest"
	"time"

	"github.com/go-openapi/strfmt"
	"github.com/gofrs/uuid"
	"github.com/stretchr/testify/mock"

	"github.com/transcom/mymove/pkg/apperror"
	"github.com/transcom/mymove/pkg/etag"
	"github.com/transcom/mymove/pkg/factory"
	paymentrequestop "github.com/transcom/mymove/pkg/gen/ghcapi/ghcoperations/payment_requests"
	"github.com/transcom/mymove/pkg/gen/ghcmessages"
	"github.com/transcom/mymove/pkg/models"
	"github.com/transcom/mymove/pkg/models/roles"
	"github.com/transcom/mymove/pkg/services/mocks"
	"github.com/transcom/mymove/pkg/services/move"
	paymentrequest "github.com/transcom/mymove/pkg/services/payment_request"
	"github.com/transcom/mymove/pkg/services/query"
	"github.com/transcom/mymove/pkg/trace"
)

func (suite *HandlerSuite) TestFetchPaymentRequestHandler() {
	expectedServiceItemName := "Domestic linehaul"
	expectedShipmentType := models.MTOShipmentTypeHHG

	setupTestData := func() (models.PaymentServiceItemParam, models.OfficeUser) {
		move := factory.BuildAvailableToPrimeMove(suite.DB(), nil, nil)
		// This should create all the other associated records we need.
		paymentServiceItemParam := factory.BuildPaymentServiceItemParam(suite.DB(), []factory.Customization{
			{
				Model:    move,
				LinkOnly: true,
			},
			{
				Model: models.ServiceItemParamKey{
					Key:  models.ServiceItemParamNameRequestedPickupDate,
					Type: models.ServiceItemParamTypeDate,
				},
			},
		}, nil)

		officeUser := factory.BuildOfficeUserWithRoles(suite.DB(), nil, []roles.RoleType{roles.RoleTypeTOO})
		officeUser.User.Roles = append(officeUser.User.Roles, roles.Role{
			RoleType: roles.RoleTypeTIO,
		})
		return paymentServiceItemParam, officeUser
	}

	suite.Run("successful fetch of payment request", func() {
		paymentServiceItemParam, officeUser := setupTestData()
		paymentRequest := paymentServiceItemParam.PaymentServiceItem.PaymentRequest

		req := httptest.NewRequest("GET", fmt.Sprintf("/payment-requests/%s", paymentRequest.ID.String()), nil)
		req = suite.AuthenticateOfficeRequest(req, officeUser)

		params := paymentrequestop.GetPaymentRequestParams{
			HTTPRequest:      req,
			PaymentRequestID: strfmt.UUID(paymentRequest.ID.String()),
		}

		handler := GetPaymentRequestHandler{
			suite.HandlerConfig(),
			paymentrequest.NewPaymentRequestFetcher(),
		}

		// Validate incoming payload: no body to validate

		response := handler.Handle(params)

		suite.IsType(&paymentrequestop.GetPaymentRequestOK{}, response)
		okResponse := response.(*paymentrequestop.GetPaymentRequestOK)
		payload := okResponse.Payload

		// Validate outgoing payload
		suite.NoError(payload.Validate(strfmt.Default))

		paymentServiceItemParamPayload := payload.ServiceItems[0].PaymentServiceItemParams[0]

		suite.Equal(paymentRequest.ID.String(), payload.ID.String())
		suite.Equal(expectedServiceItemName, payload.ServiceItems[0].MtoServiceItemName)
		suite.EqualValues(expectedShipmentType, payload.ServiceItems[0].MtoShipmentType)

		suite.Equal(1, len(payload.ServiceItems))
		suite.Equal(paymentServiceItemParam.PaymentServiceItemID.String(), payload.ServiceItems[0].ID.String())
		suite.Equal(1, len(payload.ServiceItems[0].PaymentServiceItemParams))
		suite.Equal(paymentServiceItemParam.ID.String(), paymentServiceItemParamPayload.ID.String())
		suite.EqualValues(models.ServiceItemParamNameRequestedPickupDate, paymentServiceItemParamPayload.Key)
		suite.Equal(paymentServiceItemParam.Value, paymentServiceItemParamPayload.Value)
	})

	suite.Run("payment request not found", func() {
		paymentServiceItemParam, officeUser := setupTestData()
		paymentRequest := paymentServiceItemParam.PaymentServiceItem.PaymentRequest
		paymentRequestFetcher := &mocks.PaymentRequestFetcher{}
		paymentRequestFetcher.On("FetchPaymentRequest", mock.AnythingOfType("*appcontext.appContext"),
			mock.Anything).Return(models.PaymentRequest{}, nil).Once()

		req := httptest.NewRequest("GET", fmt.Sprintf("/payment-requests/%s", paymentRequest.ID.String()), nil)
		req = suite.AuthenticateOfficeRequest(req, officeUser)

		params := paymentrequestop.GetPaymentRequestParams{
			HTTPRequest:      req,
			PaymentRequestID: strfmt.UUID(paymentRequest.ID.String()),
		}

		handler := GetPaymentRequestHandler{
			suite.HandlerConfig(),
			paymentRequestFetcher,
		}

		// Validate incoming payload: no body to validate

		response := handler.Handle(params)

		suite.IsType(&paymentrequestop.GetPaymentRequestNotFound{}, response)
		payload := response.(*paymentrequestop.GetPaymentRequestNotFound).Payload

		// Validate outgoing payload: nil payload
		suite.Nil(payload)
	})
}

func (suite *HandlerSuite) TestGetPaymentRequestsForMoveHandler() {
	expectedServiceItemName := "Domestic linehaul"
	expectedShipmentType := models.MTOShipmentTypeHHG
	var moveLocator string

	setupTestData := func() (models.PaymentServiceItemParam, models.OfficeUser) {
		officeUser := factory.BuildOfficeUserWithRoles(suite.DB(), nil, []roles.RoleType{roles.RoleTypeTOO})

		move := factory.BuildMoveWithShipment(suite.DB(), nil, nil)
		moveLocator = move.Locator

		// This should create all the other associated records we need.
		paymentServiceItemParam := factory.BuildPaymentServiceItemParam(suite.DB(), []factory.Customization{
			{
				Model:    move,
				LinkOnly: true,
			},
			{
				Model: models.ServiceItemParamKey{
					Key:  models.ServiceItemParamNameRequestedPickupDate,
					Type: models.ServiceItemParamTypeDate,
				},
			},
		}, nil)

		officeUser.User.Roles = append(officeUser.User.Roles, roles.Role{
			RoleType: roles.RoleTypeTIO,
		})
		return paymentServiceItemParam, officeUser
	}

	suite.Run("Successful list fetch", func() {
		paymentServiceItemParam, officeUser := setupTestData()
		paymentRequests := models.PaymentRequests{paymentServiceItemParam.PaymentServiceItem.PaymentRequest}

		request := httptest.NewRequest("GET", fmt.Sprintf("/moves/%s/payment-requests/", moveLocator), nil)
		request = suite.AuthenticateOfficeRequest(request, officeUser)
		params := paymentrequestop.GetPaymentRequestsForMoveParams{
			HTTPRequest: request,
			Locator:     moveLocator,
		}
		handlerConfig := suite.HandlerConfig()
		handler := GetPaymentRequestForMoveHandler{
			HandlerConfig:             handlerConfig,
			PaymentRequestListFetcher: paymentrequest.NewPaymentRequestListFetcher(),
		}

		// Validate incoming payload: no body to validate

		response := handler.Handle(params)
		suite.IsType(&paymentrequestop.GetPaymentRequestsForMoveOK{}, response)
		paymentRequestsResponse := response.(*paymentrequestop.GetPaymentRequestsForMoveOK)
		paymentRequestsPayload := paymentRequestsResponse.Payload

		// Validate outgoing payload
		suite.NoError(paymentRequestsPayload.Validate(strfmt.Default))

		paymentServiceItemParamPayload := paymentRequestsPayload[0].ServiceItems[0].PaymentServiceItemParams[0]

		suite.Equal(1, len(paymentRequestsPayload))
		suite.Equal(paymentRequests[0].ID.String(), paymentRequestsPayload[0].ID.String())
		suite.Equal(expectedServiceItemName, paymentRequestsPayload[0].ServiceItems[0].MtoServiceItemName)
		suite.EqualValues(expectedShipmentType, paymentRequestsPayload[0].ServiceItems[0].MtoShipmentType)

		suite.Equal(1, len(paymentRequestsPayload[0].ServiceItems))
		suite.Equal(paymentServiceItemParam.PaymentServiceItemID.String(), paymentRequestsPayload[0].ServiceItems[0].ID.String())
		suite.Equal(1, len(paymentRequestsPayload[0].ServiceItems[0].PaymentServiceItemParams))
		suite.Equal(paymentServiceItemParam.ID.String(), paymentServiceItemParamPayload.ID.String())
		suite.EqualValues(models.ServiceItemParamNameRequestedPickupDate, paymentServiceItemParamPayload.Key)
		suite.Equal(paymentServiceItemParam.Value, paymentServiceItemParamPayload.Value)
	})

	suite.Run("Failed list fetch - Not found error ", func() {
		_, officeUser := setupTestData()
		paymentRequestListFetcher := &mocks.PaymentRequestListFetcher{}
		paymentRequestListFetcher.On("FetchPaymentRequestListByMove", mock.AnythingOfType("*appcontext.appContext"),
			mock.Anything,
			mock.Anything).Return(nil, errors.New("not found")).Once()

		request := httptest.NewRequest("GET", fmt.Sprintf("/moves/%s/payment-requests/", "ABC123"), nil)
		request = suite.AuthenticateOfficeRequest(request, officeUser)
		params := paymentrequestop.GetPaymentRequestsForMoveParams{
			HTTPRequest: request,
			Locator:     "ABC123",
		}
		handlerConfig := suite.HandlerConfig()
		handler := GetPaymentRequestForMoveHandler{
			HandlerConfig:             handlerConfig,
			PaymentRequestListFetcher: paymentRequestListFetcher,
		}

		// Validate incoming payload: no body to validate

		response := handler.Handle(params)
		suite.Assertions.IsType(&paymentrequestop.GetPaymentRequestNotFound{}, response)
		payload := response.(*paymentrequestop.GetPaymentRequestNotFound).Payload

		// Validate outgoing payload: nil payload
		suite.Nil(payload)
	})
}

func (suite *HandlerSuite) TestUpdatePaymentRequestStatusHandler() {
	paymentRequestID, _ := uuid.FromString("00000000-0000-0000-0000-000000000001")

	setupTestData := func() models.OfficeUser {

		transportationOffice := factory.BuildTransportationOffice(suite.DB(), []factory.Customization{
			{
				Model: models.TransportationOffice{
					ProvidesCloseout: true,
				},
			},
		}, nil)

		officeUser := factory.BuildOfficeUserWithRoles(suite.DB(), []factory.Customization{
			{
				Model:    transportationOffice,
				LinkOnly: true,
				Type:     &factory.TransportationOffices.CloseoutOffice,
			},
		}, []roles.RoleType{roles.RoleTypeTIO})

		return officeUser
	}
	paymentRequest := models.PaymentRequest{
		ID:        paymentRequestID,
		IsFinal:   false,
		Status:    models.PaymentRequestStatusPending,
		CreatedAt: time.Now(),
		UpdatedAt: time.Now(),
	}

	statusUpdater := paymentrequest.NewPaymentRequestStatusUpdater(query.NewQueryBuilder())
<<<<<<< HEAD
	suite.Run("successful status update payment request and remove assigned user", func() {
		officeUser := setupTestData()
		pendingPaymentRequest := factory.BuildPaymentRequest(suite.DB(), []factory.Customization{
			{
				Model:    officeUser,
				LinkOnly: true,
				Type:     &factory.OfficeUsers.TIOAssignedUser,
			},
		}, nil)

		suite.NotNil(pendingPaymentRequest.MoveTaskOrder.TIOAssignedID)

		paymentRequestFetcher := &mocks.PaymentRequestFetcher{}
		paymentRequestFetcher.On("FetchPaymentRequest", mock.AnythingOfType("*appcontext.appContext"),
			mock.Anything).Return(pendingPaymentRequest, nil).Once()

		req := httptest.NewRequest("PATCH", fmt.Sprintf("/payment_request/%s/status", pendingPaymentRequest.ID), nil)
		req = suite.AuthenticateOfficeRequest(req, officeUser)

		params := paymentrequestop.UpdatePaymentRequestStatusParams{
			HTTPRequest:      req,
			Body:             &ghcmessages.UpdatePaymentRequestStatusPayload{Status: "REVIEWED", RejectionReason: nil, ETag: etag.GenerateEtag(pendingPaymentRequest.UpdatedAt)},
			PaymentRequestID: strfmt.UUID(pendingPaymentRequest.ID.String()),
		}

		handler := UpdatePaymentRequestStatusHandler{
			HandlerConfig:                 suite.HandlerConfig(),
			PaymentRequestStatusUpdater:   statusUpdater,
			PaymentRequestFetcher:         paymentRequestFetcher,
			PaymentRequestListFetcher:     paymentrequest.NewPaymentRequestListFetcher(),
			MoveAssignedOfficeUserUpdater: move.AssignedOfficeUserUpdater{},
		}

		response := handler.Handle(params)

		payload := response.(*paymentrequestop.UpdatePaymentRequestStatusOK).Payload
		suite.NotNil(payload.ReviewedAt)
		suite.Nil(payload.MoveTaskOrder.TIOAssignedUser)
	})
=======
>>>>>>> 81aa903c
	suite.Run("successful status update of payment request", func() {
		officeUser := setupTestData()
		pendingPaymentRequest := factory.BuildPaymentRequest(suite.DB(), nil, nil)

		paymentRequestFetcher := &mocks.PaymentRequestFetcher{}
		paymentRequestFetcher.On("FetchPaymentRequest", mock.AnythingOfType("*appcontext.appContext"),
			mock.Anything).Return(pendingPaymentRequest, nil).Once()

		req := httptest.NewRequest("PATCH", fmt.Sprintf("/payment_request/%s/status", pendingPaymentRequest.ID), nil)
		req = suite.AuthenticateOfficeRequest(req, officeUser)

		params := paymentrequestop.UpdatePaymentRequestStatusParams{
			HTTPRequest:      req,
			Body:             &ghcmessages.UpdatePaymentRequestStatusPayload{Status: "REVIEWED", RejectionReason: nil, ETag: etag.GenerateEtag(pendingPaymentRequest.UpdatedAt)},
			PaymentRequestID: strfmt.UUID(pendingPaymentRequest.ID.String()),
		}

		handler := UpdatePaymentRequestStatusHandler{
			HandlerConfig:                 suite.HandlerConfig(),
			PaymentRequestStatusUpdater:   statusUpdater,
			PaymentRequestFetcher:         paymentRequestFetcher,
			PaymentRequestListFetcher:     paymentrequest.NewPaymentRequestListFetcher(),
			MoveAssignedOfficeUserUpdater: move.AssignedOfficeUserUpdater{},
		}

		// Validate incoming payload
		suite.NoError(params.Body.Validate(strfmt.Default))

		response := handler.Handle(params)

		suite.IsType(paymentrequestop.NewUpdatePaymentRequestStatusOK(), response)
		payload := response.(*paymentrequestop.UpdatePaymentRequestStatusOK).Payload

		// Validate outgoing payload
		suite.NoError(payload.Validate(strfmt.Default))

		suite.Equal(models.PaymentRequestStatusReviewed.String(), string(payload.Status))
		suite.NotNil(payload.ReviewedAt)
	})

	suite.Run("successful status update of rejected payment request", func() {
		officeUser := setupTestData()
		pendingPaymentRequest := factory.BuildPaymentRequest(suite.DB(), nil, nil)

		paymentRequestFetcher := &mocks.PaymentRequestFetcher{}
		paymentRequestFetcher.On("FetchPaymentRequest", mock.AnythingOfType("*appcontext.appContext"),
			mock.Anything).Return(pendingPaymentRequest, nil).Once()

		req := httptest.NewRequest("PATCH", fmt.Sprintf("/payment_request/%s/status", pendingPaymentRequest.ID), nil)
		req = suite.AuthenticateOfficeRequest(req, officeUser)

		params := paymentrequestop.UpdatePaymentRequestStatusParams{
			HTTPRequest:      req,
			Body:             &ghcmessages.UpdatePaymentRequestStatusPayload{Status: "REVIEWED_AND_ALL_SERVICE_ITEMS_REJECTED", RejectionReason: nil, ETag: etag.GenerateEtag(paymentRequest.UpdatedAt)},
			PaymentRequestID: strfmt.UUID(pendingPaymentRequest.ID.String()),
		}

		handler := UpdatePaymentRequestStatusHandler{
			HandlerConfig:                 suite.HandlerConfig(),
			PaymentRequestStatusUpdater:   statusUpdater,
			PaymentRequestFetcher:         paymentRequestFetcher,
			PaymentRequestListFetcher:     paymentrequest.NewPaymentRequestListFetcher(),
			MoveAssignedOfficeUserUpdater: move.AssignedOfficeUserUpdater{},
		}

		// Validate incoming payload
		suite.NoError(params.Body.Validate(strfmt.Default))

		response := handler.Handle(params)
		suite.Logger().Error("")
		suite.IsType(paymentrequestop.NewUpdatePaymentRequestStatusOK(), response)
		payload := response.(*paymentrequestop.UpdatePaymentRequestStatusOK).Payload

		// Validate outgoing payload
		suite.NoError(payload.Validate(strfmt.Default))

		suite.Equal(models.PaymentRequestStatusReviewedAllRejected.String(), string(payload.Status))
		suite.NotNil(payload.ReviewedAt)
	})

	suite.Run("prevent handler from updating payment request status to unapproved statuses", func() {
		officeUser := setupTestData()
		nonApprovedPRStatuses := [...]ghcmessages.PaymentRequestStatus{
			ghcmessages.PaymentRequestStatusSENTTOGEX,
			ghcmessages.PaymentRequestStatusTPPSRECEIVED,
			ghcmessages.PaymentRequestStatusPAID,
			ghcmessages.PaymentRequestStatusEDIERROR,
			ghcmessages.PaymentRequestStatusPENDING,
			ghcmessages.PaymentRequestStatusDEPRECATED,
		}

		for _, nonApprovedPRStatus := range nonApprovedPRStatuses {
			pendingPaymentRequest := factory.BuildPaymentRequest(nil, nil, nil)

			paymentRequestFetcher := &mocks.PaymentRequestFetcher{}
			paymentRequestFetcher.On("FetchPaymentRequest", mock.AnythingOfType("*appcontext.appContext"),
				pendingPaymentRequest.ID).Return(pendingPaymentRequest, nil).Once()

			req := httptest.NewRequest("PATCH", fmt.Sprintf("/payment_request/%s/status", pendingPaymentRequest.ID), nil)
			req = suite.AuthenticateOfficeRequest(req, officeUser)
			params := paymentrequestop.UpdatePaymentRequestStatusParams{
				HTTPRequest:      req,
				Body:             &ghcmessages.UpdatePaymentRequestStatusPayload{Status: nonApprovedPRStatus, RejectionReason: nil, ETag: etag.GenerateEtag(paymentRequest.UpdatedAt)},
				PaymentRequestID: strfmt.UUID(pendingPaymentRequest.ID.String()),
			}

			handler := UpdatePaymentRequestStatusHandler{
				HandlerConfig:               suite.HandlerConfig(),
				PaymentRequestStatusUpdater: statusUpdater,
				PaymentRequestFetcher:       paymentRequestFetcher,
			}

			// Validate incoming payload
			suite.NoError(params.Body.Validate(strfmt.Default))

			response := handler.Handle(params)
			suite.IsType(paymentrequestop.NewUpdatePaymentRequestStatusUnprocessableEntity(), response)
			payload := response.(*paymentrequestop.UpdatePaymentRequestStatusUnprocessableEntity).Payload

			// Validate outgoing payload
			suite.NoError(payload.Validate(strfmt.Default))
		}
	})

	suite.Run("successful status update of prime-available payment request", func() {
		officeUser := setupTestData()
		availableMove := factory.BuildAvailableToPrimeMove(suite.DB(), nil, nil)
		availablePaymentRequest := factory.BuildPaymentRequest(suite.DB(), []factory.Customization{
			{
				Model:    availableMove,
				LinkOnly: true,
			},
		}, nil)
		availablePaymentRequestID := availablePaymentRequest.ID

		paymentRequestStatusUpdater := &mocks.PaymentRequestStatusUpdater{}
		paymentRequestStatusUpdater.On("UpdatePaymentRequestStatus", mock.AnythingOfType("*appcontext.appContext"),
			mock.Anything, mock.Anything).Return(&availablePaymentRequest, nil).Once()

		paymentRequestFetcher := &mocks.PaymentRequestFetcher{}
		paymentRequestFetcher.On("FetchPaymentRequest", mock.AnythingOfType("*appcontext.appContext"),
			mock.Anything).Return(availablePaymentRequest, nil).Once()

		req := httptest.NewRequest("PATCH", fmt.Sprintf("/payment_request/%s/status", availablePaymentRequestID), nil)
		req = suite.AuthenticateOfficeRequest(req, officeUser)

		traceID, err := uuid.NewV4()
		suite.FatalNoError(err, "Error creating a new trace ID.")
		req = req.WithContext(trace.NewContext(req.Context(), traceID))

		params := paymentrequestop.UpdatePaymentRequestStatusParams{
			HTTPRequest:      req,
			Body:             &ghcmessages.UpdatePaymentRequestStatusPayload{Status: "REVIEWED", RejectionReason: nil},
			PaymentRequestID: strfmt.UUID(availablePaymentRequestID.String()),
		}

		handler := UpdatePaymentRequestStatusHandler{
			HandlerConfig:               suite.HandlerConfig(),
			PaymentRequestStatusUpdater: paymentRequestStatusUpdater,
			PaymentRequestFetcher:       paymentRequestFetcher,
			PaymentRequestListFetcher:   paymentrequest.NewPaymentRequestListFetcher(),
		}

		// Validate incoming payload
		suite.NoError(params.Body.Validate(strfmt.Default))

		response := handler.Handle(params)

		suite.IsType(paymentrequestop.NewUpdatePaymentRequestStatusOK(), response)
		payload := response.(*paymentrequestop.UpdatePaymentRequestStatusOK).Payload

		// Validate outgoing payload
		suite.NoError(payload.Validate(strfmt.Default))

		suite.HasWebhookNotification(availablePaymentRequestID, traceID)
	})

	suite.Run("unsuccessful status update of payment request (500)", func() {
		officeUser := setupTestData()
		paymentRequestStatusUpdater := &mocks.PaymentRequestStatusUpdater{}
		paymentRequestStatusUpdater.On("UpdatePaymentRequestStatus", mock.AnythingOfType("*appcontext.appContext"),
			mock.Anything, mock.Anything).Return(nil, errors.New("Something bad happened")).Once()

		paymentRequestFetcher := &mocks.PaymentRequestFetcher{}
		paymentRequestFetcher.On("FetchPaymentRequest", mock.AnythingOfType("*appcontext.appContext"),
			mock.Anything).Return(paymentRequest, nil).Once()

		req := httptest.NewRequest("PATCH", fmt.Sprintf("/payment_request/%s/status", paymentRequestID), nil)
		req = suite.AuthenticateOfficeRequest(req, officeUser)

		params := paymentrequestop.UpdatePaymentRequestStatusParams{
			HTTPRequest:      req,
			Body:             &ghcmessages.UpdatePaymentRequestStatusPayload{Status: "REVIEWED", RejectionReason: nil},
			PaymentRequestID: strfmt.UUID(paymentRequestID.String()),
		}

		handler := UpdatePaymentRequestStatusHandler{
			HandlerConfig:               suite.HandlerConfig(),
			PaymentRequestStatusUpdater: paymentRequestStatusUpdater,
			PaymentRequestFetcher:       paymentRequestFetcher,
		}

		// Validate incoming payload
		suite.NoError(params.Body.Validate(strfmt.Default))

		response := handler.Handle(params)

		suite.IsType(paymentrequestop.NewUpdatePaymentRequestStatusInternalServerError(), response)
		payload := response.(*paymentrequestop.UpdatePaymentRequestStatusInternalServerError).Payload

		// Validate outgoing payload: nil payload
		suite.Nil(payload)
	})

	suite.Run("unsuccessful status update of payment request, not found (404)", func() {
		officeUser := setupTestData()
		paymentRequestStatusUpdater := &mocks.PaymentRequestStatusUpdater{}
		paymentRequestStatusUpdater.On("UpdatePaymentRequestStatus", mock.AnythingOfType("*appcontext.appContext"),
			mock.Anything, mock.Anything).Return(nil, apperror.NewNotFoundError(paymentRequest.ID, "")).Once()

		paymentRequestFetcher := &mocks.PaymentRequestFetcher{}
		paymentRequestFetcher.On("FetchPaymentRequest", mock.AnythingOfType("*appcontext.appContext"),
			mock.Anything).Return(paymentRequest, nil).Once()

		req := httptest.NewRequest("PATCH", fmt.Sprintf("/payment_request/%s/status", paymentRequestID), nil)
		req = suite.AuthenticateOfficeRequest(req, officeUser)

		params := paymentrequestop.UpdatePaymentRequestStatusParams{
			HTTPRequest:      req,
			Body:             &ghcmessages.UpdatePaymentRequestStatusPayload{Status: "REVIEWED", RejectionReason: nil},
			PaymentRequestID: strfmt.UUID(paymentRequestID.String()),
		}

		handler := UpdatePaymentRequestStatusHandler{
			HandlerConfig:               suite.HandlerConfig(),
			PaymentRequestStatusUpdater: paymentRequestStatusUpdater,
			PaymentRequestFetcher:       paymentRequestFetcher,
		}

		// Validate incoming payload
		suite.NoError(params.Body.Validate(strfmt.Default))

		response := handler.Handle(params)

		suite.IsType(paymentrequestop.NewUpdatePaymentRequestStatusNotFound(), response)
		payload := response.(*paymentrequestop.UpdatePaymentRequestStatusNotFound).Payload

		// Validate outgoing payload
		suite.NoError(payload.Validate(strfmt.Default))
	})

	suite.Run("unsuccessful status update of payment request, precondition failed (412)", func() {
		officeUser := setupTestData()
		paymentRequestStatusUpdater := &mocks.PaymentRequestStatusUpdater{}
		paymentRequestStatusUpdater.On("UpdatePaymentRequestStatus", mock.AnythingOfType("*appcontext.appContext"),
			mock.Anything, mock.Anything).Return(nil, apperror.PreconditionFailedError{}).Once()

		paymentRequestFetcher := &mocks.PaymentRequestFetcher{}
		paymentRequestFetcher.On("FetchPaymentRequest", mock.AnythingOfType("*appcontext.appContext"),
			mock.Anything).Return(paymentRequest, nil).Once()

		req := httptest.NewRequest("PATCH", fmt.Sprintf("/payment_request/%s/status", paymentRequestID), nil)
		req = suite.AuthenticateOfficeRequest(req, officeUser)

		params := paymentrequestop.UpdatePaymentRequestStatusParams{
			HTTPRequest:      req,
			Body:             &ghcmessages.UpdatePaymentRequestStatusPayload{Status: "REVIEWED", RejectionReason: nil},
			PaymentRequestID: strfmt.UUID(paymentRequestID.String()),
		}

		handler := UpdatePaymentRequestStatusHandler{
			HandlerConfig:               suite.HandlerConfig(),
			PaymentRequestStatusUpdater: paymentRequestStatusUpdater,
			PaymentRequestFetcher:       paymentRequestFetcher,
		}

		// Validate incoming payload
		suite.NoError(params.Body.Validate(strfmt.Default))

		response := handler.Handle(params)

		suite.IsType(paymentrequestop.NewUpdatePaymentRequestStatusPreconditionFailed(), response)
		payload := response.(*paymentrequestop.UpdatePaymentRequestStatusPreconditionFailed).Payload

		// Validate outgoing payload
		suite.NoError(payload.Validate(strfmt.Default))
	})

	suite.Run("unsuccessful status update of payment request, validation errors (422)", func() {
		officeUser := setupTestData()
		paymentRequestStatusUpdater := &mocks.PaymentRequestStatusUpdater{}
		paymentRequestStatusUpdater.On("UpdatePaymentRequestStatus", mock.AnythingOfType("*appcontext.appContext"),
			mock.Anything, mock.Anything).Return(nil, apperror.NewInvalidInputError(paymentRequestID, nil, nil, "")).Once()

		paymentRequestFetcher := &mocks.PaymentRequestFetcher{}
		paymentRequestFetcher.On("FetchPaymentRequest", mock.AnythingOfType("*appcontext.appContext"),
			mock.Anything).Return(paymentRequest, nil).Once()

		req := httptest.NewRequest("PATCH", fmt.Sprintf("/payment_request/%s/status", paymentRequestID), nil)
		req = suite.AuthenticateOfficeRequest(req, officeUser)

		params := paymentrequestop.UpdatePaymentRequestStatusParams{
			HTTPRequest:      req,
			Body:             &ghcmessages.UpdatePaymentRequestStatusPayload{Status: "REVIEWED", RejectionReason: nil},
			PaymentRequestID: strfmt.UUID(paymentRequestID.String()),
		}

		handler := UpdatePaymentRequestStatusHandler{
			HandlerConfig:               suite.HandlerConfig(),
			PaymentRequestStatusUpdater: paymentRequestStatusUpdater,
			PaymentRequestFetcher:       paymentRequestFetcher,
		}

		// Validate incoming payload
		suite.NoError(params.Body.Validate(strfmt.Default))

		response := handler.Handle(params)

		suite.IsType(paymentrequestop.NewUpdatePaymentRequestStatusUnprocessableEntity(), response)
		payload := response.(*paymentrequestop.UpdatePaymentRequestStatusUnprocessableEntity).Payload

		// Validate outgoing payload
		suite.NoError(payload.Validate(strfmt.Default))
	})
}

func (suite *HandlerSuite) TestShipmentsSITBalanceHandler() {

	setupTestData := func() models.OfficeUser {
		officeUserTIO := factory.BuildOfficeUserWithRoles(nil, nil, []roles.RoleType{roles.RoleTypeTIO})
		return officeUserTIO
	}

	suite.Run("successful response of the shipments SIT Balance handler", func() {
		officeUserTIO := setupTestData()

		move := factory.BuildAvailableToPrimeMove(suite.DB(), []factory.Customization{
			{
				Model: models.Move{
					Status: models.MoveStatusAPPROVED,
				},
			},
		}, nil)
		shipment := factory.BuildMTOShipment(suite.DB(), []factory.Customization{
			{
				Model: models.MTOShipment{
					Status: models.MTOShipmentStatusApproved,
				},
			},
			{
				Model:    move,
				LinkOnly: true,
			},
		}, nil)

		thirtyDaySITExtensionRequest := 30
		factory.BuildSITDurationUpdate(suite.DB(), []factory.Customization{
			{
				Model:    shipment,
				LinkOnly: true,
			},
			{
				Model: models.SITDurationUpdate{
					Status:        models.SITExtensionStatusApproved,
					RequestedDays: thirtyDaySITExtensionRequest,
					ApprovedDays:  &thirtyDaySITExtensionRequest,
				},
			},
		}, nil)

		reviewedPaymentRequest := factory.BuildPaymentRequest(suite.DB(), []factory.Customization{
			{
				Model: models.PaymentRequest{
					Status: models.PaymentRequestStatusReviewed,
				},
			},
			{
				Model:    move,
				LinkOnly: true,
			},
		}, nil)

		pendingPaymentRequest := factory.BuildPaymentRequest(suite.DB(), []factory.Customization{
			{
				Model: models.PaymentRequest{
					SequenceNumber: 2,
				},
			},
			{
				Model:    move,
				LinkOnly: true,
			},
		}, nil)

		year, month, day := time.Now().Date()
		originEntryDate := time.Date(year, month, day-120, 0, 0, 0, 0, time.UTC)

		doasit := factory.BuildMTOServiceItem(suite.DB(), []factory.Customization{
			{
				Model: models.MTOServiceItem{
					Status:       models.MTOServiceItemStatusApproved,
					SITEntryDate: &originEntryDate,
				},
			},
			{
				Model: models.ReService{
					Code: models.ReServiceCodeDOASIT,
				},
			},
			{
				Model:    shipment,
				LinkOnly: true,
			},
			{
				Model:    move,
				LinkOnly: true,
			},
		}, nil)
		// Creates the payment service item for DOASIT w/ SIT start date param
		doasitParam := factory.BuildPaymentServiceItemParam(suite.DB(), []factory.Customization{
			{
				Model: models.PaymentServiceItemParam{
					Value: originEntryDate.Format("2006-01-02"),
				},
			},
			{
				Model: models.ServiceItemParamKey{
					Key: models.ServiceItemParamNameSITPaymentRequestStart,
				},
			},
			{
				Model: models.PaymentServiceItem{
					Status: models.PaymentServiceItemStatusApproved,
				},
			},
			{
				Model:    reviewedPaymentRequest,
				LinkOnly: true,
			},
			{
				Model:    doasit,
				LinkOnly: true,
			},
			{
				Model:    move,
				LinkOnly: true,
			},
			{
				Model:    shipment,
				LinkOnly: true,
			},
		}, nil)
		originDepartureDate := originEntryDate.AddDate(0, 0, 90)
		factory.BuildMTOServiceItem(suite.DB(), []factory.Customization{
			{
				Model: models.MTOServiceItem{
					Status:           models.MTOServiceItemStatusApproved,
					SITEntryDate:     &originEntryDate,
					SITDepartureDate: &originDepartureDate,
				},
			},
			{
				Model: models.ReService{
					Code: models.ReServiceCodeDOFSIT,
				},
			},
			{
				Model:    shipment,
				LinkOnly: true,
			},
			{
				Model:    move,
				LinkOnly: true,
			},
		}, nil)

		paymentEndDate := originEntryDate.Add(time.Hour * 24 * 30)
		// Creates the SIT end date param for existing DOASIT payment request service item
		factory.BuildPaymentServiceItemParam(suite.DB(), []factory.Customization{
			{
				Model: models.PaymentServiceItemParam{
					Value: paymentEndDate.Format("2006-01-02"),
				},
			},
			{
				Model: models.ServiceItemParamKey{
					Key: models.ServiceItemParamNameSITPaymentRequestEnd,
				},
			},
			{
				Model:    doasitParam.PaymentServiceItem,
				LinkOnly: true,
			},
			{
				Model:    reviewedPaymentRequest,
				LinkOnly: true,
			},
			{
				Model:    doasit,
				LinkOnly: true,
			},
		}, nil)

		// Creates the NumberDaysSIT param for existing DOASIT payment request service item
		factory.BuildPaymentServiceItemParam(suite.DB(), []factory.Customization{
			{
				Model: models.PaymentServiceItemParam{
					Value: "30",
				},
			},
			{
				Model: models.ServiceItemParamKey{
					Key: models.ServiceItemParamNameNumberDaysSIT,
				},
			},
			{
				Model:    doasitParam.PaymentServiceItem,
				LinkOnly: true,
			},
			{
				Model:    reviewedPaymentRequest,
				LinkOnly: true,
			},
			{
				Model:    doasit,
				LinkOnly: true,
			},
			{
				Model:    move,
				LinkOnly: true,
			},
		}, nil)

		destinationEntryDate := time.Date(year, month, day-90, 0, 0, 0, 0, time.UTC)
		ddasit := factory.BuildMTOServiceItem(suite.DB(), []factory.Customization{
			{
				Model: models.MTOServiceItem{
					Status:       models.MTOServiceItemStatusApproved,
					SITEntryDate: &destinationEntryDate,
				},
			},
			{
				Model: models.ReService{
					Code: models.ReServiceCodeDDASIT,
				},
			},
			{
				Model:    shipment,
				LinkOnly: true,
			},
			{
				Model:    move,
				LinkOnly: true,
			},
		}, nil)

		// Creates the payment service item for DOASIT w/ SIT start date param
		ddasitParam := factory.BuildPaymentServiceItemParam(suite.DB(), []factory.Customization{
			{
				Model: models.PaymentServiceItemParam{
					Value: destinationEntryDate.Format("2006-01-02"),
				},
			},
			{
				Model: models.ServiceItemParamKey{
					Key: models.ServiceItemParamNameSITPaymentRequestStart,
				},
			},
			{
				Model:    pendingPaymentRequest,
				LinkOnly: true,
			},
			{
				Model:    ddasit,
				LinkOnly: true,
			},
			{
				Model:    move,
				LinkOnly: true,
			},
		}, nil)

		destinationPaymentEndDate := destinationEntryDate.Add(time.Hour * 24 * 60)
		// Creates the SIT end date param for existing DOASIT payment request service item
		factory.BuildPaymentServiceItemParam(suite.DB(), []factory.Customization{
			{
				Model: models.PaymentServiceItemParam{
					Value: destinationPaymentEndDate.Format("2006-01-02"),
				},
			},
			{
				Model: models.ServiceItemParamKey{
					Key: models.ServiceItemParamNameSITPaymentRequestEnd,
				},
			},
			{
				Model:    ddasitParam.PaymentServiceItem,
				LinkOnly: true,
			},
			{
				Model:    pendingPaymentRequest,
				LinkOnly: true,
			},
			{
				Model:    ddasit,
				LinkOnly: true,
			},
			{
				Model:    move,
				LinkOnly: true,
			},
		}, nil)

		// Creates the NumberDaysSIT param for existing DOASIT payment request service item
		factory.BuildPaymentServiceItemParam(suite.DB(), []factory.Customization{
			{
				Model: models.PaymentServiceItemParam{
					Value: "60",
				},
			},
			{
				Model: models.ServiceItemParamKey{
					Key: models.ServiceItemParamNameNumberDaysSIT,
				},
			},
			{
				Model:    ddasitParam.PaymentServiceItem,
				LinkOnly: true,
			},
			{
				Model:    pendingPaymentRequest,
				LinkOnly: true,
			},
			{
				Model:    ddasit,
				LinkOnly: true,
			},
			{
				Model:    move,
				LinkOnly: true,
			},
		}, nil)

		req := httptest.NewRequest("GET", fmt.Sprintf("/payment-requests/%s/shipments-payment-sit-balance", pendingPaymentRequest.ID), nil)
		req = suite.AuthenticateOfficeRequest(req, officeUserTIO)

		params := paymentrequestop.GetShipmentsPaymentSITBalanceParams{
			HTTPRequest:      req,
			PaymentRequestID: strfmt.UUID(pendingPaymentRequest.ID.String()),
		}

		handler := ShipmentsSITBalanceHandler{
			HandlerConfig:              suite.HandlerConfig(),
			ShipmentsPaymentSITBalance: paymentrequest.NewPaymentRequestShipmentsSITBalance(),
		}

		// Validate incoming payload: no body to validate

		response := handler.Handle(params)

		suite.IsType(&paymentrequestop.GetShipmentsPaymentSITBalanceOK{}, response)
		payload := response.(*paymentrequestop.GetShipmentsPaymentSITBalanceOK).Payload

		// Validate outgoing payload
		suite.NoError(payload.Validate(strfmt.Default))

		suite.NotNil(payload)
		suite.Len(payload, 1)
		shipmentSITBalance := payload[0]

		// Destination SIT had a SIT entry date of 90 days before today
		// Because Destination SIT did not receive a departure date, we go based off today
		// Meaning Destination SIT has spent 90 days in SIT so far
		// Origin SIT received a SIT departure date 90 days after its entry date
		// Meaning 90 + 90 = 180 days spent in SIT, meaning this test went well over its entitlement
		// of 120
		suite.Equal(shipment.ID.String(), shipmentSITBalance.ShipmentID.String())
		suite.Equal(int64(120), shipmentSITBalance.TotalSITDaysAuthorized)
		suite.Equal(int64(60), shipmentSITBalance.PendingSITDaysInvoiced)
		// Since there is no departure date on one of the SITs, +1 is added to the count to count the last day
		suite.Equal(int64(-62), shipmentSITBalance.TotalSITDaysRemaining) // Well over entitlement
		suite.Equal(destinationPaymentEndDate.Format("2006-01-02"), shipmentSITBalance.PendingBilledEndDate.String())
		suite.Equal(int64(30), *shipmentSITBalance.PreviouslyBilledDays)
	})

	suite.Run("returns 404 not found when payment request does not exist", func() {
		officeUserTIO := setupTestData()
		paymentRequestID := uuid.Must(uuid.NewV4())

		req := httptest.NewRequest("GET", fmt.Sprintf("/payment-requests/%s/shipments-payment-sit-balance", paymentRequestID.String()), nil)
		req = suite.AuthenticateOfficeRequest(req, officeUserTIO)

		params := paymentrequestop.GetShipmentsPaymentSITBalanceParams{
			HTTPRequest:      req,
			PaymentRequestID: strfmt.UUID(paymentRequestID.String()),
		}

		handler := ShipmentsSITBalanceHandler{
			HandlerConfig:              suite.HandlerConfig(),
			ShipmentsPaymentSITBalance: paymentrequest.NewPaymentRequestShipmentsSITBalance(),
		}

		// Validate incoming payload: no body to validate

		response := handler.Handle(params)

		suite.IsType(&paymentrequestop.GetShipmentsPaymentSITBalanceNotFound{}, response)
		payload := response.(*paymentrequestop.GetShipmentsPaymentSITBalanceNotFound).Payload

		// Validate outgoing payload
		suite.NoError(payload.Validate(strfmt.Default))
	})
}<|MERGE_RESOLUTION|>--- conflicted
+++ resolved
@@ -259,48 +259,6 @@
 	}
 
 	statusUpdater := paymentrequest.NewPaymentRequestStatusUpdater(query.NewQueryBuilder())
-<<<<<<< HEAD
-	suite.Run("successful status update payment request and remove assigned user", func() {
-		officeUser := setupTestData()
-		pendingPaymentRequest := factory.BuildPaymentRequest(suite.DB(), []factory.Customization{
-			{
-				Model:    officeUser,
-				LinkOnly: true,
-				Type:     &factory.OfficeUsers.TIOAssignedUser,
-			},
-		}, nil)
-
-		suite.NotNil(pendingPaymentRequest.MoveTaskOrder.TIOAssignedID)
-
-		paymentRequestFetcher := &mocks.PaymentRequestFetcher{}
-		paymentRequestFetcher.On("FetchPaymentRequest", mock.AnythingOfType("*appcontext.appContext"),
-			mock.Anything).Return(pendingPaymentRequest, nil).Once()
-
-		req := httptest.NewRequest("PATCH", fmt.Sprintf("/payment_request/%s/status", pendingPaymentRequest.ID), nil)
-		req = suite.AuthenticateOfficeRequest(req, officeUser)
-
-		params := paymentrequestop.UpdatePaymentRequestStatusParams{
-			HTTPRequest:      req,
-			Body:             &ghcmessages.UpdatePaymentRequestStatusPayload{Status: "REVIEWED", RejectionReason: nil, ETag: etag.GenerateEtag(pendingPaymentRequest.UpdatedAt)},
-			PaymentRequestID: strfmt.UUID(pendingPaymentRequest.ID.String()),
-		}
-
-		handler := UpdatePaymentRequestStatusHandler{
-			HandlerConfig:                 suite.HandlerConfig(),
-			PaymentRequestStatusUpdater:   statusUpdater,
-			PaymentRequestFetcher:         paymentRequestFetcher,
-			PaymentRequestListFetcher:     paymentrequest.NewPaymentRequestListFetcher(),
-			MoveAssignedOfficeUserUpdater: move.AssignedOfficeUserUpdater{},
-		}
-
-		response := handler.Handle(params)
-
-		payload := response.(*paymentrequestop.UpdatePaymentRequestStatusOK).Payload
-		suite.NotNil(payload.ReviewedAt)
-		suite.Nil(payload.MoveTaskOrder.TIOAssignedUser)
-	})
-=======
->>>>>>> 81aa903c
 	suite.Run("successful status update of payment request", func() {
 		officeUser := setupTestData()
 		pendingPaymentRequest := factory.BuildPaymentRequest(suite.DB(), nil, nil)
