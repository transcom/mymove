--- conflicted
+++ resolved
@@ -565,29 +565,16 @@
 
 // MovingExpenseModelFromUpdate
 func MovingExpenseModelFromUpdate(movingExpense *ghcmessages.UpdateMovingExpense) *models.MovingExpense {
+	var model models.MovingExpense
+
 	if movingExpense == nil {
 		return nil
 	}
-
-<<<<<<< HEAD
-	expenseType := models.MovingExpenseReceiptType(*movingExpense.MovingExpenseType.Pointer())
-	model := &models.MovingExpense{
-		MovingExpenseType: &expenseType,
-		Description:       handlers.FmtString(string(*movingExpense.Description)),
-		Amount:            handlers.FmtInt64PtrToPopPtr(&movingExpense.Amount),
-		SITStartDate:      handlers.FmtDatePtrToPopPtr(&movingExpense.SitStartDate),
-		SITEndDate:        handlers.FmtDatePtrToPopPtr(&movingExpense.SitEndDate),
-		Status:            (*models.PPMDocumentStatus)(handlers.FmtString(string(movingExpense.Status))),
-		Reason:            handlers.FmtString(movingExpense.Reason),
-		WeightStored:      handlers.PoundPtrFromInt64Ptr(&movingExpense.WeightStored),
-=======
-	var model models.MovingExpense
 
 	var expenseType models.MovingExpenseReceiptType
 	if movingExpense.MovingExpenseType != nil {
 		expenseType = models.MovingExpenseReceiptType(*movingExpense.MovingExpenseType.Pointer())
 		model.MovingExpenseType = &expenseType
->>>>>>> 3fbcdd83
 	}
 
 	if movingExpense.Description != nil {
@@ -599,6 +586,7 @@
 	model.SITEndDate = handlers.FmtDatePtrToPopPtr(&movingExpense.SitEndDate)
 	model.Status = (*models.PPMDocumentStatus)(handlers.FmtString(string(movingExpense.Status)))
 	model.Reason = handlers.FmtString(movingExpense.Reason)
+	model.WeightStored = handlers.PoundPtrFromInt64Ptr(&movingExpense.WeightStored)
 
 	return &model
 }
