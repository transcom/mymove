package payloads

import (
	"errors"
	"strings"
	"time"

	"github.com/go-openapi/strfmt"
	"github.com/gofrs/uuid"

	"github.com/transcom/mymove/pkg/apperror"
	"github.com/transcom/mymove/pkg/gen/ghcmessages"
	"github.com/transcom/mymove/pkg/handlers"
	"github.com/transcom/mymove/pkg/models"
	"github.com/transcom/mymove/pkg/unit"
)

const (
	timeHHMMFormat = "15:04"
)

// MTOAgentModel model
func MTOAgentModel(mtoAgent *ghcmessages.MTOAgent) *models.MTOAgent {
	if mtoAgent == nil {
		return nil
	}

	return &models.MTOAgent{
		ID:            uuid.FromStringOrNil(mtoAgent.ID.String()),
		MTOShipmentID: uuid.FromStringOrNil(mtoAgent.MtoShipmentID.String()),
		FirstName:     mtoAgent.FirstName,
		LastName:      mtoAgent.LastName,
		Email:         mtoAgent.Email,
		Phone:         mtoAgent.Phone,
		MTOAgentType:  models.MTOAgentType(mtoAgent.AgentType),
	}
}

// MTOAgentsModel model
func MTOAgentsModel(mtoAgents *ghcmessages.MTOAgents) *models.MTOAgents {
	if mtoAgents == nil {
		return nil
	}

	agents := make(models.MTOAgents, len(*mtoAgents))

	for i, m := range *mtoAgents {
		agents[i] = *MTOAgentModel(m)
	}

	return &agents
}

// CustomerToServiceMember transforms UpdateCustomerPayload to ServiceMember model
func CustomerToServiceMember(payload ghcmessages.UpdateCustomerPayload) models.ServiceMember {
	address := AddressModel(&payload.CurrentAddress.Address)
	backupAddress := AddressModel(&payload.BackupAddress.Address)

	var backupContacts []models.BackupContact
	if payload.BackupContact != nil {
		backupContacts = []models.BackupContact{{
			Email: *payload.BackupContact.Email,
			Name:  *payload.BackupContact.Name,
			Phone: *payload.BackupContact.Phone,
		}}
	}

	return models.ServiceMember{
		ResidentialAddress:   address,
		BackupContacts:       backupContacts,
		FirstName:            &payload.FirstName,
		LastName:             &payload.LastName,
		Suffix:               payload.Suffix,
		MiddleName:           payload.MiddleName,
		PersonalEmail:        payload.Email,
		Telephone:            payload.Phone,
		SecondaryTelephone:   payload.SecondaryTelephone,
		PhoneIsPreferred:     &payload.PhoneIsPreferred,
		EmailIsPreferred:     &payload.EmailIsPreferred,
		BackupMailingAddress: backupAddress,
		CacValidated:         payload.CacValidated,
	}
}

// AddressModel model
func AddressModel(address *ghcmessages.Address) *models.Address {
	// To check if the model is intended to be blank, we'll look at both ID and StreetAddress1
	// We should always have ID if the user intends to update an Address,
	// and StreetAddress1 is a required field on creation. If both are blank, it should be treated as nil.
	var blankSwaggerID strfmt.UUID
	if address == nil || (address.ID == blankSwaggerID && address.StreetAddress1 == nil) {
		return nil
	}

	usPostRegionCitiesID := uuid.FromStringOrNil(address.UsPostRegionCitiesID.String())
<<<<<<< HEAD
	countryId := uuid.FromStringOrNil(address.Country.ID.String())
=======
	var countryId uuid.UUID

	if address.Country != nil {
		countryId = uuid.FromStringOrNil(address.Country.ID.String())
	}
>>>>>>> 83c68033

	modelAddress := &models.Address{
		ID:                 uuid.FromStringOrNil(address.ID.String()),
		StreetAddress2:     address.StreetAddress2,
		StreetAddress3:     address.StreetAddress3,
		UsPostRegionCityID: &usPostRegionCitiesID,
		CountryId:          &countryId,
	}
	if address.StreetAddress1 != nil {
		modelAddress.StreetAddress1 = *address.StreetAddress1
	}
	if address.City != nil {
		modelAddress.City = *address.City
	}
	if address.State != nil {
		modelAddress.State = *address.State
	}
	if address.PostalCode != nil {
		modelAddress.PostalCode = *address.PostalCode
	}
	return modelAddress
}

// AddressModel model
func PPMDestinationAddressModel(address *ghcmessages.PPMDestinationAddress) *models.Address {
	// To check if the model is intended to be blank, we'll look at ID and City, State, PostalCode
	// We should always have ID if the user intends to update an Address,
	// and City, State, PostalCode is a required field on creation. If both are blank, it should be treated as nil.
	var blankSwaggerID strfmt.UUID
	// unlike other addresses PPM destination address can be created without StreetAddress1
	if address == nil || (address.ID == blankSwaggerID && address.City == nil && address.State == nil && address.PostalCode == nil) {
		return nil
	}
	usPostRegionCitiesID := uuid.FromStringOrNil(address.UsPostRegionCitiesID.String())
	countryID := uuid.FromStringOrNil(address.Country.ID.String())

	var countryID uuid.UUID

	if address.Country != nil {
		countryID = uuid.FromStringOrNil(address.Country.ID.String())
	}

	modelAddress := &models.Address{
		ID:                 uuid.FromStringOrNil(address.ID.String()),
		StreetAddress2:     address.StreetAddress2,
		StreetAddress3:     address.StreetAddress3,
		UsPostRegionCityID: &usPostRegionCitiesID,
		CountryId:          &countryID,
	}

	if address.StreetAddress1 != nil && len(strings.Trim(*address.StreetAddress1, " ")) > 0 {
		modelAddress.StreetAddress1 = *address.StreetAddress1
	} else {
		// Street address 1 is optional for certain business context but not nullable on the database level.
		// Use place holder text to represent NULL.
		modelAddress.StreetAddress1 = models.STREET_ADDRESS_1_NOT_PROVIDED
	}

	if address.City != nil {
		modelAddress.City = *address.City
	}
	if address.State != nil {
		modelAddress.State = *address.State
	}
	if address.PostalCode != nil {
		modelAddress.PostalCode = *address.PostalCode
	}

	return modelAddress
}

// StorageFacilityModel model
func StorageFacilityModel(storageFacility *ghcmessages.StorageFacility) *models.StorageFacility {
	// To check if the model is intended to be blank, we'll look at both ID and FacilityName
	// We should always have ID if the user intends to update a Storage Facility,
	// and FacilityName is a required field on creation. If both are blank, it should be treated as nil.
	var blankSwaggerID strfmt.UUID
	if storageFacility == nil || (storageFacility.ID == blankSwaggerID && storageFacility.FacilityName == "") {
		return nil
	}

	modelStorageFacility := &models.StorageFacility{
		ID:           uuid.FromStringOrNil(storageFacility.ID.String()),
		FacilityName: storageFacility.FacilityName,
		LotNumber:    storageFacility.LotNumber,
		Phone:        storageFacility.Phone,
		Email:        storageFacility.Email,
	}

	addressModel := AddressModel(storageFacility.Address)
	if addressModel != nil {
		modelStorageFacility.Address = *addressModel
	}

	return modelStorageFacility
}

// ApprovedSITExtensionFromCreate model
func ApprovedSITExtensionFromCreate(sitExtension *ghcmessages.CreateApprovedSITDurationUpdate, shipmentID strfmt.UUID) *models.SITDurationUpdate {
	if sitExtension == nil {
		return nil
	}
	now := time.Now()
	ad := int(*sitExtension.ApprovedDays)
	model := &models.SITDurationUpdate{
		MTOShipmentID: uuid.FromStringOrNil(shipmentID.String()),
		RequestReason: models.SITDurationUpdateRequestReason(*sitExtension.RequestReason),
		RequestedDays: int(*sitExtension.ApprovedDays),
		Status:        models.SITExtensionStatusApproved,
		ApprovedDays:  &ad,
		OfficeRemarks: sitExtension.OfficeRemarks,
		DecisionDate:  &now,
	}

	return model
}

// MTOShipmentModelFromCreate model
func MTOShipmentModelFromCreate(mtoShipment *ghcmessages.CreateMTOShipment) *models.MTOShipment {
	if mtoShipment == nil {
		return nil
	}

	var tacType *models.LOAType
	if mtoShipment.TacType != nil {
		tt := models.LOAType(*mtoShipment.TacType)
		tacType = &tt
	}

	var sacType *models.LOAType
	if mtoShipment.SacType != nil {
		st := models.LOAType(*mtoShipment.SacType)
		sacType = &st
	}

	var usesExternalVendor bool
	if mtoShipment.UsesExternalVendor != nil {
		usesExternalVendor = *mtoShipment.UsesExternalVendor
	}

	model := &models.MTOShipment{
		MoveTaskOrderID:    uuid.FromStringOrNil(mtoShipment.MoveTaskOrderID.String()),
		Status:             models.MTOShipmentStatusSubmitted,
		CustomerRemarks:    mtoShipment.CustomerRemarks,
		CounselorRemarks:   mtoShipment.CounselorRemarks,
		TACType:            tacType,
		SACType:            sacType,
		UsesExternalVendor: usesExternalVendor,
		ServiceOrderNumber: mtoShipment.ServiceOrderNumber,
	}

	if mtoShipment.ShipmentType != nil {
		model.ShipmentType = models.MTOShipmentType(*mtoShipment.ShipmentType)
	}

	if mtoShipment.RequestedPickupDate != nil {
		model.RequestedPickupDate = models.TimePointer(time.Time(*mtoShipment.RequestedPickupDate))
	}

	if mtoShipment.RequestedDeliveryDate != nil {
		model.RequestedDeliveryDate = models.TimePointer(time.Time(*mtoShipment.RequestedDeliveryDate))
	}

	// Set up address models
	var addressModel *models.Address

	addressModel = AddressModel(&mtoShipment.PickupAddress.Address)
	if addressModel != nil {
		model.PickupAddress = addressModel
	}

	addressModel = AddressModel(&mtoShipment.DestinationAddress.Address)
	if addressModel != nil {
		model.DestinationAddress = addressModel
	}

	addressModel = AddressModel(&mtoShipment.SecondaryPickupAddress.Address)
	if addressModel != nil {
		model.SecondaryPickupAddress = addressModel
	}

	addressModel = AddressModel(&mtoShipment.SecondaryDeliveryAddress.Address)
	if addressModel != nil {
		model.SecondaryDeliveryAddress = addressModel
	}

	addressModel = AddressModel(&mtoShipment.TertiaryPickupAddress.Address)
	if addressModel != nil {
		model.TertiaryPickupAddress = addressModel
	}

	addressModel = AddressModel(&mtoShipment.TertiaryDeliveryAddress.Address)
	if addressModel != nil {
		model.TertiaryDeliveryAddress = addressModel
	}

	if mtoShipment.DestinationType != nil {
		valDestinationType := models.DestinationType(*mtoShipment.DestinationType)
		model.DestinationType = &valDestinationType
	}

	if mtoShipment.Agents != nil {
		model.MTOAgents = *MTOAgentsModel(&mtoShipment.Agents)
	}

	if mtoShipment.NtsRecordedWeight != nil {
		ntsRecordedWeight := unit.Pound(*mtoShipment.NtsRecordedWeight)
		model.NTSRecordedWeight = &ntsRecordedWeight
	}

	storageFacilityModel := StorageFacilityModel(mtoShipment.StorageFacility)
	if storageFacilityModel != nil {
		model.StorageFacility = storageFacilityModel
	}

	if mtoShipment.PpmShipment != nil {
		model.PPMShipment = PPMShipmentModelFromCreate(mtoShipment.PpmShipment)
		model.PPMShipment.Shipment = *model
	} else if mtoShipment.BoatShipment != nil {
		model.BoatShipment = BoatShipmentModelFromCreate(mtoShipment.BoatShipment)
		model.BoatShipment.Shipment = *model
	} else if mtoShipment.MobileHomeShipment != nil {
		model.MobileHome = MobileHomeShipmentModelFromCreate(mtoShipment.MobileHomeShipment)
		model.MobileHome.Shipment = *model
	}

	return model
}

// PPMShipmentModelFromCreate model
func PPMShipmentModelFromCreate(ppmShipment *ghcmessages.CreatePPMShipment) *models.PPMShipment {
	if ppmShipment == nil {
		return nil
	}

	model := &models.PPMShipment{
		PPMType:         models.PPMType(ppmShipment.PpmType),
		Status:          models.PPMShipmentStatusSubmitted,
		SITExpected:     ppmShipment.SitExpected,
		EstimatedWeight: handlers.PoundPtrFromInt64Ptr(ppmShipment.EstimatedWeight),
		HasProGear:      ppmShipment.HasProGear,
	}

	expectedDepartureDate := handlers.FmtDatePtrToPopPtr(ppmShipment.ExpectedDepartureDate)
	if expectedDepartureDate != nil && !expectedDepartureDate.IsZero() {
		model.ExpectedDepartureDate = *expectedDepartureDate
	}

	// Set up address models
	var addressModel *models.Address

	addressModel = AddressModel(&ppmShipment.PickupAddress.Address)
	if addressModel != nil {
		model.PickupAddress = addressModel
	}

	addressModel = AddressModel(&ppmShipment.SecondaryPickupAddress.Address)
	if addressModel != nil {
		model.SecondaryPickupAddress = addressModel
		model.HasSecondaryPickupAddress = handlers.FmtBool(true)
	}

	addressModel = AddressModel(&ppmShipment.TertiaryPickupAddress.Address)
	if addressModel != nil {
		model.TertiaryPickupAddress = addressModel
		model.HasTertiaryPickupAddress = handlers.FmtBool(true)
	}

	addressModel = PPMDestinationAddressModel(&ppmShipment.DestinationAddress.PPMDestinationAddress)
	if addressModel != nil {
		model.DestinationAddress = addressModel
	}

	addressModel = AddressModel(&ppmShipment.SecondaryDestinationAddress.Address)
	if addressModel != nil {
		model.SecondaryDestinationAddress = addressModel
		model.HasSecondaryDestinationAddress = handlers.FmtBool(true)
	}

	addressModel = AddressModel(&ppmShipment.TertiaryDestinationAddress.Address)
	if addressModel != nil {
		model.TertiaryDestinationAddress = addressModel
		model.HasTertiaryDestinationAddress = handlers.FmtBool(true)
	}

	if ppmShipment.IsActualExpenseReimbursement != nil {
		model.IsActualExpenseReimbursement = ppmShipment.IsActualExpenseReimbursement
	}

	if model.SITExpected != nil && *model.SITExpected {
		if ppmShipment.SitLocation != nil {
			sitLocation := models.SITLocationType(*ppmShipment.SitLocation)
			model.SITLocation = &sitLocation
		}

		model.SITEstimatedWeight = handlers.PoundPtrFromInt64Ptr(ppmShipment.SitEstimatedWeight)

		sitEstimatedEntryDate := handlers.FmtDatePtrToPopPtr(ppmShipment.SitEstimatedEntryDate)
		if sitEstimatedEntryDate != nil && !sitEstimatedEntryDate.IsZero() {
			model.SITEstimatedEntryDate = sitEstimatedEntryDate
		}
		sitEstimatedDepartureDate := handlers.FmtDatePtrToPopPtr(ppmShipment.SitEstimatedDepartureDate)
		if sitEstimatedDepartureDate != nil && !sitEstimatedDepartureDate.IsZero() {
			model.SITEstimatedDepartureDate = sitEstimatedDepartureDate
		}
	}

	if model.HasProGear != nil && *model.HasProGear {
		model.ProGearWeight = handlers.PoundPtrFromInt64Ptr(ppmShipment.ProGearWeight)
		model.SpouseProGearWeight = handlers.PoundPtrFromInt64Ptr(ppmShipment.SpouseProGearWeight)
	}

	return model
}

// BoatShipmentModelFromCreate model
func BoatShipmentModelFromCreate(boatShipment *ghcmessages.CreateBoatShipment) *models.BoatShipment {
	if boatShipment == nil {
		return nil
	}
	var year *int
	if boatShipment.Year != nil {
		val := int(*boatShipment.Year)
		year = &val
	}
	var lengthInInches *int
	if boatShipment.LengthInInches != nil {
		val := int(*boatShipment.LengthInInches)
		lengthInInches = &val
	}
	var widthInInches *int
	if boatShipment.WidthInInches != nil {
		val := int(*boatShipment.WidthInInches)
		widthInInches = &val
	}
	var heightInInches *int
	if boatShipment.HeightInInches != nil {
		val := int(*boatShipment.HeightInInches)
		heightInInches = &val
	}

	model := &models.BoatShipment{
		Type:           models.BoatShipmentType(*boatShipment.Type),
		Year:           year,
		Make:           boatShipment.Make,
		Model:          boatShipment.Model,
		LengthInInches: lengthInInches,
		WidthInInches:  widthInInches,
		HeightInInches: heightInInches,
		HasTrailer:     boatShipment.HasTrailer,
		IsRoadworthy:   boatShipment.IsRoadworthy,
	}

	if model.HasTrailer == models.BoolPointer(false) {
		model.IsRoadworthy = nil
	}

	return model
}

// MobileHomeShipmentModelFromCreate model
func MobileHomeShipmentModelFromCreate(mobileHomeShipment *ghcmessages.CreateMobileHomeShipment) *models.MobileHome {
	if mobileHomeShipment == nil {
		return nil
	}
	var year *int
	if mobileHomeShipment.Year != nil {
		val := int(*mobileHomeShipment.Year)
		year = &val
	}
	var lengthInInches *int
	if mobileHomeShipment.LengthInInches != nil {
		val := int(*mobileHomeShipment.LengthInInches)
		lengthInInches = &val
	}
	var heightInInches *int
	if mobileHomeShipment.HeightInInches != nil {
		val := int(*mobileHomeShipment.HeightInInches)
		heightInInches = &val
	}
	var widthInInches *int
	if mobileHomeShipment.WidthInInches != nil {
		val := int(*mobileHomeShipment.WidthInInches)
		widthInInches = &val
	}

	model := &models.MobileHome{
		Make:           mobileHomeShipment.Make,
		Model:          mobileHomeShipment.Model,
		Year:           year,
		LengthInInches: lengthInInches,
		HeightInInches: heightInInches,
		WidthInInches:  widthInInches,
	}

	return model
}

func CustomerSupportRemarkModelFromCreate(remark *ghcmessages.CreateCustomerSupportRemark) *models.CustomerSupportRemark {
	if remark == nil {
		return nil
	}

	model := &models.CustomerSupportRemark{
		Content:      *remark.Content,
		OfficeUserID: uuid.FromStringOrNil(remark.OfficeUserID.String()),
	}

	return model
}

// MTOShipmentModelFromUpdate model
func MTOShipmentModelFromUpdate(mtoShipment *ghcmessages.UpdateShipment) *models.MTOShipment {
	if mtoShipment == nil {
		return nil
	}

	var requestedPickupDate *time.Time
	if mtoShipment.RequestedPickupDate != nil {
		rpd := time.Time(*mtoShipment.RequestedPickupDate)
		requestedPickupDate = &rpd
	}
	var requestedDeliveryDate *time.Time
	if mtoShipment.RequestedDeliveryDate != nil {
		rdd := time.Time(*mtoShipment.RequestedDeliveryDate)
		requestedDeliveryDate = &rdd
	}
	var billableWeightCap *unit.Pound
	if mtoShipment.BillableWeightCap != nil {
		bwc := unit.Pound(*mtoShipment.BillableWeightCap)
		billableWeightCap = &bwc
	}

	var tacType *models.LOAType
	if mtoShipment.TacType.Present {
		tt := models.LOAType(*mtoShipment.TacType.Value)
		tacType = &tt
	}

	var sacType *models.LOAType
	if mtoShipment.SacType.Present {
		tt := models.LOAType(*mtoShipment.SacType.Value)
		sacType = &tt
	}

	var usesExternalVendor bool
	if mtoShipment.UsesExternalVendor != nil {
		usesExternalVendor = *mtoShipment.UsesExternalVendor
	}

	model := &models.MTOShipment{
		BillableWeightCap:           billableWeightCap,
		BillableWeightJustification: mtoShipment.BillableWeightJustification,
		ShipmentType:                models.MTOShipmentType(mtoShipment.ShipmentType),
		RequestedPickupDate:         requestedPickupDate,
		RequestedDeliveryDate:       requestedDeliveryDate,
		CustomerRemarks:             mtoShipment.CustomerRemarks,
		CounselorRemarks:            mtoShipment.CounselorRemarks,
		TACType:                     tacType,
		SACType:                     sacType,
		UsesExternalVendor:          usesExternalVendor,
		ServiceOrderNumber:          mtoShipment.ServiceOrderNumber,
		HasSecondaryPickupAddress:   mtoShipment.HasSecondaryPickupAddress,
		HasSecondaryDeliveryAddress: mtoShipment.HasSecondaryDeliveryAddress,
		HasTertiaryPickupAddress:    mtoShipment.HasTertiaryPickupAddress,
		HasTertiaryDeliveryAddress:  mtoShipment.HasTertiaryDeliveryAddress,
		ActualProGearWeight:         handlers.PoundPtrFromInt64Ptr(mtoShipment.ActualProGearWeight),
		ActualSpouseProGearWeight:   handlers.PoundPtrFromInt64Ptr(mtoShipment.ActualSpouseProGearWeight),
	}

	model.PickupAddress = AddressModel(&mtoShipment.PickupAddress.Address)
	model.DestinationAddress = AddressModel(&mtoShipment.DestinationAddress.Address)
	if mtoShipment.HasSecondaryPickupAddress != nil {
		if *mtoShipment.HasSecondaryPickupAddress {
			model.SecondaryPickupAddress = AddressModel(&mtoShipment.SecondaryPickupAddress.Address)
		}
	}
	if mtoShipment.HasSecondaryDeliveryAddress != nil {
		if *mtoShipment.HasSecondaryDeliveryAddress {
			model.SecondaryDeliveryAddress = AddressModel(&mtoShipment.SecondaryDeliveryAddress.Address)
		}
	}

	if mtoShipment.HasTertiaryPickupAddress != nil {
		if *mtoShipment.HasTertiaryPickupAddress {
			model.TertiaryPickupAddress = AddressModel(&mtoShipment.TertiaryPickupAddress.Address)
		}
	}
	if mtoShipment.HasTertiaryDeliveryAddress != nil {
		if *mtoShipment.HasTertiaryDeliveryAddress {
			model.TertiaryDeliveryAddress = AddressModel(&mtoShipment.TertiaryDeliveryAddress.Address)
		}
	}

	if mtoShipment.DestinationType != nil {
		valDestinationType := models.DestinationType(*mtoShipment.DestinationType)
		model.DestinationType = &valDestinationType
	}

	if mtoShipment.Agents != nil {
		model.MTOAgents = *MTOAgentsModel(&mtoShipment.Agents)
	}

	if mtoShipment.NtsRecordedWeight != nil {
		ntsRecordedWeight := handlers.PoundPtrFromInt64Ptr(mtoShipment.NtsRecordedWeight)
		model.NTSRecordedWeight = ntsRecordedWeight
	}

	storageFacilityModel := StorageFacilityModel(mtoShipment.StorageFacility)
	if storageFacilityModel != nil {
		model.StorageFacility = storageFacilityModel
	}

	if mtoShipment.PpmShipment != nil {
		model.PPMShipment = PPMShipmentModelFromUpdate(mtoShipment.PpmShipment)
		model.PPMShipment.Shipment = *model
	}

	// making sure both shipmentType and boatShipment.Type match
	if mtoShipment.BoatShipment != nil && mtoShipment.BoatShipment.Type != nil {
		if *mtoShipment.BoatShipment.Type == string(models.BoatShipmentTypeHaulAway) {
			model.ShipmentType = models.MTOShipmentTypeBoatHaulAway
		} else {
			model.ShipmentType = models.MTOShipmentTypeBoatTowAway
		}
		model.BoatShipment = BoatShipmentModelFromUpdate(mtoShipment.BoatShipment)
		model.BoatShipment.Shipment = *model
	}

	if mtoShipment.MobileHomeShipment != nil {
		model.MobileHome = MobileHomeShipmentModelFromUpdate(mtoShipment.MobileHomeShipment)
		model.MobileHome.Shipment = *model
	}

	return model
}

// PPMShipmentModelFromUpdate model
func PPMShipmentModelFromUpdate(ppmShipment *ghcmessages.UpdatePPMShipment) *models.PPMShipment {
	if ppmShipment == nil {
		return nil
	}
	model := &models.PPMShipment{
		PPMType:                        models.PPMType(ppmShipment.PpmType),
		ActualMoveDate:                 (*time.Time)(ppmShipment.ActualMoveDate),
		SITExpected:                    ppmShipment.SitExpected,
		EstimatedWeight:                handlers.PoundPtrFromInt64Ptr(ppmShipment.EstimatedWeight),
		AllowableWeight:                handlers.PoundPtrFromInt64Ptr(ppmShipment.AllowableWeight),
		HasProGear:                     ppmShipment.HasProGear,
		IsActualExpenseReimbursement:   ppmShipment.IsActualExpenseReimbursement,
		ProGearWeight:                  handlers.PoundPtrFromInt64Ptr(ppmShipment.ProGearWeight),
		SpouseProGearWeight:            handlers.PoundPtrFromInt64Ptr(ppmShipment.SpouseProGearWeight),
		HasRequestedAdvance:            ppmShipment.HasRequestedAdvance,
		AdvanceAmountRequested:         handlers.FmtInt64PtrToPopPtr(ppmShipment.AdvanceAmountRequested),
		HasSecondaryPickupAddress:      ppmShipment.HasSecondaryPickupAddress,
		HasSecondaryDestinationAddress: ppmShipment.HasSecondaryDestinationAddress,
		HasTertiaryPickupAddress:       ppmShipment.HasTertiaryPickupAddress,
		HasTertiaryDestinationAddress:  ppmShipment.HasTertiaryDestinationAddress,
		AdvanceAmountReceived:          handlers.FmtInt64PtrToPopPtr(ppmShipment.AdvanceAmountReceived),
		HasReceivedAdvance:             ppmShipment.HasReceivedAdvance,
	}

	expectedDepartureDate := handlers.FmtDatePtrToPopPtr(ppmShipment.ExpectedDepartureDate)
	if expectedDepartureDate != nil && !expectedDepartureDate.IsZero() {
		model.ExpectedDepartureDate = *expectedDepartureDate
	}

	// Set up address models
	var addressModel *models.Address

	addressModel = AddressModel(&ppmShipment.PickupAddress.Address)
	if addressModel != nil {
		model.PickupAddress = addressModel
	}

	addressModel = AddressModel(&ppmShipment.SecondaryPickupAddress.Address)
	if addressModel != nil {
		model.SecondaryPickupAddress = addressModel
		secondaryPickupAddressID := uuid.FromStringOrNil(addressModel.ID.String())
		model.SecondaryPickupAddressID = &secondaryPickupAddressID
	}

	addressModel = AddressModel(&ppmShipment.TertiaryPickupAddress.Address)
	if addressModel != nil {
		model.TertiaryPickupAddress = addressModel
		tertiaryPickupAddressID := uuid.FromStringOrNil(addressModel.ID.String())
		model.TertiaryPickupAddressID = &tertiaryPickupAddressID
	}

	addressModel = PPMDestinationAddressModel(&ppmShipment.DestinationAddress.PPMDestinationAddress)
	if addressModel != nil {
		model.DestinationAddress = addressModel
	}

	addressModel = AddressModel(&ppmShipment.SecondaryDestinationAddress.Address)
	if addressModel != nil {
		model.SecondaryDestinationAddress = addressModel
		secondaryDestinationAddressID := uuid.FromStringOrNil(addressModel.ID.String())
		model.SecondaryDestinationAddressID = &secondaryDestinationAddressID
	}

	addressModel = AddressModel(&ppmShipment.TertiaryDestinationAddress.Address)
	if addressModel != nil {
		model.TertiaryDestinationAddress = addressModel
		tertiaryDestinationAddressID := uuid.FromStringOrNil(addressModel.ID.String())
		model.TertiaryDestinationAddressID = &tertiaryDestinationAddressID
	}

	if ppmShipment.W2Address != nil {
		addressModel = AddressModel(ppmShipment.W2Address)
		model.W2Address = addressModel
	}

	if ppmShipment.SitLocation != nil {
		sitLocation := models.SITLocationType(*ppmShipment.SitLocation)
		model.SITLocation = &sitLocation
	}

	if ppmShipment.AdvanceStatus != nil {
		advanceStatus := models.PPMAdvanceStatus(*ppmShipment.AdvanceStatus)
		model.AdvanceStatus = &advanceStatus
	}

	model.SITEstimatedWeight = handlers.PoundPtrFromInt64Ptr(ppmShipment.SitEstimatedWeight)

	sitEstimatedEntryDate := handlers.FmtDatePtrToPopPtr(ppmShipment.SitEstimatedEntryDate)
	if sitEstimatedEntryDate != nil && !sitEstimatedEntryDate.IsZero() {
		model.SITEstimatedEntryDate = sitEstimatedEntryDate
	}
	sitEstimatedDepartureDate := handlers.FmtDatePtrToPopPtr(ppmShipment.SitEstimatedDepartureDate)
	if sitEstimatedDepartureDate != nil && !sitEstimatedDepartureDate.IsZero() {
		model.SITEstimatedDepartureDate = sitEstimatedDepartureDate
	}

	return model
}

// BoatShipmentModelFromUpdate model
func BoatShipmentModelFromUpdate(boatShipment *ghcmessages.UpdateBoatShipment) *models.BoatShipment {
	if boatShipment == nil {
		return nil
	}
	var year *int
	if boatShipment.Year != nil {
		val := int(*boatShipment.Year)
		year = &val
	}
	var lengthInInches *int
	if boatShipment.LengthInInches != nil {
		val := int(*boatShipment.LengthInInches)
		lengthInInches = &val
	}
	var widthInInches *int
	if boatShipment.WidthInInches != nil {
		val := int(*boatShipment.WidthInInches)
		widthInInches = &val
	}
	var heightInInches *int
	if boatShipment.HeightInInches != nil {
		val := int(*boatShipment.HeightInInches)
		heightInInches = &val
	}

	boatModel := &models.BoatShipment{
		Year:           year,
		Make:           boatShipment.Make,
		Model:          boatShipment.Model,
		LengthInInches: lengthInInches,
		WidthInInches:  widthInInches,
		HeightInInches: heightInInches,
		HasTrailer:     boatShipment.HasTrailer,
		IsRoadworthy:   boatShipment.IsRoadworthy,
	}

	if boatShipment.Type != nil {
		boatModel.Type = models.BoatShipmentType(*boatShipment.Type)
	}

	if boatShipment.HasTrailer == models.BoolPointer(false) {
		boatModel.IsRoadworthy = nil
	}

	return boatModel
}

func MobileHomeShipmentModelFromUpdate(mobileHomeShipment *ghcmessages.UpdateMobileHomeShipment) *models.MobileHome {
	if mobileHomeShipment == nil {
		return nil
	}
	var year *int
	if mobileHomeShipment.Year != nil {
		val := int(*mobileHomeShipment.Year)
		year = &val
	}
	var lengthInInches *int
	if mobileHomeShipment.LengthInInches != nil {
		val := int(*mobileHomeShipment.LengthInInches)
		lengthInInches = &val
	}
	var heightInInches *int
	if mobileHomeShipment.HeightInInches != nil {
		val := int(*mobileHomeShipment.HeightInInches)
		heightInInches = &val
	}

	var widthInInches *int
	if mobileHomeShipment.WidthInInches != nil {
		val := int(*mobileHomeShipment.WidthInInches)
		widthInInches = &val
	}

	mobileHomeModel := &models.MobileHome{
		Make:           mobileHomeShipment.Make,
		Model:          mobileHomeShipment.Model,
		Year:           year,
		LengthInInches: lengthInInches,
		HeightInInches: heightInInches,
		WidthInInches:  widthInInches,
	}

	return mobileHomeModel
}

// ProgearWeightTicketModelFromUpdate model
func ProgearWeightTicketModelFromUpdate(progearWeightTicket *ghcmessages.UpdateProGearWeightTicket) *models.ProgearWeightTicket {
	if progearWeightTicket == nil {
		return nil
	}

	model := &models.ProgearWeightTicket{
		Weight:           handlers.PoundPtrFromInt64Ptr(progearWeightTicket.Weight),
		HasWeightTickets: handlers.FmtBool(progearWeightTicket.HasWeightTickets),
		BelongsToSelf:    handlers.FmtBool(progearWeightTicket.BelongsToSelf),
		Status:           (*models.PPMDocumentStatus)(handlers.FmtString(string(progearWeightTicket.Status))),
		Reason:           handlers.FmtString(progearWeightTicket.Reason),
	}

	if progearWeightTicket.Description != "" {
		model.Description = handlers.FmtString(progearWeightTicket.Description)
	}

	return model
}

// WeightTicketModelFromUpdate
func WeightTicketModelFromUpdate(weightTicket *ghcmessages.UpdateWeightTicket) *models.WeightTicket {
	if weightTicket == nil {
		return nil
	}
	model := &models.WeightTicket{
		EmptyWeight:          handlers.PoundPtrFromInt64Ptr(weightTicket.EmptyWeight),
		FullWeight:           handlers.PoundPtrFromInt64Ptr(weightTicket.FullWeight),
		OwnsTrailer:          handlers.FmtBool(weightTicket.OwnsTrailer),
		TrailerMeetsCriteria: handlers.FmtBool(weightTicket.TrailerMeetsCriteria),
		Status:               (*models.PPMDocumentStatus)(handlers.FmtString(string(weightTicket.Status))),
		Reason:               handlers.FmtString(weightTicket.Reason),
		AdjustedNetWeight:    handlers.PoundPtrFromInt64Ptr(weightTicket.AdjustedNetWeight),
		NetWeightRemarks:     handlers.FmtString(weightTicket.NetWeightRemarks),
	}

	if weightTicket.VehicleDescription != nil {
		model.VehicleDescription = handlers.FmtString(*weightTicket.VehicleDescription)
	}
	if weightTicket.MissingEmptyWeightTicket != nil {
		model.MissingEmptyWeightTicket = handlers.FmtBool(*weightTicket.MissingEmptyWeightTicket)
	}
	if weightTicket.MissingFullWeightTicket != nil {
		model.MissingFullWeightTicket = handlers.FmtBool(*weightTicket.MissingFullWeightTicket)
	}

	return model
}

// MovingExpenseModelFromUpdate
func MovingExpenseModelFromUpdate(movingExpense *ghcmessages.UpdateMovingExpense) *models.MovingExpense {
	var model models.MovingExpense

	if movingExpense == nil {
		return nil
	}

	var expenseType models.MovingExpenseReceiptType
	if movingExpense.MovingExpenseType != nil {
		expenseType = models.MovingExpenseReceiptType(*movingExpense.MovingExpenseType.Pointer())
		model.MovingExpenseType = &expenseType
	}

	if movingExpense.Description != nil {
		model.Description = movingExpense.Description
	}

	if movingExpense.SitLocation != nil {
		model.SITLocation = (*models.SITLocationType)(handlers.FmtString(string(*movingExpense.SitLocation)))
	}

	if movingExpense.PaidWithGTCC != nil {
		model.PaidWithGTCC = handlers.FmtBool(*movingExpense.PaidWithGTCC)
	}

	if movingExpense.MissingReceipt != nil {
		model.MissingReceipt = handlers.FmtBool(*movingExpense.MissingReceipt)
	}

	model.Amount = handlers.FmtInt64PtrToPopPtr(&movingExpense.Amount)
	model.SITStartDate = handlers.FmtDatePtrToPopPtr(&movingExpense.SitStartDate)
	model.SITEndDate = handlers.FmtDatePtrToPopPtr(&movingExpense.SitEndDate)
	model.Status = (*models.PPMDocumentStatus)(handlers.FmtString(string(movingExpense.Status)))
	model.Reason = handlers.FmtString(movingExpense.Reason)
	model.WeightStored = handlers.PoundPtrFromInt64Ptr(&movingExpense.WeightStored)
	model.SITEstimatedCost = handlers.FmtInt64PtrToPopPtr(movingExpense.SitEstimatedCost)
	model.SITReimburseableAmount = handlers.FmtInt64PtrToPopPtr(movingExpense.SitReimburseableAmount)

	model.TrackingNumber = handlers.FmtStringPtr(movingExpense.TrackingNumber)
	model.WeightShipped = handlers.PoundPtrFromInt64Ptr(movingExpense.WeightShipped)
	model.IsProGear = handlers.FmtBoolPtr(movingExpense.IsProGear)
	model.ProGearBelongsToSelf = handlers.FmtBoolPtr(movingExpense.ProGearBelongsToSelf)
	model.ProGearDescription = handlers.FmtStringPtr(movingExpense.ProGearDescription)

	return &model
}

func EvaluationReportFromUpdate(evaluationReport *ghcmessages.EvaluationReport) (*models.EvaluationReport, error) {
	if evaluationReport == nil {
		err := apperror.NewPreconditionFailedError(uuid.UUID{}, errors.New("cannot update empty report"))
		return nil, err
	}

	var inspectionType *models.EvaluationReportInspectionType
	if evaluationReport.InspectionType != nil {
		tempInspectionType := models.EvaluationReportInspectionType(*evaluationReport.InspectionType)
		inspectionType = &tempInspectionType
	}

	var location *models.EvaluationReportLocationType
	if evaluationReport.Location != nil {
		tempLocation := models.EvaluationReportLocationType(*evaluationReport.Location)
		location = &tempLocation
	}

	var timeDepart *time.Time
	if evaluationReport.TimeDepart != nil {
		td, err := time.Parse(timeHHMMFormat, *evaluationReport.TimeDepart)

		if err != nil {
			return nil, apperror.NewPreconditionFailedError(uuid.UUID{}, err)
		}

		timeDepart = &td
	}

	var evalStart *time.Time
	if evaluationReport.EvalStart != nil {
		es, err := time.Parse(timeHHMMFormat, *evaluationReport.EvalStart)

		if err != nil {
			return nil, apperror.NewPreconditionFailedError(uuid.UUID{}, err)
		}

		evalStart = &es
	}

	var evalEnd *time.Time
	if evaluationReport.EvalEnd != nil {
		ee, err := time.Parse(timeHHMMFormat, *evaluationReport.EvalEnd)

		if err != nil {
			return nil, apperror.NewPreconditionFailedError(uuid.UUID{}, err)
		}

		evalEnd = &ee
	}

	model := models.EvaluationReport{
		ID:                                 uuid.FromStringOrNil(evaluationReport.ID.String()),
		OfficeUser:                         models.OfficeUser{},
		OfficeUserID:                       uuid.Nil,
		Move:                               models.Move{},
		MoveID:                             uuid.Nil,
		Shipment:                           nil,
		ShipmentID:                         nil,
		Type:                               models.EvaluationReportType(evaluationReport.Type),
		InspectionDate:                     (*time.Time)(evaluationReport.InspectionDate),
		InspectionType:                     inspectionType,
		TimeDepart:                         timeDepart,
		EvalStart:                          evalStart,
		EvalEnd:                            evalEnd,
		Location:                           location,
		LocationDescription:                evaluationReport.LocationDescription,
		ObservedShipmentDeliveryDate:       (*time.Time)(evaluationReport.ObservedShipmentDeliveryDate),
		ObservedShipmentPhysicalPickupDate: (*time.Time)(evaluationReport.ObservedShipmentPhysicalPickupDate),
		ViolationsObserved:                 evaluationReport.ViolationsObserved,
		Remarks:                            evaluationReport.Remarks,
		SeriousIncident:                    evaluationReport.SeriousIncident,
		SeriousIncidentDesc:                evaluationReport.SeriousIncidentDesc,
		ObservedClaimsResponseDate:         (*time.Time)(evaluationReport.ObservedClaimsResponseDate),
		ObservedPickupDate:                 (*time.Time)(evaluationReport.ObservedPickupDate),
		ObservedPickupSpreadStartDate:      (*time.Time)(evaluationReport.ObservedPickupSpreadStartDate),
		ObservedPickupSpreadEndDate:        (*time.Time)(evaluationReport.ObservedPickupSpreadEndDate),
		ObservedDeliveryDate:               (*time.Time)(evaluationReport.ObservedDeliveryDate),
		SubmittedAt:                        handlers.FmtDateTimePtrToPopPtr(evaluationReport.SubmittedAt),
	}
	return &model, nil
}

func VLocationModel(vLocation *ghcmessages.VLocation) *models.VLocation {
	if vLocation == nil {
		return nil
	}

	usPostRegionCitiesID := uuid.FromStringOrNil(vLocation.UsPostRegionCitiesID.String())

	return &models.VLocation{
		CityName:             vLocation.City,
		StateName:            vLocation.State,
		UsprZipID:            vLocation.PostalCode,
		UsprcCountyNm:        *vLocation.County,
		UsPostRegionCitiesID: &usPostRegionCitiesID,
	}
}

func OfficeUserModelFromUpdate(payload *ghcmessages.OfficeUserUpdate, officeUser *models.OfficeUser) *models.OfficeUser {
	if payload == nil || officeUser == nil {
		return officeUser
	}

	if payload.Telephone != nil {
		officeUser.Telephone = *payload.Telephone
	}
	return officeUser
}<|MERGE_RESOLUTION|>--- conflicted
+++ resolved
@@ -93,15 +93,11 @@
 	}
 
 	usPostRegionCitiesID := uuid.FromStringOrNil(address.UsPostRegionCitiesID.String())
-<<<<<<< HEAD
-	countryId := uuid.FromStringOrNil(address.Country.ID.String())
-=======
 	var countryId uuid.UUID
 
 	if address.Country != nil {
 		countryId = uuid.FromStringOrNil(address.Country.ID.String())
 	}
->>>>>>> 83c68033
 
 	modelAddress := &models.Address{
 		ID:                 uuid.FromStringOrNil(address.ID.String()),
@@ -136,7 +132,6 @@
 		return nil
 	}
 	usPostRegionCitiesID := uuid.FromStringOrNil(address.UsPostRegionCitiesID.String())
-	countryID := uuid.FromStringOrNil(address.Country.ID.String())
 
 	var countryID uuid.UUID
 
