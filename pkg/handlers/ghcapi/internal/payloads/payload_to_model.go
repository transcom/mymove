--- conflicted
+++ resolved
@@ -127,10 +127,6 @@
 		ID:             uuid.FromStringOrNil(address.ID.String()),
 		StreetAddress2: address.StreetAddress2,
 		StreetAddress3: address.StreetAddress3,
-<<<<<<< HEAD
-		Country:        address.Country,
-=======
->>>>>>> 26bd63fb
 	}
 
 	if address.StreetAddress1 != nil && len(strings.Trim(*address.StreetAddress1, " ")) > 0 {
