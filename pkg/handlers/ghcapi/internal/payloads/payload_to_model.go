--- conflicted
+++ resolved
@@ -4,37 +4,13 @@
 	"time"
 
 	"github.com/go-openapi/strfmt"
-<<<<<<< HEAD
 	"github.com/go-openapi/swag"
-=======
 
->>>>>>> ef4fe5de
 	"github.com/gofrs/uuid"
 
 	"github.com/transcom/mymove/pkg/gen/ghcmessages"
 	"github.com/transcom/mymove/pkg/models"
 )
-
-// AddressModel model
-func AddressModel(address *ghcmessages.Address) *models.Address {
-	// To check if the model is intended to be blank, we'll look at both ID and StreetAddress1
-	// We should always have ID if the user intends to update an Address,
-	// and StreetAddress1 is a required field on creation. If both are blank, it should be treated as nil.
-	var blankSwaggerID strfmt.UUID
-	if address == nil || (address.ID == blankSwaggerID && address.StreetAddress1 == nil) {
-		return nil
-	}
-	return &models.Address{
-		ID:             uuid.FromStringOrNil(address.ID.String()),
-		StreetAddress1: *address.StreetAddress1,
-		StreetAddress2: address.StreetAddress2,
-		StreetAddress3: address.StreetAddress3,
-		City:           *address.City,
-		State:          *address.State,
-		PostalCode:     *address.PostalCode,
-		Country:        address.Country,
-	}
-}
 
 // MTOAgentModel model
 func MTOAgentModel(mtoAgent *ghcmessages.MTOAgent) *models.MTOAgent {
@@ -103,7 +79,6 @@
 	}
 }
 
-<<<<<<< HEAD
 // AddressModel model
 func AddressModel(address *ghcmessages.Address) *models.Address {
 	// To check if the model is intended to be blank, we'll look at both ID and StreetAddress1
@@ -135,49 +110,12 @@
 	return modelAddress
 }
 
-// MTOAgentModel model
-func MTOAgentModel(mtoAgent *ghcmessages.MTOAgent) *models.MTOAgent {
-	if mtoAgent == nil {
-		return nil
-	}
-
-	return &models.MTOAgent{
-		ID:            uuid.FromStringOrNil(mtoAgent.ID.String()),
-		MTOShipmentID: uuid.FromStringOrNil(mtoAgent.MtoShipmentID.String()),
-		FirstName:     mtoAgent.FirstName,
-		LastName:      mtoAgent.LastName,
-		Email:         mtoAgent.Email,
-		Phone:         mtoAgent.Phone,
-		MTOAgentType:  models.MTOAgentType(mtoAgent.AgentType),
-	}
-}
-
-// MTOAgentsModel model
-func MTOAgentsModel(mtoAgents *ghcmessages.MTOAgents) *models.MTOAgents {
-	if mtoAgents == nil {
-		return nil
-	}
-
-	agents := make(models.MTOAgents, len(*mtoAgents))
-
-	for i, m := range *mtoAgents {
-		agents[i] = *MTOAgentModel(m)
-	}
-
-	return &agents
-}
-
 // MTOShipmentModelFromCreate model
 func MTOShipmentModelFromCreate(mtoShipment *ghcmessages.CreateMTOShipment) *models.MTOShipment {
-=======
-// MTOShipmentModelFromUpdate model
-func MTOShipmentModelFromUpdate(mtoShipment *ghcmessages.UpdateShipment) *models.MTOShipment {
->>>>>>> ef4fe5de
 	if mtoShipment == nil {
 		return nil
 	}
 
-<<<<<<< HEAD
 	model := &models.MTOShipment{
 		MoveTaskOrderID:  uuid.FromStringOrNil(mtoShipment.MoveTaskOrderID.String()),
 		ShipmentType:     models.MTOShipmentTypeHHG,
@@ -202,7 +140,20 @@
 	if addressModel != nil {
 		model.DestinationAddress = addressModel
 	}
-=======
+
+	if mtoShipment.Agents != nil {
+		model.MTOAgents = *MTOAgentsModel(&mtoShipment.Agents)
+	}
+
+	return model
+}
+
+// MTOShipmentModelFromUpdate model
+func MTOShipmentModelFromUpdate(mtoShipment *ghcmessages.UpdateShipment) *models.MTOShipment {
+	if mtoShipment == nil {
+		return nil
+	}
+
 	requestedPickupDate := time.Time(mtoShipment.RequestedPickupDate)
 	requestedDeliveryDate := time.Time(mtoShipment.RequestedDeliveryDate)
 
@@ -217,7 +168,6 @@
 
 	model.PickupAddress = AddressModel(&mtoShipment.PickupAddress.Address)
 	model.DestinationAddress = AddressModel(&mtoShipment.DestinationAddress.Address)
->>>>>>> ef4fe5de
 
 	if mtoShipment.Agents != nil {
 		model.MTOAgents = *MTOAgentsModel(&mtoShipment.Agents)
