package payloads

import (
	"time"

	"github.com/go-openapi/strfmt"
	"github.com/gofrs/uuid"

	"github.com/transcom/mymove/pkg/factory"
	"github.com/transcom/mymove/pkg/gen/ghcmessages"
	"github.com/transcom/mymove/pkg/handlers"
	"github.com/transcom/mymove/pkg/models"
)

func (suite *PayloadsSuite) TestAddressModel() {
	streetAddress1 := "123 Main St"
	streetAddress2 := "Apt 4B"
	streetAddress3 := "Building 5"
	city := "New York"
	state := "NY"
	postalCode := "10001"

	expectedAddress := models.Address{
		StreetAddress1: streetAddress1,
		StreetAddress2: &streetAddress2,
		StreetAddress3: &streetAddress3,
		City:           city,
		State:          state,
		PostalCode:     postalCode,
	}

	suite.Run("Success - Complete input", func() {
		inputAddress := &ghcmessages.Address{
			ID:             strfmt.UUID(uuid.Must(uuid.NewV4()).String()),
			StreetAddress1: &streetAddress1,
			StreetAddress2: &streetAddress2,
			StreetAddress3: &streetAddress3,
			City:           &city,
			State:          &state,
			PostalCode:     &postalCode,
		}

		returnedAddress := AddressModel(inputAddress)

		suite.IsType(&models.Address{}, returnedAddress)
		suite.Equal(expectedAddress.StreetAddress1, returnedAddress.StreetAddress1)
		suite.Equal(expectedAddress.StreetAddress2, returnedAddress.StreetAddress2)
		suite.Equal(expectedAddress.StreetAddress3, returnedAddress.StreetAddress3)
		suite.Equal(expectedAddress.City, returnedAddress.City)
		suite.Equal(expectedAddress.State, returnedAddress.State)
		suite.Equal(expectedAddress.PostalCode, returnedAddress.PostalCode)
	})

	suite.Run("Success - Partial input", func() {
		inputAddress := &ghcmessages.Address{
			ID:             strfmt.UUID(uuid.Must(uuid.NewV4()).String()),
			StreetAddress1: &streetAddress1,
			City:           &city,
			State:          &state,
			PostalCode:     nil,
		}

		returnedAddress := AddressModel(inputAddress)

		suite.IsType(&models.Address{}, returnedAddress)
		suite.Equal(streetAddress1, returnedAddress.StreetAddress1)
		suite.Nil(returnedAddress.StreetAddress2)
		suite.Nil(returnedAddress.StreetAddress3)
		suite.Equal(city, returnedAddress.City)
		suite.Equal(state, returnedAddress.State)
		suite.Equal("", returnedAddress.PostalCode)
	})

	suite.Run("Nil input - returns nil", func() {
		returnedAddress := AddressModel(nil)

		suite.Nil(returnedAddress)
	})

	suite.Run("Blank ID and nil StreetAddress1 - returns nil", func() {
		var blankUUID strfmt.UUID
		inputAddress := &ghcmessages.Address{
			ID:             blankUUID,
			StreetAddress1: nil,
		}

		returnedAddress := AddressModel(inputAddress)

		suite.Nil(returnedAddress)
	})

	suite.Run("Blank ID but valid StreetAddress1 - creates model", func() {
		var blankUUID strfmt.UUID
		inputAddress := &ghcmessages.Address{
			ID:             blankUUID,
			StreetAddress1: &streetAddress1,
			City:           &city,
			State:          &state,
			PostalCode:     &postalCode,
		}

		returnedAddress := AddressModel(inputAddress)

		suite.IsType(&models.Address{}, returnedAddress)
		suite.Equal(streetAddress1, returnedAddress.StreetAddress1)
		suite.Equal(city, returnedAddress.City)
		suite.Equal(state, returnedAddress.State)
		suite.Equal(postalCode, returnedAddress.PostalCode)
	})
}

func (suite *PayloadsSuite) TestMobileHomeShipmentModelFromCreate() {
	make := "BrandA"
	model := "ModelX"
	year := int64(2024)
	lengthInInches := int64(60)
	heightInInches := int64(13)
	widthInInches := int64(10)

	expectedMobileHome := models.MobileHome{
		Make:           models.StringPointer(make),
		Model:          models.StringPointer(model),
		Year:           models.IntPointer(int(year)),
		LengthInInches: models.IntPointer(int(lengthInInches)),
		HeightInInches: models.IntPointer(int(heightInInches)),
		WidthInInches:  models.IntPointer(int(widthInInches)),
	}

	suite.Run("Success - Complete input", func() {
		input := &ghcmessages.CreateMobileHomeShipment{
			Make:           models.StringPointer(make),
			Model:          models.StringPointer(model),
			Year:           &year,
			LengthInInches: &lengthInInches,
			HeightInInches: &heightInInches,
			WidthInInches:  &widthInInches,
		}

		returnedMobileHome := MobileHomeShipmentModelFromCreate(input)

		suite.IsType(&models.MobileHome{}, returnedMobileHome)
		suite.Equal(expectedMobileHome.Make, returnedMobileHome.Make)
		suite.Equal(expectedMobileHome.Model, returnedMobileHome.Model)
		suite.Equal(expectedMobileHome.Year, returnedMobileHome.Year)
		suite.Equal(expectedMobileHome.LengthInInches, returnedMobileHome.LengthInInches)
		suite.Equal(expectedMobileHome.HeightInInches, returnedMobileHome.HeightInInches)
		suite.Equal(expectedMobileHome.WidthInInches, returnedMobileHome.WidthInInches)
	})

	suite.Run("Success - Partial input", func() {
		input := &ghcmessages.CreateMobileHomeShipment{
			Make:           models.StringPointer(make),
			Model:          models.StringPointer(model),
			Year:           nil,
			LengthInInches: &lengthInInches,
			HeightInInches: nil,
			WidthInInches:  &widthInInches,
		}

		returnedMobileHome := MobileHomeShipmentModelFromCreate(input)

		suite.IsType(&models.MobileHome{}, returnedMobileHome)
		suite.Equal(make, *returnedMobileHome.Make)
		suite.Equal(model, *returnedMobileHome.Model)
		suite.Nil(returnedMobileHome.Year)
		suite.Equal(int(lengthInInches), *returnedMobileHome.LengthInInches)
		suite.Nil(returnedMobileHome.HeightInInches)
		suite.Equal(int(widthInInches), *returnedMobileHome.WidthInInches)
	})

	suite.Run("Nil input - returns nil", func() {
		returnedMobileHome := MobileHomeShipmentModelFromCreate(nil)

		suite.Nil(returnedMobileHome)
	})

	suite.Run("All fields are nil - returns empty MobileHome", func() {
		input := &ghcmessages.CreateMobileHomeShipment{
			Make:           models.StringPointer(""),
			Model:          models.StringPointer(""),
			Year:           nil,
			LengthInInches: nil,
			HeightInInches: nil,
			WidthInInches:  nil,
		}

		returnedMobileHome := MobileHomeShipmentModelFromCreate(input)

		suite.IsType(&models.MobileHome{}, returnedMobileHome)
		suite.Equal("", *returnedMobileHome.Make)
		suite.Equal("", *returnedMobileHome.Model)
		suite.Nil(returnedMobileHome.Year)
		suite.Nil(returnedMobileHome.LengthInInches)
		suite.Nil(returnedMobileHome.HeightInInches)
		suite.Nil(returnedMobileHome.WidthInInches)
	})
}

func (suite *PayloadsSuite) TestPPMShipmentModelWithOptionalDestinationStreet1FromCreate() {
	time := time.Now()
	expectedDepartureDate := handlers.FmtDatePtr(&time)

	address := models.Address{
		StreetAddress1: "some address",
		City:           "city",
		State:          "state",
		PostalCode:     "12345",
	}

	var pickupAddress ghcmessages.Address
	var destinationAddress ghcmessages.PPMDestinationAddress

	pickupAddress = ghcmessages.Address{
		City:           &address.City,
		PostalCode:     &address.PostalCode,
		State:          &address.State,
		StreetAddress1: &address.StreetAddress1,
		StreetAddress2: address.StreetAddress2,
		StreetAddress3: address.StreetAddress3,
	}
	destinationAddress = ghcmessages.PPMDestinationAddress{
		City:           &address.City,
		PostalCode:     &address.PostalCode,
		State:          &address.State,
		StreetAddress1: models.StringPointer(""), // empty string
		StreetAddress2: address.StreetAddress2,
		StreetAddress3: address.StreetAddress3,
	}

	ppmShipment := ghcmessages.CreatePPMShipment{
		PpmType:               ghcmessages.PPMType(models.PPMTypeIncentiveBased),
		ExpectedDepartureDate: expectedDepartureDate,
		PickupAddress:         struct{ ghcmessages.Address }{pickupAddress},
		DestinationAddress: struct {
			ghcmessages.PPMDestinationAddress
		}{destinationAddress},
	}

	model := PPMShipmentModelFromCreate(&ppmShipment)

	suite.NotNil(model)
	suite.Equal(models.PPMShipmentStatusSubmitted, model.Status)
	suite.Equal(model.DestinationAddress.StreetAddress1, models.STREET_ADDRESS_1_NOT_PROVIDED)
	suite.Equal(model.PPMType, models.PPMTypeIncentiveBased)
	suite.NotNil(model)

	// test when street address 1 contains white spaces
	destinationAddress.StreetAddress1 = models.StringPointer("  ")
	ppmShipmentWhiteSpaces := ghcmessages.CreatePPMShipment{
		ExpectedDepartureDate: expectedDepartureDate,
		PickupAddress:         struct{ ghcmessages.Address }{pickupAddress},
		DestinationAddress: struct {
			ghcmessages.PPMDestinationAddress
		}{destinationAddress},
	}

	model2 := PPMShipmentModelFromCreate(&ppmShipmentWhiteSpaces)
	suite.Equal(model2.DestinationAddress.StreetAddress1, models.STREET_ADDRESS_1_NOT_PROVIDED)

	// test with valid street address 1
	streetAddress1 := "123 Street"
	destinationAddress.StreetAddress1 = models.StringPointer(streetAddress1)
	ppmShipmentRealDestinatonAddr1 := ghcmessages.CreatePPMShipment{
		ExpectedDepartureDate: expectedDepartureDate,
		PickupAddress:         struct{ ghcmessages.Address }{pickupAddress},
		DestinationAddress: struct {
			ghcmessages.PPMDestinationAddress
		}{destinationAddress},
	}

	model3 := PPMShipmentModelFromCreate(&ppmShipmentRealDestinatonAddr1)
	suite.Equal(model3.DestinationAddress.StreetAddress1, streetAddress1)
}

func (suite *PayloadsSuite) TestPPMShipmentModelWithOptionalDestinationStreet1FromUpdate() {
	time := time.Now()
	expectedDepartureDate := handlers.FmtDatePtr(&time)

	address := models.Address{
		StreetAddress1: "some address",
		City:           "city",
		State:          "state",
		PostalCode:     "12345",
	}

	var pickupAddress ghcmessages.Address
	var destinationAddress ghcmessages.PPMDestinationAddress

	pickupAddress = ghcmessages.Address{
		City:           &address.City,
		PostalCode:     &address.PostalCode,
		State:          &address.State,
		StreetAddress1: &address.StreetAddress1,
		StreetAddress2: address.StreetAddress2,
		StreetAddress3: address.StreetAddress3,
	}
	destinationAddress = ghcmessages.PPMDestinationAddress{
		City:           &address.City,
		PostalCode:     &address.PostalCode,
		State:          &address.State,
		StreetAddress1: models.StringPointer(""), // empty string
		StreetAddress2: address.StreetAddress2,
		StreetAddress3: address.StreetAddress3,
	}

	ppmShipment := ghcmessages.UpdatePPMShipment{
		ExpectedDepartureDate: expectedDepartureDate,
		PickupAddress:         struct{ ghcmessages.Address }{pickupAddress},
		DestinationAddress: struct {
			ghcmessages.PPMDestinationAddress
		}{destinationAddress},
	}

	model := PPMShipmentModelFromUpdate(&ppmShipment)

	suite.NotNil(model)
	suite.Equal(model.DestinationAddress.StreetAddress1, models.STREET_ADDRESS_1_NOT_PROVIDED)

	// test when street address 1 contains white spaces
	destinationAddress.StreetAddress1 = models.StringPointer("  ")
	ppmShipmentWhiteSpaces := ghcmessages.UpdatePPMShipment{
		ExpectedDepartureDate: expectedDepartureDate,
		PickupAddress:         struct{ ghcmessages.Address }{pickupAddress},
		DestinationAddress: struct {
			ghcmessages.PPMDestinationAddress
		}{destinationAddress},
	}

	model2 := PPMShipmentModelFromUpdate(&ppmShipmentWhiteSpaces)
	suite.Equal(model2.DestinationAddress.StreetAddress1, models.STREET_ADDRESS_1_NOT_PROVIDED)

	// test with valid street address 1
	streetAddress1 := "123 Street"
	destinationAddress.StreetAddress1 = models.StringPointer(streetAddress1)
	ppmShipmentRealDestinatonAddr1 := ghcmessages.UpdatePPMShipment{
		ExpectedDepartureDate: expectedDepartureDate,
		PickupAddress:         struct{ ghcmessages.Address }{pickupAddress},
		DestinationAddress: struct {
			ghcmessages.PPMDestinationAddress
		}{destinationAddress},
	}

	model3 := PPMShipmentModelFromUpdate(&ppmShipmentRealDestinatonAddr1)
	suite.Equal(model3.DestinationAddress.StreetAddress1, streetAddress1)
}

func (suite *PayloadsSuite) TestVLocationModel() {
	city := "LOS ANGELES"
	state := "CA"
	postalCode := "90210"
	county := "LOS ANGELES"
	usPostRegionCityId := uuid.Must(uuid.NewV4())

	vLocation := &ghcmessages.VLocation{
		City:                 city,
		State:                state,
		PostalCode:           postalCode,
		County:               &county,
		UsPostRegionCitiesID: strfmt.UUID(usPostRegionCityId.String()),
	}

	payload := VLocationModel(vLocation)

	suite.IsType(payload, &models.VLocation{})
	suite.Equal(usPostRegionCityId.String(), payload.UsPostRegionCitiesID.String(), "Expected UsPostRegionCitiesID to match")
	suite.Equal(city, payload.CityName, "Expected City to match")
	suite.Equal(state, payload.StateName, "Expected State to match")
	suite.Equal(postalCode, payload.UsprZipID, "Expected PostalCode to match")
	suite.Equal(county, payload.UsprcCountyNm, "Expected County to match")
}

func (suite *PayloadsSuite) TestWeightTicketModelFromUpdate() {
	suite.Run("Success - Complete input", func() {
		emptyWeight := int64(5000)
		fullWeight := int64(8000)
		ownsTrailer := true
		trailerMeetsCriteria := false
		status := ghcmessages.PPMDocumentStatusAPPROVED
		reason := "Valid reason"
		adjustedNetWeight := int64(2900)
		netWeightRemarks := "Adjusted for fuel weight"
		vehicleDescription := "Ford F-150"
		missingEmptyWeightTicket := true
		missingFullWeightTicket := false

		input := &ghcmessages.UpdateWeightTicket{
			EmptyWeight:              &emptyWeight,
			FullWeight:               &fullWeight,
			OwnsTrailer:              ownsTrailer,
			TrailerMeetsCriteria:     trailerMeetsCriteria,
			Status:                   status,
			Reason:                   reason,
			AdjustedNetWeight:        &adjustedNetWeight,
			NetWeightRemarks:         netWeightRemarks,
			VehicleDescription:       &vehicleDescription,
			MissingEmptyWeightTicket: &missingEmptyWeightTicket,
			MissingFullWeightTicket:  &missingFullWeightTicket,
		}

		result := WeightTicketModelFromUpdate(input)

		suite.IsType(&models.WeightTicket{}, result)
		suite.Equal(handlers.PoundPtrFromInt64Ptr(&emptyWeight), result.EmptyWeight)
		suite.Equal(handlers.PoundPtrFromInt64Ptr(&fullWeight), result.FullWeight)
		suite.Equal(handlers.FmtBool(ownsTrailer), result.OwnsTrailer)
		suite.Equal(handlers.FmtBool(trailerMeetsCriteria), result.TrailerMeetsCriteria)
		suite.Equal(handlers.FmtString(reason), result.Reason)
		suite.Equal((*models.PPMDocumentStatus)(handlers.FmtString(string(status))), result.Status)
		suite.Equal(handlers.PoundPtrFromInt64Ptr(&adjustedNetWeight), result.AdjustedNetWeight)
		suite.Equal(handlers.FmtString(netWeightRemarks), result.NetWeightRemarks)
		suite.Equal(handlers.FmtString(vehicleDescription), result.VehicleDescription)
		suite.Equal(handlers.FmtBool(missingEmptyWeightTicket), result.MissingEmptyWeightTicket)
		suite.Equal(handlers.FmtBool(missingFullWeightTicket), result.MissingFullWeightTicket)
	})

	suite.Run("Success - Missing optional fields", func() {
		emptyWeight := int64(5000)
		fullWeight := int64(8000)
		ownsTrailer := true
		trailerMeetsCriteria := false
		status := ghcmessages.PPMDocumentStatusAPPROVED
		reason := "Valid reason"
		adjustedNetWeight := int64(2900)
		netWeightRemarks := "Adjusted for fuel weight"

		input := &ghcmessages.UpdateWeightTicket{
			EmptyWeight:          &emptyWeight,
			FullWeight:           &fullWeight,
			OwnsTrailer:          ownsTrailer,
			TrailerMeetsCriteria: trailerMeetsCriteria,
			Status:               status,
			Reason:               reason,
			AdjustedNetWeight:    &adjustedNetWeight,
			NetWeightRemarks:     netWeightRemarks,
		}

		result := WeightTicketModelFromUpdate(input)

		suite.IsType(&models.WeightTicket{}, result)
		suite.Equal(handlers.PoundPtrFromInt64Ptr(&emptyWeight), result.EmptyWeight)
		suite.Equal(handlers.PoundPtrFromInt64Ptr(&fullWeight), result.FullWeight)
		suite.Equal(handlers.FmtBool(ownsTrailer), result.OwnsTrailer)
		suite.Equal(handlers.FmtBool(trailerMeetsCriteria), result.TrailerMeetsCriteria)
		suite.Equal(handlers.FmtString(reason), result.Reason)
		suite.Equal((*models.PPMDocumentStatus)(handlers.FmtString(string(status))), result.Status)
		suite.Equal(handlers.PoundPtrFromInt64Ptr(&adjustedNetWeight), result.AdjustedNetWeight)
		suite.Equal(handlers.FmtString(netWeightRemarks), result.NetWeightRemarks)

		suite.Nil(result.VehicleDescription)
		suite.Nil(result.MissingEmptyWeightTicket)
		suite.Nil(result.MissingFullWeightTicket)
	})
}

<<<<<<< HEAD
=======
func (suite *PayloadsSuite) TestMovingExpenseModelFromUpdate() {
	suite.Run("Success - Complete input", func() {
		description := "Test moving expense"
		reason := "Just testing"
		trackingNumber := "TRACK123"
		movingExpenseStatus := ghcmessages.PPMDocumentStatusAPPROVED
		amount := int64(1000)
		weightStored := int64(1500)
		weightShipped := int64(1200)
		sitEstimatedCost := int64(2000)
		sitReimburseableAmount := int64(2500)
		sitStartDate := strfmt.Date(time.Now())
		sitEndDate := strfmt.Date(time.Now().Add(24 * time.Hour))
		isProGear := true
		proGearBelongsToSelf := false
		proGearDescription := "Pro gear details"

		expenseType := ghcmessages.OmittableMovingExpenseTypeSMALLPACKAGE
		sitLocation := ghcmessages.SITLocationTypeORIGIN

		updateMovingExpense := &ghcmessages.UpdateMovingExpense{
			MovingExpenseType:      &expenseType,
			Description:            &description,
			SitLocation:            &sitLocation,
			Amount:                 amount,
			SitStartDate:           sitStartDate,
			SitEndDate:             sitEndDate,
			Status:                 movingExpenseStatus,
			Reason:                 reason,
			WeightStored:           weightStored,
			SitEstimatedCost:       &sitEstimatedCost,
			SitReimburseableAmount: &sitReimburseableAmount,
			TrackingNumber:         &trackingNumber,
			WeightShipped:          &weightShipped,
			IsProGear:              &isProGear,
			ProGearBelongsToSelf:   &proGearBelongsToSelf,
			ProGearDescription:     &proGearDescription,
		}

		result := MovingExpenseModelFromUpdate(updateMovingExpense)
		suite.IsType(&models.MovingExpense{}, result)

		suite.Equal(models.MovingExpenseReceiptTypeSmallPackage, *result.MovingExpenseType, "MovingExpenseType should match")
		suite.Equal(&description, result.Description, "Description should match")
		suite.Equal(models.SITLocationTypeOrigin, *result.SITLocation, "SITLocation should match")
		suite.Equal(handlers.FmtInt64PtrToPopPtr(&amount), result.Amount, "Amount should match")
		suite.Equal(handlers.FmtDatePtrToPopPtr(&sitStartDate), result.SITStartDate, "SITStartDate should match")
		suite.Equal(handlers.FmtDatePtrToPopPtr(&sitEndDate), result.SITEndDate, "SITEndDate should match")
		suite.Equal(models.PPMDocumentStatusApproved, *result.Status, "Status should match")
		suite.Equal(handlers.FmtString(reason), result.Reason, "Reason should match")
		suite.Equal(handlers.PoundPtrFromInt64Ptr(&weightStored), result.WeightStored, "WeightStored should match")
		suite.Equal(handlers.FmtInt64PtrToPopPtr(&sitEstimatedCost), result.SITEstimatedCost, "SITEstimatedCost should match")
		suite.Equal(handlers.FmtInt64PtrToPopPtr(&sitReimburseableAmount), result.SITReimburseableAmount, "SITReimburseableAmount should match")
		suite.Equal(handlers.FmtStringPtr(&trackingNumber), result.TrackingNumber, "TrackingNumber should match")
		suite.Equal(handlers.PoundPtrFromInt64Ptr(&weightShipped), result.WeightShipped, "WeightShipped should match")
		suite.Equal(handlers.FmtBoolPtr(&isProGear), result.IsProGear, "IsProGear should match")
		suite.Equal(handlers.FmtBoolPtr(&proGearBelongsToSelf), result.ProGearBelongsToSelf, "ProGearBelongsToSelf should match")
		suite.Equal(handlers.FmtStringPtr(&proGearDescription), result.ProGearDescription, "ProGearDescription should match")
	})
}

>>>>>>> 759b76b6
func (suite *PayloadsSuite) TestOfficeUserModelFromUpdate() {
	suite.Run("success - complete input", func() {
		telephone := "111-111-1111"

		payload := &ghcmessages.OfficeUserUpdate{
			Telephone: &telephone,
		}

		oldMiddleInitials := "H"
		oldOfficeUser := factory.BuildOfficeUser(suite.DB(), []factory.Customization{
			{
				Model: models.OfficeUser{
					FirstName:      "John",
					LastName:       "Doe",
					MiddleInitials: &oldMiddleInitials,
					Telephone:      "555-555-5555",
					Email:          "johndoe@example.com",
					Active:         true,
				},
			},
		}, nil)

		returnedOfficeUser := OfficeUserModelFromUpdate(payload, &oldOfficeUser)

		suite.NotNil(returnedOfficeUser)
		suite.Equal(*payload.Telephone, returnedOfficeUser.Telephone)
	})

	suite.Run("success - only update Telephone", func() {
		telephone := "111-111-1111"
		payload := &ghcmessages.OfficeUserUpdate{
			Telephone: &telephone,
		}

		oldOfficeUser := factory.BuildOfficeUser(suite.DB(), []factory.Customization{
			{
				Model: models.OfficeUser{
					Telephone: "555-555-5555",
				},
			},
		}, nil)

		returnedOfficeUser := OfficeUserModelFromUpdate(payload, &oldOfficeUser)

		suite.NotNil(returnedOfficeUser)
		suite.Equal(oldOfficeUser.ID, returnedOfficeUser.ID)
		suite.Equal(oldOfficeUser.UserID, returnedOfficeUser.UserID)
		suite.Equal(oldOfficeUser.Email, returnedOfficeUser.Email)
		suite.Equal(oldOfficeUser.FirstName, returnedOfficeUser.FirstName)
		suite.Equal(oldOfficeUser.MiddleInitials, returnedOfficeUser.MiddleInitials)
		suite.Equal(oldOfficeUser.LastName, returnedOfficeUser.LastName)
		suite.Equal(*payload.Telephone, returnedOfficeUser.Telephone)
		suite.Equal(oldOfficeUser.Active, returnedOfficeUser.Active)
	})

	suite.Run("Fields do not update if payload is empty", func() {
		payload := &ghcmessages.OfficeUserUpdate{}

		oldOfficeUser := factory.BuildOfficeUser(suite.DB(), nil, nil)

		returnedOfficeUser := OfficeUserModelFromUpdate(payload, &oldOfficeUser)

		suite.NotNil(returnedOfficeUser)
		suite.Equal(oldOfficeUser.ID, returnedOfficeUser.ID)
		suite.Equal(oldOfficeUser.UserID, returnedOfficeUser.UserID)
		suite.Equal(oldOfficeUser.Email, returnedOfficeUser.Email)
		suite.Equal(oldOfficeUser.FirstName, returnedOfficeUser.FirstName)
		suite.Equal(oldOfficeUser.MiddleInitials, returnedOfficeUser.MiddleInitials)
		suite.Equal(oldOfficeUser.LastName, returnedOfficeUser.LastName)
		suite.Equal(oldOfficeUser.Telephone, returnedOfficeUser.Telephone)
		suite.Equal(oldOfficeUser.Active, returnedOfficeUser.Active)
	})

	suite.Run("Error - Return Office User if payload is nil", func() {
		oldOfficeUser := factory.BuildOfficeUser(suite.DB(), nil, nil)
		returnedUser := OfficeUserModelFromUpdate(nil, &oldOfficeUser)

		suite.Equal(&oldOfficeUser, returnedUser)
	})

	suite.Run("Error - Return nil if Office User is nil", func() {
		telephone := "111-111-1111"
		payload := &ghcmessages.OfficeUserUpdate{
			Telephone: &telephone,
		}
		returnedUser := OfficeUserModelFromUpdate(payload, nil)

		suite.Nil(returnedUser)
	})
<<<<<<< HEAD
=======
}

func (suite *PayloadsSuite) TestProGearWeightTicketModelFromUpdate() {
	suite.Run("Success - Complete input", func() {
		weight := int64(100)
		status := ghcmessages.PPMDocumentStatusAPPROVED
		reason := "Valid reason"
		description := "test description"
		hasWeightTickets, belongsToSelf := true, true

		input := &ghcmessages.UpdateProGearWeightTicket{
			Weight:           &weight,
			HasWeightTickets: hasWeightTickets,
			BelongsToSelf:    belongsToSelf,
			Status:           status,
			Reason:           reason,
			Description:      description,
		}

		result := ProgearWeightTicketModelFromUpdate(input)

		suite.IsType(&models.ProgearWeightTicket{}, result)
		suite.Equal(handlers.PoundPtrFromInt64Ptr(&weight), result.Weight)
		suite.Equal(hasWeightTickets, *result.HasWeightTickets)
		suite.Equal(belongsToSelf, *result.BelongsToSelf)
		suite.Equal(reason, *result.Reason)
		suite.Equal(description, *result.Description)
		suite.Equal((*models.PPMDocumentStatus)(handlers.FmtString(string(status))), result.Status)
	})
>>>>>>> 759b76b6
}<|MERGE_RESOLUTION|>--- conflicted
+++ resolved
@@ -452,8 +452,6 @@
 	})
 }
 
-<<<<<<< HEAD
-=======
 func (suite *PayloadsSuite) TestMovingExpenseModelFromUpdate() {
 	suite.Run("Success - Complete input", func() {
 		description := "Test moving expense"
@@ -515,7 +513,6 @@
 	})
 }
 
->>>>>>> 759b76b6
 func (suite *PayloadsSuite) TestOfficeUserModelFromUpdate() {
 	suite.Run("success - complete input", func() {
 		telephone := "111-111-1111"
@@ -605,8 +602,6 @@
 
 		suite.Nil(returnedUser)
 	})
-<<<<<<< HEAD
-=======
 }
 
 func (suite *PayloadsSuite) TestProGearWeightTicketModelFromUpdate() {
@@ -636,5 +631,4 @@
 		suite.Equal(description, *result.Description)
 		suite.Equal((*models.PPMDocumentStatus)(handlers.FmtString(string(status))), result.Status)
 	})
->>>>>>> 759b76b6
 }