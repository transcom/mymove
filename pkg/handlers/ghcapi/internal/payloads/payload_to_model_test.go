--- conflicted
+++ resolved
@@ -452,34 +452,6 @@
 	})
 }
 
-<<<<<<< HEAD
-func (suite *PayloadsSuite) TestProGearWeightTicketModelFromUpdate() {
-	suite.Run("Success - Complete input", func() {
-		weight := int64(100)
-		status := ghcmessages.PPMDocumentStatusAPPROVED
-		reason := "Valid reason"
-		description := "test description"
-		hasWeightTickets, belongsToSelf := true, true
-
-		input := &ghcmessages.UpdateProGearWeightTicket{
-			Weight:           &weight,
-			HasWeightTickets: hasWeightTickets,
-			BelongsToSelf:    belongsToSelf,
-			Status:           status,
-			Reason:           reason,
-			Description:      description,
-		}
-
-		result := ProgearWeightTicketModelFromUpdate(input)
-
-		suite.IsType(&models.ProgearWeightTicket{}, result)
-		suite.Equal(handlers.PoundPtrFromInt64Ptr(&weight), result.Weight)
-		suite.Equal(hasWeightTickets, *result.HasWeightTickets)
-		suite.Equal(belongsToSelf, *result.BelongsToSelf)
-		suite.Equal(reason, *result.Reason)
-		suite.Equal(description, *result.Description)
-		suite.Equal((*models.PPMDocumentStatus)(handlers.FmtString(string(status))), result.Status)
-=======
 func (suite *PayloadsSuite) TestOfficeUserModelFromUpdate() {
 	suite.Run("success - complete input", func() {
 		telephone := "111-111-1111"
@@ -568,6 +540,34 @@
 		returnedUser := OfficeUserModelFromUpdate(payload, nil)
 
 		suite.Nil(returnedUser)
->>>>>>> 66cb909c
+	})
+}
+
+func (suite *PayloadsSuite) TestProGearWeightTicketModelFromUpdate() {
+	suite.Run("Success - Complete input", func() {
+		weight := int64(100)
+		status := ghcmessages.PPMDocumentStatusAPPROVED
+		reason := "Valid reason"
+		description := "test description"
+		hasWeightTickets, belongsToSelf := true, true
+
+		input := &ghcmessages.UpdateProGearWeightTicket{
+			Weight:           &weight,
+			HasWeightTickets: hasWeightTickets,
+			BelongsToSelf:    belongsToSelf,
+			Status:           status,
+			Reason:           reason,
+			Description:      description,
+		}
+
+		result := ProgearWeightTicketModelFromUpdate(input)
+
+		suite.IsType(&models.ProgearWeightTicket{}, result)
+		suite.Equal(handlers.PoundPtrFromInt64Ptr(&weight), result.Weight)
+		suite.Equal(hasWeightTickets, *result.HasWeightTickets)
+		suite.Equal(belongsToSelf, *result.BelongsToSelf)
+		suite.Equal(reason, *result.Reason)
+		suite.Equal(description, *result.Description)
+		suite.Equal((*models.PPMDocumentStatus)(handlers.FmtString(string(status))), result.Status)
 	})
 }