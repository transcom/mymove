--- conflicted
+++ resolved
@@ -666,10 +666,7 @@
 		suite.Equal((*models.PPMDocumentStatus)(handlers.FmtString(string(status))), result.Status)
 	})
 }
-<<<<<<< HEAD
-=======
-
->>>>>>> b9ce7fb1
+
 func (suite *PayloadsSuite) TestPPMShipmentModelFromUpdate() {
 	suite.Run("Success - Complete input", func() {
 		time := time.Now()
