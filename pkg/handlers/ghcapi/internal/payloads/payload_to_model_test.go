package payloads

import (
	"time"

	"github.com/go-openapi/strfmt"
	"github.com/gofrs/uuid"

	"github.com/transcom/mymove/pkg/factory"
	"github.com/transcom/mymove/pkg/gen/ghcmessages"
	"github.com/transcom/mymove/pkg/handlers"
	"github.com/transcom/mymove/pkg/models"
	"github.com/transcom/mymove/pkg/unit"
)

func (suite *PayloadsSuite) TestAddressModel() {
	streetAddress1 := "123 Main St"
	streetAddress2 := "Apt 4B"
	streetAddress3 := "Building 5"
	city := "New York"
	state := "NY"
	postalCode := "10001"

	expectedAddress := models.Address{
		StreetAddress1: streetAddress1,
		StreetAddress2: &streetAddress2,
		StreetAddress3: &streetAddress3,
		City:           city,
		State:          state,
		PostalCode:     postalCode,
	}

	suite.Run("Success - Complete input", func() {
		inputAddress := &ghcmessages.Address{
			ID:             strfmt.UUID(uuid.Must(uuid.NewV4()).String()),
			StreetAddress1: &streetAddress1,
			StreetAddress2: &streetAddress2,
			StreetAddress3: &streetAddress3,
			City:           &city,
			State:          &state,
			PostalCode:     &postalCode,
		}

		returnedAddress := AddressModel(inputAddress)

		suite.IsType(&models.Address{}, returnedAddress)
		suite.Equal(expectedAddress.StreetAddress1, returnedAddress.StreetAddress1)
		suite.Equal(expectedAddress.StreetAddress2, returnedAddress.StreetAddress2)
		suite.Equal(expectedAddress.StreetAddress3, returnedAddress.StreetAddress3)
		suite.Equal(expectedAddress.City, returnedAddress.City)
		suite.Equal(expectedAddress.State, returnedAddress.State)
		suite.Equal(expectedAddress.PostalCode, returnedAddress.PostalCode)
	})

	suite.Run("Success - Partial input", func() {
		inputAddress := &ghcmessages.Address{
			ID:             strfmt.UUID(uuid.Must(uuid.NewV4()).String()),
			StreetAddress1: &streetAddress1,
			City:           &city,
			State:          &state,
			PostalCode:     nil,
		}

		returnedAddress := AddressModel(inputAddress)

		suite.IsType(&models.Address{}, returnedAddress)
		suite.Equal(streetAddress1, returnedAddress.StreetAddress1)
		suite.Nil(returnedAddress.StreetAddress2)
		suite.Nil(returnedAddress.StreetAddress3)
		suite.Equal(city, returnedAddress.City)
		suite.Equal(state, returnedAddress.State)
		suite.Equal("", returnedAddress.PostalCode)
	})

	suite.Run("Nil input - returns nil", func() {
		returnedAddress := AddressModel(nil)

		suite.Nil(returnedAddress)
	})

	suite.Run("Blank ID and nil StreetAddress1 - returns nil", func() {
		var blankUUID strfmt.UUID
		inputAddress := &ghcmessages.Address{
			ID:             blankUUID,
			StreetAddress1: nil,
		}

		returnedAddress := AddressModel(inputAddress)

		suite.Nil(returnedAddress)
	})

	suite.Run("Blank ID but valid StreetAddress1 - creates model", func() {
		var blankUUID strfmt.UUID
		inputAddress := &ghcmessages.Address{
			ID:             blankUUID,
			StreetAddress1: &streetAddress1,
			City:           &city,
			State:          &state,
			PostalCode:     &postalCode,
		}

		returnedAddress := AddressModel(inputAddress)

		suite.IsType(&models.Address{}, returnedAddress)
		suite.Equal(streetAddress1, returnedAddress.StreetAddress1)
		suite.Equal(city, returnedAddress.City)
		suite.Equal(state, returnedAddress.State)
		suite.Equal(postalCode, returnedAddress.PostalCode)
	})
}

func (suite *PayloadsSuite) TestMobileHomeShipmentModelFromCreate() {
	make := "BrandA"
	model := "ModelX"
	year := int64(2024)
	lengthInInches := int64(60)
	heightInInches := int64(13)
	widthInInches := int64(10)

	expectedMobileHome := models.MobileHome{
		Make:           models.StringPointer(make),
		Model:          models.StringPointer(model),
		Year:           models.IntPointer(int(year)),
		LengthInInches: models.IntPointer(int(lengthInInches)),
		HeightInInches: models.IntPointer(int(heightInInches)),
		WidthInInches:  models.IntPointer(int(widthInInches)),
	}

	suite.Run("Success - Complete input", func() {
		input := &ghcmessages.CreateMobileHomeShipment{
			Make:           models.StringPointer(make),
			Model:          models.StringPointer(model),
			Year:           &year,
			LengthInInches: &lengthInInches,
			HeightInInches: &heightInInches,
			WidthInInches:  &widthInInches,
		}

		returnedMobileHome := MobileHomeShipmentModelFromCreate(input)

		suite.IsType(&models.MobileHome{}, returnedMobileHome)
		suite.Equal(expectedMobileHome.Make, returnedMobileHome.Make)
		suite.Equal(expectedMobileHome.Model, returnedMobileHome.Model)
		suite.Equal(expectedMobileHome.Year, returnedMobileHome.Year)
		suite.Equal(expectedMobileHome.LengthInInches, returnedMobileHome.LengthInInches)
		suite.Equal(expectedMobileHome.HeightInInches, returnedMobileHome.HeightInInches)
		suite.Equal(expectedMobileHome.WidthInInches, returnedMobileHome.WidthInInches)
	})

	suite.Run("Success - Partial input", func() {
		input := &ghcmessages.CreateMobileHomeShipment{
			Make:           models.StringPointer(make),
			Model:          models.StringPointer(model),
			Year:           nil,
			LengthInInches: &lengthInInches,
			HeightInInches: nil,
			WidthInInches:  &widthInInches,
		}

		returnedMobileHome := MobileHomeShipmentModelFromCreate(input)

		suite.IsType(&models.MobileHome{}, returnedMobileHome)
		suite.Equal(make, *returnedMobileHome.Make)
		suite.Equal(model, *returnedMobileHome.Model)
		suite.Nil(returnedMobileHome.Year)
		suite.Equal(int(lengthInInches), *returnedMobileHome.LengthInInches)
		suite.Nil(returnedMobileHome.HeightInInches)
		suite.Equal(int(widthInInches), *returnedMobileHome.WidthInInches)
	})

	suite.Run("Nil input - returns nil", func() {
		returnedMobileHome := MobileHomeShipmentModelFromCreate(nil)

		suite.Nil(returnedMobileHome)
	})

	suite.Run("All fields are nil - returns empty MobileHome", func() {
		input := &ghcmessages.CreateMobileHomeShipment{
			Make:           models.StringPointer(""),
			Model:          models.StringPointer(""),
			Year:           nil,
			LengthInInches: nil,
			HeightInInches: nil,
			WidthInInches:  nil,
		}

		returnedMobileHome := MobileHomeShipmentModelFromCreate(input)

		suite.IsType(&models.MobileHome{}, returnedMobileHome)
		suite.Equal("", *returnedMobileHome.Make)
		suite.Equal("", *returnedMobileHome.Model)
		suite.Nil(returnedMobileHome.Year)
		suite.Nil(returnedMobileHome.LengthInInches)
		suite.Nil(returnedMobileHome.HeightInInches)
		suite.Nil(returnedMobileHome.WidthInInches)
	})
}

func (suite *PayloadsSuite) TestPPMShipmentModelWithOptionalDestinationStreet1FromCreate() {
	time := time.Now()
	expectedDepartureDate := handlers.FmtDatePtr(&time)

	address := models.Address{
		StreetAddress1: "some address",
		City:           "city",
		State:          "state",
		PostalCode:     "12345",
	}

	var pickupAddress ghcmessages.Address
	var destinationAddress ghcmessages.PPMDestinationAddress

	pickupAddress = ghcmessages.Address{
		City:           &address.City,
		PostalCode:     &address.PostalCode,
		State:          &address.State,
		StreetAddress1: &address.StreetAddress1,
		StreetAddress2: address.StreetAddress2,
		StreetAddress3: address.StreetAddress3,
	}
	destinationAddress = ghcmessages.PPMDestinationAddress{
		City:           &address.City,
		PostalCode:     &address.PostalCode,
		State:          &address.State,
		StreetAddress1: models.StringPointer(""), // empty string
		StreetAddress2: address.StreetAddress2,
		StreetAddress3: address.StreetAddress3,
	}

	ppmShipment := ghcmessages.CreatePPMShipment{
		PpmType:               ghcmessages.PPMType(models.PPMTypeIncentiveBased),
		ExpectedDepartureDate: expectedDepartureDate,
		PickupAddress:         struct{ ghcmessages.Address }{pickupAddress},
		DestinationAddress: struct {
			ghcmessages.PPMDestinationAddress
		}{destinationAddress},
	}

	model := PPMShipmentModelFromCreate(&ppmShipment)

	suite.NotNil(model)
	suite.Equal(models.PPMShipmentStatusSubmitted, model.Status)
	suite.Equal(model.DestinationAddress.StreetAddress1, models.STREET_ADDRESS_1_NOT_PROVIDED)
	suite.Equal(model.PPMType, models.PPMTypeIncentiveBased)
	suite.NotNil(model)

	// test when street address 1 contains white spaces
	destinationAddress.StreetAddress1 = models.StringPointer("  ")
	ppmShipmentWhiteSpaces := ghcmessages.CreatePPMShipment{
		ExpectedDepartureDate: expectedDepartureDate,
		PickupAddress:         struct{ ghcmessages.Address }{pickupAddress},
		DestinationAddress: struct {
			ghcmessages.PPMDestinationAddress
		}{destinationAddress},
	}

	model2 := PPMShipmentModelFromCreate(&ppmShipmentWhiteSpaces)
	suite.Equal(model2.DestinationAddress.StreetAddress1, models.STREET_ADDRESS_1_NOT_PROVIDED)

	// test with valid street address 1
	streetAddress1 := "123 Street"
	destinationAddress.StreetAddress1 = models.StringPointer(streetAddress1)
	ppmShipmentRealDestinatonAddr1 := ghcmessages.CreatePPMShipment{
		ExpectedDepartureDate: expectedDepartureDate,
		PickupAddress:         struct{ ghcmessages.Address }{pickupAddress},
		DestinationAddress: struct {
			ghcmessages.PPMDestinationAddress
		}{destinationAddress},
	}

	model3 := PPMShipmentModelFromCreate(&ppmShipmentRealDestinatonAddr1)
	suite.Equal(model3.DestinationAddress.StreetAddress1, streetAddress1)
}

func (suite *PayloadsSuite) TestPPMShipmentModelWithOptionalDestinationStreet1FromUpdate() {
	time := time.Now()
	expectedDepartureDate := handlers.FmtDatePtr(&time)

	address := models.Address{
		StreetAddress1: "some address",
		City:           "city",
		State:          "state",
		PostalCode:     "12345",
	}

	var pickupAddress ghcmessages.Address
	var destinationAddress ghcmessages.PPMDestinationAddress

	pickupAddress = ghcmessages.Address{
		City:           &address.City,
		PostalCode:     &address.PostalCode,
		State:          &address.State,
		StreetAddress1: &address.StreetAddress1,
		StreetAddress2: address.StreetAddress2,
		StreetAddress3: address.StreetAddress3,
	}
	destinationAddress = ghcmessages.PPMDestinationAddress{
		City:           &address.City,
		PostalCode:     &address.PostalCode,
		State:          &address.State,
		StreetAddress1: models.StringPointer(""), // empty string
		StreetAddress2: address.StreetAddress2,
		StreetAddress3: address.StreetAddress3,
	}

	ppmShipment := ghcmessages.UpdatePPMShipment{
		ExpectedDepartureDate: expectedDepartureDate,
		PickupAddress:         struct{ ghcmessages.Address }{pickupAddress},
		DestinationAddress: struct {
			ghcmessages.PPMDestinationAddress
		}{destinationAddress},
	}

	model := PPMShipmentModelFromUpdate(&ppmShipment)

	suite.NotNil(model)
	suite.Equal(model.DestinationAddress.StreetAddress1, models.STREET_ADDRESS_1_NOT_PROVIDED)

	// test when street address 1 contains white spaces
	destinationAddress.StreetAddress1 = models.StringPointer("  ")
	ppmShipmentWhiteSpaces := ghcmessages.UpdatePPMShipment{
		ExpectedDepartureDate: expectedDepartureDate,
		PickupAddress:         struct{ ghcmessages.Address }{pickupAddress},
		DestinationAddress: struct {
			ghcmessages.PPMDestinationAddress
		}{destinationAddress},
	}

	model2 := PPMShipmentModelFromUpdate(&ppmShipmentWhiteSpaces)
	suite.Equal(model2.DestinationAddress.StreetAddress1, models.STREET_ADDRESS_1_NOT_PROVIDED)

	// test with valid street address 1
	streetAddress1 := "123 Street"
	destinationAddress.StreetAddress1 = models.StringPointer(streetAddress1)
	ppmShipmentRealDestinatonAddr1 := ghcmessages.UpdatePPMShipment{
		ExpectedDepartureDate: expectedDepartureDate,
		PickupAddress:         struct{ ghcmessages.Address }{pickupAddress},
		DestinationAddress: struct {
			ghcmessages.PPMDestinationAddress
		}{destinationAddress},
	}

	model3 := PPMShipmentModelFromUpdate(&ppmShipmentRealDestinatonAddr1)
	suite.Equal(model3.DestinationAddress.StreetAddress1, streetAddress1)
}

func (suite *PayloadsSuite) TestVLocationModel() {
	city := "LOS ANGELES"
	state := "CA"
	postalCode := "90210"
	county := "LOS ANGELES"
	usPostRegionCityId := uuid.Must(uuid.NewV4())

	vLocation := &ghcmessages.VLocation{
		City:                 city,
		State:                state,
		PostalCode:           postalCode,
		County:               &county,
		UsPostRegionCitiesID: strfmt.UUID(usPostRegionCityId.String()),
	}

	payload := VLocationModel(vLocation)

	suite.IsType(payload, &models.VLocation{})
	suite.Equal(usPostRegionCityId.String(), payload.UsPostRegionCitiesID.String(), "Expected UsPostRegionCitiesID to match")
	suite.Equal(city, payload.CityName, "Expected City to match")
	suite.Equal(state, payload.StateName, "Expected State to match")
	suite.Equal(postalCode, payload.UsprZipID, "Expected PostalCode to match")
	suite.Equal(county, payload.UsprcCountyNm, "Expected County to match")
}

func (suite *PayloadsSuite) TestWeightTicketModelFromUpdate() {
	suite.Run("Success - Complete input", func() {
		emptyWeight := int64(5000)
		fullWeight := int64(8000)
		ownsTrailer := true
		trailerMeetsCriteria := false
		status := ghcmessages.PPMDocumentStatusAPPROVED
		reason := "Valid reason"
		adjustedNetWeight := int64(2900)
		netWeightRemarks := "Adjusted for fuel weight"
		vehicleDescription := "Ford F-150"
		missingEmptyWeightTicket := true
		missingFullWeightTicket := false

		input := &ghcmessages.UpdateWeightTicket{
			EmptyWeight:              &emptyWeight,
			FullWeight:               &fullWeight,
			OwnsTrailer:              ownsTrailer,
			TrailerMeetsCriteria:     trailerMeetsCriteria,
			Status:                   status,
			Reason:                   reason,
			AdjustedNetWeight:        &adjustedNetWeight,
			NetWeightRemarks:         netWeightRemarks,
			VehicleDescription:       &vehicleDescription,
			MissingEmptyWeightTicket: &missingEmptyWeightTicket,
			MissingFullWeightTicket:  &missingFullWeightTicket,
		}

		result := WeightTicketModelFromUpdate(input)

		suite.IsType(&models.WeightTicket{}, result)
		suite.Equal(handlers.PoundPtrFromInt64Ptr(&emptyWeight), result.EmptyWeight)
		suite.Equal(handlers.PoundPtrFromInt64Ptr(&fullWeight), result.FullWeight)
		suite.Equal(handlers.FmtBool(ownsTrailer), result.OwnsTrailer)
		suite.Equal(handlers.FmtBool(trailerMeetsCriteria), result.TrailerMeetsCriteria)
		suite.Equal(handlers.FmtString(reason), result.Reason)
		suite.Equal((*models.PPMDocumentStatus)(handlers.FmtString(string(status))), result.Status)
		suite.Equal(handlers.PoundPtrFromInt64Ptr(&adjustedNetWeight), result.AdjustedNetWeight)
		suite.Equal(handlers.FmtString(netWeightRemarks), result.NetWeightRemarks)
		suite.Equal(handlers.FmtString(vehicleDescription), result.VehicleDescription)
		suite.Equal(handlers.FmtBool(missingEmptyWeightTicket), result.MissingEmptyWeightTicket)
		suite.Equal(handlers.FmtBool(missingFullWeightTicket), result.MissingFullWeightTicket)
	})

	suite.Run("Success - Missing optional fields", func() {
		emptyWeight := int64(5000)
		fullWeight := int64(8000)
		ownsTrailer := true
		trailerMeetsCriteria := false
		status := ghcmessages.PPMDocumentStatusAPPROVED
		reason := "Valid reason"
		adjustedNetWeight := int64(2900)
		netWeightRemarks := "Adjusted for fuel weight"

		input := &ghcmessages.UpdateWeightTicket{
			EmptyWeight:          &emptyWeight,
			FullWeight:           &fullWeight,
			OwnsTrailer:          ownsTrailer,
			TrailerMeetsCriteria: trailerMeetsCriteria,
			Status:               status,
			Reason:               reason,
			AdjustedNetWeight:    &adjustedNetWeight,
			NetWeightRemarks:     netWeightRemarks,
		}

		result := WeightTicketModelFromUpdate(input)

		suite.IsType(&models.WeightTicket{}, result)
		suite.Equal(handlers.PoundPtrFromInt64Ptr(&emptyWeight), result.EmptyWeight)
		suite.Equal(handlers.PoundPtrFromInt64Ptr(&fullWeight), result.FullWeight)
		suite.Equal(handlers.FmtBool(ownsTrailer), result.OwnsTrailer)
		suite.Equal(handlers.FmtBool(trailerMeetsCriteria), result.TrailerMeetsCriteria)
		suite.Equal(handlers.FmtString(reason), result.Reason)
		suite.Equal((*models.PPMDocumentStatus)(handlers.FmtString(string(status))), result.Status)
		suite.Equal(handlers.PoundPtrFromInt64Ptr(&adjustedNetWeight), result.AdjustedNetWeight)
		suite.Equal(handlers.FmtString(netWeightRemarks), result.NetWeightRemarks)

		suite.Nil(result.VehicleDescription)
		suite.Nil(result.MissingEmptyWeightTicket)
		suite.Nil(result.MissingFullWeightTicket)
	})
}

func (suite *PayloadsSuite) TestMovingExpenseModelFromUpdate() {
	suite.Run("Success - Complete input", func() {
		description := "Test moving expense"
		reason := "Just testing"
		trackingNumber := "TRACK123"
		movingExpenseStatus := ghcmessages.PPMDocumentStatusAPPROVED
		amount := int64(1000)
		weightStored := int64(1500)
		weightShipped := int64(1200)
		sitEstimatedCost := int64(2000)
		sitReimburseableAmount := int64(2500)
		sitStartDate := strfmt.Date(time.Now())
		sitEndDate := strfmt.Date(time.Now().Add(24 * time.Hour))
		isProGear := true
		proGearBelongsToSelf := false
		proGearDescription := "Pro gear details"
		paidWithGTCC := true
		missingReceipt := false

		expenseType := ghcmessages.OmittableMovingExpenseTypeSMALLPACKAGE
		sitLocation := ghcmessages.SITLocationTypeORIGIN

		updateMovingExpense := &ghcmessages.UpdateMovingExpense{
			MovingExpenseType:      &expenseType,
			Description:            &description,
			SitLocation:            &sitLocation,
			Amount:                 amount,
			SitStartDate:           sitStartDate,
			SitEndDate:             sitEndDate,
			Status:                 movingExpenseStatus,
			Reason:                 reason,
			WeightStored:           weightStored,
			SitEstimatedCost:       &sitEstimatedCost,
			SitReimburseableAmount: &sitReimburseableAmount,
			TrackingNumber:         &trackingNumber,
			WeightShipped:          &weightShipped,
			IsProGear:              &isProGear,
			ProGearBelongsToSelf:   &proGearBelongsToSelf,
			ProGearDescription:     &proGearDescription,
			PaidWithGTCC:           &paidWithGTCC,
			MissingReceipt:         &missingReceipt,
		}

		result := MovingExpenseModelFromUpdate(updateMovingExpense)
		suite.IsType(&models.MovingExpense{}, result)

		suite.Equal(models.MovingExpenseReceiptTypeSmallPackage, *result.MovingExpenseType, "MovingExpenseType should match")
		suite.Equal(&description, result.Description, "Description should match")
		suite.Equal(models.SITLocationTypeOrigin, *result.SITLocation, "SITLocation should match")
		suite.Equal(handlers.FmtInt64PtrToPopPtr(&amount), result.Amount, "Amount should match")
		suite.Equal(handlers.FmtDatePtrToPopPtr(&sitStartDate), result.SITStartDate, "SITStartDate should match")
		suite.Equal(handlers.FmtDatePtrToPopPtr(&sitEndDate), result.SITEndDate, "SITEndDate should match")
		suite.Equal(models.PPMDocumentStatusApproved, *result.Status, "Status should match")
		suite.Equal(handlers.FmtString(reason), result.Reason, "Reason should match")
		suite.Equal(handlers.PoundPtrFromInt64Ptr(&weightStored), result.WeightStored, "WeightStored should match")
		suite.Equal(handlers.FmtInt64PtrToPopPtr(&sitEstimatedCost), result.SITEstimatedCost, "SITEstimatedCost should match")
		suite.Equal(handlers.FmtInt64PtrToPopPtr(&sitReimburseableAmount), result.SITReimburseableAmount, "SITReimburseableAmount should match")
		suite.Equal(handlers.FmtStringPtr(&trackingNumber), result.TrackingNumber, "TrackingNumber should match")
		suite.Equal(handlers.PoundPtrFromInt64Ptr(&weightShipped), result.WeightShipped, "WeightShipped should match")
		suite.Equal(handlers.FmtBoolPtr(&isProGear), result.IsProGear, "IsProGear should match")
		suite.Equal(handlers.FmtBoolPtr(&proGearBelongsToSelf), result.ProGearBelongsToSelf, "ProGearBelongsToSelf should match")
		suite.Equal(handlers.FmtStringPtr(&proGearDescription), result.ProGearDescription, "ProGearDescription should match")
		suite.Equal(handlers.FmtBoolPtr(&paidWithGTCC), result.PaidWithGTCC, "PaidWithGTCC should match")
		suite.Equal(handlers.FmtBoolPtr(&missingReceipt), result.MissingReceipt, "MissingReceipt should match")
	})
}

func (suite *PayloadsSuite) TestOfficeUserModelFromUpdate() {
	suite.Run("success - complete input", func() {
		telephone := "111-111-1111"

		payload := &ghcmessages.OfficeUserUpdate{
			Telephone: &telephone,
		}

		oldMiddleInitials := "H"
		oldOfficeUser := factory.BuildOfficeUser(suite.DB(), []factory.Customization{
			{
				Model: models.OfficeUser{
					FirstName:      "John",
					LastName:       "Doe",
					MiddleInitials: &oldMiddleInitials,
					Telephone:      "555-555-5555",
					Email:          "johndoe@example.com",
					Active:         true,
				},
			},
		}, nil)

		returnedOfficeUser := OfficeUserModelFromUpdate(payload, &oldOfficeUser)

		suite.NotNil(returnedOfficeUser)
		suite.Equal(*payload.Telephone, returnedOfficeUser.Telephone)
	})

	suite.Run("success - only update Telephone", func() {
		telephone := "111-111-1111"
		payload := &ghcmessages.OfficeUserUpdate{
			Telephone: &telephone,
		}

		oldOfficeUser := factory.BuildOfficeUser(suite.DB(), []factory.Customization{
			{
				Model: models.OfficeUser{
					Telephone: "555-555-5555",
				},
			},
		}, nil)

		returnedOfficeUser := OfficeUserModelFromUpdate(payload, &oldOfficeUser)

		suite.NotNil(returnedOfficeUser)
		suite.Equal(oldOfficeUser.ID, returnedOfficeUser.ID)
		suite.Equal(oldOfficeUser.UserID, returnedOfficeUser.UserID)
		suite.Equal(oldOfficeUser.Email, returnedOfficeUser.Email)
		suite.Equal(oldOfficeUser.FirstName, returnedOfficeUser.FirstName)
		suite.Equal(oldOfficeUser.MiddleInitials, returnedOfficeUser.MiddleInitials)
		suite.Equal(oldOfficeUser.LastName, returnedOfficeUser.LastName)
		suite.Equal(*payload.Telephone, returnedOfficeUser.Telephone)
		suite.Equal(oldOfficeUser.Active, returnedOfficeUser.Active)
	})

	suite.Run("Fields do not update if payload is empty", func() {
		payload := &ghcmessages.OfficeUserUpdate{}

		oldOfficeUser := factory.BuildOfficeUser(suite.DB(), nil, nil)

		returnedOfficeUser := OfficeUserModelFromUpdate(payload, &oldOfficeUser)

		suite.NotNil(returnedOfficeUser)
		suite.Equal(oldOfficeUser.ID, returnedOfficeUser.ID)
		suite.Equal(oldOfficeUser.UserID, returnedOfficeUser.UserID)
		suite.Equal(oldOfficeUser.Email, returnedOfficeUser.Email)
		suite.Equal(oldOfficeUser.FirstName, returnedOfficeUser.FirstName)
		suite.Equal(oldOfficeUser.MiddleInitials, returnedOfficeUser.MiddleInitials)
		suite.Equal(oldOfficeUser.LastName, returnedOfficeUser.LastName)
		suite.Equal(oldOfficeUser.Telephone, returnedOfficeUser.Telephone)
		suite.Equal(oldOfficeUser.Active, returnedOfficeUser.Active)
	})

	suite.Run("Error - Return Office User if payload is nil", func() {
		oldOfficeUser := factory.BuildOfficeUser(suite.DB(), nil, nil)
		returnedUser := OfficeUserModelFromUpdate(nil, &oldOfficeUser)

		suite.Equal(&oldOfficeUser, returnedUser)
	})

	suite.Run("Error - Return nil if Office User is nil", func() {
		telephone := "111-111-1111"
		payload := &ghcmessages.OfficeUserUpdate{
			Telephone: &telephone,
		}
		returnedUser := OfficeUserModelFromUpdate(payload, nil)

		suite.Nil(returnedUser)
	})
}

func (suite *PayloadsSuite) TestProGearWeightTicketModelFromUpdate() {
	suite.Run("Success - Complete input", func() {
		weight := int64(100)
		status := ghcmessages.PPMDocumentStatusAPPROVED
		reason := "Valid reason"
		description := "test description"
		hasWeightTickets, belongsToSelf := true, true

		input := &ghcmessages.UpdateProGearWeightTicket{
			Weight:           &weight,
			HasWeightTickets: hasWeightTickets,
			BelongsToSelf:    belongsToSelf,
			Status:           status,
			Reason:           reason,
			Description:      description,
		}

		result := ProgearWeightTicketModelFromUpdate(input)

		suite.IsType(&models.ProgearWeightTicket{}, result)
		suite.Equal(handlers.PoundPtrFromInt64Ptr(&weight), result.Weight)
		suite.Equal(hasWeightTickets, *result.HasWeightTickets)
		suite.Equal(belongsToSelf, *result.BelongsToSelf)
		suite.Equal(reason, *result.Reason)
		suite.Equal(description, *result.Description)
		suite.Equal((*models.PPMDocumentStatus)(handlers.FmtString(string(status))), result.Status)
	})
}

<<<<<<< HEAD
func (suite *PayloadsSuite) TestCustomerToServiceMember() {
	suite.Run("Success - Customer with backup contact", func() {
		payload := ghcmessages.UpdateCustomerPayload{
			LastName:  "Newlastname",
			FirstName: "Newfirstname",
			Phone:     handlers.FmtString("223-455-3399"),
			BackupContact: &ghcmessages.BackupContact{
				FirstName: handlers.FmtString("New"),
				LastName:  handlers.FmtString("Backup Contact"),
				Phone:     handlers.FmtString("445-345-1212"),
				Email:     handlers.FmtString("newbackup@mail.com"),
			},
		}
		currentAddress := ghcmessages.Address{
			StreetAddress1: handlers.FmtString("123 New Street"),
			City:           handlers.FmtString("Newcity"),
			State:          handlers.FmtString("MA"),
			PostalCode:     handlers.FmtString("12345"),
		}
		payload.CurrentAddress.Address = currentAddress

		result := CustomerToServiceMember(payload)

		suite.IsType(models.ServiceMember{}, result)

		suite.Equal(*result.FirstName, payload.FirstName)
		suite.Equal(*result.LastName, payload.LastName)
		suite.Equal(result.Telephone, payload.Phone)
		suite.Equal(result.ResidentialAddress.StreetAddress1, *payload.CurrentAddress.StreetAddress1)
		suite.Equal(result.ResidentialAddress.City, *payload.CurrentAddress.City)
		suite.Equal(result.ResidentialAddress.PostalCode, *payload.CurrentAddress.PostalCode)
		suite.Equal(result.ResidentialAddress.State, *payload.CurrentAddress.State)
		suite.Equal(result.BackupContacts[0].FirstName, *payload.BackupContact.FirstName)
		suite.Equal(result.BackupContacts[0].LastName, *payload.BackupContact.LastName)
		suite.Equal(result.BackupContacts[0].Phone, *payload.BackupContact.Phone)
		suite.Equal(result.BackupContacts[0].Email, *payload.BackupContact.Email)
=======
func (suite *PayloadsSuite) TestPPMShipmentModelFromUpdate() {
	suite.Run("Success - Complete input", func() {
		time := time.Now()
		expectedDepartureDate := handlers.FmtDatePtr(&time)
		estimatedWeight := int64(5000)
		proGearWeight := int64(500)
		spouseProGearWeight := int64(50)
		gunSafeWeight := int64(321)

		address := models.Address{
			StreetAddress1: "some address",
			City:           "city",
			State:          "state",
			PostalCode:     "12345",
			Country:        &models.Country{Country: "US"},
		}
		address2 := models.Address{
			StreetAddress1: "some address",
			City:           "city",
			State:          "state",
			PostalCode:     "11111",
		}
		address3 := models.Address{
			StreetAddress1: "some address",
			City:           "city",
			State:          "state",
			PostalCode:     "54321",
		}

		var pickupAddress ghcmessages.Address
		var secondaryPickupAddress ghcmessages.Address
		var tertiaryPickupAddress ghcmessages.Address
		var destinationAddress ghcmessages.PPMDestinationAddress
		var secondaryDestinationAddress ghcmessages.Address
		var tertiaryDestinationAddress ghcmessages.Address

		pickupAddress = ghcmessages.Address{
			City:           &address.City,
			Country:        &address.Country.Country,
			PostalCode:     &address.PostalCode,
			State:          &address.State,
			StreetAddress1: &address.StreetAddress1,
			StreetAddress2: address.StreetAddress2,
			StreetAddress3: address.StreetAddress3,
		}
		destinationAddress = ghcmessages.PPMDestinationAddress{
			City:           &address.City,
			Country:        &address.Country.Country,
			PostalCode:     &address.PostalCode,
			State:          &address.State,
			StreetAddress1: &address.StreetAddress1,
			StreetAddress2: address.StreetAddress2,
			StreetAddress3: address.StreetAddress3,
		}
		secondaryPickupAddress = ghcmessages.Address{
			City:           &address2.City,
			Country:        &address.Country.Country,
			PostalCode:     &address2.PostalCode,
			State:          &address2.State,
			StreetAddress1: &address2.StreetAddress1,
			StreetAddress2: address2.StreetAddress2,
			StreetAddress3: address2.StreetAddress3,
		}
		secondaryDestinationAddress = ghcmessages.Address{
			City:           &address2.City,
			Country:        &address.Country.Country,
			PostalCode:     &address2.PostalCode,
			State:          &address2.State,
			StreetAddress1: &address2.StreetAddress1,
			StreetAddress2: address2.StreetAddress2,
			StreetAddress3: address2.StreetAddress3,
		}
		tertiaryPickupAddress = ghcmessages.Address{
			City:           &address3.City,
			Country:        &address.Country.Country,
			PostalCode:     &address3.PostalCode,
			State:          &address3.State,
			StreetAddress1: &address3.StreetAddress1,
			StreetAddress2: address3.StreetAddress2,
			StreetAddress3: address3.StreetAddress3,
		}
		tertiaryDestinationAddress = ghcmessages.Address{
			City:           &address3.City,
			Country:        &address.Country.Country,
			PostalCode:     &address3.PostalCode,
			State:          &address3.State,
			StreetAddress1: &address3.StreetAddress1,
			StreetAddress2: address3.StreetAddress2,
			StreetAddress3: address3.StreetAddress3,
		}

		ppmShipment := ghcmessages.UpdatePPMShipment{
			PpmType:                ghcmessages.PPMType(models.PPMTypeActualExpense),
			ExpectedDepartureDate:  expectedDepartureDate,
			PickupAddress:          struct{ ghcmessages.Address }{pickupAddress},
			SecondaryPickupAddress: struct{ ghcmessages.Address }{secondaryPickupAddress},
			TertiaryPickupAddress:  struct{ ghcmessages.Address }{tertiaryPickupAddress},
			DestinationAddress: struct {
				ghcmessages.PPMDestinationAddress
			}{destinationAddress},
			SecondaryDestinationAddress:  struct{ ghcmessages.Address }{secondaryDestinationAddress},
			TertiaryDestinationAddress:   struct{ ghcmessages.Address }{tertiaryDestinationAddress},
			SitExpected:                  models.BoolPointer(true),
			EstimatedWeight:              &estimatedWeight,
			HasProGear:                   models.BoolPointer(true),
			ProGearWeight:                &proGearWeight,
			SpouseProGearWeight:          &spouseProGearWeight,
			IsActualExpenseReimbursement: models.BoolPointer(true),
			HasGunSafe:                   models.BoolPointer(true),
			GunSafeWeight:                &gunSafeWeight,
		}

		model := PPMShipmentModelFromUpdate(&ppmShipment)

		suite.NotNil(model)
		suite.True(*model.SITExpected)
		suite.Equal(unit.Pound(estimatedWeight), *model.EstimatedWeight)
		suite.True(*model.HasProGear)
		suite.Equal(unit.Pound(proGearWeight), *model.ProGearWeight)
		suite.Equal(unit.Pound(spouseProGearWeight), *model.SpouseProGearWeight)
		suite.Nil(model.HasSecondaryPickupAddress)
		suite.Nil(model.HasSecondaryDestinationAddress)
		suite.Nil(model.HasTertiaryPickupAddress)
		suite.Nil(model.HasTertiaryDestinationAddress)
		suite.True(*model.IsActualExpenseReimbursement)
		suite.NotNil(model)
		suite.Equal(model.PPMType, models.PPMTypeActualExpense)
		suite.True(*model.HasGunSafe)
		suite.Equal(unit.Pound(gunSafeWeight), *model.GunSafeWeight)
>>>>>>> 9f22ac94
	})
}<|MERGE_RESOLUTION|>--- conflicted
+++ resolved
@@ -640,7 +640,6 @@
 	})
 }
 
-<<<<<<< HEAD
 func (suite *PayloadsSuite) TestCustomerToServiceMember() {
 	suite.Run("Success - Customer with backup contact", func() {
 		payload := ghcmessages.UpdateCustomerPayload{
@@ -677,7 +676,9 @@
 		suite.Equal(result.BackupContacts[0].LastName, *payload.BackupContact.LastName)
 		suite.Equal(result.BackupContacts[0].Phone, *payload.BackupContact.Phone)
 		suite.Equal(result.BackupContacts[0].Email, *payload.BackupContact.Email)
-=======
+	})
+}    
+
 func (suite *PayloadsSuite) TestPPMShipmentModelFromUpdate() {
 	suite.Run("Success - Complete input", func() {
 		time := time.Now()
@@ -807,6 +808,5 @@
 		suite.Equal(model.PPMType, models.PPMTypeActualExpense)
 		suite.True(*model.HasGunSafe)
 		suite.Equal(unit.Pound(gunSafeWeight), *model.GunSafeWeight)
->>>>>>> 9f22ac94
 	})
 }