package payloads

import (
	"time"

	"github.com/go-openapi/strfmt"
	"github.com/gofrs/uuid"

	"github.com/transcom/mymove/pkg/factory"
	"github.com/transcom/mymove/pkg/gen/ghcmessages"
	"github.com/transcom/mymove/pkg/handlers"
	"github.com/transcom/mymove/pkg/models"
	"github.com/transcom/mymove/pkg/unit"
)

func (suite *PayloadsSuite) TestAddressModel() {
	streetAddress1 := "123 Main St"
	streetAddress2 := "Apt 4B"
	streetAddress3 := "Building 5"
	city := "New York"
	state := "NY"
	postalCode := "10001"

	expectedAddress := models.Address{
		StreetAddress1: streetAddress1,
		StreetAddress2: &streetAddress2,
		StreetAddress3: &streetAddress3,
		City:           city,
		State:          state,
		PostalCode:     postalCode,
	}

	suite.Run("Success - Complete input", func() {
		inputAddress := &ghcmessages.Address{
			ID:             strfmt.UUID(uuid.Must(uuid.NewV4()).String()),
			StreetAddress1: &streetAddress1,
			StreetAddress2: &streetAddress2,
			StreetAddress3: &streetAddress3,
			City:           &city,
			State:          &state,
			PostalCode:     &postalCode,
		}

		returnedAddress := AddressModel(inputAddress)

		suite.IsType(&models.Address{}, returnedAddress)
		suite.Equal(expectedAddress.StreetAddress1, returnedAddress.StreetAddress1)
		suite.Equal(expectedAddress.StreetAddress2, returnedAddress.StreetAddress2)
		suite.Equal(expectedAddress.StreetAddress3, returnedAddress.StreetAddress3)
		suite.Equal(expectedAddress.City, returnedAddress.City)
		suite.Equal(expectedAddress.State, returnedAddress.State)
		suite.Equal(expectedAddress.PostalCode, returnedAddress.PostalCode)
	})

	suite.Run("Success - Partial input", func() {
		inputAddress := &ghcmessages.Address{
			ID:             strfmt.UUID(uuid.Must(uuid.NewV4()).String()),
			StreetAddress1: &streetAddress1,
			City:           &city,
			State:          &state,
			PostalCode:     nil,
		}

		returnedAddress := AddressModel(inputAddress)

		suite.IsType(&models.Address{}, returnedAddress)
		suite.Equal(streetAddress1, returnedAddress.StreetAddress1)
		suite.Nil(returnedAddress.StreetAddress2)
		suite.Nil(returnedAddress.StreetAddress3)
		suite.Equal(city, returnedAddress.City)
		suite.Equal(state, returnedAddress.State)
		suite.Equal("", returnedAddress.PostalCode)
	})

	suite.Run("Nil input - returns nil", func() {
		returnedAddress := AddressModel(nil)

		suite.Nil(returnedAddress)
	})

	suite.Run("Blank ID and nil StreetAddress1 - returns nil", func() {
		var blankUUID strfmt.UUID
		inputAddress := &ghcmessages.Address{
			ID:             blankUUID,
			StreetAddress1: nil,
		}

		returnedAddress := AddressModel(inputAddress)

		suite.Nil(returnedAddress)
	})

	suite.Run("Blank ID but valid StreetAddress1 - creates model", func() {
		var blankUUID strfmt.UUID
		inputAddress := &ghcmessages.Address{
			ID:             blankUUID,
			StreetAddress1: &streetAddress1,
			City:           &city,
			State:          &state,
			PostalCode:     &postalCode,
		}

		returnedAddress := AddressModel(inputAddress)

		suite.IsType(&models.Address{}, returnedAddress)
		suite.Equal(streetAddress1, returnedAddress.StreetAddress1)
		suite.Equal(city, returnedAddress.City)
		suite.Equal(state, returnedAddress.State)
		suite.Equal(postalCode, returnedAddress.PostalCode)
	})
}

func (suite *PayloadsSuite) TestMobileHomeShipmentModelFromCreate() {
	make := "BrandA"
	model := "ModelX"
	year := int64(2024)
	lengthInInches := int64(60)
	heightInInches := int64(13)
	widthInInches := int64(10)

	expectedMobileHome := models.MobileHome{
		Make:           models.StringPointer(make),
		Model:          models.StringPointer(model),
		Year:           models.IntPointer(int(year)),
		LengthInInches: models.IntPointer(int(lengthInInches)),
		HeightInInches: models.IntPointer(int(heightInInches)),
		WidthInInches:  models.IntPointer(int(widthInInches)),
	}

	suite.Run("Success - Complete input", func() {
		input := &ghcmessages.CreateMobileHomeShipment{
			Make:           models.StringPointer(make),
			Model:          models.StringPointer(model),
			Year:           &year,
			LengthInInches: &lengthInInches,
			HeightInInches: &heightInInches,
			WidthInInches:  &widthInInches,
		}

		returnedMobileHome := MobileHomeShipmentModelFromCreate(input)

		suite.IsType(&models.MobileHome{}, returnedMobileHome)
		suite.Equal(expectedMobileHome.Make, returnedMobileHome.Make)
		suite.Equal(expectedMobileHome.Model, returnedMobileHome.Model)
		suite.Equal(expectedMobileHome.Year, returnedMobileHome.Year)
		suite.Equal(expectedMobileHome.LengthInInches, returnedMobileHome.LengthInInches)
		suite.Equal(expectedMobileHome.HeightInInches, returnedMobileHome.HeightInInches)
		suite.Equal(expectedMobileHome.WidthInInches, returnedMobileHome.WidthInInches)
	})

	suite.Run("Success - Partial input", func() {
		input := &ghcmessages.CreateMobileHomeShipment{
			Make:           models.StringPointer(make),
			Model:          models.StringPointer(model),
			Year:           nil,
			LengthInInches: &lengthInInches,
			HeightInInches: nil,
			WidthInInches:  &widthInInches,
		}

		returnedMobileHome := MobileHomeShipmentModelFromCreate(input)

		suite.IsType(&models.MobileHome{}, returnedMobileHome)
		suite.Equal(make, *returnedMobileHome.Make)
		suite.Equal(model, *returnedMobileHome.Model)
		suite.Nil(returnedMobileHome.Year)
		suite.Equal(int(lengthInInches), *returnedMobileHome.LengthInInches)
		suite.Nil(returnedMobileHome.HeightInInches)
		suite.Equal(int(widthInInches), *returnedMobileHome.WidthInInches)
	})

	suite.Run("Nil input - returns nil", func() {
		returnedMobileHome := MobileHomeShipmentModelFromCreate(nil)

		suite.Nil(returnedMobileHome)
	})

	suite.Run("All fields are nil - returns empty MobileHome", func() {
		input := &ghcmessages.CreateMobileHomeShipment{
			Make:           models.StringPointer(""),
			Model:          models.StringPointer(""),
			Year:           nil,
			LengthInInches: nil,
			HeightInInches: nil,
			WidthInInches:  nil,
		}

		returnedMobileHome := MobileHomeShipmentModelFromCreate(input)

		suite.IsType(&models.MobileHome{}, returnedMobileHome)
		suite.Equal("", *returnedMobileHome.Make)
		suite.Equal("", *returnedMobileHome.Model)
		suite.Nil(returnedMobileHome.Year)
		suite.Nil(returnedMobileHome.LengthInInches)
		suite.Nil(returnedMobileHome.HeightInInches)
		suite.Nil(returnedMobileHome.WidthInInches)
	})
}

func (suite *PayloadsSuite) TestPPMShipmentModelWithOptionalDestinationStreet1FromCreate() {
	time := time.Now()
	expectedDepartureDate := handlers.FmtDatePtr(&time)

	address := models.Address{
		StreetAddress1: "some address",
		City:           "city",
		State:          "state",
		PostalCode:     "12345",
	}

	var pickupAddress ghcmessages.Address
	var destinationAddress ghcmessages.PPMDestinationAddress

	pickupAddress = ghcmessages.Address{
		City:           &address.City,
		PostalCode:     &address.PostalCode,
		State:          &address.State,
		StreetAddress1: &address.StreetAddress1,
		StreetAddress2: address.StreetAddress2,
		StreetAddress3: address.StreetAddress3,
	}
	destinationAddress = ghcmessages.PPMDestinationAddress{
		City:           &address.City,
		PostalCode:     &address.PostalCode,
		State:          &address.State,
		StreetAddress1: models.StringPointer(""), // empty string
		StreetAddress2: address.StreetAddress2,
		StreetAddress3: address.StreetAddress3,
	}

	ppmShipment := ghcmessages.CreatePPMShipment{
		PpmType:               ghcmessages.PPMType(models.PPMTypeIncentiveBased),
		ExpectedDepartureDate: expectedDepartureDate,
		PickupAddress:         struct{ ghcmessages.Address }{pickupAddress},
		DestinationAddress: struct {
			ghcmessages.PPMDestinationAddress
		}{destinationAddress},
	}

	model := PPMShipmentModelFromCreate(&ppmShipment)

	suite.NotNil(model)
	suite.Equal(models.PPMShipmentStatusSubmitted, model.Status)
	suite.Equal(model.DestinationAddress.StreetAddress1, models.STREET_ADDRESS_1_NOT_PROVIDED)
	suite.Equal(model.PPMType, models.PPMTypeIncentiveBased)
	suite.NotNil(model)

	// test when street address 1 contains white spaces
	destinationAddress.StreetAddress1 = models.StringPointer("  ")
	ppmShipmentWhiteSpaces := ghcmessages.CreatePPMShipment{
		ExpectedDepartureDate: expectedDepartureDate,
		PickupAddress:         struct{ ghcmessages.Address }{pickupAddress},
		DestinationAddress: struct {
			ghcmessages.PPMDestinationAddress
		}{destinationAddress},
	}

	model2 := PPMShipmentModelFromCreate(&ppmShipmentWhiteSpaces)
	suite.Equal(model2.DestinationAddress.StreetAddress1, models.STREET_ADDRESS_1_NOT_PROVIDED)

	// test with valid street address 1
	streetAddress1 := "123 Street"
	destinationAddress.StreetAddress1 = models.StringPointer(streetAddress1)
	ppmShipmentRealDestinatonAddr1 := ghcmessages.CreatePPMShipment{
		ExpectedDepartureDate: expectedDepartureDate,
		PickupAddress:         struct{ ghcmessages.Address }{pickupAddress},
		DestinationAddress: struct {
			ghcmessages.PPMDestinationAddress
		}{destinationAddress},
	}

	model3 := PPMShipmentModelFromCreate(&ppmShipmentRealDestinatonAddr1)
	suite.Equal(model3.DestinationAddress.StreetAddress1, streetAddress1)
}

func (suite *PayloadsSuite) TestPPMShipmentModelWithOptionalDestinationStreet1FromUpdate() {
	time := time.Now()
	expectedDepartureDate := handlers.FmtDatePtr(&time)

	address := models.Address{
		StreetAddress1: "some address",
		City:           "city",
		State:          "state",
		PostalCode:     "12345",
	}

	var pickupAddress ghcmessages.Address
	var destinationAddress ghcmessages.PPMDestinationAddress

	pickupAddress = ghcmessages.Address{
		City:           &address.City,
		PostalCode:     &address.PostalCode,
		State:          &address.State,
		StreetAddress1: &address.StreetAddress1,
		StreetAddress2: address.StreetAddress2,
		StreetAddress3: address.StreetAddress3,
	}
	destinationAddress = ghcmessages.PPMDestinationAddress{
		City:           &address.City,
		PostalCode:     &address.PostalCode,
		State:          &address.State,
		StreetAddress1: models.StringPointer(""), // empty string
		StreetAddress2: address.StreetAddress2,
		StreetAddress3: address.StreetAddress3,
	}

	ppmShipment := ghcmessages.UpdatePPMShipment{
		ExpectedDepartureDate: expectedDepartureDate,
		PickupAddress:         struct{ ghcmessages.Address }{pickupAddress},
		DestinationAddress: struct {
			ghcmessages.PPMDestinationAddress
		}{destinationAddress},
	}

	model := PPMShipmentModelFromUpdate(&ppmShipment)

	suite.NotNil(model)
	suite.Equal(model.DestinationAddress.StreetAddress1, models.STREET_ADDRESS_1_NOT_PROVIDED)

	// test when street address 1 contains white spaces
	destinationAddress.StreetAddress1 = models.StringPointer("  ")
	ppmShipmentWhiteSpaces := ghcmessages.UpdatePPMShipment{
		ExpectedDepartureDate: expectedDepartureDate,
		PickupAddress:         struct{ ghcmessages.Address }{pickupAddress},
		DestinationAddress: struct {
			ghcmessages.PPMDestinationAddress
		}{destinationAddress},
	}

	model2 := PPMShipmentModelFromUpdate(&ppmShipmentWhiteSpaces)
	suite.Equal(model2.DestinationAddress.StreetAddress1, models.STREET_ADDRESS_1_NOT_PROVIDED)

	// test with valid street address 1
	streetAddress1 := "123 Street"
	destinationAddress.StreetAddress1 = models.StringPointer(streetAddress1)
	ppmShipmentRealDestinatonAddr1 := ghcmessages.UpdatePPMShipment{
		ExpectedDepartureDate: expectedDepartureDate,
		PickupAddress:         struct{ ghcmessages.Address }{pickupAddress},
		DestinationAddress: struct {
			ghcmessages.PPMDestinationAddress
		}{destinationAddress},
	}

	model3 := PPMShipmentModelFromUpdate(&ppmShipmentRealDestinatonAddr1)
	suite.Equal(model3.DestinationAddress.StreetAddress1, streetAddress1)
}

func (suite *PayloadsSuite) TestVLocationModel() {
	city := "LOS ANGELES"
	state := "CA"
	postalCode := "90210"
	county := "LOS ANGELES"
	usPostRegionCityId := uuid.Must(uuid.NewV4())

	vLocation := &ghcmessages.VLocation{
		City:                 city,
		State:                state,
		PostalCode:           postalCode,
		County:               &county,
		UsPostRegionCitiesID: strfmt.UUID(usPostRegionCityId.String()),
	}

	payload := VLocationModel(vLocation)

	suite.IsType(payload, &models.VLocation{})
	suite.Equal(usPostRegionCityId.String(), payload.UsPostRegionCitiesID.String(), "Expected UsPostRegionCitiesID to match")
	suite.Equal(city, payload.CityName, "Expected City to match")
	suite.Equal(state, payload.StateName, "Expected State to match")
	suite.Equal(postalCode, payload.UsprZipID, "Expected PostalCode to match")
	suite.Equal(county, payload.UsprcCountyNm, "Expected County to match")
}

func (suite *PayloadsSuite) TestWeightTicketModelFromUpdate() {
	suite.Run("Success - Complete input", func() {
		emptyWeight := int64(5000)
		fullWeight := int64(8000)
		ownsTrailer := true
		trailerMeetsCriteria := false
		status := ghcmessages.PPMDocumentStatusAPPROVED
		reason := "Valid reason"
		adjustedNetWeight := int64(2900)
		netWeightRemarks := "Adjusted for fuel weight"
		vehicleDescription := "Ford F-150"
		missingEmptyWeightTicket := true
		missingFullWeightTicket := false

		input := &ghcmessages.UpdateWeightTicket{
			EmptyWeight:              &emptyWeight,
			FullWeight:               &fullWeight,
			OwnsTrailer:              ownsTrailer,
			TrailerMeetsCriteria:     trailerMeetsCriteria,
			Status:                   status,
			Reason:                   reason,
			AdjustedNetWeight:        &adjustedNetWeight,
			NetWeightRemarks:         netWeightRemarks,
			VehicleDescription:       &vehicleDescription,
			MissingEmptyWeightTicket: &missingEmptyWeightTicket,
			MissingFullWeightTicket:  &missingFullWeightTicket,
		}

		result := WeightTicketModelFromUpdate(input)

		suite.IsType(&models.WeightTicket{}, result)
		suite.Equal(handlers.PoundPtrFromInt64Ptr(&emptyWeight), result.EmptyWeight)
		suite.Equal(handlers.PoundPtrFromInt64Ptr(&fullWeight), result.FullWeight)
		suite.Equal(handlers.FmtBool(ownsTrailer), result.OwnsTrailer)
		suite.Equal(handlers.FmtBool(trailerMeetsCriteria), result.TrailerMeetsCriteria)
		suite.Equal(handlers.FmtString(reason), result.Reason)
		suite.Equal((*models.PPMDocumentStatus)(handlers.FmtString(string(status))), result.Status)
		suite.Equal(handlers.PoundPtrFromInt64Ptr(&adjustedNetWeight), result.AdjustedNetWeight)
		suite.Equal(handlers.FmtString(netWeightRemarks), result.NetWeightRemarks)
		suite.Equal(handlers.FmtString(vehicleDescription), result.VehicleDescription)
		suite.Equal(handlers.FmtBool(missingEmptyWeightTicket), result.MissingEmptyWeightTicket)
		suite.Equal(handlers.FmtBool(missingFullWeightTicket), result.MissingFullWeightTicket)
	})

	suite.Run("Success - Missing optional fields", func() {
		emptyWeight := int64(5000)
		fullWeight := int64(8000)
		ownsTrailer := true
		trailerMeetsCriteria := false
		status := ghcmessages.PPMDocumentStatusAPPROVED
		reason := "Valid reason"
		adjustedNetWeight := int64(2900)
		netWeightRemarks := "Adjusted for fuel weight"

		input := &ghcmessages.UpdateWeightTicket{
			EmptyWeight:          &emptyWeight,
			FullWeight:           &fullWeight,
			OwnsTrailer:          ownsTrailer,
			TrailerMeetsCriteria: trailerMeetsCriteria,
			Status:               status,
			Reason:               reason,
			AdjustedNetWeight:    &adjustedNetWeight,
			NetWeightRemarks:     netWeightRemarks,
		}

		result := WeightTicketModelFromUpdate(input)

		suite.IsType(&models.WeightTicket{}, result)
		suite.Equal(handlers.PoundPtrFromInt64Ptr(&emptyWeight), result.EmptyWeight)
		suite.Equal(handlers.PoundPtrFromInt64Ptr(&fullWeight), result.FullWeight)
		suite.Equal(handlers.FmtBool(ownsTrailer), result.OwnsTrailer)
		suite.Equal(handlers.FmtBool(trailerMeetsCriteria), result.TrailerMeetsCriteria)
		suite.Equal(handlers.FmtString(reason), result.Reason)
		suite.Equal((*models.PPMDocumentStatus)(handlers.FmtString(string(status))), result.Status)
		suite.Equal(handlers.PoundPtrFromInt64Ptr(&adjustedNetWeight), result.AdjustedNetWeight)
		suite.Equal(handlers.FmtString(netWeightRemarks), result.NetWeightRemarks)

		suite.Nil(result.VehicleDescription)
		suite.Nil(result.MissingEmptyWeightTicket)
		suite.Nil(result.MissingFullWeightTicket)
	})
}

func (suite *PayloadsSuite) TestMovingExpenseModelFromUpdate() {
	suite.Run("Success - Complete input", func() {
		description := "Test moving expense"
		reason := "Just testing"
		trackingNumber := "TRACK123"
		movingExpenseStatus := ghcmessages.PPMDocumentStatusAPPROVED
		amount := int64(1000)
		weightStored := int64(1500)
		weightShipped := int64(1200)
		sitEstimatedCost := int64(2000)
		sitReimburseableAmount := int64(2500)
		sitStartDate := strfmt.Date(time.Now())
		sitEndDate := strfmt.Date(time.Now().Add(24 * time.Hour))
		isProGear := true
		proGearBelongsToSelf := false
		proGearDescription := "Pro gear details"
		paidWithGTCC := true
		missingReceipt := false

		expenseType := ghcmessages.OmittableMovingExpenseTypeSMALLPACKAGE
		sitLocation := ghcmessages.SITLocationTypeORIGIN

		updateMovingExpense := &ghcmessages.UpdateMovingExpense{
			MovingExpenseType:      &expenseType,
			Description:            &description,
			SitLocation:            &sitLocation,
			Amount:                 amount,
			SitStartDate:           sitStartDate,
			SitEndDate:             sitEndDate,
			Status:                 movingExpenseStatus,
			Reason:                 reason,
			WeightStored:           weightStored,
			SitEstimatedCost:       &sitEstimatedCost,
			SitReimburseableAmount: &sitReimburseableAmount,
			TrackingNumber:         &trackingNumber,
			WeightShipped:          &weightShipped,
			IsProGear:              &isProGear,
			ProGearBelongsToSelf:   &proGearBelongsToSelf,
			ProGearDescription:     &proGearDescription,
			PaidWithGTCC:           &paidWithGTCC,
			MissingReceipt:         &missingReceipt,
		}

		result := MovingExpenseModelFromUpdate(updateMovingExpense)
		suite.IsType(&models.MovingExpense{}, result)

		suite.Equal(models.MovingExpenseReceiptTypeSmallPackage, *result.MovingExpenseType, "MovingExpenseType should match")
		suite.Equal(&description, result.Description, "Description should match")
		suite.Equal(models.SITLocationTypeOrigin, *result.SITLocation, "SITLocation should match")
		suite.Equal(handlers.FmtInt64PtrToPopPtr(&amount), result.Amount, "Amount should match")
		suite.Equal(handlers.FmtDatePtrToPopPtr(&sitStartDate), result.SITStartDate, "SITStartDate should match")
		suite.Equal(handlers.FmtDatePtrToPopPtr(&sitEndDate), result.SITEndDate, "SITEndDate should match")
		suite.Equal(models.PPMDocumentStatusApproved, *result.Status, "Status should match")
		suite.Equal(handlers.FmtString(reason), result.Reason, "Reason should match")
		suite.Equal(handlers.PoundPtrFromInt64Ptr(&weightStored), result.WeightStored, "WeightStored should match")
		suite.Equal(handlers.FmtInt64PtrToPopPtr(&sitEstimatedCost), result.SITEstimatedCost, "SITEstimatedCost should match")
		suite.Equal(handlers.FmtInt64PtrToPopPtr(&sitReimburseableAmount), result.SITReimburseableAmount, "SITReimburseableAmount should match")
		suite.Equal(handlers.FmtStringPtr(&trackingNumber), result.TrackingNumber, "TrackingNumber should match")
		suite.Equal(handlers.PoundPtrFromInt64Ptr(&weightShipped), result.WeightShipped, "WeightShipped should match")
		suite.Equal(handlers.FmtBoolPtr(&isProGear), result.IsProGear, "IsProGear should match")
		suite.Equal(handlers.FmtBoolPtr(&proGearBelongsToSelf), result.ProGearBelongsToSelf, "ProGearBelongsToSelf should match")
		suite.Equal(handlers.FmtStringPtr(&proGearDescription), result.ProGearDescription, "ProGearDescription should match")
		suite.Equal(handlers.FmtBoolPtr(&paidWithGTCC), result.PaidWithGTCC, "PaidWithGTCC should match")
		suite.Equal(handlers.FmtBoolPtr(&missingReceipt), result.MissingReceipt, "MissingReceipt should match")
	})
}

func (suite *PayloadsSuite) TestOfficeUserModelFromUpdate() {
	suite.Run("success - complete input", func() {
		telephone := "111-111-1111"

		payload := &ghcmessages.OfficeUserUpdate{
			Telephone: &telephone,
		}

		oldMiddleInitials := "H"
		oldOfficeUser := factory.BuildOfficeUser(suite.DB(), []factory.Customization{
			{
				Model: models.OfficeUser{
					FirstName:      "John",
					LastName:       "Doe",
					MiddleInitials: &oldMiddleInitials,
					Telephone:      "555-555-5555",
					Email:          "johndoe@example.com",
					Active:         true,
				},
			},
		}, nil)

		returnedOfficeUser := OfficeUserModelFromUpdate(payload, &oldOfficeUser)

		suite.NotNil(returnedOfficeUser)
		suite.Equal(*payload.Telephone, returnedOfficeUser.Telephone)
	})

	suite.Run("success - only update Telephone", func() {
		telephone := "111-111-1111"
		payload := &ghcmessages.OfficeUserUpdate{
			Telephone: &telephone,
		}

		oldOfficeUser := factory.BuildOfficeUser(suite.DB(), []factory.Customization{
			{
				Model: models.OfficeUser{
					Telephone: "555-555-5555",
				},
			},
		}, nil)

		returnedOfficeUser := OfficeUserModelFromUpdate(payload, &oldOfficeUser)

		suite.NotNil(returnedOfficeUser)
		suite.Equal(oldOfficeUser.ID, returnedOfficeUser.ID)
		suite.Equal(oldOfficeUser.UserID, returnedOfficeUser.UserID)
		suite.Equal(oldOfficeUser.Email, returnedOfficeUser.Email)
		suite.Equal(oldOfficeUser.FirstName, returnedOfficeUser.FirstName)
		suite.Equal(oldOfficeUser.MiddleInitials, returnedOfficeUser.MiddleInitials)
		suite.Equal(oldOfficeUser.LastName, returnedOfficeUser.LastName)
		suite.Equal(*payload.Telephone, returnedOfficeUser.Telephone)
		suite.Equal(oldOfficeUser.Active, returnedOfficeUser.Active)
	})

	suite.Run("Fields do not update if payload is empty", func() {
		payload := &ghcmessages.OfficeUserUpdate{}

		oldOfficeUser := factory.BuildOfficeUser(suite.DB(), nil, nil)

		returnedOfficeUser := OfficeUserModelFromUpdate(payload, &oldOfficeUser)

		suite.NotNil(returnedOfficeUser)
		suite.Equal(oldOfficeUser.ID, returnedOfficeUser.ID)
		suite.Equal(oldOfficeUser.UserID, returnedOfficeUser.UserID)
		suite.Equal(oldOfficeUser.Email, returnedOfficeUser.Email)
		suite.Equal(oldOfficeUser.FirstName, returnedOfficeUser.FirstName)
		suite.Equal(oldOfficeUser.MiddleInitials, returnedOfficeUser.MiddleInitials)
		suite.Equal(oldOfficeUser.LastName, returnedOfficeUser.LastName)
		suite.Equal(oldOfficeUser.Telephone, returnedOfficeUser.Telephone)
		suite.Equal(oldOfficeUser.Active, returnedOfficeUser.Active)
	})

	suite.Run("Error - Return Office User if payload is nil", func() {
		oldOfficeUser := factory.BuildOfficeUser(suite.DB(), nil, nil)
		returnedUser := OfficeUserModelFromUpdate(nil, &oldOfficeUser)

		suite.Equal(&oldOfficeUser, returnedUser)
	})

	suite.Run("Error - Return nil if Office User is nil", func() {
		telephone := "111-111-1111"
		payload := &ghcmessages.OfficeUserUpdate{
			Telephone: &telephone,
		}
		returnedUser := OfficeUserModelFromUpdate(payload, nil)

		suite.Nil(returnedUser)
	})
}

func (suite *PayloadsSuite) TestProGearWeightTicketModelFromUpdate() {
	suite.Run("Success - Complete input", func() {
		weight := int64(100)
		status := ghcmessages.PPMDocumentStatusAPPROVED
		reason := "Valid reason"
		description := "test description"
		hasWeightTickets, belongsToSelf := true, true

		input := &ghcmessages.UpdateProGearWeightTicket{
			Weight:           &weight,
			HasWeightTickets: hasWeightTickets,
			BelongsToSelf:    belongsToSelf,
			Status:           status,
			Reason:           reason,
			Description:      description,
		}

		result := ProgearWeightTicketModelFromUpdate(input)

		suite.IsType(&models.ProgearWeightTicket{}, result)
		suite.Equal(handlers.PoundPtrFromInt64Ptr(&weight), result.Weight)
		suite.Equal(hasWeightTickets, *result.HasWeightTickets)
		suite.Equal(belongsToSelf, *result.BelongsToSelf)
		suite.Equal(reason, *result.Reason)
		suite.Equal(description, *result.Description)
		suite.Equal((*models.PPMDocumentStatus)(handlers.FmtString(string(status))), result.Status)
	})
}

<<<<<<< HEAD
func (suite *PayloadsSuite) TestGunSafeWeightTicketModelFromUpdate() {
	suite.Run("Success - Complete input", func() {
		weight := int64(100)
		status := ghcmessages.PPMDocumentStatusAPPROVED
		reason := "Valid reason"
		description := "test description"
		hasWeightTickets := true

		input := &ghcmessages.UpdateGunSafeWeightTicket{
			Weight:           &weight,
			HasWeightTickets: hasWeightTickets,
			Status:           status,
			Reason:           reason,
			Description:      description,
		}

		result := GunSafeWeightTicketModelFromUpdate(input)

		suite.IsType(&models.GunSafeWeightTicket{}, result)
		suite.Equal(handlers.PoundPtrFromInt64Ptr(&weight), result.Weight)
		suite.Equal(hasWeightTickets, *result.HasWeightTickets)
		suite.Equal(reason, *result.Reason)
		suite.Equal(description, *result.Description)
		suite.Equal((*models.PPMDocumentStatus)(handlers.FmtString(string(status))), result.Status)
=======
func (suite *PayloadsSuite) TestPPMShipmentModelFromUpdate() {
	suite.Run("Success - Complete input", func() {
		time := time.Now()
		expectedDepartureDate := handlers.FmtDatePtr(&time)
		estimatedWeight := int64(5000)
		proGearWeight := int64(500)
		spouseProGearWeight := int64(50)
		gunSafeWeight := int64(321)

		address := models.Address{
			StreetAddress1: "some address",
			City:           "city",
			State:          "state",
			PostalCode:     "12345",
			Country:        &models.Country{Country: "US"},
		}
		address2 := models.Address{
			StreetAddress1: "some address",
			City:           "city",
			State:          "state",
			PostalCode:     "11111",
		}
		address3 := models.Address{
			StreetAddress1: "some address",
			City:           "city",
			State:          "state",
			PostalCode:     "54321",
		}

		var pickupAddress ghcmessages.Address
		var secondaryPickupAddress ghcmessages.Address
		var tertiaryPickupAddress ghcmessages.Address
		var destinationAddress ghcmessages.PPMDestinationAddress
		var secondaryDestinationAddress ghcmessages.Address
		var tertiaryDestinationAddress ghcmessages.Address

		pickupAddress = ghcmessages.Address{
			City:           &address.City,
			Country:        &address.Country.Country,
			PostalCode:     &address.PostalCode,
			State:          &address.State,
			StreetAddress1: &address.StreetAddress1,
			StreetAddress2: address.StreetAddress2,
			StreetAddress3: address.StreetAddress3,
		}
		destinationAddress = ghcmessages.PPMDestinationAddress{
			City:           &address.City,
			Country:        &address.Country.Country,
			PostalCode:     &address.PostalCode,
			State:          &address.State,
			StreetAddress1: &address.StreetAddress1,
			StreetAddress2: address.StreetAddress2,
			StreetAddress3: address.StreetAddress3,
		}
		secondaryPickupAddress = ghcmessages.Address{
			City:           &address2.City,
			Country:        &address.Country.Country,
			PostalCode:     &address2.PostalCode,
			State:          &address2.State,
			StreetAddress1: &address2.StreetAddress1,
			StreetAddress2: address2.StreetAddress2,
			StreetAddress3: address2.StreetAddress3,
		}
		secondaryDestinationAddress = ghcmessages.Address{
			City:           &address2.City,
			Country:        &address.Country.Country,
			PostalCode:     &address2.PostalCode,
			State:          &address2.State,
			StreetAddress1: &address2.StreetAddress1,
			StreetAddress2: address2.StreetAddress2,
			StreetAddress3: address2.StreetAddress3,
		}
		tertiaryPickupAddress = ghcmessages.Address{
			City:           &address3.City,
			Country:        &address.Country.Country,
			PostalCode:     &address3.PostalCode,
			State:          &address3.State,
			StreetAddress1: &address3.StreetAddress1,
			StreetAddress2: address3.StreetAddress2,
			StreetAddress3: address3.StreetAddress3,
		}
		tertiaryDestinationAddress = ghcmessages.Address{
			City:           &address3.City,
			Country:        &address.Country.Country,
			PostalCode:     &address3.PostalCode,
			State:          &address3.State,
			StreetAddress1: &address3.StreetAddress1,
			StreetAddress2: address3.StreetAddress2,
			StreetAddress3: address3.StreetAddress3,
		}

		ppmShipment := ghcmessages.UpdatePPMShipment{
			PpmType:                ghcmessages.PPMType(models.PPMTypeActualExpense),
			ExpectedDepartureDate:  expectedDepartureDate,
			PickupAddress:          struct{ ghcmessages.Address }{pickupAddress},
			SecondaryPickupAddress: struct{ ghcmessages.Address }{secondaryPickupAddress},
			TertiaryPickupAddress:  struct{ ghcmessages.Address }{tertiaryPickupAddress},
			DestinationAddress: struct {
				ghcmessages.PPMDestinationAddress
			}{destinationAddress},
			SecondaryDestinationAddress:  struct{ ghcmessages.Address }{secondaryDestinationAddress},
			TertiaryDestinationAddress:   struct{ ghcmessages.Address }{tertiaryDestinationAddress},
			SitExpected:                  models.BoolPointer(true),
			EstimatedWeight:              &estimatedWeight,
			HasProGear:                   models.BoolPointer(true),
			ProGearWeight:                &proGearWeight,
			SpouseProGearWeight:          &spouseProGearWeight,
			IsActualExpenseReimbursement: models.BoolPointer(true),
			HasGunSafe:                   models.BoolPointer(true),
			GunSafeWeight:                &gunSafeWeight,
		}

		model := PPMShipmentModelFromUpdate(&ppmShipment)

		suite.NotNil(model)
		suite.True(*model.SITExpected)
		suite.Equal(unit.Pound(estimatedWeight), *model.EstimatedWeight)
		suite.True(*model.HasProGear)
		suite.Equal(unit.Pound(proGearWeight), *model.ProGearWeight)
		suite.Equal(unit.Pound(spouseProGearWeight), *model.SpouseProGearWeight)
		suite.Nil(model.HasSecondaryPickupAddress)
		suite.Nil(model.HasSecondaryDestinationAddress)
		suite.Nil(model.HasTertiaryPickupAddress)
		suite.Nil(model.HasTertiaryDestinationAddress)
		suite.True(*model.IsActualExpenseReimbursement)
		suite.NotNil(model)
		suite.Equal(model.PPMType, models.PPMTypeActualExpense)
		suite.True(*model.HasGunSafe)
		suite.Equal(unit.Pound(gunSafeWeight), *model.GunSafeWeight)
>>>>>>> a8680bea
	})
}<|MERGE_RESOLUTION|>--- conflicted
+++ resolved
@@ -640,32 +640,6 @@
 	})
 }
 
-<<<<<<< HEAD
-func (suite *PayloadsSuite) TestGunSafeWeightTicketModelFromUpdate() {
-	suite.Run("Success - Complete input", func() {
-		weight := int64(100)
-		status := ghcmessages.PPMDocumentStatusAPPROVED
-		reason := "Valid reason"
-		description := "test description"
-		hasWeightTickets := true
-
-		input := &ghcmessages.UpdateGunSafeWeightTicket{
-			Weight:           &weight,
-			HasWeightTickets: hasWeightTickets,
-			Status:           status,
-			Reason:           reason,
-			Description:      description,
-		}
-
-		result := GunSafeWeightTicketModelFromUpdate(input)
-
-		suite.IsType(&models.GunSafeWeightTicket{}, result)
-		suite.Equal(handlers.PoundPtrFromInt64Ptr(&weight), result.Weight)
-		suite.Equal(hasWeightTickets, *result.HasWeightTickets)
-		suite.Equal(reason, *result.Reason)
-		suite.Equal(description, *result.Description)
-		suite.Equal((*models.PPMDocumentStatus)(handlers.FmtString(string(status))), result.Status)
-=======
 func (suite *PayloadsSuite) TestPPMShipmentModelFromUpdate() {
 	suite.Run("Success - Complete input", func() {
 		time := time.Now()
@@ -795,6 +769,32 @@
 		suite.Equal(model.PPMType, models.PPMTypeActualExpense)
 		suite.True(*model.HasGunSafe)
 		suite.Equal(unit.Pound(gunSafeWeight), *model.GunSafeWeight)
->>>>>>> a8680bea
+	})
+}
+
+func (suite *PayloadsSuite) TestGunSafeWeightTicketModelFromUpdate() {
+	suite.Run("Success - Complete input", func() {
+		weight := int64(100)
+		status := ghcmessages.PPMDocumentStatusAPPROVED
+		reason := "Valid reason"
+		description := "test description"
+		hasWeightTickets := true
+
+		input := &ghcmessages.UpdateGunSafeWeightTicket{
+			Weight:           &weight,
+			HasWeightTickets: hasWeightTickets,
+			Status:           status,
+			Reason:           reason,
+			Description:      description,
+		}
+
+		result := GunSafeWeightTicketModelFromUpdate(input)
+
+		suite.IsType(&models.GunSafeWeightTicket{}, result)
+		suite.Equal(handlers.PoundPtrFromInt64Ptr(&weight), result.Weight)
+		suite.Equal(hasWeightTickets, *result.HasWeightTickets)
+		suite.Equal(reason, *result.Reason)
+		suite.Equal(description, *result.Description)
+		suite.Equal((*models.PPMDocumentStatus)(handlers.FmtString(string(status))), result.Status)
 	})
 }