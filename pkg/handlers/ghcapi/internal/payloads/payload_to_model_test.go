--- conflicted
+++ resolved
@@ -640,7 +640,6 @@
 	})
 }
 
-<<<<<<< HEAD
 func (suite *PayloadsSuite) TestGunSafeWeightTicketModelFromUpdate() {
 	suite.Run("Success - Complete input", func() {
 		weight := int64(100)
@@ -665,7 +664,9 @@
 		suite.Equal(reason, *result.Reason)
 		suite.Equal(description, *result.Description)
 		suite.Equal((*models.PPMDocumentStatus)(handlers.FmtString(string(status))), result.Status)
-=======
+	})
+}
+
 func (suite *PayloadsSuite) TestPPMShipmentModelFromUpdate() {
 	suite.Run("Success - Complete input", func() {
 		time := time.Now()
@@ -795,6 +796,5 @@
 		suite.Equal(model.PPMType, models.PPMTypeActualExpense)
 		suite.True(*model.HasGunSafe)
 		suite.Equal(unit.Pound(gunSafeWeight), *model.GunSafeWeight)
->>>>>>> 891f763b
 	})
 }