package payloads

import (
	"time"

	"github.com/go-openapi/strfmt"
	"github.com/gofrs/uuid"

	"github.com/transcom/mymove/pkg/factory"
	"github.com/transcom/mymove/pkg/gen/ghcmessages"
	"github.com/transcom/mymove/pkg/handlers"
	"github.com/transcom/mymove/pkg/models"
)

func (suite *PayloadsSuite) TestAddressModel() {
	streetAddress1 := "123 Main St"
	streetAddress2 := "Apt 4B"
	streetAddress3 := "Building 5"
	city := "New York"
	state := "NY"
	postalCode := "10001"

	expectedAddress := models.Address{
		StreetAddress1: streetAddress1,
		StreetAddress2: &streetAddress2,
		StreetAddress3: &streetAddress3,
		City:           city,
		State:          state,
		PostalCode:     postalCode,
	}

	suite.Run("Success - Complete input", func() {
		inputAddress := &ghcmessages.Address{
			ID:             strfmt.UUID(uuid.Must(uuid.NewV4()).String()),
			StreetAddress1: &streetAddress1,
			StreetAddress2: &streetAddress2,
			StreetAddress3: &streetAddress3,
			City:           &city,
			State:          &state,
			PostalCode:     &postalCode,
		}

		returnedAddress := AddressModel(inputAddress)

		suite.IsType(&models.Address{}, returnedAddress)
		suite.Equal(expectedAddress.StreetAddress1, returnedAddress.StreetAddress1)
		suite.Equal(expectedAddress.StreetAddress2, returnedAddress.StreetAddress2)
		suite.Equal(expectedAddress.StreetAddress3, returnedAddress.StreetAddress3)
		suite.Equal(expectedAddress.City, returnedAddress.City)
		suite.Equal(expectedAddress.State, returnedAddress.State)
		suite.Equal(expectedAddress.PostalCode, returnedAddress.PostalCode)
	})

	suite.Run("Success - Partial input", func() {
		inputAddress := &ghcmessages.Address{
			ID:             strfmt.UUID(uuid.Must(uuid.NewV4()).String()),
			StreetAddress1: &streetAddress1,
			City:           &city,
			State:          &state,
			PostalCode:     nil,
		}

		returnedAddress := AddressModel(inputAddress)

		suite.IsType(&models.Address{}, returnedAddress)
		suite.Equal(streetAddress1, returnedAddress.StreetAddress1)
		suite.Nil(returnedAddress.StreetAddress2)
		suite.Nil(returnedAddress.StreetAddress3)
		suite.Equal(city, returnedAddress.City)
		suite.Equal(state, returnedAddress.State)
		suite.Equal("", returnedAddress.PostalCode)
	})

	suite.Run("Nil input - returns nil", func() {
		returnedAddress := AddressModel(nil)

		suite.Nil(returnedAddress)
	})

	suite.Run("Blank ID and nil StreetAddress1 - returns nil", func() {
		var blankUUID strfmt.UUID
		inputAddress := &ghcmessages.Address{
			ID:             blankUUID,
			StreetAddress1: nil,
		}

		returnedAddress := AddressModel(inputAddress)

		suite.Nil(returnedAddress)
	})

	suite.Run("Blank ID but valid StreetAddress1 - creates model", func() {
		var blankUUID strfmt.UUID
		inputAddress := &ghcmessages.Address{
			ID:             blankUUID,
			StreetAddress1: &streetAddress1,
			City:           &city,
			State:          &state,
			PostalCode:     &postalCode,
		}

		returnedAddress := AddressModel(inputAddress)

		suite.IsType(&models.Address{}, returnedAddress)
		suite.Equal(streetAddress1, returnedAddress.StreetAddress1)
		suite.Equal(city, returnedAddress.City)
		suite.Equal(state, returnedAddress.State)
		suite.Equal(postalCode, returnedAddress.PostalCode)
	})
}

func (suite *PayloadsSuite) TestMobileHomeShipmentModelFromCreate() {
	make := "BrandA"
	model := "ModelX"
	year := int64(2024)
	lengthInInches := int64(60)
	heightInInches := int64(13)
	widthInInches := int64(10)

	expectedMobileHome := models.MobileHome{
		Make:           models.StringPointer(make),
		Model:          models.StringPointer(model),
		Year:           models.IntPointer(int(year)),
		LengthInInches: models.IntPointer(int(lengthInInches)),
		HeightInInches: models.IntPointer(int(heightInInches)),
		WidthInInches:  models.IntPointer(int(widthInInches)),
	}

	suite.Run("Success - Complete input", func() {
		input := &ghcmessages.CreateMobileHomeShipment{
			Make:           models.StringPointer(make),
			Model:          models.StringPointer(model),
			Year:           &year,
			LengthInInches: &lengthInInches,
			HeightInInches: &heightInInches,
			WidthInInches:  &widthInInches,
		}

		returnedMobileHome := MobileHomeShipmentModelFromCreate(input)

		suite.IsType(&models.MobileHome{}, returnedMobileHome)
		suite.Equal(expectedMobileHome.Make, returnedMobileHome.Make)
		suite.Equal(expectedMobileHome.Model, returnedMobileHome.Model)
		suite.Equal(expectedMobileHome.Year, returnedMobileHome.Year)
		suite.Equal(expectedMobileHome.LengthInInches, returnedMobileHome.LengthInInches)
		suite.Equal(expectedMobileHome.HeightInInches, returnedMobileHome.HeightInInches)
		suite.Equal(expectedMobileHome.WidthInInches, returnedMobileHome.WidthInInches)
	})

	suite.Run("Success - Partial input", func() {
		input := &ghcmessages.CreateMobileHomeShipment{
			Make:           models.StringPointer(make),
			Model:          models.StringPointer(model),
			Year:           nil,
			LengthInInches: &lengthInInches,
			HeightInInches: nil,
			WidthInInches:  &widthInInches,
		}

		returnedMobileHome := MobileHomeShipmentModelFromCreate(input)

		suite.IsType(&models.MobileHome{}, returnedMobileHome)
		suite.Equal(make, *returnedMobileHome.Make)
		suite.Equal(model, *returnedMobileHome.Model)
		suite.Nil(returnedMobileHome.Year)
		suite.Equal(int(lengthInInches), *returnedMobileHome.LengthInInches)
		suite.Nil(returnedMobileHome.HeightInInches)
		suite.Equal(int(widthInInches), *returnedMobileHome.WidthInInches)
	})

	suite.Run("Nil input - returns nil", func() {
		returnedMobileHome := MobileHomeShipmentModelFromCreate(nil)

		suite.Nil(returnedMobileHome)
	})

	suite.Run("All fields are nil - returns empty MobileHome", func() {
		input := &ghcmessages.CreateMobileHomeShipment{
			Make:           models.StringPointer(""),
			Model:          models.StringPointer(""),
			Year:           nil,
			LengthInInches: nil,
			HeightInInches: nil,
			WidthInInches:  nil,
		}

		returnedMobileHome := MobileHomeShipmentModelFromCreate(input)

		suite.IsType(&models.MobileHome{}, returnedMobileHome)
		suite.Equal("", *returnedMobileHome.Make)
		suite.Equal("", *returnedMobileHome.Model)
		suite.Nil(returnedMobileHome.Year)
		suite.Nil(returnedMobileHome.LengthInInches)
		suite.Nil(returnedMobileHome.HeightInInches)
		suite.Nil(returnedMobileHome.WidthInInches)
	})
}

func (suite *PayloadsSuite) TestPPMShipmentModelWithOptionalDestinationStreet1FromCreate() {
	time := time.Now()
	expectedDepartureDate := handlers.FmtDatePtr(&time)

	address := models.Address{
		StreetAddress1: "some address",
		City:           "city",
		State:          "state",
		PostalCode:     "12345",
	}

	var pickupAddress ghcmessages.Address
	var destinationAddress ghcmessages.PPMDestinationAddress

	pickupAddress = ghcmessages.Address{
		City:           &address.City,
		PostalCode:     &address.PostalCode,
		State:          &address.State,
		StreetAddress1: &address.StreetAddress1,
		StreetAddress2: address.StreetAddress2,
		StreetAddress3: address.StreetAddress3,
	}
	destinationAddress = ghcmessages.PPMDestinationAddress{
		City:           &address.City,
		PostalCode:     &address.PostalCode,
		State:          &address.State,
		StreetAddress1: models.StringPointer(""), // empty string
		StreetAddress2: address.StreetAddress2,
		StreetAddress3: address.StreetAddress3,
	}

	ppmShipment := ghcmessages.CreatePPMShipment{
		PpmType:               ghcmessages.PPMType(models.PPMTypeIncentiveBased),
		ExpectedDepartureDate: expectedDepartureDate,
		PickupAddress:         struct{ ghcmessages.Address }{pickupAddress},
		DestinationAddress: struct {
			ghcmessages.PPMDestinationAddress
		}{destinationAddress},
	}

	model := PPMShipmentModelFromCreate(&ppmShipment)

	suite.NotNil(model)
	suite.Equal(models.PPMShipmentStatusSubmitted, model.Status)
	suite.Equal(model.DestinationAddress.StreetAddress1, models.STREET_ADDRESS_1_NOT_PROVIDED)
	suite.Equal(model.PPMType, models.PPMTypeIncentiveBased)
	suite.NotNil(model)

	// test when street address 1 contains white spaces
	destinationAddress.StreetAddress1 = models.StringPointer("  ")
	ppmShipmentWhiteSpaces := ghcmessages.CreatePPMShipment{
		ExpectedDepartureDate: expectedDepartureDate,
		PickupAddress:         struct{ ghcmessages.Address }{pickupAddress},
		DestinationAddress: struct {
			ghcmessages.PPMDestinationAddress
		}{destinationAddress},
	}

	model2 := PPMShipmentModelFromCreate(&ppmShipmentWhiteSpaces)
	suite.Equal(model2.DestinationAddress.StreetAddress1, models.STREET_ADDRESS_1_NOT_PROVIDED)

	// test with valid street address 1
	streetAddress1 := "123 Street"
	destinationAddress.StreetAddress1 = models.StringPointer(streetAddress1)
	ppmShipmentRealDestinatonAddr1 := ghcmessages.CreatePPMShipment{
		ExpectedDepartureDate: expectedDepartureDate,
		PickupAddress:         struct{ ghcmessages.Address }{pickupAddress},
		DestinationAddress: struct {
			ghcmessages.PPMDestinationAddress
		}{destinationAddress},
	}

	model3 := PPMShipmentModelFromCreate(&ppmShipmentRealDestinatonAddr1)
	suite.Equal(model3.DestinationAddress.StreetAddress1, streetAddress1)
}

func (suite *PayloadsSuite) TestPPMShipmentModelWithOptionalDestinationStreet1FromUpdate() {
	time := time.Now()
	expectedDepartureDate := handlers.FmtDatePtr(&time)

	address := models.Address{
		StreetAddress1: "some address",
		City:           "city",
		State:          "state",
		PostalCode:     "12345",
	}

	var pickupAddress ghcmessages.Address
	var destinationAddress ghcmessages.PPMDestinationAddress

	pickupAddress = ghcmessages.Address{
		City:           &address.City,
		PostalCode:     &address.PostalCode,
		State:          &address.State,
		StreetAddress1: &address.StreetAddress1,
		StreetAddress2: address.StreetAddress2,
		StreetAddress3: address.StreetAddress3,
	}
	destinationAddress = ghcmessages.PPMDestinationAddress{
		City:           &address.City,
		PostalCode:     &address.PostalCode,
		State:          &address.State,
		StreetAddress1: models.StringPointer(""), // empty string
		StreetAddress2: address.StreetAddress2,
		StreetAddress3: address.StreetAddress3,
	}

	ppmShipment := ghcmessages.UpdatePPMShipment{
		ExpectedDepartureDate: expectedDepartureDate,
		PickupAddress:         struct{ ghcmessages.Address }{pickupAddress},
		DestinationAddress: struct {
			ghcmessages.PPMDestinationAddress
		}{destinationAddress},
	}

	model := PPMShipmentModelFromUpdate(&ppmShipment)

	suite.NotNil(model)
	suite.Equal(model.DestinationAddress.StreetAddress1, models.STREET_ADDRESS_1_NOT_PROVIDED)

	// test when street address 1 contains white spaces
	destinationAddress.StreetAddress1 = models.StringPointer("  ")
	ppmShipmentWhiteSpaces := ghcmessages.UpdatePPMShipment{
		ExpectedDepartureDate: expectedDepartureDate,
		PickupAddress:         struct{ ghcmessages.Address }{pickupAddress},
		DestinationAddress: struct {
			ghcmessages.PPMDestinationAddress
		}{destinationAddress},
	}

	model2 := PPMShipmentModelFromUpdate(&ppmShipmentWhiteSpaces)
	suite.Equal(model2.DestinationAddress.StreetAddress1, models.STREET_ADDRESS_1_NOT_PROVIDED)

	// test with valid street address 1
	streetAddress1 := "123 Street"
	destinationAddress.StreetAddress1 = models.StringPointer(streetAddress1)
	ppmShipmentRealDestinatonAddr1 := ghcmessages.UpdatePPMShipment{
		ExpectedDepartureDate: expectedDepartureDate,
		PickupAddress:         struct{ ghcmessages.Address }{pickupAddress},
		DestinationAddress: struct {
			ghcmessages.PPMDestinationAddress
		}{destinationAddress},
	}

	model3 := PPMShipmentModelFromUpdate(&ppmShipmentRealDestinatonAddr1)
	suite.Equal(model3.DestinationAddress.StreetAddress1, streetAddress1)
}

func (suite *PayloadsSuite) TestVLocationModel() {
	city := "LOS ANGELES"
	state := "CA"
	postalCode := "90210"
	county := "LOS ANGELES"
	usPostRegionCityId := uuid.Must(uuid.NewV4())

	vLocation := &ghcmessages.VLocation{
		City:                 city,
		State:                state,
		PostalCode:           postalCode,
		County:               &county,
		UsPostRegionCitiesID: strfmt.UUID(usPostRegionCityId.String()),
	}

	payload := VLocationModel(vLocation)

	suite.IsType(payload, &models.VLocation{})
	suite.Equal(usPostRegionCityId.String(), payload.UsPostRegionCitiesID.String(), "Expected UsPostRegionCitiesID to match")
	suite.Equal(city, payload.CityName, "Expected City to match")
	suite.Equal(state, payload.StateName, "Expected State to match")
	suite.Equal(postalCode, payload.UsprZipID, "Expected PostalCode to match")
	suite.Equal(county, payload.UsprcCountyNm, "Expected County to match")
}

func (suite *PayloadsSuite) TestWeightTicketModelFromUpdate() {
	suite.Run("Success - Complete input", func() {
		emptyWeight := int64(5000)
		fullWeight := int64(8000)
		ownsTrailer := true
		trailerMeetsCriteria := false
		status := ghcmessages.PPMDocumentStatusAPPROVED
		reason := "Valid reason"
		adjustedNetWeight := int64(2900)
		netWeightRemarks := "Adjusted for fuel weight"
		vehicleDescription := "Ford F-150"
		missingEmptyWeightTicket := true
		missingFullWeightTicket := false

		input := &ghcmessages.UpdateWeightTicket{
			EmptyWeight:              &emptyWeight,
			FullWeight:               &fullWeight,
			OwnsTrailer:              ownsTrailer,
			TrailerMeetsCriteria:     trailerMeetsCriteria,
			Status:                   status,
			Reason:                   reason,
			AdjustedNetWeight:        &adjustedNetWeight,
			NetWeightRemarks:         netWeightRemarks,
			VehicleDescription:       &vehicleDescription,
			MissingEmptyWeightTicket: &missingEmptyWeightTicket,
			MissingFullWeightTicket:  &missingFullWeightTicket,
		}

		result := WeightTicketModelFromUpdate(input)

		suite.IsType(&models.WeightTicket{}, result)
		suite.Equal(handlers.PoundPtrFromInt64Ptr(&emptyWeight), result.EmptyWeight)
		suite.Equal(handlers.PoundPtrFromInt64Ptr(&fullWeight), result.FullWeight)
		suite.Equal(handlers.FmtBool(ownsTrailer), result.OwnsTrailer)
		suite.Equal(handlers.FmtBool(trailerMeetsCriteria), result.TrailerMeetsCriteria)
		suite.Equal(handlers.FmtString(reason), result.Reason)
		suite.Equal((*models.PPMDocumentStatus)(handlers.FmtString(string(status))), result.Status)
		suite.Equal(handlers.PoundPtrFromInt64Ptr(&adjustedNetWeight), result.AdjustedNetWeight)
		suite.Equal(handlers.FmtString(netWeightRemarks), result.NetWeightRemarks)
		suite.Equal(handlers.FmtString(vehicleDescription), result.VehicleDescription)
		suite.Equal(handlers.FmtBool(missingEmptyWeightTicket), result.MissingEmptyWeightTicket)
		suite.Equal(handlers.FmtBool(missingFullWeightTicket), result.MissingFullWeightTicket)
	})

	suite.Run("Success - Missing optional fields", func() {
		emptyWeight := int64(5000)
		fullWeight := int64(8000)
		ownsTrailer := true
		trailerMeetsCriteria := false
		status := ghcmessages.PPMDocumentStatusAPPROVED
		reason := "Valid reason"
		adjustedNetWeight := int64(2900)
		netWeightRemarks := "Adjusted for fuel weight"

		input := &ghcmessages.UpdateWeightTicket{
			EmptyWeight:          &emptyWeight,
			FullWeight:           &fullWeight,
			OwnsTrailer:          ownsTrailer,
			TrailerMeetsCriteria: trailerMeetsCriteria,
			Status:               status,
			Reason:               reason,
			AdjustedNetWeight:    &adjustedNetWeight,
			NetWeightRemarks:     netWeightRemarks,
		}

		result := WeightTicketModelFromUpdate(input)

		suite.IsType(&models.WeightTicket{}, result)
		suite.Equal(handlers.PoundPtrFromInt64Ptr(&emptyWeight), result.EmptyWeight)
		suite.Equal(handlers.PoundPtrFromInt64Ptr(&fullWeight), result.FullWeight)
		suite.Equal(handlers.FmtBool(ownsTrailer), result.OwnsTrailer)
		suite.Equal(handlers.FmtBool(trailerMeetsCriteria), result.TrailerMeetsCriteria)
		suite.Equal(handlers.FmtString(reason), result.Reason)
		suite.Equal((*models.PPMDocumentStatus)(handlers.FmtString(string(status))), result.Status)
		suite.Equal(handlers.PoundPtrFromInt64Ptr(&adjustedNetWeight), result.AdjustedNetWeight)
		suite.Equal(handlers.FmtString(netWeightRemarks), result.NetWeightRemarks)

		suite.Nil(result.VehicleDescription)
		suite.Nil(result.MissingEmptyWeightTicket)
		suite.Nil(result.MissingFullWeightTicket)
	})
}

<<<<<<< HEAD
func (suite *PayloadsSuite) TestOfficeUserModelFromUpdate() {
	suite.Run("success - complete input", func() {
		telephone := "111-111-1111"

		payload := &ghcmessages.OfficeUserUpdate{
			Telephone: &telephone,
		}

		oldMiddleInitials := "H"
		oldOfficeUser := factory.BuildOfficeUser(suite.DB(), []factory.Customization{
			{
				Model: models.OfficeUser{
					FirstName:      "John",
					LastName:       "Doe",
					MiddleInitials: &oldMiddleInitials,
					Telephone:      "555-555-5555",
					Email:          "johndoe@example.com",
					Active:         true,
				},
			},
		}, nil)

		returnedOfficeUser := OfficeUserModelFromUpdate(payload, &oldOfficeUser)

		suite.NotNil(returnedOfficeUser)
		suite.Equal(*payload.Telephone, returnedOfficeUser.Telephone)
	})

	suite.Run("success - only update Telephone", func() {
		telephone := "111-111-1111"
		payload := &ghcmessages.OfficeUserUpdate{
			Telephone: &telephone,
		}

		oldOfficeUser := factory.BuildOfficeUser(suite.DB(), []factory.Customization{
			{
				Model: models.OfficeUser{
					Telephone: "555-555-5555",
				},
			},
		}, nil)

		returnedOfficeUser := OfficeUserModelFromUpdate(payload, &oldOfficeUser)

		suite.NotNil(returnedOfficeUser)
		suite.Equal(oldOfficeUser.ID, returnedOfficeUser.ID)
		suite.Equal(oldOfficeUser.UserID, returnedOfficeUser.UserID)
		suite.Equal(oldOfficeUser.Email, returnedOfficeUser.Email)
		suite.Equal(oldOfficeUser.FirstName, returnedOfficeUser.FirstName)
		suite.Equal(oldOfficeUser.MiddleInitials, returnedOfficeUser.MiddleInitials)
		suite.Equal(oldOfficeUser.LastName, returnedOfficeUser.LastName)
		suite.Equal(*payload.Telephone, returnedOfficeUser.Telephone)
		suite.Equal(oldOfficeUser.Active, returnedOfficeUser.Active)
	})

	suite.Run("Fields do not update if payload is empty", func() {
		payload := &ghcmessages.OfficeUserUpdate{}

		oldOfficeUser := factory.BuildOfficeUser(suite.DB(), nil, nil)

		returnedOfficeUser := OfficeUserModelFromUpdate(payload, &oldOfficeUser)

		suite.NotNil(returnedOfficeUser)
		suite.Equal(oldOfficeUser.ID, returnedOfficeUser.ID)
		suite.Equal(oldOfficeUser.UserID, returnedOfficeUser.UserID)
		suite.Equal(oldOfficeUser.Email, returnedOfficeUser.Email)
		suite.Equal(oldOfficeUser.FirstName, returnedOfficeUser.FirstName)
		suite.Equal(oldOfficeUser.MiddleInitials, returnedOfficeUser.MiddleInitials)
		suite.Equal(oldOfficeUser.LastName, returnedOfficeUser.LastName)
		suite.Equal(oldOfficeUser.Telephone, returnedOfficeUser.Telephone)
		suite.Equal(oldOfficeUser.Active, returnedOfficeUser.Active)
	})

	suite.Run("Error - Return Office User if payload is nil", func() {
		oldOfficeUser := factory.BuildOfficeUser(suite.DB(), nil, nil)
		returnedUser := OfficeUserModelFromUpdate(nil, &oldOfficeUser)

		suite.Equal(&oldOfficeUser, returnedUser)
	})

	suite.Run("Error - Return nil if Office User is nil", func() {
		telephone := "111-111-1111"
		payload := &ghcmessages.OfficeUserUpdate{
			Telephone: &telephone,
		}
		returnedUser := OfficeUserModelFromUpdate(payload, nil)

		suite.Nil(returnedUser)
=======
func (suite *PayloadsSuite) TestMovingExpenseModelFromUpdate() {
	suite.Run("Success - Complete input", func() {
		description := "Test moving expense"
		reason := "Just testing"
		trackingNumber := "TRACK123"
		movingExpenseStatus := ghcmessages.PPMDocumentStatusAPPROVED
		amount := int64(1000)
		weightStored := int64(1500)
		weightShipped := int64(1200)
		sitEstimatedCost := int64(2000)
		sitReimburseableAmount := int64(2500)
		sitStartDate := strfmt.Date(time.Now())
		sitEndDate := strfmt.Date(time.Now().Add(24 * time.Hour))
		isProGear := true
		proGearBelongsToSelf := false
		proGearDescription := "Pro gear details"

		expenseType := ghcmessages.OmittableMovingExpenseTypeSMALLPACKAGE
		sitLocation := ghcmessages.SITLocationTypeORIGIN

		updateMovingExpense := &ghcmessages.UpdateMovingExpense{
			MovingExpenseType:      &expenseType,
			Description:            &description,
			SitLocation:            &sitLocation,
			Amount:                 amount,
			SitStartDate:           sitStartDate,
			SitEndDate:             sitEndDate,
			Status:                 movingExpenseStatus,
			Reason:                 reason,
			WeightStored:           weightStored,
			SitEstimatedCost:       &sitEstimatedCost,
			SitReimburseableAmount: &sitReimburseableAmount,
			TrackingNumber:         &trackingNumber,
			WeightShipped:          &weightShipped,
			IsProGear:              &isProGear,
			ProGearBelongsToSelf:   &proGearBelongsToSelf,
			ProGearDescription:     &proGearDescription,
		}

		result := MovingExpenseModelFromUpdate(updateMovingExpense)
		suite.IsType(&models.MovingExpense{}, result)

		suite.Equal(models.MovingExpenseReceiptTypeSmallPackage, *result.MovingExpenseType, "MovingExpenseType should match")
		suite.Equal(&description, result.Description, "Description should match")
		suite.Equal(models.SITLocationTypeOrigin, *result.SITLocation, "SITLocation should match")
		suite.Equal(handlers.FmtInt64PtrToPopPtr(&amount), result.Amount, "Amount should match")
		suite.Equal(handlers.FmtDatePtrToPopPtr(&sitStartDate), result.SITStartDate, "SITStartDate should match")
		suite.Equal(handlers.FmtDatePtrToPopPtr(&sitEndDate), result.SITEndDate, "SITEndDate should match")
		suite.Equal(models.PPMDocumentStatusApproved, *result.Status, "Status should match")
		suite.Equal(handlers.FmtString(reason), result.Reason, "Reason should match")
		suite.Equal(handlers.PoundPtrFromInt64Ptr(&weightStored), result.WeightStored, "WeightStored should match")
		suite.Equal(handlers.FmtInt64PtrToPopPtr(&sitEstimatedCost), result.SITEstimatedCost, "SITEstimatedCost should match")
		suite.Equal(handlers.FmtInt64PtrToPopPtr(&sitReimburseableAmount), result.SITReimburseableAmount, "SITReimburseableAmount should match")
		suite.Equal(handlers.FmtStringPtr(&trackingNumber), result.TrackingNumber, "TrackingNumber should match")
		suite.Equal(handlers.PoundPtrFromInt64Ptr(&weightShipped), result.WeightShipped, "WeightShipped should match")
		suite.Equal(handlers.FmtBoolPtr(&isProGear), result.IsProGear, "IsProGear should match")
		suite.Equal(handlers.FmtBoolPtr(&proGearBelongsToSelf), result.ProGearBelongsToSelf, "ProGearBelongsToSelf should match")
		suite.Equal(handlers.FmtStringPtr(&proGearDescription), result.ProGearDescription, "ProGearDescription should match")
>>>>>>> 8e25ad3e
	})
}<|MERGE_RESOLUTION|>--- conflicted
+++ resolved
@@ -452,96 +452,6 @@
 	})
 }
 
-<<<<<<< HEAD
-func (suite *PayloadsSuite) TestOfficeUserModelFromUpdate() {
-	suite.Run("success - complete input", func() {
-		telephone := "111-111-1111"
-
-		payload := &ghcmessages.OfficeUserUpdate{
-			Telephone: &telephone,
-		}
-
-		oldMiddleInitials := "H"
-		oldOfficeUser := factory.BuildOfficeUser(suite.DB(), []factory.Customization{
-			{
-				Model: models.OfficeUser{
-					FirstName:      "John",
-					LastName:       "Doe",
-					MiddleInitials: &oldMiddleInitials,
-					Telephone:      "555-555-5555",
-					Email:          "johndoe@example.com",
-					Active:         true,
-				},
-			},
-		}, nil)
-
-		returnedOfficeUser := OfficeUserModelFromUpdate(payload, &oldOfficeUser)
-
-		suite.NotNil(returnedOfficeUser)
-		suite.Equal(*payload.Telephone, returnedOfficeUser.Telephone)
-	})
-
-	suite.Run("success - only update Telephone", func() {
-		telephone := "111-111-1111"
-		payload := &ghcmessages.OfficeUserUpdate{
-			Telephone: &telephone,
-		}
-
-		oldOfficeUser := factory.BuildOfficeUser(suite.DB(), []factory.Customization{
-			{
-				Model: models.OfficeUser{
-					Telephone: "555-555-5555",
-				},
-			},
-		}, nil)
-
-		returnedOfficeUser := OfficeUserModelFromUpdate(payload, &oldOfficeUser)
-
-		suite.NotNil(returnedOfficeUser)
-		suite.Equal(oldOfficeUser.ID, returnedOfficeUser.ID)
-		suite.Equal(oldOfficeUser.UserID, returnedOfficeUser.UserID)
-		suite.Equal(oldOfficeUser.Email, returnedOfficeUser.Email)
-		suite.Equal(oldOfficeUser.FirstName, returnedOfficeUser.FirstName)
-		suite.Equal(oldOfficeUser.MiddleInitials, returnedOfficeUser.MiddleInitials)
-		suite.Equal(oldOfficeUser.LastName, returnedOfficeUser.LastName)
-		suite.Equal(*payload.Telephone, returnedOfficeUser.Telephone)
-		suite.Equal(oldOfficeUser.Active, returnedOfficeUser.Active)
-	})
-
-	suite.Run("Fields do not update if payload is empty", func() {
-		payload := &ghcmessages.OfficeUserUpdate{}
-
-		oldOfficeUser := factory.BuildOfficeUser(suite.DB(), nil, nil)
-
-		returnedOfficeUser := OfficeUserModelFromUpdate(payload, &oldOfficeUser)
-
-		suite.NotNil(returnedOfficeUser)
-		suite.Equal(oldOfficeUser.ID, returnedOfficeUser.ID)
-		suite.Equal(oldOfficeUser.UserID, returnedOfficeUser.UserID)
-		suite.Equal(oldOfficeUser.Email, returnedOfficeUser.Email)
-		suite.Equal(oldOfficeUser.FirstName, returnedOfficeUser.FirstName)
-		suite.Equal(oldOfficeUser.MiddleInitials, returnedOfficeUser.MiddleInitials)
-		suite.Equal(oldOfficeUser.LastName, returnedOfficeUser.LastName)
-		suite.Equal(oldOfficeUser.Telephone, returnedOfficeUser.Telephone)
-		suite.Equal(oldOfficeUser.Active, returnedOfficeUser.Active)
-	})
-
-	suite.Run("Error - Return Office User if payload is nil", func() {
-		oldOfficeUser := factory.BuildOfficeUser(suite.DB(), nil, nil)
-		returnedUser := OfficeUserModelFromUpdate(nil, &oldOfficeUser)
-
-		suite.Equal(&oldOfficeUser, returnedUser)
-	})
-
-	suite.Run("Error - Return nil if Office User is nil", func() {
-		telephone := "111-111-1111"
-		payload := &ghcmessages.OfficeUserUpdate{
-			Telephone: &telephone,
-		}
-		returnedUser := OfficeUserModelFromUpdate(payload, nil)
-
-		suite.Nil(returnedUser)
-=======
 func (suite *PayloadsSuite) TestMovingExpenseModelFromUpdate() {
 	suite.Run("Success - Complete input", func() {
 		description := "Test moving expense"
@@ -600,6 +510,96 @@
 		suite.Equal(handlers.FmtBoolPtr(&isProGear), result.IsProGear, "IsProGear should match")
 		suite.Equal(handlers.FmtBoolPtr(&proGearBelongsToSelf), result.ProGearBelongsToSelf, "ProGearBelongsToSelf should match")
 		suite.Equal(handlers.FmtStringPtr(&proGearDescription), result.ProGearDescription, "ProGearDescription should match")
->>>>>>> 8e25ad3e
+	})
+}
+
+func (suite *PayloadsSuite) TestOfficeUserModelFromUpdate() {
+	suite.Run("success - complete input", func() {
+		telephone := "111-111-1111"
+
+		payload := &ghcmessages.OfficeUserUpdate{
+			Telephone: &telephone,
+		}
+
+		oldMiddleInitials := "H"
+		oldOfficeUser := factory.BuildOfficeUser(suite.DB(), []factory.Customization{
+			{
+				Model: models.OfficeUser{
+					FirstName:      "John",
+					LastName:       "Doe",
+					MiddleInitials: &oldMiddleInitials,
+					Telephone:      "555-555-5555",
+					Email:          "johndoe@example.com",
+					Active:         true,
+				},
+			},
+		}, nil)
+
+		returnedOfficeUser := OfficeUserModelFromUpdate(payload, &oldOfficeUser)
+
+		suite.NotNil(returnedOfficeUser)
+		suite.Equal(*payload.Telephone, returnedOfficeUser.Telephone)
+	})
+
+	suite.Run("success - only update Telephone", func() {
+		telephone := "111-111-1111"
+		payload := &ghcmessages.OfficeUserUpdate{
+			Telephone: &telephone,
+		}
+
+		oldOfficeUser := factory.BuildOfficeUser(suite.DB(), []factory.Customization{
+			{
+				Model: models.OfficeUser{
+					Telephone: "555-555-5555",
+				},
+			},
+		}, nil)
+
+		returnedOfficeUser := OfficeUserModelFromUpdate(payload, &oldOfficeUser)
+
+		suite.NotNil(returnedOfficeUser)
+		suite.Equal(oldOfficeUser.ID, returnedOfficeUser.ID)
+		suite.Equal(oldOfficeUser.UserID, returnedOfficeUser.UserID)
+		suite.Equal(oldOfficeUser.Email, returnedOfficeUser.Email)
+		suite.Equal(oldOfficeUser.FirstName, returnedOfficeUser.FirstName)
+		suite.Equal(oldOfficeUser.MiddleInitials, returnedOfficeUser.MiddleInitials)
+		suite.Equal(oldOfficeUser.LastName, returnedOfficeUser.LastName)
+		suite.Equal(*payload.Telephone, returnedOfficeUser.Telephone)
+		suite.Equal(oldOfficeUser.Active, returnedOfficeUser.Active)
+	})
+
+	suite.Run("Fields do not update if payload is empty", func() {
+		payload := &ghcmessages.OfficeUserUpdate{}
+
+		oldOfficeUser := factory.BuildOfficeUser(suite.DB(), nil, nil)
+
+		returnedOfficeUser := OfficeUserModelFromUpdate(payload, &oldOfficeUser)
+
+		suite.NotNil(returnedOfficeUser)
+		suite.Equal(oldOfficeUser.ID, returnedOfficeUser.ID)
+		suite.Equal(oldOfficeUser.UserID, returnedOfficeUser.UserID)
+		suite.Equal(oldOfficeUser.Email, returnedOfficeUser.Email)
+		suite.Equal(oldOfficeUser.FirstName, returnedOfficeUser.FirstName)
+		suite.Equal(oldOfficeUser.MiddleInitials, returnedOfficeUser.MiddleInitials)
+		suite.Equal(oldOfficeUser.LastName, returnedOfficeUser.LastName)
+		suite.Equal(oldOfficeUser.Telephone, returnedOfficeUser.Telephone)
+		suite.Equal(oldOfficeUser.Active, returnedOfficeUser.Active)
+	})
+
+	suite.Run("Error - Return Office User if payload is nil", func() {
+		oldOfficeUser := factory.BuildOfficeUser(suite.DB(), nil, nil)
+		returnedUser := OfficeUserModelFromUpdate(nil, &oldOfficeUser)
+
+		suite.Equal(&oldOfficeUser, returnedUser)
+	})
+
+	suite.Run("Error - Return nil if Office User is nil", func() {
+		telephone := "111-111-1111"
+		payload := &ghcmessages.OfficeUserUpdate{
+			Telephone: &telephone,
+		}
+		returnedUser := OfficeUserModelFromUpdate(payload, nil)
+
+		suite.Nil(returnedUser)
 	})
 }