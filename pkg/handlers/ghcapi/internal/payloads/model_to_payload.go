--- conflicted
+++ resolved
@@ -154,7 +154,6 @@
 	evaluationReportOfficeUserPayload := EvaluationReportOfficeUser(evaluationReport.OfficeUser)
 
 	payload := &ghcmessages.EvaluationReport{
-<<<<<<< HEAD
 		CreatedAt:                     strfmt.DateTime(evaluationReport.CreatedAt),
 		EvaluationLengthMinutes:       handlers.FmtIntPtrToInt64(evaluationReport.EvaluationLengthMinutes),
 		ID:                            id,
@@ -180,28 +179,7 @@
 		ObservedPickupSpreadEndDate:   handlers.FmtDatePtr(evaluationReport.ObservedPickupSpreadEndDate),
 		ETag:                          etag.GenerateEtag(evaluationReport.UpdatedAt),
 		UpdatedAt:                     strfmt.DateTime(evaluationReport.UpdatedAt),
-=======
-		CreatedAt:               strfmt.DateTime(evaluationReport.CreatedAt),
-		EvaluationLengthMinutes: handlers.FmtIntPtrToInt64(evaluationReport.EvaluationLengthMinutes),
-		ID:                      id,
-		InspectionDate:          handlers.FmtDatePtr(evaluationReport.InspectionDate),
-		InspectionType:          inspectionType,
-		Location:                location,
-		LocationDescription:     evaluationReport.LocationDescription,
-		MoveID:                  moveID,
-		ObservedDate:            handlers.FmtDatePtr(evaluationReport.ObservedDate),
-		Remarks:                 evaluationReport.Remarks,
-		ShipmentID:              shipmentID,
-		SubmittedAt:             handlers.FmtDateTimePtr(evaluationReport.SubmittedAt),
-		TravelTimeMinutes:       handlers.FmtIntPtrToInt64(evaluationReport.TravelTimeMinutes),
-		Type:                    reportType,
-		ViolationsObserved:      evaluationReport.ViolationsObserved,
-		MoveReferenceID:         evaluationReport.Move.ReferenceID,
-		OfficeUser:              &evaluationReportOfficeUserPayload,
-		ETag:                    etag.GenerateEtag(evaluationReport.UpdatedAt),
-		UpdatedAt:               strfmt.DateTime(evaluationReport.UpdatedAt),
-		ReportViolations:        ReportViolations(evaluationReport.ReportViolations),
->>>>>>> 7184aa0e
+		ReportViolations:              ReportViolations(evaluationReport.ReportViolations),
 	}
 	return payload
 }
