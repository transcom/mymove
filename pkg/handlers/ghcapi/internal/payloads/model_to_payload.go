--- conflicted
+++ resolved
@@ -2117,11 +2117,7 @@
 }
 
 // QueueMoves payload
-<<<<<<< HEAD
-func QueueMoves(moves []models.Move, officeUsers []models.OfficeUser, requestedPpmStatus *models.PPMShipmentStatus, role roles.RoleType, officeUser models.OfficeUser, isSupervisor bool) *ghcmessages.QueueMoves {
-=======
 func QueueMoves(moves []models.Move, officeUsers []models.OfficeUser, requestedPpmStatus *models.PPMShipmentStatus, role roles.RoleType, officeUser models.OfficeUser, isSupervisor bool, isHQRole bool) *ghcmessages.QueueMoves {
->>>>>>> af60bbe9
 	queueMoves := make(ghcmessages.QueueMoves, len(moves))
 	for i, move := range moves {
 		customer := move.Orders.ServiceMember
@@ -2332,11 +2328,7 @@
 }
 
 // QueuePaymentRequests payload
-<<<<<<< HEAD
-func QueuePaymentRequests(paymentRequests *models.PaymentRequests, officeUsers []models.OfficeUser, officeUser models.OfficeUser, isSupervisor bool) *ghcmessages.QueuePaymentRequests {
-=======
 func QueuePaymentRequests(paymentRequests *models.PaymentRequests, officeUsers []models.OfficeUser, officeUser models.OfficeUser, isSupervisor bool, isHQRole bool) *ghcmessages.QueuePaymentRequests {
->>>>>>> af60bbe9
 	queuePaymentRequests := make(ghcmessages.QueuePaymentRequests, len(*paymentRequests))
 
 	for i, paymentRequest := range *paymentRequests {
@@ -2374,12 +2366,9 @@
 		if isSupervisor {
 			isAssignable = true
 		}
-<<<<<<< HEAD
-=======
 		if isHQRole {
 			isAssignable = false
 		}
->>>>>>> af60bbe9
 
 		queuePaymentRequests[i].Assignable = isAssignable
 
