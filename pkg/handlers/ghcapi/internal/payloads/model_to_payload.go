package payloads

import (
	"github.com/go-openapi/strfmt"
	"github.com/go-openapi/swag"

	"github.com/transcom/mymove/pkg/etag"
	"github.com/transcom/mymove/pkg/gen/ghcmessages"
	"github.com/transcom/mymove/pkg/handlers"
	"github.com/transcom/mymove/pkg/models"
	"github.com/transcom/mymove/pkg/storage"
)

// Move payload
func Move(move *models.Move) *ghcmessages.Move {
	if move == nil {
		return nil
	}

	payload := &ghcmessages.Move{
		CreatedAt: strfmt.DateTime(move.CreatedAt),
		ID:        strfmt.UUID(move.ID.String()),
		Locator:   move.Locator,
		OrdersID:  strfmt.UUID(move.OrdersID.String()),
		UpdatedAt: strfmt.DateTime(move.UpdatedAt),
	}

	return payload
}

// MoveTaskOrder payload
func MoveTaskOrder(moveTaskOrder *models.Move) *ghcmessages.MoveTaskOrder {
	if moveTaskOrder == nil {
		return nil
	}

	payload := &ghcmessages.MoveTaskOrder{
		ID:                 strfmt.UUID(moveTaskOrder.ID.String()),
		CreatedAt:          strfmt.DateTime(moveTaskOrder.CreatedAt),
		AvailableToPrimeAt: handlers.FmtDateTimePtr(moveTaskOrder.AvailableToPrimeAt),
		IsCanceled:         moveTaskOrder.IsCanceled(),
		MoveOrderID:        strfmt.UUID(moveTaskOrder.OrdersID.String()),
		ReferenceID:        *moveTaskOrder.ReferenceID,
		UpdatedAt:          strfmt.DateTime(moveTaskOrder.UpdatedAt),
		ETag:               etag.GenerateEtag(moveTaskOrder.UpdatedAt),
	}
	return payload
}

// Customer payload
func Customer(customer *models.ServiceMember) *ghcmessages.Customer {
	if customer == nil {
		return nil
	}

	payload := ghcmessages.Customer{
		Agency:         swag.StringValue((*string)(customer.Affiliation)),
		CurrentAddress: Address(customer.ResidentialAddress),
		DodID:          swag.StringValue(customer.Edipi),
		Email:          customer.PersonalEmail,
		FirstName:      swag.StringValue(customer.FirstName),
		ID:             strfmt.UUID(customer.ID.String()),
		LastName:       swag.StringValue(customer.LastName),
		Phone:          customer.Telephone,
		UserID:         strfmt.UUID(customer.UserID.String()),
		ETag:           etag.GenerateEtag(customer.UpdatedAt),
		BackupContact:  BackupContact(customer.BackupContacts),
	}
	return &payload
}

// MoveOrder payload
func MoveOrder(moveOrder *models.Order) *ghcmessages.MoveOrder {
	if moveOrder == nil {
		return nil
	}
	destinationDutyStation := DutyStation(&moveOrder.NewDutyStation)
	originDutyStation := DutyStation(moveOrder.OriginDutyStation)
	if moveOrder.Grade != nil {
		moveOrder.Entitlement.SetWeightAllotment(*moveOrder.Grade)
	}
	entitlements := Entitlement(moveOrder.Entitlement)

	var deptIndicator ghcmessages.DeptIndicator
	if moveOrder.DepartmentIndicator != nil {
		deptIndicator = ghcmessages.DeptIndicator(*moveOrder.DepartmentIndicator)
	}

	var orderTypeDetail ghcmessages.OrdersTypeDetail
	if moveOrder.OrdersTypeDetail != nil {
		orderTypeDetail = ghcmessages.OrdersTypeDetail(*moveOrder.OrdersTypeDetail)
	}

	payload := ghcmessages.MoveOrder{
		DestinationDutyStation: destinationDutyStation,
		Entitlement:            entitlements,
		OrderNumber:            moveOrder.OrdersNumber,
		OrderTypeDetail:        orderTypeDetail,
		ID:                     strfmt.UUID(moveOrder.ID.String()),
		OriginDutyStation:      originDutyStation,
		ETag:                   etag.GenerateEtag(moveOrder.UpdatedAt),
		Agency:                 swag.StringValue((*string)(moveOrder.ServiceMember.Affiliation)),
		CustomerID:             strfmt.UUID(moveOrder.ServiceMemberID.String()),
		FirstName:              swag.StringValue(moveOrder.ServiceMember.FirstName),
		LastName:               swag.StringValue(moveOrder.ServiceMember.LastName),
		ReportByDate:           strfmt.Date(moveOrder.ReportByDate),
		DateIssued:             strfmt.Date(moveOrder.IssueDate),
		OrderType:              ghcmessages.OrdersType(moveOrder.OrdersType),
		DepartmentIndicator:    deptIndicator,
		Tac:                    handlers.FmtStringPtr(moveOrder.TAC),
		Sac:                    handlers.FmtStringPtr(moveOrder.SAC),
		UploadedOrderID:        strfmt.UUID(moveOrder.UploadedOrdersID.String()),
	}

	if moveOrder.Grade != nil {
		payload.Grade = *moveOrder.Grade
	}
	if moveOrder.ConfirmationNumber != nil {
		payload.ConfirmationNumber = *moveOrder.ConfirmationNumber
	}

	return &payload
}

// Entitlement payload
func Entitlement(entitlement *models.Entitlement) *ghcmessages.Entitlements {
	if entitlement == nil {
		return nil
	}
	var proGearWeight, proGearWeightSpouse, totalWeight int64
	if entitlement.WeightAllotment() != nil {
		proGearWeight = int64(entitlement.WeightAllotment().ProGearWeight)
		proGearWeightSpouse = int64(entitlement.WeightAllotment().ProGearWeightSpouse)
		totalWeight = int64(entitlement.WeightAllotment().TotalWeightSelf)
	}
	var authorizedWeight *int64
	if entitlement.AuthorizedWeight() != nil {
		aw := int64(*entitlement.AuthorizedWeight())
		authorizedWeight = &aw
	}
	var sit int64
	if entitlement.StorageInTransit != nil {
		sit = int64(*entitlement.StorageInTransit)
	}
	var totalDependents int64
	if entitlement.TotalDependents != nil {
		totalDependents = int64(*entitlement.TotalDependents)
	}
	return &ghcmessages.Entitlements{
		ID:                    strfmt.UUID(entitlement.ID.String()),
		AuthorizedWeight:      authorizedWeight,
		DependentsAuthorized:  entitlement.DependentsAuthorized,
		NonTemporaryStorage:   entitlement.NonTemporaryStorage,
		PrivatelyOwnedVehicle: entitlement.PrivatelyOwnedVehicle,
		ProGearWeight:         proGearWeight,
		ProGearWeightSpouse:   proGearWeightSpouse,
		StorageInTransit:      &sit,
		TotalDependents:       totalDependents,
		TotalWeight:           totalWeight,
		ETag:                  etag.GenerateEtag(entitlement.UpdatedAt),
	}
}

// DutyStation payload
func DutyStation(dutyStation *models.DutyStation) *ghcmessages.DutyStation {
	if dutyStation == nil {
		return nil
	}
	address := Address(&dutyStation.Address)
	payload := ghcmessages.DutyStation{
		Address:   address,
		AddressID: address.ID,
		ID:        strfmt.UUID(dutyStation.ID.String()),
		Name:      dutyStation.Name,
		ETag:      etag.GenerateEtag(dutyStation.UpdatedAt),
	}
	return &payload
}

// Address payload
func Address(address *models.Address) *ghcmessages.Address {
	if address == nil {
		return nil
	}
	return &ghcmessages.Address{
		ID:             strfmt.UUID(address.ID.String()),
		StreetAddress1: &address.StreetAddress1,
		StreetAddress2: address.StreetAddress2,
		StreetAddress3: address.StreetAddress3,
		City:           &address.City,
		State:          &address.State,
		PostalCode:     &address.PostalCode,
		Country:        address.Country,
		ETag:           etag.GenerateEtag(address.UpdatedAt),
	}
}

// BackupContact payload
func BackupContact(contacts models.BackupContacts) *ghcmessages.BackupContact {
	var name, email, phone string

	if len(contacts) != 0 {
		contact := contacts[0]
		name = contact.Name
		email = contact.Email
		phone = ""
		contactPhone := contact.Phone
		if contactPhone != nil {
			phone = *contactPhone
		}
	}

	return &ghcmessages.BackupContact{
		Name:  &name,
		Email: &email,
		Phone: &phone,
	}
}

// MTOShipment payload
func MTOShipment(mtoShipment *models.MTOShipment) *ghcmessages.MTOShipment {
	strfmt.MarshalFormat = strfmt.RFC3339Micro

	payload := &ghcmessages.MTOShipment{
		ID:                       strfmt.UUID(mtoShipment.ID.String()),
		MoveTaskOrderID:          strfmt.UUID(mtoShipment.MoveTaskOrderID.String()),
		ShipmentType:             mtoShipment.ShipmentType,
		Status:                   string(mtoShipment.Status),
		CustomerRemarks:          mtoShipment.CustomerRemarks,
		RejectionReason:          mtoShipment.RejectionReason,
		PickupAddress:            Address(mtoShipment.PickupAddress),
		SecondaryDeliveryAddress: Address(mtoShipment.SecondaryDeliveryAddress),
		SecondaryPickupAddress:   Address(mtoShipment.SecondaryPickupAddress),
		DestinationAddress:       Address(mtoShipment.DestinationAddress),
		PrimeEstimatedWeight:     handlers.FmtPoundPtr(mtoShipment.PrimeEstimatedWeight),
		PrimeActualWeight:        handlers.FmtPoundPtr(mtoShipment.PrimeActualWeight),
		CreatedAt:                strfmt.DateTime(mtoShipment.CreatedAt),
		UpdatedAt:                strfmt.DateTime(mtoShipment.UpdatedAt),
		ETag:                     etag.GenerateEtag(mtoShipment.UpdatedAt),
	}

	if mtoShipment.RequestedPickupDate != nil {
		payload.RequestedPickupDate = *handlers.FmtDatePtr(mtoShipment.RequestedPickupDate)
	}

	if mtoShipment.ApprovedDate != nil {
		payload.ApprovedDate = strfmt.Date(*mtoShipment.ApprovedDate)
	}

	if mtoShipment.ScheduledPickupDate != nil {
		payload.ScheduledPickupDate = strfmt.Date(*mtoShipment.ScheduledPickupDate)
	}

	return payload
}

// MTOShipments payload
func MTOShipments(mtoShipments *models.MTOShipments) *ghcmessages.MTOShipments {
	payload := make(ghcmessages.MTOShipments, len(*mtoShipments))

	for i, m := range *mtoShipments {
		payload[i] = MTOShipment(&m)
	}
	return &payload
}

// MTOAgent payload
func MTOAgent(mtoAgent *models.MTOAgent) *ghcmessages.MTOAgent {
	payload := &ghcmessages.MTOAgent{
		ID:            strfmt.UUID(mtoAgent.ID.String()),
		MtoShipmentID: strfmt.UUID(mtoAgent.MTOShipmentID.String()),
		CreatedAt:     strfmt.DateTime(mtoAgent.CreatedAt),
		UpdatedAt:     strfmt.DateTime(mtoAgent.UpdatedAt),
		FirstName:     mtoAgent.FirstName,
		LastName:      mtoAgent.LastName,
		AgentType:     string(mtoAgent.MTOAgentType),
		Email:         mtoAgent.Email,
		Phone:         mtoAgent.Phone,
		ETag:          etag.GenerateEtag(mtoAgent.UpdatedAt),
	}
	return payload
}

// MTOAgents payload
func MTOAgents(mtoAgents *models.MTOAgents) *ghcmessages.MTOAgents {
	payload := make(ghcmessages.MTOAgents, len(*mtoAgents))
	for i, m := range *mtoAgents {
		payload[i] = MTOAgent(&m)
	}
	return &payload
}

// PaymentRequest payload
func PaymentRequest(pr *models.PaymentRequest, storer storage.FileStorer) (*ghcmessages.PaymentRequest, error) {
	serviceDocs := make(ghcmessages.ProofOfServiceDocs, len(pr.ProofOfServiceDocs))
	if pr.ProofOfServiceDocs != nil && len(pr.ProofOfServiceDocs) > 0 {
		for i, proofOfService := range pr.ProofOfServiceDocs {
			payload, err := ProofOfServiceDoc(proofOfService, storer)
			if err != nil {
				return nil, err
			}
			serviceDocs[i] = payload
		}
	}

	return &ghcmessages.PaymentRequest{
		ID:                   *handlers.FmtUUID(pr.ID),
		IsFinal:              &pr.IsFinal,
		MoveTaskOrderID:      *handlers.FmtUUID(pr.MoveTaskOrderID),
		PaymentRequestNumber: pr.PaymentRequestNumber,
		RejectionReason:      pr.RejectionReason,
		Status:               ghcmessages.PaymentRequestStatus(pr.Status),
		ETag:                 etag.GenerateEtag(pr.UpdatedAt),
		ServiceItems:         *PaymentServiceItems(&pr.PaymentServiceItems),
		ReviewedAt:           handlers.FmtDateTimePtr(pr.ReviewedAt),
		ProofOfServiceDocs:   serviceDocs,
	}, nil
}

// PaymentServiceItem payload
func PaymentServiceItem(ps *models.PaymentServiceItem) *ghcmessages.PaymentServiceItem {
	return &ghcmessages.PaymentServiceItem{
		ID:               *handlers.FmtUUID(ps.ID),
		MtoServiceItemID: *handlers.FmtUUID(ps.MTOServiceItemID),
		CreatedAt:        strfmt.DateTime(ps.CreatedAt),
		PriceCents:       handlers.FmtCost(ps.PriceCents),
		RejectionReason:  ps.RejectionReason,
		Status:           ghcmessages.PaymentServiceItemStatus(ps.Status),
		ReferenceID:      ps.ReferenceID,
		ETag:             etag.GenerateEtag(ps.UpdatedAt),
	}
}

// PaymentServiceItems payload
func PaymentServiceItems(paymentServiceItems *models.PaymentServiceItems) *ghcmessages.PaymentServiceItems {
	payload := make(ghcmessages.PaymentServiceItems, len(*paymentServiceItems))
	for i, m := range *paymentServiceItems {
		payload[i] = PaymentServiceItem(&m)
	}
	return &payload
}

// MTOServiceItemModel payload
func MTOServiceItemModel(s *models.MTOServiceItem) *ghcmessages.MTOServiceItem {
	if s == nil {
		return nil
	}

	return &ghcmessages.MTOServiceItem{
		ID:               handlers.FmtUUID(s.ID),
		MoveTaskOrderID:  handlers.FmtUUID(s.MoveTaskOrderID),
		MtoShipmentID:    handlers.FmtUUIDPtr(s.MTOShipmentID),
		ReServiceID:      handlers.FmtUUID(s.ReServiceID),
		ReServiceCode:    handlers.FmtString(string(s.ReService.Code)),
		ReServiceName:    handlers.FmtStringPtr(&s.ReService.Name),
		Reason:           handlers.FmtStringPtr(s.Reason),
		RejectionReason:  handlers.FmtStringPtr(s.RejectionReason),
		PickupPostalCode: handlers.FmtStringPtr(s.PickupPostalCode),
		Status:           ghcmessages.MTOServiceItemStatus(s.Status),
		Description:      handlers.FmtStringPtr(s.Description),
		Dimensions:       MTOServiceItemDimensions(s.Dimensions),
		CustomerContacts: MTOServiceItemCustomerContacts(s.CustomerContacts),
		CreatedAt:        strfmt.DateTime(s.CreatedAt),
		ApprovedAt:       handlers.FmtDateTimePtr(s.ApprovedAt),
		RejectedAt:       handlers.FmtDateTimePtr(s.RejectedAt),
		ETag:             etag.GenerateEtag(s.UpdatedAt),
	}
}

// MTOServiceItemModels payload
func MTOServiceItemModels(s models.MTOServiceItems) ghcmessages.MTOServiceItems {
	serviceItems := ghcmessages.MTOServiceItems{}
	for _, item := range s {
		serviceItems = append(serviceItems, MTOServiceItemModel(&item))
	}

	return serviceItems
}

// MTOServiceItemDimension payload
func MTOServiceItemDimension(d *models.MTOServiceItemDimension) *ghcmessages.MTOServiceItemDimension {
	return &ghcmessages.MTOServiceItemDimension{
		ID:     *handlers.FmtUUID(d.ID),
		Type:   ghcmessages.DimensionType(d.Type),
		Length: *d.Length.Int32Ptr(),
		Height: *d.Height.Int32Ptr(),
		Width:  *d.Width.Int32Ptr(),
	}
}

// MTOServiceItemDimensions payload
func MTOServiceItemDimensions(d models.MTOServiceItemDimensions) ghcmessages.MTOServiceItemDimensions {
	payload := make(ghcmessages.MTOServiceItemDimensions, len(d))
	for i, item := range d {
		payload[i] = MTOServiceItemDimension(&item)
	}
	return payload
}

// MTOServiceItemCustomerContact payload
func MTOServiceItemCustomerContact(c *models.MTOServiceItemCustomerContact) *ghcmessages.MTOServiceItemCustomerContact {
	return &ghcmessages.MTOServiceItemCustomerContact{
		Type:                       ghcmessages.CustomerContactType(c.Type),
		TimeMilitary:               c.TimeMilitary,
		FirstAvailableDeliveryDate: *handlers.FmtDate(c.FirstAvailableDeliveryDate),
	}
}

// MTOServiceItemCustomerContacts payload
func MTOServiceItemCustomerContacts(c models.MTOServiceItemCustomerContacts) ghcmessages.MTOServiceItemCustomerContacts {
	payload := make(ghcmessages.MTOServiceItemCustomerContacts, len(c))
	for i, item := range c {
		payload[i] = MTOServiceItemCustomerContact(&item)
	}
	return payload
}

// Upload payload
func Upload(storer storage.FileStorer, upload models.Upload, url string) *ghcmessages.Upload {
	uploadPayload := &ghcmessages.Upload{
		ID:          handlers.FmtUUID(upload.ID),
		Filename:    swag.String(upload.Filename),
		ContentType: swag.String(upload.ContentType),
		URL:         handlers.FmtURI(url),
		Bytes:       &upload.Bytes,
		CreatedAt:   handlers.FmtDateTime(upload.CreatedAt),
		UpdatedAt:   handlers.FmtDateTime(upload.UpdatedAt),
	}
	tags, err := storer.Tags(upload.StorageKey)
	if err != nil || len(tags) == 0 {
		uploadPayload.Status = "PROCESSING"
	} else {
		uploadPayload.Status = tags["av-status"]
	}
	return uploadPayload
}

// ProofOfServiceDoc payload from model
func ProofOfServiceDoc(proofOfService models.ProofOfServiceDoc, storer storage.FileStorer) (*ghcmessages.ProofOfServiceDoc, error) {

	uploads := make([]*ghcmessages.Upload, len(proofOfService.PrimeUploads))
	if proofOfService.PrimeUploads != nil && len(proofOfService.PrimeUploads) > 0 {
		for i, primeUpload := range proofOfService.PrimeUploads {
			url, err := storer.PresignedURL(primeUpload.Upload.StorageKey, primeUpload.Upload.ContentType)
			if err != nil {
				return nil, err
			}
			uploads[i] = Upload(storer, primeUpload.Upload, url)
		}
	}

	return &ghcmessages.ProofOfServiceDoc{
		Uploads: uploads,
	}, nil
}

// QueueMoves payload
func QueueMoves(moveOrders []models.Order) *ghcmessages.QueueMoves {
	queueMoveOrders := make(ghcmessages.QueueMoves, len(moveOrders))
	for i, order := range moveOrders {
		customer := order.ServiceMember
		// Finds the first move that is an HHG and use that locator.  Should we include combo HHG_PPM or others?
		var hhgMove models.Move
		for _, move := range order.Moves {
			if *move.SelectedMoveType == models.SelectedMoveTypeHHG {
				hhgMove = move
				break
			}
		}
		queueMoveOrders[i] = &ghcmessages.QueueMove{
<<<<<<< HEAD
			Customer:               Customer(&customer),
			Status:                 ghcmessages.QueueMoveStatus(queueMoveStatus(hhgMove)),
=======
			ID:       *handlers.FmtUUID(order.ID),
			Customer: Customer(&customer),
			// TODO Add status calculation logic here or at service/query level
			Status:                 ghcmessages.QueueMoveStatus("NEW"),
>>>>>>> 54f8b2e9
			Locator:                hhgMove.Locator,
			DepartmentIndicator:    ghcmessages.DeptIndicator(*order.DepartmentIndicator),
			ShipmentsCount:         int64(len(hhgMove.MTOShipments)),
			DestinationDutyStation: DutyStation(&order.NewDutyStation),
			OriginGBLOC:            ghcmessages.GBLOC(order.OriginDutyStation.TransportationOffice.Gbloc),
		}
	}
	return &queueMoveOrders
}

// This is a helper function to calculate the inferred status needed for the QueueMove payload.
func queueMoveStatus(move models.Move) string {
	// If the move is in the submitted status then we'll translate that to New move
	if move.Status == models.MoveStatusSUBMITTED {
		return "New move"
	}

	// For moves that are in an approved status there are two potential translation paths:
	// either move approved or approvals requested. A move is move approved if the move is in an APPROVED
	// status and there are no mtoServiceItems that are in a submitted status. A move is in the
	// approvals requested status when the move is in an APPROVED status and there are mtoServiceItems in
	// a submitted status. This is all detailed in: https://dp3.atlassian.net/browse/MB-4158
	if move.Status == models.MoveStatusAPPROVED {
		// Let's check to see if there are any MTOServiceItems for this move that need review (SUBMITTED status)
		for _, mtoSI := range move.MTOServiceItems {
			// If we find one, we'll immediately return this status as there's no need to continue iterating through.
			if mtoSI.Status == "SUBMITTED" {
				return "Approvals requested"
			}
		}
		// If we iterate through the MTOServiceItems and don't find a submitted status item, we return move approved.
		return "Move approved"
	}
	// If we have a status not covered here let's pass it through. This is unlikely to happen, but we should be able to
	// see it if it does.
	return string(move.Status)
}<|MERGE_RESOLUTION|>--- conflicted
+++ resolved
@@ -468,15 +468,9 @@
 			}
 		}
 		queueMoveOrders[i] = &ghcmessages.QueueMove{
-<<<<<<< HEAD
 			Customer:               Customer(&customer),
 			Status:                 ghcmessages.QueueMoveStatus(queueMoveStatus(hhgMove)),
-=======
-			ID:       *handlers.FmtUUID(order.ID),
-			Customer: Customer(&customer),
-			// TODO Add status calculation logic here or at service/query level
-			Status:                 ghcmessages.QueueMoveStatus("NEW"),
->>>>>>> 54f8b2e9
+			ID:                     *handlers.FmtUUID(order.ID),
 			Locator:                hhgMove.Locator,
 			DepartmentIndicator:    ghcmessages.DeptIndicator(*order.DepartmentIndicator),
 			ShipmentsCount:         int64(len(hhgMove.MTOShipments)),
