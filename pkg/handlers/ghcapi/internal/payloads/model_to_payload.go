--- conflicted
+++ resolved
@@ -2633,20 +2633,7 @@
 	for i, move := range moves {
 		customer := move.Orders.ServiceMember
 
-<<<<<<< HEAD
-		numShipments := 0
-
-		for _, shipment := range move.MTOShipments {
-			if (shipment.Status != models.MTOShipmentStatusDraft) &&
-				(shipment.Status != models.MTOShipmentStatusRejected) &&
-				(shipment.Status != models.MTOShipmentStatusCancellationRequested) &&
-				(shipment.Status != models.MTOShipmentStatusCanceled) {
-				numShipments++
-			}
-		}
-=======
 		numShipments := len(move.MTOShipments)
->>>>>>> 4b5ce4ca
 
 		var pickupDate, deliveryDate *strfmt.Date
 
