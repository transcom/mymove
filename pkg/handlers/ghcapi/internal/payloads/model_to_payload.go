package payloads

import (
	"encoding/json"
	"errors"
	"math"
	"strings"
	"time"

	"github.com/go-openapi/strfmt"
	"github.com/go-openapi/swag"
	"github.com/gofrs/uuid"
	"go.uber.org/zap"

	"github.com/transcom/mymove/pkg/appcontext"
	"github.com/transcom/mymove/pkg/etag"
	"github.com/transcom/mymove/pkg/gen/ghcmessages"
	"github.com/transcom/mymove/pkg/handlers"
	"github.com/transcom/mymove/pkg/models"
	"github.com/transcom/mymove/pkg/models/roles"
	"github.com/transcom/mymove/pkg/services"
	mtoshipment "github.com/transcom/mymove/pkg/services/mto_shipment"
	"github.com/transcom/mymove/pkg/storage"
	"github.com/transcom/mymove/pkg/unit"
)

// Contractor payload
func Contractor(contractor *models.Contractor) *ghcmessages.Contractor {
	if contractor == nil {
		return nil
	}

	payload := &ghcmessages.Contractor{
		ID:             strfmt.UUID(contractor.ID.String()),
		ContractNumber: contractor.ContractNumber,
		Name:           contractor.Name,
		Type:           contractor.Type,
	}

	return payload
}

func OfficeUser(officeUser *models.OfficeUser) *ghcmessages.LockedOfficeUser {
	if officeUser != nil {
		payload := ghcmessages.LockedOfficeUser{
			FirstName:              officeUser.FirstName,
			LastName:               officeUser.LastName,
			TransportationOfficeID: *handlers.FmtUUID(officeUser.TransportationOfficeID),
			TransportationOffice:   TransportationOffice(&officeUser.TransportationOffice),
		}
		return &payload
	}
	return nil
}

func AssignedOfficeUser(officeUser *models.OfficeUser) *ghcmessages.AssignedOfficeUser {
	if officeUser != nil {
		payload := ghcmessages.AssignedOfficeUser{
			OfficeUserID: strfmt.UUID(officeUser.ID.String()),
			FirstName:    officeUser.FirstName,
			LastName:     officeUser.LastName,
		}
		return &payload
	}
	return nil
}

// Move payload
func Move(move *models.Move, storer storage.FileStorer) (*ghcmessages.Move, error) {
	if move == nil {
		return nil, nil
	}
	// Adds shipmentGBLOC to be used for TOO/TIO's origin GBLOC
	var gbloc ghcmessages.GBLOC
	if len(move.ShipmentGBLOC) > 0 && move.ShipmentGBLOC[0].GBLOC != nil {
		gbloc = ghcmessages.GBLOC(*move.ShipmentGBLOC[0].GBLOC)
	} else if move.Orders.OriginDutyLocationGBLOC != nil {
		gbloc = ghcmessages.GBLOC(*move.Orders.OriginDutyLocationGBLOC)
	}

	var additionalDocumentsPayload *ghcmessages.Document
	var err error
	if move.AdditionalDocuments != nil {
		additionalDocumentsPayload, err = PayloadForDocumentModel(storer, *move.AdditionalDocuments)
	}
	if err != nil {
		return nil, err
	}

	payload := &ghcmessages.Move{
		ID:                           strfmt.UUID(move.ID.String()),
		AvailableToPrimeAt:           handlers.FmtDateTimePtr(move.AvailableToPrimeAt),
		ApprovedAt:                   handlers.FmtDateTimePtr(move.ApprovedAt),
		ContractorID:                 handlers.FmtUUIDPtr(move.ContractorID),
		Contractor:                   Contractor(move.Contractor),
		Locator:                      move.Locator,
		OrdersID:                     strfmt.UUID(move.OrdersID.String()),
		Orders:                       Order(&move.Orders),
		ReferenceID:                  handlers.FmtStringPtr(move.ReferenceID),
		Status:                       ghcmessages.MoveStatus(move.Status),
		ExcessWeightQualifiedAt:      handlers.FmtDateTimePtr(move.ExcessWeightQualifiedAt),
		BillableWeightsReviewedAt:    handlers.FmtDateTimePtr(move.BillableWeightsReviewedAt),
		CreatedAt:                    strfmt.DateTime(move.CreatedAt),
		SubmittedAt:                  handlers.FmtDateTimePtr(move.SubmittedAt),
		ApprovalsRequestedAt:         handlers.FmtDateTimePtr(move.ApprovalsRequestedAt),
		UpdatedAt:                    strfmt.DateTime(move.UpdatedAt),
		ETag:                         etag.GenerateEtag(move.UpdatedAt),
		ServiceCounselingCompletedAt: handlers.FmtDateTimePtr(move.ServiceCounselingCompletedAt),
		ExcessWeightAcknowledgedAt:   handlers.FmtDateTimePtr(move.ExcessWeightAcknowledgedAt),
		TioRemarks:                   handlers.FmtStringPtr(move.TIORemarks),
		FinancialReviewFlag:          move.FinancialReviewFlag,
		FinancialReviewRemarks:       move.FinancialReviewRemarks,
		CloseoutOfficeID:             handlers.FmtUUIDPtr(move.CloseoutOfficeID),
		CloseoutOffice:               TransportationOffice(move.CloseoutOffice),
		ShipmentGBLOC:                gbloc,
		LockedByOfficeUserID:         handlers.FmtUUIDPtr(move.LockedByOfficeUserID),
		LockedByOfficeUser:           OfficeUser(move.LockedByOfficeUser),
		LockExpiresAt:                handlers.FmtDateTimePtr(move.LockExpiresAt),
		AdditionalDocuments:          additionalDocumentsPayload,
		SCAssignedUser:               AssignedOfficeUser(move.SCAssignedUser),
		TOOAssignedUser:              AssignedOfficeUser(move.TOOAssignedUser),
		TIOAssignedUser:              AssignedOfficeUser(move.TIOAssignedUser),
	}

	return payload, nil
}

// ListMove payload
func ListMove(move *models.Move) *ghcmessages.ListPrimeMove {
	if move == nil {
		return nil
	}
	payload := &ghcmessages.ListPrimeMove{
		ID:                 strfmt.UUID(move.ID.String()),
		MoveCode:           move.Locator,
		CreatedAt:          strfmt.DateTime(move.CreatedAt),
		AvailableToPrimeAt: handlers.FmtDateTimePtr(move.AvailableToPrimeAt),
		ApprovedAt:         handlers.FmtDateTimePtr(move.ApprovedAt),
		OrderID:            strfmt.UUID(move.OrdersID.String()),
		ReferenceID:        *move.ReferenceID,
		UpdatedAt:          strfmt.DateTime(move.UpdatedAt),
		ETag:               etag.GenerateEtag(move.UpdatedAt),
		OrderType:          string(move.Orders.OrdersType),
	}

	if move.PPMType != nil {
		payload.PpmType = *move.PPMType
	}

	return payload
}

// ListMoves payload
func ListMoves(moves *models.Moves) []*ghcmessages.ListPrimeMove {
	listMoves := make(ghcmessages.ListPrimeMoves, len(*moves))

	for i, move := range *moves {
		// Create a local copy of the loop variable
		moveCopy := move
		listMoves[i] = ListMove(&moveCopy)
	}
	return listMoves
}

// CustomerSupportRemark payload
func CustomerSupportRemark(customerSupportRemark *models.CustomerSupportRemark) *ghcmessages.CustomerSupportRemark {
	if customerSupportRemark == nil {
		return nil
	}
	id := strfmt.UUID(customerSupportRemark.ID.String())
	moveID := strfmt.UUID(customerSupportRemark.MoveID.String())
	officeUserID := strfmt.UUID(customerSupportRemark.OfficeUserID.String())

	payload := &ghcmessages.CustomerSupportRemark{
		Content:             &customerSupportRemark.Content,
		ID:                  &id,
		CreatedAt:           strfmt.DateTime(customerSupportRemark.CreatedAt),
		UpdatedAt:           strfmt.DateTime(customerSupportRemark.UpdatedAt),
		MoveID:              &moveID,
		OfficeUserEmail:     customerSupportRemark.OfficeUser.Email,
		OfficeUserFirstName: customerSupportRemark.OfficeUser.FirstName,
		OfficeUserID:        &officeUserID,
		OfficeUserLastName:  customerSupportRemark.OfficeUser.LastName,
	}
	return payload
}

// CustomerSupportRemarks payload
func CustomerSupportRemarks(customerSupportRemarks models.CustomerSupportRemarks) ghcmessages.CustomerSupportRemarks {
	payload := make(ghcmessages.CustomerSupportRemarks, len(customerSupportRemarks))
	for i, v := range customerSupportRemarks {
		customerSupportRemark := v
		payload[i] = CustomerSupportRemark(&customerSupportRemark)
	}
	return payload
}

// EvaluationReportList payload
func EvaluationReportList(evaluationReports models.EvaluationReports) ghcmessages.EvaluationReportList {
	payload := make(ghcmessages.EvaluationReportList, len(evaluationReports))
	for i, v := range evaluationReports {
		evaluationReport := v
		payload[i] = EvaluationReport(&evaluationReport)
	}
	return payload
}

func ReportViolations(reportViolations models.ReportViolations) ghcmessages.ReportViolations {
	payload := make(ghcmessages.ReportViolations, len(reportViolations))
	for i, v := range reportViolations {
		reportViolation := v
		payload[i] = ReportViolation(&reportViolation)
	}
	return payload
}

func GsrAppeals(gsrAppeals models.GsrAppeals) ghcmessages.GSRAppeals {
	payload := make(ghcmessages.GSRAppeals, len(gsrAppeals))
	for i, v := range gsrAppeals {
		gsrAppeal := v
		payload[i] = GsrAppeal(&gsrAppeal)
	}
	return payload
}

func EvaluationReportOfficeUser(officeUser models.OfficeUser) ghcmessages.EvaluationReportOfficeUser {
	payload := ghcmessages.EvaluationReportOfficeUser{
		Email:     officeUser.Email,
		FirstName: officeUser.FirstName,
		ID:        strfmt.UUID(officeUser.ID.String()),
		LastName:  officeUser.LastName,
		Phone:     officeUser.Telephone,
	}
	return payload
}

// EvaluationReport payload
func EvaluationReport(evaluationReport *models.EvaluationReport) *ghcmessages.EvaluationReport {
	if evaluationReport == nil {
		return nil
	}
	id := *handlers.FmtUUID(evaluationReport.ID)
	moveID := *handlers.FmtUUID(evaluationReport.MoveID)
	shipmentID := handlers.FmtUUIDPtr(evaluationReport.ShipmentID)

	var inspectionType *ghcmessages.EvaluationReportInspectionType
	if evaluationReport.InspectionType != nil {
		tempInspectionType := ghcmessages.EvaluationReportInspectionType(*evaluationReport.InspectionType)
		inspectionType = &tempInspectionType
	}
	var location *ghcmessages.EvaluationReportLocation
	if evaluationReport.Location != nil {
		tempLocation := ghcmessages.EvaluationReportLocation(*evaluationReport.Location)
		location = &tempLocation
	}
	reportType := ghcmessages.EvaluationReportType(evaluationReport.Type)

	evaluationReportOfficeUserPayload := EvaluationReportOfficeUser(evaluationReport.OfficeUser)

	var timeDepart *string
	if evaluationReport.TimeDepart != nil {
		td := evaluationReport.TimeDepart.Format(timeHHMMFormat)
		timeDepart = &td
	}

	var evalStart *string
	if evaluationReport.EvalStart != nil {
		es := evaluationReport.EvalStart.Format(timeHHMMFormat)
		evalStart = &es
	}

	var evalEnd *string
	if evaluationReport.EvalEnd != nil {
		ee := evaluationReport.EvalEnd.Format(timeHHMMFormat)
		evalEnd = &ee
	}

	payload := &ghcmessages.EvaluationReport{
		CreatedAt:                          strfmt.DateTime(evaluationReport.CreatedAt),
		ID:                                 id,
		InspectionDate:                     handlers.FmtDatePtr(evaluationReport.InspectionDate),
		InspectionType:                     inspectionType,
		Location:                           location,
		LocationDescription:                evaluationReport.LocationDescription,
		MoveID:                             moveID,
		ObservedShipmentPhysicalPickupDate: handlers.FmtDatePtr(evaluationReport.ObservedShipmentPhysicalPickupDate),
		ObservedShipmentDeliveryDate:       handlers.FmtDatePtr(evaluationReport.ObservedShipmentDeliveryDate),
		Remarks:                            evaluationReport.Remarks,
		ShipmentID:                         shipmentID,
		SubmittedAt:                        handlers.FmtDateTimePtr(evaluationReport.SubmittedAt),
		TimeDepart:                         timeDepart,
		EvalStart:                          evalStart,
		EvalEnd:                            evalEnd,
		Type:                               reportType,
		ViolationsObserved:                 evaluationReport.ViolationsObserved,
		MoveReferenceID:                    evaluationReport.Move.ReferenceID,
		OfficeUser:                         &evaluationReportOfficeUserPayload,
		SeriousIncident:                    evaluationReport.SeriousIncident,
		SeriousIncidentDesc:                evaluationReport.SeriousIncidentDesc,
		ObservedClaimsResponseDate:         handlers.FmtDatePtr(evaluationReport.ObservedClaimsResponseDate),
		ObservedPickupDate:                 handlers.FmtDatePtr(evaluationReport.ObservedPickupDate),
		ObservedPickupSpreadStartDate:      handlers.FmtDatePtr(evaluationReport.ObservedPickupSpreadStartDate),
		ObservedPickupSpreadEndDate:        handlers.FmtDatePtr(evaluationReport.ObservedPickupSpreadEndDate),
		ObservedDeliveryDate:               handlers.FmtDatePtr(evaluationReport.ObservedDeliveryDate),
		ETag:                               etag.GenerateEtag(evaluationReport.UpdatedAt),
		UpdatedAt:                          strfmt.DateTime(evaluationReport.UpdatedAt),
		ReportViolations:                   ReportViolations(evaluationReport.ReportViolations),
		GsrAppeals:                         GsrAppeals(evaluationReport.GsrAppeals),
	}
	return payload
}

// PWSViolationItem payload
func PWSViolationItem(violation *models.PWSViolation) *ghcmessages.PWSViolation {
	if violation == nil {
		return nil
	}

	payload := &ghcmessages.PWSViolation{
		ID:                   strfmt.UUID(violation.ID.String()),
		DisplayOrder:         int64(violation.DisplayOrder),
		ParagraphNumber:      violation.ParagraphNumber,
		Title:                violation.Title,
		Category:             string(violation.Category),
		SubCategory:          violation.SubCategory,
		RequirementSummary:   violation.RequirementSummary,
		RequirementStatement: violation.RequirementStatement,
		IsKpi:                violation.IsKpi,
		AdditionalDataElem:   violation.AdditionalDataElem,
	}

	return payload
}

// PWSViolations payload
func PWSViolations(violations models.PWSViolations) ghcmessages.PWSViolations {
	payload := make(ghcmessages.PWSViolations, len(violations))

	for i, v := range violations {
		violation := v
		payload[i] = PWSViolationItem(&violation)
	}
	return payload
}

func ReportViolation(reportViolation *models.ReportViolation) *ghcmessages.ReportViolation {
	if reportViolation == nil {
		return nil
	}
	id := *handlers.FmtUUID(reportViolation.ID)
	violationID := *handlers.FmtUUID(reportViolation.ViolationID)
	reportID := *handlers.FmtUUID(reportViolation.ReportID)

	payload := &ghcmessages.ReportViolation{
		ID:          id,
		ViolationID: violationID,
		ReportID:    reportID,
		Violation:   PWSViolationItem(&reportViolation.Violation),
		GsrAppeals:  GsrAppeals(reportViolation.GsrAppeals),
	}
	return payload
}

func GsrAppeal(gsrAppeal *models.GsrAppeal) *ghcmessages.GSRAppeal {
	if gsrAppeal == nil {
		return nil
	}
	id := *handlers.FmtUUID(gsrAppeal.ID)
	reportID := *handlers.FmtUUID(gsrAppeal.EvaluationReportID)
	officeUserID := *handlers.FmtUUID(gsrAppeal.OfficeUserID)
	officeUser := EvaluationReportOfficeUser(*gsrAppeal.OfficeUser)
	isSeriousIncident := false
	if gsrAppeal.IsSeriousIncidentAppeal != nil {
		isSeriousIncident = *gsrAppeal.IsSeriousIncidentAppeal
	}

	payload := &ghcmessages.GSRAppeal{
		ID:                id,
		ReportID:          reportID,
		OfficeUserID:      officeUserID,
		OfficeUser:        &officeUser,
		IsSeriousIncident: isSeriousIncident,
		AppealStatus:      ghcmessages.GSRAppealStatusType(gsrAppeal.AppealStatus),
		Remarks:           gsrAppeal.Remarks,
		CreatedAt:         strfmt.DateTime(gsrAppeal.CreatedAt),
	}

	if gsrAppeal.ReportViolationID != nil {
		payload.ViolationID = *handlers.FmtUUID(*gsrAppeal.ReportViolationID)
	}
	return payload
}

// TransportationOffice payload
func TransportationOffice(office *models.TransportationOffice) *ghcmessages.TransportationOffice {
	if office == nil || office.ID == uuid.Nil {
		return nil
	}

	phoneLines := []string{}
	for _, phoneLine := range office.PhoneLines {
		if phoneLine.Type == "voice" {
			phoneLines = append(phoneLines, phoneLine.Number)
		}
	}

	payload := &ghcmessages.TransportationOffice{
		ID:         handlers.FmtUUID(office.ID),
		CreatedAt:  handlers.FmtDateTime(office.CreatedAt),
		UpdatedAt:  handlers.FmtDateTime(office.UpdatedAt),
		Name:       models.StringPointer(office.Name),
		Gbloc:      office.Gbloc,
		Address:    Address(&office.Address),
		PhoneLines: phoneLines,
	}
	return payload
}

func TransportationOffices(transportationOffices models.TransportationOffices) ghcmessages.TransportationOffices {
	payload := make(ghcmessages.TransportationOffices, len(transportationOffices))

	for i, to := range transportationOffices {
		transportationOffice := to
		payload[i] = TransportationOffice(&transportationOffice)
	}
	return payload
}

func GBLOCs(gblocs []string) ghcmessages.GBLOCs {
	payload := make(ghcmessages.GBLOCs, len(gblocs))

	for i, gbloc := range gblocs {
		payload[i] = string(gbloc)
	}
	return payload
}

// MoveHistory payload
func MoveHistory(logger *zap.Logger, moveHistory *models.MoveHistory) *ghcmessages.MoveHistory {
	payload := &ghcmessages.MoveHistory{
		HistoryRecords: moveHistoryRecords(logger, moveHistory.AuditHistories),
		ID:             strfmt.UUID(moveHistory.ID.String()),
		Locator:        moveHistory.Locator,
		ReferenceID:    moveHistory.ReferenceID,
	}

	return payload
}

// MoveAuditHistory payload
func MoveAuditHistory(logger *zap.Logger, auditHistory models.AuditHistory) *ghcmessages.MoveAuditHistory {

	payload := &ghcmessages.MoveAuditHistory{
		Action:               auditHistory.Action,
		ActionTstampClk:      strfmt.DateTime(auditHistory.ActionTstampClk),
		ActionTstampStm:      strfmt.DateTime(auditHistory.ActionTstampStm),
		ActionTstampTx:       strfmt.DateTime(auditHistory.ActionTstampTx),
		ChangedValues:        removeEscapeJSONtoObject(logger, auditHistory.ChangedData),
		OldValues:            removeEscapeJSONtoObject(logger, auditHistory.OldData),
		EventName:            auditHistory.EventName,
		ID:                   strfmt.UUID(auditHistory.ID.String()),
		ObjectID:             handlers.FmtUUIDPtr(auditHistory.ObjectID),
		RelID:                auditHistory.RelID,
		SessionUserID:        handlers.FmtUUIDPtr(auditHistory.SessionUserID),
		SessionUserFirstName: auditHistory.SessionUserFirstName,
		SessionUserLastName:  auditHistory.SessionUserLastName,
		SessionUserEmail:     auditHistory.SessionUserEmail,
		SessionUserTelephone: auditHistory.SessionUserTelephone,
		Context:              removeEscapeJSONtoArray(logger, auditHistory.Context),
		ContextID:            auditHistory.ContextID,
		StatementOnly:        auditHistory.StatementOnly,
		TableName:            auditHistory.AuditedTable,
		SchemaName:           auditHistory.SchemaName,
		TransactionID:        auditHistory.TransactionID,
	}

	return payload
}

func removeEscapeJSONtoObject(logger *zap.Logger, data *string) map[string]interface{} {
	var result map[string]interface{}
	if data == nil || *data == "" {
		return result
	}
	var byteData = []byte(*data)

	err := json.Unmarshal(byteData, &result)

	if err != nil {
		logger.Error("error unmarshalling the escaped json to object", zap.Error(err))
	}

	return result

}

func removeEscapeJSONtoArray(logger *zap.Logger, data *string) []map[string]string {
	var result []map[string]string
	if data == nil || *data == "" {
		return result
	}
	var byteData = []byte(*data)

	err := json.Unmarshal(byteData, &result)

	if err != nil {
		logger.Error("error unmarshalling the escaped json to array", zap.Error(err))
	}

	return result
}

func moveHistoryRecords(logger *zap.Logger, auditHistories models.AuditHistories) ghcmessages.MoveAuditHistories {
	payload := make(ghcmessages.MoveAuditHistories, len(auditHistories))

	for i, a := range auditHistories {
		payload[i] = MoveAuditHistory(logger, a)
	}
	return payload
}

// MoveTaskOrder payload
func MoveTaskOrder(moveTaskOrder *models.Move) *ghcmessages.MoveTaskOrder {
	if moveTaskOrder == nil {
		return nil
	}

	payload := &ghcmessages.MoveTaskOrder{
		ID:                 strfmt.UUID(moveTaskOrder.ID.String()),
		CreatedAt:          strfmt.DateTime(moveTaskOrder.CreatedAt),
		AvailableToPrimeAt: handlers.FmtDateTimePtr(moveTaskOrder.AvailableToPrimeAt),
		ApprovedAt:         handlers.FmtDateTimePtr(moveTaskOrder.ApprovedAt),
		OrderID:            strfmt.UUID(moveTaskOrder.OrdersID.String()),
		ReferenceID:        *moveTaskOrder.ReferenceID,
		UpdatedAt:          strfmt.DateTime(moveTaskOrder.UpdatedAt),
		ETag:               etag.GenerateEtag(moveTaskOrder.UpdatedAt),
		Locator:            moveTaskOrder.Locator,
	}
	return payload
}

// Customer payload
func Customer(customer *models.ServiceMember) *ghcmessages.Customer {
	if customer == nil {
		return nil
	}

	payload := ghcmessages.Customer{
		Agency:             swag.StringValue((*string)(customer.Affiliation)),
		CurrentAddress:     Address(customer.ResidentialAddress),
		Edipi:              swag.StringValue(customer.Edipi),
		Email:              customer.PersonalEmail,
		FirstName:          swag.StringValue(customer.FirstName),
		ID:                 strfmt.UUID(customer.ID.String()),
		LastName:           swag.StringValue(customer.LastName),
		Phone:              customer.Telephone,
		Suffix:             customer.Suffix,
		MiddleName:         customer.MiddleName,
		UserID:             strfmt.UUID(customer.UserID.String()),
		ETag:               etag.GenerateEtag(customer.UpdatedAt),
		BackupContact:      BackupContact(customer.BackupContacts),
		BackupAddress:      Address(customer.BackupMailingAddress),
		SecondaryTelephone: customer.SecondaryTelephone,
		PhoneIsPreferred:   swag.BoolValue(customer.PhoneIsPreferred),
		EmailIsPreferred:   swag.BoolValue(customer.EmailIsPreferred),
		CacValidated:       &customer.CacValidated,
		Emplid:             customer.Emplid,
	}
	return &payload
}

func CreatedCustomer(sm *models.ServiceMember, oktaUser *models.CreatedOktaUser, backupContact *models.BackupContact) *ghcmessages.CreatedCustomer {
	if sm == nil || oktaUser == nil || backupContact == nil {
		return nil
	}

	bc := &ghcmessages.BackupContact{
		Name:  &backupContact.Name,
		Email: &backupContact.Email,
		Phone: backupContact.Phone,
	}

	payload := ghcmessages.CreatedCustomer{
		ID:                 strfmt.UUID(sm.ID.String()),
		UserID:             strfmt.UUID(sm.UserID.String()),
		OktaID:             oktaUser.ID,
		OktaEmail:          oktaUser.Profile.Email,
		Affiliation:        swag.StringValue((*string)(sm.Affiliation)),
		Edipi:              sm.Edipi,
		FirstName:          swag.StringValue(sm.FirstName),
		MiddleName:         sm.MiddleName,
		LastName:           swag.StringValue(sm.LastName),
		Suffix:             sm.Suffix,
		ResidentialAddress: Address(sm.ResidentialAddress),
		BackupAddress:      Address(sm.BackupMailingAddress),
		PersonalEmail:      *sm.PersonalEmail,
		Telephone:          sm.Telephone,
		SecondaryTelephone: sm.SecondaryTelephone,
		PhoneIsPreferred:   swag.BoolValue(sm.PhoneIsPreferred),
		EmailIsPreferred:   swag.BoolValue(sm.EmailIsPreferred),
		BackupContact:      bc,
		CacValidated:       swag.BoolValue(&sm.CacValidated),
	}
	return &payload
}

// Order payload
func Order(order *models.Order) *ghcmessages.Order {
	if order == nil {
		return nil
	}
	if order.ID == uuid.Nil {
		return nil
	}

	destinationDutyLocation := DutyLocation(&order.NewDutyLocation)
	originDutyLocation := DutyLocation(order.OriginDutyLocation)
	if order.Grade != nil && order.Entitlement != nil {
		order.Entitlement.SetWeightAllotment(string(*order.Grade))
	}
	entitlements := Entitlement(order.Entitlement)

	var deptIndicator ghcmessages.DeptIndicator
	if order.DepartmentIndicator != nil {
		deptIndicator = ghcmessages.DeptIndicator(*order.DepartmentIndicator)
	}

	var ordersTypeDetail ghcmessages.OrdersTypeDetail
	if order.OrdersTypeDetail != nil {
		ordersTypeDetail = ghcmessages.OrdersTypeDetail(*order.OrdersTypeDetail)
	}

	var grade ghcmessages.Grade
	if order.Grade != nil {
		grade = ghcmessages.Grade(*order.Grade)
	}
	//
	var affiliation ghcmessages.Affiliation
	if order.ServiceMember.Affiliation != nil {
		affiliation = ghcmessages.Affiliation(*order.ServiceMember.Affiliation)
	}

	var moveCode string
	var moveTaskOrderID strfmt.UUID
	if len(order.Moves) > 0 {
		moveCode = order.Moves[0].Locator
		moveTaskOrderID = strfmt.UUID(order.Moves[0].ID.String())
	}

	payload := ghcmessages.Order{
		DestinationDutyLocation:        destinationDutyLocation,
		DestinationDutyLocationGBLOC:   ghcmessages.GBLOC(swag.StringValue(order.DestinationGBLOC)),
		Entitlement:                    entitlements,
		Grade:                          &grade,
		OrderNumber:                    order.OrdersNumber,
		OrderTypeDetail:                &ordersTypeDetail,
		ID:                             strfmt.UUID(order.ID.String()),
		OriginDutyLocation:             originDutyLocation,
		ETag:                           etag.GenerateEtag(order.UpdatedAt),
		Agency:                         &affiliation,
		CustomerID:                     strfmt.UUID(order.ServiceMemberID.String()),
		Customer:                       Customer(&order.ServiceMember),
		FirstName:                      swag.StringValue(order.ServiceMember.FirstName),
		LastName:                       swag.StringValue(order.ServiceMember.LastName),
		ReportByDate:                   strfmt.Date(order.ReportByDate),
		DateIssued:                     strfmt.Date(order.IssueDate),
		OrderType:                      ghcmessages.OrdersType(order.OrdersType),
		DepartmentIndicator:            &deptIndicator,
		Tac:                            handlers.FmtStringPtr(order.TAC),
		Sac:                            handlers.FmtStringPtr(order.SAC),
		NtsTac:                         handlers.FmtStringPtr(order.NtsTAC),
		NtsSac:                         handlers.FmtStringPtr(order.NtsSAC),
		SupplyAndServicesCostEstimate:  order.SupplyAndServicesCostEstimate,
		PackingAndShippingInstructions: order.PackingAndShippingInstructions,
		MethodOfPayment:                order.MethodOfPayment,
		Naics:                          order.NAICS,
		UploadedOrderID:                strfmt.UUID(order.UploadedOrdersID.String()),
		UploadedAmendedOrderID:         handlers.FmtUUIDPtr(order.UploadedAmendedOrdersID),
		AmendedOrdersAcknowledgedAt:    handlers.FmtDateTimePtr(order.AmendedOrdersAcknowledgedAt),
		MoveCode:                       moveCode,
		MoveTaskOrderID:                moveTaskOrderID,
		OriginDutyLocationGBLOC:        ghcmessages.GBLOC(swag.StringValue(order.OriginDutyLocationGBLOC)),
	}

	return &payload
}

// Entitlement payload
func Entitlement(entitlement *models.Entitlement) *ghcmessages.Entitlements {
	if entitlement == nil {
		return nil
	}
	var proGearWeight, proGearWeightSpouse, totalWeight int64
	proGearWeight = int64(entitlement.ProGearWeight)
	proGearWeightSpouse = int64(entitlement.ProGearWeightSpouse)

	if weightAllotment := entitlement.WeightAllotment(); weightAllotment != nil {
		if *entitlement.DependentsAuthorized {
			totalWeight = int64(weightAllotment.TotalWeightSelfPlusDependents)
		} else {
			totalWeight = int64(weightAllotment.TotalWeightSelf)
		}
	}
	var authorizedWeight *int64
	if entitlement.AuthorizedWeight() != nil {
		aw := int64(*entitlement.AuthorizedWeight())
		authorizedWeight = &aw
	}
	var sit *int64
	if entitlement.StorageInTransit != nil {
		sitValue := int64(*entitlement.StorageInTransit)
		sit = &sitValue
	}
	var totalDependents int64
	if entitlement.TotalDependents != nil {
		totalDependents = int64(*entitlement.TotalDependents)
	}
	requiredMedicalEquipmentWeight := int64(entitlement.RequiredMedicalEquipmentWeight)
	gunSafe := entitlement.GunSafe
	var accompaniedTour *bool
	if entitlement.AccompaniedTour != nil {
		accompaniedTour = models.BoolPointer(*entitlement.AccompaniedTour)
	}
	var dependentsUnderTwelve *int64
	if entitlement.DependentsUnderTwelve != nil {
		dependentsUnderTwelve = models.Int64Pointer(int64(*entitlement.DependentsUnderTwelve))
	}
	var dependentsTwelveAndOver *int64
	if entitlement.DependentsTwelveAndOver != nil {
		dependentsTwelveAndOver = models.Int64Pointer(int64(*entitlement.DependentsTwelveAndOver))
	}
	var ubAllowance *int64
	if entitlement.UBAllowance != nil {
		ubAllowance = models.Int64Pointer(int64(*entitlement.UBAllowance))
	}
	return &ghcmessages.Entitlements{
		ID:                             strfmt.UUID(entitlement.ID.String()),
		AuthorizedWeight:               authorizedWeight,
		DependentsAuthorized:           entitlement.DependentsAuthorized,
		NonTemporaryStorage:            entitlement.NonTemporaryStorage,
		PrivatelyOwnedVehicle:          entitlement.PrivatelyOwnedVehicle,
		ProGearWeight:                  proGearWeight,
		ProGearWeightSpouse:            proGearWeightSpouse,
		StorageInTransit:               sit,
		TotalDependents:                totalDependents,
		TotalWeight:                    totalWeight,
		RequiredMedicalEquipmentWeight: requiredMedicalEquipmentWeight,
		DependentsUnderTwelve:          dependentsUnderTwelve,
		DependentsTwelveAndOver:        dependentsTwelveAndOver,
		AccompaniedTour:                accompaniedTour,
		UnaccompaniedBaggageAllowance:  ubAllowance,
		OrganizationalClothingAndIndividualEquipment: entitlement.OrganizationalClothingAndIndividualEquipment,
		GunSafe: gunSafe,
		ETag:    etag.GenerateEtag(entitlement.UpdatedAt),
	}
}

// DutyLocation payload
func DutyLocation(dutyLocation *models.DutyLocation) *ghcmessages.DutyLocation {
	if dutyLocation == nil {
		return nil
	}
	address := Address(&dutyLocation.Address)
	payload := ghcmessages.DutyLocation{
		Address:   address,
		AddressID: address.ID,
		ID:        strfmt.UUID(dutyLocation.ID.String()),
		Name:      dutyLocation.Name,
		ETag:      etag.GenerateEtag(dutyLocation.UpdatedAt),
	}
	return &payload
}

// Country payload
func Country(country *models.Country) *string {
	if country == nil {
		return nil
	}
	return &country.Country
}

// Address payload
func Address(address *models.Address) *ghcmessages.Address {
	if address == nil {
		return nil
	}

	payloadAddress := &ghcmessages.Address{
		ID:             strfmt.UUID(address.ID.String()),
		StreetAddress1: &address.StreetAddress1,
		StreetAddress2: address.StreetAddress2,
		StreetAddress3: address.StreetAddress3,
		City:           &address.City,
		State:          &address.State,
		PostalCode:     &address.PostalCode,
		Country:        Country(address.Country),
		County:         address.County,
		ETag:           etag.GenerateEtag(address.UpdatedAt),
		IsOconus:       address.IsOconus,
	}

	if address.UsPostRegionCityID != nil {
		payloadAddress.UsPostRegionCitiesID = strfmt.UUID(address.UsPostRegionCityID.String())
	}

	return payloadAddress
}

// PPM destination Address payload
func PPMDestinationAddress(address *models.Address) *ghcmessages.Address {
	payload := Address(address)

	if payload == nil {
		return nil
	}

	// Street address 1 is optional per business rule but not nullable on the database level.
	// Check if streetAddress 1 is using place holder value to represent 'NULL'.
	// If so return empty string.
	if strings.EqualFold(*payload.StreetAddress1, models.STREET_ADDRESS_1_NOT_PROVIDED) {
		payload.StreetAddress1 = models.StringPointer("")
	}
	return payload
}

// StorageFacility payload
func StorageFacility(storageFacility *models.StorageFacility) *ghcmessages.StorageFacility {
	if storageFacility == nil {
		return nil
	}

	payload := ghcmessages.StorageFacility{
		ID:           strfmt.UUID(storageFacility.ID.String()),
		FacilityName: storageFacility.FacilityName,
		Address:      Address(&storageFacility.Address),
		LotNumber:    storageFacility.LotNumber,
		Phone:        storageFacility.Phone,
		Email:        storageFacility.Email,
		ETag:         etag.GenerateEtag(storageFacility.UpdatedAt),
	}

	return &payload
}

// BackupContact payload
func BackupContact(contacts models.BackupContacts) *ghcmessages.BackupContact {
	if len(contacts) == 0 {
		return nil
	}
	var name, email, phone string

	if len(contacts) != 0 {
		contact := contacts[0]
		name = contact.Name
		email = contact.Email
		phone = ""
		contactPhone := contact.Phone
		if contactPhone != nil {
			phone = *contactPhone
		}
	}

	return &ghcmessages.BackupContact{
		Name:  &name,
		Email: &email,
		Phone: &phone,
	}
}

// SITDurationUpdate payload
func SITDurationUpdate(sitDurationUpdate *models.SITDurationUpdate) *ghcmessages.SITExtension {
	if sitDurationUpdate == nil {
		return nil
	}
	payload := &ghcmessages.SITExtension{
		ID:                strfmt.UUID(sitDurationUpdate.ID.String()),
		ETag:              etag.GenerateEtag(sitDurationUpdate.UpdatedAt),
		MtoShipmentID:     strfmt.UUID(sitDurationUpdate.MTOShipmentID.String()),
		RequestReason:     string(sitDurationUpdate.RequestReason),
		RequestedDays:     int64(sitDurationUpdate.RequestedDays),
		Status:            string(sitDurationUpdate.Status),
		CreatedAt:         strfmt.DateTime(sitDurationUpdate.CreatedAt),
		UpdatedAt:         strfmt.DateTime(sitDurationUpdate.UpdatedAt),
		ApprovedDays:      handlers.FmtIntPtrToInt64(sitDurationUpdate.ApprovedDays),
		ContractorRemarks: handlers.FmtStringPtr(sitDurationUpdate.ContractorRemarks),
		DecisionDate:      handlers.FmtDateTimePtr(sitDurationUpdate.DecisionDate),
		OfficeRemarks:     handlers.FmtStringPtr(sitDurationUpdate.OfficeRemarks),
	}

	return payload
}

// SITDurationUpdates payload
func SITDurationUpdates(sitDurationUpdates *models.SITDurationUpdates) *ghcmessages.SITExtensions {
	payload := make(ghcmessages.SITExtensions, len(*sitDurationUpdates))

	if len(*sitDurationUpdates) > 0 {
		for i, m := range *sitDurationUpdates {
			copyOfSITDurationUpdate := m // Make copy to avoid implicit memory aliasing of items from a range statement.
			payload[i] = SITDurationUpdate(&copyOfSITDurationUpdate)
		}
		// Reversing the SIT duration updates as they are saved in the order
		// they are created and we want to always display them in the reverse
		// order.
		for i, j := 0, len(payload)-1; i < j; i, j = i+1, j-1 {
			payload[i], payload[j] = payload[j], payload[i]
		}
	}
	return &payload
}

func currentSIT(currentSIT *services.CurrentSIT) *ghcmessages.SITStatusCurrentSIT {
	if currentSIT == nil {
		return nil
	}
	return &ghcmessages.SITStatusCurrentSIT{
		ServiceItemID:        *handlers.FmtUUID(currentSIT.ServiceItemID), // TODO: Refactor out service item ID dependence in GHC API. This should be based on SIT groupings / summaries
		Location:             currentSIT.Location,
		DaysInSIT:            handlers.FmtIntPtrToInt64(&currentSIT.DaysInSIT),
		SitEntryDate:         handlers.FmtDate(currentSIT.SITEntryDate),
		SitDepartureDate:     handlers.FmtDatePtr(currentSIT.SITDepartureDate),
		SitAuthorizedEndDate: handlers.FmtDate(currentSIT.SITAuthorizedEndDate),
		SitCustomerContacted: handlers.FmtDatePtr(currentSIT.SITCustomerContacted),
		SitRequestedDelivery: handlers.FmtDatePtr(currentSIT.SITRequestedDelivery),
	}
}

// SITStatus payload
func SITStatus(shipmentSITStatuses *services.SITStatus, storer storage.FileStorer) *ghcmessages.SITStatus {
	if shipmentSITStatuses == nil {
		return nil
	}

	payload := &ghcmessages.SITStatus{
		PastSITServiceItemGroupings: SITServiceItemGroupings(shipmentSITStatuses.PastSITs, storer),
		TotalSITDaysUsed:            handlers.FmtIntPtrToInt64(&shipmentSITStatuses.TotalSITDaysUsed),
		TotalDaysRemaining:          handlers.FmtIntPtrToInt64(&shipmentSITStatuses.TotalDaysRemaining),
		CalculatedTotalDaysInSIT:    handlers.FmtIntPtrToInt64(&shipmentSITStatuses.CalculatedTotalDaysInSIT),
		CurrentSIT:                  currentSIT(shipmentSITStatuses.CurrentSIT),
	}

	return payload
}

// SITStatuses payload
func SITStatuses(shipmentSITStatuses map[string]services.SITStatus, storer storage.FileStorer) map[string]*ghcmessages.SITStatus {
	sitStatuses := map[string]*ghcmessages.SITStatus{}
	if len(shipmentSITStatuses) == 0 {
		return sitStatuses
	}

	for _, sitStatus := range shipmentSITStatuses {
		copyOfSITStatus := sitStatus
		sitStatuses[sitStatus.ShipmentID.String()] = SITStatus(&copyOfSITStatus, storer)
	}

	return sitStatuses
}

// PPMShipment payload
func PPMShipment(_ storage.FileStorer, ppmShipment *models.PPMShipment) *ghcmessages.PPMShipment {
	if ppmShipment == nil || ppmShipment.ID.IsNil() {
		return nil
	}

	payloadPPMShipment := &ghcmessages.PPMShipment{
		ID:                             *handlers.FmtUUID(ppmShipment.ID),
		ShipmentID:                     *handlers.FmtUUID(ppmShipment.ShipmentID),
		CreatedAt:                      strfmt.DateTime(ppmShipment.CreatedAt),
		UpdatedAt:                      strfmt.DateTime(ppmShipment.UpdatedAt),
		Status:                         ghcmessages.PPMShipmentStatus(ppmShipment.Status),
		ExpectedDepartureDate:          handlers.FmtDate(ppmShipment.ExpectedDepartureDate),
		ActualMoveDate:                 handlers.FmtDatePtr(ppmShipment.ActualMoveDate),
		SubmittedAt:                    handlers.FmtDateTimePtr(ppmShipment.SubmittedAt),
		ReviewedAt:                     handlers.FmtDateTimePtr(ppmShipment.ReviewedAt),
		ApprovedAt:                     handlers.FmtDateTimePtr(ppmShipment.ApprovedAt),
		PickupAddress:                  Address(ppmShipment.PickupAddress),
		DestinationAddress:             PPMDestinationAddress(ppmShipment.DestinationAddress),
		ActualPickupPostalCode:         ppmShipment.ActualPickupPostalCode,
		ActualDestinationPostalCode:    ppmShipment.ActualDestinationPostalCode,
		SitExpected:                    ppmShipment.SITExpected,
		HasSecondaryPickupAddress:      ppmShipment.HasSecondaryPickupAddress,
		HasSecondaryDestinationAddress: ppmShipment.HasSecondaryDestinationAddress,
		HasTertiaryPickupAddress:       ppmShipment.HasTertiaryPickupAddress,
		HasTertiaryDestinationAddress:  ppmShipment.HasTertiaryDestinationAddress,
		EstimatedWeight:                handlers.FmtPoundPtr(ppmShipment.EstimatedWeight),
		AllowableWeight:                handlers.FmtPoundPtr(ppmShipment.AllowableWeight),
		HasProGear:                     ppmShipment.HasProGear,
		ProGearWeight:                  handlers.FmtPoundPtr(ppmShipment.ProGearWeight),
		SpouseProGearWeight:            handlers.FmtPoundPtr(ppmShipment.SpouseProGearWeight),
		EstimatedIncentive:             handlers.FmtCost(ppmShipment.EstimatedIncentive),
		MaxIncentive:                   handlers.FmtCost(ppmShipment.MaxIncentive),
		HasRequestedAdvance:            ppmShipment.HasRequestedAdvance,
		AdvanceAmountRequested:         handlers.FmtCost(ppmShipment.AdvanceAmountRequested),
		HasReceivedAdvance:             ppmShipment.HasReceivedAdvance,
		AdvanceAmountReceived:          handlers.FmtCost(ppmShipment.AdvanceAmountReceived),
		SitEstimatedWeight:             handlers.FmtPoundPtr(ppmShipment.SITEstimatedWeight),
		SitEstimatedEntryDate:          handlers.FmtDatePtr(ppmShipment.SITEstimatedEntryDate),
		SitEstimatedDepartureDate:      handlers.FmtDatePtr(ppmShipment.SITEstimatedDepartureDate),
		SitEstimatedCost:               handlers.FmtCost(ppmShipment.SITEstimatedCost),
		IsActualExpenseReimbursement:   ppmShipment.IsActualExpenseReimbursement,
		ETag:                           etag.GenerateEtag(ppmShipment.UpdatedAt),
	}

	if ppmShipment.SITLocation != nil {
		sitLocation := ghcmessages.SITLocationType(*ppmShipment.SITLocation)
		payloadPPMShipment.SitLocation = &sitLocation
	}

	if ppmShipment.AdvanceStatus != nil {
		advanceStatus := ghcmessages.PPMAdvanceStatus(*ppmShipment.AdvanceStatus)
		payloadPPMShipment.AdvanceStatus = &advanceStatus
	}

	if ppmShipment.W2Address != nil {
		payloadPPMShipment.W2Address = Address(ppmShipment.W2Address)
	}

	if ppmShipment.SecondaryPickupAddress != nil {
		payloadPPMShipment.SecondaryPickupAddress = Address(ppmShipment.SecondaryPickupAddress)
	}

	if ppmShipment.SecondaryDestinationAddress != nil {
		payloadPPMShipment.SecondaryDestinationAddress = Address(ppmShipment.SecondaryDestinationAddress)
	}

	if ppmShipment.TertiaryPickupAddress != nil {
		payloadPPMShipment.TertiaryPickupAddress = Address(ppmShipment.TertiaryPickupAddress)
	}

	if ppmShipment.TertiaryDestinationAddress != nil {
		payloadPPMShipment.TertiaryDestinationAddress = Address(ppmShipment.TertiaryDestinationAddress)
	}

	if ppmShipment.IsActualExpenseReimbursement != nil {
		payloadPPMShipment.IsActualExpenseReimbursement = ppmShipment.IsActualExpenseReimbursement
	}

	return payloadPPMShipment
}

// BoatShipment payload
func BoatShipment(storer storage.FileStorer, boatShipment *models.BoatShipment) *ghcmessages.BoatShipment {
	if boatShipment == nil || boatShipment.ID.IsNil() {
		return nil
	}

	payloadBoatShipment := &ghcmessages.BoatShipment{
		ID:             *handlers.FmtUUID(boatShipment.ID),
		ShipmentID:     *handlers.FmtUUID(boatShipment.ShipmentID),
		CreatedAt:      strfmt.DateTime(boatShipment.CreatedAt),
		UpdatedAt:      strfmt.DateTime(boatShipment.UpdatedAt),
		Type:           models.StringPointer(string(boatShipment.Type)),
		Year:           handlers.FmtIntPtrToInt64(boatShipment.Year),
		Make:           boatShipment.Make,
		Model:          boatShipment.Model,
		LengthInInches: handlers.FmtIntPtrToInt64(boatShipment.LengthInInches),
		WidthInInches:  handlers.FmtIntPtrToInt64(boatShipment.WidthInInches),
		HeightInInches: handlers.FmtIntPtrToInt64(boatShipment.HeightInInches),
		HasTrailer:     boatShipment.HasTrailer,
		IsRoadworthy:   boatShipment.IsRoadworthy,
		ETag:           etag.GenerateEtag(boatShipment.UpdatedAt),
	}

	return payloadBoatShipment
}

// MobileHomeShipment payload
func MobileHomeShipment(storer storage.FileStorer, mobileHomeShipment *models.MobileHome) *ghcmessages.MobileHome {
	if mobileHomeShipment == nil || mobileHomeShipment.ID.IsNil() {
		return nil
	}

	payloadMobileHomeShipment := &ghcmessages.MobileHome{
		ID:             *handlers.FmtUUID(mobileHomeShipment.ID),
		ShipmentID:     *handlers.FmtUUID(mobileHomeShipment.ShipmentID),
		Make:           *mobileHomeShipment.Make,
		Model:          *mobileHomeShipment.Model,
		Year:           *handlers.FmtIntPtrToInt64(mobileHomeShipment.Year),
		LengthInInches: *handlers.FmtIntPtrToInt64(mobileHomeShipment.LengthInInches),
		HeightInInches: *handlers.FmtIntPtrToInt64(mobileHomeShipment.HeightInInches),
		WidthInInches:  *handlers.FmtIntPtrToInt64(mobileHomeShipment.WidthInInches),
		CreatedAt:      strfmt.DateTime(mobileHomeShipment.CreatedAt),
		UpdatedAt:      strfmt.DateTime(mobileHomeShipment.UpdatedAt),
		ETag:           etag.GenerateEtag(mobileHomeShipment.UpdatedAt),
	}

	return payloadMobileHomeShipment
}

// ProGearWeightTickets sets up a ProGearWeightTicket slice for the api using model data.
func ProGearWeightTickets(storer storage.FileStorer, proGearWeightTickets models.ProgearWeightTickets) []*ghcmessages.ProGearWeightTicket {
	payload := make([]*ghcmessages.ProGearWeightTicket, len(proGearWeightTickets))
	for i, proGearWeightTicket := range proGearWeightTickets {
		copyOfProGearWeightTicket := proGearWeightTicket
		proGearWeightTicketPayload := ProGearWeightTicket(storer, &copyOfProGearWeightTicket)
		payload[i] = proGearWeightTicketPayload
	}
	return payload
}

// ProGearWeightTicket payload
func ProGearWeightTicket(storer storage.FileStorer, progear *models.ProgearWeightTicket) *ghcmessages.ProGearWeightTicket {
	ppmShipmentID := strfmt.UUID(progear.PPMShipmentID.String())

	document, err := PayloadForDocumentModel(storer, progear.Document)
	if err != nil {
		return nil
	}

	payload := &ghcmessages.ProGearWeightTicket{
		ID:               strfmt.UUID(progear.ID.String()),
		PpmShipmentID:    ppmShipmentID,
		CreatedAt:        *handlers.FmtDateTime(progear.CreatedAt),
		UpdatedAt:        *handlers.FmtDateTime(progear.UpdatedAt),
		DocumentID:       *handlers.FmtUUID(progear.DocumentID),
		Document:         document,
		Weight:           handlers.FmtPoundPtr(progear.Weight),
		BelongsToSelf:    progear.BelongsToSelf,
		HasWeightTickets: progear.HasWeightTickets,
		Description:      progear.Description,
		ETag:             etag.GenerateEtag(progear.UpdatedAt),
	}

	if progear.Status != nil {
		status := ghcmessages.OmittablePPMDocumentStatus(*progear.Status)
		payload.Status = &status
	}

	if progear.Reason != nil {
		reason := ghcmessages.PPMDocumentStatusReason(*progear.Reason)
		payload.Reason = &reason
	}

	return payload
}

// MovingExpense payload
func MovingExpense(storer storage.FileStorer, movingExpense *models.MovingExpense) *ghcmessages.MovingExpense {

	document, err := PayloadForDocumentModel(storer, movingExpense.Document)
	if err != nil {
		return nil
	}

	payload := &ghcmessages.MovingExpense{
		ID:               *handlers.FmtUUID(movingExpense.ID),
		PpmShipmentID:    *handlers.FmtUUID(movingExpense.PPMShipmentID),
		DocumentID:       *handlers.FmtUUID(movingExpense.DocumentID),
		Document:         document,
		CreatedAt:        strfmt.DateTime(movingExpense.CreatedAt),
		UpdatedAt:        strfmt.DateTime(movingExpense.UpdatedAt),
		Description:      movingExpense.Description,
		PaidWithGtcc:     movingExpense.PaidWithGTCC,
		Amount:           handlers.FmtCost(movingExpense.Amount),
		MissingReceipt:   movingExpense.MissingReceipt,
		ETag:             etag.GenerateEtag(movingExpense.UpdatedAt),
		SitEstimatedCost: handlers.FmtCost(movingExpense.SITEstimatedCost),
	}
	if movingExpense.MovingExpenseType != nil {
		movingExpenseType := ghcmessages.OmittableMovingExpenseType(*movingExpense.MovingExpenseType)
		payload.MovingExpenseType = &movingExpenseType
	}

	if movingExpense.Status != nil {
		status := ghcmessages.OmittablePPMDocumentStatus(*movingExpense.Status)
		payload.Status = &status
	}

	if movingExpense.Reason != nil {
		reason := ghcmessages.PPMDocumentStatusReason(*movingExpense.Reason)
		payload.Reason = &reason
	}

	if movingExpense.SITStartDate != nil {
		payload.SitStartDate = handlers.FmtDatePtr(movingExpense.SITStartDate)
	}

	if movingExpense.SITEndDate != nil {
		payload.SitEndDate = handlers.FmtDatePtr(movingExpense.SITEndDate)
	}

	if movingExpense.WeightStored != nil {
		payload.WeightStored = handlers.FmtPoundPtr(movingExpense.WeightStored)
	}

	if movingExpense.SITLocation != nil {
		sitLocation := ghcmessages.SITLocationType(*movingExpense.SITLocation)
		payload.SitLocation = &sitLocation
	}

	if movingExpense.SITReimburseableAmount != nil {
		payload.SitReimburseableAmount = handlers.FmtCost(movingExpense.SITReimburseableAmount)
	}

	return payload
}

func MovingExpenses(storer storage.FileStorer, movingExpenses models.MovingExpenses) []*ghcmessages.MovingExpense {
	payload := make([]*ghcmessages.MovingExpense, len(movingExpenses))
	for i, movingExpense := range movingExpenses {
		copyOfMovingExpense := movingExpense
		payload[i] = MovingExpense(storer, &copyOfMovingExpense)
	}
	return payload
}

func WeightTickets(storer storage.FileStorer, weightTickets models.WeightTickets) []*ghcmessages.WeightTicket {
	payload := make([]*ghcmessages.WeightTicket, len(weightTickets))
	for i, weightTicket := range weightTickets {
		copyOfWeightTicket := weightTicket
		weightTicketPayload := WeightTicket(storer, &copyOfWeightTicket)
		payload[i] = weightTicketPayload
	}
	return payload
}

// WeightTicket payload
func WeightTicket(storer storage.FileStorer, weightTicket *models.WeightTicket) *ghcmessages.WeightTicket {
	ppmShipment := strfmt.UUID(weightTicket.PPMShipmentID.String())

	emptyDocument, err := PayloadForDocumentModel(storer, weightTicket.EmptyDocument)
	if err != nil {
		return nil
	}

	fullDocument, err := PayloadForDocumentModel(storer, weightTicket.FullDocument)
	if err != nil {
		return nil
	}

	proofOfTrailerOwnershipDocument, err := PayloadForDocumentModel(storer, weightTicket.ProofOfTrailerOwnershipDocument)
	if err != nil {
		return nil
	}

	payload := &ghcmessages.WeightTicket{
		ID:                                strfmt.UUID(weightTicket.ID.String()),
		PpmShipmentID:                     ppmShipment,
		CreatedAt:                         *handlers.FmtDateTime(weightTicket.CreatedAt),
		UpdatedAt:                         *handlers.FmtDateTime(weightTicket.UpdatedAt),
		VehicleDescription:                weightTicket.VehicleDescription,
		EmptyWeight:                       handlers.FmtPoundPtr(weightTicket.EmptyWeight),
		MissingEmptyWeightTicket:          weightTicket.MissingEmptyWeightTicket,
		EmptyDocumentID:                   *handlers.FmtUUID(weightTicket.EmptyDocumentID),
		EmptyDocument:                     emptyDocument,
		FullWeight:                        handlers.FmtPoundPtr(weightTicket.FullWeight),
		MissingFullWeightTicket:           weightTicket.MissingFullWeightTicket,
		FullDocumentID:                    *handlers.FmtUUID(weightTicket.FullDocumentID),
		FullDocument:                      fullDocument,
		OwnsTrailer:                       weightTicket.OwnsTrailer,
		TrailerMeetsCriteria:              weightTicket.TrailerMeetsCriteria,
		ProofOfTrailerOwnershipDocumentID: *handlers.FmtUUID(weightTicket.ProofOfTrailerOwnershipDocumentID),
		ProofOfTrailerOwnershipDocument:   proofOfTrailerOwnershipDocument,
		AdjustedNetWeight:                 handlers.FmtPoundPtr(weightTicket.AdjustedNetWeight),
		NetWeightRemarks:                  weightTicket.NetWeightRemarks,
		ETag:                              etag.GenerateEtag(weightTicket.UpdatedAt),
	}

	if weightTicket.Status != nil {
		status := ghcmessages.OmittablePPMDocumentStatus(*weightTicket.Status)
		payload.Status = &status
	}

	if weightTicket.Reason != nil {
		reason := ghcmessages.PPMDocumentStatusReason(*weightTicket.Reason)
		payload.Reason = &reason
	}

	return payload
}

// PPMDocuments payload
func PPMDocuments(storer storage.FileStorer, ppmDocuments *models.PPMDocuments) *ghcmessages.PPMDocuments {

	if ppmDocuments == nil {
		return nil
	}

	payload := &ghcmessages.PPMDocuments{
		WeightTickets:        WeightTickets(storer, ppmDocuments.WeightTickets),
		MovingExpenses:       MovingExpenses(storer, ppmDocuments.MovingExpenses),
		ProGearWeightTickets: ProGearWeightTickets(storer, ppmDocuments.ProgearWeightTickets),
	}

	return payload
}

// PPMCloseout payload
func PPMCloseout(ppmCloseout *models.PPMCloseout) *ghcmessages.PPMCloseout {
	if ppmCloseout == nil {
		return nil
	}
	payload := &ghcmessages.PPMCloseout{
		ID:                    strfmt.UUID(ppmCloseout.ID.String()),
		PlannedMoveDate:       handlers.FmtDatePtr(ppmCloseout.PlannedMoveDate),
		ActualMoveDate:        handlers.FmtDatePtr(ppmCloseout.ActualMoveDate),
		Miles:                 handlers.FmtIntPtrToInt64(ppmCloseout.Miles),
		EstimatedWeight:       handlers.FmtPoundPtr(ppmCloseout.EstimatedWeight),
		ActualWeight:          handlers.FmtPoundPtr(ppmCloseout.ActualWeight),
		ProGearWeightCustomer: handlers.FmtPoundPtr(ppmCloseout.ProGearWeightCustomer),
		ProGearWeightSpouse:   handlers.FmtPoundPtr(ppmCloseout.ProGearWeightSpouse),
		GrossIncentive:        handlers.FmtCost(ppmCloseout.GrossIncentive),
		Gcc:                   handlers.FmtCost(ppmCloseout.GCC),
		Aoa:                   handlers.FmtCost(ppmCloseout.AOA),
		RemainingIncentive:    handlers.FmtCost(ppmCloseout.RemainingIncentive),
		HaulType:              (*string)(&ppmCloseout.HaulType),
		HaulPrice:             handlers.FmtCost(ppmCloseout.HaulPrice),
		HaulFSC:               handlers.FmtCost(ppmCloseout.HaulFSC),
		Dop:                   handlers.FmtCost(ppmCloseout.DOP),
		Ddp:                   handlers.FmtCost(ppmCloseout.DDP),
		PackPrice:             handlers.FmtCost(ppmCloseout.PackPrice),
		UnpackPrice:           handlers.FmtCost(ppmCloseout.UnpackPrice),
		SITReimbursement:      handlers.FmtCost(ppmCloseout.SITReimbursement),
	}

	return payload
}

// PPMActualWeight payload
func PPMActualWeight(ppmActualWeight *unit.Pound) *ghcmessages.PPMActualWeight {
	if ppmActualWeight == nil {
		return nil
	}
	payload := &ghcmessages.PPMActualWeight{
		ActualWeight: handlers.FmtPoundPtr(ppmActualWeight),
	}

	return payload
}

func PPMSITEstimatedCostParamsFirstDaySIT(ppmSITFirstDayParams models.PPMSITEstimatedCostParams) *ghcmessages.PPMSITEstimatedCostParamsFirstDaySIT {
	payload := &ghcmessages.PPMSITEstimatedCostParamsFirstDaySIT{
		ContractYearName:       ppmSITFirstDayParams.ContractYearName,
		PriceRateOrFactor:      ppmSITFirstDayParams.PriceRateOrFactor,
		IsPeak:                 ppmSITFirstDayParams.IsPeak,
		EscalationCompounded:   ppmSITFirstDayParams.EscalationCompounded,
		ServiceAreaOrigin:      &ppmSITFirstDayParams.ServiceAreaOrigin,
		ServiceAreaDestination: &ppmSITFirstDayParams.ServiceAreaDestination,
	}
	return payload
}

func PPMSITEstimatedCostParamsAdditionalDaySIT(ppmSITAdditionalDayParams models.PPMSITEstimatedCostParams) *ghcmessages.PPMSITEstimatedCostParamsAdditionalDaySIT {
	payload := &ghcmessages.PPMSITEstimatedCostParamsAdditionalDaySIT{
		ContractYearName:       ppmSITAdditionalDayParams.ContractYearName,
		PriceRateOrFactor:      ppmSITAdditionalDayParams.PriceRateOrFactor,
		IsPeak:                 ppmSITAdditionalDayParams.IsPeak,
		EscalationCompounded:   ppmSITAdditionalDayParams.EscalationCompounded,
		ServiceAreaOrigin:      &ppmSITAdditionalDayParams.ServiceAreaOrigin,
		ServiceAreaDestination: &ppmSITAdditionalDayParams.ServiceAreaDestination,
		NumberDaysSIT:          &ppmSITAdditionalDayParams.NumberDaysSIT,
	}
	return payload
}

func PPMSITEstimatedCost(ppmSITEstimatedCost *models.PPMSITEstimatedCostInfo) *ghcmessages.PPMSITEstimatedCost {
	if ppmSITEstimatedCost == nil {
		return nil
	}
	payload := &ghcmessages.PPMSITEstimatedCost{
		SitCost:                handlers.FmtCost(ppmSITEstimatedCost.EstimatedSITCost),
		PriceFirstDaySIT:       handlers.FmtCost(ppmSITEstimatedCost.PriceFirstDaySIT),
		PriceAdditionalDaySIT:  handlers.FmtCost(ppmSITEstimatedCost.PriceAdditionalDaySIT),
		ParamsFirstDaySIT:      PPMSITEstimatedCostParamsFirstDaySIT(ppmSITEstimatedCost.ParamsFirstDaySIT),
		ParamsAdditionalDaySIT: PPMSITEstimatedCostParamsAdditionalDaySIT(ppmSITEstimatedCost.ParamsAdditionalDaySIT),
	}

	return payload
}

// ShipmentAddressUpdate payload
func ShipmentAddressUpdate(shipmentAddressUpdate *models.ShipmentAddressUpdate) *ghcmessages.ShipmentAddressUpdate {
	if shipmentAddressUpdate == nil || shipmentAddressUpdate.ID.IsNil() {
		return nil
	}

	payload := &ghcmessages.ShipmentAddressUpdate{
		ID:                    strfmt.UUID(shipmentAddressUpdate.ID.String()),
		ShipmentID:            strfmt.UUID(shipmentAddressUpdate.ShipmentID.String()),
		NewAddress:            Address(&shipmentAddressUpdate.NewAddress),
		OriginalAddress:       Address(&shipmentAddressUpdate.OriginalAddress),
		SitOriginalAddress:    Address(shipmentAddressUpdate.SitOriginalAddress),
		ContractorRemarks:     shipmentAddressUpdate.ContractorRemarks,
		OfficeRemarks:         shipmentAddressUpdate.OfficeRemarks,
		Status:                ghcmessages.ShipmentAddressUpdateStatus(shipmentAddressUpdate.Status),
		NewSitDistanceBetween: handlers.FmtIntPtrToInt64(shipmentAddressUpdate.NewSitDistanceBetween),
		OldSitDistanceBetween: handlers.FmtIntPtrToInt64(shipmentAddressUpdate.OldSitDistanceBetween),
	}

	return payload
}

// LineOfAccounting payload
func LineOfAccounting(lineOfAccounting *models.LineOfAccounting) *ghcmessages.LineOfAccounting {
	// Nil check
	if lineOfAccounting == nil {
		return nil
	}

	return &ghcmessages.LineOfAccounting{
		ID:                        strfmt.UUID(lineOfAccounting.ID.String()),
		LoaActvtyID:               lineOfAccounting.LoaActvtyID,
		LoaAgncAcntngCd:           lineOfAccounting.LoaAgncAcntngCd,
		LoaAgncDsbrCd:             lineOfAccounting.LoaAgncDsbrCd,
		LoaAlltSnID:               lineOfAccounting.LoaAlltSnID,
		LoaBafID:                  lineOfAccounting.LoaBafID,
		LoaBdgtAcntClsNm:          lineOfAccounting.LoaBdgtAcntClsNm,
		LoaBetCd:                  lineOfAccounting.LoaBetCd,
		LoaBgFyTx:                 handlers.FmtIntPtrToInt64(lineOfAccounting.LoaBgFyTx),
		LoaBgnDt:                  handlers.FmtDatePtr(lineOfAccounting.LoaBgnDt),
		LoaBgtLnItmID:             lineOfAccounting.LoaBgtLnItmID,
		LoaBgtRstrCd:              lineOfAccounting.LoaBgtRstrCd,
		LoaBgtSubActCd:            lineOfAccounting.LoaBgtSubActCd,
		LoaClsRefID:               lineOfAccounting.LoaClsRefID,
		LoaCstCd:                  lineOfAccounting.LoaCstCd,
		LoaCstCntrID:              lineOfAccounting.LoaCstCntrID,
		LoaCustNm:                 lineOfAccounting.LoaCustNm,
		LoaDfAgncyAlctnRcpntID:    lineOfAccounting.LoaDfAgncyAlctnRcpntID,
		LoaDocID:                  lineOfAccounting.LoaDocID,
		LoaDptID:                  lineOfAccounting.LoaDptID,
		LoaDscTx:                  lineOfAccounting.LoaDscTx,
		LoaDtlRmbsmtSrcID:         lineOfAccounting.LoaDtlRmbsmtSrcID,
		LoaEndDt:                  handlers.FmtDatePtr(lineOfAccounting.LoaEndDt),
		LoaEndFyTx:                handlers.FmtIntPtrToInt64(lineOfAccounting.LoaEndFyTx),
		LoaFmsTrnsactnID:          lineOfAccounting.LoaFmsTrnsactnID,
		LoaFnclArID:               lineOfAccounting.LoaFnclArID,
		LoaFnctPrsNm:              lineOfAccounting.LoaFnctPrsNm,
		LoaFndCntrID:              lineOfAccounting.LoaFndCntrID,
		LoaFndTyFgCd:              lineOfAccounting.LoaFndTyFgCd,
		LoaHistStatCd:             lineOfAccounting.LoaHistStatCd,
		LoaHsGdsCd:                lineOfAccounting.LoaHsGdsCd,
		LoaInstlAcntgActID:        lineOfAccounting.LoaInstlAcntgActID,
		LoaJbOrdNm:                lineOfAccounting.LoaJbOrdNm,
		LoaLclInstlID:             lineOfAccounting.LoaLclInstlID,
		LoaMajClmNm:               lineOfAccounting.LoaMajClmNm,
		LoaMajRmbsmtSrcID:         lineOfAccounting.LoaMajRmbsmtSrcID,
		LoaObjClsID:               lineOfAccounting.LoaObjClsID,
		LoaOpAgncyID:              lineOfAccounting.LoaOpAgncyID,
		LoaPgmElmntID:             lineOfAccounting.LoaPgmElmntID,
		LoaPrjID:                  lineOfAccounting.LoaPrjID,
		LoaSbaltmtRcpntID:         lineOfAccounting.LoaSbaltmtRcpntID,
		LoaScrtyCoopCustCd:        lineOfAccounting.LoaScrtyCoopCustCd,
		LoaScrtyCoopDsgntrCd:      lineOfAccounting.LoaScrtyCoopDsgntrCd,
		LoaScrtyCoopImplAgncCd:    lineOfAccounting.LoaScrtyCoopImplAgncCd,
		LoaScrtyCoopLnItmID:       lineOfAccounting.LoaScrtyCoopLnItmID,
		LoaSpclIntrID:             lineOfAccounting.LoaSpclIntrID,
		LoaSrvSrcID:               lineOfAccounting.LoaSrvSrcID,
		LoaStatCd:                 lineOfAccounting.LoaStatCd,
		LoaSubAcntID:              lineOfAccounting.LoaSubAcntID,
		LoaSysID:                  lineOfAccounting.LoaSysID,
		LoaTnsfrDptNm:             lineOfAccounting.LoaTnsfrDptNm,
		LoaTrnsnID:                lineOfAccounting.LoaTrnsnID,
		LoaTrsySfxTx:              lineOfAccounting.LoaTrsySfxTx,
		LoaTskBdgtSblnTx:          lineOfAccounting.LoaTskBdgtSblnTx,
		LoaUic:                    lineOfAccounting.LoaUic,
		LoaWkCntrRcpntNm:          lineOfAccounting.LoaWkCntrRcpntNm,
		LoaWrkOrdID:               lineOfAccounting.LoaWrkOrdID,
		OrgGrpDfasCd:              lineOfAccounting.OrgGrpDfasCd,
		UpdatedAt:                 strfmt.DateTime(lineOfAccounting.UpdatedAt),
		CreatedAt:                 strfmt.DateTime(lineOfAccounting.CreatedAt),
		ValidLoaForTac:            lineOfAccounting.ValidLoaForTac,
		ValidHhgProgramCodeForLoa: lineOfAccounting.ValidHhgProgramCodeForLoa,
	}
}

// MarketCode payload
func MarketCode(marketCode *models.MarketCode) string {
	if marketCode == nil {
		return "" // Or a default string value
	}
	return string(*marketCode)
}

// MTOShipment payload
func MTOShipment(storer storage.FileStorer, mtoShipment *models.MTOShipment, sitStatusPayload *ghcmessages.SITStatus) *ghcmessages.MTOShipment {

	payload := &ghcmessages.MTOShipment{
		ID:                          strfmt.UUID(mtoShipment.ID.String()),
		MoveTaskOrderID:             strfmt.UUID(mtoShipment.MoveTaskOrderID.String()),
		ShipmentType:                ghcmessages.MTOShipmentType(mtoShipment.ShipmentType),
		Status:                      ghcmessages.MTOShipmentStatus(mtoShipment.Status),
		CounselorRemarks:            mtoShipment.CounselorRemarks,
		CustomerRemarks:             mtoShipment.CustomerRemarks,
		RejectionReason:             mtoShipment.RejectionReason,
		PickupAddress:               Address(mtoShipment.PickupAddress),
		SecondaryDeliveryAddress:    Address(mtoShipment.SecondaryDeliveryAddress),
		SecondaryPickupAddress:      Address(mtoShipment.SecondaryPickupAddress),
		DestinationAddress:          Address(mtoShipment.DestinationAddress),
		HasSecondaryDeliveryAddress: mtoShipment.HasSecondaryDeliveryAddress,
		HasSecondaryPickupAddress:   mtoShipment.HasSecondaryPickupAddress,
		TertiaryDeliveryAddress:     Address(mtoShipment.TertiaryDeliveryAddress),
		TertiaryPickupAddress:       Address(mtoShipment.TertiaryPickupAddress),
		HasTertiaryDeliveryAddress:  mtoShipment.HasTertiaryDeliveryAddress,
		HasTertiaryPickupAddress:    mtoShipment.HasTertiaryPickupAddress,
		ActualProGearWeight:         handlers.FmtPoundPtr(mtoShipment.ActualProGearWeight),
		ActualSpouseProGearWeight:   handlers.FmtPoundPtr(mtoShipment.ActualSpouseProGearWeight),
		PrimeEstimatedWeight:        handlers.FmtPoundPtr(mtoShipment.PrimeEstimatedWeight),
		PrimeActualWeight:           handlers.FmtPoundPtr(mtoShipment.PrimeActualWeight),
		NtsRecordedWeight:           handlers.FmtPoundPtr(mtoShipment.NTSRecordedWeight),
		MtoAgents:                   *MTOAgents(&mtoShipment.MTOAgents),
		MtoServiceItems:             MTOServiceItemModels(mtoShipment.MTOServiceItems, storer),
		Diversion:                   mtoShipment.Diversion,
		DiversionReason:             mtoShipment.DiversionReason,
		Reweigh:                     Reweigh(mtoShipment.Reweigh, sitStatusPayload),
		CreatedAt:                   strfmt.DateTime(mtoShipment.CreatedAt),
		UpdatedAt:                   strfmt.DateTime(mtoShipment.UpdatedAt),
		ETag:                        etag.GenerateEtag(mtoShipment.UpdatedAt),
		DeletedAt:                   handlers.FmtDateTimePtr(mtoShipment.DeletedAt),
		ApprovedDate:                handlers.FmtDateTimePtr(mtoShipment.ApprovedDate),
		SitDaysAllowance:            handlers.FmtIntPtrToInt64(mtoShipment.SITDaysAllowance),
		SitExtensions:               *SITDurationUpdates(&mtoShipment.SITDurationUpdates),
		BillableWeightCap:           handlers.FmtPoundPtr(mtoShipment.BillableWeightCap),
		BillableWeightJustification: mtoShipment.BillableWeightJustification,
		UsesExternalVendor:          mtoShipment.UsesExternalVendor,
		ServiceOrderNumber:          mtoShipment.ServiceOrderNumber,
		StorageFacility:             StorageFacility(mtoShipment.StorageFacility),
		PpmShipment:                 PPMShipment(storer, mtoShipment.PPMShipment),
		BoatShipment:                BoatShipment(storer, mtoShipment.BoatShipment),
		MobileHomeShipment:          MobileHomeShipment(storer, mtoShipment.MobileHome),
		DeliveryAddressUpdate:       ShipmentAddressUpdate(mtoShipment.DeliveryAddressUpdate),
		ShipmentLocator:             handlers.FmtStringPtr(mtoShipment.ShipmentLocator),
		MarketCode:                  MarketCode(&mtoShipment.MarketCode),
	}

	if mtoShipment.Distance != nil {
		payload.Distance = handlers.FmtInt64(int64(*mtoShipment.Distance))
	}

	if sitStatusPayload != nil {
		// If we have a sitStatusPayload, overwrite SitDaysAllowance from the shipment model.
		totalSITAllowance := 0
		if sitStatusPayload.TotalDaysRemaining != nil {
			totalSITAllowance += int(*sitStatusPayload.TotalDaysRemaining)
		}
		if sitStatusPayload.TotalSITDaysUsed != nil {
			totalSITAllowance += int(*sitStatusPayload.TotalSITDaysUsed)
		}
		payload.SitDaysAllowance = handlers.FmtIntPtrToInt64(&totalSITAllowance)
	}

	if len(mtoShipment.SITDurationUpdates) > 0 {
		payload.SitExtensions = *SITDurationUpdates(&mtoShipment.SITDurationUpdates)
	}

	if mtoShipment.RequestedPickupDate != nil && !mtoShipment.RequestedPickupDate.IsZero() {
		payload.RequestedPickupDate = handlers.FmtDatePtr(mtoShipment.RequestedPickupDate)
	}

	if mtoShipment.ActualPickupDate != nil && !mtoShipment.ActualPickupDate.IsZero() {
		payload.ActualPickupDate = handlers.FmtDatePtr(mtoShipment.ActualPickupDate)
	}

	if mtoShipment.ActualDeliveryDate != nil && !mtoShipment.ActualDeliveryDate.IsZero() {
		payload.ActualDeliveryDate = handlers.FmtDatePtr(mtoShipment.ActualDeliveryDate)
	}

	if mtoShipment.RequestedDeliveryDate != nil && !mtoShipment.RequestedDeliveryDate.IsZero() {
		payload.RequestedDeliveryDate = handlers.FmtDatePtr(mtoShipment.RequestedDeliveryDate)
	}

	if mtoShipment.RequiredDeliveryDate != nil && !mtoShipment.RequiredDeliveryDate.IsZero() {
		payload.RequiredDeliveryDate = handlers.FmtDatePtr(mtoShipment.RequiredDeliveryDate)
	}

	if mtoShipment.ScheduledPickupDate != nil {
		payload.ScheduledPickupDate = handlers.FmtDatePtr(mtoShipment.ScheduledPickupDate)
	}

	if mtoShipment.ScheduledDeliveryDate != nil {
		payload.ScheduledDeliveryDate = handlers.FmtDatePtr(mtoShipment.ScheduledDeliveryDate)
	}

	if mtoShipment.DestinationType != nil {
		destinationType := ghcmessages.DestinationType(*mtoShipment.DestinationType)
		payload.DestinationType = &destinationType
	}

	if sitStatusPayload != nil {
		payload.SitStatus = sitStatusPayload
	}

	if mtoShipment.TACType != nil {
		tt := ghcmessages.LOAType(*mtoShipment.TACType)
		payload.TacType = &tt
	}

	if mtoShipment.SACType != nil {
		st := ghcmessages.LOAType(*mtoShipment.SACType)
		payload.SacType = &st
	}

	weightsCalculator := mtoshipment.NewShipmentBillableWeightCalculator()
	calculatedWeights := weightsCalculator.CalculateShipmentBillableWeight(mtoShipment)

	// CalculatedBillableWeight is intentionally not a part of the mto_shipments model
	// because we don't want to store a derived value in the database
	payload.CalculatedBillableWeight = handlers.FmtPoundPtr(calculatedWeights.CalculatedBillableWeight)

	return payload
}

// MTOShipments payload
func MTOShipments(storer storage.FileStorer, mtoShipments *models.MTOShipments, sitStatusPayload map[string]*ghcmessages.SITStatus) *ghcmessages.MTOShipments {
	payload := make(ghcmessages.MTOShipments, len(*mtoShipments))

	for i, m := range *mtoShipments {
		copyOfMtoShipment := m // Make copy to avoid implicit memory aliasing of items from a range statement.
		if sitStatus, ok := sitStatusPayload[copyOfMtoShipment.ID.String()]; ok {
			payload[i] = MTOShipment(storer, &copyOfMtoShipment, sitStatus)
		} else {
			payload[i] = MTOShipment(storer, &copyOfMtoShipment, nil)
		}
	}
	return &payload
}

// MTOAgent payload
func MTOAgent(mtoAgent *models.MTOAgent) *ghcmessages.MTOAgent {
	payload := &ghcmessages.MTOAgent{
		ID:            strfmt.UUID(mtoAgent.ID.String()),
		MtoShipmentID: strfmt.UUID(mtoAgent.MTOShipmentID.String()),
		CreatedAt:     strfmt.DateTime(mtoAgent.CreatedAt),
		UpdatedAt:     strfmt.DateTime(mtoAgent.UpdatedAt),
		FirstName:     mtoAgent.FirstName,
		LastName:      mtoAgent.LastName,
		AgentType:     string(mtoAgent.MTOAgentType),
		Email:         mtoAgent.Email,
		Phone:         mtoAgent.Phone,
		ETag:          etag.GenerateEtag(mtoAgent.UpdatedAt),
	}
	return payload
}

// MTOAgents payload
func MTOAgents(mtoAgents *models.MTOAgents) *ghcmessages.MTOAgents {
	payload := make(ghcmessages.MTOAgents, len(*mtoAgents))
	for i, m := range *mtoAgents {
		copyOfMtoAgent := m // Make copy to avoid implicit memory aliasing of items from a range statement.
		payload[i] = MTOAgent(&copyOfMtoAgent)
	}
	return &payload
}

// PaymentRequests payload
func PaymentRequests(appCtx appcontext.AppContext, prs *models.PaymentRequests, storer storage.FileStorer) (*ghcmessages.PaymentRequests, error) {
	payload := make(ghcmessages.PaymentRequests, len(*prs))

	for i, p := range *prs {
		paymentRequest := p
		pr, err := PaymentRequest(appCtx, &paymentRequest, storer)
		if err != nil {
			return nil, err
		}
		payload[i] = pr
	}
	return &payload, nil
}

// PaymentRequest payload
func PaymentRequest(appCtx appcontext.AppContext, pr *models.PaymentRequest, storer storage.FileStorer) (*ghcmessages.PaymentRequest, error) {
	serviceDocs := make(ghcmessages.ProofOfServiceDocs, len(pr.ProofOfServiceDocs))

	if len(pr.ProofOfServiceDocs) > 0 {
		for i, proofOfService := range pr.ProofOfServiceDocs {
			payload, err := ProofOfServiceDoc(proofOfService, storer)
			if err != nil {
				return nil, err
			}
			serviceDocs[i] = payload
		}
	}

	move, err := Move(&pr.MoveTaskOrder, storer)
	if err != nil {
		return nil, err
	}

	ediErrorInfoEDIType := ""
	ediErrorInfoEDICode := ""
	ediErrorInfoEDIDescription := ""
	ediErrorInfo := pr.EdiErrors
	if ediErrorInfo != nil {
		mostRecentEdiError := ediErrorInfo[0]
		if mostRecentEdiError.EDIType != "" {
			ediErrorInfoEDIType = string(mostRecentEdiError.EDIType)
		}
		if mostRecentEdiError.Code != nil {
			ediErrorInfoEDICode = *mostRecentEdiError.Code
		}
		if mostRecentEdiError.Description != nil {
			ediErrorInfoEDIDescription = *mostRecentEdiError.Description
		}
	}

	var totalTPPSPaidInvoicePriceMillicents *int64
	var tppsPaidInvoiceSellerPaidDate *time.Time
	var TPPSPaidInvoiceReportsForPR models.TPPSPaidInvoiceReportEntrys
	if pr.TPPSPaidInvoiceReports != nil {
		TPPSPaidInvoiceReportsForPR = pr.TPPSPaidInvoiceReports
		if len(TPPSPaidInvoiceReportsForPR) > 0 {
			if TPPSPaidInvoiceReportsForPR[0].InvoiceTotalChargesInMillicents >= 0 {
				totalTPPSPaidInvoicePriceMillicents = models.Int64Pointer(int64(TPPSPaidInvoiceReportsForPR[0].InvoiceTotalChargesInMillicents))
				tppsPaidInvoiceSellerPaidDate = &TPPSPaidInvoiceReportsForPR[0].SellerPaidDate
			}
		}
	}

	return &ghcmessages.PaymentRequest{
		ID:                                   *handlers.FmtUUID(pr.ID),
		IsFinal:                              &pr.IsFinal,
		MoveTaskOrderID:                      *handlers.FmtUUID(pr.MoveTaskOrderID),
		MoveTaskOrder:                        move,
		PaymentRequestNumber:                 pr.PaymentRequestNumber,
		RecalculationOfPaymentRequestID:      handlers.FmtUUIDPtr(pr.RecalculationOfPaymentRequestID),
		RejectionReason:                      pr.RejectionReason,
		Status:                               ghcmessages.PaymentRequestStatus(pr.Status),
		ETag:                                 etag.GenerateEtag(pr.UpdatedAt),
		ServiceItems:                         *PaymentServiceItems(&pr.PaymentServiceItems, &TPPSPaidInvoiceReportsForPR),
		ReviewedAt:                           handlers.FmtDateTimePtr(pr.ReviewedAt),
		ProofOfServiceDocs:                   serviceDocs,
		CreatedAt:                            strfmt.DateTime(pr.CreatedAt),
		SentToGexAt:                          (*strfmt.DateTime)(pr.SentToGexAt),
		ReceivedByGexAt:                      (*strfmt.DateTime)(pr.ReceivedByGexAt),
		EdiErrorType:                         &ediErrorInfoEDIType,
		EdiErrorCode:                         &ediErrorInfoEDICode,
		EdiErrorDescription:                  &ediErrorInfoEDIDescription,
		TppsInvoiceAmountPaidTotalMillicents: totalTPPSPaidInvoicePriceMillicents,
		TppsInvoiceSellerPaidDate:            (*strfmt.DateTime)(tppsPaidInvoiceSellerPaidDate),
	}, nil
}

// PaymentServiceItem payload
func PaymentServiceItem(ps *models.PaymentServiceItem) *ghcmessages.PaymentServiceItem {
	if ps == nil {
		return nil
	}
	paymentServiceItemParams := PaymentServiceItemParams(&ps.PaymentServiceItemParams)

	return &ghcmessages.PaymentServiceItem{
		ID:                       *handlers.FmtUUID(ps.ID),
		MtoServiceItemID:         *handlers.FmtUUID(ps.MTOServiceItemID),
		MtoServiceItemCode:       string(ps.MTOServiceItem.ReService.Code),
		MtoServiceItemName:       ps.MTOServiceItem.ReService.Name,
		MtoShipmentType:          ghcmessages.MTOShipmentType(ps.MTOServiceItem.MTOShipment.ShipmentType),
		MtoShipmentID:            handlers.FmtUUIDPtr(ps.MTOServiceItem.MTOShipmentID),
		CreatedAt:                strfmt.DateTime(ps.CreatedAt),
		PriceCents:               handlers.FmtCost(ps.PriceCents),
		RejectionReason:          ps.RejectionReason,
		Status:                   ghcmessages.PaymentServiceItemStatus(ps.Status),
		ReferenceID:              ps.ReferenceID,
		ETag:                     etag.GenerateEtag(ps.UpdatedAt),
		PaymentServiceItemParams: *paymentServiceItemParams,
	}
}

// PaymentServiceItems payload
func PaymentServiceItems(paymentServiceItems *models.PaymentServiceItems, tppsPaidReportData *models.TPPSPaidInvoiceReportEntrys) *ghcmessages.PaymentServiceItems {
	payload := make(ghcmessages.PaymentServiceItems, len(*paymentServiceItems))
	for i, m := range *paymentServiceItems {
		copyOfPaymentServiceItem := m // Make copy to avoid implicit memory aliasing of items from a range statement.
		payload[i] = PaymentServiceItem(&copyOfPaymentServiceItem)

		// We process TPPS Paid Invoice Reports to get payment information for each payment service item
		// This report tells us how much TPPS paid HS for each item, then we store and display it
		if *tppsPaidReportData != nil {
			tppsDataForPaymentRequest := *tppsPaidReportData
			for tppsDataRowIndex := range tppsDataForPaymentRequest {
				if tppsDataForPaymentRequest[tppsDataRowIndex].ProductDescription == payload[i].MtoServiceItemCode {
					payload[i].TppsInvoiceAmountPaidPerServiceItemMillicents = handlers.FmtMilliCentsPtr(&tppsDataForPaymentRequest[tppsDataRowIndex].LineNetCharge)
				}
			}
		}
	}
	return &payload
}

// PaymentServiceItemParam payload
func PaymentServiceItemParam(paymentServiceItemParam models.PaymentServiceItemParam) *ghcmessages.PaymentServiceItemParam {
	return &ghcmessages.PaymentServiceItemParam{
		ID:                   strfmt.UUID(paymentServiceItemParam.ID.String()),
		PaymentServiceItemID: strfmt.UUID(paymentServiceItemParam.PaymentServiceItemID.String()),
		Key:                  ghcmessages.ServiceItemParamName(paymentServiceItemParam.ServiceItemParamKey.Key),
		Value:                paymentServiceItemParam.Value,
		Type:                 ghcmessages.ServiceItemParamType(paymentServiceItemParam.ServiceItemParamKey.Type),
		Origin:               ghcmessages.ServiceItemParamOrigin(paymentServiceItemParam.ServiceItemParamKey.Origin),
		ETag:                 etag.GenerateEtag(paymentServiceItemParam.UpdatedAt),
	}
}

// PaymentServiceItemParams payload
func PaymentServiceItemParams(paymentServiceItemParams *models.PaymentServiceItemParams) *ghcmessages.PaymentServiceItemParams {
	if paymentServiceItemParams == nil {
		return nil
	}

	payload := make(ghcmessages.PaymentServiceItemParams, len(*paymentServiceItemParams))

	for i, p := range *paymentServiceItemParams {
		payload[i] = PaymentServiceItemParam(p)
	}
	return &payload
}

func ServiceRequestDoc(serviceRequest models.ServiceRequestDocument, storer storage.FileStorer) (*ghcmessages.ServiceRequestDocument, error) {

	uploads := make([]*ghcmessages.Upload, len(serviceRequest.ServiceRequestDocumentUploads))

	if len(serviceRequest.ServiceRequestDocumentUploads) > 0 {
		for i, serviceRequestUpload := range serviceRequest.ServiceRequestDocumentUploads {
			url, err := storer.PresignedURL(serviceRequestUpload.Upload.StorageKey, serviceRequestUpload.Upload.ContentType, serviceRequestUpload.Upload.Filename)
			if err != nil {
				return nil, err
			}
			uploads[i] = Upload(storer, serviceRequestUpload.Upload, url)
		}
	}

	return &ghcmessages.ServiceRequestDocument{
		Uploads: uploads,
	}, nil

}

// MTOServiceItemSingleModel payload
func MTOServiceItemSingleModel(s *models.MTOServiceItem) *ghcmessages.MTOServiceItemSingle {
	return &ghcmessages.MTOServiceItemSingle{
		SitPostalCode:            handlers.FmtStringPtr(s.SITPostalCode),
		ApprovedAt:               handlers.FmtDateTimePtr(s.ApprovedAt),
		CreatedAt:                *handlers.FmtDateTime(s.CreatedAt),
		ID:                       *handlers.FmtUUID(s.ID),
		MoveTaskOrderID:          *handlers.FmtUUID(s.MoveTaskOrderID),
		MtoShipmentID:            handlers.FmtUUID(*s.MTOShipmentID),
		PickupPostalCode:         handlers.FmtStringPtr(s.PickupPostalCode),
		ReServiceID:              *handlers.FmtUUID(s.ReServiceID),
		RejectedAt:               handlers.FmtDateTimePtr(s.RejectedAt),
		RejectionReason:          handlers.FmtStringPtr(s.RejectionReason),
		SitCustomerContacted:     handlers.FmtDatePtr(s.SITCustomerContacted),
		SitDepartureDate:         handlers.FmtDateTimePtr(s.SITDepartureDate),
		SitEntryDate:             handlers.FmtDateTimePtr(s.SITEntryDate),
		SitRequestedDelivery:     handlers.FmtDatePtr(s.SITRequestedDelivery),
		Status:                   handlers.FmtString(string(s.Status)),
		UpdatedAt:                *handlers.FmtDateTime(s.UpdatedAt),
		ConvertToCustomerExpense: *handlers.FmtBool(s.CustomerExpense),
		CustomerExpenseReason:    handlers.FmtStringPtr(s.CustomerExpenseReason),
	}
}

// MTOServiceItemModel payload
func MTOServiceItemModel(s *models.MTOServiceItem, storer storage.FileStorer) *ghcmessages.MTOServiceItem {
	if s == nil {
		return nil
	}

	serviceRequestDocs := make(ghcmessages.ServiceRequestDocuments, len(s.ServiceRequestDocuments))

	if len(s.ServiceRequestDocuments) > 0 {
		for i, serviceRequest := range s.ServiceRequestDocuments {
			payload, err := ServiceRequestDoc(serviceRequest, storer)
			if err != nil {
				return nil
			}
			serviceRequestDocs[i] = payload
		}
	}
	payload := &ghcmessages.MTOServiceItem{
		ID:                            handlers.FmtUUID(s.ID),
		MoveTaskOrderID:               handlers.FmtUUID(s.MoveTaskOrderID),
		MtoShipmentID:                 handlers.FmtUUIDPtr(s.MTOShipmentID),
		ReServiceID:                   handlers.FmtUUID(s.ReServiceID),
		ReServiceCode:                 handlers.FmtString(string(s.ReService.Code)),
		ReServiceName:                 handlers.FmtStringPtr(&s.ReService.Name),
		Reason:                        handlers.FmtStringPtr(s.Reason),
		RejectionReason:               handlers.FmtStringPtr(s.RejectionReason),
		PickupPostalCode:              handlers.FmtStringPtr(s.PickupPostalCode),
		SITPostalCode:                 handlers.FmtStringPtr(s.SITPostalCode),
		SitEntryDate:                  handlers.FmtDateTimePtr(s.SITEntryDate),
		SitDepartureDate:              handlers.FmtDateTimePtr(s.SITDepartureDate),
		SitCustomerContacted:          handlers.FmtDatePtr(s.SITCustomerContacted),
		SitRequestedDelivery:          handlers.FmtDatePtr(s.SITRequestedDelivery),
		Status:                        ghcmessages.MTOServiceItemStatus(s.Status),
		Description:                   handlers.FmtStringPtr(s.Description),
		Dimensions:                    MTOServiceItemDimensions(s.Dimensions),
		CustomerContacts:              MTOServiceItemCustomerContacts(s.CustomerContacts),
		SitOriginHHGOriginalAddress:   Address(s.SITOriginHHGOriginalAddress),
		SitOriginHHGActualAddress:     Address(s.SITOriginHHGActualAddress),
		SitDestinationOriginalAddress: Address(s.SITDestinationOriginalAddress),
		SitDestinationFinalAddress:    Address(s.SITDestinationFinalAddress),
		EstimatedWeight:               handlers.FmtPoundPtr(s.EstimatedWeight),
		CreatedAt:                     strfmt.DateTime(s.CreatedAt),
		ApprovedAt:                    handlers.FmtDateTimePtr(s.ApprovedAt),
		RejectedAt:                    handlers.FmtDateTimePtr(s.RejectedAt),
		ETag:                          etag.GenerateEtag(s.UpdatedAt),
		ServiceRequestDocuments:       serviceRequestDocs,
		ConvertToCustomerExpense:      *handlers.FmtBool(s.CustomerExpense),
		CustomerExpenseReason:         handlers.FmtStringPtr(s.CustomerExpenseReason),
		SitDeliveryMiles:              handlers.FmtIntPtrToInt64(s.SITDeliveryMiles),
		EstimatedPrice:                handlers.FmtCost(s.PricingEstimate),
		StandaloneCrate:               s.StandaloneCrate,
		ExternalCrate:                 s.ExternalCrate,
		LockedPriceCents:              handlers.FmtCost(s.LockedPriceCents),
	}

	if s.ReService.Code == models.ReServiceCodeICRT && s.MTOShipment.PickupAddress != nil {
		if *s.MTOShipment.PickupAddress.IsOconus {
			payload.Market = handlers.FmtString(models.MarketOconus.FullString())
		} else {
			payload.Market = handlers.FmtString(models.MarketConus.FullString())
		}
	}

	if s.ReService.Code == models.ReServiceCodeIUCRT && s.MTOShipment.DestinationAddress != nil {
		if *s.MTOShipment.DestinationAddress.IsOconus {
			payload.Market = handlers.FmtString(models.MarketOconus.FullString())
		} else {
			payload.Market = handlers.FmtString(models.MarketConus.FullString())
		}
	}

	return payload
}

// SITServiceItemGrouping payload
func SITServiceItemGrouping(s models.SITServiceItemGrouping, storer storage.FileStorer) *ghcmessages.SITServiceItemGrouping {
	if len(s.ServiceItems) == 0 {
		return nil
	}

	summary := ghcmessages.SITSummary{
		FirstDaySITServiceItemID: strfmt.UUID(s.Summary.FirstDaySITServiceItemID.String()),
		Location:                 s.Summary.Location,
		DaysInSIT:                handlers.FmtIntPtrToInt64(&s.Summary.DaysInSIT),
		SitEntryDate:             *handlers.FmtDateTime(s.Summary.SITEntryDate),
		SitDepartureDate:         handlers.FmtDateTimePtr(s.Summary.SITDepartureDate),
		SitAuthorizedEndDate:     *handlers.FmtDateTime(s.Summary.SITAuthorizedEndDate),
		SitCustomerContacted:     handlers.FmtDateTimePtr(s.Summary.SITCustomerContacted),
		SitRequestedDelivery:     handlers.FmtDateTimePtr(s.Summary.SITRequestedDelivery),
	}

	serviceItems := MTOServiceItemModels(s.ServiceItems, storer)

	return &ghcmessages.SITServiceItemGrouping{
		Summary:      &summary,
		ServiceItems: serviceItems,
	}
}

// SITServiceItemGroupings payload
func SITServiceItemGroupings(s models.SITServiceItemGroupings, storer storage.FileStorer) ghcmessages.SITServiceItemGroupings {
	sitGroupings := ghcmessages.SITServiceItemGroupings{}
	for _, sitGroup := range s {
		if sitPayload := SITServiceItemGrouping(sitGroup, storer); sitPayload != nil {
			sitGroupings = append(sitGroupings, sitPayload)
		}
	}
	return sitGroupings
}

// MTOServiceItemModels payload
func MTOServiceItemModels(s models.MTOServiceItems, storer storage.FileStorer) ghcmessages.MTOServiceItems {
	serviceItems := ghcmessages.MTOServiceItems{}
	for _, item := range s {
		copyOfServiceItem := item // Make copy to avoid implicit memory aliasing of items from a range statement.
		serviceItems = append(serviceItems, MTOServiceItemModel(&copyOfServiceItem, storer))
	}

	return serviceItems
}

// MTOServiceItemDimension payload
func MTOServiceItemDimension(d *models.MTOServiceItemDimension) *ghcmessages.MTOServiceItemDimension {
	return &ghcmessages.MTOServiceItemDimension{
		ID:     *handlers.FmtUUID(d.ID),
		Type:   ghcmessages.DimensionType(d.Type),
		Length: *d.Length.Int32Ptr(),
		Height: *d.Height.Int32Ptr(),
		Width:  *d.Width.Int32Ptr(),
	}
}

// MTOServiceItemDimensions payload
func MTOServiceItemDimensions(d models.MTOServiceItemDimensions) ghcmessages.MTOServiceItemDimensions {
	payload := make(ghcmessages.MTOServiceItemDimensions, len(d))
	for i, item := range d {
		copyOfServiceItem := item // Make copy to avoid implicit memory aliasing of items from a range statement.
		payload[i] = MTOServiceItemDimension(&copyOfServiceItem)
	}
	return payload
}

// MTOServiceItemCustomerContact payload
func MTOServiceItemCustomerContact(c *models.MTOServiceItemCustomerContact) *ghcmessages.MTOServiceItemCustomerContact {
	return &ghcmessages.MTOServiceItemCustomerContact{
		Type:                       ghcmessages.CustomerContactType(c.Type),
		DateOfContact:              *handlers.FmtDate(c.DateOfContact),
		TimeMilitary:               c.TimeMilitary,
		FirstAvailableDeliveryDate: *handlers.FmtDate(c.FirstAvailableDeliveryDate),
	}
}

// MTOServiceItemCustomerContacts payload
func MTOServiceItemCustomerContacts(c models.MTOServiceItemCustomerContacts) ghcmessages.MTOServiceItemCustomerContacts {
	payload := make(ghcmessages.MTOServiceItemCustomerContacts, len(c))
	for i, item := range c {
		copyOfServiceItem := item // Make copy to avoid implicit memory aliasing of items from a range statement.
		payload[i] = MTOServiceItemCustomerContact(&copyOfServiceItem)
	}
	return payload
}

// Upload payload
func Upload(storer storage.FileStorer, upload models.Upload, url string) *ghcmessages.Upload {
	uploadPayload := &ghcmessages.Upload{
		ID:          handlers.FmtUUIDValue(upload.ID),
		Filename:    upload.Filename,
		ContentType: upload.ContentType,
		UploadType:  string(upload.UploadType),
		URL:         strfmt.URI(url),
		Bytes:       upload.Bytes,
		CreatedAt:   strfmt.DateTime(upload.CreatedAt),
		UpdatedAt:   strfmt.DateTime(upload.UpdatedAt),
		DeletedAt:   (*strfmt.DateTime)(upload.DeletedAt),
	}

	if upload.Rotation != nil {
		uploadPayload.Rotation = *upload.Rotation
	}

	tags, err := storer.Tags(upload.StorageKey)
	if err != nil || len(tags) == 0 {
		uploadPayload.Status = "PROCESSING"
	} else {
		uploadPayload.Status = tags["av-status"]
	}
	return uploadPayload
}

// Upload payload for when a Proof of Service doc is designated as a weight ticket
// This adds an isWeightTicket key to the payload for the UI to use
func WeightTicketUpload(storer storage.FileStorer, upload models.Upload, url string, isWeightTicket bool) *ghcmessages.Upload {
	uploadPayload := &ghcmessages.Upload{
		ID:             handlers.FmtUUIDValue(upload.ID),
		Filename:       upload.Filename,
		ContentType:    upload.ContentType,
		URL:            strfmt.URI(url),
		Bytes:          upload.Bytes,
		CreatedAt:      strfmt.DateTime(upload.CreatedAt),
		UpdatedAt:      strfmt.DateTime(upload.UpdatedAt),
		IsWeightTicket: isWeightTicket,
	}
	tags, err := storer.Tags(upload.StorageKey)
	if err != nil || len(tags) == 0 {
		uploadPayload.Status = "PROCESSING"
	} else {
		uploadPayload.Status = tags["av-status"]
	}
	return uploadPayload
}

// ProofOfServiceDoc payload from model
func ProofOfServiceDoc(proofOfService models.ProofOfServiceDoc, storer storage.FileStorer) (*ghcmessages.ProofOfServiceDoc, error) {

	uploads := make([]*ghcmessages.Upload, len(proofOfService.PrimeUploads))
	if len(proofOfService.PrimeUploads) > 0 {
		for i, primeUpload := range proofOfService.PrimeUploads {
			url, err := storer.PresignedURL(primeUpload.Upload.StorageKey, primeUpload.Upload.ContentType, primeUpload.Upload.Filename)
			if err != nil {
				return nil, err
			}
			// if the doc is a weight ticket then we need to return a different payload so the UI can differentiate
			weightTicket := proofOfService.IsWeightTicket
			if weightTicket {
				uploads[i] = WeightTicketUpload(storer, primeUpload.Upload, url, proofOfService.IsWeightTicket)
			} else {
				uploads[i] = Upload(storer, primeUpload.Upload, url)
			}
		}
	}

	return &ghcmessages.ProofOfServiceDoc{
		IsWeightTicket: proofOfService.IsWeightTicket,
		Uploads:        uploads,
	}, nil
}

func PayloadForUploadModel(
	storer storage.FileStorer,
	upload models.Upload,
	url string,
) *ghcmessages.Upload {
	uploadPayload := &ghcmessages.Upload{
		ID:          handlers.FmtUUIDValue(upload.ID),
		Filename:    upload.Filename,
		ContentType: upload.ContentType,
		UploadType:  string(upload.UploadType),
		URL:         strfmt.URI(url),
		Bytes:       upload.Bytes,
		CreatedAt:   strfmt.DateTime(upload.CreatedAt),
		UpdatedAt:   strfmt.DateTime(upload.UpdatedAt),
		DeletedAt:   (*strfmt.DateTime)(upload.DeletedAt),
	}

	if upload.Rotation != nil {
		uploadPayload.Rotation = *upload.Rotation
	}

	tags, err := storer.Tags(upload.StorageKey)
	if err != nil || len(tags) == 0 {
		uploadPayload.Status = "PROCESSING"
	} else {
		uploadPayload.Status = tags["av-status"]
	}
	return uploadPayload
}

func PayloadForDocumentModel(storer storage.FileStorer, document models.Document) (*ghcmessages.Document, error) {
	uploads := make([]*ghcmessages.Upload, len(document.UserUploads))
	for i, userUpload := range document.UserUploads {
		if userUpload.Upload.ID == uuid.Nil {
			return nil, errors.New("no uploads for user")
		}
		url, err := storer.PresignedURL(userUpload.Upload.StorageKey, userUpload.Upload.ContentType, userUpload.Upload.Filename)
		if err != nil {
			return nil, err
		}

		uploadPayload := PayloadForUploadModel(storer, userUpload.Upload, url)
		uploads[i] = uploadPayload
	}

	documentPayload := &ghcmessages.Document{
		ID:              handlers.FmtUUID(document.ID),
		ServiceMemberID: handlers.FmtUUID(document.ServiceMemberID),
		Uploads:         uploads,
	}
	return documentPayload, nil
}

// In the TOO queue response we only want to count shipments in these statuses (excluding draft and cancelled)
// For the Services Counseling queue we will find the earliest move date from shipments in these statuses
func queueIncludeShipmentStatus(status models.MTOShipmentStatus) bool {
	return status == models.MTOShipmentStatusSubmitted ||
		status == models.MTOShipmentStatusApproved ||
		status == models.MTOShipmentStatusDiversionRequested ||
		status == models.MTOShipmentStatusCancellationRequested
}

func QueueAvailableOfficeUsers(officeUsers []models.OfficeUser) *ghcmessages.AvailableOfficeUsers {
	availableOfficeUsers := make(ghcmessages.AvailableOfficeUsers, len(officeUsers))
	for i, officeUser := range officeUsers {

		availableOfficeUsers[i] = &ghcmessages.AvailableOfficeUser{
			LastName:     officeUser.LastName,
			FirstName:    officeUser.FirstName,
			OfficeUserID: *handlers.FmtUUID(officeUser.ID),
		}
	}

	return &availableOfficeUsers
}

func queueMoveIsAssignable(move models.Move, assignedToUser *ghcmessages.AssignedOfficeUser, isCloseoutQueue bool, officeUser models.OfficeUser, ppmCloseoutGblocs bool) bool {
	// default to false
	isAssignable := false

	// HQ role is read only
	if officeUser.User.Roles.HasRole(roles.RoleTypeHQ) {
		isAssignable = false
		return isAssignable
	}

	// if its unassigned its assignable in all cases
	if assignedToUser == nil {
		isAssignable = true
	}

	isSupervisor := officeUser.User.Privileges.HasPrivilege(models.PrivilegeTypeSupervisor)
	// in TOO queues, all moves are assignable for supervisor users
	if officeUser.User.Roles.HasRole(roles.RoleTypeTOO) && isSupervisor {
		isAssignable = true
	}

	// if it is assigned in the SCs queue
	// it is only assignable if the user is a supervisor...
	if officeUser.User.Roles.HasRole(roles.RoleTypeServicesCounselor) && isSupervisor {
		// AND we are in the counseling queue AND the move's counseling office is the supervisor's transportation office
		if !isCloseoutQueue && move.CounselingOfficeID != nil && *move.CounselingOfficeID == officeUser.TransportationOfficeID {
			isAssignable = true
		}
		// OR we are in the closeout queue AND the move's closeout office is the supervisor's transportation office
		if isCloseoutQueue && move.CloseoutOfficeID != nil && *move.CloseoutOfficeID == officeUser.TransportationOfficeID {
			isAssignable = true
		}

		// OR theyre a navy, marine, or coast guard supervisor
		if ppmCloseoutGblocs {
			isAssignable = true
		}
	}

	return isAssignable
}

func servicesCounselorAvailableOfficeUsers(move models.Move, officeUsers []models.OfficeUser, officeUser models.OfficeUser, ppmCloseoutGblocs bool, isCloseoutQueue bool) []models.OfficeUser {
	if officeUser.User.Roles.HasRole(roles.RoleTypeServicesCounselor) {
		// if the office user currently assigned to the move works outside of the logged in users counseling office
		// add them to the set
		if move.SCAssignedUser != nil && move.SCAssignedUser.TransportationOfficeID != officeUser.TransportationOfficeID {
			officeUsers = append(officeUsers, *move.SCAssignedUser)
		}

		// if there is no counseling office
		// OR if our current user doesn't work at the move's counseling office
		// only available user should be themself
		if !isCloseoutQueue && (move.CounselingOfficeID == nil) || (move.CounselingOfficeID != nil && *move.CounselingOfficeID != officeUser.TransportationOfficeID) {
			officeUsers = models.OfficeUsers{officeUser}
		}

		// if its the closeout queue and its not a Navy, Marine, or Coast Guard user
		// and the move doesn't have a closeout office
		// OR the move's closeout office is not the office users office
		// only available user should be themself
		if isCloseoutQueue && !ppmCloseoutGblocs && move.CloseoutOfficeID == nil || (move.CloseoutOfficeID != nil && *move.CloseoutOfficeID != officeUser.TransportationOfficeID) {
			officeUsers = models.OfficeUsers{officeUser}

		}
	}

	return officeUsers
}

// QueueMoves payload
func QueueMoves(moves []models.Move, officeUsers []models.OfficeUser, requestedPpmStatus *models.PPMShipmentStatus, officeUser models.OfficeUser, officeUsersSafety []models.OfficeUser) *ghcmessages.QueueMoves {
	queueMoves := make(ghcmessages.QueueMoves, len(moves))
	for i, move := range moves {
		customer := move.Orders.ServiceMember

		var transportationOffice string
		var transportationOfficeId uuid.UUID
		if move.CounselingOffice != nil {
			transportationOffice = move.CounselingOffice.Name
			transportationOfficeId = move.CounselingOffice.ID
		}
		var validMTOShipments []models.MTOShipment
		var earliestRequestedPickup *time.Time
		// we can't easily modify our sql query to find the earliest shipment pickup date so we must do it here
		for _, shipment := range move.MTOShipments {
			if queueIncludeShipmentStatus(shipment.Status) && shipment.DeletedAt == nil {
				earliestDateInCurrentShipment := findEarliestDateForRequestedMoveDate(shipment)
				if earliestRequestedPickup == nil || (earliestDateInCurrentShipment != nil && earliestDateInCurrentShipment.Before(*earliestRequestedPickup)) {
					earliestRequestedPickup = earliestDateInCurrentShipment
				}

				validMTOShipments = append(validMTOShipments, shipment)
			}
		}

		var deptIndicator ghcmessages.DeptIndicator
		if move.Orders.DepartmentIndicator != nil {
			deptIndicator = ghcmessages.DeptIndicator(*move.Orders.DepartmentIndicator)
		}

		var gbloc string
		if move.Status == models.MoveStatusNeedsServiceCounseling {
			gbloc = swag.StringValue(move.Orders.OriginDutyLocationGBLOC)
		} else if len(move.ShipmentGBLOC) > 0 && move.ShipmentGBLOC[0].GBLOC != nil {
			// There is a Pop bug that prevents us from using a has_one association for
			// Move.ShipmentGBLOC, so we have to treat move.ShipmentGBLOC as an array, even
			// though there can never be more than one GBLOC for a move.
			gbloc = swag.StringValue(move.ShipmentGBLOC[0].GBLOC)
		} else {
			// If the move's first shipment doesn't have a pickup address (like with an NTS-Release),
			// we need to fall back to the origin duty location GBLOC.  If that's not available for
			// some reason, then we should get the empty string (no GBLOC).
			gbloc = swag.StringValue(move.Orders.OriginDutyLocationGBLOC)
		}
		var closeoutLocation string
		if move.CloseoutOffice != nil {
			closeoutLocation = move.CloseoutOffice.Name
		}
		var closeoutInitiated time.Time
		var ppmStatus models.PPMShipmentStatus
		for _, shipment := range move.MTOShipments {
			if shipment.PPMShipment != nil {
				if requestedPpmStatus != nil {
					if shipment.PPMShipment.Status == *requestedPpmStatus {
						ppmStatus = shipment.PPMShipment.Status
					}
				} else {
					ppmStatus = shipment.PPMShipment.Status
				}
				if shipment.PPMShipment.SubmittedAt != nil {
					if closeoutInitiated.Before(*shipment.PPMShipment.SubmittedAt) {
						closeoutInitiated = *shipment.PPMShipment.SubmittedAt
					}
				}
			}
		}

		// queue assignment logic below

		// determine if there is an assigned user
		var assignedToUser *ghcmessages.AssignedOfficeUser
		if officeUser.User.Roles.HasRole(roles.RoleTypeServicesCounselor) && move.SCAssignedUser != nil {
			assignedToUser = AssignedOfficeUser(move.SCAssignedUser)
		}
		if officeUser.User.Roles.HasRole(roles.RoleTypeTOO) && move.TOOAssignedUser != nil {
			assignedToUser = AssignedOfficeUser(move.TOOAssignedUser)
		}

		// these branches have their own closeout specific offices
		ppmCloseoutGblocs := closeoutLocation == "NAVY" || closeoutLocation == "TVCB" || closeoutLocation == "USCG"
		// requestedPpmStatus also represents if we are viewing the closeout queue
		isCloseoutQueue := requestedPpmStatus != nil && *requestedPpmStatus == models.PPMShipmentStatusNeedsCloseout
		// determine if the move is assignable
		assignable := queueMoveIsAssignable(move, assignedToUser, isCloseoutQueue, officeUser, ppmCloseoutGblocs)

		isSupervisor := officeUser.User.Privileges.HasPrivilege(models.PrivilegeTypeSupervisor)
		// only need to attach available office users if move is assignable
		var apiAvailableOfficeUsers ghcmessages.AvailableOfficeUsers
		if assignable {
			// non SC roles don't need the extra logic, just make availableOfficeUsers = officeUsers
			availableOfficeUsers := officeUsers

			if isSupervisor && move.Orders.OrdersType == "SAFETY" {
				availableOfficeUsers = officeUsersSafety
			}
			if officeUser.User.Roles.HasRole(roles.RoleTypeServicesCounselor) {
				availableOfficeUsers = servicesCounselorAvailableOfficeUsers(move, availableOfficeUsers, officeUser, ppmCloseoutGblocs, isCloseoutQueue)
			}

			apiAvailableOfficeUsers = *QueueAvailableOfficeUsers(availableOfficeUsers)
		}

		queueMoves[i] = &ghcmessages.QueueMove{
			Customer:                Customer(&customer),
			Status:                  ghcmessages.MoveStatus(move.Status),
			ID:                      *handlers.FmtUUID(move.ID),
			Locator:                 move.Locator,
			SubmittedAt:             handlers.FmtDateTimePtr(move.SubmittedAt),
			AppearedInTooAt:         handlers.FmtDateTimePtr(findLastSentToTOO(move)),
			RequestedMoveDate:       handlers.FmtDatePtr(earliestRequestedPickup),
			DepartmentIndicator:     &deptIndicator,
			ShipmentsCount:          int64(len(validMTOShipments)),
			OriginDutyLocation:      DutyLocation(move.Orders.OriginDutyLocation),
			DestinationDutyLocation: DutyLocation(&move.Orders.NewDutyLocation), // #nosec G601 new in 1.22.2
			OriginGBLOC:             ghcmessages.GBLOC(gbloc),
			PpmType:                 move.PPMType,
			CloseoutInitiated:       handlers.FmtDateTimePtr(&closeoutInitiated),
			CloseoutLocation:        &closeoutLocation,
			OrderType:               (*string)(move.Orders.OrdersType.Pointer()),
			LockedByOfficeUserID:    handlers.FmtUUIDPtr(move.LockedByOfficeUserID),
			LockedByOfficeUser:      OfficeUser(move.LockedByOfficeUser),
			LockExpiresAt:           handlers.FmtDateTimePtr(move.LockExpiresAt),
			PpmStatus:               ghcmessages.PPMStatus(ppmStatus),
			CounselingOffice:        &transportationOffice,
			CounselingOfficeID:      handlers.FmtUUID(transportationOfficeId),
			AssignedTo:              assignedToUser,
			Assignable:              assignable,
			AvailableOfficeUsers:    apiAvailableOfficeUsers,
		}
	}
	return &queueMoves
}

func findLastSentToTOO(move models.Move) (latestOccurance *time.Time) {
	possibleValues := [3]*time.Time{move.SubmittedAt, move.ServiceCounselingCompletedAt, move.ApprovalsRequestedAt}
	for _, time := range possibleValues {
		if time != nil && (latestOccurance == nil || time.After(*latestOccurance)) {
			latestOccurance = time
		}
	}
	return latestOccurance
}

func findEarliestDateForRequestedMoveDate(shipment models.MTOShipment) (earliestDate *time.Time) {
	var possibleValues []*time.Time

	if shipment.RequestedPickupDate != nil {
		possibleValues = append(possibleValues, shipment.RequestedPickupDate)
	}
	if shipment.RequestedDeliveryDate != nil {
		possibleValues = append(possibleValues, shipment.RequestedDeliveryDate)
	}
	if shipment.PPMShipment != nil {
		possibleValues = append(possibleValues, &shipment.PPMShipment.ExpectedDepartureDate)
	}

	for _, date := range possibleValues {
		if earliestDate == nil || date.Before(*earliestDate) {
			earliestDate = date
		}
	}

	return earliestDate
}

// This is a helper function to calculate the inferred status needed for QueuePaymentRequest payload
func queuePaymentRequestStatus(paymentRequest models.PaymentRequest) string {
	// If a payment request is in the PENDING state, let's use the term 'payment requested'
	if paymentRequest.Status == models.PaymentRequestStatusPending {
		return models.QueuePaymentRequestPaymentRequested
	}

	// If a payment request is either reviewed, sent_to_gex or recieved_by_gex then we'll use 'reviewed'
	if paymentRequest.Status == models.PaymentRequestStatusSentToGex ||
		paymentRequest.Status == models.PaymentRequestStatusTppsReceived ||
		paymentRequest.Status == models.PaymentRequestStatusReviewed {
		return models.QueuePaymentRequestReviewed
	}

	if paymentRequest.Status == models.PaymentRequestStatusReviewedAllRejected {
		return models.QueuePaymentRequestRejected
	}

	if paymentRequest.Status == models.PaymentRequestStatusPaid {
		return models.QueuePaymentRequestPaid
	}

	if paymentRequest.Status == models.PaymentRequestStatusDeprecated {
		return models.QueuePaymentRequestDeprecated
	}

	return models.QueuePaymentRequestError

}

// QueuePaymentRequests payload
func QueuePaymentRequests(paymentRequests *models.PaymentRequests, officeUsers []models.OfficeUser, officeUser models.OfficeUser, officeUsersSafety []models.OfficeUser) *ghcmessages.QueuePaymentRequests {

	queuePaymentRequests := make(ghcmessages.QueuePaymentRequests, len(*paymentRequests))

	for i, paymentRequest := range *paymentRequests {
		moveTaskOrder := paymentRequest.MoveTaskOrder
		orders := moveTaskOrder.Orders
		var gbloc ghcmessages.GBLOC
		if moveTaskOrder.ShipmentGBLOC[0].GBLOC != nil {
			gbloc = ghcmessages.GBLOC(*moveTaskOrder.ShipmentGBLOC[0].GBLOC)
		}

		queuePaymentRequests[i] = &ghcmessages.QueuePaymentRequest{
			ID:                   *handlers.FmtUUID(paymentRequest.ID),
			MoveID:               *handlers.FmtUUID(moveTaskOrder.ID),
			Customer:             Customer(&orders.ServiceMember),
			Status:               ghcmessages.QueuePaymentRequestStatus(queuePaymentRequestStatus(paymentRequest)),
			Age:                  math.Ceil(time.Since(paymentRequest.CreatedAt).Hours() / 24.0),
			SubmittedAt:          *handlers.FmtDateTime(paymentRequest.CreatedAt),
			Locator:              moveTaskOrder.Locator,
			OriginGBLOC:          gbloc,
			OriginDutyLocation:   DutyLocation(orders.OriginDutyLocation),
			OrderType:            (*string)(orders.OrdersType.Pointer()),
			LockedByOfficeUserID: handlers.FmtUUIDPtr(moveTaskOrder.LockedByOfficeUserID),
			LockExpiresAt:        handlers.FmtDateTimePtr(moveTaskOrder.LockExpiresAt),
		}

		if paymentRequest.MoveTaskOrder.TIOAssignedUser != nil {
			queuePaymentRequests[i].AssignedTo = AssignedOfficeUser(paymentRequest.MoveTaskOrder.TIOAssignedUser)
		}

		if paymentRequest.MoveTaskOrder.CounselingOffice != nil {
			queuePaymentRequests[i].CounselingOffice = &paymentRequest.MoveTaskOrder.CounselingOffice.Name
		}

		isAssignable := false
		if queuePaymentRequests[i].AssignedTo == nil {
			isAssignable = true
		}

		isSupervisor := officeUser.User.Privileges.HasPrivilege(models.PrivilegeTypeSupervisor)
		if isSupervisor {
			isAssignable = true
		}

		if officeUser.User.Roles.HasRole(roles.RoleTypeHQ) {
			isAssignable = false
		}

		queuePaymentRequests[i].Assignable = isAssignable

		// only need to attach available office users if move is assignable
		if queuePaymentRequests[i].Assignable {
			availableOfficeUsers := officeUsers
			if isSupervisor && orders.OrdersType == "SAFETY" {
				availableOfficeUsers = officeUsersSafety
			}
			if !isSupervisor {
				availableOfficeUsers = models.OfficeUsers{officeUser}
			}

			queuePaymentRequests[i].AvailableOfficeUsers = *QueueAvailableOfficeUsers(availableOfficeUsers)
		}

		if orders.DepartmentIndicator != nil {
			deptIndicator := ghcmessages.DeptIndicator(*orders.DepartmentIndicator)
			queuePaymentRequests[i].DepartmentIndicator = &deptIndicator
		}
	}

	return &queuePaymentRequests
}

// Reweigh payload
func Reweigh(reweigh *models.Reweigh, _ *ghcmessages.SITStatus) *ghcmessages.Reweigh {
	if reweigh == nil || reweigh.ID == uuid.Nil {
		return nil
	}
	payload := &ghcmessages.Reweigh{
		ID:                     strfmt.UUID(reweigh.ID.String()),
		RequestedAt:            strfmt.DateTime(reweigh.RequestedAt),
		RequestedBy:            ghcmessages.ReweighRequester(reweigh.RequestedBy),
		VerificationReason:     reweigh.VerificationReason,
		Weight:                 handlers.FmtPoundPtr(reweigh.Weight),
		VerificationProvidedAt: handlers.FmtDateTimePtr(reweigh.VerificationProvidedAt),
		ShipmentID:             strfmt.UUID(reweigh.ShipmentID.String()),
	}

	return payload
}

// SearchMoves payload
func SearchMoves(appCtx appcontext.AppContext, moves models.Moves) *ghcmessages.SearchMoves {
	searchMoves := make(ghcmessages.SearchMoves, len(moves))
	for i, move := range moves {
		customer := move.Orders.ServiceMember

		numShipments := 0

		for _, shipment := range move.MTOShipments {
			if shipment.Status != models.MTOShipmentStatusDraft {
				numShipments++
			}
		}

		var pickupDate, deliveryDate *strfmt.Date

		if numShipments > 0 && move.MTOShipments[0].ScheduledPickupDate != nil {
			pickupDate = handlers.FmtDatePtr(move.MTOShipments[0].ScheduledPickupDate)
		} else {
			pickupDate = nil
		}

		if numShipments > 0 && move.MTOShipments[0].ScheduledDeliveryDate != nil {
			deliveryDate = handlers.FmtDatePtr(move.MTOShipments[0].ScheduledDeliveryDate)
		} else {
			deliveryDate = nil
		}

		var originGBLOC string
		if move.Status == models.MoveStatusNeedsServiceCounseling {
			originGBLOC = swag.StringValue(move.Orders.OriginDutyLocationGBLOC)
		} else if len(move.ShipmentGBLOC) > 0 && move.ShipmentGBLOC[0].GBLOC != nil {
			// There is a Pop bug that prevents us from using a has_one association for
			// Move.ShipmentGBLOC, so we have to treat move.ShipmentGBLOC as an array, even
			// though there can never be more than one GBLOC for a move.
			originGBLOC = swag.StringValue(move.ShipmentGBLOC[0].GBLOC)
		} else {
			// If the move's first shipment doesn't have a pickup address (like with an NTS-Release),
			// we need to fall back to the origin duty location GBLOC.  If that's not available for
			// some reason, then we should get the empty string (no GBLOC).
			originGBLOC = swag.StringValue(move.Orders.OriginDutyLocationGBLOC)
		}

		var destinationGBLOC ghcmessages.GBLOC
		var PostalCodeToGBLOC models.PostalCodeToGBLOC
		var err error
		if numShipments > 0 && move.MTOShipments[0].DestinationAddress != nil {
			PostalCodeToGBLOC, err = models.FetchGBLOCForPostalCode(appCtx.DB(), move.MTOShipments[0].DestinationAddress.PostalCode)
		} else {
			// If the move has no shipments or the shipment has no destination address fall back to the origin duty location GBLOC
			PostalCodeToGBLOC, err = models.FetchGBLOCForPostalCode(appCtx.DB(), move.Orders.NewDutyLocation.Address.PostalCode)
		}

		if err != nil {
			destinationGBLOC = *ghcmessages.NewGBLOC("")
		} else if customer.Affiliation.String() == "MARINES" {
			destinationGBLOC = ghcmessages.GBLOC("USMC/" + PostalCodeToGBLOC.GBLOC)
		} else {
			destinationGBLOC = ghcmessages.GBLOC(PostalCodeToGBLOC.GBLOC)
		}

		searchMoves[i] = &ghcmessages.SearchMove{
			FirstName:                         customer.FirstName,
			LastName:                          customer.LastName,
			Edipi:                             customer.Edipi,
			Emplid:                            customer.Emplid,
			Branch:                            customer.Affiliation.String(),
			Status:                            ghcmessages.MoveStatus(move.Status),
			ID:                                *handlers.FmtUUID(move.ID),
			Locator:                           move.Locator,
			ShipmentsCount:                    int64(numShipments),
			OriginDutyLocationPostalCode:      move.Orders.OriginDutyLocation.Address.PostalCode,
			DestinationDutyLocationPostalCode: move.Orders.NewDutyLocation.Address.PostalCode,
			OrderType:                         string(move.Orders.OrdersType),
			RequestedPickupDate:               pickupDate,
			RequestedDeliveryDate:             deliveryDate,
			OriginGBLOC:                       ghcmessages.GBLOC(originGBLOC),
			DestinationGBLOC:                  destinationGBLOC,
			LockedByOfficeUserID:              handlers.FmtUUIDPtr(move.LockedByOfficeUserID),
			LockExpiresAt:                     handlers.FmtDateTimePtr(move.LockExpiresAt),
		}
	}
	return &searchMoves
}

// ShipmentPaymentSITBalance payload
func ShipmentPaymentSITBalance(shipmentSITBalance *services.ShipmentPaymentSITBalance) *ghcmessages.ShipmentPaymentSITBalance {
	if shipmentSITBalance == nil {
		return nil
	}

	payload := &ghcmessages.ShipmentPaymentSITBalance{
		PendingBilledStartDate:  handlers.FmtDate(shipmentSITBalance.PendingBilledStartDate),
		PendingBilledEndDate:    handlers.FmtDate(shipmentSITBalance.PendingBilledEndDate),
		PendingSITDaysInvoiced:  int64(shipmentSITBalance.PendingSITDaysInvoiced),
		PreviouslyBilledDays:    handlers.FmtIntPtrToInt64(shipmentSITBalance.PreviouslyBilledDays),
		PreviouslyBilledEndDate: handlers.FmtDatePtr(shipmentSITBalance.PreviouslyBilledEndDate),
		ShipmentID:              *handlers.FmtUUID(shipmentSITBalance.ShipmentID),
		TotalSITDaysAuthorized:  int64(shipmentSITBalance.TotalSITDaysAuthorized),
		TotalSITDaysRemaining:   int64(shipmentSITBalance.TotalSITDaysRemaining),
		TotalSITEndDate:         handlers.FmtDate(shipmentSITBalance.TotalSITEndDate),
	}

	return payload
}

// ShipmentsPaymentSITBalance payload
func ShipmentsPaymentSITBalance(shipmentsSITBalance []services.ShipmentPaymentSITBalance) ghcmessages.ShipmentsPaymentSITBalance {
	if len(shipmentsSITBalance) == 0 {
		return nil
	}

	payload := make(ghcmessages.ShipmentsPaymentSITBalance, len(shipmentsSITBalance))
	for i, shipmentSITBalance := range shipmentsSITBalance {
		shipmentSITBalanceCopy := shipmentSITBalance
		payload[i] = ShipmentPaymentSITBalance(&shipmentSITBalanceCopy)
	}

	return payload
}

func SearchCustomers(customers models.ServiceMemberSearchResults) *ghcmessages.SearchCustomers {
	searchCustomers := make(ghcmessages.SearchCustomers, len(customers))
	for i, customer := range customers {
		searchCustomers[i] = &ghcmessages.SearchCustomer{
			FirstName:     customer.FirstName,
			LastName:      customer.LastName,
			Edipi:         customer.Edipi,
			Emplid:        customer.Emplid,
			Branch:        customer.Affiliation.String(),
			ID:            *handlers.FmtUUID(customer.ID),
			PersonalEmail: customer.PersonalEmail,
			Telephone:     customer.Telephone,
		}
	}
	return &searchCustomers
}

<<<<<<< HEAD
// VLocation payload
func VLocation(vLocation *models.VLocation) *ghcmessages.VLocation {
	if vLocation == nil {
		return nil
	}
	if *vLocation == (models.VLocation{}) {
		return nil
	}

	return &ghcmessages.VLocation{
		City:                 vLocation.CityName,
		State:                vLocation.StateName,
		PostalCode:           vLocation.UsprZipID,
		County:               &vLocation.UsprcCountyNm,
		UsPostRegionCitiesID: *handlers.FmtUUID(*vLocation.UsPostRegionCitiesID),
	}
}

// VLocations payload
func VLocations(vLocations models.VLocations) ghcmessages.VLocations {
	payload := make(ghcmessages.VLocations, len(vLocations))
	for i, vLocation := range vLocations {
		copyOfVLocation := vLocation
		payload[i] = VLocation(&copyOfVLocation)
=======
// ReServiceItem payload
func ReServiceItem(reServiceItem *models.ReServiceItem) *ghcmessages.ReServiceItem {
	if reServiceItem == nil || *reServiceItem == (models.ReServiceItem{}) {
		return nil
	}
	return &ghcmessages.ReServiceItem{
		IsAutoApproved: reServiceItem.IsAutoApproved,
		MarketCode:     string(reServiceItem.MarketCode),
		ServiceCode:    string(reServiceItem.ReService.Code),
		ShipmentType:   string(reServiceItem.ShipmentType),
		ServiceName:    reServiceItem.ReService.Name,
	}
}

// ReServiceItems payload
func ReServiceItems(reServiceItems models.ReServiceItems) ghcmessages.ReServiceItems {
	payload := make(ghcmessages.ReServiceItems, len(reServiceItems))
	for i, reServiceItem := range reServiceItems {
		copyOfReServiceItem := reServiceItem
		payload[i] = ReServiceItem(&copyOfReServiceItem)
>>>>>>> 744e75e5
	}
	return payload
}<|MERGE_RESOLUTION|>--- conflicted
+++ resolved
@@ -2655,7 +2655,6 @@
 	return &searchCustomers
 }
 
-<<<<<<< HEAD
 // VLocation payload
 func VLocation(vLocation *models.VLocation) *ghcmessages.VLocation {
 	if vLocation == nil {
@@ -2680,7 +2679,10 @@
 	for i, vLocation := range vLocations {
 		copyOfVLocation := vLocation
 		payload[i] = VLocation(&copyOfVLocation)
-=======
+	}
+	return payload
+}
+
 // ReServiceItem payload
 func ReServiceItem(reServiceItem *models.ReServiceItem) *ghcmessages.ReServiceItem {
 	if reServiceItem == nil || *reServiceItem == (models.ReServiceItem{}) {
@@ -2701,7 +2703,6 @@
 	for i, reServiceItem := range reServiceItems {
 		copyOfReServiceItem := reServiceItem
 		payload[i] = ReServiceItem(&copyOfReServiceItem)
->>>>>>> 744e75e5
 	}
 	return payload
 }