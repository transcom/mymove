package payloads

import (
	"encoding/json"
	"errors"
	"math"
	"strings"
	"time"

	"github.com/go-openapi/strfmt"
	"github.com/go-openapi/swag"
	"github.com/gofrs/uuid"
	"go.uber.org/zap"

	"github.com/transcom/mymove/pkg/appcontext"
	"github.com/transcom/mymove/pkg/etag"
	"github.com/transcom/mymove/pkg/gen/ghcmessages"
	"github.com/transcom/mymove/pkg/handlers"
	"github.com/transcom/mymove/pkg/models"
	"github.com/transcom/mymove/pkg/models/roles"
	"github.com/transcom/mymove/pkg/services"
	mtoshipment "github.com/transcom/mymove/pkg/services/mto_shipment"
	"github.com/transcom/mymove/pkg/storage"
	"github.com/transcom/mymove/pkg/unit"
)

// Contractor payload
func Contractor(contractor *models.Contractor) *ghcmessages.Contractor {
	if contractor == nil {
		return nil
	}

	payload := &ghcmessages.Contractor{
		ID:             strfmt.UUID(contractor.ID.String()),
		ContractNumber: contractor.ContractNumber,
		Name:           contractor.Name,
		Type:           contractor.Type,
	}

	return payload
}

func OfficeUser(officeUser *models.OfficeUser) *ghcmessages.LockedOfficeUser {
	if officeUser != nil {
		payload := ghcmessages.LockedOfficeUser{
			FirstName:              officeUser.FirstName,
			LastName:               officeUser.LastName,
			TransportationOfficeID: *handlers.FmtUUID(officeUser.TransportationOfficeID),
			TransportationOffice:   TransportationOffice(&officeUser.TransportationOffice),
		}
		return &payload
	}
	return nil
}

func AssignedOfficeUser(officeUser *models.OfficeUser) *ghcmessages.AssignedOfficeUser {
	if officeUser != nil {
		payload := ghcmessages.AssignedOfficeUser{
			OfficeUserID: strfmt.UUID(officeUser.ID.String()),
			FirstName:    officeUser.FirstName,
			LastName:     officeUser.LastName,
		}
		return &payload
	}
	return nil
}

// Move payload
func Move(move *models.Move, storer storage.FileStorer) (*ghcmessages.Move, error) {
	if move == nil {
		return nil, nil
	}
	// Adds shipmentGBLOC to be used for TOO/TIO's origin GBLOC
	var gbloc ghcmessages.GBLOC
	if len(move.ShipmentGBLOC) > 0 && move.ShipmentGBLOC[0].GBLOC != nil {
		gbloc = ghcmessages.GBLOC(*move.ShipmentGBLOC[0].GBLOC)
	} else if move.Orders.OriginDutyLocationGBLOC != nil {
		gbloc = ghcmessages.GBLOC(*move.Orders.OriginDutyLocationGBLOC)
	}

	var additionalDocumentsPayload *ghcmessages.Document
	var err error
	if move.AdditionalDocuments != nil {
		additionalDocumentsPayload, err = PayloadForDocumentModel(storer, *move.AdditionalDocuments)
	}
	if err != nil {
		return nil, err
	}

	payload := &ghcmessages.Move{
		ID:                           strfmt.UUID(move.ID.String()),
		AvailableToPrimeAt:           handlers.FmtDateTimePtr(move.AvailableToPrimeAt),
		ApprovedAt:                   handlers.FmtDateTimePtr(move.ApprovedAt),
		ContractorID:                 handlers.FmtUUIDPtr(move.ContractorID),
		Contractor:                   Contractor(move.Contractor),
		Locator:                      move.Locator,
		OrdersID:                     strfmt.UUID(move.OrdersID.String()),
		Orders:                       Order(&move.Orders),
		ReferenceID:                  handlers.FmtStringPtr(move.ReferenceID),
		Status:                       ghcmessages.MoveStatus(move.Status),
		ExcessWeightQualifiedAt:      handlers.FmtDateTimePtr(move.ExcessWeightQualifiedAt),
		BillableWeightsReviewedAt:    handlers.FmtDateTimePtr(move.BillableWeightsReviewedAt),
		CreatedAt:                    strfmt.DateTime(move.CreatedAt),
		SubmittedAt:                  handlers.FmtDateTimePtr(move.SubmittedAt),
		ApprovalsRequestedAt:         handlers.FmtDateTimePtr(move.ApprovalsRequestedAt),
		UpdatedAt:                    strfmt.DateTime(move.UpdatedAt),
		ETag:                         etag.GenerateEtag(move.UpdatedAt),
		ServiceCounselingCompletedAt: handlers.FmtDateTimePtr(move.ServiceCounselingCompletedAt),
		ExcessWeightAcknowledgedAt:   handlers.FmtDateTimePtr(move.ExcessWeightAcknowledgedAt),
		TioRemarks:                   handlers.FmtStringPtr(move.TIORemarks),
		FinancialReviewFlag:          move.FinancialReviewFlag,
		FinancialReviewRemarks:       move.FinancialReviewRemarks,
		CloseoutOfficeID:             handlers.FmtUUIDPtr(move.CloseoutOfficeID),
		CloseoutOffice:               TransportationOffice(move.CloseoutOffice),
		ShipmentGBLOC:                gbloc,
		LockedByOfficeUserID:         handlers.FmtUUIDPtr(move.LockedByOfficeUserID),
		LockedByOfficeUser:           OfficeUser(move.LockedByOfficeUser),
		LockExpiresAt:                handlers.FmtDateTimePtr(move.LockExpiresAt),
		AdditionalDocuments:          additionalDocumentsPayload,
		SCAssignedUser:               AssignedOfficeUser(move.SCAssignedUser),
		TOOAssignedUser:              AssignedOfficeUser(move.TOOAssignedUser),
		TIOAssignedUser:              AssignedOfficeUser(move.TIOAssignedUser),
	}

	return payload, nil
}

// ListMove payload
func ListMove(move *models.Move) *ghcmessages.ListPrimeMove {
	if move == nil {
		return nil
	}
	payload := &ghcmessages.ListPrimeMove{
		ID:                 strfmt.UUID(move.ID.String()),
		MoveCode:           move.Locator,
		CreatedAt:          strfmt.DateTime(move.CreatedAt),
		AvailableToPrimeAt: handlers.FmtDateTimePtr(move.AvailableToPrimeAt),
		ApprovedAt:         handlers.FmtDateTimePtr(move.ApprovedAt),
		OrderID:            strfmt.UUID(move.OrdersID.String()),
		ReferenceID:        *move.ReferenceID,
		UpdatedAt:          strfmt.DateTime(move.UpdatedAt),
		ETag:               etag.GenerateEtag(move.UpdatedAt),
		OrderType:          string(move.Orders.OrdersType),
	}

	if move.PPMType != nil {
		payload.PpmType = *move.PPMType
	}

	return payload
}

// ListMoves payload
func ListMoves(moves *models.Moves) []*ghcmessages.ListPrimeMove {
	listMoves := make(ghcmessages.ListPrimeMoves, len(*moves))

	for i, move := range *moves {
		// Create a local copy of the loop variable
		moveCopy := move
		listMoves[i] = ListMove(&moveCopy)
	}
	return listMoves
}

// CustomerSupportRemark payload
func CustomerSupportRemark(customerSupportRemark *models.CustomerSupportRemark) *ghcmessages.CustomerSupportRemark {
	if customerSupportRemark == nil {
		return nil
	}
	id := strfmt.UUID(customerSupportRemark.ID.String())
	moveID := strfmt.UUID(customerSupportRemark.MoveID.String())
	officeUserID := strfmt.UUID(customerSupportRemark.OfficeUserID.String())

	payload := &ghcmessages.CustomerSupportRemark{
		Content:             &customerSupportRemark.Content,
		ID:                  &id,
		CreatedAt:           strfmt.DateTime(customerSupportRemark.CreatedAt),
		UpdatedAt:           strfmt.DateTime(customerSupportRemark.UpdatedAt),
		MoveID:              &moveID,
		OfficeUserEmail:     customerSupportRemark.OfficeUser.Email,
		OfficeUserFirstName: customerSupportRemark.OfficeUser.FirstName,
		OfficeUserID:        &officeUserID,
		OfficeUserLastName:  customerSupportRemark.OfficeUser.LastName,
	}
	return payload
}

// CustomerSupportRemarks payload
func CustomerSupportRemarks(customerSupportRemarks models.CustomerSupportRemarks) ghcmessages.CustomerSupportRemarks {
	payload := make(ghcmessages.CustomerSupportRemarks, len(customerSupportRemarks))
	for i, v := range customerSupportRemarks {
		customerSupportRemark := v
		payload[i] = CustomerSupportRemark(&customerSupportRemark)
	}
	return payload
}

// EvaluationReportList payload
func EvaluationReportList(evaluationReports models.EvaluationReports) ghcmessages.EvaluationReportList {
	payload := make(ghcmessages.EvaluationReportList, len(evaluationReports))
	for i, v := range evaluationReports {
		evaluationReport := v
		payload[i] = EvaluationReport(&evaluationReport)
	}
	return payload
}

func ReportViolations(reportViolations models.ReportViolations) ghcmessages.ReportViolations {
	payload := make(ghcmessages.ReportViolations, len(reportViolations))
	for i, v := range reportViolations {
		reportViolation := v
		payload[i] = ReportViolation(&reportViolation)
	}
	return payload
}

func GsrAppeals(gsrAppeals models.GsrAppeals) ghcmessages.GSRAppeals {
	payload := make(ghcmessages.GSRAppeals, len(gsrAppeals))
	for i, v := range gsrAppeals {
		gsrAppeal := v
		payload[i] = GsrAppeal(&gsrAppeal)
	}
	return payload
}

func EvaluationReportOfficeUser(officeUser models.OfficeUser) ghcmessages.EvaluationReportOfficeUser {
	payload := ghcmessages.EvaluationReportOfficeUser{
		Email:     officeUser.Email,
		FirstName: officeUser.FirstName,
		ID:        strfmt.UUID(officeUser.ID.String()),
		LastName:  officeUser.LastName,
		Phone:     officeUser.Telephone,
	}
	return payload
}

// EvaluationReport payload
func EvaluationReport(evaluationReport *models.EvaluationReport) *ghcmessages.EvaluationReport {
	if evaluationReport == nil {
		return nil
	}
	id := *handlers.FmtUUID(evaluationReport.ID)
	moveID := *handlers.FmtUUID(evaluationReport.MoveID)
	shipmentID := handlers.FmtUUIDPtr(evaluationReport.ShipmentID)

	var inspectionType *ghcmessages.EvaluationReportInspectionType
	if evaluationReport.InspectionType != nil {
		tempInspectionType := ghcmessages.EvaluationReportInspectionType(*evaluationReport.InspectionType)
		inspectionType = &tempInspectionType
	}
	var location *ghcmessages.EvaluationReportLocation
	if evaluationReport.Location != nil {
		tempLocation := ghcmessages.EvaluationReportLocation(*evaluationReport.Location)
		location = &tempLocation
	}
	reportType := ghcmessages.EvaluationReportType(evaluationReport.Type)

	evaluationReportOfficeUserPayload := EvaluationReportOfficeUser(evaluationReport.OfficeUser)

	var timeDepart *string
	if evaluationReport.TimeDepart != nil {
		td := evaluationReport.TimeDepart.Format(timeHHMMFormat)
		timeDepart = &td
	}

	var evalStart *string
	if evaluationReport.EvalStart != nil {
		es := evaluationReport.EvalStart.Format(timeHHMMFormat)
		evalStart = &es
	}

	var evalEnd *string
	if evaluationReport.EvalEnd != nil {
		ee := evaluationReport.EvalEnd.Format(timeHHMMFormat)
		evalEnd = &ee
	}

	payload := &ghcmessages.EvaluationReport{
		CreatedAt:                          strfmt.DateTime(evaluationReport.CreatedAt),
		ID:                                 id,
		InspectionDate:                     handlers.FmtDatePtr(evaluationReport.InspectionDate),
		InspectionType:                     inspectionType,
		Location:                           location,
		LocationDescription:                evaluationReport.LocationDescription,
		MoveID:                             moveID,
		ObservedShipmentPhysicalPickupDate: handlers.FmtDatePtr(evaluationReport.ObservedShipmentPhysicalPickupDate),
		ObservedShipmentDeliveryDate:       handlers.FmtDatePtr(evaluationReport.ObservedShipmentDeliveryDate),
		Remarks:                            evaluationReport.Remarks,
		ShipmentID:                         shipmentID,
		SubmittedAt:                        handlers.FmtDateTimePtr(evaluationReport.SubmittedAt),
		TimeDepart:                         timeDepart,
		EvalStart:                          evalStart,
		EvalEnd:                            evalEnd,
		Type:                               reportType,
		ViolationsObserved:                 evaluationReport.ViolationsObserved,
		MoveReferenceID:                    evaluationReport.Move.ReferenceID,
		OfficeUser:                         &evaluationReportOfficeUserPayload,
		SeriousIncident:                    evaluationReport.SeriousIncident,
		SeriousIncidentDesc:                evaluationReport.SeriousIncidentDesc,
		ObservedClaimsResponseDate:         handlers.FmtDatePtr(evaluationReport.ObservedClaimsResponseDate),
		ObservedPickupDate:                 handlers.FmtDatePtr(evaluationReport.ObservedPickupDate),
		ObservedPickupSpreadStartDate:      handlers.FmtDatePtr(evaluationReport.ObservedPickupSpreadStartDate),
		ObservedPickupSpreadEndDate:        handlers.FmtDatePtr(evaluationReport.ObservedPickupSpreadEndDate),
		ObservedDeliveryDate:               handlers.FmtDatePtr(evaluationReport.ObservedDeliveryDate),
		ETag:                               etag.GenerateEtag(evaluationReport.UpdatedAt),
		UpdatedAt:                          strfmt.DateTime(evaluationReport.UpdatedAt),
		ReportViolations:                   ReportViolations(evaluationReport.ReportViolations),
		GsrAppeals:                         GsrAppeals(evaluationReport.GsrAppeals),
	}
	return payload
}

// PWSViolationItem payload
func PWSViolationItem(violation *models.PWSViolation) *ghcmessages.PWSViolation {
	if violation == nil {
		return nil
	}

	payload := &ghcmessages.PWSViolation{
		ID:                   strfmt.UUID(violation.ID.String()),
		DisplayOrder:         int64(violation.DisplayOrder),
		ParagraphNumber:      violation.ParagraphNumber,
		Title:                violation.Title,
		Category:             string(violation.Category),
		SubCategory:          violation.SubCategory,
		RequirementSummary:   violation.RequirementSummary,
		RequirementStatement: violation.RequirementStatement,
		IsKpi:                violation.IsKpi,
		AdditionalDataElem:   violation.AdditionalDataElem,
	}

	return payload
}

// PWSViolations payload
func PWSViolations(violations models.PWSViolations) ghcmessages.PWSViolations {
	payload := make(ghcmessages.PWSViolations, len(violations))

	for i, v := range violations {
		violation := v
		payload[i] = PWSViolationItem(&violation)
	}
	return payload
}

func ReportViolation(reportViolation *models.ReportViolation) *ghcmessages.ReportViolation {
	if reportViolation == nil {
		return nil
	}
	id := *handlers.FmtUUID(reportViolation.ID)
	violationID := *handlers.FmtUUID(reportViolation.ViolationID)
	reportID := *handlers.FmtUUID(reportViolation.ReportID)

	payload := &ghcmessages.ReportViolation{
		ID:          id,
		ViolationID: violationID,
		ReportID:    reportID,
		Violation:   PWSViolationItem(&reportViolation.Violation),
		GsrAppeals:  GsrAppeals(reportViolation.GsrAppeals),
	}
	return payload
}

func GsrAppeal(gsrAppeal *models.GsrAppeal) *ghcmessages.GSRAppeal {
	if gsrAppeal == nil {
		return nil
	}
	id := *handlers.FmtUUID(gsrAppeal.ID)
	reportID := *handlers.FmtUUID(gsrAppeal.EvaluationReportID)
	officeUserID := *handlers.FmtUUID(gsrAppeal.OfficeUserID)
	officeUser := EvaluationReportOfficeUser(*gsrAppeal.OfficeUser)
	isSeriousIncident := false
	if gsrAppeal.IsSeriousIncidentAppeal != nil {
		isSeriousIncident = *gsrAppeal.IsSeriousIncidentAppeal
	}

	payload := &ghcmessages.GSRAppeal{
		ID:                id,
		ReportID:          reportID,
		OfficeUserID:      officeUserID,
		OfficeUser:        &officeUser,
		IsSeriousIncident: isSeriousIncident,
		AppealStatus:      ghcmessages.GSRAppealStatusType(gsrAppeal.AppealStatus),
		Remarks:           gsrAppeal.Remarks,
		CreatedAt:         strfmt.DateTime(gsrAppeal.CreatedAt),
	}

	if gsrAppeal.ReportViolationID != nil {
		payload.ViolationID = *handlers.FmtUUID(*gsrAppeal.ReportViolationID)
	}
	return payload
}

// TransportationOffice payload
func TransportationOffice(office *models.TransportationOffice) *ghcmessages.TransportationOffice {
	if office == nil || office.ID == uuid.Nil {
		return nil
	}

	phoneLines := []string{}
	for _, phoneLine := range office.PhoneLines {
		if phoneLine.Type == "voice" {
			phoneLines = append(phoneLines, phoneLine.Number)
		}
	}

	payload := &ghcmessages.TransportationOffice{
		ID:         handlers.FmtUUID(office.ID),
		CreatedAt:  handlers.FmtDateTime(office.CreatedAt),
		UpdatedAt:  handlers.FmtDateTime(office.UpdatedAt),
		Name:       models.StringPointer(office.Name),
		Gbloc:      office.Gbloc,
		Address:    Address(&office.Address),
		PhoneLines: phoneLines,
	}
	return payload
}

func TransportationOffices(transportationOffices models.TransportationOffices) ghcmessages.TransportationOffices {
	payload := make(ghcmessages.TransportationOffices, len(transportationOffices))

	for i, to := range transportationOffices {
		transportationOffice := to
		payload[i] = TransportationOffice(&transportationOffice)
	}
	return payload
}

func GBLOCs(gblocs []string) ghcmessages.GBLOCs {
	payload := make(ghcmessages.GBLOCs, len(gblocs))

	for i, gbloc := range gblocs {
		payload[i] = string(gbloc)
	}
	return payload
}

// MoveHistory payload
func MoveHistory(logger *zap.Logger, moveHistory *models.MoveHistory) *ghcmessages.MoveHistory {
	payload := &ghcmessages.MoveHistory{
		HistoryRecords: moveHistoryRecords(logger, moveHistory.AuditHistories),
		ID:             strfmt.UUID(moveHistory.ID.String()),
		Locator:        moveHistory.Locator,
		ReferenceID:    moveHistory.ReferenceID,
	}

	return payload
}

// MoveAuditHistory payload
func MoveAuditHistory(logger *zap.Logger, auditHistory models.AuditHistory) *ghcmessages.MoveAuditHistory {

	payload := &ghcmessages.MoveAuditHistory{
		Action:               auditHistory.Action,
		ActionTstampClk:      strfmt.DateTime(auditHistory.ActionTstampClk),
		ActionTstampStm:      strfmt.DateTime(auditHistory.ActionTstampStm),
		ActionTstampTx:       strfmt.DateTime(auditHistory.ActionTstampTx),
		ChangedValues:        removeEscapeJSONtoObject(logger, auditHistory.ChangedData),
		OldValues:            removeEscapeJSONtoObject(logger, auditHistory.OldData),
		EventName:            auditHistory.EventName,
		ID:                   strfmt.UUID(auditHistory.ID.String()),
		ObjectID:             handlers.FmtUUIDPtr(auditHistory.ObjectID),
		RelID:                auditHistory.RelID,
		SessionUserID:        handlers.FmtUUIDPtr(auditHistory.SessionUserID),
		SessionUserFirstName: auditHistory.SessionUserFirstName,
		SessionUserLastName:  auditHistory.SessionUserLastName,
		SessionUserEmail:     auditHistory.SessionUserEmail,
		SessionUserTelephone: auditHistory.SessionUserTelephone,
		Context:              removeEscapeJSONtoArray(logger, auditHistory.Context),
		ContextID:            auditHistory.ContextID,
		StatementOnly:        auditHistory.StatementOnly,
		TableName:            auditHistory.AuditedTable,
		SchemaName:           auditHistory.SchemaName,
		TransactionID:        auditHistory.TransactionID,
	}

	return payload
}

func removeEscapeJSONtoObject(logger *zap.Logger, data *string) map[string]interface{} {
	var result map[string]interface{}
	if data == nil || *data == "" {
		return result
	}
	var byteData = []byte(*data)

	err := json.Unmarshal(byteData, &result)

	if err != nil {
		logger.Error("error unmarshalling the escaped json to object", zap.Error(err))
	}

	return result

}

func removeEscapeJSONtoArray(logger *zap.Logger, data *string) []map[string]string {
	var result []map[string]string
	if data == nil || *data == "" {
		return result
	}
	var byteData = []byte(*data)

	err := json.Unmarshal(byteData, &result)

	if err != nil {
		logger.Error("error unmarshalling the escaped json to array", zap.Error(err))
	}

	return result
}

func moveHistoryRecords(logger *zap.Logger, auditHistories models.AuditHistories) ghcmessages.MoveAuditHistories {
	payload := make(ghcmessages.MoveAuditHistories, len(auditHistories))

	for i, a := range auditHistories {
		payload[i] = MoveAuditHistory(logger, a)
	}
	return payload
}

// MoveTaskOrder payload
func MoveTaskOrder(moveTaskOrder *models.Move) *ghcmessages.MoveTaskOrder {
	if moveTaskOrder == nil {
		return nil
	}

	payload := &ghcmessages.MoveTaskOrder{
		ID:                 strfmt.UUID(moveTaskOrder.ID.String()),
		CreatedAt:          strfmt.DateTime(moveTaskOrder.CreatedAt),
		AvailableToPrimeAt: handlers.FmtDateTimePtr(moveTaskOrder.AvailableToPrimeAt),
		ApprovedAt:         handlers.FmtDateTimePtr(moveTaskOrder.ApprovedAt),
		OrderID:            strfmt.UUID(moveTaskOrder.OrdersID.String()),
		ReferenceID:        *moveTaskOrder.ReferenceID,
		UpdatedAt:          strfmt.DateTime(moveTaskOrder.UpdatedAt),
		ETag:               etag.GenerateEtag(moveTaskOrder.UpdatedAt),
		Locator:            moveTaskOrder.Locator,
	}
	return payload
}

// Customer payload
func Customer(customer *models.ServiceMember) *ghcmessages.Customer {
	if customer == nil {
		return nil
	}

	payload := ghcmessages.Customer{
		Agency:             swag.StringValue((*string)(customer.Affiliation)),
		CurrentAddress:     Address(customer.ResidentialAddress),
		Edipi:              swag.StringValue(customer.Edipi),
		Email:              customer.PersonalEmail,
		FirstName:          swag.StringValue(customer.FirstName),
		ID:                 strfmt.UUID(customer.ID.String()),
		LastName:           swag.StringValue(customer.LastName),
		Phone:              customer.Telephone,
		Suffix:             customer.Suffix,
		MiddleName:         customer.MiddleName,
		UserID:             strfmt.UUID(customer.UserID.String()),
		ETag:               etag.GenerateEtag(customer.UpdatedAt),
		BackupContact:      BackupContact(customer.BackupContacts),
		BackupAddress:      Address(customer.BackupMailingAddress),
		SecondaryTelephone: customer.SecondaryTelephone,
		PhoneIsPreferred:   swag.BoolValue(customer.PhoneIsPreferred),
		EmailIsPreferred:   swag.BoolValue(customer.EmailIsPreferred),
		CacValidated:       &customer.CacValidated,
		Emplid:             customer.Emplid,
	}
	return &payload
}

func CreatedCustomer(sm *models.ServiceMember, oktaUser *models.CreatedOktaUser, backupContact *models.BackupContact) *ghcmessages.CreatedCustomer {
	if sm == nil || oktaUser == nil || backupContact == nil {
		return nil
	}

	bc := &ghcmessages.BackupContact{
		Name:  &backupContact.Name,
		Email: &backupContact.Email,
		Phone: backupContact.Phone,
	}

	payload := ghcmessages.CreatedCustomer{
		ID:                 strfmt.UUID(sm.ID.String()),
		UserID:             strfmt.UUID(sm.UserID.String()),
		OktaID:             oktaUser.ID,
		OktaEmail:          oktaUser.Profile.Email,
		Affiliation:        swag.StringValue((*string)(sm.Affiliation)),
		Edipi:              sm.Edipi,
		FirstName:          swag.StringValue(sm.FirstName),
		MiddleName:         sm.MiddleName,
		LastName:           swag.StringValue(sm.LastName),
		Suffix:             sm.Suffix,
		ResidentialAddress: Address(sm.ResidentialAddress),
		BackupAddress:      Address(sm.BackupMailingAddress),
		PersonalEmail:      *sm.PersonalEmail,
		Telephone:          sm.Telephone,
		SecondaryTelephone: sm.SecondaryTelephone,
		PhoneIsPreferred:   swag.BoolValue(sm.PhoneIsPreferred),
		EmailIsPreferred:   swag.BoolValue(sm.EmailIsPreferred),
		BackupContact:      bc,
		CacValidated:       swag.BoolValue(&sm.CacValidated),
	}
	return &payload
}

// Order payload
func Order(order *models.Order) *ghcmessages.Order {
	if order == nil {
		return nil
	}
	if order.ID == uuid.Nil {
		return nil
	}

	destinationDutyLocation := DutyLocation(&order.NewDutyLocation)
	originDutyLocation := DutyLocation(order.OriginDutyLocation)
	if order.Grade != nil && order.Entitlement != nil {
		order.Entitlement.SetWeightAllotment(string(*order.Grade))
	}
	entitlements := Entitlement(order.Entitlement)

	var deptIndicator ghcmessages.DeptIndicator
	if order.DepartmentIndicator != nil {
		deptIndicator = ghcmessages.DeptIndicator(*order.DepartmentIndicator)
	}

	var ordersTypeDetail ghcmessages.OrdersTypeDetail
	if order.OrdersTypeDetail != nil {
		ordersTypeDetail = ghcmessages.OrdersTypeDetail(*order.OrdersTypeDetail)
	}

	var grade ghcmessages.Grade
	if order.Grade != nil {
		grade = ghcmessages.Grade(*order.Grade)
	}
	//
	var affiliation ghcmessages.Affiliation
	if order.ServiceMember.Affiliation != nil {
		affiliation = ghcmessages.Affiliation(*order.ServiceMember.Affiliation)
	}

	var moveCode string
	var moveTaskOrderID strfmt.UUID
	if len(order.Moves) > 0 {
		moveCode = order.Moves[0].Locator
		moveTaskOrderID = strfmt.UUID(order.Moves[0].ID.String())
	}

	payload := ghcmessages.Order{
		DestinationDutyLocation:        destinationDutyLocation,
		DestinationDutyLocationGBLOC:   ghcmessages.GBLOC(swag.StringValue(order.DestinationGBLOC)),
		Entitlement:                    entitlements,
		Grade:                          &grade,
		OrderNumber:                    order.OrdersNumber,
		OrderTypeDetail:                &ordersTypeDetail,
		ID:                             strfmt.UUID(order.ID.String()),
		OriginDutyLocation:             originDutyLocation,
		ETag:                           etag.GenerateEtag(order.UpdatedAt),
		Agency:                         &affiliation,
		CustomerID:                     strfmt.UUID(order.ServiceMemberID.String()),
		Customer:                       Customer(&order.ServiceMember),
		FirstName:                      swag.StringValue(order.ServiceMember.FirstName),
		LastName:                       swag.StringValue(order.ServiceMember.LastName),
		ReportByDate:                   strfmt.Date(order.ReportByDate),
		DateIssued:                     strfmt.Date(order.IssueDate),
		OrderType:                      ghcmessages.OrdersType(order.OrdersType),
		DepartmentIndicator:            &deptIndicator,
		Tac:                            handlers.FmtStringPtr(order.TAC),
		Sac:                            handlers.FmtStringPtr(order.SAC),
		NtsTac:                         handlers.FmtStringPtr(order.NtsTAC),
		NtsSac:                         handlers.FmtStringPtr(order.NtsSAC),
		SupplyAndServicesCostEstimate:  order.SupplyAndServicesCostEstimate,
		PackingAndShippingInstructions: order.PackingAndShippingInstructions,
		MethodOfPayment:                order.MethodOfPayment,
		Naics:                          order.NAICS,
		UploadedOrderID:                strfmt.UUID(order.UploadedOrdersID.String()),
		UploadedAmendedOrderID:         handlers.FmtUUIDPtr(order.UploadedAmendedOrdersID),
		AmendedOrdersAcknowledgedAt:    handlers.FmtDateTimePtr(order.AmendedOrdersAcknowledgedAt),
		MoveCode:                       moveCode,
		MoveTaskOrderID:                moveTaskOrderID,
		OriginDutyLocationGBLOC:        ghcmessages.GBLOC(swag.StringValue(order.OriginDutyLocationGBLOC)),
	}

	return &payload
}

// Entitlement payload
func Entitlement(entitlement *models.Entitlement) *ghcmessages.Entitlements {
	if entitlement == nil {
		return nil
	}
	var proGearWeight, proGearWeightSpouse, totalWeight int64
	proGearWeight = int64(entitlement.ProGearWeight)
	proGearWeightSpouse = int64(entitlement.ProGearWeightSpouse)

	if weightAllotment := entitlement.WeightAllotment(); weightAllotment != nil {
		if *entitlement.DependentsAuthorized {
			totalWeight = int64(weightAllotment.TotalWeightSelfPlusDependents)
		} else {
			totalWeight = int64(weightAllotment.TotalWeightSelf)
		}
	}
	var authorizedWeight *int64
	if entitlement.AuthorizedWeight() != nil {
		aw := int64(*entitlement.AuthorizedWeight())
		authorizedWeight = &aw
	}
	var sit *int64
	if entitlement.StorageInTransit != nil {
		sitValue := int64(*entitlement.StorageInTransit)
		sit = &sitValue
	}
	var totalDependents int64
	if entitlement.TotalDependents != nil {
		totalDependents = int64(*entitlement.TotalDependents)
	}
	requiredMedicalEquipmentWeight := int64(entitlement.RequiredMedicalEquipmentWeight)
	gunSafe := entitlement.GunSafe
	var accompaniedTour *bool
	if entitlement.AccompaniedTour != nil {
		accompaniedTour = models.BoolPointer(*entitlement.AccompaniedTour)
	}
	var dependentsUnderTwelve *int64
	if entitlement.DependentsUnderTwelve != nil {
		dependentsUnderTwelve = models.Int64Pointer(int64(*entitlement.DependentsUnderTwelve))
	}
	var dependentsTwelveAndOver *int64
	if entitlement.DependentsTwelveAndOver != nil {
		dependentsTwelveAndOver = models.Int64Pointer(int64(*entitlement.DependentsTwelveAndOver))
	}
	var ubAllowance *int64
	if entitlement.UBAllowance != nil {
		ubAllowance = models.Int64Pointer(int64(*entitlement.UBAllowance))
	}
	return &ghcmessages.Entitlements{
		ID:                             strfmt.UUID(entitlement.ID.String()),
		AuthorizedWeight:               authorizedWeight,
		DependentsAuthorized:           entitlement.DependentsAuthorized,
		NonTemporaryStorage:            entitlement.NonTemporaryStorage,
		PrivatelyOwnedVehicle:          entitlement.PrivatelyOwnedVehicle,
		ProGearWeight:                  proGearWeight,
		ProGearWeightSpouse:            proGearWeightSpouse,
		StorageInTransit:               sit,
		TotalDependents:                totalDependents,
		TotalWeight:                    totalWeight,
		RequiredMedicalEquipmentWeight: requiredMedicalEquipmentWeight,
		DependentsUnderTwelve:          dependentsUnderTwelve,
		DependentsTwelveAndOver:        dependentsTwelveAndOver,
		AccompaniedTour:                accompaniedTour,
		UnaccompaniedBaggageAllowance:  ubAllowance,
		OrganizationalClothingAndIndividualEquipment: entitlement.OrganizationalClothingAndIndividualEquipment,
		GunSafe: gunSafe,
		ETag:    etag.GenerateEtag(entitlement.UpdatedAt),
	}
}

// DutyLocation payload
func DutyLocation(dutyLocation *models.DutyLocation) *ghcmessages.DutyLocation {
	if dutyLocation == nil {
		return nil
	}
	address := Address(&dutyLocation.Address)
	payload := ghcmessages.DutyLocation{
		Address:   address,
		AddressID: address.ID,
		ID:        strfmt.UUID(dutyLocation.ID.String()),
		Name:      dutyLocation.Name,
		ETag:      etag.GenerateEtag(dutyLocation.UpdatedAt),
	}
	return &payload
}

// Country payload
func Country(country *models.Country) *string {
	if country == nil {
		return nil
	}
	return &country.Country
}

// Address payload
func Address(address *models.Address) *ghcmessages.Address {
	if address == nil {
		return nil
	}
	return &ghcmessages.Address{
		ID:             strfmt.UUID(address.ID.String()),
		StreetAddress1: &address.StreetAddress1,
		StreetAddress2: address.StreetAddress2,
		StreetAddress3: address.StreetAddress3,
		City:           &address.City,
		State:          &address.State,
		PostalCode:     &address.PostalCode,
		Country:        Country(address.Country),
		County:         &address.County,
		ETag:           etag.GenerateEtag(address.UpdatedAt),
		IsOconus:       address.IsOconus,
	}
}

// PPM destination Address payload
func PPMDestinationAddress(address *models.Address) *ghcmessages.Address {
	payload := Address(address)

	if payload == nil {
		return nil
	}

	// Street address 1 is optional per business rule but not nullable on the database level.
	// Check if streetAddress 1 is using place holder value to represent 'NULL'.
	// If so return empty string.
	if strings.EqualFold(*payload.StreetAddress1, models.STREET_ADDRESS_1_NOT_PROVIDED) {
		payload.StreetAddress1 = models.StringPointer("")
	}
	return payload
}

// StorageFacility payload
func StorageFacility(storageFacility *models.StorageFacility) *ghcmessages.StorageFacility {
	if storageFacility == nil {
		return nil
	}

	payload := ghcmessages.StorageFacility{
		ID:           strfmt.UUID(storageFacility.ID.String()),
		FacilityName: storageFacility.FacilityName,
		Address:      Address(&storageFacility.Address),
		LotNumber:    storageFacility.LotNumber,
		Phone:        storageFacility.Phone,
		Email:        storageFacility.Email,
		ETag:         etag.GenerateEtag(storageFacility.UpdatedAt),
	}

	return &payload
}

// BackupContact payload
func BackupContact(contacts models.BackupContacts) *ghcmessages.BackupContact {
	if len(contacts) == 0 {
		return nil
	}
	var name, email, phone string

	if len(contacts) != 0 {
		contact := contacts[0]
		name = contact.Name
		email = contact.Email
		phone = ""
		contactPhone := contact.Phone
		if contactPhone != nil {
			phone = *contactPhone
		}
	}

	return &ghcmessages.BackupContact{
		Name:  &name,
		Email: &email,
		Phone: &phone,
	}
}

// SITDurationUpdate payload
func SITDurationUpdate(sitDurationUpdate *models.SITDurationUpdate) *ghcmessages.SITExtension {
	if sitDurationUpdate == nil {
		return nil
	}
	payload := &ghcmessages.SITExtension{
		ID:                strfmt.UUID(sitDurationUpdate.ID.String()),
		ETag:              etag.GenerateEtag(sitDurationUpdate.UpdatedAt),
		MtoShipmentID:     strfmt.UUID(sitDurationUpdate.MTOShipmentID.String()),
		RequestReason:     string(sitDurationUpdate.RequestReason),
		RequestedDays:     int64(sitDurationUpdate.RequestedDays),
		Status:            string(sitDurationUpdate.Status),
		CreatedAt:         strfmt.DateTime(sitDurationUpdate.CreatedAt),
		UpdatedAt:         strfmt.DateTime(sitDurationUpdate.UpdatedAt),
		ApprovedDays:      handlers.FmtIntPtrToInt64(sitDurationUpdate.ApprovedDays),
		ContractorRemarks: handlers.FmtStringPtr(sitDurationUpdate.ContractorRemarks),
		DecisionDate:      handlers.FmtDateTimePtr(sitDurationUpdate.DecisionDate),
		OfficeRemarks:     handlers.FmtStringPtr(sitDurationUpdate.OfficeRemarks),
	}

	return payload
}

// SITDurationUpdates payload
func SITDurationUpdates(sitDurationUpdates *models.SITDurationUpdates) *ghcmessages.SITExtensions {
	payload := make(ghcmessages.SITExtensions, len(*sitDurationUpdates))

	if len(*sitDurationUpdates) > 0 {
		for i, m := range *sitDurationUpdates {
			copyOfSITDurationUpdate := m // Make copy to avoid implicit memory aliasing of items from a range statement.
			payload[i] = SITDurationUpdate(&copyOfSITDurationUpdate)
		}
		// Reversing the SIT duration updates as they are saved in the order
		// they are created and we want to always display them in the reverse
		// order.
		for i, j := 0, len(payload)-1; i < j; i, j = i+1, j-1 {
			payload[i], payload[j] = payload[j], payload[i]
		}
	}
	return &payload
}

func currentSIT(currentSIT *services.CurrentSIT) *ghcmessages.SITStatusCurrentSIT {
	if currentSIT == nil {
		return nil
	}
	return &ghcmessages.SITStatusCurrentSIT{
		ServiceItemID:        *handlers.FmtUUID(currentSIT.ServiceItemID), // TODO: Refactor out service item ID dependence in GHC API. This should be based on SIT groupings / summaries
		Location:             currentSIT.Location,
		DaysInSIT:            handlers.FmtIntPtrToInt64(&currentSIT.DaysInSIT),
		SitEntryDate:         handlers.FmtDate(currentSIT.SITEntryDate),
		SitDepartureDate:     handlers.FmtDatePtr(currentSIT.SITDepartureDate),
		SitAuthorizedEndDate: handlers.FmtDate(currentSIT.SITAuthorizedEndDate),
		SitCustomerContacted: handlers.FmtDatePtr(currentSIT.SITCustomerContacted),
		SitRequestedDelivery: handlers.FmtDatePtr(currentSIT.SITRequestedDelivery),
	}
}

// SITStatus payload
func SITStatus(shipmentSITStatuses *services.SITStatus, storer storage.FileStorer) *ghcmessages.SITStatus {
	if shipmentSITStatuses == nil {
		return nil
	}

	payload := &ghcmessages.SITStatus{
		PastSITServiceItemGroupings: SITServiceItemGroupings(shipmentSITStatuses.PastSITs, storer),
		TotalSITDaysUsed:            handlers.FmtIntPtrToInt64(&shipmentSITStatuses.TotalSITDaysUsed),
		TotalDaysRemaining:          handlers.FmtIntPtrToInt64(&shipmentSITStatuses.TotalDaysRemaining),
		CalculatedTotalDaysInSIT:    handlers.FmtIntPtrToInt64(&shipmentSITStatuses.CalculatedTotalDaysInSIT),
		CurrentSIT:                  currentSIT(shipmentSITStatuses.CurrentSIT),
	}

	return payload
}

// SITStatuses payload
func SITStatuses(shipmentSITStatuses map[string]services.SITStatus, storer storage.FileStorer) map[string]*ghcmessages.SITStatus {
	sitStatuses := map[string]*ghcmessages.SITStatus{}
	if len(shipmentSITStatuses) == 0 {
		return sitStatuses
	}

	for _, sitStatus := range shipmentSITStatuses {
		copyOfSITStatus := sitStatus
		sitStatuses[sitStatus.ShipmentID.String()] = SITStatus(&copyOfSITStatus, storer)
	}

	return sitStatuses
}

// PPMShipment payload
func PPMShipment(_ storage.FileStorer, ppmShipment *models.PPMShipment) *ghcmessages.PPMShipment {
	if ppmShipment == nil || ppmShipment.ID.IsNil() {
		return nil
	}

	payloadPPMShipment := &ghcmessages.PPMShipment{
		ID:                             *handlers.FmtUUID(ppmShipment.ID),
		ShipmentID:                     *handlers.FmtUUID(ppmShipment.ShipmentID),
		CreatedAt:                      strfmt.DateTime(ppmShipment.CreatedAt),
		UpdatedAt:                      strfmt.DateTime(ppmShipment.UpdatedAt),
		Status:                         ghcmessages.PPMShipmentStatus(ppmShipment.Status),
		ExpectedDepartureDate:          handlers.FmtDate(ppmShipment.ExpectedDepartureDate),
		ActualMoveDate:                 handlers.FmtDatePtr(ppmShipment.ActualMoveDate),
		SubmittedAt:                    handlers.FmtDateTimePtr(ppmShipment.SubmittedAt),
		ReviewedAt:                     handlers.FmtDateTimePtr(ppmShipment.ReviewedAt),
		ApprovedAt:                     handlers.FmtDateTimePtr(ppmShipment.ApprovedAt),
		PickupAddress:                  Address(ppmShipment.PickupAddress),
		DestinationAddress:             PPMDestinationAddress(ppmShipment.DestinationAddress),
		ActualPickupPostalCode:         ppmShipment.ActualPickupPostalCode,
		ActualDestinationPostalCode:    ppmShipment.ActualDestinationPostalCode,
		SitExpected:                    ppmShipment.SITExpected,
		HasSecondaryPickupAddress:      ppmShipment.HasSecondaryPickupAddress,
		HasSecondaryDestinationAddress: ppmShipment.HasSecondaryDestinationAddress,
		HasTertiaryPickupAddress:       ppmShipment.HasTertiaryPickupAddress,
		HasTertiaryDestinationAddress:  ppmShipment.HasTertiaryDestinationAddress,
		EstimatedWeight:                handlers.FmtPoundPtr(ppmShipment.EstimatedWeight),
		AllowableWeight:                handlers.FmtPoundPtr(ppmShipment.AllowableWeight),
		HasProGear:                     ppmShipment.HasProGear,
		ProGearWeight:                  handlers.FmtPoundPtr(ppmShipment.ProGearWeight),
		SpouseProGearWeight:            handlers.FmtPoundPtr(ppmShipment.SpouseProGearWeight),
		EstimatedIncentive:             handlers.FmtCost(ppmShipment.EstimatedIncentive),
		HasRequestedAdvance:            ppmShipment.HasRequestedAdvance,
		AdvanceAmountRequested:         handlers.FmtCost(ppmShipment.AdvanceAmountRequested),
		HasReceivedAdvance:             ppmShipment.HasReceivedAdvance,
		AdvanceAmountReceived:          handlers.FmtCost(ppmShipment.AdvanceAmountReceived),
		SitEstimatedWeight:             handlers.FmtPoundPtr(ppmShipment.SITEstimatedWeight),
		SitEstimatedEntryDate:          handlers.FmtDatePtr(ppmShipment.SITEstimatedEntryDate),
		SitEstimatedDepartureDate:      handlers.FmtDatePtr(ppmShipment.SITEstimatedDepartureDate),
		SitEstimatedCost:               handlers.FmtCost(ppmShipment.SITEstimatedCost),
		IsActualExpenseReimbursement:   ppmShipment.IsActualExpenseReimbursement,
		ETag:                           etag.GenerateEtag(ppmShipment.UpdatedAt),
	}

	if ppmShipment.SITLocation != nil {
		sitLocation := ghcmessages.SITLocationType(*ppmShipment.SITLocation)
		payloadPPMShipment.SitLocation = &sitLocation
	}

	if ppmShipment.AdvanceStatus != nil {
		advanceStatus := ghcmessages.PPMAdvanceStatus(*ppmShipment.AdvanceStatus)
		payloadPPMShipment.AdvanceStatus = &advanceStatus
	}

	if ppmShipment.W2Address != nil {
		payloadPPMShipment.W2Address = Address(ppmShipment.W2Address)
	}

	if ppmShipment.SecondaryPickupAddress != nil {
		payloadPPMShipment.SecondaryPickupAddress = Address(ppmShipment.SecondaryPickupAddress)
	}

	if ppmShipment.SecondaryDestinationAddress != nil {
		payloadPPMShipment.SecondaryDestinationAddress = Address(ppmShipment.SecondaryDestinationAddress)
	}

	if ppmShipment.TertiaryPickupAddress != nil {
		payloadPPMShipment.TertiaryPickupAddress = Address(ppmShipment.TertiaryPickupAddress)
	}

	if ppmShipment.TertiaryDestinationAddress != nil {
		payloadPPMShipment.TertiaryDestinationAddress = Address(ppmShipment.TertiaryDestinationAddress)
	}

	if ppmShipment.IsActualExpenseReimbursement != nil {
		payloadPPMShipment.IsActualExpenseReimbursement = ppmShipment.IsActualExpenseReimbursement
	}

	return payloadPPMShipment
}

// BoatShipment payload
func BoatShipment(storer storage.FileStorer, boatShipment *models.BoatShipment) *ghcmessages.BoatShipment {
	if boatShipment == nil || boatShipment.ID.IsNil() {
		return nil
	}

	payloadBoatShipment := &ghcmessages.BoatShipment{
		ID:             *handlers.FmtUUID(boatShipment.ID),
		ShipmentID:     *handlers.FmtUUID(boatShipment.ShipmentID),
		CreatedAt:      strfmt.DateTime(boatShipment.CreatedAt),
		UpdatedAt:      strfmt.DateTime(boatShipment.UpdatedAt),
		Type:           models.StringPointer(string(boatShipment.Type)),
		Year:           handlers.FmtIntPtrToInt64(boatShipment.Year),
		Make:           boatShipment.Make,
		Model:          boatShipment.Model,
		LengthInInches: handlers.FmtIntPtrToInt64(boatShipment.LengthInInches),
		WidthInInches:  handlers.FmtIntPtrToInt64(boatShipment.WidthInInches),
		HeightInInches: handlers.FmtIntPtrToInt64(boatShipment.HeightInInches),
		HasTrailer:     boatShipment.HasTrailer,
		IsRoadworthy:   boatShipment.IsRoadworthy,
		ETag:           etag.GenerateEtag(boatShipment.UpdatedAt),
	}

	return payloadBoatShipment
}

// MobileHomeShipment payload
func MobileHomeShipment(storer storage.FileStorer, mobileHomeShipment *models.MobileHome) *ghcmessages.MobileHome {
	if mobileHomeShipment == nil || mobileHomeShipment.ID.IsNil() {
		return nil
	}

	payloadMobileHomeShipment := &ghcmessages.MobileHome{
		ID:             *handlers.FmtUUID(mobileHomeShipment.ID),
		ShipmentID:     *handlers.FmtUUID(mobileHomeShipment.ShipmentID),
		Make:           *mobileHomeShipment.Make,
		Model:          *mobileHomeShipment.Model,
		Year:           *handlers.FmtIntPtrToInt64(mobileHomeShipment.Year),
		LengthInInches: *handlers.FmtIntPtrToInt64(mobileHomeShipment.LengthInInches),
		HeightInInches: *handlers.FmtIntPtrToInt64(mobileHomeShipment.HeightInInches),
		WidthInInches:  *handlers.FmtIntPtrToInt64(mobileHomeShipment.WidthInInches),
		CreatedAt:      strfmt.DateTime(mobileHomeShipment.CreatedAt),
		UpdatedAt:      strfmt.DateTime(mobileHomeShipment.UpdatedAt),
		ETag:           etag.GenerateEtag(mobileHomeShipment.UpdatedAt),
	}

	return payloadMobileHomeShipment
}

// ProGearWeightTickets sets up a ProGearWeightTicket slice for the api using model data.
func ProGearWeightTickets(storer storage.FileStorer, proGearWeightTickets models.ProgearWeightTickets) []*ghcmessages.ProGearWeightTicket {
	payload := make([]*ghcmessages.ProGearWeightTicket, len(proGearWeightTickets))
	for i, proGearWeightTicket := range proGearWeightTickets {
		copyOfProGearWeightTicket := proGearWeightTicket
		proGearWeightTicketPayload := ProGearWeightTicket(storer, &copyOfProGearWeightTicket)
		payload[i] = proGearWeightTicketPayload
	}
	return payload
}

// ProGearWeightTicket payload
func ProGearWeightTicket(storer storage.FileStorer, progear *models.ProgearWeightTicket) *ghcmessages.ProGearWeightTicket {
	ppmShipmentID := strfmt.UUID(progear.PPMShipmentID.String())

	document, err := PayloadForDocumentModel(storer, progear.Document)
	if err != nil {
		return nil
	}

	payload := &ghcmessages.ProGearWeightTicket{
		ID:               strfmt.UUID(progear.ID.String()),
		PpmShipmentID:    ppmShipmentID,
		CreatedAt:        *handlers.FmtDateTime(progear.CreatedAt),
		UpdatedAt:        *handlers.FmtDateTime(progear.UpdatedAt),
		DocumentID:       *handlers.FmtUUID(progear.DocumentID),
		Document:         document,
		Weight:           handlers.FmtPoundPtr(progear.Weight),
		BelongsToSelf:    progear.BelongsToSelf,
		HasWeightTickets: progear.HasWeightTickets,
		Description:      progear.Description,
		ETag:             etag.GenerateEtag(progear.UpdatedAt),
	}

	if progear.Status != nil {
		status := ghcmessages.OmittablePPMDocumentStatus(*progear.Status)
		payload.Status = &status
	}

	if progear.Reason != nil {
		reason := ghcmessages.PPMDocumentStatusReason(*progear.Reason)
		payload.Reason = &reason
	}

	return payload
}

// MovingExpense payload
func MovingExpense(storer storage.FileStorer, movingExpense *models.MovingExpense) *ghcmessages.MovingExpense {

	document, err := PayloadForDocumentModel(storer, movingExpense.Document)
	if err != nil {
		return nil
	}

	payload := &ghcmessages.MovingExpense{
		ID:               *handlers.FmtUUID(movingExpense.ID),
		PpmShipmentID:    *handlers.FmtUUID(movingExpense.PPMShipmentID),
		DocumentID:       *handlers.FmtUUID(movingExpense.DocumentID),
		Document:         document,
		CreatedAt:        strfmt.DateTime(movingExpense.CreatedAt),
		UpdatedAt:        strfmt.DateTime(movingExpense.UpdatedAt),
		Description:      movingExpense.Description,
		PaidWithGtcc:     movingExpense.PaidWithGTCC,
		Amount:           handlers.FmtCost(movingExpense.Amount),
		MissingReceipt:   movingExpense.MissingReceipt,
		ETag:             etag.GenerateEtag(movingExpense.UpdatedAt),
		SitEstimatedCost: handlers.FmtCost(movingExpense.SITEstimatedCost),
	}
	if movingExpense.MovingExpenseType != nil {
		movingExpenseType := ghcmessages.OmittableMovingExpenseType(*movingExpense.MovingExpenseType)
		payload.MovingExpenseType = &movingExpenseType
	}

	if movingExpense.Status != nil {
		status := ghcmessages.OmittablePPMDocumentStatus(*movingExpense.Status)
		payload.Status = &status
	}

	if movingExpense.Reason != nil {
		reason := ghcmessages.PPMDocumentStatusReason(*movingExpense.Reason)
		payload.Reason = &reason
	}

	if movingExpense.SITStartDate != nil {
		payload.SitStartDate = handlers.FmtDatePtr(movingExpense.SITStartDate)
	}

	if movingExpense.SITEndDate != nil {
		payload.SitEndDate = handlers.FmtDatePtr(movingExpense.SITEndDate)
	}

	if movingExpense.WeightStored != nil {
		payload.WeightStored = handlers.FmtPoundPtr(movingExpense.WeightStored)
	}

	if movingExpense.SITLocation != nil {
		sitLocation := ghcmessages.SITLocationType(*movingExpense.SITLocation)
		payload.SitLocation = &sitLocation
	}

	if movingExpense.SITReimburseableAmount != nil {
		payload.SitReimburseableAmount = handlers.FmtCost(movingExpense.SITReimburseableAmount)
	}

	return payload
}

func MovingExpenses(storer storage.FileStorer, movingExpenses models.MovingExpenses) []*ghcmessages.MovingExpense {
	payload := make([]*ghcmessages.MovingExpense, len(movingExpenses))
	for i, movingExpense := range movingExpenses {
		copyOfMovingExpense := movingExpense
		payload[i] = MovingExpense(storer, &copyOfMovingExpense)
	}
	return payload
}

func WeightTickets(storer storage.FileStorer, weightTickets models.WeightTickets) []*ghcmessages.WeightTicket {
	payload := make([]*ghcmessages.WeightTicket, len(weightTickets))
	for i, weightTicket := range weightTickets {
		copyOfWeightTicket := weightTicket
		weightTicketPayload := WeightTicket(storer, &copyOfWeightTicket)
		payload[i] = weightTicketPayload
	}
	return payload
}

// WeightTicket payload
func WeightTicket(storer storage.FileStorer, weightTicket *models.WeightTicket) *ghcmessages.WeightTicket {
	ppmShipment := strfmt.UUID(weightTicket.PPMShipmentID.String())

	emptyDocument, err := PayloadForDocumentModel(storer, weightTicket.EmptyDocument)
	if err != nil {
		return nil
	}

	fullDocument, err := PayloadForDocumentModel(storer, weightTicket.FullDocument)
	if err != nil {
		return nil
	}

	proofOfTrailerOwnershipDocument, err := PayloadForDocumentModel(storer, weightTicket.ProofOfTrailerOwnershipDocument)
	if err != nil {
		return nil
	}

	payload := &ghcmessages.WeightTicket{
		ID:                                strfmt.UUID(weightTicket.ID.String()),
		PpmShipmentID:                     ppmShipment,
		CreatedAt:                         *handlers.FmtDateTime(weightTicket.CreatedAt),
		UpdatedAt:                         *handlers.FmtDateTime(weightTicket.UpdatedAt),
		VehicleDescription:                weightTicket.VehicleDescription,
		EmptyWeight:                       handlers.FmtPoundPtr(weightTicket.EmptyWeight),
		MissingEmptyWeightTicket:          weightTicket.MissingEmptyWeightTicket,
		EmptyDocumentID:                   *handlers.FmtUUID(weightTicket.EmptyDocumentID),
		EmptyDocument:                     emptyDocument,
		FullWeight:                        handlers.FmtPoundPtr(weightTicket.FullWeight),
		MissingFullWeightTicket:           weightTicket.MissingFullWeightTicket,
		FullDocumentID:                    *handlers.FmtUUID(weightTicket.FullDocumentID),
		FullDocument:                      fullDocument,
		OwnsTrailer:                       weightTicket.OwnsTrailer,
		TrailerMeetsCriteria:              weightTicket.TrailerMeetsCriteria,
		ProofOfTrailerOwnershipDocumentID: *handlers.FmtUUID(weightTicket.ProofOfTrailerOwnershipDocumentID),
		ProofOfTrailerOwnershipDocument:   proofOfTrailerOwnershipDocument,
		AdjustedNetWeight:                 handlers.FmtPoundPtr(weightTicket.AdjustedNetWeight),
		NetWeightRemarks:                  weightTicket.NetWeightRemarks,
		ETag:                              etag.GenerateEtag(weightTicket.UpdatedAt),
	}

	if weightTicket.Status != nil {
		status := ghcmessages.OmittablePPMDocumentStatus(*weightTicket.Status)
		payload.Status = &status
	}

	if weightTicket.Reason != nil {
		reason := ghcmessages.PPMDocumentStatusReason(*weightTicket.Reason)
		payload.Reason = &reason
	}

	return payload
}

// PPMDocuments payload
func PPMDocuments(storer storage.FileStorer, ppmDocuments *models.PPMDocuments) *ghcmessages.PPMDocuments {

	if ppmDocuments == nil {
		return nil
	}

	payload := &ghcmessages.PPMDocuments{
		WeightTickets:        WeightTickets(storer, ppmDocuments.WeightTickets),
		MovingExpenses:       MovingExpenses(storer, ppmDocuments.MovingExpenses),
		ProGearWeightTickets: ProGearWeightTickets(storer, ppmDocuments.ProgearWeightTickets),
	}

	return payload
}

// PPMCloseout payload
func PPMCloseout(ppmCloseout *models.PPMCloseout) *ghcmessages.PPMCloseout {
	if ppmCloseout == nil {
		return nil
	}
	payload := &ghcmessages.PPMCloseout{
		ID:                    strfmt.UUID(ppmCloseout.ID.String()),
		PlannedMoveDate:       handlers.FmtDatePtr(ppmCloseout.PlannedMoveDate),
		ActualMoveDate:        handlers.FmtDatePtr(ppmCloseout.ActualMoveDate),
		Miles:                 handlers.FmtIntPtrToInt64(ppmCloseout.Miles),
		EstimatedWeight:       handlers.FmtPoundPtr(ppmCloseout.EstimatedWeight),
		ActualWeight:          handlers.FmtPoundPtr(ppmCloseout.ActualWeight),
		ProGearWeightCustomer: handlers.FmtPoundPtr(ppmCloseout.ProGearWeightCustomer),
		ProGearWeightSpouse:   handlers.FmtPoundPtr(ppmCloseout.ProGearWeightSpouse),
		GrossIncentive:        handlers.FmtCost(ppmCloseout.GrossIncentive),
		Gcc:                   handlers.FmtCost(ppmCloseout.GCC),
		Aoa:                   handlers.FmtCost(ppmCloseout.AOA),
		RemainingIncentive:    handlers.FmtCost(ppmCloseout.RemainingIncentive),
		HaulType:              (*string)(&ppmCloseout.HaulType),
		HaulPrice:             handlers.FmtCost(ppmCloseout.HaulPrice),
		HaulFSC:               handlers.FmtCost(ppmCloseout.HaulFSC),
		Dop:                   handlers.FmtCost(ppmCloseout.DOP),
		Ddp:                   handlers.FmtCost(ppmCloseout.DDP),
		PackPrice:             handlers.FmtCost(ppmCloseout.PackPrice),
		UnpackPrice:           handlers.FmtCost(ppmCloseout.UnpackPrice),
		SITReimbursement:      handlers.FmtCost(ppmCloseout.SITReimbursement),
	}

	return payload
}

// PPMActualWeight payload
func PPMActualWeight(ppmActualWeight *unit.Pound) *ghcmessages.PPMActualWeight {
	if ppmActualWeight == nil {
		return nil
	}
	payload := &ghcmessages.PPMActualWeight{
		ActualWeight: handlers.FmtPoundPtr(ppmActualWeight),
	}

	return payload
}

func PPMSITEstimatedCostParamsFirstDaySIT(ppmSITFirstDayParams models.PPMSITEstimatedCostParams) *ghcmessages.PPMSITEstimatedCostParamsFirstDaySIT {
	payload := &ghcmessages.PPMSITEstimatedCostParamsFirstDaySIT{
		ContractYearName:       ppmSITFirstDayParams.ContractYearName,
		PriceRateOrFactor:      ppmSITFirstDayParams.PriceRateOrFactor,
		IsPeak:                 ppmSITFirstDayParams.IsPeak,
		EscalationCompounded:   ppmSITFirstDayParams.EscalationCompounded,
		ServiceAreaOrigin:      &ppmSITFirstDayParams.ServiceAreaOrigin,
		ServiceAreaDestination: &ppmSITFirstDayParams.ServiceAreaDestination,
	}
	return payload
}

func PPMSITEstimatedCostParamsAdditionalDaySIT(ppmSITAdditionalDayParams models.PPMSITEstimatedCostParams) *ghcmessages.PPMSITEstimatedCostParamsAdditionalDaySIT {
	payload := &ghcmessages.PPMSITEstimatedCostParamsAdditionalDaySIT{
		ContractYearName:       ppmSITAdditionalDayParams.ContractYearName,
		PriceRateOrFactor:      ppmSITAdditionalDayParams.PriceRateOrFactor,
		IsPeak:                 ppmSITAdditionalDayParams.IsPeak,
		EscalationCompounded:   ppmSITAdditionalDayParams.EscalationCompounded,
		ServiceAreaOrigin:      &ppmSITAdditionalDayParams.ServiceAreaOrigin,
		ServiceAreaDestination: &ppmSITAdditionalDayParams.ServiceAreaDestination,
		NumberDaysSIT:          &ppmSITAdditionalDayParams.NumberDaysSIT,
	}
	return payload
}

func PPMSITEstimatedCost(ppmSITEstimatedCost *models.PPMSITEstimatedCostInfo) *ghcmessages.PPMSITEstimatedCost {
	if ppmSITEstimatedCost == nil {
		return nil
	}
	payload := &ghcmessages.PPMSITEstimatedCost{
		SitCost:                handlers.FmtCost(ppmSITEstimatedCost.EstimatedSITCost),
		PriceFirstDaySIT:       handlers.FmtCost(ppmSITEstimatedCost.PriceFirstDaySIT),
		PriceAdditionalDaySIT:  handlers.FmtCost(ppmSITEstimatedCost.PriceAdditionalDaySIT),
		ParamsFirstDaySIT:      PPMSITEstimatedCostParamsFirstDaySIT(ppmSITEstimatedCost.ParamsFirstDaySIT),
		ParamsAdditionalDaySIT: PPMSITEstimatedCostParamsAdditionalDaySIT(ppmSITEstimatedCost.ParamsAdditionalDaySIT),
	}

	return payload
}

// ShipmentAddressUpdate payload
func ShipmentAddressUpdate(shipmentAddressUpdate *models.ShipmentAddressUpdate) *ghcmessages.ShipmentAddressUpdate {
	if shipmentAddressUpdate == nil || shipmentAddressUpdate.ID.IsNil() {
		return nil
	}

	payload := &ghcmessages.ShipmentAddressUpdate{
		ID:                    strfmt.UUID(shipmentAddressUpdate.ID.String()),
		ShipmentID:            strfmt.UUID(shipmentAddressUpdate.ShipmentID.String()),
		NewAddress:            Address(&shipmentAddressUpdate.NewAddress),
		OriginalAddress:       Address(&shipmentAddressUpdate.OriginalAddress),
		SitOriginalAddress:    Address(shipmentAddressUpdate.SitOriginalAddress),
		ContractorRemarks:     shipmentAddressUpdate.ContractorRemarks,
		OfficeRemarks:         shipmentAddressUpdate.OfficeRemarks,
		Status:                ghcmessages.ShipmentAddressUpdateStatus(shipmentAddressUpdate.Status),
		NewSitDistanceBetween: handlers.FmtIntPtrToInt64(shipmentAddressUpdate.NewSitDistanceBetween),
		OldSitDistanceBetween: handlers.FmtIntPtrToInt64(shipmentAddressUpdate.OldSitDistanceBetween),
	}

	return payload
}

// LineOfAccounting payload
func LineOfAccounting(lineOfAccounting *models.LineOfAccounting) *ghcmessages.LineOfAccounting {
	// Nil check
	if lineOfAccounting == nil {
		return nil
	}

	return &ghcmessages.LineOfAccounting{
		ID:                        strfmt.UUID(lineOfAccounting.ID.String()),
		LoaActvtyID:               lineOfAccounting.LoaActvtyID,
		LoaAgncAcntngCd:           lineOfAccounting.LoaAgncAcntngCd,
		LoaAgncDsbrCd:             lineOfAccounting.LoaAgncDsbrCd,
		LoaAlltSnID:               lineOfAccounting.LoaAlltSnID,
		LoaBafID:                  lineOfAccounting.LoaBafID,
		LoaBdgtAcntClsNm:          lineOfAccounting.LoaBdgtAcntClsNm,
		LoaBetCd:                  lineOfAccounting.LoaBetCd,
		LoaBgFyTx:                 handlers.FmtIntPtrToInt64(lineOfAccounting.LoaBgFyTx),
		LoaBgnDt:                  handlers.FmtDatePtr(lineOfAccounting.LoaBgnDt),
		LoaBgtLnItmID:             lineOfAccounting.LoaBgtLnItmID,
		LoaBgtRstrCd:              lineOfAccounting.LoaBgtRstrCd,
		LoaBgtSubActCd:            lineOfAccounting.LoaBgtSubActCd,
		LoaClsRefID:               lineOfAccounting.LoaClsRefID,
		LoaCstCd:                  lineOfAccounting.LoaCstCd,
		LoaCstCntrID:              lineOfAccounting.LoaCstCntrID,
		LoaCustNm:                 lineOfAccounting.LoaCustNm,
		LoaDfAgncyAlctnRcpntID:    lineOfAccounting.LoaDfAgncyAlctnRcpntID,
		LoaDocID:                  lineOfAccounting.LoaDocID,
		LoaDptID:                  lineOfAccounting.LoaDptID,
		LoaDscTx:                  lineOfAccounting.LoaDscTx,
		LoaDtlRmbsmtSrcID:         lineOfAccounting.LoaDtlRmbsmtSrcID,
		LoaEndDt:                  handlers.FmtDatePtr(lineOfAccounting.LoaEndDt),
		LoaEndFyTx:                handlers.FmtIntPtrToInt64(lineOfAccounting.LoaEndFyTx),
		LoaFmsTrnsactnID:          lineOfAccounting.LoaFmsTrnsactnID,
		LoaFnclArID:               lineOfAccounting.LoaFnclArID,
		LoaFnctPrsNm:              lineOfAccounting.LoaFnctPrsNm,
		LoaFndCntrID:              lineOfAccounting.LoaFndCntrID,
		LoaFndTyFgCd:              lineOfAccounting.LoaFndTyFgCd,
		LoaHistStatCd:             lineOfAccounting.LoaHistStatCd,
		LoaHsGdsCd:                lineOfAccounting.LoaHsGdsCd,
		LoaInstlAcntgActID:        lineOfAccounting.LoaInstlAcntgActID,
		LoaJbOrdNm:                lineOfAccounting.LoaJbOrdNm,
		LoaLclInstlID:             lineOfAccounting.LoaLclInstlID,
		LoaMajClmNm:               lineOfAccounting.LoaMajClmNm,
		LoaMajRmbsmtSrcID:         lineOfAccounting.LoaMajRmbsmtSrcID,
		LoaObjClsID:               lineOfAccounting.LoaObjClsID,
		LoaOpAgncyID:              lineOfAccounting.LoaOpAgncyID,
		LoaPgmElmntID:             lineOfAccounting.LoaPgmElmntID,
		LoaPrjID:                  lineOfAccounting.LoaPrjID,
		LoaSbaltmtRcpntID:         lineOfAccounting.LoaSbaltmtRcpntID,
		LoaScrtyCoopCustCd:        lineOfAccounting.LoaScrtyCoopCustCd,
		LoaScrtyCoopDsgntrCd:      lineOfAccounting.LoaScrtyCoopDsgntrCd,
		LoaScrtyCoopImplAgncCd:    lineOfAccounting.LoaScrtyCoopImplAgncCd,
		LoaScrtyCoopLnItmID:       lineOfAccounting.LoaScrtyCoopLnItmID,
		LoaSpclIntrID:             lineOfAccounting.LoaSpclIntrID,
		LoaSrvSrcID:               lineOfAccounting.LoaSrvSrcID,
		LoaStatCd:                 lineOfAccounting.LoaStatCd,
		LoaSubAcntID:              lineOfAccounting.LoaSubAcntID,
		LoaSysID:                  lineOfAccounting.LoaSysID,
		LoaTnsfrDptNm:             lineOfAccounting.LoaTnsfrDptNm,
		LoaTrnsnID:                lineOfAccounting.LoaTrnsnID,
		LoaTrsySfxTx:              lineOfAccounting.LoaTrsySfxTx,
		LoaTskBdgtSblnTx:          lineOfAccounting.LoaTskBdgtSblnTx,
		LoaUic:                    lineOfAccounting.LoaUic,
		LoaWkCntrRcpntNm:          lineOfAccounting.LoaWkCntrRcpntNm,
		LoaWrkOrdID:               lineOfAccounting.LoaWrkOrdID,
		OrgGrpDfasCd:              lineOfAccounting.OrgGrpDfasCd,
		UpdatedAt:                 strfmt.DateTime(lineOfAccounting.UpdatedAt),
		CreatedAt:                 strfmt.DateTime(lineOfAccounting.CreatedAt),
		ValidLoaForTac:            lineOfAccounting.ValidLoaForTac,
		ValidHhgProgramCodeForLoa: lineOfAccounting.ValidHhgProgramCodeForLoa,
	}
}

// MarketCode payload
func MarketCode(marketCode *models.MarketCode) string {
	if marketCode == nil {
		return "" // Or a default string value
	}
	return string(*marketCode)
}

// MTOShipment payload
func MTOShipment(storer storage.FileStorer, mtoShipment *models.MTOShipment, sitStatusPayload *ghcmessages.SITStatus) *ghcmessages.MTOShipment {

	payload := &ghcmessages.MTOShipment{
		ID:                          strfmt.UUID(mtoShipment.ID.String()),
		MoveTaskOrderID:             strfmt.UUID(mtoShipment.MoveTaskOrderID.String()),
		ShipmentType:                ghcmessages.MTOShipmentType(mtoShipment.ShipmentType),
		Status:                      ghcmessages.MTOShipmentStatus(mtoShipment.Status),
		CounselorRemarks:            mtoShipment.CounselorRemarks,
		CustomerRemarks:             mtoShipment.CustomerRemarks,
		RejectionReason:             mtoShipment.RejectionReason,
		PickupAddress:               Address(mtoShipment.PickupAddress),
		SecondaryDeliveryAddress:    Address(mtoShipment.SecondaryDeliveryAddress),
		SecondaryPickupAddress:      Address(mtoShipment.SecondaryPickupAddress),
		DestinationAddress:          Address(mtoShipment.DestinationAddress),
		HasSecondaryDeliveryAddress: mtoShipment.HasSecondaryDeliveryAddress,
		HasSecondaryPickupAddress:   mtoShipment.HasSecondaryPickupAddress,
		TertiaryDeliveryAddress:     Address(mtoShipment.TertiaryDeliveryAddress),
		TertiaryPickupAddress:       Address(mtoShipment.TertiaryPickupAddress),
		HasTertiaryDeliveryAddress:  mtoShipment.HasTertiaryDeliveryAddress,
		HasTertiaryPickupAddress:    mtoShipment.HasTertiaryPickupAddress,
		ActualProGearWeight:         handlers.FmtPoundPtr(mtoShipment.ActualProGearWeight),
		ActualSpouseProGearWeight:   handlers.FmtPoundPtr(mtoShipment.ActualSpouseProGearWeight),
		PrimeEstimatedWeight:        handlers.FmtPoundPtr(mtoShipment.PrimeEstimatedWeight),
		PrimeActualWeight:           handlers.FmtPoundPtr(mtoShipment.PrimeActualWeight),
		NtsRecordedWeight:           handlers.FmtPoundPtr(mtoShipment.NTSRecordedWeight),
		MtoAgents:                   *MTOAgents(&mtoShipment.MTOAgents),
		MtoServiceItems:             MTOServiceItemModels(mtoShipment.MTOServiceItems, storer),
		Diversion:                   mtoShipment.Diversion,
		DiversionReason:             mtoShipment.DiversionReason,
		Reweigh:                     Reweigh(mtoShipment.Reweigh, sitStatusPayload),
		CreatedAt:                   strfmt.DateTime(mtoShipment.CreatedAt),
		UpdatedAt:                   strfmt.DateTime(mtoShipment.UpdatedAt),
		ETag:                        etag.GenerateEtag(mtoShipment.UpdatedAt),
		DeletedAt:                   handlers.FmtDateTimePtr(mtoShipment.DeletedAt),
		ApprovedDate:                handlers.FmtDateTimePtr(mtoShipment.ApprovedDate),
		SitDaysAllowance:            handlers.FmtIntPtrToInt64(mtoShipment.SITDaysAllowance),
		SitExtensions:               *SITDurationUpdates(&mtoShipment.SITDurationUpdates),
		BillableWeightCap:           handlers.FmtPoundPtr(mtoShipment.BillableWeightCap),
		BillableWeightJustification: mtoShipment.BillableWeightJustification,
		UsesExternalVendor:          mtoShipment.UsesExternalVendor,
		ServiceOrderNumber:          mtoShipment.ServiceOrderNumber,
		StorageFacility:             StorageFacility(mtoShipment.StorageFacility),
		PpmShipment:                 PPMShipment(storer, mtoShipment.PPMShipment),
		BoatShipment:                BoatShipment(storer, mtoShipment.BoatShipment),
		MobileHomeShipment:          MobileHomeShipment(storer, mtoShipment.MobileHome),
		DeliveryAddressUpdate:       ShipmentAddressUpdate(mtoShipment.DeliveryAddressUpdate),
		ShipmentLocator:             handlers.FmtStringPtr(mtoShipment.ShipmentLocator),
		MarketCode:                  MarketCode(&mtoShipment.MarketCode),
	}

	if mtoShipment.Distance != nil {
		payload.Distance = handlers.FmtInt64(int64(*mtoShipment.Distance))
	}

	if sitStatusPayload != nil {
		// If we have a sitStatusPayload, overwrite SitDaysAllowance from the shipment model.
		totalSITAllowance := 0
		if sitStatusPayload.TotalDaysRemaining != nil {
			totalSITAllowance += int(*sitStatusPayload.TotalDaysRemaining)
		}
		if sitStatusPayload.TotalSITDaysUsed != nil {
			totalSITAllowance += int(*sitStatusPayload.TotalSITDaysUsed)
		}
		payload.SitDaysAllowance = handlers.FmtIntPtrToInt64(&totalSITAllowance)
	}

	if len(mtoShipment.SITDurationUpdates) > 0 {
		payload.SitExtensions = *SITDurationUpdates(&mtoShipment.SITDurationUpdates)
	}

	if mtoShipment.RequestedPickupDate != nil && !mtoShipment.RequestedPickupDate.IsZero() {
		payload.RequestedPickupDate = handlers.FmtDatePtr(mtoShipment.RequestedPickupDate)
	}

	if mtoShipment.ActualPickupDate != nil && !mtoShipment.ActualPickupDate.IsZero() {
		payload.ActualPickupDate = handlers.FmtDatePtr(mtoShipment.ActualPickupDate)
	}

	if mtoShipment.ActualDeliveryDate != nil && !mtoShipment.ActualDeliveryDate.IsZero() {
		payload.ActualDeliveryDate = handlers.FmtDatePtr(mtoShipment.ActualDeliveryDate)
	}

	if mtoShipment.RequestedDeliveryDate != nil && !mtoShipment.RequestedDeliveryDate.IsZero() {
		payload.RequestedDeliveryDate = handlers.FmtDatePtr(mtoShipment.RequestedDeliveryDate)
	}

	if mtoShipment.RequiredDeliveryDate != nil && !mtoShipment.RequiredDeliveryDate.IsZero() {
		payload.RequiredDeliveryDate = handlers.FmtDatePtr(mtoShipment.RequiredDeliveryDate)
	}

	if mtoShipment.ScheduledPickupDate != nil {
		payload.ScheduledPickupDate = handlers.FmtDatePtr(mtoShipment.ScheduledPickupDate)
	}

	if mtoShipment.ScheduledDeliveryDate != nil {
		payload.ScheduledDeliveryDate = handlers.FmtDatePtr(mtoShipment.ScheduledDeliveryDate)
	}

	if mtoShipment.DestinationType != nil {
		destinationType := ghcmessages.DestinationType(*mtoShipment.DestinationType)
		payload.DestinationType = &destinationType
	}

	if sitStatusPayload != nil {
		payload.SitStatus = sitStatusPayload
	}

	if mtoShipment.TACType != nil {
		tt := ghcmessages.LOAType(*mtoShipment.TACType)
		payload.TacType = &tt
	}

	if mtoShipment.SACType != nil {
		st := ghcmessages.LOAType(*mtoShipment.SACType)
		payload.SacType = &st
	}

	weightsCalculator := mtoshipment.NewShipmentBillableWeightCalculator()
	calculatedWeights := weightsCalculator.CalculateShipmentBillableWeight(mtoShipment)

	// CalculatedBillableWeight is intentionally not a part of the mto_shipments model
	// because we don't want to store a derived value in the database
	payload.CalculatedBillableWeight = handlers.FmtPoundPtr(calculatedWeights.CalculatedBillableWeight)

	return payload
}

// MTOShipments payload
func MTOShipments(storer storage.FileStorer, mtoShipments *models.MTOShipments, sitStatusPayload map[string]*ghcmessages.SITStatus) *ghcmessages.MTOShipments {
	payload := make(ghcmessages.MTOShipments, len(*mtoShipments))

	for i, m := range *mtoShipments {
		copyOfMtoShipment := m // Make copy to avoid implicit memory aliasing of items from a range statement.
		if sitStatus, ok := sitStatusPayload[copyOfMtoShipment.ID.String()]; ok {
			payload[i] = MTOShipment(storer, &copyOfMtoShipment, sitStatus)
		} else {
			payload[i] = MTOShipment(storer, &copyOfMtoShipment, nil)
		}
	}
	return &payload
}

// MTOAgent payload
func MTOAgent(mtoAgent *models.MTOAgent) *ghcmessages.MTOAgent {
	payload := &ghcmessages.MTOAgent{
		ID:            strfmt.UUID(mtoAgent.ID.String()),
		MtoShipmentID: strfmt.UUID(mtoAgent.MTOShipmentID.String()),
		CreatedAt:     strfmt.DateTime(mtoAgent.CreatedAt),
		UpdatedAt:     strfmt.DateTime(mtoAgent.UpdatedAt),
		FirstName:     mtoAgent.FirstName,
		LastName:      mtoAgent.LastName,
		AgentType:     string(mtoAgent.MTOAgentType),
		Email:         mtoAgent.Email,
		Phone:         mtoAgent.Phone,
		ETag:          etag.GenerateEtag(mtoAgent.UpdatedAt),
	}
	return payload
}

// MTOAgents payload
func MTOAgents(mtoAgents *models.MTOAgents) *ghcmessages.MTOAgents {
	payload := make(ghcmessages.MTOAgents, len(*mtoAgents))
	for i, m := range *mtoAgents {
		copyOfMtoAgent := m // Make copy to avoid implicit memory aliasing of items from a range statement.
		payload[i] = MTOAgent(&copyOfMtoAgent)
	}
	return &payload
}

// PaymentRequests payload
func PaymentRequests(appCtx appcontext.AppContext, prs *models.PaymentRequests, storer storage.FileStorer) (*ghcmessages.PaymentRequests, error) {
	payload := make(ghcmessages.PaymentRequests, len(*prs))

	for i, p := range *prs {
		paymentRequest := p
		pr, err := PaymentRequest(appCtx, &paymentRequest, storer)
		if err != nil {
			return nil, err
		}
		payload[i] = pr
	}
	return &payload, nil
}

// PaymentRequest payload
func PaymentRequest(appCtx appcontext.AppContext, pr *models.PaymentRequest, storer storage.FileStorer) (*ghcmessages.PaymentRequest, error) {
	serviceDocs := make(ghcmessages.ProofOfServiceDocs, len(pr.ProofOfServiceDocs))

	if len(pr.ProofOfServiceDocs) > 0 {
		for i, proofOfService := range pr.ProofOfServiceDocs {
			payload, err := ProofOfServiceDoc(proofOfService, storer)
			if err != nil {
				return nil, err
			}
			serviceDocs[i] = payload
		}
	}

	move, err := Move(&pr.MoveTaskOrder, storer)
	if err != nil {
		return nil, err
	}

	ediErrorInfoEDIType := ""
	ediErrorInfoEDICode := ""
	ediErrorInfoEDIDescription := ""
	ediErrorInfo := pr.EdiErrors
	if ediErrorInfo != nil {
		mostRecentEdiError := ediErrorInfo[0]
		if mostRecentEdiError.EDIType != "" {
			ediErrorInfoEDIType = string(mostRecentEdiError.EDIType)
		}
		if mostRecentEdiError.Code != nil {
			ediErrorInfoEDICode = *mostRecentEdiError.Code
		}
		if mostRecentEdiError.Description != nil {
			ediErrorInfoEDIDescription = *mostRecentEdiError.Description
		}
	}

	var totalTPPSPaidInvoicePriceMillicents *int64
	var tppsPaidInvoiceSellerPaidDate *time.Time
	var TPPSPaidInvoiceReportsForPR models.TPPSPaidInvoiceReportEntrys
	if pr.TPPSPaidInvoiceReports != nil {
		TPPSPaidInvoiceReportsForPR = pr.TPPSPaidInvoiceReports
		if len(TPPSPaidInvoiceReportsForPR) > 0 {
			if TPPSPaidInvoiceReportsForPR[0].InvoiceTotalChargesInMillicents >= 0 {
				totalTPPSPaidInvoicePriceMillicents = models.Int64Pointer(int64(TPPSPaidInvoiceReportsForPR[0].InvoiceTotalChargesInMillicents))
				tppsPaidInvoiceSellerPaidDate = &TPPSPaidInvoiceReportsForPR[0].SellerPaidDate
			}
		}
	}

	return &ghcmessages.PaymentRequest{
		ID:                                   *handlers.FmtUUID(pr.ID),
		IsFinal:                              &pr.IsFinal,
		MoveTaskOrderID:                      *handlers.FmtUUID(pr.MoveTaskOrderID),
		MoveTaskOrder:                        move,
		PaymentRequestNumber:                 pr.PaymentRequestNumber,
		RecalculationOfPaymentRequestID:      handlers.FmtUUIDPtr(pr.RecalculationOfPaymentRequestID),
		RejectionReason:                      pr.RejectionReason,
		Status:                               ghcmessages.PaymentRequestStatus(pr.Status),
		ETag:                                 etag.GenerateEtag(pr.UpdatedAt),
		ServiceItems:                         *PaymentServiceItems(&pr.PaymentServiceItems, &TPPSPaidInvoiceReportsForPR),
		ReviewedAt:                           handlers.FmtDateTimePtr(pr.ReviewedAt),
		ProofOfServiceDocs:                   serviceDocs,
		CreatedAt:                            strfmt.DateTime(pr.CreatedAt),
		SentToGexAt:                          (*strfmt.DateTime)(pr.SentToGexAt),
		ReceivedByGexAt:                      (*strfmt.DateTime)(pr.ReceivedByGexAt),
		EdiErrorType:                         &ediErrorInfoEDIType,
		EdiErrorCode:                         &ediErrorInfoEDICode,
		EdiErrorDescription:                  &ediErrorInfoEDIDescription,
		TppsInvoiceAmountPaidTotalMillicents: totalTPPSPaidInvoicePriceMillicents,
		TppsInvoiceSellerPaidDate:            (*strfmt.DateTime)(tppsPaidInvoiceSellerPaidDate),
	}, nil
}

// PaymentServiceItem payload
func PaymentServiceItem(ps *models.PaymentServiceItem) *ghcmessages.PaymentServiceItem {
	if ps == nil {
		return nil
	}
	paymentServiceItemParams := PaymentServiceItemParams(&ps.PaymentServiceItemParams)

	return &ghcmessages.PaymentServiceItem{
		ID:                       *handlers.FmtUUID(ps.ID),
		MtoServiceItemID:         *handlers.FmtUUID(ps.MTOServiceItemID),
		MtoServiceItemCode:       string(ps.MTOServiceItem.ReService.Code),
		MtoServiceItemName:       ps.MTOServiceItem.ReService.Name,
		MtoShipmentType:          ghcmessages.MTOShipmentType(ps.MTOServiceItem.MTOShipment.ShipmentType),
		MtoShipmentID:            handlers.FmtUUIDPtr(ps.MTOServiceItem.MTOShipmentID),
		CreatedAt:                strfmt.DateTime(ps.CreatedAt),
		PriceCents:               handlers.FmtCost(ps.PriceCents),
		RejectionReason:          ps.RejectionReason,
		Status:                   ghcmessages.PaymentServiceItemStatus(ps.Status),
		ReferenceID:              ps.ReferenceID,
		ETag:                     etag.GenerateEtag(ps.UpdatedAt),
		PaymentServiceItemParams: *paymentServiceItemParams,
	}
}

// PaymentServiceItems payload
func PaymentServiceItems(paymentServiceItems *models.PaymentServiceItems, tppsPaidReportData *models.TPPSPaidInvoiceReportEntrys) *ghcmessages.PaymentServiceItems {
	payload := make(ghcmessages.PaymentServiceItems, len(*paymentServiceItems))
	for i, m := range *paymentServiceItems {
		copyOfPaymentServiceItem := m // Make copy to avoid implicit memory aliasing of items from a range statement.
		payload[i] = PaymentServiceItem(&copyOfPaymentServiceItem)

		// We process TPPS Paid Invoice Reports to get payment information for each payment service item
		// This report tells us how much TPPS paid HS for each item, then we store and display it
		if *tppsPaidReportData != nil {
			tppsDataForPaymentRequest := *tppsPaidReportData
			for tppsDataRowIndex := range tppsDataForPaymentRequest {
				if tppsDataForPaymentRequest[tppsDataRowIndex].ProductDescription == payload[i].MtoServiceItemCode {
					payload[i].TppsInvoiceAmountPaidPerServiceItemMillicents = handlers.FmtMilliCentsPtr(&tppsDataForPaymentRequest[tppsDataRowIndex].LineNetCharge)
				}
			}
		}
	}
	return &payload
}

// PaymentServiceItemParam payload
func PaymentServiceItemParam(paymentServiceItemParam models.PaymentServiceItemParam) *ghcmessages.PaymentServiceItemParam {
	return &ghcmessages.PaymentServiceItemParam{
		ID:                   strfmt.UUID(paymentServiceItemParam.ID.String()),
		PaymentServiceItemID: strfmt.UUID(paymentServiceItemParam.PaymentServiceItemID.String()),
		Key:                  ghcmessages.ServiceItemParamName(paymentServiceItemParam.ServiceItemParamKey.Key),
		Value:                paymentServiceItemParam.Value,
		Type:                 ghcmessages.ServiceItemParamType(paymentServiceItemParam.ServiceItemParamKey.Type),
		Origin:               ghcmessages.ServiceItemParamOrigin(paymentServiceItemParam.ServiceItemParamKey.Origin),
		ETag:                 etag.GenerateEtag(paymentServiceItemParam.UpdatedAt),
	}
}

// PaymentServiceItemParams payload
func PaymentServiceItemParams(paymentServiceItemParams *models.PaymentServiceItemParams) *ghcmessages.PaymentServiceItemParams {
	if paymentServiceItemParams == nil {
		return nil
	}

	payload := make(ghcmessages.PaymentServiceItemParams, len(*paymentServiceItemParams))

	for i, p := range *paymentServiceItemParams {
		payload[i] = PaymentServiceItemParam(p)
	}
	return &payload
}

func ServiceRequestDoc(serviceRequest models.ServiceRequestDocument, storer storage.FileStorer) (*ghcmessages.ServiceRequestDocument, error) {

	uploads := make([]*ghcmessages.Upload, len(serviceRequest.ServiceRequestDocumentUploads))

	if len(serviceRequest.ServiceRequestDocumentUploads) > 0 {
		for i, serviceRequestUpload := range serviceRequest.ServiceRequestDocumentUploads {
			url, err := storer.PresignedURL(serviceRequestUpload.Upload.StorageKey, serviceRequestUpload.Upload.ContentType, serviceRequestUpload.Upload.Filename)
			if err != nil {
				return nil, err
			}
			uploads[i] = Upload(storer, serviceRequestUpload.Upload, url)
		}
	}

	return &ghcmessages.ServiceRequestDocument{
		Uploads: uploads,
	}, nil

}

// MTOServiceItemSingleModel payload
func MTOServiceItemSingleModel(s *models.MTOServiceItem) *ghcmessages.MTOServiceItemSingle {
	return &ghcmessages.MTOServiceItemSingle{
		SitPostalCode:            handlers.FmtStringPtr(s.SITPostalCode),
		ApprovedAt:               handlers.FmtDateTimePtr(s.ApprovedAt),
		CreatedAt:                *handlers.FmtDateTime(s.CreatedAt),
		ID:                       *handlers.FmtUUID(s.ID),
		MoveTaskOrderID:          *handlers.FmtUUID(s.MoveTaskOrderID),
		MtoShipmentID:            handlers.FmtUUID(*s.MTOShipmentID),
		PickupPostalCode:         handlers.FmtStringPtr(s.PickupPostalCode),
		ReServiceID:              *handlers.FmtUUID(s.ReServiceID),
		RejectedAt:               handlers.FmtDateTimePtr(s.RejectedAt),
		RejectionReason:          handlers.FmtStringPtr(s.RejectionReason),
		SitCustomerContacted:     handlers.FmtDatePtr(s.SITCustomerContacted),
		SitDepartureDate:         handlers.FmtDateTimePtr(s.SITDepartureDate),
		SitEntryDate:             handlers.FmtDateTimePtr(s.SITEntryDate),
		SitRequestedDelivery:     handlers.FmtDatePtr(s.SITRequestedDelivery),
		Status:                   handlers.FmtString(string(s.Status)),
		UpdatedAt:                *handlers.FmtDateTime(s.UpdatedAt),
		ConvertToCustomerExpense: *handlers.FmtBool(s.CustomerExpense),
		CustomerExpenseReason:    handlers.FmtStringPtr(s.CustomerExpenseReason),
	}
}

// MTOServiceItemModel payload
func MTOServiceItemModel(s *models.MTOServiceItem, storer storage.FileStorer) *ghcmessages.MTOServiceItem {
	if s == nil {
		return nil
	}

	serviceRequestDocs := make(ghcmessages.ServiceRequestDocuments, len(s.ServiceRequestDocuments))

	if len(s.ServiceRequestDocuments) > 0 {
		for i, serviceRequest := range s.ServiceRequestDocuments {
			payload, err := ServiceRequestDoc(serviceRequest, storer)
			if err != nil {
				return nil
			}
			serviceRequestDocs[i] = payload
		}
	}

	return &ghcmessages.MTOServiceItem{
		ID:                            handlers.FmtUUID(s.ID),
		MoveTaskOrderID:               handlers.FmtUUID(s.MoveTaskOrderID),
		MtoShipmentID:                 handlers.FmtUUIDPtr(s.MTOShipmentID),
		ReServiceID:                   handlers.FmtUUID(s.ReServiceID),
		ReServiceCode:                 handlers.FmtString(string(s.ReService.Code)),
		ReServiceName:                 handlers.FmtStringPtr(&s.ReService.Name),
		Reason:                        handlers.FmtStringPtr(s.Reason),
		RejectionReason:               handlers.FmtStringPtr(s.RejectionReason),
		PickupPostalCode:              handlers.FmtStringPtr(s.PickupPostalCode),
		SITPostalCode:                 handlers.FmtStringPtr(s.SITPostalCode),
		SitEntryDate:                  handlers.FmtDateTimePtr(s.SITEntryDate),
		SitDepartureDate:              handlers.FmtDateTimePtr(s.SITDepartureDate),
		SitCustomerContacted:          handlers.FmtDatePtr(s.SITCustomerContacted),
		SitRequestedDelivery:          handlers.FmtDatePtr(s.SITRequestedDelivery),
		Status:                        ghcmessages.MTOServiceItemStatus(s.Status),
		Description:                   handlers.FmtStringPtr(s.Description),
		Dimensions:                    MTOServiceItemDimensions(s.Dimensions),
		CustomerContacts:              MTOServiceItemCustomerContacts(s.CustomerContacts),
		SitOriginHHGOriginalAddress:   Address(s.SITOriginHHGOriginalAddress),
		SitOriginHHGActualAddress:     Address(s.SITOriginHHGActualAddress),
		SitDestinationOriginalAddress: Address(s.SITDestinationOriginalAddress),
		SitDestinationFinalAddress:    Address(s.SITDestinationFinalAddress),
		EstimatedWeight:               handlers.FmtPoundPtr(s.EstimatedWeight),
		CreatedAt:                     strfmt.DateTime(s.CreatedAt),
		ApprovedAt:                    handlers.FmtDateTimePtr(s.ApprovedAt),
		RejectedAt:                    handlers.FmtDateTimePtr(s.RejectedAt),
		ETag:                          etag.GenerateEtag(s.UpdatedAt),
		ServiceRequestDocuments:       serviceRequestDocs,
		ConvertToCustomerExpense:      *handlers.FmtBool(s.CustomerExpense),
		CustomerExpenseReason:         handlers.FmtStringPtr(s.CustomerExpenseReason),
		SitDeliveryMiles:              handlers.FmtIntPtrToInt64(s.SITDeliveryMiles),
		EstimatedPrice:                handlers.FmtCost(s.PricingEstimate),
		StandaloneCrate:               s.StandaloneCrate,
		LockedPriceCents:              handlers.FmtCost(s.LockedPriceCents),
	}
}

// SITServiceItemGrouping payload
func SITServiceItemGrouping(s models.SITServiceItemGrouping, storer storage.FileStorer) *ghcmessages.SITServiceItemGrouping {
	if len(s.ServiceItems) == 0 {
		return nil
	}

	summary := ghcmessages.SITSummary{
		FirstDaySITServiceItemID: strfmt.UUID(s.Summary.FirstDaySITServiceItemID.String()),
		Location:                 s.Summary.Location,
		DaysInSIT:                handlers.FmtIntPtrToInt64(&s.Summary.DaysInSIT),
		SitEntryDate:             *handlers.FmtDateTime(s.Summary.SITEntryDate),
		SitDepartureDate:         handlers.FmtDateTimePtr(s.Summary.SITDepartureDate),
		SitAuthorizedEndDate:     *handlers.FmtDateTime(s.Summary.SITAuthorizedEndDate),
		SitCustomerContacted:     handlers.FmtDateTimePtr(s.Summary.SITCustomerContacted),
		SitRequestedDelivery:     handlers.FmtDateTimePtr(s.Summary.SITRequestedDelivery),
	}

	serviceItems := MTOServiceItemModels(s.ServiceItems, storer)

	return &ghcmessages.SITServiceItemGrouping{
		Summary:      &summary,
		ServiceItems: serviceItems,
	}
}

// SITServiceItemGroupings payload
func SITServiceItemGroupings(s models.SITServiceItemGroupings, storer storage.FileStorer) ghcmessages.SITServiceItemGroupings {
	sitGroupings := ghcmessages.SITServiceItemGroupings{}
	for _, sitGroup := range s {
		if sitPayload := SITServiceItemGrouping(sitGroup, storer); sitPayload != nil {
			sitGroupings = append(sitGroupings, sitPayload)
		}
	}
	return sitGroupings
}

// MTOServiceItemModels payload
func MTOServiceItemModels(s models.MTOServiceItems, storer storage.FileStorer) ghcmessages.MTOServiceItems {
	serviceItems := ghcmessages.MTOServiceItems{}
	for _, item := range s {
		copyOfServiceItem := item // Make copy to avoid implicit memory aliasing of items from a range statement.
		serviceItems = append(serviceItems, MTOServiceItemModel(&copyOfServiceItem, storer))
	}

	return serviceItems
}

// MTOServiceItemDimension payload
func MTOServiceItemDimension(d *models.MTOServiceItemDimension) *ghcmessages.MTOServiceItemDimension {
	return &ghcmessages.MTOServiceItemDimension{
		ID:     *handlers.FmtUUID(d.ID),
		Type:   ghcmessages.DimensionType(d.Type),
		Length: *d.Length.Int32Ptr(),
		Height: *d.Height.Int32Ptr(),
		Width:  *d.Width.Int32Ptr(),
	}
}

// MTOServiceItemDimensions payload
func MTOServiceItemDimensions(d models.MTOServiceItemDimensions) ghcmessages.MTOServiceItemDimensions {
	payload := make(ghcmessages.MTOServiceItemDimensions, len(d))
	for i, item := range d {
		copyOfServiceItem := item // Make copy to avoid implicit memory aliasing of items from a range statement.
		payload[i] = MTOServiceItemDimension(&copyOfServiceItem)
	}
	return payload
}

// MTOServiceItemCustomerContact payload
func MTOServiceItemCustomerContact(c *models.MTOServiceItemCustomerContact) *ghcmessages.MTOServiceItemCustomerContact {
	return &ghcmessages.MTOServiceItemCustomerContact{
		Type:                       ghcmessages.CustomerContactType(c.Type),
		DateOfContact:              *handlers.FmtDate(c.DateOfContact),
		TimeMilitary:               c.TimeMilitary,
		FirstAvailableDeliveryDate: *handlers.FmtDate(c.FirstAvailableDeliveryDate),
	}
}

// MTOServiceItemCustomerContacts payload
func MTOServiceItemCustomerContacts(c models.MTOServiceItemCustomerContacts) ghcmessages.MTOServiceItemCustomerContacts {
	payload := make(ghcmessages.MTOServiceItemCustomerContacts, len(c))
	for i, item := range c {
		copyOfServiceItem := item // Make copy to avoid implicit memory aliasing of items from a range statement.
		payload[i] = MTOServiceItemCustomerContact(&copyOfServiceItem)
	}
	return payload
}

// Upload payload
func Upload(storer storage.FileStorer, upload models.Upload, url string) *ghcmessages.Upload {
	uploadPayload := &ghcmessages.Upload{
		ID:          handlers.FmtUUIDValue(upload.ID),
		Filename:    upload.Filename,
		ContentType: upload.ContentType,
		UploadType:  string(upload.UploadType),
		URL:         strfmt.URI(url),
		Bytes:       upload.Bytes,
		CreatedAt:   strfmt.DateTime(upload.CreatedAt),
		UpdatedAt:   strfmt.DateTime(upload.UpdatedAt),
		DeletedAt:   (*strfmt.DateTime)(upload.DeletedAt),
	}

	if upload.Rotation != nil {
		uploadPayload.Rotation = *upload.Rotation
	}

	tags, err := storer.Tags(upload.StorageKey)
	if err != nil || len(tags) == 0 {
		uploadPayload.Status = "PROCESSING"
	} else {
		uploadPayload.Status = tags["av-status"]
	}
	return uploadPayload
}

// Upload payload for when a Proof of Service doc is designated as a weight ticket
// This adds an isWeightTicket key to the payload for the UI to use
func WeightTicketUpload(storer storage.FileStorer, upload models.Upload, url string, isWeightTicket bool) *ghcmessages.Upload {
	uploadPayload := &ghcmessages.Upload{
		ID:             handlers.FmtUUIDValue(upload.ID),
		Filename:       upload.Filename,
		ContentType:    upload.ContentType,
		URL:            strfmt.URI(url),
		Bytes:          upload.Bytes,
		CreatedAt:      strfmt.DateTime(upload.CreatedAt),
		UpdatedAt:      strfmt.DateTime(upload.UpdatedAt),
		IsWeightTicket: isWeightTicket,
	}
	tags, err := storer.Tags(upload.StorageKey)
	if err != nil || len(tags) == 0 {
		uploadPayload.Status = "PROCESSING"
	} else {
		uploadPayload.Status = tags["av-status"]
	}
	return uploadPayload
}

// ProofOfServiceDoc payload from model
func ProofOfServiceDoc(proofOfService models.ProofOfServiceDoc, storer storage.FileStorer) (*ghcmessages.ProofOfServiceDoc, error) {

	uploads := make([]*ghcmessages.Upload, len(proofOfService.PrimeUploads))
	if len(proofOfService.PrimeUploads) > 0 {
		for i, primeUpload := range proofOfService.PrimeUploads {
			url, err := storer.PresignedURL(primeUpload.Upload.StorageKey, primeUpload.Upload.ContentType, primeUpload.Upload.Filename)
			if err != nil {
				return nil, err
			}
			// if the doc is a weight ticket then we need to return a different payload so the UI can differentiate
			weightTicket := proofOfService.IsWeightTicket
			if weightTicket {
				uploads[i] = WeightTicketUpload(storer, primeUpload.Upload, url, proofOfService.IsWeightTicket)
			} else {
				uploads[i] = Upload(storer, primeUpload.Upload, url)
			}
		}
	}

	return &ghcmessages.ProofOfServiceDoc{
		IsWeightTicket: proofOfService.IsWeightTicket,
		Uploads:        uploads,
	}, nil
}

func PayloadForUploadModel(
	storer storage.FileStorer,
	upload models.Upload,
	url string,
) *ghcmessages.Upload {
	uploadPayload := &ghcmessages.Upload{
		ID:          handlers.FmtUUIDValue(upload.ID),
		Filename:    upload.Filename,
		ContentType: upload.ContentType,
		UploadType:  string(upload.UploadType),
		URL:         strfmt.URI(url),
		Bytes:       upload.Bytes,
		CreatedAt:   strfmt.DateTime(upload.CreatedAt),
		UpdatedAt:   strfmt.DateTime(upload.UpdatedAt),
		DeletedAt:   (*strfmt.DateTime)(upload.DeletedAt),
	}

	if upload.Rotation != nil {
		uploadPayload.Rotation = *upload.Rotation
	}

	tags, err := storer.Tags(upload.StorageKey)
	if err != nil || len(tags) == 0 {
		uploadPayload.Status = "PROCESSING"
	} else {
		uploadPayload.Status = tags["av-status"]
	}
	return uploadPayload
}

func PayloadForDocumentModel(storer storage.FileStorer, document models.Document) (*ghcmessages.Document, error) {
	uploads := make([]*ghcmessages.Upload, len(document.UserUploads))
	for i, userUpload := range document.UserUploads {
		if userUpload.Upload.ID == uuid.Nil {
			return nil, errors.New("no uploads for user")
		}
		url, err := storer.PresignedURL(userUpload.Upload.StorageKey, userUpload.Upload.ContentType, userUpload.Upload.Filename)
		if err != nil {
			return nil, err
		}

		uploadPayload := PayloadForUploadModel(storer, userUpload.Upload, url)
		uploads[i] = uploadPayload
	}

	documentPayload := &ghcmessages.Document{
		ID:              handlers.FmtUUID(document.ID),
		ServiceMemberID: handlers.FmtUUID(document.ServiceMemberID),
		Uploads:         uploads,
	}
	return documentPayload, nil
}

// In the TOO queue response we only want to count shipments in these statuses (excluding draft and cancelled)
// For the Services Counseling queue we will find the earliest move date from shipments in these statuses
func queueIncludeShipmentStatus(status models.MTOShipmentStatus) bool {
	return status == models.MTOShipmentStatusSubmitted ||
		status == models.MTOShipmentStatusApproved ||
		status == models.MTOShipmentStatusDiversionRequested ||
		status == models.MTOShipmentStatusCancellationRequested
}

func QueueAvailableOfficeUsers(officeUsers []models.OfficeUser) *ghcmessages.AvailableOfficeUsers {
	availableOfficeUsers := make(ghcmessages.AvailableOfficeUsers, len(officeUsers))
	for i, officeUser := range officeUsers {

		hasSafety := officeUser.User.Privileges.HasPrivilege(models.PrivilegeTypeSafety)

		availableOfficeUsers[i] = &ghcmessages.AvailableOfficeUser{
			LastName:           officeUser.LastName,
			FirstName:          officeUser.FirstName,
			OfficeUserID:       *handlers.FmtUUID(officeUser.ID),
			HasSafetyPrivilege: swag.BoolValue(&hasSafety),
		}
	}

	return &availableOfficeUsers
}

func queueMoveIsAssignable(move models.Move, assignedToUser *ghcmessages.AssignedOfficeUser, isCloseoutQueue bool, role roles.RoleType, officeUser models.OfficeUser, isSupervisor bool, isHQRole bool, ppmCloseoutGblocs bool) bool {
	// default to false
	isAssignable := false

	// HQ role is read only
	if isHQRole {
		isAssignable = false
		return isAssignable
	}

	// if its unassigned its assignable in all cases
	if assignedToUser == nil {
		isAssignable = true
	}

	// in TOO queues, all moves are assignable for supervisor users
	if role == roles.RoleTypeTOO && isSupervisor {
		isAssignable = true
	}

	// if it is assigned in the SCs queue
	// it is only assignable if the user is a supervisor...
	if role == roles.RoleTypeServicesCounselor && isSupervisor {
		// AND we are in the counseling queue AND the move's counseling office is the supervisor's transportation office
		if !isCloseoutQueue && move.CounselingOfficeID != nil && *move.CounselingOfficeID == officeUser.TransportationOfficeID {
			isAssignable = true
		}
		// OR we are in the closeout queue AND the move's closeout office is the supervisor's transportation office
		if isCloseoutQueue && move.CloseoutOfficeID != nil && *move.CloseoutOfficeID == officeUser.TransportationOfficeID {
			isAssignable = true
		}

		// OR theyre a navy, marine, or coast guard supervisor
		if ppmCloseoutGblocs {
			isAssignable = true
		}
	}

	return isAssignable
}

func servicesCounselorAvailableOfficeUsers(move models.Move, officeUsers []models.OfficeUser, role roles.RoleType, officeUser models.OfficeUser, ppmCloseoutGblocs bool, isCloseoutQueue bool) []models.OfficeUser {
	if role == roles.RoleTypeServicesCounselor {
		// if the office user currently assigned to the move works outside of the logged in users counseling office
		// add them to the set
		if move.SCAssignedUser != nil && move.SCAssignedUser.TransportationOfficeID != officeUser.TransportationOfficeID {
			officeUsers = append(officeUsers, *move.SCAssignedUser)
		}

		// if there is no counseling office
		// OR if our current user doesn't work at the move's counseling office
		// only available user should be themself
		if !isCloseoutQueue && (move.CounselingOfficeID == nil) || (move.CounselingOfficeID != nil && *move.CounselingOfficeID != officeUser.TransportationOfficeID) {
			officeUsers = models.OfficeUsers{officeUser}
		}

		// if its the closeout queue and its not a Navy, Marine, or Coast Guard user
		// and the move doesn't have a closeout office
		// OR the move's closeout office is not the office users office
		// only available user should be themself
		if isCloseoutQueue && !ppmCloseoutGblocs && move.CloseoutOfficeID == nil || (move.CloseoutOfficeID != nil && *move.CloseoutOfficeID != officeUser.TransportationOfficeID) {
			officeUsers = models.OfficeUsers{officeUser}

		}
	}

	return officeUsers
}

// QueueMoves payload
func QueueMoves(moves []models.Move, officeUsers []models.OfficeUser, requestedPpmStatus *models.PPMShipmentStatus, role roles.RoleType, officeUser models.OfficeUser, isSupervisor bool, isHQRole bool) *ghcmessages.QueueMoves {
	queueMoves := make(ghcmessages.QueueMoves, len(moves))
	for i, move := range moves {
		customer := move.Orders.ServiceMember

		var transportationOffice string
		var transportationOfficeId uuid.UUID
		if move.CounselingOffice != nil {
			transportationOffice = move.CounselingOffice.Name
			transportationOfficeId = move.CounselingOffice.ID
		}
		var validMTOShipments []models.MTOShipment
		var earliestRequestedPickup *time.Time
		// we can't easily modify our sql query to find the earliest shipment pickup date so we must do it here
		for _, shipment := range move.MTOShipments {
			if queueIncludeShipmentStatus(shipment.Status) && shipment.DeletedAt == nil {
				earliestDateInCurrentShipment := findEarliestDateForRequestedMoveDate(shipment)
				if earliestRequestedPickup == nil || (earliestDateInCurrentShipment != nil && earliestDateInCurrentShipment.Before(*earliestRequestedPickup)) {
					earliestRequestedPickup = earliestDateInCurrentShipment
				}

				validMTOShipments = append(validMTOShipments, shipment)
			}
		}

		var deptIndicator ghcmessages.DeptIndicator
		if move.Orders.DepartmentIndicator != nil {
			deptIndicator = ghcmessages.DeptIndicator(*move.Orders.DepartmentIndicator)
		}

		var gbloc string
		if move.Status == models.MoveStatusNeedsServiceCounseling {
			gbloc = swag.StringValue(move.Orders.OriginDutyLocationGBLOC)
		} else if len(move.ShipmentGBLOC) > 0 && move.ShipmentGBLOC[0].GBLOC != nil {
			// There is a Pop bug that prevents us from using a has_one association for
			// Move.ShipmentGBLOC, so we have to treat move.ShipmentGBLOC as an array, even
			// though there can never be more than one GBLOC for a move.
			gbloc = swag.StringValue(move.ShipmentGBLOC[0].GBLOC)
		} else {
			// If the move's first shipment doesn't have a pickup address (like with an NTS-Release),
			// we need to fall back to the origin duty location GBLOC.  If that's not available for
			// some reason, then we should get the empty string (no GBLOC).
			gbloc = swag.StringValue(move.Orders.OriginDutyLocationGBLOC)
		}
		var closeoutLocation string
		if move.CloseoutOffice != nil {
			closeoutLocation = move.CloseoutOffice.Name
		}
		var closeoutInitiated time.Time
		var ppmStatus models.PPMShipmentStatus
		for _, shipment := range move.MTOShipments {
			if shipment.PPMShipment != nil {
				if requestedPpmStatus != nil {
					if shipment.PPMShipment.Status == *requestedPpmStatus {
						ppmStatus = shipment.PPMShipment.Status
					}
				} else {
					ppmStatus = shipment.PPMShipment.Status
				}
				if shipment.PPMShipment.SubmittedAt != nil {
					if closeoutInitiated.Before(*shipment.PPMShipment.SubmittedAt) {
						closeoutInitiated = *shipment.PPMShipment.SubmittedAt
					}
				}
			}
		}

		// queue assignment logic below

		// determine if there is an assigned user
		var assignedToUser *ghcmessages.AssignedOfficeUser
		if role == roles.RoleTypeServicesCounselor && move.SCAssignedUser != nil {
			assignedToUser = AssignedOfficeUser(move.SCAssignedUser)
		}
		if role == roles.RoleTypeTOO && move.TOOAssignedUser != nil {
			assignedToUser = AssignedOfficeUser(move.TOOAssignedUser)
		}

		// these branches have their own closeout specific offices
		ppmCloseoutGblocs := closeoutLocation == "NAVY" || closeoutLocation == "TVCB" || closeoutLocation == "USCG"
		// requestedPpmStatus also represents if we are viewing the closeout queue
		isCloseoutQueue := requestedPpmStatus != nil && *requestedPpmStatus == models.PPMShipmentStatusNeedsCloseout
		// determine if the move is assignable
		assignable := queueMoveIsAssignable(move, assignedToUser, isCloseoutQueue, role, officeUser, isSupervisor, isHQRole, ppmCloseoutGblocs)

		// only need to attach available office users if move is assignable
		var apiAvailableOfficeUsers ghcmessages.AvailableOfficeUsers
		if assignable {
			// non SC roles don't need the extra logic, just make availableOfficeUsers = officeUsers
			availableOfficeUsers := officeUsers

			if role == roles.RoleTypeServicesCounselor {
				availableOfficeUsers = servicesCounselorAvailableOfficeUsers(move, availableOfficeUsers, role, officeUser, ppmCloseoutGblocs, isCloseoutQueue)
			}

			apiAvailableOfficeUsers = *QueueAvailableOfficeUsers(availableOfficeUsers)
		}

		queueMoves[i] = &ghcmessages.QueueMove{
			Customer:                Customer(&customer),
			Status:                  ghcmessages.MoveStatus(move.Status),
			ID:                      *handlers.FmtUUID(move.ID),
			Locator:                 move.Locator,
			SubmittedAt:             handlers.FmtDateTimePtr(move.SubmittedAt),
			AppearedInTooAt:         handlers.FmtDateTimePtr(findLastSentToTOO(move)),
			RequestedMoveDate:       handlers.FmtDatePtr(earliestRequestedPickup),
			DepartmentIndicator:     &deptIndicator,
			ShipmentsCount:          int64(len(validMTOShipments)),
			OriginDutyLocation:      DutyLocation(move.Orders.OriginDutyLocation),
			DestinationDutyLocation: DutyLocation(&move.Orders.NewDutyLocation), // #nosec G601 new in 1.22.2
			OriginGBLOC:             ghcmessages.GBLOC(gbloc),
			PpmType:                 move.PPMType,
			CloseoutInitiated:       handlers.FmtDateTimePtr(&closeoutInitiated),
			CloseoutLocation:        &closeoutLocation,
			OrderType:               (*string)(move.Orders.OrdersType.Pointer()),
			LockedByOfficeUserID:    handlers.FmtUUIDPtr(move.LockedByOfficeUserID),
			LockedByOfficeUser:      OfficeUser(move.LockedByOfficeUser),
			LockExpiresAt:           handlers.FmtDateTimePtr(move.LockExpiresAt),
			PpmStatus:               ghcmessages.PPMStatus(ppmStatus),
			CounselingOffice:        &transportationOffice,
			CounselingOfficeID:      handlers.FmtUUID(transportationOfficeId),
			AssignedTo:              assignedToUser,
			Assignable:              assignable,
			AvailableOfficeUsers:    apiAvailableOfficeUsers,
		}
	}
	return &queueMoves
}

func findLastSentToTOO(move models.Move) (latestOccurance *time.Time) {
	possibleValues := [3]*time.Time{move.SubmittedAt, move.ServiceCounselingCompletedAt, move.ApprovalsRequestedAt}
	for _, time := range possibleValues {
		if time != nil && (latestOccurance == nil || time.After(*latestOccurance)) {
			latestOccurance = time
		}
	}
	return latestOccurance
}

func findEarliestDateForRequestedMoveDate(shipment models.MTOShipment) (earliestDate *time.Time) {
	var possibleValues []*time.Time

	if shipment.RequestedPickupDate != nil {
		possibleValues = append(possibleValues, shipment.RequestedPickupDate)
	}
	if shipment.RequestedDeliveryDate != nil {
		possibleValues = append(possibleValues, shipment.RequestedDeliveryDate)
	}
	if shipment.PPMShipment != nil {
		possibleValues = append(possibleValues, &shipment.PPMShipment.ExpectedDepartureDate)
	}

	for _, date := range possibleValues {
		if earliestDate == nil || date.Before(*earliestDate) {
			earliestDate = date
		}
	}

	return earliestDate
}

// This is a helper function to calculate the inferred status needed for QueuePaymentRequest payload
func queuePaymentRequestStatus(paymentRequest models.PaymentRequest) string {
	// If a payment request is in the PENDING state, let's use the term 'payment requested'
	if paymentRequest.Status == models.PaymentRequestStatusPending {
		return models.QueuePaymentRequestPaymentRequested
	}

	// If a payment request is either reviewed, sent_to_gex or recieved_by_gex then we'll use 'reviewed'
	if paymentRequest.Status == models.PaymentRequestStatusSentToGex ||
		paymentRequest.Status == models.PaymentRequestStatusTppsReceived ||
		paymentRequest.Status == models.PaymentRequestStatusReviewed {
		return models.QueuePaymentRequestReviewed
	}

	if paymentRequest.Status == models.PaymentRequestStatusReviewedAllRejected {
		return models.QueuePaymentRequestRejected
	}

	if paymentRequest.Status == models.PaymentRequestStatusPaid {
		return models.QueuePaymentRequestPaid
	}

	if paymentRequest.Status == models.PaymentRequestStatusDeprecated {
		return models.QueuePaymentRequestDeprecated
	}

	return models.QueuePaymentRequestError

}

// QueuePaymentRequests payload
func QueuePaymentRequests(paymentRequests *models.PaymentRequests, officeUsers []models.OfficeUser, officeUser models.OfficeUser, isSupervisor bool, isHQRole bool) *ghcmessages.QueuePaymentRequests {

	queuePaymentRequests := make(ghcmessages.QueuePaymentRequests, len(*paymentRequests))

	for i, paymentRequest := range *paymentRequests {
		moveTaskOrder := paymentRequest.MoveTaskOrder
		orders := moveTaskOrder.Orders
		var gbloc ghcmessages.GBLOC
		if moveTaskOrder.ShipmentGBLOC[0].GBLOC != nil {
			gbloc = ghcmessages.GBLOC(*moveTaskOrder.ShipmentGBLOC[0].GBLOC)
		}

		queuePaymentRequests[i] = &ghcmessages.QueuePaymentRequest{
			ID:                   *handlers.FmtUUID(paymentRequest.ID),
			MoveID:               *handlers.FmtUUID(moveTaskOrder.ID),
			Customer:             Customer(&orders.ServiceMember),
			Status:               ghcmessages.QueuePaymentRequestStatus(queuePaymentRequestStatus(paymentRequest)),
			Age:                  math.Ceil(time.Since(paymentRequest.CreatedAt).Hours() / 24.0),
			SubmittedAt:          *handlers.FmtDateTime(paymentRequest.CreatedAt),
			Locator:              moveTaskOrder.Locator,
			OriginGBLOC:          gbloc,
			OriginDutyLocation:   DutyLocation(orders.OriginDutyLocation),
			OrderType:            (*string)(orders.OrdersType.Pointer()),
			LockedByOfficeUserID: handlers.FmtUUIDPtr(moveTaskOrder.LockedByOfficeUserID),
			LockExpiresAt:        handlers.FmtDateTimePtr(moveTaskOrder.LockExpiresAt),
		}

		if paymentRequest.MoveTaskOrder.TIOAssignedUser != nil {
			queuePaymentRequests[i].AssignedTo = AssignedOfficeUser(paymentRequest.MoveTaskOrder.TIOAssignedUser)
		}

		isAssignable := false
		if queuePaymentRequests[i].AssignedTo == nil {
			isAssignable = true
		}

		if isSupervisor {
			isAssignable = true
		}

		if isHQRole {
			isAssignable = false
		}

		queuePaymentRequests[i].Assignable = isAssignable

		// only need to attach available office users if move is assignable
		if queuePaymentRequests[i].Assignable {
			availableOfficeUsers := officeUsers
			if !isSupervisor {
				availableOfficeUsers = models.OfficeUsers{officeUser}
			}

			queuePaymentRequests[i].AvailableOfficeUsers = *QueueAvailableOfficeUsers(availableOfficeUsers)
		}

		if orders.DepartmentIndicator != nil {
			deptIndicator := ghcmessages.DeptIndicator(*orders.DepartmentIndicator)
			queuePaymentRequests[i].DepartmentIndicator = &deptIndicator
		}
	}

	return &queuePaymentRequests
}

// Reweigh payload
func Reweigh(reweigh *models.Reweigh, _ *ghcmessages.SITStatus) *ghcmessages.Reweigh {
	if reweigh == nil || reweigh.ID == uuid.Nil {
		return nil
	}
	payload := &ghcmessages.Reweigh{
		ID:                     strfmt.UUID(reweigh.ID.String()),
		RequestedAt:            strfmt.DateTime(reweigh.RequestedAt),
		RequestedBy:            ghcmessages.ReweighRequester(reweigh.RequestedBy),
		VerificationReason:     reweigh.VerificationReason,
		Weight:                 handlers.FmtPoundPtr(reweigh.Weight),
		VerificationProvidedAt: handlers.FmtDateTimePtr(reweigh.VerificationProvidedAt),
		ShipmentID:             strfmt.UUID(reweigh.ShipmentID.String()),
	}

	return payload
}

// SearchMoves payload
func SearchMoves(appCtx appcontext.AppContext, moves models.Moves) *ghcmessages.SearchMoves {
	searchMoves := make(ghcmessages.SearchMoves, len(moves))
	for i, move := range moves {
		customer := move.Orders.ServiceMember

		numShipments := 0

		for _, shipment := range move.MTOShipments {
			if shipment.Status != models.MTOShipmentStatusDraft {
				numShipments++
			}
		}

		var pickupDate, deliveryDate *strfmt.Date

		if numShipments > 0 && move.MTOShipments[0].ScheduledPickupDate != nil {
			pickupDate = handlers.FmtDatePtr(move.MTOShipments[0].ScheduledPickupDate)
		} else {
			pickupDate = nil
		}

		if numShipments > 0 && move.MTOShipments[0].ScheduledDeliveryDate != nil {
			deliveryDate = handlers.FmtDatePtr(move.MTOShipments[0].ScheduledDeliveryDate)
		} else {
			deliveryDate = nil
		}

		var originGBLOC string
		if move.Status == models.MoveStatusNeedsServiceCounseling {
			originGBLOC = swag.StringValue(move.Orders.OriginDutyLocationGBLOC)
		} else if len(move.ShipmentGBLOC) > 0 && move.ShipmentGBLOC[0].GBLOC != nil {
			// There is a Pop bug that prevents us from using a has_one association for
			// Move.ShipmentGBLOC, so we have to treat move.ShipmentGBLOC as an array, even
			// though there can never be more than one GBLOC for a move.
			originGBLOC = swag.StringValue(move.ShipmentGBLOC[0].GBLOC)
		} else {
			// If the move's first shipment doesn't have a pickup address (like with an NTS-Release),
			// we need to fall back to the origin duty location GBLOC.  If that's not available for
			// some reason, then we should get the empty string (no GBLOC).
			originGBLOC = swag.StringValue(move.Orders.OriginDutyLocationGBLOC)
		}

		var destinationGBLOC ghcmessages.GBLOC
		var PostalCodeToGBLOC models.PostalCodeToGBLOC
		var err error
		if numShipments > 0 && move.MTOShipments[0].DestinationAddress != nil {
			PostalCodeToGBLOC, err = models.FetchGBLOCForPostalCode(appCtx.DB(), move.MTOShipments[0].DestinationAddress.PostalCode)
		} else {
			// If the move has no shipments or the shipment has no destination address fall back to the origin duty location GBLOC
			PostalCodeToGBLOC, err = models.FetchGBLOCForPostalCode(appCtx.DB(), move.Orders.NewDutyLocation.Address.PostalCode)
		}

		if err != nil {
			destinationGBLOC = *ghcmessages.NewGBLOC("")
		} else if customer.Affiliation.String() == "MARINES" {
			destinationGBLOC = ghcmessages.GBLOC("USMC/" + PostalCodeToGBLOC.GBLOC)
		} else {
			destinationGBLOC = ghcmessages.GBLOC(PostalCodeToGBLOC.GBLOC)
		}

		searchMoves[i] = &ghcmessages.SearchMove{
			FirstName:                         customer.FirstName,
			LastName:                          customer.LastName,
			Edipi:                             customer.Edipi,
			Emplid:                            customer.Emplid,
			Branch:                            customer.Affiliation.String(),
			Status:                            ghcmessages.MoveStatus(move.Status),
			ID:                                *handlers.FmtUUID(move.ID),
			Locator:                           move.Locator,
			ShipmentsCount:                    int64(numShipments),
			OriginDutyLocationPostalCode:      move.Orders.OriginDutyLocation.Address.PostalCode,
			DestinationDutyLocationPostalCode: move.Orders.NewDutyLocation.Address.PostalCode,
			OrderType:                         string(move.Orders.OrdersType),
			RequestedPickupDate:               pickupDate,
			RequestedDeliveryDate:             deliveryDate,
			OriginGBLOC:                       ghcmessages.GBLOC(originGBLOC),
			DestinationGBLOC:                  destinationGBLOC,
			LockedByOfficeUserID:              handlers.FmtUUIDPtr(move.LockedByOfficeUserID),
			LockExpiresAt:                     handlers.FmtDateTimePtr(move.LockExpiresAt),
		}
	}
	return &searchMoves
}

// ShipmentPaymentSITBalance payload
func ShipmentPaymentSITBalance(shipmentSITBalance *services.ShipmentPaymentSITBalance) *ghcmessages.ShipmentPaymentSITBalance {
	if shipmentSITBalance == nil {
		return nil
	}

	payload := &ghcmessages.ShipmentPaymentSITBalance{
		PendingBilledStartDate:  handlers.FmtDate(shipmentSITBalance.PendingBilledStartDate),
		PendingBilledEndDate:    handlers.FmtDate(shipmentSITBalance.PendingBilledEndDate),
		PendingSITDaysInvoiced:  int64(shipmentSITBalance.PendingSITDaysInvoiced),
		PreviouslyBilledDays:    handlers.FmtIntPtrToInt64(shipmentSITBalance.PreviouslyBilledDays),
		PreviouslyBilledEndDate: handlers.FmtDatePtr(shipmentSITBalance.PreviouslyBilledEndDate),
		ShipmentID:              *handlers.FmtUUID(shipmentSITBalance.ShipmentID),
		TotalSITDaysAuthorized:  int64(shipmentSITBalance.TotalSITDaysAuthorized),
		TotalSITDaysRemaining:   int64(shipmentSITBalance.TotalSITDaysRemaining),
		TotalSITEndDate:         handlers.FmtDate(shipmentSITBalance.TotalSITEndDate),
	}

	return payload
}

// ShipmentsPaymentSITBalance payload
func ShipmentsPaymentSITBalance(shipmentsSITBalance []services.ShipmentPaymentSITBalance) ghcmessages.ShipmentsPaymentSITBalance {
	if len(shipmentsSITBalance) == 0 {
		return nil
	}

	payload := make(ghcmessages.ShipmentsPaymentSITBalance, len(shipmentsSITBalance))
	for i, shipmentSITBalance := range shipmentsSITBalance {
		shipmentSITBalanceCopy := shipmentSITBalance
		payload[i] = ShipmentPaymentSITBalance(&shipmentSITBalanceCopy)
	}

	return payload
}

func SearchCustomers(customers models.ServiceMemberSearchResults) *ghcmessages.SearchCustomers {
	searchCustomers := make(ghcmessages.SearchCustomers, len(customers))
	for i, customer := range customers {
		searchCustomers[i] = &ghcmessages.SearchCustomer{
			FirstName:     customer.FirstName,
			LastName:      customer.LastName,
			Edipi:         customer.Edipi,
			Emplid:        customer.Emplid,
			Branch:        customer.Affiliation.String(),
			ID:            *handlers.FmtUUID(customer.ID),
			PersonalEmail: customer.PersonalEmail,
			Telephone:     customer.Telephone,
		}
	}
	return &searchCustomers
}

<<<<<<< HEAD
// ReServiceItem payload
func ReServiceItem(reServiceItem *models.ReServiceItem) *ghcmessages.ReServiceItem {
	if reServiceItem == nil || *reServiceItem == (models.ReServiceItem{}) {
		return nil
	}
	return &ghcmessages.ReServiceItem{
		IsAutoApproved: reServiceItem.IsAutoApproved,
		MarketCode:     string(reServiceItem.MarketCode),
		ServiceCode:    string(reServiceItem.ReService.Code),
		ShipmentType:   string(reServiceItem.ShipmentType),
		ServiceName:    reServiceItem.ReService.Name,
	}
}

// ReServiceItems payload
func ReServiceItems(reServiceItems models.ReServiceItems) ghcmessages.ReServiceItems {
	payload := make(ghcmessages.ReServiceItems, len(reServiceItems))
	for i, reServiceItem := range reServiceItems {
		copyOfReServiceItem := reServiceItem
		payload[i] = ReServiceItem(&copyOfReServiceItem)
=======
// VLocation payload
func VLocation(vLocation *models.VLocation) *ghcmessages.VLocation {
	if vLocation == nil {
		return nil
	}
	if *vLocation == (models.VLocation{}) {
		return nil
	}

	return &ghcmessages.VLocation{
		City:                 vLocation.CityName,
		State:                vLocation.StateName,
		PostalCode:           vLocation.UsprZipID,
		County:               &vLocation.UsprcCountyNm,
		UsPostRegionCitiesID: *handlers.FmtUUID(*vLocation.UprcId),
	}
}

// VLocations payload
func VLocations(vLocations models.VLocations) ghcmessages.VLocations {
	payload := make(ghcmessages.VLocations, len(vLocations))
	for i, vLocation := range vLocations {
		copyOfVLocation := vLocation
		payload[i] = VLocation(&copyOfVLocation)
>>>>>>> 1929f1d5
	}
	return payload
}<|MERGE_RESOLUTION|>--- conflicted
+++ resolved
@@ -2619,7 +2619,6 @@
 	return &searchCustomers
 }
 
-<<<<<<< HEAD
 // ReServiceItem payload
 func ReServiceItem(reServiceItem *models.ReServiceItem) *ghcmessages.ReServiceItem {
 	if reServiceItem == nil || *reServiceItem == (models.ReServiceItem{}) {
@@ -2640,7 +2639,10 @@
 	for i, reServiceItem := range reServiceItems {
 		copyOfReServiceItem := reServiceItem
 		payload[i] = ReServiceItem(&copyOfReServiceItem)
-=======
+	}
+	return payload
+}
+
 // VLocation payload
 func VLocation(vLocation *models.VLocation) *ghcmessages.VLocation {
 	if vLocation == nil {
@@ -2665,7 +2667,6 @@
 	for i, vLocation := range vLocations {
 		copyOfVLocation := vLocation
 		payload[i] = VLocation(&copyOfVLocation)
->>>>>>> 1929f1d5
 	}
 	return payload
 }