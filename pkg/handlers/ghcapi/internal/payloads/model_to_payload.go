package payloads

import (
	"encoding/json"
	"errors"
	"fmt"
	"math"
	"strings"
	"time"

	"github.com/go-openapi/strfmt"
	"github.com/go-openapi/swag"
	"github.com/gofrs/uuid"
	"go.uber.org/zap"

	"github.com/transcom/mymove/pkg/appcontext"
	"github.com/transcom/mymove/pkg/etag"
	"github.com/transcom/mymove/pkg/gen/ghcmessages"
	"github.com/transcom/mymove/pkg/handlers"
	"github.com/transcom/mymove/pkg/models"
	"github.com/transcom/mymove/pkg/models/roles"
	"github.com/transcom/mymove/pkg/services"
	mtoshipment "github.com/transcom/mymove/pkg/services/mto_shipment"
	"github.com/transcom/mymove/pkg/storage"
	"github.com/transcom/mymove/pkg/unit"
)

// Contractor payload
func Contractor(contractor *models.Contractor) *ghcmessages.Contractor {
	if contractor == nil {
		return nil
	}

	payload := &ghcmessages.Contractor{
		ID:             strfmt.UUID(contractor.ID.String()),
		ContractNumber: contractor.ContractNumber,
		Name:           contractor.Name,
		Type:           contractor.Type,
	}

	return payload
}

func OfficeUser(officeUser *models.OfficeUser) *ghcmessages.LockedOfficeUser {
	if officeUser != nil {
		payload := ghcmessages.LockedOfficeUser{
			FirstName:              officeUser.FirstName,
			LastName:               officeUser.LastName,
			TransportationOfficeID: *handlers.FmtUUID(officeUser.TransportationOfficeID),
			TransportationOffice:   TransportationOffice(&officeUser.TransportationOffice),
		}
		return &payload
	}
	return nil
}

func AssignedOfficeUser(officeUser *models.OfficeUser) *ghcmessages.AssignedOfficeUser {
	if officeUser != nil && officeUser.FirstName != "" && officeUser.LastName != "" {
		payload := ghcmessages.AssignedOfficeUser{
			OfficeUserID: strfmt.UUID(officeUser.ID.String()),
			FirstName:    officeUser.FirstName,
			LastName:     officeUser.LastName,
		}
		return &payload
	}
	return nil
}

// Move payload
func Move(move *models.Move, storer storage.FileStorer) (*ghcmessages.Move, error) {
	if move == nil {
		return nil, nil
	}
	// Adds shipmentGBLOC to be used for TOO/TIO's origin GBLOC
	var gbloc ghcmessages.GBLOC
	if len(move.ShipmentGBLOC) > 0 && move.ShipmentGBLOC[0].GBLOC != nil {
		gbloc = ghcmessages.GBLOC(*move.ShipmentGBLOC[0].GBLOC)
	} else if move.Orders.OriginDutyLocationGBLOC != nil {
		gbloc = ghcmessages.GBLOC(*move.Orders.OriginDutyLocationGBLOC)
	}

	var additionalDocumentsPayload *ghcmessages.Document
	var err error
	if move.AdditionalDocuments != nil {
		additionalDocumentsPayload, err = PayloadForDocumentModel(storer, *move.AdditionalDocuments)
	}
	if err != nil {
		return nil, err
	}

	payload := &ghcmessages.Move{
		ID:                      strfmt.UUID(move.ID.String()),
		AvailableToPrimeAt:      handlers.FmtDateTimePtr(move.AvailableToPrimeAt),
		ApprovedAt:              handlers.FmtDateTimePtr(move.ApprovedAt),
		ContractorID:            handlers.FmtUUIDPtr(move.ContractorID),
		Contractor:              Contractor(move.Contractor),
		Locator:                 move.Locator,
		OrdersID:                strfmt.UUID(move.OrdersID.String()),
		Orders:                  Order(&move.Orders),
		ReferenceID:             handlers.FmtStringPtr(move.ReferenceID),
		Status:                  ghcmessages.MoveStatus(move.Status),
		ExcessWeightQualifiedAt: handlers.FmtDateTimePtr(move.ExcessWeightQualifiedAt),
		ExcessUnaccompaniedBaggageWeightQualifiedAt: handlers.FmtDateTimePtr(move.ExcessUnaccompaniedBaggageWeightQualifiedAt),
		BillableWeightsReviewedAt:                   handlers.FmtDateTimePtr(move.BillableWeightsReviewedAt),
		CreatedAt:                                   strfmt.DateTime(move.CreatedAt),
		SubmittedAt:                                 handlers.FmtDateTimePtr(move.SubmittedAt),
		ApprovalsRequestedAt:                        handlers.FmtDateTimePtr(move.ApprovalsRequestedAt),
		UpdatedAt:                                   strfmt.DateTime(move.UpdatedAt),
		ETag:                                        etag.GenerateEtag(move.UpdatedAt),
		ServiceCounselingCompletedAt:                handlers.FmtDateTimePtr(move.ServiceCounselingCompletedAt),
		ExcessUnaccompaniedBaggageWeightAcknowledgedAt: handlers.FmtDateTimePtr(move.ExcessUnaccompaniedBaggageWeightAcknowledgedAt),
		ExcessWeightAcknowledgedAt:                     handlers.FmtDateTimePtr(move.ExcessWeightAcknowledgedAt),
		TioRemarks:                                     handlers.FmtStringPtr(move.TIORemarks),
		FinancialReviewFlag:                            move.FinancialReviewFlag,
		FinancialReviewRemarks:                         move.FinancialReviewRemarks,
		CloseoutOfficeID:                               handlers.FmtUUIDPtr(move.CloseoutOfficeID),
		CloseoutOffice:                                 TransportationOffice(move.CloseoutOffice),
		ShipmentGBLOC:                                  gbloc,
		LockedByOfficeUserID:                           handlers.FmtUUIDPtr(move.LockedByOfficeUserID),
		LockedByOfficeUser:                             OfficeUser(move.LockedByOfficeUser),
		LockExpiresAt:                                  handlers.FmtDateTimePtr(move.LockExpiresAt),
		AdditionalDocuments:                            additionalDocumentsPayload,
		SCAssignedUser:                                 AssignedOfficeUser(move.SCAssignedUser),
		TOOAssignedUser:                                AssignedOfficeUser(move.TOOAssignedUser),
		TIOAssignedUser:                                AssignedOfficeUser(move.TIOAssignedUser),
		CounselingOfficeID:                             handlers.FmtUUIDPtr(move.CounselingOfficeID),
		CounselingOffice:                               TransportationOffice(move.CounselingOffice),
		TOODestinationAssignedUser:                     AssignedOfficeUser(move.TOODestinationAssignedUser),
	}

	return payload, nil
}

// ListMove payload
func ListMove(move *models.Move) *ghcmessages.ListPrimeMove {
	if move == nil {
		return nil
	}
	payload := &ghcmessages.ListPrimeMove{
		ID:                 strfmt.UUID(move.ID.String()),
		MoveCode:           move.Locator,
		CreatedAt:          strfmt.DateTime(move.CreatedAt),
		AvailableToPrimeAt: handlers.FmtDateTimePtr(move.AvailableToPrimeAt),
		ApprovedAt:         handlers.FmtDateTimePtr(move.ApprovedAt),
		OrderID:            strfmt.UUID(move.OrdersID.String()),
		ReferenceID:        *move.ReferenceID,
		UpdatedAt:          strfmt.DateTime(move.UpdatedAt),
		ETag:               etag.GenerateEtag(move.UpdatedAt),
		OrderType:          string(move.Orders.OrdersType),
	}

	if move.PPMType != nil {
		payload.PpmType = *move.PPMType
	}

	return payload
}

// ListMoves payload
func ListMoves(moves *models.Moves) []*ghcmessages.ListPrimeMove {
	listMoves := make(ghcmessages.ListPrimeMoves, len(*moves))

	for i, move := range *moves {
		// Create a local copy of the loop variable
		moveCopy := move
		listMoves[i] = ListMove(&moveCopy)
	}
	return listMoves
}

// CustomerSupportRemark payload
func CustomerSupportRemark(customerSupportRemark *models.CustomerSupportRemark) *ghcmessages.CustomerSupportRemark {
	if customerSupportRemark == nil {
		return nil
	}
	id := strfmt.UUID(customerSupportRemark.ID.String())
	moveID := strfmt.UUID(customerSupportRemark.MoveID.String())
	officeUserID := strfmt.UUID(customerSupportRemark.OfficeUserID.String())

	payload := &ghcmessages.CustomerSupportRemark{
		Content:             &customerSupportRemark.Content,
		ID:                  &id,
		CreatedAt:           strfmt.DateTime(customerSupportRemark.CreatedAt),
		UpdatedAt:           strfmt.DateTime(customerSupportRemark.UpdatedAt),
		MoveID:              &moveID,
		OfficeUserEmail:     customerSupportRemark.OfficeUser.Email,
		OfficeUserFirstName: customerSupportRemark.OfficeUser.FirstName,
		OfficeUserID:        &officeUserID,
		OfficeUserLastName:  customerSupportRemark.OfficeUser.LastName,
	}
	return payload
}

// CustomerSupportRemarks payload
func CustomerSupportRemarks(customerSupportRemarks models.CustomerSupportRemarks) ghcmessages.CustomerSupportRemarks {
	payload := make(ghcmessages.CustomerSupportRemarks, len(customerSupportRemarks))
	for i, v := range customerSupportRemarks {
		customerSupportRemark := v
		payload[i] = CustomerSupportRemark(&customerSupportRemark)
	}
	return payload
}

// EvaluationReportList payload
func EvaluationReportList(evaluationReports models.EvaluationReports) ghcmessages.EvaluationReportList {
	payload := make(ghcmessages.EvaluationReportList, len(evaluationReports))
	for i, v := range evaluationReports {
		evaluationReport := v
		payload[i] = EvaluationReport(&evaluationReport)
	}
	return payload
}

func ReportViolations(reportViolations models.ReportViolations) ghcmessages.ReportViolations {
	payload := make(ghcmessages.ReportViolations, len(reportViolations))
	for i, v := range reportViolations {
		reportViolation := v
		payload[i] = ReportViolation(&reportViolation)
	}
	return payload
}

func GsrAppeals(gsrAppeals models.GsrAppeals) ghcmessages.GSRAppeals {
	payload := make(ghcmessages.GSRAppeals, len(gsrAppeals))
	for i, v := range gsrAppeals {
		gsrAppeal := v
		payload[i] = GsrAppeal(&gsrAppeal)
	}
	return payload
}

func EvaluationReportOfficeUser(officeUser models.OfficeUser) ghcmessages.EvaluationReportOfficeUser {
	payload := ghcmessages.EvaluationReportOfficeUser{
		Email:     officeUser.Email,
		FirstName: officeUser.FirstName,
		ID:        strfmt.UUID(officeUser.ID.String()),
		LastName:  officeUser.LastName,
		Phone:     officeUser.Telephone,
	}
	return payload
}

// EvaluationReport payload
func EvaluationReport(evaluationReport *models.EvaluationReport) *ghcmessages.EvaluationReport {
	if evaluationReport == nil {
		return nil
	}
	id := *handlers.FmtUUID(evaluationReport.ID)
	moveID := *handlers.FmtUUID(evaluationReport.MoveID)
	shipmentID := handlers.FmtUUIDPtr(evaluationReport.ShipmentID)

	var inspectionType *ghcmessages.EvaluationReportInspectionType
	if evaluationReport.InspectionType != nil {
		tempInspectionType := ghcmessages.EvaluationReportInspectionType(*evaluationReport.InspectionType)
		inspectionType = &tempInspectionType
	}
	var location *ghcmessages.EvaluationReportLocation
	if evaluationReport.Location != nil {
		tempLocation := ghcmessages.EvaluationReportLocation(*evaluationReport.Location)
		location = &tempLocation
	}
	reportType := ghcmessages.EvaluationReportType(evaluationReport.Type)

	evaluationReportOfficeUserPayload := EvaluationReportOfficeUser(evaluationReport.OfficeUser)

	var timeDepart *string
	if evaluationReport.TimeDepart != nil {
		td := evaluationReport.TimeDepart.Format(timeHHMMFormat)
		timeDepart = &td
	}

	var evalStart *string
	if evaluationReport.EvalStart != nil {
		es := evaluationReport.EvalStart.Format(timeHHMMFormat)
		evalStart = &es
	}

	var evalEnd *string
	if evaluationReport.EvalEnd != nil {
		ee := evaluationReport.EvalEnd.Format(timeHHMMFormat)
		evalEnd = &ee
	}

	payload := &ghcmessages.EvaluationReport{
		CreatedAt:                          strfmt.DateTime(evaluationReport.CreatedAt),
		ID:                                 id,
		InspectionDate:                     handlers.FmtDatePtr(evaluationReport.InspectionDate),
		InspectionType:                     inspectionType,
		Location:                           location,
		LocationDescription:                evaluationReport.LocationDescription,
		MoveID:                             moveID,
		ObservedShipmentPhysicalPickupDate: handlers.FmtDatePtr(evaluationReport.ObservedShipmentPhysicalPickupDate),
		ObservedShipmentDeliveryDate:       handlers.FmtDatePtr(evaluationReport.ObservedShipmentDeliveryDate),
		Remarks:                            evaluationReport.Remarks,
		ShipmentID:                         shipmentID,
		SubmittedAt:                        handlers.FmtDateTimePtr(evaluationReport.SubmittedAt),
		TimeDepart:                         timeDepart,
		EvalStart:                          evalStart,
		EvalEnd:                            evalEnd,
		Type:                               reportType,
		ViolationsObserved:                 evaluationReport.ViolationsObserved,
		MoveReferenceID:                    evaluationReport.Move.ReferenceID,
		OfficeUser:                         &evaluationReportOfficeUserPayload,
		SeriousIncident:                    evaluationReport.SeriousIncident,
		SeriousIncidentDesc:                evaluationReport.SeriousIncidentDesc,
		ObservedClaimsResponseDate:         handlers.FmtDatePtr(evaluationReport.ObservedClaimsResponseDate),
		ObservedPickupDate:                 handlers.FmtDatePtr(evaluationReport.ObservedPickupDate),
		ObservedPickupSpreadStartDate:      handlers.FmtDatePtr(evaluationReport.ObservedPickupSpreadStartDate),
		ObservedPickupSpreadEndDate:        handlers.FmtDatePtr(evaluationReport.ObservedPickupSpreadEndDate),
		ObservedDeliveryDate:               handlers.FmtDatePtr(evaluationReport.ObservedDeliveryDate),
		ETag:                               etag.GenerateEtag(evaluationReport.UpdatedAt),
		UpdatedAt:                          strfmt.DateTime(evaluationReport.UpdatedAt),
		ReportViolations:                   ReportViolations(evaluationReport.ReportViolations),
		GsrAppeals:                         GsrAppeals(evaluationReport.GsrAppeals),
	}
	return payload
}

// PWSViolationItem payload
func PWSViolationItem(violation *models.PWSViolation) *ghcmessages.PWSViolation {
	if violation == nil {
		return nil
	}

	payload := &ghcmessages.PWSViolation{
		ID:                   strfmt.UUID(violation.ID.String()),
		DisplayOrder:         int64(violation.DisplayOrder),
		ParagraphNumber:      violation.ParagraphNumber,
		Title:                violation.Title,
		Category:             string(violation.Category),
		SubCategory:          violation.SubCategory,
		RequirementSummary:   violation.RequirementSummary,
		RequirementStatement: violation.RequirementStatement,
		IsKpi:                violation.IsKpi,
		AdditionalDataElem:   violation.AdditionalDataElem,
	}

	return payload
}

// PWSViolations payload
func PWSViolations(violations models.PWSViolations) ghcmessages.PWSViolations {
	payload := make(ghcmessages.PWSViolations, len(violations))

	for i, v := range violations {
		violation := v
		payload[i] = PWSViolationItem(&violation)
	}
	return payload
}

func ReportViolation(reportViolation *models.ReportViolation) *ghcmessages.ReportViolation {
	if reportViolation == nil {
		return nil
	}
	id := *handlers.FmtUUID(reportViolation.ID)
	violationID := *handlers.FmtUUID(reportViolation.ViolationID)
	reportID := *handlers.FmtUUID(reportViolation.ReportID)

	payload := &ghcmessages.ReportViolation{
		ID:          id,
		ViolationID: violationID,
		ReportID:    reportID,
		Violation:   PWSViolationItem(&reportViolation.Violation),
		GsrAppeals:  GsrAppeals(reportViolation.GsrAppeals),
	}
	return payload
}

func GsrAppeal(gsrAppeal *models.GsrAppeal) *ghcmessages.GSRAppeal {
	if gsrAppeal == nil {
		return nil
	}
	id := *handlers.FmtUUID(gsrAppeal.ID)
	reportID := *handlers.FmtUUID(gsrAppeal.EvaluationReportID)
	officeUserID := *handlers.FmtUUID(gsrAppeal.OfficeUserID)
	officeUser := EvaluationReportOfficeUser(*gsrAppeal.OfficeUser)
	isSeriousIncident := false
	if gsrAppeal.IsSeriousIncidentAppeal != nil {
		isSeriousIncident = *gsrAppeal.IsSeriousIncidentAppeal
	}

	payload := &ghcmessages.GSRAppeal{
		ID:                id,
		ReportID:          reportID,
		OfficeUserID:      officeUserID,
		OfficeUser:        &officeUser,
		IsSeriousIncident: isSeriousIncident,
		AppealStatus:      ghcmessages.GSRAppealStatusType(gsrAppeal.AppealStatus),
		Remarks:           gsrAppeal.Remarks,
		CreatedAt:         strfmt.DateTime(gsrAppeal.CreatedAt),
	}

	if gsrAppeal.ReportViolationID != nil {
		payload.ViolationID = *handlers.FmtUUID(*gsrAppeal.ReportViolationID)
	}
	return payload
}

// TransportationOffice payload
func TransportationOffice(office *models.TransportationOffice) *ghcmessages.TransportationOffice {
	if office == nil || office.ID == uuid.Nil {
		return nil
	}

	phoneLines := []string{}
	for _, phoneLine := range office.PhoneLines {
		if phoneLine.Type == "voice" {
			phoneLines = append(phoneLines, phoneLine.Number)
		}
	}

	payload := &ghcmessages.TransportationOffice{
		ID:         handlers.FmtUUID(office.ID),
		CreatedAt:  handlers.FmtDateTime(office.CreatedAt),
		UpdatedAt:  handlers.FmtDateTime(office.UpdatedAt),
		Name:       models.StringPointer(office.Name),
		Gbloc:      office.Gbloc,
		Address:    Address(&office.Address),
		PhoneLines: phoneLines,
	}
	return payload
}

func TransportationOffices(transportationOffices models.TransportationOffices) ghcmessages.TransportationOffices {
	payload := make(ghcmessages.TransportationOffices, len(transportationOffices))

	for i, to := range transportationOffices {
		transportationOffice := to
		payload[i] = TransportationOffice(&transportationOffice)
	}
	return payload
}

func GBLOCs(gblocs []string) ghcmessages.GBLOCs {
	payload := make(ghcmessages.GBLOCs, len(gblocs))

	for i, gbloc := range gblocs {
		payload[i] = string(gbloc)
	}
	return payload
}

func CounselingOffices(counselingOffices models.TransportationOffices) ghcmessages.CounselingOffices {
	payload := make(ghcmessages.CounselingOffices, len(counselingOffices))

	for i, counselingOffice := range counselingOffices {
		payload[i] = &ghcmessages.CounselingOffice{
			ID:   handlers.FmtUUID(counselingOffice.ID),
			Name: models.StringPointer(counselingOffice.Name),
		}
	}
	return payload
}

// MoveHistory payload
func MoveHistory(logger *zap.Logger, moveHistory *models.MoveHistory) *ghcmessages.MoveHistory {
	payload := &ghcmessages.MoveHistory{
		HistoryRecords: moveHistoryRecords(logger, moveHistory.AuditHistories),
		ID:             strfmt.UUID(moveHistory.ID.String()),
		Locator:        moveHistory.Locator,
		ReferenceID:    moveHistory.ReferenceID,
	}

	return payload
}

// MoveAuditHistory payload
func MoveAuditHistory(logger *zap.Logger, auditHistory models.AuditHistory) *ghcmessages.MoveAuditHistory {

	payload := &ghcmessages.MoveAuditHistory{
		Action:               auditHistory.Action,
		ActionTstampClk:      strfmt.DateTime(auditHistory.ActionTstampClk),
		ActionTstampStm:      strfmt.DateTime(auditHistory.ActionTstampStm),
		ActionTstampTx:       strfmt.DateTime(auditHistory.ActionTstampTx),
		ChangedValues:        removeEscapeJSONtoObject(logger, auditHistory.ChangedData),
		OldValues:            removeEscapeJSONtoObject(logger, auditHistory.OldData),
		EventName:            auditHistory.EventName,
		ID:                   strfmt.UUID(auditHistory.ID.String()),
		ObjectID:             handlers.FmtUUIDPtr(auditHistory.ObjectID),
		RelID:                auditHistory.RelID,
		SessionUserID:        handlers.FmtUUIDPtr(auditHistory.SessionUserID),
		SessionUserFirstName: auditHistory.SessionUserFirstName,
		SessionUserLastName:  auditHistory.SessionUserLastName,
		SessionUserEmail:     auditHistory.SessionUserEmail,
		SessionUserTelephone: auditHistory.SessionUserTelephone,
		Context:              removeEscapeJSONtoArray(logger, auditHistory.Context),
		ContextID:            auditHistory.ContextID,
		StatementOnly:        auditHistory.StatementOnly,
		TableName:            auditHistory.AuditedTable,
		SchemaName:           auditHistory.SchemaName,
		TransactionID:        auditHistory.TransactionID,
	}

	return payload
}

func removeEscapeJSONtoObject(logger *zap.Logger, data *string) map[string]interface{} {
	var result map[string]interface{}
	if data == nil || *data == "" {
		return result
	}
	var byteData = []byte(*data)

	err := json.Unmarshal(byteData, &result)

	if err != nil {
		logger.Error("error unmarshalling the escaped json to object", zap.Error(err))
	}

	return result

}

func removeEscapeJSONtoArray(logger *zap.Logger, data *string) []map[string]string {
	var result []map[string]string
	if data == nil || *data == "" {
		return result
	}
	var byteData = []byte(*data)

	err := json.Unmarshal(byteData, &result)

	if err != nil {
		logger.Error("error unmarshalling the escaped json to array", zap.Error(err))
	}

	return result
}

func moveHistoryRecords(logger *zap.Logger, auditHistories models.AuditHistories) ghcmessages.MoveAuditHistories {
	payload := make(ghcmessages.MoveAuditHistories, len(auditHistories))

	for i, a := range auditHistories {
		payload[i] = MoveAuditHistory(logger, a)
	}
	return payload
}

// MoveTaskOrder payload
func MoveTaskOrder(moveTaskOrder *models.Move) *ghcmessages.MoveTaskOrder {
	if moveTaskOrder == nil {
		return nil
	}

	payload := &ghcmessages.MoveTaskOrder{
		ID:                 strfmt.UUID(moveTaskOrder.ID.String()),
		CreatedAt:          strfmt.DateTime(moveTaskOrder.CreatedAt),
		AvailableToPrimeAt: handlers.FmtDateTimePtr(moveTaskOrder.AvailableToPrimeAt),
		ApprovedAt:         handlers.FmtDateTimePtr(moveTaskOrder.ApprovedAt),
		OrderID:            strfmt.UUID(moveTaskOrder.OrdersID.String()),
		ReferenceID:        *moveTaskOrder.ReferenceID,
		UpdatedAt:          strfmt.DateTime(moveTaskOrder.UpdatedAt),
		ETag:               etag.GenerateEtag(moveTaskOrder.UpdatedAt),
		Locator:            moveTaskOrder.Locator,
	}
	return payload
}

// Customer payload
func Customer(customer *models.ServiceMember) *ghcmessages.Customer {
	if customer == nil {
		return nil
	}

	payload := ghcmessages.Customer{
		Agency:             swag.StringValue((*string)(customer.Affiliation)),
		CurrentAddress:     Address(customer.ResidentialAddress),
		Edipi:              swag.StringValue(customer.Edipi),
		Email:              customer.PersonalEmail,
		FirstName:          swag.StringValue(customer.FirstName),
		ID:                 strfmt.UUID(customer.ID.String()),
		LastName:           swag.StringValue(customer.LastName),
		Phone:              customer.Telephone,
		Suffix:             customer.Suffix,
		MiddleName:         customer.MiddleName,
		UserID:             strfmt.UUID(customer.UserID.String()),
		ETag:               etag.GenerateEtag(customer.UpdatedAt),
		BackupContact:      BackupContact(customer.BackupContacts),
		BackupAddress:      Address(customer.BackupMailingAddress),
		SecondaryTelephone: customer.SecondaryTelephone,
		PhoneIsPreferred:   swag.BoolValue(customer.PhoneIsPreferred),
		EmailIsPreferred:   swag.BoolValue(customer.EmailIsPreferred),
		CacValidated:       &customer.CacValidated,
		Emplid:             customer.Emplid,
	}
	return &payload
}

func CreatedCustomer(sm *models.ServiceMember, oktaUser *models.CreatedOktaUser, backupContact *models.BackupContact) *ghcmessages.CreatedCustomer {
	if sm == nil || oktaUser == nil || backupContact == nil {
		return nil
	}

	bc := &ghcmessages.BackupContact{
		Name:  &backupContact.Name,
		Email: &backupContact.Email,
		Phone: &backupContact.Phone,
	}

	payload := ghcmessages.CreatedCustomer{
		ID:                 strfmt.UUID(sm.ID.String()),
		UserID:             strfmt.UUID(sm.UserID.String()),
		OktaID:             oktaUser.ID,
		OktaEmail:          oktaUser.Profile.Email,
		Affiliation:        swag.StringValue((*string)(sm.Affiliation)),
		Edipi:              sm.Edipi,
		FirstName:          swag.StringValue(sm.FirstName),
		MiddleName:         sm.MiddleName,
		LastName:           swag.StringValue(sm.LastName),
		Suffix:             sm.Suffix,
		ResidentialAddress: Address(sm.ResidentialAddress),
		BackupAddress:      Address(sm.BackupMailingAddress),
		PersonalEmail:      *sm.PersonalEmail,
		Telephone:          sm.Telephone,
		SecondaryTelephone: sm.SecondaryTelephone,
		PhoneIsPreferred:   swag.BoolValue(sm.PhoneIsPreferred),
		EmailIsPreferred:   swag.BoolValue(sm.EmailIsPreferred),
		BackupContact:      bc,
		CacValidated:       swag.BoolValue(&sm.CacValidated),
	}
	return &payload
}

// Order payload
func Order(order *models.Order) *ghcmessages.Order {
	if order == nil {
		return nil
	}
	if order.ID == uuid.Nil {
		return nil
	}

	destinationDutyLocation := DutyLocation(&order.NewDutyLocation)
	originDutyLocation := DutyLocation(order.OriginDutyLocation)
	entitlements := Entitlement(order.Entitlement)

	var deptIndicator ghcmessages.DeptIndicator
	if order.DepartmentIndicator != nil {
		deptIndicator = ghcmessages.DeptIndicator(*order.DepartmentIndicator)
	}

	var ordersTypeDetail ghcmessages.OrdersTypeDetail
	if order.OrdersTypeDetail != nil {
		ordersTypeDetail = ghcmessages.OrdersTypeDetail(*order.OrdersTypeDetail)
	}

	var grade ghcmessages.Grade
	if order.Grade != nil {
		grade = ghcmessages.Grade(*order.Grade)
	}
	//

	var rank ghcmessages.Rank
	if order.Rank != nil {
		rank.ID = strfmt.UUID(order.Rank.ID.String())
		rank.RankAbbv = order.Rank.RankAbbv
		rank.PaygradeID = strfmt.UUID(order.Rank.ID.String())
	}

	var affiliation ghcmessages.Affiliation
	if order.ServiceMember.Affiliation != nil {
		affiliation = ghcmessages.Affiliation(*order.ServiceMember.Affiliation)
	}

	var moveCode string
	var moveTaskOrderID strfmt.UUID
	if len(order.Moves) > 0 {
		moveCode = order.Moves[0].Locator
		moveTaskOrderID = strfmt.UUID(order.Moves[0].ID.String())
	}

	payload := ghcmessages.Order{
		DestinationDutyLocation:        destinationDutyLocation,
		DestinationDutyLocationGBLOC:   ghcmessages.GBLOC(swag.StringValue(order.DestinationGBLOC)),
		Entitlement:                    entitlements,
		Grade:                          &grade,
		OrderNumber:                    order.OrdersNumber,
		OrderTypeDetail:                &ordersTypeDetail,
		ID:                             strfmt.UUID(order.ID.String()),
		OriginDutyLocation:             originDutyLocation,
		ETag:                           etag.GenerateEtag(order.UpdatedAt),
		Agency:                         &affiliation,
		CustomerID:                     strfmt.UUID(order.ServiceMemberID.String()),
		Customer:                       Customer(&order.ServiceMember),
		FirstName:                      swag.StringValue(order.ServiceMember.FirstName),
		LastName:                       swag.StringValue(order.ServiceMember.LastName),
		ReportByDate:                   strfmt.Date(order.ReportByDate),
		DateIssued:                     strfmt.Date(order.IssueDate),
		OrderType:                      ghcmessages.OrdersType(order.OrdersType),
		DepartmentIndicator:            &deptIndicator,
		Tac:                            handlers.FmtStringPtr(order.TAC),
		Sac:                            handlers.FmtStringPtr(order.SAC),
		NtsTac:                         handlers.FmtStringPtr(order.NtsTAC),
		NtsSac:                         handlers.FmtStringPtr(order.NtsSAC),
		SupplyAndServicesCostEstimate:  order.SupplyAndServicesCostEstimate,
		PackingAndShippingInstructions: order.PackingAndShippingInstructions,
		MethodOfPayment:                order.MethodOfPayment,
		Naics:                          order.NAICS,
		UploadedOrderID:                strfmt.UUID(order.UploadedOrdersID.String()),
		UploadedAmendedOrderID:         handlers.FmtUUIDPtr(order.UploadedAmendedOrdersID),
		AmendedOrdersAcknowledgedAt:    handlers.FmtDateTimePtr(order.AmendedOrdersAcknowledgedAt),
		MoveCode:                       moveCode,
		MoveTaskOrderID:                moveTaskOrderID,
		OriginDutyLocationGBLOC:        ghcmessages.GBLOC(swag.StringValue(order.OriginDutyLocationGBLOC)),
		HasDependents:                  order.HasDependents,
		Rank:                           &rank,
	}

	return &payload
}

// Entitlement payload
func Entitlement(entitlement *models.Entitlement) *ghcmessages.Entitlements {
	if entitlement == nil {
		return nil
	}
	var proGearWeight, proGearWeightSpouse, totalWeight int64
	proGearWeight = int64(entitlement.ProGearWeight)
	proGearWeightSpouse = int64(entitlement.ProGearWeightSpouse)

	if weightAllotment := entitlement.WeightAllotment(); weightAllotment != nil {
		if *entitlement.DependentsAuthorized {
			totalWeight = int64(weightAllotment.TotalWeightSelfPlusDependents)
		} else {
			totalWeight = int64(weightAllotment.TotalWeightSelf)
		}
	}
	var authorizedWeight *int64
	if entitlement.AuthorizedWeight() != nil {
		aw := int64(*entitlement.AuthorizedWeight())
		authorizedWeight = &aw
	}
	var sit *int64
	if entitlement.StorageInTransit != nil {
		sitValue := int64(*entitlement.StorageInTransit)
		sit = &sitValue
	}
	var totalDependents int64
	if entitlement.TotalDependents != nil {
		totalDependents = int64(*entitlement.TotalDependents)
	}
	requiredMedicalEquipmentWeight := int64(entitlement.RequiredMedicalEquipmentWeight)
	gunSafe := entitlement.GunSafe
	var accompaniedTour *bool
	if entitlement.AccompaniedTour != nil {
		accompaniedTour = models.BoolPointer(*entitlement.AccompaniedTour)
	}
	var dependentsUnderTwelve *int64
	if entitlement.DependentsUnderTwelve != nil {
		dependentsUnderTwelve = models.Int64Pointer(int64(*entitlement.DependentsUnderTwelve))
	}
	var dependentsTwelveAndOver *int64
	if entitlement.DependentsTwelveAndOver != nil {
		dependentsTwelveAndOver = models.Int64Pointer(int64(*entitlement.DependentsTwelveAndOver))
	}
	var ubAllowance *int64
	if entitlement.UBAllowance != nil {
		ubAllowance = models.Int64Pointer(int64(*entitlement.UBAllowance))
	}
	var weightRestriction *int64
	if entitlement.WeightRestriction != nil {
		weightRestriction = models.Int64Pointer(int64(*entitlement.WeightRestriction))
	}
	var ubWeightRestriction *int64
	if entitlement.UBWeightRestriction != nil {
		ubWeightRestriction = models.Int64Pointer(int64(*entitlement.UBWeightRestriction))
	}

	return &ghcmessages.Entitlements{
		ID:                             strfmt.UUID(entitlement.ID.String()),
		AuthorizedWeight:               authorizedWeight,
		DependentsAuthorized:           entitlement.DependentsAuthorized,
		NonTemporaryStorage:            entitlement.NonTemporaryStorage,
		PrivatelyOwnedVehicle:          entitlement.PrivatelyOwnedVehicle,
		ProGearWeight:                  proGearWeight,
		ProGearWeightSpouse:            proGearWeightSpouse,
		StorageInTransit:               sit,
		TotalDependents:                totalDependents,
		TotalWeight:                    totalWeight,
		RequiredMedicalEquipmentWeight: requiredMedicalEquipmentWeight,
		DependentsUnderTwelve:          dependentsUnderTwelve,
		DependentsTwelveAndOver:        dependentsTwelveAndOver,
		AccompaniedTour:                accompaniedTour,
		UnaccompaniedBaggageAllowance:  ubAllowance,
		OrganizationalClothingAndIndividualEquipment: entitlement.OrganizationalClothingAndIndividualEquipment,
		GunSafe:             gunSafe,
		WeightRestriction:   weightRestriction,
		UbWeightRestriction: ubWeightRestriction,
		ETag:                etag.GenerateEtag(entitlement.UpdatedAt),
	}

}

// DutyLocation payload
func DutyLocation(dutyLocation *models.DutyLocation) *ghcmessages.DutyLocation {
	if dutyLocation == nil {
		return nil
	}
	address := Address(&dutyLocation.Address)
	payload := ghcmessages.DutyLocation{
		Address:   address,
		AddressID: address.ID,
		ID:        strfmt.UUID(dutyLocation.ID.String()),
		Name:      dutyLocation.Name,
		ETag:      etag.GenerateEtag(dutyLocation.UpdatedAt),
	}
	return &payload
}

// Country payload
func Country(country *models.Country) *string {
	if country == nil {
		return nil
	}
	return &country.Country
}

// Address payload
func Address(address *models.Address) *ghcmessages.Address {
	if address == nil {
		return nil
	}

	payloadAddress := &ghcmessages.Address{
		ID:             strfmt.UUID(address.ID.String()),
		StreetAddress1: &address.StreetAddress1,
		StreetAddress2: address.StreetAddress2,
		StreetAddress3: address.StreetAddress3,
		City:           &address.City,
		State:          &address.State,
		PostalCode:     &address.PostalCode,
		Country:        Country(address.Country),
		County:         address.County,
		ETag:           etag.GenerateEtag(address.UpdatedAt),
		IsOconus:       address.IsOconus,
	}

	if address.UsPostRegionCityID != nil {
		payloadAddress.UsPostRegionCitiesID = strfmt.UUID(address.UsPostRegionCityID.String())
	}

	return payloadAddress
}

// PPM destination Address payload
func PPMDestinationAddress(address *models.Address) *ghcmessages.Address {
	payload := Address(address)

	if payload == nil {
		return nil
	}

	// Street address 1 is optional per business rule but not nullable on the database level.
	// Check if streetAddress 1 is using place holder value to represent 'NULL'.
	// If so return empty string.
	if strings.EqualFold(*payload.StreetAddress1, models.STREET_ADDRESS_1_NOT_PROVIDED) {
		payload.StreetAddress1 = models.StringPointer("")
	}
	return payload
}

// StorageFacility payload
func StorageFacility(storageFacility *models.StorageFacility) *ghcmessages.StorageFacility {
	if storageFacility == nil {
		return nil
	}

	payload := ghcmessages.StorageFacility{
		ID:           strfmt.UUID(storageFacility.ID.String()),
		FacilityName: storageFacility.FacilityName,
		Address:      Address(&storageFacility.Address),
		LotNumber:    storageFacility.LotNumber,
		Phone:        storageFacility.Phone,
		Email:        storageFacility.Email,
		ETag:         etag.GenerateEtag(storageFacility.UpdatedAt),
	}

	return &payload
}

// BackupContact payload
func BackupContact(contacts models.BackupContacts) *ghcmessages.BackupContact {
	if len(contacts) == 0 {
		return nil
	}
	var name, email, phone string

	if len(contacts) != 0 {
		contact := contacts[0]
		name = contact.Name
		email = contact.Email
		phone = contact.Phone
	}

	return &ghcmessages.BackupContact{
		Name:  &name,
		Email: &email,
		Phone: &phone,
	}
}

// SITDurationUpdate payload
func SITDurationUpdate(sitDurationUpdate *models.SITDurationUpdate) *ghcmessages.SITExtension {
	if sitDurationUpdate == nil {
		return nil
	}
	payload := &ghcmessages.SITExtension{
		ID:                strfmt.UUID(sitDurationUpdate.ID.String()),
		ETag:              etag.GenerateEtag(sitDurationUpdate.UpdatedAt),
		MtoShipmentID:     strfmt.UUID(sitDurationUpdate.MTOShipmentID.String()),
		RequestReason:     string(sitDurationUpdate.RequestReason),
		RequestedDays:     int64(sitDurationUpdate.RequestedDays),
		Status:            string(sitDurationUpdate.Status),
		CreatedAt:         strfmt.DateTime(sitDurationUpdate.CreatedAt),
		UpdatedAt:         strfmt.DateTime(sitDurationUpdate.UpdatedAt),
		ApprovedDays:      handlers.FmtIntPtrToInt64(sitDurationUpdate.ApprovedDays),
		ContractorRemarks: handlers.FmtStringPtr(sitDurationUpdate.ContractorRemarks),
		DecisionDate:      handlers.FmtDateTimePtr(sitDurationUpdate.DecisionDate),
		OfficeRemarks:     handlers.FmtStringPtr(sitDurationUpdate.OfficeRemarks),
	}

	return payload
}

// SITDurationUpdates payload
func SITDurationUpdates(sitDurationUpdates *models.SITDurationUpdates) *ghcmessages.SITExtensions {
	payload := make(ghcmessages.SITExtensions, len(*sitDurationUpdates))

	if len(*sitDurationUpdates) > 0 {
		for i, m := range *sitDurationUpdates {
			copyOfSITDurationUpdate := m // Make copy to avoid implicit memory aliasing of items from a range statement.
			payload[i] = SITDurationUpdate(&copyOfSITDurationUpdate)
		}
		// Reversing the SIT duration updates as they are saved in the order
		// they are created and we want to always display them in the reverse
		// order.
		for i, j := 0, len(payload)-1; i < j; i, j = i+1, j-1 {
			payload[i], payload[j] = payload[j], payload[i]
		}
	}
	return &payload
}

func currentSIT(currentSIT *services.CurrentSIT) *ghcmessages.SITStatusCurrentSIT {
	if currentSIT == nil {
		return nil
	}
	return &ghcmessages.SITStatusCurrentSIT{
		ServiceItemID:        *handlers.FmtUUID(currentSIT.ServiceItemID), // TODO: Refactor out service item ID dependence in GHC API. This should be based on SIT groupings / summaries
		Location:             currentSIT.Location,
		DaysInSIT:            handlers.FmtIntPtrToInt64(&currentSIT.DaysInSIT),
		SitEntryDate:         handlers.FmtDate(currentSIT.SITEntryDate),
		SitDepartureDate:     handlers.FmtDatePtr(currentSIT.SITDepartureDate),
		SitAuthorizedEndDate: handlers.FmtDate(currentSIT.SITAuthorizedEndDate),
		SitCustomerContacted: handlers.FmtDatePtr(currentSIT.SITCustomerContacted),
		SitRequestedDelivery: handlers.FmtDatePtr(currentSIT.SITRequestedDelivery),
	}
}

// SITStatus payload
func SITStatus(shipmentSITStatuses *services.SITStatus, storer storage.FileStorer) *ghcmessages.SITStatus {
	if shipmentSITStatuses == nil {
		return nil
	}

	payload := &ghcmessages.SITStatus{
		PastSITServiceItemGroupings: SITServiceItemGroupings(shipmentSITStatuses.PastSITs, storer),
		TotalSITDaysUsed:            handlers.FmtIntPtrToInt64(&shipmentSITStatuses.TotalSITDaysUsed),
		TotalDaysRemaining:          handlers.FmtIntPtrToInt64(&shipmentSITStatuses.TotalDaysRemaining),
		CalculatedTotalDaysInSIT:    handlers.FmtIntPtrToInt64(&shipmentSITStatuses.CalculatedTotalDaysInSIT),
		CurrentSIT:                  currentSIT(shipmentSITStatuses.CurrentSIT),
	}

	return payload
}

// SITStatuses payload
func SITStatuses(shipmentSITStatuses map[string]services.SITStatus, storer storage.FileStorer) map[string]*ghcmessages.SITStatus {
	sitStatuses := map[string]*ghcmessages.SITStatus{}
	if len(shipmentSITStatuses) == 0 {
		return sitStatuses
	}

	for _, sitStatus := range shipmentSITStatuses {
		copyOfSITStatus := sitStatus
		sitStatuses[sitStatus.ShipmentID.String()] = SITStatus(&copyOfSITStatus, storer)
	}

	return sitStatuses
}

// PPMShipment payload
func PPMShipment(storer storage.FileStorer, ppmShipment *models.PPMShipment) *ghcmessages.PPMShipment {
	if ppmShipment == nil || ppmShipment.ID.IsNil() {
		return nil
	}

	payloadPPMShipment := &ghcmessages.PPMShipment{
		ID:                             *handlers.FmtUUID(ppmShipment.ID),
		PpmType:                        ghcmessages.PPMType(ppmShipment.PPMType),
		ShipmentID:                     *handlers.FmtUUID(ppmShipment.ShipmentID),
		CreatedAt:                      strfmt.DateTime(ppmShipment.CreatedAt),
		UpdatedAt:                      strfmt.DateTime(ppmShipment.UpdatedAt),
		Status:                         ghcmessages.PPMShipmentStatus(ppmShipment.Status),
		ExpectedDepartureDate:          handlers.FmtDate(ppmShipment.ExpectedDepartureDate),
		ActualMoveDate:                 handlers.FmtDatePtr(ppmShipment.ActualMoveDate),
		SubmittedAt:                    handlers.FmtDateTimePtr(ppmShipment.SubmittedAt),
		ReviewedAt:                     handlers.FmtDateTimePtr(ppmShipment.ReviewedAt),
		ApprovedAt:                     handlers.FmtDateTimePtr(ppmShipment.ApprovedAt),
		PickupAddress:                  Address(ppmShipment.PickupAddress),
		DestinationAddress:             PPMDestinationAddress(ppmShipment.DestinationAddress),
		SitExpected:                    ppmShipment.SITExpected,
		HasSecondaryPickupAddress:      ppmShipment.HasSecondaryPickupAddress,
		HasSecondaryDestinationAddress: ppmShipment.HasSecondaryDestinationAddress,
		HasTertiaryPickupAddress:       ppmShipment.HasTertiaryPickupAddress,
		HasTertiaryDestinationAddress:  ppmShipment.HasTertiaryDestinationAddress,
		EstimatedWeight:                handlers.FmtPoundPtr(ppmShipment.EstimatedWeight),
		AllowableWeight:                handlers.FmtPoundPtr(ppmShipment.AllowableWeight),
		HasProGear:                     ppmShipment.HasProGear,
		ProGearWeight:                  handlers.FmtPoundPtr(ppmShipment.ProGearWeight),
		SpouseProGearWeight:            handlers.FmtPoundPtr(ppmShipment.SpouseProGearWeight),
		ProGearWeightTickets:           ProGearWeightTickets(storer, ppmShipment.ProgearWeightTickets),
		EstimatedIncentive:             handlers.FmtCost(ppmShipment.EstimatedIncentive),
		MaxIncentive:                   handlers.FmtCost(ppmShipment.MaxIncentive),
		HasRequestedAdvance:            ppmShipment.HasRequestedAdvance,
		AdvanceAmountRequested:         handlers.FmtCost(ppmShipment.AdvanceAmountRequested),
		HasReceivedAdvance:             ppmShipment.HasReceivedAdvance,
		AdvanceAmountReceived:          handlers.FmtCost(ppmShipment.AdvanceAmountReceived),
		SitEstimatedWeight:             handlers.FmtPoundPtr(ppmShipment.SITEstimatedWeight),
		SitEstimatedEntryDate:          handlers.FmtDatePtr(ppmShipment.SITEstimatedEntryDate),
		SitEstimatedDepartureDate:      handlers.FmtDatePtr(ppmShipment.SITEstimatedDepartureDate),
		SitEstimatedCost:               handlers.FmtCost(ppmShipment.SITEstimatedCost),
		IsActualExpenseReimbursement:   ppmShipment.IsActualExpenseReimbursement,
		ETag:                           etag.GenerateEtag(ppmShipment.UpdatedAt),
		MovingExpenses:                 MovingExpenses(storer, ppmShipment.MovingExpenses),
	}

	if ppmShipment.WeightTickets != nil {
		weightTickets := WeightTickets(storer, ppmShipment.WeightTickets)
		payloadPPMShipment.WeightTickets = weightTickets
	}

	if ppmShipment.FinalIncentive != nil {
		finalIncentive := handlers.FmtCost(ppmShipment.FinalIncentive)
		payloadPPMShipment.FinalIncentive = finalIncentive
	}

	if ppmShipment.SITLocation != nil {
		sitLocation := ghcmessages.SITLocationType(*ppmShipment.SITLocation)
		payloadPPMShipment.SitLocation = &sitLocation
	}

	if ppmShipment.AdvanceStatus != nil {
		advanceStatus := ghcmessages.PPMAdvanceStatus(*ppmShipment.AdvanceStatus)
		payloadPPMShipment.AdvanceStatus = &advanceStatus
	}

	if ppmShipment.W2Address != nil {
		payloadPPMShipment.W2Address = Address(ppmShipment.W2Address)
	}

	if ppmShipment.SecondaryPickupAddress != nil {
		payloadPPMShipment.SecondaryPickupAddress = Address(ppmShipment.SecondaryPickupAddress)
	}

	if ppmShipment.SecondaryDestinationAddress != nil {
		payloadPPMShipment.SecondaryDestinationAddress = Address(ppmShipment.SecondaryDestinationAddress)
	}

	if ppmShipment.TertiaryPickupAddress != nil {
		payloadPPMShipment.TertiaryPickupAddress = Address(ppmShipment.TertiaryPickupAddress)
	}

	if ppmShipment.TertiaryDestinationAddress != nil {
		payloadPPMShipment.TertiaryDestinationAddress = Address(ppmShipment.TertiaryDestinationAddress)
	}

	if ppmShipment.IsActualExpenseReimbursement != nil {
		payloadPPMShipment.IsActualExpenseReimbursement = ppmShipment.IsActualExpenseReimbursement
	}

	return payloadPPMShipment
}

// BoatShipment payload
func BoatShipment(storer storage.FileStorer, boatShipment *models.BoatShipment) *ghcmessages.BoatShipment {
	if boatShipment == nil || boatShipment.ID.IsNil() {
		return nil
	}

	payloadBoatShipment := &ghcmessages.BoatShipment{
		ID:             *handlers.FmtUUID(boatShipment.ID),
		ShipmentID:     *handlers.FmtUUID(boatShipment.ShipmentID),
		CreatedAt:      strfmt.DateTime(boatShipment.CreatedAt),
		UpdatedAt:      strfmt.DateTime(boatShipment.UpdatedAt),
		Type:           models.StringPointer(string(boatShipment.Type)),
		Year:           handlers.FmtIntPtrToInt64(boatShipment.Year),
		Make:           boatShipment.Make,
		Model:          boatShipment.Model,
		LengthInInches: handlers.FmtIntPtrToInt64(boatShipment.LengthInInches),
		WidthInInches:  handlers.FmtIntPtrToInt64(boatShipment.WidthInInches),
		HeightInInches: handlers.FmtIntPtrToInt64(boatShipment.HeightInInches),
		HasTrailer:     boatShipment.HasTrailer,
		IsRoadworthy:   boatShipment.IsRoadworthy,
		ETag:           etag.GenerateEtag(boatShipment.UpdatedAt),
	}

	return payloadBoatShipment
}

// MobileHomeShipment payload
func MobileHomeShipment(storer storage.FileStorer, mobileHomeShipment *models.MobileHome) *ghcmessages.MobileHome {
	if mobileHomeShipment == nil || mobileHomeShipment.ID.IsNil() {
		return nil
	}

	payloadMobileHomeShipment := &ghcmessages.MobileHome{
		ID:             *handlers.FmtUUID(mobileHomeShipment.ID),
		ShipmentID:     *handlers.FmtUUID(mobileHomeShipment.ShipmentID),
		Make:           *mobileHomeShipment.Make,
		Model:          *mobileHomeShipment.Model,
		Year:           *handlers.FmtIntPtrToInt64(mobileHomeShipment.Year),
		LengthInInches: *handlers.FmtIntPtrToInt64(mobileHomeShipment.LengthInInches),
		HeightInInches: *handlers.FmtIntPtrToInt64(mobileHomeShipment.HeightInInches),
		WidthInInches:  *handlers.FmtIntPtrToInt64(mobileHomeShipment.WidthInInches),
		CreatedAt:      strfmt.DateTime(mobileHomeShipment.CreatedAt),
		UpdatedAt:      strfmt.DateTime(mobileHomeShipment.UpdatedAt),
		ETag:           etag.GenerateEtag(mobileHomeShipment.UpdatedAt),
	}

	return payloadMobileHomeShipment
}

// ProGearWeightTickets sets up a ProGearWeightTicket slice for the api using model data.
func ProGearWeightTickets(storer storage.FileStorer, proGearWeightTickets models.ProgearWeightTickets) []*ghcmessages.ProGearWeightTicket {
	payload := make([]*ghcmessages.ProGearWeightTicket, len(proGearWeightTickets))
	for i, proGearWeightTicket := range proGearWeightTickets {
		copyOfProGearWeightTicket := proGearWeightTicket
		proGearWeightTicketPayload := ProGearWeightTicket(storer, &copyOfProGearWeightTicket)
		payload[i] = proGearWeightTicketPayload
	}
	return payload
}

// ProGearWeightTicket payload
func ProGearWeightTicket(storer storage.FileStorer, progear *models.ProgearWeightTicket) *ghcmessages.ProGearWeightTicket {
	ppmShipmentID := strfmt.UUID(progear.PPMShipmentID.String())

	document, err := PayloadForDocumentModel(storer, progear.Document)
	if err != nil {
		return nil
	}

	payload := &ghcmessages.ProGearWeightTicket{
		ID:               strfmt.UUID(progear.ID.String()),
		PpmShipmentID:    ppmShipmentID,
		CreatedAt:        *handlers.FmtDateTime(progear.CreatedAt),
		UpdatedAt:        *handlers.FmtDateTime(progear.UpdatedAt),
		DocumentID:       *handlers.FmtUUID(progear.DocumentID),
		Document:         document,
		Weight:           handlers.FmtPoundPtr(progear.Weight),
		BelongsToSelf:    progear.BelongsToSelf,
		HasWeightTickets: progear.HasWeightTickets,
		Description:      progear.Description,
		ETag:             etag.GenerateEtag(progear.UpdatedAt),
	}

	if progear.Status != nil {
		status := ghcmessages.OmittablePPMDocumentStatus(*progear.Status)
		payload.Status = &status
	}

	if progear.Reason != nil {
		reason := ghcmessages.PPMDocumentStatusReason(*progear.Reason)
		payload.Reason = &reason
	}

	return payload
}

// MovingExpense payload
func MovingExpense(storer storage.FileStorer, movingExpense *models.MovingExpense) *ghcmessages.MovingExpense {

	document, err := PayloadForDocumentModel(storer, movingExpense.Document)
	if err != nil {
		return nil
	}

	payload := &ghcmessages.MovingExpense{
		ID:               *handlers.FmtUUID(movingExpense.ID),
		PpmShipmentID:    *handlers.FmtUUID(movingExpense.PPMShipmentID),
		DocumentID:       *handlers.FmtUUID(movingExpense.DocumentID),
		Document:         document,
		CreatedAt:        strfmt.DateTime(movingExpense.CreatedAt),
		UpdatedAt:        strfmt.DateTime(movingExpense.UpdatedAt),
		Description:      movingExpense.Description,
		PaidWithGtcc:     movingExpense.PaidWithGTCC,
		Amount:           handlers.FmtCost(movingExpense.Amount),
		MissingReceipt:   movingExpense.MissingReceipt,
		ETag:             etag.GenerateEtag(movingExpense.UpdatedAt),
		SitEstimatedCost: handlers.FmtCost(movingExpense.SITEstimatedCost),
	}
	if movingExpense.MovingExpenseType != nil {
		movingExpenseType := ghcmessages.OmittableMovingExpenseType(*movingExpense.MovingExpenseType)
		payload.MovingExpenseType = &movingExpenseType
	}

	if movingExpense.Status != nil {
		status := ghcmessages.OmittablePPMDocumentStatus(*movingExpense.Status)
		payload.Status = &status
	}

	if movingExpense.Reason != nil {
		reason := ghcmessages.PPMDocumentStatusReason(*movingExpense.Reason)
		payload.Reason = &reason
	}

	if movingExpense.SITStartDate != nil {
		payload.SitStartDate = handlers.FmtDatePtr(movingExpense.SITStartDate)
	}

	if movingExpense.SITEndDate != nil {
		payload.SitEndDate = handlers.FmtDatePtr(movingExpense.SITEndDate)
	}

	if movingExpense.WeightStored != nil {
		payload.WeightStored = handlers.FmtPoundPtr(movingExpense.WeightStored)
	}

	if movingExpense.SITLocation != nil {
		sitLocation := ghcmessages.SITLocationType(*movingExpense.SITLocation)
		payload.SitLocation = &sitLocation
	}

	if movingExpense.SITReimburseableAmount != nil {
		payload.SitReimburseableAmount = handlers.FmtCost(movingExpense.SITReimburseableAmount)
	}

	if movingExpense.TrackingNumber != nil {
		payload.TrackingNumber = movingExpense.TrackingNumber
	}

	if movingExpense.WeightShipped != nil {
		payload.WeightShipped = handlers.FmtPoundPtr(movingExpense.WeightShipped)
	}

	if movingExpense.IsProGear != nil {
		payload.IsProGear = movingExpense.IsProGear
	}

	if movingExpense.ProGearBelongsToSelf != nil {
		payload.ProGearBelongsToSelf = movingExpense.ProGearBelongsToSelf
	}

	if movingExpense.ProGearDescription != nil {
		payload.ProGearDescription = *movingExpense.ProGearDescription
	}

	return payload
}

func MovingExpenses(storer storage.FileStorer, movingExpenses models.MovingExpenses) []*ghcmessages.MovingExpense {
	payload := make([]*ghcmessages.MovingExpense, len(movingExpenses))
	for i, movingExpense := range movingExpenses {
		copyOfMovingExpense := movingExpense
		payload[i] = MovingExpense(storer, &copyOfMovingExpense)
	}
	return payload
}

func WeightTickets(storer storage.FileStorer, weightTickets models.WeightTickets) []*ghcmessages.WeightTicket {
	payload := make([]*ghcmessages.WeightTicket, len(weightTickets))
	for i, weightTicket := range weightTickets {
		copyOfWeightTicket := weightTicket
		weightTicketPayload := WeightTicket(storer, &copyOfWeightTicket)
		payload[i] = weightTicketPayload
	}
	return payload
}

// WeightTicket payload
func WeightTicket(storer storage.FileStorer, weightTicket *models.WeightTicket) *ghcmessages.WeightTicket {
	ppmShipment := strfmt.UUID(weightTicket.PPMShipmentID.String())

	emptyDocument, err := PayloadForDocumentModel(storer, weightTicket.EmptyDocument)
	if err != nil {
		return nil
	}

	fullDocument, err := PayloadForDocumentModel(storer, weightTicket.FullDocument)
	if err != nil {
		return nil
	}

	proofOfTrailerOwnershipDocument, err := PayloadForDocumentModel(storer, weightTicket.ProofOfTrailerOwnershipDocument)
	if err != nil {
		return nil
	}

	payload := &ghcmessages.WeightTicket{
		ID:                                strfmt.UUID(weightTicket.ID.String()),
		PpmShipmentID:                     ppmShipment,
		CreatedAt:                         *handlers.FmtDateTime(weightTicket.CreatedAt),
		UpdatedAt:                         *handlers.FmtDateTime(weightTicket.UpdatedAt),
		VehicleDescription:                weightTicket.VehicleDescription,
		EmptyWeight:                       handlers.FmtPoundPtr(weightTicket.EmptyWeight),
		MissingEmptyWeightTicket:          weightTicket.MissingEmptyWeightTicket,
		EmptyDocumentID:                   *handlers.FmtUUID(weightTicket.EmptyDocumentID),
		EmptyDocument:                     emptyDocument,
		FullWeight:                        handlers.FmtPoundPtr(weightTicket.FullWeight),
		MissingFullWeightTicket:           weightTicket.MissingFullWeightTicket,
		FullDocumentID:                    *handlers.FmtUUID(weightTicket.FullDocumentID),
		FullDocument:                      fullDocument,
		OwnsTrailer:                       weightTicket.OwnsTrailer,
		TrailerMeetsCriteria:              weightTicket.TrailerMeetsCriteria,
		ProofOfTrailerOwnershipDocumentID: *handlers.FmtUUID(weightTicket.ProofOfTrailerOwnershipDocumentID),
		ProofOfTrailerOwnershipDocument:   proofOfTrailerOwnershipDocument,
		AdjustedNetWeight:                 handlers.FmtPoundPtr(weightTicket.AdjustedNetWeight),
		NetWeightRemarks:                  weightTicket.NetWeightRemarks,
		ETag:                              etag.GenerateEtag(weightTicket.UpdatedAt),
	}

	if weightTicket.Status != nil {
		status := ghcmessages.OmittablePPMDocumentStatus(*weightTicket.Status)
		payload.Status = &status
	}

	if weightTicket.Reason != nil {
		reason := ghcmessages.PPMDocumentStatusReason(*weightTicket.Reason)
		payload.Reason = &reason
	}

	return payload
}

// PPMDocuments payload
func PPMDocuments(storer storage.FileStorer, ppmDocuments *models.PPMDocuments) *ghcmessages.PPMDocuments {

	if ppmDocuments == nil {
		return nil
	}

	payload := &ghcmessages.PPMDocuments{
		WeightTickets:        WeightTickets(storer, ppmDocuments.WeightTickets),
		MovingExpenses:       MovingExpenses(storer, ppmDocuments.MovingExpenses),
		ProGearWeightTickets: ProGearWeightTickets(storer, ppmDocuments.ProgearWeightTickets),
	}

	return payload
}

// PPMCloseout payload
func PPMCloseout(ppmCloseout *models.PPMCloseout) *ghcmessages.PPMCloseout {
	if ppmCloseout == nil {
		return nil
	}
	payload := &ghcmessages.PPMCloseout{
		ID:                    strfmt.UUID(ppmCloseout.ID.String()),
		PlannedMoveDate:       handlers.FmtDatePtr(ppmCloseout.PlannedMoveDate),
		ActualMoveDate:        handlers.FmtDatePtr(ppmCloseout.ActualMoveDate),
		Miles:                 handlers.FmtIntPtrToInt64(ppmCloseout.Miles),
		EstimatedWeight:       handlers.FmtPoundPtr(ppmCloseout.EstimatedWeight),
		ActualWeight:          handlers.FmtPoundPtr(ppmCloseout.ActualWeight),
		ProGearWeightCustomer: handlers.FmtPoundPtr(ppmCloseout.ProGearWeightCustomer),
		ProGearWeightSpouse:   handlers.FmtPoundPtr(ppmCloseout.ProGearWeightSpouse),
		GrossIncentive:        handlers.FmtCost(ppmCloseout.GrossIncentive),
		Gcc:                   handlers.FmtCost(ppmCloseout.GCC),
		Aoa:                   handlers.FmtCost(ppmCloseout.AOA),
		RemainingIncentive:    handlers.FmtCost(ppmCloseout.RemainingIncentive),
		HaulType:              (*string)(ppmCloseout.HaulType),
		HaulPrice:             handlers.FmtCost(ppmCloseout.HaulPrice),
		HaulFSC:               handlers.FmtCost(ppmCloseout.HaulFSC),
		Dop:                   handlers.FmtCost(ppmCloseout.DOP),
		Ddp:                   handlers.FmtCost(ppmCloseout.DDP),
		PackPrice:             handlers.FmtCost(ppmCloseout.PackPrice),
		UnpackPrice:           handlers.FmtCost(ppmCloseout.UnpackPrice),
		IntlPackPrice:         handlers.FmtCost((ppmCloseout.IntlPackPrice)),
		IntlUnpackPrice:       handlers.FmtCost((ppmCloseout.IntlUnpackPrice)),
		IntlLinehaulPrice:     handlers.FmtCost((ppmCloseout.IntlLinehaulPrice)),
		SITReimbursement:      handlers.FmtCost(ppmCloseout.SITReimbursement),
	}

	return payload
}

// PPMActualWeight payload
func PPMActualWeight(ppmActualWeight *unit.Pound) *ghcmessages.PPMActualWeight {
	if ppmActualWeight == nil {
		return nil
	}
	payload := &ghcmessages.PPMActualWeight{
		ActualWeight: handlers.FmtPoundPtr(ppmActualWeight),
	}

	return payload
}

func PPMSITEstimatedCostParamsFirstDaySIT(ppmSITFirstDayParams models.PPMSITEstimatedCostParams) *ghcmessages.PPMSITEstimatedCostParamsFirstDaySIT {
	payload := &ghcmessages.PPMSITEstimatedCostParamsFirstDaySIT{
		ContractYearName:       ppmSITFirstDayParams.ContractYearName,
		PriceRateOrFactor:      ppmSITFirstDayParams.PriceRateOrFactor,
		IsPeak:                 ppmSITFirstDayParams.IsPeak,
		EscalationCompounded:   ppmSITFirstDayParams.EscalationCompounded,
		ServiceAreaOrigin:      &ppmSITFirstDayParams.ServiceAreaOrigin,
		ServiceAreaDestination: &ppmSITFirstDayParams.ServiceAreaDestination,
	}
	return payload
}

func PPMSITEstimatedCostParamsAdditionalDaySIT(ppmSITAdditionalDayParams models.PPMSITEstimatedCostParams) *ghcmessages.PPMSITEstimatedCostParamsAdditionalDaySIT {
	payload := &ghcmessages.PPMSITEstimatedCostParamsAdditionalDaySIT{
		ContractYearName:       ppmSITAdditionalDayParams.ContractYearName,
		PriceRateOrFactor:      ppmSITAdditionalDayParams.PriceRateOrFactor,
		IsPeak:                 ppmSITAdditionalDayParams.IsPeak,
		EscalationCompounded:   ppmSITAdditionalDayParams.EscalationCompounded,
		ServiceAreaOrigin:      &ppmSITAdditionalDayParams.ServiceAreaOrigin,
		ServiceAreaDestination: &ppmSITAdditionalDayParams.ServiceAreaDestination,
		NumberDaysSIT:          &ppmSITAdditionalDayParams.NumberDaysSIT,
	}
	return payload
}

func PPMSITEstimatedCost(ppmSITEstimatedCost *models.PPMSITEstimatedCostInfo) *ghcmessages.PPMSITEstimatedCost {
	if ppmSITEstimatedCost == nil {
		return nil
	}
	payload := &ghcmessages.PPMSITEstimatedCost{
		SitCost:                handlers.FmtCost(ppmSITEstimatedCost.EstimatedSITCost),
		PriceFirstDaySIT:       handlers.FmtCost(ppmSITEstimatedCost.PriceFirstDaySIT),
		PriceAdditionalDaySIT:  handlers.FmtCost(ppmSITEstimatedCost.PriceAdditionalDaySIT),
		ParamsFirstDaySIT:      PPMSITEstimatedCostParamsFirstDaySIT(ppmSITEstimatedCost.ParamsFirstDaySIT),
		ParamsAdditionalDaySIT: PPMSITEstimatedCostParamsAdditionalDaySIT(ppmSITEstimatedCost.ParamsAdditionalDaySIT),
	}

	return payload
}

// ShipmentAddressUpdate payload
func ShipmentAddressUpdate(shipmentAddressUpdate *models.ShipmentAddressUpdate) *ghcmessages.ShipmentAddressUpdate {
	if shipmentAddressUpdate == nil || shipmentAddressUpdate.ID.IsNil() {
		return nil
	}

	payload := &ghcmessages.ShipmentAddressUpdate{
		ID:                    strfmt.UUID(shipmentAddressUpdate.ID.String()),
		ShipmentID:            strfmt.UUID(shipmentAddressUpdate.ShipmentID.String()),
		NewAddress:            Address(&shipmentAddressUpdate.NewAddress),
		OriginalAddress:       Address(&shipmentAddressUpdate.OriginalAddress),
		SitOriginalAddress:    Address(shipmentAddressUpdate.SitOriginalAddress),
		ContractorRemarks:     shipmentAddressUpdate.ContractorRemarks,
		OfficeRemarks:         shipmentAddressUpdate.OfficeRemarks,
		Status:                ghcmessages.ShipmentAddressUpdateStatus(shipmentAddressUpdate.Status),
		NewSitDistanceBetween: handlers.FmtIntPtrToInt64(shipmentAddressUpdate.NewSitDistanceBetween),
		OldSitDistanceBetween: handlers.FmtIntPtrToInt64(shipmentAddressUpdate.OldSitDistanceBetween),
	}

	return payload
}

// LineOfAccounting payload
func LineOfAccounting(lineOfAccounting *models.LineOfAccounting) *ghcmessages.LineOfAccounting {
	// Nil check
	if lineOfAccounting == nil {
		return nil
	}

	return &ghcmessages.LineOfAccounting{
		ID:                        strfmt.UUID(lineOfAccounting.ID.String()),
		LoaActvtyID:               lineOfAccounting.LoaActvtyID,
		LoaAgncAcntngCd:           lineOfAccounting.LoaAgncAcntngCd,
		LoaAgncDsbrCd:             lineOfAccounting.LoaAgncDsbrCd,
		LoaAlltSnID:               lineOfAccounting.LoaAlltSnID,
		LoaBafID:                  lineOfAccounting.LoaBafID,
		LoaBdgtAcntClsNm:          lineOfAccounting.LoaBdgtAcntClsNm,
		LoaBetCd:                  lineOfAccounting.LoaBetCd,
		LoaBgFyTx:                 handlers.FmtIntPtrToInt64(lineOfAccounting.LoaBgFyTx),
		LoaBgnDt:                  handlers.FmtDatePtr(lineOfAccounting.LoaBgnDt),
		LoaBgtLnItmID:             lineOfAccounting.LoaBgtLnItmID,
		LoaBgtRstrCd:              lineOfAccounting.LoaBgtRstrCd,
		LoaBgtSubActCd:            lineOfAccounting.LoaBgtSubActCd,
		LoaClsRefID:               lineOfAccounting.LoaClsRefID,
		LoaCstCd:                  lineOfAccounting.LoaCstCd,
		LoaCstCntrID:              lineOfAccounting.LoaCstCntrID,
		LoaCustNm:                 lineOfAccounting.LoaCustNm,
		LoaDfAgncyAlctnRcpntID:    lineOfAccounting.LoaDfAgncyAlctnRcpntID,
		LoaDocID:                  lineOfAccounting.LoaDocID,
		LoaDptID:                  lineOfAccounting.LoaDptID,
		LoaDscTx:                  lineOfAccounting.LoaDscTx,
		LoaDtlRmbsmtSrcID:         lineOfAccounting.LoaDtlRmbsmtSrcID,
		LoaEndDt:                  handlers.FmtDatePtr(lineOfAccounting.LoaEndDt),
		LoaEndFyTx:                handlers.FmtIntPtrToInt64(lineOfAccounting.LoaEndFyTx),
		LoaFmsTrnsactnID:          lineOfAccounting.LoaFmsTrnsactnID,
		LoaFnclArID:               lineOfAccounting.LoaFnclArID,
		LoaFnctPrsNm:              lineOfAccounting.LoaFnctPrsNm,
		LoaFndCntrID:              lineOfAccounting.LoaFndCntrID,
		LoaFndTyFgCd:              lineOfAccounting.LoaFndTyFgCd,
		LoaHistStatCd:             lineOfAccounting.LoaHistStatCd,
		LoaHsGdsCd:                lineOfAccounting.LoaHsGdsCd,
		LoaInstlAcntgActID:        lineOfAccounting.LoaInstlAcntgActID,
		LoaJbOrdNm:                lineOfAccounting.LoaJbOrdNm,
		LoaLclInstlID:             lineOfAccounting.LoaLclInstlID,
		LoaMajClmNm:               lineOfAccounting.LoaMajClmNm,
		LoaMajRmbsmtSrcID:         lineOfAccounting.LoaMajRmbsmtSrcID,
		LoaObjClsID:               lineOfAccounting.LoaObjClsID,
		LoaOpAgncyID:              lineOfAccounting.LoaOpAgncyID,
		LoaPgmElmntID:             lineOfAccounting.LoaPgmElmntID,
		LoaPrjID:                  lineOfAccounting.LoaPrjID,
		LoaSbaltmtRcpntID:         lineOfAccounting.LoaSbaltmtRcpntID,
		LoaScrtyCoopCustCd:        lineOfAccounting.LoaScrtyCoopCustCd,
		LoaScrtyCoopDsgntrCd:      lineOfAccounting.LoaScrtyCoopDsgntrCd,
		LoaScrtyCoopImplAgncCd:    lineOfAccounting.LoaScrtyCoopImplAgncCd,
		LoaScrtyCoopLnItmID:       lineOfAccounting.LoaScrtyCoopLnItmID,
		LoaSpclIntrID:             lineOfAccounting.LoaSpclIntrID,
		LoaSrvSrcID:               lineOfAccounting.LoaSrvSrcID,
		LoaStatCd:                 lineOfAccounting.LoaStatCd,
		LoaSubAcntID:              lineOfAccounting.LoaSubAcntID,
		LoaSysID:                  lineOfAccounting.LoaSysID,
		LoaTnsfrDptNm:             lineOfAccounting.LoaTnsfrDptNm,
		LoaTrnsnID:                lineOfAccounting.LoaTrnsnID,
		LoaTrsySfxTx:              lineOfAccounting.LoaTrsySfxTx,
		LoaTskBdgtSblnTx:          lineOfAccounting.LoaTskBdgtSblnTx,
		LoaUic:                    lineOfAccounting.LoaUic,
		LoaWkCntrRcpntNm:          lineOfAccounting.LoaWkCntrRcpntNm,
		LoaWrkOrdID:               lineOfAccounting.LoaWrkOrdID,
		OrgGrpDfasCd:              lineOfAccounting.OrgGrpDfasCd,
		UpdatedAt:                 strfmt.DateTime(lineOfAccounting.UpdatedAt),
		CreatedAt:                 strfmt.DateTime(lineOfAccounting.CreatedAt),
		ValidLoaForTac:            lineOfAccounting.ValidLoaForTac,
		ValidHhgProgramCodeForLoa: lineOfAccounting.ValidHhgProgramCodeForLoa,
	}
}

// MarketCode payload
func MarketCode(marketCode *models.MarketCode) string {
	if marketCode == nil {
		return "" // Or a default string value
	}
	return string(*marketCode)
}

// MTOShipment payload
func MTOShipment(storer storage.FileStorer, mtoShipment *models.MTOShipment, sitStatusPayload *ghcmessages.SITStatus) *ghcmessages.MTOShipment {

	payload := &ghcmessages.MTOShipment{
		ID:                          strfmt.UUID(mtoShipment.ID.String()),
		MoveTaskOrderID:             strfmt.UUID(mtoShipment.MoveTaskOrderID.String()),
		ShipmentType:                ghcmessages.MTOShipmentType(mtoShipment.ShipmentType),
		Status:                      ghcmessages.MTOShipmentStatus(mtoShipment.Status),
		CounselorRemarks:            mtoShipment.CounselorRemarks,
		CustomerRemarks:             mtoShipment.CustomerRemarks,
		RejectionReason:             mtoShipment.RejectionReason,
		PickupAddress:               Address(mtoShipment.PickupAddress),
		SecondaryDeliveryAddress:    Address(mtoShipment.SecondaryDeliveryAddress),
		SecondaryPickupAddress:      Address(mtoShipment.SecondaryPickupAddress),
		DestinationAddress:          Address(mtoShipment.DestinationAddress),
		HasSecondaryDeliveryAddress: mtoShipment.HasSecondaryDeliveryAddress,
		HasSecondaryPickupAddress:   mtoShipment.HasSecondaryPickupAddress,
		TertiaryDeliveryAddress:     Address(mtoShipment.TertiaryDeliveryAddress),
		TertiaryPickupAddress:       Address(mtoShipment.TertiaryPickupAddress),
		HasTertiaryDeliveryAddress:  mtoShipment.HasTertiaryDeliveryAddress,
		HasTertiaryPickupAddress:    mtoShipment.HasTertiaryPickupAddress,
		ActualProGearWeight:         handlers.FmtPoundPtr(mtoShipment.ActualProGearWeight),
		ActualSpouseProGearWeight:   handlers.FmtPoundPtr(mtoShipment.ActualSpouseProGearWeight),
		PrimeEstimatedWeight:        handlers.FmtPoundPtr(mtoShipment.PrimeEstimatedWeight),
		PrimeActualWeight:           handlers.FmtPoundPtr(mtoShipment.PrimeActualWeight),
		NtsRecordedWeight:           handlers.FmtPoundPtr(mtoShipment.NTSRecordedWeight),
		MtoAgents:                   *MTOAgents(&mtoShipment.MTOAgents),
		MtoServiceItems:             MTOServiceItemModels(mtoShipment.MTOServiceItems, storer),
		Diversion:                   mtoShipment.Diversion,
		DiversionReason:             mtoShipment.DiversionReason,
		Reweigh:                     Reweigh(mtoShipment.Reweigh, sitStatusPayload),
		CreatedAt:                   strfmt.DateTime(mtoShipment.CreatedAt),
		UpdatedAt:                   strfmt.DateTime(mtoShipment.UpdatedAt),
		ETag:                        etag.GenerateEtag(mtoShipment.UpdatedAt),
		DeletedAt:                   handlers.FmtDateTimePtr(mtoShipment.DeletedAt),
		ApprovedDate:                handlers.FmtDateTimePtr(mtoShipment.ApprovedDate),
		SitDaysAllowance:            handlers.FmtIntPtrToInt64(mtoShipment.SITDaysAllowance),
		SitExtensions:               *SITDurationUpdates(&mtoShipment.SITDurationUpdates),
		BillableWeightCap:           handlers.FmtPoundPtr(mtoShipment.BillableWeightCap),
		BillableWeightJustification: mtoShipment.BillableWeightJustification,
		UsesExternalVendor:          mtoShipment.UsesExternalVendor,
		ServiceOrderNumber:          mtoShipment.ServiceOrderNumber,
		StorageFacility:             StorageFacility(mtoShipment.StorageFacility),
		PpmShipment:                 PPMShipment(storer, mtoShipment.PPMShipment),
		BoatShipment:                BoatShipment(storer, mtoShipment.BoatShipment),
		MobileHomeShipment:          MobileHomeShipment(storer, mtoShipment.MobileHome),
		DeliveryAddressUpdate:       ShipmentAddressUpdate(mtoShipment.DeliveryAddressUpdate),
		ShipmentLocator:             handlers.FmtStringPtr(mtoShipment.ShipmentLocator),
		MarketCode:                  MarketCode(&mtoShipment.MarketCode),
		PoeLocation:                 Port(mtoShipment.MTOServiceItems, "POE"),
		PodLocation:                 Port(mtoShipment.MTOServiceItems, "POD"),
		TerminationComments:         handlers.FmtStringPtr(mtoShipment.TerminationComments),
		TerminatedAt:                handlers.FmtDateTimePtr(mtoShipment.TerminatedAt),
	}

	if mtoShipment.Distance != nil {
		payload.Distance = handlers.FmtInt64(int64(*mtoShipment.Distance))
	}

	if sitStatusPayload != nil {
		// If we have a sitStatusPayload, overwrite SitDaysAllowance from the shipment model.
		totalSITAllowance := 0
		if sitStatusPayload.TotalDaysRemaining != nil {
			totalSITAllowance += int(*sitStatusPayload.TotalDaysRemaining)
		}
		if sitStatusPayload.TotalSITDaysUsed != nil {
			totalSITAllowance += int(*sitStatusPayload.TotalSITDaysUsed)
		}
		payload.SitDaysAllowance = handlers.FmtIntPtrToInt64(&totalSITAllowance)
	}

	if len(mtoShipment.SITDurationUpdates) > 0 {
		payload.SitExtensions = *SITDurationUpdates(&mtoShipment.SITDurationUpdates)
	}

	if mtoShipment.RequestedPickupDate != nil && !mtoShipment.RequestedPickupDate.IsZero() {
		payload.RequestedPickupDate = handlers.FmtDatePtr(mtoShipment.RequestedPickupDate)
	}

	if mtoShipment.ActualPickupDate != nil && !mtoShipment.ActualPickupDate.IsZero() {
		payload.ActualPickupDate = handlers.FmtDatePtr(mtoShipment.ActualPickupDate)
	}

	if mtoShipment.ActualDeliveryDate != nil && !mtoShipment.ActualDeliveryDate.IsZero() {
		payload.ActualDeliveryDate = handlers.FmtDatePtr(mtoShipment.ActualDeliveryDate)
	}

	if mtoShipment.RequestedDeliveryDate != nil && !mtoShipment.RequestedDeliveryDate.IsZero() {
		payload.RequestedDeliveryDate = handlers.FmtDatePtr(mtoShipment.RequestedDeliveryDate)
	}

	if mtoShipment.RequiredDeliveryDate != nil && !mtoShipment.RequiredDeliveryDate.IsZero() {
		payload.RequiredDeliveryDate = handlers.FmtDatePtr(mtoShipment.RequiredDeliveryDate)
	}

	if mtoShipment.ScheduledPickupDate != nil {
		payload.ScheduledPickupDate = handlers.FmtDatePtr(mtoShipment.ScheduledPickupDate)
	}

	if mtoShipment.ScheduledDeliveryDate != nil {
		payload.ScheduledDeliveryDate = handlers.FmtDatePtr(mtoShipment.ScheduledDeliveryDate)
	}

	if mtoShipment.DestinationType != nil {
		destinationType := ghcmessages.DestinationType(*mtoShipment.DestinationType)
		payload.DestinationType = &destinationType
	}

	if sitStatusPayload != nil {
		payload.SitStatus = sitStatusPayload
	}

	if mtoShipment.TACType != nil {
		tt := ghcmessages.LOAType(*mtoShipment.TACType)
		payload.TacType = &tt
	}

	if mtoShipment.SACType != nil {
		st := ghcmessages.LOAType(*mtoShipment.SACType)
		payload.SacType = &st
	}

	weightsCalculator := mtoshipment.NewShipmentBillableWeightCalculator()
	calculatedWeights := weightsCalculator.CalculateShipmentBillableWeight(mtoShipment)

	// CalculatedBillableWeight is intentionally not a part of the mto_shipments model
	// because we don't want to store a derived value in the database
	payload.CalculatedBillableWeight = handlers.FmtPoundPtr(calculatedWeights.CalculatedBillableWeight)

	return payload
}

// MTOShipments payload
func MTOShipments(storer storage.FileStorer, mtoShipments *models.MTOShipments, sitStatusPayload map[string]*ghcmessages.SITStatus) *ghcmessages.MTOShipments {
	payload := make(ghcmessages.MTOShipments, len(*mtoShipments))

	for i, m := range *mtoShipments {
		copyOfMtoShipment := m // Make copy to avoid implicit memory aliasing of items from a range statement.
		if sitStatus, ok := sitStatusPayload[copyOfMtoShipment.ID.String()]; ok {
			payload[i] = MTOShipment(storer, &copyOfMtoShipment, sitStatus)
		} else {
			payload[i] = MTOShipment(storer, &copyOfMtoShipment, nil)
		}
	}
	return &payload
}

// InternalServerError describes errors in a standard structure to be returned in the payload.
// If detail is nil, string defaults to "An internal server error has occurred."
func InternalServerError(detail *string, traceID uuid.UUID) *ghcmessages.Error {
	errDetail := handlers.FmtString(handlers.InternalServerErrDetail)

	if detail != nil {
		errDetail = detail
	}

	msg := fmt.Sprintf("%v | Instance: %v", *errDetail, traceID)
	payload := ghcmessages.Error{Message: &msg}

	return &payload
}

// MTOAgent payload
func MTOAgent(mtoAgent *models.MTOAgent) *ghcmessages.MTOAgent {
	payload := &ghcmessages.MTOAgent{
		ID:            strfmt.UUID(mtoAgent.ID.String()),
		MtoShipmentID: strfmt.UUID(mtoAgent.MTOShipmentID.String()),
		CreatedAt:     strfmt.DateTime(mtoAgent.CreatedAt),
		UpdatedAt:     strfmt.DateTime(mtoAgent.UpdatedAt),
		FirstName:     mtoAgent.FirstName,
		LastName:      mtoAgent.LastName,
		AgentType:     string(mtoAgent.MTOAgentType),
		Email:         mtoAgent.Email,
		Phone:         mtoAgent.Phone,
		ETag:          etag.GenerateEtag(mtoAgent.UpdatedAt),
	}
	return payload
}

// MTOAgents payload
func MTOAgents(mtoAgents *models.MTOAgents) *ghcmessages.MTOAgents {
	payload := make(ghcmessages.MTOAgents, len(*mtoAgents))
	for i, m := range *mtoAgents {
		copyOfMtoAgent := m // Make copy to avoid implicit memory aliasing of items from a range statement.
		payload[i] = MTOAgent(&copyOfMtoAgent)
	}
	return &payload
}

// PaymentRequests payload
func PaymentRequests(appCtx appcontext.AppContext, prs *models.PaymentRequests, storer storage.FileStorer) (*ghcmessages.PaymentRequests, error) {
	payload := make(ghcmessages.PaymentRequests, len(*prs))

	for i, p := range *prs {
		paymentRequest := p
		pr, err := PaymentRequest(appCtx, &paymentRequest, storer)
		if err != nil {
			return nil, err
		}
		payload[i] = pr
	}
	return &payload, nil
}

// PaymentRequest payload
func PaymentRequest(appCtx appcontext.AppContext, pr *models.PaymentRequest, storer storage.FileStorer) (*ghcmessages.PaymentRequest, error) {
	serviceDocs := make(ghcmessages.ProofOfServiceDocs, len(pr.ProofOfServiceDocs))

	if len(pr.ProofOfServiceDocs) > 0 {
		for i, proofOfService := range pr.ProofOfServiceDocs {
			payload, err := ProofOfServiceDoc(proofOfService, storer)
			if err != nil {
				return nil, err
			}
			serviceDocs[i] = payload
		}
	}

	move, err := Move(&pr.MoveTaskOrder, storer)
	if err != nil {
		return nil, err
	}

	ediErrorInfoEDIType := ""
	ediErrorInfoEDICode := ""
	ediErrorInfoEDIDescription := ""
	ediErrorInfo := pr.EdiErrors
	if ediErrorInfo != nil {
		mostRecentEdiError := ediErrorInfo[0]
		if mostRecentEdiError.EDIType != "" {
			ediErrorInfoEDIType = string(mostRecentEdiError.EDIType)
		}
		if mostRecentEdiError.Code != nil {
			ediErrorInfoEDICode = *mostRecentEdiError.Code
		}
		if mostRecentEdiError.Description != nil {
			ediErrorInfoEDIDescription = *mostRecentEdiError.Description
		}
	}

	var totalTPPSPaidInvoicePriceMillicents *int64
	var tppsPaidInvoiceSellerPaidDate *time.Time
	var TPPSPaidInvoiceReportsForPR models.TPPSPaidInvoiceReportEntrys
	if pr.TPPSPaidInvoiceReports != nil {
		TPPSPaidInvoiceReportsForPR = pr.TPPSPaidInvoiceReports
		if len(TPPSPaidInvoiceReportsForPR) > 0 {
			if TPPSPaidInvoiceReportsForPR[0].InvoiceTotalChargesInMillicents >= 0 {
				totalTPPSPaidInvoicePriceMillicents = models.Int64Pointer(int64(TPPSPaidInvoiceReportsForPR[0].InvoiceTotalChargesInMillicents))
				tppsPaidInvoiceSellerPaidDate = &TPPSPaidInvoiceReportsForPR[0].SellerPaidDate
			}
		}
	}

	return &ghcmessages.PaymentRequest{
		ID:                                   *handlers.FmtUUID(pr.ID),
		IsFinal:                              &pr.IsFinal,
		MoveTaskOrderID:                      *handlers.FmtUUID(pr.MoveTaskOrderID),
		MoveTaskOrder:                        move,
		PaymentRequestNumber:                 pr.PaymentRequestNumber,
		RecalculationOfPaymentRequestID:      handlers.FmtUUIDPtr(pr.RecalculationOfPaymentRequestID),
		RejectionReason:                      pr.RejectionReason,
		Status:                               ghcmessages.PaymentRequestStatus(pr.Status),
		ETag:                                 etag.GenerateEtag(pr.UpdatedAt),
		ServiceItems:                         *PaymentServiceItems(&pr.PaymentServiceItems, &TPPSPaidInvoiceReportsForPR),
		ReviewedAt:                           handlers.FmtDateTimePtr(pr.ReviewedAt),
		ProofOfServiceDocs:                   serviceDocs,
		CreatedAt:                            strfmt.DateTime(pr.CreatedAt),
		SentToGexAt:                          (*strfmt.DateTime)(pr.SentToGexAt),
		ReceivedByGexAt:                      (*strfmt.DateTime)(pr.ReceivedByGexAt),
		EdiErrorType:                         &ediErrorInfoEDIType,
		EdiErrorCode:                         &ediErrorInfoEDICode,
		EdiErrorDescription:                  &ediErrorInfoEDIDescription,
		TppsInvoiceAmountPaidTotalMillicents: totalTPPSPaidInvoicePriceMillicents,
		TppsInvoiceSellerPaidDate:            (*strfmt.DateTime)(tppsPaidInvoiceSellerPaidDate),
	}, nil
}

// PaymentServiceItem payload
func PaymentServiceItem(ps *models.PaymentServiceItem) *ghcmessages.PaymentServiceItem {
	if ps == nil {
		return nil
	}
	paymentServiceItemParams := PaymentServiceItemParams(&ps.PaymentServiceItemParams)

	return &ghcmessages.PaymentServiceItem{
		ID:                       *handlers.FmtUUID(ps.ID),
		MtoServiceItemID:         *handlers.FmtUUID(ps.MTOServiceItemID),
		MtoServiceItemCode:       string(ps.MTOServiceItem.ReService.Code),
		MtoServiceItemName:       ps.MTOServiceItem.ReService.Name,
		MtoShipmentType:          ghcmessages.MTOShipmentType(ps.MTOServiceItem.MTOShipment.ShipmentType),
		MtoShipmentID:            handlers.FmtUUIDPtr(ps.MTOServiceItem.MTOShipmentID),
		CreatedAt:                strfmt.DateTime(ps.CreatedAt),
		PriceCents:               handlers.FmtCost(ps.PriceCents),
		RejectionReason:          ps.RejectionReason,
		Status:                   ghcmessages.PaymentServiceItemStatus(ps.Status),
		ReferenceID:              ps.ReferenceID,
		ETag:                     etag.GenerateEtag(ps.UpdatedAt),
		PaymentServiceItemParams: *paymentServiceItemParams,
	}
}

// PaymentServiceItems payload
func PaymentServiceItems(paymentServiceItems *models.PaymentServiceItems, tppsPaidReportData *models.TPPSPaidInvoiceReportEntrys) *ghcmessages.PaymentServiceItems {
	payload := make(ghcmessages.PaymentServiceItems, len(*paymentServiceItems))
	for i, m := range *paymentServiceItems {
		copyOfPaymentServiceItem := m // Make copy to avoid implicit memory aliasing of items from a range statement.
		payload[i] = PaymentServiceItem(&copyOfPaymentServiceItem)

		// We process TPPS Paid Invoice Reports to get payment information for each payment service item
		// This report tells us how much TPPS paid HS for each item, then we store and display it
		if *tppsPaidReportData != nil {
			tppsDataForPaymentRequest := *tppsPaidReportData
			for tppsDataRowIndex := range tppsDataForPaymentRequest {
				if tppsDataForPaymentRequest[tppsDataRowIndex].ProductDescription == payload[i].MtoServiceItemCode {
					payload[i].TppsInvoiceAmountPaidPerServiceItemMillicents = handlers.FmtMilliCentsPtr(&tppsDataForPaymentRequest[tppsDataRowIndex].LineNetCharge)
				}
			}
		}
	}
	return &payload
}

// PaymentServiceItemParam payload
func PaymentServiceItemParam(paymentServiceItemParam models.PaymentServiceItemParam) *ghcmessages.PaymentServiceItemParam {
	return &ghcmessages.PaymentServiceItemParam{
		ID:                   strfmt.UUID(paymentServiceItemParam.ID.String()),
		PaymentServiceItemID: strfmt.UUID(paymentServiceItemParam.PaymentServiceItemID.String()),
		Key:                  ghcmessages.ServiceItemParamName(paymentServiceItemParam.ServiceItemParamKey.Key),
		Value:                paymentServiceItemParam.Value,
		Type:                 ghcmessages.ServiceItemParamType(paymentServiceItemParam.ServiceItemParamKey.Type),
		Origin:               ghcmessages.ServiceItemParamOrigin(paymentServiceItemParam.ServiceItemParamKey.Origin),
		ETag:                 etag.GenerateEtag(paymentServiceItemParam.UpdatedAt),
	}
}

// PaymentServiceItemParams payload
func PaymentServiceItemParams(paymentServiceItemParams *models.PaymentServiceItemParams) *ghcmessages.PaymentServiceItemParams {
	if paymentServiceItemParams == nil {
		return nil
	}

	payload := make(ghcmessages.PaymentServiceItemParams, len(*paymentServiceItemParams))

	for i, p := range *paymentServiceItemParams {
		payload[i] = PaymentServiceItemParam(p)
	}
	return &payload
}

func ServiceRequestDoc(serviceRequest models.ServiceRequestDocument, storer storage.FileStorer) (*ghcmessages.ServiceRequestDocument, error) {

	uploads := make([]*ghcmessages.Upload, len(serviceRequest.ServiceRequestDocumentUploads))

	if len(serviceRequest.ServiceRequestDocumentUploads) > 0 {
		for i, serviceRequestUpload := range serviceRequest.ServiceRequestDocumentUploads {
			url, err := storer.PresignedURL(serviceRequestUpload.Upload.StorageKey, serviceRequestUpload.Upload.ContentType, serviceRequestUpload.Upload.Filename)
			if err != nil {
				return nil, err
			}
			uploads[i] = Upload(storer, serviceRequestUpload.Upload, url)
		}
	}

	return &ghcmessages.ServiceRequestDocument{
		Uploads: uploads,
	}, nil

}

// MTOServiceItemSingleModel payload
func MTOServiceItemSingleModel(s *models.MTOServiceItem) *ghcmessages.MTOServiceItemSingle {
	return &ghcmessages.MTOServiceItemSingle{
		SitPostalCode:            handlers.FmtStringPtr(s.SITPostalCode),
		ApprovedAt:               handlers.FmtDateTimePtr(s.ApprovedAt),
		CreatedAt:                *handlers.FmtDateTime(s.CreatedAt),
		ID:                       *handlers.FmtUUID(s.ID),
		MoveTaskOrderID:          *handlers.FmtUUID(s.MoveTaskOrderID),
		MtoShipmentID:            handlers.FmtUUID(*s.MTOShipmentID),
		PickupPostalCode:         handlers.FmtStringPtr(s.PickupPostalCode),
		ReServiceID:              *handlers.FmtUUID(s.ReServiceID),
		RejectedAt:               handlers.FmtDateTimePtr(s.RejectedAt),
		RejectionReason:          handlers.FmtStringPtr(s.RejectionReason),
		SitCustomerContacted:     handlers.FmtDatePtr(s.SITCustomerContacted),
		SitDepartureDate:         handlers.FmtDateTimePtr(s.SITDepartureDate),
		SitEntryDate:             handlers.FmtDateTimePtr(s.SITEntryDate),
		SitRequestedDelivery:     handlers.FmtDatePtr(s.SITRequestedDelivery),
		Status:                   handlers.FmtString(string(s.Status)),
		UpdatedAt:                *handlers.FmtDateTime(s.UpdatedAt),
		ConvertToCustomerExpense: *handlers.FmtBool(s.CustomerExpense),
		CustomerExpenseReason:    handlers.FmtStringPtr(s.CustomerExpenseReason),
	}
}

// MTOServiceItemModel payload
func MTOServiceItemModel(s *models.MTOServiceItem, storer storage.FileStorer) *ghcmessages.MTOServiceItem {
	if s == nil {
		return nil
	}

	serviceRequestDocs := make(ghcmessages.ServiceRequestDocuments, len(s.ServiceRequestDocuments))

	if len(s.ServiceRequestDocuments) > 0 {
		for i, serviceRequest := range s.ServiceRequestDocuments {
			payload, err := ServiceRequestDoc(serviceRequest, storer)
			if err != nil {
				return nil
			}
			serviceRequestDocs[i] = payload
		}
	}
	var sort *string
	if s.ReService.ReServiceItems != nil {
		for _, reServiceItem := range *s.ReService.ReServiceItems {
			if s.MTOShipment.MarketCode == reServiceItem.MarketCode && s.MTOShipment.ShipmentType == reServiceItem.ShipmentType {
				sort = reServiceItem.Sort
				break
			}
		}
	}
	payload := &ghcmessages.MTOServiceItem{
		ID:                            handlers.FmtUUID(s.ID),
		MoveTaskOrderID:               handlers.FmtUUID(s.MoveTaskOrderID),
		MtoShipmentID:                 handlers.FmtUUIDPtr(s.MTOShipmentID),
		ReServiceID:                   handlers.FmtUUID(s.ReServiceID),
		ReServiceCode:                 handlers.FmtString(string(s.ReService.Code)),
		ReServiceName:                 handlers.FmtStringPtr(&s.ReService.Name),
		Reason:                        handlers.FmtStringPtr(s.Reason),
		RejectionReason:               handlers.FmtStringPtr(s.RejectionReason),
		PickupPostalCode:              handlers.FmtStringPtr(s.PickupPostalCode),
		SITPostalCode:                 handlers.FmtStringPtr(s.SITPostalCode),
		SitEntryDate:                  handlers.FmtDateTimePtr(s.SITEntryDate),
		SitDepartureDate:              handlers.FmtDateTimePtr(s.SITDepartureDate),
		SitCustomerContacted:          handlers.FmtDatePtr(s.SITCustomerContacted),
		SitRequestedDelivery:          handlers.FmtDatePtr(s.SITRequestedDelivery),
		Sort:                          sort,
		Status:                        ghcmessages.MTOServiceItemStatus(s.Status),
		Description:                   handlers.FmtStringPtr(s.Description),
		Dimensions:                    MTOServiceItemDimensions(s.Dimensions),
		CustomerContacts:              MTOServiceItemCustomerContacts(s.CustomerContacts),
		SitOriginHHGOriginalAddress:   Address(s.SITOriginHHGOriginalAddress),
		SitOriginHHGActualAddress:     Address(s.SITOriginHHGActualAddress),
		SitDestinationOriginalAddress: Address(s.SITDestinationOriginalAddress),
		SitDestinationFinalAddress:    Address(s.SITDestinationFinalAddress),
		EstimatedWeight:               handlers.FmtPoundPtr(s.EstimatedWeight),
		CreatedAt:                     strfmt.DateTime(s.CreatedAt),
		ApprovedAt:                    handlers.FmtDateTimePtr(s.ApprovedAt),
		RejectedAt:                    handlers.FmtDateTimePtr(s.RejectedAt),
		ETag:                          etag.GenerateEtag(s.UpdatedAt),
		ServiceRequestDocuments:       serviceRequestDocs,
		ConvertToCustomerExpense:      *handlers.FmtBool(s.CustomerExpense),
		CustomerExpenseReason:         handlers.FmtStringPtr(s.CustomerExpenseReason),
		SitDeliveryMiles:              handlers.FmtIntPtrToInt64(s.SITDeliveryMiles),
		EstimatedPrice:                handlers.FmtCost(s.PricingEstimate),
		StandaloneCrate:               s.StandaloneCrate,
		ExternalCrate:                 s.ExternalCrate,
		LockedPriceCents:              handlers.FmtCost(s.LockedPriceCents),
	}

	if s.ReService.Code == models.ReServiceCodeICRT && s.MTOShipment.PickupAddress != nil {
		if *s.MTOShipment.PickupAddress.IsOconus {
			payload.Market = handlers.FmtString(models.MarketOconus.FullString())
		} else {
			payload.Market = handlers.FmtString(models.MarketConus.FullString())
		}
	}

	if s.ReService.Code == models.ReServiceCodeIOSHUT && s.MTOShipment.PickupAddress != nil {
		if *s.MTOShipment.PickupAddress.IsOconus {
			payload.Market = handlers.FmtString(models.MarketOconus.FullString())
		} else {
			payload.Market = handlers.FmtString(models.MarketConus.FullString())
		}
	}

	if s.ReService.Code == models.ReServiceCodeIDSHUT && s.MTOShipment.DestinationAddress != nil {
		if *s.MTOShipment.DestinationAddress.IsOconus {
			payload.Market = handlers.FmtString(models.MarketOconus.FullString())
		} else {
			payload.Market = handlers.FmtString(models.MarketConus.FullString())
		}
	}

	if s.ReService.Code == models.ReServiceCodeIUCRT && s.MTOShipment.DestinationAddress != nil {
		if *s.MTOShipment.DestinationAddress.IsOconus {
			payload.Market = handlers.FmtString(models.MarketOconus.FullString())
		} else {
			payload.Market = handlers.FmtString(models.MarketConus.FullString())
		}
	}

	return payload
}

// SITServiceItemGrouping payload
func SITServiceItemGrouping(s models.SITServiceItemGrouping, storer storage.FileStorer) *ghcmessages.SITServiceItemGrouping {
	if len(s.ServiceItems) == 0 {
		return nil
	}

	summary := ghcmessages.SITSummary{
		FirstDaySITServiceItemID: strfmt.UUID(s.Summary.FirstDaySITServiceItemID.String()),
		Location:                 s.Summary.Location,
		DaysInSIT:                handlers.FmtIntPtrToInt64(&s.Summary.DaysInSIT),
		SitEntryDate:             *handlers.FmtDateTime(s.Summary.SITEntryDate),
		SitDepartureDate:         handlers.FmtDateTimePtr(s.Summary.SITDepartureDate),
		SitAuthorizedEndDate:     *handlers.FmtDateTime(s.Summary.SITAuthorizedEndDate),
		SitCustomerContacted:     handlers.FmtDateTimePtr(s.Summary.SITCustomerContacted),
		SitRequestedDelivery:     handlers.FmtDateTimePtr(s.Summary.SITRequestedDelivery),
	}

	serviceItems := MTOServiceItemModels(s.ServiceItems, storer)

	return &ghcmessages.SITServiceItemGrouping{
		Summary:      &summary,
		ServiceItems: serviceItems,
	}
}

// SITServiceItemGroupings payload
func SITServiceItemGroupings(s models.SITServiceItemGroupings, storer storage.FileStorer) ghcmessages.SITServiceItemGroupings {
	sitGroupings := ghcmessages.SITServiceItemGroupings{}
	for _, sitGroup := range s {
		if sitPayload := SITServiceItemGrouping(sitGroup, storer); sitPayload != nil {
			sitGroupings = append(sitGroupings, sitPayload)
		}
	}
	return sitGroupings
}

// MTOServiceItemModels payload
func MTOServiceItemModels(s models.MTOServiceItems, storer storage.FileStorer) ghcmessages.MTOServiceItems {
	serviceItems := ghcmessages.MTOServiceItems{}
	for _, item := range s {
		copyOfServiceItem := item // Make copy to avoid implicit memory aliasing of items from a range statement.
		serviceItems = append(serviceItems, MTOServiceItemModel(&copyOfServiceItem, storer))
	}

	return serviceItems
}

// MTOServiceItemDimension payload
func MTOServiceItemDimension(d *models.MTOServiceItemDimension) *ghcmessages.MTOServiceItemDimension {
	return &ghcmessages.MTOServiceItemDimension{
		ID:     *handlers.FmtUUID(d.ID),
		Type:   ghcmessages.DimensionType(d.Type),
		Length: *d.Length.Int32Ptr(),
		Height: *d.Height.Int32Ptr(),
		Width:  *d.Width.Int32Ptr(),
	}
}

// MTOServiceItemDimensions payload
func MTOServiceItemDimensions(d models.MTOServiceItemDimensions) ghcmessages.MTOServiceItemDimensions {
	payload := make(ghcmessages.MTOServiceItemDimensions, len(d))
	for i, item := range d {
		copyOfServiceItem := item // Make copy to avoid implicit memory aliasing of items from a range statement.
		payload[i] = MTOServiceItemDimension(&copyOfServiceItem)
	}
	return payload
}

// MTOServiceItemCustomerContact payload
func MTOServiceItemCustomerContact(c *models.MTOServiceItemCustomerContact) *ghcmessages.MTOServiceItemCustomerContact {
	return &ghcmessages.MTOServiceItemCustomerContact{
		Type:                       ghcmessages.CustomerContactType(c.Type),
		DateOfContact:              *handlers.FmtDate(c.DateOfContact),
		TimeMilitary:               c.TimeMilitary,
		FirstAvailableDeliveryDate: *handlers.FmtDate(c.FirstAvailableDeliveryDate),
	}
}

// MTOServiceItemCustomerContacts payload
func MTOServiceItemCustomerContacts(c models.MTOServiceItemCustomerContacts) ghcmessages.MTOServiceItemCustomerContacts {
	payload := make(ghcmessages.MTOServiceItemCustomerContacts, len(c))
	for i, item := range c {
		copyOfServiceItem := item // Make copy to avoid implicit memory aliasing of items from a range statement.
		payload[i] = MTOServiceItemCustomerContact(&copyOfServiceItem)
	}
	return payload
}

// Upload payload
func Upload(storer storage.FileStorer, upload models.Upload, url string) *ghcmessages.Upload {
	uploadPayload := &ghcmessages.Upload{
		ID:          handlers.FmtUUIDValue(upload.ID),
		Filename:    upload.Filename,
		ContentType: upload.ContentType,
		UploadType:  string(upload.UploadType),
		URL:         strfmt.URI(url),
		Bytes:       upload.Bytes,
		CreatedAt:   strfmt.DateTime(upload.CreatedAt),
		UpdatedAt:   strfmt.DateTime(upload.UpdatedAt),
		DeletedAt:   (*strfmt.DateTime)(upload.DeletedAt),
	}

	if upload.Rotation != nil {
		uploadPayload.Rotation = *upload.Rotation
	}

	tags, err := storer.Tags(upload.StorageKey)
	if err != nil {
		uploadPayload.Status = string(models.AVStatusPROCESSING)
	} else {
		uploadPayload.Status = string(models.GetAVStatusFromTags(tags))
	}
	return uploadPayload
}

// Upload payload for when a Proof of Service doc is designated as a weight ticket
// This adds an isWeightTicket key to the payload for the UI to use
func WeightTicketUpload(storer storage.FileStorer, upload models.Upload, url string, isWeightTicket bool) *ghcmessages.Upload {
	uploadPayload := &ghcmessages.Upload{
		ID:             handlers.FmtUUIDValue(upload.ID),
		Filename:       upload.Filename,
		ContentType:    upload.ContentType,
		URL:            strfmt.URI(url),
		Bytes:          upload.Bytes,
		CreatedAt:      strfmt.DateTime(upload.CreatedAt),
		UpdatedAt:      strfmt.DateTime(upload.UpdatedAt),
		IsWeightTicket: isWeightTicket,
	}
	tags, err := storer.Tags(upload.StorageKey)
	if err != nil {
		uploadPayload.Status = string(models.AVStatusPROCESSING)
	} else {
		uploadPayload.Status = string(models.GetAVStatusFromTags(tags))
	}
	return uploadPayload
}

// ProofOfServiceDoc payload from model
func ProofOfServiceDoc(proofOfService models.ProofOfServiceDoc, storer storage.FileStorer) (*ghcmessages.ProofOfServiceDoc, error) {

	uploads := make([]*ghcmessages.Upload, len(proofOfService.PrimeUploads))
	if len(proofOfService.PrimeUploads) > 0 {
		for i, primeUpload := range proofOfService.PrimeUploads {
			url, err := storer.PresignedURL(primeUpload.Upload.StorageKey, primeUpload.Upload.ContentType, primeUpload.Upload.Filename)
			if err != nil {
				return nil, err
			}
			// if the doc is a weight ticket then we need to return a different payload so the UI can differentiate
			weightTicket := proofOfService.IsWeightTicket
			if weightTicket {
				uploads[i] = WeightTicketUpload(storer, primeUpload.Upload, url, proofOfService.IsWeightTicket)
			} else {
				uploads[i] = Upload(storer, primeUpload.Upload, url)
			}
		}
	}

	return &ghcmessages.ProofOfServiceDoc{
		IsWeightTicket: proofOfService.IsWeightTicket,
		Uploads:        uploads,
	}, nil
}

func PayloadForUploadModel(
	storer storage.FileStorer,
	upload models.Upload,
	url string,
) *ghcmessages.Upload {
	uploadPayload := &ghcmessages.Upload{
		ID:          handlers.FmtUUIDValue(upload.ID),
		Filename:    upload.Filename,
		ContentType: upload.ContentType,
		UploadType:  string(upload.UploadType),
		URL:         strfmt.URI(url),
		Bytes:       upload.Bytes,
		CreatedAt:   strfmt.DateTime(upload.CreatedAt),
		UpdatedAt:   strfmt.DateTime(upload.UpdatedAt),
		DeletedAt:   (*strfmt.DateTime)(upload.DeletedAt),
	}

	if upload.Rotation != nil {
		uploadPayload.Rotation = *upload.Rotation
	}

	tags, err := storer.Tags(upload.StorageKey)
	if err != nil {
		uploadPayload.Status = string(models.AVStatusPROCESSING)
	} else {
		uploadPayload.Status = string(models.GetAVStatusFromTags(tags))
	}
	return uploadPayload
}

func PayloadForDocumentModel(storer storage.FileStorer, document models.Document) (*ghcmessages.Document, error) {
	uploads := make([]*ghcmessages.Upload, len(document.UserUploads))
	for i, userUpload := range document.UserUploads {
		if userUpload.Upload.ID == uuid.Nil {
			return nil, errors.New("no uploads for user")
		}
		url, err := storer.PresignedURL(userUpload.Upload.StorageKey, userUpload.Upload.ContentType, userUpload.Upload.Filename)
		if err != nil {
			return nil, err
		}

		uploadPayload := PayloadForUploadModel(storer, userUpload.Upload, url)
		uploads[i] = uploadPayload
	}

	documentPayload := &ghcmessages.Document{
		ID:              handlers.FmtUUID(document.ID),
		ServiceMemberID: handlers.FmtUUID(document.ServiceMemberID),
		Uploads:         uploads,
	}
	return documentPayload, nil
}

// In the TOO queue response we only want to count shipments in these statuses (excluding draft and cancelled)
// For the Services Counseling queue we will find the earliest move date from shipments in these statuses
func queueIncludeShipmentStatus(status models.MTOShipmentStatus) bool {
	return status == models.MTOShipmentStatusSubmitted ||
		status == models.MTOShipmentStatusApproved ||
		status == models.MTOShipmentStatusDiversionRequested ||
		status == models.MTOShipmentStatusCancellationRequested ||
		status == models.MTOShipmentStatusTerminatedForCause
}

func QueueAvailableOfficeUsers(officeUsers []models.OfficeUser) *ghcmessages.AvailableOfficeUsers {
	availableOfficeUsers := make(ghcmessages.AvailableOfficeUsers, len(officeUsers))
	for i, officeUser := range officeUsers {

		availableOfficeUsers[i] = &ghcmessages.AvailableOfficeUser{
			LastName:     officeUser.LastName,
			FirstName:    officeUser.FirstName,
			OfficeUserID: *handlers.FmtUUID(officeUser.ID),
		}
	}

	return &availableOfficeUsers
}

func BulkAssignmentData(appCtx appcontext.AppContext, moves []models.MoveWithEarliestDate, officeUsers []models.OfficeUserWithWorkload, officeId uuid.UUID) ghcmessages.BulkAssignmentData {
	availableOfficeUsers := make(ghcmessages.AvailableOfficeUsers, len(officeUsers))
	availableMoves := make(ghcmessages.BulkAssignmentMoveIDs, len(moves))

	for i, officeUser := range officeUsers {
		availableOfficeUsers[i] = &ghcmessages.AvailableOfficeUser{
			LastName:     officeUser.LastName,
			FirstName:    officeUser.FirstName,
			OfficeUserID: *handlers.FmtUUID(officeUser.ID),
			Workload:     int64(officeUser.Workload),
		}
	}
	for i, move := range moves {
		availableMoves[i] = ghcmessages.BulkAssignmentMoveID(strfmt.UUID(move.ID.String()))
	}

	bulkAssignmentData := &ghcmessages.BulkAssignmentData{
		AvailableOfficeUsers:  availableOfficeUsers,
		BulkAssignmentMoveIDs: availableMoves,
	}

	return *bulkAssignmentData
}

func queueMoveIsAssignable(move models.Move, assignedToUser *ghcmessages.AssignedOfficeUser, isCloseoutQueue bool, officeUser models.OfficeUser, ppmCloseoutGblocs bool, activeRole string) bool {
	// default to false
	isAssignable := false

	// HQ role is read only
	if activeRole == string(roles.RoleTypeHQ) {
		isAssignable = false
		return isAssignable
	}

	// if its unassigned its assignable in all cases
	if assignedToUser == nil {
		isAssignable = true
	}

	isSupervisor := officeUser.User.Privileges.HasPrivilege(roles.PrivilegeTypeSupervisor)
	// in TOO queues, all moves are assignable for supervisor users
	if activeRole == string(roles.RoleTypeTOO) && isSupervisor {
		isAssignable = true
	}

	// if it is assigned in the SCs queue
	// it is only assignable if the user is a supervisor...
	if activeRole == string(roles.RoleTypeServicesCounselor) && isSupervisor {
		// AND we are in the counseling queue AND the move's counseling office is the supervisor's transportation office
		if !isCloseoutQueue && move.CounselingOfficeID != nil && *move.CounselingOfficeID == officeUser.TransportationOfficeID {
			isAssignable = true
		}
		// OR we are in the closeout queue AND the move's closeout office is the supervisor's transportation office
		if isCloseoutQueue && move.CloseoutOfficeID != nil && *move.CloseoutOfficeID == officeUser.TransportationOfficeID {
			isAssignable = true
		}

		// OR theyre a navy, marine, or coast guard supervisor
		if ppmCloseoutGblocs {
			isAssignable = true
		}
	}

	return isAssignable
}

func servicesCounselorAvailableOfficeUsers(move models.Move, officeUsers []models.OfficeUser, officeUser models.OfficeUser, ppmCloseoutGblocs bool, isCloseoutQueue bool) []models.OfficeUser {
	// if the office user currently assigned to the move works outside of the logged in users counseling office
	// add them to the set
	if move.SCAssignedUser != nil && move.SCAssignedUser.TransportationOfficeID != officeUser.TransportationOfficeID {
		officeUsers = append(officeUsers, *move.SCAssignedUser)
	}

	var onlySelfAssign bool

	// if there is no counseling office
	// OR if our current user doesn't work at the move's counseling office
	// only available user should be themself
	onlySelfAssign = (move.CounselingOfficeID == nil) || (move.CounselingOfficeID != nil && *move.CounselingOfficeID != officeUser.TransportationOfficeID)
	if !isCloseoutQueue && onlySelfAssign {
		officeUsers = models.OfficeUsers{officeUser}
	}

	// if its the closeout queue and its not a Navy, Marine, or Coast Guard user
	// and the move doesn't have a closeout office
	// OR the move's closeout office is not the office users office
	// only available user should be themself
	onlySelfAssign = (move.CloseoutOfficeID == nil) || (move.CloseoutOfficeID != nil && *move.CloseoutOfficeID != officeUser.TransportationOfficeID)
	if isCloseoutQueue && !ppmCloseoutGblocs && onlySelfAssign {
		officeUsers = models.OfficeUsers{officeUser}
	}

	return officeUsers
}

func getAssignedUserAndID(activeRole string, queueType string, move models.Move) (*models.OfficeUser, *uuid.UUID) {
	switch activeRole {
	case string(roles.RoleTypeTOO):
		switch queueType {
		case string(models.QueueTypeTaskOrder):
			return move.TOOAssignedUser, move.TOOAssignedID
		case string(models.QueueTypeDestinationRequest):
			return move.TOODestinationAssignedUser, move.TOODestinationAssignedID
		}
	case string(roles.RoleTypeServicesCounselor):
		return move.SCAssignedUser, move.SCAssignedID
	}
	return nil, nil
}

func attachApprovalRequestTypes(move models.Move) []string {
	var requestTypes []string
	for _, item := range move.MTOServiceItems {
		if item.Status == models.MTOServiceItemStatusSubmitted {
			requestTypes = append(requestTypes, string(item.ReService.Code))
		}
	}
	if move.Orders.UploadedAmendedOrdersID != nil && move.Orders.AmendedOrdersAcknowledgedAt == nil {
		requestTypes = append(requestTypes, string(models.ApprovalRequestAmendedOrders))
	}
	if move.ExcessWeightQualifiedAt != nil && move.ExcessWeightAcknowledgedAt == nil {
		requestTypes = append(requestTypes, string(models.ApprovalRequestExcessWeight))
	}
	for _, shipment := range move.MTOShipments {
		if shipment.Status == models.MTOShipmentStatusSubmitted {
			if shipment.Diversion {
				requestTypes = append(requestTypes, string(models.ApprovalRequestDiversion))
			}
			if !shipment.Diversion {
				requestTypes = append(requestTypes, string(models.ApprovalRequestNewShipment))
			}
		}
		if shipment.DeliveryAddressUpdate != nil && shipment.DeliveryAddressUpdate.Status == models.ShipmentAddressUpdateStatusRequested {
			requestTypes = append(requestTypes, string(models.ApprovalRequestDestinationAddressUpdate))
		}
		for _, sitDurationUpdate := range shipment.SITDurationUpdates {
			if sitDurationUpdate.Status == models.SITExtensionStatusPending {
				requestTypes = append(requestTypes, string(models.ApprovalRequestSITExtension))
			}
		}
	}

	return requestTypes
}

// QueueMoves payload
func QueueMoves(moves []models.Move, officeUsers []models.OfficeUser, requestedPpmStatus *models.PPMShipmentStatus, officeUser models.OfficeUser, officeUsersSafety []models.OfficeUser, activeRole string, queueType string) *ghcmessages.QueueMoves {
	queueMoves := make(ghcmessages.QueueMoves, len(moves))
	for i, move := range moves {
		customer := move.Orders.ServiceMember

		var transportationOffice string
		var transportationOfficeId uuid.UUID
		if move.CounselingOffice != nil {
			transportationOffice = move.CounselingOffice.Name
			transportationOfficeId = move.CounselingOffice.ID
		}
		var validMTOShipments []models.MTOShipment
		var earliestRequestedPickup *time.Time
		// we can't easily modify our sql query to find the earliest shipment pickup date so we must do it here
		for _, shipment := range move.MTOShipments {
			if queueIncludeShipmentStatus(shipment.Status) && shipment.DeletedAt == nil {
				earliestDateInCurrentShipment := findEarliestDateForRequestedMoveDate(shipment)
				if earliestRequestedPickup == nil || (earliestDateInCurrentShipment != nil && earliestDateInCurrentShipment.Before(*earliestRequestedPickup)) {
					earliestRequestedPickup = earliestDateInCurrentShipment
				}

				validMTOShipments = append(validMTOShipments, shipment)
			}
		}

		var deptIndicator ghcmessages.DeptIndicator
		if move.Orders.DepartmentIndicator != nil {
			deptIndicator = ghcmessages.DeptIndicator(*move.Orders.DepartmentIndicator)
		}

		var originGbloc string
		if move.Status == models.MoveStatusNeedsServiceCounseling {
			originGbloc = swag.StringValue(move.Orders.OriginDutyLocationGBLOC)
		} else if len(move.ShipmentGBLOC) > 0 && move.ShipmentGBLOC[0].GBLOC != nil {
			// There is a Pop bug that prevents us from using a has_one association for
			// Move.ShipmentGBLOC, so we have to treat move.ShipmentGBLOC as an array, even
			// though there can never be more than one GBLOC for a move.
			originGbloc = swag.StringValue(move.ShipmentGBLOC[0].GBLOC)
		} else {
			// If the move's first shipment doesn't have a pickup address (like with an NTS-Release),
			// we need to fall back to the origin duty location GBLOC.  If that's not available for
			// some reason, then we should get the empty string (no GBLOC).
			originGbloc = swag.StringValue(move.Orders.OriginDutyLocationGBLOC)
		}

		var closeoutLocation string
		if move.CloseoutOffice != nil {
			closeoutLocation = move.CloseoutOffice.Name
		}
		var closeoutInitiated time.Time
		var ppmStatus models.PPMShipmentStatus
		for _, shipment := range move.MTOShipments {
			if shipment.PPMShipment != nil {
				if requestedPpmStatus != nil {
					if shipment.PPMShipment.Status == *requestedPpmStatus {
						ppmStatus = shipment.PPMShipment.Status
					}
				} else {
					ppmStatus = shipment.PPMShipment.Status
				}
				if shipment.PPMShipment.SubmittedAt != nil {
					if closeoutInitiated.Before(*shipment.PPMShipment.SubmittedAt) {
						closeoutInitiated = *shipment.PPMShipment.SubmittedAt
					}
				}
			}
		}

		approvalRequestTypes := attachApprovalRequestTypes(move)

		// queue assignment logic below

		// determine if there is an assigned user
		var assignedToUser *ghcmessages.AssignedOfficeUser
		if (activeRole == string(roles.RoleTypeServicesCounselor) || activeRole == string(roles.RoleTypeHQ)) && move.SCAssignedUser != nil {
			assignedToUser = AssignedOfficeUser(move.SCAssignedUser)
		}
		if ((activeRole == string(roles.RoleTypeTOO) && queueType == string(models.QueueTypeTaskOrder)) || activeRole == string(roles.RoleTypeHQ)) && move.TOOAssignedUser != nil {
			assignedToUser = AssignedOfficeUser(move.TOOAssignedUser)
		}
		if activeRole == string(roles.RoleTypeTOO) && queueType == string(models.QueueTypeDestinationRequest) && move.TOODestinationAssignedUser != nil {
			assignedToUser = AssignedOfficeUser(move.TOODestinationAssignedUser)
		}
		// these branches have their own closeout specific offices
		ppmCloseoutGblocs := closeoutLocation == "NAVY" || closeoutLocation == "TVCB" || closeoutLocation == "USCG"
		// requestedPpmStatus also represents if we are viewing the closeout queue
		isCloseoutQueue := requestedPpmStatus != nil && *requestedPpmStatus == models.PPMShipmentStatusNeedsCloseout
		// determine if the move is assignable
		assignable := queueMoveIsAssignable(move, assignedToUser, isCloseoutQueue, officeUser, ppmCloseoutGblocs, activeRole)

		isSupervisor := officeUser.User.Privileges.HasPrivilege(roles.PrivilegeTypeSupervisor)
		// only need to attach available office users if move is assignable
		var apiAvailableOfficeUsers ghcmessages.AvailableOfficeUsers
		if assignable {
			// non SC roles don't need the extra logic, just make availableOfficeUsers = officeUsers
			availableOfficeUsers := officeUsers

			if isSupervisor && move.Orders.OrdersType == "SAFETY" {
				availableOfficeUsers = officeUsersSafety
			}

			// Determine the assigned user and ID based on active role and queue type
			assignedUser, assignedID := getAssignedUserAndID(activeRole, queueType, move)
			// Ensure assignedUser and assignedID are not nil before proceeding
			if assignedUser != nil && assignedID != nil {

				userFound := false
				for _, officeUser := range availableOfficeUsers {
					if officeUser.ID == *assignedID {
						userFound = true
						break
					}
				}
				if !userFound {
					availableOfficeUsers = append(availableOfficeUsers, *assignedUser)
				}
			}
			if activeRole == string(roles.RoleTypeServicesCounselor) {
				availableOfficeUsers = servicesCounselorAvailableOfficeUsers(move, availableOfficeUsers, officeUser, ppmCloseoutGblocs, isCloseoutQueue)
			}

			apiAvailableOfficeUsers = *QueueAvailableOfficeUsers(availableOfficeUsers)
		}

		queueMoves[i] = &ghcmessages.QueueMove{
			Customer:                Customer(&customer),
			Status:                  ghcmessages.MoveStatus(move.Status),
			ID:                      *handlers.FmtUUID(move.ID),
			Locator:                 move.Locator,
			SubmittedAt:             handlers.FmtDateTimePtr(move.SubmittedAt),
			AppearedInTooAt:         handlers.FmtDateTimePtr(findLastSentToTOO(move)),
			RequestedMoveDate:       handlers.FmtDatePtr(earliestRequestedPickup),
			DepartmentIndicator:     &deptIndicator,
			ShipmentsCount:          int64(len(validMTOShipments)),
			OriginDutyLocation:      DutyLocation(move.Orders.OriginDutyLocation),
			DestinationDutyLocation: DutyLocation(&move.Orders.NewDutyLocation), // #nosec G601 new in 1.22.2
			OriginGBLOC:             ghcmessages.GBLOC(originGbloc),
			PpmType:                 move.PPMType,
			CloseoutInitiated:       handlers.FmtDateTimePtr(&closeoutInitiated),
			CloseoutLocation:        &closeoutLocation,
			OrderType:               (*string)(move.Orders.OrdersType.Pointer()),
			LockedByOfficeUserID:    handlers.FmtUUIDPtr(move.LockedByOfficeUserID),
			LockedByOfficeUser:      OfficeUser(move.LockedByOfficeUser),
			LockExpiresAt:           handlers.FmtDateTimePtr(move.LockExpiresAt),
			PpmStatus:               ghcmessages.PPMStatus(ppmStatus),
			CounselingOffice:        &transportationOffice,
			CounselingOfficeID:      handlers.FmtUUID(transportationOfficeId),
			AssignedTo:              assignedToUser,
			Assignable:              assignable,
			AvailableOfficeUsers:    apiAvailableOfficeUsers,
			ApprovalRequestTypes:    approvalRequestTypes,
		}
	}
	return &queueMoves
}

func findLastSentToTOO(move models.Move) (latestOccurance *time.Time) {
	possibleValues := [3]*time.Time{move.SubmittedAt, move.ServiceCounselingCompletedAt, move.ApprovalsRequestedAt}
	for _, time := range possibleValues {
		if time != nil && (latestOccurance == nil || time.After(*latestOccurance)) {
			latestOccurance = time
		}
	}
	return latestOccurance
}

func findEarliestDateForRequestedMoveDate(shipment models.MTOShipment) (earliestDate *time.Time) {
	var possibleValues []*time.Time

	if shipment.RequestedPickupDate != nil {
		possibleValues = append(possibleValues, shipment.RequestedPickupDate)
	}
	if shipment.RequestedDeliveryDate != nil {
		possibleValues = append(possibleValues, shipment.RequestedDeliveryDate)
	}
	if shipment.PPMShipment != nil {
		possibleValues = append(possibleValues, &shipment.PPMShipment.ExpectedDepartureDate)
	}

	for _, date := range possibleValues {
		if earliestDate == nil || date.Before(*earliestDate) {
			earliestDate = date
		}
	}

	return earliestDate
}

// This is a helper function to calculate the inferred status needed for QueuePaymentRequest payload
func queuePaymentRequestStatus(paymentRequest models.PaymentRequest) string {
	// If a payment request is in the PENDING state, let's use the term 'payment requested'
	if paymentRequest.Status == models.PaymentRequestStatusPending {
		return models.QueuePaymentRequestPaymentRequested
	}

	// If a payment request is either reviewed, sent_to_gex or recieved_by_gex then we'll use 'reviewed'
	if paymentRequest.Status == models.PaymentRequestStatusSentToGex ||
		paymentRequest.Status == models.PaymentRequestStatusTppsReceived ||
		paymentRequest.Status == models.PaymentRequestStatusReviewed {
		return models.QueuePaymentRequestReviewed
	}

	if paymentRequest.Status == models.PaymentRequestStatusReviewedAllRejected {
		return models.QueuePaymentRequestRejected
	}

	if paymentRequest.Status == models.PaymentRequestStatusPaid {
		return models.QueuePaymentRequestPaid
	}

	if paymentRequest.Status == models.PaymentRequestStatusDeprecated {
		return models.QueuePaymentRequestDeprecated
	}

	return models.QueuePaymentRequestError

}

// QueuePaymentRequests payload
func QueuePaymentRequests(paymentRequests *models.PaymentRequests, officeUsers []models.OfficeUser, officeUser models.OfficeUser, officeUsersSafety []models.OfficeUser, activeRole string) *ghcmessages.QueuePaymentRequests {

	queuePaymentRequests := make(ghcmessages.QueuePaymentRequests, len(*paymentRequests))

	for i, paymentRequest := range *paymentRequests {
		moveTaskOrder := paymentRequest.MoveTaskOrder
		orders := moveTaskOrder.Orders
		var gbloc ghcmessages.GBLOC
		if moveTaskOrder.ShipmentGBLOC[0].GBLOC != nil {
			gbloc = ghcmessages.GBLOC(*moveTaskOrder.ShipmentGBLOC[0].GBLOC)
		}

		queuePaymentRequests[i] = &ghcmessages.QueuePaymentRequest{
			ID:                   *handlers.FmtUUID(paymentRequest.ID),
			MoveID:               *handlers.FmtUUID(moveTaskOrder.ID),
			Customer:             Customer(&orders.ServiceMember),
			Status:               ghcmessages.QueuePaymentRequestStatus(queuePaymentRequestStatus(paymentRequest)),
			Age:                  math.Ceil(time.Since(paymentRequest.CreatedAt).Hours() / 24.0),
			SubmittedAt:          *handlers.FmtDateTime(paymentRequest.CreatedAt),
			Locator:              moveTaskOrder.Locator,
			OriginGBLOC:          gbloc,
			OriginDutyLocation:   DutyLocation(orders.OriginDutyLocation),
			OrderType:            (*string)(orders.OrdersType.Pointer()),
			LockedByOfficeUserID: handlers.FmtUUIDPtr(moveTaskOrder.LockedByOfficeUserID),
			LockExpiresAt:        handlers.FmtDateTimePtr(moveTaskOrder.LockExpiresAt),
		}

		if paymentRequest.MoveTaskOrder.TIOAssignedUser != nil {
			queuePaymentRequests[i].AssignedTo = AssignedOfficeUser(paymentRequest.MoveTaskOrder.TIOAssignedUser)
		}

		if paymentRequest.MoveTaskOrder.CounselingOffice != nil {
			queuePaymentRequests[i].CounselingOffice = &paymentRequest.MoveTaskOrder.CounselingOffice.Name
		}

		isAssignable := false
		if queuePaymentRequests[i].AssignedTo == nil {
			isAssignable = true
		}

		isSupervisor := officeUser.User.Privileges.HasPrivilege(roles.PrivilegeTypeSupervisor)
		if isSupervisor {
			isAssignable = true
		}

		if activeRole == string(roles.RoleTypeHQ) {
			isAssignable = false
		}

		queuePaymentRequests[i].Assignable = isAssignable

		// only need to attach available office users if move is assignable
		if queuePaymentRequests[i].Assignable {
			availableOfficeUsers := officeUsers
			if isSupervisor && orders.OrdersType == "SAFETY" {
				availableOfficeUsers = officeUsersSafety
			}

			// if the assigned user is not in the returned list of available users append them to the end
			if paymentRequest.MoveTaskOrder.TIOAssignedUser != nil {
				userFound := false
				for _, officeUser := range availableOfficeUsers {
					if officeUser.ID == paymentRequest.MoveTaskOrder.TIOAssignedUser.ID {
						userFound = true
						break
					}
				}
				if !userFound {
					availableOfficeUsers = append(availableOfficeUsers, *paymentRequest.MoveTaskOrder.TIOAssignedUser)
				}
			}

			// if they're not a supervisor and it is assignable, the only option should be themself
			if !isSupervisor {
				availableOfficeUsers = models.OfficeUsers{officeUser}
			}

			queuePaymentRequests[i].AvailableOfficeUsers = *QueueAvailableOfficeUsers(availableOfficeUsers)
		}

		if orders.DepartmentIndicator != nil {
			deptIndicator := ghcmessages.DeptIndicator(*orders.DepartmentIndicator)
			queuePaymentRequests[i].DepartmentIndicator = &deptIndicator
		}
	}

	return &queuePaymentRequests
}

// Reweigh payload
func Reweigh(reweigh *models.Reweigh, _ *ghcmessages.SITStatus) *ghcmessages.Reweigh {
	if reweigh == nil || reweigh.ID == uuid.Nil {
		return nil
	}
	payload := &ghcmessages.Reweigh{
		ID:                     strfmt.UUID(reweigh.ID.String()),
		RequestedAt:            strfmt.DateTime(reweigh.RequestedAt),
		RequestedBy:            ghcmessages.ReweighRequester(reweigh.RequestedBy),
		VerificationReason:     reweigh.VerificationReason,
		Weight:                 handlers.FmtPoundPtr(reweigh.Weight),
		VerificationProvidedAt: handlers.FmtDateTimePtr(reweigh.VerificationProvidedAt),
		ShipmentID:             strfmt.UUID(reweigh.ShipmentID.String()),
	}

	return payload
}

// SearchMoves payload
func SearchMoves(appCtx appcontext.AppContext, moves models.Moves) *ghcmessages.SearchMoves {
	searchMoves := make(ghcmessages.SearchMoves, len(moves))
	for i, move := range moves {
		customer := move.Orders.ServiceMember

		numShipments := len(move.MTOShipments)

		var pickupDate, deliveryDate *strfmt.Date

		if numShipments > 0 && move.MTOShipments[0].ScheduledPickupDate != nil {
			pickupDate = handlers.FmtDatePtr(move.MTOShipments[0].ScheduledPickupDate)
		} else {
			pickupDate = nil
		}

		if numShipments > 0 && move.MTOShipments[0].ScheduledDeliveryDate != nil {
			deliveryDate = handlers.FmtDatePtr(move.MTOShipments[0].ScheduledDeliveryDate)
		} else {
			deliveryDate = nil
		}

		var originGBLOC string
		if move.Status == models.MoveStatusNeedsServiceCounseling {
			originGBLOC = swag.StringValue(move.Orders.OriginDutyLocationGBLOC)
		} else if len(move.ShipmentGBLOC) > 0 && move.ShipmentGBLOC[0].GBLOC != nil {
			// There is a Pop bug that prevents us from using a has_one association for
			// Move.ShipmentGBLOC, so we have to treat move.ShipmentGBLOC as an array, even
			// though there can never be more than one GBLOC for a move.
			originGBLOC = swag.StringValue(move.ShipmentGBLOC[0].GBLOC)
		} else {
			// If the move's first shipment doesn't have a pickup address (like with an NTS-Release),
			// we need to fall back to the origin duty location GBLOC.  If that's not available for
			// some reason, then we should get the empty string (no GBLOC).
			originGBLOC = swag.StringValue(move.Orders.OriginDutyLocationGBLOC)
		}

		// populates the destination gbloc of the move
		var destinationGBLOC string
		var err error
		destinationGBLOC, err = move.GetDestinationGBLOC(appCtx.DB())
		if err != nil {
			destinationGBLOC = ""
		}
		if len(destinationGBLOC) > 0 && customer.Affiliation.String() == "MARINES" {
			destinationGBLOC = "USMC/" + destinationGBLOC
		}
		destinationGblocMessage := ghcmessages.GBLOC(destinationGBLOC)

		// populates the destination postal code of the move
		var destinationPostalCode string
		destinationAddress, err := move.GetDestinationAddress(appCtx.DB())
		if err != nil {
			destinationPostalCode = ""
		} else {
			destinationPostalCode = destinationAddress.PostalCode
		}

		searchMoves[i] = &ghcmessages.SearchMove{
			FirstName:                    customer.FirstName,
			LastName:                     customer.LastName,
			Edipi:                        customer.Edipi,
			Emplid:                       customer.Emplid,
			Branch:                       customer.Affiliation.String(),
			Status:                       ghcmessages.MoveStatus(move.Status),
			ID:                           *handlers.FmtUUID(move.ID),
			Locator:                      move.Locator,
			ShipmentsCount:               int64(numShipments),
			OriginDutyLocationPostalCode: move.Orders.OriginDutyLocation.Address.PostalCode,
			DestinationPostalCode:        destinationPostalCode,
			OrderType:                    string(move.Orders.OrdersType),
			RequestedPickupDate:          pickupDate,
			RequestedDeliveryDate:        deliveryDate,
			OriginGBLOC:                  ghcmessages.GBLOC(originGBLOC),
			DestinationGBLOC:             destinationGblocMessage,
			LockedByOfficeUserID:         handlers.FmtUUIDPtr(move.LockedByOfficeUserID),
			LockExpiresAt:                handlers.FmtDateTimePtr(move.LockExpiresAt),
		}
	}
	return &searchMoves
}

// ShipmentPaymentSITBalance payload
func ShipmentPaymentSITBalance(shipmentSITBalance *services.ShipmentPaymentSITBalance) *ghcmessages.ShipmentPaymentSITBalance {
	if shipmentSITBalance == nil {
		return nil
	}

	payload := &ghcmessages.ShipmentPaymentSITBalance{
		PendingBilledStartDate:  handlers.FmtDate(shipmentSITBalance.PendingBilledStartDate),
		PendingBilledEndDate:    handlers.FmtDate(shipmentSITBalance.PendingBilledEndDate),
		PendingSITDaysInvoiced:  int64(shipmentSITBalance.PendingSITDaysInvoiced),
		PreviouslyBilledDays:    handlers.FmtIntPtrToInt64(shipmentSITBalance.PreviouslyBilledDays),
		PreviouslyBilledEndDate: handlers.FmtDatePtr(shipmentSITBalance.PreviouslyBilledEndDate),
		ShipmentID:              *handlers.FmtUUID(shipmentSITBalance.ShipmentID),
		TotalSITDaysAuthorized:  int64(shipmentSITBalance.TotalSITDaysAuthorized),
		TotalSITDaysRemaining:   int64(shipmentSITBalance.TotalSITDaysRemaining),
		TotalSITEndDate:         handlers.FmtDate(shipmentSITBalance.TotalSITEndDate),
	}

	return payload
}

// ShipmentsPaymentSITBalance payload
func ShipmentsPaymentSITBalance(shipmentsSITBalance []services.ShipmentPaymentSITBalance) ghcmessages.ShipmentsPaymentSITBalance {
	if len(shipmentsSITBalance) == 0 {
		return nil
	}

	payload := make(ghcmessages.ShipmentsPaymentSITBalance, len(shipmentsSITBalance))
	for i, shipmentSITBalance := range shipmentsSITBalance {
		shipmentSITBalanceCopy := shipmentSITBalance
		payload[i] = ShipmentPaymentSITBalance(&shipmentSITBalanceCopy)
	}

	return payload
}

func SearchCustomers(customers models.ServiceMemberSearchResults) *ghcmessages.SearchCustomers {
	searchCustomers := make(ghcmessages.SearchCustomers, len(customers))
	for i, customer := range customers {
		searchCustomers[i] = &ghcmessages.SearchCustomer{
			FirstName:     customer.FirstName,
			LastName:      customer.LastName,
			Edipi:         customer.Edipi,
			Emplid:        customer.Emplid,
			Branch:        customer.Affiliation.String(),
			ID:            *handlers.FmtUUID(customer.ID),
			PersonalEmail: customer.PersonalEmail,
			Telephone:     customer.Telephone,
		}
	}
	return &searchCustomers
}

// ReServiceItem payload
func ReServiceItem(reServiceItem *models.ReServiceItem) *ghcmessages.ReServiceItem {
	if reServiceItem == nil || *reServiceItem == (models.ReServiceItem{}) {
		return nil
	}
	return &ghcmessages.ReServiceItem{
		IsAutoApproved: reServiceItem.IsAutoApproved,
		MarketCode:     string(reServiceItem.MarketCode),
		ServiceCode:    string(reServiceItem.ReService.Code),
		ShipmentType:   string(reServiceItem.ShipmentType),
		ServiceName:    reServiceItem.ReService.Name,
	}
}

// ReServiceItems payload
func ReServiceItems(reServiceItems models.ReServiceItems) ghcmessages.ReServiceItems {
	payload := make(ghcmessages.ReServiceItems, len(reServiceItems))
	for i, reServiceItem := range reServiceItems {
		copyOfReServiceItem := reServiceItem
		payload[i] = ReServiceItem(&copyOfReServiceItem)
	}
	return payload
}

// VLocation payload
func VLocation(vLocation *models.VLocation) *ghcmessages.VLocation {
	if vLocation == nil {
		return nil
	}
	if *vLocation == (models.VLocation{}) {
		return nil
	}

	return &ghcmessages.VLocation{
		City:                 vLocation.CityName,
		State:                vLocation.StateName,
		PostalCode:           vLocation.UsprZipID,
		County:               &vLocation.UsprcCountyNm,
		UsPostRegionCitiesID: *handlers.FmtUUID(*vLocation.UsPostRegionCitiesID),
	}
}

// VLocations payload
func VLocations(vLocations models.VLocations) ghcmessages.VLocations {
	payload := make(ghcmessages.VLocations, len(vLocations))
	for i, vLocation := range vLocations {
		copyOfVLocation := vLocation
		payload[i] = VLocation(&copyOfVLocation)
	}
	return payload
}

func Port(mtoServiceItems models.MTOServiceItems, portType string) *ghcmessages.Port {
	if mtoServiceItems == nil {
		return nil
	}

	for _, mtoServiceItem := range mtoServiceItems {
		var portLocation *models.PortLocation
		if portType == "POE" && mtoServiceItem.POELocation != nil {
			portLocation = mtoServiceItem.POELocation
		} else if portType == "POD" && mtoServiceItem.PODLocation != nil {
			portLocation = mtoServiceItem.PODLocation
		}

		if portLocation != nil {
			return &ghcmessages.Port{
				ID:       strfmt.UUID(portLocation.ID.String()),
				PortType: portLocation.Port.PortType.String(),
				PortCode: portLocation.Port.PortCode,
				PortName: portLocation.Port.PortName,
				City:     portLocation.City.CityName,
				County:   portLocation.UsPostRegionCity.UsprcCountyNm,
				State:    portLocation.UsPostRegionCity.UsPostRegion.State.StateName,
				Zip:      portLocation.UsPostRegionCity.UsprZipID,
				Country:  portLocation.Country.CountryName,
			}
		}
	}
	return nil
}

<<<<<<< HEAD
// get pay grade / rank for orders drop down
func GetRankDropdownOptions(appCtx appcontext.AppContext, affiliation string, grade string) ([]*ghcmessages.Rank, error) {
	var dropdownOptions []*ghcmessages.Rank
	fmt.Printf("GetRankDropdownOptions affiliation: %s, grade: %s\n", affiliation, grade)
	err := appCtx.DB().Q().RawQuery(`
		SELECT
			ranks.rank_abbv AS RankAbbv,
			ranks.id,
			ranks.pay_grade_id AS PaygradeID,
			ranks.rank_order AS RankOrder
		FROM ranks
		JOIN pay_grades ON ranks.pay_grade_id = pay_grades.id
		WHERE affiliation = $1
		AND grade = $2
		ORDER BY ranks.rank_order DESC
	`, affiliation, grade).All(&dropdownOptions)
	if err != nil {
		return nil, err
	}

	return dropdownOptions, nil
=======
func CountryCodeName(country *models.Country) *ghcmessages.Country {
	if country == nil || *country == (models.Country{}) {
		return nil
	}

	return &ghcmessages.Country{
		Code: country.Country,
		Name: country.CountryName,
	}
}

func Countries(countries models.Countries) ghcmessages.Countries {
	payload := make(ghcmessages.Countries, len(countries))
	for i, country := range countries {
		copyOfCountry := country
		payload[i] = CountryCodeName(&copyOfCountry)
	}
	return payload
>>>>>>> 3787903a
}<|MERGE_RESOLUTION|>--- conflicted
+++ resolved
@@ -2961,7 +2961,7 @@
 	return nil
 }
 
-<<<<<<< HEAD
+
 // get pay grade / rank for orders drop down
 func GetRankDropdownOptions(appCtx appcontext.AppContext, affiliation string, grade string) ([]*ghcmessages.Rank, error) {
 	var dropdownOptions []*ghcmessages.Rank
@@ -2983,7 +2983,7 @@
 	}
 
 	return dropdownOptions, nil
-=======
+
 func CountryCodeName(country *models.Country) *ghcmessages.Country {
 	if country == nil || *country == (models.Country{}) {
 		return nil
@@ -3002,5 +3002,4 @@
 		payload[i] = CountryCodeName(&copyOfCountry)
 	}
 	return payload
->>>>>>> 3787903a
 }